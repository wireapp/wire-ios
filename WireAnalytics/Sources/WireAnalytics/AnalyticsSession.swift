//
// Wire
// Copyright (C) 2024 Wire Swiss GmbH
//
// This program is free software: you can redistribute it and/or modify
// it under the terms of the GNU General Public License as published by
// the Free Software Foundation, either version 3 of the License, or
// (at your option) any later version.
//
// This program is distributed in the hope that it will be useful,
// but WITHOUT ANY WARRANTY; without even the implied warranty of
// MERCHANTABILITY or FITNESS FOR A PARTICULAR PURPOSE. See the
// GNU General Public License for more details.
//
// You should have received a copy of the GNU General Public License
// along with this program. If not, see http://www.gnu.org/licenses/.
//

import Countly

public struct AnalyticsSession: AnalyticsSessionProtocol {

<<<<<<< HEAD
    private let countly: WireCountly

    public init(
        appKey: String,
        host: URL,
        userProfile: AnalyticsUserProfile
    ) {
        let config = WireCountlyConfig()
=======
    let countly: WireCountly

    public init(appKey: String, host: URL) {
        let config = CountlyConfig()
>>>>>>> d7db6b62
        config.appKey = appKey
        config.host = host.absoluteString
        config.deviceID = userProfile.analyticsIdentifier

        countly = .init()
        countly.start(with: config)
        countly.changeDeviceID(withMerge: userProfile.analyticsIdentifier)

        if let teamInfo = userProfile.teamInfo {
            WireCountly.user().set("team_team_id", value: teamInfo.id)
            WireCountly.user().set("team_user_type", value: teamInfo.role)
            WireCountly.user().set("team_team_size", value: String(teamInfo.size.logRound()))
        }
    }

    public func startSession() {
        countly.beginSession()
    }

    public func endSession() {
        countly.endSession()
    }

    public func trackEvent(_ event: AnalyticEvent) {
        countly.recordEvent(event.rawValue)
    }
}<|MERGE_RESOLUTION|>--- conflicted
+++ resolved
@@ -20,7 +20,6 @@
 
 public struct AnalyticsSession: AnalyticsSessionProtocol {
 
-<<<<<<< HEAD
     private let countly: WireCountly
 
     public init(
@@ -29,12 +28,7 @@
         userProfile: AnalyticsUserProfile
     ) {
         let config = WireCountlyConfig()
-=======
-    let countly: WireCountly
 
-    public init(appKey: String, host: URL) {
-        let config = CountlyConfig()
->>>>>>> d7db6b62
         config.appKey = appKey
         config.host = host.absoluteString
         config.deviceID = userProfile.analyticsIdentifier
