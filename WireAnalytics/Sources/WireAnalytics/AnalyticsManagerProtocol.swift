//
// Wire
// Copyright (C) 2024 Wire Swiss GmbH
//
// This program is free software: you can redistribute it and/or modify
// it under the terms of the GNU General Public License as published by
// the Free Software Foundation, either version 3 of the License, or
// (at your option) any later version.
//
// This program is distributed in the hope that it will be useful,
// but WITHOUT ANY WARRANTY; without even the implied warranty of
// MERCHANTABILITY or FITNESS FOR A PARTICULAR PURPOSE. See the
// GNU General Public License for more details.
//
// You should have received a copy of the GNU General Public License
// along with this program. If not, see http://www.gnu.org/licenses/.
//

public protocol AnalyticsManagerProtocol {

    /// Switches the current analytics user and starts a new session.
    /// - Parameter userProfile: The profile of the user to switch to.
    /// - Returns: A new analytics session for the switched user.
    func switchUser(_ userProfile: AnalyticsUserProfile) -> any AnalyticsSessionProtocol

    /// Disables analytics tracking and reporting.
    /// This method should be used when analytics tracking needs to be disables, such as for privacy reasons.
    func disableTracking()

    /// Enables analytics tracking and reporting.
    /// This method should be used to re-enable analytics tracking after it has been disabled.
    /// - Parameter userProfile: The profile of the user to enable analytics for.
    /// - Returns: A new analytics session for the user.
<<<<<<< HEAD
    ///
    /// - Warning: Ensure that any necessary state or user context is correctly restored before resuming tracking.
=======
>>>>>>> 255b408a
    func enableTracking(_ userProfile: AnalyticsUserProfile) -> any AnalyticsSessionProtocol

}<|MERGE_RESOLUTION|>--- conflicted
+++ resolved
@@ -31,11 +31,6 @@
     /// This method should be used to re-enable analytics tracking after it has been disabled.
     /// - Parameter userProfile: The profile of the user to enable analytics for.
     /// - Returns: A new analytics session for the user.
-<<<<<<< HEAD
-    ///
-    /// - Warning: Ensure that any necessary state or user context is correctly restored before resuming tracking.
-=======
->>>>>>> 255b408a
     func enableTracking(_ userProfile: AnalyticsUserProfile) -> any AnalyticsSessionProtocol
 
 }