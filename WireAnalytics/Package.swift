--- conflicted
+++ resolved
@@ -7,23 +7,9 @@
     name: "WireAnalytics",
     platforms: [.iOS(.v15), .macOS(.v12)],
     products: [
-<<<<<<< HEAD
-        .library(
-            name: "WireAnalytics",
-            targets: ["WireAnalytics"]
-        ),
-        .library(
-            name: "WireDatadog",
-            targets: ["WireDatadog"]
-        ),
-        .library(
-            name: "WireAnalyticsSupport",
-            targets: ["WireAnalyticsSupport"]
-        )
-=======
         .library(name: "WireAnalytics", targets: ["WireAnalytics"]),
-        .library(name: "WireDatadog", targets: ["WireDatadog"])
->>>>>>> 761dcd61
+        .library(name: "WireDatadog", targets: ["WireDatadog"]),
+        .library(name: "WireAnalyticsSupport", targets: ["WireAnalyticsSupport"])
     ],
     dependencies: [
         .package(url: "https://github.com/DataDog/dd-sdk-ios.git", exact: "2.12.0"),
