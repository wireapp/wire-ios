--- conflicted
+++ resolved
@@ -31,14 +31,10 @@
     targets: [
         .target(
             name: "WireAnalytics",
-<<<<<<< HEAD
             dependencies: resolveWireAnalyticsDependencies() + [
                 .product(name: "Countly", package: "countly-sdk-ios")
-            ]
-=======
-            dependencies: resolveWireAnalyticsDependencies(),
+            ],
             swiftSettings: swiftSettings
->>>>>>> 241f30f2
         ),
         .target(
             name: "WireDatadog",
@@ -48,8 +44,8 @@
                 .product(name: "DatadogLogs", package: "dd-sdk-ios"),
                 .product(name: "DatadogRUM", package: "dd-sdk-ios"),
                 .product(name: "DatadogTrace", package: "dd-sdk-ios")
-<<<<<<< HEAD
-            ]
+            ],
+            swiftSettings: swiftSettings
         ),
         .target(
             name: "WireAnalyticsSupport",
@@ -64,10 +60,6 @@
         .testTarget(
             name: "WireAnalyticsTests",
             dependencies: ["WireAnalytics", "WireAnalyticsSupport"]
-=======
-            ],
-            swiftSettings: swiftSettings
->>>>>>> 241f30f2
         )
     ]
 )
