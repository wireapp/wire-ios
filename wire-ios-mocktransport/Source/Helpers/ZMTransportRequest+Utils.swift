//
// Wire
// Copyright (C) 2016 Wire Swiss GmbH
//
// This program is free software: you can redistribute it and/or modify
// it under the terms of the GNU General Public License as published by
// the Free Software Foundation, either version 3 of the License, or
// (at your option) any later version.
//
// This program is distributed in the hope that it will be useful,
// but WITHOUT ANY WARRANTY; without even the implied warranty of
// MERCHANTABILITY or FITNESS FOR A PARTICULAR PURPOSE. See the
// GNU General Public License for more details.
//
// You should have received a copy of the GNU General Public License
// along with this program. If not, see http://www.gnu.org/licenses/.
//

import Foundation

@objc public extension ZMTransportRequest {

    var URL: URL {
        return Foundation.URL(string: self.path)!
    }

    var queryParameters: [String: Any] {
        return ((self.URL as NSURL).zm_queryComponents() as? [String: Any]) ?? [:]
    }

    var multipartBodyItemsFromRequestOrFile: [ZMMultipartBodyItem] {
        if let items = self.multipartBodyItems() as? [ZMMultipartBodyItem] {
            return items
        }

        guard let fileURL = self.fileUploadURL,
            let multipartData = try? Data(contentsOf: fileURL)
        else {
            return []
        }

        return ((multipartData as NSData).multipartDataItemsSeparated(withBoundary: "frontier") as? [ZMMultipartBodyItem]) ?? []
    }

    var binaryDataTypeAsMIME: String? {
        guard let dataType = self.binaryDataType else {
            return nil
        }
        return MockTransportSession.binaryDataType(asMIME: dataType)
    }

    @objc(RESTComponentAtIndex:) func RESTComponents(index: Int) -> String? {
        guard self.pathComponents.count > index, index > 0 else {
            return nil
        }
        return self.pathComponents[index]
    }
<<<<<<< HEAD
    
    fileprivate var pathComponents : [String] {
=======

    fileprivate var pathComponents: [String] {
>>>>>>> 96dfd688
        var components = self.URL.path.components(separatedBy: "/").filter { !$0.isEmpty }
        components.removeAPIVersionComponent()
        return components
    }

}

@objc public extension ZMTransportRequest {
    /// Returns whether the path of the request matches the given string.
    /// Wildcards are allowed using the special symbol "*"
    /// E.g. `/users/ * /clients` will match `/users/ab12da/clients`
    func matches(path: String, method: ZMTransportRequestMethod) -> Bool {
        return self.method == method && self.matches(path: path)
    }
}

public extension ZMTransportRequest {

    /// Returns whether the path of the request matches the given string.
    /// Wildcards are allowed using the special symbol "*"
    /// E.g. `/users/ * /clients` will match `/users/ab12da/clients`
    func matches(path: String) -> Bool {
        let pathComponents = self.pathComponents
        let expectedComponents = path.components(separatedBy: "/").filter { !$0.isEmpty }

        guard pathComponents.count == expectedComponents.count else {
            return false
        }

        return zip(expectedComponents, pathComponents).first(where: { (expected, actual) -> Bool in
            return expected != "*" && expected != actual
        }) == nil
    }

    static func ~=(path: String, request: ZMTransportRequest) -> Bool {
        return request.matches(path: path)
    }
}

<<<<<<< HEAD

=======
>>>>>>> 96dfd688
private extension Array where Element == String {
    mutating func removeAPIVersionComponent() {
        let versions = APIVersion.allCases.map { "v\($0.rawValue)" }
        if let version = self.first, versions.contains(version) {
            self.removeFirst()
        }
    }
}<|MERGE_RESOLUTION|>--- conflicted
+++ resolved
@@ -55,13 +55,8 @@
         }
         return self.pathComponents[index]
     }
-<<<<<<< HEAD
-    
-    fileprivate var pathComponents : [String] {
-=======
 
     fileprivate var pathComponents: [String] {
->>>>>>> 96dfd688
         var components = self.URL.path.components(separatedBy: "/").filter { !$0.isEmpty }
         components.removeAPIVersionComponent()
         return components
@@ -101,10 +96,6 @@
     }
 }
 
-<<<<<<< HEAD
-
-=======
->>>>>>> 96dfd688
 private extension Array where Element == String {
     mutating func removeAPIVersionComponent() {
         let versions = APIVersion.allCases.map { "v\($0.rawValue)" }
