//
// Wire
// Copyright (C) 2017 Wire Swiss GmbH
//
// This program is free software: you can redistribute it and/or modify
// it under the terms of the GNU General Public License as published by
// the Free Software Foundation, either version 3 of the License, or
// (at your option) any later version.
//
// This program is distributed in the hope that it will be useful,
// but WITHOUT ANY WARRANTY; without even the implied warranty of
// MERCHANTABILITY or FITNESS FOR A PARTICULAR PURPOSE. See the
// GNU General Public License for more details.
//
// You should have received a copy of the GNU General Public License
// along with this program. If not, see http://www.gnu.org/licenses/.
//

import Foundation
import CoreData
import WireTransport

public extension MockTransportSession {
    private func selfUserPartOfTeam(_ team: MockTeam) -> Bool {
        return team.contains(user: selfUser)
    }

    private func ascendingCreationDate(first: MockTeam, second: MockTeam) -> Bool {
        return first.createdAt < second.createdAt
    }

    @objc(pushEventsForTeamsWithInserted:updated:deleted:shouldSendEventsToSelfUser:)
    func pushEventsForTeams(inserted: Set<NSManagedObject>, updated: Set<NSManagedObject>, deleted: Set<NSManagedObject>, shouldSendEventsToSelfUser: Bool) -> [MockPushEvent] {
        guard shouldSendEventsToSelfUser else { return [] }

        let updatedEvents =  updated
            .compactMap { $0 as? MockTeam }
            .sorted(by: ascendingCreationDate)
            .flatMap { self.pushEventForUpdatedTeam(team: $0, insertedObjects: inserted) }

        let deletedEvents = deleted
            .compactMap { $0 as? MockTeam }
            .sorted(by: ascendingCreationDate)
            .filter(selfUserPartOfTeam)
            .map(MockTeamEvent.deleted)
            .map { MockPushEvent(with: $0.payload, uuid: UUID.create(), isTransient: false) }

        return updatedEvents + deletedEvents
    }

    private func pushEventForUpdatedTeam(team: MockTeam, insertedObjects: Set<NSManagedObject>) -> [MockPushEvent] {
        var allEvents = [MockPushEvent]()
        let changedValues = team.changedValues()
        if let teamUpdateEvent = MockTeamEvent.updated(team: team, changedValues: changedValues) {
            allEvents.append(MockPushEvent(with: teamUpdateEvent.payload, uuid: UUID.create(), isTransient: false) )
        }

        let membersEvents = MockTeamMemberEvent.createIfNeeded(team: team, changedValues: team.changedValues(), selfUser: selfUser)
        let membersPushEvents = membersEvents.compactMap { $0 }.map { MockPushEvent(with: $0.payload, uuid: UUID.create(), isTransient: false) }
        allEvents.append(contentsOf: membersPushEvents)

        let conversationsEvents = MockTeamConversationEvent.createIfNeeded(team: team, changedValues: team.changedValues())
        let conversationsPushEvents = conversationsEvents.compactMap { $0 }.map { MockPushEvent(with: $0.payload, uuid: UUID.create(), isTransient: false) }
        allEvents.append(contentsOf: conversationsPushEvents)

        return allEvents
    }
}

// MARK: - Conversations
extension MockTransportSession {

    func relevant(conversations: Set<NSManagedObject>) -> [MockConversation] {
        return conversations
            .compactMap { object -> MockConversation? in
                object as? MockConversation
            }.filter { conversation -> Bool in
                conversation.type != .invalid && conversation.selfIdentifier == self.selfUser.identifier
            }
    }

    @objc(pushEventsForInsertedConversations:updated:shouldSendEventsToSelfUser:)
    public func pushEventsForConversations(inserted: Set<NSManagedObject>, updated: Set<NSManagedObject>, shouldSendEventsToSelfUser: Bool) -> [MockPushEvent] {
        guard shouldSendEventsToSelfUser else { return [] }

        let insertedPayloads: [ZMTransportData] = relevant(conversations: inserted)
            .filter { conversation -> Bool in
                if let team = conversation.team {
                    return !team.contains(user: self.selfUser) // Team conversations where you are a member are handled separately
                } else {
                    return true
                }
            }
            .map { conversation -> ZMTransportData in
                let payload: [String: Any] = [
                    "type": "conversation.create",
                    "data": conversation.transportData(),
                    "conversation": conversation.identifier,
                    "time": Date().transportString()
                ]
                return payload as ZMTransportData
            }

        let updatedPayloads: [ZMTransportData] = relevant(conversations: updated)
            .filter { conversation -> Bool in
                conversation.changePushPayload != nil
            }
            .map { conversation -> ZMTransportData in
                let payload: [String: Any] = [
                    "type": "conversation.access-update",
                    "data": conversation.changePushPayload!,
                    "conversation": conversation.identifier,
                    "time": Date().transportString()
                ]
                return payload as ZMTransportData
            }

        let insertedEvents = (insertedPayloads + updatedPayloads)
            .map { payload -> MockPushEvent in
                MockPushEvent(with: payload, uuid: NSUUID.timeBasedUUID() as UUID, isTransient: false, isSilent: false)
            }

        return insertedEvents
    }
}

extension MockTransportSession: UnauthenticatedTransportSessionProtocol {

    public func enqueueRequest(withGenerator generator: () -> ZMTransportRequest?) -> EnqueueResult {
        let result = attemptToEnqueueSyncRequest(generator: generator)

        if !result.didHaveLessRequestThanMax {
            return .maximumNumberOfRequests
        } else if !result.didGenerateNonNullRequest {
            return .nilRequest
        } else {
            return .success
        }
    }

    public var environment: BackendEnvironmentProvider {
        return MockEnvironment()
    }
}

// MARK: - Email activation
public extension MockTransportSession {
    @objc var emailActivationCode: String {
        return "123456"
    }
}

extension MockTransportSession: TransportSessionType {

    public var requestLoopDetectionCallback: ((String) -> Void)? {
        set { }
        get { return nil }
    }

    public func addCompletionHandlerForBackgroundSession(identifier: String, handler: @escaping () -> Void) {

    }

}

public extension MockTransportSession {

    @objc var invalidSinceParameter400: UUID {
        return UUID(uuidString: "BBBBBBBB-BBBB-BBBB-BBBB-BBBBBBBBBBBB")!
    }

    @objc var unknownSinceParameter404: UUID {
        return UUID(uuidString: "AAAAAAAA-AAAA-AAAA-AAAA-AAAAAAAAAAAA")!
    }
}

public extension NSString {

    @objc
    func removingAPIVersion() -> NSString {
        for version in APIVersion.allCases {
            if version == .v0 {
                continue
            }
            let prefix = "/v\(version.rawValue)"
            if self.hasPrefix(prefix) {
                return self.replacingOccurrences(of: prefix, with: "") as NSString
            }
        }
        return self
    }
<<<<<<< HEAD

}

public extension MockTransportSession {

    @objc var invalidSinceParameter400: UUID {
        return UUID(uuidString: "BBBBBBBB-BBBB-BBBB-BBBB-BBBBBBBBBBBB")!
    }

    @objc var unknownSinceParameter404: UUID {
        return UUID(uuidString: "AAAAAAAA-AAAA-AAAA-AAAA-AAAAAAAAAAAA")!
    }
}


public extension NSString {

    @objc
    func removingAPIVersion() -> NSString {
        for version in APIVersion.allCases {
            if version == .v0 {
                continue
            }
            let prefix = "/v\(version.rawValue)"
            if self.hasPrefix(prefix) {
                return self.replacingOccurrences(of: prefix, with: "") as NSString
            }
        }
        return self
    }
=======
>>>>>>> 96dfd688
}<|MERGE_RESOLUTION|>--- conflicted
+++ resolved
@@ -189,7 +189,6 @@
         }
         return self
     }
-<<<<<<< HEAD
 
 }
 
@@ -220,6 +219,4 @@
         }
         return self
     }
-=======
->>>>>>> 96dfd688
 }