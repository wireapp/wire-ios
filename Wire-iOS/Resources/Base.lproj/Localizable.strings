--- conflicted
+++ resolved
@@ -994,7 +994,7 @@
 
 "self.settings.account_personal_information_group.title" = "Personal Information";
 
-"self.settings.account_picture_group.theme" = "Theme";
+"self.settings.account_picture_group.theme" = "Dark Theme";
 
 "self.settings.device_details.fingerprint.subtitle" = "Wire gives every device a unique fingerprint. Compare them and verify your devices and conversations.";
 "self.settings.device_details.reset_session.subtitle" = "If fingerprints don’t match, reset the session to generate new encryption keys on both sides.";
@@ -1095,11 +1095,6 @@
 "self.settings.popular_demand.send_button.title" = "Send Button";
 "self.settings.popular_demand.send_button.footer" = "Disable to send via the return key.";
 "self.settings.popular_demand.dark_mode.footer" = "Switch between dark and light theme.";
-
-// dark theme
-"dark_theme.option.dark" = "Dark";
-"dark_theme.option.light" = "Light";
-"dark_theme.option.system" = "Sync with system settings";
 
 // Open in
 "self.settings.external_apps.header" = "Open With";
@@ -1404,15 +1399,9 @@
 "login.sso.error.alert.domain_not_registered.message" = "This email cannot be used for enterprise login. Please enter the SSO code to proceed.";
 "login.sso.error.alert.domain_associated_with_wrong_server.message" = "This email is linked to a different server, but the app can only be connected to one server at a time. Please log out of all Wire accounts on this device and try to login again.";
 "login.sso.error.alert.unknown.message" = "Please try again later.";
-<<<<<<< HEAD
-"login.sso.backend_switch.title" = "Leaving Wire";
-"login.sso.backend_switch.subtitle" = "You are being redirected to";
-"login.sso.backend_switch.information" = "Provide credentials only if you are sure it is your organization's login.";
-=======
 "login.sso.backend_switch.title" = "Redirecting...";
 "login.sso.backend_switch.subtitle" = "You are being redirected to your dedicated enterprise service.";
 "login.sso.backend_switch.information" = "Provide credentials only if you're sure this is your organization's log in.";
->>>>>>> e5972bc8
 
 
 // Restore In Progress Loading Titles
