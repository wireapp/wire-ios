// 
// Wire
// Copyright (C) 2021 Wire Swiss GmbH
// 
// This program is free software: you can redistribute it and/or modify
// it under the terms of the GNU General Public License as published by
// the Free Software Foundation, either version 3 of the License, or
// (at your option) any later version.
// 
// This program is distributed in the hope that it will be useful,
// but WITHOUT ANY WARRANTY; without even the implied warranty of
// MERCHANTABILITY or FITNESS FOR A PARTICULAR PURPOSE. See the
// GNU General Public License for more details.
// 
// You should have received a copy of the GNU General Public License
// along with this program. If not, see http://www.gnu.org/licenses/.
// 

<<<<<<< HEAD
WIRE_SHORT_VERSION = 3.84
=======
WIRE_SHORT_VERSION = 3.85
>>>>>>> 9ea4fbb7
<|MERGE_RESOLUTION|>--- conflicted
+++ resolved
@@ -16,8 +16,4 @@
 // along with this program. If not, see http://www.gnu.org/licenses/.
 // 
 
-<<<<<<< HEAD
-WIRE_SHORT_VERSION = 3.84
-=======
-WIRE_SHORT_VERSION = 3.85
->>>>>>> 9ea4fbb7
+WIRE_SHORT_VERSION = 3.85