//
// Wire
// Copyright (C) 2018 Wire Swiss GmbH
//
// This program is free software: you can redistribute it and/or modify
// it under the terms of the GNU General Public License as published by
// the Free Software Foundation, either version 3 of the License, or
// (at your option) any later version.
//
// This program is distributed in the hope that it will be useful,
// but WITHOUT ANY WARRANTY; without even the implied warranty of
// MERCHANTABILITY or FITNESS FOR A PARTICULAR PURPOSE. See the
// GNU General Public License for more details.
//
// You should have received a copy of the GNU General Public License
// along with this program. If not, see http://www.gnu.org/licenses/.
//


import Foundation
import WireDataModel
import WireSyncEngine

extension ZMConversation {
    private enum NetworkError: Error {
        case offline
    }
    
    static let maxVideoCallParticipants: Int = 4
    
    @objc static let maxParticipants: Int = 500
    
    @objc static var maxParticipantsExcludingSelf: Int {
        return maxParticipants - 1
    }
    
    @objc static var maxVideoCallParticipantsExcludingSelf: Int {
        return maxVideoCallParticipants - 1
    }
    
    @objc var freeParticipantSlots: Int {
        return type(of: self).maxParticipants - localParticipants.count
    }
    
    func addOrShowError(participants: [UserType]) {
        guard let session = ZMUserSession.shared(),
                session.networkState != .offline else {
            self.showAlertForAdding(for: NetworkError.offline)
            return
        }
        
<<<<<<< HEAD
        addParticipants(Array(participants),
                             userSession: ZMUserSession.shared()!) { result in
                                switch result {
                                case .failure(let error):
                                    self.showAlertForAdding(for: error)
                                default: break
                                }
=======
        addParticipants(participants, userSession: ZMUserSession.shared()!) { result in
            switch result {
            case .failure(let error):
                self.showAlertForAdding(for: error)
            default: break
            }
>>>>>>> ecb441e0
        }
    }
    
    @objc (removeParticipantOrShowError:)
    func removeOrShowError(participant user: UserType) {
        removeOrShowError(participant: user, completion: nil)
    }
    
    func removeOrShowError(participant user: UserType, completion: ((VoidResult)->())? = nil) {
        guard let session = ZMUserSession.shared(),
            session.networkState != .offline else {
            self.showAlertForRemoval(for: NetworkError.offline)
            return
        }

        /// if the user is not in this conversation, result = .success
        self.removeParticipant(user, userSession: ZMUserSession.shared()!) { result in
            switch result {
            case .success:
                if let serviceUser = user as? ServiceUser, user.isServiceUser {
                    Analytics.shared().tagDidRemoveService(serviceUser)
                }
            case .failure(let error):
                self.showAlertForRemoval(for: error)
            }

            completion?(result)
        }
    }
    
    private func showErrorAlert(message: String) {
        let alertController = UIAlertController(title: "error.conversation.title".localized,
                                                message: message,
                                                alertAction: .ok(style: .cancel))
        
        UIApplication.shared.topmostViewController(onlyFullScreen: false)?.present(alertController, animated: true)
    }
    
    private func showAlertForAdding(for error: Error) {
        switch error {
        case ConversationAddParticipantsError.tooManyMembers:
            showErrorAlert(message: "error.conversation.too_many_members".localized)
        case NetworkError.offline:
            showErrorAlert(message: "error.conversation.offline".localized)
        default:
            showErrorAlert(message: "error.conversation.cannot_add".localized)
        }
    }
    
    private func showAlertForRemoval(for error: Error) {
        switch error {
        case NetworkError.offline:
            showErrorAlert(message: "error.conversation.offline".localized)
        default:
            showErrorAlert(message: "error.conversation.cannot_remove".localized)
        }
    }
}<|MERGE_RESOLUTION|>--- conflicted
+++ resolved
@@ -49,22 +49,12 @@
             return
         }
         
-<<<<<<< HEAD
-        addParticipants(Array(participants),
-                             userSession: ZMUserSession.shared()!) { result in
-                                switch result {
-                                case .failure(let error):
-                                    self.showAlertForAdding(for: error)
-                                default: break
-                                }
-=======
         addParticipants(participants, userSession: ZMUserSession.shared()!) { result in
             switch result {
             case .failure(let error):
                 self.showAlertForAdding(for: error)
             default: break
             }
->>>>>>> ecb441e0
         }
     }
     
