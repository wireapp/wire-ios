//
// Wire
// Copyright (C) 2022 Wire Swiss GmbH
//
// This program is free software: you can redistribute it and/or modify
// it under the terms of the GNU General Public License as published by
// the Free Software Foundation, either version 3 of the License, or
// (at your option) any later version.
//
// This program is distributed in the hope that it will be useful,
// but WITHOUT ANY WARRANTY; without even the implied warranty of
// MERCHANTABILITY or FITNESS FOR A PARTICULAR PURPOSE. See the
// GNU General Public License for more details.
//
// You should have received a copy of the GNU General Public License
// along with this program. If not, see http://www.gnu.org/licenses/.
//

import Foundation
<<<<<<< HEAD
=======
import WireCommonComponents
>>>>>>> 2681a20f

@available(iOS 14, *)
final class DeveloperFlagsViewModel: ObservableObject {

    // MARK: - State

    var flags = DeveloperFlag.allCases.sorted {
        $0.rawValue < $1.rawValue
    }

}<|MERGE_RESOLUTION|>--- conflicted
+++ resolved
@@ -17,10 +17,7 @@
 //
 
 import Foundation
-<<<<<<< HEAD
-=======
 import WireCommonComponents
->>>>>>> 2681a20f
 
 @available(iOS 14, *)
 final class DeveloperFlagsViewModel: ObservableObject {
