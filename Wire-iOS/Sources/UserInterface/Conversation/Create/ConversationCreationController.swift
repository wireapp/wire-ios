////
// Wire
// Copyright (C) 2018 Wire Swiss GmbH
//
// This program is free software: you can redistribute it and/or modify
// it under the terms of the GNU General Public License as published by
// the Free Software Foundation, either version 3 of the License, or
// (at your option) any later version.
//
// This program is distributed in the hope that it will be useful,
// but WITHOUT ANY WARRANTY; without even the implied warranty of
// MERCHANTABILITY or FITNESS FOR A PARTICULAR PURPOSE. See the
// GNU General Public License for more details.
//
// You should have received a copy of the GNU General Public License
// along with this program. If not, see http://www.gnu.org/licenses/.
//

import Foundation
import UIKit
import WireCommonComponents
import WireDataModel

protocol ConversationCreationValuesConfigurable: AnyObject {
    func configure(with values: ConversationCreationValues)
}

final class ConversationCreationValues {

    private var unfilteredParticipants: UserSet
    private let selfUser: UserType

    var name: String
    var allowGuests: Bool
    var allowServices: Bool
    var enableReceipts: Bool
    var encryptionProtocol: EncryptionProtocol

    var participants: UserSet {
        get {
            var result = unfilteredParticipants

            if !allowGuests {
                let noGuests = result.filter { $0.isOnSameTeam(otherUser: selfUser) }
                result = UserSet(noGuests)
            }

            if !allowServices {
                let noServices = result.filter { !$0.isServiceUser }
                result = UserSet(noServices)
            }

            return result
        }
        set {
            unfilteredParticipants = newValue
        }
    }

    init(
        name: String = "",
        participants: UserSet = UserSet(),
        allowGuests: Bool = true,
        allowServices: Bool = true,
        enableReceipts: Bool = true,
        encryptionProtocol: EncryptionProtocol = .proteus,
        selfUser: UserType
    ) {
        self.name = name
        self.unfilteredParticipants = participants
        self.allowGuests = allowGuests
        self.allowServices = allowServices
        self.enableReceipts = enableReceipts
        self.encryptionProtocol = encryptionProtocol
        self.selfUser = selfUser
    }
}

protocol ConversationCreationControllerDelegate: AnyObject {

    func conversationCreationController(
        _ controller: ConversationCreationController,
        didSelectName name: String,
        participants: UserSet,
        allowGuests: Bool,
        allowServices: Bool,
        enableReceipts: Bool,
        encryptionProtocol: EncryptionProtocol
    )

}

final class ConversationCreationController: UIViewController {

    // MARK: - Properties

    typealias CreateGroupName = L10n.Localizable.Conversation.Create.GroupName

    private let selfUser: UserType
    static let mainViewHeight: CGFloat = 56
    fileprivate let colorSchemeVariant = ColorScheme.default.variant

    private let collectionViewController = SectionCollectionViewController()

    fileprivate var navBarBackgroundView = UIView()

    private var preSelectedParticipants: UserSet?
    private var values: ConversationCreationValues

    weak var delegate: ConversationCreationControllerDelegate?

    // MARK: - Sections

    private lazy var nameSection = ConversationCreateNameSectionController(selfUser: selfUser, delegate: self)
    private lazy var errorSection = ConversationCreateErrorSectionController()

    private lazy var optionsToggle: ConversationCreateOptionsSectionController = {
        let section = ConversationCreateOptionsSectionController(values: values)
        section.tapHandler = optionsTapped
        return section
    }()

    private lazy var optionsSections = [
        guestsSection,
        servicesSection,
        receiptsSection,
        shouldIncludeEncryptionProtocolSection ? encryptionProtocolSection : nil
    ].compactMap(\.self)

    private var shouldIncludeEncryptionProtocolSection: Bool {
        if DeveloperFlag.showCreateMLSGroupToggle.isOn {
            return true
        }

        if AutomationHelper.sharedHelper.allowMLSGroupCreation == true {
            return true
        }

        return selfUser.canCreateMLSGroups
    }

    private lazy var guestsSection: ConversationCreateGuestsSectionController = {
        let section = ConversationCreateGuestsSectionController(values: values)
        section.isHidden = true

        section.toggleAction = { [unowned self] allowGuests in
            self.values.allowGuests = allowGuests
            self.updateOptions()
        }

        return section
    }()

    private lazy var servicesSection: ConversationCreateServicesSectionController = {
        let section = ConversationCreateServicesSectionController(values: values)
        section.isHidden = true

        section.toggleAction = { [unowned self] allowServices in
            self.values.allowServices = allowServices
            self.updateOptions()
        }
        return section
    }()

    private lazy var receiptsSection: ConversationCreateReceiptsSectionController = {
        let section = ConversationCreateReceiptsSectionController(values: values)
        section.isHidden = true

        section.toggleAction = { [unowned self] enableReceipts in
            self.values.enableReceipts = enableReceipts
            self.updateOptions()
        }

        return section
    }()

    private lazy var encryptionProtocolSection: ConversationEncryptionProtocolSectionController = {
        let section = ConversationEncryptionProtocolSectionController(values: values)
        section.isHidden = true

        section.tapAction = {
            self.presentEncryptionProtocolPicker { [weak self] encryptionProtocol in
                self?.values.encryptionProtocol = encryptionProtocol
                self?.updateOptions()
            }
        }

        return section
    }()

    // MARK: - Life cycle

    convenience init() {
        self.init(preSelectedParticipants: nil, selfUser: ZMUser.selfUser())
    }

    init(preSelectedParticipants: UserSet?, selfUser: UserType) {
        self.selfUser = selfUser
        self.values = ConversationCreationValues(selfUser: selfUser)
        self.preSelectedParticipants = preSelectedParticipants
        super.init(nibName: nil, bundle: nil)
    }

    @available(*, unavailable)
    required init?(coder: NSCoder) {
        fatalError("init(coder:) has not been implemented")
    }

    override func viewDidLoad() {
        super.viewDidLoad()

        view.backgroundColor = SemanticColors.View.backgroundDefault
        navigationItem.setupNavigationBarTitle(title: CreateGroupName.title.capitalized)

        setupNavigationBar()
        setupViews()

        // try to overtake the first responder from the other view
        if UIResponder.currentFirst != nil {
            nameSection.becomeFirstResponder()
        }
    }

    override func viewDidAppear(_ animated: Bool) {
        super.viewDidAppear(animated)
        nameSection.becomeFirstResponder()
    }

    // MARK: - Methods

    override var prefersStatusBarHidden: Bool {
        return false
    }

    override var preferredStatusBarStyle: UIStatusBarStyle {
        return ColorScheme.default.statusBarStyle
    }

    override func viewWillTransition(to size: CGSize, with coordinator: UIViewControllerTransitionCoordinator) {
        coordinator.animate(alongsideTransition: { _ in
            self.collectionViewController.collectionView?.collectionViewLayout.invalidateLayout()
        })
    }

    private func setupViews() {
        // TODO: if keyboard is open, it should scroll.
        let collectionView = UICollectionView(forGroupedSections: ())

        collectionView.contentInsetAdjustmentBehavior = .never

        view.addSubview(collectionView)
        collectionView.translatesAutoresizingMaskIntoConstraints = false
        NSLayoutConstraint.activate([
            collectionView.leadingAnchor.constraint(equalTo: view.safeLeadingAnchor),
            collectionView.topAnchor.constraint(equalTo: view.safeTopAnchor),
            collectionView.trailingAnchor.constraint(equalTo: view.safeTrailingAnchor),
            collectionView.bottomAnchor.constraint(equalTo: view.safeBottomAnchor)
        ])

        collectionViewController.collectionView = collectionView
        collectionViewController.sections = [nameSection, errorSection]

        if selfUser.isTeamMember {
            collectionViewController.sections.append(contentsOf: [optionsToggle] + optionsSections)
        }

        navBarBackgroundView.backgroundColor = SemanticColors.View.backgroundDefault
        view.addSubview(navBarBackgroundView)

        navBarBackgroundView.translatesAutoresizingMaskIntoConstraints = false

        NSLayoutConstraint.activate([
            navBarBackgroundView.leadingAnchor.constraint(equalTo: view.leadingAnchor),
            navBarBackgroundView.topAnchor.constraint(equalTo: view.topAnchor),
            navBarBackgroundView.trailingAnchor.constraint(equalTo: view.trailingAnchor),
            navBarBackgroundView.bottomAnchor.constraint(equalTo: view.safeTopAnchor)
        ])
    }

    private func setupNavigationBar() {
        self.navigationController?.navigationBar.tintColor = SemanticColors.Label.textDefault
        self.navigationController?.navigationBar.titleTextAttributes = DefaultNavigationBar.titleTextAttributes(for: SemanticColors.Label.textDefault)

        if navigationController?.viewControllers.count ?? 0 <= 1 {
            navigationItem.leftBarButtonItem = navigationController?.closeItem()
        }

<<<<<<< HEAD
        let nextButtonItem = UIBarButtonItem(title: L10n.Localizable.General.next.capitalized, style: .plain, target: self, action: #selector(tryToProceed))

=======
        let nextButtonItem: UIBarButtonItem = .createNavigationRightBarButtonItem(title: L10n.Localizable.General.next.capitalized,
                                                                                  systemImage: false,
                                                                                  target: self,
                                                                                  action: #selector(tryToProceed))
>>>>>>> f9378560
        nextButtonItem.accessibilityIdentifier = "button.newgroup.next"
        nextButtonItem.tintColor = UIColor.accent()
        nextButtonItem.isEnabled = false
        navigationItem.rightBarButtonItem = nextButtonItem

    }

    func proceedWith(value: SimpleTextField.Value) {
        switch value {
        case let .error(error):
            errorSection.displayError(error)

        case let .valid(name):
            let trimmed = name.trimmingCharacters(in: .whitespacesAndNewlines)
            nameSection.resignFirstResponder()
            values.name = trimmed

            if let parts = preSelectedParticipants {
                values.participants = parts
            }

            let participantsController = AddParticipantsViewController(context: .create(values))
            participantsController.conversationCreationDelegate = self
            navigationController?.pushViewController(participantsController, animated: true)
        }
    }

    @objc
    private func tryToProceed() {
        guard let value = nameSection.value else { return }
        proceedWith(value: value)
    }

    private func updateOptions() {
        self.optionsToggle.configure(with: values)
        self.guestsSection.configure(with: values)
        self.servicesSection.configure(with: values)
        self.encryptionProtocolSection.configure(with: values)
    }
}

// MARK: - AddParticipantsConversationCreationDelegate

extension ConversationCreationController: AddParticipantsConversationCreationDelegate {

    func addParticipantsViewController(_ addParticipantsViewController: AddParticipantsViewController, didPerform action: AddParticipantsViewController.CreateAction) {
        switch action {
        case .updatedUsers(let users):
            values.participants = users

        case .create:
            var allParticipants = values.participants
            allParticipants.insert(selfUser)

            delegate?.conversationCreationController(
                self,
                didSelectName: values.name,
                participants: values.participants,
                allowGuests: values.allowGuests,
                allowServices: values.allowServices,
                enableReceipts: values.enableReceipts,
                encryptionProtocol: values.encryptionProtocol
            )
        }
    }
}

// MARK: - SimpleTextFieldDelegate

extension ConversationCreationController: SimpleTextFieldDelegate {

    func textField(_ textField: SimpleTextField, valueChanged value: SimpleTextField.Value) {
        errorSection.clearError()
        switch value {
        case .error: navigationItem.rightBarButtonItem?.isEnabled = false
        case .valid(let text): navigationItem.rightBarButtonItem?.isEnabled = !text.isEmpty
        }

    }

    func textFieldReturnPressed(_ textField: SimpleTextField) {
        tryToProceed()
    }

    func textFieldDidBeginEditing(_ textField: SimpleTextField) {

    }

    func textFieldDidEndEditing(_ textField: SimpleTextField) {

    }
}

// MARK: - Handlers

extension ConversationCreationController {

    private func optionsTapped(expanded: Bool) {
        guard let collectionView = collectionViewController.collectionView else {
            return
        }

        let changes: () -> Void
        let indexSet = IndexSet(integersIn: 3..<(3+optionsSections.count))

        if expanded {
            nameSection.resignFirstResponder()
            expandOptions()
            changes = { collectionView.insertSections(indexSet) }
        } else {
            collapseOptions()
            changes = { collectionView.deleteSections(indexSet) }
        }

        collectionView.performBatchUpdates(changes)
    }

    func expandOptions() {
        optionsSections.forEach {
            $0.isHidden = false
        }
    }

    func collapseOptions() {
        optionsSections.forEach {
            $0.isHidden = true
        }
    }

}

extension ConversationCreationController {

    func presentEncryptionProtocolPicker(_ completion: @escaping (EncryptionProtocol) -> Void) {
        let alertViewController = encryptionProtocolPicker { type in
            completion(type)
        }

        alertViewController.configPopover(pointToView: view)
        present(alertViewController, animated: true)
    }

    func encryptionProtocolPicker(_ completion: @escaping (EncryptionProtocol) -> Void) -> UIAlertController {
        let alert = UIAlertController(title: L10n.Localizable.Conversation.Create.Mls.pickerTitle, message: nil, preferredStyle: .actionSheet)

        for encryptionProtocol in EncryptionProtocol.allCases {
            alert.addAction(UIAlertAction(title: encryptionProtocol.rawValue, style: .default, handler: { _ in
                completion(encryptionProtocol)
            }))
        }

        alert.popoverPresentationController?.permittedArrowDirections = [ .up, .down ]
        alert.addAction(UIAlertAction(title: L10n.Localizable.Conversation.Create.Mls.cancel, style: .cancel, handler: nil))

        return alert
    }
}

enum EncryptionProtocol: String, CaseIterable {
    case proteus = "Proteus (default)"
    case mls = "MLS"
}<|MERGE_RESOLUTION|>--- conflicted
+++ resolved
@@ -285,15 +285,12 @@
             navigationItem.leftBarButtonItem = navigationController?.closeItem()
         }
 
-<<<<<<< HEAD
-        let nextButtonItem = UIBarButtonItem(title: L10n.Localizable.General.next.capitalized, style: .plain, target: self, action: #selector(tryToProceed))
-
-=======
-        let nextButtonItem: UIBarButtonItem = .createNavigationRightBarButtonItem(title: L10n.Localizable.General.next.capitalized,
-                                                                                  systemImage: false,
-                                                                                  target: self,
-                                                                                  action: #selector(tryToProceed))
->>>>>>> f9378560
+        let nextButtonItem: UIBarButtonItem = .createNavigationRightBarButtonItem(
+            title: L10n.Localizable.General.next.capitalized,
+            systemImage: false,
+            target: self,
+            action: #selector(tryToProceed)
+        )
         nextButtonItem.accessibilityIdentifier = "button.newgroup.next"
         nextButtonItem.tintColor = UIColor.accent()
         nextButtonItem.isEnabled = false
