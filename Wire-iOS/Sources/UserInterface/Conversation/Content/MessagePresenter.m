--- conflicted
+++ resolved
@@ -43,11 +43,7 @@
 
 - (void)viewWillDisappear:(BOOL)animated {
     [super viewWillDisappear:animated];
-<<<<<<< HEAD
-    self.wr_playerController = nil;
-=======
     [self.wr_playerController tearDown];
->>>>>>> 70b46166
 }
 
 @end
