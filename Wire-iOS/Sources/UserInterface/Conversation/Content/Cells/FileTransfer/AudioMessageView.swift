//
// Wire
// Copyright (C) 2016 Wire Swiss GmbH
//
// This program is free software: you can redistribute it and/or modify
// it under the terms of the GNU General Public License as published by
// the Free Software Foundation, either version 3 of the License, or
// (at your option) any later version.
//
// This program is distributed in the hope that it will be useful,
// but WITHOUT ANY WARRANTY; without even the implied warranty of
// MERCHANTABILITY or FITNESS FOR A PARTICULAR PURPOSE. See the
// GNU General Public License for more details.
//
// You should have received a copy of the GNU General Public License
// along with this program. If not, see http://www.gnu.org/licenses/.
//

import Foundation
import Cartography
import CocoaLumberjackSwift
import Classy

final class AudioMessageView: UIView, TransferView {
    public var fileMessage: ZMConversationMessage?
    weak public var delegate: TransferViewDelegate?
    
    private let downloadProgressView = CircularProgressView()
    private let playButton = IconButton()
    private let timeLabel = UILabel()
    private let playerProgressView = ProgressView()
    private let waveformProgressView = WaveformProgressView()
    private let loadingView = ThreeDotsLoadingView()
    
    private var audioPlayerProgressObserver: NSObject? = .none
    private var audioPlayerStateObserver: NSObject? = .none
    private var allViews : [UIView] = []
    
    private var expectingDownload: Bool = false
    
    private let proximityListener = DeviceProximityListener()
    
    public required override init(frame: CGRect) {
        super.init(frame: frame)
                
        self.playButton.addTarget(self, action: #selector(AudioMessageView.onActionButtonPressed(_:)), for: .touchUpInside)
        self.playButton.accessibilityLabel = "AudioActionButton"
        self.playButton.layer.masksToBounds = true
        
        self.downloadProgressView.isUserInteractionEnabled = false
        self.downloadProgressView.accessibilityLabel = "AudioProgressView"
        
        self.timeLabel.numberOfLines = 1
        self.timeLabel.textAlignment = .center
        self.timeLabel.accessibilityLabel = "AudioTimeLabel"
        
        self.playerProgressView.setDeterministic(true, animated: false)
        self.playerProgressView.accessibilityLabel = "PlayerProgressView"
        
        self.loadingView.isHidden = true
        
        self.allViews = [self.playButton, self.timeLabel, self.downloadProgressView, self.playerProgressView, self.waveformProgressView, self.loadingView]
        self.allViews.forEach(self.addSubview)
        
        CASStyler.default().styleItem(self)
        self.timeLabel.font = self.timeLabel.font.monospaced()
        
        self.createConstraints()
        
        var currentElements = self.accessibilityElements ?? []
        currentElements.append(contentsOf: [playButton, timeLabel])
        self.accessibilityElements = currentElements
        
        let audioTrackPlayer = self.audioTrackPlayer()
        
        self.audioPlayerProgressObserver = KeyValueObserver.observe(audioTrackPlayer, keyPath: "progress", target: self, selector: #selector(audioProgressChanged(_:)), options: [.initial, .new])
        
        self.audioPlayerStateObserver = KeyValueObserver.observe(audioTrackPlayer, keyPath: "state", target: self, selector: #selector(audioPlayerStateChanged(_:)), options: [.initial, .new])
        
        setNeedsLayout()
        layoutIfNeeded()
    }
    
    deinit {
        audioPlayerStateObserver = nil
        audioPlayerProgressObserver = nil
    }
    
    public required init?(coder aDecoder: NSCoder) {
        fatalError("init(coder:) has not been implemented")
    }
    
    public override var intrinsicContentSize: CGSize {
        return CGSize(width: UIViewNoIntrinsicMetric, height: 56)
    }
    
    private func createConstraints() {
        constrain(self, self.playButton, self.timeLabel) { (selfView: LayoutProxy, playButton: LayoutProxy, timeLabel: LayoutProxy) -> () in
            selfView.height == 56

            playButton.left == selfView.left + 12
            playButton.centerY == selfView.centerY
            playButton.width == 32
            playButton.height == playButton.width
            
            timeLabel.left == playButton.right + 12
            timeLabel.centerY == selfView.centerY
            timeLabel.width >= 32
        }
        
        constrain(self.downloadProgressView, self.playButton) { downloadProgressView, playButton in
            downloadProgressView.center == playButton.center
            downloadProgressView.width == playButton.width - 2
            downloadProgressView.height == playButton.height - 2
        }
        
        constrain(self, self.playerProgressView, self.timeLabel, self.waveformProgressView, self.loadingView) { selfView, playerProgressView, timeLabel, waveformProgressView, loadingView in
            playerProgressView.centerY == selfView.centerY
            playerProgressView.left == timeLabel.right + 12
            playerProgressView.right == selfView.right - 12
            playerProgressView.height == 1
            
            waveformProgressView.centerY == selfView.centerY
            waveformProgressView.left == playerProgressView.left
            waveformProgressView.right == playerProgressView.right
            waveformProgressView.height == 32
            
            loadingView.center == selfView.center
        }
        
    }
    
    override open var tintColor: UIColor! {
        didSet {
            self.downloadProgressView.tintColor = self.tintColor
        }
    }
    
    public func stopProximitySensor() {
        self.proximityListener.stopListening()
    }

    public func configure(for message: ZMConversationMessage, isInitial: Bool) {
        self.fileMessage = message

        guard let fileMessageData = message.fileMessageData else {
            return
        }
        
        if isInitial {
            self.expectingDownload = false
        }
        else {
            if fileMessageData.transferState == .downloaded && self.expectingDownload {
                self.playTrack()
                self.expectingDownload = false
            }
        }
        
        self.configureVisibleViews(forFileMessageData: fileMessageData, isInitial: isInitial)
        self.updateTimeLabel()
        
        if self.isOwnTrackPlayingInAudioPlayer() {
            self.updateActivePlayerProgressAnimated(false)
            self.updateActivePlayButton()
        }
        else {
            self.playerProgressView.setProgress(0, animated: false)
            self.waveformProgressView.setProgress(0, animated: false)
        }
    }
    
    public func willDeleteMessage() {
        proximityListener.stopListening()
        let player = audioTrackPlayer()
        let audioTrackPlayingSame = player.sourceMessage != nil && player.sourceMessage.isEqual(self.fileMessage)
        guard audioTrackPlayingSame else { return }
        player.stop()
    }
    
    private func configureVisibleViews(forFileMessageData fileMessageData: ZMFileMessageData, isInitial: Bool) {
        guard let fileMessage = self.fileMessage,
                let state = FileMessageViewState.fromConversationMessage(fileMessage) else { return }
        
        var visibleViews = [self.playButton, self.timeLabel]
        
        if (fileMessageData.normalizedLoudness.count > 0) {
            waveformProgressView.samples = fileMessageData.normalizedLoudness
            if let accentColor = fileMessage.sender?.accentColor {
                waveformProgressView.barColor = accentColor
                waveformProgressView.highlightedBarColor = UIColor.gray
            }
            visibleViews.append(self.waveformProgressView)
        } else {
            visibleViews.append(self.playerProgressView)
        }
        
        switch state {
        case .obfuscated: visibleViews = []
        case .unavailable: visibleViews = [self.loadingView]
        case .downloading, .uploading:
            visibleViews.append(self.downloadProgressView)
            self.downloadProgressView.setProgress(fileMessageData.progress, animated: !isInitial)
        default:
            break
        }
        
        if let viewsState = state.viewsStateForAudio() {
            self.playButton.setIcon(viewsState.playButtonIcon, with: .tiny, for: .normal)
            self.playButton.backgroundColor = viewsState.playButtonBackgroundColor
            self.playButton.accessibilityValue = viewsState.playButtonIcon == .play ? "play" : "pause"
        }
        
        updateVisibleViews(allViews, visibleViews: visibleViews, animated: !loadingView.isHidden)
    }
    
    private func updateTimeLabel() {
        var duration: Int? = .none
        
        if self.isOwnTrackPlayingInAudioPlayer() {
            duration = Int(self.audioTrackPlayer().elapsedTime)
        }
        else {
            guard let message = self.fileMessage,
                let fileMessageData = message.fileMessageData else {
                    return
            }
            if fileMessageData.durationMilliseconds != 0 {
                duration = Int(roundf(Float(fileMessageData.durationMilliseconds) / 1000.0))
            }
        }
        
        if let durationUnboxed = duration {
            let (seconds, minutes) = (durationUnboxed % 60, durationUnboxed / 60)
            let time = String(format: "%d:%02d", minutes, seconds)
            self.timeLabel.text = time
        }
        else {
            self.timeLabel.text = ""
        }
        self.timeLabel.accessibilityLabel = "AudioTimeLabel"
        self.timeLabel.accessibilityValue = self.timeLabel.text
    }
    
    private func updateActivePlayButton() {
        self.playButton.backgroundColor = FileMessageViewState.normalColor
        
        if self.audioTrackPlayer().isPlaying {
            self.playButton.setIcon(.pause, with: .tiny, for: UIControlState())
            self.playButton.accessibilityValue = "pause"
        }
        else {
            self.playButton.setIcon(.play, with: .tiny, for: UIControlState())
            self.playButton.accessibilityValue = "play"
        }
    }
    
    private func updateInactivePlayer() {
        self.playButton.backgroundColor = FileMessageViewState.normalColor
        self.playButton.setIcon(.play, with: .tiny, for: UIControlState())
        self.playButton.accessibilityValue = "play"
        
        self.playerProgressView.setProgress(0, animated: false)
        self.waveformProgressView.setProgress(0, animated: false)
    }
    
    private func updateActivePlayerProgressAnimated(_ animated: Bool) {
        let progress: Float
        var animated = animated
        
        if fabs(1 - self.audioTrackPlayer().progress) < 0.01 {
            progress = 0
            animated = false
        }
        else {
            progress = Float(self.audioTrackPlayer().progress)
        }
        
        self.playerProgressView.setProgress(progress, animated: animated)
        self.waveformProgressView.setProgress(progress, animated: animated)
    }
    
    override open func layoutSubviews() {
        super.layoutSubviews()
        self.playButton.layer.cornerRadius = self.playButton.bounds.size.width / 2.0
    }
    
    private func audioTrackPlayer() -> AudioTrackPlayer {
        return AppDelegate.shared().mediaPlaybackManager.audioTrackPlayer
    }
    
    public func stopPlaying() {
        let player = audioTrackPlayer()
        let audioTrackPlayingSame = player.sourceMessage != nil && player.sourceMessage.isEqual(self.fileMessage)
        guard audioTrackPlayingSame else { return }
        player.pause()
    }
    
    private func playTrack() {
        guard let fileMessage = self.fileMessage, let fileMessageData = fileMessage.fileMessageData else {
            return
        }
        
        self.proximityListener.stateChanged = proximityStateDidChange
        
        let audioTrackPlayer = self.audioTrackPlayer()
        let audioTrackPlayingSame = audioTrackPlayer.sourceMessage != nil && audioTrackPlayer.sourceMessage.isEqual(self.fileMessage)
        
        if let track = fileMessage.audioTrack(), !audioTrackPlayingSame {
            audioTrackPlayer.load(track, sourceMessage: fileMessage) { [weak self] success, error in
                if success {
                    self?.setAudioOutput(earpiece: false)
                    audioTrackPlayer.play()

                    let duration = TimeInterval(Float(fileMessageData.durationMilliseconds) / 1000.0)
                    Analytics.shared()?.tagPlayedAudioMessage(duration, extensionString: (fileMessageData.filename as NSString).pathExtension)
                }
                else {
                    DDLogWarn("Cannot load track \(track): \(error)")
                }
            }
        } else {
            if audioTrackPlayer.isPlaying {
                audioTrackPlayer.pause()
            } else {
                audioTrackPlayer.play()
            }
        }
    }
    
    private func isOwnTrackPlayingInAudioPlayer() -> Bool {
        let audioTrackPlayer = self.audioTrackPlayer()
        guard let message = self.fileMessage,
            let audioTrack = message.audioTrack() else {
                return false
        }
        
        let audioTrackPlayingSame = audioTrackPlayer.sourceMessage != nil && audioTrackPlayer.sourceMessage.isEqual(self.fileMessage)
        return audioTrackPlayingSame && audioTrackPlayer.audioTrack.isEqual(audioTrack)
    }
    
    // MARK: - Actions
    
    dynamic private func onActionButtonPressed(_ sender: UIButton) {
        
        guard let fileMessage = self.fileMessage, let fileMessageData = fileMessage.fileMessageData else { return }
        
        switch(fileMessageData.transferState) {
        case .downloading:
            self.downloadProgressView.setProgress(0, animated: false)
            self.delegate?.transferView(self, didSelect: .cancel)
        case .uploading:
            if .none != fileMessageData.fileURL {
                self.delegate?.transferView(self, didSelect: .cancel)
            }
        case .cancelledUpload, .failedUpload:
            if .none != fileMessageData.fileURL {
                self.delegate?.transferView(self, didSelect: .resend)
            }
        case .uploaded, .failedDownload:
            self.expectingDownload = true
            ZMUserSession.shared()?.enqueueChanges({
                fileMessage.requestFileDownload()
            })
            
        case .downloaded:
            self.playTrack()
        }
    }
    
    // MARK: - Audio state observer
<<<<<<< HEAD
    
=======

>>>>>>> d6ef11c8
    dynamic private func audioProgressChanged(_ change: NSDictionary) {
        if self.isOwnTrackPlayingInAudioPlayer() {
            self.updateActivePlayerProgressAnimated(false)
            self.updateTimeLabel()
        }
    }
<<<<<<< HEAD
    
=======

>>>>>>> d6ef11c8
    dynamic private func audioPlayerStateChanged(_ change: NSDictionary) {
        if self.isOwnTrackPlayingInAudioPlayer() {
            self.updateActivePlayButton()
            self.updateActivePlayerProgressAnimated(false)
            self.updateTimeLabel()
        }
        else {
            self.updateInactivePlayer()
            self.updateTimeLabel()
        }
        
        updateProximityObserverState()
    }
    
    // MARK: - Proximity Listener
    
    private func updateProximityObserverState() {
        if audioTrackPlayer().isPlaying && isOwnTrackPlayingInAudioPlayer() {
            proximityListener.startListening()
        } else {
            proximityListener.stopListening()
        }
    }

    private func setAudioOutput(earpiece: Bool) {
        do {
            if earpiece {
                try AVAudioSession.sharedInstance().setCategory(AVAudioSessionCategoryPlayAndRecord)
                AVSMediaManager.sharedInstance().playbackRoute = .builtIn
            } else {
                try AVAudioSession.sharedInstance().setCategory(AVAudioSessionCategoryPlayback)
                AVSMediaManager.sharedInstance().playbackRoute = .speaker
            }
        } catch {
            DDLogError("Cannot set AVAudioSession category: \(error)")
        }
    }
    
    func proximityStateDidChange(_ raisedToEar: Bool) {
        setAudioOutput(earpiece: raisedToEar)
    }
}<|MERGE_RESOLUTION|>--- conflicted
+++ resolved
@@ -369,22 +369,13 @@
     }
     
     // MARK: - Audio state observer
-<<<<<<< HEAD
-    
-=======
-
->>>>>>> d6ef11c8
     dynamic private func audioProgressChanged(_ change: NSDictionary) {
         if self.isOwnTrackPlayingInAudioPlayer() {
             self.updateActivePlayerProgressAnimated(false)
             self.updateTimeLabel()
         }
     }
-<<<<<<< HEAD
-    
-=======
-
->>>>>>> d6ef11c8
+
     dynamic private func audioPlayerStateChanged(_ change: NSDictionary) {
         if self.isOwnTrackPlayingInAudioPlayer() {
             self.updateActivePlayButton()
