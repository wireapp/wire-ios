//
// Wire
// Copyright (C) 2016 Wire Swiss GmbH
// 
// This program is free software: you can redistribute it and/or modify
// it under the terms of the GNU General Public License as published by
// the Free Software Foundation, either version 3 of the License, or
// (at your option) any later version.
// 
// This program is distributed in the hope that it will be useful,
// but WITHOUT ANY WARRANTY; without even the implied warranty of
// MERCHANTABILITY or FITNESS FOR A PARTICULAR PURPOSE. See the
// GNU General Public License for more details.
// 
// You should have received a copy of the GNU General Public License
// along with this program. If not, see http://www.gnu.org/licenses/.
// 


import Foundation
import SafariServices
import AppCenterCrashes
import WireDataModel
import WireSyncEngine
import avs

class SettingsCellDescriptorFactory {
    static let settingsDevicesCellIdentifier: String = "devices"
    let settingsPropertyFactory: SettingsPropertyFactory
    let userRightInterfaceType: UserRightInterface.Type

    init(settingsPropertyFactory: SettingsPropertyFactory,
		 userRightInterfaceType: UserRightInterface.Type = UserRight.self) {
        self.settingsPropertyFactory = settingsPropertyFactory
        self.userRightInterfaceType = userRightInterfaceType
    }
    
    func rootGroup() -> SettingsControllerGeneratorType & SettingsInternalGroupCellDescriptorType {
        var rootElements: [SettingsCellDescriptorType] = []
        
        if ZMUser.selfUser().canManageTeam {
            rootElements.append(self.manageTeamCell())
        }
        
        rootElements.append(self.settingsGroup())
        #if MULTIPLE_ACCOUNTS_DISABLED
            // We skip "add account" cell
        #else
            rootElements.append(self.addAccountOrTeamCell())
        #endif
        let topSection = SettingsSectionDescriptor(cellDescriptors: rootElements)
        
        return SettingsGroupCellDescriptor(items: [topSection], title: "self.profile".localized, style: .plain)
    }
        
    func manageTeamCell() -> SettingsCellDescriptorType {
        return SettingsExternalScreenCellDescriptor(title: "self.settings.manage_team.title".localized,
                                                    isDestructive: false,
                                                    presentationStyle: PresentationStyle.modal,
                                                    identifier: nil,
                                                    presentationAction: { () -> (UIViewController?) in
                                                        Analytics.shared().tagOpenManageTeamURL()
                                                        return BrowserViewController(url: URL.manageTeam(source: .settings))
                                                    },
                                                    previewGenerator: nil,
                                                    icon: .team,
                                                    accessoryViewMode: .alwaysHide)
    }
    
    func addAccountOrTeamCell() -> SettingsCellDescriptorType {
        
        let presentationAction: () -> UIViewController? = {
            
            if SessionManager.shared?.accountManager.accounts.count < SessionManager.maxNumberAccounts {
                SessionManager.shared?.addAccount()
            }
            else {
                if let controller = UIApplication.shared.topmostViewController(onlyFullScreen: false) {
                    let alert = UIAlertController(
                        title: "self.settings.add_account.error.title".localized,
                        message: "self.settings.add_account.error.message".localized,
                        alertAction: .ok(style: .cancel))
                    controller.present(alert, animated: true, completion: nil)
                }
            }
            
            return nil
        }
        
        return SettingsExternalScreenCellDescriptor(title: "self.settings.add_team_or_account.title".localized,
                                                    isDestructive: false,
                                                    presentationStyle: PresentationStyle.modal,
                                                    identifier: nil,
                                                    presentationAction: presentationAction,
                                                    previewGenerator: nil,
                                                    icon: .plus,
                                                    accessoryViewMode: .alwaysHide)
    }
    
    func settingsGroup() -> SettingsControllerGeneratorType & SettingsInternalGroupCellDescriptorType {
        var topLevelElements = [self.accountGroup(), self.devicesCell(), self.optionsGroup, self.advancedGroup, self.helpSection(), self.aboutSection()]
        
        if Bundle.developerModeEnabled {
            topLevelElements.append(self.developerGroup())
        }
        
        let topSection = SettingsSectionDescriptor(cellDescriptors: topLevelElements)

        return SettingsGroupCellDescriptor(items: [topSection], title: "self.settings".localized, style: .plain, previewGenerator: .none, icon: .gear)
    }
    
    func devicesCell() -> SettingsCellDescriptorType {
        return SettingsExternalScreenCellDescriptor(title: "self.settings.privacy_analytics_menu.devices.title".localized,
            isDestructive: false,
            presentationStyle: PresentationStyle.navigation,
            identifier: type(of: self).settingsDevicesCellIdentifier,
            presentationAction: { () -> (UIViewController?) in
                return ClientListViewController(clientsList: .none,
                                                credentials: .none,
                                                detailedView: true)
            },
            previewGenerator: { _ -> SettingsCellPreview in
                return SettingsCellPreview.badge(ZMUser.selfUser().clients.count)
            },
           icon: .devices)
    }

    func soundGroupForSetting(_ settingsProperty: SettingsProperty, title: String, customSounds: [ZMSound], defaultSound: ZMSound) -> SettingsCellDescriptorType {
        let items: [ZMSound] = [ZMSound.None, defaultSound] + customSounds
        let previewPlayer: SoundPreviewPlayer = SoundPreviewPlayer(mediaManager: AVSMediaManager.sharedInstance())
        
        let cells: [SettingsPropertySelectValueCellDescriptor] = items.map { item in
            let playSoundAction: SettingsPropertySelectValueCellDescriptor.SelectActionType = { cellDescriptor in
                
                switch settingsProperty.propertyName {
                case .callSoundName:
                    previewPlayer.playPreview(.ringingFromThemSound)
                case .pingSoundName:
                    previewPlayer.playPreview(.incomingKnockSound)
                case .messageSoundName:
                    previewPlayer.playPreview(.messageReceivedSound)
                default:
                    break
                }
            }
            
            let propertyValue = item == defaultSound ? SettingsPropertyValue.none : SettingsPropertyValue.string(value: item.rawValue)
            return SettingsPropertySelectValueCellDescriptor(settingsProperty: settingsProperty, value: propertyValue, title: item.descriptionLocalizationKey.localized, identifier: .none, selectAction: playSoundAction)
        }
        
        let section = SettingsSectionDescriptor(cellDescriptors: cells.map { $0 as SettingsCellDescriptorType }, header: "self.settings.sound_menu.ringtones.title".localized)
        
        let previewGenerator: PreviewGeneratorType = { cellDescriptor in
            let value = settingsProperty.value()
            
            if let stringValue = value.value() as? String,
                let enumValue = ZMSound(rawValue: stringValue) {
                return .text(enumValue.descriptionLocalizationKey.localized)
            }
            else {
                return .text(defaultSound.descriptionLocalizationKey.localized)
            }
        }
        
        return SettingsGroupCellDescriptor(items: [section], title: title, identifier: .none, previewGenerator: previewGenerator)
    }
    
    func developerGroup() -> SettingsCellDescriptorType {
        let title = "self.settings.developer_options.title".localized
        var developerCellDescriptors: [SettingsCellDescriptorType] = []
        
        let devController = SettingsExternalScreenCellDescriptor(title: "Logging") { () -> (UIViewController?) in
            return DeveloperOptionsController()
        }
        
        developerCellDescriptors.append(devController)
        
        let enableBatchCollections = SettingsPropertyToggleCellDescriptor(settingsProperty: self.settingsPropertyFactory.property(.enableBatchCollections))
        developerCellDescriptors.append(enableBatchCollections)
        let sendBrokenMessageButton = SettingsButtonCellDescriptor(title: "Send broken message", isDestructive: true, selectAction: SettingsCellDescriptorFactory.sendBrokenMessage)
        developerCellDescriptors.append(sendBrokenMessageButton)
        let findUnreadBadgeConversationButton = SettingsButtonCellDescriptor(title: "First unread conversation (badge count)", isDestructive: false, selectAction: SettingsCellDescriptorFactory.findUnreadConversationContributingToBadgeCount)
        developerCellDescriptors.append(findUnreadBadgeConversationButton)
        let findUnreadBackArrowConversationButton = SettingsButtonCellDescriptor(title: "First unread conversation (back arrow count)", isDestructive: false, selectAction: SettingsCellDescriptorFactory.findUnreadConversationContributingToBackArrowDot)
        developerCellDescriptors.append(findUnreadBackArrowConversationButton)
        let shareDatabase = SettingsShareDatabaseCellDescriptor()
        developerCellDescriptors.append(shareDatabase)
        let shareCryptobox = SettingsShareCryptoboxCellDescriptor()
        developerCellDescriptors.append(shareCryptobox)
        let reloadUIButton = SettingsButtonCellDescriptor(title: "Reload user interface", isDestructive: false, selectAction: SettingsCellDescriptorFactory.reloadUserInterface)
        developerCellDescriptors.append(reloadUIButton)
        let recalculateBadgeCountButton = SettingsButtonCellDescriptor(title: "Re-calculate badge count", isDestructive: false, selectAction: SettingsCellDescriptorFactory.recalculateBadgeCount)
        developerCellDescriptors.append(recalculateBadgeCountButton)
        let appendManyMessages = SettingsButtonCellDescriptor(title: "Append N messages to the top conv (not sending)", isDestructive: true) { _ in
            
            self.requestNumber() { count in
                self.appendMessagesInBatches(count: count)
            }
        }
        developerCellDescriptors.append(appendManyMessages)
        
        let spamWithMessages = SettingsButtonCellDescriptor(title: "Spam the top conv", isDestructive: true) { _ in
            
            self.requestNumber() { count in
                self.spamWithMessages(amount: count)
            }
        }
        developerCellDescriptors.append(spamWithMessages)

        let showStatistics = SettingsExternalScreenCellDescriptor(title: "Show database statistics", isDestructive: false, presentationStyle: .navigation, presentationAction: {  DatabaseStatisticsController() })
        developerCellDescriptors.append(showStatistics)

        if !Analytics.shared().isOptedOut &&
            !TrackingManager.shared.disableCrashAndAnalyticsSharing {

            let resetSurveyMuteButton = SettingsButtonCellDescriptor(title: "Reset call quality survey", isDestructive: false, selectAction: SettingsCellDescriptorFactory.resetCallQualitySurveyMuteFilter)
            developerCellDescriptors.append(resetSurveyMuteButton)

        }
        
        let generateCrashButton = SettingsButtonCellDescriptor(title: "Generate test crash", isDestructive: false, selectAction: SettingsCellDescriptorFactory.generateTestCrash)
        developerCellDescriptors.append(generateCrashButton)
        
        let triggerSlowSyncButton = SettingsButtonCellDescriptor(title: "Trigger slow sync", isDestructive: false, selectAction: SettingsCellDescriptorFactory.triggerSlowSync)
        developerCellDescriptors.append(triggerSlowSyncButton)

        return SettingsGroupCellDescriptor(items: [SettingsSectionDescriptor(cellDescriptors:developerCellDescriptors)], title: title, icon: .robot)
    }
<<<<<<< HEAD
    
    func debuggingToolsSection() -> SettingsSectionDescriptor {
        let title = "self.settings.advanced.debugging_tools.title".localized
        
        let findUnreadConversationButton = SettingsButtonCellDescriptor(title: "self.settings.advanced.debugging_tools.first_unread_conversation.title".localized, isDestructive: false, selectAction: SettingsCellDescriptorFactory.findUnreadConversationContributingToBadgeCount)
        let shareCryptobox = SettingsShareCryptoboxCellDescriptor()
        let debuggingToolsGroup = SettingsGroupCellDescriptor(items:
            [SettingsSectionDescriptor(cellDescriptors:[
                findUnreadConversationButton,
                shareCryptobox])], title: title)
        return SettingsSectionDescriptor(cellDescriptors: [debuggingToolsGroup], header: .none, footer: .none)
    }
    
=======

>>>>>>> 5ff39e6a
    func requestNumber(_ callback: @escaping (Int)->()) {
        guard let controllerToPresentOver = UIApplication.shared.topmostViewController(onlyFullScreen: false) else { return }

        
        let controller = UIAlertController(
            title: "Enter count of messages",
            message: nil,
            preferredStyle: .alert
        )
        
        let okAction = UIAlertAction(title: "general.ok".localized, style: .default) { [controller] _ in
            callback(Int(controller.textFields?.first?.text ?? "0")!)
        }
        
        controller.addTextField()
        
        controller.addAction(.cancel { })
        controller.addAction(okAction)
        controllerToPresentOver.present(controller, animated: true, completion: nil)
    }
    
    func appendMessagesInBatches(count: Int) {
        var left = count
        let step = 10_000
        
        repeat {
            let toAppendInThisStep = left < step ? left : step
            
            left = left - toAppendInThisStep
            
            appendMessages(count: toAppendInThisStep)
        }
        while(left > 0)
    }
    
    func appendMessages(count: Int) {
        let batchSize = 5_000
        
        var currentCount = count
        
        repeat {
            let thisBatchCount = currentCount > batchSize ? batchSize : currentCount

            appendMessagesToDatabase(count: thisBatchCount)
            
            currentCount = currentCount - thisBatchCount
        }
        while (currentCount > 0)
    }
    
    func appendMessagesToDatabase(count: Int) {
        let userSession = ZMUserSession.shared()!
        let conversation = ZMConversationList.conversations(inUserSession: userSession).firstObject! as! ZMConversation
        let conversationId = conversation.objectID
        
        let syncContext = userSession.syncManagedObjectContext
        syncContext.performGroupedBlock {
            let syncConversation = try! syncContext.existingObject(with: conversationId) as! ZMConversation
            let messages: [ZMClientMessage] = (0...count).map { i in
                let nonce = UUID()
                let genericMessage = GenericMessage(content: Text(content: "Debugging message \(i): Append many messages to the top conversation; Append many messages to the top conversation;"), nonce: nonce)
                let clientMessage = ZMClientMessage(nonce: nonce, managedObjectContext: syncContext)
                do {
                    clientMessage.add(try genericMessage.serializedData())
                } catch {
                }
                clientMessage.sender = ZMUser.selfUser(in: syncContext)
                
                clientMessage.expire()
                clientMessage.linkPreviewState = .done
                
                return clientMessage
            }
            syncConversation.mutableMessages.addObjects(from: messages)
            userSession.syncManagedObjectContext.saveOrRollback()
        }
    }
    
    func helpSection() -> SettingsCellDescriptorType {
        
        let supportButton = SettingsExternalScreenCellDescriptor(title: "self.help_center.support_website".localized, isDestructive: false, presentationStyle: .modal, presentationAction: { 
            return BrowserViewController(url: URL.wr_support.appendingLocaleParameter)
        }, previewGenerator: .none)
        
        let contactButton = SettingsExternalScreenCellDescriptor(title: "self.help_center.contact_support".localized, isDestructive: false, presentationStyle: .modal, presentationAction: { 
            return BrowserViewController(url: URL.wr_askSupport.appendingLocaleParameter)
        }, previewGenerator: .none)
        
        let helpSection = SettingsSectionDescriptor(cellDescriptors: [supportButton, contactButton])
        
        let reportButton = SettingsExternalScreenCellDescriptor(title: "self.report_abuse".localized, isDestructive: false, presentationStyle: .modal, presentationAction: { 
            return BrowserViewController(url: URL.wr_reportAbuse.appendingLocaleParameter)
        }, previewGenerator: .none)
        
        let reportSection = SettingsSectionDescriptor(cellDescriptors: [reportButton])
        
        return SettingsGroupCellDescriptor(items: [helpSection, reportSection], title: "self.help_center".localized, style: .grouped, identifier: .none, previewGenerator: .none, icon: .settingsSupport)
    }
    
    func aboutSection() -> SettingsCellDescriptorType {
        
        let privacyPolicyButton = SettingsExternalScreenCellDescriptor(title: "about.privacy.title".localized, isDestructive: false, presentationStyle: .modal, presentationAction: { 
            return BrowserViewController(url: URL.wr_privacyPolicy.appendingLocaleParameter)
        }, previewGenerator: .none)
        let tosButton = SettingsExternalScreenCellDescriptor(title: "about.tos.title".localized, isDestructive: false, presentationStyle: .modal, presentationAction: { 
            let url = URL.wr_termsOfServicesURL(forTeamAccount: ZMUser.selfUser().hasTeam).appendingLocaleParameter
            return BrowserViewController(url: url)
        }, previewGenerator: .none)

        let shortVersion = Bundle.main.infoDictionary?["CFBundleShortVersionString"] as? String ?? "Unknown"
        let buildNumber = Bundle.main.infoDictionary?[kCFBundleVersionKey as String] as? String ?? "Unknown"

        var currentYear = NSCalendar.current.component(.year, from: Date())
        if currentYear < 2014 {
            currentYear = 2014
        }

        let version = String(format: "Version %@ (%@)", shortVersion, buildNumber)
        let copyrightInfo = String(format: "about.copyright.title".localized, currentYear)

        let linksSection = SettingsSectionDescriptor(
            cellDescriptors: [tosButton, privacyPolicyButton, licensesSection()],
            header: nil,
            footer: "\n" + version + "\n" + copyrightInfo
        )
        
        let websiteButton = SettingsExternalScreenCellDescriptor(title: "about.website.title".localized, isDestructive: false, presentationStyle: .modal, presentationAction: { 
            return BrowserViewController(url: URL.wr_website.appendingLocaleParameter)
        }, previewGenerator: .none)

        let websiteSection = SettingsSectionDescriptor(cellDescriptors: [websiteButton])
        
        return SettingsGroupCellDescriptor(
            items: [websiteSection, linksSection],
            title: "self.about".localized,
            style: .grouped,
            identifier: .none,
            previewGenerator: .none,
            icon: .about
        )
    }

    func licensesSection() -> SettingsCellDescriptorType {
        guard let licenses = LicensesLoader.shared.loadLicenses() else {
            return webLicensesSection()
        }

        let childItems: [SettingsGroupCellDescriptor] = licenses.map { item in
            let projectCell = SettingsExternalScreenCellDescriptor(title: "about.license.open_project_button".localized, isDestructive: false, presentationStyle: .modal, presentationAction: {
                return BrowserViewController(url: item.projectURL)
            }, previewGenerator: .none)
            let detailsSection = SettingsSectionDescriptor(cellDescriptors: [projectCell], header: "about.license.project_header".localized, footer: nil)

            let licenseCell = SettingsStaticTextCellDescriptor(text: item.licenseText)
            let licenseSection = SettingsSectionDescriptor(cellDescriptors: [licenseCell], header: "about.license.license_header".localized, footer: nil)

            return SettingsGroupCellDescriptor(items: [detailsSection, licenseSection], title: item.name, style: .grouped)
        }

        let licensesSection = SettingsSectionDescriptor(cellDescriptors: childItems)
        return SettingsGroupCellDescriptor(items: [licensesSection], title: "about.license.title".localized, style: .plain)

    }

    func webLicensesSection() -> SettingsCellDescriptorType {
        return SettingsExternalScreenCellDescriptor(title: "about.license.title".localized, isDestructive: false, presentationStyle: .modal, presentationAction: {
            let url = URL.wr_licenseInformation.appendingLocaleParameter
            return BrowserViewController(url: url)
        }, previewGenerator: .none)
    }
    
    // MARK: Actions
    
    /// Check if there is any unread conversation, if there is, show an alert with the name and ID of the conversation
    static func findUnreadConversationContributingToBadgeCount(_ type: SettingsCellDescriptorType) {
        guard let userSession = ZMUserSession.shared() else { return }
        let predicate = ZMConversation.predicateForConversationConsideredUnread()!
        
        guard let controller = UIApplication.shared.topmostViewController(onlyFullScreen: false) else { return }
        let alert = UIAlertController(title: nil, message: "", preferredStyle: .alert)

        let uiMOC = userSession.managedObjectContext
        let fetchRequest = NSFetchRequest<ZMConversation>(entityName: ZMConversation.entityName())
        let allConversations = uiMOC.fetchOrAssert(request: fetchRequest)
        
        if let convo = allConversations.first(where: { predicate.evaluate(with: $0) }) {
            alert.message = ["Found an unread conversation:",
                       "\(convo.displayName)",
                        "<\(convo.remoteIdentifier?.uuidString ?? "n/a")>"
                ].joined(separator: "\n")
            alert.addAction(UIAlertAction(title: "Copy", style: .default, handler: { _ in
                UIPasteboard.general.string = alert.message
            }))

        } else {
            alert.message = "No unread conversation"
        }
        
        alert.addAction(UIAlertAction(title: "OK", style: .default, handler: nil))
        controller.present(alert, animated: false)
    }
    
    private static func recalculateBadgeCount(_ type: SettingsCellDescriptorType) {
        guard let userSession = ZMUserSession.shared() else { return }
        guard let controller = UIApplication.shared.topmostViewController(onlyFullScreen: false) else { return }
        
        var conversations: [ZMConversation]? = nil
        userSession.syncManagedObjectContext.performGroupedBlock {
            conversations = try? userSession.syncManagedObjectContext.fetch(NSFetchRequest<ZMConversation>(entityName: ZMConversation.entityName()))
            conversations?.forEach({ _ = $0.estimatedUnreadCount })
        }
        userSession.syncManagedObjectContext.dispatchGroup.wait(forInterval: 5)
        userSession.syncManagedObjectContext.performGroupedBlockAndWait {
            conversations = nil
            userSession.syncManagedObjectContext.saveOrRollback()
        }
        
        let alertController = UIAlertController(title: "Updated", message: "Badge count  has been re-calculated", alertAction: .ok(style: .cancel))
        controller.show(alertController, sender: nil)
    }
    
    /// Check if there is any unread conversation, if there is, show an alert with the name and ID of the conversation
    private static func findUnreadConversationContributingToBackArrowDot(_ type: SettingsCellDescriptorType) {
        guard let userSession = ZMUserSession.shared() else { return }
        let predicate = ZMConversation.predicateForConversationConsideredUnreadExcludingSilenced()!
        
        guard let controller = UIApplication.shared.topmostViewController(onlyFullScreen: false) else { return }
        let alert = UIAlertController(title: nil, message: "", preferredStyle: .alert)
        
        if let convo = (ZMConversationList.conversations(inUserSession: userSession) as! [ZMConversation])
            .first(where: predicate.evaluate)
        {
            alert.message = ["Found an unread conversation:",
                             "\(convo.displayName)",
                "<\(convo.remoteIdentifier?.uuidString ?? "n/a")>"
                ].joined(separator: "\n")
            alert.addAction(UIAlertAction(title: "Copy", style: .default, handler: { _ in
                UIPasteboard.general.string = alert.message
            }))
            
        } else {
            alert.message = "No unread conversation"
        }
        
        alert.addAction(UIAlertAction(title: "OK", style: .default, handler: nil))
        controller.present(alert, animated: false)
    }
    
    /// Sends a message that will fail to decode on every other device, on the first conversation of the list
    private static func sendBrokenMessage(_ type: SettingsCellDescriptorType) {
        guard
            let userSession = ZMUserSession.shared(),
            let conversation = ZMConversationList.conversationsIncludingArchived(inUserSession: userSession).firstObject as? ZMConversation
            else {
                return
        }
        
        var external = External()
        if let otr = "broken_key".data(using: .utf8)  {
             external.otrKey = otr
        }
        let genericMessage = GenericMessage(content: external)
        
        userSession.enqueue {
            conversation.appendClientMessage(with: genericMessage, expires: false, hidden: false)
        }
    }
    
    /// Sends a number of messages to the top conversation in the list, in an asynchronous fashion
    func spamWithMessages(amount: Int) {
        guard
            amount > 0,
            let userSession = ZMUserSession.shared(),
            let conversation = ZMConversationList.conversationsIncludingArchived(inUserSession: userSession).firstObject as? ZMConversation
            else {
                return
        }
        let nonce = UUID()
        
        func sendNext(count: Int) {
            userSession.enqueue {
                conversation.append(text: "Message #\(count+1), series \(nonce)")
            }
            guard count + 1 < amount else { return }
            DispatchQueue.main.asyncAfter(
                deadline: .now() + 0.4,
                execute: { sendNext(count: count + 1) }
            )
        }
        
        sendNext(count: 0)
    }
    
    private static func triggerSlowSync(_ type: SettingsCellDescriptorType) {
        ZMUserSession.shared()?.syncManagedObjectContext.performGroupedBlock {
            ZMUserSession.shared()?.requestSlowSync()
        }
    }
    
    private static func generateTestCrash(_ type: SettingsCellDescriptorType) {
        MSCrashes.generateTestCrash()
    }
    
    private static func reloadUserInterface(_ type: SettingsCellDescriptorType) {
        guard let rootViewController = UIApplication.shared.keyWindow?.rootViewController as? AppRootViewController else {
            return
        }
        
        rootViewController.reload()
    }

    private static func resetCallQualitySurveyMuteFilter(_ type: SettingsCellDescriptorType) {
        guard let controller = UIApplication.shared.topmostViewController(onlyFullScreen: false) else { return }

        CallQualityController.resetSurveyMuteFilter()

        let alert = UIAlertController(title: "Success",
                                      message: "The call quality survey will be displayed after the next call.",
                                      alertAction: .ok(style: .cancel))

        controller.present(alert, animated: true)
    }
}
<|MERGE_RESOLUTION|>--- conflicted
+++ resolved
@@ -226,7 +226,6 @@
 
         return SettingsGroupCellDescriptor(items: [SettingsSectionDescriptor(cellDescriptors:developerCellDescriptors)], title: title, icon: .robot)
     }
-<<<<<<< HEAD
     
     func debuggingToolsSection() -> SettingsSectionDescriptor {
         let title = "self.settings.advanced.debugging_tools.title".localized
@@ -240,9 +239,6 @@
         return SettingsSectionDescriptor(cellDescriptors: [debuggingToolsGroup], header: .none, footer: .none)
     }
     
-=======
-
->>>>>>> 5ff39e6a
     func requestNumber(_ callback: @escaping (Int)->()) {
         guard let controllerToPresentOver = UIApplication.shared.topmostViewController(onlyFullScreen: false) else { return }
 
