--- conflicted
+++ resolved
@@ -176,124 +176,6 @@
                                            accessibilityBackButtonText: L10n.Accessibility.OptionsSettings.BackButton.description)
     }
 
-<<<<<<< HEAD
-=======
-    func developerGroup() -> SettingsCellDescriptorType {
-        var developerCellDescriptors: [SettingsCellDescriptorType] = []
-
-        typealias ExternalScreen = SettingsExternalScreenCellDescriptor
-        typealias Toggle = SettingsPropertyToggleCellDescriptor
-        typealias Button = SettingsButtonCellDescriptor
-
-        developerCellDescriptors.append(
-            ExternalScreen(title: "Logging") { DeveloperOptionsController() }
-        )
-
-        developerCellDescriptors.append(
-            Toggle(settingsProperty: settingsPropertyFactory.property(.enableBatchCollections))
-        )
-
-        developerCellDescriptors.append(
-            Button(title: "Send broken message",
-                   isDestructive: true,
-                   selectAction: DebugActions.sendBrokenMessage)
-        )
-
-        developerCellDescriptors.append(
-            Button(title: "First unread conversation (badge count)",
-                   isDestructive: false,
-                   selectAction: DebugActions.findUnreadConversationContributingToBadgeCount)
-        )
-
-        developerCellDescriptors.append(
-            Button(title: "First unread conversation (back arrow count)",
-                   isDestructive: false,
-                   selectAction: DebugActions.findUnreadConversationContributingToBackArrowDot)
-        )
-
-        developerCellDescriptors.append(
-            Button(title: "Delete invalid conversations",
-                   isDestructive: false,
-                   selectAction: DebugActions.deleteInvalidConversations)
-        )
-
-        developerCellDescriptors.append(SettingsShareDatabaseCellDescriptor())
-        developerCellDescriptors.append(SettingsShareCryptoboxCellDescriptor())
-
-        developerCellDescriptors.append(
-            Button(title: "Reload user interface",
-                   isDestructive: false,
-                   selectAction: DebugActions.reloadUserInterface)
-        )
-
-        developerCellDescriptors.append(
-            Button(title: "Re-calculate badge count",
-                   isDestructive: false,
-                   selectAction: DebugActions.recalculateBadgeCount)
-        )
-
-        developerCellDescriptors.append(
-            Button(title: "Append N messages to the top conv (not sending)", isDestructive: true) { _ in
-                DebugActions.askNumber(title: "Enter count of messages") { count in
-                    DebugActions.appendMessagesInBatches(count: count)
-                }
-            }
-        )
-
-        developerCellDescriptors.append(
-            Button(title: "Spam the top conv", isDestructive: true) { _ in
-                DebugActions.askNumber(title: "Enter count of messages") { count in
-                    DebugActions.spamWithMessages(amount: count)
-                }
-            }
-        )
-
-        developerCellDescriptors.append(
-            ExternalScreen(title: "Show database statistics",
-                           isDestructive: false,
-                           presentationStyle: .navigation,
-                           presentationAction: {  DatabaseStatisticsController() })
-        )
-
-        if !Analytics.shared.isOptedOut && !TrackingManager.shared.disableAnalyticsSharing {
-            developerCellDescriptors.append(
-                Button(title: "Reset call quality survey",
-                       isDestructive: false,
-                       selectAction: DebugActions.resetCallQualitySurveyMuteFilter)
-            )
-        }
-
-        developerCellDescriptors.append(
-            Button(title: "Generate test crash",
-                   isDestructive: false,
-                   selectAction: DebugActions.generateTestCrash)
-        )
-
-        developerCellDescriptors.append(
-            Button(title: "Trigger slow sync",
-                   isDestructive: false,
-                   selectAction: DebugActions.triggerSlowSync)
-        )
-
-        developerCellDescriptors.append(
-            Button(title: "What's my analytics id?",
-                   isDestructive: false,
-                   selectAction: DebugActions.showAnalyticsIdentifier)
-        )
-
-        developerCellDescriptors.append(
-            Button(title: "What's the api version?",
-                   isDestructive: false,
-                   selectAction: DebugActions.showAPIVersionInfo)
-        )
-
-        return SettingsGroupCellDescriptor(items: [SettingsSectionDescriptor(cellDescriptors: developerCellDescriptors)],
-                                           title: L10n.Localizable.`Self`.Settings.DeveloperOptions.title,
-                                           icon: .robot,
-                                           accessibilityBackButtonText: L10n.Accessibility.DeveloperOptionsSettings.BackButton.description)
-    }
-
->>>>>>> 343c70cf
     func helpSection() -> SettingsCellDescriptorType {
 
         let supportButton = SettingsExternalScreenCellDescriptor(title: "self.help_center.support_website".localized, isDestructive: false, presentationStyle: .modal, presentationAction: {
