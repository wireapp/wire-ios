// !$*UTF8*$!
{
	archiveVersion = 1;
	classes = {
	};
	objectVersion = 52;
	objects = {

/* Begin PBXBuildFile section */
		06034B6D26A8D36E003624B4 /* Feature.FileSharing.swift in Sources */ = {isa = PBXBuildFile; fileRef = 06034B6C26A8D36E003624B4 /* Feature.FileSharing.swift */; };
		0604F7C8265184B70016A71E /* ZMSystemMessage+ParticipantsRemovedReason.swift in Sources */ = {isa = PBXBuildFile; fileRef = 0604F7C7265184B70016A71E /* ZMSystemMessage+ParticipantsRemovedReason.swift */; };
		0604F8002651CAFE0016A71E /* store2-91-0.wiredatabase in Resources */ = {isa = PBXBuildFile; fileRef = 0604F7FF2651CAFD0016A71E /* store2-91-0.wiredatabase */; };
		060D194F2462A9EC00623376 /* ZMMessageTests+GenericMessage.swift in Sources */ = {isa = PBXBuildFile; fileRef = 060D194D2462A9D000623376 /* ZMMessageTests+GenericMessage.swift */; };
		060ED6D12499E97200412C4A /* NSManagedObjectContext+ServerTimeDelta.swift in Sources */ = {isa = PBXBuildFile; fileRef = 060ED6D02499E97200412C4A /* NSManagedObjectContext+ServerTimeDelta.swift */; };
		060ED6DC2499F78700412C4A /* ZMUpdateEvent+Helper.swift in Sources */ = {isa = PBXBuildFile; fileRef = F19550372040628000338E91 /* ZMUpdateEvent+Helper.swift */; };
		060ED6E4249BB09200412C4A /* NSManagedObjectContext+LastNotificationID.swift in Sources */ = {isa = PBXBuildFile; fileRef = 060ED6E3249BB09200412C4A /* NSManagedObjectContext+LastNotificationID.swift */; };
		0612D241243DC134008811A7 /* store2-81-0.wiredatabase in Resources */ = {isa = PBXBuildFile; fileRef = 0612D240243DC12E008811A7 /* store2-81-0.wiredatabase */; };
		0617001323E2FC14005C262D /* GenericMessageTests+LinkMetaData.swift in Sources */ = {isa = PBXBuildFile; fileRef = 0617001123E2FBC0005C262D /* GenericMessageTests+LinkMetaData.swift */; };
		062FD8852756053800B9DE39 /* Feature.ConversationGuestLinks.swift in Sources */ = {isa = PBXBuildFile; fileRef = 062FD8842756053800B9DE39 /* Feature.ConversationGuestLinks.swift */; };
		0630E17726E0F3570012E2F9 /* store2-95-0.wiredatabase in Resources */ = {isa = PBXBuildFile; fileRef = 0630E17626E0F3570012E2F9 /* store2-95-0.wiredatabase */; };
		0630E4B6257F888600C75BFB /* NSManagedObjectContext+AppLock.swift in Sources */ = {isa = PBXBuildFile; fileRef = 0630E4B5257F888600C75BFB /* NSManagedObjectContext+AppLock.swift */; };
		0630E4B8257F8C0B00C75BFB /* ZMUser+Applock.swift in Sources */ = {isa = PBXBuildFile; fileRef = 0630E4B7257F8C0B00C75BFB /* ZMUser+Applock.swift */; };
		0630E4BF257FA2BD00C75BFB /* TransferAppLockKeychainTests.swift in Sources */ = {isa = PBXBuildFile; fileRef = 0630E4BE257FA2BD00C75BFB /* TransferAppLockKeychainTests.swift */; };
		0630E4C1257FC41400C75BFB /* store2-88-0.wiredatabase in Resources */ = {isa = PBXBuildFile; fileRef = 0630E4C0257FC41300C75BFB /* store2-88-0.wiredatabase */; };
		0634C3A924643A400006081D /* ZMUpdateEvent.swift in Sources */ = {isa = PBXBuildFile; fileRef = 0634C3A824643A400006081D /* ZMUpdateEvent.swift */; };
		06392CF923BF9DA9003186E6 /* store2-79-0.wiredatabase in Resources */ = {isa = PBXBuildFile; fileRef = 06392CF823BF9DA9003186E6 /* store2-79-0.wiredatabase */; };
		063D2928242128D300FA6FEE /* ZMClientMessage+Ephemeral.swift in Sources */ = {isa = PBXBuildFile; fileRef = 063D2927242128D200FA6FEE /* ZMClientMessage+Ephemeral.swift */; };
		063D292A24212AFD00FA6FEE /* ZMClientMessage.swift in Sources */ = {isa = PBXBuildFile; fileRef = 063D292924212AFD00FA6FEE /* ZMClientMessage.swift */; };
		0642A3332445F2B600DCCFCD /* ZMClientMessage+UpdateEvent.swift in Sources */ = {isa = PBXBuildFile; fileRef = 0642A3322445F2B500DCCFCD /* ZMClientMessage+UpdateEvent.swift */; };
		0649D1C524F6A542001DDC78 /* NSManagedObjectContext+ZMKeyValueStore.swift in Sources */ = {isa = PBXBuildFile; fileRef = 0649D1C424F6A542001DDC78 /* NSManagedObjectContext+ZMKeyValueStore.swift */; };
		064F8E08255E04800040371D /* Feature.swift in Sources */ = {isa = PBXBuildFile; fileRef = 064F8E07255E04800040371D /* Feature.swift */; };
		0651D00423FC46A500411A22 /* ZMClientMessage+Confirmations.swift in Sources */ = {isa = PBXBuildFile; fileRef = 0651D00323FC46A500411A22 /* ZMClientMessage+Confirmations.swift */; };
		0651D00623FC481B00411A22 /* ZMAssetClientMessage+Confirmations.swift in Sources */ = {isa = PBXBuildFile; fileRef = 0651D00523FC481B00411A22 /* ZMAssetClientMessage+Confirmations.swift */; };
		0651D00823FC4FDD00411A22 /* GenericMessageTests+LegalHoldStatus.swift in Sources */ = {isa = PBXBuildFile; fileRef = 0651D00723FC4FDC00411A22 /* GenericMessageTests+LegalHoldStatus.swift */; };
		065D7501239FAB1200275114 /* SelfUserParticipantMigrationTests.swift in Sources */ = {isa = PBXBuildFile; fileRef = 065D7500239FAB1200275114 /* SelfUserParticipantMigrationTests.swift */; };
		0660FEBD2580E4A900F4C19F /* TransferApplockKeychain.swift in Sources */ = {isa = PBXBuildFile; fileRef = 0660FEBC2580E4A900F4C19F /* TransferApplockKeychain.swift */; };
		0663285E2428CEC3005BB3BE /* ZMClientMessage+Deletion.swift in Sources */ = {isa = PBXBuildFile; fileRef = 0663285D2428CEC3005BB3BE /* ZMClientMessage+Deletion.swift */; };
		066328602428D01C005BB3BE /* ZMClientMessage+GenericMessage.swift in Sources */ = {isa = PBXBuildFile; fileRef = 0663285F2428D01C005BB3BE /* ZMClientMessage+GenericMessage.swift */; };
		066A96FF25A88E510083E317 /* BiometricsState.swift in Sources */ = {isa = PBXBuildFile; fileRef = 066A96FE25A88E510083E317 /* BiometricsState.swift */; };
		0680A9C324600306000F80F3 /* ZMClientMessageTests.swift in Sources */ = {isa = PBXBuildFile; fileRef = 0680A9C1246002DC000F80F3 /* ZMClientMessageTests.swift */; };
		0680A9C624606288000F80F3 /* ZMMessage+Reaction.swift in Sources */ = {isa = PBXBuildFile; fileRef = 0680A9C42460627B000F80F3 /* ZMMessage+Reaction.swift */; };
		0686649F256FB0CA001C8747 /* AppLockController.swift in Sources */ = {isa = PBXBuildFile; fileRef = 0686649E256FB0CA001C8747 /* AppLockController.swift */; };
		068664A2256FB834001C8747 /* AppLockControllerTests.swift in Sources */ = {isa = PBXBuildFile; fileRef = 068664A1256FB834001C8747 /* AppLockControllerTests.swift */; };
		068D610324629AB900A110A2 /* ZMBaseManagedObjectTest.swift in Sources */ = {isa = PBXBuildFile; fileRef = 068D610124629AA300A110A2 /* ZMBaseManagedObjectTest.swift */; };
		069D07B82562671D00DBA592 /* FeatureTests.swift in Sources */ = {isa = PBXBuildFile; fileRef = 069D07B72562671D00DBA592 /* FeatureTests.swift */; };
		06A0E60B281AE65D00E5F822 /* store2-99-0.wiredatabase in Resources */ = {isa = PBXBuildFile; fileRef = 06A0E60A281AE65D00E5F822 /* store2-99-0.wiredatabase */; };
		06B1C493248F9173007FDA8D /* GenericMessage+Debug.swift in Sources */ = {isa = PBXBuildFile; fileRef = 06B1C492248F9173007FDA8D /* GenericMessage+Debug.swift */; };
		06B99C79242A293500FEAFDE /* ZMClientMessage+Knock.swift in Sources */ = {isa = PBXBuildFile; fileRef = 06B99C78242A293500FEAFDE /* ZMClientMessage+Knock.swift */; };
		06C6B1B02745675E0049B54E /* store2-97-0.wiredatabase in Resources */ = {isa = PBXBuildFile; fileRef = 06C6B1AF2745675D0049B54E /* store2-97-0.wiredatabase */; };
		06D33FCB2524E402004B9BC1 /* ZMConversation+UnreadCount.swift in Sources */ = {isa = PBXBuildFile; fileRef = 06D33FCA2524E402004B9BC1 /* ZMConversation+UnreadCount.swift */; };
		06D33FCD2524F65D004B9BC1 /* ZMConversationTests+UnreadMessages.swift in Sources */ = {isa = PBXBuildFile; fileRef = 06D33FCC2524F65D004B9BC1 /* ZMConversationTests+UnreadMessages.swift */; };
		06D33FCF2525D368004B9BC1 /* store2-86-0.wiredatabase in Resources */ = {isa = PBXBuildFile; fileRef = 06D33FCE2525D368004B9BC1 /* store2-86-0.wiredatabase */; };
		06D48735241F930A00881B08 /* GenericMessage+Obfuscation.swift in Sources */ = {isa = PBXBuildFile; fileRef = 06D48734241F930A00881B08 /* GenericMessage+Obfuscation.swift */; };
		06D48737241FB3F700881B08 /* ZMClientMessage+Obfuscate.swift in Sources */ = {isa = PBXBuildFile; fileRef = 06D48736241FB3F700881B08 /* ZMClientMessage+Obfuscate.swift */; };
		06D5423C26399C33006B0C5A /* UserType+External.swift in Sources */ = {isa = PBXBuildFile; fileRef = 06D5423B26399C32006B0C5A /* UserType+External.swift */; };
		06E1C835244F1A2300CA4EF2 /* ZMOTRMessage+Helper.swift in Sources */ = {isa = PBXBuildFile; fileRef = 06E1C834244F1A2300CA4EF2 /* ZMOTRMessage+Helper.swift */; };
		06E8AAB4242BAA6A008929B1 /* SignatureStatus.swift in Sources */ = {isa = PBXBuildFile; fileRef = 06E8AAB3242BAA6A008929B1 /* SignatureStatus.swift */; };
		06EE09E32659340F00D6CAC3 /* store2-92-0.wiredatabase in Resources */ = {isa = PBXBuildFile; fileRef = 06EE09E22659340F00D6CAC3 /* store2-92-0.wiredatabase */; };
		06EED73F2525D5B90014FE1E /* store2-87-0.wiredatabase in Resources */ = {isa = PBXBuildFile; fileRef = 06EED73E2525D5B80014FE1E /* store2-87-0.wiredatabase */; };
		06F98D64243B2474007E914A /* SignatureStatusTests.swift in Sources */ = {isa = PBXBuildFile; fileRef = 06F98D62243B2470007E914A /* SignatureStatusTests.swift */; };
		1600D93C267A80D700970F99 /* ZMManagedObject+Fetching.swift in Sources */ = {isa = PBXBuildFile; fileRef = 1600D93B267A80D700970F99 /* ZMManagedObject+Fetching.swift */; };
		1600D944267BC5A100970F99 /* ZMManagedObjectFetchingTests.swift in Sources */ = {isa = PBXBuildFile; fileRef = 1600D943267BC5A000970F99 /* ZMManagedObjectFetchingTests.swift */; };
		16030DB021AD765D00F8032E /* ZMConversation+Confirmations.swift in Sources */ = {isa = PBXBuildFile; fileRef = 16030DAF21AD765D00F8032E /* ZMConversation+Confirmations.swift */; };
		16030DBE21AE8FAB00F8032E /* ZMConversationTests+Confirmations.swift in Sources */ = {isa = PBXBuildFile; fileRef = 16030DBD21AE8FAB00F8032E /* ZMConversationTests+Confirmations.swift */; };
		16030DC521AEE25500F8032E /* ZMOTRMessage+Confirmations.swift in Sources */ = {isa = PBXBuildFile; fileRef = 16030DC421AEE25500F8032E /* ZMOTRMessage+Confirmations.swift */; };
		1607AAF2243768D200A93D29 /* UserType+Materialize.swift in Sources */ = {isa = PBXBuildFile; fileRef = 1607AAF1243768D200A93D29 /* UserType+Materialize.swift */; };
		160B3BB124EFD64E0026D355 /* ExtendedSecureUnarchiveFromData.swift in Sources */ = {isa = PBXBuildFile; fileRef = 160B3BB024EFD64E0026D355 /* ExtendedSecureUnarchiveFromData.swift */; };
		1611CF59203AE6A0004D807B /* FileAssetCacheTests.swift in Sources */ = {isa = PBXBuildFile; fileRef = 54EDE6811CBBF6260044A17E /* FileAssetCacheTests.swift */; };
		16127CF3220058160020E65C /* InvalidConversationRemoval.swift in Sources */ = {isa = PBXBuildFile; fileRef = 16127CF2220058160020E65C /* InvalidConversationRemoval.swift */; };
		16127CF522005AAB0020E65C /* InvalidConversationRemovalTests.swift in Sources */ = {isa = PBXBuildFile; fileRef = 16127CF422005AAA0020E65C /* InvalidConversationRemovalTests.swift */; };
		161541BA1E27EBD400AC2FFB /* ZMConversation+Calling.swift in Sources */ = {isa = PBXBuildFile; fileRef = 161541B91E27EBD400AC2FFB /* ZMConversation+Calling.swift */; };
		1615F2D8234D027B005E4E20 /* store2-76-0.wiredatabase in Resources */ = {isa = PBXBuildFile; fileRef = 1615F2D7234D027B005E4E20 /* store2-76-0.wiredatabase */; };
		161E056A2667C4D100DADC3D /* AccountDeletedObserver.swift in Sources */ = {isa = PBXBuildFile; fileRef = 161E05692667C4D000DADC3D /* AccountDeletedObserver.swift */; };
		1621E59220E62BD2006B2D17 /* ZMConversationTests+Silencing.swift in Sources */ = {isa = PBXBuildFile; fileRef = 1621E59120E62BD2006B2D17 /* ZMConversationTests+Silencing.swift */; };
		162207F8272291CA0041EDE8 /* String+NilEmpty.swift in Sources */ = {isa = PBXBuildFile; fileRef = 162207F7272291CA0041EDE8 /* String+NilEmpty.swift */; };
		162294A5222038FA00A98679 /* CacheAssetTests.swift in Sources */ = {isa = PBXBuildFile; fileRef = 162294A4222038FA00A98679 /* CacheAssetTests.swift */; };
		1626344B20D935C0000D4063 /* ZMConversation+Timestamps.swift in Sources */ = {isa = PBXBuildFile; fileRef = 1626344A20D935C0000D4063 /* ZMConversation+Timestamps.swift */; };
		16283618201747410027082D /* store2-41-0.wiredatabase in Resources */ = {isa = PBXBuildFile; fileRef = 162836162017466E0027082D /* store2-41-0.wiredatabase */; };
		162A81DD202DA4BC00F6200C /* AssetCache.swift in Sources */ = {isa = PBXBuildFile; fileRef = F9A705F11CAEE01D00C2F5FE /* AssetCache.swift */; };
		16313D621D227DC1001B2AB3 /* LinkPreview+ProtocolBuffer.swift in Sources */ = {isa = PBXBuildFile; fileRef = 16313D611D227DC1001B2AB3 /* LinkPreview+ProtocolBuffer.swift */; };
		1637729C22B3F1F700510B7B /* store2-74-0.wiredatabase in Resources */ = {isa = PBXBuildFile; fileRef = 1637729B22B3F1F700510B7B /* store2-74-0.wiredatabase */; };
		1639A8132260916E00868AB9 /* AlertAvailabilityBehaviourChange.swift in Sources */ = {isa = PBXBuildFile; fileRef = 1639A8122260916E00868AB9 /* AlertAvailabilityBehaviourChange.swift */; };
		1639A8512264B91E00868AB9 /* AvailabilityBehaviourChangeTests.swift in Sources */ = {isa = PBXBuildFile; fileRef = 1639A8502264B91E00868AB9 /* AvailabilityBehaviourChangeTests.swift */; };
		163C92AA2630A80400F8DC14 /* NSManagedObjectContext+SelfUser.swift in Sources */ = {isa = PBXBuildFile; fileRef = 163C92A92630A80400F8DC14 /* NSManagedObjectContext+SelfUser.swift */; };
		163CE64E25ACE5DB0013C12D /* store2-89-0.wiredatabase in Resources */ = {isa = PBXBuildFile; fileRef = 163CE64D25ACE57B0013C12D /* store2-89-0.wiredatabase */; };
		163CE6AF25BEB9680013C12D /* ZMMessageTests+SystemMessages.swift in Sources */ = {isa = PBXBuildFile; fileRef = 163CE6AE25BEB9680013C12D /* ZMMessageTests+SystemMessages.swift */; };
		163D01E02472DE6200984999 /* InvalidConnectionRemoval.swift in Sources */ = {isa = PBXBuildFile; fileRef = 163D01DF2472DE6200984999 /* InvalidConnectionRemoval.swift */; };
		163D01E22472E44000984999 /* InvalidConnectionRemovalTests.swift in Sources */ = {isa = PBXBuildFile; fileRef = 163D01E12472E44000984999 /* InvalidConnectionRemovalTests.swift */; };
		1645ECC2243B643B007A82D6 /* ZMSearchUserTests+TeamUser.swift in Sources */ = {isa = PBXBuildFile; fileRef = 1645ECC1243B643B007A82D6 /* ZMSearchUserTests+TeamUser.swift */; };
		1645ECC4243B69A1007A82D6 /* UserTypeTests+Materialize.swift in Sources */ = {isa = PBXBuildFile; fileRef = 1645ECC3243B69A1007A82D6 /* UserTypeTests+Materialize.swift */; };
		16460A44206515370096B616 /* NSManagedObjectContext+BackupImport.swift in Sources */ = {isa = PBXBuildFile; fileRef = 16460A43206515370096B616 /* NSManagedObjectContext+BackupImport.swift */; };
		16460A46206544B00096B616 /* PersistentMetadataKeys.swift in Sources */ = {isa = PBXBuildFile; fileRef = 16460A45206544B00096B616 /* PersistentMetadataKeys.swift */; };
		1646D5BB234FA6B500E60F1E /* store2-77-0.wiredatabase in Resources */ = {isa = PBXBuildFile; fileRef = 1646D5BA234FA6B400E60F1E /* store2-77-0.wiredatabase */; };
		164A55D320F3AF6700AE62A6 /* ZMSearchUserTests+ProfileImages.swift in Sources */ = {isa = PBXBuildFile; fileRef = 164A55D220F3AF6700AE62A6 /* ZMSearchUserTests+ProfileImages.swift */; };
		164EB6F3230D987A001BBD4A /* ZMMessage+DataRetention.swift in Sources */ = {isa = PBXBuildFile; fileRef = 164EB6F2230D987A001BBD4A /* ZMMessage+DataRetention.swift */; };
		16500C0325E3A7F80021B3AE /* store2-90-0.wiredatabase in Resources */ = {isa = PBXBuildFile; fileRef = 16500C0225E3A7520021B3AE /* store2-90-0.wiredatabase */; };
		165124D221886EDB006A3C75 /* ZMOTRMessage+Quotes.swift in Sources */ = {isa = PBXBuildFile; fileRef = 165124D121886EDB006A3C75 /* ZMOTRMessage+Quotes.swift */; };
		165124D42188B613006A3C75 /* ZMClientMessage+Quotes.swift in Sources */ = {isa = PBXBuildFile; fileRef = 165124D32188B613006A3C75 /* ZMClientMessage+Quotes.swift */; };
		165124D62188CF66006A3C75 /* ZMClientMessage+Editing.swift in Sources */ = {isa = PBXBuildFile; fileRef = 165124D52188CF66006A3C75 /* ZMClientMessage+Editing.swift */; };
		165124D82189AE90006A3C75 /* ZMAssetClientMessage+Quotes.swift in Sources */ = {isa = PBXBuildFile; fileRef = 165124D72189AE90006A3C75 /* ZMAssetClientMessage+Quotes.swift */; };
		16519D36231D1BB200C9D76D /* ZMConversation+Deletion.swift in Sources */ = {isa = PBXBuildFile; fileRef = 16519D35231D1BB200C9D76D /* ZMConversation+Deletion.swift */; };
		16519D54231D6F8200C9D76D /* ZMConversationTests+Deletion.swift in Sources */ = {isa = PBXBuildFile; fileRef = 16519D53231D6F8200C9D76D /* ZMConversationTests+Deletion.swift */; };
		1651F9BE1D3554C800A9FAE8 /* ZMClientMessageTests+TextMessage.swift in Sources */ = {isa = PBXBuildFile; fileRef = 1651F9BD1D3554C800A9FAE8 /* ZMClientMessageTests+TextMessage.swift */; };
		1658E90826C525A3003D0090 /* Starscream.xcframework in Frameworks */ = {isa = PBXBuildFile; fileRef = 1658E90726C525A3003D0090 /* Starscream.xcframework */; };
		165911551DF054AD007FA847 /* ZMConversation+Predicates.swift in Sources */ = {isa = PBXBuildFile; fileRef = 165911541DF054AD007FA847 /* ZMConversation+Predicates.swift */; };
		165D3A2D1E1D47AB0052E654 /* ZMCallState.swift in Sources */ = {isa = PBXBuildFile; fileRef = 165D3A2B1E1D47AB0052E654 /* ZMCallState.swift */; };
		165DC51F21491C0400090B7B /* Mention.swift in Sources */ = {isa = PBXBuildFile; fileRef = 165DC51E21491C0400090B7B /* Mention.swift */; };
		165DC52121491D8700090B7B /* ZMClientMessage+TextMessageData.swift in Sources */ = {isa = PBXBuildFile; fileRef = 165DC52021491D8700090B7B /* ZMClientMessage+TextMessageData.swift */; };
		165DC523214A614100090B7B /* ZMConversation+Message.swift in Sources */ = {isa = PBXBuildFile; fileRef = 165DC522214A614100090B7B /* ZMConversation+Message.swift */; };
		165E0F69217F871400E36D08 /* ZMOTRMessage+ContentHashing.swift in Sources */ = {isa = PBXBuildFile; fileRef = 165E0F68217F871400E36D08 /* ZMOTRMessage+ContentHashing.swift */; };
		165E141825CC516B00F0B075 /* ZMClientMessageTests+Prefetching.swift in Sources */ = {isa = PBXBuildFile; fileRef = 165E141725CC516B00F0B075 /* ZMClientMessageTests+Prefetching.swift */; };
		166166CD22366C7A00779AE3 /* store2-67-0.wiredatabase in Resources */ = {isa = PBXBuildFile; fileRef = 166166CC22366C7A00779AE3 /* store2-67-0.wiredatabase */; };
		1661673F22394E2A00779AE3 /* store2-68-0.wiredatabase in Resources */ = {isa = PBXBuildFile; fileRef = 1661673E22394E2A00779AE3 /* store2-68-0.wiredatabase */; };
		166264A42167B48A00300F45 /* store2-54-0.wiredatabase in Resources */ = {isa = PBXBuildFile; fileRef = 166264A22167B48000300F45 /* store2-54-0.wiredatabase */; };
		16626508217F4E0B00300F45 /* GenericMessageTests+Hashing.swift in Sources */ = {isa = PBXBuildFile; fileRef = 16626507217F4E0B00300F45 /* GenericMessageTests+Hashing.swift */; };
		166A2A0D25FB991800B4A4F8 /* CoreDataStack.swift in Sources */ = {isa = PBXBuildFile; fileRef = 166A2A0C25FB991800B4A4F8 /* CoreDataStack.swift */; };
		166D189E230E9E66001288CD /* ZMMessage+DataRetentionTests.swift in Sources */ = {isa = PBXBuildFile; fileRef = 166D189D230E9E66001288CD /* ZMMessage+DataRetentionTests.swift */; };
		166DCDB82555886F004F4F59 /* CoreDataStack+Migration.swift in Sources */ = {isa = PBXBuildFile; fileRef = 166DCDB72555886E004F4F59 /* CoreDataStack+Migration.swift */; };
		166EC36E26C50E960043ED01 /* store2-94-0.wiredatabase in Resources */ = {isa = PBXBuildFile; fileRef = 166EC36D26C50E8B0043ED01 /* store2-94-0.wiredatabase */; };
		1670D0172317F92B003A143B /* ZMConversation+Team.swift in Sources */ = {isa = PBXBuildFile; fileRef = 1670D0162317F92B003A143B /* ZMConversation+Team.swift */; };
		1670D01C231823DC003A143B /* ZMUser+Permissions.swift in Sources */ = {isa = PBXBuildFile; fileRef = 1670D01B231823DC003A143B /* ZMUser+Permissions.swift */; };
		1670D01E231825BE003A143B /* ZMUserTests+Permissions.swift in Sources */ = {isa = PBXBuildFile; fileRef = 1670D01D231825BE003A143B /* ZMUserTests+Permissions.swift */; };
		1670D02023183209003A143B /* ModelObjectsTests+Helpers.swift in Sources */ = {isa = PBXBuildFile; fileRef = 1670D01F23183209003A143B /* ModelObjectsTests+Helpers.swift */; };
		1672A5FE23434FA200380537 /* ZMConversationTests+Labels.swift in Sources */ = {isa = PBXBuildFile; fileRef = 1672A5FD23434FA200380537 /* ZMConversationTests+Labels.swift */; };
		1672A6022343973600380537 /* LabelTests.swift in Sources */ = {isa = PBXBuildFile; fileRef = 1672A6012343973600380537 /* LabelTests.swift */; };
		1672A6112343CABA00380537 /* store2-75-0.wiredatabase in Resources */ = {isa = PBXBuildFile; fileRef = 1672A6102343CABA00380537 /* store2-75-0.wiredatabase */; };
		1672A614234499B500380537 /* LabelChangeInfo.swift in Sources */ = {isa = PBXBuildFile; fileRef = 1672A613234499B500380537 /* LabelChangeInfo.swift */; };
		1672A6162344A14E00380537 /* LabelObserverTests.swift in Sources */ = {isa = PBXBuildFile; fileRef = 1672A6152344A14E00380537 /* LabelObserverTests.swift */; };
		1672A6282344F10700380537 /* FolderList.swift in Sources */ = {isa = PBXBuildFile; fileRef = 1672A6272344F10700380537 /* FolderList.swift */; };
		1672A62A2345102400380537 /* ZMConversationListTests+Labels.swift in Sources */ = {isa = PBXBuildFile; fileRef = 1672A6292345102400380537 /* ZMConversationListTests+Labels.swift */; };
		16746B081D2EAF8E00831771 /* ZMClientMessageTests+ZMImageOwner.swift in Sources */ = {isa = PBXBuildFile; fileRef = 16746B071D2EAF8E00831771 /* ZMClientMessageTests+ZMImageOwner.swift */; };
		167BCB4E2600C62100E9D7E3 /* CoreDataStackTests+Migration.swift in Sources */ = {isa = PBXBuildFile; fileRef = 166E47BC255A98D900C161C8 /* CoreDataStackTests+Migration.swift */; };
		167BCB512600C70F00E9D7E3 /* CoreDataStackTests+Backup.swift in Sources */ = {isa = PBXBuildFile; fileRef = F16F8EBE2063E9CC009A9D6F /* CoreDataStackTests+Backup.swift */; };
		167BCB542600C96000E9D7E3 /* CoreDataStackTests+EncryptionAtRest.swift in Sources */ = {isa = PBXBuildFile; fileRef = EEA2B84524DA943100C6659E /* CoreDataStackTests+EncryptionAtRest.swift */; };
		167BCC1C2609E92400E9D7E3 /* ZMEventModel.xcdatamodeld in Sources */ = {isa = PBXBuildFile; fileRef = 167BCC182609E92300E9D7E3 /* ZMEventModel.xcdatamodeld */; };
		167BCC82260CFAD500E9D7E3 /* UserType+Federation.swift in Sources */ = {isa = PBXBuildFile; fileRef = 167BCC81260CFAD500E9D7E3 /* UserType+Federation.swift */; };
		167BCC86260CFC7B00E9D7E3 /* UserTypeTests+Federation.swift in Sources */ = {isa = PBXBuildFile; fileRef = 167BCC85260CFC7B00E9D7E3 /* UserTypeTests+Federation.swift */; };
		167BCC92260DB5FA00E9D7E3 /* CoreDataStackTests+ClearStorage.swift in Sources */ = {isa = PBXBuildFile; fileRef = 167BCC91260DB5FA00E9D7E3 /* CoreDataStackTests+ClearStorage.swift */; };
		167BCC96260DC3F100E9D7E3 /* CoreDataStack+ClearStorage.swift in Sources */ = {isa = PBXBuildFile; fileRef = 167BCC95260DC3F100E9D7E3 /* CoreDataStack+ClearStorage.swift */; };
		16827AEA2732A3C20079405D /* InvalidDomainRemoval.swift in Sources */ = {isa = PBXBuildFile; fileRef = 16827AE92732A3C20079405D /* InvalidDomainRemoval.swift */; };
		16827AF22732AB2E0079405D /* InvalidDomainRemovalTests.swift in Sources */ = {isa = PBXBuildFile; fileRef = 16827AF12732AB2E0079405D /* InvalidDomainRemovalTests.swift */; };
		168413EB222594ED00FCB9BC /* store2-65-0.wiredatabase in Resources */ = {isa = PBXBuildFile; fileRef = 168413E9222594E600FCB9BC /* store2-65-0.wiredatabase */; };
		168413ED2225965500FCB9BC /* TransferStateMigration.swift in Sources */ = {isa = PBXBuildFile; fileRef = 168413EC2225965500FCB9BC /* TransferStateMigration.swift */; };
		1684141722282A1A00FCB9BC /* TransferStateMigrationTests.swift in Sources */ = {isa = PBXBuildFile; fileRef = 1684141622282A1A00FCB9BC /* TransferStateMigrationTests.swift */; };
		1684142A2228421700FCB9BC /* ZMAssetClientMessageTests+AssetMessage.swift in Sources */ = {isa = PBXBuildFile; fileRef = 168414292228421700FCB9BC /* ZMAssetClientMessageTests+AssetMessage.swift */; };
		1687ABAC20EBE0770007C240 /* UserType.swift in Sources */ = {isa = PBXBuildFile; fileRef = 1687ABAB20EBE0770007C240 /* UserType.swift */; };
		1687ABAE20ECD51E0007C240 /* ZMSearchUser.swift in Sources */ = {isa = PBXBuildFile; fileRef = 1687ABAD20ECD51E0007C240 /* ZMSearchUser.swift */; };
		1687C0E22150EE91003099DD /* ZMClientMessageTests+Mentions.swift in Sources */ = {isa = PBXBuildFile; fileRef = 1687C0E12150EE91003099DD /* ZMClientMessageTests+Mentions.swift */; };
		1689FD462194A63E00A656E2 /* ZMClientMessageTests+Editing.swift in Sources */ = {isa = PBXBuildFile; fileRef = 1689FD452194A63E00A656E2 /* ZMClientMessageTests+Editing.swift */; };
		168D7BFD26F365ED00789960 /* EntityAction.swift in Sources */ = {isa = PBXBuildFile; fileRef = 168D7BFC26F365ED00789960 /* EntityAction.swift */; };
		168D7C9626F9ED1E00789960 /* QualifiedID.swift in Sources */ = {isa = PBXBuildFile; fileRef = 168D7C9526F9ED1E00789960 /* QualifiedID.swift */; };
		168FF330258200AD0066DAE3 /* ZMClientMessageTests+ResetSession.swift in Sources */ = {isa = PBXBuildFile; fileRef = 168FF32F258200AD0066DAE3 /* ZMClientMessageTests+ResetSession.swift */; };
		16925337234F677B0041A8FF /* ZMConversationListDirectoryTests+Labels.swift in Sources */ = {isa = PBXBuildFile; fileRef = 16925336234F677B0041A8FF /* ZMConversationListDirectoryTests+Labels.swift */; };
		1693155325A30D4E00709F15 /* UserClientTests+ResetSession.swift in Sources */ = {isa = PBXBuildFile; fileRef = 1693155225A30D4E00709F15 /* UserClientTests+ResetSession.swift */; };
		1693155525A329FE00709F15 /* NSManagedObjectContext+UpdateRequest.swift in Sources */ = {isa = PBXBuildFile; fileRef = 1693155425A329FE00709F15 /* NSManagedObjectContext+UpdateRequest.swift */; };
		169315EF25AC4C8100709F15 /* MigrateSenderClient.swift in Sources */ = {isa = PBXBuildFile; fileRef = 169315EE25AC4C8100709F15 /* MigrateSenderClient.swift */; };
		169315F125AC501300709F15 /* MigrateSenderClientTests.swift in Sources */ = {isa = PBXBuildFile; fileRef = 169315F025AC501300709F15 /* MigrateSenderClientTests.swift */; };
		169FF3A527157B3900330C2E /* MockActionHandler.swift in Sources */ = {isa = PBXBuildFile; fileRef = 169FF3A427157B3800330C2E /* MockActionHandler.swift */; };
		169FF3AA27157F0100330C2E /* ZMSearchUserTests+Connections.swift in Sources */ = {isa = PBXBuildFile; fileRef = 169FF3A927157F0100330C2E /* ZMSearchUserTests+Connections.swift */; };
		169FF3AF2715820400330C2E /* ZMConnectionFetchingTests.swift in Sources */ = {isa = PBXBuildFile; fileRef = 169FF3AE2715820400330C2E /* ZMConnectionFetchingTests.swift */; };
		169FF3D82715CE5B00330C2E /* store2-96-0.wiredatabase in Resources */ = {isa = PBXBuildFile; fileRef = 169FF3D72715CE5B00330C2E /* store2-96-0.wiredatabase */; };
		16A86B4A22A6BF5B00A674F8 /* store2-71-0.wiredatabase in Resources */ = {isa = PBXBuildFile; fileRef = 16A86B4922A6BF5B00A674F8 /* store2-71-0.wiredatabase */; };
		16A9E354220CAB790062CFCD /* store2-60-0.wiredatabase in Resources */ = {isa = PBXBuildFile; fileRef = 16A9E353220CAB790062CFCD /* store2-60-0.wiredatabase */; };
		16AD86BA1F75426C00E4C797 /* NSManagedObjectContext+NotificationContext.swift in Sources */ = {isa = PBXBuildFile; fileRef = 16AD86B91F75426C00E4C797 /* NSManagedObjectContext+NotificationContext.swift */; };
		16B5B33126FDC5D2001A3216 /* ZMConnection+Actions.swift in Sources */ = {isa = PBXBuildFile; fileRef = 16B5B33026FDC5D2001A3216 /* ZMConnection+Actions.swift */; };
		16B75F6B222EEE6E00DCAFF2 /* store2-66-0.wiredatabase in Resources */ = {isa = PBXBuildFile; fileRef = 16B75F69222EEE4000DCAFF2 /* store2-66-0.wiredatabase */; };
		16BA4303233CD8E50018E883 /* Label.swift in Sources */ = {isa = PBXBuildFile; fileRef = 16BA4302233CD8E50018E883 /* Label.swift */; };
		16BA4305233CDEA30018E883 /* ZMConversation+Labels.swift in Sources */ = {isa = PBXBuildFile; fileRef = 16BA4304233CDEA30018E883 /* ZMConversation+Labels.swift */; };
		16C391E2214BD438003AB3AD /* MentionTests.swift in Sources */ = {isa = PBXBuildFile; fileRef = 16C391E1214BD437003AB3AD /* MentionTests.swift */; };
		16CDEBF72209897D00E74A41 /* ZMMessageTests+ShouldGenerateUnreadCount.swift in Sources */ = {isa = PBXBuildFile; fileRef = 16CDEBF62209897D00E74A41 /* ZMMessageTests+ShouldGenerateUnreadCount.swift */; };
		16CDEBFB2209D13B00E74A41 /* ZMMessage+Quotes.swift in Sources */ = {isa = PBXBuildFile; fileRef = 16CDEBFA2209D13B00E74A41 /* ZMMessage+Quotes.swift */; };
		16D5260D20DD1D9400608D8E /* ZMConversationTests+Timestamps.swift in Sources */ = {isa = PBXBuildFile; fileRef = 16D5260C20DD1D9400608D8E /* ZMConversationTests+Timestamps.swift */; };
		16D68E971CEF2EC4003AB9E0 /* ZMFileMetadata.swift in Sources */ = {isa = PBXBuildFile; fileRef = 16D68E961CEF2EC4003AB9E0 /* ZMFileMetadata.swift */; };
		16D95A421FCEF87B00C96069 /* ZMUser+Availability.swift in Sources */ = {isa = PBXBuildFile; fileRef = 16D95A411FCEF87B00C96069 /* ZMUser+Availability.swift */; };
		16DF3B5D2285B13100D09365 /* UserClientType.swift in Sources */ = {isa = PBXBuildFile; fileRef = 16DF3B5C2285B13100D09365 /* UserClientType.swift */; };
		16DF3B5F2289510600D09365 /* ZMConversationTests+Legalhold.swift in Sources */ = {isa = PBXBuildFile; fileRef = 16DF3B5E2289510600D09365 /* ZMConversationTests+Legalhold.swift */; };
		16E0FBC923326B72000E3235 /* ConversationDirectory.swift in Sources */ = {isa = PBXBuildFile; fileRef = 16E0FBC823326B72000E3235 /* ConversationDirectory.swift */; };
		16E6F24824B36D550015B249 /* NSManagedObjectContext+EncryptionAtRest.swift in Sources */ = {isa = PBXBuildFile; fileRef = 16E6F24724B36D550015B249 /* NSManagedObjectContext+EncryptionAtRest.swift */; };
		16E6F26424B614DC0015B249 /* EncryptionKeys.swift in Sources */ = {isa = PBXBuildFile; fileRef = 16E6F26324B614DC0015B249 /* EncryptionKeys.swift */; };
		16E6F26624B8952F0015B249 /* EncryptionKeysTests.swift in Sources */ = {isa = PBXBuildFile; fileRef = 16E6F26524B8952F0015B249 /* EncryptionKeysTests.swift */; };
		16E70FA7270F212100718E5D /* ZMConnection+Helper.m in Sources */ = {isa = PBXBuildFile; fileRef = 16E70FA6270F212000718E5D /* ZMConnection+Helper.m */; };
		16E7DA281FD9973B0065B6A6 /* store2-39-0.wiredatabase in Resources */ = {isa = PBXBuildFile; fileRef = 16E7DA261FD995810065B6A6 /* store2-39-0.wiredatabase */; };
		16E7DA2A1FDABE440065B6A6 /* ZMOTRMessage+SelfConversationUpdateTests.swift in Sources */ = {isa = PBXBuildFile; fileRef = 16E7DA291FDABE440065B6A6 /* ZMOTRMessage+SelfConversationUpdateTests.swift */; };
		16F6BB3A1EDEC2D6009EA803 /* ZMConversation+ObserverHelper.swift in Sources */ = {isa = PBXBuildFile; fileRef = 16F6BB391EDEC2D6009EA803 /* ZMConversation+ObserverHelper.swift */; };
		16F6BB3C1EDEDEFD009EA803 /* ZMConversationTests+ObservationHelper.swift in Sources */ = {isa = PBXBuildFile; fileRef = 16F6BB3B1EDEDEFD009EA803 /* ZMConversationTests+ObservationHelper.swift */; };
		16F7341224F9567000AB93B1 /* ZMConversationTests+DraftMessage.swift in Sources */ = {isa = PBXBuildFile; fileRef = 16F7341024F9556600AB93B1 /* ZMConversationTests+DraftMessage.swift */; };
		16F7341424F9573C00AB93B1 /* XCTestCase+EncryptionKeys.swift in Sources */ = {isa = PBXBuildFile; fileRef = 16F7341324F9573C00AB93B1 /* XCTestCase+EncryptionKeys.swift */; };
		16F7341624F95F9D00AB93B1 /* store2-85-0.wiredatabase in Resources */ = {isa = PBXBuildFile; fileRef = 16F7341524F95F9100AB93B1 /* store2-85-0.wiredatabase */; };
		54178A1C1E02EA9900860ECE /* store2-24-1.wiredatabase in Resources */ = {isa = PBXBuildFile; fileRef = 54178A1A1E02E9FB00860ECE /* store2-24-1.wiredatabase */; };
		541E4F951CBD182100D82D69 /* FileAssetCache.swift in Sources */ = {isa = PBXBuildFile; fileRef = 541E4F941CBD182100D82D69 /* FileAssetCache.swift */; };
		54363A011D7876200048FD7D /* ZMClientMessage+Encryption.swift in Sources */ = {isa = PBXBuildFile; fileRef = 54363A001D7876200048FD7D /* ZMClientMessage+Encryption.swift */; };
		543ABF5C1F34A19C00DBE28B /* DatabaseBaseTest.swift in Sources */ = {isa = PBXBuildFile; fileRef = 543ABF5A1F34A13000DBE28B /* DatabaseBaseTest.swift */; };
		544034341D6DFE8500860F2D /* ZMAddressBookContactTests.swift in Sources */ = {isa = PBXBuildFile; fileRef = 544034331D6DFE8500860F2D /* ZMAddressBookContactTests.swift */; };
		544A46AE1E2E82BA00D6A748 /* ZMOTRMessage+SecurityDegradation.swift in Sources */ = {isa = PBXBuildFile; fileRef = 544A46AD1E2E82BA00D6A748 /* ZMOTRMessage+SecurityDegradation.swift */; };
		544E8C0F1E2F69EB00F9B8B8 /* ZMOTRMessage+SecurityDegradationTests.swift in Sources */ = {isa = PBXBuildFile; fileRef = 544E8C0D1E2F69E800F9B8B8 /* ZMOTRMessage+SecurityDegradationTests.swift */; };
		544E8C111E2F76B400F9B8B8 /* NSManagedObjectContext+UserInfoMerge.swift in Sources */ = {isa = PBXBuildFile; fileRef = 544E8C101E2F76B400F9B8B8 /* NSManagedObjectContext+UserInfoMerge.swift */; };
		544E8C131E2F825700F9B8B8 /* ZMConversation+SecurityLevel.swift in Sources */ = {isa = PBXBuildFile; fileRef = 544E8C121E2F825700F9B8B8 /* ZMConversation+SecurityLevel.swift */; };
		5451DE351F5FFF8B00C82E75 /* NotificationInContext.swift in Sources */ = {isa = PBXBuildFile; fileRef = 5451DE341F5FFF8B00C82E75 /* NotificationInContext.swift */; };
		5451DE371F604CD500C82E75 /* ZMMoveIndex.swift in Sources */ = {isa = PBXBuildFile; fileRef = 5451DE361F604CD500C82E75 /* ZMMoveIndex.swift */; };
		54563B761E0161730089B1D7 /* ZMMessage+Categorization.swift in Sources */ = {isa = PBXBuildFile; fileRef = 54563B751E0161730089B1D7 /* ZMMessage+Categorization.swift */; };
		54563B7B1E0189780089B1D7 /* ZMMessageCategorizationTests.swift in Sources */ = {isa = PBXBuildFile; fileRef = 54563B791E0189750089B1D7 /* ZMMessageCategorizationTests.swift */; };
		545FA5D71E2FD3750054171A /* ZMConversation+MessageDeletion.swift in Sources */ = {isa = PBXBuildFile; fileRef = 545FA5D61E2FD3750054171A /* ZMConversation+MessageDeletion.swift */; };
		546D3DE61CE5D0B100A6047F /* RichAssetFileType.swift in Sources */ = {isa = PBXBuildFile; fileRef = 546D3DE51CE5D0B100A6047F /* RichAssetFileType.swift */; };
		546D3DE91CE5D24C00A6047F /* RichAssetFileTypeTests.swift in Sources */ = {isa = PBXBuildFile; fileRef = 546D3DE81CE5D24C00A6047F /* RichAssetFileTypeTests.swift */; };
		5473CC731E14245C00814C03 /* NSManagedObjectContext+Debugging.swift in Sources */ = {isa = PBXBuildFile; fileRef = 5473CC721E14245C00814C03 /* NSManagedObjectContext+Debugging.swift */; };
		5473CC751E14268600814C03 /* NSManagedObjectContextDebuggingTests.swift in Sources */ = {isa = PBXBuildFile; fileRef = 5473CC741E14268600814C03 /* NSManagedObjectContextDebuggingTests.swift */; };
		5476BA3E1DEDABCC00D047F8 /* AddressBookEntryTests.swift in Sources */ = {isa = PBXBuildFile; fileRef = 5476BA3D1DEDABCC00D047F8 /* AddressBookEntryTests.swift */; };
		547E66491F7503A5008CB1FA /* ZMConversation+Notifications.swift in Sources */ = {isa = PBXBuildFile; fileRef = 547E66481F7503A5008CB1FA /* ZMConversation+Notifications.swift */; };
		547E664B1F750E4A008CB1FA /* ZMConnection+Notification.swift in Sources */ = {isa = PBXBuildFile; fileRef = 547E664A1F750E4A008CB1FA /* ZMConnection+Notification.swift */; };
		54829DAD1DE6F7BA009100D3 /* store1-24.wiredatabase in Resources */ = {isa = PBXBuildFile; fileRef = 54829D951DE6F782009100D3 /* store1-24.wiredatabase */; };
		54829DAE1DE6F7BA009100D3 /* store1-25.wiredatabase in Resources */ = {isa = PBXBuildFile; fileRef = 54829D961DE6F782009100D3 /* store1-25.wiredatabase */; };
		54829DAF1DE6F7BA009100D3 /* store1-27.wiredatabase in Resources */ = {isa = PBXBuildFile; fileRef = 54829D971DE6F782009100D3 /* store1-27.wiredatabase */; };
		54829DB01DE6F7BA009100D3 /* store1-28.wiredatabase in Resources */ = {isa = PBXBuildFile; fileRef = 54829D981DE6F782009100D3 /* store1-28.wiredatabase */; };
		54829DB11DE6F7BA009100D3 /* store2-3.wiredatabase in Resources */ = {isa = PBXBuildFile; fileRef = 54829D991DE6F782009100D3 /* store2-3.wiredatabase */; };
		54829DB21DE6F7BA009100D3 /* store2-4.wiredatabase in Resources */ = {isa = PBXBuildFile; fileRef = 54829D9A1DE6F782009100D3 /* store2-4.wiredatabase */; };
		54829DB31DE6F7BA009100D3 /* store2-5.wiredatabase in Resources */ = {isa = PBXBuildFile; fileRef = 54829D9B1DE6F782009100D3 /* store2-5.wiredatabase */; };
		54829DB41DE6F7BA009100D3 /* store2-6.wiredatabase in Resources */ = {isa = PBXBuildFile; fileRef = 54829D9C1DE6F782009100D3 /* store2-6.wiredatabase */; };
		54829DB51DE6F7BA009100D3 /* store2-7.wiredatabase in Resources */ = {isa = PBXBuildFile; fileRef = 54829D9D1DE6F782009100D3 /* store2-7.wiredatabase */; };
		54829DB61DE6F7BA009100D3 /* store2-8.wiredatabase in Resources */ = {isa = PBXBuildFile; fileRef = 54829D9E1DE6F782009100D3 /* store2-8.wiredatabase */; };
		54829DB71DE6F7BA009100D3 /* store2-21-1.wiredatabase in Resources */ = {isa = PBXBuildFile; fileRef = 54829D9F1DE6F782009100D3 /* store2-21-1.wiredatabase */; };
		54829DB81DE6F7BA009100D3 /* store2-21-2.wiredatabase in Resources */ = {isa = PBXBuildFile; fileRef = 54829DA01DE6F782009100D3 /* store2-21-2.wiredatabase */; };
		54929FAE1E12AC8B0010186B /* NSPersistentStoreMetadataTests.swift in Sources */ = {isa = PBXBuildFile; fileRef = 54929FAD1E12AC8B0010186B /* NSPersistentStoreMetadataTests.swift */; };
		5495BC431E019F1B004253ED /* audio.m4a in Resources */ = {isa = PBXBuildFile; fileRef = 5495BC421E019F1B004253ED /* audio.m4a */; };
		54A885A81F62EEB600AFBA95 /* ZMConversationTests+Messages.swift in Sources */ = {isa = PBXBuildFile; fileRef = 54A885A71F62EEB600AFBA95 /* ZMConversationTests+Messages.swift */; };
		54AA3C9924ED2CE700FE1F94 /* store2-84-0.wiredatabase in Resources */ = {isa = PBXBuildFile; fileRef = 54AA3C9824ED2CE600FE1F94 /* store2-84-0.wiredatabase */; };
		54BAB40B24A4FA0800EBC400 /* store2-82-0.wiredatabase in Resources */ = {isa = PBXBuildFile; fileRef = 54BAB40A24A4FA0800EBC400 /* store2-82-0.wiredatabase */; };
		54CD460A1DEDA55C00BA3429 /* AddressBookEntry.swift in Sources */ = {isa = PBXBuildFile; fileRef = 54CD46091DEDA55C00BA3429 /* AddressBookEntry.swift */; };
		54D7B83F1E12774600C1B347 /* NSPersistentStore+Metadata.swift in Sources */ = {isa = PBXBuildFile; fileRef = 54D7B83E1E12774600C1B347 /* NSPersistentStore+Metadata.swift */; };
		54D809FC1F681D6400B2CCB4 /* ZMClientMessage+LinkPreview.swift in Sources */ = {isa = PBXBuildFile; fileRef = 54D809FB1F681D6400B2CCB4 /* ZMClientMessage+LinkPreview.swift */; };
		54DE05DD1CF8711F00C35253 /* ProtobufUtilitiesTests.swift in Sources */ = {isa = PBXBuildFile; fileRef = 54DE05DC1CF8711F00C35253 /* ProtobufUtilitiesTests.swift */; };
		54E3EE3F1F6169A800A261E3 /* ZMAssetClientMessage+FileMessageData.swift in Sources */ = {isa = PBXBuildFile; fileRef = 54E3EE3E1F6169A800A261E3 /* ZMAssetClientMessage+FileMessageData.swift */; };
		54E3EE411F616BA600A261E3 /* ZMAssetClientMessage.swift in Sources */ = {isa = PBXBuildFile; fileRef = 54E3EE401F616BA600A261E3 /* ZMAssetClientMessage.swift */; };
		54E3EE431F6194A400A261E3 /* ZMAssetClientMessage+GenericMessage.swift in Sources */ = {isa = PBXBuildFile; fileRef = 54E3EE421F6194A400A261E3 /* ZMAssetClientMessage+GenericMessage.swift */; };
		54E3EE451F61A53C00A261E3 /* ZMAssetClientMessage+Ephemeral.swift in Sources */ = {isa = PBXBuildFile; fileRef = 54E3EE441F61A53C00A261E3 /* ZMAssetClientMessage+Ephemeral.swift */; };
		54E3EE471F61A78B00A261E3 /* ZMAssetClientMessage+Deletion.swift in Sources */ = {isa = PBXBuildFile; fileRef = 54E3EE461F61A78B00A261E3 /* ZMAssetClientMessage+Deletion.swift */; };
		54ED3A9D1F38CB6A0066AD47 /* DatabaseMigrationTests.swift in Sources */ = {isa = PBXBuildFile; fileRef = 54ED3A9C1F38CB6A0066AD47 /* DatabaseMigrationTests.swift */; };
		54EDE6801CBBF1860044A17E /* PINCache+ZMessaging.swift in Sources */ = {isa = PBXBuildFile; fileRef = 54EDE67F1CBBF1860044A17E /* PINCache+ZMessaging.swift */; };
		54F6CEAB1CE2972200A1276D /* ZMAssetClientMessage+Download.swift in Sources */ = {isa = PBXBuildFile; fileRef = 54F6CEAA1CE2972200A1276D /* ZMAssetClientMessage+Download.swift */; };
		54F84CFD1F9950B300ABD7D5 /* DuplicatedEntityRemoval.swift in Sources */ = {isa = PBXBuildFile; fileRef = 54F84CFC1F9950B300ABD7D5 /* DuplicatedEntityRemoval.swift */; };
		54F84D031F995B0200ABD7D5 /* DuplicatedEntityRemovalTests.swift in Sources */ = {isa = PBXBuildFile; fileRef = 54F84CFE1F99588D00ABD7D5 /* DuplicatedEntityRemovalTests.swift */; };
		54F84D041F995B0700ABD7D5 /* DiskDatabaseTests.swift in Sources */ = {isa = PBXBuildFile; fileRef = 54F84D001F995A1F00ABD7D5 /* DiskDatabaseTests.swift */; };
		54FB03A11E41E273000E13DC /* PersistedDataPatches.swift in Sources */ = {isa = PBXBuildFile; fileRef = 54FB03A01E41E273000E13DC /* PersistedDataPatches.swift */; };
		54FB03A31E41E64A000E13DC /* UserClient+Patches.swift in Sources */ = {isa = PBXBuildFile; fileRef = 54FB03A21E41E64A000E13DC /* UserClient+Patches.swift */; };
		54FB03AA1E41F204000E13DC /* PersistedDataPatches+Directory.swift in Sources */ = {isa = PBXBuildFile; fileRef = 54FB03A81E41F1B6000E13DC /* PersistedDataPatches+Directory.swift */; };
		54FB03AD1E41F6C2000E13DC /* PersistedDataPatchesTests.swift in Sources */ = {isa = PBXBuildFile; fileRef = 54FB03AC1E41F6C2000E13DC /* PersistedDataPatchesTests.swift */; };
		54FB03AF1E41FC86000E13DC /* NSManagedObjectContext+Patches.swift in Sources */ = {isa = PBXBuildFile; fileRef = 54FB03AE1E41FC86000E13DC /* NSManagedObjectContext+Patches.swift */; };
		55C40BCE22B0316800EFD8BD /* ZMUser+LegalHoldRequest.swift in Sources */ = {isa = PBXBuildFile; fileRef = 55C40BCD22B0316800EFD8BD /* ZMUser+LegalHoldRequest.swift */; };
		55C40BD722B0F78500EFD8BD /* ZMUserLegalHoldTests.swift in Sources */ = {isa = PBXBuildFile; fileRef = 55C40BD422B0F75C00EFD8BD /* ZMUserLegalHoldTests.swift */; };
		55C40BDD22B24AA600EFD8BD /* store2-73-0.wiredatabase in Resources */ = {isa = PBXBuildFile; fileRef = 55C40BDC22B24AA600EFD8BD /* store2-73-0.wiredatabase */; };
		5E0FB215205176B400FD9867 /* Set+ServiceUser.swift in Sources */ = {isa = PBXBuildFile; fileRef = 5E0FB214205176B400FD9867 /* Set+ServiceUser.swift */; };
		5E36B45E21CA5BBA00B7063B /* UnverifiedCredentials.swift in Sources */ = {isa = PBXBuildFile; fileRef = 5E36B45D21CA5BBA00B7063B /* UnverifiedCredentials.swift */; };
		5E39FC67225F22BE00C682B8 /* ZMConversation+ExternalParticipant.swift in Sources */ = {isa = PBXBuildFile; fileRef = 5E39FC66225F22BE00C682B8 /* ZMConversation+ExternalParticipant.swift */; };
		5E39FC69225F2DC000C682B8 /* ZMConversationExternalParticipantsStateTests.swift in Sources */ = {isa = PBXBuildFile; fileRef = 5E39FC68225F2DC000C682B8 /* ZMConversationExternalParticipantsStateTests.swift */; };
		5E454C60210638E300DB4501 /* PushTokenTests.swift in Sources */ = {isa = PBXBuildFile; fileRef = F13A89D22106293000AB40CB /* PushTokenTests.swift */; };
		5E4BA9F62216FF7800F938A8 /* store2-62-0.wiredatabase in Resources */ = {isa = PBXBuildFile; fileRef = 5E4BA9F42216FF4000F938A8 /* store2-62-0.wiredatabase */; };
		5E67168E2174B9AF00522E61 /* LoginCredentials.swift in Sources */ = {isa = PBXBuildFile; fileRef = 5E67168D2174B9AF00522E61 /* LoginCredentials.swift */; };
		5E771F382080BB0000575629 /* PBMessage+Validation.swift in Sources */ = {isa = PBXBuildFile; fileRef = 5E771F372080BB0000575629 /* PBMessage+Validation.swift */; };
		5E771F3B2080C42300575629 /* PBMessageValidationTests.swift in Sources */ = {isa = PBXBuildFile; fileRef = 5E771F392080C40B00575629 /* PBMessageValidationTests.swift */; };
		5E9EA4D62242942900D401B2 /* ZMClientMessageTests+LinkAttachments.swift in Sources */ = {isa = PBXBuildFile; fileRef = 5E9EA4D52242942900D401B2 /* ZMClientMessageTests+LinkAttachments.swift */; };
		5E9EA4DC2243AE4E00D401B2 /* store2-69-0.wiredatabase in Resources */ = {isa = PBXBuildFile; fileRef = 5E9EA4DA2243ADA400D401B2 /* store2-69-0.wiredatabase */; };
		5E9EA4E22243E0D300D401B2 /* ConversationMessage+Attachments.swift in Sources */ = {isa = PBXBuildFile; fileRef = 5E9EA4E12243E0D300D401B2 /* ConversationMessage+Attachments.swift */; };
		5EDDC7A62088CE3B00B24850 /* ZMConversation+Invalid.swift in Sources */ = {isa = PBXBuildFile; fileRef = 5EDDC7A52088CE3B00B24850 /* ZMConversation+Invalid.swift */; };
		5EF1F239229538FE008C80D0 /* store2-70-0.wiredatabase in Resources */ = {isa = PBXBuildFile; fileRef = 5EF1F238229538FD008C80D0 /* store2-70-0.wiredatabase */; };
		5EFE9C062125CD3F007932A6 /* UnregisteredUser.swift in Sources */ = {isa = PBXBuildFile; fileRef = 5EFE9C052125CD3F007932A6 /* UnregisteredUser.swift */; };
		5EFE9C092126BF9D007932A6 /* ZMPropertyNormalizationResult.h in Headers */ = {isa = PBXBuildFile; fileRef = 5EFE9C072126BF9D007932A6 /* ZMPropertyNormalizationResult.h */; settings = {ATTRIBUTES = (Public, ); }; };
		5EFE9C0A2126BF9D007932A6 /* ZMPropertyNormalizationResult.m in Sources */ = {isa = PBXBuildFile; fileRef = 5EFE9C082126BF9D007932A6 /* ZMPropertyNormalizationResult.m */; };
		5EFE9C0D2126CB7D007932A6 /* UnregisteredUserTests.swift in Sources */ = {isa = PBXBuildFile; fileRef = 5EFE9C0B2126CB71007932A6 /* UnregisteredUserTests.swift */; };
		5EFE9C0F2126D3FA007932A6 /* NormalizationResult.swift in Sources */ = {isa = PBXBuildFile; fileRef = 5EFE9C0E2126D3FA007932A6 /* NormalizationResult.swift */; };
<<<<<<< HEAD
		630B4C9627D8C899005D6F30 /* APIVersion.swift in Sources */ = {isa = PBXBuildFile; fileRef = 630B4C9527D8C899005D6F30 /* APIVersion.swift */; };
		630B4C9827D8C920005D6F30 /* APIVersionTests.swift in Sources */ = {isa = PBXBuildFile; fileRef = 630B4C9727D8C920005D6F30 /* APIVersionTests.swift */; };
		6312162F287DB7D900FF9A56 /* String+Bytes.swift in Sources */ = {isa = PBXBuildFile; fileRef = 6312162E287DB7D900FF9A56 /* String+Bytes.swift */; };
		63121637288089E600FF9A56 /* Bytes.swift in Sources */ = {isa = PBXBuildFile; fileRef = 63121636288089E600FF9A56 /* Bytes.swift */; };
		63172F7B2906968000DBECC9 /* CoreCryptoConfiguration.swift in Sources */ = {isa = PBXBuildFile; fileRef = 63172F7A2906968000DBECC9 /* CoreCryptoConfiguration.swift */; };
		63123BCC291BBB7A009A5179 /* MLSQualifiedClientIdTests.swift in Sources */ = {isa = PBXBuildFile; fileRef = 63123BCB291BBB79009A5179 /* MLSQualifiedClientIdTests.swift */; };
=======
>>>>>>> 62a10405
		631A0578240420380062B387 /* UserClient+SafeLogging.swift in Sources */ = {isa = PBXBuildFile; fileRef = 631A0577240420380062B387 /* UserClient+SafeLogging.swift */; };
		631A0586240439470062B387 /* UserClientTests+SafeLogging.swift in Sources */ = {isa = PBXBuildFile; fileRef = 631A0585240439470062B387 /* UserClientTests+SafeLogging.swift */; };
		63298D9A2434D04D006B6018 /* GenericMessage+External.swift in Sources */ = {isa = PBXBuildFile; fileRef = 63298D992434D04D006B6018 /* GenericMessage+External.swift */; };
		63298D9C24374094006B6018 /* GenericMessageTests+External.swift in Sources */ = {isa = PBXBuildFile; fileRef = 63298D9B24374094006B6018 /* GenericMessageTests+External.swift */; };
		63298D9E24374489006B6018 /* Dictionary+ObjectForKey.swift in Sources */ = {isa = PBXBuildFile; fileRef = 63298D9D24374489006B6018 /* Dictionary+ObjectForKey.swift */; };
		63340BBD241C2BC5004ED87C /* store2-80-0.wiredatabase in Resources */ = {isa = PBXBuildFile; fileRef = 63340BBC241C2BC5004ED87C /* store2-80-0.wiredatabase */; };
		63370C6C242A510A0072C37F /* ZMOTRMessage+UpdateEvent.swift in Sources */ = {isa = PBXBuildFile; fileRef = 63370C6B242A510A0072C37F /* ZMOTRMessage+UpdateEvent.swift */; };
		63370CBB242CB84A0072C37F /* CompositeMessageItemContent.swift in Sources */ = {isa = PBXBuildFile; fileRef = 63370CBA242CB84A0072C37F /* CompositeMessageItemContent.swift */; };
		63370CBD242CBA0A0072C37F /* CompositeMessageData.swift in Sources */ = {isa = PBXBuildFile; fileRef = 63370CBC242CBA0A0072C37F /* CompositeMessageData.swift */; };
		63370CC4242CFA860072C37F /* ZMAssetClientMessage+UpdateEvent.swift in Sources */ = {isa = PBXBuildFile; fileRef = 63370CC3242CFA860072C37F /* ZMAssetClientMessage+UpdateEvent.swift */; };
		63370CC9242E3B990072C37F /* ZMMessage+Conversation.swift in Sources */ = {isa = PBXBuildFile; fileRef = 63370CC8242E3B990072C37F /* ZMMessage+Conversation.swift */; };
		63370CF52431F3ED0072C37F /* CompositeMessageItemContentTests.swift in Sources */ = {isa = PBXBuildFile; fileRef = 63370CF42431F3ED0072C37F /* CompositeMessageItemContentTests.swift */; };
		63370CF82431F5DE0072C37F /* BaseCompositeMessageTests.swift in Sources */ = {isa = PBXBuildFile; fileRef = 63370CF72431F5DE0072C37F /* BaseCompositeMessageTests.swift */; };
		633B396828917C9600208124 /* XCTestCase+ErrorAssertion.swift in Sources */ = {isa = PBXBuildFile; fileRef = 633B396728917C9600208124 /* XCTestCase+ErrorAssertion.swift */; };
		633B396E2893BB2D00208124 /* Bytes+Random.swift in Sources */ = {isa = PBXBuildFile; fileRef = 633B396D2893BB2D00208124 /* Bytes+Random.swift */; };
		63495DF023F6BD2A002A7C59 /* GenericMessageTests.swift in Sources */ = {isa = PBXBuildFile; fileRef = 63495DEF23F6BD2A002A7C59 /* GenericMessageTests.swift */; };
		63495E1B23FED9A9002A7C59 /* ZMUser+Protobuf.swift in Sources */ = {isa = PBXBuildFile; fileRef = 63495E1A23FED9A9002A7C59 /* ZMUser+Protobuf.swift */; };
		6354BDF32746C30900880D50 /* ZMConversation+Federation.swift in Sources */ = {isa = PBXBuildFile; fileRef = 6354BDF22746C30900880D50 /* ZMConversation+Federation.swift */; };
		6354BDF62747BF9200880D50 /* ZMConversationTests+Federation.swift in Sources */ = {isa = PBXBuildFile; fileRef = 6354BDF42747BD9600880D50 /* ZMConversationTests+Federation.swift */; };
		6388054A240EA8990043B641 /* ZMClientMessageTests+Composite.swift in Sources */ = {isa = PBXBuildFile; fileRef = 63880548240EA8950043B641 /* ZMClientMessageTests+Composite.swift */; };
		638805652410FE920043B641 /* ButtonState.swift in Sources */ = {isa = PBXBuildFile; fileRef = 638805642410FE920043B641 /* ButtonState.swift */; };
		63AFE2D6244F49A90003F619 /* GenericMessage+MessageCapable.swift in Sources */ = {isa = PBXBuildFile; fileRef = 63AFE2D5244F49A90003F619 /* GenericMessage+MessageCapable.swift */; };
		63B658DE243754E100EF463F /* GenericMessage+UpdateEvent.swift in Sources */ = {isa = PBXBuildFile; fileRef = 63B658DD243754E100EF463F /* GenericMessage+UpdateEvent.swift */; };
		63B658E0243789DE00EF463F /* GenericMessage+Assets.swift in Sources */ = {isa = PBXBuildFile; fileRef = 63B658DF243789DE00EF463F /* GenericMessage+Assets.swift */; };
		63C07015291144F70075D598 /* CoreCryptoFactoryTests.swift in Sources */ = {isa = PBXBuildFile; fileRef = 63C07014291144F70075D598 /* CoreCryptoFactoryTests.swift */; };
		63CA8215240812620073426A /* ZMClientMessage+Composite.swift in Sources */ = {isa = PBXBuildFile; fileRef = 63CA8214240812620073426A /* ZMClientMessage+Composite.swift */; };
		63D41E4F2452EA080076826F /* ZMConversation+SelfConversation.swift in Sources */ = {isa = PBXBuildFile; fileRef = 63D41E4E2452EA080076826F /* ZMConversation+SelfConversation.swift */; };
		63D41E512452F0A60076826F /* ZMMessage+Removal.swift in Sources */ = {isa = PBXBuildFile; fileRef = 63D41E502452F0A60076826F /* ZMMessage+Removal.swift */; };
		63D41E5324531BAD0076826F /* ZMMessage+Reaction.swift in Sources */ = {isa = PBXBuildFile; fileRef = 63D41E5224531BAD0076826F /* ZMMessage+Reaction.swift */; };
		63D41E6D245733AC0076826F /* ZMMessageTests+Removal.swift in Sources */ = {isa = PBXBuildFile; fileRef = 63D41E6C245733AC0076826F /* ZMMessageTests+Removal.swift */; };
		63D41E6F24573F420076826F /* ZMConversationTests+SelfConversation.swift in Sources */ = {isa = PBXBuildFile; fileRef = 63D41E6E24573F420076826F /* ZMConversationTests+SelfConversation.swift */; };
		63D41E7124597E420076826F /* GenericMessage+Flags.swift in Sources */ = {isa = PBXBuildFile; fileRef = 63D41E7024597E420076826F /* GenericMessage+Flags.swift */; };
		63D5654B28B4D18D00BDFB49 /* MLSGroupStatus.swift in Sources */ = {isa = PBXBuildFile; fileRef = 63D5654A28B4D18D00BDFB49 /* MLSGroupStatus.swift */; };
		63D9A19E282AA0050074C20C /* NSManagedObjectContext+Federation.swift in Sources */ = {isa = PBXBuildFile; fileRef = 63D9A19D282AA0050074C20C /* NSManagedObjectContext+Federation.swift */; };
		63DA33412869C39D00818C3C /* CoreCryptoKeyProvider.swift in Sources */ = {isa = PBXBuildFile; fileRef = 63DA33402869C39D00818C3C /* CoreCryptoKeyProvider.swift */; };
		63DA335E286C9CF000818C3C /* NSManagedObjectContext+MLSController.swift in Sources */ = {isa = PBXBuildFile; fileRef = 63DA335D286C9CF000818C3C /* NSManagedObjectContext+MLSController.swift */; };
		63DA3373286CA43300818C3C /* ZMConversation+MLS.swift in Sources */ = {isa = PBXBuildFile; fileRef = 63DA3372286CA43300818C3C /* ZMConversation+MLS.swift */; };
		63DA33AF28746CCF00818C3C /* store2-103-0.wiredatabase in Resources */ = {isa = PBXBuildFile; fileRef = 63DA33AE28746CC100818C3C /* store2-103-0.wiredatabase */; };
		63E21AE2291E92780084A942 /* FetchUserClientsAction.swift in Sources */ = {isa = PBXBuildFile; fileRef = 63E21AE1291E92770084A942 /* FetchUserClientsAction.swift */; };
		63E313D3274D5F57002EAF1D /* ZMConversationTests+Team.swift in Sources */ = {isa = PBXBuildFile; fileRef = 63E313D2274D5F57002EAF1D /* ZMConversationTests+Team.swift */; };
		63EDDCA128BE3B9200DE212F /* store2-105-0.wiredatabase in Resources */ = {isa = PBXBuildFile; fileRef = 63EDDCA028BE3B9200DE212F /* store2-105-0.wiredatabase */; };
		63F376DA2834FF7200FE1F05 /* NSManagedObjectContextTests+Federation.swift in Sources */ = {isa = PBXBuildFile; fileRef = 63F376D92834FF7200FE1F05 /* NSManagedObjectContextTests+Federation.swift */; };
		63F65F01246B073900534A69 /* GenericMessage+Content.swift in Sources */ = {isa = PBXBuildFile; fileRef = 63F65F00246B073900534A69 /* GenericMessage+Content.swift */; };
		63FACD56291BC598003AB25D /* MLSClientIdTests.swift in Sources */ = {isa = PBXBuildFile; fileRef = 63FACD55291BC598003AB25D /* MLSClientIdTests.swift */; };
		63FCE54828C78D1F00126D9D /* ZMConversationTests+Predicates.swift in Sources */ = {isa = PBXBuildFile; fileRef = 63FCE54728C78D1F00126D9D /* ZMConversationTests+Predicates.swift */; };
		70E77B7D273188150021EE70 /* ZMConversation+Role.swift in Sources */ = {isa = PBXBuildFile; fileRef = 70E77B7C273188150021EE70 /* ZMConversation+Role.swift */; };
		7A2778C6285223D90044A73F /* KeychainManager.swift in Sources */ = {isa = PBXBuildFile; fileRef = 7A2778C5285223D90044A73F /* KeychainManager.swift */; };
		7A2778C8285329210044A73F /* KeychainManagerTests.swift in Sources */ = {isa = PBXBuildFile; fileRef = 7A2778C7285329210044A73F /* KeychainManagerTests.swift */; };
		7AA8560E28FDAD6F00088D41 /* FetchPublicGroupStateAction.swift in Sources */ = {isa = PBXBuildFile; fileRef = 7AA8560D28FDAD6F00088D41 /* FetchPublicGroupStateAction.swift */; };
		7ABAD028287D92BF002071A1 /* MLSQualifiedClientID.swift in Sources */ = {isa = PBXBuildFile; fileRef = 7ABAD027287D92BF002071A1 /* MLSQualifiedClientID.swift */; };
		7AFC6A2D2876E9BF000FF1A1 /* SendMLSWelcomeAction.swift in Sources */ = {isa = PBXBuildFile; fileRef = 7AFC6A282876E9BF000FF1A1 /* SendMLSWelcomeAction.swift */; };
		7AFC6A2E2876E9BF000FF1A1 /* UploadSelfMLSKeyPackagesAction.swift in Sources */ = {isa = PBXBuildFile; fileRef = 7AFC6A292876E9BF000FF1A1 /* UploadSelfMLSKeyPackagesAction.swift */; };
		7AFC6A2F2876E9BF000FF1A1 /* ClaimMLSKeyPackageAction.swift in Sources */ = {isa = PBXBuildFile; fileRef = 7AFC6A2A2876E9BF000FF1A1 /* ClaimMLSKeyPackageAction.swift */; };
		7AFC6A302876E9BF000FF1A1 /* CountSelfMLSKeyPackagesAction.swift in Sources */ = {isa = PBXBuildFile; fileRef = 7AFC6A2B2876E9BF000FF1A1 /* CountSelfMLSKeyPackagesAction.swift */; };
		7AFC6A312876E9BF000FF1A1 /* SendMLSMessageAction.swift in Sources */ = {isa = PBXBuildFile; fileRef = 7AFC6A2C2876E9BF000FF1A1 /* SendMLSMessageAction.swift */; };
		7C88C5352182FBD90037DD03 /* ZMClientMessageTests+Replies.swift in Sources */ = {isa = PBXBuildFile; fileRef = 7C88C5312182F6150037DD03 /* ZMClientMessageTests+Replies.swift */; };
		7C8BFFDF22FC5E1600B3C8A5 /* ZMUser+Validation.swift in Sources */ = {isa = PBXBuildFile; fileRef = 7C8BFFDE22FC5E1600B3C8A5 /* ZMUser+Validation.swift */; };
		7CBC3FC120177C3C008D06E4 /* RasterImages+Protobuf.swift in Sources */ = {isa = PBXBuildFile; fileRef = 7CBC3FC020177C3C008D06E4 /* RasterImages+Protobuf.swift */; };
		7CFB77362212C45E00B27972 /* store2-61-0.wiredatabase in Resources */ = {isa = PBXBuildFile; fileRef = 7CFB77352212C45E00B27972 /* store2-61-0.wiredatabase */; };
		8704676B21513DE900C628D7 /* ZMOTRMessage+Unarchive.swift in Sources */ = {isa = PBXBuildFile; fileRef = 8704676A21513DE900C628D7 /* ZMOTRMessage+Unarchive.swift */; };
		871DD79F2084A316006B1C56 /* BatchDeleteTests.swift in Sources */ = {isa = PBXBuildFile; fileRef = 871DD79E2084A316006B1C56 /* BatchDeleteTests.swift */; };
		872A2E8A1FFD2FBF00900B22 /* ZMSearchUserPayloadParsingTests.swift in Sources */ = {isa = PBXBuildFile; fileRef = 872A2E891FFD2FBF00900B22 /* ZMSearchUserPayloadParsingTests.swift */; };
		873B88FA2040431200FBE254 /* store2-42-0.wiredatabase in Resources */ = {isa = PBXBuildFile; fileRef = 873B88F82040430A00FBE254 /* store2-42-0.wiredatabase */; };
		873B88FC204044AC00FBE254 /* ConversationCreationOptions.swift in Sources */ = {isa = PBXBuildFile; fileRef = 873B88FB204044AC00FBE254 /* ConversationCreationOptions.swift */; };
		873B88FE2040470900FBE254 /* ConversationCreationOptionsTests.swift in Sources */ = {isa = PBXBuildFile; fileRef = 873B88FD2040470900FBE254 /* ConversationCreationOptionsTests.swift */; };
		874387BB21E6406F00901B0F /* store2-59-0.wiredatabase in Resources */ = {isa = PBXBuildFile; fileRef = 874387B921E6404F00901B0F /* store2-59-0.wiredatabase */; };
		874D9798211064D300B07674 /* ZMConversationLastMessagesTest.swift in Sources */ = {isa = PBXBuildFile; fileRef = 874D9797211064D300B07674 /* ZMConversationLastMessagesTest.swift */; };
		876344472052B1E400458C7F /* store2-43-0.wiredatabase in Resources */ = {isa = PBXBuildFile; fileRef = 8702B0EB20529C78006B60B9 /* store2-43-0.wiredatabase */; };
		8767E85B216391DF00390F75 /* ZMConversation+Mute.swift in Sources */ = {isa = PBXBuildFile; fileRef = 8767E85A216391DF00390F75 /* ZMConversation+Mute.swift */; };
		8767E8642163B2C200390F75 /* store2-53-0.wiredatabase in Resources */ = {isa = PBXBuildFile; fileRef = 8767E8622163B2C000390F75 /* store2-53-0.wiredatabase */; };
		8767E8682163B9EE00390F75 /* ZMConversationTests+Mute.swift in Sources */ = {isa = PBXBuildFile; fileRef = 8767E8672163B9EE00390F75 /* ZMConversationTests+Mute.swift */; };
		87A7FA25203DD1CC00AA066C /* ZMConversationTests+AccessMode.swift in Sources */ = {isa = PBXBuildFile; fileRef = 87A7FA23203DD11100AA066C /* ZMConversationTests+AccessMode.swift */; };
		87C125F71EF94EE800D28DC1 /* ZMManagedObject+Grouping.swift in Sources */ = {isa = PBXBuildFile; fileRef = 87C125F61EF94EE800D28DC1 /* ZMManagedObject+Grouping.swift */; };
		87C125F91EF94F2E00D28DC1 /* ZMManagedObjectGroupingTests.swift in Sources */ = {isa = PBXBuildFile; fileRef = 87C125F81EF94F2E00D28DC1 /* ZMManagedObjectGroupingTests.swift */; };
		87C1C25F207F7DA80083BF6B /* InvalidGenericMessageDataRemoval.swift in Sources */ = {isa = PBXBuildFile; fileRef = 87C1C25E207F7DA80083BF6B /* InvalidGenericMessageDataRemoval.swift */; };
		87C1C261207F812F0083BF6B /* InvalidGenericMessageDataRemovalTests.swift in Sources */ = {isa = PBXBuildFile; fileRef = 87C1C260207F812F0083BF6B /* InvalidGenericMessageDataRemovalTests.swift */; };
		87C1C264207F889D0083BF6B /* store2-45-0.wiredatabase in Resources */ = {isa = PBXBuildFile; fileRef = 87C1C262207F88530083BF6B /* store2-45-0.wiredatabase */; };
		87C1C267207F921A0083BF6B /* store2-46-0.wiredatabase in Resources */ = {isa = PBXBuildFile; fileRef = 87C1C266207F92190083BF6B /* store2-46-0.wiredatabase */; };
		87D9CCE91F27606200AA4388 /* NSManagedObjectContext+TearDown.swift in Sources */ = {isa = PBXBuildFile; fileRef = 87D9CCE81F27606200AA4388 /* NSManagedObjectContext+TearDown.swift */; };
		87DF59C01F729FDA00C7B406 /* ZMMovedIndexTests.swift in Sources */ = {isa = PBXBuildFile; fileRef = 87DF59BF1F729FDA00C7B406 /* ZMMovedIndexTests.swift */; };
		87E2CE312119F6AB0034C2C4 /* ZMClientMessageTests+Cleared.swift in Sources */ = {isa = PBXBuildFile; fileRef = 87E2CE302119F6AB0034C2C4 /* ZMClientMessageTests+Cleared.swift */; };
		87E9508B2118B2DA00306AA7 /* ZMConversation+DeleteOlderMessages.swift in Sources */ = {isa = PBXBuildFile; fileRef = 87E9508A2118B2DA00306AA7 /* ZMConversation+DeleteOlderMessages.swift */; };
		87EFA3AC210F52C6004DFA53 /* ZMConversation+LastMessages.swift in Sources */ = {isa = PBXBuildFile; fileRef = 87EFA3AB210F52C6004DFA53 /* ZMConversation+LastMessages.swift */; };
		87F7288C21B02E2A000ED371 /* store2-55-0.wiredatabase in Resources */ = {isa = PBXBuildFile; fileRef = 87F7288721B02DD7000ED371 /* store2-55-0.wiredatabase */; };
		87F7288D21B02E2A000ED371 /* store2-56-0.wiredatabase in Resources */ = {isa = PBXBuildFile; fileRef = 87F7288821B02DD7000ED371 /* store2-56-0.wiredatabase */; };
		87F7288E21B02E2A000ED371 /* store2-57-0.wiredatabase in Resources */ = {isa = PBXBuildFile; fileRef = 87F7288621B02DD6000ED371 /* store2-57-0.wiredatabase */; };
		87FFC71A20DBF2820005076E /* store2-47-0.wiredatabase in Resources */ = {isa = PBXBuildFile; fileRef = 87FFC71920DBF2820005076E /* store2-47-0.wiredatabase */; };
		A901DE8C23A2A31B00B4DDC6 /* ZMConnection+Role.swift in Sources */ = {isa = PBXBuildFile; fileRef = A901DE8B23A2A31B00B4DDC6 /* ZMConnection+Role.swift */; };
		A90676E7238EAE8B006417AC /* ParticipantRole.swift in Sources */ = {isa = PBXBuildFile; fileRef = A90676E6238EAE8B006417AC /* ParticipantRole.swift */; };
		A90676EA238EB05F006417AC /* Action.swift in Sources */ = {isa = PBXBuildFile; fileRef = A90676E8238EB05E006417AC /* Action.swift */; };
		A90676EB238EB05F006417AC /* Role.swift in Sources */ = {isa = PBXBuildFile; fileRef = A90676E9238EB05F006417AC /* Role.swift */; };
		A90B3E2D23A255D5003EFED4 /* ZMConversation+Creation.swift in Sources */ = {isa = PBXBuildFile; fileRef = A90B3E2C23A255D5003EFED4 /* ZMConversation+Creation.swift */; };
		A90D62C823A159B600F680CC /* ZMConversation+Transport.swift in Sources */ = {isa = PBXBuildFile; fileRef = A90D62C723A159B600F680CC /* ZMConversation+Transport.swift */; };
		A90E1FDF23ABA48700CDE283 /* store2-78-0.wiredatabase in Resources */ = {isa = PBXBuildFile; fileRef = A90E1FDE23ABA48700CDE283 /* store2-78-0.wiredatabase */; };
		A9128AD02398067E0056F591 /* ZMConversationTests+Participants.swift in Sources */ = {isa = PBXBuildFile; fileRef = A9128ACF2398067E0056F591 /* ZMConversationTests+Participants.swift */; };
		A923D77E239DB87700F47B85 /* ZMConversationTests+SecurityLevel.swift in Sources */ = {isa = PBXBuildFile; fileRef = A923D77D239DB87700F47B85 /* ZMConversationTests+SecurityLevel.swift */; };
		A927F52723A029250058D744 /* ParticipantRoleTests.swift in Sources */ = {isa = PBXBuildFile; fileRef = A927F52623A029250058D744 /* ParticipantRoleTests.swift */; };
		A93724A226983100005FD532 /* ZMMessageTests.swift in Sources */ = {isa = PBXBuildFile; fileRef = A93724A126983100005FD532 /* ZMMessageTests.swift */; };
		A94166FC2680CCB5001F4E37 /* ZMConversationTests.swift in Sources */ = {isa = PBXBuildFile; fileRef = A94166FB2680CCB5001F4E37 /* ZMConversationTests.swift */; };
		A943BBE825B5A59D003D66BA /* ConversationLike.swift in Sources */ = {isa = PBXBuildFile; fileRef = A943BBE725B5A59D003D66BA /* ConversationLike.swift */; };
		A949418F23E1DB79001B0373 /* ZMConnection+Fetch.swift in Sources */ = {isa = PBXBuildFile; fileRef = A949418E23E1DB78001B0373 /* ZMConnection+Fetch.swift */; };
		A9536FD323ACD23100CFD528 /* ConversationTests+gapsAndWindows.swift in Sources */ = {isa = PBXBuildFile; fileRef = A9536FD223ACD23100CFD528 /* ConversationTests+gapsAndWindows.swift */; };
		A95E7BF5239134E600935B88 /* ZMConversation+Participants.swift in Sources */ = {isa = PBXBuildFile; fileRef = A95E7BF4239134E600935B88 /* ZMConversation+Participants.swift */; };
		A96524BA23CDE07700303C60 /* String+WordTests.swift in Sources */ = {isa = PBXBuildFile; fileRef = A96524B823CDE07200303C60 /* String+WordTests.swift */; };
		A96E7A9925A35D36004FAADC /* ZMConversationTests+Knock.swift in Sources */ = {isa = PBXBuildFile; fileRef = A96E7A9725A35CEF004FAADC /* ZMConversationTests+Knock.swift */; };
		A982B46623BE1B86001828A6 /* ConversationTests.swift in Sources */ = {isa = PBXBuildFile; fileRef = A982B46523BE1B86001828A6 /* ConversationTests.swift */; };
		A995F05C23968D8500FAC3CF /* ParticipantRoleChangeInfo.swift in Sources */ = {isa = PBXBuildFile; fileRef = A995F05B23968D8500FAC3CF /* ParticipantRoleChangeInfo.swift */; };
		A995F05E239690B300FAC3CF /* ParticipantRoleObserverTests.swift in Sources */ = {isa = PBXBuildFile; fileRef = A995F05D239690B300FAC3CF /* ParticipantRoleObserverTests.swift */; };
		A99B8A72268221A6006B4D29 /* ZMImageMessage.swift in Sources */ = {isa = PBXBuildFile; fileRef = A99B8A71268221A6006B4D29 /* ZMImageMessage.swift */; };
		A99B8A8E26824BD5006B4D29 /* WireTransport.xcframework in Frameworks */ = {isa = PBXBuildFile; fileRef = A99B8A8426824BD5006B4D29 /* WireTransport.xcframework */; };
		A99B8A9026824BD5006B4D29 /* WireImages.xcframework in Frameworks */ = {isa = PBXBuildFile; fileRef = A99B8A8526824BD5006B4D29 /* WireImages.xcframework */; };
		A99B8A9226824BD5006B4D29 /* HTMLString.xcframework in Frameworks */ = {isa = PBXBuildFile; fileRef = A99B8A8626824BD5006B4D29 /* HTMLString.xcframework */; };
		A99B8A9426824BD5006B4D29 /* SwiftProtobuf.xcframework in Frameworks */ = {isa = PBXBuildFile; fileRef = A99B8A8726824BD5006B4D29 /* SwiftProtobuf.xcframework */; };
		A99B8A9626824BD5006B4D29 /* WireUtilities.xcframework in Frameworks */ = {isa = PBXBuildFile; fileRef = A99B8A8826824BD5006B4D29 /* WireUtilities.xcframework */; };
		A99B8A9826824BD5006B4D29 /* WireProtos.xcframework in Frameworks */ = {isa = PBXBuildFile; fileRef = A99B8A8926824BD5006B4D29 /* WireProtos.xcframework */; };
		A99B8A9A26824BD5006B4D29 /* WireLinkPreview.xcframework in Frameworks */ = {isa = PBXBuildFile; fileRef = A99B8A8A26824BD5006B4D29 /* WireLinkPreview.xcframework */; };
		A99B8A9C26824BD5006B4D29 /* WireSystem.xcframework in Frameworks */ = {isa = PBXBuildFile; fileRef = A99B8A8B26824BD5006B4D29 /* WireSystem.xcframework */; };
		A99B8A9E26824BD5006B4D29 /* PINCache.xcframework in Frameworks */ = {isa = PBXBuildFile; fileRef = A99B8A8C26824BD5006B4D29 /* PINCache.xcframework */; };
		A99B8AA026824BD5006B4D29 /* WireCryptobox.xcframework in Frameworks */ = {isa = PBXBuildFile; fileRef = A99B8A8D26824BD5006B4D29 /* WireCryptobox.xcframework */; };
		A99B8AA826824BFA006B4D29 /* OCMock.xcframework in Frameworks */ = {isa = PBXBuildFile; fileRef = A99B8AA626824BFA006B4D29 /* OCMock.xcframework */; };
		A99B8AAA26824BFA006B4D29 /* WireTesting.xcframework in Frameworks */ = {isa = PBXBuildFile; fileRef = A99B8AA726824BFA006B4D29 /* WireTesting.xcframework */; };
		A9EEFEFA23A6D0CB0007828A /* RolesMigrationTests.swift in Sources */ = {isa = PBXBuildFile; fileRef = A9EEFEF923A6D0CB0007828A /* RolesMigrationTests.swift */; };
		A9FA524823A14E2B003AD4C6 /* RoleTests.swift in Sources */ = {isa = PBXBuildFile; fileRef = A9FA524723A14E2B003AD4C6 /* RoleTests.swift */; };
		A9FA524A23A1598B003AD4C6 /* ActionTests.swift in Sources */ = {isa = PBXBuildFile; fileRef = A9FA524923A1598B003AD4C6 /* ActionTests.swift */; };
		BF0D07FB1E4C7B7A00B934EB /* TextSearchQueryTests.swift in Sources */ = {isa = PBXBuildFile; fileRef = BF0D07F91E4C7B1100B934EB /* TextSearchQueryTests.swift */; };
		BF103F9D1F0112F30047FDE5 /* ManagedObjectObserver.swift in Sources */ = {isa = PBXBuildFile; fileRef = BF103F9C1F0112F30047FDE5 /* ManagedObjectObserver.swift */; };
		BF103FA11F0138390047FDE5 /* ManagedObjectContextChangeObserverTests.swift in Sources */ = {isa = PBXBuildFile; fileRef = BF103FA01F0138390047FDE5 /* ManagedObjectContextChangeObserverTests.swift */; };
		BF10B58B1E6432ED00E7036E /* Message.swift in Sources */ = {isa = PBXBuildFile; fileRef = BF10B58A1E6432ED00E7036E /* Message.swift */; };
		BF10B5971E64591600E7036E /* AnalyticsType.swift in Sources */ = {isa = PBXBuildFile; fileRef = BF10B5951E64591600E7036E /* AnalyticsType.swift */; };
		BF10B5981E64591600E7036E /* NSManagedObjectContext+Analytics.swift in Sources */ = {isa = PBXBuildFile; fileRef = BF10B5961E64591600E7036E /* NSManagedObjectContext+Analytics.swift */; };
		BF10B59D1E645A3300E7036E /* Analytics+UnknownMessage.swift in Sources */ = {isa = PBXBuildFile; fileRef = BF10B59C1E645A3300E7036E /* Analytics+UnknownMessage.swift */; };
		BF1B98041EC313C600DE033B /* Team.swift in Sources */ = {isa = PBXBuildFile; fileRef = BF1B98031EC313C600DE033B /* Team.swift */; };
		BF1B98071EC31A3C00DE033B /* Member.swift in Sources */ = {isa = PBXBuildFile; fileRef = BF1B98061EC31A3C00DE033B /* Member.swift */; };
		BF1B98091EC31A4200DE033B /* Permissions.swift in Sources */ = {isa = PBXBuildFile; fileRef = BF1B98081EC31A4200DE033B /* Permissions.swift */; };
		BF1B980B1EC31D6100DE033B /* TeamDeletionRuleTests.swift in Sources */ = {isa = PBXBuildFile; fileRef = BF1B980A1EC31D6100DE033B /* TeamDeletionRuleTests.swift */; };
		BF1B980D1EC3410000DE033B /* PermissionsTests.swift in Sources */ = {isa = PBXBuildFile; fileRef = BF1B980C1EC3410000DE033B /* PermissionsTests.swift */; };
		BF2ADF631E28CF1E00E81B1E /* SharedObjectStore.swift in Sources */ = {isa = PBXBuildFile; fileRef = BF2ADF621E28CF1E00E81B1E /* SharedObjectStore.swift */; };
		BF3493EB1EC34C0B00B0C314 /* TeamTests.swift in Sources */ = {isa = PBXBuildFile; fileRef = BF3493EA1EC34C0B00B0C314 /* TeamTests.swift */; };
		BF3493ED1EC34FF700B0C314 /* store2-29-0.wiredatabase in Resources */ = {isa = PBXBuildFile; fileRef = BF3493EC1EC34FF700B0C314 /* store2-29-0.wiredatabase */; };
		BF3493F01EC3569800B0C314 /* MemberTests.swift in Sources */ = {isa = PBXBuildFile; fileRef = BF3493EF1EC3569800B0C314 /* MemberTests.swift */; };
		BF3493F21EC3623200B0C314 /* ZMUser+Teams.swift in Sources */ = {isa = PBXBuildFile; fileRef = BF3493F11EC3623200B0C314 /* ZMUser+Teams.swift */; };
		BF3494001EC46D3D00B0C314 /* ZMConversationTests+Teams.swift in Sources */ = {isa = PBXBuildFile; fileRef = BF3493FF1EC46D3D00B0C314 /* ZMConversationTests+Teams.swift */; };
		BF3494081EC5A90400B0C314 /* ZMUser+OneOnOne.h in Headers */ = {isa = PBXBuildFile; fileRef = BF3494071EC5A90400B0C314 /* ZMUser+OneOnOne.h */; settings = {ATTRIBUTES = (Public, ); }; };
		BF421B2D1EF3F91D0079533A /* Team+Patches.swift in Sources */ = {isa = PBXBuildFile; fileRef = BF421B2C1EF3F91D0079533A /* Team+Patches.swift */; };
		BF421B311EF4015E0079533A /* store2-30-0.wiredatabase in Resources */ = {isa = PBXBuildFile; fileRef = BF421B301EF4015E0079533A /* store2-30-0.wiredatabase */; };
		BF46662A1DCB71B0007463FF /* V3Asset.swift in Sources */ = {isa = PBXBuildFile; fileRef = BF4666291DCB71B0007463FF /* V3Asset.swift */; };
		BF491CCF1F02A6CF0055EE44 /* Member+Patches.swift in Sources */ = {isa = PBXBuildFile; fileRef = BF491CCE1F02A6CF0055EE44 /* Member+Patches.swift */; };
		BF491CD71F0402F80055EE44 /* store2-31-0.wiredatabase in Resources */ = {isa = PBXBuildFile; fileRef = BF491CD61F0402F80055EE44 /* store2-31-0.wiredatabase */; };
		BF491CE41F063EDB0055EE44 /* Account.swift in Sources */ = {isa = PBXBuildFile; fileRef = BF491CE31F063EDB0055EE44 /* Account.swift */; };
		BF491CE61F063EE50055EE44 /* AccountStore.swift in Sources */ = {isa = PBXBuildFile; fileRef = BF491CE51F063EE50055EE44 /* AccountStore.swift */; };
		BF491CE81F063EEB0055EE44 /* AccountManager.swift in Sources */ = {isa = PBXBuildFile; fileRef = BF491CE71F063EEB0055EE44 /* AccountManager.swift */; };
		BF491CEA1F063F440055EE44 /* AccountTests.swift in Sources */ = {isa = PBXBuildFile; fileRef = BF491CDA1F0525DC0055EE44 /* AccountTests.swift */; };
		BF491CEB1F063F480055EE44 /* AccountManagerTests.swift in Sources */ = {isa = PBXBuildFile; fileRef = BF491CDC1F0525E50055EE44 /* AccountManagerTests.swift */; };
		BF491CEC1F063F4B0055EE44 /* AccountStoreTests.swift in Sources */ = {isa = PBXBuildFile; fileRef = BF491CDF1F0529D80055EE44 /* AccountStoreTests.swift */; };
		BF5AF287215156EE00449D43 /* store2-52-0.wiredatabase in Resources */ = {isa = PBXBuildFile; fileRef = BF5AF286215156EE00449D43 /* store2-52-0.wiredatabase */; };
		BF5DF5CD20F4EB3E002BCB67 /* ZMSystemMessage+NewConversation.swift in Sources */ = {isa = PBXBuildFile; fileRef = BF5DF5CC20F4EB3E002BCB67 /* ZMSystemMessage+NewConversation.swift */; };
		BF6ACFFB21060F7200FD762B /* store2-48-0.wiredatabase in Resources */ = {isa = PBXBuildFile; fileRef = BF6ACFFA21060F7200FD762B /* store2-48-0.wiredatabase */; };
		BF6EA4D21E2512E800B7BD4B /* ZMConversation+DisplayName.swift in Sources */ = {isa = PBXBuildFile; fileRef = BF6EA4D11E2512E800B7BD4B /* ZMConversation+DisplayName.swift */; };
		BF735CFD1E7050D5003BC61F /* ZMConversationTests+CallSystemMessages.swift in Sources */ = {isa = PBXBuildFile; fileRef = BF735CFB1E7050D0003BC61F /* ZMConversationTests+CallSystemMessages.swift */; };
		BF735CFF1E70626F003BC61F /* store2-27-0.wiredatabase in Resources */ = {isa = PBXBuildFile; fileRef = BF735CFE1E70626F003BC61F /* store2-27-0.wiredatabase */; };
		BF794FE61D1442B100E618C6 /* ZMClientMessageTests+Location.swift in Sources */ = {isa = PBXBuildFile; fileRef = BF794FE41D14425E00E618C6 /* ZMClientMessageTests+Location.swift */; };
		BF7D9C491D90286700949267 /* MessagingTest+UUID.swift in Sources */ = {isa = PBXBuildFile; fileRef = F9C8622A1D87DC18009AAC33 /* MessagingTest+UUID.swift */; };
		BF8361DA1F0A3C41009AE5AC /* NSSecureCoding+Swift.swift in Sources */ = {isa = PBXBuildFile; fileRef = BF8361D91F0A3C41009AE5AC /* NSSecureCoding+Swift.swift */; };
		BF85CF5F1D227A78006EDB97 /* LocationData.swift in Sources */ = {isa = PBXBuildFile; fileRef = BF85CF5E1D227A78006EDB97 /* LocationData.swift */; };
		BF8E024D1E606846003310E1 /* store2-26-0.wiredatabase in Resources */ = {isa = PBXBuildFile; fileRef = BF8E024C1E606846003310E1 /* store2-26-0.wiredatabase */; };
		BF8EDC741E53182F00DA6C40 /* store2-25-0.wiredatabase in Resources */ = {isa = PBXBuildFile; fileRef = BF8EDC731E53182F00DA6C40 /* store2-25-0.wiredatabase */; };
		BF8F3A831E4B61C70079E9E7 /* TextSearchQuery.swift in Sources */ = {isa = PBXBuildFile; fileRef = BF8F3A821E4B61C70079E9E7 /* TextSearchQuery.swift */; };
		BF949E5B1D3D17FB00587597 /* LinkPreview+ProtobufTests.swift in Sources */ = {isa = PBXBuildFile; fileRef = BF949E5A1D3D17FB00587597 /* LinkPreview+ProtobufTests.swift */; };
		BF989D0A1E8A6A120052BF8F /* SearchUserAsset.swift in Sources */ = {isa = PBXBuildFile; fileRef = BF989D091E8A6A120052BF8F /* SearchUserAsset.swift */; };
		BFB3BA731E28D38F0032A84F /* SharedObjectStoreTests.swift in Sources */ = {isa = PBXBuildFile; fileRef = BFB3BA721E28D38F0032A84F /* SharedObjectStoreTests.swift */; };
		BFC183E2210F57EA00601E5D /* store2-51-0.wiredatabase in Resources */ = {isa = PBXBuildFile; fileRef = BFC183E1210F57EA00601E5D /* store2-51-0.wiredatabase */; };
		BFCD502D21511D58008CD845 /* DraftMessage.swift in Sources */ = {isa = PBXBuildFile; fileRef = BFCD502C21511D58008CD845 /* DraftMessage.swift */; };
		BFCD8A2D1DCB4E8A00C6FCCF /* V2Asset.swift in Sources */ = {isa = PBXBuildFile; fileRef = BFCD8A2C1DCB4E8A00C6FCCF /* V2Asset.swift */; };
		BFCF31DB1DA50C650039B3DC /* GenericMessageTests+NativePush.swift in Sources */ = {isa = PBXBuildFile; fileRef = BFCF31DA1DA50C650039B3DC /* GenericMessageTests+NativePush.swift */; };
		BFE3A96C1ED2EC110024A05B /* ZMConversationListDirectoryTests+Teams.swift in Sources */ = {isa = PBXBuildFile; fileRef = BFE3A96B1ED2EC110024A05B /* ZMConversationListDirectoryTests+Teams.swift */; };
		BFE3A96E1ED301020024A05B /* ZMConversationListTests+Teams.swift in Sources */ = {isa = PBXBuildFile; fileRef = BFE3A96D1ED301020024A05B /* ZMConversationListTests+Teams.swift */; };
		BFE764431ED5AAE500C65C3E /* ZMConversation+TeamsTests.swift in Sources */ = {isa = PBXBuildFile; fileRef = BFE764421ED5AAE400C65C3E /* ZMConversation+TeamsTests.swift */; };
		BFF8AE8520E4E12A00988700 /* ZMMessage+ShouldDisplay.swift in Sources */ = {isa = PBXBuildFile; fileRef = BFF8AE8420E4E12A00988700 /* ZMMessage+ShouldDisplay.swift */; };
		BFFBFD931D59E3F00079773E /* ConversationMessage+Deletion.swift in Sources */ = {isa = PBXBuildFile; fileRef = BFFBFD921D59E3F00079773E /* ConversationMessage+Deletion.swift */; };
		BFFBFD951D59E49D0079773E /* ZMClientMessageTests+Deletion.swift in Sources */ = {isa = PBXBuildFile; fileRef = BFFBFD941D59E49D0079773E /* ZMClientMessageTests+Deletion.swift */; };
		CE4EDC091D6D9A3D002A20AA /* Reaction.swift in Sources */ = {isa = PBXBuildFile; fileRef = CE4EDC081D6D9A3D002A20AA /* Reaction.swift */; };
		CE4EDC0B1D6DC2D2002A20AA /* ConversationMessage+Reaction.swift in Sources */ = {isa = PBXBuildFile; fileRef = CE4EDC0A1D6DC2D2002A20AA /* ConversationMessage+Reaction.swift */; };
		CE58A3FF1CD3B3580037B626 /* ConversationMessage.swift in Sources */ = {isa = PBXBuildFile; fileRef = CE58A3FE1CD3B3580037B626 /* ConversationMessage.swift */; };
		CEB15E531D7EE5AB0048A011 /* ZMClientMessagesTests+Reaction.swift in Sources */ = {isa = PBXBuildFile; fileRef = CEB15E501D7EE53A0048A011 /* ZMClientMessagesTests+Reaction.swift */; };
		CEE525AA1CCA4C97001D06F9 /* NSString+RandomString.m in Sources */ = {isa = PBXBuildFile; fileRef = CEE525A91CCA4C97001D06F9 /* NSString+RandomString.m */; };
		D5D10DA9203B161700145497 /* ZMConversation+AccessMode.swift in Sources */ = {isa = PBXBuildFile; fileRef = D5D10DA8203B161700145497 /* ZMConversation+AccessMode.swift */; };
		D5D65A0D2074C97800D7F3C3 /* store2-44-0.wiredatabase in Resources */ = {isa = PBXBuildFile; fileRef = D5D65A0C2074C97700D7F3C3 /* store2-44-0.wiredatabase */; };
		D5FA30C52063DC2D00716618 /* BackupMetadata.swift in Sources */ = {isa = PBXBuildFile; fileRef = D5FA30C42063DC2D00716618 /* BackupMetadata.swift */; };
		D5FA30CB2063ECD400716618 /* BackupMetadataTests.swift in Sources */ = {isa = PBXBuildFile; fileRef = D5FA30CA2063ECD400716618 /* BackupMetadataTests.swift */; };
		D5FA30CF2063F8EC00716618 /* Version.swift in Sources */ = {isa = PBXBuildFile; fileRef = D5FA30CE2063F8EC00716618 /* Version.swift */; };
		D5FA30D12063FD3A00716618 /* VersionTests.swift in Sources */ = {isa = PBXBuildFile; fileRef = D5FA30D02063FD3A00716618 /* VersionTests.swift */; };
		E90AAE34279719D8003C7DB0 /* store2-98-0.wiredatabase in Resources */ = {isa = PBXBuildFile; fileRef = E90AAE33279719D8003C7DB0 /* store2-98-0.wiredatabase */; };
		E97A542827B122D80009DCCF /* AccessRoleMigrationTests.swift in Sources */ = {isa = PBXBuildFile; fileRef = E97A542727B122D80009DCCF /* AccessRoleMigrationTests.swift */; };
		E9C7DD9B27B533D000FB9AE8 /* AccessRoleMappingTests.swift in Sources */ = {isa = PBXBuildFile; fileRef = E9C7DD9A27B533D000FB9AE8 /* AccessRoleMappingTests.swift */; };
		EE002F1E2878308F0027D63A /* MLSGroupID.swift in Sources */ = {isa = PBXBuildFile; fileRef = EE002F1D2878308F0027D63A /* MLSGroupID.swift */; };
		EE002F202878312F0027D63A /* MessageProtocol.swift in Sources */ = {isa = PBXBuildFile; fileRef = EE002F1F2878312F0027D63A /* MessageProtocol.swift */; };
		EE002F222878345C0027D63A /* store2-104-0.wiredatabase in Resources */ = {isa = PBXBuildFile; fileRef = EE002F212878345C0027D63A /* store2-104-0.wiredatabase */; };
		EE04084C28CA8283009E4B8D /* StaleMLSKeyMaterialDetector.swift in Sources */ = {isa = PBXBuildFile; fileRef = EE04084B28CA8283009E4B8D /* StaleMLSKeyMaterialDetector.swift */; };
		EE04084E28CA85B2009E4B8D /* Date+Helpers.swift in Sources */ = {isa = PBXBuildFile; fileRef = EE04084D28CA85B2009E4B8D /* Date+Helpers.swift */; };
		EE08B345284E2B450022830B /* CoreCryptoTypes.swift in Sources */ = {isa = PBXBuildFile; fileRef = EE08B344284E2B450022830B /* CoreCryptoTypes.swift */; };
		EE09EEB1255959F000919A6B /* ZMUserTests+AnalyticsIdentifier.swift in Sources */ = {isa = PBXBuildFile; fileRef = EE09EEB0255959F000919A6B /* ZMUserTests+AnalyticsIdentifier.swift */; };
		EE128A66286DE31200558550 /* UserClient+MLSPublicKeys.swift in Sources */ = {isa = PBXBuildFile; fileRef = EE128A65286DE31200558550 /* UserClient+MLSPublicKeys.swift */; };
		EE128A68286DE35F00558550 /* CodableHelpers.swift in Sources */ = {isa = PBXBuildFile; fileRef = EE128A67286DE35F00558550 /* CodableHelpers.swift */; };
		EE174FCE2522756700482A70 /* ZMConversationPerformanceTests.swift in Sources */ = {isa = PBXBuildFile; fileRef = EE174FCD2522756700482A70 /* ZMConversationPerformanceTests.swift */; };
		EE22185E2892C22C008EF6ED /* MockConversationEventProcessor.swift in Sources */ = {isa = PBXBuildFile; fileRef = EE22185D2892C22C008EF6ED /* MockConversationEventProcessor.swift */; };
		EE28991E26B4422800E7BAF0 /* Feature.ConferenceCalling.swift in Sources */ = {isa = PBXBuildFile; fileRef = EE28991D26B4422800E7BAF0 /* Feature.ConferenceCalling.swift */; };
		EE2B874624D9A11A00936A4E /* ContextProvider+EncryptionAtRest.swift in Sources */ = {isa = PBXBuildFile; fileRef = EE2B874524D9A11A00936A4E /* ContextProvider+EncryptionAtRest.swift */; };
		EE2BA00625CB3AA8001EB606 /* InvalidFeatureRemoval.swift in Sources */ = {isa = PBXBuildFile; fileRef = EE2BA00525CB3AA8001EB606 /* InvalidFeatureRemoval.swift */; };
		EE2BA00925CB3DE7001EB606 /* InvalidFeatureRemovalTests.swift in Sources */ = {isa = PBXBuildFile; fileRef = EE2BA00725CB3DE7001EB606 /* InvalidFeatureRemovalTests.swift */; };
		EE30F45B2592A357000FC69C /* AppLockController.PasscodeKeychainItem.swift in Sources */ = {isa = PBXBuildFile; fileRef = EE30F45A2592A357000FC69C /* AppLockController.PasscodeKeychainItem.swift */; };
		EE3C07E32698737D00CCB6FD /* store2-93-0.wiredatabase in Resources */ = {isa = PBXBuildFile; fileRef = EE3C07E22698737C00CCB6FD /* store2-93-0.wiredatabase */; };
		EE3EFE95253053B1009499E5 /* PotentialChangeDetector.swift in Sources */ = {isa = PBXBuildFile; fileRef = EE3EFE94253053B1009499E5 /* PotentialChangeDetector.swift */; };
		EE3EFE9725305A84009499E5 /* ModifiedObjects+Mergeable.swift in Sources */ = {isa = PBXBuildFile; fileRef = EE3EFE9625305A84009499E5 /* ModifiedObjects+Mergeable.swift */; };
		EE3EFEA1253090E0009499E5 /* PotentialChangeDetectorTests.swift in Sources */ = {isa = PBXBuildFile; fileRef = EE3EFEA0253090E0009499E5 /* PotentialChangeDetectorTests.swift */; };
		EE403ECA28D357AD00F78A36 /* ZMBaseTest+Async.swift in Sources */ = {isa = PBXBuildFile; fileRef = EE403EC928D357AD00F78A36 /* ZMBaseTest+Async.swift */; };
		EE404EA2287317CB00B3653F /* MLSController.swift in Sources */ = {isa = PBXBuildFile; fileRef = EE404EA1287317CB00B3653F /* MLSController.swift */; };
		EE42938A252C437900E70670 /* Notification.Name+ManagedObjectObservation.swift in Sources */ = {isa = PBXBuildFile; fileRef = EE429389252C437900E70670 /* Notification.Name+ManagedObjectObservation.swift */; };
		EE42938C252C443000E70670 /* ManagedObjectObserverToken.swift in Sources */ = {isa = PBXBuildFile; fileRef = EE42938B252C443000E70670 /* ManagedObjectObserverToken.swift */; };
		EE42938E252C460000E70670 /* Changes.swift in Sources */ = {isa = PBXBuildFile; fileRef = EE42938D252C460000E70670 /* Changes.swift */; };
		EE429390252C466500E70670 /* ChangeInfoConsumer.swift in Sources */ = {isa = PBXBuildFile; fileRef = EE42938F252C466500E70670 /* ChangeInfoConsumer.swift */; };
		EE46B92828A511630063B38D /* ZMClientMessageTests+MLSEncryptedPayloadGenerator.swift in Sources */ = {isa = PBXBuildFile; fileRef = EE46B92728A511630063B38D /* ZMClientMessageTests+MLSEncryptedPayloadGenerator.swift */; };
		EE4CCA95256C558400848212 /* Feature.AppLock.swift in Sources */ = {isa = PBXBuildFile; fileRef = EE4CCA94256C558400848212 /* Feature.AppLock.swift */; };
		EE5E2C1526DFC31900C3928A /* MessageDestructionTimeoutType.swift in Sources */ = {isa = PBXBuildFile; fileRef = EE5E2C1426DFC31900C3928A /* MessageDestructionTimeoutType.swift */; };
		EE5E2C1926DFC67900C3928A /* MessageDestructionTimeoutValue.swift in Sources */ = {isa = PBXBuildFile; fileRef = EE5E2C1826DFC67900C3928A /* MessageDestructionTimeoutValue.swift */; };
		EE5F54CC259B22C400F11F3C /* Account+Keychain.swift in Sources */ = {isa = PBXBuildFile; fileRef = EE5F54CB259B22C400F11F3C /* Account+Keychain.swift */; };
		EE68EEC9252DC4450013B242 /* ChangeDetector.swift in Sources */ = {isa = PBXBuildFile; fileRef = EE68EEC8252DC4450013B242 /* ChangeDetector.swift */; };
		EE68EECB252DC4730013B242 /* ExplicitChangeDetector.swift in Sources */ = {isa = PBXBuildFile; fileRef = EE68EECA252DC4720013B242 /* ExplicitChangeDetector.swift */; };
		EE6A57DA25BAE0C900F848DD /* BiometricsStateTests.swift in Sources */ = {isa = PBXBuildFile; fileRef = EE6A57D925BAE0C900F848DD /* BiometricsStateTests.swift */; };
		EE6A57DC25BAE3D700F848DD /* MockLAContext.swift in Sources */ = {isa = PBXBuildFile; fileRef = EE6A57DB25BAE3D700F848DD /* MockLAContext.swift */; };
		EE6A57DE25BAE40700F848DD /* MockBiometricsState.swift in Sources */ = {isa = PBXBuildFile; fileRef = EE6A57DD25BAE40700F848DD /* MockBiometricsState.swift */; };
		EE6A57E025BB1C6800F848DD /* AppLockController.State.swift in Sources */ = {isa = PBXBuildFile; fileRef = EE6A57DF25BB1C6800F848DD /* AppLockController.State.swift */; };
		EE6CB3DC24E2A4E500B0EADD /* store2-83-0.wiredatabase in Resources */ = {isa = PBXBuildFile; fileRef = EE6CB3DB24E2A38500B0EADD /* store2-83-0.wiredatabase */; };
		EE6CB3DE24E2D24F00B0EADD /* ZMGenericMessageDataTests.swift in Sources */ = {isa = PBXBuildFile; fileRef = EE6CB3DD24E2D24F00B0EADD /* ZMGenericMessageDataTests.swift */; };
		EE715B7D256D153E00087A22 /* FeatureServiceTests.swift in Sources */ = {isa = PBXBuildFile; fileRef = EE715B7C256D153E00087A22 /* FeatureServiceTests.swift */; };
		EE770DAF25344B4F00163C4A /* NotificationDispatcher.OperationMode.swift in Sources */ = {isa = PBXBuildFile; fileRef = EE770DAE25344B4F00163C4A /* NotificationDispatcher.OperationMode.swift */; };
		EE84227028EC353900B80FE5 /* MLSActionExecutorTests.swift in Sources */ = {isa = PBXBuildFile; fileRef = EE84226F28EC353900B80FE5 /* MLSActionExecutorTests.swift */; };
		EE8B09AD25B86AB10057E85C /* AppLockError.swift in Sources */ = {isa = PBXBuildFile; fileRef = EE8B09AC25B86AB10057E85C /* AppLockError.swift */; };
		EE8B09AF25B86BB20057E85C /* AppLockPasscodePreference.swift in Sources */ = {isa = PBXBuildFile; fileRef = EE8B09AE25B86BB20057E85C /* AppLockPasscodePreference.swift */; };
		EE980FB22834EB3A00CC6B9F /* store2-100-0.wiredatabase in Resources */ = {isa = PBXBuildFile; fileRef = EE980FB12834EB3A00CC6B9F /* store2-100-0.wiredatabase */; };
		EE98878E28882BFF002340D2 /* MLSControllerTests.swift in Sources */ = {isa = PBXBuildFile; fileRef = EE98878D28882BFF002340D2 /* MLSControllerTests.swift */; };
		EE98879228882C8F002340D2 /* MockMLSController.swift in Sources */ = {isa = PBXBuildFile; fileRef = EE98879128882C8F002340D2 /* MockMLSController.swift */; };
		EE997A1425062295008336D2 /* Logging.swift in Sources */ = {isa = PBXBuildFile; fileRef = EE997A1325062295008336D2 /* Logging.swift */; };
		EE997A16250629DC008336D2 /* ZMMessage+ProcessingError.swift in Sources */ = {isa = PBXBuildFile; fileRef = EE997A15250629DC008336D2 /* ZMMessage+ProcessingError.swift */; };
		EE9AD9162696F01700DD5F51 /* FeatureService.swift in Sources */ = {isa = PBXBuildFile; fileRef = EE9AD9152696F01700DD5F51 /* FeatureService.swift */; };
		EE9ADC47286F38D1002B2148 /* store2-102-0.wiredatabase in Resources */ = {isa = PBXBuildFile; fileRef = EE9ADC46286F38D1002B2148 /* store2-102-0.wiredatabase */; };
		EE9BC5CC287C6D5000AF9AEE /* MLSClientID.swift in Sources */ = {isa = PBXBuildFile; fileRef = EE9BC5CB287C6D5000AF9AEE /* MLSClientID.swift */; };
		EEA985982555668A002BEF02 /* ZMUser+AnalyticsIdentifier.swift in Sources */ = {isa = PBXBuildFile; fileRef = EEA985972555668A002BEF02 /* ZMUser+AnalyticsIdentifier.swift */; };
		EEAAD75A252C6D2700E6A44E /* UnreadMessages.swift in Sources */ = {isa = PBXBuildFile; fileRef = EEAAD759252C6D2700E6A44E /* UnreadMessages.swift */; };
		EEAAD75C252C6DAE00E6A44E /* ModifiedObjects.swift in Sources */ = {isa = PBXBuildFile; fileRef = EEAAD75B252C6DAE00E6A44E /* ModifiedObjects.swift */; };
		EEAAD75E252C711800E6A44E /* ZMManagedObject+ClassIdentifier.swift in Sources */ = {isa = PBXBuildFile; fileRef = EEAAD75D252C711800E6A44E /* ZMManagedObject+ClassIdentifier.swift */; };
		EEAAD760252C713E00E6A44E /* ClassIdentifier.swift in Sources */ = {isa = PBXBuildFile; fileRef = EEAAD75F252C713E00E6A44E /* ClassIdentifier.swift */; };
		EEB5DE0A283784F9009B4741 /* Feature+DigitalSignature.swift in Sources */ = {isa = PBXBuildFile; fileRef = EEB5DE09283784F9009B4741 /* Feature+DigitalSignature.swift */; };
		EEB5DE112837BD52009B4741 /* store2-101-0.wiredatabase in Resources */ = {isa = PBXBuildFile; fileRef = EEB5DE102837BD52009B4741 /* store2-101-0.wiredatabase */; };
		EEB803AB283F61E600412F62 /* Feature.MLS.swift in Sources */ = {isa = PBXBuildFile; fileRef = EEB803AA283F61E600412F62 /* Feature.MLS.swift */; };
		EEBACDA525B9C243000210AC /* LAContextProtocol.swift in Sources */ = {isa = PBXBuildFile; fileRef = EEBACDA425B9C243000210AC /* LAContextProtocol.swift */; };
		EEBACDA725B9C2C6000210AC /* AppLockType.swift in Sources */ = {isa = PBXBuildFile; fileRef = EEBACDA625B9C2C6000210AC /* AppLockType.swift */; };
		EEBACDA925B9C47E000210AC /* AppLockController.Config.swift in Sources */ = {isa = PBXBuildFile; fileRef = EEBACDA825B9C47E000210AC /* AppLockController.Config.swift */; };
		EEBACDAB25B9C4B0000210AC /* AppLockAuthenticationResult.swift in Sources */ = {isa = PBXBuildFile; fileRef = EEBACDAA25B9C4B0000210AC /* AppLockAuthenticationResult.swift */; };
		EEBF69ED28A2724800195771 /* ZMConversationTests+MLS.swift in Sources */ = {isa = PBXBuildFile; fileRef = EEBF69EC28A2724800195771 /* ZMConversationTests+MLS.swift */; };
		EEC3BC742888403000BFDC35 /* MockCoreCrypto.swift in Sources */ = {isa = PBXBuildFile; fileRef = EEC3BC732888403000BFDC35 /* MockCoreCrypto.swift */; };
		EEC3BC76288855C000BFDC35 /* MockMLSActionsProvider.swift in Sources */ = {isa = PBXBuildFile; fileRef = EEC3BC75288855C000BFDC35 /* MockMLSActionsProvider.swift */; };
		EEC47ED627A81EF60020B599 /* Feature+ClassifiedDomains.swift in Sources */ = {isa = PBXBuildFile; fileRef = EEC47ED527A81EF60020B599 /* Feature+ClassifiedDomains.swift */; };
		EEC8064A28CF4BAD00DD58E9 /* FetchBackendMLSPublicKeysAction.swift in Sources */ = {isa = PBXBuildFile; fileRef = EEC8064928CF4BAD00DD58E9 /* FetchBackendMLSPublicKeysAction.swift */; };
		EEC8064C28CF4BBF00DD58E9 /* BackendMLSPublicKeys.swift in Sources */ = {isa = PBXBuildFile; fileRef = EEC8064B28CF4BBF00DD58E9 /* BackendMLSPublicKeys.swift */; };
		EEC8064E28CF4C2D00DD58E9 /* MockStaleMLSKeyDetector.swift in Sources */ = {isa = PBXBuildFile; fileRef = EEC8064D28CF4C2D00DD58E9 /* MockStaleMLSKeyDetector.swift */; };
		EECFAA3826D52EB700D9E100 /* Feature.SelfDeletingMessages.swift in Sources */ = {isa = PBXBuildFile; fileRef = EECFAA3726D52EB700D9E100 /* Feature.SelfDeletingMessages.swift */; };
		EEDA9C0E2510F3D5003A5B27 /* ZMConversation+EncryptionAtRest.swift in Sources */ = {isa = PBXBuildFile; fileRef = EEDA9C0D2510F3D5003A5B27 /* ZMConversation+EncryptionAtRest.swift */; };
		EEDA9C1225121277003A5B27 /* NSManagedObjectContextTests+EncryptionAtRest.swift in Sources */ = {isa = PBXBuildFile; fileRef = EEDA9C1125121277003A5B27 /* NSManagedObjectContextTests+EncryptionAtRest.swift */; };
		EEDA9C152513A1DA003A5B27 /* ZMClientMessage+EncryptionAtRest.swift in Sources */ = {isa = PBXBuildFile; fileRef = EEDA9C132513A0A5003A5B27 /* ZMClientMessage+EncryptionAtRest.swift */; };
		EEDB51DB255410D000F35A29 /* GenericMessageHelperTests.swift in Sources */ = {isa = PBXBuildFile; fileRef = EEDB51DA255410D000F35A29 /* GenericMessageHelperTests.swift */; };
		EEDD426A28633B2800C9EBC4 /* ZMUser+Patches.swift in Sources */ = {isa = PBXBuildFile; fileRef = EEDD426928633B2800C9EBC4 /* ZMUser+Patches.swift */; };
		EEDE7DB528EAFE45007DC6A3 /* MLSActionExecutor.swift in Sources */ = {isa = PBXBuildFile; fileRef = EEDE7DB428EAFE45007DC6A3 /* MLSActionExecutor.swift */; };
		EEDE7DB728EC1618007DC6A3 /* MockMLSActionExecutor.swift in Sources */ = {isa = PBXBuildFile; fileRef = EEDE7DB628EC1618007DC6A3 /* MockMLSActionExecutor.swift */; };
		EEE186B2259CC7CD008707CA /* AppLockDelegate.swift in Sources */ = {isa = PBXBuildFile; fileRef = EEE186B1259CC7CC008707CA /* AppLockDelegate.swift */; };
		EEE83B4A1FBB496B00FC0296 /* ZMMessageTimerTests.swift in Sources */ = {isa = PBXBuildFile; fileRef = EEE83B491FBB496B00FC0296 /* ZMMessageTimerTests.swift */; };
		EEF0BC3128EEC02400ED16CA /* MockSyncStatus.swift in Sources */ = {isa = PBXBuildFile; fileRef = EEF0BC3028EEC02400ED16CA /* MockSyncStatus.swift */; };
		EEF0BC3328EEC53400ED16CA /* SyncStatusProtocol.swift in Sources */ = {isa = PBXBuildFile; fileRef = EEF0BC3228EEC53400ED16CA /* SyncStatusProtocol.swift */; };
		EEF4010723A9213B007B1A97 /* UserType+Team.swift in Sources */ = {isa = PBXBuildFile; fileRef = EEF4010623A9213B007B1A97 /* UserType+Team.swift */; };
		EEF6E3C828D88A33001C1799 /* MLSGroup.swift in Sources */ = {isa = PBXBuildFile; fileRef = EEF6E3C728D88A33001C1799 /* MLSGroup.swift */; };
		EEF6E3CA28D89251001C1799 /* StaleMLSKeyDetectorTests.swift in Sources */ = {isa = PBXBuildFile; fileRef = EEF6E3C928D89251001C1799 /* StaleMLSKeyDetectorTests.swift */; };
		EEFAAC3228DDE1D7009940E7 /* CoreCryptoCallbacks.swift in Sources */ = {isa = PBXBuildFile; fileRef = EEFAAC3128DDE1D7009940E7 /* CoreCryptoCallbacks.swift */; };
		EEFAAC3528DDE2B1009940E7 /* CoreCryptoCallbacksTests.swift in Sources */ = {isa = PBXBuildFile; fileRef = EEFAAC3328DDE27F009940E7 /* CoreCryptoCallbacksTests.swift */; };
		EEFC3EE72208311200D3091A /* ZMConversation+HasMessages.swift in Sources */ = {isa = PBXBuildFile; fileRef = EEFC3EE62208311200D3091A /* ZMConversation+HasMessages.swift */; };
		EEFC3EE922083B0900D3091A /* ZMConversationTests+HasMessages.swift in Sources */ = {isa = PBXBuildFile; fileRef = EEFC3EE822083B0900D3091A /* ZMConversationTests+HasMessages.swift */; };
		EF17175B22D4CC8E00697EB0 /* Team+MockTeam.swift in Sources */ = {isa = PBXBuildFile; fileRef = EF17175A22D4CC8E00697EB0 /* Team+MockTeam.swift */; };
		EF18C7E61F9E4F8A0085A832 /* ZMUser+Filename.swift in Sources */ = {isa = PBXBuildFile; fileRef = EF18C7E51F9E4F8A0085A832 /* ZMUser+Filename.swift */; };
		EF1F4F542301634500E4872C /* ZMSystemMessage+ChildMessages.swift in Sources */ = {isa = PBXBuildFile; fileRef = EF1F4F532301634500E4872C /* ZMSystemMessage+ChildMessages.swift */; };
		EF1F850422FD71BB0020F6DC /* ZMOTRMessage+VerifySender.swift in Sources */ = {isa = PBXBuildFile; fileRef = EF1F850322FD71BB0020F6DC /* ZMOTRMessage+VerifySender.swift */; };
		EF2C247322AFF368009389C6 /* store2-72-0.wiredatabase in Resources */ = {isa = PBXBuildFile; fileRef = EF2C247222AFF368009389C6 /* store2-72-0.wiredatabase */; };
		EF2CBDA720061E2D0004F65E /* ServiceUser.swift in Sources */ = {isa = PBXBuildFile; fileRef = EF2CBDA620061E2D0004F65E /* ServiceUser.swift */; };
		EF3510FA22CA07BB00115B97 /* ZMConversationTests+Transport.swift in Sources */ = {isa = PBXBuildFile; fileRef = EF3510F922CA07BB00115B97 /* ZMConversationTests+Transport.swift */; };
		EF451EA620066E5A005C12F1 /* store2-40-0.wiredatabase in Resources */ = {isa = PBXBuildFile; fileRef = EF451EA520066E53005C12F1 /* store2-40-0.wiredatabase */; };
		EF9A46FF2109FC3A00085102 /* store2-49-0.wiredatabase in Resources */ = {isa = PBXBuildFile; fileRef = EF9A46FE2109FC3700085102 /* store2-49-0.wiredatabase */; };
		EF9A47012109FCAE00085102 /* store2-50-0.wiredatabase in Resources */ = {isa = PBXBuildFile; fileRef = EF9A47002109FCAE00085102 /* store2-50-0.wiredatabase */; };
		EF9A4703210A026600085102 /* ZMConversationTests+Language.swift in Sources */ = {isa = PBXBuildFile; fileRef = EF9A4702210A026600085102 /* ZMConversationTests+Language.swift */; };
		EFD0B02D21087DC80065EBF3 /* ZMConversation+Language.swift in Sources */ = {isa = PBXBuildFile; fileRef = EFD0B02C21087DC80065EBF3 /* ZMConversation+Language.swift */; };
		F110503D2220439900F3EB62 /* ZMUser+RichProfile.swift in Sources */ = {isa = PBXBuildFile; fileRef = F110503C2220439900F3EB62 /* ZMUser+RichProfile.swift */; };
		F11F3E891FA32463007B6D3D /* InvalidClientsRemoval.swift in Sources */ = {isa = PBXBuildFile; fileRef = F11F3E881FA32463007B6D3D /* InvalidClientsRemoval.swift */; };
		F11F3E8B1FA32AA0007B6D3D /* InvalidClientsRemovalTests.swift in Sources */ = {isa = PBXBuildFile; fileRef = F11F3E8A1FA32AA0007B6D3D /* InvalidClientsRemovalTests.swift */; };
		F125BAD71EE9849B0018C2F8 /* ZMConversation+SystemMessages.swift in Sources */ = {isa = PBXBuildFile; fileRef = F125BAD61EE9849B0018C2F8 /* ZMConversation+SystemMessages.swift */; };
		F12BD0B01E4DCEC40012ADBA /* ZMMessage+Insert.swift in Sources */ = {isa = PBXBuildFile; fileRef = F12BD0AF1E4DCEC40012ADBA /* ZMMessage+Insert.swift */; };
		F137EEBE212C14300043FDEB /* ZMConversation+Services.swift in Sources */ = {isa = PBXBuildFile; fileRef = F137EEBD212C14300043FDEB /* ZMConversation+Services.swift */; };
		F13A89D1210628F700AB40CB /* PushToken.swift in Sources */ = {isa = PBXBuildFile; fileRef = F13A89D0210628F600AB40CB /* PushToken.swift */; };
		F14B7AFF2220302B00458624 /* ZMUser+Predicates.swift in Sources */ = {isa = PBXBuildFile; fileRef = F14B7AFE2220302B00458624 /* ZMUser+Predicates.swift */; };
		F14B9C6F212DB467004B6D7D /* ZMBaseManagedObjectTest+Helpers.swift in Sources */ = {isa = PBXBuildFile; fileRef = F14B9C6E212DB467004B6D7D /* ZMBaseManagedObjectTest+Helpers.swift */; };
		F14FA377221DB05B005E7EF5 /* MockBackgroundActivityManager.swift in Sources */ = {isa = PBXBuildFile; fileRef = F14FA376221DB05B005E7EF5 /* MockBackgroundActivityManager.swift */; };
		F1517922212DAE2E00BA3EBD /* ZMConversationTests+Services.swift in Sources */ = {isa = PBXBuildFile; fileRef = F1517921212DAE2E00BA3EBD /* ZMConversationTests+Services.swift */; };
		F163784F1E5C454C00898F84 /* ZMConversation+Patches.swift in Sources */ = {isa = PBXBuildFile; fileRef = F163784E1E5C454C00898F84 /* ZMConversation+Patches.swift */; };
		F16378511E5C805100898F84 /* ZMConversationSecurityLevel.swift in Sources */ = {isa = PBXBuildFile; fileRef = F16378501E5C805100898F84 /* ZMConversationSecurityLevel.swift */; };
		F179B5DA2062B77300C13DFD /* CoreDataStack+Backup.swift in Sources */ = {isa = PBXBuildFile; fileRef = F179B5D92062B77300C13DFD /* CoreDataStack+Backup.swift */; };
		F188A8992225492400BA53A5 /* store2-63-0.wiredatabase in Resources */ = {isa = PBXBuildFile; fileRef = F188A8982225492400BA53A5 /* store2-63-0.wiredatabase */; };
		F188A89B2225698C00BA53A5 /* store2-64-0.wiredatabase in Resources */ = {isa = PBXBuildFile; fileRef = F188A89A2225698C00BA53A5 /* store2-64-0.wiredatabase */; };
		F18998831E7AC6D900E579A2 /* ZMUser.swift in Sources */ = {isa = PBXBuildFile; fileRef = F18998821E7AC6D900E579A2 /* ZMUser.swift */; };
		F18998861E7AEECF00E579A2 /* ZMUserTests+Swift.swift in Sources */ = {isa = PBXBuildFile; fileRef = F18998841E7AEEC900E579A2 /* ZMUserTests+Swift.swift */; };
		F189988B1E7AF80500E579A2 /* store2-28-0.wiredatabase in Resources */ = {isa = PBXBuildFile; fileRef = F189988A1E7AF80500E579A2 /* store2-28-0.wiredatabase */; };
		F18998A61E7BE03800E579A2 /* zmessaging.xcdatamodeld in Sources */ = {isa = PBXBuildFile; fileRef = F189988C1E7BE03800E579A2 /* zmessaging.xcdatamodeld */; };
		F1B025621E53500400900C65 /* ZMConversationTests+PrepareToSend.swift in Sources */ = {isa = PBXBuildFile; fileRef = F1B025601E534CF900900C65 /* ZMConversationTests+PrepareToSend.swift */; };
		F1B58928202DCF0C002BB59B /* ZMConversationTests+CreationSystemMessages.swift in Sources */ = {isa = PBXBuildFile; fileRef = F1B58926202DCEF9002BB59B /* ZMConversationTests+CreationSystemMessages.swift */; };
		F1C867701FA9CCB5001505E8 /* DuplicateMerging.swift in Sources */ = {isa = PBXBuildFile; fileRef = F1C8676F1FA9CCB5001505E8 /* DuplicateMerging.swift */; };
		F1C867851FAA0D48001505E8 /* ZMUser+Create.swift in Sources */ = {isa = PBXBuildFile; fileRef = F1C867841FAA0D48001505E8 /* ZMUser+Create.swift */; };
		F1FDF2F721B152BC00E037A1 /* GenericMessage+Helper.swift in Sources */ = {isa = PBXBuildFile; fileRef = F1FDF2F521B152BC00E037A1 /* GenericMessage+Helper.swift */; };
		F1FDF2F821B152BC00E037A1 /* GenericMessage+Hashing.swift in Sources */ = {isa = PBXBuildFile; fileRef = F1FDF2F621B152BC00E037A1 /* GenericMessage+Hashing.swift */; };
		F1FDF2FA21B1555A00E037A1 /* ZMClientMessage+Location.swift in Sources */ = {isa = PBXBuildFile; fileRef = F1FDF2F921B1555A00E037A1 /* ZMClientMessage+Location.swift */; };
		F1FDF2FE21B1572500E037A1 /* ZMGenericMessageData.swift in Sources */ = {isa = PBXBuildFile; fileRef = F1FDF2FD21B1572500E037A1 /* ZMGenericMessageData.swift */; };
		F1FDF30021B1580400E037A1 /* GenericMessage+Utils.swift in Sources */ = {isa = PBXBuildFile; fileRef = F1FDF2FF21B1580400E037A1 /* GenericMessage+Utils.swift */; };
		F90D99A51E02DC6B00034070 /* AssetCollectionBatched.swift in Sources */ = {isa = PBXBuildFile; fileRef = F90D99A41E02DC6B00034070 /* AssetCollectionBatched.swift */; };
		F90D99A81E02E22900034070 /* AssetCollectionBatchedTests.swift in Sources */ = {isa = PBXBuildFile; fileRef = F90D99A61E02E22400034070 /* AssetCollectionBatchedTests.swift */; };
		F91EAAC61D885D7B0010ACBE /* video.mp4 in Resources */ = {isa = PBXBuildFile; fileRef = F91EAAC41D885D720010ACBE /* video.mp4 */; };
		F920AE171E38C547001BC14F /* NotificationObservers.swift in Sources */ = {isa = PBXBuildFile; fileRef = F920AE161E38C547001BC14F /* NotificationObservers.swift */; };
		F920AE2A1E3A5FDD001BC14F /* Dictionary+Mapping.swift in Sources */ = {isa = PBXBuildFile; fileRef = F920AE291E3A5FDD001BC14F /* Dictionary+Mapping.swift */; };
		F920AE3B1E3B844E001BC14F /* SearchUserObserverCenterTests.swift in Sources */ = {isa = PBXBuildFile; fileRef = F920AE391E3B8445001BC14F /* SearchUserObserverCenterTests.swift */; };
		F929C1751E41EBE20018ADA4 /* PersonName.swift in Sources */ = {isa = PBXBuildFile; fileRef = F929C1731E41D3480018ADA4 /* PersonName.swift */; };
		F929C17B1E423B620018ADA4 /* SnapshotCenterTests.swift in Sources */ = {isa = PBXBuildFile; fileRef = F929C17A1E423B620018ADA4 /* SnapshotCenterTests.swift */; };
		F92C99281DAE8D070034AFDD /* GenericMessageTests+Obfuscation.swift in Sources */ = {isa = PBXBuildFile; fileRef = F92C99271DAE8D060034AFDD /* GenericMessageTests+Obfuscation.swift */; };
		F92C992A1DAFBC910034AFDD /* ZMConversation+SelfDeletingMessages.swift in Sources */ = {isa = PBXBuildFile; fileRef = F92C99291DAFBC910034AFDD /* ZMConversation+SelfDeletingMessages.swift */; };
		F92C992D1DAFC5AC0034AFDD /* ZMConversationTests+Ephemeral.swift in Sources */ = {isa = PBXBuildFile; fileRef = F92C992B1DAFC58A0034AFDD /* ZMConversationTests+Ephemeral.swift */; };
		F93265211D8950F10076AAD6 /* NSManagedObjectContext+FetchRequest.swift in Sources */ = {isa = PBXBuildFile; fileRef = F93265201D8950F10076AAD6 /* NSManagedObjectContext+FetchRequest.swift */; };
		F93265291D89648B0076AAD6 /* ZMAssetClientMessageTests.swift in Sources */ = {isa = PBXBuildFile; fileRef = F9B71F5D1CB2BC85001DB03F /* ZMAssetClientMessageTests.swift */; };
		F9331C521CB3BC6800139ECC /* CryptoBoxTests.swift in Sources */ = {isa = PBXBuildFile; fileRef = F9331C501CB3BC6800139ECC /* CryptoBoxTests.swift */; };
		F9331C561CB3BCF300139ECC /* OtrBaseTest.swift in Sources */ = {isa = PBXBuildFile; fileRef = F9331C541CB3BCDA00139ECC /* OtrBaseTest.swift */; };
		F9331C5A1CB3BECB00139ECC /* ZMClientMessageTests+OTR.swift in Sources */ = {isa = PBXBuildFile; fileRef = F9331C591CB3BECB00139ECC /* ZMClientMessageTests+OTR.swift */; };
		F9331C5C1CB3BF9F00139ECC /* UserClientKeyStoreTests.swift in Sources */ = {isa = PBXBuildFile; fileRef = F9331C5B1CB3BF9F00139ECC /* UserClientKeyStoreTests.swift */; };
		F9331C771CB4165100139ECC /* NSString+ZMPersonName.h in Headers */ = {isa = PBXBuildFile; fileRef = F9331C751CB4165100139ECC /* NSString+ZMPersonName.h */; settings = {ATTRIBUTES = (Public, ); }; };
		F9331C781CB4165100139ECC /* NSString+ZMPersonName.m in Sources */ = {isa = PBXBuildFile; fileRef = F9331C761CB4165100139ECC /* NSString+ZMPersonName.m */; };
		F9331C831CB4191B00139ECC /* NSPredicate+ZMSearch.h in Headers */ = {isa = PBXBuildFile; fileRef = F9331C811CB4191B00139ECC /* NSPredicate+ZMSearch.h */; settings = {ATTRIBUTES = (Public, ); }; };
		F9331C841CB4191B00139ECC /* NSPredicate+ZMSearch.m in Sources */ = {isa = PBXBuildFile; fileRef = F9331C821CB4191B00139ECC /* NSPredicate+ZMSearch.m */; };
		F9331C871CB419B500139ECC /* NSFetchRequest+ZMRelationshipKeyPaths.h in Headers */ = {isa = PBXBuildFile; fileRef = F9331C851CB419B500139ECC /* NSFetchRequest+ZMRelationshipKeyPaths.h */; settings = {ATTRIBUTES = (Public, ); }; };
		F9331C881CB419B500139ECC /* NSFetchRequest+ZMRelationshipKeyPaths.m in Sources */ = {isa = PBXBuildFile; fileRef = F9331C861CB419B500139ECC /* NSFetchRequest+ZMRelationshipKeyPaths.m */; };
		F93A30251D6EFB47005CCB1D /* ZMMessageConfirmation.swift in Sources */ = {isa = PBXBuildFile; fileRef = F93A30231D6EFB47005CCB1D /* ZMMessageConfirmation.swift */; };
		F93A302F1D6F2633005CCB1D /* ZMMessageTests+Confirmation.swift in Sources */ = {isa = PBXBuildFile; fileRef = F93A302E1D6F2633005CCB1D /* ZMMessageTests+Confirmation.swift */; };
		F93C4C7D1E24E1B1007E9CEE /* NotificationDispatcher.swift in Sources */ = {isa = PBXBuildFile; fileRef = F93C4C7C1E24E1B1007E9CEE /* NotificationDispatcher.swift */; };
		F93C4C7F1E24F832007E9CEE /* NotificationDispatcherTests.swift in Sources */ = {isa = PBXBuildFile; fileRef = F93C4C7E1E24F832007E9CEE /* NotificationDispatcherTests.swift */; };
		F943BC2D1E88FEC80048A768 /* ChangedIndexes.swift in Sources */ = {isa = PBXBuildFile; fileRef = F943BC2C1E88FEC80048A768 /* ChangedIndexes.swift */; };
		F94A208F1CB51AF50059632A /* ManagedObjectValidationTests.m in Sources */ = {isa = PBXBuildFile; fileRef = F94A208E1CB51AF50059632A /* ManagedObjectValidationTests.m */; };
		F963E9701D9ADD5A00098AD3 /* ZMImageAssetEncryptionKeys.h in Headers */ = {isa = PBXBuildFile; fileRef = F963E96B1D9ADD5A00098AD3 /* ZMImageAssetEncryptionKeys.h */; settings = {ATTRIBUTES = (Public, ); }; };
		F963E9711D9ADD5A00098AD3 /* ZMImageAssetEncryptionKeys.m in Sources */ = {isa = PBXBuildFile; fileRef = F963E96C1D9ADD5A00098AD3 /* ZMImageAssetEncryptionKeys.m */; };
		F963E9741D9BF9ED00098AD3 /* ProtosTests.swift in Sources */ = {isa = PBXBuildFile; fileRef = F963E9721D9BF9E300098AD3 /* ProtosTests.swift */; };
		F963E9801D9C09E700098AD3 /* ZMMessageTimer.h in Headers */ = {isa = PBXBuildFile; fileRef = F963E97E1D9C09E700098AD3 /* ZMMessageTimer.h */; settings = {ATTRIBUTES = (Public, ); }; };
		F963E9811D9C09E700098AD3 /* ZMMessageTimer.m in Sources */ = {isa = PBXBuildFile; fileRef = F963E97F1D9C09E700098AD3 /* ZMMessageTimer.m */; };
		F963E9831D9C0DC400098AD3 /* ZMMessageDestructionTimer.swift in Sources */ = {isa = PBXBuildFile; fileRef = F963E9821D9C0DC400098AD3 /* ZMMessageDestructionTimer.swift */; };
		F963E9861D9D485900098AD3 /* ZMClientMessageTests+Ephemeral.swift in Sources */ = {isa = PBXBuildFile; fileRef = F963E9841D9D47D100098AD3 /* ZMClientMessageTests+Ephemeral.swift */; };
		F963E9931D9E9D1800098AD3 /* ZMAssetClientMessageTests+Ephemeral.swift in Sources */ = {isa = PBXBuildFile; fileRef = F963E9921D9E9D1800098AD3 /* ZMAssetClientMessageTests+Ephemeral.swift */; };
		F991CE191CB55E95004D8465 /* ZMSearchUserTests.m in Sources */ = {isa = PBXBuildFile; fileRef = F991CE181CB55E95004D8465 /* ZMSearchUserTests.m */; };
		F991CE1B1CB561B0004D8465 /* ZMAddressBookContact.m in Sources */ = {isa = PBXBuildFile; fileRef = F991CE1A1CB561B0004D8465 /* ZMAddressBookContact.m */; };
		F99C5B8A1ED460E20049CCD7 /* TeamChangeInfo.swift in Sources */ = {isa = PBXBuildFile; fileRef = F99C5B891ED460E20049CCD7 /* TeamChangeInfo.swift */; };
		F99C5B8C1ED466760049CCD7 /* TeamObserverTests.swift in Sources */ = {isa = PBXBuildFile; fileRef = F99C5B8B1ED466760049CCD7 /* TeamObserverTests.swift */; };
		F9A706501CAEE01D00C2F5FE /* NSManagedObjectContext+tests.h in Headers */ = {isa = PBXBuildFile; fileRef = F9A705CA1CAEE01D00C2F5FE /* NSManagedObjectContext+tests.h */; settings = {ATTRIBUTES = (Public, ); }; };
		F9A706511CAEE01D00C2F5FE /* NSManagedObjectContext+zmessaging-Internal.h in Headers */ = {isa = PBXBuildFile; fileRef = F9A705CB1CAEE01D00C2F5FE /* NSManagedObjectContext+zmessaging-Internal.h */; };
		F9A706521CAEE01D00C2F5FE /* NSManagedObjectContext+zmessaging.h in Headers */ = {isa = PBXBuildFile; fileRef = F9A705CC1CAEE01D00C2F5FE /* NSManagedObjectContext+zmessaging.h */; settings = {ATTRIBUTES = (Public, ); }; };
		F9A706531CAEE01D00C2F5FE /* NSManagedObjectContext+zmessaging.m in Sources */ = {isa = PBXBuildFile; fileRef = F9A705CD1CAEE01D00C2F5FE /* NSManagedObjectContext+zmessaging.m */; };
		F9A706561CAEE01D00C2F5FE /* NSNotification+ManagedObjectContextSave.h in Headers */ = {isa = PBXBuildFile; fileRef = F9A705D01CAEE01D00C2F5FE /* NSNotification+ManagedObjectContextSave.h */; };
		F9A706571CAEE01D00C2F5FE /* NSNotification+ManagedObjectContextSave.m in Sources */ = {isa = PBXBuildFile; fileRef = F9A705D11CAEE01D00C2F5FE /* NSNotification+ManagedObjectContextSave.m */; };
		F9A7065A1CAEE01D00C2F5FE /* ZMConnection+Internal.h in Headers */ = {isa = PBXBuildFile; fileRef = F9A705D61CAEE01D00C2F5FE /* ZMConnection+Internal.h */; settings = {ATTRIBUTES = (Public, ); }; };
		F9A7065B1CAEE01D00C2F5FE /* ZMConnection.h in Headers */ = {isa = PBXBuildFile; fileRef = F9A705D71CAEE01D00C2F5FE /* ZMConnection.h */; settings = {ATTRIBUTES = (Public, ); }; };
		F9A7065C1CAEE01D00C2F5FE /* ZMConnection.m in Sources */ = {isa = PBXBuildFile; fileRef = F9A705D81CAEE01D00C2F5FE /* ZMConnection.m */; };
		F9A706731CAEE01D00C2F5FE /* AssetEncryption.swift in Sources */ = {isa = PBXBuildFile; fileRef = F9A705F21CAEE01D00C2F5FE /* AssetEncryption.swift */; };
		F9A706791CAEE01D00C2F5FE /* ZMExternalEncryptedDataWithKeys.h in Headers */ = {isa = PBXBuildFile; fileRef = F9A705F81CAEE01D00C2F5FE /* ZMExternalEncryptedDataWithKeys.h */; settings = {ATTRIBUTES = (Public, ); }; };
		F9A7067A1CAEE01D00C2F5FE /* ZMExternalEncryptedDataWithKeys.m in Sources */ = {isa = PBXBuildFile; fileRef = F9A705F91CAEE01D00C2F5FE /* ZMExternalEncryptedDataWithKeys.m */; };
		F9A7067F1CAEE01D00C2F5FE /* ZMImageMessage.m in Sources */ = {isa = PBXBuildFile; fileRef = F9A705FE1CAEE01D00C2F5FE /* ZMImageMessage.m */; };
		F9A706801CAEE01D00C2F5FE /* ZMMessage+Internal.h in Headers */ = {isa = PBXBuildFile; fileRef = F9A705FF1CAEE01D00C2F5FE /* ZMMessage+Internal.h */; settings = {ATTRIBUTES = (Public, ); }; };
		F9A706811CAEE01D00C2F5FE /* ZMMessage.m in Sources */ = {isa = PBXBuildFile; fileRef = F9A706001CAEE01D00C2F5FE /* ZMMessage.m */; };
		F9A706821CAEE01D00C2F5FE /* ZMOTRMessage.h in Headers */ = {isa = PBXBuildFile; fileRef = F9A706011CAEE01D00C2F5FE /* ZMOTRMessage.h */; settings = {ATTRIBUTES = (Public, ); }; };
		F9A706831CAEE01D00C2F5FE /* ZMOTRMessage.m in Sources */ = {isa = PBXBuildFile; fileRef = F9A706021CAEE01D00C2F5FE /* ZMOTRMessage.m */; };
		F9A7068D1CAEE01D00C2F5FE /* ZMUser+Internal.h in Headers */ = {isa = PBXBuildFile; fileRef = F9A7060D1CAEE01D00C2F5FE /* ZMUser+Internal.h */; settings = {ATTRIBUTES = (Public, ); }; };
		F9A706901CAEE01D00C2F5FE /* ZMUser.m in Sources */ = {isa = PBXBuildFile; fileRef = F9A706101CAEE01D00C2F5FE /* ZMUser.m */; };
		F9A706941CAEE01D00C2F5FE /* UserClient+Protobuf.swift in Sources */ = {isa = PBXBuildFile; fileRef = F9A706151CAEE01D00C2F5FE /* UserClient+Protobuf.swift */; };
		F9A706951CAEE01D00C2F5FE /* UserClient.swift in Sources */ = {isa = PBXBuildFile; fileRef = F9A706161CAEE01D00C2F5FE /* UserClient.swift */; };
		F9A706961CAEE01D00C2F5FE /* UserClientTypes.h in Headers */ = {isa = PBXBuildFile; fileRef = F9A706171CAEE01D00C2F5FE /* UserClientTypes.h */; settings = {ATTRIBUTES = (Public, ); }; };
		F9A706971CAEE01D00C2F5FE /* UserClientTypes.m in Sources */ = {isa = PBXBuildFile; fileRef = F9A706181CAEE01D00C2F5FE /* UserClientTypes.m */; };
		F9A706981CAEE01D00C2F5FE /* ZMManagedObject+Internal.h in Headers */ = {isa = PBXBuildFile; fileRef = F9A706191CAEE01D00C2F5FE /* ZMManagedObject+Internal.h */; settings = {ATTRIBUTES = (Public, ); }; };
		F9A706991CAEE01D00C2F5FE /* ZMManagedObject.m in Sources */ = {isa = PBXBuildFile; fileRef = F9A7061A1CAEE01D00C2F5FE /* ZMManagedObject.m */; };
		F9A706A31CAEE01D00C2F5FE /* ConversationListChangeInfo.swift in Sources */ = {isa = PBXBuildFile; fileRef = F9A706271CAEE01D00C2F5FE /* ConversationListChangeInfo.swift */; };
		F9A706A41CAEE01D00C2F5FE /* ConversationChangeInfo.swift in Sources */ = {isa = PBXBuildFile; fileRef = F9A706281CAEE01D00C2F5FE /* ConversationChangeInfo.swift */; };
		F9A706A71CAEE01D00C2F5FE /* AnyClassTuple.swift in Sources */ = {isa = PBXBuildFile; fileRef = F9A7062C1CAEE01D00C2F5FE /* AnyClassTuple.swift */; };
		F9A706A81CAEE01D00C2F5FE /* DependentObjectsKeysForObservedObjectKeysCache.swift in Sources */ = {isa = PBXBuildFile; fileRef = F9A7062D1CAEE01D00C2F5FE /* DependentObjectsKeysForObservedObjectKeysCache.swift */; };
		F9A706A91CAEE01D00C2F5FE /* StringKeyPath.swift in Sources */ = {isa = PBXBuildFile; fileRef = F9A7062E1CAEE01D00C2F5FE /* StringKeyPath.swift */; };
		F9A706AA1CAEE01D00C2F5FE /* KeySet.swift in Sources */ = {isa = PBXBuildFile; fileRef = F9A7062F1CAEE01D00C2F5FE /* KeySet.swift */; };
		F9A706AE1CAEE01D00C2F5FE /* SetSnapshot.swift in Sources */ = {isa = PBXBuildFile; fileRef = F9A706331CAEE01D00C2F5FE /* SetSnapshot.swift */; };
		F9A706B01CAEE01D00C2F5FE /* MessageChangeInfo.swift in Sources */ = {isa = PBXBuildFile; fileRef = F9A706351CAEE01D00C2F5FE /* MessageChangeInfo.swift */; };
		F9A706B21CAEE01D00C2F5FE /* NewUnreadMessageChangeInfos.swift in Sources */ = {isa = PBXBuildFile; fileRef = F9A706371CAEE01D00C2F5FE /* NewUnreadMessageChangeInfos.swift */; };
		F9A706B41CAEE01D00C2F5FE /* ObjectChangeInfo.swift in Sources */ = {isa = PBXBuildFile; fileRef = F9A706391CAEE01D00C2F5FE /* ObjectChangeInfo.swift */; };
		F9A706B61CAEE01D00C2F5FE /* UserClientChangeInfo.swift in Sources */ = {isa = PBXBuildFile; fileRef = F9A7063B1CAEE01D00C2F5FE /* UserClientChangeInfo.swift */; };
		F9A706B71CAEE01D00C2F5FE /* UserChangeInfo.swift in Sources */ = {isa = PBXBuildFile; fileRef = F9A7063C1CAEE01D00C2F5FE /* UserChangeInfo.swift */; };
		F9A706BD1CAEE01D00C2F5FE /* CryptoBox.swift in Sources */ = {isa = PBXBuildFile; fileRef = F9A706431CAEE01D00C2F5FE /* CryptoBox.swift */; };
		F9A706C31CAEE01D00C2F5FE /* UserImageLocalCache.swift in Sources */ = {isa = PBXBuildFile; fileRef = F9A706491CAEE01D00C2F5FE /* UserImageLocalCache.swift */; };
		F9A706C51CAEE01D00C2F5FE /* ZMFetchRequestBatch.h in Headers */ = {isa = PBXBuildFile; fileRef = F9A7064B1CAEE01D00C2F5FE /* ZMFetchRequestBatch.h */; settings = {ATTRIBUTES = (Public, ); }; };
		F9A706C61CAEE01D00C2F5FE /* ZMFetchRequestBatch.m in Sources */ = {isa = PBXBuildFile; fileRef = F9A7064C1CAEE01D00C2F5FE /* ZMFetchRequestBatch.m */; };
		F9A706C81CAEE01D00C2F5FE /* ZMUpdateEvent+WireDataModel.h in Headers */ = {isa = PBXBuildFile; fileRef = F9A7064E1CAEE01D00C2F5FE /* ZMUpdateEvent+WireDataModel.h */; settings = {ATTRIBUTES = (Public, ); }; };
		F9A706C91CAEE01D00C2F5FE /* ZMUpdateEvent+WireDataModel.m in Sources */ = {isa = PBXBuildFile; fileRef = F9A7064F1CAEE01D00C2F5FE /* ZMUpdateEvent+WireDataModel.m */; };
		F9A706F61CAEE31800C2F5FE /* 1900x1500.jpg in Resources */ = {isa = PBXBuildFile; fileRef = F9A706CA1CAEE30700C2F5FE /* 1900x1500.jpg */; };
		F9A706F71CAEE31C00C2F5FE /* animated.gif in Resources */ = {isa = PBXBuildFile; fileRef = F9A706CB1CAEE30700C2F5FE /* animated.gif */; };
		F9A706F81CAEE32400C2F5FE /* InfoPlist.strings in Resources */ = {isa = PBXBuildFile; fileRef = F9A706CD1CAEE30700C2F5FE /* InfoPlist.strings */; };
		F9A706F91CAEE32A00C2F5FE /* EncryptedBase64EncondedExternalMessageTestFixture.txt in Resources */ = {isa = PBXBuildFile; fileRef = F9A706CF1CAEE30700C2F5FE /* EncryptedBase64EncondedExternalMessageTestFixture.txt */; };
		F9A706FA1CAEE32A00C2F5FE /* ExternalMessageTextFixture.txt in Resources */ = {isa = PBXBuildFile; fileRef = F9A706D01CAEE30700C2F5FE /* ExternalMessageTextFixture.txt */; };
		F9A706FC1CAEE32A00C2F5FE /* Lorem Ipsum.txt in Resources */ = {isa = PBXBuildFile; fileRef = F9A706D21CAEE30700C2F5FE /* Lorem Ipsum.txt */; };
		F9A706FD1CAEE32A00C2F5FE /* medium.jpg in Resources */ = {isa = PBXBuildFile; fileRef = F9A706D31CAEE30700C2F5FE /* medium.jpg */; };
		F9A706FE1CAEE32A00C2F5FE /* not_animated.gif in Resources */ = {isa = PBXBuildFile; fileRef = F9A706D41CAEE30700C2F5FE /* not_animated.gif */; };
		F9A707031CAEE32E00C2F5FE /* tiny.jpg in Resources */ = {isa = PBXBuildFile; fileRef = F9A706D91CAEE30700C2F5FE /* tiny.jpg */; };
		F9A7073D1CAEE8FC00C2F5FE /* AppDelegate.m in Sources */ = {isa = PBXBuildFile; fileRef = F9C9A81D1CAEDA330039E10C /* AppDelegate.m */; };
		F9A7073E1CAEE8FC00C2F5FE /* main.m in Sources */ = {isa = PBXBuildFile; fileRef = F9C9A8241CAEDA330039E10C /* main.m */; };
		F9A708341CAEEB7500C2F5FE /* ManagedObjectContextSaveNotificationTests.m in Sources */ = {isa = PBXBuildFile; fileRef = F9A708041CAEEB7400C2F5FE /* ManagedObjectContextSaveNotificationTests.m */; };
		F9A708351CAEEB7500C2F5FE /* ManagedObjectContextTests.m in Sources */ = {isa = PBXBuildFile; fileRef = F9A708051CAEEB7400C2F5FE /* ManagedObjectContextTests.m */; };
		F9A708361CAEEB7500C2F5FE /* NSManagedObjectContext+TestHelpers.m in Sources */ = {isa = PBXBuildFile; fileRef = F9A708071CAEEB7400C2F5FE /* NSManagedObjectContext+TestHelpers.m */; };
		F9A7083A1CAEEB7500C2F5FE /* MockEntity.m in Sources */ = {isa = PBXBuildFile; fileRef = F9A7080E1CAEEB7400C2F5FE /* MockEntity.m */; };
		F9A7083B1CAEEB7500C2F5FE /* MockEntity2.m in Sources */ = {isa = PBXBuildFile; fileRef = F9A708101CAEEB7400C2F5FE /* MockEntity2.m */; };
		F9A7083C1CAEEB7500C2F5FE /* MockModelObjectContextFactory.m in Sources */ = {isa = PBXBuildFile; fileRef = F9A708121CAEEB7400C2F5FE /* MockModelObjectContextFactory.m */; };
		F9A7083D1CAEEB7500C2F5FE /* ModelObjectsTests.m in Sources */ = {isa = PBXBuildFile; fileRef = F9A708141CAEEB7400C2F5FE /* ModelObjectsTests.m */; };
		F9A7083E1CAEEB7500C2F5FE /* NSFetchRequestTests+ZMRelationshipKeyPaths.m in Sources */ = {isa = PBXBuildFile; fileRef = F9A708151CAEEB7400C2F5FE /* NSFetchRequestTests+ZMRelationshipKeyPaths.m */; };
		F9A7083F1CAEEB7500C2F5FE /* PersistentChangeTrackingTests.m in Sources */ = {isa = PBXBuildFile; fileRef = F9A708161CAEEB7400C2F5FE /* PersistentChangeTrackingTests.m */; };
		F9A708441CAEEB7500C2F5FE /* ZMConnectionTests.m in Sources */ = {isa = PBXBuildFile; fileRef = F9A7081B1CAEEB7400C2F5FE /* ZMConnectionTests.m */; };
		F9A708521CAEEB7500C2F5FE /* ZMFetchRequestBatchTests.m in Sources */ = {isa = PBXBuildFile; fileRef = F9A7082B1CAEEB7400C2F5FE /* ZMFetchRequestBatchTests.m */; };
		F9A708531CAEEB7500C2F5FE /* ZMManagedObjectTests.m in Sources */ = {isa = PBXBuildFile; fileRef = F9A7082C1CAEEB7400C2F5FE /* ZMManagedObjectTests.m */; };
		F9A7085C1CAEED1B00C2F5FE /* ZMBaseManagedObjectTest.m in Sources */ = {isa = PBXBuildFile; fileRef = F9A7085B1CAEED1B00C2F5FE /* ZMBaseManagedObjectTest.m */; };
		F9A708601CAEEF4700C2F5FE /* MessagingTest+EventFactory.m in Sources */ = {isa = PBXBuildFile; fileRef = F9A7085F1CAEEF4700C2F5FE /* MessagingTest+EventFactory.m */; };
		F9A708651CAEF9BD00C2F5FE /* Default-568h@2x.png in Resources */ = {isa = PBXBuildFile; fileRef = F9A708641CAEF9BD00C2F5FE /* Default-568h@2x.png */; };
		F9AB00271F0CE5520037B437 /* FileManager+FileLocations.swift in Sources */ = {isa = PBXBuildFile; fileRef = F9AB00261F0CE5520037B437 /* FileManager+FileLocations.swift */; };
		F9AB002A1F0D2C120037B437 /* FileManager+FileLocationTests.swift in Sources */ = {isa = PBXBuildFile; fileRef = F9AB00281F0D2BE40037B437 /* FileManager+FileLocationTests.swift */; };
		F9AB395B1CB3AED900A7254F /* BaseTestSwiftHelpers.swift in Sources */ = {isa = PBXBuildFile; fileRef = F9AB39591CB3AEB100A7254F /* BaseTestSwiftHelpers.swift */; };
		F9B0FF321D79D1140098C17C /* ZMClientMessageTests+Unarchiving.swift in Sources */ = {isa = PBXBuildFile; fileRef = F9B0FF311D79D1140098C17C /* ZMClientMessageTests+Unarchiving.swift */; };
		F9B71F091CB264DF001DB03F /* ZMConversationList.m in Sources */ = {isa = PBXBuildFile; fileRef = F9B71F041CB264DF001DB03F /* ZMConversationList.m */; };
		F9B71F0A1CB264DF001DB03F /* ZMConversationList+Internal.h in Headers */ = {isa = PBXBuildFile; fileRef = F9B71F051CB264DF001DB03F /* ZMConversationList+Internal.h */; settings = {ATTRIBUTES = (Public, ); }; };
		F9B71F0C1CB264DF001DB03F /* ZMConversationListDirectory.h in Headers */ = {isa = PBXBuildFile; fileRef = F9B71F071CB264DF001DB03F /* ZMConversationListDirectory.h */; settings = {ATTRIBUTES = (Public, ); }; };
		F9B71F0D1CB264DF001DB03F /* ZMConversationListDirectory.m in Sources */ = {isa = PBXBuildFile; fileRef = F9B71F081CB264DF001DB03F /* ZMConversationListDirectory.m */; };
		F9B71F221CB264EF001DB03F /* ZMConversation.m in Sources */ = {isa = PBXBuildFile; fileRef = F9B71F101CB264EF001DB03F /* ZMConversation.m */; };
		F9B71F231CB264EF001DB03F /* ZMConversation+Internal.h in Headers */ = {isa = PBXBuildFile; fileRef = F9B71F111CB264EF001DB03F /* ZMConversation+Internal.h */; settings = {ATTRIBUTES = (Public, ); }; };
		F9B71F2C1CB264EF001DB03F /* ZMConversation+UnreadCount.h in Headers */ = {isa = PBXBuildFile; fileRef = F9B71F1A1CB264EF001DB03F /* ZMConversation+UnreadCount.h */; settings = {ATTRIBUTES = (Public, ); }; };
		F9B71F2D1CB264EF001DB03F /* ZMConversation+UnreadCount.m in Sources */ = {isa = PBXBuildFile; fileRef = F9B71F1B1CB264EF001DB03F /* ZMConversation+UnreadCount.m */; };
		F9B71F301CB264EF001DB03F /* ZMConversationSecurityLevel.h in Headers */ = {isa = PBXBuildFile; fileRef = F9B71F1E1CB264EF001DB03F /* ZMConversationSecurityLevel.h */; settings = {ATTRIBUTES = (Public, ); }; };
		F9B71F921CB2BEF4001DB03F /* BaseClientMessageTests.swift in Sources */ = {isa = PBXBuildFile; fileRef = F9B71F5F1CB2BC85001DB03F /* BaseClientMessageTests.swift */; };
		F9B71F931CB2BF00001DB03F /* ZMMessageTests.m in Sources */ = {isa = PBXBuildFile; fileRef = F9B71F611CB2BC85001DB03F /* ZMMessageTests.m */; };
		F9B71F941CB2BF08001DB03F /* UserImageLocalCacheTests.swift in Sources */ = {isa = PBXBuildFile; fileRef = F9B71F631CB2BC85001DB03F /* UserImageLocalCacheTests.swift */; };
		F9B71F971CB2BF08001DB03F /* ZMPersonNameTests.m in Sources */ = {isa = PBXBuildFile; fileRef = F9B71F661CB2BC85001DB03F /* ZMPersonNameTests.m */; };
		F9B71F9A1CB2BF0E001DB03F /* ZMUserTests.m in Sources */ = {isa = PBXBuildFile; fileRef = F9B71F6A1CB2BC85001DB03F /* ZMUserTests.m */; };
		F9B71F9C1CB2BF18001DB03F /* ZMCallStateTests.swift in Sources */ = {isa = PBXBuildFile; fileRef = F9B71F6D1CB2BC85001DB03F /* ZMCallStateTests.swift */; };
		F9B71F9F1CB2BF2B001DB03F /* ZMConversationListDirectoryTests.m in Sources */ = {isa = PBXBuildFile; fileRef = F9B71F5A1CB2BC85001DB03F /* ZMConversationListDirectoryTests.m */; };
		F9B71FA01CB2BF2B001DB03F /* ZMConversationListTests.m in Sources */ = {isa = PBXBuildFile; fileRef = F9B71F5B1CB2BC85001DB03F /* ZMConversationListTests.m */; };
		F9B71FA11CB2BF37001DB03F /* ZMConversation+Testing.m in Sources */ = {isa = PBXBuildFile; fileRef = F9B71F4F1CB2BC85001DB03F /* ZMConversation+Testing.m */; };
		F9B71FA31CB2BF37001DB03F /* ZMConversationTests+gapsAndWindows.m in Sources */ = {isa = PBXBuildFile; fileRef = F9B71F511CB2BC85001DB03F /* ZMConversationTests+gapsAndWindows.m */; };
		F9B71FA81CB2BF37001DB03F /* ZMConversationTests+Validation.m in Sources */ = {isa = PBXBuildFile; fileRef = F9B71F561CB2BC85001DB03F /* ZMConversationTests+Validation.m */; };
		F9B71FA91CB2BF37001DB03F /* ZMConversationTests.m in Sources */ = {isa = PBXBuildFile; fileRef = F9B71F581CB2BC85001DB03F /* ZMConversationTests.m */; };
		F9B71FED1CB2C4C6001DB03F /* StringKeyPathTests.swift in Sources */ = {isa = PBXBuildFile; fileRef = F9B71FD91CB2C4C6001DB03F /* StringKeyPathTests.swift */; };
		F9B71FF21CB2C4C6001DB03F /* AnyClassTupleTests.swift in Sources */ = {isa = PBXBuildFile; fileRef = F9B71FDF1CB2C4C6001DB03F /* AnyClassTupleTests.swift */; };
		F9B720041CB2C770001DB03F /* UserClientTests.swift in Sources */ = {isa = PBXBuildFile; fileRef = F9B720021CB2C68B001DB03F /* UserClientTests.swift */; };
		F9C348841E2CC08E0015D69D /* UserClientObserverTests.swift in Sources */ = {isa = PBXBuildFile; fileRef = F9C348821E2CC0730015D69D /* UserClientObserverTests.swift */; };
		F9C348861E2CC27D0015D69D /* NewUnreadMessageObserverTests.swift in Sources */ = {isa = PBXBuildFile; fileRef = F9C348851E2CC27D0015D69D /* NewUnreadMessageObserverTests.swift */; };
		F9C348921E2E3FF60015D69D /* SnapshotCenter.swift in Sources */ = {isa = PBXBuildFile; fileRef = F9C348911E2E3FF60015D69D /* SnapshotCenter.swift */; };
		F9C877091E000C9D00792613 /* AssetCollection.swift in Sources */ = {isa = PBXBuildFile; fileRef = F9C877081E000C9D00792613 /* AssetCollection.swift */; };
		F9C8770B1E015AAF00792613 /* AssetColletionTests.swift in Sources */ = {isa = PBXBuildFile; fileRef = F9C8770A1E015AAF00792613 /* AssetColletionTests.swift */; };
		F9C9A5071CAD5DF10039E10C /* WireDataModel.framework in Frameworks */ = {isa = PBXBuildFile; fileRef = F9C9A4FC1CAD5DF10039E10C /* WireDataModel.framework */; };
		F9C9A65F1CAD76A50039E10C /* WireDataModel.h in Headers */ = {isa = PBXBuildFile; fileRef = F9C9A60C1CAD76A50039E10C /* WireDataModel.h */; settings = {ATTRIBUTES = (Public, ); }; };
		F9C9A66D1CAD778C0039E10C /* Foundation.framework in Frameworks */ = {isa = PBXBuildFile; fileRef = F9C9A66C1CAD778C0039E10C /* Foundation.framework */; };
		F9C9A66F1CAD77930039E10C /* CoreData.framework in Frameworks */ = {isa = PBXBuildFile; fileRef = F9C9A66E1CAD77930039E10C /* CoreData.framework */; };
		F9C9A6AA1CAD7C7F0039E10C /* ZMConversation.h in Headers */ = {isa = PBXBuildFile; fileRef = F9C9A6A31CAD7C7F0039E10C /* ZMConversation.h */; settings = {ATTRIBUTES = (Public, ); }; };
		F9C9A6AB1CAD7C7F0039E10C /* ZMConversationList.h in Headers */ = {isa = PBXBuildFile; fileRef = F9C9A6A41CAD7C7F0039E10C /* ZMConversationList.h */; settings = {ATTRIBUTES = (Public, ); }; };
		F9C9A6AC1CAD7C7F0039E10C /* ZMEditableUser.h in Headers */ = {isa = PBXBuildFile; fileRef = F9C9A6A51CAD7C7F0039E10C /* ZMEditableUser.h */; settings = {ATTRIBUTES = (Public, ); }; };
		F9C9A6AD1CAD7C7F0039E10C /* ZMMessage.h in Headers */ = {isa = PBXBuildFile; fileRef = F9C9A6A61CAD7C7F0039E10C /* ZMMessage.h */; settings = {ATTRIBUTES = (Public, ); }; };
		F9C9A6AE1CAD7C7F0039E10C /* ZMUser.h in Headers */ = {isa = PBXBuildFile; fileRef = F9C9A6A71CAD7C7F0039E10C /* ZMUser.h */; settings = {ATTRIBUTES = (Public, ); }; };
		F9C9A6B01CAD7D1F0039E10C /* ZMManagedObject.h in Headers */ = {isa = PBXBuildFile; fileRef = F9C9A6AF1CAD7D1F0039E10C /* ZMManagedObject.h */; settings = {ATTRIBUTES = (Public, ); }; };
		F9C9A7661CAE8DFC0039E10C /* ZMAddressBookContact.h in Headers */ = {isa = PBXBuildFile; fileRef = F9C9A7641CAE8DFC0039E10C /* ZMAddressBookContact.h */; settings = {ATTRIBUTES = (Public, ); }; };
		F9C9A80C1CAED99F0039E10C /* WireDataModel.framework in Frameworks */ = {isa = PBXBuildFile; fileRef = F9C9A4FC1CAD5DF10039E10C /* WireDataModel.framework */; };
		F9DBA5201E28EA8B00BE23C0 /* DependencyKeyStore.swift in Sources */ = {isa = PBXBuildFile; fileRef = F9DBA51F1E28EA8B00BE23C0 /* DependencyKeyStore.swift */; };
		F9DBA5221E28EB4000BE23C0 /* SideEffectSources.swift in Sources */ = {isa = PBXBuildFile; fileRef = F9DBA5211E28EB4000BE23C0 /* SideEffectSources.swift */; };
		F9DBA5251E28EE1500BE23C0 /* ConversationObserverTests.swift in Sources */ = {isa = PBXBuildFile; fileRef = F9DBA5231E28EE0A00BE23C0 /* ConversationObserverTests.swift */; };
		F9DBA5271E28EEBD00BE23C0 /* UserObserverTests.swift in Sources */ = {isa = PBXBuildFile; fileRef = F9DBA5261E28EEBD00BE23C0 /* UserObserverTests.swift */; };
		F9DBA5291E29162A00BE23C0 /* MessageObserverTests.swift in Sources */ = {isa = PBXBuildFile; fileRef = F9DBA5281E29162A00BE23C0 /* MessageObserverTests.swift */; };
		F9DD60C11E8916170019823F /* ChangedIndexesTests.swift in Sources */ = {isa = PBXBuildFile; fileRef = F9DD60BF1E8916000019823F /* ChangedIndexesTests.swift */; };
		F9FD75731E2E6A2100B4558B /* ConversationListObserverCenter.swift in Sources */ = {isa = PBXBuildFile; fileRef = F9FD75721E2E6A2100B4558B /* ConversationListObserverCenter.swift */; };
		F9FD75761E2E79BF00B4558B /* ConversationListObserverTests.swift in Sources */ = {isa = PBXBuildFile; fileRef = F9FD75741E2E79B200B4558B /* ConversationListObserverTests.swift */; };
		F9FD75781E2F9A0600B4558B /* SearchUserObserverCenter.swift in Sources */ = {isa = PBXBuildFile; fileRef = F9FD75771E2F9A0600B4558B /* SearchUserObserverCenter.swift */; };
		F9FD757B1E2FB60E00B4558B /* SearchUserObserverTests.swift in Sources */ = {isa = PBXBuildFile; fileRef = F9FD75791E2FB60000B4558B /* SearchUserObserverTests.swift */; };
/* End PBXBuildFile section */

/* Begin PBXContainerItemProxy section */
		F991CE1F1CB7E5FD004D8465 /* PBXContainerItemProxy */ = {
			isa = PBXContainerItemProxy;
			containerPortal = F9C9A4F31CAD5DF10039E10C /* Project object */;
			proxyType = 1;
			remoteGlobalIDString = F9C9A7F21CAED9510039E10C;
			remoteInfo = WireDataModelTestHost;
		};
		F9C9A5081CAD5DF10039E10C /* PBXContainerItemProxy */ = {
			isa = PBXContainerItemProxy;
			containerPortal = F9C9A4F31CAD5DF10039E10C /* Project object */;
			proxyType = 1;
			remoteGlobalIDString = F9C9A4FB1CAD5DF10039E10C;
			remoteInfo = WireDataModel;
		};
/* End PBXContainerItemProxy section */

/* Begin PBXFileReference section */
		06034B6C26A8D36E003624B4 /* Feature.FileSharing.swift */ = {isa = PBXFileReference; lastKnownFileType = sourcecode.swift; path = Feature.FileSharing.swift; sourceTree = "<group>"; };
		0604F7C7265184B70016A71E /* ZMSystemMessage+ParticipantsRemovedReason.swift */ = {isa = PBXFileReference; lastKnownFileType = sourcecode.swift; path = "ZMSystemMessage+ParticipantsRemovedReason.swift"; sourceTree = "<group>"; };
		0604F7FC2651C9220016A71E /* zmessaging2.91.0.xcdatamodel */ = {isa = PBXFileReference; lastKnownFileType = wrapper.xcdatamodel; path = zmessaging2.91.0.xcdatamodel; sourceTree = "<group>"; };
		0604F7FF2651CAFD0016A71E /* store2-91-0.wiredatabase */ = {isa = PBXFileReference; lastKnownFileType = file; path = "store2-91-0.wiredatabase"; sourceTree = "<group>"; };
		060D194D2462A9D000623376 /* ZMMessageTests+GenericMessage.swift */ = {isa = PBXFileReference; lastKnownFileType = sourcecode.swift; path = "ZMMessageTests+GenericMessage.swift"; sourceTree = "<group>"; };
		060ED6D02499E97200412C4A /* NSManagedObjectContext+ServerTimeDelta.swift */ = {isa = PBXFileReference; lastKnownFileType = sourcecode.swift; path = "NSManagedObjectContext+ServerTimeDelta.swift"; sourceTree = "<group>"; };
		060ED6E3249BB09200412C4A /* NSManagedObjectContext+LastNotificationID.swift */ = {isa = PBXFileReference; lastKnownFileType = sourcecode.swift; path = "NSManagedObjectContext+LastNotificationID.swift"; sourceTree = "<group>"; };
		0612D23F243DBE9F008811A7 /* zmessaging2.81.0.xcdatamodel */ = {isa = PBXFileReference; lastKnownFileType = wrapper.xcdatamodel; path = zmessaging2.81.0.xcdatamodel; sourceTree = "<group>"; };
		0612D240243DC12E008811A7 /* store2-81-0.wiredatabase */ = {isa = PBXFileReference; lastKnownFileType = file; path = "store2-81-0.wiredatabase"; sourceTree = "<group>"; };
		0617001123E2FBC0005C262D /* GenericMessageTests+LinkMetaData.swift */ = {isa = PBXFileReference; lastKnownFileType = sourcecode.swift; path = "GenericMessageTests+LinkMetaData.swift"; sourceTree = "<group>"; };
		062FD8842756053800B9DE39 /* Feature.ConversationGuestLinks.swift */ = {isa = PBXFileReference; lastKnownFileType = sourcecode.swift; path = Feature.ConversationGuestLinks.swift; sourceTree = "<group>"; };
		0630E16F26E0F20F0012E2F9 /* zmessaging2.95.0.xcdatamodel */ = {isa = PBXFileReference; lastKnownFileType = wrapper.xcdatamodel; path = zmessaging2.95.0.xcdatamodel; sourceTree = "<group>"; };
		0630E17626E0F3570012E2F9 /* store2-95-0.wiredatabase */ = {isa = PBXFileReference; lastKnownFileType = file; path = "store2-95-0.wiredatabase"; sourceTree = "<group>"; };
		0630E4B5257F888600C75BFB /* NSManagedObjectContext+AppLock.swift */ = {isa = PBXFileReference; lastKnownFileType = sourcecode.swift; path = "NSManagedObjectContext+AppLock.swift"; sourceTree = "<group>"; };
		0630E4B7257F8C0B00C75BFB /* ZMUser+Applock.swift */ = {isa = PBXFileReference; lastKnownFileType = sourcecode.swift; path = "ZMUser+Applock.swift"; sourceTree = "<group>"; };
		0630E4BE257FA2BD00C75BFB /* TransferAppLockKeychainTests.swift */ = {isa = PBXFileReference; lastKnownFileType = sourcecode.swift; path = TransferAppLockKeychainTests.swift; sourceTree = "<group>"; };
		0630E4C0257FC41300C75BFB /* store2-88-0.wiredatabase */ = {isa = PBXFileReference; lastKnownFileType = file; path = "store2-88-0.wiredatabase"; sourceTree = "<group>"; };
		0634C3A824643A400006081D /* ZMUpdateEvent.swift */ = {isa = PBXFileReference; lastKnownFileType = sourcecode.swift; path = ZMUpdateEvent.swift; sourceTree = "<group>"; };
		06392CF723BF9C22003186E6 /* zmessaging2.79.0.xcdatamodel */ = {isa = PBXFileReference; lastKnownFileType = wrapper.xcdatamodel; path = zmessaging2.79.0.xcdatamodel; sourceTree = "<group>"; };
		06392CF823BF9DA9003186E6 /* store2-79-0.wiredatabase */ = {isa = PBXFileReference; lastKnownFileType = file; path = "store2-79-0.wiredatabase"; sourceTree = "<group>"; };
		063D2927242128D200FA6FEE /* ZMClientMessage+Ephemeral.swift */ = {isa = PBXFileReference; lastKnownFileType = sourcecode.swift; path = "ZMClientMessage+Ephemeral.swift"; sourceTree = "<group>"; };
		063D292924212AFD00FA6FEE /* ZMClientMessage.swift */ = {isa = PBXFileReference; lastKnownFileType = sourcecode.swift; path = ZMClientMessage.swift; sourceTree = "<group>"; };
		0642A3322445F2B500DCCFCD /* ZMClientMessage+UpdateEvent.swift */ = {isa = PBXFileReference; fileEncoding = 4; lastKnownFileType = sourcecode.swift; path = "ZMClientMessage+UpdateEvent.swift"; sourceTree = "<group>"; };
		0649D1C424F6A542001DDC78 /* NSManagedObjectContext+ZMKeyValueStore.swift */ = {isa = PBXFileReference; lastKnownFileType = sourcecode.swift; path = "NSManagedObjectContext+ZMKeyValueStore.swift"; sourceTree = "<group>"; };
		064F8E06255E014B0040371D /* zmessaging2.88.0.xcdatamodel */ = {isa = PBXFileReference; lastKnownFileType = wrapper.xcdatamodel; path = zmessaging2.88.0.xcdatamodel; sourceTree = "<group>"; };
		064F8E07255E04800040371D /* Feature.swift */ = {isa = PBXFileReference; lastKnownFileType = sourcecode.swift; path = Feature.swift; sourceTree = "<group>"; };
		0651D00323FC46A500411A22 /* ZMClientMessage+Confirmations.swift */ = {isa = PBXFileReference; lastKnownFileType = sourcecode.swift; path = "ZMClientMessage+Confirmations.swift"; sourceTree = "<group>"; };
		0651D00523FC481B00411A22 /* ZMAssetClientMessage+Confirmations.swift */ = {isa = PBXFileReference; lastKnownFileType = sourcecode.swift; path = "ZMAssetClientMessage+Confirmations.swift"; sourceTree = "<group>"; };
		0651D00723FC4FDC00411A22 /* GenericMessageTests+LegalHoldStatus.swift */ = {isa = PBXFileReference; lastKnownFileType = sourcecode.swift; path = "GenericMessageTests+LegalHoldStatus.swift"; sourceTree = "<group>"; };
		065D7500239FAB1200275114 /* SelfUserParticipantMigrationTests.swift */ = {isa = PBXFileReference; lastKnownFileType = sourcecode.swift; path = SelfUserParticipantMigrationTests.swift; sourceTree = "<group>"; };
		0660FEBC2580E4A900F4C19F /* TransferApplockKeychain.swift */ = {isa = PBXFileReference; lastKnownFileType = sourcecode.swift; path = TransferApplockKeychain.swift; sourceTree = "<group>"; };
		0663285D2428CEC3005BB3BE /* ZMClientMessage+Deletion.swift */ = {isa = PBXFileReference; lastKnownFileType = sourcecode.swift; path = "ZMClientMessage+Deletion.swift"; sourceTree = "<group>"; };
		0663285F2428D01C005BB3BE /* ZMClientMessage+GenericMessage.swift */ = {isa = PBXFileReference; lastKnownFileType = sourcecode.swift; path = "ZMClientMessage+GenericMessage.swift"; sourceTree = "<group>"; };
		066A96FE25A88E510083E317 /* BiometricsState.swift */ = {isa = PBXFileReference; lastKnownFileType = sourcecode.swift; path = BiometricsState.swift; sourceTree = "<group>"; };
		0674CB3828198707002C4175 /* zmessaging2.99.0.xcdatamodel */ = {isa = PBXFileReference; lastKnownFileType = wrapper.xcdatamodel; path = zmessaging2.99.0.xcdatamodel; sourceTree = "<group>"; };
		0680A9C1246002DC000F80F3 /* ZMClientMessageTests.swift */ = {isa = PBXFileReference; lastKnownFileType = sourcecode.swift; path = ZMClientMessageTests.swift; sourceTree = "<group>"; };
		0680A9C42460627B000F80F3 /* ZMMessage+Reaction.swift */ = {isa = PBXFileReference; lastKnownFileType = sourcecode.swift; path = "ZMMessage+Reaction.swift"; sourceTree = "<group>"; };
		0686649E256FB0CA001C8747 /* AppLockController.swift */ = {isa = PBXFileReference; lastKnownFileType = sourcecode.swift; path = AppLockController.swift; sourceTree = "<group>"; };
		068664A1256FB834001C8747 /* AppLockControllerTests.swift */ = {isa = PBXFileReference; lastKnownFileType = sourcecode.swift; path = AppLockControllerTests.swift; sourceTree = "<group>"; };
		068D610124629AA300A110A2 /* ZMBaseManagedObjectTest.swift */ = {isa = PBXFileReference; lastKnownFileType = sourcecode.swift; path = ZMBaseManagedObjectTest.swift; sourceTree = "<group>"; };
		069D07B72562671D00DBA592 /* FeatureTests.swift */ = {isa = PBXFileReference; lastKnownFileType = sourcecode.swift; path = FeatureTests.swift; sourceTree = "<group>"; };
		06A0E60A281AE65D00E5F822 /* store2-99-0.wiredatabase */ = {isa = PBXFileReference; lastKnownFileType = file; path = "store2-99-0.wiredatabase"; sourceTree = "<group>"; };
		06B1C492248F9173007FDA8D /* GenericMessage+Debug.swift */ = {isa = PBXFileReference; lastKnownFileType = sourcecode.swift; path = "GenericMessage+Debug.swift"; sourceTree = "<group>"; };
		06B99C78242A293500FEAFDE /* ZMClientMessage+Knock.swift */ = {isa = PBXFileReference; lastKnownFileType = sourcecode.swift; path = "ZMClientMessage+Knock.swift"; sourceTree = "<group>"; };
		06C6B1AF2745675D0049B54E /* store2-97-0.wiredatabase */ = {isa = PBXFileReference; lastKnownFileType = file; path = "store2-97-0.wiredatabase"; sourceTree = "<group>"; };
		06D33FCA2524E402004B9BC1 /* ZMConversation+UnreadCount.swift */ = {isa = PBXFileReference; lastKnownFileType = sourcecode.swift; path = "ZMConversation+UnreadCount.swift"; sourceTree = "<group>"; };
		06D33FCC2524F65D004B9BC1 /* ZMConversationTests+UnreadMessages.swift */ = {isa = PBXFileReference; lastKnownFileType = sourcecode.swift; path = "ZMConversationTests+UnreadMessages.swift"; sourceTree = "<group>"; };
		06D33FCE2525D368004B9BC1 /* store2-86-0.wiredatabase */ = {isa = PBXFileReference; lastKnownFileType = file; path = "store2-86-0.wiredatabase"; sourceTree = "<group>"; };
		06D33FD12525D4E8004B9BC1 /* zmessaging2.87.0.xcdatamodel */ = {isa = PBXFileReference; lastKnownFileType = wrapper.xcdatamodel; path = zmessaging2.87.0.xcdatamodel; sourceTree = "<group>"; };
		06D48734241F930A00881B08 /* GenericMessage+Obfuscation.swift */ = {isa = PBXFileReference; lastKnownFileType = sourcecode.swift; path = "GenericMessage+Obfuscation.swift"; sourceTree = "<group>"; };
		06D48736241FB3F700881B08 /* ZMClientMessage+Obfuscate.swift */ = {isa = PBXFileReference; lastKnownFileType = sourcecode.swift; path = "ZMClientMessage+Obfuscate.swift"; sourceTree = "<group>"; };
		06D5423B26399C32006B0C5A /* UserType+External.swift */ = {isa = PBXFileReference; lastKnownFileType = sourcecode.swift; path = "UserType+External.swift"; sourceTree = "<group>"; };
		06E1C834244F1A2300CA4EF2 /* ZMOTRMessage+Helper.swift */ = {isa = PBXFileReference; lastKnownFileType = sourcecode.swift; path = "ZMOTRMessage+Helper.swift"; sourceTree = "<group>"; };
		06E8AAB3242BAA6A008929B1 /* SignatureStatus.swift */ = {isa = PBXFileReference; lastKnownFileType = sourcecode.swift; path = SignatureStatus.swift; sourceTree = "<group>"; };
		06EE09DF2659335100D6CAC3 /* zmessaging2.92.0.xcdatamodel */ = {isa = PBXFileReference; lastKnownFileType = wrapper.xcdatamodel; path = zmessaging2.92.0.xcdatamodel; sourceTree = "<group>"; };
		06EE09E22659340F00D6CAC3 /* store2-92-0.wiredatabase */ = {isa = PBXFileReference; lastKnownFileType = file; path = "store2-92-0.wiredatabase"; sourceTree = "<group>"; };
		06EED73E2525D5B80014FE1E /* store2-87-0.wiredatabase */ = {isa = PBXFileReference; lastKnownFileType = file; path = "store2-87-0.wiredatabase"; sourceTree = "<group>"; };
		06F98D62243B2470007E914A /* SignatureStatusTests.swift */ = {isa = PBXFileReference; lastKnownFileType = sourcecode.swift; path = SignatureStatusTests.swift; sourceTree = "<group>"; };
		1600D93B267A80D700970F99 /* ZMManagedObject+Fetching.swift */ = {isa = PBXFileReference; lastKnownFileType = sourcecode.swift; path = "ZMManagedObject+Fetching.swift"; sourceTree = "<group>"; };
		1600D943267BC5A000970F99 /* ZMManagedObjectFetchingTests.swift */ = {isa = PBXFileReference; lastKnownFileType = sourcecode.swift; path = ZMManagedObjectFetchingTests.swift; sourceTree = "<group>"; };
		16030DAE21AC536700F8032E /* zmessaging2.58.0.xcdatamodel */ = {isa = PBXFileReference; lastKnownFileType = wrapper.xcdatamodel; path = zmessaging2.58.0.xcdatamodel; sourceTree = "<group>"; };
		16030DAF21AD765D00F8032E /* ZMConversation+Confirmations.swift */ = {isa = PBXFileReference; lastKnownFileType = sourcecode.swift; path = "ZMConversation+Confirmations.swift"; sourceTree = "<group>"; };
		16030DBD21AE8FAB00F8032E /* ZMConversationTests+Confirmations.swift */ = {isa = PBXFileReference; lastKnownFileType = sourcecode.swift; path = "ZMConversationTests+Confirmations.swift"; sourceTree = "<group>"; };
		16030DC421AEE25500F8032E /* ZMOTRMessage+Confirmations.swift */ = {isa = PBXFileReference; lastKnownFileType = sourcecode.swift; path = "ZMOTRMessage+Confirmations.swift"; sourceTree = "<group>"; };
		1607AAF1243768D200A93D29 /* UserType+Materialize.swift */ = {isa = PBXFileReference; lastKnownFileType = sourcecode.swift; path = "UserType+Materialize.swift"; sourceTree = "<group>"; };
		160B3BB024EFD64E0026D355 /* ExtendedSecureUnarchiveFromData.swift */ = {isa = PBXFileReference; lastKnownFileType = sourcecode.swift; path = ExtendedSecureUnarchiveFromData.swift; sourceTree = "<group>"; };
		16127CF2220058160020E65C /* InvalidConversationRemoval.swift */ = {isa = PBXFileReference; lastKnownFileType = sourcecode.swift; path = InvalidConversationRemoval.swift; sourceTree = "<group>"; };
		16127CF422005AAA0020E65C /* InvalidConversationRemovalTests.swift */ = {isa = PBXFileReference; lastKnownFileType = sourcecode.swift; path = InvalidConversationRemovalTests.swift; sourceTree = "<group>"; };
		1614CFC625D2AADA00B415D9 /* zmessaging2.90.0.xcdatamodel */ = {isa = PBXFileReference; lastKnownFileType = wrapper.xcdatamodel; path = zmessaging2.90.0.xcdatamodel; sourceTree = "<group>"; };
		161541B91E27EBD400AC2FFB /* ZMConversation+Calling.swift */ = {isa = PBXFileReference; fileEncoding = 4; lastKnownFileType = sourcecode.swift; path = "ZMConversation+Calling.swift"; sourceTree = "<group>"; };
		1615F2D7234D027B005E4E20 /* store2-76-0.wiredatabase */ = {isa = PBXFileReference; lastKnownFileType = file; path = "store2-76-0.wiredatabase"; sourceTree = "<group>"; };
		16168139207B982800BCF33A /* zmessaging2.46.0.xcdatamodel */ = {isa = PBXFileReference; lastKnownFileType = wrapper.xcdatamodel; path = zmessaging2.46.0.xcdatamodel; sourceTree = "<group>"; };
		161E05692667C4D000DADC3D /* AccountDeletedObserver.swift */ = {isa = PBXFileReference; lastKnownFileType = sourcecode.swift; path = AccountDeletedObserver.swift; sourceTree = "<group>"; };
		1621E59120E62BD2006B2D17 /* ZMConversationTests+Silencing.swift */ = {isa = PBXFileReference; lastKnownFileType = sourcecode.swift; path = "ZMConversationTests+Silencing.swift"; sourceTree = "<group>"; };
		162207F7272291CA0041EDE8 /* String+NilEmpty.swift */ = {isa = PBXFileReference; lastKnownFileType = sourcecode.swift; path = "String+NilEmpty.swift"; sourceTree = "<group>"; };
		162294A4222038FA00A98679 /* CacheAssetTests.swift */ = {isa = PBXFileReference; lastKnownFileType = sourcecode.swift; path = CacheAssetTests.swift; sourceTree = "<group>"; };
		1626344A20D935C0000D4063 /* ZMConversation+Timestamps.swift */ = {isa = PBXFileReference; lastKnownFileType = sourcecode.swift; path = "ZMConversation+Timestamps.swift"; sourceTree = "<group>"; };
		1628361520173C280027082D /* zmessaging2.42.0.xcdatamodel */ = {isa = PBXFileReference; lastKnownFileType = wrapper.xcdatamodel; path = zmessaging2.42.0.xcdatamodel; sourceTree = "<group>"; };
		162836162017466E0027082D /* store2-41-0.wiredatabase */ = {isa = PBXFileReference; lastKnownFileType = file; name = "store2-41-0.wiredatabase"; path = "Tests/Resources/store2-41-0.wiredatabase"; sourceTree = SOURCE_ROOT; };
		16313D611D227DC1001B2AB3 /* LinkPreview+ProtocolBuffer.swift */ = {isa = PBXFileReference; fileEncoding = 4; lastKnownFileType = sourcecode.swift; path = "LinkPreview+ProtocolBuffer.swift"; sourceTree = "<group>"; };
		1637729A22B3ECC400510B7B /* zmessaging2.74.0.xcdatamodel */ = {isa = PBXFileReference; lastKnownFileType = wrapper.xcdatamodel; path = zmessaging2.74.0.xcdatamodel; sourceTree = "<group>"; };
		1637729B22B3F1F700510B7B /* store2-74-0.wiredatabase */ = {isa = PBXFileReference; lastKnownFileType = file; path = "store2-74-0.wiredatabase"; sourceTree = "<group>"; };
		1639A8122260916E00868AB9 /* AlertAvailabilityBehaviourChange.swift */ = {isa = PBXFileReference; lastKnownFileType = sourcecode.swift; path = AlertAvailabilityBehaviourChange.swift; sourceTree = "<group>"; };
		1639A8502264B91E00868AB9 /* AvailabilityBehaviourChangeTests.swift */ = {isa = PBXFileReference; lastKnownFileType = sourcecode.swift; path = AvailabilityBehaviourChangeTests.swift; sourceTree = "<group>"; };
		163C92A92630A80400F8DC14 /* NSManagedObjectContext+SelfUser.swift */ = {isa = PBXFileReference; lastKnownFileType = sourcecode.swift; path = "NSManagedObjectContext+SelfUser.swift"; sourceTree = "<group>"; };
		163CE64D25ACE57B0013C12D /* store2-89-0.wiredatabase */ = {isa = PBXFileReference; lastKnownFileType = file; path = "store2-89-0.wiredatabase"; sourceTree = "<group>"; };
		163CE6AE25BEB9680013C12D /* ZMMessageTests+SystemMessages.swift */ = {isa = PBXFileReference; lastKnownFileType = sourcecode.swift; path = "ZMMessageTests+SystemMessages.swift"; sourceTree = "<group>"; };
		163D01DF2472DE6200984999 /* InvalidConnectionRemoval.swift */ = {isa = PBXFileReference; lastKnownFileType = sourcecode.swift; path = InvalidConnectionRemoval.swift; sourceTree = "<group>"; };
		163D01E12472E44000984999 /* InvalidConnectionRemovalTests.swift */ = {isa = PBXFileReference; lastKnownFileType = sourcecode.swift; path = InvalidConnectionRemovalTests.swift; sourceTree = "<group>"; };
		1645ECC1243B643B007A82D6 /* ZMSearchUserTests+TeamUser.swift */ = {isa = PBXFileReference; lastKnownFileType = sourcecode.swift; path = "ZMSearchUserTests+TeamUser.swift"; sourceTree = "<group>"; };
		1645ECC3243B69A1007A82D6 /* UserTypeTests+Materialize.swift */ = {isa = PBXFileReference; lastKnownFileType = sourcecode.swift; name = "UserTypeTests+Materialize.swift"; path = "Tests/Source/Model/UserTypeTests+Materialize.swift"; sourceTree = SOURCE_ROOT; };
		16460A43206515370096B616 /* NSManagedObjectContext+BackupImport.swift */ = {isa = PBXFileReference; lastKnownFileType = sourcecode.swift; path = "NSManagedObjectContext+BackupImport.swift"; sourceTree = "<group>"; };
		16460A45206544B00096B616 /* PersistentMetadataKeys.swift */ = {isa = PBXFileReference; lastKnownFileType = sourcecode.swift; path = PersistentMetadataKeys.swift; sourceTree = "<group>"; };
		1646D5B9234FA56B00E60F1E /* zmessaging2.77.0.xcdatamodel */ = {isa = PBXFileReference; lastKnownFileType = wrapper.xcdatamodel; path = zmessaging2.77.0.xcdatamodel; sourceTree = "<group>"; };
		1646D5BA234FA6B400E60F1E /* store2-77-0.wiredatabase */ = {isa = PBXFileReference; lastKnownFileType = file; path = "store2-77-0.wiredatabase"; sourceTree = "<group>"; };
		164A55D220F3AF6700AE62A6 /* ZMSearchUserTests+ProfileImages.swift */ = {isa = PBXFileReference; lastKnownFileType = sourcecode.swift; path = "ZMSearchUserTests+ProfileImages.swift"; sourceTree = "<group>"; };
		164E224B27454044004EFD12 /* zmessaging2.97.0.xcdatamodel */ = {isa = PBXFileReference; lastKnownFileType = wrapper.xcdatamodel; path = zmessaging2.97.0.xcdatamodel; sourceTree = "<group>"; };
		164EB6F2230D987A001BBD4A /* ZMMessage+DataRetention.swift */ = {isa = PBXFileReference; lastKnownFileType = sourcecode.swift; path = "ZMMessage+DataRetention.swift"; sourceTree = "<group>"; };
		16500C0225E3A7520021B3AE /* store2-90-0.wiredatabase */ = {isa = PBXFileReference; lastKnownFileType = file; path = "store2-90-0.wiredatabase"; sourceTree = "<group>"; };
		165124D121886EDB006A3C75 /* ZMOTRMessage+Quotes.swift */ = {isa = PBXFileReference; lastKnownFileType = sourcecode.swift; path = "ZMOTRMessage+Quotes.swift"; sourceTree = "<group>"; };
		165124D32188B613006A3C75 /* ZMClientMessage+Quotes.swift */ = {isa = PBXFileReference; lastKnownFileType = sourcecode.swift; path = "ZMClientMessage+Quotes.swift"; sourceTree = "<group>"; };
		165124D52188CF66006A3C75 /* ZMClientMessage+Editing.swift */ = {isa = PBXFileReference; lastKnownFileType = sourcecode.swift; path = "ZMClientMessage+Editing.swift"; sourceTree = "<group>"; };
		165124D72189AE90006A3C75 /* ZMAssetClientMessage+Quotes.swift */ = {isa = PBXFileReference; lastKnownFileType = sourcecode.swift; path = "ZMAssetClientMessage+Quotes.swift"; sourceTree = "<group>"; };
		16519D35231D1BB200C9D76D /* ZMConversation+Deletion.swift */ = {isa = PBXFileReference; lastKnownFileType = sourcecode.swift; path = "ZMConversation+Deletion.swift"; sourceTree = "<group>"; };
		16519D53231D6F8200C9D76D /* ZMConversationTests+Deletion.swift */ = {isa = PBXFileReference; lastKnownFileType = sourcecode.swift; path = "ZMConversationTests+Deletion.swift"; sourceTree = "<group>"; };
		1651F9BD1D3554C800A9FAE8 /* ZMClientMessageTests+TextMessage.swift */ = {isa = PBXFileReference; fileEncoding = 4; lastKnownFileType = sourcecode.swift; path = "ZMClientMessageTests+TextMessage.swift"; sourceTree = "<group>"; };
		1658E90726C525A3003D0090 /* Starscream.xcframework */ = {isa = PBXFileReference; lastKnownFileType = wrapper.xcframework; name = Starscream.xcframework; path = Carthage/Build/Starscream.xcframework; sourceTree = "<group>"; };
		165911541DF054AD007FA847 /* ZMConversation+Predicates.swift */ = {isa = PBXFileReference; fileEncoding = 4; lastKnownFileType = sourcecode.swift; path = "ZMConversation+Predicates.swift"; sourceTree = "<group>"; };
		165D3A2B1E1D47AB0052E654 /* ZMCallState.swift */ = {isa = PBXFileReference; fileEncoding = 4; lastKnownFileType = sourcecode.swift; path = ZMCallState.swift; sourceTree = "<group>"; };
		165DC51E21491C0400090B7B /* Mention.swift */ = {isa = PBXFileReference; lastKnownFileType = sourcecode.swift; path = Mention.swift; sourceTree = "<group>"; };
		165DC52021491D8700090B7B /* ZMClientMessage+TextMessageData.swift */ = {isa = PBXFileReference; lastKnownFileType = sourcecode.swift; path = "ZMClientMessage+TextMessageData.swift"; sourceTree = "<group>"; };
		165DC522214A614100090B7B /* ZMConversation+Message.swift */ = {isa = PBXFileReference; lastKnownFileType = sourcecode.swift; path = "ZMConversation+Message.swift"; sourceTree = "<group>"; };
		165E0F68217F871400E36D08 /* ZMOTRMessage+ContentHashing.swift */ = {isa = PBXFileReference; lastKnownFileType = sourcecode.swift; path = "ZMOTRMessage+ContentHashing.swift"; sourceTree = "<group>"; };
		165E141725CC516B00F0B075 /* ZMClientMessageTests+Prefetching.swift */ = {isa = PBXFileReference; lastKnownFileType = sourcecode.swift; path = "ZMClientMessageTests+Prefetching.swift"; sourceTree = "<group>"; };
		166166C92236669C00779AE3 /* zmessaging2.67.0.xcdatamodel */ = {isa = PBXFileReference; lastKnownFileType = wrapper.xcdatamodel; path = zmessaging2.67.0.xcdatamodel; sourceTree = "<group>"; };
		166166CC22366C7A00779AE3 /* store2-67-0.wiredatabase */ = {isa = PBXFileReference; lastKnownFileType = file; path = "store2-67-0.wiredatabase"; sourceTree = "<group>"; };
		1661673D22394B9400779AE3 /* zmessaging2.68.0.xcdatamodel */ = {isa = PBXFileReference; lastKnownFileType = wrapper.xcdatamodel; path = zmessaging2.68.0.xcdatamodel; sourceTree = "<group>"; };
		1661673E22394E2A00779AE3 /* store2-68-0.wiredatabase */ = {isa = PBXFileReference; lastKnownFileType = file; path = "store2-68-0.wiredatabase"; sourceTree = "<group>"; };
		16626495216763EE00300F45 /* zmessaging2.55.0.xcdatamodel */ = {isa = PBXFileReference; lastKnownFileType = wrapper.xcdatamodel; path = zmessaging2.55.0.xcdatamodel; sourceTree = "<group>"; };
		166264A22167B48000300F45 /* store2-54-0.wiredatabase */ = {isa = PBXFileReference; lastKnownFileType = file; name = "store2-54-0.wiredatabase"; path = "Tests/Resources/store2-54-0.wiredatabase"; sourceTree = SOURCE_ROOT; };
		16626507217F4E0B00300F45 /* GenericMessageTests+Hashing.swift */ = {isa = PBXFileReference; lastKnownFileType = sourcecode.swift; path = "GenericMessageTests+Hashing.swift"; sourceTree = "<group>"; };
		166A2A0C25FB991800B4A4F8 /* CoreDataStack.swift */ = {isa = PBXFileReference; lastKnownFileType = sourcecode.swift; path = CoreDataStack.swift; sourceTree = "<group>"; };
		166D189D230E9E66001288CD /* ZMMessage+DataRetentionTests.swift */ = {isa = PBXFileReference; lastKnownFileType = sourcecode.swift; path = "ZMMessage+DataRetentionTests.swift"; sourceTree = "<group>"; };
		166DCDB72555886E004F4F59 /* CoreDataStack+Migration.swift */ = {isa = PBXFileReference; lastKnownFileType = sourcecode.swift; path = "CoreDataStack+Migration.swift"; sourceTree = "<group>"; };
		166E47BC255A98D900C161C8 /* CoreDataStackTests+Migration.swift */ = {isa = PBXFileReference; lastKnownFileType = sourcecode.swift; path = "CoreDataStackTests+Migration.swift"; sourceTree = "<group>"; };
		166EC36D26C50E8B0043ED01 /* store2-94-0.wiredatabase */ = {isa = PBXFileReference; lastKnownFileType = file; path = "store2-94-0.wiredatabase"; sourceTree = "<group>"; };
		1670D0162317F92B003A143B /* ZMConversation+Team.swift */ = {isa = PBXFileReference; lastKnownFileType = sourcecode.swift; path = "ZMConversation+Team.swift"; sourceTree = "<group>"; };
		1670D01B231823DC003A143B /* ZMUser+Permissions.swift */ = {isa = PBXFileReference; lastKnownFileType = sourcecode.swift; path = "ZMUser+Permissions.swift"; sourceTree = "<group>"; };
		1670D01D231825BE003A143B /* ZMUserTests+Permissions.swift */ = {isa = PBXFileReference; lastKnownFileType = sourcecode.swift; path = "ZMUserTests+Permissions.swift"; sourceTree = "<group>"; };
		1670D01F23183209003A143B /* ModelObjectsTests+Helpers.swift */ = {isa = PBXFileReference; lastKnownFileType = sourcecode.swift; path = "ModelObjectsTests+Helpers.swift"; sourceTree = "<group>"; };
		1672A5FD23434FA200380537 /* ZMConversationTests+Labels.swift */ = {isa = PBXFileReference; lastKnownFileType = sourcecode.swift; path = "ZMConversationTests+Labels.swift"; sourceTree = "<group>"; };
		1672A6012343973600380537 /* LabelTests.swift */ = {isa = PBXFileReference; lastKnownFileType = sourcecode.swift; path = LabelTests.swift; sourceTree = "<group>"; };
		1672A6102343CABA00380537 /* store2-75-0.wiredatabase */ = {isa = PBXFileReference; lastKnownFileType = file; path = "store2-75-0.wiredatabase"; sourceTree = "<group>"; };
		1672A613234499B500380537 /* LabelChangeInfo.swift */ = {isa = PBXFileReference; lastKnownFileType = sourcecode.swift; path = LabelChangeInfo.swift; sourceTree = "<group>"; };
		1672A6152344A14E00380537 /* LabelObserverTests.swift */ = {isa = PBXFileReference; lastKnownFileType = sourcecode.swift; path = LabelObserverTests.swift; sourceTree = "<group>"; };
		1672A6272344F10700380537 /* FolderList.swift */ = {isa = PBXFileReference; lastKnownFileType = sourcecode.swift; path = FolderList.swift; sourceTree = "<group>"; };
		1672A6292345102400380537 /* ZMConversationListTests+Labels.swift */ = {isa = PBXFileReference; lastKnownFileType = sourcecode.swift; path = "ZMConversationListTests+Labels.swift"; sourceTree = "<group>"; };
		16746B071D2EAF8E00831771 /* ZMClientMessageTests+ZMImageOwner.swift */ = {isa = PBXFileReference; fileEncoding = 4; lastKnownFileType = sourcecode.swift; path = "ZMClientMessageTests+ZMImageOwner.swift"; sourceTree = "<group>"; };
		167BCC192609E92300E9D7E3 /* ZMEventModel2.0.xcdatamodel */ = {isa = PBXFileReference; lastKnownFileType = wrapper.xcdatamodel; path = ZMEventModel2.0.xcdatamodel; sourceTree = "<group>"; };
		167BCC1A2609E92300E9D7E3 /* ZMEventModel.xcdatamodel */ = {isa = PBXFileReference; lastKnownFileType = wrapper.xcdatamodel; path = ZMEventModel.xcdatamodel; sourceTree = "<group>"; };
		167BCC1B2609E92300E9D7E3 /* ZMEventModel3.0.xcdatamodel */ = {isa = PBXFileReference; lastKnownFileType = wrapper.xcdatamodel; path = ZMEventModel3.0.xcdatamodel; sourceTree = "<group>"; };
		167BCC81260CFAD500E9D7E3 /* UserType+Federation.swift */ = {isa = PBXFileReference; lastKnownFileType = sourcecode.swift; path = "UserType+Federation.swift"; sourceTree = "<group>"; };
		167BCC85260CFC7B00E9D7E3 /* UserTypeTests+Federation.swift */ = {isa = PBXFileReference; lastKnownFileType = sourcecode.swift; path = "UserTypeTests+Federation.swift"; sourceTree = "<group>"; };
		167BCC91260DB5FA00E9D7E3 /* CoreDataStackTests+ClearStorage.swift */ = {isa = PBXFileReference; lastKnownFileType = sourcecode.swift; path = "CoreDataStackTests+ClearStorage.swift"; sourceTree = "<group>"; };
		167BCC95260DC3F100E9D7E3 /* CoreDataStack+ClearStorage.swift */ = {isa = PBXFileReference; lastKnownFileType = sourcecode.swift; path = "CoreDataStack+ClearStorage.swift"; sourceTree = "<group>"; };
		16827AE92732A3C20079405D /* InvalidDomainRemoval.swift */ = {isa = PBXFileReference; lastKnownFileType = sourcecode.swift; path = InvalidDomainRemoval.swift; sourceTree = "<group>"; };
		16827AF12732AB2E0079405D /* InvalidDomainRemovalTests.swift */ = {isa = PBXFileReference; lastKnownFileType = sourcecode.swift; path = InvalidDomainRemovalTests.swift; sourceTree = "<group>"; };
		168413E82225902200FCB9BC /* zmessaging2.65.0.xcdatamodel */ = {isa = PBXFileReference; lastKnownFileType = wrapper.xcdatamodel; path = zmessaging2.65.0.xcdatamodel; sourceTree = "<group>"; };
		168413E9222594E600FCB9BC /* store2-65-0.wiredatabase */ = {isa = PBXFileReference; lastKnownFileType = file; path = "store2-65-0.wiredatabase"; sourceTree = "<group>"; };
		168413EC2225965500FCB9BC /* TransferStateMigration.swift */ = {isa = PBXFileReference; lastKnownFileType = sourcecode.swift; path = TransferStateMigration.swift; sourceTree = "<group>"; };
		1684141622282A1A00FCB9BC /* TransferStateMigrationTests.swift */ = {isa = PBXFileReference; lastKnownFileType = sourcecode.swift; path = TransferStateMigrationTests.swift; sourceTree = "<group>"; };
		168414292228421700FCB9BC /* ZMAssetClientMessageTests+AssetMessage.swift */ = {isa = PBXFileReference; lastKnownFileType = sourcecode.swift; path = "ZMAssetClientMessageTests+AssetMessage.swift"; sourceTree = "<group>"; };
		1687ABAB20EBE0770007C240 /* UserType.swift */ = {isa = PBXFileReference; lastKnownFileType = sourcecode.swift; path = UserType.swift; sourceTree = "<group>"; };
		1687ABAD20ECD51E0007C240 /* ZMSearchUser.swift */ = {isa = PBXFileReference; lastKnownFileType = sourcecode.swift; path = ZMSearchUser.swift; sourceTree = "<group>"; };
		1687C0E12150EE91003099DD /* ZMClientMessageTests+Mentions.swift */ = {isa = PBXFileReference; lastKnownFileType = sourcecode.swift; path = "ZMClientMessageTests+Mentions.swift"; sourceTree = "<group>"; };
		1689FD452194A63E00A656E2 /* ZMClientMessageTests+Editing.swift */ = {isa = PBXFileReference; lastKnownFileType = sourcecode.swift; path = "ZMClientMessageTests+Editing.swift"; sourceTree = "<group>"; };
		168D7BFC26F365ED00789960 /* EntityAction.swift */ = {isa = PBXFileReference; lastKnownFileType = sourcecode.swift; path = EntityAction.swift; sourceTree = "<group>"; };
		168D7C9526F9ED1E00789960 /* QualifiedID.swift */ = {isa = PBXFileReference; lastKnownFileType = sourcecode.swift; path = QualifiedID.swift; sourceTree = "<group>"; };
		168E96C4220B445000FC92FA /* zmessaging2.61.0.xcdatamodel */ = {isa = PBXFileReference; lastKnownFileType = wrapper.xcdatamodel; path = zmessaging2.61.0.xcdatamodel; sourceTree = "<group>"; };
		168FF32F258200AD0066DAE3 /* ZMClientMessageTests+ResetSession.swift */ = {isa = PBXFileReference; lastKnownFileType = sourcecode.swift; path = "ZMClientMessageTests+ResetSession.swift"; sourceTree = "<group>"; };
		16925336234F677B0041A8FF /* ZMConversationListDirectoryTests+Labels.swift */ = {isa = PBXFileReference; lastKnownFileType = sourcecode.swift; path = "ZMConversationListDirectoryTests+Labels.swift"; sourceTree = "<group>"; };
		1693155225A30D4E00709F15 /* UserClientTests+ResetSession.swift */ = {isa = PBXFileReference; lastKnownFileType = sourcecode.swift; path = "UserClientTests+ResetSession.swift"; sourceTree = "<group>"; };
		1693155425A329FE00709F15 /* NSManagedObjectContext+UpdateRequest.swift */ = {isa = PBXFileReference; lastKnownFileType = sourcecode.swift; path = "NSManagedObjectContext+UpdateRequest.swift"; sourceTree = "<group>"; };
		169315DD25A76E4600709F15 /* zmessaging2.89.0.xcdatamodel */ = {isa = PBXFileReference; lastKnownFileType = wrapper.xcdatamodel; path = zmessaging2.89.0.xcdatamodel; sourceTree = "<group>"; };
		169315EE25AC4C8100709F15 /* MigrateSenderClient.swift */ = {isa = PBXFileReference; lastKnownFileType = sourcecode.swift; path = MigrateSenderClient.swift; sourceTree = "<group>"; };
		169315F025AC501300709F15 /* MigrateSenderClientTests.swift */ = {isa = PBXFileReference; lastKnownFileType = sourcecode.swift; path = MigrateSenderClientTests.swift; sourceTree = "<group>"; };
		169FF3A427157B3800330C2E /* MockActionHandler.swift */ = {isa = PBXFileReference; lastKnownFileType = sourcecode.swift; path = MockActionHandler.swift; sourceTree = "<group>"; };
		169FF3A927157F0100330C2E /* ZMSearchUserTests+Connections.swift */ = {isa = PBXFileReference; lastKnownFileType = sourcecode.swift; path = "ZMSearchUserTests+Connections.swift"; sourceTree = "<group>"; };
		169FF3AE2715820400330C2E /* ZMConnectionFetchingTests.swift */ = {isa = PBXFileReference; lastKnownFileType = sourcecode.swift; path = ZMConnectionFetchingTests.swift; sourceTree = "<group>"; };
		169FF3D32715CA6600330C2E /* zmessaging2.96.0.xcdatamodel */ = {isa = PBXFileReference; lastKnownFileType = wrapper.xcdatamodel; path = zmessaging2.96.0.xcdatamodel; sourceTree = "<group>"; };
		169FF3D72715CE5B00330C2E /* store2-96-0.wiredatabase */ = {isa = PBXFileReference; lastKnownFileType = file; path = "store2-96-0.wiredatabase"; sourceTree = "<group>"; };
		16A86B23229EC29800A674F8 /* zmessaging2.71.0.xcdatamodel */ = {isa = PBXFileReference; lastKnownFileType = wrapper.xcdatamodel; path = zmessaging2.71.0.xcdatamodel; sourceTree = "<group>"; };
		16A86B4922A6BF5B00A674F8 /* store2-71-0.wiredatabase */ = {isa = PBXFileReference; lastKnownFileType = file; path = "store2-71-0.wiredatabase"; sourceTree = "<group>"; };
		16A9E353220CAB790062CFCD /* store2-60-0.wiredatabase */ = {isa = PBXFileReference; lastKnownFileType = file; name = "store2-60-0.wiredatabase"; path = "Tests/Resources/store2-60-0.wiredatabase"; sourceTree = SOURCE_ROOT; };
		16AD86B91F75426C00E4C797 /* NSManagedObjectContext+NotificationContext.swift */ = {isa = PBXFileReference; fileEncoding = 4; lastKnownFileType = sourcecode.swift; path = "NSManagedObjectContext+NotificationContext.swift"; sourceTree = "<group>"; };
		16B5B33026FDC5D2001A3216 /* ZMConnection+Actions.swift */ = {isa = PBXFileReference; lastKnownFileType = sourcecode.swift; path = "ZMConnection+Actions.swift"; sourceTree = "<group>"; };
		16B75F52222ED23500DCAFF2 /* zmessaging2.66.0.xcdatamodel */ = {isa = PBXFileReference; lastKnownFileType = wrapper.xcdatamodel; path = zmessaging2.66.0.xcdatamodel; sourceTree = "<group>"; };
		16B75F69222EEE4000DCAFF2 /* store2-66-0.wiredatabase */ = {isa = PBXFileReference; lastKnownFileType = file; path = "store2-66-0.wiredatabase"; sourceTree = "<group>"; };
		16BA4300233CC3090018E883 /* zmessaging2.75.0.xcdatamodel */ = {isa = PBXFileReference; lastKnownFileType = wrapper.xcdatamodel; path = zmessaging2.75.0.xcdatamodel; sourceTree = "<group>"; };
		16BA4302233CD8E50018E883 /* Label.swift */ = {isa = PBXFileReference; lastKnownFileType = sourcecode.swift; path = Label.swift; sourceTree = "<group>"; };
		16BA4304233CDEA30018E883 /* ZMConversation+Labels.swift */ = {isa = PBXFileReference; lastKnownFileType = sourcecode.swift; path = "ZMConversation+Labels.swift"; sourceTree = "<group>"; };
		16C391E1214BD437003AB3AD /* MentionTests.swift */ = {isa = PBXFileReference; lastKnownFileType = sourcecode.swift; path = MentionTests.swift; sourceTree = "<group>"; };
		16CDEBF62209897D00E74A41 /* ZMMessageTests+ShouldGenerateUnreadCount.swift */ = {isa = PBXFileReference; lastKnownFileType = sourcecode.swift; path = "ZMMessageTests+ShouldGenerateUnreadCount.swift"; sourceTree = "<group>"; };
		16CDEBFA2209D13B00E74A41 /* ZMMessage+Quotes.swift */ = {isa = PBXFileReference; lastKnownFileType = sourcecode.swift; path = "ZMMessage+Quotes.swift"; sourceTree = "<group>"; };
		16D0A0FC234B667F00A83F87 /* zmessaging2.76.0.xcdatamodel */ = {isa = PBXFileReference; lastKnownFileType = wrapper.xcdatamodel; path = zmessaging2.76.0.xcdatamodel; sourceTree = "<group>"; };
		16D5260C20DD1D9400608D8E /* ZMConversationTests+Timestamps.swift */ = {isa = PBXFileReference; lastKnownFileType = sourcecode.swift; path = "ZMConversationTests+Timestamps.swift"; sourceTree = "<group>"; };
		16D68E961CEF2EC4003AB9E0 /* ZMFileMetadata.swift */ = {isa = PBXFileReference; fileEncoding = 4; lastKnownFileType = sourcecode.swift; path = ZMFileMetadata.swift; sourceTree = "<group>"; };
		16D95A411FCEF87B00C96069 /* ZMUser+Availability.swift */ = {isa = PBXFileReference; lastKnownFileType = sourcecode.swift; path = "ZMUser+Availability.swift"; sourceTree = "<group>"; };
		16D95A431FCEF9A900C96069 /* zmessaging2.40.0.xcdatamodel */ = {isa = PBXFileReference; lastKnownFileType = wrapper.xcdatamodel; path = zmessaging2.40.0.xcdatamodel; sourceTree = "<group>"; };
		16DF3B5C2285B13100D09365 /* UserClientType.swift */ = {isa = PBXFileReference; lastKnownFileType = sourcecode.swift; path = UserClientType.swift; sourceTree = "<group>"; };
		16DF3B5E2289510600D09365 /* ZMConversationTests+Legalhold.swift */ = {isa = PBXFileReference; lastKnownFileType = sourcecode.swift; path = "ZMConversationTests+Legalhold.swift"; sourceTree = "<group>"; };
		16E0FBC823326B72000E3235 /* ConversationDirectory.swift */ = {isa = PBXFileReference; lastKnownFileType = sourcecode.swift; path = ConversationDirectory.swift; sourceTree = "<group>"; };
		16E6F24724B36D550015B249 /* NSManagedObjectContext+EncryptionAtRest.swift */ = {isa = PBXFileReference; lastKnownFileType = sourcecode.swift; path = "NSManagedObjectContext+EncryptionAtRest.swift"; sourceTree = "<group>"; };
		16E6F26324B614DC0015B249 /* EncryptionKeys.swift */ = {isa = PBXFileReference; lastKnownFileType = sourcecode.swift; path = EncryptionKeys.swift; sourceTree = "<group>"; };
		16E6F26524B8952F0015B249 /* EncryptionKeysTests.swift */ = {isa = PBXFileReference; lastKnownFileType = sourcecode.swift; path = EncryptionKeysTests.swift; sourceTree = "<group>"; };
		16E70F97270F1F5700718E5D /* ZMConnection+Helper.h */ = {isa = PBXFileReference; lastKnownFileType = sourcecode.c.h; path = "ZMConnection+Helper.h"; sourceTree = "<group>"; };
		16E70FA6270F212000718E5D /* ZMConnection+Helper.m */ = {isa = PBXFileReference; lastKnownFileType = sourcecode.c.objc; path = "ZMConnection+Helper.m"; sourceTree = "<group>"; };
		16E7DA261FD995810065B6A6 /* store2-39-0.wiredatabase */ = {isa = PBXFileReference; lastKnownFileType = file; name = "store2-39-0.wiredatabase"; path = "Tests/Resources/store2-39-0.wiredatabase"; sourceTree = SOURCE_ROOT; };
		16E7DA291FDABE440065B6A6 /* ZMOTRMessage+SelfConversationUpdateTests.swift */ = {isa = PBXFileReference; lastKnownFileType = sourcecode.swift; path = "ZMOTRMessage+SelfConversationUpdateTests.swift"; sourceTree = "<group>"; };
		16F6BB391EDEC2D6009EA803 /* ZMConversation+ObserverHelper.swift */ = {isa = PBXFileReference; fileEncoding = 4; lastKnownFileType = sourcecode.swift; path = "ZMConversation+ObserverHelper.swift"; sourceTree = "<group>"; };
		16F6BB3B1EDEDEFD009EA803 /* ZMConversationTests+ObservationHelper.swift */ = {isa = PBXFileReference; fileEncoding = 4; lastKnownFileType = sourcecode.swift; path = "ZMConversationTests+ObservationHelper.swift"; sourceTree = "<group>"; };
		16F7340F24F938EC00AB93B1 /* zmessaging2.85.0.xcdatamodel */ = {isa = PBXFileReference; lastKnownFileType = wrapper.xcdatamodel; path = zmessaging2.85.0.xcdatamodel; sourceTree = "<group>"; };
		16F7341024F9556600AB93B1 /* ZMConversationTests+DraftMessage.swift */ = {isa = PBXFileReference; lastKnownFileType = sourcecode.swift; path = "ZMConversationTests+DraftMessage.swift"; sourceTree = "<group>"; };
		16F7341324F9573C00AB93B1 /* XCTestCase+EncryptionKeys.swift */ = {isa = PBXFileReference; lastKnownFileType = sourcecode.swift; path = "XCTestCase+EncryptionKeys.swift"; sourceTree = "<group>"; };
		16F7341524F95F9100AB93B1 /* store2-85-0.wiredatabase */ = {isa = PBXFileReference; lastKnownFileType = file; path = "store2-85-0.wiredatabase"; sourceTree = "<group>"; };
		16F9010226C50967002794B5 /* zmessaging2.94.0.xcdatamodel */ = {isa = PBXFileReference; lastKnownFileType = wrapper.xcdatamodel; path = zmessaging2.94.0.xcdatamodel; sourceTree = "<group>"; };
		54178A1A1E02E9FB00860ECE /* store2-24-1.wiredatabase */ = {isa = PBXFileReference; lastKnownFileType = file; name = "store2-24-1.wiredatabase"; path = "Tests/Resources/store2-24-1.wiredatabase"; sourceTree = SOURCE_ROOT; };
		541E4F941CBD182100D82D69 /* FileAssetCache.swift */ = {isa = PBXFileReference; fileEncoding = 4; lastKnownFileType = sourcecode.swift; path = FileAssetCache.swift; sourceTree = "<group>"; };
		54207D4924A4B28C00D40D4F /* zmessaging2.82.0.xcdatamodel */ = {isa = PBXFileReference; lastKnownFileType = wrapper.xcdatamodel; path = zmessaging2.82.0.xcdatamodel; sourceTree = "<group>"; };
		543089B71D420165004D8AC4 /* README.md */ = {isa = PBXFileReference; lastKnownFileType = net.daringfireball.markdown; path = README.md; sourceTree = "<group>"; };
		54363A001D7876200048FD7D /* ZMClientMessage+Encryption.swift */ = {isa = PBXFileReference; fileEncoding = 4; lastKnownFileType = sourcecode.swift; path = "ZMClientMessage+Encryption.swift"; sourceTree = "<group>"; };
		543ABF5A1F34A13000DBE28B /* DatabaseBaseTest.swift */ = {isa = PBXFileReference; fileEncoding = 4; lastKnownFileType = sourcecode.swift; path = DatabaseBaseTest.swift; sourceTree = "<group>"; };
		544034331D6DFE8500860F2D /* ZMAddressBookContactTests.swift */ = {isa = PBXFileReference; fileEncoding = 4; lastKnownFileType = sourcecode.swift; path = ZMAddressBookContactTests.swift; sourceTree = "<group>"; };
		544A46AD1E2E82BA00D6A748 /* ZMOTRMessage+SecurityDegradation.swift */ = {isa = PBXFileReference; fileEncoding = 4; lastKnownFileType = sourcecode.swift; path = "ZMOTRMessage+SecurityDegradation.swift"; sourceTree = "<group>"; };
		544E8C0D1E2F69E800F9B8B8 /* ZMOTRMessage+SecurityDegradationTests.swift */ = {isa = PBXFileReference; fileEncoding = 4; lastKnownFileType = sourcecode.swift; path = "ZMOTRMessage+SecurityDegradationTests.swift"; sourceTree = "<group>"; };
		544E8C101E2F76B400F9B8B8 /* NSManagedObjectContext+UserInfoMerge.swift */ = {isa = PBXFileReference; fileEncoding = 4; lastKnownFileType = sourcecode.swift; path = "NSManagedObjectContext+UserInfoMerge.swift"; sourceTree = "<group>"; };
		544E8C121E2F825700F9B8B8 /* ZMConversation+SecurityLevel.swift */ = {isa = PBXFileReference; fileEncoding = 4; lastKnownFileType = sourcecode.swift; path = "ZMConversation+SecurityLevel.swift"; sourceTree = "<group>"; };
		5451DE341F5FFF8B00C82E75 /* NotificationInContext.swift */ = {isa = PBXFileReference; fileEncoding = 4; lastKnownFileType = sourcecode.swift; path = NotificationInContext.swift; sourceTree = "<group>"; };
		5451DE361F604CD500C82E75 /* ZMMoveIndex.swift */ = {isa = PBXFileReference; fileEncoding = 4; lastKnownFileType = sourcecode.swift; path = ZMMoveIndex.swift; sourceTree = "<group>"; };
		54563B751E0161730089B1D7 /* ZMMessage+Categorization.swift */ = {isa = PBXFileReference; fileEncoding = 4; lastKnownFileType = sourcecode.swift; path = "ZMMessage+Categorization.swift"; sourceTree = "<group>"; };
		54563B791E0189750089B1D7 /* ZMMessageCategorizationTests.swift */ = {isa = PBXFileReference; fileEncoding = 4; lastKnownFileType = sourcecode.swift; path = ZMMessageCategorizationTests.swift; sourceTree = "<group>"; };
		545FA5D61E2FD3750054171A /* ZMConversation+MessageDeletion.swift */ = {isa = PBXFileReference; fileEncoding = 4; lastKnownFileType = sourcecode.swift; path = "ZMConversation+MessageDeletion.swift"; sourceTree = "<group>"; };
		546D3DE51CE5D0B100A6047F /* RichAssetFileType.swift */ = {isa = PBXFileReference; fileEncoding = 4; lastKnownFileType = sourcecode.swift; path = RichAssetFileType.swift; sourceTree = "<group>"; };
		546D3DE81CE5D24C00A6047F /* RichAssetFileTypeTests.swift */ = {isa = PBXFileReference; fileEncoding = 4; lastKnownFileType = sourcecode.swift; path = RichAssetFileTypeTests.swift; sourceTree = "<group>"; };
		5473CC721E14245C00814C03 /* NSManagedObjectContext+Debugging.swift */ = {isa = PBXFileReference; fileEncoding = 4; lastKnownFileType = sourcecode.swift; path = "NSManagedObjectContext+Debugging.swift"; sourceTree = "<group>"; };
		5473CC741E14268600814C03 /* NSManagedObjectContextDebuggingTests.swift */ = {isa = PBXFileReference; fileEncoding = 4; lastKnownFileType = sourcecode.swift; path = NSManagedObjectContextDebuggingTests.swift; sourceTree = "<group>"; };
		5476BA3D1DEDABCC00D047F8 /* AddressBookEntryTests.swift */ = {isa = PBXFileReference; fileEncoding = 4; lastKnownFileType = sourcecode.swift; path = AddressBookEntryTests.swift; sourceTree = "<group>"; };
		547E66481F7503A5008CB1FA /* ZMConversation+Notifications.swift */ = {isa = PBXFileReference; fileEncoding = 4; lastKnownFileType = sourcecode.swift; path = "ZMConversation+Notifications.swift"; sourceTree = "<group>"; };
		547E664A1F750E4A008CB1FA /* ZMConnection+Notification.swift */ = {isa = PBXFileReference; fileEncoding = 4; lastKnownFileType = sourcecode.swift; path = "ZMConnection+Notification.swift"; sourceTree = "<group>"; };
		54829D951DE6F782009100D3 /* store1-24.wiredatabase */ = {isa = PBXFileReference; lastKnownFileType = file; name = "store1-24.wiredatabase"; path = "Tests/Resources/store1-24.wiredatabase"; sourceTree = SOURCE_ROOT; };
		54829D961DE6F782009100D3 /* store1-25.wiredatabase */ = {isa = PBXFileReference; lastKnownFileType = file; name = "store1-25.wiredatabase"; path = "Tests/Resources/store1-25.wiredatabase"; sourceTree = SOURCE_ROOT; };
		54829D971DE6F782009100D3 /* store1-27.wiredatabase */ = {isa = PBXFileReference; lastKnownFileType = file; name = "store1-27.wiredatabase"; path = "Tests/Resources/store1-27.wiredatabase"; sourceTree = SOURCE_ROOT; };
		54829D981DE6F782009100D3 /* store1-28.wiredatabase */ = {isa = PBXFileReference; lastKnownFileType = file; name = "store1-28.wiredatabase"; path = "Tests/Resources/store1-28.wiredatabase"; sourceTree = SOURCE_ROOT; };
		54829D991DE6F782009100D3 /* store2-3.wiredatabase */ = {isa = PBXFileReference; lastKnownFileType = file; name = "store2-3.wiredatabase"; path = "Tests/Resources/store2-3.wiredatabase"; sourceTree = SOURCE_ROOT; };
		54829D9A1DE6F782009100D3 /* store2-4.wiredatabase */ = {isa = PBXFileReference; lastKnownFileType = file; name = "store2-4.wiredatabase"; path = "Tests/Resources/store2-4.wiredatabase"; sourceTree = SOURCE_ROOT; };
		54829D9B1DE6F782009100D3 /* store2-5.wiredatabase */ = {isa = PBXFileReference; lastKnownFileType = file; name = "store2-5.wiredatabase"; path = "Tests/Resources/store2-5.wiredatabase"; sourceTree = SOURCE_ROOT; };
		54829D9C1DE6F782009100D3 /* store2-6.wiredatabase */ = {isa = PBXFileReference; lastKnownFileType = file; name = "store2-6.wiredatabase"; path = "Tests/Resources/store2-6.wiredatabase"; sourceTree = SOURCE_ROOT; };
		54829D9D1DE6F782009100D3 /* store2-7.wiredatabase */ = {isa = PBXFileReference; lastKnownFileType = file; name = "store2-7.wiredatabase"; path = "Tests/Resources/store2-7.wiredatabase"; sourceTree = SOURCE_ROOT; };
		54829D9E1DE6F782009100D3 /* store2-8.wiredatabase */ = {isa = PBXFileReference; lastKnownFileType = file; name = "store2-8.wiredatabase"; path = "Tests/Resources/store2-8.wiredatabase"; sourceTree = SOURCE_ROOT; };
		54829D9F1DE6F782009100D3 /* store2-21-1.wiredatabase */ = {isa = PBXFileReference; lastKnownFileType = file; name = "store2-21-1.wiredatabase"; path = "Tests/Resources/store2-21-1.wiredatabase"; sourceTree = SOURCE_ROOT; };
		54829DA01DE6F782009100D3 /* store2-21-2.wiredatabase */ = {isa = PBXFileReference; lastKnownFileType = file; name = "store2-21-2.wiredatabase"; path = "Tests/Resources/store2-21-2.wiredatabase"; sourceTree = SOURCE_ROOT; };
		54929FAD1E12AC8B0010186B /* NSPersistentStoreMetadataTests.swift */ = {isa = PBXFileReference; fileEncoding = 4; lastKnownFileType = sourcecode.swift; path = NSPersistentStoreMetadataTests.swift; sourceTree = "<group>"; };
		5495BC421E019F1B004253ED /* audio.m4a */ = {isa = PBXFileReference; lastKnownFileType = file; name = audio.m4a; path = Tests/Resources/audio.m4a; sourceTree = SOURCE_ROOT; };
		54A885A71F62EEB600AFBA95 /* ZMConversationTests+Messages.swift */ = {isa = PBXFileReference; fileEncoding = 4; lastKnownFileType = sourcecode.swift; path = "ZMConversationTests+Messages.swift"; sourceTree = "<group>"; };
		54AA3C9524ED16D200FE1F94 /* zmessaging2.84.0.xcdatamodel */ = {isa = PBXFileReference; lastKnownFileType = wrapper.xcdatamodel; path = zmessaging2.84.0.xcdatamodel; sourceTree = "<group>"; };
		54AA3C9824ED2CE600FE1F94 /* store2-84-0.wiredatabase */ = {isa = PBXFileReference; lastKnownFileType = file; path = "store2-84-0.wiredatabase"; sourceTree = "<group>"; };
		54BAB40A24A4FA0800EBC400 /* store2-82-0.wiredatabase */ = {isa = PBXFileReference; lastKnownFileType = file; path = "store2-82-0.wiredatabase"; sourceTree = "<group>"; };
		54CD46091DEDA55C00BA3429 /* AddressBookEntry.swift */ = {isa = PBXFileReference; fileEncoding = 4; lastKnownFileType = sourcecode.swift; path = AddressBookEntry.swift; sourceTree = "<group>"; };
		54D7B83E1E12774600C1B347 /* NSPersistentStore+Metadata.swift */ = {isa = PBXFileReference; fileEncoding = 4; lastKnownFileType = sourcecode.swift; path = "NSPersistentStore+Metadata.swift"; sourceTree = "<group>"; };
		54D809FB1F681D6400B2CCB4 /* ZMClientMessage+LinkPreview.swift */ = {isa = PBXFileReference; fileEncoding = 4; lastKnownFileType = sourcecode.swift; path = "ZMClientMessage+LinkPreview.swift"; sourceTree = "<group>"; };
		54DE05DC1CF8711F00C35253 /* ProtobufUtilitiesTests.swift */ = {isa = PBXFileReference; fileEncoding = 4; lastKnownFileType = sourcecode.swift; path = ProtobufUtilitiesTests.swift; sourceTree = "<group>"; };
		54E3EE3E1F6169A800A261E3 /* ZMAssetClientMessage+FileMessageData.swift */ = {isa = PBXFileReference; fileEncoding = 4; lastKnownFileType = sourcecode.swift; path = "ZMAssetClientMessage+FileMessageData.swift"; sourceTree = "<group>"; };
		54E3EE401F616BA600A261E3 /* ZMAssetClientMessage.swift */ = {isa = PBXFileReference; fileEncoding = 4; lastKnownFileType = sourcecode.swift; path = ZMAssetClientMessage.swift; sourceTree = "<group>"; };
		54E3EE421F6194A400A261E3 /* ZMAssetClientMessage+GenericMessage.swift */ = {isa = PBXFileReference; fileEncoding = 4; lastKnownFileType = sourcecode.swift; path = "ZMAssetClientMessage+GenericMessage.swift"; sourceTree = "<group>"; };
		54E3EE441F61A53C00A261E3 /* ZMAssetClientMessage+Ephemeral.swift */ = {isa = PBXFileReference; fileEncoding = 4; lastKnownFileType = sourcecode.swift; path = "ZMAssetClientMessage+Ephemeral.swift"; sourceTree = "<group>"; };
		54E3EE461F61A78B00A261E3 /* ZMAssetClientMessage+Deletion.swift */ = {isa = PBXFileReference; fileEncoding = 4; lastKnownFileType = sourcecode.swift; path = "ZMAssetClientMessage+Deletion.swift"; sourceTree = "<group>"; };
		54ED3A9C1F38CB6A0066AD47 /* DatabaseMigrationTests.swift */ = {isa = PBXFileReference; fileEncoding = 4; lastKnownFileType = sourcecode.swift; path = DatabaseMigrationTests.swift; sourceTree = "<group>"; };
		54ED8A912523197B005C2BDF /* zmessaging2.86.0.xcdatamodel */ = {isa = PBXFileReference; lastKnownFileType = wrapper.xcdatamodel; path = zmessaging2.86.0.xcdatamodel; sourceTree = "<group>"; };
		54EDE67F1CBBF1860044A17E /* PINCache+ZMessaging.swift */ = {isa = PBXFileReference; fileEncoding = 4; lastKnownFileType = sourcecode.swift; path = "PINCache+ZMessaging.swift"; sourceTree = "<group>"; };
		54EDE6811CBBF6260044A17E /* FileAssetCacheTests.swift */ = {isa = PBXFileReference; fileEncoding = 4; lastKnownFileType = sourcecode.swift; path = FileAssetCacheTests.swift; sourceTree = "<group>"; };
		54F6CEAA1CE2972200A1276D /* ZMAssetClientMessage+Download.swift */ = {isa = PBXFileReference; fileEncoding = 4; lastKnownFileType = sourcecode.swift; path = "ZMAssetClientMessage+Download.swift"; sourceTree = "<group>"; };
		54F84CFC1F9950B300ABD7D5 /* DuplicatedEntityRemoval.swift */ = {isa = PBXFileReference; lastKnownFileType = sourcecode.swift; path = DuplicatedEntityRemoval.swift; sourceTree = "<group>"; };
		54F84CFE1F99588D00ABD7D5 /* DuplicatedEntityRemovalTests.swift */ = {isa = PBXFileReference; lastKnownFileType = sourcecode.swift; path = DuplicatedEntityRemovalTests.swift; sourceTree = "<group>"; };
		54F84D001F995A1F00ABD7D5 /* DiskDatabaseTests.swift */ = {isa = PBXFileReference; lastKnownFileType = sourcecode.swift; path = DiskDatabaseTests.swift; sourceTree = "<group>"; };
		54FB03A01E41E273000E13DC /* PersistedDataPatches.swift */ = {isa = PBXFileReference; fileEncoding = 4; lastKnownFileType = sourcecode.swift; path = PersistedDataPatches.swift; sourceTree = "<group>"; };
		54FB03A21E41E64A000E13DC /* UserClient+Patches.swift */ = {isa = PBXFileReference; fileEncoding = 4; lastKnownFileType = sourcecode.swift; path = "UserClient+Patches.swift"; sourceTree = "<group>"; };
		54FB03A81E41F1B6000E13DC /* PersistedDataPatches+Directory.swift */ = {isa = PBXFileReference; fileEncoding = 4; lastKnownFileType = sourcecode.swift; path = "PersistedDataPatches+Directory.swift"; sourceTree = "<group>"; };
		54FB03AC1E41F6C2000E13DC /* PersistedDataPatchesTests.swift */ = {isa = PBXFileReference; fileEncoding = 4; lastKnownFileType = sourcecode.swift; path = PersistedDataPatchesTests.swift; sourceTree = "<group>"; };
		54FB03AE1E41FC86000E13DC /* NSManagedObjectContext+Patches.swift */ = {isa = PBXFileReference; fileEncoding = 4; lastKnownFileType = sourcecode.swift; path = "NSManagedObjectContext+Patches.swift"; sourceTree = "<group>"; };
		55C40BCD22B0316800EFD8BD /* ZMUser+LegalHoldRequest.swift */ = {isa = PBXFileReference; lastKnownFileType = sourcecode.swift; path = "ZMUser+LegalHoldRequest.swift"; sourceTree = "<group>"; };
		55C40BD322B0F23000EFD8BD /* zmessaging2.73.0.xcdatamodel */ = {isa = PBXFileReference; lastKnownFileType = wrapper.xcdatamodel; path = zmessaging2.73.0.xcdatamodel; sourceTree = "<group>"; };
		55C40BD422B0F75C00EFD8BD /* ZMUserLegalHoldTests.swift */ = {isa = PBXFileReference; lastKnownFileType = sourcecode.swift; path = ZMUserLegalHoldTests.swift; sourceTree = "<group>"; };
		55C40BDC22B24AA600EFD8BD /* store2-73-0.wiredatabase */ = {isa = PBXFileReference; lastKnownFileType = file; path = "store2-73-0.wiredatabase"; sourceTree = "<group>"; };
		5E055B29228C46DA00E91314 /* zmessaging2.70.0.xcdatamodel */ = {isa = PBXFileReference; lastKnownFileType = wrapper.xcdatamodel; path = zmessaging2.70.0.xcdatamodel; sourceTree = "<group>"; };
		5E0FB214205176B400FD9867 /* Set+ServiceUser.swift */ = {isa = PBXFileReference; lastKnownFileType = sourcecode.swift; path = "Set+ServiceUser.swift"; sourceTree = "<group>"; };
		5E36B45D21CA5BBA00B7063B /* UnverifiedCredentials.swift */ = {isa = PBXFileReference; lastKnownFileType = sourcecode.swift; path = UnverifiedCredentials.swift; sourceTree = "<group>"; };
		5E39FC66225F22BE00C682B8 /* ZMConversation+ExternalParticipant.swift */ = {isa = PBXFileReference; lastKnownFileType = sourcecode.swift; path = "ZMConversation+ExternalParticipant.swift"; sourceTree = "<group>"; };
		5E39FC68225F2DC000C682B8 /* ZMConversationExternalParticipantsStateTests.swift */ = {isa = PBXFileReference; lastKnownFileType = sourcecode.swift; path = ZMConversationExternalParticipantsStateTests.swift; sourceTree = "<group>"; };
		5E4BA9F32216F4B400F938A8 /* zmessaging2.63.0.xcdatamodel */ = {isa = PBXFileReference; lastKnownFileType = wrapper.xcdatamodel; path = zmessaging2.63.0.xcdatamodel; sourceTree = "<group>"; };
		5E4BA9F42216FF4000F938A8 /* store2-62-0.wiredatabase */ = {isa = PBXFileReference; lastKnownFileType = file; name = "store2-62-0.wiredatabase"; path = "Tests/Resources/store2-62-0.wiredatabase"; sourceTree = SOURCE_ROOT; };
		5E67168D2174B9AF00522E61 /* LoginCredentials.swift */ = {isa = PBXFileReference; lastKnownFileType = sourcecode.swift; path = LoginCredentials.swift; sourceTree = "<group>"; };
		5E771F372080BB0000575629 /* PBMessage+Validation.swift */ = {isa = PBXFileReference; lastKnownFileType = sourcecode.swift; path = "PBMessage+Validation.swift"; sourceTree = "<group>"; };
		5E771F392080C40B00575629 /* PBMessageValidationTests.swift */ = {isa = PBXFileReference; lastKnownFileType = sourcecode.swift; path = PBMessageValidationTests.swift; sourceTree = "<group>"; };
		5E9EA4D52242942900D401B2 /* ZMClientMessageTests+LinkAttachments.swift */ = {isa = PBXFileReference; lastKnownFileType = sourcecode.swift; path = "ZMClientMessageTests+LinkAttachments.swift"; sourceTree = "<group>"; };
		5E9EA4D92243AC3900D401B2 /* zmessaging2.69.0.xcdatamodel */ = {isa = PBXFileReference; lastKnownFileType = wrapper.xcdatamodel; path = zmessaging2.69.0.xcdatamodel; sourceTree = "<group>"; };
		5E9EA4DA2243ADA400D401B2 /* store2-69-0.wiredatabase */ = {isa = PBXFileReference; lastKnownFileType = file; path = "store2-69-0.wiredatabase"; sourceTree = "<group>"; };
		5E9EA4E12243E0D300D401B2 /* ConversationMessage+Attachments.swift */ = {isa = PBXFileReference; lastKnownFileType = sourcecode.swift; path = "ConversationMessage+Attachments.swift"; sourceTree = "<group>"; };
		5EDDC7A52088CE3B00B24850 /* ZMConversation+Invalid.swift */ = {isa = PBXFileReference; lastKnownFileType = sourcecode.swift; path = "ZMConversation+Invalid.swift"; sourceTree = "<group>"; };
		5EF1F238229538FD008C80D0 /* store2-70-0.wiredatabase */ = {isa = PBXFileReference; lastKnownFileType = file; path = "store2-70-0.wiredatabase"; sourceTree = "<group>"; };
		5EFE9C052125CD3F007932A6 /* UnregisteredUser.swift */ = {isa = PBXFileReference; lastKnownFileType = sourcecode.swift; path = UnregisteredUser.swift; sourceTree = "<group>"; };
		5EFE9C072126BF9D007932A6 /* ZMPropertyNormalizationResult.h */ = {isa = PBXFileReference; lastKnownFileType = sourcecode.c.h; path = ZMPropertyNormalizationResult.h; sourceTree = "<group>"; };
		5EFE9C082126BF9D007932A6 /* ZMPropertyNormalizationResult.m */ = {isa = PBXFileReference; lastKnownFileType = sourcecode.c.objc; path = ZMPropertyNormalizationResult.m; sourceTree = "<group>"; };
		5EFE9C0B2126CB71007932A6 /* UnregisteredUserTests.swift */ = {isa = PBXFileReference; lastKnownFileType = sourcecode.swift; path = UnregisteredUserTests.swift; sourceTree = "<group>"; };
		5EFE9C0E2126D3FA007932A6 /* NormalizationResult.swift */ = {isa = PBXFileReference; lastKnownFileType = sourcecode.swift; path = NormalizationResult.swift; sourceTree = "<group>"; };
<<<<<<< HEAD
		630B4C9527D8C899005D6F30 /* APIVersion.swift */ = {isa = PBXFileReference; lastKnownFileType = sourcecode.swift; path = APIVersion.swift; sourceTree = "<group>"; };
		630B4C9727D8C920005D6F30 /* APIVersionTests.swift */ = {isa = PBXFileReference; lastKnownFileType = sourcecode.swift; path = APIVersionTests.swift; sourceTree = "<group>"; };
		6312162E287DB7D900FF9A56 /* String+Bytes.swift */ = {isa = PBXFileReference; lastKnownFileType = sourcecode.swift; path = "String+Bytes.swift"; sourceTree = "<group>"; };
		63121636288089E600FF9A56 /* Bytes.swift */ = {isa = PBXFileReference; lastKnownFileType = sourcecode.swift; path = Bytes.swift; sourceTree = "<group>"; };
		63172F7A2906968000DBECC9 /* CoreCryptoConfiguration.swift */ = {isa = PBXFileReference; lastKnownFileType = sourcecode.swift; path = CoreCryptoConfiguration.swift; sourceTree = "<group>"; };
		63123BCB291BBB79009A5179 /* MLSQualifiedClientIdTests.swift */ = {isa = PBXFileReference; lastKnownFileType = sourcecode.swift; path = MLSQualifiedClientIdTests.swift; sourceTree = "<group>"; };
=======
>>>>>>> 62a10405
		631A0577240420380062B387 /* UserClient+SafeLogging.swift */ = {isa = PBXFileReference; lastKnownFileType = sourcecode.swift; path = "UserClient+SafeLogging.swift"; sourceTree = "<group>"; };
		631A0585240439470062B387 /* UserClientTests+SafeLogging.swift */ = {isa = PBXFileReference; lastKnownFileType = sourcecode.swift; path = "UserClientTests+SafeLogging.swift"; sourceTree = "<group>"; };
		63298D992434D04D006B6018 /* GenericMessage+External.swift */ = {isa = PBXFileReference; lastKnownFileType = sourcecode.swift; path = "GenericMessage+External.swift"; sourceTree = "<group>"; };
		63298D9B24374094006B6018 /* GenericMessageTests+External.swift */ = {isa = PBXFileReference; lastKnownFileType = sourcecode.swift; path = "GenericMessageTests+External.swift"; sourceTree = "<group>"; };
		63298D9D24374489006B6018 /* Dictionary+ObjectForKey.swift */ = {isa = PBXFileReference; lastKnownFileType = sourcecode.swift; path = "Dictionary+ObjectForKey.swift"; sourceTree = "<group>"; };
		63340BBC241C2BC5004ED87C /* store2-80-0.wiredatabase */ = {isa = PBXFileReference; lastKnownFileType = file; path = "store2-80-0.wiredatabase"; sourceTree = "<group>"; };
		63370C6B242A510A0072C37F /* ZMOTRMessage+UpdateEvent.swift */ = {isa = PBXFileReference; lastKnownFileType = sourcecode.swift; path = "ZMOTRMessage+UpdateEvent.swift"; sourceTree = "<group>"; };
		63370CBA242CB84A0072C37F /* CompositeMessageItemContent.swift */ = {isa = PBXFileReference; lastKnownFileType = sourcecode.swift; path = CompositeMessageItemContent.swift; sourceTree = "<group>"; };
		63370CBC242CBA0A0072C37F /* CompositeMessageData.swift */ = {isa = PBXFileReference; lastKnownFileType = sourcecode.swift; path = CompositeMessageData.swift; sourceTree = "<group>"; };
		63370CC3242CFA860072C37F /* ZMAssetClientMessage+UpdateEvent.swift */ = {isa = PBXFileReference; lastKnownFileType = sourcecode.swift; path = "ZMAssetClientMessage+UpdateEvent.swift"; sourceTree = "<group>"; };
		63370CC8242E3B990072C37F /* ZMMessage+Conversation.swift */ = {isa = PBXFileReference; lastKnownFileType = sourcecode.swift; path = "ZMMessage+Conversation.swift"; sourceTree = "<group>"; };
		63370CF42431F3ED0072C37F /* CompositeMessageItemContentTests.swift */ = {isa = PBXFileReference; lastKnownFileType = sourcecode.swift; path = CompositeMessageItemContentTests.swift; sourceTree = "<group>"; };
		63370CF72431F5DE0072C37F /* BaseCompositeMessageTests.swift */ = {isa = PBXFileReference; lastKnownFileType = sourcecode.swift; path = BaseCompositeMessageTests.swift; sourceTree = "<group>"; };
		633B396728917C9600208124 /* XCTestCase+ErrorAssertion.swift */ = {isa = PBXFileReference; lastKnownFileType = sourcecode.swift; path = "XCTestCase+ErrorAssertion.swift"; sourceTree = "<group>"; };
		633B396D2893BB2D00208124 /* Bytes+Random.swift */ = {isa = PBXFileReference; lastKnownFileType = sourcecode.swift; path = "Bytes+Random.swift"; sourceTree = "<group>"; };
		63495DEF23F6BD2A002A7C59 /* GenericMessageTests.swift */ = {isa = PBXFileReference; lastKnownFileType = sourcecode.swift; path = GenericMessageTests.swift; sourceTree = "<group>"; };
		63495E1A23FED9A9002A7C59 /* ZMUser+Protobuf.swift */ = {isa = PBXFileReference; lastKnownFileType = sourcecode.swift; path = "ZMUser+Protobuf.swift"; sourceTree = "<group>"; };
		6354BDF22746C30900880D50 /* ZMConversation+Federation.swift */ = {isa = PBXFileReference; lastKnownFileType = sourcecode.swift; path = "ZMConversation+Federation.swift"; sourceTree = "<group>"; };
		6354BDF42747BD9600880D50 /* ZMConversationTests+Federation.swift */ = {isa = PBXFileReference; lastKnownFileType = sourcecode.swift; path = "ZMConversationTests+Federation.swift"; sourceTree = "<group>"; };
		63880548240EA8950043B641 /* ZMClientMessageTests+Composite.swift */ = {isa = PBXFileReference; lastKnownFileType = sourcecode.swift; path = "ZMClientMessageTests+Composite.swift"; sourceTree = "<group>"; };
		63880556240FFE7A0043B641 /* zmessaging2.80.0.xcdatamodel */ = {isa = PBXFileReference; lastKnownFileType = wrapper.xcdatamodel; path = zmessaging2.80.0.xcdatamodel; sourceTree = "<group>"; };
		638805642410FE920043B641 /* ButtonState.swift */ = {isa = PBXFileReference; lastKnownFileType = sourcecode.swift; path = ButtonState.swift; sourceTree = "<group>"; };
		63AFE2D5244F49A90003F619 /* GenericMessage+MessageCapable.swift */ = {isa = PBXFileReference; lastKnownFileType = sourcecode.swift; path = "GenericMessage+MessageCapable.swift"; sourceTree = "<group>"; };
		63B658DD243754E100EF463F /* GenericMessage+UpdateEvent.swift */ = {isa = PBXFileReference; fileEncoding = 4; lastKnownFileType = sourcecode.swift; path = "GenericMessage+UpdateEvent.swift"; sourceTree = "<group>"; };
		63B658DF243789DE00EF463F /* GenericMessage+Assets.swift */ = {isa = PBXFileReference; lastKnownFileType = sourcecode.swift; path = "GenericMessage+Assets.swift"; sourceTree = "<group>"; };
		63C07014291144F70075D598 /* CoreCryptoFactoryTests.swift */ = {isa = PBXFileReference; lastKnownFileType = sourcecode.swift; path = CoreCryptoFactoryTests.swift; sourceTree = "<group>"; };
		63CA8214240812620073426A /* ZMClientMessage+Composite.swift */ = {isa = PBXFileReference; lastKnownFileType = sourcecode.swift; path = "ZMClientMessage+Composite.swift"; sourceTree = "<group>"; };
		63D41E4E2452EA080076826F /* ZMConversation+SelfConversation.swift */ = {isa = PBXFileReference; lastKnownFileType = sourcecode.swift; path = "ZMConversation+SelfConversation.swift"; sourceTree = "<group>"; };
		63D41E502452F0A60076826F /* ZMMessage+Removal.swift */ = {isa = PBXFileReference; lastKnownFileType = sourcecode.swift; path = "ZMMessage+Removal.swift"; sourceTree = "<group>"; };
		63D41E5224531BAD0076826F /* ZMMessage+Reaction.swift */ = {isa = PBXFileReference; lastKnownFileType = sourcecode.swift; path = "ZMMessage+Reaction.swift"; sourceTree = "<group>"; };
		63D41E6C245733AC0076826F /* ZMMessageTests+Removal.swift */ = {isa = PBXFileReference; lastKnownFileType = sourcecode.swift; path = "ZMMessageTests+Removal.swift"; sourceTree = "<group>"; };
		63D41E6E24573F420076826F /* ZMConversationTests+SelfConversation.swift */ = {isa = PBXFileReference; lastKnownFileType = sourcecode.swift; path = "ZMConversationTests+SelfConversation.swift"; sourceTree = "<group>"; };
		63D41E7024597E420076826F /* GenericMessage+Flags.swift */ = {isa = PBXFileReference; lastKnownFileType = sourcecode.swift; path = "GenericMessage+Flags.swift"; sourceTree = "<group>"; };
		63D5654528B4C45100BDFB49 /* zmessaging2.105.0.xcdatamodel */ = {isa = PBXFileReference; lastKnownFileType = wrapper.xcdatamodel; path = zmessaging2.105.0.xcdatamodel; sourceTree = "<group>"; };
		63D5654A28B4D18D00BDFB49 /* MLSGroupStatus.swift */ = {isa = PBXFileReference; lastKnownFileType = sourcecode.swift; path = MLSGroupStatus.swift; sourceTree = "<group>"; };
		63D9A19D282AA0050074C20C /* NSManagedObjectContext+Federation.swift */ = {isa = PBXFileReference; lastKnownFileType = sourcecode.swift; path = "NSManagedObjectContext+Federation.swift"; sourceTree = "<group>"; };
		63DA33402869C39D00818C3C /* CoreCryptoKeyProvider.swift */ = {isa = PBXFileReference; fileEncoding = 4; lastKnownFileType = sourcecode.swift; path = CoreCryptoKeyProvider.swift; sourceTree = "<group>"; };
		63DA335D286C9CF000818C3C /* NSManagedObjectContext+MLSController.swift */ = {isa = PBXFileReference; lastKnownFileType = sourcecode.swift; path = "NSManagedObjectContext+MLSController.swift"; sourceTree = "<group>"; };
		63DA3372286CA43300818C3C /* ZMConversation+MLS.swift */ = {isa = PBXFileReference; lastKnownFileType = sourcecode.swift; path = "ZMConversation+MLS.swift"; sourceTree = "<group>"; };
		63DA33AD28746BD200818C3C /* zmessaging2.103.0.xcdatamodel */ = {isa = PBXFileReference; lastKnownFileType = wrapper.xcdatamodel; path = zmessaging2.103.0.xcdatamodel; sourceTree = "<group>"; };
		63DA33AE28746CC100818C3C /* store2-103-0.wiredatabase */ = {isa = PBXFileReference; lastKnownFileType = file; path = "store2-103-0.wiredatabase"; sourceTree = "<group>"; };
		63E21AE1291E92770084A942 /* FetchUserClientsAction.swift */ = {isa = PBXFileReference; fileEncoding = 4; lastKnownFileType = sourcecode.swift; path = FetchUserClientsAction.swift; sourceTree = "<group>"; };
		63E313D2274D5F57002EAF1D /* ZMConversationTests+Team.swift */ = {isa = PBXFileReference; lastKnownFileType = sourcecode.swift; path = "ZMConversationTests+Team.swift"; sourceTree = "<group>"; };
		63EDDCA028BE3B9200DE212F /* store2-105-0.wiredatabase */ = {isa = PBXFileReference; lastKnownFileType = file; path = "store2-105-0.wiredatabase"; sourceTree = "<group>"; };
		63F376D92834FF7200FE1F05 /* NSManagedObjectContextTests+Federation.swift */ = {isa = PBXFileReference; lastKnownFileType = sourcecode.swift; path = "NSManagedObjectContextTests+Federation.swift"; sourceTree = "<group>"; };
		63F65F00246B073900534A69 /* GenericMessage+Content.swift */ = {isa = PBXFileReference; lastKnownFileType = sourcecode.swift; path = "GenericMessage+Content.swift"; sourceTree = "<group>"; };
		63FACD55291BC598003AB25D /* MLSClientIdTests.swift */ = {isa = PBXFileReference; lastKnownFileType = sourcecode.swift; path = MLSClientIdTests.swift; sourceTree = "<group>"; };
		63FCE54728C78D1F00126D9D /* ZMConversationTests+Predicates.swift */ = {isa = PBXFileReference; lastKnownFileType = sourcecode.swift; path = "ZMConversationTests+Predicates.swift"; sourceTree = "<group>"; };
		70E77B7C273188150021EE70 /* ZMConversation+Role.swift */ = {isa = PBXFileReference; lastKnownFileType = sourcecode.swift; path = "ZMConversation+Role.swift"; sourceTree = "<group>"; };
		7A2778C5285223D90044A73F /* KeychainManager.swift */ = {isa = PBXFileReference; lastKnownFileType = sourcecode.swift; path = KeychainManager.swift; sourceTree = "<group>"; };
		7A2778C7285329210044A73F /* KeychainManagerTests.swift */ = {isa = PBXFileReference; lastKnownFileType = sourcecode.swift; path = KeychainManagerTests.swift; sourceTree = "<group>"; };
		7AA8560D28FDAD6F00088D41 /* FetchPublicGroupStateAction.swift */ = {isa = PBXFileReference; lastKnownFileType = sourcecode.swift; path = FetchPublicGroupStateAction.swift; sourceTree = "<group>"; };
		7ABAD027287D92BF002071A1 /* MLSQualifiedClientID.swift */ = {isa = PBXFileReference; fileEncoding = 4; lastKnownFileType = sourcecode.swift; path = MLSQualifiedClientID.swift; sourceTree = "<group>"; };
		7AFC6A282876E9BF000FF1A1 /* SendMLSWelcomeAction.swift */ = {isa = PBXFileReference; fileEncoding = 4; lastKnownFileType = sourcecode.swift; path = SendMLSWelcomeAction.swift; sourceTree = "<group>"; };
		7AFC6A292876E9BF000FF1A1 /* UploadSelfMLSKeyPackagesAction.swift */ = {isa = PBXFileReference; fileEncoding = 4; lastKnownFileType = sourcecode.swift; path = UploadSelfMLSKeyPackagesAction.swift; sourceTree = "<group>"; };
		7AFC6A2A2876E9BF000FF1A1 /* ClaimMLSKeyPackageAction.swift */ = {isa = PBXFileReference; fileEncoding = 4; lastKnownFileType = sourcecode.swift; path = ClaimMLSKeyPackageAction.swift; sourceTree = "<group>"; };
		7AFC6A2B2876E9BF000FF1A1 /* CountSelfMLSKeyPackagesAction.swift */ = {isa = PBXFileReference; fileEncoding = 4; lastKnownFileType = sourcecode.swift; path = CountSelfMLSKeyPackagesAction.swift; sourceTree = "<group>"; };
		7AFC6A2C2876E9BF000FF1A1 /* SendMLSMessageAction.swift */ = {isa = PBXFileReference; fileEncoding = 4; lastKnownFileType = sourcecode.swift; path = SendMLSMessageAction.swift; sourceTree = "<group>"; };
		7C2E467721072A31007E2566 /* zmessaging2.50.0.xcdatamodel */ = {isa = PBXFileReference; lastKnownFileType = wrapper.xcdatamodel; path = zmessaging2.50.0.xcdatamodel; sourceTree = "<group>"; };
		7C88C5312182F6150037DD03 /* ZMClientMessageTests+Replies.swift */ = {isa = PBXFileReference; fileEncoding = 4; lastKnownFileType = sourcecode.swift; path = "ZMClientMessageTests+Replies.swift"; sourceTree = "<group>"; };
		7C8BFFDE22FC5E1600B3C8A5 /* ZMUser+Validation.swift */ = {isa = PBXFileReference; lastKnownFileType = sourcecode.swift; path = "ZMUser+Validation.swift"; sourceTree = "<group>"; };
		7CAE54512180B59800177A8E /* zmessaging2.56.0.xcdatamodel */ = {isa = PBXFileReference; lastKnownFileType = wrapper.xcdatamodel; path = zmessaging2.56.0.xcdatamodel; sourceTree = "<group>"; };
		7CBC3FC020177C3C008D06E4 /* RasterImages+Protobuf.swift */ = {isa = PBXFileReference; lastKnownFileType = sourcecode.swift; path = "RasterImages+Protobuf.swift"; sourceTree = "<group>"; };
		7CBC42EA2211CE900037E716 /* zmessaging2.62.0.xcdatamodel */ = {isa = PBXFileReference; lastKnownFileType = wrapper.xcdatamodel; path = zmessaging2.62.0.xcdatamodel; sourceTree = "<group>"; };
		7CFB77352212C45E00B27972 /* store2-61-0.wiredatabase */ = {isa = PBXFileReference; lastKnownFileType = file; name = "store2-61-0.wiredatabase"; path = "Tests/Resources/store2-61-0.wiredatabase"; sourceTree = SOURCE_ROOT; };
		8702B0EA20527F47006B60B9 /* zmessaging2.44.0.xcdatamodel */ = {isa = PBXFileReference; lastKnownFileType = wrapper.xcdatamodel; path = zmessaging2.44.0.xcdatamodel; sourceTree = "<group>"; };
		8702B0EB20529C78006B60B9 /* store2-43-0.wiredatabase */ = {isa = PBXFileReference; lastKnownFileType = file; name = "store2-43-0.wiredatabase"; path = "Tests/Resources/store2-43-0.wiredatabase"; sourceTree = SOURCE_ROOT; };
		8704676A21513DE900C628D7 /* ZMOTRMessage+Unarchive.swift */ = {isa = PBXFileReference; lastKnownFileType = sourcecode.swift; path = "ZMOTRMessage+Unarchive.swift"; sourceTree = "<group>"; };
		87140ACC20D7DD700036B7CB /* zmessaging2.48.0.xcdatamodel */ = {isa = PBXFileReference; lastKnownFileType = wrapper.xcdatamodel; path = zmessaging2.48.0.xcdatamodel; sourceTree = "<group>"; };
		871DD79E2084A316006B1C56 /* BatchDeleteTests.swift */ = {isa = PBXFileReference; lastKnownFileType = sourcecode.swift; path = BatchDeleteTests.swift; sourceTree = "<group>"; };
		872A2E891FFD2FBF00900B22 /* ZMSearchUserPayloadParsingTests.swift */ = {isa = PBXFileReference; lastKnownFileType = sourcecode.swift; path = ZMSearchUserPayloadParsingTests.swift; sourceTree = "<group>"; };
		873B88F82040430A00FBE254 /* store2-42-0.wiredatabase */ = {isa = PBXFileReference; lastKnownFileType = file; name = "store2-42-0.wiredatabase"; path = "Tests/Resources/store2-42-0.wiredatabase"; sourceTree = SOURCE_ROOT; };
		873B88FB204044AC00FBE254 /* ConversationCreationOptions.swift */ = {isa = PBXFileReference; lastKnownFileType = sourcecode.swift; path = ConversationCreationOptions.swift; sourceTree = "<group>"; };
		873B88FD2040470900FBE254 /* ConversationCreationOptionsTests.swift */ = {isa = PBXFileReference; lastKnownFileType = sourcecode.swift; path = ConversationCreationOptionsTests.swift; sourceTree = "<group>"; };
		874387B921E6404F00901B0F /* store2-59-0.wiredatabase */ = {isa = PBXFileReference; lastKnownFileType = file; name = "store2-59-0.wiredatabase"; path = "Tests/Resources/store2-59-0.wiredatabase"; sourceTree = SOURCE_ROOT; };
		874B5DA81CEDB9E30010474C /* Cartfile */ = {isa = PBXFileReference; lastKnownFileType = text; path = Cartfile; sourceTree = "<group>"; };
		874B5DA91CEDB9E40010474C /* Cartfile.private */ = {isa = PBXFileReference; lastKnownFileType = text; path = Cartfile.private; sourceTree = "<group>"; };
		874B5DAA1CEDB9E40010474C /* Cartfile.resolved */ = {isa = PBXFileReference; lastKnownFileType = text; path = Cartfile.resolved; sourceTree = "<group>"; };
		874D9797211064D300B07674 /* ZMConversationLastMessagesTest.swift */ = {isa = PBXFileReference; lastKnownFileType = sourcecode.swift; path = ZMConversationLastMessagesTest.swift; sourceTree = "<group>"; };
		8767E85A216391DF00390F75 /* ZMConversation+Mute.swift */ = {isa = PBXFileReference; lastKnownFileType = sourcecode.swift; path = "ZMConversation+Mute.swift"; sourceTree = "<group>"; };
		8767E85C2163AA4800390F75 /* zmessaging2.54.0.xcdatamodel */ = {isa = PBXFileReference; lastKnownFileType = wrapper.xcdatamodel; path = zmessaging2.54.0.xcdatamodel; sourceTree = "<group>"; };
		8767E8622163B2C000390F75 /* store2-53-0.wiredatabase */ = {isa = PBXFileReference; lastKnownFileType = file; name = "store2-53-0.wiredatabase"; path = "Tests/Resources/store2-53-0.wiredatabase"; sourceTree = SOURCE_ROOT; };
		8767E8672163B9EE00390F75 /* ZMConversationTests+Mute.swift */ = {isa = PBXFileReference; lastKnownFileType = sourcecode.swift; path = "ZMConversationTests+Mute.swift"; sourceTree = "<group>"; };
		8768679221B97C770002633C /* zmessaging2.59.0.xcdatamodel */ = {isa = PBXFileReference; lastKnownFileType = wrapper.xcdatamodel; path = zmessaging2.59.0.xcdatamodel; sourceTree = "<group>"; };
		87890A1821E348F500E19A42 /* zmessaging2.60.0.xcdatamodel */ = {isa = PBXFileReference; lastKnownFileType = wrapper.xcdatamodel; path = zmessaging2.60.0.xcdatamodel; sourceTree = "<group>"; };
		87A7FA23203DD11100AA066C /* ZMConversationTests+AccessMode.swift */ = {isa = PBXFileReference; lastKnownFileType = sourcecode.swift; path = "ZMConversationTests+AccessMode.swift"; sourceTree = "<group>"; };
		87C125F61EF94EE800D28DC1 /* ZMManagedObject+Grouping.swift */ = {isa = PBXFileReference; fileEncoding = 4; lastKnownFileType = sourcecode.swift; path = "ZMManagedObject+Grouping.swift"; sourceTree = "<group>"; };
		87C125F81EF94F2E00D28DC1 /* ZMManagedObjectGroupingTests.swift */ = {isa = PBXFileReference; fileEncoding = 4; lastKnownFileType = sourcecode.swift; path = ZMManagedObjectGroupingTests.swift; sourceTree = "<group>"; };
		87C1C25E207F7DA80083BF6B /* InvalidGenericMessageDataRemoval.swift */ = {isa = PBXFileReference; lastKnownFileType = sourcecode.swift; path = InvalidGenericMessageDataRemoval.swift; sourceTree = "<group>"; };
		87C1C260207F812F0083BF6B /* InvalidGenericMessageDataRemovalTests.swift */ = {isa = PBXFileReference; lastKnownFileType = sourcecode.swift; path = InvalidGenericMessageDataRemovalTests.swift; sourceTree = "<group>"; };
		87C1C262207F88530083BF6B /* store2-45-0.wiredatabase */ = {isa = PBXFileReference; lastKnownFileType = file; name = "store2-45-0.wiredatabase"; path = "Tests/Resources/store2-45-0.wiredatabase"; sourceTree = SOURCE_ROOT; };
		87C1C265207F8FE40083BF6B /* zmessaging2.47.0.xcdatamodel */ = {isa = PBXFileReference; lastKnownFileType = wrapper.xcdatamodel; path = zmessaging2.47.0.xcdatamodel; sourceTree = "<group>"; };
		87C1C266207F92190083BF6B /* store2-46-0.wiredatabase */ = {isa = PBXFileReference; lastKnownFileType = file; name = "store2-46-0.wiredatabase"; path = "Tests/Resources/store2-46-0.wiredatabase"; sourceTree = SOURCE_ROOT; };
		87D9CCE81F27606200AA4388 /* NSManagedObjectContext+TearDown.swift */ = {isa = PBXFileReference; fileEncoding = 4; lastKnownFileType = sourcecode.swift; path = "NSManagedObjectContext+TearDown.swift"; sourceTree = "<group>"; };
		87DF59BF1F729FDA00C7B406 /* ZMMovedIndexTests.swift */ = {isa = PBXFileReference; fileEncoding = 4; lastKnownFileType = sourcecode.swift; path = ZMMovedIndexTests.swift; sourceTree = "<group>"; };
		87E2CE302119F6AB0034C2C4 /* ZMClientMessageTests+Cleared.swift */ = {isa = PBXFileReference; lastKnownFileType = sourcecode.swift; path = "ZMClientMessageTests+Cleared.swift"; sourceTree = "<group>"; };
		87E9508A2118B2DA00306AA7 /* ZMConversation+DeleteOlderMessages.swift */ = {isa = PBXFileReference; lastKnownFileType = sourcecode.swift; path = "ZMConversation+DeleteOlderMessages.swift"; sourceTree = "<group>"; };
		87EFA3AB210F52C6004DFA53 /* ZMConversation+LastMessages.swift */ = {isa = PBXFileReference; lastKnownFileType = sourcecode.swift; path = "ZMConversation+LastMessages.swift"; sourceTree = "<group>"; };
		87F7288621B02DD6000ED371 /* store2-57-0.wiredatabase */ = {isa = PBXFileReference; lastKnownFileType = file; name = "store2-57-0.wiredatabase"; path = "Tests/Resources/store2-57-0.wiredatabase"; sourceTree = SOURCE_ROOT; };
		87F7288721B02DD7000ED371 /* store2-55-0.wiredatabase */ = {isa = PBXFileReference; lastKnownFileType = file; name = "store2-55-0.wiredatabase"; path = "Tests/Resources/store2-55-0.wiredatabase"; sourceTree = SOURCE_ROOT; };
		87F7288821B02DD7000ED371 /* store2-56-0.wiredatabase */ = {isa = PBXFileReference; lastKnownFileType = file; name = "store2-56-0.wiredatabase"; path = "Tests/Resources/store2-56-0.wiredatabase"; sourceTree = SOURCE_ROOT; };
		87FFC71920DBF2820005076E /* store2-47-0.wiredatabase */ = {isa = PBXFileReference; lastKnownFileType = file; name = "store2-47-0.wiredatabase"; path = "Tests/Resources/store2-47-0.wiredatabase"; sourceTree = SOURCE_ROOT; };
		A901DE8B23A2A31B00B4DDC6 /* ZMConnection+Role.swift */ = {isa = PBXFileReference; fileEncoding = 4; lastKnownFileType = sourcecode.swift; path = "ZMConnection+Role.swift"; sourceTree = "<group>"; };
		A90676E4238D844E006417AC /* zmessaging2.78.0.xcdatamodel */ = {isa = PBXFileReference; lastKnownFileType = wrapper.xcdatamodel; path = zmessaging2.78.0.xcdatamodel; sourceTree = "<group>"; };
		A90676E6238EAE8B006417AC /* ParticipantRole.swift */ = {isa = PBXFileReference; lastKnownFileType = sourcecode.swift; path = ParticipantRole.swift; sourceTree = "<group>"; };
		A90676E8238EB05E006417AC /* Action.swift */ = {isa = PBXFileReference; fileEncoding = 4; lastKnownFileType = sourcecode.swift; path = Action.swift; sourceTree = "<group>"; };
		A90676E9238EB05F006417AC /* Role.swift */ = {isa = PBXFileReference; fileEncoding = 4; lastKnownFileType = sourcecode.swift; path = Role.swift; sourceTree = "<group>"; };
		A90B3E2C23A255D5003EFED4 /* ZMConversation+Creation.swift */ = {isa = PBXFileReference; lastKnownFileType = sourcecode.swift; path = "ZMConversation+Creation.swift"; sourceTree = "<group>"; };
		A90D62C723A159B600F680CC /* ZMConversation+Transport.swift */ = {isa = PBXFileReference; lastKnownFileType = sourcecode.swift; path = "ZMConversation+Transport.swift"; sourceTree = "<group>"; };
		A90E1FDE23ABA48700CDE283 /* store2-78-0.wiredatabase */ = {isa = PBXFileReference; lastKnownFileType = file; path = "store2-78-0.wiredatabase"; sourceTree = "<group>"; };
		A9128ACF2398067E0056F591 /* ZMConversationTests+Participants.swift */ = {isa = PBXFileReference; lastKnownFileType = sourcecode.swift; path = "ZMConversationTests+Participants.swift"; sourceTree = "<group>"; };
		A9226285279EE73400D4CF72 /* ios-arm64Simulator.xcconfig */ = {isa = PBXFileReference; lastKnownFileType = text.xcconfig; name = "ios-arm64Simulator.xcconfig"; path = "Carthage/Checkouts/wire-ios-system/Resources/Configurations/zmc-config/ios-arm64Simulator.xcconfig"; sourceTree = SOURCE_ROOT; };
		A923D77D239DB87700F47B85 /* ZMConversationTests+SecurityLevel.swift */ = {isa = PBXFileReference; lastKnownFileType = sourcecode.swift; path = "ZMConversationTests+SecurityLevel.swift"; sourceTree = "<group>"; };
		A927F52623A029250058D744 /* ParticipantRoleTests.swift */ = {isa = PBXFileReference; lastKnownFileType = sourcecode.swift; path = ParticipantRoleTests.swift; sourceTree = "<group>"; };
		A93724A126983100005FD532 /* ZMMessageTests.swift */ = {isa = PBXFileReference; lastKnownFileType = sourcecode.swift; path = ZMMessageTests.swift; sourceTree = "<group>"; };
		A94166FB2680CCB5001F4E37 /* ZMConversationTests.swift */ = {isa = PBXFileReference; fileEncoding = 4; lastKnownFileType = sourcecode.swift; path = ZMConversationTests.swift; sourceTree = "<group>"; };
		A943BBE725B5A59D003D66BA /* ConversationLike.swift */ = {isa = PBXFileReference; lastKnownFileType = sourcecode.swift; path = ConversationLike.swift; sourceTree = "<group>"; };
		A949418E23E1DB78001B0373 /* ZMConnection+Fetch.swift */ = {isa = PBXFileReference; lastKnownFileType = sourcecode.swift; path = "ZMConnection+Fetch.swift"; sourceTree = "<group>"; };
		A9536FD223ACD23100CFD528 /* ConversationTests+gapsAndWindows.swift */ = {isa = PBXFileReference; lastKnownFileType = sourcecode.swift; path = "ConversationTests+gapsAndWindows.swift"; sourceTree = "<group>"; };
		A95E7BF4239134E600935B88 /* ZMConversation+Participants.swift */ = {isa = PBXFileReference; fileEncoding = 4; lastKnownFileType = sourcecode.swift; path = "ZMConversation+Participants.swift"; sourceTree = "<group>"; };
		A96524B823CDE07200303C60 /* String+WordTests.swift */ = {isa = PBXFileReference; lastKnownFileType = sourcecode.swift; path = "String+WordTests.swift"; sourceTree = "<group>"; };
		A96E7A9725A35CEF004FAADC /* ZMConversationTests+Knock.swift */ = {isa = PBXFileReference; fileEncoding = 4; lastKnownFileType = sourcecode.swift; path = "ZMConversationTests+Knock.swift"; sourceTree = "<group>"; };
		A982B46523BE1B86001828A6 /* ConversationTests.swift */ = {isa = PBXFileReference; lastKnownFileType = sourcecode.swift; path = ConversationTests.swift; sourceTree = "<group>"; };
		A995F05B23968D8500FAC3CF /* ParticipantRoleChangeInfo.swift */ = {isa = PBXFileReference; fileEncoding = 4; lastKnownFileType = sourcecode.swift; path = ParticipantRoleChangeInfo.swift; sourceTree = "<group>"; };
		A995F05D239690B300FAC3CF /* ParticipantRoleObserverTests.swift */ = {isa = PBXFileReference; fileEncoding = 4; lastKnownFileType = sourcecode.swift; path = ParticipantRoleObserverTests.swift; sourceTree = "<group>"; };
		A99B8A71268221A6006B4D29 /* ZMImageMessage.swift */ = {isa = PBXFileReference; fileEncoding = 4; lastKnownFileType = sourcecode.swift; path = ZMImageMessage.swift; sourceTree = "<group>"; };
		A99B8A8426824BD5006B4D29 /* WireTransport.xcframework */ = {isa = PBXFileReference; lastKnownFileType = wrapper.xcframework; name = WireTransport.xcframework; path = Carthage/Build/WireTransport.xcframework; sourceTree = "<group>"; };
		A99B8A8526824BD5006B4D29 /* WireImages.xcframework */ = {isa = PBXFileReference; lastKnownFileType = wrapper.xcframework; name = WireImages.xcframework; path = Carthage/Build/WireImages.xcframework; sourceTree = "<group>"; };
		A99B8A8626824BD5006B4D29 /* HTMLString.xcframework */ = {isa = PBXFileReference; lastKnownFileType = wrapper.xcframework; name = HTMLString.xcframework; path = Carthage/Build/HTMLString.xcframework; sourceTree = "<group>"; };
		A99B8A8726824BD5006B4D29 /* SwiftProtobuf.xcframework */ = {isa = PBXFileReference; lastKnownFileType = wrapper.xcframework; name = SwiftProtobuf.xcframework; path = Carthage/Build/SwiftProtobuf.xcframework; sourceTree = "<group>"; };
		A99B8A8826824BD5006B4D29 /* WireUtilities.xcframework */ = {isa = PBXFileReference; lastKnownFileType = wrapper.xcframework; name = WireUtilities.xcframework; path = Carthage/Build/WireUtilities.xcframework; sourceTree = "<group>"; };
		A99B8A8926824BD5006B4D29 /* WireProtos.xcframework */ = {isa = PBXFileReference; lastKnownFileType = wrapper.xcframework; name = WireProtos.xcframework; path = Carthage/Build/WireProtos.xcframework; sourceTree = "<group>"; };
		A99B8A8A26824BD5006B4D29 /* WireLinkPreview.xcframework */ = {isa = PBXFileReference; lastKnownFileType = wrapper.xcframework; name = WireLinkPreview.xcframework; path = Carthage/Build/WireLinkPreview.xcframework; sourceTree = "<group>"; };
		A99B8A8B26824BD5006B4D29 /* WireSystem.xcframework */ = {isa = PBXFileReference; lastKnownFileType = wrapper.xcframework; name = WireSystem.xcframework; path = Carthage/Build/WireSystem.xcframework; sourceTree = "<group>"; };
		A99B8A8C26824BD5006B4D29 /* PINCache.xcframework */ = {isa = PBXFileReference; lastKnownFileType = wrapper.xcframework; name = PINCache.xcframework; path = Carthage/Build/PINCache.xcframework; sourceTree = "<group>"; };
		A99B8A8D26824BD5006B4D29 /* WireCryptobox.xcframework */ = {isa = PBXFileReference; lastKnownFileType = wrapper.xcframework; name = WireCryptobox.xcframework; path = Carthage/Build/WireCryptobox.xcframework; sourceTree = "<group>"; };
		A99B8AA626824BFA006B4D29 /* OCMock.xcframework */ = {isa = PBXFileReference; lastKnownFileType = wrapper.xcframework; name = OCMock.xcframework; path = Carthage/Build/OCMock.xcframework; sourceTree = "<group>"; };
		A99B8AA726824BFA006B4D29 /* WireTesting.xcframework */ = {isa = PBXFileReference; lastKnownFileType = wrapper.xcframework; name = WireTesting.xcframework; path = Carthage/Build/WireTesting.xcframework; sourceTree = "<group>"; };
		A9EEFEF923A6D0CB0007828A /* RolesMigrationTests.swift */ = {isa = PBXFileReference; lastKnownFileType = sourcecode.swift; path = RolesMigrationTests.swift; sourceTree = "<group>"; };
		A9FA524723A14E2B003AD4C6 /* RoleTests.swift */ = {isa = PBXFileReference; lastKnownFileType = sourcecode.swift; path = RoleTests.swift; sourceTree = "<group>"; };
		A9FA524923A1598B003AD4C6 /* ActionTests.swift */ = {isa = PBXFileReference; lastKnownFileType = sourcecode.swift; path = ActionTests.swift; sourceTree = "<group>"; };
		BF0D07F91E4C7B1100B934EB /* TextSearchQueryTests.swift */ = {isa = PBXFileReference; fileEncoding = 4; lastKnownFileType = sourcecode.swift; path = TextSearchQueryTests.swift; sourceTree = "<group>"; };
		BF103F9C1F0112F30047FDE5 /* ManagedObjectObserver.swift */ = {isa = PBXFileReference; fileEncoding = 4; lastKnownFileType = sourcecode.swift; path = ManagedObjectObserver.swift; sourceTree = "<group>"; };
		BF103FA01F0138390047FDE5 /* ManagedObjectContextChangeObserverTests.swift */ = {isa = PBXFileReference; fileEncoding = 4; lastKnownFileType = sourcecode.swift; path = ManagedObjectContextChangeObserverTests.swift; sourceTree = "<group>"; };
		BF10B58A1E6432ED00E7036E /* Message.swift */ = {isa = PBXFileReference; fileEncoding = 4; lastKnownFileType = sourcecode.swift; path = Message.swift; sourceTree = "<group>"; };
		BF10B5951E64591600E7036E /* AnalyticsType.swift */ = {isa = PBXFileReference; fileEncoding = 4; lastKnownFileType = sourcecode.swift; path = AnalyticsType.swift; sourceTree = "<group>"; };
		BF10B5961E64591600E7036E /* NSManagedObjectContext+Analytics.swift */ = {isa = PBXFileReference; fileEncoding = 4; lastKnownFileType = sourcecode.swift; path = "NSManagedObjectContext+Analytics.swift"; sourceTree = "<group>"; };
		BF10B59C1E645A3300E7036E /* Analytics+UnknownMessage.swift */ = {isa = PBXFileReference; fileEncoding = 4; lastKnownFileType = sourcecode.swift; path = "Analytics+UnknownMessage.swift"; sourceTree = "<group>"; };
		BF1B98021EC3110F00DE033B /* zmessaging2.30.0.xcdatamodel */ = {isa = PBXFileReference; lastKnownFileType = wrapper.xcdatamodel; path = zmessaging2.30.0.xcdatamodel; sourceTree = "<group>"; };
		BF1B98031EC313C600DE033B /* Team.swift */ = {isa = PBXFileReference; fileEncoding = 4; lastKnownFileType = sourcecode.swift; path = Team.swift; sourceTree = "<group>"; };
		BF1B98061EC31A3C00DE033B /* Member.swift */ = {isa = PBXFileReference; fileEncoding = 4; lastKnownFileType = sourcecode.swift; path = Member.swift; sourceTree = "<group>"; };
		BF1B98081EC31A4200DE033B /* Permissions.swift */ = {isa = PBXFileReference; fileEncoding = 4; lastKnownFileType = sourcecode.swift; path = Permissions.swift; sourceTree = "<group>"; };
		BF1B980A1EC31D6100DE033B /* TeamDeletionRuleTests.swift */ = {isa = PBXFileReference; fileEncoding = 4; lastKnownFileType = sourcecode.swift; path = TeamDeletionRuleTests.swift; sourceTree = "<group>"; };
		BF1B980C1EC3410000DE033B /* PermissionsTests.swift */ = {isa = PBXFileReference; fileEncoding = 4; lastKnownFileType = sourcecode.swift; path = PermissionsTests.swift; sourceTree = "<group>"; };
		BF2ADF621E28CF1E00E81B1E /* SharedObjectStore.swift */ = {isa = PBXFileReference; fileEncoding = 4; lastKnownFileType = sourcecode.swift; path = SharedObjectStore.swift; sourceTree = "<group>"; };
		BF3493EA1EC34C0B00B0C314 /* TeamTests.swift */ = {isa = PBXFileReference; fileEncoding = 4; lastKnownFileType = sourcecode.swift; path = TeamTests.swift; sourceTree = "<group>"; };
		BF3493EC1EC34FF700B0C314 /* store2-29-0.wiredatabase */ = {isa = PBXFileReference; lastKnownFileType = file; name = "store2-29-0.wiredatabase"; path = "Tests/Resources/store2-29-0.wiredatabase"; sourceTree = SOURCE_ROOT; };
		BF3493EF1EC3569800B0C314 /* MemberTests.swift */ = {isa = PBXFileReference; fileEncoding = 4; lastKnownFileType = sourcecode.swift; path = MemberTests.swift; sourceTree = "<group>"; };
		BF3493F11EC3623200B0C314 /* ZMUser+Teams.swift */ = {isa = PBXFileReference; fileEncoding = 4; lastKnownFileType = sourcecode.swift; path = "ZMUser+Teams.swift"; sourceTree = "<group>"; };
		BF3493FF1EC46D3D00B0C314 /* ZMConversationTests+Teams.swift */ = {isa = PBXFileReference; fileEncoding = 4; lastKnownFileType = sourcecode.swift; name = "ZMConversationTests+Teams.swift"; path = "Conversation/ZMConversationTests+Teams.swift"; sourceTree = "<group>"; };
		BF3494071EC5A90400B0C314 /* ZMUser+OneOnOne.h */ = {isa = PBXFileReference; fileEncoding = 4; lastKnownFileType = sourcecode.c.h; path = "ZMUser+OneOnOne.h"; sourceTree = "<group>"; };
		BF421B2C1EF3F91D0079533A /* Team+Patches.swift */ = {isa = PBXFileReference; fileEncoding = 4; lastKnownFileType = sourcecode.swift; path = "Team+Patches.swift"; sourceTree = "<group>"; };
		BF421B301EF4015E0079533A /* store2-30-0.wiredatabase */ = {isa = PBXFileReference; lastKnownFileType = file; name = "store2-30-0.wiredatabase"; path = "Tests/Resources/store2-30-0.wiredatabase"; sourceTree = SOURCE_ROOT; };
		BF4666291DCB71B0007463FF /* V3Asset.swift */ = {isa = PBXFileReference; fileEncoding = 4; lastKnownFileType = sourcecode.swift; path = V3Asset.swift; sourceTree = "<group>"; };
		BF491CCE1F02A6CF0055EE44 /* Member+Patches.swift */ = {isa = PBXFileReference; fileEncoding = 4; lastKnownFileType = sourcecode.swift; path = "Member+Patches.swift"; sourceTree = "<group>"; };
		BF491CD61F0402F80055EE44 /* store2-31-0.wiredatabase */ = {isa = PBXFileReference; lastKnownFileType = file; name = "store2-31-0.wiredatabase"; path = "Tests/Resources/store2-31-0.wiredatabase"; sourceTree = SOURCE_ROOT; };
		BF491CDA1F0525DC0055EE44 /* AccountTests.swift */ = {isa = PBXFileReference; fileEncoding = 4; lastKnownFileType = sourcecode.swift; path = AccountTests.swift; sourceTree = "<group>"; };
		BF491CDC1F0525E50055EE44 /* AccountManagerTests.swift */ = {isa = PBXFileReference; fileEncoding = 4; lastKnownFileType = sourcecode.swift; path = AccountManagerTests.swift; sourceTree = "<group>"; };
		BF491CDF1F0529D80055EE44 /* AccountStoreTests.swift */ = {isa = PBXFileReference; fileEncoding = 4; lastKnownFileType = sourcecode.swift; path = AccountStoreTests.swift; sourceTree = "<group>"; };
		BF491CE31F063EDB0055EE44 /* Account.swift */ = {isa = PBXFileReference; fileEncoding = 4; lastKnownFileType = sourcecode.swift; path = Account.swift; sourceTree = "<group>"; };
		BF491CE51F063EE50055EE44 /* AccountStore.swift */ = {isa = PBXFileReference; fileEncoding = 4; lastKnownFileType = sourcecode.swift; path = AccountStore.swift; sourceTree = "<group>"; };
		BF491CE71F063EEB0055EE44 /* AccountManager.swift */ = {isa = PBXFileReference; fileEncoding = 4; lastKnownFileType = sourcecode.swift; path = AccountManager.swift; sourceTree = "<group>"; };
		BF5AF281215134DA00449D43 /* zmessaging2.53.0.xcdatamodel */ = {isa = PBXFileReference; lastKnownFileType = wrapper.xcdatamodel; path = zmessaging2.53.0.xcdatamodel; sourceTree = "<group>"; };
		BF5AF286215156EE00449D43 /* store2-52-0.wiredatabase */ = {isa = PBXFileReference; lastKnownFileType = file; name = "store2-52-0.wiredatabase"; path = "Tests/Resources/store2-52-0.wiredatabase"; sourceTree = SOURCE_ROOT; };
		BF5DF5CB20F4E8DD002BCB67 /* zmessaging2.49.0.xcdatamodel */ = {isa = PBXFileReference; lastKnownFileType = wrapper.xcdatamodel; path = zmessaging2.49.0.xcdatamodel; sourceTree = "<group>"; };
		BF5DF5CC20F4EB3E002BCB67 /* ZMSystemMessage+NewConversation.swift */ = {isa = PBXFileReference; lastKnownFileType = sourcecode.swift; path = "ZMSystemMessage+NewConversation.swift"; sourceTree = "<group>"; };
		BF6ACFFA21060F7200FD762B /* store2-48-0.wiredatabase */ = {isa = PBXFileReference; lastKnownFileType = file; name = "store2-48-0.wiredatabase"; path = "Tests/Resources/store2-48-0.wiredatabase"; sourceTree = SOURCE_ROOT; };
		BF6EA4D11E2512E800B7BD4B /* ZMConversation+DisplayName.swift */ = {isa = PBXFileReference; fileEncoding = 4; lastKnownFileType = sourcecode.swift; path = "ZMConversation+DisplayName.swift"; sourceTree = "<group>"; };
		BF735CFB1E7050D0003BC61F /* ZMConversationTests+CallSystemMessages.swift */ = {isa = PBXFileReference; fileEncoding = 4; lastKnownFileType = sourcecode.swift; path = "ZMConversationTests+CallSystemMessages.swift"; sourceTree = "<group>"; };
		BF735CFE1E70626F003BC61F /* store2-27-0.wiredatabase */ = {isa = PBXFileReference; lastKnownFileType = file; name = "store2-27-0.wiredatabase"; path = "Tests/Resources/store2-27-0.wiredatabase"; sourceTree = SOURCE_ROOT; };
		BF794FE41D14425E00E618C6 /* ZMClientMessageTests+Location.swift */ = {isa = PBXFileReference; fileEncoding = 4; lastKnownFileType = sourcecode.swift; path = "ZMClientMessageTests+Location.swift"; sourceTree = "<group>"; };
		BF8361D91F0A3C41009AE5AC /* NSSecureCoding+Swift.swift */ = {isa = PBXFileReference; fileEncoding = 4; lastKnownFileType = sourcecode.swift; path = "NSSecureCoding+Swift.swift"; sourceTree = "<group>"; };
		BF85CF5E1D227A78006EDB97 /* LocationData.swift */ = {isa = PBXFileReference; fileEncoding = 4; lastKnownFileType = sourcecode.swift; path = LocationData.swift; sourceTree = "<group>"; };
		BF8ABD591EF2B09A005E58E0 /* zmessaging2.31.0.xcdatamodel */ = {isa = PBXFileReference; lastKnownFileType = wrapper.xcdatamodel; path = zmessaging2.31.0.xcdatamodel; sourceTree = "<group>"; };
		BF8E024C1E606846003310E1 /* store2-26-0.wiredatabase */ = {isa = PBXFileReference; lastKnownFileType = file; name = "store2-26-0.wiredatabase"; path = "Tests/Resources/store2-26-0.wiredatabase"; sourceTree = SOURCE_ROOT; };
		BF8EDC731E53182F00DA6C40 /* store2-25-0.wiredatabase */ = {isa = PBXFileReference; lastKnownFileType = file; name = "store2-25-0.wiredatabase"; path = "Tests/Resources/store2-25-0.wiredatabase"; sourceTree = SOURCE_ROOT; };
		BF8F3A821E4B61C70079E9E7 /* TextSearchQuery.swift */ = {isa = PBXFileReference; fileEncoding = 4; lastKnownFileType = sourcecode.swift; path = TextSearchQuery.swift; sourceTree = "<group>"; };
		BF949E5A1D3D17FB00587597 /* LinkPreview+ProtobufTests.swift */ = {isa = PBXFileReference; fileEncoding = 4; lastKnownFileType = sourcecode.swift; path = "LinkPreview+ProtobufTests.swift"; sourceTree = "<group>"; };
		BF989D091E8A6A120052BF8F /* SearchUserAsset.swift */ = {isa = PBXFileReference; fileEncoding = 4; lastKnownFileType = sourcecode.swift; path = SearchUserAsset.swift; sourceTree = "<group>"; };
		BFB3BA721E28D38F0032A84F /* SharedObjectStoreTests.swift */ = {isa = PBXFileReference; fileEncoding = 4; lastKnownFileType = sourcecode.swift; path = SharedObjectStoreTests.swift; sourceTree = "<group>"; };
		BFC183E0210F389900601E5D /* zmessaging2.52.0.xcdatamodel */ = {isa = PBXFileReference; lastKnownFileType = wrapper.xcdatamodel; path = zmessaging2.52.0.xcdatamodel; sourceTree = "<group>"; };
		BFC183E1210F57EA00601E5D /* store2-51-0.wiredatabase */ = {isa = PBXFileReference; lastKnownFileType = file; name = "store2-51-0.wiredatabase"; path = "Tests/Resources/store2-51-0.wiredatabase"; sourceTree = SOURCE_ROOT; };
		BFCD502C21511D58008CD845 /* DraftMessage.swift */ = {isa = PBXFileReference; lastKnownFileType = sourcecode.swift; path = DraftMessage.swift; sourceTree = "<group>"; };
		BFCD8A2C1DCB4E8A00C6FCCF /* V2Asset.swift */ = {isa = PBXFileReference; fileEncoding = 4; lastKnownFileType = sourcecode.swift; path = V2Asset.swift; sourceTree = "<group>"; };
		BFCF31DA1DA50C650039B3DC /* GenericMessageTests+NativePush.swift */ = {isa = PBXFileReference; fileEncoding = 4; lastKnownFileType = sourcecode.swift; path = "GenericMessageTests+NativePush.swift"; sourceTree = "<group>"; };
		BFE3A96B1ED2EC110024A05B /* ZMConversationListDirectoryTests+Teams.swift */ = {isa = PBXFileReference; fileEncoding = 4; lastKnownFileType = sourcecode.swift; path = "ZMConversationListDirectoryTests+Teams.swift"; sourceTree = "<group>"; };
		BFE3A96D1ED301020024A05B /* ZMConversationListTests+Teams.swift */ = {isa = PBXFileReference; fileEncoding = 4; lastKnownFileType = sourcecode.swift; path = "ZMConversationListTests+Teams.swift"; sourceTree = "<group>"; };
		BFE764421ED5AAE400C65C3E /* ZMConversation+TeamsTests.swift */ = {isa = PBXFileReference; fileEncoding = 4; lastKnownFileType = sourcecode.swift; path = "ZMConversation+TeamsTests.swift"; sourceTree = "<group>"; };
		BFF8AE8420E4E12A00988700 /* ZMMessage+ShouldDisplay.swift */ = {isa = PBXFileReference; lastKnownFileType = sourcecode.swift; path = "ZMMessage+ShouldDisplay.swift"; sourceTree = "<group>"; };
		BFFBFD921D59E3F00079773E /* ConversationMessage+Deletion.swift */ = {isa = PBXFileReference; fileEncoding = 4; lastKnownFileType = sourcecode.swift; path = "ConversationMessage+Deletion.swift"; sourceTree = "<group>"; };
		BFFBFD941D59E49D0079773E /* ZMClientMessageTests+Deletion.swift */ = {isa = PBXFileReference; fileEncoding = 4; lastKnownFileType = sourcecode.swift; path = "ZMClientMessageTests+Deletion.swift"; sourceTree = "<group>"; };
		CE4EDC081D6D9A3D002A20AA /* Reaction.swift */ = {isa = PBXFileReference; fileEncoding = 4; lastKnownFileType = sourcecode.swift; name = Reaction.swift; path = Reaction/Reaction.swift; sourceTree = "<group>"; };
		CE4EDC0A1D6DC2D2002A20AA /* ConversationMessage+Reaction.swift */ = {isa = PBXFileReference; fileEncoding = 4; lastKnownFileType = sourcecode.swift; path = "ConversationMessage+Reaction.swift"; sourceTree = "<group>"; };
		CE58A3FE1CD3B3580037B626 /* ConversationMessage.swift */ = {isa = PBXFileReference; fileEncoding = 4; lastKnownFileType = sourcecode.swift; path = ConversationMessage.swift; sourceTree = "<group>"; };
		CEB15E501D7EE53A0048A011 /* ZMClientMessagesTests+Reaction.swift */ = {isa = PBXFileReference; fileEncoding = 4; lastKnownFileType = sourcecode.swift; path = "ZMClientMessagesTests+Reaction.swift"; sourceTree = "<group>"; };
		CEE525A81CCA4C97001D06F9 /* NSString+RandomString.h */ = {isa = PBXFileReference; fileEncoding = 4; lastKnownFileType = sourcecode.c.h; path = "NSString+RandomString.h"; sourceTree = "<group>"; };
		CEE525A91CCA4C97001D06F9 /* NSString+RandomString.m */ = {isa = PBXFileReference; fileEncoding = 4; lastKnownFileType = sourcecode.c.objc; path = "NSString+RandomString.m"; sourceTree = "<group>"; };
		D5D10DA7203B154C00145497 /* zmessaging2.43.0.xcdatamodel */ = {isa = PBXFileReference; lastKnownFileType = wrapper.xcdatamodel; path = zmessaging2.43.0.xcdatamodel; sourceTree = "<group>"; };
		D5D10DA8203B161700145497 /* ZMConversation+AccessMode.swift */ = {isa = PBXFileReference; lastKnownFileType = sourcecode.swift; path = "ZMConversation+AccessMode.swift"; sourceTree = "<group>"; };
		D5D65A0C2074C97700D7F3C3 /* store2-44-0.wiredatabase */ = {isa = PBXFileReference; lastKnownFileType = file; name = "store2-44-0.wiredatabase"; path = "Tests/Resources/store2-44-0.wiredatabase"; sourceTree = SOURCE_ROOT; };
		D5FA30C42063DC2D00716618 /* BackupMetadata.swift */ = {isa = PBXFileReference; lastKnownFileType = sourcecode.swift; path = BackupMetadata.swift; sourceTree = "<group>"; };
		D5FA30CA2063ECD400716618 /* BackupMetadataTests.swift */ = {isa = PBXFileReference; lastKnownFileType = sourcecode.swift; path = BackupMetadataTests.swift; sourceTree = "<group>"; };
		D5FA30CE2063F8EC00716618 /* Version.swift */ = {isa = PBXFileReference; lastKnownFileType = sourcecode.swift; path = Version.swift; sourceTree = "<group>"; };
		D5FA30D02063FD3A00716618 /* VersionTests.swift */ = {isa = PBXFileReference; lastKnownFileType = sourcecode.swift; path = VersionTests.swift; sourceTree = "<group>"; };
		D5FD9FD32073B94500F6F4FC /* zmessaging2.45.0.xcdatamodel */ = {isa = PBXFileReference; lastKnownFileType = wrapper.xcdatamodel; path = zmessaging2.45.0.xcdatamodel; sourceTree = "<group>"; };
		E90AAE33279719D8003C7DB0 /* store2-98-0.wiredatabase */ = {isa = PBXFileReference; lastKnownFileType = file; path = "store2-98-0.wiredatabase"; sourceTree = "<group>"; };
		E97A542727B122D80009DCCF /* AccessRoleMigrationTests.swift */ = {isa = PBXFileReference; lastKnownFileType = sourcecode.swift; path = AccessRoleMigrationTests.swift; sourceTree = "<group>"; };
		E9A61E3A27957F6700B96E50 /* zmessaging2.98.0.xcdatamodel */ = {isa = PBXFileReference; lastKnownFileType = wrapper.xcdatamodel; path = zmessaging2.98.0.xcdatamodel; sourceTree = "<group>"; };
		E9C7DD9A27B533D000FB9AE8 /* AccessRoleMappingTests.swift */ = {isa = PBXFileReference; lastKnownFileType = sourcecode.swift; path = AccessRoleMappingTests.swift; sourceTree = "<group>"; };
		EE002F1C28772DFA0027D63A /* zmessaging2.104.0.xcdatamodel */ = {isa = PBXFileReference; lastKnownFileType = wrapper.xcdatamodel; path = zmessaging2.104.0.xcdatamodel; sourceTree = "<group>"; };
		EE002F1D2878308F0027D63A /* MLSGroupID.swift */ = {isa = PBXFileReference; lastKnownFileType = sourcecode.swift; path = MLSGroupID.swift; sourceTree = "<group>"; };
		EE002F1F2878312F0027D63A /* MessageProtocol.swift */ = {isa = PBXFileReference; lastKnownFileType = sourcecode.swift; path = MessageProtocol.swift; sourceTree = "<group>"; };
		EE002F212878345C0027D63A /* store2-104-0.wiredatabase */ = {isa = PBXFileReference; lastKnownFileType = file; path = "store2-104-0.wiredatabase"; sourceTree = "<group>"; };
		EE04084B28CA8283009E4B8D /* StaleMLSKeyMaterialDetector.swift */ = {isa = PBXFileReference; lastKnownFileType = sourcecode.swift; path = StaleMLSKeyMaterialDetector.swift; sourceTree = "<group>"; };
		EE04084D28CA85B2009E4B8D /* Date+Helpers.swift */ = {isa = PBXFileReference; lastKnownFileType = sourcecode.swift; path = "Date+Helpers.swift"; sourceTree = "<group>"; };
		EE08B344284E2B450022830B /* CoreCryptoTypes.swift */ = {isa = PBXFileReference; lastKnownFileType = sourcecode.swift; path = CoreCryptoTypes.swift; sourceTree = "<group>"; };
		EE09EEB0255959F000919A6B /* ZMUserTests+AnalyticsIdentifier.swift */ = {isa = PBXFileReference; lastKnownFileType = sourcecode.swift; path = "ZMUserTests+AnalyticsIdentifier.swift"; sourceTree = "<group>"; };
		EE128A65286DE31200558550 /* UserClient+MLSPublicKeys.swift */ = {isa = PBXFileReference; lastKnownFileType = sourcecode.swift; path = "UserClient+MLSPublicKeys.swift"; sourceTree = "<group>"; };
		EE128A67286DE35F00558550 /* CodableHelpers.swift */ = {isa = PBXFileReference; lastKnownFileType = sourcecode.swift; path = CodableHelpers.swift; sourceTree = "<group>"; };
		EE174FCD2522756700482A70 /* ZMConversationPerformanceTests.swift */ = {isa = PBXFileReference; lastKnownFileType = sourcecode.swift; name = ZMConversationPerformanceTests.swift; path = Conversation/ZMConversationPerformanceTests.swift; sourceTree = "<group>"; };
		EE22185D2892C22C008EF6ED /* MockConversationEventProcessor.swift */ = {isa = PBXFileReference; lastKnownFileType = sourcecode.swift; path = MockConversationEventProcessor.swift; sourceTree = "<group>"; };
		EE28991D26B4422800E7BAF0 /* Feature.ConferenceCalling.swift */ = {isa = PBXFileReference; lastKnownFileType = sourcecode.swift; path = Feature.ConferenceCalling.swift; sourceTree = "<group>"; };
		EE2B874524D9A11A00936A4E /* ContextProvider+EncryptionAtRest.swift */ = {isa = PBXFileReference; lastKnownFileType = sourcecode.swift; path = "ContextProvider+EncryptionAtRest.swift"; sourceTree = "<group>"; };
		EE2BA00525CB3AA8001EB606 /* InvalidFeatureRemoval.swift */ = {isa = PBXFileReference; lastKnownFileType = sourcecode.swift; path = InvalidFeatureRemoval.swift; sourceTree = "<group>"; };
		EE2BA00725CB3DE7001EB606 /* InvalidFeatureRemovalTests.swift */ = {isa = PBXFileReference; lastKnownFileType = sourcecode.swift; path = InvalidFeatureRemovalTests.swift; sourceTree = "<group>"; };
		EE30F45A2592A357000FC69C /* AppLockController.PasscodeKeychainItem.swift */ = {isa = PBXFileReference; lastKnownFileType = sourcecode.swift; path = AppLockController.PasscodeKeychainItem.swift; sourceTree = "<group>"; };
		EE3C07DF269872B600CCB6FD /* zmessaging2.93.0.xcdatamodel */ = {isa = PBXFileReference; lastKnownFileType = wrapper.xcdatamodel; path = zmessaging2.93.0.xcdatamodel; sourceTree = "<group>"; };
		EE3C07E22698737C00CCB6FD /* store2-93-0.wiredatabase */ = {isa = PBXFileReference; lastKnownFileType = file; path = "store2-93-0.wiredatabase"; sourceTree = "<group>"; };
		EE3EFE94253053B1009499E5 /* PotentialChangeDetector.swift */ = {isa = PBXFileReference; fileEncoding = 4; lastKnownFileType = sourcecode.swift; path = PotentialChangeDetector.swift; sourceTree = "<group>"; };
		EE3EFE9625305A84009499E5 /* ModifiedObjects+Mergeable.swift */ = {isa = PBXFileReference; lastKnownFileType = sourcecode.swift; path = "ModifiedObjects+Mergeable.swift"; sourceTree = "<group>"; };
		EE3EFEA0253090E0009499E5 /* PotentialChangeDetectorTests.swift */ = {isa = PBXFileReference; lastKnownFileType = sourcecode.swift; path = PotentialChangeDetectorTests.swift; sourceTree = "<group>"; };
		EE403EC928D357AD00F78A36 /* ZMBaseTest+Async.swift */ = {isa = PBXFileReference; lastKnownFileType = sourcecode.swift; path = "ZMBaseTest+Async.swift"; sourceTree = "<group>"; };
		EE404EA1287317CB00B3653F /* MLSController.swift */ = {isa = PBXFileReference; lastKnownFileType = sourcecode.swift; path = MLSController.swift; sourceTree = "<group>"; };
		EE429389252C437900E70670 /* Notification.Name+ManagedObjectObservation.swift */ = {isa = PBXFileReference; lastKnownFileType = sourcecode.swift; path = "Notification.Name+ManagedObjectObservation.swift"; sourceTree = "<group>"; };
		EE42938B252C443000E70670 /* ManagedObjectObserverToken.swift */ = {isa = PBXFileReference; lastKnownFileType = sourcecode.swift; path = ManagedObjectObserverToken.swift; sourceTree = "<group>"; };
		EE42938D252C460000E70670 /* Changes.swift */ = {isa = PBXFileReference; lastKnownFileType = sourcecode.swift; path = Changes.swift; sourceTree = "<group>"; };
		EE42938F252C466500E70670 /* ChangeInfoConsumer.swift */ = {isa = PBXFileReference; lastKnownFileType = sourcecode.swift; path = ChangeInfoConsumer.swift; sourceTree = "<group>"; };
		EE46B92728A511630063B38D /* ZMClientMessageTests+MLSEncryptedPayloadGenerator.swift */ = {isa = PBXFileReference; lastKnownFileType = sourcecode.swift; path = "ZMClientMessageTests+MLSEncryptedPayloadGenerator.swift"; sourceTree = "<group>"; };
		EE4CCA94256C558400848212 /* Feature.AppLock.swift */ = {isa = PBXFileReference; lastKnownFileType = sourcecode.swift; path = Feature.AppLock.swift; sourceTree = "<group>"; };
		EE5E2C1426DFC31900C3928A /* MessageDestructionTimeoutType.swift */ = {isa = PBXFileReference; lastKnownFileType = sourcecode.swift; path = MessageDestructionTimeoutType.swift; sourceTree = "<group>"; };
		EE5E2C1826DFC67900C3928A /* MessageDestructionTimeoutValue.swift */ = {isa = PBXFileReference; lastKnownFileType = sourcecode.swift; path = MessageDestructionTimeoutValue.swift; sourceTree = "<group>"; };
		EE5F54CB259B22C400F11F3C /* Account+Keychain.swift */ = {isa = PBXFileReference; lastKnownFileType = sourcecode.swift; path = "Account+Keychain.swift"; sourceTree = "<group>"; };
		EE68EEC8252DC4450013B242 /* ChangeDetector.swift */ = {isa = PBXFileReference; lastKnownFileType = sourcecode.swift; path = ChangeDetector.swift; sourceTree = "<group>"; };
		EE68EECA252DC4720013B242 /* ExplicitChangeDetector.swift */ = {isa = PBXFileReference; lastKnownFileType = sourcecode.swift; path = ExplicitChangeDetector.swift; sourceTree = "<group>"; };
		EE6A57D925BAE0C900F848DD /* BiometricsStateTests.swift */ = {isa = PBXFileReference; lastKnownFileType = sourcecode.swift; path = BiometricsStateTests.swift; sourceTree = "<group>"; };
		EE6A57DB25BAE3D700F848DD /* MockLAContext.swift */ = {isa = PBXFileReference; lastKnownFileType = sourcecode.swift; path = MockLAContext.swift; sourceTree = "<group>"; };
		EE6A57DD25BAE40700F848DD /* MockBiometricsState.swift */ = {isa = PBXFileReference; lastKnownFileType = sourcecode.swift; path = MockBiometricsState.swift; sourceTree = "<group>"; };
		EE6A57DF25BB1C6800F848DD /* AppLockController.State.swift */ = {isa = PBXFileReference; lastKnownFileType = sourcecode.swift; path = AppLockController.State.swift; sourceTree = "<group>"; };
		EE6CB3DB24E2A38500B0EADD /* store2-83-0.wiredatabase */ = {isa = PBXFileReference; lastKnownFileType = file; path = "store2-83-0.wiredatabase"; sourceTree = "<group>"; };
		EE6CB3DD24E2D24F00B0EADD /* ZMGenericMessageDataTests.swift */ = {isa = PBXFileReference; lastKnownFileType = sourcecode.swift; path = ZMGenericMessageDataTests.swift; sourceTree = "<group>"; };
		EE715B7C256D153E00087A22 /* FeatureServiceTests.swift */ = {isa = PBXFileReference; lastKnownFileType = sourcecode.swift; path = FeatureServiceTests.swift; sourceTree = "<group>"; };
		EE770DAE25344B4F00163C4A /* NotificationDispatcher.OperationMode.swift */ = {isa = PBXFileReference; fileEncoding = 4; lastKnownFileType = sourcecode.swift; path = NotificationDispatcher.OperationMode.swift; sourceTree = "<group>"; };
		EE84226F28EC353900B80FE5 /* MLSActionExecutorTests.swift */ = {isa = PBXFileReference; lastKnownFileType = sourcecode.swift; path = MLSActionExecutorTests.swift; sourceTree = "<group>"; };
		EE8B09AC25B86AB10057E85C /* AppLockError.swift */ = {isa = PBXFileReference; lastKnownFileType = sourcecode.swift; path = AppLockError.swift; sourceTree = "<group>"; };
		EE8B09AE25B86BB20057E85C /* AppLockPasscodePreference.swift */ = {isa = PBXFileReference; lastKnownFileType = sourcecode.swift; path = AppLockPasscodePreference.swift; sourceTree = "<group>"; };
		EE980FB02834EA3200CC6B9F /* zmessaging2.100.0.xcdatamodel */ = {isa = PBXFileReference; lastKnownFileType = wrapper.xcdatamodel; path = zmessaging2.100.0.xcdatamodel; sourceTree = "<group>"; };
		EE980FB12834EB3A00CC6B9F /* store2-100-0.wiredatabase */ = {isa = PBXFileReference; lastKnownFileType = file; path = "store2-100-0.wiredatabase"; sourceTree = "<group>"; };
		EE98878D28882BFF002340D2 /* MLSControllerTests.swift */ = {isa = PBXFileReference; lastKnownFileType = sourcecode.swift; path = MLSControllerTests.swift; sourceTree = "<group>"; };
		EE98879128882C8F002340D2 /* MockMLSController.swift */ = {isa = PBXFileReference; lastKnownFileType = sourcecode.swift; path = MockMLSController.swift; sourceTree = "<group>"; };
		EE997A1325062295008336D2 /* Logging.swift */ = {isa = PBXFileReference; lastKnownFileType = sourcecode.swift; path = Logging.swift; sourceTree = "<group>"; };
		EE997A15250629DC008336D2 /* ZMMessage+ProcessingError.swift */ = {isa = PBXFileReference; lastKnownFileType = sourcecode.swift; path = "ZMMessage+ProcessingError.swift"; sourceTree = "<group>"; };
		EE9AD9152696F01700DD5F51 /* FeatureService.swift */ = {isa = PBXFileReference; lastKnownFileType = sourcecode.swift; path = FeatureService.swift; sourceTree = "<group>"; };
		EE9ADC45286F31E9002B2148 /* zmessaging2.102.0.xcdatamodel */ = {isa = PBXFileReference; lastKnownFileType = wrapper.xcdatamodel; path = zmessaging2.102.0.xcdatamodel; sourceTree = "<group>"; };
		EE9ADC46286F38D1002B2148 /* store2-102-0.wiredatabase */ = {isa = PBXFileReference; lastKnownFileType = file; path = "store2-102-0.wiredatabase"; sourceTree = "<group>"; };
		EE9BC5CB287C6D5000AF9AEE /* MLSClientID.swift */ = {isa = PBXFileReference; lastKnownFileType = sourcecode.swift; path = MLSClientID.swift; sourceTree = "<group>"; };
		EEA2B84524DA943100C6659E /* CoreDataStackTests+EncryptionAtRest.swift */ = {isa = PBXFileReference; lastKnownFileType = sourcecode.swift; name = "CoreDataStackTests+EncryptionAtRest.swift"; path = "Tests/Source/ManagedObjectContext/CoreDataStackTests+EncryptionAtRest.swift"; sourceTree = SOURCE_ROOT; };
		EEA2B87524DD7B8B00C6659E /* zmessaging2.83.0.xcdatamodel */ = {isa = PBXFileReference; lastKnownFileType = wrapper.xcdatamodel; path = zmessaging2.83.0.xcdatamodel; sourceTree = "<group>"; };
		EEA985972555668A002BEF02 /* ZMUser+AnalyticsIdentifier.swift */ = {isa = PBXFileReference; lastKnownFileType = sourcecode.swift; path = "ZMUser+AnalyticsIdentifier.swift"; sourceTree = "<group>"; };
		EEAAD759252C6D2700E6A44E /* UnreadMessages.swift */ = {isa = PBXFileReference; lastKnownFileType = sourcecode.swift; path = UnreadMessages.swift; sourceTree = "<group>"; };
		EEAAD75B252C6DAE00E6A44E /* ModifiedObjects.swift */ = {isa = PBXFileReference; lastKnownFileType = sourcecode.swift; path = ModifiedObjects.swift; sourceTree = "<group>"; };
		EEAAD75D252C711800E6A44E /* ZMManagedObject+ClassIdentifier.swift */ = {isa = PBXFileReference; lastKnownFileType = sourcecode.swift; path = "ZMManagedObject+ClassIdentifier.swift"; sourceTree = "<group>"; };
		EEAAD75F252C713E00E6A44E /* ClassIdentifier.swift */ = {isa = PBXFileReference; lastKnownFileType = sourcecode.swift; path = ClassIdentifier.swift; sourceTree = "<group>"; };
		EEB5DE09283784F9009B4741 /* Feature+DigitalSignature.swift */ = {isa = PBXFileReference; lastKnownFileType = sourcecode.swift; path = "Feature+DigitalSignature.swift"; sourceTree = "<group>"; };
		EEB5DE0B2837877A009B4741 /* zmessaging2.101.0.xcdatamodel */ = {isa = PBXFileReference; lastKnownFileType = wrapper.xcdatamodel; path = zmessaging2.101.0.xcdatamodel; sourceTree = "<group>"; };
		EEB5DE102837BD52009B4741 /* store2-101-0.wiredatabase */ = {isa = PBXFileReference; lastKnownFileType = file; path = "store2-101-0.wiredatabase"; sourceTree = "<group>"; };
		EEB803AA283F61E600412F62 /* Feature.MLS.swift */ = {isa = PBXFileReference; lastKnownFileType = sourcecode.swift; path = Feature.MLS.swift; sourceTree = "<group>"; };
		EEBACDA425B9C243000210AC /* LAContextProtocol.swift */ = {isa = PBXFileReference; lastKnownFileType = sourcecode.swift; path = LAContextProtocol.swift; sourceTree = "<group>"; };
		EEBACDA625B9C2C6000210AC /* AppLockType.swift */ = {isa = PBXFileReference; lastKnownFileType = sourcecode.swift; path = AppLockType.swift; sourceTree = "<group>"; };
		EEBACDA825B9C47E000210AC /* AppLockController.Config.swift */ = {isa = PBXFileReference; lastKnownFileType = sourcecode.swift; path = AppLockController.Config.swift; sourceTree = "<group>"; };
		EEBACDAA25B9C4B0000210AC /* AppLockAuthenticationResult.swift */ = {isa = PBXFileReference; lastKnownFileType = sourcecode.swift; path = AppLockAuthenticationResult.swift; sourceTree = "<group>"; };
		EEBF69EC28A2724800195771 /* ZMConversationTests+MLS.swift */ = {isa = PBXFileReference; lastKnownFileType = sourcecode.swift; path = "ZMConversationTests+MLS.swift"; sourceTree = "<group>"; };
		EEC3BC732888403000BFDC35 /* MockCoreCrypto.swift */ = {isa = PBXFileReference; lastKnownFileType = sourcecode.swift; path = MockCoreCrypto.swift; sourceTree = "<group>"; };
		EEC3BC75288855C000BFDC35 /* MockMLSActionsProvider.swift */ = {isa = PBXFileReference; lastKnownFileType = sourcecode.swift; path = MockMLSActionsProvider.swift; sourceTree = "<group>"; };
		EEC47ED527A81EF60020B599 /* Feature+ClassifiedDomains.swift */ = {isa = PBXFileReference; lastKnownFileType = sourcecode.swift; path = "Feature+ClassifiedDomains.swift"; sourceTree = "<group>"; };
		EEC8064928CF4BAD00DD58E9 /* FetchBackendMLSPublicKeysAction.swift */ = {isa = PBXFileReference; fileEncoding = 4; lastKnownFileType = sourcecode.swift; path = FetchBackendMLSPublicKeysAction.swift; sourceTree = "<group>"; };
		EEC8064B28CF4BBF00DD58E9 /* BackendMLSPublicKeys.swift */ = {isa = PBXFileReference; fileEncoding = 4; lastKnownFileType = sourcecode.swift; path = BackendMLSPublicKeys.swift; sourceTree = "<group>"; };
		EEC8064D28CF4C2D00DD58E9 /* MockStaleMLSKeyDetector.swift */ = {isa = PBXFileReference; lastKnownFileType = sourcecode.swift; path = MockStaleMLSKeyDetector.swift; sourceTree = "<group>"; };
		EECFAA3726D52EB700D9E100 /* Feature.SelfDeletingMessages.swift */ = {isa = PBXFileReference; lastKnownFileType = sourcecode.swift; path = Feature.SelfDeletingMessages.swift; sourceTree = "<group>"; };
		EEDA9C0D2510F3D5003A5B27 /* ZMConversation+EncryptionAtRest.swift */ = {isa = PBXFileReference; lastKnownFileType = sourcecode.swift; path = "ZMConversation+EncryptionAtRest.swift"; sourceTree = "<group>"; };
		EEDA9C1125121277003A5B27 /* NSManagedObjectContextTests+EncryptionAtRest.swift */ = {isa = PBXFileReference; lastKnownFileType = sourcecode.swift; path = "NSManagedObjectContextTests+EncryptionAtRest.swift"; sourceTree = "<group>"; };
		EEDA9C132513A0A5003A5B27 /* ZMClientMessage+EncryptionAtRest.swift */ = {isa = PBXFileReference; lastKnownFileType = sourcecode.swift; path = "ZMClientMessage+EncryptionAtRest.swift"; sourceTree = "<group>"; };
		EEDB51DA255410D000F35A29 /* GenericMessageHelperTests.swift */ = {isa = PBXFileReference; lastKnownFileType = sourcecode.swift; path = GenericMessageHelperTests.swift; sourceTree = "<group>"; };
		EEDD426928633B2800C9EBC4 /* ZMUser+Patches.swift */ = {isa = PBXFileReference; lastKnownFileType = sourcecode.swift; path = "ZMUser+Patches.swift"; sourceTree = "<group>"; };
		EEDE7DB428EAFE45007DC6A3 /* MLSActionExecutor.swift */ = {isa = PBXFileReference; lastKnownFileType = sourcecode.swift; path = MLSActionExecutor.swift; sourceTree = "<group>"; };
		EEDE7DB628EC1618007DC6A3 /* MockMLSActionExecutor.swift */ = {isa = PBXFileReference; lastKnownFileType = sourcecode.swift; path = MockMLSActionExecutor.swift; sourceTree = "<group>"; };
		EEE186B1259CC7CC008707CA /* AppLockDelegate.swift */ = {isa = PBXFileReference; lastKnownFileType = sourcecode.swift; path = AppLockDelegate.swift; sourceTree = "<group>"; };
		EEE83B491FBB496B00FC0296 /* ZMMessageTimerTests.swift */ = {isa = PBXFileReference; lastKnownFileType = sourcecode.swift; path = ZMMessageTimerTests.swift; sourceTree = "<group>"; };
		EEEE60EC218B393E0032C249 /* zmessaging2.57.0.xcdatamodel */ = {isa = PBXFileReference; lastKnownFileType = wrapper.xcdatamodel; path = zmessaging2.57.0.xcdatamodel; sourceTree = "<group>"; };
		EEF0BC3028EEC02400ED16CA /* MockSyncStatus.swift */ = {isa = PBXFileReference; lastKnownFileType = sourcecode.swift; path = MockSyncStatus.swift; sourceTree = "<group>"; };
		EEF0BC3228EEC53400ED16CA /* SyncStatusProtocol.swift */ = {isa = PBXFileReference; lastKnownFileType = sourcecode.swift; path = SyncStatusProtocol.swift; sourceTree = "<group>"; };
		EEF4010623A9213B007B1A97 /* UserType+Team.swift */ = {isa = PBXFileReference; lastKnownFileType = sourcecode.swift; path = "UserType+Team.swift"; sourceTree = "<group>"; };
		EEF6E3C728D88A33001C1799 /* MLSGroup.swift */ = {isa = PBXFileReference; fileEncoding = 4; lastKnownFileType = sourcecode.swift; path = MLSGroup.swift; sourceTree = "<group>"; };
		EEF6E3C928D89251001C1799 /* StaleMLSKeyDetectorTests.swift */ = {isa = PBXFileReference; lastKnownFileType = sourcecode.swift; path = StaleMLSKeyDetectorTests.swift; sourceTree = "<group>"; };
		EEFAAC3128DDE1D7009940E7 /* CoreCryptoCallbacks.swift */ = {isa = PBXFileReference; lastKnownFileType = sourcecode.swift; path = CoreCryptoCallbacks.swift; sourceTree = "<group>"; };
		EEFAAC3328DDE27F009940E7 /* CoreCryptoCallbacksTests.swift */ = {isa = PBXFileReference; lastKnownFileType = sourcecode.swift; path = CoreCryptoCallbacksTests.swift; sourceTree = "<group>"; };
		EEFC3EE62208311200D3091A /* ZMConversation+HasMessages.swift */ = {isa = PBXFileReference; lastKnownFileType = sourcecode.swift; path = "ZMConversation+HasMessages.swift"; sourceTree = "<group>"; };
		EEFC3EE822083B0900D3091A /* ZMConversationTests+HasMessages.swift */ = {isa = PBXFileReference; lastKnownFileType = sourcecode.swift; path = "ZMConversationTests+HasMessages.swift"; sourceTree = "<group>"; };
		EF17175A22D4CC8E00697EB0 /* Team+MockTeam.swift */ = {isa = PBXFileReference; lastKnownFileType = sourcecode.swift; path = "Team+MockTeam.swift"; sourceTree = "<group>"; };
		EF18C7E51F9E4F8A0085A832 /* ZMUser+Filename.swift */ = {isa = PBXFileReference; lastKnownFileType = sourcecode.swift; path = "ZMUser+Filename.swift"; sourceTree = "<group>"; };
		EF1F4F532301634500E4872C /* ZMSystemMessage+ChildMessages.swift */ = {isa = PBXFileReference; lastKnownFileType = sourcecode.swift; path = "ZMSystemMessage+ChildMessages.swift"; sourceTree = "<group>"; };
		EF1F850322FD71BB0020F6DC /* ZMOTRMessage+VerifySender.swift */ = {isa = PBXFileReference; lastKnownFileType = sourcecode.swift; path = "ZMOTRMessage+VerifySender.swift"; sourceTree = "<group>"; };
		EF2C247122AFE408009389C6 /* zmessaging2.72.0.xcdatamodel */ = {isa = PBXFileReference; lastKnownFileType = wrapper.xcdatamodel; path = zmessaging2.72.0.xcdatamodel; sourceTree = "<group>"; };
		EF2C247222AFF368009389C6 /* store2-72-0.wiredatabase */ = {isa = PBXFileReference; lastKnownFileType = file; path = "store2-72-0.wiredatabase"; sourceTree = "<group>"; };
		EF2CBDA620061E2D0004F65E /* ServiceUser.swift */ = {isa = PBXFileReference; lastKnownFileType = sourcecode.swift; path = ServiceUser.swift; sourceTree = "<group>"; };
		EF2CBDA8200627940004F65E /* zmessaging2.41.0.xcdatamodel */ = {isa = PBXFileReference; lastKnownFileType = wrapper.xcdatamodel; path = zmessaging2.41.0.xcdatamodel; sourceTree = "<group>"; };
		EF3510F922CA07BB00115B97 /* ZMConversationTests+Transport.swift */ = {isa = PBXFileReference; lastKnownFileType = sourcecode.swift; path = "ZMConversationTests+Transport.swift"; sourceTree = "<group>"; };
		EF451EA520066E53005C12F1 /* store2-40-0.wiredatabase */ = {isa = PBXFileReference; lastKnownFileType = file; name = "store2-40-0.wiredatabase"; path = "Tests/Resources/store2-40-0.wiredatabase"; sourceTree = SOURCE_ROOT; };
		EF9A46FD2109FA6400085102 /* zmessaging2.51.0.xcdatamodel */ = {isa = PBXFileReference; lastKnownFileType = wrapper.xcdatamodel; path = zmessaging2.51.0.xcdatamodel; sourceTree = "<group>"; };
		EF9A46FE2109FC3700085102 /* store2-49-0.wiredatabase */ = {isa = PBXFileReference; lastKnownFileType = file; name = "store2-49-0.wiredatabase"; path = "Tests/Resources/store2-49-0.wiredatabase"; sourceTree = SOURCE_ROOT; };
		EF9A47002109FCAE00085102 /* store2-50-0.wiredatabase */ = {isa = PBXFileReference; lastKnownFileType = file; name = "store2-50-0.wiredatabase"; path = "Tests/Resources/store2-50-0.wiredatabase"; sourceTree = SOURCE_ROOT; };
		EF9A4702210A026600085102 /* ZMConversationTests+Language.swift */ = {isa = PBXFileReference; fileEncoding = 4; lastKnownFileType = sourcecode.swift; path = "ZMConversationTests+Language.swift"; sourceTree = "<group>"; };
		EFD0B02C21087DC80065EBF3 /* ZMConversation+Language.swift */ = {isa = PBXFileReference; fileEncoding = 4; lastKnownFileType = sourcecode.swift; path = "ZMConversation+Language.swift"; sourceTree = "<group>"; };
		F110503C2220439900F3EB62 /* ZMUser+RichProfile.swift */ = {isa = PBXFileReference; lastKnownFileType = sourcecode.swift; path = "ZMUser+RichProfile.swift"; sourceTree = "<group>"; };
		F11F3E881FA32463007B6D3D /* InvalidClientsRemoval.swift */ = {isa = PBXFileReference; lastKnownFileType = sourcecode.swift; path = InvalidClientsRemoval.swift; sourceTree = "<group>"; };
		F11F3E8A1FA32AA0007B6D3D /* InvalidClientsRemovalTests.swift */ = {isa = PBXFileReference; lastKnownFileType = sourcecode.swift; path = InvalidClientsRemovalTests.swift; sourceTree = "<group>"; };
		F125BAD61EE9849B0018C2F8 /* ZMConversation+SystemMessages.swift */ = {isa = PBXFileReference; fileEncoding = 4; lastKnownFileType = sourcecode.swift; path = "ZMConversation+SystemMessages.swift"; sourceTree = "<group>"; };
		F12BD0AF1E4DCEC40012ADBA /* ZMMessage+Insert.swift */ = {isa = PBXFileReference; fileEncoding = 4; lastKnownFileType = sourcecode.swift; path = "ZMMessage+Insert.swift"; sourceTree = "<group>"; };
		F137EEBD212C14300043FDEB /* ZMConversation+Services.swift */ = {isa = PBXFileReference; lastKnownFileType = sourcecode.swift; path = "ZMConversation+Services.swift"; sourceTree = "<group>"; };
		F13A89D0210628F600AB40CB /* PushToken.swift */ = {isa = PBXFileReference; fileEncoding = 4; lastKnownFileType = sourcecode.swift; path = PushToken.swift; sourceTree = "<group>"; };
		F13A89D22106293000AB40CB /* PushTokenTests.swift */ = {isa = PBXFileReference; fileEncoding = 4; lastKnownFileType = sourcecode.swift; path = PushTokenTests.swift; sourceTree = "<group>"; };
		F14B7AFB22200CEF00458624 /* zmessaging2.64.0.xcdatamodel */ = {isa = PBXFileReference; lastKnownFileType = wrapper.xcdatamodel; path = zmessaging2.64.0.xcdatamodel; sourceTree = "<group>"; };
		F14B7AFE2220302B00458624 /* ZMUser+Predicates.swift */ = {isa = PBXFileReference; fileEncoding = 4; lastKnownFileType = sourcecode.swift; path = "ZMUser+Predicates.swift"; sourceTree = "<group>"; };
		F14B9C6E212DB467004B6D7D /* ZMBaseManagedObjectTest+Helpers.swift */ = {isa = PBXFileReference; lastKnownFileType = sourcecode.swift; path = "ZMBaseManagedObjectTest+Helpers.swift"; sourceTree = "<group>"; };
		F14FA376221DB05B005E7EF5 /* MockBackgroundActivityManager.swift */ = {isa = PBXFileReference; lastKnownFileType = sourcecode.swift; path = MockBackgroundActivityManager.swift; sourceTree = "<group>"; };
		F1517921212DAE2E00BA3EBD /* ZMConversationTests+Services.swift */ = {isa = PBXFileReference; lastKnownFileType = sourcecode.swift; path = "ZMConversationTests+Services.swift"; sourceTree = "<group>"; };
		F163784E1E5C454C00898F84 /* ZMConversation+Patches.swift */ = {isa = PBXFileReference; fileEncoding = 4; lastKnownFileType = sourcecode.swift; path = "ZMConversation+Patches.swift"; sourceTree = "<group>"; };
		F16378501E5C805100898F84 /* ZMConversationSecurityLevel.swift */ = {isa = PBXFileReference; fileEncoding = 4; lastKnownFileType = sourcecode.swift; path = ZMConversationSecurityLevel.swift; sourceTree = "<group>"; };
		F16F8EBE2063E9CC009A9D6F /* CoreDataStackTests+Backup.swift */ = {isa = PBXFileReference; lastKnownFileType = sourcecode.swift; path = "CoreDataStackTests+Backup.swift"; sourceTree = "<group>"; };
		F179B5D92062B77300C13DFD /* CoreDataStack+Backup.swift */ = {isa = PBXFileReference; lastKnownFileType = sourcecode.swift; path = "CoreDataStack+Backup.swift"; sourceTree = "<group>"; };
		F188A8982225492400BA53A5 /* store2-63-0.wiredatabase */ = {isa = PBXFileReference; lastKnownFileType = file; path = "store2-63-0.wiredatabase"; sourceTree = "<group>"; };
		F188A89A2225698C00BA53A5 /* store2-64-0.wiredatabase */ = {isa = PBXFileReference; lastKnownFileType = file; path = "store2-64-0.wiredatabase"; sourceTree = "<group>"; };
		F18998821E7AC6D900E579A2 /* ZMUser.swift */ = {isa = PBXFileReference; fileEncoding = 4; lastKnownFileType = sourcecode.swift; path = ZMUser.swift; sourceTree = "<group>"; };
		F18998841E7AEEC900E579A2 /* ZMUserTests+Swift.swift */ = {isa = PBXFileReference; fileEncoding = 4; lastKnownFileType = sourcecode.swift; path = "ZMUserTests+Swift.swift"; sourceTree = "<group>"; };
		F18998871E7AF0BE00E579A2 /* ZMUserTests.h */ = {isa = PBXFileReference; lastKnownFileType = sourcecode.c.h; path = ZMUserTests.h; sourceTree = "<group>"; };
		F189988A1E7AF80500E579A2 /* store2-28-0.wiredatabase */ = {isa = PBXFileReference; lastKnownFileType = file; name = "store2-28-0.wiredatabase"; path = "Tests/Resources/store2-28-0.wiredatabase"; sourceTree = SOURCE_ROOT; };
		F189988D1E7BE03800E579A2 /* zmessaging.xcdatamodel */ = {isa = PBXFileReference; lastKnownFileType = wrapper.xcdatamodel; path = zmessaging.xcdatamodel; sourceTree = "<group>"; };
		F189988E1E7BE03800E579A2 /* zmessaging1.27.xcdatamodel */ = {isa = PBXFileReference; lastKnownFileType = wrapper.xcdatamodel; path = zmessaging1.27.xcdatamodel; sourceTree = "<group>"; };
		F189988F1E7BE03800E579A2 /* zmessaging1.28.xcdatamodel */ = {isa = PBXFileReference; lastKnownFileType = wrapper.xcdatamodel; path = zmessaging1.28.xcdatamodel; sourceTree = "<group>"; };
		F18998901E7BE03800E579A2 /* zmessaging2.10.xcdatamodel */ = {isa = PBXFileReference; lastKnownFileType = wrapper.xcdatamodel; path = zmessaging2.10.xcdatamodel; sourceTree = "<group>"; };
		F18998911E7BE03800E579A2 /* zmessaging2.11.xcdatamodel */ = {isa = PBXFileReference; lastKnownFileType = wrapper.xcdatamodel; path = zmessaging2.11.xcdatamodel; sourceTree = "<group>"; };
		F18998921E7BE03800E579A2 /* zmessaging2.15.0.xcdatamodel */ = {isa = PBXFileReference; lastKnownFileType = wrapper.xcdatamodel; path = zmessaging2.15.0.xcdatamodel; sourceTree = "<group>"; };
		F18998931E7BE03800E579A2 /* zmessaging2.17.0.xcdatamodel */ = {isa = PBXFileReference; lastKnownFileType = wrapper.xcdatamodel; path = zmessaging2.17.0.xcdatamodel; sourceTree = "<group>"; };
		F18998941E7BE03800E579A2 /* zmessaging2.18.0.xcdatamodel */ = {isa = PBXFileReference; lastKnownFileType = wrapper.xcdatamodel; path = zmessaging2.18.0.xcdatamodel; sourceTree = "<group>"; };
		F18998951E7BE03800E579A2 /* zmessaging2.21.0.xcdatamodel */ = {isa = PBXFileReference; lastKnownFileType = wrapper.xcdatamodel; path = zmessaging2.21.0.xcdatamodel; sourceTree = "<group>"; };
		F18998961E7BE03800E579A2 /* zmessaging2.21.1.xcdatamodel */ = {isa = PBXFileReference; lastKnownFileType = wrapper.xcdatamodel; path = zmessaging2.21.1.xcdatamodel; sourceTree = "<group>"; };
		F18998971E7BE03800E579A2 /* zmessaging2.21.2.xcdatamodel */ = {isa = PBXFileReference; lastKnownFileType = wrapper.xcdatamodel; path = zmessaging2.21.2.xcdatamodel; sourceTree = "<group>"; };
		F18998981E7BE03800E579A2 /* zmessaging2.24.1.xcdatamodel */ = {isa = PBXFileReference; lastKnownFileType = wrapper.xcdatamodel; path = zmessaging2.24.1.xcdatamodel; sourceTree = "<group>"; };
		F18998991E7BE03800E579A2 /* zmessaging2.24.xcdatamodel */ = {isa = PBXFileReference; lastKnownFileType = wrapper.xcdatamodel; path = zmessaging2.24.xcdatamodel; sourceTree = "<group>"; };
		F189989A1E7BE03800E579A2 /* zmessaging2.25.0.xcdatamodel */ = {isa = PBXFileReference; lastKnownFileType = wrapper.xcdatamodel; path = zmessaging2.25.0.xcdatamodel; sourceTree = "<group>"; };
		F189989B1E7BE03800E579A2 /* zmessaging2.26.0.xcdatamodel */ = {isa = PBXFileReference; lastKnownFileType = wrapper.xcdatamodel; path = zmessaging2.26.0.xcdatamodel; sourceTree = "<group>"; };
		F189989C1E7BE03800E579A2 /* zmessaging2.27.0.xcdatamodel */ = {isa = PBXFileReference; lastKnownFileType = wrapper.xcdatamodel; path = zmessaging2.27.0.xcdatamodel; sourceTree = "<group>"; };
		F189989D1E7BE03800E579A2 /* zmessaging2.28.0.xcdatamodel */ = {isa = PBXFileReference; lastKnownFileType = wrapper.xcdatamodel; path = zmessaging2.28.0.xcdatamodel; sourceTree = "<group>"; };
		F189989E1E7BE03800E579A2 /* zmessaging2.29.0.xcdatamodel */ = {isa = PBXFileReference; lastKnownFileType = wrapper.xcdatamodel; path = zmessaging2.29.0.xcdatamodel; sourceTree = "<group>"; };
		F189989F1E7BE03800E579A2 /* zmessaging2.3.xcdatamodel */ = {isa = PBXFileReference; lastKnownFileType = wrapper.xcdatamodel; path = zmessaging2.3.xcdatamodel; sourceTree = "<group>"; };
		F18998A01E7BE03800E579A2 /* zmessaging2.4.xcdatamodel */ = {isa = PBXFileReference; lastKnownFileType = wrapper.xcdatamodel; path = zmessaging2.4.xcdatamodel; sourceTree = "<group>"; };
		F18998A11E7BE03800E579A2 /* zmessaging2.5.xcdatamodel */ = {isa = PBXFileReference; lastKnownFileType = wrapper.xcdatamodel; path = zmessaging2.5.xcdatamodel; sourceTree = "<group>"; };
		F18998A21E7BE03800E579A2 /* zmessaging2.6.xcdatamodel */ = {isa = PBXFileReference; lastKnownFileType = wrapper.xcdatamodel; path = zmessaging2.6.xcdatamodel; sourceTree = "<group>"; };
		F18998A31E7BE03800E579A2 /* zmessaging2.7.xcdatamodel */ = {isa = PBXFileReference; lastKnownFileType = wrapper.xcdatamodel; path = zmessaging2.7.xcdatamodel; sourceTree = "<group>"; };
		F18998A41E7BE03800E579A2 /* zmessaging2.8.xcdatamodel */ = {isa = PBXFileReference; lastKnownFileType = wrapper.xcdatamodel; path = zmessaging2.8.xcdatamodel; sourceTree = "<group>"; };
		F18998A51E7BE03800E579A2 /* zmessaging2.9.xcdatamodel */ = {isa = PBXFileReference; lastKnownFileType = wrapper.xcdatamodel; path = zmessaging2.9.xcdatamodel; sourceTree = "<group>"; };
		F19550372040628000338E91 /* ZMUpdateEvent+Helper.swift */ = {isa = PBXFileReference; lastKnownFileType = sourcecode.swift; path = "ZMUpdateEvent+Helper.swift"; sourceTree = "<group>"; };
		F1B025601E534CF900900C65 /* ZMConversationTests+PrepareToSend.swift */ = {isa = PBXFileReference; fileEncoding = 4; lastKnownFileType = sourcecode.swift; path = "ZMConversationTests+PrepareToSend.swift"; sourceTree = "<group>"; };
		F1B58926202DCEF9002BB59B /* ZMConversationTests+CreationSystemMessages.swift */ = {isa = PBXFileReference; fileEncoding = 4; lastKnownFileType = sourcecode.swift; path = "ZMConversationTests+CreationSystemMessages.swift"; sourceTree = "<group>"; };
		F1C8676F1FA9CCB5001505E8 /* DuplicateMerging.swift */ = {isa = PBXFileReference; lastKnownFileType = sourcecode.swift; path = DuplicateMerging.swift; sourceTree = "<group>"; };
		F1C867841FAA0D48001505E8 /* ZMUser+Create.swift */ = {isa = PBXFileReference; lastKnownFileType = sourcecode.swift; path = "ZMUser+Create.swift"; sourceTree = "<group>"; };
		F1FDF2F521B152BC00E037A1 /* GenericMessage+Helper.swift */ = {isa = PBXFileReference; fileEncoding = 4; lastKnownFileType = sourcecode.swift; path = "GenericMessage+Helper.swift"; sourceTree = "<group>"; };
		F1FDF2F621B152BC00E037A1 /* GenericMessage+Hashing.swift */ = {isa = PBXFileReference; fileEncoding = 4; lastKnownFileType = sourcecode.swift; path = "GenericMessage+Hashing.swift"; sourceTree = "<group>"; };
		F1FDF2F921B1555A00E037A1 /* ZMClientMessage+Location.swift */ = {isa = PBXFileReference; lastKnownFileType = sourcecode.swift; path = "ZMClientMessage+Location.swift"; sourceTree = "<group>"; };
		F1FDF2FD21B1572500E037A1 /* ZMGenericMessageData.swift */ = {isa = PBXFileReference; lastKnownFileType = sourcecode.swift; path = ZMGenericMessageData.swift; sourceTree = "<group>"; };
		F1FDF2FF21B1580400E037A1 /* GenericMessage+Utils.swift */ = {isa = PBXFileReference; lastKnownFileType = sourcecode.swift; path = "GenericMessage+Utils.swift"; sourceTree = "<group>"; };
		F90D99A41E02DC6B00034070 /* AssetCollectionBatched.swift */ = {isa = PBXFileReference; fileEncoding = 4; lastKnownFileType = sourcecode.swift; path = AssetCollectionBatched.swift; sourceTree = "<group>"; };
		F90D99A61E02E22400034070 /* AssetCollectionBatchedTests.swift */ = {isa = PBXFileReference; fileEncoding = 4; lastKnownFileType = sourcecode.swift; path = AssetCollectionBatchedTests.swift; sourceTree = "<group>"; };
		F91EAAC41D885D720010ACBE /* video.mp4 */ = {isa = PBXFileReference; lastKnownFileType = file; name = video.mp4; path = Tests/Resources/video.mp4; sourceTree = SOURCE_ROOT; };
		F920AE161E38C547001BC14F /* NotificationObservers.swift */ = {isa = PBXFileReference; fileEncoding = 4; lastKnownFileType = sourcecode.swift; path = NotificationObservers.swift; sourceTree = "<group>"; };
		F920AE291E3A5FDD001BC14F /* Dictionary+Mapping.swift */ = {isa = PBXFileReference; fileEncoding = 4; lastKnownFileType = sourcecode.swift; path = "Dictionary+Mapping.swift"; sourceTree = "<group>"; };
		F920AE391E3B8445001BC14F /* SearchUserObserverCenterTests.swift */ = {isa = PBXFileReference; fileEncoding = 4; lastKnownFileType = sourcecode.swift; path = SearchUserObserverCenterTests.swift; sourceTree = "<group>"; };
		F929C1731E41D3480018ADA4 /* PersonName.swift */ = {isa = PBXFileReference; fileEncoding = 4; lastKnownFileType = sourcecode.swift; path = PersonName.swift; sourceTree = "<group>"; };
		F929C17A1E423B620018ADA4 /* SnapshotCenterTests.swift */ = {isa = PBXFileReference; fileEncoding = 4; lastKnownFileType = sourcecode.swift; path = SnapshotCenterTests.swift; sourceTree = "<group>"; };
		F92C99271DAE8D060034AFDD /* GenericMessageTests+Obfuscation.swift */ = {isa = PBXFileReference; fileEncoding = 4; lastKnownFileType = sourcecode.swift; path = "GenericMessageTests+Obfuscation.swift"; sourceTree = "<group>"; };
		F92C99291DAFBC910034AFDD /* ZMConversation+SelfDeletingMessages.swift */ = {isa = PBXFileReference; fileEncoding = 4; lastKnownFileType = sourcecode.swift; path = "ZMConversation+SelfDeletingMessages.swift"; sourceTree = "<group>"; };
		F92C992B1DAFC58A0034AFDD /* ZMConversationTests+Ephemeral.swift */ = {isa = PBXFileReference; fileEncoding = 4; lastKnownFileType = sourcecode.swift; path = "ZMConversationTests+Ephemeral.swift"; sourceTree = "<group>"; };
		F93265201D8950F10076AAD6 /* NSManagedObjectContext+FetchRequest.swift */ = {isa = PBXFileReference; fileEncoding = 4; lastKnownFileType = sourcecode.swift; path = "NSManagedObjectContext+FetchRequest.swift"; sourceTree = "<group>"; };
		F9331C501CB3BC6800139ECC /* CryptoBoxTests.swift */ = {isa = PBXFileReference; fileEncoding = 4; lastKnownFileType = sourcecode.swift; path = CryptoBoxTests.swift; sourceTree = "<group>"; };
		F9331C541CB3BCDA00139ECC /* OtrBaseTest.swift */ = {isa = PBXFileReference; fileEncoding = 4; lastKnownFileType = sourcecode.swift; path = OtrBaseTest.swift; sourceTree = "<group>"; };
		F9331C591CB3BECB00139ECC /* ZMClientMessageTests+OTR.swift */ = {isa = PBXFileReference; fileEncoding = 4; lastKnownFileType = sourcecode.swift; path = "ZMClientMessageTests+OTR.swift"; sourceTree = "<group>"; };
		F9331C5B1CB3BF9F00139ECC /* UserClientKeyStoreTests.swift */ = {isa = PBXFileReference; fileEncoding = 4; lastKnownFileType = sourcecode.swift; path = UserClientKeyStoreTests.swift; sourceTree = "<group>"; };
		F9331C751CB4165100139ECC /* NSString+ZMPersonName.h */ = {isa = PBXFileReference; fileEncoding = 4; lastKnownFileType = sourcecode.c.h; path = "NSString+ZMPersonName.h"; sourceTree = "<group>"; };
		F9331C761CB4165100139ECC /* NSString+ZMPersonName.m */ = {isa = PBXFileReference; fileEncoding = 4; lastKnownFileType = sourcecode.c.objc; path = "NSString+ZMPersonName.m"; sourceTree = "<group>"; };
		F9331C811CB4191B00139ECC /* NSPredicate+ZMSearch.h */ = {isa = PBXFileReference; fileEncoding = 4; lastKnownFileType = sourcecode.c.h; path = "NSPredicate+ZMSearch.h"; sourceTree = "<group>"; };
		F9331C821CB4191B00139ECC /* NSPredicate+ZMSearch.m */ = {isa = PBXFileReference; fileEncoding = 4; lastKnownFileType = sourcecode.c.objc; path = "NSPredicate+ZMSearch.m"; sourceTree = "<group>"; };
		F9331C851CB419B500139ECC /* NSFetchRequest+ZMRelationshipKeyPaths.h */ = {isa = PBXFileReference; fileEncoding = 4; lastKnownFileType = sourcecode.c.h; path = "NSFetchRequest+ZMRelationshipKeyPaths.h"; sourceTree = "<group>"; };
		F9331C861CB419B500139ECC /* NSFetchRequest+ZMRelationshipKeyPaths.m */ = {isa = PBXFileReference; fileEncoding = 4; lastKnownFileType = sourcecode.c.objc; path = "NSFetchRequest+ZMRelationshipKeyPaths.m"; sourceTree = "<group>"; };
		F93A30231D6EFB47005CCB1D /* ZMMessageConfirmation.swift */ = {isa = PBXFileReference; fileEncoding = 4; lastKnownFileType = sourcecode.swift; path = ZMMessageConfirmation.swift; sourceTree = "<group>"; };
		F93A302E1D6F2633005CCB1D /* ZMMessageTests+Confirmation.swift */ = {isa = PBXFileReference; fileEncoding = 4; lastKnownFileType = sourcecode.swift; path = "ZMMessageTests+Confirmation.swift"; sourceTree = "<group>"; };
		F93C4C7C1E24E1B1007E9CEE /* NotificationDispatcher.swift */ = {isa = PBXFileReference; fileEncoding = 4; lastKnownFileType = sourcecode.swift; path = NotificationDispatcher.swift; sourceTree = "<group>"; };
		F93C4C7E1E24F832007E9CEE /* NotificationDispatcherTests.swift */ = {isa = PBXFileReference; fileEncoding = 4; lastKnownFileType = sourcecode.swift; path = NotificationDispatcherTests.swift; sourceTree = "<group>"; };
		F943BC2C1E88FEC80048A768 /* ChangedIndexes.swift */ = {isa = PBXFileReference; fileEncoding = 4; lastKnownFileType = sourcecode.swift; path = ChangedIndexes.swift; sourceTree = "<group>"; };
		F94A208E1CB51AF50059632A /* ManagedObjectValidationTests.m */ = {isa = PBXFileReference; fileEncoding = 4; lastKnownFileType = sourcecode.c.objc; name = ManagedObjectValidationTests.m; path = Tests/Source/Model/ManagedObjectValidationTests.m; sourceTree = SOURCE_ROOT; };
		F963E96B1D9ADD5A00098AD3 /* ZMImageAssetEncryptionKeys.h */ = {isa = PBXFileReference; fileEncoding = 4; lastKnownFileType = sourcecode.c.h; path = ZMImageAssetEncryptionKeys.h; sourceTree = "<group>"; };
		F963E96C1D9ADD5A00098AD3 /* ZMImageAssetEncryptionKeys.m */ = {isa = PBXFileReference; fileEncoding = 4; lastKnownFileType = sourcecode.c.objc; path = ZMImageAssetEncryptionKeys.m; sourceTree = "<group>"; };
		F963E9721D9BF9E300098AD3 /* ProtosTests.swift */ = {isa = PBXFileReference; fileEncoding = 4; lastKnownFileType = sourcecode.swift; path = ProtosTests.swift; sourceTree = "<group>"; };
		F963E97E1D9C09E700098AD3 /* ZMMessageTimer.h */ = {isa = PBXFileReference; fileEncoding = 4; lastKnownFileType = sourcecode.c.h; path = ZMMessageTimer.h; sourceTree = "<group>"; };
		F963E97F1D9C09E700098AD3 /* ZMMessageTimer.m */ = {isa = PBXFileReference; fileEncoding = 4; lastKnownFileType = sourcecode.c.objc; path = ZMMessageTimer.m; sourceTree = "<group>"; };
		F963E9821D9C0DC400098AD3 /* ZMMessageDestructionTimer.swift */ = {isa = PBXFileReference; fileEncoding = 4; lastKnownFileType = sourcecode.swift; path = ZMMessageDestructionTimer.swift; sourceTree = "<group>"; };
		F963E9841D9D47D100098AD3 /* ZMClientMessageTests+Ephemeral.swift */ = {isa = PBXFileReference; fileEncoding = 4; lastKnownFileType = sourcecode.swift; path = "ZMClientMessageTests+Ephemeral.swift"; sourceTree = "<group>"; };
		F963E9921D9E9D1800098AD3 /* ZMAssetClientMessageTests+Ephemeral.swift */ = {isa = PBXFileReference; fileEncoding = 4; lastKnownFileType = sourcecode.swift; path = "ZMAssetClientMessageTests+Ephemeral.swift"; sourceTree = "<group>"; };
		F991CE101CB5549D004D8465 /* ZMConversation+Testing.h */ = {isa = PBXFileReference; fileEncoding = 4; lastKnownFileType = sourcecode.c.h; path = "ZMConversation+Testing.h"; sourceTree = "<group>"; };
		F991CE181CB55E95004D8465 /* ZMSearchUserTests.m */ = {isa = PBXFileReference; fileEncoding = 4; lastKnownFileType = sourcecode.c.objc; path = ZMSearchUserTests.m; sourceTree = "<group>"; };
		F991CE1A1CB561B0004D8465 /* ZMAddressBookContact.m */ = {isa = PBXFileReference; fileEncoding = 4; lastKnownFileType = sourcecode.c.objc; path = ZMAddressBookContact.m; sourceTree = "<group>"; };
		F99C5B891ED460E20049CCD7 /* TeamChangeInfo.swift */ = {isa = PBXFileReference; fileEncoding = 4; lastKnownFileType = sourcecode.swift; path = TeamChangeInfo.swift; sourceTree = "<group>"; };
		F99C5B8B1ED466760049CCD7 /* TeamObserverTests.swift */ = {isa = PBXFileReference; fileEncoding = 4; lastKnownFileType = sourcecode.swift; path = TeamObserverTests.swift; sourceTree = "<group>"; };
		F9A705CA1CAEE01D00C2F5FE /* NSManagedObjectContext+tests.h */ = {isa = PBXFileReference; fileEncoding = 4; lastKnownFileType = sourcecode.c.h; path = "NSManagedObjectContext+tests.h"; sourceTree = "<group>"; };
		F9A705CB1CAEE01D00C2F5FE /* NSManagedObjectContext+zmessaging-Internal.h */ = {isa = PBXFileReference; fileEncoding = 4; lastKnownFileType = sourcecode.c.h; path = "NSManagedObjectContext+zmessaging-Internal.h"; sourceTree = "<group>"; };
		F9A705CC1CAEE01D00C2F5FE /* NSManagedObjectContext+zmessaging.h */ = {isa = PBXFileReference; fileEncoding = 4; lastKnownFileType = sourcecode.c.h; path = "NSManagedObjectContext+zmessaging.h"; sourceTree = "<group>"; };
		F9A705CD1CAEE01D00C2F5FE /* NSManagedObjectContext+zmessaging.m */ = {isa = PBXFileReference; fileEncoding = 4; lastKnownFileType = sourcecode.c.objc; path = "NSManagedObjectContext+zmessaging.m"; sourceTree = "<group>"; };
		F9A705D01CAEE01D00C2F5FE /* NSNotification+ManagedObjectContextSave.h */ = {isa = PBXFileReference; fileEncoding = 4; lastKnownFileType = sourcecode.c.h; path = "NSNotification+ManagedObjectContextSave.h"; sourceTree = "<group>"; };
		F9A705D11CAEE01D00C2F5FE /* NSNotification+ManagedObjectContextSave.m */ = {isa = PBXFileReference; fileEncoding = 4; lastKnownFileType = sourcecode.c.objc; path = "NSNotification+ManagedObjectContextSave.m"; sourceTree = "<group>"; };
		F9A705D61CAEE01D00C2F5FE /* ZMConnection+Internal.h */ = {isa = PBXFileReference; fileEncoding = 4; lastKnownFileType = sourcecode.c.h; path = "ZMConnection+Internal.h"; sourceTree = "<group>"; };
		F9A705D71CAEE01D00C2F5FE /* ZMConnection.h */ = {isa = PBXFileReference; fileEncoding = 4; lastKnownFileType = sourcecode.c.h; path = ZMConnection.h; sourceTree = "<group>"; };
		F9A705D81CAEE01D00C2F5FE /* ZMConnection.m */ = {isa = PBXFileReference; fileEncoding = 4; lastKnownFileType = sourcecode.c.objc; path = ZMConnection.m; sourceTree = "<group>"; };
		F9A705F11CAEE01D00C2F5FE /* AssetCache.swift */ = {isa = PBXFileReference; fileEncoding = 4; lastKnownFileType = sourcecode.swift; path = AssetCache.swift; sourceTree = "<group>"; };
		F9A705F21CAEE01D00C2F5FE /* AssetEncryption.swift */ = {isa = PBXFileReference; fileEncoding = 4; lastKnownFileType = sourcecode.swift; path = AssetEncryption.swift; sourceTree = "<group>"; };
		F9A705F81CAEE01D00C2F5FE /* ZMExternalEncryptedDataWithKeys.h */ = {isa = PBXFileReference; fileEncoding = 4; lastKnownFileType = sourcecode.c.h; path = ZMExternalEncryptedDataWithKeys.h; sourceTree = "<group>"; };
		F9A705F91CAEE01D00C2F5FE /* ZMExternalEncryptedDataWithKeys.m */ = {isa = PBXFileReference; fileEncoding = 4; lastKnownFileType = sourcecode.c.objc; path = ZMExternalEncryptedDataWithKeys.m; sourceTree = "<group>"; };
		F9A705FE1CAEE01D00C2F5FE /* ZMImageMessage.m */ = {isa = PBXFileReference; fileEncoding = 4; lastKnownFileType = sourcecode.c.objc; path = ZMImageMessage.m; sourceTree = "<group>"; };
		F9A705FF1CAEE01D00C2F5FE /* ZMMessage+Internal.h */ = {isa = PBXFileReference; fileEncoding = 4; lastKnownFileType = sourcecode.c.h; path = "ZMMessage+Internal.h"; sourceTree = "<group>"; };
		F9A706001CAEE01D00C2F5FE /* ZMMessage.m */ = {isa = PBXFileReference; fileEncoding = 4; lastKnownFileType = sourcecode.c.objc; path = ZMMessage.m; sourceTree = "<group>"; };
		F9A706011CAEE01D00C2F5FE /* ZMOTRMessage.h */ = {isa = PBXFileReference; fileEncoding = 4; lastKnownFileType = sourcecode.c.h; path = ZMOTRMessage.h; sourceTree = "<group>"; };
		F9A706021CAEE01D00C2F5FE /* ZMOTRMessage.m */ = {isa = PBXFileReference; fileEncoding = 4; lastKnownFileType = sourcecode.c.objc; path = ZMOTRMessage.m; sourceTree = "<group>"; };
		F9A7060D1CAEE01D00C2F5FE /* ZMUser+Internal.h */ = {isa = PBXFileReference; fileEncoding = 4; lastKnownFileType = sourcecode.c.h; path = "ZMUser+Internal.h"; sourceTree = "<group>"; };
		F9A706101CAEE01D00C2F5FE /* ZMUser.m */ = {isa = PBXFileReference; fileEncoding = 4; lastKnownFileType = sourcecode.c.objc; path = ZMUser.m; sourceTree = "<group>"; };
		F9A706151CAEE01D00C2F5FE /* UserClient+Protobuf.swift */ = {isa = PBXFileReference; fileEncoding = 4; lastKnownFileType = sourcecode.swift; path = "UserClient+Protobuf.swift"; sourceTree = "<group>"; };
		F9A706161CAEE01D00C2F5FE /* UserClient.swift */ = {isa = PBXFileReference; fileEncoding = 4; lastKnownFileType = sourcecode.swift; path = UserClient.swift; sourceTree = "<group>"; };
		F9A706171CAEE01D00C2F5FE /* UserClientTypes.h */ = {isa = PBXFileReference; fileEncoding = 4; lastKnownFileType = sourcecode.c.h; path = UserClientTypes.h; sourceTree = "<group>"; };
		F9A706181CAEE01D00C2F5FE /* UserClientTypes.m */ = {isa = PBXFileReference; fileEncoding = 4; lastKnownFileType = sourcecode.c.objc; path = UserClientTypes.m; sourceTree = "<group>"; };
		F9A706191CAEE01D00C2F5FE /* ZMManagedObject+Internal.h */ = {isa = PBXFileReference; fileEncoding = 4; lastKnownFileType = sourcecode.c.h; path = "ZMManagedObject+Internal.h"; sourceTree = "<group>"; };
		F9A7061A1CAEE01D00C2F5FE /* ZMManagedObject.m */ = {isa = PBXFileReference; fileEncoding = 4; lastKnownFileType = sourcecode.c.objc; path = ZMManagedObject.m; sourceTree = "<group>"; };
		F9A706271CAEE01D00C2F5FE /* ConversationListChangeInfo.swift */ = {isa = PBXFileReference; fileEncoding = 4; lastKnownFileType = sourcecode.swift; path = ConversationListChangeInfo.swift; sourceTree = "<group>"; };
		F9A706281CAEE01D00C2F5FE /* ConversationChangeInfo.swift */ = {isa = PBXFileReference; fileEncoding = 4; lastKnownFileType = sourcecode.swift; path = ConversationChangeInfo.swift; sourceTree = "<group>"; };
		F9A7062C1CAEE01D00C2F5FE /* AnyClassTuple.swift */ = {isa = PBXFileReference; fileEncoding = 4; lastKnownFileType = sourcecode.swift; path = AnyClassTuple.swift; sourceTree = "<group>"; };
		F9A7062D1CAEE01D00C2F5FE /* DependentObjectsKeysForObservedObjectKeysCache.swift */ = {isa = PBXFileReference; fileEncoding = 4; lastKnownFileType = sourcecode.swift; path = DependentObjectsKeysForObservedObjectKeysCache.swift; sourceTree = "<group>"; };
		F9A7062E1CAEE01D00C2F5FE /* StringKeyPath.swift */ = {isa = PBXFileReference; fileEncoding = 4; lastKnownFileType = sourcecode.swift; path = StringKeyPath.swift; sourceTree = "<group>"; };
		F9A7062F1CAEE01D00C2F5FE /* KeySet.swift */ = {isa = PBXFileReference; fileEncoding = 4; lastKnownFileType = sourcecode.swift; path = KeySet.swift; sourceTree = "<group>"; };
		F9A706331CAEE01D00C2F5FE /* SetSnapshot.swift */ = {isa = PBXFileReference; fileEncoding = 4; lastKnownFileType = sourcecode.swift; path = SetSnapshot.swift; sourceTree = "<group>"; };
		F9A706351CAEE01D00C2F5FE /* MessageChangeInfo.swift */ = {isa = PBXFileReference; fileEncoding = 4; lastKnownFileType = sourcecode.swift; path = MessageChangeInfo.swift; sourceTree = "<group>"; };
		F9A706371CAEE01D00C2F5FE /* NewUnreadMessageChangeInfos.swift */ = {isa = PBXFileReference; fileEncoding = 4; lastKnownFileType = sourcecode.swift; path = NewUnreadMessageChangeInfos.swift; sourceTree = "<group>"; };
		F9A706391CAEE01D00C2F5FE /* ObjectChangeInfo.swift */ = {isa = PBXFileReference; fileEncoding = 4; lastKnownFileType = sourcecode.swift; path = ObjectChangeInfo.swift; sourceTree = "<group>"; };
		F9A7063B1CAEE01D00C2F5FE /* UserClientChangeInfo.swift */ = {isa = PBXFileReference; fileEncoding = 4; lastKnownFileType = sourcecode.swift; path = UserClientChangeInfo.swift; sourceTree = "<group>"; };
		F9A7063C1CAEE01D00C2F5FE /* UserChangeInfo.swift */ = {isa = PBXFileReference; fileEncoding = 4; lastKnownFileType = sourcecode.swift; path = UserChangeInfo.swift; sourceTree = "<group>"; };
		F9A706431CAEE01D00C2F5FE /* CryptoBox.swift */ = {isa = PBXFileReference; fileEncoding = 4; lastKnownFileType = sourcecode.swift; path = CryptoBox.swift; sourceTree = "<group>"; };
		F9A706491CAEE01D00C2F5FE /* UserImageLocalCache.swift */ = {isa = PBXFileReference; fileEncoding = 4; lastKnownFileType = sourcecode.swift; path = UserImageLocalCache.swift; sourceTree = "<group>"; };
		F9A7064B1CAEE01D00C2F5FE /* ZMFetchRequestBatch.h */ = {isa = PBXFileReference; fileEncoding = 4; lastKnownFileType = sourcecode.c.h; path = ZMFetchRequestBatch.h; sourceTree = "<group>"; };
		F9A7064C1CAEE01D00C2F5FE /* ZMFetchRequestBatch.m */ = {isa = PBXFileReference; fileEncoding = 4; lastKnownFileType = sourcecode.c.objc; path = ZMFetchRequestBatch.m; sourceTree = "<group>"; };
		F9A7064E1CAEE01D00C2F5FE /* ZMUpdateEvent+WireDataModel.h */ = {isa = PBXFileReference; fileEncoding = 4; lastKnownFileType = sourcecode.c.h; path = "ZMUpdateEvent+WireDataModel.h"; sourceTree = "<group>"; };
		F9A7064F1CAEE01D00C2F5FE /* ZMUpdateEvent+WireDataModel.m */ = {isa = PBXFileReference; fileEncoding = 4; lastKnownFileType = sourcecode.c.objc; path = "ZMUpdateEvent+WireDataModel.m"; sourceTree = "<group>"; };
		F9A706CA1CAEE30700C2F5FE /* 1900x1500.jpg */ = {isa = PBXFileReference; lastKnownFileType = image.jpeg; name = 1900x1500.jpg; path = Tests/Resources/1900x1500.jpg; sourceTree = SOURCE_ROOT; };
		F9A706CB1CAEE30700C2F5FE /* animated.gif */ = {isa = PBXFileReference; lastKnownFileType = image.gif; name = animated.gif; path = Tests/Resources/animated.gif; sourceTree = SOURCE_ROOT; };
		F9A706CE1CAEE30700C2F5FE /* en */ = {isa = PBXFileReference; lastKnownFileType = text.plist.strings; name = en; path = InfoPlist.strings; sourceTree = "<group>"; };
		F9A706CF1CAEE30700C2F5FE /* EncryptedBase64EncondedExternalMessageTestFixture.txt */ = {isa = PBXFileReference; fileEncoding = 4; lastKnownFileType = text; name = EncryptedBase64EncondedExternalMessageTestFixture.txt; path = Tests/Resources/EncryptedBase64EncondedExternalMessageTestFixture.txt; sourceTree = SOURCE_ROOT; };
		F9A706D01CAEE30700C2F5FE /* ExternalMessageTextFixture.txt */ = {isa = PBXFileReference; fileEncoding = 4; lastKnownFileType = text; name = ExternalMessageTextFixture.txt; path = Tests/Resources/ExternalMessageTextFixture.txt; sourceTree = SOURCE_ROOT; };
		F9A706D11CAEE30700C2F5FE /* Info.plist */ = {isa = PBXFileReference; fileEncoding = 4; lastKnownFileType = text.plist.xml; name = Info.plist; path = Tests/Resources/Info.plist; sourceTree = SOURCE_ROOT; };
		F9A706D21CAEE30700C2F5FE /* Lorem Ipsum.txt */ = {isa = PBXFileReference; fileEncoding = 4; lastKnownFileType = text; name = "Lorem Ipsum.txt"; path = "Tests/Resources/Lorem Ipsum.txt"; sourceTree = SOURCE_ROOT; };
		F9A706D31CAEE30700C2F5FE /* medium.jpg */ = {isa = PBXFileReference; lastKnownFileType = image.jpeg; name = medium.jpg; path = Tests/Resources/medium.jpg; sourceTree = SOURCE_ROOT; };
		F9A706D41CAEE30700C2F5FE /* not_animated.gif */ = {isa = PBXFileReference; lastKnownFileType = image.gif; name = not_animated.gif; path = Tests/Resources/not_animated.gif; sourceTree = SOURCE_ROOT; };
		F9A706D91CAEE30700C2F5FE /* tiny.jpg */ = {isa = PBXFileReference; lastKnownFileType = image.jpeg; name = tiny.jpg; path = Tests/Resources/tiny.jpg; sourceTree = SOURCE_ROOT; };
		F9A708041CAEEB7400C2F5FE /* ManagedObjectContextSaveNotificationTests.m */ = {isa = PBXFileReference; fileEncoding = 4; lastKnownFileType = sourcecode.c.objc; path = ManagedObjectContextSaveNotificationTests.m; sourceTree = "<group>"; };
		F9A708051CAEEB7400C2F5FE /* ManagedObjectContextTests.m */ = {isa = PBXFileReference; fileEncoding = 4; lastKnownFileType = sourcecode.c.objc; path = ManagedObjectContextTests.m; sourceTree = "<group>"; };
		F9A708061CAEEB7400C2F5FE /* NSManagedObjectContext+TestHelpers.h */ = {isa = PBXFileReference; fileEncoding = 4; lastKnownFileType = sourcecode.c.h; path = "NSManagedObjectContext+TestHelpers.h"; sourceTree = "<group>"; };
		F9A708071CAEEB7400C2F5FE /* NSManagedObjectContext+TestHelpers.m */ = {isa = PBXFileReference; fileEncoding = 4; lastKnownFileType = sourcecode.c.objc; path = "NSManagedObjectContext+TestHelpers.m"; sourceTree = "<group>"; };
		F9A708081CAEEB7400C2F5FE /* PersistentStoreCoordinatorTests.m */ = {isa = PBXFileReference; fileEncoding = 4; lastKnownFileType = sourcecode.c.objc; path = PersistentStoreCoordinatorTests.m; sourceTree = "<group>"; };
		F9A7080B1CAEEB7400C2F5FE /* CoreDataRelationshipsTests.m */ = {isa = PBXFileReference; fileEncoding = 4; lastKnownFileType = sourcecode.c.objc; path = CoreDataRelationshipsTests.m; sourceTree = "<group>"; };
		F9A7080D1CAEEB7400C2F5FE /* MockEntity.h */ = {isa = PBXFileReference; fileEncoding = 4; lastKnownFileType = sourcecode.c.h; path = MockEntity.h; sourceTree = "<group>"; };
		F9A7080E1CAEEB7400C2F5FE /* MockEntity.m */ = {isa = PBXFileReference; fileEncoding = 4; lastKnownFileType = sourcecode.c.objc; path = MockEntity.m; sourceTree = "<group>"; };
		F9A7080F1CAEEB7400C2F5FE /* MockEntity2.h */ = {isa = PBXFileReference; fileEncoding = 4; lastKnownFileType = sourcecode.c.h; path = MockEntity2.h; sourceTree = "<group>"; };
		F9A708101CAEEB7400C2F5FE /* MockEntity2.m */ = {isa = PBXFileReference; fileEncoding = 4; lastKnownFileType = sourcecode.c.objc; path = MockEntity2.m; sourceTree = "<group>"; };
		F9A708111CAEEB7400C2F5FE /* MockModelObjectContextFactory.h */ = {isa = PBXFileReference; fileEncoding = 4; lastKnownFileType = sourcecode.c.h; path = MockModelObjectContextFactory.h; sourceTree = "<group>"; };
		F9A708121CAEEB7400C2F5FE /* MockModelObjectContextFactory.m */ = {isa = PBXFileReference; fileEncoding = 4; lastKnownFileType = sourcecode.c.objc; path = MockModelObjectContextFactory.m; sourceTree = "<group>"; };
		F9A708131CAEEB7400C2F5FE /* ModelObjectsTests.h */ = {isa = PBXFileReference; fileEncoding = 4; lastKnownFileType = sourcecode.c.h; path = ModelObjectsTests.h; sourceTree = "<group>"; };
		F9A708141CAEEB7400C2F5FE /* ModelObjectsTests.m */ = {isa = PBXFileReference; fileEncoding = 4; lastKnownFileType = sourcecode.c.objc; path = ModelObjectsTests.m; sourceTree = "<group>"; };
		F9A708151CAEEB7400C2F5FE /* NSFetchRequestTests+ZMRelationshipKeyPaths.m */ = {isa = PBXFileReference; fileEncoding = 4; lastKnownFileType = sourcecode.c.objc; path = "NSFetchRequestTests+ZMRelationshipKeyPaths.m"; sourceTree = "<group>"; };
		F9A708161CAEEB7400C2F5FE /* PersistentChangeTrackingTests.m */ = {isa = PBXFileReference; fileEncoding = 4; lastKnownFileType = sourcecode.c.objc; lineEnding = 0; path = PersistentChangeTrackingTests.m; sourceTree = "<group>"; xcLanguageSpecificationIdentifier = xcode.lang.objc; };
		F9A7081B1CAEEB7400C2F5FE /* ZMConnectionTests.m */ = {isa = PBXFileReference; fileEncoding = 4; lastKnownFileType = sourcecode.c.objc; path = ZMConnectionTests.m; sourceTree = "<group>"; };
		F9A7082B1CAEEB7400C2F5FE /* ZMFetchRequestBatchTests.m */ = {isa = PBXFileReference; fileEncoding = 4; lastKnownFileType = sourcecode.c.objc; path = ZMFetchRequestBatchTests.m; sourceTree = "<group>"; };
		F9A7082C1CAEEB7400C2F5FE /* ZMManagedObjectTests.m */ = {isa = PBXFileReference; fileEncoding = 4; lastKnownFileType = sourcecode.c.objc; path = ZMManagedObjectTests.m; sourceTree = "<group>"; };
		F9A708591CAEEC0700C2F5FE /* Test-Bridging-Header.h */ = {isa = PBXFileReference; fileEncoding = 4; lastKnownFileType = sourcecode.c.h; lineEnding = 0; name = "Test-Bridging-Header.h"; path = "Tests/Resources/Test-Bridging-Header.h"; sourceTree = SOURCE_ROOT; xcLanguageSpecificationIdentifier = xcode.lang.objcpp; };
		F9A7085A1CAEED1B00C2F5FE /* ZMBaseManagedObjectTest.h */ = {isa = PBXFileReference; fileEncoding = 4; lastKnownFileType = sourcecode.c.h; path = ZMBaseManagedObjectTest.h; sourceTree = "<group>"; };
		F9A7085B1CAEED1B00C2F5FE /* ZMBaseManagedObjectTest.m */ = {isa = PBXFileReference; fileEncoding = 4; lastKnownFileType = sourcecode.c.objc; path = ZMBaseManagedObjectTest.m; sourceTree = "<group>"; };
		F9A7085E1CAEEF4700C2F5FE /* MessagingTest+EventFactory.h */ = {isa = PBXFileReference; fileEncoding = 4; lastKnownFileType = sourcecode.c.h; path = "MessagingTest+EventFactory.h"; sourceTree = "<group>"; };
		F9A7085F1CAEEF4700C2F5FE /* MessagingTest+EventFactory.m */ = {isa = PBXFileReference; fileEncoding = 4; lastKnownFileType = sourcecode.c.objc; lineEnding = 0; path = "MessagingTest+EventFactory.m"; sourceTree = "<group>"; xcLanguageSpecificationIdentifier = xcode.lang.objc; };
		F9A708641CAEF9BD00C2F5FE /* Default-568h@2x.png */ = {isa = PBXFileReference; lastKnownFileType = image.png; path = "Default-568h@2x.png"; sourceTree = "<group>"; };
		F9AB00261F0CE5520037B437 /* FileManager+FileLocations.swift */ = {isa = PBXFileReference; fileEncoding = 4; lastKnownFileType = sourcecode.swift; path = "FileManager+FileLocations.swift"; sourceTree = "<group>"; };
		F9AB00281F0D2BE40037B437 /* FileManager+FileLocationTests.swift */ = {isa = PBXFileReference; fileEncoding = 4; lastKnownFileType = sourcecode.swift; path = "FileManager+FileLocationTests.swift"; sourceTree = "<group>"; };
		F9AB39591CB3AEB100A7254F /* BaseTestSwiftHelpers.swift */ = {isa = PBXFileReference; fileEncoding = 4; lastKnownFileType = sourcecode.swift; path = BaseTestSwiftHelpers.swift; sourceTree = "<group>"; };
		F9ABE8841F02673E00D83214 /* zmessaging2.39.0.xcdatamodel */ = {isa = PBXFileReference; lastKnownFileType = wrapper.xcdatamodel; path = zmessaging2.39.0.xcdatamodel; sourceTree = "<group>"; };
		F9B0FF311D79D1140098C17C /* ZMClientMessageTests+Unarchiving.swift */ = {isa = PBXFileReference; fileEncoding = 4; lastKnownFileType = sourcecode.swift; path = "ZMClientMessageTests+Unarchiving.swift"; sourceTree = "<group>"; };
		F9B71F041CB264DF001DB03F /* ZMConversationList.m */ = {isa = PBXFileReference; fileEncoding = 4; lastKnownFileType = sourcecode.c.objc; path = ZMConversationList.m; sourceTree = "<group>"; };
		F9B71F051CB264DF001DB03F /* ZMConversationList+Internal.h */ = {isa = PBXFileReference; fileEncoding = 4; lastKnownFileType = sourcecode.c.h; path = "ZMConversationList+Internal.h"; sourceTree = "<group>"; };
		F9B71F071CB264DF001DB03F /* ZMConversationListDirectory.h */ = {isa = PBXFileReference; fileEncoding = 4; lastKnownFileType = sourcecode.c.h; path = ZMConversationListDirectory.h; sourceTree = "<group>"; };
		F9B71F081CB264DF001DB03F /* ZMConversationListDirectory.m */ = {isa = PBXFileReference; fileEncoding = 4; lastKnownFileType = sourcecode.c.objc; path = ZMConversationListDirectory.m; sourceTree = "<group>"; };
		F9B71F101CB264EF001DB03F /* ZMConversation.m */ = {isa = PBXFileReference; fileEncoding = 4; lastKnownFileType = sourcecode.c.objc; path = ZMConversation.m; sourceTree = "<group>"; };
		F9B71F111CB264EF001DB03F /* ZMConversation+Internal.h */ = {isa = PBXFileReference; fileEncoding = 4; lastKnownFileType = sourcecode.c.h; path = "ZMConversation+Internal.h"; sourceTree = "<group>"; };
		F9B71F1A1CB264EF001DB03F /* ZMConversation+UnreadCount.h */ = {isa = PBXFileReference; fileEncoding = 4; lastKnownFileType = sourcecode.c.h; path = "ZMConversation+UnreadCount.h"; sourceTree = "<group>"; };
		F9B71F1B1CB264EF001DB03F /* ZMConversation+UnreadCount.m */ = {isa = PBXFileReference; fileEncoding = 4; lastKnownFileType = sourcecode.c.objc; path = "ZMConversation+UnreadCount.m"; sourceTree = "<group>"; };
		F9B71F1E1CB264EF001DB03F /* ZMConversationSecurityLevel.h */ = {isa = PBXFileReference; fileEncoding = 4; lastKnownFileType = sourcecode.c.h; path = ZMConversationSecurityLevel.h; sourceTree = "<group>"; };
		F9B71F4F1CB2BC85001DB03F /* ZMConversation+Testing.m */ = {isa = PBXFileReference; fileEncoding = 4; lastKnownFileType = sourcecode.c.objc; path = "ZMConversation+Testing.m"; sourceTree = "<group>"; };
		F9B71F511CB2BC85001DB03F /* ZMConversationTests+gapsAndWindows.m */ = {isa = PBXFileReference; fileEncoding = 4; lastKnownFileType = sourcecode.c.objc; path = "ZMConversationTests+gapsAndWindows.m"; sourceTree = "<group>"; };
		F9B71F561CB2BC85001DB03F /* ZMConversationTests+Validation.m */ = {isa = PBXFileReference; fileEncoding = 4; lastKnownFileType = sourcecode.c.objc; path = "ZMConversationTests+Validation.m"; sourceTree = "<group>"; };
		F9B71F571CB2BC85001DB03F /* ZMConversationTests.h */ = {isa = PBXFileReference; fileEncoding = 4; lastKnownFileType = sourcecode.c.h; path = ZMConversationTests.h; sourceTree = "<group>"; };
		F9B71F581CB2BC85001DB03F /* ZMConversationTests.m */ = {isa = PBXFileReference; fileEncoding = 4; lastKnownFileType = sourcecode.c.objc; path = ZMConversationTests.m; sourceTree = "<group>"; };
		F9B71F5A1CB2BC85001DB03F /* ZMConversationListDirectoryTests.m */ = {isa = PBXFileReference; fileEncoding = 4; lastKnownFileType = sourcecode.c.objc; path = ZMConversationListDirectoryTests.m; sourceTree = "<group>"; };
		F9B71F5B1CB2BC85001DB03F /* ZMConversationListTests.m */ = {isa = PBXFileReference; fileEncoding = 4; lastKnownFileType = sourcecode.c.objc; path = ZMConversationListTests.m; sourceTree = "<group>"; };
		F9B71F5D1CB2BC85001DB03F /* ZMAssetClientMessageTests.swift */ = {isa = PBXFileReference; fileEncoding = 4; lastKnownFileType = sourcecode.swift; path = ZMAssetClientMessageTests.swift; sourceTree = "<group>"; };
		F9B71F5F1CB2BC85001DB03F /* BaseClientMessageTests.swift */ = {isa = PBXFileReference; fileEncoding = 4; lastKnownFileType = sourcecode.swift; path = BaseClientMessageTests.swift; sourceTree = "<group>"; };
		F9B71F601CB2BC85001DB03F /* ZMMessageTests.h */ = {isa = PBXFileReference; fileEncoding = 4; lastKnownFileType = sourcecode.c.h; path = ZMMessageTests.h; sourceTree = "<group>"; };
		F9B71F611CB2BC85001DB03F /* ZMMessageTests.m */ = {isa = PBXFileReference; fileEncoding = 4; lastKnownFileType = sourcecode.c.objc; path = ZMMessageTests.m; sourceTree = "<group>"; };
		F9B71F631CB2BC85001DB03F /* UserImageLocalCacheTests.swift */ = {isa = PBXFileReference; fileEncoding = 4; lastKnownFileType = sourcecode.swift; path = UserImageLocalCacheTests.swift; sourceTree = "<group>"; };
		F9B71F661CB2BC85001DB03F /* ZMPersonNameTests.m */ = {isa = PBXFileReference; fileEncoding = 4; lastKnownFileType = sourcecode.c.objc; path = ZMPersonNameTests.m; sourceTree = "<group>"; };
		F9B71F6A1CB2BC85001DB03F /* ZMUserTests.m */ = {isa = PBXFileReference; fileEncoding = 4; lastKnownFileType = sourcecode.c.objc; path = ZMUserTests.m; sourceTree = "<group>"; };
		F9B71F6D1CB2BC85001DB03F /* ZMCallStateTests.swift */ = {isa = PBXFileReference; fileEncoding = 4; lastKnownFileType = sourcecode.swift; path = ZMCallStateTests.swift; sourceTree = "<group>"; };
		F9B71FD91CB2C4C6001DB03F /* StringKeyPathTests.swift */ = {isa = PBXFileReference; fileEncoding = 4; lastKnownFileType = sourcecode.swift; path = StringKeyPathTests.swift; sourceTree = "<group>"; };
		F9B71FDF1CB2C4C6001DB03F /* AnyClassTupleTests.swift */ = {isa = PBXFileReference; fileEncoding = 4; lastKnownFileType = sourcecode.swift; path = AnyClassTupleTests.swift; sourceTree = "<group>"; };
		F9B720021CB2C68B001DB03F /* UserClientTests.swift */ = {isa = PBXFileReference; fileEncoding = 4; lastKnownFileType = sourcecode.swift; path = UserClientTests.swift; sourceTree = "<group>"; };
		F9C348821E2CC0730015D69D /* UserClientObserverTests.swift */ = {isa = PBXFileReference; fileEncoding = 4; lastKnownFileType = sourcecode.swift; name = UserClientObserverTests.swift; path = ../UserClientObserverTests.swift; sourceTree = "<group>"; };
		F9C348851E2CC27D0015D69D /* NewUnreadMessageObserverTests.swift */ = {isa = PBXFileReference; fileEncoding = 4; lastKnownFileType = sourcecode.swift; name = NewUnreadMessageObserverTests.swift; path = ../NewUnreadMessageObserverTests.swift; sourceTree = "<group>"; };
		F9C348911E2E3FF60015D69D /* SnapshotCenter.swift */ = {isa = PBXFileReference; fileEncoding = 4; lastKnownFileType = sourcecode.swift; path = SnapshotCenter.swift; sourceTree = "<group>"; };
		F9C8622A1D87DC18009AAC33 /* MessagingTest+UUID.swift */ = {isa = PBXFileReference; fileEncoding = 4; lastKnownFileType = sourcecode.swift; path = "MessagingTest+UUID.swift"; sourceTree = "<group>"; };
		F9C877081E000C9D00792613 /* AssetCollection.swift */ = {isa = PBXFileReference; fileEncoding = 4; lastKnownFileType = sourcecode.swift; path = AssetCollection.swift; sourceTree = "<group>"; };
		F9C8770A1E015AAF00792613 /* AssetColletionTests.swift */ = {isa = PBXFileReference; fileEncoding = 4; lastKnownFileType = sourcecode.swift; path = AssetColletionTests.swift; sourceTree = "<group>"; };
		F9C9A4FC1CAD5DF10039E10C /* WireDataModel.framework */ = {isa = PBXFileReference; explicitFileType = wrapper.framework; includeInIndex = 0; path = WireDataModel.framework; sourceTree = BUILT_PRODUCTS_DIR; };
		F9C9A5061CAD5DF10039E10C /* WireDataModelTests.xctest */ = {isa = PBXFileReference; explicitFileType = wrapper.cfbundle; includeInIndex = 0; path = WireDataModelTests.xctest; sourceTree = BUILT_PRODUCTS_DIR; };
		F9C9A5DC1CAD76A50039E10C /* Info.plist */ = {isa = PBXFileReference; fileEncoding = 4; lastKnownFileType = text.plist.xml; name = Info.plist; path = Resources/Info.plist; sourceTree = SOURCE_ROOT; };
		F9C9A60C1CAD76A50039E10C /* WireDataModel.h */ = {isa = PBXFileReference; fileEncoding = 4; lastKnownFileType = sourcecode.c.h; name = WireDataModel.h; path = Source/WireDataModel.h; sourceTree = SOURCE_ROOT; };
		F9C9A66C1CAD778C0039E10C /* Foundation.framework */ = {isa = PBXFileReference; lastKnownFileType = wrapper.framework; name = Foundation.framework; path = System/Library/Frameworks/Foundation.framework; sourceTree = SDKROOT; };
		F9C9A66E1CAD77930039E10C /* CoreData.framework */ = {isa = PBXFileReference; lastKnownFileType = wrapper.framework; name = CoreData.framework; path = System/Library/Frameworks/CoreData.framework; sourceTree = SDKROOT; };
		F9C9A6791CAD7A790039E10C /* version.xcconfig */ = {isa = PBXFileReference; fileEncoding = 4; lastKnownFileType = text.xcconfig; path = version.xcconfig; sourceTree = "<group>"; };
		F9C9A67C1CAD7A790039E10C /* ios-test-host.xcconfig */ = {isa = PBXFileReference; fileEncoding = 4; lastKnownFileType = text.xcconfig; path = "ios-test-host.xcconfig"; sourceTree = "<group>"; };
		F9C9A67D1CAD7A790039E10C /* ios-test-target.xcconfig */ = {isa = PBXFileReference; fileEncoding = 4; lastKnownFileType = text.xcconfig; path = "ios-test-target.xcconfig"; sourceTree = "<group>"; };
		F9C9A67F1CAD7A790039E10C /* project-common.xcconfig */ = {isa = PBXFileReference; fileEncoding = 4; lastKnownFileType = text.xcconfig; path = "project-common.xcconfig"; sourceTree = "<group>"; };
		F9C9A6801CAD7A790039E10C /* project-debug.xcconfig */ = {isa = PBXFileReference; fileEncoding = 4; lastKnownFileType = text.xcconfig; path = "project-debug.xcconfig"; sourceTree = "<group>"; };
		F9C9A6811CAD7A790039E10C /* project.xcconfig */ = {isa = PBXFileReference; fileEncoding = 4; lastKnownFileType = text.xcconfig; path = project.xcconfig; sourceTree = "<group>"; };
		F9C9A6841CAD7A790039E10C /* tests.xcconfig */ = {isa = PBXFileReference; fileEncoding = 4; lastKnownFileType = text.xcconfig; path = tests.xcconfig; sourceTree = "<group>"; };
		F9C9A6851CAD7A790039E10C /* warnings-debug.xcconfig */ = {isa = PBXFileReference; fileEncoding = 4; lastKnownFileType = text.xcconfig; path = "warnings-debug.xcconfig"; sourceTree = "<group>"; };
		F9C9A6861CAD7A790039E10C /* warnings.xcconfig */ = {isa = PBXFileReference; fileEncoding = 4; lastKnownFileType = text.xcconfig; path = warnings.xcconfig; sourceTree = "<group>"; };
		F9C9A6891CAD7A790039E10C /* WireDataModel.xcconfig */ = {isa = PBXFileReference; fileEncoding = 4; lastKnownFileType = text.xcconfig; path = WireDataModel.xcconfig; sourceTree = "<group>"; };
		F9C9A6A31CAD7C7F0039E10C /* ZMConversation.h */ = {isa = PBXFileReference; fileEncoding = 4; lastKnownFileType = sourcecode.c.h; path = ZMConversation.h; sourceTree = "<group>"; };
		F9C9A6A41CAD7C7F0039E10C /* ZMConversationList.h */ = {isa = PBXFileReference; fileEncoding = 4; lastKnownFileType = sourcecode.c.h; path = ZMConversationList.h; sourceTree = "<group>"; };
		F9C9A6A51CAD7C7F0039E10C /* ZMEditableUser.h */ = {isa = PBXFileReference; fileEncoding = 4; lastKnownFileType = sourcecode.c.h; path = ZMEditableUser.h; sourceTree = "<group>"; };
		F9C9A6A61CAD7C7F0039E10C /* ZMMessage.h */ = {isa = PBXFileReference; fileEncoding = 4; lastKnownFileType = sourcecode.c.h; path = ZMMessage.h; sourceTree = "<group>"; };
		F9C9A6A71CAD7C7F0039E10C /* ZMUser.h */ = {isa = PBXFileReference; fileEncoding = 4; lastKnownFileType = sourcecode.c.h; path = ZMUser.h; sourceTree = "<group>"; };
		F9C9A6AF1CAD7D1F0039E10C /* ZMManagedObject.h */ = {isa = PBXFileReference; fileEncoding = 4; lastKnownFileType = sourcecode.c.h; path = ZMManagedObject.h; sourceTree = "<group>"; };
		F9C9A7641CAE8DFC0039E10C /* ZMAddressBookContact.h */ = {isa = PBXFileReference; fileEncoding = 4; lastKnownFileType = sourcecode.c.h; path = ZMAddressBookContact.h; sourceTree = "<group>"; };
		F9C9A7F31CAED9510039E10C /* WireDataModelTestHost.app */ = {isa = PBXFileReference; explicitFileType = wrapper.application; includeInIndex = 0; path = WireDataModelTestHost.app; sourceTree = BUILT_PRODUCTS_DIR; };
		F9C9A81C1CAEDA330039E10C /* AppDelegate.h */ = {isa = PBXFileReference; fileEncoding = 4; lastKnownFileType = sourcecode.c.h; path = AppDelegate.h; sourceTree = "<group>"; };
		F9C9A81D1CAEDA330039E10C /* AppDelegate.m */ = {isa = PBXFileReference; fileEncoding = 4; lastKnownFileType = sourcecode.c.objc; path = AppDelegate.m; sourceTree = "<group>"; };
		F9C9A8231CAEDA330039E10C /* Info.plist */ = {isa = PBXFileReference; fileEncoding = 4; lastKnownFileType = text.plist.xml; path = Info.plist; sourceTree = "<group>"; };
		F9C9A8241CAEDA330039E10C /* main.m */ = {isa = PBXFileReference; fileEncoding = 4; lastKnownFileType = sourcecode.c.objc; path = main.m; sourceTree = "<group>"; };
		F9DBA51F1E28EA8B00BE23C0 /* DependencyKeyStore.swift */ = {isa = PBXFileReference; fileEncoding = 4; lastKnownFileType = sourcecode.swift; path = DependencyKeyStore.swift; sourceTree = "<group>"; };
		F9DBA5211E28EB4000BE23C0 /* SideEffectSources.swift */ = {isa = PBXFileReference; fileEncoding = 4; lastKnownFileType = sourcecode.swift; path = SideEffectSources.swift; sourceTree = "<group>"; };
		F9DBA5231E28EE0A00BE23C0 /* ConversationObserverTests.swift */ = {isa = PBXFileReference; fileEncoding = 4; lastKnownFileType = sourcecode.swift; name = ConversationObserverTests.swift; path = ../ConversationObserverTests.swift; sourceTree = "<group>"; };
		F9DBA5261E28EEBD00BE23C0 /* UserObserverTests.swift */ = {isa = PBXFileReference; fileEncoding = 4; lastKnownFileType = sourcecode.swift; name = UserObserverTests.swift; path = ../UserObserverTests.swift; sourceTree = "<group>"; };
		F9DBA5281E29162A00BE23C0 /* MessageObserverTests.swift */ = {isa = PBXFileReference; fileEncoding = 4; lastKnownFileType = sourcecode.swift; name = MessageObserverTests.swift; path = ../MessageObserverTests.swift; sourceTree = "<group>"; };
		F9DD60BF1E8916000019823F /* ChangedIndexesTests.swift */ = {isa = PBXFileReference; fileEncoding = 4; lastKnownFileType = sourcecode.swift; path = ChangedIndexesTests.swift; sourceTree = "<group>"; };
		F9FD75721E2E6A2100B4558B /* ConversationListObserverCenter.swift */ = {isa = PBXFileReference; fileEncoding = 4; lastKnownFileType = sourcecode.swift; path = ConversationListObserverCenter.swift; sourceTree = "<group>"; };
		F9FD75741E2E79B200B4558B /* ConversationListObserverTests.swift */ = {isa = PBXFileReference; fileEncoding = 4; lastKnownFileType = sourcecode.swift; name = ConversationListObserverTests.swift; path = ../ConversationListObserverTests.swift; sourceTree = "<group>"; };
		F9FD75771E2F9A0600B4558B /* SearchUserObserverCenter.swift */ = {isa = PBXFileReference; fileEncoding = 4; lastKnownFileType = sourcecode.swift; path = SearchUserObserverCenter.swift; sourceTree = "<group>"; };
		F9FD75791E2FB60000B4558B /* SearchUserObserverTests.swift */ = {isa = PBXFileReference; fileEncoding = 4; lastKnownFileType = sourcecode.swift; name = SearchUserObserverTests.swift; path = ../SearchUserObserverTests.swift; sourceTree = "<group>"; };
/* End PBXFileReference section */

/* Begin PBXFrameworksBuildPhase section */
		F9C9A4F81CAD5DF10039E10C /* Frameworks */ = {
			isa = PBXFrameworksBuildPhase;
			buildActionMask = 2147483647;
			files = (
				F9C9A66F1CAD77930039E10C /* CoreData.framework in Frameworks */,
				A99B8A8E26824BD5006B4D29 /* WireTransport.xcframework in Frameworks */,
				A99B8A9426824BD5006B4D29 /* SwiftProtobuf.xcframework in Frameworks */,
				A99B8A9826824BD5006B4D29 /* WireProtos.xcframework in Frameworks */,
				1658E90826C525A3003D0090 /* Starscream.xcframework in Frameworks */,
				A99B8A9026824BD5006B4D29 /* WireImages.xcframework in Frameworks */,
				A99B8AA026824BD5006B4D29 /* WireCryptobox.xcframework in Frameworks */,
				A99B8A9626824BD5006B4D29 /* WireUtilities.xcframework in Frameworks */,
				A99B8A9A26824BD5006B4D29 /* WireLinkPreview.xcframework in Frameworks */,
				A99B8A9C26824BD5006B4D29 /* WireSystem.xcframework in Frameworks */,
				A99B8A9E26824BD5006B4D29 /* PINCache.xcframework in Frameworks */,
				A99B8A9226824BD5006B4D29 /* HTMLString.xcframework in Frameworks */,
				F9C9A66D1CAD778C0039E10C /* Foundation.framework in Frameworks */,
			);
			runOnlyForDeploymentPostprocessing = 0;
		};
		F9C9A5031CAD5DF10039E10C /* Frameworks */ = {
			isa = PBXFrameworksBuildPhase;
			buildActionMask = 2147483647;
			files = (
				F9C9A5071CAD5DF10039E10C /* WireDataModel.framework in Frameworks */,
			);
			runOnlyForDeploymentPostprocessing = 0;
		};
		F9C9A7F01CAED9510039E10C /* Frameworks */ = {
			isa = PBXFrameworksBuildPhase;
			buildActionMask = 2147483647;
			files = (
				F9C9A80C1CAED99F0039E10C /* WireDataModel.framework in Frameworks */,
				A99B8AAA26824BFA006B4D29 /* WireTesting.xcframework in Frameworks */,
				A99B8AA826824BFA006B4D29 /* OCMock.xcframework in Frameworks */,
			);
			runOnlyForDeploymentPostprocessing = 0;
		};
/* End PBXFrameworksBuildPhase section */

/* Begin PBXGroup section */
		06034B6B26A8D31F003624B4 /* FileSharing */ = {
			isa = PBXGroup;
			children = (
				06034B6C26A8D36E003624B4 /* Feature.FileSharing.swift */,
			);
			path = FileSharing;
			sourceTree = "<group>";
		};
		062FD8832756051000B9DE39 /* ConversationGuestLinks */ = {
			isa = PBXGroup;
			children = (
				062FD8842756053800B9DE39 /* Feature.ConversationGuestLinks.swift */,
			);
			path = ConversationGuestLinks;
			sourceTree = "<group>";
		};
		0686649D256FB087001C8747 /* AppLock */ = {
			isa = PBXGroup;
			children = (
				EE4CCA94256C558400848212 /* Feature.AppLock.swift */,
				EEBACDA625B9C2C6000210AC /* AppLockType.swift */,
				EEE186B1259CC7CC008707CA /* AppLockDelegate.swift */,
				0686649E256FB0CA001C8747 /* AppLockController.swift */,
				EE6A57DF25BB1C6800F848DD /* AppLockController.State.swift */,
				EEBACDA825B9C47E000210AC /* AppLockController.Config.swift */,
				EE30F45A2592A357000FC69C /* AppLockController.PasscodeKeychainItem.swift */,
				EE8B09AE25B86BB20057E85C /* AppLockPasscodePreference.swift */,
				EEBACDAA25B9C4B0000210AC /* AppLockAuthenticationResult.swift */,
				EE8B09AC25B86AB10057E85C /* AppLockError.swift */,
				EEBACDA425B9C243000210AC /* LAContextProtocol.swift */,
				066A96FE25A88E510083E317 /* BiometricsState.swift */,
			);
			path = AppLock;
			sourceTree = "<group>";
		};
		068664A0256FB814001C8747 /* AppLock */ = {
			isa = PBXGroup;
			children = (
				068664A1256FB834001C8747 /* AppLockControllerTests.swift */,
				EE6A57D925BAE0C900F848DD /* BiometricsStateTests.swift */,
				EE6A57DB25BAE3D700F848DD /* MockLAContext.swift */,
				EE6A57DD25BAE40700F848DD /* MockBiometricsState.swift */,
			);
			path = AppLock;
			sourceTree = "<group>";
		};
		069D07B6256266F000DBA592 /* FeatureConfiguration */ = {
			isa = PBXGroup;
			children = (
				068664A0256FB814001C8747 /* AppLock */,
				069D07B72562671D00DBA592 /* FeatureTests.swift */,
				EE715B7C256D153E00087A22 /* FeatureServiceTests.swift */,
			);
			path = FeatureConfiguration;
			sourceTree = "<group>";
		};
		06E8AAB2242BAA1B008929B1 /* File */ = {
			isa = PBXGroup;
			children = (
				06E8AAB3242BAA6A008929B1 /* SignatureStatus.swift */,
			);
			path = File;
			sourceTree = "<group>";
		};
		06F98D61243B2446007E914A /* DigitalSignature */ = {
			isa = PBXGroup;
			children = (
				06F98D62243B2470007E914A /* SignatureStatusTests.swift */,
			);
			path = DigitalSignature;
			sourceTree = "<group>";
		};
		1639A81122608FEB00868AB9 /* Patches */ = {
			isa = PBXGroup;
			children = (
				54FB03A01E41E273000E13DC /* PersistedDataPatches.swift */,
				54FB03A81E41F1B6000E13DC /* PersistedDataPatches+Directory.swift */,
				54F84CFC1F9950B300ABD7D5 /* DuplicatedEntityRemoval.swift */,
				16827AE92732A3C20079405D /* InvalidDomainRemoval.swift */,
				F11F3E881FA32463007B6D3D /* InvalidClientsRemoval.swift */,
				16127CF2220058160020E65C /* InvalidConversationRemoval.swift */,
				87C1C25E207F7DA80083BF6B /* InvalidGenericMessageDataRemoval.swift */,
				163D01DF2472DE6200984999 /* InvalidConnectionRemoval.swift */,
				168413EC2225965500FCB9BC /* TransferStateMigration.swift */,
				1639A8122260916E00868AB9 /* AlertAvailabilityBehaviourChange.swift */,
				0660FEBC2580E4A900F4C19F /* TransferApplockKeychain.swift */,
				169315EE25AC4C8100709F15 /* MigrateSenderClient.swift */,
				EE2BA00525CB3AA8001EB606 /* InvalidFeatureRemoval.swift */,
			);
			path = Patches;
			sourceTree = "<group>";
		};
		1672A6002343971500380537 /* Label */ = {
			isa = PBXGroup;
			children = (
				1672A6012343973600380537 /* LabelTests.swift */,
			);
			path = Label;
			sourceTree = "<group>";
		};
		16BA4301233CD8170018E883 /* Label */ = {
			isa = PBXGroup;
			children = (
				16BA4302233CD8E50018E883 /* Label.swift */,
			);
			path = Label;
			sourceTree = "<group>";
		};
		546D3DE71CE5D22C00A6047F /* Utils */ = {
			isa = PBXGroup;
			children = (
				F963E9721D9BF9E300098AD3 /* ProtosTests.swift */,
				5E771F392080C40B00575629 /* PBMessageValidationTests.swift */,
				546D3DE81CE5D24C00A6047F /* RichAssetFileTypeTests.swift */,
				54DE05DC1CF8711F00C35253 /* ProtobufUtilitiesTests.swift */,
				BF949E5A1D3D17FB00587597 /* LinkPreview+ProtobufTests.swift */,
				F92C99271DAE8D060034AFDD /* GenericMessageTests+Obfuscation.swift */,
				F9AB00281F0D2BE40037B437 /* FileManager+FileLocationTests.swift */,
				87DF59BF1F729FDA00C7B406 /* ZMMovedIndexTests.swift */,
				F19550372040628000338E91 /* ZMUpdateEvent+Helper.swift */,
				EF17175A22D4CC8E00697EB0 /* Team+MockTeam.swift */,
				A96524B823CDE07200303C60 /* String+WordTests.swift */,
			);
			path = Utils;
			sourceTree = "<group>";
		};
		54CB3FE824A3993400BA86DD /* FeatureConfig */ = {
			isa = PBXGroup;
			children = (
				0686649D256FB087001C8747 /* AppLock */,
				EEC47ED427A81ED70020B599 /* ClassifiedDomains */,
				EE28991C26B4420A00E7BAF0 /* ConferenceCalling */,
				062FD8832756051000B9DE39 /* ConversationGuestLinks */,
				EEB5DE08283784DF009B4741 /* DigitalSignature */,
				06034B6B26A8D31F003624B4 /* FileSharing */,
				EEB803A9283F61CE00412F62 /* MLS */,
				EECA830126EF34FB0087ECB0 /* SelfDeletingMessages */,
				EE9AD9152696F01700DD5F51 /* FeatureService.swift */,
				064F8E07255E04800040371D /* Feature.swift */,
			);
			path = FeatureConfig;
			sourceTree = "<group>";
		};
		54FB03AB1E41F6C2000E13DC /* Utils */ = {
			isa = PBXGroup;
			children = (
				54FB03AC1E41F6C2000E13DC /* PersistedDataPatchesTests.swift */,
				54F84CFE1F99588D00ABD7D5 /* DuplicatedEntityRemovalTests.swift */,
				F11F3E8A1FA32AA0007B6D3D /* InvalidClientsRemovalTests.swift */,
				16127CF422005AAA0020E65C /* InvalidConversationRemovalTests.swift */,
				87C1C260207F812F0083BF6B /* InvalidGenericMessageDataRemovalTests.swift */,
				163D01E12472E44000984999 /* InvalidConnectionRemovalTests.swift */,
				0617001123E2FBC0005C262D /* GenericMessageTests+LinkMetaData.swift */,
				1684141622282A1A00FCB9BC /* TransferStateMigrationTests.swift */,
				065D7500239FAB1200275114 /* SelfUserParticipantMigrationTests.swift */,
				A9EEFEF923A6D0CB0007828A /* RolesMigrationTests.swift */,
				1639A8502264B91E00868AB9 /* AvailabilityBehaviourChangeTests.swift */,
				16626507217F4E0B00300F45 /* GenericMessageTests+Hashing.swift */,
				871DD79E2084A316006B1C56 /* BatchDeleteTests.swift */,
				54F84D001F995A1F00ABD7D5 /* DiskDatabaseTests.swift */,
				16E6F26524B8952F0015B249 /* EncryptionKeysTests.swift */,
				7A2778C7285329210044A73F /* KeychainManagerTests.swift */,
				0630E4BE257FA2BD00C75BFB /* TransferAppLockKeychainTests.swift */,
				169315F025AC501300709F15 /* MigrateSenderClientTests.swift */,
				EE2BA00725CB3DE7001EB606 /* InvalidFeatureRemovalTests.swift */,
				16827AF12732AB2E0079405D /* InvalidDomainRemovalTests.swift */,
				E97A542727B122D80009DCCF /* AccessRoleMigrationTests.swift */,
			);
			name = Utils;
			path = Tests/Source/Utils;
			sourceTree = SOURCE_ROOT;
		};
		5E771F362080BAB200575629 /* Validation */ = {
			isa = PBXGroup;
			children = (
				5E771F372080BB0000575629 /* PBMessage+Validation.swift */,
			);
			path = Validation;
			sourceTree = "<group>";
		};
		63370CB9242CB8310072C37F /* Composite */ = {
			isa = PBXGroup;
			children = (
				63370CBA242CB84A0072C37F /* CompositeMessageItemContent.swift */,
				63370CBC242CBA0A0072C37F /* CompositeMessageData.swift */,
			);
			path = Composite;
			sourceTree = "<group>";
		};
		63370CF62431F4FA0072C37F /* Composite */ = {
			isa = PBXGroup;
			children = (
				63880548240EA8950043B641 /* ZMClientMessageTests+Composite.swift */,
				63370CF42431F3ED0072C37F /* CompositeMessageItemContentTests.swift */,
				63370CF72431F5DE0072C37F /* BaseCompositeMessageTests.swift */,
			);
			path = Composite;
			sourceTree = "<group>";
		};
		638805632410FB930043B641 /* ButtonState */ = {
			isa = PBXGroup;
			children = (
				638805642410FE920043B641 /* ButtonState.swift */,
			);
			path = ButtonState;
			sourceTree = "<group>";
		};
		7AFC6A272876E935000FF1A1 /* Actions */ = {
			isa = PBXGroup;
			children = (
				7AFC6A2A2876E9BF000FF1A1 /* ClaimMLSKeyPackageAction.swift */,
				7AFC6A2B2876E9BF000FF1A1 /* CountSelfMLSKeyPackagesAction.swift */,
				7AFC6A2C2876E9BF000FF1A1 /* SendMLSMessageAction.swift */,
				7AFC6A282876E9BF000FF1A1 /* SendMLSWelcomeAction.swift */,
				7AFC6A292876E9BF000FF1A1 /* UploadSelfMLSKeyPackagesAction.swift */,
				EEC8064928CF4BAD00DD58E9 /* FetchBackendMLSPublicKeysAction.swift */,
				7AA8560D28FDAD6F00088D41 /* FetchPublicGroupStateAction.swift */,
			);
			path = Actions;
			sourceTree = "<group>";
		};
		A90676E5238EAE63006417AC /* ConversationRole */ = {
			isa = PBXGroup;
			children = (
				A90676E8238EB05E006417AC /* Action.swift */,
				A90676E9238EB05F006417AC /* Role.swift */,
				A90676E6238EAE8B006417AC /* ParticipantRole.swift */,
			);
			path = ConversationRole;
			sourceTree = "<group>";
		};
		A9FA524623A14E00003AD4C6 /* ConversationRole */ = {
			isa = PBXGroup;
			children = (
				A9FA524723A14E2B003AD4C6 /* RoleTests.swift */,
				A9FA524923A1598B003AD4C6 /* ActionTests.swift */,
			);
			path = ConversationRole;
			sourceTree = "<group>";
		};
		BF10B5941E64591600E7036E /* Analytics */ = {
			isa = PBXGroup;
			children = (
				BF10B59E1E645A3A00E7036E /* Events */,
				BF10B5951E64591600E7036E /* AnalyticsType.swift */,
				BF10B5961E64591600E7036E /* NSManagedObjectContext+Analytics.swift */,
			);
			path = Analytics;
			sourceTree = "<group>";
		};
		BF10B59E1E645A3A00E7036E /* Events */ = {
			isa = PBXGroup;
			children = (
				BF10B59C1E645A3300E7036E /* Analytics+UnknownMessage.swift */,
			);
			name = Events;
			sourceTree = "<group>";
		};
		BF1B98051EC313D100DE033B /* Teams */ = {
			isa = PBXGroup;
			children = (
				BF1B98031EC313C600DE033B /* Team.swift */,
				BF421B2C1EF3F91D0079533A /* Team+Patches.swift */,
				BF491CCE1F02A6CF0055EE44 /* Member+Patches.swift */,
				BF1B98061EC31A3C00DE033B /* Member.swift */,
				BF1B98081EC31A4200DE033B /* Permissions.swift */,
			);
			name = Teams;
			path = Conversation;
			sourceTree = "<group>";
		};
		BF3493EE1EC3566500B0C314 /* Teams */ = {
			isa = PBXGroup;
			children = (
				BF1B980A1EC31D6100DE033B /* TeamDeletionRuleTests.swift */,
				BF3493FF1EC46D3D00B0C314 /* ZMConversationTests+Teams.swift */,
				BF1B980C1EC3410000DE033B /* PermissionsTests.swift */,
				BF3493EA1EC34C0B00B0C314 /* TeamTests.swift */,
				BFE764421ED5AAE400C65C3E /* ZMConversation+TeamsTests.swift */,
				BF3493EF1EC3569800B0C314 /* MemberTests.swift */,
			);
			name = Teams;
			sourceTree = "<group>";
		};
		BF491CDE1F0525ED0055EE44 /* Accounts */ = {
			isa = PBXGroup;
			children = (
				EE174FCD2522756700482A70 /* ZMConversationPerformanceTests.swift */,
				BF491CDA1F0525DC0055EE44 /* AccountTests.swift */,
				BF491CDC1F0525E50055EE44 /* AccountManagerTests.swift */,
				BF491CDF1F0529D80055EE44 /* AccountStoreTests.swift */,
			);
			name = Accounts;
			sourceTree = "<group>";
		};
		BF491CE91F063F0A0055EE44 /* Accounts */ = {
			isa = PBXGroup;
			children = (
				BF491CE31F063EDB0055EE44 /* Account.swift */,
				EE5F54CB259B22C400F11F3C /* Account+Keychain.swift */,
				BF491CE51F063EE50055EE44 /* AccountStore.swift */,
				BF491CE71F063EEB0055EE44 /* AccountManager.swift */,
				161E05692667C4D000DADC3D /* AccountDeletedObserver.swift */,
				BF8361D91F0A3C41009AE5AC /* NSSecureCoding+Swift.swift */,
				5E67168D2174B9AF00522E61 /* LoginCredentials.swift */,
			);
			name = Accounts;
			sourceTree = "<group>";
		};
		CE4EDC071D6D9A04002A20AA /* Reaction */ = {
			isa = PBXGroup;
			children = (
				CE4EDC081D6D9A3D002A20AA /* Reaction.swift */,
			);
			name = Reaction;
			sourceTree = "<group>";
		};
		EE08B343284E2B2A0022830B /* MLS */ = {
			isa = PBXGroup;
			children = (
				7AFC6A272876E935000FF1A1 /* Actions */,
				EE404EA1287317CB00B3653F /* MLSController.swift */,
				EEDE7DB428EAFE45007DC6A3 /* MLSActionExecutor.swift */,
				EE04084B28CA8283009E4B8D /* StaleMLSKeyMaterialDetector.swift */,
				EEFAAC3128DDE1D7009940E7 /* CoreCryptoCallbacks.swift */,
				EEF6E3C728D88A33001C1799 /* MLSGroup.swift */,
				EE002F1D2878308F0027D63A /* MLSGroupID.swift */,
				7ABAD027287D92BF002071A1 /* MLSQualifiedClientID.swift */,
				EE9BC5CB287C6D5000AF9AEE /* MLSClientID.swift */,
				EEC8064B28CF4BBF00DD58E9 /* BackendMLSPublicKeys.swift */,
				63D5654A28B4D18D00BDFB49 /* MLSGroupStatus.swift */,
				EE002F1F2878312F0027D63A /* MessageProtocol.swift */,
				EEF0BC3228EEC53400ED16CA /* SyncStatusProtocol.swift */,
				63DA33402869C39D00818C3C /* CoreCryptoKeyProvider.swift */,
				EE08B344284E2B450022830B /* CoreCryptoTypes.swift */,
				63172F7A2906968000DBECC9 /* CoreCryptoConfiguration.swift */,
				63121636288089E600FF9A56 /* Bytes.swift */,
				633B396D2893BB2D00208124 /* Bytes+Random.swift */,
			);
			path = MLS;
			sourceTree = "<group>";
		};
		EE28991C26B4420A00E7BAF0 /* ConferenceCalling */ = {
			isa = PBXGroup;
			children = (
				EE28991D26B4422800E7BAF0 /* Feature.ConferenceCalling.swift */,
			);
			path = ConferenceCalling;
			sourceTree = "<group>";
		};
		EE68EECC252DCAB80013B242 /* Change detection */ = {
			isa = PBXGroup;
			children = (
				EE68EEC8252DC4450013B242 /* ChangeDetector.swift */,
				EE68EECA252DC4720013B242 /* ExplicitChangeDetector.swift */,
				EE3EFE94253053B1009499E5 /* PotentialChangeDetector.swift */,
				EEAAD75B252C6DAE00E6A44E /* ModifiedObjects.swift */,
				EE3EFE9625305A84009499E5 /* ModifiedObjects+Mergeable.swift */,
				EEAAD759252C6D2700E6A44E /* UnreadMessages.swift */,
			);
			path = "Change detection";
			sourceTree = "<group>";
		};
		EE98879028882C6D002340D2 /* MLS */ = {
			isa = PBXGroup;
			children = (
				EE98878D28882BFF002340D2 /* MLSControllerTests.swift */,
				EE84226F28EC353900B80FE5 /* MLSActionExecutorTests.swift */,
				63123BCB291BBB79009A5179 /* MLSQualifiedClientIdTests.swift */,
				EEDE7DB628EC1618007DC6A3 /* MockMLSActionExecutor.swift */,
				EEF6E3C928D89251001C1799 /* StaleMLSKeyDetectorTests.swift */,
				EEFAAC3328DDE27F009940E7 /* CoreCryptoCallbacksTests.swift */,
				EE98879128882C8F002340D2 /* MockMLSController.swift */,
				EEF0BC3028EEC02400ED16CA /* MockSyncStatus.swift */,
				EEC3BC732888403000BFDC35 /* MockCoreCrypto.swift */,
				EE22185D2892C22C008EF6ED /* MockConversationEventProcessor.swift */,
				EEC3BC75288855C000BFDC35 /* MockMLSActionsProvider.swift */,
				EEC8064D28CF4C2D00DD58E9 /* MockStaleMLSKeyDetector.swift */,
				63C07014291144F70075D598 /* CoreCryptoFactoryTests.swift */,
				63FACD55291BC598003AB25D /* MLSClientIdTests.swift */,
			);
			path = MLS;
			sourceTree = "<group>";
		};
		EEB5DE08283784DF009B4741 /* DigitalSignature */ = {
			isa = PBXGroup;
			children = (
				EEB5DE09283784F9009B4741 /* Feature+DigitalSignature.swift */,
			);
			path = DigitalSignature;
			sourceTree = "<group>";
		};
		EEB803A9283F61CE00412F62 /* MLS */ = {
			isa = PBXGroup;
			children = (
				EEB803AA283F61E600412F62 /* Feature.MLS.swift */,
			);
			path = MLS;
			sourceTree = "<group>";
		};
		EEC47ED427A81ED70020B599 /* ClassifiedDomains */ = {
			isa = PBXGroup;
			children = (
				EEC47ED527A81EF60020B599 /* Feature+ClassifiedDomains.swift */,
			);
			path = ClassifiedDomains;
			sourceTree = "<group>";
		};
		EECA82FD26EF34E20087ECB0 /* SelfDeletingMessages */ = {
			isa = PBXGroup;
			children = (
				F92C99291DAFBC910034AFDD /* ZMConversation+SelfDeletingMessages.swift */,
				EE5E2C1426DFC31900C3928A /* MessageDestructionTimeoutType.swift */,
				EE5E2C1826DFC67900C3928A /* MessageDestructionTimeoutValue.swift */,
			);
			path = SelfDeletingMessages;
			sourceTree = "<group>";
		};
		EECA830126EF34FB0087ECB0 /* SelfDeletingMessages */ = {
			isa = PBXGroup;
			children = (
				EECFAA3726D52EB700D9E100 /* Feature.SelfDeletingMessages.swift */,
			);
			path = SelfDeletingMessages;
			sourceTree = "<group>";
		};
		F1103BD82135471A00EB9ED6 /* Calling */ = {
			isa = PBXGroup;
			children = (
				161541B91E27EBD400AC2FFB /* ZMConversation+Calling.swift */,
				165D3A2B1E1D47AB0052E654 /* ZMCallState.swift */,
			);
			path = Calling;
			sourceTree = "<group>";
		};
		F93A30281D6EFB66005CCB1D /* Confirmation */ = {
			isa = PBXGroup;
			children = (
				F93A30231D6EFB47005CCB1D /* ZMMessageConfirmation.swift */,
			);
			path = Confirmation;
			sourceTree = "<group>";
		};
		F963E9671D9ADD5A00098AD3 /* Protos */ = {
			isa = PBXGroup;
			children = (
				F1FDF2F521B152BC00E037A1 /* GenericMessage+Helper.swift */,
				06B1C492248F9173007FDA8D /* GenericMessage+Debug.swift */,
				F1FDF2F621B152BC00E037A1 /* GenericMessage+Hashing.swift */,
				63B658DF243789DE00EF463F /* GenericMessage+Assets.swift */,
				F1FDF2FF21B1580400E037A1 /* GenericMessage+Utils.swift */,
				06D48734241F930A00881B08 /* GenericMessage+Obfuscation.swift */,
				63AFE2D5244F49A90003F619 /* GenericMessage+MessageCapable.swift */,
				63D41E7024597E420076826F /* GenericMessage+Flags.swift */,
				63F65F00246B073900534A69 /* GenericMessage+Content.swift */,
				F963E96B1D9ADD5A00098AD3 /* ZMImageAssetEncryptionKeys.h */,
				F963E96C1D9ADD5A00098AD3 /* ZMImageAssetEncryptionKeys.m */,
			);
			path = Protos;
			sourceTree = "<group>";
		};
		F963E97D1D9C09DA00098AD3 /* Ephemeral */ = {
			isa = PBXGroup;
			children = (
				F963E9821D9C0DC400098AD3 /* ZMMessageDestructionTimer.swift */,
			);
			path = Ephemeral;
			sourceTree = "<group>";
		};
		F9A705C91CAEE01D00C2F5FE /* ManagedObjectContext */ = {
			isa = PBXGroup;
			children = (
				166A2A0C25FB991800B4A4F8 /* CoreDataStack.swift */,
				167BCC95260DC3F100E9D7E3 /* CoreDataStack+ClearStorage.swift */,
				F179B5D92062B77300C13DFD /* CoreDataStack+Backup.swift */,
				166DCDB72555886E004F4F59 /* CoreDataStack+Migration.swift */,
				EE2B874524D9A11A00936A4E /* ContextProvider+EncryptionAtRest.swift */,
				F9A705CA1CAEE01D00C2F5FE /* NSManagedObjectContext+tests.h */,
				F9A705CB1CAEE01D00C2F5FE /* NSManagedObjectContext+zmessaging-Internal.h */,
				F9A705CC1CAEE01D00C2F5FE /* NSManagedObjectContext+zmessaging.h */,
				F9A705CD1CAEE01D00C2F5FE /* NSManagedObjectContext+zmessaging.m */,
				54FB03AE1E41FC86000E13DC /* NSManagedObjectContext+Patches.swift */,
				0649D1C424F6A542001DDC78 /* NSManagedObjectContext+ZMKeyValueStore.swift */,
				F93265201D8950F10076AAD6 /* NSManagedObjectContext+FetchRequest.swift */,
				1693155425A329FE00709F15 /* NSManagedObjectContext+UpdateRequest.swift */,
				544E8C101E2F76B400F9B8B8 /* NSManagedObjectContext+UserInfoMerge.swift */,
				87D9CCE81F27606200AA4388 /* NSManagedObjectContext+TearDown.swift */,
				16460A43206515370096B616 /* NSManagedObjectContext+BackupImport.swift */,
				16E6F24724B36D550015B249 /* NSManagedObjectContext+EncryptionAtRest.swift */,
				0630E4B5257F888600C75BFB /* NSManagedObjectContext+AppLock.swift */,
				16AD86B91F75426C00E4C797 /* NSManagedObjectContext+NotificationContext.swift */,
				163C92A92630A80400F8DC14 /* NSManagedObjectContext+SelfUser.swift */,
				63DA335D286C9CF000818C3C /* NSManagedObjectContext+MLSController.swift */,
				F9A705D01CAEE01D00C2F5FE /* NSNotification+ManagedObjectContextSave.h */,
				F9A705D11CAEE01D00C2F5FE /* NSNotification+ManagedObjectContextSave.m */,
				D5FA30C42063DC2D00716618 /* BackupMetadata.swift */,
				54D7B83E1E12774600C1B347 /* NSPersistentStore+Metadata.swift */,
				5473CC721E14245C00814C03 /* NSManagedObjectContext+Debugging.swift */,
				060ED6D02499E97200412C4A /* NSManagedObjectContext+ServerTimeDelta.swift */,
				060ED6E3249BB09200412C4A /* NSManagedObjectContext+LastNotificationID.swift */,
				63D9A19D282AA0050074C20C /* NSManagedObjectContext+Federation.swift */,
				160B3BB024EFD64E0026D355 /* ExtendedSecureUnarchiveFromData.swift */,
			);
			name = ManagedObjectContext;
			path = Source/ManagedObjectContext;
			sourceTree = SOURCE_ROOT;
		};
		F9A705D41CAEE01D00C2F5FE /* Model */ = {
			isa = PBXGroup;
			children = (
				54CB3FE824A3993400BA86DD /* FeatureConfig */,
				638805632410FB930043B641 /* ButtonState */,
				A90676E5238EAE63006417AC /* ConversationRole */,
				16BA4301233CD8170018E883 /* Label */,
				5E771F362080BAB200575629 /* Validation */,
				CE4EDC071D6D9A04002A20AA /* Reaction */,
				F93A30281D6EFB66005CCB1D /* Confirmation */,
				F9A705D51CAEE01D00C2F5FE /* Connection */,
				BF491CE91F063F0A0055EE44 /* Accounts */,
				BF1B98051EC313D100DE033B /* Teams */,
				F9A705D91CAEE01D00C2F5FE /* Conversation */,
				F9A705F01CAEE01D00C2F5FE /* Message */,
				F9A706031CAEE01D00C2F5FE /* User */,
				F9A706141CAEE01D00C2F5FE /* UserClient */,
				BF10B5941E64591600E7036E /* Analytics */,
				F9A706191CAEE01D00C2F5FE /* ZMManagedObject+Internal.h */,
				F9A7061A1CAEE01D00C2F5FE /* ZMManagedObject.m */,
				1600D93B267A80D700970F99 /* ZMManagedObject+Fetching.swift */,
				F1C8676F1FA9CCB5001505E8 /* DuplicateMerging.swift */,
				54CD46091DEDA55C00BA3429 /* AddressBookEntry.swift */,
				87C125F61EF94EE800D28DC1 /* ZMManagedObject+Grouping.swift */,
				16460A45206544B00096B616 /* PersistentMetadataKeys.swift */,
				168D7BFC26F365ED00789960 /* EntityAction.swift */,
				168D7C9526F9ED1E00789960 /* QualifiedID.swift */,
			);
			name = Model;
			path = Source/Model;
			sourceTree = SOURCE_ROOT;
		};
		F9A705D51CAEE01D00C2F5FE /* Connection */ = {
			isa = PBXGroup;
			children = (
				F9A705D61CAEE01D00C2F5FE /* ZMConnection+Internal.h */,
				F9A705D71CAEE01D00C2F5FE /* ZMConnection.h */,
				F9A705D81CAEE01D00C2F5FE /* ZMConnection.m */,
				A949418E23E1DB78001B0373 /* ZMConnection+Fetch.swift */,
				16B5B33026FDC5D2001A3216 /* ZMConnection+Actions.swift */,
				A901DE8B23A2A31B00B4DDC6 /* ZMConnection+Role.swift */,
				547E664A1F750E4A008CB1FA /* ZMConnection+Notification.swift */,
			);
			path = Connection;
			sourceTree = "<group>";
		};
		F9A705D91CAEE01D00C2F5FE /* Conversation */ = {
			isa = PBXGroup;
			children = (
				A943BBE725B5A59D003D66BA /* ConversationLike.swift */,
				F1103BD82135471A00EB9ED6 /* Calling */,
				EECA82FD26EF34E20087ECB0 /* SelfDeletingMessages */,
				F9B71F111CB264EF001DB03F /* ZMConversation+Internal.h */,
				F9B71F101CB264EF001DB03F /* ZMConversation.m */,
				63D41E4E2452EA080076826F /* ZMConversation+SelfConversation.swift */,
				A95E7BF4239134E600935B88 /* ZMConversation+Participants.swift */,
				A90B3E2C23A255D5003EFED4 /* ZMConversation+Creation.swift */,
				165DC522214A614100090B7B /* ZMConversation+Message.swift */,
				EFD0B02C21087DC80065EBF3 /* ZMConversation+Language.swift */,
				F163784E1E5C454C00898F84 /* ZMConversation+Patches.swift */,
				165911541DF054AD007FA847 /* ZMConversation+Predicates.swift */,
				545FA5D61E2FD3750054171A /* ZMConversation+MessageDeletion.swift */,
				16519D35231D1BB200C9D76D /* ZMConversation+Deletion.swift */,
				BF6EA4D11E2512E800B7BD4B /* ZMConversation+DisplayName.swift */,
				16F6BB391EDEC2D6009EA803 /* ZMConversation+ObserverHelper.swift */,
				EEDA9C0D2510F3D5003A5B27 /* ZMConversation+EncryptionAtRest.swift */,
				BF2ADF621E28CF1E00E81B1E /* SharedObjectStore.swift */,
				544E8C121E2F825700F9B8B8 /* ZMConversation+SecurityLevel.swift */,
				547E66481F7503A5008CB1FA /* ZMConversation+Notifications.swift */,
				F125BAD61EE9849B0018C2F8 /* ZMConversation+SystemMessages.swift */,
				1626344A20D935C0000D4063 /* ZMConversation+Timestamps.swift */,
				F137EEBD212C14300043FDEB /* ZMConversation+Services.swift */,
				A90D62C723A159B600F680CC /* ZMConversation+Transport.swift */,
				06D33FCA2524E402004B9BC1 /* ZMConversation+UnreadCount.swift */,
				F9B71F1A1CB264EF001DB03F /* ZMConversation+UnreadCount.h */,
				F9B71F1B1CB264EF001DB03F /* ZMConversation+UnreadCount.m */,
				D5D10DA8203B161700145497 /* ZMConversation+AccessMode.swift */,
				8767E85A216391DF00390F75 /* ZMConversation+Mute.swift */,
				16030DAF21AD765D00F8032E /* ZMConversation+Confirmations.swift */,
				16BA4304233CDEA30018E883 /* ZMConversation+Labels.swift */,
				873B88FB204044AC00FBE254 /* ConversationCreationOptions.swift */,
				BFF8AE8420E4E12A00988700 /* ZMMessage+ShouldDisplay.swift */,
				F9B71F1E1CB264EF001DB03F /* ZMConversationSecurityLevel.h */,
				F16378501E5C805100898F84 /* ZMConversationSecurityLevel.swift */,
				F9C877081E000C9D00792613 /* AssetCollection.swift */,
				F90D99A41E02DC6B00034070 /* AssetCollectionBatched.swift */,
				5EDDC7A52088CE3B00B24850 /* ZMConversation+Invalid.swift */,
				87EFA3AB210F52C6004DFA53 /* ZMConversation+LastMessages.swift */,
				87E9508A2118B2DA00306AA7 /* ZMConversation+DeleteOlderMessages.swift */,
				EEFC3EE62208311200D3091A /* ZMConversation+HasMessages.swift */,
				1670D0162317F92B003A143B /* ZMConversation+Team.swift */,
				5E39FC66225F22BE00C682B8 /* ZMConversation+ExternalParticipant.swift */,
				70E77B7C273188150021EE70 /* ZMConversation+Role.swift */,
				6354BDF22746C30900880D50 /* ZMConversation+Federation.swift */,
				63DA3372286CA43300818C3C /* ZMConversation+MLS.swift */,
			);
			path = Conversation;
			sourceTree = "<group>";
		};
		F9A705F01CAEE01D00C2F5FE /* Message */ = {
			isa = PBXGroup;
			children = (
				06E8AAB2242BAA1B008929B1 /* File */,
				63370CB9242CB8310072C37F /* Composite */,
				F963E97D1D9C09DA00098AD3 /* Ephemeral */,
				CE58A3FE1CD3B3580037B626 /* ConversationMessage.swift */,
				BFFBFD921D59E3F00079773E /* ConversationMessage+Deletion.swift */,
				5E9EA4E12243E0D300D401B2 /* ConversationMessage+Attachments.swift */,
				16D68E961CEF2EC4003AB9E0 /* ZMFileMetadata.swift */,
				F9A705F11CAEE01D00C2F5FE /* AssetCache.swift */,
				BF85CF5E1D227A78006EDB97 /* LocationData.swift */,
				541E4F941CBD182100D82D69 /* FileAssetCache.swift */,
				F9A705F21CAEE01D00C2F5FE /* AssetEncryption.swift */,
				16313D611D227DC1001B2AB3 /* LinkPreview+ProtocolBuffer.swift */,
				165DC51E21491C0400090B7B /* Mention.swift */,
				54E3EE401F616BA600A261E3 /* ZMAssetClientMessage.swift */,
				54E3EE441F61A53C00A261E3 /* ZMAssetClientMessage+Ephemeral.swift */,
				0651D00523FC481B00411A22 /* ZMAssetClientMessage+Confirmations.swift */,
				54E3EE461F61A78B00A261E3 /* ZMAssetClientMessage+Deletion.swift */,
				54F6CEAA1CE2972200A1276D /* ZMAssetClientMessage+Download.swift */,
				54E3EE3E1F6169A800A261E3 /* ZMAssetClientMessage+FileMessageData.swift */,
				54E3EE421F6194A400A261E3 /* ZMAssetClientMessage+GenericMessage.swift */,
				63370CC3242CFA860072C37F /* ZMAssetClientMessage+UpdateEvent.swift */,
				165124D72189AE90006A3C75 /* ZMAssetClientMessage+Quotes.swift */,
				7CBC3FC020177C3C008D06E4 /* RasterImages+Protobuf.swift */,
				BFCD8A2C1DCB4E8A00C6FCCF /* V2Asset.swift */,
				BF4666291DCB71B0007463FF /* V3Asset.swift */,
				063D292924212AFD00FA6FEE /* ZMClientMessage.swift */,
				0642A3322445F2B500DCCFCD /* ZMClientMessage+UpdateEvent.swift */,
				0663285F2428D01C005BB3BE /* ZMClientMessage+GenericMessage.swift */,
				0663285D2428CEC3005BB3BE /* ZMClientMessage+Deletion.swift */,
				063D2927242128D200FA6FEE /* ZMClientMessage+Ephemeral.swift */,
				0651D00323FC46A500411A22 /* ZMClientMessage+Confirmations.swift */,
				06D48736241FB3F700881B08 /* ZMClientMessage+Obfuscate.swift */,
				F1FDF2F921B1555A00E037A1 /* ZMClientMessage+Location.swift */,
				06B99C78242A293500FEAFDE /* ZMClientMessage+Knock.swift */,
				63CA8214240812620073426A /* ZMClientMessage+Composite.swift */,
				165DC52021491D8700090B7B /* ZMClientMessage+TextMessageData.swift */,
				54D809FB1F681D6400B2CCB4 /* ZMClientMessage+LinkPreview.swift */,
				54363A001D7876200048FD7D /* ZMClientMessage+Encryption.swift */,
				165124D32188B613006A3C75 /* ZMClientMessage+Quotes.swift */,
				165124D52188CF66006A3C75 /* ZMClientMessage+Editing.swift */,
				EEDA9C132513A0A5003A5B27 /* ZMClientMessage+EncryptionAtRest.swift */,
				F9A705F81CAEE01D00C2F5FE /* ZMExternalEncryptedDataWithKeys.h */,
				F9A705F91CAEE01D00C2F5FE /* ZMExternalEncryptedDataWithKeys.m */,
				63298D992434D04D006B6018 /* GenericMessage+External.swift */,
				63B658DD243754E100EF463F /* GenericMessage+UpdateEvent.swift */,
				F1FDF2FD21B1572500E037A1 /* ZMGenericMessageData.swift */,
				F9A705FE1CAEE01D00C2F5FE /* ZMImageMessage.m */,
				A99B8A71268221A6006B4D29 /* ZMImageMessage.swift */,
				F9A705FF1CAEE01D00C2F5FE /* ZMMessage+Internal.h */,
				F9A706001CAEE01D00C2F5FE /* ZMMessage.m */,
				EF1F4F532301634500E4872C /* ZMSystemMessage+ChildMessages.swift */,
				0604F7C7265184B70016A71E /* ZMSystemMessage+ParticipantsRemovedReason.swift */,
				BF5DF5CC20F4EB3E002BCB67 /* ZMSystemMessage+NewConversation.swift */,
				BF10B58A1E6432ED00E7036E /* Message.swift */,
				63370CC8242E3B990072C37F /* ZMMessage+Conversation.swift */,
				54563B751E0161730089B1D7 /* ZMMessage+Categorization.swift */,
				F12BD0AF1E4DCEC40012ADBA /* ZMMessage+Insert.swift */,
				16CDEBFA2209D13B00E74A41 /* ZMMessage+Quotes.swift */,
				164EB6F2230D987A001BBD4A /* ZMMessage+DataRetention.swift */,
				63D41E502452F0A60076826F /* ZMMessage+Removal.swift */,
				63D41E5224531BAD0076826F /* ZMMessage+Reaction.swift */,
				EE997A15250629DC008336D2 /* ZMMessage+ProcessingError.swift */,
				BF8F3A821E4B61C70079E9E7 /* TextSearchQuery.swift */,
				F9A706011CAEE01D00C2F5FE /* ZMOTRMessage.h */,
				F9A706021CAEE01D00C2F5FE /* ZMOTRMessage.m */,
				16030DC421AEE25500F8032E /* ZMOTRMessage+Confirmations.swift */,
				EF1F850322FD71BB0020F6DC /* ZMOTRMessage+VerifySender.swift */,
				06E1C834244F1A2300CA4EF2 /* ZMOTRMessage+Helper.swift */,
				544A46AD1E2E82BA00D6A748 /* ZMOTRMessage+SecurityDegradation.swift */,
				8704676A21513DE900C628D7 /* ZMOTRMessage+Unarchive.swift */,
				165E0F68217F871400E36D08 /* ZMOTRMessage+ContentHashing.swift */,
				165124D121886EDB006A3C75 /* ZMOTRMessage+Quotes.swift */,
				63370C6B242A510A0072C37F /* ZMOTRMessage+UpdateEvent.swift */,
				CE4EDC0A1D6DC2D2002A20AA /* ConversationMessage+Reaction.swift */,
			);
			path = Message;
			sourceTree = "<group>";
		};
		F9A706031CAEE01D00C2F5FE /* User */ = {
			isa = PBXGroup;
			children = (
				1687ABAB20EBE0770007C240 /* UserType.swift */,
				EEF4010623A9213B007B1A97 /* UserType+Team.swift */,
				1607AAF1243768D200A93D29 /* UserType+Materialize.swift */,
				167BCC81260CFAD500E9D7E3 /* UserType+Federation.swift */,
				06D5423B26399C32006B0C5A /* UserType+External.swift */,
				EF2CBDA620061E2D0004F65E /* ServiceUser.swift */,
				F9331C751CB4165100139ECC /* NSString+ZMPersonName.h */,
				F9331C761CB4165100139ECC /* NSString+ZMPersonName.m */,
				F929C1731E41D3480018ADA4 /* PersonName.swift */,
				1687ABAD20ECD51E0007C240 /* ZMSearchUser.swift */,
				BF989D091E8A6A120052BF8F /* SearchUserAsset.swift */,
				F9A7060D1CAEE01D00C2F5FE /* ZMUser+Internal.h */,
				F9A706101CAEE01D00C2F5FE /* ZMUser.m */,
				F18998821E7AC6D900E579A2 /* ZMUser.swift */,
				EEDD426928633B2800C9EBC4 /* ZMUser+Patches.swift */,
				EEA985972555668A002BEF02 /* ZMUser+AnalyticsIdentifier.swift */,
				F110503C2220439900F3EB62 /* ZMUser+RichProfile.swift */,
				55C40BCD22B0316800EFD8BD /* ZMUser+LegalHoldRequest.swift */,
				F14B7AFE2220302B00458624 /* ZMUser+Predicates.swift */,
				F1C867841FAA0D48001505E8 /* ZMUser+Create.swift */,
				BF3493F11EC3623200B0C314 /* ZMUser+Teams.swift */,
				1670D01B231823DC003A143B /* ZMUser+Permissions.swift */,
				16D95A411FCEF87B00C96069 /* ZMUser+Availability.swift */,
				F991CE1A1CB561B0004D8465 /* ZMAddressBookContact.m */,
				EF18C7E51F9E4F8A0085A832 /* ZMUser+Filename.swift */,
				5E0FB214205176B400FD9867 /* Set+ServiceUser.swift */,
				5EFE9C052125CD3F007932A6 /* UnregisteredUser.swift */,
				5E36B45D21CA5BBA00B7063B /* UnverifiedCredentials.swift */,
				7C8BFFDE22FC5E1600B3C8A5 /* ZMUser+Validation.swift */,
				63495E1A23FED9A9002A7C59 /* ZMUser+Protobuf.swift */,
				0630E4B7257F8C0B00C75BFB /* ZMUser+Applock.swift */,
			);
			path = User;
			sourceTree = "<group>";
		};
		F9A706141CAEE01D00C2F5FE /* UserClient */ = {
			isa = PBXGroup;
			children = (
				63E21AE1291E92770084A942 /* FetchUserClientsAction.swift */,
				F13A89D0210628F600AB40CB /* PushToken.swift */,
				631A0577240420380062B387 /* UserClient+SafeLogging.swift */,
				F9A706151CAEE01D00C2F5FE /* UserClient+Protobuf.swift */,
				F9A706161CAEE01D00C2F5FE /* UserClient.swift */,
				EE128A65286DE31200558550 /* UserClient+MLSPublicKeys.swift */,
				54FB03A21E41E64A000E13DC /* UserClient+Patches.swift */,
				16DF3B5C2285B13100D09365 /* UserClientType.swift */,
				F9A706171CAEE01D00C2F5FE /* UserClientTypes.h */,
				F9A706181CAEE01D00C2F5FE /* UserClientTypes.m */,
			);
			path = UserClient;
			sourceTree = "<group>";
		};
		F9A7061B1CAEE01D00C2F5FE /* Notifications */ = {
			isa = PBXGroup;
			children = (
				F9A7061C1CAEE01D00C2F5FE /* ChangeCalculation */,
				F9A706261CAEE01D00C2F5FE /* ObjectObserverTokens */,
				5451DE361F604CD500C82E75 /* ZMMoveIndex.swift */,
				F93C4C7C1E24E1B1007E9CEE /* NotificationDispatcher.swift */,
				EE770DAE25344B4F00163C4A /* NotificationDispatcher.OperationMode.swift */,
				EE68EECC252DCAB80013B242 /* Change detection */,
				EEAAD75D252C711800E6A44E /* ZMManagedObject+ClassIdentifier.swift */,
				EEAAD75F252C713E00E6A44E /* ClassIdentifier.swift */,
				EE42938D252C460000E70670 /* Changes.swift */,
				EE42938F252C466500E70670 /* ChangeInfoConsumer.swift */,
				EE42938B252C443000E70670 /* ManagedObjectObserverToken.swift */,
				EE429389252C437900E70670 /* Notification.Name+ManagedObjectObservation.swift */,
				5451DE341F5FFF8B00C82E75 /* NotificationInContext.swift */,
				F920AE291E3A5FDD001BC14F /* Dictionary+Mapping.swift */,
				F9FD75771E2F9A0600B4558B /* SearchUserObserverCenter.swift */,
				F9FD75721E2E6A2100B4558B /* ConversationListObserverCenter.swift */,
				F9C348911E2E3FF60015D69D /* SnapshotCenter.swift */,
				F9DBA5211E28EB4000BE23C0 /* SideEffectSources.swift */,
				F9DBA51F1E28EA8B00BE23C0 /* DependencyKeyStore.swift */,
				BF103F9C1F0112F30047FDE5 /* ManagedObjectObserver.swift */,
			);
			name = Notifications;
			path = Source/Notifications;
			sourceTree = SOURCE_ROOT;
		};
		F9A7061C1CAEE01D00C2F5FE /* ChangeCalculation */ = {
			isa = PBXGroup;
			children = (
				F943BC2C1E88FEC80048A768 /* ChangedIndexes.swift */,
			);
			path = ChangeCalculation;
			sourceTree = "<group>";
		};
		F9A706261CAEE01D00C2F5FE /* ObjectObserverTokens */ = {
			isa = PBXGroup;
			children = (
				F9A7062B1CAEE01D00C2F5FE /* Helpers */,
				F9A706271CAEE01D00C2F5FE /* ConversationListChangeInfo.swift */,
				F9A706281CAEE01D00C2F5FE /* ConversationChangeInfo.swift */,
				F9A706351CAEE01D00C2F5FE /* MessageChangeInfo.swift */,
				F9A706371CAEE01D00C2F5FE /* NewUnreadMessageChangeInfos.swift */,
				F9A706391CAEE01D00C2F5FE /* ObjectChangeInfo.swift */,
				F9A7063B1CAEE01D00C2F5FE /* UserClientChangeInfo.swift */,
				F9A7063C1CAEE01D00C2F5FE /* UserChangeInfo.swift */,
				F99C5B891ED460E20049CCD7 /* TeamChangeInfo.swift */,
				1672A613234499B500380537 /* LabelChangeInfo.swift */,
				A995F05B23968D8500FAC3CF /* ParticipantRoleChangeInfo.swift */,
			);
			path = ObjectObserverTokens;
			sourceTree = "<group>";
		};
		F9A7062B1CAEE01D00C2F5FE /* Helpers */ = {
			isa = PBXGroup;
			children = (
				F9A7062C1CAEE01D00C2F5FE /* AnyClassTuple.swift */,
				F9A7062D1CAEE01D00C2F5FE /* DependentObjectsKeysForObservedObjectKeysCache.swift */,
				F9A7062E1CAEE01D00C2F5FE /* StringKeyPath.swift */,
				F9A7062F1CAEE01D00C2F5FE /* KeySet.swift */,
				F9A706331CAEE01D00C2F5FE /* SetSnapshot.swift */,
			);
			path = Helpers;
			sourceTree = "<group>";
		};
		F9A706421CAEE01D00C2F5FE /* Utilis */ = {
			isa = PBXGroup;
			children = (
				F963E9671D9ADD5A00098AD3 /* Protos */,
				F9331C851CB419B500139ECC /* NSFetchRequest+ZMRelationshipKeyPaths.h */,
				F9331C861CB419B500139ECC /* NSFetchRequest+ZMRelationshipKeyPaths.m */,
				F9331C811CB4191B00139ECC /* NSPredicate+ZMSearch.h */,
				D5FA30CE2063F8EC00716618 /* Version.swift */,
				F9331C821CB4191B00139ECC /* NSPredicate+ZMSearch.m */,
				F9A706431CAEE01D00C2F5FE /* CryptoBox.swift */,
				F9A706491CAEE01D00C2F5FE /* UserImageLocalCache.swift */,
				F9A7064B1CAEE01D00C2F5FE /* ZMFetchRequestBatch.h */,
				F9A7064C1CAEE01D00C2F5FE /* ZMFetchRequestBatch.m */,
				F9A7064E1CAEE01D00C2F5FE /* ZMUpdateEvent+WireDataModel.h */,
				0634C3A824643A400006081D /* ZMUpdateEvent.swift */,
				F9A7064F1CAEE01D00C2F5FE /* ZMUpdateEvent+WireDataModel.m */,
				54EDE67F1CBBF1860044A17E /* PINCache+ZMessaging.swift */,
				546D3DE51CE5D0B100A6047F /* RichAssetFileType.swift */,
				F963E97E1D9C09E700098AD3 /* ZMMessageTimer.h */,
				F963E97F1D9C09E700098AD3 /* ZMMessageTimer.m */,
				F9AB00261F0CE5520037B437 /* FileManager+FileLocations.swift */,
				5EFE9C072126BF9D007932A6 /* ZMPropertyNormalizationResult.h */,
				5EFE9C082126BF9D007932A6 /* ZMPropertyNormalizationResult.m */,
				5EFE9C0E2126D3FA007932A6 /* NormalizationResult.swift */,
				63298D9D24374489006B6018 /* Dictionary+ObjectForKey.swift */,
				162207F7272291CA0041EDE8 /* String+NilEmpty.swift */,
				16E6F26324B614DC0015B249 /* EncryptionKeys.swift */,
				7A2778C5285223D90044A73F /* KeychainManager.swift */,
				EE997A1325062295008336D2 /* Logging.swift */,
<<<<<<< HEAD
				630B4C9527D8C899005D6F30 /* APIVersion.swift */,
				EE128A67286DE35F00558550 /* CodableHelpers.swift */,
				6312162E287DB7D900FF9A56 /* String+Bytes.swift */,
				EE04084D28CA85B2009E4B8D /* Date+Helpers.swift */,
=======
>>>>>>> 62a10405
			);
			name = Utilis;
			path = Source/Utilis;
			sourceTree = SOURCE_ROOT;
		};
		F9A706CC1CAEE30700C2F5FE /* en.lproj */ = {
			isa = PBXGroup;
			children = (
				F9A706CD1CAEE30700C2F5FE /* InfoPlist.strings */,
			);
			name = en.lproj;
			path = Tests/Resources/en.lproj;
			sourceTree = SOURCE_ROOT;
		};
		F9A708031CAEEB7400C2F5FE /* ManagedObjectContext */ = {
			isa = PBXGroup;
			children = (
				EEA2B84524DA943100C6659E /* CoreDataStackTests+EncryptionAtRest.swift */,
				166E47BC255A98D900C161C8 /* CoreDataStackTests+Migration.swift */,
				F16F8EBE2063E9CC009A9D6F /* CoreDataStackTests+Backup.swift */,
				167BCC91260DB5FA00E9D7E3 /* CoreDataStackTests+ClearStorage.swift */,
				F9A708041CAEEB7400C2F5FE /* ManagedObjectContextSaveNotificationTests.m */,
				F9A708051CAEEB7400C2F5FE /* ManagedObjectContextTests.m */,
				F14FA376221DB05B005E7EF5 /* MockBackgroundActivityManager.swift */,
				54929FAD1E12AC8B0010186B /* NSPersistentStoreMetadataTests.swift */,
				F9A708061CAEEB7400C2F5FE /* NSManagedObjectContext+TestHelpers.h */,
				F9A708071CAEEB7400C2F5FE /* NSManagedObjectContext+TestHelpers.m */,
				F9A708081CAEEB7400C2F5FE /* PersistentStoreCoordinatorTests.m */,
				5473CC741E14268600814C03 /* NSManagedObjectContextDebuggingTests.swift */,
				BF103FA01F0138390047FDE5 /* ManagedObjectContextChangeObserverTests.swift */,
				EEDA9C1125121277003A5B27 /* NSManagedObjectContextTests+EncryptionAtRest.swift */,
				543ABF5A1F34A13000DBE28B /* DatabaseBaseTest.swift */,
				54ED3A9C1F38CB6A0066AD47 /* DatabaseMigrationTests.swift */,
				D5FA30CA2063ECD400716618 /* BackupMetadataTests.swift */,
				D5FA30D02063FD3A00716618 /* VersionTests.swift */,
				63F376D92834FF7200FE1F05 /* NSManagedObjectContextTests+Federation.swift */,
			);
			name = ManagedObjectContext;
			path = Tests/Source/ManagedObjectContext;
			sourceTree = SOURCE_ROOT;
		};
		F9A7080A1CAEEB7400C2F5FE /* Model */ = {
			isa = PBXGroup;
			children = (
				069D07B6256266F000DBA592 /* FeatureConfiguration */,
				06F98D61243B2446007E914A /* DigitalSignature */,
				A9FA524623A14E00003AD4C6 /* ConversationRole */,
				1672A6002343971500380537 /* Label */,
				546D3DE71CE5D22C00A6047F /* Utils */,
				F9B71FD71CB2C4C6001DB03F /* Observer */,
				F9B71F4D1CB2BC85001DB03F /* Conversation */,
				F9B71F591CB2BC85001DB03F /* ConversationList */,
				F9B71F5C1CB2BC85001DB03F /* Messages */,
				F9B71F621CB2BC85001DB03F /* User */,
				F9B71F6B1CB2BC85001DB03F /* VoiceChannel */,
				F9B720011CB2C68B001DB03F /* UserClient */,
				F9A7080C1CAEEB7400C2F5FE /* MockDataModel */,
				BF3493EE1EC3566500B0C314 /* Teams */,
				BF491CDE1F0525ED0055EE44 /* Accounts */,
				F9A7080B1CAEEB7400C2F5FE /* CoreDataRelationshipsTests.m */,
				F94A208E1CB51AF50059632A /* ManagedObjectValidationTests.m */,
				F9A708131CAEEB7400C2F5FE /* ModelObjectsTests.h */,
				F9A708141CAEEB7400C2F5FE /* ModelObjectsTests.m */,
				1670D01F23183209003A143B /* ModelObjectsTests+Helpers.swift */,
				F9A708151CAEEB7400C2F5FE /* NSFetchRequestTests+ZMRelationshipKeyPaths.m */,
				F9A708161CAEEB7400C2F5FE /* PersistentChangeTrackingTests.m */,
				F9A7081B1CAEEB7400C2F5FE /* ZMConnectionTests.m */,
				169FF3AE2715820400330C2E /* ZMConnectionFetchingTests.swift */,
				F9A7082B1CAEEB7400C2F5FE /* ZMFetchRequestBatchTests.m */,
				F9A7082C1CAEEB7400C2F5FE /* ZMManagedObjectTests.m */,
				87C125F81EF94F2E00D28DC1 /* ZMManagedObjectGroupingTests.swift */,
				1600D943267BC5A000970F99 /* ZMManagedObjectFetchingTests.swift */,
				F9A7085A1CAEED1B00C2F5FE /* ZMBaseManagedObjectTest.h */,
				F9A7085B1CAEED1B00C2F5FE /* ZMBaseManagedObjectTest.m */,
				068D610124629AA300A110A2 /* ZMBaseManagedObjectTest.swift */,
				544034331D6DFE8500860F2D /* ZMAddressBookContactTests.swift */,
				5476BA3D1DEDABCC00D047F8 /* AddressBookEntryTests.swift */,
				BF0D07F91E4C7B1100B934EB /* TextSearchQueryTests.swift */,
			);
			name = Model;
			path = Tests/Source/Model;
			sourceTree = SOURCE_ROOT;
		};
		F9A7080C1CAEEB7400C2F5FE /* MockDataModel */ = {
			isa = PBXGroup;
			children = (
				F9A7080D1CAEEB7400C2F5FE /* MockEntity.h */,
				F9A7080E1CAEEB7400C2F5FE /* MockEntity.m */,
				F9A7080F1CAEEB7400C2F5FE /* MockEntity2.h */,
				F9A708101CAEEB7400C2F5FE /* MockEntity2.m */,
				F9A708111CAEEB7400C2F5FE /* MockModelObjectContextFactory.h */,
				F9A708121CAEEB7400C2F5FE /* MockModelObjectContextFactory.m */,
			);
			path = MockDataModel;
			sourceTree = "<group>";
		};
		F9A7085D1CAEEF4700C2F5FE /* Helper */ = {
			isa = PBXGroup;
			children = (
				F9AB39591CB3AEB100A7254F /* BaseTestSwiftHelpers.swift */,
				F920AE161E38C547001BC14F /* NotificationObservers.swift */,
				F9A7085E1CAEEF4700C2F5FE /* MessagingTest+EventFactory.h */,
				F9A7085F1CAEEF4700C2F5FE /* MessagingTest+EventFactory.m */,
				F9C8622A1D87DC18009AAC33 /* MessagingTest+UUID.swift */,
				CEE525A81CCA4C97001D06F9 /* NSString+RandomString.h */,
				CEE525A91CCA4C97001D06F9 /* NSString+RandomString.m */,
				F14B9C6E212DB467004B6D7D /* ZMBaseManagedObjectTest+Helpers.swift */,
				16F7341324F9573C00AB93B1 /* XCTestCase+EncryptionKeys.swift */,
				16E70F97270F1F5700718E5D /* ZMConnection+Helper.h */,
				16E70FA6270F212000718E5D /* ZMConnection+Helper.m */,
				169FF3A427157B3800330C2E /* MockActionHandler.swift */,
				633B396728917C9600208124 /* XCTestCase+ErrorAssertion.swift */,
				EE403EC928D357AD00F78A36 /* ZMBaseTest+Async.swift */,
			);
			name = Helper;
			path = Tests/Source/Helper;
			sourceTree = SOURCE_ROOT;
		};
		F9B71F4D1CB2BC85001DB03F /* Conversation */ = {
			isa = PBXGroup;
			children = (
				F991CE101CB5549D004D8465 /* ZMConversation+Testing.h */,
				16DF3B5E2289510600D09365 /* ZMConversationTests+Legalhold.swift */,
				A923D77D239DB87700F47B85 /* ZMConversationTests+SecurityLevel.swift */,
				F9B71F4F1CB2BC85001DB03F /* ZMConversation+Testing.m */,
				F9B71F511CB2BC85001DB03F /* ZMConversationTests+gapsAndWindows.m */,
				A9536FD223ACD23100CFD528 /* ConversationTests+gapsAndWindows.swift */,
				54A885A71F62EEB600AFBA95 /* ZMConversationTests+Messages.swift */,
				16D5260C20DD1D9400608D8E /* ZMConversationTests+Timestamps.swift */,
				A9128ACF2398067E0056F591 /* ZMConversationTests+Participants.swift */,
				EF3510F922CA07BB00115B97 /* ZMConversationTests+Transport.swift */,
				F9B71F561CB2BC85001DB03F /* ZMConversationTests+Validation.m */,
				F92C992B1DAFC58A0034AFDD /* ZMConversationTests+Ephemeral.swift */,
				1621E59120E62BD2006B2D17 /* ZMConversationTests+Silencing.swift */,
				F1B025601E534CF900900C65 /* ZMConversationTests+PrepareToSend.swift */,
				BF735CFB1E7050D0003BC61F /* ZMConversationTests+CallSystemMessages.swift */,
				16F6BB3B1EDEDEFD009EA803 /* ZMConversationTests+ObservationHelper.swift */,
				F1B58926202DCEF9002BB59B /* ZMConversationTests+CreationSystemMessages.swift */,
				EF9A4702210A026600085102 /* ZMConversationTests+Language.swift */,
				F1517921212DAE2E00BA3EBD /* ZMConversationTests+Services.swift */,
				8767E8672163B9EE00390F75 /* ZMConversationTests+Mute.swift */,
				16030DBD21AE8FAB00F8032E /* ZMConversationTests+Confirmations.swift */,
				06D33FCC2524F65D004B9BC1 /* ZMConversationTests+UnreadMessages.swift */,
				EEFC3EE822083B0900D3091A /* ZMConversationTests+HasMessages.swift */,
				16519D53231D6F8200C9D76D /* ZMConversationTests+Deletion.swift */,
				1672A5FD23434FA200380537 /* ZMConversationTests+Labels.swift */,
				63FCE54728C78D1F00126D9D /* ZMConversationTests+Predicates.swift */,
				F9B71F571CB2BC85001DB03F /* ZMConversationTests.h */,
				F9B71F581CB2BC85001DB03F /* ZMConversationTests.m */,
				A94166FB2680CCB5001F4E37 /* ZMConversationTests.swift */,
				EEBF69EC28A2724800195771 /* ZMConversationTests+MLS.swift */,
				A96E7A9725A35CEF004FAADC /* ZMConversationTests+Knock.swift */,
				63D41E6E24573F420076826F /* ZMConversationTests+SelfConversation.swift */,
				16F7341024F9556600AB93B1 /* ZMConversationTests+DraftMessage.swift */,
				A982B46523BE1B86001828A6 /* ConversationTests.swift */,
				F9C8770A1E015AAF00792613 /* AssetColletionTests.swift */,
				F90D99A61E02E22400034070 /* AssetCollectionBatchedTests.swift */,
				BFB3BA721E28D38F0032A84F /* SharedObjectStoreTests.swift */,
				87A7FA23203DD11100AA066C /* ZMConversationTests+AccessMode.swift */,
				873B88FD2040470900FBE254 /* ConversationCreationOptionsTests.swift */,
				874D9797211064D300B07674 /* ZMConversationLastMessagesTest.swift */,
				5E39FC68225F2DC000C682B8 /* ZMConversationExternalParticipantsStateTests.swift */,
				A927F52623A029250058D744 /* ParticipantRoleTests.swift */,
				6354BDF42747BD9600880D50 /* ZMConversationTests+Federation.swift */,
				63E313D2274D5F57002EAF1D /* ZMConversationTests+Team.swift */,
				E9C7DD9A27B533D000FB9AE8 /* AccessRoleMappingTests.swift */,
			);
			name = Conversation;
			path = Tests/Source/Model/Conversation;
			sourceTree = SOURCE_ROOT;
		};
		F9B71F591CB2BC85001DB03F /* ConversationList */ = {
			isa = PBXGroup;
			children = (
				F9B71F5A1CB2BC85001DB03F /* ZMConversationListDirectoryTests.m */,
				16925336234F677B0041A8FF /* ZMConversationListDirectoryTests+Labels.swift */,
				BFE3A96B1ED2EC110024A05B /* ZMConversationListDirectoryTests+Teams.swift */,
				BFE3A96D1ED301020024A05B /* ZMConversationListTests+Teams.swift */,
				1672A6292345102400380537 /* ZMConversationListTests+Labels.swift */,
				F9B71F5B1CB2BC85001DB03F /* ZMConversationListTests.m */,
			);
			name = ConversationList;
			path = Tests/Source/Model/ConversationList;
			sourceTree = SOURCE_ROOT;
		};
		F9B71F5C1CB2BC85001DB03F /* Messages */ = {
			isa = PBXGroup;
			children = (
				EEDB51DA255410D000F35A29 /* GenericMessageHelperTests.swift */,
				63370CF62431F4FA0072C37F /* Composite */,
				EEE83B491FBB496B00FC0296 /* ZMMessageTimerTests.swift */,
				54EDE6811CBBF6260044A17E /* FileAssetCacheTests.swift */,
				F9331C541CB3BCDA00139ECC /* OtrBaseTest.swift */,
				F9331C501CB3BC6800139ECC /* CryptoBoxTests.swift */,
				16C391E1214BD437003AB3AD /* MentionTests.swift */,
				F9B71F5D1CB2BC85001DB03F /* ZMAssetClientMessageTests.swift */,
				168414292228421700FCB9BC /* ZMAssetClientMessageTests+AssetMessage.swift */,
				F963E9921D9E9D1800098AD3 /* ZMAssetClientMessageTests+Ephemeral.swift */,
				162294A4222038FA00A98679 /* CacheAssetTests.swift */,
				0680A9C1246002DC000F80F3 /* ZMClientMessageTests.swift */,
				F9331C591CB3BECB00139ECC /* ZMClientMessageTests+OTR.swift */,
				EE46B92728A511630063B38D /* ZMClientMessageTests+MLSEncryptedPayloadGenerator.swift */,
				63495DEF23F6BD2A002A7C59 /* GenericMessageTests.swift */,
				63298D9B24374094006B6018 /* GenericMessageTests+External.swift */,
				BFCF31DA1DA50C650039B3DC /* GenericMessageTests+NativePush.swift */,
				BF794FE41D14425E00E618C6 /* ZMClientMessageTests+Location.swift */,
				1651F9BD1D3554C800A9FAE8 /* ZMClientMessageTests+TextMessage.swift */,
				BFFBFD941D59E49D0079773E /* ZMClientMessageTests+Deletion.swift */,
				16746B071D2EAF8E00831771 /* ZMClientMessageTests+ZMImageOwner.swift */,
				87E2CE302119F6AB0034C2C4 /* ZMClientMessageTests+Cleared.swift */,
				1687C0E12150EE91003099DD /* ZMClientMessageTests+Mentions.swift */,
				7C88C5312182F6150037DD03 /* ZMClientMessageTests+Replies.swift */,
				168FF32F258200AD0066DAE3 /* ZMClientMessageTests+ResetSession.swift */,
				165E141725CC516B00F0B075 /* ZMClientMessageTests+Prefetching.swift */,
				F9B71F5F1CB2BC85001DB03F /* BaseClientMessageTests.swift */,
				F9B71F601CB2BC85001DB03F /* ZMMessageTests.h */,
				F9B71F611CB2BC85001DB03F /* ZMMessageTests.m */,
				A93724A126983100005FD532 /* ZMMessageTests.swift */,
				163CE6AE25BEB9680013C12D /* ZMMessageTests+SystemMessages.swift */,
				63D41E6C245733AC0076826F /* ZMMessageTests+Removal.swift */,
				F93A302E1D6F2633005CCB1D /* ZMMessageTests+Confirmation.swift */,
				060D194D2462A9D000623376 /* ZMMessageTests+GenericMessage.swift */,
				0651D00723FC4FDC00411A22 /* GenericMessageTests+LegalHoldStatus.swift */,
				16CDEBF62209897D00E74A41 /* ZMMessageTests+ShouldGenerateUnreadCount.swift */,
				F9B0FF311D79D1140098C17C /* ZMClientMessageTests+Unarchiving.swift */,
				1689FD452194A63E00A656E2 /* ZMClientMessageTests+Editing.swift */,
				CEB15E501D7EE53A0048A011 /* ZMClientMessagesTests+Reaction.swift */,
				5E9EA4D52242942900D401B2 /* ZMClientMessageTests+LinkAttachments.swift */,
				F963E9841D9D47D100098AD3 /* ZMClientMessageTests+Ephemeral.swift */,
				54563B791E0189750089B1D7 /* ZMMessageCategorizationTests.swift */,
				544E8C0D1E2F69E800F9B8B8 /* ZMOTRMessage+SecurityDegradationTests.swift */,
				16E7DA291FDABE440065B6A6 /* ZMOTRMessage+SelfConversationUpdateTests.swift */,
				166D189D230E9E66001288CD /* ZMMessage+DataRetentionTests.swift */,
				0680A9C42460627B000F80F3 /* ZMMessage+Reaction.swift */,
				EE6CB3DD24E2D24F00B0EADD /* ZMGenericMessageDataTests.swift */,
			);
			name = Messages;
			path = Tests/Source/Model/Messages;
			sourceTree = SOURCE_ROOT;
		};
		F9B71F621CB2BC85001DB03F /* User */ = {
			isa = PBXGroup;
			children = (
				F991CE181CB55E95004D8465 /* ZMSearchUserTests.m */,
				164A55D220F3AF6700AE62A6 /* ZMSearchUserTests+ProfileImages.swift */,
				1645ECC1243B643B007A82D6 /* ZMSearchUserTests+TeamUser.swift */,
				169FF3A927157F0100330C2E /* ZMSearchUserTests+Connections.swift */,
				872A2E891FFD2FBF00900B22 /* ZMSearchUserPayloadParsingTests.swift */,
				F9B71F631CB2BC85001DB03F /* UserImageLocalCacheTests.swift */,
				1645ECC3243B69A1007A82D6 /* UserTypeTests+Materialize.swift */,
				167BCC85260CFC7B00E9D7E3 /* UserTypeTests+Federation.swift */,
				F9B71F661CB2BC85001DB03F /* ZMPersonNameTests.m */,
				F18998871E7AF0BE00E579A2 /* ZMUserTests.h */,
				F9B71F6A1CB2BC85001DB03F /* ZMUserTests.m */,
				F18998841E7AEEC900E579A2 /* ZMUserTests+Swift.swift */,
				EE09EEB0255959F000919A6B /* ZMUserTests+AnalyticsIdentifier.swift */,
				1670D01D231825BE003A143B /* ZMUserTests+Permissions.swift */,
				5EFE9C0B2126CB71007932A6 /* UnregisteredUserTests.swift */,
				55C40BD422B0F75C00EFD8BD /* ZMUserLegalHoldTests.swift */,
			);
			name = User;
			path = Tests/Source/Model/User;
			sourceTree = SOURCE_ROOT;
		};
		F9B71F6B1CB2BC85001DB03F /* VoiceChannel */ = {
			isa = PBXGroup;
			children = (
				F9B71F6D1CB2BC85001DB03F /* ZMCallStateTests.swift */,
			);
			name = VoiceChannel;
			path = Tests/Source/Model/VoiceChannel;
			sourceTree = SOURCE_ROOT;
		};
		F9B71FD71CB2C4C6001DB03F /* Observer */ = {
			isa = PBXGroup;
			children = (
				F9B71FD91CB2C4C6001DB03F /* StringKeyPathTests.swift */,
				F9B71FDE1CB2C4C6001DB03F /* ObjectObserver */,
				F929C17A1E423B620018ADA4 /* SnapshotCenterTests.swift */,
				F9DD60BF1E8916000019823F /* ChangedIndexesTests.swift */,
				F93C4C7E1E24F832007E9CEE /* NotificationDispatcherTests.swift */,
				EE3EFEA0253090E0009499E5 /* PotentialChangeDetectorTests.swift */,
				F920AE391E3B8445001BC14F /* SearchUserObserverCenterTests.swift */,
			);
			path = Observer;
			sourceTree = "<group>";
		};
		F9B71FDE1CB2C4C6001DB03F /* ObjectObserver */ = {
			isa = PBXGroup;
			children = (
				F9DBA5231E28EE0A00BE23C0 /* ConversationObserverTests.swift */,
				F9DBA5261E28EEBD00BE23C0 /* UserObserverTests.swift */,
				F9DBA5281E29162A00BE23C0 /* MessageObserverTests.swift */,
				F9C348821E2CC0730015D69D /* UserClientObserverTests.swift */,
				F99C5B8B1ED466760049CCD7 /* TeamObserverTests.swift */,
				1672A6152344A14E00380537 /* LabelObserverTests.swift */,
				F9C348851E2CC27D0015D69D /* NewUnreadMessageObserverTests.swift */,
				F9FD75741E2E79B200B4558B /* ConversationListObserverTests.swift */,
				F9FD75791E2FB60000B4558B /* SearchUserObserverTests.swift */,
				F9B71FDF1CB2C4C6001DB03F /* AnyClassTupleTests.swift */,
				A995F05D239690B300FAC3CF /* ParticipantRoleObserverTests.swift */,
			);
			name = ObjectObserver;
			path = ObjectObserverToken;
			sourceTree = "<group>";
		};
		F9B720011CB2C68B001DB03F /* UserClient */ = {
			isa = PBXGroup;
			children = (
				F13A89D22106293000AB40CB /* PushTokenTests.swift */,
				F9331C5B1CB3BF9F00139ECC /* UserClientKeyStoreTests.swift */,
				F9B720021CB2C68B001DB03F /* UserClientTests.swift */,
				631A0585240439470062B387 /* UserClientTests+SafeLogging.swift */,
				1693155225A30D4E00709F15 /* UserClientTests+ResetSession.swift */,
			);
			name = UserClient;
			path = Tests/Source/Model/UserClient;
			sourceTree = SOURCE_ROOT;
		};
		F9C9A4F21CAD5DF10039E10C = {
			isa = PBXGroup;
			children = (
				874B5DA81CEDB9E30010474C /* Cartfile */,
				874B5DA91CEDB9E40010474C /* Cartfile.private */,
				874B5DAA1CEDB9E40010474C /* Cartfile.resolved */,
				543089B71D420165004D8AC4 /* README.md */,
				F9A708641CAEF9BD00C2F5FE /* Default-568h@2x.png */,
				F9C9A6771CAD7A790039E10C /* Resources */,
				F9C9A4FE1CAD5DF10039E10C /* Source */,
				F9C9A50A1CAD5DF10039E10C /* Tests */,
				F9C9A4FD1CAD5DF10039E10C /* Products */,
				F9C9A6701CAD779E0039E10C /* Frameworks */,
			);
			indentWidth = 4;
			sourceTree = "<group>";
			tabWidth = 4;
		};
		F9C9A4FD1CAD5DF10039E10C /* Products */ = {
			isa = PBXGroup;
			children = (
				F9C9A4FC1CAD5DF10039E10C /* WireDataModel.framework */,
				F9C9A5061CAD5DF10039E10C /* WireDataModelTests.xctest */,
				F9C9A7F31CAED9510039E10C /* WireDataModelTestHost.app */,
			);
			name = Products;
			sourceTree = "<group>";
		};
		F9C9A4FE1CAD5DF10039E10C /* Source */ = {
			isa = PBXGroup;
			children = (
				1639A81122608FEB00868AB9 /* Patches */,
				F9A705C91CAEE01D00C2F5FE /* ManagedObjectContext */,
				EE08B343284E2B2A0022830B /* MLS */,
				F9A705D41CAEE01D00C2F5FE /* Model */,
				F9A7061B1CAEE01D00C2F5FE /* Notifications */,
				F9A706421CAEE01D00C2F5FE /* Utilis */,
				F9C9A60C1CAD76A50039E10C /* WireDataModel.h */,
				F9C9A7371CAE6D890039E10C /* ConversationList */,
				F9C9A6A01CAD7C7F0039E10C /* Public */,
			);
			name = Source;
			sourceTree = "<group>";
		};
		F9C9A50A1CAD5DF10039E10C /* Tests */ = {
			isa = PBXGroup;
			children = (
				F9C9A83D1CAEDBC40039E10C /* Resources */,
				F9C9A81B1CAEDA330039E10C /* WireDataModelTestHost */,
				F9C9A79A1CAEA8FC0039E10C /* Source */,
			);
			path = Tests;
			sourceTree = "<group>";
		};
		F9C9A6701CAD779E0039E10C /* Frameworks */ = {
			isa = PBXGroup;
			children = (
				1658E90726C525A3003D0090 /* Starscream.xcframework */,
				A99B8AA626824BFA006B4D29 /* OCMock.xcframework */,
				A99B8AA726824BFA006B4D29 /* WireTesting.xcframework */,
				A99B8A8626824BD5006B4D29 /* HTMLString.xcframework */,
				A99B8A8C26824BD5006B4D29 /* PINCache.xcframework */,
				A99B8A8726824BD5006B4D29 /* SwiftProtobuf.xcframework */,
				A99B8A8D26824BD5006B4D29 /* WireCryptobox.xcframework */,
				A99B8A8526824BD5006B4D29 /* WireImages.xcframework */,
				A99B8A8A26824BD5006B4D29 /* WireLinkPreview.xcframework */,
				A99B8A8926824BD5006B4D29 /* WireProtos.xcframework */,
				A99B8A8B26824BD5006B4D29 /* WireSystem.xcframework */,
				A99B8A8426824BD5006B4D29 /* WireTransport.xcframework */,
				A99B8A8826824BD5006B4D29 /* WireUtilities.xcframework */,
				F9C9A66E1CAD77930039E10C /* CoreData.framework */,
				F9C9A66C1CAD778C0039E10C /* Foundation.framework */,
			);
			name = Frameworks;
			sourceTree = "<group>";
		};
		F9C9A6771CAD7A790039E10C /* Resources */ = {
			isa = PBXGroup;
			children = (
				167BCC182609E92300E9D7E3 /* ZMEventModel.xcdatamodeld */,
				F189988C1E7BE03800E579A2 /* zmessaging.xcdatamodeld */,
				F9C9A5DC1CAD76A50039E10C /* Info.plist */,
				F9C9A6781CAD7A790039E10C /* Configurations */,
			);
			path = Resources;
			sourceTree = "<group>";
		};
		F9C9A6781CAD7A790039E10C /* Configurations */ = {
			isa = PBXGroup;
			children = (
				F9C9A6791CAD7A790039E10C /* version.xcconfig */,
				F9C9A67A1CAD7A790039E10C /* zmc-config */,
				F9C9A6891CAD7A790039E10C /* WireDataModel.xcconfig */,
			);
			path = Configurations;
			sourceTree = "<group>";
		};
		F9C9A67A1CAD7A790039E10C /* zmc-config */ = {
			isa = PBXGroup;
			children = (
				A9226285279EE73400D4CF72 /* ios-arm64Simulator.xcconfig */,
				F9C9A67C1CAD7A790039E10C /* ios-test-host.xcconfig */,
				F9C9A67D1CAD7A790039E10C /* ios-test-target.xcconfig */,
				F9C9A67F1CAD7A790039E10C /* project-common.xcconfig */,
				F9C9A6801CAD7A790039E10C /* project-debug.xcconfig */,
				F9C9A6811CAD7A790039E10C /* project.xcconfig */,
				F9C9A6841CAD7A790039E10C /* tests.xcconfig */,
				F9C9A6851CAD7A790039E10C /* warnings-debug.xcconfig */,
				F9C9A6861CAD7A790039E10C /* warnings.xcconfig */,
			);
			path = "zmc-config";
			sourceTree = "<group>";
		};
		F9C9A6A01CAD7C7F0039E10C /* Public */ = {
			isa = PBXGroup;
			children = (
				F9C9A7641CAE8DFC0039E10C /* ZMAddressBookContact.h */,
				F9C9A6AF1CAD7D1F0039E10C /* ZMManagedObject.h */,
				F9C9A6A31CAD7C7F0039E10C /* ZMConversation.h */,
				BFCD502C21511D58008CD845 /* DraftMessage.swift */,
				F9C9A6A41CAD7C7F0039E10C /* ZMConversationList.h */,
				F9C9A6A51CAD7C7F0039E10C /* ZMEditableUser.h */,
				F9C9A6A61CAD7C7F0039E10C /* ZMMessage.h */,
				F9C9A6A71CAD7C7F0039E10C /* ZMUser.h */,
				BF3494071EC5A90400B0C314 /* ZMUser+OneOnOne.h */,
			);
			name = Public;
			path = Source/Public;
			sourceTree = SOURCE_ROOT;
		};
		F9C9A7371CAE6D890039E10C /* ConversationList */ = {
			isa = PBXGroup;
			children = (
				1672A6272344F10700380537 /* FolderList.swift */,
				F9B71F041CB264DF001DB03F /* ZMConversationList.m */,
				F9B71F051CB264DF001DB03F /* ZMConversationList+Internal.h */,
				F9B71F071CB264DF001DB03F /* ZMConversationListDirectory.h */,
				F9B71F081CB264DF001DB03F /* ZMConversationListDirectory.m */,
				16E0FBC823326B72000E3235 /* ConversationDirectory.swift */,
			);
			name = ConversationList;
			path = Source/ConversationList;
			sourceTree = SOURCE_ROOT;
		};
		F9C9A79A1CAEA8FC0039E10C /* Source */ = {
			isa = PBXGroup;
			children = (
				54FB03AB1E41F6C2000E13DC /* Utils */,
				F9A7085D1CAEEF4700C2F5FE /* Helper */,
				F9A708031CAEEB7400C2F5FE /* ManagedObjectContext */,
				F9A7080A1CAEEB7400C2F5FE /* Model */,
				EE98879028882C6D002340D2 /* MLS */,
			);
			name = Source;
			sourceTree = "<group>";
		};
		F9C9A81B1CAEDA330039E10C /* WireDataModelTestHost */ = {
			isa = PBXGroup;
			children = (
				F9C9A81C1CAEDA330039E10C /* AppDelegate.h */,
				F9C9A81D1CAEDA330039E10C /* AppDelegate.m */,
				F9C9A8231CAEDA330039E10C /* Info.plist */,
				F9C9A8241CAEDA330039E10C /* main.m */,
			);
			name = WireDataModelTestHost;
			path = Tests/WireDataModelTestTarget;
			sourceTree = SOURCE_ROOT;
		};
		F9C9A83D1CAEDBC40039E10C /* Resources */ = {
			isa = PBXGroup;
			children = (
				63EDDCA028BE3B9200DE212F /* store2-105-0.wiredatabase */,
				EE002F212878345C0027D63A /* store2-104-0.wiredatabase */,
				63DA33AE28746CC100818C3C /* store2-103-0.wiredatabase */,
				EE9ADC46286F38D1002B2148 /* store2-102-0.wiredatabase */,
				EEB5DE102837BD52009B4741 /* store2-101-0.wiredatabase */,
				EE980FB12834EB3A00CC6B9F /* store2-100-0.wiredatabase */,
				06A0E60A281AE65D00E5F822 /* store2-99-0.wiredatabase */,
				E90AAE33279719D8003C7DB0 /* store2-98-0.wiredatabase */,
				06C6B1AF2745675D0049B54E /* store2-97-0.wiredatabase */,
				169FF3D72715CE5B00330C2E /* store2-96-0.wiredatabase */,
				0630E17626E0F3570012E2F9 /* store2-95-0.wiredatabase */,
				166EC36D26C50E8B0043ED01 /* store2-94-0.wiredatabase */,
				EE3C07E22698737C00CCB6FD /* store2-93-0.wiredatabase */,
				06EE09E22659340F00D6CAC3 /* store2-92-0.wiredatabase */,
				0604F7FF2651CAFD0016A71E /* store2-91-0.wiredatabase */,
				16500C0225E3A7520021B3AE /* store2-90-0.wiredatabase */,
				163CE64D25ACE57B0013C12D /* store2-89-0.wiredatabase */,
				0630E4C0257FC41300C75BFB /* store2-88-0.wiredatabase */,
				06EED73E2525D5B80014FE1E /* store2-87-0.wiredatabase */,
				06D33FCE2525D368004B9BC1 /* store2-86-0.wiredatabase */,
				16F7341524F95F9100AB93B1 /* store2-85-0.wiredatabase */,
				54AA3C9824ED2CE600FE1F94 /* store2-84-0.wiredatabase */,
				EE6CB3DB24E2A38500B0EADD /* store2-83-0.wiredatabase */,
				54BAB40A24A4FA0800EBC400 /* store2-82-0.wiredatabase */,
				0612D240243DC12E008811A7 /* store2-81-0.wiredatabase */,
				63340BBC241C2BC5004ED87C /* store2-80-0.wiredatabase */,
				06392CF823BF9DA9003186E6 /* store2-79-0.wiredatabase */,
				A90E1FDE23ABA48700CDE283 /* store2-78-0.wiredatabase */,
				1646D5BA234FA6B400E60F1E /* store2-77-0.wiredatabase */,
				1615F2D7234D027B005E4E20 /* store2-76-0.wiredatabase */,
				1672A6102343CABA00380537 /* store2-75-0.wiredatabase */,
				1637729B22B3F1F700510B7B /* store2-74-0.wiredatabase */,
				55C40BDC22B24AA600EFD8BD /* store2-73-0.wiredatabase */,
				EF2C247222AFF368009389C6 /* store2-72-0.wiredatabase */,
				16A86B4922A6BF5B00A674F8 /* store2-71-0.wiredatabase */,
				5EF1F238229538FD008C80D0 /* store2-70-0.wiredatabase */,
				5E9EA4DA2243ADA400D401B2 /* store2-69-0.wiredatabase */,
				1661673E22394E2A00779AE3 /* store2-68-0.wiredatabase */,
				166166CC22366C7A00779AE3 /* store2-67-0.wiredatabase */,
				16B75F69222EEE4000DCAFF2 /* store2-66-0.wiredatabase */,
				168413E9222594E600FCB9BC /* store2-65-0.wiredatabase */,
				F188A89A2225698C00BA53A5 /* store2-64-0.wiredatabase */,
				F188A8982225492400BA53A5 /* store2-63-0.wiredatabase */,
				5E4BA9F42216FF4000F938A8 /* store2-62-0.wiredatabase */,
				7CFB77352212C45E00B27972 /* store2-61-0.wiredatabase */,
				874387B921E6404F00901B0F /* store2-59-0.wiredatabase */,
				87F7288721B02DD7000ED371 /* store2-55-0.wiredatabase */,
				87F7288821B02DD7000ED371 /* store2-56-0.wiredatabase */,
				87F7288621B02DD6000ED371 /* store2-57-0.wiredatabase */,
				166264A22167B48000300F45 /* store2-54-0.wiredatabase */,
				16A9E353220CAB790062CFCD /* store2-60-0.wiredatabase */,
				8767E8622163B2C000390F75 /* store2-53-0.wiredatabase */,
				BF5AF286215156EE00449D43 /* store2-52-0.wiredatabase */,
				BFC183E1210F57EA00601E5D /* store2-51-0.wiredatabase */,
				EF9A47002109FCAE00085102 /* store2-50-0.wiredatabase */,
				EF9A46FE2109FC3700085102 /* store2-49-0.wiredatabase */,
				87FFC71920DBF2820005076E /* store2-47-0.wiredatabase */,
				87C1C266207F92190083BF6B /* store2-46-0.wiredatabase */,
				87C1C262207F88530083BF6B /* store2-45-0.wiredatabase */,
				D5D65A0C2074C97700D7F3C3 /* store2-44-0.wiredatabase */,
				8702B0EB20529C78006B60B9 /* store2-43-0.wiredatabase */,
				873B88F82040430A00FBE254 /* store2-42-0.wiredatabase */,
				54178A1A1E02E9FB00860ECE /* store2-24-1.wiredatabase */,
				54829D951DE6F782009100D3 /* store1-24.wiredatabase */,
				54829D961DE6F782009100D3 /* store1-25.wiredatabase */,
				54829D971DE6F782009100D3 /* store1-27.wiredatabase */,
				54829D981DE6F782009100D3 /* store1-28.wiredatabase */,
				54829D991DE6F782009100D3 /* store2-3.wiredatabase */,
				54829D9A1DE6F782009100D3 /* store2-4.wiredatabase */,
				54829D9B1DE6F782009100D3 /* store2-5.wiredatabase */,
				54829D9C1DE6F782009100D3 /* store2-6.wiredatabase */,
				54829D9D1DE6F782009100D3 /* store2-7.wiredatabase */,
				54829D9E1DE6F782009100D3 /* store2-8.wiredatabase */,
				54829D9F1DE6F782009100D3 /* store2-21-1.wiredatabase */,
				54829DA01DE6F782009100D3 /* store2-21-2.wiredatabase */,
				BF8EDC731E53182F00DA6C40 /* store2-25-0.wiredatabase */,
				BF8E024C1E606846003310E1 /* store2-26-0.wiredatabase */,
				BF735CFE1E70626F003BC61F /* store2-27-0.wiredatabase */,
				BF421B301EF4015E0079533A /* store2-30-0.wiredatabase */,
				F189988A1E7AF80500E579A2 /* store2-28-0.wiredatabase */,
				BF3493EC1EC34FF700B0C314 /* store2-29-0.wiredatabase */,
				BF491CD61F0402F80055EE44 /* store2-31-0.wiredatabase */,
				16E7DA261FD995810065B6A6 /* store2-39-0.wiredatabase */,
				EF451EA520066E53005C12F1 /* store2-40-0.wiredatabase */,
				BF6ACFFA21060F7200FD762B /* store2-48-0.wiredatabase */,
				162836162017466E0027082D /* store2-41-0.wiredatabase */,
				F91EAAC41D885D720010ACBE /* video.mp4 */,
				F9A708591CAEEC0700C2F5FE /* Test-Bridging-Header.h */,
				5495BC421E019F1B004253ED /* audio.m4a */,
				F9A706CA1CAEE30700C2F5FE /* 1900x1500.jpg */,
				F9A706CB1CAEE30700C2F5FE /* animated.gif */,
				F9A706CC1CAEE30700C2F5FE /* en.lproj */,
				F9A706CF1CAEE30700C2F5FE /* EncryptedBase64EncondedExternalMessageTestFixture.txt */,
				F9A706D01CAEE30700C2F5FE /* ExternalMessageTextFixture.txt */,
				F9A706D11CAEE30700C2F5FE /* Info.plist */,
				F9A706D21CAEE30700C2F5FE /* Lorem Ipsum.txt */,
				F9A706D31CAEE30700C2F5FE /* medium.jpg */,
				F9A706D41CAEE30700C2F5FE /* not_animated.gif */,
				F9A706D91CAEE30700C2F5FE /* tiny.jpg */,
			);
			path = Resources;
			sourceTree = "<group>";
		};
/* End PBXGroup section */

/* Begin PBXHeadersBuildPhase section */
		F9C9A4F91CAD5DF10039E10C /* Headers */ = {
			isa = PBXHeadersBuildPhase;
			buildActionMask = 2147483647;
			files = (
				F9A706C81CAEE01D00C2F5FE /* ZMUpdateEvent+WireDataModel.h in Headers */,
				F9A7068D1CAEE01D00C2F5FE /* ZMUser+Internal.h in Headers */,
				F9331C871CB419B500139ECC /* NSFetchRequest+ZMRelationshipKeyPaths.h in Headers */,
				F9A706561CAEE01D00C2F5FE /* NSNotification+ManagedObjectContextSave.h in Headers */,
				F9A706801CAEE01D00C2F5FE /* ZMMessage+Internal.h in Headers */,
				F9A706501CAEE01D00C2F5FE /* NSManagedObjectContext+tests.h in Headers */,
				F9C9A6AE1CAD7C7F0039E10C /* ZMUser.h in Headers */,
				F9B71F2C1CB264EF001DB03F /* ZMConversation+UnreadCount.h in Headers */,
				F963E9701D9ADD5A00098AD3 /* ZMImageAssetEncryptionKeys.h in Headers */,
				F9A706981CAEE01D00C2F5FE /* ZMManagedObject+Internal.h in Headers */,
				F9C9A7661CAE8DFC0039E10C /* ZMAddressBookContact.h in Headers */,
				F9C9A65F1CAD76A50039E10C /* WireDataModel.h in Headers */,
				F9C9A6AC1CAD7C7F0039E10C /* ZMEditableUser.h in Headers */,
				F9B71F0C1CB264DF001DB03F /* ZMConversationListDirectory.h in Headers */,
				F9C9A6AA1CAD7C7F0039E10C /* ZMConversation.h in Headers */,
				F9A706521CAEE01D00C2F5FE /* NSManagedObjectContext+zmessaging.h in Headers */,
				F9331C831CB4191B00139ECC /* NSPredicate+ZMSearch.h in Headers */,
				F9C9A6B01CAD7D1F0039E10C /* ZMManagedObject.h in Headers */,
				F9B71F0A1CB264DF001DB03F /* ZMConversationList+Internal.h in Headers */,
				F9C9A6AB1CAD7C7F0039E10C /* ZMConversationList.h in Headers */,
				BF3494081EC5A90400B0C314 /* ZMUser+OneOnOne.h in Headers */,
				F9A706511CAEE01D00C2F5FE /* NSManagedObjectContext+zmessaging-Internal.h in Headers */,
				F9A706821CAEE01D00C2F5FE /* ZMOTRMessage.h in Headers */,
				F9A7065A1CAEE01D00C2F5FE /* ZMConnection+Internal.h in Headers */,
				F9A706961CAEE01D00C2F5FE /* UserClientTypes.h in Headers */,
				F9A706C51CAEE01D00C2F5FE /* ZMFetchRequestBatch.h in Headers */,
				F9A7065B1CAEE01D00C2F5FE /* ZMConnection.h in Headers */,
				F9B71F301CB264EF001DB03F /* ZMConversationSecurityLevel.h in Headers */,
				F963E9801D9C09E700098AD3 /* ZMMessageTimer.h in Headers */,
				5EFE9C092126BF9D007932A6 /* ZMPropertyNormalizationResult.h in Headers */,
				F9A706791CAEE01D00C2F5FE /* ZMExternalEncryptedDataWithKeys.h in Headers */,
				F9B71F231CB264EF001DB03F /* ZMConversation+Internal.h in Headers */,
				F9C9A6AD1CAD7C7F0039E10C /* ZMMessage.h in Headers */,
				F9331C771CB4165100139ECC /* NSString+ZMPersonName.h in Headers */,
			);
			runOnlyForDeploymentPostprocessing = 0;
		};
/* End PBXHeadersBuildPhase section */

/* Begin PBXNativeTarget section */
		F9C9A4FB1CAD5DF10039E10C /* WireDataModel */ = {
			isa = PBXNativeTarget;
			buildConfigurationList = F9C9A5101CAD5DF10039E10C /* Build configuration list for PBXNativeTarget "WireDataModel" */;
			buildPhases = (
				F9C9A4F71CAD5DF10039E10C /* Sources */,
				F9C9A4F81CAD5DF10039E10C /* Frameworks */,
				F9C9A4F91CAD5DF10039E10C /* Headers */,
				668BEFB527453BF600866A25 /* Run Swiftlint */,
				F9C9A4FA1CAD5DF10039E10C /* Resources */,
			);
			buildRules = (
			);
			dependencies = (
			);
			name = WireDataModel;
			productName = WireDataModel;
			productReference = F9C9A4FC1CAD5DF10039E10C /* WireDataModel.framework */;
			productType = "com.apple.product-type.framework";
		};
		F9C9A5051CAD5DF10039E10C /* WireDataModelTests */ = {
			isa = PBXNativeTarget;
			buildConfigurationList = F9C9A5131CAD5DF10039E10C /* Build configuration list for PBXNativeTarget "WireDataModelTests" */;
			buildPhases = (
				F9C9A5021CAD5DF10039E10C /* Sources */,
				F9C9A5031CAD5DF10039E10C /* Frameworks */,
				F9C9A5041CAD5DF10039E10C /* Resources */,
			);
			buildRules = (
			);
			dependencies = (
				F991CE201CB7E5FD004D8465 /* PBXTargetDependency */,
				F9C9A5091CAD5DF10039E10C /* PBXTargetDependency */,
			);
			name = WireDataModelTests;
			productName = WireDataModelTests;
			productReference = F9C9A5061CAD5DF10039E10C /* WireDataModelTests.xctest */;
			productType = "com.apple.product-type.bundle.unit-test";
		};
		F9C9A7F21CAED9510039E10C /* WireDataModelTestHost */ = {
			isa = PBXNativeTarget;
			buildConfigurationList = F9C9A8091CAED9510039E10C /* Build configuration list for PBXNativeTarget "WireDataModelTestHost" */;
			buildPhases = (
				F9C9A7EF1CAED9510039E10C /* Sources */,
				F9C9A7F01CAED9510039E10C /* Frameworks */,
				F9C9A7F11CAED9510039E10C /* Resources */,
			);
			buildRules = (
			);
			dependencies = (
			);
			name = WireDataModelTestHost;
			productName = WireDataModelTestTarget;
			productReference = F9C9A7F31CAED9510039E10C /* WireDataModelTestHost.app */;
			productType = "com.apple.product-type.application";
		};
/* End PBXNativeTarget section */

/* Begin PBXProject section */
		F9C9A4F31CAD5DF10039E10C /* Project object */ = {
			isa = PBXProject;
			attributes = {
				LastSwiftUpdateCheck = 0830;
				LastUpgradeCheck = 1310;
				ORGANIZATIONNAME = "Wire Swiss GmbH";
				TargetAttributes = {
					F9C9A4FB1CAD5DF10039E10C = {
						CreatedOnToolsVersion = 7.2;
						LastSwiftMigration = 1000;
						ProvisioningStyle = Manual;
					};
					F9C9A5051CAD5DF10039E10C = {
						CreatedOnToolsVersion = 7.2;
						LastSwiftMigration = 1000;
						TestTargetID = F9C9A7F21CAED9510039E10C;
					};
					F9C9A7F21CAED9510039E10C = {
						CreatedOnToolsVersion = 7.2;
						LastSwiftMigration = 0800;
					};
				};
			};
			buildConfigurationList = F9C9A4F61CAD5DF10039E10C /* Build configuration list for PBXProject "WireDataModel" */;
			compatibilityVersion = "Xcode 3.2";
			developmentRegion = en;
			hasScannedForEncodings = 0;
			knownRegions = (
				en,
				Base,
			);
			mainGroup = F9C9A4F21CAD5DF10039E10C;
			productRefGroup = F9C9A4FD1CAD5DF10039E10C /* Products */;
			projectDirPath = "";
			projectRoot = "";
			targets = (
				F9C9A4FB1CAD5DF10039E10C /* WireDataModel */,
				F9C9A5051CAD5DF10039E10C /* WireDataModelTests */,
				F9C9A7F21CAED9510039E10C /* WireDataModelTestHost */,
			);
		};
/* End PBXProject section */

/* Begin PBXResourcesBuildPhase section */
		F9C9A4FA1CAD5DF10039E10C /* Resources */ = {
			isa = PBXResourcesBuildPhase;
			buildActionMask = 2147483647;
			files = (
			);
			runOnlyForDeploymentPostprocessing = 0;
		};
		F9C9A5041CAD5DF10039E10C /* Resources */ = {
			isa = PBXResourcesBuildPhase;
			buildActionMask = 2147483647;
			files = (
				06C6B1B02745675E0049B54E /* store2-97-0.wiredatabase in Resources */,
				0630E17726E0F3570012E2F9 /* store2-95-0.wiredatabase in Resources */,
				7CFB77362212C45E00B27972 /* store2-61-0.wiredatabase in Resources */,
				169FF3D82715CE5B00330C2E /* store2-96-0.wiredatabase in Resources */,
				87F7288D21B02E2A000ED371 /* store2-56-0.wiredatabase in Resources */,
				BF735CFF1E70626F003BC61F /* store2-27-0.wiredatabase in Resources */,
				63EDDCA128BE3B9200DE212F /* store2-105-0.wiredatabase in Resources */,
				F9A706F61CAEE31800C2F5FE /* 1900x1500.jpg in Resources */,
				1646D5BB234FA6B500E60F1E /* store2-77-0.wiredatabase in Resources */,
				1615F2D8234D027B005E4E20 /* store2-76-0.wiredatabase in Resources */,
				EF2C247322AFF368009389C6 /* store2-72-0.wiredatabase in Resources */,
				EF9A47012109FCAE00085102 /* store2-50-0.wiredatabase in Resources */,
				BF421B311EF4015E0079533A /* store2-30-0.wiredatabase in Resources */,
				F9A706FA1CAEE32A00C2F5FE /* ExternalMessageTextFixture.txt in Resources */,
				87F7288C21B02E2A000ED371 /* store2-55-0.wiredatabase in Resources */,
				54AA3C9924ED2CE700FE1F94 /* store2-84-0.wiredatabase in Resources */,
				5495BC431E019F1B004253ED /* audio.m4a in Resources */,
				16B75F6B222EEE6E00DCAFF2 /* store2-66-0.wiredatabase in Resources */,
				F188A89B2225698C00BA53A5 /* store2-64-0.wiredatabase in Resources */,
				BF6ACFFB21060F7200FD762B /* store2-48-0.wiredatabase in Resources */,
				54829DAE1DE6F7BA009100D3 /* store1-25.wiredatabase in Resources */,
				87FFC71A20DBF2820005076E /* store2-47-0.wiredatabase in Resources */,
				87C1C267207F921A0083BF6B /* store2-46-0.wiredatabase in Resources */,
				55C40BDD22B24AA600EFD8BD /* store2-73-0.wiredatabase in Resources */,
				54BAB40B24A4FA0800EBC400 /* store2-82-0.wiredatabase in Resources */,
				06392CF923BF9DA9003186E6 /* store2-79-0.wiredatabase in Resources */,
				EEB5DE112837BD52009B4741 /* store2-101-0.wiredatabase in Resources */,
				06A0E60B281AE65D00E5F822 /* store2-99-0.wiredatabase in Resources */,
				0604F8002651CAFE0016A71E /* store2-91-0.wiredatabase in Resources */,
				BF5AF287215156EE00449D43 /* store2-52-0.wiredatabase in Resources */,
				163CE64E25ACE5DB0013C12D /* store2-89-0.wiredatabase in Resources */,
				54829DB31DE6F7BA009100D3 /* store2-5.wiredatabase in Resources */,
				16E7DA281FD9973B0065B6A6 /* store2-39-0.wiredatabase in Resources */,
				F9A706FD1CAEE32A00C2F5FE /* medium.jpg in Resources */,
				F9A706F91CAEE32A00C2F5FE /* EncryptedBase64EncondedExternalMessageTestFixture.txt in Resources */,
				87F7288E21B02E2A000ED371 /* store2-57-0.wiredatabase in Resources */,
				54829DB11DE6F7BA009100D3 /* store2-3.wiredatabase in Resources */,
				54829DB61DE6F7BA009100D3 /* store2-8.wiredatabase in Resources */,
				F9A707031CAEE32E00C2F5FE /* tiny.jpg in Resources */,
				54178A1C1E02EA9900860ECE /* store2-24-1.wiredatabase in Resources */,
				876344472052B1E400458C7F /* store2-43-0.wiredatabase in Resources */,
				1672A6112343CABA00380537 /* store2-75-0.wiredatabase in Resources */,
				873B88FA2040431200FBE254 /* store2-42-0.wiredatabase in Resources */,
				874387BB21E6406F00901B0F /* store2-59-0.wiredatabase in Resources */,
				166264A42167B48A00300F45 /* store2-54-0.wiredatabase in Resources */,
				168413EB222594ED00FCB9BC /* store2-65-0.wiredatabase in Resources */,
				54829DAF1DE6F7BA009100D3 /* store1-27.wiredatabase in Resources */,
				BFC183E2210F57EA00601E5D /* store2-51-0.wiredatabase in Resources */,
				EF9A46FF2109FC3A00085102 /* store2-49-0.wiredatabase in Resources */,
				E90AAE34279719D8003C7DB0 /* store2-98-0.wiredatabase in Resources */,
				EE002F222878345C0027D63A /* store2-104-0.wiredatabase in Resources */,
				A90E1FDF23ABA48700CDE283 /* store2-78-0.wiredatabase in Resources */,
				63DA33AF28746CCF00818C3C /* store2-103-0.wiredatabase in Resources */,
				87C1C264207F889D0083BF6B /* store2-45-0.wiredatabase in Resources */,
				54829DB41DE6F7BA009100D3 /* store2-6.wiredatabase in Resources */,
				F9A706FE1CAEE32A00C2F5FE /* not_animated.gif in Resources */,
				06D33FCF2525D368004B9BC1 /* store2-86-0.wiredatabase in Resources */,
				54829DB71DE6F7BA009100D3 /* store2-21-1.wiredatabase in Resources */,
				F9A706FC1CAEE32A00C2F5FE /* Lorem Ipsum.txt in Resources */,
				06EED73F2525D5B90014FE1E /* store2-87-0.wiredatabase in Resources */,
				BF3493ED1EC34FF700B0C314 /* store2-29-0.wiredatabase in Resources */,
				F189988B1E7AF80500E579A2 /* store2-28-0.wiredatabase in Resources */,
				54829DB81DE6F7BA009100D3 /* store2-21-2.wiredatabase in Resources */,
				1661673F22394E2A00779AE3 /* store2-68-0.wiredatabase in Resources */,
				EE9ADC47286F38D1002B2148 /* store2-102-0.wiredatabase in Resources */,
				16500C0325E3A7F80021B3AE /* store2-90-0.wiredatabase in Resources */,
				EE980FB22834EB3A00CC6B9F /* store2-100-0.wiredatabase in Resources */,
				F9A706F81CAEE32400C2F5FE /* InfoPlist.strings in Resources */,
				166166CD22366C7A00779AE3 /* store2-67-0.wiredatabase in Resources */,
				5E4BA9F62216FF7800F938A8 /* store2-62-0.wiredatabase in Resources */,
				8767E8642163B2C200390F75 /* store2-53-0.wiredatabase in Resources */,
				0612D241243DC134008811A7 /* store2-81-0.wiredatabase in Resources */,
				BF491CD71F0402F80055EE44 /* store2-31-0.wiredatabase in Resources */,
				0630E4C1257FC41400C75BFB /* store2-88-0.wiredatabase in Resources */,
				D5D65A0D2074C97800D7F3C3 /* store2-44-0.wiredatabase in Resources */,
				5EF1F239229538FE008C80D0 /* store2-70-0.wiredatabase in Resources */,
				BF8EDC741E53182F00DA6C40 /* store2-25-0.wiredatabase in Resources */,
				F188A8992225492400BA53A5 /* store2-63-0.wiredatabase in Resources */,
				BF8E024D1E606846003310E1 /* store2-26-0.wiredatabase in Resources */,
				54829DB51DE6F7BA009100D3 /* store2-7.wiredatabase in Resources */,
				EE3C07E32698737D00CCB6FD /* store2-93-0.wiredatabase in Resources */,
				EE6CB3DC24E2A4E500B0EADD /* store2-83-0.wiredatabase in Resources */,
				16A86B4A22A6BF5B00A674F8 /* store2-71-0.wiredatabase in Resources */,
				166EC36E26C50E960043ED01 /* store2-94-0.wiredatabase in Resources */,
				F91EAAC61D885D7B0010ACBE /* video.mp4 in Resources */,
				16283618201747410027082D /* store2-41-0.wiredatabase in Resources */,
				16F7341624F95F9D00AB93B1 /* store2-85-0.wiredatabase in Resources */,
				54829DAD1DE6F7BA009100D3 /* store1-24.wiredatabase in Resources */,
				1637729C22B3F1F700510B7B /* store2-74-0.wiredatabase in Resources */,
				F9A706F71CAEE31C00C2F5FE /* animated.gif in Resources */,
				54829DB01DE6F7BA009100D3 /* store1-28.wiredatabase in Resources */,
				63340BBD241C2BC5004ED87C /* store2-80-0.wiredatabase in Resources */,
				16A9E354220CAB790062CFCD /* store2-60-0.wiredatabase in Resources */,
				EF451EA620066E5A005C12F1 /* store2-40-0.wiredatabase in Resources */,
				54829DB21DE6F7BA009100D3 /* store2-4.wiredatabase in Resources */,
				06EE09E32659340F00D6CAC3 /* store2-92-0.wiredatabase in Resources */,
				5E9EA4DC2243AE4E00D401B2 /* store2-69-0.wiredatabase in Resources */,
			);
			runOnlyForDeploymentPostprocessing = 0;
		};
		F9C9A7F11CAED9510039E10C /* Resources */ = {
			isa = PBXResourcesBuildPhase;
			buildActionMask = 2147483647;
			files = (
				F9A708651CAEF9BD00C2F5FE /* Default-568h@2x.png in Resources */,
			);
			runOnlyForDeploymentPostprocessing = 0;
		};
/* End PBXResourcesBuildPhase section */

/* Begin PBXShellScriptBuildPhase section */
		668BEFB527453BF600866A25 /* Run Swiftlint */ = {
			isa = PBXShellScriptBuildPhase;
			buildActionMask = 2147483647;
			files = (
			);
			inputFileListPaths = (
			);
			inputPaths = (
			);
			name = "Run Swiftlint";
			outputFileListPaths = (
			);
			outputPaths = (
			);
			runOnlyForDeploymentPostprocessing = 0;
			shellPath = /bin/sh;
			shellScript = "# Adds support for Apple Silicon brew directory\nexport PATH=\"$PATH:/opt/homebrew/bin\"\n \nif which swiftlint >/dev/null; then\n  swiftlint\nelse\n  echo \"warning: SwiftLint not installed, download from https://github.com/realm/SwiftLint\"\nfi\n";
		};
/* End PBXShellScriptBuildPhase section */

/* Begin PBXSourcesBuildPhase section */
		F9C9A4F71CAD5DF10039E10C /* Sources */ = {
			isa = PBXSourcesBuildPhase;
			buildActionMask = 2147483647;
			files = (
				EE3EFE95253053B1009499E5 /* PotentialChangeDetector.swift in Sources */,
				BF1B98041EC313C600DE033B /* Team.swift in Sources */,
				A90676E7238EAE8B006417AC /* ParticipantRole.swift in Sources */,
				165124D82189AE90006A3C75 /* ZMAssetClientMessage+Quotes.swift in Sources */,
				BF5DF5CD20F4EB3E002BCB67 /* ZMSystemMessage+NewConversation.swift in Sources */,
				0651D00423FC46A500411A22 /* ZMClientMessage+Confirmations.swift in Sources */,
				F163784F1E5C454C00898F84 /* ZMConversation+Patches.swift in Sources */,
				1639A8132260916E00868AB9 /* AlertAvailabilityBehaviourChange.swift in Sources */,
				166A2A0D25FB991800B4A4F8 /* CoreDataStack.swift in Sources */,
				F9A706AE1CAEE01D00C2F5FE /* SetSnapshot.swift in Sources */,
				EE404EA2287317CB00B3653F /* MLSController.swift in Sources */,
				7AFC6A2F2876E9BF000FF1A1 /* ClaimMLSKeyPackageAction.swift in Sources */,
				162A81DD202DA4BC00F6200C /* AssetCache.swift in Sources */,
				EEBACDAB25B9C4B0000210AC /* AppLockAuthenticationResult.swift in Sources */,
				638805652410FE920043B641 /* ButtonState.swift in Sources */,
				060ED6E4249BB09200412C4A /* NSManagedObjectContext+LastNotificationID.swift in Sources */,
				16460A46206544B00096B616 /* PersistentMetadataKeys.swift in Sources */,
				5E67168E2174B9AF00522E61 /* LoginCredentials.swift in Sources */,
				7AFC6A2E2876E9BF000FF1A1 /* UploadSelfMLSKeyPackagesAction.swift in Sources */,
				63DA335E286C9CF000818C3C /* NSManagedObjectContext+MLSController.swift in Sources */,
				CE4EDC0B1D6DC2D2002A20AA /* ConversationMessage+Reaction.swift in Sources */,
				EEAAD75A252C6D2700E6A44E /* UnreadMessages.swift in Sources */,
				A90676EB238EB05F006417AC /* Role.swift in Sources */,
				63B658DE243754E100EF463F /* GenericMessage+UpdateEvent.swift in Sources */,
				545FA5D71E2FD3750054171A /* ZMConversation+MessageDeletion.swift in Sources */,
				5EFE9C062125CD3F007932A6 /* UnregisteredUser.swift in Sources */,
				63370C6C242A510A0072C37F /* ZMOTRMessage+UpdateEvent.swift in Sources */,
				167BCC82260CFAD500E9D7E3 /* UserType+Federation.swift in Sources */,
				BF10B5981E64591600E7036E /* NSManagedObjectContext+Analytics.swift in Sources */,
				F1C867701FA9CCB5001505E8 /* DuplicateMerging.swift in Sources */,
				544A46AE1E2E82BA00D6A748 /* ZMOTRMessage+SecurityDegradation.swift in Sources */,
				F18998831E7AC6D900E579A2 /* ZMUser.swift in Sources */,
				EE30F45B2592A357000FC69C /* AppLockController.PasscodeKeychainItem.swift in Sources */,
				54563B761E0161730089B1D7 /* ZMMessage+Categorization.swift in Sources */,
				1670D0172317F92B003A143B /* ZMConversation+Team.swift in Sources */,
				EE28991E26B4422800E7BAF0 /* Feature.ConferenceCalling.swift in Sources */,
				EEF6E3C828D88A33001C1799 /* MLSGroup.swift in Sources */,
				F963E9831D9C0DC400098AD3 /* ZMMessageDestructionTimer.swift in Sources */,
				63AFE2D6244F49A90003F619 /* GenericMessage+MessageCapable.swift in Sources */,
				A901DE8C23A2A31B00B4DDC6 /* ZMConnection+Role.swift in Sources */,
				F9A706C91CAEE01D00C2F5FE /* ZMUpdateEvent+WireDataModel.m in Sources */,
				EE997A16250629DC008336D2 /* ZMMessage+ProcessingError.swift in Sources */,
				063D2928242128D300FA6FEE /* ZMClientMessage+Ephemeral.swift in Sources */,
				63370CBB242CB84A0072C37F /* CompositeMessageItemContent.swift in Sources */,
				F13A89D1210628F700AB40CB /* PushToken.swift in Sources */,
				CE58A3FF1CD3B3580037B626 /* ConversationMessage.swift in Sources */,
				0634C3A924643A400006081D /* ZMUpdateEvent.swift in Sources */,
				160B3BB124EFD64E0026D355 /* ExtendedSecureUnarchiveFromData.swift in Sources */,
				BF85CF5F1D227A78006EDB97 /* LocationData.swift in Sources */,
				F9DBA5221E28EB4000BE23C0 /* SideEffectSources.swift in Sources */,
				1672A614234499B500380537 /* LabelChangeInfo.swift in Sources */,
				EE002F202878312F0027D63A /* MessageProtocol.swift in Sources */,
				06E1C835244F1A2300CA4EF2 /* ZMOTRMessage+Helper.swift in Sources */,
				06B1C493248F9173007FDA8D /* GenericMessage+Debug.swift in Sources */,
				1687ABAC20EBE0770007C240 /* UserType.swift in Sources */,
				16030DB021AD765D00F8032E /* ZMConversation+Confirmations.swift in Sources */,
				F9A7065C1CAEE01D00C2F5FE /* ZMConnection.m in Sources */,
				EF2CBDA720061E2D0004F65E /* ServiceUser.swift in Sources */,
				A995F05C23968D8500FAC3CF /* ParticipantRoleChangeInfo.swift in Sources */,
				060ED6D12499E97200412C4A /* NSManagedObjectContext+ServerTimeDelta.swift in Sources */,
				F929C1751E41EBE20018ADA4 /* PersonName.swift in Sources */,
				16BA4303233CD8E50018E883 /* Label.swift in Sources */,
				7ABAD028287D92BF002071A1 /* MLSQualifiedClientID.swift in Sources */,
				EE42938C252C443000E70670 /* ManagedObjectObserverToken.swift in Sources */,
				EE128A68286DE35F00558550 /* CodableHelpers.swift in Sources */,
				161E056A2667C4D100DADC3D /* AccountDeletedObserver.swift in Sources */,
				F9A706B61CAEE01D00C2F5FE /* UserClientChangeInfo.swift in Sources */,
				EE128A66286DE31200558550 /* UserClient+MLSPublicKeys.swift in Sources */,
				EEB803AB283F61E600412F62 /* Feature.MLS.swift in Sources */,
				6354BDF32746C30900880D50 /* ZMConversation+Federation.swift in Sources */,
				BF989D0A1E8A6A120052BF8F /* SearchUserAsset.swift in Sources */,
				066328602428D01C005BB3BE /* ZMClientMessage+GenericMessage.swift in Sources */,
				5E36B45E21CA5BBA00B7063B /* UnverifiedCredentials.swift in Sources */,
				EE04084E28CA85B2009E4B8D /* Date+Helpers.swift in Sources */,
				F9B71F091CB264DF001DB03F /* ZMConversationList.m in Sources */,
				55C40BCE22B0316800EFD8BD /* ZMUser+LegalHoldRequest.swift in Sources */,
				EE5E2C1926DFC67900C3928A /* MessageDestructionTimeoutValue.swift in Sources */,
				5EFE9C0A2126BF9D007932A6 /* ZMPropertyNormalizationResult.m in Sources */,
				63F65F01246B073900534A69 /* GenericMessage+Content.swift in Sources */,
				1607AAF2243768D200A93D29 /* UserType+Materialize.swift in Sources */,
				63B658E0243789DE00EF463F /* GenericMessage+Assets.swift in Sources */,
				164EB6F3230D987A001BBD4A /* ZMMessage+DataRetention.swift in Sources */,
				EECFAA3826D52EB700D9E100 /* Feature.SelfDeletingMessages.swift in Sources */,
				1693155525A329FE00709F15 /* NSManagedObjectContext+UpdateRequest.swift in Sources */,
				A90D62C823A159B600F680CC /* ZMConversation+Transport.swift in Sources */,
				F9A706941CAEE01D00C2F5FE /* UserClient+Protobuf.swift in Sources */,
				63370CBD242CBA0A0072C37F /* CompositeMessageData.swift in Sources */,
				BF8F3A831E4B61C70079E9E7 /* TextSearchQuery.swift in Sources */,
				5E771F382080BB0000575629 /* PBMessage+Validation.swift in Sources */,
				63172F7B2906968000DBECC9 /* CoreCryptoConfiguration.swift in Sources */,
				BF10B5971E64591600E7036E /* AnalyticsType.swift in Sources */,
				16313D621D227DC1001B2AB3 /* LinkPreview+ProtocolBuffer.swift in Sources */,
				F1FDF2F721B152BC00E037A1 /* GenericMessage+Helper.swift in Sources */,
				16030DC521AEE25500F8032E /* ZMOTRMessage+Confirmations.swift in Sources */,
				D5FA30C52063DC2D00716618 /* BackupMetadata.swift in Sources */,
				BF8361DA1F0A3C41009AE5AC /* NSSecureCoding+Swift.swift in Sources */,
				16CDEBFB2209D13B00E74A41 /* ZMMessage+Quotes.swift in Sources */,
				EE997A1425062295008336D2 /* Logging.swift in Sources */,
				F9331C841CB4191B00139ECC /* NSPredicate+ZMSearch.m in Sources */,
				BFCD502D21511D58008CD845 /* DraftMessage.swift in Sources */,
				F9A706BD1CAEE01D00C2F5FE /* CryptoBox.swift in Sources */,
				EEC8064C28CF4BBF00DD58E9 /* BackendMLSPublicKeys.swift in Sources */,
				EE3EFE9725305A84009499E5 /* ModifiedObjects+Mergeable.swift in Sources */,
				EE42938A252C437900E70670 /* Notification.Name+ManagedObjectObservation.swift in Sources */,
				16AD86BA1F75426C00E4C797 /* NSManagedObjectContext+NotificationContext.swift in Sources */,
				165E0F69217F871400E36D08 /* ZMOTRMessage+ContentHashing.swift in Sources */,
				F9C348921E2E3FF60015D69D /* SnapshotCenter.swift in Sources */,
				0651D00623FC481B00411A22 /* ZMAssetClientMessage+Confirmations.swift in Sources */,
				54E3EE471F61A78B00A261E3 /* ZMAssetClientMessage+Deletion.swift in Sources */,
				F9331C781CB4165100139ECC /* NSString+ZMPersonName.m in Sources */,
				BF6EA4D21E2512E800B7BD4B /* ZMConversation+DisplayName.swift in Sources */,
				F1C867851FAA0D48001505E8 /* ZMUser+Create.swift in Sources */,
				EEDA9C152513A1DA003A5B27 /* ZMClientMessage+EncryptionAtRest.swift in Sources */,
				A95E7BF5239134E600935B88 /* ZMConversation+Participants.swift in Sources */,
				546D3DE61CE5D0B100A6047F /* RichAssetFileType.swift in Sources */,
				EE42938E252C460000E70670 /* Changes.swift in Sources */,
				D5FA30CF2063F8EC00716618 /* Version.swift in Sources */,
				06D5423C26399C33006B0C5A /* UserType+External.swift in Sources */,
				EEDE7DB528EAFE45007DC6A3 /* MLSActionExecutor.swift in Sources */,
				F9DBA5201E28EA8B00BE23C0 /* DependencyKeyStore.swift in Sources */,
				EEA985982555668A002BEF02 /* ZMUser+AnalyticsIdentifier.swift in Sources */,
				F125BAD71EE9849B0018C2F8 /* ZMConversation+SystemMessages.swift in Sources */,
				54F84CFD1F9950B300ABD7D5 /* DuplicatedEntityRemoval.swift in Sources */,
				A90B3E2D23A255D5003EFED4 /* ZMConversation+Creation.swift in Sources */,
				06034B6D26A8D36E003624B4 /* Feature.FileSharing.swift in Sources */,
				87C1C25F207F7DA80083BF6B /* InvalidGenericMessageDataRemoval.swift in Sources */,
				544E8C111E2F76B400F9B8B8 /* NSManagedObjectContext+UserInfoMerge.swift in Sources */,
				0649D1C524F6A542001DDC78 /* NSManagedObjectContext+ZMKeyValueStore.swift in Sources */,
				63D9A19E282AA0050074C20C /* NSManagedObjectContext+Federation.swift in Sources */,
				EEDD426A28633B2800C9EBC4 /* ZMUser+Patches.swift in Sources */,
				EEBACDA725B9C2C6000210AC /* AppLockType.swift in Sources */,
				165124D42188B613006A3C75 /* ZMClientMessage+Quotes.swift in Sources */,
				06B99C79242A293500FEAFDE /* ZMClientMessage+Knock.swift in Sources */,
				BF1B98071EC31A3C00DE033B /* Member.swift in Sources */,
				F1FDF2FE21B1572500E037A1 /* ZMGenericMessageData.swift in Sources */,
				54CD460A1DEDA55C00BA3429 /* AddressBookEntry.swift in Sources */,
				BFFBFD931D59E3F00079773E /* ConversationMessage+Deletion.swift in Sources */,
				168D7BFD26F365ED00789960 /* EntityAction.swift in Sources */,
				F1FDF30021B1580400E037A1 /* GenericMessage+Utils.swift in Sources */,
				F12BD0B01E4DCEC40012ADBA /* ZMMessage+Insert.swift in Sources */,
				16127CF3220058160020E65C /* InvalidConversationRemoval.swift in Sources */,
				7CBC3FC120177C3C008D06E4 /* RasterImages+Protobuf.swift in Sources */,
				BF2ADF631E28CF1E00E81B1E /* SharedObjectStore.swift in Sources */,
				F9A706831CAEE01D00C2F5FE /* ZMOTRMessage.m in Sources */,
				165DC51F21491C0400090B7B /* Mention.swift in Sources */,
				F9A706531CAEE01D00C2F5FE /* NSManagedObjectContext+zmessaging.m in Sources */,
				63DA33412869C39D00818C3C /* CoreCryptoKeyProvider.swift in Sources */,
				6312162F287DB7D900FF9A56 /* String+Bytes.swift in Sources */,
				16B5B33126FDC5D2001A3216 /* ZMConnection+Actions.swift in Sources */,
				F110503D2220439900F3EB62 /* ZMUser+RichProfile.swift in Sources */,
				5EFE9C0F2126D3FA007932A6 /* NormalizationResult.swift in Sources */,
				F9A706571CAEE01D00C2F5FE /* NSNotification+ManagedObjectContextSave.m in Sources */,
				BF491CE61F063EE50055EE44 /* AccountStore.swift in Sources */,
				16BA4305233CDEA30018E883 /* ZMConversation+Labels.swift in Sources */,
				5451DE371F604CD500C82E75 /* ZMMoveIndex.swift in Sources */,
				63D41E5324531BAD0076826F /* ZMMessage+Reaction.swift in Sources */,
				16827AEA2732A3C20079405D /* InvalidDomainRemoval.swift in Sources */,
				54E3EE451F61A53C00A261E3 /* ZMAssetClientMessage+Ephemeral.swift in Sources */,
				5EDDC7A62088CE3B00B24850 /* ZMConversation+Invalid.swift in Sources */,
				F9A706B01CAEE01D00C2F5FE /* MessageChangeInfo.swift in Sources */,
				F9A706A71CAEE01D00C2F5FE /* AnyClassTuple.swift in Sources */,
				5451DE351F5FFF8B00C82E75 /* NotificationInContext.swift in Sources */,
				F179B5DA2062B77300C13DFD /* CoreDataStack+Backup.swift in Sources */,
				F9A706A41CAEE01D00C2F5FE /* ConversationChangeInfo.swift in Sources */,
				7AA8560E28FDAD6F00088D41 /* FetchPublicGroupStateAction.swift in Sources */,
				A943BBE825B5A59D003D66BA /* ConversationLike.swift in Sources */,
				062FD8852756053800B9DE39 /* Feature.ConversationGuestLinks.swift in Sources */,
				7AFC6A2D2876E9BF000FF1A1 /* SendMLSWelcomeAction.swift in Sources */,
				F9B71F0D1CB264DF001DB03F /* ZMConversationListDirectory.m in Sources */,
				A949418F23E1DB79001B0373 /* ZMConnection+Fetch.swift in Sources */,
				EEC47ED627A81EF60020B599 /* Feature+ClassifiedDomains.swift in Sources */,
				F920AE2A1E3A5FDD001BC14F /* Dictionary+Mapping.swift in Sources */,
				F93265211D8950F10076AAD6 /* NSManagedObjectContext+FetchRequest.swift in Sources */,
				CE4EDC091D6D9A3D002A20AA /* Reaction.swift in Sources */,
				544E8C131E2F825700F9B8B8 /* ZMConversation+SecurityLevel.swift in Sources */,
				F9A7067A1CAEE01D00C2F5FE /* ZMExternalEncryptedDataWithKeys.m in Sources */,
				EE68EECB252DC4730013B242 /* ExplicitChangeDetector.swift in Sources */,
				63D41E512452F0A60076826F /* ZMMessage+Removal.swift in Sources */,
				54D809FC1F681D6400B2CCB4 /* ZMClientMessage+LinkPreview.swift in Sources */,
				F93A30251D6EFB47005CCB1D /* ZMMessageConfirmation.swift in Sources */,
				EFD0B02D21087DC80065EBF3 /* ZMConversation+Language.swift in Sources */,
				F137EEBE212C14300043FDEB /* ZMConversation+Services.swift in Sources */,
				54EDE6801CBBF1860044A17E /* PINCache+ZMessaging.swift in Sources */,
				63121637288089E600FF9A56 /* Bytes.swift in Sources */,
				06E8AAB4242BAA6A008929B1 /* SignatureStatus.swift in Sources */,
				F963E9811D9C09E700098AD3 /* ZMMessageTimer.m in Sources */,
				63370CC4242CFA860072C37F /* ZMAssetClientMessage+UpdateEvent.swift in Sources */,
				F9A706C61CAEE01D00C2F5FE /* ZMFetchRequestBatch.m in Sources */,
				166DCDB82555886F004F4F59 /* CoreDataStack+Migration.swift in Sources */,
				54363A011D7876200048FD7D /* ZMClientMessage+Encryption.swift in Sources */,
				8704676B21513DE900C628D7 /* ZMOTRMessage+Unarchive.swift in Sources */,
				54FB03A11E41E273000E13DC /* PersistedDataPatches.swift in Sources */,
				63CA8215240812620073426A /* ZMClientMessage+Composite.swift in Sources */,
				162207F8272291CA0041EDE8 /* String+NilEmpty.swift in Sources */,
				0630E4B8257F8C0B00C75BFB /* ZMUser+Applock.swift in Sources */,
				F9A706A91CAEE01D00C2F5FE /* StringKeyPath.swift in Sources */,
				63298D9A2434D04D006B6018 /* GenericMessage+External.swift in Sources */,
				A90676EA238EB05F006417AC /* Action.swift in Sources */,
				EE6A57E025BB1C6800F848DD /* AppLockController.State.swift in Sources */,
				EEF0BC3328EEC53400ED16CA /* SyncStatusProtocol.swift in Sources */,
				7AFC6A302876E9BF000FF1A1 /* CountSelfMLSKeyPackagesAction.swift in Sources */,
				16D68E971CEF2EC4003AB9E0 /* ZMFileMetadata.swift in Sources */,
				BF421B2D1EF3F91D0079533A /* Team+Patches.swift in Sources */,
				547E664B1F750E4A008CB1FA /* ZMConnection+Notification.swift in Sources */,
				BF10B59D1E645A3300E7036E /* Analytics+UnknownMessage.swift in Sources */,
				D5D10DA9203B161700145497 /* ZMConversation+AccessMode.swift in Sources */,
				0660FEBD2580E4A900F4C19F /* TransferApplockKeychain.swift in Sources */,
				EF1F850422FD71BB0020F6DC /* ZMOTRMessage+VerifySender.swift in Sources */,
				165DC523214A614100090B7B /* ZMConversation+Message.swift in Sources */,
				F9A706811CAEE01D00C2F5FE /* ZMMessage.m in Sources */,
				631A0578240420380062B387 /* UserClient+SafeLogging.swift in Sources */,
				165DC52121491D8700090B7B /* ZMClientMessage+TextMessageData.swift in Sources */,
				BF491CCF1F02A6CF0055EE44 /* Member+Patches.swift in Sources */,
				EE9BC5CC287C6D5000AF9AEE /* MLSClientID.swift in Sources */,
				16E6F26424B614DC0015B249 /* EncryptionKeys.swift in Sources */,
				EE2BA00625CB3AA8001EB606 /* InvalidFeatureRemoval.swift in Sources */,
				EE8B09AD25B86AB10057E85C /* AppLockError.swift in Sources */,
				1687ABAE20ECD51E0007C240 /* ZMSearchUser.swift in Sources */,
				163C92AA2630A80400F8DC14 /* NSManagedObjectContext+SelfUser.swift in Sources */,
				63298D9E24374489006B6018 /* Dictionary+ObjectForKey.swift in Sources */,
				A99B8A72268221A6006B4D29 /* ZMImageMessage.swift in Sources */,
				BF3493F21EC3623200B0C314 /* ZMUser+Teams.swift in Sources */,
				541E4F951CBD182100D82D69 /* FileAssetCache.swift in Sources */,
				165911551DF054AD007FA847 /* ZMConversation+Predicates.swift in Sources */,
				0663285E2428CEC3005BB3BE /* ZMClientMessage+Deletion.swift in Sources */,
				1600D93C267A80D700970F99 /* ZMManagedObject+Fetching.swift in Sources */,
				EE2B874624D9A11A00936A4E /* ContextProvider+EncryptionAtRest.swift in Sources */,
				165124D62188CF66006A3C75 /* ZMClientMessage+Editing.swift in Sources */,
				165D3A2D1E1D47AB0052E654 /* ZMCallState.swift in Sources */,
				F9A706731CAEE01D00C2F5FE /* AssetEncryption.swift in Sources */,
				F9FD75731E2E6A2100B4558B /* ConversationListObserverCenter.swift in Sources */,
				F1FDF2FA21B1555A00E037A1 /* ZMClientMessage+Location.swift in Sources */,
				63D5654B28B4D18D00BDFB49 /* MLSGroupStatus.swift in Sources */,
				EE002F1E2878308F0027D63A /* MLSGroupID.swift in Sources */,
				EE04084C28CA8283009E4B8D /* StaleMLSKeyMaterialDetector.swift in Sources */,
				F92C992A1DAFBC910034AFDD /* ZMConversation+SelfDeletingMessages.swift in Sources */,
				63D41E4F2452EA080076826F /* ZMConversation+SelfConversation.swift in Sources */,
				F16378511E5C805100898F84 /* ZMConversationSecurityLevel.swift in Sources */,
				5E9EA4E22243E0D300D401B2 /* ConversationMessage+Attachments.swift in Sources */,
				EE5F54CC259B22C400F11F3C /* Account+Keychain.swift in Sources */,
				F93C4C7D1E24E1B1007E9CEE /* NotificationDispatcher.swift in Sources */,
				06D48735241F930A00881B08 /* GenericMessage+Obfuscation.swift in Sources */,
				0686649F256FB0CA001C8747 /* AppLockController.swift in Sources */,
				F9A706951CAEE01D00C2F5FE /* UserClient.swift in Sources */,
				EEAAD75E252C711800E6A44E /* ZMManagedObject+ClassIdentifier.swift in Sources */,
				064F8E08255E04800040371D /* Feature.swift in Sources */,
				54FB03A31E41E64A000E13DC /* UserClient+Patches.swift in Sources */,
				EEFAAC3228DDE1D7009940E7 /* CoreCryptoCallbacks.swift in Sources */,
				F9A706971CAEE01D00C2F5FE /* UserClientTypes.m in Sources */,
				5E0FB215205176B400FD9867 /* Set+ServiceUser.swift in Sources */,
				F9A706A81CAEE01D00C2F5FE /* DependentObjectsKeysForObservedObjectKeysCache.swift in Sources */,
				EEBACDA525B9C243000210AC /* LAContextProtocol.swift in Sources */,
				1670D01C231823DC003A143B /* ZMUser+Permissions.swift in Sources */,
				54FB03AA1E41F204000E13DC /* PersistedDataPatches+Directory.swift in Sources */,
				F9B71F2D1CB264EF001DB03F /* ZMConversation+UnreadCount.m in Sources */,
				54D7B83F1E12774600C1B347 /* NSPersistentStore+Metadata.swift in Sources */,
				BFCD8A2D1DCB4E8A00C6FCCF /* V2Asset.swift in Sources */,
				F9A706B41CAEE01D00C2F5FE /* ObjectChangeInfo.swift in Sources */,
				F9A706AA1CAEE01D00C2F5FE /* KeySet.swift in Sources */,
				16460A44206515370096B616 /* NSManagedObjectContext+BackupImport.swift in Sources */,
				EEBACDA925B9C47E000210AC /* AppLockController.Config.swift in Sources */,
				16E6F24824B36D550015B249 /* NSManagedObjectContext+EncryptionAtRest.swift in Sources */,
				F90D99A51E02DC6B00034070 /* AssetCollectionBatched.swift in Sources */,
				54FB03AF1E41FC86000E13DC /* NSManagedObjectContext+Patches.swift in Sources */,
				70E77B7D273188150021EE70 /* ZMConversation+Role.swift in Sources */,
				63370CC9242E3B990072C37F /* ZMMessage+Conversation.swift in Sources */,
				163D01E02472DE6200984999 /* InvalidConnectionRemoval.swift in Sources */,
				547E66491F7503A5008CB1FA /* ZMConversation+Notifications.swift in Sources */,
				EF18C7E61F9E4F8A0085A832 /* ZMUser+Filename.swift in Sources */,
				1672A6282344F10700380537 /* FolderList.swift in Sources */,
				54E3EE3F1F6169A800A261E3 /* ZMAssetClientMessage+FileMessageData.swift in Sources */,
				EF1F4F542301634500E4872C /* ZMSystemMessage+ChildMessages.swift in Sources */,
				F943BC2D1E88FEC80048A768 /* ChangedIndexes.swift in Sources */,
				7A2778C6285223D90044A73F /* KeychainManager.swift in Sources */,
				F9A706A31CAEE01D00C2F5FE /* ConversationListChangeInfo.swift in Sources */,
				633B396E2893BB2D00208124 /* Bytes+Random.swift in Sources */,
				873B88FC204044AC00FBE254 /* ConversationCreationOptions.swift in Sources */,
				87E9508B2118B2DA00306AA7 /* ZMConversation+DeleteOlderMessages.swift in Sources */,
				EE9AD9162696F01700DD5F51 /* FeatureService.swift in Sources */,
				0630E4B6257F888600C75BFB /* NSManagedObjectContext+AppLock.swift in Sources */,
				63495E1B23FED9A9002A7C59 /* ZMUser+Protobuf.swift in Sources */,
				EEF4010723A9213B007B1A97 /* UserType+Team.swift in Sources */,
				EE4CCA95256C558400848212 /* Feature.AppLock.swift in Sources */,
				63DA3373286CA43300818C3C /* ZMConversation+MLS.swift in Sources */,
				54E3EE411F616BA600A261E3 /* ZMAssetClientMessage.swift in Sources */,
				EE429390252C466500E70670 /* ChangeInfoConsumer.swift in Sources */,
				EE770DAF25344B4F00163C4A /* NotificationDispatcher.OperationMode.swift in Sources */,
				16F6BB3A1EDEC2D6009EA803 /* ZMConversation+ObserverHelper.swift in Sources */,
				EEE186B2259CC7CD008707CA /* AppLockDelegate.swift in Sources */,
				16E0FBC923326B72000E3235 /* ConversationDirectory.swift in Sources */,
				F99C5B8A1ED460E20049CCD7 /* TeamChangeInfo.swift in Sources */,
				EEB5DE0A283784F9009B4741 /* Feature+DigitalSignature.swift in Sources */,
				165124D221886EDB006A3C75 /* ZMOTRMessage+Quotes.swift in Sources */,
				63E21AE2291E92780084A942 /* FetchUserClientsAction.swift in Sources */,
				87D9CCE91F27606200AA4388 /* NSManagedObjectContext+TearDown.swift in Sources */,
				F963E9711D9ADD5A00098AD3 /* ZMImageAssetEncryptionKeys.m in Sources */,
				0604F7C8265184B70016A71E /* ZMSystemMessage+ParticipantsRemovedReason.swift in Sources */,
				F11F3E891FA32463007B6D3D /* InvalidClientsRemoval.swift in Sources */,
				F9FD75781E2F9A0600B4558B /* SearchUserObserverCenter.swift in Sources */,
				168D7C9626F9ED1E00789960 /* QualifiedID.swift in Sources */,
				54F6CEAB1CE2972200A1276D /* ZMAssetClientMessage+Download.swift in Sources */,
				F9B71F221CB264EF001DB03F /* ZMConversation.m in Sources */,
				EEAAD760252C713E00E6A44E /* ClassIdentifier.swift in Sources */,
				8767E85B216391DF00390F75 /* ZMConversation+Mute.swift in Sources */,
				F18998A61E7BE03800E579A2 /* zmessaging.xcdatamodeld in Sources */,
				06D48737241FB3F700881B08 /* ZMClientMessage+Obfuscate.swift in Sources */,
				BF103F9D1F0112F30047FDE5 /* ManagedObjectObserver.swift in Sources */,
				F9A706B71CAEE01D00C2F5FE /* UserChangeInfo.swift in Sources */,
				EE68EEC9252DC4450013B242 /* ChangeDetector.swift in Sources */,
				F9AB00271F0CE5520037B437 /* FileManager+FileLocations.swift in Sources */,
				F9A7067F1CAEE01D00C2F5FE /* ZMImageMessage.m in Sources */,
				63D41E7124597E420076826F /* GenericMessage+Flags.swift in Sources */,
				5473CC731E14245C00814C03 /* NSManagedObjectContext+Debugging.swift in Sources */,
				BF46662A1DCB71B0007463FF /* V3Asset.swift in Sources */,
				F9A706991CAEE01D00C2F5FE /* ZMManagedObject.m in Sources */,
				EEC8064A28CF4BAD00DD58E9 /* FetchBackendMLSPublicKeysAction.swift in Sources */,
				F1FDF2F821B152BC00E037A1 /* GenericMessage+Hashing.swift in Sources */,
				BF491CE41F063EDB0055EE44 /* Account.swift in Sources */,
				EEDA9C0E2510F3D5003A5B27 /* ZMConversation+EncryptionAtRest.swift in Sources */,
				0642A3332445F2B600DCCFCD /* ZMClientMessage+UpdateEvent.swift in Sources */,
				EEAAD75C252C6DAE00E6A44E /* ModifiedObjects.swift in Sources */,
				EE5E2C1526DFC31900C3928A /* MessageDestructionTimeoutType.swift in Sources */,
				F991CE1B1CB561B0004D8465 /* ZMAddressBookContact.m in Sources */,
				EE08B345284E2B450022830B /* CoreCryptoTypes.swift in Sources */,
				87EFA3AC210F52C6004DFA53 /* ZMConversation+LastMessages.swift in Sources */,
				F9C877091E000C9D00792613 /* AssetCollection.swift in Sources */,
				169315EF25AC4C8100709F15 /* MigrateSenderClient.swift in Sources */,
				167BCC1C2609E92400E9D7E3 /* ZMEventModel.xcdatamodeld in Sources */,
				BF10B58B1E6432ED00E7036E /* Message.swift in Sources */,
				BF491CE81F063EEB0055EE44 /* AccountManager.swift in Sources */,
				16D95A421FCEF87B00C96069 /* ZMUser+Availability.swift in Sources */,
				168413ED2225965500FCB9BC /* TransferStateMigration.swift in Sources */,
				167BCC96260DC3F100E9D7E3 /* CoreDataStack+ClearStorage.swift in Sources */,
				F9331C881CB419B500139ECC /* NSFetchRequest+ZMRelationshipKeyPaths.m in Sources */,
				063D292A24212AFD00FA6FEE /* ZMClientMessage.swift in Sources */,
				BF1B98091EC31A4200DE033B /* Permissions.swift in Sources */,
				7AFC6A312876E9BF000FF1A1 /* SendMLSMessageAction.swift in Sources */,
				06D33FCB2524E402004B9BC1 /* ZMConversation+UnreadCount.swift in Sources */,
				F9A706901CAEE01D00C2F5FE /* ZMUser.m in Sources */,
				F14B7AFF2220302B00458624 /* ZMUser+Predicates.swift in Sources */,
				066A96FF25A88E510083E317 /* BiometricsState.swift in Sources */,
				EEFC3EE72208311200D3091A /* ZMConversation+HasMessages.swift in Sources */,
				16DF3B5D2285B13100D09365 /* UserClientType.swift in Sources */,
				54E3EE431F6194A400A261E3 /* ZMAssetClientMessage+GenericMessage.swift in Sources */,
				5E39FC67225F22BE00C682B8 /* ZMConversation+ExternalParticipant.swift in Sources */,
				F9A706C31CAEE01D00C2F5FE /* UserImageLocalCache.swift in Sources */,
				16519D36231D1BB200C9D76D /* ZMConversation+Deletion.swift in Sources */,
				1626344B20D935C0000D4063 /* ZMConversation+Timestamps.swift in Sources */,
				87C125F71EF94EE800D28DC1 /* ZMManagedObject+Grouping.swift in Sources */,
				F9A706B21CAEE01D00C2F5FE /* NewUnreadMessageChangeInfos.swift in Sources */,
				EE8B09AF25B86BB20057E85C /* AppLockPasscodePreference.swift in Sources */,
				7C8BFFDF22FC5E1600B3C8A5 /* ZMUser+Validation.swift in Sources */,
				161541BA1E27EBD400AC2FFB /* ZMConversation+Calling.swift in Sources */,
				BFF8AE8520E4E12A00988700 /* ZMMessage+ShouldDisplay.swift in Sources */,
			);
			runOnlyForDeploymentPostprocessing = 0;
		};
		F9C9A5021CAD5DF10039E10C /* Sources */ = {
			isa = PBXSourcesBuildPhase;
			buildActionMask = 2147483647;
			files = (
				F920AE171E38C547001BC14F /* NotificationObservers.swift in Sources */,
				F93265291D89648B0076AAD6 /* ZMAssetClientMessageTests.swift in Sources */,
				63298D9C24374094006B6018 /* GenericMessageTests+External.swift in Sources */,
				1689FD462194A63E00A656E2 /* ZMClientMessageTests+Editing.swift in Sources */,
				F9B71F9C1CB2BF18001DB03F /* ZMCallStateTests.swift in Sources */,
				0630E4BF257FA2BD00C75BFB /* TransferAppLockKeychainTests.swift in Sources */,
				BF491CEB1F063F480055EE44 /* AccountManagerTests.swift in Sources */,
				544E8C0F1E2F69EB00F9B8B8 /* ZMOTRMessage+SecurityDegradationTests.swift in Sources */,
				F9B720041CB2C770001DB03F /* UserClientTests.swift in Sources */,
				872A2E8A1FFD2FBF00900B22 /* ZMSearchUserPayloadParsingTests.swift in Sources */,
				163D01E22472E44000984999 /* InvalidConnectionRemovalTests.swift in Sources */,
				EE22185E2892C22C008EF6ED /* MockConversationEventProcessor.swift in Sources */,
				1672A5FE23434FA200380537 /* ZMConversationTests+Labels.swift in Sources */,
				BF0D07FB1E4C7B7A00B934EB /* TextSearchQueryTests.swift in Sources */,
				060ED6DC2499F78700412C4A /* ZMUpdateEvent+Helper.swift in Sources */,
				F9C348841E2CC08E0015D69D /* UserClientObserverTests.swift in Sources */,
				1651F9BE1D3554C800A9FAE8 /* ZMClientMessageTests+TextMessage.swift in Sources */,
				A982B46623BE1B86001828A6 /* ConversationTests.swift in Sources */,
				F929C17B1E423B620018ADA4 /* SnapshotCenterTests.swift in Sources */,
				A995F05E239690B300FAC3CF /* ParticipantRoleObserverTests.swift in Sources */,
				F9A708521CAEEB7500C2F5FE /* ZMFetchRequestBatchTests.m in Sources */,
				F92C99281DAE8D070034AFDD /* GenericMessageTests+Obfuscation.swift in Sources */,
				A96E7A9925A35D36004FAADC /* ZMConversationTests+Knock.swift in Sources */,
				BF949E5B1D3D17FB00587597 /* LinkPreview+ProtobufTests.swift in Sources */,
				167BCC92260DB5FA00E9D7E3 /* CoreDataStackTests+ClearStorage.swift in Sources */,
				EEC3BC742888403000BFDC35 /* MockCoreCrypto.swift in Sources */,
				CEE525AA1CCA4C97001D06F9 /* NSString+RandomString.m in Sources */,
				165E141825CC516B00F0B075 /* ZMClientMessageTests+Prefetching.swift in Sources */,
				EE403ECA28D357AD00F78A36 /* ZMBaseTest+Async.swift in Sources */,
				A9FA524A23A1598B003AD4C6 /* ActionTests.swift in Sources */,
				16E7DA2A1FDABE440065B6A6 /* ZMOTRMessage+SelfConversationUpdateTests.swift in Sources */,
				87DF59C01F729FDA00C7B406 /* ZMMovedIndexTests.swift in Sources */,
				BF3494001EC46D3D00B0C314 /* ZMConversationTests+Teams.swift in Sources */,
				63495DF023F6BD2A002A7C59 /* GenericMessageTests.swift in Sources */,
				A96524BA23CDE07700303C60 /* String+WordTests.swift in Sources */,
				16F7341424F9573C00AB93B1 /* XCTestCase+EncryptionKeys.swift in Sources */,
				06F98D64243B2474007E914A /* SignatureStatusTests.swift in Sources */,
				F9B71F941CB2BF08001DB03F /* UserImageLocalCacheTests.swift in Sources */,
				63D41E6F24573F420076826F /* ZMConversationTests+SelfConversation.swift in Sources */,
				BFE764431ED5AAE500C65C3E /* ZMConversation+TeamsTests.swift in Sources */,
				F14B9C6F212DB467004B6D7D /* ZMBaseManagedObjectTest+Helpers.swift in Sources */,
				16626508217F4E0B00300F45 /* GenericMessageTests+Hashing.swift in Sources */,
				F9A708441CAEEB7500C2F5FE /* ZMConnectionTests.m in Sources */,
				F9FD75761E2E79BF00B4558B /* ConversationListObserverTests.swift in Sources */,
				BF3493EB1EC34C0B00B0C314 /* TeamTests.swift in Sources */,
				F9A7085C1CAEED1B00C2F5FE /* ZMBaseManagedObjectTest.m in Sources */,
				1670D01E231825BE003A143B /* ZMUserTests+Permissions.swift in Sources */,
				8767E8682163B9EE00390F75 /* ZMConversationTests+Mute.swift in Sources */,
				163CE6AF25BEB9680013C12D /* ZMMessageTests+SystemMessages.swift in Sources */,
				F9A708351CAEEB7500C2F5FE /* ManagedObjectContextTests.m in Sources */,
				874D9798211064D300B07674 /* ZMConversationLastMessagesTest.swift in Sources */,
				87C125F91EF94F2E00D28DC1 /* ZMManagedObjectGroupingTests.swift in Sources */,
				54DE05DD1CF8711F00C35253 /* ProtobufUtilitiesTests.swift in Sources */,
				F9C8770B1E015AAF00792613 /* AssetColletionTests.swift in Sources */,
				F18998861E7AEECF00E579A2 /* ZMUserTests+Swift.swift in Sources */,
				16CDEBF72209897D00E74A41 /* ZMMessageTests+ShouldGenerateUnreadCount.swift in Sources */,
				162294A5222038FA00A98679 /* CacheAssetTests.swift in Sources */,
				543ABF5C1F34A19C00DBE28B /* DatabaseBaseTest.swift in Sources */,
				A9EEFEFA23A6D0CB0007828A /* RolesMigrationTests.swift in Sources */,
				069D07B82562671D00DBA592 /* FeatureTests.swift in Sources */,
				A9128AD02398067E0056F591 /* ZMConversationTests+Participants.swift in Sources */,
				167BCB512600C70F00E9D7E3 /* CoreDataStackTests+Backup.swift in Sources */,
				BF3493F01EC3569800B0C314 /* MemberTests.swift in Sources */,
				631A0586240439470062B387 /* UserClientTests+SafeLogging.swift in Sources */,
				F9A7083B1CAEEB7500C2F5FE /* MockEntity2.m in Sources */,
				1672A62A2345102400380537 /* ZMConversationListTests+Labels.swift in Sources */,
				169315F125AC501300709F15 /* MigrateSenderClientTests.swift in Sources */,
				169FF3AF2715820400330C2E /* ZMConnectionFetchingTests.swift in Sources */,
				F9331C5A1CB3BECB00139ECC /* ZMClientMessageTests+OTR.swift in Sources */,
				16127CF522005AAB0020E65C /* InvalidConversationRemovalTests.swift in Sources */,
				EEFC3EE922083B0900D3091A /* ZMConversationTests+HasMessages.swift in Sources */,
				EE715B7D256D153E00087A22 /* FeatureServiceTests.swift in Sources */,
				F1B025621E53500400900C65 /* ZMConversationTests+PrepareToSend.swift in Sources */,
				54F84D041F995B0700ABD7D5 /* DiskDatabaseTests.swift in Sources */,
				EEC8064E28CF4C2D00DD58E9 /* MockStaleMLSKeyDetector.swift in Sources */,
				63FACD56291BC598003AB25D /* MLSClientIdTests.swift in Sources */,
				D5FA30D12063FD3A00716618 /* VersionTests.swift in Sources */,
				54A885A81F62EEB600AFBA95 /* ZMConversationTests+Messages.swift in Sources */,
				54ED3A9D1F38CB6A0066AD47 /* DatabaseMigrationTests.swift in Sources */,
				0680A9C624606288000F80F3 /* ZMMessage+Reaction.swift in Sources */,
				1670D02023183209003A143B /* ModelObjectsTests+Helpers.swift in Sources */,
				F9B71F971CB2BF08001DB03F /* ZMPersonNameTests.m in Sources */,
				54929FAE1E12AC8B0010186B /* NSPersistentStoreMetadataTests.swift in Sources */,
				1684142A2228421700FCB9BC /* ZMAssetClientMessageTests+AssetMessage.swift in Sources */,
				F9B71FED1CB2C4C6001DB03F /* StringKeyPathTests.swift in Sources */,
				F90D99A81E02E22900034070 /* AssetCollectionBatchedTests.swift in Sources */,
				5E39FC69225F2DC000C682B8 /* ZMConversationExternalParticipantsStateTests.swift in Sources */,
				167BCB542600C96000E9D7E3 /* CoreDataStackTests+EncryptionAtRest.swift in Sources */,
				F9AB395B1CB3AED900A7254F /* BaseTestSwiftHelpers.swift in Sources */,
				A923D77E239DB87700F47B85 /* ZMConversationTests+SecurityLevel.swift in Sources */,
				F93C4C7F1E24F832007E9CEE /* NotificationDispatcherTests.swift in Sources */,
				EEDE7DB728EC1618007DC6A3 /* MockMLSActionExecutor.swift in Sources */,
				63C07015291144F70075D598 /* CoreCryptoFactoryTests.swift in Sources */,
				1645ECC2243B643B007A82D6 /* ZMSearchUserTests+TeamUser.swift in Sources */,
				F9331C521CB3BC6800139ECC /* CryptoBoxTests.swift in Sources */,
				1693155325A30D4E00709F15 /* UserClientTests+ResetSession.swift in Sources */,
				F9A7083E1CAEEB7500C2F5FE /* NSFetchRequestTests+ZMRelationshipKeyPaths.m in Sources */,
				D5FA30CB2063ECD400716618 /* BackupMetadataTests.swift in Sources */,
				EEE83B4A1FBB496B00FC0296 /* ZMMessageTimerTests.swift in Sources */,
				F9B71F931CB2BF00001DB03F /* ZMMessageTests.m in Sources */,
				16030DBE21AE8FAB00F8032E /* ZMConversationTests+Confirmations.swift in Sources */,
				54FB03AD1E41F6C2000E13DC /* PersistedDataPatchesTests.swift in Sources */,
				F9B71F9F1CB2BF2B001DB03F /* ZMConversationListDirectoryTests.m in Sources */,
				F94A208F1CB51AF50059632A /* ManagedObjectValidationTests.m in Sources */,
				A927F52723A029250058D744 /* ParticipantRoleTests.swift in Sources */,
				E97A542827B122D80009DCCF /* AccessRoleMigrationTests.swift in Sources */,
				871DD79F2084A316006B1C56 /* BatchDeleteTests.swift in Sources */,
				F9DD60C11E8916170019823F /* ChangedIndexesTests.swift in Sources */,
				F9A7083D1CAEEB7500C2F5FE /* ModelObjectsTests.m in Sources */,
				F9B71F921CB2BEF4001DB03F /* BaseClientMessageTests.swift in Sources */,
				63D41E6D245733AC0076826F /* ZMMessageTests+Removal.swift in Sources */,
				F963E9861D9D485900098AD3 /* ZMClientMessageTests+Ephemeral.swift in Sources */,
				BFB3BA731E28D38F0032A84F /* SharedObjectStoreTests.swift in Sources */,
				BF7D9C491D90286700949267 /* MessagingTest+UUID.swift in Sources */,
				1645ECC4243B69A1007A82D6 /* UserTypeTests+Materialize.swift in Sources */,
				16F7341224F9567000AB93B1 /* ZMConversationTests+DraftMessage.swift in Sources */,
				EE174FCE2522756700482A70 /* ZMConversationPerformanceTests.swift in Sources */,
				169FF3A527157B3900330C2E /* MockActionHandler.swift in Sources */,
				1621E59220E62BD2006B2D17 /* ZMConversationTests+Silencing.swift in Sources */,
				F14FA377221DB05B005E7EF5 /* MockBackgroundActivityManager.swift in Sources */,
				544034341D6DFE8500860F2D /* ZMAddressBookContactTests.swift in Sources */,
				F920AE3B1E3B844E001BC14F /* SearchUserObserverCenterTests.swift in Sources */,
				EE98879228882C8F002340D2 /* MockMLSController.swift in Sources */,
				F9B71FA81CB2BF37001DB03F /* ZMConversationTests+Validation.m in Sources */,
				F9B71FA11CB2BF37001DB03F /* ZMConversation+Testing.m in Sources */,
				1600D944267BC5A100970F99 /* ZMManagedObjectFetchingTests.swift in Sources */,
				F9A708531CAEEB7500C2F5FE /* ZMManagedObjectTests.m in Sources */,
				F92C992D1DAFC5AC0034AFDD /* ZMConversationTests+Ephemeral.swift in Sources */,
				EEBF69ED28A2724800195771 /* ZMConversationTests+MLS.swift in Sources */,
				7A2778C8285329210044A73F /* KeychainManagerTests.swift in Sources */,
				0617001323E2FC14005C262D /* GenericMessageTests+LinkMetaData.swift in Sources */,
				068D610324629AB900A110A2 /* ZMBaseManagedObjectTest.swift in Sources */,
				54563B7B1E0189780089B1D7 /* ZMMessageCategorizationTests.swift in Sources */,
				16E6F26624B8952F0015B249 /* EncryptionKeysTests.swift in Sources */,
				16F6BB3C1EDEDEFD009EA803 /* ZMConversationTests+ObservationHelper.swift in Sources */,
				1639A8512264B91E00868AB9 /* AvailabilityBehaviourChangeTests.swift in Sources */,
				06D33FCD2524F65D004B9BC1 /* ZMConversationTests+UnreadMessages.swift in Sources */,
				F9DBA5271E28EEBD00BE23C0 /* UserObserverTests.swift in Sources */,
				63FCE54828C78D1F00126D9D /* ZMConversationTests+Predicates.swift in Sources */,
				1611CF59203AE6A0004D807B /* FileAssetCacheTests.swift in Sources */,
				6354BDF62747BF9200880D50 /* ZMConversationTests+Federation.swift in Sources */,
				5EFE9C0D2126CB7D007932A6 /* UnregisteredUserTests.swift in Sources */,
				A9536FD323ACD23100CFD528 /* ConversationTests+gapsAndWindows.swift in Sources */,
				EEF0BC3128EEC02400ED16CA /* MockSyncStatus.swift in Sources */,
				A93724A226983100005FD532 /* ZMMessageTests.swift in Sources */,
				EEC3BC76288855C000BFDC35 /* MockMLSActionsProvider.swift in Sources */,
				168FF330258200AD0066DAE3 /* ZMClientMessageTests+ResetSession.swift in Sources */,
				5473CC751E14268600814C03 /* NSManagedObjectContextDebuggingTests.swift in Sources */,
				0651D00823FC4FDD00411A22 /* GenericMessageTests+LegalHoldStatus.swift in Sources */,
				F99C5B8C1ED466760049CCD7 /* TeamObserverTests.swift in Sources */,
				EE46B92828A511630063B38D /* ZMClientMessageTests+MLSEncryptedPayloadGenerator.swift in Sources */,
				F9A7083C1CAEEB7500C2F5FE /* MockModelObjectContextFactory.m in Sources */,
				F9331C5C1CB3BF9F00139ECC /* UserClientKeyStoreTests.swift in Sources */,
				87C1C261207F812F0083BF6B /* InvalidGenericMessageDataRemovalTests.swift in Sources */,
				166D189E230E9E66001288CD /* ZMMessage+DataRetentionTests.swift in Sources */,
				F9A708361CAEEB7500C2F5FE /* NSManagedObjectContext+TestHelpers.m in Sources */,
				16D5260D20DD1D9400608D8E /* ZMConversationTests+Timestamps.swift in Sources */,
				F9AB002A1F0D2C120037B437 /* FileManager+FileLocationTests.swift in Sources */,
				EF17175B22D4CC8E00697EB0 /* Team+MockTeam.swift in Sources */,
				A9FA524823A14E2B003AD4C6 /* RoleTests.swift in Sources */,
				EE6A57DA25BAE0C900F848DD /* BiometricsStateTests.swift in Sources */,
				87E2CE312119F6AB0034C2C4 /* ZMClientMessageTests+Cleared.swift in Sources */,
				F9B71FA31CB2BF37001DB03F /* ZMConversationTests+gapsAndWindows.m in Sources */,
				EE6A57DE25BAE40700F848DD /* MockBiometricsState.swift in Sources */,
				F1517922212DAE2E00BA3EBD /* ZMConversationTests+Services.swift in Sources */,
				BFCF31DB1DA50C650039B3DC /* GenericMessageTests+NativePush.swift in Sources */,
				F9B71FF21CB2C4C6001DB03F /* AnyClassTupleTests.swift in Sources */,
				EEF6E3CA28D89251001C1799 /* StaleMLSKeyDetectorTests.swift in Sources */,
				F9A7083A1CAEEB7500C2F5FE /* MockEntity.m in Sources */,
				F963E9741D9BF9ED00098AD3 /* ProtosTests.swift in Sources */,
				16746B081D2EAF8E00831771 /* ZMClientMessageTests+ZMImageOwner.swift in Sources */,
				873B88FE2040470900FBE254 /* ConversationCreationOptionsTests.swift in Sources */,
				16827AF22732AB2E0079405D /* InvalidDomainRemovalTests.swift in Sources */,
				5E771F3B2080C42300575629 /* PBMessageValidationTests.swift in Sources */,
				F9FD757B1E2FB60E00B4558B /* SearchUserObserverTests.swift in Sources */,
				F9B71F9A1CB2BF0E001DB03F /* ZMUserTests.m in Sources */,
				1672A6022343973600380537 /* LabelTests.swift in Sources */,
				7C88C5352182FBD90037DD03 /* ZMClientMessageTests+Replies.swift in Sources */,
				167BCC86260CFC7B00E9D7E3 /* UserTypeTests+Federation.swift in Sources */,
				F9B71FA91CB2BF37001DB03F /* ZMConversationTests.m in Sources */,
				F963E9931D9E9D1800098AD3 /* ZMAssetClientMessageTests+Ephemeral.swift in Sources */,
				16925337234F677B0041A8FF /* ZMConversationListDirectoryTests+Labels.swift in Sources */,
				EE6A57DC25BAE3D700F848DD /* MockLAContext.swift in Sources */,
				1687C0E22150EE91003099DD /* ZMClientMessageTests+Mentions.swift in Sources */,
				EE84227028EC353900B80FE5 /* MLSActionExecutorTests.swift in Sources */,
				F9A708341CAEEB7500C2F5FE /* ManagedObjectContextSaveNotificationTests.m in Sources */,
				63370CF52431F3ED0072C37F /* CompositeMessageItemContentTests.swift in Sources */,
				E9C7DD9B27B533D000FB9AE8 /* AccessRoleMappingTests.swift in Sources */,
				BF491CEC1F063F4B0055EE44 /* AccountStoreTests.swift in Sources */,
				164A55D320F3AF6700AE62A6 /* ZMSearchUserTests+ProfileImages.swift in Sources */,
				F9B71FA01CB2BF2B001DB03F /* ZMConversationListTests.m in Sources */,
				BF794FE61D1442B100E618C6 /* ZMClientMessageTests+Location.swift in Sources */,
				CEB15E531D7EE5AB0048A011 /* ZMClientMessagesTests+Reaction.swift in Sources */,
				F9B0FF321D79D1140098C17C /* ZMClientMessageTests+Unarchiving.swift in Sources */,
				0680A9C324600306000F80F3 /* ZMClientMessageTests.swift in Sources */,
				5E454C60210638E300DB4501 /* PushTokenTests.swift in Sources */,
				55C40BD722B0F78500EFD8BD /* ZMUserLegalHoldTests.swift in Sources */,
				EE6CB3DE24E2D24F00B0EADD /* ZMGenericMessageDataTests.swift in Sources */,
				F9C348861E2CC27D0015D69D /* NewUnreadMessageObserverTests.swift in Sources */,
				63F376DA2834FF7200FE1F05 /* NSManagedObjectContextTests+Federation.swift in Sources */,
				633B396828917C9600208124 /* XCTestCase+ErrorAssertion.swift in Sources */,
				87A7FA25203DD1CC00AA066C /* ZMConversationTests+AccessMode.swift in Sources */,
				F9A708601CAEEF4700C2F5FE /* MessagingTest+EventFactory.m in Sources */,
				F9DBA5291E29162A00BE23C0 /* MessageObserverTests.swift in Sources */,
				BF1B980D1EC3410000DE033B /* PermissionsTests.swift in Sources */,
				63E313D3274D5F57002EAF1D /* ZMConversationTests+Team.swift in Sources */,
				63370CF82431F5DE0072C37F /* BaseCompositeMessageTests.swift in Sources */,
				546D3DE91CE5D24C00A6047F /* RichAssetFileTypeTests.swift in Sources */,
				065D7501239FAB1200275114 /* SelfUserParticipantMigrationTests.swift in Sources */,
				EF3510FA22CA07BB00115B97 /* ZMConversationTests+Transport.swift in Sources */,
				5476BA3E1DEDABCC00D047F8 /* AddressBookEntryTests.swift in Sources */,
				068664A2256FB834001C8747 /* AppLockControllerTests.swift in Sources */,
				F93A302F1D6F2633005CCB1D /* ZMMessageTests+Confirmation.swift in Sources */,
				F9331C561CB3BCF300139ECC /* OtrBaseTest.swift in Sources */,
				EE3EFEA1253090E0009499E5 /* PotentialChangeDetectorTests.swift in Sources */,
				1684141722282A1A00FCB9BC /* TransferStateMigrationTests.swift in Sources */,
				16DF3B5F2289510600D09365 /* ZMConversationTests+Legalhold.swift in Sources */,
				169FF3AA27157F0100330C2E /* ZMSearchUserTests+Connections.swift in Sources */,
				EE2BA00925CB3DE7001EB606 /* InvalidFeatureRemovalTests.swift in Sources */,
				63123BCC291BBB7A009A5179 /* MLSQualifiedClientIdTests.swift in Sources */,
				EE98878E28882BFF002340D2 /* MLSControllerTests.swift in Sources */,
				BFE3A96E1ED301020024A05B /* ZMConversationListTests+Teams.swift in Sources */,
				16C391E2214BD438003AB3AD /* MentionTests.swift in Sources */,
				F991CE191CB55E95004D8465 /* ZMSearchUserTests.m in Sources */,
				16519D54231D6F8200C9D76D /* ZMConversationTests+Deletion.swift in Sources */,
				BF103FA11F0138390047FDE5 /* ManagedObjectContextChangeObserverTests.swift in Sources */,
				5E9EA4D62242942900D401B2 /* ZMClientMessageTests+LinkAttachments.swift in Sources */,
				EEDB51DB255410D000F35A29 /* GenericMessageHelperTests.swift in Sources */,
				F1B58928202DCF0C002BB59B /* ZMConversationTests+CreationSystemMessages.swift in Sources */,
				F9DBA5251E28EE1500BE23C0 /* ConversationObserverTests.swift in Sources */,
				167BCB4E2600C62100E9D7E3 /* CoreDataStackTests+Migration.swift in Sources */,
				BFE3A96C1ED2EC110024A05B /* ZMConversationListDirectoryTests+Teams.swift in Sources */,
				54F84D031F995B0200ABD7D5 /* DuplicatedEntityRemovalTests.swift in Sources */,
				BF491CEA1F063F440055EE44 /* AccountTests.swift in Sources */,
				EF9A4703210A026600085102 /* ZMConversationTests+Language.swift in Sources */,
				F9A7083F1CAEEB7500C2F5FE /* PersistentChangeTrackingTests.m in Sources */,
				16E70FA7270F212100718E5D /* ZMConnection+Helper.m in Sources */,
				EEDA9C1225121277003A5B27 /* NSManagedObjectContextTests+EncryptionAtRest.swift in Sources */,
				1672A6162344A14E00380537 /* LabelObserverTests.swift in Sources */,
				BF1B980B1EC31D6100DE033B /* TeamDeletionRuleTests.swift in Sources */,
				EEFAAC3528DDE2B1009940E7 /* CoreCryptoCallbacksTests.swift in Sources */,
				BF735CFD1E7050D5003BC61F /* ZMConversationTests+CallSystemMessages.swift in Sources */,
				6388054A240EA8990043B641 /* ZMClientMessageTests+Composite.swift in Sources */,
				F11F3E8B1FA32AA0007B6D3D /* InvalidClientsRemovalTests.swift in Sources */,
				060D194F2462A9EC00623376 /* ZMMessageTests+GenericMessage.swift in Sources */,
				A94166FC2680CCB5001F4E37 /* ZMConversationTests.swift in Sources */,
				EE09EEB1255959F000919A6B /* ZMUserTests+AnalyticsIdentifier.swift in Sources */,
				BFFBFD951D59E49D0079773E /* ZMClientMessageTests+Deletion.swift in Sources */,
			);
			runOnlyForDeploymentPostprocessing = 0;
		};
		F9C9A7EF1CAED9510039E10C /* Sources */ = {
			isa = PBXSourcesBuildPhase;
			buildActionMask = 2147483647;
			files = (
				F9A7073D1CAEE8FC00C2F5FE /* AppDelegate.m in Sources */,
				F9A7073E1CAEE8FC00C2F5FE /* main.m in Sources */,
			);
			runOnlyForDeploymentPostprocessing = 0;
		};
/* End PBXSourcesBuildPhase section */

/* Begin PBXTargetDependency section */
		F991CE201CB7E5FD004D8465 /* PBXTargetDependency */ = {
			isa = PBXTargetDependency;
			target = F9C9A7F21CAED9510039E10C /* WireDataModelTestHost */;
			targetProxy = F991CE1F1CB7E5FD004D8465 /* PBXContainerItemProxy */;
		};
		F9C9A5091CAD5DF10039E10C /* PBXTargetDependency */ = {
			isa = PBXTargetDependency;
			target = F9C9A4FB1CAD5DF10039E10C /* WireDataModel */;
			targetProxy = F9C9A5081CAD5DF10039E10C /* PBXContainerItemProxy */;
		};
/* End PBXTargetDependency section */

/* Begin PBXVariantGroup section */
		F9A706CD1CAEE30700C2F5FE /* InfoPlist.strings */ = {
			isa = PBXVariantGroup;
			children = (
				F9A706CE1CAEE30700C2F5FE /* en */,
			);
			name = InfoPlist.strings;
			sourceTree = "<group>";
		};
/* End PBXVariantGroup section */

/* Begin XCBuildConfiguration section */
		F9C9A50E1CAD5DF10039E10C /* Debug */ = {
			isa = XCBuildConfiguration;
			baseConfigurationReference = F9C9A6801CAD7A790039E10C /* project-debug.xcconfig */;
			buildSettings = {
				HEADER_SEARCH_PATHS = "$(SDKROOT)/usr/include/libxml2";
			};
			name = Debug;
		};
		F9C9A50F1CAD5DF10039E10C /* Release */ = {
			isa = XCBuildConfiguration;
			baseConfigurationReference = F9C9A6811CAD7A790039E10C /* project.xcconfig */;
			buildSettings = {
				HEADER_SEARCH_PATHS = "$(SDKROOT)/usr/include/libxml2";
			};
			name = Release;
		};
		F9C9A5111CAD5DF10039E10C /* Debug */ = {
			isa = XCBuildConfiguration;
			baseConfigurationReference = F9C9A6891CAD7A790039E10C /* WireDataModel.xcconfig */;
			buildSettings = {
				GCC_TREAT_WARNINGS_AS_ERRORS = NO;
				INFOPLIST_FILE = "$(SRCROOT)/Resources/Info.plist";
				MOMC_NO_INVERSE_RELATIONSHIP_WARNINGS = YES;
				PRODUCT_BUNDLE_IDENTIFIER = com.wire.WireDataModel;
			};
			name = Debug;
		};
		F9C9A5121CAD5DF10039E10C /* Release */ = {
			isa = XCBuildConfiguration;
			baseConfigurationReference = F9C9A6891CAD7A790039E10C /* WireDataModel.xcconfig */;
			buildSettings = {
				INFOPLIST_FILE = "$(SRCROOT)/Resources/Info.plist";
				MOMC_NO_INVERSE_RELATIONSHIP_WARNINGS = YES;
				PRODUCT_BUNDLE_IDENTIFIER = com.wire.WireDataModel;
				SWIFT_OPTIMIZATION_LEVEL = "-O";
			};
			name = Release;
		};
		F9C9A5141CAD5DF10039E10C /* Debug */ = {
			isa = XCBuildConfiguration;
			baseConfigurationReference = F9C9A67D1CAD7A790039E10C /* ios-test-target.xcconfig */;
			buildSettings = {
				INFOPLIST_FILE = "$(SRCROOT)/Tests/Resources/Info.plist";
				PRODUCT_BUNDLE_IDENTIFIER = com.wire.WireDataModelTests;
				PRODUCT_NAME = "$(TARGET_NAME)";
				SWIFT_OBJC_BRIDGING_HEADER = "$(SRCROOT)/Tests/Resources/Test-Bridging-Header.h";
				TEST_HOST = "$(BUILT_PRODUCTS_DIR)/WireDataModelTestHost.app/WireDataModelTestHost";
			};
			name = Debug;
		};
		F9C9A5151CAD5DF10039E10C /* Release */ = {
			isa = XCBuildConfiguration;
			baseConfigurationReference = F9C9A67D1CAD7A790039E10C /* ios-test-target.xcconfig */;
			buildSettings = {
				INFOPLIST_FILE = "$(SRCROOT)/Tests/Resources/Info.plist";
				PRODUCT_BUNDLE_IDENTIFIER = com.wire.WireDataModelTests;
				PRODUCT_NAME = "$(TARGET_NAME)";
				SWIFT_OBJC_BRIDGING_HEADER = "$(SRCROOT)/Tests/Resources/Test-Bridging-Header.h";
				TEST_HOST = "$(BUILT_PRODUCTS_DIR)/WireDataModelTestHost.app/WireDataModelTestHost";
			};
			name = Release;
		};
		F9C9A8071CAED9510039E10C /* Debug */ = {
			isa = XCBuildConfiguration;
			baseConfigurationReference = F9C9A67C1CAD7A790039E10C /* ios-test-host.xcconfig */;
			buildSettings = {
				INFOPLIST_FILE = "$(SRCROOT)/Tests/WireDataModelTestTarget/Info.plist";
				LD_RUNPATH_SEARCH_PATHS = (
					"$(inherited)",
					"@executable_path/Frameworks",
				);
				PRODUCT_BUNDLE_IDENTIFIER = com.wire.WireDataModelTestTarget;
				PRODUCT_NAME = "$(TARGET_NAME)";
				VALIDATE_WORKSPACE = YES;
			};
			name = Debug;
		};
		F9C9A8081CAED9510039E10C /* Release */ = {
			isa = XCBuildConfiguration;
			baseConfigurationReference = F9C9A67C1CAD7A790039E10C /* ios-test-host.xcconfig */;
			buildSettings = {
				INFOPLIST_FILE = "$(SRCROOT)/Tests/WireDataModelTestTarget/Info.plist";
				LD_RUNPATH_SEARCH_PATHS = (
					"$(inherited)",
					"@executable_path/Frameworks",
				);
				PRODUCT_BUNDLE_IDENTIFIER = com.wire.WireDataModelTestTarget;
				PRODUCT_NAME = "$(TARGET_NAME)";
				VALIDATE_WORKSPACE = YES;
			};
			name = Release;
		};
/* End XCBuildConfiguration section */

/* Begin XCConfigurationList section */
		F9C9A4F61CAD5DF10039E10C /* Build configuration list for PBXProject "WireDataModel" */ = {
			isa = XCConfigurationList;
			buildConfigurations = (
				F9C9A50E1CAD5DF10039E10C /* Debug */,
				F9C9A50F1CAD5DF10039E10C /* Release */,
			);
			defaultConfigurationIsVisible = 0;
			defaultConfigurationName = Release;
		};
		F9C9A5101CAD5DF10039E10C /* Build configuration list for PBXNativeTarget "WireDataModel" */ = {
			isa = XCConfigurationList;
			buildConfigurations = (
				F9C9A5111CAD5DF10039E10C /* Debug */,
				F9C9A5121CAD5DF10039E10C /* Release */,
			);
			defaultConfigurationIsVisible = 0;
			defaultConfigurationName = Release;
		};
		F9C9A5131CAD5DF10039E10C /* Build configuration list for PBXNativeTarget "WireDataModelTests" */ = {
			isa = XCConfigurationList;
			buildConfigurations = (
				F9C9A5141CAD5DF10039E10C /* Debug */,
				F9C9A5151CAD5DF10039E10C /* Release */,
			);
			defaultConfigurationIsVisible = 0;
			defaultConfigurationName = Release;
		};
		F9C9A8091CAED9510039E10C /* Build configuration list for PBXNativeTarget "WireDataModelTestHost" */ = {
			isa = XCConfigurationList;
			buildConfigurations = (
				F9C9A8071CAED9510039E10C /* Debug */,
				F9C9A8081CAED9510039E10C /* Release */,
			);
			defaultConfigurationIsVisible = 0;
			defaultConfigurationName = Release;
		};
/* End XCConfigurationList section */

/* Begin XCVersionGroup section */
		167BCC182609E92300E9D7E3 /* ZMEventModel.xcdatamodeld */ = {
			isa = XCVersionGroup;
			children = (
				167BCC192609E92300E9D7E3 /* ZMEventModel2.0.xcdatamodel */,
				167BCC1A2609E92300E9D7E3 /* ZMEventModel.xcdatamodel */,
				167BCC1B2609E92300E9D7E3 /* ZMEventModel3.0.xcdatamodel */,
			);
			currentVersion = 167BCC1B2609E92300E9D7E3 /* ZMEventModel3.0.xcdatamodel */;
			path = ZMEventModel.xcdatamodeld;
			sourceTree = "<group>";
			versionGroupType = wrapper.xcdatamodel;
		};
		F189988C1E7BE03800E579A2 /* zmessaging.xcdatamodeld */ = {
			isa = XCVersionGroup;
			children = (
				63D5654528B4C45100BDFB49 /* zmessaging2.105.0.xcdatamodel */,
				EE002F1C28772DFA0027D63A /* zmessaging2.104.0.xcdatamodel */,
				63DA33AD28746BD200818C3C /* zmessaging2.103.0.xcdatamodel */,
				EE9ADC45286F31E9002B2148 /* zmessaging2.102.0.xcdatamodel */,
				EEB5DE0B2837877A009B4741 /* zmessaging2.101.0.xcdatamodel */,
				EE980FB02834EA3200CC6B9F /* zmessaging2.100.0.xcdatamodel */,
				0674CB3828198707002C4175 /* zmessaging2.99.0.xcdatamodel */,
				E9A61E3A27957F6700B96E50 /* zmessaging2.98.0.xcdatamodel */,
				164E224B27454044004EFD12 /* zmessaging2.97.0.xcdatamodel */,
				169FF3D32715CA6600330C2E /* zmessaging2.96.0.xcdatamodel */,
				0630E16F26E0F20F0012E2F9 /* zmessaging2.95.0.xcdatamodel */,
				16F9010226C50967002794B5 /* zmessaging2.94.0.xcdatamodel */,
				EE3C07DF269872B600CCB6FD /* zmessaging2.93.0.xcdatamodel */,
				06EE09DF2659335100D6CAC3 /* zmessaging2.92.0.xcdatamodel */,
				0604F7FC2651C9220016A71E /* zmessaging2.91.0.xcdatamodel */,
				1614CFC625D2AADA00B415D9 /* zmessaging2.90.0.xcdatamodel */,
				169315DD25A76E4600709F15 /* zmessaging2.89.0.xcdatamodel */,
				064F8E06255E014B0040371D /* zmessaging2.88.0.xcdatamodel */,
				06D33FD12525D4E8004B9BC1 /* zmessaging2.87.0.xcdatamodel */,
				54ED8A912523197B005C2BDF /* zmessaging2.86.0.xcdatamodel */,
				16F7340F24F938EC00AB93B1 /* zmessaging2.85.0.xcdatamodel */,
				54AA3C9524ED16D200FE1F94 /* zmessaging2.84.0.xcdatamodel */,
				EEA2B87524DD7B8B00C6659E /* zmessaging2.83.0.xcdatamodel */,
				54207D4924A4B28C00D40D4F /* zmessaging2.82.0.xcdatamodel */,
				0612D23F243DBE9F008811A7 /* zmessaging2.81.0.xcdatamodel */,
				63880556240FFE7A0043B641 /* zmessaging2.80.0.xcdatamodel */,
				06392CF723BF9C22003186E6 /* zmessaging2.79.0.xcdatamodel */,
				A90676E4238D844E006417AC /* zmessaging2.78.0.xcdatamodel */,
				1646D5B9234FA56B00E60F1E /* zmessaging2.77.0.xcdatamodel */,
				16D0A0FC234B667F00A83F87 /* zmessaging2.76.0.xcdatamodel */,
				16BA4300233CC3090018E883 /* zmessaging2.75.0.xcdatamodel */,
				1637729A22B3ECC400510B7B /* zmessaging2.74.0.xcdatamodel */,
				55C40BD322B0F23000EFD8BD /* zmessaging2.73.0.xcdatamodel */,
				EF2C247122AFE408009389C6 /* zmessaging2.72.0.xcdatamodel */,
				16A86B23229EC29800A674F8 /* zmessaging2.71.0.xcdatamodel */,
				5E055B29228C46DA00E91314 /* zmessaging2.70.0.xcdatamodel */,
				5E9EA4D92243AC3900D401B2 /* zmessaging2.69.0.xcdatamodel */,
				1661673D22394B9400779AE3 /* zmessaging2.68.0.xcdatamodel */,
				166166C92236669C00779AE3 /* zmessaging2.67.0.xcdatamodel */,
				16B75F52222ED23500DCAFF2 /* zmessaging2.66.0.xcdatamodel */,
				168413E82225902200FCB9BC /* zmessaging2.65.0.xcdatamodel */,
				F14B7AFB22200CEF00458624 /* zmessaging2.64.0.xcdatamodel */,
				5E4BA9F32216F4B400F938A8 /* zmessaging2.63.0.xcdatamodel */,
				7CBC42EA2211CE900037E716 /* zmessaging2.62.0.xcdatamodel */,
				168E96C4220B445000FC92FA /* zmessaging2.61.0.xcdatamodel */,
				87890A1821E348F500E19A42 /* zmessaging2.60.0.xcdatamodel */,
				8768679221B97C770002633C /* zmessaging2.59.0.xcdatamodel */,
				16030DAE21AC536700F8032E /* zmessaging2.58.0.xcdatamodel */,
				EEEE60EC218B393E0032C249 /* zmessaging2.57.0.xcdatamodel */,
				7CAE54512180B59800177A8E /* zmessaging2.56.0.xcdatamodel */,
				16626495216763EE00300F45 /* zmessaging2.55.0.xcdatamodel */,
				8767E85C2163AA4800390F75 /* zmessaging2.54.0.xcdatamodel */,
				BF5AF281215134DA00449D43 /* zmessaging2.53.0.xcdatamodel */,
				BFC183E0210F389900601E5D /* zmessaging2.52.0.xcdatamodel */,
				EF9A46FD2109FA6400085102 /* zmessaging2.51.0.xcdatamodel */,
				7C2E467721072A31007E2566 /* zmessaging2.50.0.xcdatamodel */,
				BF5DF5CB20F4E8DD002BCB67 /* zmessaging2.49.0.xcdatamodel */,
				87140ACC20D7DD700036B7CB /* zmessaging2.48.0.xcdatamodel */,
				87C1C265207F8FE40083BF6B /* zmessaging2.47.0.xcdatamodel */,
				16168139207B982800BCF33A /* zmessaging2.46.0.xcdatamodel */,
				D5FD9FD32073B94500F6F4FC /* zmessaging2.45.0.xcdatamodel */,
				8702B0EA20527F47006B60B9 /* zmessaging2.44.0.xcdatamodel */,
				D5D10DA7203B154C00145497 /* zmessaging2.43.0.xcdatamodel */,
				1628361520173C280027082D /* zmessaging2.42.0.xcdatamodel */,
				EF2CBDA8200627940004F65E /* zmessaging2.41.0.xcdatamodel */,
				16D95A431FCEF9A900C96069 /* zmessaging2.40.0.xcdatamodel */,
				F9ABE8841F02673E00D83214 /* zmessaging2.39.0.xcdatamodel */,
				BF8ABD591EF2B09A005E58E0 /* zmessaging2.31.0.xcdatamodel */,
				BF1B98021EC3110F00DE033B /* zmessaging2.30.0.xcdatamodel */,
				F189988D1E7BE03800E579A2 /* zmessaging.xcdatamodel */,
				F189988E1E7BE03800E579A2 /* zmessaging1.27.xcdatamodel */,
				F189988F1E7BE03800E579A2 /* zmessaging1.28.xcdatamodel */,
				F18998901E7BE03800E579A2 /* zmessaging2.10.xcdatamodel */,
				F18998911E7BE03800E579A2 /* zmessaging2.11.xcdatamodel */,
				F18998921E7BE03800E579A2 /* zmessaging2.15.0.xcdatamodel */,
				F18998931E7BE03800E579A2 /* zmessaging2.17.0.xcdatamodel */,
				F18998941E7BE03800E579A2 /* zmessaging2.18.0.xcdatamodel */,
				F18998951E7BE03800E579A2 /* zmessaging2.21.0.xcdatamodel */,
				F18998961E7BE03800E579A2 /* zmessaging2.21.1.xcdatamodel */,
				F18998971E7BE03800E579A2 /* zmessaging2.21.2.xcdatamodel */,
				F18998981E7BE03800E579A2 /* zmessaging2.24.1.xcdatamodel */,
				F18998991E7BE03800E579A2 /* zmessaging2.24.xcdatamodel */,
				F189989A1E7BE03800E579A2 /* zmessaging2.25.0.xcdatamodel */,
				F189989B1E7BE03800E579A2 /* zmessaging2.26.0.xcdatamodel */,
				F189989C1E7BE03800E579A2 /* zmessaging2.27.0.xcdatamodel */,
				F189989D1E7BE03800E579A2 /* zmessaging2.28.0.xcdatamodel */,
				F189989E1E7BE03800E579A2 /* zmessaging2.29.0.xcdatamodel */,
				F189989F1E7BE03800E579A2 /* zmessaging2.3.xcdatamodel */,
				F18998A01E7BE03800E579A2 /* zmessaging2.4.xcdatamodel */,
				F18998A11E7BE03800E579A2 /* zmessaging2.5.xcdatamodel */,
				F18998A21E7BE03800E579A2 /* zmessaging2.6.xcdatamodel */,
				F18998A31E7BE03800E579A2 /* zmessaging2.7.xcdatamodel */,
				F18998A41E7BE03800E579A2 /* zmessaging2.8.xcdatamodel */,
				F18998A51E7BE03800E579A2 /* zmessaging2.9.xcdatamodel */,
			);
			currentVersion = 63D5654528B4C45100BDFB49 /* zmessaging2.105.0.xcdatamodel */;
			path = zmessaging.xcdatamodeld;
			sourceTree = "<group>";
			versionGroupType = wrapper.xcdatamodel;
		};
/* End XCVersionGroup section */
	};
	rootObject = F9C9A4F31CAD5DF10039E10C /* Project object */;
}<|MERGE_RESOLUTION|>--- conflicted
+++ resolved
@@ -266,15 +266,10 @@
 		5EFE9C0A2126BF9D007932A6 /* ZMPropertyNormalizationResult.m in Sources */ = {isa = PBXBuildFile; fileRef = 5EFE9C082126BF9D007932A6 /* ZMPropertyNormalizationResult.m */; };
 		5EFE9C0D2126CB7D007932A6 /* UnregisteredUserTests.swift in Sources */ = {isa = PBXBuildFile; fileRef = 5EFE9C0B2126CB71007932A6 /* UnregisteredUserTests.swift */; };
 		5EFE9C0F2126D3FA007932A6 /* NormalizationResult.swift in Sources */ = {isa = PBXBuildFile; fileRef = 5EFE9C0E2126D3FA007932A6 /* NormalizationResult.swift */; };
-<<<<<<< HEAD
-		630B4C9627D8C899005D6F30 /* APIVersion.swift in Sources */ = {isa = PBXBuildFile; fileRef = 630B4C9527D8C899005D6F30 /* APIVersion.swift */; };
-		630B4C9827D8C920005D6F30 /* APIVersionTests.swift in Sources */ = {isa = PBXBuildFile; fileRef = 630B4C9727D8C920005D6F30 /* APIVersionTests.swift */; };
 		6312162F287DB7D900FF9A56 /* String+Bytes.swift in Sources */ = {isa = PBXBuildFile; fileRef = 6312162E287DB7D900FF9A56 /* String+Bytes.swift */; };
 		63121637288089E600FF9A56 /* Bytes.swift in Sources */ = {isa = PBXBuildFile; fileRef = 63121636288089E600FF9A56 /* Bytes.swift */; };
 		63172F7B2906968000DBECC9 /* CoreCryptoConfiguration.swift in Sources */ = {isa = PBXBuildFile; fileRef = 63172F7A2906968000DBECC9 /* CoreCryptoConfiguration.swift */; };
 		63123BCC291BBB7A009A5179 /* MLSQualifiedClientIdTests.swift in Sources */ = {isa = PBXBuildFile; fileRef = 63123BCB291BBB79009A5179 /* MLSQualifiedClientIdTests.swift */; };
-=======
->>>>>>> 62a10405
 		631A0578240420380062B387 /* UserClient+SafeLogging.swift in Sources */ = {isa = PBXBuildFile; fileRef = 631A0577240420380062B387 /* UserClient+SafeLogging.swift */; };
 		631A0586240439470062B387 /* UserClientTests+SafeLogging.swift in Sources */ = {isa = PBXBuildFile; fileRef = 631A0585240439470062B387 /* UserClientTests+SafeLogging.swift */; };
 		63298D9A2434D04D006B6018 /* GenericMessage+External.swift in Sources */ = {isa = PBXBuildFile; fileRef = 63298D992434D04D006B6018 /* GenericMessage+External.swift */; };
@@ -1079,15 +1074,10 @@
 		5EFE9C082126BF9D007932A6 /* ZMPropertyNormalizationResult.m */ = {isa = PBXFileReference; lastKnownFileType = sourcecode.c.objc; path = ZMPropertyNormalizationResult.m; sourceTree = "<group>"; };
 		5EFE9C0B2126CB71007932A6 /* UnregisteredUserTests.swift */ = {isa = PBXFileReference; lastKnownFileType = sourcecode.swift; path = UnregisteredUserTests.swift; sourceTree = "<group>"; };
 		5EFE9C0E2126D3FA007932A6 /* NormalizationResult.swift */ = {isa = PBXFileReference; lastKnownFileType = sourcecode.swift; path = NormalizationResult.swift; sourceTree = "<group>"; };
-<<<<<<< HEAD
-		630B4C9527D8C899005D6F30 /* APIVersion.swift */ = {isa = PBXFileReference; lastKnownFileType = sourcecode.swift; path = APIVersion.swift; sourceTree = "<group>"; };
-		630B4C9727D8C920005D6F30 /* APIVersionTests.swift */ = {isa = PBXFileReference; lastKnownFileType = sourcecode.swift; path = APIVersionTests.swift; sourceTree = "<group>"; };
 		6312162E287DB7D900FF9A56 /* String+Bytes.swift */ = {isa = PBXFileReference; lastKnownFileType = sourcecode.swift; path = "String+Bytes.swift"; sourceTree = "<group>"; };
 		63121636288089E600FF9A56 /* Bytes.swift */ = {isa = PBXFileReference; lastKnownFileType = sourcecode.swift; path = Bytes.swift; sourceTree = "<group>"; };
 		63172F7A2906968000DBECC9 /* CoreCryptoConfiguration.swift */ = {isa = PBXFileReference; lastKnownFileType = sourcecode.swift; path = CoreCryptoConfiguration.swift; sourceTree = "<group>"; };
 		63123BCB291BBB79009A5179 /* MLSQualifiedClientIdTests.swift */ = {isa = PBXFileReference; lastKnownFileType = sourcecode.swift; path = MLSQualifiedClientIdTests.swift; sourceTree = "<group>"; };
-=======
->>>>>>> 62a10405
 		631A0577240420380062B387 /* UserClient+SafeLogging.swift */ = {isa = PBXFileReference; lastKnownFileType = sourcecode.swift; path = "UserClient+SafeLogging.swift"; sourceTree = "<group>"; };
 		631A0585240439470062B387 /* UserClientTests+SafeLogging.swift */ = {isa = PBXFileReference; lastKnownFileType = sourcecode.swift; path = "UserClientTests+SafeLogging.swift"; sourceTree = "<group>"; };
 		63298D992434D04D006B6018 /* GenericMessage+External.swift */ = {isa = PBXFileReference; lastKnownFileType = sourcecode.swift; path = "GenericMessage+External.swift"; sourceTree = "<group>"; };
@@ -2555,13 +2545,9 @@
 				16E6F26324B614DC0015B249 /* EncryptionKeys.swift */,
 				7A2778C5285223D90044A73F /* KeychainManager.swift */,
 				EE997A1325062295008336D2 /* Logging.swift */,
-<<<<<<< HEAD
-				630B4C9527D8C899005D6F30 /* APIVersion.swift */,
 				EE128A67286DE35F00558550 /* CodableHelpers.swift */,
 				6312162E287DB7D900FF9A56 /* String+Bytes.swift */,
 				EE04084D28CA85B2009E4B8D /* Date+Helpers.swift */,
-=======
->>>>>>> 62a10405
 			);
 			name = Utilis;
 			path = Source/Utilis;
