//
// Wire
// Copyright (C) 2023 Wire Swiss GmbH
//
// This program is free software: you can redistribute it and/or modify
// it under the terms of the GNU General Public License as published by
// the Free Software Foundation, either version 3 of the License, or
// (at your option) any later version.
//
// This program is distributed in the hope that it will be useful,
// but WITHOUT ANY WARRANTY; without even the implied warranty of
// MERCHANTABILITY or FITNESS FOR A PARTICULAR PURPOSE. See the
// GNU General Public License for more details.
//
// You should have received a copy of the GNU General Public License
// along with this program. If not, see http://www.gnu.org/licenses/.
//

import Foundation
import CoreCryptoSwift

/// A service that provides support for messaging via the Proteus
/// end-to-end-encryption protocol.

public final class ProteusService: ProteusServiceInterface {

    // MARK: - Properties

    private let coreCrypto: SafeCoreCryptoProtocol
    private let logger = WireLogger.proteus

    // MARK: - Life cycle

    public init(coreCrypto: SafeCoreCryptoProtocol) throws {
        self.coreCrypto = coreCrypto
        try coreCrypto.perform { try $0.proteusInit() }
    }

    // MARK: - proteusSessionFromPrekey

    enum ProteusSessionError: Error {
        case failedToEstablishSession
        case prekeyNotBase64Encoded
    }

    public func establishSession(
        id: ProteusSessionID,
        fromPrekey prekey: String
    ) throws {
        logger.info("establishing session from prekey")

        guard let prekeyBytes = prekey.base64EncodedBytes else {
            throw ProteusSessionError.prekeyNotBase64Encoded
        }

        do {
<<<<<<< HEAD
            try coreCrypto.proteusSessionFromPrekey(
=======
            try coreCrypto.perform { try $0.proteusSessionFromPrekey(
>>>>>>> 299d06aa
                sessionId: id.rawValue,
                prekey: prekeyBytes
            ) }
        } catch {
            logger.error("failed to establish session from prekey: \(String(describing: error))")
            throw ProteusSessionError.failedToEstablishSession
        }
    }

    // MARK: - proteusSessionDelete

    enum DeleteSessionError: Error {
        case failedToDeleteSession
    }

    public func deleteSession(id: ProteusSessionID) throws {
        logger.info("deleting session")

        do {
<<<<<<< HEAD
            try coreCrypto.proteusSessionDelete(sessionId: id.rawValue)
=======
            try coreCrypto.perform { try $0.proteusSessionDelete(sessionId: id.rawValue) }
>>>>>>> 299d06aa
        } catch {
            logger.error("failed to delete session: \(String(describing: error))")
            throw DeleteSessionError.failedToDeleteSession
        }
    }

    // MARK: - proteusSessionSave

    enum SaveSessionError: Error {
        case failedToSaveSession
    }

    // saving the session is managed internally by CC.
    // so there wouldn't be a need for this to be called.

    func saveSession(id: ProteusSessionID) throws {
        do {
<<<<<<< HEAD
            try coreCrypto.proteusSessionSave(sessionId: id.rawValue)
=======
            try coreCrypto.perform { try $0.proteusSessionSave(sessionId: id.rawValue) }
>>>>>>> 299d06aa
        } catch {
            // TODO: Log error
            throw SaveSessionError.failedToSaveSession
        }
    }

    // MARK: - proteusSessionExists

    public func sessionExists(id: ProteusSessionID) -> Bool {
        logger.info("checking if session exists")

        do {
<<<<<<< HEAD
            return try coreCrypto.proteusSessionExists(sessionId: id.rawValue)
=======
            return try coreCrypto.perform { try $0.proteusSessionExists(sessionId: id.rawValue) }
>>>>>>> 299d06aa
        } catch {
            logger.error("failed to check if session exists \(String(describing: error))")
            return false
        }
    }

    // MARK: - proteusEncrypt

    enum EncryptionError: Error {
        case failedToEncryptData
        case failedToEncryptDataBatch
    }

    public func encrypt(
        data: Data,
        forSession id: ProteusSessionID
    ) throws -> Data {
        logger.info("encrypting data")

        do {
<<<<<<< HEAD
            let encryptedBytes = try coreCrypto.proteusEncrypt(
=======
            let encryptedBytes = try coreCrypto.perform { try $0.proteusEncrypt(
>>>>>>> 299d06aa
                sessionId: id.rawValue,
                plaintext: data.bytes
            ) }
            return encryptedBytes.data
        } catch {
            logger.error("failed to encrypt data: \(String(describing: error))")
            throw EncryptionError.failedToEncryptData
        }
    }

    // MARK: - proteusEncryptBatched

    public func encryptBatched(
        data: Data,
        forSessions sessions: [ProteusSessionID]
    ) throws -> [String: Data] {
        logger.info("encrypting data batch")

        do {
<<<<<<< HEAD
            let encryptedBatch = try coreCrypto.proteusEncryptBatched(
=======
            let encryptedBatch = try coreCrypto.perform { try $0.proteusEncryptBatched(
>>>>>>> 299d06aa
                sessionId: sessions.map(\.rawValue),
                plaintext: data.bytes
            ) }
            return encryptedBatch.mapValues(\Bytes.data)
        } catch {
            logger.error("failed to encrypt data batch: \(String(describing: error))")
            throw EncryptionError.failedToEncryptDataBatch
        }
    }

    // MARK: - proteusDecrypt

    enum DecryptionError: Error {
        case failedToDecryptData
        case failedToEstablishSessionFromMessage
    }

    public func decrypt(
        data: Data,
        forSession id: ProteusSessionID
    ) throws -> (didCreateSession: Bool, decryptedData: Data) {
        logger.info("decrypting data")

        if sessionExists(id: id) {
            logger.info("session exists, decrypting...")

            do {
<<<<<<< HEAD
                let decryptedBytes = try coreCrypto.proteusDecrypt(
                    sessionId: id.rawValue,
                    ciphertext: data.bytes
                )
=======
                let decryptedBytes = try coreCrypto.perform { try $0.proteusDecrypt(
                    sessionId: id.rawValue,
                    ciphertext: data.bytes
                )}
>>>>>>> 299d06aa

                return (didCreateSession: false, decryptedData: decryptedBytes.data)
            } catch {
                logger.error("failed to decrypt data: \(String(describing: error))")
                throw DecryptionError.failedToDecryptData
            }
        } else {
            logger.info("session doesn't exist, creating one then decrypting message...")

            do {
<<<<<<< HEAD
                let decryptedBytes = try coreCrypto.proteusSessionFromMessage(
                    sessionId: id.rawValue,
                    envelope: data.bytes
                )
=======
                let decryptedBytes = try coreCrypto.perform { try $0.proteusSessionFromMessage(
                    sessionId: id.rawValue,
                    envelope: data.bytes
                )}
>>>>>>> 299d06aa

                return (didCreateSession: true, decryptedData: decryptedBytes.data)
            } catch {
                logger.error("failed to establish session from message: \(String(describing: error))")
                throw DecryptionError.failedToEstablishSessionFromMessage
            }
        }
    }

    // MARK: - proteusNewPrekey

    enum PrekeyError: Error {
        case failedToGeneratePrekey
        case prekeyCountTooLow
        case failedToGetLastPrekey
    }

    public func generatePrekey(id: UInt16) throws -> String {
        logger.info("generating prekey")

        do {
            return try coreCrypto.perform { try $0.proteusNewPrekey(prekeyId: id).base64EncodedString }
        } catch {
            logger.error("failed to generate prekey: \(String(describing: error))")
            throw PrekeyError.failedToGeneratePrekey
        }
    }

    public func lastPrekey() throws -> String {
        logger.info("getting last resort prekey")
        do {
            return try coreCrypto.perform { try $0.proteusLastResortPrekey().base64EncodedString }
        } catch {
            logger.error("failed to get last resort prekey: \(String(describing: error))")
            throw PrekeyError.failedToGetLastPrekey
        }
    }

    public var lastPrekeyID: UInt16 {
        let lastPrekeyID = try? coreCrypto.perform { try $0.proteusLastResortPrekeyId() }
        return lastPrekeyID ?? UInt16.max
    }

    public func generatePrekeys(start: UInt16 = 0, count: UInt16 = 0) throws -> [IdPrekeyTuple] {
        guard count > 0 else {
            throw PrekeyError.prekeyCountTooLow
        }

        let range = prekeysRange(count, start: start)
        let prekeys = try generatePrekeys(range)

        guard prekeys.count > 0 else {
            throw PrekeyError.failedToGeneratePrekey
        }

        return prekeys
    }

    private func generatePrekeys(_ range: CountableRange<UInt16>) throws -> [IdPrekeyTuple] {
        return try range.map {
            let prekey = try generatePrekey(id: $0)
            return (id: $0, prekey: prekey)
        }
    }

    private func prekeysRange(_ count: UInt16, start: UInt16) -> CountableRange<UInt16> {
        if start + count > lastPrekeyID {
            return 0 ..< count
        }
        return start ..< (start + count)
    }

    // MARK: - proteusFingerprint

    enum FingerprintError: Error {
        case failedToGetFingerprint
        case failedToGetLocalFingerprint
        case failedToGetRemoteFingerprint
        case failedToGetFingerprintFromPrekey
        case prekeyNotBase64Encoded
    }

    public func fingerprint() throws -> String {
        logger.info("fetching fingerprint")

        do {
            return try coreCrypto.perform { try $0.proteusFingerprint() }
        } catch {
            logger.error("failed to fetch fingerprint: \(String(describing: error))")
            throw FingerprintError.failedToGetFingerprint
        }
    }

    public func localFingerprint(forSession id: ProteusSessionID) throws -> String {
        logger.info("fetching local fingerprint")

        do {
<<<<<<< HEAD
            return try coreCrypto.proteusFingerprintLocal(sessionId: id.rawValue)
=======
            return try coreCrypto.perform { try $0.proteusFingerprintLocal(sessionId: id.rawValue) }
>>>>>>> 299d06aa
        } catch {
            logger.error("failed to fetch local fingerprint: \(String(describing: error))")
            throw FingerprintError.failedToGetLocalFingerprint
        }
    }

    public func remoteFingerprint(forSession id: ProteusSessionID) throws -> String {
        logger.info("fetching remote fingerprint")

        do {
<<<<<<< HEAD
            return try coreCrypto.proteusFingerprintRemote(sessionId: id.rawValue)
=======
            return try coreCrypto.perform { try $0.proteusFingerprintRemote(sessionId: id.rawValue) }
>>>>>>> 299d06aa
        } catch {
            logger.error("failed to fetch remote fingerprint: \(String(describing: error))")
            throw FingerprintError.failedToGetRemoteFingerprint
        }
    }

    public func fingerprint(fromPrekey prekey: String) throws -> String {
        logger.info("getting fingerprint from prekey")

        guard let prekeyBytes = prekey.base64EncodedBytes else {
            throw FingerprintError.prekeyNotBase64Encoded
        }

        do {
            return try coreCrypto.perform { try $0.proteusFingerprintPrekeybundle(prekey: prekeyBytes) }
        } catch {
            logger.error("failed to get fingerprint from prekey: \(String(describing: error))")
            throw FingerprintError.failedToGetFingerprintFromPrekey
        }
    }
}<|MERGE_RESOLUTION|>--- conflicted
+++ resolved
@@ -54,14 +54,10 @@
         }
 
         do {
-<<<<<<< HEAD
-            try coreCrypto.proteusSessionFromPrekey(
-=======
             try coreCrypto.perform { try $0.proteusSessionFromPrekey(
->>>>>>> 299d06aa
                 sessionId: id.rawValue,
                 prekey: prekeyBytes
-            ) }
+            )}
         } catch {
             logger.error("failed to establish session from prekey: \(String(describing: error))")
             throw ProteusSessionError.failedToEstablishSession
@@ -78,11 +74,7 @@
         logger.info("deleting session")
 
         do {
-<<<<<<< HEAD
-            try coreCrypto.proteusSessionDelete(sessionId: id.rawValue)
-=======
             try coreCrypto.perform { try $0.proteusSessionDelete(sessionId: id.rawValue) }
->>>>>>> 299d06aa
         } catch {
             logger.error("failed to delete session: \(String(describing: error))")
             throw DeleteSessionError.failedToDeleteSession
@@ -100,11 +92,7 @@
 
     func saveSession(id: ProteusSessionID) throws {
         do {
-<<<<<<< HEAD
-            try coreCrypto.proteusSessionSave(sessionId: id.rawValue)
-=======
             try coreCrypto.perform { try $0.proteusSessionSave(sessionId: id.rawValue) }
->>>>>>> 299d06aa
         } catch {
             // TODO: Log error
             throw SaveSessionError.failedToSaveSession
@@ -117,11 +105,7 @@
         logger.info("checking if session exists")
 
         do {
-<<<<<<< HEAD
-            return try coreCrypto.proteusSessionExists(sessionId: id.rawValue)
-=======
             return try coreCrypto.perform { try $0.proteusSessionExists(sessionId: id.rawValue) }
->>>>>>> 299d06aa
         } catch {
             logger.error("failed to check if session exists \(String(describing: error))")
             return false
@@ -142,14 +126,10 @@
         logger.info("encrypting data")
 
         do {
-<<<<<<< HEAD
-            let encryptedBytes = try coreCrypto.proteusEncrypt(
-=======
             let encryptedBytes = try coreCrypto.perform { try $0.proteusEncrypt(
->>>>>>> 299d06aa
                 sessionId: id.rawValue,
                 plaintext: data.bytes
-            ) }
+            )}
             return encryptedBytes.data
         } catch {
             logger.error("failed to encrypt data: \(String(describing: error))")
@@ -166,14 +146,10 @@
         logger.info("encrypting data batch")
 
         do {
-<<<<<<< HEAD
-            let encryptedBatch = try coreCrypto.proteusEncryptBatched(
-=======
             let encryptedBatch = try coreCrypto.perform { try $0.proteusEncryptBatched(
->>>>>>> 299d06aa
                 sessionId: sessions.map(\.rawValue),
                 plaintext: data.bytes
-            ) }
+            )}
             return encryptedBatch.mapValues(\Bytes.data)
         } catch {
             logger.error("failed to encrypt data batch: \(String(describing: error))")
@@ -198,17 +174,10 @@
             logger.info("session exists, decrypting...")
 
             do {
-<<<<<<< HEAD
-                let decryptedBytes = try coreCrypto.proteusDecrypt(
-                    sessionId: id.rawValue,
-                    ciphertext: data.bytes
-                )
-=======
                 let decryptedBytes = try coreCrypto.perform { try $0.proteusDecrypt(
                     sessionId: id.rawValue,
                     ciphertext: data.bytes
                 )}
->>>>>>> 299d06aa
 
                 return (didCreateSession: false, decryptedData: decryptedBytes.data)
             } catch {
@@ -219,17 +188,10 @@
             logger.info("session doesn't exist, creating one then decrypting message...")
 
             do {
-<<<<<<< HEAD
-                let decryptedBytes = try coreCrypto.proteusSessionFromMessage(
-                    sessionId: id.rawValue,
-                    envelope: data.bytes
-                )
-=======
                 let decryptedBytes = try coreCrypto.perform { try $0.proteusSessionFromMessage(
                     sessionId: id.rawValue,
                     envelope: data.bytes
                 )}
->>>>>>> 299d06aa
 
                 return (didCreateSession: true, decryptedData: decryptedBytes.data)
             } catch {
@@ -327,11 +289,7 @@
         logger.info("fetching local fingerprint")
 
         do {
-<<<<<<< HEAD
-            return try coreCrypto.proteusFingerprintLocal(sessionId: id.rawValue)
-=======
             return try coreCrypto.perform { try $0.proteusFingerprintLocal(sessionId: id.rawValue) }
->>>>>>> 299d06aa
         } catch {
             logger.error("failed to fetch local fingerprint: \(String(describing: error))")
             throw FingerprintError.failedToGetLocalFingerprint
@@ -342,11 +300,7 @@
         logger.info("fetching remote fingerprint")
 
         do {
-<<<<<<< HEAD
-            return try coreCrypto.proteusFingerprintRemote(sessionId: id.rawValue)
-=======
             return try coreCrypto.perform { try $0.proteusFingerprintRemote(sessionId: id.rawValue) }
->>>>>>> 299d06aa
         } catch {
             logger.error("failed to fetch remote fingerprint: \(String(describing: error))")
             throw FingerprintError.failedToGetRemoteFingerprint
