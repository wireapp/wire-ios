--- conflicted
+++ resolved
@@ -235,11 +235,7 @@
         logger.info("generating prekey")
 
         do {
-<<<<<<< HEAD
             return try await coreCrypto.perform { try await $0.proteusNewPrekey(prekeyId: id).data.base64EncodedString() }
-=======
-            return try await coreCrypto.perform { try $0.proteusNewPrekey(prekeyId: id).data.base64EncodedString() }
->>>>>>> 126ad632
         } catch {
             logger.error("failed to generate prekey: \(String(describing: error))")
             throw PrekeyError.failedToGeneratePrekey
