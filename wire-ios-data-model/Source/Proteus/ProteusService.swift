//
// Wire
// Copyright (C) 2023 Wire Swiss GmbH
//
// This program is free software: you can redistribute it and/or modify
// it under the terms of the GNU General Public License as published by
// the Free Software Foundation, either version 3 of the License, or
// (at your option) any later version.
//
// This program is distributed in the hope that it will be useful,
// but WITHOUT ANY WARRANTY; without even the implied warranty of
// MERCHANTABILITY or FITNESS FOR A PARTICULAR PURPOSE. See the
// GNU General Public License for more details.
//
// You should have received a copy of the GNU General Public License
// along with this program. If not, see http://www.gnu.org/licenses/.
//

import Foundation
import CoreCryptoSwift

/// A service that provides support for messaging via the Proteus
/// end-to-end-encryption protocol.

public final class ProteusService: ProteusServiceInterface {

    // MARK: - Properties

    private let coreCrypto: SafeCoreCryptoProtocol
    private let logger = WireLogger.proteus

    // MARK: - Life cycle

    public init(coreCrypto: SafeCoreCryptoProtocol) throws {
        self.coreCrypto = coreCrypto
        try coreCrypto.perform { try $0.proteusInit() }
    }

    // MARK: - proteusSessionFromPrekey

    enum ProteusSessionError: Error {
        case failedToEstablishSession
        case prekeyNotBase64Encoded
    }

<<<<<<< HEAD
    public func establishSession(
        id: ProteusSessionID,
        fromPrekey prekey: String
    ) throws {
=======
    public func establishSession(id: String, fromPrekey prekey: String) throws {
>>>>>>> a96d0199
        logger.info("establishing session from prekey")

        guard let prekeyBytes = prekey.base64EncodedBytes else {
            throw ProteusSessionError.prekeyNotBase64Encoded
        }

        do {
<<<<<<< HEAD
            try coreCrypto.proteusSessionFromPrekey(
                sessionId: id.rawValue,
=======
            try coreCrypto.perform { try $0.proteusSessionFromPrekey(
                sessionId: id,
>>>>>>> a96d0199
                prekey: prekeyBytes
            ) }
        } catch {
            logger.error("failed to establish session from prekey: \(String(describing: error))")
            throw ProteusSessionError.failedToEstablishSession
        }
    }

<<<<<<< HEAD
=======
    // MARK: - proteusSessionFromMessage

    public func establishSession(id: String, fromMessage message: String) throws -> Data {
        logger.info("establishing session from message")

        guard let messageBytes = message.base64EncodedBytes else {
            throw ProteusSessionError.messageNotBase64Encoded
        }

        do {
            let decryptedBytes = try coreCrypto.perform { try $0.proteusSessionFromMessage(
                sessionId: id,
                envelope: messageBytes
            ) }
            return decryptedBytes.data
        } catch {
            logger.error("failed to establish session from message: \(String(describing: error))")
            throw ProteusSessionError.failedToEstablishSessionFromMessage
        }
    }

>>>>>>> a96d0199
    // MARK: - proteusSessionDelete

    enum DeleteSessionError: Error {
        case failedToDeleteSession
    }

    public func deleteSession(id: ProteusSessionID) throws {
        logger.info("deleting session")

        do {
<<<<<<< HEAD
            try coreCrypto.proteusSessionDelete(sessionId: id.rawValue)
=======
            try coreCrypto.perform { try $0.proteusSessionDelete(sessionId: id) }
>>>>>>> a96d0199
        } catch {
            logger.error("failed to delete session: \(String(describing: error))")
            throw DeleteSessionError.failedToDeleteSession
        }
    }

    // MARK: - proteusSessionSave

    enum SaveSessionError: Error {
        case failedToSaveSession
    }

    // saving the session is managed internally by CC.
    // so there wouldn't be a need for this to be called.

    func saveSession(id: ProteusSessionID) throws {
        do {
<<<<<<< HEAD
            try coreCrypto.proteusSessionSave(sessionId: id.rawValue)
=======
            try coreCrypto.perform { try $0.proteusSessionSave(sessionId: id) }
>>>>>>> a96d0199
        } catch {
            // TODO: Log error
            throw SaveSessionError.failedToSaveSession
        }
    }

    // MARK: - proteusSessionExists

    public func sessionExists(id: ProteusSessionID) -> Bool {
        logger.info("checking if session exists")

        do {
<<<<<<< HEAD
            return try coreCrypto.proteusSessionExists(sessionId: id.rawValue)
=======
            return try coreCrypto.perform { try $0.proteusSessionExists(sessionId: id) }
>>>>>>> a96d0199
        } catch {
            logger.error("failed to check if session exists \(String(describing: error))")
            return false
        }
    }

    // MARK: - proteusEncrypt

    enum EncryptionError: Error {
        case failedToEncryptData
        case failedToEncryptDataBatch
    }

    public func encrypt(
        data: Data,
        forSession id: ProteusSessionID
    ) throws -> Data {
        logger.info("encrypting data")

        do {
<<<<<<< HEAD
            let encryptedBytes = try coreCrypto.proteusEncrypt(
                sessionId: id.rawValue,
=======
            let encryptedBytes = try coreCrypto.perform { try $0.proteusEncrypt(
                sessionId: id,
>>>>>>> a96d0199
                plaintext: data.bytes
            ) }
            return encryptedBytes.data
        } catch {
            logger.error("failed to encrypt data: \(String(describing: error))")
            throw EncryptionError.failedToEncryptData
        }
    }

    // MARK: - proteusEncryptBatched

    public func encryptBatched(
        data: Data,
        forSessions sessions: [ProteusSessionID]
    ) throws -> [String: Data] {
        logger.info("encrypting data batch")

        do {
<<<<<<< HEAD
            let encryptedBatch = try coreCrypto.proteusEncryptBatched(
                sessionId: sessions.map(\.rawValue),
=======
            let encryptedBatch = try coreCrypto.perform { try $0.proteusEncryptBatched(
                sessionId: sessions,
>>>>>>> a96d0199
                plaintext: data.bytes
            ) }
            return encryptedBatch.mapValues(\Bytes.data)
        } catch {
            logger.error("failed to encrypt data batch: \(String(describing: error))")
            throw EncryptionError.failedToEncryptDataBatch
        }
    }

    // MARK: - proteusDecrypt

    enum DecryptionError: Error {
        case failedToDecryptData
        case failedToEstablishSessionFromMessage
    }

    public func decrypt(
        data: Data,
        forSession id: ProteusSessionID
    ) throws -> (didCreateSession: Bool, decryptedData: Data) {
        logger.info("decrypting data")

<<<<<<< HEAD
        if sessionExists(id: id) {
            logger.info("session exists, decrypting...")

            do {
                let decryptedBytes = try coreCrypto.proteusDecrypt(
                    sessionId: id.rawValue,
                    ciphertext: data.bytes
                )

                return (didCreateSession: false, decryptedData: decryptedBytes.data)
            } catch {
                logger.error("failed to decrypt data: \(String(describing: error))")
                throw DecryptionError.failedToDecryptData
            }
        } else {
            logger.info("session doesn't exist, creating one then decrypting message...")

            do {
                let decryptedBytes = try coreCrypto.proteusSessionFromMessage(
                    sessionId: id.rawValue,
                    envelope: data.bytes
                )

                return (didCreateSession: true, decryptedData: decryptedBytes.data)
            } catch {
                logger.error("failed to establish session from message: \(String(describing: error))")
                throw DecryptionError.failedToEstablishSessionFromMessage
            }
=======
        do {
            let decryptedBytes = try coreCrypto.perform { try $0.proteusDecrypt(
                sessionId: id,
                ciphertext: data.bytes
            ) }
            return decryptedBytes.data
        } catch {
            logger.error("failed to decrypt data: \(String(describing: error))")
            throw DecryptionError.failedToDecryptData
>>>>>>> a96d0199
        }
    }

    // MARK: - proteusNewPrekey

    enum PrekeyError: Error {
        case failedToGeneratePrekey
        case prekeyCountTooLow
        case failedToGetLastPrekey
    }

    public func generatePrekey(id: UInt16) throws -> String {
        logger.info("generating prekey")

        do {
            return try coreCrypto.perform { try $0.proteusNewPrekey(prekeyId: id).base64EncodedString }
        } catch {
            logger.error("failed to generate prekey: \(String(describing: error))")
            throw PrekeyError.failedToGeneratePrekey
        }
    }

    public func lastPrekey() throws -> String {
        logger.info("getting last resort prekey")
        do {
            return try coreCrypto.perform { try $0.proteusLastResortPrekey().base64EncodedString }
        } catch {
            logger.error("failed to get last resort prekey: \(String(describing: error))")
            throw PrekeyError.failedToGetLastPrekey
        }
    }

    public var lastPrekeyID: UInt16 {
        let lastPrekeyID = try? coreCrypto.perform { try $0.proteusLastResortPrekeyId() }
        return lastPrekeyID ?? UInt16.max
    }

    public func generatePrekeys(start: UInt16 = 0, count: UInt16 = 0) throws -> [IdPrekeyTuple] {
        guard count > 0 else {
            throw PrekeyError.prekeyCountTooLow
        }

        let range = prekeysRange(count, start: start)
        let prekeys = try generatePrekeys(range)

        guard prekeys.count > 0 else {
            throw PrekeyError.failedToGeneratePrekey
        }

        return prekeys
    }

    private func generatePrekeys(_ range: CountableRange<UInt16>) throws -> [IdPrekeyTuple] {
        return try range.map {
            let prekey = try generatePrekey(id: $0)
            return (id: $0, prekey: prekey)
        }
    }

    private func prekeysRange(_ count: UInt16, start: UInt16) -> CountableRange<UInt16> {
        if start + count > lastPrekeyID {
            return 0 ..< count
        }
        return start ..< (start + count)
    }

    // MARK: - proteusFingerprint

    enum FingerprintError: Error {
        case failedToGetFingerprint
        case failedToGetLocalFingerprint
        case failedToGetRemoteFingerprint
        case failedToGetFingerprintFromPrekey
        case prekeyNotBase64Encoded
    }

    public func fingerprint() throws -> String {
        logger.info("fetching fingerprint")

        do {
            return try coreCrypto.perform { try $0.proteusFingerprint() }
        } catch {
            logger.error("failed to fetch fingerprint: \(String(describing: error))")
            throw FingerprintError.failedToGetFingerprint
        }
    }

    public func localFingerprint(forSession id: ProteusSessionID) throws -> String {
        logger.info("fetching local fingerprint")

        do {
<<<<<<< HEAD
            return try coreCrypto.proteusFingerprintLocal(sessionId: id.rawValue)
=======
            return try coreCrypto.perform { try $0.proteusFingerprintLocal(sessionId: id) }
>>>>>>> a96d0199
        } catch {
            logger.error("failed to fetch local fingerprint: \(String(describing: error))")
            throw FingerprintError.failedToGetLocalFingerprint
        }
    }

    public func remoteFingerprint(forSession id: ProteusSessionID) throws -> String {
        logger.info("fetching remote fingerprint")

        do {
<<<<<<< HEAD
            return try coreCrypto.proteusFingerprintRemote(sessionId: id.rawValue)
=======
            return try coreCrypto.perform { try $0.proteusFingerprintRemote(sessionId: id) }
>>>>>>> a96d0199
        } catch {
            logger.error("failed to fetch remote fingerprint: \(String(describing: error))")
            throw FingerprintError.failedToGetRemoteFingerprint
        }
    }

    public func fingerprint(fromPrekey prekey: String) throws -> String {
        logger.info("getting fingerprint from prekey")

        guard let prekeyBytes = prekey.base64EncodedBytes else {
            throw FingerprintError.prekeyNotBase64Encoded
        }

        do {
            return try coreCrypto.perform { try $0.proteusFingerprintPrekeybundle(prekey: prekeyBytes) }
        } catch {
            logger.error("failed to get fingerprint from prekey: \(String(describing: error))")
            throw FingerprintError.failedToGetFingerprintFromPrekey
        }
    }
}<|MERGE_RESOLUTION|>--- conflicted
+++ resolved
@@ -43,14 +43,10 @@
         case prekeyNotBase64Encoded
     }
 
-<<<<<<< HEAD
     public func establishSession(
         id: ProteusSessionID,
         fromPrekey prekey: String
     ) throws {
-=======
-    public func establishSession(id: String, fromPrekey prekey: String) throws {
->>>>>>> a96d0199
         logger.info("establishing session from prekey")
 
         guard let prekeyBytes = prekey.base64EncodedBytes else {
@@ -58,13 +54,8 @@
         }
 
         do {
-<<<<<<< HEAD
-            try coreCrypto.proteusSessionFromPrekey(
+            try coreCrypto.perform { try $0.proteusSessionFromPrekey(
                 sessionId: id.rawValue,
-=======
-            try coreCrypto.perform { try $0.proteusSessionFromPrekey(
-                sessionId: id,
->>>>>>> a96d0199
                 prekey: prekeyBytes
             ) }
         } catch {
@@ -73,30 +64,6 @@
         }
     }
 
-<<<<<<< HEAD
-=======
-    // MARK: - proteusSessionFromMessage
-
-    public func establishSession(id: String, fromMessage message: String) throws -> Data {
-        logger.info("establishing session from message")
-
-        guard let messageBytes = message.base64EncodedBytes else {
-            throw ProteusSessionError.messageNotBase64Encoded
-        }
-
-        do {
-            let decryptedBytes = try coreCrypto.perform { try $0.proteusSessionFromMessage(
-                sessionId: id,
-                envelope: messageBytes
-            ) }
-            return decryptedBytes.data
-        } catch {
-            logger.error("failed to establish session from message: \(String(describing: error))")
-            throw ProteusSessionError.failedToEstablishSessionFromMessage
-        }
-    }
-
->>>>>>> a96d0199
     // MARK: - proteusSessionDelete
 
     enum DeleteSessionError: Error {
@@ -107,11 +74,7 @@
         logger.info("deleting session")
 
         do {
-<<<<<<< HEAD
-            try coreCrypto.proteusSessionDelete(sessionId: id.rawValue)
-=======
-            try coreCrypto.perform { try $0.proteusSessionDelete(sessionId: id) }
->>>>>>> a96d0199
+            try coreCrypto.perform { try $0.proteusSessionDelete(sessionId: id.rawValue) }
         } catch {
             logger.error("failed to delete session: \(String(describing: error))")
             throw DeleteSessionError.failedToDeleteSession
@@ -129,11 +92,7 @@
 
     func saveSession(id: ProteusSessionID) throws {
         do {
-<<<<<<< HEAD
-            try coreCrypto.proteusSessionSave(sessionId: id.rawValue)
-=======
-            try coreCrypto.perform { try $0.proteusSessionSave(sessionId: id) }
->>>>>>> a96d0199
+            try coreCrypto.perform { try $0.proteusSessionSave(sessionId: id.rawValue) }
         } catch {
             // TODO: Log error
             throw SaveSessionError.failedToSaveSession
@@ -146,11 +105,7 @@
         logger.info("checking if session exists")
 
         do {
-<<<<<<< HEAD
-            return try coreCrypto.proteusSessionExists(sessionId: id.rawValue)
-=======
-            return try coreCrypto.perform { try $0.proteusSessionExists(sessionId: id) }
->>>>>>> a96d0199
+            return try coreCrypto.perform { try $0.proteusSessionExists(sessionId: id.rawValue) }
         } catch {
             logger.error("failed to check if session exists \(String(describing: error))")
             return false
@@ -171,13 +126,8 @@
         logger.info("encrypting data")
 
         do {
-<<<<<<< HEAD
-            let encryptedBytes = try coreCrypto.proteusEncrypt(
+            let encryptedBytes = try coreCrypto.perform { try $0.proteusEncrypt(
                 sessionId: id.rawValue,
-=======
-            let encryptedBytes = try coreCrypto.perform { try $0.proteusEncrypt(
-                sessionId: id,
->>>>>>> a96d0199
                 plaintext: data.bytes
             ) }
             return encryptedBytes.data
@@ -196,13 +146,8 @@
         logger.info("encrypting data batch")
 
         do {
-<<<<<<< HEAD
-            let encryptedBatch = try coreCrypto.proteusEncryptBatched(
+            let encryptedBatch = try coreCrypto.perform { try $0.proteusEncryptBatched(
                 sessionId: sessions.map(\.rawValue),
-=======
-            let encryptedBatch = try coreCrypto.perform { try $0.proteusEncryptBatched(
-                sessionId: sessions,
->>>>>>> a96d0199
                 plaintext: data.bytes
             ) }
             return encryptedBatch.mapValues(\Bytes.data)
@@ -225,15 +170,14 @@
     ) throws -> (didCreateSession: Bool, decryptedData: Data) {
         logger.info("decrypting data")
 
-<<<<<<< HEAD
         if sessionExists(id: id) {
             logger.info("session exists, decrypting...")
 
             do {
-                let decryptedBytes = try coreCrypto.proteusDecrypt(
+                let decryptedBytes = try coreCrypto.perform { try $0.proteusDecrypt(
                     sessionId: id.rawValue,
                     ciphertext: data.bytes
-                )
+                )}
 
                 return (didCreateSession: false, decryptedData: decryptedBytes.data)
             } catch {
@@ -244,27 +188,16 @@
             logger.info("session doesn't exist, creating one then decrypting message...")
 
             do {
-                let decryptedBytes = try coreCrypto.proteusSessionFromMessage(
+                let decryptedBytes = try coreCrypto.perform { try $0.proteusSessionFromMessage(
                     sessionId: id.rawValue,
                     envelope: data.bytes
-                )
+                )}
 
                 return (didCreateSession: true, decryptedData: decryptedBytes.data)
             } catch {
                 logger.error("failed to establish session from message: \(String(describing: error))")
                 throw DecryptionError.failedToEstablishSessionFromMessage
             }
-=======
-        do {
-            let decryptedBytes = try coreCrypto.perform { try $0.proteusDecrypt(
-                sessionId: id,
-                ciphertext: data.bytes
-            ) }
-            return decryptedBytes.data
-        } catch {
-            logger.error("failed to decrypt data: \(String(describing: error))")
-            throw DecryptionError.failedToDecryptData
->>>>>>> a96d0199
         }
     }
 
@@ -356,11 +289,7 @@
         logger.info("fetching local fingerprint")
 
         do {
-<<<<<<< HEAD
-            return try coreCrypto.proteusFingerprintLocal(sessionId: id.rawValue)
-=======
-            return try coreCrypto.perform { try $0.proteusFingerprintLocal(sessionId: id) }
->>>>>>> a96d0199
+            return try coreCrypto.perform { try $0.proteusFingerprintLocal(sessionId: id.rawValue) }
         } catch {
             logger.error("failed to fetch local fingerprint: \(String(describing: error))")
             throw FingerprintError.failedToGetLocalFingerprint
@@ -371,11 +300,7 @@
         logger.info("fetching remote fingerprint")
 
         do {
-<<<<<<< HEAD
-            return try coreCrypto.proteusFingerprintRemote(sessionId: id.rawValue)
-=======
-            return try coreCrypto.perform { try $0.proteusFingerprintRemote(sessionId: id) }
->>>>>>> a96d0199
+            return try coreCrypto.perform { try $0.proteusFingerprintRemote(sessionId: id.rawValue) }
         } catch {
             logger.error("failed to fetch remote fingerprint: \(String(describing: error))")
             throw FingerprintError.failedToGetRemoteFingerprint
