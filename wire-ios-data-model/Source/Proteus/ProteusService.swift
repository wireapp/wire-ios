--- conflicted
+++ resolved
@@ -321,7 +321,6 @@
             throw FingerprintError.failedToGetFingerprintFromPrekey
         }
     }
-<<<<<<< HEAD
 
     // MARK: - cryptoboxMigration
 
@@ -333,13 +332,11 @@
             logger.info("migrating data from Cryptobox into the CoreCrypto keystore")
 
             do {
-                return try coreCrypto.proteusCryptoboxMigrate(path: url.path)
+                try coreCrypto.perform { try $0.proteusCryptoboxMigrate(path: url.path) }
             } catch {
                 logger.error("failed to migrate data from Cryptobox: \(String(describing: error))")
                 throw MigrationError.failedToMigrateData
             }
         }
 
-=======
->>>>>>> 299d06aa
 }