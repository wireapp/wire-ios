--- conflicted
+++ resolved
@@ -88,23 +88,6 @@
         accessLevel: AccessLevel
     ) throws -> (privateKey: SecKey, publicKey: SecKey) {
         let protection: CFTypeRef
-<<<<<<< HEAD
-        let flags: SecAccessControlCreateFlags
-
-        if isRunningOnSimulator {
-            protection = kSecAttrAccessibleAfterFirstUnlockThisDeviceOnly
-            flags = []
-        } else {
-            switch accessLevel {
-            case .moreRestrictive:
-                protection = kSecAttrAccessibleWhenUnlockedThisDeviceOnly
-                flags = [.privateKeyUsage, .userPresence]
-
-            case .lessRestrictive:
-                protection = kSecAttrAccessibleAfterFirstUnlockThisDeviceOnly
-                flags = [.privateKeyUsage]
-            }
-=======
         var flags: SecAccessControlCreateFlags
 
         switch accessLevel {
@@ -119,7 +102,6 @@
 
         if !isRunningOnSimulator {
             flags.insert(.privateKeyUsage)
->>>>>>> 1e5f1db9
         }
 
         var accessError: Unmanaged<CFError>?
@@ -131,21 +113,12 @@
         ) else {
             let error = accessError!.takeRetainedValue() as Swift.Error
             throw error
-<<<<<<< HEAD
         }
 
         guard let identifierData = identifier.data(using: .utf8) else {
             fatalError()
         }
 
-=======
-        }
-
-        guard let identifierData = identifier.data(using: .utf8) else {
-            fatalError()
-        }
-
->>>>>>> 1e5f1db9
         var attributes: [CFString: Any] = [
             kSecAttrKeyType: kSecAttrKeyTypeECSECPrimeRandom,
             kSecAttrKeySizeInBits: 256,
