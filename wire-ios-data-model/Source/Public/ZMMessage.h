--- conflicted
+++ resolved
@@ -101,17 +101,14 @@
     ZMSystemMessageTypeSessionReset,
     ZMSystemMessageTypeDecryptionFailedResolved,
     ZMSystemMessageTypeDomainsStoppedFederating,
-<<<<<<< HEAD
     ZMSystemMessageTypeConversationIsVerified,
-    ZMSystemMessageTypeConversationIsDegraded
-=======
+    ZMSystemMessageTypeConversationIsDegraded,
     ZMSystemMessageTypeMLSMigrationFinalized,
     ZMSystemMessageTypeMLSMigrationJoinAfterwards,
     ZMSystemMessageTypeMLSMigrationOngoingCall,
     ZMSystemMessageTypeMLSMigrationStarted,
     ZMSystemMessageTypeMLSMigrationUpdateVersion,
     ZMSystemMessageTypeMLSMigrationPotentialGap
->>>>>>> be0eb122
 };
 
 typedef NS_CLOSED_ENUM(int16_t, ZMParticipantsRemovedReason) {
