//
// Wire
// Copyright (C) 2023 Wire Swiss GmbH
//
// This program is free software: you can redistribute it and/or modify
// it under the terms of the GNU General Public License as published by
// the Free Software Foundation, either version 3 of the License, or
// (at your option) any later version.
//
// This program is distributed in the hope that it will be useful,
// but WITHOUT ANY WARRANTY; without even the implied warranty of
// MERCHANTABILITY or FITNESS FOR A PARTICULAR PURPOSE. See the
// GNU General Public License for more details.
//
// You should have received a copy of the GNU General Public License
// along with this program. If not, see http://www.gnu.org/licenses/.
//

import Foundation

public protocol MLSConversationVerificationManagerInterface {

    func startObservingMLSConversationVerificationStatus()

}

public final class MLSConversationVerificationManager: MLSConversationVerificationManagerInterface {

    // MARK: - Properties

    var mlsService: MLSServiceInterface
<<<<<<< HEAD
    var mlsConversationVerificationStatusUpdater: MLSConversationVerificationStatusUpdating?

    // MARK: - Life cycle

    public init(mlsService: MLSServiceInterface,
                mlsConversationVerificationStatusUpdater: MLSConversationVerificationStatusUpdating?) {
        self.mlsService = mlsService
        self.mlsConversationVerificationStatusUpdater = mlsConversationVerificationStatusUpdater
    }
=======
    var mlsConversationVerificationStatusProvider: MLSConversationVerificationStatusProviderInterface

    // MARK: - Life cycle

    public init(
        mlsService: MLSServiceInterface,
        mlsConversationVerificationStatusProvider: MLSConversationVerificationStatusProviderInterface) {
            self.mlsService = mlsService
            self.mlsConversationVerificationStatusProvider = mlsConversationVerificationStatusProvider
        }
>>>>>>> 9935a8c5

    // MARK: - Methods

    public func startObservingMLSConversationVerificationStatus() {
        Task {
            for try await groupID in mlsService.epochChanges() {
                do {
<<<<<<< HEAD
                	try await mlsConversationVerificationStatusUpdater?.updateStatus(groupID)
=======
                    try await mlsConversationVerificationStatusProvider.updateStatus(groupID)
>>>>>>> 9935a8c5
                } catch {
                    WireLogger.e2ei.warn("failed to update MLS group: \(groupID) verification status: \(error)")
                }
            }
        }
    }

}<|MERGE_RESOLUTION|>--- conflicted
+++ resolved
@@ -29,28 +29,17 @@
     // MARK: - Properties
 
     var mlsService: MLSServiceInterface
-<<<<<<< HEAD
     var mlsConversationVerificationStatusUpdater: MLSConversationVerificationStatusUpdating?
-
-    // MARK: - Life cycle
-
-    public init(mlsService: MLSServiceInterface,
-                mlsConversationVerificationStatusUpdater: MLSConversationVerificationStatusUpdating?) {
-        self.mlsService = mlsService
-        self.mlsConversationVerificationStatusUpdater = mlsConversationVerificationStatusUpdater
-    }
-=======
-    var mlsConversationVerificationStatusProvider: MLSConversationVerificationStatusProviderInterface
 
     // MARK: - Life cycle
 
     public init(
         mlsService: MLSServiceInterface,
-        mlsConversationVerificationStatusProvider: MLSConversationVerificationStatusProviderInterface) {
-            self.mlsService = mlsService
-            self.mlsConversationVerificationStatusProvider = mlsConversationVerificationStatusProvider
-        }
->>>>>>> 9935a8c5
+        mlsConversationVerificationStatusUpdater: MLSConversationVerificationStatusUpdating?
+    ) {
+        self.mlsService = mlsService
+        self.mlsConversationVerificationStatusUpdater = mlsConversationVerificationStatusUpdater
+    }
 
     // MARK: - Methods
 
@@ -58,11 +47,7 @@
         Task {
             for try await groupID in mlsService.epochChanges() {
                 do {
-<<<<<<< HEAD
                 	try await mlsConversationVerificationStatusUpdater?.updateStatus(groupID)
-=======
-                    try await mlsConversationVerificationStatusProvider.updateStatus(groupID)
->>>>>>> 9935a8c5
                 } catch {
                     WireLogger.e2ei.warn("failed to update MLS group: \(groupID) verification status: \(error)")
                 }
