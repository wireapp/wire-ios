//
// Wire
// Copyright (C) 2023 Wire Swiss GmbH
//
// This program is free software: you can redistribute it and/or modify
// it under the terms of the GNU General Public License as published by
// the Free Software Foundation, either version 3 of the License, or
// (at your option) any later version.
//
// This program is distributed in the hope that it will be useful,
// but WITHOUT ANY WARRANTY; without even the implied warranty of
// MERCHANTABILITY or FITNESS FOR A PARTICULAR PURPOSE. See the
// GNU General Public License for more details.
//
// You should have received a copy of the GNU General Public License
// along with this program. If not, see http://www.gnu.org/licenses/.
//

import Foundation

public protocol MLSConversationVerificationManagerInterface {

    func startObservingMLSConversationVerificationStatus()

}

public final class MLSConversationVerificationManager: MLSConversationVerificationManagerInterface {

    // MARK: - Properties

    var mlsService: MLSServiceInterface
    var mlsConversationVerificationStatusProvider: MLSConversationVerificationStatusProviderInterface

    // MARK: - Life cycle

    public init(
        mlsService: MLSServiceInterface,
        mlsConversationVerificationStatusProvider: MLSConversationVerificationStatusProviderInterface) {
            self.mlsService = mlsService
            self.mlsConversationVerificationStatusProvider = mlsConversationVerificationStatusProvider
        }

    // MARK: - Methods

    public func startObservingMLSConversationVerificationStatus() {
        Task {
            for try await groupID in mlsService.epochChanges() {
<<<<<<< HEAD
                try await mlsConversationVerificationStatusProvider.updateStatus(groupID)
=======
                do {
                    try await mlsConversationVerificationStatusProvider?.updateStatus(groupID)
                } catch {
                    WireLogger.e2ei.warn("failed to update MLS group: \(groupID) verification status: \(error)")
                }
>>>>>>> e2905d29
            }
        }
    }

}<|MERGE_RESOLUTION|>--- conflicted
+++ resolved
@@ -45,15 +45,11 @@
     public func startObservingMLSConversationVerificationStatus() {
         Task {
             for try await groupID in mlsService.epochChanges() {
-<<<<<<< HEAD
-                try await mlsConversationVerificationStatusProvider.updateStatus(groupID)
-=======
                 do {
-                    try await mlsConversationVerificationStatusProvider?.updateStatus(groupID)
+                    try await mlsConversationVerificationStatusProvider.updateStatus(groupID)
                 } catch {
                     WireLogger.e2ei.warn("failed to update MLS group: \(groupID) verification status: \(error)")
                 }
->>>>>>> e2905d29
             }
         }
     }
