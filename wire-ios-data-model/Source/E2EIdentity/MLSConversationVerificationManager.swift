--- conflicted
+++ resolved
@@ -44,15 +44,11 @@
     public func startObservingMLSConversationVerificationStatus() {
         Task {
             for try await groupID in mlsService.epochChanges() {
-<<<<<<< HEAD
-                try await mlsConversationVerificationStatusUpdater?.updateStatus(groupID)
-=======
                 do {
-                    try await mlsConversationVerificationStatusProvider?.updateStatus(groupID)
+                	try await mlsConversationVerificationStatusUpdater?.updateStatus(groupID)
                 } catch {
                     WireLogger.e2ei.warn("failed to update MLS group: \(groupID) verification status: \(error)")
                 }
->>>>>>> e2905d29
             }
         }
     }
