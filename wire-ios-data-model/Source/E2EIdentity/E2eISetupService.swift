//
// Wire
// Copyright (C) 2023 Wire Swiss GmbH
//
// This program is free software: you can redistribute it and/or modify
// it under the terms of the GNU General Public License as published by
// the Free Software Foundation, either version 3 of the License, or
// (at your option) any later version.
//
// This program is distributed in the hope that it will be useful,
// but WITHOUT ANY WARRANTY; without even the implied warranty of
// MERCHANTABILITY or FITNESS FOR A PARTICULAR PURPOSE. See the
// GNU General Public License for more details.
//
// You should have received a copy of the GNU General Public License
// along with this program. If not, see http://www.gnu.org/licenses/.
//

import Foundation
import WireCoreCrypto

public protocol E2eISetupServiceInterface {

    func registerTrustAnchor(_ trustAnchor: String) async throws

<<<<<<< HEAD
    func setupEnrollment(
        clientID: E2eIClientID,
        userName: String,
        handle: String,
        teamId: UUID,
        isUpgradingClient: Bool
    ) async throws -> E2eiEnrollment
=======
    func registerFederationCertificate(_ certificate: String) async throws

    func setupEnrollment(userName: String, handle: String, teamId: UUID) async throws -> E2eiEnrollment
>>>>>>> 57489f27

}

/// This class setups e2eIdentity object from CoreCrypto.
public final class E2eISetupService: E2eISetupServiceInterface {

    // MARK: - Properties

    private let coreCryptoProvider: CoreCryptoProviderProtocol
    private var coreCrypto: SafeCoreCryptoProtocol {
        get async throws {
            try await coreCryptoProvider.coreCrypto()
        }
    }

    // MARK: - Life cycle

    public init(coreCryptoProvider: CoreCryptoProviderProtocol) {
        self.coreCryptoProvider = coreCryptoProvider
    }

    // MARK: - Public interface

    public func registerTrustAnchor(_ trustAnchor: String) async throws {
        try await coreCryptoProvider.coreCrypto().perform { coreCrypto in
            try await coreCrypto.e2eiRegisterAcmeCa(trustAnchorPem: trustAnchor)
        }
    }

<<<<<<< HEAD
    public func setupEnrollment(
        clientID: E2eIClientID,
        userName: String,
        handle: String,
        teamId: UUID,
        isUpgradingClient: Bool
    ) async throws -> E2eiEnrollment {
=======
    public func registerFederationCertificate(_ certificate: String) async throws {
        try await coreCryptoProvider.coreCrypto(requireMLS: false).perform { coreCrypto in
            try await coreCrypto.e2eiRegisterIntermediateCa(certPem: certificate)
        }
    }

    public func setupEnrollment(userName: String, handle: String, teamId: UUID) async throws -> E2eiEnrollment {
>>>>>>> 57489f27
        do {
            return try await setupNewActivationOrRotate(
                clientID: clientID,
                userName: userName,
                handle: handle,
                teamId: teamId,
                isUpgradingClient: isUpgradingClient
            )
        } catch {
            throw Failure.failedToSetupE2eIClient(error)
        }
    }

    private func setupNewActivationOrRotate(
        clientID: E2eIClientID,
        userName: String,
        handle: String,
        teamId: UUID,
        isUpgradingClient: Bool
    ) async throws -> E2eiEnrollment {
            let ciphersuite = CiphersuiteName.default.rawValue
            let expirySec = UInt32(TimeInterval.oneDay * 90)

            return try await coreCrypto.perform {
                if isUpgradingClient {
                    let e2eiIsEnabled = try await $0.e2eiIsEnabled(ciphersuite: ciphersuite)
                    if e2eiIsEnabled {
                        return try await $0.e2eiNewRotateEnrollment(displayName: userName,
                                                                    handle: handle,
                                                                    team: teamId.uuidString.lowercased(),
                                                                    expirySec: expirySec,
                                                                    ciphersuite: ciphersuite)
                    } else {
                        return try await $0.e2eiNewActivationEnrollment(displayName: userName,
                                                                        handle: handle,
                                                                        team: teamId.uuidString.lowercased(),
                                                                        expirySec: expirySec,
                                                                        ciphersuite: ciphersuite)
                    }
                } else {
                    return try await $0.e2eiNewEnrollment(
                        clientId: clientID.rawValue,
                        displayName: userName,
                        handle: handle,
                        team: teamId.uuidString.lowercased(),
                        expirySec: expirySec,
                        ciphersuite: ciphersuite)
                }
            }
        }

    enum Failure: Error {
        case failedToSetupE2eIClient(_ underlyingError: Error?)
    }

}<|MERGE_RESOLUTION|>--- conflicted
+++ resolved
@@ -23,7 +23,8 @@
 
     func registerTrustAnchor(_ trustAnchor: String) async throws
 
-<<<<<<< HEAD
+    func registerFederationCertificate(_ certificate: String) async throws
+
     func setupEnrollment(
         clientID: E2eIClientID,
         userName: String,
@@ -31,11 +32,6 @@
         teamId: UUID,
         isUpgradingClient: Bool
     ) async throws -> E2eiEnrollment
-=======
-    func registerFederationCertificate(_ certificate: String) async throws
-
-    func setupEnrollment(userName: String, handle: String, teamId: UUID) async throws -> E2eiEnrollment
->>>>>>> 57489f27
 
 }
 
@@ -65,7 +61,12 @@
         }
     }
 
-<<<<<<< HEAD
+    public func registerFederationCertificate(_ certificate: String) async throws {
+        try await coreCryptoProvider.coreCrypto().perform { coreCrypto in
+            _ = try await coreCrypto.e2eiRegisterIntermediateCa(certPem: certificate)
+        }
+    }
+
     public func setupEnrollment(
         clientID: E2eIClientID,
         userName: String,
@@ -73,15 +74,6 @@
         teamId: UUID,
         isUpgradingClient: Bool
     ) async throws -> E2eiEnrollment {
-=======
-    public func registerFederationCertificate(_ certificate: String) async throws {
-        try await coreCryptoProvider.coreCrypto(requireMLS: false).perform { coreCrypto in
-            try await coreCrypto.e2eiRegisterIntermediateCa(certPem: certificate)
-        }
-    }
-
-    public func setupEnrollment(userName: String, handle: String, teamId: UUID) async throws -> E2eiEnrollment {
->>>>>>> 57489f27
         do {
             return try await setupNewActivationOrRotate(
                 clientID: clientID,
