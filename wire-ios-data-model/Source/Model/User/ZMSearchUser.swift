--- conflicted
+++ resolved
@@ -127,11 +127,7 @@
     fileprivate var internalIsTeamMember: Bool = false
     fileprivate var internalTeamCreatedBy: UUID?
     fileprivate var internalTeamPermissions: Permissions?
-<<<<<<< HEAD
-    fileprivate var internalAccentColor: ZMAccentColor?
-=======
     fileprivate var internalAccentColorValue: ZMAccentColorRawValue
->>>>>>> 9a984fde
     fileprivate var internalPendingApprovalByOtherUser: Bool = false
     fileprivate var internalConnectionRequestMessage: String?
     fileprivate var internalPreviewImageData: Data?
@@ -320,19 +316,11 @@
         return user?.isUnderLegalHold == true
     }
 
-<<<<<<< HEAD
-    public var zmAccentColor: ZMAccentColor? {
-        if let user = user {
-            user.zmAccentColor
-        } else {
-            internalAccentColor
-=======
     public var accentColorValue: ZMAccentColorRawValue {
         if let user = user {
             user.accentColorValue
         } else {
             internalAccentColorValue
->>>>>>> 9a984fde
         }
     }
 
@@ -491,11 +479,7 @@
         self.internalName = name
         self.internalHandle = handle
         self.internalInitials = personName.initials
-<<<<<<< HEAD
-        self.internalAccentColor = accentColor
-=======
         self.internalAccentColorValue = accentColor?.rawValue ?? 0
->>>>>>> 9a984fde
         self.user = existingUser
         self.internalDomain = domain
         self.remoteIdentifier = existingUser?.remoteIdentifier ?? remoteIdentifier
