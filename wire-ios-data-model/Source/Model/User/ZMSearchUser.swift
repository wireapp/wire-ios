--- conflicted
+++ resolved
@@ -473,21 +473,13 @@
         contextProvider: ContextProvider,
         name: String,
         handle: String?,
-<<<<<<< HEAD
-        accentColor: ZMAccentColor,
-=======
         accentColor: ZMAccentColor?,
->>>>>>> d9e64542
         remoteIdentifier: UUID?,
         domain: String? = nil,
         teamIdentifier: UUID? = nil,
         user existingUser: ZMUser? = nil,
-<<<<<<< HEAD
         contact: ZMAddressBookContact? = nil,
         searchUsersCache: SearchUsersCache?
-=======
-        contact: ZMAddressBookContact? = nil
->>>>>>> d9e64542
     ) {
 
         let personName = PersonName.person(withName: name, schemeTagger: nil)
@@ -516,66 +508,42 @@
     }
 
     @objc
-<<<<<<< HEAD
     public convenience init(
         contextProvider: ContextProvider,
         user: ZMUser,
         searchUsersCache: SearchUsersCache?
     ) {
-=======
-    public convenience init(contextProvider: ContextProvider, user: ZMUser) {
->>>>>>> d9e64542
         self.init(
             contextProvider: contextProvider,
             name: user.name ?? "",
             handle: user.handle,
-<<<<<<< HEAD
-            accentColor: user.accentColorValue,
+            accentColor: user.zmAccentColor,
             remoteIdentifier: user.remoteIdentifier,
             domain: user.domain,
             teamIdentifier: user.teamIdentifier,
             user: user,
             searchUsersCache: searchUsersCache
-=======
-            accentColor: user.zmAccentColor,
-            remoteIdentifier: user.remoteIdentifier,
-            domain: user.domain,
-            teamIdentifier: user.teamIdentifier,
-            user: user
->>>>>>> d9e64542
         )
     }
 
     @objc
-<<<<<<< HEAD
     public convenience init(
         contextProvider: ContextProvider,
         contact: ZMAddressBookContact,
         user: ZMUser? = nil,
         searchUsersCache: SearchUsersCache?
     ) {
-=======
-    public convenience init(contextProvider: ContextProvider, contact: ZMAddressBookContact, user: ZMUser? = nil) {
->>>>>>> d9e64542
         self.init(
             contextProvider: contextProvider,
             name: contact.name,
             handle: user?.handle,
-<<<<<<< HEAD
-            accentColor: .undefined,
-=======
             accentColor: nil,
->>>>>>> d9e64542
             remoteIdentifier: user?.remoteIdentifier,
             domain: user?.domain,
             teamIdentifier: user?.teamIdentifier,
             user: user,
-<<<<<<< HEAD
             contact: contact,
             searchUsersCache: searchUsersCache
-=======
-            contact: contact
->>>>>>> d9e64542
         )
     }
 
@@ -595,30 +563,18 @@
         let handle = payload["handle"] as? String
         let qualifiedID = payload["qualified_id"] as? [String: Any]
         let domain = qualifiedID?["domain"] as? String
-<<<<<<< HEAD
-        let accentColor = ZMUser.accentColor(fromPayloadValue: payload["accent_id"] as? NSNumber)
-=======
         let accentColorRawValue = (payload["accent_id"] as? NSNumber)?.int16Value ?? 0
->>>>>>> d9e64542
 
         self.init(
             contextProvider: contextProvider,
             name: name,
             handle: handle,
-<<<<<<< HEAD
-            accentColor: accentColor,
+            accentColor: .from(rawValue: accentColorRawValue) ?? .default,
             remoteIdentifier: remoteIdentifier,
             domain: domain,
             teamIdentifier: teamIdentifier,
             user: user,
             searchUsersCache: searchUsersCache
-=======
-            accentColor: .from(rawValue: accentColorRawValue) ?? .default,
-            remoteIdentifier: remoteIdentifier,
-            domain: domain,
-            teamIdentifier: teamIdentifier,
-            user: user
->>>>>>> d9e64542
         )
 
         self.providerIdentifier = payload["provider"] as? String
