--- conflicted
+++ resolved
@@ -332,40 +332,14 @@
             return
         }
 
-<<<<<<< HEAD
-        // Delete should happen on sync context since the cryptobox could be accessed only from there
-        syncMOC.performGroupedBlock {
-            guard
-                let selfClient = ZMUser.selfUser(in: syncMOC).selfClient(),
-                let syncClient = (try? syncMOC.existingObject(with: self.objectID)) as? UserClient
-            else {
-                completion?(false)
-=======
         WaitingGroupTask(context: syncMOC) {
             guard let syncClient = await syncMOC.perform({
                 (try? syncMOC.existingObject(with: self.objectID)) as? UserClient
             }) else {
->>>>>>> df04bcb0
                 return
             }
 
             // Delete session and fingerprint
-<<<<<<< HEAD
-            do {
-                try syncClient.deleteSession()
-
-                // Mark clients as needing to be refetched
-                selfClient.missesClient(syncClient)
-
-                // Mark that we need notify the other party about the session reset
-                syncClient.needsToNotifyOtherUserAboutSessionReset = true
-
-                syncMOC.saveOrRollback()
-                completion?(true)
-            } catch {
-                WireLogger.userClient.error("Failed to Delete Session with Error \(error.localizedDescription)")
-                completion?(false)
-=======
             try? await syncClient.deleteSession()
 
             // Delete should happen on sync context since the cryptobox could be accessed only from there
@@ -374,7 +348,6 @@
                 syncClient.needsToNotifyOtherUserAboutSessionReset = true
 
                 syncMOC.saveOrRollback()
->>>>>>> df04bcb0
             }
         }
     }
