--- conflicted
+++ resolved
@@ -548,14 +548,9 @@
 extension UserClient {
 
     private func remoteFingerprint() -> Data? {
-<<<<<<< HEAD
         guard
             let proteusProvider = managedObjectContext?.proteusProvider,
             let sessionID = proteusSessionID
-=======
-        guard let proteusProvider = managedObjectContext?.zm_sync.proteusProvider,
-              let sessionIdentifier = self.sessionIdentifier
->>>>>>> 974326b3
         else {
             return nil
         }
@@ -582,11 +577,7 @@
     }
 
     private func localFingerprint() -> Data? {
-<<<<<<< HEAD
         guard let proteusProvider = managedObjectContext?.proteusProvider else {
-=======
-        guard let proteusProvider = managedObjectContext?.zm_sync.proteusProvider else {
->>>>>>> 974326b3
             return nil
         }
 
@@ -678,7 +669,6 @@
             return
         }
 
-<<<<<<< HEAD
         try ProteusProvider(context: context).perform(
             withProteusService: { proteusService in
                 try proteusService.deleteSession(id: sessionID)
@@ -691,15 +681,35 @@
         )
     }
 
-=======
->>>>>>> 974326b3
+    func establishSessionWithClient(
+        _ client: UserClient,
+        usingPreKey preKey: String
+    ) -> Bool {
+        guard let proteusProvider = managedObjectContext?.proteusProvider else {
+            return false
+        }
+
+        return establishSessionWithClient(
+            client,
+            usingPreKey: preKey,
+            proteusProviding: proteusProvider
+        )
+    }
+
     /// Creates a session between the selfClient and the given userClient
     /// Returns false if the session could not be established
     /// Use this method only for the selfClient
-    func establishSessionWithClient(_ client: UserClient,
-                                    usingPreKey preKey: String,
-                                    proteusProviding: ProteusProviding) -> Bool {
-        guard isSelfClient(), let sessionIdentifier = client.sessionIdentifier else { return false }
+    func establishSessionWithClient(
+        _ client: UserClient,
+        usingPreKey preKey: String,
+        proteusProviding: ProteusProviding
+    ) -> Bool {
+        guard
+            isSelfClient(),
+            let sessionIdentifier = client.sessionIdentifier
+        else {
+            return false
+        }
 
         return proteusProviding.perform { proteusService in
             establishSession(through: proteusService,
@@ -716,29 +726,6 @@
         }
     }
 
-<<<<<<< HEAD
-    func establishSessionWithClient(
-        _ client: UserClient,
-        usingPreKey preKey: String
-    ) -> Bool {
-        guard let proteusProvider = managedObjectContext?.proteusProvider else {
-=======
-    func establishSessionWithClient(_ client: UserClient, usingPreKey preKey: String) -> Bool {
-        guard let managedObjectContext = self.managedObjectContext,
-              managedObjectContext.zm_isSyncContext,
-              let proteusProvider = managedObjectContext.zm_sync.proteusProvider
-        else {
->>>>>>> 974326b3
-            return false
-        }
-
-        return establishSessionWithClient(
-            client,
-            usingPreKey: preKey,
-            proteusProviding: proteusProvider
-        )
-    }
-
     private func establishSession(
         through proteusService: ProteusServiceInterface,
         client: UserClient,
