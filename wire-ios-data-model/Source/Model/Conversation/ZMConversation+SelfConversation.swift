//
// Wire
// Copyright (C) 2020 Wire Swiss GmbH
//
// This program is free software: you can redistribute it and/or modify
// it under the terms of the GNU General Public License as published by
// the Free Software Foundation, either version 3 of the License, or
// (at your option) any later version.
//
// This program is distributed in the hope that it will be useful,
// but WITHOUT ANY WARRANTY; without even the implied warranty of
// MERCHANTABILITY or FITNESS FOR A PARTICULAR PURPOSE. See the
// GNU General Public License for more details.
//
// You should have received a copy of the GNU General Public License
// along with this program. If not, see http://www.gnu.org/licenses/.
//

import Foundation

extension ZMConversation {

    public enum UpdateSelfConversationError: Error {

        case invalidConversation
        case missingLastReadTimestamp
        case missingClearedTimestamp

    }

    // MARK: - Sync upstream

    /// Append a `LastRead` message derived from a given conversation to the self conversation.
    ///
    /// - Parameters:
    ///     - conversation: The conversation from which the last read message is derived.
    ///
    /// - Throws:
    ///     - `UpdateSelfConversationError` if last read can't or shouldn't be derived from `conversation`.
    ///     - `AppendMessageError` if the last read message couldn't be appended.
    ///
    /// - Returns:
    ///     The appended message.

    @discardableResult
    public static func updateSelfConversation(withLastReadOf conversation: ZMConversation) throws -> ZMClientMessage {
        guard let lastReadTimeStamp = conversation.lastReadServerTimeStamp else {
            throw UpdateSelfConversationError.missingLastReadTimestamp
        }

        guard
<<<<<<< HEAD
            let context = conversation.managedObjectContext,
            let convID = conversation.remoteIdentifier,
            convID != ZMConversation.selfConversationIdentifier(in: context)
        else {
            throw UpdateSelfConversationError.invalidConversation
        }

        let lastRead = LastRead(conversationID: convID, lastReadTimestamp: lastReadTimeStamp)
        let messages = try sendMessageToSelfClients(lastRead, in: context)
        return messages.proteus
=======
            let moc = conversation.managedObjectContext,
            let conversationID = conversation.qualifiedID,
            conversationID.uuid != ZMConversation.selfConversationIdentifier(in: moc)
        else {
            throw UpdateSelfConversationError.invalidConversation
        }
        let lastRead = LastRead(conversationID: conversationID, lastReadTimestamp: lastReadTimeStamp)
        let message = GenericMessage(content: lastRead, nonce: .init())
        return try appendMessageToSelfConversation(message, in: moc)
>>>>>>> 39499b72
    }

    /// Append a `Cleared` message derived from a given conversation to the self conversation.
    ///
    /// - Parameters:
    ///     - conversation: The conversation from which the cleared message is derived.
    ///
    /// - Throws:
    ///     - `UpdateSelfConversationError` if cleared message can't or shouldn't be derived from `conversation`.
    ///     - `AppendMessageError` if the cleared message couldn't be appended.
    ///
    /// - Returns:
    ///     The appended message.

    @discardableResult
    public static func updateSelfConversation(withClearedOf conversation: ZMConversation) throws -> ZMClientMessage {
        guard let clearedTimestamp = conversation.clearedTimeStamp else {
            throw UpdateSelfConversationError.missingClearedTimestamp
        }

        guard
            let context = conversation.managedObjectContext,
            let convId = conversation.remoteIdentifier,
            convId != ZMConversation.selfConversationIdentifier(in: context)
        else {
            throw UpdateSelfConversationError.invalidConversation
        }

        let cleared = Cleared(timestamp: clearedTimestamp, conversationID: convId)
        let messages = try sendMessageToSelfClients(cleared, in: context)
        return messages.proteus
    }

    @discardableResult
    static func sendMessageToSelfClients(
        _ content: MessageCapable,
        in context: NSManagedObjectContext
    ) throws -> (proteus: ZMClientMessage, mls: ZMClientMessage?) {
        let proteusMessage = try sendMessageOverProteusSelfConversation(
            content,
            in: context
        )

        let mlsMessage = try sendMessageOverMLSSelfConversation(
            content,
            in: context
        )

        return (proteusMessage, mlsMessage)
    }

    private static func sendMessageOverProteusSelfConversation(
        _ content: MessageCapable,
        in context: NSManagedObjectContext
    ) throws -> ZMClientMessage {
        let message = GenericMessage(content: content, nonce: UUID())
        let selfConversation = ZMConversation.selfConversation(in: context)
        return try selfConversation.appendClientMessage(with: message, expires: false, hidden: false)
    }

    private static func sendMessageOverMLSSelfConversation(
        _ content: MessageCapable,
        in context: NSManagedObjectContext
    ) throws -> ZMClientMessage? {
        guard let selfConversation = ZMConversation.fetchSelfMLSConversation(in: context) else {
            return nil
        }

        let message = GenericMessage(content: content, nonce: UUID())
        return try selfConversation.appendClientMessage(with: message, expires: false, hidden: false)
    }

    // MARK: - Sync downstream

    static func updateConversation(
        withLastReadFromSelfConversation lastRead: LastRead,
        in context: NSManagedObjectContext
    ) {
        guard let conversationID = UUID(uuidString: lastRead.conversationID) else {
            return
        }

        let conversation = ZMConversation.fetchOrCreate(
            with: conversationID,
            domain: lastRead.qualifiedConversationID.domain,
            in: context
        )

        conversation.updateLastRead(
            dateFromTimestamp(lastRead.lastReadTimestamp),
            synchronize: false
        )
    }

    static func updateConversation(
        withClearedFromSelfConversation cleared: Cleared,
        in context: NSManagedObjectContext
    ) {
        guard let conversationID = UUID(uuidString: cleared.conversationID) else {
            return
        }

        let conversation = ZMConversation.fetchOrCreate(
            with: conversationID,
            domain: cleared.qualifiedConversationID.domain,
            in: context
        )

        conversation.updateCleared(
            dateFromTimestamp(cleared.clearedTimestamp),
            synchronize: false
        )
    }

    private static func dateFromTimestamp(_ timestamp: Int64) -> Date {
        let interval = Double(integerLiteral: timestamp) / 1000
        return Date(timeIntervalSince1970: interval)
    }

}<|MERGE_RESOLUTION|>--- conflicted
+++ resolved
@@ -49,28 +49,16 @@
         }
 
         guard
-<<<<<<< HEAD
             let context = conversation.managedObjectContext,
-            let convID = conversation.remoteIdentifier,
-            convID != ZMConversation.selfConversationIdentifier(in: context)
+            let conversationID = conversation.qualifiedID,
+            conversationID.uuid != ZMConversation.selfConversationIdentifier(in: context)
         else {
             throw UpdateSelfConversationError.invalidConversation
         }
 
-        let lastRead = LastRead(conversationID: convID, lastReadTimestamp: lastReadTimeStamp)
+        let lastRead = LastRead(conversationID: conversationID, lastReadTimestamp: lastReadTimeStamp)
         let messages = try sendMessageToSelfClients(lastRead, in: context)
         return messages.proteus
-=======
-            let moc = conversation.managedObjectContext,
-            let conversationID = conversation.qualifiedID,
-            conversationID.uuid != ZMConversation.selfConversationIdentifier(in: moc)
-        else {
-            throw UpdateSelfConversationError.invalidConversation
-        }
-        let lastRead = LastRead(conversationID: conversationID, lastReadTimestamp: lastReadTimeStamp)
-        let message = GenericMessage(content: lastRead, nonce: .init())
-        return try appendMessageToSelfConversation(message, in: moc)
->>>>>>> 39499b72
     }
 
     /// Append a `Cleared` message derived from a given conversation to the self conversation.
