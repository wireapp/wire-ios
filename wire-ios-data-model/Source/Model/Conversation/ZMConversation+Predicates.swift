//
// Wire
// Copyright (C) 2016 Wire Swiss GmbH
//
// This program is free software: you can redistribute it and/or modify
// it under the terms of the GNU General Public License as published by
// the Free Software Foundation, either version 3 of the License, or
// (at your option) any later version.
//
// This program is distributed in the hope that it will be useful,
// but WITHOUT ANY WARRANTY; without even the implied warranty of
// MERCHANTABILITY or FITNESS FOR A PARTICULAR PURPOSE. See the
// GNU General Public License for more details.
//
// You should have received a copy of the GNU General Public License
// along with this program. If not, see http://www.gnu.org/licenses/.
//

import Foundation

extension ZMConversation {

    override open class func predicateForFilteringResults() -> NSPredicate {
        let selfType = ZMConversationType.init(rawValue: 1)!
        return NSPredicate(format: "\(ZMConversationConversationTypeKey) != \(ZMConversationType.invalid.rawValue) && \(ZMConversationConversationTypeKey) != \(selfType.rawValue) && \(#keyPath(ZMConversation.isDeletedRemotely)) == NO")
    }

    @objc
    public class func predicate(forSearchQuery searchQuery: String, selfUser: ZMUser) -> NSPredicate! {

        let convoNameMatching = userDefinedNamePredicate(forSearch: searchQuery)

        let selfUserIsMember = NSPredicate(format: "%K == NULL OR (ANY %K.user == %@)", ZMConversationClearedTimeStampKey, ZMConversationParticipantRolesKey, selfUser)

        let groupOnly = NSPredicate(format: "(\(ZMConversationConversationTypeKey) == \(ZMConversationType.group.rawValue))")

        let notTeamOneToOne = NSCompoundPredicate(notPredicateWithSubpredicate: predicateForTeamOneToOneConversation())

        let userNamesMatching = predicateForConversationWithUsers(
            matchingQuery: searchQuery,
            selfUser: selfUser
        )
        let queryMatching = NSCompoundPredicate(
            orPredicateWithSubpredicates: [userNamesMatching, convoNameMatching])

        return NSCompoundPredicate(andPredicateWithSubpredicates: [
            queryMatching,
            selfUserIsMember,
            groupOnly,
            notTeamOneToOne
            ])
    }

    private class func predicateForConversationWithUsers(matchingQuery query: String,
                                                         selfUser: ZMUser) -> NSPredicate {
        let roleNameMatchingRegexes = query.words.map { ".*\\b\(NSRegularExpression.escapedPattern(for: $0).lowercased()).*" }

        let roleNameMatchingConditions = roleNameMatchingRegexes.map { _ in
            "$role.user.normalizedName MATCHES %@"
            }.joined(separator: " OR ")

        return NSPredicate(
            format: "SUBQUERY(%K, $role, $role.user != %@ AND (\(roleNameMatchingConditions))).@count > 0",
            argumentArray: [
                ZMConversationParticipantRolesKey,
                selfUser
                ] + roleNameMatchingRegexes
        )
    }

    @objc(predicateForConversationsInTeam:)
    class func predicateForConversations(in team: Team?) -> NSPredicate {
        if let team = team {
            return .init(format: "%K == %@", #keyPath(ZMConversation.team), team)
        }

        return .init(format: "%K == NULL", #keyPath(ZMConversation.team))
    }

    @objc(predicateForPendingConversations)
    class func predicateForPendingConversations() -> NSPredicate {
        let basePredicate = predicateForFilteringResults()
        let pendingConversationPredicate = NSPredicate(format: "\(ZMConversationConversationTypeKey) == \(ZMConversationType.connection.rawValue) AND \(ZMConversationConnectionKey).status == \(ZMConnectionStatus.pending.rawValue)")

        return NSCompoundPredicate(andPredicateWithSubpredicates: [basePredicate, pendingConversationPredicate])
    }

    @objc(predicateForClearedConversations)
    class func predicateForClearedConversations() -> NSPredicate {
        let cleared = NSPredicate(format: "\(ZMConversationClearedTimeStampKey) != NULL AND \(ZMConversationIsArchivedKey) == YES")

        return NSCompoundPredicate(andPredicateWithSubpredicates: [cleared, predicateForValidConversations()])
    }

    @objc(predicateForConversationsIncludingArchived)
    class func predicateForConversationsIncludingArchived() -> NSPredicate {
        let notClearedTimestamp = NSPredicate(format: "\(ZMConversationClearedTimeStampKey) == NULL OR \(ZMConversationLastServerTimeStampKey) > \(ZMConversationClearedTimeStampKey) OR (\(ZMConversationLastServerTimeStampKey) == \(ZMConversationClearedTimeStampKey) AND \(ZMConversationIsArchivedKey) == NO)")

        return NSCompoundPredicate(andPredicateWithSubpredicates: [notClearedTimestamp, predicateForValidConversations()])
    }

    @objc(predicateForGroupConversations)
    class func predicateForGroupConversations() -> NSPredicate {
        let groupConversationPredicate = NSPredicate(format: "\(ZMConversationConversationTypeKey) == \(ZMConversationType.group.rawValue)")
        let notInFolderPredicate = NSCompoundPredicate(notPredicateWithSubpredicate: predicateForConversationsInFolders())
        let notTeamOneToOneConveration = NSCompoundPredicate(notPredicateWithSubpredicate: predicateForTeamOneToOneConversation())

        return NSCompoundPredicate(andPredicateWithSubpredicates: [predicateForConversationsExcludingArchived(), groupConversationPredicate, notInFolderPredicate, notTeamOneToOneConveration])
    }

    @objc(predicateForLabeledConversations:)
    class func predicateForLabeledConversations(_ label: Label) -> NSPredicate {
        let labelPredicate = NSPredicate(format: "%@ IN \(ZMConversationLabelsKey)", label)

        return NSCompoundPredicate(andPredicateWithSubpredicates: [predicateForConversationsExcludingArchived(), labelPredicate])
    }

    class func predicateForConversationsInFolders() -> NSPredicate {
        return NSPredicate(format: "ANY %K.%K == \(Label.Kind.folder.rawValue)", ZMConversationLabelsKey, #keyPath(Label.type))
    }

    class func predicateForUnconnectedConversations() -> NSPredicate {
        return NSPredicate(format: "\(ZMConversationConversationTypeKey) == \(ZMConversationType.connection.rawValue)")
    }

    class func predicateForOneToOneConversation() -> NSPredicate {
        let isOneOnOne = NSPredicate(format: "\(ZMConversationConversationTypeKey) == \(ZMConversationType.oneOnOne.rawValue)")
        let hasConnection = NSPredicate(format: "\(ZMConversationConnectionKey) != NULL")
        return NSCompoundPredicate(andPredicateWithSubpredicates: [isOneOnOne, hasConnection])
    }

    class func predicateForTeamOneToOneConversation() -> NSPredicate {
        // We consider a conversation being an existing 1:1 team conversation in case the following point are true:
        //  1. It is a conversation inside a team
        //  2. The only participants are the current user and the selected user
        //  3. It does not have a custom display name

        let isTeamConversation = NSPredicate(format: "team != NULL")
        let isGroupConversation = NSPredicate(format: "\(ZMConversationConversationTypeKey) == \(ZMConversationType.group.rawValue)")
        let hasNoUserDefinedName = NSPredicate(format: "\(ZMConversationUserDefinedNameKey) == NULL")
        let hasOnlyOneParticipant = NSPredicate(format: "\(ZMConversationParticipantRolesKey).@count == 2")

        return NSCompoundPredicate(andPredicateWithSubpredicates: [isTeamConversation, isGroupConversation, hasNoUserDefinedName, hasOnlyOneParticipant])
    }

    @objc(predicateForOneToOneConversations)
    class func predicateForOneToOneConversations() -> NSPredicate {
        // We consider a conversation to be one-to-one if it's of type .oneToOne, is a team 1:1 or an outgoing connection request.
        let oneToOneConversationPredicate = NSCompoundPredicate(orPredicateWithSubpredicates: [predicateForOneToOneConversation(), predicateForTeamOneToOneConversation(), predicateForUnconnectedConversations()])
        let notInFolderPredicate = NSCompoundPredicate(notPredicateWithSubpredicate: predicateForConversationsInFolders())

        return NSCompoundPredicate(andPredicateWithSubpredicates: [predicateForConversationsExcludingArchived(), oneToOneConversationPredicate, notInFolderPredicate])
    }

    @objc(predicateForArchivedConversations)
    class func predicateForArchivedConversations() -> NSPredicate {
        return NSCompoundPredicate(andPredicateWithSubpredicates: [predicateForConversationsIncludingArchived(), NSPredicate(format: "\(ZMConversationIsArchivedKey) == YES")])
    }

    @objc(predicateForConversationsExcludingArchived)
    class func predicateForConversationsExcludingArchived() -> NSPredicate {
        let notArchivedPredicate = NSPredicate(format: "\(ZMConversationIsArchivedKey) == NO")

        return NSCompoundPredicate(andPredicateWithSubpredicates: [predicateForConversationsIncludingArchived(), notArchivedPredicate])
    }

    private class func predicateForValidConversations() -> NSPredicate {
        let basePredicate = predicateForFilteringResults()
<<<<<<< HEAD
        return .all(of: [basePredicate, isProtocolReady(), isValidConversation()])
    }

    private class func isProtocolReady() -> NSPredicate {
        let isProteus = NSPredicate(format: "\(ZMConversation.messageProtocolKey) == \(MessageProtocol.proteus.rawValue)")
        let isMLSAndReady = NSPredicate(format: "\(ZMConversation.messageProtocolKey) == \(MessageProtocol.mls.rawValue) AND \(ZMConversation.mlsStatusKey) == \(MLSGroupStatus.ready.rawValue)")
        return .any(of: [isProteus, isMLSAndReady])
    }

    private class func isValidConversation() -> NSPredicate {
        return .any(of: [isValidConnection(), isValidOneOnOne(), isValidGroup()])
    }

    private class func isValidConnection() -> NSPredicate {
        let isConnection = NSPredicate(format: "\(ZMConversationConversationTypeKey) == \(ZMConversationType.connection.rawValue)")
        let isActive = NSPredicate(
            format: "NOT \(ZMConversationConnectionKey).status IN %@",
            [
                NSNumber(value: ZMConnectionStatus.pending.rawValue),
                NSNumber(value: ZMConnectionStatus.ignored.rawValue),
                NSNumber(value: ZMConnectionStatus.cancelled.rawValue)
            ]
        )

        return .all(of: [isConnection, isActive])
    }

    private class func isValidOneOnOne() -> NSPredicate {
        let isOneOneOne = NSPredicate(format: "\(ZMConversationConversationTypeKey) == \(ZMConversationType.oneOnOne.rawValue)")
        let isConnectionAccepted = NSPredicate(format: "\(ZMConversationConnectionKey).status == \(ZMConnectionStatus.accepted.rawValue)")
        return .all(of: [isOneOneOne, isConnectionAccepted])
    }

    private class func isValidGroup() -> NSPredicate {
        return NSPredicate(format: "\(ZMConversationConversationTypeKey) == \(ZMConversationType.group.rawValue)")
=======
        let notAConnection = NSPredicate(format: "\(ZMConversationConversationTypeKey) != \(ZMConversationType.connection.rawValue)")

        // pending connections should be in other list, ignored and cancelled are not displayed
        let activeConnection = NSPredicate(format: "NOT \(ZMConversationConnectionKey).status IN %@", [
            NSNumber(value: ZMConnectionStatus.pending.rawValue),
            NSNumber(value: ZMConnectionStatus.ignored.rawValue),
            NSNumber(value: ZMConnectionStatus.cancelled.rawValue)
        ])

        // one-to-one conversations and not pending and not ignored connections
        let predicate1 = NSCompoundPredicate(orPredicateWithSubpredicates: [notAConnection, activeConnection])
        let noConnection = NSPredicate(format: "\(ZMConversationConnectionKey) == nil") // group conversations
        let notBlocked = NSPredicate(format: "\(ZMConversationConnectionKey).status != \(ZMConnectionStatus.blocked.rawValue) && \(ZMConversationConnectionKey).status != \(ZMConnectionStatus.blockedMissingLegalholdConsent.rawValue)")
        let predicate2 = NSCompoundPredicate(orPredicateWithSubpredicates: [noConnection, notBlocked]) // group conversations and not blocked connections

        // protocols
        let hasProteusProtocol =  NSPredicate(format: "\(ZMConversation.messageProtocolKey) == \(MessageProtocol.proteus.int16Value)")
        let hasMixedProtocol =  NSPredicate(format: "\(ZMConversation.messageProtocolKey) == \(MessageProtocol.mixed.int16Value)")
        let hasMLSProtocol =  NSPredicate(format: "\(ZMConversation.messageProtocolKey) == \(MessageProtocol.mls.int16Value)")
        let hasMLSReadyStatus = NSPredicate(format: "\(ZMConversation.mlsStatusKey) == \(MLSGroupStatus.ready.rawValue)")
        let hasValidProtocols = NSCompoundPredicate(orPredicateWithSubpredicates: [
            hasProteusProtocol,
            hasMixedProtocol,
            NSCompoundPredicate(andPredicateWithSubpredicates: [hasMLSProtocol, hasMLSReadyStatus])
        ])

        return NSCompoundPredicate(andPredicateWithSubpredicates: [
            basePredicate,
            predicate1,
            predicate2,
            hasValidProtocols
        ])
>>>>>>> d5b25e70
    }

    class func predicateForConversationsNeedingToBeCalculatedUnreadMessages() -> NSPredicate {
         return NSPredicate(format: "%K == YES", ZMConversationNeedsToCalculateUnreadMessagesKey)
    }

    public static func predicateForConversationsArePendingToRefreshMetadata() -> NSPredicate {
        return NSPredicate(format: "\(ZMConversationIsPendingMetadataRefreshKey) == YES")
    }

}

extension String {

    var words: [String] {
        var words: [String] = []
        enumerateSubstrings(in: self.startIndex..., options: .byWords) { substring, _, _, _ in
            words.append(String(substring!))
        }

        if words.isEmpty {
            words = [trimmingCharacters(in: .whitespacesAndNewlines)]
        }

        return words
    }
}<|MERGE_RESOLUTION|>--- conflicted
+++ resolved
@@ -166,14 +166,22 @@
 
     private class func predicateForValidConversations() -> NSPredicate {
         let basePredicate = predicateForFilteringResults()
-<<<<<<< HEAD
         return .all(of: [basePredicate, isProtocolReady(), isValidConversation()])
     }
 
     private class func isProtocolReady() -> NSPredicate {
-        let isProteus = NSPredicate(format: "\(ZMConversation.messageProtocolKey) == \(MessageProtocol.proteus.rawValue)")
-        let isMLSAndReady = NSPredicate(format: "\(ZMConversation.messageProtocolKey) == \(MessageProtocol.mls.rawValue) AND \(ZMConversation.mlsStatusKey) == \(MLSGroupStatus.ready.rawValue)")
-        return .any(of: [isProteus, isMLSAndReady])
+        // Proteus
+        let isProteus = NSPredicate(format: "\(ZMConversation.messageProtocolKey) == \(MessageProtocol.proteus.int16Value)")
+
+        // Mixed
+        let isMixed = NSPredicate(format: "\(ZMConversation.messageProtocolKey) == \(MessageProtocol.mixed.int16Value)")
+
+        // MLS
+        let isMLS = NSPredicate(format: "\(ZMConversation.messageProtocolKey) == \(MessageProtocol.mls.int16Value)")
+        let isMLSStatusReady = NSPredicate(format: "\(ZMConversation.mlsStatusKey) == \(MLSGroupStatus.ready.rawValue)")
+        let isMLSAndReady = NSPredicate.all(of: [isMLS, isMLSStatusReady])
+
+        return .any(of: [isProteus, isMixed, isMLSAndReady])
     }
 
     private class func isValidConversation() -> NSPredicate {
@@ -182,14 +190,12 @@
 
     private class func isValidConnection() -> NSPredicate {
         let isConnection = NSPredicate(format: "\(ZMConversationConversationTypeKey) == \(ZMConversationType.connection.rawValue)")
-        let isActive = NSPredicate(
-            format: "NOT \(ZMConversationConnectionKey).status IN %@",
-            [
-                NSNumber(value: ZMConnectionStatus.pending.rawValue),
-                NSNumber(value: ZMConnectionStatus.ignored.rawValue),
-                NSNumber(value: ZMConnectionStatus.cancelled.rawValue)
-            ]
-        )
+
+        let isActive = NSPredicate(format: "NOT \(ZMConversationConnectionKey).status IN %@", [
+            NSNumber(value: ZMConnectionStatus.pending.rawValue),
+            NSNumber(value: ZMConnectionStatus.ignored.rawValue),
+            NSNumber(value: ZMConnectionStatus.cancelled.rawValue)
+        ])
 
         return .all(of: [isConnection, isActive])
     }
@@ -202,40 +208,6 @@
 
     private class func isValidGroup() -> NSPredicate {
         return NSPredicate(format: "\(ZMConversationConversationTypeKey) == \(ZMConversationType.group.rawValue)")
-=======
-        let notAConnection = NSPredicate(format: "\(ZMConversationConversationTypeKey) != \(ZMConversationType.connection.rawValue)")
-
-        // pending connections should be in other list, ignored and cancelled are not displayed
-        let activeConnection = NSPredicate(format: "NOT \(ZMConversationConnectionKey).status IN %@", [
-            NSNumber(value: ZMConnectionStatus.pending.rawValue),
-            NSNumber(value: ZMConnectionStatus.ignored.rawValue),
-            NSNumber(value: ZMConnectionStatus.cancelled.rawValue)
-        ])
-
-        // one-to-one conversations and not pending and not ignored connections
-        let predicate1 = NSCompoundPredicate(orPredicateWithSubpredicates: [notAConnection, activeConnection])
-        let noConnection = NSPredicate(format: "\(ZMConversationConnectionKey) == nil") // group conversations
-        let notBlocked = NSPredicate(format: "\(ZMConversationConnectionKey).status != \(ZMConnectionStatus.blocked.rawValue) && \(ZMConversationConnectionKey).status != \(ZMConnectionStatus.blockedMissingLegalholdConsent.rawValue)")
-        let predicate2 = NSCompoundPredicate(orPredicateWithSubpredicates: [noConnection, notBlocked]) // group conversations and not blocked connections
-
-        // protocols
-        let hasProteusProtocol =  NSPredicate(format: "\(ZMConversation.messageProtocolKey) == \(MessageProtocol.proteus.int16Value)")
-        let hasMixedProtocol =  NSPredicate(format: "\(ZMConversation.messageProtocolKey) == \(MessageProtocol.mixed.int16Value)")
-        let hasMLSProtocol =  NSPredicate(format: "\(ZMConversation.messageProtocolKey) == \(MessageProtocol.mls.int16Value)")
-        let hasMLSReadyStatus = NSPredicate(format: "\(ZMConversation.mlsStatusKey) == \(MLSGroupStatus.ready.rawValue)")
-        let hasValidProtocols = NSCompoundPredicate(orPredicateWithSubpredicates: [
-            hasProteusProtocol,
-            hasMixedProtocol,
-            NSCompoundPredicate(andPredicateWithSubpredicates: [hasMLSProtocol, hasMLSReadyStatus])
-        ])
-
-        return NSCompoundPredicate(andPredicateWithSubpredicates: [
-            basePredicate,
-            predicate1,
-            predicate2,
-            hasValidProtocols
-        ])
->>>>>>> d5b25e70
     }
 
     class func predicateForConversationsNeedingToBeCalculatedUnreadMessages() -> NSPredicate {
