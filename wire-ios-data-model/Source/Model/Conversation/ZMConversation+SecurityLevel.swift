//
// Wire
// Copyright (C) 2016 Wire Swiss GmbH
//
// This program is free software: you can redistribute it and/or modify
// it under the terms of the GNU General Public License as published by
// the Free Software Foundation, either version 3 of the License, or
// (at your option) any later version.
//
// This program is distributed in the hope that it will be useful,
// but WITHOUT ANY WARRANTY; without even the implied warranty of
// MERCHANTABILITY or FITNESS FOR A PARTICULAR PURPOSE. See the
// GNU General Public License for more details.
//
// You should have received a copy of the GNU General Public License
// along with this program. If not, see http://www.gnu.org/licenses/.
//

import Foundation
import WireCryptobox

private let zmLog = ZMSLog(tag: "event-processing")

@objc public enum ZMConversationLegalHoldStatus: Int16 {
    case disabled = 0
    case pendingApproval = 1
    case enabled = 2

    public var denotesEnabledComplianceDevice: Bool {
        switch self {
        case .pendingApproval, .enabled:
            return true
        case .disabled:
            return false
        }
    }
}

/**
 * Represents a set of client changes in a conversation.
 */

public struct ZMConversationRemoteClientChangeSet: OptionSet {
    public let rawValue: Int

    public init(rawValue: Int) {
        self.rawValue = rawValue
    }

    /// Deleted clients were detected.
    public static let deleted = ZMConversationRemoteClientChangeSet(rawValue: 1 << 0)

    /// Missing clients were detected.
    public static let missing = ZMConversationRemoteClientChangeSet(rawValue: 1 << 1)

    /// Redundant clients were detected.
    public static let redundant = ZMConversationRemoteClientChangeSet(rawValue: 1 << 2)
}

extension ZMConversation {

    /// Contains current security level of conversation.
    /// Client should check this property to properly annotate conversation.
    @NSManaged public internal(set) var securityLevel: ZMConversationSecurityLevel

    @NSManaged private var primitiveLegalHoldStatus: NSNumber

    /// Indicates that we need verify that our local knowledge of clients matches the clients known to the backend.
    @NSManaged public internal(set) var needsToVerifyLegalHold: Bool

    /// Whether the conversation is under legal hold.
    @objc public internal(set) var legalHoldStatus: ZMConversationLegalHoldStatus {
        get {
            willAccessValue(forKey: #keyPath(legalHoldStatus))
            defer { didAccessValue(forKey: #keyPath(legalHoldStatus)) }

            if let status = ZMConversationLegalHoldStatus(rawValue: primitiveLegalHoldStatus.int16Value) {
                return status
            } else {
                return .disabled
            }
        }
        set {
            willChangeValue(forKey: #keyPath(legalHoldStatus))
            primitiveLegalHoldStatus = NSNumber(value: newValue.rawValue)
            didChangeValue(forKey: #keyPath(legalHoldStatus))
        }
    }

    /// Whether the conversation is under legal hold.
    @objc public var isUnderLegalHold: Bool {
        return legalHoldStatus.denotesEnabledComplianceDevice
    }

    /// Whether the self user can send messages in this conversation.
    @objc public var selfUserCanSendMessages: Bool {
        return !isReadOnly && securityLevel != .secureWithIgnored && legalHoldStatus != .pendingApproval
    }

    /// Verify the legal hold subjects in the conversation. This will synchronize with the backend on who's currently under legal hold.
    @objc public func verifyLegalHoldSubjects() {
        needsToVerifyLegalHold = true
        managedObjectContext?.saveOrRollback()
    }

    // MARK: - Events

    /// Should be called when a message is received.
    /// If the legal hold status hint inside the received message is different than the local status,
    /// we update the local version to match the remote one.
    public func updateSecurityLevelIfNeededAfterReceiving(message: GenericMessage, timestamp: Date) {
        updateLegalHoldIfNeededWithHint(from: message, timestamp: timestamp)
    }

    /// Should be called if we need to verify the legal hold status after fetching the clients in a conversation.
    public func updateSecurityLevelIfNeededAfterFetchingClients() {
        needsToVerifyLegalHold = false
        applySecurityChanges(cause: .verifyLegalHold)
    }

    /// Should be called when client is trusted.
    /// If the conversation became trusted, it will trigger UI notification and add system message for all devices verified
    @objc(increaseSecurityLevelIfNeededAfterTrustingClients:)
    public func increaseSecurityLevelIfNeededAfterTrusting(clients: Set<UserClient>) {
         applySecurityChanges(cause: .verifiedClients(clients))
    }

    /// Should be called when client is deleted.
    /// If the conversation became trusted, it will trigger UI notification and add system message for all devices verified
    @objc(increaseSecurityLevelIfNeededAfterRemovingClientForUsers:)
    public func increaseSecurityLevelIfNeededAfterRemoving(clients: [ZMUser: Set<UserClient>]) {
        applySecurityChanges(cause: .removedClients(clients))
    }

    /// Should be called when a user is deleted.
    /// If the conversation became trusted, it will trigger UI notification and add system message for all devices verified
    @objc(increaseSecurityLevelIfNeededAfterRemovingUsers:)
    public func increaseSecurityLevelIfNeededAfterRemoving(users: Set<ZMUser>) {
        applySecurityChanges(cause: .removedUsers(users))
    }

    /// Should be called when a new client is discovered
    @objc(decreaseSecurityLevelIfNeededAfterDiscoveringClients:causedByMessage:)
    public func decreaseSecurityLevelIfNeededAfterDiscovering(clients: Set<UserClient>, causedBy message: ZMOTRMessage?) {
        applySecurityChanges(cause: .addedClients(clients, source: message))
    }

    /// Should be called when a new user is added to the conversation
    @objc(decreaseSecurityLevelIfNeededAfterDiscoveringClients:causedByAddedUsers:)
    public func decreaseSecurityLevelIfNeededAfterDiscovering(clients: Set<UserClient>, causedBy users: Set<ZMUser>) {
        applySecurityChanges(cause: .addedUsers(users))
    }

    /// Should be called when a client is ignored
    @objc(decreaseSecurityLevelIfNeededAfterIgnoringClients:)
    public func decreaseSecurityLevelIfNeededAfterIgnoring(clients: Set<UserClient>) {
        applySecurityChanges(cause: .ignoredClients(clients))
    }

    /// Applies the security changes for the set of users.
    private func applySecurityChanges(cause: SecurityChangeCause) {
        updateLegalHoldState(cause: cause)
        updateSecurityLevel(cause: cause)
    }

    private func updateLegalHoldState(cause: SecurityChangeCause) {
        guard !needsToVerifyLegalHold, !localParticipants.any({ $0.clients.any(\.needsToBeUpdatedFromBackend) }) else {
            // We don't update the legal hold status if we are still gathering information about which clients were added/deleted
            return
        }

        let detectedParticipantsUnderLegalHold = localParticipants.any(\.isUnderLegalHold)

        switch (legalHoldStatus, detectedParticipantsUnderLegalHold) {
        case (.disabled, true):
            legalHoldStatus = .pendingApproval
            appendLegalHoldEnabledSystemMessageForConversation(cause: cause)
            expireAllPendingMessagesBecauseOfSecurityLevelDegradation()

        case (.pendingApproval, false), (.enabled, false):
            legalHoldStatus = .disabled
            appendLegalHoldDisabledSystemMessageForConversation()

        default:
            // no changes required
            break
        }
    }

    private func updateSecurityLevel(cause: SecurityChangeCause) {
        switch cause {
        case .addedUsers, .addedClients, .ignoredClients:
            degradeSecurityLevelIfNeeded(for: cause)

        case .removedUsers, .removedClients, .verifiedClients:
            increaseSecurityLevelIfNeeded(for: cause)

        case .verifyLegalHold:
            // no-op: verifying legal hold does not impact security level
            break
        }
    }

    private func increaseSecurityLevelIfNeeded(for cause: SecurityChangeCause) {
        guard
            securityLevel != .secure &&
            allUsersTrusted &&
            allParticipantsHaveClients &&
            hasMoreClientsThanSelfClient &&
            conversationType.isOne(of: .group, .oneOnOne, .invalid)
        else {
            return
        }

        securityLevel = .secure
        appendNewIsSecureSystemMessage(cause: cause)
        notifyOnUI(name: ZMConversation.isVerifiedNotificationName)
    }

    private func degradeSecurityLevelIfNeeded(for cause: SecurityChangeCause) {
        guard securityLevel == .secure && !allUsersTrusted else {
            return
        }

        securityLevel = .secureWithIgnored

        switch cause {
        case .addedClients, .addedUsers:
            appendNewAddedClientSystemMessage(cause: cause)
            expireAllPendingMessagesBecauseOfSecurityLevelDegradation()
        case .ignoredClients(let clients):
            appendIgnoredClientsSystemMessage(ignored: clients)
        default:
            break
        }
    }

    /// Update the legal hold status based on the hint of a message.    
    private func updateLegalHoldIfNeededWithHint(from message: GenericMessage, timestamp: Date) {
        switch message.legalHoldStatus {
        case .enabled where !legalHoldStatus.denotesEnabledComplianceDevice:
            needsToVerifyLegalHold = true
            legalHoldStatus = .pendingApproval
            appendLegalHoldEnabledSystemMessageForConversationAfterReceivingMessage(at: timestamp)
            expireAllPendingMessagesBecauseOfSecurityLevelDegradation()
        case .disabled where legalHoldStatus.denotesEnabledComplianceDevice:
            needsToVerifyLegalHold = true
            legalHoldStatus = .disabled
            appendLegalHoldDisabledSystemMessageForConversationAfterReceivingMessage(at: timestamp)
        default:
            break
        }
    }

    // MARK: - Messages

    /// Creates a system message that inform that there are pontential lost messages, and that some users were added to the conversation
    @objc public func appendNewPotentialGapSystemMessage(users: Set<ZMUser>?, timestamp: Date) {
        guard let context = managedObjectContext else { return }

        let previousLastMessage = lastMessage
        let systemMessage = self.appendSystemMessage(type: .potentialGap,
                                                     sender: ZMUser.selfUser(in: context),
                                                     users: users,
                                                     clients: nil,
                                                     timestamp: timestamp)
        systemMessage.needsUpdatingUsers = true

        if let previousLastMessage = previousLastMessage as? ZMSystemMessage, previousLastMessage.systemMessageType == .potentialGap,
           let previousLastMessageTimestamp = previousLastMessage.serverTimestamp, previousLastMessageTimestamp <= timestamp {
            // In case the message before the new system message was also a system message of
            // the type ZMSystemMessageTypePotentialGap, we delete the old one and update the
            // users property of the new one to use old users and calculate the added / removed users
            // from the time the previous one was added
            systemMessage.users = previousLastMessage.users
            context.delete(previousLastMessage)
        }
    }

    /// Creates the message that warns user about the fact that decryption of incoming message is failed
    @objc(appendDecryptionFailedSystemMessageAtTime:sender:client:errorCode:)
    public func appendDecryptionFailedSystemMessage(at date: Date?, sender: ZMUser, client: UserClient?, errorCode: Int) {
        let type = (UInt32(errorCode) == CBOX_REMOTE_IDENTITY_CHANGED.rawValue) ? ZMSystemMessageType.decryptionFailed_RemoteIdentityChanged : ZMSystemMessageType.decryptionFailed
        let clients = client.flatMap { [$0] } ?? Set<UserClient>()
        let serverTimestamp = date ?? timestampAfterLastMessage()
        let systemMessage = appendSystemMessage(type: type,
                                               sender: sender,
                                               users: nil,
                                               clients: clients,
                                               timestamp: serverTimestamp)

        systemMessage.senderClientID = client?.remoteIdentifier
        systemMessage.decryptionErrorCode = NSNumber(value: errorCode)
    }

    /// Adds the user to the list of participants if not already present and inserts a .participantsAdded system message
    ///
    /// - Parameters:
    ///   - user: the participant to add
    ///   - dateOptional: if provide a nil, current date will be used
    ///
    public func addParticipantAndSystemMessageIfMissing(
        _ user: ZMUser,
        date: Date = .now
    ) {
        guard 
            !user.isSelfUser, 
            !localParticipants.contains(user)
        else {
            return
        }

        zmLog.debug("Sender: \(user.remoteIdentifier?.transportString() ?? "n/a") missing from participant list: \(localParticipants.map { $0.remoteIdentifier})")

        switch conversationType {
        case .group:
<<<<<<< HEAD
            appendSystemMessage(
                type: .participantsAdded,
                sender: user,
                users: Set(arrayLiteral: user),
                clients: nil,
                timestamp: date
            )

=======
            appendSystemMessage(type: .participantsAdded, sender: user, users: [user], clients: nil, timestamp: date)
>>>>>>> 0654a485
        case .oneOnOne, .connection:
            if 
                user.connection == nil,
                let context = managedObjectContext,
                !user.isOnSameTeam(otherUser: ZMUser.selfUser(in: context))
            {
                user.connection = ZMConnection.insertNewObject(in: managedObjectContext!)
            }

            user.connection?.needsToBeUpdatedFromBackend = true
            user.oneOnOneConversation = self

        default:
            break
        }

        // we will fetch the role once we fetch the entire convo metadata
        self.addParticipantAndUpdateConversationState(user: user, role: nil)

        // A missing user indicate that we are out of sync with the BE so we'll re-sync the conversation
        needsToBeUpdatedFromBackend = true
    }

    private func appendLegalHoldEnabledSystemMessageForConversation(cause: SecurityChangeCause) {
        var timestamp: Date?

        if case .addedClients(_, let message) = cause, message?.conversation == self, message?.isUpdatingExistingMessage == false {
            timestamp = self.timestamp(before: message)
        }

        appendSystemMessage(type: .legalHoldEnabled,
                            sender: ZMUser.selfUser(in: self.managedObjectContext!),
                            users: nil,
                            clients: nil,
                            timestamp: timestamp ?? timestampAfterLastMessage())
    }

    private func appendLegalHoldEnabledSystemMessageForConversationAfterReceivingMessage(at timestamp: Date) {
        appendSystemMessage(type: .legalHoldEnabled,
                            sender: ZMUser.selfUser(in: self.managedObjectContext!),
                            users: nil,
                            clients: nil,
                            timestamp: timestamp.previousNearestTimestamp)
    }

    private func appendLegalHoldDisabledSystemMessageForConversation() {
        appendSystemMessage(type: .legalHoldDisabled,
                            sender: ZMUser.selfUser(in: self.managedObjectContext!),
                            users: nil,
                            clients: nil,
                            timestamp: timestampAfterLastMessage())
    }

    private func appendLegalHoldDisabledSystemMessageForConversationAfterReceivingMessage(at timestamp: Date) {
        appendSystemMessage(type: .legalHoldDisabled,
                            sender: ZMUser.selfUser(in: self.managedObjectContext!),
                            users: nil,
                            clients: nil,
                            timestamp: timestamp.previousNearestTimestamp)
    }

}

// MARK: - Messages resend/expiration
extension ZMConversation {

    private func acknowledgePrivacyChanges() {
        precondition(managedObjectContext?.zm_isUserInterfaceContext == true)

        // Downgrade the conversation to be unverified
        if securityLevel == .secureWithIgnored {
            securityLevel = .notSecure
        }

        // Accept legal hold
        if legalHoldStatus == .pendingApproval {
            legalHoldStatus = .enabled
        }

        managedObjectContext?.saveOrRollback()
    }

    private func resendPendingMessagesAfterPrivacyChanges() {
        enumerateReverseMessagesThatCausedDegradationUntilFirstSystemMessageOnSyncContext {
            $0.causedSecurityLevelDegradation = false
            $0.resend()
        }
    }

    private func discardPendingMessagesAfterPrivacyChanges() {
        guard let syncMOC = managedObjectContext?.zm_sync else { return }
        syncMOC.performGroupedBlock {
            guard let conversation = (try? syncMOC.existingObject(with: self.objectID)) as? ZMConversation else { return }
            conversation.clearMessagesThatCausedSecurityLevelDegradation()
            syncMOC.saveOrRollback()
        }
    }

    /// Accepts the privacy changes (legal hold and/or degradation) and resend the pending messages.
    @objc(acknowledgePrivacyWarningWithResendIntent:) public func acknowledgePrivacyWarning(withResendIntent shouldResendMessages: Bool) {
        acknowledgePrivacyChanges()

        if shouldResendMessages {
            resendPendingMessagesAfterPrivacyChanges()
        } else {
            discardPendingMessagesAfterPrivacyChanges()
        }
    }

    /// Enumerates all messages from newest to oldest and apply a block to all ZMOTRMessage encountered, 
    /// halting the enumeration when a system message for security level degradation is found.
    /// This is executed asychronously on the sync context
    private func enumerateReverseMessagesThatCausedDegradationUntilFirstSystemMessageOnSyncContext(block: @escaping (ZMOTRMessage) -> Void) {
        guard let syncMOC = self.managedObjectContext?.zm_sync else { return }
        syncMOC.performGroupedBlock {
            guard let conversation = (try? syncMOC.existingObject(with: self.objectID)) as? ZMConversation else { return }
            conversation.messagesThatCausedSecurityLevelDegradation.forEach(block)
            syncMOC.saveOrRollback()
        }
    }

    /// Expire all pending messages
    fileprivate func expireAllPendingMessagesBecauseOfSecurityLevelDegradation() {
        for message in undeliveredMessages {
            if let clientMessage = message as? ZMClientMessage,
                let genericMessage = clientMessage.underlyingMessage,
                genericMessage.hasConfirmation {
                // Delivery receipt: just expire it
                message.expire()
            } else {
                WireLogger.messaging.warn("expiring message due to security degradation " + String(describing: message.nonce?.transportString().readableHash))
                // All other messages: expire and mark that it caused security degradation
                message.expire()
                message.causedSecurityLevelDegradation = true
            }
        }
    }

    fileprivate var undeliveredMessages: [ZMOTRMessage] {
        guard let managedObjectContext = managedObjectContext else { return [] }

        let timeoutLimit = Date().addingTimeInterval(-ZMMessage.defaultExpirationTime())
        let selfUser = ZMUser.selfUser(in: managedObjectContext)
        let undeliveredMessagesPredicate = NSPredicate(format: "%K == %@ AND %K == %@ AND %K == NO",
                                                       ZMMessageConversationKey, self,
                                                       ZMMessageSenderKey, selfUser,
                                                       DeliveredKey)

        let fetchRequest = NSFetchRequest<ZMClientMessage>(entityName: ZMClientMessage.entityName())
        fetchRequest.predicate = undeliveredMessagesPredicate

        let assetFetchRequest = NSFetchRequest<ZMAssetClientMessage>(entityName: ZMAssetClientMessage.entityName())
        assetFetchRequest.predicate = undeliveredMessagesPredicate

        var undeliveredMessages: [ZMOTRMessage] = []
        undeliveredMessages += managedObjectContext.fetchOrAssert(request: fetchRequest) as [ZMOTRMessage]
        undeliveredMessages += managedObjectContext.fetchOrAssert(request: assetFetchRequest) as [ZMOTRMessage]

        return undeliveredMessages.filter { message in
            return message.serverTimestamp > timeoutLimit || message.updatedAt > timeoutLimit
        }
    }

}

// MARK: - HotFix
extension ZMConversation {

    /// Replaces the first NewClient systemMessage for the selfClient with a UsingNewDevice system message
    @objc public func replaceNewClientMessageIfNeededWithNewDeviceMesssage() {

        let selfUser = ZMUser.selfUser(in: self.managedObjectContext!)
        guard let selfClient = selfUser.selfClient() else { return }

        NSOrderedSet(array: lastMessages()).enumerateObjects { (msg, idx, stop) in
            guard idx <= 2 else {
                stop.initialize(to: true)
                return
            }

            guard let systemMessage = msg as? ZMSystemMessage,
                systemMessage.systemMessageType == .newClient,
                systemMessage.sender == selfUser else {
                    return
            }

            if systemMessage.clients.contains(selfClient) {
                systemMessage.systemMessageType = .usingNewDevice
                stop.initialize(to: true)
            }
        }
    }
}

// MARK: - Appending system messages
extension ZMConversation {

    fileprivate func appendNewIsSecureSystemMessage(cause: SecurityChangeCause) {
        switch cause {
        case .removedUsers(let users):
            appendNewIsSecureSystemMessage(verified: [], for: users)
        case .verifiedClients(let userClients):
            let users = Set(userClients.compactMap { $0.user })
            appendNewIsSecureSystemMessage(verified: userClients, for: users)
        case .removedClients(let userClients):
            let users = Set(userClients.keys)
            let clients = Set(userClients.values.flatMap { $0 })
            appendNewIsSecureSystemMessage(verified: clients, for: users)
        default:
            // no-op: the conversation is not secure in other cases
            return
        }
    }

    fileprivate func appendNewIsSecureSystemMessage(verified clients: Set<UserClient>, for users: Set<ZMUser>) {
        guard !users.isEmpty, securityLevel != .secureWithIgnored else {
            return
        }

        appendSystemMessage(type: .conversationIsSecure,
                            sender: ZMUser.selfUser(in: self.managedObjectContext!),
                            users: users,
                            clients: clients,
                            timestamp: timestampAfterLastMessage())
    }

    fileprivate enum SecurityChangeCause {
        case addedClients(Set<UserClient>, source: ZMOTRMessage?)
        case addedUsers(Set<ZMUser>)
        case removedUsers(Set<ZMUser>)
        case verifiedClients(Set<UserClient>)
        case removedClients([ZMUser: Set<UserClient>])
        case ignoredClients(Set<UserClient>)
        case verifyLegalHold
    }

    fileprivate func appendNewAddedClientSystemMessage(cause: SecurityChangeCause) {
        var timestamp: Date?
        var affectedUsers: Set<ZMUser> = []
        var addedUsers: Set<ZMUser> = []
        var addedClients: Set<UserClient> = []

        switch cause {
        case .addedUsers(let users):
            affectedUsers = users
            addedUsers = users
        case .addedClients(let clients, let message):
            affectedUsers = Set(clients.compactMap(\.user))
            addedClients = clients
            if let message = message, message.conversation == self {
                timestamp = self.timestamp(before: message)
            } else {
                timestamp = clients.compactMap(\.discoveryDate).first?.previousNearestTimestamp
            }
        default:
            // unsupported cause
            return
        }

        guard !addedClients.isEmpty || !addedUsers.isEmpty else { return }

        self.appendSystemMessage(type: .newClient,
                                 sender: ZMUser.selfUser(in: self.managedObjectContext!),
                                 users: affectedUsers,
                                 addedUsers: addedUsers,
                                 clients: addedClients,
                                 timestamp: timestamp ?? timestampAfterLastMessage())
    }

    fileprivate func appendIgnoredClientsSystemMessage(ignored clients: Set<UserClient>) {
        guard !clients.isEmpty else { return }
        let users = Set(clients.compactMap { $0.user })
        self.appendSystemMessage(type: .ignoredClient,
                                 sender: ZMUser.selfUser(in: self.managedObjectContext!),
                                 users: users,
                                 clients: clients,
                                 timestamp: timestampAfterLastMessage())
    }

    @discardableResult
    func appendSystemMessage(
        type: ZMSystemMessageType,
        sender: ZMUser,
        users: Set<ZMUser>?,
        addedUsers: Set<ZMUser> = Set(),
        clients: Set<UserClient>?,
        timestamp: Date,
        duration: TimeInterval? = nil,
        messageTimer: Double? = nil,
        relevantForStatus: Bool = true,
        removedReason: ZMParticipantsRemovedReason = .none,
        domains: [String]? = nil
    ) -> ZMSystemMessage {
        guard let context = managedObjectContext else {
            let message = "can not append system message without managedObjectContext!"
            WireLogger.updateEvent.critical(message)
            zmLog.safePublic(SanitizedString(stringLiteral: message))
            fatalError("can not append system message without managedObjectContext!")
        }
        let systemMessage = ZMSystemMessage(nonce: UUID(), managedObjectContext: context)
        systemMessage.systemMessageType = type
        systemMessage.sender = sender
        systemMessage.users = users ?? Set()
        systemMessage.addedUsers = addedUsers
        systemMessage.clients = clients ?? Set()
        systemMessage.serverTimestamp = timestamp
        if let duration = duration {
            systemMessage.duration = duration
        }

        if let messageTimer = messageTimer {
            systemMessage.messageTimer = NSNumber(value: messageTimer)
        }

        systemMessage.relevantForConversationStatus = relevantForStatus
        systemMessage.participantsRemovedReason = removedReason
        systemMessage.domains = domains

        self.append(systemMessage)

        return systemMessage
    }

    /// Returns a timestamp that is shortly (as short as possible) before the given message,
    /// or the last modified date if the message is nil
    fileprivate func timestamp(before: ZMMessage?) -> Date? {
        guard let timestamp = before?.serverTimestamp ?? self.lastModifiedDate else { return nil }
        return timestamp.previousNearestTimestamp
    }

    /// Returns a timestamp that is shortly (as short as possible) after the given message,
    /// or the last modified date if the message is nil
    fileprivate func timestamp(after: ZMConversationMessage?) -> Date? {
        guard let timestamp = after?.serverTimestamp ?? self.lastModifiedDate else { return nil }
        return timestamp.nextNearestTimestamp
    }

    // Returns a timestamp that is shortly (as short as possible) after the last message in the conversation,
    // or current time if there's no last message
    fileprivate func timestampAfterLastMessage() -> Date {
        return timestamp(after: lastMessage) ?? Date()
    }
}

// MARK: - Conversation participants status
extension ZMConversation {

    /// Returns true if all participants are connected to the self user and all participants are trusted
    @objc
    public var allUsersTrusted: Bool {
        guard !localParticipants.isEmpty,
              isSelfAnActiveMember else { return false }

        let hasOnlyTrustedUsers = localParticipants.allSatisfy { ($0.isTrusted && !$0.clients.isEmpty) }

        return hasOnlyTrustedUsers && !containsUnconnectedOrExternalParticipant
    }

    fileprivate var containsUnconnectedOrExternalParticipant: Bool {
        guard let managedObjectContext = self.managedObjectContext else {
            return true
        }

        let selfUser = ZMUser.selfUser(in: managedObjectContext)
        return localParticipants.first {
            if $0.isConnected || $0 == selfUser {
                return false
            } else if $0.isWirelessUser {
                return false
            } else {
                return selfUser.team == nil || $0.team != selfUser.team
            }
        } != nil
    }

    fileprivate var allParticipantsHaveClients: Bool {
        return self.localParticipants.first { $0.clients.count == 0 } == nil
    }

    fileprivate var hasMoreClientsThanSelfClient: Bool {
        guard
            let context = managedObjectContext,
            let selfClient = ZMUser.selfUser(in: context).selfClient()
        else {
            return false
        }

        let clients = localParticipants.flatMap(\.clients)

        if clients.contains(selfClient) && clients.count == 1 {
            return false
        }

        return true
    }

    /// If true the conversation might still be trusted / ignored
    @objc public var hasUntrustedClients: Bool {
        return self.localParticipants.contains { !$0.isTrusted }
    }
}

// MARK: - System messages
extension ZMSystemMessage {

    /// Fetch the first system message in the conversation about "started to use this device"
    fileprivate static func fetchStartedUsingOnThisDeviceMessage(conversation: ZMConversation) -> ZMSystemMessage? {
        guard let selfClient = ZMUser.selfUser(in: conversation.managedObjectContext!).selfClient() else { return nil }
        let conversationPredicate = NSPredicate(format: "%K == %@ OR %K == %@", ZMMessageConversationKey, conversation, ZMMessageHiddenInConversationKey, conversation)
        let newClientPredicate = NSPredicate(format: "%K == %d", ZMMessageSystemMessageTypeKey, ZMSystemMessageType.newClient.rawValue)
        let containsSelfClient = NSPredicate(format: "ANY %K == %@", ZMMessageSystemMessageClientsKey, selfClient)
        let compound = NSCompoundPredicate(andPredicateWithSubpredicates: [conversationPredicate, newClientPredicate, containsSelfClient])

        let fetchRequest = ZMSystemMessage.sortedFetchRequest(with: compound)

        let result = conversation.managedObjectContext!.fetchOrAssert(request: fetchRequest)
        return result.first as? ZMSystemMessage
    }
}

extension ZMMessage {

    /// True if the message is a "conversation degraded because of new client"
    /// system message
    fileprivate var isConversationNotVerifiedSystemMessage: Bool {
        guard let system = self as? ZMSystemMessage else { return false }
        return system.systemMessageType == .ignoredClient
    }
}

extension Date {
    var nextNearestTimestamp: Date {
        return Date(timeIntervalSinceReferenceDate: timeIntervalSinceReferenceDate.nextUp)
    }
    var previousNearestTimestamp: Date {
        return Date(timeIntervalSinceReferenceDate: timeIntervalSinceReferenceDate.nextDown)
    }
}

extension NSDate {
    @objc var nextNearestTimestamp: NSDate {
        return NSDate(timeIntervalSinceReferenceDate: timeIntervalSinceReferenceDate.nextUp)
    }
    @objc var previousNearestTimestamp: NSDate {
        return NSDate(timeIntervalSinceReferenceDate: timeIntervalSinceReferenceDate.nextDown)
    }
}<|MERGE_RESOLUTION|>--- conflicted
+++ resolved
@@ -314,18 +314,14 @@
 
         switch conversationType {
         case .group:
-<<<<<<< HEAD
             appendSystemMessage(
                 type: .participantsAdded,
                 sender: user,
-                users: Set(arrayLiteral: user),
+                users: [user],
                 clients: nil,
                 timestamp: date
             )
 
-=======
-            appendSystemMessage(type: .participantsAdded, sender: user, users: [user], clients: nil, timestamp: date)
->>>>>>> 0654a485
         case .oneOnOne, .connection:
             if 
                 user.connection == nil,
