--- conflicted
+++ resolved
@@ -396,11 +396,7 @@
         }
     }
 
-<<<<<<< HEAD
-    private func acknowledgePrivacyChanges() {
-=======
     public func acknowledgePrivacyChanges() {
->>>>>>> fddbd34a
         precondition(managedObjectContext?.zm_isUserInterfaceContext == true)
 
         // Downgrade the conversation to be unverified
