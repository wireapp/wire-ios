//
// Wire
// Copyright (C) 2018 Wire Swiss GmbH
//
// This program is free software: you can redistribute it and/or modify
// it under the terms of the GNU General Public License as published by
// the Free Software Foundation, either version 3 of the License, or
// (at your option) any later version.
//
// This program is distributed in the hope that it will be useful,
// but WITHOUT ANY WARRANTY; without even the implied warranty of
// MERCHANTABILITY or FITNESS FOR A PARTICULAR PURPOSE. See the
// GNU General Public License for more details.
//
// You should have received a copy of the GNU General Public License
// along with this program. If not, see http://www.gnu.org/licenses/.
//

import Foundation
import WireProtos

extension ZMConversation {

    func sortedUsers(_ users: Set<ZMUser>) -> [ZMUser] {
        let nameDescriptor = NSSortDescriptor(key: "normalizedName", ascending: true)
        let sortedUser = (users as NSSet?)?.sortedArray(using: [nameDescriptor]) as? [ZMUser]

        return sortedUser ?? []
    }

    @objc public var sortedActiveParticipants: [ZMUser] {
        return sortedUsers(localParticipants)
    }

    /// Whether the roles defined for this conversation should be re-downloaded
    @NSManaged public var needsToDownloadRoles: Bool

    @objc
    public var isSelfAnActiveMember: Bool {
        return self.participantRoles.contains(where: { (role) -> Bool in
            role.user?.isSelfUser == true
        })
    }
    // MARK: - keyPathsForValuesAffecting

    static var participantRolesKeys: [String] {
        return [#keyPath(ZMConversation.participantRoles)]
    }

    @objc
    public class func keyPathsForValuesAffectingActiveParticipants() -> Set<String> {
        return Set(participantRolesKeys)
    }

    @objc
    public class func keyPathsForValuesAffectingLocalParticipants() -> Set<String> {
        return Set(participantRolesKeys)
    }

    @objc
    public class func keyPathsForValuesAffectingLocalParticipantRoles() -> Set<String> {
        return Set(participantRolesKeys + [#keyPath(ZMConversation.participantRoles.role)])
    }

    @objc
    public class func keyPathsForValuesAffectingDisplayName() -> Set<String> {
<<<<<<< HEAD
        return Set([ZMConversationConversationTypeKey,
                    "participantRoles.user.name",
                    #keyPath(ZMConversation.oneOnOneUser.name),
                    #keyPath(ZMConversation.oneOnOneUser.availability),
                    ZMConversationUserDefinedNameKey] +
                   ZMConversation.participantRolesKeys)
=======
        .init([
            ZMConversationConversationTypeKey,
            "participantRoles.user.name",
            "connection.to.name",
            "connection.to.availability",
            ZMConversationUserDefinedNameKey
        ] + ZMConversation.participantRolesKeys)
>>>>>>> 0654a485
    }

    @objc
    public class func keyPathsForValuesAffectingLocalParticipantsExcludingSelf() -> Set<String> {
        return Set(ZMConversation.participantRolesKeys)
    }

    // MARK: - Participants methods

    /// Participants that are in the conversation, according to the local state,
    /// even if that state is not yet synchronized with the backend
    @objc
    public var localParticipantRoles: Set<ParticipantRole> {
        return participantRoles
    }

    /// Participants that are in the conversation, according to the local state
    /// even if that state is not yet synchronized with the backend
    @objc
    public var localParticipants: Set<ZMUser> {
        return Set(localParticipantRoles.compactMap { $0.user })
    }

    /// Participants that are in the conversation, according to the local state
    /// even if that state is not yet synchronized with the backend

    @objc
    public var localParticipantsExcludingSelf: Set<ZMUser> {
        return self.localParticipants.filter { !$0.isSelfUser }
    }

    // MARK: - Participant operations

    /// Add participants to the conversation. The method will decide on its own whether
    /// this operation need to be synchronized to the backend or not based on the current context.
    /// If the operation is executed from the UI context, then the operation will be synchronized.
    /// If the operation is executed from the sync context, then the operation will not be synchronized.
    ///
    /// The method will handle the case when the participant is already there, so it's safe to call
    /// it multiple time for the same user. It will update the role if the user is already there with
    /// a different role.
    ///
    /// The method will also check if the addition of the users will change the verification status, the archive
    /// status, etc.
    @objc
    public func addParticipantAndUpdateConversationState(user: ZMUser, role: Role?) {
        self.addParticipantsAndUpdateConversationState(usersAndRoles: [(user, role)])
    }

    /// Add participants to the conversation. The method will decide on its own whether
    /// this operation need to be synchronized to the backend or not based on the current context.
    /// If the operation is executed from the UI context, then the operation will be synchronized.
    /// If the operation is executed from the sync context, then the operation will not be synchronized.
    ///
    /// The method will handle the case when the participant is already there, so it's safe to call
    /// it multiple time for the same user. It will update the role if the user is already there with
    /// a different role.
    ///
    /// The method will also check if the addition of the users will change the verification status, the archive
    /// status, etc.
    @objc
    public func addParticipantsAndUpdateConversationState(users: Set<ZMUser>, role: Role?) {
        self.addParticipantsAndUpdateConversationState(usersAndRoles: users.map { ($0, role) })
    }

    /// Add participants to the conversation. The method will decide on its own whether
    /// this operation need to be synchronized to the backend or not based on the current context.
    /// If the operation is executed from the UI context, then the operation will be synchronized.
    /// If the operation is executed from the sync context, then the operation will not be synchronized.
    ///
    /// The method will handle the case when the participant is already there, so it's safe to call
    /// it multiple time for the same user. It will update the role if the user is already there with
    /// a different role.
    ///
    /// The method will also check if the addition of the users will change the verification status, the archive
    /// status, etc.
    public func addParticipantsAndUpdateConversationState(usersAndRoles: [(ZMUser, Role?)]) {

        // Is this a new conversation, or an existing one that is being updated?
        let doesExistsOnBackend = self.remoteIdentifier != nil

        let addedRoles = usersAndRoles.compactMap { (user, role) -> ParticipantRole? in
            guard !user.isAccountDeleted else { return nil }

            // make sure the role is the right team/conversation role
            require(
                role == nil || (role!.team == self.team || role!.conversation == self),
                "Tried to add a role that does not belong to the conversation"
            )

            guard let (result, pr) = updateExistingOrCreateParticipantRole(for: user, with: role) else { return nil }
            return (result == .created) ? pr : nil
        }

        let addedSelfUser = doesExistsOnBackend && addedRoles.contains(where: {$0.user?.isSelfUser == true})
        if addedSelfUser {
            self.markToDownloadRolesIfNeeded()
            self.needsToBeUpdatedFromBackend = true
        }

        if !addedRoles.isEmpty {
            self.checkIfArchivedStatusChanged(addedSelfUser: addedSelfUser)
            self.checkIfVerificationLevelChanged(addedUsers: Set(addedRoles.compactMap { $0.user }), addedSelfUser: addedSelfUser)
        }

    }

    private enum FetchOrCreation {
        case fetched
        case created
    }

    // Fetch an existing role or create a new one if needed
    // Returns whether it was created or found
    private func updateExistingOrCreateParticipantRole(for user: ZMUser, with role: Role?) -> (FetchOrCreation, ParticipantRole)? {

        guard let moc = self.managedObjectContext else { return nil }

        // If the user is already there, just change the role
        if let current = self.participantRoles.first(where: {$0.user == user}) {
            if let role = role {
                current.role = role
            }

            return (.fetched, current)

        } else {
            // A new participant role
            let participantRole = ParticipantRole.insertNewObject(in: moc)
            participantRole.conversation = self
            participantRole.user = user
            participantRole.role = role

            return (.created, participantRole)
        }
    }

    private func checkIfArchivedStatusChanged(addedSelfUser: Bool) {
        if addedSelfUser &&
            self.mutedStatus == MutedMessageOptionValue.none.rawValue &&
            self.isArchived {
            self.isArchived = false
        }
    }

    private func checkIfVerificationLevelChanged(addedUsers: Set<ZMUser>, addedSelfUser: Bool) {
        let clients = Set(addedUsers.flatMap { $0.clients })
        self.decreaseSecurityLevelIfNeededAfterDiscovering(clients: clients, causedBy: addedUsers)

        if addedSelfUser {
            self.increaseSecurityLevelIfNeededAfterTrusting(clients: clients)
        }
    }

    /// Remove participants from the conversation. It will NOT be synchronized to the backend .
    ///
    /// The method will handle the case when the participant is not there, so it's safe to call
    /// it even if the user is not there.
    public func removeParticipantsLocally(_ users: Set<ZMUser>) {
        guard let context = managedObjectContext else {
            return
        }

        users
            .compactMap { $0.participantRole(in: self) }
            .forEach(context.delete)
    }

    /// Remove participants to the conversation. The method will decide on its own whether
    /// this operation need to be synchronized to the backend or not based on the current context.
    /// If the operation is executed from the UI context, then the operation will be synchronized.
    /// If the operation is executed from the sync context, then the operation will not be synchronized.
    ///
    /// The method will handle the case when the participant is not there, so it's safe to call
    /// it even if the user is not there.
    ///
    /// The method will also check if the addition of the users will change the verification status, the archive
    /// status, etc.
    @objc
    public func removeParticipantsAndUpdateConversationState(users: Set<ZMUser>, initiatingUser: ZMUser? = nil) {

        guard let moc = self.managedObjectContext else { return }
        let existingUsers = Set(self.participantRoles.map { $0.user })

        let removedUsers = Set(users.compactMap { user -> ZMUser? in

            guard
                existingUsers.contains(user),
                let existingRole = participantRoles.first(where: { $0.user == user })
            else { return nil }

            participantRoles.remove(existingRole)
            moc.delete(existingRole)
            return user
        })

        if !removedUsers.isEmpty {
            let removedSelf = removedUsers.contains(where: { $0.isSelfUser })
            self.checkIfArchivedStatusChanged(removedSelfUser: removedSelf, initiatingUser: initiatingUser)
            self.checkIfVerificationLevelChanged(removedUsers: removedUsers)
        }
    }

    /// Remove participants to the conversation. The method will decide on its own whether
    /// this operation need to be synchronized to the backend or not based on the current context.
    /// If the operation is executed from the UI context, then the operation will be synchronized.
    /// If the operation is executed from the sync context, then the operation will not be synchronized.
    ///
    /// The method will handle the case when the participant is not there, so it's safe to call
    /// it even if the user is not there.
    ///
    /// The method will also check if the addition of the users will change the verification status, the archive
    /// status, etc.
    @objc
    public func removeParticipantAndUpdateConversationState(user: ZMUser, initiatingUser: ZMUser? = nil) {
        self.removeParticipantsAndUpdateConversationState(users: [user], initiatingUser: initiatingUser)
    }

    private func checkIfArchivedStatusChanged(removedSelfUser: Bool, initiatingUser: ZMUser?) {
        if removedSelfUser, let initiatingUser = initiatingUser {
            self.isArchived = initiatingUser.isSelfUser
        }
    }

    private func checkIfVerificationLevelChanged(removedUsers: Set<ZMUser>) {
        self.increaseSecurityLevelIfNeededAfterRemoving(users: removedUsers)
    }

    // MARK: - Conversation roles

    /// List of roles for the conversation whether it's linked with a team or not
    @objc
    public func getRoles() -> Set<Role> {
        if let team = team {
            return team.roles
        }
        return nonTeamRoles
    }

    /// Check if roles are missing, and mark them to download if needed
    @objc public func markToDownloadRolesIfNeeded() {
        guard
            conversationType == .group,
            !isTeamConversation
        else { return }

        // if there are no roles with actions
        if nonTeamRoles.isEmpty || !nonTeamRoles.contains(where: { !$0.actions.isEmpty }) {
            needsToDownloadRoles = true
        }
    }

    // MARK: - Utils
    func has(participantWithId userId: Proteus_UserId?) -> Bool {
        guard let userId = userId else { return false }
        return localParticipants.contains { $0.userId == userId }
    }
}

public extension Collection where Element == ZMUser {

    func belongingTo(domains: Set<String>) -> Set<ZMUser> {
        let result = filter { user in
            guard let domain = user.domain else { return false }
            return domain.isOne(of: domains)
        }

        return Set(result)
    }

}<|MERGE_RESOLUTION|>--- conflicted
+++ resolved
@@ -64,22 +64,13 @@
 
     @objc
     public class func keyPathsForValuesAffectingDisplayName() -> Set<String> {
-<<<<<<< HEAD
-        return Set([ZMConversationConversationTypeKey,
-                    "participantRoles.user.name",
-                    #keyPath(ZMConversation.oneOnOneUser.name),
-                    #keyPath(ZMConversation.oneOnOneUser.availability),
-                    ZMConversationUserDefinedNameKey] +
-                   ZMConversation.participantRolesKeys)
-=======
         .init([
             ZMConversationConversationTypeKey,
             "participantRoles.user.name",
-            "connection.to.name",
-            "connection.to.availability",
+            #keyPath(ZMConversation.oneOnOneUser.name),
+            #keyPath(ZMConversation.oneOnOneUser.availability),
             ZMConversationUserDefinedNameKey
         ] + ZMConversation.participantRolesKeys)
->>>>>>> 0654a485
     }
 
     @objc
