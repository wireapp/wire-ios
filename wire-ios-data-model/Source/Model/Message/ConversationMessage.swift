--- conflicted
+++ resolved
@@ -75,15 +75,6 @@
     /// ZMDeliveryStateDelivered
     var deliveryState: ZMDeliveryState { get }
 
-<<<<<<< HEAD
-    /// Reason why the message has not been sent
-    var failedToSendReason: MessageSendFailure { get }
-
-    /// The list of users who didn't receive the message (e.g their backend is offline)
-    var failedToSendUsers: [UserType]? { get }
-
-=======
->>>>>>> be7c5e79
     /// True if the message has been successfully sent to the server
     var isSent: Bool { get }
 
@@ -182,6 +173,10 @@
 
     /// Reason why the message has not been sent
     var failedToSendReason: MessageSendFailure? { get }
+
+    /// The list of users who didn't receive the message (e.g their backend is offline)
+    var failedToSendUsers: [UserType] { get }
+
 }
 
 public extension ZMConversationMessage {
@@ -306,12 +301,12 @@
         return fileSharingFeature.status == .disabled
     }
 
-    public var failedToSendUsers: [UserType]? {
-        guard let recipients = failedToSendRecipients else {
-            return nil
-        }
-        return Array(recipients)
-    }
+//    public var failedToSendUsers: [UserType]? {
+//        guard let recipients = failedToSendRecipients else {
+//            return nil
+//        }
+//        return Array(recipients)
+//    }
 }
 
 extension ZMMessage {
