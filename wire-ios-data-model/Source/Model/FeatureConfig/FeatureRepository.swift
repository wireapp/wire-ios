//
// Wire
// Copyright (C) 2021 Wire Swiss GmbH
//
// This program is free software: you can redistribute it and/or modify
// it under the terms of the GNU General Public License as published by
// the Free Software Foundation, either version 3 of the License, or
// (at your option) any later version.
//
// This program is distributed in the hope that it will be useful,
// but WITHOUT ANY WARRANTY; without even the implied warranty of
// MERCHANTABILITY or FITNESS FOR A PARTICULAR PURPOSE. See the
// GNU General Public License for more details.
//
// You should have received a copy of the GNU General Public License
// along with this program. If not, see http://www.gnu.org/licenses/.
//

import Foundation

// sourcery: AutoMockable
public protocol FeatureRepositoryInterface {

    func fetchAppLock() -> Feature.AppLock
    func storeAppLock(_ appLock: Feature.AppLock)
    func fetchConferenceCalling() -> Feature.ConferenceCalling
    func storeConferenceCalling(_ conferenceCalling: Feature.ConferenceCalling)
    func fetchFileSharing() -> Feature.FileSharing
    func storeFileSharing(_ fileSharing: Feature.FileSharing)
    func fetchSelfDeletingMesssages() -> Feature.SelfDeletingMessages
    func storeSelfDeletingMessages(_ selfDeletingMessages: Feature.SelfDeletingMessages)
    func fetchConversationGuestLinks() -> Feature.ConversationGuestLinks
    func storeConversationGuestLinks(_ conversationGuestLinks: Feature.ConversationGuestLinks)
    func fetchClassifiedDomains() -> Feature.ClassifiedDomains
    func storeClassifiedDomains(_ classifiedDomains: Feature.ClassifiedDomains)
    func fetchDigitalSignature() -> Feature.DigitalSignature
    func storeDigitalSignature(_ digitalSignature: Feature.DigitalSignature)
    func fetchMLS() -> Feature.MLS
    func storeMLS(_ mls: Feature.MLS)
<<<<<<< HEAD
    func fetchE2EI() -> Feature.E2EI
    func storeE2EI(_ e2ei: Feature.E2EI)
=======
    func fetchMLSMigration() -> Feature.MLSMigration
    func storeMLSMigration(_ mlsMigration: Feature.MLSMigration)
>>>>>>> be0eb122

}

/// This class facilitates storage and retrieval of feature configs to and from
/// the database.
///
/// Each `Feature` may have a different structure for its configuration, so a json
/// encoded form is what is stored in the database. Use this class to fetch a specific
/// feature as a type that contains a decoded configuration.
///
/// **Note:** fetching features can occur on any context, but updates should only
/// take place on the sync context.

public class FeatureRepository: FeatureRepositoryInterface {

    // MARK: - Properties

    private let context: NSManagedObjectContext
    private let decoder = JSONDecoder()
    private let encoder = JSONEncoder()

    // MARK: - Life cycle

    public init(context: NSManagedObjectContext) {
        self.context = context
    }

    // MARK: - App lock

    public func fetchAppLock() -> Feature.AppLock {
        guard let feature = Feature.fetch(name: .appLock, context: context),
              let featureConfig = feature.config else {
                  return .init()
              }
        let config = try! decoder.decode(Feature.AppLock.Config.self, from: featureConfig)
        return.init(status: feature.status, config: config)
    }

    public func storeAppLock(_ appLock: Feature.AppLock) {
        let config = try! encoder.encode(appLock.config)

        Feature.updateOrCreate(havingName: .appLock, in: context) {
            $0.status = appLock.status
            $0.config = config
        }
    }

    // MARK: - Conference calling

    public func fetchConferenceCalling() -> Feature.ConferenceCalling {
        guard let feature = Feature.fetch(name: .conferenceCalling, context: context) else {
            return .init()
        }
        return .init(status: feature.status)
    }

    public func storeConferenceCalling(_ conferenceCalling: Feature.ConferenceCalling) {
        Feature.updateOrCreate(havingName: .conferenceCalling, in: context) {
            $0.status = conferenceCalling.status
        }

        guard
            needsToNotifyUser(for: .conferenceCalling),
            conferenceCalling.status == .enabled
        else {
            return
        }

        notifyChange(.conferenceCallingIsAvailable)
    }

    // MARK: - File sharing

    public func fetchFileSharing() -> Feature.FileSharing {
        guard let feature = Feature.fetch(name: .fileSharing, context: context) else {
            return .init()
        }

        return .init(status: feature.status)
    }

    public func storeFileSharing(_ fileSharing: Feature.FileSharing) {
        Feature.updateOrCreate(havingName: .fileSharing, in: context) {
            $0.status = fileSharing.status
        }

        guard needsToNotifyUser(for: .fileSharing) else { return }

        switch fileSharing.status {
        case .disabled:
            notifyChange(.fileSharingDisabled)

        case .enabled:
            notifyChange(.fileSharingEnabled)
        }
    }

    // MARK: - Self deleting messages

    public func fetchSelfDeletingMesssages() -> Feature.SelfDeletingMessages {
        guard let feature = Feature.fetch(name: .selfDeletingMessages, context: context),
              let featureConfig = feature.config else {
                  return .init()
              }
        let config = try! decoder.decode(Feature.SelfDeletingMessages.Config.self, from: featureConfig)
        return .init(status: feature.status, config: config)
    }

    public func storeSelfDeletingMessages(_ selfDeletingMessages: Feature.SelfDeletingMessages) {
        let config = try! encoder.encode(selfDeletingMessages.config)

        Feature.updateOrCreate(havingName: .selfDeletingMessages, in: context) {
            $0.status = selfDeletingMessages.status
            $0.config = config
        }

        guard needsToNotifyUser(for: .selfDeletingMessages) else { return }

        switch (selfDeletingMessages.status, selfDeletingMessages.config.enforcedTimeoutSeconds) {
        case (.disabled, _):
            notifyChange(.selfDeletingMessagesIsDisabled)

        case (.enabled, let enforcedTimeout) where enforcedTimeout > 0:
            notifyChange(.selfDeletingMessagesIsEnabled(enforcedTimeout: enforcedTimeout))

        case (.enabled, _):
            notifyChange(.selfDeletingMessagesIsEnabled(enforcedTimeout: nil))
        }
    }

    // MARK: - Conversation guest links

    public func fetchConversationGuestLinks() -> Feature.ConversationGuestLinks {
        guard let feature = Feature.fetch(name: .conversationGuestLinks, context: context) else {
            return .init()
        }
        return .init(status: feature.status)
    }

    public func storeConversationGuestLinks(_ conversationGuestLinks: Feature.ConversationGuestLinks) {
        Feature.updateOrCreate(havingName: .conversationGuestLinks, in: context) {
            $0.status = conversationGuestLinks.status
        }

        guard needsToNotifyUser(for: .conversationGuestLinks) else { return }

        switch conversationGuestLinks.status {
        case .disabled:
            notifyChange(.conversationGuestLinksDisabled)

        case .enabled:
            notifyChange(.conversationGuestLinksEnabled)
        }
    }

    // MARK: - Classified domains

    public func fetchClassifiedDomains() -> Feature.ClassifiedDomains {
        guard
            let feature = Feature.fetch(name: .classifiedDomains, context: context),
            let featureConfig = feature.config
        else {
            return .init()
        }

        let config = try! decoder.decode(Feature.ClassifiedDomains.Config.self, from: featureConfig)
        return .init(status: feature.status, config: config)
    }

    public func storeClassifiedDomains(_ classifiedDomains: Feature.ClassifiedDomains) {
        let config = try! encoder.encode(classifiedDomains.config)

        Feature.updateOrCreate(havingName: .classifiedDomains, in: context) {
            $0.status = classifiedDomains.status
            $0.config = config
        }
    }

    // MARK: - Digital signature

    public func fetchDigitalSignature() -> Feature.DigitalSignature {
        guard let feature = Feature.fetch(name: .digitalSignature, context: context) else {
            return .init()
        }

        return .init(status: feature.status)
    }

    public func storeDigitalSignature(_ digitalSignature: Feature.DigitalSignature) {
        Feature.updateOrCreate(havingName: .digitalSignature, in: context) {
            $0.status = digitalSignature.status
        }
    }

    // MARK: - MLS

    public func fetchMLS() -> Feature.MLS {
        guard
            let feature = Feature.fetch(name: .mls, context: context),
            let featureConfig = feature.config
        else {
            return .init()
        }

        let config = try! decoder.decode(Feature.MLS.Config.self, from: featureConfig)
        return .init(status: feature.status, config: config)
    }

    public func storeMLS(_ mls: Feature.MLS) {
        let config = try! encoder.encode(mls.config)

        Feature.updateOrCreate(havingName: .mls, in: context) {
            $0.status = mls.status
            $0.config = config
        }
    }

<<<<<<< HEAD
    // MARK: - E2EId

    public func fetchE2EI() -> Feature.E2EI {
        guard
            let feature = Feature.fetch(name: .e2ei, context: context),
=======
    // MARK: - MLSMigration

    public func fetchMLSMigration() -> Feature.MLSMigration {
        guard
            let feature = Feature.fetch(name: .mlsMigration, context: context),
>>>>>>> be0eb122
            let featureConfig = feature.config
        else {
            return .init()
        }

<<<<<<< HEAD
        let config = try! JSONDecoder().decode(Feature.E2EI.Config.self, from: featureConfig)
        return .init(status: feature.status, config: config)
    }

    public func storeE2EI(_ e2eid: Feature.E2EI) {
        let config = try! JSONEncoder().encode(e2eid.config)

        Feature.updateOrCreate(havingName: .e2ei, in: context) {
            $0.status = e2eid.status
=======
        let config = try! decoder.decode(Feature.MLSMigration.Config.self, from: featureConfig)
        return .init(status: feature.status, config: config)
    }

    public func storeMLSMigration(_ mlsMigration: Feature.MLSMigration) {
        let config = try! encoder.encode(mlsMigration.config)

        Feature.updateOrCreate(havingName: .mlsMigration, in: context) {
            $0.status = mlsMigration.status
>>>>>>> be0eb122
            $0.config = config
        }
    }

    // MARK: - Methods

    func createDefaultConfigsIfNeeded() {
        for name in Feature.Name.allCases where Feature.fetch(name: name, context: context) == nil {
            switch name {
            case .appLock:
                storeAppLock(.init())

            case .conferenceCalling:
                storeConferenceCalling(.init())

            case .fileSharing:
                storeFileSharing(.init())

            case .selfDeletingMessages:
                storeSelfDeletingMessages(.init())

            case .conversationGuestLinks:
                storeConversationGuestLinks(.init())

            case .classifiedDomains:
                storeClassifiedDomains(.init())

            case .digitalSignature:
                storeDigitalSignature(.init())

            case .mls:
                storeMLS(.init())

<<<<<<< HEAD
            case .e2ei:
                storeE2EI(.init())
=======
            case .mlsMigration:
                storeMLSMigration(.init())
>>>>>>> be0eb122
            }
        }
    }

    func needsToNotifyUser(for featureName: Feature.Name) -> Bool {
        var result = false

        context.performGroupedAndWait {
            let feature = Feature.fetch(name: featureName, context: $0)
            result = feature?.needsToNotifyUser ?? false
        }

        return result
    }

    public func setNeedsToNotifyUser(_ notifyUser: Bool, for featureName: Feature.Name) {
        context.performGroupedAndWait {
            let feature = Feature.fetch(name: featureName, context: $0)
            feature?.needsToNotifyUser = notifyUser
        }
    }

    private func notifyChange(_ change: FeatureChange) {
        NotificationCenter.default.post(name: .featureDidChangeNotification, object: change)
    }

}

extension FeatureRepository {

    /// A type that represents the possible changes to feature configs.
    ///
    /// These can be used by the ui layer to determine what kind of alert
    /// it needs to display to inform the user of changes.

    public enum FeatureChange {

        case conferenceCallingIsAvailable
        case selfDeletingMessagesIsDisabled
        case selfDeletingMessagesIsEnabled(enforcedTimeout: UInt?)
        case fileSharingEnabled
        case fileSharingDisabled
        case conversationGuestLinksEnabled
        case conversationGuestLinksDisabled

    }

}

extension Notification.Name {

    public static let featureDidChangeNotification = Notification.Name("FeatureDidChangeNotification")

}<|MERGE_RESOLUTION|>--- conflicted
+++ resolved
@@ -37,13 +37,10 @@
     func storeDigitalSignature(_ digitalSignature: Feature.DigitalSignature)
     func fetchMLS() -> Feature.MLS
     func storeMLS(_ mls: Feature.MLS)
-<<<<<<< HEAD
     func fetchE2EI() -> Feature.E2EI
     func storeE2EI(_ e2ei: Feature.E2EI)
-=======
     func fetchMLSMigration() -> Feature.MLSMigration
     func storeMLSMigration(_ mlsMigration: Feature.MLSMigration)
->>>>>>> be0eb122
 
 }
 
@@ -261,25 +258,16 @@
         }
     }
 
-<<<<<<< HEAD
     // MARK: - E2EId
 
     public func fetchE2EI() -> Feature.E2EI {
         guard
             let feature = Feature.fetch(name: .e2ei, context: context),
-=======
-    // MARK: - MLSMigration
-
-    public func fetchMLSMigration() -> Feature.MLSMigration {
-        guard
-            let feature = Feature.fetch(name: .mlsMigration, context: context),
->>>>>>> be0eb122
             let featureConfig = feature.config
         else {
             return .init()
         }
 
-<<<<<<< HEAD
         let config = try! JSONDecoder().decode(Feature.E2EI.Config.self, from: featureConfig)
         return .init(status: feature.status, config: config)
     }
@@ -289,7 +277,20 @@
 
         Feature.updateOrCreate(havingName: .e2ei, in: context) {
             $0.status = e2eid.status
-=======
+            $0.config = config
+        }
+    }
+
+    // MARK: - MLSMigration
+
+    public func fetchMLSMigration() -> Feature.MLSMigration {
+        guard
+            let feature = Feature.fetch(name: .mlsMigration, context: context),
+            let featureConfig = feature.config
+        else {
+            return .init()
+        }
+
         let config = try! decoder.decode(Feature.MLSMigration.Config.self, from: featureConfig)
         return .init(status: feature.status, config: config)
     }
@@ -299,7 +300,6 @@
 
         Feature.updateOrCreate(havingName: .mlsMigration, in: context) {
             $0.status = mlsMigration.status
->>>>>>> be0eb122
             $0.config = config
         }
     }
@@ -333,13 +333,11 @@
             case .mls:
                 storeMLS(.init())
 
-<<<<<<< HEAD
             case .e2ei:
                 storeE2EI(.init())
-=======
+
             case .mlsMigration:
                 storeMLSMigration(.init())
->>>>>>> be0eb122
             }
         }
     }
