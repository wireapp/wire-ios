--- conflicted
+++ resolved
@@ -40,11 +40,8 @@
         case classifiedDomains
         case digitalSignature
         case mls
-<<<<<<< HEAD
         case e2ei
-=======
         case mlsMigration
->>>>>>> be0eb122
 
     }
 
