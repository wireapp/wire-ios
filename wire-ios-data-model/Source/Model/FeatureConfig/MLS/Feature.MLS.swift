--- conflicted
+++ resolved
@@ -62,11 +62,8 @@
 
             public let defaultCipherSuite: MLSCipherSuite
 
-<<<<<<< HEAD
-=======
             /// The list of supported message protocols
 
->>>>>>> 48002498
             public let supportedProtocols: Set<MessageProtocol>
 
             public init(
