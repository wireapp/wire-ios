//
// Wire
// Copyright (C) 2021 Wire Swiss GmbH
//
// This program is free software: you can redistribute it and/or modify
// it under the terms of the GNU General Public License as published by
// the Free Software Foundation, either version 3 of the License, or
// (at your option) any later version.
//
// This program is distributed in the hope that it will be useful,
// but WITHOUT ANY WARRANTY; without even the implied warranty of
// MERCHANTABILITY or FITNESS FOR A PARTICULAR PURPOSE. See the
// GNU General Public License for more details.
//
// You should have received a copy of the GNU General Public License
// along with this program. If not, see http://www.gnu.org/licenses/.
//

import Foundation

public extension Feature {

    struct MLS: Codable {

        // MARK: - Properties

        /// Whether MLS is availble to the user.

        public let status: Status

        /// The configuration used to control how the MLS behaves.

        public let config: Config

        // MARK: - Life cycle

        public init(status: Feature.Status = .disabled, config: Config = .init()) {
            self.status = status
            self.config = config
        }

        // MARK: - Types

        // WARNING: This config is encoded and stored in the database, so any changes
        // to it will require some migration code.

        public struct Config: Codable, Equatable {

            /// The ids of users who have the option to create new MLS groups.

            public let protocolToggleUsers: [UUID]

            /// The default protocol to use when creating a conversation.

            public let defaultProtocol: MessageProtocol

            /// The list of cipher suites that are allowed to be used with mls.

            public let allowedCipherSuites: [MLSCipherSuite]

            /// The default cipher suite used when creating a new MLS group.

            public let defaultCipherSuite: MLSCipherSuite

<<<<<<< HEAD
            public let supportedProtocols: Set<MessageProtocol>
=======
            /// The list of supported message protocols

            public let supportedProtocols: [MessageProtocol]
>>>>>>> d5b25e70

            public init(
                protocolToggleUsers: [UUID] = [],
                defaultProtocol: MessageProtocol = .proteus,
                allowedCipherSuites: [MLSCipherSuite] = [.MLS_128_DHKEMX25519_AES128GCM_SHA256_Ed25519],
                defaultCipherSuite: MLSCipherSuite = .MLS_128_DHKEMX25519_AES128GCM_SHA256_Ed25519,
<<<<<<< HEAD
                supportedProtocols: Set<MessageProtocol> = []
=======
                supportedProtocols: [MessageProtocol] = [.proteus, .mls]
>>>>>>> d5b25e70
            ) {
                self.protocolToggleUsers = protocolToggleUsers
                self.defaultProtocol = defaultProtocol
                self.allowedCipherSuites = allowedCipherSuites
                self.defaultCipherSuite = defaultCipherSuite
                self.supportedProtocols = supportedProtocols
            }

            public enum MessageProtocol: String, Codable {

                case proteus
                case mls
                case mixed

            }

            public enum MLSCipherSuite: Int, Codable {

                case MLS_128_DHKEMX25519_AES128GCM_SHA256_Ed25519 = 1
                case MLS_128_DHKEMP256_AES128GCM_SHA256_P256 = 2
                case MLS_128_DHKEMX25519_CHACHA20POLY1305_SHA256_Ed25519 = 3
                case MLS_256_DHKEMX448_AES256GCM_SHA512_Ed448 = 4
                case MLS_256_DHKEMP521_AES256GCM_SHA512_P521 = 5
                case MLS_256_DHKEMX448_CHACHA20POLY1305_SHA512_Ed448 = 6
                case MLS_256_DHKEMP384_AES256GCM_SHA384_P384 = 7

            }

        }

    }

}<|MERGE_RESOLUTION|>--- conflicted
+++ resolved
@@ -62,24 +62,16 @@
 
             public let defaultCipherSuite: MLSCipherSuite
 
-<<<<<<< HEAD
-            public let supportedProtocols: Set<MessageProtocol>
-=======
             /// The list of supported message protocols
 
-            public let supportedProtocols: [MessageProtocol]
->>>>>>> d5b25e70
+            public let supportedProtocols: Set<MessageProtocol>
 
             public init(
                 protocolToggleUsers: [UUID] = [],
                 defaultProtocol: MessageProtocol = .proteus,
                 allowedCipherSuites: [MLSCipherSuite] = [.MLS_128_DHKEMX25519_AES128GCM_SHA256_Ed25519],
                 defaultCipherSuite: MLSCipherSuite = .MLS_128_DHKEMX25519_AES128GCM_SHA256_Ed25519,
-<<<<<<< HEAD
                 supportedProtocols: Set<MessageProtocol> = []
-=======
-                supportedProtocols: [MessageProtocol] = [.proteus, .mls]
->>>>>>> d5b25e70
             ) {
                 self.protocolToggleUsers = protocolToggleUsers
                 self.defaultProtocol = defaultProtocol
