//
// Wire
// Copyright (C) 2021 Wire Swiss GmbH
//
// This program is free software: you can redistribute it and/or modify
// it under the terms of the GNU General Public License as published by
// the Free Software Foundation, either version 3 of the License, or
// (at your option) any later version.
//
// This program is distributed in the hope that it will be useful,
// but WITHOUT ANY WARRANTY; without even the implied warranty of
// MERCHANTABILITY or FITNESS FOR A PARTICULAR PURPOSE. See the
// GNU General Public License for more details.
//
// You should have received a copy of the GNU General Public License
// along with this program. If not, see http://www.gnu.org/licenses/.
//

import Foundation
import CoreData
import WireSystem

enum CoreDataStackError: Error {
    case simulateDatabaseLoadingFailure
}

@objc
public protocol ContextProvider {

    var account: Account { get }

    var viewContext: NSManagedObjectContext { get }
    var syncContext: NSManagedObjectContext { get }
    var searchContext: NSManagedObjectContext { get }
    var eventContext: NSManagedObjectContext { get }

}

extension URL {

    /// Appends a suffix to the last path (e.g. from `/foo/bar` to `/foo/bar_1`)
    func appendingSuffixToLastPathComponent(suffix: String) -> URL {
        let modifiedComponent = lastPathComponent + suffix
        return deletingLastPathComponent().appendingPathComponent(modifiedComponent)
    }

    /// Appends the name of the store to the path
    func appendingStoreFile() -> URL {
        return self.appendingPathComponent("store.wiredatabase")
    }

    func appendingEventStoreFile() -> URL {
        return self.appendingPathComponent("ZMEventModel.sqlite")

    }

    /// Returns the location of the persistent store file in the given account folder
    func appendingPersistentStoreLocation() -> URL {
        return self.appendingPathComponent("store").appendingStoreFile()
    }

    /// Returns the location of the persistent store file in the given account folder
    func appendingEventStoreLocation() -> URL {
        return self.appendingPathComponent("events").appendingEventStoreFile()
    }

    func appendingSessionStoreFolder() -> URL {
        return self.appendingPathComponent("otr")
    }

    func appendingStoreSupportFolder() -> URL {
        let storeFile = self.appendingStoreFile()
        let storeName = storeFile.deletingPathExtension().lastPathComponent
        let storeDirectory = self.deletingLastPathComponent()
        let supportFile = ".\(storeName)_SUPPORT"
        return storeDirectory.appendingPathComponent(supportFile)
    }
}

public extension NSURL {

    /// Returns the location of the persistent store file in the given account folder
    @objc func URLByAppendingPersistentStoreLocation() -> URL {
        return (self as URL).appendingPersistentStoreLocation()
    }

}

private let log = ZMSLog(tag: "core-data")

@objcMembers
public class CoreDataStack: NSObject, ContextProvider {

    public let account: Account

    public var viewContext: NSManagedObjectContext {
        messagesContainer.viewContext
    }

    public lazy var syncContext: NSManagedObjectContext = {
        return messagesContainer.newBackgroundContext()
    }()

    public lazy var searchContext: NSManagedObjectContext = {
        return messagesContainer.newBackgroundContext()
    }()

    public lazy var eventContext: NSManagedObjectContext = {
        return eventsContainer.newBackgroundContext()
    }()

    public let accountContainer: URL
    public let applicationContainer: URL

    let messagesContainer: PersistentContainer
    let eventsContainer: PersistentContainer
    let dispatchGroup: ZMSDispatchGroup?

    private let migrator: CoreDataMessagingMigrator

    public init(account: Account,
                applicationContainer: URL,
                inMemoryStore: Bool = false,
                dispatchGroup: ZMSDispatchGroup? = nil) {

        ExtendedSecureUnarchiveFromData.register()

        self.applicationContainer = applicationContainer
        self.account = account
        self.dispatchGroup = dispatchGroup

        let accountDirectory = Self.accountDataFolder(accountIdentifier: account.userIdentifier,
                                                      applicationContainer: applicationContainer)

        self.accountContainer = accountDirectory

        let eventContainer = PersistentContainer(name: "ZMEventModel")
        let messagesContainer = PersistentContainer(name: "zmessaging")

        let description: NSPersistentStoreDescription
        let eventStoreDescription: NSPersistentStoreDescription

        if inMemoryStore {
            description = NSPersistentStoreDescription()
            description.type = NSInMemoryStoreType

            eventStoreDescription = NSPersistentStoreDescription()
            eventStoreDescription.type = NSInMemoryStoreType
        } else {
            let storeURL = accountDirectory.appendingPersistentStoreLocation()
            description = NSPersistentStoreDescription(url: storeURL)

            // https://www.sqlite.org/pragma.html
            description.setValue("WAL" as NSObject,
                                 forPragmaNamed: "journal_mode")
            description.setValue("FULL" as NSObject,
                                 forPragmaNamed: "synchronous")
            description.setValue("TRUE" as NSObject,
                                 forPragmaNamed: "secure_delete")

            let eventStoreURL = accountDirectory.appendingEventStoreLocation()
            eventStoreDescription = NSPersistentStoreDescription(url: eventStoreURL)
        }

        messagesContainer.persistentStoreDescriptions = [description]
        eventContainer.persistentStoreDescriptions = [eventStoreDescription]

        self.messagesContainer = messagesContainer
        self.eventsContainer = eventContainer
        self.migrator = CoreDataMessagingMigrator(isInMemoryStore: inMemoryStore)

        super.init()

        clearStorageIfNecessary()
    }

    deinit {
        viewContext.tearDown()
        syncContext.tearDown()
        searchContext.tearDown()
        eventContext.tearDown()
        closeStores()
    }

    func closeStores() {
        do {
            try closeStores(in: messagesContainer)
            try closeStores(in: eventsContainer)
        } catch let error {
            Logging.localStorage.error("Error while closing persistent store: \(error)")
            log.safePublic("Error while closing persistent store: \(SanitizedString(stringLiteral: error.localizedDescription))", level: .error)
        }
    }

    func closeStores(in container: PersistentContainer) throws {
        try container.persistentStoreCoordinator.persistentStores.forEach({
            try container.persistentStoreCoordinator.remove($0)
        })
    }

    public func setup(
        onStartMigration: () -> Void,
        onFailure: @escaping (Error) -> Void,
        onCompletion: @escaping (CoreDataStack) -> Void
    ) {
        if needsMigration {
            onStartMigration()
        }

        DispatchQueue.global(qos: .userInitiated).async {
            if self.needsMessagingStoreMigration() {
                log.safePublic("[setup] start migration of core data messaging store!")
                WireLogger.localStorage.info("start migration of core data messaging store!")

                do {
                    try self.migrateMessagingStore()
                    log.safePublic("[setup] finished migration of core data messaging store!")
                    WireLogger.localStorage.info("finished migration of core data messaging store!")
                } catch {
<<<<<<< HEAD
<<<<<<< HEAD
=======
                    log.safePublic("[setup] failed migration of core data messaging store: \(SanitizedString(stringLiteral: error.localizedDescription))")
>>>>>>> e968637d
                    WireLogger.localStorage.error("failed migration of core data messaging store!")
=======
                    log.safePublic("[setup] failed migration of core data messaging store: \(SanitizedString(stringLiteral: error.localizedDescription))")
                    WireLogger.localStorage.error("failed migration of core data messaging store! \(error.localizedDescription)")
>>>>>>> 175ca44c0 (feat: rework wording for database failure popop - WPB-5809 (#767))
                    DispatchQueue.main.async {
                        onFailure(error)
                    }
                    return
                }
            }

            DispatchQueue.main.async {
                WireLogger.localStorage.debug("load core data stores!")
                log.safePublic("[setup] load core data stores!", level: .debug)
                self.loadStores { error in
                    if DeveloperFlag.forceDatabaseLoadingFailure.isOn {
                        // flip off the flag in order not to be stuck in failure
                        var flag = DeveloperFlag.forceDatabaseLoadingFailure
                        flag.isOn = false
                        onFailure(CoreDataStackError.simulateDatabaseLoadingFailure)
                        return
                    }

                    if let error {
                        onFailure(error)
                        return
                    }
                    onCompletion(self)
                }
            }
        }
    }

    public func loadStores(completionHandler: @escaping (Error?) -> Void) {

        let dispatchGroup = DispatchGroup()
        var loadingStoreError: Error?

        dispatchGroup.enter()
        loadMessagesStore { (error) in
            if let error = error {
                WireLogger.localStorage.error("failed to load message store: \(error)")
                log.safePublic("failed to load message store: \(SanitizedString(stringLiteral: error.localizedDescription))", level: .error)
            }
            loadingStoreError = loadingStoreError ?? error
            dispatchGroup.leave()
        }

        dispatchGroup.enter()
        loadEventStore { (error) in
            if let error = error {
                WireLogger.localStorage.error("failed to load event store: \(error)")
                log.safePublic("failed to load event store: \(SanitizedString(stringLiteral: error.localizedDescription))", level: .error)
            }
            loadingStoreError = loadingStoreError ?? error
            dispatchGroup.leave()
        }

        dispatchGroup.notify(queue: .main) {
            completionHandler(loadingStoreError)
        }
    }

    func loadMessagesStore(completionHandler: @escaping (Error?) -> Void) {
        do {
            try createStoreDirectory(for: messagesContainer)
        } catch let error {
            completionHandler(error)
            return
        }

        messagesContainer.loadPersistentStores { (_, error) in

            guard error == nil else {
                completionHandler(error)
                return
            }

            self.configureContextReferences()
            self.configureViewContext(self.viewContext)
            self.configureSyncContext(self.syncContext)
            self.configureSearchContext(self.searchContext)

            completionHandler(nil)
        }
    }

    func loadEventStore(completionHandler: @escaping (Error?) -> Void) {
        do {
            try createStoreDirectory(for: eventsContainer)
        } catch let error {
            completionHandler(error)
            return
        }

        eventsContainer.loadPersistentStores { (_, error) in

            guard error == nil else {
                completionHandler(error)
                return
            }

            self.configureEventContext(self.eventContext)

            #if DEBUG
            MemoryReferenceDebugger.register(self.eventContext)
            #endif

            completionHandler(nil)
        }
    }

    func createStoreDirectory(for container: PersistentContainer) throws {
        let storeURL = container.persistentStoreDescriptions.first?.url
        if let url = storeURL?.deletingLastPathComponent() {
            try FileManager.default.createDirectory(at: url,
                                                    withIntermediateDirectories: true,
                                                    attributes: nil)
        }
    }

    public var needsMigration: Bool {
        needsMessagingStoreMigration() || eventsContainer.needsMigration
    }

    public var storesExists: Bool {
        return messagesContainer.storeExists && eventsContainer.storeExists
    }

    func configureViewContext(_ context: NSManagedObjectContext) {
        context.markAsUIContext()
        context.createDispatchGroups()
        dispatchGroup.apply(context.add)
        context.mergePolicy = NSMergePolicy(merge: .rollbackMergePolicyType)
        ZMUser.selfUser(in: context)
        Label.fetchOrCreateFavoriteLabel(in: context, create: true)
    }

    func configureContextReferences() {
        viewContext.performAndWait {
            viewContext.zm_sync = syncContext
        }
        syncContext.performAndWait {
            syncContext.zm_userInterface = viewContext
        }
    }

    func configureSyncContext(_ context: NSManagedObjectContext) {
        context.markAsSyncContext()
        context.performAndWait {
            context.createDispatchGroups()
            dispatchGroup.apply(context.add)
            context.setupLocalCachedSessionAndSelfUser()

            context.accountDirectoryURL = accountContainer
            context.applicationContainerURL = applicationContainer

            if !DeveloperFlag.proteusViaCoreCrypto.isOn {
              context.setupUserKeyStore(
                accountDirectory: accountContainer,
                applicationContainer: applicationContainer
              )
            }

            context.undoManager = nil
            context.mergePolicy = NSMergePolicy(merge: .mergeByPropertyObjectTrumpMergePolicyType)

            FeatureRepository(context: context).createDefaultConfigsIfNeeded()
        }

        // this will be done async, not to block the UI thread, but
        // enqueued on the syncMOC anyway, so it will execute before
        // any other block of code has a chance to use it
        context.performGroupedBlock {
            context.applyPersistedDataPatchesForCurrentVersion()
        }
    }

    func configureSearchContext(_ context: NSManagedObjectContext) {
        context.markAsSearch()
        context.performAndWait {
            context.createDispatchGroups()
            dispatchGroup.apply(context.add)
            context.setupLocalCachedSessionAndSelfUser()
            context.undoManager = nil
            context.mergePolicy = NSMergePolicy(merge: .rollbackMergePolicyType)

        }
    }

    func configureEventContext(_ context: NSManagedObjectContext) {
        context.performAndWait {
            context.createDispatchGroups()
            dispatchGroup.apply(context.add)
        }
    }

    public static func accountDataFolder(accountIdentifier: UUID, applicationContainer: URL) -> URL {
        return applicationContainer
            .appendingPathComponent("AccountData")
            .appendingPathComponent(accountIdentifier.uuidString)
    }

    public static func loadMessagingModel() -> NSManagedObjectModel {
        let modelBundle = Bundle(for: ZMManagedObject.self)

        guard let result = NSManagedObjectModel(contentsOf: modelBundle.bundleURL.appendingPathComponent("zmessaging.momd")) else {
            fatal("Can't load data model bundle")
        }

        return result
    }

    // MARK: - Migration

    public func needsMessagingStoreMigration() -> Bool {
        guard let storeURL = messagesContainer.storeURL else {
            return false
        }
        return migrator.requiresMigration(at: storeURL, toVersion: .current)
    }

    public func migrateMessagingStore() throws {
        guard let storeURL = messagesContainer.storeURL else {
            throw CoreDataMessagingMigratorError.missingStoreURL
        }

        try migrator.migrateStore(at: storeURL, toVersion: .current)
    }
}

class PersistentContainer: NSPersistentContainer {

    var storeURL: URL? {
        return persistentStoreDescriptions.first?.url
    }

    var storeExists: Bool {
        guard let storeURL = storeURL else {
            return false
        }

        return FileManager.default.fileExists(atPath: storeURL.path)
    }

    var needsMigration: Bool {
        guard let storeURL = storeURL, storeExists else {
            return false
        }

        return !managedObjectModel.isConfiguration(
            withName: nil,
            compatibleWithStoreMetadata: metadataForStore(at: storeURL))
    }

    /// Retrieves the metadata for the store
    func metadataForStore(at url: URL) -> [String: Any] {
        guard FileManager.default.fileExists(atPath: url.path),
              let metadata = try? NSPersistentStoreCoordinator.metadataForPersistentStore(ofType: NSSQLiteStoreType, at: url) else {
            return [:]
        }

        return metadata
    }

}

extension NSPersistentStoreCoordinator {

    /// Returns the set of options that need to be passed to the persistent sotre
    static func persistentStoreOptions(supportsMigration: Bool) -> [String: Any] {
        return [
            // https://www.sqlite.org/pragma.html
            NSSQLitePragmasOption: [
                "journal_mode": "WAL",
                "synchronous": "FULL",
                "secure_delete": "TRUE"
            ],
            NSMigratePersistentStoresAutomaticallyOption: supportsMigration,
            NSInferMappingModelAutomaticallyOption: supportsMigration
        ]
    }

}<|MERGE_RESOLUTION|>--- conflicted
+++ resolved
@@ -217,16 +217,8 @@
                     log.safePublic("[setup] finished migration of core data messaging store!")
                     WireLogger.localStorage.info("finished migration of core data messaging store!")
                 } catch {
-<<<<<<< HEAD
-<<<<<<< HEAD
-=======
-                    log.safePublic("[setup] failed migration of core data messaging store: \(SanitizedString(stringLiteral: error.localizedDescription))")
->>>>>>> e968637d
-                    WireLogger.localStorage.error("failed migration of core data messaging store!")
-=======
                     log.safePublic("[setup] failed migration of core data messaging store: \(SanitizedString(stringLiteral: error.localizedDescription))")
                     WireLogger.localStorage.error("failed migration of core data messaging store! \(error.localizedDescription)")
->>>>>>> 175ca44c0 (feat: rework wording for database failure popop - WPB-5809 (#767))
                     DispatchQueue.main.async {
                         onFailure(error)
                     }
