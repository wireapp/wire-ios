//
// Wire
// Copyright (C) 2021 Wire Swiss GmbH
//
// This program is free software: you can redistribute it and/or modify
// it under the terms of the GNU General Public License as published by
// the Free Software Foundation, either version 3 of the License, or
// (at your option) any later version.
//
// This program is distributed in the hope that it will be useful,
// but WITHOUT ANY WARRANTY; without even the implied warranty of
// MERCHANTABILITY or FITNESS FOR A PARTICULAR PURPOSE. See the
// GNU General Public License for more details.
//
// You should have received a copy of the GNU General Public License
// along with this program. If not, see http://www.gnu.org/licenses/.
//

import Foundation
import CoreData

@objc
public protocol ContextProvider {

    var account: Account { get }

    var viewContext: NSManagedObjectContext { get }
    var syncContext: NSManagedObjectContext { get }
    var searchContext: NSManagedObjectContext { get }
    var eventContext: NSManagedObjectContext { get }

}

extension URL {

    /// Appends a suffix to the last path (e.g. from `/foo/bar` to `/foo/bar_1`)
    func appendingSuffixToLastPathComponent(suffix: String) -> URL {
        let modifiedComponent = lastPathComponent + suffix
        return deletingLastPathComponent().appendingPathComponent(modifiedComponent)
    }

    /// Appends the name of the store to the path
    func appendingStoreFile() -> URL {
        return self.appendingPathComponent("store.wiredatabase")
    }

    func appendingEventStoreFile() -> URL {
        return self.appendingPathComponent("ZMEventModel.sqlite")

    }

    /// Returns the location of the persistent store file in the given account folder
    func appendingPersistentStoreLocation() -> URL {
        return self.appendingPathComponent("store").appendingStoreFile()
    }

    /// Returns the location of the persistent store file in the given account folder
    func appendingEventStoreLocation() -> URL {
        return self.appendingPathComponent("events").appendingEventStoreFile()
    }

    func appendingSessionStoreFolder() -> URL {
        return self.appendingPathComponent("otr")
    }

    func appendingStoreSupportFolder() -> URL {
        let storeFile = self.appendingStoreFile()
        let storeName = storeFile.deletingPathExtension().lastPathComponent
        let storeDirectory = self.deletingLastPathComponent()
        let supportFile = ".\(storeName)_SUPPORT"
        return storeDirectory.appendingPathComponent(supportFile)
    }
}

public extension NSURL {

    /// Returns the location of the persistent store file in the given account folder
    @objc func URLByAppendingPersistentStoreLocation() -> URL {
        return (self as URL).appendingPersistentStoreLocation()
    }

}

@objcMembers
public class CoreDataStack: NSObject, ContextProvider {

    public let account: Account

    public var viewContext: NSManagedObjectContext {
        messagesContainer.viewContext
    }

    public lazy var syncContext: NSManagedObjectContext = {
        return messagesContainer.newBackgroundContext()
    }()

    public lazy var searchContext: NSManagedObjectContext = {
        return messagesContainer.newBackgroundContext()
    }()

    public lazy var eventContext: NSManagedObjectContext = {
        return eventsContainer.newBackgroundContext()
    }()

    public let accountContainer: URL
    public let applicationContainer: URL

    let messagesContainer: PersistentContainer
    let eventsContainer: PersistentContainer
    let dispatchGroup: ZMSDispatchGroup?

    public init(account: Account,
                applicationContainer: URL,
                inMemoryStore: Bool = false,
                dispatchGroup: ZMSDispatchGroup? = nil) {

        if #available(iOSApplicationExtension 12.0, *) {
            ExtendedSecureUnarchiveFromData.register()
        }

        self.applicationContainer = applicationContainer
        self.account = account
        self.dispatchGroup = dispatchGroup

        let accountDirectory = Self.accountDataFolder(accountIdentifier: account.userIdentifier,
                                                      applicationContainer: applicationContainer)

        self.accountContainer = accountDirectory

        let eventContainer = PersistentContainer(name: "ZMEventModel")
        let messagesContainer = PersistentContainer(name: "zmessaging")

        let description: NSPersistentStoreDescription
        let eventStoreDescription: NSPersistentStoreDescription

        if inMemoryStore {
            description = NSPersistentStoreDescription()
            description.type = NSInMemoryStoreType

            eventStoreDescription = NSPersistentStoreDescription()
            eventStoreDescription.type = NSInMemoryStoreType
        } else {
            let storeURL = accountDirectory.appendingPersistentStoreLocation()
            description = NSPersistentStoreDescription(url: storeURL)

            // https://www.sqlite.org/pragma.html
            description.setValue("WAL" as NSObject,
                                 forPragmaNamed: "journal_mode")
            description.setValue("FULL" as NSObject,
                                 forPragmaNamed: "synchronous")
            description.setValue("TRUE" as NSObject,
                                 forPragmaNamed: "secure_delete")

            let eventStoreURL = accountDirectory.appendingEventStoreLocation()
            eventStoreDescription = NSPersistentStoreDescription(url: eventStoreURL)
        }

        messagesContainer.persistentStoreDescriptions = [description]
        eventContainer.persistentStoreDescriptions = [eventStoreDescription]

        self.messagesContainer = messagesContainer
        self.eventsContainer = eventContainer

        super.init()

        clearStorageIfNecessary()
    }

    deinit {
        viewContext.tearDown()
        syncContext.tearDown()
        searchContext.tearDown()
        eventContext.tearDown()
        closeStores()
    }

    func closeStores() {
        do {
            try closeStores(in: messagesContainer)
            try closeStores(in: eventsContainer)
        } catch let error {
            Logging.localStorage.error("Error while closing persistent store: \(error)")
        }
    }

    func closeStores(in container: PersistentContainer) throws {
        try container.persistentStoreCoordinator.persistentStores.forEach({
            try container.persistentStoreCoordinator.remove($0)
        })
    }

    public func loadStores(completionHandler: @escaping (Error?) -> Void) {

        let dispatchGroup = DispatchGroup()
        var loadingStoreError: Error?

        dispatchGroup.enter()
        loadMessagesStore { (error) in
            loadingStoreError = loadingStoreError ?? error
            dispatchGroup.leave()
        }

        dispatchGroup.enter()
        loadEventStore { (error) in
            loadingStoreError = loadingStoreError ?? error
            dispatchGroup.leave()
        }

        dispatchGroup.notify(queue: .main) {
            completionHandler(loadingStoreError)
        }
    }

    func loadMessagesStore(completionHandler: @escaping (Error?) -> Void) {
        do {
            try createStoreDirectory(for: messagesContainer)
        } catch let error {
            completionHandler(error)
            return
        }

        messagesContainer.loadPersistentStores { (_, error) in

            guard error == nil else {
                completionHandler(error)
                return
            }

            self.configureContextReferences()
            self.configureViewContext(self.viewContext)
            self.configureSyncContext(self.syncContext)
            self.configureSearchContext(self.searchContext)

            completionHandler(nil)
        }
    }

    func loadEventStore(completionHandler: @escaping (Error?) -> Void) {
        do {
            try createStoreDirectory(for: eventsContainer)
        } catch let error {
            completionHandler(error)
            return
        }

        eventsContainer.loadPersistentStores { (_, error) in

            guard error == nil else {
                completionHandler(error)
                return
            }

            self.configureEventContext(self.eventContext)

            #if DEBUG
            MemoryReferenceDebugger.register(self.eventContext)
            #endif

            completionHandler(nil)
        }
    }

    func createStoreDirectory(for container: PersistentContainer) throws {
        let storeURL = container.persistentStoreDescriptions.first?.url
        if let url = storeURL?.deletingLastPathComponent() {
            try FileManager.default.createDirectory(at: url,
                                                    withIntermediateDirectories: true,
                                                    attributes: nil)
        }
    }

    public var needsMigration: Bool {
        return messagesContainer.needsMigration || eventsContainer.needsMigration
    }

    public var storesExists: Bool {
        return messagesContainer.storeExists && eventsContainer.storeExists
    }

    func configureViewContext(_ context: NSManagedObjectContext) {
        context.markAsUIContext()
        context.createDispatchGroups()
        dispatchGroup.apply(context.add)
        context.mergePolicy = NSMergePolicy(merge: .rollbackMergePolicyType)
        ZMUser.selfUser(in: context)
        Label.fetchOrCreateFavoriteLabel(in: context, create: true)
    }

    func configureContextReferences() {
        viewContext.performAndWait {
            viewContext.zm_sync = syncContext
        }
        syncContext.performAndWait {
            syncContext.zm_userInterface = viewContext
        }
    }

    func configureSyncContext(_ context: NSManagedObjectContext) {
        context.markAsSyncContext()
        context.performAndWait {
            context.createDispatchGroups()
            dispatchGroup.apply(context.add)
            context.setupLocalCachedSessionAndSelfUser()
<<<<<<< HEAD
            context.accountDirectoryURL = accountContainer
            context.applicationContainerURL = applicationContainer
            context.setupUserKeyStore(
                accountDirectory: accountContainer,
                applicationContainer: applicationContainer
            )
=======
            if !DeveloperFlag.proteusViaCoreCrypto.isOn {
                context.setupUserKeyStore(accountDirectory: accountContainer,
                                          applicationContainer: applicationContainer)
            }
>>>>>>> 5f99476a
            context.undoManager = nil
            context.mergePolicy = NSMergePolicy(merge: .mergeByPropertyObjectTrumpMergePolicyType)

            FeatureService(context: context).createDefaultConfigsIfNeeded()
        }

        // this will be done async, not to block the UI thread, but
        // enqueued on the syncMOC anyway, so it will execute before
        // any other block of code has a chance to use it
        context.performGroupedBlock {
            context.applyPersistedDataPatchesForCurrentVersion()
        }
    }

    func configureSearchContext(_ context: NSManagedObjectContext) {
        context.markAsSearch()
        context.performAndWait {
            context.createDispatchGroups()
            dispatchGroup.apply(context.add)
            context.setupLocalCachedSessionAndSelfUser()
            context.undoManager = nil
            context.mergePolicy = NSMergePolicy(merge: .rollbackMergePolicyType)

        }
    }

    func configureEventContext(_ context: NSManagedObjectContext) {
        context.performAndWait {
            context.createDispatchGroups()
            dispatchGroup.apply(context.add)
        }
    }

    public static func accountDataFolder(accountIdentifier: UUID, applicationContainer: URL) -> URL {
        return applicationContainer
            .appendingPathComponent("AccountData")
            .appendingPathComponent(accountIdentifier.uuidString)
    }

    public static func loadMessagingModel() -> NSManagedObjectModel {
        let modelBundle = Bundle(for: ZMManagedObject.self)

        guard let result = NSManagedObjectModel(contentsOf: modelBundle.bundleURL.appendingPathComponent("zmessaging.momd")) else {
            fatal("Can't load data model bundle")
        }

        return result
    }

}

class PersistentContainer: NSPersistentContainer {

    var storeURL: URL? {
        return persistentStoreDescriptions.first?.url
    }

    var storeExists: Bool {
        guard let storeURL = storeURL else {
            return false
        }

        return FileManager.default.fileExists(atPath: storeURL.path)
    }

    var needsMigration: Bool {
        guard let storeURL = storeURL, storeExists else {
            return false
        }

        return !managedObjectModel.isConfiguration(
            withName: nil,
            compatibleWithStoreMetadata: metadataForStore(at: storeURL))
    }

    /// Retrieves the metadata for the store
    func metadataForStore(at url: URL) -> [String: Any] {
        guard FileManager.default.fileExists(atPath: url.path),
              let metadata = try? NSPersistentStoreCoordinator.metadataForPersistentStore(ofType: NSSQLiteStoreType, at: url) else {
            return [:]
        }

        return metadata
    }

}

extension NSPersistentStoreCoordinator {

    /// Returns the set of options that need to be passed to the persistent sotre
    static func persistentStoreOptions(supportsMigration: Bool) -> [String: Any] {
        return [
            // https://www.sqlite.org/pragma.html
            NSSQLitePragmasOption: [
                "journal_mode": "WAL",
                "synchronous": "FULL",
                "secure_delete": "TRUE"
            ],
            NSMigratePersistentStoresAutomaticallyOption: supportsMigration,
            NSInferMappingModelAutomaticallyOption: supportsMigration
        ]
    }

}<|MERGE_RESOLUTION|>--- conflicted
+++ resolved
@@ -301,19 +301,17 @@
             context.createDispatchGroups()
             dispatchGroup.apply(context.add)
             context.setupLocalCachedSessionAndSelfUser()
-<<<<<<< HEAD
+
             context.accountDirectoryURL = accountContainer
             context.applicationContainerURL = applicationContainer
-            context.setupUserKeyStore(
+
+            if !DeveloperFlag.proteusViaCoreCrypto.isOn {
+              context.setupUserKeyStore(
                 accountDirectory: accountContainer,
                 applicationContainer: applicationContainer
-            )
-=======
-            if !DeveloperFlag.proteusViaCoreCrypto.isOn {
-                context.setupUserKeyStore(accountDirectory: accountContainer,
-                                          applicationContainer: applicationContainer)
+              )
             }
->>>>>>> 5f99476a
+
             context.undoManager = nil
             context.mergePolicy = NSMergePolicy(merge: .mergeByPropertyObjectTrumpMergePolicyType)
 
