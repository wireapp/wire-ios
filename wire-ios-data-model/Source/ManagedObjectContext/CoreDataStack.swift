//
// Wire
// Copyright (C) 2024 Wire Swiss GmbH
//
// This program is free software: you can redistribute it and/or modify
// it under the terms of the GNU General Public License as published by
// the Free Software Foundation, either version 3 of the License, or
// (at your option) any later version.
//
// This program is distributed in the hope that it will be useful,
// but WITHOUT ANY WARRANTY; without even the implied warranty of
// MERCHANTABILITY or FITNESS FOR A PARTICULAR PURPOSE. See the
// GNU General Public License for more details.
//
// You should have received a copy of the GNU General Public License
// along with this program. If not, see http://www.gnu.org/licenses/.
//

import CoreData
import Foundation
import WireSystem
import WireUtilities

enum CoreDataStackError: Error {
    case simulateDatabaseLoadingFailure
    case noDatabaseActivity
}
extension CoreDataStackError: LocalizedError {

    var errorDescription: String? {
        switch self {
        case .simulateDatabaseLoadingFailure:
            return "simulateDatabaseLoadingFailure"
        case .noDatabaseActivity:
            return "Could not create a background activity for database setup"
        }
    }
}

@objc
public protocol ContextProvider {

    var account: Account { get }

    var viewContext: NSManagedObjectContext { get }
    var syncContext: NSManagedObjectContext { get }
    var searchContext: NSManagedObjectContext { get }
    var eventContext: NSManagedObjectContext { get }
}

extension URL {

    /// Appends a suffix to the last path (e.g. from `/foo/bar` to `/foo/bar_1`)
    func appendingSuffixToLastPathComponent(suffix: String) -> URL {
        let modifiedComponent = lastPathComponent + suffix
        return deletingLastPathComponent().appendingPathComponent(modifiedComponent)
    }

    /// Appends the name of the store to the path
    func appendingStoreFile() -> URL {
        return self.appendingPathComponent("store.wiredatabase")
    }

    func appendingEventStoreFile() -> URL {
        return self.appendingPathComponent("ZMEventModel.sqlite")

    }

    /// Returns the location of the persistent store file in the given account folder
    func appendingPersistentStoreLocation() -> URL {
        return self.appendingPathComponent("store").appendingStoreFile()
    }

    /// Returns the location of the persistent store file in the given account folder
    func appendingEventStoreLocation() -> URL {
        return self.appendingPathComponent("events").appendingEventStoreFile()
    }

    func appendingSessionStoreFolder() -> URL {
        return self.appendingPathComponent("otr")
    }

    func appendingStoreSupportFolder() -> URL {
        let storeFile = self.appendingStoreFile()
        let storeName = storeFile.deletingPathExtension().lastPathComponent
        let storeDirectory = self.deletingLastPathComponent()
        let supportFile = ".\(storeName)_SUPPORT"
        return storeDirectory.appendingPathComponent(supportFile)
    }
}

public extension NSURL {

    /// Returns the location of the persistent store file in the given account folder
    @objc func URLByAppendingPersistentStoreLocation() -> URL {
        return (self as URL).appendingPersistentStoreLocation()
    }

}

// MARK: -

@objcMembers
public class CoreDataStack: NSObject, ContextProvider {

    public let account: Account

    public var viewContext: NSManagedObjectContext {
        messagesContainer.viewContext
    }

    public lazy var syncContext: NSManagedObjectContext = {
        return messagesContainer.newBackgroundContext()
    }()

    public lazy var searchContext: NSManagedObjectContext = {
        return messagesContainer.newBackgroundContext()
    }()

    public lazy var eventContext: NSManagedObjectContext = {
        return eventsContainer.newBackgroundContext()
    }()

    public let accountContainer: URL
    public let applicationContainer: URL

    let messagesContainer: PersistentContainer
    let eventsContainer: PersistentContainer
    let dispatchGroup: ZMSDispatchGroup?

    private let migrator: CoreDataMessagingMigrator
    private var hasBeenClosed = false

    // MARK: - Initialization

    public init(account: Account,
                applicationContainer: URL,
                inMemoryStore: Bool = false,
                dispatchGroup: ZMSDispatchGroup? = nil) {

        ExtendedSecureUnarchiveFromData.register()

        self.applicationContainer = applicationContainer
        self.account = account
        self.dispatchGroup = dispatchGroup

        let accountDirectory = Self.accountDataFolder(accountIdentifier: account.userIdentifier,
                                                      applicationContainer: applicationContainer)

        self.accountContainer = accountDirectory

        let eventContainer = PersistentContainer(name: "ZMEventModel")
        let messagesContainer = PersistentContainer(name: "zmessaging")

        let description: NSPersistentStoreDescription
        let eventStoreDescription: NSPersistentStoreDescription

        if inMemoryStore {
            description = NSPersistentStoreDescription()
            description.type = NSInMemoryStoreType

            eventStoreDescription = NSPersistentStoreDescription()
            eventStoreDescription.type = NSInMemoryStoreType
        } else {
            let storeURL = accountDirectory.appendingPersistentStoreLocation()
            description = NSPersistentStoreDescription(url: storeURL)

            // https://www.sqlite.org/pragma.html
            description.setValue("WAL" as NSObject,
                                 forPragmaNamed: "journal_mode")
            description.setValue("FULL" as NSObject,
                                 forPragmaNamed: "synchronous")
            description.setValue("TRUE" as NSObject,
                                 forPragmaNamed: "secure_delete")

            let eventStoreURL = accountDirectory.appendingEventStoreLocation()
            eventStoreDescription = NSPersistentStoreDescription(url: eventStoreURL)
        }

        messagesContainer.persistentStoreDescriptions = [description]
        eventContainer.persistentStoreDescriptions = [eventStoreDescription]

        self.messagesContainer = messagesContainer
        self.eventsContainer = eventContainer
        self.migrator = CoreDataMessagingMigrator(isInMemoryStore: inMemoryStore)

        super.init()

        clearStorageIfNecessary()
    }

    deinit {
        close()
    }

    public func close() {
        guard !hasBeenClosed  else {
            return
        }

        defer { hasBeenClosed = true }

        viewContext.tearDown()
        syncContext.tearDown()
        searchContext.tearDown()
        eventContext.tearDown()
        closeStores()
    }

    func closeStores() {
        WireLogger.localStorage.info("Closing core data stores")
        do {
            try closeStores(in: messagesContainer)
            try closeStores(in: eventsContainer)
        } catch {
            WireLogger.localStorage.error("Error while closing persistent store: \(error)", attributes: .safePublic)
        }
    }

    func closeStores(in container: PersistentContainer) throws {
        try container.persistentStoreCoordinator.persistentStores.forEach {
            try container.persistentStoreCoordinator.remove($0)
        }
    }

    public func setup(
        onStartMigration: () -> Void,
        onFailure: @escaping (Error) -> Void,
        onCompletion: @escaping (CoreDataStack) -> Void
    ) {
        if needsMigration {
            onStartMigration()
        }
        DispatchQueue.global(qos: .userInitiated).async {
            if self.needsMessagingStoreMigration() {
                let tp = TimePoint(interval: 60.0, label: "db migration")
                WireLogger.localStorage.info("[setup] start migration of core data messaging store!", attributes: .safePublic)

                do {
                    try self.migrateMessagingStore()
                    WireLogger.localStorage.info("[setup] finished migration of core data messaging store!", attributes: .safePublic)
                } catch {
                    let logMessage = "[setup] failed migration of core data messaging store: \(error.localizedDescription)."
                    WireLogger.localStorage.error(logMessage, attributes: .safePublic)

                    DispatchQueue.main.async {
                        onFailure(error)
                    }
                    return
                }
                if tp.warnIfLongerThanInterval() == false {
                    WireLogger.localStorage.info("time spent in migration only: \(tp.elapsedTime)", attributes: .safePublic)
                }
            }

            DispatchQueue.main.async {
                WireLogger.localStorage.info("[setup] load core data stores!", attributes: .safePublic)
                self.loadStores { error in
                    if DeveloperFlag.forceDatabaseLoadingFailure.isOn {
                        // flip off the flag in order not to be stuck in failure
                        var flag = DeveloperFlag.forceDatabaseLoadingFailure
                        flag.isOn = false
                        onFailure(CoreDataStackError.simulateDatabaseLoadingFailure)
                        return
                    }

                    if let error {
                        onFailure(error)
                        return
                    }
                    onCompletion(self)
                }
            }
        }
    }

    public func loadStores(completionHandler: @escaping (Error?) -> Void) {

        let dispatchGroup = DispatchGroup()
        var loadingStoreError: Error?

        dispatchGroup.enter()
        loadMessagesStore { error in
            if let error {
                WireLogger.localStorage.error("failed to load message store: \(error)", attributes: .safePublic)
            }
            loadingStoreError = loadingStoreError ?? error
            dispatchGroup.leave()
        }

        dispatchGroup.enter()
        loadEventStore { error in
            if let error {
                WireLogger.localStorage.error("failed to load event store: \(error)")
            }
            loadingStoreError = loadingStoreError ?? error
            dispatchGroup.leave()
        }

        dispatchGroup.notify(queue: .main) {
            completionHandler(loadingStoreError)
        }
    }

    func loadMessagesStore(completionHandler: @escaping (Error?) -> Void) {
        do {
            try createStoreDirectory(for: messagesContainer)
        } catch {
            completionHandler(error)
            return
        }

        messagesContainer.loadPersistentStores { _, error in

            guard error == nil else {
                completionHandler(error)
                return
            }

            self.configureContextReferences()
            self.configureViewContext(self.viewContext)
            self.configureSyncContext(self.syncContext)
            self.configureSearchContext(self.searchContext)

            completionHandler(nil)
        }
    }

    func loadEventStore(completionHandler: @escaping (Error?) -> Void) {
        do {
            try createStoreDirectory(for: eventsContainer)
        } catch {
            completionHandler(error)
            return
        }

        eventsContainer.loadPersistentStores { _, error in

            guard error == nil else {
                completionHandler(error)
                return
            }

            self.configureEventContext(self.eventContext)

            completionHandler(nil)
        }
    }

    func createStoreDirectory(for container: PersistentContainer) throws {
        let storeURL = container.persistentStoreDescriptions.first?.url
        if let url = storeURL?.deletingLastPathComponent() {
            try FileManager.default.createDirectory(at: url,
                                                    withIntermediateDirectories: true,
                                                    attributes: nil)
        }
    }

    public var needsMigration: Bool {
        needsMessagingStoreMigration() || eventsContainer.needsMigration
    }

    public var storesExists: Bool {
        return messagesContainer.storeExists && eventsContainer.storeExists
    }

    // MARK: - Configure Contexts

    func configureViewContext(_ context: NSManagedObjectContext) {
        context.markAsUIContext()
        context.createDispatchGroups()
<<<<<<< HEAD
        dispatchGroup.map(context.addGroup(_:))
=======
        dispatchGroup.map(context.add)
>>>>>>> 9cf10f02
        context.mergePolicy = NSMergePolicy(merge: .rollbackMergePolicyType)
        ZMUser.selfUser(in: context)
        Label.fetchOrCreateFavoriteLabel(in: context, create: true)
    }

    func configureContextReferences() {
        viewContext.performAndWait {
            viewContext.zm_sync = syncContext
        }
        syncContext.performAndWait {
            syncContext.zm_userInterface = viewContext
        }
    }

    func configureSyncContext(_ context: NSManagedObjectContext) {
        context.markAsSyncContext()
        context.performAndWait {
            context.createDispatchGroups()
<<<<<<< HEAD
            dispatchGroup.map(context.addGroup(_:))
=======
            dispatchGroup.map(context.add)
>>>>>>> 9cf10f02
            context.setupLocalCachedSessionAndSelfUser()

            context.accountDirectoryURL = accountContainer
            context.applicationContainerURL = applicationContainer

            if !DeveloperFlag.proteusViaCoreCrypto.isOn {
              context.setupUserKeyStore(
                accountDirectory: accountContainer,
                applicationContainer: applicationContainer
              )
            }

            context.undoManager = nil
            context.mergePolicy = NSMergePolicy(merge: .mergeByPropertyObjectTrumpMergePolicyType)

            FeatureRepository(context: context).createDefaultConfigsIfNeeded()
        }

        // this will be done async, not to block the UI thread, but
        // enqueued on the syncMOC anyway, so it will execute before
        // any other block of code has a chance to use it
        context.performGroupedBlock {
            context.applyPersistedDataPatchesForCurrentVersion()
        }
    }

    func configureSearchContext(_ context: NSManagedObjectContext) {
        context.markAsSearch()
        context.performAndWait {
            context.createDispatchGroups()
<<<<<<< HEAD
            dispatchGroup.map(context.addGroup(_:))
=======
            dispatchGroup.map(context.add)
>>>>>>> 9cf10f02
            context.setupLocalCachedSessionAndSelfUser()
            context.undoManager = nil
            context.mergePolicy = NSMergePolicy(merge: .rollbackMergePolicyType)

        }
    }

    func configureEventContext(_ context: NSManagedObjectContext) {
        context.performAndWait {
            context.createDispatchGroups()
<<<<<<< HEAD
            dispatchGroup.map(context.addGroup(_:))
=======
            dispatchGroup.map(context.add)
>>>>>>> 9cf10f02
        }
    }

    public func linkContexts() {
        syncContext.performGroupedBlockAndWait {
            self.syncContext.zm_userInterface = self.viewContext
        }

        viewContext.zm_sync = syncContext
    }

    // MARK: - Static Helpers

    public static func accountDataFolder(accountIdentifier: UUID, applicationContainer: URL) -> URL {
        return applicationContainer
            .appendingPathComponent("AccountData")
            .appendingPathComponent(accountIdentifier.uuidString)
    }

    public static func loadMessagingModel() -> NSManagedObjectModel {
        let modelBundle = Bundle(for: ZMManagedObject.self)

        guard let result = NSManagedObjectModel(contentsOf: modelBundle.bundleURL.appendingPathComponent("zmessaging.momd")) else {
            fatal("Can't load data model bundle")
        }

        return result
    }

    // MARK: - Migration

    public func needsMessagingStoreMigration() -> Bool {
        guard let storeURL = messagesContainer.storeURL else {
            return false
        }
        return migrator.requiresMigration(at: storeURL, toVersion: .current)
    }

    public func migrateMessagingStore() throws {
        guard let storeURL = messagesContainer.storeURL else {
            throw CoreDataMessagingMigratorError.missingStoreURL
        }

        try migrator.migrateStore(at: storeURL, toVersion: .current)
    }
}

// MARK: -

class PersistentContainer: NSPersistentContainer {

    var storeURL: URL? {
        return persistentStoreDescriptions.first?.url
    }

    var storeExists: Bool {
        guard let storeURL else {
            return false
        }

        return FileManager.default.fileExists(atPath: storeURL.path)
    }

    var needsMigration: Bool {
        guard let storeURL, storeExists else {
            return false
        }

        return !managedObjectModel.isConfiguration(
            withName: nil,
            compatibleWithStoreMetadata: metadataForStore(at: storeURL))
    }

    /// Retrieves the metadata for the store
    func metadataForStore(at url: URL) -> [String: Any] {
        guard FileManager.default.fileExists(atPath: url.path),
              let metadata = try? NSPersistentStoreCoordinator.metadataForPersistentStore(ofType: NSSQLiteStoreType, at: url) else {
            return [:]
        }

        return metadata
    }
}

// MARK: -

extension NSPersistentStoreCoordinator {

    /// Returns the set of options that need to be passed to the persistent sotre
    static func persistentStoreOptions(supportsMigration: Bool) -> [String: Any] {
        return [
            // https://www.sqlite.org/pragma.html
            NSSQLitePragmasOption: [
                "journal_mode": "WAL",
                "synchronous": "FULL",
                "secure_delete": "TRUE"
            ],
            NSMigratePersistentStoresAutomaticallyOption: supportsMigration,
            NSInferMappingModelAutomaticallyOption: supportsMigration
        ]
    }

}<|MERGE_RESOLUTION|>--- conflicted
+++ resolved
@@ -369,11 +369,7 @@
     func configureViewContext(_ context: NSManagedObjectContext) {
         context.markAsUIContext()
         context.createDispatchGroups()
-<<<<<<< HEAD
         dispatchGroup.map(context.addGroup(_:))
-=======
-        dispatchGroup.map(context.add)
->>>>>>> 9cf10f02
         context.mergePolicy = NSMergePolicy(merge: .rollbackMergePolicyType)
         ZMUser.selfUser(in: context)
         Label.fetchOrCreateFavoriteLabel(in: context, create: true)
@@ -392,11 +388,7 @@
         context.markAsSyncContext()
         context.performAndWait {
             context.createDispatchGroups()
-<<<<<<< HEAD
             dispatchGroup.map(context.addGroup(_:))
-=======
-            dispatchGroup.map(context.add)
->>>>>>> 9cf10f02
             context.setupLocalCachedSessionAndSelfUser()
 
             context.accountDirectoryURL = accountContainer
@@ -427,11 +419,7 @@
         context.markAsSearch()
         context.performAndWait {
             context.createDispatchGroups()
-<<<<<<< HEAD
             dispatchGroup.map(context.addGroup(_:))
-=======
-            dispatchGroup.map(context.add)
->>>>>>> 9cf10f02
             context.setupLocalCachedSessionAndSelfUser()
             context.undoManager = nil
             context.mergePolicy = NSMergePolicy(merge: .rollbackMergePolicyType)
@@ -442,11 +430,7 @@
     func configureEventContext(_ context: NSManagedObjectContext) {
         context.performAndWait {
             context.createDispatchGroups()
-<<<<<<< HEAD
             dispatchGroup.map(context.addGroup(_:))
-=======
-            dispatchGroup.map(context.add)
->>>>>>> 9cf10f02
         }
     }
 
