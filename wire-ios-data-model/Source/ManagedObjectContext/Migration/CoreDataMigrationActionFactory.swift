//
// Wire
// Copyright (C) 2024 Wire Swiss GmbH
//
// This program is free software: you can redistribute it and/or modify
// it under the terms of the GNU General Public License as published by
// the Free Software Foundation, either version 3 of the License, or
// (at your option) any later version.
//
// This program is distributed in the hope that it will be useful,
// but WITHOUT ANY WARRANTY; without even the implied warranty of
// MERCHANTABILITY or FITNESS FOR A PARTICULAR PURPOSE. See the
// GNU General Public License for more details.
//
// You should have received a copy of the GNU General Public License
// along with this program. If not, see http://www.gnu.org/licenses/.
//

import Foundation

enum CoreDataMigrationActionFactory {

    static func createPreMigrationAction(for destinationVersion: CoreDataMessagingMigrationVersion) -> CoreDataMigrationAction? {
        switch destinationVersion {
        case .v111:
            return RemoveDuplicatePreAction()

        case .v107:
<<<<<<< HEAD
            return CleanupModels2_107PreAction()
=======
            return CleanupModels107PreAction()
>>>>>>> 874c7e44

        default:
            return nil
        }
    }

    static func createPostMigrationAction(for destinationVersion: CoreDataMessagingMigrationVersion) -> CoreDataMigrationAction? {
        switch destinationVersion {
        case .v116:
            return IsPendingInitialFetchMigrationAction()

        case .v114:
            return OneOnOneConversationMigrationAction()

        case .v111:
            return PrefillPrimaryKeyAction()

        default:
            return nil
        }
    }
}<|MERGE_RESOLUTION|>--- conflicted
+++ resolved
@@ -26,11 +26,7 @@
             return RemoveDuplicatePreAction()
 
         case .v107:
-<<<<<<< HEAD
-            return CleanupModels2_107PreAction()
-=======
             return CleanupModels107PreAction()
->>>>>>> 874c7e44
 
         default:
             return nil
