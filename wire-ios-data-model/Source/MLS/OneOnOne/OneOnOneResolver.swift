//
// Wire
// Copyright (C) 2023 Wire Swiss GmbH
//
// This program is free software: you can redistribute it and/or modify
// it under the terms of the GNU General Public License as published by
// the Free Software Foundation, either version 3 of the License, or
// (at your option) any later version.
//
// This program is distributed in the hope that it will be useful,
// but WITHOUT ANY WARRANTY; without even the implied warranty of
// MERCHANTABILITY or FITNESS FOR A PARTICULAR PURPOSE. See the
// GNU General Public License for more details.
//
// You should have received a copy of the GNU General Public License
// along with this program. If not, see http://www.gnu.org/licenses/.
//

import Foundation

// sourcery: AutoMockable
public protocol OneOnOneResolverInterface {

    @discardableResult
    func resolveOneOnOneConversation(
        with userID: QualifiedID,
        in context: NSManagedObjectContext
    ) async throws -> OneOnOneConversationResolution

}

public final class OneOnOneResolver: OneOnOneResolverInterface {

    // MARK: - Dependencies

    private let protocolSelector: OneOnOneProtocolSelectorInterface
    private let migrator: OneOnOneMigratorInterface

    // MARK: - Life cycle

    public convenience init?(syncContext: NSManagedObjectContext) {
        let mlsService = syncContext.performAndWait {
            syncContext.mlsService
        }

        guard let mlsService else {
            return nil
        }

        self.init(migrator: OneOnOneMigrator(mlsService: mlsService))
    }

    public convenience init?(mlsService: MLSService) {
        self.init(migrator: OneOnOneMigrator(mlsService: mlsService))
    }

    public init(
        protocolSelector: OneOnOneProtocolSelectorInterface = OneOnOneProtocolSelector(),
        migrator: OneOnOneMigratorInterface
    ) {
        self.protocolSelector = protocolSelector
        self.migrator = migrator
    }

    // MARK: - Methods

    @discardableResult
    public func resolveOneOnOneConversation(
        with userID: QualifiedID,
        in context: NSManagedObjectContext
    ) async throws -> OneOnOneConversationResolution {

<<<<<<< HEAD
        let messagingProtocol = await context.perform({ self.protocolSelector.getProtocolForUser(
            with: userID,
            in: context
        ) })
        switch messagingProtocol {
=======
        let messageProtocol = await protocolSelector.getProtocolForUser(
            with: userID,
            in: context
        )

        switch messageProtocol {
>>>>>>> 603f4a5b

        case .none:
            await context.perform {
                guard
                    let otherUser = ZMUser.fetch(with: userID, in: context),
                    let conversation = otherUser.connection?.conversation
                else {
                    return
                }

                conversation.isForcedReadOnly = true
            }
            return .archivedAsReadOnly

        case .mls:
            let mlsGroupIdentifier = try await migrator.migrateToMLS(
                userID: userID,
                in: context
            )
            return .migratedToMLSGroup(identifier: mlsGroupIdentifier)

        case .proteus:
            return .noAction

        // This should never happen:
        // Users can only support proteus and mls protocols.
        // Mixed protocol is used by conversations to represent
        // the migration state when migrating from proteus to mls.
        case .mixed:
            assertionFailure("users should not have mixed protocol")
            return .noAction
        }
    }

}<|MERGE_RESOLUTION|>--- conflicted
+++ resolved
@@ -70,21 +70,12 @@
         in context: NSManagedObjectContext
     ) async throws -> OneOnOneConversationResolution {
 
-<<<<<<< HEAD
-        let messagingProtocol = await context.perform({ self.protocolSelector.getProtocolForUser(
-            with: userID,
-            in: context
-        ) })
-        switch messagingProtocol {
-=======
         let messageProtocol = await protocolSelector.getProtocolForUser(
             with: userID,
             in: context
         )
 
         switch messageProtocol {
->>>>>>> 603f4a5b
-
         case .none:
             await context.perform {
                 guard
