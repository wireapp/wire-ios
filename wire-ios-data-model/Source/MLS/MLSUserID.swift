//
// Wire
// Copyright (C) 2024 Wire Swiss GmbH
//
// This program is free software: you can redistribute it and/or modify
// it under the terms of the GNU General Public License as published by
// the Free Software Foundation, either version 3 of the License, or
// (at your option) any later version.
//
// This program is distributed in the hope that it will be useful,
// but WITHOUT ANY WARRANTY; without even the implied warranty of
// MERCHANTABILITY or FITNESS FOR A PARTICULAR PURPOSE. See the
// GNU General Public License for more details.
//
// You should have received a copy of the GNU General Public License
// along with this program. If not, see http://www.gnu.org/licenses/.
//

import Foundation

/// A qualified id for MLS users.

public struct MLSUserID {

    // MARK: - Properties

    public let rawValue: String

    // MARK: - Life cycle

    public init?(rawValue: String) {

        let components = rawValue.split(
            separator: "@",
            omittingEmptySubsequences: false
        )
        guard components.count == 2 else { return nil }

<<<<<<< HEAD
        guard components.count == 2 else { return nil }

        let userID = components[0]
        let domain = components[1]
        self.init(
            userID: String(userID),
            domain: String(domain)
        )
=======
        self.init(userID: String(components[0]), domain: String(components[1]))
>>>>>>> 006ac563
    }

    public init?(userID: String, domain: String) {
        if userID.isEmpty || domain.isEmpty {
            return nil
        }
        rawValue = "\(userID.lowercased())@\(domain.lowercased())"
    }
}<|MERGE_RESOLUTION|>--- conflicted
+++ resolved
@@ -36,18 +36,7 @@
         )
         guard components.count == 2 else { return nil }
 
-<<<<<<< HEAD
-        guard components.count == 2 else { return nil }
-
-        let userID = components[0]
-        let domain = components[1]
-        self.init(
-            userID: String(userID),
-            domain: String(domain)
-        )
-=======
         self.init(userID: String(components[0]), domain: String(components[1]))
->>>>>>> 006ac563
     }
 
     public init?(userID: String, domain: String) {
