//
// Wire
// Copyright (C) 2023 Wire Swiss GmbH
//
// This program is free software: you can redistribute it and/or modify
// it under the terms of the GNU General Public License as published by
// the Free Software Foundation, either version 3 of the License, or
// (at your option) any later version.
//
// This program is distributed in the hope that it will be useful,
// but WITHOUT ANY WARRANTY; without even the implied warranty of
// MERCHANTABILITY or FITNESS FOR A PARTICULAR PURPOSE. See the
// GNU General Public License for more details.
//
// You should have received a copy of the GNU General Public License
// along with this program. If not, see http://www.gnu.org/licenses/.
//

import Foundation
import WireCoreCrypto
import Combine
import WireSystem

// sourcery: AutoMockable
public protocol MLSDecryptionServiceInterface {

    func onEpochChanged() -> AnyPublisher<MLSGroupID, Never>

    func decrypt(
        message: String,
        for groupID: MLSGroupID,
        subconversationType: SubgroupType?
    ) async throws -> MLSDecryptResult?

}

public enum MLSDecryptResult: Equatable {

    case message(_ messageData: Data, _ senderClientID: String?)
    case proposal(_ commitDelay: UInt64)

}

public final class MLSDecryptionService: MLSDecryptionServiceInterface {

    // MARK: - Properties

    private let coreCryptoProvider: CoreCryptoProviderProtocol
    private weak var context: NSManagedObjectContext?
    private let subconverationGroupIDRepository: SubconversationGroupIDRepositoryInterface

    private let onEpochChangedSubject = PassthroughSubject<MLSGroupID, Never>()

    public func onEpochChanged() -> AnyPublisher<MLSGroupID, Never> {
        return onEpochChangedSubject.eraseToAnyPublisher()
    }

    // MARK: - Life cycle

    public init(
        context: NSManagedObjectContext,
        coreCryptoProvider: CoreCryptoProviderProtocol,
        subconversationGroupIDRepository: SubconversationGroupIDRepositoryInterface = SubconversationGroupIDRepository()
    ) {
        self.coreCryptoProvider = coreCryptoProvider
        self.context = context
        self.subconverationGroupIDRepository = subconversationGroupIDRepository
    }

    // MARK: - Message decryption

    public enum MLSMessageDecryptionError: Error {

        case failedToConvertMessageToBytes
        case failedToDecryptMessage
        case wrongEpoch

    }

    /// Decrypts an MLS message for the given group
    ///
    /// - Parameters:
    ///   - message: a base64 encoded encrypted message
    ///   - groupID: the id of the MLS group
    ///   - subconversationType: the type of subconversation (if it exists)  to which this message belongs
    ///
    /// - Throws: `MLSMessageDecryptionError` if the message could not be decrypted.
    ///
    /// - Returns:
    ///   The data representing the decrypted message bytes.
    ///   May be nil if the message was a handshake message, in which case it is safe to ignore.

    public func decrypt(
        message: String,
        for groupID: MLSGroupID,
        subconversationType: SubgroupType?
<<<<<<< HEAD
    ) async throws -> MLSDecryptResult? {
=======
    ) throws -> MLSDecryptResult? {
>>>>>>> 900971a3
        WireLogger.mls.debug("decrypting message for group (\(groupID.safeForLoggingDescription)) and subconversation type (\(String(describing: subconversationType)))")

        guard let messageBytes = message.base64DecodedBytes else {
            throw MLSMessageDecryptionError.failedToConvertMessageToBytes
        }

        var groupID = groupID

        if
            let type = subconversationType,
            // TODO: [F] does subconverationGroupIDRepository needs to be an actor?
            let subconversationGroupID = subconverationGroupIDRepository.fetchSubconversationGroupID(
                forType: type,
                parentGroupID: groupID
            )
        {
            groupID = subconversationGroupID
        }

        do {
            let decryptedMessage = try coreCryptoProvider.coreCrypto(requireMLS: true).perform { try $0.decryptMessage(
                conversationId: groupID.bytes,
                payload: messageBytes
            ) }

            if decryptedMessage.hasEpochChanged {
                onEpochChangedSubject.send(groupID)
            }

            if let commitDelay = decryptedMessage.commitDelay {
                return MLSDecryptResult.proposal(commitDelay)
            }

            if let message = decryptedMessage.message {
                return MLSDecryptResult.message(
                    message.data,
                    senderClientId(from: decryptedMessage)
                )
            }

            return nil
        } catch {
            WireLogger.mls.error("failed to decrypt message for group (\(groupID.safeForLoggingDescription)) and subconversation type (\(String(describing: subconversationType))): \(String(describing: error))")

            if case CryptoError.WrongEpoch(message: _) = error {
                throw MLSMessageDecryptionError.wrongEpoch
            } else {
                throw MLSMessageDecryptionError.failedToDecryptMessage
            }
        }
    }

    private func senderClientId(from message: DecryptedMessage) -> String? {
        guard let senderClientID = message.senderClientId else { return nil }
        return MLSClientID(data: senderClientID.data)?.clientID
    }

}<|MERGE_RESOLUTION|>--- conflicted
+++ resolved
@@ -94,11 +94,7 @@
         message: String,
         for groupID: MLSGroupID,
         subconversationType: SubgroupType?
-<<<<<<< HEAD
-    ) async throws -> MLSDecryptResult? {
-=======
     ) throws -> MLSDecryptResult? {
->>>>>>> 900971a3
         WireLogger.mls.debug("decrypting message for group (\(groupID.safeForLoggingDescription)) and subconversation type (\(String(describing: subconversationType)))")
 
         guard let messageBytes = message.base64DecodedBytes else {
