//
// Wire
// Copyright (C) 2024 Wire Swiss GmbH
//
// This program is free software: you can redistribute it and/or modify
// it under the terms of the GNU General Public License as published by
// the Free Software Foundation, either version 3 of the License, or
// (at your option) any later version.
//
// This program is distributed in the hope that it will be useful,
// but WITHOUT ANY WARRANTY; without even the implied warranty of
// MERCHANTABILITY or FITNESS FOR A PARTICULAR PURPOSE. See the
// GNU General Public License for more details.
//
// You should have received a copy of the GNU General Public License
// along with this program. If not, see http://www.gnu.org/licenses/.
//

import Foundation
import WireCoreCrypto

// MARK: - Protocols

public protocol SafeCoreCryptoProtocol {
    func perform<T>(_ block: (CoreCryptoProtocol) async throws -> T) async rethrows -> T
    func unsafePerform<T>(_ block: (CoreCryptoProtocol) throws -> T) rethrows -> T
    func tearDown() throws
}

public class SafeCoreCrypto: SafeCoreCryptoProtocol {

    public enum CoreCryptoSetupFailure: Error, Equatable {
        case failedToGetClientIDBytes
    }

    private let coreCrypto: CoreCryptoProtocol
    private let safeContext: SafeFileContext
    private let databasePath: String

    public convenience init(path: String, key: String) async throws {
        let coreCrypto = try await coreCryptoDeferredInit(
            path: path,
            key: key,
            ciphersuites: [],
            nbKeyPackage: nil
        )

        try await coreCrypto.setCallbacks(callbacks: CoreCryptoCallbacksImpl())

        self.init(coreCrypto: coreCrypto, databasePath: path)
    }

    init(coreCrypto: CoreCryptoProtocol, databasePath: String) {
        self.coreCrypto = coreCrypto
        self.databasePath = databasePath
        let directoryPathUrl = URL(fileURLWithPath: databasePath).deletingLastPathComponent()
        self.safeContext = SafeFileContext(fileURL: directoryPathUrl)
    }

    public func tearDown() throws {
        _ = try FileManager.default.removeItem(atPath: databasePath)
    }

    public func perform<T>(_ block: (CoreCryptoProtocol) async throws -> T) async rethrows -> T {
<<<<<<< HEAD

        WireLogger.coreCrypto.info("acquiring directory lock")
=======
        WireLogger.coreCrypto.debug("acquiring directory lock")
>>>>>>> 34be6bcc
        safeContext.acquireDirectoryLock()
        WireLogger.coreCrypto.debug("acquired lock. performing restoreFromDisk()")
        await restoreFromDisk()

        defer {
            WireLogger.coreCrypto.debug("releasing directory lock")
            safeContext.releaseDirectoryLock()
            WireLogger.coreCrypto.debug("released lock")
        }

<<<<<<< HEAD
        do {
            return try await block(coreCrypto)
        } catch {
            WireLogger.coreCrypto.error("failed to perform block on core crypto: \(error)")
            throw error
        }
=======
        return try await block(coreCrypto)
>>>>>>> 34be6bcc
    }

    public func unsafePerform<T>(_ block: (CoreCryptoProtocol) throws -> T) rethrows -> T {
        try block(coreCrypto)
    }

    private func restoreFromDisk() async {
        do {
            try await coreCrypto.restoreFromDisk()
        } catch {
            WireLogger.coreCrypto.error("coreCrypto.restoreFromDisk() failed: \(error)", attributes: .safePublic)
        }
    }
}<|MERGE_RESOLUTION|>--- conflicted
+++ resolved
@@ -62,12 +62,7 @@
     }
 
     public func perform<T>(_ block: (CoreCryptoProtocol) async throws -> T) async rethrows -> T {
-<<<<<<< HEAD
-
-        WireLogger.coreCrypto.info("acquiring directory lock")
-=======
         WireLogger.coreCrypto.debug("acquiring directory lock")
->>>>>>> 34be6bcc
         safeContext.acquireDirectoryLock()
         WireLogger.coreCrypto.debug("acquired lock. performing restoreFromDisk()")
         await restoreFromDisk()
@@ -78,16 +73,7 @@
             WireLogger.coreCrypto.debug("released lock")
         }
 
-<<<<<<< HEAD
-        do {
-            return try await block(coreCrypto)
-        } catch {
-            WireLogger.coreCrypto.error("failed to perform block on core crypto: \(error)")
-            throw error
-        }
-=======
         return try await block(coreCrypto)
->>>>>>> 34be6bcc
     }
 
     public func unsafePerform<T>(_ block: (CoreCryptoProtocol) throws -> T) rethrows -> T {
