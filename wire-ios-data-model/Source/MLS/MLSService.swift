--- conflicted
+++ resolved
@@ -82,11 +82,7 @@
     func generateNewEpoch(groupID: MLSGroupID) async throws
 
     func subconversationMembers(for subconversationGroupID: MLSGroupID) throws -> [MLSClientID]
-<<<<<<< HEAD
-  
-=======
-
->>>>>>> c3c82ad7
+
     func repairOutOfSyncConversations()
 
 }
@@ -1159,7 +1155,6 @@
             )
 
             let updateEvents: [ZMUpdateEvent]
-<<<<<<< HEAD
 
             if let subgroupID = subgroupID {
                 updateEvents = try await mlsActionExecutor.joinGroup(
@@ -1172,20 +1167,6 @@
                     groupInfo: groupInfo
                 )
 
-=======
-
-            if let subgroupID = subgroupID {
-                updateEvents = try await mlsActionExecutor.joinGroup(
-                    subgroupID,
-                    groupInfo: groupInfo
-                )
-            } else {
-                updateEvents = try await mlsActionExecutor.joinGroup(
-                    parentID,
-                    groupInfo: groupInfo
-                )
-
->>>>>>> c3c82ad7
                 context.performAndWait {
                     parentConversationInfo.conversation.mlsStatus = .ready
                 }
@@ -1558,8 +1539,6 @@
         } catch {
             logger.error("failed to get members for group (\(groupID)): \(String(describing: error))")
             throw error
-<<<<<<< HEAD
-=======
         }
     }
 
@@ -1609,113 +1588,6 @@
             parentGroupID: parentGroupID
         ) else {
             throw SubgroupFailure.missingSubgroupID
->>>>>>> c3c82ad7
-        }
-
-        try await leaveSubconversation(
-            subconversationGroupID: subconversationGroupID,
-            parentQualifiedID: parentQualifiedID,
-            parentGroupID: parentGroupID,
-            subconversationType: subconversationType
-        )
-    }
-
-    private func leaveSubconversation(
-        subconversationGroupID: MLSGroupID,
-        parentQualifiedID: QualifiedID,
-        parentGroupID: MLSGroupID,
-        subconversationType: SubgroupType
-    ) async throws {
-        do {
-            logger.info("leaving subconversation (\(subconversationType)) with parent (\(parentQualifiedID))")
-
-            guard let context = context?.notificationContext else {
-                throw SubgroupFailure.missingNotificationContext
-            }
-
-            try await actionsProvider.leaveSubconversation(
-                conversationID: parentQualifiedID.uuid,
-                domain: parentQualifiedID.domain,
-                subconversationType: subconversationType,
-                context: context
-            )
-
-            subconverationGroupIDRepository.storeSubconversationGroupID(
-                nil,
-                forType: subconversationType,
-                parentGroupID: parentGroupID
-            )
-
-            try coreCrypto.perform {
-                try $0.wipeConversation(conversationId: subconversationGroupID.bytes)
-            }
-        } catch {
-            logger.error("failed to leave subconversation (\(subconversationType)) with parent (\(parentQualifiedID)): \(String(describing: error))")
-            throw error
-        }
-    }
-
-    // MARK: - Epoch
-
-    public func onEpochChanged() -> AnyPublisher<MLSGroupID, Never> {
-        return decryptionService.onEpochChanged()
-            .merge(with: mlsActionExecutor.onEpochChanged())
-            .eraseToAnyPublisher()
-    }
-
-    // MARK: - Generate new epoch
-
-    public func generateNewEpoch(groupID: MLSGroupID) async throws {
-        logger.info("generating new epoch in subconveration (\(groupID))")
-        try await updateKeyMaterial(for: groupID)
-    }
-
-    public func leaveSubconversationIfNeeded(
-        parentQualifiedID: QualifiedID,
-        parentGroupID: MLSGroupID,
-        subconversationType: SubgroupType,
-        selfClientID: MLSClientID
-    ) async throws {
-        func leaveSubconversation(id: MLSGroupID) async throws {
-            try await self.leaveSubconversation(
-                subconversationGroupID: id,
-                parentQualifiedID: parentQualifiedID,
-                parentGroupID: parentGroupID,
-                subconversationType: subconversationType
-            )
-        }
-
-        if
-            let subConversationGroupID = subconverationGroupIDRepository.fetchSubconversationGroupID(
-                forType: subconversationType,
-                parentGroupID: parentGroupID
-            ),
-            conversationExists(groupID: subConversationGroupID)
-        {
-            try await leaveSubconversation(id: subConversationGroupID)
-        } else if let context = context?.notificationContext {
-            let subconversation = try await actionsProvider.fetchSubgroup(
-                conversationID: parentQualifiedID.uuid,
-                domain: parentQualifiedID.domain,
-                type: subconversationType,
-                context: context
-            )
-
-            guard subconversation.members.contains(selfClientID) else { return }
-            try await leaveSubconversation(id: subconversation.groupID)
-        }
-    }
-
-    public func leaveSubconversation(
-        parentQualifiedID: QualifiedID,
-        parentGroupID: MLSGroupID,
-        subconversationType: SubgroupType
-    ) async throws {
-        guard let subconversationGroupID = subconverationGroupIDRepository.fetchSubconversationGroupID(
-            forType: subconversationType,
-            parentGroupID: parentGroupID
-        ) else {
-            throw SubgroupFailure.missingSubgroupID
         }
 
         try await leaveSubconversation(
