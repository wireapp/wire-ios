//
// Wire
// Copyright (C) 2022 Wire Swiss GmbH
//
// This program is free software: you can redistribute it and/or modify
// it under the terms of the GNU General Public License as published by
// the Free Software Foundation, either version 3 of the License, or
// (at your option) any later version.
//
// This program is distributed in the hope that it will be useful,
// but WITHOUT ANY WARRANTY; without even the implied warranty of
// MERCHANTABILITY or FITNESS FOR A PARTICULAR PURPOSE. See the
// GNU General Public License for more details.
//
// You should have received a copy of the GNU General Public License
// along with this program. If not, see http://www.gnu.org/licenses/.
//

import Foundation
import WireCoreCrypto
import Combine

// sourcery: AutoMockable
public protocol MLSServiceInterface: MLSEncryptionServiceInterface, MLSDecryptionServiceInterface {

    func uploadKeyPackagesIfNeeded() async

    func createSelfGroup(for groupID: MLSGroupID) async

    func joinGroup(with groupID: MLSGroupID) async throws

    /// Join group after creating it if needed
    func joinNewGroup(with groupID: MLSGroupID) async throws

    func createGroup(for groupID: MLSGroupID) throws

    func conversationExists(groupID: MLSGroupID) -> Bool

    func processWelcomeMessage(welcomeMessage: String) async throws -> MLSGroupID

    func addMembersToConversation(with users: [MLSUser], for groupID: MLSGroupID) async throws

    func removeMembersFromConversation(with clientIds: [MLSClientID], for groupID: MLSGroupID) async throws

    func registerPendingJoin(_ group: MLSGroupID)

    func performPendingJoins()

    func wipeGroup(_ groupID: MLSGroupID) async

    func commitPendingProposals() async throws

    func commitPendingProposals(in groupID: MLSGroupID) async throws

    func createOrJoinSubgroup(
        parentQualifiedID: QualifiedID,
        parentID: MLSGroupID
    ) async throws -> MLSGroupID

    func generateConferenceInfo(
        parentGroupID: MLSGroupID,
        subconversationGroupID: MLSGroupID
    ) async throws -> MLSConferenceInfo

    func onConferenceInfoChange(
        parentGroupID: MLSGroupID,
        subConversationGroupID: MLSGroupID
    ) -> AsyncThrowingStream<MLSConferenceInfo, Error>

    func leaveSubconversationIfNeeded(
        parentQualifiedID: QualifiedID,
        parentGroupID: MLSGroupID,
        subconversationType: SubgroupType,
        selfClientID: MLSClientID
    ) async throws

    func leaveSubconversation(
        parentQualifiedID: QualifiedID,
        parentGroupID: MLSGroupID,
        subconversationType: SubgroupType
    ) async throws

    func generateNewEpoch(groupID: MLSGroupID) async throws

    func subconversationMembers(for subconversationGroupID: MLSGroupID) async throws -> [MLSClientID]

    func repairOutOfSyncConversations()

    func fetchAndRepairGroup(with groupID: MLSGroupID) async

    func updateKeyMaterialForAllStaleGroupsIfNeeded()

}

// This is only used in tests, so it should be removed.
public protocol MLSServiceDelegate: AnyObject {

    func mlsServiceDidCommitPendingProposal(for groupID: MLSGroupID)
    func mlsServiceDidUpdateKeyMaterialForAllGroups()
    func MLSServiceDidFinishInitialization()

}

public final class MLSService: MLSServiceInterface {

    // MARK: - Properties

    private weak var context: NSManagedObjectContext?
    private let coreCryptoProvider: CoreCryptoProviderProtocol

    private let encryptionService: MLSEncryptionServiceInterface
    private let decryptionService: MLSDecryptionServiceInterface

    private let mlsActionExecutor: MLSActionExecutorProtocol
    private let conversationEventProcessor: ConversationEventProcessorProtocol
    private let staleKeyMaterialDetector: StaleMLSKeyDetectorProtocol
    private let userDefaults: PrivateUserDefaults<Keys>
    private let logger = WireLogger.mls
    private var groupsPendingJoin = Set<MLSGroupID>()
    private let groupsBeingRepaired = GroupsBeingRepaired()
    private let syncStatus: SyncStatusProtocol

    private var coreCrypto: SafeCoreCryptoProtocol {
        get throws {
            try coreCryptoProvider.coreCrypto(requireMLS: true)
        }
    }

    enum Keys: String, DefaultsKey {
        case keyPackageQueriedTime
    }

    var backendPublicKeys = BackendMLSPublicKeys()
    var pendingProposalCommitTimers = [MLSGroupID: Timer]()

    let targetUnclaimedKeyPackageCount = 100
    let actionsProvider: MLSActionsProviderProtocol

    private let subconversationGroupIDRepository: SubconversationGroupIDRepositoryInterface

    var lastKeyMaterialUpdateCheck = Date.distantPast
    var keyMaterialUpdateCheckTimer: Timer?

    // The number of days to wait until refreshing the key material for a group.

    private static var keyMaterialRefreshIntervalInDays: UInt {
        // To ensure that a group's key material does not exceed its maximum age,
        // refresh pre-emptively so that it doesn't go stale while the user is offline.
        return keyMaterialMaximumAgeInDays - backendMessageHoldTimeInDays
    }

    // The maximum age of a group's key material before it's considered stale.

    private static let keyMaterialMaximumAgeInDays: UInt = 90

    // The number of days the backend will hold a message.

    private static let backendMessageHoldTimeInDays: UInt = 28

    private static let epochChangeBufferSize: Int = 1000

    weak var delegate: MLSServiceDelegate?

    // MARK: - Life cycle

    public convenience init(
        context: NSManagedObjectContext,
        coreCryptoProvider: CoreCryptoProviderProtocol,
        conversationEventProcessor: ConversationEventProcessorProtocol,
        userDefaults: UserDefaults,
        syncStatus: SyncStatusProtocol,
        userID: UUID
    ) {
        self.init(
            context: context,
            coreCryptoProvider: coreCryptoProvider,
            conversationEventProcessor: conversationEventProcessor,
            staleKeyMaterialDetector: StaleMLSKeyDetector(
                refreshIntervalInDays: Self.keyMaterialRefreshIntervalInDays,
                context: context
            ),
            userDefaults: userDefaults,
            actionsProvider: MLSActionsProvider(),
            syncStatus: syncStatus,
            userID: userID
        )
    }

    init(
        context: NSManagedObjectContext,
        coreCryptoProvider: CoreCryptoProviderProtocol,
        encryptionService: MLSEncryptionServiceInterface? = nil,
        decryptionService: MLSDecryptionServiceInterface? = nil,
        mlsActionExecutor: MLSActionExecutorProtocol? = nil,
        conversationEventProcessor: ConversationEventProcessorProtocol,
        staleKeyMaterialDetector: StaleMLSKeyDetectorProtocol,
        userDefaults: UserDefaults,
        actionsProvider: MLSActionsProviderProtocol = MLSActionsProvider(),
        delegate: MLSServiceDelegate? = nil,
        syncStatus: SyncStatusProtocol,
        userID: UUID,
        subconversationGroupIDRepository: SubconversationGroupIDRepositoryInterface = SubconversationGroupIDRepository()
    ) {
        self.context = context
        self.coreCryptoProvider = coreCryptoProvider
        self.mlsActionExecutor = mlsActionExecutor ?? MLSActionExecutor(
            coreCryptoProvider: coreCryptoProvider,
            context: context,
            actionsProvider: actionsProvider
        )
        self.conversationEventProcessor = conversationEventProcessor
        self.staleKeyMaterialDetector = staleKeyMaterialDetector
        self.actionsProvider = actionsProvider
        self.userDefaults = PrivateUserDefaults(userID: userID, storage: userDefaults)
        self.delegate = delegate
        self.syncStatus = syncStatus
        self.subconversationGroupIDRepository = subconversationGroupIDRepository

        self.encryptionService = encryptionService ?? MLSEncryptionService(coreCryptoProvider: coreCryptoProvider)
        self.decryptionService = decryptionService ?? MLSDecryptionService(
            context: context,
            coreCryptoProvider: coreCryptoProvider,
            subconversationGroupIDRepository: subconversationGroupIDRepository
        )

<<<<<<< HEAD
        do {
            try coreCrypto.perform { try $0.setCallbacks(callbacks: CoreCryptoCallbacksImpl()) }
        } catch {
            logger.error("failed to set callbacks: \(String(describing: error))")
        }

        generateClientPublicKeysIfNeeded()
        Task {
            await uploadKeyPackagesIfNeeded()
            await fetchBackendPublicKeys()
            await updateKeyMaterialForAllStaleGroupsIfNeeded()
            schedulePeriodicKeyMaterialUpdateCheck()
            delegate?.MLSServiceDidFinishInitialization()
        }
=======
        // FIXME: [jacob] fetch on demand when creating group
        fetchBackendPublicKeys()

        schedulePeriodicKeyMaterialUpdateCheck()
>>>>>>> 1d3558f2
    }

    deinit {
        keyMaterialUpdateCheckTimer?.invalidate()
    }

    // MARK: - Public keys

<<<<<<< HEAD
    private func generateClientPublicKeysIfNeeded() {
        guard
            let context = context,
            let selfClient = ZMUser.selfUser(in: context).selfClient()
        else {
            return
        }

        var keys = selfClient.mlsPublicKeys

        do {
            if keys.ed25519 == nil {
                logger.info("generating ed25519 public key")
                let keyBytes = try coreCrypto.perform { try $0.clientPublicKey(ciphersuite: defaultCipherSuite.rawValue) }
                let keyData = Data(keyBytes)
                keys.ed25519 = keyData.base64EncodedString()
            }
        } catch {
            logger.error("failed to generate public keys: \(String(describing: error))")
        }

        selfClient.mlsPublicKeys = keys
        context.saveOrRollback()
    }

    private func fetchBackendPublicKeys() async {
=======
    private func fetchBackendPublicKeys() {
>>>>>>> 1d3558f2
        logger.info("fetching backend public keys")

        guard let notificationContext = context?.notificationContext else {
            logger.warn("can't fetch backend public keys: notification context is missing")
            return
        }

        do {
            backendPublicKeys = try await actionsProvider.fetchBackendPublicKeys(in: notificationContext)
        } catch {
            logger.warn("failed to fetch backend public keys: \(String(describing: error))")
        }
    }

    // MARK: - Conference info for subconversations

    /// Generate conference information for a given conference subconversation.
    ///
    /// - Parameters:
    ///   - parentGroupID: The group ID of the parent conversation.
    ///   - subconversationGroupID: The group ID of the subconversation in which the conference takes place.
    ///
    /// - Returns: An `MLSConferenceInfo` object.
    /// - Throws: `MLSConferenceInfoError`

    public func generateConferenceInfo(
        parentGroupID: MLSGroupID,
        subconversationGroupID: MLSGroupID
    ) async throws -> MLSConferenceInfo {
        do {
            logger.info("generating conference info")

            let keyLength: UInt32 = 32

            return try coreCrypto.perform {
                let epoch = try $0.conversationEpoch(conversationId: subconversationGroupID.bytes)

                let keyData = try $0.exportSecretKey(
                    conversationId: subconversationGroupID.bytes,
                    keyLength: keyLength
                ).data

                let conversationMembers = try $0.getClientIds(conversationId: parentGroupID.bytes)
                    .compactMap { MLSClientID(data: $0.data) }

                let subconversationMembers = try $0.getClientIds(conversationId: subconversationGroupID.bytes)
                    .compactMap { MLSClientID(data: $0.data) }

                let members = conversationMembers.map {
                    MLSConferenceInfo.Member(
                        id: $0,
                        isInSubconversation: subconversationMembers.contains($0)
                    )
                }

                return MLSConferenceInfo(
                    epoch: epoch,
                    keyData: keyData,
                    members: members
                )
            }
        } catch {
            logger.warn("failed to generate conference info: \(String(describing: error))")
            throw MLSConferenceInfoError.failedToGenerateConferenceInfo
        }
    }

    public func subconversationMembers(for subconversationGroupID: MLSGroupID) async throws -> [MLSClientID] {
        do {
            return try coreCrypto.perform {
                try $0.getClientIds(conversationId: subconversationGroupID.bytes).compactMap {
                    MLSClientID(data: $0.data)
                }
            }
        } catch {
            logger.warn("failed to get subconversation client ids: \(String(describing: error))")
            throw MLSSubconversationMembersError.failedToGetSubconversationMembers
        }
    }

    public enum MLSSubconversationMembersError: Error, Equatable {
        case failedToGetSubconversationMembers
    }

    public enum MLSConferenceInfoError: Error, Equatable {
        case failedToGenerateConferenceInfo
    }

    public func onConferenceInfoChange(
        parentGroupID: MLSGroupID,
        subConversationGroupID: MLSGroupID
    ) -> AsyncThrowingStream<MLSConferenceInfo, Error> {
        var sequence = onEpochChanged()
            .buffer(size: Self.epochChangeBufferSize, prefetch: .keepFull, whenFull: .dropOldest)
            .filter({ $0.isOne(of: parentGroupID, subConversationGroupID) })
            .values
            .compactMap({ [weak self] _ in
                try await self?.generateConferenceInfo(
                    parentGroupID: parentGroupID,
                    subconversationGroupID: subConversationGroupID
                )
            }).makeAsyncIterator()

        return AsyncThrowingStream {
            try await sequence.next()
        }
    }

    // MARK: - Update key material

    private func schedulePeriodicKeyMaterialUpdateCheck() {
        keyMaterialUpdateCheckTimer?.invalidate()
        keyMaterialUpdateCheckTimer = Timer.scheduledTimer(
            withTimeInterval: .oneDay,
            repeats: true
        ) { [weak self] _ in
<<<<<<< HEAD
            guard let self else { return }
            Task {
                await self.updateKeyMaterialForAllStaleGroupsIfNeeded()
            }
        }
    }

    private func updateKeyMaterialForAllStaleGroupsIfNeeded() async {
=======
            guard
                let context = self?.context,
                ZMUser.selfUser(in: context).selfClient()?.hasRegisteredMLSClient == true else {
                self?.logger.info("Skip periodic key material check since MLS is not enabled")
                return
            }

            self?.updateKeyMaterialForAllStaleGroupsIfNeeded()
        }
    }

    public func updateKeyMaterialForAllStaleGroupsIfNeeded() {
>>>>>>> 1d3558f2
        guard lastKeyMaterialUpdateCheck.ageInDays >= 1 else { return }

        await updateKeyMaterialForAllStaleGroups()
        lastKeyMaterialUpdateCheck = Date()
        delegate?.mlsServiceDidUpdateKeyMaterialForAllGroups()
    }

    private func updateKeyMaterialForAllStaleGroups() async {
        Logging.mls.info("beginning to update key material for all stale groups")

        let staleGroups = staleKeyMaterialDetector.groupsWithStaleKeyingMaterial

        Logging.mls.info("found \(staleGroups.count) groups with stale key material")

        for staleGroup in staleGroups {
            try? await updateKeyMaterial(for: staleGroup)
        }
    }

    func updateKeyMaterial(for groupID: MLSGroupID) async throws {
        try await commitPendingProposals(in: groupID)
        try await retryOnCommitFailure(for: groupID) { [weak self] in
            try await self?.internalUpdateKeyMaterial(for: groupID)
        }
    }

    private func internalUpdateKeyMaterial(for groupID: MLSGroupID) async throws {
        do {
            Logging.mls.info("updating key material for group (\(groupID.safeForLoggingDescription))")
            let events = try await mlsActionExecutor.updateKeyMaterial(for: groupID)
            staleKeyMaterialDetector.keyingMaterialUpdated(for: groupID)
            await conversationEventProcessor.processConversationEvents(events)
        } catch {
            Logging.mls.warn("failed to update key material for group (\(groupID.safeForLoggingDescription)): \(String(describing: error))")
            throw error
        }
    }

    // MARK: - Group creation

    enum MLSGroupCreationError: Error, Equatable {
        case failedToCreateGroup
    }

    /// Create an MLS group with the given group id.
    ///
    /// - Parameters:
    ///   - groupID the id representing the MLS group.
    ///
    /// - Throws:
    ///   - MLSGroupCreationError if the group could not be created.

    public func createGroup(for groupID: MLSGroupID) throws {
        logger.info("creating group for id: \(groupID.safeForLoggingDescription)")

        do {
            let config = ConversationConfiguration(
                ciphersuite: CiphersuiteName.mls128Dhkemx25519Aes128gcmSha256Ed25519.rawValue,
                externalSenders: backendPublicKeys.ed25519Keys,
                custom: .init(keyRotationSpan: nil, wirePolicy: nil)
            )

            try coreCrypto.perform {
                try $0.createConversation(
                    conversationId: groupID.bytes,
                    creatorCredentialType: .basic,
                    config: config
                )
            }
        } catch let error {
            logger.warn("failed to create group (\(groupID.safeForLoggingDescription)): \(String(describing: error))")
            throw MLSGroupCreationError.failedToCreateGroup
        }

        staleKeyMaterialDetector.keyingMaterialUpdated(for: groupID)
    }

    public func createSelfGroup(for groupID: MLSGroupID) async {
        guard let context = context else {
            return
        }

        do {
            try createGroup(for: groupID)
            let selfUser = ZMUser.selfUser(in: context)
            let mlsSelfUser = MLSUser(from: selfUser)

            do {
                try await addMembersToConversation(with: [mlsSelfUser], for: groupID)
            } catch MLSAddMembersError.noInviteesToAdd {
                logger.debug("createConversation noInviteesToAdd, updateKeyMaterial")
                try await updateKeyMaterial(for: groupID)
            }
        } catch {
            logger.error("create group for self conversation failed: \(error.localizedDescription)")
        }
    }

    // MARK: - Add member

    enum MLSAddMembersError: Error {

        case noMembersToAdd
        case noInviteesToAdd
        case failedToClaimKeyPackages

    }

    /// Add users to MLS group in the given conversation.
    ///
    /// - Parameters:
    ///   - users: Users represents the MLS group to be added.
    ///   - groupID: Represents the MLS conversation group ID in which users to be added

    public func addMembersToConversation(with users: [MLSUser], for groupID: MLSGroupID) async throws {
        try await commitPendingProposals(in: groupID)
        try await retryOnCommitFailure(for: groupID) { [weak self] in
            try await self?.internalAddMembersToConversation(with: users, for: groupID)
        }
    }

    private func internalAddMembersToConversation(
        with users: [MLSUser],
        for groupID: MLSGroupID
    ) async throws {
        do {
            logger.info("adding members to group (\(groupID.safeForLoggingDescription)) with users: \(users)")
            guard !users.isEmpty else { throw MLSAddMembersError.noMembersToAdd }
            let keyPackages = try await claimKeyPackages(for: users)
            let invitees = keyPackages.map(Invitee.init(from:))

            guard invitees.count > 0 else {
                throw MLSAddMembersError.noInviteesToAdd
            }

            let events = try await mlsActionExecutor.addMembers(invitees, to: groupID)
            await conversationEventProcessor.processConversationEvents(events)
        } catch {
            logger.warn("failed to add members to group (\(groupID.safeForLoggingDescription)): \(String(describing: error))")
            throw error
        }
    }

    private func claimKeyPackages(for users: [MLSUser]) async throws -> [KeyPackage] {
        logger.info("claiming key packages for users: \(users)")
        do {
            guard let context = context else { return [] }

            var result = [KeyPackage]()

            for try await keyPackages in claimKeyPackages(for: users, in: context) {
                result.append(contentsOf: keyPackages)
            }

            return result
        } catch let error {
            logger.warn("failed to claim key packages: \(String(describing: error))")
            throw MLSAddMembersError.failedToClaimKeyPackages
        }
    }

    private func claimKeyPackages(
        for users: [MLSUser],
        in context: NSManagedObjectContext
    ) -> AsyncThrowingStream<([KeyPackage]), Error> {
        var index = 0

        return AsyncThrowingStream { [actionsProvider] in
            guard let user = users.element(atIndex: index) else { return nil }

            index += 1

            return try await actionsProvider.claimKeyPackages(
                userID: user.id,
                domain: user.domain,
                excludedSelfClientID: user.selfClientID,
                in: context.notificationContext
            )
        }
    }

    // MARK: - Remove participants from mls group

    enum MLSRemoveParticipantsError: Error {
        case noClientsToRemove
    }

    public func removeMembersFromConversation(
        with clientIds: [MLSClientID],
        for groupID: MLSGroupID
    ) async throws {
        try await commitPendingProposals(in: groupID)
        try await retryOnCommitFailure(for: groupID) { [weak self] in
            try await self?.internalRemoveMembersFromConversation(with: clientIds, for: groupID)
        }
    }

    private func internalRemoveMembersFromConversation(
        with clientIds: [MLSClientID],
        for groupID: MLSGroupID
    ) async throws {
        do {
            logger.info("removing members from group (\(groupID.safeForLoggingDescription)), members: \(clientIds)")
            guard !clientIds.isEmpty else { throw MLSRemoveParticipantsError.noClientsToRemove }
            let clientIds = clientIds.compactMap { $0.rawValue.utf8Data?.bytes }
            let events = try await mlsActionExecutor.removeClients(clientIds, from: groupID)
            await conversationEventProcessor.processConversationEvents(events)
        } catch {
            logger.warn("failed to remove members from group (\(groupID.safeForLoggingDescription)): \(String(describing: error))")
            throw error
        }
    }

    // MARK: - Remove group

    public func wipeGroup(_ groupID: MLSGroupID) async {
        logger.info("wiping group (\(groupID.safeForLoggingDescription))")
        do {
            try coreCrypto.perform { try $0.wipeConversation(conversationId: groupID.bytes) }
        } catch {
            logger.warn("failed to wipe group (\(groupID.safeForLoggingDescription)): \(String(describing: error))")
        }
    }

    // MARK: - Key packages

    enum MLSKeyPackagesError: Error {

        case failedToGenerateKeyPackages
        case failedToUploadKeyPackages
        case failedToCountUnclaimedKeyPackages

    }

    /// Uploads new key packages if needed.
    ///
    /// Checks how many key packages are available on the backend and
    /// generates new ones if there are less than 50% of the target unclaimed key package count..

    public func uploadKeyPackagesIfNeeded() async {
        logger.info("uploading key packages if needed")

        func logWarn(abortedWithReason reason: String) {
            logger.warn("aborting key packages upload: \(reason)")
        }

        guard shouldQueryUnclaimedKeyPackagesCount() else { return }

        guard let context = context else {
            return logWarn(abortedWithReason: "missing context")
        }

        guard let clientID = ZMUser.selfUser(in: context).selfClient()?.remoteIdentifier else {
            return logWarn(abortedWithReason: "failed to get client ID")
        }

<<<<<<< HEAD
        do {
            let unclaimedKeyPackageCount = try await countUnclaimedKeyPackages(clientID: clientID, context: context.notificationContext)
            logger.info("there are \(unclaimedKeyPackageCount) unclaimed key packages")
=======
        Task {
            do {
                let unclaimedKeyPackageCount = try await countUnclaimedKeyPackages(clientID: clientID, context: context.notificationContext)
                logger.info("there are \(unclaimedKeyPackageCount) unclaimed key packages")

                userDefaults.set(Date(), forKey: .keyPackageQueriedTime)
>>>>>>> 1d3558f2

            userDefaults.lastKeyPackageCountDate = Date()

            guard unclaimedKeyPackageCount <= halfOfTargetUnclaimedKeyPackageCount else {
                logger.info("no need to upload new key packages yet")
                return
            }

            let amount = UInt32(targetUnclaimedKeyPackageCount)
            let keyPackages = try generateKeyPackages(amountRequested: amount)
            try await uploadKeyPackages(clientID: clientID, keyPackages: keyPackages, context: context.notificationContext)
            logger.info("success: uploaded key packages for client \(clientID)")
        } catch let error {
            logger.warn("failed to upload key packages for client \(clientID). \(String(describing: error))")
        }
    }

    private func shouldQueryUnclaimedKeyPackagesCount() -> Bool {
        do {
            let estimatedLocalKeyPackageCount = try coreCrypto.perform {
                try $0.clientValidKeypackagesCount(ciphersuite: defaultCipherSuite.rawValue)
            }
            let shouldCountRemainingKeyPackages = estimatedLocalKeyPackageCount < halfOfTargetUnclaimedKeyPackageCount

            guard hasMoreThan24HoursPassedSinceLastCheck || shouldCountRemainingKeyPackages else {
                logger.info("last check was recent and there are enough unclaimed key packages. not uploading.")
                return false
            }

            return true

        } catch let error {
            logger.warn("failed to get valid key packages count with error: \(String(describing: error))")
            return true
        }
    }

    private var hasMoreThan24HoursPassedSinceLastCheck: Bool {
        guard let storedDate = userDefaults.date(forKey: .keyPackageQueriedTime) else { return true }

        if Calendar.current.dateComponents([.hour], from: storedDate, to: Date()).hour > 24 {
            return true
        } else {
            return false
        }
    }

    private var halfOfTargetUnclaimedKeyPackageCount: Int {
        targetUnclaimedKeyPackageCount / 2
    }

    private func countUnclaimedKeyPackages(
        clientID: String,
        context: NotificationContext
    ) async throws -> Int {
        do {
            return try await actionsProvider.countUnclaimedKeyPackages(
                clientID: clientID,
                context: context
            )

        } catch let error {
            self.logger.warn("failed to fetch unclaimed key packages count with error: \(String(describing: error))")
            throw MLSKeyPackagesError.failedToCountUnclaimedKeyPackages
        }
    }

    private func generateKeyPackages(amountRequested: UInt32) throws -> [String] {
        logger.info("generating \(amountRequested) key packages")

        var keyPackages = [[Byte]]()

        do {
            keyPackages = try coreCrypto.perform { try $0.clientKeypackages(ciphersuite: defaultCipherSuite.rawValue, amountRequested: amountRequested) }

        } catch let error {
            logger.warn("failed to generate new key packages: \(String(describing: error))")
            throw MLSKeyPackagesError.failedToGenerateKeyPackages
        }

        if keyPackages.isEmpty {
            logger.warn("CoreCrypto generated empty key packages array")
            throw MLSKeyPackagesError.failedToGenerateKeyPackages
        }

        return keyPackages.map { $0.data.base64EncodedString() }
    }

    private func uploadKeyPackages(
        clientID: String,
        keyPackages: [String],
        context: NotificationContext
    ) async throws {

        do {
            try await actionsProvider.uploadKeyPackages(
                clientID: clientID,
                keyPackages: keyPackages,
                context: context
            )

        } catch let error {
            logger.warn("failed to upload key packages for client (\(clientID)): \(String(describing: error))")
            throw MLSKeyPackagesError.failedToUploadKeyPackages
        }
    }

    // MARK: - Process welcome message

    public enum MLSWelcomeMessageProcessingError: Error {

        case failedToConvertMessageToBytes
        case failedToProcessMessage

    }

    public func conversationExists(groupID: MLSGroupID) -> Bool {
        // TODO: [jacob] let it throw
        let result = (try? coreCrypto.perform { $0.conversationExists(conversationId: groupID.bytes) }) ?? false
        logger.info("checking if group (\(groupID)) exists... it does\(result ? "!" : " not!")")
        return result
    }

    public func processWelcomeMessage(welcomeMessage: String) async throws -> MLSGroupID {
        logger.info("processing welcome message")

        guard let messageBytes = welcomeMessage.base64DecodedBytes else {
            logger.error("failed to convert welcome message to bytes")
            throw MLSWelcomeMessageProcessingError.failedToConvertMessageToBytes
        }

        do {
            let groupIDBytes = try coreCrypto.perform {
                try $0.processWelcomeMessage(
                    welcomeMessage: messageBytes,
                    customConfiguration: .init(keyRotationSpan: nil, wirePolicy: nil)
                )
            }
            let groupID = MLSGroupID(groupIDBytes)
            await uploadKeyPackagesIfNeeded()
            staleKeyMaterialDetector.keyingMaterialUpdated(for: groupID)
            return groupID

        } catch {
            logger.error("failed to process welcome message: \(String(describing: error))")
            throw MLSWelcomeMessageProcessingError.failedToProcessMessage
        }
    }

    // MARK: - Joining conversations

    public func joinNewGroup(with groupID: MLSGroupID) async throws {
        guard let context = context else {
            logger.warn("MLSService is missing sync context")
            return
        }

        if !conversationExists(groupID: groupID) {
            try createGroup(for: groupID)
        }

        let selfUser = ZMUser.selfUser(in: context)
        let mlsUser = MLSUser(from: selfUser)

        try await joinGroup(with: groupID)
        try await addMembersToConversation(with: [mlsUser], for: groupID)
    }

    public func joinGroup(with groupID: MLSGroupID) async throws {
        try await joinByExternalCommit(groupID: groupID)
    }

    typealias PendingJoin = (groupID: MLSGroupID, epoch: UInt64)

    /// Registers a group to be joined via external commit once the app has finished processing events
    /// - Parameter groupID: the identifier for the MLS group
    public func registerPendingJoin(_ groupID: MLSGroupID) {
        groupsPendingJoin.insert(groupID)
    }

    /// Request to join groups still pending
    ///
    /// Generates a list of groups for which the `mlsStatus` is `pendingJoin`
    /// and sends external commits to join these groups
    public func performPendingJoins() {
        guard let context = context else {
            return
        }

        generatePendingJoins(in: context).forEach { pendingJoin in
            Task {
                try await joinByExternalCommit(groupID: pendingJoin.groupID)
            }
        }

        groupsPendingJoin.removeAll()
    }

    private func generatePendingJoins(in context: NSManagedObjectContext) -> [PendingJoin] {
        logger.info("generating list of groups pending join")

        return groupsPendingJoin.compactMap { groupID in

            guard let conversation = ZMConversation.fetch(with: groupID, in: context) else {
                logger.warn("conversation not found for group (\(groupID.safeForLoggingDescription))")
                return nil
            }

            guard let status = conversation.mlsStatus, status == .pendingJoin else {
                logger.warn("group (\(groupID.safeForLoggingDescription)) status is not pending join")
                return nil
            }

            return (groupID, conversation.epoch)

        }
    }

    // MARK: - Out-of-sync conversations

    /// Fetches and re-joins MLS conversations that are out of sync
    /// (where the conversation object's epoch differs from the corresponding MLS group epoch)
    public func repairOutOfSyncConversations() {
        guard let context = self.context else { return }

        let outOfSync = outOfSyncConversations(in: context)

        logger.info("found \(outOfSync.count) conversations out of sync")

        outOfSync.forEach { conversation in
            guard let groupID = conversation.mlsGroupID else {
                return
            }

            launchGroupRepairTaskIfNotInProgress(for: groupID) {
                do {
                    try await self.joinGroupAndAppendGapSystemMessage(
                        groupID: groupID,
                        conversation: conversation,
                        context: context
                    )
                } catch {
                    self.logger.warn("failed to repair out of sync conversation (\(groupID.safeForLoggingDescription)). error: \(String(describing: error))")
                }
            }
        }
    }

    func fetchAndRepairGroupIfPossible(with groupID: MLSGroupID) {
        launchGroupRepairTaskIfNotInProgress(for: groupID) {
            await self.fetchAndRepairGroup(with: groupID)
        }
    }

    public func fetchAndRepairGroup(with groupID: MLSGroupID) async {
        if let subgroupInfo = subconversationGroupIDRepository.findSubgroupTypeAndParentID(for: groupID) {
            await fetchAndRepairSubgroup(parentGroupID: subgroupInfo.parentID)
        } else {
            await fetchAndRepairParentGroup(with: groupID)
        }
    }

    private func fetchAndRepairParentGroup(with groupID: MLSGroupID) async {
        guard let context = context else {
            return
        }

        do {
            logger.info("repairing out of sync conversation... (\(groupID.safeForLoggingDescription))")

            guard let conversationInfo = fetchConversationInfo(
                with: groupID,
                in: context
            ) else {
                logger.warn("conversation not found (\(groupID.safeForLoggingDescription))")
                return
            }

            try await actionsProvider.syncConversation(
                qualifiedID: conversationInfo.qualifiedID,
                context: context.notificationContext
            )

            guard isConversationOutOfSync(
                conversationInfo.conversation,
                context: context
            ) else {
                logger.info("conversation is not out of sync (\(groupID.safeForLoggingDescription))")
                return
            }

            try await joinGroupAndAppendGapSystemMessage(
                groupID: groupID,
                conversation: conversationInfo.conversation,
                context: context
            )
        } catch {
            logger.warn("failed to repair conversation (\(groupID.safeForLoggingDescription)). error: \(String(describing: error))")
        }

    }

    private func joinGroupAndAppendGapSystemMessage(
        groupID: MLSGroupID,
        conversation: ZMConversation,
        context: NSManagedObjectContext
    ) async throws {
        try await joinGroup(with: groupID)

        logger.info("repaired out of sync conversation! (\(groupID.safeForLoggingDescription))")

        await appendGapSystemMessage(
            in: conversation,
            context: context
        )

        logger.info("inserted gap system message in conversation (\(groupID.safeForLoggingDescription))")
    }

    private func appendGapSystemMessage(
        in conversation: ZMConversation,
        context: NSManagedObjectContext
    ) async {
        await context.perform {
            conversation.appendNewPotentialGapSystemMessage(
                users: conversation.localParticipants,
                timestamp: Date()
            )
        }
    }

    private func fetchAndRepairSubgroup(parentGroupID: MLSGroupID) async {
        guard let context = context else { return }

        do {
            logger.info("repairing out of sync subgroup... (parent: \(parentGroupID.safeForLoggingDescription))")

            guard let conversationInfo = fetchConversationInfo(
                with: parentGroupID,
                in: context
            ) else {
                logger.warn("conversation not found (\(parentGroupID.safeForLoggingDescription))")
                return
            }

            let subgroup = try await fetchSubgroup(
                parentID: conversationInfo.qualifiedID,
                context: context.notificationContext
            )

            guard isConversationOutOfSync(
                conversationInfo.conversation,
                subgroup: subgroup,
                context: context
            ) else {
                logger.info("subgroup is not out of sync (parent: \(parentGroupID.safeForLoggingDescription), subgroup: \(subgroup.groupID.safeForLoggingDescription))")
                return
            }

            try await joinSubgroup(
                parentID: parentGroupID,
                subgroupID: subgroup.groupID
            )

            logger.info("repaired out of sync subgroup! (parent: \(parentGroupID.safeForLoggingDescription), subgroup: \(subgroup.groupID.safeForLoggingDescription))")
        } catch {
            logger.warn("failed to repair subgroup (parent: \(parentGroupID.safeForLoggingDescription)). error: \(String(describing: error))")
        }
    }

    private func launchGroupRepairTaskIfNotInProgress(
        for groupID: MLSGroupID,
        repairOperation: @escaping () async -> Void
    ) {
        Task {
            guard await !groupsBeingRepaired.contains(group: groupID) else {
                return
            }

            await groupsBeingRepaired.insert(group: groupID)
            await repairOperation()
            await groupsBeingRepaired.remove(group: groupID)
        }
    }

    private func outOfSyncConversations(in context: NSManagedObjectContext) -> [ZMConversation] {
        return (try? coreCrypto.perform { coreCrypto in
            return ZMConversation.fetchMLSConversations(in: context).filter {
                isConversationOutOfSync(
                    $0,
                    coreCrypto: coreCrypto,
                    context: context
                )
            }
        }) ?? [] // TODO: [jacob] let it throw
    }

    private func isConversationOutOfSync(
        _ conversation: ZMConversation,
        subgroup: MLSSubgroup? = nil,
        coreCrypto: CoreCryptoProtocol,
        context: NSManagedObjectContext
    ) -> Bool {
        var isOutOfSync: Bool = false

        context.performAndWait {
            var groupID: MLSGroupID?
            var epoch: UInt64

            if let subgroup = subgroup {
                groupID = subgroup.groupID
                epoch = UInt64(subgroup.epoch)
            } else {
                groupID = conversation.mlsGroupID
                epoch = conversation.epoch
            }

            guard let groupID = groupID else { return }

            do {
                let localEpoch = try coreCrypto.conversationEpoch(conversationId: groupID.bytes)
                isOutOfSync = localEpoch != epoch
                logger.info("epochs(remote: \(epoch), local: \(localEpoch)) for (\(groupID.safeForLoggingDescription))")
            } catch {
                logger.info("cannot resolve conversation epoch \(String(describing: error)) for (\(groupID.safeForLoggingDescription))")
                return
            }
        }

        return isOutOfSync
    }

    private func isConversationOutOfSync(
        _ conversation: ZMConversation,
        subgroup: MLSSubgroup? = nil,
        context: NSManagedObjectContext
    ) -> Bool {
        return (try? coreCrypto.perform {
            return isConversationOutOfSync(
                conversation,
                subgroup: subgroup,
                coreCrypto: $0,
                context: context
            )
        }) ?? false // TODO: [jacob] let it throw
    }

    // MARK: - External Proposals

    private func sendExternalAddProposal(_ groupID: MLSGroupID, epoch: UInt64) async {
        logger.info("requesting to join group (\(groupID.safeForLoggingDescription)")

        do {
            let proposal = try coreCrypto.perform {
                try $0.newExternalAddProposal(conversationId: groupID.bytes,
                                              epoch: epoch,
                                              ciphersuite: defaultCipherSuite.rawValue,
                                              credentialType: .basic)
            }

            try await sendProposal(proposal, groupID: groupID)
            logger.info("success: requested to join group (\(groupID.safeForLoggingDescription)")
        } catch {
            logger.warn(
                "failed to request join for group (\(groupID.safeForLoggingDescription)): \(String(describing: error))"
            )
        }
    }

    enum MLSSendProposalError: Error {
        case failedToSendProposal
    }

    private func sendProposal(_ bytes: [Byte], groupID: MLSGroupID) async throws {
        do {
            logger.info("sending proposal in group (\(groupID.safeForLoggingDescription))")

            guard let context = context else { return }

            let updateEvents = try await actionsProvider.sendMessage(
                bytes.data,
                in: context.notificationContext
            )

            await conversationEventProcessor.processConversationEvents(updateEvents)

        } catch let error {
            logger.warn("failed to send proposal in group (\(groupID.safeForLoggingDescription)): \(String(describing: error))")
            throw MLSSendProposalError.failedToSendProposal
        }
    }

    // MARK: - External Commits

    private func joinByExternalCommit(groupID: MLSGroupID) async throws {
        try await joinByExternalCommit(parentID: groupID)
    }

    private func joinSubgroupByExternalCommit(
        parentID: MLSGroupID,
        subgroupID: MLSGroupID,
        subgroupType: SubgroupType
    ) async throws {
        try await joinByExternalCommit(
            parentID: parentID,
            subgroupIDAndType: (subgroupID, subgroupType)
        )
    }

    private func joinByExternalCommit(
        parentID: MLSGroupID,
        subgroupIDAndType: (MLSGroupID, SubgroupType)? = nil
    ) async throws {
        try await retryOnCommitFailure(for: parentID, operation: { [weak self] in
            try await self?.internalJoinByExternalCommit(
                parentID: parentID,
                subgroupIDAndType: subgroupIDAndType
            )
        })
    }

    enum MLSSendExternalCommitError: Error {
        case conversationNotFound
    }

    private func internalJoinByExternalCommit(
        parentID: MLSGroupID,
        subgroupIDAndType: (MLSGroupID, SubgroupType)?
    ) async throws {
        let subgroupID = subgroupIDAndType?.0
        let subgroupType = subgroupIDAndType?.1

        let logInfo = "parent: \(parentID.safeForLoggingDescription), subgroup: \(String(describing: subgroupID?.safeForLoggingDescription)), subgroup type: \(String(describing: subgroupType))"

        do {
            logger.info("sending external commit to join group (\(logInfo))")

            guard let context = context else { return }

            guard let parentConversationInfo = fetchConversationInfo(
                with: parentID,
                in: context
            ) else {
                throw MLSSendExternalCommitError.conversationNotFound
            }

            let groupInfo = try await actionsProvider.fetchConversationGroupInfo(
                conversationId: parentConversationInfo.qualifiedID.uuid,
                domain: parentConversationInfo.qualifiedID.domain,
                subgroupType: subgroupType,
                context: context.notificationContext
            )

            let updateEvents: [ZMUpdateEvent]

            if let subgroupID = subgroupID {
                updateEvents = try await mlsActionExecutor.joinGroup(
                    subgroupID,
                    groupInfo: groupInfo
                )
            } else {
                updateEvents = try await mlsActionExecutor.joinGroup(
                    parentID,
                    groupInfo: groupInfo
                )

                context.performAndWait {
                    parentConversationInfo.conversation.mlsStatus = .ready
                }
            }

            await conversationEventProcessor.processConversationEvents(updateEvents)
            logger.info("success: joined group with external commit (\(logInfo))")

        } catch {
            logger.warn("failed to send external commit to join group (\(logInfo)): \(String(describing: error))")
            throw error
        }
    }

    private func fetchConversationInfo(
        with groupID: MLSGroupID,
        in context: NSManagedObjectContext
    ) -> (conversation: ZMConversation, qualifiedID: QualifiedID, groupID: MLSGroupID)? {

        var conversation: ZMConversation?
        var qualifiedID: QualifiedID?

        context.performAndWait {
            conversation = ZMConversation.fetch(with: groupID, in: context)
            qualifiedID = conversation?.qualifiedID
        }

        guard
            let conversation = conversation,
            let qualifiedID = qualifiedID
        else {
            return nil
        }

        return (conversation, qualifiedID, groupID)
    }

    // MARK: - Encrypt message

    public func encrypt(
        message: [Byte],
        for groupID: MLSGroupID
    ) throws -> [Byte] {
        return try encryptionService.encrypt(
            message: message,
            for: groupID
        )
    }

    // MARK: - Decrypting Message

    public func decrypt(
        message: String,
        for groupID: MLSGroupID,
        subconversationType: SubgroupType?
    ) throws -> MLSDecryptResult? {
        typealias DecryptionError = MLSDecryptionService.MLSMessageDecryptionError

        do {
            return try decryptionService.decrypt(
                message: message,
                for: groupID,
                subconversationType: subconversationType
            )
        } catch DecryptionError.wrongEpoch {
            fetchAndRepairGroupIfPossible(with: groupID)
            throw DecryptionError.wrongEpoch
        } catch {
            throw error
        }
    }

    // MARK: - Pending proposals

    enum MLSCommitPendingProposalsError: Error {

        case failedToCommitPendingProposals

    }

    /// Commit all pending proposals for all groups.
    ///
    /// - Throws: `MLSCommitPendingProposalsError` if proposals couldn't be commited.

    public func commitPendingProposals() async throws {
        guard context != nil else {
            return
        }

        logger.info("committing any scheduled pending proposals")

        let groupsWithPendingCommits = self.sortedGroupsWithPendingCommits()

        logger.info("\(groupsWithPendingCommits.count) groups with scheduled pending proposals")

        for (groupID, timestamp) in groupsWithPendingCommits {
            if timestamp.isInThePast {
                logger.info("commit scheduled in the past, committing...")
                try await commitPendingProposals(in: groupID)
            } else {
                logger.info("commit scheduled in the future, waiting...")
                try await Task.sleep(nanoseconds: timestamp.timeIntervalSinceNow.nanoseconds)
                logger.info("scheduled commit is ready, committing...")
                try await commitPendingProposals(in: groupID)
            }
        }
    }

    private func sortedGroupsWithPendingCommits() -> [(MLSGroupID, Date)] {
        guard let context = context else {
            return []
        }

        var result: [(MLSGroupID, Date)] = []

        context.performAndWait {
            let conversations = ZMConversation.fetchConversationsWithPendingProposals(in: context)

            for conversation in conversations {
                guard
                    let groupID = conversation.mlsGroupID,
                    let timestamp = conversation.commitPendingProposalDate
                else {
                    continue
                }

                result.append((groupID, timestamp))

                // The pending proposal might be for the subconversation,
                // so include it just in case.
                if let subgroupID = subconversationGroupIDRepository.fetchSubconversationGroupID(
                    forType: .conference,
                    parentGroupID: groupID
                ) {
                    result.append((subgroupID, timestamp))
                }
            }
        }

        return result.sorted { lhs, rhs in
            let (lhsCommitDate, rhsCommitDate) = (lhs.1, rhs.1)
            return lhsCommitDate <= rhsCommitDate
        }
    }

    private func commitPendingProposalsIfNeeded(in groupID: MLSGroupID) async throws {
        guard existsPendingProposals(in: groupID) else { return }
        // Sending a message while there are pending proposals will result in an error,
        // so commit any first.
        logger.info("preemptively committing pending proposals in group (\(groupID.safeForLoggingDescription))")
        try await commitPendingProposals(in: groupID)
        logger.info("success: committed pending proposals in group (\(groupID.safeForLoggingDescription))")
    }

    private func existsPendingProposals(in groupID: MLSGroupID) -> Bool {
        guard let context = context else { return false }

        var groupHasPendingProposals = false

        context.performAndWait {
            if let conversation = ZMConversation.fetch(with: groupID, in: context) {
                groupHasPendingProposals = conversation.commitPendingProposalDate != nil
            }
        }

        return groupHasPendingProposals
    }

    public func commitPendingProposals(in groupID: MLSGroupID) async throws {
        try await retryOnCommitFailure(for: groupID) { [weak self] in
            try await self?.internalCommitPendingProposals(in: groupID)
        }
    }

    private func internalCommitPendingProposals(in groupID: MLSGroupID) async throws {
        do {
            logger.info("committing pending proposals in: \(groupID.safeForLoggingDescription)")
            let events = try await mlsActionExecutor.commitPendingProposals(in: groupID)
            await conversationEventProcessor.processConversationEvents(events)
            clearPendingProposalCommitDate(for: groupID)
            delegate?.mlsServiceDidCommitPendingProposal(for: groupID)
        } catch MLSActionExecutor.Error.noPendingProposals {
            logger.info("no proposals to commit in group (\(groupID.safeForLoggingDescription))...")
            clearPendingProposalCommitDate(for: groupID)
        } catch {
            logger.info("failed to commit pending proposals in \(groupID.safeForLoggingDescription): \(String(describing: error))")
            throw error
        }
    }

    private func clearPendingProposalCommitDate(for groupID: MLSGroupID) {
        guard let context = context else {
            return
        }

        context.performAndWait {
            let conversation = ZMConversation.fetch(with: groupID, in: context)
            conversation?.commitPendingProposalDate = nil
        }
    }

    // MARK: - Error recovery

    private func retryOnCommitFailure(
        for groupID: MLSGroupID,
        operation: @escaping () async throws -> Void
    ) async throws {
        typealias Error = MLSActionExecutor.Error

        do {
            try await operation()

        } catch Error.failedToSendCommit(recovery: .commitPendingProposalsAfterQuickSync) {
            logger.warn("failed to send commit, syncing then committing pending proposals...")
            await syncStatus.performQuickSync()
            logger.info("sync finished, committing pending proposals...")
            try await commitPendingProposals(in: groupID)

        } catch Error.failedToSendCommit(recovery: .retryAfterQuickSync) {
            logger.warn("failed to send commit, syncing then retrying operation...")
            await syncStatus.performQuickSync()
            logger.info("sync finished, retying operation...")
            try await retryOnCommitFailure(for: groupID, operation: operation)

        } catch Error.failedToSendCommit(recovery: .retryAfterRepairingGroup) {
            logger.warn("failed to send commit, repairing group then retrying operation...")
            await fetchAndRepairGroup(with: groupID)
            logger.info("repair finished, retrying operation...")
            try await operation()

        } catch Error.failedToSendCommit(recovery: .giveUp) {
            logger.warn("failed to send commit, giving up...")
            // TODO: [John] inform user
            throw Error.failedToSendCommit(recovery: .giveUp)

        } catch Error.failedToSendExternalCommit(recovery: .retry) {
            logger.warn("failed to send external commit, retrying operation...")
            try await retryOnCommitFailure(for: groupID, operation: operation)

        } catch Error.failedToSendExternalCommit(recovery: .giveUp) {
            logger.warn("failed to send external commit, giving up...")
            throw MLSActionExecutor.Error.failedToSendExternalCommit(recovery: .giveUp)

        }
    }

    // MARK: - Subgroup

    public enum SubgroupFailure: Error {

        case missingNotificationContext
        case failedToFetchSubgroup
        case failedToCreateSubgroup
        case failedToDeleteSubgroup
        case failedToJoinSubgroup
        case missingSubgroupID

    }

    public func createOrJoinSubgroup(
        parentQualifiedID: QualifiedID,
        parentID: MLSGroupID
    ) async throws -> MLSGroupID {
        do {
            logger.info("create or join subgroup in parent conversation (\(parentQualifiedID))")

            guard let notificationContext = context?.notificationContext else {
                logger.error("failed to create or join subgroup: missing notification context")
                throw SubgroupFailure.missingNotificationContext
            }

            let subgroup = try await fetchSubgroup(
                parentID: parentQualifiedID,
                context: notificationContext
            )

            if subgroup.epoch <= 0 {
                try await createSubgroup(with: subgroup.groupID)
            } else if let epochAge = subgroup.epochTimestamp?.ageInDays, epochAge >= 1 {
                try await deleteSubgroup(
                    parentID: parentQualifiedID,
                    context: notificationContext
                )
                try await createSubgroup(with: subgroup.groupID)
            } else {
                try await joinSubgroup(
                    parentID: parentID,
                    subgroupID: subgroup.groupID
                )
            }

            subconversationGroupIDRepository.storeSubconversationGroupID(
                subgroup.groupID,
                forType: .conference,
                parentGroupID: parentID
            )

            return subgroup.groupID
        } catch {
            logger.error("failed to create or join subgroup in parent conversation (\(parentQualifiedID)): \(String(describing: error))")
            throw error
        }
    }

    private func fetchSubgroup(
        parentID: QualifiedID,
        context: NotificationContext
    ) async throws -> MLSSubgroup {
        do {
            logger.info("fetching subgroup with parent id (\(parentID))")
            return try await actionsProvider.fetchSubgroup(
                conversationID: parentID.uuid,
                domain: parentID.domain,
                type: .conference,
                context: context
            )
        } catch {
            logger.error("failed to fetch subgroup with parent id (\(parentID)): \(String(describing: error))")
            throw SubgroupFailure.failedToFetchSubgroup
        }
    }

    private func createSubgroup(with id: MLSGroupID) async throws {
        do {
            logger.info("creating subgroup with id (\(id.safeForLoggingDescription))")
            try createGroup(for: id)
            try await updateKeyMaterial(for: id)
        } catch {
            logger.error("failed to create subgroup with id (\(id.safeForLoggingDescription)): \(String(describing: error))")
            throw SubgroupFailure.failedToCreateSubgroup
        }
    }

    private func deleteSubgroup(
        parentID: QualifiedID,
        context: NotificationContext
    ) async throws {
        do {
            logger.info("deleting subgroup with parent id (\(parentID))")
            try await actionsProvider.deleteSubgroup(
                conversationID: parentID.uuid,
                domain: parentID.domain,
                subgroupType: .conference,
                context: context
            )
        } catch {
            logger.error("failed to delete subgroup with parent id (\(parentID)): \(String(describing: error))")
            throw SubgroupFailure.failedToDeleteSubgroup
        }
    }

    private func joinSubgroup(
        parentID: MLSGroupID,
        subgroupID: MLSGroupID
    ) async throws {
        do {
            logger.info("joining subgroup (parent: \(parentID.safeForLoggingDescription), subgroup: \(subgroupID.safeForLoggingDescription))")
            try await joinSubgroupByExternalCommit(
                parentID: parentID,
                subgroupID: subgroupID,
                subgroupType: .conference
            )
        } catch {
            logger.error("failed to join subgroup (parent: \(parentID.safeForLoggingDescription), subgroup: \(subgroupID.safeForLoggingDescription)): \(String(describing: error))")
            throw SubgroupFailure.failedToJoinSubgroup
        }
    }

    private func getMembers(for groupID: MLSGroupID) throws -> [MLSClientID] {
        do {
            logger.info("getting members for group (\(groupID.safeForLoggingDescription))")
            return try coreCrypto
                .perform { try $0.getClientIds(conversationId: groupID.bytes) }
                .compactMap { MLSClientID(data: Data($0)) }
        } catch {
            logger.error("failed to get members for group (\(groupID.safeForLoggingDescription)): \(String(describing: error))")
            throw error
        }
    }

    public func leaveSubconversationIfNeeded(
        parentQualifiedID: QualifiedID,
        parentGroupID: MLSGroupID,
        subconversationType: SubgroupType,
        selfClientID: MLSClientID
    ) async throws {
        func leaveSubconversation(id: MLSGroupID) async throws {
            try await self.leaveSubconversation(
                subconversationGroupID: id,
                parentQualifiedID: parentQualifiedID,
                parentGroupID: parentGroupID,
                subconversationType: subconversationType
            )
        }

        if
            let subConversationGroupID = subconversationGroupIDRepository.fetchSubconversationGroupID(
                forType: subconversationType,
                parentGroupID: parentGroupID
            ),
            conversationExists(groupID: subConversationGroupID)
        {
            try await leaveSubconversation(id: subConversationGroupID)
        } else if let context = context?.notificationContext {
            let subconversation = try await actionsProvider.fetchSubgroup(
                conversationID: parentQualifiedID.uuid,
                domain: parentQualifiedID.domain,
                type: subconversationType,
                context: context
            )

            guard subconversation.members.contains(selfClientID) else { return }
            try await leaveSubconversation(id: subconversation.groupID)
        }
    }

    public func leaveSubconversation(
        parentQualifiedID: QualifiedID,
        parentGroupID: MLSGroupID,
        subconversationType: SubgroupType
    ) async throws {
        guard let subconversationGroupID = subconversationGroupIDRepository.fetchSubconversationGroupID(
            forType: subconversationType,
            parentGroupID: parentGroupID
        ) else {
            throw SubgroupFailure.missingSubgroupID
        }

        try await leaveSubconversation(
            subconversationGroupID: subconversationGroupID,
            parentQualifiedID: parentQualifiedID,
            parentGroupID: parentGroupID,
            subconversationType: subconversationType
        )
    }

    private func leaveSubconversation(
        subconversationGroupID: MLSGroupID,
        parentQualifiedID: QualifiedID,
        parentGroupID: MLSGroupID,
        subconversationType: SubgroupType
    ) async throws {
        do {
            logger.info("leaving subconversation (\(subconversationType)) with parent (\(parentQualifiedID))")

            guard let context = context?.notificationContext else {
                throw SubgroupFailure.missingNotificationContext
            }

            try await actionsProvider.leaveSubconversation(
                conversationID: parentQualifiedID.uuid,
                domain: parentQualifiedID.domain,
                subconversationType: subconversationType,
                context: context
            )

            subconversationGroupIDRepository.storeSubconversationGroupID(
                nil,
                forType: subconversationType,
                parentGroupID: parentGroupID
            )

            try coreCrypto.perform {
                try $0.wipeConversation(conversationId: subconversationGroupID.bytes)
            }
        } catch {
            logger.error("failed to leave subconversation (\(subconversationType)) with parent (\(parentQualifiedID)): \(String(describing: error))")
            throw error
        }
    }

    // MARK: - Epoch

    public func onEpochChanged() -> AnyPublisher<MLSGroupID, Never> {
        return decryptionService.onEpochChanged()
            .merge(with: mlsActionExecutor.onEpochChanged())
            .eraseToAnyPublisher()
    }

    // MARK: - Generate new epoch

    public func generateNewEpoch(groupID: MLSGroupID) async throws {
        logger.info("generating new epoch in subconveration (\(groupID.safeForLoggingDescription))")
        try await updateKeyMaterial(for: groupID)
    }

}

// MARK: - Helper types

public struct MLSUser: Equatable {

    public let id: UUID
    public let domain: String
    public let selfClientID: String?

    public init(
        _ qualifiedID: QualifiedID,
        selfClientID: String? = nil
    ) {
        self.id = qualifiedID.uuid
        self.domain = qualifiedID.domain
        self.selfClientID = selfClientID
    }

    public init(
        id: UUID,
        domain: String,
        selfClientID: String? = nil
    ) {
        self.id = id
        self.domain = domain
        self.selfClientID = selfClientID
    }

    public init(from user: ZMUser) {
        id = user.remoteIdentifier
        domain = user.domain?.selfOrNilIfEmpty ?? BackendInfo.domain!

        if user.isSelfUser, let selfClientID = user.selfClient()?.remoteIdentifier {
            self.selfClientID = selfClientID
        } else {
            selfClientID = nil
        }
    }

}

extension MLSUser: CustomStringConvertible {

    public var description: String {
        return "\(id)@\(domain)"
    }

}

// MARK: - Helper Extensions

private extension TimeInterval {

    var nanoseconds: UInt64 {
        UInt64(self * 1_000_000_000)
    }

}

private extension Date {

    var isInThePast: Bool {
        return compare(Date()) != .orderedDescending
    }

}

extension Invitee {

    init(from keyPackage: KeyPackage) {
        let id = MLSClientID(
            userID: keyPackage.userID.uuidString,
            clientID: keyPackage.client,
            domain: keyPackage.domain
        )

        guard
            let idData = id.rawValue.utf8Data,
            let keyPackageData = Data(base64Encoded: keyPackage.keyPackage)
        else {
            fatalError("Couldn't create Invitee from key package: \(keyPackage)")
        }

        self.init(
            id: idData.bytes,
            kp: keyPackageData.bytes
        )
    }

}

// sourcery: AutoMockable
public protocol ConversationEventProcessorProtocol {

    func processConversationEvents(_ events: [ZMUpdateEvent]) async
    // TODO: make async
    func processPayload(_ payload: ZMTransportData)
}

extension CiphersuiteName {

    var rawValue: UInt16 {
        switch self {
        case .mls128Dhkemx25519Aes128gcmSha256Ed25519:
            return 1

        case .mls128Dhkemp256Aes128gcmSha256P256:
            return 2

        case .mls128Dhkemx25519Chacha20poly1305Sha256Ed25519:
            return 3

        case .mls256Dhkemx448Aes256gcmSha512Ed448:
            return 4

        case .mls256Dhkemp521Aes256gcmSha512P521:
            return 5

        case .mls256Dhkemx448Chacha20poly1305Sha512Ed448:
            return 6

        case .mls256Dhkemp384Aes256gcmSha384P384:
            return 7

        @unknown default:
            fatalError("unsupported value of 'CiphersuiteName'!")
        }
    }

}

actor GroupsBeingRepaired {
    var values = Set<MLSGroupID>()

    func contains(group: MLSGroupID) -> Bool {
        values.contains(group)
    }

    func insert(group: MLSGroupID) {
        values.insert(group)
    }

    func remove(group: MLSGroupID) {
        values.remove(group)
    }
}<|MERGE_RESOLUTION|>--- conflicted
+++ resolved
@@ -88,7 +88,7 @@
 
     func fetchAndRepairGroup(with groupID: MLSGroupID) async
 
-    func updateKeyMaterialForAllStaleGroupsIfNeeded()
+    func updateKeyMaterialForAllStaleGroupsIfNeeded() async
 
 }
 
@@ -223,27 +223,12 @@
             subconversationGroupIDRepository: subconversationGroupIDRepository
         )
 
-<<<<<<< HEAD
-        do {
-            try coreCrypto.perform { try $0.setCallbacks(callbacks: CoreCryptoCallbacksImpl()) }
-        } catch {
-            logger.error("failed to set callbacks: \(String(describing: error))")
-        }
-
-        generateClientPublicKeysIfNeeded()
+        // FIXME: [jacob] fetch on demand when creating group
         Task {
-            await uploadKeyPackagesIfNeeded()
             await fetchBackendPublicKeys()
-            await updateKeyMaterialForAllStaleGroupsIfNeeded()
-            schedulePeriodicKeyMaterialUpdateCheck()
-            delegate?.MLSServiceDidFinishInitialization()
-        }
-=======
-        // FIXME: [jacob] fetch on demand when creating group
-        fetchBackendPublicKeys()
+        }
 
         schedulePeriodicKeyMaterialUpdateCheck()
->>>>>>> 1d3558f2
     }
 
     deinit {
@@ -252,36 +237,7 @@
 
     // MARK: - Public keys
 
-<<<<<<< HEAD
-    private func generateClientPublicKeysIfNeeded() {
-        guard
-            let context = context,
-            let selfClient = ZMUser.selfUser(in: context).selfClient()
-        else {
-            return
-        }
-
-        var keys = selfClient.mlsPublicKeys
-
-        do {
-            if keys.ed25519 == nil {
-                logger.info("generating ed25519 public key")
-                let keyBytes = try coreCrypto.perform { try $0.clientPublicKey(ciphersuite: defaultCipherSuite.rawValue) }
-                let keyData = Data(keyBytes)
-                keys.ed25519 = keyData.base64EncodedString()
-            }
-        } catch {
-            logger.error("failed to generate public keys: \(String(describing: error))")
-        }
-
-        selfClient.mlsPublicKeys = keys
-        context.saveOrRollback()
-    }
-
     private func fetchBackendPublicKeys() async {
-=======
-    private func fetchBackendPublicKeys() {
->>>>>>> 1d3558f2
         logger.info("fetching backend public keys")
 
         guard let notificationContext = context?.notificationContext else {
@@ -398,29 +354,21 @@
             withTimeInterval: .oneDay,
             repeats: true
         ) { [weak self] _ in
-<<<<<<< HEAD
-            guard let self else { return }
-            Task {
-                await self.updateKeyMaterialForAllStaleGroupsIfNeeded()
-            }
-        }
-    }
-
-    private func updateKeyMaterialForAllStaleGroupsIfNeeded() async {
-=======
             guard
-                let context = self?.context,
+                let self,
+                let context = context,
                 ZMUser.selfUser(in: context).selfClient()?.hasRegisteredMLSClient == true else {
                 self?.logger.info("Skip periodic key material check since MLS is not enabled")
                 return
             }
 
-            self?.updateKeyMaterialForAllStaleGroupsIfNeeded()
-        }
-    }
-
-    public func updateKeyMaterialForAllStaleGroupsIfNeeded() {
->>>>>>> 1d3558f2
+            Task {
+                await self.updateKeyMaterialForAllStaleGroupsIfNeeded()
+            }
+        }
+    }
+
+    public func updateKeyMaterialForAllStaleGroupsIfNeeded() async {
         guard lastKeyMaterialUpdateCheck.ageInDays >= 1 else { return }
 
         await updateKeyMaterialForAllStaleGroups()
@@ -677,20 +625,11 @@
             return logWarn(abortedWithReason: "failed to get client ID")
         }
 
-<<<<<<< HEAD
         do {
             let unclaimedKeyPackageCount = try await countUnclaimedKeyPackages(clientID: clientID, context: context.notificationContext)
             logger.info("there are \(unclaimedKeyPackageCount) unclaimed key packages")
-=======
-        Task {
-            do {
-                let unclaimedKeyPackageCount = try await countUnclaimedKeyPackages(clientID: clientID, context: context.notificationContext)
-                logger.info("there are \(unclaimedKeyPackageCount) unclaimed key packages")
-
-                userDefaults.set(Date(), forKey: .keyPackageQueriedTime)
->>>>>>> 1d3558f2
-
-            userDefaults.lastKeyPackageCountDate = Date()
+
+            userDefaults.set(Date(), forKey: .keyPackageQueriedTime)
 
             guard unclaimedKeyPackageCount <= halfOfTargetUnclaimedKeyPackageCount else {
                 logger.info("no need to upload new key packages yet")
