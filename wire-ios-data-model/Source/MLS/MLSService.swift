--- conflicted
+++ resolved
@@ -1608,12 +1608,7 @@
                 forType: subconversationType,
                 parentGroupID: parentGroupID
             ),
-<<<<<<< HEAD
-            try await conversationExists(groupID: subConversationGroupID)
-        {
-=======
-            await conversationExists(groupID: subConversationGroupID) {
->>>>>>> ef825496
+            try await conversationExists(groupID: subConversationGroupID) {
             try await leaveSubconversation(id: subConversationGroupID)
         } else if let context = context?.notificationContext {
             let subconversation = try await actionsProvider.fetchSubgroup(
