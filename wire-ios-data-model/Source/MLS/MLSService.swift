--- conflicted
+++ resolved
@@ -85,11 +85,9 @@
 
     func repairOutOfSyncConversations()
 
-<<<<<<< HEAD
+    func fetchAndRepairGroup(with groupID: MLSGroupID) async
+
     func startProteusToMLSMigration()
-=======
-    func fetchAndRepairGroup(with groupID: MLSGroupID) async
->>>>>>> ed57fb52
 
 }
 
