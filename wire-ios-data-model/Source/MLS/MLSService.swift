--- conflicted
+++ resolved
@@ -791,11 +791,7 @@
                     customConfiguration: .init(keyRotationSpan: nil, wirePolicy: nil)
                 )
             }
-<<<<<<< HEAD
-            let groupID = MLSGroupID(groupIDData.id)
-=======
             let groupID = MLSGroupID(welcomeBundle.id)
->>>>>>> 8efc5ce4
             await uploadKeyPackagesIfNeeded()
             staleKeyMaterialDetector.keyingMaterialUpdated(for: groupID)
             return groupID
