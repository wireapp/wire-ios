//
// Wire
// Copyright (C) 2022 Wire Swiss GmbH
//
// This program is free software: you can redistribute it and/or modify
// it under the terms of the GNU General Public License as published by
// the Free Software Foundation, either version 3 of the License, or
// (at your option) any later version.
//
// This program is distributed in the hope that it will be useful,
// but WITHOUT ANY WARRANTY; without even the implied warranty of
// MERCHANTABILITY or FITNESS FOR A PARTICULAR PURPOSE. See the
// GNU General Public License for more details.
//
// You should have received a copy of the GNU General Public License
// along with this program. If not, see http://www.gnu.org/licenses/.
//

import Foundation
import WireCoreCrypto
import Combine

public protocol MLSServiceInterface: MLSEncryptionServiceInterface, MLSDecryptionServiceInterface {

    func uploadKeyPackagesIfNeeded()

    func createSelfGroup(for groupID: MLSGroupID)

    func joinGroup(with groupID: MLSGroupID) async throws

    /// Join group after creating it if needed
    func joinNewGroup(with groupID: MLSGroupID) async throws

    func createGroup(for groupID: MLSGroupID) throws

    func conversationExists(groupID: MLSGroupID) -> Bool

    func processWelcomeMessage(welcomeMessage: String) throws -> MLSGroupID

    func addMembersToConversation(with users: [MLSUser], for groupID: MLSGroupID) async throws

    func removeMembersFromConversation(with clientIds: [MLSClientID], for groupID: MLSGroupID) async throws

    func registerPendingJoin(_ group: MLSGroupID)

    func performPendingJoins()

    func wipeGroup(_ groupID: MLSGroupID)

    func commitPendingProposals() async throws

    func commitPendingProposals(in groupID: MLSGroupID) async throws

    func createOrJoinSubgroup(
        parentQualifiedID: QualifiedID,
        parentID: MLSGroupID
    ) async throws -> MLSGroupID

    func generateConferenceInfo(
        parentGroupID: MLSGroupID,
        subconversationGroupID: MLSGroupID
    ) throws -> MLSConferenceInfo

    func onConferenceInfoChange(
        parentGroupID: MLSGroupID,
        subConversationGroupID: MLSGroupID
    ) -> AnyPublisher<MLSConferenceInfo, Never>

    func leaveSubconversationIfNeeded(
        parentQualifiedID: QualifiedID,
        parentGroupID: MLSGroupID,
        subconversationType: SubgroupType,
        selfClientID: MLSClientID
    ) async throws

    func leaveSubconversation(
        parentQualifiedID: QualifiedID,
        parentGroupID: MLSGroupID,
        subconversationType: SubgroupType
    ) async throws

    func generateNewEpoch(groupID: MLSGroupID) async throws

<<<<<<< HEAD
    func subconversationMembers(for subconversationGroupID: MLSGroupID) throws -> [MLSClientID]
=======
    func repairOutOfSyncConversations()
>>>>>>> 9dffdb14

}

public protocol MLSServiceDelegate: AnyObject {

    func mlsServiceDidCommitPendingProposal(for groupID: MLSGroupID)
    func mlsServiceDidUpdateKeyMaterialForAllGroups()

}

public final class MLSService: MLSServiceInterface {

    // MARK: - Properties

    private weak var context: NSManagedObjectContext?
    private let coreCrypto: SafeCoreCryptoProtocol

    private let encryptionService: MLSEncryptionServiceInterface
    private let decryptionService: MLSDecryptionServiceInterface

    private let mlsActionExecutor: MLSActionExecutorProtocol
    private let conversationEventProcessor: ConversationEventProcessorProtocol
    private let staleKeyMaterialDetector: StaleMLSKeyDetectorProtocol
    private let userDefaults: UserDefaults
    private let logger = WireLogger.mls
    private var groupsPendingJoin = Set<MLSGroupID>()

    private let syncStatus: SyncStatusProtocol

    var backendPublicKeys = BackendMLSPublicKeys()
    var pendingProposalCommitTimers = [MLSGroupID: Timer]()

    let targetUnclaimedKeyPackageCount = 100
    let actionsProvider: MLSActionsProviderProtocol

    private let subconverationGroupIDRepository: SubconversationGroupIDRepositoryInterface

    var lastKeyMaterialUpdateCheck = Date.distantPast
    var keyMaterialUpdateCheckTimer: Timer?

    // The number of days to wait until refreshing the key material for a group.

    private static var keyMaterialRefreshIntervalInDays: UInt {
        // To ensure that a group's key material does not exceed its maximum age,
        // refresh pre-emptively so that it doesn't go stale while the user is offline.
        return keyMaterialMaximumAgeInDays - backendMessageHoldTimeInDays
    }

    // The maximum age of a group's key material before it's considered stale.

    private static let keyMaterialMaximumAgeInDays: UInt = 90

    // The number of days the backend will hold a message.

    private static let backendMessageHoldTimeInDays: UInt = 28

    weak var delegate: MLSServiceDelegate?

    // MARK: - Life cycle

    public convenience init(
        context: NSManagedObjectContext,
        coreCrypto: SafeCoreCryptoProtocol,
        conversationEventProcessor: ConversationEventProcessorProtocol,
        userDefaults: UserDefaults,
        syncStatus: SyncStatusProtocol
    ) {
        self.init(
            context: context,
            coreCrypto: coreCrypto,
            conversationEventProcessor: conversationEventProcessor,
            staleKeyMaterialDetector: StaleMLSKeyDetector(
                refreshIntervalInDays: Self.keyMaterialRefreshIntervalInDays,
                context: context
            ),
            userDefaults: userDefaults,
            actionsProvider: MLSActionsProvider(),
            syncStatus: syncStatus
        )
    }

    init(
        context: NSManagedObjectContext,
        coreCrypto: SafeCoreCryptoProtocol,
        encryptionService: MLSEncryptionServiceInterface? = nil,
        decryptionService: MLSDecryptionServiceInterface? = nil,
        mlsActionExecutor: MLSActionExecutorProtocol? = nil,
        conversationEventProcessor: ConversationEventProcessorProtocol,
        staleKeyMaterialDetector: StaleMLSKeyDetectorProtocol,
        userDefaults: UserDefaults,
        actionsProvider: MLSActionsProviderProtocol = MLSActionsProvider(),
        delegate: MLSServiceDelegate? = nil,
        syncStatus: SyncStatusProtocol,
        subconversationGroupIDRepository: SubconversationGroupIDRepositoryInterface = SubconversationGroupIDRepository()
    ) {
        self.context = context
        self.coreCrypto = coreCrypto
        self.mlsActionExecutor = mlsActionExecutor ?? MLSActionExecutor(
            coreCrypto: coreCrypto,
            context: context,
            actionsProvider: actionsProvider
        )
        self.conversationEventProcessor = conversationEventProcessor
        self.staleKeyMaterialDetector = staleKeyMaterialDetector
        self.actionsProvider = actionsProvider
        self.userDefaults = userDefaults
        self.delegate = delegate
        self.syncStatus = syncStatus
        self.subconverationGroupIDRepository = subconversationGroupIDRepository

        self.encryptionService = encryptionService ?? MLSEncryptionService(coreCrypto: coreCrypto)
        self.decryptionService = decryptionService ?? MLSDecryptionService(
            context: context,
            coreCrypto: coreCrypto,
            subconversationGroupIDRepository: subconversationGroupIDRepository
        )

        do {
            try coreCrypto.perform { try $0.setCallbacks(callbacks: CoreCryptoCallbacksImpl()) }
        } catch {
            logger.error("failed to set callbacks: \(String(describing: error))")
        }

        generateClientPublicKeysIfNeeded()
        uploadKeyPackagesIfNeeded()
        fetchBackendPublicKeys()
        updateKeyMaterialForAllStaleGroupsIfNeeded()
        schedulePeriodicKeyMaterialUpdateCheck()
    }

    deinit {
        keyMaterialUpdateCheckTimer?.invalidate()
    }

    // MARK: - Public keys

    private func generateClientPublicKeysIfNeeded() {
        guard
            let context = context,
            let selfClient = ZMUser.selfUser(in: context).selfClient()
        else {
            return
        }

        var keys = selfClient.mlsPublicKeys

        do {
            if keys.ed25519 == nil {
                logger.info("generating ed25519 public key")
                let keyBytes = try coreCrypto.perform { try $0.clientPublicKey(ciphersuite: defaultCipherSuite.rawValue) }
                let keyData = Data(keyBytes)
                keys.ed25519 = keyData.base64EncodedString()
            }
        } catch {
            logger.error("failed to generate public keys: \(String(describing: error))")
        }

        selfClient.mlsPublicKeys = keys
        context.saveOrRollback()
    }

    private func fetchBackendPublicKeys() {
        logger.info("fetching backend public keys")

        guard let notificationContext = context?.notificationContext else {
            logger.warn("can't fetch backend public keys: notification context is missing")
            return
        }

        Task {
            do {
                backendPublicKeys = try await actionsProvider.fetchBackendPublicKeys(in: notificationContext)
            } catch {
                logger.warn("failed to fetch backend public keys: \(String(describing: error))")
            }
        }
    }

    // MARK: - Conference info for subconversations

    /// Generate conference information for a given conference subconversation.
    ///
    /// - Parameters:
    ///   - parentGroupID: The group ID of the parent conversation.
    ///   - subconversationGroupID: The group ID of the subconversation in which the conference takes place.
    ///
    /// - Returns: An `MLSConferenceInfo` object.
    /// - Throws: `MLSConferenceInfoError`

    public func generateConferenceInfo(
        parentGroupID: MLSGroupID,
        subconversationGroupID: MLSGroupID
    ) throws -> MLSConferenceInfo {
        do {
            logger.info("generating conference info")

            let keyLength: UInt32 = 32

            return try coreCrypto.perform {
                let epoch = try $0.conversationEpoch(conversationId: subconversationGroupID.bytes)

                let keyData = try $0.exportSecretKey(
                    conversationId: subconversationGroupID.bytes,
                    keyLength: keyLength
                ).data

                let conversationMembers = try $0.getClientIds(conversationId: parentGroupID.bytes)
                    .compactMap { MLSClientID(data: $0.data) }

                let subconversationMembers = try $0.getClientIds(conversationId: subconversationGroupID.bytes)
                    .compactMap { MLSClientID(data: $0.data) }

                let members = conversationMembers.map {
                    MLSConferenceInfo.Member(
                        id: $0,
                        isInSubconversation: subconversationMembers.contains($0)
                    )
                }

                return MLSConferenceInfo(
                    epoch: epoch,
                    keyData: keyData,
                    members: members
                )
            }
        } catch {
            logger.warn("failed to generate conference info: \(String(describing: error))")
            throw MLSConferenceInfoError.failedToGenerateConferenceInfo
        }
    }

    public func subconversationMembers(for subconversationGroupID: MLSGroupID) throws -> [MLSClientID] {
        do {
            return try coreCrypto.perform {
                return try $0.getClientIds(conversationId: subconversationGroupID.bytes).compactMap {
                    MLSClientID(data: $0.data)
                }
            }
        } catch {
            logger.warn("failed to get subconversation client ids: \(String(describing: error))")
            throw MLSSubconversationMembersError.failedToGetSubconversationMembers
        }
    }

    public enum MLSSubconversationMembersError: Error, Equatable {
        case failedToGetSubconversationMembers
    }

    public enum MLSConferenceInfoError: Error, Equatable {
        case failedToGenerateConferenceInfo
    }

    public func onConferenceInfoChange(
        parentGroupID: MLSGroupID,
        subConversationGroupID: MLSGroupID
    ) -> AnyPublisher<MLSConferenceInfo, Never> {
        return onEpochChanged().filter {
            $0.isOne(of: parentGroupID, subConversationGroupID)
        }.compactMap { [weak self] _ in
            try? self?.generateConferenceInfo(
                parentGroupID: parentGroupID,
                subconversationGroupID: subConversationGroupID
            )
        }.eraseToAnyPublisher()
    }

    // MARK: - Update key material

    private func schedulePeriodicKeyMaterialUpdateCheck() {
        keyMaterialUpdateCheckTimer?.invalidate()
        keyMaterialUpdateCheckTimer = Timer.scheduledTimer(
            withTimeInterval: .oneDay,
            repeats: true
        ) { [weak self] _ in
            self?.updateKeyMaterialForAllStaleGroupsIfNeeded()
        }
    }

    private func updateKeyMaterialForAllStaleGroupsIfNeeded() {
        guard lastKeyMaterialUpdateCheck.ageInDays >= 1 else { return }

        Task {
            await updateKeyMaterialForAllStaleGroups()
            lastKeyMaterialUpdateCheck = Date()
            delegate?.mlsServiceDidUpdateKeyMaterialForAllGroups()
        }
    }

    private func updateKeyMaterialForAllStaleGroups() async {
        Logging.mls.info("beginning to update key material for all stale groups")

        let staleGroups = staleKeyMaterialDetector.groupsWithStaleKeyingMaterial

        Logging.mls.info("found \(staleGroups.count) groups with stale key material")

        for staleGroup in staleGroups {
            try? await updateKeyMaterial(for: staleGroup)
        }
    }

    func updateKeyMaterial(for groupID: MLSGroupID) async throws {
        try await commitPendingProposals(in: groupID)
        try await retryOnCommitFailure(for: groupID) { [weak self] in
            try await self?.internalUpdateKeyMaterial(for: groupID)
        }
    }

    private func internalUpdateKeyMaterial(for groupID: MLSGroupID) async throws {
        do {
            Logging.mls.info("updating key material for group (\(groupID))")
            let events = try await mlsActionExecutor.updateKeyMaterial(for: groupID)
            staleKeyMaterialDetector.keyingMaterialUpdated(for: groupID)
            conversationEventProcessor.processConversationEvents(events)
        } catch {
            Logging.mls.warn("failed to update key material for group (\(groupID)): \(String(describing: error))")
            throw error
        }
    }

    // MARK: - Group creation

    enum MLSGroupCreationError: Error, Equatable {
        case failedToCreateGroup
    }

    /// Create an MLS group with the given group id.
    ///
    /// - Parameters:
    ///   - groupID the id representing the MLS group.
    ///
    /// - Throws:
    ///   - MLSGroupCreationError if the group could not be created.

    public func createGroup(for groupID: MLSGroupID) throws {
        logger.info("creating group for id: \(groupID)")

        do {
            let config = ConversationConfiguration(
                ciphersuite: CiphersuiteName.mls128Dhkemx25519Aes128gcmSha256Ed25519.rawValue,
                externalSenders: backendPublicKeys.ed25519Keys,
                custom: .init(keyRotationSpan: nil, wirePolicy: nil)
            )

            try coreCrypto.perform {
                try $0.createConversation(
                    conversationId: groupID.bytes,
                    creatorCredentialType: .basic,
                    config: config
                )
            }
        } catch let error {
            logger.warn("failed to create group (\(groupID)): \(String(describing: error))")
            throw MLSGroupCreationError.failedToCreateGroup
        }

        staleKeyMaterialDetector.keyingMaterialUpdated(for: groupID)
    }

    public func createSelfGroup(for groupID: MLSGroupID) {
        guard let context = context else {
            return
        }

        do {
            try createGroup(for: groupID)
            let selfUser = ZMUser.selfUser(in: context)
            let mlsSelfUser = MLSUser(from: selfUser)

            Task {
                do {
                    try await addMembersToConversation(with: [mlsSelfUser], for: groupID)
                } catch MLSAddMembersError.noInviteesToAdd {
                    logger.debug("createConversation noInviteesToAdd, updateKeyMaterial")
                    try await updateKeyMaterial(for: groupID)
                }
            }
        } catch {
            logger.error("create group for self conversation failed: \(error.localizedDescription)")
        }
    }

    // MARK: - Add member

    enum MLSAddMembersError: Error {

        case noMembersToAdd
        case noInviteesToAdd
        case failedToClaimKeyPackages

    }

    /// Add users to MLS group in the given conversation.
    ///
    /// - Parameters:
    ///   - users: Users represents the MLS group to be added.
    ///   - groupID: Represents the MLS conversation group ID in which users to be added

    public func addMembersToConversation(with users: [MLSUser], for groupID: MLSGroupID) async throws {
        try await commitPendingProposals(in: groupID)
        try await retryOnCommitFailure(for: groupID) { [weak self] in
            try await self?.internalAddMembersToConversation(with: users, for: groupID)
        }
    }

    private func internalAddMembersToConversation(
        with users: [MLSUser],
        for groupID: MLSGroupID
    ) async throws {
        do {
            logger.info("adding members to group (\(groupID)) with users: \(users)")
            guard !users.isEmpty else { throw MLSAddMembersError.noMembersToAdd }
            let keyPackages = try await claimKeyPackages(for: users)
            let invitees = keyPackages.map(Invitee.init(from:))

            guard invitees.count > 0 else {
                throw MLSAddMembersError.noInviteesToAdd
            }

            let events = try await mlsActionExecutor.addMembers(invitees, to: groupID)
            conversationEventProcessor.processConversationEvents(events)
        } catch {
            logger.warn("failed to add members to group (\(groupID)): \(String(describing: error))")
            throw error
        }
    }

    private func claimKeyPackages(for users: [MLSUser]) async throws -> [KeyPackage] {
        logger.info("claiming key packages for users: \(users)")
        do {
            guard let context = context else { return [] }

            var result = [KeyPackage]()

            for try await keyPackages in claimKeyPackages(for: users, in: context) {
                result.append(contentsOf: keyPackages)
            }

            return result
        } catch let error {
            logger.warn("failed to claim key packages: \(String(describing: error))")
            throw MLSAddMembersError.failedToClaimKeyPackages
        }
    }

    private func claimKeyPackages(
        for users: [MLSUser],
        in context: NSManagedObjectContext
    ) -> AsyncThrowingStream<([KeyPackage]), Error> {
        var index = 0

        return AsyncThrowingStream { [actionsProvider] in
            guard let user = users.element(atIndex: index) else { return nil }

            index += 1

            return try await actionsProvider.claimKeyPackages(
                userID: user.id,
                domain: user.domain,
                excludedSelfClientID: user.selfClientID,
                in: context.notificationContext
            )
        }
    }

    // MARK: - Remove participants from mls group

    enum MLSRemoveParticipantsError: Error {
        case noClientsToRemove
    }

    public func removeMembersFromConversation(
        with clientIds: [MLSClientID],
        for groupID: MLSGroupID
    ) async throws {
        try await commitPendingProposals(in: groupID)
        try await retryOnCommitFailure(for: groupID) { [weak self] in
            try await self?.internalRemoveMembersFromConversation(with: clientIds, for: groupID)
        }
    }

    private func internalRemoveMembersFromConversation(
        with clientIds: [MLSClientID],
        for groupID: MLSGroupID
    ) async throws {
        do {
            logger.info("removing members from group (\(groupID)), members: \(clientIds)")
            guard !clientIds.isEmpty else { throw MLSRemoveParticipantsError.noClientsToRemove }
            let clientIds = clientIds.compactMap { $0.rawValue.utf8Data?.bytes }
            let events = try await mlsActionExecutor.removeClients(clientIds, from: groupID)
            conversationEventProcessor.processConversationEvents(events)
        } catch {
            logger.warn("failed to remove members from group (\(groupID)): \(String(describing: error))")
            throw error
        }
    }

    // MARK: - Remove group

    public func wipeGroup(_ groupID: MLSGroupID) {
        logger.info("wiping group (\(groupID))")
        do {
            try coreCrypto.perform { try $0.wipeConversation(conversationId: groupID.bytes) }
        } catch {
            logger.warn("failed to wipe group (\(groupID)): \(String(describing: error))")
        }
    }

    // MARK: - Key packages

    enum MLSKeyPackagesError: Error {

        case failedToGenerateKeyPackages
        case failedToUploadKeyPackages
        case failedToCountUnclaimedKeyPackages

    }

    /// Uploads new key packages if needed.
    ///
    /// Checks how many key packages are available on the backend and
    /// generates new ones if there are less than 50% of the target unclaimed key package count..

    public func uploadKeyPackagesIfNeeded() {
        logger.info("uploading key packages if needed")

        func logWarn(abortedWithReason reason: String) {
            logger.warn("aborting key packages upload: \(reason)")
        }

        guard shouldQueryUnclaimedKeyPackagesCount() else { return }

        guard let context = context else {
            return logWarn(abortedWithReason: "missing context")
        }

        guard let clientID = ZMUser.selfUser(in: context).selfClient()?.remoteIdentifier else {
            return logWarn(abortedWithReason: "failed to get client ID")
        }

        Task {
            do {
                let unclaimedKeyPackageCount = try await countUnclaimedKeyPackages(clientID: clientID, context: context.notificationContext)
                logger.info("there are \(unclaimedKeyPackageCount) unclaimed key packages")

                userDefaults.lastKeyPackageCountDate = Date()

                guard unclaimedKeyPackageCount <= halfOfTargetUnclaimedKeyPackageCount else {
                    logger.info("no need to upload new key packages yet")
                    return
                }

                let amount = UInt32(targetUnclaimedKeyPackageCount)
                let keyPackages = try generateKeyPackages(amountRequested: amount)
                try await uploadKeyPackages(clientID: clientID, keyPackages: keyPackages, context: context.notificationContext)
                logger.info("success: uploaded key packages for client \(clientID)")
            } catch let error {
                logger.warn("failed to upload key packages for client \(clientID). \(String(describing: error))")
            }
        }
    }

    private func shouldQueryUnclaimedKeyPackagesCount() -> Bool {
        do {
            let estimatedLocalKeyPackageCount = try coreCrypto.perform {
                try $0.clientValidKeypackagesCount(ciphersuite: defaultCipherSuite.rawValue)
            }
            let shouldCountRemainingKeyPackages = estimatedLocalKeyPackageCount < halfOfTargetUnclaimedKeyPackageCount
            let lastCheckWasMoreThan24Hours = userDefaults.hasMoreThan24HoursPassedSinceLastCheck

            guard lastCheckWasMoreThan24Hours || shouldCountRemainingKeyPackages else {
                logger.info("last check was recent and there are enough unclaimed key packages. not uploading.")
                return false
            }

            return true

        } catch let error {
            logger.warn("failed to get valid key packages count with error: \(String(describing: error))")
            return true
        }
    }

    private var halfOfTargetUnclaimedKeyPackageCount: Int {
        targetUnclaimedKeyPackageCount / 2
    }

    private func countUnclaimedKeyPackages(
        clientID: String,
        context: NotificationContext
    ) async throws -> Int {
        do {
            return try await actionsProvider.countUnclaimedKeyPackages(
                clientID: clientID,
                context: context
            )

        } catch let error {
            self.logger.warn("failed to fetch unclaimed key packages count with error: \(String(describing: error))")
            throw MLSKeyPackagesError.failedToCountUnclaimedKeyPackages
        }
    }

    private func generateKeyPackages(amountRequested: UInt32) throws -> [String] {
        logger.info("generating \(amountRequested) key packages")

        var keyPackages = [[Byte]]()

        do {
            keyPackages = try coreCrypto.perform { try $0.clientKeypackages(ciphersuite: defaultCipherSuite.rawValue, amountRequested: amountRequested) }

        } catch let error {
            logger.warn("failed to generate new key packages: \(String(describing: error))")
            throw MLSKeyPackagesError.failedToGenerateKeyPackages
        }

        if keyPackages.isEmpty {
            logger.warn("CoreCrypto generated empty key packages array")
            throw MLSKeyPackagesError.failedToGenerateKeyPackages
        }

        return keyPackages.map { $0.data.base64EncodedString() }
    }

    private func uploadKeyPackages(
        clientID: String,
        keyPackages: [String],
        context: NotificationContext
    ) async throws {

        do {
            try await actionsProvider.uploadKeyPackages(
                clientID: clientID,
                keyPackages: keyPackages,
                context: context
            )

        } catch let error {
            logger.warn("failed to upload key packages for client (\(clientID)): \(String(describing: error))")
            throw MLSKeyPackagesError.failedToUploadKeyPackages
        }
    }

    // MARK: - Process welcome message

    public enum MLSWelcomeMessageProcessingError: Error {

        case failedToConvertMessageToBytes
        case failedToProcessMessage

    }

    public func conversationExists(groupID: MLSGroupID) -> Bool {
        let result = coreCrypto.perform { $0.conversationExists(conversationId: groupID.bytes) }
        logger.info("checking if group (\(groupID)) exists... it does\(result ? "!" : " not!")")
        return result
    }

    public func processWelcomeMessage(welcomeMessage: String) throws -> MLSGroupID {
        logger.info("processing welcome message")

        guard let messageBytes = welcomeMessage.base64DecodedBytes else {
            logger.error("failed to convert welcome message to bytes")
            throw MLSWelcomeMessageProcessingError.failedToConvertMessageToBytes
        }

        do {
            let groupIDBytes = try coreCrypto.perform {
                try $0.processWelcomeMessage(
                    welcomeMessage: messageBytes,
                    customConfiguration: .init(keyRotationSpan: nil, wirePolicy: nil)
                )
            }
            let groupID = MLSGroupID(groupIDBytes)
            uploadKeyPackagesIfNeeded()
            staleKeyMaterialDetector.keyingMaterialUpdated(for: groupID)
            return groupID

        } catch {
            logger.error("failed to process welcome message: \(String(describing: error))")
            throw MLSWelcomeMessageProcessingError.failedToProcessMessage
        }
    }

    // MARK: - Joining conversations

    public func joinNewGroup(with groupID: MLSGroupID) async throws {
        guard let context = context else {
            logger.warn("MLSService is missing sync context")
            return
        }

        if !conversationExists(groupID: groupID) {
            try createGroup(for: groupID)
        }

        let selfUser = ZMUser.selfUser(in: context)
        let mlsUser = MLSUser(from: selfUser)

        try await joinGroup(with: groupID)
        try await addMembersToConversation(with: [mlsUser], for: groupID)
    }

    public func joinGroup(with groupID: MLSGroupID) async throws {
        try await joinByExternalCommit(groupID: groupID)
    }

    typealias PendingJoin = (groupID: MLSGroupID, epoch: UInt64)

    /// Registers a group to be joined via external commit once the app has finished processing events
    /// - Parameter groupID: the identifier for the MLS group
    public func registerPendingJoin(_ groupID: MLSGroupID) {
        groupsPendingJoin.insert(groupID)
    }

    /// Request to join groups still pending
    ///
    /// Generates a list of groups for which the `mlsStatus` is `pendingJoin`
    /// and sends external commits to join these groups
    public func performPendingJoins() {
        guard let context = context else {
            return
        }

        generatePendingJoins(in: context).forEach { pendingJoin in
            Task {
                try await joinByExternalCommit(groupID: pendingJoin.groupID)
            }
        }

        groupsPendingJoin.removeAll()
    }

    private func generatePendingJoins(in context: NSManagedObjectContext) -> [PendingJoin] {
        logger.info("generating list of groups pending join")

        return groupsPendingJoin.compactMap { groupID in

            guard let conversation = ZMConversation.fetch(with: groupID, in: context) else {
                logger.warn("conversation not found for group (\(groupID))")
                return nil
            }

            guard let status = conversation.mlsStatus, status == .pendingJoin else {
                logger.warn("group (\(groupID)) status is not pending join")
                return nil
            }

            return (groupID, conversation.epoch)

        }
    }

    // MARK: - Out-of-sync conversations

    /// Fetches and re-joins MLS conversations that are out of sync
    /// (where the conversation object's epoch differs from the corresponding MLS group epoch)
    public func repairOutOfSyncConversations() {
        guard let context = self.context else { return }

        let outOfSync = outOfSyncConversations(in: context).compactMap(\.mlsGroupID)

        logger.info("found \(outOfSync.count) conversations out of sync")

        outOfSync.forEach { groupID in
            launchConversationRepairTaskIfNotInProgress(for: groupID) {
                do {
                    try await self.joinGroup(with: groupID)
                    self.logger.info("repaired out of sync conversation (\(groupID))")
                } catch {
                    self.logger.warn("failed to repair out of sync conversation (\(groupID)). error: \(String(describing: error))")
                }
            }
        }
    }

    private var conversationsBeingRepaired = Set<MLSGroupID>()

    private func launchConversationRepairTaskIfNotInProgress(
        for groupID: MLSGroupID,
        repairOperation: @escaping () async -> Void
    ) {
        guard !conversationsBeingRepaired.contains(groupID) else {
            return
        }

        Task {
            conversationsBeingRepaired.insert(groupID)
            await repairOperation()
            conversationsBeingRepaired.remove(groupID)
        }
    }

    private func outOfSyncConversations(in context: NSManagedObjectContext) -> [ZMConversation] {
        return coreCrypto.perform { coreCrypto in
            return ZMConversation.fetchMLSConversations(in: context).filter {
                isConversationOutOfSync(
                    $0,
                    coreCrypto: coreCrypto,
                    context: context
                )
            }
        }
    }

    private func isConversationOutOfSync(
        _ conversation: ZMConversation,
        coreCrypto: CoreCryptoProtocol,
        context: NSManagedObjectContext
    ) -> Bool {
        var isOutOfSync: Bool = false

        context.performAndWait {
            guard
                let groupID = conversation.mlsGroupID,
                let epoch = try? coreCrypto.conversationEpoch(conversationId: groupID.bytes)
            else {
                return
            }

            isOutOfSync = epoch != conversation.epoch
        }

        return isOutOfSync
    }

    // MARK: - External Proposals

    private func sendExternalAddProposal(_ groupID: MLSGroupID, epoch: UInt64) async {
        logger.info("requesting to join group (\(groupID)")

        do {
            let proposal = try coreCrypto.perform {
                try $0.newExternalAddProposal(conversationId: groupID.bytes,
                                              epoch: epoch,
                                              ciphersuite: defaultCipherSuite.rawValue,
                                              credentialType: .basic)
            }

            try await sendProposal(proposal, groupID: groupID)
            logger.info("success: requested to join group (\(groupID)")
        } catch {
            logger.warn(
                "failed to request join for group (\(groupID)): \(String(describing: error))"
            )
        }
    }

    enum MLSSendProposalError: Error {
        case failedToSendProposal
    }

    private func sendProposal(_ bytes: [Byte], groupID: MLSGroupID) async throws {
        do {
            logger.info("sending proposal in group (\(groupID))")

            guard let context = context else { return }

            let updateEvents = try await actionsProvider.sendMessage(
                bytes.data,
                in: context.notificationContext
            )

            conversationEventProcessor.processConversationEvents(updateEvents)

        } catch let error {
            logger.warn("failed to send proposal in group (\(groupID)): \(String(describing: error))")
            throw MLSSendProposalError.failedToSendProposal
        }
    }

    // MARK: - External Commits

    private func joinByExternalCommit(groupID: MLSGroupID) async throws {
        try await joinByExternalCommit(parentID: groupID)
    }

    private func joinSubgroupByExternalCommit(
        parentID: MLSGroupID,
        subgroupID: MLSGroupID,
        subgroupType: SubgroupType
    ) async throws {
        try await joinByExternalCommit(
            parentID: parentID,
            subgroupIDAndType: (subgroupID, subgroupType)
        )
    }

    private func joinByExternalCommit(
        parentID: MLSGroupID,
        subgroupIDAndType: (MLSGroupID, SubgroupType)? = nil
    ) async throws {
        try await retryOnCommitFailure(for: parentID, operation: { [weak self] in
            try await self?.internalJoinByExternalCommit(
                parentID: parentID,
                subgroupIDAndType: subgroupIDAndType
            )
        })
    }

    enum MLSSendExternalCommitError: Error {
        case conversationNotFound
    }

    private func internalJoinByExternalCommit(
        parentID: MLSGroupID,
        subgroupIDAndType: (MLSGroupID, SubgroupType)?
    ) async throws {
        let subgroupID = subgroupIDAndType?.0
        let subgroupType = subgroupIDAndType?.1

        let logInfo = "parent: \(parentID), subgroup: \(String(describing: subgroupID)), subgroup type: \(String(describing: subgroupType))"

        do {
            logger.info("sending external commit to join group (\(logInfo))")

            guard let context = context else { return }

            guard let parentConversationInfo = fetchConversationInfo(
                with: parentID,
                in: context
            ) else {
                throw MLSSendExternalCommitError.conversationNotFound
            }

            let groupInfo = try await actionsProvider.fetchConversationGroupInfo(
                conversationId: parentConversationInfo.identifier,
                domain: parentConversationInfo.domain,
                subgroupType: subgroupType,
                context: context.notificationContext
            )

            let updateEvents: [ZMUpdateEvent]

            if let subgroupID = subgroupID {
                updateEvents = try await mlsActionExecutor.joinGroup(
                    subgroupID,
                    groupInfo: groupInfo
                )
            } else {
                updateEvents = try await mlsActionExecutor.joinGroup(
                    parentID,
                    groupInfo: groupInfo
                )

                context.performAndWait {
                    parentConversationInfo.conversation.mlsStatus = .ready
                }
            }

            conversationEventProcessor.processConversationEvents(updateEvents)
            logger.info("success: joined group with external commit (\(logInfo))")

        } catch {
            logger.warn("failed to send external commit to join group (\(logInfo)): \(String(describing: error))")
            throw error
        }
    }

    private func fetchConversationInfo(
        with groupID: MLSGroupID,
        in context: NSManagedObjectContext
    ) -> (conversation: ZMConversation, identifier: UUID, domain: String)? {

        var conversation: ZMConversation?
        var identifier: UUID?
        var domain: String?

        context.performAndWait {
            conversation = ZMConversation.fetch(with: groupID, in: context)
            identifier = conversation?.remoteIdentifier
            domain = conversation?.domain
        }

        guard
            let conversation = conversation,
            let identifier = identifier,
            let domain = domain?.selfOrNilIfEmpty ?? BackendInfo.domain
        else {
            return nil
        }

        return (conversation, identifier, domain)
    }

    // MARK: - Encrypt message

    public func encrypt(
        message: [Byte],
        for groupID: MLSGroupID
    ) throws -> [Byte] {
        return try encryptionService.encrypt(
            message: message,
            for: groupID
        )
    }

    // MARK: - Decrypting Message

    public func decrypt(
        message: String,
        for groupID: MLSGroupID,
        subconversationType: SubgroupType?
    ) throws -> MLSDecryptResult? {
        return try decryptionService.decrypt(
            message: message,
            for: groupID,
            subconversationType: subconversationType
        )
    }

    // MARK: - Pending proposals

    enum MLSCommitPendingProposalsError: Error {

        case failedToCommitPendingProposals

    }

    /// Commit all pending proposals for all groups.
    ///
    /// - Throws: `MLSCommitPendingProposalsError` if proposals couldn't be commited.

    public func commitPendingProposals() async throws {
        guard context != nil else {
            return
        }

        logger.info("committing any scheduled pending proposals")

        let groupsWithPendingCommits = self.sortedGroupsWithPendingCommits()

        logger.info("\(groupsWithPendingCommits.count) groups with scheduled pending proposals")

        for (groupID, timestamp) in groupsWithPendingCommits {
            if timestamp.isInThePast {
                logger.info("commit scheduled in the past, committing...")
                try await commitPendingProposals(in: groupID)
            } else {
                logger.info("commit scheduled in the future, waiting...")
                try await Task.sleep(nanoseconds: timestamp.timeIntervalSinceNow.nanoseconds)
                logger.info("scheduled commit is ready, committing...")
                try await commitPendingProposals(in: groupID)
            }
        }
    }

    private func sortedGroupsWithPendingCommits() -> [(MLSGroupID, Date)] {
        guard let context = context else {
            return []
        }

        var result: [(MLSGroupID, Date)] = []

        context.performAndWait {
            let conversations = ZMConversation.fetchConversationsWithPendingProposals(in: context)

            for conversation in conversations {
                guard
                    let groupID = conversation.mlsGroupID,
                    let timestamp = conversation.commitPendingProposalDate
                else {
                    continue
                }

                result.append((groupID, timestamp))

                // The pending proposal might be for the subconversation,
                // so include it just in case.
                if let subgroupID = subconverationGroupIDRepository.fetchSubconversationGroupID(
                    forType: .conference,
                    parentGroupID: groupID
                ) {
                    result.append((subgroupID, timestamp))
                }
            }
        }

        return result.sorted { lhs, rhs in
            let (lhsCommitDate, rhsCommitDate) = (lhs.1, rhs.1)
            return lhsCommitDate <= rhsCommitDate
        }
    }

    private func commitPendingProposalsIfNeeded(in groupID: MLSGroupID) async throws {
        guard existsPendingProposals(in: groupID) else { return }
        // Sending a message while there are pending proposals will result in an error,
        // so commit any first.
        logger.info("preemptively committing pending proposals in group (\(groupID))")
        try await commitPendingProposals(in: groupID)
        logger.info("success: committed pending proposals in group (\(groupID))")
    }

    private func existsPendingProposals(in groupID: MLSGroupID) -> Bool {
        guard let context = context else { return false }

        var groupHasPendingProposals = false

        context.performAndWait {
            if let conversation = ZMConversation.fetch(with: groupID, in: context) {
                groupHasPendingProposals = conversation.commitPendingProposalDate != nil
            }
        }

        return groupHasPendingProposals
    }

    public func commitPendingProposals(in groupID: MLSGroupID) async throws {
        try await retryOnCommitFailure(for: groupID) { [weak self] in
            try await self?.internalCommitPendingProposals(in: groupID)
        }
    }

    private func internalCommitPendingProposals(in groupID: MLSGroupID) async throws {
        do {
            logger.info("committing pending proposals in: \(groupID)")
            let events = try await mlsActionExecutor.commitPendingProposals(in: groupID)
            conversationEventProcessor.processConversationEvents(events)
            clearPendingProposalCommitDate(for: groupID)
            delegate?.mlsServiceDidCommitPendingProposal(for: groupID)
        } catch MLSActionExecutor.Error.noPendingProposals {
            logger.info("no proposals to commit in group (\(groupID))...")
            clearPendingProposalCommitDate(for: groupID)
        } catch {
            logger.info("failed to commit pending proposals in \(groupID): \(String(describing: error))")
            throw error
        }
    }

    private func clearPendingProposalCommitDate(for groupID: MLSGroupID) {
        guard let context = context else {
            return
        }

        context.performAndWait {
            let conversation = ZMConversation.fetch(with: groupID, in: context)
            conversation?.commitPendingProposalDate = nil
        }
    }

    // MARK: - Error recovery

    private func retryOnCommitFailure(
        for groupID: MLSGroupID,
        operation: @escaping () async throws -> Void
    ) async throws {
        do {
            try await operation()

        } catch MLSActionExecutor.Error.failedToSendCommit(recovery: .commitPendingProposalsAfterQuickSync) {
            logger.warn("failed to send commit, syncing then committing pending proposals...")
            await syncStatus.performQuickSync()
            logger.info("sync finished, committing pending proposals...")
            try await commitPendingProposals(in: groupID)

        } catch MLSActionExecutor.Error.failedToSendCommit(recovery: .retryAfterQuickSync) {
            logger.warn("failed to send commit, syncing then retrying operation...")
            await syncStatus.performQuickSync()
            logger.info("sync finished, retying operation...")
            try await retryOnCommitFailure(for: groupID, operation: operation)

        } catch MLSActionExecutor.Error.failedToSendCommit(recovery: .giveUp) {
            logger.warn("failed to send commit, giving up...")
            // TODO: [John] inform user
            throw MLSActionExecutor.Error.failedToSendCommit(recovery: .giveUp)

        } catch MLSActionExecutor.Error.failedToSendExternalCommit(recovery: .retry) {
            logger.warn("failed to send external commit, retrying operation...")
            try await retryOnCommitFailure(for: groupID, operation: operation)

        } catch MLSActionExecutor.Error.failedToSendExternalCommit(recovery: .giveUp) {
            logger.warn("failed to send external commit, giving up...")
            throw MLSActionExecutor.Error.failedToSendExternalCommit(recovery: .giveUp)

        }
    }

    // MARK: - Subgroup

    public enum SubgroupFailure: Error {

        case missingNotificationContext
        case failedToFetchSubgroup
        case failedToCreateSubgroup
        case failedToDeleteSubgroup
        case failedToJoinSubgroup
        case missingSubgroupID

    }

    public func createOrJoinSubgroup(
        parentQualifiedID: QualifiedID,
        parentID: MLSGroupID
    ) async throws -> MLSGroupID {
        do {
            logger.info("create or join subgroup in parent conversation (\(parentQualifiedID))")

            guard let notificationContext = context?.notificationContext else {
                logger.error("failed to create or join subgroup: missing notification context")
                throw SubgroupFailure.missingNotificationContext
            }

            let subgroup = try await fetchSubgroup(
                parentID: parentQualifiedID,
                context: notificationContext
            )

            if subgroup.epoch <= 0 {
                try await createSubgroup(with: subgroup.groupID)
            } else if let epochAge = subgroup.epochTimestamp?.ageInDays, epochAge >= 1 {
                try await deleteSubgroup(
                    parentID: parentQualifiedID,
                    context: notificationContext
                )
                try await createSubgroup(with: subgroup.groupID)
            } else {
                try await joinSubgroup(
                    parentID: parentID,
                    subgroupID: subgroup.groupID
                )
            }

            subconverationGroupIDRepository.storeSubconversationGroupID(
                subgroup.groupID,
                forType: .conference,
                parentGroupID: parentID
            )

            return subgroup.groupID
        } catch {
            logger.error("failed to create or join subgroup in parent conversation (\(parentQualifiedID)): \(String(describing: error))")
            throw error
        }
    }

    private func fetchSubgroup(
        parentID: QualifiedID,
        context: NotificationContext
    ) async throws -> MLSSubgroup {
        do {
            logger.info("fetching subgroup with parent id (\(parentID))")
            return try await actionsProvider.fetchSubgroup(
                conversationID: parentID.uuid,
                domain: parentID.domain,
                type: .conference,
                context: context
            )
        } catch {
            logger.error("failed to fetch subgroup with parent id (\(parentID)): \(String(describing: error))")
            throw SubgroupFailure.failedToFetchSubgroup
        }
    }

    private func createSubgroup(with id: MLSGroupID) async throws {
        do {
            logger.info("creating subgroup with id (\(id))")
            try createGroup(for: id)
            try await updateKeyMaterial(for: id)
        } catch {
            logger.error("failed to create subgroup with id (\(id)): \(String(describing: error))")
            throw SubgroupFailure.failedToCreateSubgroup
        }
    }

    private func deleteSubgroup(
        parentID: QualifiedID,
        context: NotificationContext
    ) async throws {
        do {
            logger.info("deleting subgroup with parent id (\(parentID))")
            try await actionsProvider.deleteSubgroup(
                conversationID: parentID.uuid,
                domain: parentID.domain,
                subgroupType: .conference,
                context: context
            )
        } catch {
            logger.error("failed to delete subgroup with parent id (\(parentID)): \(String(describing: error))")
            throw SubgroupFailure.failedToDeleteSubgroup
        }
    }

    private func joinSubgroup(
        parentID: MLSGroupID,
        subgroupID: MLSGroupID
    ) async throws {
        do {
            logger.info("joining subgroup (parent: \(parentID), subgroup: \(subgroupID))")
            try await joinSubgroupByExternalCommit(
                parentID: parentID,
                subgroupID: subgroupID,
                subgroupType: .conference
            )
        } catch {
            logger.error("failed to join subgroup (parent: \(parentID), subgroup: \(subgroupID)): \(String(describing: error))")
            throw SubgroupFailure.failedToJoinSubgroup
        }
    }

    private func getMembers(for groupID: MLSGroupID) throws -> [MLSClientID] {
        do {
            logger.info("getting members for group (\(groupID))")
            return try coreCrypto
                .perform { try $0.getClientIds(conversationId: groupID.bytes) }
                .compactMap { MLSClientID(data: Data($0)) }
        } catch {
            logger.error("failed to get members for group (\(groupID)): \(String(describing: error))")
            throw error
        }
    }

    public func leaveSubconversationIfNeeded(
        parentQualifiedID: QualifiedID,
        parentGroupID: MLSGroupID,
        subconversationType: SubgroupType,
        selfClientID: MLSClientID
    ) async throws {
        func leaveSubconversation(id: MLSGroupID) async throws {
            try await self.leaveSubconversation(
                subconversationGroupID: id,
                parentQualifiedID: parentQualifiedID,
                parentGroupID: parentGroupID,
                subconversationType: subconversationType
            )
        }

        if
            let subConversationGroupID = subconverationGroupIDRepository.fetchSubconversationGroupID(
                forType: subconversationType,
                parentGroupID: parentGroupID
            ),
            conversationExists(groupID: subConversationGroupID)
        {
            try await leaveSubconversation(id: subConversationGroupID)
        } else if let context = context?.notificationContext {
            let subconversation = try await actionsProvider.fetchSubgroup(
                conversationID: parentQualifiedID.uuid,
                domain: parentQualifiedID.domain,
                type: subconversationType,
                context: context
            )

            guard subconversation.members.contains(selfClientID) else { return }
            try await leaveSubconversation(id: subconversation.groupID)
        }
    }

    public func leaveSubconversation(
        parentQualifiedID: QualifiedID,
        parentGroupID: MLSGroupID,
        subconversationType: SubgroupType
    ) async throws {
        guard let subconversationGroupID = subconverationGroupIDRepository.fetchSubconversationGroupID(
            forType: subconversationType,
            parentGroupID: parentGroupID
        ) else {
            throw SubgroupFailure.missingSubgroupID
        }

        try await leaveSubconversation(
            subconversationGroupID: subconversationGroupID,
            parentQualifiedID: parentQualifiedID,
            parentGroupID: parentGroupID,
            subconversationType: subconversationType
        )
    }

    private func leaveSubconversation(
        subconversationGroupID: MLSGroupID,
        parentQualifiedID: QualifiedID,
        parentGroupID: MLSGroupID,
        subconversationType: SubgroupType
    ) async throws {
        do {
            logger.info("leaving subconversation (\(subconversationType)) with parent (\(parentQualifiedID))")

            guard let context = context?.notificationContext else {
                throw SubgroupFailure.missingNotificationContext
            }

            try await actionsProvider.leaveSubconversation(
                conversationID: parentQualifiedID.uuid,
                domain: parentQualifiedID.domain,
                subconversationType: subconversationType,
                context: context
            )

            subconverationGroupIDRepository.storeSubconversationGroupID(
                nil,
                forType: subconversationType,
                parentGroupID: parentGroupID
            )

            try coreCrypto.perform {
                try $0.wipeConversation(conversationId: subconversationGroupID.bytes)
            }
        } catch {
            logger.error("failed to leave subconversation (\(subconversationType)) with parent (\(parentQualifiedID)): \(String(describing: error))")
            throw error
        }
    }

    // MARK: - Epoch

    public func onEpochChanged() -> AnyPublisher<MLSGroupID, Never> {
        return decryptionService.onEpochChanged()
            .merge(with: mlsActionExecutor.onEpochChanged())
            .eraseToAnyPublisher()
    }

    // MARK: - Generate new epoch

    public func generateNewEpoch(groupID: MLSGroupID) async throws {
        logger.info("generating new epoch in subconveration (\(groupID))")
        try await updateKeyMaterial(for: groupID)
    }

}

// MARK: - Helper types

public struct MLSUser: Equatable {

    public let id: UUID
    public let domain: String
    public let selfClientID: String?

    public init(
        _ qualifiedID: QualifiedID,
        selfClientID: String? = nil
    ) {
        self.id = qualifiedID.uuid
        self.domain = qualifiedID.domain
        self.selfClientID = selfClientID
    }

    public init(
        id: UUID,
        domain: String,
        selfClientID: String? = nil
    ) {
        self.id = id
        self.domain = domain
        self.selfClientID = selfClientID
    }

    public init(from user: ZMUser) {
        id = user.remoteIdentifier
        domain = user.domain?.selfOrNilIfEmpty ?? BackendInfo.domain!

        if user.isSelfUser, let selfClientID = user.selfClient()?.remoteIdentifier {
            self.selfClientID = selfClientID
        } else {
            selfClientID = nil
        }
    }

}

extension MLSUser: CustomStringConvertible {

    public var description: String {
        return "\(id)@\(domain)"
    }

}

// MARK: - Helper Extensions

private extension TimeInterval {

    var nanoseconds: UInt64 {
        UInt64(self * 1_000_000_000)
    }

}

private extension Date {

    var isInThePast: Bool {
        return compare(Date()) != .orderedDescending
    }

}

extension Invitee {

    init(from keyPackage: KeyPackage) {
        let id = MLSClientID(
            userID: keyPackage.userID.uuidString,
            clientID: keyPackage.client,
            domain: keyPackage.domain
        )

        guard
            let idData = id.rawValue.utf8Data,
            let keyPackageData = Data(base64Encoded: keyPackage.keyPackage)
        else {
            fatalError("Couldn't create Invitee from key package: \(keyPackage)")
        }

        self.init(
            id: idData.bytes,
            kp: keyPackageData.bytes
        )
    }

}

public protocol ConversationEventProcessorProtocol {

    func processConversationEvents(_ events: [ZMUpdateEvent])

}

private extension UserDefaults {

    enum Keys {
        static let keyPackageQueriedTime = "keyPackageQueriedTime"
    }

    var lastKeyPackageCountDate: Date? {

        get { object(forKey: Keys.keyPackageQueriedTime) as? Date }
        set { set(newValue, forKey: Keys.keyPackageQueriedTime) }

    }

    var hasMoreThan24HoursPassedSinceLastCheck: Bool {

        guard let storedDate = lastKeyPackageCountDate else { return true }

        if Calendar.current.dateComponents([.hour], from: storedDate, to: Date()).hour > 24 {
            return true
        } else {
            return false
        }

    }
}

extension UserDefaults {
    func test_setLastKeyPackageCountDate(_ date: Date) {
        lastKeyPackageCountDate = date
    }
}

extension CiphersuiteName {

    var rawValue: UInt16 {
        switch self {
        case .mls128Dhkemx25519Aes128gcmSha256Ed25519:
            return 1

        case .mls128Dhkemp256Aes128gcmSha256P256:
            return 2

        case .mls128Dhkemx25519Chacha20poly1305Sha256Ed25519:
            return 3

        case .mls256Dhkemx448Aes256gcmSha512Ed448:
            return 4

        case .mls256Dhkemp521Aes256gcmSha512P521:
            return 5

        case .mls256Dhkemx448Chacha20poly1305Sha512Ed448:
            return 6

        case .mls256Dhkemp384Aes256gcmSha384P384:
            return 7
        }
    }

}<|MERGE_RESOLUTION|>--- conflicted
+++ resolved
@@ -81,11 +81,9 @@
 
     func generateNewEpoch(groupID: MLSGroupID) async throws
 
-<<<<<<< HEAD
     func subconversationMembers(for subconversationGroupID: MLSGroupID) throws -> [MLSClientID]
-=======
+  
     func repairOutOfSyncConversations()
->>>>>>> 9dffdb14
 
 }
 
