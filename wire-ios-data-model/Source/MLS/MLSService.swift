//
// Wire
// Copyright (C) 2022 Wire Swiss GmbH
//
// This program is free software: you can redistribute it and/or modify
// it under the terms of the GNU General Public License as published by
// the Free Software Foundation, either version 3 of the License, or
// (at your option) any later version.
//
// This program is distributed in the hope that it will be useful,
// but WITHOUT ANY WARRANTY; without even the implied warranty of
// MERCHANTABILITY or FITNESS FOR A PARTICULAR PURPOSE. See the
// GNU General Public License for more details.
//
// You should have received a copy of the GNU General Public License
// along with this program. If not, see http://www.gnu.org/licenses/.
//

import Foundation
import WireCoreCrypto
import Combine

public protocol MLSServiceInterface: MLSEncryptionServiceInterface, MLSDecryptionServiceInterface {

    func uploadKeyPackagesIfNeeded()

    func createSelfGroup(for groupID: MLSGroupID)

    func joinSelfGroup(with groupID: MLSGroupID)

    func createGroup(for groupID: MLSGroupID) throws

    func conversationExists(groupID: MLSGroupID) -> Bool

    func processWelcomeMessage(welcomeMessage: String) throws -> MLSGroupID

    func addMembersToConversation(with users: [MLSUser], for groupID: MLSGroupID) async throws

    func removeMembersFromConversation(with clientIds: [MLSClientID], for groupID: MLSGroupID) async throws

    func registerPendingJoin(_ group: MLSGroupID)

    func performPendingJoins()

    func wipeGroup(_ groupID: MLSGroupID)

    func commitPendingProposals() async throws

    func commitPendingProposals(in groupID: MLSGroupID) async throws

    func createOrJoinSubgroup(
        parentQualifiedID: QualifiedID,
        parentID: MLSGroupID
    ) async throws -> MLSGroupID

    func generateConferenceInfo(
        parentGroupID: MLSGroupID,
        subconversationGroupID: MLSGroupID
    ) throws -> MLSConferenceInfo

    func onConferenceInfoChange(
        parentGroupID: MLSGroupID,
        subConversationGroupID: MLSGroupID
    ) -> AnyPublisher<MLSConferenceInfo, Never>

}

public protocol MLSServiceDelegate: AnyObject {

    func mlsServiceDidCommitPendingProposal(for groupID: MLSGroupID)
    func mlsServiceDidUpdateKeyMaterialForAllGroups()

}

public final class MLSService: MLSServiceInterface {

    // MARK: - Properties

    private weak var context: NSManagedObjectContext?
    private let coreCrypto: SafeCoreCryptoProtocol

    private let encryptionService: MLSEncryptionServiceInterface
    private let decryptionService: MLSDecryptionServiceInterface

    private let mlsActionExecutor: MLSActionExecutorProtocol
    private let conversationEventProcessor: ConversationEventProcessorProtocol
    private let staleKeyMaterialDetector: StaleMLSKeyDetectorProtocol
    private let userDefaults: UserDefaults
    private let logger = WireLogger.mls
    private var groupsPendingJoin = Set<MLSGroupID>()

    private let syncStatus: SyncStatusProtocol

    var backendPublicKeys = BackendMLSPublicKeys()
    var pendingProposalCommitTimers = [MLSGroupID: Timer]()

    let targetUnclaimedKeyPackageCount = 100
    let actionsProvider: MLSActionsProviderProtocol

    private let subconverationGroupIDRepository: SubconversationGroupIDRepositoryInterface

    var lastKeyMaterialUpdateCheck = Date.distantPast
    var keyMaterialUpdateCheckTimer: Timer?

    // The number of days to wait until refreshing the key material for a group.

    private static var keyMaterialRefreshIntervalInDays: UInt {
        // To ensure that a group's key material does not exceed its maximum age,
        // refresh pre-emptively so that it doesn't go stale while the user is offline.
        return keyMaterialMaximumAgeInDays - backendMessageHoldTimeInDays
    }

    // The maximum age of a group's key material before it's considered stale.

    private static let keyMaterialMaximumAgeInDays: UInt = 90

    // The number of days the backend will hold a message.

    private static let backendMessageHoldTimeInDays: UInt = 28

    weak var delegate: MLSServiceDelegate?

    // MARK: - Life cycle

    public convenience init(
        context: NSManagedObjectContext,
        coreCrypto: SafeCoreCryptoProtocol,
        conversationEventProcessor: ConversationEventProcessorProtocol,
        userDefaults: UserDefaults,
        syncStatus: SyncStatusProtocol
    ) {
        self.init(
            context: context,
            coreCrypto: coreCrypto,
            conversationEventProcessor: conversationEventProcessor,
            staleKeyMaterialDetector: StaleMLSKeyDetector(
                refreshIntervalInDays: Self.keyMaterialRefreshIntervalInDays,
                context: context
            ),
            userDefaults: userDefaults,
            actionsProvider: MLSActionsProvider(),
            syncStatus: syncStatus
        )
    }

    init(
        context: NSManagedObjectContext,
        coreCrypto: SafeCoreCryptoProtocol,
        encryptionService: MLSEncryptionServiceInterface? = nil,
        decryptionService: MLSDecryptionServiceInterface? = nil,
        mlsActionExecutor: MLSActionExecutorProtocol? = nil,
        conversationEventProcessor: ConversationEventProcessorProtocol,
        staleKeyMaterialDetector: StaleMLSKeyDetectorProtocol,
        userDefaults: UserDefaults,
        actionsProvider: MLSActionsProviderProtocol = MLSActionsProvider(),
        delegate: MLSServiceDelegate? = nil,
        syncStatus: SyncStatusProtocol,
        subconversationGroupIDRepository: SubconversationGroupIDRepositoryInterface = SubconversationGroupIDRepository()
    ) {
        self.context = context
        self.coreCrypto = coreCrypto
        self.mlsActionExecutor = mlsActionExecutor ?? MLSActionExecutor(
            coreCrypto: coreCrypto,
            context: context,
            actionsProvider: actionsProvider
        )
        self.conversationEventProcessor = conversationEventProcessor
        self.staleKeyMaterialDetector = staleKeyMaterialDetector
        self.actionsProvider = actionsProvider
        self.userDefaults = userDefaults
        self.delegate = delegate
        self.syncStatus = syncStatus
        self.subconverationGroupIDRepository = subconversationGroupIDRepository

        self.encryptionService = encryptionService ?? MLSEncryptionService(coreCrypto: coreCrypto)
        self.decryptionService = decryptionService ?? MLSDecryptionService(
            context: context,
            coreCrypto: coreCrypto,
            subconversationGroupIDRepository: subconversationGroupIDRepository
        )

        do {
            try coreCrypto.perform { try $0.setCallbacks(callbacks: CoreCryptoCallbacksImpl()) }
        } catch {
            logger.error("failed to set callbacks: \(String(describing: error))")
        }

        generateClientPublicKeysIfNeeded()
        uploadKeyPackagesIfNeeded()
        fetchBackendPublicKeys()
        updateKeyMaterialForAllStaleGroupsIfNeeded()
        schedulePeriodicKeyMaterialUpdateCheck()
    }

    deinit {
        keyMaterialUpdateCheckTimer?.invalidate()
    }

    // MARK: - Public keys

    private func generateClientPublicKeysIfNeeded() {
        guard
            let context = context,
            let selfClient = ZMUser.selfUser(in: context).selfClient()
        else {
            return
        }

        var keys = selfClient.mlsPublicKeys

        do {
            if keys.ed25519 == nil {
                logger.info("generating ed25519 public key")
                let keyBytes = try coreCrypto.perform { try $0.clientPublicKey(ciphersuite: defaultCipherSuite) }
                let keyData = Data(keyBytes)
                keys.ed25519 = keyData.base64EncodedString()
            }
        } catch {
            logger.error("failed to generate public keys: \(String(describing: error))")
        }

        selfClient.mlsPublicKeys = keys
        context.saveOrRollback()
    }

    private func fetchBackendPublicKeys() {
        logger.info("fetching backend public keys")

        guard let notificationContext = context?.notificationContext else {
            logger.warn("can't fetch backend public keys: notification context is missing")
            return
        }

        Task {
            do {
                backendPublicKeys = try await actionsProvider.fetchBackendPublicKeys(in: notificationContext)
            } catch {
                logger.warn("failed to fetch backend public keys: \(String(describing: error))")
            }
        }
    }

    // MARK: - Conference info for subconversations

    /// Generate conference information for a given conference subconversation.
    ///
    /// - Parameters:
    ///   - parentGroupID: The group ID of the parent conversation.
    ///   - subconversationGroupID: The group ID of the subconversation in which the conference takes place.
    ///
    /// - Returns: An `MLSConferenceInfo` object.
    /// - Throws: `MLSConferenceInfoError`

    public func generateConferenceInfo(
        parentGroupID: MLSGroupID,
        subconversationGroupID: MLSGroupID
    ) throws -> MLSConferenceInfo {
        do {
            logger.info("generating conference info")

            let keyLength: UInt32 = 32

            return try coreCrypto.perform {
                let epoch = try $0.conversationEpoch(conversationId: subconversationGroupID.bytes)

                let keyData = try $0.exportSecretKey(
                    conversationId: subconversationGroupID.bytes,
                    keyLength: keyLength
                ).data

                let conversationMembers = try $0.getClientIds(conversationId: parentGroupID.bytes)
                    .compactMap { MLSClientID(data: $0.data) }

                let subconversationMembers = try $0.getClientIds(conversationId: subconversationGroupID.bytes)
                    .compactMap { MLSClientID(data: $0.data) }

                let members = conversationMembers.map {
                    MLSConferenceInfo.Member(
                        id: $0,
                        isInSubconversation: subconversationMembers.contains($0)
                    )
                }

                return MLSConferenceInfo(
                    epoch: epoch,
                    keyData: keyData,
                    members: members
                )
            }
        } catch {
            logger.warn("failed to generate conference info: \(String(describing: error))")
            throw MLSConferenceInfoError.failedToGenerateConferenceInfo
        }
    }

    public enum MLSConferenceInfoError: Error, Equatable {
        case failedToGenerateConferenceInfo
    }

    public func onConferenceInfoChange(
        parentGroupID: MLSGroupID,
        subConversationGroupID: MLSGroupID
    ) -> AnyPublisher<MLSConferenceInfo, Never> {
        return onEpochChanged().filter {
            $0.isOne(of: parentGroupID, subConversationGroupID)
        }.compactMap { [weak self] _ in
            try? self?.generateConferenceInfo(
                parentGroupID: parentGroupID,
                subconversationGroupID: subConversationGroupID
            )
        }.eraseToAnyPublisher()
    }

    // MARK: - Update key material

    private func schedulePeriodicKeyMaterialUpdateCheck() {
        keyMaterialUpdateCheckTimer?.invalidate()
        keyMaterialUpdateCheckTimer = Timer.scheduledTimer(
            withTimeInterval: .oneDay,
            repeats: true
        ) { [weak self] _ in
            self?.updateKeyMaterialForAllStaleGroupsIfNeeded()
        }
    }

    private func updateKeyMaterialForAllStaleGroupsIfNeeded() {
        guard lastKeyMaterialUpdateCheck.ageInDays >= 1 else { return }

        Task {
            await updateKeyMaterialForAllStaleGroups()
            lastKeyMaterialUpdateCheck = Date()
            delegate?.mlsServiceDidUpdateKeyMaterialForAllGroups()
        }
    }

    private func updateKeyMaterialForAllStaleGroups() async {
        Logging.mls.info("beginning to update key material for all stale groups")

        let staleGroups = staleKeyMaterialDetector.groupsWithStaleKeyingMaterial

        Logging.mls.info("found \(staleGroups.count) groups with stale key material")

        for staleGroup in staleGroups {
            try? await updateKeyMaterial(for: staleGroup)
        }
    }

    func updateKeyMaterial(for groupID: MLSGroupID) async throws {
        try await commitPendingProposals(in: groupID)
        try await retryOnCommitFailure(for: groupID) { [weak self] in
            try await self?.internalUpdateKeyMaterial(for: groupID)
        }
    }

    private func internalUpdateKeyMaterial(for groupID: MLSGroupID) async throws {
        do {
            Logging.mls.info("updating key material for group (\(groupID))")
            let events = try await mlsActionExecutor.updateKeyMaterial(for: groupID)
            staleKeyMaterialDetector.keyingMaterialUpdated(for: groupID)
            conversationEventProcessor.processConversationEvents(events)
        } catch {
            Logging.mls.warn("failed to update key material for group (\(groupID)): \(String(describing: error))")
            throw error
        }
    }

    // MARK: - Group creation

    enum MLSGroupCreationError: Error, Equatable {
        case failedToCreateGroup
    }

    /// Create an MLS group with the given group id.
    ///
    /// - Parameters:
    ///   - groupID the id representing the MLS group.
    ///
    /// - Throws:
    ///   - MLSGroupCreationError if the group could not be created.

    public func createGroup(for groupID: MLSGroupID) throws {
        logger.info("creating group for id: \(groupID)")

        do {
            let config = ConversationConfiguration(
                ciphersuite: .mls128Dhkemx25519Aes128gcmSha256Ed25519,
                externalSenders: backendPublicKeys.ed25519Keys,
                custom: .init(keyRotationSpan: nil, wirePolicy: nil)
            )

            try coreCrypto.perform {
                try $0.createConversation(
                    conversationId: groupID.bytes,
                    config: config
                )
            }
        } catch let error {
            logger.warn("failed to create group (\(groupID)): \(String(describing: error))")
            throw MLSGroupCreationError.failedToCreateGroup
        }

        staleKeyMaterialDetector.keyingMaterialUpdated(for: groupID)
    }

    public func createSelfGroup(for groupID: MLSGroupID) {
        guard let context = context else {
            return
        }
        do {
            try createGroup(for: groupID)

            let selfUser = ZMUser.selfUser(in: context)
            let mlsSelfUser = MLSUser(from: selfUser)
            Task {
                do {
                    try await addMembersToConversation(with: [mlsSelfUser], for: groupID)
                } catch MLSAddMembersError.noInviteesToAdd {
                    WireLogger.mls.debug("createConversation noInviteesToAdd, updateKeyMaterial")
                    try await updateKeyMaterial(for: groupID)
                }
            }
        } catch {
            WireLogger.mls.error("create group for self conversation failed: \(error.localizedDescription)")
        }
    }

    // MARK: - Add member

    enum MLSAddMembersError: Error {

        case noMembersToAdd
        case noInviteesToAdd
        case failedToClaimKeyPackages

    }

    /// Add users to MLS group in the given conversation.
    ///
    /// - Parameters:
    ///   - users: Users represents the MLS group to be added.
    ///   - groupID: Represents the MLS conversation group ID in which users to be added

    public func addMembersToConversation(with users: [MLSUser], for groupID: MLSGroupID) async throws {
        try await commitPendingProposals(in: groupID)
        try await retryOnCommitFailure(for: groupID) { [weak self] in
            try await self?.internalAddMembersToConversation(with: users, for: groupID)
        }
    }

    private func internalAddMembersToConversation(
        with users: [MLSUser],
        for groupID: MLSGroupID
    ) async throws {
        do {
            logger.info("adding members to group (\(groupID)) with users: \(users)")
            guard !users.isEmpty else { throw MLSAddMembersError.noMembersToAdd }
            let keyPackages = try await claimKeyPackages(for: users)
            let invitees = keyPackages.map(Invitee.init(from:))

            guard invitees.count > 0 else {
                throw MLSAddMembersError.noInviteesToAdd
            }

            let events = try await mlsActionExecutor.addMembers(invitees, to: groupID)
            conversationEventProcessor.processConversationEvents(events)
        } catch {
            logger.warn("failed to add members to group (\(groupID)): \(String(describing: error))")
            throw error
        }
    }

    private func claimKeyPackages(for users: [MLSUser]) async throws -> [KeyPackage] {
        logger.info("claiming key packages for users: \(users)")
        do {
            guard let context = context else { return [] }

            var result = [KeyPackage]()

            for try await keyPackages in claimKeyPackages(for: users, in: context) {
                result.append(contentsOf: keyPackages)
            }

            return result
        } catch let error {
            logger.warn("failed to claim key packages: \(String(describing: error))")
            throw MLSAddMembersError.failedToClaimKeyPackages
        }
    }

    private func claimKeyPackages(
        for users: [MLSUser],
        in context: NSManagedObjectContext
    ) -> AsyncThrowingStream<([KeyPackage]), Error> {
        var index = 0

        return AsyncThrowingStream { [actionsProvider] in
            guard let user = users.element(atIndex: index) else { return nil }

            index += 1

            return try await actionsProvider.claimKeyPackages(
                userID: user.id,
                domain: user.domain,
                excludedSelfClientID: user.selfClientID,
                in: context.notificationContext
            )
        }
    }

    // MARK: - Remove participants from mls group

    enum MLSRemoveParticipantsError: Error {
        case noClientsToRemove
    }

    public func removeMembersFromConversation(
        with clientIds: [MLSClientID],
        for groupID: MLSGroupID
    ) async throws {
        try await commitPendingProposals(in: groupID)
        try await retryOnCommitFailure(for: groupID) { [weak self] in
            try await self?.internalRemoveMembersFromConversation(with: clientIds, for: groupID)
        }
    }

    private func internalRemoveMembersFromConversation(
        with clientIds: [MLSClientID],
        for groupID: MLSGroupID
    ) async throws {
        do {
            logger.info("removing members from group (\(groupID)), members: \(clientIds)")
            guard !clientIds.isEmpty else { throw MLSRemoveParticipantsError.noClientsToRemove }
            let clientIds = clientIds.compactMap { $0.rawValue.utf8Data?.bytes }
            let events = try await mlsActionExecutor.removeClients(clientIds, from: groupID)
            conversationEventProcessor.processConversationEvents(events)
        } catch {
            logger.warn("failed to remove members from group (\(groupID)): \(String(describing: error))")
            throw error
        }
    }

    // MARK: - Remove group

    public func wipeGroup(_ groupID: MLSGroupID) {
        logger.info("wiping group (\(groupID))")
        do {
            try coreCrypto.perform { try $0.wipeConversation(conversationId: groupID.bytes) }
        } catch {
            logger.warn("failed to wipe group (\(groupID)): \(String(describing: error))")
        }
    }

    // MARK: - Key packages

    enum MLSKeyPackagesError: Error {

        case failedToGenerateKeyPackages
        case failedToUploadKeyPackages
        case failedToCountUnclaimedKeyPackages

    }

    /// Uploads new key packages if needed.
    ///
    /// Checks how many key packages are available on the backend and
    /// generates new ones if there are less than 50% of the target unclaimed key package count..

    public func uploadKeyPackagesIfNeeded() {
        logger.info("uploading key packages if needed")

        func logWarn(abortedWithReason reason: String) {
            logger.warn("aborting key packages upload: \(reason)")
        }

        guard shouldQueryUnclaimedKeyPackagesCount() else { return }

        guard let context = context else {
            return logWarn(abortedWithReason: "missing context")
        }

        guard let clientID = ZMUser.selfUser(in: context).selfClient()?.remoteIdentifier else {
            return logWarn(abortedWithReason: "failed to get client ID")
        }

        Task {
            do {
                let unclaimedKeyPackageCount = try await countUnclaimedKeyPackages(clientID: clientID, context: context.notificationContext)
                logger.info("there are \(unclaimedKeyPackageCount) unclaimed key packages")

                userDefaults.lastKeyPackageCountDate = Date()

                guard unclaimedKeyPackageCount <= halfOfTargetUnclaimedKeyPackageCount else {
                    logger.info("no need to upload new key packages yet")
                    return
                }

                let amount = UInt32(targetUnclaimedKeyPackageCount)
                let keyPackages = try generateKeyPackages(amountRequested: amount)
                try await uploadKeyPackages(clientID: clientID, keyPackages: keyPackages, context: context.notificationContext)
                logger.info("success: uploaded key packages for client \(clientID)")
            } catch let error {
                logger.warn("failed to upload key packages for client \(clientID). \(String(describing: error))")
            }
        }
    }

    private func shouldQueryUnclaimedKeyPackagesCount() -> Bool {
        do {
            let estimatedLocalKeyPackageCount = try coreCrypto.perform {
                try $0.clientValidKeypackagesCount(ciphersuite: defaultCipherSuite)
            }
            let shouldCountRemainingKeyPackages = estimatedLocalKeyPackageCount < halfOfTargetUnclaimedKeyPackageCount
            let lastCheckWasMoreThan24Hours = userDefaults.hasMoreThan24HoursPassedSinceLastCheck

            guard lastCheckWasMoreThan24Hours || shouldCountRemainingKeyPackages else {
                logger.info("last check was recent and there are enough unclaimed key packages. not uploading.")
                return false
            }

            return true

        } catch let error {
            logger.warn("failed to get valid key packages count with error: \(String(describing: error))")
            return true
        }
    }

    private var halfOfTargetUnclaimedKeyPackageCount: Int {
        targetUnclaimedKeyPackageCount / 2
    }

    private func countUnclaimedKeyPackages(
        clientID: String,
        context: NotificationContext
    ) async throws -> Int {
        do {
            return try await actionsProvider.countUnclaimedKeyPackages(
                clientID: clientID,
                context: context
            )

        } catch let error {
            self.logger.warn("failed to fetch unclaimed key packages count with error: \(String(describing: error))")
            throw MLSKeyPackagesError.failedToCountUnclaimedKeyPackages
        }
    }

    private func generateKeyPackages(amountRequested: UInt32) throws -> [String] {
        logger.info("generating \(amountRequested) key packages")

        var keyPackages = [[Byte]]()

        do {
            keyPackages = try coreCrypto.perform { try $0.clientKeypackages(ciphersuite: defaultCipherSuite, amountRequested: amountRequested) }

        } catch let error {
            logger.warn("failed to generate new key packages: \(String(describing: error))")
            throw MLSKeyPackagesError.failedToGenerateKeyPackages
        }

        if keyPackages.isEmpty {
            logger.warn("CoreCrypto generated empty key packages array")
            throw MLSKeyPackagesError.failedToGenerateKeyPackages
        }

        return keyPackages.map { $0.data.base64EncodedString() }
    }

    private func uploadKeyPackages(
        clientID: String,
        keyPackages: [String],
        context: NotificationContext
    ) async throws {

        do {
            try await actionsProvider.uploadKeyPackages(
                clientID: clientID,
                keyPackages: keyPackages,
                context: context
            )

        } catch let error {
            logger.warn("failed to upload key packages for client (\(clientID)): \(String(describing: error))")
            throw MLSKeyPackagesError.failedToUploadKeyPackages
        }
    }

    // MARK: - Process welcome message

    public enum MLSWelcomeMessageProcessingError: Error {

        case failedToConvertMessageToBytes
        case failedToProcessMessage

    }

    public func conversationExists(groupID: MLSGroupID) -> Bool {
        let result = coreCrypto.perform { $0.conversationExists(conversationId: groupID.bytes) }
        logger.info("checking if group (\(groupID)) exists... it does\(result ? "!" : " not!")")
        return result
    }

    public func processWelcomeMessage(welcomeMessage: String) throws -> MLSGroupID {
        logger.info("processing welcome message")

        guard let messageBytes = welcomeMessage.base64DecodedBytes else {
            logger.error("failed to convert welcome message to bytes")
            throw MLSWelcomeMessageProcessingError.failedToConvertMessageToBytes
        }

        do {
            let groupIDBytes = try coreCrypto.perform {
                try $0.processWelcomeMessage(
                    welcomeMessage: messageBytes,
                    customConfiguration: .init(keyRotationSpan: nil, wirePolicy: nil)
                )
             }
            let groupID = MLSGroupID(groupIDBytes)
            uploadKeyPackagesIfNeeded()
            staleKeyMaterialDetector.keyingMaterialUpdated(for: groupID)
            return groupID

        } catch {
            logger.error("failed to process welcome message: \(String(describing: error))")
            throw MLSWelcomeMessageProcessingError.failedToProcessMessage
        }
    }

    // MARK: - Joining conversations

    public func joinSelfGroup(with groupID: MLSGroupID) {
        registerPendingJoin(groupID)
        performPendingJoins()
    }

    typealias PendingJoin = (groupID: MLSGroupID, epoch: UInt64)

    /// Registers a group to be joined via external add proposal once the app has finished processing events
    /// - Parameter groupID: the identifier for the MLS group
    public func registerPendingJoin(_ groupID: MLSGroupID) {
        groupsPendingJoin.insert(groupID)
    }

    /// Request to join groups still pending
    ///
    /// Generates a list of groups for which the `mlsStatus` is `pendingJoin`
    /// and sends external add proposals for these groups
    public func performPendingJoins() {
        guard let context = context else {
            return
        }

        generatePendingJoins(in: context).forEach { pendingJoin in
            Task {
                try await joinByExternalCommit(groupID: pendingJoin.groupID)
            }
        }

        groupsPendingJoin.removeAll()
    }

    private func generatePendingJoins(in context: NSManagedObjectContext) -> [PendingJoin] {
        logger.info("generating list of groups pending join")

        return groupsPendingJoin.compactMap { groupID in

            guard let conversation = ZMConversation.fetch(with: groupID, in: context) else {
                logger.warn("conversation not found for group (\(groupID))")
                return nil
            }

            guard let status = conversation.mlsStatus, status == .pendingJoin else {
                logger.warn("group (\(groupID)) status is not pending join")
                return nil
            }

            return (groupID, conversation.epoch)

        }
    }

    // MARK: - External Proposals

    private func sendExternalAddProposal(_ groupID: MLSGroupID, epoch: UInt64) async {
        logger.info("requesting to join group (\(groupID)")

        do {
            let proposal = try coreCrypto.perform {
                try $0.newExternalAddProposal(conversationId: groupID.bytes,
                                              epoch: epoch,
                                              ciphersuite: defaultCipherSuite,
                                              credentialType: .basic)
            }

            try await sendProposal(proposal, groupID: groupID)
            logger.info("success: requested to join group (\(groupID)")
        } catch {
            logger.warn(
                "failed to request join for group (\(groupID)): \(String(describing: error))"
            )
        }
    }

    enum MLSSendProposalError: Error {
        case failedToSendProposal
    }

    private func sendProposal(_ bytes: [Byte], groupID: MLSGroupID) async throws {
        do {
            logger.info("sending proposal in group (\(groupID))")

            guard let context = context else { return }

            let updateEvents = try await actionsProvider.sendMessage(
                bytes.data,
                in: context.notificationContext
            )

            conversationEventProcessor.processConversationEvents(updateEvents)

        } catch let error {
            logger.warn("failed to send proposal in group (\(groupID)): \(String(describing: error))")
            throw MLSSendProposalError.failedToSendProposal
        }
    }

    // MARK: - External Commits

    private func joinByExternalCommit(groupID: MLSGroupID) async throws {
        try await joinByExternalCommit(parentID: groupID)
    }

    private func joinSubgroupByExternalCommit(
        parentID: MLSGroupID,
        subgroupID: MLSGroupID,
        subgroupType: SubgroupType
    ) async throws {
        try await joinByExternalCommit(
            parentID: parentID,
            subgroupIDAndType: (subgroupID, subgroupType)
        )
    }

    private func joinByExternalCommit(
        parentID: MLSGroupID,
        subgroupIDAndType: (MLSGroupID, SubgroupType)? = nil
    ) async throws {
        try await retryOnCommitFailure(for: parentID, operation: { [weak self] in
            try await self?.internalJoinByExternalCommit(
                parentID: parentID,
                subgroupIDAndType: subgroupIDAndType
            )
        })
    }

    enum MLSSendExternalCommitError: Error {
        case conversationNotFound
    }

    private func internalJoinByExternalCommit(
        parentID: MLSGroupID,
        subgroupIDAndType: (MLSGroupID, SubgroupType)?
    ) async throws {
        let subgroupID = subgroupIDAndType?.0
        let subgroupType = subgroupIDAndType?.1

        let logInfo = "parent: \(parentID), subgroup: \(String(describing: subgroupID)), subgroup type: \(String(describing: subgroupType))"

        do {
            logger.info("sending external commit to join group (\(logInfo))")

            guard let context = context else { return }

            guard let parentConversationInfo = fetchConversationInfo(
                with: parentID,
                in: context
            ) else {
                throw MLSSendExternalCommitError.conversationNotFound
            }

            let publicGroupState = try await actionsProvider.fetchConversationGroupInfo(
                conversationId: parentConversationInfo.identifier,
                domain: parentConversationInfo.domain,
                subgroupType: subgroupType,
                context: context.notificationContext
            )

            let updateEvents: [ZMUpdateEvent]

            if let subgroupID = subgroupID {
                updateEvents = try await mlsActionExecutor.joinGroup(
                    subgroupID,
                    publicGroupState: publicGroupState
                )
            } else {
                updateEvents = try await mlsActionExecutor.joinGroup(
                    parentID,
                    publicGroupState: publicGroupState
                )

                context.performAndWait {
                    parentConversationInfo.conversation.mlsStatus = .ready
                }
            }

            conversationEventProcessor.processConversationEvents(updateEvents)
            logger.info("success: joined group with external commit (\(logInfo))")

        } catch {
            logger.warn("failed to send external commit to join group (\(logInfo)): \(String(describing: error))")
            throw error
        }
    }

    private func fetchConversationInfo(
        with groupID: MLSGroupID,
        in context: NSManagedObjectContext
    ) -> (conversation: ZMConversation, identifier: UUID, domain: String)? {

        var conversation: ZMConversation?
        var identifier: UUID?
        var domain: String?

        context.performAndWait {
            conversation = ZMConversation.fetch(with: groupID, in: context)
            identifier = conversation?.remoteIdentifier
            domain = conversation?.domain
        }

        guard
            let conversation = conversation,
            let identifier = identifier,
            let domain = domain?.selfOrNilIfEmpty ?? BackendInfo.domain
        else {
            return nil
        }

        return (conversation, identifier, domain)
    }

    // MARK: - Encrypt message

    public func encrypt(
        message: [Byte],
        for groupID: MLSGroupID
    ) throws -> [Byte] {
        return try encryptionService.encrypt(
            message: message,
            for: groupID
        )
    }

    // MARK: - Decrypting Message

    public func decrypt(
        message: String,
        for groupID: MLSGroupID,
        subconversationType: SubgroupType?
    ) throws -> MLSDecryptResult? {
        return try decryptionService.decrypt(
            message: message,
            for: groupID,
            subconversationType: subconversationType
        )
    }

    // MARK: - Pending proposals

    enum MLSCommitPendingProposalsError: Error {

        case failedToCommitPendingProposals

    }

    /// Commit all pending proposals for all groups.
    ///
    /// - Throws: `MLSCommitPendingProposalsError` if proposals couldn't be commited.

    public func commitPendingProposals() async throws {
        guard context != nil else {
            return
        }

        logger.info("committing any scheduled pending proposals")

        let groupsWithPendingCommits = self.sortedGroupsWithPendingCommits()

        logger.info("\(groupsWithPendingCommits.count) groups with scheduled pending proposals")

        for (groupID, timestamp) in groupsWithPendingCommits {
            if timestamp.isInThePast {
                logger.info("commit scheduled in the past, committing...")
                try await commitPendingProposals(in: groupID)
            } else {
                logger.info("commit scheduled in the future, waiting...")
                try await Task.sleep(nanoseconds: timestamp.timeIntervalSinceNow.nanoseconds)
                logger.info("scheduled commit is ready, committing...")
                try await commitPendingProposals(in: groupID)
            }
        }
    }

    private func sortedGroupsWithPendingCommits() -> [(MLSGroupID, Date)] {
        guard let context = context else {
            return []
        }

        var result: [(MLSGroupID, Date)] = []

        context.performAndWait {
            let conversations = ZMConversation.fetchConversationsWithPendingProposals(in: context)

            result = conversations.compactMap { conversation in
                guard
                    let groupID = conversation.mlsGroupID,
                    let timestamp = conversation.commitPendingProposalDate
                else {
                    return nil
                }

                return (groupID, timestamp)
            }
        }

        return result.sorted { lhs, rhs in
            let (lhsCommitDate, rhsCommitDate) = (lhs.1, rhs.1)
            return lhsCommitDate <= rhsCommitDate
        }
    }

    private func commitPendingProposalsIfNeeded(in groupID: MLSGroupID) async throws {
        guard existsPendingProposals(in: groupID) else { return }
        // Sending a message while there are pending proposals will result in an error,
        // so commit any first.
        logger.info("preemptively committing pending proposals in group (\(groupID))")
        try await commitPendingProposals(in: groupID)
        logger.info("success: committed pending proposals in group (\(groupID))")
    }

    private func existsPendingProposals(in groupID: MLSGroupID) -> Bool {
        guard let context = context else { return false }

        var groupHasPendingProposals = false

        context.performAndWait {
            if let conversation = ZMConversation.fetch(with: groupID, in: context) {
                groupHasPendingProposals = conversation.commitPendingProposalDate != nil
            }
        }

        return groupHasPendingProposals
    }

    public func commitPendingProposals(in groupID: MLSGroupID) async throws {
        try await retryOnCommitFailure(for: groupID) { [weak self] in
            try await self?.internalCommitPendingProposals(in: groupID)
        }
    }

    private func internalCommitPendingProposals(in groupID: MLSGroupID) async throws {
        do {
            logger.info("committing pending proposals in: \(groupID)")
            let events = try await mlsActionExecutor.commitPendingProposals(in: groupID)
            conversationEventProcessor.processConversationEvents(events)
            clearPendingProposalCommitDate(for: groupID)
            delegate?.mlsServiceDidCommitPendingProposal(for: groupID)
        } catch MLSActionExecutor.Error.noPendingProposals {
            logger.info("no proposals to commit in group (\(groupID))...")
            clearPendingProposalCommitDate(for: groupID)
        } catch {
            logger.info("failed to commit pending proposals in \(groupID): \(String(describing: error))")
            throw error
        }
    }

    private func clearPendingProposalCommitDate(for groupID: MLSGroupID) {
        guard let context = context else {
            return
        }

        context.performAndWait {
            let conversation = ZMConversation.fetch(with: groupID, in: context)
            conversation?.commitPendingProposalDate = nil
        }
    }

    // MARK: - Error recovery

    private func retryOnCommitFailure(
        for groupID: MLSGroupID,
        operation: @escaping () async throws -> Void
    ) async throws {
        do {
            try await operation()

        } catch MLSActionExecutor.Error.failedToSendCommit(recovery: .commitPendingProposalsAfterQuickSync) {
            logger.warn("failed to send commit, syncing then committing pending proposals...")
            await syncStatus.performQuickSync()
            logger.info("sync finished, committing pending proposals...")
            try await commitPendingProposals(in: groupID)

        } catch MLSActionExecutor.Error.failedToSendCommit(recovery: .retryAfterQuickSync) {
            logger.warn("failed to send commit, syncing then retrying operation...")
            await syncStatus.performQuickSync()
            logger.info("sync finished, retying operation...")
            try await retryOnCommitFailure(for: groupID, operation: operation)

        } catch MLSActionExecutor.Error.failedToSendCommit(recovery: .giveUp) {
            logger.warn("failed to send commit, giving up...")
            // TODO: [John] inform user
            throw MLSActionExecutor.Error.failedToSendCommit(recovery: .giveUp)

        } catch MLSActionExecutor.Error.failedToSendExternalCommit(recovery: .retry) {
            logger.warn("failed to send external commit, retrying operation...")
            try await retryOnCommitFailure(for: groupID, operation: operation)

        } catch MLSActionExecutor.Error.failedToSendExternalCommit(recovery: .giveUp) {
            logger.warn("failed to send external commit, giving up...")
            throw MLSActionExecutor.Error.failedToSendExternalCommit(recovery: .giveUp)

        }
    }

    // MARK: - Subgroup

    public enum SubgroupFailure: Error {

        case failedToFetchSubgroup
        case failedToCreateSubgroup
        case failedToDeleteSubgroup
        case failedToJoinSubgroup

    }

    public func createOrJoinSubgroup(
        parentQualifiedID: QualifiedID,
        parentID: MLSGroupID
    ) async throws -> MLSGroupID {
        do {
            logger.info("create or join subgroup in parent conversation (\(parentQualifiedID))")

            guard let notificationContext = context?.notificationContext else {
                logger.error("failed to create or join subgroup: missing notification context")
                throw SubgroupFailure.failedToFetchSubgroup
            }

            let subgroup = try await fetchSubgroup(
                parentID: parentQualifiedID,
                context: notificationContext
            )

            if subgroup.epoch <= 0 {
                try await createSubgroup(with: subgroup.groupID)
            } else if let epochAge = subgroup.epochTimestamp?.ageInDays, epochAge >= 1 {
                try await deleteSubgroup(
                    parentID: parentQualifiedID,
                    context: notificationContext
                )
                try await createSubgroup(with: subgroup.groupID)
            } else {
                try await joinSubgroup(
                    parentID: parentID,
                    subgroupID: subgroup.groupID
                )
            }

            subconverationGroupIDRepository.storeSubconversationGroupID(
                subgroup.groupID,
                forType: .conference,
                parentGroupID: parentID
            )

            return subgroup.groupID
        } catch {
            logger.error("failed to create or join subgroup in parent conversation (\(parentQualifiedID)): \(String(describing: error))")
            throw error
        }
    }

    private func fetchSubgroup(
        parentID: QualifiedID,
        context: NotificationContext
    ) async throws -> MLSSubgroup {
        do {
            logger.info("fetching subgroup with parent id (\(parentID))")
            return try await actionsProvider.fetchSubgroup(
                conversationID: parentID.uuid,
                domain: parentID.domain,
                type: .conference,
                context: context
            )
        } catch {
            logger.error("failed to fetch subgroup with parent id (\(parentID)): \(String(describing: error))")
            throw SubgroupFailure.failedToFetchSubgroup
        }
    }

    private func createSubgroup(with id: MLSGroupID) async throws {
        do {
            logger.info("creating subgroup with id (\(id))")
            try createGroup(for: id)
            try await updateKeyMaterial(for: id)
        } catch {
            logger.error("failed to create subgroup with id (\(id)): \(String(describing: error))")
            throw SubgroupFailure.failedToCreateSubgroup
        }
    }
<<<<<<< HEAD

    private func deleteSubgroup(
        parentID: QualifiedID,
        context: NotificationContext
    ) async throws {
        do {
            logger.info("deleting subgroup with parent id (\(parentID))")
            try await actionsProvider.deleteSubgroup(
                conversationID: parentID.uuid,
                domain: parentID.domain,
                subgroupType: .conference,
                context: context
            )
        } catch {
            logger.error("failed to delete subgroup with parent id (\(parentID)): \(String(describing: error))")
            throw SubgroupFailure.failedToDeleteSubgroup
        }
    }

    private func joinSubgroup(
        parentID: MLSGroupID,
        subgroupID: MLSGroupID
    ) async throws {
        do {
            logger.info("joining subgroup (parent: \(parentID), subgroup: \(subgroupID))")
            try await joinSubgroupByExternalCommit(
                parentID: parentID,
                subgroupID: subgroupID,
                subgroupType: .conference
            )
        } catch {
            logger.error("failed to join subgroup (parent: \(parentID), subgroup: \(subgroupID)): \(String(describing: error))")
            throw SubgroupFailure.failedToJoinSubgroup
        }
    }

    private func getMembers(for groupID: MLSGroupID) throws -> [MLSClientID] {
        do {
            logger.info("getting members for group (\(groupID))")
            return try coreCrypto
                .perform { try $0.getClientIds(conversationId: groupID.bytes) }
                .compactMap { MLSClientID(data: Data($0)) }
        } catch {
            logger.error("failed to get members for group (\(groupID)): \(String(describing: error))")
            throw error
        }
    }

    // MARK: - Epoch

    public func onEpochChanged() -> AnyPublisher<MLSGroupID, Never> {
        return decryptionService.onEpochChanged()
            .merge(with: mlsActionExecutor.onEpochChanged())
            .eraseToAnyPublisher()
    }

=======
>>>>>>> 32ea58e7
}

// MARK: - Helper types

public struct MLSUser: Equatable {

    public let id: UUID
    public let domain: String
    public let selfClientID: String?

    public init(
        id: UUID,
        domain: String,
        selfClientID: String? = nil
    ) {
        self.id = id
        self.domain = domain
        self.selfClientID = selfClientID
    }

    public init(from user: ZMUser) {
        id = user.remoteIdentifier
        domain = user.domain?.selfOrNilIfEmpty ?? BackendInfo.domain!

        if user.isSelfUser, let selfClientID = user.selfClient()?.remoteIdentifier {
            self.selfClientID = selfClientID
        } else {
            selfClientID = nil
        }
    }

}

extension MLSUser: CustomStringConvertible {

    public var description: String {
        return "\(id)@\(domain)"
    }

}

// MARK: - Helper Extensions

private extension TimeInterval {

    var nanoseconds: UInt64 {
        UInt64(self * 1_000_000_000)
    }

}

private extension Date {

    var isInThePast: Bool {
        return compare(Date()) != .orderedDescending
    }

}

extension Invitee {

    init(from keyPackage: KeyPackage) {
        let id = MLSClientID(
            userID: keyPackage.userID.uuidString,
            clientID: keyPackage.client,
            domain: keyPackage.domain
        )

        guard
            let idData = id.rawValue.utf8Data,
            let keyPackageData = Data(base64Encoded: keyPackage.keyPackage)
        else {
            fatalError("Couldn't create Invitee from key package: \(keyPackage)")
        }

        self.init(
            id: idData.bytes,
            kp: keyPackageData.bytes
        )
    }

}

public protocol ConversationEventProcessorProtocol {

    func processConversationEvents(_ events: [ZMUpdateEvent])

}

private extension UserDefaults {

    enum Keys {
        static let keyPackageQueriedTime = "keyPackageQueriedTime"
    }

    var lastKeyPackageCountDate: Date? {

        get { object(forKey: Keys.keyPackageQueriedTime) as? Date }
        set { set(newValue, forKey: Keys.keyPackageQueriedTime) }

    }

    var hasMoreThan24HoursPassedSinceLastCheck: Bool {

        guard let storedDate = lastKeyPackageCountDate else { return true }

        if Calendar.current.dateComponents([.hour], from: storedDate, to: Date()).hour > 24 {
            return true
        } else {
            return false
        }

    }
}

extension UserDefaults {
    func test_setLastKeyPackageCountDate(_ date: Date) {
        lastKeyPackageCountDate = date
    }
}<|MERGE_RESOLUTION|>--- conflicted
+++ resolved
@@ -1205,7 +1205,6 @@
             throw SubgroupFailure.failedToCreateSubgroup
         }
     }
-<<<<<<< HEAD
 
     private func deleteSubgroup(
         parentID: QualifiedID,
@@ -1262,8 +1261,6 @@
             .eraseToAnyPublisher()
     }
 
-=======
->>>>>>> 32ea58e7
 }
 
 // MARK: - Helper types
