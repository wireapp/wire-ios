--- conflicted
+++ resolved
@@ -97,10 +97,6 @@
 
     func mlsServiceDidCommitPendingProposal(for groupID: MLSGroupID)
     func mlsServiceDidUpdateKeyMaterialForAllGroups()
-<<<<<<< HEAD
-    func mlsServiceDidFinishInitialization()
-=======
->>>>>>> 02ba124c
 
 }
 
@@ -229,15 +225,6 @@
         )
 
         schedulePeriodicKeyMaterialUpdateCheck()
-<<<<<<< HEAD
-
-        // FIXME: [jacob] fetch on demand when creating group
-        Task {
-            await fetchBackendPublicKeys()
-            delegate?.mlsServiceDidFinishInitialization()
-        }
-=======
->>>>>>> 02ba124c
     }
 
     deinit {
