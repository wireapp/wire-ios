--- conflicted
+++ resolved
@@ -819,7 +819,6 @@
         guard let context = context else {
             return
         }
-<<<<<<< HEAD
         let pendingJoins = await context.perform { self.generatePendingJoins(in: context) }
 
         for pendingJoin in pendingJoins {
@@ -834,28 +833,21 @@
 
     private func generatePendingJoins(in context: NSManagedObjectContext) -> [PendingJoin] {
         logger.info("generating list of groups pending join")
-=======
->>>>>>> 52747968
-
-        let pendingGroups = try await context.perform {
-            try ZMConversation.fetchConversationsWithMLSGroupStatus(
-                mlsGroupStatus: .pendingJoin,
-                in: context
-            ).compactMap(\.mlsGroupID)
-        }
-
-        logger.info("joining \(pendingGroups.count) group(s)")
-
-        await withTaskGroup(of: Void.self) { group in
-            for pendingGroup in pendingGroups {
-                group.addTask {
-                    do {
-                        try await self.joinByExternalCommit(groupID: pendingGroup)
-                    } catch {
-                        WireLogger.mls.error("Failed to join pending group (\(pendingGroup): \(error)")
-                    }
-                }
-            }
+
+        return groupsPendingJoin.compactMap { groupID in
+
+            guard let conversation = ZMConversation.fetch(with: groupID, in: context) else {
+                logger.warn("conversation not found for group (\(groupID.safeForLoggingDescription))")
+                return nil
+            }
+
+            guard let status = conversation.mlsStatus, status == .pendingJoin else {
+                logger.warn("group (\(groupID.safeForLoggingDescription)) status is not pending join")
+                return nil
+            }
+
+            return (groupID, conversation.epoch)
+
         }
     }
 
