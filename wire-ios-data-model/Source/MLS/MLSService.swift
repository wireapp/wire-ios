--- conflicted
+++ resolved
@@ -54,15 +54,13 @@
 
     func scheduleCommitPendingProposals(groupID: MLSGroupID, at commitDate: Date)
 
-<<<<<<< HEAD
     func createOrJoinSubgroup(
         parentQualifiedID: QualifiedID,
         parentID: MLSGroupID
     ) async
-=======
+
     func generateConferenceInfo(for groupID: MLSGroupID) throws -> MLSConferenceInfo
 
->>>>>>> 83dbdb5d
 }
 
 public protocol MLSServiceDelegate: AnyObject {
