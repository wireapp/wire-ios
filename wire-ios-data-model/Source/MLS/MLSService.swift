--- conflicted
+++ resolved
@@ -188,11 +188,7 @@
         do {
             if keys.ed25519 == nil {
                 logger.info("generating ed25519 public key")
-<<<<<<< HEAD
                 let keyBytes = try coreCrypto.perform { try $0.clientPublicKey(ciphersuite: defaultCipherSuite.rawValue) }
-=======
-                let keyBytes = try coreCrypto.perform { try $0.clientPublicKey(ciphersuite: defaultCipherSuite) }
->>>>>>> 32ea58e7
                 let keyData = Data(keyBytes)
                 keys.ed25519 = keyData.base64EncodedString()
             }
