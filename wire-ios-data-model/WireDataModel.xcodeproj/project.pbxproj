// !$*UTF8*$!
{
	archiveVersion = 1;
	classes = {
	};
	objectVersion = 52;
	objects = {

/* Begin PBXBuildFile section */
		01B16BF429A4B6E8004A7234 /* SafeCoreCrypto.swift in Sources */ = {isa = PBXBuildFile; fileRef = 01B16BF329A4B6E8004A7234 /* SafeCoreCrypto.swift */; };
		01B16BF629A4B71B004A7234 /* SafeFileContext.swift in Sources */ = {isa = PBXBuildFile; fileRef = 01B16BF529A4B71B004A7234 /* SafeFileContext.swift */; };
		01B16BF829A4C972004A7234 /* CoreCryptoInterface.swift in Sources */ = {isa = PBXBuildFile; fileRef = 01B16BF729A4C972004A7234 /* CoreCryptoInterface.swift */; };
		06034B6D26A8D36E003624B4 /* Feature.FileSharing.swift in Sources */ = {isa = PBXBuildFile; fileRef = 06034B6C26A8D36E003624B4 /* Feature.FileSharing.swift */; };
		0604F7C8265184B70016A71E /* ZMSystemMessage+ParticipantsRemovedReason.swift in Sources */ = {isa = PBXBuildFile; fileRef = 0604F7C7265184B70016A71E /* ZMSystemMessage+ParticipantsRemovedReason.swift */; };
		0604F8002651CAFE0016A71E /* store2-91-0.wiredatabase in Resources */ = {isa = PBXBuildFile; fileRef = 0604F7FF2651CAFD0016A71E /* store2-91-0.wiredatabase */; };
		060D194F2462A9EC00623376 /* ZMMessageTests+GenericMessage.swift in Sources */ = {isa = PBXBuildFile; fileRef = 060D194D2462A9D000623376 /* ZMMessageTests+GenericMessage.swift */; };
		060ED6D12499E97200412C4A /* NSManagedObjectContext+ServerTimeDelta.swift in Sources */ = {isa = PBXBuildFile; fileRef = 060ED6D02499E97200412C4A /* NSManagedObjectContext+ServerTimeDelta.swift */; };
		060ED6DC2499F78700412C4A /* ZMUpdateEvent+Helper.swift in Sources */ = {isa = PBXBuildFile; fileRef = F19550372040628000338E91 /* ZMUpdateEvent+Helper.swift */; };
		060ED6E4249BB09200412C4A /* NSManagedObjectContext+LastNotificationID.swift in Sources */ = {isa = PBXBuildFile; fileRef = 060ED6E3249BB09200412C4A /* NSManagedObjectContext+LastNotificationID.swift */; };
		0612D241243DC134008811A7 /* store2-81-0.wiredatabase in Resources */ = {isa = PBXBuildFile; fileRef = 0612D240243DC12E008811A7 /* store2-81-0.wiredatabase */; };
		0617001323E2FC14005C262D /* GenericMessageTests+LinkMetaData.swift in Sources */ = {isa = PBXBuildFile; fileRef = 0617001123E2FBC0005C262D /* GenericMessageTests+LinkMetaData.swift */; };
		062FD8852756053800B9DE39 /* Feature.ConversationGuestLinks.swift in Sources */ = {isa = PBXBuildFile; fileRef = 062FD8842756053800B9DE39 /* Feature.ConversationGuestLinks.swift */; };
		0630E17726E0F3570012E2F9 /* store2-95-0.wiredatabase in Resources */ = {isa = PBXBuildFile; fileRef = 0630E17626E0F3570012E2F9 /* store2-95-0.wiredatabase */; };
		0630E4B6257F888600C75BFB /* NSManagedObjectContext+AppLock.swift in Sources */ = {isa = PBXBuildFile; fileRef = 0630E4B5257F888600C75BFB /* NSManagedObjectContext+AppLock.swift */; };
		0630E4B8257F8C0B00C75BFB /* ZMUser+Applock.swift in Sources */ = {isa = PBXBuildFile; fileRef = 0630E4B7257F8C0B00C75BFB /* ZMUser+Applock.swift */; };
		0630E4BF257FA2BD00C75BFB /* TransferAppLockKeychainTests.swift in Sources */ = {isa = PBXBuildFile; fileRef = 0630E4BE257FA2BD00C75BFB /* TransferAppLockKeychainTests.swift */; };
		0630E4C1257FC41400C75BFB /* store2-88-0.wiredatabase in Resources */ = {isa = PBXBuildFile; fileRef = 0630E4C0257FC41300C75BFB /* store2-88-0.wiredatabase */; };
		0634C3A924643A400006081D /* ZMUpdateEvent.swift in Sources */ = {isa = PBXBuildFile; fileRef = 0634C3A824643A400006081D /* ZMUpdateEvent.swift */; };
		06392CF923BF9DA9003186E6 /* store2-79-0.wiredatabase in Resources */ = {isa = PBXBuildFile; fileRef = 06392CF823BF9DA9003186E6 /* store2-79-0.wiredatabase */; };
		063D2928242128D300FA6FEE /* ZMClientMessage+Ephemeral.swift in Sources */ = {isa = PBXBuildFile; fileRef = 063D2927242128D200FA6FEE /* ZMClientMessage+Ephemeral.swift */; };
		063D292A24212AFD00FA6FEE /* ZMClientMessage.swift in Sources */ = {isa = PBXBuildFile; fileRef = 063D292924212AFD00FA6FEE /* ZMClientMessage.swift */; };
		0642A3332445F2B600DCCFCD /* ZMClientMessage+UpdateEvent.swift in Sources */ = {isa = PBXBuildFile; fileRef = 0642A3322445F2B500DCCFCD /* ZMClientMessage+UpdateEvent.swift */; };
		0649D1C524F6A542001DDC78 /* NSManagedObjectContext+ZMKeyValueStore.swift in Sources */ = {isa = PBXBuildFile; fileRef = 0649D1C424F6A542001DDC78 /* NSManagedObjectContext+ZMKeyValueStore.swift */; };
		064F8E08255E04800040371D /* Feature.swift in Sources */ = {isa = PBXBuildFile; fileRef = 064F8E07255E04800040371D /* Feature.swift */; };
		0651D00423FC46A500411A22 /* ZMClientMessage+Confirmations.swift in Sources */ = {isa = PBXBuildFile; fileRef = 0651D00323FC46A500411A22 /* ZMClientMessage+Confirmations.swift */; };
		0651D00623FC481B00411A22 /* ZMAssetClientMessage+Confirmations.swift in Sources */ = {isa = PBXBuildFile; fileRef = 0651D00523FC481B00411A22 /* ZMAssetClientMessage+Confirmations.swift */; };
		0651D00823FC4FDD00411A22 /* GenericMessageTests+LegalHoldStatus.swift in Sources */ = {isa = PBXBuildFile; fileRef = 0651D00723FC4FDC00411A22 /* GenericMessageTests+LegalHoldStatus.swift */; };
		065D7501239FAB1200275114 /* SelfUserParticipantMigrationTests.swift in Sources */ = {isa = PBXBuildFile; fileRef = 065D7500239FAB1200275114 /* SelfUserParticipantMigrationTests.swift */; };
		0660FEBD2580E4A900F4C19F /* TransferApplockKeychain.swift in Sources */ = {isa = PBXBuildFile; fileRef = 0660FEBC2580E4A900F4C19F /* TransferApplockKeychain.swift */; };
		0663285E2428CEC3005BB3BE /* ZMClientMessage+Deletion.swift in Sources */ = {isa = PBXBuildFile; fileRef = 0663285D2428CEC3005BB3BE /* ZMClientMessage+Deletion.swift */; };
		066328602428D01C005BB3BE /* ZMClientMessage+GenericMessage.swift in Sources */ = {isa = PBXBuildFile; fileRef = 0663285F2428D01C005BB3BE /* ZMClientMessage+GenericMessage.swift */; };
		066A96FF25A88E510083E317 /* BiometricsState.swift in Sources */ = {isa = PBXBuildFile; fileRef = 066A96FE25A88E510083E317 /* BiometricsState.swift */; };
		0680A9C324600306000F80F3 /* ZMClientMessageTests.swift in Sources */ = {isa = PBXBuildFile; fileRef = 0680A9C1246002DC000F80F3 /* ZMClientMessageTests.swift */; };
		0680A9C624606288000F80F3 /* ZMMessage+Reaction.swift in Sources */ = {isa = PBXBuildFile; fileRef = 0680A9C42460627B000F80F3 /* ZMMessage+Reaction.swift */; };
		0686649F256FB0CA001C8747 /* AppLockController.swift in Sources */ = {isa = PBXBuildFile; fileRef = 0686649E256FB0CA001C8747 /* AppLockController.swift */; };
		068664A2256FB834001C8747 /* AppLockControllerTests.swift in Sources */ = {isa = PBXBuildFile; fileRef = 068664A1256FB834001C8747 /* AppLockControllerTests.swift */; };
		068D610324629AB900A110A2 /* ZMBaseManagedObjectTest.swift in Sources */ = {isa = PBXBuildFile; fileRef = 068D610124629AA300A110A2 /* ZMBaseManagedObjectTest.swift */; };
		069D07B82562671D00DBA592 /* FeatureTests.swift in Sources */ = {isa = PBXBuildFile; fileRef = 069D07B72562671D00DBA592 /* FeatureTests.swift */; };
		06A0E60B281AE65D00E5F822 /* store2-99-0.wiredatabase in Resources */ = {isa = PBXBuildFile; fileRef = 06A0E60A281AE65D00E5F822 /* store2-99-0.wiredatabase */; };
		06B1C493248F9173007FDA8D /* GenericMessage+Debug.swift in Sources */ = {isa = PBXBuildFile; fileRef = 06B1C492248F9173007FDA8D /* GenericMessage+Debug.swift */; };
		06B99C79242A293500FEAFDE /* ZMClientMessage+Knock.swift in Sources */ = {isa = PBXBuildFile; fileRef = 06B99C78242A293500FEAFDE /* ZMClientMessage+Knock.swift */; };
		06C6B1B02745675E0049B54E /* store2-97-0.wiredatabase in Resources */ = {isa = PBXBuildFile; fileRef = 06C6B1AF2745675D0049B54E /* store2-97-0.wiredatabase */; };
		06D33FCB2524E402004B9BC1 /* ZMConversation+UnreadCount.swift in Sources */ = {isa = PBXBuildFile; fileRef = 06D33FCA2524E402004B9BC1 /* ZMConversation+UnreadCount.swift */; };
		06D33FCD2524F65D004B9BC1 /* ZMConversationTests+UnreadMessages.swift in Sources */ = {isa = PBXBuildFile; fileRef = 06D33FCC2524F65D004B9BC1 /* ZMConversationTests+UnreadMessages.swift */; };
		06D33FCF2525D368004B9BC1 /* store2-86-0.wiredatabase in Resources */ = {isa = PBXBuildFile; fileRef = 06D33FCE2525D368004B9BC1 /* store2-86-0.wiredatabase */; };
		06D48735241F930A00881B08 /* GenericMessage+Obfuscation.swift in Sources */ = {isa = PBXBuildFile; fileRef = 06D48734241F930A00881B08 /* GenericMessage+Obfuscation.swift */; };
		06D48737241FB3F700881B08 /* ZMClientMessage+Obfuscate.swift in Sources */ = {isa = PBXBuildFile; fileRef = 06D48736241FB3F700881B08 /* ZMClientMessage+Obfuscate.swift */; };
		06D5423C26399C33006B0C5A /* UserType+External.swift in Sources */ = {isa = PBXBuildFile; fileRef = 06D5423B26399C32006B0C5A /* UserType+External.swift */; };
		06E1C835244F1A2300CA4EF2 /* ZMOTRMessage+Helper.swift in Sources */ = {isa = PBXBuildFile; fileRef = 06E1C834244F1A2300CA4EF2 /* ZMOTRMessage+Helper.swift */; };
		06E8AAB4242BAA6A008929B1 /* SignatureStatus.swift in Sources */ = {isa = PBXBuildFile; fileRef = 06E8AAB3242BAA6A008929B1 /* SignatureStatus.swift */; };
		06EE09E32659340F00D6CAC3 /* store2-92-0.wiredatabase in Resources */ = {isa = PBXBuildFile; fileRef = 06EE09E22659340F00D6CAC3 /* store2-92-0.wiredatabase */; };
		06EED73F2525D5B90014FE1E /* store2-87-0.wiredatabase in Resources */ = {isa = PBXBuildFile; fileRef = 06EED73E2525D5B80014FE1E /* store2-87-0.wiredatabase */; };
		06F98D64243B2474007E914A /* SignatureStatusTests.swift in Sources */ = {isa = PBXBuildFile; fileRef = 06F98D62243B2470007E914A /* SignatureStatusTests.swift */; };
		1600D93C267A80D700970F99 /* ZMManagedObject+Fetching.swift in Sources */ = {isa = PBXBuildFile; fileRef = 1600D93B267A80D700970F99 /* ZMManagedObject+Fetching.swift */; };
		1600D944267BC5A100970F99 /* ZMManagedObjectFetchingTests.swift in Sources */ = {isa = PBXBuildFile; fileRef = 1600D943267BC5A000970F99 /* ZMManagedObjectFetchingTests.swift */; };
		16030DB021AD765D00F8032E /* ZMConversation+Confirmations.swift in Sources */ = {isa = PBXBuildFile; fileRef = 16030DAF21AD765D00F8032E /* ZMConversation+Confirmations.swift */; };
		16030DBE21AE8FAB00F8032E /* ZMConversationTests+Confirmations.swift in Sources */ = {isa = PBXBuildFile; fileRef = 16030DBD21AE8FAB00F8032E /* ZMConversationTests+Confirmations.swift */; };
		16030DC521AEE25500F8032E /* ZMOTRMessage+Confirmations.swift in Sources */ = {isa = PBXBuildFile; fileRef = 16030DC421AEE25500F8032E /* ZMOTRMessage+Confirmations.swift */; };
		1607AAF2243768D200A93D29 /* UserType+Materialize.swift in Sources */ = {isa = PBXBuildFile; fileRef = 1607AAF1243768D200A93D29 /* UserType+Materialize.swift */; };
		160B3BB124EFD64E0026D355 /* ExtendedSecureUnarchiveFromData.swift in Sources */ = {isa = PBXBuildFile; fileRef = 160B3BB024EFD64E0026D355 /* ExtendedSecureUnarchiveFromData.swift */; };
		1611CF59203AE6A0004D807B /* FileAssetCacheTests.swift in Sources */ = {isa = PBXBuildFile; fileRef = 54EDE6811CBBF6260044A17E /* FileAssetCacheTests.swift */; };
		16127CF3220058160020E65C /* InvalidConversationRemoval.swift in Sources */ = {isa = PBXBuildFile; fileRef = 16127CF2220058160020E65C /* InvalidConversationRemoval.swift */; };
		16127CF522005AAB0020E65C /* InvalidConversationRemovalTests.swift in Sources */ = {isa = PBXBuildFile; fileRef = 16127CF422005AAA0020E65C /* InvalidConversationRemovalTests.swift */; };
		161541BA1E27EBD400AC2FFB /* ZMConversation+Calling.swift in Sources */ = {isa = PBXBuildFile; fileRef = 161541B91E27EBD400AC2FFB /* ZMConversation+Calling.swift */; };
		1615F2D8234D027B005E4E20 /* store2-76-0.wiredatabase in Resources */ = {isa = PBXBuildFile; fileRef = 1615F2D7234D027B005E4E20 /* store2-76-0.wiredatabase */; };
		161E056A2667C4D100DADC3D /* AccountDeletedObserver.swift in Sources */ = {isa = PBXBuildFile; fileRef = 161E05692667C4D000DADC3D /* AccountDeletedObserver.swift */; };
		1621E59220E62BD2006B2D17 /* ZMConversationTests+Silencing.swift in Sources */ = {isa = PBXBuildFile; fileRef = 1621E59120E62BD2006B2D17 /* ZMConversationTests+Silencing.swift */; };
		162207F8272291CA0041EDE8 /* String+NilEmpty.swift in Sources */ = {isa = PBXBuildFile; fileRef = 162207F7272291CA0041EDE8 /* String+NilEmpty.swift */; };
		162294A5222038FA00A98679 /* CacheAssetTests.swift in Sources */ = {isa = PBXBuildFile; fileRef = 162294A4222038FA00A98679 /* CacheAssetTests.swift */; };
		1626344B20D935C0000D4063 /* ZMConversation+Timestamps.swift in Sources */ = {isa = PBXBuildFile; fileRef = 1626344A20D935C0000D4063 /* ZMConversation+Timestamps.swift */; };
		16283618201747410027082D /* store2-41-0.wiredatabase in Resources */ = {isa = PBXBuildFile; fileRef = 162836162017466E0027082D /* store2-41-0.wiredatabase */; };
		162A81DD202DA4BC00F6200C /* AssetCache.swift in Sources */ = {isa = PBXBuildFile; fileRef = F9A705F11CAEE01D00C2F5FE /* AssetCache.swift */; };
		16313D621D227DC1001B2AB3 /* LinkPreview+ProtocolBuffer.swift in Sources */ = {isa = PBXBuildFile; fileRef = 16313D611D227DC1001B2AB3 /* LinkPreview+ProtocolBuffer.swift */; };
		1637729C22B3F1F700510B7B /* store2-74-0.wiredatabase in Resources */ = {isa = PBXBuildFile; fileRef = 1637729B22B3F1F700510B7B /* store2-74-0.wiredatabase */; };
		1639A8132260916E00868AB9 /* AlertAvailabilityBehaviourChange.swift in Sources */ = {isa = PBXBuildFile; fileRef = 1639A8122260916E00868AB9 /* AlertAvailabilityBehaviourChange.swift */; };
		1639A8512264B91E00868AB9 /* AvailabilityBehaviourChangeTests.swift in Sources */ = {isa = PBXBuildFile; fileRef = 1639A8502264B91E00868AB9 /* AvailabilityBehaviourChangeTests.swift */; };
		163C92AA2630A80400F8DC14 /* NSManagedObjectContext+SelfUser.swift in Sources */ = {isa = PBXBuildFile; fileRef = 163C92A92630A80400F8DC14 /* NSManagedObjectContext+SelfUser.swift */; };
		163CE64E25ACE5DB0013C12D /* store2-89-0.wiredatabase in Resources */ = {isa = PBXBuildFile; fileRef = 163CE64D25ACE57B0013C12D /* store2-89-0.wiredatabase */; };
		163CE6AF25BEB9680013C12D /* ZMMessageTests+SystemMessages.swift in Sources */ = {isa = PBXBuildFile; fileRef = 163CE6AE25BEB9680013C12D /* ZMMessageTests+SystemMessages.swift */; };
		163D01E02472DE6200984999 /* InvalidConnectionRemoval.swift in Sources */ = {isa = PBXBuildFile; fileRef = 163D01DF2472DE6200984999 /* InvalidConnectionRemoval.swift */; };
		163D01E22472E44000984999 /* InvalidConnectionRemovalTests.swift in Sources */ = {isa = PBXBuildFile; fileRef = 163D01E12472E44000984999 /* InvalidConnectionRemovalTests.swift */; };
		1645ECC2243B643B007A82D6 /* ZMSearchUserTests+TeamUser.swift in Sources */ = {isa = PBXBuildFile; fileRef = 1645ECC1243B643B007A82D6 /* ZMSearchUserTests+TeamUser.swift */; };
		1645ECC4243B69A1007A82D6 /* UserTypeTests+Materialize.swift in Sources */ = {isa = PBXBuildFile; fileRef = 1645ECC3243B69A1007A82D6 /* UserTypeTests+Materialize.swift */; };
		16460A44206515370096B616 /* NSManagedObjectContext+BackupImport.swift in Sources */ = {isa = PBXBuildFile; fileRef = 16460A43206515370096B616 /* NSManagedObjectContext+BackupImport.swift */; };
		16460A46206544B00096B616 /* PersistentMetadataKeys.swift in Sources */ = {isa = PBXBuildFile; fileRef = 16460A45206544B00096B616 /* PersistentMetadataKeys.swift */; };
		1646D5BB234FA6B500E60F1E /* store2-77-0.wiredatabase in Resources */ = {isa = PBXBuildFile; fileRef = 1646D5BA234FA6B400E60F1E /* store2-77-0.wiredatabase */; };
		164A55D320F3AF6700AE62A6 /* ZMSearchUserTests+ProfileImages.swift in Sources */ = {isa = PBXBuildFile; fileRef = 164A55D220F3AF6700AE62A6 /* ZMSearchUserTests+ProfileImages.swift */; };
		164EB6F3230D987A001BBD4A /* ZMMessage+DataRetention.swift in Sources */ = {isa = PBXBuildFile; fileRef = 164EB6F2230D987A001BBD4A /* ZMMessage+DataRetention.swift */; };
		16500C0325E3A7F80021B3AE /* store2-90-0.wiredatabase in Resources */ = {isa = PBXBuildFile; fileRef = 16500C0225E3A7520021B3AE /* store2-90-0.wiredatabase */; };
		165124D221886EDB006A3C75 /* ZMOTRMessage+Quotes.swift in Sources */ = {isa = PBXBuildFile; fileRef = 165124D121886EDB006A3C75 /* ZMOTRMessage+Quotes.swift */; };
		165124D42188B613006A3C75 /* ZMClientMessage+Quotes.swift in Sources */ = {isa = PBXBuildFile; fileRef = 165124D32188B613006A3C75 /* ZMClientMessage+Quotes.swift */; };
		165124D62188CF66006A3C75 /* ZMClientMessage+Editing.swift in Sources */ = {isa = PBXBuildFile; fileRef = 165124D52188CF66006A3C75 /* ZMClientMessage+Editing.swift */; };
		165124D82189AE90006A3C75 /* ZMAssetClientMessage+Quotes.swift in Sources */ = {isa = PBXBuildFile; fileRef = 165124D72189AE90006A3C75 /* ZMAssetClientMessage+Quotes.swift */; };
		16519D36231D1BB200C9D76D /* ZMConversation+Deletion.swift in Sources */ = {isa = PBXBuildFile; fileRef = 16519D35231D1BB200C9D76D /* ZMConversation+Deletion.swift */; };
		16519D54231D6F8200C9D76D /* ZMConversationTests+Deletion.swift in Sources */ = {isa = PBXBuildFile; fileRef = 16519D53231D6F8200C9D76D /* ZMConversationTests+Deletion.swift */; };
		1651F9BE1D3554C800A9FAE8 /* ZMClientMessageTests+TextMessage.swift in Sources */ = {isa = PBXBuildFile; fileRef = 1651F9BD1D3554C800A9FAE8 /* ZMClientMessageTests+TextMessage.swift */; };
		165911551DF054AD007FA847 /* ZMConversation+Predicates.swift in Sources */ = {isa = PBXBuildFile; fileRef = 165911541DF054AD007FA847 /* ZMConversation+Predicates.swift */; };
		165D3A2D1E1D47AB0052E654 /* ZMCallState.swift in Sources */ = {isa = PBXBuildFile; fileRef = 165D3A2B1E1D47AB0052E654 /* ZMCallState.swift */; };
		165DC51F21491C0400090B7B /* Mention.swift in Sources */ = {isa = PBXBuildFile; fileRef = 165DC51E21491C0400090B7B /* Mention.swift */; };
		165DC52121491D8700090B7B /* ZMClientMessage+TextMessageData.swift in Sources */ = {isa = PBXBuildFile; fileRef = 165DC52021491D8700090B7B /* ZMClientMessage+TextMessageData.swift */; };
		165DC523214A614100090B7B /* ZMConversation+Message.swift in Sources */ = {isa = PBXBuildFile; fileRef = 165DC522214A614100090B7B /* ZMConversation+Message.swift */; };
		165E0F69217F871400E36D08 /* ZMOTRMessage+ContentHashing.swift in Sources */ = {isa = PBXBuildFile; fileRef = 165E0F68217F871400E36D08 /* ZMOTRMessage+ContentHashing.swift */; };
		165E141825CC516B00F0B075 /* ZMClientMessageTests+Prefetching.swift in Sources */ = {isa = PBXBuildFile; fileRef = 165E141725CC516B00F0B075 /* ZMClientMessageTests+Prefetching.swift */; };
		166166CD22366C7A00779AE3 /* store2-67-0.wiredatabase in Resources */ = {isa = PBXBuildFile; fileRef = 166166CC22366C7A00779AE3 /* store2-67-0.wiredatabase */; };
		1661673F22394E2A00779AE3 /* store2-68-0.wiredatabase in Resources */ = {isa = PBXBuildFile; fileRef = 1661673E22394E2A00779AE3 /* store2-68-0.wiredatabase */; };
		166264A42167B48A00300F45 /* store2-54-0.wiredatabase in Resources */ = {isa = PBXBuildFile; fileRef = 166264A22167B48000300F45 /* store2-54-0.wiredatabase */; };
		16626508217F4E0B00300F45 /* GenericMessageTests+Hashing.swift in Sources */ = {isa = PBXBuildFile; fileRef = 16626507217F4E0B00300F45 /* GenericMessageTests+Hashing.swift */; };
		166A2A0D25FB991800B4A4F8 /* CoreDataStack.swift in Sources */ = {isa = PBXBuildFile; fileRef = 166A2A0C25FB991800B4A4F8 /* CoreDataStack.swift */; };
		166D189E230E9E66001288CD /* ZMMessage+DataRetentionTests.swift in Sources */ = {isa = PBXBuildFile; fileRef = 166D189D230E9E66001288CD /* ZMMessage+DataRetentionTests.swift */; };
		166DCDB82555886F004F4F59 /* CoreDataStack+Migration.swift in Sources */ = {isa = PBXBuildFile; fileRef = 166DCDB72555886E004F4F59 /* CoreDataStack+Migration.swift */; };
		166EC36E26C50E960043ED01 /* store2-94-0.wiredatabase in Resources */ = {isa = PBXBuildFile; fileRef = 166EC36D26C50E8B0043ED01 /* store2-94-0.wiredatabase */; };
		1670D0172317F92B003A143B /* ZMConversation+Team.swift in Sources */ = {isa = PBXBuildFile; fileRef = 1670D0162317F92B003A143B /* ZMConversation+Team.swift */; };
		1670D01C231823DC003A143B /* ZMUser+Permissions.swift in Sources */ = {isa = PBXBuildFile; fileRef = 1670D01B231823DC003A143B /* ZMUser+Permissions.swift */; };
		1670D01E231825BE003A143B /* ZMUserTests+Permissions.swift in Sources */ = {isa = PBXBuildFile; fileRef = 1670D01D231825BE003A143B /* ZMUserTests+Permissions.swift */; };
		1670D02023183209003A143B /* ModelObjectsTests+Helpers.swift in Sources */ = {isa = PBXBuildFile; fileRef = 1670D01F23183209003A143B /* ModelObjectsTests+Helpers.swift */; };
		1672A5FE23434FA200380537 /* ZMConversationTests+Labels.swift in Sources */ = {isa = PBXBuildFile; fileRef = 1672A5FD23434FA200380537 /* ZMConversationTests+Labels.swift */; };
		1672A6022343973600380537 /* LabelTests.swift in Sources */ = {isa = PBXBuildFile; fileRef = 1672A6012343973600380537 /* LabelTests.swift */; };
		1672A6112343CABA00380537 /* store2-75-0.wiredatabase in Resources */ = {isa = PBXBuildFile; fileRef = 1672A6102343CABA00380537 /* store2-75-0.wiredatabase */; };
		1672A614234499B500380537 /* LabelChangeInfo.swift in Sources */ = {isa = PBXBuildFile; fileRef = 1672A613234499B500380537 /* LabelChangeInfo.swift */; };
		1672A6162344A14E00380537 /* LabelObserverTests.swift in Sources */ = {isa = PBXBuildFile; fileRef = 1672A6152344A14E00380537 /* LabelObserverTests.swift */; };
		1672A6282344F10700380537 /* FolderList.swift in Sources */ = {isa = PBXBuildFile; fileRef = 1672A6272344F10700380537 /* FolderList.swift */; };
		1672A62A2345102400380537 /* ZMConversationListTests+Labels.swift in Sources */ = {isa = PBXBuildFile; fileRef = 1672A6292345102400380537 /* ZMConversationListTests+Labels.swift */; };
		16746B081D2EAF8E00831771 /* ZMClientMessageTests+ZMImageOwner.swift in Sources */ = {isa = PBXBuildFile; fileRef = 16746B071D2EAF8E00831771 /* ZMClientMessageTests+ZMImageOwner.swift */; };
		167BCB4E2600C62100E9D7E3 /* CoreDataStackTests+Migration.swift in Sources */ = {isa = PBXBuildFile; fileRef = 166E47BC255A98D900C161C8 /* CoreDataStackTests+Migration.swift */; };
		167BCB512600C70F00E9D7E3 /* CoreDataStackTests+Backup.swift in Sources */ = {isa = PBXBuildFile; fileRef = F16F8EBE2063E9CC009A9D6F /* CoreDataStackTests+Backup.swift */; };
		167BCB542600C96000E9D7E3 /* CoreDataStackTests+EncryptionAtRest.swift in Sources */ = {isa = PBXBuildFile; fileRef = EEA2B84524DA943100C6659E /* CoreDataStackTests+EncryptionAtRest.swift */; };
		167BCC1C2609E92400E9D7E3 /* ZMEventModel.xcdatamodeld in Sources */ = {isa = PBXBuildFile; fileRef = 167BCC182609E92300E9D7E3 /* ZMEventModel.xcdatamodeld */; };
		167BCC82260CFAD500E9D7E3 /* UserType+Federation.swift in Sources */ = {isa = PBXBuildFile; fileRef = 167BCC81260CFAD500E9D7E3 /* UserType+Federation.swift */; };
		167BCC86260CFC7B00E9D7E3 /* UserTypeTests+Federation.swift in Sources */ = {isa = PBXBuildFile; fileRef = 167BCC85260CFC7B00E9D7E3 /* UserTypeTests+Federation.swift */; };
		167BCC92260DB5FA00E9D7E3 /* CoreDataStackTests+ClearStorage.swift in Sources */ = {isa = PBXBuildFile; fileRef = 167BCC91260DB5FA00E9D7E3 /* CoreDataStackTests+ClearStorage.swift */; };
		167BCC96260DC3F100E9D7E3 /* CoreDataStack+ClearStorage.swift in Sources */ = {isa = PBXBuildFile; fileRef = 167BCC95260DC3F100E9D7E3 /* CoreDataStack+ClearStorage.swift */; };
		16827AEA2732A3C20079405D /* InvalidDomainRemoval.swift in Sources */ = {isa = PBXBuildFile; fileRef = 16827AE92732A3C20079405D /* InvalidDomainRemoval.swift */; };
		16827AF22732AB2E0079405D /* InvalidDomainRemovalTests.swift in Sources */ = {isa = PBXBuildFile; fileRef = 16827AF12732AB2E0079405D /* InvalidDomainRemovalTests.swift */; };
		168413EB222594ED00FCB9BC /* store2-65-0.wiredatabase in Resources */ = {isa = PBXBuildFile; fileRef = 168413E9222594E600FCB9BC /* store2-65-0.wiredatabase */; };
		168413ED2225965500FCB9BC /* TransferStateMigration.swift in Sources */ = {isa = PBXBuildFile; fileRef = 168413EC2225965500FCB9BC /* TransferStateMigration.swift */; };
		1684141722282A1A00FCB9BC /* TransferStateMigrationTests.swift in Sources */ = {isa = PBXBuildFile; fileRef = 1684141622282A1A00FCB9BC /* TransferStateMigrationTests.swift */; };
		1684142A2228421700FCB9BC /* ZMAssetClientMessageTests+AssetMessage.swift in Sources */ = {isa = PBXBuildFile; fileRef = 168414292228421700FCB9BC /* ZMAssetClientMessageTests+AssetMessage.swift */; };
		1687ABAC20EBE0770007C240 /* UserType.swift in Sources */ = {isa = PBXBuildFile; fileRef = 1687ABAB20EBE0770007C240 /* UserType.swift */; };
		1687ABAE20ECD51E0007C240 /* ZMSearchUser.swift in Sources */ = {isa = PBXBuildFile; fileRef = 1687ABAD20ECD51E0007C240 /* ZMSearchUser.swift */; };
		1687C0E22150EE91003099DD /* ZMClientMessageTests+Mentions.swift in Sources */ = {isa = PBXBuildFile; fileRef = 1687C0E12150EE91003099DD /* ZMClientMessageTests+Mentions.swift */; };
		1689FD462194A63E00A656E2 /* ZMClientMessageTests+Editing.swift in Sources */ = {isa = PBXBuildFile; fileRef = 1689FD452194A63E00A656E2 /* ZMClientMessageTests+Editing.swift */; };
		168D7BFD26F365ED00789960 /* EntityAction.swift in Sources */ = {isa = PBXBuildFile; fileRef = 168D7BFC26F365ED00789960 /* EntityAction.swift */; };
		168D7C9626F9ED1E00789960 /* QualifiedID.swift in Sources */ = {isa = PBXBuildFile; fileRef = 168D7C9526F9ED1E00789960 /* QualifiedID.swift */; };
		168FF330258200AD0066DAE3 /* ZMClientMessageTests+ResetSession.swift in Sources */ = {isa = PBXBuildFile; fileRef = 168FF32F258200AD0066DAE3 /* ZMClientMessageTests+ResetSession.swift */; };
		16925337234F677B0041A8FF /* ZMConversationListDirectoryTests+Labels.swift in Sources */ = {isa = PBXBuildFile; fileRef = 16925336234F677B0041A8FF /* ZMConversationListDirectoryTests+Labels.swift */; };
		1693155325A30D4E00709F15 /* UserClientTests+ResetSession.swift in Sources */ = {isa = PBXBuildFile; fileRef = 1693155225A30D4E00709F15 /* UserClientTests+ResetSession.swift */; };
		1693155525A329FE00709F15 /* NSManagedObjectContext+UpdateRequest.swift in Sources */ = {isa = PBXBuildFile; fileRef = 1693155425A329FE00709F15 /* NSManagedObjectContext+UpdateRequest.swift */; };
		169315EF25AC4C8100709F15 /* MigrateSenderClient.swift in Sources */ = {isa = PBXBuildFile; fileRef = 169315EE25AC4C8100709F15 /* MigrateSenderClient.swift */; };
		169315F125AC501300709F15 /* MigrateSenderClientTests.swift in Sources */ = {isa = PBXBuildFile; fileRef = 169315F025AC501300709F15 /* MigrateSenderClientTests.swift */; };
		169FF3A527157B3900330C2E /* MockActionHandler.swift in Sources */ = {isa = PBXBuildFile; fileRef = 169FF3A427157B3800330C2E /* MockActionHandler.swift */; };
		169FF3AA27157F0100330C2E /* ZMSearchUserTests+Connections.swift in Sources */ = {isa = PBXBuildFile; fileRef = 169FF3A927157F0100330C2E /* ZMSearchUserTests+Connections.swift */; };
		169FF3AF2715820400330C2E /* ZMConnectionFetchingTests.swift in Sources */ = {isa = PBXBuildFile; fileRef = 169FF3AE2715820400330C2E /* ZMConnectionFetchingTests.swift */; };
		169FF3D82715CE5B00330C2E /* store2-96-0.wiredatabase in Resources */ = {isa = PBXBuildFile; fileRef = 169FF3D72715CE5B00330C2E /* store2-96-0.wiredatabase */; };
		16A86B4A22A6BF5B00A674F8 /* store2-71-0.wiredatabase in Resources */ = {isa = PBXBuildFile; fileRef = 16A86B4922A6BF5B00A674F8 /* store2-71-0.wiredatabase */; };
		16A9E354220CAB790062CFCD /* store2-60-0.wiredatabase in Resources */ = {isa = PBXBuildFile; fileRef = 16A9E353220CAB790062CFCD /* store2-60-0.wiredatabase */; };
		16AD86BA1F75426C00E4C797 /* NSManagedObjectContext+NotificationContext.swift in Sources */ = {isa = PBXBuildFile; fileRef = 16AD86B91F75426C00E4C797 /* NSManagedObjectContext+NotificationContext.swift */; };
		16B5B33126FDC5D2001A3216 /* ZMConnection+Actions.swift in Sources */ = {isa = PBXBuildFile; fileRef = 16B5B33026FDC5D2001A3216 /* ZMConnection+Actions.swift */; };
		16B75F6B222EEE6E00DCAFF2 /* store2-66-0.wiredatabase in Resources */ = {isa = PBXBuildFile; fileRef = 16B75F69222EEE4000DCAFF2 /* store2-66-0.wiredatabase */; };
		16BA4303233CD8E50018E883 /* Label.swift in Sources */ = {isa = PBXBuildFile; fileRef = 16BA4302233CD8E50018E883 /* Label.swift */; };
		16BA4305233CDEA30018E883 /* ZMConversation+Labels.swift in Sources */ = {isa = PBXBuildFile; fileRef = 16BA4304233CDEA30018E883 /* ZMConversation+Labels.swift */; };
		16C391E2214BD438003AB3AD /* MentionTests.swift in Sources */ = {isa = PBXBuildFile; fileRef = 16C391E1214BD437003AB3AD /* MentionTests.swift */; };
		16CDEBF72209897D00E74A41 /* ZMMessageTests+ShouldGenerateUnreadCount.swift in Sources */ = {isa = PBXBuildFile; fileRef = 16CDEBF62209897D00E74A41 /* ZMMessageTests+ShouldGenerateUnreadCount.swift */; };
		16CDEBFB2209D13B00E74A41 /* ZMMessage+Quotes.swift in Sources */ = {isa = PBXBuildFile; fileRef = 16CDEBFA2209D13B00E74A41 /* ZMMessage+Quotes.swift */; };
		16D5260D20DD1D9400608D8E /* ZMConversationTests+Timestamps.swift in Sources */ = {isa = PBXBuildFile; fileRef = 16D5260C20DD1D9400608D8E /* ZMConversationTests+Timestamps.swift */; };
		16D68E971CEF2EC4003AB9E0 /* ZMFileMetadata.swift in Sources */ = {isa = PBXBuildFile; fileRef = 16D68E961CEF2EC4003AB9E0 /* ZMFileMetadata.swift */; };
		16D95A421FCEF87B00C96069 /* ZMUser+Availability.swift in Sources */ = {isa = PBXBuildFile; fileRef = 16D95A411FCEF87B00C96069 /* ZMUser+Availability.swift */; };
		16DF3B5D2285B13100D09365 /* UserClientType.swift in Sources */ = {isa = PBXBuildFile; fileRef = 16DF3B5C2285B13100D09365 /* UserClientType.swift */; };
		16DF3B5F2289510600D09365 /* ZMConversationTests+Legalhold.swift in Sources */ = {isa = PBXBuildFile; fileRef = 16DF3B5E2289510600D09365 /* ZMConversationTests+Legalhold.swift */; };
		16E0FBC923326B72000E3235 /* ConversationDirectory.swift in Sources */ = {isa = PBXBuildFile; fileRef = 16E0FBC823326B72000E3235 /* ConversationDirectory.swift */; };
		16E6F24824B36D550015B249 /* NSManagedObjectContext+EncryptionAtRest.swift in Sources */ = {isa = PBXBuildFile; fileRef = 16E6F24724B36D550015B249 /* NSManagedObjectContext+EncryptionAtRest.swift */; };
		16E6F26424B614DC0015B249 /* EncryptionKeys.swift in Sources */ = {isa = PBXBuildFile; fileRef = 16E6F26324B614DC0015B249 /* EncryptionKeys.swift */; };
		16E6F26624B8952F0015B249 /* EncryptionKeysTests.swift in Sources */ = {isa = PBXBuildFile; fileRef = 16E6F26524B8952F0015B249 /* EncryptionKeysTests.swift */; };
		16E70FA7270F212100718E5D /* ZMConnection+Helper.m in Sources */ = {isa = PBXBuildFile; fileRef = 16E70FA6270F212000718E5D /* ZMConnection+Helper.m */; };
		16E7DA281FD9973B0065B6A6 /* store2-39-0.wiredatabase in Resources */ = {isa = PBXBuildFile; fileRef = 16E7DA261FD995810065B6A6 /* store2-39-0.wiredatabase */; };
		16E7DA2A1FDABE440065B6A6 /* ZMOTRMessage+SelfConversationUpdateTests.swift in Sources */ = {isa = PBXBuildFile; fileRef = 16E7DA291FDABE440065B6A6 /* ZMOTRMessage+SelfConversationUpdateTests.swift */; };
		16F6BB3A1EDEC2D6009EA803 /* ZMConversation+ObserverHelper.swift in Sources */ = {isa = PBXBuildFile; fileRef = 16F6BB391EDEC2D6009EA803 /* ZMConversation+ObserverHelper.swift */; };
		16F6BB3C1EDEDEFD009EA803 /* ZMConversationTests+ObservationHelper.swift in Sources */ = {isa = PBXBuildFile; fileRef = 16F6BB3B1EDEDEFD009EA803 /* ZMConversationTests+ObservationHelper.swift */; };
		16F7341224F9567000AB93B1 /* ZMConversationTests+DraftMessage.swift in Sources */ = {isa = PBXBuildFile; fileRef = 16F7341024F9556600AB93B1 /* ZMConversationTests+DraftMessage.swift */; };
		16F7341424F9573C00AB93B1 /* XCTestCase+EncryptionKeys.swift in Sources */ = {isa = PBXBuildFile; fileRef = 16F7341324F9573C00AB93B1 /* XCTestCase+EncryptionKeys.swift */; };
		16F7341624F95F9D00AB93B1 /* store2-85-0.wiredatabase in Resources */ = {isa = PBXBuildFile; fileRef = 16F7341524F95F9100AB93B1 /* store2-85-0.wiredatabase */; };
		2BB20770292B787000FB6468 /* PatchApplicator.swift in Sources */ = {isa = PBXBuildFile; fileRef = 2BB2076F292B787000FB6468 /* PatchApplicator.swift */; };
		2BB20771292B791400FB6468 /* PatchApplicatorTests.swift in Sources */ = {isa = PBXBuildFile; fileRef = 2BB2076D292B781E00FB6468 /* PatchApplicatorTests.swift */; };
		54178A1C1E02EA9900860ECE /* store2-24-1.wiredatabase in Resources */ = {isa = PBXBuildFile; fileRef = 54178A1A1E02E9FB00860ECE /* store2-24-1.wiredatabase */; };
		541E4F951CBD182100D82D69 /* FileAssetCache.swift in Sources */ = {isa = PBXBuildFile; fileRef = 541E4F941CBD182100D82D69 /* FileAssetCache.swift */; };
		54363A011D7876200048FD7D /* ZMClientMessage+Encryption.swift in Sources */ = {isa = PBXBuildFile; fileRef = 54363A001D7876200048FD7D /* ZMClientMessage+Encryption.swift */; };
		543ABF5C1F34A19C00DBE28B /* DatabaseBaseTest.swift in Sources */ = {isa = PBXBuildFile; fileRef = 543ABF5A1F34A13000DBE28B /* DatabaseBaseTest.swift */; };
		544034341D6DFE8500860F2D /* ZMAddressBookContactTests.swift in Sources */ = {isa = PBXBuildFile; fileRef = 544034331D6DFE8500860F2D /* ZMAddressBookContactTests.swift */; };
		544A46AE1E2E82BA00D6A748 /* ZMOTRMessage+SecurityDegradation.swift in Sources */ = {isa = PBXBuildFile; fileRef = 544A46AD1E2E82BA00D6A748 /* ZMOTRMessage+SecurityDegradation.swift */; };
		544E8C0F1E2F69EB00F9B8B8 /* ZMOTRMessage+SecurityDegradationTests.swift in Sources */ = {isa = PBXBuildFile; fileRef = 544E8C0D1E2F69E800F9B8B8 /* ZMOTRMessage+SecurityDegradationTests.swift */; };
		544E8C111E2F76B400F9B8B8 /* NSManagedObjectContext+UserInfoMerge.swift in Sources */ = {isa = PBXBuildFile; fileRef = 544E8C101E2F76B400F9B8B8 /* NSManagedObjectContext+UserInfoMerge.swift */; };
		544E8C131E2F825700F9B8B8 /* ZMConversation+SecurityLevel.swift in Sources */ = {isa = PBXBuildFile; fileRef = 544E8C121E2F825700F9B8B8 /* ZMConversation+SecurityLevel.swift */; };
		5451DE351F5FFF8B00C82E75 /* NotificationInContext.swift in Sources */ = {isa = PBXBuildFile; fileRef = 5451DE341F5FFF8B00C82E75 /* NotificationInContext.swift */; };
		5451DE371F604CD500C82E75 /* ZMMoveIndex.swift in Sources */ = {isa = PBXBuildFile; fileRef = 5451DE361F604CD500C82E75 /* ZMMoveIndex.swift */; };
		54563B761E0161730089B1D7 /* ZMMessage+Categorization.swift in Sources */ = {isa = PBXBuildFile; fileRef = 54563B751E0161730089B1D7 /* ZMMessage+Categorization.swift */; };
		54563B7B1E0189780089B1D7 /* ZMMessageCategorizationTests.swift in Sources */ = {isa = PBXBuildFile; fileRef = 54563B791E0189750089B1D7 /* ZMMessageCategorizationTests.swift */; };
		545FA5D71E2FD3750054171A /* ZMConversation+MessageDeletion.swift in Sources */ = {isa = PBXBuildFile; fileRef = 545FA5D61E2FD3750054171A /* ZMConversation+MessageDeletion.swift */; };
		546D3DE61CE5D0B100A6047F /* RichAssetFileType.swift in Sources */ = {isa = PBXBuildFile; fileRef = 546D3DE51CE5D0B100A6047F /* RichAssetFileType.swift */; };
		546D3DE91CE5D24C00A6047F /* RichAssetFileTypeTests.swift in Sources */ = {isa = PBXBuildFile; fileRef = 546D3DE81CE5D24C00A6047F /* RichAssetFileTypeTests.swift */; };
		5473CC731E14245C00814C03 /* NSManagedObjectContext+Debugging.swift in Sources */ = {isa = PBXBuildFile; fileRef = 5473CC721E14245C00814C03 /* NSManagedObjectContext+Debugging.swift */; };
		5473CC751E14268600814C03 /* NSManagedObjectContextDebuggingTests.swift in Sources */ = {isa = PBXBuildFile; fileRef = 5473CC741E14268600814C03 /* NSManagedObjectContextDebuggingTests.swift */; };
		5476BA3E1DEDABCC00D047F8 /* AddressBookEntryTests.swift in Sources */ = {isa = PBXBuildFile; fileRef = 5476BA3D1DEDABCC00D047F8 /* AddressBookEntryTests.swift */; };
		547E66491F7503A5008CB1FA /* ZMConversation+Notifications.swift in Sources */ = {isa = PBXBuildFile; fileRef = 547E66481F7503A5008CB1FA /* ZMConversation+Notifications.swift */; };
		547E664B1F750E4A008CB1FA /* ZMConnection+Notification.swift in Sources */ = {isa = PBXBuildFile; fileRef = 547E664A1F750E4A008CB1FA /* ZMConnection+Notification.swift */; };
		54829DAD1DE6F7BA009100D3 /* store1-24.wiredatabase in Resources */ = {isa = PBXBuildFile; fileRef = 54829D951DE6F782009100D3 /* store1-24.wiredatabase */; };
		54829DAE1DE6F7BA009100D3 /* store1-25.wiredatabase in Resources */ = {isa = PBXBuildFile; fileRef = 54829D961DE6F782009100D3 /* store1-25.wiredatabase */; };
		54829DAF1DE6F7BA009100D3 /* store1-27.wiredatabase in Resources */ = {isa = PBXBuildFile; fileRef = 54829D971DE6F782009100D3 /* store1-27.wiredatabase */; };
		54829DB01DE6F7BA009100D3 /* store1-28.wiredatabase in Resources */ = {isa = PBXBuildFile; fileRef = 54829D981DE6F782009100D3 /* store1-28.wiredatabase */; };
		54829DB11DE6F7BA009100D3 /* store2-3.wiredatabase in Resources */ = {isa = PBXBuildFile; fileRef = 54829D991DE6F782009100D3 /* store2-3.wiredatabase */; };
		54829DB21DE6F7BA009100D3 /* store2-4.wiredatabase in Resources */ = {isa = PBXBuildFile; fileRef = 54829D9A1DE6F782009100D3 /* store2-4.wiredatabase */; };
		54829DB31DE6F7BA009100D3 /* store2-5.wiredatabase in Resources */ = {isa = PBXBuildFile; fileRef = 54829D9B1DE6F782009100D3 /* store2-5.wiredatabase */; };
		54829DB41DE6F7BA009100D3 /* store2-6.wiredatabase in Resources */ = {isa = PBXBuildFile; fileRef = 54829D9C1DE6F782009100D3 /* store2-6.wiredatabase */; };
		54829DB51DE6F7BA009100D3 /* store2-7.wiredatabase in Resources */ = {isa = PBXBuildFile; fileRef = 54829D9D1DE6F782009100D3 /* store2-7.wiredatabase */; };
		54829DB61DE6F7BA009100D3 /* store2-8.wiredatabase in Resources */ = {isa = PBXBuildFile; fileRef = 54829D9E1DE6F782009100D3 /* store2-8.wiredatabase */; };
		54829DB71DE6F7BA009100D3 /* store2-21-1.wiredatabase in Resources */ = {isa = PBXBuildFile; fileRef = 54829D9F1DE6F782009100D3 /* store2-21-1.wiredatabase */; };
		54829DB81DE6F7BA009100D3 /* store2-21-2.wiredatabase in Resources */ = {isa = PBXBuildFile; fileRef = 54829DA01DE6F782009100D3 /* store2-21-2.wiredatabase */; };
		54929FAE1E12AC8B0010186B /* NSPersistentStoreMetadataTests.swift in Sources */ = {isa = PBXBuildFile; fileRef = 54929FAD1E12AC8B0010186B /* NSPersistentStoreMetadataTests.swift */; };
		5495BC431E019F1B004253ED /* audio.m4a in Resources */ = {isa = PBXBuildFile; fileRef = 5495BC421E019F1B004253ED /* audio.m4a */; };
		54A885A81F62EEB600AFBA95 /* ZMConversationTests+Messages.swift in Sources */ = {isa = PBXBuildFile; fileRef = 54A885A71F62EEB600AFBA95 /* ZMConversationTests+Messages.swift */; };
		54AA3C9924ED2CE700FE1F94 /* store2-84-0.wiredatabase in Resources */ = {isa = PBXBuildFile; fileRef = 54AA3C9824ED2CE600FE1F94 /* store2-84-0.wiredatabase */; };
		54BAB40B24A4FA0800EBC400 /* store2-82-0.wiredatabase in Resources */ = {isa = PBXBuildFile; fileRef = 54BAB40A24A4FA0800EBC400 /* store2-82-0.wiredatabase */; };
		54CD460A1DEDA55C00BA3429 /* AddressBookEntry.swift in Sources */ = {isa = PBXBuildFile; fileRef = 54CD46091DEDA55C00BA3429 /* AddressBookEntry.swift */; };
		54D7B83F1E12774600C1B347 /* NSPersistentStore+Metadata.swift in Sources */ = {isa = PBXBuildFile; fileRef = 54D7B83E1E12774600C1B347 /* NSPersistentStore+Metadata.swift */; };
		54D809FC1F681D6400B2CCB4 /* ZMClientMessage+LinkPreview.swift in Sources */ = {isa = PBXBuildFile; fileRef = 54D809FB1F681D6400B2CCB4 /* ZMClientMessage+LinkPreview.swift */; };
		54DE05DD1CF8711F00C35253 /* ProtobufUtilitiesTests.swift in Sources */ = {isa = PBXBuildFile; fileRef = 54DE05DC1CF8711F00C35253 /* ProtobufUtilitiesTests.swift */; };
		54E3EE3F1F6169A800A261E3 /* ZMAssetClientMessage+FileMessageData.swift in Sources */ = {isa = PBXBuildFile; fileRef = 54E3EE3E1F6169A800A261E3 /* ZMAssetClientMessage+FileMessageData.swift */; };
		54E3EE411F616BA600A261E3 /* ZMAssetClientMessage.swift in Sources */ = {isa = PBXBuildFile; fileRef = 54E3EE401F616BA600A261E3 /* ZMAssetClientMessage.swift */; };
		54E3EE431F6194A400A261E3 /* ZMAssetClientMessage+GenericMessage.swift in Sources */ = {isa = PBXBuildFile; fileRef = 54E3EE421F6194A400A261E3 /* ZMAssetClientMessage+GenericMessage.swift */; };
		54E3EE451F61A53C00A261E3 /* ZMAssetClientMessage+Ephemeral.swift in Sources */ = {isa = PBXBuildFile; fileRef = 54E3EE441F61A53C00A261E3 /* ZMAssetClientMessage+Ephemeral.swift */; };
		54E3EE471F61A78B00A261E3 /* ZMAssetClientMessage+Deletion.swift in Sources */ = {isa = PBXBuildFile; fileRef = 54E3EE461F61A78B00A261E3 /* ZMAssetClientMessage+Deletion.swift */; };
		54ED3A9D1F38CB6A0066AD47 /* DatabaseMigrationTests.swift in Sources */ = {isa = PBXBuildFile; fileRef = 54ED3A9C1F38CB6A0066AD47 /* DatabaseMigrationTests.swift */; };
		54EDE6801CBBF1860044A17E /* PINCache+ZMessaging.swift in Sources */ = {isa = PBXBuildFile; fileRef = 54EDE67F1CBBF1860044A17E /* PINCache+ZMessaging.swift */; };
		54F6CEAB1CE2972200A1276D /* ZMAssetClientMessage+Download.swift in Sources */ = {isa = PBXBuildFile; fileRef = 54F6CEAA1CE2972200A1276D /* ZMAssetClientMessage+Download.swift */; };
		54F84CFD1F9950B300ABD7D5 /* DuplicatedEntityRemoval.swift in Sources */ = {isa = PBXBuildFile; fileRef = 54F84CFC1F9950B300ABD7D5 /* DuplicatedEntityRemoval.swift */; };
		54F84D031F995B0200ABD7D5 /* DuplicatedEntityRemovalTests.swift in Sources */ = {isa = PBXBuildFile; fileRef = 54F84CFE1F99588D00ABD7D5 /* DuplicatedEntityRemovalTests.swift */; };
		54F84D041F995B0700ABD7D5 /* DiskDatabaseTests.swift in Sources */ = {isa = PBXBuildFile; fileRef = 54F84D001F995A1F00ABD7D5 /* DiskDatabaseTests.swift */; };
		54FB03A11E41E273000E13DC /* LegacyPersistedDataPatches.swift in Sources */ = {isa = PBXBuildFile; fileRef = 54FB03A01E41E273000E13DC /* LegacyPersistedDataPatches.swift */; };
		54FB03A31E41E64A000E13DC /* UserClient+Patches.swift in Sources */ = {isa = PBXBuildFile; fileRef = 54FB03A21E41E64A000E13DC /* UserClient+Patches.swift */; };
		54FB03AA1E41F204000E13DC /* LegacyPersistedDataPatches+Directory.swift in Sources */ = {isa = PBXBuildFile; fileRef = 54FB03A81E41F1B6000E13DC /* LegacyPersistedDataPatches+Directory.swift */; };
		54FB03AD1E41F6C2000E13DC /* LegacyPersistedDataPatchesTests.swift in Sources */ = {isa = PBXBuildFile; fileRef = 54FB03AC1E41F6C2000E13DC /* LegacyPersistedDataPatchesTests.swift */; };
		54FB03AF1E41FC86000E13DC /* NSManagedObjectContext+Patches.swift in Sources */ = {isa = PBXBuildFile; fileRef = 54FB03AE1E41FC86000E13DC /* NSManagedObjectContext+Patches.swift */; };
		55C40BCE22B0316800EFD8BD /* ZMUser+LegalHoldRequest.swift in Sources */ = {isa = PBXBuildFile; fileRef = 55C40BCD22B0316800EFD8BD /* ZMUser+LegalHoldRequest.swift */; };
		55C40BD722B0F78500EFD8BD /* ZMUserLegalHoldTests.swift in Sources */ = {isa = PBXBuildFile; fileRef = 55C40BD422B0F75C00EFD8BD /* ZMUserLegalHoldTests.swift */; };
		55C40BDD22B24AA600EFD8BD /* store2-73-0.wiredatabase in Resources */ = {isa = PBXBuildFile; fileRef = 55C40BDC22B24AA600EFD8BD /* store2-73-0.wiredatabase */; };
		5E0FB215205176B400FD9867 /* Set+ServiceUser.swift in Sources */ = {isa = PBXBuildFile; fileRef = 5E0FB214205176B400FD9867 /* Set+ServiceUser.swift */; };
		5E36B45E21CA5BBA00B7063B /* UnverifiedCredentials.swift in Sources */ = {isa = PBXBuildFile; fileRef = 5E36B45D21CA5BBA00B7063B /* UnverifiedCredentials.swift */; };
		5E39FC67225F22BE00C682B8 /* ZMConversation+ExternalParticipant.swift in Sources */ = {isa = PBXBuildFile; fileRef = 5E39FC66225F22BE00C682B8 /* ZMConversation+ExternalParticipant.swift */; };
		5E39FC69225F2DC000C682B8 /* ZMConversationExternalParticipantsStateTests.swift in Sources */ = {isa = PBXBuildFile; fileRef = 5E39FC68225F2DC000C682B8 /* ZMConversationExternalParticipantsStateTests.swift */; };
		5E454C60210638E300DB4501 /* PushTokenTests.swift in Sources */ = {isa = PBXBuildFile; fileRef = F13A89D22106293000AB40CB /* PushTokenTests.swift */; };
		5E4BA9F62216FF7800F938A8 /* store2-62-0.wiredatabase in Resources */ = {isa = PBXBuildFile; fileRef = 5E4BA9F42216FF4000F938A8 /* store2-62-0.wiredatabase */; };
		5E67168E2174B9AF00522E61 /* LoginCredentials.swift in Sources */ = {isa = PBXBuildFile; fileRef = 5E67168D2174B9AF00522E61 /* LoginCredentials.swift */; };
		5E771F382080BB0000575629 /* PBMessage+Validation.swift in Sources */ = {isa = PBXBuildFile; fileRef = 5E771F372080BB0000575629 /* PBMessage+Validation.swift */; };
		5E771F3B2080C42300575629 /* PBMessageValidationTests.swift in Sources */ = {isa = PBXBuildFile; fileRef = 5E771F392080C40B00575629 /* PBMessageValidationTests.swift */; };
		5E9EA4D62242942900D401B2 /* ZMClientMessageTests+LinkAttachments.swift in Sources */ = {isa = PBXBuildFile; fileRef = 5E9EA4D52242942900D401B2 /* ZMClientMessageTests+LinkAttachments.swift */; };
		5E9EA4DC2243AE4E00D401B2 /* store2-69-0.wiredatabase in Resources */ = {isa = PBXBuildFile; fileRef = 5E9EA4DA2243ADA400D401B2 /* store2-69-0.wiredatabase */; };
		5E9EA4E22243E0D300D401B2 /* ConversationMessage+Attachments.swift in Sources */ = {isa = PBXBuildFile; fileRef = 5E9EA4E12243E0D300D401B2 /* ConversationMessage+Attachments.swift */; };
		5EDDC7A62088CE3B00B24850 /* ZMConversation+Invalid.swift in Sources */ = {isa = PBXBuildFile; fileRef = 5EDDC7A52088CE3B00B24850 /* ZMConversation+Invalid.swift */; };
		5EF1F239229538FE008C80D0 /* store2-70-0.wiredatabase in Resources */ = {isa = PBXBuildFile; fileRef = 5EF1F238229538FD008C80D0 /* store2-70-0.wiredatabase */; };
		5EFE9C062125CD3F007932A6 /* UnregisteredUser.swift in Sources */ = {isa = PBXBuildFile; fileRef = 5EFE9C052125CD3F007932A6 /* UnregisteredUser.swift */; };
		5EFE9C092126BF9D007932A6 /* ZMPropertyNormalizationResult.h in Headers */ = {isa = PBXBuildFile; fileRef = 5EFE9C072126BF9D007932A6 /* ZMPropertyNormalizationResult.h */; settings = {ATTRIBUTES = (Public, ); }; };
		5EFE9C0A2126BF9D007932A6 /* ZMPropertyNormalizationResult.m in Sources */ = {isa = PBXBuildFile; fileRef = 5EFE9C082126BF9D007932A6 /* ZMPropertyNormalizationResult.m */; };
		5EFE9C0D2126CB7D007932A6 /* UnregisteredUserTests.swift in Sources */ = {isa = PBXBuildFile; fileRef = 5EFE9C0B2126CB71007932A6 /* UnregisteredUserTests.swift */; };
		5EFE9C0F2126D3FA007932A6 /* NormalizationResult.swift in Sources */ = {isa = PBXBuildFile; fileRef = 5EFE9C0E2126D3FA007932A6 /* NormalizationResult.swift */; };
		6312162F287DB7D900FF9A56 /* String+Bytes.swift in Sources */ = {isa = PBXBuildFile; fileRef = 6312162E287DB7D900FF9A56 /* String+Bytes.swift */; };
		63123BCC291BBB7A009A5179 /* MLSQualifiedClientIdTests.swift in Sources */ = {isa = PBXBuildFile; fileRef = 63123BCB291BBB79009A5179 /* MLSQualifiedClientIdTests.swift */; };
		631A0578240420380062B387 /* UserClient+SafeLogging.swift in Sources */ = {isa = PBXBuildFile; fileRef = 631A0577240420380062B387 /* UserClient+SafeLogging.swift */; };
		631A0586240439470062B387 /* UserClientTests+SafeLogging.swift in Sources */ = {isa = PBXBuildFile; fileRef = 631A0585240439470062B387 /* UserClientTests+SafeLogging.swift */; };
		63298D9A2434D04D006B6018 /* GenericMessage+External.swift in Sources */ = {isa = PBXBuildFile; fileRef = 63298D992434D04D006B6018 /* GenericMessage+External.swift */; };
		63298D9C24374094006B6018 /* GenericMessageTests+External.swift in Sources */ = {isa = PBXBuildFile; fileRef = 63298D9B24374094006B6018 /* GenericMessageTests+External.swift */; };
		63298D9E24374489006B6018 /* Dictionary+ObjectForKey.swift in Sources */ = {isa = PBXBuildFile; fileRef = 63298D9D24374489006B6018 /* Dictionary+ObjectForKey.swift */; };
		63340BBD241C2BC5004ED87C /* store2-80-0.wiredatabase in Resources */ = {isa = PBXBuildFile; fileRef = 63340BBC241C2BC5004ED87C /* store2-80-0.wiredatabase */; };
		63370C6C242A510A0072C37F /* ZMOTRMessage+UpdateEvent.swift in Sources */ = {isa = PBXBuildFile; fileRef = 63370C6B242A510A0072C37F /* ZMOTRMessage+UpdateEvent.swift */; };
		63370CBB242CB84A0072C37F /* CompositeMessageItemContent.swift in Sources */ = {isa = PBXBuildFile; fileRef = 63370CBA242CB84A0072C37F /* CompositeMessageItemContent.swift */; };
		63370CBD242CBA0A0072C37F /* CompositeMessageData.swift in Sources */ = {isa = PBXBuildFile; fileRef = 63370CBC242CBA0A0072C37F /* CompositeMessageData.swift */; };
		63370CC4242CFA860072C37F /* ZMAssetClientMessage+UpdateEvent.swift in Sources */ = {isa = PBXBuildFile; fileRef = 63370CC3242CFA860072C37F /* ZMAssetClientMessage+UpdateEvent.swift */; };
		63370CC9242E3B990072C37F /* ZMMessage+Conversation.swift in Sources */ = {isa = PBXBuildFile; fileRef = 63370CC8242E3B990072C37F /* ZMMessage+Conversation.swift */; };
		63370CF52431F3ED0072C37F /* CompositeMessageItemContentTests.swift in Sources */ = {isa = PBXBuildFile; fileRef = 63370CF42431F3ED0072C37F /* CompositeMessageItemContentTests.swift */; };
		63370CF82431F5DE0072C37F /* BaseCompositeMessageTests.swift in Sources */ = {isa = PBXBuildFile; fileRef = 63370CF72431F5DE0072C37F /* BaseCompositeMessageTests.swift */; };
		633B396828917C9600208124 /* XCTestCase+ErrorAssertion.swift in Sources */ = {isa = PBXBuildFile; fileRef = 633B396728917C9600208124 /* XCTestCase+ErrorAssertion.swift */; };
		63495DF023F6BD2A002A7C59 /* GenericMessageTests.swift in Sources */ = {isa = PBXBuildFile; fileRef = 63495DEF23F6BD2A002A7C59 /* GenericMessageTests.swift */; };
		63495E1B23FED9A9002A7C59 /* ZMUser+Protobuf.swift in Sources */ = {isa = PBXBuildFile; fileRef = 63495E1A23FED9A9002A7C59 /* ZMUser+Protobuf.swift */; };
		6354BDF32746C30900880D50 /* ZMConversation+Federation.swift in Sources */ = {isa = PBXBuildFile; fileRef = 6354BDF22746C30900880D50 /* ZMConversation+Federation.swift */; };
		6354BDF62747BF9200880D50 /* ZMConversationTests+Federation.swift in Sources */ = {isa = PBXBuildFile; fileRef = 6354BDF42747BD9600880D50 /* ZMConversationTests+Federation.swift */; };
		63709F652993E7A600577D4B /* libcore_crypto_ffi.a in Frameworks */ = {isa = PBXBuildFile; fileRef = 63709F642993E7A600577D4B /* libcore_crypto_ffi.a */; };
		63709F6B2994108700577D4B /* CoreCrypto in Frameworks */ = {isa = PBXBuildFile; productRef = 63709F6A2994108700577D4B /* CoreCrypto */; };
		63709F6D2994108700577D4B /* LibCoreCrypto in Frameworks */ = {isa = PBXBuildFile; productRef = 63709F6C2994108700577D4B /* LibCoreCrypto */; };
		6388054A240EA8990043B641 /* ZMClientMessageTests+Composite.swift in Sources */ = {isa = PBXBuildFile; fileRef = 63880548240EA8950043B641 /* ZMClientMessageTests+Composite.swift */; };
		638805652410FE920043B641 /* ButtonState.swift in Sources */ = {isa = PBXBuildFile; fileRef = 638805642410FE920043B641 /* ButtonState.swift */; };
		63AFE2D6244F49A90003F619 /* GenericMessage+MessageCapable.swift in Sources */ = {isa = PBXBuildFile; fileRef = 63AFE2D5244F49A90003F619 /* GenericMessage+MessageCapable.swift */; };
		63B1335429A503D100009D84 /* ProteusServiceInterface.swift in Sources */ = {isa = PBXBuildFile; fileRef = 63B1333729A503D000009D84 /* ProteusServiceInterface.swift */; };
		63B1335529A503D100009D84 /* ProteusService.swift in Sources */ = {isa = PBXBuildFile; fileRef = 63B1333829A503D000009D84 /* ProteusService.swift */; };
		63B1335629A503D100009D84 /* MLSGroup.swift in Sources */ = {isa = PBXBuildFile; fileRef = 63B1333A29A503D000009D84 /* MLSGroup.swift */; };
		63B1335729A503D100009D84 /* MLSActionsProvider.swift in Sources */ = {isa = PBXBuildFile; fileRef = 63B1333B29A503D000009D84 /* MLSActionsProvider.swift */; };
		63B1335829A503D100009D84 /* Bytes+Random.swift in Sources */ = {isa = PBXBuildFile; fileRef = 63B1333C29A503D000009D84 /* Bytes+Random.swift */; };
		63B1335929A503D100009D84 /* MLSGroupID.swift in Sources */ = {isa = PBXBuildFile; fileRef = 63B1333D29A503D000009D84 /* MLSGroupID.swift */; };
		63B1335A29A503D100009D84 /* MLSActionExecutor.swift in Sources */ = {isa = PBXBuildFile; fileRef = 63B1333E29A503D000009D84 /* MLSActionExecutor.swift */; };
		63B1335B29A503D100009D84 /* MLSQualifiedClientID.swift in Sources */ = {isa = PBXBuildFile; fileRef = 63B1333F29A503D000009D84 /* MLSQualifiedClientID.swift */; };
		63B1335C29A503D100009D84 /* MLSController.swift in Sources */ = {isa = PBXBuildFile; fileRef = 63B1334029A503D000009D84 /* MLSController.swift */; };
		63B1335D29A503D100009D84 /* CommitBundle+Protobuf.swift in Sources */ = {isa = PBXBuildFile; fileRef = 63B1334129A503D000009D84 /* CommitBundle+Protobuf.swift */; };
		63B1335E29A503D100009D84 /* BackendMLSPublicKeys.swift in Sources */ = {isa = PBXBuildFile; fileRef = 63B1334229A503D000009D84 /* BackendMLSPublicKeys.swift */; };
		63B1335F29A503D100009D84 /* MessageProtocol.swift in Sources */ = {isa = PBXBuildFile; fileRef = 63B1334329A503D000009D84 /* MessageProtocol.swift */; };
		63B1336029A503D100009D84 /* CoreCryptoConfiguration.swift in Sources */ = {isa = PBXBuildFile; fileRef = 63B1334429A503D000009D84 /* CoreCryptoConfiguration.swift */; };
		63B1336129A503D100009D84 /* MLSClientID.swift in Sources */ = {isa = PBXBuildFile; fileRef = 63B1334529A503D000009D84 /* MLSClientID.swift */; };
		63B1336229A503D100009D84 /* CoreCryptoKeyProvider.swift in Sources */ = {isa = PBXBuildFile; fileRef = 63B1334629A503D000009D84 /* CoreCryptoKeyProvider.swift */; };
		63B1336329A503D100009D84 /* SyncStatusProtocol.swift in Sources */ = {isa = PBXBuildFile; fileRef = 63B1334729A503D000009D84 /* SyncStatusProtocol.swift */; };
		63B1336429A503D100009D84 /* UploadSelfMLSKeyPackagesAction.swift in Sources */ = {isa = PBXBuildFile; fileRef = 63B1334929A503D000009D84 /* UploadSelfMLSKeyPackagesAction.swift */; };
		63B1336529A503D100009D84 /* SendMLSMessageAction.swift in Sources */ = {isa = PBXBuildFile; fileRef = 63B1334A29A503D000009D84 /* SendMLSMessageAction.swift */; };
		63B1336629A503D100009D84 /* SendCommitBundleAction.swift in Sources */ = {isa = PBXBuildFile; fileRef = 63B1334B29A503D000009D84 /* SendCommitBundleAction.swift */; };
		63B1336729A503D100009D84 /* FetchBackendMLSPublicKeysAction.swift in Sources */ = {isa = PBXBuildFile; fileRef = 63B1334C29A503D000009D84 /* FetchBackendMLSPublicKeysAction.swift */; };
		63B1336829A503D100009D84 /* CountSelfMLSKeyPackagesAction.swift in Sources */ = {isa = PBXBuildFile; fileRef = 63B1334D29A503D000009D84 /* CountSelfMLSKeyPackagesAction.swift */; };
		63B1336929A503D100009D84 /* FetchPublicGroupStateAction.swift in Sources */ = {isa = PBXBuildFile; fileRef = 63B1334E29A503D000009D84 /* FetchPublicGroupStateAction.swift */; };
		63B1336A29A503D100009D84 /* ClaimMLSKeyPackageAction.swift in Sources */ = {isa = PBXBuildFile; fileRef = 63B1334F29A503D000009D84 /* ClaimMLSKeyPackageAction.swift */; };
		63B1336B29A503D100009D84 /* MLSGroupStatus.swift in Sources */ = {isa = PBXBuildFile; fileRef = 63B1335029A503D000009D84 /* MLSGroupStatus.swift */; };
		63B1336C29A503D100009D84 /* CoreCryptoCallbacks.swift in Sources */ = {isa = PBXBuildFile; fileRef = 63B1335129A503D000009D84 /* CoreCryptoCallbacks.swift */; };
		63B1336D29A503D100009D84 /* Bytes.swift in Sources */ = {isa = PBXBuildFile; fileRef = 63B1335229A503D000009D84 /* Bytes.swift */; };
		63B1336E29A503D100009D84 /* StaleMLSKeyMaterialDetector.swift in Sources */ = {isa = PBXBuildFile; fileRef = 63B1335329A503D000009D84 /* StaleMLSKeyMaterialDetector.swift */; };
		63B658DE243754E100EF463F /* GenericMessage+UpdateEvent.swift in Sources */ = {isa = PBXBuildFile; fileRef = 63B658DD243754E100EF463F /* GenericMessage+UpdateEvent.swift */; };
		63B658E0243789DE00EF463F /* GenericMessage+Assets.swift in Sources */ = {isa = PBXBuildFile; fileRef = 63B658DF243789DE00EF463F /* GenericMessage+Assets.swift */; };
		63C07015291144F70075D598 /* CoreCryptoFactoryTests.swift in Sources */ = {isa = PBXBuildFile; fileRef = 63C07014291144F70075D598 /* CoreCryptoFactoryTests.swift */; };
		63CA8215240812620073426A /* ZMClientMessage+Composite.swift in Sources */ = {isa = PBXBuildFile; fileRef = 63CA8214240812620073426A /* ZMClientMessage+Composite.swift */; };
		63D41E4F2452EA080076826F /* ZMConversation+SelfConversation.swift in Sources */ = {isa = PBXBuildFile; fileRef = 63D41E4E2452EA080076826F /* ZMConversation+SelfConversation.swift */; };
		63D41E512452F0A60076826F /* ZMMessage+Removal.swift in Sources */ = {isa = PBXBuildFile; fileRef = 63D41E502452F0A60076826F /* ZMMessage+Removal.swift */; };
		63D41E5324531BAD0076826F /* ZMMessage+Reaction.swift in Sources */ = {isa = PBXBuildFile; fileRef = 63D41E5224531BAD0076826F /* ZMMessage+Reaction.swift */; };
		63D41E6D245733AC0076826F /* ZMMessageTests+Removal.swift in Sources */ = {isa = PBXBuildFile; fileRef = 63D41E6C245733AC0076826F /* ZMMessageTests+Removal.swift */; };
		63D41E6F24573F420076826F /* ZMConversationTests+SelfConversation.swift in Sources */ = {isa = PBXBuildFile; fileRef = 63D41E6E24573F420076826F /* ZMConversationTests+SelfConversation.swift */; };
		63D41E7124597E420076826F /* GenericMessage+Flags.swift in Sources */ = {isa = PBXBuildFile; fileRef = 63D41E7024597E420076826F /* GenericMessage+Flags.swift */; };
		63D9A19E282AA0050074C20C /* NSManagedObjectContext+Federation.swift in Sources */ = {isa = PBXBuildFile; fileRef = 63D9A19D282AA0050074C20C /* NSManagedObjectContext+Federation.swift */; };
		63DA335E286C9CF000818C3C /* NSManagedObjectContext+MLSController.swift in Sources */ = {isa = PBXBuildFile; fileRef = 63DA335D286C9CF000818C3C /* NSManagedObjectContext+MLSController.swift */; };
		63DA3373286CA43300818C3C /* ZMConversation+MLS.swift in Sources */ = {isa = PBXBuildFile; fileRef = 63DA3372286CA43300818C3C /* ZMConversation+MLS.swift */; };
		63DA33AF28746CCF00818C3C /* store2-103-0.wiredatabase in Resources */ = {isa = PBXBuildFile; fileRef = 63DA33AE28746CC100818C3C /* store2-103-0.wiredatabase */; };
		63E21AE2291E92780084A942 /* FetchUserClientsAction.swift in Sources */ = {isa = PBXBuildFile; fileRef = 63E21AE1291E92770084A942 /* FetchUserClientsAction.swift */; };
		63E313D3274D5F57002EAF1D /* ZMConversationTests+Team.swift in Sources */ = {isa = PBXBuildFile; fileRef = 63E313D2274D5F57002EAF1D /* ZMConversationTests+Team.swift */; };
		63EDDCA128BE3B9200DE212F /* store2-105-0.wiredatabase in Resources */ = {isa = PBXBuildFile; fileRef = 63EDDCA028BE3B9200DE212F /* store2-105-0.wiredatabase */; };
		63F376DA2834FF7200FE1F05 /* NSManagedObjectContextTests+Federation.swift in Sources */ = {isa = PBXBuildFile; fileRef = 63F376D92834FF7200FE1F05 /* NSManagedObjectContextTests+Federation.swift */; };
		63F65F01246B073900534A69 /* GenericMessage+Content.swift in Sources */ = {isa = PBXBuildFile; fileRef = 63F65F00246B073900534A69 /* GenericMessage+Content.swift */; };
		63FACD56291BC598003AB25D /* MLSClientIdTests.swift in Sources */ = {isa = PBXBuildFile; fileRef = 63FACD55291BC598003AB25D /* MLSClientIdTests.swift */; };
		63FCE54828C78D1F00126D9D /* ZMConversationTests+Predicates.swift in Sources */ = {isa = PBXBuildFile; fileRef = 63FCE54728C78D1F00126D9D /* ZMConversationTests+Predicates.swift */; };
		70E77B7D273188150021EE70 /* ZMConversation+Role.swift in Sources */ = {isa = PBXBuildFile; fileRef = 70E77B7C273188150021EE70 /* ZMConversation+Role.swift */; };
		7A2778C6285223D90044A73F /* KeychainManager.swift in Sources */ = {isa = PBXBuildFile; fileRef = 7A2778C5285223D90044A73F /* KeychainManager.swift */; };
		7A2778C8285329210044A73F /* KeychainManagerTests.swift in Sources */ = {isa = PBXBuildFile; fileRef = 7A2778C7285329210044A73F /* KeychainManagerTests.swift */; };
		7C88C5352182FBD90037DD03 /* ZMClientMessageTests+Replies.swift in Sources */ = {isa = PBXBuildFile; fileRef = 7C88C5312182F6150037DD03 /* ZMClientMessageTests+Replies.swift */; };
		7C8BFFDF22FC5E1600B3C8A5 /* ZMUser+Validation.swift in Sources */ = {isa = PBXBuildFile; fileRef = 7C8BFFDE22FC5E1600B3C8A5 /* ZMUser+Validation.swift */; };
		7CBC3FC120177C3C008D06E4 /* RasterImages+Protobuf.swift in Sources */ = {isa = PBXBuildFile; fileRef = 7CBC3FC020177C3C008D06E4 /* RasterImages+Protobuf.swift */; };
		7CFB77362212C45E00B27972 /* store2-61-0.wiredatabase in Resources */ = {isa = PBXBuildFile; fileRef = 7CFB77352212C45E00B27972 /* store2-61-0.wiredatabase */; };
		8704676B21513DE900C628D7 /* ZMOTRMessage+Unarchive.swift in Sources */ = {isa = PBXBuildFile; fileRef = 8704676A21513DE900C628D7 /* ZMOTRMessage+Unarchive.swift */; };
		871DD79F2084A316006B1C56 /* BatchDeleteTests.swift in Sources */ = {isa = PBXBuildFile; fileRef = 871DD79E2084A316006B1C56 /* BatchDeleteTests.swift */; };
		872A2E8A1FFD2FBF00900B22 /* ZMSearchUserPayloadParsingTests.swift in Sources */ = {isa = PBXBuildFile; fileRef = 872A2E891FFD2FBF00900B22 /* ZMSearchUserPayloadParsingTests.swift */; };
		873B88FA2040431200FBE254 /* store2-42-0.wiredatabase in Resources */ = {isa = PBXBuildFile; fileRef = 873B88F82040430A00FBE254 /* store2-42-0.wiredatabase */; };
		873B88FC204044AC00FBE254 /* ConversationCreationOptions.swift in Sources */ = {isa = PBXBuildFile; fileRef = 873B88FB204044AC00FBE254 /* ConversationCreationOptions.swift */; };
		873B88FE2040470900FBE254 /* ConversationCreationOptionsTests.swift in Sources */ = {isa = PBXBuildFile; fileRef = 873B88FD2040470900FBE254 /* ConversationCreationOptionsTests.swift */; };
		874387BB21E6406F00901B0F /* store2-59-0.wiredatabase in Resources */ = {isa = PBXBuildFile; fileRef = 874387B921E6404F00901B0F /* store2-59-0.wiredatabase */; };
		874D9798211064D300B07674 /* ZMConversationLastMessagesTest.swift in Sources */ = {isa = PBXBuildFile; fileRef = 874D9797211064D300B07674 /* ZMConversationLastMessagesTest.swift */; };
		876344472052B1E400458C7F /* store2-43-0.wiredatabase in Resources */ = {isa = PBXBuildFile; fileRef = 8702B0EB20529C78006B60B9 /* store2-43-0.wiredatabase */; };
		8767E85B216391DF00390F75 /* ZMConversation+Mute.swift in Sources */ = {isa = PBXBuildFile; fileRef = 8767E85A216391DF00390F75 /* ZMConversation+Mute.swift */; };
		8767E8642163B2C200390F75 /* store2-53-0.wiredatabase in Resources */ = {isa = PBXBuildFile; fileRef = 8767E8622163B2C000390F75 /* store2-53-0.wiredatabase */; };
		8767E8682163B9EE00390F75 /* ZMConversationTests+Mute.swift in Sources */ = {isa = PBXBuildFile; fileRef = 8767E8672163B9EE00390F75 /* ZMConversationTests+Mute.swift */; };
		87A7FA25203DD1CC00AA066C /* ZMConversationTests+AccessMode.swift in Sources */ = {isa = PBXBuildFile; fileRef = 87A7FA23203DD11100AA066C /* ZMConversationTests+AccessMode.swift */; };
		87C125F71EF94EE800D28DC1 /* ZMManagedObject+Grouping.swift in Sources */ = {isa = PBXBuildFile; fileRef = 87C125F61EF94EE800D28DC1 /* ZMManagedObject+Grouping.swift */; };
		87C125F91EF94F2E00D28DC1 /* ZMManagedObjectGroupingTests.swift in Sources */ = {isa = PBXBuildFile; fileRef = 87C125F81EF94F2E00D28DC1 /* ZMManagedObjectGroupingTests.swift */; };
		87C1C25F207F7DA80083BF6B /* InvalidGenericMessageDataRemoval.swift in Sources */ = {isa = PBXBuildFile; fileRef = 87C1C25E207F7DA80083BF6B /* InvalidGenericMessageDataRemoval.swift */; };
		87C1C261207F812F0083BF6B /* InvalidGenericMessageDataRemovalTests.swift in Sources */ = {isa = PBXBuildFile; fileRef = 87C1C260207F812F0083BF6B /* InvalidGenericMessageDataRemovalTests.swift */; };
		87C1C264207F889D0083BF6B /* store2-45-0.wiredatabase in Resources */ = {isa = PBXBuildFile; fileRef = 87C1C262207F88530083BF6B /* store2-45-0.wiredatabase */; };
		87C1C267207F921A0083BF6B /* store2-46-0.wiredatabase in Resources */ = {isa = PBXBuildFile; fileRef = 87C1C266207F92190083BF6B /* store2-46-0.wiredatabase */; };
		87D9CCE91F27606200AA4388 /* NSManagedObjectContext+TearDown.swift in Sources */ = {isa = PBXBuildFile; fileRef = 87D9CCE81F27606200AA4388 /* NSManagedObjectContext+TearDown.swift */; };
		87DF59C01F729FDA00C7B406 /* ZMMovedIndexTests.swift in Sources */ = {isa = PBXBuildFile; fileRef = 87DF59BF1F729FDA00C7B406 /* ZMMovedIndexTests.swift */; };
		87E2CE312119F6AB0034C2C4 /* ZMClientMessageTests+Cleared.swift in Sources */ = {isa = PBXBuildFile; fileRef = 87E2CE302119F6AB0034C2C4 /* ZMClientMessageTests+Cleared.swift */; };
		87E9508B2118B2DA00306AA7 /* ZMConversation+DeleteOlderMessages.swift in Sources */ = {isa = PBXBuildFile; fileRef = 87E9508A2118B2DA00306AA7 /* ZMConversation+DeleteOlderMessages.swift */; };
		87EFA3AC210F52C6004DFA53 /* ZMConversation+LastMessages.swift in Sources */ = {isa = PBXBuildFile; fileRef = 87EFA3AB210F52C6004DFA53 /* ZMConversation+LastMessages.swift */; };
		87F7288C21B02E2A000ED371 /* store2-55-0.wiredatabase in Resources */ = {isa = PBXBuildFile; fileRef = 87F7288721B02DD7000ED371 /* store2-55-0.wiredatabase */; };
		87F7288D21B02E2A000ED371 /* store2-56-0.wiredatabase in Resources */ = {isa = PBXBuildFile; fileRef = 87F7288821B02DD7000ED371 /* store2-56-0.wiredatabase */; };
		87F7288E21B02E2A000ED371 /* store2-57-0.wiredatabase in Resources */ = {isa = PBXBuildFile; fileRef = 87F7288621B02DD6000ED371 /* store2-57-0.wiredatabase */; };
		87FFC71A20DBF2820005076E /* store2-47-0.wiredatabase in Resources */ = {isa = PBXBuildFile; fileRef = 87FFC71920DBF2820005076E /* store2-47-0.wiredatabase */; };
		A901DE8C23A2A31B00B4DDC6 /* ZMConnection+Role.swift in Sources */ = {isa = PBXBuildFile; fileRef = A901DE8B23A2A31B00B4DDC6 /* ZMConnection+Role.swift */; };
		A90676E7238EAE8B006417AC /* ParticipantRole.swift in Sources */ = {isa = PBXBuildFile; fileRef = A90676E6238EAE8B006417AC /* ParticipantRole.swift */; };
		A90676EA238EB05F006417AC /* Action.swift in Sources */ = {isa = PBXBuildFile; fileRef = A90676E8238EB05E006417AC /* Action.swift */; };
		A90676EB238EB05F006417AC /* Role.swift in Sources */ = {isa = PBXBuildFile; fileRef = A90676E9238EB05F006417AC /* Role.swift */; };
		A90B3E2D23A255D5003EFED4 /* ZMConversation+Creation.swift in Sources */ = {isa = PBXBuildFile; fileRef = A90B3E2C23A255D5003EFED4 /* ZMConversation+Creation.swift */; };
		A90D62C823A159B600F680CC /* ZMConversation+Transport.swift in Sources */ = {isa = PBXBuildFile; fileRef = A90D62C723A159B600F680CC /* ZMConversation+Transport.swift */; };
		A90E1FDF23ABA48700CDE283 /* store2-78-0.wiredatabase in Resources */ = {isa = PBXBuildFile; fileRef = A90E1FDE23ABA48700CDE283 /* store2-78-0.wiredatabase */; };
		A9128AD02398067E0056F591 /* ZMConversationTests+Participants.swift in Sources */ = {isa = PBXBuildFile; fileRef = A9128ACF2398067E0056F591 /* ZMConversationTests+Participants.swift */; };
		A923D77E239DB87700F47B85 /* ZMConversationTests+SecurityLevel.swift in Sources */ = {isa = PBXBuildFile; fileRef = A923D77D239DB87700F47B85 /* ZMConversationTests+SecurityLevel.swift */; };
		A927F52723A029250058D744 /* ParticipantRoleTests.swift in Sources */ = {isa = PBXBuildFile; fileRef = A927F52623A029250058D744 /* ParticipantRoleTests.swift */; };
		A93724A226983100005FD532 /* ZMMessageTests.swift in Sources */ = {isa = PBXBuildFile; fileRef = A93724A126983100005FD532 /* ZMMessageTests.swift */; };
		A94166FC2680CCB5001F4E37 /* ZMConversationTests.swift in Sources */ = {isa = PBXBuildFile; fileRef = A94166FB2680CCB5001F4E37 /* ZMConversationTests.swift */; };
		A943BBE825B5A59D003D66BA /* ConversationLike.swift in Sources */ = {isa = PBXBuildFile; fileRef = A943BBE725B5A59D003D66BA /* ConversationLike.swift */; };
		A949418F23E1DB79001B0373 /* ZMConnection+Fetch.swift in Sources */ = {isa = PBXBuildFile; fileRef = A949418E23E1DB78001B0373 /* ZMConnection+Fetch.swift */; };
		A9536FD323ACD23100CFD528 /* ConversationTests+gapsAndWindows.swift in Sources */ = {isa = PBXBuildFile; fileRef = A9536FD223ACD23100CFD528 /* ConversationTests+gapsAndWindows.swift */; };
		A95E7BF5239134E600935B88 /* ZMConversation+Participants.swift in Sources */ = {isa = PBXBuildFile; fileRef = A95E7BF4239134E600935B88 /* ZMConversation+Participants.swift */; };
		A96524BA23CDE07700303C60 /* String+WordTests.swift in Sources */ = {isa = PBXBuildFile; fileRef = A96524B823CDE07200303C60 /* String+WordTests.swift */; };
		A96E7A9925A35D36004FAADC /* ZMConversationTests+Knock.swift in Sources */ = {isa = PBXBuildFile; fileRef = A96E7A9725A35CEF004FAADC /* ZMConversationTests+Knock.swift */; };
		A982B46623BE1B86001828A6 /* ConversationTests.swift in Sources */ = {isa = PBXBuildFile; fileRef = A982B46523BE1B86001828A6 /* ConversationTests.swift */; };
		A995F05C23968D8500FAC3CF /* ParticipantRoleChangeInfo.swift in Sources */ = {isa = PBXBuildFile; fileRef = A995F05B23968D8500FAC3CF /* ParticipantRoleChangeInfo.swift */; };
		A995F05E239690B300FAC3CF /* ParticipantRoleObserverTests.swift in Sources */ = {isa = PBXBuildFile; fileRef = A995F05D239690B300FAC3CF /* ParticipantRoleObserverTests.swift */; };
		A99B8A72268221A6006B4D29 /* ZMImageMessage.swift in Sources */ = {isa = PBXBuildFile; fileRef = A99B8A71268221A6006B4D29 /* ZMImageMessage.swift */; };
		A9EEFEFA23A6D0CB0007828A /* RolesMigrationTests.swift in Sources */ = {isa = PBXBuildFile; fileRef = A9EEFEF923A6D0CB0007828A /* RolesMigrationTests.swift */; };
		A9FA524823A14E2B003AD4C6 /* RoleTests.swift in Sources */ = {isa = PBXBuildFile; fileRef = A9FA524723A14E2B003AD4C6 /* RoleTests.swift */; };
		A9FA524A23A1598B003AD4C6 /* ActionTests.swift in Sources */ = {isa = PBXBuildFile; fileRef = A9FA524923A1598B003AD4C6 /* ActionTests.swift */; };
		BF0D07FB1E4C7B7A00B934EB /* TextSearchQueryTests.swift in Sources */ = {isa = PBXBuildFile; fileRef = BF0D07F91E4C7B1100B934EB /* TextSearchQueryTests.swift */; };
		BF103F9D1F0112F30047FDE5 /* ManagedObjectObserver.swift in Sources */ = {isa = PBXBuildFile; fileRef = BF103F9C1F0112F30047FDE5 /* ManagedObjectObserver.swift */; };
		BF103FA11F0138390047FDE5 /* ManagedObjectContextChangeObserverTests.swift in Sources */ = {isa = PBXBuildFile; fileRef = BF103FA01F0138390047FDE5 /* ManagedObjectContextChangeObserverTests.swift */; };
		BF10B58B1E6432ED00E7036E /* Message.swift in Sources */ = {isa = PBXBuildFile; fileRef = BF10B58A1E6432ED00E7036E /* Message.swift */; };
		BF10B5971E64591600E7036E /* AnalyticsType.swift in Sources */ = {isa = PBXBuildFile; fileRef = BF10B5951E64591600E7036E /* AnalyticsType.swift */; };
		BF10B5981E64591600E7036E /* NSManagedObjectContext+Analytics.swift in Sources */ = {isa = PBXBuildFile; fileRef = BF10B5961E64591600E7036E /* NSManagedObjectContext+Analytics.swift */; };
		BF10B59D1E645A3300E7036E /* Analytics+UnknownMessage.swift in Sources */ = {isa = PBXBuildFile; fileRef = BF10B59C1E645A3300E7036E /* Analytics+UnknownMessage.swift */; };
		BF1B98041EC313C600DE033B /* Team.swift in Sources */ = {isa = PBXBuildFile; fileRef = BF1B98031EC313C600DE033B /* Team.swift */; };
		BF1B98071EC31A3C00DE033B /* Member.swift in Sources */ = {isa = PBXBuildFile; fileRef = BF1B98061EC31A3C00DE033B /* Member.swift */; };
		BF1B98091EC31A4200DE033B /* Permissions.swift in Sources */ = {isa = PBXBuildFile; fileRef = BF1B98081EC31A4200DE033B /* Permissions.swift */; };
		BF1B980B1EC31D6100DE033B /* TeamDeletionRuleTests.swift in Sources */ = {isa = PBXBuildFile; fileRef = BF1B980A1EC31D6100DE033B /* TeamDeletionRuleTests.swift */; };
		BF1B980D1EC3410000DE033B /* PermissionsTests.swift in Sources */ = {isa = PBXBuildFile; fileRef = BF1B980C1EC3410000DE033B /* PermissionsTests.swift */; };
		BF2ADF631E28CF1E00E81B1E /* SharedObjectStore.swift in Sources */ = {isa = PBXBuildFile; fileRef = BF2ADF621E28CF1E00E81B1E /* SharedObjectStore.swift */; };
		BF3493EB1EC34C0B00B0C314 /* TeamTests.swift in Sources */ = {isa = PBXBuildFile; fileRef = BF3493EA1EC34C0B00B0C314 /* TeamTests.swift */; };
		BF3493ED1EC34FF700B0C314 /* store2-29-0.wiredatabase in Resources */ = {isa = PBXBuildFile; fileRef = BF3493EC1EC34FF700B0C314 /* store2-29-0.wiredatabase */; };
		BF3493F01EC3569800B0C314 /* MemberTests.swift in Sources */ = {isa = PBXBuildFile; fileRef = BF3493EF1EC3569800B0C314 /* MemberTests.swift */; };
		BF3493F21EC3623200B0C314 /* ZMUser+Teams.swift in Sources */ = {isa = PBXBuildFile; fileRef = BF3493F11EC3623200B0C314 /* ZMUser+Teams.swift */; };
		BF3494001EC46D3D00B0C314 /* ZMConversationTests+Teams.swift in Sources */ = {isa = PBXBuildFile; fileRef = BF3493FF1EC46D3D00B0C314 /* ZMConversationTests+Teams.swift */; };
		BF3494081EC5A90400B0C314 /* ZMUser+OneOnOne.h in Headers */ = {isa = PBXBuildFile; fileRef = BF3494071EC5A90400B0C314 /* ZMUser+OneOnOne.h */; settings = {ATTRIBUTES = (Public, ); }; };
		BF421B2D1EF3F91D0079533A /* Team+Patches.swift in Sources */ = {isa = PBXBuildFile; fileRef = BF421B2C1EF3F91D0079533A /* Team+Patches.swift */; };
		BF421B311EF4015E0079533A /* store2-30-0.wiredatabase in Resources */ = {isa = PBXBuildFile; fileRef = BF421B301EF4015E0079533A /* store2-30-0.wiredatabase */; };
		BF46662A1DCB71B0007463FF /* V3Asset.swift in Sources */ = {isa = PBXBuildFile; fileRef = BF4666291DCB71B0007463FF /* V3Asset.swift */; };
		BF491CCF1F02A6CF0055EE44 /* Member+Patches.swift in Sources */ = {isa = PBXBuildFile; fileRef = BF491CCE1F02A6CF0055EE44 /* Member+Patches.swift */; };
		BF491CD71F0402F80055EE44 /* store2-31-0.wiredatabase in Resources */ = {isa = PBXBuildFile; fileRef = BF491CD61F0402F80055EE44 /* store2-31-0.wiredatabase */; };
		BF491CE41F063EDB0055EE44 /* Account.swift in Sources */ = {isa = PBXBuildFile; fileRef = BF491CE31F063EDB0055EE44 /* Account.swift */; };
		BF491CE61F063EE50055EE44 /* AccountStore.swift in Sources */ = {isa = PBXBuildFile; fileRef = BF491CE51F063EE50055EE44 /* AccountStore.swift */; };
		BF491CE81F063EEB0055EE44 /* AccountManager.swift in Sources */ = {isa = PBXBuildFile; fileRef = BF491CE71F063EEB0055EE44 /* AccountManager.swift */; };
		BF491CEA1F063F440055EE44 /* AccountTests.swift in Sources */ = {isa = PBXBuildFile; fileRef = BF491CDA1F0525DC0055EE44 /* AccountTests.swift */; };
		BF491CEB1F063F480055EE44 /* AccountManagerTests.swift in Sources */ = {isa = PBXBuildFile; fileRef = BF491CDC1F0525E50055EE44 /* AccountManagerTests.swift */; };
		BF491CEC1F063F4B0055EE44 /* AccountStoreTests.swift in Sources */ = {isa = PBXBuildFile; fileRef = BF491CDF1F0529D80055EE44 /* AccountStoreTests.swift */; };
		BF5AF287215156EE00449D43 /* store2-52-0.wiredatabase in Resources */ = {isa = PBXBuildFile; fileRef = BF5AF286215156EE00449D43 /* store2-52-0.wiredatabase */; };
		BF5DF5CD20F4EB3E002BCB67 /* ZMSystemMessage+NewConversation.swift in Sources */ = {isa = PBXBuildFile; fileRef = BF5DF5CC20F4EB3E002BCB67 /* ZMSystemMessage+NewConversation.swift */; };
		BF6ACFFB21060F7200FD762B /* store2-48-0.wiredatabase in Resources */ = {isa = PBXBuildFile; fileRef = BF6ACFFA21060F7200FD762B /* store2-48-0.wiredatabase */; };
		BF6EA4D21E2512E800B7BD4B /* ZMConversation+DisplayName.swift in Sources */ = {isa = PBXBuildFile; fileRef = BF6EA4D11E2512E800B7BD4B /* ZMConversation+DisplayName.swift */; };
		BF735CFD1E7050D5003BC61F /* ZMConversationTests+CallSystemMessages.swift in Sources */ = {isa = PBXBuildFile; fileRef = BF735CFB1E7050D0003BC61F /* ZMConversationTests+CallSystemMessages.swift */; };
		BF735CFF1E70626F003BC61F /* store2-27-0.wiredatabase in Resources */ = {isa = PBXBuildFile; fileRef = BF735CFE1E70626F003BC61F /* store2-27-0.wiredatabase */; };
		BF794FE61D1442B100E618C6 /* ZMClientMessageTests+Location.swift in Sources */ = {isa = PBXBuildFile; fileRef = BF794FE41D14425E00E618C6 /* ZMClientMessageTests+Location.swift */; };
		BF7D9C491D90286700949267 /* MessagingTest+UUID.swift in Sources */ = {isa = PBXBuildFile; fileRef = F9C8622A1D87DC18009AAC33 /* MessagingTest+UUID.swift */; };
		BF8361DA1F0A3C41009AE5AC /* NSSecureCoding+Swift.swift in Sources */ = {isa = PBXBuildFile; fileRef = BF8361D91F0A3C41009AE5AC /* NSSecureCoding+Swift.swift */; };
		BF85CF5F1D227A78006EDB97 /* LocationData.swift in Sources */ = {isa = PBXBuildFile; fileRef = BF85CF5E1D227A78006EDB97 /* LocationData.swift */; };
		BF8E024D1E606846003310E1 /* store2-26-0.wiredatabase in Resources */ = {isa = PBXBuildFile; fileRef = BF8E024C1E606846003310E1 /* store2-26-0.wiredatabase */; };
		BF8EDC741E53182F00DA6C40 /* store2-25-0.wiredatabase in Resources */ = {isa = PBXBuildFile; fileRef = BF8EDC731E53182F00DA6C40 /* store2-25-0.wiredatabase */; };
		BF8F3A831E4B61C70079E9E7 /* TextSearchQuery.swift in Sources */ = {isa = PBXBuildFile; fileRef = BF8F3A821E4B61C70079E9E7 /* TextSearchQuery.swift */; };
		BF949E5B1D3D17FB00587597 /* LinkPreview+ProtobufTests.swift in Sources */ = {isa = PBXBuildFile; fileRef = BF949E5A1D3D17FB00587597 /* LinkPreview+ProtobufTests.swift */; };
		BF989D0A1E8A6A120052BF8F /* SearchUserAsset.swift in Sources */ = {isa = PBXBuildFile; fileRef = BF989D091E8A6A120052BF8F /* SearchUserAsset.swift */; };
		BFB3BA731E28D38F0032A84F /* SharedObjectStoreTests.swift in Sources */ = {isa = PBXBuildFile; fileRef = BFB3BA721E28D38F0032A84F /* SharedObjectStoreTests.swift */; };
		BFC183E2210F57EA00601E5D /* store2-51-0.wiredatabase in Resources */ = {isa = PBXBuildFile; fileRef = BFC183E1210F57EA00601E5D /* store2-51-0.wiredatabase */; };
		BFCD502D21511D58008CD845 /* DraftMessage.swift in Sources */ = {isa = PBXBuildFile; fileRef = BFCD502C21511D58008CD845 /* DraftMessage.swift */; };
		BFCD8A2D1DCB4E8A00C6FCCF /* V2Asset.swift in Sources */ = {isa = PBXBuildFile; fileRef = BFCD8A2C1DCB4E8A00C6FCCF /* V2Asset.swift */; };
		BFCF31DB1DA50C650039B3DC /* GenericMessageTests+NativePush.swift in Sources */ = {isa = PBXBuildFile; fileRef = BFCF31DA1DA50C650039B3DC /* GenericMessageTests+NativePush.swift */; };
		BFE3A96C1ED2EC110024A05B /* ZMConversationListDirectoryTests+Teams.swift in Sources */ = {isa = PBXBuildFile; fileRef = BFE3A96B1ED2EC110024A05B /* ZMConversationListDirectoryTests+Teams.swift */; };
		BFE3A96E1ED301020024A05B /* ZMConversationListTests+Teams.swift in Sources */ = {isa = PBXBuildFile; fileRef = BFE3A96D1ED301020024A05B /* ZMConversationListTests+Teams.swift */; };
		BFE764431ED5AAE500C65C3E /* ZMConversation+TeamsTests.swift in Sources */ = {isa = PBXBuildFile; fileRef = BFE764421ED5AAE400C65C3E /* ZMConversation+TeamsTests.swift */; };
		BFF8AE8520E4E12A00988700 /* ZMMessage+ShouldDisplay.swift in Sources */ = {isa = PBXBuildFile; fileRef = BFF8AE8420E4E12A00988700 /* ZMMessage+ShouldDisplay.swift */; };
		BFFBFD931D59E3F00079773E /* ConversationMessage+Deletion.swift in Sources */ = {isa = PBXBuildFile; fileRef = BFFBFD921D59E3F00079773E /* ConversationMessage+Deletion.swift */; };
		BFFBFD951D59E49D0079773E /* ZMClientMessageTests+Deletion.swift in Sources */ = {isa = PBXBuildFile; fileRef = BFFBFD941D59E49D0079773E /* ZMClientMessageTests+Deletion.swift */; };
		CE4EDC091D6D9A3D002A20AA /* Reaction.swift in Sources */ = {isa = PBXBuildFile; fileRef = CE4EDC081D6D9A3D002A20AA /* Reaction.swift */; };
		CE4EDC0B1D6DC2D2002A20AA /* ConversationMessage+Reaction.swift in Sources */ = {isa = PBXBuildFile; fileRef = CE4EDC0A1D6DC2D2002A20AA /* ConversationMessage+Reaction.swift */; };
		CE58A3FF1CD3B3580037B626 /* ConversationMessage.swift in Sources */ = {isa = PBXBuildFile; fileRef = CE58A3FE1CD3B3580037B626 /* ConversationMessage.swift */; };
		CEB15E531D7EE5AB0048A011 /* ZMClientMessagesTests+Reaction.swift in Sources */ = {isa = PBXBuildFile; fileRef = CEB15E501D7EE53A0048A011 /* ZMClientMessagesTests+Reaction.swift */; };
		CEE525AA1CCA4C97001D06F9 /* NSString+RandomString.m in Sources */ = {isa = PBXBuildFile; fileRef = CEE525A91CCA4C97001D06F9 /* NSString+RandomString.m */; };
		D5D10DA9203B161700145497 /* ZMConversation+AccessMode.swift in Sources */ = {isa = PBXBuildFile; fileRef = D5D10DA8203B161700145497 /* ZMConversation+AccessMode.swift */; };
		D5D65A0D2074C97800D7F3C3 /* store2-44-0.wiredatabase in Resources */ = {isa = PBXBuildFile; fileRef = D5D65A0C2074C97700D7F3C3 /* store2-44-0.wiredatabase */; };
		D5FA30C52063DC2D00716618 /* BackupMetadata.swift in Sources */ = {isa = PBXBuildFile; fileRef = D5FA30C42063DC2D00716618 /* BackupMetadata.swift */; };
		D5FA30CB2063ECD400716618 /* BackupMetadataTests.swift in Sources */ = {isa = PBXBuildFile; fileRef = D5FA30CA2063ECD400716618 /* BackupMetadataTests.swift */; };
		D5FA30CF2063F8EC00716618 /* Version.swift in Sources */ = {isa = PBXBuildFile; fileRef = D5FA30CE2063F8EC00716618 /* Version.swift */; };
		D5FA30D12063FD3A00716618 /* VersionTests.swift in Sources */ = {isa = PBXBuildFile; fileRef = D5FA30D02063FD3A00716618 /* VersionTests.swift */; };
		E90AAE34279719D8003C7DB0 /* store2-98-0.wiredatabase in Resources */ = {isa = PBXBuildFile; fileRef = E90AAE33279719D8003C7DB0 /* store2-98-0.wiredatabase */; };
		E97A542827B122D80009DCCF /* AccessRoleMigrationTests.swift in Sources */ = {isa = PBXBuildFile; fileRef = E97A542727B122D80009DCCF /* AccessRoleMigrationTests.swift */; };
		E9C7DD9B27B533D000FB9AE8 /* AccessRoleMappingTests.swift in Sources */ = {isa = PBXBuildFile; fileRef = E9C7DD9A27B533D000FB9AE8 /* AccessRoleMappingTests.swift */; };
		EE002F222878345C0027D63A /* store2-104-0.wiredatabase in Resources */ = {isa = PBXBuildFile; fileRef = EE002F212878345C0027D63A /* store2-104-0.wiredatabase */; };
		EE04084E28CA85B2009E4B8D /* Date+Helpers.swift in Sources */ = {isa = PBXBuildFile; fileRef = EE04084D28CA85B2009E4B8D /* Date+Helpers.swift */; };
		EE09EEB1255959F000919A6B /* ZMUserTests+AnalyticsIdentifier.swift in Sources */ = {isa = PBXBuildFile; fileRef = EE09EEB0255959F000919A6B /* ZMUserTests+AnalyticsIdentifier.swift */; };
		EE128A66286DE31200558550 /* UserClient+MLSPublicKeys.swift in Sources */ = {isa = PBXBuildFile; fileRef = EE128A65286DE31200558550 /* UserClient+MLSPublicKeys.swift */; };
		EE128A68286DE35F00558550 /* CodableHelpers.swift in Sources */ = {isa = PBXBuildFile; fileRef = EE128A67286DE35F00558550 /* CodableHelpers.swift */; };
		EE174FCE2522756700482A70 /* ZMConversationPerformanceTests.swift in Sources */ = {isa = PBXBuildFile; fileRef = EE174FCD2522756700482A70 /* ZMConversationPerformanceTests.swift */; };
		EE22185E2892C22C008EF6ED /* MockConversationEventProcessor.swift in Sources */ = {isa = PBXBuildFile; fileRef = EE22185D2892C22C008EF6ED /* MockConversationEventProcessor.swift */; };
		EE28991E26B4422800E7BAF0 /* Feature.ConferenceCalling.swift in Sources */ = {isa = PBXBuildFile; fileRef = EE28991D26B4422800E7BAF0 /* Feature.ConferenceCalling.swift */; };
		EE2B874624D9A11A00936A4E /* ContextProvider+EncryptionAtRest.swift in Sources */ = {isa = PBXBuildFile; fileRef = EE2B874524D9A11A00936A4E /* ContextProvider+EncryptionAtRest.swift */; };
		EE2BA00625CB3AA8001EB606 /* InvalidFeatureRemoval.swift in Sources */ = {isa = PBXBuildFile; fileRef = EE2BA00525CB3AA8001EB606 /* InvalidFeatureRemoval.swift */; };
		EE2BA00925CB3DE7001EB606 /* InvalidFeatureRemovalTests.swift in Sources */ = {isa = PBXBuildFile; fileRef = EE2BA00725CB3DE7001EB606 /* InvalidFeatureRemovalTests.swift */; };
		EE30F45B2592A357000FC69C /* AppLockController.PasscodeKeychainItem.swift in Sources */ = {isa = PBXBuildFile; fileRef = EE30F45A2592A357000FC69C /* AppLockController.PasscodeKeychainItem.swift */; };
		EE3C07E32698737D00CCB6FD /* store2-93-0.wiredatabase in Resources */ = {isa = PBXBuildFile; fileRef = EE3C07E22698737C00CCB6FD /* store2-93-0.wiredatabase */; };
		EE3EFE95253053B1009499E5 /* PotentialChangeDetector.swift in Sources */ = {isa = PBXBuildFile; fileRef = EE3EFE94253053B1009499E5 /* PotentialChangeDetector.swift */; };
		EE3EFE9725305A84009499E5 /* ModifiedObjects+Mergeable.swift in Sources */ = {isa = PBXBuildFile; fileRef = EE3EFE9625305A84009499E5 /* ModifiedObjects+Mergeable.swift */; };
		EE3EFEA1253090E0009499E5 /* PotentialChangeDetectorTests.swift in Sources */ = {isa = PBXBuildFile; fileRef = EE3EFEA0253090E0009499E5 /* PotentialChangeDetectorTests.swift */; };
		EE403ECA28D357AD00F78A36 /* ZMBaseTest+Async.swift in Sources */ = {isa = PBXBuildFile; fileRef = EE403EC928D357AD00F78A36 /* ZMBaseTest+Async.swift */; };
		EE42938A252C437900E70670 /* Notification.Name+ManagedObjectObservation.swift in Sources */ = {isa = PBXBuildFile; fileRef = EE429389252C437900E70670 /* Notification.Name+ManagedObjectObservation.swift */; };
		EE42938C252C443000E70670 /* ManagedObjectObserverToken.swift in Sources */ = {isa = PBXBuildFile; fileRef = EE42938B252C443000E70670 /* ManagedObjectObserverToken.swift */; };
		EE42938E252C460000E70670 /* Changes.swift in Sources */ = {isa = PBXBuildFile; fileRef = EE42938D252C460000E70670 /* Changes.swift */; };
		EE429390252C466500E70670 /* ChangeInfoConsumer.swift in Sources */ = {isa = PBXBuildFile; fileRef = EE42938F252C466500E70670 /* ChangeInfoConsumer.swift */; };
		EE46B92828A511630063B38D /* ZMClientMessageTests+MLSEncryptedPayloadGenerator.swift in Sources */ = {isa = PBXBuildFile; fileRef = EE46B92728A511630063B38D /* ZMClientMessageTests+MLSEncryptedPayloadGenerator.swift */; };
		EE47346729A3784F00E6C04E /* AutoMockable.generated.swift in Sources */ = {isa = PBXBuildFile; fileRef = EE47346629A3784F00E6C04E /* AutoMockable.generated.swift */; };
		EE4CCA95256C558400848212 /* Feature.AppLock.swift in Sources */ = {isa = PBXBuildFile; fileRef = EE4CCA94256C558400848212 /* Feature.AppLock.swift */; };
		EE5E2C1526DFC31900C3928A /* MessageDestructionTimeoutType.swift in Sources */ = {isa = PBXBuildFile; fileRef = EE5E2C1426DFC31900C3928A /* MessageDestructionTimeoutType.swift */; };
		EE5E2C1926DFC67900C3928A /* MessageDestructionTimeoutValue.swift in Sources */ = {isa = PBXBuildFile; fileRef = EE5E2C1826DFC67900C3928A /* MessageDestructionTimeoutValue.swift */; };
		EE5F54CC259B22C400F11F3C /* Account+Keychain.swift in Sources */ = {isa = PBXBuildFile; fileRef = EE5F54CB259B22C400F11F3C /* Account+Keychain.swift */; };
		EE67F6C3296F05FD001D7C88 /* PINCache.xcframework in Frameworks */ = {isa = PBXBuildFile; fileRef = EE67F6C2296F05FD001D7C88 /* PINCache.xcframework */; };
		EE67F728296F0C6A001D7C88 /* WireTesting.framework in Frameworks */ = {isa = PBXBuildFile; fileRef = EE67F727296F0C6A001D7C88 /* WireTesting.framework */; };
		EE67F729296F0C6A001D7C88 /* WireTesting.framework in Embed Frameworks */ = {isa = PBXBuildFile; fileRef = EE67F727296F0C6A001D7C88 /* WireTesting.framework */; settings = {ATTRIBUTES = (CodeSignOnCopy, RemoveHeadersOnCopy, ); }; };
		EE68EEC9252DC4450013B242 /* ChangeDetector.swift in Sources */ = {isa = PBXBuildFile; fileRef = EE68EEC8252DC4450013B242 /* ChangeDetector.swift */; };
		EE68EECB252DC4730013B242 /* ExplicitChangeDetector.swift in Sources */ = {isa = PBXBuildFile; fileRef = EE68EECA252DC4720013B242 /* ExplicitChangeDetector.swift */; };
		EE6A57DA25BAE0C900F848DD /* BiometricsStateTests.swift in Sources */ = {isa = PBXBuildFile; fileRef = EE6A57D925BAE0C900F848DD /* BiometricsStateTests.swift */; };
		EE6A57DC25BAE3D700F848DD /* MockLAContext.swift in Sources */ = {isa = PBXBuildFile; fileRef = EE6A57DB25BAE3D700F848DD /* MockLAContext.swift */; };
		EE6A57DE25BAE40700F848DD /* MockBiometricsState.swift in Sources */ = {isa = PBXBuildFile; fileRef = EE6A57DD25BAE40700F848DD /* MockBiometricsState.swift */; };
		EE6A57E025BB1C6800F848DD /* AppLockController.State.swift in Sources */ = {isa = PBXBuildFile; fileRef = EE6A57DF25BB1C6800F848DD /* AppLockController.State.swift */; };
		EE6CB3DC24E2A4E500B0EADD /* store2-83-0.wiredatabase in Resources */ = {isa = PBXBuildFile; fileRef = EE6CB3DB24E2A38500B0EADD /* store2-83-0.wiredatabase */; };
		EE6CB3DE24E2D24F00B0EADD /* ZMGenericMessageDataTests.swift in Sources */ = {isa = PBXBuildFile; fileRef = EE6CB3DD24E2D24F00B0EADD /* ZMGenericMessageDataTests.swift */; };
		EE715B7D256D153E00087A22 /* FeatureServiceTests.swift in Sources */ = {isa = PBXBuildFile; fileRef = EE715B7C256D153E00087A22 /* FeatureServiceTests.swift */; };
		EE770DAF25344B4F00163C4A /* NotificationDispatcher.OperationMode.swift in Sources */ = {isa = PBXBuildFile; fileRef = EE770DAE25344B4F00163C4A /* NotificationDispatcher.OperationMode.swift */; };
		EE84227028EC353900B80FE5 /* MLSActionExecutorTests.swift in Sources */ = {isa = PBXBuildFile; fileRef = EE84226F28EC353900B80FE5 /* MLSActionExecutorTests.swift */; };
		EE8B09AD25B86AB10057E85C /* AppLockError.swift in Sources */ = {isa = PBXBuildFile; fileRef = EE8B09AC25B86AB10057E85C /* AppLockError.swift */; };
		EE8B09AF25B86BB20057E85C /* AppLockPasscodePreference.swift in Sources */ = {isa = PBXBuildFile; fileRef = EE8B09AE25B86BB20057E85C /* AppLockPasscodePreference.swift */; };
		EE8DA9632954A02400F58B79 /* WireProtos.framework in Frameworks */ = {isa = PBXBuildFile; fileRef = EE8DA9622954A02400F58B79 /* WireProtos.framework */; };
		EE8DA9672954A02B00F58B79 /* WireCryptobox.framework in Frameworks */ = {isa = PBXBuildFile; fileRef = EE8DA9662954A02B00F58B79 /* WireCryptobox.framework */; };
		EE8DA96A2954A03100F58B79 /* WireTransport.framework in Frameworks */ = {isa = PBXBuildFile; fileRef = EE8DA9692954A03100F58B79 /* WireTransport.framework */; };
		EE8DA96D2954A03800F58B79 /* WireLinkPreview.framework in Frameworks */ = {isa = PBXBuildFile; fileRef = EE8DA96C2954A03800F58B79 /* WireLinkPreview.framework */; };
		EE8DA9702954A03E00F58B79 /* WireImages.framework in Frameworks */ = {isa = PBXBuildFile; fileRef = EE8DA96F2954A03E00F58B79 /* WireImages.framework */; };
		EE980FB22834EB3A00CC6B9F /* store2-100-0.wiredatabase in Resources */ = {isa = PBXBuildFile; fileRef = EE980FB12834EB3A00CC6B9F /* store2-100-0.wiredatabase */; };
		EE98878E28882BFF002340D2 /* MLSControllerTests.swift in Sources */ = {isa = PBXBuildFile; fileRef = EE98878D28882BFF002340D2 /* MLSControllerTests.swift */; };
		EE98879228882C8F002340D2 /* MockMLSController.swift in Sources */ = {isa = PBXBuildFile; fileRef = EE98879128882C8F002340D2 /* MockMLSController.swift */; };
		EE997A1425062295008336D2 /* Logging.swift in Sources */ = {isa = PBXBuildFile; fileRef = EE997A1325062295008336D2 /* Logging.swift */; };
		EE997A16250629DC008336D2 /* ZMMessage+ProcessingError.swift in Sources */ = {isa = PBXBuildFile; fileRef = EE997A15250629DC008336D2 /* ZMMessage+ProcessingError.swift */; };
		EE9AD9162696F01700DD5F51 /* FeatureService.swift in Sources */ = {isa = PBXBuildFile; fileRef = EE9AD9152696F01700DD5F51 /* FeatureService.swift */; };
		EE9ADC47286F38D1002B2148 /* store2-102-0.wiredatabase in Resources */ = {isa = PBXBuildFile; fileRef = EE9ADC46286F38D1002B2148 /* store2-102-0.wiredatabase */; };
		EE9B9F572993E57900A257BC /* NSManagedObjectContext+ProteusService.swift in Sources */ = {isa = PBXBuildFile; fileRef = EE9B9F562993E57900A257BC /* NSManagedObjectContext+ProteusService.swift */; };
		EE9B9F5929964F6A00A257BC /* NSManagedObjectContext+CoreCrypto.swift in Sources */ = {isa = PBXBuildFile; fileRef = EE9B9F5829964F6A00A257BC /* NSManagedObjectContext+CoreCrypto.swift */; };
		EEA985982555668A002BEF02 /* ZMUser+AnalyticsIdentifier.swift in Sources */ = {isa = PBXBuildFile; fileRef = EEA985972555668A002BEF02 /* ZMUser+AnalyticsIdentifier.swift */; };
		EEAAD75A252C6D2700E6A44E /* UnreadMessages.swift in Sources */ = {isa = PBXBuildFile; fileRef = EEAAD759252C6D2700E6A44E /* UnreadMessages.swift */; };
		EEAAD75C252C6DAE00E6A44E /* ModifiedObjects.swift in Sources */ = {isa = PBXBuildFile; fileRef = EEAAD75B252C6DAE00E6A44E /* ModifiedObjects.swift */; };
		EEAAD75E252C711800E6A44E /* ZMManagedObject+ClassIdentifier.swift in Sources */ = {isa = PBXBuildFile; fileRef = EEAAD75D252C711800E6A44E /* ZMManagedObject+ClassIdentifier.swift */; };
		EEAAD760252C713E00E6A44E /* ClassIdentifier.swift in Sources */ = {isa = PBXBuildFile; fileRef = EEAAD75F252C713E00E6A44E /* ClassIdentifier.swift */; };
		EEB5DE0A283784F9009B4741 /* Feature+DigitalSignature.swift in Sources */ = {isa = PBXBuildFile; fileRef = EEB5DE09283784F9009B4741 /* Feature+DigitalSignature.swift */; };
		EEB5DE112837BD52009B4741 /* store2-101-0.wiredatabase in Resources */ = {isa = PBXBuildFile; fileRef = EEB5DE102837BD52009B4741 /* store2-101-0.wiredatabase */; };
		EEB803AB283F61E600412F62 /* Feature.MLS.swift in Sources */ = {isa = PBXBuildFile; fileRef = EEB803AA283F61E600412F62 /* Feature.MLS.swift */; };
		EEBACDA525B9C243000210AC /* LAContextProtocol.swift in Sources */ = {isa = PBXBuildFile; fileRef = EEBACDA425B9C243000210AC /* LAContextProtocol.swift */; };
		EEBACDA725B9C2C6000210AC /* AppLockType.swift in Sources */ = {isa = PBXBuildFile; fileRef = EEBACDA625B9C2C6000210AC /* AppLockType.swift */; };
		EEBACDA925B9C47E000210AC /* AppLockController.Config.swift in Sources */ = {isa = PBXBuildFile; fileRef = EEBACDA825B9C47E000210AC /* AppLockController.Config.swift */; };
		EEBACDAB25B9C4B0000210AC /* AppLockAuthenticationResult.swift in Sources */ = {isa = PBXBuildFile; fileRef = EEBACDAA25B9C4B0000210AC /* AppLockAuthenticationResult.swift */; };
		EEBF69ED28A2724800195771 /* ZMConversationTests+MLS.swift in Sources */ = {isa = PBXBuildFile; fileRef = EEBF69EC28A2724800195771 /* ZMConversationTests+MLS.swift */; };
		EEC3BC742888403000BFDC35 /* MockCoreCrypto.swift in Sources */ = {isa = PBXBuildFile; fileRef = EEC3BC732888403000BFDC35 /* MockCoreCrypto.swift */; };
		EEC3BC76288855C000BFDC35 /* MockMLSActionsProvider.swift in Sources */ = {isa = PBXBuildFile; fileRef = EEC3BC75288855C000BFDC35 /* MockMLSActionsProvider.swift */; };
		EEC47ED627A81EF60020B599 /* Feature+ClassifiedDomains.swift in Sources */ = {isa = PBXBuildFile; fileRef = EEC47ED527A81EF60020B599 /* Feature+ClassifiedDomains.swift */; };
		EEC8064E28CF4C2D00DD58E9 /* MockStaleMLSKeyDetector.swift in Sources */ = {isa = PBXBuildFile; fileRef = EEC8064D28CF4C2D00DD58E9 /* MockStaleMLSKeyDetector.swift */; };
		EECFAA3826D52EB700D9E100 /* Feature.SelfDeletingMessages.swift in Sources */ = {isa = PBXBuildFile; fileRef = EECFAA3726D52EB700D9E100 /* Feature.SelfDeletingMessages.swift */; };
		EEDA9C0E2510F3D5003A5B27 /* ZMConversation+EncryptionAtRest.swift in Sources */ = {isa = PBXBuildFile; fileRef = EEDA9C0D2510F3D5003A5B27 /* ZMConversation+EncryptionAtRest.swift */; };
		EEDA9C1225121277003A5B27 /* NSManagedObjectContextTests+EncryptionAtRest.swift in Sources */ = {isa = PBXBuildFile; fileRef = EEDA9C1125121277003A5B27 /* NSManagedObjectContextTests+EncryptionAtRest.swift */; };
		EEDA9C152513A1DA003A5B27 /* ZMClientMessage+EncryptionAtRest.swift in Sources */ = {isa = PBXBuildFile; fileRef = EEDA9C132513A0A5003A5B27 /* ZMClientMessage+EncryptionAtRest.swift */; };
		EEDB51DB255410D000F35A29 /* GenericMessageHelperTests.swift in Sources */ = {isa = PBXBuildFile; fileRef = EEDB51DA255410D000F35A29 /* GenericMessageHelperTests.swift */; };
		EEDD426A28633B2800C9EBC4 /* ZMUser+Patches.swift in Sources */ = {isa = PBXBuildFile; fileRef = EEDD426928633B2800C9EBC4 /* ZMUser+Patches.swift */; };
		EEDE7DB728EC1618007DC6A3 /* MockMLSActionExecutor.swift in Sources */ = {isa = PBXBuildFile; fileRef = EEDE7DB628EC1618007DC6A3 /* MockMLSActionExecutor.swift */; };
		EEE186B2259CC7CD008707CA /* AppLockDelegate.swift in Sources */ = {isa = PBXBuildFile; fileRef = EEE186B1259CC7CC008707CA /* AppLockDelegate.swift */; };
		EEE83B4A1FBB496B00FC0296 /* ZMMessageTimerTests.swift in Sources */ = {isa = PBXBuildFile; fileRef = EEE83B491FBB496B00FC0296 /* ZMMessageTimerTests.swift */; };
		EEF0BC3128EEC02400ED16CA /* MockSyncStatus.swift in Sources */ = {isa = PBXBuildFile; fileRef = EEF0BC3028EEC02400ED16CA /* MockSyncStatus.swift */; };
		EEF4010723A9213B007B1A97 /* UserType+Team.swift in Sources */ = {isa = PBXBuildFile; fileRef = EEF4010623A9213B007B1A97 /* UserType+Team.swift */; };
		EEF6E3CA28D89251001C1799 /* StaleMLSKeyDetectorTests.swift in Sources */ = {isa = PBXBuildFile; fileRef = EEF6E3C928D89251001C1799 /* StaleMLSKeyDetectorTests.swift */; };
		EEFAAC3528DDE2B1009940E7 /* CoreCryptoCallbacksTests.swift in Sources */ = {isa = PBXBuildFile; fileRef = EEFAAC3328DDE27F009940E7 /* CoreCryptoCallbacksTests.swift */; };
		EEFC3EE72208311200D3091A /* ZMConversation+HasMessages.swift in Sources */ = {isa = PBXBuildFile; fileRef = EEFC3EE62208311200D3091A /* ZMConversation+HasMessages.swift */; };
		EEFC3EE922083B0900D3091A /* ZMConversationTests+HasMessages.swift in Sources */ = {isa = PBXBuildFile; fileRef = EEFC3EE822083B0900D3091A /* ZMConversationTests+HasMessages.swift */; };
		EF17175B22D4CC8E00697EB0 /* Team+MockTeam.swift in Sources */ = {isa = PBXBuildFile; fileRef = EF17175A22D4CC8E00697EB0 /* Team+MockTeam.swift */; };
		EF18C7E61F9E4F8A0085A832 /* ZMUser+Filename.swift in Sources */ = {isa = PBXBuildFile; fileRef = EF18C7E51F9E4F8A0085A832 /* ZMUser+Filename.swift */; };
		EF1F4F542301634500E4872C /* ZMSystemMessage+ChildMessages.swift in Sources */ = {isa = PBXBuildFile; fileRef = EF1F4F532301634500E4872C /* ZMSystemMessage+ChildMessages.swift */; };
		EF1F850422FD71BB0020F6DC /* ZMOTRMessage+VerifySender.swift in Sources */ = {isa = PBXBuildFile; fileRef = EF1F850322FD71BB0020F6DC /* ZMOTRMessage+VerifySender.swift */; };
		EF2C247322AFF368009389C6 /* store2-72-0.wiredatabase in Resources */ = {isa = PBXBuildFile; fileRef = EF2C247222AFF368009389C6 /* store2-72-0.wiredatabase */; };
		EF2CBDA720061E2D0004F65E /* ServiceUser.swift in Sources */ = {isa = PBXBuildFile; fileRef = EF2CBDA620061E2D0004F65E /* ServiceUser.swift */; };
		EF3510FA22CA07BB00115B97 /* ZMConversationTests+Transport.swift in Sources */ = {isa = PBXBuildFile; fileRef = EF3510F922CA07BB00115B97 /* ZMConversationTests+Transport.swift */; };
		EF451EA620066E5A005C12F1 /* store2-40-0.wiredatabase in Resources */ = {isa = PBXBuildFile; fileRef = EF451EA520066E53005C12F1 /* store2-40-0.wiredatabase */; };
		EF9A46FF2109FC3A00085102 /* store2-49-0.wiredatabase in Resources */ = {isa = PBXBuildFile; fileRef = EF9A46FE2109FC3700085102 /* store2-49-0.wiredatabase */; };
		EF9A47012109FCAE00085102 /* store2-50-0.wiredatabase in Resources */ = {isa = PBXBuildFile; fileRef = EF9A47002109FCAE00085102 /* store2-50-0.wiredatabase */; };
		EF9A4703210A026600085102 /* ZMConversationTests+Language.swift in Sources */ = {isa = PBXBuildFile; fileRef = EF9A4702210A026600085102 /* ZMConversationTests+Language.swift */; };
		EFD0B02D21087DC80065EBF3 /* ZMConversation+Language.swift in Sources */ = {isa = PBXBuildFile; fileRef = EFD0B02C21087DC80065EBF3 /* ZMConversation+Language.swift */; };
		F110503D2220439900F3EB62 /* ZMUser+RichProfile.swift in Sources */ = {isa = PBXBuildFile; fileRef = F110503C2220439900F3EB62 /* ZMUser+RichProfile.swift */; };
		F11F3E891FA32463007B6D3D /* InvalidClientsRemoval.swift in Sources */ = {isa = PBXBuildFile; fileRef = F11F3E881FA32463007B6D3D /* InvalidClientsRemoval.swift */; };
		F11F3E8B1FA32AA0007B6D3D /* InvalidClientsRemovalTests.swift in Sources */ = {isa = PBXBuildFile; fileRef = F11F3E8A1FA32AA0007B6D3D /* InvalidClientsRemovalTests.swift */; };
		F125BAD71EE9849B0018C2F8 /* ZMConversation+SystemMessages.swift in Sources */ = {isa = PBXBuildFile; fileRef = F125BAD61EE9849B0018C2F8 /* ZMConversation+SystemMessages.swift */; };
		F12BD0B01E4DCEC40012ADBA /* ZMMessage+Insert.swift in Sources */ = {isa = PBXBuildFile; fileRef = F12BD0AF1E4DCEC40012ADBA /* ZMMessage+Insert.swift */; };
		F137EEBE212C14300043FDEB /* ZMConversation+Services.swift in Sources */ = {isa = PBXBuildFile; fileRef = F137EEBD212C14300043FDEB /* ZMConversation+Services.swift */; };
		F13A89D1210628F700AB40CB /* PushToken.swift in Sources */ = {isa = PBXBuildFile; fileRef = F13A89D0210628F600AB40CB /* PushToken.swift */; };
		F14B7AFF2220302B00458624 /* ZMUser+Predicates.swift in Sources */ = {isa = PBXBuildFile; fileRef = F14B7AFE2220302B00458624 /* ZMUser+Predicates.swift */; };
		F14B9C6F212DB467004B6D7D /* ZMBaseManagedObjectTest+Helpers.swift in Sources */ = {isa = PBXBuildFile; fileRef = F14B9C6E212DB467004B6D7D /* ZMBaseManagedObjectTest+Helpers.swift */; };
		F14FA377221DB05B005E7EF5 /* MockBackgroundActivityManager.swift in Sources */ = {isa = PBXBuildFile; fileRef = F14FA376221DB05B005E7EF5 /* MockBackgroundActivityManager.swift */; };
		F1517922212DAE2E00BA3EBD /* ZMConversationTests+Services.swift in Sources */ = {isa = PBXBuildFile; fileRef = F1517921212DAE2E00BA3EBD /* ZMConversationTests+Services.swift */; };
		F163784F1E5C454C00898F84 /* ZMConversation+Patches.swift in Sources */ = {isa = PBXBuildFile; fileRef = F163784E1E5C454C00898F84 /* ZMConversation+Patches.swift */; };
		F16378511E5C805100898F84 /* ZMConversationSecurityLevel.swift in Sources */ = {isa = PBXBuildFile; fileRef = F16378501E5C805100898F84 /* ZMConversationSecurityLevel.swift */; };
		F179B5DA2062B77300C13DFD /* CoreDataStack+Backup.swift in Sources */ = {isa = PBXBuildFile; fileRef = F179B5D92062B77300C13DFD /* CoreDataStack+Backup.swift */; };
		F188A8992225492400BA53A5 /* store2-63-0.wiredatabase in Resources */ = {isa = PBXBuildFile; fileRef = F188A8982225492400BA53A5 /* store2-63-0.wiredatabase */; };
		F188A89B2225698C00BA53A5 /* store2-64-0.wiredatabase in Resources */ = {isa = PBXBuildFile; fileRef = F188A89A2225698C00BA53A5 /* store2-64-0.wiredatabase */; };
		F18998831E7AC6D900E579A2 /* ZMUser.swift in Sources */ = {isa = PBXBuildFile; fileRef = F18998821E7AC6D900E579A2 /* ZMUser.swift */; };
		F18998861E7AEECF00E579A2 /* ZMUserTests+Swift.swift in Sources */ = {isa = PBXBuildFile; fileRef = F18998841E7AEEC900E579A2 /* ZMUserTests+Swift.swift */; };
		F189988B1E7AF80500E579A2 /* store2-28-0.wiredatabase in Resources */ = {isa = PBXBuildFile; fileRef = F189988A1E7AF80500E579A2 /* store2-28-0.wiredatabase */; };
		F18998A61E7BE03800E579A2 /* zmessaging.xcdatamodeld in Sources */ = {isa = PBXBuildFile; fileRef = F189988C1E7BE03800E579A2 /* zmessaging.xcdatamodeld */; };
		F1B025621E53500400900C65 /* ZMConversationTests+PrepareToSend.swift in Sources */ = {isa = PBXBuildFile; fileRef = F1B025601E534CF900900C65 /* ZMConversationTests+PrepareToSend.swift */; };
		F1B58928202DCF0C002BB59B /* ZMConversationTests+CreationSystemMessages.swift in Sources */ = {isa = PBXBuildFile; fileRef = F1B58926202DCEF9002BB59B /* ZMConversationTests+CreationSystemMessages.swift */; };
		F1C867701FA9CCB5001505E8 /* DuplicateMerging.swift in Sources */ = {isa = PBXBuildFile; fileRef = F1C8676F1FA9CCB5001505E8 /* DuplicateMerging.swift */; };
		F1C867851FAA0D48001505E8 /* ZMUser+Create.swift in Sources */ = {isa = PBXBuildFile; fileRef = F1C867841FAA0D48001505E8 /* ZMUser+Create.swift */; };
		F1FDF2F721B152BC00E037A1 /* GenericMessage+Helper.swift in Sources */ = {isa = PBXBuildFile; fileRef = F1FDF2F521B152BC00E037A1 /* GenericMessage+Helper.swift */; };
		F1FDF2F821B152BC00E037A1 /* GenericMessage+Hashing.swift in Sources */ = {isa = PBXBuildFile; fileRef = F1FDF2F621B152BC00E037A1 /* GenericMessage+Hashing.swift */; };
		F1FDF2FA21B1555A00E037A1 /* ZMClientMessage+Location.swift in Sources */ = {isa = PBXBuildFile; fileRef = F1FDF2F921B1555A00E037A1 /* ZMClientMessage+Location.swift */; };
		F1FDF2FE21B1572500E037A1 /* ZMGenericMessageData.swift in Sources */ = {isa = PBXBuildFile; fileRef = F1FDF2FD21B1572500E037A1 /* ZMGenericMessageData.swift */; };
		F1FDF30021B1580400E037A1 /* GenericMessage+Utils.swift in Sources */ = {isa = PBXBuildFile; fileRef = F1FDF2FF21B1580400E037A1 /* GenericMessage+Utils.swift */; };
		F90D99A51E02DC6B00034070 /* AssetCollectionBatched.swift in Sources */ = {isa = PBXBuildFile; fileRef = F90D99A41E02DC6B00034070 /* AssetCollectionBatched.swift */; };
		F90D99A81E02E22900034070 /* AssetCollectionBatchedTests.swift in Sources */ = {isa = PBXBuildFile; fileRef = F90D99A61E02E22400034070 /* AssetCollectionBatchedTests.swift */; };
		F91EAAC61D885D7B0010ACBE /* video.mp4 in Resources */ = {isa = PBXBuildFile; fileRef = F91EAAC41D885D720010ACBE /* video.mp4 */; };
		F920AE171E38C547001BC14F /* NotificationObservers.swift in Sources */ = {isa = PBXBuildFile; fileRef = F920AE161E38C547001BC14F /* NotificationObservers.swift */; };
		F920AE2A1E3A5FDD001BC14F /* Dictionary+Mapping.swift in Sources */ = {isa = PBXBuildFile; fileRef = F920AE291E3A5FDD001BC14F /* Dictionary+Mapping.swift */; };
		F920AE3B1E3B844E001BC14F /* SearchUserObserverCenterTests.swift in Sources */ = {isa = PBXBuildFile; fileRef = F920AE391E3B8445001BC14F /* SearchUserObserverCenterTests.swift */; };
		F929C1751E41EBE20018ADA4 /* PersonName.swift in Sources */ = {isa = PBXBuildFile; fileRef = F929C1731E41D3480018ADA4 /* PersonName.swift */; };
		F929C17B1E423B620018ADA4 /* SnapshotCenterTests.swift in Sources */ = {isa = PBXBuildFile; fileRef = F929C17A1E423B620018ADA4 /* SnapshotCenterTests.swift */; };
		F92C99281DAE8D070034AFDD /* GenericMessageTests+Obfuscation.swift in Sources */ = {isa = PBXBuildFile; fileRef = F92C99271DAE8D060034AFDD /* GenericMessageTests+Obfuscation.swift */; };
		F92C992A1DAFBC910034AFDD /* ZMConversation+SelfDeletingMessages.swift in Sources */ = {isa = PBXBuildFile; fileRef = F92C99291DAFBC910034AFDD /* ZMConversation+SelfDeletingMessages.swift */; };
		F92C992D1DAFC5AC0034AFDD /* ZMConversationTests+Ephemeral.swift in Sources */ = {isa = PBXBuildFile; fileRef = F92C992B1DAFC58A0034AFDD /* ZMConversationTests+Ephemeral.swift */; };
		F93265211D8950F10076AAD6 /* NSManagedObjectContext+FetchRequest.swift in Sources */ = {isa = PBXBuildFile; fileRef = F93265201D8950F10076AAD6 /* NSManagedObjectContext+FetchRequest.swift */; };
		F93265291D89648B0076AAD6 /* ZMAssetClientMessageTests.swift in Sources */ = {isa = PBXBuildFile; fileRef = F9B71F5D1CB2BC85001DB03F /* ZMAssetClientMessageTests.swift */; };
		F9331C521CB3BC6800139ECC /* CryptoBoxTests.swift in Sources */ = {isa = PBXBuildFile; fileRef = F9331C501CB3BC6800139ECC /* CryptoBoxTests.swift */; };
		F9331C561CB3BCF300139ECC /* OtrBaseTest.swift in Sources */ = {isa = PBXBuildFile; fileRef = F9331C541CB3BCDA00139ECC /* OtrBaseTest.swift */; };
		F9331C5A1CB3BECB00139ECC /* ZMClientMessageTests+OTR.swift in Sources */ = {isa = PBXBuildFile; fileRef = F9331C591CB3BECB00139ECC /* ZMClientMessageTests+OTR.swift */; };
		F9331C5C1CB3BF9F00139ECC /* UserClientKeyStoreTests.swift in Sources */ = {isa = PBXBuildFile; fileRef = F9331C5B1CB3BF9F00139ECC /* UserClientKeyStoreTests.swift */; };
		F9331C771CB4165100139ECC /* NSString+ZMPersonName.h in Headers */ = {isa = PBXBuildFile; fileRef = F9331C751CB4165100139ECC /* NSString+ZMPersonName.h */; settings = {ATTRIBUTES = (Public, ); }; };
		F9331C781CB4165100139ECC /* NSString+ZMPersonName.m in Sources */ = {isa = PBXBuildFile; fileRef = F9331C761CB4165100139ECC /* NSString+ZMPersonName.m */; };
		F9331C831CB4191B00139ECC /* NSPredicate+ZMSearch.h in Headers */ = {isa = PBXBuildFile; fileRef = F9331C811CB4191B00139ECC /* NSPredicate+ZMSearch.h */; settings = {ATTRIBUTES = (Public, ); }; };
		F9331C841CB4191B00139ECC /* NSPredicate+ZMSearch.m in Sources */ = {isa = PBXBuildFile; fileRef = F9331C821CB4191B00139ECC /* NSPredicate+ZMSearch.m */; };
		F9331C871CB419B500139ECC /* NSFetchRequest+ZMRelationshipKeyPaths.h in Headers */ = {isa = PBXBuildFile; fileRef = F9331C851CB419B500139ECC /* NSFetchRequest+ZMRelationshipKeyPaths.h */; settings = {ATTRIBUTES = (Public, ); }; };
		F9331C881CB419B500139ECC /* NSFetchRequest+ZMRelationshipKeyPaths.m in Sources */ = {isa = PBXBuildFile; fileRef = F9331C861CB419B500139ECC /* NSFetchRequest+ZMRelationshipKeyPaths.m */; };
		F93A30251D6EFB47005CCB1D /* ZMMessageConfirmation.swift in Sources */ = {isa = PBXBuildFile; fileRef = F93A30231D6EFB47005CCB1D /* ZMMessageConfirmation.swift */; };
		F93A302F1D6F2633005CCB1D /* ZMMessageTests+Confirmation.swift in Sources */ = {isa = PBXBuildFile; fileRef = F93A302E1D6F2633005CCB1D /* ZMMessageTests+Confirmation.swift */; };
		F93C4C7D1E24E1B1007E9CEE /* NotificationDispatcher.swift in Sources */ = {isa = PBXBuildFile; fileRef = F93C4C7C1E24E1B1007E9CEE /* NotificationDispatcher.swift */; };
		F93C4C7F1E24F832007E9CEE /* NotificationDispatcherTests.swift in Sources */ = {isa = PBXBuildFile; fileRef = F93C4C7E1E24F832007E9CEE /* NotificationDispatcherTests.swift */; };
		F943BC2D1E88FEC80048A768 /* ChangedIndexes.swift in Sources */ = {isa = PBXBuildFile; fileRef = F943BC2C1E88FEC80048A768 /* ChangedIndexes.swift */; };
		F94A208F1CB51AF50059632A /* ManagedObjectValidationTests.m in Sources */ = {isa = PBXBuildFile; fileRef = F94A208E1CB51AF50059632A /* ManagedObjectValidationTests.m */; };
		F963E9701D9ADD5A00098AD3 /* ZMImageAssetEncryptionKeys.h in Headers */ = {isa = PBXBuildFile; fileRef = F963E96B1D9ADD5A00098AD3 /* ZMImageAssetEncryptionKeys.h */; settings = {ATTRIBUTES = (Public, ); }; };
		F963E9711D9ADD5A00098AD3 /* ZMImageAssetEncryptionKeys.m in Sources */ = {isa = PBXBuildFile; fileRef = F963E96C1D9ADD5A00098AD3 /* ZMImageAssetEncryptionKeys.m */; };
		F963E9741D9BF9ED00098AD3 /* ProtosTests.swift in Sources */ = {isa = PBXBuildFile; fileRef = F963E9721D9BF9E300098AD3 /* ProtosTests.swift */; };
		F963E9801D9C09E700098AD3 /* ZMMessageTimer.h in Headers */ = {isa = PBXBuildFile; fileRef = F963E97E1D9C09E700098AD3 /* ZMMessageTimer.h */; settings = {ATTRIBUTES = (Public, ); }; };
		F963E9811D9C09E700098AD3 /* ZMMessageTimer.m in Sources */ = {isa = PBXBuildFile; fileRef = F963E97F1D9C09E700098AD3 /* ZMMessageTimer.m */; };
		F963E9831D9C0DC400098AD3 /* ZMMessageDestructionTimer.swift in Sources */ = {isa = PBXBuildFile; fileRef = F963E9821D9C0DC400098AD3 /* ZMMessageDestructionTimer.swift */; };
		F963E9861D9D485900098AD3 /* ZMClientMessageTests+Ephemeral.swift in Sources */ = {isa = PBXBuildFile; fileRef = F963E9841D9D47D100098AD3 /* ZMClientMessageTests+Ephemeral.swift */; };
		F963E9931D9E9D1800098AD3 /* ZMAssetClientMessageTests+Ephemeral.swift in Sources */ = {isa = PBXBuildFile; fileRef = F963E9921D9E9D1800098AD3 /* ZMAssetClientMessageTests+Ephemeral.swift */; };
		F991CE191CB55E95004D8465 /* ZMSearchUserTests.m in Sources */ = {isa = PBXBuildFile; fileRef = F991CE181CB55E95004D8465 /* ZMSearchUserTests.m */; };
		F991CE1B1CB561B0004D8465 /* ZMAddressBookContact.m in Sources */ = {isa = PBXBuildFile; fileRef = F991CE1A1CB561B0004D8465 /* ZMAddressBookContact.m */; };
		F99C5B8A1ED460E20049CCD7 /* TeamChangeInfo.swift in Sources */ = {isa = PBXBuildFile; fileRef = F99C5B891ED460E20049CCD7 /* TeamChangeInfo.swift */; };
		F99C5B8C1ED466760049CCD7 /* TeamObserverTests.swift in Sources */ = {isa = PBXBuildFile; fileRef = F99C5B8B1ED466760049CCD7 /* TeamObserverTests.swift */; };
		F9A706501CAEE01D00C2F5FE /* NSManagedObjectContext+tests.h in Headers */ = {isa = PBXBuildFile; fileRef = F9A705CA1CAEE01D00C2F5FE /* NSManagedObjectContext+tests.h */; settings = {ATTRIBUTES = (Public, ); }; };
		F9A706511CAEE01D00C2F5FE /* NSManagedObjectContext+zmessaging-Internal.h in Headers */ = {isa = PBXBuildFile; fileRef = F9A705CB1CAEE01D00C2F5FE /* NSManagedObjectContext+zmessaging-Internal.h */; };
		F9A706521CAEE01D00C2F5FE /* NSManagedObjectContext+zmessaging.h in Headers */ = {isa = PBXBuildFile; fileRef = F9A705CC1CAEE01D00C2F5FE /* NSManagedObjectContext+zmessaging.h */; settings = {ATTRIBUTES = (Public, ); }; };
		F9A706531CAEE01D00C2F5FE /* NSManagedObjectContext+zmessaging.m in Sources */ = {isa = PBXBuildFile; fileRef = F9A705CD1CAEE01D00C2F5FE /* NSManagedObjectContext+zmessaging.m */; };
		F9A706561CAEE01D00C2F5FE /* NSNotification+ManagedObjectContextSave.h in Headers */ = {isa = PBXBuildFile; fileRef = F9A705D01CAEE01D00C2F5FE /* NSNotification+ManagedObjectContextSave.h */; };
		F9A706571CAEE01D00C2F5FE /* NSNotification+ManagedObjectContextSave.m in Sources */ = {isa = PBXBuildFile; fileRef = F9A705D11CAEE01D00C2F5FE /* NSNotification+ManagedObjectContextSave.m */; };
		F9A7065A1CAEE01D00C2F5FE /* ZMConnection+Internal.h in Headers */ = {isa = PBXBuildFile; fileRef = F9A705D61CAEE01D00C2F5FE /* ZMConnection+Internal.h */; settings = {ATTRIBUTES = (Public, ); }; };
		F9A7065B1CAEE01D00C2F5FE /* ZMConnection.h in Headers */ = {isa = PBXBuildFile; fileRef = F9A705D71CAEE01D00C2F5FE /* ZMConnection.h */; settings = {ATTRIBUTES = (Public, ); }; };
		F9A7065C1CAEE01D00C2F5FE /* ZMConnection.m in Sources */ = {isa = PBXBuildFile; fileRef = F9A705D81CAEE01D00C2F5FE /* ZMConnection.m */; };
		F9A706731CAEE01D00C2F5FE /* AssetEncryption.swift in Sources */ = {isa = PBXBuildFile; fileRef = F9A705F21CAEE01D00C2F5FE /* AssetEncryption.swift */; };
		F9A706791CAEE01D00C2F5FE /* ZMExternalEncryptedDataWithKeys.h in Headers */ = {isa = PBXBuildFile; fileRef = F9A705F81CAEE01D00C2F5FE /* ZMExternalEncryptedDataWithKeys.h */; settings = {ATTRIBUTES = (Public, ); }; };
		F9A7067A1CAEE01D00C2F5FE /* ZMExternalEncryptedDataWithKeys.m in Sources */ = {isa = PBXBuildFile; fileRef = F9A705F91CAEE01D00C2F5FE /* ZMExternalEncryptedDataWithKeys.m */; };
		F9A7067F1CAEE01D00C2F5FE /* ZMImageMessage.m in Sources */ = {isa = PBXBuildFile; fileRef = F9A705FE1CAEE01D00C2F5FE /* ZMImageMessage.m */; };
		F9A706801CAEE01D00C2F5FE /* ZMMessage+Internal.h in Headers */ = {isa = PBXBuildFile; fileRef = F9A705FF1CAEE01D00C2F5FE /* ZMMessage+Internal.h */; settings = {ATTRIBUTES = (Public, ); }; };
		F9A706811CAEE01D00C2F5FE /* ZMMessage.m in Sources */ = {isa = PBXBuildFile; fileRef = F9A706001CAEE01D00C2F5FE /* ZMMessage.m */; };
		F9A706821CAEE01D00C2F5FE /* ZMOTRMessage.h in Headers */ = {isa = PBXBuildFile; fileRef = F9A706011CAEE01D00C2F5FE /* ZMOTRMessage.h */; settings = {ATTRIBUTES = (Public, ); }; };
		F9A706831CAEE01D00C2F5FE /* ZMOTRMessage.m in Sources */ = {isa = PBXBuildFile; fileRef = F9A706021CAEE01D00C2F5FE /* ZMOTRMessage.m */; };
		F9A7068D1CAEE01D00C2F5FE /* ZMUser+Internal.h in Headers */ = {isa = PBXBuildFile; fileRef = F9A7060D1CAEE01D00C2F5FE /* ZMUser+Internal.h */; settings = {ATTRIBUTES = (Public, ); }; };
		F9A706901CAEE01D00C2F5FE /* ZMUser.m in Sources */ = {isa = PBXBuildFile; fileRef = F9A706101CAEE01D00C2F5FE /* ZMUser.m */; };
		F9A706941CAEE01D00C2F5FE /* UserClient+Protobuf.swift in Sources */ = {isa = PBXBuildFile; fileRef = F9A706151CAEE01D00C2F5FE /* UserClient+Protobuf.swift */; };
		F9A706951CAEE01D00C2F5FE /* UserClient.swift in Sources */ = {isa = PBXBuildFile; fileRef = F9A706161CAEE01D00C2F5FE /* UserClient.swift */; };
		F9A706961CAEE01D00C2F5FE /* UserClientTypes.h in Headers */ = {isa = PBXBuildFile; fileRef = F9A706171CAEE01D00C2F5FE /* UserClientTypes.h */; settings = {ATTRIBUTES = (Public, ); }; };
		F9A706971CAEE01D00C2F5FE /* UserClientTypes.m in Sources */ = {isa = PBXBuildFile; fileRef = F9A706181CAEE01D00C2F5FE /* UserClientTypes.m */; };
		F9A706981CAEE01D00C2F5FE /* ZMManagedObject+Internal.h in Headers */ = {isa = PBXBuildFile; fileRef = F9A706191CAEE01D00C2F5FE /* ZMManagedObject+Internal.h */; settings = {ATTRIBUTES = (Public, ); }; };
		F9A706991CAEE01D00C2F5FE /* ZMManagedObject.m in Sources */ = {isa = PBXBuildFile; fileRef = F9A7061A1CAEE01D00C2F5FE /* ZMManagedObject.m */; };
		F9A706A31CAEE01D00C2F5FE /* ConversationListChangeInfo.swift in Sources */ = {isa = PBXBuildFile; fileRef = F9A706271CAEE01D00C2F5FE /* ConversationListChangeInfo.swift */; };
		F9A706A41CAEE01D00C2F5FE /* ConversationChangeInfo.swift in Sources */ = {isa = PBXBuildFile; fileRef = F9A706281CAEE01D00C2F5FE /* ConversationChangeInfo.swift */; };
		F9A706A71CAEE01D00C2F5FE /* AnyClassTuple.swift in Sources */ = {isa = PBXBuildFile; fileRef = F9A7062C1CAEE01D00C2F5FE /* AnyClassTuple.swift */; };
		F9A706A81CAEE01D00C2F5FE /* DependentObjectsKeysForObservedObjectKeysCache.swift in Sources */ = {isa = PBXBuildFile; fileRef = F9A7062D1CAEE01D00C2F5FE /* DependentObjectsKeysForObservedObjectKeysCache.swift */; };
		F9A706A91CAEE01D00C2F5FE /* StringKeyPath.swift in Sources */ = {isa = PBXBuildFile; fileRef = F9A7062E1CAEE01D00C2F5FE /* StringKeyPath.swift */; };
		F9A706AA1CAEE01D00C2F5FE /* KeySet.swift in Sources */ = {isa = PBXBuildFile; fileRef = F9A7062F1CAEE01D00C2F5FE /* KeySet.swift */; };
		F9A706AE1CAEE01D00C2F5FE /* SetSnapshot.swift in Sources */ = {isa = PBXBuildFile; fileRef = F9A706331CAEE01D00C2F5FE /* SetSnapshot.swift */; };
		F9A706B01CAEE01D00C2F5FE /* MessageChangeInfo.swift in Sources */ = {isa = PBXBuildFile; fileRef = F9A706351CAEE01D00C2F5FE /* MessageChangeInfo.swift */; };
		F9A706B21CAEE01D00C2F5FE /* NewUnreadMessageChangeInfos.swift in Sources */ = {isa = PBXBuildFile; fileRef = F9A706371CAEE01D00C2F5FE /* NewUnreadMessageChangeInfos.swift */; };
		F9A706B41CAEE01D00C2F5FE /* ObjectChangeInfo.swift in Sources */ = {isa = PBXBuildFile; fileRef = F9A706391CAEE01D00C2F5FE /* ObjectChangeInfo.swift */; };
		F9A706B61CAEE01D00C2F5FE /* UserClientChangeInfo.swift in Sources */ = {isa = PBXBuildFile; fileRef = F9A7063B1CAEE01D00C2F5FE /* UserClientChangeInfo.swift */; };
		F9A706B71CAEE01D00C2F5FE /* UserChangeInfo.swift in Sources */ = {isa = PBXBuildFile; fileRef = F9A7063C1CAEE01D00C2F5FE /* UserChangeInfo.swift */; };
		F9A706BD1CAEE01D00C2F5FE /* CryptoBox.swift in Sources */ = {isa = PBXBuildFile; fileRef = F9A706431CAEE01D00C2F5FE /* CryptoBox.swift */; };
		F9A706C31CAEE01D00C2F5FE /* UserImageLocalCache.swift in Sources */ = {isa = PBXBuildFile; fileRef = F9A706491CAEE01D00C2F5FE /* UserImageLocalCache.swift */; };
		F9A706C51CAEE01D00C2F5FE /* ZMFetchRequestBatch.h in Headers */ = {isa = PBXBuildFile; fileRef = F9A7064B1CAEE01D00C2F5FE /* ZMFetchRequestBatch.h */; settings = {ATTRIBUTES = (Public, ); }; };
		F9A706C61CAEE01D00C2F5FE /* ZMFetchRequestBatch.m in Sources */ = {isa = PBXBuildFile; fileRef = F9A7064C1CAEE01D00C2F5FE /* ZMFetchRequestBatch.m */; };
		F9A706C81CAEE01D00C2F5FE /* ZMUpdateEvent+WireDataModel.h in Headers */ = {isa = PBXBuildFile; fileRef = F9A7064E1CAEE01D00C2F5FE /* ZMUpdateEvent+WireDataModel.h */; settings = {ATTRIBUTES = (Public, ); }; };
		F9A706C91CAEE01D00C2F5FE /* ZMUpdateEvent+WireDataModel.m in Sources */ = {isa = PBXBuildFile; fileRef = F9A7064F1CAEE01D00C2F5FE /* ZMUpdateEvent+WireDataModel.m */; };
		F9A706F61CAEE31800C2F5FE /* 1900x1500.jpg in Resources */ = {isa = PBXBuildFile; fileRef = F9A706CA1CAEE30700C2F5FE /* 1900x1500.jpg */; };
		F9A706F71CAEE31C00C2F5FE /* animated.gif in Resources */ = {isa = PBXBuildFile; fileRef = F9A706CB1CAEE30700C2F5FE /* animated.gif */; };
		F9A706F81CAEE32400C2F5FE /* InfoPlist.strings in Resources */ = {isa = PBXBuildFile; fileRef = F9A706CD1CAEE30700C2F5FE /* InfoPlist.strings */; };
		F9A706F91CAEE32A00C2F5FE /* EncryptedBase64EncondedExternalMessageTestFixture.txt in Resources */ = {isa = PBXBuildFile; fileRef = F9A706CF1CAEE30700C2F5FE /* EncryptedBase64EncondedExternalMessageTestFixture.txt */; };
		F9A706FA1CAEE32A00C2F5FE /* ExternalMessageTextFixture.txt in Resources */ = {isa = PBXBuildFile; fileRef = F9A706D01CAEE30700C2F5FE /* ExternalMessageTextFixture.txt */; };
		F9A706FC1CAEE32A00C2F5FE /* Lorem Ipsum.txt in Resources */ = {isa = PBXBuildFile; fileRef = F9A706D21CAEE30700C2F5FE /* Lorem Ipsum.txt */; };
		F9A706FD1CAEE32A00C2F5FE /* medium.jpg in Resources */ = {isa = PBXBuildFile; fileRef = F9A706D31CAEE30700C2F5FE /* medium.jpg */; };
		F9A706FE1CAEE32A00C2F5FE /* not_animated.gif in Resources */ = {isa = PBXBuildFile; fileRef = F9A706D41CAEE30700C2F5FE /* not_animated.gif */; };
		F9A707031CAEE32E00C2F5FE /* tiny.jpg in Resources */ = {isa = PBXBuildFile; fileRef = F9A706D91CAEE30700C2F5FE /* tiny.jpg */; };
		F9A7073D1CAEE8FC00C2F5FE /* AppDelegate.m in Sources */ = {isa = PBXBuildFile; fileRef = F9C9A81D1CAEDA330039E10C /* AppDelegate.m */; };
		F9A7073E1CAEE8FC00C2F5FE /* main.m in Sources */ = {isa = PBXBuildFile; fileRef = F9C9A8241CAEDA330039E10C /* main.m */; };
		F9A708341CAEEB7500C2F5FE /* ManagedObjectContextSaveNotificationTests.m in Sources */ = {isa = PBXBuildFile; fileRef = F9A708041CAEEB7400C2F5FE /* ManagedObjectContextSaveNotificationTests.m */; };
		F9A708351CAEEB7500C2F5FE /* ManagedObjectContextTests.m in Sources */ = {isa = PBXBuildFile; fileRef = F9A708051CAEEB7400C2F5FE /* ManagedObjectContextTests.m */; };
		F9A708361CAEEB7500C2F5FE /* NSManagedObjectContext+TestHelpers.m in Sources */ = {isa = PBXBuildFile; fileRef = F9A708071CAEEB7400C2F5FE /* NSManagedObjectContext+TestHelpers.m */; };
		F9A7083A1CAEEB7500C2F5FE /* MockEntity.m in Sources */ = {isa = PBXBuildFile; fileRef = F9A7080E1CAEEB7400C2F5FE /* MockEntity.m */; };
		F9A7083B1CAEEB7500C2F5FE /* MockEntity2.m in Sources */ = {isa = PBXBuildFile; fileRef = F9A708101CAEEB7400C2F5FE /* MockEntity2.m */; };
		F9A7083C1CAEEB7500C2F5FE /* MockModelObjectContextFactory.m in Sources */ = {isa = PBXBuildFile; fileRef = F9A708121CAEEB7400C2F5FE /* MockModelObjectContextFactory.m */; };
		F9A7083D1CAEEB7500C2F5FE /* ModelObjectsTests.m in Sources */ = {isa = PBXBuildFile; fileRef = F9A708141CAEEB7400C2F5FE /* ModelObjectsTests.m */; };
		F9A7083E1CAEEB7500C2F5FE /* NSFetchRequestTests+ZMRelationshipKeyPaths.m in Sources */ = {isa = PBXBuildFile; fileRef = F9A708151CAEEB7400C2F5FE /* NSFetchRequestTests+ZMRelationshipKeyPaths.m */; };
		F9A7083F1CAEEB7500C2F5FE /* PersistentChangeTrackingTests.m in Sources */ = {isa = PBXBuildFile; fileRef = F9A708161CAEEB7400C2F5FE /* PersistentChangeTrackingTests.m */; };
		F9A708441CAEEB7500C2F5FE /* ZMConnectionTests.m in Sources */ = {isa = PBXBuildFile; fileRef = F9A7081B1CAEEB7400C2F5FE /* ZMConnectionTests.m */; };
		F9A708521CAEEB7500C2F5FE /* ZMFetchRequestBatchTests.m in Sources */ = {isa = PBXBuildFile; fileRef = F9A7082B1CAEEB7400C2F5FE /* ZMFetchRequestBatchTests.m */; };
		F9A708531CAEEB7500C2F5FE /* ZMManagedObjectTests.m in Sources */ = {isa = PBXBuildFile; fileRef = F9A7082C1CAEEB7400C2F5FE /* ZMManagedObjectTests.m */; };
		F9A7085C1CAEED1B00C2F5FE /* ZMBaseManagedObjectTest.m in Sources */ = {isa = PBXBuildFile; fileRef = F9A7085B1CAEED1B00C2F5FE /* ZMBaseManagedObjectTest.m */; };
		F9A708601CAEEF4700C2F5FE /* MessagingTest+EventFactory.m in Sources */ = {isa = PBXBuildFile; fileRef = F9A7085F1CAEEF4700C2F5FE /* MessagingTest+EventFactory.m */; };
		F9A708651CAEF9BD00C2F5FE /* Default-568h@2x.png in Resources */ = {isa = PBXBuildFile; fileRef = F9A708641CAEF9BD00C2F5FE /* Default-568h@2x.png */; };
		F9AB00271F0CE5520037B437 /* FileManager+FileLocations.swift in Sources */ = {isa = PBXBuildFile; fileRef = F9AB00261F0CE5520037B437 /* FileManager+FileLocations.swift */; };
		F9AB002A1F0D2C120037B437 /* FileManager+FileLocationTests.swift in Sources */ = {isa = PBXBuildFile; fileRef = F9AB00281F0D2BE40037B437 /* FileManager+FileLocationTests.swift */; };
		F9AB395B1CB3AED900A7254F /* BaseTestSwiftHelpers.swift in Sources */ = {isa = PBXBuildFile; fileRef = F9AB39591CB3AEB100A7254F /* BaseTestSwiftHelpers.swift */; };
		F9B0FF321D79D1140098C17C /* ZMClientMessageTests+Unarchiving.swift in Sources */ = {isa = PBXBuildFile; fileRef = F9B0FF311D79D1140098C17C /* ZMClientMessageTests+Unarchiving.swift */; };
		F9B71F091CB264DF001DB03F /* ZMConversationList.m in Sources */ = {isa = PBXBuildFile; fileRef = F9B71F041CB264DF001DB03F /* ZMConversationList.m */; };
		F9B71F0A1CB264DF001DB03F /* ZMConversationList+Internal.h in Headers */ = {isa = PBXBuildFile; fileRef = F9B71F051CB264DF001DB03F /* ZMConversationList+Internal.h */; settings = {ATTRIBUTES = (Public, ); }; };
		F9B71F0C1CB264DF001DB03F /* ZMConversationListDirectory.h in Headers */ = {isa = PBXBuildFile; fileRef = F9B71F071CB264DF001DB03F /* ZMConversationListDirectory.h */; settings = {ATTRIBUTES = (Public, ); }; };
		F9B71F0D1CB264DF001DB03F /* ZMConversationListDirectory.m in Sources */ = {isa = PBXBuildFile; fileRef = F9B71F081CB264DF001DB03F /* ZMConversationListDirectory.m */; };
		F9B71F221CB264EF001DB03F /* ZMConversation.m in Sources */ = {isa = PBXBuildFile; fileRef = F9B71F101CB264EF001DB03F /* ZMConversation.m */; };
		F9B71F231CB264EF001DB03F /* ZMConversation+Internal.h in Headers */ = {isa = PBXBuildFile; fileRef = F9B71F111CB264EF001DB03F /* ZMConversation+Internal.h */; settings = {ATTRIBUTES = (Public, ); }; };
		F9B71F2C1CB264EF001DB03F /* ZMConversation+UnreadCount.h in Headers */ = {isa = PBXBuildFile; fileRef = F9B71F1A1CB264EF001DB03F /* ZMConversation+UnreadCount.h */; settings = {ATTRIBUTES = (Public, ); }; };
		F9B71F2D1CB264EF001DB03F /* ZMConversation+UnreadCount.m in Sources */ = {isa = PBXBuildFile; fileRef = F9B71F1B1CB264EF001DB03F /* ZMConversation+UnreadCount.m */; };
		F9B71F301CB264EF001DB03F /* ZMConversationSecurityLevel.h in Headers */ = {isa = PBXBuildFile; fileRef = F9B71F1E1CB264EF001DB03F /* ZMConversationSecurityLevel.h */; settings = {ATTRIBUTES = (Public, ); }; };
		F9B71F921CB2BEF4001DB03F /* BaseClientMessageTests.swift in Sources */ = {isa = PBXBuildFile; fileRef = F9B71F5F1CB2BC85001DB03F /* BaseClientMessageTests.swift */; };
		F9B71F931CB2BF00001DB03F /* ZMMessageTests.m in Sources */ = {isa = PBXBuildFile; fileRef = F9B71F611CB2BC85001DB03F /* ZMMessageTests.m */; };
		F9B71F941CB2BF08001DB03F /* UserImageLocalCacheTests.swift in Sources */ = {isa = PBXBuildFile; fileRef = F9B71F631CB2BC85001DB03F /* UserImageLocalCacheTests.swift */; };
		F9B71F971CB2BF08001DB03F /* ZMPersonNameTests.m in Sources */ = {isa = PBXBuildFile; fileRef = F9B71F661CB2BC85001DB03F /* ZMPersonNameTests.m */; };
		F9B71F9A1CB2BF0E001DB03F /* ZMUserTests.m in Sources */ = {isa = PBXBuildFile; fileRef = F9B71F6A1CB2BC85001DB03F /* ZMUserTests.m */; };
		F9B71F9C1CB2BF18001DB03F /* ZMCallStateTests.swift in Sources */ = {isa = PBXBuildFile; fileRef = F9B71F6D1CB2BC85001DB03F /* ZMCallStateTests.swift */; };
		F9B71F9F1CB2BF2B001DB03F /* ZMConversationListDirectoryTests.m in Sources */ = {isa = PBXBuildFile; fileRef = F9B71F5A1CB2BC85001DB03F /* ZMConversationListDirectoryTests.m */; };
		F9B71FA01CB2BF2B001DB03F /* ZMConversationListTests.m in Sources */ = {isa = PBXBuildFile; fileRef = F9B71F5B1CB2BC85001DB03F /* ZMConversationListTests.m */; };
		F9B71FA11CB2BF37001DB03F /* ZMConversation+Testing.m in Sources */ = {isa = PBXBuildFile; fileRef = F9B71F4F1CB2BC85001DB03F /* ZMConversation+Testing.m */; };
		F9B71FA31CB2BF37001DB03F /* ZMConversationTests+gapsAndWindows.m in Sources */ = {isa = PBXBuildFile; fileRef = F9B71F511CB2BC85001DB03F /* ZMConversationTests+gapsAndWindows.m */; };
		F9B71FA81CB2BF37001DB03F /* ZMConversationTests+Validation.m in Sources */ = {isa = PBXBuildFile; fileRef = F9B71F561CB2BC85001DB03F /* ZMConversationTests+Validation.m */; };
		F9B71FA91CB2BF37001DB03F /* ZMConversationTests.m in Sources */ = {isa = PBXBuildFile; fileRef = F9B71F581CB2BC85001DB03F /* ZMConversationTests.m */; };
		F9B71FED1CB2C4C6001DB03F /* StringKeyPathTests.swift in Sources */ = {isa = PBXBuildFile; fileRef = F9B71FD91CB2C4C6001DB03F /* StringKeyPathTests.swift */; };
		F9B71FF21CB2C4C6001DB03F /* AnyClassTupleTests.swift in Sources */ = {isa = PBXBuildFile; fileRef = F9B71FDF1CB2C4C6001DB03F /* AnyClassTupleTests.swift */; };
		F9B720041CB2C770001DB03F /* UserClientTests.swift in Sources */ = {isa = PBXBuildFile; fileRef = F9B720021CB2C68B001DB03F /* UserClientTests.swift */; };
		F9C348841E2CC08E0015D69D /* UserClientObserverTests.swift in Sources */ = {isa = PBXBuildFile; fileRef = F9C348821E2CC0730015D69D /* UserClientObserverTests.swift */; };
		F9C348861E2CC27D0015D69D /* NewUnreadMessageObserverTests.swift in Sources */ = {isa = PBXBuildFile; fileRef = F9C348851E2CC27D0015D69D /* NewUnreadMessageObserverTests.swift */; };
		F9C348921E2E3FF60015D69D /* SnapshotCenter.swift in Sources */ = {isa = PBXBuildFile; fileRef = F9C348911E2E3FF60015D69D /* SnapshotCenter.swift */; };
		F9C877091E000C9D00792613 /* AssetCollection.swift in Sources */ = {isa = PBXBuildFile; fileRef = F9C877081E000C9D00792613 /* AssetCollection.swift */; };
		F9C8770B1E015AAF00792613 /* AssetColletionTests.swift in Sources */ = {isa = PBXBuildFile; fileRef = F9C8770A1E015AAF00792613 /* AssetColletionTests.swift */; };
		F9C9A5071CAD5DF10039E10C /* WireDataModel.framework in Frameworks */ = {isa = PBXBuildFile; fileRef = F9C9A4FC1CAD5DF10039E10C /* WireDataModel.framework */; };
		F9C9A65F1CAD76A50039E10C /* WireDataModel.h in Headers */ = {isa = PBXBuildFile; fileRef = F9C9A60C1CAD76A50039E10C /* WireDataModel.h */; settings = {ATTRIBUTES = (Public, ); }; };
		F9C9A66D1CAD778C0039E10C /* Foundation.framework in Frameworks */ = {isa = PBXBuildFile; fileRef = F9C9A66C1CAD778C0039E10C /* Foundation.framework */; };
		F9C9A66F1CAD77930039E10C /* CoreData.framework in Frameworks */ = {isa = PBXBuildFile; fileRef = F9C9A66E1CAD77930039E10C /* CoreData.framework */; };
		F9C9A6AA1CAD7C7F0039E10C /* ZMConversation.h in Headers */ = {isa = PBXBuildFile; fileRef = F9C9A6A31CAD7C7F0039E10C /* ZMConversation.h */; settings = {ATTRIBUTES = (Public, ); }; };
		F9C9A6AB1CAD7C7F0039E10C /* ZMConversationList.h in Headers */ = {isa = PBXBuildFile; fileRef = F9C9A6A41CAD7C7F0039E10C /* ZMConversationList.h */; settings = {ATTRIBUTES = (Public, ); }; };
		F9C9A6AC1CAD7C7F0039E10C /* ZMEditableUser.h in Headers */ = {isa = PBXBuildFile; fileRef = F9C9A6A51CAD7C7F0039E10C /* ZMEditableUser.h */; settings = {ATTRIBUTES = (Public, ); }; };
		F9C9A6AD1CAD7C7F0039E10C /* ZMMessage.h in Headers */ = {isa = PBXBuildFile; fileRef = F9C9A6A61CAD7C7F0039E10C /* ZMMessage.h */; settings = {ATTRIBUTES = (Public, ); }; };
		F9C9A6AE1CAD7C7F0039E10C /* ZMUser.h in Headers */ = {isa = PBXBuildFile; fileRef = F9C9A6A71CAD7C7F0039E10C /* ZMUser.h */; settings = {ATTRIBUTES = (Public, ); }; };
		F9C9A6B01CAD7D1F0039E10C /* ZMManagedObject.h in Headers */ = {isa = PBXBuildFile; fileRef = F9C9A6AF1CAD7D1F0039E10C /* ZMManagedObject.h */; settings = {ATTRIBUTES = (Public, ); }; };
		F9C9A7661CAE8DFC0039E10C /* ZMAddressBookContact.h in Headers */ = {isa = PBXBuildFile; fileRef = F9C9A7641CAE8DFC0039E10C /* ZMAddressBookContact.h */; settings = {ATTRIBUTES = (Public, ); }; };
		F9C9A80C1CAED99F0039E10C /* WireDataModel.framework in Frameworks */ = {isa = PBXBuildFile; fileRef = F9C9A4FC1CAD5DF10039E10C /* WireDataModel.framework */; };
		F9DBA5201E28EA8B00BE23C0 /* DependencyKeyStore.swift in Sources */ = {isa = PBXBuildFile; fileRef = F9DBA51F1E28EA8B00BE23C0 /* DependencyKeyStore.swift */; };
		F9DBA5221E28EB4000BE23C0 /* SideEffectSources.swift in Sources */ = {isa = PBXBuildFile; fileRef = F9DBA5211E28EB4000BE23C0 /* SideEffectSources.swift */; };
		F9DBA5251E28EE1500BE23C0 /* ConversationObserverTests.swift in Sources */ = {isa = PBXBuildFile; fileRef = F9DBA5231E28EE0A00BE23C0 /* ConversationObserverTests.swift */; };
		F9DBA5271E28EEBD00BE23C0 /* UserObserverTests.swift in Sources */ = {isa = PBXBuildFile; fileRef = F9DBA5261E28EEBD00BE23C0 /* UserObserverTests.swift */; };
		F9DBA5291E29162A00BE23C0 /* MessageObserverTests.swift in Sources */ = {isa = PBXBuildFile; fileRef = F9DBA5281E29162A00BE23C0 /* MessageObserverTests.swift */; };
		F9DD60C11E8916170019823F /* ChangedIndexesTests.swift in Sources */ = {isa = PBXBuildFile; fileRef = F9DD60BF1E8916000019823F /* ChangedIndexesTests.swift */; };
		F9FD75731E2E6A2100B4558B /* ConversationListObserverCenter.swift in Sources */ = {isa = PBXBuildFile; fileRef = F9FD75721E2E6A2100B4558B /* ConversationListObserverCenter.swift */; };
		F9FD75761E2E79BF00B4558B /* ConversationListObserverTests.swift in Sources */ = {isa = PBXBuildFile; fileRef = F9FD75741E2E79B200B4558B /* ConversationListObserverTests.swift */; };
		F9FD75781E2F9A0600B4558B /* SearchUserObserverCenter.swift in Sources */ = {isa = PBXBuildFile; fileRef = F9FD75771E2F9A0600B4558B /* SearchUserObserverCenter.swift */; };
		F9FD757B1E2FB60E00B4558B /* SearchUserObserverTests.swift in Sources */ = {isa = PBXBuildFile; fileRef = F9FD75791E2FB60000B4558B /* SearchUserObserverTests.swift */; };
/* End PBXBuildFile section */

/* Begin PBXContainerItemProxy section */
		F991CE1F1CB7E5FD004D8465 /* PBXContainerItemProxy */ = {
			isa = PBXContainerItemProxy;
			containerPortal = F9C9A4F31CAD5DF10039E10C /* Project object */;
			proxyType = 1;
			remoteGlobalIDString = F9C9A7F21CAED9510039E10C;
			remoteInfo = WireDataModelTestHost;
		};
		F9C9A5081CAD5DF10039E10C /* PBXContainerItemProxy */ = {
			isa = PBXContainerItemProxy;
			containerPortal = F9C9A4F31CAD5DF10039E10C /* Project object */;
			proxyType = 1;
			remoteGlobalIDString = F9C9A4FB1CAD5DF10039E10C;
			remoteInfo = WireDataModel;
		};
/* End PBXContainerItemProxy section */

/* Begin PBXCopyFilesBuildPhase section */
		EE67F72A296F0C6A001D7C88 /* Embed Frameworks */ = {
			isa = PBXCopyFilesBuildPhase;
			buildActionMask = 2147483647;
			dstPath = "";
			dstSubfolderSpec = 10;
			files = (
				EE67F729296F0C6A001D7C88 /* WireTesting.framework in Embed Frameworks */,
			);
			name = "Embed Frameworks";
			runOnlyForDeploymentPostprocessing = 0;
		};
/* End PBXCopyFilesBuildPhase section */

/* Begin PBXFileReference section */
		01B16BF329A4B6E8004A7234 /* SafeCoreCrypto.swift */ = {isa = PBXFileReference; fileEncoding = 4; lastKnownFileType = sourcecode.swift; name = SafeCoreCrypto.swift; path = "../../wire-ios/WireCommonComponents/MLS/SafeCoreCrypto.swift"; sourceTree = "<group>"; };
		01B16BF529A4B71B004A7234 /* SafeFileContext.swift */ = {isa = PBXFileReference; lastKnownFileType = sourcecode.swift; path = SafeFileContext.swift; sourceTree = "<group>"; };
		01B16BF729A4C972004A7234 /* CoreCryptoInterface.swift */ = {isa = PBXFileReference; lastKnownFileType = sourcecode.swift; path = CoreCryptoInterface.swift; sourceTree = "<group>"; };
		06034B6C26A8D36E003624B4 /* Feature.FileSharing.swift */ = {isa = PBXFileReference; lastKnownFileType = sourcecode.swift; path = Feature.FileSharing.swift; sourceTree = "<group>"; };
		0604F7C7265184B70016A71E /* ZMSystemMessage+ParticipantsRemovedReason.swift */ = {isa = PBXFileReference; lastKnownFileType = sourcecode.swift; path = "ZMSystemMessage+ParticipantsRemovedReason.swift"; sourceTree = "<group>"; };
		0604F7FC2651C9220016A71E /* zmessaging2.91.0.xcdatamodel */ = {isa = PBXFileReference; lastKnownFileType = wrapper.xcdatamodel; path = zmessaging2.91.0.xcdatamodel; sourceTree = "<group>"; };
		0604F7FF2651CAFD0016A71E /* store2-91-0.wiredatabase */ = {isa = PBXFileReference; lastKnownFileType = file; path = "store2-91-0.wiredatabase"; sourceTree = "<group>"; };
		060D194D2462A9D000623376 /* ZMMessageTests+GenericMessage.swift */ = {isa = PBXFileReference; lastKnownFileType = sourcecode.swift; path = "ZMMessageTests+GenericMessage.swift"; sourceTree = "<group>"; };
		060ED6D02499E97200412C4A /* NSManagedObjectContext+ServerTimeDelta.swift */ = {isa = PBXFileReference; lastKnownFileType = sourcecode.swift; path = "NSManagedObjectContext+ServerTimeDelta.swift"; sourceTree = "<group>"; };
		060ED6E3249BB09200412C4A /* NSManagedObjectContext+LastNotificationID.swift */ = {isa = PBXFileReference; lastKnownFileType = sourcecode.swift; path = "NSManagedObjectContext+LastNotificationID.swift"; sourceTree = "<group>"; };
		0612D23F243DBE9F008811A7 /* zmessaging2.81.0.xcdatamodel */ = {isa = PBXFileReference; lastKnownFileType = wrapper.xcdatamodel; path = zmessaging2.81.0.xcdatamodel; sourceTree = "<group>"; };
		0612D240243DC12E008811A7 /* store2-81-0.wiredatabase */ = {isa = PBXFileReference; lastKnownFileType = file; path = "store2-81-0.wiredatabase"; sourceTree = "<group>"; };
		0617001123E2FBC0005C262D /* GenericMessageTests+LinkMetaData.swift */ = {isa = PBXFileReference; lastKnownFileType = sourcecode.swift; path = "GenericMessageTests+LinkMetaData.swift"; sourceTree = "<group>"; };
		062FD8842756053800B9DE39 /* Feature.ConversationGuestLinks.swift */ = {isa = PBXFileReference; lastKnownFileType = sourcecode.swift; path = Feature.ConversationGuestLinks.swift; sourceTree = "<group>"; };
		0630E16F26E0F20F0012E2F9 /* zmessaging2.95.0.xcdatamodel */ = {isa = PBXFileReference; lastKnownFileType = wrapper.xcdatamodel; path = zmessaging2.95.0.xcdatamodel; sourceTree = "<group>"; };
		0630E17626E0F3570012E2F9 /* store2-95-0.wiredatabase */ = {isa = PBXFileReference; lastKnownFileType = file; path = "store2-95-0.wiredatabase"; sourceTree = "<group>"; };
		0630E4B5257F888600C75BFB /* NSManagedObjectContext+AppLock.swift */ = {isa = PBXFileReference; lastKnownFileType = sourcecode.swift; path = "NSManagedObjectContext+AppLock.swift"; sourceTree = "<group>"; };
		0630E4B7257F8C0B00C75BFB /* ZMUser+Applock.swift */ = {isa = PBXFileReference; lastKnownFileType = sourcecode.swift; path = "ZMUser+Applock.swift"; sourceTree = "<group>"; };
		0630E4BE257FA2BD00C75BFB /* TransferAppLockKeychainTests.swift */ = {isa = PBXFileReference; lastKnownFileType = sourcecode.swift; path = TransferAppLockKeychainTests.swift; sourceTree = "<group>"; };
		0630E4C0257FC41300C75BFB /* store2-88-0.wiredatabase */ = {isa = PBXFileReference; lastKnownFileType = file; path = "store2-88-0.wiredatabase"; sourceTree = "<group>"; };
		0634C3A824643A400006081D /* ZMUpdateEvent.swift */ = {isa = PBXFileReference; lastKnownFileType = sourcecode.swift; path = ZMUpdateEvent.swift; sourceTree = "<group>"; };
		06392CF723BF9C22003186E6 /* zmessaging2.79.0.xcdatamodel */ = {isa = PBXFileReference; lastKnownFileType = wrapper.xcdatamodel; path = zmessaging2.79.0.xcdatamodel; sourceTree = "<group>"; };
		06392CF823BF9DA9003186E6 /* store2-79-0.wiredatabase */ = {isa = PBXFileReference; lastKnownFileType = file; path = "store2-79-0.wiredatabase"; sourceTree = "<group>"; };
		063D2927242128D200FA6FEE /* ZMClientMessage+Ephemeral.swift */ = {isa = PBXFileReference; lastKnownFileType = sourcecode.swift; path = "ZMClientMessage+Ephemeral.swift"; sourceTree = "<group>"; };
		063D292924212AFD00FA6FEE /* ZMClientMessage.swift */ = {isa = PBXFileReference; lastKnownFileType = sourcecode.swift; path = ZMClientMessage.swift; sourceTree = "<group>"; };
		0642A3322445F2B500DCCFCD /* ZMClientMessage+UpdateEvent.swift */ = {isa = PBXFileReference; fileEncoding = 4; lastKnownFileType = sourcecode.swift; path = "ZMClientMessage+UpdateEvent.swift"; sourceTree = "<group>"; };
		0649D1C424F6A542001DDC78 /* NSManagedObjectContext+ZMKeyValueStore.swift */ = {isa = PBXFileReference; lastKnownFileType = sourcecode.swift; path = "NSManagedObjectContext+ZMKeyValueStore.swift"; sourceTree = "<group>"; };
		064F8E06255E014B0040371D /* zmessaging2.88.0.xcdatamodel */ = {isa = PBXFileReference; lastKnownFileType = wrapper.xcdatamodel; path = zmessaging2.88.0.xcdatamodel; sourceTree = "<group>"; };
		064F8E07255E04800040371D /* Feature.swift */ = {isa = PBXFileReference; lastKnownFileType = sourcecode.swift; path = Feature.swift; sourceTree = "<group>"; };
		0651D00323FC46A500411A22 /* ZMClientMessage+Confirmations.swift */ = {isa = PBXFileReference; lastKnownFileType = sourcecode.swift; path = "ZMClientMessage+Confirmations.swift"; sourceTree = "<group>"; };
		0651D00523FC481B00411A22 /* ZMAssetClientMessage+Confirmations.swift */ = {isa = PBXFileReference; lastKnownFileType = sourcecode.swift; path = "ZMAssetClientMessage+Confirmations.swift"; sourceTree = "<group>"; };
		0651D00723FC4FDC00411A22 /* GenericMessageTests+LegalHoldStatus.swift */ = {isa = PBXFileReference; lastKnownFileType = sourcecode.swift; path = "GenericMessageTests+LegalHoldStatus.swift"; sourceTree = "<group>"; };
		065D7500239FAB1200275114 /* SelfUserParticipantMigrationTests.swift */ = {isa = PBXFileReference; lastKnownFileType = sourcecode.swift; path = SelfUserParticipantMigrationTests.swift; sourceTree = "<group>"; };
		0660FEBC2580E4A900F4C19F /* TransferApplockKeychain.swift */ = {isa = PBXFileReference; lastKnownFileType = sourcecode.swift; path = TransferApplockKeychain.swift; sourceTree = "<group>"; };
		0663285D2428CEC3005BB3BE /* ZMClientMessage+Deletion.swift */ = {isa = PBXFileReference; lastKnownFileType = sourcecode.swift; path = "ZMClientMessage+Deletion.swift"; sourceTree = "<group>"; };
		0663285F2428D01C005BB3BE /* ZMClientMessage+GenericMessage.swift */ = {isa = PBXFileReference; lastKnownFileType = sourcecode.swift; path = "ZMClientMessage+GenericMessage.swift"; sourceTree = "<group>"; };
		066A96FE25A88E510083E317 /* BiometricsState.swift */ = {isa = PBXFileReference; lastKnownFileType = sourcecode.swift; path = BiometricsState.swift; sourceTree = "<group>"; };
		0674CB3828198707002C4175 /* zmessaging2.99.0.xcdatamodel */ = {isa = PBXFileReference; lastKnownFileType = wrapper.xcdatamodel; path = zmessaging2.99.0.xcdatamodel; sourceTree = "<group>"; };
		0680A9C1246002DC000F80F3 /* ZMClientMessageTests.swift */ = {isa = PBXFileReference; lastKnownFileType = sourcecode.swift; path = ZMClientMessageTests.swift; sourceTree = "<group>"; };
		0680A9C42460627B000F80F3 /* ZMMessage+Reaction.swift */ = {isa = PBXFileReference; lastKnownFileType = sourcecode.swift; path = "ZMMessage+Reaction.swift"; sourceTree = "<group>"; };
		0686649E256FB0CA001C8747 /* AppLockController.swift */ = {isa = PBXFileReference; lastKnownFileType = sourcecode.swift; path = AppLockController.swift; sourceTree = "<group>"; };
		068664A1256FB834001C8747 /* AppLockControllerTests.swift */ = {isa = PBXFileReference; lastKnownFileType = sourcecode.swift; path = AppLockControllerTests.swift; sourceTree = "<group>"; };
		068D610124629AA300A110A2 /* ZMBaseManagedObjectTest.swift */ = {isa = PBXFileReference; lastKnownFileType = sourcecode.swift; path = ZMBaseManagedObjectTest.swift; sourceTree = "<group>"; };
		069D07B72562671D00DBA592 /* FeatureTests.swift */ = {isa = PBXFileReference; lastKnownFileType = sourcecode.swift; path = FeatureTests.swift; sourceTree = "<group>"; };
		06A0E60A281AE65D00E5F822 /* store2-99-0.wiredatabase */ = {isa = PBXFileReference; lastKnownFileType = file; path = "store2-99-0.wiredatabase"; sourceTree = "<group>"; };
		06B1C492248F9173007FDA8D /* GenericMessage+Debug.swift */ = {isa = PBXFileReference; lastKnownFileType = sourcecode.swift; path = "GenericMessage+Debug.swift"; sourceTree = "<group>"; };
		06B99C78242A293500FEAFDE /* ZMClientMessage+Knock.swift */ = {isa = PBXFileReference; lastKnownFileType = sourcecode.swift; path = "ZMClientMessage+Knock.swift"; sourceTree = "<group>"; };
		06C6B1AF2745675D0049B54E /* store2-97-0.wiredatabase */ = {isa = PBXFileReference; lastKnownFileType = file; path = "store2-97-0.wiredatabase"; sourceTree = "<group>"; };
		06D33FCA2524E402004B9BC1 /* ZMConversation+UnreadCount.swift */ = {isa = PBXFileReference; lastKnownFileType = sourcecode.swift; path = "ZMConversation+UnreadCount.swift"; sourceTree = "<group>"; };
		06D33FCC2524F65D004B9BC1 /* ZMConversationTests+UnreadMessages.swift */ = {isa = PBXFileReference; lastKnownFileType = sourcecode.swift; path = "ZMConversationTests+UnreadMessages.swift"; sourceTree = "<group>"; };
		06D33FCE2525D368004B9BC1 /* store2-86-0.wiredatabase */ = {isa = PBXFileReference; lastKnownFileType = file; path = "store2-86-0.wiredatabase"; sourceTree = "<group>"; };
		06D33FD12525D4E8004B9BC1 /* zmessaging2.87.0.xcdatamodel */ = {isa = PBXFileReference; lastKnownFileType = wrapper.xcdatamodel; path = zmessaging2.87.0.xcdatamodel; sourceTree = "<group>"; };
		06D48734241F930A00881B08 /* GenericMessage+Obfuscation.swift */ = {isa = PBXFileReference; lastKnownFileType = sourcecode.swift; path = "GenericMessage+Obfuscation.swift"; sourceTree = "<group>"; };
		06D48736241FB3F700881B08 /* ZMClientMessage+Obfuscate.swift */ = {isa = PBXFileReference; lastKnownFileType = sourcecode.swift; path = "ZMClientMessage+Obfuscate.swift"; sourceTree = "<group>"; };
		06D5423B26399C32006B0C5A /* UserType+External.swift */ = {isa = PBXFileReference; lastKnownFileType = sourcecode.swift; path = "UserType+External.swift"; sourceTree = "<group>"; };
		06E1C834244F1A2300CA4EF2 /* ZMOTRMessage+Helper.swift */ = {isa = PBXFileReference; lastKnownFileType = sourcecode.swift; path = "ZMOTRMessage+Helper.swift"; sourceTree = "<group>"; };
		06E8AAB3242BAA6A008929B1 /* SignatureStatus.swift */ = {isa = PBXFileReference; lastKnownFileType = sourcecode.swift; path = SignatureStatus.swift; sourceTree = "<group>"; };
		06EE09DF2659335100D6CAC3 /* zmessaging2.92.0.xcdatamodel */ = {isa = PBXFileReference; lastKnownFileType = wrapper.xcdatamodel; path = zmessaging2.92.0.xcdatamodel; sourceTree = "<group>"; };
		06EE09E22659340F00D6CAC3 /* store2-92-0.wiredatabase */ = {isa = PBXFileReference; lastKnownFileType = file; path = "store2-92-0.wiredatabase"; sourceTree = "<group>"; };
		06EED73E2525D5B80014FE1E /* store2-87-0.wiredatabase */ = {isa = PBXFileReference; lastKnownFileType = file; path = "store2-87-0.wiredatabase"; sourceTree = "<group>"; };
		06F98D62243B2470007E914A /* SignatureStatusTests.swift */ = {isa = PBXFileReference; lastKnownFileType = sourcecode.swift; path = SignatureStatusTests.swift; sourceTree = "<group>"; };
		1600D93B267A80D700970F99 /* ZMManagedObject+Fetching.swift */ = {isa = PBXFileReference; lastKnownFileType = sourcecode.swift; path = "ZMManagedObject+Fetching.swift"; sourceTree = "<group>"; };
		1600D943267BC5A000970F99 /* ZMManagedObjectFetchingTests.swift */ = {isa = PBXFileReference; lastKnownFileType = sourcecode.swift; path = ZMManagedObjectFetchingTests.swift; sourceTree = "<group>"; };
		16030DAE21AC536700F8032E /* zmessaging2.58.0.xcdatamodel */ = {isa = PBXFileReference; lastKnownFileType = wrapper.xcdatamodel; path = zmessaging2.58.0.xcdatamodel; sourceTree = "<group>"; };
		16030DAF21AD765D00F8032E /* ZMConversation+Confirmations.swift */ = {isa = PBXFileReference; lastKnownFileType = sourcecode.swift; path = "ZMConversation+Confirmations.swift"; sourceTree = "<group>"; };
		16030DBD21AE8FAB00F8032E /* ZMConversationTests+Confirmations.swift */ = {isa = PBXFileReference; lastKnownFileType = sourcecode.swift; path = "ZMConversationTests+Confirmations.swift"; sourceTree = "<group>"; };
		16030DC421AEE25500F8032E /* ZMOTRMessage+Confirmations.swift */ = {isa = PBXFileReference; lastKnownFileType = sourcecode.swift; path = "ZMOTRMessage+Confirmations.swift"; sourceTree = "<group>"; };
		1607AAF1243768D200A93D29 /* UserType+Materialize.swift */ = {isa = PBXFileReference; lastKnownFileType = sourcecode.swift; path = "UserType+Materialize.swift"; sourceTree = "<group>"; };
		160B3BB024EFD64E0026D355 /* ExtendedSecureUnarchiveFromData.swift */ = {isa = PBXFileReference; lastKnownFileType = sourcecode.swift; path = ExtendedSecureUnarchiveFromData.swift; sourceTree = "<group>"; };
		16127CF2220058160020E65C /* InvalidConversationRemoval.swift */ = {isa = PBXFileReference; lastKnownFileType = sourcecode.swift; path = InvalidConversationRemoval.swift; sourceTree = "<group>"; };
		16127CF422005AAA0020E65C /* InvalidConversationRemovalTests.swift */ = {isa = PBXFileReference; lastKnownFileType = sourcecode.swift; path = InvalidConversationRemovalTests.swift; sourceTree = "<group>"; };
		1614CFC625D2AADA00B415D9 /* zmessaging2.90.0.xcdatamodel */ = {isa = PBXFileReference; lastKnownFileType = wrapper.xcdatamodel; path = zmessaging2.90.0.xcdatamodel; sourceTree = "<group>"; };
		161541B91E27EBD400AC2FFB /* ZMConversation+Calling.swift */ = {isa = PBXFileReference; fileEncoding = 4; lastKnownFileType = sourcecode.swift; path = "ZMConversation+Calling.swift"; sourceTree = "<group>"; };
		1615F2D7234D027B005E4E20 /* store2-76-0.wiredatabase */ = {isa = PBXFileReference; lastKnownFileType = file; path = "store2-76-0.wiredatabase"; sourceTree = "<group>"; };
		16168139207B982800BCF33A /* zmessaging2.46.0.xcdatamodel */ = {isa = PBXFileReference; lastKnownFileType = wrapper.xcdatamodel; path = zmessaging2.46.0.xcdatamodel; sourceTree = "<group>"; };
		161E05692667C4D000DADC3D /* AccountDeletedObserver.swift */ = {isa = PBXFileReference; lastKnownFileType = sourcecode.swift; path = AccountDeletedObserver.swift; sourceTree = "<group>"; };
		1621E59120E62BD2006B2D17 /* ZMConversationTests+Silencing.swift */ = {isa = PBXFileReference; lastKnownFileType = sourcecode.swift; path = "ZMConversationTests+Silencing.swift"; sourceTree = "<group>"; };
		162207F7272291CA0041EDE8 /* String+NilEmpty.swift */ = {isa = PBXFileReference; lastKnownFileType = sourcecode.swift; path = "String+NilEmpty.swift"; sourceTree = "<group>"; };
		162294A4222038FA00A98679 /* CacheAssetTests.swift */ = {isa = PBXFileReference; lastKnownFileType = sourcecode.swift; path = CacheAssetTests.swift; sourceTree = "<group>"; };
		1626344A20D935C0000D4063 /* ZMConversation+Timestamps.swift */ = {isa = PBXFileReference; lastKnownFileType = sourcecode.swift; path = "ZMConversation+Timestamps.swift"; sourceTree = "<group>"; };
		1628361520173C280027082D /* zmessaging2.42.0.xcdatamodel */ = {isa = PBXFileReference; lastKnownFileType = wrapper.xcdatamodel; path = zmessaging2.42.0.xcdatamodel; sourceTree = "<group>"; };
		162836162017466E0027082D /* store2-41-0.wiredatabase */ = {isa = PBXFileReference; lastKnownFileType = file; name = "store2-41-0.wiredatabase"; path = "Tests/Resources/store2-41-0.wiredatabase"; sourceTree = SOURCE_ROOT; };
		16313D611D227DC1001B2AB3 /* LinkPreview+ProtocolBuffer.swift */ = {isa = PBXFileReference; fileEncoding = 4; lastKnownFileType = sourcecode.swift; path = "LinkPreview+ProtocolBuffer.swift"; sourceTree = "<group>"; };
		1637729A22B3ECC400510B7B /* zmessaging2.74.0.xcdatamodel */ = {isa = PBXFileReference; lastKnownFileType = wrapper.xcdatamodel; path = zmessaging2.74.0.xcdatamodel; sourceTree = "<group>"; };
		1637729B22B3F1F700510B7B /* store2-74-0.wiredatabase */ = {isa = PBXFileReference; lastKnownFileType = file; path = "store2-74-0.wiredatabase"; sourceTree = "<group>"; };
		1639A8122260916E00868AB9 /* AlertAvailabilityBehaviourChange.swift */ = {isa = PBXFileReference; lastKnownFileType = sourcecode.swift; path = AlertAvailabilityBehaviourChange.swift; sourceTree = "<group>"; };
		1639A8502264B91E00868AB9 /* AvailabilityBehaviourChangeTests.swift */ = {isa = PBXFileReference; lastKnownFileType = sourcecode.swift; path = AvailabilityBehaviourChangeTests.swift; sourceTree = "<group>"; };
		163C92A92630A80400F8DC14 /* NSManagedObjectContext+SelfUser.swift */ = {isa = PBXFileReference; lastKnownFileType = sourcecode.swift; path = "NSManagedObjectContext+SelfUser.swift"; sourceTree = "<group>"; };
		163CE64D25ACE57B0013C12D /* store2-89-0.wiredatabase */ = {isa = PBXFileReference; lastKnownFileType = file; path = "store2-89-0.wiredatabase"; sourceTree = "<group>"; };
		163CE6AE25BEB9680013C12D /* ZMMessageTests+SystemMessages.swift */ = {isa = PBXFileReference; lastKnownFileType = sourcecode.swift; path = "ZMMessageTests+SystemMessages.swift"; sourceTree = "<group>"; };
		163D01DF2472DE6200984999 /* InvalidConnectionRemoval.swift */ = {isa = PBXFileReference; lastKnownFileType = sourcecode.swift; path = InvalidConnectionRemoval.swift; sourceTree = "<group>"; };
		163D01E12472E44000984999 /* InvalidConnectionRemovalTests.swift */ = {isa = PBXFileReference; lastKnownFileType = sourcecode.swift; path = InvalidConnectionRemovalTests.swift; sourceTree = "<group>"; };
		1645ECC1243B643B007A82D6 /* ZMSearchUserTests+TeamUser.swift */ = {isa = PBXFileReference; lastKnownFileType = sourcecode.swift; path = "ZMSearchUserTests+TeamUser.swift"; sourceTree = "<group>"; };
		1645ECC3243B69A1007A82D6 /* UserTypeTests+Materialize.swift */ = {isa = PBXFileReference; lastKnownFileType = sourcecode.swift; name = "UserTypeTests+Materialize.swift"; path = "Tests/Source/Model/UserTypeTests+Materialize.swift"; sourceTree = SOURCE_ROOT; };
		16460A43206515370096B616 /* NSManagedObjectContext+BackupImport.swift */ = {isa = PBXFileReference; lastKnownFileType = sourcecode.swift; path = "NSManagedObjectContext+BackupImport.swift"; sourceTree = "<group>"; };
		16460A45206544B00096B616 /* PersistentMetadataKeys.swift */ = {isa = PBXFileReference; lastKnownFileType = sourcecode.swift; path = PersistentMetadataKeys.swift; sourceTree = "<group>"; };
		1646D5B9234FA56B00E60F1E /* zmessaging2.77.0.xcdatamodel */ = {isa = PBXFileReference; lastKnownFileType = wrapper.xcdatamodel; path = zmessaging2.77.0.xcdatamodel; sourceTree = "<group>"; };
		1646D5BA234FA6B400E60F1E /* store2-77-0.wiredatabase */ = {isa = PBXFileReference; lastKnownFileType = file; path = "store2-77-0.wiredatabase"; sourceTree = "<group>"; };
		164A55D220F3AF6700AE62A6 /* ZMSearchUserTests+ProfileImages.swift */ = {isa = PBXFileReference; lastKnownFileType = sourcecode.swift; path = "ZMSearchUserTests+ProfileImages.swift"; sourceTree = "<group>"; };
		164E224B27454044004EFD12 /* zmessaging2.97.0.xcdatamodel */ = {isa = PBXFileReference; lastKnownFileType = wrapper.xcdatamodel; path = zmessaging2.97.0.xcdatamodel; sourceTree = "<group>"; };
		164EB6F2230D987A001BBD4A /* ZMMessage+DataRetention.swift */ = {isa = PBXFileReference; lastKnownFileType = sourcecode.swift; path = "ZMMessage+DataRetention.swift"; sourceTree = "<group>"; };
		16500C0225E3A7520021B3AE /* store2-90-0.wiredatabase */ = {isa = PBXFileReference; lastKnownFileType = file; path = "store2-90-0.wiredatabase"; sourceTree = "<group>"; };
		165124D121886EDB006A3C75 /* ZMOTRMessage+Quotes.swift */ = {isa = PBXFileReference; lastKnownFileType = sourcecode.swift; path = "ZMOTRMessage+Quotes.swift"; sourceTree = "<group>"; };
		165124D32188B613006A3C75 /* ZMClientMessage+Quotes.swift */ = {isa = PBXFileReference; lastKnownFileType = sourcecode.swift; path = "ZMClientMessage+Quotes.swift"; sourceTree = "<group>"; };
		165124D52188CF66006A3C75 /* ZMClientMessage+Editing.swift */ = {isa = PBXFileReference; lastKnownFileType = sourcecode.swift; path = "ZMClientMessage+Editing.swift"; sourceTree = "<group>"; };
		165124D72189AE90006A3C75 /* ZMAssetClientMessage+Quotes.swift */ = {isa = PBXFileReference; lastKnownFileType = sourcecode.swift; path = "ZMAssetClientMessage+Quotes.swift"; sourceTree = "<group>"; };
		16519D35231D1BB200C9D76D /* ZMConversation+Deletion.swift */ = {isa = PBXFileReference; lastKnownFileType = sourcecode.swift; path = "ZMConversation+Deletion.swift"; sourceTree = "<group>"; };
		16519D53231D6F8200C9D76D /* ZMConversationTests+Deletion.swift */ = {isa = PBXFileReference; lastKnownFileType = sourcecode.swift; path = "ZMConversationTests+Deletion.swift"; sourceTree = "<group>"; };
		1651F9BD1D3554C800A9FAE8 /* ZMClientMessageTests+TextMessage.swift */ = {isa = PBXFileReference; fileEncoding = 4; lastKnownFileType = sourcecode.swift; path = "ZMClientMessageTests+TextMessage.swift"; sourceTree = "<group>"; };
		165911541DF054AD007FA847 /* ZMConversation+Predicates.swift */ = {isa = PBXFileReference; fileEncoding = 4; lastKnownFileType = sourcecode.swift; path = "ZMConversation+Predicates.swift"; sourceTree = "<group>"; };
		165D3A2B1E1D47AB0052E654 /* ZMCallState.swift */ = {isa = PBXFileReference; fileEncoding = 4; lastKnownFileType = sourcecode.swift; path = ZMCallState.swift; sourceTree = "<group>"; };
		165DC51E21491C0400090B7B /* Mention.swift */ = {isa = PBXFileReference; lastKnownFileType = sourcecode.swift; path = Mention.swift; sourceTree = "<group>"; };
		165DC52021491D8700090B7B /* ZMClientMessage+TextMessageData.swift */ = {isa = PBXFileReference; lastKnownFileType = sourcecode.swift; path = "ZMClientMessage+TextMessageData.swift"; sourceTree = "<group>"; };
		165DC522214A614100090B7B /* ZMConversation+Message.swift */ = {isa = PBXFileReference; lastKnownFileType = sourcecode.swift; path = "ZMConversation+Message.swift"; sourceTree = "<group>"; };
		165E0F68217F871400E36D08 /* ZMOTRMessage+ContentHashing.swift */ = {isa = PBXFileReference; lastKnownFileType = sourcecode.swift; path = "ZMOTRMessage+ContentHashing.swift"; sourceTree = "<group>"; };
		165E141725CC516B00F0B075 /* ZMClientMessageTests+Prefetching.swift */ = {isa = PBXFileReference; lastKnownFileType = sourcecode.swift; path = "ZMClientMessageTests+Prefetching.swift"; sourceTree = "<group>"; };
		166166C92236669C00779AE3 /* zmessaging2.67.0.xcdatamodel */ = {isa = PBXFileReference; lastKnownFileType = wrapper.xcdatamodel; path = zmessaging2.67.0.xcdatamodel; sourceTree = "<group>"; };
		166166CC22366C7A00779AE3 /* store2-67-0.wiredatabase */ = {isa = PBXFileReference; lastKnownFileType = file; path = "store2-67-0.wiredatabase"; sourceTree = "<group>"; };
		1661673D22394B9400779AE3 /* zmessaging2.68.0.xcdatamodel */ = {isa = PBXFileReference; lastKnownFileType = wrapper.xcdatamodel; path = zmessaging2.68.0.xcdatamodel; sourceTree = "<group>"; };
		1661673E22394E2A00779AE3 /* store2-68-0.wiredatabase */ = {isa = PBXFileReference; lastKnownFileType = file; path = "store2-68-0.wiredatabase"; sourceTree = "<group>"; };
		16626495216763EE00300F45 /* zmessaging2.55.0.xcdatamodel */ = {isa = PBXFileReference; lastKnownFileType = wrapper.xcdatamodel; path = zmessaging2.55.0.xcdatamodel; sourceTree = "<group>"; };
		166264A22167B48000300F45 /* store2-54-0.wiredatabase */ = {isa = PBXFileReference; lastKnownFileType = file; name = "store2-54-0.wiredatabase"; path = "Tests/Resources/store2-54-0.wiredatabase"; sourceTree = SOURCE_ROOT; };
		16626507217F4E0B00300F45 /* GenericMessageTests+Hashing.swift */ = {isa = PBXFileReference; lastKnownFileType = sourcecode.swift; path = "GenericMessageTests+Hashing.swift"; sourceTree = "<group>"; };
		166A2A0C25FB991800B4A4F8 /* CoreDataStack.swift */ = {isa = PBXFileReference; lastKnownFileType = sourcecode.swift; path = CoreDataStack.swift; sourceTree = "<group>"; };
		166D189D230E9E66001288CD /* ZMMessage+DataRetentionTests.swift */ = {isa = PBXFileReference; lastKnownFileType = sourcecode.swift; path = "ZMMessage+DataRetentionTests.swift"; sourceTree = "<group>"; };
		166DCDB72555886E004F4F59 /* CoreDataStack+Migration.swift */ = {isa = PBXFileReference; lastKnownFileType = sourcecode.swift; path = "CoreDataStack+Migration.swift"; sourceTree = "<group>"; };
		166E47BC255A98D900C161C8 /* CoreDataStackTests+Migration.swift */ = {isa = PBXFileReference; lastKnownFileType = sourcecode.swift; path = "CoreDataStackTests+Migration.swift"; sourceTree = "<group>"; };
		166EC36D26C50E8B0043ED01 /* store2-94-0.wiredatabase */ = {isa = PBXFileReference; lastKnownFileType = file; path = "store2-94-0.wiredatabase"; sourceTree = "<group>"; };
		1670D0162317F92B003A143B /* ZMConversation+Team.swift */ = {isa = PBXFileReference; lastKnownFileType = sourcecode.swift; path = "ZMConversation+Team.swift"; sourceTree = "<group>"; };
		1670D01B231823DC003A143B /* ZMUser+Permissions.swift */ = {isa = PBXFileReference; lastKnownFileType = sourcecode.swift; path = "ZMUser+Permissions.swift"; sourceTree = "<group>"; };
		1670D01D231825BE003A143B /* ZMUserTests+Permissions.swift */ = {isa = PBXFileReference; lastKnownFileType = sourcecode.swift; path = "ZMUserTests+Permissions.swift"; sourceTree = "<group>"; };
		1670D01F23183209003A143B /* ModelObjectsTests+Helpers.swift */ = {isa = PBXFileReference; lastKnownFileType = sourcecode.swift; path = "ModelObjectsTests+Helpers.swift"; sourceTree = "<group>"; };
		1672A5FD23434FA200380537 /* ZMConversationTests+Labels.swift */ = {isa = PBXFileReference; lastKnownFileType = sourcecode.swift; path = "ZMConversationTests+Labels.swift"; sourceTree = "<group>"; };
		1672A6012343973600380537 /* LabelTests.swift */ = {isa = PBXFileReference; lastKnownFileType = sourcecode.swift; path = LabelTests.swift; sourceTree = "<group>"; };
		1672A6102343CABA00380537 /* store2-75-0.wiredatabase */ = {isa = PBXFileReference; lastKnownFileType = file; path = "store2-75-0.wiredatabase"; sourceTree = "<group>"; };
		1672A613234499B500380537 /* LabelChangeInfo.swift */ = {isa = PBXFileReference; lastKnownFileType = sourcecode.swift; path = LabelChangeInfo.swift; sourceTree = "<group>"; };
		1672A6152344A14E00380537 /* LabelObserverTests.swift */ = {isa = PBXFileReference; lastKnownFileType = sourcecode.swift; path = LabelObserverTests.swift; sourceTree = "<group>"; };
		1672A6272344F10700380537 /* FolderList.swift */ = {isa = PBXFileReference; lastKnownFileType = sourcecode.swift; path = FolderList.swift; sourceTree = "<group>"; };
		1672A6292345102400380537 /* ZMConversationListTests+Labels.swift */ = {isa = PBXFileReference; lastKnownFileType = sourcecode.swift; path = "ZMConversationListTests+Labels.swift"; sourceTree = "<group>"; };
		16746B071D2EAF8E00831771 /* ZMClientMessageTests+ZMImageOwner.swift */ = {isa = PBXFileReference; fileEncoding = 4; lastKnownFileType = sourcecode.swift; path = "ZMClientMessageTests+ZMImageOwner.swift"; sourceTree = "<group>"; };
		167BCC192609E92300E9D7E3 /* ZMEventModel2.0.xcdatamodel */ = {isa = PBXFileReference; lastKnownFileType = wrapper.xcdatamodel; path = ZMEventModel2.0.xcdatamodel; sourceTree = "<group>"; };
		167BCC1A2609E92300E9D7E3 /* ZMEventModel.xcdatamodel */ = {isa = PBXFileReference; lastKnownFileType = wrapper.xcdatamodel; path = ZMEventModel.xcdatamodel; sourceTree = "<group>"; };
		167BCC1B2609E92300E9D7E3 /* ZMEventModel3.0.xcdatamodel */ = {isa = PBXFileReference; lastKnownFileType = wrapper.xcdatamodel; path = ZMEventModel3.0.xcdatamodel; sourceTree = "<group>"; };
		167BCC81260CFAD500E9D7E3 /* UserType+Federation.swift */ = {isa = PBXFileReference; lastKnownFileType = sourcecode.swift; path = "UserType+Federation.swift"; sourceTree = "<group>"; };
		167BCC85260CFC7B00E9D7E3 /* UserTypeTests+Federation.swift */ = {isa = PBXFileReference; lastKnownFileType = sourcecode.swift; path = "UserTypeTests+Federation.swift"; sourceTree = "<group>"; };
		167BCC91260DB5FA00E9D7E3 /* CoreDataStackTests+ClearStorage.swift */ = {isa = PBXFileReference; lastKnownFileType = sourcecode.swift; path = "CoreDataStackTests+ClearStorage.swift"; sourceTree = "<group>"; };
		167BCC95260DC3F100E9D7E3 /* CoreDataStack+ClearStorage.swift */ = {isa = PBXFileReference; lastKnownFileType = sourcecode.swift; path = "CoreDataStack+ClearStorage.swift"; sourceTree = "<group>"; };
		16827AE92732A3C20079405D /* InvalidDomainRemoval.swift */ = {isa = PBXFileReference; lastKnownFileType = sourcecode.swift; path = InvalidDomainRemoval.swift; sourceTree = "<group>"; };
		16827AF12732AB2E0079405D /* InvalidDomainRemovalTests.swift */ = {isa = PBXFileReference; lastKnownFileType = sourcecode.swift; path = InvalidDomainRemovalTests.swift; sourceTree = "<group>"; };
		168413E82225902200FCB9BC /* zmessaging2.65.0.xcdatamodel */ = {isa = PBXFileReference; lastKnownFileType = wrapper.xcdatamodel; path = zmessaging2.65.0.xcdatamodel; sourceTree = "<group>"; };
		168413E9222594E600FCB9BC /* store2-65-0.wiredatabase */ = {isa = PBXFileReference; lastKnownFileType = file; path = "store2-65-0.wiredatabase"; sourceTree = "<group>"; };
		168413EC2225965500FCB9BC /* TransferStateMigration.swift */ = {isa = PBXFileReference; lastKnownFileType = sourcecode.swift; path = TransferStateMigration.swift; sourceTree = "<group>"; };
		1684141622282A1A00FCB9BC /* TransferStateMigrationTests.swift */ = {isa = PBXFileReference; lastKnownFileType = sourcecode.swift; path = TransferStateMigrationTests.swift; sourceTree = "<group>"; };
		168414292228421700FCB9BC /* ZMAssetClientMessageTests+AssetMessage.swift */ = {isa = PBXFileReference; lastKnownFileType = sourcecode.swift; path = "ZMAssetClientMessageTests+AssetMessage.swift"; sourceTree = "<group>"; };
		1687ABAB20EBE0770007C240 /* UserType.swift */ = {isa = PBXFileReference; lastKnownFileType = sourcecode.swift; path = UserType.swift; sourceTree = "<group>"; };
		1687ABAD20ECD51E0007C240 /* ZMSearchUser.swift */ = {isa = PBXFileReference; lastKnownFileType = sourcecode.swift; path = ZMSearchUser.swift; sourceTree = "<group>"; };
		1687C0E12150EE91003099DD /* ZMClientMessageTests+Mentions.swift */ = {isa = PBXFileReference; lastKnownFileType = sourcecode.swift; path = "ZMClientMessageTests+Mentions.swift"; sourceTree = "<group>"; };
		1689FD452194A63E00A656E2 /* ZMClientMessageTests+Editing.swift */ = {isa = PBXFileReference; lastKnownFileType = sourcecode.swift; path = "ZMClientMessageTests+Editing.swift"; sourceTree = "<group>"; };
		168D7BFC26F365ED00789960 /* EntityAction.swift */ = {isa = PBXFileReference; lastKnownFileType = sourcecode.swift; path = EntityAction.swift; sourceTree = "<group>"; };
		168D7C9526F9ED1E00789960 /* QualifiedID.swift */ = {isa = PBXFileReference; lastKnownFileType = sourcecode.swift; path = QualifiedID.swift; sourceTree = "<group>"; };
		168E96C4220B445000FC92FA /* zmessaging2.61.0.xcdatamodel */ = {isa = PBXFileReference; lastKnownFileType = wrapper.xcdatamodel; path = zmessaging2.61.0.xcdatamodel; sourceTree = "<group>"; };
		168FF32F258200AD0066DAE3 /* ZMClientMessageTests+ResetSession.swift */ = {isa = PBXFileReference; lastKnownFileType = sourcecode.swift; path = "ZMClientMessageTests+ResetSession.swift"; sourceTree = "<group>"; };
		16925336234F677B0041A8FF /* ZMConversationListDirectoryTests+Labels.swift */ = {isa = PBXFileReference; lastKnownFileType = sourcecode.swift; path = "ZMConversationListDirectoryTests+Labels.swift"; sourceTree = "<group>"; };
		1693155225A30D4E00709F15 /* UserClientTests+ResetSession.swift */ = {isa = PBXFileReference; lastKnownFileType = sourcecode.swift; path = "UserClientTests+ResetSession.swift"; sourceTree = "<group>"; };
		1693155425A329FE00709F15 /* NSManagedObjectContext+UpdateRequest.swift */ = {isa = PBXFileReference; lastKnownFileType = sourcecode.swift; path = "NSManagedObjectContext+UpdateRequest.swift"; sourceTree = "<group>"; };
		169315DD25A76E4600709F15 /* zmessaging2.89.0.xcdatamodel */ = {isa = PBXFileReference; lastKnownFileType = wrapper.xcdatamodel; path = zmessaging2.89.0.xcdatamodel; sourceTree = "<group>"; };
		169315EE25AC4C8100709F15 /* MigrateSenderClient.swift */ = {isa = PBXFileReference; lastKnownFileType = sourcecode.swift; path = MigrateSenderClient.swift; sourceTree = "<group>"; };
		169315F025AC501300709F15 /* MigrateSenderClientTests.swift */ = {isa = PBXFileReference; lastKnownFileType = sourcecode.swift; path = MigrateSenderClientTests.swift; sourceTree = "<group>"; };
		169FF3A427157B3800330C2E /* MockActionHandler.swift */ = {isa = PBXFileReference; lastKnownFileType = sourcecode.swift; path = MockActionHandler.swift; sourceTree = "<group>"; };
		169FF3A927157F0100330C2E /* ZMSearchUserTests+Connections.swift */ = {isa = PBXFileReference; lastKnownFileType = sourcecode.swift; path = "ZMSearchUserTests+Connections.swift"; sourceTree = "<group>"; };
		169FF3AE2715820400330C2E /* ZMConnectionFetchingTests.swift */ = {isa = PBXFileReference; lastKnownFileType = sourcecode.swift; path = ZMConnectionFetchingTests.swift; sourceTree = "<group>"; };
		169FF3D32715CA6600330C2E /* zmessaging2.96.0.xcdatamodel */ = {isa = PBXFileReference; lastKnownFileType = wrapper.xcdatamodel; path = zmessaging2.96.0.xcdatamodel; sourceTree = "<group>"; };
		169FF3D72715CE5B00330C2E /* store2-96-0.wiredatabase */ = {isa = PBXFileReference; lastKnownFileType = file; path = "store2-96-0.wiredatabase"; sourceTree = "<group>"; };
		16A86B23229EC29800A674F8 /* zmessaging2.71.0.xcdatamodel */ = {isa = PBXFileReference; lastKnownFileType = wrapper.xcdatamodel; path = zmessaging2.71.0.xcdatamodel; sourceTree = "<group>"; };
		16A86B4922A6BF5B00A674F8 /* store2-71-0.wiredatabase */ = {isa = PBXFileReference; lastKnownFileType = file; path = "store2-71-0.wiredatabase"; sourceTree = "<group>"; };
		16A9E353220CAB790062CFCD /* store2-60-0.wiredatabase */ = {isa = PBXFileReference; lastKnownFileType = file; name = "store2-60-0.wiredatabase"; path = "Tests/Resources/store2-60-0.wiredatabase"; sourceTree = SOURCE_ROOT; };
		16AD86B91F75426C00E4C797 /* NSManagedObjectContext+NotificationContext.swift */ = {isa = PBXFileReference; fileEncoding = 4; lastKnownFileType = sourcecode.swift; path = "NSManagedObjectContext+NotificationContext.swift"; sourceTree = "<group>"; };
		16B5B33026FDC5D2001A3216 /* ZMConnection+Actions.swift */ = {isa = PBXFileReference; lastKnownFileType = sourcecode.swift; path = "ZMConnection+Actions.swift"; sourceTree = "<group>"; };
		16B75F52222ED23500DCAFF2 /* zmessaging2.66.0.xcdatamodel */ = {isa = PBXFileReference; lastKnownFileType = wrapper.xcdatamodel; path = zmessaging2.66.0.xcdatamodel; sourceTree = "<group>"; };
		16B75F69222EEE4000DCAFF2 /* store2-66-0.wiredatabase */ = {isa = PBXFileReference; lastKnownFileType = file; path = "store2-66-0.wiredatabase"; sourceTree = "<group>"; };
		16BA4300233CC3090018E883 /* zmessaging2.75.0.xcdatamodel */ = {isa = PBXFileReference; lastKnownFileType = wrapper.xcdatamodel; path = zmessaging2.75.0.xcdatamodel; sourceTree = "<group>"; };
		16BA4302233CD8E50018E883 /* Label.swift */ = {isa = PBXFileReference; lastKnownFileType = sourcecode.swift; path = Label.swift; sourceTree = "<group>"; };
		16BA4304233CDEA30018E883 /* ZMConversation+Labels.swift */ = {isa = PBXFileReference; lastKnownFileType = sourcecode.swift; path = "ZMConversation+Labels.swift"; sourceTree = "<group>"; };
		16C391E1214BD437003AB3AD /* MentionTests.swift */ = {isa = PBXFileReference; lastKnownFileType = sourcecode.swift; path = MentionTests.swift; sourceTree = "<group>"; };
		16CDEBF62209897D00E74A41 /* ZMMessageTests+ShouldGenerateUnreadCount.swift */ = {isa = PBXFileReference; lastKnownFileType = sourcecode.swift; path = "ZMMessageTests+ShouldGenerateUnreadCount.swift"; sourceTree = "<group>"; };
		16CDEBFA2209D13B00E74A41 /* ZMMessage+Quotes.swift */ = {isa = PBXFileReference; lastKnownFileType = sourcecode.swift; path = "ZMMessage+Quotes.swift"; sourceTree = "<group>"; };
		16D0A0FC234B667F00A83F87 /* zmessaging2.76.0.xcdatamodel */ = {isa = PBXFileReference; lastKnownFileType = wrapper.xcdatamodel; path = zmessaging2.76.0.xcdatamodel; sourceTree = "<group>"; };
		16D5260C20DD1D9400608D8E /* ZMConversationTests+Timestamps.swift */ = {isa = PBXFileReference; lastKnownFileType = sourcecode.swift; path = "ZMConversationTests+Timestamps.swift"; sourceTree = "<group>"; };
		16D68E961CEF2EC4003AB9E0 /* ZMFileMetadata.swift */ = {isa = PBXFileReference; fileEncoding = 4; lastKnownFileType = sourcecode.swift; path = ZMFileMetadata.swift; sourceTree = "<group>"; };
		16D95A411FCEF87B00C96069 /* ZMUser+Availability.swift */ = {isa = PBXFileReference; lastKnownFileType = sourcecode.swift; path = "ZMUser+Availability.swift"; sourceTree = "<group>"; };
		16D95A431FCEF9A900C96069 /* zmessaging2.40.0.xcdatamodel */ = {isa = PBXFileReference; lastKnownFileType = wrapper.xcdatamodel; path = zmessaging2.40.0.xcdatamodel; sourceTree = "<group>"; };
		16DF3B5C2285B13100D09365 /* UserClientType.swift */ = {isa = PBXFileReference; lastKnownFileType = sourcecode.swift; path = UserClientType.swift; sourceTree = "<group>"; };
		16DF3B5E2289510600D09365 /* ZMConversationTests+Legalhold.swift */ = {isa = PBXFileReference; lastKnownFileType = sourcecode.swift; path = "ZMConversationTests+Legalhold.swift"; sourceTree = "<group>"; };
		16E0FBC823326B72000E3235 /* ConversationDirectory.swift */ = {isa = PBXFileReference; lastKnownFileType = sourcecode.swift; path = ConversationDirectory.swift; sourceTree = "<group>"; };
		16E6F24724B36D550015B249 /* NSManagedObjectContext+EncryptionAtRest.swift */ = {isa = PBXFileReference; lastKnownFileType = sourcecode.swift; path = "NSManagedObjectContext+EncryptionAtRest.swift"; sourceTree = "<group>"; };
		16E6F26324B614DC0015B249 /* EncryptionKeys.swift */ = {isa = PBXFileReference; lastKnownFileType = sourcecode.swift; path = EncryptionKeys.swift; sourceTree = "<group>"; };
		16E6F26524B8952F0015B249 /* EncryptionKeysTests.swift */ = {isa = PBXFileReference; lastKnownFileType = sourcecode.swift; path = EncryptionKeysTests.swift; sourceTree = "<group>"; };
		16E70F97270F1F5700718E5D /* ZMConnection+Helper.h */ = {isa = PBXFileReference; lastKnownFileType = sourcecode.c.h; path = "ZMConnection+Helper.h"; sourceTree = "<group>"; };
		16E70FA6270F212000718E5D /* ZMConnection+Helper.m */ = {isa = PBXFileReference; lastKnownFileType = sourcecode.c.objc; path = "ZMConnection+Helper.m"; sourceTree = "<group>"; };
		16E7DA261FD995810065B6A6 /* store2-39-0.wiredatabase */ = {isa = PBXFileReference; lastKnownFileType = file; name = "store2-39-0.wiredatabase"; path = "Tests/Resources/store2-39-0.wiredatabase"; sourceTree = SOURCE_ROOT; };
		16E7DA291FDABE440065B6A6 /* ZMOTRMessage+SelfConversationUpdateTests.swift */ = {isa = PBXFileReference; lastKnownFileType = sourcecode.swift; path = "ZMOTRMessage+SelfConversationUpdateTests.swift"; sourceTree = "<group>"; };
		16F6BB391EDEC2D6009EA803 /* ZMConversation+ObserverHelper.swift */ = {isa = PBXFileReference; fileEncoding = 4; lastKnownFileType = sourcecode.swift; path = "ZMConversation+ObserverHelper.swift"; sourceTree = "<group>"; };
		16F6BB3B1EDEDEFD009EA803 /* ZMConversationTests+ObservationHelper.swift */ = {isa = PBXFileReference; fileEncoding = 4; lastKnownFileType = sourcecode.swift; path = "ZMConversationTests+ObservationHelper.swift"; sourceTree = "<group>"; };
		16F7340F24F938EC00AB93B1 /* zmessaging2.85.0.xcdatamodel */ = {isa = PBXFileReference; lastKnownFileType = wrapper.xcdatamodel; path = zmessaging2.85.0.xcdatamodel; sourceTree = "<group>"; };
		16F7341024F9556600AB93B1 /* ZMConversationTests+DraftMessage.swift */ = {isa = PBXFileReference; lastKnownFileType = sourcecode.swift; path = "ZMConversationTests+DraftMessage.swift"; sourceTree = "<group>"; };
		16F7341324F9573C00AB93B1 /* XCTestCase+EncryptionKeys.swift */ = {isa = PBXFileReference; lastKnownFileType = sourcecode.swift; path = "XCTestCase+EncryptionKeys.swift"; sourceTree = "<group>"; };
		16F7341524F95F9100AB93B1 /* store2-85-0.wiredatabase */ = {isa = PBXFileReference; lastKnownFileType = file; path = "store2-85-0.wiredatabase"; sourceTree = "<group>"; };
		16F9010226C50967002794B5 /* zmessaging2.94.0.xcdatamodel */ = {isa = PBXFileReference; lastKnownFileType = wrapper.xcdatamodel; path = zmessaging2.94.0.xcdatamodel; sourceTree = "<group>"; };
		2BB2076D292B781E00FB6468 /* PatchApplicatorTests.swift */ = {isa = PBXFileReference; lastKnownFileType = sourcecode.swift; path = PatchApplicatorTests.swift; sourceTree = "<group>"; };
		2BB2076F292B787000FB6468 /* PatchApplicator.swift */ = {isa = PBXFileReference; lastKnownFileType = sourcecode.swift; path = PatchApplicator.swift; sourceTree = "<group>"; };
		54178A1A1E02E9FB00860ECE /* store2-24-1.wiredatabase */ = {isa = PBXFileReference; lastKnownFileType = file; name = "store2-24-1.wiredatabase"; path = "Tests/Resources/store2-24-1.wiredatabase"; sourceTree = SOURCE_ROOT; };
		541E4F941CBD182100D82D69 /* FileAssetCache.swift */ = {isa = PBXFileReference; fileEncoding = 4; lastKnownFileType = sourcecode.swift; path = FileAssetCache.swift; sourceTree = "<group>"; };
		54207D4924A4B28C00D40D4F /* zmessaging2.82.0.xcdatamodel */ = {isa = PBXFileReference; lastKnownFileType = wrapper.xcdatamodel; path = zmessaging2.82.0.xcdatamodel; sourceTree = "<group>"; };
		543089B71D420165004D8AC4 /* README.md */ = {isa = PBXFileReference; lastKnownFileType = net.daringfireball.markdown; path = README.md; sourceTree = "<group>"; };
		54363A001D7876200048FD7D /* ZMClientMessage+Encryption.swift */ = {isa = PBXFileReference; fileEncoding = 4; lastKnownFileType = sourcecode.swift; path = "ZMClientMessage+Encryption.swift"; sourceTree = "<group>"; };
		543ABF5A1F34A13000DBE28B /* DatabaseBaseTest.swift */ = {isa = PBXFileReference; fileEncoding = 4; lastKnownFileType = sourcecode.swift; path = DatabaseBaseTest.swift; sourceTree = "<group>"; };
		544034331D6DFE8500860F2D /* ZMAddressBookContactTests.swift */ = {isa = PBXFileReference; fileEncoding = 4; lastKnownFileType = sourcecode.swift; path = ZMAddressBookContactTests.swift; sourceTree = "<group>"; };
		544A46AD1E2E82BA00D6A748 /* ZMOTRMessage+SecurityDegradation.swift */ = {isa = PBXFileReference; fileEncoding = 4; lastKnownFileType = sourcecode.swift; path = "ZMOTRMessage+SecurityDegradation.swift"; sourceTree = "<group>"; };
		544E8C0D1E2F69E800F9B8B8 /* ZMOTRMessage+SecurityDegradationTests.swift */ = {isa = PBXFileReference; fileEncoding = 4; lastKnownFileType = sourcecode.swift; path = "ZMOTRMessage+SecurityDegradationTests.swift"; sourceTree = "<group>"; };
		544E8C101E2F76B400F9B8B8 /* NSManagedObjectContext+UserInfoMerge.swift */ = {isa = PBXFileReference; fileEncoding = 4; lastKnownFileType = sourcecode.swift; path = "NSManagedObjectContext+UserInfoMerge.swift"; sourceTree = "<group>"; };
		544E8C121E2F825700F9B8B8 /* ZMConversation+SecurityLevel.swift */ = {isa = PBXFileReference; fileEncoding = 4; lastKnownFileType = sourcecode.swift; path = "ZMConversation+SecurityLevel.swift"; sourceTree = "<group>"; };
		5451DE341F5FFF8B00C82E75 /* NotificationInContext.swift */ = {isa = PBXFileReference; fileEncoding = 4; lastKnownFileType = sourcecode.swift; path = NotificationInContext.swift; sourceTree = "<group>"; };
		5451DE361F604CD500C82E75 /* ZMMoveIndex.swift */ = {isa = PBXFileReference; fileEncoding = 4; lastKnownFileType = sourcecode.swift; path = ZMMoveIndex.swift; sourceTree = "<group>"; };
		54563B751E0161730089B1D7 /* ZMMessage+Categorization.swift */ = {isa = PBXFileReference; fileEncoding = 4; lastKnownFileType = sourcecode.swift; path = "ZMMessage+Categorization.swift"; sourceTree = "<group>"; };
		54563B791E0189750089B1D7 /* ZMMessageCategorizationTests.swift */ = {isa = PBXFileReference; fileEncoding = 4; lastKnownFileType = sourcecode.swift; path = ZMMessageCategorizationTests.swift; sourceTree = "<group>"; };
		545FA5D61E2FD3750054171A /* ZMConversation+MessageDeletion.swift */ = {isa = PBXFileReference; fileEncoding = 4; lastKnownFileType = sourcecode.swift; path = "ZMConversation+MessageDeletion.swift"; sourceTree = "<group>"; };
		546D3DE51CE5D0B100A6047F /* RichAssetFileType.swift */ = {isa = PBXFileReference; fileEncoding = 4; lastKnownFileType = sourcecode.swift; path = RichAssetFileType.swift; sourceTree = "<group>"; };
		546D3DE81CE5D24C00A6047F /* RichAssetFileTypeTests.swift */ = {isa = PBXFileReference; fileEncoding = 4; lastKnownFileType = sourcecode.swift; path = RichAssetFileTypeTests.swift; sourceTree = "<group>"; };
		5473CC721E14245C00814C03 /* NSManagedObjectContext+Debugging.swift */ = {isa = PBXFileReference; fileEncoding = 4; lastKnownFileType = sourcecode.swift; path = "NSManagedObjectContext+Debugging.swift"; sourceTree = "<group>"; };
		5473CC741E14268600814C03 /* NSManagedObjectContextDebuggingTests.swift */ = {isa = PBXFileReference; fileEncoding = 4; lastKnownFileType = sourcecode.swift; path = NSManagedObjectContextDebuggingTests.swift; sourceTree = "<group>"; };
		5476BA3D1DEDABCC00D047F8 /* AddressBookEntryTests.swift */ = {isa = PBXFileReference; fileEncoding = 4; lastKnownFileType = sourcecode.swift; path = AddressBookEntryTests.swift; sourceTree = "<group>"; };
		547E66481F7503A5008CB1FA /* ZMConversation+Notifications.swift */ = {isa = PBXFileReference; fileEncoding = 4; lastKnownFileType = sourcecode.swift; path = "ZMConversation+Notifications.swift"; sourceTree = "<group>"; };
		547E664A1F750E4A008CB1FA /* ZMConnection+Notification.swift */ = {isa = PBXFileReference; fileEncoding = 4; lastKnownFileType = sourcecode.swift; path = "ZMConnection+Notification.swift"; sourceTree = "<group>"; };
		54829D951DE6F782009100D3 /* store1-24.wiredatabase */ = {isa = PBXFileReference; lastKnownFileType = file; name = "store1-24.wiredatabase"; path = "Tests/Resources/store1-24.wiredatabase"; sourceTree = SOURCE_ROOT; };
		54829D961DE6F782009100D3 /* store1-25.wiredatabase */ = {isa = PBXFileReference; lastKnownFileType = file; name = "store1-25.wiredatabase"; path = "Tests/Resources/store1-25.wiredatabase"; sourceTree = SOURCE_ROOT; };
		54829D971DE6F782009100D3 /* store1-27.wiredatabase */ = {isa = PBXFileReference; lastKnownFileType = file; name = "store1-27.wiredatabase"; path = "Tests/Resources/store1-27.wiredatabase"; sourceTree = SOURCE_ROOT; };
		54829D981DE6F782009100D3 /* store1-28.wiredatabase */ = {isa = PBXFileReference; lastKnownFileType = file; name = "store1-28.wiredatabase"; path = "Tests/Resources/store1-28.wiredatabase"; sourceTree = SOURCE_ROOT; };
		54829D991DE6F782009100D3 /* store2-3.wiredatabase */ = {isa = PBXFileReference; lastKnownFileType = file; name = "store2-3.wiredatabase"; path = "Tests/Resources/store2-3.wiredatabase"; sourceTree = SOURCE_ROOT; };
		54829D9A1DE6F782009100D3 /* store2-4.wiredatabase */ = {isa = PBXFileReference; lastKnownFileType = file; name = "store2-4.wiredatabase"; path = "Tests/Resources/store2-4.wiredatabase"; sourceTree = SOURCE_ROOT; };
		54829D9B1DE6F782009100D3 /* store2-5.wiredatabase */ = {isa = PBXFileReference; lastKnownFileType = file; name = "store2-5.wiredatabase"; path = "Tests/Resources/store2-5.wiredatabase"; sourceTree = SOURCE_ROOT; };
		54829D9C1DE6F782009100D3 /* store2-6.wiredatabase */ = {isa = PBXFileReference; lastKnownFileType = file; name = "store2-6.wiredatabase"; path = "Tests/Resources/store2-6.wiredatabase"; sourceTree = SOURCE_ROOT; };
		54829D9D1DE6F782009100D3 /* store2-7.wiredatabase */ = {isa = PBXFileReference; lastKnownFileType = file; name = "store2-7.wiredatabase"; path = "Tests/Resources/store2-7.wiredatabase"; sourceTree = SOURCE_ROOT; };
		54829D9E1DE6F782009100D3 /* store2-8.wiredatabase */ = {isa = PBXFileReference; lastKnownFileType = file; name = "store2-8.wiredatabase"; path = "Tests/Resources/store2-8.wiredatabase"; sourceTree = SOURCE_ROOT; };
		54829D9F1DE6F782009100D3 /* store2-21-1.wiredatabase */ = {isa = PBXFileReference; lastKnownFileType = file; name = "store2-21-1.wiredatabase"; path = "Tests/Resources/store2-21-1.wiredatabase"; sourceTree = SOURCE_ROOT; };
		54829DA01DE6F782009100D3 /* store2-21-2.wiredatabase */ = {isa = PBXFileReference; lastKnownFileType = file; name = "store2-21-2.wiredatabase"; path = "Tests/Resources/store2-21-2.wiredatabase"; sourceTree = SOURCE_ROOT; };
		54929FAD1E12AC8B0010186B /* NSPersistentStoreMetadataTests.swift */ = {isa = PBXFileReference; fileEncoding = 4; lastKnownFileType = sourcecode.swift; path = NSPersistentStoreMetadataTests.swift; sourceTree = "<group>"; };
		5495BC421E019F1B004253ED /* audio.m4a */ = {isa = PBXFileReference; lastKnownFileType = file; name = audio.m4a; path = Tests/Resources/audio.m4a; sourceTree = SOURCE_ROOT; };
		54A885A71F62EEB600AFBA95 /* ZMConversationTests+Messages.swift */ = {isa = PBXFileReference; fileEncoding = 4; lastKnownFileType = sourcecode.swift; path = "ZMConversationTests+Messages.swift"; sourceTree = "<group>"; };
		54AA3C9524ED16D200FE1F94 /* zmessaging2.84.0.xcdatamodel */ = {isa = PBXFileReference; lastKnownFileType = wrapper.xcdatamodel; path = zmessaging2.84.0.xcdatamodel; sourceTree = "<group>"; };
		54AA3C9824ED2CE600FE1F94 /* store2-84-0.wiredatabase */ = {isa = PBXFileReference; lastKnownFileType = file; path = "store2-84-0.wiredatabase"; sourceTree = "<group>"; };
		54BAB40A24A4FA0800EBC400 /* store2-82-0.wiredatabase */ = {isa = PBXFileReference; lastKnownFileType = file; path = "store2-82-0.wiredatabase"; sourceTree = "<group>"; };
		54CD46091DEDA55C00BA3429 /* AddressBookEntry.swift */ = {isa = PBXFileReference; fileEncoding = 4; lastKnownFileType = sourcecode.swift; path = AddressBookEntry.swift; sourceTree = "<group>"; };
		54D7B83E1E12774600C1B347 /* NSPersistentStore+Metadata.swift */ = {isa = PBXFileReference; fileEncoding = 4; lastKnownFileType = sourcecode.swift; path = "NSPersistentStore+Metadata.swift"; sourceTree = "<group>"; };
		54D809FB1F681D6400B2CCB4 /* ZMClientMessage+LinkPreview.swift */ = {isa = PBXFileReference; fileEncoding = 4; lastKnownFileType = sourcecode.swift; path = "ZMClientMessage+LinkPreview.swift"; sourceTree = "<group>"; };
		54DE05DC1CF8711F00C35253 /* ProtobufUtilitiesTests.swift */ = {isa = PBXFileReference; fileEncoding = 4; lastKnownFileType = sourcecode.swift; path = ProtobufUtilitiesTests.swift; sourceTree = "<group>"; };
		54E3EE3E1F6169A800A261E3 /* ZMAssetClientMessage+FileMessageData.swift */ = {isa = PBXFileReference; fileEncoding = 4; lastKnownFileType = sourcecode.swift; path = "ZMAssetClientMessage+FileMessageData.swift"; sourceTree = "<group>"; };
		54E3EE401F616BA600A261E3 /* ZMAssetClientMessage.swift */ = {isa = PBXFileReference; fileEncoding = 4; lastKnownFileType = sourcecode.swift; path = ZMAssetClientMessage.swift; sourceTree = "<group>"; };
		54E3EE421F6194A400A261E3 /* ZMAssetClientMessage+GenericMessage.swift */ = {isa = PBXFileReference; fileEncoding = 4; lastKnownFileType = sourcecode.swift; path = "ZMAssetClientMessage+GenericMessage.swift"; sourceTree = "<group>"; };
		54E3EE441F61A53C00A261E3 /* ZMAssetClientMessage+Ephemeral.swift */ = {isa = PBXFileReference; fileEncoding = 4; lastKnownFileType = sourcecode.swift; path = "ZMAssetClientMessage+Ephemeral.swift"; sourceTree = "<group>"; };
		54E3EE461F61A78B00A261E3 /* ZMAssetClientMessage+Deletion.swift */ = {isa = PBXFileReference; fileEncoding = 4; lastKnownFileType = sourcecode.swift; path = "ZMAssetClientMessage+Deletion.swift"; sourceTree = "<group>"; };
		54ED3A9C1F38CB6A0066AD47 /* DatabaseMigrationTests.swift */ = {isa = PBXFileReference; fileEncoding = 4; lastKnownFileType = sourcecode.swift; path = DatabaseMigrationTests.swift; sourceTree = "<group>"; };
		54ED8A912523197B005C2BDF /* zmessaging2.86.0.xcdatamodel */ = {isa = PBXFileReference; lastKnownFileType = wrapper.xcdatamodel; path = zmessaging2.86.0.xcdatamodel; sourceTree = "<group>"; };
		54EDE67F1CBBF1860044A17E /* PINCache+ZMessaging.swift */ = {isa = PBXFileReference; fileEncoding = 4; lastKnownFileType = sourcecode.swift; path = "PINCache+ZMessaging.swift"; sourceTree = "<group>"; };
		54EDE6811CBBF6260044A17E /* FileAssetCacheTests.swift */ = {isa = PBXFileReference; fileEncoding = 4; lastKnownFileType = sourcecode.swift; path = FileAssetCacheTests.swift; sourceTree = "<group>"; };
		54F6CEAA1CE2972200A1276D /* ZMAssetClientMessage+Download.swift */ = {isa = PBXFileReference; fileEncoding = 4; lastKnownFileType = sourcecode.swift; path = "ZMAssetClientMessage+Download.swift"; sourceTree = "<group>"; };
		54F84CFC1F9950B300ABD7D5 /* DuplicatedEntityRemoval.swift */ = {isa = PBXFileReference; lastKnownFileType = sourcecode.swift; path = DuplicatedEntityRemoval.swift; sourceTree = "<group>"; };
		54F84CFE1F99588D00ABD7D5 /* DuplicatedEntityRemovalTests.swift */ = {isa = PBXFileReference; lastKnownFileType = sourcecode.swift; path = DuplicatedEntityRemovalTests.swift; sourceTree = "<group>"; };
		54F84D001F995A1F00ABD7D5 /* DiskDatabaseTests.swift */ = {isa = PBXFileReference; lastKnownFileType = sourcecode.swift; path = DiskDatabaseTests.swift; sourceTree = "<group>"; };
		54FB03A01E41E273000E13DC /* LegacyPersistedDataPatches.swift */ = {isa = PBXFileReference; fileEncoding = 4; lastKnownFileType = sourcecode.swift; path = LegacyPersistedDataPatches.swift; sourceTree = "<group>"; };
		54FB03A21E41E64A000E13DC /* UserClient+Patches.swift */ = {isa = PBXFileReference; fileEncoding = 4; lastKnownFileType = sourcecode.swift; path = "UserClient+Patches.swift"; sourceTree = "<group>"; };
		54FB03A81E41F1B6000E13DC /* LegacyPersistedDataPatches+Directory.swift */ = {isa = PBXFileReference; fileEncoding = 4; lastKnownFileType = sourcecode.swift; path = "LegacyPersistedDataPatches+Directory.swift"; sourceTree = "<group>"; };
		54FB03AC1E41F6C2000E13DC /* LegacyPersistedDataPatchesTests.swift */ = {isa = PBXFileReference; fileEncoding = 4; lastKnownFileType = sourcecode.swift; path = LegacyPersistedDataPatchesTests.swift; sourceTree = "<group>"; };
		54FB03AE1E41FC86000E13DC /* NSManagedObjectContext+Patches.swift */ = {isa = PBXFileReference; fileEncoding = 4; lastKnownFileType = sourcecode.swift; path = "NSManagedObjectContext+Patches.swift"; sourceTree = "<group>"; };
		55C40BCD22B0316800EFD8BD /* ZMUser+LegalHoldRequest.swift */ = {isa = PBXFileReference; lastKnownFileType = sourcecode.swift; path = "ZMUser+LegalHoldRequest.swift"; sourceTree = "<group>"; };
		55C40BD322B0F23000EFD8BD /* zmessaging2.73.0.xcdatamodel */ = {isa = PBXFileReference; lastKnownFileType = wrapper.xcdatamodel; path = zmessaging2.73.0.xcdatamodel; sourceTree = "<group>"; };
		55C40BD422B0F75C00EFD8BD /* ZMUserLegalHoldTests.swift */ = {isa = PBXFileReference; lastKnownFileType = sourcecode.swift; path = ZMUserLegalHoldTests.swift; sourceTree = "<group>"; };
		55C40BDC22B24AA600EFD8BD /* store2-73-0.wiredatabase */ = {isa = PBXFileReference; lastKnownFileType = file; path = "store2-73-0.wiredatabase"; sourceTree = "<group>"; };
		5E055B29228C46DA00E91314 /* zmessaging2.70.0.xcdatamodel */ = {isa = PBXFileReference; lastKnownFileType = wrapper.xcdatamodel; path = zmessaging2.70.0.xcdatamodel; sourceTree = "<group>"; };
		5E0FB214205176B400FD9867 /* Set+ServiceUser.swift */ = {isa = PBXFileReference; lastKnownFileType = sourcecode.swift; path = "Set+ServiceUser.swift"; sourceTree = "<group>"; };
		5E36B45D21CA5BBA00B7063B /* UnverifiedCredentials.swift */ = {isa = PBXFileReference; lastKnownFileType = sourcecode.swift; path = UnverifiedCredentials.swift; sourceTree = "<group>"; };
		5E39FC66225F22BE00C682B8 /* ZMConversation+ExternalParticipant.swift */ = {isa = PBXFileReference; lastKnownFileType = sourcecode.swift; path = "ZMConversation+ExternalParticipant.swift"; sourceTree = "<group>"; };
		5E39FC68225F2DC000C682B8 /* ZMConversationExternalParticipantsStateTests.swift */ = {isa = PBXFileReference; lastKnownFileType = sourcecode.swift; path = ZMConversationExternalParticipantsStateTests.swift; sourceTree = "<group>"; };
		5E4BA9F32216F4B400F938A8 /* zmessaging2.63.0.xcdatamodel */ = {isa = PBXFileReference; lastKnownFileType = wrapper.xcdatamodel; path = zmessaging2.63.0.xcdatamodel; sourceTree = "<group>"; };
		5E4BA9F42216FF4000F938A8 /* store2-62-0.wiredatabase */ = {isa = PBXFileReference; lastKnownFileType = file; name = "store2-62-0.wiredatabase"; path = "Tests/Resources/store2-62-0.wiredatabase"; sourceTree = SOURCE_ROOT; };
		5E67168D2174B9AF00522E61 /* LoginCredentials.swift */ = {isa = PBXFileReference; lastKnownFileType = sourcecode.swift; path = LoginCredentials.swift; sourceTree = "<group>"; };
		5E771F372080BB0000575629 /* PBMessage+Validation.swift */ = {isa = PBXFileReference; lastKnownFileType = sourcecode.swift; path = "PBMessage+Validation.swift"; sourceTree = "<group>"; };
		5E771F392080C40B00575629 /* PBMessageValidationTests.swift */ = {isa = PBXFileReference; lastKnownFileType = sourcecode.swift; path = PBMessageValidationTests.swift; sourceTree = "<group>"; };
		5E9EA4D52242942900D401B2 /* ZMClientMessageTests+LinkAttachments.swift */ = {isa = PBXFileReference; lastKnownFileType = sourcecode.swift; path = "ZMClientMessageTests+LinkAttachments.swift"; sourceTree = "<group>"; };
		5E9EA4D92243AC3900D401B2 /* zmessaging2.69.0.xcdatamodel */ = {isa = PBXFileReference; lastKnownFileType = wrapper.xcdatamodel; path = zmessaging2.69.0.xcdatamodel; sourceTree = "<group>"; };
		5E9EA4DA2243ADA400D401B2 /* store2-69-0.wiredatabase */ = {isa = PBXFileReference; lastKnownFileType = file; path = "store2-69-0.wiredatabase"; sourceTree = "<group>"; };
		5E9EA4E12243E0D300D401B2 /* ConversationMessage+Attachments.swift */ = {isa = PBXFileReference; lastKnownFileType = sourcecode.swift; path = "ConversationMessage+Attachments.swift"; sourceTree = "<group>"; };
		5EDDC7A52088CE3B00B24850 /* ZMConversation+Invalid.swift */ = {isa = PBXFileReference; lastKnownFileType = sourcecode.swift; path = "ZMConversation+Invalid.swift"; sourceTree = "<group>"; };
		5EF1F238229538FD008C80D0 /* store2-70-0.wiredatabase */ = {isa = PBXFileReference; lastKnownFileType = file; path = "store2-70-0.wiredatabase"; sourceTree = "<group>"; };
		5EFE9C052125CD3F007932A6 /* UnregisteredUser.swift */ = {isa = PBXFileReference; lastKnownFileType = sourcecode.swift; path = UnregisteredUser.swift; sourceTree = "<group>"; };
		5EFE9C072126BF9D007932A6 /* ZMPropertyNormalizationResult.h */ = {isa = PBXFileReference; lastKnownFileType = sourcecode.c.h; path = ZMPropertyNormalizationResult.h; sourceTree = "<group>"; };
		5EFE9C082126BF9D007932A6 /* ZMPropertyNormalizationResult.m */ = {isa = PBXFileReference; lastKnownFileType = sourcecode.c.objc; path = ZMPropertyNormalizationResult.m; sourceTree = "<group>"; };
		5EFE9C0B2126CB71007932A6 /* UnregisteredUserTests.swift */ = {isa = PBXFileReference; lastKnownFileType = sourcecode.swift; path = UnregisteredUserTests.swift; sourceTree = "<group>"; };
		5EFE9C0E2126D3FA007932A6 /* NormalizationResult.swift */ = {isa = PBXFileReference; lastKnownFileType = sourcecode.swift; path = NormalizationResult.swift; sourceTree = "<group>"; };
		6312162E287DB7D900FF9A56 /* String+Bytes.swift */ = {isa = PBXFileReference; lastKnownFileType = sourcecode.swift; path = "String+Bytes.swift"; sourceTree = "<group>"; };
		63123BCB291BBB79009A5179 /* MLSQualifiedClientIdTests.swift */ = {isa = PBXFileReference; lastKnownFileType = sourcecode.swift; path = MLSQualifiedClientIdTests.swift; sourceTree = "<group>"; };
		631A0577240420380062B387 /* UserClient+SafeLogging.swift */ = {isa = PBXFileReference; lastKnownFileType = sourcecode.swift; path = "UserClient+SafeLogging.swift"; sourceTree = "<group>"; };
		631A0585240439470062B387 /* UserClientTests+SafeLogging.swift */ = {isa = PBXFileReference; lastKnownFileType = sourcecode.swift; path = "UserClientTests+SafeLogging.swift"; sourceTree = "<group>"; };
		63298D992434D04D006B6018 /* GenericMessage+External.swift */ = {isa = PBXFileReference; lastKnownFileType = sourcecode.swift; path = "GenericMessage+External.swift"; sourceTree = "<group>"; };
		63298D9B24374094006B6018 /* GenericMessageTests+External.swift */ = {isa = PBXFileReference; lastKnownFileType = sourcecode.swift; path = "GenericMessageTests+External.swift"; sourceTree = "<group>"; };
		63298D9D24374489006B6018 /* Dictionary+ObjectForKey.swift */ = {isa = PBXFileReference; lastKnownFileType = sourcecode.swift; path = "Dictionary+ObjectForKey.swift"; sourceTree = "<group>"; };
		63340BBC241C2BC5004ED87C /* store2-80-0.wiredatabase */ = {isa = PBXFileReference; lastKnownFileType = file; path = "store2-80-0.wiredatabase"; sourceTree = "<group>"; };
		63370C6B242A510A0072C37F /* ZMOTRMessage+UpdateEvent.swift */ = {isa = PBXFileReference; lastKnownFileType = sourcecode.swift; path = "ZMOTRMessage+UpdateEvent.swift"; sourceTree = "<group>"; };
		63370CBA242CB84A0072C37F /* CompositeMessageItemContent.swift */ = {isa = PBXFileReference; lastKnownFileType = sourcecode.swift; path = CompositeMessageItemContent.swift; sourceTree = "<group>"; };
		63370CBC242CBA0A0072C37F /* CompositeMessageData.swift */ = {isa = PBXFileReference; lastKnownFileType = sourcecode.swift; path = CompositeMessageData.swift; sourceTree = "<group>"; };
		63370CC3242CFA860072C37F /* ZMAssetClientMessage+UpdateEvent.swift */ = {isa = PBXFileReference; lastKnownFileType = sourcecode.swift; path = "ZMAssetClientMessage+UpdateEvent.swift"; sourceTree = "<group>"; };
		63370CC8242E3B990072C37F /* ZMMessage+Conversation.swift */ = {isa = PBXFileReference; lastKnownFileType = sourcecode.swift; path = "ZMMessage+Conversation.swift"; sourceTree = "<group>"; };
		63370CF42431F3ED0072C37F /* CompositeMessageItemContentTests.swift */ = {isa = PBXFileReference; lastKnownFileType = sourcecode.swift; path = CompositeMessageItemContentTests.swift; sourceTree = "<group>"; };
		63370CF72431F5DE0072C37F /* BaseCompositeMessageTests.swift */ = {isa = PBXFileReference; lastKnownFileType = sourcecode.swift; path = BaseCompositeMessageTests.swift; sourceTree = "<group>"; };
		633B396728917C9600208124 /* XCTestCase+ErrorAssertion.swift */ = {isa = PBXFileReference; lastKnownFileType = sourcecode.swift; path = "XCTestCase+ErrorAssertion.swift"; sourceTree = "<group>"; };
		63495DEF23F6BD2A002A7C59 /* GenericMessageTests.swift */ = {isa = PBXFileReference; lastKnownFileType = sourcecode.swift; path = GenericMessageTests.swift; sourceTree = "<group>"; };
		63495E1A23FED9A9002A7C59 /* ZMUser+Protobuf.swift */ = {isa = PBXFileReference; lastKnownFileType = sourcecode.swift; path = "ZMUser+Protobuf.swift"; sourceTree = "<group>"; };
		6354BDF22746C30900880D50 /* ZMConversation+Federation.swift */ = {isa = PBXFileReference; lastKnownFileType = sourcecode.swift; path = "ZMConversation+Federation.swift"; sourceTree = "<group>"; };
		6354BDF42747BD9600880D50 /* ZMConversationTests+Federation.swift */ = {isa = PBXFileReference; lastKnownFileType = sourcecode.swift; path = "ZMConversationTests+Federation.swift"; sourceTree = "<group>"; };
		63709F632993E70B00577D4B /* CoreCrypto */ = {isa = PBXFileReference; lastKnownFileType = wrapper; path = CoreCrypto; sourceTree = "<group>"; };
		63709F642993E7A600577D4B /* libcore_crypto_ffi.a */ = {isa = PBXFileReference; lastKnownFileType = archive.ar; name = libcore_crypto_ffi.a; path = CoreCrypto/lib/libcore_crypto_ffi.a; sourceTree = "<group>"; };
		63880548240EA8950043B641 /* ZMClientMessageTests+Composite.swift */ = {isa = PBXFileReference; lastKnownFileType = sourcecode.swift; path = "ZMClientMessageTests+Composite.swift"; sourceTree = "<group>"; };
		63880556240FFE7A0043B641 /* zmessaging2.80.0.xcdatamodel */ = {isa = PBXFileReference; lastKnownFileType = wrapper.xcdatamodel; path = zmessaging2.80.0.xcdatamodel; sourceTree = "<group>"; };
		638805642410FE920043B641 /* ButtonState.swift */ = {isa = PBXFileReference; lastKnownFileType = sourcecode.swift; path = ButtonState.swift; sourceTree = "<group>"; };
		63AFE2D5244F49A90003F619 /* GenericMessage+MessageCapable.swift */ = {isa = PBXFileReference; lastKnownFileType = sourcecode.swift; path = "GenericMessage+MessageCapable.swift"; sourceTree = "<group>"; };
		63B1333729A503D000009D84 /* ProteusServiceInterface.swift */ = {isa = PBXFileReference; fileEncoding = 4; lastKnownFileType = sourcecode.swift; path = ProteusServiceInterface.swift; sourceTree = "<group>"; };
		63B1333829A503D000009D84 /* ProteusService.swift */ = {isa = PBXFileReference; fileEncoding = 4; lastKnownFileType = sourcecode.swift; path = ProteusService.swift; sourceTree = "<group>"; };
		63B1333A29A503D000009D84 /* MLSGroup.swift */ = {isa = PBXFileReference; fileEncoding = 4; lastKnownFileType = sourcecode.swift; path = MLSGroup.swift; sourceTree = "<group>"; };
		63B1333B29A503D000009D84 /* MLSActionsProvider.swift */ = {isa = PBXFileReference; fileEncoding = 4; lastKnownFileType = sourcecode.swift; path = MLSActionsProvider.swift; sourceTree = "<group>"; };
		63B1333C29A503D000009D84 /* Bytes+Random.swift */ = {isa = PBXFileReference; fileEncoding = 4; lastKnownFileType = sourcecode.swift; path = "Bytes+Random.swift"; sourceTree = "<group>"; };
		63B1333D29A503D000009D84 /* MLSGroupID.swift */ = {isa = PBXFileReference; fileEncoding = 4; lastKnownFileType = sourcecode.swift; path = MLSGroupID.swift; sourceTree = "<group>"; };
		63B1333E29A503D000009D84 /* MLSActionExecutor.swift */ = {isa = PBXFileReference; fileEncoding = 4; lastKnownFileType = sourcecode.swift; path = MLSActionExecutor.swift; sourceTree = "<group>"; };
		63B1333F29A503D000009D84 /* MLSQualifiedClientID.swift */ = {isa = PBXFileReference; fileEncoding = 4; lastKnownFileType = sourcecode.swift; path = MLSQualifiedClientID.swift; sourceTree = "<group>"; };
		63B1334029A503D000009D84 /* MLSController.swift */ = {isa = PBXFileReference; fileEncoding = 4; lastKnownFileType = sourcecode.swift; path = MLSController.swift; sourceTree = "<group>"; };
		63B1334129A503D000009D84 /* CommitBundle+Protobuf.swift */ = {isa = PBXFileReference; fileEncoding = 4; lastKnownFileType = sourcecode.swift; path = "CommitBundle+Protobuf.swift"; sourceTree = "<group>"; };
		63B1334229A503D000009D84 /* BackendMLSPublicKeys.swift */ = {isa = PBXFileReference; fileEncoding = 4; lastKnownFileType = sourcecode.swift; path = BackendMLSPublicKeys.swift; sourceTree = "<group>"; };
		63B1334329A503D000009D84 /* MessageProtocol.swift */ = {isa = PBXFileReference; fileEncoding = 4; lastKnownFileType = sourcecode.swift; path = MessageProtocol.swift; sourceTree = "<group>"; };
		63B1334429A503D000009D84 /* CoreCryptoConfiguration.swift */ = {isa = PBXFileReference; fileEncoding = 4; lastKnownFileType = sourcecode.swift; path = CoreCryptoConfiguration.swift; sourceTree = "<group>"; };
		63B1334529A503D000009D84 /* MLSClientID.swift */ = {isa = PBXFileReference; fileEncoding = 4; lastKnownFileType = sourcecode.swift; path = MLSClientID.swift; sourceTree = "<group>"; };
		63B1334629A503D000009D84 /* CoreCryptoKeyProvider.swift */ = {isa = PBXFileReference; fileEncoding = 4; lastKnownFileType = sourcecode.swift; path = CoreCryptoKeyProvider.swift; sourceTree = "<group>"; };
		63B1334729A503D000009D84 /* SyncStatusProtocol.swift */ = {isa = PBXFileReference; fileEncoding = 4; lastKnownFileType = sourcecode.swift; path = SyncStatusProtocol.swift; sourceTree = "<group>"; };
		63B1334929A503D000009D84 /* UploadSelfMLSKeyPackagesAction.swift */ = {isa = PBXFileReference; fileEncoding = 4; lastKnownFileType = sourcecode.swift; path = UploadSelfMLSKeyPackagesAction.swift; sourceTree = "<group>"; };
		63B1334A29A503D000009D84 /* SendMLSMessageAction.swift */ = {isa = PBXFileReference; fileEncoding = 4; lastKnownFileType = sourcecode.swift; path = SendMLSMessageAction.swift; sourceTree = "<group>"; };
		63B1334B29A503D000009D84 /* SendCommitBundleAction.swift */ = {isa = PBXFileReference; fileEncoding = 4; lastKnownFileType = sourcecode.swift; path = SendCommitBundleAction.swift; sourceTree = "<group>"; };
		63B1334C29A503D000009D84 /* FetchBackendMLSPublicKeysAction.swift */ = {isa = PBXFileReference; fileEncoding = 4; lastKnownFileType = sourcecode.swift; path = FetchBackendMLSPublicKeysAction.swift; sourceTree = "<group>"; };
		63B1334D29A503D000009D84 /* CountSelfMLSKeyPackagesAction.swift */ = {isa = PBXFileReference; fileEncoding = 4; lastKnownFileType = sourcecode.swift; path = CountSelfMLSKeyPackagesAction.swift; sourceTree = "<group>"; };
		63B1334E29A503D000009D84 /* FetchPublicGroupStateAction.swift */ = {isa = PBXFileReference; fileEncoding = 4; lastKnownFileType = sourcecode.swift; path = FetchPublicGroupStateAction.swift; sourceTree = "<group>"; };
		63B1334F29A503D000009D84 /* ClaimMLSKeyPackageAction.swift */ = {isa = PBXFileReference; fileEncoding = 4; lastKnownFileType = sourcecode.swift; path = ClaimMLSKeyPackageAction.swift; sourceTree = "<group>"; };
		63B1335029A503D000009D84 /* MLSGroupStatus.swift */ = {isa = PBXFileReference; fileEncoding = 4; lastKnownFileType = sourcecode.swift; path = MLSGroupStatus.swift; sourceTree = "<group>"; };
		63B1335129A503D000009D84 /* CoreCryptoCallbacks.swift */ = {isa = PBXFileReference; fileEncoding = 4; lastKnownFileType = sourcecode.swift; path = CoreCryptoCallbacks.swift; sourceTree = "<group>"; };
		63B1335229A503D000009D84 /* Bytes.swift */ = {isa = PBXFileReference; fileEncoding = 4; lastKnownFileType = sourcecode.swift; path = Bytes.swift; sourceTree = "<group>"; };
		63B1335329A503D000009D84 /* StaleMLSKeyMaterialDetector.swift */ = {isa = PBXFileReference; fileEncoding = 4; lastKnownFileType = sourcecode.swift; path = StaleMLSKeyMaterialDetector.swift; sourceTree = "<group>"; };
		63B658DD243754E100EF463F /* GenericMessage+UpdateEvent.swift */ = {isa = PBXFileReference; fileEncoding = 4; lastKnownFileType = sourcecode.swift; path = "GenericMessage+UpdateEvent.swift"; sourceTree = "<group>"; };
		63B658DF243789DE00EF463F /* GenericMessage+Assets.swift */ = {isa = PBXFileReference; lastKnownFileType = sourcecode.swift; path = "GenericMessage+Assets.swift"; sourceTree = "<group>"; };
		63C07014291144F70075D598 /* CoreCryptoFactoryTests.swift */ = {isa = PBXFileReference; lastKnownFileType = sourcecode.swift; path = CoreCryptoFactoryTests.swift; sourceTree = "<group>"; };
		63CA8214240812620073426A /* ZMClientMessage+Composite.swift */ = {isa = PBXFileReference; lastKnownFileType = sourcecode.swift; path = "ZMClientMessage+Composite.swift"; sourceTree = "<group>"; };
		63D41E4E2452EA080076826F /* ZMConversation+SelfConversation.swift */ = {isa = PBXFileReference; lastKnownFileType = sourcecode.swift; path = "ZMConversation+SelfConversation.swift"; sourceTree = "<group>"; };
		63D41E502452F0A60076826F /* ZMMessage+Removal.swift */ = {isa = PBXFileReference; lastKnownFileType = sourcecode.swift; path = "ZMMessage+Removal.swift"; sourceTree = "<group>"; };
		63D41E5224531BAD0076826F /* ZMMessage+Reaction.swift */ = {isa = PBXFileReference; lastKnownFileType = sourcecode.swift; path = "ZMMessage+Reaction.swift"; sourceTree = "<group>"; };
		63D41E6C245733AC0076826F /* ZMMessageTests+Removal.swift */ = {isa = PBXFileReference; lastKnownFileType = sourcecode.swift; path = "ZMMessageTests+Removal.swift"; sourceTree = "<group>"; };
		63D41E6E24573F420076826F /* ZMConversationTests+SelfConversation.swift */ = {isa = PBXFileReference; lastKnownFileType = sourcecode.swift; path = "ZMConversationTests+SelfConversation.swift"; sourceTree = "<group>"; };
		63D41E7024597E420076826F /* GenericMessage+Flags.swift */ = {isa = PBXFileReference; lastKnownFileType = sourcecode.swift; path = "GenericMessage+Flags.swift"; sourceTree = "<group>"; };
		63D5654528B4C45100BDFB49 /* zmessaging2.105.0.xcdatamodel */ = {isa = PBXFileReference; lastKnownFileType = wrapper.xcdatamodel; path = zmessaging2.105.0.xcdatamodel; sourceTree = "<group>"; };
		63D9A19D282AA0050074C20C /* NSManagedObjectContext+Federation.swift */ = {isa = PBXFileReference; lastKnownFileType = sourcecode.swift; path = "NSManagedObjectContext+Federation.swift"; sourceTree = "<group>"; };
		63DA335D286C9CF000818C3C /* NSManagedObjectContext+MLSController.swift */ = {isa = PBXFileReference; lastKnownFileType = sourcecode.swift; path = "NSManagedObjectContext+MLSController.swift"; sourceTree = "<group>"; };
		63DA3372286CA43300818C3C /* ZMConversation+MLS.swift */ = {isa = PBXFileReference; lastKnownFileType = sourcecode.swift; path = "ZMConversation+MLS.swift"; sourceTree = "<group>"; };
		63DA33AD28746BD200818C3C /* zmessaging2.103.0.xcdatamodel */ = {isa = PBXFileReference; lastKnownFileType = wrapper.xcdatamodel; path = zmessaging2.103.0.xcdatamodel; sourceTree = "<group>"; };
		63DA33AE28746CC100818C3C /* store2-103-0.wiredatabase */ = {isa = PBXFileReference; lastKnownFileType = file; path = "store2-103-0.wiredatabase"; sourceTree = "<group>"; };
		63E21AE1291E92770084A942 /* FetchUserClientsAction.swift */ = {isa = PBXFileReference; fileEncoding = 4; lastKnownFileType = sourcecode.swift; path = FetchUserClientsAction.swift; sourceTree = "<group>"; };
		63E313D2274D5F57002EAF1D /* ZMConversationTests+Team.swift */ = {isa = PBXFileReference; lastKnownFileType = sourcecode.swift; path = "ZMConversationTests+Team.swift"; sourceTree = "<group>"; };
		63EDDCA028BE3B9200DE212F /* store2-105-0.wiredatabase */ = {isa = PBXFileReference; lastKnownFileType = file; path = "store2-105-0.wiredatabase"; sourceTree = "<group>"; };
		63F376D92834FF7200FE1F05 /* NSManagedObjectContextTests+Federation.swift */ = {isa = PBXFileReference; lastKnownFileType = sourcecode.swift; path = "NSManagedObjectContextTests+Federation.swift"; sourceTree = "<group>"; };
		63F65F00246B073900534A69 /* GenericMessage+Content.swift */ = {isa = PBXFileReference; lastKnownFileType = sourcecode.swift; path = "GenericMessage+Content.swift"; sourceTree = "<group>"; };
		63FACD55291BC598003AB25D /* MLSClientIdTests.swift */ = {isa = PBXFileReference; lastKnownFileType = sourcecode.swift; path = MLSClientIdTests.swift; sourceTree = "<group>"; };
		63FCE54728C78D1F00126D9D /* ZMConversationTests+Predicates.swift */ = {isa = PBXFileReference; lastKnownFileType = sourcecode.swift; path = "ZMConversationTests+Predicates.swift"; sourceTree = "<group>"; };
		70E77B7C273188150021EE70 /* ZMConversation+Role.swift */ = {isa = PBXFileReference; lastKnownFileType = sourcecode.swift; path = "ZMConversation+Role.swift"; sourceTree = "<group>"; };
		7A2778C5285223D90044A73F /* KeychainManager.swift */ = {isa = PBXFileReference; lastKnownFileType = sourcecode.swift; path = KeychainManager.swift; sourceTree = "<group>"; };
		7A2778C7285329210044A73F /* KeychainManagerTests.swift */ = {isa = PBXFileReference; lastKnownFileType = sourcecode.swift; path = KeychainManagerTests.swift; sourceTree = "<group>"; };
		7C2E467721072A31007E2566 /* zmessaging2.50.0.xcdatamodel */ = {isa = PBXFileReference; lastKnownFileType = wrapper.xcdatamodel; path = zmessaging2.50.0.xcdatamodel; sourceTree = "<group>"; };
		7C88C5312182F6150037DD03 /* ZMClientMessageTests+Replies.swift */ = {isa = PBXFileReference; fileEncoding = 4; lastKnownFileType = sourcecode.swift; path = "ZMClientMessageTests+Replies.swift"; sourceTree = "<group>"; };
		7C8BFFDE22FC5E1600B3C8A5 /* ZMUser+Validation.swift */ = {isa = PBXFileReference; lastKnownFileType = sourcecode.swift; path = "ZMUser+Validation.swift"; sourceTree = "<group>"; };
		7CAE54512180B59800177A8E /* zmessaging2.56.0.xcdatamodel */ = {isa = PBXFileReference; lastKnownFileType = wrapper.xcdatamodel; path = zmessaging2.56.0.xcdatamodel; sourceTree = "<group>"; };
		7CBC3FC020177C3C008D06E4 /* RasterImages+Protobuf.swift */ = {isa = PBXFileReference; lastKnownFileType = sourcecode.swift; path = "RasterImages+Protobuf.swift"; sourceTree = "<group>"; };
		7CBC42EA2211CE900037E716 /* zmessaging2.62.0.xcdatamodel */ = {isa = PBXFileReference; lastKnownFileType = wrapper.xcdatamodel; path = zmessaging2.62.0.xcdatamodel; sourceTree = "<group>"; };
		7CFB77352212C45E00B27972 /* store2-61-0.wiredatabase */ = {isa = PBXFileReference; lastKnownFileType = file; name = "store2-61-0.wiredatabase"; path = "Tests/Resources/store2-61-0.wiredatabase"; sourceTree = SOURCE_ROOT; };
		8702B0EA20527F47006B60B9 /* zmessaging2.44.0.xcdatamodel */ = {isa = PBXFileReference; lastKnownFileType = wrapper.xcdatamodel; path = zmessaging2.44.0.xcdatamodel; sourceTree = "<group>"; };
		8702B0EB20529C78006B60B9 /* store2-43-0.wiredatabase */ = {isa = PBXFileReference; lastKnownFileType = file; name = "store2-43-0.wiredatabase"; path = "Tests/Resources/store2-43-0.wiredatabase"; sourceTree = SOURCE_ROOT; };
		8704676A21513DE900C628D7 /* ZMOTRMessage+Unarchive.swift */ = {isa = PBXFileReference; lastKnownFileType = sourcecode.swift; path = "ZMOTRMessage+Unarchive.swift"; sourceTree = "<group>"; };
		87140ACC20D7DD700036B7CB /* zmessaging2.48.0.xcdatamodel */ = {isa = PBXFileReference; lastKnownFileType = wrapper.xcdatamodel; path = zmessaging2.48.0.xcdatamodel; sourceTree = "<group>"; };
		871DD79E2084A316006B1C56 /* BatchDeleteTests.swift */ = {isa = PBXFileReference; lastKnownFileType = sourcecode.swift; path = BatchDeleteTests.swift; sourceTree = "<group>"; };
		872A2E891FFD2FBF00900B22 /* ZMSearchUserPayloadParsingTests.swift */ = {isa = PBXFileReference; lastKnownFileType = sourcecode.swift; path = ZMSearchUserPayloadParsingTests.swift; sourceTree = "<group>"; };
		873B88F82040430A00FBE254 /* store2-42-0.wiredatabase */ = {isa = PBXFileReference; lastKnownFileType = file; name = "store2-42-0.wiredatabase"; path = "Tests/Resources/store2-42-0.wiredatabase"; sourceTree = SOURCE_ROOT; };
		873B88FB204044AC00FBE254 /* ConversationCreationOptions.swift */ = {isa = PBXFileReference; lastKnownFileType = sourcecode.swift; path = ConversationCreationOptions.swift; sourceTree = "<group>"; };
		873B88FD2040470900FBE254 /* ConversationCreationOptionsTests.swift */ = {isa = PBXFileReference; lastKnownFileType = sourcecode.swift; path = ConversationCreationOptionsTests.swift; sourceTree = "<group>"; };
		874387B921E6404F00901B0F /* store2-59-0.wiredatabase */ = {isa = PBXFileReference; lastKnownFileType = file; name = "store2-59-0.wiredatabase"; path = "Tests/Resources/store2-59-0.wiredatabase"; sourceTree = SOURCE_ROOT; };
		874D9797211064D300B07674 /* ZMConversationLastMessagesTest.swift */ = {isa = PBXFileReference; lastKnownFileType = sourcecode.swift; path = ZMConversationLastMessagesTest.swift; sourceTree = "<group>"; };
		8767E85A216391DF00390F75 /* ZMConversation+Mute.swift */ = {isa = PBXFileReference; lastKnownFileType = sourcecode.swift; path = "ZMConversation+Mute.swift"; sourceTree = "<group>"; };
		8767E85C2163AA4800390F75 /* zmessaging2.54.0.xcdatamodel */ = {isa = PBXFileReference; lastKnownFileType = wrapper.xcdatamodel; path = zmessaging2.54.0.xcdatamodel; sourceTree = "<group>"; };
		8767E8622163B2C000390F75 /* store2-53-0.wiredatabase */ = {isa = PBXFileReference; lastKnownFileType = file; name = "store2-53-0.wiredatabase"; path = "Tests/Resources/store2-53-0.wiredatabase"; sourceTree = SOURCE_ROOT; };
		8767E8672163B9EE00390F75 /* ZMConversationTests+Mute.swift */ = {isa = PBXFileReference; lastKnownFileType = sourcecode.swift; path = "ZMConversationTests+Mute.swift"; sourceTree = "<group>"; };
		8768679221B97C770002633C /* zmessaging2.59.0.xcdatamodel */ = {isa = PBXFileReference; lastKnownFileType = wrapper.xcdatamodel; path = zmessaging2.59.0.xcdatamodel; sourceTree = "<group>"; };
		87890A1821E348F500E19A42 /* zmessaging2.60.0.xcdatamodel */ = {isa = PBXFileReference; lastKnownFileType = wrapper.xcdatamodel; path = zmessaging2.60.0.xcdatamodel; sourceTree = "<group>"; };
		87A7FA23203DD11100AA066C /* ZMConversationTests+AccessMode.swift */ = {isa = PBXFileReference; lastKnownFileType = sourcecode.swift; path = "ZMConversationTests+AccessMode.swift"; sourceTree = "<group>"; };
		87C125F61EF94EE800D28DC1 /* ZMManagedObject+Grouping.swift */ = {isa = PBXFileReference; fileEncoding = 4; lastKnownFileType = sourcecode.swift; path = "ZMManagedObject+Grouping.swift"; sourceTree = "<group>"; };
		87C125F81EF94F2E00D28DC1 /* ZMManagedObjectGroupingTests.swift */ = {isa = PBXFileReference; fileEncoding = 4; lastKnownFileType = sourcecode.swift; path = ZMManagedObjectGroupingTests.swift; sourceTree = "<group>"; };
		87C1C25E207F7DA80083BF6B /* InvalidGenericMessageDataRemoval.swift */ = {isa = PBXFileReference; lastKnownFileType = sourcecode.swift; path = InvalidGenericMessageDataRemoval.swift; sourceTree = "<group>"; };
		87C1C260207F812F0083BF6B /* InvalidGenericMessageDataRemovalTests.swift */ = {isa = PBXFileReference; lastKnownFileType = sourcecode.swift; path = InvalidGenericMessageDataRemovalTests.swift; sourceTree = "<group>"; };
		87C1C262207F88530083BF6B /* store2-45-0.wiredatabase */ = {isa = PBXFileReference; lastKnownFileType = file; name = "store2-45-0.wiredatabase"; path = "Tests/Resources/store2-45-0.wiredatabase"; sourceTree = SOURCE_ROOT; };
		87C1C265207F8FE40083BF6B /* zmessaging2.47.0.xcdatamodel */ = {isa = PBXFileReference; lastKnownFileType = wrapper.xcdatamodel; path = zmessaging2.47.0.xcdatamodel; sourceTree = "<group>"; };
		87C1C266207F92190083BF6B /* store2-46-0.wiredatabase */ = {isa = PBXFileReference; lastKnownFileType = file; name = "store2-46-0.wiredatabase"; path = "Tests/Resources/store2-46-0.wiredatabase"; sourceTree = SOURCE_ROOT; };
		87D9CCE81F27606200AA4388 /* NSManagedObjectContext+TearDown.swift */ = {isa = PBXFileReference; fileEncoding = 4; lastKnownFileType = sourcecode.swift; path = "NSManagedObjectContext+TearDown.swift"; sourceTree = "<group>"; };
		87DF59BF1F729FDA00C7B406 /* ZMMovedIndexTests.swift */ = {isa = PBXFileReference; fileEncoding = 4; lastKnownFileType = sourcecode.swift; path = ZMMovedIndexTests.swift; sourceTree = "<group>"; };
		87E2CE302119F6AB0034C2C4 /* ZMClientMessageTests+Cleared.swift */ = {isa = PBXFileReference; lastKnownFileType = sourcecode.swift; path = "ZMClientMessageTests+Cleared.swift"; sourceTree = "<group>"; };
		87E9508A2118B2DA00306AA7 /* ZMConversation+DeleteOlderMessages.swift */ = {isa = PBXFileReference; lastKnownFileType = sourcecode.swift; path = "ZMConversation+DeleteOlderMessages.swift"; sourceTree = "<group>"; };
		87EFA3AB210F52C6004DFA53 /* ZMConversation+LastMessages.swift */ = {isa = PBXFileReference; lastKnownFileType = sourcecode.swift; path = "ZMConversation+LastMessages.swift"; sourceTree = "<group>"; };
		87F7288621B02DD6000ED371 /* store2-57-0.wiredatabase */ = {isa = PBXFileReference; lastKnownFileType = file; name = "store2-57-0.wiredatabase"; path = "Tests/Resources/store2-57-0.wiredatabase"; sourceTree = SOURCE_ROOT; };
		87F7288721B02DD7000ED371 /* store2-55-0.wiredatabase */ = {isa = PBXFileReference; lastKnownFileType = file; name = "store2-55-0.wiredatabase"; path = "Tests/Resources/store2-55-0.wiredatabase"; sourceTree = SOURCE_ROOT; };
		87F7288821B02DD7000ED371 /* store2-56-0.wiredatabase */ = {isa = PBXFileReference; lastKnownFileType = file; name = "store2-56-0.wiredatabase"; path = "Tests/Resources/store2-56-0.wiredatabase"; sourceTree = SOURCE_ROOT; };
		87FFC71920DBF2820005076E /* store2-47-0.wiredatabase */ = {isa = PBXFileReference; lastKnownFileType = file; name = "store2-47-0.wiredatabase"; path = "Tests/Resources/store2-47-0.wiredatabase"; sourceTree = SOURCE_ROOT; };
		A901DE8B23A2A31B00B4DDC6 /* ZMConnection+Role.swift */ = {isa = PBXFileReference; fileEncoding = 4; lastKnownFileType = sourcecode.swift; path = "ZMConnection+Role.swift"; sourceTree = "<group>"; };
		A90676E4238D844E006417AC /* zmessaging2.78.0.xcdatamodel */ = {isa = PBXFileReference; lastKnownFileType = wrapper.xcdatamodel; path = zmessaging2.78.0.xcdatamodel; sourceTree = "<group>"; };
		A90676E6238EAE8B006417AC /* ParticipantRole.swift */ = {isa = PBXFileReference; lastKnownFileType = sourcecode.swift; path = ParticipantRole.swift; sourceTree = "<group>"; };
		A90676E8238EB05E006417AC /* Action.swift */ = {isa = PBXFileReference; fileEncoding = 4; lastKnownFileType = sourcecode.swift; path = Action.swift; sourceTree = "<group>"; };
		A90676E9238EB05F006417AC /* Role.swift */ = {isa = PBXFileReference; fileEncoding = 4; lastKnownFileType = sourcecode.swift; path = Role.swift; sourceTree = "<group>"; };
		A90B3E2C23A255D5003EFED4 /* ZMConversation+Creation.swift */ = {isa = PBXFileReference; lastKnownFileType = sourcecode.swift; path = "ZMConversation+Creation.swift"; sourceTree = "<group>"; };
		A90D62C723A159B600F680CC /* ZMConversation+Transport.swift */ = {isa = PBXFileReference; lastKnownFileType = sourcecode.swift; path = "ZMConversation+Transport.swift"; sourceTree = "<group>"; };
		A90E1FDE23ABA48700CDE283 /* store2-78-0.wiredatabase */ = {isa = PBXFileReference; lastKnownFileType = file; path = "store2-78-0.wiredatabase"; sourceTree = "<group>"; };
		A9128ACF2398067E0056F591 /* ZMConversationTests+Participants.swift */ = {isa = PBXFileReference; lastKnownFileType = sourcecode.swift; path = "ZMConversationTests+Participants.swift"; sourceTree = "<group>"; };
		A923D77D239DB87700F47B85 /* ZMConversationTests+SecurityLevel.swift */ = {isa = PBXFileReference; lastKnownFileType = sourcecode.swift; path = "ZMConversationTests+SecurityLevel.swift"; sourceTree = "<group>"; };
		A927F52623A029250058D744 /* ParticipantRoleTests.swift */ = {isa = PBXFileReference; lastKnownFileType = sourcecode.swift; path = ParticipantRoleTests.swift; sourceTree = "<group>"; };
		A93724A126983100005FD532 /* ZMMessageTests.swift */ = {isa = PBXFileReference; lastKnownFileType = sourcecode.swift; path = ZMMessageTests.swift; sourceTree = "<group>"; };
		A94166FB2680CCB5001F4E37 /* ZMConversationTests.swift */ = {isa = PBXFileReference; fileEncoding = 4; lastKnownFileType = sourcecode.swift; path = ZMConversationTests.swift; sourceTree = "<group>"; };
		A943BBE725B5A59D003D66BA /* ConversationLike.swift */ = {isa = PBXFileReference; lastKnownFileType = sourcecode.swift; path = ConversationLike.swift; sourceTree = "<group>"; };
		A949418E23E1DB78001B0373 /* ZMConnection+Fetch.swift */ = {isa = PBXFileReference; lastKnownFileType = sourcecode.swift; path = "ZMConnection+Fetch.swift"; sourceTree = "<group>"; };
		A9536FD223ACD23100CFD528 /* ConversationTests+gapsAndWindows.swift */ = {isa = PBXFileReference; lastKnownFileType = sourcecode.swift; path = "ConversationTests+gapsAndWindows.swift"; sourceTree = "<group>"; };
		A95E7BF4239134E600935B88 /* ZMConversation+Participants.swift */ = {isa = PBXFileReference; fileEncoding = 4; lastKnownFileType = sourcecode.swift; path = "ZMConversation+Participants.swift"; sourceTree = "<group>"; };
		A96524B823CDE07200303C60 /* String+WordTests.swift */ = {isa = PBXFileReference; lastKnownFileType = sourcecode.swift; path = "String+WordTests.swift"; sourceTree = "<group>"; };
		A96E7A9725A35CEF004FAADC /* ZMConversationTests+Knock.swift */ = {isa = PBXFileReference; fileEncoding = 4; lastKnownFileType = sourcecode.swift; path = "ZMConversationTests+Knock.swift"; sourceTree = "<group>"; };
		A982B46523BE1B86001828A6 /* ConversationTests.swift */ = {isa = PBXFileReference; lastKnownFileType = sourcecode.swift; path = ConversationTests.swift; sourceTree = "<group>"; };
		A995F05B23968D8500FAC3CF /* ParticipantRoleChangeInfo.swift */ = {isa = PBXFileReference; fileEncoding = 4; lastKnownFileType = sourcecode.swift; path = ParticipantRoleChangeInfo.swift; sourceTree = "<group>"; };
		A995F05D239690B300FAC3CF /* ParticipantRoleObserverTests.swift */ = {isa = PBXFileReference; fileEncoding = 4; lastKnownFileType = sourcecode.swift; path = ParticipantRoleObserverTests.swift; sourceTree = "<group>"; };
		A99B8A71268221A6006B4D29 /* ZMImageMessage.swift */ = {isa = PBXFileReference; fileEncoding = 4; lastKnownFileType = sourcecode.swift; path = ZMImageMessage.swift; sourceTree = "<group>"; };
		A9EEFEF923A6D0CB0007828A /* RolesMigrationTests.swift */ = {isa = PBXFileReference; lastKnownFileType = sourcecode.swift; path = RolesMigrationTests.swift; sourceTree = "<group>"; };
		A9FA524723A14E2B003AD4C6 /* RoleTests.swift */ = {isa = PBXFileReference; lastKnownFileType = sourcecode.swift; path = RoleTests.swift; sourceTree = "<group>"; };
		A9FA524923A1598B003AD4C6 /* ActionTests.swift */ = {isa = PBXFileReference; lastKnownFileType = sourcecode.swift; path = ActionTests.swift; sourceTree = "<group>"; };
		BF0D07F91E4C7B1100B934EB /* TextSearchQueryTests.swift */ = {isa = PBXFileReference; fileEncoding = 4; lastKnownFileType = sourcecode.swift; path = TextSearchQueryTests.swift; sourceTree = "<group>"; };
		BF103F9C1F0112F30047FDE5 /* ManagedObjectObserver.swift */ = {isa = PBXFileReference; fileEncoding = 4; lastKnownFileType = sourcecode.swift; path = ManagedObjectObserver.swift; sourceTree = "<group>"; };
		BF103FA01F0138390047FDE5 /* ManagedObjectContextChangeObserverTests.swift */ = {isa = PBXFileReference; fileEncoding = 4; lastKnownFileType = sourcecode.swift; path = ManagedObjectContextChangeObserverTests.swift; sourceTree = "<group>"; };
		BF10B58A1E6432ED00E7036E /* Message.swift */ = {isa = PBXFileReference; fileEncoding = 4; lastKnownFileType = sourcecode.swift; path = Message.swift; sourceTree = "<group>"; };
		BF10B5951E64591600E7036E /* AnalyticsType.swift */ = {isa = PBXFileReference; fileEncoding = 4; lastKnownFileType = sourcecode.swift; path = AnalyticsType.swift; sourceTree = "<group>"; };
		BF10B5961E64591600E7036E /* NSManagedObjectContext+Analytics.swift */ = {isa = PBXFileReference; fileEncoding = 4; lastKnownFileType = sourcecode.swift; path = "NSManagedObjectContext+Analytics.swift"; sourceTree = "<group>"; };
		BF10B59C1E645A3300E7036E /* Analytics+UnknownMessage.swift */ = {isa = PBXFileReference; fileEncoding = 4; lastKnownFileType = sourcecode.swift; path = "Analytics+UnknownMessage.swift"; sourceTree = "<group>"; };
		BF1B98021EC3110F00DE033B /* zmessaging2.30.0.xcdatamodel */ = {isa = PBXFileReference; lastKnownFileType = wrapper.xcdatamodel; path = zmessaging2.30.0.xcdatamodel; sourceTree = "<group>"; };
		BF1B98031EC313C600DE033B /* Team.swift */ = {isa = PBXFileReference; fileEncoding = 4; lastKnownFileType = sourcecode.swift; path = Team.swift; sourceTree = "<group>"; };
		BF1B98061EC31A3C00DE033B /* Member.swift */ = {isa = PBXFileReference; fileEncoding = 4; lastKnownFileType = sourcecode.swift; path = Member.swift; sourceTree = "<group>"; };
		BF1B98081EC31A4200DE033B /* Permissions.swift */ = {isa = PBXFileReference; fileEncoding = 4; lastKnownFileType = sourcecode.swift; path = Permissions.swift; sourceTree = "<group>"; };
		BF1B980A1EC31D6100DE033B /* TeamDeletionRuleTests.swift */ = {isa = PBXFileReference; fileEncoding = 4; lastKnownFileType = sourcecode.swift; path = TeamDeletionRuleTests.swift; sourceTree = "<group>"; };
		BF1B980C1EC3410000DE033B /* PermissionsTests.swift */ = {isa = PBXFileReference; fileEncoding = 4; lastKnownFileType = sourcecode.swift; path = PermissionsTests.swift; sourceTree = "<group>"; };
		BF2ADF621E28CF1E00E81B1E /* SharedObjectStore.swift */ = {isa = PBXFileReference; fileEncoding = 4; lastKnownFileType = sourcecode.swift; path = SharedObjectStore.swift; sourceTree = "<group>"; };
		BF3493EA1EC34C0B00B0C314 /* TeamTests.swift */ = {isa = PBXFileReference; fileEncoding = 4; lastKnownFileType = sourcecode.swift; path = TeamTests.swift; sourceTree = "<group>"; };
		BF3493EC1EC34FF700B0C314 /* store2-29-0.wiredatabase */ = {isa = PBXFileReference; lastKnownFileType = file; name = "store2-29-0.wiredatabase"; path = "Tests/Resources/store2-29-0.wiredatabase"; sourceTree = SOURCE_ROOT; };
		BF3493EF1EC3569800B0C314 /* MemberTests.swift */ = {isa = PBXFileReference; fileEncoding = 4; lastKnownFileType = sourcecode.swift; path = MemberTests.swift; sourceTree = "<group>"; };
		BF3493F11EC3623200B0C314 /* ZMUser+Teams.swift */ = {isa = PBXFileReference; fileEncoding = 4; lastKnownFileType = sourcecode.swift; path = "ZMUser+Teams.swift"; sourceTree = "<group>"; };
		BF3493FF1EC46D3D00B0C314 /* ZMConversationTests+Teams.swift */ = {isa = PBXFileReference; fileEncoding = 4; lastKnownFileType = sourcecode.swift; name = "ZMConversationTests+Teams.swift"; path = "Conversation/ZMConversationTests+Teams.swift"; sourceTree = "<group>"; };
		BF3494071EC5A90400B0C314 /* ZMUser+OneOnOne.h */ = {isa = PBXFileReference; fileEncoding = 4; lastKnownFileType = sourcecode.c.h; path = "ZMUser+OneOnOne.h"; sourceTree = "<group>"; };
		BF421B2C1EF3F91D0079533A /* Team+Patches.swift */ = {isa = PBXFileReference; fileEncoding = 4; lastKnownFileType = sourcecode.swift; path = "Team+Patches.swift"; sourceTree = "<group>"; };
		BF421B301EF4015E0079533A /* store2-30-0.wiredatabase */ = {isa = PBXFileReference; lastKnownFileType = file; name = "store2-30-0.wiredatabase"; path = "Tests/Resources/store2-30-0.wiredatabase"; sourceTree = SOURCE_ROOT; };
		BF4666291DCB71B0007463FF /* V3Asset.swift */ = {isa = PBXFileReference; fileEncoding = 4; lastKnownFileType = sourcecode.swift; path = V3Asset.swift; sourceTree = "<group>"; };
		BF491CCE1F02A6CF0055EE44 /* Member+Patches.swift */ = {isa = PBXFileReference; fileEncoding = 4; lastKnownFileType = sourcecode.swift; path = "Member+Patches.swift"; sourceTree = "<group>"; };
		BF491CD61F0402F80055EE44 /* store2-31-0.wiredatabase */ = {isa = PBXFileReference; lastKnownFileType = file; name = "store2-31-0.wiredatabase"; path = "Tests/Resources/store2-31-0.wiredatabase"; sourceTree = SOURCE_ROOT; };
		BF491CDA1F0525DC0055EE44 /* AccountTests.swift */ = {isa = PBXFileReference; fileEncoding = 4; lastKnownFileType = sourcecode.swift; path = AccountTests.swift; sourceTree = "<group>"; };
		BF491CDC1F0525E50055EE44 /* AccountManagerTests.swift */ = {isa = PBXFileReference; fileEncoding = 4; lastKnownFileType = sourcecode.swift; path = AccountManagerTests.swift; sourceTree = "<group>"; };
		BF491CDF1F0529D80055EE44 /* AccountStoreTests.swift */ = {isa = PBXFileReference; fileEncoding = 4; lastKnownFileType = sourcecode.swift; path = AccountStoreTests.swift; sourceTree = "<group>"; };
		BF491CE31F063EDB0055EE44 /* Account.swift */ = {isa = PBXFileReference; fileEncoding = 4; lastKnownFileType = sourcecode.swift; path = Account.swift; sourceTree = "<group>"; };
		BF491CE51F063EE50055EE44 /* AccountStore.swift */ = {isa = PBXFileReference; fileEncoding = 4; lastKnownFileType = sourcecode.swift; path = AccountStore.swift; sourceTree = "<group>"; };
		BF491CE71F063EEB0055EE44 /* AccountManager.swift */ = {isa = PBXFileReference; fileEncoding = 4; lastKnownFileType = sourcecode.swift; path = AccountManager.swift; sourceTree = "<group>"; };
		BF5AF281215134DA00449D43 /* zmessaging2.53.0.xcdatamodel */ = {isa = PBXFileReference; lastKnownFileType = wrapper.xcdatamodel; path = zmessaging2.53.0.xcdatamodel; sourceTree = "<group>"; };
		BF5AF286215156EE00449D43 /* store2-52-0.wiredatabase */ = {isa = PBXFileReference; lastKnownFileType = file; name = "store2-52-0.wiredatabase"; path = "Tests/Resources/store2-52-0.wiredatabase"; sourceTree = SOURCE_ROOT; };
		BF5DF5CB20F4E8DD002BCB67 /* zmessaging2.49.0.xcdatamodel */ = {isa = PBXFileReference; lastKnownFileType = wrapper.xcdatamodel; path = zmessaging2.49.0.xcdatamodel; sourceTree = "<group>"; };
		BF5DF5CC20F4EB3E002BCB67 /* ZMSystemMessage+NewConversation.swift */ = {isa = PBXFileReference; lastKnownFileType = sourcecode.swift; path = "ZMSystemMessage+NewConversation.swift"; sourceTree = "<group>"; };
		BF6ACFFA21060F7200FD762B /* store2-48-0.wiredatabase */ = {isa = PBXFileReference; lastKnownFileType = file; name = "store2-48-0.wiredatabase"; path = "Tests/Resources/store2-48-0.wiredatabase"; sourceTree = SOURCE_ROOT; };
		BF6EA4D11E2512E800B7BD4B /* ZMConversation+DisplayName.swift */ = {isa = PBXFileReference; fileEncoding = 4; lastKnownFileType = sourcecode.swift; path = "ZMConversation+DisplayName.swift"; sourceTree = "<group>"; };
		BF735CFB1E7050D0003BC61F /* ZMConversationTests+CallSystemMessages.swift */ = {isa = PBXFileReference; fileEncoding = 4; lastKnownFileType = sourcecode.swift; path = "ZMConversationTests+CallSystemMessages.swift"; sourceTree = "<group>"; };
		BF735CFE1E70626F003BC61F /* store2-27-0.wiredatabase */ = {isa = PBXFileReference; lastKnownFileType = file; name = "store2-27-0.wiredatabase"; path = "Tests/Resources/store2-27-0.wiredatabase"; sourceTree = SOURCE_ROOT; };
		BF794FE41D14425E00E618C6 /* ZMClientMessageTests+Location.swift */ = {isa = PBXFileReference; fileEncoding = 4; lastKnownFileType = sourcecode.swift; path = "ZMClientMessageTests+Location.swift"; sourceTree = "<group>"; };
		BF8361D91F0A3C41009AE5AC /* NSSecureCoding+Swift.swift */ = {isa = PBXFileReference; fileEncoding = 4; lastKnownFileType = sourcecode.swift; path = "NSSecureCoding+Swift.swift"; sourceTree = "<group>"; };
		BF85CF5E1D227A78006EDB97 /* LocationData.swift */ = {isa = PBXFileReference; fileEncoding = 4; lastKnownFileType = sourcecode.swift; path = LocationData.swift; sourceTree = "<group>"; };
		BF8ABD591EF2B09A005E58E0 /* zmessaging2.31.0.xcdatamodel */ = {isa = PBXFileReference; lastKnownFileType = wrapper.xcdatamodel; path = zmessaging2.31.0.xcdatamodel; sourceTree = "<group>"; };
		BF8E024C1E606846003310E1 /* store2-26-0.wiredatabase */ = {isa = PBXFileReference; lastKnownFileType = file; name = "store2-26-0.wiredatabase"; path = "Tests/Resources/store2-26-0.wiredatabase"; sourceTree = SOURCE_ROOT; };
		BF8EDC731E53182F00DA6C40 /* store2-25-0.wiredatabase */ = {isa = PBXFileReference; lastKnownFileType = file; name = "store2-25-0.wiredatabase"; path = "Tests/Resources/store2-25-0.wiredatabase"; sourceTree = SOURCE_ROOT; };
		BF8F3A821E4B61C70079E9E7 /* TextSearchQuery.swift */ = {isa = PBXFileReference; fileEncoding = 4; lastKnownFileType = sourcecode.swift; path = TextSearchQuery.swift; sourceTree = "<group>"; };
		BF949E5A1D3D17FB00587597 /* LinkPreview+ProtobufTests.swift */ = {isa = PBXFileReference; fileEncoding = 4; lastKnownFileType = sourcecode.swift; path = "LinkPreview+ProtobufTests.swift"; sourceTree = "<group>"; };
		BF989D091E8A6A120052BF8F /* SearchUserAsset.swift */ = {isa = PBXFileReference; fileEncoding = 4; lastKnownFileType = sourcecode.swift; path = SearchUserAsset.swift; sourceTree = "<group>"; };
		BFB3BA721E28D38F0032A84F /* SharedObjectStoreTests.swift */ = {isa = PBXFileReference; fileEncoding = 4; lastKnownFileType = sourcecode.swift; path = SharedObjectStoreTests.swift; sourceTree = "<group>"; };
		BFC183E0210F389900601E5D /* zmessaging2.52.0.xcdatamodel */ = {isa = PBXFileReference; lastKnownFileType = wrapper.xcdatamodel; path = zmessaging2.52.0.xcdatamodel; sourceTree = "<group>"; };
		BFC183E1210F57EA00601E5D /* store2-51-0.wiredatabase */ = {isa = PBXFileReference; lastKnownFileType = file; name = "store2-51-0.wiredatabase"; path = "Tests/Resources/store2-51-0.wiredatabase"; sourceTree = SOURCE_ROOT; };
		BFCD502C21511D58008CD845 /* DraftMessage.swift */ = {isa = PBXFileReference; lastKnownFileType = sourcecode.swift; path = DraftMessage.swift; sourceTree = "<group>"; };
		BFCD8A2C1DCB4E8A00C6FCCF /* V2Asset.swift */ = {isa = PBXFileReference; fileEncoding = 4; lastKnownFileType = sourcecode.swift; path = V2Asset.swift; sourceTree = "<group>"; };
		BFCF31DA1DA50C650039B3DC /* GenericMessageTests+NativePush.swift */ = {isa = PBXFileReference; fileEncoding = 4; lastKnownFileType = sourcecode.swift; path = "GenericMessageTests+NativePush.swift"; sourceTree = "<group>"; };
		BFE3A96B1ED2EC110024A05B /* ZMConversationListDirectoryTests+Teams.swift */ = {isa = PBXFileReference; fileEncoding = 4; lastKnownFileType = sourcecode.swift; path = "ZMConversationListDirectoryTests+Teams.swift"; sourceTree = "<group>"; };
		BFE3A96D1ED301020024A05B /* ZMConversationListTests+Teams.swift */ = {isa = PBXFileReference; fileEncoding = 4; lastKnownFileType = sourcecode.swift; path = "ZMConversationListTests+Teams.swift"; sourceTree = "<group>"; };
		BFE764421ED5AAE400C65C3E /* ZMConversation+TeamsTests.swift */ = {isa = PBXFileReference; fileEncoding = 4; lastKnownFileType = sourcecode.swift; path = "ZMConversation+TeamsTests.swift"; sourceTree = "<group>"; };
		BFF8AE8420E4E12A00988700 /* ZMMessage+ShouldDisplay.swift */ = {isa = PBXFileReference; lastKnownFileType = sourcecode.swift; path = "ZMMessage+ShouldDisplay.swift"; sourceTree = "<group>"; };
		BFFBFD921D59E3F00079773E /* ConversationMessage+Deletion.swift */ = {isa = PBXFileReference; fileEncoding = 4; lastKnownFileType = sourcecode.swift; path = "ConversationMessage+Deletion.swift"; sourceTree = "<group>"; };
		BFFBFD941D59E49D0079773E /* ZMClientMessageTests+Deletion.swift */ = {isa = PBXFileReference; fileEncoding = 4; lastKnownFileType = sourcecode.swift; path = "ZMClientMessageTests+Deletion.swift"; sourceTree = "<group>"; };
		CE4EDC081D6D9A3D002A20AA /* Reaction.swift */ = {isa = PBXFileReference; fileEncoding = 4; lastKnownFileType = sourcecode.swift; name = Reaction.swift; path = Reaction/Reaction.swift; sourceTree = "<group>"; };
		CE4EDC0A1D6DC2D2002A20AA /* ConversationMessage+Reaction.swift */ = {isa = PBXFileReference; fileEncoding = 4; lastKnownFileType = sourcecode.swift; path = "ConversationMessage+Reaction.swift"; sourceTree = "<group>"; };
		CE58A3FE1CD3B3580037B626 /* ConversationMessage.swift */ = {isa = PBXFileReference; fileEncoding = 4; lastKnownFileType = sourcecode.swift; path = ConversationMessage.swift; sourceTree = "<group>"; };
		CEB15E501D7EE53A0048A011 /* ZMClientMessagesTests+Reaction.swift */ = {isa = PBXFileReference; fileEncoding = 4; lastKnownFileType = sourcecode.swift; path = "ZMClientMessagesTests+Reaction.swift"; sourceTree = "<group>"; };
		CEE525A81CCA4C97001D06F9 /* NSString+RandomString.h */ = {isa = PBXFileReference; fileEncoding = 4; lastKnownFileType = sourcecode.c.h; path = "NSString+RandomString.h"; sourceTree = "<group>"; };
		CEE525A91CCA4C97001D06F9 /* NSString+RandomString.m */ = {isa = PBXFileReference; fileEncoding = 4; lastKnownFileType = sourcecode.c.objc; path = "NSString+RandomString.m"; sourceTree = "<group>"; };
		D5D10DA7203B154C00145497 /* zmessaging2.43.0.xcdatamodel */ = {isa = PBXFileReference; lastKnownFileType = wrapper.xcdatamodel; path = zmessaging2.43.0.xcdatamodel; sourceTree = "<group>"; };
		D5D10DA8203B161700145497 /* ZMConversation+AccessMode.swift */ = {isa = PBXFileReference; lastKnownFileType = sourcecode.swift; path = "ZMConversation+AccessMode.swift"; sourceTree = "<group>"; };
		D5D65A0C2074C97700D7F3C3 /* store2-44-0.wiredatabase */ = {isa = PBXFileReference; lastKnownFileType = file; name = "store2-44-0.wiredatabase"; path = "Tests/Resources/store2-44-0.wiredatabase"; sourceTree = SOURCE_ROOT; };
		D5FA30C42063DC2D00716618 /* BackupMetadata.swift */ = {isa = PBXFileReference; lastKnownFileType = sourcecode.swift; path = BackupMetadata.swift; sourceTree = "<group>"; };
		D5FA30CA2063ECD400716618 /* BackupMetadataTests.swift */ = {isa = PBXFileReference; lastKnownFileType = sourcecode.swift; path = BackupMetadataTests.swift; sourceTree = "<group>"; };
		D5FA30CE2063F8EC00716618 /* Version.swift */ = {isa = PBXFileReference; lastKnownFileType = sourcecode.swift; path = Version.swift; sourceTree = "<group>"; };
		D5FA30D02063FD3A00716618 /* VersionTests.swift */ = {isa = PBXFileReference; lastKnownFileType = sourcecode.swift; path = VersionTests.swift; sourceTree = "<group>"; };
		D5FD9FD32073B94500F6F4FC /* zmessaging2.45.0.xcdatamodel */ = {isa = PBXFileReference; lastKnownFileType = wrapper.xcdatamodel; path = zmessaging2.45.0.xcdatamodel; sourceTree = "<group>"; };
		E90AAE33279719D8003C7DB0 /* store2-98-0.wiredatabase */ = {isa = PBXFileReference; lastKnownFileType = file; path = "store2-98-0.wiredatabase"; sourceTree = "<group>"; };
		E97A542727B122D80009DCCF /* AccessRoleMigrationTests.swift */ = {isa = PBXFileReference; lastKnownFileType = sourcecode.swift; path = AccessRoleMigrationTests.swift; sourceTree = "<group>"; };
		E9A61E3A27957F6700B96E50 /* zmessaging2.98.0.xcdatamodel */ = {isa = PBXFileReference; lastKnownFileType = wrapper.xcdatamodel; path = zmessaging2.98.0.xcdatamodel; sourceTree = "<group>"; };
		E9C7DD9A27B533D000FB9AE8 /* AccessRoleMappingTests.swift */ = {isa = PBXFileReference; lastKnownFileType = sourcecode.swift; path = AccessRoleMappingTests.swift; sourceTree = "<group>"; };
		EE002F1C28772DFA0027D63A /* zmessaging2.104.0.xcdatamodel */ = {isa = PBXFileReference; lastKnownFileType = wrapper.xcdatamodel; path = zmessaging2.104.0.xcdatamodel; sourceTree = "<group>"; };
		EE002F212878345C0027D63A /* store2-104-0.wiredatabase */ = {isa = PBXFileReference; lastKnownFileType = file; path = "store2-104-0.wiredatabase"; sourceTree = "<group>"; };
		EE04084D28CA85B2009E4B8D /* Date+Helpers.swift */ = {isa = PBXFileReference; lastKnownFileType = sourcecode.swift; path = "Date+Helpers.swift"; sourceTree = "<group>"; };
		EE09EEB0255959F000919A6B /* ZMUserTests+AnalyticsIdentifier.swift */ = {isa = PBXFileReference; lastKnownFileType = sourcecode.swift; path = "ZMUserTests+AnalyticsIdentifier.swift"; sourceTree = "<group>"; };
		EE128A65286DE31200558550 /* UserClient+MLSPublicKeys.swift */ = {isa = PBXFileReference; lastKnownFileType = sourcecode.swift; path = "UserClient+MLSPublicKeys.swift"; sourceTree = "<group>"; };
		EE128A67286DE35F00558550 /* CodableHelpers.swift */ = {isa = PBXFileReference; lastKnownFileType = sourcecode.swift; path = CodableHelpers.swift; sourceTree = "<group>"; };
		EE174FCD2522756700482A70 /* ZMConversationPerformanceTests.swift */ = {isa = PBXFileReference; lastKnownFileType = sourcecode.swift; name = ZMConversationPerformanceTests.swift; path = Conversation/ZMConversationPerformanceTests.swift; sourceTree = "<group>"; };
		EE22185D2892C22C008EF6ED /* MockConversationEventProcessor.swift */ = {isa = PBXFileReference; lastKnownFileType = sourcecode.swift; path = MockConversationEventProcessor.swift; sourceTree = "<group>"; };
		EE28991D26B4422800E7BAF0 /* Feature.ConferenceCalling.swift */ = {isa = PBXFileReference; lastKnownFileType = sourcecode.swift; path = Feature.ConferenceCalling.swift; sourceTree = "<group>"; };
		EE2B874524D9A11A00936A4E /* ContextProvider+EncryptionAtRest.swift */ = {isa = PBXFileReference; lastKnownFileType = sourcecode.swift; path = "ContextProvider+EncryptionAtRest.swift"; sourceTree = "<group>"; };
		EE2BA00525CB3AA8001EB606 /* InvalidFeatureRemoval.swift */ = {isa = PBXFileReference; lastKnownFileType = sourcecode.swift; path = InvalidFeatureRemoval.swift; sourceTree = "<group>"; };
		EE2BA00725CB3DE7001EB606 /* InvalidFeatureRemovalTests.swift */ = {isa = PBXFileReference; lastKnownFileType = sourcecode.swift; path = InvalidFeatureRemovalTests.swift; sourceTree = "<group>"; };
		EE30F45A2592A357000FC69C /* AppLockController.PasscodeKeychainItem.swift */ = {isa = PBXFileReference; lastKnownFileType = sourcecode.swift; path = AppLockController.PasscodeKeychainItem.swift; sourceTree = "<group>"; };
		EE3C07DF269872B600CCB6FD /* zmessaging2.93.0.xcdatamodel */ = {isa = PBXFileReference; lastKnownFileType = wrapper.xcdatamodel; path = zmessaging2.93.0.xcdatamodel; sourceTree = "<group>"; };
		EE3C07E22698737C00CCB6FD /* store2-93-0.wiredatabase */ = {isa = PBXFileReference; lastKnownFileType = file; path = "store2-93-0.wiredatabase"; sourceTree = "<group>"; };
		EE3EFE94253053B1009499E5 /* PotentialChangeDetector.swift */ = {isa = PBXFileReference; fileEncoding = 4; lastKnownFileType = sourcecode.swift; path = PotentialChangeDetector.swift; sourceTree = "<group>"; };
		EE3EFE9625305A84009499E5 /* ModifiedObjects+Mergeable.swift */ = {isa = PBXFileReference; lastKnownFileType = sourcecode.swift; path = "ModifiedObjects+Mergeable.swift"; sourceTree = "<group>"; };
		EE3EFEA0253090E0009499E5 /* PotentialChangeDetectorTests.swift */ = {isa = PBXFileReference; lastKnownFileType = sourcecode.swift; path = PotentialChangeDetectorTests.swift; sourceTree = "<group>"; };
		EE403EC928D357AD00F78A36 /* ZMBaseTest+Async.swift */ = {isa = PBXFileReference; lastKnownFileType = sourcecode.swift; path = "ZMBaseTest+Async.swift"; sourceTree = "<group>"; };
		EE429389252C437900E70670 /* Notification.Name+ManagedObjectObservation.swift */ = {isa = PBXFileReference; lastKnownFileType = sourcecode.swift; path = "Notification.Name+ManagedObjectObservation.swift"; sourceTree = "<group>"; };
		EE42938B252C443000E70670 /* ManagedObjectObserverToken.swift */ = {isa = PBXFileReference; lastKnownFileType = sourcecode.swift; path = ManagedObjectObserverToken.swift; sourceTree = "<group>"; };
		EE42938D252C460000E70670 /* Changes.swift */ = {isa = PBXFileReference; lastKnownFileType = sourcecode.swift; path = Changes.swift; sourceTree = "<group>"; };
		EE42938F252C466500E70670 /* ChangeInfoConsumer.swift */ = {isa = PBXFileReference; lastKnownFileType = sourcecode.swift; path = ChangeInfoConsumer.swift; sourceTree = "<group>"; };
		EE46B92728A511630063B38D /* ZMClientMessageTests+MLSEncryptedPayloadGenerator.swift */ = {isa = PBXFileReference; lastKnownFileType = sourcecode.swift; path = "ZMClientMessageTests+MLSEncryptedPayloadGenerator.swift"; sourceTree = "<group>"; };
		EE47346629A3784F00E6C04E /* AutoMockable.generated.swift */ = {isa = PBXFileReference; fileEncoding = 4; lastKnownFileType = sourcecode.swift; name = AutoMockable.generated.swift; path = sourcery/generated/AutoMockable.generated.swift; sourceTree = SOURCE_ROOT; };
		EE4CCA94256C558400848212 /* Feature.AppLock.swift */ = {isa = PBXFileReference; lastKnownFileType = sourcecode.swift; path = Feature.AppLock.swift; sourceTree = "<group>"; };
		EE5E2C1426DFC31900C3928A /* MessageDestructionTimeoutType.swift */ = {isa = PBXFileReference; lastKnownFileType = sourcecode.swift; path = MessageDestructionTimeoutType.swift; sourceTree = "<group>"; };
		EE5E2C1826DFC67900C3928A /* MessageDestructionTimeoutValue.swift */ = {isa = PBXFileReference; lastKnownFileType = sourcecode.swift; path = MessageDestructionTimeoutValue.swift; sourceTree = "<group>"; };
		EE5F54CB259B22C400F11F3C /* Account+Keychain.swift */ = {isa = PBXFileReference; lastKnownFileType = sourcecode.swift; path = "Account+Keychain.swift"; sourceTree = "<group>"; };
		EE67F6C2296F05FD001D7C88 /* PINCache.xcframework */ = {isa = PBXFileReference; lastKnownFileType = wrapper.xcframework; name = PINCache.xcframework; path = ../Carthage/Build/PINCache.xcframework; sourceTree = "<group>"; };
		EE67F727296F0C6A001D7C88 /* WireTesting.framework */ = {isa = PBXFileReference; explicitFileType = wrapper.framework; path = WireTesting.framework; sourceTree = BUILT_PRODUCTS_DIR; };
		EE68EEC8252DC4450013B242 /* ChangeDetector.swift */ = {isa = PBXFileReference; lastKnownFileType = sourcecode.swift; path = ChangeDetector.swift; sourceTree = "<group>"; };
		EE68EECA252DC4720013B242 /* ExplicitChangeDetector.swift */ = {isa = PBXFileReference; lastKnownFileType = sourcecode.swift; path = ExplicitChangeDetector.swift; sourceTree = "<group>"; };
		EE6A57D925BAE0C900F848DD /* BiometricsStateTests.swift */ = {isa = PBXFileReference; lastKnownFileType = sourcecode.swift; path = BiometricsStateTests.swift; sourceTree = "<group>"; };
		EE6A57DB25BAE3D700F848DD /* MockLAContext.swift */ = {isa = PBXFileReference; lastKnownFileType = sourcecode.swift; path = MockLAContext.swift; sourceTree = "<group>"; };
		EE6A57DD25BAE40700F848DD /* MockBiometricsState.swift */ = {isa = PBXFileReference; lastKnownFileType = sourcecode.swift; path = MockBiometricsState.swift; sourceTree = "<group>"; };
		EE6A57DF25BB1C6800F848DD /* AppLockController.State.swift */ = {isa = PBXFileReference; lastKnownFileType = sourcecode.swift; path = AppLockController.State.swift; sourceTree = "<group>"; };
		EE6CB3DB24E2A38500B0EADD /* store2-83-0.wiredatabase */ = {isa = PBXFileReference; lastKnownFileType = file; path = "store2-83-0.wiredatabase"; sourceTree = "<group>"; };
		EE6CB3DD24E2D24F00B0EADD /* ZMGenericMessageDataTests.swift */ = {isa = PBXFileReference; lastKnownFileType = sourcecode.swift; path = ZMGenericMessageDataTests.swift; sourceTree = "<group>"; };
		EE715B7C256D153E00087A22 /* FeatureServiceTests.swift */ = {isa = PBXFileReference; lastKnownFileType = sourcecode.swift; path = FeatureServiceTests.swift; sourceTree = "<group>"; };
		EE770DAE25344B4F00163C4A /* NotificationDispatcher.OperationMode.swift */ = {isa = PBXFileReference; fileEncoding = 4; lastKnownFileType = sourcecode.swift; path = NotificationDispatcher.OperationMode.swift; sourceTree = "<group>"; };
		EE84226F28EC353900B80FE5 /* MLSActionExecutorTests.swift */ = {isa = PBXFileReference; lastKnownFileType = sourcecode.swift; path = MLSActionExecutorTests.swift; sourceTree = "<group>"; };
		EE8B09AC25B86AB10057E85C /* AppLockError.swift */ = {isa = PBXFileReference; lastKnownFileType = sourcecode.swift; path = AppLockError.swift; sourceTree = "<group>"; };
		EE8B09AE25B86BB20057E85C /* AppLockPasscodePreference.swift */ = {isa = PBXFileReference; lastKnownFileType = sourcecode.swift; path = AppLockPasscodePreference.swift; sourceTree = "<group>"; };
		EE8DA9622954A02400F58B79 /* WireProtos.framework */ = {isa = PBXFileReference; explicitFileType = wrapper.framework; path = WireProtos.framework; sourceTree = BUILT_PRODUCTS_DIR; };
		EE8DA9662954A02B00F58B79 /* WireCryptobox.framework */ = {isa = PBXFileReference; explicitFileType = wrapper.framework; path = WireCryptobox.framework; sourceTree = BUILT_PRODUCTS_DIR; };
		EE8DA9692954A03100F58B79 /* WireTransport.framework */ = {isa = PBXFileReference; explicitFileType = wrapper.framework; path = WireTransport.framework; sourceTree = BUILT_PRODUCTS_DIR; };
		EE8DA96C2954A03800F58B79 /* WireLinkPreview.framework */ = {isa = PBXFileReference; explicitFileType = wrapper.framework; path = WireLinkPreview.framework; sourceTree = BUILT_PRODUCTS_DIR; };
		EE8DA96F2954A03E00F58B79 /* WireImages.framework */ = {isa = PBXFileReference; explicitFileType = wrapper.framework; path = WireImages.framework; sourceTree = BUILT_PRODUCTS_DIR; };
		EE980FB02834EA3200CC6B9F /* zmessaging2.100.0.xcdatamodel */ = {isa = PBXFileReference; lastKnownFileType = wrapper.xcdatamodel; path = zmessaging2.100.0.xcdatamodel; sourceTree = "<group>"; };
		EE980FB12834EB3A00CC6B9F /* store2-100-0.wiredatabase */ = {isa = PBXFileReference; lastKnownFileType = file; path = "store2-100-0.wiredatabase"; sourceTree = "<group>"; };
		EE98878D28882BFF002340D2 /* MLSControllerTests.swift */ = {isa = PBXFileReference; lastKnownFileType = sourcecode.swift; path = MLSControllerTests.swift; sourceTree = "<group>"; };
		EE98879128882C8F002340D2 /* MockMLSController.swift */ = {isa = PBXFileReference; lastKnownFileType = sourcecode.swift; path = MockMLSController.swift; sourceTree = "<group>"; };
		EE997A1325062295008336D2 /* Logging.swift */ = {isa = PBXFileReference; lastKnownFileType = sourcecode.swift; path = Logging.swift; sourceTree = "<group>"; };
		EE997A15250629DC008336D2 /* ZMMessage+ProcessingError.swift */ = {isa = PBXFileReference; lastKnownFileType = sourcecode.swift; path = "ZMMessage+ProcessingError.swift"; sourceTree = "<group>"; };
		EE9AD9152696F01700DD5F51 /* FeatureService.swift */ = {isa = PBXFileReference; lastKnownFileType = sourcecode.swift; path = FeatureService.swift; sourceTree = "<group>"; };
		EE9ADC45286F31E9002B2148 /* zmessaging2.102.0.xcdatamodel */ = {isa = PBXFileReference; lastKnownFileType = wrapper.xcdatamodel; path = zmessaging2.102.0.xcdatamodel; sourceTree = "<group>"; };
		EE9ADC46286F38D1002B2148 /* store2-102-0.wiredatabase */ = {isa = PBXFileReference; lastKnownFileType = file; path = "store2-102-0.wiredatabase"; sourceTree = "<group>"; };
		EE9B9F562993E57900A257BC /* NSManagedObjectContext+ProteusService.swift */ = {isa = PBXFileReference; lastKnownFileType = sourcecode.swift; path = "NSManagedObjectContext+ProteusService.swift"; sourceTree = "<group>"; };
		EE9B9F5829964F6A00A257BC /* NSManagedObjectContext+CoreCrypto.swift */ = {isa = PBXFileReference; lastKnownFileType = sourcecode.swift; path = "NSManagedObjectContext+CoreCrypto.swift"; sourceTree = "<group>"; };
		EEA2B84524DA943100C6659E /* CoreDataStackTests+EncryptionAtRest.swift */ = {isa = PBXFileReference; lastKnownFileType = sourcecode.swift; name = "CoreDataStackTests+EncryptionAtRest.swift"; path = "Tests/Source/ManagedObjectContext/CoreDataStackTests+EncryptionAtRest.swift"; sourceTree = SOURCE_ROOT; };
		EEA2B87524DD7B8B00C6659E /* zmessaging2.83.0.xcdatamodel */ = {isa = PBXFileReference; lastKnownFileType = wrapper.xcdatamodel; path = zmessaging2.83.0.xcdatamodel; sourceTree = "<group>"; };
		EEA985972555668A002BEF02 /* ZMUser+AnalyticsIdentifier.swift */ = {isa = PBXFileReference; lastKnownFileType = sourcecode.swift; path = "ZMUser+AnalyticsIdentifier.swift"; sourceTree = "<group>"; };
		EEAAD759252C6D2700E6A44E /* UnreadMessages.swift */ = {isa = PBXFileReference; lastKnownFileType = sourcecode.swift; path = UnreadMessages.swift; sourceTree = "<group>"; };
		EEAAD75B252C6DAE00E6A44E /* ModifiedObjects.swift */ = {isa = PBXFileReference; lastKnownFileType = sourcecode.swift; path = ModifiedObjects.swift; sourceTree = "<group>"; };
		EEAAD75D252C711800E6A44E /* ZMManagedObject+ClassIdentifier.swift */ = {isa = PBXFileReference; lastKnownFileType = sourcecode.swift; path = "ZMManagedObject+ClassIdentifier.swift"; sourceTree = "<group>"; };
		EEAAD75F252C713E00E6A44E /* ClassIdentifier.swift */ = {isa = PBXFileReference; lastKnownFileType = sourcecode.swift; path = ClassIdentifier.swift; sourceTree = "<group>"; };
		EEB5DE09283784F9009B4741 /* Feature+DigitalSignature.swift */ = {isa = PBXFileReference; lastKnownFileType = sourcecode.swift; path = "Feature+DigitalSignature.swift"; sourceTree = "<group>"; };
		EEB5DE0B2837877A009B4741 /* zmessaging2.101.0.xcdatamodel */ = {isa = PBXFileReference; lastKnownFileType = wrapper.xcdatamodel; path = zmessaging2.101.0.xcdatamodel; sourceTree = "<group>"; };
		EEB5DE102837BD52009B4741 /* store2-101-0.wiredatabase */ = {isa = PBXFileReference; lastKnownFileType = file; path = "store2-101-0.wiredatabase"; sourceTree = "<group>"; };
		EEB803AA283F61E600412F62 /* Feature.MLS.swift */ = {isa = PBXFileReference; lastKnownFileType = sourcecode.swift; path = Feature.MLS.swift; sourceTree = "<group>"; };
		EEBACDA425B9C243000210AC /* LAContextProtocol.swift */ = {isa = PBXFileReference; lastKnownFileType = sourcecode.swift; path = LAContextProtocol.swift; sourceTree = "<group>"; };
		EEBACDA625B9C2C6000210AC /* AppLockType.swift */ = {isa = PBXFileReference; lastKnownFileType = sourcecode.swift; path = AppLockType.swift; sourceTree = "<group>"; };
		EEBACDA825B9C47E000210AC /* AppLockController.Config.swift */ = {isa = PBXFileReference; lastKnownFileType = sourcecode.swift; path = AppLockController.Config.swift; sourceTree = "<group>"; };
		EEBACDAA25B9C4B0000210AC /* AppLockAuthenticationResult.swift */ = {isa = PBXFileReference; lastKnownFileType = sourcecode.swift; path = AppLockAuthenticationResult.swift; sourceTree = "<group>"; };
		EEBF69EC28A2724800195771 /* ZMConversationTests+MLS.swift */ = {isa = PBXFileReference; lastKnownFileType = sourcecode.swift; path = "ZMConversationTests+MLS.swift"; sourceTree = "<group>"; };
		EEC3BC732888403000BFDC35 /* MockCoreCrypto.swift */ = {isa = PBXFileReference; lastKnownFileType = sourcecode.swift; path = MockCoreCrypto.swift; sourceTree = "<group>"; };
		EEC3BC75288855C000BFDC35 /* MockMLSActionsProvider.swift */ = {isa = PBXFileReference; lastKnownFileType = sourcecode.swift; path = MockMLSActionsProvider.swift; sourceTree = "<group>"; };
		EEC47ED527A81EF60020B599 /* Feature+ClassifiedDomains.swift */ = {isa = PBXFileReference; lastKnownFileType = sourcecode.swift; path = "Feature+ClassifiedDomains.swift"; sourceTree = "<group>"; };
		EEC8064D28CF4C2D00DD58E9 /* MockStaleMLSKeyDetector.swift */ = {isa = PBXFileReference; lastKnownFileType = sourcecode.swift; path = MockStaleMLSKeyDetector.swift; sourceTree = "<group>"; };
		EECFAA3726D52EB700D9E100 /* Feature.SelfDeletingMessages.swift */ = {isa = PBXFileReference; lastKnownFileType = sourcecode.swift; path = Feature.SelfDeletingMessages.swift; sourceTree = "<group>"; };
		EEDA9C0D2510F3D5003A5B27 /* ZMConversation+EncryptionAtRest.swift */ = {isa = PBXFileReference; lastKnownFileType = sourcecode.swift; path = "ZMConversation+EncryptionAtRest.swift"; sourceTree = "<group>"; };
		EEDA9C1125121277003A5B27 /* NSManagedObjectContextTests+EncryptionAtRest.swift */ = {isa = PBXFileReference; lastKnownFileType = sourcecode.swift; path = "NSManagedObjectContextTests+EncryptionAtRest.swift"; sourceTree = "<group>"; };
		EEDA9C132513A0A5003A5B27 /* ZMClientMessage+EncryptionAtRest.swift */ = {isa = PBXFileReference; lastKnownFileType = sourcecode.swift; path = "ZMClientMessage+EncryptionAtRest.swift"; sourceTree = "<group>"; };
		EEDB51DA255410D000F35A29 /* GenericMessageHelperTests.swift */ = {isa = PBXFileReference; lastKnownFileType = sourcecode.swift; path = GenericMessageHelperTests.swift; sourceTree = "<group>"; };
		EEDD426928633B2800C9EBC4 /* ZMUser+Patches.swift */ = {isa = PBXFileReference; lastKnownFileType = sourcecode.swift; path = "ZMUser+Patches.swift"; sourceTree = "<group>"; };
		EEDE7DB628EC1618007DC6A3 /* MockMLSActionExecutor.swift */ = {isa = PBXFileReference; lastKnownFileType = sourcecode.swift; path = MockMLSActionExecutor.swift; sourceTree = "<group>"; };
		EEE186B1259CC7CC008707CA /* AppLockDelegate.swift */ = {isa = PBXFileReference; lastKnownFileType = sourcecode.swift; path = AppLockDelegate.swift; sourceTree = "<group>"; };
		EEE83B491FBB496B00FC0296 /* ZMMessageTimerTests.swift */ = {isa = PBXFileReference; lastKnownFileType = sourcecode.swift; path = ZMMessageTimerTests.swift; sourceTree = "<group>"; };
		EEEE60EC218B393E0032C249 /* zmessaging2.57.0.xcdatamodel */ = {isa = PBXFileReference; lastKnownFileType = wrapper.xcdatamodel; path = zmessaging2.57.0.xcdatamodel; sourceTree = "<group>"; };
		EEF0BC3028EEC02400ED16CA /* MockSyncStatus.swift */ = {isa = PBXFileReference; lastKnownFileType = sourcecode.swift; path = MockSyncStatus.swift; sourceTree = "<group>"; };
		EEF4010623A9213B007B1A97 /* UserType+Team.swift */ = {isa = PBXFileReference; lastKnownFileType = sourcecode.swift; path = "UserType+Team.swift"; sourceTree = "<group>"; };
		EEF6E3C928D89251001C1799 /* StaleMLSKeyDetectorTests.swift */ = {isa = PBXFileReference; lastKnownFileType = sourcecode.swift; path = StaleMLSKeyDetectorTests.swift; sourceTree = "<group>"; };
		EEFAAC3328DDE27F009940E7 /* CoreCryptoCallbacksTests.swift */ = {isa = PBXFileReference; lastKnownFileType = sourcecode.swift; path = CoreCryptoCallbacksTests.swift; sourceTree = "<group>"; };
		EEFC3EE62208311200D3091A /* ZMConversation+HasMessages.swift */ = {isa = PBXFileReference; lastKnownFileType = sourcecode.swift; path = "ZMConversation+HasMessages.swift"; sourceTree = "<group>"; };
		EEFC3EE822083B0900D3091A /* ZMConversationTests+HasMessages.swift */ = {isa = PBXFileReference; lastKnownFileType = sourcecode.swift; path = "ZMConversationTests+HasMessages.swift"; sourceTree = "<group>"; };
		EF17175A22D4CC8E00697EB0 /* Team+MockTeam.swift */ = {isa = PBXFileReference; lastKnownFileType = sourcecode.swift; path = "Team+MockTeam.swift"; sourceTree = "<group>"; };
		EF18C7E51F9E4F8A0085A832 /* ZMUser+Filename.swift */ = {isa = PBXFileReference; lastKnownFileType = sourcecode.swift; path = "ZMUser+Filename.swift"; sourceTree = "<group>"; };
		EF1F4F532301634500E4872C /* ZMSystemMessage+ChildMessages.swift */ = {isa = PBXFileReference; lastKnownFileType = sourcecode.swift; path = "ZMSystemMessage+ChildMessages.swift"; sourceTree = "<group>"; };
		EF1F850322FD71BB0020F6DC /* ZMOTRMessage+VerifySender.swift */ = {isa = PBXFileReference; lastKnownFileType = sourcecode.swift; path = "ZMOTRMessage+VerifySender.swift"; sourceTree = "<group>"; };
		EF2C247122AFE408009389C6 /* zmessaging2.72.0.xcdatamodel */ = {isa = PBXFileReference; lastKnownFileType = wrapper.xcdatamodel; path = zmessaging2.72.0.xcdatamodel; sourceTree = "<group>"; };
		EF2C247222AFF368009389C6 /* store2-72-0.wiredatabase */ = {isa = PBXFileReference; lastKnownFileType = file; path = "store2-72-0.wiredatabase"; sourceTree = "<group>"; };
		EF2CBDA620061E2D0004F65E /* ServiceUser.swift */ = {isa = PBXFileReference; lastKnownFileType = sourcecode.swift; path = ServiceUser.swift; sourceTree = "<group>"; };
		EF2CBDA8200627940004F65E /* zmessaging2.41.0.xcdatamodel */ = {isa = PBXFileReference; lastKnownFileType = wrapper.xcdatamodel; path = zmessaging2.41.0.xcdatamodel; sourceTree = "<group>"; };
		EF3510F922CA07BB00115B97 /* ZMConversationTests+Transport.swift */ = {isa = PBXFileReference; lastKnownFileType = sourcecode.swift; path = "ZMConversationTests+Transport.swift"; sourceTree = "<group>"; };
		EF451EA520066E53005C12F1 /* store2-40-0.wiredatabase */ = {isa = PBXFileReference; lastKnownFileType = file; name = "store2-40-0.wiredatabase"; path = "Tests/Resources/store2-40-0.wiredatabase"; sourceTree = SOURCE_ROOT; };
		EF9A46FD2109FA6400085102 /* zmessaging2.51.0.xcdatamodel */ = {isa = PBXFileReference; lastKnownFileType = wrapper.xcdatamodel; path = zmessaging2.51.0.xcdatamodel; sourceTree = "<group>"; };
		EF9A46FE2109FC3700085102 /* store2-49-0.wiredatabase */ = {isa = PBXFileReference; lastKnownFileType = file; name = "store2-49-0.wiredatabase"; path = "Tests/Resources/store2-49-0.wiredatabase"; sourceTree = SOURCE_ROOT; };
		EF9A47002109FCAE00085102 /* store2-50-0.wiredatabase */ = {isa = PBXFileReference; lastKnownFileType = file; name = "store2-50-0.wiredatabase"; path = "Tests/Resources/store2-50-0.wiredatabase"; sourceTree = SOURCE_ROOT; };
		EF9A4702210A026600085102 /* ZMConversationTests+Language.swift */ = {isa = PBXFileReference; fileEncoding = 4; lastKnownFileType = sourcecode.swift; path = "ZMConversationTests+Language.swift"; sourceTree = "<group>"; };
		EFD0B02C21087DC80065EBF3 /* ZMConversation+Language.swift */ = {isa = PBXFileReference; fileEncoding = 4; lastKnownFileType = sourcecode.swift; path = "ZMConversation+Language.swift"; sourceTree = "<group>"; };
		F110503C2220439900F3EB62 /* ZMUser+RichProfile.swift */ = {isa = PBXFileReference; lastKnownFileType = sourcecode.swift; path = "ZMUser+RichProfile.swift"; sourceTree = "<group>"; };
		F11F3E881FA32463007B6D3D /* InvalidClientsRemoval.swift */ = {isa = PBXFileReference; lastKnownFileType = sourcecode.swift; path = InvalidClientsRemoval.swift; sourceTree = "<group>"; };
		F11F3E8A1FA32AA0007B6D3D /* InvalidClientsRemovalTests.swift */ = {isa = PBXFileReference; lastKnownFileType = sourcecode.swift; path = InvalidClientsRemovalTests.swift; sourceTree = "<group>"; };
		F125BAD61EE9849B0018C2F8 /* ZMConversation+SystemMessages.swift */ = {isa = PBXFileReference; fileEncoding = 4; lastKnownFileType = sourcecode.swift; path = "ZMConversation+SystemMessages.swift"; sourceTree = "<group>"; };
		F12BD0AF1E4DCEC40012ADBA /* ZMMessage+Insert.swift */ = {isa = PBXFileReference; fileEncoding = 4; lastKnownFileType = sourcecode.swift; path = "ZMMessage+Insert.swift"; sourceTree = "<group>"; };
		F137EEBD212C14300043FDEB /* ZMConversation+Services.swift */ = {isa = PBXFileReference; lastKnownFileType = sourcecode.swift; path = "ZMConversation+Services.swift"; sourceTree = "<group>"; };
		F13A89D0210628F600AB40CB /* PushToken.swift */ = {isa = PBXFileReference; fileEncoding = 4; lastKnownFileType = sourcecode.swift; path = PushToken.swift; sourceTree = "<group>"; };
		F13A89D22106293000AB40CB /* PushTokenTests.swift */ = {isa = PBXFileReference; fileEncoding = 4; lastKnownFileType = sourcecode.swift; path = PushTokenTests.swift; sourceTree = "<group>"; };
		F14B7AFB22200CEF00458624 /* zmessaging2.64.0.xcdatamodel */ = {isa = PBXFileReference; lastKnownFileType = wrapper.xcdatamodel; path = zmessaging2.64.0.xcdatamodel; sourceTree = "<group>"; };
		F14B7AFE2220302B00458624 /* ZMUser+Predicates.swift */ = {isa = PBXFileReference; fileEncoding = 4; lastKnownFileType = sourcecode.swift; path = "ZMUser+Predicates.swift"; sourceTree = "<group>"; };
		F14B9C6E212DB467004B6D7D /* ZMBaseManagedObjectTest+Helpers.swift */ = {isa = PBXFileReference; lastKnownFileType = sourcecode.swift; path = "ZMBaseManagedObjectTest+Helpers.swift"; sourceTree = "<group>"; };
		F14FA376221DB05B005E7EF5 /* MockBackgroundActivityManager.swift */ = {isa = PBXFileReference; lastKnownFileType = sourcecode.swift; path = MockBackgroundActivityManager.swift; sourceTree = "<group>"; };
		F1517921212DAE2E00BA3EBD /* ZMConversationTests+Services.swift */ = {isa = PBXFileReference; lastKnownFileType = sourcecode.swift; path = "ZMConversationTests+Services.swift"; sourceTree = "<group>"; };
		F163784E1E5C454C00898F84 /* ZMConversation+Patches.swift */ = {isa = PBXFileReference; fileEncoding = 4; lastKnownFileType = sourcecode.swift; path = "ZMConversation+Patches.swift"; sourceTree = "<group>"; };
		F16378501E5C805100898F84 /* ZMConversationSecurityLevel.swift */ = {isa = PBXFileReference; fileEncoding = 4; lastKnownFileType = sourcecode.swift; path = ZMConversationSecurityLevel.swift; sourceTree = "<group>"; };
		F16F8EBE2063E9CC009A9D6F /* CoreDataStackTests+Backup.swift */ = {isa = PBXFileReference; lastKnownFileType = sourcecode.swift; path = "CoreDataStackTests+Backup.swift"; sourceTree = "<group>"; };
		F179B5D92062B77300C13DFD /* CoreDataStack+Backup.swift */ = {isa = PBXFileReference; lastKnownFileType = sourcecode.swift; path = "CoreDataStack+Backup.swift"; sourceTree = "<group>"; };
		F188A8982225492400BA53A5 /* store2-63-0.wiredatabase */ = {isa = PBXFileReference; lastKnownFileType = file; path = "store2-63-0.wiredatabase"; sourceTree = "<group>"; };
		F188A89A2225698C00BA53A5 /* store2-64-0.wiredatabase */ = {isa = PBXFileReference; lastKnownFileType = file; path = "store2-64-0.wiredatabase"; sourceTree = "<group>"; };
		F18998821E7AC6D900E579A2 /* ZMUser.swift */ = {isa = PBXFileReference; fileEncoding = 4; lastKnownFileType = sourcecode.swift; path = ZMUser.swift; sourceTree = "<group>"; };
		F18998841E7AEEC900E579A2 /* ZMUserTests+Swift.swift */ = {isa = PBXFileReference; fileEncoding = 4; lastKnownFileType = sourcecode.swift; path = "ZMUserTests+Swift.swift"; sourceTree = "<group>"; };
		F18998871E7AF0BE00E579A2 /* ZMUserTests.h */ = {isa = PBXFileReference; lastKnownFileType = sourcecode.c.h; path = ZMUserTests.h; sourceTree = "<group>"; };
		F189988A1E7AF80500E579A2 /* store2-28-0.wiredatabase */ = {isa = PBXFileReference; lastKnownFileType = file; name = "store2-28-0.wiredatabase"; path = "Tests/Resources/store2-28-0.wiredatabase"; sourceTree = SOURCE_ROOT; };
		F189988D1E7BE03800E579A2 /* zmessaging.xcdatamodel */ = {isa = PBXFileReference; lastKnownFileType = wrapper.xcdatamodel; path = zmessaging.xcdatamodel; sourceTree = "<group>"; };
		F189988E1E7BE03800E579A2 /* zmessaging1.27.xcdatamodel */ = {isa = PBXFileReference; lastKnownFileType = wrapper.xcdatamodel; path = zmessaging1.27.xcdatamodel; sourceTree = "<group>"; };
		F189988F1E7BE03800E579A2 /* zmessaging1.28.xcdatamodel */ = {isa = PBXFileReference; lastKnownFileType = wrapper.xcdatamodel; path = zmessaging1.28.xcdatamodel; sourceTree = "<group>"; };
		F18998901E7BE03800E579A2 /* zmessaging2.10.xcdatamodel */ = {isa = PBXFileReference; lastKnownFileType = wrapper.xcdatamodel; path = zmessaging2.10.xcdatamodel; sourceTree = "<group>"; };
		F18998911E7BE03800E579A2 /* zmessaging2.11.xcdatamodel */ = {isa = PBXFileReference; lastKnownFileType = wrapper.xcdatamodel; path = zmessaging2.11.xcdatamodel; sourceTree = "<group>"; };
		F18998921E7BE03800E579A2 /* zmessaging2.15.0.xcdatamodel */ = {isa = PBXFileReference; lastKnownFileType = wrapper.xcdatamodel; path = zmessaging2.15.0.xcdatamodel; sourceTree = "<group>"; };
		F18998931E7BE03800E579A2 /* zmessaging2.17.0.xcdatamodel */ = {isa = PBXFileReference; lastKnownFileType = wrapper.xcdatamodel; path = zmessaging2.17.0.xcdatamodel; sourceTree = "<group>"; };
		F18998941E7BE03800E579A2 /* zmessaging2.18.0.xcdatamodel */ = {isa = PBXFileReference; lastKnownFileType = wrapper.xcdatamodel; path = zmessaging2.18.0.xcdatamodel; sourceTree = "<group>"; };
		F18998951E7BE03800E579A2 /* zmessaging2.21.0.xcdatamodel */ = {isa = PBXFileReference; lastKnownFileType = wrapper.xcdatamodel; path = zmessaging2.21.0.xcdatamodel; sourceTree = "<group>"; };
		F18998961E7BE03800E579A2 /* zmessaging2.21.1.xcdatamodel */ = {isa = PBXFileReference; lastKnownFileType = wrapper.xcdatamodel; path = zmessaging2.21.1.xcdatamodel; sourceTree = "<group>"; };
		F18998971E7BE03800E579A2 /* zmessaging2.21.2.xcdatamodel */ = {isa = PBXFileReference; lastKnownFileType = wrapper.xcdatamodel; path = zmessaging2.21.2.xcdatamodel; sourceTree = "<group>"; };
		F18998981E7BE03800E579A2 /* zmessaging2.24.1.xcdatamodel */ = {isa = PBXFileReference; lastKnownFileType = wrapper.xcdatamodel; path = zmessaging2.24.1.xcdatamodel; sourceTree = "<group>"; };
		F18998991E7BE03800E579A2 /* zmessaging2.24.xcdatamodel */ = {isa = PBXFileReference; lastKnownFileType = wrapper.xcdatamodel; path = zmessaging2.24.xcdatamodel; sourceTree = "<group>"; };
		F189989A1E7BE03800E579A2 /* zmessaging2.25.0.xcdatamodel */ = {isa = PBXFileReference; lastKnownFileType = wrapper.xcdatamodel; path = zmessaging2.25.0.xcdatamodel; sourceTree = "<group>"; };
		F189989B1E7BE03800E579A2 /* zmessaging2.26.0.xcdatamodel */ = {isa = PBXFileReference; lastKnownFileType = wrapper.xcdatamodel; path = zmessaging2.26.0.xcdatamodel; sourceTree = "<group>"; };
		F189989C1E7BE03800E579A2 /* zmessaging2.27.0.xcdatamodel */ = {isa = PBXFileReference; lastKnownFileType = wrapper.xcdatamodel; path = zmessaging2.27.0.xcdatamodel; sourceTree = "<group>"; };
		F189989D1E7BE03800E579A2 /* zmessaging2.28.0.xcdatamodel */ = {isa = PBXFileReference; lastKnownFileType = wrapper.xcdatamodel; path = zmessaging2.28.0.xcdatamodel; sourceTree = "<group>"; };
		F189989E1E7BE03800E579A2 /* zmessaging2.29.0.xcdatamodel */ = {isa = PBXFileReference; lastKnownFileType = wrapper.xcdatamodel; path = zmessaging2.29.0.xcdatamodel; sourceTree = "<group>"; };
		F189989F1E7BE03800E579A2 /* zmessaging2.3.xcdatamodel */ = {isa = PBXFileReference; lastKnownFileType = wrapper.xcdatamodel; path = zmessaging2.3.xcdatamodel; sourceTree = "<group>"; };
		F18998A01E7BE03800E579A2 /* zmessaging2.4.xcdatamodel */ = {isa = PBXFileReference; lastKnownFileType = wrapper.xcdatamodel; path = zmessaging2.4.xcdatamodel; sourceTree = "<group>"; };
		F18998A11E7BE03800E579A2 /* zmessaging2.5.xcdatamodel */ = {isa = PBXFileReference; lastKnownFileType = wrapper.xcdatamodel; path = zmessaging2.5.xcdatamodel; sourceTree = "<group>"; };
		F18998A21E7BE03800E579A2 /* zmessaging2.6.xcdatamodel */ = {isa = PBXFileReference; lastKnownFileType = wrapper.xcdatamodel; path = zmessaging2.6.xcdatamodel; sourceTree = "<group>"; };
		F18998A31E7BE03800E579A2 /* zmessaging2.7.xcdatamodel */ = {isa = PBXFileReference; lastKnownFileType = wrapper.xcdatamodel; path = zmessaging2.7.xcdatamodel; sourceTree = "<group>"; };
		F18998A41E7BE03800E579A2 /* zmessaging2.8.xcdatamodel */ = {isa = PBXFileReference; lastKnownFileType = wrapper.xcdatamodel; path = zmessaging2.8.xcdatamodel; sourceTree = "<group>"; };
		F18998A51E7BE03800E579A2 /* zmessaging2.9.xcdatamodel */ = {isa = PBXFileReference; lastKnownFileType = wrapper.xcdatamodel; path = zmessaging2.9.xcdatamodel; sourceTree = "<group>"; };
		F19550372040628000338E91 /* ZMUpdateEvent+Helper.swift */ = {isa = PBXFileReference; lastKnownFileType = sourcecode.swift; path = "ZMUpdateEvent+Helper.swift"; sourceTree = "<group>"; };
		F1B025601E534CF900900C65 /* ZMConversationTests+PrepareToSend.swift */ = {isa = PBXFileReference; fileEncoding = 4; lastKnownFileType = sourcecode.swift; path = "ZMConversationTests+PrepareToSend.swift"; sourceTree = "<group>"; };
		F1B58926202DCEF9002BB59B /* ZMConversationTests+CreationSystemMessages.swift */ = {isa = PBXFileReference; fileEncoding = 4; lastKnownFileType = sourcecode.swift; path = "ZMConversationTests+CreationSystemMessages.swift"; sourceTree = "<group>"; };
		F1C8676F1FA9CCB5001505E8 /* DuplicateMerging.swift */ = {isa = PBXFileReference; lastKnownFileType = sourcecode.swift; path = DuplicateMerging.swift; sourceTree = "<group>"; };
		F1C867841FAA0D48001505E8 /* ZMUser+Create.swift */ = {isa = PBXFileReference; lastKnownFileType = sourcecode.swift; path = "ZMUser+Create.swift"; sourceTree = "<group>"; };
		F1FDF2F521B152BC00E037A1 /* GenericMessage+Helper.swift */ = {isa = PBXFileReference; fileEncoding = 4; lastKnownFileType = sourcecode.swift; path = "GenericMessage+Helper.swift"; sourceTree = "<group>"; };
		F1FDF2F621B152BC00E037A1 /* GenericMessage+Hashing.swift */ = {isa = PBXFileReference; fileEncoding = 4; lastKnownFileType = sourcecode.swift; path = "GenericMessage+Hashing.swift"; sourceTree = "<group>"; };
		F1FDF2F921B1555A00E037A1 /* ZMClientMessage+Location.swift */ = {isa = PBXFileReference; lastKnownFileType = sourcecode.swift; path = "ZMClientMessage+Location.swift"; sourceTree = "<group>"; };
		F1FDF2FD21B1572500E037A1 /* ZMGenericMessageData.swift */ = {isa = PBXFileReference; lastKnownFileType = sourcecode.swift; path = ZMGenericMessageData.swift; sourceTree = "<group>"; };
		F1FDF2FF21B1580400E037A1 /* GenericMessage+Utils.swift */ = {isa = PBXFileReference; lastKnownFileType = sourcecode.swift; path = "GenericMessage+Utils.swift"; sourceTree = "<group>"; };
		F90D99A41E02DC6B00034070 /* AssetCollectionBatched.swift */ = {isa = PBXFileReference; fileEncoding = 4; lastKnownFileType = sourcecode.swift; path = AssetCollectionBatched.swift; sourceTree = "<group>"; };
		F90D99A61E02E22400034070 /* AssetCollectionBatchedTests.swift */ = {isa = PBXFileReference; fileEncoding = 4; lastKnownFileType = sourcecode.swift; path = AssetCollectionBatchedTests.swift; sourceTree = "<group>"; };
		F91EAAC41D885D720010ACBE /* video.mp4 */ = {isa = PBXFileReference; lastKnownFileType = file; name = video.mp4; path = Tests/Resources/video.mp4; sourceTree = SOURCE_ROOT; };
		F920AE161E38C547001BC14F /* NotificationObservers.swift */ = {isa = PBXFileReference; fileEncoding = 4; lastKnownFileType = sourcecode.swift; path = NotificationObservers.swift; sourceTree = "<group>"; };
		F920AE291E3A5FDD001BC14F /* Dictionary+Mapping.swift */ = {isa = PBXFileReference; fileEncoding = 4; lastKnownFileType = sourcecode.swift; path = "Dictionary+Mapping.swift"; sourceTree = "<group>"; };
		F920AE391E3B8445001BC14F /* SearchUserObserverCenterTests.swift */ = {isa = PBXFileReference; fileEncoding = 4; lastKnownFileType = sourcecode.swift; path = SearchUserObserverCenterTests.swift; sourceTree = "<group>"; };
		F929C1731E41D3480018ADA4 /* PersonName.swift */ = {isa = PBXFileReference; fileEncoding = 4; lastKnownFileType = sourcecode.swift; path = PersonName.swift; sourceTree = "<group>"; };
		F929C17A1E423B620018ADA4 /* SnapshotCenterTests.swift */ = {isa = PBXFileReference; fileEncoding = 4; lastKnownFileType = sourcecode.swift; path = SnapshotCenterTests.swift; sourceTree = "<group>"; };
		F92C99271DAE8D060034AFDD /* GenericMessageTests+Obfuscation.swift */ = {isa = PBXFileReference; fileEncoding = 4; lastKnownFileType = sourcecode.swift; path = "GenericMessageTests+Obfuscation.swift"; sourceTree = "<group>"; };
		F92C99291DAFBC910034AFDD /* ZMConversation+SelfDeletingMessages.swift */ = {isa = PBXFileReference; fileEncoding = 4; lastKnownFileType = sourcecode.swift; path = "ZMConversation+SelfDeletingMessages.swift"; sourceTree = "<group>"; };
		F92C992B1DAFC58A0034AFDD /* ZMConversationTests+Ephemeral.swift */ = {isa = PBXFileReference; fileEncoding = 4; lastKnownFileType = sourcecode.swift; path = "ZMConversationTests+Ephemeral.swift"; sourceTree = "<group>"; };
		F93265201D8950F10076AAD6 /* NSManagedObjectContext+FetchRequest.swift */ = {isa = PBXFileReference; fileEncoding = 4; lastKnownFileType = sourcecode.swift; path = "NSManagedObjectContext+FetchRequest.swift"; sourceTree = "<group>"; };
		F9331C501CB3BC6800139ECC /* CryptoBoxTests.swift */ = {isa = PBXFileReference; fileEncoding = 4; lastKnownFileType = sourcecode.swift; path = CryptoBoxTests.swift; sourceTree = "<group>"; };
		F9331C541CB3BCDA00139ECC /* OtrBaseTest.swift */ = {isa = PBXFileReference; fileEncoding = 4; lastKnownFileType = sourcecode.swift; path = OtrBaseTest.swift; sourceTree = "<group>"; };
		F9331C591CB3BECB00139ECC /* ZMClientMessageTests+OTR.swift */ = {isa = PBXFileReference; fileEncoding = 4; lastKnownFileType = sourcecode.swift; path = "ZMClientMessageTests+OTR.swift"; sourceTree = "<group>"; };
		F9331C5B1CB3BF9F00139ECC /* UserClientKeyStoreTests.swift */ = {isa = PBXFileReference; fileEncoding = 4; lastKnownFileType = sourcecode.swift; path = UserClientKeyStoreTests.swift; sourceTree = "<group>"; };
		F9331C751CB4165100139ECC /* NSString+ZMPersonName.h */ = {isa = PBXFileReference; fileEncoding = 4; lastKnownFileType = sourcecode.c.h; path = "NSString+ZMPersonName.h"; sourceTree = "<group>"; };
		F9331C761CB4165100139ECC /* NSString+ZMPersonName.m */ = {isa = PBXFileReference; fileEncoding = 4; lastKnownFileType = sourcecode.c.objc; path = "NSString+ZMPersonName.m"; sourceTree = "<group>"; };
		F9331C811CB4191B00139ECC /* NSPredicate+ZMSearch.h */ = {isa = PBXFileReference; fileEncoding = 4; lastKnownFileType = sourcecode.c.h; path = "NSPredicate+ZMSearch.h"; sourceTree = "<group>"; };
		F9331C821CB4191B00139ECC /* NSPredicate+ZMSearch.m */ = {isa = PBXFileReference; fileEncoding = 4; lastKnownFileType = sourcecode.c.objc; path = "NSPredicate+ZMSearch.m"; sourceTree = "<group>"; };
		F9331C851CB419B500139ECC /* NSFetchRequest+ZMRelationshipKeyPaths.h */ = {isa = PBXFileReference; fileEncoding = 4; lastKnownFileType = sourcecode.c.h; path = "NSFetchRequest+ZMRelationshipKeyPaths.h"; sourceTree = "<group>"; };
		F9331C861CB419B500139ECC /* NSFetchRequest+ZMRelationshipKeyPaths.m */ = {isa = PBXFileReference; fileEncoding = 4; lastKnownFileType = sourcecode.c.objc; path = "NSFetchRequest+ZMRelationshipKeyPaths.m"; sourceTree = "<group>"; };
		F93A30231D6EFB47005CCB1D /* ZMMessageConfirmation.swift */ = {isa = PBXFileReference; fileEncoding = 4; lastKnownFileType = sourcecode.swift; path = ZMMessageConfirmation.swift; sourceTree = "<group>"; };
		F93A302E1D6F2633005CCB1D /* ZMMessageTests+Confirmation.swift */ = {isa = PBXFileReference; fileEncoding = 4; lastKnownFileType = sourcecode.swift; path = "ZMMessageTests+Confirmation.swift"; sourceTree = "<group>"; };
		F93C4C7C1E24E1B1007E9CEE /* NotificationDispatcher.swift */ = {isa = PBXFileReference; fileEncoding = 4; lastKnownFileType = sourcecode.swift; path = NotificationDispatcher.swift; sourceTree = "<group>"; };
		F93C4C7E1E24F832007E9CEE /* NotificationDispatcherTests.swift */ = {isa = PBXFileReference; fileEncoding = 4; lastKnownFileType = sourcecode.swift; path = NotificationDispatcherTests.swift; sourceTree = "<group>"; };
		F943BC2C1E88FEC80048A768 /* ChangedIndexes.swift */ = {isa = PBXFileReference; fileEncoding = 4; lastKnownFileType = sourcecode.swift; path = ChangedIndexes.swift; sourceTree = "<group>"; };
		F94A208E1CB51AF50059632A /* ManagedObjectValidationTests.m */ = {isa = PBXFileReference; fileEncoding = 4; lastKnownFileType = sourcecode.c.objc; name = ManagedObjectValidationTests.m; path = Tests/Source/Model/ManagedObjectValidationTests.m; sourceTree = SOURCE_ROOT; };
		F963E96B1D9ADD5A00098AD3 /* ZMImageAssetEncryptionKeys.h */ = {isa = PBXFileReference; fileEncoding = 4; lastKnownFileType = sourcecode.c.h; path = ZMImageAssetEncryptionKeys.h; sourceTree = "<group>"; };
		F963E96C1D9ADD5A00098AD3 /* ZMImageAssetEncryptionKeys.m */ = {isa = PBXFileReference; fileEncoding = 4; lastKnownFileType = sourcecode.c.objc; path = ZMImageAssetEncryptionKeys.m; sourceTree = "<group>"; };
		F963E9721D9BF9E300098AD3 /* ProtosTests.swift */ = {isa = PBXFileReference; fileEncoding = 4; lastKnownFileType = sourcecode.swift; path = ProtosTests.swift; sourceTree = "<group>"; };
		F963E97E1D9C09E700098AD3 /* ZMMessageTimer.h */ = {isa = PBXFileReference; fileEncoding = 4; lastKnownFileType = sourcecode.c.h; path = ZMMessageTimer.h; sourceTree = "<group>"; };
		F963E97F1D9C09E700098AD3 /* ZMMessageTimer.m */ = {isa = PBXFileReference; fileEncoding = 4; lastKnownFileType = sourcecode.c.objc; path = ZMMessageTimer.m; sourceTree = "<group>"; };
		F963E9821D9C0DC400098AD3 /* ZMMessageDestructionTimer.swift */ = {isa = PBXFileReference; fileEncoding = 4; lastKnownFileType = sourcecode.swift; path = ZMMessageDestructionTimer.swift; sourceTree = "<group>"; };
		F963E9841D9D47D100098AD3 /* ZMClientMessageTests+Ephemeral.swift */ = {isa = PBXFileReference; fileEncoding = 4; lastKnownFileType = sourcecode.swift; path = "ZMClientMessageTests+Ephemeral.swift"; sourceTree = "<group>"; };
		F963E9921D9E9D1800098AD3 /* ZMAssetClientMessageTests+Ephemeral.swift */ = {isa = PBXFileReference; fileEncoding = 4; lastKnownFileType = sourcecode.swift; path = "ZMAssetClientMessageTests+Ephemeral.swift"; sourceTree = "<group>"; };
		F991CE101CB5549D004D8465 /* ZMConversation+Testing.h */ = {isa = PBXFileReference; fileEncoding = 4; lastKnownFileType = sourcecode.c.h; path = "ZMConversation+Testing.h"; sourceTree = "<group>"; };
		F991CE181CB55E95004D8465 /* ZMSearchUserTests.m */ = {isa = PBXFileReference; fileEncoding = 4; lastKnownFileType = sourcecode.c.objc; path = ZMSearchUserTests.m; sourceTree = "<group>"; };
		F991CE1A1CB561B0004D8465 /* ZMAddressBookContact.m */ = {isa = PBXFileReference; fileEncoding = 4; lastKnownFileType = sourcecode.c.objc; path = ZMAddressBookContact.m; sourceTree = "<group>"; };
		F99C5B891ED460E20049CCD7 /* TeamChangeInfo.swift */ = {isa = PBXFileReference; fileEncoding = 4; lastKnownFileType = sourcecode.swift; path = TeamChangeInfo.swift; sourceTree = "<group>"; };
		F99C5B8B1ED466760049CCD7 /* TeamObserverTests.swift */ = {isa = PBXFileReference; fileEncoding = 4; lastKnownFileType = sourcecode.swift; path = TeamObserverTests.swift; sourceTree = "<group>"; };
		F9A705CA1CAEE01D00C2F5FE /* NSManagedObjectContext+tests.h */ = {isa = PBXFileReference; fileEncoding = 4; lastKnownFileType = sourcecode.c.h; path = "NSManagedObjectContext+tests.h"; sourceTree = "<group>"; };
		F9A705CB1CAEE01D00C2F5FE /* NSManagedObjectContext+zmessaging-Internal.h */ = {isa = PBXFileReference; fileEncoding = 4; lastKnownFileType = sourcecode.c.h; path = "NSManagedObjectContext+zmessaging-Internal.h"; sourceTree = "<group>"; };
		F9A705CC1CAEE01D00C2F5FE /* NSManagedObjectContext+zmessaging.h */ = {isa = PBXFileReference; fileEncoding = 4; lastKnownFileType = sourcecode.c.h; path = "NSManagedObjectContext+zmessaging.h"; sourceTree = "<group>"; };
		F9A705CD1CAEE01D00C2F5FE /* NSManagedObjectContext+zmessaging.m */ = {isa = PBXFileReference; fileEncoding = 4; lastKnownFileType = sourcecode.c.objc; path = "NSManagedObjectContext+zmessaging.m"; sourceTree = "<group>"; };
		F9A705D01CAEE01D00C2F5FE /* NSNotification+ManagedObjectContextSave.h */ = {isa = PBXFileReference; fileEncoding = 4; lastKnownFileType = sourcecode.c.h; path = "NSNotification+ManagedObjectContextSave.h"; sourceTree = "<group>"; };
		F9A705D11CAEE01D00C2F5FE /* NSNotification+ManagedObjectContextSave.m */ = {isa = PBXFileReference; fileEncoding = 4; lastKnownFileType = sourcecode.c.objc; path = "NSNotification+ManagedObjectContextSave.m"; sourceTree = "<group>"; };
		F9A705D61CAEE01D00C2F5FE /* ZMConnection+Internal.h */ = {isa = PBXFileReference; fileEncoding = 4; lastKnownFileType = sourcecode.c.h; path = "ZMConnection+Internal.h"; sourceTree = "<group>"; };
		F9A705D71CAEE01D00C2F5FE /* ZMConnection.h */ = {isa = PBXFileReference; fileEncoding = 4; lastKnownFileType = sourcecode.c.h; path = ZMConnection.h; sourceTree = "<group>"; };
		F9A705D81CAEE01D00C2F5FE /* ZMConnection.m */ = {isa = PBXFileReference; fileEncoding = 4; lastKnownFileType = sourcecode.c.objc; path = ZMConnection.m; sourceTree = "<group>"; };
		F9A705F11CAEE01D00C2F5FE /* AssetCache.swift */ = {isa = PBXFileReference; fileEncoding = 4; lastKnownFileType = sourcecode.swift; path = AssetCache.swift; sourceTree = "<group>"; };
		F9A705F21CAEE01D00C2F5FE /* AssetEncryption.swift */ = {isa = PBXFileReference; fileEncoding = 4; lastKnownFileType = sourcecode.swift; path = AssetEncryption.swift; sourceTree = "<group>"; };
		F9A705F81CAEE01D00C2F5FE /* ZMExternalEncryptedDataWithKeys.h */ = {isa = PBXFileReference; fileEncoding = 4; lastKnownFileType = sourcecode.c.h; path = ZMExternalEncryptedDataWithKeys.h; sourceTree = "<group>"; };
		F9A705F91CAEE01D00C2F5FE /* ZMExternalEncryptedDataWithKeys.m */ = {isa = PBXFileReference; fileEncoding = 4; lastKnownFileType = sourcecode.c.objc; path = ZMExternalEncryptedDataWithKeys.m; sourceTree = "<group>"; };
		F9A705FE1CAEE01D00C2F5FE /* ZMImageMessage.m */ = {isa = PBXFileReference; fileEncoding = 4; lastKnownFileType = sourcecode.c.objc; path = ZMImageMessage.m; sourceTree = "<group>"; };
		F9A705FF1CAEE01D00C2F5FE /* ZMMessage+Internal.h */ = {isa = PBXFileReference; fileEncoding = 4; lastKnownFileType = sourcecode.c.h; path = "ZMMessage+Internal.h"; sourceTree = "<group>"; };
		F9A706001CAEE01D00C2F5FE /* ZMMessage.m */ = {isa = PBXFileReference; fileEncoding = 4; lastKnownFileType = sourcecode.c.objc; path = ZMMessage.m; sourceTree = "<group>"; };
		F9A706011CAEE01D00C2F5FE /* ZMOTRMessage.h */ = {isa = PBXFileReference; fileEncoding = 4; lastKnownFileType = sourcecode.c.h; path = ZMOTRMessage.h; sourceTree = "<group>"; };
		F9A706021CAEE01D00C2F5FE /* ZMOTRMessage.m */ = {isa = PBXFileReference; fileEncoding = 4; lastKnownFileType = sourcecode.c.objc; path = ZMOTRMessage.m; sourceTree = "<group>"; };
		F9A7060D1CAEE01D00C2F5FE /* ZMUser+Internal.h */ = {isa = PBXFileReference; fileEncoding = 4; lastKnownFileType = sourcecode.c.h; path = "ZMUser+Internal.h"; sourceTree = "<group>"; };
		F9A706101CAEE01D00C2F5FE /* ZMUser.m */ = {isa = PBXFileReference; fileEncoding = 4; lastKnownFileType = sourcecode.c.objc; path = ZMUser.m; sourceTree = "<group>"; };
		F9A706151CAEE01D00C2F5FE /* UserClient+Protobuf.swift */ = {isa = PBXFileReference; fileEncoding = 4; lastKnownFileType = sourcecode.swift; path = "UserClient+Protobuf.swift"; sourceTree = "<group>"; };
		F9A706161CAEE01D00C2F5FE /* UserClient.swift */ = {isa = PBXFileReference; fileEncoding = 4; lastKnownFileType = sourcecode.swift; path = UserClient.swift; sourceTree = "<group>"; };
		F9A706171CAEE01D00C2F5FE /* UserClientTypes.h */ = {isa = PBXFileReference; fileEncoding = 4; lastKnownFileType = sourcecode.c.h; path = UserClientTypes.h; sourceTree = "<group>"; };
		F9A706181CAEE01D00C2F5FE /* UserClientTypes.m */ = {isa = PBXFileReference; fileEncoding = 4; lastKnownFileType = sourcecode.c.objc; path = UserClientTypes.m; sourceTree = "<group>"; };
		F9A706191CAEE01D00C2F5FE /* ZMManagedObject+Internal.h */ = {isa = PBXFileReference; fileEncoding = 4; lastKnownFileType = sourcecode.c.h; path = "ZMManagedObject+Internal.h"; sourceTree = "<group>"; };
		F9A7061A1CAEE01D00C2F5FE /* ZMManagedObject.m */ = {isa = PBXFileReference; fileEncoding = 4; lastKnownFileType = sourcecode.c.objc; path = ZMManagedObject.m; sourceTree = "<group>"; };
		F9A706271CAEE01D00C2F5FE /* ConversationListChangeInfo.swift */ = {isa = PBXFileReference; fileEncoding = 4; lastKnownFileType = sourcecode.swift; path = ConversationListChangeInfo.swift; sourceTree = "<group>"; };
		F9A706281CAEE01D00C2F5FE /* ConversationChangeInfo.swift */ = {isa = PBXFileReference; fileEncoding = 4; lastKnownFileType = sourcecode.swift; path = ConversationChangeInfo.swift; sourceTree = "<group>"; };
		F9A7062C1CAEE01D00C2F5FE /* AnyClassTuple.swift */ = {isa = PBXFileReference; fileEncoding = 4; lastKnownFileType = sourcecode.swift; path = AnyClassTuple.swift; sourceTree = "<group>"; };
		F9A7062D1CAEE01D00C2F5FE /* DependentObjectsKeysForObservedObjectKeysCache.swift */ = {isa = PBXFileReference; fileEncoding = 4; lastKnownFileType = sourcecode.swift; path = DependentObjectsKeysForObservedObjectKeysCache.swift; sourceTree = "<group>"; };
		F9A7062E1CAEE01D00C2F5FE /* StringKeyPath.swift */ = {isa = PBXFileReference; fileEncoding = 4; lastKnownFileType = sourcecode.swift; path = StringKeyPath.swift; sourceTree = "<group>"; };
		F9A7062F1CAEE01D00C2F5FE /* KeySet.swift */ = {isa = PBXFileReference; fileEncoding = 4; lastKnownFileType = sourcecode.swift; path = KeySet.swift; sourceTree = "<group>"; };
		F9A706331CAEE01D00C2F5FE /* SetSnapshot.swift */ = {isa = PBXFileReference; fileEncoding = 4; lastKnownFileType = sourcecode.swift; path = SetSnapshot.swift; sourceTree = "<group>"; };
		F9A706351CAEE01D00C2F5FE /* MessageChangeInfo.swift */ = {isa = PBXFileReference; fileEncoding = 4; lastKnownFileType = sourcecode.swift; path = MessageChangeInfo.swift; sourceTree = "<group>"; };
		F9A706371CAEE01D00C2F5FE /* NewUnreadMessageChangeInfos.swift */ = {isa = PBXFileReference; fileEncoding = 4; lastKnownFileType = sourcecode.swift; path = NewUnreadMessageChangeInfos.swift; sourceTree = "<group>"; };
		F9A706391CAEE01D00C2F5FE /* ObjectChangeInfo.swift */ = {isa = PBXFileReference; fileEncoding = 4; lastKnownFileType = sourcecode.swift; path = ObjectChangeInfo.swift; sourceTree = "<group>"; };
		F9A7063B1CAEE01D00C2F5FE /* UserClientChangeInfo.swift */ = {isa = PBXFileReference; fileEncoding = 4; lastKnownFileType = sourcecode.swift; path = UserClientChangeInfo.swift; sourceTree = "<group>"; };
		F9A7063C1CAEE01D00C2F5FE /* UserChangeInfo.swift */ = {isa = PBXFileReference; fileEncoding = 4; lastKnownFileType = sourcecode.swift; path = UserChangeInfo.swift; sourceTree = "<group>"; };
		F9A706431CAEE01D00C2F5FE /* CryptoBox.swift */ = {isa = PBXFileReference; fileEncoding = 4; lastKnownFileType = sourcecode.swift; path = CryptoBox.swift; sourceTree = "<group>"; };
		F9A706491CAEE01D00C2F5FE /* UserImageLocalCache.swift */ = {isa = PBXFileReference; fileEncoding = 4; lastKnownFileType = sourcecode.swift; path = UserImageLocalCache.swift; sourceTree = "<group>"; };
		F9A7064B1CAEE01D00C2F5FE /* ZMFetchRequestBatch.h */ = {isa = PBXFileReference; fileEncoding = 4; lastKnownFileType = sourcecode.c.h; path = ZMFetchRequestBatch.h; sourceTree = "<group>"; };
		F9A7064C1CAEE01D00C2F5FE /* ZMFetchRequestBatch.m */ = {isa = PBXFileReference; fileEncoding = 4; lastKnownFileType = sourcecode.c.objc; path = ZMFetchRequestBatch.m; sourceTree = "<group>"; };
		F9A7064E1CAEE01D00C2F5FE /* ZMUpdateEvent+WireDataModel.h */ = {isa = PBXFileReference; fileEncoding = 4; lastKnownFileType = sourcecode.c.h; path = "ZMUpdateEvent+WireDataModel.h"; sourceTree = "<group>"; };
		F9A7064F1CAEE01D00C2F5FE /* ZMUpdateEvent+WireDataModel.m */ = {isa = PBXFileReference; fileEncoding = 4; lastKnownFileType = sourcecode.c.objc; path = "ZMUpdateEvent+WireDataModel.m"; sourceTree = "<group>"; };
		F9A706CA1CAEE30700C2F5FE /* 1900x1500.jpg */ = {isa = PBXFileReference; lastKnownFileType = image.jpeg; name = 1900x1500.jpg; path = Tests/Resources/1900x1500.jpg; sourceTree = SOURCE_ROOT; };
		F9A706CB1CAEE30700C2F5FE /* animated.gif */ = {isa = PBXFileReference; lastKnownFileType = image.gif; name = animated.gif; path = Tests/Resources/animated.gif; sourceTree = SOURCE_ROOT; };
		F9A706CE1CAEE30700C2F5FE /* en */ = {isa = PBXFileReference; lastKnownFileType = text.plist.strings; name = en; path = InfoPlist.strings; sourceTree = "<group>"; };
		F9A706CF1CAEE30700C2F5FE /* EncryptedBase64EncondedExternalMessageTestFixture.txt */ = {isa = PBXFileReference; fileEncoding = 4; lastKnownFileType = text; name = EncryptedBase64EncondedExternalMessageTestFixture.txt; path = Tests/Resources/EncryptedBase64EncondedExternalMessageTestFixture.txt; sourceTree = SOURCE_ROOT; };
		F9A706D01CAEE30700C2F5FE /* ExternalMessageTextFixture.txt */ = {isa = PBXFileReference; fileEncoding = 4; lastKnownFileType = text; name = ExternalMessageTextFixture.txt; path = Tests/Resources/ExternalMessageTextFixture.txt; sourceTree = SOURCE_ROOT; };
		F9A706D11CAEE30700C2F5FE /* Info.plist */ = {isa = PBXFileReference; fileEncoding = 4; lastKnownFileType = text.plist.xml; name = Info.plist; path = Tests/Resources/Info.plist; sourceTree = SOURCE_ROOT; };
		F9A706D21CAEE30700C2F5FE /* Lorem Ipsum.txt */ = {isa = PBXFileReference; fileEncoding = 4; lastKnownFileType = text; name = "Lorem Ipsum.txt"; path = "Tests/Resources/Lorem Ipsum.txt"; sourceTree = SOURCE_ROOT; };
		F9A706D31CAEE30700C2F5FE /* medium.jpg */ = {isa = PBXFileReference; lastKnownFileType = image.jpeg; name = medium.jpg; path = Tests/Resources/medium.jpg; sourceTree = SOURCE_ROOT; };
		F9A706D41CAEE30700C2F5FE /* not_animated.gif */ = {isa = PBXFileReference; lastKnownFileType = image.gif; name = not_animated.gif; path = Tests/Resources/not_animated.gif; sourceTree = SOURCE_ROOT; };
		F9A706D91CAEE30700C2F5FE /* tiny.jpg */ = {isa = PBXFileReference; lastKnownFileType = image.jpeg; name = tiny.jpg; path = Tests/Resources/tiny.jpg; sourceTree = SOURCE_ROOT; };
		F9A708041CAEEB7400C2F5FE /* ManagedObjectContextSaveNotificationTests.m */ = {isa = PBXFileReference; fileEncoding = 4; lastKnownFileType = sourcecode.c.objc; path = ManagedObjectContextSaveNotificationTests.m; sourceTree = "<group>"; };
		F9A708051CAEEB7400C2F5FE /* ManagedObjectContextTests.m */ = {isa = PBXFileReference; fileEncoding = 4; lastKnownFileType = sourcecode.c.objc; path = ManagedObjectContextTests.m; sourceTree = "<group>"; };
		F9A708061CAEEB7400C2F5FE /* NSManagedObjectContext+TestHelpers.h */ = {isa = PBXFileReference; fileEncoding = 4; lastKnownFileType = sourcecode.c.h; path = "NSManagedObjectContext+TestHelpers.h"; sourceTree = "<group>"; };
		F9A708071CAEEB7400C2F5FE /* NSManagedObjectContext+TestHelpers.m */ = {isa = PBXFileReference; fileEncoding = 4; lastKnownFileType = sourcecode.c.objc; path = "NSManagedObjectContext+TestHelpers.m"; sourceTree = "<group>"; };
		F9A708081CAEEB7400C2F5FE /* PersistentStoreCoordinatorTests.m */ = {isa = PBXFileReference; fileEncoding = 4; lastKnownFileType = sourcecode.c.objc; path = PersistentStoreCoordinatorTests.m; sourceTree = "<group>"; };
		F9A7080B1CAEEB7400C2F5FE /* CoreDataRelationshipsTests.m */ = {isa = PBXFileReference; fileEncoding = 4; lastKnownFileType = sourcecode.c.objc; path = CoreDataRelationshipsTests.m; sourceTree = "<group>"; };
		F9A7080D1CAEEB7400C2F5FE /* MockEntity.h */ = {isa = PBXFileReference; fileEncoding = 4; lastKnownFileType = sourcecode.c.h; path = MockEntity.h; sourceTree = "<group>"; };
		F9A7080E1CAEEB7400C2F5FE /* MockEntity.m */ = {isa = PBXFileReference; fileEncoding = 4; lastKnownFileType = sourcecode.c.objc; path = MockEntity.m; sourceTree = "<group>"; };
		F9A7080F1CAEEB7400C2F5FE /* MockEntity2.h */ = {isa = PBXFileReference; fileEncoding = 4; lastKnownFileType = sourcecode.c.h; path = MockEntity2.h; sourceTree = "<group>"; };
		F9A708101CAEEB7400C2F5FE /* MockEntity2.m */ = {isa = PBXFileReference; fileEncoding = 4; lastKnownFileType = sourcecode.c.objc; path = MockEntity2.m; sourceTree = "<group>"; };
		F9A708111CAEEB7400C2F5FE /* MockModelObjectContextFactory.h */ = {isa = PBXFileReference; fileEncoding = 4; lastKnownFileType = sourcecode.c.h; path = MockModelObjectContextFactory.h; sourceTree = "<group>"; };
		F9A708121CAEEB7400C2F5FE /* MockModelObjectContextFactory.m */ = {isa = PBXFileReference; fileEncoding = 4; lastKnownFileType = sourcecode.c.objc; path = MockModelObjectContextFactory.m; sourceTree = "<group>"; };
		F9A708131CAEEB7400C2F5FE /* ModelObjectsTests.h */ = {isa = PBXFileReference; fileEncoding = 4; lastKnownFileType = sourcecode.c.h; path = ModelObjectsTests.h; sourceTree = "<group>"; };
		F9A708141CAEEB7400C2F5FE /* ModelObjectsTests.m */ = {isa = PBXFileReference; fileEncoding = 4; lastKnownFileType = sourcecode.c.objc; path = ModelObjectsTests.m; sourceTree = "<group>"; };
		F9A708151CAEEB7400C2F5FE /* NSFetchRequestTests+ZMRelationshipKeyPaths.m */ = {isa = PBXFileReference; fileEncoding = 4; lastKnownFileType = sourcecode.c.objc; path = "NSFetchRequestTests+ZMRelationshipKeyPaths.m"; sourceTree = "<group>"; };
		F9A708161CAEEB7400C2F5FE /* PersistentChangeTrackingTests.m */ = {isa = PBXFileReference; fileEncoding = 4; lastKnownFileType = sourcecode.c.objc; lineEnding = 0; path = PersistentChangeTrackingTests.m; sourceTree = "<group>"; xcLanguageSpecificationIdentifier = xcode.lang.objc; };
		F9A7081B1CAEEB7400C2F5FE /* ZMConnectionTests.m */ = {isa = PBXFileReference; fileEncoding = 4; lastKnownFileType = sourcecode.c.objc; path = ZMConnectionTests.m; sourceTree = "<group>"; };
		F9A7082B1CAEEB7400C2F5FE /* ZMFetchRequestBatchTests.m */ = {isa = PBXFileReference; fileEncoding = 4; lastKnownFileType = sourcecode.c.objc; path = ZMFetchRequestBatchTests.m; sourceTree = "<group>"; };
		F9A7082C1CAEEB7400C2F5FE /* ZMManagedObjectTests.m */ = {isa = PBXFileReference; fileEncoding = 4; lastKnownFileType = sourcecode.c.objc; path = ZMManagedObjectTests.m; sourceTree = "<group>"; };
		F9A708591CAEEC0700C2F5FE /* Test-Bridging-Header.h */ = {isa = PBXFileReference; fileEncoding = 4; lastKnownFileType = sourcecode.c.h; lineEnding = 0; name = "Test-Bridging-Header.h"; path = "Tests/Resources/Test-Bridging-Header.h"; sourceTree = SOURCE_ROOT; xcLanguageSpecificationIdentifier = xcode.lang.objcpp; };
		F9A7085A1CAEED1B00C2F5FE /* ZMBaseManagedObjectTest.h */ = {isa = PBXFileReference; fileEncoding = 4; lastKnownFileType = sourcecode.c.h; path = ZMBaseManagedObjectTest.h; sourceTree = "<group>"; };
		F9A7085B1CAEED1B00C2F5FE /* ZMBaseManagedObjectTest.m */ = {isa = PBXFileReference; fileEncoding = 4; lastKnownFileType = sourcecode.c.objc; path = ZMBaseManagedObjectTest.m; sourceTree = "<group>"; };
		F9A7085E1CAEEF4700C2F5FE /* MessagingTest+EventFactory.h */ = {isa = PBXFileReference; fileEncoding = 4; lastKnownFileType = sourcecode.c.h; path = "MessagingTest+EventFactory.h"; sourceTree = "<group>"; };
		F9A7085F1CAEEF4700C2F5FE /* MessagingTest+EventFactory.m */ = {isa = PBXFileReference; fileEncoding = 4; lastKnownFileType = sourcecode.c.objc; lineEnding = 0; path = "MessagingTest+EventFactory.m"; sourceTree = "<group>"; xcLanguageSpecificationIdentifier = xcode.lang.objc; };
		F9A708641CAEF9BD00C2F5FE /* Default-568h@2x.png */ = {isa = PBXFileReference; lastKnownFileType = image.png; path = "Default-568h@2x.png"; sourceTree = "<group>"; };
		F9AB00261F0CE5520037B437 /* FileManager+FileLocations.swift */ = {isa = PBXFileReference; fileEncoding = 4; lastKnownFileType = sourcecode.swift; path = "FileManager+FileLocations.swift"; sourceTree = "<group>"; };
		F9AB00281F0D2BE40037B437 /* FileManager+FileLocationTests.swift */ = {isa = PBXFileReference; fileEncoding = 4; lastKnownFileType = sourcecode.swift; path = "FileManager+FileLocationTests.swift"; sourceTree = "<group>"; };
		F9AB39591CB3AEB100A7254F /* BaseTestSwiftHelpers.swift */ = {isa = PBXFileReference; fileEncoding = 4; lastKnownFileType = sourcecode.swift; path = BaseTestSwiftHelpers.swift; sourceTree = "<group>"; };
		F9ABE8841F02673E00D83214 /* zmessaging2.39.0.xcdatamodel */ = {isa = PBXFileReference; lastKnownFileType = wrapper.xcdatamodel; path = zmessaging2.39.0.xcdatamodel; sourceTree = "<group>"; };
		F9B0FF311D79D1140098C17C /* ZMClientMessageTests+Unarchiving.swift */ = {isa = PBXFileReference; fileEncoding = 4; lastKnownFileType = sourcecode.swift; path = "ZMClientMessageTests+Unarchiving.swift"; sourceTree = "<group>"; };
		F9B71F041CB264DF001DB03F /* ZMConversationList.m */ = {isa = PBXFileReference; fileEncoding = 4; lastKnownFileType = sourcecode.c.objc; path = ZMConversationList.m; sourceTree = "<group>"; };
		F9B71F051CB264DF001DB03F /* ZMConversationList+Internal.h */ = {isa = PBXFileReference; fileEncoding = 4; lastKnownFileType = sourcecode.c.h; path = "ZMConversationList+Internal.h"; sourceTree = "<group>"; };
		F9B71F071CB264DF001DB03F /* ZMConversationListDirectory.h */ = {isa = PBXFileReference; fileEncoding = 4; lastKnownFileType = sourcecode.c.h; path = ZMConversationListDirectory.h; sourceTree = "<group>"; };
		F9B71F081CB264DF001DB03F /* ZMConversationListDirectory.m */ = {isa = PBXFileReference; fileEncoding = 4; lastKnownFileType = sourcecode.c.objc; path = ZMConversationListDirectory.m; sourceTree = "<group>"; };
		F9B71F101CB264EF001DB03F /* ZMConversation.m */ = {isa = PBXFileReference; fileEncoding = 4; lastKnownFileType = sourcecode.c.objc; path = ZMConversation.m; sourceTree = "<group>"; };
		F9B71F111CB264EF001DB03F /* ZMConversation+Internal.h */ = {isa = PBXFileReference; fileEncoding = 4; lastKnownFileType = sourcecode.c.h; path = "ZMConversation+Internal.h"; sourceTree = "<group>"; };
		F9B71F1A1CB264EF001DB03F /* ZMConversation+UnreadCount.h */ = {isa = PBXFileReference; fileEncoding = 4; lastKnownFileType = sourcecode.c.h; path = "ZMConversation+UnreadCount.h"; sourceTree = "<group>"; };
		F9B71F1B1CB264EF001DB03F /* ZMConversation+UnreadCount.m */ = {isa = PBXFileReference; fileEncoding = 4; lastKnownFileType = sourcecode.c.objc; path = "ZMConversation+UnreadCount.m"; sourceTree = "<group>"; };
		F9B71F1E1CB264EF001DB03F /* ZMConversationSecurityLevel.h */ = {isa = PBXFileReference; fileEncoding = 4; lastKnownFileType = sourcecode.c.h; path = ZMConversationSecurityLevel.h; sourceTree = "<group>"; };
		F9B71F4F1CB2BC85001DB03F /* ZMConversation+Testing.m */ = {isa = PBXFileReference; fileEncoding = 4; lastKnownFileType = sourcecode.c.objc; path = "ZMConversation+Testing.m"; sourceTree = "<group>"; };
		F9B71F511CB2BC85001DB03F /* ZMConversationTests+gapsAndWindows.m */ = {isa = PBXFileReference; fileEncoding = 4; lastKnownFileType = sourcecode.c.objc; path = "ZMConversationTests+gapsAndWindows.m"; sourceTree = "<group>"; };
		F9B71F561CB2BC85001DB03F /* ZMConversationTests+Validation.m */ = {isa = PBXFileReference; fileEncoding = 4; lastKnownFileType = sourcecode.c.objc; path = "ZMConversationTests+Validation.m"; sourceTree = "<group>"; };
		F9B71F571CB2BC85001DB03F /* ZMConversationTests.h */ = {isa = PBXFileReference; fileEncoding = 4; lastKnownFileType = sourcecode.c.h; path = ZMConversationTests.h; sourceTree = "<group>"; };
		F9B71F581CB2BC85001DB03F /* ZMConversationTests.m */ = {isa = PBXFileReference; fileEncoding = 4; lastKnownFileType = sourcecode.c.objc; path = ZMConversationTests.m; sourceTree = "<group>"; };
		F9B71F5A1CB2BC85001DB03F /* ZMConversationListDirectoryTests.m */ = {isa = PBXFileReference; fileEncoding = 4; lastKnownFileType = sourcecode.c.objc; path = ZMConversationListDirectoryTests.m; sourceTree = "<group>"; };
		F9B71F5B1CB2BC85001DB03F /* ZMConversationListTests.m */ = {isa = PBXFileReference; fileEncoding = 4; lastKnownFileType = sourcecode.c.objc; path = ZMConversationListTests.m; sourceTree = "<group>"; };
		F9B71F5D1CB2BC85001DB03F /* ZMAssetClientMessageTests.swift */ = {isa = PBXFileReference; fileEncoding = 4; lastKnownFileType = sourcecode.swift; path = ZMAssetClientMessageTests.swift; sourceTree = "<group>"; };
		F9B71F5F1CB2BC85001DB03F /* BaseClientMessageTests.swift */ = {isa = PBXFileReference; fileEncoding = 4; lastKnownFileType = sourcecode.swift; path = BaseClientMessageTests.swift; sourceTree = "<group>"; };
		F9B71F601CB2BC85001DB03F /* ZMMessageTests.h */ = {isa = PBXFileReference; fileEncoding = 4; lastKnownFileType = sourcecode.c.h; path = ZMMessageTests.h; sourceTree = "<group>"; };
		F9B71F611CB2BC85001DB03F /* ZMMessageTests.m */ = {isa = PBXFileReference; fileEncoding = 4; lastKnownFileType = sourcecode.c.objc; path = ZMMessageTests.m; sourceTree = "<group>"; };
		F9B71F631CB2BC85001DB03F /* UserImageLocalCacheTests.swift */ = {isa = PBXFileReference; fileEncoding = 4; lastKnownFileType = sourcecode.swift; path = UserImageLocalCacheTests.swift; sourceTree = "<group>"; };
		F9B71F661CB2BC85001DB03F /* ZMPersonNameTests.m */ = {isa = PBXFileReference; fileEncoding = 4; lastKnownFileType = sourcecode.c.objc; path = ZMPersonNameTests.m; sourceTree = "<group>"; };
		F9B71F6A1CB2BC85001DB03F /* ZMUserTests.m */ = {isa = PBXFileReference; fileEncoding = 4; lastKnownFileType = sourcecode.c.objc; path = ZMUserTests.m; sourceTree = "<group>"; };
		F9B71F6D1CB2BC85001DB03F /* ZMCallStateTests.swift */ = {isa = PBXFileReference; fileEncoding = 4; lastKnownFileType = sourcecode.swift; path = ZMCallStateTests.swift; sourceTree = "<group>"; };
		F9B71FD91CB2C4C6001DB03F /* StringKeyPathTests.swift */ = {isa = PBXFileReference; fileEncoding = 4; lastKnownFileType = sourcecode.swift; path = StringKeyPathTests.swift; sourceTree = "<group>"; };
		F9B71FDF1CB2C4C6001DB03F /* AnyClassTupleTests.swift */ = {isa = PBXFileReference; fileEncoding = 4; lastKnownFileType = sourcecode.swift; path = AnyClassTupleTests.swift; sourceTree = "<group>"; };
		F9B720021CB2C68B001DB03F /* UserClientTests.swift */ = {isa = PBXFileReference; fileEncoding = 4; lastKnownFileType = sourcecode.swift; path = UserClientTests.swift; sourceTree = "<group>"; };
		F9C348821E2CC0730015D69D /* UserClientObserverTests.swift */ = {isa = PBXFileReference; fileEncoding = 4; lastKnownFileType = sourcecode.swift; name = UserClientObserverTests.swift; path = ../UserClientObserverTests.swift; sourceTree = "<group>"; };
		F9C348851E2CC27D0015D69D /* NewUnreadMessageObserverTests.swift */ = {isa = PBXFileReference; fileEncoding = 4; lastKnownFileType = sourcecode.swift; name = NewUnreadMessageObserverTests.swift; path = ../NewUnreadMessageObserverTests.swift; sourceTree = "<group>"; };
		F9C348911E2E3FF60015D69D /* SnapshotCenter.swift */ = {isa = PBXFileReference; fileEncoding = 4; lastKnownFileType = sourcecode.swift; path = SnapshotCenter.swift; sourceTree = "<group>"; };
		F9C8622A1D87DC18009AAC33 /* MessagingTest+UUID.swift */ = {isa = PBXFileReference; fileEncoding = 4; lastKnownFileType = sourcecode.swift; path = "MessagingTest+UUID.swift"; sourceTree = "<group>"; };
		F9C877081E000C9D00792613 /* AssetCollection.swift */ = {isa = PBXFileReference; fileEncoding = 4; lastKnownFileType = sourcecode.swift; path = AssetCollection.swift; sourceTree = "<group>"; };
		F9C8770A1E015AAF00792613 /* AssetColletionTests.swift */ = {isa = PBXFileReference; fileEncoding = 4; lastKnownFileType = sourcecode.swift; path = AssetColletionTests.swift; sourceTree = "<group>"; };
		F9C9A4FC1CAD5DF10039E10C /* WireDataModel.framework */ = {isa = PBXFileReference; explicitFileType = wrapper.framework; includeInIndex = 0; path = WireDataModel.framework; sourceTree = BUILT_PRODUCTS_DIR; };
		F9C9A5061CAD5DF10039E10C /* WireDataModelTests.xctest */ = {isa = PBXFileReference; explicitFileType = wrapper.cfbundle; includeInIndex = 0; path = WireDataModelTests.xctest; sourceTree = BUILT_PRODUCTS_DIR; };
		F9C9A5DC1CAD76A50039E10C /* Info.plist */ = {isa = PBXFileReference; fileEncoding = 4; lastKnownFileType = text.plist.xml; name = Info.plist; path = Resources/Info.plist; sourceTree = SOURCE_ROOT; };
		F9C9A60C1CAD76A50039E10C /* WireDataModel.h */ = {isa = PBXFileReference; fileEncoding = 4; lastKnownFileType = sourcecode.c.h; name = WireDataModel.h; path = Source/WireDataModel.h; sourceTree = SOURCE_ROOT; };
		F9C9A66C1CAD778C0039E10C /* Foundation.framework */ = {isa = PBXFileReference; lastKnownFileType = wrapper.framework; name = Foundation.framework; path = System/Library/Frameworks/Foundation.framework; sourceTree = SDKROOT; };
		F9C9A66E1CAD77930039E10C /* CoreData.framework */ = {isa = PBXFileReference; lastKnownFileType = wrapper.framework; name = CoreData.framework; path = System/Library/Frameworks/CoreData.framework; sourceTree = SDKROOT; };
		F9C9A6791CAD7A790039E10C /* version.xcconfig */ = {isa = PBXFileReference; fileEncoding = 4; lastKnownFileType = text.xcconfig; path = version.xcconfig; sourceTree = "<group>"; };
		F9C9A67C1CAD7A790039E10C /* ios-test-host.xcconfig */ = {isa = PBXFileReference; fileEncoding = 4; lastKnownFileType = text.xcconfig; path = "ios-test-host.xcconfig"; sourceTree = "<group>"; };
		F9C9A67D1CAD7A790039E10C /* ios-test-target.xcconfig */ = {isa = PBXFileReference; fileEncoding = 4; lastKnownFileType = text.xcconfig; path = "ios-test-target.xcconfig"; sourceTree = "<group>"; };
		F9C9A67F1CAD7A790039E10C /* project-common.xcconfig */ = {isa = PBXFileReference; fileEncoding = 4; lastKnownFileType = text.xcconfig; path = "project-common.xcconfig"; sourceTree = "<group>"; };
		F9C9A6801CAD7A790039E10C /* project-debug.xcconfig */ = {isa = PBXFileReference; fileEncoding = 4; lastKnownFileType = text.xcconfig; path = "project-debug.xcconfig"; sourceTree = "<group>"; };
		F9C9A6811CAD7A790039E10C /* project.xcconfig */ = {isa = PBXFileReference; fileEncoding = 4; lastKnownFileType = text.xcconfig; path = project.xcconfig; sourceTree = "<group>"; };
		F9C9A6841CAD7A790039E10C /* tests.xcconfig */ = {isa = PBXFileReference; fileEncoding = 4; lastKnownFileType = text.xcconfig; path = tests.xcconfig; sourceTree = "<group>"; };
		F9C9A6851CAD7A790039E10C /* warnings-debug.xcconfig */ = {isa = PBXFileReference; fileEncoding = 4; lastKnownFileType = text.xcconfig; path = "warnings-debug.xcconfig"; sourceTree = "<group>"; };
		F9C9A6861CAD7A790039E10C /* warnings.xcconfig */ = {isa = PBXFileReference; fileEncoding = 4; lastKnownFileType = text.xcconfig; path = warnings.xcconfig; sourceTree = "<group>"; };
		F9C9A6891CAD7A790039E10C /* WireDataModel.xcconfig */ = {isa = PBXFileReference; fileEncoding = 4; lastKnownFileType = text.xcconfig; path = WireDataModel.xcconfig; sourceTree = "<group>"; };
		F9C9A6A31CAD7C7F0039E10C /* ZMConversation.h */ = {isa = PBXFileReference; fileEncoding = 4; lastKnownFileType = sourcecode.c.h; path = ZMConversation.h; sourceTree = "<group>"; };
		F9C9A6A41CAD7C7F0039E10C /* ZMConversationList.h */ = {isa = PBXFileReference; fileEncoding = 4; lastKnownFileType = sourcecode.c.h; path = ZMConversationList.h; sourceTree = "<group>"; };
		F9C9A6A51CAD7C7F0039E10C /* ZMEditableUser.h */ = {isa = PBXFileReference; fileEncoding = 4; lastKnownFileType = sourcecode.c.h; path = ZMEditableUser.h; sourceTree = "<group>"; };
		F9C9A6A61CAD7C7F0039E10C /* ZMMessage.h */ = {isa = PBXFileReference; fileEncoding = 4; lastKnownFileType = sourcecode.c.h; path = ZMMessage.h; sourceTree = "<group>"; };
		F9C9A6A71CAD7C7F0039E10C /* ZMUser.h */ = {isa = PBXFileReference; fileEncoding = 4; lastKnownFileType = sourcecode.c.h; path = ZMUser.h; sourceTree = "<group>"; };
		F9C9A6AF1CAD7D1F0039E10C /* ZMManagedObject.h */ = {isa = PBXFileReference; fileEncoding = 4; lastKnownFileType = sourcecode.c.h; path = ZMManagedObject.h; sourceTree = "<group>"; };
		F9C9A7641CAE8DFC0039E10C /* ZMAddressBookContact.h */ = {isa = PBXFileReference; fileEncoding = 4; lastKnownFileType = sourcecode.c.h; path = ZMAddressBookContact.h; sourceTree = "<group>"; };
		F9C9A7F31CAED9510039E10C /* WireDataModelTestHost.app */ = {isa = PBXFileReference; explicitFileType = wrapper.application; includeInIndex = 0; path = WireDataModelTestHost.app; sourceTree = BUILT_PRODUCTS_DIR; };
		F9C9A81C1CAEDA330039E10C /* AppDelegate.h */ = {isa = PBXFileReference; fileEncoding = 4; lastKnownFileType = sourcecode.c.h; path = AppDelegate.h; sourceTree = "<group>"; };
		F9C9A81D1CAEDA330039E10C /* AppDelegate.m */ = {isa = PBXFileReference; fileEncoding = 4; lastKnownFileType = sourcecode.c.objc; path = AppDelegate.m; sourceTree = "<group>"; };
		F9C9A8231CAEDA330039E10C /* Info.plist */ = {isa = PBXFileReference; fileEncoding = 4; lastKnownFileType = text.plist.xml; path = Info.plist; sourceTree = "<group>"; };
		F9C9A8241CAEDA330039E10C /* main.m */ = {isa = PBXFileReference; fileEncoding = 4; lastKnownFileType = sourcecode.c.objc; path = main.m; sourceTree = "<group>"; };
		F9DBA51F1E28EA8B00BE23C0 /* DependencyKeyStore.swift */ = {isa = PBXFileReference; fileEncoding = 4; lastKnownFileType = sourcecode.swift; path = DependencyKeyStore.swift; sourceTree = "<group>"; };
		F9DBA5211E28EB4000BE23C0 /* SideEffectSources.swift */ = {isa = PBXFileReference; fileEncoding = 4; lastKnownFileType = sourcecode.swift; path = SideEffectSources.swift; sourceTree = "<group>"; };
		F9DBA5231E28EE0A00BE23C0 /* ConversationObserverTests.swift */ = {isa = PBXFileReference; fileEncoding = 4; lastKnownFileType = sourcecode.swift; name = ConversationObserverTests.swift; path = ../ConversationObserverTests.swift; sourceTree = "<group>"; };
		F9DBA5261E28EEBD00BE23C0 /* UserObserverTests.swift */ = {isa = PBXFileReference; fileEncoding = 4; lastKnownFileType = sourcecode.swift; name = UserObserverTests.swift; path = ../UserObserverTests.swift; sourceTree = "<group>"; };
		F9DBA5281E29162A00BE23C0 /* MessageObserverTests.swift */ = {isa = PBXFileReference; fileEncoding = 4; lastKnownFileType = sourcecode.swift; name = MessageObserverTests.swift; path = ../MessageObserverTests.swift; sourceTree = "<group>"; };
		F9DD60BF1E8916000019823F /* ChangedIndexesTests.swift */ = {isa = PBXFileReference; fileEncoding = 4; lastKnownFileType = sourcecode.swift; path = ChangedIndexesTests.swift; sourceTree = "<group>"; };
		F9FD75721E2E6A2100B4558B /* ConversationListObserverCenter.swift */ = {isa = PBXFileReference; fileEncoding = 4; lastKnownFileType = sourcecode.swift; path = ConversationListObserverCenter.swift; sourceTree = "<group>"; };
		F9FD75741E2E79B200B4558B /* ConversationListObserverTests.swift */ = {isa = PBXFileReference; fileEncoding = 4; lastKnownFileType = sourcecode.swift; name = ConversationListObserverTests.swift; path = ../ConversationListObserverTests.swift; sourceTree = "<group>"; };
		F9FD75771E2F9A0600B4558B /* SearchUserObserverCenter.swift */ = {isa = PBXFileReference; fileEncoding = 4; lastKnownFileType = sourcecode.swift; path = SearchUserObserverCenter.swift; sourceTree = "<group>"; };
		F9FD75791E2FB60000B4558B /* SearchUserObserverTests.swift */ = {isa = PBXFileReference; fileEncoding = 4; lastKnownFileType = sourcecode.swift; name = SearchUserObserverTests.swift; path = ../SearchUserObserverTests.swift; sourceTree = "<group>"; };
/* End PBXFileReference section */

/* Begin PBXFrameworksBuildPhase section */
		F9C9A4F81CAD5DF10039E10C /* Frameworks */ = {
			isa = PBXFrameworksBuildPhase;
			buildActionMask = 2147483647;
			files = (
				EE8DA9672954A02B00F58B79 /* WireCryptobox.framework in Frameworks */,
				F9C9A66F1CAD77930039E10C /* CoreData.framework in Frameworks */,
				EE8DA96D2954A03800F58B79 /* WireLinkPreview.framework in Frameworks */,
				EE8DA9632954A02400F58B79 /* WireProtos.framework in Frameworks */,
				EE8DA9702954A03E00F58B79 /* WireImages.framework in Frameworks */,
				F9C9A66D1CAD778C0039E10C /* Foundation.framework in Frameworks */,
				EE67F6C3296F05FD001D7C88 /* PINCache.xcframework in Frameworks */,
				63709F652993E7A600577D4B /* libcore_crypto_ffi.a in Frameworks */,
				63709F6B2994108700577D4B /* CoreCrypto in Frameworks */,
				EE8DA96A2954A03100F58B79 /* WireTransport.framework in Frameworks */,
				63709F6D2994108700577D4B /* LibCoreCrypto in Frameworks */,
			);
			runOnlyForDeploymentPostprocessing = 0;
		};
		F9C9A5031CAD5DF10039E10C /* Frameworks */ = {
			isa = PBXFrameworksBuildPhase;
			buildActionMask = 2147483647;
			files = (
				F9C9A5071CAD5DF10039E10C /* WireDataModel.framework in Frameworks */,
			);
			runOnlyForDeploymentPostprocessing = 0;
		};
		F9C9A7F01CAED9510039E10C /* Frameworks */ = {
			isa = PBXFrameworksBuildPhase;
			buildActionMask = 2147483647;
			files = (
				EE67F728296F0C6A001D7C88 /* WireTesting.framework in Frameworks */,
				F9C9A80C1CAED99F0039E10C /* WireDataModel.framework in Frameworks */,
			);
			runOnlyForDeploymentPostprocessing = 0;
		};
/* End PBXFrameworksBuildPhase section */

/* Begin PBXGroup section */
		06034B6B26A8D31F003624B4 /* FileSharing */ = {
			isa = PBXGroup;
			children = (
				06034B6C26A8D36E003624B4 /* Feature.FileSharing.swift */,
			);
			path = FileSharing;
			sourceTree = "<group>";
		};
		062FD8832756051000B9DE39 /* ConversationGuestLinks */ = {
			isa = PBXGroup;
			children = (
				062FD8842756053800B9DE39 /* Feature.ConversationGuestLinks.swift */,
			);
			path = ConversationGuestLinks;
			sourceTree = "<group>";
		};
		0686649D256FB087001C8747 /* AppLock */ = {
			isa = PBXGroup;
			children = (
				EE4CCA94256C558400848212 /* Feature.AppLock.swift */,
				EEBACDA625B9C2C6000210AC /* AppLockType.swift */,
				EEE186B1259CC7CC008707CA /* AppLockDelegate.swift */,
				0686649E256FB0CA001C8747 /* AppLockController.swift */,
				EE6A57DF25BB1C6800F848DD /* AppLockController.State.swift */,
				EEBACDA825B9C47E000210AC /* AppLockController.Config.swift */,
				EE30F45A2592A357000FC69C /* AppLockController.PasscodeKeychainItem.swift */,
				EE8B09AE25B86BB20057E85C /* AppLockPasscodePreference.swift */,
				EEBACDAA25B9C4B0000210AC /* AppLockAuthenticationResult.swift */,
				EE8B09AC25B86AB10057E85C /* AppLockError.swift */,
				EEBACDA425B9C243000210AC /* LAContextProtocol.swift */,
				066A96FE25A88E510083E317 /* BiometricsState.swift */,
			);
			path = AppLock;
			sourceTree = "<group>";
		};
		068664A0256FB814001C8747 /* AppLock */ = {
			isa = PBXGroup;
			children = (
				068664A1256FB834001C8747 /* AppLockControllerTests.swift */,
				EE6A57D925BAE0C900F848DD /* BiometricsStateTests.swift */,
				EE6A57DB25BAE3D700F848DD /* MockLAContext.swift */,
				EE6A57DD25BAE40700F848DD /* MockBiometricsState.swift */,
			);
			path = AppLock;
			sourceTree = "<group>";
		};
		069D07B6256266F000DBA592 /* FeatureConfiguration */ = {
			isa = PBXGroup;
			children = (
				068664A0256FB814001C8747 /* AppLock */,
				069D07B72562671D00DBA592 /* FeatureTests.swift */,
				EE715B7C256D153E00087A22 /* FeatureServiceTests.swift */,
			);
			path = FeatureConfiguration;
			sourceTree = "<group>";
		};
		06E8AAB2242BAA1B008929B1 /* File */ = {
			isa = PBXGroup;
			children = (
				06E8AAB3242BAA6A008929B1 /* SignatureStatus.swift */,
			);
			path = File;
			sourceTree = "<group>";
		};
		06F98D61243B2446007E914A /* DigitalSignature */ = {
			isa = PBXGroup;
			children = (
				06F98D62243B2470007E914A /* SignatureStatusTests.swift */,
			);
			path = DigitalSignature;
			sourceTree = "<group>";
		};
		1639A81122608FEB00868AB9 /* Patches */ = {
			isa = PBXGroup;
			children = (
				54FB03A01E41E273000E13DC /* LegacyPersistedDataPatches.swift */,
				2BB2076F292B787000FB6468 /* PatchApplicator.swift */,
				54FB03A81E41F1B6000E13DC /* LegacyPersistedDataPatches+Directory.swift */,
				54F84CFC1F9950B300ABD7D5 /* DuplicatedEntityRemoval.swift */,
				16827AE92732A3C20079405D /* InvalidDomainRemoval.swift */,
				F11F3E881FA32463007B6D3D /* InvalidClientsRemoval.swift */,
				16127CF2220058160020E65C /* InvalidConversationRemoval.swift */,
				87C1C25E207F7DA80083BF6B /* InvalidGenericMessageDataRemoval.swift */,
				163D01DF2472DE6200984999 /* InvalidConnectionRemoval.swift */,
				168413EC2225965500FCB9BC /* TransferStateMigration.swift */,
				1639A8122260916E00868AB9 /* AlertAvailabilityBehaviourChange.swift */,
				0660FEBC2580E4A900F4C19F /* TransferApplockKeychain.swift */,
				169315EE25AC4C8100709F15 /* MigrateSenderClient.swift */,
				EE2BA00525CB3AA8001EB606 /* InvalidFeatureRemoval.swift */,
			);
			path = Patches;
			sourceTree = "<group>";
		};
		1672A6002343971500380537 /* Label */ = {
			isa = PBXGroup;
			children = (
				1672A6012343973600380537 /* LabelTests.swift */,
			);
			path = Label;
			sourceTree = "<group>";
		};
		16BA4301233CD8170018E883 /* Label */ = {
			isa = PBXGroup;
			children = (
				16BA4302233CD8E50018E883 /* Label.swift */,
			);
			path = Label;
			sourceTree = "<group>";
		};
		546D3DE71CE5D22C00A6047F /* Utils */ = {
			isa = PBXGroup;
			children = (
				F963E9721D9BF9E300098AD3 /* ProtosTests.swift */,
				5E771F392080C40B00575629 /* PBMessageValidationTests.swift */,
				546D3DE81CE5D24C00A6047F /* RichAssetFileTypeTests.swift */,
				54DE05DC1CF8711F00C35253 /* ProtobufUtilitiesTests.swift */,
				BF949E5A1D3D17FB00587597 /* LinkPreview+ProtobufTests.swift */,
				F92C99271DAE8D060034AFDD /* GenericMessageTests+Obfuscation.swift */,
				F9AB00281F0D2BE40037B437 /* FileManager+FileLocationTests.swift */,
				87DF59BF1F729FDA00C7B406 /* ZMMovedIndexTests.swift */,
				F19550372040628000338E91 /* ZMUpdateEvent+Helper.swift */,
				EF17175A22D4CC8E00697EB0 /* Team+MockTeam.swift */,
				A96524B823CDE07200303C60 /* String+WordTests.swift */,
			);
			path = Utils;
			sourceTree = "<group>";
		};
		54CB3FE824A3993400BA86DD /* FeatureConfig */ = {
			isa = PBXGroup;
			children = (
				0686649D256FB087001C8747 /* AppLock */,
				EEC47ED427A81ED70020B599 /* ClassifiedDomains */,
				EE28991C26B4420A00E7BAF0 /* ConferenceCalling */,
				062FD8832756051000B9DE39 /* ConversationGuestLinks */,
				EEB5DE08283784DF009B4741 /* DigitalSignature */,
				06034B6B26A8D31F003624B4 /* FileSharing */,
				EEB803A9283F61CE00412F62 /* MLS */,
				EECA830126EF34FB0087ECB0 /* SelfDeletingMessages */,
				EE9AD9152696F01700DD5F51 /* FeatureService.swift */,
				064F8E07255E04800040371D /* Feature.swift */,
			);
			path = FeatureConfig;
			sourceTree = "<group>";
		};
		54FB03AB1E41F6C2000E13DC /* Utils */ = {
			isa = PBXGroup;
			children = (
				EE47346629A3784F00E6C04E /* AutoMockable.generated.swift */,
				54FB03AC1E41F6C2000E13DC /* LegacyPersistedDataPatchesTests.swift */,
				2BB2076D292B781E00FB6468 /* PatchApplicatorTests.swift */,
				54F84CFE1F99588D00ABD7D5 /* DuplicatedEntityRemovalTests.swift */,
				F11F3E8A1FA32AA0007B6D3D /* InvalidClientsRemovalTests.swift */,
				16127CF422005AAA0020E65C /* InvalidConversationRemovalTests.swift */,
				87C1C260207F812F0083BF6B /* InvalidGenericMessageDataRemovalTests.swift */,
				163D01E12472E44000984999 /* InvalidConnectionRemovalTests.swift */,
				0617001123E2FBC0005C262D /* GenericMessageTests+LinkMetaData.swift */,
				1684141622282A1A00FCB9BC /* TransferStateMigrationTests.swift */,
				065D7500239FAB1200275114 /* SelfUserParticipantMigrationTests.swift */,
				A9EEFEF923A6D0CB0007828A /* RolesMigrationTests.swift */,
				1639A8502264B91E00868AB9 /* AvailabilityBehaviourChangeTests.swift */,
				16626507217F4E0B00300F45 /* GenericMessageTests+Hashing.swift */,
				871DD79E2084A316006B1C56 /* BatchDeleteTests.swift */,
				54F84D001F995A1F00ABD7D5 /* DiskDatabaseTests.swift */,
				16E6F26524B8952F0015B249 /* EncryptionKeysTests.swift */,
				7A2778C7285329210044A73F /* KeychainManagerTests.swift */,
				0630E4BE257FA2BD00C75BFB /* TransferAppLockKeychainTests.swift */,
				169315F025AC501300709F15 /* MigrateSenderClientTests.swift */,
				EE2BA00725CB3DE7001EB606 /* InvalidFeatureRemovalTests.swift */,
				16827AF12732AB2E0079405D /* InvalidDomainRemovalTests.swift */,
				E97A542727B122D80009DCCF /* AccessRoleMigrationTests.swift */,
			);
			name = Utils;
			path = Tests/Source/Utils;
			sourceTree = SOURCE_ROOT;
		};
		5E771F362080BAB200575629 /* Validation */ = {
			isa = PBXGroup;
			children = (
				5E771F372080BB0000575629 /* PBMessage+Validation.swift */,
			);
			path = Validation;
			sourceTree = "<group>";
		};
		63370CB9242CB8310072C37F /* Composite */ = {
			isa = PBXGroup;
			children = (
				63370CBA242CB84A0072C37F /* CompositeMessageItemContent.swift */,
				63370CBC242CBA0A0072C37F /* CompositeMessageData.swift */,
			);
			path = Composite;
			sourceTree = "<group>";
		};
		63370CF62431F4FA0072C37F /* Composite */ = {
			isa = PBXGroup;
			children = (
				63880548240EA8950043B641 /* ZMClientMessageTests+Composite.swift */,
				63370CF42431F3ED0072C37F /* CompositeMessageItemContentTests.swift */,
				63370CF72431F5DE0072C37F /* BaseCompositeMessageTests.swift */,
			);
			path = Composite;
			sourceTree = "<group>";
		};
		63709F622993E70A00577D4B /* Packages */ = {
			isa = PBXGroup;
			children = (
				63709F632993E70B00577D4B /* CoreCrypto */,
			);
			name = Packages;
			sourceTree = "<group>";
		};
		638805632410FB930043B641 /* ButtonState */ = {
			isa = PBXGroup;
			children = (
				638805642410FE920043B641 /* ButtonState.swift */,
			);
			path = ButtonState;
			sourceTree = "<group>";
		};
		63B1333629A503D000009D84 /* Proteus */ = {
			isa = PBXGroup;
			children = (
				63B1333729A503D000009D84 /* ProteusServiceInterface.swift */,
				63B1333829A503D000009D84 /* ProteusService.swift */,
			);
			name = Proteus;
			path = Source/Proteus;
			sourceTree = "<group>";
		};
		63B1333929A503D000009D84 /* MLS */ = {
			isa = PBXGroup;
			children = (
				63B1333A29A503D000009D84 /* MLSGroup.swift */,
				63B1333B29A503D000009D84 /* MLSActionsProvider.swift */,
				63B1333C29A503D000009D84 /* Bytes+Random.swift */,
				63B1333D29A503D000009D84 /* MLSGroupID.swift */,
				63B1333E29A503D000009D84 /* MLSActionExecutor.swift */,
				63B1333F29A503D000009D84 /* MLSQualifiedClientID.swift */,
				63B1334029A503D000009D84 /* MLSController.swift */,
				63B1334129A503D000009D84 /* CommitBundle+Protobuf.swift */,
				63B1334229A503D000009D84 /* BackendMLSPublicKeys.swift */,
				63B1334329A503D000009D84 /* MessageProtocol.swift */,
				63B1334429A503D000009D84 /* CoreCryptoConfiguration.swift */,
				63B1334529A503D000009D84 /* MLSClientID.swift */,
				63B1334629A503D000009D84 /* CoreCryptoKeyProvider.swift */,
				63B1334729A503D000009D84 /* SyncStatusProtocol.swift */,
				63B1334829A503D000009D84 /* Actions */,
				63B1335029A503D000009D84 /* MLSGroupStatus.swift */,
				63B1335129A503D000009D84 /* CoreCryptoCallbacks.swift */,
				63B1335229A503D000009D84 /* Bytes.swift */,
				63B1335329A503D000009D84 /* StaleMLSKeyMaterialDetector.swift */,
			);
			name = MLS;
			path = Source/MLS;
			sourceTree = "<group>";
		};
		63B1334829A503D000009D84 /* Actions */ = {
			isa = PBXGroup;
			children = (
				63B1334929A503D000009D84 /* UploadSelfMLSKeyPackagesAction.swift */,
				63B1334A29A503D000009D84 /* SendMLSMessageAction.swift */,
				63B1334B29A503D000009D84 /* SendCommitBundleAction.swift */,
				63B1334C29A503D000009D84 /* FetchBackendMLSPublicKeysAction.swift */,
				63B1334D29A503D000009D84 /* CountSelfMLSKeyPackagesAction.swift */,
				63B1334E29A503D000009D84 /* FetchPublicGroupStateAction.swift */,
				63B1334F29A503D000009D84 /* ClaimMLSKeyPackageAction.swift */,
			);
			path = Actions;
			sourceTree = "<group>";
		};
		A90676E5238EAE63006417AC /* ConversationRole */ = {
			isa = PBXGroup;
			children = (
				A90676E8238EB05E006417AC /* Action.swift */,
				A90676E9238EB05F006417AC /* Role.swift */,
				A90676E6238EAE8B006417AC /* ParticipantRole.swift */,
			);
			path = ConversationRole;
			sourceTree = "<group>";
		};
		A9FA524623A14E00003AD4C6 /* ConversationRole */ = {
			isa = PBXGroup;
			children = (
				A9FA524723A14E2B003AD4C6 /* RoleTests.swift */,
				A9FA524923A1598B003AD4C6 /* ActionTests.swift */,
			);
			path = ConversationRole;
			sourceTree = "<group>";
		};
		BF10B5941E64591600E7036E /* Analytics */ = {
			isa = PBXGroup;
			children = (
				BF10B59E1E645A3A00E7036E /* Events */,
				BF10B5951E64591600E7036E /* AnalyticsType.swift */,
				BF10B5961E64591600E7036E /* NSManagedObjectContext+Analytics.swift */,
			);
			path = Analytics;
			sourceTree = "<group>";
		};
		BF10B59E1E645A3A00E7036E /* Events */ = {
			isa = PBXGroup;
			children = (
				BF10B59C1E645A3300E7036E /* Analytics+UnknownMessage.swift */,
			);
			name = Events;
			sourceTree = "<group>";
		};
		BF1B98051EC313D100DE033B /* Teams */ = {
			isa = PBXGroup;
			children = (
				BF1B98031EC313C600DE033B /* Team.swift */,
				BF421B2C1EF3F91D0079533A /* Team+Patches.swift */,
				BF491CCE1F02A6CF0055EE44 /* Member+Patches.swift */,
				BF1B98061EC31A3C00DE033B /* Member.swift */,
				BF1B98081EC31A4200DE033B /* Permissions.swift */,
			);
			name = Teams;
			path = Conversation;
			sourceTree = "<group>";
		};
		BF3493EE1EC3566500B0C314 /* Teams */ = {
			isa = PBXGroup;
			children = (
				BF1B980A1EC31D6100DE033B /* TeamDeletionRuleTests.swift */,
				BF3493FF1EC46D3D00B0C314 /* ZMConversationTests+Teams.swift */,
				BF1B980C1EC3410000DE033B /* PermissionsTests.swift */,
				BF3493EA1EC34C0B00B0C314 /* TeamTests.swift */,
				BFE764421ED5AAE400C65C3E /* ZMConversation+TeamsTests.swift */,
				BF3493EF1EC3569800B0C314 /* MemberTests.swift */,
			);
			name = Teams;
			sourceTree = "<group>";
		};
		BF491CDE1F0525ED0055EE44 /* Accounts */ = {
			isa = PBXGroup;
			children = (
				EE174FCD2522756700482A70 /* ZMConversationPerformanceTests.swift */,
				BF491CDA1F0525DC0055EE44 /* AccountTests.swift */,
				BF491CDC1F0525E50055EE44 /* AccountManagerTests.swift */,
				BF491CDF1F0529D80055EE44 /* AccountStoreTests.swift */,
			);
			name = Accounts;
			sourceTree = "<group>";
		};
		BF491CE91F063F0A0055EE44 /* Accounts */ = {
			isa = PBXGroup;
			children = (
				BF491CE31F063EDB0055EE44 /* Account.swift */,
				EE5F54CB259B22C400F11F3C /* Account+Keychain.swift */,
				BF491CE51F063EE50055EE44 /* AccountStore.swift */,
				BF491CE71F063EEB0055EE44 /* AccountManager.swift */,
				161E05692667C4D000DADC3D /* AccountDeletedObserver.swift */,
				BF8361D91F0A3C41009AE5AC /* NSSecureCoding+Swift.swift */,
				5E67168D2174B9AF00522E61 /* LoginCredentials.swift */,
			);
			name = Accounts;
			sourceTree = "<group>";
		};
		CE4EDC071D6D9A04002A20AA /* Reaction */ = {
			isa = PBXGroup;
			children = (
				CE4EDC081D6D9A3D002A20AA /* Reaction.swift */,
			);
			name = Reaction;
			sourceTree = "<group>";
		};
<<<<<<< HEAD
		EE08B343284E2B2A0022830B /* MLS */ = {
			isa = PBXGroup;
			children = (
				7AFC6A272876E935000FF1A1 /* Actions */,
				EE404EA1287317CB00B3653F /* MLSController.swift */,
				01B16BF729A4C972004A7234 /* CoreCryptoInterface.swift */,
				6397F6E328F481A700298DB1 /* MLSActionsProvider.swift */,
				EEDE7DB428EAFE45007DC6A3 /* MLSActionExecutor.swift */,
				EE04084B28CA8283009E4B8D /* StaleMLSKeyMaterialDetector.swift */,
				EEFAAC3128DDE1D7009940E7 /* CoreCryptoCallbacks.swift */,
				EEF6E3C728D88A33001C1799 /* MLSGroup.swift */,
				EE002F1D2878308F0027D63A /* MLSGroupID.swift */,
				7ABAD027287D92BF002071A1 /* MLSQualifiedClientID.swift */,
				EE9BC5CB287C6D5000AF9AEE /* MLSClientID.swift */,
				01B16BF529A4B71B004A7234 /* SafeFileContext.swift */,
				01B16BF329A4B6E8004A7234 /* SafeCoreCrypto.swift */,
				EEC8064B28CF4BBF00DD58E9 /* BackendMLSPublicKeys.swift */,
				63D5654A28B4D18D00BDFB49 /* MLSGroupStatus.swift */,
				EE002F1F2878312F0027D63A /* MessageProtocol.swift */,
				EEF0BC3228EEC53400ED16CA /* SyncStatusProtocol.swift */,
				63DA33402869C39D00818C3C /* CoreCryptoKeyProvider.swift */,
				63172F7A2906968000DBECC9 /* CoreCryptoConfiguration.swift */,
				63121636288089E600FF9A56 /* Bytes.swift */,
				633B396D2893BB2D00208124 /* Bytes+Random.swift */,
				6397F6E728F972F600298DB1 /* CommitBundle+Protobuf.swift */,
			);
			path = MLS;
			sourceTree = "<group>";
		};
=======
>>>>>>> 15084beb
		EE28991C26B4420A00E7BAF0 /* ConferenceCalling */ = {
			isa = PBXGroup;
			children = (
				EE28991D26B4422800E7BAF0 /* Feature.ConferenceCalling.swift */,
			);
			path = ConferenceCalling;
			sourceTree = "<group>";
		};
		EE68EECC252DCAB80013B242 /* Change detection */ = {
			isa = PBXGroup;
			children = (
				EE68EEC8252DC4450013B242 /* ChangeDetector.swift */,
				EE68EECA252DC4720013B242 /* ExplicitChangeDetector.swift */,
				EE3EFE94253053B1009499E5 /* PotentialChangeDetector.swift */,
				EEAAD75B252C6DAE00E6A44E /* ModifiedObjects.swift */,
				EE3EFE9625305A84009499E5 /* ModifiedObjects+Mergeable.swift */,
				EEAAD759252C6D2700E6A44E /* UnreadMessages.swift */,
			);
			path = "Change detection";
			sourceTree = "<group>";
		};
		EE98879028882C6D002340D2 /* MLS */ = {
			isa = PBXGroup;
			children = (
				EE98878D28882BFF002340D2 /* MLSControllerTests.swift */,
				EE84226F28EC353900B80FE5 /* MLSActionExecutorTests.swift */,
				63123BCB291BBB79009A5179 /* MLSQualifiedClientIdTests.swift */,
				EEDE7DB628EC1618007DC6A3 /* MockMLSActionExecutor.swift */,
				EEF6E3C928D89251001C1799 /* StaleMLSKeyDetectorTests.swift */,
				EEFAAC3328DDE27F009940E7 /* CoreCryptoCallbacksTests.swift */,
				EE98879128882C8F002340D2 /* MockMLSController.swift */,
				EEF0BC3028EEC02400ED16CA /* MockSyncStatus.swift */,
				EEC3BC732888403000BFDC35 /* MockCoreCrypto.swift */,
				EE22185D2892C22C008EF6ED /* MockConversationEventProcessor.swift */,
				EEC3BC75288855C000BFDC35 /* MockMLSActionsProvider.swift */,
				EEC8064D28CF4C2D00DD58E9 /* MockStaleMLSKeyDetector.swift */,
				63C07014291144F70075D598 /* CoreCryptoFactoryTests.swift */,
				63FACD55291BC598003AB25D /* MLSClientIdTests.swift */,
			);
			path = MLS;
			sourceTree = "<group>";
		};
		EEB5DE08283784DF009B4741 /* DigitalSignature */ = {
			isa = PBXGroup;
			children = (
				EEB5DE09283784F9009B4741 /* Feature+DigitalSignature.swift */,
			);
			path = DigitalSignature;
			sourceTree = "<group>";
		};
		EEB803A9283F61CE00412F62 /* MLS */ = {
			isa = PBXGroup;
			children = (
				EEB803AA283F61E600412F62 /* Feature.MLS.swift */,
			);
			path = MLS;
			sourceTree = "<group>";
		};
		EEC47ED427A81ED70020B599 /* ClassifiedDomains */ = {
			isa = PBXGroup;
			children = (
				EEC47ED527A81EF60020B599 /* Feature+ClassifiedDomains.swift */,
			);
			path = ClassifiedDomains;
			sourceTree = "<group>";
		};
		EECA82FD26EF34E20087ECB0 /* SelfDeletingMessages */ = {
			isa = PBXGroup;
			children = (
				F92C99291DAFBC910034AFDD /* ZMConversation+SelfDeletingMessages.swift */,
				EE5E2C1426DFC31900C3928A /* MessageDestructionTimeoutType.swift */,
				EE5E2C1826DFC67900C3928A /* MessageDestructionTimeoutValue.swift */,
			);
			path = SelfDeletingMessages;
			sourceTree = "<group>";
		};
		EECA830126EF34FB0087ECB0 /* SelfDeletingMessages */ = {
			isa = PBXGroup;
			children = (
				EECFAA3726D52EB700D9E100 /* Feature.SelfDeletingMessages.swift */,
			);
			path = SelfDeletingMessages;
			sourceTree = "<group>";
		};
		F1103BD82135471A00EB9ED6 /* Calling */ = {
			isa = PBXGroup;
			children = (
				161541B91E27EBD400AC2FFB /* ZMConversation+Calling.swift */,
				165D3A2B1E1D47AB0052E654 /* ZMCallState.swift */,
			);
			path = Calling;
			sourceTree = "<group>";
		};
		F93A30281D6EFB66005CCB1D /* Confirmation */ = {
			isa = PBXGroup;
			children = (
				F93A30231D6EFB47005CCB1D /* ZMMessageConfirmation.swift */,
			);
			path = Confirmation;
			sourceTree = "<group>";
		};
		F963E9671D9ADD5A00098AD3 /* Protos */ = {
			isa = PBXGroup;
			children = (
				F1FDF2F521B152BC00E037A1 /* GenericMessage+Helper.swift */,
				06B1C492248F9173007FDA8D /* GenericMessage+Debug.swift */,
				F1FDF2F621B152BC00E037A1 /* GenericMessage+Hashing.swift */,
				63B658DF243789DE00EF463F /* GenericMessage+Assets.swift */,
				F1FDF2FF21B1580400E037A1 /* GenericMessage+Utils.swift */,
				06D48734241F930A00881B08 /* GenericMessage+Obfuscation.swift */,
				63AFE2D5244F49A90003F619 /* GenericMessage+MessageCapable.swift */,
				63D41E7024597E420076826F /* GenericMessage+Flags.swift */,
				63F65F00246B073900534A69 /* GenericMessage+Content.swift */,
				F963E96B1D9ADD5A00098AD3 /* ZMImageAssetEncryptionKeys.h */,
				F963E96C1D9ADD5A00098AD3 /* ZMImageAssetEncryptionKeys.m */,
			);
			path = Protos;
			sourceTree = "<group>";
		};
		F963E97D1D9C09DA00098AD3 /* Ephemeral */ = {
			isa = PBXGroup;
			children = (
				F963E9821D9C0DC400098AD3 /* ZMMessageDestructionTimer.swift */,
			);
			path = Ephemeral;
			sourceTree = "<group>";
		};
		F9A705C91CAEE01D00C2F5FE /* ManagedObjectContext */ = {
			isa = PBXGroup;
			children = (
				166A2A0C25FB991800B4A4F8 /* CoreDataStack.swift */,
				167BCC95260DC3F100E9D7E3 /* CoreDataStack+ClearStorage.swift */,
				F179B5D92062B77300C13DFD /* CoreDataStack+Backup.swift */,
				166DCDB72555886E004F4F59 /* CoreDataStack+Migration.swift */,
				EE2B874524D9A11A00936A4E /* ContextProvider+EncryptionAtRest.swift */,
				F9A705CA1CAEE01D00C2F5FE /* NSManagedObjectContext+tests.h */,
				F9A705CB1CAEE01D00C2F5FE /* NSManagedObjectContext+zmessaging-Internal.h */,
				F9A705CC1CAEE01D00C2F5FE /* NSManagedObjectContext+zmessaging.h */,
				F9A705CD1CAEE01D00C2F5FE /* NSManagedObjectContext+zmessaging.m */,
				54FB03AE1E41FC86000E13DC /* NSManagedObjectContext+Patches.swift */,
				0649D1C424F6A542001DDC78 /* NSManagedObjectContext+ZMKeyValueStore.swift */,
				F93265201D8950F10076AAD6 /* NSManagedObjectContext+FetchRequest.swift */,
				1693155425A329FE00709F15 /* NSManagedObjectContext+UpdateRequest.swift */,
				544E8C101E2F76B400F9B8B8 /* NSManagedObjectContext+UserInfoMerge.swift */,
				87D9CCE81F27606200AA4388 /* NSManagedObjectContext+TearDown.swift */,
				16460A43206515370096B616 /* NSManagedObjectContext+BackupImport.swift */,
				16E6F24724B36D550015B249 /* NSManagedObjectContext+EncryptionAtRest.swift */,
				0630E4B5257F888600C75BFB /* NSManagedObjectContext+AppLock.swift */,
				16AD86B91F75426C00E4C797 /* NSManagedObjectContext+NotificationContext.swift */,
				163C92A92630A80400F8DC14 /* NSManagedObjectContext+SelfUser.swift */,
				63DA335D286C9CF000818C3C /* NSManagedObjectContext+MLSController.swift */,
				EE9B9F562993E57900A257BC /* NSManagedObjectContext+ProteusService.swift */,
				EE9B9F5829964F6A00A257BC /* NSManagedObjectContext+CoreCrypto.swift */,
				F9A705D01CAEE01D00C2F5FE /* NSNotification+ManagedObjectContextSave.h */,
				F9A705D11CAEE01D00C2F5FE /* NSNotification+ManagedObjectContextSave.m */,
				D5FA30C42063DC2D00716618 /* BackupMetadata.swift */,
				54D7B83E1E12774600C1B347 /* NSPersistentStore+Metadata.swift */,
				5473CC721E14245C00814C03 /* NSManagedObjectContext+Debugging.swift */,
				060ED6D02499E97200412C4A /* NSManagedObjectContext+ServerTimeDelta.swift */,
				060ED6E3249BB09200412C4A /* NSManagedObjectContext+LastNotificationID.swift */,
				63D9A19D282AA0050074C20C /* NSManagedObjectContext+Federation.swift */,
				160B3BB024EFD64E0026D355 /* ExtendedSecureUnarchiveFromData.swift */,
			);
			name = ManagedObjectContext;
			path = Source/ManagedObjectContext;
			sourceTree = SOURCE_ROOT;
		};
		F9A705D41CAEE01D00C2F5FE /* Model */ = {
			isa = PBXGroup;
			children = (
				54CB3FE824A3993400BA86DD /* FeatureConfig */,
				638805632410FB930043B641 /* ButtonState */,
				A90676E5238EAE63006417AC /* ConversationRole */,
				16BA4301233CD8170018E883 /* Label */,
				5E771F362080BAB200575629 /* Validation */,
				CE4EDC071D6D9A04002A20AA /* Reaction */,
				F93A30281D6EFB66005CCB1D /* Confirmation */,
				F9A705D51CAEE01D00C2F5FE /* Connection */,
				BF491CE91F063F0A0055EE44 /* Accounts */,
				BF1B98051EC313D100DE033B /* Teams */,
				F9A705D91CAEE01D00C2F5FE /* Conversation */,
				F9A705F01CAEE01D00C2F5FE /* Message */,
				F9A706031CAEE01D00C2F5FE /* User */,
				F9A706141CAEE01D00C2F5FE /* UserClient */,
				BF10B5941E64591600E7036E /* Analytics */,
				F9A706191CAEE01D00C2F5FE /* ZMManagedObject+Internal.h */,
				F9A7061A1CAEE01D00C2F5FE /* ZMManagedObject.m */,
				1600D93B267A80D700970F99 /* ZMManagedObject+Fetching.swift */,
				F1C8676F1FA9CCB5001505E8 /* DuplicateMerging.swift */,
				54CD46091DEDA55C00BA3429 /* AddressBookEntry.swift */,
				87C125F61EF94EE800D28DC1 /* ZMManagedObject+Grouping.swift */,
				16460A45206544B00096B616 /* PersistentMetadataKeys.swift */,
				168D7BFC26F365ED00789960 /* EntityAction.swift */,
				168D7C9526F9ED1E00789960 /* QualifiedID.swift */,
			);
			name = Model;
			path = Source/Model;
			sourceTree = SOURCE_ROOT;
		};
		F9A705D51CAEE01D00C2F5FE /* Connection */ = {
			isa = PBXGroup;
			children = (
				F9A705D61CAEE01D00C2F5FE /* ZMConnection+Internal.h */,
				F9A705D71CAEE01D00C2F5FE /* ZMConnection.h */,
				F9A705D81CAEE01D00C2F5FE /* ZMConnection.m */,
				A949418E23E1DB78001B0373 /* ZMConnection+Fetch.swift */,
				16B5B33026FDC5D2001A3216 /* ZMConnection+Actions.swift */,
				A901DE8B23A2A31B00B4DDC6 /* ZMConnection+Role.swift */,
				547E664A1F750E4A008CB1FA /* ZMConnection+Notification.swift */,
			);
			path = Connection;
			sourceTree = "<group>";
		};
		F9A705D91CAEE01D00C2F5FE /* Conversation */ = {
			isa = PBXGroup;
			children = (
				A943BBE725B5A59D003D66BA /* ConversationLike.swift */,
				F1103BD82135471A00EB9ED6 /* Calling */,
				EECA82FD26EF34E20087ECB0 /* SelfDeletingMessages */,
				F9B71F111CB264EF001DB03F /* ZMConversation+Internal.h */,
				F9B71F101CB264EF001DB03F /* ZMConversation.m */,
				63D41E4E2452EA080076826F /* ZMConversation+SelfConversation.swift */,
				A95E7BF4239134E600935B88 /* ZMConversation+Participants.swift */,
				A90B3E2C23A255D5003EFED4 /* ZMConversation+Creation.swift */,
				165DC522214A614100090B7B /* ZMConversation+Message.swift */,
				EFD0B02C21087DC80065EBF3 /* ZMConversation+Language.swift */,
				F163784E1E5C454C00898F84 /* ZMConversation+Patches.swift */,
				165911541DF054AD007FA847 /* ZMConversation+Predicates.swift */,
				545FA5D61E2FD3750054171A /* ZMConversation+MessageDeletion.swift */,
				16519D35231D1BB200C9D76D /* ZMConversation+Deletion.swift */,
				BF6EA4D11E2512E800B7BD4B /* ZMConversation+DisplayName.swift */,
				16F6BB391EDEC2D6009EA803 /* ZMConversation+ObserverHelper.swift */,
				EEDA9C0D2510F3D5003A5B27 /* ZMConversation+EncryptionAtRest.swift */,
				BF2ADF621E28CF1E00E81B1E /* SharedObjectStore.swift */,
				544E8C121E2F825700F9B8B8 /* ZMConversation+SecurityLevel.swift */,
				547E66481F7503A5008CB1FA /* ZMConversation+Notifications.swift */,
				F125BAD61EE9849B0018C2F8 /* ZMConversation+SystemMessages.swift */,
				1626344A20D935C0000D4063 /* ZMConversation+Timestamps.swift */,
				F137EEBD212C14300043FDEB /* ZMConversation+Services.swift */,
				A90D62C723A159B600F680CC /* ZMConversation+Transport.swift */,
				06D33FCA2524E402004B9BC1 /* ZMConversation+UnreadCount.swift */,
				F9B71F1A1CB264EF001DB03F /* ZMConversation+UnreadCount.h */,
				F9B71F1B1CB264EF001DB03F /* ZMConversation+UnreadCount.m */,
				D5D10DA8203B161700145497 /* ZMConversation+AccessMode.swift */,
				8767E85A216391DF00390F75 /* ZMConversation+Mute.swift */,
				16030DAF21AD765D00F8032E /* ZMConversation+Confirmations.swift */,
				16BA4304233CDEA30018E883 /* ZMConversation+Labels.swift */,
				873B88FB204044AC00FBE254 /* ConversationCreationOptions.swift */,
				BFF8AE8420E4E12A00988700 /* ZMMessage+ShouldDisplay.swift */,
				F9B71F1E1CB264EF001DB03F /* ZMConversationSecurityLevel.h */,
				F16378501E5C805100898F84 /* ZMConversationSecurityLevel.swift */,
				F9C877081E000C9D00792613 /* AssetCollection.swift */,
				F90D99A41E02DC6B00034070 /* AssetCollectionBatched.swift */,
				5EDDC7A52088CE3B00B24850 /* ZMConversation+Invalid.swift */,
				87EFA3AB210F52C6004DFA53 /* ZMConversation+LastMessages.swift */,
				87E9508A2118B2DA00306AA7 /* ZMConversation+DeleteOlderMessages.swift */,
				EEFC3EE62208311200D3091A /* ZMConversation+HasMessages.swift */,
				1670D0162317F92B003A143B /* ZMConversation+Team.swift */,
				5E39FC66225F22BE00C682B8 /* ZMConversation+ExternalParticipant.swift */,
				70E77B7C273188150021EE70 /* ZMConversation+Role.swift */,
				6354BDF22746C30900880D50 /* ZMConversation+Federation.swift */,
				63DA3372286CA43300818C3C /* ZMConversation+MLS.swift */,
			);
			path = Conversation;
			sourceTree = "<group>";
		};
		F9A705F01CAEE01D00C2F5FE /* Message */ = {
			isa = PBXGroup;
			children = (
				06E8AAB2242BAA1B008929B1 /* File */,
				63370CB9242CB8310072C37F /* Composite */,
				F963E97D1D9C09DA00098AD3 /* Ephemeral */,
				CE58A3FE1CD3B3580037B626 /* ConversationMessage.swift */,
				BFFBFD921D59E3F00079773E /* ConversationMessage+Deletion.swift */,
				5E9EA4E12243E0D300D401B2 /* ConversationMessage+Attachments.swift */,
				16D68E961CEF2EC4003AB9E0 /* ZMFileMetadata.swift */,
				F9A705F11CAEE01D00C2F5FE /* AssetCache.swift */,
				BF85CF5E1D227A78006EDB97 /* LocationData.swift */,
				541E4F941CBD182100D82D69 /* FileAssetCache.swift */,
				F9A705F21CAEE01D00C2F5FE /* AssetEncryption.swift */,
				16313D611D227DC1001B2AB3 /* LinkPreview+ProtocolBuffer.swift */,
				165DC51E21491C0400090B7B /* Mention.swift */,
				54E3EE401F616BA600A261E3 /* ZMAssetClientMessage.swift */,
				54E3EE441F61A53C00A261E3 /* ZMAssetClientMessage+Ephemeral.swift */,
				0651D00523FC481B00411A22 /* ZMAssetClientMessage+Confirmations.swift */,
				54E3EE461F61A78B00A261E3 /* ZMAssetClientMessage+Deletion.swift */,
				54F6CEAA1CE2972200A1276D /* ZMAssetClientMessage+Download.swift */,
				54E3EE3E1F6169A800A261E3 /* ZMAssetClientMessage+FileMessageData.swift */,
				54E3EE421F6194A400A261E3 /* ZMAssetClientMessage+GenericMessage.swift */,
				63370CC3242CFA860072C37F /* ZMAssetClientMessage+UpdateEvent.swift */,
				165124D72189AE90006A3C75 /* ZMAssetClientMessage+Quotes.swift */,
				7CBC3FC020177C3C008D06E4 /* RasterImages+Protobuf.swift */,
				BFCD8A2C1DCB4E8A00C6FCCF /* V2Asset.swift */,
				BF4666291DCB71B0007463FF /* V3Asset.swift */,
				063D292924212AFD00FA6FEE /* ZMClientMessage.swift */,
				0642A3322445F2B500DCCFCD /* ZMClientMessage+UpdateEvent.swift */,
				0663285F2428D01C005BB3BE /* ZMClientMessage+GenericMessage.swift */,
				0663285D2428CEC3005BB3BE /* ZMClientMessage+Deletion.swift */,
				063D2927242128D200FA6FEE /* ZMClientMessage+Ephemeral.swift */,
				0651D00323FC46A500411A22 /* ZMClientMessage+Confirmations.swift */,
				06D48736241FB3F700881B08 /* ZMClientMessage+Obfuscate.swift */,
				F1FDF2F921B1555A00E037A1 /* ZMClientMessage+Location.swift */,
				06B99C78242A293500FEAFDE /* ZMClientMessage+Knock.swift */,
				63CA8214240812620073426A /* ZMClientMessage+Composite.swift */,
				165DC52021491D8700090B7B /* ZMClientMessage+TextMessageData.swift */,
				54D809FB1F681D6400B2CCB4 /* ZMClientMessage+LinkPreview.swift */,
				54363A001D7876200048FD7D /* ZMClientMessage+Encryption.swift */,
				165124D32188B613006A3C75 /* ZMClientMessage+Quotes.swift */,
				165124D52188CF66006A3C75 /* ZMClientMessage+Editing.swift */,
				EEDA9C132513A0A5003A5B27 /* ZMClientMessage+EncryptionAtRest.swift */,
				F9A705F81CAEE01D00C2F5FE /* ZMExternalEncryptedDataWithKeys.h */,
				F9A705F91CAEE01D00C2F5FE /* ZMExternalEncryptedDataWithKeys.m */,
				63298D992434D04D006B6018 /* GenericMessage+External.swift */,
				63B658DD243754E100EF463F /* GenericMessage+UpdateEvent.swift */,
				F1FDF2FD21B1572500E037A1 /* ZMGenericMessageData.swift */,
				F9A705FE1CAEE01D00C2F5FE /* ZMImageMessage.m */,
				A99B8A71268221A6006B4D29 /* ZMImageMessage.swift */,
				F9A705FF1CAEE01D00C2F5FE /* ZMMessage+Internal.h */,
				F9A706001CAEE01D00C2F5FE /* ZMMessage.m */,
				EF1F4F532301634500E4872C /* ZMSystemMessage+ChildMessages.swift */,
				0604F7C7265184B70016A71E /* ZMSystemMessage+ParticipantsRemovedReason.swift */,
				BF5DF5CC20F4EB3E002BCB67 /* ZMSystemMessage+NewConversation.swift */,
				BF10B58A1E6432ED00E7036E /* Message.swift */,
				63370CC8242E3B990072C37F /* ZMMessage+Conversation.swift */,
				54563B751E0161730089B1D7 /* ZMMessage+Categorization.swift */,
				F12BD0AF1E4DCEC40012ADBA /* ZMMessage+Insert.swift */,
				16CDEBFA2209D13B00E74A41 /* ZMMessage+Quotes.swift */,
				164EB6F2230D987A001BBD4A /* ZMMessage+DataRetention.swift */,
				63D41E502452F0A60076826F /* ZMMessage+Removal.swift */,
				63D41E5224531BAD0076826F /* ZMMessage+Reaction.swift */,
				EE997A15250629DC008336D2 /* ZMMessage+ProcessingError.swift */,
				BF8F3A821E4B61C70079E9E7 /* TextSearchQuery.swift */,
				F9A706011CAEE01D00C2F5FE /* ZMOTRMessage.h */,
				F9A706021CAEE01D00C2F5FE /* ZMOTRMessage.m */,
				16030DC421AEE25500F8032E /* ZMOTRMessage+Confirmations.swift */,
				EF1F850322FD71BB0020F6DC /* ZMOTRMessage+VerifySender.swift */,
				06E1C834244F1A2300CA4EF2 /* ZMOTRMessage+Helper.swift */,
				544A46AD1E2E82BA00D6A748 /* ZMOTRMessage+SecurityDegradation.swift */,
				8704676A21513DE900C628D7 /* ZMOTRMessage+Unarchive.swift */,
				165E0F68217F871400E36D08 /* ZMOTRMessage+ContentHashing.swift */,
				165124D121886EDB006A3C75 /* ZMOTRMessage+Quotes.swift */,
				63370C6B242A510A0072C37F /* ZMOTRMessage+UpdateEvent.swift */,
				CE4EDC0A1D6DC2D2002A20AA /* ConversationMessage+Reaction.swift */,
			);
			path = Message;
			sourceTree = "<group>";
		};
		F9A706031CAEE01D00C2F5FE /* User */ = {
			isa = PBXGroup;
			children = (
				1687ABAB20EBE0770007C240 /* UserType.swift */,
				EEF4010623A9213B007B1A97 /* UserType+Team.swift */,
				1607AAF1243768D200A93D29 /* UserType+Materialize.swift */,
				167BCC81260CFAD500E9D7E3 /* UserType+Federation.swift */,
				06D5423B26399C32006B0C5A /* UserType+External.swift */,
				EF2CBDA620061E2D0004F65E /* ServiceUser.swift */,
				F9331C751CB4165100139ECC /* NSString+ZMPersonName.h */,
				F9331C761CB4165100139ECC /* NSString+ZMPersonName.m */,
				F929C1731E41D3480018ADA4 /* PersonName.swift */,
				1687ABAD20ECD51E0007C240 /* ZMSearchUser.swift */,
				BF989D091E8A6A120052BF8F /* SearchUserAsset.swift */,
				F9A7060D1CAEE01D00C2F5FE /* ZMUser+Internal.h */,
				F9A706101CAEE01D00C2F5FE /* ZMUser.m */,
				F18998821E7AC6D900E579A2 /* ZMUser.swift */,
				EEDD426928633B2800C9EBC4 /* ZMUser+Patches.swift */,
				EEA985972555668A002BEF02 /* ZMUser+AnalyticsIdentifier.swift */,
				F110503C2220439900F3EB62 /* ZMUser+RichProfile.swift */,
				55C40BCD22B0316800EFD8BD /* ZMUser+LegalHoldRequest.swift */,
				F14B7AFE2220302B00458624 /* ZMUser+Predicates.swift */,
				F1C867841FAA0D48001505E8 /* ZMUser+Create.swift */,
				BF3493F11EC3623200B0C314 /* ZMUser+Teams.swift */,
				1670D01B231823DC003A143B /* ZMUser+Permissions.swift */,
				16D95A411FCEF87B00C96069 /* ZMUser+Availability.swift */,
				F991CE1A1CB561B0004D8465 /* ZMAddressBookContact.m */,
				EF18C7E51F9E4F8A0085A832 /* ZMUser+Filename.swift */,
				5E0FB214205176B400FD9867 /* Set+ServiceUser.swift */,
				5EFE9C052125CD3F007932A6 /* UnregisteredUser.swift */,
				5E36B45D21CA5BBA00B7063B /* UnverifiedCredentials.swift */,
				7C8BFFDE22FC5E1600B3C8A5 /* ZMUser+Validation.swift */,
				63495E1A23FED9A9002A7C59 /* ZMUser+Protobuf.swift */,
				0630E4B7257F8C0B00C75BFB /* ZMUser+Applock.swift */,
			);
			path = User;
			sourceTree = "<group>";
		};
		F9A706141CAEE01D00C2F5FE /* UserClient */ = {
			isa = PBXGroup;
			children = (
				63E21AE1291E92770084A942 /* FetchUserClientsAction.swift */,
				F13A89D0210628F600AB40CB /* PushToken.swift */,
				631A0577240420380062B387 /* UserClient+SafeLogging.swift */,
				F9A706151CAEE01D00C2F5FE /* UserClient+Protobuf.swift */,
				F9A706161CAEE01D00C2F5FE /* UserClient.swift */,
				EE128A65286DE31200558550 /* UserClient+MLSPublicKeys.swift */,
				54FB03A21E41E64A000E13DC /* UserClient+Patches.swift */,
				16DF3B5C2285B13100D09365 /* UserClientType.swift */,
				F9A706171CAEE01D00C2F5FE /* UserClientTypes.h */,
				F9A706181CAEE01D00C2F5FE /* UserClientTypes.m */,
			);
			path = UserClient;
			sourceTree = "<group>";
		};
		F9A7061B1CAEE01D00C2F5FE /* Notifications */ = {
			isa = PBXGroup;
			children = (
				F9A7061C1CAEE01D00C2F5FE /* ChangeCalculation */,
				F9A706261CAEE01D00C2F5FE /* ObjectObserverTokens */,
				5451DE361F604CD500C82E75 /* ZMMoveIndex.swift */,
				F93C4C7C1E24E1B1007E9CEE /* NotificationDispatcher.swift */,
				EE770DAE25344B4F00163C4A /* NotificationDispatcher.OperationMode.swift */,
				EE68EECC252DCAB80013B242 /* Change detection */,
				EEAAD75D252C711800E6A44E /* ZMManagedObject+ClassIdentifier.swift */,
				EEAAD75F252C713E00E6A44E /* ClassIdentifier.swift */,
				EE42938D252C460000E70670 /* Changes.swift */,
				EE42938F252C466500E70670 /* ChangeInfoConsumer.swift */,
				EE42938B252C443000E70670 /* ManagedObjectObserverToken.swift */,
				EE429389252C437900E70670 /* Notification.Name+ManagedObjectObservation.swift */,
				5451DE341F5FFF8B00C82E75 /* NotificationInContext.swift */,
				F920AE291E3A5FDD001BC14F /* Dictionary+Mapping.swift */,
				F9FD75771E2F9A0600B4558B /* SearchUserObserverCenter.swift */,
				F9FD75721E2E6A2100B4558B /* ConversationListObserverCenter.swift */,
				F9C348911E2E3FF60015D69D /* SnapshotCenter.swift */,
				F9DBA5211E28EB4000BE23C0 /* SideEffectSources.swift */,
				F9DBA51F1E28EA8B00BE23C0 /* DependencyKeyStore.swift */,
				BF103F9C1F0112F30047FDE5 /* ManagedObjectObserver.swift */,
			);
			name = Notifications;
			path = Source/Notifications;
			sourceTree = SOURCE_ROOT;
		};
		F9A7061C1CAEE01D00C2F5FE /* ChangeCalculation */ = {
			isa = PBXGroup;
			children = (
				F943BC2C1E88FEC80048A768 /* ChangedIndexes.swift */,
			);
			path = ChangeCalculation;
			sourceTree = "<group>";
		};
		F9A706261CAEE01D00C2F5FE /* ObjectObserverTokens */ = {
			isa = PBXGroup;
			children = (
				F9A7062B1CAEE01D00C2F5FE /* Helpers */,
				F9A706271CAEE01D00C2F5FE /* ConversationListChangeInfo.swift */,
				F9A706281CAEE01D00C2F5FE /* ConversationChangeInfo.swift */,
				F9A706351CAEE01D00C2F5FE /* MessageChangeInfo.swift */,
				F9A706371CAEE01D00C2F5FE /* NewUnreadMessageChangeInfos.swift */,
				F9A706391CAEE01D00C2F5FE /* ObjectChangeInfo.swift */,
				F9A7063B1CAEE01D00C2F5FE /* UserClientChangeInfo.swift */,
				F9A7063C1CAEE01D00C2F5FE /* UserChangeInfo.swift */,
				F99C5B891ED460E20049CCD7 /* TeamChangeInfo.swift */,
				1672A613234499B500380537 /* LabelChangeInfo.swift */,
				A995F05B23968D8500FAC3CF /* ParticipantRoleChangeInfo.swift */,
			);
			path = ObjectObserverTokens;
			sourceTree = "<group>";
		};
		F9A7062B1CAEE01D00C2F5FE /* Helpers */ = {
			isa = PBXGroup;
			children = (
				F9A7062C1CAEE01D00C2F5FE /* AnyClassTuple.swift */,
				F9A7062D1CAEE01D00C2F5FE /* DependentObjectsKeysForObservedObjectKeysCache.swift */,
				F9A7062E1CAEE01D00C2F5FE /* StringKeyPath.swift */,
				F9A7062F1CAEE01D00C2F5FE /* KeySet.swift */,
				F9A706331CAEE01D00C2F5FE /* SetSnapshot.swift */,
			);
			path = Helpers;
			sourceTree = "<group>";
		};
		F9A706421CAEE01D00C2F5FE /* Utilis */ = {
			isa = PBXGroup;
			children = (
				F963E9671D9ADD5A00098AD3 /* Protos */,
				F9331C851CB419B500139ECC /* NSFetchRequest+ZMRelationshipKeyPaths.h */,
				F9331C861CB419B500139ECC /* NSFetchRequest+ZMRelationshipKeyPaths.m */,
				F9331C811CB4191B00139ECC /* NSPredicate+ZMSearch.h */,
				D5FA30CE2063F8EC00716618 /* Version.swift */,
				F9331C821CB4191B00139ECC /* NSPredicate+ZMSearch.m */,
				F9A706431CAEE01D00C2F5FE /* CryptoBox.swift */,
				F9A706491CAEE01D00C2F5FE /* UserImageLocalCache.swift */,
				F9A7064B1CAEE01D00C2F5FE /* ZMFetchRequestBatch.h */,
				F9A7064C1CAEE01D00C2F5FE /* ZMFetchRequestBatch.m */,
				F9A7064E1CAEE01D00C2F5FE /* ZMUpdateEvent+WireDataModel.h */,
				0634C3A824643A400006081D /* ZMUpdateEvent.swift */,
				F9A7064F1CAEE01D00C2F5FE /* ZMUpdateEvent+WireDataModel.m */,
				54EDE67F1CBBF1860044A17E /* PINCache+ZMessaging.swift */,
				546D3DE51CE5D0B100A6047F /* RichAssetFileType.swift */,
				F963E97E1D9C09E700098AD3 /* ZMMessageTimer.h */,
				F963E97F1D9C09E700098AD3 /* ZMMessageTimer.m */,
				F9AB00261F0CE5520037B437 /* FileManager+FileLocations.swift */,
				5EFE9C072126BF9D007932A6 /* ZMPropertyNormalizationResult.h */,
				5EFE9C082126BF9D007932A6 /* ZMPropertyNormalizationResult.m */,
				5EFE9C0E2126D3FA007932A6 /* NormalizationResult.swift */,
				63298D9D24374489006B6018 /* Dictionary+ObjectForKey.swift */,
				162207F7272291CA0041EDE8 /* String+NilEmpty.swift */,
				16E6F26324B614DC0015B249 /* EncryptionKeys.swift */,
				7A2778C5285223D90044A73F /* KeychainManager.swift */,
				EE997A1325062295008336D2 /* Logging.swift */,
				EE128A67286DE35F00558550 /* CodableHelpers.swift */,
				6312162E287DB7D900FF9A56 /* String+Bytes.swift */,
				EE04084D28CA85B2009E4B8D /* Date+Helpers.swift */,
			);
			name = Utilis;
			path = Source/Utilis;
			sourceTree = SOURCE_ROOT;
		};
		F9A706CC1CAEE30700C2F5FE /* en.lproj */ = {
			isa = PBXGroup;
			children = (
				F9A706CD1CAEE30700C2F5FE /* InfoPlist.strings */,
			);
			name = en.lproj;
			path = Tests/Resources/en.lproj;
			sourceTree = SOURCE_ROOT;
		};
		F9A708031CAEEB7400C2F5FE /* ManagedObjectContext */ = {
			isa = PBXGroup;
			children = (
				EEA2B84524DA943100C6659E /* CoreDataStackTests+EncryptionAtRest.swift */,
				166E47BC255A98D900C161C8 /* CoreDataStackTests+Migration.swift */,
				F16F8EBE2063E9CC009A9D6F /* CoreDataStackTests+Backup.swift */,
				167BCC91260DB5FA00E9D7E3 /* CoreDataStackTests+ClearStorage.swift */,
				F9A708041CAEEB7400C2F5FE /* ManagedObjectContextSaveNotificationTests.m */,
				F9A708051CAEEB7400C2F5FE /* ManagedObjectContextTests.m */,
				F14FA376221DB05B005E7EF5 /* MockBackgroundActivityManager.swift */,
				54929FAD1E12AC8B0010186B /* NSPersistentStoreMetadataTests.swift */,
				F9A708061CAEEB7400C2F5FE /* NSManagedObjectContext+TestHelpers.h */,
				F9A708071CAEEB7400C2F5FE /* NSManagedObjectContext+TestHelpers.m */,
				F9A708081CAEEB7400C2F5FE /* PersistentStoreCoordinatorTests.m */,
				5473CC741E14268600814C03 /* NSManagedObjectContextDebuggingTests.swift */,
				BF103FA01F0138390047FDE5 /* ManagedObjectContextChangeObserverTests.swift */,
				EEDA9C1125121277003A5B27 /* NSManagedObjectContextTests+EncryptionAtRest.swift */,
				543ABF5A1F34A13000DBE28B /* DatabaseBaseTest.swift */,
				54ED3A9C1F38CB6A0066AD47 /* DatabaseMigrationTests.swift */,
				D5FA30CA2063ECD400716618 /* BackupMetadataTests.swift */,
				D5FA30D02063FD3A00716618 /* VersionTests.swift */,
				63F376D92834FF7200FE1F05 /* NSManagedObjectContextTests+Federation.swift */,
			);
			name = ManagedObjectContext;
			path = Tests/Source/ManagedObjectContext;
			sourceTree = SOURCE_ROOT;
		};
		F9A7080A1CAEEB7400C2F5FE /* Model */ = {
			isa = PBXGroup;
			children = (
				069D07B6256266F000DBA592 /* FeatureConfiguration */,
				06F98D61243B2446007E914A /* DigitalSignature */,
				A9FA524623A14E00003AD4C6 /* ConversationRole */,
				1672A6002343971500380537 /* Label */,
				546D3DE71CE5D22C00A6047F /* Utils */,
				F9B71FD71CB2C4C6001DB03F /* Observer */,
				F9B71F4D1CB2BC85001DB03F /* Conversation */,
				F9B71F591CB2BC85001DB03F /* ConversationList */,
				F9B71F5C1CB2BC85001DB03F /* Messages */,
				F9B71F621CB2BC85001DB03F /* User */,
				F9B71F6B1CB2BC85001DB03F /* VoiceChannel */,
				F9B720011CB2C68B001DB03F /* UserClient */,
				F9A7080C1CAEEB7400C2F5FE /* MockDataModel */,
				BF3493EE1EC3566500B0C314 /* Teams */,
				BF491CDE1F0525ED0055EE44 /* Accounts */,
				F9A7080B1CAEEB7400C2F5FE /* CoreDataRelationshipsTests.m */,
				F94A208E1CB51AF50059632A /* ManagedObjectValidationTests.m */,
				F9A708131CAEEB7400C2F5FE /* ModelObjectsTests.h */,
				F9A708141CAEEB7400C2F5FE /* ModelObjectsTests.m */,
				1670D01F23183209003A143B /* ModelObjectsTests+Helpers.swift */,
				F9A708151CAEEB7400C2F5FE /* NSFetchRequestTests+ZMRelationshipKeyPaths.m */,
				F9A708161CAEEB7400C2F5FE /* PersistentChangeTrackingTests.m */,
				F9A7081B1CAEEB7400C2F5FE /* ZMConnectionTests.m */,
				169FF3AE2715820400330C2E /* ZMConnectionFetchingTests.swift */,
				F9A7082B1CAEEB7400C2F5FE /* ZMFetchRequestBatchTests.m */,
				F9A7082C1CAEEB7400C2F5FE /* ZMManagedObjectTests.m */,
				87C125F81EF94F2E00D28DC1 /* ZMManagedObjectGroupingTests.swift */,
				1600D943267BC5A000970F99 /* ZMManagedObjectFetchingTests.swift */,
				F9A7085A1CAEED1B00C2F5FE /* ZMBaseManagedObjectTest.h */,
				F9A7085B1CAEED1B00C2F5FE /* ZMBaseManagedObjectTest.m */,
				068D610124629AA300A110A2 /* ZMBaseManagedObjectTest.swift */,
				544034331D6DFE8500860F2D /* ZMAddressBookContactTests.swift */,
				5476BA3D1DEDABCC00D047F8 /* AddressBookEntryTests.swift */,
				BF0D07F91E4C7B1100B934EB /* TextSearchQueryTests.swift */,
			);
			name = Model;
			path = Tests/Source/Model;
			sourceTree = SOURCE_ROOT;
		};
		F9A7080C1CAEEB7400C2F5FE /* MockDataModel */ = {
			isa = PBXGroup;
			children = (
				F9A7080D1CAEEB7400C2F5FE /* MockEntity.h */,
				F9A7080E1CAEEB7400C2F5FE /* MockEntity.m */,
				F9A7080F1CAEEB7400C2F5FE /* MockEntity2.h */,
				F9A708101CAEEB7400C2F5FE /* MockEntity2.m */,
				F9A708111CAEEB7400C2F5FE /* MockModelObjectContextFactory.h */,
				F9A708121CAEEB7400C2F5FE /* MockModelObjectContextFactory.m */,
			);
			path = MockDataModel;
			sourceTree = "<group>";
		};
		F9A7085D1CAEEF4700C2F5FE /* Helper */ = {
			isa = PBXGroup;
			children = (
				F9AB39591CB3AEB100A7254F /* BaseTestSwiftHelpers.swift */,
				F920AE161E38C547001BC14F /* NotificationObservers.swift */,
				F9A7085E1CAEEF4700C2F5FE /* MessagingTest+EventFactory.h */,
				F9A7085F1CAEEF4700C2F5FE /* MessagingTest+EventFactory.m */,
				F9C8622A1D87DC18009AAC33 /* MessagingTest+UUID.swift */,
				CEE525A81CCA4C97001D06F9 /* NSString+RandomString.h */,
				CEE525A91CCA4C97001D06F9 /* NSString+RandomString.m */,
				F14B9C6E212DB467004B6D7D /* ZMBaseManagedObjectTest+Helpers.swift */,
				16F7341324F9573C00AB93B1 /* XCTestCase+EncryptionKeys.swift */,
				16E70F97270F1F5700718E5D /* ZMConnection+Helper.h */,
				16E70FA6270F212000718E5D /* ZMConnection+Helper.m */,
				169FF3A427157B3800330C2E /* MockActionHandler.swift */,
				633B396728917C9600208124 /* XCTestCase+ErrorAssertion.swift */,
				EE403EC928D357AD00F78A36 /* ZMBaseTest+Async.swift */,
			);
			name = Helper;
			path = Tests/Source/Helper;
			sourceTree = SOURCE_ROOT;
		};
		F9B71F4D1CB2BC85001DB03F /* Conversation */ = {
			isa = PBXGroup;
			children = (
				F991CE101CB5549D004D8465 /* ZMConversation+Testing.h */,
				16DF3B5E2289510600D09365 /* ZMConversationTests+Legalhold.swift */,
				A923D77D239DB87700F47B85 /* ZMConversationTests+SecurityLevel.swift */,
				F9B71F4F1CB2BC85001DB03F /* ZMConversation+Testing.m */,
				F9B71F511CB2BC85001DB03F /* ZMConversationTests+gapsAndWindows.m */,
				A9536FD223ACD23100CFD528 /* ConversationTests+gapsAndWindows.swift */,
				54A885A71F62EEB600AFBA95 /* ZMConversationTests+Messages.swift */,
				16D5260C20DD1D9400608D8E /* ZMConversationTests+Timestamps.swift */,
				A9128ACF2398067E0056F591 /* ZMConversationTests+Participants.swift */,
				EF3510F922CA07BB00115B97 /* ZMConversationTests+Transport.swift */,
				F9B71F561CB2BC85001DB03F /* ZMConversationTests+Validation.m */,
				F92C992B1DAFC58A0034AFDD /* ZMConversationTests+Ephemeral.swift */,
				1621E59120E62BD2006B2D17 /* ZMConversationTests+Silencing.swift */,
				F1B025601E534CF900900C65 /* ZMConversationTests+PrepareToSend.swift */,
				BF735CFB1E7050D0003BC61F /* ZMConversationTests+CallSystemMessages.swift */,
				16F6BB3B1EDEDEFD009EA803 /* ZMConversationTests+ObservationHelper.swift */,
				F1B58926202DCEF9002BB59B /* ZMConversationTests+CreationSystemMessages.swift */,
				EF9A4702210A026600085102 /* ZMConversationTests+Language.swift */,
				F1517921212DAE2E00BA3EBD /* ZMConversationTests+Services.swift */,
				8767E8672163B9EE00390F75 /* ZMConversationTests+Mute.swift */,
				16030DBD21AE8FAB00F8032E /* ZMConversationTests+Confirmations.swift */,
				06D33FCC2524F65D004B9BC1 /* ZMConversationTests+UnreadMessages.swift */,
				EEFC3EE822083B0900D3091A /* ZMConversationTests+HasMessages.swift */,
				16519D53231D6F8200C9D76D /* ZMConversationTests+Deletion.swift */,
				1672A5FD23434FA200380537 /* ZMConversationTests+Labels.swift */,
				63FCE54728C78D1F00126D9D /* ZMConversationTests+Predicates.swift */,
				F9B71F571CB2BC85001DB03F /* ZMConversationTests.h */,
				F9B71F581CB2BC85001DB03F /* ZMConversationTests.m */,
				A94166FB2680CCB5001F4E37 /* ZMConversationTests.swift */,
				EEBF69EC28A2724800195771 /* ZMConversationTests+MLS.swift */,
				A96E7A9725A35CEF004FAADC /* ZMConversationTests+Knock.swift */,
				63D41E6E24573F420076826F /* ZMConversationTests+SelfConversation.swift */,
				16F7341024F9556600AB93B1 /* ZMConversationTests+DraftMessage.swift */,
				A982B46523BE1B86001828A6 /* ConversationTests.swift */,
				F9C8770A1E015AAF00792613 /* AssetColletionTests.swift */,
				F90D99A61E02E22400034070 /* AssetCollectionBatchedTests.swift */,
				BFB3BA721E28D38F0032A84F /* SharedObjectStoreTests.swift */,
				87A7FA23203DD11100AA066C /* ZMConversationTests+AccessMode.swift */,
				873B88FD2040470900FBE254 /* ConversationCreationOptionsTests.swift */,
				874D9797211064D300B07674 /* ZMConversationLastMessagesTest.swift */,
				5E39FC68225F2DC000C682B8 /* ZMConversationExternalParticipantsStateTests.swift */,
				A927F52623A029250058D744 /* ParticipantRoleTests.swift */,
				6354BDF42747BD9600880D50 /* ZMConversationTests+Federation.swift */,
				63E313D2274D5F57002EAF1D /* ZMConversationTests+Team.swift */,
				E9C7DD9A27B533D000FB9AE8 /* AccessRoleMappingTests.swift */,
			);
			name = Conversation;
			path = Tests/Source/Model/Conversation;
			sourceTree = SOURCE_ROOT;
		};
		F9B71F591CB2BC85001DB03F /* ConversationList */ = {
			isa = PBXGroup;
			children = (
				F9B71F5A1CB2BC85001DB03F /* ZMConversationListDirectoryTests.m */,
				16925336234F677B0041A8FF /* ZMConversationListDirectoryTests+Labels.swift */,
				BFE3A96B1ED2EC110024A05B /* ZMConversationListDirectoryTests+Teams.swift */,
				BFE3A96D1ED301020024A05B /* ZMConversationListTests+Teams.swift */,
				1672A6292345102400380537 /* ZMConversationListTests+Labels.swift */,
				F9B71F5B1CB2BC85001DB03F /* ZMConversationListTests.m */,
			);
			name = ConversationList;
			path = Tests/Source/Model/ConversationList;
			sourceTree = SOURCE_ROOT;
		};
		F9B71F5C1CB2BC85001DB03F /* Messages */ = {
			isa = PBXGroup;
			children = (
				EEDB51DA255410D000F35A29 /* GenericMessageHelperTests.swift */,
				63370CF62431F4FA0072C37F /* Composite */,
				EEE83B491FBB496B00FC0296 /* ZMMessageTimerTests.swift */,
				54EDE6811CBBF6260044A17E /* FileAssetCacheTests.swift */,
				F9331C541CB3BCDA00139ECC /* OtrBaseTest.swift */,
				F9331C501CB3BC6800139ECC /* CryptoBoxTests.swift */,
				16C391E1214BD437003AB3AD /* MentionTests.swift */,
				F9B71F5D1CB2BC85001DB03F /* ZMAssetClientMessageTests.swift */,
				168414292228421700FCB9BC /* ZMAssetClientMessageTests+AssetMessage.swift */,
				F963E9921D9E9D1800098AD3 /* ZMAssetClientMessageTests+Ephemeral.swift */,
				162294A4222038FA00A98679 /* CacheAssetTests.swift */,
				0680A9C1246002DC000F80F3 /* ZMClientMessageTests.swift */,
				F9331C591CB3BECB00139ECC /* ZMClientMessageTests+OTR.swift */,
				EE46B92728A511630063B38D /* ZMClientMessageTests+MLSEncryptedPayloadGenerator.swift */,
				63495DEF23F6BD2A002A7C59 /* GenericMessageTests.swift */,
				63298D9B24374094006B6018 /* GenericMessageTests+External.swift */,
				BFCF31DA1DA50C650039B3DC /* GenericMessageTests+NativePush.swift */,
				BF794FE41D14425E00E618C6 /* ZMClientMessageTests+Location.swift */,
				1651F9BD1D3554C800A9FAE8 /* ZMClientMessageTests+TextMessage.swift */,
				BFFBFD941D59E49D0079773E /* ZMClientMessageTests+Deletion.swift */,
				16746B071D2EAF8E00831771 /* ZMClientMessageTests+ZMImageOwner.swift */,
				87E2CE302119F6AB0034C2C4 /* ZMClientMessageTests+Cleared.swift */,
				1687C0E12150EE91003099DD /* ZMClientMessageTests+Mentions.swift */,
				7C88C5312182F6150037DD03 /* ZMClientMessageTests+Replies.swift */,
				168FF32F258200AD0066DAE3 /* ZMClientMessageTests+ResetSession.swift */,
				165E141725CC516B00F0B075 /* ZMClientMessageTests+Prefetching.swift */,
				F9B71F5F1CB2BC85001DB03F /* BaseClientMessageTests.swift */,
				F9B71F601CB2BC85001DB03F /* ZMMessageTests.h */,
				F9B71F611CB2BC85001DB03F /* ZMMessageTests.m */,
				A93724A126983100005FD532 /* ZMMessageTests.swift */,
				163CE6AE25BEB9680013C12D /* ZMMessageTests+SystemMessages.swift */,
				63D41E6C245733AC0076826F /* ZMMessageTests+Removal.swift */,
				F93A302E1D6F2633005CCB1D /* ZMMessageTests+Confirmation.swift */,
				060D194D2462A9D000623376 /* ZMMessageTests+GenericMessage.swift */,
				0651D00723FC4FDC00411A22 /* GenericMessageTests+LegalHoldStatus.swift */,
				16CDEBF62209897D00E74A41 /* ZMMessageTests+ShouldGenerateUnreadCount.swift */,
				F9B0FF311D79D1140098C17C /* ZMClientMessageTests+Unarchiving.swift */,
				1689FD452194A63E00A656E2 /* ZMClientMessageTests+Editing.swift */,
				CEB15E501D7EE53A0048A011 /* ZMClientMessagesTests+Reaction.swift */,
				5E9EA4D52242942900D401B2 /* ZMClientMessageTests+LinkAttachments.swift */,
				F963E9841D9D47D100098AD3 /* ZMClientMessageTests+Ephemeral.swift */,
				54563B791E0189750089B1D7 /* ZMMessageCategorizationTests.swift */,
				544E8C0D1E2F69E800F9B8B8 /* ZMOTRMessage+SecurityDegradationTests.swift */,
				16E7DA291FDABE440065B6A6 /* ZMOTRMessage+SelfConversationUpdateTests.swift */,
				166D189D230E9E66001288CD /* ZMMessage+DataRetentionTests.swift */,
				0680A9C42460627B000F80F3 /* ZMMessage+Reaction.swift */,
				EE6CB3DD24E2D24F00B0EADD /* ZMGenericMessageDataTests.swift */,
			);
			name = Messages;
			path = Tests/Source/Model/Messages;
			sourceTree = SOURCE_ROOT;
		};
		F9B71F621CB2BC85001DB03F /* User */ = {
			isa = PBXGroup;
			children = (
				F991CE181CB55E95004D8465 /* ZMSearchUserTests.m */,
				164A55D220F3AF6700AE62A6 /* ZMSearchUserTests+ProfileImages.swift */,
				1645ECC1243B643B007A82D6 /* ZMSearchUserTests+TeamUser.swift */,
				169FF3A927157F0100330C2E /* ZMSearchUserTests+Connections.swift */,
				872A2E891FFD2FBF00900B22 /* ZMSearchUserPayloadParsingTests.swift */,
				F9B71F631CB2BC85001DB03F /* UserImageLocalCacheTests.swift */,
				1645ECC3243B69A1007A82D6 /* UserTypeTests+Materialize.swift */,
				167BCC85260CFC7B00E9D7E3 /* UserTypeTests+Federation.swift */,
				F9B71F661CB2BC85001DB03F /* ZMPersonNameTests.m */,
				F18998871E7AF0BE00E579A2 /* ZMUserTests.h */,
				F9B71F6A1CB2BC85001DB03F /* ZMUserTests.m */,
				F18998841E7AEEC900E579A2 /* ZMUserTests+Swift.swift */,
				EE09EEB0255959F000919A6B /* ZMUserTests+AnalyticsIdentifier.swift */,
				1670D01D231825BE003A143B /* ZMUserTests+Permissions.swift */,
				5EFE9C0B2126CB71007932A6 /* UnregisteredUserTests.swift */,
				55C40BD422B0F75C00EFD8BD /* ZMUserLegalHoldTests.swift */,
			);
			name = User;
			path = Tests/Source/Model/User;
			sourceTree = SOURCE_ROOT;
		};
		F9B71F6B1CB2BC85001DB03F /* VoiceChannel */ = {
			isa = PBXGroup;
			children = (
				F9B71F6D1CB2BC85001DB03F /* ZMCallStateTests.swift */,
			);
			name = VoiceChannel;
			path = Tests/Source/Model/VoiceChannel;
			sourceTree = SOURCE_ROOT;
		};
		F9B71FD71CB2C4C6001DB03F /* Observer */ = {
			isa = PBXGroup;
			children = (
				F9B71FD91CB2C4C6001DB03F /* StringKeyPathTests.swift */,
				F9B71FDE1CB2C4C6001DB03F /* ObjectObserver */,
				F929C17A1E423B620018ADA4 /* SnapshotCenterTests.swift */,
				F9DD60BF1E8916000019823F /* ChangedIndexesTests.swift */,
				F93C4C7E1E24F832007E9CEE /* NotificationDispatcherTests.swift */,
				EE3EFEA0253090E0009499E5 /* PotentialChangeDetectorTests.swift */,
				F920AE391E3B8445001BC14F /* SearchUserObserverCenterTests.swift */,
			);
			path = Observer;
			sourceTree = "<group>";
		};
		F9B71FDE1CB2C4C6001DB03F /* ObjectObserver */ = {
			isa = PBXGroup;
			children = (
				F9DBA5231E28EE0A00BE23C0 /* ConversationObserverTests.swift */,
				F9DBA5261E28EEBD00BE23C0 /* UserObserverTests.swift */,
				F9DBA5281E29162A00BE23C0 /* MessageObserverTests.swift */,
				F9C348821E2CC0730015D69D /* UserClientObserverTests.swift */,
				F99C5B8B1ED466760049CCD7 /* TeamObserverTests.swift */,
				1672A6152344A14E00380537 /* LabelObserverTests.swift */,
				F9C348851E2CC27D0015D69D /* NewUnreadMessageObserverTests.swift */,
				F9FD75741E2E79B200B4558B /* ConversationListObserverTests.swift */,
				F9FD75791E2FB60000B4558B /* SearchUserObserverTests.swift */,
				F9B71FDF1CB2C4C6001DB03F /* AnyClassTupleTests.swift */,
				A995F05D239690B300FAC3CF /* ParticipantRoleObserverTests.swift */,
			);
			name = ObjectObserver;
			path = ObjectObserverToken;
			sourceTree = "<group>";
		};
		F9B720011CB2C68B001DB03F /* UserClient */ = {
			isa = PBXGroup;
			children = (
				F13A89D22106293000AB40CB /* PushTokenTests.swift */,
				F9331C5B1CB3BF9F00139ECC /* UserClientKeyStoreTests.swift */,
				F9B720021CB2C68B001DB03F /* UserClientTests.swift */,
				631A0585240439470062B387 /* UserClientTests+SafeLogging.swift */,
				1693155225A30D4E00709F15 /* UserClientTests+ResetSession.swift */,
			);
			name = UserClient;
			path = Tests/Source/Model/UserClient;
			sourceTree = SOURCE_ROOT;
		};
		F9C9A4F21CAD5DF10039E10C = {
			isa = PBXGroup;
			children = (
				543089B71D420165004D8AC4 /* README.md */,
				F9A708641CAEF9BD00C2F5FE /* Default-568h@2x.png */,
				F9C9A6771CAD7A790039E10C /* Resources */,
				F9C9A4FE1CAD5DF10039E10C /* Source */,
				F9C9A50A1CAD5DF10039E10C /* Tests */,
				F9C9A4FD1CAD5DF10039E10C /* Products */,
				F9C9A6701CAD779E0039E10C /* Frameworks */,
				63709F622993E70A00577D4B /* Packages */,
			);
			indentWidth = 4;
			sourceTree = "<group>";
			tabWidth = 4;
		};
		F9C9A4FD1CAD5DF10039E10C /* Products */ = {
			isa = PBXGroup;
			children = (
				F9C9A4FC1CAD5DF10039E10C /* WireDataModel.framework */,
				F9C9A5061CAD5DF10039E10C /* WireDataModelTests.xctest */,
				F9C9A7F31CAED9510039E10C /* WireDataModelTestHost.app */,
			);
			name = Products;
			sourceTree = "<group>";
		};
		F9C9A4FE1CAD5DF10039E10C /* Source */ = {
			isa = PBXGroup;
			children = (
				1639A81122608FEB00868AB9 /* Patches */,
				F9A705C91CAEE01D00C2F5FE /* ManagedObjectContext */,
				63B1333929A503D000009D84 /* MLS */,
				63B1333629A503D000009D84 /* Proteus */,
				F9A705D41CAEE01D00C2F5FE /* Model */,
				F9A7061B1CAEE01D00C2F5FE /* Notifications */,
				F9A706421CAEE01D00C2F5FE /* Utilis */,
				F9C9A60C1CAD76A50039E10C /* WireDataModel.h */,
				F9C9A7371CAE6D890039E10C /* ConversationList */,
				F9C9A6A01CAD7C7F0039E10C /* Public */,
			);
			name = Source;
			sourceTree = "<group>";
		};
		F9C9A50A1CAD5DF10039E10C /* Tests */ = {
			isa = PBXGroup;
			children = (
				F9C9A83D1CAEDBC40039E10C /* Resources */,
				F9C9A81B1CAEDA330039E10C /* WireDataModelTestHost */,
				F9C9A79A1CAEA8FC0039E10C /* Source */,
			);
			path = Tests;
			sourceTree = "<group>";
		};
		F9C9A6701CAD779E0039E10C /* Frameworks */ = {
			isa = PBXGroup;
			children = (
				EE67F727296F0C6A001D7C88 /* WireTesting.framework */,
				EE67F6C2296F05FD001D7C88 /* PINCache.xcframework */,
				EE8DA96F2954A03E00F58B79 /* WireImages.framework */,
				EE8DA96C2954A03800F58B79 /* WireLinkPreview.framework */,
				EE8DA9692954A03100F58B79 /* WireTransport.framework */,
				EE8DA9662954A02B00F58B79 /* WireCryptobox.framework */,
				EE8DA9622954A02400F58B79 /* WireProtos.framework */,
				F9C9A66E1CAD77930039E10C /* CoreData.framework */,
				63709F642993E7A600577D4B /* libcore_crypto_ffi.a */,
				F9C9A66C1CAD778C0039E10C /* Foundation.framework */,
			);
			name = Frameworks;
			sourceTree = "<group>";
		};
		F9C9A6771CAD7A790039E10C /* Resources */ = {
			isa = PBXGroup;
			children = (
				167BCC182609E92300E9D7E3 /* ZMEventModel.xcdatamodeld */,
				F189988C1E7BE03800E579A2 /* zmessaging.xcdatamodeld */,
				F9C9A5DC1CAD76A50039E10C /* Info.plist */,
				F9C9A6781CAD7A790039E10C /* Configurations */,
			);
			path = Resources;
			sourceTree = "<group>";
		};
		F9C9A6781CAD7A790039E10C /* Configurations */ = {
			isa = PBXGroup;
			children = (
				F9C9A6791CAD7A790039E10C /* version.xcconfig */,
				F9C9A67A1CAD7A790039E10C /* zmc-config */,
				F9C9A6891CAD7A790039E10C /* WireDataModel.xcconfig */,
			);
			path = Configurations;
			sourceTree = "<group>";
		};
		F9C9A67A1CAD7A790039E10C /* zmc-config */ = {
			isa = PBXGroup;
			children = (
				F9C9A67C1CAD7A790039E10C /* ios-test-host.xcconfig */,
				F9C9A67D1CAD7A790039E10C /* ios-test-target.xcconfig */,
				F9C9A67F1CAD7A790039E10C /* project-common.xcconfig */,
				F9C9A6801CAD7A790039E10C /* project-debug.xcconfig */,
				F9C9A6811CAD7A790039E10C /* project.xcconfig */,
				F9C9A6841CAD7A790039E10C /* tests.xcconfig */,
				F9C9A6851CAD7A790039E10C /* warnings-debug.xcconfig */,
				F9C9A6861CAD7A790039E10C /* warnings.xcconfig */,
			);
			path = "zmc-config";
			sourceTree = "<group>";
		};
		F9C9A6A01CAD7C7F0039E10C /* Public */ = {
			isa = PBXGroup;
			children = (
				F9C9A7641CAE8DFC0039E10C /* ZMAddressBookContact.h */,
				F9C9A6AF1CAD7D1F0039E10C /* ZMManagedObject.h */,
				F9C9A6A31CAD7C7F0039E10C /* ZMConversation.h */,
				BFCD502C21511D58008CD845 /* DraftMessage.swift */,
				F9C9A6A41CAD7C7F0039E10C /* ZMConversationList.h */,
				F9C9A6A51CAD7C7F0039E10C /* ZMEditableUser.h */,
				F9C9A6A61CAD7C7F0039E10C /* ZMMessage.h */,
				F9C9A6A71CAD7C7F0039E10C /* ZMUser.h */,
				BF3494071EC5A90400B0C314 /* ZMUser+OneOnOne.h */,
			);
			name = Public;
			path = Source/Public;
			sourceTree = SOURCE_ROOT;
		};
		F9C9A7371CAE6D890039E10C /* ConversationList */ = {
			isa = PBXGroup;
			children = (
				1672A6272344F10700380537 /* FolderList.swift */,
				F9B71F041CB264DF001DB03F /* ZMConversationList.m */,
				F9B71F051CB264DF001DB03F /* ZMConversationList+Internal.h */,
				F9B71F071CB264DF001DB03F /* ZMConversationListDirectory.h */,
				F9B71F081CB264DF001DB03F /* ZMConversationListDirectory.m */,
				16E0FBC823326B72000E3235 /* ConversationDirectory.swift */,
			);
			name = ConversationList;
			path = Source/ConversationList;
			sourceTree = SOURCE_ROOT;
		};
		F9C9A79A1CAEA8FC0039E10C /* Source */ = {
			isa = PBXGroup;
			children = (
				54FB03AB1E41F6C2000E13DC /* Utils */,
				F9A7085D1CAEEF4700C2F5FE /* Helper */,
				F9A708031CAEEB7400C2F5FE /* ManagedObjectContext */,
				F9A7080A1CAEEB7400C2F5FE /* Model */,
				EE98879028882C6D002340D2 /* MLS */,
			);
			name = Source;
			sourceTree = "<group>";
		};
		F9C9A81B1CAEDA330039E10C /* WireDataModelTestHost */ = {
			isa = PBXGroup;
			children = (
				F9C9A81C1CAEDA330039E10C /* AppDelegate.h */,
				F9C9A81D1CAEDA330039E10C /* AppDelegate.m */,
				F9C9A8231CAEDA330039E10C /* Info.plist */,
				F9C9A8241CAEDA330039E10C /* main.m */,
			);
			name = WireDataModelTestHost;
			path = Tests/WireDataModelTestTarget;
			sourceTree = SOURCE_ROOT;
		};
		F9C9A83D1CAEDBC40039E10C /* Resources */ = {
			isa = PBXGroup;
			children = (
				63EDDCA028BE3B9200DE212F /* store2-105-0.wiredatabase */,
				EE002F212878345C0027D63A /* store2-104-0.wiredatabase */,
				63DA33AE28746CC100818C3C /* store2-103-0.wiredatabase */,
				EE9ADC46286F38D1002B2148 /* store2-102-0.wiredatabase */,
				EEB5DE102837BD52009B4741 /* store2-101-0.wiredatabase */,
				EE980FB12834EB3A00CC6B9F /* store2-100-0.wiredatabase */,
				06A0E60A281AE65D00E5F822 /* store2-99-0.wiredatabase */,
				E90AAE33279719D8003C7DB0 /* store2-98-0.wiredatabase */,
				06C6B1AF2745675D0049B54E /* store2-97-0.wiredatabase */,
				169FF3D72715CE5B00330C2E /* store2-96-0.wiredatabase */,
				0630E17626E0F3570012E2F9 /* store2-95-0.wiredatabase */,
				166EC36D26C50E8B0043ED01 /* store2-94-0.wiredatabase */,
				EE3C07E22698737C00CCB6FD /* store2-93-0.wiredatabase */,
				06EE09E22659340F00D6CAC3 /* store2-92-0.wiredatabase */,
				0604F7FF2651CAFD0016A71E /* store2-91-0.wiredatabase */,
				16500C0225E3A7520021B3AE /* store2-90-0.wiredatabase */,
				163CE64D25ACE57B0013C12D /* store2-89-0.wiredatabase */,
				0630E4C0257FC41300C75BFB /* store2-88-0.wiredatabase */,
				06EED73E2525D5B80014FE1E /* store2-87-0.wiredatabase */,
				06D33FCE2525D368004B9BC1 /* store2-86-0.wiredatabase */,
				16F7341524F95F9100AB93B1 /* store2-85-0.wiredatabase */,
				54AA3C9824ED2CE600FE1F94 /* store2-84-0.wiredatabase */,
				EE6CB3DB24E2A38500B0EADD /* store2-83-0.wiredatabase */,
				54BAB40A24A4FA0800EBC400 /* store2-82-0.wiredatabase */,
				0612D240243DC12E008811A7 /* store2-81-0.wiredatabase */,
				63340BBC241C2BC5004ED87C /* store2-80-0.wiredatabase */,
				06392CF823BF9DA9003186E6 /* store2-79-0.wiredatabase */,
				A90E1FDE23ABA48700CDE283 /* store2-78-0.wiredatabase */,
				1646D5BA234FA6B400E60F1E /* store2-77-0.wiredatabase */,
				1615F2D7234D027B005E4E20 /* store2-76-0.wiredatabase */,
				1672A6102343CABA00380537 /* store2-75-0.wiredatabase */,
				1637729B22B3F1F700510B7B /* store2-74-0.wiredatabase */,
				55C40BDC22B24AA600EFD8BD /* store2-73-0.wiredatabase */,
				EF2C247222AFF368009389C6 /* store2-72-0.wiredatabase */,
				16A86B4922A6BF5B00A674F8 /* store2-71-0.wiredatabase */,
				5EF1F238229538FD008C80D0 /* store2-70-0.wiredatabase */,
				5E9EA4DA2243ADA400D401B2 /* store2-69-0.wiredatabase */,
				1661673E22394E2A00779AE3 /* store2-68-0.wiredatabase */,
				166166CC22366C7A00779AE3 /* store2-67-0.wiredatabase */,
				16B75F69222EEE4000DCAFF2 /* store2-66-0.wiredatabase */,
				168413E9222594E600FCB9BC /* store2-65-0.wiredatabase */,
				F188A89A2225698C00BA53A5 /* store2-64-0.wiredatabase */,
				F188A8982225492400BA53A5 /* store2-63-0.wiredatabase */,
				5E4BA9F42216FF4000F938A8 /* store2-62-0.wiredatabase */,
				7CFB77352212C45E00B27972 /* store2-61-0.wiredatabase */,
				874387B921E6404F00901B0F /* store2-59-0.wiredatabase */,
				87F7288721B02DD7000ED371 /* store2-55-0.wiredatabase */,
				87F7288821B02DD7000ED371 /* store2-56-0.wiredatabase */,
				87F7288621B02DD6000ED371 /* store2-57-0.wiredatabase */,
				166264A22167B48000300F45 /* store2-54-0.wiredatabase */,
				16A9E353220CAB790062CFCD /* store2-60-0.wiredatabase */,
				8767E8622163B2C000390F75 /* store2-53-0.wiredatabase */,
				BF5AF286215156EE00449D43 /* store2-52-0.wiredatabase */,
				BFC183E1210F57EA00601E5D /* store2-51-0.wiredatabase */,
				EF9A47002109FCAE00085102 /* store2-50-0.wiredatabase */,
				EF9A46FE2109FC3700085102 /* store2-49-0.wiredatabase */,
				87FFC71920DBF2820005076E /* store2-47-0.wiredatabase */,
				87C1C266207F92190083BF6B /* store2-46-0.wiredatabase */,
				87C1C262207F88530083BF6B /* store2-45-0.wiredatabase */,
				D5D65A0C2074C97700D7F3C3 /* store2-44-0.wiredatabase */,
				8702B0EB20529C78006B60B9 /* store2-43-0.wiredatabase */,
				873B88F82040430A00FBE254 /* store2-42-0.wiredatabase */,
				54178A1A1E02E9FB00860ECE /* store2-24-1.wiredatabase */,
				54829D951DE6F782009100D3 /* store1-24.wiredatabase */,
				54829D961DE6F782009100D3 /* store1-25.wiredatabase */,
				54829D971DE6F782009100D3 /* store1-27.wiredatabase */,
				54829D981DE6F782009100D3 /* store1-28.wiredatabase */,
				54829D991DE6F782009100D3 /* store2-3.wiredatabase */,
				54829D9A1DE6F782009100D3 /* store2-4.wiredatabase */,
				54829D9B1DE6F782009100D3 /* store2-5.wiredatabase */,
				54829D9C1DE6F782009100D3 /* store2-6.wiredatabase */,
				54829D9D1DE6F782009100D3 /* store2-7.wiredatabase */,
				54829D9E1DE6F782009100D3 /* store2-8.wiredatabase */,
				54829D9F1DE6F782009100D3 /* store2-21-1.wiredatabase */,
				54829DA01DE6F782009100D3 /* store2-21-2.wiredatabase */,
				BF8EDC731E53182F00DA6C40 /* store2-25-0.wiredatabase */,
				BF8E024C1E606846003310E1 /* store2-26-0.wiredatabase */,
				BF735CFE1E70626F003BC61F /* store2-27-0.wiredatabase */,
				BF421B301EF4015E0079533A /* store2-30-0.wiredatabase */,
				F189988A1E7AF80500E579A2 /* store2-28-0.wiredatabase */,
				BF3493EC1EC34FF700B0C314 /* store2-29-0.wiredatabase */,
				BF491CD61F0402F80055EE44 /* store2-31-0.wiredatabase */,
				16E7DA261FD995810065B6A6 /* store2-39-0.wiredatabase */,
				EF451EA520066E53005C12F1 /* store2-40-0.wiredatabase */,
				BF6ACFFA21060F7200FD762B /* store2-48-0.wiredatabase */,
				162836162017466E0027082D /* store2-41-0.wiredatabase */,
				F91EAAC41D885D720010ACBE /* video.mp4 */,
				F9A708591CAEEC0700C2F5FE /* Test-Bridging-Header.h */,
				5495BC421E019F1B004253ED /* audio.m4a */,
				F9A706CA1CAEE30700C2F5FE /* 1900x1500.jpg */,
				F9A706CB1CAEE30700C2F5FE /* animated.gif */,
				F9A706CC1CAEE30700C2F5FE /* en.lproj */,
				F9A706CF1CAEE30700C2F5FE /* EncryptedBase64EncondedExternalMessageTestFixture.txt */,
				F9A706D01CAEE30700C2F5FE /* ExternalMessageTextFixture.txt */,
				F9A706D11CAEE30700C2F5FE /* Info.plist */,
				F9A706D21CAEE30700C2F5FE /* Lorem Ipsum.txt */,
				F9A706D31CAEE30700C2F5FE /* medium.jpg */,
				F9A706D41CAEE30700C2F5FE /* not_animated.gif */,
				F9A706D91CAEE30700C2F5FE /* tiny.jpg */,
			);
			path = Resources;
			sourceTree = "<group>";
		};
/* End PBXGroup section */

/* Begin PBXHeadersBuildPhase section */
		F9C9A4F91CAD5DF10039E10C /* Headers */ = {
			isa = PBXHeadersBuildPhase;
			buildActionMask = 2147483647;
			files = (
				F9A706C81CAEE01D00C2F5FE /* ZMUpdateEvent+WireDataModel.h in Headers */,
				F9A7068D1CAEE01D00C2F5FE /* ZMUser+Internal.h in Headers */,
				F9331C871CB419B500139ECC /* NSFetchRequest+ZMRelationshipKeyPaths.h in Headers */,
				F9A706561CAEE01D00C2F5FE /* NSNotification+ManagedObjectContextSave.h in Headers */,
				F9A706801CAEE01D00C2F5FE /* ZMMessage+Internal.h in Headers */,
				F9A706501CAEE01D00C2F5FE /* NSManagedObjectContext+tests.h in Headers */,
				F9C9A6AE1CAD7C7F0039E10C /* ZMUser.h in Headers */,
				F9B71F2C1CB264EF001DB03F /* ZMConversation+UnreadCount.h in Headers */,
				F963E9701D9ADD5A00098AD3 /* ZMImageAssetEncryptionKeys.h in Headers */,
				F9A706981CAEE01D00C2F5FE /* ZMManagedObject+Internal.h in Headers */,
				F9C9A7661CAE8DFC0039E10C /* ZMAddressBookContact.h in Headers */,
				F9C9A65F1CAD76A50039E10C /* WireDataModel.h in Headers */,
				F9C9A6AC1CAD7C7F0039E10C /* ZMEditableUser.h in Headers */,
				F9B71F0C1CB264DF001DB03F /* ZMConversationListDirectory.h in Headers */,
				F9C9A6AA1CAD7C7F0039E10C /* ZMConversation.h in Headers */,
				F9A706521CAEE01D00C2F5FE /* NSManagedObjectContext+zmessaging.h in Headers */,
				F9331C831CB4191B00139ECC /* NSPredicate+ZMSearch.h in Headers */,
				F9C9A6B01CAD7D1F0039E10C /* ZMManagedObject.h in Headers */,
				F9B71F0A1CB264DF001DB03F /* ZMConversationList+Internal.h in Headers */,
				F9C9A6AB1CAD7C7F0039E10C /* ZMConversationList.h in Headers */,
				BF3494081EC5A90400B0C314 /* ZMUser+OneOnOne.h in Headers */,
				F9A706511CAEE01D00C2F5FE /* NSManagedObjectContext+zmessaging-Internal.h in Headers */,
				F9A706821CAEE01D00C2F5FE /* ZMOTRMessage.h in Headers */,
				F9A7065A1CAEE01D00C2F5FE /* ZMConnection+Internal.h in Headers */,
				F9A706961CAEE01D00C2F5FE /* UserClientTypes.h in Headers */,
				F9A706C51CAEE01D00C2F5FE /* ZMFetchRequestBatch.h in Headers */,
				F9A7065B1CAEE01D00C2F5FE /* ZMConnection.h in Headers */,
				F9B71F301CB264EF001DB03F /* ZMConversationSecurityLevel.h in Headers */,
				F963E9801D9C09E700098AD3 /* ZMMessageTimer.h in Headers */,
				5EFE9C092126BF9D007932A6 /* ZMPropertyNormalizationResult.h in Headers */,
				F9A706791CAEE01D00C2F5FE /* ZMExternalEncryptedDataWithKeys.h in Headers */,
				F9B71F231CB264EF001DB03F /* ZMConversation+Internal.h in Headers */,
				F9C9A6AD1CAD7C7F0039E10C /* ZMMessage.h in Headers */,
				F9331C771CB4165100139ECC /* NSString+ZMPersonName.h in Headers */,
			);
			runOnlyForDeploymentPostprocessing = 0;
		};
/* End PBXHeadersBuildPhase section */

/* Begin PBXNativeTarget section */
		F9C9A4FB1CAD5DF10039E10C /* WireDataModel */ = {
			isa = PBXNativeTarget;
			buildConfigurationList = F9C9A5101CAD5DF10039E10C /* Build configuration list for PBXNativeTarget "WireDataModel" */;
			buildPhases = (
				F9C9A4F71CAD5DF10039E10C /* Sources */,
				F9C9A4F81CAD5DF10039E10C /* Frameworks */,
				F9C9A4F91CAD5DF10039E10C /* Headers */,
				EE47346529A377D100E6C04E /* Run Sourcery */,
				668BEFB527453BF600866A25 /* Run Swiftlint */,
				F9C9A4FA1CAD5DF10039E10C /* Resources */,
			);
			buildRules = (
			);
			dependencies = (
			);
			name = WireDataModel;
			packageProductDependencies = (
				63709F6A2994108700577D4B /* CoreCrypto */,
				63709F6C2994108700577D4B /* LibCoreCrypto */,
			);
			productName = WireDataModel;
			productReference = F9C9A4FC1CAD5DF10039E10C /* WireDataModel.framework */;
			productType = "com.apple.product-type.framework";
		};
		F9C9A5051CAD5DF10039E10C /* WireDataModelTests */ = {
			isa = PBXNativeTarget;
			buildConfigurationList = F9C9A5131CAD5DF10039E10C /* Build configuration list for PBXNativeTarget "WireDataModelTests" */;
			buildPhases = (
				F9C9A5021CAD5DF10039E10C /* Sources */,
				F9C9A5031CAD5DF10039E10C /* Frameworks */,
				F9C9A5041CAD5DF10039E10C /* Resources */,
			);
			buildRules = (
			);
			dependencies = (
				F991CE201CB7E5FD004D8465 /* PBXTargetDependency */,
				F9C9A5091CAD5DF10039E10C /* PBXTargetDependency */,
			);
			name = WireDataModelTests;
			productName = WireDataModelTests;
			productReference = F9C9A5061CAD5DF10039E10C /* WireDataModelTests.xctest */;
			productType = "com.apple.product-type.bundle.unit-test";
		};
		F9C9A7F21CAED9510039E10C /* WireDataModelTestHost */ = {
			isa = PBXNativeTarget;
			buildConfigurationList = F9C9A8091CAED9510039E10C /* Build configuration list for PBXNativeTarget "WireDataModelTestHost" */;
			buildPhases = (
				F9C9A7EF1CAED9510039E10C /* Sources */,
				F9C9A7F01CAED9510039E10C /* Frameworks */,
				F9C9A7F11CAED9510039E10C /* Resources */,
				EE67F72A296F0C6A001D7C88 /* Embed Frameworks */,
			);
			buildRules = (
			);
			dependencies = (
			);
			name = WireDataModelTestHost;
			productName = WireDataModelTestTarget;
			productReference = F9C9A7F31CAED9510039E10C /* WireDataModelTestHost.app */;
			productType = "com.apple.product-type.application";
		};
/* End PBXNativeTarget section */

/* Begin PBXProject section */
		F9C9A4F31CAD5DF10039E10C /* Project object */ = {
			isa = PBXProject;
			attributes = {
				LastSwiftUpdateCheck = 0830;
				LastUpgradeCheck = 1310;
				ORGANIZATIONNAME = "Wire Swiss GmbH";
				TargetAttributes = {
					F9C9A4FB1CAD5DF10039E10C = {
						CreatedOnToolsVersion = 7.2;
						LastSwiftMigration = 1000;
						ProvisioningStyle = Manual;
					};
					F9C9A5051CAD5DF10039E10C = {
						CreatedOnToolsVersion = 7.2;
						LastSwiftMigration = 1000;
						TestTargetID = F9C9A7F21CAED9510039E10C;
					};
					F9C9A7F21CAED9510039E10C = {
						CreatedOnToolsVersion = 7.2;
						LastSwiftMigration = 0800;
					};
				};
			};
			buildConfigurationList = F9C9A4F61CAD5DF10039E10C /* Build configuration list for PBXProject "WireDataModel" */;
			compatibilityVersion = "Xcode 3.2";
			developmentRegion = en;
			hasScannedForEncodings = 0;
			knownRegions = (
				en,
				Base,
			);
			mainGroup = F9C9A4F21CAD5DF10039E10C;
			productRefGroup = F9C9A4FD1CAD5DF10039E10C /* Products */;
			projectDirPath = "";
			projectRoot = "";
			targets = (
				F9C9A4FB1CAD5DF10039E10C /* WireDataModel */,
				F9C9A5051CAD5DF10039E10C /* WireDataModelTests */,
				F9C9A7F21CAED9510039E10C /* WireDataModelTestHost */,
			);
		};
/* End PBXProject section */

/* Begin PBXResourcesBuildPhase section */
		F9C9A4FA1CAD5DF10039E10C /* Resources */ = {
			isa = PBXResourcesBuildPhase;
			buildActionMask = 2147483647;
			files = (
			);
			runOnlyForDeploymentPostprocessing = 0;
		};
		F9C9A5041CAD5DF10039E10C /* Resources */ = {
			isa = PBXResourcesBuildPhase;
			buildActionMask = 2147483647;
			files = (
				06C6B1B02745675E0049B54E /* store2-97-0.wiredatabase in Resources */,
				0630E17726E0F3570012E2F9 /* store2-95-0.wiredatabase in Resources */,
				7CFB77362212C45E00B27972 /* store2-61-0.wiredatabase in Resources */,
				169FF3D82715CE5B00330C2E /* store2-96-0.wiredatabase in Resources */,
				87F7288D21B02E2A000ED371 /* store2-56-0.wiredatabase in Resources */,
				BF735CFF1E70626F003BC61F /* store2-27-0.wiredatabase in Resources */,
				63EDDCA128BE3B9200DE212F /* store2-105-0.wiredatabase in Resources */,
				F9A706F61CAEE31800C2F5FE /* 1900x1500.jpg in Resources */,
				1646D5BB234FA6B500E60F1E /* store2-77-0.wiredatabase in Resources */,
				1615F2D8234D027B005E4E20 /* store2-76-0.wiredatabase in Resources */,
				EF2C247322AFF368009389C6 /* store2-72-0.wiredatabase in Resources */,
				EF9A47012109FCAE00085102 /* store2-50-0.wiredatabase in Resources */,
				BF421B311EF4015E0079533A /* store2-30-0.wiredatabase in Resources */,
				F9A706FA1CAEE32A00C2F5FE /* ExternalMessageTextFixture.txt in Resources */,
				87F7288C21B02E2A000ED371 /* store2-55-0.wiredatabase in Resources */,
				54AA3C9924ED2CE700FE1F94 /* store2-84-0.wiredatabase in Resources */,
				5495BC431E019F1B004253ED /* audio.m4a in Resources */,
				16B75F6B222EEE6E00DCAFF2 /* store2-66-0.wiredatabase in Resources */,
				F188A89B2225698C00BA53A5 /* store2-64-0.wiredatabase in Resources */,
				BF6ACFFB21060F7200FD762B /* store2-48-0.wiredatabase in Resources */,
				54829DAE1DE6F7BA009100D3 /* store1-25.wiredatabase in Resources */,
				87FFC71A20DBF2820005076E /* store2-47-0.wiredatabase in Resources */,
				87C1C267207F921A0083BF6B /* store2-46-0.wiredatabase in Resources */,
				55C40BDD22B24AA600EFD8BD /* store2-73-0.wiredatabase in Resources */,
				54BAB40B24A4FA0800EBC400 /* store2-82-0.wiredatabase in Resources */,
				06392CF923BF9DA9003186E6 /* store2-79-0.wiredatabase in Resources */,
				EEB5DE112837BD52009B4741 /* store2-101-0.wiredatabase in Resources */,
				06A0E60B281AE65D00E5F822 /* store2-99-0.wiredatabase in Resources */,
				0604F8002651CAFE0016A71E /* store2-91-0.wiredatabase in Resources */,
				BF5AF287215156EE00449D43 /* store2-52-0.wiredatabase in Resources */,
				163CE64E25ACE5DB0013C12D /* store2-89-0.wiredatabase in Resources */,
				54829DB31DE6F7BA009100D3 /* store2-5.wiredatabase in Resources */,
				16E7DA281FD9973B0065B6A6 /* store2-39-0.wiredatabase in Resources */,
				F9A706FD1CAEE32A00C2F5FE /* medium.jpg in Resources */,
				F9A706F91CAEE32A00C2F5FE /* EncryptedBase64EncondedExternalMessageTestFixture.txt in Resources */,
				87F7288E21B02E2A000ED371 /* store2-57-0.wiredatabase in Resources */,
				54829DB11DE6F7BA009100D3 /* store2-3.wiredatabase in Resources */,
				54829DB61DE6F7BA009100D3 /* store2-8.wiredatabase in Resources */,
				F9A707031CAEE32E00C2F5FE /* tiny.jpg in Resources */,
				54178A1C1E02EA9900860ECE /* store2-24-1.wiredatabase in Resources */,
				876344472052B1E400458C7F /* store2-43-0.wiredatabase in Resources */,
				1672A6112343CABA00380537 /* store2-75-0.wiredatabase in Resources */,
				873B88FA2040431200FBE254 /* store2-42-0.wiredatabase in Resources */,
				874387BB21E6406F00901B0F /* store2-59-0.wiredatabase in Resources */,
				166264A42167B48A00300F45 /* store2-54-0.wiredatabase in Resources */,
				168413EB222594ED00FCB9BC /* store2-65-0.wiredatabase in Resources */,
				54829DAF1DE6F7BA009100D3 /* store1-27.wiredatabase in Resources */,
				BFC183E2210F57EA00601E5D /* store2-51-0.wiredatabase in Resources */,
				EF9A46FF2109FC3A00085102 /* store2-49-0.wiredatabase in Resources */,
				E90AAE34279719D8003C7DB0 /* store2-98-0.wiredatabase in Resources */,
				EE002F222878345C0027D63A /* store2-104-0.wiredatabase in Resources */,
				A90E1FDF23ABA48700CDE283 /* store2-78-0.wiredatabase in Resources */,
				63DA33AF28746CCF00818C3C /* store2-103-0.wiredatabase in Resources */,
				87C1C264207F889D0083BF6B /* store2-45-0.wiredatabase in Resources */,
				54829DB41DE6F7BA009100D3 /* store2-6.wiredatabase in Resources */,
				F9A706FE1CAEE32A00C2F5FE /* not_animated.gif in Resources */,
				06D33FCF2525D368004B9BC1 /* store2-86-0.wiredatabase in Resources */,
				54829DB71DE6F7BA009100D3 /* store2-21-1.wiredatabase in Resources */,
				F9A706FC1CAEE32A00C2F5FE /* Lorem Ipsum.txt in Resources */,
				06EED73F2525D5B90014FE1E /* store2-87-0.wiredatabase in Resources */,
				BF3493ED1EC34FF700B0C314 /* store2-29-0.wiredatabase in Resources */,
				F189988B1E7AF80500E579A2 /* store2-28-0.wiredatabase in Resources */,
				54829DB81DE6F7BA009100D3 /* store2-21-2.wiredatabase in Resources */,
				1661673F22394E2A00779AE3 /* store2-68-0.wiredatabase in Resources */,
				EE9ADC47286F38D1002B2148 /* store2-102-0.wiredatabase in Resources */,
				16500C0325E3A7F80021B3AE /* store2-90-0.wiredatabase in Resources */,
				EE980FB22834EB3A00CC6B9F /* store2-100-0.wiredatabase in Resources */,
				F9A706F81CAEE32400C2F5FE /* InfoPlist.strings in Resources */,
				166166CD22366C7A00779AE3 /* store2-67-0.wiredatabase in Resources */,
				5E4BA9F62216FF7800F938A8 /* store2-62-0.wiredatabase in Resources */,
				8767E8642163B2C200390F75 /* store2-53-0.wiredatabase in Resources */,
				0612D241243DC134008811A7 /* store2-81-0.wiredatabase in Resources */,
				BF491CD71F0402F80055EE44 /* store2-31-0.wiredatabase in Resources */,
				0630E4C1257FC41400C75BFB /* store2-88-0.wiredatabase in Resources */,
				D5D65A0D2074C97800D7F3C3 /* store2-44-0.wiredatabase in Resources */,
				5EF1F239229538FE008C80D0 /* store2-70-0.wiredatabase in Resources */,
				BF8EDC741E53182F00DA6C40 /* store2-25-0.wiredatabase in Resources */,
				F188A8992225492400BA53A5 /* store2-63-0.wiredatabase in Resources */,
				BF8E024D1E606846003310E1 /* store2-26-0.wiredatabase in Resources */,
				54829DB51DE6F7BA009100D3 /* store2-7.wiredatabase in Resources */,
				EE3C07E32698737D00CCB6FD /* store2-93-0.wiredatabase in Resources */,
				EE6CB3DC24E2A4E500B0EADD /* store2-83-0.wiredatabase in Resources */,
				16A86B4A22A6BF5B00A674F8 /* store2-71-0.wiredatabase in Resources */,
				166EC36E26C50E960043ED01 /* store2-94-0.wiredatabase in Resources */,
				F91EAAC61D885D7B0010ACBE /* video.mp4 in Resources */,
				16283618201747410027082D /* store2-41-0.wiredatabase in Resources */,
				16F7341624F95F9D00AB93B1 /* store2-85-0.wiredatabase in Resources */,
				54829DAD1DE6F7BA009100D3 /* store1-24.wiredatabase in Resources */,
				1637729C22B3F1F700510B7B /* store2-74-0.wiredatabase in Resources */,
				F9A706F71CAEE31C00C2F5FE /* animated.gif in Resources */,
				54829DB01DE6F7BA009100D3 /* store1-28.wiredatabase in Resources */,
				63340BBD241C2BC5004ED87C /* store2-80-0.wiredatabase in Resources */,
				16A9E354220CAB790062CFCD /* store2-60-0.wiredatabase in Resources */,
				EF451EA620066E5A005C12F1 /* store2-40-0.wiredatabase in Resources */,
				54829DB21DE6F7BA009100D3 /* store2-4.wiredatabase in Resources */,
				06EE09E32659340F00D6CAC3 /* store2-92-0.wiredatabase in Resources */,
				5E9EA4DC2243AE4E00D401B2 /* store2-69-0.wiredatabase in Resources */,
			);
			runOnlyForDeploymentPostprocessing = 0;
		};
		F9C9A7F11CAED9510039E10C /* Resources */ = {
			isa = PBXResourcesBuildPhase;
			buildActionMask = 2147483647;
			files = (
				F9A708651CAEF9BD00C2F5FE /* Default-568h@2x.png in Resources */,
			);
			runOnlyForDeploymentPostprocessing = 0;
		};
/* End PBXResourcesBuildPhase section */

/* Begin PBXShellScriptBuildPhase section */
		668BEFB527453BF600866A25 /* Run Swiftlint */ = {
			isa = PBXShellScriptBuildPhase;
			buildActionMask = 2147483647;
			files = (
			);
			inputFileListPaths = (
			);
			inputPaths = (
			);
			name = "Run Swiftlint";
			outputFileListPaths = (
			);
			outputPaths = (
			);
			runOnlyForDeploymentPostprocessing = 0;
			shellPath = /bin/sh;
			shellScript = "# Adds support for Apple Silicon brew directory\nexport PATH=\"$PATH:/opt/homebrew/bin\"\n \nif which swiftlint >/dev/null; then\n  swiftlint\nelse\n  echo \"warning: SwiftLint not installed, download from https://github.com/realm/SwiftLint\"\nfi\n";
		};
		EE47346529A377D100E6C04E /* Run Sourcery */ = {
			isa = PBXShellScriptBuildPhase;
			buildActionMask = 2147483647;
			files = (
			);
			inputFileListPaths = (
			);
			inputPaths = (
			);
			name = "Run Sourcery";
			outputFileListPaths = (
			);
			outputPaths = (
			);
			runOnlyForDeploymentPostprocessing = 0;
			shellPath = /bin/sh;
			shellScript = "# Adds support for Apple Silicon brew directory\nexport PATH=\"$PATH:/opt/homebrew/bin\"\n \nif which sourcery >/dev/null; then\n  sourcery --config ./sourcery/config.yml\nelse\n  echo \"warning: Sourcery not installed, download from https://github.com/krzysztofzablocki/Sourcery\"\nfi\n\n";
		};
/* End PBXShellScriptBuildPhase section */

/* Begin PBXSourcesBuildPhase section */
		F9C9A4F71CAD5DF10039E10C /* Sources */ = {
			isa = PBXSourcesBuildPhase;
			buildActionMask = 2147483647;
			files = (
				EE3EFE95253053B1009499E5 /* PotentialChangeDetector.swift in Sources */,
				BF1B98041EC313C600DE033B /* Team.swift in Sources */,
				A90676E7238EAE8B006417AC /* ParticipantRole.swift in Sources */,
				165124D82189AE90006A3C75 /* ZMAssetClientMessage+Quotes.swift in Sources */,
				BF5DF5CD20F4EB3E002BCB67 /* ZMSystemMessage+NewConversation.swift in Sources */,
				63B1336929A503D100009D84 /* FetchPublicGroupStateAction.swift in Sources */,
				0651D00423FC46A500411A22 /* ZMClientMessage+Confirmations.swift in Sources */,
				F163784F1E5C454C00898F84 /* ZMConversation+Patches.swift in Sources */,
				1639A8132260916E00868AB9 /* AlertAvailabilityBehaviourChange.swift in Sources */,
				166A2A0D25FB991800B4A4F8 /* CoreDataStack.swift in Sources */,
				F9A706AE1CAEE01D00C2F5FE /* SetSnapshot.swift in Sources */,
				162A81DD202DA4BC00F6200C /* AssetCache.swift in Sources */,
				EEBACDAB25B9C4B0000210AC /* AppLockAuthenticationResult.swift in Sources */,
				638805652410FE920043B641 /* ButtonState.swift in Sources */,
				63B1335A29A503D100009D84 /* MLSActionExecutor.swift in Sources */,
				060ED6E4249BB09200412C4A /* NSManagedObjectContext+LastNotificationID.swift in Sources */,
<<<<<<< HEAD
				01B16BF629A4B71B004A7234 /* SafeFileContext.swift in Sources */,
				EE9B9F552993E16500A257BC /* ProteusService.swift in Sources */,
=======
				63B1335829A503D100009D84 /* Bytes+Random.swift in Sources */,
>>>>>>> 15084beb
				16460A46206544B00096B616 /* PersistentMetadataKeys.swift in Sources */,
				5E67168E2174B9AF00522E61 /* LoginCredentials.swift in Sources */,
				63DA335E286C9CF000818C3C /* NSManagedObjectContext+MLSController.swift in Sources */,
				CE4EDC0B1D6DC2D2002A20AA /* ConversationMessage+Reaction.swift in Sources */,
				63B1336529A503D100009D84 /* SendMLSMessageAction.swift in Sources */,
				EEAAD75A252C6D2700E6A44E /* UnreadMessages.swift in Sources */,
				A90676EB238EB05F006417AC /* Role.swift in Sources */,
				63B658DE243754E100EF463F /* GenericMessage+UpdateEvent.swift in Sources */,
				545FA5D71E2FD3750054171A /* ZMConversation+MessageDeletion.swift in Sources */,
				5EFE9C062125CD3F007932A6 /* UnregisteredUser.swift in Sources */,
				63370C6C242A510A0072C37F /* ZMOTRMessage+UpdateEvent.swift in Sources */,
				167BCC82260CFAD500E9D7E3 /* UserType+Federation.swift in Sources */,
				BF10B5981E64591600E7036E /* NSManagedObjectContext+Analytics.swift in Sources */,
				F1C867701FA9CCB5001505E8 /* DuplicateMerging.swift in Sources */,
				544A46AE1E2E82BA00D6A748 /* ZMOTRMessage+SecurityDegradation.swift in Sources */,
				F18998831E7AC6D900E579A2 /* ZMUser.swift in Sources */,
				EE30F45B2592A357000FC69C /* AppLockController.PasscodeKeychainItem.swift in Sources */,
				54563B761E0161730089B1D7 /* ZMMessage+Categorization.swift in Sources */,
				1670D0172317F92B003A143B /* ZMConversation+Team.swift in Sources */,
				EE28991E26B4422800E7BAF0 /* Feature.ConferenceCalling.swift in Sources */,
				63B1336A29A503D100009D84 /* ClaimMLSKeyPackageAction.swift in Sources */,
				63B1335929A503D100009D84 /* MLSGroupID.swift in Sources */,
				F963E9831D9C0DC400098AD3 /* ZMMessageDestructionTimer.swift in Sources */,
				63AFE2D6244F49A90003F619 /* GenericMessage+MessageCapable.swift in Sources */,
				A901DE8C23A2A31B00B4DDC6 /* ZMConnection+Role.swift in Sources */,
				F9A706C91CAEE01D00C2F5FE /* ZMUpdateEvent+WireDataModel.m in Sources */,
				EE997A16250629DC008336D2 /* ZMMessage+ProcessingError.swift in Sources */,
				063D2928242128D300FA6FEE /* ZMClientMessage+Ephemeral.swift in Sources */,
				63370CBB242CB84A0072C37F /* CompositeMessageItemContent.swift in Sources */,
				F13A89D1210628F700AB40CB /* PushToken.swift in Sources */,
				CE58A3FF1CD3B3580037B626 /* ConversationMessage.swift in Sources */,
				0634C3A924643A400006081D /* ZMUpdateEvent.swift in Sources */,
				160B3BB124EFD64E0026D355 /* ExtendedSecureUnarchiveFromData.swift in Sources */,
				BF85CF5F1D227A78006EDB97 /* LocationData.swift in Sources */,
				F9DBA5221E28EB4000BE23C0 /* SideEffectSources.swift in Sources */,
				1672A614234499B500380537 /* LabelChangeInfo.swift in Sources */,
				06E1C835244F1A2300CA4EF2 /* ZMOTRMessage+Helper.swift in Sources */,
				06B1C493248F9173007FDA8D /* GenericMessage+Debug.swift in Sources */,
				1687ABAC20EBE0770007C240 /* UserType.swift in Sources */,
				16030DB021AD765D00F8032E /* ZMConversation+Confirmations.swift in Sources */,
				F9A7065C1CAEE01D00C2F5FE /* ZMConnection.m in Sources */,
				EF2CBDA720061E2D0004F65E /* ServiceUser.swift in Sources */,
				A995F05C23968D8500FAC3CF /* ParticipantRoleChangeInfo.swift in Sources */,
				060ED6D12499E97200412C4A /* NSManagedObjectContext+ServerTimeDelta.swift in Sources */,
				F929C1751E41EBE20018ADA4 /* PersonName.swift in Sources */,
				16BA4303233CD8E50018E883 /* Label.swift in Sources */,
				63B1336C29A503D100009D84 /* CoreCryptoCallbacks.swift in Sources */,
				EE42938C252C443000E70670 /* ManagedObjectObserverToken.swift in Sources */,
				EE128A68286DE35F00558550 /* CodableHelpers.swift in Sources */,
				161E056A2667C4D100DADC3D /* AccountDeletedObserver.swift in Sources */,
				F9A706B61CAEE01D00C2F5FE /* UserClientChangeInfo.swift in Sources */,
				EE128A66286DE31200558550 /* UserClient+MLSPublicKeys.swift in Sources */,
				EEB803AB283F61E600412F62 /* Feature.MLS.swift in Sources */,
				6354BDF32746C30900880D50 /* ZMConversation+Federation.swift in Sources */,
				BF989D0A1E8A6A120052BF8F /* SearchUserAsset.swift in Sources */,
				066328602428D01C005BB3BE /* ZMClientMessage+GenericMessage.swift in Sources */,
				5E36B45E21CA5BBA00B7063B /* UnverifiedCredentials.swift in Sources */,
				EE04084E28CA85B2009E4B8D /* Date+Helpers.swift in Sources */,
				F9B71F091CB264DF001DB03F /* ZMConversationList.m in Sources */,
				55C40BCE22B0316800EFD8BD /* ZMUser+LegalHoldRequest.swift in Sources */,
				EE5E2C1926DFC67900C3928A /* MessageDestructionTimeoutValue.swift in Sources */,
				5EFE9C0A2126BF9D007932A6 /* ZMPropertyNormalizationResult.m in Sources */,
				63F65F01246B073900534A69 /* GenericMessage+Content.swift in Sources */,
				1607AAF2243768D200A93D29 /* UserType+Materialize.swift in Sources */,
				63B658E0243789DE00EF463F /* GenericMessage+Assets.swift in Sources */,
				164EB6F3230D987A001BBD4A /* ZMMessage+DataRetention.swift in Sources */,
				EECFAA3826D52EB700D9E100 /* Feature.SelfDeletingMessages.swift in Sources */,
				1693155525A329FE00709F15 /* NSManagedObjectContext+UpdateRequest.swift in Sources */,
				A90D62C823A159B600F680CC /* ZMConversation+Transport.swift in Sources */,
				F9A706941CAEE01D00C2F5FE /* UserClient+Protobuf.swift in Sources */,
				63370CBD242CBA0A0072C37F /* CompositeMessageData.swift in Sources */,
				BF8F3A831E4B61C70079E9E7 /* TextSearchQuery.swift in Sources */,
				5E771F382080BB0000575629 /* PBMessage+Validation.swift in Sources */,
				BF10B5971E64591600E7036E /* AnalyticsType.swift in Sources */,
				16313D621D227DC1001B2AB3 /* LinkPreview+ProtocolBuffer.swift in Sources */,
				F1FDF2F721B152BC00E037A1 /* GenericMessage+Helper.swift in Sources */,
				16030DC521AEE25500F8032E /* ZMOTRMessage+Confirmations.swift in Sources */,
				D5FA30C52063DC2D00716618 /* BackupMetadata.swift in Sources */,
				BF8361DA1F0A3C41009AE5AC /* NSSecureCoding+Swift.swift in Sources */,
				16CDEBFB2209D13B00E74A41 /* ZMMessage+Quotes.swift in Sources */,
				EE997A1425062295008336D2 /* Logging.swift in Sources */,
				F9331C841CB4191B00139ECC /* NSPredicate+ZMSearch.m in Sources */,
				BFCD502D21511D58008CD845 /* DraftMessage.swift in Sources */,
				63B1336B29A503D100009D84 /* MLSGroupStatus.swift in Sources */,
				F9A706BD1CAEE01D00C2F5FE /* CryptoBox.swift in Sources */,
				EE3EFE9725305A84009499E5 /* ModifiedObjects+Mergeable.swift in Sources */,
				EE42938A252C437900E70670 /* Notification.Name+ManagedObjectObservation.swift in Sources */,
				16AD86BA1F75426C00E4C797 /* NSManagedObjectContext+NotificationContext.swift in Sources */,
				165E0F69217F871400E36D08 /* ZMOTRMessage+ContentHashing.swift in Sources */,
				F9C348921E2E3FF60015D69D /* SnapshotCenter.swift in Sources */,
				0651D00623FC481B00411A22 /* ZMAssetClientMessage+Confirmations.swift in Sources */,
				54E3EE471F61A78B00A261E3 /* ZMAssetClientMessage+Deletion.swift in Sources */,
				F9331C781CB4165100139ECC /* NSString+ZMPersonName.m in Sources */,
				63B1335529A503D100009D84 /* ProteusService.swift in Sources */,
				BF6EA4D21E2512E800B7BD4B /* ZMConversation+DisplayName.swift in Sources */,
				F1C867851FAA0D48001505E8 /* ZMUser+Create.swift in Sources */,
				EEDA9C152513A1DA003A5B27 /* ZMClientMessage+EncryptionAtRest.swift in Sources */,
				A95E7BF5239134E600935B88 /* ZMConversation+Participants.swift in Sources */,
				546D3DE61CE5D0B100A6047F /* RichAssetFileType.swift in Sources */,
				EE42938E252C460000E70670 /* Changes.swift in Sources */,
				D5FA30CF2063F8EC00716618 /* Version.swift in Sources */,
				06D5423C26399C33006B0C5A /* UserType+External.swift in Sources */,
				F9DBA5201E28EA8B00BE23C0 /* DependencyKeyStore.swift in Sources */,
				EEA985982555668A002BEF02 /* ZMUser+AnalyticsIdentifier.swift in Sources */,
				F125BAD71EE9849B0018C2F8 /* ZMConversation+SystemMessages.swift in Sources */,
				54F84CFD1F9950B300ABD7D5 /* DuplicatedEntityRemoval.swift in Sources */,
				A90B3E2D23A255D5003EFED4 /* ZMConversation+Creation.swift in Sources */,
				06034B6D26A8D36E003624B4 /* Feature.FileSharing.swift in Sources */,
				87C1C25F207F7DA80083BF6B /* InvalidGenericMessageDataRemoval.swift in Sources */,
				544E8C111E2F76B400F9B8B8 /* NSManagedObjectContext+UserInfoMerge.swift in Sources */,
				0649D1C524F6A542001DDC78 /* NSManagedObjectContext+ZMKeyValueStore.swift in Sources */,
				63D9A19E282AA0050074C20C /* NSManagedObjectContext+Federation.swift in Sources */,
				EEDD426A28633B2800C9EBC4 /* ZMUser+Patches.swift in Sources */,
				EEBACDA725B9C2C6000210AC /* AppLockType.swift in Sources */,
				165124D42188B613006A3C75 /* ZMClientMessage+Quotes.swift in Sources */,
				06B99C79242A293500FEAFDE /* ZMClientMessage+Knock.swift in Sources */,
				BF1B98071EC31A3C00DE033B /* Member.swift in Sources */,
				F1FDF2FE21B1572500E037A1 /* ZMGenericMessageData.swift in Sources */,
				54CD460A1DEDA55C00BA3429 /* AddressBookEntry.swift in Sources */,
				63B1335D29A503D100009D84 /* CommitBundle+Protobuf.swift in Sources */,
				BFFBFD931D59E3F00079773E /* ConversationMessage+Deletion.swift in Sources */,
				168D7BFD26F365ED00789960 /* EntityAction.swift in Sources */,
				F1FDF30021B1580400E037A1 /* GenericMessage+Utils.swift in Sources */,
				F12BD0B01E4DCEC40012ADBA /* ZMMessage+Insert.swift in Sources */,
				16127CF3220058160020E65C /* InvalidConversationRemoval.swift in Sources */,
				7CBC3FC120177C3C008D06E4 /* RasterImages+Protobuf.swift in Sources */,
				63B1336329A503D100009D84 /* SyncStatusProtocol.swift in Sources */,
				BF2ADF631E28CF1E00E81B1E /* SharedObjectStore.swift in Sources */,
				F9A706831CAEE01D00C2F5FE /* ZMOTRMessage.m in Sources */,
				165DC51F21491C0400090B7B /* Mention.swift in Sources */,
				F9A706531CAEE01D00C2F5FE /* NSManagedObjectContext+zmessaging.m in Sources */,
				6312162F287DB7D900FF9A56 /* String+Bytes.swift in Sources */,
				16B5B33126FDC5D2001A3216 /* ZMConnection+Actions.swift in Sources */,
				F110503D2220439900F3EB62 /* ZMUser+RichProfile.swift in Sources */,
				5EFE9C0F2126D3FA007932A6 /* NormalizationResult.swift in Sources */,
				F9A706571CAEE01D00C2F5FE /* NSNotification+ManagedObjectContextSave.m in Sources */,
				BF491CE61F063EE50055EE44 /* AccountStore.swift in Sources */,
				16BA4305233CDEA30018E883 /* ZMConversation+Labels.swift in Sources */,
				63B1335B29A503D100009D84 /* MLSQualifiedClientID.swift in Sources */,
				5451DE371F604CD500C82E75 /* ZMMoveIndex.swift in Sources */,
				63D41E5324531BAD0076826F /* ZMMessage+Reaction.swift in Sources */,
				16827AEA2732A3C20079405D /* InvalidDomainRemoval.swift in Sources */,
				54E3EE451F61A53C00A261E3 /* ZMAssetClientMessage+Ephemeral.swift in Sources */,
				5EDDC7A62088CE3B00B24850 /* ZMConversation+Invalid.swift in Sources */,
				F9A706B01CAEE01D00C2F5FE /* MessageChangeInfo.swift in Sources */,
				F9A706A71CAEE01D00C2F5FE /* AnyClassTuple.swift in Sources */,
				5451DE351F5FFF8B00C82E75 /* NotificationInContext.swift in Sources */,
				F179B5DA2062B77300C13DFD /* CoreDataStack+Backup.swift in Sources */,
				F9A706A41CAEE01D00C2F5FE /* ConversationChangeInfo.swift in Sources */,
<<<<<<< HEAD
				01B16BF829A4C972004A7234 /* CoreCryptoInterface.swift in Sources */,
				7AA8560E28FDAD6F00088D41 /* FetchPublicGroupStateAction.swift in Sources */,
=======
>>>>>>> 15084beb
				A943BBE825B5A59D003D66BA /* ConversationLike.swift in Sources */,
				062FD8852756053800B9DE39 /* Feature.ConversationGuestLinks.swift in Sources */,
				F9B71F0D1CB264DF001DB03F /* ZMConversationListDirectory.m in Sources */,
				A949418F23E1DB79001B0373 /* ZMConnection+Fetch.swift in Sources */,
				EEC47ED627A81EF60020B599 /* Feature+ClassifiedDomains.swift in Sources */,
				F920AE2A1E3A5FDD001BC14F /* Dictionary+Mapping.swift in Sources */,
				F93265211D8950F10076AAD6 /* NSManagedObjectContext+FetchRequest.swift in Sources */,
				CE4EDC091D6D9A3D002A20AA /* Reaction.swift in Sources */,
				544E8C131E2F825700F9B8B8 /* ZMConversation+SecurityLevel.swift in Sources */,
				F9A7067A1CAEE01D00C2F5FE /* ZMExternalEncryptedDataWithKeys.m in Sources */,
				EE68EECB252DC4730013B242 /* ExplicitChangeDetector.swift in Sources */,
				63D41E512452F0A60076826F /* ZMMessage+Removal.swift in Sources */,
				63B1336129A503D100009D84 /* MLSClientID.swift in Sources */,
				54D809FC1F681D6400B2CCB4 /* ZMClientMessage+LinkPreview.swift in Sources */,
				F93A30251D6EFB47005CCB1D /* ZMMessageConfirmation.swift in Sources */,
				63B1336729A503D100009D84 /* FetchBackendMLSPublicKeysAction.swift in Sources */,
				EFD0B02D21087DC80065EBF3 /* ZMConversation+Language.swift in Sources */,
				63B1336629A503D100009D84 /* SendCommitBundleAction.swift in Sources */,
				F137EEBE212C14300043FDEB /* ZMConversation+Services.swift in Sources */,
				54EDE6801CBBF1860044A17E /* PINCache+ZMessaging.swift in Sources */,
				06E8AAB4242BAA6A008929B1 /* SignatureStatus.swift in Sources */,
				F963E9811D9C09E700098AD3 /* ZMMessageTimer.m in Sources */,
				63370CC4242CFA860072C37F /* ZMAssetClientMessage+UpdateEvent.swift in Sources */,
				F9A706C61CAEE01D00C2F5FE /* ZMFetchRequestBatch.m in Sources */,
				166DCDB82555886F004F4F59 /* CoreDataStack+Migration.swift in Sources */,
				54363A011D7876200048FD7D /* ZMClientMessage+Encryption.swift in Sources */,
				8704676B21513DE900C628D7 /* ZMOTRMessage+Unarchive.swift in Sources */,
				54FB03A11E41E273000E13DC /* LegacyPersistedDataPatches.swift in Sources */,
				63CA8215240812620073426A /* ZMClientMessage+Composite.swift in Sources */,
				162207F8272291CA0041EDE8 /* String+NilEmpty.swift in Sources */,
				0630E4B8257F8C0B00C75BFB /* ZMUser+Applock.swift in Sources */,
				F9A706A91CAEE01D00C2F5FE /* StringKeyPath.swift in Sources */,
				63298D9A2434D04D006B6018 /* GenericMessage+External.swift in Sources */,
				A90676EA238EB05F006417AC /* Action.swift in Sources */,
				EE6A57E025BB1C6800F848DD /* AppLockController.State.swift in Sources */,
				63B1336E29A503D100009D84 /* StaleMLSKeyMaterialDetector.swift in Sources */,
				63B1336229A503D100009D84 /* CoreCryptoKeyProvider.swift in Sources */,
				16D68E971CEF2EC4003AB9E0 /* ZMFileMetadata.swift in Sources */,
				BF421B2D1EF3F91D0079533A /* Team+Patches.swift in Sources */,
				547E664B1F750E4A008CB1FA /* ZMConnection+Notification.swift in Sources */,
				BF10B59D1E645A3300E7036E /* Analytics+UnknownMessage.swift in Sources */,
				D5D10DA9203B161700145497 /* ZMConversation+AccessMode.swift in Sources */,
				0660FEBD2580E4A900F4C19F /* TransferApplockKeychain.swift in Sources */,
				63B1336029A503D100009D84 /* CoreCryptoConfiguration.swift in Sources */,
				EF1F850422FD71BB0020F6DC /* ZMOTRMessage+VerifySender.swift in Sources */,
				165DC523214A614100090B7B /* ZMConversation+Message.swift in Sources */,
				F9A706811CAEE01D00C2F5FE /* ZMMessage.m in Sources */,
				631A0578240420380062B387 /* UserClient+SafeLogging.swift in Sources */,
				165DC52121491D8700090B7B /* ZMClientMessage+TextMessageData.swift in Sources */,
				EE9B9F572993E57900A257BC /* NSManagedObjectContext+ProteusService.swift in Sources */,
				BF491CCF1F02A6CF0055EE44 /* Member+Patches.swift in Sources */,
				16E6F26424B614DC0015B249 /* EncryptionKeys.swift in Sources */,
				EE2BA00625CB3AA8001EB606 /* InvalidFeatureRemoval.swift in Sources */,
				EE8B09AD25B86AB10057E85C /* AppLockError.swift in Sources */,
				1687ABAE20ECD51E0007C240 /* ZMSearchUser.swift in Sources */,
				163C92AA2630A80400F8DC14 /* NSManagedObjectContext+SelfUser.swift in Sources */,
				63298D9E24374489006B6018 /* Dictionary+ObjectForKey.swift in Sources */,
				A99B8A72268221A6006B4D29 /* ZMImageMessage.swift in Sources */,
				BF3493F21EC3623200B0C314 /* ZMUser+Teams.swift in Sources */,
				541E4F951CBD182100D82D69 /* FileAssetCache.swift in Sources */,
				165911551DF054AD007FA847 /* ZMConversation+Predicates.swift in Sources */,
				0663285E2428CEC3005BB3BE /* ZMClientMessage+Deletion.swift in Sources */,
				1600D93C267A80D700970F99 /* ZMManagedObject+Fetching.swift in Sources */,
				EE2B874624D9A11A00936A4E /* ContextProvider+EncryptionAtRest.swift in Sources */,
				63B1336429A503D100009D84 /* UploadSelfMLSKeyPackagesAction.swift in Sources */,
				165124D62188CF66006A3C75 /* ZMClientMessage+Editing.swift in Sources */,
				165D3A2D1E1D47AB0052E654 /* ZMCallState.swift in Sources */,
				F9A706731CAEE01D00C2F5FE /* AssetEncryption.swift in Sources */,
				F9FD75731E2E6A2100B4558B /* ConversationListObserverCenter.swift in Sources */,
				F1FDF2FA21B1555A00E037A1 /* ZMClientMessage+Location.swift in Sources */,
				F92C992A1DAFBC910034AFDD /* ZMConversation+SelfDeletingMessages.swift in Sources */,
				63D41E4F2452EA080076826F /* ZMConversation+SelfConversation.swift in Sources */,
				F16378511E5C805100898F84 /* ZMConversationSecurityLevel.swift in Sources */,
				5E9EA4E22243E0D300D401B2 /* ConversationMessage+Attachments.swift in Sources */,
				EE5F54CC259B22C400F11F3C /* Account+Keychain.swift in Sources */,
				F93C4C7D1E24E1B1007E9CEE /* NotificationDispatcher.swift in Sources */,
				06D48735241F930A00881B08 /* GenericMessage+Obfuscation.swift in Sources */,
				0686649F256FB0CA001C8747 /* AppLockController.swift in Sources */,
				F9A706951CAEE01D00C2F5FE /* UserClient.swift in Sources */,
				EEAAD75E252C711800E6A44E /* ZMManagedObject+ClassIdentifier.swift in Sources */,
				064F8E08255E04800040371D /* Feature.swift in Sources */,
				54FB03A31E41E64A000E13DC /* UserClient+Patches.swift in Sources */,
				F9A706971CAEE01D00C2F5FE /* UserClientTypes.m in Sources */,
				5E0FB215205176B400FD9867 /* Set+ServiceUser.swift in Sources */,
				F9A706A81CAEE01D00C2F5FE /* DependentObjectsKeysForObservedObjectKeysCache.swift in Sources */,
				EEBACDA525B9C243000210AC /* LAContextProtocol.swift in Sources */,
				1670D01C231823DC003A143B /* ZMUser+Permissions.swift in Sources */,
				54FB03AA1E41F204000E13DC /* LegacyPersistedDataPatches+Directory.swift in Sources */,
				F9B71F2D1CB264EF001DB03F /* ZMConversation+UnreadCount.m in Sources */,
				54D7B83F1E12774600C1B347 /* NSPersistentStore+Metadata.swift in Sources */,
				BFCD8A2D1DCB4E8A00C6FCCF /* V2Asset.swift in Sources */,
				F9A706B41CAEE01D00C2F5FE /* ObjectChangeInfo.swift in Sources */,
				63B1335E29A503D100009D84 /* BackendMLSPublicKeys.swift in Sources */,
				F9A706AA1CAEE01D00C2F5FE /* KeySet.swift in Sources */,
				16460A44206515370096B616 /* NSManagedObjectContext+BackupImport.swift in Sources */,
				EEBACDA925B9C47E000210AC /* AppLockController.Config.swift in Sources */,
				63B1335F29A503D100009D84 /* MessageProtocol.swift in Sources */,
				16E6F24824B36D550015B249 /* NSManagedObjectContext+EncryptionAtRest.swift in Sources */,
				F90D99A51E02DC6B00034070 /* AssetCollectionBatched.swift in Sources */,
				54FB03AF1E41FC86000E13DC /* NSManagedObjectContext+Patches.swift in Sources */,
				70E77B7D273188150021EE70 /* ZMConversation+Role.swift in Sources */,
				63370CC9242E3B990072C37F /* ZMMessage+Conversation.swift in Sources */,
				63B1335729A503D100009D84 /* MLSActionsProvider.swift in Sources */,
				163D01E02472DE6200984999 /* InvalidConnectionRemoval.swift in Sources */,
				547E66491F7503A5008CB1FA /* ZMConversation+Notifications.swift in Sources */,
				EF18C7E61F9E4F8A0085A832 /* ZMUser+Filename.swift in Sources */,
				1672A6282344F10700380537 /* FolderList.swift in Sources */,
				54E3EE3F1F6169A800A261E3 /* ZMAssetClientMessage+FileMessageData.swift in Sources */,
				EF1F4F542301634500E4872C /* ZMSystemMessage+ChildMessages.swift in Sources */,
				F943BC2D1E88FEC80048A768 /* ChangedIndexes.swift in Sources */,
				7A2778C6285223D90044A73F /* KeychainManager.swift in Sources */,
				63B1336D29A503D100009D84 /* Bytes.swift in Sources */,
				F9A706A31CAEE01D00C2F5FE /* ConversationListChangeInfo.swift in Sources */,
				873B88FC204044AC00FBE254 /* ConversationCreationOptions.swift in Sources */,
				87E9508B2118B2DA00306AA7 /* ZMConversation+DeleteOlderMessages.swift in Sources */,
				EE9AD9162696F01700DD5F51 /* FeatureService.swift in Sources */,
				0630E4B6257F888600C75BFB /* NSManagedObjectContext+AppLock.swift in Sources */,
				63495E1B23FED9A9002A7C59 /* ZMUser+Protobuf.swift in Sources */,
				EEF4010723A9213B007B1A97 /* UserType+Team.swift in Sources */,
				EE4CCA95256C558400848212 /* Feature.AppLock.swift in Sources */,
				63DA3373286CA43300818C3C /* ZMConversation+MLS.swift in Sources */,
				54E3EE411F616BA600A261E3 /* ZMAssetClientMessage.swift in Sources */,
				EE429390252C466500E70670 /* ChangeInfoConsumer.swift in Sources */,
				EE770DAF25344B4F00163C4A /* NotificationDispatcher.OperationMode.swift in Sources */,
				16F6BB3A1EDEC2D6009EA803 /* ZMConversation+ObserverHelper.swift in Sources */,
				EEE186B2259CC7CD008707CA /* AppLockDelegate.swift in Sources */,
				16E0FBC923326B72000E3235 /* ConversationDirectory.swift in Sources */,
				F99C5B8A1ED460E20049CCD7 /* TeamChangeInfo.swift in Sources */,
				EEB5DE0A283784F9009B4741 /* Feature+DigitalSignature.swift in Sources */,
				165124D221886EDB006A3C75 /* ZMOTRMessage+Quotes.swift in Sources */,
				63E21AE2291E92780084A942 /* FetchUserClientsAction.swift in Sources */,
				87D9CCE91F27606200AA4388 /* NSManagedObjectContext+TearDown.swift in Sources */,
				F963E9711D9ADD5A00098AD3 /* ZMImageAssetEncryptionKeys.m in Sources */,
				0604F7C8265184B70016A71E /* ZMSystemMessage+ParticipantsRemovedReason.swift in Sources */,
				63B1336829A503D100009D84 /* CountSelfMLSKeyPackagesAction.swift in Sources */,
				F11F3E891FA32463007B6D3D /* InvalidClientsRemoval.swift in Sources */,
				F9FD75781E2F9A0600B4558B /* SearchUserObserverCenter.swift in Sources */,
				168D7C9626F9ED1E00789960 /* QualifiedID.swift in Sources */,
				54F6CEAB1CE2972200A1276D /* ZMAssetClientMessage+Download.swift in Sources */,
				F9B71F221CB264EF001DB03F /* ZMConversation.m in Sources */,
				EEAAD760252C713E00E6A44E /* ClassIdentifier.swift in Sources */,
				8767E85B216391DF00390F75 /* ZMConversation+Mute.swift in Sources */,
				F18998A61E7BE03800E579A2 /* zmessaging.xcdatamodeld in Sources */,
				06D48737241FB3F700881B08 /* ZMClientMessage+Obfuscate.swift in Sources */,
				BF103F9D1F0112F30047FDE5 /* ManagedObjectObserver.swift in Sources */,
				F9A706B71CAEE01D00C2F5FE /* UserChangeInfo.swift in Sources */,
				EE68EEC9252DC4450013B242 /* ChangeDetector.swift in Sources */,
				63B1335629A503D100009D84 /* MLSGroup.swift in Sources */,
				F9AB00271F0CE5520037B437 /* FileManager+FileLocations.swift in Sources */,
				F9A7067F1CAEE01D00C2F5FE /* ZMImageMessage.m in Sources */,
				63D41E7124597E420076826F /* GenericMessage+Flags.swift in Sources */,
				5473CC731E14245C00814C03 /* NSManagedObjectContext+Debugging.swift in Sources */,
				BF46662A1DCB71B0007463FF /* V3Asset.swift in Sources */,
				F9A706991CAEE01D00C2F5FE /* ZMManagedObject.m in Sources */,
				F1FDF2F821B152BC00E037A1 /* GenericMessage+Hashing.swift in Sources */,
				BF491CE41F063EDB0055EE44 /* Account.swift in Sources */,
				EEDA9C0E2510F3D5003A5B27 /* ZMConversation+EncryptionAtRest.swift in Sources */,
				0642A3332445F2B600DCCFCD /* ZMClientMessage+UpdateEvent.swift in Sources */,
				EEAAD75C252C6DAE00E6A44E /* ModifiedObjects.swift in Sources */,
				EE5E2C1526DFC31900C3928A /* MessageDestructionTimeoutType.swift in Sources */,
				F991CE1B1CB561B0004D8465 /* ZMAddressBookContact.m in Sources */,
				63B1335C29A503D100009D84 /* MLSController.swift in Sources */,
				2BB20770292B787000FB6468 /* PatchApplicator.swift in Sources */,
				87EFA3AC210F52C6004DFA53 /* ZMConversation+LastMessages.swift in Sources */,
				F9C877091E000C9D00792613 /* AssetCollection.swift in Sources */,
				169315EF25AC4C8100709F15 /* MigrateSenderClient.swift in Sources */,
				01B16BF429A4B6E8004A7234 /* SafeCoreCrypto.swift in Sources */,
				167BCC1C2609E92400E9D7E3 /* ZMEventModel.xcdatamodeld in Sources */,
				BF10B58B1E6432ED00E7036E /* Message.swift in Sources */,
				BF491CE81F063EEB0055EE44 /* AccountManager.swift in Sources */,
				63B1335429A503D100009D84 /* ProteusServiceInterface.swift in Sources */,
				16D95A421FCEF87B00C96069 /* ZMUser+Availability.swift in Sources */,
				168413ED2225965500FCB9BC /* TransferStateMigration.swift in Sources */,
				167BCC96260DC3F100E9D7E3 /* CoreDataStack+ClearStorage.swift in Sources */,
				F9331C881CB419B500139ECC /* NSFetchRequest+ZMRelationshipKeyPaths.m in Sources */,
				063D292A24212AFD00FA6FEE /* ZMClientMessage.swift in Sources */,
				EE9B9F5929964F6A00A257BC /* NSManagedObjectContext+CoreCrypto.swift in Sources */,
				BF1B98091EC31A4200DE033B /* Permissions.swift in Sources */,
				06D33FCB2524E402004B9BC1 /* ZMConversation+UnreadCount.swift in Sources */,
				F9A706901CAEE01D00C2F5FE /* ZMUser.m in Sources */,
				F14B7AFF2220302B00458624 /* ZMUser+Predicates.swift in Sources */,
				066A96FF25A88E510083E317 /* BiometricsState.swift in Sources */,
				EEFC3EE72208311200D3091A /* ZMConversation+HasMessages.swift in Sources */,
				16DF3B5D2285B13100D09365 /* UserClientType.swift in Sources */,
				54E3EE431F6194A400A261E3 /* ZMAssetClientMessage+GenericMessage.swift in Sources */,
				5E39FC67225F22BE00C682B8 /* ZMConversation+ExternalParticipant.swift in Sources */,
				F9A706C31CAEE01D00C2F5FE /* UserImageLocalCache.swift in Sources */,
				16519D36231D1BB200C9D76D /* ZMConversation+Deletion.swift in Sources */,
				1626344B20D935C0000D4063 /* ZMConversation+Timestamps.swift in Sources */,
				87C125F71EF94EE800D28DC1 /* ZMManagedObject+Grouping.swift in Sources */,
				F9A706B21CAEE01D00C2F5FE /* NewUnreadMessageChangeInfos.swift in Sources */,
				EE8B09AF25B86BB20057E85C /* AppLockPasscodePreference.swift in Sources */,
				7C8BFFDF22FC5E1600B3C8A5 /* ZMUser+Validation.swift in Sources */,
				161541BA1E27EBD400AC2FFB /* ZMConversation+Calling.swift in Sources */,
				BFF8AE8520E4E12A00988700 /* ZMMessage+ShouldDisplay.swift in Sources */,
			);
			runOnlyForDeploymentPostprocessing = 0;
		};
		F9C9A5021CAD5DF10039E10C /* Sources */ = {
			isa = PBXSourcesBuildPhase;
			buildActionMask = 2147483647;
			files = (
				F920AE171E38C547001BC14F /* NotificationObservers.swift in Sources */,
				F93265291D89648B0076AAD6 /* ZMAssetClientMessageTests.swift in Sources */,
				63298D9C24374094006B6018 /* GenericMessageTests+External.swift in Sources */,
				1689FD462194A63E00A656E2 /* ZMClientMessageTests+Editing.swift in Sources */,
				F9B71F9C1CB2BF18001DB03F /* ZMCallStateTests.swift in Sources */,
				0630E4BF257FA2BD00C75BFB /* TransferAppLockKeychainTests.swift in Sources */,
				BF491CEB1F063F480055EE44 /* AccountManagerTests.swift in Sources */,
				544E8C0F1E2F69EB00F9B8B8 /* ZMOTRMessage+SecurityDegradationTests.swift in Sources */,
				F9B720041CB2C770001DB03F /* UserClientTests.swift in Sources */,
				872A2E8A1FFD2FBF00900B22 /* ZMSearchUserPayloadParsingTests.swift in Sources */,
				163D01E22472E44000984999 /* InvalidConnectionRemovalTests.swift in Sources */,
				EE22185E2892C22C008EF6ED /* MockConversationEventProcessor.swift in Sources */,
				1672A5FE23434FA200380537 /* ZMConversationTests+Labels.swift in Sources */,
				BF0D07FB1E4C7B7A00B934EB /* TextSearchQueryTests.swift in Sources */,
				060ED6DC2499F78700412C4A /* ZMUpdateEvent+Helper.swift in Sources */,
				F9C348841E2CC08E0015D69D /* UserClientObserverTests.swift in Sources */,
				1651F9BE1D3554C800A9FAE8 /* ZMClientMessageTests+TextMessage.swift in Sources */,
				A982B46623BE1B86001828A6 /* ConversationTests.swift in Sources */,
				F929C17B1E423B620018ADA4 /* SnapshotCenterTests.swift in Sources */,
				A995F05E239690B300FAC3CF /* ParticipantRoleObserverTests.swift in Sources */,
				F9A708521CAEEB7500C2F5FE /* ZMFetchRequestBatchTests.m in Sources */,
				F92C99281DAE8D070034AFDD /* GenericMessageTests+Obfuscation.swift in Sources */,
				A96E7A9925A35D36004FAADC /* ZMConversationTests+Knock.swift in Sources */,
				BF949E5B1D3D17FB00587597 /* LinkPreview+ProtobufTests.swift in Sources */,
				167BCC92260DB5FA00E9D7E3 /* CoreDataStackTests+ClearStorage.swift in Sources */,
				EEC3BC742888403000BFDC35 /* MockCoreCrypto.swift in Sources */,
				CEE525AA1CCA4C97001D06F9 /* NSString+RandomString.m in Sources */,
				165E141825CC516B00F0B075 /* ZMClientMessageTests+Prefetching.swift in Sources */,
				EE403ECA28D357AD00F78A36 /* ZMBaseTest+Async.swift in Sources */,
				A9FA524A23A1598B003AD4C6 /* ActionTests.swift in Sources */,
				16E7DA2A1FDABE440065B6A6 /* ZMOTRMessage+SelfConversationUpdateTests.swift in Sources */,
				87DF59C01F729FDA00C7B406 /* ZMMovedIndexTests.swift in Sources */,
				BF3494001EC46D3D00B0C314 /* ZMConversationTests+Teams.swift in Sources */,
				63495DF023F6BD2A002A7C59 /* GenericMessageTests.swift in Sources */,
				A96524BA23CDE07700303C60 /* String+WordTests.swift in Sources */,
				16F7341424F9573C00AB93B1 /* XCTestCase+EncryptionKeys.swift in Sources */,
				06F98D64243B2474007E914A /* SignatureStatusTests.swift in Sources */,
				F9B71F941CB2BF08001DB03F /* UserImageLocalCacheTests.swift in Sources */,
				63D41E6F24573F420076826F /* ZMConversationTests+SelfConversation.swift in Sources */,
				BFE764431ED5AAE500C65C3E /* ZMConversation+TeamsTests.swift in Sources */,
				F14B9C6F212DB467004B6D7D /* ZMBaseManagedObjectTest+Helpers.swift in Sources */,
				16626508217F4E0B00300F45 /* GenericMessageTests+Hashing.swift in Sources */,
				F9A708441CAEEB7500C2F5FE /* ZMConnectionTests.m in Sources */,
				F9FD75761E2E79BF00B4558B /* ConversationListObserverTests.swift in Sources */,
				BF3493EB1EC34C0B00B0C314 /* TeamTests.swift in Sources */,
				F9A7085C1CAEED1B00C2F5FE /* ZMBaseManagedObjectTest.m in Sources */,
				1670D01E231825BE003A143B /* ZMUserTests+Permissions.swift in Sources */,
				8767E8682163B9EE00390F75 /* ZMConversationTests+Mute.swift in Sources */,
				163CE6AF25BEB9680013C12D /* ZMMessageTests+SystemMessages.swift in Sources */,
				F9A708351CAEEB7500C2F5FE /* ManagedObjectContextTests.m in Sources */,
				874D9798211064D300B07674 /* ZMConversationLastMessagesTest.swift in Sources */,
				87C125F91EF94F2E00D28DC1 /* ZMManagedObjectGroupingTests.swift in Sources */,
				54DE05DD1CF8711F00C35253 /* ProtobufUtilitiesTests.swift in Sources */,
				F9C8770B1E015AAF00792613 /* AssetColletionTests.swift in Sources */,
				F18998861E7AEECF00E579A2 /* ZMUserTests+Swift.swift in Sources */,
				16CDEBF72209897D00E74A41 /* ZMMessageTests+ShouldGenerateUnreadCount.swift in Sources */,
				162294A5222038FA00A98679 /* CacheAssetTests.swift in Sources */,
				543ABF5C1F34A19C00DBE28B /* DatabaseBaseTest.swift in Sources */,
				A9EEFEFA23A6D0CB0007828A /* RolesMigrationTests.swift in Sources */,
				069D07B82562671D00DBA592 /* FeatureTests.swift in Sources */,
				A9128AD02398067E0056F591 /* ZMConversationTests+Participants.swift in Sources */,
				167BCB512600C70F00E9D7E3 /* CoreDataStackTests+Backup.swift in Sources */,
				BF3493F01EC3569800B0C314 /* MemberTests.swift in Sources */,
				631A0586240439470062B387 /* UserClientTests+SafeLogging.swift in Sources */,
				F9A7083B1CAEEB7500C2F5FE /* MockEntity2.m in Sources */,
				1672A62A2345102400380537 /* ZMConversationListTests+Labels.swift in Sources */,
				169315F125AC501300709F15 /* MigrateSenderClientTests.swift in Sources */,
				169FF3AF2715820400330C2E /* ZMConnectionFetchingTests.swift in Sources */,
				F9331C5A1CB3BECB00139ECC /* ZMClientMessageTests+OTR.swift in Sources */,
				16127CF522005AAB0020E65C /* InvalidConversationRemovalTests.swift in Sources */,
				EEFC3EE922083B0900D3091A /* ZMConversationTests+HasMessages.swift in Sources */,
				EE715B7D256D153E00087A22 /* FeatureServiceTests.swift in Sources */,
				F1B025621E53500400900C65 /* ZMConversationTests+PrepareToSend.swift in Sources */,
				54F84D041F995B0700ABD7D5 /* DiskDatabaseTests.swift in Sources */,
				EEC8064E28CF4C2D00DD58E9 /* MockStaleMLSKeyDetector.swift in Sources */,
				63FACD56291BC598003AB25D /* MLSClientIdTests.swift in Sources */,
				D5FA30D12063FD3A00716618 /* VersionTests.swift in Sources */,
				54A885A81F62EEB600AFBA95 /* ZMConversationTests+Messages.swift in Sources */,
				54ED3A9D1F38CB6A0066AD47 /* DatabaseMigrationTests.swift in Sources */,
				0680A9C624606288000F80F3 /* ZMMessage+Reaction.swift in Sources */,
				1670D02023183209003A143B /* ModelObjectsTests+Helpers.swift in Sources */,
				F9B71F971CB2BF08001DB03F /* ZMPersonNameTests.m in Sources */,
				54929FAE1E12AC8B0010186B /* NSPersistentStoreMetadataTests.swift in Sources */,
				1684142A2228421700FCB9BC /* ZMAssetClientMessageTests+AssetMessage.swift in Sources */,
				F9B71FED1CB2C4C6001DB03F /* StringKeyPathTests.swift in Sources */,
				F90D99A81E02E22900034070 /* AssetCollectionBatchedTests.swift in Sources */,
				5E39FC69225F2DC000C682B8 /* ZMConversationExternalParticipantsStateTests.swift in Sources */,
				167BCB542600C96000E9D7E3 /* CoreDataStackTests+EncryptionAtRest.swift in Sources */,
				F9AB395B1CB3AED900A7254F /* BaseTestSwiftHelpers.swift in Sources */,
				A923D77E239DB87700F47B85 /* ZMConversationTests+SecurityLevel.swift in Sources */,
				F93C4C7F1E24F832007E9CEE /* NotificationDispatcherTests.swift in Sources */,
				EEDE7DB728EC1618007DC6A3 /* MockMLSActionExecutor.swift in Sources */,
				63C07015291144F70075D598 /* CoreCryptoFactoryTests.swift in Sources */,
				1645ECC2243B643B007A82D6 /* ZMSearchUserTests+TeamUser.swift in Sources */,
				F9331C521CB3BC6800139ECC /* CryptoBoxTests.swift in Sources */,
				1693155325A30D4E00709F15 /* UserClientTests+ResetSession.swift in Sources */,
				F9A7083E1CAEEB7500C2F5FE /* NSFetchRequestTests+ZMRelationshipKeyPaths.m in Sources */,
				D5FA30CB2063ECD400716618 /* BackupMetadataTests.swift in Sources */,
				EEE83B4A1FBB496B00FC0296 /* ZMMessageTimerTests.swift in Sources */,
				F9B71F931CB2BF00001DB03F /* ZMMessageTests.m in Sources */,
				16030DBE21AE8FAB00F8032E /* ZMConversationTests+Confirmations.swift in Sources */,
				54FB03AD1E41F6C2000E13DC /* LegacyPersistedDataPatchesTests.swift in Sources */,
				F9B71F9F1CB2BF2B001DB03F /* ZMConversationListDirectoryTests.m in Sources */,
				F94A208F1CB51AF50059632A /* ManagedObjectValidationTests.m in Sources */,
				A927F52723A029250058D744 /* ParticipantRoleTests.swift in Sources */,
				E97A542827B122D80009DCCF /* AccessRoleMigrationTests.swift in Sources */,
				871DD79F2084A316006B1C56 /* BatchDeleteTests.swift in Sources */,
				F9DD60C11E8916170019823F /* ChangedIndexesTests.swift in Sources */,
				F9A7083D1CAEEB7500C2F5FE /* ModelObjectsTests.m in Sources */,
				F9B71F921CB2BEF4001DB03F /* BaseClientMessageTests.swift in Sources */,
				63D41E6D245733AC0076826F /* ZMMessageTests+Removal.swift in Sources */,
				F963E9861D9D485900098AD3 /* ZMClientMessageTests+Ephemeral.swift in Sources */,
				BFB3BA731E28D38F0032A84F /* SharedObjectStoreTests.swift in Sources */,
				BF7D9C491D90286700949267 /* MessagingTest+UUID.swift in Sources */,
				1645ECC4243B69A1007A82D6 /* UserTypeTests+Materialize.swift in Sources */,
				2BB20771292B791400FB6468 /* PatchApplicatorTests.swift in Sources */,
				16F7341224F9567000AB93B1 /* ZMConversationTests+DraftMessage.swift in Sources */,
				EE174FCE2522756700482A70 /* ZMConversationPerformanceTests.swift in Sources */,
				169FF3A527157B3900330C2E /* MockActionHandler.swift in Sources */,
				1621E59220E62BD2006B2D17 /* ZMConversationTests+Silencing.swift in Sources */,
				F14FA377221DB05B005E7EF5 /* MockBackgroundActivityManager.swift in Sources */,
				544034341D6DFE8500860F2D /* ZMAddressBookContactTests.swift in Sources */,
				F920AE3B1E3B844E001BC14F /* SearchUserObserverCenterTests.swift in Sources */,
				EE98879228882C8F002340D2 /* MockMLSController.swift in Sources */,
				F9B71FA81CB2BF37001DB03F /* ZMConversationTests+Validation.m in Sources */,
				F9B71FA11CB2BF37001DB03F /* ZMConversation+Testing.m in Sources */,
				1600D944267BC5A100970F99 /* ZMManagedObjectFetchingTests.swift in Sources */,
				F9A708531CAEEB7500C2F5FE /* ZMManagedObjectTests.m in Sources */,
				F92C992D1DAFC5AC0034AFDD /* ZMConversationTests+Ephemeral.swift in Sources */,
				EEBF69ED28A2724800195771 /* ZMConversationTests+MLS.swift in Sources */,
				7A2778C8285329210044A73F /* KeychainManagerTests.swift in Sources */,
				0617001323E2FC14005C262D /* GenericMessageTests+LinkMetaData.swift in Sources */,
				068D610324629AB900A110A2 /* ZMBaseManagedObjectTest.swift in Sources */,
				54563B7B1E0189780089B1D7 /* ZMMessageCategorizationTests.swift in Sources */,
				16E6F26624B8952F0015B249 /* EncryptionKeysTests.swift in Sources */,
				16F6BB3C1EDEDEFD009EA803 /* ZMConversationTests+ObservationHelper.swift in Sources */,
				1639A8512264B91E00868AB9 /* AvailabilityBehaviourChangeTests.swift in Sources */,
				06D33FCD2524F65D004B9BC1 /* ZMConversationTests+UnreadMessages.swift in Sources */,
				F9DBA5271E28EEBD00BE23C0 /* UserObserverTests.swift in Sources */,
				63FCE54828C78D1F00126D9D /* ZMConversationTests+Predicates.swift in Sources */,
				1611CF59203AE6A0004D807B /* FileAssetCacheTests.swift in Sources */,
				6354BDF62747BF9200880D50 /* ZMConversationTests+Federation.swift in Sources */,
				5EFE9C0D2126CB7D007932A6 /* UnregisteredUserTests.swift in Sources */,
				A9536FD323ACD23100CFD528 /* ConversationTests+gapsAndWindows.swift in Sources */,
				EEF0BC3128EEC02400ED16CA /* MockSyncStatus.swift in Sources */,
				EE47346729A3784F00E6C04E /* AutoMockable.generated.swift in Sources */,
				A93724A226983100005FD532 /* ZMMessageTests.swift in Sources */,
				EEC3BC76288855C000BFDC35 /* MockMLSActionsProvider.swift in Sources */,
				168FF330258200AD0066DAE3 /* ZMClientMessageTests+ResetSession.swift in Sources */,
				5473CC751E14268600814C03 /* NSManagedObjectContextDebuggingTests.swift in Sources */,
				0651D00823FC4FDD00411A22 /* GenericMessageTests+LegalHoldStatus.swift in Sources */,
				F99C5B8C1ED466760049CCD7 /* TeamObserverTests.swift in Sources */,
				EE46B92828A511630063B38D /* ZMClientMessageTests+MLSEncryptedPayloadGenerator.swift in Sources */,
				F9A7083C1CAEEB7500C2F5FE /* MockModelObjectContextFactory.m in Sources */,
				F9331C5C1CB3BF9F00139ECC /* UserClientKeyStoreTests.swift in Sources */,
				87C1C261207F812F0083BF6B /* InvalidGenericMessageDataRemovalTests.swift in Sources */,
				166D189E230E9E66001288CD /* ZMMessage+DataRetentionTests.swift in Sources */,
				F9A708361CAEEB7500C2F5FE /* NSManagedObjectContext+TestHelpers.m in Sources */,
				16D5260D20DD1D9400608D8E /* ZMConversationTests+Timestamps.swift in Sources */,
				F9AB002A1F0D2C120037B437 /* FileManager+FileLocationTests.swift in Sources */,
				EF17175B22D4CC8E00697EB0 /* Team+MockTeam.swift in Sources */,
				A9FA524823A14E2B003AD4C6 /* RoleTests.swift in Sources */,
				EE6A57DA25BAE0C900F848DD /* BiometricsStateTests.swift in Sources */,
				87E2CE312119F6AB0034C2C4 /* ZMClientMessageTests+Cleared.swift in Sources */,
				F9B71FA31CB2BF37001DB03F /* ZMConversationTests+gapsAndWindows.m in Sources */,
				EE6A57DE25BAE40700F848DD /* MockBiometricsState.swift in Sources */,
				F1517922212DAE2E00BA3EBD /* ZMConversationTests+Services.swift in Sources */,
				BFCF31DB1DA50C650039B3DC /* GenericMessageTests+NativePush.swift in Sources */,
				F9B71FF21CB2C4C6001DB03F /* AnyClassTupleTests.swift in Sources */,
				EEF6E3CA28D89251001C1799 /* StaleMLSKeyDetectorTests.swift in Sources */,
				F9A7083A1CAEEB7500C2F5FE /* MockEntity.m in Sources */,
				F963E9741D9BF9ED00098AD3 /* ProtosTests.swift in Sources */,
				16746B081D2EAF8E00831771 /* ZMClientMessageTests+ZMImageOwner.swift in Sources */,
				873B88FE2040470900FBE254 /* ConversationCreationOptionsTests.swift in Sources */,
				16827AF22732AB2E0079405D /* InvalidDomainRemovalTests.swift in Sources */,
				5E771F3B2080C42300575629 /* PBMessageValidationTests.swift in Sources */,
				F9FD757B1E2FB60E00B4558B /* SearchUserObserverTests.swift in Sources */,
				F9B71F9A1CB2BF0E001DB03F /* ZMUserTests.m in Sources */,
				1672A6022343973600380537 /* LabelTests.swift in Sources */,
				7C88C5352182FBD90037DD03 /* ZMClientMessageTests+Replies.swift in Sources */,
				167BCC86260CFC7B00E9D7E3 /* UserTypeTests+Federation.swift in Sources */,
				F9B71FA91CB2BF37001DB03F /* ZMConversationTests.m in Sources */,
				F963E9931D9E9D1800098AD3 /* ZMAssetClientMessageTests+Ephemeral.swift in Sources */,
				16925337234F677B0041A8FF /* ZMConversationListDirectoryTests+Labels.swift in Sources */,
				EE6A57DC25BAE3D700F848DD /* MockLAContext.swift in Sources */,
				1687C0E22150EE91003099DD /* ZMClientMessageTests+Mentions.swift in Sources */,
				EE84227028EC353900B80FE5 /* MLSActionExecutorTests.swift in Sources */,
				F9A708341CAEEB7500C2F5FE /* ManagedObjectContextSaveNotificationTests.m in Sources */,
				63370CF52431F3ED0072C37F /* CompositeMessageItemContentTests.swift in Sources */,
				E9C7DD9B27B533D000FB9AE8 /* AccessRoleMappingTests.swift in Sources */,
				BF491CEC1F063F4B0055EE44 /* AccountStoreTests.swift in Sources */,
				164A55D320F3AF6700AE62A6 /* ZMSearchUserTests+ProfileImages.swift in Sources */,
				F9B71FA01CB2BF2B001DB03F /* ZMConversationListTests.m in Sources */,
				BF794FE61D1442B100E618C6 /* ZMClientMessageTests+Location.swift in Sources */,
				CEB15E531D7EE5AB0048A011 /* ZMClientMessagesTests+Reaction.swift in Sources */,
				F9B0FF321D79D1140098C17C /* ZMClientMessageTests+Unarchiving.swift in Sources */,
				0680A9C324600306000F80F3 /* ZMClientMessageTests.swift in Sources */,
				5E454C60210638E300DB4501 /* PushTokenTests.swift in Sources */,
				55C40BD722B0F78500EFD8BD /* ZMUserLegalHoldTests.swift in Sources */,
				EE6CB3DE24E2D24F00B0EADD /* ZMGenericMessageDataTests.swift in Sources */,
				F9C348861E2CC27D0015D69D /* NewUnreadMessageObserverTests.swift in Sources */,
				63F376DA2834FF7200FE1F05 /* NSManagedObjectContextTests+Federation.swift in Sources */,
				633B396828917C9600208124 /* XCTestCase+ErrorAssertion.swift in Sources */,
				87A7FA25203DD1CC00AA066C /* ZMConversationTests+AccessMode.swift in Sources */,
				F9A708601CAEEF4700C2F5FE /* MessagingTest+EventFactory.m in Sources */,
				F9DBA5291E29162A00BE23C0 /* MessageObserverTests.swift in Sources */,
				BF1B980D1EC3410000DE033B /* PermissionsTests.swift in Sources */,
				63E313D3274D5F57002EAF1D /* ZMConversationTests+Team.swift in Sources */,
				63370CF82431F5DE0072C37F /* BaseCompositeMessageTests.swift in Sources */,
				546D3DE91CE5D24C00A6047F /* RichAssetFileTypeTests.swift in Sources */,
				065D7501239FAB1200275114 /* SelfUserParticipantMigrationTests.swift in Sources */,
				EF3510FA22CA07BB00115B97 /* ZMConversationTests+Transport.swift in Sources */,
				5476BA3E1DEDABCC00D047F8 /* AddressBookEntryTests.swift in Sources */,
				068664A2256FB834001C8747 /* AppLockControllerTests.swift in Sources */,
				F93A302F1D6F2633005CCB1D /* ZMMessageTests+Confirmation.swift in Sources */,
				F9331C561CB3BCF300139ECC /* OtrBaseTest.swift in Sources */,
				EE3EFEA1253090E0009499E5 /* PotentialChangeDetectorTests.swift in Sources */,
				1684141722282A1A00FCB9BC /* TransferStateMigrationTests.swift in Sources */,
				16DF3B5F2289510600D09365 /* ZMConversationTests+Legalhold.swift in Sources */,
				169FF3AA27157F0100330C2E /* ZMSearchUserTests+Connections.swift in Sources */,
				EE2BA00925CB3DE7001EB606 /* InvalidFeatureRemovalTests.swift in Sources */,
				63123BCC291BBB7A009A5179 /* MLSQualifiedClientIdTests.swift in Sources */,
				EE98878E28882BFF002340D2 /* MLSControllerTests.swift in Sources */,
				BFE3A96E1ED301020024A05B /* ZMConversationListTests+Teams.swift in Sources */,
				16C391E2214BD438003AB3AD /* MentionTests.swift in Sources */,
				F991CE191CB55E95004D8465 /* ZMSearchUserTests.m in Sources */,
				16519D54231D6F8200C9D76D /* ZMConversationTests+Deletion.swift in Sources */,
				BF103FA11F0138390047FDE5 /* ManagedObjectContextChangeObserverTests.swift in Sources */,
				5E9EA4D62242942900D401B2 /* ZMClientMessageTests+LinkAttachments.swift in Sources */,
				EEDB51DB255410D000F35A29 /* GenericMessageHelperTests.swift in Sources */,
				F1B58928202DCF0C002BB59B /* ZMConversationTests+CreationSystemMessages.swift in Sources */,
				F9DBA5251E28EE1500BE23C0 /* ConversationObserverTests.swift in Sources */,
				167BCB4E2600C62100E9D7E3 /* CoreDataStackTests+Migration.swift in Sources */,
				BFE3A96C1ED2EC110024A05B /* ZMConversationListDirectoryTests+Teams.swift in Sources */,
				54F84D031F995B0200ABD7D5 /* DuplicatedEntityRemovalTests.swift in Sources */,
				BF491CEA1F063F440055EE44 /* AccountTests.swift in Sources */,
				EF9A4703210A026600085102 /* ZMConversationTests+Language.swift in Sources */,
				F9A7083F1CAEEB7500C2F5FE /* PersistentChangeTrackingTests.m in Sources */,
				16E70FA7270F212100718E5D /* ZMConnection+Helper.m in Sources */,
				EEDA9C1225121277003A5B27 /* NSManagedObjectContextTests+EncryptionAtRest.swift in Sources */,
				1672A6162344A14E00380537 /* LabelObserverTests.swift in Sources */,
				BF1B980B1EC31D6100DE033B /* TeamDeletionRuleTests.swift in Sources */,
				EEFAAC3528DDE2B1009940E7 /* CoreCryptoCallbacksTests.swift in Sources */,
				BF735CFD1E7050D5003BC61F /* ZMConversationTests+CallSystemMessages.swift in Sources */,
				6388054A240EA8990043B641 /* ZMClientMessageTests+Composite.swift in Sources */,
				F11F3E8B1FA32AA0007B6D3D /* InvalidClientsRemovalTests.swift in Sources */,
				060D194F2462A9EC00623376 /* ZMMessageTests+GenericMessage.swift in Sources */,
				A94166FC2680CCB5001F4E37 /* ZMConversationTests.swift in Sources */,
				EE09EEB1255959F000919A6B /* ZMUserTests+AnalyticsIdentifier.swift in Sources */,
				BFFBFD951D59E49D0079773E /* ZMClientMessageTests+Deletion.swift in Sources */,
			);
			runOnlyForDeploymentPostprocessing = 0;
		};
		F9C9A7EF1CAED9510039E10C /* Sources */ = {
			isa = PBXSourcesBuildPhase;
			buildActionMask = 2147483647;
			files = (
				F9A7073D1CAEE8FC00C2F5FE /* AppDelegate.m in Sources */,
				F9A7073E1CAEE8FC00C2F5FE /* main.m in Sources */,
			);
			runOnlyForDeploymentPostprocessing = 0;
		};
/* End PBXSourcesBuildPhase section */

/* Begin PBXTargetDependency section */
		F991CE201CB7E5FD004D8465 /* PBXTargetDependency */ = {
			isa = PBXTargetDependency;
			target = F9C9A7F21CAED9510039E10C /* WireDataModelTestHost */;
			targetProxy = F991CE1F1CB7E5FD004D8465 /* PBXContainerItemProxy */;
		};
		F9C9A5091CAD5DF10039E10C /* PBXTargetDependency */ = {
			isa = PBXTargetDependency;
			target = F9C9A4FB1CAD5DF10039E10C /* WireDataModel */;
			targetProxy = F9C9A5081CAD5DF10039E10C /* PBXContainerItemProxy */;
		};
/* End PBXTargetDependency section */

/* Begin PBXVariantGroup section */
		F9A706CD1CAEE30700C2F5FE /* InfoPlist.strings */ = {
			isa = PBXVariantGroup;
			children = (
				F9A706CE1CAEE30700C2F5FE /* en */,
			);
			name = InfoPlist.strings;
			sourceTree = "<group>";
		};
/* End PBXVariantGroup section */

/* Begin XCBuildConfiguration section */
		F9C9A50E1CAD5DF10039E10C /* Debug */ = {
			isa = XCBuildConfiguration;
			baseConfigurationReference = F9C9A6801CAD7A790039E10C /* project-debug.xcconfig */;
			buildSettings = {
				HEADER_SEARCH_PATHS = "$(SDKROOT)/usr/include/libxml2";
			};
			name = Debug;
		};
		F9C9A50F1CAD5DF10039E10C /* Release */ = {
			isa = XCBuildConfiguration;
			baseConfigurationReference = F9C9A6811CAD7A790039E10C /* project.xcconfig */;
			buildSettings = {
				HEADER_SEARCH_PATHS = "$(SDKROOT)/usr/include/libxml2";
			};
			name = Release;
		};
		F9C9A5111CAD5DF10039E10C /* Debug */ = {
			isa = XCBuildConfiguration;
			baseConfigurationReference = F9C9A6891CAD7A790039E10C /* WireDataModel.xcconfig */;
			buildSettings = {
				GCC_TREAT_WARNINGS_AS_ERRORS = NO;
				INFOPLIST_FILE = "$(SRCROOT)/Resources/Info.plist";
				LIBRARY_SEARCH_PATHS = (
					"$(inherited)",
					"$(PROJECT_DIR)/CoreCrypto/lib",
				);
				MOMC_NO_INVERSE_RELATIONSHIP_WARNINGS = YES;
				ONLY_ACTIVE_ARCH = YES;
				PRODUCT_BUNDLE_IDENTIFIER = com.wire.WireDataModel;
				SKIP_INSTALL = YES;
			};
			name = Debug;
		};
		F9C9A5121CAD5DF10039E10C /* Release */ = {
			isa = XCBuildConfiguration;
			baseConfigurationReference = F9C9A6891CAD7A790039E10C /* WireDataModel.xcconfig */;
			buildSettings = {
				INFOPLIST_FILE = "$(SRCROOT)/Resources/Info.plist";
				LIBRARY_SEARCH_PATHS = (
					"$(inherited)",
					"$(PROJECT_DIR)/CoreCrypto/lib",
				);
				MOMC_NO_INVERSE_RELATIONSHIP_WARNINGS = YES;
				ONLY_ACTIVE_ARCH = NO;
				PRODUCT_BUNDLE_IDENTIFIER = com.wire.WireDataModel;
				SKIP_INSTALL = YES;
				SWIFT_OPTIMIZATION_LEVEL = "-O";
			};
			name = Release;
		};
		F9C9A5141CAD5DF10039E10C /* Debug */ = {
			isa = XCBuildConfiguration;
			baseConfigurationReference = F9C9A67D1CAD7A790039E10C /* ios-test-target.xcconfig */;
			buildSettings = {
				INFOPLIST_FILE = "$(SRCROOT)/Tests/Resources/Info.plist";
				PRODUCT_BUNDLE_IDENTIFIER = com.wire.WireDataModelTests;
				PRODUCT_NAME = "$(TARGET_NAME)";
				SWIFT_OBJC_BRIDGING_HEADER = "$(SRCROOT)/Tests/Resources/Test-Bridging-Header.h";
				TEST_HOST = "$(BUILT_PRODUCTS_DIR)/WireDataModelTestHost.app/WireDataModelTestHost";
			};
			name = Debug;
		};
		F9C9A5151CAD5DF10039E10C /* Release */ = {
			isa = XCBuildConfiguration;
			baseConfigurationReference = F9C9A67D1CAD7A790039E10C /* ios-test-target.xcconfig */;
			buildSettings = {
				INFOPLIST_FILE = "$(SRCROOT)/Tests/Resources/Info.plist";
				PRODUCT_BUNDLE_IDENTIFIER = com.wire.WireDataModelTests;
				PRODUCT_NAME = "$(TARGET_NAME)";
				SWIFT_OBJC_BRIDGING_HEADER = "$(SRCROOT)/Tests/Resources/Test-Bridging-Header.h";
				TEST_HOST = "$(BUILT_PRODUCTS_DIR)/WireDataModelTestHost.app/WireDataModelTestHost";
			};
			name = Release;
		};
		F9C9A8071CAED9510039E10C /* Debug */ = {
			isa = XCBuildConfiguration;
			baseConfigurationReference = F9C9A67C1CAD7A790039E10C /* ios-test-host.xcconfig */;
			buildSettings = {
				INFOPLIST_FILE = "$(SRCROOT)/Tests/WireDataModelTestTarget/Info.plist";
				LD_RUNPATH_SEARCH_PATHS = (
					"$(inherited)",
					"@executable_path/Frameworks",
				);
				PRODUCT_BUNDLE_IDENTIFIER = com.wire.WireDataModelTestTarget;
				PRODUCT_NAME = "$(TARGET_NAME)";
				VALIDATE_WORKSPACE = YES;
			};
			name = Debug;
		};
		F9C9A8081CAED9510039E10C /* Release */ = {
			isa = XCBuildConfiguration;
			baseConfigurationReference = F9C9A67C1CAD7A790039E10C /* ios-test-host.xcconfig */;
			buildSettings = {
				INFOPLIST_FILE = "$(SRCROOT)/Tests/WireDataModelTestTarget/Info.plist";
				LD_RUNPATH_SEARCH_PATHS = (
					"$(inherited)",
					"@executable_path/Frameworks",
				);
				PRODUCT_BUNDLE_IDENTIFIER = com.wire.WireDataModelTestTarget;
				PRODUCT_NAME = "$(TARGET_NAME)";
				VALIDATE_WORKSPACE = YES;
			};
			name = Release;
		};
/* End XCBuildConfiguration section */

/* Begin XCConfigurationList section */
		F9C9A4F61CAD5DF10039E10C /* Build configuration list for PBXProject "WireDataModel" */ = {
			isa = XCConfigurationList;
			buildConfigurations = (
				F9C9A50E1CAD5DF10039E10C /* Debug */,
				F9C9A50F1CAD5DF10039E10C /* Release */,
			);
			defaultConfigurationIsVisible = 0;
			defaultConfigurationName = Release;
		};
		F9C9A5101CAD5DF10039E10C /* Build configuration list for PBXNativeTarget "WireDataModel" */ = {
			isa = XCConfigurationList;
			buildConfigurations = (
				F9C9A5111CAD5DF10039E10C /* Debug */,
				F9C9A5121CAD5DF10039E10C /* Release */,
			);
			defaultConfigurationIsVisible = 0;
			defaultConfigurationName = Release;
		};
		F9C9A5131CAD5DF10039E10C /* Build configuration list for PBXNativeTarget "WireDataModelTests" */ = {
			isa = XCConfigurationList;
			buildConfigurations = (
				F9C9A5141CAD5DF10039E10C /* Debug */,
				F9C9A5151CAD5DF10039E10C /* Release */,
			);
			defaultConfigurationIsVisible = 0;
			defaultConfigurationName = Release;
		};
		F9C9A8091CAED9510039E10C /* Build configuration list for PBXNativeTarget "WireDataModelTestHost" */ = {
			isa = XCConfigurationList;
			buildConfigurations = (
				F9C9A8071CAED9510039E10C /* Debug */,
				F9C9A8081CAED9510039E10C /* Release */,
			);
			defaultConfigurationIsVisible = 0;
			defaultConfigurationName = Release;
		};
/* End XCConfigurationList section */

/* Begin XCSwiftPackageProductDependency section */
		63709F6A2994108700577D4B /* CoreCrypto */ = {
			isa = XCSwiftPackageProductDependency;
			productName = CoreCrypto;
		};
		63709F6C2994108700577D4B /* LibCoreCrypto */ = {
			isa = XCSwiftPackageProductDependency;
			productName = LibCoreCrypto;
		};
/* End XCSwiftPackageProductDependency section */

/* Begin XCVersionGroup section */
		167BCC182609E92300E9D7E3 /* ZMEventModel.xcdatamodeld */ = {
			isa = XCVersionGroup;
			children = (
				167BCC192609E92300E9D7E3 /* ZMEventModel2.0.xcdatamodel */,
				167BCC1A2609E92300E9D7E3 /* ZMEventModel.xcdatamodel */,
				167BCC1B2609E92300E9D7E3 /* ZMEventModel3.0.xcdatamodel */,
			);
			currentVersion = 167BCC1B2609E92300E9D7E3 /* ZMEventModel3.0.xcdatamodel */;
			path = ZMEventModel.xcdatamodeld;
			sourceTree = "<group>";
			versionGroupType = wrapper.xcdatamodel;
		};
		F189988C1E7BE03800E579A2 /* zmessaging.xcdatamodeld */ = {
			isa = XCVersionGroup;
			children = (
				63D5654528B4C45100BDFB49 /* zmessaging2.105.0.xcdatamodel */,
				EE002F1C28772DFA0027D63A /* zmessaging2.104.0.xcdatamodel */,
				63DA33AD28746BD200818C3C /* zmessaging2.103.0.xcdatamodel */,
				EE9ADC45286F31E9002B2148 /* zmessaging2.102.0.xcdatamodel */,
				EEB5DE0B2837877A009B4741 /* zmessaging2.101.0.xcdatamodel */,
				EE980FB02834EA3200CC6B9F /* zmessaging2.100.0.xcdatamodel */,
				0674CB3828198707002C4175 /* zmessaging2.99.0.xcdatamodel */,
				E9A61E3A27957F6700B96E50 /* zmessaging2.98.0.xcdatamodel */,
				164E224B27454044004EFD12 /* zmessaging2.97.0.xcdatamodel */,
				169FF3D32715CA6600330C2E /* zmessaging2.96.0.xcdatamodel */,
				0630E16F26E0F20F0012E2F9 /* zmessaging2.95.0.xcdatamodel */,
				16F9010226C50967002794B5 /* zmessaging2.94.0.xcdatamodel */,
				EE3C07DF269872B600CCB6FD /* zmessaging2.93.0.xcdatamodel */,
				06EE09DF2659335100D6CAC3 /* zmessaging2.92.0.xcdatamodel */,
				0604F7FC2651C9220016A71E /* zmessaging2.91.0.xcdatamodel */,
				1614CFC625D2AADA00B415D9 /* zmessaging2.90.0.xcdatamodel */,
				169315DD25A76E4600709F15 /* zmessaging2.89.0.xcdatamodel */,
				064F8E06255E014B0040371D /* zmessaging2.88.0.xcdatamodel */,
				06D33FD12525D4E8004B9BC1 /* zmessaging2.87.0.xcdatamodel */,
				54ED8A912523197B005C2BDF /* zmessaging2.86.0.xcdatamodel */,
				16F7340F24F938EC00AB93B1 /* zmessaging2.85.0.xcdatamodel */,
				54AA3C9524ED16D200FE1F94 /* zmessaging2.84.0.xcdatamodel */,
				EEA2B87524DD7B8B00C6659E /* zmessaging2.83.0.xcdatamodel */,
				54207D4924A4B28C00D40D4F /* zmessaging2.82.0.xcdatamodel */,
				0612D23F243DBE9F008811A7 /* zmessaging2.81.0.xcdatamodel */,
				63880556240FFE7A0043B641 /* zmessaging2.80.0.xcdatamodel */,
				06392CF723BF9C22003186E6 /* zmessaging2.79.0.xcdatamodel */,
				A90676E4238D844E006417AC /* zmessaging2.78.0.xcdatamodel */,
				1646D5B9234FA56B00E60F1E /* zmessaging2.77.0.xcdatamodel */,
				16D0A0FC234B667F00A83F87 /* zmessaging2.76.0.xcdatamodel */,
				16BA4300233CC3090018E883 /* zmessaging2.75.0.xcdatamodel */,
				1637729A22B3ECC400510B7B /* zmessaging2.74.0.xcdatamodel */,
				55C40BD322B0F23000EFD8BD /* zmessaging2.73.0.xcdatamodel */,
				EF2C247122AFE408009389C6 /* zmessaging2.72.0.xcdatamodel */,
				16A86B23229EC29800A674F8 /* zmessaging2.71.0.xcdatamodel */,
				5E055B29228C46DA00E91314 /* zmessaging2.70.0.xcdatamodel */,
				5E9EA4D92243AC3900D401B2 /* zmessaging2.69.0.xcdatamodel */,
				1661673D22394B9400779AE3 /* zmessaging2.68.0.xcdatamodel */,
				166166C92236669C00779AE3 /* zmessaging2.67.0.xcdatamodel */,
				16B75F52222ED23500DCAFF2 /* zmessaging2.66.0.xcdatamodel */,
				168413E82225902200FCB9BC /* zmessaging2.65.0.xcdatamodel */,
				F14B7AFB22200CEF00458624 /* zmessaging2.64.0.xcdatamodel */,
				5E4BA9F32216F4B400F938A8 /* zmessaging2.63.0.xcdatamodel */,
				7CBC42EA2211CE900037E716 /* zmessaging2.62.0.xcdatamodel */,
				168E96C4220B445000FC92FA /* zmessaging2.61.0.xcdatamodel */,
				87890A1821E348F500E19A42 /* zmessaging2.60.0.xcdatamodel */,
				8768679221B97C770002633C /* zmessaging2.59.0.xcdatamodel */,
				16030DAE21AC536700F8032E /* zmessaging2.58.0.xcdatamodel */,
				EEEE60EC218B393E0032C249 /* zmessaging2.57.0.xcdatamodel */,
				7CAE54512180B59800177A8E /* zmessaging2.56.0.xcdatamodel */,
				16626495216763EE00300F45 /* zmessaging2.55.0.xcdatamodel */,
				8767E85C2163AA4800390F75 /* zmessaging2.54.0.xcdatamodel */,
				BF5AF281215134DA00449D43 /* zmessaging2.53.0.xcdatamodel */,
				BFC183E0210F389900601E5D /* zmessaging2.52.0.xcdatamodel */,
				EF9A46FD2109FA6400085102 /* zmessaging2.51.0.xcdatamodel */,
				7C2E467721072A31007E2566 /* zmessaging2.50.0.xcdatamodel */,
				BF5DF5CB20F4E8DD002BCB67 /* zmessaging2.49.0.xcdatamodel */,
				87140ACC20D7DD700036B7CB /* zmessaging2.48.0.xcdatamodel */,
				87C1C265207F8FE40083BF6B /* zmessaging2.47.0.xcdatamodel */,
				16168139207B982800BCF33A /* zmessaging2.46.0.xcdatamodel */,
				D5FD9FD32073B94500F6F4FC /* zmessaging2.45.0.xcdatamodel */,
				8702B0EA20527F47006B60B9 /* zmessaging2.44.0.xcdatamodel */,
				D5D10DA7203B154C00145497 /* zmessaging2.43.0.xcdatamodel */,
				1628361520173C280027082D /* zmessaging2.42.0.xcdatamodel */,
				EF2CBDA8200627940004F65E /* zmessaging2.41.0.xcdatamodel */,
				16D95A431FCEF9A900C96069 /* zmessaging2.40.0.xcdatamodel */,
				F9ABE8841F02673E00D83214 /* zmessaging2.39.0.xcdatamodel */,
				BF8ABD591EF2B09A005E58E0 /* zmessaging2.31.0.xcdatamodel */,
				BF1B98021EC3110F00DE033B /* zmessaging2.30.0.xcdatamodel */,
				F189988D1E7BE03800E579A2 /* zmessaging.xcdatamodel */,
				F189988E1E7BE03800E579A2 /* zmessaging1.27.xcdatamodel */,
				F189988F1E7BE03800E579A2 /* zmessaging1.28.xcdatamodel */,
				F18998901E7BE03800E579A2 /* zmessaging2.10.xcdatamodel */,
				F18998911E7BE03800E579A2 /* zmessaging2.11.xcdatamodel */,
				F18998921E7BE03800E579A2 /* zmessaging2.15.0.xcdatamodel */,
				F18998931E7BE03800E579A2 /* zmessaging2.17.0.xcdatamodel */,
				F18998941E7BE03800E579A2 /* zmessaging2.18.0.xcdatamodel */,
				F18998951E7BE03800E579A2 /* zmessaging2.21.0.xcdatamodel */,
				F18998961E7BE03800E579A2 /* zmessaging2.21.1.xcdatamodel */,
				F18998971E7BE03800E579A2 /* zmessaging2.21.2.xcdatamodel */,
				F18998981E7BE03800E579A2 /* zmessaging2.24.1.xcdatamodel */,
				F18998991E7BE03800E579A2 /* zmessaging2.24.xcdatamodel */,
				F189989A1E7BE03800E579A2 /* zmessaging2.25.0.xcdatamodel */,
				F189989B1E7BE03800E579A2 /* zmessaging2.26.0.xcdatamodel */,
				F189989C1E7BE03800E579A2 /* zmessaging2.27.0.xcdatamodel */,
				F189989D1E7BE03800E579A2 /* zmessaging2.28.0.xcdatamodel */,
				F189989E1E7BE03800E579A2 /* zmessaging2.29.0.xcdatamodel */,
				F189989F1E7BE03800E579A2 /* zmessaging2.3.xcdatamodel */,
				F18998A01E7BE03800E579A2 /* zmessaging2.4.xcdatamodel */,
				F18998A11E7BE03800E579A2 /* zmessaging2.5.xcdatamodel */,
				F18998A21E7BE03800E579A2 /* zmessaging2.6.xcdatamodel */,
				F18998A31E7BE03800E579A2 /* zmessaging2.7.xcdatamodel */,
				F18998A41E7BE03800E579A2 /* zmessaging2.8.xcdatamodel */,
				F18998A51E7BE03800E579A2 /* zmessaging2.9.xcdatamodel */,
			);
			currentVersion = 63D5654528B4C45100BDFB49 /* zmessaging2.105.0.xcdatamodel */;
			path = zmessaging.xcdatamodeld;
			sourceTree = "<group>";
			versionGroupType = wrapper.xcdatamodel;
		};
/* End XCVersionGroup section */
	};
	rootObject = F9C9A4F31CAD5DF10039E10C /* Project object */;
}<|MERGE_RESOLUTION|>--- conflicted
+++ resolved
@@ -2096,38 +2096,6 @@
 			name = Reaction;
 			sourceTree = "<group>";
 		};
-<<<<<<< HEAD
-		EE08B343284E2B2A0022830B /* MLS */ = {
-			isa = PBXGroup;
-			children = (
-				7AFC6A272876E935000FF1A1 /* Actions */,
-				EE404EA1287317CB00B3653F /* MLSController.swift */,
-				01B16BF729A4C972004A7234 /* CoreCryptoInterface.swift */,
-				6397F6E328F481A700298DB1 /* MLSActionsProvider.swift */,
-				EEDE7DB428EAFE45007DC6A3 /* MLSActionExecutor.swift */,
-				EE04084B28CA8283009E4B8D /* StaleMLSKeyMaterialDetector.swift */,
-				EEFAAC3128DDE1D7009940E7 /* CoreCryptoCallbacks.swift */,
-				EEF6E3C728D88A33001C1799 /* MLSGroup.swift */,
-				EE002F1D2878308F0027D63A /* MLSGroupID.swift */,
-				7ABAD027287D92BF002071A1 /* MLSQualifiedClientID.swift */,
-				EE9BC5CB287C6D5000AF9AEE /* MLSClientID.swift */,
-				01B16BF529A4B71B004A7234 /* SafeFileContext.swift */,
-				01B16BF329A4B6E8004A7234 /* SafeCoreCrypto.swift */,
-				EEC8064B28CF4BBF00DD58E9 /* BackendMLSPublicKeys.swift */,
-				63D5654A28B4D18D00BDFB49 /* MLSGroupStatus.swift */,
-				EE002F1F2878312F0027D63A /* MessageProtocol.swift */,
-				EEF0BC3228EEC53400ED16CA /* SyncStatusProtocol.swift */,
-				63DA33402869C39D00818C3C /* CoreCryptoKeyProvider.swift */,
-				63172F7A2906968000DBECC9 /* CoreCryptoConfiguration.swift */,
-				63121636288089E600FF9A56 /* Bytes.swift */,
-				633B396D2893BB2D00208124 /* Bytes+Random.swift */,
-				6397F6E728F972F600298DB1 /* CommitBundle+Protobuf.swift */,
-			);
-			path = MLS;
-			sourceTree = "<group>";
-		};
-=======
->>>>>>> 15084beb
 		EE28991C26B4420A00E7BAF0 /* ConferenceCalling */ = {
 			isa = PBXGroup;
 			children = (
@@ -3550,12 +3518,8 @@
 				638805652410FE920043B641 /* ButtonState.swift in Sources */,
 				63B1335A29A503D100009D84 /* MLSActionExecutor.swift in Sources */,
 				060ED6E4249BB09200412C4A /* NSManagedObjectContext+LastNotificationID.swift in Sources */,
-<<<<<<< HEAD
 				01B16BF629A4B71B004A7234 /* SafeFileContext.swift in Sources */,
-				EE9B9F552993E16500A257BC /* ProteusService.swift in Sources */,
-=======
 				63B1335829A503D100009D84 /* Bytes+Random.swift in Sources */,
->>>>>>> 15084beb
 				16460A46206544B00096B616 /* PersistentMetadataKeys.swift in Sources */,
 				5E67168E2174B9AF00522E61 /* LoginCredentials.swift in Sources */,
 				63DA335E286C9CF000818C3C /* NSManagedObjectContext+MLSController.swift in Sources */,
@@ -3705,11 +3669,6 @@
 				5451DE351F5FFF8B00C82E75 /* NotificationInContext.swift in Sources */,
 				F179B5DA2062B77300C13DFD /* CoreDataStack+Backup.swift in Sources */,
 				F9A706A41CAEE01D00C2F5FE /* ConversationChangeInfo.swift in Sources */,
-<<<<<<< HEAD
-				01B16BF829A4C972004A7234 /* CoreCryptoInterface.swift in Sources */,
-				7AA8560E28FDAD6F00088D41 /* FetchPublicGroupStateAction.swift in Sources */,
-=======
->>>>>>> 15084beb
 				A943BBE825B5A59D003D66BA /* ConversationLike.swift in Sources */,
 				062FD8852756053800B9DE39 /* Feature.ConversationGuestLinks.swift in Sources */,
 				F9B71F0D1CB264DF001DB03F /* ZMConversationListDirectory.m in Sources */,
