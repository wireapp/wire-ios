--- conflicted
+++ resolved
@@ -304,10 +304,7 @@
 		6391A7FA2A6FD6FC00832665 /* MappingModel_2.106-2.107.xcmappingmodel in Sources */ = {isa = PBXBuildFile; fileRef = 6391A7F92A6FD6FC00832665 /* MappingModel_2.106-2.107.xcmappingmodel */; };
 		6391A7FD2A6FD7D100832665 /* DatabaseMigrationTests+UserClientUniqueness.swift in Sources */ = {isa = PBXBuildFile; fileRef = 6391A7FB2A6FD7C900832665 /* DatabaseMigrationTests+UserClientUniqueness.swift */; };
 		6391A7FF2A6FDB9100832665 /* store2-107-0.wiredatabase in Resources */ = {isa = PBXBuildFile; fileRef = 6391A7FE2A6FDB9100832665 /* store2-107-0.wiredatabase */; };
-<<<<<<< HEAD
 		639971AA2B1E301E009DD5CF /* ReplaceSelfMLSKeyPackagesAction.swift in Sources */ = {isa = PBXBuildFile; fileRef = 639971A92B1E301E009DD5CF /* ReplaceSelfMLSKeyPackagesAction.swift */; };
-=======
->>>>>>> 8269122f
 		639971AE2B2732E6009DD5CF /* CommitSender.swift in Sources */ = {isa = PBXBuildFile; fileRef = 639971AD2B2732E6009DD5CF /* CommitSender.swift */; };
 		639971B02B27346B009DD5CF /* CommitError.swift in Sources */ = {isa = PBXBuildFile; fileRef = 639971AF2B27346B009DD5CF /* CommitError.swift */; };
 		639971B22B2734C0009DD5CF /* ExternalCommitError.swift in Sources */ = {isa = PBXBuildFile; fileRef = 639971B12B2734C0009DD5CF /* ExternalCommitError.swift */; };
@@ -1136,10 +1133,7 @@
 		6391A7F92A6FD6FC00832665 /* MappingModel_2.106-2.107.xcmappingmodel */ = {isa = PBXFileReference; lastKnownFileType = wrapper.xcmappingmodel; path = "MappingModel_2.106-2.107.xcmappingmodel"; sourceTree = "<group>"; };
 		6391A7FB2A6FD7C900832665 /* DatabaseMigrationTests+UserClientUniqueness.swift */ = {isa = PBXFileReference; fileEncoding = 4; lastKnownFileType = sourcecode.swift; path = "DatabaseMigrationTests+UserClientUniqueness.swift"; sourceTree = "<group>"; };
 		6391A7FE2A6FDB9100832665 /* store2-107-0.wiredatabase */ = {isa = PBXFileReference; lastKnownFileType = file; path = "store2-107-0.wiredatabase"; sourceTree = "<group>"; };
-<<<<<<< HEAD
 		639971A92B1E301E009DD5CF /* ReplaceSelfMLSKeyPackagesAction.swift */ = {isa = PBXFileReference; lastKnownFileType = sourcecode.swift; path = ReplaceSelfMLSKeyPackagesAction.swift; sourceTree = "<group>"; };
-=======
->>>>>>> 8269122f
 		639971AD2B2732E6009DD5CF /* CommitSender.swift */ = {isa = PBXFileReference; lastKnownFileType = sourcecode.swift; path = CommitSender.swift; sourceTree = "<group>"; };
 		639971AF2B27346B009DD5CF /* CommitError.swift */ = {isa = PBXFileReference; lastKnownFileType = sourcecode.swift; path = CommitError.swift; sourceTree = "<group>"; };
 		639971B12B2734C0009DD5CF /* ExternalCommitError.swift */ = {isa = PBXFileReference; lastKnownFileType = sourcecode.swift; path = ExternalCommitError.swift; sourceTree = "<group>"; };
@@ -3659,13 +3653,9 @@
 				0140A0D02B31028D004D8B40 /* MockCoreCryptoProtocol.swift in Sources */,
 				594EB3062B1E3B340022A5CD /* AutoMockable.generated.swift in Sources */,
 				0125F73D2B28A31C00D989AB /* MockProteusProvider.swift in Sources */,
-<<<<<<< HEAD
 				63457C092B2CAF2F00AFFEF3 /* MockCoreCrypto.swift in Sources */,
 				63457C0A2B2CAF8500AFFEF3 /* MockSafeCoreCrypto.swift in Sources */,
 				63457C0D2B309CBD00AFFEF3 /* MockWireE2eIdentity.swift in Sources */,
-=======
-				0140A0D12B31028D004D8B40 /* MockSafeCoreCrypto.swift in Sources */,
->>>>>>> 8269122f
 			);
 			runOnlyForDeploymentPostprocessing = 0;
 		};
@@ -3952,10 +3942,7 @@
 				5E9EA4E22243E0D300D401B2 /* ConversationMessage+Attachments.swift in Sources */,
 				EE5F54CC259B22C400F11F3C /* Account+Keychain.swift in Sources */,
 				639971B22B2734C0009DD5CF /* ExternalCommitError.swift in Sources */,
-<<<<<<< HEAD
 				639971AA2B1E301E009DD5CF /* ReplaceSelfMLSKeyPackagesAction.swift in Sources */,
-=======
->>>>>>> 8269122f
 				F93C4C7D1E24E1B1007E9CEE /* NotificationDispatcher.swift in Sources */,
 				06D48735241F930A00881B08 /* GenericMessage+Obfuscation.swift in Sources */,
 				0686649F256FB0CA001C8747 /* AppLockController.swift in Sources */,
