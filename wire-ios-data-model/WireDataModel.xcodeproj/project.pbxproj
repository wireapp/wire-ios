// !$*UTF8*$!
{
	archiveVersion = 1;
	classes = {
	};
	objectVersion = 52;
	objects = {

/* Begin PBXBuildFile section */
		06034B6D26A8D36E003624B4 /* Feature.FileSharing.swift in Sources */ = {isa = PBXBuildFile; fileRef = 06034B6C26A8D36E003624B4 /* Feature.FileSharing.swift */; };
		0604F7C8265184B70016A71E /* ZMSystemMessage+ParticipantsRemovedReason.swift in Sources */ = {isa = PBXBuildFile; fileRef = 0604F7C7265184B70016A71E /* ZMSystemMessage+ParticipantsRemovedReason.swift */; };
		0604F8002651CAFE0016A71E /* store2-91-0.wiredatabase in Resources */ = {isa = PBXBuildFile; fileRef = 0604F7FF2651CAFD0016A71E /* store2-91-0.wiredatabase */; };
		060D194F2462A9EC00623376 /* ZMMessageTests+GenericMessage.swift in Sources */ = {isa = PBXBuildFile; fileRef = 060D194D2462A9D000623376 /* ZMMessageTests+GenericMessage.swift */; };
		060ED6D12499E97200412C4A /* NSManagedObjectContext+ServerTimeDelta.swift in Sources */ = {isa = PBXBuildFile; fileRef = 060ED6D02499E97200412C4A /* NSManagedObjectContext+ServerTimeDelta.swift */; };
		060ED6DC2499F78700412C4A /* ZMUpdateEvent+Helper.swift in Sources */ = {isa = PBXBuildFile; fileRef = F19550372040628000338E91 /* ZMUpdateEvent+Helper.swift */; };
		060ED6E4249BB09200412C4A /* NSManagedObjectContext+LastNotificationID.swift in Sources */ = {isa = PBXBuildFile; fileRef = 060ED6E3249BB09200412C4A /* NSManagedObjectContext+LastNotificationID.swift */; };
		0612D241243DC134008811A7 /* store2-81-0.wiredatabase in Resources */ = {isa = PBXBuildFile; fileRef = 0612D240243DC12E008811A7 /* store2-81-0.wiredatabase */; };
		0617001323E2FC14005C262D /* GenericMessageTests+LinkMetaData.swift in Sources */ = {isa = PBXBuildFile; fileRef = 0617001123E2FBC0005C262D /* GenericMessageTests+LinkMetaData.swift */; };
		062FD8852756053800B9DE39 /* Feature.ConversationGuestLinks.swift in Sources */ = {isa = PBXBuildFile; fileRef = 062FD8842756053800B9DE39 /* Feature.ConversationGuestLinks.swift */; };
		0630E17726E0F3570012E2F9 /* store2-95-0.wiredatabase in Resources */ = {isa = PBXBuildFile; fileRef = 0630E17626E0F3570012E2F9 /* store2-95-0.wiredatabase */; };
		0630E4B6257F888600C75BFB /* NSManagedObjectContext+AppLock.swift in Sources */ = {isa = PBXBuildFile; fileRef = 0630E4B5257F888600C75BFB /* NSManagedObjectContext+AppLock.swift */; };
		0630E4B8257F8C0B00C75BFB /* ZMUser+Applock.swift in Sources */ = {isa = PBXBuildFile; fileRef = 0630E4B7257F8C0B00C75BFB /* ZMUser+Applock.swift */; };
		0630E4BF257FA2BD00C75BFB /* TransferAppLockKeychainTests.swift in Sources */ = {isa = PBXBuildFile; fileRef = 0630E4BE257FA2BD00C75BFB /* TransferAppLockKeychainTests.swift */; };
		0630E4C1257FC41400C75BFB /* store2-88-0.wiredatabase in Resources */ = {isa = PBXBuildFile; fileRef = 0630E4C0257FC41300C75BFB /* store2-88-0.wiredatabase */; };
		0634C3A924643A400006081D /* ZMUpdateEvent.swift in Sources */ = {isa = PBXBuildFile; fileRef = 0634C3A824643A400006081D /* ZMUpdateEvent.swift */; };
		06392CF923BF9DA9003186E6 /* store2-79-0.wiredatabase in Resources */ = {isa = PBXBuildFile; fileRef = 06392CF823BF9DA9003186E6 /* store2-79-0.wiredatabase */; };
		063D2928242128D300FA6FEE /* ZMClientMessage+Ephemeral.swift in Sources */ = {isa = PBXBuildFile; fileRef = 063D2927242128D200FA6FEE /* ZMClientMessage+Ephemeral.swift */; };
		063D292A24212AFD00FA6FEE /* ZMClientMessage.swift in Sources */ = {isa = PBXBuildFile; fileRef = 063D292924212AFD00FA6FEE /* ZMClientMessage.swift */; };
		0642A3332445F2B600DCCFCD /* ZMClientMessage+UpdateEvent.swift in Sources */ = {isa = PBXBuildFile; fileRef = 0642A3322445F2B500DCCFCD /* ZMClientMessage+UpdateEvent.swift */; };
		0649D1C524F6A542001DDC78 /* NSManagedObjectContext+ZMKeyValueStore.swift in Sources */ = {isa = PBXBuildFile; fileRef = 0649D1C424F6A542001DDC78 /* NSManagedObjectContext+ZMKeyValueStore.swift */; };
		064F8E08255E04800040371D /* Feature.swift in Sources */ = {isa = PBXBuildFile; fileRef = 064F8E07255E04800040371D /* Feature.swift */; };
		0651D00423FC46A500411A22 /* ZMClientMessage+Confirmations.swift in Sources */ = {isa = PBXBuildFile; fileRef = 0651D00323FC46A500411A22 /* ZMClientMessage+Confirmations.swift */; };
		0651D00623FC481B00411A22 /* ZMAssetClientMessage+Confirmations.swift in Sources */ = {isa = PBXBuildFile; fileRef = 0651D00523FC481B00411A22 /* ZMAssetClientMessage+Confirmations.swift */; };
		0651D00823FC4FDD00411A22 /* GenericMessageTests+LegalHoldStatus.swift in Sources */ = {isa = PBXBuildFile; fileRef = 0651D00723FC4FDC00411A22 /* GenericMessageTests+LegalHoldStatus.swift */; };
		065D7501239FAB1200275114 /* SelfUserParticipantMigrationTests.swift in Sources */ = {isa = PBXBuildFile; fileRef = 065D7500239FAB1200275114 /* SelfUserParticipantMigrationTests.swift */; };
		0660FEBD2580E4A900F4C19F /* TransferApplockKeychain.swift in Sources */ = {isa = PBXBuildFile; fileRef = 0660FEBC2580E4A900F4C19F /* TransferApplockKeychain.swift */; };
		0663285E2428CEC3005BB3BE /* ZMClientMessage+Deletion.swift in Sources */ = {isa = PBXBuildFile; fileRef = 0663285D2428CEC3005BB3BE /* ZMClientMessage+Deletion.swift */; };
		066328602428D01C005BB3BE /* ZMClientMessage+GenericMessage.swift in Sources */ = {isa = PBXBuildFile; fileRef = 0663285F2428D01C005BB3BE /* ZMClientMessage+GenericMessage.swift */; };
		066A96FF25A88E510083E317 /* BiometricsState.swift in Sources */ = {isa = PBXBuildFile; fileRef = 066A96FE25A88E510083E317 /* BiometricsState.swift */; };
		0680A9C324600306000F80F3 /* ZMClientMessageTests.swift in Sources */ = {isa = PBXBuildFile; fileRef = 0680A9C1246002DC000F80F3 /* ZMClientMessageTests.swift */; };
		0680A9C624606288000F80F3 /* ZMMessage+Reaction.swift in Sources */ = {isa = PBXBuildFile; fileRef = 0680A9C42460627B000F80F3 /* ZMMessage+Reaction.swift */; };
		0686649F256FB0CA001C8747 /* AppLockController.swift in Sources */ = {isa = PBXBuildFile; fileRef = 0686649E256FB0CA001C8747 /* AppLockController.swift */; };
		068664A2256FB834001C8747 /* AppLockControllerTests.swift in Sources */ = {isa = PBXBuildFile; fileRef = 068664A1256FB834001C8747 /* AppLockControllerTests.swift */; };
		068D610324629AB900A110A2 /* ZMBaseManagedObjectTest.swift in Sources */ = {isa = PBXBuildFile; fileRef = 068D610124629AA300A110A2 /* ZMBaseManagedObjectTest.swift */; };
		069D07B82562671D00DBA592 /* FeatureTests.swift in Sources */ = {isa = PBXBuildFile; fileRef = 069D07B72562671D00DBA592 /* FeatureTests.swift */; };
		06A0E60B281AE65D00E5F822 /* store2-99-0.wiredatabase in Resources */ = {isa = PBXBuildFile; fileRef = 06A0E60A281AE65D00E5F822 /* store2-99-0.wiredatabase */; };
		06B1C493248F9173007FDA8D /* GenericMessage+Debug.swift in Sources */ = {isa = PBXBuildFile; fileRef = 06B1C492248F9173007FDA8D /* GenericMessage+Debug.swift */; };
		06B99C79242A293500FEAFDE /* ZMClientMessage+Knock.swift in Sources */ = {isa = PBXBuildFile; fileRef = 06B99C78242A293500FEAFDE /* ZMClientMessage+Knock.swift */; };
		06C6B1B02745675E0049B54E /* store2-97-0.wiredatabase in Resources */ = {isa = PBXBuildFile; fileRef = 06C6B1AF2745675D0049B54E /* store2-97-0.wiredatabase */; };
		06D33FCB2524E402004B9BC1 /* ZMConversation+UnreadCount.swift in Sources */ = {isa = PBXBuildFile; fileRef = 06D33FCA2524E402004B9BC1 /* ZMConversation+UnreadCount.swift */; };
		06D33FCD2524F65D004B9BC1 /* ZMConversationTests+UnreadMessages.swift in Sources */ = {isa = PBXBuildFile; fileRef = 06D33FCC2524F65D004B9BC1 /* ZMConversationTests+UnreadMessages.swift */; };
		06D33FCF2525D368004B9BC1 /* store2-86-0.wiredatabase in Resources */ = {isa = PBXBuildFile; fileRef = 06D33FCE2525D368004B9BC1 /* store2-86-0.wiredatabase */; };
		06D48735241F930A00881B08 /* GenericMessage+Obfuscation.swift in Sources */ = {isa = PBXBuildFile; fileRef = 06D48734241F930A00881B08 /* GenericMessage+Obfuscation.swift */; };
		06D48737241FB3F700881B08 /* ZMClientMessage+Obfuscate.swift in Sources */ = {isa = PBXBuildFile; fileRef = 06D48736241FB3F700881B08 /* ZMClientMessage+Obfuscate.swift */; };
		06D5423C26399C33006B0C5A /* UserType+External.swift in Sources */ = {isa = PBXBuildFile; fileRef = 06D5423B26399C32006B0C5A /* UserType+External.swift */; };
		06E1C835244F1A2300CA4EF2 /* ZMOTRMessage+Helper.swift in Sources */ = {isa = PBXBuildFile; fileRef = 06E1C834244F1A2300CA4EF2 /* ZMOTRMessage+Helper.swift */; };
		06E8AAB4242BAA6A008929B1 /* SignatureStatus.swift in Sources */ = {isa = PBXBuildFile; fileRef = 06E8AAB3242BAA6A008929B1 /* SignatureStatus.swift */; };
		06EE09E32659340F00D6CAC3 /* store2-92-0.wiredatabase in Resources */ = {isa = PBXBuildFile; fileRef = 06EE09E22659340F00D6CAC3 /* store2-92-0.wiredatabase */; };
		06EED73F2525D5B90014FE1E /* store2-87-0.wiredatabase in Resources */ = {isa = PBXBuildFile; fileRef = 06EED73E2525D5B80014FE1E /* store2-87-0.wiredatabase */; };
		06F98D64243B2474007E914A /* SignatureStatusTests.swift in Sources */ = {isa = PBXBuildFile; fileRef = 06F98D62243B2470007E914A /* SignatureStatusTests.swift */; };
		1600D93C267A80D700970F99 /* ZMManagedObject+Fetching.swift in Sources */ = {isa = PBXBuildFile; fileRef = 1600D93B267A80D700970F99 /* ZMManagedObject+Fetching.swift */; };
		1600D944267BC5A100970F99 /* ZMManagedObjectFetchingTests.swift in Sources */ = {isa = PBXBuildFile; fileRef = 1600D943267BC5A000970F99 /* ZMManagedObjectFetchingTests.swift */; };
		16030DB021AD765D00F8032E /* ZMConversation+Confirmations.swift in Sources */ = {isa = PBXBuildFile; fileRef = 16030DAF21AD765D00F8032E /* ZMConversation+Confirmations.swift */; };
		16030DBE21AE8FAB00F8032E /* ZMConversationTests+Confirmations.swift in Sources */ = {isa = PBXBuildFile; fileRef = 16030DBD21AE8FAB00F8032E /* ZMConversationTests+Confirmations.swift */; };
		16030DC521AEE25500F8032E /* ZMOTRMessage+Confirmations.swift in Sources */ = {isa = PBXBuildFile; fileRef = 16030DC421AEE25500F8032E /* ZMOTRMessage+Confirmations.swift */; };
		1607AAF2243768D200A93D29 /* UserType+Materialize.swift in Sources */ = {isa = PBXBuildFile; fileRef = 1607AAF1243768D200A93D29 /* UserType+Materialize.swift */; };
		160B3BB124EFD64E0026D355 /* ExtendedSecureUnarchiveFromData.swift in Sources */ = {isa = PBXBuildFile; fileRef = 160B3BB024EFD64E0026D355 /* ExtendedSecureUnarchiveFromData.swift */; };
		1611CF59203AE6A0004D807B /* FileAssetCacheTests.swift in Sources */ = {isa = PBXBuildFile; fileRef = 54EDE6811CBBF6260044A17E /* FileAssetCacheTests.swift */; };
		16127CF3220058160020E65C /* InvalidConversationRemoval.swift in Sources */ = {isa = PBXBuildFile; fileRef = 16127CF2220058160020E65C /* InvalidConversationRemoval.swift */; };
		16127CF522005AAB0020E65C /* InvalidConversationRemovalTests.swift in Sources */ = {isa = PBXBuildFile; fileRef = 16127CF422005AAA0020E65C /* InvalidConversationRemovalTests.swift */; };
		161541BA1E27EBD400AC2FFB /* ZMConversation+Calling.swift in Sources */ = {isa = PBXBuildFile; fileRef = 161541B91E27EBD400AC2FFB /* ZMConversation+Calling.swift */; };
		1615F2D8234D027B005E4E20 /* store2-76-0.wiredatabase in Resources */ = {isa = PBXBuildFile; fileRef = 1615F2D7234D027B005E4E20 /* store2-76-0.wiredatabase */; };
		161E056A2667C4D100DADC3D /* AccountDeletedObserver.swift in Sources */ = {isa = PBXBuildFile; fileRef = 161E05692667C4D000DADC3D /* AccountDeletedObserver.swift */; };
		1621E59220E62BD2006B2D17 /* ZMConversationTests+Silencing.swift in Sources */ = {isa = PBXBuildFile; fileRef = 1621E59120E62BD2006B2D17 /* ZMConversationTests+Silencing.swift */; };
		162207F8272291CA0041EDE8 /* String+NilEmpty.swift in Sources */ = {isa = PBXBuildFile; fileRef = 162207F7272291CA0041EDE8 /* String+NilEmpty.swift */; };
		162294A5222038FA00A98679 /* CacheAssetTests.swift in Sources */ = {isa = PBXBuildFile; fileRef = 162294A4222038FA00A98679 /* CacheAssetTests.swift */; };
		1626344B20D935C0000D4063 /* ZMConversation+Timestamps.swift in Sources */ = {isa = PBXBuildFile; fileRef = 1626344A20D935C0000D4063 /* ZMConversation+Timestamps.swift */; };
		16283618201747410027082D /* store2-41-0.wiredatabase in Resources */ = {isa = PBXBuildFile; fileRef = 162836162017466E0027082D /* store2-41-0.wiredatabase */; };
		162A81DD202DA4BC00F6200C /* AssetCache.swift in Sources */ = {isa = PBXBuildFile; fileRef = F9A705F11CAEE01D00C2F5FE /* AssetCache.swift */; };
		16313D621D227DC1001B2AB3 /* LinkPreview+ProtocolBuffer.swift in Sources */ = {isa = PBXBuildFile; fileRef = 16313D611D227DC1001B2AB3 /* LinkPreview+ProtocolBuffer.swift */; };
		1637729C22B3F1F700510B7B /* store2-74-0.wiredatabase in Resources */ = {isa = PBXBuildFile; fileRef = 1637729B22B3F1F700510B7B /* store2-74-0.wiredatabase */; };
		1639A8132260916E00868AB9 /* AlertAvailabilityBehaviourChange.swift in Sources */ = {isa = PBXBuildFile; fileRef = 1639A8122260916E00868AB9 /* AlertAvailabilityBehaviourChange.swift */; };
		1639A8512264B91E00868AB9 /* AvailabilityBehaviourChangeTests.swift in Sources */ = {isa = PBXBuildFile; fileRef = 1639A8502264B91E00868AB9 /* AvailabilityBehaviourChangeTests.swift */; };
		163C92AA2630A80400F8DC14 /* NSManagedObjectContext+SelfUser.swift in Sources */ = {isa = PBXBuildFile; fileRef = 163C92A92630A80400F8DC14 /* NSManagedObjectContext+SelfUser.swift */; };
		163CE64E25ACE5DB0013C12D /* store2-89-0.wiredatabase in Resources */ = {isa = PBXBuildFile; fileRef = 163CE64D25ACE57B0013C12D /* store2-89-0.wiredatabase */; };
		163CE6AF25BEB9680013C12D /* ZMMessageTests+SystemMessages.swift in Sources */ = {isa = PBXBuildFile; fileRef = 163CE6AE25BEB9680013C12D /* ZMMessageTests+SystemMessages.swift */; };
		163D01E02472DE6200984999 /* InvalidConnectionRemoval.swift in Sources */ = {isa = PBXBuildFile; fileRef = 163D01DF2472DE6200984999 /* InvalidConnectionRemoval.swift */; };
		163D01E22472E44000984999 /* InvalidConnectionRemovalTests.swift in Sources */ = {isa = PBXBuildFile; fileRef = 163D01E12472E44000984999 /* InvalidConnectionRemovalTests.swift */; };
		1645ECC2243B643B007A82D6 /* ZMSearchUserTests+TeamUser.swift in Sources */ = {isa = PBXBuildFile; fileRef = 1645ECC1243B643B007A82D6 /* ZMSearchUserTests+TeamUser.swift */; };
		1645ECC4243B69A1007A82D6 /* UserTypeTests+Materialize.swift in Sources */ = {isa = PBXBuildFile; fileRef = 1645ECC3243B69A1007A82D6 /* UserTypeTests+Materialize.swift */; };
		16460A44206515370096B616 /* NSManagedObjectContext+BackupImport.swift in Sources */ = {isa = PBXBuildFile; fileRef = 16460A43206515370096B616 /* NSManagedObjectContext+BackupImport.swift */; };
		16460A46206544B00096B616 /* PersistentMetadataKeys.swift in Sources */ = {isa = PBXBuildFile; fileRef = 16460A45206544B00096B616 /* PersistentMetadataKeys.swift */; };
		1646D5BB234FA6B500E60F1E /* store2-77-0.wiredatabase in Resources */ = {isa = PBXBuildFile; fileRef = 1646D5BA234FA6B400E60F1E /* store2-77-0.wiredatabase */; };
		164A55D320F3AF6700AE62A6 /* ZMSearchUserTests+ProfileImages.swift in Sources */ = {isa = PBXBuildFile; fileRef = 164A55D220F3AF6700AE62A6 /* ZMSearchUserTests+ProfileImages.swift */; };
		164EB6F3230D987A001BBD4A /* ZMMessage+DataRetention.swift in Sources */ = {isa = PBXBuildFile; fileRef = 164EB6F2230D987A001BBD4A /* ZMMessage+DataRetention.swift */; };
		16500C0325E3A7F80021B3AE /* store2-90-0.wiredatabase in Resources */ = {isa = PBXBuildFile; fileRef = 16500C0225E3A7520021B3AE /* store2-90-0.wiredatabase */; };
		165124D221886EDB006A3C75 /* ZMOTRMessage+Quotes.swift in Sources */ = {isa = PBXBuildFile; fileRef = 165124D121886EDB006A3C75 /* ZMOTRMessage+Quotes.swift */; };
		165124D42188B613006A3C75 /* ZMClientMessage+Quotes.swift in Sources */ = {isa = PBXBuildFile; fileRef = 165124D32188B613006A3C75 /* ZMClientMessage+Quotes.swift */; };
		165124D62188CF66006A3C75 /* ZMClientMessage+Editing.swift in Sources */ = {isa = PBXBuildFile; fileRef = 165124D52188CF66006A3C75 /* ZMClientMessage+Editing.swift */; };
		165124D82189AE90006A3C75 /* ZMAssetClientMessage+Quotes.swift in Sources */ = {isa = PBXBuildFile; fileRef = 165124D72189AE90006A3C75 /* ZMAssetClientMessage+Quotes.swift */; };
		16519D36231D1BB200C9D76D /* ZMConversation+Deletion.swift in Sources */ = {isa = PBXBuildFile; fileRef = 16519D35231D1BB200C9D76D /* ZMConversation+Deletion.swift */; };
		16519D54231D6F8200C9D76D /* ZMConversationTests+Deletion.swift in Sources */ = {isa = PBXBuildFile; fileRef = 16519D53231D6F8200C9D76D /* ZMConversationTests+Deletion.swift */; };
		1651F9BE1D3554C800A9FAE8 /* ZMClientMessageTests+TextMessage.swift in Sources */ = {isa = PBXBuildFile; fileRef = 1651F9BD1D3554C800A9FAE8 /* ZMClientMessageTests+TextMessage.swift */; };
		165911551DF054AD007FA847 /* ZMConversation+Predicates.swift in Sources */ = {isa = PBXBuildFile; fileRef = 165911541DF054AD007FA847 /* ZMConversation+Predicates.swift */; };
		165D3A2D1E1D47AB0052E654 /* ZMCallState.swift in Sources */ = {isa = PBXBuildFile; fileRef = 165D3A2B1E1D47AB0052E654 /* ZMCallState.swift */; };
		165DC51F21491C0400090B7B /* Mention.swift in Sources */ = {isa = PBXBuildFile; fileRef = 165DC51E21491C0400090B7B /* Mention.swift */; };
		165DC52121491D8700090B7B /* ZMClientMessage+TextMessageData.swift in Sources */ = {isa = PBXBuildFile; fileRef = 165DC52021491D8700090B7B /* ZMClientMessage+TextMessageData.swift */; };
		165DC523214A614100090B7B /* ZMConversation+Message.swift in Sources */ = {isa = PBXBuildFile; fileRef = 165DC522214A614100090B7B /* ZMConversation+Message.swift */; };
		165E0F69217F871400E36D08 /* ZMOTRMessage+ContentHashing.swift in Sources */ = {isa = PBXBuildFile; fileRef = 165E0F68217F871400E36D08 /* ZMOTRMessage+ContentHashing.swift */; };
		165E141825CC516B00F0B075 /* ZMClientMessageTests+Prefetching.swift in Sources */ = {isa = PBXBuildFile; fileRef = 165E141725CC516B00F0B075 /* ZMClientMessageTests+Prefetching.swift */; };
		166166CD22366C7A00779AE3 /* store2-67-0.wiredatabase in Resources */ = {isa = PBXBuildFile; fileRef = 166166CC22366C7A00779AE3 /* store2-67-0.wiredatabase */; };
		1661673F22394E2A00779AE3 /* store2-68-0.wiredatabase in Resources */ = {isa = PBXBuildFile; fileRef = 1661673E22394E2A00779AE3 /* store2-68-0.wiredatabase */; };
		166264A42167B48A00300F45 /* store2-54-0.wiredatabase in Resources */ = {isa = PBXBuildFile; fileRef = 166264A22167B48000300F45 /* store2-54-0.wiredatabase */; };
		16626508217F4E0B00300F45 /* GenericMessageTests+Hashing.swift in Sources */ = {isa = PBXBuildFile; fileRef = 16626507217F4E0B00300F45 /* GenericMessageTests+Hashing.swift */; };
		166A2A0D25FB991800B4A4F8 /* CoreDataStack.swift in Sources */ = {isa = PBXBuildFile; fileRef = 166A2A0C25FB991800B4A4F8 /* CoreDataStack.swift */; };
		166D189E230E9E66001288CD /* ZMMessage+DataRetentionTests.swift in Sources */ = {isa = PBXBuildFile; fileRef = 166D189D230E9E66001288CD /* ZMMessage+DataRetentionTests.swift */; };
		166DCDB82555886F004F4F59 /* CoreDataStack+Migration.swift in Sources */ = {isa = PBXBuildFile; fileRef = 166DCDB72555886E004F4F59 /* CoreDataStack+Migration.swift */; };
		166EC36E26C50E960043ED01 /* store2-94-0.wiredatabase in Resources */ = {isa = PBXBuildFile; fileRef = 166EC36D26C50E8B0043ED01 /* store2-94-0.wiredatabase */; };
		1670D0172317F92B003A143B /* ZMConversation+Team.swift in Sources */ = {isa = PBXBuildFile; fileRef = 1670D0162317F92B003A143B /* ZMConversation+Team.swift */; };
		1670D01C231823DC003A143B /* ZMUser+Permissions.swift in Sources */ = {isa = PBXBuildFile; fileRef = 1670D01B231823DC003A143B /* ZMUser+Permissions.swift */; };
		1670D01E231825BE003A143B /* ZMUserTests+Permissions.swift in Sources */ = {isa = PBXBuildFile; fileRef = 1670D01D231825BE003A143B /* ZMUserTests+Permissions.swift */; };
		1670D02023183209003A143B /* ModelObjectsTests+Helpers.swift in Sources */ = {isa = PBXBuildFile; fileRef = 1670D01F23183209003A143B /* ModelObjectsTests+Helpers.swift */; };
		1672A5FE23434FA200380537 /* ZMConversationTests+Labels.swift in Sources */ = {isa = PBXBuildFile; fileRef = 1672A5FD23434FA200380537 /* ZMConversationTests+Labels.swift */; };
		1672A6022343973600380537 /* LabelTests.swift in Sources */ = {isa = PBXBuildFile; fileRef = 1672A6012343973600380537 /* LabelTests.swift */; };
		1672A6112343CABA00380537 /* store2-75-0.wiredatabase in Resources */ = {isa = PBXBuildFile; fileRef = 1672A6102343CABA00380537 /* store2-75-0.wiredatabase */; };
		1672A614234499B500380537 /* LabelChangeInfo.swift in Sources */ = {isa = PBXBuildFile; fileRef = 1672A613234499B500380537 /* LabelChangeInfo.swift */; };
		1672A6162344A14E00380537 /* LabelObserverTests.swift in Sources */ = {isa = PBXBuildFile; fileRef = 1672A6152344A14E00380537 /* LabelObserverTests.swift */; };
		1672A6282344F10700380537 /* FolderList.swift in Sources */ = {isa = PBXBuildFile; fileRef = 1672A6272344F10700380537 /* FolderList.swift */; };
		1672A62A2345102400380537 /* ZMConversationListTests+Labels.swift in Sources */ = {isa = PBXBuildFile; fileRef = 1672A6292345102400380537 /* ZMConversationListTests+Labels.swift */; };
		16746B081D2EAF8E00831771 /* ZMClientMessageTests+ZMImageOwner.swift in Sources */ = {isa = PBXBuildFile; fileRef = 16746B071D2EAF8E00831771 /* ZMClientMessageTests+ZMImageOwner.swift */; };
		167BCB4E2600C62100E9D7E3 /* CoreDataStackTests+Migration.swift in Sources */ = {isa = PBXBuildFile; fileRef = 166E47BC255A98D900C161C8 /* CoreDataStackTests+Migration.swift */; };
		167BCB512600C70F00E9D7E3 /* CoreDataStackTests+Backup.swift in Sources */ = {isa = PBXBuildFile; fileRef = F16F8EBE2063E9CC009A9D6F /* CoreDataStackTests+Backup.swift */; };
		167BCB542600C96000E9D7E3 /* CoreDataStackTests+EncryptionAtRest.swift in Sources */ = {isa = PBXBuildFile; fileRef = EEA2B84524DA943100C6659E /* CoreDataStackTests+EncryptionAtRest.swift */; };
		167BCC1C2609E92400E9D7E3 /* ZMEventModel.xcdatamodeld in Sources */ = {isa = PBXBuildFile; fileRef = 167BCC182609E92300E9D7E3 /* ZMEventModel.xcdatamodeld */; };
		167BCC82260CFAD500E9D7E3 /* UserType+Federation.swift in Sources */ = {isa = PBXBuildFile; fileRef = 167BCC81260CFAD500E9D7E3 /* UserType+Federation.swift */; };
		167BCC86260CFC7B00E9D7E3 /* UserTypeTests+Federation.swift in Sources */ = {isa = PBXBuildFile; fileRef = 167BCC85260CFC7B00E9D7E3 /* UserTypeTests+Federation.swift */; };
		167BCC92260DB5FA00E9D7E3 /* CoreDataStackTests+ClearStorage.swift in Sources */ = {isa = PBXBuildFile; fileRef = 167BCC91260DB5FA00E9D7E3 /* CoreDataStackTests+ClearStorage.swift */; };
		167BCC96260DC3F100E9D7E3 /* CoreDataStack+ClearStorage.swift in Sources */ = {isa = PBXBuildFile; fileRef = 167BCC95260DC3F100E9D7E3 /* CoreDataStack+ClearStorage.swift */; };
		16827AEA2732A3C20079405D /* InvalidDomainRemoval.swift in Sources */ = {isa = PBXBuildFile; fileRef = 16827AE92732A3C20079405D /* InvalidDomainRemoval.swift */; };
		16827AF22732AB2E0079405D /* InvalidDomainRemovalTests.swift in Sources */ = {isa = PBXBuildFile; fileRef = 16827AF12732AB2E0079405D /* InvalidDomainRemovalTests.swift */; };
		168413EB222594ED00FCB9BC /* store2-65-0.wiredatabase in Resources */ = {isa = PBXBuildFile; fileRef = 168413E9222594E600FCB9BC /* store2-65-0.wiredatabase */; };
		168413ED2225965500FCB9BC /* TransferStateMigration.swift in Sources */ = {isa = PBXBuildFile; fileRef = 168413EC2225965500FCB9BC /* TransferStateMigration.swift */; };
		1684141722282A1A00FCB9BC /* TransferStateMigrationTests.swift in Sources */ = {isa = PBXBuildFile; fileRef = 1684141622282A1A00FCB9BC /* TransferStateMigrationTests.swift */; };
		1684142A2228421700FCB9BC /* ZMAssetClientMessageTests+AssetMessage.swift in Sources */ = {isa = PBXBuildFile; fileRef = 168414292228421700FCB9BC /* ZMAssetClientMessageTests+AssetMessage.swift */; };
		1687ABAC20EBE0770007C240 /* UserType.swift in Sources */ = {isa = PBXBuildFile; fileRef = 1687ABAB20EBE0770007C240 /* UserType.swift */; };
		1687ABAE20ECD51E0007C240 /* ZMSearchUser.swift in Sources */ = {isa = PBXBuildFile; fileRef = 1687ABAD20ECD51E0007C240 /* ZMSearchUser.swift */; };
		1687C0E22150EE91003099DD /* ZMClientMessageTests+Mentions.swift in Sources */ = {isa = PBXBuildFile; fileRef = 1687C0E12150EE91003099DD /* ZMClientMessageTests+Mentions.swift */; };
		1689FD462194A63E00A656E2 /* ZMClientMessageTests+Editing.swift in Sources */ = {isa = PBXBuildFile; fileRef = 1689FD452194A63E00A656E2 /* ZMClientMessageTests+Editing.swift */; };
		168D7BFD26F365ED00789960 /* EntityAction.swift in Sources */ = {isa = PBXBuildFile; fileRef = 168D7BFC26F365ED00789960 /* EntityAction.swift */; };
		168D7C9626F9ED1E00789960 /* QualifiedID.swift in Sources */ = {isa = PBXBuildFile; fileRef = 168D7C9526F9ED1E00789960 /* QualifiedID.swift */; };
		168FF330258200AD0066DAE3 /* ZMClientMessageTests+ResetSession.swift in Sources */ = {isa = PBXBuildFile; fileRef = 168FF32F258200AD0066DAE3 /* ZMClientMessageTests+ResetSession.swift */; };
		16925337234F677B0041A8FF /* ZMConversationListDirectoryTests+Labels.swift in Sources */ = {isa = PBXBuildFile; fileRef = 16925336234F677B0041A8FF /* ZMConversationListDirectoryTests+Labels.swift */; };
		1693155325A30D4E00709F15 /* UserClientTests+ResetSession.swift in Sources */ = {isa = PBXBuildFile; fileRef = 1693155225A30D4E00709F15 /* UserClientTests+ResetSession.swift */; };
		1693155525A329FE00709F15 /* NSManagedObjectContext+UpdateRequest.swift in Sources */ = {isa = PBXBuildFile; fileRef = 1693155425A329FE00709F15 /* NSManagedObjectContext+UpdateRequest.swift */; };
		169315EF25AC4C8100709F15 /* MigrateSenderClient.swift in Sources */ = {isa = PBXBuildFile; fileRef = 169315EE25AC4C8100709F15 /* MigrateSenderClient.swift */; };
		169315F125AC501300709F15 /* MigrateSenderClientTests.swift in Sources */ = {isa = PBXBuildFile; fileRef = 169315F025AC501300709F15 /* MigrateSenderClientTests.swift */; };
		169FF3A527157B3900330C2E /* MockActionHandler.swift in Sources */ = {isa = PBXBuildFile; fileRef = 169FF3A427157B3800330C2E /* MockActionHandler.swift */; };
		169FF3AA27157F0100330C2E /* ZMSearchUserTests+Connections.swift in Sources */ = {isa = PBXBuildFile; fileRef = 169FF3A927157F0100330C2E /* ZMSearchUserTests+Connections.swift */; };
		169FF3AF2715820400330C2E /* ZMConnectionFetchingTests.swift in Sources */ = {isa = PBXBuildFile; fileRef = 169FF3AE2715820400330C2E /* ZMConnectionFetchingTests.swift */; };
		169FF3D82715CE5B00330C2E /* store2-96-0.wiredatabase in Resources */ = {isa = PBXBuildFile; fileRef = 169FF3D72715CE5B00330C2E /* store2-96-0.wiredatabase */; };
		16A86B4A22A6BF5B00A674F8 /* store2-71-0.wiredatabase in Resources */ = {isa = PBXBuildFile; fileRef = 16A86B4922A6BF5B00A674F8 /* store2-71-0.wiredatabase */; };
		16A9E354220CAB790062CFCD /* store2-60-0.wiredatabase in Resources */ = {isa = PBXBuildFile; fileRef = 16A9E353220CAB790062CFCD /* store2-60-0.wiredatabase */; };
		16AD86BA1F75426C00E4C797 /* NSManagedObjectContext+NotificationContext.swift in Sources */ = {isa = PBXBuildFile; fileRef = 16AD86B91F75426C00E4C797 /* NSManagedObjectContext+NotificationContext.swift */; };
		16B5B33126FDC5D2001A3216 /* ZMConnection+Actions.swift in Sources */ = {isa = PBXBuildFile; fileRef = 16B5B33026FDC5D2001A3216 /* ZMConnection+Actions.swift */; };
		16B75F6B222EEE6E00DCAFF2 /* store2-66-0.wiredatabase in Resources */ = {isa = PBXBuildFile; fileRef = 16B75F69222EEE4000DCAFF2 /* store2-66-0.wiredatabase */; };
		16BA4303233CD8E50018E883 /* Label.swift in Sources */ = {isa = PBXBuildFile; fileRef = 16BA4302233CD8E50018E883 /* Label.swift */; };
		16BA4305233CDEA30018E883 /* ZMConversation+Labels.swift in Sources */ = {isa = PBXBuildFile; fileRef = 16BA4304233CDEA30018E883 /* ZMConversation+Labels.swift */; };
		16C391E2214BD438003AB3AD /* MentionTests.swift in Sources */ = {isa = PBXBuildFile; fileRef = 16C391E1214BD437003AB3AD /* MentionTests.swift */; };
		16CDEBF72209897D00E74A41 /* ZMMessageTests+ShouldGenerateUnreadCount.swift in Sources */ = {isa = PBXBuildFile; fileRef = 16CDEBF62209897D00E74A41 /* ZMMessageTests+ShouldGenerateUnreadCount.swift */; };
		16CDEBFB2209D13B00E74A41 /* ZMMessage+Quotes.swift in Sources */ = {isa = PBXBuildFile; fileRef = 16CDEBFA2209D13B00E74A41 /* ZMMessage+Quotes.swift */; };
		16D5260D20DD1D9400608D8E /* ZMConversationTests+Timestamps.swift in Sources */ = {isa = PBXBuildFile; fileRef = 16D5260C20DD1D9400608D8E /* ZMConversationTests+Timestamps.swift */; };
		16D68E971CEF2EC4003AB9E0 /* ZMFileMetadata.swift in Sources */ = {isa = PBXBuildFile; fileRef = 16D68E961CEF2EC4003AB9E0 /* ZMFileMetadata.swift */; };
		16D95A421FCEF87B00C96069 /* ZMUser+Availability.swift in Sources */ = {isa = PBXBuildFile; fileRef = 16D95A411FCEF87B00C96069 /* ZMUser+Availability.swift */; };
		16DF3B5D2285B13100D09365 /* UserClientType.swift in Sources */ = {isa = PBXBuildFile; fileRef = 16DF3B5C2285B13100D09365 /* UserClientType.swift */; };
		16DF3B5F2289510600D09365 /* ZMConversationTests+Legalhold.swift in Sources */ = {isa = PBXBuildFile; fileRef = 16DF3B5E2289510600D09365 /* ZMConversationTests+Legalhold.swift */; };
		16E0FBC923326B72000E3235 /* ConversationDirectory.swift in Sources */ = {isa = PBXBuildFile; fileRef = 16E0FBC823326B72000E3235 /* ConversationDirectory.swift */; };
		16E6F24824B36D550015B249 /* NSManagedObjectContext+EncryptionAtRest.swift in Sources */ = {isa = PBXBuildFile; fileRef = 16E6F24724B36D550015B249 /* NSManagedObjectContext+EncryptionAtRest.swift */; };
		16E6F26424B614DC0015B249 /* EncryptionKeys.swift in Sources */ = {isa = PBXBuildFile; fileRef = 16E6F26324B614DC0015B249 /* EncryptionKeys.swift */; };
		16E6F26624B8952F0015B249 /* EncryptionKeysTests.swift in Sources */ = {isa = PBXBuildFile; fileRef = 16E6F26524B8952F0015B249 /* EncryptionKeysTests.swift */; };
		16E70FA7270F212100718E5D /* ZMConnection+Helper.m in Sources */ = {isa = PBXBuildFile; fileRef = 16E70FA6270F212000718E5D /* ZMConnection+Helper.m */; };
		16E7DA281FD9973B0065B6A6 /* store2-39-0.wiredatabase in Resources */ = {isa = PBXBuildFile; fileRef = 16E7DA261FD995810065B6A6 /* store2-39-0.wiredatabase */; };
		16E7DA2A1FDABE440065B6A6 /* ZMOTRMessage+SelfConversationUpdateTests.swift in Sources */ = {isa = PBXBuildFile; fileRef = 16E7DA291FDABE440065B6A6 /* ZMOTRMessage+SelfConversationUpdateTests.swift */; };
		16F6BB3A1EDEC2D6009EA803 /* ZMConversation+ObserverHelper.swift in Sources */ = {isa = PBXBuildFile; fileRef = 16F6BB391EDEC2D6009EA803 /* ZMConversation+ObserverHelper.swift */; };
		16F6BB3C1EDEDEFD009EA803 /* ZMConversationTests+ObservationHelper.swift in Sources */ = {isa = PBXBuildFile; fileRef = 16F6BB3B1EDEDEFD009EA803 /* ZMConversationTests+ObservationHelper.swift */; };
		16F7341224F9567000AB93B1 /* ZMConversationTests+DraftMessage.swift in Sources */ = {isa = PBXBuildFile; fileRef = 16F7341024F9556600AB93B1 /* ZMConversationTests+DraftMessage.swift */; };
		16F7341424F9573C00AB93B1 /* XCTestCase+EncryptionKeys.swift in Sources */ = {isa = PBXBuildFile; fileRef = 16F7341324F9573C00AB93B1 /* XCTestCase+EncryptionKeys.swift */; };
		16F7341624F95F9D00AB93B1 /* store2-85-0.wiredatabase in Resources */ = {isa = PBXBuildFile; fileRef = 16F7341524F95F9100AB93B1 /* store2-85-0.wiredatabase */; };
		2BB20770292B787000FB6468 /* PatchApplicator.swift in Sources */ = {isa = PBXBuildFile; fileRef = 2BB2076F292B787000FB6468 /* PatchApplicator.swift */; };
		2BB20771292B791400FB6468 /* PatchApplicatorTests.swift in Sources */ = {isa = PBXBuildFile; fileRef = 2BB2076D292B781E00FB6468 /* PatchApplicatorTests.swift */; };
		54178A1C1E02EA9900860ECE /* store2-24-1.wiredatabase in Resources */ = {isa = PBXBuildFile; fileRef = 54178A1A1E02E9FB00860ECE /* store2-24-1.wiredatabase */; };
		541E4F951CBD182100D82D69 /* FileAssetCache.swift in Sources */ = {isa = PBXBuildFile; fileRef = 541E4F941CBD182100D82D69 /* FileAssetCache.swift */; };
		54363A011D7876200048FD7D /* ZMClientMessage+Encryption.swift in Sources */ = {isa = PBXBuildFile; fileRef = 54363A001D7876200048FD7D /* ZMClientMessage+Encryption.swift */; };
		543ABF5C1F34A19C00DBE28B /* DatabaseBaseTest.swift in Sources */ = {isa = PBXBuildFile; fileRef = 543ABF5A1F34A13000DBE28B /* DatabaseBaseTest.swift */; };
		544034341D6DFE8500860F2D /* ZMAddressBookContactTests.swift in Sources */ = {isa = PBXBuildFile; fileRef = 544034331D6DFE8500860F2D /* ZMAddressBookContactTests.swift */; };
		544A46AE1E2E82BA00D6A748 /* ZMOTRMessage+SecurityDegradation.swift in Sources */ = {isa = PBXBuildFile; fileRef = 544A46AD1E2E82BA00D6A748 /* ZMOTRMessage+SecurityDegradation.swift */; };
		544E8C0F1E2F69EB00F9B8B8 /* ZMOTRMessage+SecurityDegradationTests.swift in Sources */ = {isa = PBXBuildFile; fileRef = 544E8C0D1E2F69E800F9B8B8 /* ZMOTRMessage+SecurityDegradationTests.swift */; };
		544E8C111E2F76B400F9B8B8 /* NSManagedObjectContext+UserInfoMerge.swift in Sources */ = {isa = PBXBuildFile; fileRef = 544E8C101E2F76B400F9B8B8 /* NSManagedObjectContext+UserInfoMerge.swift */; };
		544E8C131E2F825700F9B8B8 /* ZMConversation+SecurityLevel.swift in Sources */ = {isa = PBXBuildFile; fileRef = 544E8C121E2F825700F9B8B8 /* ZMConversation+SecurityLevel.swift */; };
		5451DE351F5FFF8B00C82E75 /* NotificationInContext.swift in Sources */ = {isa = PBXBuildFile; fileRef = 5451DE341F5FFF8B00C82E75 /* NotificationInContext.swift */; };
		5451DE371F604CD500C82E75 /* ZMMoveIndex.swift in Sources */ = {isa = PBXBuildFile; fileRef = 5451DE361F604CD500C82E75 /* ZMMoveIndex.swift */; };
		54563B761E0161730089B1D7 /* ZMMessage+Categorization.swift in Sources */ = {isa = PBXBuildFile; fileRef = 54563B751E0161730089B1D7 /* ZMMessage+Categorization.swift */; };
		54563B7B1E0189780089B1D7 /* ZMMessageCategorizationTests.swift in Sources */ = {isa = PBXBuildFile; fileRef = 54563B791E0189750089B1D7 /* ZMMessageCategorizationTests.swift */; };
		545FA5D71E2FD3750054171A /* ZMConversation+MessageDeletion.swift in Sources */ = {isa = PBXBuildFile; fileRef = 545FA5D61E2FD3750054171A /* ZMConversation+MessageDeletion.swift */; };
		546D3DE61CE5D0B100A6047F /* RichAssetFileType.swift in Sources */ = {isa = PBXBuildFile; fileRef = 546D3DE51CE5D0B100A6047F /* RichAssetFileType.swift */; };
		546D3DE91CE5D24C00A6047F /* RichAssetFileTypeTests.swift in Sources */ = {isa = PBXBuildFile; fileRef = 546D3DE81CE5D24C00A6047F /* RichAssetFileTypeTests.swift */; };
		5473CC731E14245C00814C03 /* NSManagedObjectContext+Debugging.swift in Sources */ = {isa = PBXBuildFile; fileRef = 5473CC721E14245C00814C03 /* NSManagedObjectContext+Debugging.swift */; };
		5473CC751E14268600814C03 /* NSManagedObjectContextDebuggingTests.swift in Sources */ = {isa = PBXBuildFile; fileRef = 5473CC741E14268600814C03 /* NSManagedObjectContextDebuggingTests.swift */; };
		5476BA3E1DEDABCC00D047F8 /* AddressBookEntryTests.swift in Sources */ = {isa = PBXBuildFile; fileRef = 5476BA3D1DEDABCC00D047F8 /* AddressBookEntryTests.swift */; };
		547E66491F7503A5008CB1FA /* ZMConversation+Notifications.swift in Sources */ = {isa = PBXBuildFile; fileRef = 547E66481F7503A5008CB1FA /* ZMConversation+Notifications.swift */; };
		547E664B1F750E4A008CB1FA /* ZMConnection+Notification.swift in Sources */ = {isa = PBXBuildFile; fileRef = 547E664A1F750E4A008CB1FA /* ZMConnection+Notification.swift */; };
		54829DAD1DE6F7BA009100D3 /* store1-24.wiredatabase in Resources */ = {isa = PBXBuildFile; fileRef = 54829D951DE6F782009100D3 /* store1-24.wiredatabase */; };
		54829DAE1DE6F7BA009100D3 /* store1-25.wiredatabase in Resources */ = {isa = PBXBuildFile; fileRef = 54829D961DE6F782009100D3 /* store1-25.wiredatabase */; };
		54829DAF1DE6F7BA009100D3 /* store1-27.wiredatabase in Resources */ = {isa = PBXBuildFile; fileRef = 54829D971DE6F782009100D3 /* store1-27.wiredatabase */; };
		54829DB01DE6F7BA009100D3 /* store1-28.wiredatabase in Resources */ = {isa = PBXBuildFile; fileRef = 54829D981DE6F782009100D3 /* store1-28.wiredatabase */; };
		54829DB11DE6F7BA009100D3 /* store2-3.wiredatabase in Resources */ = {isa = PBXBuildFile; fileRef = 54829D991DE6F782009100D3 /* store2-3.wiredatabase */; };
		54829DB21DE6F7BA009100D3 /* store2-4.wiredatabase in Resources */ = {isa = PBXBuildFile; fileRef = 54829D9A1DE6F782009100D3 /* store2-4.wiredatabase */; };
		54829DB31DE6F7BA009100D3 /* store2-5.wiredatabase in Resources */ = {isa = PBXBuildFile; fileRef = 54829D9B1DE6F782009100D3 /* store2-5.wiredatabase */; };
		54829DB41DE6F7BA009100D3 /* store2-6.wiredatabase in Resources */ = {isa = PBXBuildFile; fileRef = 54829D9C1DE6F782009100D3 /* store2-6.wiredatabase */; };
		54829DB51DE6F7BA009100D3 /* store2-7.wiredatabase in Resources */ = {isa = PBXBuildFile; fileRef = 54829D9D1DE6F782009100D3 /* store2-7.wiredatabase */; };
		54829DB61DE6F7BA009100D3 /* store2-8.wiredatabase in Resources */ = {isa = PBXBuildFile; fileRef = 54829D9E1DE6F782009100D3 /* store2-8.wiredatabase */; };
		54829DB71DE6F7BA009100D3 /* store2-21-1.wiredatabase in Resources */ = {isa = PBXBuildFile; fileRef = 54829D9F1DE6F782009100D3 /* store2-21-1.wiredatabase */; };
		54829DB81DE6F7BA009100D3 /* store2-21-2.wiredatabase in Resources */ = {isa = PBXBuildFile; fileRef = 54829DA01DE6F782009100D3 /* store2-21-2.wiredatabase */; };
		54929FAE1E12AC8B0010186B /* NSPersistentStoreMetadataTests.swift in Sources */ = {isa = PBXBuildFile; fileRef = 54929FAD1E12AC8B0010186B /* NSPersistentStoreMetadataTests.swift */; };
		5495BC431E019F1B004253ED /* audio.m4a in Resources */ = {isa = PBXBuildFile; fileRef = 5495BC421E019F1B004253ED /* audio.m4a */; };
		54A885A81F62EEB600AFBA95 /* ZMConversationTests+Messages.swift in Sources */ = {isa = PBXBuildFile; fileRef = 54A885A71F62EEB600AFBA95 /* ZMConversationTests+Messages.swift */; };
		54AA3C9924ED2CE700FE1F94 /* store2-84-0.wiredatabase in Resources */ = {isa = PBXBuildFile; fileRef = 54AA3C9824ED2CE600FE1F94 /* store2-84-0.wiredatabase */; };
		54BAB40B24A4FA0800EBC400 /* store2-82-0.wiredatabase in Resources */ = {isa = PBXBuildFile; fileRef = 54BAB40A24A4FA0800EBC400 /* store2-82-0.wiredatabase */; };
		54CD460A1DEDA55C00BA3429 /* AddressBookEntry.swift in Sources */ = {isa = PBXBuildFile; fileRef = 54CD46091DEDA55C00BA3429 /* AddressBookEntry.swift */; };
		54D7B83F1E12774600C1B347 /* NSPersistentStore+Metadata.swift in Sources */ = {isa = PBXBuildFile; fileRef = 54D7B83E1E12774600C1B347 /* NSPersistentStore+Metadata.swift */; };
		54D809FC1F681D6400B2CCB4 /* ZMClientMessage+LinkPreview.swift in Sources */ = {isa = PBXBuildFile; fileRef = 54D809FB1F681D6400B2CCB4 /* ZMClientMessage+LinkPreview.swift */; };
		54DE05DD1CF8711F00C35253 /* ProtobufUtilitiesTests.swift in Sources */ = {isa = PBXBuildFile; fileRef = 54DE05DC1CF8711F00C35253 /* ProtobufUtilitiesTests.swift */; };
		54E3EE3F1F6169A800A261E3 /* ZMAssetClientMessage+FileMessageData.swift in Sources */ = {isa = PBXBuildFile; fileRef = 54E3EE3E1F6169A800A261E3 /* ZMAssetClientMessage+FileMessageData.swift */; };
		54E3EE411F616BA600A261E3 /* ZMAssetClientMessage.swift in Sources */ = {isa = PBXBuildFile; fileRef = 54E3EE401F616BA600A261E3 /* ZMAssetClientMessage.swift */; };
		54E3EE431F6194A400A261E3 /* ZMAssetClientMessage+GenericMessage.swift in Sources */ = {isa = PBXBuildFile; fileRef = 54E3EE421F6194A400A261E3 /* ZMAssetClientMessage+GenericMessage.swift */; };
		54E3EE451F61A53C00A261E3 /* ZMAssetClientMessage+Ephemeral.swift in Sources */ = {isa = PBXBuildFile; fileRef = 54E3EE441F61A53C00A261E3 /* ZMAssetClientMessage+Ephemeral.swift */; };
		54E3EE471F61A78B00A261E3 /* ZMAssetClientMessage+Deletion.swift in Sources */ = {isa = PBXBuildFile; fileRef = 54E3EE461F61A78B00A261E3 /* ZMAssetClientMessage+Deletion.swift */; };
		54ED3A9D1F38CB6A0066AD47 /* DatabaseMigrationTests.swift in Sources */ = {isa = PBXBuildFile; fileRef = 54ED3A9C1F38CB6A0066AD47 /* DatabaseMigrationTests.swift */; };
		54EDE6801CBBF1860044A17E /* PINCache+ZMessaging.swift in Sources */ = {isa = PBXBuildFile; fileRef = 54EDE67F1CBBF1860044A17E /* PINCache+ZMessaging.swift */; };
		54F6CEAB1CE2972200A1276D /* ZMAssetClientMessage+Download.swift in Sources */ = {isa = PBXBuildFile; fileRef = 54F6CEAA1CE2972200A1276D /* ZMAssetClientMessage+Download.swift */; };
		54F84CFD1F9950B300ABD7D5 /* DuplicatedEntityRemoval.swift in Sources */ = {isa = PBXBuildFile; fileRef = 54F84CFC1F9950B300ABD7D5 /* DuplicatedEntityRemoval.swift */; };
		54F84D031F995B0200ABD7D5 /* DuplicatedEntityRemovalTests.swift in Sources */ = {isa = PBXBuildFile; fileRef = 54F84CFE1F99588D00ABD7D5 /* DuplicatedEntityRemovalTests.swift */; };
		54F84D041F995B0700ABD7D5 /* DiskDatabaseTests.swift in Sources */ = {isa = PBXBuildFile; fileRef = 54F84D001F995A1F00ABD7D5 /* DiskDatabaseTests.swift */; };
		54FB03A11E41E273000E13DC /* LegacyPersistedDataPatches.swift in Sources */ = {isa = PBXBuildFile; fileRef = 54FB03A01E41E273000E13DC /* LegacyPersistedDataPatches.swift */; };
		54FB03A31E41E64A000E13DC /* UserClient+Patches.swift in Sources */ = {isa = PBXBuildFile; fileRef = 54FB03A21E41E64A000E13DC /* UserClient+Patches.swift */; };
		54FB03AA1E41F204000E13DC /* LegacyPersistedDataPatches+Directory.swift in Sources */ = {isa = PBXBuildFile; fileRef = 54FB03A81E41F1B6000E13DC /* LegacyPersistedDataPatches+Directory.swift */; };
		54FB03AD1E41F6C2000E13DC /* LegacyPersistedDataPatchesTests.swift in Sources */ = {isa = PBXBuildFile; fileRef = 54FB03AC1E41F6C2000E13DC /* LegacyPersistedDataPatchesTests.swift */; };
		54FB03AF1E41FC86000E13DC /* NSManagedObjectContext+Patches.swift in Sources */ = {isa = PBXBuildFile; fileRef = 54FB03AE1E41FC86000E13DC /* NSManagedObjectContext+Patches.swift */; };
		55C40BCE22B0316800EFD8BD /* ZMUser+LegalHoldRequest.swift in Sources */ = {isa = PBXBuildFile; fileRef = 55C40BCD22B0316800EFD8BD /* ZMUser+LegalHoldRequest.swift */; };
		55C40BD722B0F78500EFD8BD /* ZMUserLegalHoldTests.swift in Sources */ = {isa = PBXBuildFile; fileRef = 55C40BD422B0F75C00EFD8BD /* ZMUserLegalHoldTests.swift */; };
		55C40BDD22B24AA600EFD8BD /* store2-73-0.wiredatabase in Resources */ = {isa = PBXBuildFile; fileRef = 55C40BDC22B24AA600EFD8BD /* store2-73-0.wiredatabase */; };
		5E0FB215205176B400FD9867 /* Set+ServiceUser.swift in Sources */ = {isa = PBXBuildFile; fileRef = 5E0FB214205176B400FD9867 /* Set+ServiceUser.swift */; };
		5E36B45E21CA5BBA00B7063B /* UnverifiedCredentials.swift in Sources */ = {isa = PBXBuildFile; fileRef = 5E36B45D21CA5BBA00B7063B /* UnverifiedCredentials.swift */; };
		5E39FC67225F22BE00C682B8 /* ZMConversation+ExternalParticipant.swift in Sources */ = {isa = PBXBuildFile; fileRef = 5E39FC66225F22BE00C682B8 /* ZMConversation+ExternalParticipant.swift */; };
		5E39FC69225F2DC000C682B8 /* ZMConversationExternalParticipantsStateTests.swift in Sources */ = {isa = PBXBuildFile; fileRef = 5E39FC68225F2DC000C682B8 /* ZMConversationExternalParticipantsStateTests.swift */; };
		5E454C60210638E300DB4501 /* PushTokenTests.swift in Sources */ = {isa = PBXBuildFile; fileRef = F13A89D22106293000AB40CB /* PushTokenTests.swift */; };
		5E4BA9F62216FF7800F938A8 /* store2-62-0.wiredatabase in Resources */ = {isa = PBXBuildFile; fileRef = 5E4BA9F42216FF4000F938A8 /* store2-62-0.wiredatabase */; };
		5E67168E2174B9AF00522E61 /* LoginCredentials.swift in Sources */ = {isa = PBXBuildFile; fileRef = 5E67168D2174B9AF00522E61 /* LoginCredentials.swift */; };
		5E771F382080BB0000575629 /* PBMessage+Validation.swift in Sources */ = {isa = PBXBuildFile; fileRef = 5E771F372080BB0000575629 /* PBMessage+Validation.swift */; };
		5E771F3B2080C42300575629 /* PBMessageValidationTests.swift in Sources */ = {isa = PBXBuildFile; fileRef = 5E771F392080C40B00575629 /* PBMessageValidationTests.swift */; };
		5E9EA4D62242942900D401B2 /* ZMClientMessageTests+LinkAttachments.swift in Sources */ = {isa = PBXBuildFile; fileRef = 5E9EA4D52242942900D401B2 /* ZMClientMessageTests+LinkAttachments.swift */; };
		5E9EA4DC2243AE4E00D401B2 /* store2-69-0.wiredatabase in Resources */ = {isa = PBXBuildFile; fileRef = 5E9EA4DA2243ADA400D401B2 /* store2-69-0.wiredatabase */; };
		5E9EA4E22243E0D300D401B2 /* ConversationMessage+Attachments.swift in Sources */ = {isa = PBXBuildFile; fileRef = 5E9EA4E12243E0D300D401B2 /* ConversationMessage+Attachments.swift */; };
		5EDDC7A62088CE3B00B24850 /* ZMConversation+Invalid.swift in Sources */ = {isa = PBXBuildFile; fileRef = 5EDDC7A52088CE3B00B24850 /* ZMConversation+Invalid.swift */; };
		5EF1F239229538FE008C80D0 /* store2-70-0.wiredatabase in Resources */ = {isa = PBXBuildFile; fileRef = 5EF1F238229538FD008C80D0 /* store2-70-0.wiredatabase */; };
		5EFE9C062125CD3F007932A6 /* UnregisteredUser.swift in Sources */ = {isa = PBXBuildFile; fileRef = 5EFE9C052125CD3F007932A6 /* UnregisteredUser.swift */; };
		5EFE9C092126BF9D007932A6 /* ZMPropertyNormalizationResult.h in Headers */ = {isa = PBXBuildFile; fileRef = 5EFE9C072126BF9D007932A6 /* ZMPropertyNormalizationResult.h */; settings = {ATTRIBUTES = (Public, ); }; };
		5EFE9C0A2126BF9D007932A6 /* ZMPropertyNormalizationResult.m in Sources */ = {isa = PBXBuildFile; fileRef = 5EFE9C082126BF9D007932A6 /* ZMPropertyNormalizationResult.m */; };
		5EFE9C0D2126CB7D007932A6 /* UnregisteredUserTests.swift in Sources */ = {isa = PBXBuildFile; fileRef = 5EFE9C0B2126CB71007932A6 /* UnregisteredUserTests.swift */; };
		5EFE9C0F2126D3FA007932A6 /* NormalizationResult.swift in Sources */ = {isa = PBXBuildFile; fileRef = 5EFE9C0E2126D3FA007932A6 /* NormalizationResult.swift */; };
		6312162F287DB7D900FF9A56 /* String+Bytes.swift in Sources */ = {isa = PBXBuildFile; fileRef = 6312162E287DB7D900FF9A56 /* String+Bytes.swift */; };
		63121637288089E600FF9A56 /* Bytes.swift in Sources */ = {isa = PBXBuildFile; fileRef = 63121636288089E600FF9A56 /* Bytes.swift */; };
		63123BCC291BBB7A009A5179 /* MLSQualifiedClientIdTests.swift in Sources */ = {isa = PBXBuildFile; fileRef = 63123BCB291BBB79009A5179 /* MLSQualifiedClientIdTests.swift */; };
		63172F7B2906968000DBECC9 /* CoreCryptoConfiguration.swift in Sources */ = {isa = PBXBuildFile; fileRef = 63172F7A2906968000DBECC9 /* CoreCryptoConfiguration.swift */; };
		631A0578240420380062B387 /* UserClient+SafeLogging.swift in Sources */ = {isa = PBXBuildFile; fileRef = 631A0577240420380062B387 /* UserClient+SafeLogging.swift */; };
		631A0586240439470062B387 /* UserClientTests+SafeLogging.swift in Sources */ = {isa = PBXBuildFile; fileRef = 631A0585240439470062B387 /* UserClientTests+SafeLogging.swift */; };
		63298D9A2434D04D006B6018 /* GenericMessage+External.swift in Sources */ = {isa = PBXBuildFile; fileRef = 63298D992434D04D006B6018 /* GenericMessage+External.swift */; };
		63298D9C24374094006B6018 /* GenericMessageTests+External.swift in Sources */ = {isa = PBXBuildFile; fileRef = 63298D9B24374094006B6018 /* GenericMessageTests+External.swift */; };
		63298D9E24374489006B6018 /* Dictionary+ObjectForKey.swift in Sources */ = {isa = PBXBuildFile; fileRef = 63298D9D24374489006B6018 /* Dictionary+ObjectForKey.swift */; };
		63340BBD241C2BC5004ED87C /* store2-80-0.wiredatabase in Resources */ = {isa = PBXBuildFile; fileRef = 63340BBC241C2BC5004ED87C /* store2-80-0.wiredatabase */; };
		63370C6C242A510A0072C37F /* ZMOTRMessage+UpdateEvent.swift in Sources */ = {isa = PBXBuildFile; fileRef = 63370C6B242A510A0072C37F /* ZMOTRMessage+UpdateEvent.swift */; };
		63370CBB242CB84A0072C37F /* CompositeMessageItemContent.swift in Sources */ = {isa = PBXBuildFile; fileRef = 63370CBA242CB84A0072C37F /* CompositeMessageItemContent.swift */; };
		63370CBD242CBA0A0072C37F /* CompositeMessageData.swift in Sources */ = {isa = PBXBuildFile; fileRef = 63370CBC242CBA0A0072C37F /* CompositeMessageData.swift */; };
		63370CC4242CFA860072C37F /* ZMAssetClientMessage+UpdateEvent.swift in Sources */ = {isa = PBXBuildFile; fileRef = 63370CC3242CFA860072C37F /* ZMAssetClientMessage+UpdateEvent.swift */; };
		63370CC9242E3B990072C37F /* ZMMessage+Conversation.swift in Sources */ = {isa = PBXBuildFile; fileRef = 63370CC8242E3B990072C37F /* ZMMessage+Conversation.swift */; };
		63370CF52431F3ED0072C37F /* CompositeMessageItemContentTests.swift in Sources */ = {isa = PBXBuildFile; fileRef = 63370CF42431F3ED0072C37F /* CompositeMessageItemContentTests.swift */; };
		63370CF82431F5DE0072C37F /* BaseCompositeMessageTests.swift in Sources */ = {isa = PBXBuildFile; fileRef = 63370CF72431F5DE0072C37F /* BaseCompositeMessageTests.swift */; };
		633B396828917C9600208124 /* XCTestCase+ErrorAssertion.swift in Sources */ = {isa = PBXBuildFile; fileRef = 633B396728917C9600208124 /* XCTestCase+ErrorAssertion.swift */; };
		633B396E2893BB2D00208124 /* Bytes+Random.swift in Sources */ = {isa = PBXBuildFile; fileRef = 633B396D2893BB2D00208124 /* Bytes+Random.swift */; };
		63495DF023F6BD2A002A7C59 /* GenericMessageTests.swift in Sources */ = {isa = PBXBuildFile; fileRef = 63495DEF23F6BD2A002A7C59 /* GenericMessageTests.swift */; };
		63495E1B23FED9A9002A7C59 /* ZMUser+Protobuf.swift in Sources */ = {isa = PBXBuildFile; fileRef = 63495E1A23FED9A9002A7C59 /* ZMUser+Protobuf.swift */; };
		6354BDF32746C30900880D50 /* ZMConversation+Federation.swift in Sources */ = {isa = PBXBuildFile; fileRef = 6354BDF22746C30900880D50 /* ZMConversation+Federation.swift */; };
		6354BDF62747BF9200880D50 /* ZMConversationTests+Federation.swift in Sources */ = {isa = PBXBuildFile; fileRef = 6354BDF42747BD9600880D50 /* ZMConversationTests+Federation.swift */; };
		63709F652993E7A600577D4B /* libcore_crypto_ffi.a in Frameworks */ = {isa = PBXBuildFile; fileRef = 63709F642993E7A600577D4B /* libcore_crypto_ffi.a */; };
		63709F6B2994108700577D4B /* CoreCrypto in Frameworks */ = {isa = PBXBuildFile; productRef = 63709F6A2994108700577D4B /* CoreCrypto */; };
		63709F6D2994108700577D4B /* LibCoreCrypto in Frameworks */ = {isa = PBXBuildFile; productRef = 63709F6C2994108700577D4B /* LibCoreCrypto */; };
		6388054A240EA8990043B641 /* ZMClientMessageTests+Composite.swift in Sources */ = {isa = PBXBuildFile; fileRef = 63880548240EA8950043B641 /* ZMClientMessageTests+Composite.swift */; };
		638805652410FE920043B641 /* ButtonState.swift in Sources */ = {isa = PBXBuildFile; fileRef = 638805642410FE920043B641 /* ButtonState.swift */; };
		6397F6E028F4447700298DB1 /* SendCommitBundleAction.swift in Sources */ = {isa = PBXBuildFile; fileRef = 6397F6DF28F4447700298DB1 /* SendCommitBundleAction.swift */; };
		6397F6E428F481A700298DB1 /* MLSActionsProvider.swift in Sources */ = {isa = PBXBuildFile; fileRef = 6397F6E328F481A700298DB1 /* MLSActionsProvider.swift */; };
		6397F6E828F972F600298DB1 /* CommitBundle+Protobuf.swift in Sources */ = {isa = PBXBuildFile; fileRef = 6397F6E728F972F600298DB1 /* CommitBundle+Protobuf.swift */; };
		63AFE2D6244F49A90003F619 /* GenericMessage+MessageCapable.swift in Sources */ = {isa = PBXBuildFile; fileRef = 63AFE2D5244F49A90003F619 /* GenericMessage+MessageCapable.swift */; };
		63B658DE243754E100EF463F /* GenericMessage+UpdateEvent.swift in Sources */ = {isa = PBXBuildFile; fileRef = 63B658DD243754E100EF463F /* GenericMessage+UpdateEvent.swift */; };
		63B658E0243789DE00EF463F /* GenericMessage+Assets.swift in Sources */ = {isa = PBXBuildFile; fileRef = 63B658DF243789DE00EF463F /* GenericMessage+Assets.swift */; };
		63C07015291144F70075D598 /* CoreCryptoFactoryTests.swift in Sources */ = {isa = PBXBuildFile; fileRef = 63C07014291144F70075D598 /* CoreCryptoFactoryTests.swift */; };
		63CA8215240812620073426A /* ZMClientMessage+Composite.swift in Sources */ = {isa = PBXBuildFile; fileRef = 63CA8214240812620073426A /* ZMClientMessage+Composite.swift */; };
		63D41E4F2452EA080076826F /* ZMConversation+SelfConversation.swift in Sources */ = {isa = PBXBuildFile; fileRef = 63D41E4E2452EA080076826F /* ZMConversation+SelfConversation.swift */; };
		63D41E512452F0A60076826F /* ZMMessage+Removal.swift in Sources */ = {isa = PBXBuildFile; fileRef = 63D41E502452F0A60076826F /* ZMMessage+Removal.swift */; };
		63D41E5324531BAD0076826F /* ZMMessage+Reaction.swift in Sources */ = {isa = PBXBuildFile; fileRef = 63D41E5224531BAD0076826F /* ZMMessage+Reaction.swift */; };
		63D41E6D245733AC0076826F /* ZMMessageTests+Removal.swift in Sources */ = {isa = PBXBuildFile; fileRef = 63D41E6C245733AC0076826F /* ZMMessageTests+Removal.swift */; };
		63D41E6F24573F420076826F /* ZMConversationTests+SelfConversation.swift in Sources */ = {isa = PBXBuildFile; fileRef = 63D41E6E24573F420076826F /* ZMConversationTests+SelfConversation.swift */; };
		63D41E7124597E420076826F /* GenericMessage+Flags.swift in Sources */ = {isa = PBXBuildFile; fileRef = 63D41E7024597E420076826F /* GenericMessage+Flags.swift */; };
		63D5654B28B4D18D00BDFB49 /* MLSGroupStatus.swift in Sources */ = {isa = PBXBuildFile; fileRef = 63D5654A28B4D18D00BDFB49 /* MLSGroupStatus.swift */; };
		63D9A19E282AA0050074C20C /* NSManagedObjectContext+Federation.swift in Sources */ = {isa = PBXBuildFile; fileRef = 63D9A19D282AA0050074C20C /* NSManagedObjectContext+Federation.swift */; };
		63DA33412869C39D00818C3C /* CoreCryptoKeyProvider.swift in Sources */ = {isa = PBXBuildFile; fileRef = 63DA33402869C39D00818C3C /* CoreCryptoKeyProvider.swift */; };
		63DA335E286C9CF000818C3C /* NSManagedObjectContext+MLSController.swift in Sources */ = {isa = PBXBuildFile; fileRef = 63DA335D286C9CF000818C3C /* NSManagedObjectContext+MLSController.swift */; };
		63DA3373286CA43300818C3C /* ZMConversation+MLS.swift in Sources */ = {isa = PBXBuildFile; fileRef = 63DA3372286CA43300818C3C /* ZMConversation+MLS.swift */; };
		63DA33AF28746CCF00818C3C /* store2-103-0.wiredatabase in Resources */ = {isa = PBXBuildFile; fileRef = 63DA33AE28746CC100818C3C /* store2-103-0.wiredatabase */; };
		63E21AE2291E92780084A942 /* FetchUserClientsAction.swift in Sources */ = {isa = PBXBuildFile; fileRef = 63E21AE1291E92770084A942 /* FetchUserClientsAction.swift */; };
		63E313D3274D5F57002EAF1D /* ZMConversationTests+Team.swift in Sources */ = {isa = PBXBuildFile; fileRef = 63E313D2274D5F57002EAF1D /* ZMConversationTests+Team.swift */; };
		63EDDCA128BE3B9200DE212F /* store2-105-0.wiredatabase in Resources */ = {isa = PBXBuildFile; fileRef = 63EDDCA028BE3B9200DE212F /* store2-105-0.wiredatabase */; };
		63F376DA2834FF7200FE1F05 /* NSManagedObjectContextTests+Federation.swift in Sources */ = {isa = PBXBuildFile; fileRef = 63F376D92834FF7200FE1F05 /* NSManagedObjectContextTests+Federation.swift */; };
		63F65F01246B073900534A69 /* GenericMessage+Content.swift in Sources */ = {isa = PBXBuildFile; fileRef = 63F65F00246B073900534A69 /* GenericMessage+Content.swift */; };
		63FACD56291BC598003AB25D /* MLSClientIdTests.swift in Sources */ = {isa = PBXBuildFile; fileRef = 63FACD55291BC598003AB25D /* MLSClientIdTests.swift */; };
		63FCE54828C78D1F00126D9D /* ZMConversationTests+Predicates.swift in Sources */ = {isa = PBXBuildFile; fileRef = 63FCE54728C78D1F00126D9D /* ZMConversationTests+Predicates.swift */; };
		70E77B7D273188150021EE70 /* ZMConversation+Role.swift in Sources */ = {isa = PBXBuildFile; fileRef = 70E77B7C273188150021EE70 /* ZMConversation+Role.swift */; };
		7A2778C6285223D90044A73F /* KeychainManager.swift in Sources */ = {isa = PBXBuildFile; fileRef = 7A2778C5285223D90044A73F /* KeychainManager.swift */; };
		7A2778C8285329210044A73F /* KeychainManagerTests.swift in Sources */ = {isa = PBXBuildFile; fileRef = 7A2778C7285329210044A73F /* KeychainManagerTests.swift */; };
		7AA8560E28FDAD6F00088D41 /* FetchPublicGroupStateAction.swift in Sources */ = {isa = PBXBuildFile; fileRef = 7AA8560D28FDAD6F00088D41 /* FetchPublicGroupStateAction.swift */; };
		7ABAD028287D92BF002071A1 /* MLSQualifiedClientID.swift in Sources */ = {isa = PBXBuildFile; fileRef = 7ABAD027287D92BF002071A1 /* MLSQualifiedClientID.swift */; };
		7AFC6A2E2876E9BF000FF1A1 /* UploadSelfMLSKeyPackagesAction.swift in Sources */ = {isa = PBXBuildFile; fileRef = 7AFC6A292876E9BF000FF1A1 /* UploadSelfMLSKeyPackagesAction.swift */; };
		7AFC6A2F2876E9BF000FF1A1 /* ClaimMLSKeyPackageAction.swift in Sources */ = {isa = PBXBuildFile; fileRef = 7AFC6A2A2876E9BF000FF1A1 /* ClaimMLSKeyPackageAction.swift */; };
		7AFC6A302876E9BF000FF1A1 /* CountSelfMLSKeyPackagesAction.swift in Sources */ = {isa = PBXBuildFile; fileRef = 7AFC6A2B2876E9BF000FF1A1 /* CountSelfMLSKeyPackagesAction.swift */; };
		7AFC6A312876E9BF000FF1A1 /* SendMLSMessageAction.swift in Sources */ = {isa = PBXBuildFile; fileRef = 7AFC6A2C2876E9BF000FF1A1 /* SendMLSMessageAction.swift */; };
		7C88C5352182FBD90037DD03 /* ZMClientMessageTests+Replies.swift in Sources */ = {isa = PBXBuildFile; fileRef = 7C88C5312182F6150037DD03 /* ZMClientMessageTests+Replies.swift */; };
		7C8BFFDF22FC5E1600B3C8A5 /* ZMUser+Validation.swift in Sources */ = {isa = PBXBuildFile; fileRef = 7C8BFFDE22FC5E1600B3C8A5 /* ZMUser+Validation.swift */; };
		7CBC3FC120177C3C008D06E4 /* RasterImages+Protobuf.swift in Sources */ = {isa = PBXBuildFile; fileRef = 7CBC3FC020177C3C008D06E4 /* RasterImages+Protobuf.swift */; };
		7CFB77362212C45E00B27972 /* store2-61-0.wiredatabase in Resources */ = {isa = PBXBuildFile; fileRef = 7CFB77352212C45E00B27972 /* store2-61-0.wiredatabase */; };
		8704676B21513DE900C628D7 /* ZMOTRMessage+Unarchive.swift in Sources */ = {isa = PBXBuildFile; fileRef = 8704676A21513DE900C628D7 /* ZMOTRMessage+Unarchive.swift */; };
		871DD79F2084A316006B1C56 /* BatchDeleteTests.swift in Sources */ = {isa = PBXBuildFile; fileRef = 871DD79E2084A316006B1C56 /* BatchDeleteTests.swift */; };
		872A2E8A1FFD2FBF00900B22 /* ZMSearchUserPayloadParsingTests.swift in Sources */ = {isa = PBXBuildFile; fileRef = 872A2E891FFD2FBF00900B22 /* ZMSearchUserPayloadParsingTests.swift */; };
		873B88FA2040431200FBE254 /* store2-42-0.wiredatabase in Resources */ = {isa = PBXBuildFile; fileRef = 873B88F82040430A00FBE254 /* store2-42-0.wiredatabase */; };
		873B88FC204044AC00FBE254 /* ConversationCreationOptions.swift in Sources */ = {isa = PBXBuildFile; fileRef = 873B88FB204044AC00FBE254 /* ConversationCreationOptions.swift */; };
		873B88FE2040470900FBE254 /* ConversationCreationOptionsTests.swift in Sources */ = {isa = PBXBuildFile; fileRef = 873B88FD2040470900FBE254 /* ConversationCreationOptionsTests.swift */; };
		874387BB21E6406F00901B0F /* store2-59-0.wiredatabase in Resources */ = {isa = PBXBuildFile; fileRef = 874387B921E6404F00901B0F /* store2-59-0.wiredatabase */; };
		874D9798211064D300B07674 /* ZMConversationLastMessagesTest.swift in Sources */ = {isa = PBXBuildFile; fileRef = 874D9797211064D300B07674 /* ZMConversationLastMessagesTest.swift */; };
		876344472052B1E400458C7F /* store2-43-0.wiredatabase in Resources */ = {isa = PBXBuildFile; fileRef = 8702B0EB20529C78006B60B9 /* store2-43-0.wiredatabase */; };
		8767E85B216391DF00390F75 /* ZMConversation+Mute.swift in Sources */ = {isa = PBXBuildFile; fileRef = 8767E85A216391DF00390F75 /* ZMConversation+Mute.swift */; };
		8767E8642163B2C200390F75 /* store2-53-0.wiredatabase in Resources */ = {isa = PBXBuildFile; fileRef = 8767E8622163B2C000390F75 /* store2-53-0.wiredatabase */; };
		8767E8682163B9EE00390F75 /* ZMConversationTests+Mute.swift in Sources */ = {isa = PBXBuildFile; fileRef = 8767E8672163B9EE00390F75 /* ZMConversationTests+Mute.swift */; };
		87A7FA25203DD1CC00AA066C /* ZMConversationTests+AccessMode.swift in Sources */ = {isa = PBXBuildFile; fileRef = 87A7FA23203DD11100AA066C /* ZMConversationTests+AccessMode.swift */; };
		87C125F71EF94EE800D28DC1 /* ZMManagedObject+Grouping.swift in Sources */ = {isa = PBXBuildFile; fileRef = 87C125F61EF94EE800D28DC1 /* ZMManagedObject+Grouping.swift */; };
		87C125F91EF94F2E00D28DC1 /* ZMManagedObjectGroupingTests.swift in Sources */ = {isa = PBXBuildFile; fileRef = 87C125F81EF94F2E00D28DC1 /* ZMManagedObjectGroupingTests.swift */; };
		87C1C25F207F7DA80083BF6B /* InvalidGenericMessageDataRemoval.swift in Sources */ = {isa = PBXBuildFile; fileRef = 87C1C25E207F7DA80083BF6B /* InvalidGenericMessageDataRemoval.swift */; };
		87C1C261207F812F0083BF6B /* InvalidGenericMessageDataRemovalTests.swift in Sources */ = {isa = PBXBuildFile; fileRef = 87C1C260207F812F0083BF6B /* InvalidGenericMessageDataRemovalTests.swift */; };
		87C1C264207F889D0083BF6B /* store2-45-0.wiredatabase in Resources */ = {isa = PBXBuildFile; fileRef = 87C1C262207F88530083BF6B /* store2-45-0.wiredatabase */; };
		87C1C267207F921A0083BF6B /* store2-46-0.wiredatabase in Resources */ = {isa = PBXBuildFile; fileRef = 87C1C266207F92190083BF6B /* store2-46-0.wiredatabase */; };
		87D9CCE91F27606200AA4388 /* NSManagedObjectContext+TearDown.swift in Sources */ = {isa = PBXBuildFile; fileRef = 87D9CCE81F27606200AA4388 /* NSManagedObjectContext+TearDown.swift */; };
		87DF59C01F729FDA00C7B406 /* ZMMovedIndexTests.swift in Sources */ = {isa = PBXBuildFile; fileRef = 87DF59BF1F729FDA00C7B406 /* ZMMovedIndexTests.swift */; };
		87E2CE312119F6AB0034C2C4 /* ZMClientMessageTests+Cleared.swift in Sources */ = {isa = PBXBuildFile; fileRef = 87E2CE302119F6AB0034C2C4 /* ZMClientMessageTests+Cleared.swift */; };
		87E9508B2118B2DA00306AA7 /* ZMConversation+DeleteOlderMessages.swift in Sources */ = {isa = PBXBuildFile; fileRef = 87E9508A2118B2DA00306AA7 /* ZMConversation+DeleteOlderMessages.swift */; };
		87EFA3AC210F52C6004DFA53 /* ZMConversation+LastMessages.swift in Sources */ = {isa = PBXBuildFile; fileRef = 87EFA3AB210F52C6004DFA53 /* ZMConversation+LastMessages.swift */; };
		87F7288C21B02E2A000ED371 /* store2-55-0.wiredatabase in Resources */ = {isa = PBXBuildFile; fileRef = 87F7288721B02DD7000ED371 /* store2-55-0.wiredatabase */; };
		87F7288D21B02E2A000ED371 /* store2-56-0.wiredatabase in Resources */ = {isa = PBXBuildFile; fileRef = 87F7288821B02DD7000ED371 /* store2-56-0.wiredatabase */; };
		87F7288E21B02E2A000ED371 /* store2-57-0.wiredatabase in Resources */ = {isa = PBXBuildFile; fileRef = 87F7288621B02DD6000ED371 /* store2-57-0.wiredatabase */; };
		87FFC71A20DBF2820005076E /* store2-47-0.wiredatabase in Resources */ = {isa = PBXBuildFile; fileRef = 87FFC71920DBF2820005076E /* store2-47-0.wiredatabase */; };
		A901DE8C23A2A31B00B4DDC6 /* ZMConnection+Role.swift in Sources */ = {isa = PBXBuildFile; fileRef = A901DE8B23A2A31B00B4DDC6 /* ZMConnection+Role.swift */; };
		A90676E7238EAE8B006417AC /* ParticipantRole.swift in Sources */ = {isa = PBXBuildFile; fileRef = A90676E6238EAE8B006417AC /* ParticipantRole.swift */; };
		A90676EA238EB05F006417AC /* Action.swift in Sources */ = {isa = PBXBuildFile; fileRef = A90676E8238EB05E006417AC /* Action.swift */; };
		A90676EB238EB05F006417AC /* Role.swift in Sources */ = {isa = PBXBuildFile; fileRef = A90676E9238EB05F006417AC /* Role.swift */; };
		A90B3E2D23A255D5003EFED4 /* ZMConversation+Creation.swift in Sources */ = {isa = PBXBuildFile; fileRef = A90B3E2C23A255D5003EFED4 /* ZMConversation+Creation.swift */; };
		A90D62C823A159B600F680CC /* ZMConversation+Transport.swift in Sources */ = {isa = PBXBuildFile; fileRef = A90D62C723A159B600F680CC /* ZMConversation+Transport.swift */; };
		A90E1FDF23ABA48700CDE283 /* store2-78-0.wiredatabase in Resources */ = {isa = PBXBuildFile; fileRef = A90E1FDE23ABA48700CDE283 /* store2-78-0.wiredatabase */; };
		A9128AD02398067E0056F591 /* ZMConversationTests+Participants.swift in Sources */ = {isa = PBXBuildFile; fileRef = A9128ACF2398067E0056F591 /* ZMConversationTests+Participants.swift */; };
		A923D77E239DB87700F47B85 /* ZMConversationTests+SecurityLevel.swift in Sources */ = {isa = PBXBuildFile; fileRef = A923D77D239DB87700F47B85 /* ZMConversationTests+SecurityLevel.swift */; };
		A927F52723A029250058D744 /* ParticipantRoleTests.swift in Sources */ = {isa = PBXBuildFile; fileRef = A927F52623A029250058D744 /* ParticipantRoleTests.swift */; };
		A93724A226983100005FD532 /* ZMMessageTests.swift in Sources */ = {isa = PBXBuildFile; fileRef = A93724A126983100005FD532 /* ZMMessageTests.swift */; };
		A94166FC2680CCB5001F4E37 /* ZMConversationTests.swift in Sources */ = {isa = PBXBuildFile; fileRef = A94166FB2680CCB5001F4E37 /* ZMConversationTests.swift */; };
		A943BBE825B5A59D003D66BA /* ConversationLike.swift in Sources */ = {isa = PBXBuildFile; fileRef = A943BBE725B5A59D003D66BA /* ConversationLike.swift */; };
		A949418F23E1DB79001B0373 /* ZMConnection+Fetch.swift in Sources */ = {isa = PBXBuildFile; fileRef = A949418E23E1DB78001B0373 /* ZMConnection+Fetch.swift */; };
		A9536FD323ACD23100CFD528 /* ConversationTests+gapsAndWindows.swift in Sources */ = {isa = PBXBuildFile; fileRef = A9536FD223ACD23100CFD528 /* ConversationTests+gapsAndWindows.swift */; };
		A95E7BF5239134E600935B88 /* ZMConversation+Participants.swift in Sources */ = {isa = PBXBuildFile; fileRef = A95E7BF4239134E600935B88 /* ZMConversation+Participants.swift */; };
		A96524BA23CDE07700303C60 /* String+WordTests.swift in Sources */ = {isa = PBXBuildFile; fileRef = A96524B823CDE07200303C60 /* String+WordTests.swift */; };
		A96E7A9925A35D36004FAADC /* ZMConversationTests+Knock.swift in Sources */ = {isa = PBXBuildFile; fileRef = A96E7A9725A35CEF004FAADC /* ZMConversationTests+Knock.swift */; };
		A982B46623BE1B86001828A6 /* ConversationTests.swift in Sources */ = {isa = PBXBuildFile; fileRef = A982B46523BE1B86001828A6 /* ConversationTests.swift */; };
		A995F05C23968D8500FAC3CF /* ParticipantRoleChangeInfo.swift in Sources */ = {isa = PBXBuildFile; fileRef = A995F05B23968D8500FAC3CF /* ParticipantRoleChangeInfo.swift */; };
		A995F05E239690B300FAC3CF /* ParticipantRoleObserverTests.swift in Sources */ = {isa = PBXBuildFile; fileRef = A995F05D239690B300FAC3CF /* ParticipantRoleObserverTests.swift */; };
		A99B8A72268221A6006B4D29 /* ZMImageMessage.swift in Sources */ = {isa = PBXBuildFile; fileRef = A99B8A71268221A6006B4D29 /* ZMImageMessage.swift */; };
		A9EEFEFA23A6D0CB0007828A /* RolesMigrationTests.swift in Sources */ = {isa = PBXBuildFile; fileRef = A9EEFEF923A6D0CB0007828A /* RolesMigrationTests.swift */; };
		A9FA524823A14E2B003AD4C6 /* RoleTests.swift in Sources */ = {isa = PBXBuildFile; fileRef = A9FA524723A14E2B003AD4C6 /* RoleTests.swift */; };
		A9FA524A23A1598B003AD4C6 /* ActionTests.swift in Sources */ = {isa = PBXBuildFile; fileRef = A9FA524923A1598B003AD4C6 /* ActionTests.swift */; };
		BF0D07FB1E4C7B7A00B934EB /* TextSearchQueryTests.swift in Sources */ = {isa = PBXBuildFile; fileRef = BF0D07F91E4C7B1100B934EB /* TextSearchQueryTests.swift */; };
		BF103F9D1F0112F30047FDE5 /* ManagedObjectObserver.swift in Sources */ = {isa = PBXBuildFile; fileRef = BF103F9C1F0112F30047FDE5 /* ManagedObjectObserver.swift */; };
		BF103FA11F0138390047FDE5 /* ManagedObjectContextChangeObserverTests.swift in Sources */ = {isa = PBXBuildFile; fileRef = BF103FA01F0138390047FDE5 /* ManagedObjectContextChangeObserverTests.swift */; };
		BF10B58B1E6432ED00E7036E /* Message.swift in Sources */ = {isa = PBXBuildFile; fileRef = BF10B58A1E6432ED00E7036E /* Message.swift */; };
		BF10B5971E64591600E7036E /* AnalyticsType.swift in Sources */ = {isa = PBXBuildFile; fileRef = BF10B5951E64591600E7036E /* AnalyticsType.swift */; };
		BF10B5981E64591600E7036E /* NSManagedObjectContext+Analytics.swift in Sources */ = {isa = PBXBuildFile; fileRef = BF10B5961E64591600E7036E /* NSManagedObjectContext+Analytics.swift */; };
		BF10B59D1E645A3300E7036E /* Analytics+UnknownMessage.swift in Sources */ = {isa = PBXBuildFile; fileRef = BF10B59C1E645A3300E7036E /* Analytics+UnknownMessage.swift */; };
		BF1B98041EC313C600DE033B /* Team.swift in Sources */ = {isa = PBXBuildFile; fileRef = BF1B98031EC313C600DE033B /* Team.swift */; };
		BF1B98071EC31A3C00DE033B /* Member.swift in Sources */ = {isa = PBXBuildFile; fileRef = BF1B98061EC31A3C00DE033B /* Member.swift */; };
		BF1B98091EC31A4200DE033B /* Permissions.swift in Sources */ = {isa = PBXBuildFile; fileRef = BF1B98081EC31A4200DE033B /* Permissions.swift */; };
		BF1B980B1EC31D6100DE033B /* TeamDeletionRuleTests.swift in Sources */ = {isa = PBXBuildFile; fileRef = BF1B980A1EC31D6100DE033B /* TeamDeletionRuleTests.swift */; };
		BF1B980D1EC3410000DE033B /* PermissionsTests.swift in Sources */ = {isa = PBXBuildFile; fileRef = BF1B980C1EC3410000DE033B /* PermissionsTests.swift */; };
		BF2ADF631E28CF1E00E81B1E /* SharedObjectStore.swift in Sources */ = {isa = PBXBuildFile; fileRef = BF2ADF621E28CF1E00E81B1E /* SharedObjectStore.swift */; };
		BF3493EB1EC34C0B00B0C314 /* TeamTests.swift in Sources */ = {isa = PBXBuildFile; fileRef = BF3493EA1EC34C0B00B0C314 /* TeamTests.swift */; };
		BF3493ED1EC34FF700B0C314 /* store2-29-0.wiredatabase in Resources */ = {isa = PBXBuildFile; fileRef = BF3493EC1EC34FF700B0C314 /* store2-29-0.wiredatabase */; };
		BF3493F01EC3569800B0C314 /* MemberTests.swift in Sources */ = {isa = PBXBuildFile; fileRef = BF3493EF1EC3569800B0C314 /* MemberTests.swift */; };
		BF3493F21EC3623200B0C314 /* ZMUser+Teams.swift in Sources */ = {isa = PBXBuildFile; fileRef = BF3493F11EC3623200B0C314 /* ZMUser+Teams.swift */; };
		BF3494001EC46D3D00B0C314 /* ZMConversationTests+Teams.swift in Sources */ = {isa = PBXBuildFile; fileRef = BF3493FF1EC46D3D00B0C314 /* ZMConversationTests+Teams.swift */; };
		BF3494081EC5A90400B0C314 /* ZMUser+OneOnOne.h in Headers */ = {isa = PBXBuildFile; fileRef = BF3494071EC5A90400B0C314 /* ZMUser+OneOnOne.h */; settings = {ATTRIBUTES = (Public, ); }; };
		BF421B2D1EF3F91D0079533A /* Team+Patches.swift in Sources */ = {isa = PBXBuildFile; fileRef = BF421B2C1EF3F91D0079533A /* Team+Patches.swift */; };
		BF421B311EF4015E0079533A /* store2-30-0.wiredatabase in Resources */ = {isa = PBXBuildFile; fileRef = BF421B301EF4015E0079533A /* store2-30-0.wiredatabase */; };
		BF46662A1DCB71B0007463FF /* V3Asset.swift in Sources */ = {isa = PBXBuildFile; fileRef = BF4666291DCB71B0007463FF /* V3Asset.swift */; };
		BF491CCF1F02A6CF0055EE44 /* Member+Patches.swift in Sources */ = {isa = PBXBuildFile; fileRef = BF491CCE1F02A6CF0055EE44 /* Member+Patches.swift */; };
		BF491CD71F0402F80055EE44 /* store2-31-0.wiredatabase in Resources */ = {isa = PBXBuildFile; fileRef = BF491CD61F0402F80055EE44 /* store2-31-0.wiredatabase */; };
		BF491CE41F063EDB0055EE44 /* Account.swift in Sources */ = {isa = PBXBuildFile; fileRef = BF491CE31F063EDB0055EE44 /* Account.swift */; };
		BF491CE61F063EE50055EE44 /* AccountStore.swift in Sources */ = {isa = PBXBuildFile; fileRef = BF491CE51F063EE50055EE44 /* AccountStore.swift */; };
		BF491CE81F063EEB0055EE44 /* AccountManager.swift in Sources */ = {isa = PBXBuildFile; fileRef = BF491CE71F063EEB0055EE44 /* AccountManager.swift */; };
		BF491CEA1F063F440055EE44 /* AccountTests.swift in Sources */ = {isa = PBXBuildFile; fileRef = BF491CDA1F0525DC0055EE44 /* AccountTests.swift */; };
		BF491CEB1F063F480055EE44 /* AccountManagerTests.swift in Sources */ = {isa = PBXBuildFile; fileRef = BF491CDC1F0525E50055EE44 /* AccountManagerTests.swift */; };
		BF491CEC1F063F4B0055EE44 /* AccountStoreTests.swift in Sources */ = {isa = PBXBuildFile; fileRef = BF491CDF1F0529D80055EE44 /* AccountStoreTests.swift */; };
		BF5AF287215156EE00449D43 /* store2-52-0.wiredatabase in Resources */ = {isa = PBXBuildFile; fileRef = BF5AF286215156EE00449D43 /* store2-52-0.wiredatabase */; };
		BF5DF5CD20F4EB3E002BCB67 /* ZMSystemMessage+NewConversation.swift in Sources */ = {isa = PBXBuildFile; fileRef = BF5DF5CC20F4EB3E002BCB67 /* ZMSystemMessage+NewConversation.swift */; };
		BF6ACFFB21060F7200FD762B /* store2-48-0.wiredatabase in Resources */ = {isa = PBXBuildFile; fileRef = BF6ACFFA21060F7200FD762B /* store2-48-0.wiredatabase */; };
		BF6EA4D21E2512E800B7BD4B /* ZMConversation+DisplayName.swift in Sources */ = {isa = PBXBuildFile; fileRef = BF6EA4D11E2512E800B7BD4B /* ZMConversation+DisplayName.swift */; };
		BF735CFD1E7050D5003BC61F /* ZMConversationTests+CallSystemMessages.swift in Sources */ = {isa = PBXBuildFile; fileRef = BF735CFB1E7050D0003BC61F /* ZMConversationTests+CallSystemMessages.swift */; };
		BF735CFF1E70626F003BC61F /* store2-27-0.wiredatabase in Resources */ = {isa = PBXBuildFile; fileRef = BF735CFE1E70626F003BC61F /* store2-27-0.wiredatabase */; };
		BF794FE61D1442B100E618C6 /* ZMClientMessageTests+Location.swift in Sources */ = {isa = PBXBuildFile; fileRef = BF794FE41D14425E00E618C6 /* ZMClientMessageTests+Location.swift */; };
		BF7D9C491D90286700949267 /* MessagingTest+UUID.swift in Sources */ = {isa = PBXBuildFile; fileRef = F9C8622A1D87DC18009AAC33 /* MessagingTest+UUID.swift */; };
		BF8361DA1F0A3C41009AE5AC /* NSSecureCoding+Swift.swift in Sources */ = {isa = PBXBuildFile; fileRef = BF8361D91F0A3C41009AE5AC /* NSSecureCoding+Swift.swift */; };
		BF85CF5F1D227A78006EDB97 /* LocationData.swift in Sources */ = {isa = PBXBuildFile; fileRef = BF85CF5E1D227A78006EDB97 /* LocationData.swift */; };
		BF8E024D1E606846003310E1 /* store2-26-0.wiredatabase in Resources */ = {isa = PBXBuildFile; fileRef = BF8E024C1E606846003310E1 /* store2-26-0.wiredatabase */; };
		BF8EDC741E53182F00DA6C40 /* store2-25-0.wiredatabase in Resources */ = {isa = PBXBuildFile; fileRef = BF8EDC731E53182F00DA6C40 /* store2-25-0.wiredatabase */; };
		BF8F3A831E4B61C70079E9E7 /* TextSearchQuery.swift in Sources */ = {isa = PBXBuildFile; fileRef = BF8F3A821E4B61C70079E9E7 /* TextSearchQuery.swift */; };
		BF949E5B1D3D17FB00587597 /* LinkPreview+ProtobufTests.swift in Sources */ = {isa = PBXBuildFile; fileRef = BF949E5A1D3D17FB00587597 /* LinkPreview+ProtobufTests.swift */; };
		BF989D0A1E8A6A120052BF8F /* SearchUserAsset.swift in Sources */ = {isa = PBXBuildFile; fileRef = BF989D091E8A6A120052BF8F /* SearchUserAsset.swift */; };
		BFB3BA731E28D38F0032A84F /* SharedObjectStoreTests.swift in Sources */ = {isa = PBXBuildFile; fileRef = BFB3BA721E28D38F0032A84F /* SharedObjectStoreTests.swift */; };
		BFC183E2210F57EA00601E5D /* store2-51-0.wiredatabase in Resources */ = {isa = PBXBuildFile; fileRef = BFC183E1210F57EA00601E5D /* store2-51-0.wiredatabase */; };
		BFCD502D21511D58008CD845 /* DraftMessage.swift in Sources */ = {isa = PBXBuildFile; fileRef = BFCD502C21511D58008CD845 /* DraftMessage.swift */; };
		BFCD8A2D1DCB4E8A00C6FCCF /* V2Asset.swift in Sources */ = {isa = PBXBuildFile; fileRef = BFCD8A2C1DCB4E8A00C6FCCF /* V2Asset.swift */; };
		BFCF31DB1DA50C650039B3DC /* GenericMessageTests+NativePush.swift in Sources */ = {isa = PBXBuildFile; fileRef = BFCF31DA1DA50C650039B3DC /* GenericMessageTests+NativePush.swift */; };
		BFE3A96C1ED2EC110024A05B /* ZMConversationListDirectoryTests+Teams.swift in Sources */ = {isa = PBXBuildFile; fileRef = BFE3A96B1ED2EC110024A05B /* ZMConversationListDirectoryTests+Teams.swift */; };
		BFE3A96E1ED301020024A05B /* ZMConversationListTests+Teams.swift in Sources */ = {isa = PBXBuildFile; fileRef = BFE3A96D1ED301020024A05B /* ZMConversationListTests+Teams.swift */; };
		BFE764431ED5AAE500C65C3E /* ZMConversation+TeamsTests.swift in Sources */ = {isa = PBXBuildFile; fileRef = BFE764421ED5AAE400C65C3E /* ZMConversation+TeamsTests.swift */; };
		BFF8AE8520E4E12A00988700 /* ZMMessage+ShouldDisplay.swift in Sources */ = {isa = PBXBuildFile; fileRef = BFF8AE8420E4E12A00988700 /* ZMMessage+ShouldDisplay.swift */; };
		BFFBFD931D59E3F00079773E /* ConversationMessage+Deletion.swift in Sources */ = {isa = PBXBuildFile; fileRef = BFFBFD921D59E3F00079773E /* ConversationMessage+Deletion.swift */; };
		BFFBFD951D59E49D0079773E /* ZMClientMessageTests+Deletion.swift in Sources */ = {isa = PBXBuildFile; fileRef = BFFBFD941D59E49D0079773E /* ZMClientMessageTests+Deletion.swift */; };
		CE4EDC091D6D9A3D002A20AA /* Reaction.swift in Sources */ = {isa = PBXBuildFile; fileRef = CE4EDC081D6D9A3D002A20AA /* Reaction.swift */; };
		CE4EDC0B1D6DC2D2002A20AA /* ConversationMessage+Reaction.swift in Sources */ = {isa = PBXBuildFile; fileRef = CE4EDC0A1D6DC2D2002A20AA /* ConversationMessage+Reaction.swift */; };
		CE58A3FF1CD3B3580037B626 /* ConversationMessage.swift in Sources */ = {isa = PBXBuildFile; fileRef = CE58A3FE1CD3B3580037B626 /* ConversationMessage.swift */; };
		CEB15E531D7EE5AB0048A011 /* ZMClientMessagesTests+Reaction.swift in Sources */ = {isa = PBXBuildFile; fileRef = CEB15E501D7EE53A0048A011 /* ZMClientMessagesTests+Reaction.swift */; };
		CEE525AA1CCA4C97001D06F9 /* NSString+RandomString.m in Sources */ = {isa = PBXBuildFile; fileRef = CEE525A91CCA4C97001D06F9 /* NSString+RandomString.m */; };
		D5D10DA9203B161700145497 /* ZMConversation+AccessMode.swift in Sources */ = {isa = PBXBuildFile; fileRef = D5D10DA8203B161700145497 /* ZMConversation+AccessMode.swift */; };
		D5D65A0D2074C97800D7F3C3 /* store2-44-0.wiredatabase in Resources */ = {isa = PBXBuildFile; fileRef = D5D65A0C2074C97700D7F3C3 /* store2-44-0.wiredatabase */; };
		D5FA30C52063DC2D00716618 /* BackupMetadata.swift in Sources */ = {isa = PBXBuildFile; fileRef = D5FA30C42063DC2D00716618 /* BackupMetadata.swift */; };
		D5FA30CB2063ECD400716618 /* BackupMetadataTests.swift in Sources */ = {isa = PBXBuildFile; fileRef = D5FA30CA2063ECD400716618 /* BackupMetadataTests.swift */; };
		D5FA30CF2063F8EC00716618 /* Version.swift in Sources */ = {isa = PBXBuildFile; fileRef = D5FA30CE2063F8EC00716618 /* Version.swift */; };
		D5FA30D12063FD3A00716618 /* VersionTests.swift in Sources */ = {isa = PBXBuildFile; fileRef = D5FA30D02063FD3A00716618 /* VersionTests.swift */; };
		E90AAE34279719D8003C7DB0 /* store2-98-0.wiredatabase in Resources */ = {isa = PBXBuildFile; fileRef = E90AAE33279719D8003C7DB0 /* store2-98-0.wiredatabase */; };
		E97A542827B122D80009DCCF /* AccessRoleMigrationTests.swift in Sources */ = {isa = PBXBuildFile; fileRef = E97A542727B122D80009DCCF /* AccessRoleMigrationTests.swift */; };
		E9C7DD9B27B533D000FB9AE8 /* AccessRoleMappingTests.swift in Sources */ = {isa = PBXBuildFile; fileRef = E9C7DD9A27B533D000FB9AE8 /* AccessRoleMappingTests.swift */; };
		EE002F1E2878308F0027D63A /* MLSGroupID.swift in Sources */ = {isa = PBXBuildFile; fileRef = EE002F1D2878308F0027D63A /* MLSGroupID.swift */; };
		EE002F202878312F0027D63A /* MessageProtocol.swift in Sources */ = {isa = PBXBuildFile; fileRef = EE002F1F2878312F0027D63A /* MessageProtocol.swift */; };
		EE002F222878345C0027D63A /* store2-104-0.wiredatabase in Resources */ = {isa = PBXBuildFile; fileRef = EE002F212878345C0027D63A /* store2-104-0.wiredatabase */; };
		EE04084C28CA8283009E4B8D /* StaleMLSKeyMaterialDetector.swift in Sources */ = {isa = PBXBuildFile; fileRef = EE04084B28CA8283009E4B8D /* StaleMLSKeyMaterialDetector.swift */; };
		EE04084E28CA85B2009E4B8D /* Date+Helpers.swift in Sources */ = {isa = PBXBuildFile; fileRef = EE04084D28CA85B2009E4B8D /* Date+Helpers.swift */; };
		EE09EEB1255959F000919A6B /* ZMUserTests+AnalyticsIdentifier.swift in Sources */ = {isa = PBXBuildFile; fileRef = EE09EEB0255959F000919A6B /* ZMUserTests+AnalyticsIdentifier.swift */; };
		EE128A66286DE31200558550 /* UserClient+MLSPublicKeys.swift in Sources */ = {isa = PBXBuildFile; fileRef = EE128A65286DE31200558550 /* UserClient+MLSPublicKeys.swift */; };
		EE128A68286DE35F00558550 /* CodableHelpers.swift in Sources */ = {isa = PBXBuildFile; fileRef = EE128A67286DE35F00558550 /* CodableHelpers.swift */; };
		EE174FCE2522756700482A70 /* ZMConversationPerformanceTests.swift in Sources */ = {isa = PBXBuildFile; fileRef = EE174FCD2522756700482A70 /* ZMConversationPerformanceTests.swift */; };
		EE22185E2892C22C008EF6ED /* MockConversationEventProcessor.swift in Sources */ = {isa = PBXBuildFile; fileRef = EE22185D2892C22C008EF6ED /* MockConversationEventProcessor.swift */; };
		EE28991E26B4422800E7BAF0 /* Feature.ConferenceCalling.swift in Sources */ = {isa = PBXBuildFile; fileRef = EE28991D26B4422800E7BAF0 /* Feature.ConferenceCalling.swift */; };
		EE2B874624D9A11A00936A4E /* ContextProvider+EncryptionAtRest.swift in Sources */ = {isa = PBXBuildFile; fileRef = EE2B874524D9A11A00936A4E /* ContextProvider+EncryptionAtRest.swift */; };
		EE2BA00625CB3AA8001EB606 /* InvalidFeatureRemoval.swift in Sources */ = {isa = PBXBuildFile; fileRef = EE2BA00525CB3AA8001EB606 /* InvalidFeatureRemoval.swift */; };
		EE2BA00925CB3DE7001EB606 /* InvalidFeatureRemovalTests.swift in Sources */ = {isa = PBXBuildFile; fileRef = EE2BA00725CB3DE7001EB606 /* InvalidFeatureRemovalTests.swift */; };
		EE30F45B2592A357000FC69C /* AppLockController.PasscodeKeychainItem.swift in Sources */ = {isa = PBXBuildFile; fileRef = EE30F45A2592A357000FC69C /* AppLockController.PasscodeKeychainItem.swift */; };
		EE3C07E32698737D00CCB6FD /* store2-93-0.wiredatabase in Resources */ = {isa = PBXBuildFile; fileRef = EE3C07E22698737C00CCB6FD /* store2-93-0.wiredatabase */; };
		EE3EFE95253053B1009499E5 /* PotentialChangeDetector.swift in Sources */ = {isa = PBXBuildFile; fileRef = EE3EFE94253053B1009499E5 /* PotentialChangeDetector.swift */; };
		EE3EFE9725305A84009499E5 /* ModifiedObjects+Mergeable.swift in Sources */ = {isa = PBXBuildFile; fileRef = EE3EFE9625305A84009499E5 /* ModifiedObjects+Mergeable.swift */; };
		EE3EFEA1253090E0009499E5 /* PotentialChangeDetectorTests.swift in Sources */ = {isa = PBXBuildFile; fileRef = EE3EFEA0253090E0009499E5 /* PotentialChangeDetectorTests.swift */; };
		EE403ECA28D357AD00F78A36 /* ZMBaseTest+Async.swift in Sources */ = {isa = PBXBuildFile; fileRef = EE403EC928D357AD00F78A36 /* ZMBaseTest+Async.swift */; };
		EE404EA2287317CB00B3653F /* MLSController.swift in Sources */ = {isa = PBXBuildFile; fileRef = EE404EA1287317CB00B3653F /* MLSController.swift */; };
		EE42938A252C437900E70670 /* Notification.Name+ManagedObjectObservation.swift in Sources */ = {isa = PBXBuildFile; fileRef = EE429389252C437900E70670 /* Notification.Name+ManagedObjectObservation.swift */; };
		EE42938C252C443000E70670 /* ManagedObjectObserverToken.swift in Sources */ = {isa = PBXBuildFile; fileRef = EE42938B252C443000E70670 /* ManagedObjectObserverToken.swift */; };
		EE42938E252C460000E70670 /* Changes.swift in Sources */ = {isa = PBXBuildFile; fileRef = EE42938D252C460000E70670 /* Changes.swift */; };
		EE429390252C466500E70670 /* ChangeInfoConsumer.swift in Sources */ = {isa = PBXBuildFile; fileRef = EE42938F252C466500E70670 /* ChangeInfoConsumer.swift */; };
<<<<<<< HEAD
		EE46B92828A511630063B38D /* ZMClientMessageTests+MLSEncryptedPayloadGenerator.swift in Sources */ = {isa = PBXBuildFile; fileRef = EE46B92728A511630063B38D /* ZMClientMessageTests+MLSEncryptedPayloadGenerator.swift */; };
=======
		EE47346729A3784F00E6C04E /* AutoMockable.generated.swift in Sources */ = {isa = PBXBuildFile; fileRef = EE47346629A3784F00E6C04E /* AutoMockable.generated.swift */; };
>>>>>>> 8b342de3
		EE4CCA95256C558400848212 /* Feature.AppLock.swift in Sources */ = {isa = PBXBuildFile; fileRef = EE4CCA94256C558400848212 /* Feature.AppLock.swift */; };
		EE5E2C1526DFC31900C3928A /* MessageDestructionTimeoutType.swift in Sources */ = {isa = PBXBuildFile; fileRef = EE5E2C1426DFC31900C3928A /* MessageDestructionTimeoutType.swift */; };
		EE5E2C1926DFC67900C3928A /* MessageDestructionTimeoutValue.swift in Sources */ = {isa = PBXBuildFile; fileRef = EE5E2C1826DFC67900C3928A /* MessageDestructionTimeoutValue.swift */; };
		EE5F54CC259B22C400F11F3C /* Account+Keychain.swift in Sources */ = {isa = PBXBuildFile; fileRef = EE5F54CB259B22C400F11F3C /* Account+Keychain.swift */; };
		EE67F6C3296F05FD001D7C88 /* PINCache.xcframework in Frameworks */ = {isa = PBXBuildFile; fileRef = EE67F6C2296F05FD001D7C88 /* PINCache.xcframework */; };
		EE67F728296F0C6A001D7C88 /* WireTesting.framework in Frameworks */ = {isa = PBXBuildFile; fileRef = EE67F727296F0C6A001D7C88 /* WireTesting.framework */; };
		EE67F729296F0C6A001D7C88 /* WireTesting.framework in Embed Frameworks */ = {isa = PBXBuildFile; fileRef = EE67F727296F0C6A001D7C88 /* WireTesting.framework */; settings = {ATTRIBUTES = (CodeSignOnCopy, RemoveHeadersOnCopy, ); }; };
		EE68EEC9252DC4450013B242 /* ChangeDetector.swift in Sources */ = {isa = PBXBuildFile; fileRef = EE68EEC8252DC4450013B242 /* ChangeDetector.swift */; };
		EE68EECB252DC4730013B242 /* ExplicitChangeDetector.swift in Sources */ = {isa = PBXBuildFile; fileRef = EE68EECA252DC4720013B242 /* ExplicitChangeDetector.swift */; };
		EE6A57DA25BAE0C900F848DD /* BiometricsStateTests.swift in Sources */ = {isa = PBXBuildFile; fileRef = EE6A57D925BAE0C900F848DD /* BiometricsStateTests.swift */; };
		EE6A57DC25BAE3D700F848DD /* MockLAContext.swift in Sources */ = {isa = PBXBuildFile; fileRef = EE6A57DB25BAE3D700F848DD /* MockLAContext.swift */; };
		EE6A57DE25BAE40700F848DD /* MockBiometricsState.swift in Sources */ = {isa = PBXBuildFile; fileRef = EE6A57DD25BAE40700F848DD /* MockBiometricsState.swift */; };
		EE6A57E025BB1C6800F848DD /* AppLockController.State.swift in Sources */ = {isa = PBXBuildFile; fileRef = EE6A57DF25BB1C6800F848DD /* AppLockController.State.swift */; };
		EE6CB3DC24E2A4E500B0EADD /* store2-83-0.wiredatabase in Resources */ = {isa = PBXBuildFile; fileRef = EE6CB3DB24E2A38500B0EADD /* store2-83-0.wiredatabase */; };
		EE6CB3DE24E2D24F00B0EADD /* ZMGenericMessageDataTests.swift in Sources */ = {isa = PBXBuildFile; fileRef = EE6CB3DD24E2D24F00B0EADD /* ZMGenericMessageDataTests.swift */; };
		EE715B7D256D153E00087A22 /* FeatureServiceTests.swift in Sources */ = {isa = PBXBuildFile; fileRef = EE715B7C256D153E00087A22 /* FeatureServiceTests.swift */; };
		EE770DAF25344B4F00163C4A /* NotificationDispatcher.OperationMode.swift in Sources */ = {isa = PBXBuildFile; fileRef = EE770DAE25344B4F00163C4A /* NotificationDispatcher.OperationMode.swift */; };
		EE84227028EC353900B80FE5 /* MLSActionExecutorTests.swift in Sources */ = {isa = PBXBuildFile; fileRef = EE84226F28EC353900B80FE5 /* MLSActionExecutorTests.swift */; };
		EE8B09AD25B86AB10057E85C /* AppLockError.swift in Sources */ = {isa = PBXBuildFile; fileRef = EE8B09AC25B86AB10057E85C /* AppLockError.swift */; };
		EE8B09AF25B86BB20057E85C /* AppLockPasscodePreference.swift in Sources */ = {isa = PBXBuildFile; fileRef = EE8B09AE25B86BB20057E85C /* AppLockPasscodePreference.swift */; };
		EE8DA9632954A02400F58B79 /* WireProtos.framework in Frameworks */ = {isa = PBXBuildFile; fileRef = EE8DA9622954A02400F58B79 /* WireProtos.framework */; };
		EE8DA9672954A02B00F58B79 /* WireCryptobox.framework in Frameworks */ = {isa = PBXBuildFile; fileRef = EE8DA9662954A02B00F58B79 /* WireCryptobox.framework */; };
		EE8DA96A2954A03100F58B79 /* WireTransport.framework in Frameworks */ = {isa = PBXBuildFile; fileRef = EE8DA9692954A03100F58B79 /* WireTransport.framework */; };
		EE8DA96D2954A03800F58B79 /* WireLinkPreview.framework in Frameworks */ = {isa = PBXBuildFile; fileRef = EE8DA96C2954A03800F58B79 /* WireLinkPreview.framework */; };
		EE8DA9702954A03E00F58B79 /* WireImages.framework in Frameworks */ = {isa = PBXBuildFile; fileRef = EE8DA96F2954A03E00F58B79 /* WireImages.framework */; };
		EE980FB22834EB3A00CC6B9F /* store2-100-0.wiredatabase in Resources */ = {isa = PBXBuildFile; fileRef = EE980FB12834EB3A00CC6B9F /* store2-100-0.wiredatabase */; };
		EE98878E28882BFF002340D2 /* MLSControllerTests.swift in Sources */ = {isa = PBXBuildFile; fileRef = EE98878D28882BFF002340D2 /* MLSControllerTests.swift */; };
		EE98879228882C8F002340D2 /* MockMLSController.swift in Sources */ = {isa = PBXBuildFile; fileRef = EE98879128882C8F002340D2 /* MockMLSController.swift */; };
		EE997A1425062295008336D2 /* Logging.swift in Sources */ = {isa = PBXBuildFile; fileRef = EE997A1325062295008336D2 /* Logging.swift */; };
		EE997A16250629DC008336D2 /* ZMMessage+ProcessingError.swift in Sources */ = {isa = PBXBuildFile; fileRef = EE997A15250629DC008336D2 /* ZMMessage+ProcessingError.swift */; };
		EE9AD9162696F01700DD5F51 /* FeatureService.swift in Sources */ = {isa = PBXBuildFile; fileRef = EE9AD9152696F01700DD5F51 /* FeatureService.swift */; };
		EE9ADC47286F38D1002B2148 /* store2-102-0.wiredatabase in Resources */ = {isa = PBXBuildFile; fileRef = EE9ADC46286F38D1002B2148 /* store2-102-0.wiredatabase */; };
		EE9B9F532993DF5D00A257BC /* ProteusServiceInterface.swift in Sources */ = {isa = PBXBuildFile; fileRef = EE9B9F522993DF5D00A257BC /* ProteusServiceInterface.swift */; };
		EE9B9F552993E16500A257BC /* ProteusService.swift in Sources */ = {isa = PBXBuildFile; fileRef = EE9B9F542993E16500A257BC /* ProteusService.swift */; };
		EE9B9F572993E57900A257BC /* NSManagedObjectContext+ProteusService.swift in Sources */ = {isa = PBXBuildFile; fileRef = EE9B9F562993E57900A257BC /* NSManagedObjectContext+ProteusService.swift */; };
		EE9B9F5929964F6A00A257BC /* NSManagedObjectContext+CoreCrypto.swift in Sources */ = {isa = PBXBuildFile; fileRef = EE9B9F5829964F6A00A257BC /* NSManagedObjectContext+CoreCrypto.swift */; };
		EE9BC5CC287C6D5000AF9AEE /* MLSClientID.swift in Sources */ = {isa = PBXBuildFile; fileRef = EE9BC5CB287C6D5000AF9AEE /* MLSClientID.swift */; };
		EEA985982555668A002BEF02 /* ZMUser+AnalyticsIdentifier.swift in Sources */ = {isa = PBXBuildFile; fileRef = EEA985972555668A002BEF02 /* ZMUser+AnalyticsIdentifier.swift */; };
		EEAAD75A252C6D2700E6A44E /* UnreadMessages.swift in Sources */ = {isa = PBXBuildFile; fileRef = EEAAD759252C6D2700E6A44E /* UnreadMessages.swift */; };
		EEAAD75C252C6DAE00E6A44E /* ModifiedObjects.swift in Sources */ = {isa = PBXBuildFile; fileRef = EEAAD75B252C6DAE00E6A44E /* ModifiedObjects.swift */; };
		EEAAD75E252C711800E6A44E /* ZMManagedObject+ClassIdentifier.swift in Sources */ = {isa = PBXBuildFile; fileRef = EEAAD75D252C711800E6A44E /* ZMManagedObject+ClassIdentifier.swift */; };
		EEAAD760252C713E00E6A44E /* ClassIdentifier.swift in Sources */ = {isa = PBXBuildFile; fileRef = EEAAD75F252C713E00E6A44E /* ClassIdentifier.swift */; };
		EEB5DE0A283784F9009B4741 /* Feature+DigitalSignature.swift in Sources */ = {isa = PBXBuildFile; fileRef = EEB5DE09283784F9009B4741 /* Feature+DigitalSignature.swift */; };
		EEB5DE112837BD52009B4741 /* store2-101-0.wiredatabase in Resources */ = {isa = PBXBuildFile; fileRef = EEB5DE102837BD52009B4741 /* store2-101-0.wiredatabase */; };
		EEB803AB283F61E600412F62 /* Feature.MLS.swift in Sources */ = {isa = PBXBuildFile; fileRef = EEB803AA283F61E600412F62 /* Feature.MLS.swift */; };
		EEBACDA525B9C243000210AC /* LAContextProtocol.swift in Sources */ = {isa = PBXBuildFile; fileRef = EEBACDA425B9C243000210AC /* LAContextProtocol.swift */; };
		EEBACDA725B9C2C6000210AC /* AppLockType.swift in Sources */ = {isa = PBXBuildFile; fileRef = EEBACDA625B9C2C6000210AC /* AppLockType.swift */; };
		EEBACDA925B9C47E000210AC /* AppLockController.Config.swift in Sources */ = {isa = PBXBuildFile; fileRef = EEBACDA825B9C47E000210AC /* AppLockController.Config.swift */; };
		EEBACDAB25B9C4B0000210AC /* AppLockAuthenticationResult.swift in Sources */ = {isa = PBXBuildFile; fileRef = EEBACDAA25B9C4B0000210AC /* AppLockAuthenticationResult.swift */; };
		EEBF69ED28A2724800195771 /* ZMConversationTests+MLS.swift in Sources */ = {isa = PBXBuildFile; fileRef = EEBF69EC28A2724800195771 /* ZMConversationTests+MLS.swift */; };
		EEC3BC742888403000BFDC35 /* MockCoreCrypto.swift in Sources */ = {isa = PBXBuildFile; fileRef = EEC3BC732888403000BFDC35 /* MockCoreCrypto.swift */; };
		EEC3BC76288855C000BFDC35 /* MockMLSActionsProvider.swift in Sources */ = {isa = PBXBuildFile; fileRef = EEC3BC75288855C000BFDC35 /* MockMLSActionsProvider.swift */; };
		EEC47ED627A81EF60020B599 /* Feature+ClassifiedDomains.swift in Sources */ = {isa = PBXBuildFile; fileRef = EEC47ED527A81EF60020B599 /* Feature+ClassifiedDomains.swift */; };
		EEC8064A28CF4BAD00DD58E9 /* FetchBackendMLSPublicKeysAction.swift in Sources */ = {isa = PBXBuildFile; fileRef = EEC8064928CF4BAD00DD58E9 /* FetchBackendMLSPublicKeysAction.swift */; };
		EEC8064C28CF4BBF00DD58E9 /* BackendMLSPublicKeys.swift in Sources */ = {isa = PBXBuildFile; fileRef = EEC8064B28CF4BBF00DD58E9 /* BackendMLSPublicKeys.swift */; };
		EEC8064E28CF4C2D00DD58E9 /* MockStaleMLSKeyDetector.swift in Sources */ = {isa = PBXBuildFile; fileRef = EEC8064D28CF4C2D00DD58E9 /* MockStaleMLSKeyDetector.swift */; };
		EECFAA3826D52EB700D9E100 /* Feature.SelfDeletingMessages.swift in Sources */ = {isa = PBXBuildFile; fileRef = EECFAA3726D52EB700D9E100 /* Feature.SelfDeletingMessages.swift */; };
		EEDA9C0E2510F3D5003A5B27 /* ZMConversation+EncryptionAtRest.swift in Sources */ = {isa = PBXBuildFile; fileRef = EEDA9C0D2510F3D5003A5B27 /* ZMConversation+EncryptionAtRest.swift */; };
		EEDA9C1225121277003A5B27 /* NSManagedObjectContextTests+EncryptionAtRest.swift in Sources */ = {isa = PBXBuildFile; fileRef = EEDA9C1125121277003A5B27 /* NSManagedObjectContextTests+EncryptionAtRest.swift */; };
		EEDA9C152513A1DA003A5B27 /* ZMClientMessage+EncryptionAtRest.swift in Sources */ = {isa = PBXBuildFile; fileRef = EEDA9C132513A0A5003A5B27 /* ZMClientMessage+EncryptionAtRest.swift */; };
		EEDB51DB255410D000F35A29 /* GenericMessageHelperTests.swift in Sources */ = {isa = PBXBuildFile; fileRef = EEDB51DA255410D000F35A29 /* GenericMessageHelperTests.swift */; };
		EEDD426A28633B2800C9EBC4 /* ZMUser+Patches.swift in Sources */ = {isa = PBXBuildFile; fileRef = EEDD426928633B2800C9EBC4 /* ZMUser+Patches.swift */; };
		EEDE7DB528EAFE45007DC6A3 /* MLSActionExecutor.swift in Sources */ = {isa = PBXBuildFile; fileRef = EEDE7DB428EAFE45007DC6A3 /* MLSActionExecutor.swift */; };
		EEDE7DB728EC1618007DC6A3 /* MockMLSActionExecutor.swift in Sources */ = {isa = PBXBuildFile; fileRef = EEDE7DB628EC1618007DC6A3 /* MockMLSActionExecutor.swift */; };
		EEE186B2259CC7CD008707CA /* AppLockDelegate.swift in Sources */ = {isa = PBXBuildFile; fileRef = EEE186B1259CC7CC008707CA /* AppLockDelegate.swift */; };
		EEE83B4A1FBB496B00FC0296 /* ZMMessageTimerTests.swift in Sources */ = {isa = PBXBuildFile; fileRef = EEE83B491FBB496B00FC0296 /* ZMMessageTimerTests.swift */; };
		EEF0BC3128EEC02400ED16CA /* MockSyncStatus.swift in Sources */ = {isa = PBXBuildFile; fileRef = EEF0BC3028EEC02400ED16CA /* MockSyncStatus.swift */; };
		EEF0BC3328EEC53400ED16CA /* SyncStatusProtocol.swift in Sources */ = {isa = PBXBuildFile; fileRef = EEF0BC3228EEC53400ED16CA /* SyncStatusProtocol.swift */; };
		EEF4010723A9213B007B1A97 /* UserType+Team.swift in Sources */ = {isa = PBXBuildFile; fileRef = EEF4010623A9213B007B1A97 /* UserType+Team.swift */; };
		EEF6E3C828D88A33001C1799 /* MLSGroup.swift in Sources */ = {isa = PBXBuildFile; fileRef = EEF6E3C728D88A33001C1799 /* MLSGroup.swift */; };
		EEF6E3CA28D89251001C1799 /* StaleMLSKeyDetectorTests.swift in Sources */ = {isa = PBXBuildFile; fileRef = EEF6E3C928D89251001C1799 /* StaleMLSKeyDetectorTests.swift */; };
		EEFAAC3228DDE1D7009940E7 /* CoreCryptoCallbacks.swift in Sources */ = {isa = PBXBuildFile; fileRef = EEFAAC3128DDE1D7009940E7 /* CoreCryptoCallbacks.swift */; };
		EEFAAC3528DDE2B1009940E7 /* CoreCryptoCallbacksTests.swift in Sources */ = {isa = PBXBuildFile; fileRef = EEFAAC3328DDE27F009940E7 /* CoreCryptoCallbacksTests.swift */; };
		EEFC3EE72208311200D3091A /* ZMConversation+HasMessages.swift in Sources */ = {isa = PBXBuildFile; fileRef = EEFC3EE62208311200D3091A /* ZMConversation+HasMessages.swift */; };
		EEFC3EE922083B0900D3091A /* ZMConversationTests+HasMessages.swift in Sources */ = {isa = PBXBuildFile; fileRef = EEFC3EE822083B0900D3091A /* ZMConversationTests+HasMessages.swift */; };
		EF17175B22D4CC8E00697EB0 /* Team+MockTeam.swift in Sources */ = {isa = PBXBuildFile; fileRef = EF17175A22D4CC8E00697EB0 /* Team+MockTeam.swift */; };
		EF18C7E61F9E4F8A0085A832 /* ZMUser+Filename.swift in Sources */ = {isa = PBXBuildFile; fileRef = EF18C7E51F9E4F8A0085A832 /* ZMUser+Filename.swift */; };
		EF1F4F542301634500E4872C /* ZMSystemMessage+ChildMessages.swift in Sources */ = {isa = PBXBuildFile; fileRef = EF1F4F532301634500E4872C /* ZMSystemMessage+ChildMessages.swift */; };
		EF1F850422FD71BB0020F6DC /* ZMOTRMessage+VerifySender.swift in Sources */ = {isa = PBXBuildFile; fileRef = EF1F850322FD71BB0020F6DC /* ZMOTRMessage+VerifySender.swift */; };
		EF2C247322AFF368009389C6 /* store2-72-0.wiredatabase in Resources */ = {isa = PBXBuildFile; fileRef = EF2C247222AFF368009389C6 /* store2-72-0.wiredatabase */; };
		EF2CBDA720061E2D0004F65E /* ServiceUser.swift in Sources */ = {isa = PBXBuildFile; fileRef = EF2CBDA620061E2D0004F65E /* ServiceUser.swift */; };
		EF3510FA22CA07BB00115B97 /* ZMConversationTests+Transport.swift in Sources */ = {isa = PBXBuildFile; fileRef = EF3510F922CA07BB00115B97 /* ZMConversationTests+Transport.swift */; };
		EF451EA620066E5A005C12F1 /* store2-40-0.wiredatabase in Resources */ = {isa = PBXBuildFile; fileRef = EF451EA520066E53005C12F1 /* store2-40-0.wiredatabase */; };
		EF9A46FF2109FC3A00085102 /* store2-49-0.wiredatabase in Resources */ = {isa = PBXBuildFile; fileRef = EF9A46FE2109FC3700085102 /* store2-49-0.wiredatabase */; };
		EF9A47012109FCAE00085102 /* store2-50-0.wiredatabase in Resources */ = {isa = PBXBuildFile; fileRef = EF9A47002109FCAE00085102 /* store2-50-0.wiredatabase */; };
		EF9A4703210A026600085102 /* ZMConversationTests+Language.swift in Sources */ = {isa = PBXBuildFile; fileRef = EF9A4702210A026600085102 /* ZMConversationTests+Language.swift */; };
		EFD0B02D21087DC80065EBF3 /* ZMConversation+Language.swift in Sources */ = {isa = PBXBuildFile; fileRef = EFD0B02C21087DC80065EBF3 /* ZMConversation+Language.swift */; };
		F110503D2220439900F3EB62 /* ZMUser+RichProfile.swift in Sources */ = {isa = PBXBuildFile; fileRef = F110503C2220439900F3EB62 /* ZMUser+RichProfile.swift */; };
		F11F3E891FA32463007B6D3D /* InvalidClientsRemoval.swift in Sources */ = {isa = PBXBuildFile; fileRef = F11F3E881FA32463007B6D3D /* InvalidClientsRemoval.swift */; };
		F11F3E8B1FA32AA0007B6D3D /* InvalidClientsRemovalTests.swift in Sources */ = {isa = PBXBuildFile; fileRef = F11F3E8A1FA32AA0007B6D3D /* InvalidClientsRemovalTests.swift */; };
		F125BAD71EE9849B0018C2F8 /* ZMConversation+SystemMessages.swift in Sources */ = {isa = PBXBuildFile; fileRef = F125BAD61EE9849B0018C2F8 /* ZMConversation+SystemMessages.swift */; };
		F12BD0B01E4DCEC40012ADBA /* ZMMessage+Insert.swift in Sources */ = {isa = PBXBuildFile; fileRef = F12BD0AF1E4DCEC40012ADBA /* ZMMessage+Insert.swift */; };
		F137EEBE212C14300043FDEB /* ZMConversation+Services.swift in Sources */ = {isa = PBXBuildFile; fileRef = F137EEBD212C14300043FDEB /* ZMConversation+Services.swift */; };
		F13A89D1210628F700AB40CB /* PushToken.swift in Sources */ = {isa = PBXBuildFile; fileRef = F13A89D0210628F600AB40CB /* PushToken.swift */; };
		F14B7AFF2220302B00458624 /* ZMUser+Predicates.swift in Sources */ = {isa = PBXBuildFile; fileRef = F14B7AFE2220302B00458624 /* ZMUser+Predicates.swift */; };
		F14B9C6F212DB467004B6D7D /* ZMBaseManagedObjectTest+Helpers.swift in Sources */ = {isa = PBXBuildFile; fileRef = F14B9C6E212DB467004B6D7D /* ZMBaseManagedObjectTest+Helpers.swift */; };
		F14FA377221DB05B005E7EF5 /* MockBackgroundActivityManager.swift in Sources */ = {isa = PBXBuildFile; fileRef = F14FA376221DB05B005E7EF5 /* MockBackgroundActivityManager.swift */; };
		F1517922212DAE2E00BA3EBD /* ZMConversationTests+Services.swift in Sources */ = {isa = PBXBuildFile; fileRef = F1517921212DAE2E00BA3EBD /* ZMConversationTests+Services.swift */; };
		F163784F1E5C454C00898F84 /* ZMConversation+Patches.swift in Sources */ = {isa = PBXBuildFile; fileRef = F163784E1E5C454C00898F84 /* ZMConversation+Patches.swift */; };
		F16378511E5C805100898F84 /* ZMConversationSecurityLevel.swift in Sources */ = {isa = PBXBuildFile; fileRef = F16378501E5C805100898F84 /* ZMConversationSecurityLevel.swift */; };
		F179B5DA2062B77300C13DFD /* CoreDataStack+Backup.swift in Sources */ = {isa = PBXBuildFile; fileRef = F179B5D92062B77300C13DFD /* CoreDataStack+Backup.swift */; };
		F188A8992225492400BA53A5 /* store2-63-0.wiredatabase in Resources */ = {isa = PBXBuildFile; fileRef = F188A8982225492400BA53A5 /* store2-63-0.wiredatabase */; };
		F188A89B2225698C00BA53A5 /* store2-64-0.wiredatabase in Resources */ = {isa = PBXBuildFile; fileRef = F188A89A2225698C00BA53A5 /* store2-64-0.wiredatabase */; };
		F18998831E7AC6D900E579A2 /* ZMUser.swift in Sources */ = {isa = PBXBuildFile; fileRef = F18998821E7AC6D900E579A2 /* ZMUser.swift */; };
		F18998861E7AEECF00E579A2 /* ZMUserTests+Swift.swift in Sources */ = {isa = PBXBuildFile; fileRef = F18998841E7AEEC900E579A2 /* ZMUserTests+Swift.swift */; };
		F189988B1E7AF80500E579A2 /* store2-28-0.wiredatabase in Resources */ = {isa = PBXBuildFile; fileRef = F189988A1E7AF80500E579A2 /* store2-28-0.wiredatabase */; };
		F18998A61E7BE03800E579A2 /* zmessaging.xcdatamodeld in Sources */ = {isa = PBXBuildFile; fileRef = F189988C1E7BE03800E579A2 /* zmessaging.xcdatamodeld */; };
		F1B025621E53500400900C65 /* ZMConversationTests+PrepareToSend.swift in Sources */ = {isa = PBXBuildFile; fileRef = F1B025601E534CF900900C65 /* ZMConversationTests+PrepareToSend.swift */; };
		F1B58928202DCF0C002BB59B /* ZMConversationTests+CreationSystemMessages.swift in Sources */ = {isa = PBXBuildFile; fileRef = F1B58926202DCEF9002BB59B /* ZMConversationTests+CreationSystemMessages.swift */; };
		F1C867701FA9CCB5001505E8 /* DuplicateMerging.swift in Sources */ = {isa = PBXBuildFile; fileRef = F1C8676F1FA9CCB5001505E8 /* DuplicateMerging.swift */; };
		F1C867851FAA0D48001505E8 /* ZMUser+Create.swift in Sources */ = {isa = PBXBuildFile; fileRef = F1C867841FAA0D48001505E8 /* ZMUser+Create.swift */; };
		F1FDF2F721B152BC00E037A1 /* GenericMessage+Helper.swift in Sources */ = {isa = PBXBuildFile; fileRef = F1FDF2F521B152BC00E037A1 /* GenericMessage+Helper.swift */; };
		F1FDF2F821B152BC00E037A1 /* GenericMessage+Hashing.swift in Sources */ = {isa = PBXBuildFile; fileRef = F1FDF2F621B152BC00E037A1 /* GenericMessage+Hashing.swift */; };
		F1FDF2FA21B1555A00E037A1 /* ZMClientMessage+Location.swift in Sources */ = {isa = PBXBuildFile; fileRef = F1FDF2F921B1555A00E037A1 /* ZMClientMessage+Location.swift */; };
		F1FDF2FE21B1572500E037A1 /* ZMGenericMessageData.swift in Sources */ = {isa = PBXBuildFile; fileRef = F1FDF2FD21B1572500E037A1 /* ZMGenericMessageData.swift */; };
		F1FDF30021B1580400E037A1 /* GenericMessage+Utils.swift in Sources */ = {isa = PBXBuildFile; fileRef = F1FDF2FF21B1580400E037A1 /* GenericMessage+Utils.swift */; };
		F90D99A51E02DC6B00034070 /* AssetCollectionBatched.swift in Sources */ = {isa = PBXBuildFile; fileRef = F90D99A41E02DC6B00034070 /* AssetCollectionBatched.swift */; };
		F90D99A81E02E22900034070 /* AssetCollectionBatchedTests.swift in Sources */ = {isa = PBXBuildFile; fileRef = F90D99A61E02E22400034070 /* AssetCollectionBatchedTests.swift */; };
		F91EAAC61D885D7B0010ACBE /* video.mp4 in Resources */ = {isa = PBXBuildFile; fileRef = F91EAAC41D885D720010ACBE /* video.mp4 */; };
		F920AE171E38C547001BC14F /* NotificationObservers.swift in Sources */ = {isa = PBXBuildFile; fileRef = F920AE161E38C547001BC14F /* NotificationObservers.swift */; };
		F920AE2A1E3A5FDD001BC14F /* Dictionary+Mapping.swift in Sources */ = {isa = PBXBuildFile; fileRef = F920AE291E3A5FDD001BC14F /* Dictionary+Mapping.swift */; };
		F920AE3B1E3B844E001BC14F /* SearchUserObserverCenterTests.swift in Sources */ = {isa = PBXBuildFile; fileRef = F920AE391E3B8445001BC14F /* SearchUserObserverCenterTests.swift */; };
		F929C1751E41EBE20018ADA4 /* PersonName.swift in Sources */ = {isa = PBXBuildFile; fileRef = F929C1731E41D3480018ADA4 /* PersonName.swift */; };
		F929C17B1E423B620018ADA4 /* SnapshotCenterTests.swift in Sources */ = {isa = PBXBuildFile; fileRef = F929C17A1E423B620018ADA4 /* SnapshotCenterTests.swift */; };
		F92C99281DAE8D070034AFDD /* GenericMessageTests+Obfuscation.swift in Sources */ = {isa = PBXBuildFile; fileRef = F92C99271DAE8D060034AFDD /* GenericMessageTests+Obfuscation.swift */; };
		F92C992A1DAFBC910034AFDD /* ZMConversation+SelfDeletingMessages.swift in Sources */ = {isa = PBXBuildFile; fileRef = F92C99291DAFBC910034AFDD /* ZMConversation+SelfDeletingMessages.swift */; };
		F92C992D1DAFC5AC0034AFDD /* ZMConversationTests+Ephemeral.swift in Sources */ = {isa = PBXBuildFile; fileRef = F92C992B1DAFC58A0034AFDD /* ZMConversationTests+Ephemeral.swift */; };
		F93265211D8950F10076AAD6 /* NSManagedObjectContext+FetchRequest.swift in Sources */ = {isa = PBXBuildFile; fileRef = F93265201D8950F10076AAD6 /* NSManagedObjectContext+FetchRequest.swift */; };
		F93265291D89648B0076AAD6 /* ZMAssetClientMessageTests.swift in Sources */ = {isa = PBXBuildFile; fileRef = F9B71F5D1CB2BC85001DB03F /* ZMAssetClientMessageTests.swift */; };
		F9331C521CB3BC6800139ECC /* CryptoBoxTests.swift in Sources */ = {isa = PBXBuildFile; fileRef = F9331C501CB3BC6800139ECC /* CryptoBoxTests.swift */; };
		F9331C561CB3BCF300139ECC /* OtrBaseTest.swift in Sources */ = {isa = PBXBuildFile; fileRef = F9331C541CB3BCDA00139ECC /* OtrBaseTest.swift */; };
		F9331C5A1CB3BECB00139ECC /* ZMClientMessageTests+OTR.swift in Sources */ = {isa = PBXBuildFile; fileRef = F9331C591CB3BECB00139ECC /* ZMClientMessageTests+OTR.swift */; };
		F9331C5C1CB3BF9F00139ECC /* UserClientKeyStoreTests.swift in Sources */ = {isa = PBXBuildFile; fileRef = F9331C5B1CB3BF9F00139ECC /* UserClientKeyStoreTests.swift */; };
		F9331C771CB4165100139ECC /* NSString+ZMPersonName.h in Headers */ = {isa = PBXBuildFile; fileRef = F9331C751CB4165100139ECC /* NSString+ZMPersonName.h */; settings = {ATTRIBUTES = (Public, ); }; };
		F9331C781CB4165100139ECC /* NSString+ZMPersonName.m in Sources */ = {isa = PBXBuildFile; fileRef = F9331C761CB4165100139ECC /* NSString+ZMPersonName.m */; };
		F9331C831CB4191B00139ECC /* NSPredicate+ZMSearch.h in Headers */ = {isa = PBXBuildFile; fileRef = F9331C811CB4191B00139ECC /* NSPredicate+ZMSearch.h */; settings = {ATTRIBUTES = (Public, ); }; };
		F9331C841CB4191B00139ECC /* NSPredicate+ZMSearch.m in Sources */ = {isa = PBXBuildFile; fileRef = F9331C821CB4191B00139ECC /* NSPredicate+ZMSearch.m */; };
		F9331C871CB419B500139ECC /* NSFetchRequest+ZMRelationshipKeyPaths.h in Headers */ = {isa = PBXBuildFile; fileRef = F9331C851CB419B500139ECC /* NSFetchRequest+ZMRelationshipKeyPaths.h */; settings = {ATTRIBUTES = (Public, ); }; };
		F9331C881CB419B500139ECC /* NSFetchRequest+ZMRelationshipKeyPaths.m in Sources */ = {isa = PBXBuildFile; fileRef = F9331C861CB419B500139ECC /* NSFetchRequest+ZMRelationshipKeyPaths.m */; };
		F93A30251D6EFB47005CCB1D /* ZMMessageConfirmation.swift in Sources */ = {isa = PBXBuildFile; fileRef = F93A30231D6EFB47005CCB1D /* ZMMessageConfirmation.swift */; };
		F93A302F1D6F2633005CCB1D /* ZMMessageTests+Confirmation.swift in Sources */ = {isa = PBXBuildFile; fileRef = F93A302E1D6F2633005CCB1D /* ZMMessageTests+Confirmation.swift */; };
		F93C4C7D1E24E1B1007E9CEE /* NotificationDispatcher.swift in Sources */ = {isa = PBXBuildFile; fileRef = F93C4C7C1E24E1B1007E9CEE /* NotificationDispatcher.swift */; };
		F93C4C7F1E24F832007E9CEE /* NotificationDispatcherTests.swift in Sources */ = {isa = PBXBuildFile; fileRef = F93C4C7E1E24F832007E9CEE /* NotificationDispatcherTests.swift */; };
		F943BC2D1E88FEC80048A768 /* ChangedIndexes.swift in Sources */ = {isa = PBXBuildFile; fileRef = F943BC2C1E88FEC80048A768 /* ChangedIndexes.swift */; };
		F94A208F1CB51AF50059632A /* ManagedObjectValidationTests.m in Sources */ = {isa = PBXBuildFile; fileRef = F94A208E1CB51AF50059632A /* ManagedObjectValidationTests.m */; };
		F963E9701D9ADD5A00098AD3 /* ZMImageAssetEncryptionKeys.h in Headers */ = {isa = PBXBuildFile; fileRef = F963E96B1D9ADD5A00098AD3 /* ZMImageAssetEncryptionKeys.h */; settings = {ATTRIBUTES = (Public, ); }; };
		F963E9711D9ADD5A00098AD3 /* ZMImageAssetEncryptionKeys.m in Sources */ = {isa = PBXBuildFile; fileRef = F963E96C1D9ADD5A00098AD3 /* ZMImageAssetEncryptionKeys.m */; };
		F963E9741D9BF9ED00098AD3 /* ProtosTests.swift in Sources */ = {isa = PBXBuildFile; fileRef = F963E9721D9BF9E300098AD3 /* ProtosTests.swift */; };
		F963E9801D9C09E700098AD3 /* ZMMessageTimer.h in Headers */ = {isa = PBXBuildFile; fileRef = F963E97E1D9C09E700098AD3 /* ZMMessageTimer.h */; settings = {ATTRIBUTES = (Public, ); }; };
		F963E9811D9C09E700098AD3 /* ZMMessageTimer.m in Sources */ = {isa = PBXBuildFile; fileRef = F963E97F1D9C09E700098AD3 /* ZMMessageTimer.m */; };
		F963E9831D9C0DC400098AD3 /* ZMMessageDestructionTimer.swift in Sources */ = {isa = PBXBuildFile; fileRef = F963E9821D9C0DC400098AD3 /* ZMMessageDestructionTimer.swift */; };
		F963E9861D9D485900098AD3 /* ZMClientMessageTests+Ephemeral.swift in Sources */ = {isa = PBXBuildFile; fileRef = F963E9841D9D47D100098AD3 /* ZMClientMessageTests+Ephemeral.swift */; };
		F963E9931D9E9D1800098AD3 /* ZMAssetClientMessageTests+Ephemeral.swift in Sources */ = {isa = PBXBuildFile; fileRef = F963E9921D9E9D1800098AD3 /* ZMAssetClientMessageTests+Ephemeral.swift */; };
		F991CE191CB55E95004D8465 /* ZMSearchUserTests.m in Sources */ = {isa = PBXBuildFile; fileRef = F991CE181CB55E95004D8465 /* ZMSearchUserTests.m */; };
		F991CE1B1CB561B0004D8465 /* ZMAddressBookContact.m in Sources */ = {isa = PBXBuildFile; fileRef = F991CE1A1CB561B0004D8465 /* ZMAddressBookContact.m */; };
		F99C5B8A1ED460E20049CCD7 /* TeamChangeInfo.swift in Sources */ = {isa = PBXBuildFile; fileRef = F99C5B891ED460E20049CCD7 /* TeamChangeInfo.swift */; };
		F99C5B8C1ED466760049CCD7 /* TeamObserverTests.swift in Sources */ = {isa = PBXBuildFile; fileRef = F99C5B8B1ED466760049CCD7 /* TeamObserverTests.swift */; };
		F9A706501CAEE01D00C2F5FE /* NSManagedObjectContext+tests.h in Headers */ = {isa = PBXBuildFile; fileRef = F9A705CA1CAEE01D00C2F5FE /* NSManagedObjectContext+tests.h */; settings = {ATTRIBUTES = (Public, ); }; };
		F9A706511CAEE01D00C2F5FE /* NSManagedObjectContext+zmessaging-Internal.h in Headers */ = {isa = PBXBuildFile; fileRef = F9A705CB1CAEE01D00C2F5FE /* NSManagedObjectContext+zmessaging-Internal.h */; };
		F9A706521CAEE01D00C2F5FE /* NSManagedObjectContext+zmessaging.h in Headers */ = {isa = PBXBuildFile; fileRef = F9A705CC1CAEE01D00C2F5FE /* NSManagedObjectContext+zmessaging.h */; settings = {ATTRIBUTES = (Public, ); }; };
		F9A706531CAEE01D00C2F5FE /* NSManagedObjectContext+zmessaging.m in Sources */ = {isa = PBXBuildFile; fileRef = F9A705CD1CAEE01D00C2F5FE /* NSManagedObjectContext+zmessaging.m */; };
		F9A706561CAEE01D00C2F5FE /* NSNotification+ManagedObjectContextSave.h in Headers */ = {isa = PBXBuildFile; fileRef = F9A705D01CAEE01D00C2F5FE /* NSNotification+ManagedObjectContextSave.h */; };
		F9A706571CAEE01D00C2F5FE /* NSNotification+ManagedObjectContextSave.m in Sources */ = {isa = PBXBuildFile; fileRef = F9A705D11CAEE01D00C2F5FE /* NSNotification+ManagedObjectContextSave.m */; };
		F9A7065A1CAEE01D00C2F5FE /* ZMConnection+Internal.h in Headers */ = {isa = PBXBuildFile; fileRef = F9A705D61CAEE01D00C2F5FE /* ZMConnection+Internal.h */; settings = {ATTRIBUTES = (Public, ); }; };
		F9A7065B1CAEE01D00C2F5FE /* ZMConnection.h in Headers */ = {isa = PBXBuildFile; fileRef = F9A705D71CAEE01D00C2F5FE /* ZMConnection.h */; settings = {ATTRIBUTES = (Public, ); }; };
		F9A7065C1CAEE01D00C2F5FE /* ZMConnection.m in Sources */ = {isa = PBXBuildFile; fileRef = F9A705D81CAEE01D00C2F5FE /* ZMConnection.m */; };
		F9A706731CAEE01D00C2F5FE /* AssetEncryption.swift in Sources */ = {isa = PBXBuildFile; fileRef = F9A705F21CAEE01D00C2F5FE /* AssetEncryption.swift */; };
		F9A706791CAEE01D00C2F5FE /* ZMExternalEncryptedDataWithKeys.h in Headers */ = {isa = PBXBuildFile; fileRef = F9A705F81CAEE01D00C2F5FE /* ZMExternalEncryptedDataWithKeys.h */; settings = {ATTRIBUTES = (Public, ); }; };
		F9A7067A1CAEE01D00C2F5FE /* ZMExternalEncryptedDataWithKeys.m in Sources */ = {isa = PBXBuildFile; fileRef = F9A705F91CAEE01D00C2F5FE /* ZMExternalEncryptedDataWithKeys.m */; };
		F9A7067F1CAEE01D00C2F5FE /* ZMImageMessage.m in Sources */ = {isa = PBXBuildFile; fileRef = F9A705FE1CAEE01D00C2F5FE /* ZMImageMessage.m */; };
		F9A706801CAEE01D00C2F5FE /* ZMMessage+Internal.h in Headers */ = {isa = PBXBuildFile; fileRef = F9A705FF1CAEE01D00C2F5FE /* ZMMessage+Internal.h */; settings = {ATTRIBUTES = (Public, ); }; };
		F9A706811CAEE01D00C2F5FE /* ZMMessage.m in Sources */ = {isa = PBXBuildFile; fileRef = F9A706001CAEE01D00C2F5FE /* ZMMessage.m */; };
		F9A706821CAEE01D00C2F5FE /* ZMOTRMessage.h in Headers */ = {isa = PBXBuildFile; fileRef = F9A706011CAEE01D00C2F5FE /* ZMOTRMessage.h */; settings = {ATTRIBUTES = (Public, ); }; };
		F9A706831CAEE01D00C2F5FE /* ZMOTRMessage.m in Sources */ = {isa = PBXBuildFile; fileRef = F9A706021CAEE01D00C2F5FE /* ZMOTRMessage.m */; };
		F9A7068D1CAEE01D00C2F5FE /* ZMUser+Internal.h in Headers */ = {isa = PBXBuildFile; fileRef = F9A7060D1CAEE01D00C2F5FE /* ZMUser+Internal.h */; settings = {ATTRIBUTES = (Public, ); }; };
		F9A706901CAEE01D00C2F5FE /* ZMUser.m in Sources */ = {isa = PBXBuildFile; fileRef = F9A706101CAEE01D00C2F5FE /* ZMUser.m */; };
		F9A706941CAEE01D00C2F5FE /* UserClient+Protobuf.swift in Sources */ = {isa = PBXBuildFile; fileRef = F9A706151CAEE01D00C2F5FE /* UserClient+Protobuf.swift */; };
		F9A706951CAEE01D00C2F5FE /* UserClient.swift in Sources */ = {isa = PBXBuildFile; fileRef = F9A706161CAEE01D00C2F5FE /* UserClient.swift */; };
		F9A706961CAEE01D00C2F5FE /* UserClientTypes.h in Headers */ = {isa = PBXBuildFile; fileRef = F9A706171CAEE01D00C2F5FE /* UserClientTypes.h */; settings = {ATTRIBUTES = (Public, ); }; };
		F9A706971CAEE01D00C2F5FE /* UserClientTypes.m in Sources */ = {isa = PBXBuildFile; fileRef = F9A706181CAEE01D00C2F5FE /* UserClientTypes.m */; };
		F9A706981CAEE01D00C2F5FE /* ZMManagedObject+Internal.h in Headers */ = {isa = PBXBuildFile; fileRef = F9A706191CAEE01D00C2F5FE /* ZMManagedObject+Internal.h */; settings = {ATTRIBUTES = (Public, ); }; };
		F9A706991CAEE01D00C2F5FE /* ZMManagedObject.m in Sources */ = {isa = PBXBuildFile; fileRef = F9A7061A1CAEE01D00C2F5FE /* ZMManagedObject.m */; };
		F9A706A31CAEE01D00C2F5FE /* ConversationListChangeInfo.swift in Sources */ = {isa = PBXBuildFile; fileRef = F9A706271CAEE01D00C2F5FE /* ConversationListChangeInfo.swift */; };
		F9A706A41CAEE01D00C2F5FE /* ConversationChangeInfo.swift in Sources */ = {isa = PBXBuildFile; fileRef = F9A706281CAEE01D00C2F5FE /* ConversationChangeInfo.swift */; };
		F9A706A71CAEE01D00C2F5FE /* AnyClassTuple.swift in Sources */ = {isa = PBXBuildFile; fileRef = F9A7062C1CAEE01D00C2F5FE /* AnyClassTuple.swift */; };
		F9A706A81CAEE01D00C2F5FE /* DependentObjectsKeysForObservedObjectKeysCache.swift in Sources */ = {isa = PBXBuildFile; fileRef = F9A7062D1CAEE01D00C2F5FE /* DependentObjectsKeysForObservedObjectKeysCache.swift */; };
		F9A706A91CAEE01D00C2F5FE /* StringKeyPath.swift in Sources */ = {isa = PBXBuildFile; fileRef = F9A7062E1CAEE01D00C2F5FE /* StringKeyPath.swift */; };
		F9A706AA1CAEE01D00C2F5FE /* KeySet.swift in Sources */ = {isa = PBXBuildFile; fileRef = F9A7062F1CAEE01D00C2F5FE /* KeySet.swift */; };
		F9A706AE1CAEE01D00C2F5FE /* SetSnapshot.swift in Sources */ = {isa = PBXBuildFile; fileRef = F9A706331CAEE01D00C2F5FE /* SetSnapshot.swift */; };
		F9A706B01CAEE01D00C2F5FE /* MessageChangeInfo.swift in Sources */ = {isa = PBXBuildFile; fileRef = F9A706351CAEE01D00C2F5FE /* MessageChangeInfo.swift */; };
		F9A706B21CAEE01D00C2F5FE /* NewUnreadMessageChangeInfos.swift in Sources */ = {isa = PBXBuildFile; fileRef = F9A706371CAEE01D00C2F5FE /* NewUnreadMessageChangeInfos.swift */; };
		F9A706B41CAEE01D00C2F5FE /* ObjectChangeInfo.swift in Sources */ = {isa = PBXBuildFile; fileRef = F9A706391CAEE01D00C2F5FE /* ObjectChangeInfo.swift */; };
		F9A706B61CAEE01D00C2F5FE /* UserClientChangeInfo.swift in Sources */ = {isa = PBXBuildFile; fileRef = F9A7063B1CAEE01D00C2F5FE /* UserClientChangeInfo.swift */; };
		F9A706B71CAEE01D00C2F5FE /* UserChangeInfo.swift in Sources */ = {isa = PBXBuildFile; fileRef = F9A7063C1CAEE01D00C2F5FE /* UserChangeInfo.swift */; };
		F9A706BD1CAEE01D00C2F5FE /* CryptoBox.swift in Sources */ = {isa = PBXBuildFile; fileRef = F9A706431CAEE01D00C2F5FE /* CryptoBox.swift */; };
		F9A706C31CAEE01D00C2F5FE /* UserImageLocalCache.swift in Sources */ = {isa = PBXBuildFile; fileRef = F9A706491CAEE01D00C2F5FE /* UserImageLocalCache.swift */; };
		F9A706C51CAEE01D00C2F5FE /* ZMFetchRequestBatch.h in Headers */ = {isa = PBXBuildFile; fileRef = F9A7064B1CAEE01D00C2F5FE /* ZMFetchRequestBatch.h */; settings = {ATTRIBUTES = (Public, ); }; };
		F9A706C61CAEE01D00C2F5FE /* ZMFetchRequestBatch.m in Sources */ = {isa = PBXBuildFile; fileRef = F9A7064C1CAEE01D00C2F5FE /* ZMFetchRequestBatch.m */; };
		F9A706C81CAEE01D00C2F5FE /* ZMUpdateEvent+WireDataModel.h in Headers */ = {isa = PBXBuildFile; fileRef = F9A7064E1CAEE01D00C2F5FE /* ZMUpdateEvent+WireDataModel.h */; settings = {ATTRIBUTES = (Public, ); }; };
		F9A706C91CAEE01D00C2F5FE /* ZMUpdateEvent+WireDataModel.m in Sources */ = {isa = PBXBuildFile; fileRef = F9A7064F1CAEE01D00C2F5FE /* ZMUpdateEvent+WireDataModel.m */; };
		F9A706F61CAEE31800C2F5FE /* 1900x1500.jpg in Resources */ = {isa = PBXBuildFile; fileRef = F9A706CA1CAEE30700C2F5FE /* 1900x1500.jpg */; };
		F9A706F71CAEE31C00C2F5FE /* animated.gif in Resources */ = {isa = PBXBuildFile; fileRef = F9A706CB1CAEE30700C2F5FE /* animated.gif */; };
		F9A706F81CAEE32400C2F5FE /* InfoPlist.strings in Resources */ = {isa = PBXBuildFile; fileRef = F9A706CD1CAEE30700C2F5FE /* InfoPlist.strings */; };
		F9A706F91CAEE32A00C2F5FE /* EncryptedBase64EncondedExternalMessageTestFixture.txt in Resources */ = {isa = PBXBuildFile; fileRef = F9A706CF1CAEE30700C2F5FE /* EncryptedBase64EncondedExternalMessageTestFixture.txt */; };
		F9A706FA1CAEE32A00C2F5FE /* ExternalMessageTextFixture.txt in Resources */ = {isa = PBXBuildFile; fileRef = F9A706D01CAEE30700C2F5FE /* ExternalMessageTextFixture.txt */; };
		F9A706FC1CAEE32A00C2F5FE /* Lorem Ipsum.txt in Resources */ = {isa = PBXBuildFile; fileRef = F9A706D21CAEE30700C2F5FE /* Lorem Ipsum.txt */; };
		F9A706FD1CAEE32A00C2F5FE /* medium.jpg in Resources */ = {isa = PBXBuildFile; fileRef = F9A706D31CAEE30700C2F5FE /* medium.jpg */; };
		F9A706FE1CAEE32A00C2F5FE /* not_animated.gif in Resources */ = {isa = PBXBuildFile; fileRef = F9A706D41CAEE30700C2F5FE /* not_animated.gif */; };
		F9A707031CAEE32E00C2F5FE /* tiny.jpg in Resources */ = {isa = PBXBuildFile; fileRef = F9A706D91CAEE30700C2F5FE /* tiny.jpg */; };
		F9A7073D1CAEE8FC00C2F5FE /* AppDelegate.m in Sources */ = {isa = PBXBuildFile; fileRef = F9C9A81D1CAEDA330039E10C /* AppDelegate.m */; };
		F9A7073E1CAEE8FC00C2F5FE /* main.m in Sources */ = {isa = PBXBuildFile; fileRef = F9C9A8241CAEDA330039E10C /* main.m */; };
		F9A708341CAEEB7500C2F5FE /* ManagedObjectContextSaveNotificationTests.m in Sources */ = {isa = PBXBuildFile; fileRef = F9A708041CAEEB7400C2F5FE /* ManagedObjectContextSaveNotificationTests.m */; };
		F9A708351CAEEB7500C2F5FE /* ManagedObjectContextTests.m in Sources */ = {isa = PBXBuildFile; fileRef = F9A708051CAEEB7400C2F5FE /* ManagedObjectContextTests.m */; };
		F9A708361CAEEB7500C2F5FE /* NSManagedObjectContext+TestHelpers.m in Sources */ = {isa = PBXBuildFile; fileRef = F9A708071CAEEB7400C2F5FE /* NSManagedObjectContext+TestHelpers.m */; };
		F9A7083A1CAEEB7500C2F5FE /* MockEntity.m in Sources */ = {isa = PBXBuildFile; fileRef = F9A7080E1CAEEB7400C2F5FE /* MockEntity.m */; };
		F9A7083B1CAEEB7500C2F5FE /* MockEntity2.m in Sources */ = {isa = PBXBuildFile; fileRef = F9A708101CAEEB7400C2F5FE /* MockEntity2.m */; };
		F9A7083C1CAEEB7500C2F5FE /* MockModelObjectContextFactory.m in Sources */ = {isa = PBXBuildFile; fileRef = F9A708121CAEEB7400C2F5FE /* MockModelObjectContextFactory.m */; };
		F9A7083D1CAEEB7500C2F5FE /* ModelObjectsTests.m in Sources */ = {isa = PBXBuildFile; fileRef = F9A708141CAEEB7400C2F5FE /* ModelObjectsTests.m */; };
		F9A7083E1CAEEB7500C2F5FE /* NSFetchRequestTests+ZMRelationshipKeyPaths.m in Sources */ = {isa = PBXBuildFile; fileRef = F9A708151CAEEB7400C2F5FE /* NSFetchRequestTests+ZMRelationshipKeyPaths.m */; };
		F9A7083F1CAEEB7500C2F5FE /* PersistentChangeTrackingTests.m in Sources */ = {isa = PBXBuildFile; fileRef = F9A708161CAEEB7400C2F5FE /* PersistentChangeTrackingTests.m */; };
		F9A708441CAEEB7500C2F5FE /* ZMConnectionTests.m in Sources */ = {isa = PBXBuildFile; fileRef = F9A7081B1CAEEB7400C2F5FE /* ZMConnectionTests.m */; };
		F9A708521CAEEB7500C2F5FE /* ZMFetchRequestBatchTests.m in Sources */ = {isa = PBXBuildFile; fileRef = F9A7082B1CAEEB7400C2F5FE /* ZMFetchRequestBatchTests.m */; };
		F9A708531CAEEB7500C2F5FE /* ZMManagedObjectTests.m in Sources */ = {isa = PBXBuildFile; fileRef = F9A7082C1CAEEB7400C2F5FE /* ZMManagedObjectTests.m */; };
		F9A7085C1CAEED1B00C2F5FE /* ZMBaseManagedObjectTest.m in Sources */ = {isa = PBXBuildFile; fileRef = F9A7085B1CAEED1B00C2F5FE /* ZMBaseManagedObjectTest.m */; };
		F9A708601CAEEF4700C2F5FE /* MessagingTest+EventFactory.m in Sources */ = {isa = PBXBuildFile; fileRef = F9A7085F1CAEEF4700C2F5FE /* MessagingTest+EventFactory.m */; };
		F9A708651CAEF9BD00C2F5FE /* Default-568h@2x.png in Resources */ = {isa = PBXBuildFile; fileRef = F9A708641CAEF9BD00C2F5FE /* Default-568h@2x.png */; };
		F9AB00271F0CE5520037B437 /* FileManager+FileLocations.swift in Sources */ = {isa = PBXBuildFile; fileRef = F9AB00261F0CE5520037B437 /* FileManager+FileLocations.swift */; };
		F9AB002A1F0D2C120037B437 /* FileManager+FileLocationTests.swift in Sources */ = {isa = PBXBuildFile; fileRef = F9AB00281F0D2BE40037B437 /* FileManager+FileLocationTests.swift */; };
		F9AB395B1CB3AED900A7254F /* BaseTestSwiftHelpers.swift in Sources */ = {isa = PBXBuildFile; fileRef = F9AB39591CB3AEB100A7254F /* BaseTestSwiftHelpers.swift */; };
		F9B0FF321D79D1140098C17C /* ZMClientMessageTests+Unarchiving.swift in Sources */ = {isa = PBXBuildFile; fileRef = F9B0FF311D79D1140098C17C /* ZMClientMessageTests+Unarchiving.swift */; };
		F9B71F091CB264DF001DB03F /* ZMConversationList.m in Sources */ = {isa = PBXBuildFile; fileRef = F9B71F041CB264DF001DB03F /* ZMConversationList.m */; };
		F9B71F0A1CB264DF001DB03F /* ZMConversationList+Internal.h in Headers */ = {isa = PBXBuildFile; fileRef = F9B71F051CB264DF001DB03F /* ZMConversationList+Internal.h */; settings = {ATTRIBUTES = (Public, ); }; };
		F9B71F0C1CB264DF001DB03F /* ZMConversationListDirectory.h in Headers */ = {isa = PBXBuildFile; fileRef = F9B71F071CB264DF001DB03F /* ZMConversationListDirectory.h */; settings = {ATTRIBUTES = (Public, ); }; };
		F9B71F0D1CB264DF001DB03F /* ZMConversationListDirectory.m in Sources */ = {isa = PBXBuildFile; fileRef = F9B71F081CB264DF001DB03F /* ZMConversationListDirectory.m */; };
		F9B71F221CB264EF001DB03F /* ZMConversation.m in Sources */ = {isa = PBXBuildFile; fileRef = F9B71F101CB264EF001DB03F /* ZMConversation.m */; };
		F9B71F231CB264EF001DB03F /* ZMConversation+Internal.h in Headers */ = {isa = PBXBuildFile; fileRef = F9B71F111CB264EF001DB03F /* ZMConversation+Internal.h */; settings = {ATTRIBUTES = (Public, ); }; };
		F9B71F2C1CB264EF001DB03F /* ZMConversation+UnreadCount.h in Headers */ = {isa = PBXBuildFile; fileRef = F9B71F1A1CB264EF001DB03F /* ZMConversation+UnreadCount.h */; settings = {ATTRIBUTES = (Public, ); }; };
		F9B71F2D1CB264EF001DB03F /* ZMConversation+UnreadCount.m in Sources */ = {isa = PBXBuildFile; fileRef = F9B71F1B1CB264EF001DB03F /* ZMConversation+UnreadCount.m */; };
		F9B71F301CB264EF001DB03F /* ZMConversationSecurityLevel.h in Headers */ = {isa = PBXBuildFile; fileRef = F9B71F1E1CB264EF001DB03F /* ZMConversationSecurityLevel.h */; settings = {ATTRIBUTES = (Public, ); }; };
		F9B71F921CB2BEF4001DB03F /* BaseClientMessageTests.swift in Sources */ = {isa = PBXBuildFile; fileRef = F9B71F5F1CB2BC85001DB03F /* BaseClientMessageTests.swift */; };
		F9B71F931CB2BF00001DB03F /* ZMMessageTests.m in Sources */ = {isa = PBXBuildFile; fileRef = F9B71F611CB2BC85001DB03F /* ZMMessageTests.m */; };
		F9B71F941CB2BF08001DB03F /* UserImageLocalCacheTests.swift in Sources */ = {isa = PBXBuildFile; fileRef = F9B71F631CB2BC85001DB03F /* UserImageLocalCacheTests.swift */; };
		F9B71F971CB2BF08001DB03F /* ZMPersonNameTests.m in Sources */ = {isa = PBXBuildFile; fileRef = F9B71F661CB2BC85001DB03F /* ZMPersonNameTests.m */; };
		F9B71F9A1CB2BF0E001DB03F /* ZMUserTests.m in Sources */ = {isa = PBXBuildFile; fileRef = F9B71F6A1CB2BC85001DB03F /* ZMUserTests.m */; };
		F9B71F9C1CB2BF18001DB03F /* ZMCallStateTests.swift in Sources */ = {isa = PBXBuildFile; fileRef = F9B71F6D1CB2BC85001DB03F /* ZMCallStateTests.swift */; };
		F9B71F9F1CB2BF2B001DB03F /* ZMConversationListDirectoryTests.m in Sources */ = {isa = PBXBuildFile; fileRef = F9B71F5A1CB2BC85001DB03F /* ZMConversationListDirectoryTests.m */; };
		F9B71FA01CB2BF2B001DB03F /* ZMConversationListTests.m in Sources */ = {isa = PBXBuildFile; fileRef = F9B71F5B1CB2BC85001DB03F /* ZMConversationListTests.m */; };
		F9B71FA11CB2BF37001DB03F /* ZMConversation+Testing.m in Sources */ = {isa = PBXBuildFile; fileRef = F9B71F4F1CB2BC85001DB03F /* ZMConversation+Testing.m */; };
		F9B71FA31CB2BF37001DB03F /* ZMConversationTests+gapsAndWindows.m in Sources */ = {isa = PBXBuildFile; fileRef = F9B71F511CB2BC85001DB03F /* ZMConversationTests+gapsAndWindows.m */; };
		F9B71FA81CB2BF37001DB03F /* ZMConversationTests+Validation.m in Sources */ = {isa = PBXBuildFile; fileRef = F9B71F561CB2BC85001DB03F /* ZMConversationTests+Validation.m */; };
		F9B71FA91CB2BF37001DB03F /* ZMConversationTests.m in Sources */ = {isa = PBXBuildFile; fileRef = F9B71F581CB2BC85001DB03F /* ZMConversationTests.m */; };
		F9B71FED1CB2C4C6001DB03F /* StringKeyPathTests.swift in Sources */ = {isa = PBXBuildFile; fileRef = F9B71FD91CB2C4C6001DB03F /* StringKeyPathTests.swift */; };
		F9B71FF21CB2C4C6001DB03F /* AnyClassTupleTests.swift in Sources */ = {isa = PBXBuildFile; fileRef = F9B71FDF1CB2C4C6001DB03F /* AnyClassTupleTests.swift */; };
		F9B720041CB2C770001DB03F /* UserClientTests.swift in Sources */ = {isa = PBXBuildFile; fileRef = F9B720021CB2C68B001DB03F /* UserClientTests.swift */; };
		F9C348841E2CC08E0015D69D /* UserClientObserverTests.swift in Sources */ = {isa = PBXBuildFile; fileRef = F9C348821E2CC0730015D69D /* UserClientObserverTests.swift */; };
		F9C348861E2CC27D0015D69D /* NewUnreadMessageObserverTests.swift in Sources */ = {isa = PBXBuildFile; fileRef = F9C348851E2CC27D0015D69D /* NewUnreadMessageObserverTests.swift */; };
		F9C348921E2E3FF60015D69D /* SnapshotCenter.swift in Sources */ = {isa = PBXBuildFile; fileRef = F9C348911E2E3FF60015D69D /* SnapshotCenter.swift */; };
		F9C877091E000C9D00792613 /* AssetCollection.swift in Sources */ = {isa = PBXBuildFile; fileRef = F9C877081E000C9D00792613 /* AssetCollection.swift */; };
		F9C8770B1E015AAF00792613 /* AssetColletionTests.swift in Sources */ = {isa = PBXBuildFile; fileRef = F9C8770A1E015AAF00792613 /* AssetColletionTests.swift */; };
		F9C9A5071CAD5DF10039E10C /* WireDataModel.framework in Frameworks */ = {isa = PBXBuildFile; fileRef = F9C9A4FC1CAD5DF10039E10C /* WireDataModel.framework */; };
		F9C9A65F1CAD76A50039E10C /* WireDataModel.h in Headers */ = {isa = PBXBuildFile; fileRef = F9C9A60C1CAD76A50039E10C /* WireDataModel.h */; settings = {ATTRIBUTES = (Public, ); }; };
		F9C9A66D1CAD778C0039E10C /* Foundation.framework in Frameworks */ = {isa = PBXBuildFile; fileRef = F9C9A66C1CAD778C0039E10C /* Foundation.framework */; };
		F9C9A66F1CAD77930039E10C /* CoreData.framework in Frameworks */ = {isa = PBXBuildFile; fileRef = F9C9A66E1CAD77930039E10C /* CoreData.framework */; };
		F9C9A6AA1CAD7C7F0039E10C /* ZMConversation.h in Headers */ = {isa = PBXBuildFile; fileRef = F9C9A6A31CAD7C7F0039E10C /* ZMConversation.h */; settings = {ATTRIBUTES = (Public, ); }; };
		F9C9A6AB1CAD7C7F0039E10C /* ZMConversationList.h in Headers */ = {isa = PBXBuildFile; fileRef = F9C9A6A41CAD7C7F0039E10C /* ZMConversationList.h */; settings = {ATTRIBUTES = (Public, ); }; };
		F9C9A6AC1CAD7C7F0039E10C /* ZMEditableUser.h in Headers */ = {isa = PBXBuildFile; fileRef = F9C9A6A51CAD7C7F0039E10C /* ZMEditableUser.h */; settings = {ATTRIBUTES = (Public, ); }; };
		F9C9A6AD1CAD7C7F0039E10C /* ZMMessage.h in Headers */ = {isa = PBXBuildFile; fileRef = F9C9A6A61CAD7C7F0039E10C /* ZMMessage.h */; settings = {ATTRIBUTES = (Public, ); }; };
		F9C9A6AE1CAD7C7F0039E10C /* ZMUser.h in Headers */ = {isa = PBXBuildFile; fileRef = F9C9A6A71CAD7C7F0039E10C /* ZMUser.h */; settings = {ATTRIBUTES = (Public, ); }; };
		F9C9A6B01CAD7D1F0039E10C /* ZMManagedObject.h in Headers */ = {isa = PBXBuildFile; fileRef = F9C9A6AF1CAD7D1F0039E10C /* ZMManagedObject.h */; settings = {ATTRIBUTES = (Public, ); }; };
		F9C9A7661CAE8DFC0039E10C /* ZMAddressBookContact.h in Headers */ = {isa = PBXBuildFile; fileRef = F9C9A7641CAE8DFC0039E10C /* ZMAddressBookContact.h */; settings = {ATTRIBUTES = (Public, ); }; };
		F9C9A80C1CAED99F0039E10C /* WireDataModel.framework in Frameworks */ = {isa = PBXBuildFile; fileRef = F9C9A4FC1CAD5DF10039E10C /* WireDataModel.framework */; };
		F9DBA5201E28EA8B00BE23C0 /* DependencyKeyStore.swift in Sources */ = {isa = PBXBuildFile; fileRef = F9DBA51F1E28EA8B00BE23C0 /* DependencyKeyStore.swift */; };
		F9DBA5221E28EB4000BE23C0 /* SideEffectSources.swift in Sources */ = {isa = PBXBuildFile; fileRef = F9DBA5211E28EB4000BE23C0 /* SideEffectSources.swift */; };
		F9DBA5251E28EE1500BE23C0 /* ConversationObserverTests.swift in Sources */ = {isa = PBXBuildFile; fileRef = F9DBA5231E28EE0A00BE23C0 /* ConversationObserverTests.swift */; };
		F9DBA5271E28EEBD00BE23C0 /* UserObserverTests.swift in Sources */ = {isa = PBXBuildFile; fileRef = F9DBA5261E28EEBD00BE23C0 /* UserObserverTests.swift */; };
		F9DBA5291E29162A00BE23C0 /* MessageObserverTests.swift in Sources */ = {isa = PBXBuildFile; fileRef = F9DBA5281E29162A00BE23C0 /* MessageObserverTests.swift */; };
		F9DD60C11E8916170019823F /* ChangedIndexesTests.swift in Sources */ = {isa = PBXBuildFile; fileRef = F9DD60BF1E8916000019823F /* ChangedIndexesTests.swift */; };
		F9FD75731E2E6A2100B4558B /* ConversationListObserverCenter.swift in Sources */ = {isa = PBXBuildFile; fileRef = F9FD75721E2E6A2100B4558B /* ConversationListObserverCenter.swift */; };
		F9FD75761E2E79BF00B4558B /* ConversationListObserverTests.swift in Sources */ = {isa = PBXBuildFile; fileRef = F9FD75741E2E79B200B4558B /* ConversationListObserverTests.swift */; };
		F9FD75781E2F9A0600B4558B /* SearchUserObserverCenter.swift in Sources */ = {isa = PBXBuildFile; fileRef = F9FD75771E2F9A0600B4558B /* SearchUserObserverCenter.swift */; };
		F9FD757B1E2FB60E00B4558B /* SearchUserObserverTests.swift in Sources */ = {isa = PBXBuildFile; fileRef = F9FD75791E2FB60000B4558B /* SearchUserObserverTests.swift */; };
/* End PBXBuildFile section */

/* Begin PBXContainerItemProxy section */
		F991CE1F1CB7E5FD004D8465 /* PBXContainerItemProxy */ = {
			isa = PBXContainerItemProxy;
			containerPortal = F9C9A4F31CAD5DF10039E10C /* Project object */;
			proxyType = 1;
			remoteGlobalIDString = F9C9A7F21CAED9510039E10C;
			remoteInfo = WireDataModelTestHost;
		};
		F9C9A5081CAD5DF10039E10C /* PBXContainerItemProxy */ = {
			isa = PBXContainerItemProxy;
			containerPortal = F9C9A4F31CAD5DF10039E10C /* Project object */;
			proxyType = 1;
			remoteGlobalIDString = F9C9A4FB1CAD5DF10039E10C;
			remoteInfo = WireDataModel;
		};
/* End PBXContainerItemProxy section */

/* Begin PBXCopyFilesBuildPhase section */
		EE67F72A296F0C6A001D7C88 /* Embed Frameworks */ = {
			isa = PBXCopyFilesBuildPhase;
			buildActionMask = 2147483647;
			dstPath = "";
			dstSubfolderSpec = 10;
			files = (
				EE67F729296F0C6A001D7C88 /* WireTesting.framework in Embed Frameworks */,
			);
			name = "Embed Frameworks";
			runOnlyForDeploymentPostprocessing = 0;
		};
/* End PBXCopyFilesBuildPhase section */

/* Begin PBXFileReference section */
		06034B6C26A8D36E003624B4 /* Feature.FileSharing.swift */ = {isa = PBXFileReference; lastKnownFileType = sourcecode.swift; path = Feature.FileSharing.swift; sourceTree = "<group>"; };
		0604F7C7265184B70016A71E /* ZMSystemMessage+ParticipantsRemovedReason.swift */ = {isa = PBXFileReference; lastKnownFileType = sourcecode.swift; path = "ZMSystemMessage+ParticipantsRemovedReason.swift"; sourceTree = "<group>"; };
		0604F7FC2651C9220016A71E /* zmessaging2.91.0.xcdatamodel */ = {isa = PBXFileReference; lastKnownFileType = wrapper.xcdatamodel; path = zmessaging2.91.0.xcdatamodel; sourceTree = "<group>"; };
		0604F7FF2651CAFD0016A71E /* store2-91-0.wiredatabase */ = {isa = PBXFileReference; lastKnownFileType = file; path = "store2-91-0.wiredatabase"; sourceTree = "<group>"; };
		060D194D2462A9D000623376 /* ZMMessageTests+GenericMessage.swift */ = {isa = PBXFileReference; lastKnownFileType = sourcecode.swift; path = "ZMMessageTests+GenericMessage.swift"; sourceTree = "<group>"; };
		060ED6D02499E97200412C4A /* NSManagedObjectContext+ServerTimeDelta.swift */ = {isa = PBXFileReference; lastKnownFileType = sourcecode.swift; path = "NSManagedObjectContext+ServerTimeDelta.swift"; sourceTree = "<group>"; };
		060ED6E3249BB09200412C4A /* NSManagedObjectContext+LastNotificationID.swift */ = {isa = PBXFileReference; lastKnownFileType = sourcecode.swift; path = "NSManagedObjectContext+LastNotificationID.swift"; sourceTree = "<group>"; };
		0612D23F243DBE9F008811A7 /* zmessaging2.81.0.xcdatamodel */ = {isa = PBXFileReference; lastKnownFileType = wrapper.xcdatamodel; path = zmessaging2.81.0.xcdatamodel; sourceTree = "<group>"; };
		0612D240243DC12E008811A7 /* store2-81-0.wiredatabase */ = {isa = PBXFileReference; lastKnownFileType = file; path = "store2-81-0.wiredatabase"; sourceTree = "<group>"; };
		0617001123E2FBC0005C262D /* GenericMessageTests+LinkMetaData.swift */ = {isa = PBXFileReference; lastKnownFileType = sourcecode.swift; path = "GenericMessageTests+LinkMetaData.swift"; sourceTree = "<group>"; };
		062FD8842756053800B9DE39 /* Feature.ConversationGuestLinks.swift */ = {isa = PBXFileReference; lastKnownFileType = sourcecode.swift; path = Feature.ConversationGuestLinks.swift; sourceTree = "<group>"; };
		0630E16F26E0F20F0012E2F9 /* zmessaging2.95.0.xcdatamodel */ = {isa = PBXFileReference; lastKnownFileType = wrapper.xcdatamodel; path = zmessaging2.95.0.xcdatamodel; sourceTree = "<group>"; };
		0630E17626E0F3570012E2F9 /* store2-95-0.wiredatabase */ = {isa = PBXFileReference; lastKnownFileType = file; path = "store2-95-0.wiredatabase"; sourceTree = "<group>"; };
		0630E4B5257F888600C75BFB /* NSManagedObjectContext+AppLock.swift */ = {isa = PBXFileReference; lastKnownFileType = sourcecode.swift; path = "NSManagedObjectContext+AppLock.swift"; sourceTree = "<group>"; };
		0630E4B7257F8C0B00C75BFB /* ZMUser+Applock.swift */ = {isa = PBXFileReference; lastKnownFileType = sourcecode.swift; path = "ZMUser+Applock.swift"; sourceTree = "<group>"; };
		0630E4BE257FA2BD00C75BFB /* TransferAppLockKeychainTests.swift */ = {isa = PBXFileReference; lastKnownFileType = sourcecode.swift; path = TransferAppLockKeychainTests.swift; sourceTree = "<group>"; };
		0630E4C0257FC41300C75BFB /* store2-88-0.wiredatabase */ = {isa = PBXFileReference; lastKnownFileType = file; path = "store2-88-0.wiredatabase"; sourceTree = "<group>"; };
		0634C3A824643A400006081D /* ZMUpdateEvent.swift */ = {isa = PBXFileReference; lastKnownFileType = sourcecode.swift; path = ZMUpdateEvent.swift; sourceTree = "<group>"; };
		06392CF723BF9C22003186E6 /* zmessaging2.79.0.xcdatamodel */ = {isa = PBXFileReference; lastKnownFileType = wrapper.xcdatamodel; path = zmessaging2.79.0.xcdatamodel; sourceTree = "<group>"; };
		06392CF823BF9DA9003186E6 /* store2-79-0.wiredatabase */ = {isa = PBXFileReference; lastKnownFileType = file; path = "store2-79-0.wiredatabase"; sourceTree = "<group>"; };
		063D2927242128D200FA6FEE /* ZMClientMessage+Ephemeral.swift */ = {isa = PBXFileReference; lastKnownFileType = sourcecode.swift; path = "ZMClientMessage+Ephemeral.swift"; sourceTree = "<group>"; };
		063D292924212AFD00FA6FEE /* ZMClientMessage.swift */ = {isa = PBXFileReference; lastKnownFileType = sourcecode.swift; path = ZMClientMessage.swift; sourceTree = "<group>"; };
		0642A3322445F2B500DCCFCD /* ZMClientMessage+UpdateEvent.swift */ = {isa = PBXFileReference; fileEncoding = 4; lastKnownFileType = sourcecode.swift; path = "ZMClientMessage+UpdateEvent.swift"; sourceTree = "<group>"; };
		0649D1C424F6A542001DDC78 /* NSManagedObjectContext+ZMKeyValueStore.swift */ = {isa = PBXFileReference; lastKnownFileType = sourcecode.swift; path = "NSManagedObjectContext+ZMKeyValueStore.swift"; sourceTree = "<group>"; };
		064F8E06255E014B0040371D /* zmessaging2.88.0.xcdatamodel */ = {isa = PBXFileReference; lastKnownFileType = wrapper.xcdatamodel; path = zmessaging2.88.0.xcdatamodel; sourceTree = "<group>"; };
		064F8E07255E04800040371D /* Feature.swift */ = {isa = PBXFileReference; lastKnownFileType = sourcecode.swift; path = Feature.swift; sourceTree = "<group>"; };
		0651D00323FC46A500411A22 /* ZMClientMessage+Confirmations.swift */ = {isa = PBXFileReference; lastKnownFileType = sourcecode.swift; path = "ZMClientMessage+Confirmations.swift"; sourceTree = "<group>"; };
		0651D00523FC481B00411A22 /* ZMAssetClientMessage+Confirmations.swift */ = {isa = PBXFileReference; lastKnownFileType = sourcecode.swift; path = "ZMAssetClientMessage+Confirmations.swift"; sourceTree = "<group>"; };
		0651D00723FC4FDC00411A22 /* GenericMessageTests+LegalHoldStatus.swift */ = {isa = PBXFileReference; lastKnownFileType = sourcecode.swift; path = "GenericMessageTests+LegalHoldStatus.swift"; sourceTree = "<group>"; };
		065D7500239FAB1200275114 /* SelfUserParticipantMigrationTests.swift */ = {isa = PBXFileReference; lastKnownFileType = sourcecode.swift; path = SelfUserParticipantMigrationTests.swift; sourceTree = "<group>"; };
		0660FEBC2580E4A900F4C19F /* TransferApplockKeychain.swift */ = {isa = PBXFileReference; lastKnownFileType = sourcecode.swift; path = TransferApplockKeychain.swift; sourceTree = "<group>"; };
		0663285D2428CEC3005BB3BE /* ZMClientMessage+Deletion.swift */ = {isa = PBXFileReference; lastKnownFileType = sourcecode.swift; path = "ZMClientMessage+Deletion.swift"; sourceTree = "<group>"; };
		0663285F2428D01C005BB3BE /* ZMClientMessage+GenericMessage.swift */ = {isa = PBXFileReference; lastKnownFileType = sourcecode.swift; path = "ZMClientMessage+GenericMessage.swift"; sourceTree = "<group>"; };
		066A96FE25A88E510083E317 /* BiometricsState.swift */ = {isa = PBXFileReference; lastKnownFileType = sourcecode.swift; path = BiometricsState.swift; sourceTree = "<group>"; };
		0674CB3828198707002C4175 /* zmessaging2.99.0.xcdatamodel */ = {isa = PBXFileReference; lastKnownFileType = wrapper.xcdatamodel; path = zmessaging2.99.0.xcdatamodel; sourceTree = "<group>"; };
		0680A9C1246002DC000F80F3 /* ZMClientMessageTests.swift */ = {isa = PBXFileReference; lastKnownFileType = sourcecode.swift; path = ZMClientMessageTests.swift; sourceTree = "<group>"; };
		0680A9C42460627B000F80F3 /* ZMMessage+Reaction.swift */ = {isa = PBXFileReference; lastKnownFileType = sourcecode.swift; path = "ZMMessage+Reaction.swift"; sourceTree = "<group>"; };
		0686649E256FB0CA001C8747 /* AppLockController.swift */ = {isa = PBXFileReference; lastKnownFileType = sourcecode.swift; path = AppLockController.swift; sourceTree = "<group>"; };
		068664A1256FB834001C8747 /* AppLockControllerTests.swift */ = {isa = PBXFileReference; lastKnownFileType = sourcecode.swift; path = AppLockControllerTests.swift; sourceTree = "<group>"; };
		068D610124629AA300A110A2 /* ZMBaseManagedObjectTest.swift */ = {isa = PBXFileReference; lastKnownFileType = sourcecode.swift; path = ZMBaseManagedObjectTest.swift; sourceTree = "<group>"; };
		069D07B72562671D00DBA592 /* FeatureTests.swift */ = {isa = PBXFileReference; lastKnownFileType = sourcecode.swift; path = FeatureTests.swift; sourceTree = "<group>"; };
		06A0E60A281AE65D00E5F822 /* store2-99-0.wiredatabase */ = {isa = PBXFileReference; lastKnownFileType = file; path = "store2-99-0.wiredatabase"; sourceTree = "<group>"; };
		06B1C492248F9173007FDA8D /* GenericMessage+Debug.swift */ = {isa = PBXFileReference; lastKnownFileType = sourcecode.swift; path = "GenericMessage+Debug.swift"; sourceTree = "<group>"; };
		06B99C78242A293500FEAFDE /* ZMClientMessage+Knock.swift */ = {isa = PBXFileReference; lastKnownFileType = sourcecode.swift; path = "ZMClientMessage+Knock.swift"; sourceTree = "<group>"; };
		06C6B1AF2745675D0049B54E /* store2-97-0.wiredatabase */ = {isa = PBXFileReference; lastKnownFileType = file; path = "store2-97-0.wiredatabase"; sourceTree = "<group>"; };
		06D33FCA2524E402004B9BC1 /* ZMConversation+UnreadCount.swift */ = {isa = PBXFileReference; lastKnownFileType = sourcecode.swift; path = "ZMConversation+UnreadCount.swift"; sourceTree = "<group>"; };
		06D33FCC2524F65D004B9BC1 /* ZMConversationTests+UnreadMessages.swift */ = {isa = PBXFileReference; lastKnownFileType = sourcecode.swift; path = "ZMConversationTests+UnreadMessages.swift"; sourceTree = "<group>"; };
		06D33FCE2525D368004B9BC1 /* store2-86-0.wiredatabase */ = {isa = PBXFileReference; lastKnownFileType = file; path = "store2-86-0.wiredatabase"; sourceTree = "<group>"; };
		06D33FD12525D4E8004B9BC1 /* zmessaging2.87.0.xcdatamodel */ = {isa = PBXFileReference; lastKnownFileType = wrapper.xcdatamodel; path = zmessaging2.87.0.xcdatamodel; sourceTree = "<group>"; };
		06D48734241F930A00881B08 /* GenericMessage+Obfuscation.swift */ = {isa = PBXFileReference; lastKnownFileType = sourcecode.swift; path = "GenericMessage+Obfuscation.swift"; sourceTree = "<group>"; };
		06D48736241FB3F700881B08 /* ZMClientMessage+Obfuscate.swift */ = {isa = PBXFileReference; lastKnownFileType = sourcecode.swift; path = "ZMClientMessage+Obfuscate.swift"; sourceTree = "<group>"; };
		06D5423B26399C32006B0C5A /* UserType+External.swift */ = {isa = PBXFileReference; lastKnownFileType = sourcecode.swift; path = "UserType+External.swift"; sourceTree = "<group>"; };
		06E1C834244F1A2300CA4EF2 /* ZMOTRMessage+Helper.swift */ = {isa = PBXFileReference; lastKnownFileType = sourcecode.swift; path = "ZMOTRMessage+Helper.swift"; sourceTree = "<group>"; };
		06E8AAB3242BAA6A008929B1 /* SignatureStatus.swift */ = {isa = PBXFileReference; lastKnownFileType = sourcecode.swift; path = SignatureStatus.swift; sourceTree = "<group>"; };
		06EE09DF2659335100D6CAC3 /* zmessaging2.92.0.xcdatamodel */ = {isa = PBXFileReference; lastKnownFileType = wrapper.xcdatamodel; path = zmessaging2.92.0.xcdatamodel; sourceTree = "<group>"; };
		06EE09E22659340F00D6CAC3 /* store2-92-0.wiredatabase */ = {isa = PBXFileReference; lastKnownFileType = file; path = "store2-92-0.wiredatabase"; sourceTree = "<group>"; };
		06EED73E2525D5B80014FE1E /* store2-87-0.wiredatabase */ = {isa = PBXFileReference; lastKnownFileType = file; path = "store2-87-0.wiredatabase"; sourceTree = "<group>"; };
		06F98D62243B2470007E914A /* SignatureStatusTests.swift */ = {isa = PBXFileReference; lastKnownFileType = sourcecode.swift; path = SignatureStatusTests.swift; sourceTree = "<group>"; };
		1600D93B267A80D700970F99 /* ZMManagedObject+Fetching.swift */ = {isa = PBXFileReference; lastKnownFileType = sourcecode.swift; path = "ZMManagedObject+Fetching.swift"; sourceTree = "<group>"; };
		1600D943267BC5A000970F99 /* ZMManagedObjectFetchingTests.swift */ = {isa = PBXFileReference; lastKnownFileType = sourcecode.swift; path = ZMManagedObjectFetchingTests.swift; sourceTree = "<group>"; };
		16030DAE21AC536700F8032E /* zmessaging2.58.0.xcdatamodel */ = {isa = PBXFileReference; lastKnownFileType = wrapper.xcdatamodel; path = zmessaging2.58.0.xcdatamodel; sourceTree = "<group>"; };
		16030DAF21AD765D00F8032E /* ZMConversation+Confirmations.swift */ = {isa = PBXFileReference; lastKnownFileType = sourcecode.swift; path = "ZMConversation+Confirmations.swift"; sourceTree = "<group>"; };
		16030DBD21AE8FAB00F8032E /* ZMConversationTests+Confirmations.swift */ = {isa = PBXFileReference; lastKnownFileType = sourcecode.swift; path = "ZMConversationTests+Confirmations.swift"; sourceTree = "<group>"; };
		16030DC421AEE25500F8032E /* ZMOTRMessage+Confirmations.swift */ = {isa = PBXFileReference; lastKnownFileType = sourcecode.swift; path = "ZMOTRMessage+Confirmations.swift"; sourceTree = "<group>"; };
		1607AAF1243768D200A93D29 /* UserType+Materialize.swift */ = {isa = PBXFileReference; lastKnownFileType = sourcecode.swift; path = "UserType+Materialize.swift"; sourceTree = "<group>"; };
		160B3BB024EFD64E0026D355 /* ExtendedSecureUnarchiveFromData.swift */ = {isa = PBXFileReference; lastKnownFileType = sourcecode.swift; path = ExtendedSecureUnarchiveFromData.swift; sourceTree = "<group>"; };
		16127CF2220058160020E65C /* InvalidConversationRemoval.swift */ = {isa = PBXFileReference; lastKnownFileType = sourcecode.swift; path = InvalidConversationRemoval.swift; sourceTree = "<group>"; };
		16127CF422005AAA0020E65C /* InvalidConversationRemovalTests.swift */ = {isa = PBXFileReference; lastKnownFileType = sourcecode.swift; path = InvalidConversationRemovalTests.swift; sourceTree = "<group>"; };
		1614CFC625D2AADA00B415D9 /* zmessaging2.90.0.xcdatamodel */ = {isa = PBXFileReference; lastKnownFileType = wrapper.xcdatamodel; path = zmessaging2.90.0.xcdatamodel; sourceTree = "<group>"; };
		161541B91E27EBD400AC2FFB /* ZMConversation+Calling.swift */ = {isa = PBXFileReference; fileEncoding = 4; lastKnownFileType = sourcecode.swift; path = "ZMConversation+Calling.swift"; sourceTree = "<group>"; };
		1615F2D7234D027B005E4E20 /* store2-76-0.wiredatabase */ = {isa = PBXFileReference; lastKnownFileType = file; path = "store2-76-0.wiredatabase"; sourceTree = "<group>"; };
		16168139207B982800BCF33A /* zmessaging2.46.0.xcdatamodel */ = {isa = PBXFileReference; lastKnownFileType = wrapper.xcdatamodel; path = zmessaging2.46.0.xcdatamodel; sourceTree = "<group>"; };
		161E05692667C4D000DADC3D /* AccountDeletedObserver.swift */ = {isa = PBXFileReference; lastKnownFileType = sourcecode.swift; path = AccountDeletedObserver.swift; sourceTree = "<group>"; };
		1621E59120E62BD2006B2D17 /* ZMConversationTests+Silencing.swift */ = {isa = PBXFileReference; lastKnownFileType = sourcecode.swift; path = "ZMConversationTests+Silencing.swift"; sourceTree = "<group>"; };
		162207F7272291CA0041EDE8 /* String+NilEmpty.swift */ = {isa = PBXFileReference; lastKnownFileType = sourcecode.swift; path = "String+NilEmpty.swift"; sourceTree = "<group>"; };
		162294A4222038FA00A98679 /* CacheAssetTests.swift */ = {isa = PBXFileReference; lastKnownFileType = sourcecode.swift; path = CacheAssetTests.swift; sourceTree = "<group>"; };
		1626344A20D935C0000D4063 /* ZMConversation+Timestamps.swift */ = {isa = PBXFileReference; lastKnownFileType = sourcecode.swift; path = "ZMConversation+Timestamps.swift"; sourceTree = "<group>"; };
		1628361520173C280027082D /* zmessaging2.42.0.xcdatamodel */ = {isa = PBXFileReference; lastKnownFileType = wrapper.xcdatamodel; path = zmessaging2.42.0.xcdatamodel; sourceTree = "<group>"; };
		162836162017466E0027082D /* store2-41-0.wiredatabase */ = {isa = PBXFileReference; lastKnownFileType = file; name = "store2-41-0.wiredatabase"; path = "Tests/Resources/store2-41-0.wiredatabase"; sourceTree = SOURCE_ROOT; };
		16313D611D227DC1001B2AB3 /* LinkPreview+ProtocolBuffer.swift */ = {isa = PBXFileReference; fileEncoding = 4; lastKnownFileType = sourcecode.swift; path = "LinkPreview+ProtocolBuffer.swift"; sourceTree = "<group>"; };
		1637729A22B3ECC400510B7B /* zmessaging2.74.0.xcdatamodel */ = {isa = PBXFileReference; lastKnownFileType = wrapper.xcdatamodel; path = zmessaging2.74.0.xcdatamodel; sourceTree = "<group>"; };
		1637729B22B3F1F700510B7B /* store2-74-0.wiredatabase */ = {isa = PBXFileReference; lastKnownFileType = file; path = "store2-74-0.wiredatabase"; sourceTree = "<group>"; };
		1639A8122260916E00868AB9 /* AlertAvailabilityBehaviourChange.swift */ = {isa = PBXFileReference; lastKnownFileType = sourcecode.swift; path = AlertAvailabilityBehaviourChange.swift; sourceTree = "<group>"; };
		1639A8502264B91E00868AB9 /* AvailabilityBehaviourChangeTests.swift */ = {isa = PBXFileReference; lastKnownFileType = sourcecode.swift; path = AvailabilityBehaviourChangeTests.swift; sourceTree = "<group>"; };
		163C92A92630A80400F8DC14 /* NSManagedObjectContext+SelfUser.swift */ = {isa = PBXFileReference; lastKnownFileType = sourcecode.swift; path = "NSManagedObjectContext+SelfUser.swift"; sourceTree = "<group>"; };
		163CE64D25ACE57B0013C12D /* store2-89-0.wiredatabase */ = {isa = PBXFileReference; lastKnownFileType = file; path = "store2-89-0.wiredatabase"; sourceTree = "<group>"; };
		163CE6AE25BEB9680013C12D /* ZMMessageTests+SystemMessages.swift */ = {isa = PBXFileReference; lastKnownFileType = sourcecode.swift; path = "ZMMessageTests+SystemMessages.swift"; sourceTree = "<group>"; };
		163D01DF2472DE6200984999 /* InvalidConnectionRemoval.swift */ = {isa = PBXFileReference; lastKnownFileType = sourcecode.swift; path = InvalidConnectionRemoval.swift; sourceTree = "<group>"; };
		163D01E12472E44000984999 /* InvalidConnectionRemovalTests.swift */ = {isa = PBXFileReference; lastKnownFileType = sourcecode.swift; path = InvalidConnectionRemovalTests.swift; sourceTree = "<group>"; };
		1645ECC1243B643B007A82D6 /* ZMSearchUserTests+TeamUser.swift */ = {isa = PBXFileReference; lastKnownFileType = sourcecode.swift; path = "ZMSearchUserTests+TeamUser.swift"; sourceTree = "<group>"; };
		1645ECC3243B69A1007A82D6 /* UserTypeTests+Materialize.swift */ = {isa = PBXFileReference; lastKnownFileType = sourcecode.swift; name = "UserTypeTests+Materialize.swift"; path = "Tests/Source/Model/UserTypeTests+Materialize.swift"; sourceTree = SOURCE_ROOT; };
		16460A43206515370096B616 /* NSManagedObjectContext+BackupImport.swift */ = {isa = PBXFileReference; lastKnownFileType = sourcecode.swift; path = "NSManagedObjectContext+BackupImport.swift"; sourceTree = "<group>"; };
		16460A45206544B00096B616 /* PersistentMetadataKeys.swift */ = {isa = PBXFileReference; lastKnownFileType = sourcecode.swift; path = PersistentMetadataKeys.swift; sourceTree = "<group>"; };
		1646D5B9234FA56B00E60F1E /* zmessaging2.77.0.xcdatamodel */ = {isa = PBXFileReference; lastKnownFileType = wrapper.xcdatamodel; path = zmessaging2.77.0.xcdatamodel; sourceTree = "<group>"; };
		1646D5BA234FA6B400E60F1E /* store2-77-0.wiredatabase */ = {isa = PBXFileReference; lastKnownFileType = file; path = "store2-77-0.wiredatabase"; sourceTree = "<group>"; };
		164A55D220F3AF6700AE62A6 /* ZMSearchUserTests+ProfileImages.swift */ = {isa = PBXFileReference; lastKnownFileType = sourcecode.swift; path = "ZMSearchUserTests+ProfileImages.swift"; sourceTree = "<group>"; };
		164E224B27454044004EFD12 /* zmessaging2.97.0.xcdatamodel */ = {isa = PBXFileReference; lastKnownFileType = wrapper.xcdatamodel; path = zmessaging2.97.0.xcdatamodel; sourceTree = "<group>"; };
		164EB6F2230D987A001BBD4A /* ZMMessage+DataRetention.swift */ = {isa = PBXFileReference; lastKnownFileType = sourcecode.swift; path = "ZMMessage+DataRetention.swift"; sourceTree = "<group>"; };
		16500C0225E3A7520021B3AE /* store2-90-0.wiredatabase */ = {isa = PBXFileReference; lastKnownFileType = file; path = "store2-90-0.wiredatabase"; sourceTree = "<group>"; };
		165124D121886EDB006A3C75 /* ZMOTRMessage+Quotes.swift */ = {isa = PBXFileReference; lastKnownFileType = sourcecode.swift; path = "ZMOTRMessage+Quotes.swift"; sourceTree = "<group>"; };
		165124D32188B613006A3C75 /* ZMClientMessage+Quotes.swift */ = {isa = PBXFileReference; lastKnownFileType = sourcecode.swift; path = "ZMClientMessage+Quotes.swift"; sourceTree = "<group>"; };
		165124D52188CF66006A3C75 /* ZMClientMessage+Editing.swift */ = {isa = PBXFileReference; lastKnownFileType = sourcecode.swift; path = "ZMClientMessage+Editing.swift"; sourceTree = "<group>"; };
		165124D72189AE90006A3C75 /* ZMAssetClientMessage+Quotes.swift */ = {isa = PBXFileReference; lastKnownFileType = sourcecode.swift; path = "ZMAssetClientMessage+Quotes.swift"; sourceTree = "<group>"; };
		16519D35231D1BB200C9D76D /* ZMConversation+Deletion.swift */ = {isa = PBXFileReference; lastKnownFileType = sourcecode.swift; path = "ZMConversation+Deletion.swift"; sourceTree = "<group>"; };
		16519D53231D6F8200C9D76D /* ZMConversationTests+Deletion.swift */ = {isa = PBXFileReference; lastKnownFileType = sourcecode.swift; path = "ZMConversationTests+Deletion.swift"; sourceTree = "<group>"; };
		1651F9BD1D3554C800A9FAE8 /* ZMClientMessageTests+TextMessage.swift */ = {isa = PBXFileReference; fileEncoding = 4; lastKnownFileType = sourcecode.swift; path = "ZMClientMessageTests+TextMessage.swift"; sourceTree = "<group>"; };
		165911541DF054AD007FA847 /* ZMConversation+Predicates.swift */ = {isa = PBXFileReference; fileEncoding = 4; lastKnownFileType = sourcecode.swift; path = "ZMConversation+Predicates.swift"; sourceTree = "<group>"; };
		165D3A2B1E1D47AB0052E654 /* ZMCallState.swift */ = {isa = PBXFileReference; fileEncoding = 4; lastKnownFileType = sourcecode.swift; path = ZMCallState.swift; sourceTree = "<group>"; };
		165DC51E21491C0400090B7B /* Mention.swift */ = {isa = PBXFileReference; lastKnownFileType = sourcecode.swift; path = Mention.swift; sourceTree = "<group>"; };
		165DC52021491D8700090B7B /* ZMClientMessage+TextMessageData.swift */ = {isa = PBXFileReference; lastKnownFileType = sourcecode.swift; path = "ZMClientMessage+TextMessageData.swift"; sourceTree = "<group>"; };
		165DC522214A614100090B7B /* ZMConversation+Message.swift */ = {isa = PBXFileReference; lastKnownFileType = sourcecode.swift; path = "ZMConversation+Message.swift"; sourceTree = "<group>"; };
		165E0F68217F871400E36D08 /* ZMOTRMessage+ContentHashing.swift */ = {isa = PBXFileReference; lastKnownFileType = sourcecode.swift; path = "ZMOTRMessage+ContentHashing.swift"; sourceTree = "<group>"; };
		165E141725CC516B00F0B075 /* ZMClientMessageTests+Prefetching.swift */ = {isa = PBXFileReference; lastKnownFileType = sourcecode.swift; path = "ZMClientMessageTests+Prefetching.swift"; sourceTree = "<group>"; };
		166166C92236669C00779AE3 /* zmessaging2.67.0.xcdatamodel */ = {isa = PBXFileReference; lastKnownFileType = wrapper.xcdatamodel; path = zmessaging2.67.0.xcdatamodel; sourceTree = "<group>"; };
		166166CC22366C7A00779AE3 /* store2-67-0.wiredatabase */ = {isa = PBXFileReference; lastKnownFileType = file; path = "store2-67-0.wiredatabase"; sourceTree = "<group>"; };
		1661673D22394B9400779AE3 /* zmessaging2.68.0.xcdatamodel */ = {isa = PBXFileReference; lastKnownFileType = wrapper.xcdatamodel; path = zmessaging2.68.0.xcdatamodel; sourceTree = "<group>"; };
		1661673E22394E2A00779AE3 /* store2-68-0.wiredatabase */ = {isa = PBXFileReference; lastKnownFileType = file; path = "store2-68-0.wiredatabase"; sourceTree = "<group>"; };
		16626495216763EE00300F45 /* zmessaging2.55.0.xcdatamodel */ = {isa = PBXFileReference; lastKnownFileType = wrapper.xcdatamodel; path = zmessaging2.55.0.xcdatamodel; sourceTree = "<group>"; };
		166264A22167B48000300F45 /* store2-54-0.wiredatabase */ = {isa = PBXFileReference; lastKnownFileType = file; name = "store2-54-0.wiredatabase"; path = "Tests/Resources/store2-54-0.wiredatabase"; sourceTree = SOURCE_ROOT; };
		16626507217F4E0B00300F45 /* GenericMessageTests+Hashing.swift */ = {isa = PBXFileReference; lastKnownFileType = sourcecode.swift; path = "GenericMessageTests+Hashing.swift"; sourceTree = "<group>"; };
		166A2A0C25FB991800B4A4F8 /* CoreDataStack.swift */ = {isa = PBXFileReference; lastKnownFileType = sourcecode.swift; path = CoreDataStack.swift; sourceTree = "<group>"; };
		166D189D230E9E66001288CD /* ZMMessage+DataRetentionTests.swift */ = {isa = PBXFileReference; lastKnownFileType = sourcecode.swift; path = "ZMMessage+DataRetentionTests.swift"; sourceTree = "<group>"; };
		166DCDB72555886E004F4F59 /* CoreDataStack+Migration.swift */ = {isa = PBXFileReference; lastKnownFileType = sourcecode.swift; path = "CoreDataStack+Migration.swift"; sourceTree = "<group>"; };
		166E47BC255A98D900C161C8 /* CoreDataStackTests+Migration.swift */ = {isa = PBXFileReference; lastKnownFileType = sourcecode.swift; path = "CoreDataStackTests+Migration.swift"; sourceTree = "<group>"; };
		166EC36D26C50E8B0043ED01 /* store2-94-0.wiredatabase */ = {isa = PBXFileReference; lastKnownFileType = file; path = "store2-94-0.wiredatabase"; sourceTree = "<group>"; };
		1670D0162317F92B003A143B /* ZMConversation+Team.swift */ = {isa = PBXFileReference; lastKnownFileType = sourcecode.swift; path = "ZMConversation+Team.swift"; sourceTree = "<group>"; };
		1670D01B231823DC003A143B /* ZMUser+Permissions.swift */ = {isa = PBXFileReference; lastKnownFileType = sourcecode.swift; path = "ZMUser+Permissions.swift"; sourceTree = "<group>"; };
		1670D01D231825BE003A143B /* ZMUserTests+Permissions.swift */ = {isa = PBXFileReference; lastKnownFileType = sourcecode.swift; path = "ZMUserTests+Permissions.swift"; sourceTree = "<group>"; };
		1670D01F23183209003A143B /* ModelObjectsTests+Helpers.swift */ = {isa = PBXFileReference; lastKnownFileType = sourcecode.swift; path = "ModelObjectsTests+Helpers.swift"; sourceTree = "<group>"; };
		1672A5FD23434FA200380537 /* ZMConversationTests+Labels.swift */ = {isa = PBXFileReference; lastKnownFileType = sourcecode.swift; path = "ZMConversationTests+Labels.swift"; sourceTree = "<group>"; };
		1672A6012343973600380537 /* LabelTests.swift */ = {isa = PBXFileReference; lastKnownFileType = sourcecode.swift; path = LabelTests.swift; sourceTree = "<group>"; };
		1672A6102343CABA00380537 /* store2-75-0.wiredatabase */ = {isa = PBXFileReference; lastKnownFileType = file; path = "store2-75-0.wiredatabase"; sourceTree = "<group>"; };
		1672A613234499B500380537 /* LabelChangeInfo.swift */ = {isa = PBXFileReference; lastKnownFileType = sourcecode.swift; path = LabelChangeInfo.swift; sourceTree = "<group>"; };
		1672A6152344A14E00380537 /* LabelObserverTests.swift */ = {isa = PBXFileReference; lastKnownFileType = sourcecode.swift; path = LabelObserverTests.swift; sourceTree = "<group>"; };
		1672A6272344F10700380537 /* FolderList.swift */ = {isa = PBXFileReference; lastKnownFileType = sourcecode.swift; path = FolderList.swift; sourceTree = "<group>"; };
		1672A6292345102400380537 /* ZMConversationListTests+Labels.swift */ = {isa = PBXFileReference; lastKnownFileType = sourcecode.swift; path = "ZMConversationListTests+Labels.swift"; sourceTree = "<group>"; };
		16746B071D2EAF8E00831771 /* ZMClientMessageTests+ZMImageOwner.swift */ = {isa = PBXFileReference; fileEncoding = 4; lastKnownFileType = sourcecode.swift; path = "ZMClientMessageTests+ZMImageOwner.swift"; sourceTree = "<group>"; };
		167BCC192609E92300E9D7E3 /* ZMEventModel2.0.xcdatamodel */ = {isa = PBXFileReference; lastKnownFileType = wrapper.xcdatamodel; path = ZMEventModel2.0.xcdatamodel; sourceTree = "<group>"; };
		167BCC1A2609E92300E9D7E3 /* ZMEventModel.xcdatamodel */ = {isa = PBXFileReference; lastKnownFileType = wrapper.xcdatamodel; path = ZMEventModel.xcdatamodel; sourceTree = "<group>"; };
		167BCC1B2609E92300E9D7E3 /* ZMEventModel3.0.xcdatamodel */ = {isa = PBXFileReference; lastKnownFileType = wrapper.xcdatamodel; path = ZMEventModel3.0.xcdatamodel; sourceTree = "<group>"; };
		167BCC81260CFAD500E9D7E3 /* UserType+Federation.swift */ = {isa = PBXFileReference; lastKnownFileType = sourcecode.swift; path = "UserType+Federation.swift"; sourceTree = "<group>"; };
		167BCC85260CFC7B00E9D7E3 /* UserTypeTests+Federation.swift */ = {isa = PBXFileReference; lastKnownFileType = sourcecode.swift; path = "UserTypeTests+Federation.swift"; sourceTree = "<group>"; };
		167BCC91260DB5FA00E9D7E3 /* CoreDataStackTests+ClearStorage.swift */ = {isa = PBXFileReference; lastKnownFileType = sourcecode.swift; path = "CoreDataStackTests+ClearStorage.swift"; sourceTree = "<group>"; };
		167BCC95260DC3F100E9D7E3 /* CoreDataStack+ClearStorage.swift */ = {isa = PBXFileReference; lastKnownFileType = sourcecode.swift; path = "CoreDataStack+ClearStorage.swift"; sourceTree = "<group>"; };
		16827AE92732A3C20079405D /* InvalidDomainRemoval.swift */ = {isa = PBXFileReference; lastKnownFileType = sourcecode.swift; path = InvalidDomainRemoval.swift; sourceTree = "<group>"; };
		16827AF12732AB2E0079405D /* InvalidDomainRemovalTests.swift */ = {isa = PBXFileReference; lastKnownFileType = sourcecode.swift; path = InvalidDomainRemovalTests.swift; sourceTree = "<group>"; };
		168413E82225902200FCB9BC /* zmessaging2.65.0.xcdatamodel */ = {isa = PBXFileReference; lastKnownFileType = wrapper.xcdatamodel; path = zmessaging2.65.0.xcdatamodel; sourceTree = "<group>"; };
		168413E9222594E600FCB9BC /* store2-65-0.wiredatabase */ = {isa = PBXFileReference; lastKnownFileType = file; path = "store2-65-0.wiredatabase"; sourceTree = "<group>"; };
		168413EC2225965500FCB9BC /* TransferStateMigration.swift */ = {isa = PBXFileReference; lastKnownFileType = sourcecode.swift; path = TransferStateMigration.swift; sourceTree = "<group>"; };
		1684141622282A1A00FCB9BC /* TransferStateMigrationTests.swift */ = {isa = PBXFileReference; lastKnownFileType = sourcecode.swift; path = TransferStateMigrationTests.swift; sourceTree = "<group>"; };
		168414292228421700FCB9BC /* ZMAssetClientMessageTests+AssetMessage.swift */ = {isa = PBXFileReference; lastKnownFileType = sourcecode.swift; path = "ZMAssetClientMessageTests+AssetMessage.swift"; sourceTree = "<group>"; };
		1687ABAB20EBE0770007C240 /* UserType.swift */ = {isa = PBXFileReference; lastKnownFileType = sourcecode.swift; path = UserType.swift; sourceTree = "<group>"; };
		1687ABAD20ECD51E0007C240 /* ZMSearchUser.swift */ = {isa = PBXFileReference; lastKnownFileType = sourcecode.swift; path = ZMSearchUser.swift; sourceTree = "<group>"; };
		1687C0E12150EE91003099DD /* ZMClientMessageTests+Mentions.swift */ = {isa = PBXFileReference; lastKnownFileType = sourcecode.swift; path = "ZMClientMessageTests+Mentions.swift"; sourceTree = "<group>"; };
		1689FD452194A63E00A656E2 /* ZMClientMessageTests+Editing.swift */ = {isa = PBXFileReference; lastKnownFileType = sourcecode.swift; path = "ZMClientMessageTests+Editing.swift"; sourceTree = "<group>"; };
		168D7BFC26F365ED00789960 /* EntityAction.swift */ = {isa = PBXFileReference; lastKnownFileType = sourcecode.swift; path = EntityAction.swift; sourceTree = "<group>"; };
		168D7C9526F9ED1E00789960 /* QualifiedID.swift */ = {isa = PBXFileReference; lastKnownFileType = sourcecode.swift; path = QualifiedID.swift; sourceTree = "<group>"; };
		168E96C4220B445000FC92FA /* zmessaging2.61.0.xcdatamodel */ = {isa = PBXFileReference; lastKnownFileType = wrapper.xcdatamodel; path = zmessaging2.61.0.xcdatamodel; sourceTree = "<group>"; };
		168FF32F258200AD0066DAE3 /* ZMClientMessageTests+ResetSession.swift */ = {isa = PBXFileReference; lastKnownFileType = sourcecode.swift; path = "ZMClientMessageTests+ResetSession.swift"; sourceTree = "<group>"; };
		16925336234F677B0041A8FF /* ZMConversationListDirectoryTests+Labels.swift */ = {isa = PBXFileReference; lastKnownFileType = sourcecode.swift; path = "ZMConversationListDirectoryTests+Labels.swift"; sourceTree = "<group>"; };
		1693155225A30D4E00709F15 /* UserClientTests+ResetSession.swift */ = {isa = PBXFileReference; lastKnownFileType = sourcecode.swift; path = "UserClientTests+ResetSession.swift"; sourceTree = "<group>"; };
		1693155425A329FE00709F15 /* NSManagedObjectContext+UpdateRequest.swift */ = {isa = PBXFileReference; lastKnownFileType = sourcecode.swift; path = "NSManagedObjectContext+UpdateRequest.swift"; sourceTree = "<group>"; };
		169315DD25A76E4600709F15 /* zmessaging2.89.0.xcdatamodel */ = {isa = PBXFileReference; lastKnownFileType = wrapper.xcdatamodel; path = zmessaging2.89.0.xcdatamodel; sourceTree = "<group>"; };
		169315EE25AC4C8100709F15 /* MigrateSenderClient.swift */ = {isa = PBXFileReference; lastKnownFileType = sourcecode.swift; path = MigrateSenderClient.swift; sourceTree = "<group>"; };
		169315F025AC501300709F15 /* MigrateSenderClientTests.swift */ = {isa = PBXFileReference; lastKnownFileType = sourcecode.swift; path = MigrateSenderClientTests.swift; sourceTree = "<group>"; };
		169FF3A427157B3800330C2E /* MockActionHandler.swift */ = {isa = PBXFileReference; lastKnownFileType = sourcecode.swift; path = MockActionHandler.swift; sourceTree = "<group>"; };
		169FF3A927157F0100330C2E /* ZMSearchUserTests+Connections.swift */ = {isa = PBXFileReference; lastKnownFileType = sourcecode.swift; path = "ZMSearchUserTests+Connections.swift"; sourceTree = "<group>"; };
		169FF3AE2715820400330C2E /* ZMConnectionFetchingTests.swift */ = {isa = PBXFileReference; lastKnownFileType = sourcecode.swift; path = ZMConnectionFetchingTests.swift; sourceTree = "<group>"; };
		169FF3D32715CA6600330C2E /* zmessaging2.96.0.xcdatamodel */ = {isa = PBXFileReference; lastKnownFileType = wrapper.xcdatamodel; path = zmessaging2.96.0.xcdatamodel; sourceTree = "<group>"; };
		169FF3D72715CE5B00330C2E /* store2-96-0.wiredatabase */ = {isa = PBXFileReference; lastKnownFileType = file; path = "store2-96-0.wiredatabase"; sourceTree = "<group>"; };
		16A86B23229EC29800A674F8 /* zmessaging2.71.0.xcdatamodel */ = {isa = PBXFileReference; lastKnownFileType = wrapper.xcdatamodel; path = zmessaging2.71.0.xcdatamodel; sourceTree = "<group>"; };
		16A86B4922A6BF5B00A674F8 /* store2-71-0.wiredatabase */ = {isa = PBXFileReference; lastKnownFileType = file; path = "store2-71-0.wiredatabase"; sourceTree = "<group>"; };
		16A9E353220CAB790062CFCD /* store2-60-0.wiredatabase */ = {isa = PBXFileReference; lastKnownFileType = file; name = "store2-60-0.wiredatabase"; path = "Tests/Resources/store2-60-0.wiredatabase"; sourceTree = SOURCE_ROOT; };
		16AD86B91F75426C00E4C797 /* NSManagedObjectContext+NotificationContext.swift */ = {isa = PBXFileReference; fileEncoding = 4; lastKnownFileType = sourcecode.swift; path = "NSManagedObjectContext+NotificationContext.swift"; sourceTree = "<group>"; };
		16B5B33026FDC5D2001A3216 /* ZMConnection+Actions.swift */ = {isa = PBXFileReference; lastKnownFileType = sourcecode.swift; path = "ZMConnection+Actions.swift"; sourceTree = "<group>"; };
		16B75F52222ED23500DCAFF2 /* zmessaging2.66.0.xcdatamodel */ = {isa = PBXFileReference; lastKnownFileType = wrapper.xcdatamodel; path = zmessaging2.66.0.xcdatamodel; sourceTree = "<group>"; };
		16B75F69222EEE4000DCAFF2 /* store2-66-0.wiredatabase */ = {isa = PBXFileReference; lastKnownFileType = file; path = "store2-66-0.wiredatabase"; sourceTree = "<group>"; };
		16BA4300233CC3090018E883 /* zmessaging2.75.0.xcdatamodel */ = {isa = PBXFileReference; lastKnownFileType = wrapper.xcdatamodel; path = zmessaging2.75.0.xcdatamodel; sourceTree = "<group>"; };
		16BA4302233CD8E50018E883 /* Label.swift */ = {isa = PBXFileReference; lastKnownFileType = sourcecode.swift; path = Label.swift; sourceTree = "<group>"; };
		16BA4304233CDEA30018E883 /* ZMConversation+Labels.swift */ = {isa = PBXFileReference; lastKnownFileType = sourcecode.swift; path = "ZMConversation+Labels.swift"; sourceTree = "<group>"; };
		16C391E1214BD437003AB3AD /* MentionTests.swift */ = {isa = PBXFileReference; lastKnownFileType = sourcecode.swift; path = MentionTests.swift; sourceTree = "<group>"; };
		16CDEBF62209897D00E74A41 /* ZMMessageTests+ShouldGenerateUnreadCount.swift */ = {isa = PBXFileReference; lastKnownFileType = sourcecode.swift; path = "ZMMessageTests+ShouldGenerateUnreadCount.swift"; sourceTree = "<group>"; };
		16CDEBFA2209D13B00E74A41 /* ZMMessage+Quotes.swift */ = {isa = PBXFileReference; lastKnownFileType = sourcecode.swift; path = "ZMMessage+Quotes.swift"; sourceTree = "<group>"; };
		16D0A0FC234B667F00A83F87 /* zmessaging2.76.0.xcdatamodel */ = {isa = PBXFileReference; lastKnownFileType = wrapper.xcdatamodel; path = zmessaging2.76.0.xcdatamodel; sourceTree = "<group>"; };
		16D5260C20DD1D9400608D8E /* ZMConversationTests+Timestamps.swift */ = {isa = PBXFileReference; lastKnownFileType = sourcecode.swift; path = "ZMConversationTests+Timestamps.swift"; sourceTree = "<group>"; };
		16D68E961CEF2EC4003AB9E0 /* ZMFileMetadata.swift */ = {isa = PBXFileReference; fileEncoding = 4; lastKnownFileType = sourcecode.swift; path = ZMFileMetadata.swift; sourceTree = "<group>"; };
		16D95A411FCEF87B00C96069 /* ZMUser+Availability.swift */ = {isa = PBXFileReference; lastKnownFileType = sourcecode.swift; path = "ZMUser+Availability.swift"; sourceTree = "<group>"; };
		16D95A431FCEF9A900C96069 /* zmessaging2.40.0.xcdatamodel */ = {isa = PBXFileReference; lastKnownFileType = wrapper.xcdatamodel; path = zmessaging2.40.0.xcdatamodel; sourceTree = "<group>"; };
		16DF3B5C2285B13100D09365 /* UserClientType.swift */ = {isa = PBXFileReference; lastKnownFileType = sourcecode.swift; path = UserClientType.swift; sourceTree = "<group>"; };
		16DF3B5E2289510600D09365 /* ZMConversationTests+Legalhold.swift */ = {isa = PBXFileReference; lastKnownFileType = sourcecode.swift; path = "ZMConversationTests+Legalhold.swift"; sourceTree = "<group>"; };
		16E0FBC823326B72000E3235 /* ConversationDirectory.swift */ = {isa = PBXFileReference; lastKnownFileType = sourcecode.swift; path = ConversationDirectory.swift; sourceTree = "<group>"; };
		16E6F24724B36D550015B249 /* NSManagedObjectContext+EncryptionAtRest.swift */ = {isa = PBXFileReference; lastKnownFileType = sourcecode.swift; path = "NSManagedObjectContext+EncryptionAtRest.swift"; sourceTree = "<group>"; };
		16E6F26324B614DC0015B249 /* EncryptionKeys.swift */ = {isa = PBXFileReference; lastKnownFileType = sourcecode.swift; path = EncryptionKeys.swift; sourceTree = "<group>"; };
		16E6F26524B8952F0015B249 /* EncryptionKeysTests.swift */ = {isa = PBXFileReference; lastKnownFileType = sourcecode.swift; path = EncryptionKeysTests.swift; sourceTree = "<group>"; };
		16E70F97270F1F5700718E5D /* ZMConnection+Helper.h */ = {isa = PBXFileReference; lastKnownFileType = sourcecode.c.h; path = "ZMConnection+Helper.h"; sourceTree = "<group>"; };
		16E70FA6270F212000718E5D /* ZMConnection+Helper.m */ = {isa = PBXFileReference; lastKnownFileType = sourcecode.c.objc; path = "ZMConnection+Helper.m"; sourceTree = "<group>"; };
		16E7DA261FD995810065B6A6 /* store2-39-0.wiredatabase */ = {isa = PBXFileReference; lastKnownFileType = file; name = "store2-39-0.wiredatabase"; path = "Tests/Resources/store2-39-0.wiredatabase"; sourceTree = SOURCE_ROOT; };
		16E7DA291FDABE440065B6A6 /* ZMOTRMessage+SelfConversationUpdateTests.swift */ = {isa = PBXFileReference; lastKnownFileType = sourcecode.swift; path = "ZMOTRMessage+SelfConversationUpdateTests.swift"; sourceTree = "<group>"; };
		16F6BB391EDEC2D6009EA803 /* ZMConversation+ObserverHelper.swift */ = {isa = PBXFileReference; fileEncoding = 4; lastKnownFileType = sourcecode.swift; path = "ZMConversation+ObserverHelper.swift"; sourceTree = "<group>"; };
		16F6BB3B1EDEDEFD009EA803 /* ZMConversationTests+ObservationHelper.swift */ = {isa = PBXFileReference; fileEncoding = 4; lastKnownFileType = sourcecode.swift; path = "ZMConversationTests+ObservationHelper.swift"; sourceTree = "<group>"; };
		16F7340F24F938EC00AB93B1 /* zmessaging2.85.0.xcdatamodel */ = {isa = PBXFileReference; lastKnownFileType = wrapper.xcdatamodel; path = zmessaging2.85.0.xcdatamodel; sourceTree = "<group>"; };
		16F7341024F9556600AB93B1 /* ZMConversationTests+DraftMessage.swift */ = {isa = PBXFileReference; lastKnownFileType = sourcecode.swift; path = "ZMConversationTests+DraftMessage.swift"; sourceTree = "<group>"; };
		16F7341324F9573C00AB93B1 /* XCTestCase+EncryptionKeys.swift */ = {isa = PBXFileReference; lastKnownFileType = sourcecode.swift; path = "XCTestCase+EncryptionKeys.swift"; sourceTree = "<group>"; };
		16F7341524F95F9100AB93B1 /* store2-85-0.wiredatabase */ = {isa = PBXFileReference; lastKnownFileType = file; path = "store2-85-0.wiredatabase"; sourceTree = "<group>"; };
		16F9010226C50967002794B5 /* zmessaging2.94.0.xcdatamodel */ = {isa = PBXFileReference; lastKnownFileType = wrapper.xcdatamodel; path = zmessaging2.94.0.xcdatamodel; sourceTree = "<group>"; };
		2BB2076D292B781E00FB6468 /* PatchApplicatorTests.swift */ = {isa = PBXFileReference; lastKnownFileType = sourcecode.swift; path = PatchApplicatorTests.swift; sourceTree = "<group>"; };
		2BB2076F292B787000FB6468 /* PatchApplicator.swift */ = {isa = PBXFileReference; lastKnownFileType = sourcecode.swift; path = PatchApplicator.swift; sourceTree = "<group>"; };
		54178A1A1E02E9FB00860ECE /* store2-24-1.wiredatabase */ = {isa = PBXFileReference; lastKnownFileType = file; name = "store2-24-1.wiredatabase"; path = "Tests/Resources/store2-24-1.wiredatabase"; sourceTree = SOURCE_ROOT; };
		541E4F941CBD182100D82D69 /* FileAssetCache.swift */ = {isa = PBXFileReference; fileEncoding = 4; lastKnownFileType = sourcecode.swift; path = FileAssetCache.swift; sourceTree = "<group>"; };
		54207D4924A4B28C00D40D4F /* zmessaging2.82.0.xcdatamodel */ = {isa = PBXFileReference; lastKnownFileType = wrapper.xcdatamodel; path = zmessaging2.82.0.xcdatamodel; sourceTree = "<group>"; };
		543089B71D420165004D8AC4 /* README.md */ = {isa = PBXFileReference; lastKnownFileType = net.daringfireball.markdown; path = README.md; sourceTree = "<group>"; };
		54363A001D7876200048FD7D /* ZMClientMessage+Encryption.swift */ = {isa = PBXFileReference; fileEncoding = 4; lastKnownFileType = sourcecode.swift; path = "ZMClientMessage+Encryption.swift"; sourceTree = "<group>"; };
		543ABF5A1F34A13000DBE28B /* DatabaseBaseTest.swift */ = {isa = PBXFileReference; fileEncoding = 4; lastKnownFileType = sourcecode.swift; path = DatabaseBaseTest.swift; sourceTree = "<group>"; };
		544034331D6DFE8500860F2D /* ZMAddressBookContactTests.swift */ = {isa = PBXFileReference; fileEncoding = 4; lastKnownFileType = sourcecode.swift; path = ZMAddressBookContactTests.swift; sourceTree = "<group>"; };
		544A46AD1E2E82BA00D6A748 /* ZMOTRMessage+SecurityDegradation.swift */ = {isa = PBXFileReference; fileEncoding = 4; lastKnownFileType = sourcecode.swift; path = "ZMOTRMessage+SecurityDegradation.swift"; sourceTree = "<group>"; };
		544E8C0D1E2F69E800F9B8B8 /* ZMOTRMessage+SecurityDegradationTests.swift */ = {isa = PBXFileReference; fileEncoding = 4; lastKnownFileType = sourcecode.swift; path = "ZMOTRMessage+SecurityDegradationTests.swift"; sourceTree = "<group>"; };
		544E8C101E2F76B400F9B8B8 /* NSManagedObjectContext+UserInfoMerge.swift */ = {isa = PBXFileReference; fileEncoding = 4; lastKnownFileType = sourcecode.swift; path = "NSManagedObjectContext+UserInfoMerge.swift"; sourceTree = "<group>"; };
		544E8C121E2F825700F9B8B8 /* ZMConversation+SecurityLevel.swift */ = {isa = PBXFileReference; fileEncoding = 4; lastKnownFileType = sourcecode.swift; path = "ZMConversation+SecurityLevel.swift"; sourceTree = "<group>"; };
		5451DE341F5FFF8B00C82E75 /* NotificationInContext.swift */ = {isa = PBXFileReference; fileEncoding = 4; lastKnownFileType = sourcecode.swift; path = NotificationInContext.swift; sourceTree = "<group>"; };
		5451DE361F604CD500C82E75 /* ZMMoveIndex.swift */ = {isa = PBXFileReference; fileEncoding = 4; lastKnownFileType = sourcecode.swift; path = ZMMoveIndex.swift; sourceTree = "<group>"; };
		54563B751E0161730089B1D7 /* ZMMessage+Categorization.swift */ = {isa = PBXFileReference; fileEncoding = 4; lastKnownFileType = sourcecode.swift; path = "ZMMessage+Categorization.swift"; sourceTree = "<group>"; };
		54563B791E0189750089B1D7 /* ZMMessageCategorizationTests.swift */ = {isa = PBXFileReference; fileEncoding = 4; lastKnownFileType = sourcecode.swift; path = ZMMessageCategorizationTests.swift; sourceTree = "<group>"; };
		545FA5D61E2FD3750054171A /* ZMConversation+MessageDeletion.swift */ = {isa = PBXFileReference; fileEncoding = 4; lastKnownFileType = sourcecode.swift; path = "ZMConversation+MessageDeletion.swift"; sourceTree = "<group>"; };
		546D3DE51CE5D0B100A6047F /* RichAssetFileType.swift */ = {isa = PBXFileReference; fileEncoding = 4; lastKnownFileType = sourcecode.swift; path = RichAssetFileType.swift; sourceTree = "<group>"; };
		546D3DE81CE5D24C00A6047F /* RichAssetFileTypeTests.swift */ = {isa = PBXFileReference; fileEncoding = 4; lastKnownFileType = sourcecode.swift; path = RichAssetFileTypeTests.swift; sourceTree = "<group>"; };
		5473CC721E14245C00814C03 /* NSManagedObjectContext+Debugging.swift */ = {isa = PBXFileReference; fileEncoding = 4; lastKnownFileType = sourcecode.swift; path = "NSManagedObjectContext+Debugging.swift"; sourceTree = "<group>"; };
		5473CC741E14268600814C03 /* NSManagedObjectContextDebuggingTests.swift */ = {isa = PBXFileReference; fileEncoding = 4; lastKnownFileType = sourcecode.swift; path = NSManagedObjectContextDebuggingTests.swift; sourceTree = "<group>"; };
		5476BA3D1DEDABCC00D047F8 /* AddressBookEntryTests.swift */ = {isa = PBXFileReference; fileEncoding = 4; lastKnownFileType = sourcecode.swift; path = AddressBookEntryTests.swift; sourceTree = "<group>"; };
		547E66481F7503A5008CB1FA /* ZMConversation+Notifications.swift */ = {isa = PBXFileReference; fileEncoding = 4; lastKnownFileType = sourcecode.swift; path = "ZMConversation+Notifications.swift"; sourceTree = "<group>"; };
		547E664A1F750E4A008CB1FA /* ZMConnection+Notification.swift */ = {isa = PBXFileReference; fileEncoding = 4; lastKnownFileType = sourcecode.swift; path = "ZMConnection+Notification.swift"; sourceTree = "<group>"; };
		54829D951DE6F782009100D3 /* store1-24.wiredatabase */ = {isa = PBXFileReference; lastKnownFileType = file; name = "store1-24.wiredatabase"; path = "Tests/Resources/store1-24.wiredatabase"; sourceTree = SOURCE_ROOT; };
		54829D961DE6F782009100D3 /* store1-25.wiredatabase */ = {isa = PBXFileReference; lastKnownFileType = file; name = "store1-25.wiredatabase"; path = "Tests/Resources/store1-25.wiredatabase"; sourceTree = SOURCE_ROOT; };
		54829D971DE6F782009100D3 /* store1-27.wiredatabase */ = {isa = PBXFileReference; lastKnownFileType = file; name = "store1-27.wiredatabase"; path = "Tests/Resources/store1-27.wiredatabase"; sourceTree = SOURCE_ROOT; };
		54829D981DE6F782009100D3 /* store1-28.wiredatabase */ = {isa = PBXFileReference; lastKnownFileType = file; name = "store1-28.wiredatabase"; path = "Tests/Resources/store1-28.wiredatabase"; sourceTree = SOURCE_ROOT; };
		54829D991DE6F782009100D3 /* store2-3.wiredatabase */ = {isa = PBXFileReference; lastKnownFileType = file; name = "store2-3.wiredatabase"; path = "Tests/Resources/store2-3.wiredatabase"; sourceTree = SOURCE_ROOT; };
		54829D9A1DE6F782009100D3 /* store2-4.wiredatabase */ = {isa = PBXFileReference; lastKnownFileType = file; name = "store2-4.wiredatabase"; path = "Tests/Resources/store2-4.wiredatabase"; sourceTree = SOURCE_ROOT; };
		54829D9B1DE6F782009100D3 /* store2-5.wiredatabase */ = {isa = PBXFileReference; lastKnownFileType = file; name = "store2-5.wiredatabase"; path = "Tests/Resources/store2-5.wiredatabase"; sourceTree = SOURCE_ROOT; };
		54829D9C1DE6F782009100D3 /* store2-6.wiredatabase */ = {isa = PBXFileReference; lastKnownFileType = file; name = "store2-6.wiredatabase"; path = "Tests/Resources/store2-6.wiredatabase"; sourceTree = SOURCE_ROOT; };
		54829D9D1DE6F782009100D3 /* store2-7.wiredatabase */ = {isa = PBXFileReference; lastKnownFileType = file; name = "store2-7.wiredatabase"; path = "Tests/Resources/store2-7.wiredatabase"; sourceTree = SOURCE_ROOT; };
		54829D9E1DE6F782009100D3 /* store2-8.wiredatabase */ = {isa = PBXFileReference; lastKnownFileType = file; name = "store2-8.wiredatabase"; path = "Tests/Resources/store2-8.wiredatabase"; sourceTree = SOURCE_ROOT; };
		54829D9F1DE6F782009100D3 /* store2-21-1.wiredatabase */ = {isa = PBXFileReference; lastKnownFileType = file; name = "store2-21-1.wiredatabase"; path = "Tests/Resources/store2-21-1.wiredatabase"; sourceTree = SOURCE_ROOT; };
		54829DA01DE6F782009100D3 /* store2-21-2.wiredatabase */ = {isa = PBXFileReference; lastKnownFileType = file; name = "store2-21-2.wiredatabase"; path = "Tests/Resources/store2-21-2.wiredatabase"; sourceTree = SOURCE_ROOT; };
		54929FAD1E12AC8B0010186B /* NSPersistentStoreMetadataTests.swift */ = {isa = PBXFileReference; fileEncoding = 4; lastKnownFileType = sourcecode.swift; path = NSPersistentStoreMetadataTests.swift; sourceTree = "<group>"; };
		5495BC421E019F1B004253ED /* audio.m4a */ = {isa = PBXFileReference; lastKnownFileType = file; name = audio.m4a; path = Tests/Resources/audio.m4a; sourceTree = SOURCE_ROOT; };
		54A885A71F62EEB600AFBA95 /* ZMConversationTests+Messages.swift */ = {isa = PBXFileReference; fileEncoding = 4; lastKnownFileType = sourcecode.swift; path = "ZMConversationTests+Messages.swift"; sourceTree = "<group>"; };
		54AA3C9524ED16D200FE1F94 /* zmessaging2.84.0.xcdatamodel */ = {isa = PBXFileReference; lastKnownFileType = wrapper.xcdatamodel; path = zmessaging2.84.0.xcdatamodel; sourceTree = "<group>"; };
		54AA3C9824ED2CE600FE1F94 /* store2-84-0.wiredatabase */ = {isa = PBXFileReference; lastKnownFileType = file; path = "store2-84-0.wiredatabase"; sourceTree = "<group>"; };
		54BAB40A24A4FA0800EBC400 /* store2-82-0.wiredatabase */ = {isa = PBXFileReference; lastKnownFileType = file; path = "store2-82-0.wiredatabase"; sourceTree = "<group>"; };
		54CD46091DEDA55C00BA3429 /* AddressBookEntry.swift */ = {isa = PBXFileReference; fileEncoding = 4; lastKnownFileType = sourcecode.swift; path = AddressBookEntry.swift; sourceTree = "<group>"; };
		54D7B83E1E12774600C1B347 /* NSPersistentStore+Metadata.swift */ = {isa = PBXFileReference; fileEncoding = 4; lastKnownFileType = sourcecode.swift; path = "NSPersistentStore+Metadata.swift"; sourceTree = "<group>"; };
		54D809FB1F681D6400B2CCB4 /* ZMClientMessage+LinkPreview.swift */ = {isa = PBXFileReference; fileEncoding = 4; lastKnownFileType = sourcecode.swift; path = "ZMClientMessage+LinkPreview.swift"; sourceTree = "<group>"; };
		54DE05DC1CF8711F00C35253 /* ProtobufUtilitiesTests.swift */ = {isa = PBXFileReference; fileEncoding = 4; lastKnownFileType = sourcecode.swift; path = ProtobufUtilitiesTests.swift; sourceTree = "<group>"; };
		54E3EE3E1F6169A800A261E3 /* ZMAssetClientMessage+FileMessageData.swift */ = {isa = PBXFileReference; fileEncoding = 4; lastKnownFileType = sourcecode.swift; path = "ZMAssetClientMessage+FileMessageData.swift"; sourceTree = "<group>"; };
		54E3EE401F616BA600A261E3 /* ZMAssetClientMessage.swift */ = {isa = PBXFileReference; fileEncoding = 4; lastKnownFileType = sourcecode.swift; path = ZMAssetClientMessage.swift; sourceTree = "<group>"; };
		54E3EE421F6194A400A261E3 /* ZMAssetClientMessage+GenericMessage.swift */ = {isa = PBXFileReference; fileEncoding = 4; lastKnownFileType = sourcecode.swift; path = "ZMAssetClientMessage+GenericMessage.swift"; sourceTree = "<group>"; };
		54E3EE441F61A53C00A261E3 /* ZMAssetClientMessage+Ephemeral.swift */ = {isa = PBXFileReference; fileEncoding = 4; lastKnownFileType = sourcecode.swift; path = "ZMAssetClientMessage+Ephemeral.swift"; sourceTree = "<group>"; };
		54E3EE461F61A78B00A261E3 /* ZMAssetClientMessage+Deletion.swift */ = {isa = PBXFileReference; fileEncoding = 4; lastKnownFileType = sourcecode.swift; path = "ZMAssetClientMessage+Deletion.swift"; sourceTree = "<group>"; };
		54ED3A9C1F38CB6A0066AD47 /* DatabaseMigrationTests.swift */ = {isa = PBXFileReference; fileEncoding = 4; lastKnownFileType = sourcecode.swift; path = DatabaseMigrationTests.swift; sourceTree = "<group>"; };
		54ED8A912523197B005C2BDF /* zmessaging2.86.0.xcdatamodel */ = {isa = PBXFileReference; lastKnownFileType = wrapper.xcdatamodel; path = zmessaging2.86.0.xcdatamodel; sourceTree = "<group>"; };
		54EDE67F1CBBF1860044A17E /* PINCache+ZMessaging.swift */ = {isa = PBXFileReference; fileEncoding = 4; lastKnownFileType = sourcecode.swift; path = "PINCache+ZMessaging.swift"; sourceTree = "<group>"; };
		54EDE6811CBBF6260044A17E /* FileAssetCacheTests.swift */ = {isa = PBXFileReference; fileEncoding = 4; lastKnownFileType = sourcecode.swift; path = FileAssetCacheTests.swift; sourceTree = "<group>"; };
		54F6CEAA1CE2972200A1276D /* ZMAssetClientMessage+Download.swift */ = {isa = PBXFileReference; fileEncoding = 4; lastKnownFileType = sourcecode.swift; path = "ZMAssetClientMessage+Download.swift"; sourceTree = "<group>"; };
		54F84CFC1F9950B300ABD7D5 /* DuplicatedEntityRemoval.swift */ = {isa = PBXFileReference; lastKnownFileType = sourcecode.swift; path = DuplicatedEntityRemoval.swift; sourceTree = "<group>"; };
		54F84CFE1F99588D00ABD7D5 /* DuplicatedEntityRemovalTests.swift */ = {isa = PBXFileReference; lastKnownFileType = sourcecode.swift; path = DuplicatedEntityRemovalTests.swift; sourceTree = "<group>"; };
		54F84D001F995A1F00ABD7D5 /* DiskDatabaseTests.swift */ = {isa = PBXFileReference; lastKnownFileType = sourcecode.swift; path = DiskDatabaseTests.swift; sourceTree = "<group>"; };
		54FB03A01E41E273000E13DC /* LegacyPersistedDataPatches.swift */ = {isa = PBXFileReference; fileEncoding = 4; lastKnownFileType = sourcecode.swift; path = LegacyPersistedDataPatches.swift; sourceTree = "<group>"; };
		54FB03A21E41E64A000E13DC /* UserClient+Patches.swift */ = {isa = PBXFileReference; fileEncoding = 4; lastKnownFileType = sourcecode.swift; path = "UserClient+Patches.swift"; sourceTree = "<group>"; };
		54FB03A81E41F1B6000E13DC /* LegacyPersistedDataPatches+Directory.swift */ = {isa = PBXFileReference; fileEncoding = 4; lastKnownFileType = sourcecode.swift; path = "LegacyPersistedDataPatches+Directory.swift"; sourceTree = "<group>"; };
		54FB03AC1E41F6C2000E13DC /* LegacyPersistedDataPatchesTests.swift */ = {isa = PBXFileReference; fileEncoding = 4; lastKnownFileType = sourcecode.swift; path = LegacyPersistedDataPatchesTests.swift; sourceTree = "<group>"; };
		54FB03AE1E41FC86000E13DC /* NSManagedObjectContext+Patches.swift */ = {isa = PBXFileReference; fileEncoding = 4; lastKnownFileType = sourcecode.swift; path = "NSManagedObjectContext+Patches.swift"; sourceTree = "<group>"; };
		55C40BCD22B0316800EFD8BD /* ZMUser+LegalHoldRequest.swift */ = {isa = PBXFileReference; lastKnownFileType = sourcecode.swift; path = "ZMUser+LegalHoldRequest.swift"; sourceTree = "<group>"; };
		55C40BD322B0F23000EFD8BD /* zmessaging2.73.0.xcdatamodel */ = {isa = PBXFileReference; lastKnownFileType = wrapper.xcdatamodel; path = zmessaging2.73.0.xcdatamodel; sourceTree = "<group>"; };
		55C40BD422B0F75C00EFD8BD /* ZMUserLegalHoldTests.swift */ = {isa = PBXFileReference; lastKnownFileType = sourcecode.swift; path = ZMUserLegalHoldTests.swift; sourceTree = "<group>"; };
		55C40BDC22B24AA600EFD8BD /* store2-73-0.wiredatabase */ = {isa = PBXFileReference; lastKnownFileType = file; path = "store2-73-0.wiredatabase"; sourceTree = "<group>"; };
		5E055B29228C46DA00E91314 /* zmessaging2.70.0.xcdatamodel */ = {isa = PBXFileReference; lastKnownFileType = wrapper.xcdatamodel; path = zmessaging2.70.0.xcdatamodel; sourceTree = "<group>"; };
		5E0FB214205176B400FD9867 /* Set+ServiceUser.swift */ = {isa = PBXFileReference; lastKnownFileType = sourcecode.swift; path = "Set+ServiceUser.swift"; sourceTree = "<group>"; };
		5E36B45D21CA5BBA00B7063B /* UnverifiedCredentials.swift */ = {isa = PBXFileReference; lastKnownFileType = sourcecode.swift; path = UnverifiedCredentials.swift; sourceTree = "<group>"; };
		5E39FC66225F22BE00C682B8 /* ZMConversation+ExternalParticipant.swift */ = {isa = PBXFileReference; lastKnownFileType = sourcecode.swift; path = "ZMConversation+ExternalParticipant.swift"; sourceTree = "<group>"; };
		5E39FC68225F2DC000C682B8 /* ZMConversationExternalParticipantsStateTests.swift */ = {isa = PBXFileReference; lastKnownFileType = sourcecode.swift; path = ZMConversationExternalParticipantsStateTests.swift; sourceTree = "<group>"; };
		5E4BA9F32216F4B400F938A8 /* zmessaging2.63.0.xcdatamodel */ = {isa = PBXFileReference; lastKnownFileType = wrapper.xcdatamodel; path = zmessaging2.63.0.xcdatamodel; sourceTree = "<group>"; };
		5E4BA9F42216FF4000F938A8 /* store2-62-0.wiredatabase */ = {isa = PBXFileReference; lastKnownFileType = file; name = "store2-62-0.wiredatabase"; path = "Tests/Resources/store2-62-0.wiredatabase"; sourceTree = SOURCE_ROOT; };
		5E67168D2174B9AF00522E61 /* LoginCredentials.swift */ = {isa = PBXFileReference; lastKnownFileType = sourcecode.swift; path = LoginCredentials.swift; sourceTree = "<group>"; };
		5E771F372080BB0000575629 /* PBMessage+Validation.swift */ = {isa = PBXFileReference; lastKnownFileType = sourcecode.swift; path = "PBMessage+Validation.swift"; sourceTree = "<group>"; };
		5E771F392080C40B00575629 /* PBMessageValidationTests.swift */ = {isa = PBXFileReference; lastKnownFileType = sourcecode.swift; path = PBMessageValidationTests.swift; sourceTree = "<group>"; };
		5E9EA4D52242942900D401B2 /* ZMClientMessageTests+LinkAttachments.swift */ = {isa = PBXFileReference; lastKnownFileType = sourcecode.swift; path = "ZMClientMessageTests+LinkAttachments.swift"; sourceTree = "<group>"; };
		5E9EA4D92243AC3900D401B2 /* zmessaging2.69.0.xcdatamodel */ = {isa = PBXFileReference; lastKnownFileType = wrapper.xcdatamodel; path = zmessaging2.69.0.xcdatamodel; sourceTree = "<group>"; };
		5E9EA4DA2243ADA400D401B2 /* store2-69-0.wiredatabase */ = {isa = PBXFileReference; lastKnownFileType = file; path = "store2-69-0.wiredatabase"; sourceTree = "<group>"; };
		5E9EA4E12243E0D300D401B2 /* ConversationMessage+Attachments.swift */ = {isa = PBXFileReference; lastKnownFileType = sourcecode.swift; path = "ConversationMessage+Attachments.swift"; sourceTree = "<group>"; };
		5EDDC7A52088CE3B00B24850 /* ZMConversation+Invalid.swift */ = {isa = PBXFileReference; lastKnownFileType = sourcecode.swift; path = "ZMConversation+Invalid.swift"; sourceTree = "<group>"; };
		5EF1F238229538FD008C80D0 /* store2-70-0.wiredatabase */ = {isa = PBXFileReference; lastKnownFileType = file; path = "store2-70-0.wiredatabase"; sourceTree = "<group>"; };
		5EFE9C052125CD3F007932A6 /* UnregisteredUser.swift */ = {isa = PBXFileReference; lastKnownFileType = sourcecode.swift; path = UnregisteredUser.swift; sourceTree = "<group>"; };
		5EFE9C072126BF9D007932A6 /* ZMPropertyNormalizationResult.h */ = {isa = PBXFileReference; lastKnownFileType = sourcecode.c.h; path = ZMPropertyNormalizationResult.h; sourceTree = "<group>"; };
		5EFE9C082126BF9D007932A6 /* ZMPropertyNormalizationResult.m */ = {isa = PBXFileReference; lastKnownFileType = sourcecode.c.objc; path = ZMPropertyNormalizationResult.m; sourceTree = "<group>"; };
		5EFE9C0B2126CB71007932A6 /* UnregisteredUserTests.swift */ = {isa = PBXFileReference; lastKnownFileType = sourcecode.swift; path = UnregisteredUserTests.swift; sourceTree = "<group>"; };
		5EFE9C0E2126D3FA007932A6 /* NormalizationResult.swift */ = {isa = PBXFileReference; lastKnownFileType = sourcecode.swift; path = NormalizationResult.swift; sourceTree = "<group>"; };
		6312162E287DB7D900FF9A56 /* String+Bytes.swift */ = {isa = PBXFileReference; lastKnownFileType = sourcecode.swift; path = "String+Bytes.swift"; sourceTree = "<group>"; };
		63121636288089E600FF9A56 /* Bytes.swift */ = {isa = PBXFileReference; lastKnownFileType = sourcecode.swift; path = Bytes.swift; sourceTree = "<group>"; };
		63123BCB291BBB79009A5179 /* MLSQualifiedClientIdTests.swift */ = {isa = PBXFileReference; lastKnownFileType = sourcecode.swift; path = MLSQualifiedClientIdTests.swift; sourceTree = "<group>"; };
		63172F7A2906968000DBECC9 /* CoreCryptoConfiguration.swift */ = {isa = PBXFileReference; lastKnownFileType = sourcecode.swift; path = CoreCryptoConfiguration.swift; sourceTree = "<group>"; };
		631A0577240420380062B387 /* UserClient+SafeLogging.swift */ = {isa = PBXFileReference; lastKnownFileType = sourcecode.swift; path = "UserClient+SafeLogging.swift"; sourceTree = "<group>"; };
		631A0585240439470062B387 /* UserClientTests+SafeLogging.swift */ = {isa = PBXFileReference; lastKnownFileType = sourcecode.swift; path = "UserClientTests+SafeLogging.swift"; sourceTree = "<group>"; };
		63298D992434D04D006B6018 /* GenericMessage+External.swift */ = {isa = PBXFileReference; lastKnownFileType = sourcecode.swift; path = "GenericMessage+External.swift"; sourceTree = "<group>"; };
		63298D9B24374094006B6018 /* GenericMessageTests+External.swift */ = {isa = PBXFileReference; lastKnownFileType = sourcecode.swift; path = "GenericMessageTests+External.swift"; sourceTree = "<group>"; };
		63298D9D24374489006B6018 /* Dictionary+ObjectForKey.swift */ = {isa = PBXFileReference; lastKnownFileType = sourcecode.swift; path = "Dictionary+ObjectForKey.swift"; sourceTree = "<group>"; };
		63340BBC241C2BC5004ED87C /* store2-80-0.wiredatabase */ = {isa = PBXFileReference; lastKnownFileType = file; path = "store2-80-0.wiredatabase"; sourceTree = "<group>"; };
		63370C6B242A510A0072C37F /* ZMOTRMessage+UpdateEvent.swift */ = {isa = PBXFileReference; lastKnownFileType = sourcecode.swift; path = "ZMOTRMessage+UpdateEvent.swift"; sourceTree = "<group>"; };
		63370CBA242CB84A0072C37F /* CompositeMessageItemContent.swift */ = {isa = PBXFileReference; lastKnownFileType = sourcecode.swift; path = CompositeMessageItemContent.swift; sourceTree = "<group>"; };
		63370CBC242CBA0A0072C37F /* CompositeMessageData.swift */ = {isa = PBXFileReference; lastKnownFileType = sourcecode.swift; path = CompositeMessageData.swift; sourceTree = "<group>"; };
		63370CC3242CFA860072C37F /* ZMAssetClientMessage+UpdateEvent.swift */ = {isa = PBXFileReference; lastKnownFileType = sourcecode.swift; path = "ZMAssetClientMessage+UpdateEvent.swift"; sourceTree = "<group>"; };
		63370CC8242E3B990072C37F /* ZMMessage+Conversation.swift */ = {isa = PBXFileReference; lastKnownFileType = sourcecode.swift; path = "ZMMessage+Conversation.swift"; sourceTree = "<group>"; };
		63370CF42431F3ED0072C37F /* CompositeMessageItemContentTests.swift */ = {isa = PBXFileReference; lastKnownFileType = sourcecode.swift; path = CompositeMessageItemContentTests.swift; sourceTree = "<group>"; };
		63370CF72431F5DE0072C37F /* BaseCompositeMessageTests.swift */ = {isa = PBXFileReference; lastKnownFileType = sourcecode.swift; path = BaseCompositeMessageTests.swift; sourceTree = "<group>"; };
		633B396728917C9600208124 /* XCTestCase+ErrorAssertion.swift */ = {isa = PBXFileReference; lastKnownFileType = sourcecode.swift; path = "XCTestCase+ErrorAssertion.swift"; sourceTree = "<group>"; };
		633B396D2893BB2D00208124 /* Bytes+Random.swift */ = {isa = PBXFileReference; lastKnownFileType = sourcecode.swift; path = "Bytes+Random.swift"; sourceTree = "<group>"; };
		63495DEF23F6BD2A002A7C59 /* GenericMessageTests.swift */ = {isa = PBXFileReference; lastKnownFileType = sourcecode.swift; path = GenericMessageTests.swift; sourceTree = "<group>"; };
		63495E1A23FED9A9002A7C59 /* ZMUser+Protobuf.swift */ = {isa = PBXFileReference; lastKnownFileType = sourcecode.swift; path = "ZMUser+Protobuf.swift"; sourceTree = "<group>"; };
		6354BDF22746C30900880D50 /* ZMConversation+Federation.swift */ = {isa = PBXFileReference; lastKnownFileType = sourcecode.swift; path = "ZMConversation+Federation.swift"; sourceTree = "<group>"; };
		6354BDF42747BD9600880D50 /* ZMConversationTests+Federation.swift */ = {isa = PBXFileReference; lastKnownFileType = sourcecode.swift; path = "ZMConversationTests+Federation.swift"; sourceTree = "<group>"; };
		63709F632993E70B00577D4B /* CoreCrypto */ = {isa = PBXFileReference; lastKnownFileType = wrapper; path = CoreCrypto; sourceTree = "<group>"; };
		63709F642993E7A600577D4B /* libcore_crypto_ffi.a */ = {isa = PBXFileReference; lastKnownFileType = archive.ar; name = libcore_crypto_ffi.a; path = CoreCrypto/lib/libcore_crypto_ffi.a; sourceTree = "<group>"; };
		63880548240EA8950043B641 /* ZMClientMessageTests+Composite.swift */ = {isa = PBXFileReference; lastKnownFileType = sourcecode.swift; path = "ZMClientMessageTests+Composite.swift"; sourceTree = "<group>"; };
		63880556240FFE7A0043B641 /* zmessaging2.80.0.xcdatamodel */ = {isa = PBXFileReference; lastKnownFileType = wrapper.xcdatamodel; path = zmessaging2.80.0.xcdatamodel; sourceTree = "<group>"; };
		638805642410FE920043B641 /* ButtonState.swift */ = {isa = PBXFileReference; lastKnownFileType = sourcecode.swift; path = ButtonState.swift; sourceTree = "<group>"; };
		6397F6DF28F4447700298DB1 /* SendCommitBundleAction.swift */ = {isa = PBXFileReference; lastKnownFileType = sourcecode.swift; path = SendCommitBundleAction.swift; sourceTree = "<group>"; };
		6397F6E328F481A700298DB1 /* MLSActionsProvider.swift */ = {isa = PBXFileReference; lastKnownFileType = sourcecode.swift; path = MLSActionsProvider.swift; sourceTree = "<group>"; };
		6397F6E728F972F600298DB1 /* CommitBundle+Protobuf.swift */ = {isa = PBXFileReference; lastKnownFileType = sourcecode.swift; path = "CommitBundle+Protobuf.swift"; sourceTree = "<group>"; };
		63AFE2D5244F49A90003F619 /* GenericMessage+MessageCapable.swift */ = {isa = PBXFileReference; lastKnownFileType = sourcecode.swift; path = "GenericMessage+MessageCapable.swift"; sourceTree = "<group>"; };
		63B658DD243754E100EF463F /* GenericMessage+UpdateEvent.swift */ = {isa = PBXFileReference; fileEncoding = 4; lastKnownFileType = sourcecode.swift; path = "GenericMessage+UpdateEvent.swift"; sourceTree = "<group>"; };
		63B658DF243789DE00EF463F /* GenericMessage+Assets.swift */ = {isa = PBXFileReference; lastKnownFileType = sourcecode.swift; path = "GenericMessage+Assets.swift"; sourceTree = "<group>"; };
		63C07014291144F70075D598 /* CoreCryptoFactoryTests.swift */ = {isa = PBXFileReference; lastKnownFileType = sourcecode.swift; path = CoreCryptoFactoryTests.swift; sourceTree = "<group>"; };
		63CA8214240812620073426A /* ZMClientMessage+Composite.swift */ = {isa = PBXFileReference; lastKnownFileType = sourcecode.swift; path = "ZMClientMessage+Composite.swift"; sourceTree = "<group>"; };
		63D41E4E2452EA080076826F /* ZMConversation+SelfConversation.swift */ = {isa = PBXFileReference; lastKnownFileType = sourcecode.swift; path = "ZMConversation+SelfConversation.swift"; sourceTree = "<group>"; };
		63D41E502452F0A60076826F /* ZMMessage+Removal.swift */ = {isa = PBXFileReference; lastKnownFileType = sourcecode.swift; path = "ZMMessage+Removal.swift"; sourceTree = "<group>"; };
		63D41E5224531BAD0076826F /* ZMMessage+Reaction.swift */ = {isa = PBXFileReference; lastKnownFileType = sourcecode.swift; path = "ZMMessage+Reaction.swift"; sourceTree = "<group>"; };
		63D41E6C245733AC0076826F /* ZMMessageTests+Removal.swift */ = {isa = PBXFileReference; lastKnownFileType = sourcecode.swift; path = "ZMMessageTests+Removal.swift"; sourceTree = "<group>"; };
		63D41E6E24573F420076826F /* ZMConversationTests+SelfConversation.swift */ = {isa = PBXFileReference; lastKnownFileType = sourcecode.swift; path = "ZMConversationTests+SelfConversation.swift"; sourceTree = "<group>"; };
		63D41E7024597E420076826F /* GenericMessage+Flags.swift */ = {isa = PBXFileReference; lastKnownFileType = sourcecode.swift; path = "GenericMessage+Flags.swift"; sourceTree = "<group>"; };
		63D5654528B4C45100BDFB49 /* zmessaging2.105.0.xcdatamodel */ = {isa = PBXFileReference; lastKnownFileType = wrapper.xcdatamodel; path = zmessaging2.105.0.xcdatamodel; sourceTree = "<group>"; };
		63D5654A28B4D18D00BDFB49 /* MLSGroupStatus.swift */ = {isa = PBXFileReference; lastKnownFileType = sourcecode.swift; path = MLSGroupStatus.swift; sourceTree = "<group>"; };
		63D9A19D282AA0050074C20C /* NSManagedObjectContext+Federation.swift */ = {isa = PBXFileReference; lastKnownFileType = sourcecode.swift; path = "NSManagedObjectContext+Federation.swift"; sourceTree = "<group>"; };
		63DA33402869C39D00818C3C /* CoreCryptoKeyProvider.swift */ = {isa = PBXFileReference; fileEncoding = 4; lastKnownFileType = sourcecode.swift; path = CoreCryptoKeyProvider.swift; sourceTree = "<group>"; };
		63DA335D286C9CF000818C3C /* NSManagedObjectContext+MLSController.swift */ = {isa = PBXFileReference; lastKnownFileType = sourcecode.swift; path = "NSManagedObjectContext+MLSController.swift"; sourceTree = "<group>"; };
		63DA3372286CA43300818C3C /* ZMConversation+MLS.swift */ = {isa = PBXFileReference; lastKnownFileType = sourcecode.swift; path = "ZMConversation+MLS.swift"; sourceTree = "<group>"; };
		63DA33AD28746BD200818C3C /* zmessaging2.103.0.xcdatamodel */ = {isa = PBXFileReference; lastKnownFileType = wrapper.xcdatamodel; path = zmessaging2.103.0.xcdatamodel; sourceTree = "<group>"; };
		63DA33AE28746CC100818C3C /* store2-103-0.wiredatabase */ = {isa = PBXFileReference; lastKnownFileType = file; path = "store2-103-0.wiredatabase"; sourceTree = "<group>"; };
		63E21AE1291E92770084A942 /* FetchUserClientsAction.swift */ = {isa = PBXFileReference; fileEncoding = 4; lastKnownFileType = sourcecode.swift; path = FetchUserClientsAction.swift; sourceTree = "<group>"; };
		63E313D2274D5F57002EAF1D /* ZMConversationTests+Team.swift */ = {isa = PBXFileReference; lastKnownFileType = sourcecode.swift; path = "ZMConversationTests+Team.swift"; sourceTree = "<group>"; };
		63EDDCA028BE3B9200DE212F /* store2-105-0.wiredatabase */ = {isa = PBXFileReference; lastKnownFileType = file; path = "store2-105-0.wiredatabase"; sourceTree = "<group>"; };
		63F376D92834FF7200FE1F05 /* NSManagedObjectContextTests+Federation.swift */ = {isa = PBXFileReference; lastKnownFileType = sourcecode.swift; path = "NSManagedObjectContextTests+Federation.swift"; sourceTree = "<group>"; };
		63F65F00246B073900534A69 /* GenericMessage+Content.swift */ = {isa = PBXFileReference; lastKnownFileType = sourcecode.swift; path = "GenericMessage+Content.swift"; sourceTree = "<group>"; };
		63FACD55291BC598003AB25D /* MLSClientIdTests.swift */ = {isa = PBXFileReference; lastKnownFileType = sourcecode.swift; path = MLSClientIdTests.swift; sourceTree = "<group>"; };
		63FCE54728C78D1F00126D9D /* ZMConversationTests+Predicates.swift */ = {isa = PBXFileReference; lastKnownFileType = sourcecode.swift; path = "ZMConversationTests+Predicates.swift"; sourceTree = "<group>"; };
		70E77B7C273188150021EE70 /* ZMConversation+Role.swift */ = {isa = PBXFileReference; lastKnownFileType = sourcecode.swift; path = "ZMConversation+Role.swift"; sourceTree = "<group>"; };
		7A2778C5285223D90044A73F /* KeychainManager.swift */ = {isa = PBXFileReference; lastKnownFileType = sourcecode.swift; path = KeychainManager.swift; sourceTree = "<group>"; };
		7A2778C7285329210044A73F /* KeychainManagerTests.swift */ = {isa = PBXFileReference; lastKnownFileType = sourcecode.swift; path = KeychainManagerTests.swift; sourceTree = "<group>"; };
		7AA8560D28FDAD6F00088D41 /* FetchPublicGroupStateAction.swift */ = {isa = PBXFileReference; lastKnownFileType = sourcecode.swift; path = FetchPublicGroupStateAction.swift; sourceTree = "<group>"; };
		7ABAD027287D92BF002071A1 /* MLSQualifiedClientID.swift */ = {isa = PBXFileReference; fileEncoding = 4; lastKnownFileType = sourcecode.swift; path = MLSQualifiedClientID.swift; sourceTree = "<group>"; };
		7AFC6A292876E9BF000FF1A1 /* UploadSelfMLSKeyPackagesAction.swift */ = {isa = PBXFileReference; fileEncoding = 4; lastKnownFileType = sourcecode.swift; path = UploadSelfMLSKeyPackagesAction.swift; sourceTree = "<group>"; };
		7AFC6A2A2876E9BF000FF1A1 /* ClaimMLSKeyPackageAction.swift */ = {isa = PBXFileReference; fileEncoding = 4; lastKnownFileType = sourcecode.swift; path = ClaimMLSKeyPackageAction.swift; sourceTree = "<group>"; };
		7AFC6A2B2876E9BF000FF1A1 /* CountSelfMLSKeyPackagesAction.swift */ = {isa = PBXFileReference; fileEncoding = 4; lastKnownFileType = sourcecode.swift; path = CountSelfMLSKeyPackagesAction.swift; sourceTree = "<group>"; };
		7AFC6A2C2876E9BF000FF1A1 /* SendMLSMessageAction.swift */ = {isa = PBXFileReference; fileEncoding = 4; lastKnownFileType = sourcecode.swift; path = SendMLSMessageAction.swift; sourceTree = "<group>"; };
		7C2E467721072A31007E2566 /* zmessaging2.50.0.xcdatamodel */ = {isa = PBXFileReference; lastKnownFileType = wrapper.xcdatamodel; path = zmessaging2.50.0.xcdatamodel; sourceTree = "<group>"; };
		7C88C5312182F6150037DD03 /* ZMClientMessageTests+Replies.swift */ = {isa = PBXFileReference; fileEncoding = 4; lastKnownFileType = sourcecode.swift; path = "ZMClientMessageTests+Replies.swift"; sourceTree = "<group>"; };
		7C8BFFDE22FC5E1600B3C8A5 /* ZMUser+Validation.swift */ = {isa = PBXFileReference; lastKnownFileType = sourcecode.swift; path = "ZMUser+Validation.swift"; sourceTree = "<group>"; };
		7CAE54512180B59800177A8E /* zmessaging2.56.0.xcdatamodel */ = {isa = PBXFileReference; lastKnownFileType = wrapper.xcdatamodel; path = zmessaging2.56.0.xcdatamodel; sourceTree = "<group>"; };
		7CBC3FC020177C3C008D06E4 /* RasterImages+Protobuf.swift */ = {isa = PBXFileReference; lastKnownFileType = sourcecode.swift; path = "RasterImages+Protobuf.swift"; sourceTree = "<group>"; };
		7CBC42EA2211CE900037E716 /* zmessaging2.62.0.xcdatamodel */ = {isa = PBXFileReference; lastKnownFileType = wrapper.xcdatamodel; path = zmessaging2.62.0.xcdatamodel; sourceTree = "<group>"; };
		7CFB77352212C45E00B27972 /* store2-61-0.wiredatabase */ = {isa = PBXFileReference; lastKnownFileType = file; name = "store2-61-0.wiredatabase"; path = "Tests/Resources/store2-61-0.wiredatabase"; sourceTree = SOURCE_ROOT; };
		8702B0EA20527F47006B60B9 /* zmessaging2.44.0.xcdatamodel */ = {isa = PBXFileReference; lastKnownFileType = wrapper.xcdatamodel; path = zmessaging2.44.0.xcdatamodel; sourceTree = "<group>"; };
		8702B0EB20529C78006B60B9 /* store2-43-0.wiredatabase */ = {isa = PBXFileReference; lastKnownFileType = file; name = "store2-43-0.wiredatabase"; path = "Tests/Resources/store2-43-0.wiredatabase"; sourceTree = SOURCE_ROOT; };
		8704676A21513DE900C628D7 /* ZMOTRMessage+Unarchive.swift */ = {isa = PBXFileReference; lastKnownFileType = sourcecode.swift; path = "ZMOTRMessage+Unarchive.swift"; sourceTree = "<group>"; };
		87140ACC20D7DD700036B7CB /* zmessaging2.48.0.xcdatamodel */ = {isa = PBXFileReference; lastKnownFileType = wrapper.xcdatamodel; path = zmessaging2.48.0.xcdatamodel; sourceTree = "<group>"; };
		871DD79E2084A316006B1C56 /* BatchDeleteTests.swift */ = {isa = PBXFileReference; lastKnownFileType = sourcecode.swift; path = BatchDeleteTests.swift; sourceTree = "<group>"; };
		872A2E891FFD2FBF00900B22 /* ZMSearchUserPayloadParsingTests.swift */ = {isa = PBXFileReference; lastKnownFileType = sourcecode.swift; path = ZMSearchUserPayloadParsingTests.swift; sourceTree = "<group>"; };
		873B88F82040430A00FBE254 /* store2-42-0.wiredatabase */ = {isa = PBXFileReference; lastKnownFileType = file; name = "store2-42-0.wiredatabase"; path = "Tests/Resources/store2-42-0.wiredatabase"; sourceTree = SOURCE_ROOT; };
		873B88FB204044AC00FBE254 /* ConversationCreationOptions.swift */ = {isa = PBXFileReference; lastKnownFileType = sourcecode.swift; path = ConversationCreationOptions.swift; sourceTree = "<group>"; };
		873B88FD2040470900FBE254 /* ConversationCreationOptionsTests.swift */ = {isa = PBXFileReference; lastKnownFileType = sourcecode.swift; path = ConversationCreationOptionsTests.swift; sourceTree = "<group>"; };
		874387B921E6404F00901B0F /* store2-59-0.wiredatabase */ = {isa = PBXFileReference; lastKnownFileType = file; name = "store2-59-0.wiredatabase"; path = "Tests/Resources/store2-59-0.wiredatabase"; sourceTree = SOURCE_ROOT; };
		874D9797211064D300B07674 /* ZMConversationLastMessagesTest.swift */ = {isa = PBXFileReference; lastKnownFileType = sourcecode.swift; path = ZMConversationLastMessagesTest.swift; sourceTree = "<group>"; };
		8767E85A216391DF00390F75 /* ZMConversation+Mute.swift */ = {isa = PBXFileReference; lastKnownFileType = sourcecode.swift; path = "ZMConversation+Mute.swift"; sourceTree = "<group>"; };
		8767E85C2163AA4800390F75 /* zmessaging2.54.0.xcdatamodel */ = {isa = PBXFileReference; lastKnownFileType = wrapper.xcdatamodel; path = zmessaging2.54.0.xcdatamodel; sourceTree = "<group>"; };
		8767E8622163B2C000390F75 /* store2-53-0.wiredatabase */ = {isa = PBXFileReference; lastKnownFileType = file; name = "store2-53-0.wiredatabase"; path = "Tests/Resources/store2-53-0.wiredatabase"; sourceTree = SOURCE_ROOT; };
		8767E8672163B9EE00390F75 /* ZMConversationTests+Mute.swift */ = {isa = PBXFileReference; lastKnownFileType = sourcecode.swift; path = "ZMConversationTests+Mute.swift"; sourceTree = "<group>"; };
		8768679221B97C770002633C /* zmessaging2.59.0.xcdatamodel */ = {isa = PBXFileReference; lastKnownFileType = wrapper.xcdatamodel; path = zmessaging2.59.0.xcdatamodel; sourceTree = "<group>"; };
		87890A1821E348F500E19A42 /* zmessaging2.60.0.xcdatamodel */ = {isa = PBXFileReference; lastKnownFileType = wrapper.xcdatamodel; path = zmessaging2.60.0.xcdatamodel; sourceTree = "<group>"; };
		87A7FA23203DD11100AA066C /* ZMConversationTests+AccessMode.swift */ = {isa = PBXFileReference; lastKnownFileType = sourcecode.swift; path = "ZMConversationTests+AccessMode.swift"; sourceTree = "<group>"; };
		87C125F61EF94EE800D28DC1 /* ZMManagedObject+Grouping.swift */ = {isa = PBXFileReference; fileEncoding = 4; lastKnownFileType = sourcecode.swift; path = "ZMManagedObject+Grouping.swift"; sourceTree = "<group>"; };
		87C125F81EF94F2E00D28DC1 /* ZMManagedObjectGroupingTests.swift */ = {isa = PBXFileReference; fileEncoding = 4; lastKnownFileType = sourcecode.swift; path = ZMManagedObjectGroupingTests.swift; sourceTree = "<group>"; };
		87C1C25E207F7DA80083BF6B /* InvalidGenericMessageDataRemoval.swift */ = {isa = PBXFileReference; lastKnownFileType = sourcecode.swift; path = InvalidGenericMessageDataRemoval.swift; sourceTree = "<group>"; };
		87C1C260207F812F0083BF6B /* InvalidGenericMessageDataRemovalTests.swift */ = {isa = PBXFileReference; lastKnownFileType = sourcecode.swift; path = InvalidGenericMessageDataRemovalTests.swift; sourceTree = "<group>"; };
		87C1C262207F88530083BF6B /* store2-45-0.wiredatabase */ = {isa = PBXFileReference; lastKnownFileType = file; name = "store2-45-0.wiredatabase"; path = "Tests/Resources/store2-45-0.wiredatabase"; sourceTree = SOURCE_ROOT; };
		87C1C265207F8FE40083BF6B /* zmessaging2.47.0.xcdatamodel */ = {isa = PBXFileReference; lastKnownFileType = wrapper.xcdatamodel; path = zmessaging2.47.0.xcdatamodel; sourceTree = "<group>"; };
		87C1C266207F92190083BF6B /* store2-46-0.wiredatabase */ = {isa = PBXFileReference; lastKnownFileType = file; name = "store2-46-0.wiredatabase"; path = "Tests/Resources/store2-46-0.wiredatabase"; sourceTree = SOURCE_ROOT; };
		87D9CCE81F27606200AA4388 /* NSManagedObjectContext+TearDown.swift */ = {isa = PBXFileReference; fileEncoding = 4; lastKnownFileType = sourcecode.swift; path = "NSManagedObjectContext+TearDown.swift"; sourceTree = "<group>"; };
		87DF59BF1F729FDA00C7B406 /* ZMMovedIndexTests.swift */ = {isa = PBXFileReference; fileEncoding = 4; lastKnownFileType = sourcecode.swift; path = ZMMovedIndexTests.swift; sourceTree = "<group>"; };
		87E2CE302119F6AB0034C2C4 /* ZMClientMessageTests+Cleared.swift */ = {isa = PBXFileReference; lastKnownFileType = sourcecode.swift; path = "ZMClientMessageTests+Cleared.swift"; sourceTree = "<group>"; };
		87E9508A2118B2DA00306AA7 /* ZMConversation+DeleteOlderMessages.swift */ = {isa = PBXFileReference; lastKnownFileType = sourcecode.swift; path = "ZMConversation+DeleteOlderMessages.swift"; sourceTree = "<group>"; };
		87EFA3AB210F52C6004DFA53 /* ZMConversation+LastMessages.swift */ = {isa = PBXFileReference; lastKnownFileType = sourcecode.swift; path = "ZMConversation+LastMessages.swift"; sourceTree = "<group>"; };
		87F7288621B02DD6000ED371 /* store2-57-0.wiredatabase */ = {isa = PBXFileReference; lastKnownFileType = file; name = "store2-57-0.wiredatabase"; path = "Tests/Resources/store2-57-0.wiredatabase"; sourceTree = SOURCE_ROOT; };
		87F7288721B02DD7000ED371 /* store2-55-0.wiredatabase */ = {isa = PBXFileReference; lastKnownFileType = file; name = "store2-55-0.wiredatabase"; path = "Tests/Resources/store2-55-0.wiredatabase"; sourceTree = SOURCE_ROOT; };
		87F7288821B02DD7000ED371 /* store2-56-0.wiredatabase */ = {isa = PBXFileReference; lastKnownFileType = file; name = "store2-56-0.wiredatabase"; path = "Tests/Resources/store2-56-0.wiredatabase"; sourceTree = SOURCE_ROOT; };
		87FFC71920DBF2820005076E /* store2-47-0.wiredatabase */ = {isa = PBXFileReference; lastKnownFileType = file; name = "store2-47-0.wiredatabase"; path = "Tests/Resources/store2-47-0.wiredatabase"; sourceTree = SOURCE_ROOT; };
		A901DE8B23A2A31B00B4DDC6 /* ZMConnection+Role.swift */ = {isa = PBXFileReference; fileEncoding = 4; lastKnownFileType = sourcecode.swift; path = "ZMConnection+Role.swift"; sourceTree = "<group>"; };
		A90676E4238D844E006417AC /* zmessaging2.78.0.xcdatamodel */ = {isa = PBXFileReference; lastKnownFileType = wrapper.xcdatamodel; path = zmessaging2.78.0.xcdatamodel; sourceTree = "<group>"; };
		A90676E6238EAE8B006417AC /* ParticipantRole.swift */ = {isa = PBXFileReference; lastKnownFileType = sourcecode.swift; path = ParticipantRole.swift; sourceTree = "<group>"; };
		A90676E8238EB05E006417AC /* Action.swift */ = {isa = PBXFileReference; fileEncoding = 4; lastKnownFileType = sourcecode.swift; path = Action.swift; sourceTree = "<group>"; };
		A90676E9238EB05F006417AC /* Role.swift */ = {isa = PBXFileReference; fileEncoding = 4; lastKnownFileType = sourcecode.swift; path = Role.swift; sourceTree = "<group>"; };
		A90B3E2C23A255D5003EFED4 /* ZMConversation+Creation.swift */ = {isa = PBXFileReference; lastKnownFileType = sourcecode.swift; path = "ZMConversation+Creation.swift"; sourceTree = "<group>"; };
		A90D62C723A159B600F680CC /* ZMConversation+Transport.swift */ = {isa = PBXFileReference; lastKnownFileType = sourcecode.swift; path = "ZMConversation+Transport.swift"; sourceTree = "<group>"; };
		A90E1FDE23ABA48700CDE283 /* store2-78-0.wiredatabase */ = {isa = PBXFileReference; lastKnownFileType = file; path = "store2-78-0.wiredatabase"; sourceTree = "<group>"; };
		A9128ACF2398067E0056F591 /* ZMConversationTests+Participants.swift */ = {isa = PBXFileReference; lastKnownFileType = sourcecode.swift; path = "ZMConversationTests+Participants.swift"; sourceTree = "<group>"; };
		A923D77D239DB87700F47B85 /* ZMConversationTests+SecurityLevel.swift */ = {isa = PBXFileReference; lastKnownFileType = sourcecode.swift; path = "ZMConversationTests+SecurityLevel.swift"; sourceTree = "<group>"; };
		A927F52623A029250058D744 /* ParticipantRoleTests.swift */ = {isa = PBXFileReference; lastKnownFileType = sourcecode.swift; path = ParticipantRoleTests.swift; sourceTree = "<group>"; };
		A93724A126983100005FD532 /* ZMMessageTests.swift */ = {isa = PBXFileReference; lastKnownFileType = sourcecode.swift; path = ZMMessageTests.swift; sourceTree = "<group>"; };
		A94166FB2680CCB5001F4E37 /* ZMConversationTests.swift */ = {isa = PBXFileReference; fileEncoding = 4; lastKnownFileType = sourcecode.swift; path = ZMConversationTests.swift; sourceTree = "<group>"; };
		A943BBE725B5A59D003D66BA /* ConversationLike.swift */ = {isa = PBXFileReference; lastKnownFileType = sourcecode.swift; path = ConversationLike.swift; sourceTree = "<group>"; };
		A949418E23E1DB78001B0373 /* ZMConnection+Fetch.swift */ = {isa = PBXFileReference; lastKnownFileType = sourcecode.swift; path = "ZMConnection+Fetch.swift"; sourceTree = "<group>"; };
		A9536FD223ACD23100CFD528 /* ConversationTests+gapsAndWindows.swift */ = {isa = PBXFileReference; lastKnownFileType = sourcecode.swift; path = "ConversationTests+gapsAndWindows.swift"; sourceTree = "<group>"; };
		A95E7BF4239134E600935B88 /* ZMConversation+Participants.swift */ = {isa = PBXFileReference; fileEncoding = 4; lastKnownFileType = sourcecode.swift; path = "ZMConversation+Participants.swift"; sourceTree = "<group>"; };
		A96524B823CDE07200303C60 /* String+WordTests.swift */ = {isa = PBXFileReference; lastKnownFileType = sourcecode.swift; path = "String+WordTests.swift"; sourceTree = "<group>"; };
		A96E7A9725A35CEF004FAADC /* ZMConversationTests+Knock.swift */ = {isa = PBXFileReference; fileEncoding = 4; lastKnownFileType = sourcecode.swift; path = "ZMConversationTests+Knock.swift"; sourceTree = "<group>"; };
		A982B46523BE1B86001828A6 /* ConversationTests.swift */ = {isa = PBXFileReference; lastKnownFileType = sourcecode.swift; path = ConversationTests.swift; sourceTree = "<group>"; };
		A995F05B23968D8500FAC3CF /* ParticipantRoleChangeInfo.swift */ = {isa = PBXFileReference; fileEncoding = 4; lastKnownFileType = sourcecode.swift; path = ParticipantRoleChangeInfo.swift; sourceTree = "<group>"; };
		A995F05D239690B300FAC3CF /* ParticipantRoleObserverTests.swift */ = {isa = PBXFileReference; fileEncoding = 4; lastKnownFileType = sourcecode.swift; path = ParticipantRoleObserverTests.swift; sourceTree = "<group>"; };
		A99B8A71268221A6006B4D29 /* ZMImageMessage.swift */ = {isa = PBXFileReference; fileEncoding = 4; lastKnownFileType = sourcecode.swift; path = ZMImageMessage.swift; sourceTree = "<group>"; };
		A9EEFEF923A6D0CB0007828A /* RolesMigrationTests.swift */ = {isa = PBXFileReference; lastKnownFileType = sourcecode.swift; path = RolesMigrationTests.swift; sourceTree = "<group>"; };
		A9FA524723A14E2B003AD4C6 /* RoleTests.swift */ = {isa = PBXFileReference; lastKnownFileType = sourcecode.swift; path = RoleTests.swift; sourceTree = "<group>"; };
		A9FA524923A1598B003AD4C6 /* ActionTests.swift */ = {isa = PBXFileReference; lastKnownFileType = sourcecode.swift; path = ActionTests.swift; sourceTree = "<group>"; };
		BF0D07F91E4C7B1100B934EB /* TextSearchQueryTests.swift */ = {isa = PBXFileReference; fileEncoding = 4; lastKnownFileType = sourcecode.swift; path = TextSearchQueryTests.swift; sourceTree = "<group>"; };
		BF103F9C1F0112F30047FDE5 /* ManagedObjectObserver.swift */ = {isa = PBXFileReference; fileEncoding = 4; lastKnownFileType = sourcecode.swift; path = ManagedObjectObserver.swift; sourceTree = "<group>"; };
		BF103FA01F0138390047FDE5 /* ManagedObjectContextChangeObserverTests.swift */ = {isa = PBXFileReference; fileEncoding = 4; lastKnownFileType = sourcecode.swift; path = ManagedObjectContextChangeObserverTests.swift; sourceTree = "<group>"; };
		BF10B58A1E6432ED00E7036E /* Message.swift */ = {isa = PBXFileReference; fileEncoding = 4; lastKnownFileType = sourcecode.swift; path = Message.swift; sourceTree = "<group>"; };
		BF10B5951E64591600E7036E /* AnalyticsType.swift */ = {isa = PBXFileReference; fileEncoding = 4; lastKnownFileType = sourcecode.swift; path = AnalyticsType.swift; sourceTree = "<group>"; };
		BF10B5961E64591600E7036E /* NSManagedObjectContext+Analytics.swift */ = {isa = PBXFileReference; fileEncoding = 4; lastKnownFileType = sourcecode.swift; path = "NSManagedObjectContext+Analytics.swift"; sourceTree = "<group>"; };
		BF10B59C1E645A3300E7036E /* Analytics+UnknownMessage.swift */ = {isa = PBXFileReference; fileEncoding = 4; lastKnownFileType = sourcecode.swift; path = "Analytics+UnknownMessage.swift"; sourceTree = "<group>"; };
		BF1B98021EC3110F00DE033B /* zmessaging2.30.0.xcdatamodel */ = {isa = PBXFileReference; lastKnownFileType = wrapper.xcdatamodel; path = zmessaging2.30.0.xcdatamodel; sourceTree = "<group>"; };
		BF1B98031EC313C600DE033B /* Team.swift */ = {isa = PBXFileReference; fileEncoding = 4; lastKnownFileType = sourcecode.swift; path = Team.swift; sourceTree = "<group>"; };
		BF1B98061EC31A3C00DE033B /* Member.swift */ = {isa = PBXFileReference; fileEncoding = 4; lastKnownFileType = sourcecode.swift; path = Member.swift; sourceTree = "<group>"; };
		BF1B98081EC31A4200DE033B /* Permissions.swift */ = {isa = PBXFileReference; fileEncoding = 4; lastKnownFileType = sourcecode.swift; path = Permissions.swift; sourceTree = "<group>"; };
		BF1B980A1EC31D6100DE033B /* TeamDeletionRuleTests.swift */ = {isa = PBXFileReference; fileEncoding = 4; lastKnownFileType = sourcecode.swift; path = TeamDeletionRuleTests.swift; sourceTree = "<group>"; };
		BF1B980C1EC3410000DE033B /* PermissionsTests.swift */ = {isa = PBXFileReference; fileEncoding = 4; lastKnownFileType = sourcecode.swift; path = PermissionsTests.swift; sourceTree = "<group>"; };
		BF2ADF621E28CF1E00E81B1E /* SharedObjectStore.swift */ = {isa = PBXFileReference; fileEncoding = 4; lastKnownFileType = sourcecode.swift; path = SharedObjectStore.swift; sourceTree = "<group>"; };
		BF3493EA1EC34C0B00B0C314 /* TeamTests.swift */ = {isa = PBXFileReference; fileEncoding = 4; lastKnownFileType = sourcecode.swift; path = TeamTests.swift; sourceTree = "<group>"; };
		BF3493EC1EC34FF700B0C314 /* store2-29-0.wiredatabase */ = {isa = PBXFileReference; lastKnownFileType = file; name = "store2-29-0.wiredatabase"; path = "Tests/Resources/store2-29-0.wiredatabase"; sourceTree = SOURCE_ROOT; };
		BF3493EF1EC3569800B0C314 /* MemberTests.swift */ = {isa = PBXFileReference; fileEncoding = 4; lastKnownFileType = sourcecode.swift; path = MemberTests.swift; sourceTree = "<group>"; };
		BF3493F11EC3623200B0C314 /* ZMUser+Teams.swift */ = {isa = PBXFileReference; fileEncoding = 4; lastKnownFileType = sourcecode.swift; path = "ZMUser+Teams.swift"; sourceTree = "<group>"; };
		BF3493FF1EC46D3D00B0C314 /* ZMConversationTests+Teams.swift */ = {isa = PBXFileReference; fileEncoding = 4; lastKnownFileType = sourcecode.swift; name = "ZMConversationTests+Teams.swift"; path = "Conversation/ZMConversationTests+Teams.swift"; sourceTree = "<group>"; };
		BF3494071EC5A90400B0C314 /* ZMUser+OneOnOne.h */ = {isa = PBXFileReference; fileEncoding = 4; lastKnownFileType = sourcecode.c.h; path = "ZMUser+OneOnOne.h"; sourceTree = "<group>"; };
		BF421B2C1EF3F91D0079533A /* Team+Patches.swift */ = {isa = PBXFileReference; fileEncoding = 4; lastKnownFileType = sourcecode.swift; path = "Team+Patches.swift"; sourceTree = "<group>"; };
		BF421B301EF4015E0079533A /* store2-30-0.wiredatabase */ = {isa = PBXFileReference; lastKnownFileType = file; name = "store2-30-0.wiredatabase"; path = "Tests/Resources/store2-30-0.wiredatabase"; sourceTree = SOURCE_ROOT; };
		BF4666291DCB71B0007463FF /* V3Asset.swift */ = {isa = PBXFileReference; fileEncoding = 4; lastKnownFileType = sourcecode.swift; path = V3Asset.swift; sourceTree = "<group>"; };
		BF491CCE1F02A6CF0055EE44 /* Member+Patches.swift */ = {isa = PBXFileReference; fileEncoding = 4; lastKnownFileType = sourcecode.swift; path = "Member+Patches.swift"; sourceTree = "<group>"; };
		BF491CD61F0402F80055EE44 /* store2-31-0.wiredatabase */ = {isa = PBXFileReference; lastKnownFileType = file; name = "store2-31-0.wiredatabase"; path = "Tests/Resources/store2-31-0.wiredatabase"; sourceTree = SOURCE_ROOT; };
		BF491CDA1F0525DC0055EE44 /* AccountTests.swift */ = {isa = PBXFileReference; fileEncoding = 4; lastKnownFileType = sourcecode.swift; path = AccountTests.swift; sourceTree = "<group>"; };
		BF491CDC1F0525E50055EE44 /* AccountManagerTests.swift */ = {isa = PBXFileReference; fileEncoding = 4; lastKnownFileType = sourcecode.swift; path = AccountManagerTests.swift; sourceTree = "<group>"; };
		BF491CDF1F0529D80055EE44 /* AccountStoreTests.swift */ = {isa = PBXFileReference; fileEncoding = 4; lastKnownFileType = sourcecode.swift; path = AccountStoreTests.swift; sourceTree = "<group>"; };
		BF491CE31F063EDB0055EE44 /* Account.swift */ = {isa = PBXFileReference; fileEncoding = 4; lastKnownFileType = sourcecode.swift; path = Account.swift; sourceTree = "<group>"; };
		BF491CE51F063EE50055EE44 /* AccountStore.swift */ = {isa = PBXFileReference; fileEncoding = 4; lastKnownFileType = sourcecode.swift; path = AccountStore.swift; sourceTree = "<group>"; };
		BF491CE71F063EEB0055EE44 /* AccountManager.swift */ = {isa = PBXFileReference; fileEncoding = 4; lastKnownFileType = sourcecode.swift; path = AccountManager.swift; sourceTree = "<group>"; };
		BF5AF281215134DA00449D43 /* zmessaging2.53.0.xcdatamodel */ = {isa = PBXFileReference; lastKnownFileType = wrapper.xcdatamodel; path = zmessaging2.53.0.xcdatamodel; sourceTree = "<group>"; };
		BF5AF286215156EE00449D43 /* store2-52-0.wiredatabase */ = {isa = PBXFileReference; lastKnownFileType = file; name = "store2-52-0.wiredatabase"; path = "Tests/Resources/store2-52-0.wiredatabase"; sourceTree = SOURCE_ROOT; };
		BF5DF5CB20F4E8DD002BCB67 /* zmessaging2.49.0.xcdatamodel */ = {isa = PBXFileReference; lastKnownFileType = wrapper.xcdatamodel; path = zmessaging2.49.0.xcdatamodel; sourceTree = "<group>"; };
		BF5DF5CC20F4EB3E002BCB67 /* ZMSystemMessage+NewConversation.swift */ = {isa = PBXFileReference; lastKnownFileType = sourcecode.swift; path = "ZMSystemMessage+NewConversation.swift"; sourceTree = "<group>"; };
		BF6ACFFA21060F7200FD762B /* store2-48-0.wiredatabase */ = {isa = PBXFileReference; lastKnownFileType = file; name = "store2-48-0.wiredatabase"; path = "Tests/Resources/store2-48-0.wiredatabase"; sourceTree = SOURCE_ROOT; };
		BF6EA4D11E2512E800B7BD4B /* ZMConversation+DisplayName.swift */ = {isa = PBXFileReference; fileEncoding = 4; lastKnownFileType = sourcecode.swift; path = "ZMConversation+DisplayName.swift"; sourceTree = "<group>"; };
		BF735CFB1E7050D0003BC61F /* ZMConversationTests+CallSystemMessages.swift */ = {isa = PBXFileReference; fileEncoding = 4; lastKnownFileType = sourcecode.swift; path = "ZMConversationTests+CallSystemMessages.swift"; sourceTree = "<group>"; };
		BF735CFE1E70626F003BC61F /* store2-27-0.wiredatabase */ = {isa = PBXFileReference; lastKnownFileType = file; name = "store2-27-0.wiredatabase"; path = "Tests/Resources/store2-27-0.wiredatabase"; sourceTree = SOURCE_ROOT; };
		BF794FE41D14425E00E618C6 /* ZMClientMessageTests+Location.swift */ = {isa = PBXFileReference; fileEncoding = 4; lastKnownFileType = sourcecode.swift; path = "ZMClientMessageTests+Location.swift"; sourceTree = "<group>"; };
		BF8361D91F0A3C41009AE5AC /* NSSecureCoding+Swift.swift */ = {isa = PBXFileReference; fileEncoding = 4; lastKnownFileType = sourcecode.swift; path = "NSSecureCoding+Swift.swift"; sourceTree = "<group>"; };
		BF85CF5E1D227A78006EDB97 /* LocationData.swift */ = {isa = PBXFileReference; fileEncoding = 4; lastKnownFileType = sourcecode.swift; path = LocationData.swift; sourceTree = "<group>"; };
		BF8ABD591EF2B09A005E58E0 /* zmessaging2.31.0.xcdatamodel */ = {isa = PBXFileReference; lastKnownFileType = wrapper.xcdatamodel; path = zmessaging2.31.0.xcdatamodel; sourceTree = "<group>"; };
		BF8E024C1E606846003310E1 /* store2-26-0.wiredatabase */ = {isa = PBXFileReference; lastKnownFileType = file; name = "store2-26-0.wiredatabase"; path = "Tests/Resources/store2-26-0.wiredatabase"; sourceTree = SOURCE_ROOT; };
		BF8EDC731E53182F00DA6C40 /* store2-25-0.wiredatabase */ = {isa = PBXFileReference; lastKnownFileType = file; name = "store2-25-0.wiredatabase"; path = "Tests/Resources/store2-25-0.wiredatabase"; sourceTree = SOURCE_ROOT; };
		BF8F3A821E4B61C70079E9E7 /* TextSearchQuery.swift */ = {isa = PBXFileReference; fileEncoding = 4; lastKnownFileType = sourcecode.swift; path = TextSearchQuery.swift; sourceTree = "<group>"; };
		BF949E5A1D3D17FB00587597 /* LinkPreview+ProtobufTests.swift */ = {isa = PBXFileReference; fileEncoding = 4; lastKnownFileType = sourcecode.swift; path = "LinkPreview+ProtobufTests.swift"; sourceTree = "<group>"; };
		BF989D091E8A6A120052BF8F /* SearchUserAsset.swift */ = {isa = PBXFileReference; fileEncoding = 4; lastKnownFileType = sourcecode.swift; path = SearchUserAsset.swift; sourceTree = "<group>"; };
		BFB3BA721E28D38F0032A84F /* SharedObjectStoreTests.swift */ = {isa = PBXFileReference; fileEncoding = 4; lastKnownFileType = sourcecode.swift; path = SharedObjectStoreTests.swift; sourceTree = "<group>"; };
		BFC183E0210F389900601E5D /* zmessaging2.52.0.xcdatamodel */ = {isa = PBXFileReference; lastKnownFileType = wrapper.xcdatamodel; path = zmessaging2.52.0.xcdatamodel; sourceTree = "<group>"; };
		BFC183E1210F57EA00601E5D /* store2-51-0.wiredatabase */ = {isa = PBXFileReference; lastKnownFileType = file; name = "store2-51-0.wiredatabase"; path = "Tests/Resources/store2-51-0.wiredatabase"; sourceTree = SOURCE_ROOT; };
		BFCD502C21511D58008CD845 /* DraftMessage.swift */ = {isa = PBXFileReference; lastKnownFileType = sourcecode.swift; path = DraftMessage.swift; sourceTree = "<group>"; };
		BFCD8A2C1DCB4E8A00C6FCCF /* V2Asset.swift */ = {isa = PBXFileReference; fileEncoding = 4; lastKnownFileType = sourcecode.swift; path = V2Asset.swift; sourceTree = "<group>"; };
		BFCF31DA1DA50C650039B3DC /* GenericMessageTests+NativePush.swift */ = {isa = PBXFileReference; fileEncoding = 4; lastKnownFileType = sourcecode.swift; path = "GenericMessageTests+NativePush.swift"; sourceTree = "<group>"; };
		BFE3A96B1ED2EC110024A05B /* ZMConversationListDirectoryTests+Teams.swift */ = {isa = PBXFileReference; fileEncoding = 4; lastKnownFileType = sourcecode.swift; path = "ZMConversationListDirectoryTests+Teams.swift"; sourceTree = "<group>"; };
		BFE3A96D1ED301020024A05B /* ZMConversationListTests+Teams.swift */ = {isa = PBXFileReference; fileEncoding = 4; lastKnownFileType = sourcecode.swift; path = "ZMConversationListTests+Teams.swift"; sourceTree = "<group>"; };
		BFE764421ED5AAE400C65C3E /* ZMConversation+TeamsTests.swift */ = {isa = PBXFileReference; fileEncoding = 4; lastKnownFileType = sourcecode.swift; path = "ZMConversation+TeamsTests.swift"; sourceTree = "<group>"; };
		BFF8AE8420E4E12A00988700 /* ZMMessage+ShouldDisplay.swift */ = {isa = PBXFileReference; lastKnownFileType = sourcecode.swift; path = "ZMMessage+ShouldDisplay.swift"; sourceTree = "<group>"; };
		BFFBFD921D59E3F00079773E /* ConversationMessage+Deletion.swift */ = {isa = PBXFileReference; fileEncoding = 4; lastKnownFileType = sourcecode.swift; path = "ConversationMessage+Deletion.swift"; sourceTree = "<group>"; };
		BFFBFD941D59E49D0079773E /* ZMClientMessageTests+Deletion.swift */ = {isa = PBXFileReference; fileEncoding = 4; lastKnownFileType = sourcecode.swift; path = "ZMClientMessageTests+Deletion.swift"; sourceTree = "<group>"; };
		CE4EDC081D6D9A3D002A20AA /* Reaction.swift */ = {isa = PBXFileReference; fileEncoding = 4; lastKnownFileType = sourcecode.swift; name = Reaction.swift; path = Reaction/Reaction.swift; sourceTree = "<group>"; };
		CE4EDC0A1D6DC2D2002A20AA /* ConversationMessage+Reaction.swift */ = {isa = PBXFileReference; fileEncoding = 4; lastKnownFileType = sourcecode.swift; path = "ConversationMessage+Reaction.swift"; sourceTree = "<group>"; };
		CE58A3FE1CD3B3580037B626 /* ConversationMessage.swift */ = {isa = PBXFileReference; fileEncoding = 4; lastKnownFileType = sourcecode.swift; path = ConversationMessage.swift; sourceTree = "<group>"; };
		CEB15E501D7EE53A0048A011 /* ZMClientMessagesTests+Reaction.swift */ = {isa = PBXFileReference; fileEncoding = 4; lastKnownFileType = sourcecode.swift; path = "ZMClientMessagesTests+Reaction.swift"; sourceTree = "<group>"; };
		CEE525A81CCA4C97001D06F9 /* NSString+RandomString.h */ = {isa = PBXFileReference; fileEncoding = 4; lastKnownFileType = sourcecode.c.h; path = "NSString+RandomString.h"; sourceTree = "<group>"; };
		CEE525A91CCA4C97001D06F9 /* NSString+RandomString.m */ = {isa = PBXFileReference; fileEncoding = 4; lastKnownFileType = sourcecode.c.objc; path = "NSString+RandomString.m"; sourceTree = "<group>"; };
		D5D10DA7203B154C00145497 /* zmessaging2.43.0.xcdatamodel */ = {isa = PBXFileReference; lastKnownFileType = wrapper.xcdatamodel; path = zmessaging2.43.0.xcdatamodel; sourceTree = "<group>"; };
		D5D10DA8203B161700145497 /* ZMConversation+AccessMode.swift */ = {isa = PBXFileReference; lastKnownFileType = sourcecode.swift; path = "ZMConversation+AccessMode.swift"; sourceTree = "<group>"; };
		D5D65A0C2074C97700D7F3C3 /* store2-44-0.wiredatabase */ = {isa = PBXFileReference; lastKnownFileType = file; name = "store2-44-0.wiredatabase"; path = "Tests/Resources/store2-44-0.wiredatabase"; sourceTree = SOURCE_ROOT; };
		D5FA30C42063DC2D00716618 /* BackupMetadata.swift */ = {isa = PBXFileReference; lastKnownFileType = sourcecode.swift; path = BackupMetadata.swift; sourceTree = "<group>"; };
		D5FA30CA2063ECD400716618 /* BackupMetadataTests.swift */ = {isa = PBXFileReference; lastKnownFileType = sourcecode.swift; path = BackupMetadataTests.swift; sourceTree = "<group>"; };
		D5FA30CE2063F8EC00716618 /* Version.swift */ = {isa = PBXFileReference; lastKnownFileType = sourcecode.swift; path = Version.swift; sourceTree = "<group>"; };
		D5FA30D02063FD3A00716618 /* VersionTests.swift */ = {isa = PBXFileReference; lastKnownFileType = sourcecode.swift; path = VersionTests.swift; sourceTree = "<group>"; };
		D5FD9FD32073B94500F6F4FC /* zmessaging2.45.0.xcdatamodel */ = {isa = PBXFileReference; lastKnownFileType = wrapper.xcdatamodel; path = zmessaging2.45.0.xcdatamodel; sourceTree = "<group>"; };
		E90AAE33279719D8003C7DB0 /* store2-98-0.wiredatabase */ = {isa = PBXFileReference; lastKnownFileType = file; path = "store2-98-0.wiredatabase"; sourceTree = "<group>"; };
		E97A542727B122D80009DCCF /* AccessRoleMigrationTests.swift */ = {isa = PBXFileReference; lastKnownFileType = sourcecode.swift; path = AccessRoleMigrationTests.swift; sourceTree = "<group>"; };
		E9A61E3A27957F6700B96E50 /* zmessaging2.98.0.xcdatamodel */ = {isa = PBXFileReference; lastKnownFileType = wrapper.xcdatamodel; path = zmessaging2.98.0.xcdatamodel; sourceTree = "<group>"; };
		E9C7DD9A27B533D000FB9AE8 /* AccessRoleMappingTests.swift */ = {isa = PBXFileReference; lastKnownFileType = sourcecode.swift; path = AccessRoleMappingTests.swift; sourceTree = "<group>"; };
		EE002F1C28772DFA0027D63A /* zmessaging2.104.0.xcdatamodel */ = {isa = PBXFileReference; lastKnownFileType = wrapper.xcdatamodel; path = zmessaging2.104.0.xcdatamodel; sourceTree = "<group>"; };
		EE002F1D2878308F0027D63A /* MLSGroupID.swift */ = {isa = PBXFileReference; lastKnownFileType = sourcecode.swift; path = MLSGroupID.swift; sourceTree = "<group>"; };
		EE002F1F2878312F0027D63A /* MessageProtocol.swift */ = {isa = PBXFileReference; lastKnownFileType = sourcecode.swift; path = MessageProtocol.swift; sourceTree = "<group>"; };
		EE002F212878345C0027D63A /* store2-104-0.wiredatabase */ = {isa = PBXFileReference; lastKnownFileType = file; path = "store2-104-0.wiredatabase"; sourceTree = "<group>"; };
		EE04084B28CA8283009E4B8D /* StaleMLSKeyMaterialDetector.swift */ = {isa = PBXFileReference; lastKnownFileType = sourcecode.swift; path = StaleMLSKeyMaterialDetector.swift; sourceTree = "<group>"; };
		EE04084D28CA85B2009E4B8D /* Date+Helpers.swift */ = {isa = PBXFileReference; lastKnownFileType = sourcecode.swift; path = "Date+Helpers.swift"; sourceTree = "<group>"; };
		EE09EEB0255959F000919A6B /* ZMUserTests+AnalyticsIdentifier.swift */ = {isa = PBXFileReference; lastKnownFileType = sourcecode.swift; path = "ZMUserTests+AnalyticsIdentifier.swift"; sourceTree = "<group>"; };
		EE128A65286DE31200558550 /* UserClient+MLSPublicKeys.swift */ = {isa = PBXFileReference; lastKnownFileType = sourcecode.swift; path = "UserClient+MLSPublicKeys.swift"; sourceTree = "<group>"; };
		EE128A67286DE35F00558550 /* CodableHelpers.swift */ = {isa = PBXFileReference; lastKnownFileType = sourcecode.swift; path = CodableHelpers.swift; sourceTree = "<group>"; };
		EE174FCD2522756700482A70 /* ZMConversationPerformanceTests.swift */ = {isa = PBXFileReference; lastKnownFileType = sourcecode.swift; name = ZMConversationPerformanceTests.swift; path = Conversation/ZMConversationPerformanceTests.swift; sourceTree = "<group>"; };
		EE22185D2892C22C008EF6ED /* MockConversationEventProcessor.swift */ = {isa = PBXFileReference; lastKnownFileType = sourcecode.swift; path = MockConversationEventProcessor.swift; sourceTree = "<group>"; };
		EE28991D26B4422800E7BAF0 /* Feature.ConferenceCalling.swift */ = {isa = PBXFileReference; lastKnownFileType = sourcecode.swift; path = Feature.ConferenceCalling.swift; sourceTree = "<group>"; };
		EE2B874524D9A11A00936A4E /* ContextProvider+EncryptionAtRest.swift */ = {isa = PBXFileReference; lastKnownFileType = sourcecode.swift; path = "ContextProvider+EncryptionAtRest.swift"; sourceTree = "<group>"; };
		EE2BA00525CB3AA8001EB606 /* InvalidFeatureRemoval.swift */ = {isa = PBXFileReference; lastKnownFileType = sourcecode.swift; path = InvalidFeatureRemoval.swift; sourceTree = "<group>"; };
		EE2BA00725CB3DE7001EB606 /* InvalidFeatureRemovalTests.swift */ = {isa = PBXFileReference; lastKnownFileType = sourcecode.swift; path = InvalidFeatureRemovalTests.swift; sourceTree = "<group>"; };
		EE30F45A2592A357000FC69C /* AppLockController.PasscodeKeychainItem.swift */ = {isa = PBXFileReference; lastKnownFileType = sourcecode.swift; path = AppLockController.PasscodeKeychainItem.swift; sourceTree = "<group>"; };
		EE3C07DF269872B600CCB6FD /* zmessaging2.93.0.xcdatamodel */ = {isa = PBXFileReference; lastKnownFileType = wrapper.xcdatamodel; path = zmessaging2.93.0.xcdatamodel; sourceTree = "<group>"; };
		EE3C07E22698737C00CCB6FD /* store2-93-0.wiredatabase */ = {isa = PBXFileReference; lastKnownFileType = file; path = "store2-93-0.wiredatabase"; sourceTree = "<group>"; };
		EE3EFE94253053B1009499E5 /* PotentialChangeDetector.swift */ = {isa = PBXFileReference; fileEncoding = 4; lastKnownFileType = sourcecode.swift; path = PotentialChangeDetector.swift; sourceTree = "<group>"; };
		EE3EFE9625305A84009499E5 /* ModifiedObjects+Mergeable.swift */ = {isa = PBXFileReference; lastKnownFileType = sourcecode.swift; path = "ModifiedObjects+Mergeable.swift"; sourceTree = "<group>"; };
		EE3EFEA0253090E0009499E5 /* PotentialChangeDetectorTests.swift */ = {isa = PBXFileReference; lastKnownFileType = sourcecode.swift; path = PotentialChangeDetectorTests.swift; sourceTree = "<group>"; };
		EE403EC928D357AD00F78A36 /* ZMBaseTest+Async.swift */ = {isa = PBXFileReference; lastKnownFileType = sourcecode.swift; path = "ZMBaseTest+Async.swift"; sourceTree = "<group>"; };
		EE404EA1287317CB00B3653F /* MLSController.swift */ = {isa = PBXFileReference; lastKnownFileType = sourcecode.swift; path = MLSController.swift; sourceTree = "<group>"; };
		EE429389252C437900E70670 /* Notification.Name+ManagedObjectObservation.swift */ = {isa = PBXFileReference; lastKnownFileType = sourcecode.swift; path = "Notification.Name+ManagedObjectObservation.swift"; sourceTree = "<group>"; };
		EE42938B252C443000E70670 /* ManagedObjectObserverToken.swift */ = {isa = PBXFileReference; lastKnownFileType = sourcecode.swift; path = ManagedObjectObserverToken.swift; sourceTree = "<group>"; };
		EE42938D252C460000E70670 /* Changes.swift */ = {isa = PBXFileReference; lastKnownFileType = sourcecode.swift; path = Changes.swift; sourceTree = "<group>"; };
		EE42938F252C466500E70670 /* ChangeInfoConsumer.swift */ = {isa = PBXFileReference; lastKnownFileType = sourcecode.swift; path = ChangeInfoConsumer.swift; sourceTree = "<group>"; };
<<<<<<< HEAD
		EE46B92728A511630063B38D /* ZMClientMessageTests+MLSEncryptedPayloadGenerator.swift */ = {isa = PBXFileReference; lastKnownFileType = sourcecode.swift; path = "ZMClientMessageTests+MLSEncryptedPayloadGenerator.swift"; sourceTree = "<group>"; };
=======
		EE47346629A3784F00E6C04E /* AutoMockable.generated.swift */ = {isa = PBXFileReference; fileEncoding = 4; lastKnownFileType = sourcecode.swift; name = AutoMockable.generated.swift; path = sourcery/generated/AutoMockable.generated.swift; sourceTree = SOURCE_ROOT; };
>>>>>>> 8b342de3
		EE4CCA94256C558400848212 /* Feature.AppLock.swift */ = {isa = PBXFileReference; lastKnownFileType = sourcecode.swift; path = Feature.AppLock.swift; sourceTree = "<group>"; };
		EE5E2C1426DFC31900C3928A /* MessageDestructionTimeoutType.swift */ = {isa = PBXFileReference; lastKnownFileType = sourcecode.swift; path = MessageDestructionTimeoutType.swift; sourceTree = "<group>"; };
		EE5E2C1826DFC67900C3928A /* MessageDestructionTimeoutValue.swift */ = {isa = PBXFileReference; lastKnownFileType = sourcecode.swift; path = MessageDestructionTimeoutValue.swift; sourceTree = "<group>"; };
		EE5F54CB259B22C400F11F3C /* Account+Keychain.swift */ = {isa = PBXFileReference; lastKnownFileType = sourcecode.swift; path = "Account+Keychain.swift"; sourceTree = "<group>"; };
		EE67F6C2296F05FD001D7C88 /* PINCache.xcframework */ = {isa = PBXFileReference; lastKnownFileType = wrapper.xcframework; name = PINCache.xcframework; path = ../Carthage/Build/PINCache.xcframework; sourceTree = "<group>"; };
		EE67F727296F0C6A001D7C88 /* WireTesting.framework */ = {isa = PBXFileReference; explicitFileType = wrapper.framework; path = WireTesting.framework; sourceTree = BUILT_PRODUCTS_DIR; };
		EE68EEC8252DC4450013B242 /* ChangeDetector.swift */ = {isa = PBXFileReference; lastKnownFileType = sourcecode.swift; path = ChangeDetector.swift; sourceTree = "<group>"; };
		EE68EECA252DC4720013B242 /* ExplicitChangeDetector.swift */ = {isa = PBXFileReference; lastKnownFileType = sourcecode.swift; path = ExplicitChangeDetector.swift; sourceTree = "<group>"; };
		EE6A57D925BAE0C900F848DD /* BiometricsStateTests.swift */ = {isa = PBXFileReference; lastKnownFileType = sourcecode.swift; path = BiometricsStateTests.swift; sourceTree = "<group>"; };
		EE6A57DB25BAE3D700F848DD /* MockLAContext.swift */ = {isa = PBXFileReference; lastKnownFileType = sourcecode.swift; path = MockLAContext.swift; sourceTree = "<group>"; };
		EE6A57DD25BAE40700F848DD /* MockBiometricsState.swift */ = {isa = PBXFileReference; lastKnownFileType = sourcecode.swift; path = MockBiometricsState.swift; sourceTree = "<group>"; };
		EE6A57DF25BB1C6800F848DD /* AppLockController.State.swift */ = {isa = PBXFileReference; lastKnownFileType = sourcecode.swift; path = AppLockController.State.swift; sourceTree = "<group>"; };
		EE6CB3DB24E2A38500B0EADD /* store2-83-0.wiredatabase */ = {isa = PBXFileReference; lastKnownFileType = file; path = "store2-83-0.wiredatabase"; sourceTree = "<group>"; };
		EE6CB3DD24E2D24F00B0EADD /* ZMGenericMessageDataTests.swift */ = {isa = PBXFileReference; lastKnownFileType = sourcecode.swift; path = ZMGenericMessageDataTests.swift; sourceTree = "<group>"; };
		EE715B7C256D153E00087A22 /* FeatureServiceTests.swift */ = {isa = PBXFileReference; lastKnownFileType = sourcecode.swift; path = FeatureServiceTests.swift; sourceTree = "<group>"; };
		EE770DAE25344B4F00163C4A /* NotificationDispatcher.OperationMode.swift */ = {isa = PBXFileReference; fileEncoding = 4; lastKnownFileType = sourcecode.swift; path = NotificationDispatcher.OperationMode.swift; sourceTree = "<group>"; };
		EE84226F28EC353900B80FE5 /* MLSActionExecutorTests.swift */ = {isa = PBXFileReference; lastKnownFileType = sourcecode.swift; path = MLSActionExecutorTests.swift; sourceTree = "<group>"; };
		EE8B09AC25B86AB10057E85C /* AppLockError.swift */ = {isa = PBXFileReference; lastKnownFileType = sourcecode.swift; path = AppLockError.swift; sourceTree = "<group>"; };
		EE8B09AE25B86BB20057E85C /* AppLockPasscodePreference.swift */ = {isa = PBXFileReference; lastKnownFileType = sourcecode.swift; path = AppLockPasscodePreference.swift; sourceTree = "<group>"; };
		EE8DA9622954A02400F58B79 /* WireProtos.framework */ = {isa = PBXFileReference; explicitFileType = wrapper.framework; path = WireProtos.framework; sourceTree = BUILT_PRODUCTS_DIR; };
		EE8DA9662954A02B00F58B79 /* WireCryptobox.framework */ = {isa = PBXFileReference; explicitFileType = wrapper.framework; path = WireCryptobox.framework; sourceTree = BUILT_PRODUCTS_DIR; };
		EE8DA9692954A03100F58B79 /* WireTransport.framework */ = {isa = PBXFileReference; explicitFileType = wrapper.framework; path = WireTransport.framework; sourceTree = BUILT_PRODUCTS_DIR; };
		EE8DA96C2954A03800F58B79 /* WireLinkPreview.framework */ = {isa = PBXFileReference; explicitFileType = wrapper.framework; path = WireLinkPreview.framework; sourceTree = BUILT_PRODUCTS_DIR; };
		EE8DA96F2954A03E00F58B79 /* WireImages.framework */ = {isa = PBXFileReference; explicitFileType = wrapper.framework; path = WireImages.framework; sourceTree = BUILT_PRODUCTS_DIR; };
		EE980FB02834EA3200CC6B9F /* zmessaging2.100.0.xcdatamodel */ = {isa = PBXFileReference; lastKnownFileType = wrapper.xcdatamodel; path = zmessaging2.100.0.xcdatamodel; sourceTree = "<group>"; };
		EE980FB12834EB3A00CC6B9F /* store2-100-0.wiredatabase */ = {isa = PBXFileReference; lastKnownFileType = file; path = "store2-100-0.wiredatabase"; sourceTree = "<group>"; };
		EE98878D28882BFF002340D2 /* MLSControllerTests.swift */ = {isa = PBXFileReference; lastKnownFileType = sourcecode.swift; path = MLSControllerTests.swift; sourceTree = "<group>"; };
		EE98879128882C8F002340D2 /* MockMLSController.swift */ = {isa = PBXFileReference; lastKnownFileType = sourcecode.swift; path = MockMLSController.swift; sourceTree = "<group>"; };
		EE997A1325062295008336D2 /* Logging.swift */ = {isa = PBXFileReference; lastKnownFileType = sourcecode.swift; path = Logging.swift; sourceTree = "<group>"; };
		EE997A15250629DC008336D2 /* ZMMessage+ProcessingError.swift */ = {isa = PBXFileReference; lastKnownFileType = sourcecode.swift; path = "ZMMessage+ProcessingError.swift"; sourceTree = "<group>"; };
		EE9AD9152696F01700DD5F51 /* FeatureService.swift */ = {isa = PBXFileReference; lastKnownFileType = sourcecode.swift; path = FeatureService.swift; sourceTree = "<group>"; };
		EE9ADC45286F31E9002B2148 /* zmessaging2.102.0.xcdatamodel */ = {isa = PBXFileReference; lastKnownFileType = wrapper.xcdatamodel; path = zmessaging2.102.0.xcdatamodel; sourceTree = "<group>"; };
		EE9ADC46286F38D1002B2148 /* store2-102-0.wiredatabase */ = {isa = PBXFileReference; lastKnownFileType = file; path = "store2-102-0.wiredatabase"; sourceTree = "<group>"; };
		EE9B9F522993DF5D00A257BC /* ProteusServiceInterface.swift */ = {isa = PBXFileReference; lastKnownFileType = sourcecode.swift; path = ProteusServiceInterface.swift; sourceTree = "<group>"; };
		EE9B9F542993E16500A257BC /* ProteusService.swift */ = {isa = PBXFileReference; lastKnownFileType = sourcecode.swift; path = ProteusService.swift; sourceTree = "<group>"; };
		EE9B9F562993E57900A257BC /* NSManagedObjectContext+ProteusService.swift */ = {isa = PBXFileReference; lastKnownFileType = sourcecode.swift; path = "NSManagedObjectContext+ProteusService.swift"; sourceTree = "<group>"; };
		EE9B9F5829964F6A00A257BC /* NSManagedObjectContext+CoreCrypto.swift */ = {isa = PBXFileReference; lastKnownFileType = sourcecode.swift; path = "NSManagedObjectContext+CoreCrypto.swift"; sourceTree = "<group>"; };
		EE9BC5CB287C6D5000AF9AEE /* MLSClientID.swift */ = {isa = PBXFileReference; lastKnownFileType = sourcecode.swift; path = MLSClientID.swift; sourceTree = "<group>"; };
		EEA2B84524DA943100C6659E /* CoreDataStackTests+EncryptionAtRest.swift */ = {isa = PBXFileReference; lastKnownFileType = sourcecode.swift; name = "CoreDataStackTests+EncryptionAtRest.swift"; path = "Tests/Source/ManagedObjectContext/CoreDataStackTests+EncryptionAtRest.swift"; sourceTree = SOURCE_ROOT; };
		EEA2B87524DD7B8B00C6659E /* zmessaging2.83.0.xcdatamodel */ = {isa = PBXFileReference; lastKnownFileType = wrapper.xcdatamodel; path = zmessaging2.83.0.xcdatamodel; sourceTree = "<group>"; };
		EEA985972555668A002BEF02 /* ZMUser+AnalyticsIdentifier.swift */ = {isa = PBXFileReference; lastKnownFileType = sourcecode.swift; path = "ZMUser+AnalyticsIdentifier.swift"; sourceTree = "<group>"; };
		EEAAD759252C6D2700E6A44E /* UnreadMessages.swift */ = {isa = PBXFileReference; lastKnownFileType = sourcecode.swift; path = UnreadMessages.swift; sourceTree = "<group>"; };
		EEAAD75B252C6DAE00E6A44E /* ModifiedObjects.swift */ = {isa = PBXFileReference; lastKnownFileType = sourcecode.swift; path = ModifiedObjects.swift; sourceTree = "<group>"; };
		EEAAD75D252C711800E6A44E /* ZMManagedObject+ClassIdentifier.swift */ = {isa = PBXFileReference; lastKnownFileType = sourcecode.swift; path = "ZMManagedObject+ClassIdentifier.swift"; sourceTree = "<group>"; };
		EEAAD75F252C713E00E6A44E /* ClassIdentifier.swift */ = {isa = PBXFileReference; lastKnownFileType = sourcecode.swift; path = ClassIdentifier.swift; sourceTree = "<group>"; };
		EEB5DE09283784F9009B4741 /* Feature+DigitalSignature.swift */ = {isa = PBXFileReference; lastKnownFileType = sourcecode.swift; path = "Feature+DigitalSignature.swift"; sourceTree = "<group>"; };
		EEB5DE0B2837877A009B4741 /* zmessaging2.101.0.xcdatamodel */ = {isa = PBXFileReference; lastKnownFileType = wrapper.xcdatamodel; path = zmessaging2.101.0.xcdatamodel; sourceTree = "<group>"; };
		EEB5DE102837BD52009B4741 /* store2-101-0.wiredatabase */ = {isa = PBXFileReference; lastKnownFileType = file; path = "store2-101-0.wiredatabase"; sourceTree = "<group>"; };
		EEB803AA283F61E600412F62 /* Feature.MLS.swift */ = {isa = PBXFileReference; lastKnownFileType = sourcecode.swift; path = Feature.MLS.swift; sourceTree = "<group>"; };
		EEBACDA425B9C243000210AC /* LAContextProtocol.swift */ = {isa = PBXFileReference; lastKnownFileType = sourcecode.swift; path = LAContextProtocol.swift; sourceTree = "<group>"; };
		EEBACDA625B9C2C6000210AC /* AppLockType.swift */ = {isa = PBXFileReference; lastKnownFileType = sourcecode.swift; path = AppLockType.swift; sourceTree = "<group>"; };
		EEBACDA825B9C47E000210AC /* AppLockController.Config.swift */ = {isa = PBXFileReference; lastKnownFileType = sourcecode.swift; path = AppLockController.Config.swift; sourceTree = "<group>"; };
		EEBACDAA25B9C4B0000210AC /* AppLockAuthenticationResult.swift */ = {isa = PBXFileReference; lastKnownFileType = sourcecode.swift; path = AppLockAuthenticationResult.swift; sourceTree = "<group>"; };
		EEBF69EC28A2724800195771 /* ZMConversationTests+MLS.swift */ = {isa = PBXFileReference; lastKnownFileType = sourcecode.swift; path = "ZMConversationTests+MLS.swift"; sourceTree = "<group>"; };
		EEC3BC732888403000BFDC35 /* MockCoreCrypto.swift */ = {isa = PBXFileReference; lastKnownFileType = sourcecode.swift; path = MockCoreCrypto.swift; sourceTree = "<group>"; };
		EEC3BC75288855C000BFDC35 /* MockMLSActionsProvider.swift */ = {isa = PBXFileReference; lastKnownFileType = sourcecode.swift; path = MockMLSActionsProvider.swift; sourceTree = "<group>"; };
		EEC47ED527A81EF60020B599 /* Feature+ClassifiedDomains.swift */ = {isa = PBXFileReference; lastKnownFileType = sourcecode.swift; path = "Feature+ClassifiedDomains.swift"; sourceTree = "<group>"; };
		EEC8064928CF4BAD00DD58E9 /* FetchBackendMLSPublicKeysAction.swift */ = {isa = PBXFileReference; fileEncoding = 4; lastKnownFileType = sourcecode.swift; path = FetchBackendMLSPublicKeysAction.swift; sourceTree = "<group>"; };
		EEC8064B28CF4BBF00DD58E9 /* BackendMLSPublicKeys.swift */ = {isa = PBXFileReference; fileEncoding = 4; lastKnownFileType = sourcecode.swift; path = BackendMLSPublicKeys.swift; sourceTree = "<group>"; };
		EEC8064D28CF4C2D00DD58E9 /* MockStaleMLSKeyDetector.swift */ = {isa = PBXFileReference; lastKnownFileType = sourcecode.swift; path = MockStaleMLSKeyDetector.swift; sourceTree = "<group>"; };
		EECFAA3726D52EB700D9E100 /* Feature.SelfDeletingMessages.swift */ = {isa = PBXFileReference; lastKnownFileType = sourcecode.swift; path = Feature.SelfDeletingMessages.swift; sourceTree = "<group>"; };
		EEDA9C0D2510F3D5003A5B27 /* ZMConversation+EncryptionAtRest.swift */ = {isa = PBXFileReference; lastKnownFileType = sourcecode.swift; path = "ZMConversation+EncryptionAtRest.swift"; sourceTree = "<group>"; };
		EEDA9C1125121277003A5B27 /* NSManagedObjectContextTests+EncryptionAtRest.swift */ = {isa = PBXFileReference; lastKnownFileType = sourcecode.swift; path = "NSManagedObjectContextTests+EncryptionAtRest.swift"; sourceTree = "<group>"; };
		EEDA9C132513A0A5003A5B27 /* ZMClientMessage+EncryptionAtRest.swift */ = {isa = PBXFileReference; lastKnownFileType = sourcecode.swift; path = "ZMClientMessage+EncryptionAtRest.swift"; sourceTree = "<group>"; };
		EEDB51DA255410D000F35A29 /* GenericMessageHelperTests.swift */ = {isa = PBXFileReference; lastKnownFileType = sourcecode.swift; path = GenericMessageHelperTests.swift; sourceTree = "<group>"; };
		EEDD426928633B2800C9EBC4 /* ZMUser+Patches.swift */ = {isa = PBXFileReference; lastKnownFileType = sourcecode.swift; path = "ZMUser+Patches.swift"; sourceTree = "<group>"; };
		EEDE7DB428EAFE45007DC6A3 /* MLSActionExecutor.swift */ = {isa = PBXFileReference; lastKnownFileType = sourcecode.swift; path = MLSActionExecutor.swift; sourceTree = "<group>"; };
		EEDE7DB628EC1618007DC6A3 /* MockMLSActionExecutor.swift */ = {isa = PBXFileReference; lastKnownFileType = sourcecode.swift; path = MockMLSActionExecutor.swift; sourceTree = "<group>"; };
		EEE186B1259CC7CC008707CA /* AppLockDelegate.swift */ = {isa = PBXFileReference; lastKnownFileType = sourcecode.swift; path = AppLockDelegate.swift; sourceTree = "<group>"; };
		EEE83B491FBB496B00FC0296 /* ZMMessageTimerTests.swift */ = {isa = PBXFileReference; lastKnownFileType = sourcecode.swift; path = ZMMessageTimerTests.swift; sourceTree = "<group>"; };
		EEEE60EC218B393E0032C249 /* zmessaging2.57.0.xcdatamodel */ = {isa = PBXFileReference; lastKnownFileType = wrapper.xcdatamodel; path = zmessaging2.57.0.xcdatamodel; sourceTree = "<group>"; };
		EEF0BC3028EEC02400ED16CA /* MockSyncStatus.swift */ = {isa = PBXFileReference; lastKnownFileType = sourcecode.swift; path = MockSyncStatus.swift; sourceTree = "<group>"; };
		EEF0BC3228EEC53400ED16CA /* SyncStatusProtocol.swift */ = {isa = PBXFileReference; lastKnownFileType = sourcecode.swift; path = SyncStatusProtocol.swift; sourceTree = "<group>"; };
		EEF4010623A9213B007B1A97 /* UserType+Team.swift */ = {isa = PBXFileReference; lastKnownFileType = sourcecode.swift; path = "UserType+Team.swift"; sourceTree = "<group>"; };
		EEF6E3C728D88A33001C1799 /* MLSGroup.swift */ = {isa = PBXFileReference; fileEncoding = 4; lastKnownFileType = sourcecode.swift; path = MLSGroup.swift; sourceTree = "<group>"; };
		EEF6E3C928D89251001C1799 /* StaleMLSKeyDetectorTests.swift */ = {isa = PBXFileReference; lastKnownFileType = sourcecode.swift; path = StaleMLSKeyDetectorTests.swift; sourceTree = "<group>"; };
		EEFAAC3128DDE1D7009940E7 /* CoreCryptoCallbacks.swift */ = {isa = PBXFileReference; lastKnownFileType = sourcecode.swift; path = CoreCryptoCallbacks.swift; sourceTree = "<group>"; };
		EEFAAC3328DDE27F009940E7 /* CoreCryptoCallbacksTests.swift */ = {isa = PBXFileReference; lastKnownFileType = sourcecode.swift; path = CoreCryptoCallbacksTests.swift; sourceTree = "<group>"; };
		EEFC3EE62208311200D3091A /* ZMConversation+HasMessages.swift */ = {isa = PBXFileReference; lastKnownFileType = sourcecode.swift; path = "ZMConversation+HasMessages.swift"; sourceTree = "<group>"; };
		EEFC3EE822083B0900D3091A /* ZMConversationTests+HasMessages.swift */ = {isa = PBXFileReference; lastKnownFileType = sourcecode.swift; path = "ZMConversationTests+HasMessages.swift"; sourceTree = "<group>"; };
		EF17175A22D4CC8E00697EB0 /* Team+MockTeam.swift */ = {isa = PBXFileReference; lastKnownFileType = sourcecode.swift; path = "Team+MockTeam.swift"; sourceTree = "<group>"; };
		EF18C7E51F9E4F8A0085A832 /* ZMUser+Filename.swift */ = {isa = PBXFileReference; lastKnownFileType = sourcecode.swift; path = "ZMUser+Filename.swift"; sourceTree = "<group>"; };
		EF1F4F532301634500E4872C /* ZMSystemMessage+ChildMessages.swift */ = {isa = PBXFileReference; lastKnownFileType = sourcecode.swift; path = "ZMSystemMessage+ChildMessages.swift"; sourceTree = "<group>"; };
		EF1F850322FD71BB0020F6DC /* ZMOTRMessage+VerifySender.swift */ = {isa = PBXFileReference; lastKnownFileType = sourcecode.swift; path = "ZMOTRMessage+VerifySender.swift"; sourceTree = "<group>"; };
		EF2C247122AFE408009389C6 /* zmessaging2.72.0.xcdatamodel */ = {isa = PBXFileReference; lastKnownFileType = wrapper.xcdatamodel; path = zmessaging2.72.0.xcdatamodel; sourceTree = "<group>"; };
		EF2C247222AFF368009389C6 /* store2-72-0.wiredatabase */ = {isa = PBXFileReference; lastKnownFileType = file; path = "store2-72-0.wiredatabase"; sourceTree = "<group>"; };
		EF2CBDA620061E2D0004F65E /* ServiceUser.swift */ = {isa = PBXFileReference; lastKnownFileType = sourcecode.swift; path = ServiceUser.swift; sourceTree = "<group>"; };
		EF2CBDA8200627940004F65E /* zmessaging2.41.0.xcdatamodel */ = {isa = PBXFileReference; lastKnownFileType = wrapper.xcdatamodel; path = zmessaging2.41.0.xcdatamodel; sourceTree = "<group>"; };
		EF3510F922CA07BB00115B97 /* ZMConversationTests+Transport.swift */ = {isa = PBXFileReference; lastKnownFileType = sourcecode.swift; path = "ZMConversationTests+Transport.swift"; sourceTree = "<group>"; };
		EF451EA520066E53005C12F1 /* store2-40-0.wiredatabase */ = {isa = PBXFileReference; lastKnownFileType = file; name = "store2-40-0.wiredatabase"; path = "Tests/Resources/store2-40-0.wiredatabase"; sourceTree = SOURCE_ROOT; };
		EF9A46FD2109FA6400085102 /* zmessaging2.51.0.xcdatamodel */ = {isa = PBXFileReference; lastKnownFileType = wrapper.xcdatamodel; path = zmessaging2.51.0.xcdatamodel; sourceTree = "<group>"; };
		EF9A46FE2109FC3700085102 /* store2-49-0.wiredatabase */ = {isa = PBXFileReference; lastKnownFileType = file; name = "store2-49-0.wiredatabase"; path = "Tests/Resources/store2-49-0.wiredatabase"; sourceTree = SOURCE_ROOT; };
		EF9A47002109FCAE00085102 /* store2-50-0.wiredatabase */ = {isa = PBXFileReference; lastKnownFileType = file; name = "store2-50-0.wiredatabase"; path = "Tests/Resources/store2-50-0.wiredatabase"; sourceTree = SOURCE_ROOT; };
		EF9A4702210A026600085102 /* ZMConversationTests+Language.swift */ = {isa = PBXFileReference; fileEncoding = 4; lastKnownFileType = sourcecode.swift; path = "ZMConversationTests+Language.swift"; sourceTree = "<group>"; };
		EFD0B02C21087DC80065EBF3 /* ZMConversation+Language.swift */ = {isa = PBXFileReference; fileEncoding = 4; lastKnownFileType = sourcecode.swift; path = "ZMConversation+Language.swift"; sourceTree = "<group>"; };
		F110503C2220439900F3EB62 /* ZMUser+RichProfile.swift */ = {isa = PBXFileReference; lastKnownFileType = sourcecode.swift; path = "ZMUser+RichProfile.swift"; sourceTree = "<group>"; };
		F11F3E881FA32463007B6D3D /* InvalidClientsRemoval.swift */ = {isa = PBXFileReference; lastKnownFileType = sourcecode.swift; path = InvalidClientsRemoval.swift; sourceTree = "<group>"; };
		F11F3E8A1FA32AA0007B6D3D /* InvalidClientsRemovalTests.swift */ = {isa = PBXFileReference; lastKnownFileType = sourcecode.swift; path = InvalidClientsRemovalTests.swift; sourceTree = "<group>"; };
		F125BAD61EE9849B0018C2F8 /* ZMConversation+SystemMessages.swift */ = {isa = PBXFileReference; fileEncoding = 4; lastKnownFileType = sourcecode.swift; path = "ZMConversation+SystemMessages.swift"; sourceTree = "<group>"; };
		F12BD0AF1E4DCEC40012ADBA /* ZMMessage+Insert.swift */ = {isa = PBXFileReference; fileEncoding = 4; lastKnownFileType = sourcecode.swift; path = "ZMMessage+Insert.swift"; sourceTree = "<group>"; };
		F137EEBD212C14300043FDEB /* ZMConversation+Services.swift */ = {isa = PBXFileReference; lastKnownFileType = sourcecode.swift; path = "ZMConversation+Services.swift"; sourceTree = "<group>"; };
		F13A89D0210628F600AB40CB /* PushToken.swift */ = {isa = PBXFileReference; fileEncoding = 4; lastKnownFileType = sourcecode.swift; path = PushToken.swift; sourceTree = "<group>"; };
		F13A89D22106293000AB40CB /* PushTokenTests.swift */ = {isa = PBXFileReference; fileEncoding = 4; lastKnownFileType = sourcecode.swift; path = PushTokenTests.swift; sourceTree = "<group>"; };
		F14B7AFB22200CEF00458624 /* zmessaging2.64.0.xcdatamodel */ = {isa = PBXFileReference; lastKnownFileType = wrapper.xcdatamodel; path = zmessaging2.64.0.xcdatamodel; sourceTree = "<group>"; };
		F14B7AFE2220302B00458624 /* ZMUser+Predicates.swift */ = {isa = PBXFileReference; fileEncoding = 4; lastKnownFileType = sourcecode.swift; path = "ZMUser+Predicates.swift"; sourceTree = "<group>"; };
		F14B9C6E212DB467004B6D7D /* ZMBaseManagedObjectTest+Helpers.swift */ = {isa = PBXFileReference; lastKnownFileType = sourcecode.swift; path = "ZMBaseManagedObjectTest+Helpers.swift"; sourceTree = "<group>"; };
		F14FA376221DB05B005E7EF5 /* MockBackgroundActivityManager.swift */ = {isa = PBXFileReference; lastKnownFileType = sourcecode.swift; path = MockBackgroundActivityManager.swift; sourceTree = "<group>"; };
		F1517921212DAE2E00BA3EBD /* ZMConversationTests+Services.swift */ = {isa = PBXFileReference; lastKnownFileType = sourcecode.swift; path = "ZMConversationTests+Services.swift"; sourceTree = "<group>"; };
		F163784E1E5C454C00898F84 /* ZMConversation+Patches.swift */ = {isa = PBXFileReference; fileEncoding = 4; lastKnownFileType = sourcecode.swift; path = "ZMConversation+Patches.swift"; sourceTree = "<group>"; };
		F16378501E5C805100898F84 /* ZMConversationSecurityLevel.swift */ = {isa = PBXFileReference; fileEncoding = 4; lastKnownFileType = sourcecode.swift; path = ZMConversationSecurityLevel.swift; sourceTree = "<group>"; };
		F16F8EBE2063E9CC009A9D6F /* CoreDataStackTests+Backup.swift */ = {isa = PBXFileReference; lastKnownFileType = sourcecode.swift; path = "CoreDataStackTests+Backup.swift"; sourceTree = "<group>"; };
		F179B5D92062B77300C13DFD /* CoreDataStack+Backup.swift */ = {isa = PBXFileReference; lastKnownFileType = sourcecode.swift; path = "CoreDataStack+Backup.swift"; sourceTree = "<group>"; };
		F188A8982225492400BA53A5 /* store2-63-0.wiredatabase */ = {isa = PBXFileReference; lastKnownFileType = file; path = "store2-63-0.wiredatabase"; sourceTree = "<group>"; };
		F188A89A2225698C00BA53A5 /* store2-64-0.wiredatabase */ = {isa = PBXFileReference; lastKnownFileType = file; path = "store2-64-0.wiredatabase"; sourceTree = "<group>"; };
		F18998821E7AC6D900E579A2 /* ZMUser.swift */ = {isa = PBXFileReference; fileEncoding = 4; lastKnownFileType = sourcecode.swift; path = ZMUser.swift; sourceTree = "<group>"; };
		F18998841E7AEEC900E579A2 /* ZMUserTests+Swift.swift */ = {isa = PBXFileReference; fileEncoding = 4; lastKnownFileType = sourcecode.swift; path = "ZMUserTests+Swift.swift"; sourceTree = "<group>"; };
		F18998871E7AF0BE00E579A2 /* ZMUserTests.h */ = {isa = PBXFileReference; lastKnownFileType = sourcecode.c.h; path = ZMUserTests.h; sourceTree = "<group>"; };
		F189988A1E7AF80500E579A2 /* store2-28-0.wiredatabase */ = {isa = PBXFileReference; lastKnownFileType = file; name = "store2-28-0.wiredatabase"; path = "Tests/Resources/store2-28-0.wiredatabase"; sourceTree = SOURCE_ROOT; };
		F189988D1E7BE03800E579A2 /* zmessaging.xcdatamodel */ = {isa = PBXFileReference; lastKnownFileType = wrapper.xcdatamodel; path = zmessaging.xcdatamodel; sourceTree = "<group>"; };
		F189988E1E7BE03800E579A2 /* zmessaging1.27.xcdatamodel */ = {isa = PBXFileReference; lastKnownFileType = wrapper.xcdatamodel; path = zmessaging1.27.xcdatamodel; sourceTree = "<group>"; };
		F189988F1E7BE03800E579A2 /* zmessaging1.28.xcdatamodel */ = {isa = PBXFileReference; lastKnownFileType = wrapper.xcdatamodel; path = zmessaging1.28.xcdatamodel; sourceTree = "<group>"; };
		F18998901E7BE03800E579A2 /* zmessaging2.10.xcdatamodel */ = {isa = PBXFileReference; lastKnownFileType = wrapper.xcdatamodel; path = zmessaging2.10.xcdatamodel; sourceTree = "<group>"; };
		F18998911E7BE03800E579A2 /* zmessaging2.11.xcdatamodel */ = {isa = PBXFileReference; lastKnownFileType = wrapper.xcdatamodel; path = zmessaging2.11.xcdatamodel; sourceTree = "<group>"; };
		F18998921E7BE03800E579A2 /* zmessaging2.15.0.xcdatamodel */ = {isa = PBXFileReference; lastKnownFileType = wrapper.xcdatamodel; path = zmessaging2.15.0.xcdatamodel; sourceTree = "<group>"; };
		F18998931E7BE03800E579A2 /* zmessaging2.17.0.xcdatamodel */ = {isa = PBXFileReference; lastKnownFileType = wrapper.xcdatamodel; path = zmessaging2.17.0.xcdatamodel; sourceTree = "<group>"; };
		F18998941E7BE03800E579A2 /* zmessaging2.18.0.xcdatamodel */ = {isa = PBXFileReference; lastKnownFileType = wrapper.xcdatamodel; path = zmessaging2.18.0.xcdatamodel; sourceTree = "<group>"; };
		F18998951E7BE03800E579A2 /* zmessaging2.21.0.xcdatamodel */ = {isa = PBXFileReference; lastKnownFileType = wrapper.xcdatamodel; path = zmessaging2.21.0.xcdatamodel; sourceTree = "<group>"; };
		F18998961E7BE03800E579A2 /* zmessaging2.21.1.xcdatamodel */ = {isa = PBXFileReference; lastKnownFileType = wrapper.xcdatamodel; path = zmessaging2.21.1.xcdatamodel; sourceTree = "<group>"; };
		F18998971E7BE03800E579A2 /* zmessaging2.21.2.xcdatamodel */ = {isa = PBXFileReference; lastKnownFileType = wrapper.xcdatamodel; path = zmessaging2.21.2.xcdatamodel; sourceTree = "<group>"; };
		F18998981E7BE03800E579A2 /* zmessaging2.24.1.xcdatamodel */ = {isa = PBXFileReference; lastKnownFileType = wrapper.xcdatamodel; path = zmessaging2.24.1.xcdatamodel; sourceTree = "<group>"; };
		F18998991E7BE03800E579A2 /* zmessaging2.24.xcdatamodel */ = {isa = PBXFileReference; lastKnownFileType = wrapper.xcdatamodel; path = zmessaging2.24.xcdatamodel; sourceTree = "<group>"; };
		F189989A1E7BE03800E579A2 /* zmessaging2.25.0.xcdatamodel */ = {isa = PBXFileReference; lastKnownFileType = wrapper.xcdatamodel; path = zmessaging2.25.0.xcdatamodel; sourceTree = "<group>"; };
		F189989B1E7BE03800E579A2 /* zmessaging2.26.0.xcdatamodel */ = {isa = PBXFileReference; lastKnownFileType = wrapper.xcdatamodel; path = zmessaging2.26.0.xcdatamodel; sourceTree = "<group>"; };
		F189989C1E7BE03800E579A2 /* zmessaging2.27.0.xcdatamodel */ = {isa = PBXFileReference; lastKnownFileType = wrapper.xcdatamodel; path = zmessaging2.27.0.xcdatamodel; sourceTree = "<group>"; };
		F189989D1E7BE03800E579A2 /* zmessaging2.28.0.xcdatamodel */ = {isa = PBXFileReference; lastKnownFileType = wrapper.xcdatamodel; path = zmessaging2.28.0.xcdatamodel; sourceTree = "<group>"; };
		F189989E1E7BE03800E579A2 /* zmessaging2.29.0.xcdatamodel */ = {isa = PBXFileReference; lastKnownFileType = wrapper.xcdatamodel; path = zmessaging2.29.0.xcdatamodel; sourceTree = "<group>"; };
		F189989F1E7BE03800E579A2 /* zmessaging2.3.xcdatamodel */ = {isa = PBXFileReference; lastKnownFileType = wrapper.xcdatamodel; path = zmessaging2.3.xcdatamodel; sourceTree = "<group>"; };
		F18998A01E7BE03800E579A2 /* zmessaging2.4.xcdatamodel */ = {isa = PBXFileReference; lastKnownFileType = wrapper.xcdatamodel; path = zmessaging2.4.xcdatamodel; sourceTree = "<group>"; };
		F18998A11E7BE03800E579A2 /* zmessaging2.5.xcdatamodel */ = {isa = PBXFileReference; lastKnownFileType = wrapper.xcdatamodel; path = zmessaging2.5.xcdatamodel; sourceTree = "<group>"; };
		F18998A21E7BE03800E579A2 /* zmessaging2.6.xcdatamodel */ = {isa = PBXFileReference; lastKnownFileType = wrapper.xcdatamodel; path = zmessaging2.6.xcdatamodel; sourceTree = "<group>"; };
		F18998A31E7BE03800E579A2 /* zmessaging2.7.xcdatamodel */ = {isa = PBXFileReference; lastKnownFileType = wrapper.xcdatamodel; path = zmessaging2.7.xcdatamodel; sourceTree = "<group>"; };
		F18998A41E7BE03800E579A2 /* zmessaging2.8.xcdatamodel */ = {isa = PBXFileReference; lastKnownFileType = wrapper.xcdatamodel; path = zmessaging2.8.xcdatamodel; sourceTree = "<group>"; };
		F18998A51E7BE03800E579A2 /* zmessaging2.9.xcdatamodel */ = {isa = PBXFileReference; lastKnownFileType = wrapper.xcdatamodel; path = zmessaging2.9.xcdatamodel; sourceTree = "<group>"; };
		F19550372040628000338E91 /* ZMUpdateEvent+Helper.swift */ = {isa = PBXFileReference; lastKnownFileType = sourcecode.swift; path = "ZMUpdateEvent+Helper.swift"; sourceTree = "<group>"; };
		F1B025601E534CF900900C65 /* ZMConversationTests+PrepareToSend.swift */ = {isa = PBXFileReference; fileEncoding = 4; lastKnownFileType = sourcecode.swift; path = "ZMConversationTests+PrepareToSend.swift"; sourceTree = "<group>"; };
		F1B58926202DCEF9002BB59B /* ZMConversationTests+CreationSystemMessages.swift */ = {isa = PBXFileReference; fileEncoding = 4; lastKnownFileType = sourcecode.swift; path = "ZMConversationTests+CreationSystemMessages.swift"; sourceTree = "<group>"; };
		F1C8676F1FA9CCB5001505E8 /* DuplicateMerging.swift */ = {isa = PBXFileReference; lastKnownFileType = sourcecode.swift; path = DuplicateMerging.swift; sourceTree = "<group>"; };
		F1C867841FAA0D48001505E8 /* ZMUser+Create.swift */ = {isa = PBXFileReference; lastKnownFileType = sourcecode.swift; path = "ZMUser+Create.swift"; sourceTree = "<group>"; };
		F1FDF2F521B152BC00E037A1 /* GenericMessage+Helper.swift */ = {isa = PBXFileReference; fileEncoding = 4; lastKnownFileType = sourcecode.swift; path = "GenericMessage+Helper.swift"; sourceTree = "<group>"; };
		F1FDF2F621B152BC00E037A1 /* GenericMessage+Hashing.swift */ = {isa = PBXFileReference; fileEncoding = 4; lastKnownFileType = sourcecode.swift; path = "GenericMessage+Hashing.swift"; sourceTree = "<group>"; };
		F1FDF2F921B1555A00E037A1 /* ZMClientMessage+Location.swift */ = {isa = PBXFileReference; lastKnownFileType = sourcecode.swift; path = "ZMClientMessage+Location.swift"; sourceTree = "<group>"; };
		F1FDF2FD21B1572500E037A1 /* ZMGenericMessageData.swift */ = {isa = PBXFileReference; lastKnownFileType = sourcecode.swift; path = ZMGenericMessageData.swift; sourceTree = "<group>"; };
		F1FDF2FF21B1580400E037A1 /* GenericMessage+Utils.swift */ = {isa = PBXFileReference; lastKnownFileType = sourcecode.swift; path = "GenericMessage+Utils.swift"; sourceTree = "<group>"; };
		F90D99A41E02DC6B00034070 /* AssetCollectionBatched.swift */ = {isa = PBXFileReference; fileEncoding = 4; lastKnownFileType = sourcecode.swift; path = AssetCollectionBatched.swift; sourceTree = "<group>"; };
		F90D99A61E02E22400034070 /* AssetCollectionBatchedTests.swift */ = {isa = PBXFileReference; fileEncoding = 4; lastKnownFileType = sourcecode.swift; path = AssetCollectionBatchedTests.swift; sourceTree = "<group>"; };
		F91EAAC41D885D720010ACBE /* video.mp4 */ = {isa = PBXFileReference; lastKnownFileType = file; name = video.mp4; path = Tests/Resources/video.mp4; sourceTree = SOURCE_ROOT; };
		F920AE161E38C547001BC14F /* NotificationObservers.swift */ = {isa = PBXFileReference; fileEncoding = 4; lastKnownFileType = sourcecode.swift; path = NotificationObservers.swift; sourceTree = "<group>"; };
		F920AE291E3A5FDD001BC14F /* Dictionary+Mapping.swift */ = {isa = PBXFileReference; fileEncoding = 4; lastKnownFileType = sourcecode.swift; path = "Dictionary+Mapping.swift"; sourceTree = "<group>"; };
		F920AE391E3B8445001BC14F /* SearchUserObserverCenterTests.swift */ = {isa = PBXFileReference; fileEncoding = 4; lastKnownFileType = sourcecode.swift; path = SearchUserObserverCenterTests.swift; sourceTree = "<group>"; };
		F929C1731E41D3480018ADA4 /* PersonName.swift */ = {isa = PBXFileReference; fileEncoding = 4; lastKnownFileType = sourcecode.swift; path = PersonName.swift; sourceTree = "<group>"; };
		F929C17A1E423B620018ADA4 /* SnapshotCenterTests.swift */ = {isa = PBXFileReference; fileEncoding = 4; lastKnownFileType = sourcecode.swift; path = SnapshotCenterTests.swift; sourceTree = "<group>"; };
		F92C99271DAE8D060034AFDD /* GenericMessageTests+Obfuscation.swift */ = {isa = PBXFileReference; fileEncoding = 4; lastKnownFileType = sourcecode.swift; path = "GenericMessageTests+Obfuscation.swift"; sourceTree = "<group>"; };
		F92C99291DAFBC910034AFDD /* ZMConversation+SelfDeletingMessages.swift */ = {isa = PBXFileReference; fileEncoding = 4; lastKnownFileType = sourcecode.swift; path = "ZMConversation+SelfDeletingMessages.swift"; sourceTree = "<group>"; };
		F92C992B1DAFC58A0034AFDD /* ZMConversationTests+Ephemeral.swift */ = {isa = PBXFileReference; fileEncoding = 4; lastKnownFileType = sourcecode.swift; path = "ZMConversationTests+Ephemeral.swift"; sourceTree = "<group>"; };
		F93265201D8950F10076AAD6 /* NSManagedObjectContext+FetchRequest.swift */ = {isa = PBXFileReference; fileEncoding = 4; lastKnownFileType = sourcecode.swift; path = "NSManagedObjectContext+FetchRequest.swift"; sourceTree = "<group>"; };
		F9331C501CB3BC6800139ECC /* CryptoBoxTests.swift */ = {isa = PBXFileReference; fileEncoding = 4; lastKnownFileType = sourcecode.swift; path = CryptoBoxTests.swift; sourceTree = "<group>"; };
		F9331C541CB3BCDA00139ECC /* OtrBaseTest.swift */ = {isa = PBXFileReference; fileEncoding = 4; lastKnownFileType = sourcecode.swift; path = OtrBaseTest.swift; sourceTree = "<group>"; };
		F9331C591CB3BECB00139ECC /* ZMClientMessageTests+OTR.swift */ = {isa = PBXFileReference; fileEncoding = 4; lastKnownFileType = sourcecode.swift; path = "ZMClientMessageTests+OTR.swift"; sourceTree = "<group>"; };
		F9331C5B1CB3BF9F00139ECC /* UserClientKeyStoreTests.swift */ = {isa = PBXFileReference; fileEncoding = 4; lastKnownFileType = sourcecode.swift; path = UserClientKeyStoreTests.swift; sourceTree = "<group>"; };
		F9331C751CB4165100139ECC /* NSString+ZMPersonName.h */ = {isa = PBXFileReference; fileEncoding = 4; lastKnownFileType = sourcecode.c.h; path = "NSString+ZMPersonName.h"; sourceTree = "<group>"; };
		F9331C761CB4165100139ECC /* NSString+ZMPersonName.m */ = {isa = PBXFileReference; fileEncoding = 4; lastKnownFileType = sourcecode.c.objc; path = "NSString+ZMPersonName.m"; sourceTree = "<group>"; };
		F9331C811CB4191B00139ECC /* NSPredicate+ZMSearch.h */ = {isa = PBXFileReference; fileEncoding = 4; lastKnownFileType = sourcecode.c.h; path = "NSPredicate+ZMSearch.h"; sourceTree = "<group>"; };
		F9331C821CB4191B00139ECC /* NSPredicate+ZMSearch.m */ = {isa = PBXFileReference; fileEncoding = 4; lastKnownFileType = sourcecode.c.objc; path = "NSPredicate+ZMSearch.m"; sourceTree = "<group>"; };
		F9331C851CB419B500139ECC /* NSFetchRequest+ZMRelationshipKeyPaths.h */ = {isa = PBXFileReference; fileEncoding = 4; lastKnownFileType = sourcecode.c.h; path = "NSFetchRequest+ZMRelationshipKeyPaths.h"; sourceTree = "<group>"; };
		F9331C861CB419B500139ECC /* NSFetchRequest+ZMRelationshipKeyPaths.m */ = {isa = PBXFileReference; fileEncoding = 4; lastKnownFileType = sourcecode.c.objc; path = "NSFetchRequest+ZMRelationshipKeyPaths.m"; sourceTree = "<group>"; };
		F93A30231D6EFB47005CCB1D /* ZMMessageConfirmation.swift */ = {isa = PBXFileReference; fileEncoding = 4; lastKnownFileType = sourcecode.swift; path = ZMMessageConfirmation.swift; sourceTree = "<group>"; };
		F93A302E1D6F2633005CCB1D /* ZMMessageTests+Confirmation.swift */ = {isa = PBXFileReference; fileEncoding = 4; lastKnownFileType = sourcecode.swift; path = "ZMMessageTests+Confirmation.swift"; sourceTree = "<group>"; };
		F93C4C7C1E24E1B1007E9CEE /* NotificationDispatcher.swift */ = {isa = PBXFileReference; fileEncoding = 4; lastKnownFileType = sourcecode.swift; path = NotificationDispatcher.swift; sourceTree = "<group>"; };
		F93C4C7E1E24F832007E9CEE /* NotificationDispatcherTests.swift */ = {isa = PBXFileReference; fileEncoding = 4; lastKnownFileType = sourcecode.swift; path = NotificationDispatcherTests.swift; sourceTree = "<group>"; };
		F943BC2C1E88FEC80048A768 /* ChangedIndexes.swift */ = {isa = PBXFileReference; fileEncoding = 4; lastKnownFileType = sourcecode.swift; path = ChangedIndexes.swift; sourceTree = "<group>"; };
		F94A208E1CB51AF50059632A /* ManagedObjectValidationTests.m */ = {isa = PBXFileReference; fileEncoding = 4; lastKnownFileType = sourcecode.c.objc; name = ManagedObjectValidationTests.m; path = Tests/Source/Model/ManagedObjectValidationTests.m; sourceTree = SOURCE_ROOT; };
		F963E96B1D9ADD5A00098AD3 /* ZMImageAssetEncryptionKeys.h */ = {isa = PBXFileReference; fileEncoding = 4; lastKnownFileType = sourcecode.c.h; path = ZMImageAssetEncryptionKeys.h; sourceTree = "<group>"; };
		F963E96C1D9ADD5A00098AD3 /* ZMImageAssetEncryptionKeys.m */ = {isa = PBXFileReference; fileEncoding = 4; lastKnownFileType = sourcecode.c.objc; path = ZMImageAssetEncryptionKeys.m; sourceTree = "<group>"; };
		F963E9721D9BF9E300098AD3 /* ProtosTests.swift */ = {isa = PBXFileReference; fileEncoding = 4; lastKnownFileType = sourcecode.swift; path = ProtosTests.swift; sourceTree = "<group>"; };
		F963E97E1D9C09E700098AD3 /* ZMMessageTimer.h */ = {isa = PBXFileReference; fileEncoding = 4; lastKnownFileType = sourcecode.c.h; path = ZMMessageTimer.h; sourceTree = "<group>"; };
		F963E97F1D9C09E700098AD3 /* ZMMessageTimer.m */ = {isa = PBXFileReference; fileEncoding = 4; lastKnownFileType = sourcecode.c.objc; path = ZMMessageTimer.m; sourceTree = "<group>"; };
		F963E9821D9C0DC400098AD3 /* ZMMessageDestructionTimer.swift */ = {isa = PBXFileReference; fileEncoding = 4; lastKnownFileType = sourcecode.swift; path = ZMMessageDestructionTimer.swift; sourceTree = "<group>"; };
		F963E9841D9D47D100098AD3 /* ZMClientMessageTests+Ephemeral.swift */ = {isa = PBXFileReference; fileEncoding = 4; lastKnownFileType = sourcecode.swift; path = "ZMClientMessageTests+Ephemeral.swift"; sourceTree = "<group>"; };
		F963E9921D9E9D1800098AD3 /* ZMAssetClientMessageTests+Ephemeral.swift */ = {isa = PBXFileReference; fileEncoding = 4; lastKnownFileType = sourcecode.swift; path = "ZMAssetClientMessageTests+Ephemeral.swift"; sourceTree = "<group>"; };
		F991CE101CB5549D004D8465 /* ZMConversation+Testing.h */ = {isa = PBXFileReference; fileEncoding = 4; lastKnownFileType = sourcecode.c.h; path = "ZMConversation+Testing.h"; sourceTree = "<group>"; };
		F991CE181CB55E95004D8465 /* ZMSearchUserTests.m */ = {isa = PBXFileReference; fileEncoding = 4; lastKnownFileType = sourcecode.c.objc; path = ZMSearchUserTests.m; sourceTree = "<group>"; };
		F991CE1A1CB561B0004D8465 /* ZMAddressBookContact.m */ = {isa = PBXFileReference; fileEncoding = 4; lastKnownFileType = sourcecode.c.objc; path = ZMAddressBookContact.m; sourceTree = "<group>"; };
		F99C5B891ED460E20049CCD7 /* TeamChangeInfo.swift */ = {isa = PBXFileReference; fileEncoding = 4; lastKnownFileType = sourcecode.swift; path = TeamChangeInfo.swift; sourceTree = "<group>"; };
		F99C5B8B1ED466760049CCD7 /* TeamObserverTests.swift */ = {isa = PBXFileReference; fileEncoding = 4; lastKnownFileType = sourcecode.swift; path = TeamObserverTests.swift; sourceTree = "<group>"; };
		F9A705CA1CAEE01D00C2F5FE /* NSManagedObjectContext+tests.h */ = {isa = PBXFileReference; fileEncoding = 4; lastKnownFileType = sourcecode.c.h; path = "NSManagedObjectContext+tests.h"; sourceTree = "<group>"; };
		F9A705CB1CAEE01D00C2F5FE /* NSManagedObjectContext+zmessaging-Internal.h */ = {isa = PBXFileReference; fileEncoding = 4; lastKnownFileType = sourcecode.c.h; path = "NSManagedObjectContext+zmessaging-Internal.h"; sourceTree = "<group>"; };
		F9A705CC1CAEE01D00C2F5FE /* NSManagedObjectContext+zmessaging.h */ = {isa = PBXFileReference; fileEncoding = 4; lastKnownFileType = sourcecode.c.h; path = "NSManagedObjectContext+zmessaging.h"; sourceTree = "<group>"; };
		F9A705CD1CAEE01D00C2F5FE /* NSManagedObjectContext+zmessaging.m */ = {isa = PBXFileReference; fileEncoding = 4; lastKnownFileType = sourcecode.c.objc; path = "NSManagedObjectContext+zmessaging.m"; sourceTree = "<group>"; };
		F9A705D01CAEE01D00C2F5FE /* NSNotification+ManagedObjectContextSave.h */ = {isa = PBXFileReference; fileEncoding = 4; lastKnownFileType = sourcecode.c.h; path = "NSNotification+ManagedObjectContextSave.h"; sourceTree = "<group>"; };
		F9A705D11CAEE01D00C2F5FE /* NSNotification+ManagedObjectContextSave.m */ = {isa = PBXFileReference; fileEncoding = 4; lastKnownFileType = sourcecode.c.objc; path = "NSNotification+ManagedObjectContextSave.m"; sourceTree = "<group>"; };
		F9A705D61CAEE01D00C2F5FE /* ZMConnection+Internal.h */ = {isa = PBXFileReference; fileEncoding = 4; lastKnownFileType = sourcecode.c.h; path = "ZMConnection+Internal.h"; sourceTree = "<group>"; };
		F9A705D71CAEE01D00C2F5FE /* ZMConnection.h */ = {isa = PBXFileReference; fileEncoding = 4; lastKnownFileType = sourcecode.c.h; path = ZMConnection.h; sourceTree = "<group>"; };
		F9A705D81CAEE01D00C2F5FE /* ZMConnection.m */ = {isa = PBXFileReference; fileEncoding = 4; lastKnownFileType = sourcecode.c.objc; path = ZMConnection.m; sourceTree = "<group>"; };
		F9A705F11CAEE01D00C2F5FE /* AssetCache.swift */ = {isa = PBXFileReference; fileEncoding = 4; lastKnownFileType = sourcecode.swift; path = AssetCache.swift; sourceTree = "<group>"; };
		F9A705F21CAEE01D00C2F5FE /* AssetEncryption.swift */ = {isa = PBXFileReference; fileEncoding = 4; lastKnownFileType = sourcecode.swift; path = AssetEncryption.swift; sourceTree = "<group>"; };
		F9A705F81CAEE01D00C2F5FE /* ZMExternalEncryptedDataWithKeys.h */ = {isa = PBXFileReference; fileEncoding = 4; lastKnownFileType = sourcecode.c.h; path = ZMExternalEncryptedDataWithKeys.h; sourceTree = "<group>"; };
		F9A705F91CAEE01D00C2F5FE /* ZMExternalEncryptedDataWithKeys.m */ = {isa = PBXFileReference; fileEncoding = 4; lastKnownFileType = sourcecode.c.objc; path = ZMExternalEncryptedDataWithKeys.m; sourceTree = "<group>"; };
		F9A705FE1CAEE01D00C2F5FE /* ZMImageMessage.m */ = {isa = PBXFileReference; fileEncoding = 4; lastKnownFileType = sourcecode.c.objc; path = ZMImageMessage.m; sourceTree = "<group>"; };
		F9A705FF1CAEE01D00C2F5FE /* ZMMessage+Internal.h */ = {isa = PBXFileReference; fileEncoding = 4; lastKnownFileType = sourcecode.c.h; path = "ZMMessage+Internal.h"; sourceTree = "<group>"; };
		F9A706001CAEE01D00C2F5FE /* ZMMessage.m */ = {isa = PBXFileReference; fileEncoding = 4; lastKnownFileType = sourcecode.c.objc; path = ZMMessage.m; sourceTree = "<group>"; };
		F9A706011CAEE01D00C2F5FE /* ZMOTRMessage.h */ = {isa = PBXFileReference; fileEncoding = 4; lastKnownFileType = sourcecode.c.h; path = ZMOTRMessage.h; sourceTree = "<group>"; };
		F9A706021CAEE01D00C2F5FE /* ZMOTRMessage.m */ = {isa = PBXFileReference; fileEncoding = 4; lastKnownFileType = sourcecode.c.objc; path = ZMOTRMessage.m; sourceTree = "<group>"; };
		F9A7060D1CAEE01D00C2F5FE /* ZMUser+Internal.h */ = {isa = PBXFileReference; fileEncoding = 4; lastKnownFileType = sourcecode.c.h; path = "ZMUser+Internal.h"; sourceTree = "<group>"; };
		F9A706101CAEE01D00C2F5FE /* ZMUser.m */ = {isa = PBXFileReference; fileEncoding = 4; lastKnownFileType = sourcecode.c.objc; path = ZMUser.m; sourceTree = "<group>"; };
		F9A706151CAEE01D00C2F5FE /* UserClient+Protobuf.swift */ = {isa = PBXFileReference; fileEncoding = 4; lastKnownFileType = sourcecode.swift; path = "UserClient+Protobuf.swift"; sourceTree = "<group>"; };
		F9A706161CAEE01D00C2F5FE /* UserClient.swift */ = {isa = PBXFileReference; fileEncoding = 4; lastKnownFileType = sourcecode.swift; path = UserClient.swift; sourceTree = "<group>"; };
		F9A706171CAEE01D00C2F5FE /* UserClientTypes.h */ = {isa = PBXFileReference; fileEncoding = 4; lastKnownFileType = sourcecode.c.h; path = UserClientTypes.h; sourceTree = "<group>"; };
		F9A706181CAEE01D00C2F5FE /* UserClientTypes.m */ = {isa = PBXFileReference; fileEncoding = 4; lastKnownFileType = sourcecode.c.objc; path = UserClientTypes.m; sourceTree = "<group>"; };
		F9A706191CAEE01D00C2F5FE /* ZMManagedObject+Internal.h */ = {isa = PBXFileReference; fileEncoding = 4; lastKnownFileType = sourcecode.c.h; path = "ZMManagedObject+Internal.h"; sourceTree = "<group>"; };
		F9A7061A1CAEE01D00C2F5FE /* ZMManagedObject.m */ = {isa = PBXFileReference; fileEncoding = 4; lastKnownFileType = sourcecode.c.objc; path = ZMManagedObject.m; sourceTree = "<group>"; };
		F9A706271CAEE01D00C2F5FE /* ConversationListChangeInfo.swift */ = {isa = PBXFileReference; fileEncoding = 4; lastKnownFileType = sourcecode.swift; path = ConversationListChangeInfo.swift; sourceTree = "<group>"; };
		F9A706281CAEE01D00C2F5FE /* ConversationChangeInfo.swift */ = {isa = PBXFileReference; fileEncoding = 4; lastKnownFileType = sourcecode.swift; path = ConversationChangeInfo.swift; sourceTree = "<group>"; };
		F9A7062C1CAEE01D00C2F5FE /* AnyClassTuple.swift */ = {isa = PBXFileReference; fileEncoding = 4; lastKnownFileType = sourcecode.swift; path = AnyClassTuple.swift; sourceTree = "<group>"; };
		F9A7062D1CAEE01D00C2F5FE /* DependentObjectsKeysForObservedObjectKeysCache.swift */ = {isa = PBXFileReference; fileEncoding = 4; lastKnownFileType = sourcecode.swift; path = DependentObjectsKeysForObservedObjectKeysCache.swift; sourceTree = "<group>"; };
		F9A7062E1CAEE01D00C2F5FE /* StringKeyPath.swift */ = {isa = PBXFileReference; fileEncoding = 4; lastKnownFileType = sourcecode.swift; path = StringKeyPath.swift; sourceTree = "<group>"; };
		F9A7062F1CAEE01D00C2F5FE /* KeySet.swift */ = {isa = PBXFileReference; fileEncoding = 4; lastKnownFileType = sourcecode.swift; path = KeySet.swift; sourceTree = "<group>"; };
		F9A706331CAEE01D00C2F5FE /* SetSnapshot.swift */ = {isa = PBXFileReference; fileEncoding = 4; lastKnownFileType = sourcecode.swift; path = SetSnapshot.swift; sourceTree = "<group>"; };
		F9A706351CAEE01D00C2F5FE /* MessageChangeInfo.swift */ = {isa = PBXFileReference; fileEncoding = 4; lastKnownFileType = sourcecode.swift; path = MessageChangeInfo.swift; sourceTree = "<group>"; };
		F9A706371CAEE01D00C2F5FE /* NewUnreadMessageChangeInfos.swift */ = {isa = PBXFileReference; fileEncoding = 4; lastKnownFileType = sourcecode.swift; path = NewUnreadMessageChangeInfos.swift; sourceTree = "<group>"; };
		F9A706391CAEE01D00C2F5FE /* ObjectChangeInfo.swift */ = {isa = PBXFileReference; fileEncoding = 4; lastKnownFileType = sourcecode.swift; path = ObjectChangeInfo.swift; sourceTree = "<group>"; };
		F9A7063B1CAEE01D00C2F5FE /* UserClientChangeInfo.swift */ = {isa = PBXFileReference; fileEncoding = 4; lastKnownFileType = sourcecode.swift; path = UserClientChangeInfo.swift; sourceTree = "<group>"; };
		F9A7063C1CAEE01D00C2F5FE /* UserChangeInfo.swift */ = {isa = PBXFileReference; fileEncoding = 4; lastKnownFileType = sourcecode.swift; path = UserChangeInfo.swift; sourceTree = "<group>"; };
		F9A706431CAEE01D00C2F5FE /* CryptoBox.swift */ = {isa = PBXFileReference; fileEncoding = 4; lastKnownFileType = sourcecode.swift; path = CryptoBox.swift; sourceTree = "<group>"; };
		F9A706491CAEE01D00C2F5FE /* UserImageLocalCache.swift */ = {isa = PBXFileReference; fileEncoding = 4; lastKnownFileType = sourcecode.swift; path = UserImageLocalCache.swift; sourceTree = "<group>"; };
		F9A7064B1CAEE01D00C2F5FE /* ZMFetchRequestBatch.h */ = {isa = PBXFileReference; fileEncoding = 4; lastKnownFileType = sourcecode.c.h; path = ZMFetchRequestBatch.h; sourceTree = "<group>"; };
		F9A7064C1CAEE01D00C2F5FE /* ZMFetchRequestBatch.m */ = {isa = PBXFileReference; fileEncoding = 4; lastKnownFileType = sourcecode.c.objc; path = ZMFetchRequestBatch.m; sourceTree = "<group>"; };
		F9A7064E1CAEE01D00C2F5FE /* ZMUpdateEvent+WireDataModel.h */ = {isa = PBXFileReference; fileEncoding = 4; lastKnownFileType = sourcecode.c.h; path = "ZMUpdateEvent+WireDataModel.h"; sourceTree = "<group>"; };
		F9A7064F1CAEE01D00C2F5FE /* ZMUpdateEvent+WireDataModel.m */ = {isa = PBXFileReference; fileEncoding = 4; lastKnownFileType = sourcecode.c.objc; path = "ZMUpdateEvent+WireDataModel.m"; sourceTree = "<group>"; };
		F9A706CA1CAEE30700C2F5FE /* 1900x1500.jpg */ = {isa = PBXFileReference; lastKnownFileType = image.jpeg; name = 1900x1500.jpg; path = Tests/Resources/1900x1500.jpg; sourceTree = SOURCE_ROOT; };
		F9A706CB1CAEE30700C2F5FE /* animated.gif */ = {isa = PBXFileReference; lastKnownFileType = image.gif; name = animated.gif; path = Tests/Resources/animated.gif; sourceTree = SOURCE_ROOT; };
		F9A706CE1CAEE30700C2F5FE /* en */ = {isa = PBXFileReference; lastKnownFileType = text.plist.strings; name = en; path = InfoPlist.strings; sourceTree = "<group>"; };
		F9A706CF1CAEE30700C2F5FE /* EncryptedBase64EncondedExternalMessageTestFixture.txt */ = {isa = PBXFileReference; fileEncoding = 4; lastKnownFileType = text; name = EncryptedBase64EncondedExternalMessageTestFixture.txt; path = Tests/Resources/EncryptedBase64EncondedExternalMessageTestFixture.txt; sourceTree = SOURCE_ROOT; };
		F9A706D01CAEE30700C2F5FE /* ExternalMessageTextFixture.txt */ = {isa = PBXFileReference; fileEncoding = 4; lastKnownFileType = text; name = ExternalMessageTextFixture.txt; path = Tests/Resources/ExternalMessageTextFixture.txt; sourceTree = SOURCE_ROOT; };
		F9A706D11CAEE30700C2F5FE /* Info.plist */ = {isa = PBXFileReference; fileEncoding = 4; lastKnownFileType = text.plist.xml; name = Info.plist; path = Tests/Resources/Info.plist; sourceTree = SOURCE_ROOT; };
		F9A706D21CAEE30700C2F5FE /* Lorem Ipsum.txt */ = {isa = PBXFileReference; fileEncoding = 4; lastKnownFileType = text; name = "Lorem Ipsum.txt"; path = "Tests/Resources/Lorem Ipsum.txt"; sourceTree = SOURCE_ROOT; };
		F9A706D31CAEE30700C2F5FE /* medium.jpg */ = {isa = PBXFileReference; lastKnownFileType = image.jpeg; name = medium.jpg; path = Tests/Resources/medium.jpg; sourceTree = SOURCE_ROOT; };
		F9A706D41CAEE30700C2F5FE /* not_animated.gif */ = {isa = PBXFileReference; lastKnownFileType = image.gif; name = not_animated.gif; path = Tests/Resources/not_animated.gif; sourceTree = SOURCE_ROOT; };
		F9A706D91CAEE30700C2F5FE /* tiny.jpg */ = {isa = PBXFileReference; lastKnownFileType = image.jpeg; name = tiny.jpg; path = Tests/Resources/tiny.jpg; sourceTree = SOURCE_ROOT; };
		F9A708041CAEEB7400C2F5FE /* ManagedObjectContextSaveNotificationTests.m */ = {isa = PBXFileReference; fileEncoding = 4; lastKnownFileType = sourcecode.c.objc; path = ManagedObjectContextSaveNotificationTests.m; sourceTree = "<group>"; };
		F9A708051CAEEB7400C2F5FE /* ManagedObjectContextTests.m */ = {isa = PBXFileReference; fileEncoding = 4; lastKnownFileType = sourcecode.c.objc; path = ManagedObjectContextTests.m; sourceTree = "<group>"; };
		F9A708061CAEEB7400C2F5FE /* NSManagedObjectContext+TestHelpers.h */ = {isa = PBXFileReference; fileEncoding = 4; lastKnownFileType = sourcecode.c.h; path = "NSManagedObjectContext+TestHelpers.h"; sourceTree = "<group>"; };
		F9A708071CAEEB7400C2F5FE /* NSManagedObjectContext+TestHelpers.m */ = {isa = PBXFileReference; fileEncoding = 4; lastKnownFileType = sourcecode.c.objc; path = "NSManagedObjectContext+TestHelpers.m"; sourceTree = "<group>"; };
		F9A708081CAEEB7400C2F5FE /* PersistentStoreCoordinatorTests.m */ = {isa = PBXFileReference; fileEncoding = 4; lastKnownFileType = sourcecode.c.objc; path = PersistentStoreCoordinatorTests.m; sourceTree = "<group>"; };
		F9A7080B1CAEEB7400C2F5FE /* CoreDataRelationshipsTests.m */ = {isa = PBXFileReference; fileEncoding = 4; lastKnownFileType = sourcecode.c.objc; path = CoreDataRelationshipsTests.m; sourceTree = "<group>"; };
		F9A7080D1CAEEB7400C2F5FE /* MockEntity.h */ = {isa = PBXFileReference; fileEncoding = 4; lastKnownFileType = sourcecode.c.h; path = MockEntity.h; sourceTree = "<group>"; };
		F9A7080E1CAEEB7400C2F5FE /* MockEntity.m */ = {isa = PBXFileReference; fileEncoding = 4; lastKnownFileType = sourcecode.c.objc; path = MockEntity.m; sourceTree = "<group>"; };
		F9A7080F1CAEEB7400C2F5FE /* MockEntity2.h */ = {isa = PBXFileReference; fileEncoding = 4; lastKnownFileType = sourcecode.c.h; path = MockEntity2.h; sourceTree = "<group>"; };
		F9A708101CAEEB7400C2F5FE /* MockEntity2.m */ = {isa = PBXFileReference; fileEncoding = 4; lastKnownFileType = sourcecode.c.objc; path = MockEntity2.m; sourceTree = "<group>"; };
		F9A708111CAEEB7400C2F5FE /* MockModelObjectContextFactory.h */ = {isa = PBXFileReference; fileEncoding = 4; lastKnownFileType = sourcecode.c.h; path = MockModelObjectContextFactory.h; sourceTree = "<group>"; };
		F9A708121CAEEB7400C2F5FE /* MockModelObjectContextFactory.m */ = {isa = PBXFileReference; fileEncoding = 4; lastKnownFileType = sourcecode.c.objc; path = MockModelObjectContextFactory.m; sourceTree = "<group>"; };
		F9A708131CAEEB7400C2F5FE /* ModelObjectsTests.h */ = {isa = PBXFileReference; fileEncoding = 4; lastKnownFileType = sourcecode.c.h; path = ModelObjectsTests.h; sourceTree = "<group>"; };
		F9A708141CAEEB7400C2F5FE /* ModelObjectsTests.m */ = {isa = PBXFileReference; fileEncoding = 4; lastKnownFileType = sourcecode.c.objc; path = ModelObjectsTests.m; sourceTree = "<group>"; };
		F9A708151CAEEB7400C2F5FE /* NSFetchRequestTests+ZMRelationshipKeyPaths.m */ = {isa = PBXFileReference; fileEncoding = 4; lastKnownFileType = sourcecode.c.objc; path = "NSFetchRequestTests+ZMRelationshipKeyPaths.m"; sourceTree = "<group>"; };
		F9A708161CAEEB7400C2F5FE /* PersistentChangeTrackingTests.m */ = {isa = PBXFileReference; fileEncoding = 4; lastKnownFileType = sourcecode.c.objc; lineEnding = 0; path = PersistentChangeTrackingTests.m; sourceTree = "<group>"; xcLanguageSpecificationIdentifier = xcode.lang.objc; };
		F9A7081B1CAEEB7400C2F5FE /* ZMConnectionTests.m */ = {isa = PBXFileReference; fileEncoding = 4; lastKnownFileType = sourcecode.c.objc; path = ZMConnectionTests.m; sourceTree = "<group>"; };
		F9A7082B1CAEEB7400C2F5FE /* ZMFetchRequestBatchTests.m */ = {isa = PBXFileReference; fileEncoding = 4; lastKnownFileType = sourcecode.c.objc; path = ZMFetchRequestBatchTests.m; sourceTree = "<group>"; };
		F9A7082C1CAEEB7400C2F5FE /* ZMManagedObjectTests.m */ = {isa = PBXFileReference; fileEncoding = 4; lastKnownFileType = sourcecode.c.objc; path = ZMManagedObjectTests.m; sourceTree = "<group>"; };
		F9A708591CAEEC0700C2F5FE /* Test-Bridging-Header.h */ = {isa = PBXFileReference; fileEncoding = 4; lastKnownFileType = sourcecode.c.h; lineEnding = 0; name = "Test-Bridging-Header.h"; path = "Tests/Resources/Test-Bridging-Header.h"; sourceTree = SOURCE_ROOT; xcLanguageSpecificationIdentifier = xcode.lang.objcpp; };
		F9A7085A1CAEED1B00C2F5FE /* ZMBaseManagedObjectTest.h */ = {isa = PBXFileReference; fileEncoding = 4; lastKnownFileType = sourcecode.c.h; path = ZMBaseManagedObjectTest.h; sourceTree = "<group>"; };
		F9A7085B1CAEED1B00C2F5FE /* ZMBaseManagedObjectTest.m */ = {isa = PBXFileReference; fileEncoding = 4; lastKnownFileType = sourcecode.c.objc; path = ZMBaseManagedObjectTest.m; sourceTree = "<group>"; };
		F9A7085E1CAEEF4700C2F5FE /* MessagingTest+EventFactory.h */ = {isa = PBXFileReference; fileEncoding = 4; lastKnownFileType = sourcecode.c.h; path = "MessagingTest+EventFactory.h"; sourceTree = "<group>"; };
		F9A7085F1CAEEF4700C2F5FE /* MessagingTest+EventFactory.m */ = {isa = PBXFileReference; fileEncoding = 4; lastKnownFileType = sourcecode.c.objc; lineEnding = 0; path = "MessagingTest+EventFactory.m"; sourceTree = "<group>"; xcLanguageSpecificationIdentifier = xcode.lang.objc; };
		F9A708641CAEF9BD00C2F5FE /* Default-568h@2x.png */ = {isa = PBXFileReference; lastKnownFileType = image.png; path = "Default-568h@2x.png"; sourceTree = "<group>"; };
		F9AB00261F0CE5520037B437 /* FileManager+FileLocations.swift */ = {isa = PBXFileReference; fileEncoding = 4; lastKnownFileType = sourcecode.swift; path = "FileManager+FileLocations.swift"; sourceTree = "<group>"; };
		F9AB00281F0D2BE40037B437 /* FileManager+FileLocationTests.swift */ = {isa = PBXFileReference; fileEncoding = 4; lastKnownFileType = sourcecode.swift; path = "FileManager+FileLocationTests.swift"; sourceTree = "<group>"; };
		F9AB39591CB3AEB100A7254F /* BaseTestSwiftHelpers.swift */ = {isa = PBXFileReference; fileEncoding = 4; lastKnownFileType = sourcecode.swift; path = BaseTestSwiftHelpers.swift; sourceTree = "<group>"; };
		F9ABE8841F02673E00D83214 /* zmessaging2.39.0.xcdatamodel */ = {isa = PBXFileReference; lastKnownFileType = wrapper.xcdatamodel; path = zmessaging2.39.0.xcdatamodel; sourceTree = "<group>"; };
		F9B0FF311D79D1140098C17C /* ZMClientMessageTests+Unarchiving.swift */ = {isa = PBXFileReference; fileEncoding = 4; lastKnownFileType = sourcecode.swift; path = "ZMClientMessageTests+Unarchiving.swift"; sourceTree = "<group>"; };
		F9B71F041CB264DF001DB03F /* ZMConversationList.m */ = {isa = PBXFileReference; fileEncoding = 4; lastKnownFileType = sourcecode.c.objc; path = ZMConversationList.m; sourceTree = "<group>"; };
		F9B71F051CB264DF001DB03F /* ZMConversationList+Internal.h */ = {isa = PBXFileReference; fileEncoding = 4; lastKnownFileType = sourcecode.c.h; path = "ZMConversationList+Internal.h"; sourceTree = "<group>"; };
		F9B71F071CB264DF001DB03F /* ZMConversationListDirectory.h */ = {isa = PBXFileReference; fileEncoding = 4; lastKnownFileType = sourcecode.c.h; path = ZMConversationListDirectory.h; sourceTree = "<group>"; };
		F9B71F081CB264DF001DB03F /* ZMConversationListDirectory.m */ = {isa = PBXFileReference; fileEncoding = 4; lastKnownFileType = sourcecode.c.objc; path = ZMConversationListDirectory.m; sourceTree = "<group>"; };
		F9B71F101CB264EF001DB03F /* ZMConversation.m */ = {isa = PBXFileReference; fileEncoding = 4; lastKnownFileType = sourcecode.c.objc; path = ZMConversation.m; sourceTree = "<group>"; };
		F9B71F111CB264EF001DB03F /* ZMConversation+Internal.h */ = {isa = PBXFileReference; fileEncoding = 4; lastKnownFileType = sourcecode.c.h; path = "ZMConversation+Internal.h"; sourceTree = "<group>"; };
		F9B71F1A1CB264EF001DB03F /* ZMConversation+UnreadCount.h */ = {isa = PBXFileReference; fileEncoding = 4; lastKnownFileType = sourcecode.c.h; path = "ZMConversation+UnreadCount.h"; sourceTree = "<group>"; };
		F9B71F1B1CB264EF001DB03F /* ZMConversation+UnreadCount.m */ = {isa = PBXFileReference; fileEncoding = 4; lastKnownFileType = sourcecode.c.objc; path = "ZMConversation+UnreadCount.m"; sourceTree = "<group>"; };
		F9B71F1E1CB264EF001DB03F /* ZMConversationSecurityLevel.h */ = {isa = PBXFileReference; fileEncoding = 4; lastKnownFileType = sourcecode.c.h; path = ZMConversationSecurityLevel.h; sourceTree = "<group>"; };
		F9B71F4F1CB2BC85001DB03F /* ZMConversation+Testing.m */ = {isa = PBXFileReference; fileEncoding = 4; lastKnownFileType = sourcecode.c.objc; path = "ZMConversation+Testing.m"; sourceTree = "<group>"; };
		F9B71F511CB2BC85001DB03F /* ZMConversationTests+gapsAndWindows.m */ = {isa = PBXFileReference; fileEncoding = 4; lastKnownFileType = sourcecode.c.objc; path = "ZMConversationTests+gapsAndWindows.m"; sourceTree = "<group>"; };
		F9B71F561CB2BC85001DB03F /* ZMConversationTests+Validation.m */ = {isa = PBXFileReference; fileEncoding = 4; lastKnownFileType = sourcecode.c.objc; path = "ZMConversationTests+Validation.m"; sourceTree = "<group>"; };
		F9B71F571CB2BC85001DB03F /* ZMConversationTests.h */ = {isa = PBXFileReference; fileEncoding = 4; lastKnownFileType = sourcecode.c.h; path = ZMConversationTests.h; sourceTree = "<group>"; };
		F9B71F581CB2BC85001DB03F /* ZMConversationTests.m */ = {isa = PBXFileReference; fileEncoding = 4; lastKnownFileType = sourcecode.c.objc; path = ZMConversationTests.m; sourceTree = "<group>"; };
		F9B71F5A1CB2BC85001DB03F /* ZMConversationListDirectoryTests.m */ = {isa = PBXFileReference; fileEncoding = 4; lastKnownFileType = sourcecode.c.objc; path = ZMConversationListDirectoryTests.m; sourceTree = "<group>"; };
		F9B71F5B1CB2BC85001DB03F /* ZMConversationListTests.m */ = {isa = PBXFileReference; fileEncoding = 4; lastKnownFileType = sourcecode.c.objc; path = ZMConversationListTests.m; sourceTree = "<group>"; };
		F9B71F5D1CB2BC85001DB03F /* ZMAssetClientMessageTests.swift */ = {isa = PBXFileReference; fileEncoding = 4; lastKnownFileType = sourcecode.swift; path = ZMAssetClientMessageTests.swift; sourceTree = "<group>"; };
		F9B71F5F1CB2BC85001DB03F /* BaseClientMessageTests.swift */ = {isa = PBXFileReference; fileEncoding = 4; lastKnownFileType = sourcecode.swift; path = BaseClientMessageTests.swift; sourceTree = "<group>"; };
		F9B71F601CB2BC85001DB03F /* ZMMessageTests.h */ = {isa = PBXFileReference; fileEncoding = 4; lastKnownFileType = sourcecode.c.h; path = ZMMessageTests.h; sourceTree = "<group>"; };
		F9B71F611CB2BC85001DB03F /* ZMMessageTests.m */ = {isa = PBXFileReference; fileEncoding = 4; lastKnownFileType = sourcecode.c.objc; path = ZMMessageTests.m; sourceTree = "<group>"; };
		F9B71F631CB2BC85001DB03F /* UserImageLocalCacheTests.swift */ = {isa = PBXFileReference; fileEncoding = 4; lastKnownFileType = sourcecode.swift; path = UserImageLocalCacheTests.swift; sourceTree = "<group>"; };
		F9B71F661CB2BC85001DB03F /* ZMPersonNameTests.m */ = {isa = PBXFileReference; fileEncoding = 4; lastKnownFileType = sourcecode.c.objc; path = ZMPersonNameTests.m; sourceTree = "<group>"; };
		F9B71F6A1CB2BC85001DB03F /* ZMUserTests.m */ = {isa = PBXFileReference; fileEncoding = 4; lastKnownFileType = sourcecode.c.objc; path = ZMUserTests.m; sourceTree = "<group>"; };
		F9B71F6D1CB2BC85001DB03F /* ZMCallStateTests.swift */ = {isa = PBXFileReference; fileEncoding = 4; lastKnownFileType = sourcecode.swift; path = ZMCallStateTests.swift; sourceTree = "<group>"; };
		F9B71FD91CB2C4C6001DB03F /* StringKeyPathTests.swift */ = {isa = PBXFileReference; fileEncoding = 4; lastKnownFileType = sourcecode.swift; path = StringKeyPathTests.swift; sourceTree = "<group>"; };
		F9B71FDF1CB2C4C6001DB03F /* AnyClassTupleTests.swift */ = {isa = PBXFileReference; fileEncoding = 4; lastKnownFileType = sourcecode.swift; path = AnyClassTupleTests.swift; sourceTree = "<group>"; };
		F9B720021CB2C68B001DB03F /* UserClientTests.swift */ = {isa = PBXFileReference; fileEncoding = 4; lastKnownFileType = sourcecode.swift; path = UserClientTests.swift; sourceTree = "<group>"; };
		F9C348821E2CC0730015D69D /* UserClientObserverTests.swift */ = {isa = PBXFileReference; fileEncoding = 4; lastKnownFileType = sourcecode.swift; name = UserClientObserverTests.swift; path = ../UserClientObserverTests.swift; sourceTree = "<group>"; };
		F9C348851E2CC27D0015D69D /* NewUnreadMessageObserverTests.swift */ = {isa = PBXFileReference; fileEncoding = 4; lastKnownFileType = sourcecode.swift; name = NewUnreadMessageObserverTests.swift; path = ../NewUnreadMessageObserverTests.swift; sourceTree = "<group>"; };
		F9C348911E2E3FF60015D69D /* SnapshotCenter.swift */ = {isa = PBXFileReference; fileEncoding = 4; lastKnownFileType = sourcecode.swift; path = SnapshotCenter.swift; sourceTree = "<group>"; };
		F9C8622A1D87DC18009AAC33 /* MessagingTest+UUID.swift */ = {isa = PBXFileReference; fileEncoding = 4; lastKnownFileType = sourcecode.swift; path = "MessagingTest+UUID.swift"; sourceTree = "<group>"; };
		F9C877081E000C9D00792613 /* AssetCollection.swift */ = {isa = PBXFileReference; fileEncoding = 4; lastKnownFileType = sourcecode.swift; path = AssetCollection.swift; sourceTree = "<group>"; };
		F9C8770A1E015AAF00792613 /* AssetColletionTests.swift */ = {isa = PBXFileReference; fileEncoding = 4; lastKnownFileType = sourcecode.swift; path = AssetColletionTests.swift; sourceTree = "<group>"; };
		F9C9A4FC1CAD5DF10039E10C /* WireDataModel.framework */ = {isa = PBXFileReference; explicitFileType = wrapper.framework; includeInIndex = 0; path = WireDataModel.framework; sourceTree = BUILT_PRODUCTS_DIR; };
		F9C9A5061CAD5DF10039E10C /* WireDataModelTests.xctest */ = {isa = PBXFileReference; explicitFileType = wrapper.cfbundle; includeInIndex = 0; path = WireDataModelTests.xctest; sourceTree = BUILT_PRODUCTS_DIR; };
		F9C9A5DC1CAD76A50039E10C /* Info.plist */ = {isa = PBXFileReference; fileEncoding = 4; lastKnownFileType = text.plist.xml; name = Info.plist; path = Resources/Info.plist; sourceTree = SOURCE_ROOT; };
		F9C9A60C1CAD76A50039E10C /* WireDataModel.h */ = {isa = PBXFileReference; fileEncoding = 4; lastKnownFileType = sourcecode.c.h; name = WireDataModel.h; path = Source/WireDataModel.h; sourceTree = SOURCE_ROOT; };
		F9C9A66C1CAD778C0039E10C /* Foundation.framework */ = {isa = PBXFileReference; lastKnownFileType = wrapper.framework; name = Foundation.framework; path = System/Library/Frameworks/Foundation.framework; sourceTree = SDKROOT; };
		F9C9A66E1CAD77930039E10C /* CoreData.framework */ = {isa = PBXFileReference; lastKnownFileType = wrapper.framework; name = CoreData.framework; path = System/Library/Frameworks/CoreData.framework; sourceTree = SDKROOT; };
		F9C9A6791CAD7A790039E10C /* version.xcconfig */ = {isa = PBXFileReference; fileEncoding = 4; lastKnownFileType = text.xcconfig; path = version.xcconfig; sourceTree = "<group>"; };
		F9C9A67C1CAD7A790039E10C /* ios-test-host.xcconfig */ = {isa = PBXFileReference; fileEncoding = 4; lastKnownFileType = text.xcconfig; path = "ios-test-host.xcconfig"; sourceTree = "<group>"; };
		F9C9A67D1CAD7A790039E10C /* ios-test-target.xcconfig */ = {isa = PBXFileReference; fileEncoding = 4; lastKnownFileType = text.xcconfig; path = "ios-test-target.xcconfig"; sourceTree = "<group>"; };
		F9C9A67F1CAD7A790039E10C /* project-common.xcconfig */ = {isa = PBXFileReference; fileEncoding = 4; lastKnownFileType = text.xcconfig; path = "project-common.xcconfig"; sourceTree = "<group>"; };
		F9C9A6801CAD7A790039E10C /* project-debug.xcconfig */ = {isa = PBXFileReference; fileEncoding = 4; lastKnownFileType = text.xcconfig; path = "project-debug.xcconfig"; sourceTree = "<group>"; };
		F9C9A6811CAD7A790039E10C /* project.xcconfig */ = {isa = PBXFileReference; fileEncoding = 4; lastKnownFileType = text.xcconfig; path = project.xcconfig; sourceTree = "<group>"; };
		F9C9A6841CAD7A790039E10C /* tests.xcconfig */ = {isa = PBXFileReference; fileEncoding = 4; lastKnownFileType = text.xcconfig; path = tests.xcconfig; sourceTree = "<group>"; };
		F9C9A6851CAD7A790039E10C /* warnings-debug.xcconfig */ = {isa = PBXFileReference; fileEncoding = 4; lastKnownFileType = text.xcconfig; path = "warnings-debug.xcconfig"; sourceTree = "<group>"; };
		F9C9A6861CAD7A790039E10C /* warnings.xcconfig */ = {isa = PBXFileReference; fileEncoding = 4; lastKnownFileType = text.xcconfig; path = warnings.xcconfig; sourceTree = "<group>"; };
		F9C9A6891CAD7A790039E10C /* WireDataModel.xcconfig */ = {isa = PBXFileReference; fileEncoding = 4; lastKnownFileType = text.xcconfig; path = WireDataModel.xcconfig; sourceTree = "<group>"; };
		F9C9A6A31CAD7C7F0039E10C /* ZMConversation.h */ = {isa = PBXFileReference; fileEncoding = 4; lastKnownFileType = sourcecode.c.h; path = ZMConversation.h; sourceTree = "<group>"; };
		F9C9A6A41CAD7C7F0039E10C /* ZMConversationList.h */ = {isa = PBXFileReference; fileEncoding = 4; lastKnownFileType = sourcecode.c.h; path = ZMConversationList.h; sourceTree = "<group>"; };
		F9C9A6A51CAD7C7F0039E10C /* ZMEditableUser.h */ = {isa = PBXFileReference; fileEncoding = 4; lastKnownFileType = sourcecode.c.h; path = ZMEditableUser.h; sourceTree = "<group>"; };
		F9C9A6A61CAD7C7F0039E10C /* ZMMessage.h */ = {isa = PBXFileReference; fileEncoding = 4; lastKnownFileType = sourcecode.c.h; path = ZMMessage.h; sourceTree = "<group>"; };
		F9C9A6A71CAD7C7F0039E10C /* ZMUser.h */ = {isa = PBXFileReference; fileEncoding = 4; lastKnownFileType = sourcecode.c.h; path = ZMUser.h; sourceTree = "<group>"; };
		F9C9A6AF1CAD7D1F0039E10C /* ZMManagedObject.h */ = {isa = PBXFileReference; fileEncoding = 4; lastKnownFileType = sourcecode.c.h; path = ZMManagedObject.h; sourceTree = "<group>"; };
		F9C9A7641CAE8DFC0039E10C /* ZMAddressBookContact.h */ = {isa = PBXFileReference; fileEncoding = 4; lastKnownFileType = sourcecode.c.h; path = ZMAddressBookContact.h; sourceTree = "<group>"; };
		F9C9A7F31CAED9510039E10C /* WireDataModelTestHost.app */ = {isa = PBXFileReference; explicitFileType = wrapper.application; includeInIndex = 0; path = WireDataModelTestHost.app; sourceTree = BUILT_PRODUCTS_DIR; };
		F9C9A81C1CAEDA330039E10C /* AppDelegate.h */ = {isa = PBXFileReference; fileEncoding = 4; lastKnownFileType = sourcecode.c.h; path = AppDelegate.h; sourceTree = "<group>"; };
		F9C9A81D1CAEDA330039E10C /* AppDelegate.m */ = {isa = PBXFileReference; fileEncoding = 4; lastKnownFileType = sourcecode.c.objc; path = AppDelegate.m; sourceTree = "<group>"; };
		F9C9A8231CAEDA330039E10C /* Info.plist */ = {isa = PBXFileReference; fileEncoding = 4; lastKnownFileType = text.plist.xml; path = Info.plist; sourceTree = "<group>"; };
		F9C9A8241CAEDA330039E10C /* main.m */ = {isa = PBXFileReference; fileEncoding = 4; lastKnownFileType = sourcecode.c.objc; path = main.m; sourceTree = "<group>"; };
		F9DBA51F1E28EA8B00BE23C0 /* DependencyKeyStore.swift */ = {isa = PBXFileReference; fileEncoding = 4; lastKnownFileType = sourcecode.swift; path = DependencyKeyStore.swift; sourceTree = "<group>"; };
		F9DBA5211E28EB4000BE23C0 /* SideEffectSources.swift */ = {isa = PBXFileReference; fileEncoding = 4; lastKnownFileType = sourcecode.swift; path = SideEffectSources.swift; sourceTree = "<group>"; };
		F9DBA5231E28EE0A00BE23C0 /* ConversationObserverTests.swift */ = {isa = PBXFileReference; fileEncoding = 4; lastKnownFileType = sourcecode.swift; name = ConversationObserverTests.swift; path = ../ConversationObserverTests.swift; sourceTree = "<group>"; };
		F9DBA5261E28EEBD00BE23C0 /* UserObserverTests.swift */ = {isa = PBXFileReference; fileEncoding = 4; lastKnownFileType = sourcecode.swift; name = UserObserverTests.swift; path = ../UserObserverTests.swift; sourceTree = "<group>"; };
		F9DBA5281E29162A00BE23C0 /* MessageObserverTests.swift */ = {isa = PBXFileReference; fileEncoding = 4; lastKnownFileType = sourcecode.swift; name = MessageObserverTests.swift; path = ../MessageObserverTests.swift; sourceTree = "<group>"; };
		F9DD60BF1E8916000019823F /* ChangedIndexesTests.swift */ = {isa = PBXFileReference; fileEncoding = 4; lastKnownFileType = sourcecode.swift; path = ChangedIndexesTests.swift; sourceTree = "<group>"; };
		F9FD75721E2E6A2100B4558B /* ConversationListObserverCenter.swift */ = {isa = PBXFileReference; fileEncoding = 4; lastKnownFileType = sourcecode.swift; path = ConversationListObserverCenter.swift; sourceTree = "<group>"; };
		F9FD75741E2E79B200B4558B /* ConversationListObserverTests.swift */ = {isa = PBXFileReference; fileEncoding = 4; lastKnownFileType = sourcecode.swift; name = ConversationListObserverTests.swift; path = ../ConversationListObserverTests.swift; sourceTree = "<group>"; };
		F9FD75771E2F9A0600B4558B /* SearchUserObserverCenter.swift */ = {isa = PBXFileReference; fileEncoding = 4; lastKnownFileType = sourcecode.swift; path = SearchUserObserverCenter.swift; sourceTree = "<group>"; };
		F9FD75791E2FB60000B4558B /* SearchUserObserverTests.swift */ = {isa = PBXFileReference; fileEncoding = 4; lastKnownFileType = sourcecode.swift; name = SearchUserObserverTests.swift; path = ../SearchUserObserverTests.swift; sourceTree = "<group>"; };
/* End PBXFileReference section */

/* Begin PBXFrameworksBuildPhase section */
		F9C9A4F81CAD5DF10039E10C /* Frameworks */ = {
			isa = PBXFrameworksBuildPhase;
			buildActionMask = 2147483647;
			files = (
				EE8DA9672954A02B00F58B79 /* WireCryptobox.framework in Frameworks */,
				F9C9A66F1CAD77930039E10C /* CoreData.framework in Frameworks */,
				EE8DA96D2954A03800F58B79 /* WireLinkPreview.framework in Frameworks */,
				EE8DA9632954A02400F58B79 /* WireProtos.framework in Frameworks */,
				EE8DA9702954A03E00F58B79 /* WireImages.framework in Frameworks */,
				F9C9A66D1CAD778C0039E10C /* Foundation.framework in Frameworks */,
				EE67F6C3296F05FD001D7C88 /* PINCache.xcframework in Frameworks */,
				63709F652993E7A600577D4B /* libcore_crypto_ffi.a in Frameworks */,
				63709F6B2994108700577D4B /* CoreCrypto in Frameworks */,
				EE8DA96A2954A03100F58B79 /* WireTransport.framework in Frameworks */,
				63709F6D2994108700577D4B /* LibCoreCrypto in Frameworks */,
			);
			runOnlyForDeploymentPostprocessing = 0;
		};
		F9C9A5031CAD5DF10039E10C /* Frameworks */ = {
			isa = PBXFrameworksBuildPhase;
			buildActionMask = 2147483647;
			files = (
				F9C9A5071CAD5DF10039E10C /* WireDataModel.framework in Frameworks */,
			);
			runOnlyForDeploymentPostprocessing = 0;
		};
		F9C9A7F01CAED9510039E10C /* Frameworks */ = {
			isa = PBXFrameworksBuildPhase;
			buildActionMask = 2147483647;
			files = (
				EE67F728296F0C6A001D7C88 /* WireTesting.framework in Frameworks */,
				F9C9A80C1CAED99F0039E10C /* WireDataModel.framework in Frameworks */,
			);
			runOnlyForDeploymentPostprocessing = 0;
		};
/* End PBXFrameworksBuildPhase section */

/* Begin PBXGroup section */
		06034B6B26A8D31F003624B4 /* FileSharing */ = {
			isa = PBXGroup;
			children = (
				06034B6C26A8D36E003624B4 /* Feature.FileSharing.swift */,
			);
			path = FileSharing;
			sourceTree = "<group>";
		};
		062FD8832756051000B9DE39 /* ConversationGuestLinks */ = {
			isa = PBXGroup;
			children = (
				062FD8842756053800B9DE39 /* Feature.ConversationGuestLinks.swift */,
			);
			path = ConversationGuestLinks;
			sourceTree = "<group>";
		};
		0686649D256FB087001C8747 /* AppLock */ = {
			isa = PBXGroup;
			children = (
				EE4CCA94256C558400848212 /* Feature.AppLock.swift */,
				EEBACDA625B9C2C6000210AC /* AppLockType.swift */,
				EEE186B1259CC7CC008707CA /* AppLockDelegate.swift */,
				0686649E256FB0CA001C8747 /* AppLockController.swift */,
				EE6A57DF25BB1C6800F848DD /* AppLockController.State.swift */,
				EEBACDA825B9C47E000210AC /* AppLockController.Config.swift */,
				EE30F45A2592A357000FC69C /* AppLockController.PasscodeKeychainItem.swift */,
				EE8B09AE25B86BB20057E85C /* AppLockPasscodePreference.swift */,
				EEBACDAA25B9C4B0000210AC /* AppLockAuthenticationResult.swift */,
				EE8B09AC25B86AB10057E85C /* AppLockError.swift */,
				EEBACDA425B9C243000210AC /* LAContextProtocol.swift */,
				066A96FE25A88E510083E317 /* BiometricsState.swift */,
			);
			path = AppLock;
			sourceTree = "<group>";
		};
		068664A0256FB814001C8747 /* AppLock */ = {
			isa = PBXGroup;
			children = (
				068664A1256FB834001C8747 /* AppLockControllerTests.swift */,
				EE6A57D925BAE0C900F848DD /* BiometricsStateTests.swift */,
				EE6A57DB25BAE3D700F848DD /* MockLAContext.swift */,
				EE6A57DD25BAE40700F848DD /* MockBiometricsState.swift */,
			);
			path = AppLock;
			sourceTree = "<group>";
		};
		069D07B6256266F000DBA592 /* FeatureConfiguration */ = {
			isa = PBXGroup;
			children = (
				068664A0256FB814001C8747 /* AppLock */,
				069D07B72562671D00DBA592 /* FeatureTests.swift */,
				EE715B7C256D153E00087A22 /* FeatureServiceTests.swift */,
			);
			path = FeatureConfiguration;
			sourceTree = "<group>";
		};
		06E8AAB2242BAA1B008929B1 /* File */ = {
			isa = PBXGroup;
			children = (
				06E8AAB3242BAA6A008929B1 /* SignatureStatus.swift */,
			);
			path = File;
			sourceTree = "<group>";
		};
		06F98D61243B2446007E914A /* DigitalSignature */ = {
			isa = PBXGroup;
			children = (
				06F98D62243B2470007E914A /* SignatureStatusTests.swift */,
			);
			path = DigitalSignature;
			sourceTree = "<group>";
		};
		1639A81122608FEB00868AB9 /* Patches */ = {
			isa = PBXGroup;
			children = (
				54FB03A01E41E273000E13DC /* LegacyPersistedDataPatches.swift */,
				2BB2076F292B787000FB6468 /* PatchApplicator.swift */,
				54FB03A81E41F1B6000E13DC /* LegacyPersistedDataPatches+Directory.swift */,
				54F84CFC1F9950B300ABD7D5 /* DuplicatedEntityRemoval.swift */,
				16827AE92732A3C20079405D /* InvalidDomainRemoval.swift */,
				F11F3E881FA32463007B6D3D /* InvalidClientsRemoval.swift */,
				16127CF2220058160020E65C /* InvalidConversationRemoval.swift */,
				87C1C25E207F7DA80083BF6B /* InvalidGenericMessageDataRemoval.swift */,
				163D01DF2472DE6200984999 /* InvalidConnectionRemoval.swift */,
				168413EC2225965500FCB9BC /* TransferStateMigration.swift */,
				1639A8122260916E00868AB9 /* AlertAvailabilityBehaviourChange.swift */,
				0660FEBC2580E4A900F4C19F /* TransferApplockKeychain.swift */,
				169315EE25AC4C8100709F15 /* MigrateSenderClient.swift */,
				EE2BA00525CB3AA8001EB606 /* InvalidFeatureRemoval.swift */,
			);
			path = Patches;
			sourceTree = "<group>";
		};
		1672A6002343971500380537 /* Label */ = {
			isa = PBXGroup;
			children = (
				1672A6012343973600380537 /* LabelTests.swift */,
			);
			path = Label;
			sourceTree = "<group>";
		};
		16BA4301233CD8170018E883 /* Label */ = {
			isa = PBXGroup;
			children = (
				16BA4302233CD8E50018E883 /* Label.swift */,
			);
			path = Label;
			sourceTree = "<group>";
		};
		546D3DE71CE5D22C00A6047F /* Utils */ = {
			isa = PBXGroup;
			children = (
				F963E9721D9BF9E300098AD3 /* ProtosTests.swift */,
				5E771F392080C40B00575629 /* PBMessageValidationTests.swift */,
				546D3DE81CE5D24C00A6047F /* RichAssetFileTypeTests.swift */,
				54DE05DC1CF8711F00C35253 /* ProtobufUtilitiesTests.swift */,
				BF949E5A1D3D17FB00587597 /* LinkPreview+ProtobufTests.swift */,
				F92C99271DAE8D060034AFDD /* GenericMessageTests+Obfuscation.swift */,
				F9AB00281F0D2BE40037B437 /* FileManager+FileLocationTests.swift */,
				87DF59BF1F729FDA00C7B406 /* ZMMovedIndexTests.swift */,
				F19550372040628000338E91 /* ZMUpdateEvent+Helper.swift */,
				EF17175A22D4CC8E00697EB0 /* Team+MockTeam.swift */,
				A96524B823CDE07200303C60 /* String+WordTests.swift */,
			);
			path = Utils;
			sourceTree = "<group>";
		};
		54CB3FE824A3993400BA86DD /* FeatureConfig */ = {
			isa = PBXGroup;
			children = (
				0686649D256FB087001C8747 /* AppLock */,
				EEC47ED427A81ED70020B599 /* ClassifiedDomains */,
				EE28991C26B4420A00E7BAF0 /* ConferenceCalling */,
				062FD8832756051000B9DE39 /* ConversationGuestLinks */,
				EEB5DE08283784DF009B4741 /* DigitalSignature */,
				06034B6B26A8D31F003624B4 /* FileSharing */,
				EEB803A9283F61CE00412F62 /* MLS */,
				EECA830126EF34FB0087ECB0 /* SelfDeletingMessages */,
				EE9AD9152696F01700DD5F51 /* FeatureService.swift */,
				064F8E07255E04800040371D /* Feature.swift */,
			);
			path = FeatureConfig;
			sourceTree = "<group>";
		};
		54FB03AB1E41F6C2000E13DC /* Utils */ = {
			isa = PBXGroup;
			children = (
				EE47346629A3784F00E6C04E /* AutoMockable.generated.swift */,
				54FB03AC1E41F6C2000E13DC /* LegacyPersistedDataPatchesTests.swift */,
				2BB2076D292B781E00FB6468 /* PatchApplicatorTests.swift */,
				54F84CFE1F99588D00ABD7D5 /* DuplicatedEntityRemovalTests.swift */,
				F11F3E8A1FA32AA0007B6D3D /* InvalidClientsRemovalTests.swift */,
				16127CF422005AAA0020E65C /* InvalidConversationRemovalTests.swift */,
				87C1C260207F812F0083BF6B /* InvalidGenericMessageDataRemovalTests.swift */,
				163D01E12472E44000984999 /* InvalidConnectionRemovalTests.swift */,
				0617001123E2FBC0005C262D /* GenericMessageTests+LinkMetaData.swift */,
				1684141622282A1A00FCB9BC /* TransferStateMigrationTests.swift */,
				065D7500239FAB1200275114 /* SelfUserParticipantMigrationTests.swift */,
				A9EEFEF923A6D0CB0007828A /* RolesMigrationTests.swift */,
				1639A8502264B91E00868AB9 /* AvailabilityBehaviourChangeTests.swift */,
				16626507217F4E0B00300F45 /* GenericMessageTests+Hashing.swift */,
				871DD79E2084A316006B1C56 /* BatchDeleteTests.swift */,
				54F84D001F995A1F00ABD7D5 /* DiskDatabaseTests.swift */,
				16E6F26524B8952F0015B249 /* EncryptionKeysTests.swift */,
				7A2778C7285329210044A73F /* KeychainManagerTests.swift */,
				0630E4BE257FA2BD00C75BFB /* TransferAppLockKeychainTests.swift */,
				169315F025AC501300709F15 /* MigrateSenderClientTests.swift */,
				EE2BA00725CB3DE7001EB606 /* InvalidFeatureRemovalTests.swift */,
				16827AF12732AB2E0079405D /* InvalidDomainRemovalTests.swift */,
				E97A542727B122D80009DCCF /* AccessRoleMigrationTests.swift */,
			);
			name = Utils;
			path = Tests/Source/Utils;
			sourceTree = SOURCE_ROOT;
		};
		5E771F362080BAB200575629 /* Validation */ = {
			isa = PBXGroup;
			children = (
				5E771F372080BB0000575629 /* PBMessage+Validation.swift */,
			);
			path = Validation;
			sourceTree = "<group>";
		};
		63370CB9242CB8310072C37F /* Composite */ = {
			isa = PBXGroup;
			children = (
				63370CBA242CB84A0072C37F /* CompositeMessageItemContent.swift */,
				63370CBC242CBA0A0072C37F /* CompositeMessageData.swift */,
			);
			path = Composite;
			sourceTree = "<group>";
		};
		63370CF62431F4FA0072C37F /* Composite */ = {
			isa = PBXGroup;
			children = (
				63880548240EA8950043B641 /* ZMClientMessageTests+Composite.swift */,
				63370CF42431F3ED0072C37F /* CompositeMessageItemContentTests.swift */,
				63370CF72431F5DE0072C37F /* BaseCompositeMessageTests.swift */,
			);
			path = Composite;
			sourceTree = "<group>";
		};
		63709F622993E70A00577D4B /* Packages */ = {
			isa = PBXGroup;
			children = (
				63709F632993E70B00577D4B /* CoreCrypto */,
			);
			name = Packages;
			sourceTree = "<group>";
		};
		638805632410FB930043B641 /* ButtonState */ = {
			isa = PBXGroup;
			children = (
				638805642410FE920043B641 /* ButtonState.swift */,
			);
			path = ButtonState;
			sourceTree = "<group>";
		};
		7AFC6A272876E935000FF1A1 /* Actions */ = {
			isa = PBXGroup;
			children = (
				7AFC6A2A2876E9BF000FF1A1 /* ClaimMLSKeyPackageAction.swift */,
				7AFC6A2B2876E9BF000FF1A1 /* CountSelfMLSKeyPackagesAction.swift */,
				7AFC6A2C2876E9BF000FF1A1 /* SendMLSMessageAction.swift */,
				7AFC6A292876E9BF000FF1A1 /* UploadSelfMLSKeyPackagesAction.swift */,
				EEC8064928CF4BAD00DD58E9 /* FetchBackendMLSPublicKeysAction.swift */,
				6397F6DF28F4447700298DB1 /* SendCommitBundleAction.swift */,
				7AA8560D28FDAD6F00088D41 /* FetchPublicGroupStateAction.swift */,
			);
			path = Actions;
			sourceTree = "<group>";
		};
		A90676E5238EAE63006417AC /* ConversationRole */ = {
			isa = PBXGroup;
			children = (
				A90676E8238EB05E006417AC /* Action.swift */,
				A90676E9238EB05F006417AC /* Role.swift */,
				A90676E6238EAE8B006417AC /* ParticipantRole.swift */,
			);
			path = ConversationRole;
			sourceTree = "<group>";
		};
		A9FA524623A14E00003AD4C6 /* ConversationRole */ = {
			isa = PBXGroup;
			children = (
				A9FA524723A14E2B003AD4C6 /* RoleTests.swift */,
				A9FA524923A1598B003AD4C6 /* ActionTests.swift */,
			);
			path = ConversationRole;
			sourceTree = "<group>";
		};
		BF10B5941E64591600E7036E /* Analytics */ = {
			isa = PBXGroup;
			children = (
				BF10B59E1E645A3A00E7036E /* Events */,
				BF10B5951E64591600E7036E /* AnalyticsType.swift */,
				BF10B5961E64591600E7036E /* NSManagedObjectContext+Analytics.swift */,
			);
			path = Analytics;
			sourceTree = "<group>";
		};
		BF10B59E1E645A3A00E7036E /* Events */ = {
			isa = PBXGroup;
			children = (
				BF10B59C1E645A3300E7036E /* Analytics+UnknownMessage.swift */,
			);
			name = Events;
			sourceTree = "<group>";
		};
		BF1B98051EC313D100DE033B /* Teams */ = {
			isa = PBXGroup;
			children = (
				BF1B98031EC313C600DE033B /* Team.swift */,
				BF421B2C1EF3F91D0079533A /* Team+Patches.swift */,
				BF491CCE1F02A6CF0055EE44 /* Member+Patches.swift */,
				BF1B98061EC31A3C00DE033B /* Member.swift */,
				BF1B98081EC31A4200DE033B /* Permissions.swift */,
			);
			name = Teams;
			path = Conversation;
			sourceTree = "<group>";
		};
		BF3493EE1EC3566500B0C314 /* Teams */ = {
			isa = PBXGroup;
			children = (
				BF1B980A1EC31D6100DE033B /* TeamDeletionRuleTests.swift */,
				BF3493FF1EC46D3D00B0C314 /* ZMConversationTests+Teams.swift */,
				BF1B980C1EC3410000DE033B /* PermissionsTests.swift */,
				BF3493EA1EC34C0B00B0C314 /* TeamTests.swift */,
				BFE764421ED5AAE400C65C3E /* ZMConversation+TeamsTests.swift */,
				BF3493EF1EC3569800B0C314 /* MemberTests.swift */,
			);
			name = Teams;
			sourceTree = "<group>";
		};
		BF491CDE1F0525ED0055EE44 /* Accounts */ = {
			isa = PBXGroup;
			children = (
				EE174FCD2522756700482A70 /* ZMConversationPerformanceTests.swift */,
				BF491CDA1F0525DC0055EE44 /* AccountTests.swift */,
				BF491CDC1F0525E50055EE44 /* AccountManagerTests.swift */,
				BF491CDF1F0529D80055EE44 /* AccountStoreTests.swift */,
			);
			name = Accounts;
			sourceTree = "<group>";
		};
		BF491CE91F063F0A0055EE44 /* Accounts */ = {
			isa = PBXGroup;
			children = (
				BF491CE31F063EDB0055EE44 /* Account.swift */,
				EE5F54CB259B22C400F11F3C /* Account+Keychain.swift */,
				BF491CE51F063EE50055EE44 /* AccountStore.swift */,
				BF491CE71F063EEB0055EE44 /* AccountManager.swift */,
				161E05692667C4D000DADC3D /* AccountDeletedObserver.swift */,
				BF8361D91F0A3C41009AE5AC /* NSSecureCoding+Swift.swift */,
				5E67168D2174B9AF00522E61 /* LoginCredentials.swift */,
			);
			name = Accounts;
			sourceTree = "<group>";
		};
		CE4EDC071D6D9A04002A20AA /* Reaction */ = {
			isa = PBXGroup;
			children = (
				CE4EDC081D6D9A3D002A20AA /* Reaction.swift */,
			);
			name = Reaction;
			sourceTree = "<group>";
		};
		EE08B343284E2B2A0022830B /* MLS */ = {
			isa = PBXGroup;
			children = (
				7AFC6A272876E935000FF1A1 /* Actions */,
				EE404EA1287317CB00B3653F /* MLSController.swift */,
				6397F6E328F481A700298DB1 /* MLSActionsProvider.swift */,
				EEDE7DB428EAFE45007DC6A3 /* MLSActionExecutor.swift */,
				EE04084B28CA8283009E4B8D /* StaleMLSKeyMaterialDetector.swift */,
				EEFAAC3128DDE1D7009940E7 /* CoreCryptoCallbacks.swift */,
				EEF6E3C728D88A33001C1799 /* MLSGroup.swift */,
				EE002F1D2878308F0027D63A /* MLSGroupID.swift */,
				7ABAD027287D92BF002071A1 /* MLSQualifiedClientID.swift */,
				EE9BC5CB287C6D5000AF9AEE /* MLSClientID.swift */,
				EEC8064B28CF4BBF00DD58E9 /* BackendMLSPublicKeys.swift */,
				63D5654A28B4D18D00BDFB49 /* MLSGroupStatus.swift */,
				EE002F1F2878312F0027D63A /* MessageProtocol.swift */,
				EEF0BC3228EEC53400ED16CA /* SyncStatusProtocol.swift */,
				63DA33402869C39D00818C3C /* CoreCryptoKeyProvider.swift */,
				63172F7A2906968000DBECC9 /* CoreCryptoConfiguration.swift */,
				63121636288089E600FF9A56 /* Bytes.swift */,
				633B396D2893BB2D00208124 /* Bytes+Random.swift */,
				6397F6E728F972F600298DB1 /* CommitBundle+Protobuf.swift */,
			);
			path = MLS;
			sourceTree = "<group>";
		};
		EE28991C26B4420A00E7BAF0 /* ConferenceCalling */ = {
			isa = PBXGroup;
			children = (
				EE28991D26B4422800E7BAF0 /* Feature.ConferenceCalling.swift */,
			);
			path = ConferenceCalling;
			sourceTree = "<group>";
		};
		EE68EECC252DCAB80013B242 /* Change detection */ = {
			isa = PBXGroup;
			children = (
				EE68EEC8252DC4450013B242 /* ChangeDetector.swift */,
				EE68EECA252DC4720013B242 /* ExplicitChangeDetector.swift */,
				EE3EFE94253053B1009499E5 /* PotentialChangeDetector.swift */,
				EEAAD75B252C6DAE00E6A44E /* ModifiedObjects.swift */,
				EE3EFE9625305A84009499E5 /* ModifiedObjects+Mergeable.swift */,
				EEAAD759252C6D2700E6A44E /* UnreadMessages.swift */,
			);
			path = "Change detection";
			sourceTree = "<group>";
		};
		EE98879028882C6D002340D2 /* MLS */ = {
			isa = PBXGroup;
			children = (
				EE98878D28882BFF002340D2 /* MLSControllerTests.swift */,
				EE84226F28EC353900B80FE5 /* MLSActionExecutorTests.swift */,
				63123BCB291BBB79009A5179 /* MLSQualifiedClientIdTests.swift */,
				EEDE7DB628EC1618007DC6A3 /* MockMLSActionExecutor.swift */,
				EEF6E3C928D89251001C1799 /* StaleMLSKeyDetectorTests.swift */,
				EEFAAC3328DDE27F009940E7 /* CoreCryptoCallbacksTests.swift */,
				EE98879128882C8F002340D2 /* MockMLSController.swift */,
				EEF0BC3028EEC02400ED16CA /* MockSyncStatus.swift */,
				EEC3BC732888403000BFDC35 /* MockCoreCrypto.swift */,
				EE22185D2892C22C008EF6ED /* MockConversationEventProcessor.swift */,
				EEC3BC75288855C000BFDC35 /* MockMLSActionsProvider.swift */,
				EEC8064D28CF4C2D00DD58E9 /* MockStaleMLSKeyDetector.swift */,
				63C07014291144F70075D598 /* CoreCryptoFactoryTests.swift */,
				63FACD55291BC598003AB25D /* MLSClientIdTests.swift */,
			);
			path = MLS;
			sourceTree = "<group>";
		};
		EE9B9F512993DF4200A257BC /* Proteus */ = {
			isa = PBXGroup;
			children = (
				EE9B9F522993DF5D00A257BC /* ProteusServiceInterface.swift */,
				EE9B9F542993E16500A257BC /* ProteusService.swift */,
			);
			path = Proteus;
			sourceTree = "<group>";
		};
		EEB5DE08283784DF009B4741 /* DigitalSignature */ = {
			isa = PBXGroup;
			children = (
				EEB5DE09283784F9009B4741 /* Feature+DigitalSignature.swift */,
			);
			path = DigitalSignature;
			sourceTree = "<group>";
		};
		EEB803A9283F61CE00412F62 /* MLS */ = {
			isa = PBXGroup;
			children = (
				EEB803AA283F61E600412F62 /* Feature.MLS.swift */,
			);
			path = MLS;
			sourceTree = "<group>";
		};
		EEC47ED427A81ED70020B599 /* ClassifiedDomains */ = {
			isa = PBXGroup;
			children = (
				EEC47ED527A81EF60020B599 /* Feature+ClassifiedDomains.swift */,
			);
			path = ClassifiedDomains;
			sourceTree = "<group>";
		};
		EECA82FD26EF34E20087ECB0 /* SelfDeletingMessages */ = {
			isa = PBXGroup;
			children = (
				F92C99291DAFBC910034AFDD /* ZMConversation+SelfDeletingMessages.swift */,
				EE5E2C1426DFC31900C3928A /* MessageDestructionTimeoutType.swift */,
				EE5E2C1826DFC67900C3928A /* MessageDestructionTimeoutValue.swift */,
			);
			path = SelfDeletingMessages;
			sourceTree = "<group>";
		};
		EECA830126EF34FB0087ECB0 /* SelfDeletingMessages */ = {
			isa = PBXGroup;
			children = (
				EECFAA3726D52EB700D9E100 /* Feature.SelfDeletingMessages.swift */,
			);
			path = SelfDeletingMessages;
			sourceTree = "<group>";
		};
		F1103BD82135471A00EB9ED6 /* Calling */ = {
			isa = PBXGroup;
			children = (
				161541B91E27EBD400AC2FFB /* ZMConversation+Calling.swift */,
				165D3A2B1E1D47AB0052E654 /* ZMCallState.swift */,
			);
			path = Calling;
			sourceTree = "<group>";
		};
		F93A30281D6EFB66005CCB1D /* Confirmation */ = {
			isa = PBXGroup;
			children = (
				F93A30231D6EFB47005CCB1D /* ZMMessageConfirmation.swift */,
			);
			path = Confirmation;
			sourceTree = "<group>";
		};
		F963E9671D9ADD5A00098AD3 /* Protos */ = {
			isa = PBXGroup;
			children = (
				F1FDF2F521B152BC00E037A1 /* GenericMessage+Helper.swift */,
				06B1C492248F9173007FDA8D /* GenericMessage+Debug.swift */,
				F1FDF2F621B152BC00E037A1 /* GenericMessage+Hashing.swift */,
				63B658DF243789DE00EF463F /* GenericMessage+Assets.swift */,
				F1FDF2FF21B1580400E037A1 /* GenericMessage+Utils.swift */,
				06D48734241F930A00881B08 /* GenericMessage+Obfuscation.swift */,
				63AFE2D5244F49A90003F619 /* GenericMessage+MessageCapable.swift */,
				63D41E7024597E420076826F /* GenericMessage+Flags.swift */,
				63F65F00246B073900534A69 /* GenericMessage+Content.swift */,
				F963E96B1D9ADD5A00098AD3 /* ZMImageAssetEncryptionKeys.h */,
				F963E96C1D9ADD5A00098AD3 /* ZMImageAssetEncryptionKeys.m */,
			);
			path = Protos;
			sourceTree = "<group>";
		};
		F963E97D1D9C09DA00098AD3 /* Ephemeral */ = {
			isa = PBXGroup;
			children = (
				F963E9821D9C0DC400098AD3 /* ZMMessageDestructionTimer.swift */,
			);
			path = Ephemeral;
			sourceTree = "<group>";
		};
		F9A705C91CAEE01D00C2F5FE /* ManagedObjectContext */ = {
			isa = PBXGroup;
			children = (
				166A2A0C25FB991800B4A4F8 /* CoreDataStack.swift */,
				167BCC95260DC3F100E9D7E3 /* CoreDataStack+ClearStorage.swift */,
				F179B5D92062B77300C13DFD /* CoreDataStack+Backup.swift */,
				166DCDB72555886E004F4F59 /* CoreDataStack+Migration.swift */,
				EE2B874524D9A11A00936A4E /* ContextProvider+EncryptionAtRest.swift */,
				F9A705CA1CAEE01D00C2F5FE /* NSManagedObjectContext+tests.h */,
				F9A705CB1CAEE01D00C2F5FE /* NSManagedObjectContext+zmessaging-Internal.h */,
				F9A705CC1CAEE01D00C2F5FE /* NSManagedObjectContext+zmessaging.h */,
				F9A705CD1CAEE01D00C2F5FE /* NSManagedObjectContext+zmessaging.m */,
				54FB03AE1E41FC86000E13DC /* NSManagedObjectContext+Patches.swift */,
				0649D1C424F6A542001DDC78 /* NSManagedObjectContext+ZMKeyValueStore.swift */,
				F93265201D8950F10076AAD6 /* NSManagedObjectContext+FetchRequest.swift */,
				1693155425A329FE00709F15 /* NSManagedObjectContext+UpdateRequest.swift */,
				544E8C101E2F76B400F9B8B8 /* NSManagedObjectContext+UserInfoMerge.swift */,
				87D9CCE81F27606200AA4388 /* NSManagedObjectContext+TearDown.swift */,
				16460A43206515370096B616 /* NSManagedObjectContext+BackupImport.swift */,
				16E6F24724B36D550015B249 /* NSManagedObjectContext+EncryptionAtRest.swift */,
				0630E4B5257F888600C75BFB /* NSManagedObjectContext+AppLock.swift */,
				16AD86B91F75426C00E4C797 /* NSManagedObjectContext+NotificationContext.swift */,
				163C92A92630A80400F8DC14 /* NSManagedObjectContext+SelfUser.swift */,
				63DA335D286C9CF000818C3C /* NSManagedObjectContext+MLSController.swift */,
				EE9B9F562993E57900A257BC /* NSManagedObjectContext+ProteusService.swift */,
				EE9B9F5829964F6A00A257BC /* NSManagedObjectContext+CoreCrypto.swift */,
				F9A705D01CAEE01D00C2F5FE /* NSNotification+ManagedObjectContextSave.h */,
				F9A705D11CAEE01D00C2F5FE /* NSNotification+ManagedObjectContextSave.m */,
				D5FA30C42063DC2D00716618 /* BackupMetadata.swift */,
				54D7B83E1E12774600C1B347 /* NSPersistentStore+Metadata.swift */,
				5473CC721E14245C00814C03 /* NSManagedObjectContext+Debugging.swift */,
				060ED6D02499E97200412C4A /* NSManagedObjectContext+ServerTimeDelta.swift */,
				060ED6E3249BB09200412C4A /* NSManagedObjectContext+LastNotificationID.swift */,
				63D9A19D282AA0050074C20C /* NSManagedObjectContext+Federation.swift */,
				160B3BB024EFD64E0026D355 /* ExtendedSecureUnarchiveFromData.swift */,
			);
			name = ManagedObjectContext;
			path = Source/ManagedObjectContext;
			sourceTree = SOURCE_ROOT;
		};
		F9A705D41CAEE01D00C2F5FE /* Model */ = {
			isa = PBXGroup;
			children = (
				54CB3FE824A3993400BA86DD /* FeatureConfig */,
				638805632410FB930043B641 /* ButtonState */,
				A90676E5238EAE63006417AC /* ConversationRole */,
				16BA4301233CD8170018E883 /* Label */,
				5E771F362080BAB200575629 /* Validation */,
				CE4EDC071D6D9A04002A20AA /* Reaction */,
				F93A30281D6EFB66005CCB1D /* Confirmation */,
				F9A705D51CAEE01D00C2F5FE /* Connection */,
				BF491CE91F063F0A0055EE44 /* Accounts */,
				BF1B98051EC313D100DE033B /* Teams */,
				F9A705D91CAEE01D00C2F5FE /* Conversation */,
				F9A705F01CAEE01D00C2F5FE /* Message */,
				F9A706031CAEE01D00C2F5FE /* User */,
				F9A706141CAEE01D00C2F5FE /* UserClient */,
				BF10B5941E64591600E7036E /* Analytics */,
				F9A706191CAEE01D00C2F5FE /* ZMManagedObject+Internal.h */,
				F9A7061A1CAEE01D00C2F5FE /* ZMManagedObject.m */,
				1600D93B267A80D700970F99 /* ZMManagedObject+Fetching.swift */,
				F1C8676F1FA9CCB5001505E8 /* DuplicateMerging.swift */,
				54CD46091DEDA55C00BA3429 /* AddressBookEntry.swift */,
				87C125F61EF94EE800D28DC1 /* ZMManagedObject+Grouping.swift */,
				16460A45206544B00096B616 /* PersistentMetadataKeys.swift */,
				168D7BFC26F365ED00789960 /* EntityAction.swift */,
				168D7C9526F9ED1E00789960 /* QualifiedID.swift */,
			);
			name = Model;
			path = Source/Model;
			sourceTree = SOURCE_ROOT;
		};
		F9A705D51CAEE01D00C2F5FE /* Connection */ = {
			isa = PBXGroup;
			children = (
				F9A705D61CAEE01D00C2F5FE /* ZMConnection+Internal.h */,
				F9A705D71CAEE01D00C2F5FE /* ZMConnection.h */,
				F9A705D81CAEE01D00C2F5FE /* ZMConnection.m */,
				A949418E23E1DB78001B0373 /* ZMConnection+Fetch.swift */,
				16B5B33026FDC5D2001A3216 /* ZMConnection+Actions.swift */,
				A901DE8B23A2A31B00B4DDC6 /* ZMConnection+Role.swift */,
				547E664A1F750E4A008CB1FA /* ZMConnection+Notification.swift */,
			);
			path = Connection;
			sourceTree = "<group>";
		};
		F9A705D91CAEE01D00C2F5FE /* Conversation */ = {
			isa = PBXGroup;
			children = (
				A943BBE725B5A59D003D66BA /* ConversationLike.swift */,
				F1103BD82135471A00EB9ED6 /* Calling */,
				EECA82FD26EF34E20087ECB0 /* SelfDeletingMessages */,
				F9B71F111CB264EF001DB03F /* ZMConversation+Internal.h */,
				F9B71F101CB264EF001DB03F /* ZMConversation.m */,
				63D41E4E2452EA080076826F /* ZMConversation+SelfConversation.swift */,
				A95E7BF4239134E600935B88 /* ZMConversation+Participants.swift */,
				A90B3E2C23A255D5003EFED4 /* ZMConversation+Creation.swift */,
				165DC522214A614100090B7B /* ZMConversation+Message.swift */,
				EFD0B02C21087DC80065EBF3 /* ZMConversation+Language.swift */,
				F163784E1E5C454C00898F84 /* ZMConversation+Patches.swift */,
				165911541DF054AD007FA847 /* ZMConversation+Predicates.swift */,
				545FA5D61E2FD3750054171A /* ZMConversation+MessageDeletion.swift */,
				16519D35231D1BB200C9D76D /* ZMConversation+Deletion.swift */,
				BF6EA4D11E2512E800B7BD4B /* ZMConversation+DisplayName.swift */,
				16F6BB391EDEC2D6009EA803 /* ZMConversation+ObserverHelper.swift */,
				EEDA9C0D2510F3D5003A5B27 /* ZMConversation+EncryptionAtRest.swift */,
				BF2ADF621E28CF1E00E81B1E /* SharedObjectStore.swift */,
				544E8C121E2F825700F9B8B8 /* ZMConversation+SecurityLevel.swift */,
				547E66481F7503A5008CB1FA /* ZMConversation+Notifications.swift */,
				F125BAD61EE9849B0018C2F8 /* ZMConversation+SystemMessages.swift */,
				1626344A20D935C0000D4063 /* ZMConversation+Timestamps.swift */,
				F137EEBD212C14300043FDEB /* ZMConversation+Services.swift */,
				A90D62C723A159B600F680CC /* ZMConversation+Transport.swift */,
				06D33FCA2524E402004B9BC1 /* ZMConversation+UnreadCount.swift */,
				F9B71F1A1CB264EF001DB03F /* ZMConversation+UnreadCount.h */,
				F9B71F1B1CB264EF001DB03F /* ZMConversation+UnreadCount.m */,
				D5D10DA8203B161700145497 /* ZMConversation+AccessMode.swift */,
				8767E85A216391DF00390F75 /* ZMConversation+Mute.swift */,
				16030DAF21AD765D00F8032E /* ZMConversation+Confirmations.swift */,
				16BA4304233CDEA30018E883 /* ZMConversation+Labels.swift */,
				873B88FB204044AC00FBE254 /* ConversationCreationOptions.swift */,
				BFF8AE8420E4E12A00988700 /* ZMMessage+ShouldDisplay.swift */,
				F9B71F1E1CB264EF001DB03F /* ZMConversationSecurityLevel.h */,
				F16378501E5C805100898F84 /* ZMConversationSecurityLevel.swift */,
				F9C877081E000C9D00792613 /* AssetCollection.swift */,
				F90D99A41E02DC6B00034070 /* AssetCollectionBatched.swift */,
				5EDDC7A52088CE3B00B24850 /* ZMConversation+Invalid.swift */,
				87EFA3AB210F52C6004DFA53 /* ZMConversation+LastMessages.swift */,
				87E9508A2118B2DA00306AA7 /* ZMConversation+DeleteOlderMessages.swift */,
				EEFC3EE62208311200D3091A /* ZMConversation+HasMessages.swift */,
				1670D0162317F92B003A143B /* ZMConversation+Team.swift */,
				5E39FC66225F22BE00C682B8 /* ZMConversation+ExternalParticipant.swift */,
				70E77B7C273188150021EE70 /* ZMConversation+Role.swift */,
				6354BDF22746C30900880D50 /* ZMConversation+Federation.swift */,
				63DA3372286CA43300818C3C /* ZMConversation+MLS.swift */,
			);
			path = Conversation;
			sourceTree = "<group>";
		};
		F9A705F01CAEE01D00C2F5FE /* Message */ = {
			isa = PBXGroup;
			children = (
				06E8AAB2242BAA1B008929B1 /* File */,
				63370CB9242CB8310072C37F /* Composite */,
				F963E97D1D9C09DA00098AD3 /* Ephemeral */,
				CE58A3FE1CD3B3580037B626 /* ConversationMessage.swift */,
				BFFBFD921D59E3F00079773E /* ConversationMessage+Deletion.swift */,
				5E9EA4E12243E0D300D401B2 /* ConversationMessage+Attachments.swift */,
				16D68E961CEF2EC4003AB9E0 /* ZMFileMetadata.swift */,
				F9A705F11CAEE01D00C2F5FE /* AssetCache.swift */,
				BF85CF5E1D227A78006EDB97 /* LocationData.swift */,
				541E4F941CBD182100D82D69 /* FileAssetCache.swift */,
				F9A705F21CAEE01D00C2F5FE /* AssetEncryption.swift */,
				16313D611D227DC1001B2AB3 /* LinkPreview+ProtocolBuffer.swift */,
				165DC51E21491C0400090B7B /* Mention.swift */,
				54E3EE401F616BA600A261E3 /* ZMAssetClientMessage.swift */,
				54E3EE441F61A53C00A261E3 /* ZMAssetClientMessage+Ephemeral.swift */,
				0651D00523FC481B00411A22 /* ZMAssetClientMessage+Confirmations.swift */,
				54E3EE461F61A78B00A261E3 /* ZMAssetClientMessage+Deletion.swift */,
				54F6CEAA1CE2972200A1276D /* ZMAssetClientMessage+Download.swift */,
				54E3EE3E1F6169A800A261E3 /* ZMAssetClientMessage+FileMessageData.swift */,
				54E3EE421F6194A400A261E3 /* ZMAssetClientMessage+GenericMessage.swift */,
				63370CC3242CFA860072C37F /* ZMAssetClientMessage+UpdateEvent.swift */,
				165124D72189AE90006A3C75 /* ZMAssetClientMessage+Quotes.swift */,
				7CBC3FC020177C3C008D06E4 /* RasterImages+Protobuf.swift */,
				BFCD8A2C1DCB4E8A00C6FCCF /* V2Asset.swift */,
				BF4666291DCB71B0007463FF /* V3Asset.swift */,
				063D292924212AFD00FA6FEE /* ZMClientMessage.swift */,
				0642A3322445F2B500DCCFCD /* ZMClientMessage+UpdateEvent.swift */,
				0663285F2428D01C005BB3BE /* ZMClientMessage+GenericMessage.swift */,
				0663285D2428CEC3005BB3BE /* ZMClientMessage+Deletion.swift */,
				063D2927242128D200FA6FEE /* ZMClientMessage+Ephemeral.swift */,
				0651D00323FC46A500411A22 /* ZMClientMessage+Confirmations.swift */,
				06D48736241FB3F700881B08 /* ZMClientMessage+Obfuscate.swift */,
				F1FDF2F921B1555A00E037A1 /* ZMClientMessage+Location.swift */,
				06B99C78242A293500FEAFDE /* ZMClientMessage+Knock.swift */,
				63CA8214240812620073426A /* ZMClientMessage+Composite.swift */,
				165DC52021491D8700090B7B /* ZMClientMessage+TextMessageData.swift */,
				54D809FB1F681D6400B2CCB4 /* ZMClientMessage+LinkPreview.swift */,
				54363A001D7876200048FD7D /* ZMClientMessage+Encryption.swift */,
				165124D32188B613006A3C75 /* ZMClientMessage+Quotes.swift */,
				165124D52188CF66006A3C75 /* ZMClientMessage+Editing.swift */,
				EEDA9C132513A0A5003A5B27 /* ZMClientMessage+EncryptionAtRest.swift */,
				F9A705F81CAEE01D00C2F5FE /* ZMExternalEncryptedDataWithKeys.h */,
				F9A705F91CAEE01D00C2F5FE /* ZMExternalEncryptedDataWithKeys.m */,
				63298D992434D04D006B6018 /* GenericMessage+External.swift */,
				63B658DD243754E100EF463F /* GenericMessage+UpdateEvent.swift */,
				F1FDF2FD21B1572500E037A1 /* ZMGenericMessageData.swift */,
				F9A705FE1CAEE01D00C2F5FE /* ZMImageMessage.m */,
				A99B8A71268221A6006B4D29 /* ZMImageMessage.swift */,
				F9A705FF1CAEE01D00C2F5FE /* ZMMessage+Internal.h */,
				F9A706001CAEE01D00C2F5FE /* ZMMessage.m */,
				EF1F4F532301634500E4872C /* ZMSystemMessage+ChildMessages.swift */,
				0604F7C7265184B70016A71E /* ZMSystemMessage+ParticipantsRemovedReason.swift */,
				BF5DF5CC20F4EB3E002BCB67 /* ZMSystemMessage+NewConversation.swift */,
				BF10B58A1E6432ED00E7036E /* Message.swift */,
				63370CC8242E3B990072C37F /* ZMMessage+Conversation.swift */,
				54563B751E0161730089B1D7 /* ZMMessage+Categorization.swift */,
				F12BD0AF1E4DCEC40012ADBA /* ZMMessage+Insert.swift */,
				16CDEBFA2209D13B00E74A41 /* ZMMessage+Quotes.swift */,
				164EB6F2230D987A001BBD4A /* ZMMessage+DataRetention.swift */,
				63D41E502452F0A60076826F /* ZMMessage+Removal.swift */,
				63D41E5224531BAD0076826F /* ZMMessage+Reaction.swift */,
				EE997A15250629DC008336D2 /* ZMMessage+ProcessingError.swift */,
				BF8F3A821E4B61C70079E9E7 /* TextSearchQuery.swift */,
				F9A706011CAEE01D00C2F5FE /* ZMOTRMessage.h */,
				F9A706021CAEE01D00C2F5FE /* ZMOTRMessage.m */,
				16030DC421AEE25500F8032E /* ZMOTRMessage+Confirmations.swift */,
				EF1F850322FD71BB0020F6DC /* ZMOTRMessage+VerifySender.swift */,
				06E1C834244F1A2300CA4EF2 /* ZMOTRMessage+Helper.swift */,
				544A46AD1E2E82BA00D6A748 /* ZMOTRMessage+SecurityDegradation.swift */,
				8704676A21513DE900C628D7 /* ZMOTRMessage+Unarchive.swift */,
				165E0F68217F871400E36D08 /* ZMOTRMessage+ContentHashing.swift */,
				165124D121886EDB006A3C75 /* ZMOTRMessage+Quotes.swift */,
				63370C6B242A510A0072C37F /* ZMOTRMessage+UpdateEvent.swift */,
				CE4EDC0A1D6DC2D2002A20AA /* ConversationMessage+Reaction.swift */,
			);
			path = Message;
			sourceTree = "<group>";
		};
		F9A706031CAEE01D00C2F5FE /* User */ = {
			isa = PBXGroup;
			children = (
				1687ABAB20EBE0770007C240 /* UserType.swift */,
				EEF4010623A9213B007B1A97 /* UserType+Team.swift */,
				1607AAF1243768D200A93D29 /* UserType+Materialize.swift */,
				167BCC81260CFAD500E9D7E3 /* UserType+Federation.swift */,
				06D5423B26399C32006B0C5A /* UserType+External.swift */,
				EF2CBDA620061E2D0004F65E /* ServiceUser.swift */,
				F9331C751CB4165100139ECC /* NSString+ZMPersonName.h */,
				F9331C761CB4165100139ECC /* NSString+ZMPersonName.m */,
				F929C1731E41D3480018ADA4 /* PersonName.swift */,
				1687ABAD20ECD51E0007C240 /* ZMSearchUser.swift */,
				BF989D091E8A6A120052BF8F /* SearchUserAsset.swift */,
				F9A7060D1CAEE01D00C2F5FE /* ZMUser+Internal.h */,
				F9A706101CAEE01D00C2F5FE /* ZMUser.m */,
				F18998821E7AC6D900E579A2 /* ZMUser.swift */,
				EEDD426928633B2800C9EBC4 /* ZMUser+Patches.swift */,
				EEA985972555668A002BEF02 /* ZMUser+AnalyticsIdentifier.swift */,
				F110503C2220439900F3EB62 /* ZMUser+RichProfile.swift */,
				55C40BCD22B0316800EFD8BD /* ZMUser+LegalHoldRequest.swift */,
				F14B7AFE2220302B00458624 /* ZMUser+Predicates.swift */,
				F1C867841FAA0D48001505E8 /* ZMUser+Create.swift */,
				BF3493F11EC3623200B0C314 /* ZMUser+Teams.swift */,
				1670D01B231823DC003A143B /* ZMUser+Permissions.swift */,
				16D95A411FCEF87B00C96069 /* ZMUser+Availability.swift */,
				F991CE1A1CB561B0004D8465 /* ZMAddressBookContact.m */,
				EF18C7E51F9E4F8A0085A832 /* ZMUser+Filename.swift */,
				5E0FB214205176B400FD9867 /* Set+ServiceUser.swift */,
				5EFE9C052125CD3F007932A6 /* UnregisteredUser.swift */,
				5E36B45D21CA5BBA00B7063B /* UnverifiedCredentials.swift */,
				7C8BFFDE22FC5E1600B3C8A5 /* ZMUser+Validation.swift */,
				63495E1A23FED9A9002A7C59 /* ZMUser+Protobuf.swift */,
				0630E4B7257F8C0B00C75BFB /* ZMUser+Applock.swift */,
			);
			path = User;
			sourceTree = "<group>";
		};
		F9A706141CAEE01D00C2F5FE /* UserClient */ = {
			isa = PBXGroup;
			children = (
				63E21AE1291E92770084A942 /* FetchUserClientsAction.swift */,
				F13A89D0210628F600AB40CB /* PushToken.swift */,
				631A0577240420380062B387 /* UserClient+SafeLogging.swift */,
				F9A706151CAEE01D00C2F5FE /* UserClient+Protobuf.swift */,
				F9A706161CAEE01D00C2F5FE /* UserClient.swift */,
				EE128A65286DE31200558550 /* UserClient+MLSPublicKeys.swift */,
				54FB03A21E41E64A000E13DC /* UserClient+Patches.swift */,
				16DF3B5C2285B13100D09365 /* UserClientType.swift */,
				F9A706171CAEE01D00C2F5FE /* UserClientTypes.h */,
				F9A706181CAEE01D00C2F5FE /* UserClientTypes.m */,
			);
			path = UserClient;
			sourceTree = "<group>";
		};
		F9A7061B1CAEE01D00C2F5FE /* Notifications */ = {
			isa = PBXGroup;
			children = (
				F9A7061C1CAEE01D00C2F5FE /* ChangeCalculation */,
				F9A706261CAEE01D00C2F5FE /* ObjectObserverTokens */,
				5451DE361F604CD500C82E75 /* ZMMoveIndex.swift */,
				F93C4C7C1E24E1B1007E9CEE /* NotificationDispatcher.swift */,
				EE770DAE25344B4F00163C4A /* NotificationDispatcher.OperationMode.swift */,
				EE68EECC252DCAB80013B242 /* Change detection */,
				EEAAD75D252C711800E6A44E /* ZMManagedObject+ClassIdentifier.swift */,
				EEAAD75F252C713E00E6A44E /* ClassIdentifier.swift */,
				EE42938D252C460000E70670 /* Changes.swift */,
				EE42938F252C466500E70670 /* ChangeInfoConsumer.swift */,
				EE42938B252C443000E70670 /* ManagedObjectObserverToken.swift */,
				EE429389252C437900E70670 /* Notification.Name+ManagedObjectObservation.swift */,
				5451DE341F5FFF8B00C82E75 /* NotificationInContext.swift */,
				F920AE291E3A5FDD001BC14F /* Dictionary+Mapping.swift */,
				F9FD75771E2F9A0600B4558B /* SearchUserObserverCenter.swift */,
				F9FD75721E2E6A2100B4558B /* ConversationListObserverCenter.swift */,
				F9C348911E2E3FF60015D69D /* SnapshotCenter.swift */,
				F9DBA5211E28EB4000BE23C0 /* SideEffectSources.swift */,
				F9DBA51F1E28EA8B00BE23C0 /* DependencyKeyStore.swift */,
				BF103F9C1F0112F30047FDE5 /* ManagedObjectObserver.swift */,
			);
			name = Notifications;
			path = Source/Notifications;
			sourceTree = SOURCE_ROOT;
		};
		F9A7061C1CAEE01D00C2F5FE /* ChangeCalculation */ = {
			isa = PBXGroup;
			children = (
				F943BC2C1E88FEC80048A768 /* ChangedIndexes.swift */,
			);
			path = ChangeCalculation;
			sourceTree = "<group>";
		};
		F9A706261CAEE01D00C2F5FE /* ObjectObserverTokens */ = {
			isa = PBXGroup;
			children = (
				F9A7062B1CAEE01D00C2F5FE /* Helpers */,
				F9A706271CAEE01D00C2F5FE /* ConversationListChangeInfo.swift */,
				F9A706281CAEE01D00C2F5FE /* ConversationChangeInfo.swift */,
				F9A706351CAEE01D00C2F5FE /* MessageChangeInfo.swift */,
				F9A706371CAEE01D00C2F5FE /* NewUnreadMessageChangeInfos.swift */,
				F9A706391CAEE01D00C2F5FE /* ObjectChangeInfo.swift */,
				F9A7063B1CAEE01D00C2F5FE /* UserClientChangeInfo.swift */,
				F9A7063C1CAEE01D00C2F5FE /* UserChangeInfo.swift */,
				F99C5B891ED460E20049CCD7 /* TeamChangeInfo.swift */,
				1672A613234499B500380537 /* LabelChangeInfo.swift */,
				A995F05B23968D8500FAC3CF /* ParticipantRoleChangeInfo.swift */,
			);
			path = ObjectObserverTokens;
			sourceTree = "<group>";
		};
		F9A7062B1CAEE01D00C2F5FE /* Helpers */ = {
			isa = PBXGroup;
			children = (
				F9A7062C1CAEE01D00C2F5FE /* AnyClassTuple.swift */,
				F9A7062D1CAEE01D00C2F5FE /* DependentObjectsKeysForObservedObjectKeysCache.swift */,
				F9A7062E1CAEE01D00C2F5FE /* StringKeyPath.swift */,
				F9A7062F1CAEE01D00C2F5FE /* KeySet.swift */,
				F9A706331CAEE01D00C2F5FE /* SetSnapshot.swift */,
			);
			path = Helpers;
			sourceTree = "<group>";
		};
		F9A706421CAEE01D00C2F5FE /* Utilis */ = {
			isa = PBXGroup;
			children = (
				F963E9671D9ADD5A00098AD3 /* Protos */,
				F9331C851CB419B500139ECC /* NSFetchRequest+ZMRelationshipKeyPaths.h */,
				F9331C861CB419B500139ECC /* NSFetchRequest+ZMRelationshipKeyPaths.m */,
				F9331C811CB4191B00139ECC /* NSPredicate+ZMSearch.h */,
				D5FA30CE2063F8EC00716618 /* Version.swift */,
				F9331C821CB4191B00139ECC /* NSPredicate+ZMSearch.m */,
				F9A706431CAEE01D00C2F5FE /* CryptoBox.swift */,
				F9A706491CAEE01D00C2F5FE /* UserImageLocalCache.swift */,
				F9A7064B1CAEE01D00C2F5FE /* ZMFetchRequestBatch.h */,
				F9A7064C1CAEE01D00C2F5FE /* ZMFetchRequestBatch.m */,
				F9A7064E1CAEE01D00C2F5FE /* ZMUpdateEvent+WireDataModel.h */,
				0634C3A824643A400006081D /* ZMUpdateEvent.swift */,
				F9A7064F1CAEE01D00C2F5FE /* ZMUpdateEvent+WireDataModel.m */,
				54EDE67F1CBBF1860044A17E /* PINCache+ZMessaging.swift */,
				546D3DE51CE5D0B100A6047F /* RichAssetFileType.swift */,
				F963E97E1D9C09E700098AD3 /* ZMMessageTimer.h */,
				F963E97F1D9C09E700098AD3 /* ZMMessageTimer.m */,
				F9AB00261F0CE5520037B437 /* FileManager+FileLocations.swift */,
				5EFE9C072126BF9D007932A6 /* ZMPropertyNormalizationResult.h */,
				5EFE9C082126BF9D007932A6 /* ZMPropertyNormalizationResult.m */,
				5EFE9C0E2126D3FA007932A6 /* NormalizationResult.swift */,
				63298D9D24374489006B6018 /* Dictionary+ObjectForKey.swift */,
				162207F7272291CA0041EDE8 /* String+NilEmpty.swift */,
				16E6F26324B614DC0015B249 /* EncryptionKeys.swift */,
				7A2778C5285223D90044A73F /* KeychainManager.swift */,
				EE997A1325062295008336D2 /* Logging.swift */,
				EE128A67286DE35F00558550 /* CodableHelpers.swift */,
				6312162E287DB7D900FF9A56 /* String+Bytes.swift */,
				EE04084D28CA85B2009E4B8D /* Date+Helpers.swift */,
			);
			name = Utilis;
			path = Source/Utilis;
			sourceTree = SOURCE_ROOT;
		};
		F9A706CC1CAEE30700C2F5FE /* en.lproj */ = {
			isa = PBXGroup;
			children = (
				F9A706CD1CAEE30700C2F5FE /* InfoPlist.strings */,
			);
			name = en.lproj;
			path = Tests/Resources/en.lproj;
			sourceTree = SOURCE_ROOT;
		};
		F9A708031CAEEB7400C2F5FE /* ManagedObjectContext */ = {
			isa = PBXGroup;
			children = (
				EEA2B84524DA943100C6659E /* CoreDataStackTests+EncryptionAtRest.swift */,
				166E47BC255A98D900C161C8 /* CoreDataStackTests+Migration.swift */,
				F16F8EBE2063E9CC009A9D6F /* CoreDataStackTests+Backup.swift */,
				167BCC91260DB5FA00E9D7E3 /* CoreDataStackTests+ClearStorage.swift */,
				F9A708041CAEEB7400C2F5FE /* ManagedObjectContextSaveNotificationTests.m */,
				F9A708051CAEEB7400C2F5FE /* ManagedObjectContextTests.m */,
				F14FA376221DB05B005E7EF5 /* MockBackgroundActivityManager.swift */,
				54929FAD1E12AC8B0010186B /* NSPersistentStoreMetadataTests.swift */,
				F9A708061CAEEB7400C2F5FE /* NSManagedObjectContext+TestHelpers.h */,
				F9A708071CAEEB7400C2F5FE /* NSManagedObjectContext+TestHelpers.m */,
				F9A708081CAEEB7400C2F5FE /* PersistentStoreCoordinatorTests.m */,
				5473CC741E14268600814C03 /* NSManagedObjectContextDebuggingTests.swift */,
				BF103FA01F0138390047FDE5 /* ManagedObjectContextChangeObserverTests.swift */,
				EEDA9C1125121277003A5B27 /* NSManagedObjectContextTests+EncryptionAtRest.swift */,
				543ABF5A1F34A13000DBE28B /* DatabaseBaseTest.swift */,
				54ED3A9C1F38CB6A0066AD47 /* DatabaseMigrationTests.swift */,
				D5FA30CA2063ECD400716618 /* BackupMetadataTests.swift */,
				D5FA30D02063FD3A00716618 /* VersionTests.swift */,
				63F376D92834FF7200FE1F05 /* NSManagedObjectContextTests+Federation.swift */,
			);
			name = ManagedObjectContext;
			path = Tests/Source/ManagedObjectContext;
			sourceTree = SOURCE_ROOT;
		};
		F9A7080A1CAEEB7400C2F5FE /* Model */ = {
			isa = PBXGroup;
			children = (
				069D07B6256266F000DBA592 /* FeatureConfiguration */,
				06F98D61243B2446007E914A /* DigitalSignature */,
				A9FA524623A14E00003AD4C6 /* ConversationRole */,
				1672A6002343971500380537 /* Label */,
				546D3DE71CE5D22C00A6047F /* Utils */,
				F9B71FD71CB2C4C6001DB03F /* Observer */,
				F9B71F4D1CB2BC85001DB03F /* Conversation */,
				F9B71F591CB2BC85001DB03F /* ConversationList */,
				F9B71F5C1CB2BC85001DB03F /* Messages */,
				F9B71F621CB2BC85001DB03F /* User */,
				F9B71F6B1CB2BC85001DB03F /* VoiceChannel */,
				F9B720011CB2C68B001DB03F /* UserClient */,
				F9A7080C1CAEEB7400C2F5FE /* MockDataModel */,
				BF3493EE1EC3566500B0C314 /* Teams */,
				BF491CDE1F0525ED0055EE44 /* Accounts */,
				F9A7080B1CAEEB7400C2F5FE /* CoreDataRelationshipsTests.m */,
				F94A208E1CB51AF50059632A /* ManagedObjectValidationTests.m */,
				F9A708131CAEEB7400C2F5FE /* ModelObjectsTests.h */,
				F9A708141CAEEB7400C2F5FE /* ModelObjectsTests.m */,
				1670D01F23183209003A143B /* ModelObjectsTests+Helpers.swift */,
				F9A708151CAEEB7400C2F5FE /* NSFetchRequestTests+ZMRelationshipKeyPaths.m */,
				F9A708161CAEEB7400C2F5FE /* PersistentChangeTrackingTests.m */,
				F9A7081B1CAEEB7400C2F5FE /* ZMConnectionTests.m */,
				169FF3AE2715820400330C2E /* ZMConnectionFetchingTests.swift */,
				F9A7082B1CAEEB7400C2F5FE /* ZMFetchRequestBatchTests.m */,
				F9A7082C1CAEEB7400C2F5FE /* ZMManagedObjectTests.m */,
				87C125F81EF94F2E00D28DC1 /* ZMManagedObjectGroupingTests.swift */,
				1600D943267BC5A000970F99 /* ZMManagedObjectFetchingTests.swift */,
				F9A7085A1CAEED1B00C2F5FE /* ZMBaseManagedObjectTest.h */,
				F9A7085B1CAEED1B00C2F5FE /* ZMBaseManagedObjectTest.m */,
				068D610124629AA300A110A2 /* ZMBaseManagedObjectTest.swift */,
				544034331D6DFE8500860F2D /* ZMAddressBookContactTests.swift */,
				5476BA3D1DEDABCC00D047F8 /* AddressBookEntryTests.swift */,
				BF0D07F91E4C7B1100B934EB /* TextSearchQueryTests.swift */,
			);
			name = Model;
			path = Tests/Source/Model;
			sourceTree = SOURCE_ROOT;
		};
		F9A7080C1CAEEB7400C2F5FE /* MockDataModel */ = {
			isa = PBXGroup;
			children = (
				F9A7080D1CAEEB7400C2F5FE /* MockEntity.h */,
				F9A7080E1CAEEB7400C2F5FE /* MockEntity.m */,
				F9A7080F1CAEEB7400C2F5FE /* MockEntity2.h */,
				F9A708101CAEEB7400C2F5FE /* MockEntity2.m */,
				F9A708111CAEEB7400C2F5FE /* MockModelObjectContextFactory.h */,
				F9A708121CAEEB7400C2F5FE /* MockModelObjectContextFactory.m */,
			);
			path = MockDataModel;
			sourceTree = "<group>";
		};
		F9A7085D1CAEEF4700C2F5FE /* Helper */ = {
			isa = PBXGroup;
			children = (
				F9AB39591CB3AEB100A7254F /* BaseTestSwiftHelpers.swift */,
				F920AE161E38C547001BC14F /* NotificationObservers.swift */,
				F9A7085E1CAEEF4700C2F5FE /* MessagingTest+EventFactory.h */,
				F9A7085F1CAEEF4700C2F5FE /* MessagingTest+EventFactory.m */,
				F9C8622A1D87DC18009AAC33 /* MessagingTest+UUID.swift */,
				CEE525A81CCA4C97001D06F9 /* NSString+RandomString.h */,
				CEE525A91CCA4C97001D06F9 /* NSString+RandomString.m */,
				F14B9C6E212DB467004B6D7D /* ZMBaseManagedObjectTest+Helpers.swift */,
				16F7341324F9573C00AB93B1 /* XCTestCase+EncryptionKeys.swift */,
				16E70F97270F1F5700718E5D /* ZMConnection+Helper.h */,
				16E70FA6270F212000718E5D /* ZMConnection+Helper.m */,
				169FF3A427157B3800330C2E /* MockActionHandler.swift */,
				633B396728917C9600208124 /* XCTestCase+ErrorAssertion.swift */,
				EE403EC928D357AD00F78A36 /* ZMBaseTest+Async.swift */,
			);
			name = Helper;
			path = Tests/Source/Helper;
			sourceTree = SOURCE_ROOT;
		};
		F9B71F4D1CB2BC85001DB03F /* Conversation */ = {
			isa = PBXGroup;
			children = (
				F991CE101CB5549D004D8465 /* ZMConversation+Testing.h */,
				16DF3B5E2289510600D09365 /* ZMConversationTests+Legalhold.swift */,
				A923D77D239DB87700F47B85 /* ZMConversationTests+SecurityLevel.swift */,
				F9B71F4F1CB2BC85001DB03F /* ZMConversation+Testing.m */,
				F9B71F511CB2BC85001DB03F /* ZMConversationTests+gapsAndWindows.m */,
				A9536FD223ACD23100CFD528 /* ConversationTests+gapsAndWindows.swift */,
				54A885A71F62EEB600AFBA95 /* ZMConversationTests+Messages.swift */,
				16D5260C20DD1D9400608D8E /* ZMConversationTests+Timestamps.swift */,
				A9128ACF2398067E0056F591 /* ZMConversationTests+Participants.swift */,
				EF3510F922CA07BB00115B97 /* ZMConversationTests+Transport.swift */,
				F9B71F561CB2BC85001DB03F /* ZMConversationTests+Validation.m */,
				F92C992B1DAFC58A0034AFDD /* ZMConversationTests+Ephemeral.swift */,
				1621E59120E62BD2006B2D17 /* ZMConversationTests+Silencing.swift */,
				F1B025601E534CF900900C65 /* ZMConversationTests+PrepareToSend.swift */,
				BF735CFB1E7050D0003BC61F /* ZMConversationTests+CallSystemMessages.swift */,
				16F6BB3B1EDEDEFD009EA803 /* ZMConversationTests+ObservationHelper.swift */,
				F1B58926202DCEF9002BB59B /* ZMConversationTests+CreationSystemMessages.swift */,
				EF9A4702210A026600085102 /* ZMConversationTests+Language.swift */,
				F1517921212DAE2E00BA3EBD /* ZMConversationTests+Services.swift */,
				8767E8672163B9EE00390F75 /* ZMConversationTests+Mute.swift */,
				16030DBD21AE8FAB00F8032E /* ZMConversationTests+Confirmations.swift */,
				06D33FCC2524F65D004B9BC1 /* ZMConversationTests+UnreadMessages.swift */,
				EEFC3EE822083B0900D3091A /* ZMConversationTests+HasMessages.swift */,
				16519D53231D6F8200C9D76D /* ZMConversationTests+Deletion.swift */,
				1672A5FD23434FA200380537 /* ZMConversationTests+Labels.swift */,
				63FCE54728C78D1F00126D9D /* ZMConversationTests+Predicates.swift */,
				F9B71F571CB2BC85001DB03F /* ZMConversationTests.h */,
				F9B71F581CB2BC85001DB03F /* ZMConversationTests.m */,
				A94166FB2680CCB5001F4E37 /* ZMConversationTests.swift */,
				EEBF69EC28A2724800195771 /* ZMConversationTests+MLS.swift */,
				A96E7A9725A35CEF004FAADC /* ZMConversationTests+Knock.swift */,
				63D41E6E24573F420076826F /* ZMConversationTests+SelfConversation.swift */,
				16F7341024F9556600AB93B1 /* ZMConversationTests+DraftMessage.swift */,
				A982B46523BE1B86001828A6 /* ConversationTests.swift */,
				F9C8770A1E015AAF00792613 /* AssetColletionTests.swift */,
				F90D99A61E02E22400034070 /* AssetCollectionBatchedTests.swift */,
				BFB3BA721E28D38F0032A84F /* SharedObjectStoreTests.swift */,
				87A7FA23203DD11100AA066C /* ZMConversationTests+AccessMode.swift */,
				873B88FD2040470900FBE254 /* ConversationCreationOptionsTests.swift */,
				874D9797211064D300B07674 /* ZMConversationLastMessagesTest.swift */,
				5E39FC68225F2DC000C682B8 /* ZMConversationExternalParticipantsStateTests.swift */,
				A927F52623A029250058D744 /* ParticipantRoleTests.swift */,
				6354BDF42747BD9600880D50 /* ZMConversationTests+Federation.swift */,
				63E313D2274D5F57002EAF1D /* ZMConversationTests+Team.swift */,
				E9C7DD9A27B533D000FB9AE8 /* AccessRoleMappingTests.swift */,
			);
			name = Conversation;
			path = Tests/Source/Model/Conversation;
			sourceTree = SOURCE_ROOT;
		};
		F9B71F591CB2BC85001DB03F /* ConversationList */ = {
			isa = PBXGroup;
			children = (
				F9B71F5A1CB2BC85001DB03F /* ZMConversationListDirectoryTests.m */,
				16925336234F677B0041A8FF /* ZMConversationListDirectoryTests+Labels.swift */,
				BFE3A96B1ED2EC110024A05B /* ZMConversationListDirectoryTests+Teams.swift */,
				BFE3A96D1ED301020024A05B /* ZMConversationListTests+Teams.swift */,
				1672A6292345102400380537 /* ZMConversationListTests+Labels.swift */,
				F9B71F5B1CB2BC85001DB03F /* ZMConversationListTests.m */,
			);
			name = ConversationList;
			path = Tests/Source/Model/ConversationList;
			sourceTree = SOURCE_ROOT;
		};
		F9B71F5C1CB2BC85001DB03F /* Messages */ = {
			isa = PBXGroup;
			children = (
				EEDB51DA255410D000F35A29 /* GenericMessageHelperTests.swift */,
				63370CF62431F4FA0072C37F /* Composite */,
				EEE83B491FBB496B00FC0296 /* ZMMessageTimerTests.swift */,
				54EDE6811CBBF6260044A17E /* FileAssetCacheTests.swift */,
				F9331C541CB3BCDA00139ECC /* OtrBaseTest.swift */,
				F9331C501CB3BC6800139ECC /* CryptoBoxTests.swift */,
				16C391E1214BD437003AB3AD /* MentionTests.swift */,
				F9B71F5D1CB2BC85001DB03F /* ZMAssetClientMessageTests.swift */,
				168414292228421700FCB9BC /* ZMAssetClientMessageTests+AssetMessage.swift */,
				F963E9921D9E9D1800098AD3 /* ZMAssetClientMessageTests+Ephemeral.swift */,
				162294A4222038FA00A98679 /* CacheAssetTests.swift */,
				0680A9C1246002DC000F80F3 /* ZMClientMessageTests.swift */,
				F9331C591CB3BECB00139ECC /* ZMClientMessageTests+OTR.swift */,
				EE46B92728A511630063B38D /* ZMClientMessageTests+MLSEncryptedPayloadGenerator.swift */,
				63495DEF23F6BD2A002A7C59 /* GenericMessageTests.swift */,
				63298D9B24374094006B6018 /* GenericMessageTests+External.swift */,
				BFCF31DA1DA50C650039B3DC /* GenericMessageTests+NativePush.swift */,
				BF794FE41D14425E00E618C6 /* ZMClientMessageTests+Location.swift */,
				1651F9BD1D3554C800A9FAE8 /* ZMClientMessageTests+TextMessage.swift */,
				BFFBFD941D59E49D0079773E /* ZMClientMessageTests+Deletion.swift */,
				16746B071D2EAF8E00831771 /* ZMClientMessageTests+ZMImageOwner.swift */,
				87E2CE302119F6AB0034C2C4 /* ZMClientMessageTests+Cleared.swift */,
				1687C0E12150EE91003099DD /* ZMClientMessageTests+Mentions.swift */,
				7C88C5312182F6150037DD03 /* ZMClientMessageTests+Replies.swift */,
				168FF32F258200AD0066DAE3 /* ZMClientMessageTests+ResetSession.swift */,
				165E141725CC516B00F0B075 /* ZMClientMessageTests+Prefetching.swift */,
				F9B71F5F1CB2BC85001DB03F /* BaseClientMessageTests.swift */,
				F9B71F601CB2BC85001DB03F /* ZMMessageTests.h */,
				F9B71F611CB2BC85001DB03F /* ZMMessageTests.m */,
				A93724A126983100005FD532 /* ZMMessageTests.swift */,
				163CE6AE25BEB9680013C12D /* ZMMessageTests+SystemMessages.swift */,
				63D41E6C245733AC0076826F /* ZMMessageTests+Removal.swift */,
				F93A302E1D6F2633005CCB1D /* ZMMessageTests+Confirmation.swift */,
				060D194D2462A9D000623376 /* ZMMessageTests+GenericMessage.swift */,
				0651D00723FC4FDC00411A22 /* GenericMessageTests+LegalHoldStatus.swift */,
				16CDEBF62209897D00E74A41 /* ZMMessageTests+ShouldGenerateUnreadCount.swift */,
				F9B0FF311D79D1140098C17C /* ZMClientMessageTests+Unarchiving.swift */,
				1689FD452194A63E00A656E2 /* ZMClientMessageTests+Editing.swift */,
				CEB15E501D7EE53A0048A011 /* ZMClientMessagesTests+Reaction.swift */,
				5E9EA4D52242942900D401B2 /* ZMClientMessageTests+LinkAttachments.swift */,
				F963E9841D9D47D100098AD3 /* ZMClientMessageTests+Ephemeral.swift */,
				54563B791E0189750089B1D7 /* ZMMessageCategorizationTests.swift */,
				544E8C0D1E2F69E800F9B8B8 /* ZMOTRMessage+SecurityDegradationTests.swift */,
				16E7DA291FDABE440065B6A6 /* ZMOTRMessage+SelfConversationUpdateTests.swift */,
				166D189D230E9E66001288CD /* ZMMessage+DataRetentionTests.swift */,
				0680A9C42460627B000F80F3 /* ZMMessage+Reaction.swift */,
				EE6CB3DD24E2D24F00B0EADD /* ZMGenericMessageDataTests.swift */,
			);
			name = Messages;
			path = Tests/Source/Model/Messages;
			sourceTree = SOURCE_ROOT;
		};
		F9B71F621CB2BC85001DB03F /* User */ = {
			isa = PBXGroup;
			children = (
				F991CE181CB55E95004D8465 /* ZMSearchUserTests.m */,
				164A55D220F3AF6700AE62A6 /* ZMSearchUserTests+ProfileImages.swift */,
				1645ECC1243B643B007A82D6 /* ZMSearchUserTests+TeamUser.swift */,
				169FF3A927157F0100330C2E /* ZMSearchUserTests+Connections.swift */,
				872A2E891FFD2FBF00900B22 /* ZMSearchUserPayloadParsingTests.swift */,
				F9B71F631CB2BC85001DB03F /* UserImageLocalCacheTests.swift */,
				1645ECC3243B69A1007A82D6 /* UserTypeTests+Materialize.swift */,
				167BCC85260CFC7B00E9D7E3 /* UserTypeTests+Federation.swift */,
				F9B71F661CB2BC85001DB03F /* ZMPersonNameTests.m */,
				F18998871E7AF0BE00E579A2 /* ZMUserTests.h */,
				F9B71F6A1CB2BC85001DB03F /* ZMUserTests.m */,
				F18998841E7AEEC900E579A2 /* ZMUserTests+Swift.swift */,
				EE09EEB0255959F000919A6B /* ZMUserTests+AnalyticsIdentifier.swift */,
				1670D01D231825BE003A143B /* ZMUserTests+Permissions.swift */,
				5EFE9C0B2126CB71007932A6 /* UnregisteredUserTests.swift */,
				55C40BD422B0F75C00EFD8BD /* ZMUserLegalHoldTests.swift */,
			);
			name = User;
			path = Tests/Source/Model/User;
			sourceTree = SOURCE_ROOT;
		};
		F9B71F6B1CB2BC85001DB03F /* VoiceChannel */ = {
			isa = PBXGroup;
			children = (
				F9B71F6D1CB2BC85001DB03F /* ZMCallStateTests.swift */,
			);
			name = VoiceChannel;
			path = Tests/Source/Model/VoiceChannel;
			sourceTree = SOURCE_ROOT;
		};
		F9B71FD71CB2C4C6001DB03F /* Observer */ = {
			isa = PBXGroup;
			children = (
				F9B71FD91CB2C4C6001DB03F /* StringKeyPathTests.swift */,
				F9B71FDE1CB2C4C6001DB03F /* ObjectObserver */,
				F929C17A1E423B620018ADA4 /* SnapshotCenterTests.swift */,
				F9DD60BF1E8916000019823F /* ChangedIndexesTests.swift */,
				F93C4C7E1E24F832007E9CEE /* NotificationDispatcherTests.swift */,
				EE3EFEA0253090E0009499E5 /* PotentialChangeDetectorTests.swift */,
				F920AE391E3B8445001BC14F /* SearchUserObserverCenterTests.swift */,
			);
			path = Observer;
			sourceTree = "<group>";
		};
		F9B71FDE1CB2C4C6001DB03F /* ObjectObserver */ = {
			isa = PBXGroup;
			children = (
				F9DBA5231E28EE0A00BE23C0 /* ConversationObserverTests.swift */,
				F9DBA5261E28EEBD00BE23C0 /* UserObserverTests.swift */,
				F9DBA5281E29162A00BE23C0 /* MessageObserverTests.swift */,
				F9C348821E2CC0730015D69D /* UserClientObserverTests.swift */,
				F99C5B8B1ED466760049CCD7 /* TeamObserverTests.swift */,
				1672A6152344A14E00380537 /* LabelObserverTests.swift */,
				F9C348851E2CC27D0015D69D /* NewUnreadMessageObserverTests.swift */,
				F9FD75741E2E79B200B4558B /* ConversationListObserverTests.swift */,
				F9FD75791E2FB60000B4558B /* SearchUserObserverTests.swift */,
				F9B71FDF1CB2C4C6001DB03F /* AnyClassTupleTests.swift */,
				A995F05D239690B300FAC3CF /* ParticipantRoleObserverTests.swift */,
			);
			name = ObjectObserver;
			path = ObjectObserverToken;
			sourceTree = "<group>";
		};
		F9B720011CB2C68B001DB03F /* UserClient */ = {
			isa = PBXGroup;
			children = (
				F13A89D22106293000AB40CB /* PushTokenTests.swift */,
				F9331C5B1CB3BF9F00139ECC /* UserClientKeyStoreTests.swift */,
				F9B720021CB2C68B001DB03F /* UserClientTests.swift */,
				631A0585240439470062B387 /* UserClientTests+SafeLogging.swift */,
				1693155225A30D4E00709F15 /* UserClientTests+ResetSession.swift */,
			);
			name = UserClient;
			path = Tests/Source/Model/UserClient;
			sourceTree = SOURCE_ROOT;
		};
		F9C9A4F21CAD5DF10039E10C = {
			isa = PBXGroup;
			children = (
				543089B71D420165004D8AC4 /* README.md */,
				F9A708641CAEF9BD00C2F5FE /* Default-568h@2x.png */,
				F9C9A6771CAD7A790039E10C /* Resources */,
				F9C9A4FE1CAD5DF10039E10C /* Source */,
				F9C9A50A1CAD5DF10039E10C /* Tests */,
				F9C9A4FD1CAD5DF10039E10C /* Products */,
				F9C9A6701CAD779E0039E10C /* Frameworks */,
				63709F622993E70A00577D4B /* Packages */,
			);
			indentWidth = 4;
			sourceTree = "<group>";
			tabWidth = 4;
		};
		F9C9A4FD1CAD5DF10039E10C /* Products */ = {
			isa = PBXGroup;
			children = (
				F9C9A4FC1CAD5DF10039E10C /* WireDataModel.framework */,
				F9C9A5061CAD5DF10039E10C /* WireDataModelTests.xctest */,
				F9C9A7F31CAED9510039E10C /* WireDataModelTestHost.app */,
			);
			name = Products;
			sourceTree = "<group>";
		};
		F9C9A4FE1CAD5DF10039E10C /* Source */ = {
			isa = PBXGroup;
			children = (
				1639A81122608FEB00868AB9 /* Patches */,
				F9A705C91CAEE01D00C2F5FE /* ManagedObjectContext */,
				EE08B343284E2B2A0022830B /* MLS */,
				EE9B9F512993DF4200A257BC /* Proteus */,
				F9A705D41CAEE01D00C2F5FE /* Model */,
				F9A7061B1CAEE01D00C2F5FE /* Notifications */,
				F9A706421CAEE01D00C2F5FE /* Utilis */,
				F9C9A60C1CAD76A50039E10C /* WireDataModel.h */,
				F9C9A7371CAE6D890039E10C /* ConversationList */,
				F9C9A6A01CAD7C7F0039E10C /* Public */,
			);
			name = Source;
			sourceTree = "<group>";
		};
		F9C9A50A1CAD5DF10039E10C /* Tests */ = {
			isa = PBXGroup;
			children = (
				F9C9A83D1CAEDBC40039E10C /* Resources */,
				F9C9A81B1CAEDA330039E10C /* WireDataModelTestHost */,
				F9C9A79A1CAEA8FC0039E10C /* Source */,
			);
			path = Tests;
			sourceTree = "<group>";
		};
		F9C9A6701CAD779E0039E10C /* Frameworks */ = {
			isa = PBXGroup;
			children = (
				EE67F727296F0C6A001D7C88 /* WireTesting.framework */,
				EE67F6C2296F05FD001D7C88 /* PINCache.xcframework */,
				EE8DA96F2954A03E00F58B79 /* WireImages.framework */,
				EE8DA96C2954A03800F58B79 /* WireLinkPreview.framework */,
				EE8DA9692954A03100F58B79 /* WireTransport.framework */,
				EE8DA9662954A02B00F58B79 /* WireCryptobox.framework */,
				EE8DA9622954A02400F58B79 /* WireProtos.framework */,
				F9C9A66E1CAD77930039E10C /* CoreData.framework */,
				63709F642993E7A600577D4B /* libcore_crypto_ffi.a */,
				F9C9A66C1CAD778C0039E10C /* Foundation.framework */,
			);
			name = Frameworks;
			sourceTree = "<group>";
		};
		F9C9A6771CAD7A790039E10C /* Resources */ = {
			isa = PBXGroup;
			children = (
				167BCC182609E92300E9D7E3 /* ZMEventModel.xcdatamodeld */,
				F189988C1E7BE03800E579A2 /* zmessaging.xcdatamodeld */,
				F9C9A5DC1CAD76A50039E10C /* Info.plist */,
				F9C9A6781CAD7A790039E10C /* Configurations */,
			);
			path = Resources;
			sourceTree = "<group>";
		};
		F9C9A6781CAD7A790039E10C /* Configurations */ = {
			isa = PBXGroup;
			children = (
				F9C9A6791CAD7A790039E10C /* version.xcconfig */,
				F9C9A67A1CAD7A790039E10C /* zmc-config */,
				F9C9A6891CAD7A790039E10C /* WireDataModel.xcconfig */,
			);
			path = Configurations;
			sourceTree = "<group>";
		};
		F9C9A67A1CAD7A790039E10C /* zmc-config */ = {
			isa = PBXGroup;
			children = (
				F9C9A67C1CAD7A790039E10C /* ios-test-host.xcconfig */,
				F9C9A67D1CAD7A790039E10C /* ios-test-target.xcconfig */,
				F9C9A67F1CAD7A790039E10C /* project-common.xcconfig */,
				F9C9A6801CAD7A790039E10C /* project-debug.xcconfig */,
				F9C9A6811CAD7A790039E10C /* project.xcconfig */,
				F9C9A6841CAD7A790039E10C /* tests.xcconfig */,
				F9C9A6851CAD7A790039E10C /* warnings-debug.xcconfig */,
				F9C9A6861CAD7A790039E10C /* warnings.xcconfig */,
			);
			path = "zmc-config";
			sourceTree = "<group>";
		};
		F9C9A6A01CAD7C7F0039E10C /* Public */ = {
			isa = PBXGroup;
			children = (
				F9C9A7641CAE8DFC0039E10C /* ZMAddressBookContact.h */,
				F9C9A6AF1CAD7D1F0039E10C /* ZMManagedObject.h */,
				F9C9A6A31CAD7C7F0039E10C /* ZMConversation.h */,
				BFCD502C21511D58008CD845 /* DraftMessage.swift */,
				F9C9A6A41CAD7C7F0039E10C /* ZMConversationList.h */,
				F9C9A6A51CAD7C7F0039E10C /* ZMEditableUser.h */,
				F9C9A6A61CAD7C7F0039E10C /* ZMMessage.h */,
				F9C9A6A71CAD7C7F0039E10C /* ZMUser.h */,
				BF3494071EC5A90400B0C314 /* ZMUser+OneOnOne.h */,
			);
			name = Public;
			path = Source/Public;
			sourceTree = SOURCE_ROOT;
		};
		F9C9A7371CAE6D890039E10C /* ConversationList */ = {
			isa = PBXGroup;
			children = (
				1672A6272344F10700380537 /* FolderList.swift */,
				F9B71F041CB264DF001DB03F /* ZMConversationList.m */,
				F9B71F051CB264DF001DB03F /* ZMConversationList+Internal.h */,
				F9B71F071CB264DF001DB03F /* ZMConversationListDirectory.h */,
				F9B71F081CB264DF001DB03F /* ZMConversationListDirectory.m */,
				16E0FBC823326B72000E3235 /* ConversationDirectory.swift */,
			);
			name = ConversationList;
			path = Source/ConversationList;
			sourceTree = SOURCE_ROOT;
		};
		F9C9A79A1CAEA8FC0039E10C /* Source */ = {
			isa = PBXGroup;
			children = (
				54FB03AB1E41F6C2000E13DC /* Utils */,
				F9A7085D1CAEEF4700C2F5FE /* Helper */,
				F9A708031CAEEB7400C2F5FE /* ManagedObjectContext */,
				F9A7080A1CAEEB7400C2F5FE /* Model */,
				EE98879028882C6D002340D2 /* MLS */,
			);
			name = Source;
			sourceTree = "<group>";
		};
		F9C9A81B1CAEDA330039E10C /* WireDataModelTestHost */ = {
			isa = PBXGroup;
			children = (
				F9C9A81C1CAEDA330039E10C /* AppDelegate.h */,
				F9C9A81D1CAEDA330039E10C /* AppDelegate.m */,
				F9C9A8231CAEDA330039E10C /* Info.plist */,
				F9C9A8241CAEDA330039E10C /* main.m */,
			);
			name = WireDataModelTestHost;
			path = Tests/WireDataModelTestTarget;
			sourceTree = SOURCE_ROOT;
		};
		F9C9A83D1CAEDBC40039E10C /* Resources */ = {
			isa = PBXGroup;
			children = (
				63EDDCA028BE3B9200DE212F /* store2-105-0.wiredatabase */,
				EE002F212878345C0027D63A /* store2-104-0.wiredatabase */,
				63DA33AE28746CC100818C3C /* store2-103-0.wiredatabase */,
				EE9ADC46286F38D1002B2148 /* store2-102-0.wiredatabase */,
				EEB5DE102837BD52009B4741 /* store2-101-0.wiredatabase */,
				EE980FB12834EB3A00CC6B9F /* store2-100-0.wiredatabase */,
				06A0E60A281AE65D00E5F822 /* store2-99-0.wiredatabase */,
				E90AAE33279719D8003C7DB0 /* store2-98-0.wiredatabase */,
				06C6B1AF2745675D0049B54E /* store2-97-0.wiredatabase */,
				169FF3D72715CE5B00330C2E /* store2-96-0.wiredatabase */,
				0630E17626E0F3570012E2F9 /* store2-95-0.wiredatabase */,
				166EC36D26C50E8B0043ED01 /* store2-94-0.wiredatabase */,
				EE3C07E22698737C00CCB6FD /* store2-93-0.wiredatabase */,
				06EE09E22659340F00D6CAC3 /* store2-92-0.wiredatabase */,
				0604F7FF2651CAFD0016A71E /* store2-91-0.wiredatabase */,
				16500C0225E3A7520021B3AE /* store2-90-0.wiredatabase */,
				163CE64D25ACE57B0013C12D /* store2-89-0.wiredatabase */,
				0630E4C0257FC41300C75BFB /* store2-88-0.wiredatabase */,
				06EED73E2525D5B80014FE1E /* store2-87-0.wiredatabase */,
				06D33FCE2525D368004B9BC1 /* store2-86-0.wiredatabase */,
				16F7341524F95F9100AB93B1 /* store2-85-0.wiredatabase */,
				54AA3C9824ED2CE600FE1F94 /* store2-84-0.wiredatabase */,
				EE6CB3DB24E2A38500B0EADD /* store2-83-0.wiredatabase */,
				54BAB40A24A4FA0800EBC400 /* store2-82-0.wiredatabase */,
				0612D240243DC12E008811A7 /* store2-81-0.wiredatabase */,
				63340BBC241C2BC5004ED87C /* store2-80-0.wiredatabase */,
				06392CF823BF9DA9003186E6 /* store2-79-0.wiredatabase */,
				A90E1FDE23ABA48700CDE283 /* store2-78-0.wiredatabase */,
				1646D5BA234FA6B400E60F1E /* store2-77-0.wiredatabase */,
				1615F2D7234D027B005E4E20 /* store2-76-0.wiredatabase */,
				1672A6102343CABA00380537 /* store2-75-0.wiredatabase */,
				1637729B22B3F1F700510B7B /* store2-74-0.wiredatabase */,
				55C40BDC22B24AA600EFD8BD /* store2-73-0.wiredatabase */,
				EF2C247222AFF368009389C6 /* store2-72-0.wiredatabase */,
				16A86B4922A6BF5B00A674F8 /* store2-71-0.wiredatabase */,
				5EF1F238229538FD008C80D0 /* store2-70-0.wiredatabase */,
				5E9EA4DA2243ADA400D401B2 /* store2-69-0.wiredatabase */,
				1661673E22394E2A00779AE3 /* store2-68-0.wiredatabase */,
				166166CC22366C7A00779AE3 /* store2-67-0.wiredatabase */,
				16B75F69222EEE4000DCAFF2 /* store2-66-0.wiredatabase */,
				168413E9222594E600FCB9BC /* store2-65-0.wiredatabase */,
				F188A89A2225698C00BA53A5 /* store2-64-0.wiredatabase */,
				F188A8982225492400BA53A5 /* store2-63-0.wiredatabase */,
				5E4BA9F42216FF4000F938A8 /* store2-62-0.wiredatabase */,
				7CFB77352212C45E00B27972 /* store2-61-0.wiredatabase */,
				874387B921E6404F00901B0F /* store2-59-0.wiredatabase */,
				87F7288721B02DD7000ED371 /* store2-55-0.wiredatabase */,
				87F7288821B02DD7000ED371 /* store2-56-0.wiredatabase */,
				87F7288621B02DD6000ED371 /* store2-57-0.wiredatabase */,
				166264A22167B48000300F45 /* store2-54-0.wiredatabase */,
				16A9E353220CAB790062CFCD /* store2-60-0.wiredatabase */,
				8767E8622163B2C000390F75 /* store2-53-0.wiredatabase */,
				BF5AF286215156EE00449D43 /* store2-52-0.wiredatabase */,
				BFC183E1210F57EA00601E5D /* store2-51-0.wiredatabase */,
				EF9A47002109FCAE00085102 /* store2-50-0.wiredatabase */,
				EF9A46FE2109FC3700085102 /* store2-49-0.wiredatabase */,
				87FFC71920DBF2820005076E /* store2-47-0.wiredatabase */,
				87C1C266207F92190083BF6B /* store2-46-0.wiredatabase */,
				87C1C262207F88530083BF6B /* store2-45-0.wiredatabase */,
				D5D65A0C2074C97700D7F3C3 /* store2-44-0.wiredatabase */,
				8702B0EB20529C78006B60B9 /* store2-43-0.wiredatabase */,
				873B88F82040430A00FBE254 /* store2-42-0.wiredatabase */,
				54178A1A1E02E9FB00860ECE /* store2-24-1.wiredatabase */,
				54829D951DE6F782009100D3 /* store1-24.wiredatabase */,
				54829D961DE6F782009100D3 /* store1-25.wiredatabase */,
				54829D971DE6F782009100D3 /* store1-27.wiredatabase */,
				54829D981DE6F782009100D3 /* store1-28.wiredatabase */,
				54829D991DE6F782009100D3 /* store2-3.wiredatabase */,
				54829D9A1DE6F782009100D3 /* store2-4.wiredatabase */,
				54829D9B1DE6F782009100D3 /* store2-5.wiredatabase */,
				54829D9C1DE6F782009100D3 /* store2-6.wiredatabase */,
				54829D9D1DE6F782009100D3 /* store2-7.wiredatabase */,
				54829D9E1DE6F782009100D3 /* store2-8.wiredatabase */,
				54829D9F1DE6F782009100D3 /* store2-21-1.wiredatabase */,
				54829DA01DE6F782009100D3 /* store2-21-2.wiredatabase */,
				BF8EDC731E53182F00DA6C40 /* store2-25-0.wiredatabase */,
				BF8E024C1E606846003310E1 /* store2-26-0.wiredatabase */,
				BF735CFE1E70626F003BC61F /* store2-27-0.wiredatabase */,
				BF421B301EF4015E0079533A /* store2-30-0.wiredatabase */,
				F189988A1E7AF80500E579A2 /* store2-28-0.wiredatabase */,
				BF3493EC1EC34FF700B0C314 /* store2-29-0.wiredatabase */,
				BF491CD61F0402F80055EE44 /* store2-31-0.wiredatabase */,
				16E7DA261FD995810065B6A6 /* store2-39-0.wiredatabase */,
				EF451EA520066E53005C12F1 /* store2-40-0.wiredatabase */,
				BF6ACFFA21060F7200FD762B /* store2-48-0.wiredatabase */,
				162836162017466E0027082D /* store2-41-0.wiredatabase */,
				F91EAAC41D885D720010ACBE /* video.mp4 */,
				F9A708591CAEEC0700C2F5FE /* Test-Bridging-Header.h */,
				5495BC421E019F1B004253ED /* audio.m4a */,
				F9A706CA1CAEE30700C2F5FE /* 1900x1500.jpg */,
				F9A706CB1CAEE30700C2F5FE /* animated.gif */,
				F9A706CC1CAEE30700C2F5FE /* en.lproj */,
				F9A706CF1CAEE30700C2F5FE /* EncryptedBase64EncondedExternalMessageTestFixture.txt */,
				F9A706D01CAEE30700C2F5FE /* ExternalMessageTextFixture.txt */,
				F9A706D11CAEE30700C2F5FE /* Info.plist */,
				F9A706D21CAEE30700C2F5FE /* Lorem Ipsum.txt */,
				F9A706D31CAEE30700C2F5FE /* medium.jpg */,
				F9A706D41CAEE30700C2F5FE /* not_animated.gif */,
				F9A706D91CAEE30700C2F5FE /* tiny.jpg */,
			);
			path = Resources;
			sourceTree = "<group>";
		};
/* End PBXGroup section */

/* Begin PBXHeadersBuildPhase section */
		F9C9A4F91CAD5DF10039E10C /* Headers */ = {
			isa = PBXHeadersBuildPhase;
			buildActionMask = 2147483647;
			files = (
				F9A706C81CAEE01D00C2F5FE /* ZMUpdateEvent+WireDataModel.h in Headers */,
				F9A7068D1CAEE01D00C2F5FE /* ZMUser+Internal.h in Headers */,
				F9331C871CB419B500139ECC /* NSFetchRequest+ZMRelationshipKeyPaths.h in Headers */,
				F9A706561CAEE01D00C2F5FE /* NSNotification+ManagedObjectContextSave.h in Headers */,
				F9A706801CAEE01D00C2F5FE /* ZMMessage+Internal.h in Headers */,
				F9A706501CAEE01D00C2F5FE /* NSManagedObjectContext+tests.h in Headers */,
				F9C9A6AE1CAD7C7F0039E10C /* ZMUser.h in Headers */,
				F9B71F2C1CB264EF001DB03F /* ZMConversation+UnreadCount.h in Headers */,
				F963E9701D9ADD5A00098AD3 /* ZMImageAssetEncryptionKeys.h in Headers */,
				F9A706981CAEE01D00C2F5FE /* ZMManagedObject+Internal.h in Headers */,
				F9C9A7661CAE8DFC0039E10C /* ZMAddressBookContact.h in Headers */,
				F9C9A65F1CAD76A50039E10C /* WireDataModel.h in Headers */,
				F9C9A6AC1CAD7C7F0039E10C /* ZMEditableUser.h in Headers */,
				F9B71F0C1CB264DF001DB03F /* ZMConversationListDirectory.h in Headers */,
				F9C9A6AA1CAD7C7F0039E10C /* ZMConversation.h in Headers */,
				F9A706521CAEE01D00C2F5FE /* NSManagedObjectContext+zmessaging.h in Headers */,
				F9331C831CB4191B00139ECC /* NSPredicate+ZMSearch.h in Headers */,
				F9C9A6B01CAD7D1F0039E10C /* ZMManagedObject.h in Headers */,
				F9B71F0A1CB264DF001DB03F /* ZMConversationList+Internal.h in Headers */,
				F9C9A6AB1CAD7C7F0039E10C /* ZMConversationList.h in Headers */,
				BF3494081EC5A90400B0C314 /* ZMUser+OneOnOne.h in Headers */,
				F9A706511CAEE01D00C2F5FE /* NSManagedObjectContext+zmessaging-Internal.h in Headers */,
				F9A706821CAEE01D00C2F5FE /* ZMOTRMessage.h in Headers */,
				F9A7065A1CAEE01D00C2F5FE /* ZMConnection+Internal.h in Headers */,
				F9A706961CAEE01D00C2F5FE /* UserClientTypes.h in Headers */,
				F9A706C51CAEE01D00C2F5FE /* ZMFetchRequestBatch.h in Headers */,
				F9A7065B1CAEE01D00C2F5FE /* ZMConnection.h in Headers */,
				F9B71F301CB264EF001DB03F /* ZMConversationSecurityLevel.h in Headers */,
				F963E9801D9C09E700098AD3 /* ZMMessageTimer.h in Headers */,
				5EFE9C092126BF9D007932A6 /* ZMPropertyNormalizationResult.h in Headers */,
				F9A706791CAEE01D00C2F5FE /* ZMExternalEncryptedDataWithKeys.h in Headers */,
				F9B71F231CB264EF001DB03F /* ZMConversation+Internal.h in Headers */,
				F9C9A6AD1CAD7C7F0039E10C /* ZMMessage.h in Headers */,
				F9331C771CB4165100139ECC /* NSString+ZMPersonName.h in Headers */,
			);
			runOnlyForDeploymentPostprocessing = 0;
		};
/* End PBXHeadersBuildPhase section */

/* Begin PBXNativeTarget section */
		F9C9A4FB1CAD5DF10039E10C /* WireDataModel */ = {
			isa = PBXNativeTarget;
			buildConfigurationList = F9C9A5101CAD5DF10039E10C /* Build configuration list for PBXNativeTarget "WireDataModel" */;
			buildPhases = (
				F9C9A4F71CAD5DF10039E10C /* Sources */,
				F9C9A4F81CAD5DF10039E10C /* Frameworks */,
				F9C9A4F91CAD5DF10039E10C /* Headers */,
				EE47346529A377D100E6C04E /* Run Sourcery */,
				668BEFB527453BF600866A25 /* Run Swiftlint */,
				F9C9A4FA1CAD5DF10039E10C /* Resources */,
			);
			buildRules = (
			);
			dependencies = (
			);
			name = WireDataModel;
			packageProductDependencies = (
				63709F6A2994108700577D4B /* CoreCrypto */,
				63709F6C2994108700577D4B /* LibCoreCrypto */,
			);
			productName = WireDataModel;
			productReference = F9C9A4FC1CAD5DF10039E10C /* WireDataModel.framework */;
			productType = "com.apple.product-type.framework";
		};
		F9C9A5051CAD5DF10039E10C /* WireDataModelTests */ = {
			isa = PBXNativeTarget;
			buildConfigurationList = F9C9A5131CAD5DF10039E10C /* Build configuration list for PBXNativeTarget "WireDataModelTests" */;
			buildPhases = (
				F9C9A5021CAD5DF10039E10C /* Sources */,
				F9C9A5031CAD5DF10039E10C /* Frameworks */,
				F9C9A5041CAD5DF10039E10C /* Resources */,
			);
			buildRules = (
			);
			dependencies = (
				F991CE201CB7E5FD004D8465 /* PBXTargetDependency */,
				F9C9A5091CAD5DF10039E10C /* PBXTargetDependency */,
			);
			name = WireDataModelTests;
			productName = WireDataModelTests;
			productReference = F9C9A5061CAD5DF10039E10C /* WireDataModelTests.xctest */;
			productType = "com.apple.product-type.bundle.unit-test";
		};
		F9C9A7F21CAED9510039E10C /* WireDataModelTestHost */ = {
			isa = PBXNativeTarget;
			buildConfigurationList = F9C9A8091CAED9510039E10C /* Build configuration list for PBXNativeTarget "WireDataModelTestHost" */;
			buildPhases = (
				F9C9A7EF1CAED9510039E10C /* Sources */,
				F9C9A7F01CAED9510039E10C /* Frameworks */,
				F9C9A7F11CAED9510039E10C /* Resources */,
				EE67F72A296F0C6A001D7C88 /* Embed Frameworks */,
			);
			buildRules = (
			);
			dependencies = (
			);
			name = WireDataModelTestHost;
			productName = WireDataModelTestTarget;
			productReference = F9C9A7F31CAED9510039E10C /* WireDataModelTestHost.app */;
			productType = "com.apple.product-type.application";
		};
/* End PBXNativeTarget section */

/* Begin PBXProject section */
		F9C9A4F31CAD5DF10039E10C /* Project object */ = {
			isa = PBXProject;
			attributes = {
				LastSwiftUpdateCheck = 0830;
				LastUpgradeCheck = 1310;
				ORGANIZATIONNAME = "Wire Swiss GmbH";
				TargetAttributes = {
					F9C9A4FB1CAD5DF10039E10C = {
						CreatedOnToolsVersion = 7.2;
						LastSwiftMigration = 1000;
						ProvisioningStyle = Manual;
					};
					F9C9A5051CAD5DF10039E10C = {
						CreatedOnToolsVersion = 7.2;
						LastSwiftMigration = 1000;
						TestTargetID = F9C9A7F21CAED9510039E10C;
					};
					F9C9A7F21CAED9510039E10C = {
						CreatedOnToolsVersion = 7.2;
						LastSwiftMigration = 0800;
					};
				};
			};
			buildConfigurationList = F9C9A4F61CAD5DF10039E10C /* Build configuration list for PBXProject "WireDataModel" */;
			compatibilityVersion = "Xcode 3.2";
			developmentRegion = en;
			hasScannedForEncodings = 0;
			knownRegions = (
				en,
				Base,
			);
			mainGroup = F9C9A4F21CAD5DF10039E10C;
			productRefGroup = F9C9A4FD1CAD5DF10039E10C /* Products */;
			projectDirPath = "";
			projectRoot = "";
			targets = (
				F9C9A4FB1CAD5DF10039E10C /* WireDataModel */,
				F9C9A5051CAD5DF10039E10C /* WireDataModelTests */,
				F9C9A7F21CAED9510039E10C /* WireDataModelTestHost */,
			);
		};
/* End PBXProject section */

/* Begin PBXResourcesBuildPhase section */
		F9C9A4FA1CAD5DF10039E10C /* Resources */ = {
			isa = PBXResourcesBuildPhase;
			buildActionMask = 2147483647;
			files = (
			);
			runOnlyForDeploymentPostprocessing = 0;
		};
		F9C9A5041CAD5DF10039E10C /* Resources */ = {
			isa = PBXResourcesBuildPhase;
			buildActionMask = 2147483647;
			files = (
				06C6B1B02745675E0049B54E /* store2-97-0.wiredatabase in Resources */,
				0630E17726E0F3570012E2F9 /* store2-95-0.wiredatabase in Resources */,
				7CFB77362212C45E00B27972 /* store2-61-0.wiredatabase in Resources */,
				169FF3D82715CE5B00330C2E /* store2-96-0.wiredatabase in Resources */,
				87F7288D21B02E2A000ED371 /* store2-56-0.wiredatabase in Resources */,
				BF735CFF1E70626F003BC61F /* store2-27-0.wiredatabase in Resources */,
				63EDDCA128BE3B9200DE212F /* store2-105-0.wiredatabase in Resources */,
				F9A706F61CAEE31800C2F5FE /* 1900x1500.jpg in Resources */,
				1646D5BB234FA6B500E60F1E /* store2-77-0.wiredatabase in Resources */,
				1615F2D8234D027B005E4E20 /* store2-76-0.wiredatabase in Resources */,
				EF2C247322AFF368009389C6 /* store2-72-0.wiredatabase in Resources */,
				EF9A47012109FCAE00085102 /* store2-50-0.wiredatabase in Resources */,
				BF421B311EF4015E0079533A /* store2-30-0.wiredatabase in Resources */,
				F9A706FA1CAEE32A00C2F5FE /* ExternalMessageTextFixture.txt in Resources */,
				87F7288C21B02E2A000ED371 /* store2-55-0.wiredatabase in Resources */,
				54AA3C9924ED2CE700FE1F94 /* store2-84-0.wiredatabase in Resources */,
				5495BC431E019F1B004253ED /* audio.m4a in Resources */,
				16B75F6B222EEE6E00DCAFF2 /* store2-66-0.wiredatabase in Resources */,
				F188A89B2225698C00BA53A5 /* store2-64-0.wiredatabase in Resources */,
				BF6ACFFB21060F7200FD762B /* store2-48-0.wiredatabase in Resources */,
				54829DAE1DE6F7BA009100D3 /* store1-25.wiredatabase in Resources */,
				87FFC71A20DBF2820005076E /* store2-47-0.wiredatabase in Resources */,
				87C1C267207F921A0083BF6B /* store2-46-0.wiredatabase in Resources */,
				55C40BDD22B24AA600EFD8BD /* store2-73-0.wiredatabase in Resources */,
				54BAB40B24A4FA0800EBC400 /* store2-82-0.wiredatabase in Resources */,
				06392CF923BF9DA9003186E6 /* store2-79-0.wiredatabase in Resources */,
				EEB5DE112837BD52009B4741 /* store2-101-0.wiredatabase in Resources */,
				06A0E60B281AE65D00E5F822 /* store2-99-0.wiredatabase in Resources */,
				0604F8002651CAFE0016A71E /* store2-91-0.wiredatabase in Resources */,
				BF5AF287215156EE00449D43 /* store2-52-0.wiredatabase in Resources */,
				163CE64E25ACE5DB0013C12D /* store2-89-0.wiredatabase in Resources */,
				54829DB31DE6F7BA009100D3 /* store2-5.wiredatabase in Resources */,
				16E7DA281FD9973B0065B6A6 /* store2-39-0.wiredatabase in Resources */,
				F9A706FD1CAEE32A00C2F5FE /* medium.jpg in Resources */,
				F9A706F91CAEE32A00C2F5FE /* EncryptedBase64EncondedExternalMessageTestFixture.txt in Resources */,
				87F7288E21B02E2A000ED371 /* store2-57-0.wiredatabase in Resources */,
				54829DB11DE6F7BA009100D3 /* store2-3.wiredatabase in Resources */,
				54829DB61DE6F7BA009100D3 /* store2-8.wiredatabase in Resources */,
				F9A707031CAEE32E00C2F5FE /* tiny.jpg in Resources */,
				54178A1C1E02EA9900860ECE /* store2-24-1.wiredatabase in Resources */,
				876344472052B1E400458C7F /* store2-43-0.wiredatabase in Resources */,
				1672A6112343CABA00380537 /* store2-75-0.wiredatabase in Resources */,
				873B88FA2040431200FBE254 /* store2-42-0.wiredatabase in Resources */,
				874387BB21E6406F00901B0F /* store2-59-0.wiredatabase in Resources */,
				166264A42167B48A00300F45 /* store2-54-0.wiredatabase in Resources */,
				168413EB222594ED00FCB9BC /* store2-65-0.wiredatabase in Resources */,
				54829DAF1DE6F7BA009100D3 /* store1-27.wiredatabase in Resources */,
				BFC183E2210F57EA00601E5D /* store2-51-0.wiredatabase in Resources */,
				EF9A46FF2109FC3A00085102 /* store2-49-0.wiredatabase in Resources */,
				E90AAE34279719D8003C7DB0 /* store2-98-0.wiredatabase in Resources */,
				EE002F222878345C0027D63A /* store2-104-0.wiredatabase in Resources */,
				A90E1FDF23ABA48700CDE283 /* store2-78-0.wiredatabase in Resources */,
				63DA33AF28746CCF00818C3C /* store2-103-0.wiredatabase in Resources */,
				87C1C264207F889D0083BF6B /* store2-45-0.wiredatabase in Resources */,
				54829DB41DE6F7BA009100D3 /* store2-6.wiredatabase in Resources */,
				F9A706FE1CAEE32A00C2F5FE /* not_animated.gif in Resources */,
				06D33FCF2525D368004B9BC1 /* store2-86-0.wiredatabase in Resources */,
				54829DB71DE6F7BA009100D3 /* store2-21-1.wiredatabase in Resources */,
				F9A706FC1CAEE32A00C2F5FE /* Lorem Ipsum.txt in Resources */,
				06EED73F2525D5B90014FE1E /* store2-87-0.wiredatabase in Resources */,
				BF3493ED1EC34FF700B0C314 /* store2-29-0.wiredatabase in Resources */,
				F189988B1E7AF80500E579A2 /* store2-28-0.wiredatabase in Resources */,
				54829DB81DE6F7BA009100D3 /* store2-21-2.wiredatabase in Resources */,
				1661673F22394E2A00779AE3 /* store2-68-0.wiredatabase in Resources */,
				EE9ADC47286F38D1002B2148 /* store2-102-0.wiredatabase in Resources */,
				16500C0325E3A7F80021B3AE /* store2-90-0.wiredatabase in Resources */,
				EE980FB22834EB3A00CC6B9F /* store2-100-0.wiredatabase in Resources */,
				F9A706F81CAEE32400C2F5FE /* InfoPlist.strings in Resources */,
				166166CD22366C7A00779AE3 /* store2-67-0.wiredatabase in Resources */,
				5E4BA9F62216FF7800F938A8 /* store2-62-0.wiredatabase in Resources */,
				8767E8642163B2C200390F75 /* store2-53-0.wiredatabase in Resources */,
				0612D241243DC134008811A7 /* store2-81-0.wiredatabase in Resources */,
				BF491CD71F0402F80055EE44 /* store2-31-0.wiredatabase in Resources */,
				0630E4C1257FC41400C75BFB /* store2-88-0.wiredatabase in Resources */,
				D5D65A0D2074C97800D7F3C3 /* store2-44-0.wiredatabase in Resources */,
				5EF1F239229538FE008C80D0 /* store2-70-0.wiredatabase in Resources */,
				BF8EDC741E53182F00DA6C40 /* store2-25-0.wiredatabase in Resources */,
				F188A8992225492400BA53A5 /* store2-63-0.wiredatabase in Resources */,
				BF8E024D1E606846003310E1 /* store2-26-0.wiredatabase in Resources */,
				54829DB51DE6F7BA009100D3 /* store2-7.wiredatabase in Resources */,
				EE3C07E32698737D00CCB6FD /* store2-93-0.wiredatabase in Resources */,
				EE6CB3DC24E2A4E500B0EADD /* store2-83-0.wiredatabase in Resources */,
				16A86B4A22A6BF5B00A674F8 /* store2-71-0.wiredatabase in Resources */,
				166EC36E26C50E960043ED01 /* store2-94-0.wiredatabase in Resources */,
				F91EAAC61D885D7B0010ACBE /* video.mp4 in Resources */,
				16283618201747410027082D /* store2-41-0.wiredatabase in Resources */,
				16F7341624F95F9D00AB93B1 /* store2-85-0.wiredatabase in Resources */,
				54829DAD1DE6F7BA009100D3 /* store1-24.wiredatabase in Resources */,
				1637729C22B3F1F700510B7B /* store2-74-0.wiredatabase in Resources */,
				F9A706F71CAEE31C00C2F5FE /* animated.gif in Resources */,
				54829DB01DE6F7BA009100D3 /* store1-28.wiredatabase in Resources */,
				63340BBD241C2BC5004ED87C /* store2-80-0.wiredatabase in Resources */,
				16A9E354220CAB790062CFCD /* store2-60-0.wiredatabase in Resources */,
				EF451EA620066E5A005C12F1 /* store2-40-0.wiredatabase in Resources */,
				54829DB21DE6F7BA009100D3 /* store2-4.wiredatabase in Resources */,
				06EE09E32659340F00D6CAC3 /* store2-92-0.wiredatabase in Resources */,
				5E9EA4DC2243AE4E00D401B2 /* store2-69-0.wiredatabase in Resources */,
			);
			runOnlyForDeploymentPostprocessing = 0;
		};
		F9C9A7F11CAED9510039E10C /* Resources */ = {
			isa = PBXResourcesBuildPhase;
			buildActionMask = 2147483647;
			files = (
				F9A708651CAEF9BD00C2F5FE /* Default-568h@2x.png in Resources */,
			);
			runOnlyForDeploymentPostprocessing = 0;
		};
/* End PBXResourcesBuildPhase section */

/* Begin PBXShellScriptBuildPhase section */
		668BEFB527453BF600866A25 /* Run Swiftlint */ = {
			isa = PBXShellScriptBuildPhase;
			buildActionMask = 2147483647;
			files = (
			);
			inputFileListPaths = (
			);
			inputPaths = (
			);
			name = "Run Swiftlint";
			outputFileListPaths = (
			);
			outputPaths = (
			);
			runOnlyForDeploymentPostprocessing = 0;
			shellPath = /bin/sh;
			shellScript = "# Adds support for Apple Silicon brew directory\nexport PATH=\"$PATH:/opt/homebrew/bin\"\n \nif which swiftlint >/dev/null; then\n  swiftlint\nelse\n  echo \"warning: SwiftLint not installed, download from https://github.com/realm/SwiftLint\"\nfi\n";
		};
		EE47346529A377D100E6C04E /* Run Sourcery */ = {
			isa = PBXShellScriptBuildPhase;
			buildActionMask = 2147483647;
			files = (
			);
			inputFileListPaths = (
			);
			inputPaths = (
			);
			name = "Run Sourcery";
			outputFileListPaths = (
			);
			outputPaths = (
			);
			runOnlyForDeploymentPostprocessing = 0;
			shellPath = /bin/sh;
			shellScript = "# Adds support for Apple Silicon brew directory\nexport PATH=\"$PATH:/opt/homebrew/bin\"\n \nif which sourcery >/dev/null; then\n  sourcery --config ./sourcery/config.yml\nelse\n  echo \"warning: Sourcery not installed, download from https://github.com/krzysztofzablocki/Sourcery\"\nfi\n\n";
		};
/* End PBXShellScriptBuildPhase section */

/* Begin PBXSourcesBuildPhase section */
		F9C9A4F71CAD5DF10039E10C /* Sources */ = {
			isa = PBXSourcesBuildPhase;
			buildActionMask = 2147483647;
			files = (
				EE3EFE95253053B1009499E5 /* PotentialChangeDetector.swift in Sources */,
				BF1B98041EC313C600DE033B /* Team.swift in Sources */,
				A90676E7238EAE8B006417AC /* ParticipantRole.swift in Sources */,
				165124D82189AE90006A3C75 /* ZMAssetClientMessage+Quotes.swift in Sources */,
				BF5DF5CD20F4EB3E002BCB67 /* ZMSystemMessage+NewConversation.swift in Sources */,
				0651D00423FC46A500411A22 /* ZMClientMessage+Confirmations.swift in Sources */,
				F163784F1E5C454C00898F84 /* ZMConversation+Patches.swift in Sources */,
				1639A8132260916E00868AB9 /* AlertAvailabilityBehaviourChange.swift in Sources */,
				166A2A0D25FB991800B4A4F8 /* CoreDataStack.swift in Sources */,
				F9A706AE1CAEE01D00C2F5FE /* SetSnapshot.swift in Sources */,
				EE404EA2287317CB00B3653F /* MLSController.swift in Sources */,
				7AFC6A2F2876E9BF000FF1A1 /* ClaimMLSKeyPackageAction.swift in Sources */,
				162A81DD202DA4BC00F6200C /* AssetCache.swift in Sources */,
				EEBACDAB25B9C4B0000210AC /* AppLockAuthenticationResult.swift in Sources */,
				638805652410FE920043B641 /* ButtonState.swift in Sources */,
				060ED6E4249BB09200412C4A /* NSManagedObjectContext+LastNotificationID.swift in Sources */,
				EE9B9F552993E16500A257BC /* ProteusService.swift in Sources */,
				16460A46206544B00096B616 /* PersistentMetadataKeys.swift in Sources */,
				5E67168E2174B9AF00522E61 /* LoginCredentials.swift in Sources */,
				7AFC6A2E2876E9BF000FF1A1 /* UploadSelfMLSKeyPackagesAction.swift in Sources */,
				63DA335E286C9CF000818C3C /* NSManagedObjectContext+MLSController.swift in Sources */,
				CE4EDC0B1D6DC2D2002A20AA /* ConversationMessage+Reaction.swift in Sources */,
				EEAAD75A252C6D2700E6A44E /* UnreadMessages.swift in Sources */,
				A90676EB238EB05F006417AC /* Role.swift in Sources */,
				63B658DE243754E100EF463F /* GenericMessage+UpdateEvent.swift in Sources */,
				545FA5D71E2FD3750054171A /* ZMConversation+MessageDeletion.swift in Sources */,
				5EFE9C062125CD3F007932A6 /* UnregisteredUser.swift in Sources */,
				63370C6C242A510A0072C37F /* ZMOTRMessage+UpdateEvent.swift in Sources */,
				167BCC82260CFAD500E9D7E3 /* UserType+Federation.swift in Sources */,
				BF10B5981E64591600E7036E /* NSManagedObjectContext+Analytics.swift in Sources */,
				F1C867701FA9CCB5001505E8 /* DuplicateMerging.swift in Sources */,
				544A46AE1E2E82BA00D6A748 /* ZMOTRMessage+SecurityDegradation.swift in Sources */,
				F18998831E7AC6D900E579A2 /* ZMUser.swift in Sources */,
				EE30F45B2592A357000FC69C /* AppLockController.PasscodeKeychainItem.swift in Sources */,
				54563B761E0161730089B1D7 /* ZMMessage+Categorization.swift in Sources */,
				1670D0172317F92B003A143B /* ZMConversation+Team.swift in Sources */,
				EE28991E26B4422800E7BAF0 /* Feature.ConferenceCalling.swift in Sources */,
				EEF6E3C828D88A33001C1799 /* MLSGroup.swift in Sources */,
				F963E9831D9C0DC400098AD3 /* ZMMessageDestructionTimer.swift in Sources */,
				63AFE2D6244F49A90003F619 /* GenericMessage+MessageCapable.swift in Sources */,
				A901DE8C23A2A31B00B4DDC6 /* ZMConnection+Role.swift in Sources */,
				F9A706C91CAEE01D00C2F5FE /* ZMUpdateEvent+WireDataModel.m in Sources */,
				EE997A16250629DC008336D2 /* ZMMessage+ProcessingError.swift in Sources */,
				063D2928242128D300FA6FEE /* ZMClientMessage+Ephemeral.swift in Sources */,
				63370CBB242CB84A0072C37F /* CompositeMessageItemContent.swift in Sources */,
				F13A89D1210628F700AB40CB /* PushToken.swift in Sources */,
				CE58A3FF1CD3B3580037B626 /* ConversationMessage.swift in Sources */,
				0634C3A924643A400006081D /* ZMUpdateEvent.swift in Sources */,
				160B3BB124EFD64E0026D355 /* ExtendedSecureUnarchiveFromData.swift in Sources */,
				BF85CF5F1D227A78006EDB97 /* LocationData.swift in Sources */,
				F9DBA5221E28EB4000BE23C0 /* SideEffectSources.swift in Sources */,
				1672A614234499B500380537 /* LabelChangeInfo.swift in Sources */,
				EE002F202878312F0027D63A /* MessageProtocol.swift in Sources */,
				06E1C835244F1A2300CA4EF2 /* ZMOTRMessage+Helper.swift in Sources */,
				06B1C493248F9173007FDA8D /* GenericMessage+Debug.swift in Sources */,
				1687ABAC20EBE0770007C240 /* UserType.swift in Sources */,
				16030DB021AD765D00F8032E /* ZMConversation+Confirmations.swift in Sources */,
				F9A7065C1CAEE01D00C2F5FE /* ZMConnection.m in Sources */,
				EF2CBDA720061E2D0004F65E /* ServiceUser.swift in Sources */,
				A995F05C23968D8500FAC3CF /* ParticipantRoleChangeInfo.swift in Sources */,
				060ED6D12499E97200412C4A /* NSManagedObjectContext+ServerTimeDelta.swift in Sources */,
				F929C1751E41EBE20018ADA4 /* PersonName.swift in Sources */,
				16BA4303233CD8E50018E883 /* Label.swift in Sources */,
				7ABAD028287D92BF002071A1 /* MLSQualifiedClientID.swift in Sources */,
				EE42938C252C443000E70670 /* ManagedObjectObserverToken.swift in Sources */,
				EE128A68286DE35F00558550 /* CodableHelpers.swift in Sources */,
				161E056A2667C4D100DADC3D /* AccountDeletedObserver.swift in Sources */,
				F9A706B61CAEE01D00C2F5FE /* UserClientChangeInfo.swift in Sources */,
				EE128A66286DE31200558550 /* UserClient+MLSPublicKeys.swift in Sources */,
				EEB803AB283F61E600412F62 /* Feature.MLS.swift in Sources */,
				6354BDF32746C30900880D50 /* ZMConversation+Federation.swift in Sources */,
				BF989D0A1E8A6A120052BF8F /* SearchUserAsset.swift in Sources */,
				066328602428D01C005BB3BE /* ZMClientMessage+GenericMessage.swift in Sources */,
				5E36B45E21CA5BBA00B7063B /* UnverifiedCredentials.swift in Sources */,
				EE04084E28CA85B2009E4B8D /* Date+Helpers.swift in Sources */,
				F9B71F091CB264DF001DB03F /* ZMConversationList.m in Sources */,
				55C40BCE22B0316800EFD8BD /* ZMUser+LegalHoldRequest.swift in Sources */,
				EE5E2C1926DFC67900C3928A /* MessageDestructionTimeoutValue.swift in Sources */,
				5EFE9C0A2126BF9D007932A6 /* ZMPropertyNormalizationResult.m in Sources */,
				63F65F01246B073900534A69 /* GenericMessage+Content.swift in Sources */,
				1607AAF2243768D200A93D29 /* UserType+Materialize.swift in Sources */,
				63B658E0243789DE00EF463F /* GenericMessage+Assets.swift in Sources */,
				164EB6F3230D987A001BBD4A /* ZMMessage+DataRetention.swift in Sources */,
				EECFAA3826D52EB700D9E100 /* Feature.SelfDeletingMessages.swift in Sources */,
				1693155525A329FE00709F15 /* NSManagedObjectContext+UpdateRequest.swift in Sources */,
				A90D62C823A159B600F680CC /* ZMConversation+Transport.swift in Sources */,
				F9A706941CAEE01D00C2F5FE /* UserClient+Protobuf.swift in Sources */,
				63370CBD242CBA0A0072C37F /* CompositeMessageData.swift in Sources */,
				BF8F3A831E4B61C70079E9E7 /* TextSearchQuery.swift in Sources */,
				5E771F382080BB0000575629 /* PBMessage+Validation.swift in Sources */,
				63172F7B2906968000DBECC9 /* CoreCryptoConfiguration.swift in Sources */,
				BF10B5971E64591600E7036E /* AnalyticsType.swift in Sources */,
				16313D621D227DC1001B2AB3 /* LinkPreview+ProtocolBuffer.swift in Sources */,
				F1FDF2F721B152BC00E037A1 /* GenericMessage+Helper.swift in Sources */,
				16030DC521AEE25500F8032E /* ZMOTRMessage+Confirmations.swift in Sources */,
				EE9B9F532993DF5D00A257BC /* ProteusServiceInterface.swift in Sources */,
				D5FA30C52063DC2D00716618 /* BackupMetadata.swift in Sources */,
				BF8361DA1F0A3C41009AE5AC /* NSSecureCoding+Swift.swift in Sources */,
				16CDEBFB2209D13B00E74A41 /* ZMMessage+Quotes.swift in Sources */,
				EE997A1425062295008336D2 /* Logging.swift in Sources */,
				F9331C841CB4191B00139ECC /* NSPredicate+ZMSearch.m in Sources */,
				BFCD502D21511D58008CD845 /* DraftMessage.swift in Sources */,
				F9A706BD1CAEE01D00C2F5FE /* CryptoBox.swift in Sources */,
				EEC8064C28CF4BBF00DD58E9 /* BackendMLSPublicKeys.swift in Sources */,
				EE3EFE9725305A84009499E5 /* ModifiedObjects+Mergeable.swift in Sources */,
				EE42938A252C437900E70670 /* Notification.Name+ManagedObjectObservation.swift in Sources */,
				16AD86BA1F75426C00E4C797 /* NSManagedObjectContext+NotificationContext.swift in Sources */,
				165E0F69217F871400E36D08 /* ZMOTRMessage+ContentHashing.swift in Sources */,
				F9C348921E2E3FF60015D69D /* SnapshotCenter.swift in Sources */,
				0651D00623FC481B00411A22 /* ZMAssetClientMessage+Confirmations.swift in Sources */,
				54E3EE471F61A78B00A261E3 /* ZMAssetClientMessage+Deletion.swift in Sources */,
				F9331C781CB4165100139ECC /* NSString+ZMPersonName.m in Sources */,
				BF6EA4D21E2512E800B7BD4B /* ZMConversation+DisplayName.swift in Sources */,
				F1C867851FAA0D48001505E8 /* ZMUser+Create.swift in Sources */,
				EEDA9C152513A1DA003A5B27 /* ZMClientMessage+EncryptionAtRest.swift in Sources */,
				A95E7BF5239134E600935B88 /* ZMConversation+Participants.swift in Sources */,
				546D3DE61CE5D0B100A6047F /* RichAssetFileType.swift in Sources */,
				EE42938E252C460000E70670 /* Changes.swift in Sources */,
				D5FA30CF2063F8EC00716618 /* Version.swift in Sources */,
				06D5423C26399C33006B0C5A /* UserType+External.swift in Sources */,
				EEDE7DB528EAFE45007DC6A3 /* MLSActionExecutor.swift in Sources */,
				F9DBA5201E28EA8B00BE23C0 /* DependencyKeyStore.swift in Sources */,
				EEA985982555668A002BEF02 /* ZMUser+AnalyticsIdentifier.swift in Sources */,
				F125BAD71EE9849B0018C2F8 /* ZMConversation+SystemMessages.swift in Sources */,
				54F84CFD1F9950B300ABD7D5 /* DuplicatedEntityRemoval.swift in Sources */,
				A90B3E2D23A255D5003EFED4 /* ZMConversation+Creation.swift in Sources */,
				06034B6D26A8D36E003624B4 /* Feature.FileSharing.swift in Sources */,
				87C1C25F207F7DA80083BF6B /* InvalidGenericMessageDataRemoval.swift in Sources */,
				544E8C111E2F76B400F9B8B8 /* NSManagedObjectContext+UserInfoMerge.swift in Sources */,
				6397F6E828F972F600298DB1 /* CommitBundle+Protobuf.swift in Sources */,
				0649D1C524F6A542001DDC78 /* NSManagedObjectContext+ZMKeyValueStore.swift in Sources */,
				63D9A19E282AA0050074C20C /* NSManagedObjectContext+Federation.swift in Sources */,
				EEDD426A28633B2800C9EBC4 /* ZMUser+Patches.swift in Sources */,
				EEBACDA725B9C2C6000210AC /* AppLockType.swift in Sources */,
				165124D42188B613006A3C75 /* ZMClientMessage+Quotes.swift in Sources */,
				06B99C79242A293500FEAFDE /* ZMClientMessage+Knock.swift in Sources */,
				BF1B98071EC31A3C00DE033B /* Member.swift in Sources */,
				F1FDF2FE21B1572500E037A1 /* ZMGenericMessageData.swift in Sources */,
				54CD460A1DEDA55C00BA3429 /* AddressBookEntry.swift in Sources */,
				BFFBFD931D59E3F00079773E /* ConversationMessage+Deletion.swift in Sources */,
				168D7BFD26F365ED00789960 /* EntityAction.swift in Sources */,
				F1FDF30021B1580400E037A1 /* GenericMessage+Utils.swift in Sources */,
				F12BD0B01E4DCEC40012ADBA /* ZMMessage+Insert.swift in Sources */,
				16127CF3220058160020E65C /* InvalidConversationRemoval.swift in Sources */,
				7CBC3FC120177C3C008D06E4 /* RasterImages+Protobuf.swift in Sources */,
				BF2ADF631E28CF1E00E81B1E /* SharedObjectStore.swift in Sources */,
				F9A706831CAEE01D00C2F5FE /* ZMOTRMessage.m in Sources */,
				165DC51F21491C0400090B7B /* Mention.swift in Sources */,
				F9A706531CAEE01D00C2F5FE /* NSManagedObjectContext+zmessaging.m in Sources */,
				63DA33412869C39D00818C3C /* CoreCryptoKeyProvider.swift in Sources */,
				6312162F287DB7D900FF9A56 /* String+Bytes.swift in Sources */,
				16B5B33126FDC5D2001A3216 /* ZMConnection+Actions.swift in Sources */,
				F110503D2220439900F3EB62 /* ZMUser+RichProfile.swift in Sources */,
				5EFE9C0F2126D3FA007932A6 /* NormalizationResult.swift in Sources */,
				F9A706571CAEE01D00C2F5FE /* NSNotification+ManagedObjectContextSave.m in Sources */,
				BF491CE61F063EE50055EE44 /* AccountStore.swift in Sources */,
				16BA4305233CDEA30018E883 /* ZMConversation+Labels.swift in Sources */,
				5451DE371F604CD500C82E75 /* ZMMoveIndex.swift in Sources */,
				63D41E5324531BAD0076826F /* ZMMessage+Reaction.swift in Sources */,
				16827AEA2732A3C20079405D /* InvalidDomainRemoval.swift in Sources */,
				54E3EE451F61A53C00A261E3 /* ZMAssetClientMessage+Ephemeral.swift in Sources */,
				5EDDC7A62088CE3B00B24850 /* ZMConversation+Invalid.swift in Sources */,
				F9A706B01CAEE01D00C2F5FE /* MessageChangeInfo.swift in Sources */,
				F9A706A71CAEE01D00C2F5FE /* AnyClassTuple.swift in Sources */,
				5451DE351F5FFF8B00C82E75 /* NotificationInContext.swift in Sources */,
				F179B5DA2062B77300C13DFD /* CoreDataStack+Backup.swift in Sources */,
				F9A706A41CAEE01D00C2F5FE /* ConversationChangeInfo.swift in Sources */,
				7AA8560E28FDAD6F00088D41 /* FetchPublicGroupStateAction.swift in Sources */,
				A943BBE825B5A59D003D66BA /* ConversationLike.swift in Sources */,
				062FD8852756053800B9DE39 /* Feature.ConversationGuestLinks.swift in Sources */,
				F9B71F0D1CB264DF001DB03F /* ZMConversationListDirectory.m in Sources */,
				A949418F23E1DB79001B0373 /* ZMConnection+Fetch.swift in Sources */,
				EEC47ED627A81EF60020B599 /* Feature+ClassifiedDomains.swift in Sources */,
				F920AE2A1E3A5FDD001BC14F /* Dictionary+Mapping.swift in Sources */,
				F93265211D8950F10076AAD6 /* NSManagedObjectContext+FetchRequest.swift in Sources */,
				CE4EDC091D6D9A3D002A20AA /* Reaction.swift in Sources */,
				544E8C131E2F825700F9B8B8 /* ZMConversation+SecurityLevel.swift in Sources */,
				F9A7067A1CAEE01D00C2F5FE /* ZMExternalEncryptedDataWithKeys.m in Sources */,
				EE68EECB252DC4730013B242 /* ExplicitChangeDetector.swift in Sources */,
				63D41E512452F0A60076826F /* ZMMessage+Removal.swift in Sources */,
				54D809FC1F681D6400B2CCB4 /* ZMClientMessage+LinkPreview.swift in Sources */,
				F93A30251D6EFB47005CCB1D /* ZMMessageConfirmation.swift in Sources */,
				EFD0B02D21087DC80065EBF3 /* ZMConversation+Language.swift in Sources */,
				F137EEBE212C14300043FDEB /* ZMConversation+Services.swift in Sources */,
				54EDE6801CBBF1860044A17E /* PINCache+ZMessaging.swift in Sources */,
				63121637288089E600FF9A56 /* Bytes.swift in Sources */,
				06E8AAB4242BAA6A008929B1 /* SignatureStatus.swift in Sources */,
				F963E9811D9C09E700098AD3 /* ZMMessageTimer.m in Sources */,
				63370CC4242CFA860072C37F /* ZMAssetClientMessage+UpdateEvent.swift in Sources */,
				F9A706C61CAEE01D00C2F5FE /* ZMFetchRequestBatch.m in Sources */,
				166DCDB82555886F004F4F59 /* CoreDataStack+Migration.swift in Sources */,
				54363A011D7876200048FD7D /* ZMClientMessage+Encryption.swift in Sources */,
				8704676B21513DE900C628D7 /* ZMOTRMessage+Unarchive.swift in Sources */,
				54FB03A11E41E273000E13DC /* LegacyPersistedDataPatches.swift in Sources */,
				63CA8215240812620073426A /* ZMClientMessage+Composite.swift in Sources */,
				162207F8272291CA0041EDE8 /* String+NilEmpty.swift in Sources */,
				0630E4B8257F8C0B00C75BFB /* ZMUser+Applock.swift in Sources */,
				F9A706A91CAEE01D00C2F5FE /* StringKeyPath.swift in Sources */,
				63298D9A2434D04D006B6018 /* GenericMessage+External.swift in Sources */,
				A90676EA238EB05F006417AC /* Action.swift in Sources */,
				EE6A57E025BB1C6800F848DD /* AppLockController.State.swift in Sources */,
				EEF0BC3328EEC53400ED16CA /* SyncStatusProtocol.swift in Sources */,
				7AFC6A302876E9BF000FF1A1 /* CountSelfMLSKeyPackagesAction.swift in Sources */,
				16D68E971CEF2EC4003AB9E0 /* ZMFileMetadata.swift in Sources */,
				BF421B2D1EF3F91D0079533A /* Team+Patches.swift in Sources */,
				547E664B1F750E4A008CB1FA /* ZMConnection+Notification.swift in Sources */,
				BF10B59D1E645A3300E7036E /* Analytics+UnknownMessage.swift in Sources */,
				D5D10DA9203B161700145497 /* ZMConversation+AccessMode.swift in Sources */,
				0660FEBD2580E4A900F4C19F /* TransferApplockKeychain.swift in Sources */,
				EF1F850422FD71BB0020F6DC /* ZMOTRMessage+VerifySender.swift in Sources */,
				165DC523214A614100090B7B /* ZMConversation+Message.swift in Sources */,
				F9A706811CAEE01D00C2F5FE /* ZMMessage.m in Sources */,
				631A0578240420380062B387 /* UserClient+SafeLogging.swift in Sources */,
				165DC52121491D8700090B7B /* ZMClientMessage+TextMessageData.swift in Sources */,
				EE9B9F572993E57900A257BC /* NSManagedObjectContext+ProteusService.swift in Sources */,
				BF491CCF1F02A6CF0055EE44 /* Member+Patches.swift in Sources */,
				EE9BC5CC287C6D5000AF9AEE /* MLSClientID.swift in Sources */,
				16E6F26424B614DC0015B249 /* EncryptionKeys.swift in Sources */,
				EE2BA00625CB3AA8001EB606 /* InvalidFeatureRemoval.swift in Sources */,
				EE8B09AD25B86AB10057E85C /* AppLockError.swift in Sources */,
				1687ABAE20ECD51E0007C240 /* ZMSearchUser.swift in Sources */,
				163C92AA2630A80400F8DC14 /* NSManagedObjectContext+SelfUser.swift in Sources */,
				63298D9E24374489006B6018 /* Dictionary+ObjectForKey.swift in Sources */,
				A99B8A72268221A6006B4D29 /* ZMImageMessage.swift in Sources */,
				BF3493F21EC3623200B0C314 /* ZMUser+Teams.swift in Sources */,
				541E4F951CBD182100D82D69 /* FileAssetCache.swift in Sources */,
				165911551DF054AD007FA847 /* ZMConversation+Predicates.swift in Sources */,
				0663285E2428CEC3005BB3BE /* ZMClientMessage+Deletion.swift in Sources */,
				1600D93C267A80D700970F99 /* ZMManagedObject+Fetching.swift in Sources */,
				EE2B874624D9A11A00936A4E /* ContextProvider+EncryptionAtRest.swift in Sources */,
				165124D62188CF66006A3C75 /* ZMClientMessage+Editing.swift in Sources */,
				165D3A2D1E1D47AB0052E654 /* ZMCallState.swift in Sources */,
				F9A706731CAEE01D00C2F5FE /* AssetEncryption.swift in Sources */,
				F9FD75731E2E6A2100B4558B /* ConversationListObserverCenter.swift in Sources */,
				F1FDF2FA21B1555A00E037A1 /* ZMClientMessage+Location.swift in Sources */,
				63D5654B28B4D18D00BDFB49 /* MLSGroupStatus.swift in Sources */,
				EE002F1E2878308F0027D63A /* MLSGroupID.swift in Sources */,
				EE04084C28CA8283009E4B8D /* StaleMLSKeyMaterialDetector.swift in Sources */,
				F92C992A1DAFBC910034AFDD /* ZMConversation+SelfDeletingMessages.swift in Sources */,
				63D41E4F2452EA080076826F /* ZMConversation+SelfConversation.swift in Sources */,
				F16378511E5C805100898F84 /* ZMConversationSecurityLevel.swift in Sources */,
				5E9EA4E22243E0D300D401B2 /* ConversationMessage+Attachments.swift in Sources */,
				EE5F54CC259B22C400F11F3C /* Account+Keychain.swift in Sources */,
				F93C4C7D1E24E1B1007E9CEE /* NotificationDispatcher.swift in Sources */,
				06D48735241F930A00881B08 /* GenericMessage+Obfuscation.swift in Sources */,
				0686649F256FB0CA001C8747 /* AppLockController.swift in Sources */,
				F9A706951CAEE01D00C2F5FE /* UserClient.swift in Sources */,
				EEAAD75E252C711800E6A44E /* ZMManagedObject+ClassIdentifier.swift in Sources */,
				064F8E08255E04800040371D /* Feature.swift in Sources */,
				54FB03A31E41E64A000E13DC /* UserClient+Patches.swift in Sources */,
				EEFAAC3228DDE1D7009940E7 /* CoreCryptoCallbacks.swift in Sources */,
				F9A706971CAEE01D00C2F5FE /* UserClientTypes.m in Sources */,
				5E0FB215205176B400FD9867 /* Set+ServiceUser.swift in Sources */,
				F9A706A81CAEE01D00C2F5FE /* DependentObjectsKeysForObservedObjectKeysCache.swift in Sources */,
				EEBACDA525B9C243000210AC /* LAContextProtocol.swift in Sources */,
				1670D01C231823DC003A143B /* ZMUser+Permissions.swift in Sources */,
				54FB03AA1E41F204000E13DC /* LegacyPersistedDataPatches+Directory.swift in Sources */,
				F9B71F2D1CB264EF001DB03F /* ZMConversation+UnreadCount.m in Sources */,
				54D7B83F1E12774600C1B347 /* NSPersistentStore+Metadata.swift in Sources */,
				BFCD8A2D1DCB4E8A00C6FCCF /* V2Asset.swift in Sources */,
				F9A706B41CAEE01D00C2F5FE /* ObjectChangeInfo.swift in Sources */,
				F9A706AA1CAEE01D00C2F5FE /* KeySet.swift in Sources */,
				16460A44206515370096B616 /* NSManagedObjectContext+BackupImport.swift in Sources */,
				EEBACDA925B9C47E000210AC /* AppLockController.Config.swift in Sources */,
				16E6F24824B36D550015B249 /* NSManagedObjectContext+EncryptionAtRest.swift in Sources */,
				F90D99A51E02DC6B00034070 /* AssetCollectionBatched.swift in Sources */,
				54FB03AF1E41FC86000E13DC /* NSManagedObjectContext+Patches.swift in Sources */,
				70E77B7D273188150021EE70 /* ZMConversation+Role.swift in Sources */,
				63370CC9242E3B990072C37F /* ZMMessage+Conversation.swift in Sources */,
				6397F6E428F481A700298DB1 /* MLSActionsProvider.swift in Sources */,
				163D01E02472DE6200984999 /* InvalidConnectionRemoval.swift in Sources */,
				547E66491F7503A5008CB1FA /* ZMConversation+Notifications.swift in Sources */,
				EF18C7E61F9E4F8A0085A832 /* ZMUser+Filename.swift in Sources */,
				1672A6282344F10700380537 /* FolderList.swift in Sources */,
				54E3EE3F1F6169A800A261E3 /* ZMAssetClientMessage+FileMessageData.swift in Sources */,
				EF1F4F542301634500E4872C /* ZMSystemMessage+ChildMessages.swift in Sources */,
				F943BC2D1E88FEC80048A768 /* ChangedIndexes.swift in Sources */,
				7A2778C6285223D90044A73F /* KeychainManager.swift in Sources */,
				F9A706A31CAEE01D00C2F5FE /* ConversationListChangeInfo.swift in Sources */,
				633B396E2893BB2D00208124 /* Bytes+Random.swift in Sources */,
				873B88FC204044AC00FBE254 /* ConversationCreationOptions.swift in Sources */,
				87E9508B2118B2DA00306AA7 /* ZMConversation+DeleteOlderMessages.swift in Sources */,
				EE9AD9162696F01700DD5F51 /* FeatureService.swift in Sources */,
				0630E4B6257F888600C75BFB /* NSManagedObjectContext+AppLock.swift in Sources */,
				63495E1B23FED9A9002A7C59 /* ZMUser+Protobuf.swift in Sources */,
				EEF4010723A9213B007B1A97 /* UserType+Team.swift in Sources */,
				EE4CCA95256C558400848212 /* Feature.AppLock.swift in Sources */,
				63DA3373286CA43300818C3C /* ZMConversation+MLS.swift in Sources */,
				54E3EE411F616BA600A261E3 /* ZMAssetClientMessage.swift in Sources */,
				EE429390252C466500E70670 /* ChangeInfoConsumer.swift in Sources */,
				EE770DAF25344B4F00163C4A /* NotificationDispatcher.OperationMode.swift in Sources */,
				16F6BB3A1EDEC2D6009EA803 /* ZMConversation+ObserverHelper.swift in Sources */,
				EEE186B2259CC7CD008707CA /* AppLockDelegate.swift in Sources */,
				16E0FBC923326B72000E3235 /* ConversationDirectory.swift in Sources */,
				F99C5B8A1ED460E20049CCD7 /* TeamChangeInfo.swift in Sources */,
				EEB5DE0A283784F9009B4741 /* Feature+DigitalSignature.swift in Sources */,
				165124D221886EDB006A3C75 /* ZMOTRMessage+Quotes.swift in Sources */,
				63E21AE2291E92780084A942 /* FetchUserClientsAction.swift in Sources */,
				87D9CCE91F27606200AA4388 /* NSManagedObjectContext+TearDown.swift in Sources */,
				F963E9711D9ADD5A00098AD3 /* ZMImageAssetEncryptionKeys.m in Sources */,
				0604F7C8265184B70016A71E /* ZMSystemMessage+ParticipantsRemovedReason.swift in Sources */,
				F11F3E891FA32463007B6D3D /* InvalidClientsRemoval.swift in Sources */,
				F9FD75781E2F9A0600B4558B /* SearchUserObserverCenter.swift in Sources */,
				168D7C9626F9ED1E00789960 /* QualifiedID.swift in Sources */,
				54F6CEAB1CE2972200A1276D /* ZMAssetClientMessage+Download.swift in Sources */,
				F9B71F221CB264EF001DB03F /* ZMConversation.m in Sources */,
				EEAAD760252C713E00E6A44E /* ClassIdentifier.swift in Sources */,
				6397F6E028F4447700298DB1 /* SendCommitBundleAction.swift in Sources */,
				8767E85B216391DF00390F75 /* ZMConversation+Mute.swift in Sources */,
				F18998A61E7BE03800E579A2 /* zmessaging.xcdatamodeld in Sources */,
				06D48737241FB3F700881B08 /* ZMClientMessage+Obfuscate.swift in Sources */,
				BF103F9D1F0112F30047FDE5 /* ManagedObjectObserver.swift in Sources */,
				F9A706B71CAEE01D00C2F5FE /* UserChangeInfo.swift in Sources */,
				EE68EEC9252DC4450013B242 /* ChangeDetector.swift in Sources */,
				F9AB00271F0CE5520037B437 /* FileManager+FileLocations.swift in Sources */,
				F9A7067F1CAEE01D00C2F5FE /* ZMImageMessage.m in Sources */,
				63D41E7124597E420076826F /* GenericMessage+Flags.swift in Sources */,
				5473CC731E14245C00814C03 /* NSManagedObjectContext+Debugging.swift in Sources */,
				BF46662A1DCB71B0007463FF /* V3Asset.swift in Sources */,
				F9A706991CAEE01D00C2F5FE /* ZMManagedObject.m in Sources */,
				EEC8064A28CF4BAD00DD58E9 /* FetchBackendMLSPublicKeysAction.swift in Sources */,
				F1FDF2F821B152BC00E037A1 /* GenericMessage+Hashing.swift in Sources */,
				BF491CE41F063EDB0055EE44 /* Account.swift in Sources */,
				EEDA9C0E2510F3D5003A5B27 /* ZMConversation+EncryptionAtRest.swift in Sources */,
				0642A3332445F2B600DCCFCD /* ZMClientMessage+UpdateEvent.swift in Sources */,
				EEAAD75C252C6DAE00E6A44E /* ModifiedObjects.swift in Sources */,
				EE5E2C1526DFC31900C3928A /* MessageDestructionTimeoutType.swift in Sources */,
				F991CE1B1CB561B0004D8465 /* ZMAddressBookContact.m in Sources */,
				2BB20770292B787000FB6468 /* PatchApplicator.swift in Sources */,
				87EFA3AC210F52C6004DFA53 /* ZMConversation+LastMessages.swift in Sources */,
				F9C877091E000C9D00792613 /* AssetCollection.swift in Sources */,
				169315EF25AC4C8100709F15 /* MigrateSenderClient.swift in Sources */,
				167BCC1C2609E92400E9D7E3 /* ZMEventModel.xcdatamodeld in Sources */,
				BF10B58B1E6432ED00E7036E /* Message.swift in Sources */,
				BF491CE81F063EEB0055EE44 /* AccountManager.swift in Sources */,
				16D95A421FCEF87B00C96069 /* ZMUser+Availability.swift in Sources */,
				168413ED2225965500FCB9BC /* TransferStateMigration.swift in Sources */,
				167BCC96260DC3F100E9D7E3 /* CoreDataStack+ClearStorage.swift in Sources */,
				F9331C881CB419B500139ECC /* NSFetchRequest+ZMRelationshipKeyPaths.m in Sources */,
				063D292A24212AFD00FA6FEE /* ZMClientMessage.swift in Sources */,
				EE9B9F5929964F6A00A257BC /* NSManagedObjectContext+CoreCrypto.swift in Sources */,
				BF1B98091EC31A4200DE033B /* Permissions.swift in Sources */,
				7AFC6A312876E9BF000FF1A1 /* SendMLSMessageAction.swift in Sources */,
				06D33FCB2524E402004B9BC1 /* ZMConversation+UnreadCount.swift in Sources */,
				F9A706901CAEE01D00C2F5FE /* ZMUser.m in Sources */,
				F14B7AFF2220302B00458624 /* ZMUser+Predicates.swift in Sources */,
				066A96FF25A88E510083E317 /* BiometricsState.swift in Sources */,
				EEFC3EE72208311200D3091A /* ZMConversation+HasMessages.swift in Sources */,
				16DF3B5D2285B13100D09365 /* UserClientType.swift in Sources */,
				54E3EE431F6194A400A261E3 /* ZMAssetClientMessage+GenericMessage.swift in Sources */,
				5E39FC67225F22BE00C682B8 /* ZMConversation+ExternalParticipant.swift in Sources */,
				F9A706C31CAEE01D00C2F5FE /* UserImageLocalCache.swift in Sources */,
				16519D36231D1BB200C9D76D /* ZMConversation+Deletion.swift in Sources */,
				1626344B20D935C0000D4063 /* ZMConversation+Timestamps.swift in Sources */,
				87C125F71EF94EE800D28DC1 /* ZMManagedObject+Grouping.swift in Sources */,
				F9A706B21CAEE01D00C2F5FE /* NewUnreadMessageChangeInfos.swift in Sources */,
				EE8B09AF25B86BB20057E85C /* AppLockPasscodePreference.swift in Sources */,
				7C8BFFDF22FC5E1600B3C8A5 /* ZMUser+Validation.swift in Sources */,
				161541BA1E27EBD400AC2FFB /* ZMConversation+Calling.swift in Sources */,
				BFF8AE8520E4E12A00988700 /* ZMMessage+ShouldDisplay.swift in Sources */,
			);
			runOnlyForDeploymentPostprocessing = 0;
		};
		F9C9A5021CAD5DF10039E10C /* Sources */ = {
			isa = PBXSourcesBuildPhase;
			buildActionMask = 2147483647;
			files = (
				F920AE171E38C547001BC14F /* NotificationObservers.swift in Sources */,
				F93265291D89648B0076AAD6 /* ZMAssetClientMessageTests.swift in Sources */,
				63298D9C24374094006B6018 /* GenericMessageTests+External.swift in Sources */,
				1689FD462194A63E00A656E2 /* ZMClientMessageTests+Editing.swift in Sources */,
				F9B71F9C1CB2BF18001DB03F /* ZMCallStateTests.swift in Sources */,
				0630E4BF257FA2BD00C75BFB /* TransferAppLockKeychainTests.swift in Sources */,
				BF491CEB1F063F480055EE44 /* AccountManagerTests.swift in Sources */,
				544E8C0F1E2F69EB00F9B8B8 /* ZMOTRMessage+SecurityDegradationTests.swift in Sources */,
				F9B720041CB2C770001DB03F /* UserClientTests.swift in Sources */,
				872A2E8A1FFD2FBF00900B22 /* ZMSearchUserPayloadParsingTests.swift in Sources */,
				163D01E22472E44000984999 /* InvalidConnectionRemovalTests.swift in Sources */,
				EE22185E2892C22C008EF6ED /* MockConversationEventProcessor.swift in Sources */,
				1672A5FE23434FA200380537 /* ZMConversationTests+Labels.swift in Sources */,
				BF0D07FB1E4C7B7A00B934EB /* TextSearchQueryTests.swift in Sources */,
				060ED6DC2499F78700412C4A /* ZMUpdateEvent+Helper.swift in Sources */,
				F9C348841E2CC08E0015D69D /* UserClientObserverTests.swift in Sources */,
				1651F9BE1D3554C800A9FAE8 /* ZMClientMessageTests+TextMessage.swift in Sources */,
				A982B46623BE1B86001828A6 /* ConversationTests.swift in Sources */,
				F929C17B1E423B620018ADA4 /* SnapshotCenterTests.swift in Sources */,
				A995F05E239690B300FAC3CF /* ParticipantRoleObserverTests.swift in Sources */,
				F9A708521CAEEB7500C2F5FE /* ZMFetchRequestBatchTests.m in Sources */,
				F92C99281DAE8D070034AFDD /* GenericMessageTests+Obfuscation.swift in Sources */,
				A96E7A9925A35D36004FAADC /* ZMConversationTests+Knock.swift in Sources */,
				BF949E5B1D3D17FB00587597 /* LinkPreview+ProtobufTests.swift in Sources */,
				167BCC92260DB5FA00E9D7E3 /* CoreDataStackTests+ClearStorage.swift in Sources */,
				EEC3BC742888403000BFDC35 /* MockCoreCrypto.swift in Sources */,
				CEE525AA1CCA4C97001D06F9 /* NSString+RandomString.m in Sources */,
				165E141825CC516B00F0B075 /* ZMClientMessageTests+Prefetching.swift in Sources */,
				EE403ECA28D357AD00F78A36 /* ZMBaseTest+Async.swift in Sources */,
				A9FA524A23A1598B003AD4C6 /* ActionTests.swift in Sources */,
				16E7DA2A1FDABE440065B6A6 /* ZMOTRMessage+SelfConversationUpdateTests.swift in Sources */,
				87DF59C01F729FDA00C7B406 /* ZMMovedIndexTests.swift in Sources */,
				BF3494001EC46D3D00B0C314 /* ZMConversationTests+Teams.swift in Sources */,
				63495DF023F6BD2A002A7C59 /* GenericMessageTests.swift in Sources */,
				A96524BA23CDE07700303C60 /* String+WordTests.swift in Sources */,
				16F7341424F9573C00AB93B1 /* XCTestCase+EncryptionKeys.swift in Sources */,
				06F98D64243B2474007E914A /* SignatureStatusTests.swift in Sources */,
				F9B71F941CB2BF08001DB03F /* UserImageLocalCacheTests.swift in Sources */,
				63D41E6F24573F420076826F /* ZMConversationTests+SelfConversation.swift in Sources */,
				BFE764431ED5AAE500C65C3E /* ZMConversation+TeamsTests.swift in Sources */,
				F14B9C6F212DB467004B6D7D /* ZMBaseManagedObjectTest+Helpers.swift in Sources */,
				16626508217F4E0B00300F45 /* GenericMessageTests+Hashing.swift in Sources */,
				F9A708441CAEEB7500C2F5FE /* ZMConnectionTests.m in Sources */,
				F9FD75761E2E79BF00B4558B /* ConversationListObserverTests.swift in Sources */,
				BF3493EB1EC34C0B00B0C314 /* TeamTests.swift in Sources */,
				F9A7085C1CAEED1B00C2F5FE /* ZMBaseManagedObjectTest.m in Sources */,
				1670D01E231825BE003A143B /* ZMUserTests+Permissions.swift in Sources */,
				8767E8682163B9EE00390F75 /* ZMConversationTests+Mute.swift in Sources */,
				163CE6AF25BEB9680013C12D /* ZMMessageTests+SystemMessages.swift in Sources */,
				F9A708351CAEEB7500C2F5FE /* ManagedObjectContextTests.m in Sources */,
				874D9798211064D300B07674 /* ZMConversationLastMessagesTest.swift in Sources */,
				87C125F91EF94F2E00D28DC1 /* ZMManagedObjectGroupingTests.swift in Sources */,
				54DE05DD1CF8711F00C35253 /* ProtobufUtilitiesTests.swift in Sources */,
				F9C8770B1E015AAF00792613 /* AssetColletionTests.swift in Sources */,
				F18998861E7AEECF00E579A2 /* ZMUserTests+Swift.swift in Sources */,
				16CDEBF72209897D00E74A41 /* ZMMessageTests+ShouldGenerateUnreadCount.swift in Sources */,
				162294A5222038FA00A98679 /* CacheAssetTests.swift in Sources */,
				543ABF5C1F34A19C00DBE28B /* DatabaseBaseTest.swift in Sources */,
				A9EEFEFA23A6D0CB0007828A /* RolesMigrationTests.swift in Sources */,
				069D07B82562671D00DBA592 /* FeatureTests.swift in Sources */,
				A9128AD02398067E0056F591 /* ZMConversationTests+Participants.swift in Sources */,
				167BCB512600C70F00E9D7E3 /* CoreDataStackTests+Backup.swift in Sources */,
				BF3493F01EC3569800B0C314 /* MemberTests.swift in Sources */,
				631A0586240439470062B387 /* UserClientTests+SafeLogging.swift in Sources */,
				F9A7083B1CAEEB7500C2F5FE /* MockEntity2.m in Sources */,
				1672A62A2345102400380537 /* ZMConversationListTests+Labels.swift in Sources */,
				169315F125AC501300709F15 /* MigrateSenderClientTests.swift in Sources */,
				169FF3AF2715820400330C2E /* ZMConnectionFetchingTests.swift in Sources */,
				F9331C5A1CB3BECB00139ECC /* ZMClientMessageTests+OTR.swift in Sources */,
				16127CF522005AAB0020E65C /* InvalidConversationRemovalTests.swift in Sources */,
				EEFC3EE922083B0900D3091A /* ZMConversationTests+HasMessages.swift in Sources */,
				EE715B7D256D153E00087A22 /* FeatureServiceTests.swift in Sources */,
				F1B025621E53500400900C65 /* ZMConversationTests+PrepareToSend.swift in Sources */,
				54F84D041F995B0700ABD7D5 /* DiskDatabaseTests.swift in Sources */,
				EEC8064E28CF4C2D00DD58E9 /* MockStaleMLSKeyDetector.swift in Sources */,
				63FACD56291BC598003AB25D /* MLSClientIdTests.swift in Sources */,
				D5FA30D12063FD3A00716618 /* VersionTests.swift in Sources */,
				54A885A81F62EEB600AFBA95 /* ZMConversationTests+Messages.swift in Sources */,
				54ED3A9D1F38CB6A0066AD47 /* DatabaseMigrationTests.swift in Sources */,
				0680A9C624606288000F80F3 /* ZMMessage+Reaction.swift in Sources */,
				1670D02023183209003A143B /* ModelObjectsTests+Helpers.swift in Sources */,
				F9B71F971CB2BF08001DB03F /* ZMPersonNameTests.m in Sources */,
				54929FAE1E12AC8B0010186B /* NSPersistentStoreMetadataTests.swift in Sources */,
				1684142A2228421700FCB9BC /* ZMAssetClientMessageTests+AssetMessage.swift in Sources */,
				F9B71FED1CB2C4C6001DB03F /* StringKeyPathTests.swift in Sources */,
				F90D99A81E02E22900034070 /* AssetCollectionBatchedTests.swift in Sources */,
				5E39FC69225F2DC000C682B8 /* ZMConversationExternalParticipantsStateTests.swift in Sources */,
				167BCB542600C96000E9D7E3 /* CoreDataStackTests+EncryptionAtRest.swift in Sources */,
				F9AB395B1CB3AED900A7254F /* BaseTestSwiftHelpers.swift in Sources */,
				A923D77E239DB87700F47B85 /* ZMConversationTests+SecurityLevel.swift in Sources */,
				F93C4C7F1E24F832007E9CEE /* NotificationDispatcherTests.swift in Sources */,
				EEDE7DB728EC1618007DC6A3 /* MockMLSActionExecutor.swift in Sources */,
				63C07015291144F70075D598 /* CoreCryptoFactoryTests.swift in Sources */,
				1645ECC2243B643B007A82D6 /* ZMSearchUserTests+TeamUser.swift in Sources */,
				F9331C521CB3BC6800139ECC /* CryptoBoxTests.swift in Sources */,
				1693155325A30D4E00709F15 /* UserClientTests+ResetSession.swift in Sources */,
				F9A7083E1CAEEB7500C2F5FE /* NSFetchRequestTests+ZMRelationshipKeyPaths.m in Sources */,
				D5FA30CB2063ECD400716618 /* BackupMetadataTests.swift in Sources */,
				EEE83B4A1FBB496B00FC0296 /* ZMMessageTimerTests.swift in Sources */,
				F9B71F931CB2BF00001DB03F /* ZMMessageTests.m in Sources */,
				16030DBE21AE8FAB00F8032E /* ZMConversationTests+Confirmations.swift in Sources */,
				54FB03AD1E41F6C2000E13DC /* LegacyPersistedDataPatchesTests.swift in Sources */,
				F9B71F9F1CB2BF2B001DB03F /* ZMConversationListDirectoryTests.m in Sources */,
				F94A208F1CB51AF50059632A /* ManagedObjectValidationTests.m in Sources */,
				A927F52723A029250058D744 /* ParticipantRoleTests.swift in Sources */,
				E97A542827B122D80009DCCF /* AccessRoleMigrationTests.swift in Sources */,
				871DD79F2084A316006B1C56 /* BatchDeleteTests.swift in Sources */,
				F9DD60C11E8916170019823F /* ChangedIndexesTests.swift in Sources */,
				F9A7083D1CAEEB7500C2F5FE /* ModelObjectsTests.m in Sources */,
				F9B71F921CB2BEF4001DB03F /* BaseClientMessageTests.swift in Sources */,
				63D41E6D245733AC0076826F /* ZMMessageTests+Removal.swift in Sources */,
				F963E9861D9D485900098AD3 /* ZMClientMessageTests+Ephemeral.swift in Sources */,
				BFB3BA731E28D38F0032A84F /* SharedObjectStoreTests.swift in Sources */,
				BF7D9C491D90286700949267 /* MessagingTest+UUID.swift in Sources */,
				1645ECC4243B69A1007A82D6 /* UserTypeTests+Materialize.swift in Sources */,
				2BB20771292B791400FB6468 /* PatchApplicatorTests.swift in Sources */,
				16F7341224F9567000AB93B1 /* ZMConversationTests+DraftMessage.swift in Sources */,
				EE174FCE2522756700482A70 /* ZMConversationPerformanceTests.swift in Sources */,
				169FF3A527157B3900330C2E /* MockActionHandler.swift in Sources */,
				1621E59220E62BD2006B2D17 /* ZMConversationTests+Silencing.swift in Sources */,
				F14FA377221DB05B005E7EF5 /* MockBackgroundActivityManager.swift in Sources */,
				544034341D6DFE8500860F2D /* ZMAddressBookContactTests.swift in Sources */,
				F920AE3B1E3B844E001BC14F /* SearchUserObserverCenterTests.swift in Sources */,
				EE98879228882C8F002340D2 /* MockMLSController.swift in Sources */,
				F9B71FA81CB2BF37001DB03F /* ZMConversationTests+Validation.m in Sources */,
				F9B71FA11CB2BF37001DB03F /* ZMConversation+Testing.m in Sources */,
				1600D944267BC5A100970F99 /* ZMManagedObjectFetchingTests.swift in Sources */,
				F9A708531CAEEB7500C2F5FE /* ZMManagedObjectTests.m in Sources */,
				F92C992D1DAFC5AC0034AFDD /* ZMConversationTests+Ephemeral.swift in Sources */,
				EEBF69ED28A2724800195771 /* ZMConversationTests+MLS.swift in Sources */,
				7A2778C8285329210044A73F /* KeychainManagerTests.swift in Sources */,
				0617001323E2FC14005C262D /* GenericMessageTests+LinkMetaData.swift in Sources */,
				068D610324629AB900A110A2 /* ZMBaseManagedObjectTest.swift in Sources */,
				54563B7B1E0189780089B1D7 /* ZMMessageCategorizationTests.swift in Sources */,
				16E6F26624B8952F0015B249 /* EncryptionKeysTests.swift in Sources */,
				16F6BB3C1EDEDEFD009EA803 /* ZMConversationTests+ObservationHelper.swift in Sources */,
				1639A8512264B91E00868AB9 /* AvailabilityBehaviourChangeTests.swift in Sources */,
				06D33FCD2524F65D004B9BC1 /* ZMConversationTests+UnreadMessages.swift in Sources */,
				F9DBA5271E28EEBD00BE23C0 /* UserObserverTests.swift in Sources */,
				63FCE54828C78D1F00126D9D /* ZMConversationTests+Predicates.swift in Sources */,
				1611CF59203AE6A0004D807B /* FileAssetCacheTests.swift in Sources */,
				6354BDF62747BF9200880D50 /* ZMConversationTests+Federation.swift in Sources */,
				5EFE9C0D2126CB7D007932A6 /* UnregisteredUserTests.swift in Sources */,
				A9536FD323ACD23100CFD528 /* ConversationTests+gapsAndWindows.swift in Sources */,
<<<<<<< HEAD
				EEF0BC3128EEC02400ED16CA /* MockSyncStatus.swift in Sources */,
=======
				EE47346729A3784F00E6C04E /* AutoMockable.generated.swift in Sources */,
>>>>>>> 8b342de3
				A93724A226983100005FD532 /* ZMMessageTests.swift in Sources */,
				EEC3BC76288855C000BFDC35 /* MockMLSActionsProvider.swift in Sources */,
				168FF330258200AD0066DAE3 /* ZMClientMessageTests+ResetSession.swift in Sources */,
				5473CC751E14268600814C03 /* NSManagedObjectContextDebuggingTests.swift in Sources */,
				0651D00823FC4FDD00411A22 /* GenericMessageTests+LegalHoldStatus.swift in Sources */,
				F99C5B8C1ED466760049CCD7 /* TeamObserverTests.swift in Sources */,
				EE46B92828A511630063B38D /* ZMClientMessageTests+MLSEncryptedPayloadGenerator.swift in Sources */,
				F9A7083C1CAEEB7500C2F5FE /* MockModelObjectContextFactory.m in Sources */,
				F9331C5C1CB3BF9F00139ECC /* UserClientKeyStoreTests.swift in Sources */,
				87C1C261207F812F0083BF6B /* InvalidGenericMessageDataRemovalTests.swift in Sources */,
				166D189E230E9E66001288CD /* ZMMessage+DataRetentionTests.swift in Sources */,
				F9A708361CAEEB7500C2F5FE /* NSManagedObjectContext+TestHelpers.m in Sources */,
				16D5260D20DD1D9400608D8E /* ZMConversationTests+Timestamps.swift in Sources */,
				F9AB002A1F0D2C120037B437 /* FileManager+FileLocationTests.swift in Sources */,
				EF17175B22D4CC8E00697EB0 /* Team+MockTeam.swift in Sources */,
				A9FA524823A14E2B003AD4C6 /* RoleTests.swift in Sources */,
				EE6A57DA25BAE0C900F848DD /* BiometricsStateTests.swift in Sources */,
				87E2CE312119F6AB0034C2C4 /* ZMClientMessageTests+Cleared.swift in Sources */,
				F9B71FA31CB2BF37001DB03F /* ZMConversationTests+gapsAndWindows.m in Sources */,
				EE6A57DE25BAE40700F848DD /* MockBiometricsState.swift in Sources */,
				F1517922212DAE2E00BA3EBD /* ZMConversationTests+Services.swift in Sources */,
				BFCF31DB1DA50C650039B3DC /* GenericMessageTests+NativePush.swift in Sources */,
				F9B71FF21CB2C4C6001DB03F /* AnyClassTupleTests.swift in Sources */,
				EEF6E3CA28D89251001C1799 /* StaleMLSKeyDetectorTests.swift in Sources */,
				F9A7083A1CAEEB7500C2F5FE /* MockEntity.m in Sources */,
				F963E9741D9BF9ED00098AD3 /* ProtosTests.swift in Sources */,
				16746B081D2EAF8E00831771 /* ZMClientMessageTests+ZMImageOwner.swift in Sources */,
				873B88FE2040470900FBE254 /* ConversationCreationOptionsTests.swift in Sources */,
				16827AF22732AB2E0079405D /* InvalidDomainRemovalTests.swift in Sources */,
				5E771F3B2080C42300575629 /* PBMessageValidationTests.swift in Sources */,
				F9FD757B1E2FB60E00B4558B /* SearchUserObserverTests.swift in Sources */,
				F9B71F9A1CB2BF0E001DB03F /* ZMUserTests.m in Sources */,
				1672A6022343973600380537 /* LabelTests.swift in Sources */,
				7C88C5352182FBD90037DD03 /* ZMClientMessageTests+Replies.swift in Sources */,
				167BCC86260CFC7B00E9D7E3 /* UserTypeTests+Federation.swift in Sources */,
				F9B71FA91CB2BF37001DB03F /* ZMConversationTests.m in Sources */,
				F963E9931D9E9D1800098AD3 /* ZMAssetClientMessageTests+Ephemeral.swift in Sources */,
				16925337234F677B0041A8FF /* ZMConversationListDirectoryTests+Labels.swift in Sources */,
				EE6A57DC25BAE3D700F848DD /* MockLAContext.swift in Sources */,
				1687C0E22150EE91003099DD /* ZMClientMessageTests+Mentions.swift in Sources */,
				EE84227028EC353900B80FE5 /* MLSActionExecutorTests.swift in Sources */,
				F9A708341CAEEB7500C2F5FE /* ManagedObjectContextSaveNotificationTests.m in Sources */,
				63370CF52431F3ED0072C37F /* CompositeMessageItemContentTests.swift in Sources */,
				E9C7DD9B27B533D000FB9AE8 /* AccessRoleMappingTests.swift in Sources */,
				BF491CEC1F063F4B0055EE44 /* AccountStoreTests.swift in Sources */,
				164A55D320F3AF6700AE62A6 /* ZMSearchUserTests+ProfileImages.swift in Sources */,
				F9B71FA01CB2BF2B001DB03F /* ZMConversationListTests.m in Sources */,
				BF794FE61D1442B100E618C6 /* ZMClientMessageTests+Location.swift in Sources */,
				CEB15E531D7EE5AB0048A011 /* ZMClientMessagesTests+Reaction.swift in Sources */,
				F9B0FF321D79D1140098C17C /* ZMClientMessageTests+Unarchiving.swift in Sources */,
				0680A9C324600306000F80F3 /* ZMClientMessageTests.swift in Sources */,
				5E454C60210638E300DB4501 /* PushTokenTests.swift in Sources */,
				55C40BD722B0F78500EFD8BD /* ZMUserLegalHoldTests.swift in Sources */,
				EE6CB3DE24E2D24F00B0EADD /* ZMGenericMessageDataTests.swift in Sources */,
				F9C348861E2CC27D0015D69D /* NewUnreadMessageObserverTests.swift in Sources */,
				63F376DA2834FF7200FE1F05 /* NSManagedObjectContextTests+Federation.swift in Sources */,
				633B396828917C9600208124 /* XCTestCase+ErrorAssertion.swift in Sources */,
				87A7FA25203DD1CC00AA066C /* ZMConversationTests+AccessMode.swift in Sources */,
				F9A708601CAEEF4700C2F5FE /* MessagingTest+EventFactory.m in Sources */,
				F9DBA5291E29162A00BE23C0 /* MessageObserverTests.swift in Sources */,
				BF1B980D1EC3410000DE033B /* PermissionsTests.swift in Sources */,
				63E313D3274D5F57002EAF1D /* ZMConversationTests+Team.swift in Sources */,
				63370CF82431F5DE0072C37F /* BaseCompositeMessageTests.swift in Sources */,
				546D3DE91CE5D24C00A6047F /* RichAssetFileTypeTests.swift in Sources */,
				065D7501239FAB1200275114 /* SelfUserParticipantMigrationTests.swift in Sources */,
				EF3510FA22CA07BB00115B97 /* ZMConversationTests+Transport.swift in Sources */,
				5476BA3E1DEDABCC00D047F8 /* AddressBookEntryTests.swift in Sources */,
				068664A2256FB834001C8747 /* AppLockControllerTests.swift in Sources */,
				F93A302F1D6F2633005CCB1D /* ZMMessageTests+Confirmation.swift in Sources */,
				F9331C561CB3BCF300139ECC /* OtrBaseTest.swift in Sources */,
				EE3EFEA1253090E0009499E5 /* PotentialChangeDetectorTests.swift in Sources */,
				1684141722282A1A00FCB9BC /* TransferStateMigrationTests.swift in Sources */,
				16DF3B5F2289510600D09365 /* ZMConversationTests+Legalhold.swift in Sources */,
				169FF3AA27157F0100330C2E /* ZMSearchUserTests+Connections.swift in Sources */,
				EE2BA00925CB3DE7001EB606 /* InvalidFeatureRemovalTests.swift in Sources */,
				63123BCC291BBB7A009A5179 /* MLSQualifiedClientIdTests.swift in Sources */,
				EE98878E28882BFF002340D2 /* MLSControllerTests.swift in Sources */,
				BFE3A96E1ED301020024A05B /* ZMConversationListTests+Teams.swift in Sources */,
				16C391E2214BD438003AB3AD /* MentionTests.swift in Sources */,
				F991CE191CB55E95004D8465 /* ZMSearchUserTests.m in Sources */,
				16519D54231D6F8200C9D76D /* ZMConversationTests+Deletion.swift in Sources */,
				BF103FA11F0138390047FDE5 /* ManagedObjectContextChangeObserverTests.swift in Sources */,
				5E9EA4D62242942900D401B2 /* ZMClientMessageTests+LinkAttachments.swift in Sources */,
				EEDB51DB255410D000F35A29 /* GenericMessageHelperTests.swift in Sources */,
				F1B58928202DCF0C002BB59B /* ZMConversationTests+CreationSystemMessages.swift in Sources */,
				F9DBA5251E28EE1500BE23C0 /* ConversationObserverTests.swift in Sources */,
				167BCB4E2600C62100E9D7E3 /* CoreDataStackTests+Migration.swift in Sources */,
				BFE3A96C1ED2EC110024A05B /* ZMConversationListDirectoryTests+Teams.swift in Sources */,
				54F84D031F995B0200ABD7D5 /* DuplicatedEntityRemovalTests.swift in Sources */,
				BF491CEA1F063F440055EE44 /* AccountTests.swift in Sources */,
				EF9A4703210A026600085102 /* ZMConversationTests+Language.swift in Sources */,
				F9A7083F1CAEEB7500C2F5FE /* PersistentChangeTrackingTests.m in Sources */,
				16E70FA7270F212100718E5D /* ZMConnection+Helper.m in Sources */,
				EEDA9C1225121277003A5B27 /* NSManagedObjectContextTests+EncryptionAtRest.swift in Sources */,
				1672A6162344A14E00380537 /* LabelObserverTests.swift in Sources */,
				BF1B980B1EC31D6100DE033B /* TeamDeletionRuleTests.swift in Sources */,
				EEFAAC3528DDE2B1009940E7 /* CoreCryptoCallbacksTests.swift in Sources */,
				BF735CFD1E7050D5003BC61F /* ZMConversationTests+CallSystemMessages.swift in Sources */,
				6388054A240EA8990043B641 /* ZMClientMessageTests+Composite.swift in Sources */,
				F11F3E8B1FA32AA0007B6D3D /* InvalidClientsRemovalTests.swift in Sources */,
				060D194F2462A9EC00623376 /* ZMMessageTests+GenericMessage.swift in Sources */,
				A94166FC2680CCB5001F4E37 /* ZMConversationTests.swift in Sources */,
				EE09EEB1255959F000919A6B /* ZMUserTests+AnalyticsIdentifier.swift in Sources */,
				BFFBFD951D59E49D0079773E /* ZMClientMessageTests+Deletion.swift in Sources */,
			);
			runOnlyForDeploymentPostprocessing = 0;
		};
		F9C9A7EF1CAED9510039E10C /* Sources */ = {
			isa = PBXSourcesBuildPhase;
			buildActionMask = 2147483647;
			files = (
				F9A7073D1CAEE8FC00C2F5FE /* AppDelegate.m in Sources */,
				F9A7073E1CAEE8FC00C2F5FE /* main.m in Sources */,
			);
			runOnlyForDeploymentPostprocessing = 0;
		};
/* End PBXSourcesBuildPhase section */

/* Begin PBXTargetDependency section */
		F991CE201CB7E5FD004D8465 /* PBXTargetDependency */ = {
			isa = PBXTargetDependency;
			target = F9C9A7F21CAED9510039E10C /* WireDataModelTestHost */;
			targetProxy = F991CE1F1CB7E5FD004D8465 /* PBXContainerItemProxy */;
		};
		F9C9A5091CAD5DF10039E10C /* PBXTargetDependency */ = {
			isa = PBXTargetDependency;
			target = F9C9A4FB1CAD5DF10039E10C /* WireDataModel */;
			targetProxy = F9C9A5081CAD5DF10039E10C /* PBXContainerItemProxy */;
		};
/* End PBXTargetDependency section */

/* Begin PBXVariantGroup section */
		F9A706CD1CAEE30700C2F5FE /* InfoPlist.strings */ = {
			isa = PBXVariantGroup;
			children = (
				F9A706CE1CAEE30700C2F5FE /* en */,
			);
			name = InfoPlist.strings;
			sourceTree = "<group>";
		};
/* End PBXVariantGroup section */

/* Begin XCBuildConfiguration section */
		F9C9A50E1CAD5DF10039E10C /* Debug */ = {
			isa = XCBuildConfiguration;
			baseConfigurationReference = F9C9A6801CAD7A790039E10C /* project-debug.xcconfig */;
			buildSettings = {
				HEADER_SEARCH_PATHS = "$(SDKROOT)/usr/include/libxml2";
			};
			name = Debug;
		};
		F9C9A50F1CAD5DF10039E10C /* Release */ = {
			isa = XCBuildConfiguration;
			baseConfigurationReference = F9C9A6811CAD7A790039E10C /* project.xcconfig */;
			buildSettings = {
				HEADER_SEARCH_PATHS = "$(SDKROOT)/usr/include/libxml2";
			};
			name = Release;
		};
		F9C9A5111CAD5DF10039E10C /* Debug */ = {
			isa = XCBuildConfiguration;
			baseConfigurationReference = F9C9A6891CAD7A790039E10C /* WireDataModel.xcconfig */;
			buildSettings = {
				GCC_TREAT_WARNINGS_AS_ERRORS = NO;
				INFOPLIST_FILE = "$(SRCROOT)/Resources/Info.plist";
				LIBRARY_SEARCH_PATHS = (
					"$(inherited)",
					"$(PROJECT_DIR)/CoreCrypto/lib",
				);
				MOMC_NO_INVERSE_RELATIONSHIP_WARNINGS = YES;
				ONLY_ACTIVE_ARCH = YES;
				PRODUCT_BUNDLE_IDENTIFIER = com.wire.WireDataModel;
				SKIP_INSTALL = YES;
			};
			name = Debug;
		};
		F9C9A5121CAD5DF10039E10C /* Release */ = {
			isa = XCBuildConfiguration;
			baseConfigurationReference = F9C9A6891CAD7A790039E10C /* WireDataModel.xcconfig */;
			buildSettings = {
				INFOPLIST_FILE = "$(SRCROOT)/Resources/Info.plist";
				LIBRARY_SEARCH_PATHS = (
					"$(inherited)",
					"$(PROJECT_DIR)/CoreCrypto/lib",
				);
				MOMC_NO_INVERSE_RELATIONSHIP_WARNINGS = YES;
				ONLY_ACTIVE_ARCH = NO;
				PRODUCT_BUNDLE_IDENTIFIER = com.wire.WireDataModel;
				SKIP_INSTALL = YES;
				SWIFT_OPTIMIZATION_LEVEL = "-O";
			};
			name = Release;
		};
		F9C9A5141CAD5DF10039E10C /* Debug */ = {
			isa = XCBuildConfiguration;
			baseConfigurationReference = F9C9A67D1CAD7A790039E10C /* ios-test-target.xcconfig */;
			buildSettings = {
				INFOPLIST_FILE = "$(SRCROOT)/Tests/Resources/Info.plist";
				PRODUCT_BUNDLE_IDENTIFIER = com.wire.WireDataModelTests;
				PRODUCT_NAME = "$(TARGET_NAME)";
				SWIFT_OBJC_BRIDGING_HEADER = "$(SRCROOT)/Tests/Resources/Test-Bridging-Header.h";
				TEST_HOST = "$(BUILT_PRODUCTS_DIR)/WireDataModelTestHost.app/WireDataModelTestHost";
			};
			name = Debug;
		};
		F9C9A5151CAD5DF10039E10C /* Release */ = {
			isa = XCBuildConfiguration;
			baseConfigurationReference = F9C9A67D1CAD7A790039E10C /* ios-test-target.xcconfig */;
			buildSettings = {
				INFOPLIST_FILE = "$(SRCROOT)/Tests/Resources/Info.plist";
				PRODUCT_BUNDLE_IDENTIFIER = com.wire.WireDataModelTests;
				PRODUCT_NAME = "$(TARGET_NAME)";
				SWIFT_OBJC_BRIDGING_HEADER = "$(SRCROOT)/Tests/Resources/Test-Bridging-Header.h";
				TEST_HOST = "$(BUILT_PRODUCTS_DIR)/WireDataModelTestHost.app/WireDataModelTestHost";
			};
			name = Release;
		};
		F9C9A8071CAED9510039E10C /* Debug */ = {
			isa = XCBuildConfiguration;
			baseConfigurationReference = F9C9A67C1CAD7A790039E10C /* ios-test-host.xcconfig */;
			buildSettings = {
				INFOPLIST_FILE = "$(SRCROOT)/Tests/WireDataModelTestTarget/Info.plist";
				LD_RUNPATH_SEARCH_PATHS = (
					"$(inherited)",
					"@executable_path/Frameworks",
				);
				PRODUCT_BUNDLE_IDENTIFIER = com.wire.WireDataModelTestTarget;
				PRODUCT_NAME = "$(TARGET_NAME)";
				VALIDATE_WORKSPACE = YES;
			};
			name = Debug;
		};
		F9C9A8081CAED9510039E10C /* Release */ = {
			isa = XCBuildConfiguration;
			baseConfigurationReference = F9C9A67C1CAD7A790039E10C /* ios-test-host.xcconfig */;
			buildSettings = {
				INFOPLIST_FILE = "$(SRCROOT)/Tests/WireDataModelTestTarget/Info.plist";
				LD_RUNPATH_SEARCH_PATHS = (
					"$(inherited)",
					"@executable_path/Frameworks",
				);
				PRODUCT_BUNDLE_IDENTIFIER = com.wire.WireDataModelTestTarget;
				PRODUCT_NAME = "$(TARGET_NAME)";
				VALIDATE_WORKSPACE = YES;
			};
			name = Release;
		};
/* End XCBuildConfiguration section */

/* Begin XCConfigurationList section */
		F9C9A4F61CAD5DF10039E10C /* Build configuration list for PBXProject "WireDataModel" */ = {
			isa = XCConfigurationList;
			buildConfigurations = (
				F9C9A50E1CAD5DF10039E10C /* Debug */,
				F9C9A50F1CAD5DF10039E10C /* Release */,
			);
			defaultConfigurationIsVisible = 0;
			defaultConfigurationName = Release;
		};
		F9C9A5101CAD5DF10039E10C /* Build configuration list for PBXNativeTarget "WireDataModel" */ = {
			isa = XCConfigurationList;
			buildConfigurations = (
				F9C9A5111CAD5DF10039E10C /* Debug */,
				F9C9A5121CAD5DF10039E10C /* Release */,
			);
			defaultConfigurationIsVisible = 0;
			defaultConfigurationName = Release;
		};
		F9C9A5131CAD5DF10039E10C /* Build configuration list for PBXNativeTarget "WireDataModelTests" */ = {
			isa = XCConfigurationList;
			buildConfigurations = (
				F9C9A5141CAD5DF10039E10C /* Debug */,
				F9C9A5151CAD5DF10039E10C /* Release */,
			);
			defaultConfigurationIsVisible = 0;
			defaultConfigurationName = Release;
		};
		F9C9A8091CAED9510039E10C /* Build configuration list for PBXNativeTarget "WireDataModelTestHost" */ = {
			isa = XCConfigurationList;
			buildConfigurations = (
				F9C9A8071CAED9510039E10C /* Debug */,
				F9C9A8081CAED9510039E10C /* Release */,
			);
			defaultConfigurationIsVisible = 0;
			defaultConfigurationName = Release;
		};
/* End XCConfigurationList section */

/* Begin XCSwiftPackageProductDependency section */
		63709F6A2994108700577D4B /* CoreCrypto */ = {
			isa = XCSwiftPackageProductDependency;
			productName = CoreCrypto;
		};
		63709F6C2994108700577D4B /* LibCoreCrypto */ = {
			isa = XCSwiftPackageProductDependency;
			productName = LibCoreCrypto;
		};
/* End XCSwiftPackageProductDependency section */

/* Begin XCVersionGroup section */
		167BCC182609E92300E9D7E3 /* ZMEventModel.xcdatamodeld */ = {
			isa = XCVersionGroup;
			children = (
				167BCC192609E92300E9D7E3 /* ZMEventModel2.0.xcdatamodel */,
				167BCC1A2609E92300E9D7E3 /* ZMEventModel.xcdatamodel */,
				167BCC1B2609E92300E9D7E3 /* ZMEventModel3.0.xcdatamodel */,
			);
			currentVersion = 167BCC1B2609E92300E9D7E3 /* ZMEventModel3.0.xcdatamodel */;
			path = ZMEventModel.xcdatamodeld;
			sourceTree = "<group>";
			versionGroupType = wrapper.xcdatamodel;
		};
		F189988C1E7BE03800E579A2 /* zmessaging.xcdatamodeld */ = {
			isa = XCVersionGroup;
			children = (
				63D5654528B4C45100BDFB49 /* zmessaging2.105.0.xcdatamodel */,
				EE002F1C28772DFA0027D63A /* zmessaging2.104.0.xcdatamodel */,
				63DA33AD28746BD200818C3C /* zmessaging2.103.0.xcdatamodel */,
				EE9ADC45286F31E9002B2148 /* zmessaging2.102.0.xcdatamodel */,
				EEB5DE0B2837877A009B4741 /* zmessaging2.101.0.xcdatamodel */,
				EE980FB02834EA3200CC6B9F /* zmessaging2.100.0.xcdatamodel */,
				0674CB3828198707002C4175 /* zmessaging2.99.0.xcdatamodel */,
				E9A61E3A27957F6700B96E50 /* zmessaging2.98.0.xcdatamodel */,
				164E224B27454044004EFD12 /* zmessaging2.97.0.xcdatamodel */,
				169FF3D32715CA6600330C2E /* zmessaging2.96.0.xcdatamodel */,
				0630E16F26E0F20F0012E2F9 /* zmessaging2.95.0.xcdatamodel */,
				16F9010226C50967002794B5 /* zmessaging2.94.0.xcdatamodel */,
				EE3C07DF269872B600CCB6FD /* zmessaging2.93.0.xcdatamodel */,
				06EE09DF2659335100D6CAC3 /* zmessaging2.92.0.xcdatamodel */,
				0604F7FC2651C9220016A71E /* zmessaging2.91.0.xcdatamodel */,
				1614CFC625D2AADA00B415D9 /* zmessaging2.90.0.xcdatamodel */,
				169315DD25A76E4600709F15 /* zmessaging2.89.0.xcdatamodel */,
				064F8E06255E014B0040371D /* zmessaging2.88.0.xcdatamodel */,
				06D33FD12525D4E8004B9BC1 /* zmessaging2.87.0.xcdatamodel */,
				54ED8A912523197B005C2BDF /* zmessaging2.86.0.xcdatamodel */,
				16F7340F24F938EC00AB93B1 /* zmessaging2.85.0.xcdatamodel */,
				54AA3C9524ED16D200FE1F94 /* zmessaging2.84.0.xcdatamodel */,
				EEA2B87524DD7B8B00C6659E /* zmessaging2.83.0.xcdatamodel */,
				54207D4924A4B28C00D40D4F /* zmessaging2.82.0.xcdatamodel */,
				0612D23F243DBE9F008811A7 /* zmessaging2.81.0.xcdatamodel */,
				63880556240FFE7A0043B641 /* zmessaging2.80.0.xcdatamodel */,
				06392CF723BF9C22003186E6 /* zmessaging2.79.0.xcdatamodel */,
				A90676E4238D844E006417AC /* zmessaging2.78.0.xcdatamodel */,
				1646D5B9234FA56B00E60F1E /* zmessaging2.77.0.xcdatamodel */,
				16D0A0FC234B667F00A83F87 /* zmessaging2.76.0.xcdatamodel */,
				16BA4300233CC3090018E883 /* zmessaging2.75.0.xcdatamodel */,
				1637729A22B3ECC400510B7B /* zmessaging2.74.0.xcdatamodel */,
				55C40BD322B0F23000EFD8BD /* zmessaging2.73.0.xcdatamodel */,
				EF2C247122AFE408009389C6 /* zmessaging2.72.0.xcdatamodel */,
				16A86B23229EC29800A674F8 /* zmessaging2.71.0.xcdatamodel */,
				5E055B29228C46DA00E91314 /* zmessaging2.70.0.xcdatamodel */,
				5E9EA4D92243AC3900D401B2 /* zmessaging2.69.0.xcdatamodel */,
				1661673D22394B9400779AE3 /* zmessaging2.68.0.xcdatamodel */,
				166166C92236669C00779AE3 /* zmessaging2.67.0.xcdatamodel */,
				16B75F52222ED23500DCAFF2 /* zmessaging2.66.0.xcdatamodel */,
				168413E82225902200FCB9BC /* zmessaging2.65.0.xcdatamodel */,
				F14B7AFB22200CEF00458624 /* zmessaging2.64.0.xcdatamodel */,
				5E4BA9F32216F4B400F938A8 /* zmessaging2.63.0.xcdatamodel */,
				7CBC42EA2211CE900037E716 /* zmessaging2.62.0.xcdatamodel */,
				168E96C4220B445000FC92FA /* zmessaging2.61.0.xcdatamodel */,
				87890A1821E348F500E19A42 /* zmessaging2.60.0.xcdatamodel */,
				8768679221B97C770002633C /* zmessaging2.59.0.xcdatamodel */,
				16030DAE21AC536700F8032E /* zmessaging2.58.0.xcdatamodel */,
				EEEE60EC218B393E0032C249 /* zmessaging2.57.0.xcdatamodel */,
				7CAE54512180B59800177A8E /* zmessaging2.56.0.xcdatamodel */,
				16626495216763EE00300F45 /* zmessaging2.55.0.xcdatamodel */,
				8767E85C2163AA4800390F75 /* zmessaging2.54.0.xcdatamodel */,
				BF5AF281215134DA00449D43 /* zmessaging2.53.0.xcdatamodel */,
				BFC183E0210F389900601E5D /* zmessaging2.52.0.xcdatamodel */,
				EF9A46FD2109FA6400085102 /* zmessaging2.51.0.xcdatamodel */,
				7C2E467721072A31007E2566 /* zmessaging2.50.0.xcdatamodel */,
				BF5DF5CB20F4E8DD002BCB67 /* zmessaging2.49.0.xcdatamodel */,
				87140ACC20D7DD700036B7CB /* zmessaging2.48.0.xcdatamodel */,
				87C1C265207F8FE40083BF6B /* zmessaging2.47.0.xcdatamodel */,
				16168139207B982800BCF33A /* zmessaging2.46.0.xcdatamodel */,
				D5FD9FD32073B94500F6F4FC /* zmessaging2.45.0.xcdatamodel */,
				8702B0EA20527F47006B60B9 /* zmessaging2.44.0.xcdatamodel */,
				D5D10DA7203B154C00145497 /* zmessaging2.43.0.xcdatamodel */,
				1628361520173C280027082D /* zmessaging2.42.0.xcdatamodel */,
				EF2CBDA8200627940004F65E /* zmessaging2.41.0.xcdatamodel */,
				16D95A431FCEF9A900C96069 /* zmessaging2.40.0.xcdatamodel */,
				F9ABE8841F02673E00D83214 /* zmessaging2.39.0.xcdatamodel */,
				BF8ABD591EF2B09A005E58E0 /* zmessaging2.31.0.xcdatamodel */,
				BF1B98021EC3110F00DE033B /* zmessaging2.30.0.xcdatamodel */,
				F189988D1E7BE03800E579A2 /* zmessaging.xcdatamodel */,
				F189988E1E7BE03800E579A2 /* zmessaging1.27.xcdatamodel */,
				F189988F1E7BE03800E579A2 /* zmessaging1.28.xcdatamodel */,
				F18998901E7BE03800E579A2 /* zmessaging2.10.xcdatamodel */,
				F18998911E7BE03800E579A2 /* zmessaging2.11.xcdatamodel */,
				F18998921E7BE03800E579A2 /* zmessaging2.15.0.xcdatamodel */,
				F18998931E7BE03800E579A2 /* zmessaging2.17.0.xcdatamodel */,
				F18998941E7BE03800E579A2 /* zmessaging2.18.0.xcdatamodel */,
				F18998951E7BE03800E579A2 /* zmessaging2.21.0.xcdatamodel */,
				F18998961E7BE03800E579A2 /* zmessaging2.21.1.xcdatamodel */,
				F18998971E7BE03800E579A2 /* zmessaging2.21.2.xcdatamodel */,
				F18998981E7BE03800E579A2 /* zmessaging2.24.1.xcdatamodel */,
				F18998991E7BE03800E579A2 /* zmessaging2.24.xcdatamodel */,
				F189989A1E7BE03800E579A2 /* zmessaging2.25.0.xcdatamodel */,
				F189989B1E7BE03800E579A2 /* zmessaging2.26.0.xcdatamodel */,
				F189989C1E7BE03800E579A2 /* zmessaging2.27.0.xcdatamodel */,
				F189989D1E7BE03800E579A2 /* zmessaging2.28.0.xcdatamodel */,
				F189989E1E7BE03800E579A2 /* zmessaging2.29.0.xcdatamodel */,
				F189989F1E7BE03800E579A2 /* zmessaging2.3.xcdatamodel */,
				F18998A01E7BE03800E579A2 /* zmessaging2.4.xcdatamodel */,
				F18998A11E7BE03800E579A2 /* zmessaging2.5.xcdatamodel */,
				F18998A21E7BE03800E579A2 /* zmessaging2.6.xcdatamodel */,
				F18998A31E7BE03800E579A2 /* zmessaging2.7.xcdatamodel */,
				F18998A41E7BE03800E579A2 /* zmessaging2.8.xcdatamodel */,
				F18998A51E7BE03800E579A2 /* zmessaging2.9.xcdatamodel */,
			);
			currentVersion = 63D5654528B4C45100BDFB49 /* zmessaging2.105.0.xcdatamodel */;
			path = zmessaging.xcdatamodeld;
			sourceTree = "<group>";
			versionGroupType = wrapper.xcdatamodel;
		};
/* End XCVersionGroup section */
	};
	rootObject = F9C9A4F31CAD5DF10039E10C /* Project object */;
}<|MERGE_RESOLUTION|>--- conflicted
+++ resolved
@@ -483,11 +483,8 @@
 		EE42938C252C443000E70670 /* ManagedObjectObserverToken.swift in Sources */ = {isa = PBXBuildFile; fileRef = EE42938B252C443000E70670 /* ManagedObjectObserverToken.swift */; };
 		EE42938E252C460000E70670 /* Changes.swift in Sources */ = {isa = PBXBuildFile; fileRef = EE42938D252C460000E70670 /* Changes.swift */; };
 		EE429390252C466500E70670 /* ChangeInfoConsumer.swift in Sources */ = {isa = PBXBuildFile; fileRef = EE42938F252C466500E70670 /* ChangeInfoConsumer.swift */; };
-<<<<<<< HEAD
 		EE46B92828A511630063B38D /* ZMClientMessageTests+MLSEncryptedPayloadGenerator.swift in Sources */ = {isa = PBXBuildFile; fileRef = EE46B92728A511630063B38D /* ZMClientMessageTests+MLSEncryptedPayloadGenerator.swift */; };
-=======
 		EE47346729A3784F00E6C04E /* AutoMockable.generated.swift in Sources */ = {isa = PBXBuildFile; fileRef = EE47346629A3784F00E6C04E /* AutoMockable.generated.swift */; };
->>>>>>> 8b342de3
 		EE4CCA95256C558400848212 /* Feature.AppLock.swift in Sources */ = {isa = PBXBuildFile; fileRef = EE4CCA94256C558400848212 /* Feature.AppLock.swift */; };
 		EE5E2C1526DFC31900C3928A /* MessageDestructionTimeoutType.swift in Sources */ = {isa = PBXBuildFile; fileRef = EE5E2C1426DFC31900C3928A /* MessageDestructionTimeoutType.swift */; };
 		EE5E2C1926DFC67900C3928A /* MessageDestructionTimeoutValue.swift in Sources */ = {isa = PBXBuildFile; fileRef = EE5E2C1826DFC67900C3928A /* MessageDestructionTimeoutValue.swift */; };
@@ -1336,11 +1333,8 @@
 		EE42938B252C443000E70670 /* ManagedObjectObserverToken.swift */ = {isa = PBXFileReference; lastKnownFileType = sourcecode.swift; path = ManagedObjectObserverToken.swift; sourceTree = "<group>"; };
 		EE42938D252C460000E70670 /* Changes.swift */ = {isa = PBXFileReference; lastKnownFileType = sourcecode.swift; path = Changes.swift; sourceTree = "<group>"; };
 		EE42938F252C466500E70670 /* ChangeInfoConsumer.swift */ = {isa = PBXFileReference; lastKnownFileType = sourcecode.swift; path = ChangeInfoConsumer.swift; sourceTree = "<group>"; };
-<<<<<<< HEAD
 		EE46B92728A511630063B38D /* ZMClientMessageTests+MLSEncryptedPayloadGenerator.swift */ = {isa = PBXFileReference; lastKnownFileType = sourcecode.swift; path = "ZMClientMessageTests+MLSEncryptedPayloadGenerator.swift"; sourceTree = "<group>"; };
-=======
 		EE47346629A3784F00E6C04E /* AutoMockable.generated.swift */ = {isa = PBXFileReference; fileEncoding = 4; lastKnownFileType = sourcecode.swift; name = AutoMockable.generated.swift; path = sourcery/generated/AutoMockable.generated.swift; sourceTree = SOURCE_ROOT; };
->>>>>>> 8b342de3
 		EE4CCA94256C558400848212 /* Feature.AppLock.swift */ = {isa = PBXFileReference; lastKnownFileType = sourcecode.swift; path = Feature.AppLock.swift; sourceTree = "<group>"; };
 		EE5E2C1426DFC31900C3928A /* MessageDestructionTimeoutType.swift */ = {isa = PBXFileReference; lastKnownFileType = sourcecode.swift; path = MessageDestructionTimeoutType.swift; sourceTree = "<group>"; };
 		EE5E2C1826DFC67900C3928A /* MessageDestructionTimeoutValue.swift */ = {isa = PBXFileReference; lastKnownFileType = sourcecode.swift; path = MessageDestructionTimeoutValue.swift; sourceTree = "<group>"; };
@@ -4011,11 +4005,8 @@
 				6354BDF62747BF9200880D50 /* ZMConversationTests+Federation.swift in Sources */,
 				5EFE9C0D2126CB7D007932A6 /* UnregisteredUserTests.swift in Sources */,
 				A9536FD323ACD23100CFD528 /* ConversationTests+gapsAndWindows.swift in Sources */,
-<<<<<<< HEAD
 				EEF0BC3128EEC02400ED16CA /* MockSyncStatus.swift in Sources */,
-=======
 				EE47346729A3784F00E6C04E /* AutoMockable.generated.swift in Sources */,
->>>>>>> 8b342de3
 				A93724A226983100005FD532 /* ZMMessageTests.swift in Sources */,
 				EEC3BC76288855C000BFDC35 /* MockMLSActionsProvider.swift in Sources */,
 				168FF330258200AD0066DAE3 /* ZMClientMessageTests+ResetSession.swift in Sources */,
