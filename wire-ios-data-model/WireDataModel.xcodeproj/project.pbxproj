// !$*UTF8*$!
{
	archiveVersion = 1;
	classes = {
	};
	objectVersion = 54;
	objects = {

/* Begin PBXBuildFile section */
		0125F73C2B28A31C00D989AB /* SpyUserClientKeyStore.swift in Sources */ = {isa = PBXBuildFile; fileRef = 0125F73A2B28A31C00D989AB /* SpyUserClientKeyStore.swift */; };
		0125F73D2B28A31C00D989AB /* MockProteusProvider.swift in Sources */ = {isa = PBXBuildFile; fileRef = 0125F73B2B28A31C00D989AB /* MockProteusProvider.swift */; };
		0129E7F929A520870065E6DB /* SafeCoreCrypto.swift in Sources */ = {isa = PBXBuildFile; fileRef = 0129E7F829A520870065E6DB /* SafeCoreCrypto.swift */; };
		0129E7FB29A520EB0065E6DB /* SafeFileContext.swift in Sources */ = {isa = PBXBuildFile; fileRef = 0129E7FA29A520EB0065E6DB /* SafeFileContext.swift */; };
		0140A0D02B31028D004D8B40 /* MockCoreCryptoProtocol.swift in Sources */ = {isa = PBXBuildFile; fileRef = 0140A0CE2B31028D004D8B40 /* MockCoreCryptoProtocol.swift */; };
		0140A0D12B31028D004D8B40 /* MockSafeCoreCrypto.swift in Sources */ = {isa = PBXBuildFile; fileRef = 0140A0CF2B31028D004D8B40 /* MockSafeCoreCrypto.swift */; };
		01482E8A2B10ED0800F3B2CB /* MLSSubgroup.swift in Sources */ = {isa = PBXBuildFile; fileRef = 63F0781129F6C59D0031E19D /* MLSSubgroup.swift */; };
		01482E8B2B10EEB000F3B2CB /* FetchSubgroupAction.swift in Sources */ = {isa = PBXBuildFile; fileRef = 63F0780C29F292770031E19D /* FetchSubgroupAction.swift */; };
		017CA4442A2742B800E8E778 /* WireCoreCrypto.xcframework in Frameworks */ = {isa = PBXBuildFile; fileRef = 017CA4432A2742B800E8E778 /* WireCoreCrypto.xcframework */; };
		018964252A6FE72700BCEE0E /* EARStorage.swift in Sources */ = {isa = PBXBuildFile; fileRef = 018964242A6FE72700BCEE0E /* EARStorage.swift */; };
		0189815529A66B0800B52510 /* SafeCoreCryptoTests.swift in Sources */ = {isa = PBXBuildFile; fileRef = 0189815429A66B0800B52510 /* SafeCoreCryptoTests.swift */; };
		01B6A8A02B16268300E409A0 /* store2-111-0.wiredatabase in Resources */ = {isa = PBXBuildFile; fileRef = 01B6A89F2B16268300E409A0 /* store2-111-0.wiredatabase */; };
		01B7A5752B0FB6DA00FE5132 /* CoreDataMessagingMigrationVersionTests.swift in Sources */ = {isa = PBXBuildFile; fileRef = 01B7A5742B0FB6DA00FE5132 /* CoreDataMessagingMigrationVersionTests.swift */; };
		01E3C8552B308AEA00556D8A /* ZMMessage+ServerTimestamp.swift in Sources */ = {isa = PBXBuildFile; fileRef = 01E3C8542B308AEA00556D8A /* ZMMessage+ServerTimestamp.swift */; };
		06034B6D26A8D36E003624B4 /* Feature.FileSharing.swift in Sources */ = {isa = PBXBuildFile; fileRef = 06034B6C26A8D36E003624B4 /* Feature.FileSharing.swift */; };
		0604F7C8265184B70016A71E /* ZMSystemMessage+ParticipantsRemovedReason.swift in Sources */ = {isa = PBXBuildFile; fileRef = 0604F7C7265184B70016A71E /* ZMSystemMessage+ParticipantsRemovedReason.swift */; };
		0604F8002651CAFE0016A71E /* store2-91-0.wiredatabase in Resources */ = {isa = PBXBuildFile; fileRef = 0604F7FF2651CAFD0016A71E /* store2-91-0.wiredatabase */; };
		060D194F2462A9EC00623376 /* ZMMessageTests+GenericMessage.swift in Sources */ = {isa = PBXBuildFile; fileRef = 060D194D2462A9D000623376 /* ZMMessageTests+GenericMessage.swift */; };
		060ED6D12499E97200412C4A /* NSManagedObjectContext+ServerTimeDelta.swift in Sources */ = {isa = PBXBuildFile; fileRef = 060ED6D02499E97200412C4A /* NSManagedObjectContext+ServerTimeDelta.swift */; };
		060ED6DC2499F78700412C4A /* ZMUpdateEvent+Helper.swift in Sources */ = {isa = PBXBuildFile; fileRef = F19550372040628000338E91 /* ZMUpdateEvent+Helper.swift */; };
		0612D241243DC134008811A7 /* store2-81-0.wiredatabase in Resources */ = {isa = PBXBuildFile; fileRef = 0612D240243DC12E008811A7 /* store2-81-0.wiredatabase */; };
		0614E96D2A863EED007BB1F6 /* NSPredicate+BaseCompounds.swift in Sources */ = {isa = PBXBuildFile; fileRef = 0614E96C2A863EED007BB1F6 /* NSPredicate+BaseCompounds.swift */; };
		0617001323E2FC14005C262D /* GenericMessageTests+LinkMetaData.swift in Sources */ = {isa = PBXBuildFile; fileRef = 0617001123E2FBC0005C262D /* GenericMessageTests+LinkMetaData.swift */; };
		062C0D332B2280AA00848A48 /* Feature.E2EId.swift in Sources */ = {isa = PBXBuildFile; fileRef = 062C0D322B2280AA00848A48 /* Feature.E2EId.swift */; };
		062FD8852756053800B9DE39 /* Feature.ConversationGuestLinks.swift in Sources */ = {isa = PBXBuildFile; fileRef = 062FD8842756053800B9DE39 /* Feature.ConversationGuestLinks.swift */; };
		0630E17726E0F3570012E2F9 /* store2-95-0.wiredatabase in Resources */ = {isa = PBXBuildFile; fileRef = 0630E17626E0F3570012E2F9 /* store2-95-0.wiredatabase */; };
		0630E4B6257F888600C75BFB /* NSManagedObjectContext+AppLock.swift in Sources */ = {isa = PBXBuildFile; fileRef = 0630E4B5257F888600C75BFB /* NSManagedObjectContext+AppLock.swift */; };
		0630E4B8257F8C0B00C75BFB /* ZMUser+Applock.swift in Sources */ = {isa = PBXBuildFile; fileRef = 0630E4B7257F8C0B00C75BFB /* ZMUser+Applock.swift */; };
		0630E4BF257FA2BD00C75BFB /* TransferAppLockKeychainTests.swift in Sources */ = {isa = PBXBuildFile; fileRef = 0630E4BE257FA2BD00C75BFB /* TransferAppLockKeychainTests.swift */; };
		0630E4C1257FC41400C75BFB /* store2-88-0.wiredatabase in Resources */ = {isa = PBXBuildFile; fileRef = 0630E4C0257FC41300C75BFB /* store2-88-0.wiredatabase */; };
		0634C3A924643A400006081D /* ZMUpdateEvent.swift in Sources */ = {isa = PBXBuildFile; fileRef = 0634C3A824643A400006081D /* ZMUpdateEvent.swift */; };
		063D2928242128D300FA6FEE /* ZMClientMessage+Ephemeral.swift in Sources */ = {isa = PBXBuildFile; fileRef = 063D2927242128D200FA6FEE /* ZMClientMessage+Ephemeral.swift */; };
		063D292A24212AFD00FA6FEE /* ZMClientMessage.swift in Sources */ = {isa = PBXBuildFile; fileRef = 063D292924212AFD00FA6FEE /* ZMClientMessage.swift */; };
		0642A3332445F2B600DCCFCD /* ZMClientMessage+UpdateEvent.swift in Sources */ = {isa = PBXBuildFile; fileRef = 0642A3322445F2B500DCCFCD /* ZMClientMessage+UpdateEvent.swift */; };
		0649D1C524F6A542001DDC78 /* NSManagedObjectContext+ZMKeyValueStore.swift in Sources */ = {isa = PBXBuildFile; fileRef = 0649D1C424F6A542001DDC78 /* NSManagedObjectContext+ZMKeyValueStore.swift */; };
		064F8E08255E04800040371D /* Feature.swift in Sources */ = {isa = PBXBuildFile; fileRef = 064F8E07255E04800040371D /* Feature.swift */; };
		0651D00423FC46A500411A22 /* ZMClientMessage+Confirmations.swift in Sources */ = {isa = PBXBuildFile; fileRef = 0651D00323FC46A500411A22 /* ZMClientMessage+Confirmations.swift */; };
		0651D00623FC481B00411A22 /* ZMAssetClientMessage+Confirmations.swift in Sources */ = {isa = PBXBuildFile; fileRef = 0651D00523FC481B00411A22 /* ZMAssetClientMessage+Confirmations.swift */; };
		0651D00823FC4FDD00411A22 /* GenericMessageTests+LegalHoldStatus.swift in Sources */ = {isa = PBXBuildFile; fileRef = 0651D00723FC4FDC00411A22 /* GenericMessageTests+LegalHoldStatus.swift */; };
		065D7501239FAB1200275114 /* SelfUserParticipantMigrationTests.swift in Sources */ = {isa = PBXBuildFile; fileRef = 065D7500239FAB1200275114 /* SelfUserParticipantMigrationTests.swift */; };
		0660FEBD2580E4A900F4C19F /* TransferApplockKeychain.swift in Sources */ = {isa = PBXBuildFile; fileRef = 0660FEBC2580E4A900F4C19F /* TransferApplockKeychain.swift */; };
		0663285E2428CEC3005BB3BE /* ZMClientMessage+Deletion.swift in Sources */ = {isa = PBXBuildFile; fileRef = 0663285D2428CEC3005BB3BE /* ZMClientMessage+Deletion.swift */; };
		066328602428D01C005BB3BE /* ZMClientMessage+GenericMessage.swift in Sources */ = {isa = PBXBuildFile; fileRef = 0663285F2428D01C005BB3BE /* ZMClientMessage+GenericMessage.swift */; };
		066A96FF25A88E510083E317 /* BiometricsState.swift in Sources */ = {isa = PBXBuildFile; fileRef = 066A96FE25A88E510083E317 /* BiometricsState.swift */; };
		0680A9C324600306000F80F3 /* ZMClientMessageTests.swift in Sources */ = {isa = PBXBuildFile; fileRef = 0680A9C1246002DC000F80F3 /* ZMClientMessageTests.swift */; };
		0680A9C624606288000F80F3 /* ZMMessage+Reaction.swift in Sources */ = {isa = PBXBuildFile; fileRef = 0680A9C42460627B000F80F3 /* ZMMessage+Reaction.swift */; };
		0686649F256FB0CA001C8747 /* AppLockController.swift in Sources */ = {isa = PBXBuildFile; fileRef = 0686649E256FB0CA001C8747 /* AppLockController.swift */; };
		068664A2256FB834001C8747 /* AppLockControllerTests.swift in Sources */ = {isa = PBXBuildFile; fileRef = 068664A1256FB834001C8747 /* AppLockControllerTests.swift */; };
		068D610324629AB900A110A2 /* ZMBaseManagedObjectTest.swift in Sources */ = {isa = PBXBuildFile; fileRef = 068D610124629AA300A110A2 /* ZMBaseManagedObjectTest.swift */; };
		068DCC5729BB816300F7E4F1 /* ZMOTRMessage+FailedToSendReason.swift in Sources */ = {isa = PBXBuildFile; fileRef = 068DCC5629BB816300F7E4F1 /* ZMOTRMessage+FailedToSendReason.swift */; };
		068DCC5B29BFEC4E00F7E4F1 /* ZMMessageTests+ExpirationReasonCode.swift in Sources */ = {isa = PBXBuildFile; fileRef = 068DCC5A29BFEC4E00F7E4F1 /* ZMMessageTests+ExpirationReasonCode.swift */; };
		069BCC4E2B2CA47700DF4EC2 /* store2-112-0.wiredatabase in Resources */ = {isa = PBXBuildFile; fileRef = 069BCC4D2B2CA47700DF4EC2 /* store2-112-0.wiredatabase */; };
		069BCC582B30945500DF4EC2 /* E2eIService.swift in Sources */ = {isa = PBXBuildFile; fileRef = 069BCC512B30945500DF4EC2 /* E2eIService.swift */; };
		069BCC592B30945500DF4EC2 /* MLSConversationVerificationStatusProvider.swift in Sources */ = {isa = PBXBuildFile; fileRef = 069BCC522B30945500DF4EC2 /* MLSConversationVerificationStatusProvider.swift */; };
		069BCC5A2B30945500DF4EC2 /* E2eIClientID.swift in Sources */ = {isa = PBXBuildFile; fileRef = 069BCC532B30945500DF4EC2 /* E2eIClientID.swift */; };
		069BCC5B2B30945500DF4EC2 /* E2eISetupService.swift in Sources */ = {isa = PBXBuildFile; fileRef = 069BCC542B30945500DF4EC2 /* E2eISetupService.swift */; };
		069BCC5C2B30945500DF4EC2 /* E2eIVerificationStatusService.swift in Sources */ = {isa = PBXBuildFile; fileRef = 069BCC552B30945500DF4EC2 /* E2eIVerificationStatusService.swift */; };
		069BCC5E2B3094D000DF4EC2 /* E2eIServiceTests.swift in Sources */ = {isa = PBXBuildFile; fileRef = 069BCC562B30945500DF4EC2 /* E2eIServiceTests.swift */; };
		069BCC642B30990600DF4EC2 /* MockWireE2eIdentity.swift in Sources */ = {isa = PBXBuildFile; fileRef = 069BCC502B30945500DF4EC2 /* MockWireE2eIdentity.swift */; };
		069BCC662B30994300DF4EC2 /* E2eIVerificationStatusServiceTests.swift in Sources */ = {isa = PBXBuildFile; fileRef = 069BCC652B30994300DF4EC2 /* E2eIVerificationStatusServiceTests.swift */; };
		069BCC682B30996200DF4EC2 /* MLSConversationVerificationStatusProviderTests.swift in Sources */ = {isa = PBXBuildFile; fileRef = 069BCC672B30996200DF4EC2 /* MLSConversationVerificationStatusProviderTests.swift */; };
		069BCC6C2B31DD0D00DF4EC2 /* MLSConversationVerificationManager.swift in Sources */ = {isa = PBXBuildFile; fileRef = 069BCC6B2B31DD0D00DF4EC2 /* MLSConversationVerificationManager.swift */; };
		069D07B82562671D00DBA592 /* FeatureTests.swift in Sources */ = {isa = PBXBuildFile; fileRef = 069D07B72562671D00DBA592 /* FeatureTests.swift */; };
		06A0E60B281AE65D00E5F822 /* store2-99-0.wiredatabase in Resources */ = {isa = PBXBuildFile; fileRef = 06A0E60A281AE65D00E5F822 /* store2-99-0.wiredatabase */; };
		06B1C493248F9173007FDA8D /* GenericMessage+Debug.swift in Sources */ = {isa = PBXBuildFile; fileRef = 06B1C492248F9173007FDA8D /* GenericMessage+Debug.swift */; };
		06B99C79242A293500FEAFDE /* ZMClientMessage+Knock.swift in Sources */ = {isa = PBXBuildFile; fileRef = 06B99C78242A293500FEAFDE /* ZMClientMessage+Knock.swift */; };
		06C6B1B02745675E0049B54E /* store2-97-0.wiredatabase in Resources */ = {isa = PBXBuildFile; fileRef = 06C6B1AF2745675D0049B54E /* store2-97-0.wiredatabase */; };
		06D33FCB2524E402004B9BC1 /* ZMConversation+UnreadCount.swift in Sources */ = {isa = PBXBuildFile; fileRef = 06D33FCA2524E402004B9BC1 /* ZMConversation+UnreadCount.swift */; };
		06D33FCD2524F65D004B9BC1 /* ZMConversationTests+UnreadMessages.swift in Sources */ = {isa = PBXBuildFile; fileRef = 06D33FCC2524F65D004B9BC1 /* ZMConversationTests+UnreadMessages.swift */; };
		06D33FCF2525D368004B9BC1 /* store2-86-0.wiredatabase in Resources */ = {isa = PBXBuildFile; fileRef = 06D33FCE2525D368004B9BC1 /* store2-86-0.wiredatabase */; };
		06D48735241F930A00881B08 /* GenericMessage+Obfuscation.swift in Sources */ = {isa = PBXBuildFile; fileRef = 06D48734241F930A00881B08 /* GenericMessage+Obfuscation.swift */; };
		06D48737241FB3F700881B08 /* ZMClientMessage+Obfuscate.swift in Sources */ = {isa = PBXBuildFile; fileRef = 06D48736241FB3F700881B08 /* ZMClientMessage+Obfuscate.swift */; };
		06D5423C26399C33006B0C5A /* UserType+External.swift in Sources */ = {isa = PBXBuildFile; fileRef = 06D5423B26399C32006B0C5A /* UserType+External.swift */; };
		06E1C835244F1A2300CA4EF2 /* ZMOTRMessage+Helper.swift in Sources */ = {isa = PBXBuildFile; fileRef = 06E1C834244F1A2300CA4EF2 /* ZMOTRMessage+Helper.swift */; };
		06E8AAB4242BAA6A008929B1 /* SignatureStatus.swift in Sources */ = {isa = PBXBuildFile; fileRef = 06E8AAB3242BAA6A008929B1 /* SignatureStatus.swift */; };
		06EB77A12B29E09F00A64DD8 /* MLSVerificationStatus.swift in Sources */ = {isa = PBXBuildFile; fileRef = 06EB77A02B29E09F00A64DD8 /* MLSVerificationStatus.swift */; };
		06EE09E32659340F00D6CAC3 /* store2-92-0.wiredatabase in Resources */ = {isa = PBXBuildFile; fileRef = 06EE09E22659340F00D6CAC3 /* store2-92-0.wiredatabase */; };
		06EED73F2525D5B90014FE1E /* store2-87-0.wiredatabase in Resources */ = {isa = PBXBuildFile; fileRef = 06EED73E2525D5B80014FE1E /* store2-87-0.wiredatabase */; };
		06F98D64243B2474007E914A /* SignatureStatusTests.swift in Sources */ = {isa = PBXBuildFile; fileRef = 06F98D62243B2470007E914A /* SignatureStatusTests.swift */; };
		1600D93C267A80D700970F99 /* ZMManagedObject+Fetching.swift in Sources */ = {isa = PBXBuildFile; fileRef = 1600D93B267A80D700970F99 /* ZMManagedObject+Fetching.swift */; };
		1600D944267BC5A100970F99 /* ZMManagedObjectFetchingTests.swift in Sources */ = {isa = PBXBuildFile; fileRef = 1600D943267BC5A000970F99 /* ZMManagedObjectFetchingTests.swift */; };
		16030DB021AD765D00F8032E /* ZMConversation+Confirmations.swift in Sources */ = {isa = PBXBuildFile; fileRef = 16030DAF21AD765D00F8032E /* ZMConversation+Confirmations.swift */; };
		16030DBE21AE8FAB00F8032E /* ZMConversationTests+Confirmations.swift in Sources */ = {isa = PBXBuildFile; fileRef = 16030DBD21AE8FAB00F8032E /* ZMConversationTests+Confirmations.swift */; };
		16030DC521AEE25500F8032E /* ZMOTRMessage+Confirmations.swift in Sources */ = {isa = PBXBuildFile; fileRef = 16030DC421AEE25500F8032E /* ZMOTRMessage+Confirmations.swift */; };
		1607AAF2243768D200A93D29 /* UserType+Materialize.swift in Sources */ = {isa = PBXBuildFile; fileRef = 1607AAF1243768D200A93D29 /* UserType+Materialize.swift */; };
		160B3BB124EFD64E0026D355 /* ExtendedSecureUnarchiveFromData.swift in Sources */ = {isa = PBXBuildFile; fileRef = 160B3BB024EFD64E0026D355 /* ExtendedSecureUnarchiveFromData.swift */; };
		1611CF59203AE6A0004D807B /* FileAssetCacheTests.swift in Sources */ = {isa = PBXBuildFile; fileRef = 54EDE6811CBBF6260044A17E /* FileAssetCacheTests.swift */; };
		16127CF3220058160020E65C /* InvalidConversationRemoval.swift in Sources */ = {isa = PBXBuildFile; fileRef = 16127CF2220058160020E65C /* InvalidConversationRemoval.swift */; };
		16127CF522005AAB0020E65C /* InvalidConversationRemovalTests.swift in Sources */ = {isa = PBXBuildFile; fileRef = 16127CF422005AAA0020E65C /* InvalidConversationRemovalTests.swift */; };
		161541BA1E27EBD400AC2FFB /* ZMConversation+Calling.swift in Sources */ = {isa = PBXBuildFile; fileRef = 161541B91E27EBD400AC2FFB /* ZMConversation+Calling.swift */; };
		161E056A2667C4D100DADC3D /* AccountDeletedObserver.swift in Sources */ = {isa = PBXBuildFile; fileRef = 161E05692667C4D000DADC3D /* AccountDeletedObserver.swift */; };
		1621E59220E62BD2006B2D17 /* ZMConversationTests+Silencing.swift in Sources */ = {isa = PBXBuildFile; fileRef = 1621E59120E62BD2006B2D17 /* ZMConversationTests+Silencing.swift */; };
		162207F8272291CA0041EDE8 /* String+NilEmpty.swift in Sources */ = {isa = PBXBuildFile; fileRef = 162207F7272291CA0041EDE8 /* String+NilEmpty.swift */; };
		162294A5222038FA00A98679 /* CacheAssetTests.swift in Sources */ = {isa = PBXBuildFile; fileRef = 162294A4222038FA00A98679 /* CacheAssetTests.swift */; };
		1623F8F32AEBB80C004F0319 /* ZMMessageTests+Legalhold.swift in Sources */ = {isa = PBXBuildFile; fileRef = 1623F8F22AEBB80C004F0319 /* ZMMessageTests+Legalhold.swift */; };
		1626344B20D935C0000D4063 /* ZMConversation+Timestamps.swift in Sources */ = {isa = PBXBuildFile; fileRef = 1626344A20D935C0000D4063 /* ZMConversation+Timestamps.swift */; };
		162A81DD202DA4BC00F6200C /* AssetCache.swift in Sources */ = {isa = PBXBuildFile; fileRef = F9A705F11CAEE01D00C2F5FE /* AssetCache.swift */; };
		16313D621D227DC1001B2AB3 /* LinkPreview+ProtocolBuffer.swift in Sources */ = {isa = PBXBuildFile; fileRef = 16313D611D227DC1001B2AB3 /* LinkPreview+ProtocolBuffer.swift */; };
		1639A8132260916E00868AB9 /* AlertAvailabilityBehaviourChange.swift in Sources */ = {isa = PBXBuildFile; fileRef = 1639A8122260916E00868AB9 /* AlertAvailabilityBehaviourChange.swift */; };
		1639A8512264B91E00868AB9 /* AvailabilityBehaviourChangeTests.swift in Sources */ = {isa = PBXBuildFile; fileRef = 1639A8502264B91E00868AB9 /* AvailabilityBehaviourChangeTests.swift */; };
		163C92AA2630A80400F8DC14 /* NSManagedObjectContext+SelfUser.swift in Sources */ = {isa = PBXBuildFile; fileRef = 163C92A92630A80400F8DC14 /* NSManagedObjectContext+SelfUser.swift */; };
		163CE64E25ACE5DB0013C12D /* store2-89-0.wiredatabase in Resources */ = {isa = PBXBuildFile; fileRef = 163CE64D25ACE57B0013C12D /* store2-89-0.wiredatabase */; };
		163CE6AF25BEB9680013C12D /* ZMMessageTests+SystemMessages.swift in Sources */ = {isa = PBXBuildFile; fileRef = 163CE6AE25BEB9680013C12D /* ZMMessageTests+SystemMessages.swift */; };
		163D01E02472DE6200984999 /* InvalidConnectionRemoval.swift in Sources */ = {isa = PBXBuildFile; fileRef = 163D01DF2472DE6200984999 /* InvalidConnectionRemoval.swift */; };
		163D01E22472E44000984999 /* InvalidConnectionRemovalTests.swift in Sources */ = {isa = PBXBuildFile; fileRef = 163D01E12472E44000984999 /* InvalidConnectionRemovalTests.swift */; };
		1645ECC2243B643B007A82D6 /* ZMSearchUserTests+TeamUser.swift in Sources */ = {isa = PBXBuildFile; fileRef = 1645ECC1243B643B007A82D6 /* ZMSearchUserTests+TeamUser.swift */; };
		1645ECC4243B69A1007A82D6 /* UserTypeTests+Materialize.swift in Sources */ = {isa = PBXBuildFile; fileRef = 1645ECC3243B69A1007A82D6 /* UserTypeTests+Materialize.swift */; };
		16460A44206515370096B616 /* NSManagedObjectContext+BackupImport.swift in Sources */ = {isa = PBXBuildFile; fileRef = 16460A43206515370096B616 /* NSManagedObjectContext+BackupImport.swift */; };
		16460A46206544B00096B616 /* PersistentMetadataKeys.swift in Sources */ = {isa = PBXBuildFile; fileRef = 16460A45206544B00096B616 /* PersistentMetadataKeys.swift */; };
		164A55D320F3AF6700AE62A6 /* ZMSearchUserTests+ProfileImages.swift in Sources */ = {isa = PBXBuildFile; fileRef = 164A55D220F3AF6700AE62A6 /* ZMSearchUserTests+ProfileImages.swift */; };
		164EB6F3230D987A001BBD4A /* ZMMessage+DataRetention.swift in Sources */ = {isa = PBXBuildFile; fileRef = 164EB6F2230D987A001BBD4A /* ZMMessage+DataRetention.swift */; };
		16500C0325E3A7F80021B3AE /* store2-90-0.wiredatabase in Resources */ = {isa = PBXBuildFile; fileRef = 16500C0225E3A7520021B3AE /* store2-90-0.wiredatabase */; };
		165124D221886EDB006A3C75 /* ZMOTRMessage+Quotes.swift in Sources */ = {isa = PBXBuildFile; fileRef = 165124D121886EDB006A3C75 /* ZMOTRMessage+Quotes.swift */; };
		165124D42188B613006A3C75 /* ZMClientMessage+Quotes.swift in Sources */ = {isa = PBXBuildFile; fileRef = 165124D32188B613006A3C75 /* ZMClientMessage+Quotes.swift */; };
		165124D62188CF66006A3C75 /* ZMClientMessage+Editing.swift in Sources */ = {isa = PBXBuildFile; fileRef = 165124D52188CF66006A3C75 /* ZMClientMessage+Editing.swift */; };
		165124D82189AE90006A3C75 /* ZMAssetClientMessage+Quotes.swift in Sources */ = {isa = PBXBuildFile; fileRef = 165124D72189AE90006A3C75 /* ZMAssetClientMessage+Quotes.swift */; };
		16519D36231D1BB200C9D76D /* ZMConversation+Deletion.swift in Sources */ = {isa = PBXBuildFile; fileRef = 16519D35231D1BB200C9D76D /* ZMConversation+Deletion.swift */; };
		16519D54231D6F8200C9D76D /* ZMConversationTests+Deletion.swift in Sources */ = {isa = PBXBuildFile; fileRef = 16519D53231D6F8200C9D76D /* ZMConversationTests+Deletion.swift */; };
		1651F9BE1D3554C800A9FAE8 /* ZMClientMessageTests+TextMessage.swift in Sources */ = {isa = PBXBuildFile; fileRef = 1651F9BD1D3554C800A9FAE8 /* ZMClientMessageTests+TextMessage.swift */; };
		165911551DF054AD007FA847 /* ZMConversation+Predicates.swift in Sources */ = {isa = PBXBuildFile; fileRef = 165911541DF054AD007FA847 /* ZMConversation+Predicates.swift */; };
		165D3A2D1E1D47AB0052E654 /* ZMCallState.swift in Sources */ = {isa = PBXBuildFile; fileRef = 165D3A2B1E1D47AB0052E654 /* ZMCallState.swift */; };
		165DC51F21491C0400090B7B /* Mention.swift in Sources */ = {isa = PBXBuildFile; fileRef = 165DC51E21491C0400090B7B /* Mention.swift */; };
		165DC52121491D8700090B7B /* ZMClientMessage+TextMessageData.swift in Sources */ = {isa = PBXBuildFile; fileRef = 165DC52021491D8700090B7B /* ZMClientMessage+TextMessageData.swift */; };
		165DC523214A614100090B7B /* ZMConversation+Message.swift in Sources */ = {isa = PBXBuildFile; fileRef = 165DC522214A614100090B7B /* ZMConversation+Message.swift */; };
		165E0F69217F871400E36D08 /* ZMOTRMessage+ContentHashing.swift in Sources */ = {isa = PBXBuildFile; fileRef = 165E0F68217F871400E36D08 /* ZMOTRMessage+ContentHashing.swift */; };
		165E141825CC516B00F0B075 /* ZMClientMessageTests+Prefetching.swift in Sources */ = {isa = PBXBuildFile; fileRef = 165E141725CC516B00F0B075 /* ZMClientMessageTests+Prefetching.swift */; };
		16626508217F4E0B00300F45 /* GenericMessageTests+Hashing.swift in Sources */ = {isa = PBXBuildFile; fileRef = 16626507217F4E0B00300F45 /* GenericMessageTests+Hashing.swift */; };
		166A2A0D25FB991800B4A4F8 /* CoreDataStack.swift in Sources */ = {isa = PBXBuildFile; fileRef = 166A2A0C25FB991800B4A4F8 /* CoreDataStack.swift */; };
		166D189E230E9E66001288CD /* ZMMessage+DataRetentionTests.swift in Sources */ = {isa = PBXBuildFile; fileRef = 166D189D230E9E66001288CD /* ZMMessage+DataRetentionTests.swift */; };
		166DCDB82555886F004F4F59 /* CoreDataStack+Migration.swift in Sources */ = {isa = PBXBuildFile; fileRef = 166DCDB72555886E004F4F59 /* CoreDataStack+Migration.swift */; };
		166EC36E26C50E960043ED01 /* store2-94-0.wiredatabase in Resources */ = {isa = PBXBuildFile; fileRef = 166EC36D26C50E8B0043ED01 /* store2-94-0.wiredatabase */; };
		1670D0172317F92B003A143B /* ZMConversation+Team.swift in Sources */ = {isa = PBXBuildFile; fileRef = 1670D0162317F92B003A143B /* ZMConversation+Team.swift */; };
		1670D01C231823DC003A143B /* ZMUser+Permissions.swift in Sources */ = {isa = PBXBuildFile; fileRef = 1670D01B231823DC003A143B /* ZMUser+Permissions.swift */; };
		1670D01E231825BE003A143B /* ZMUserTests+Permissions.swift in Sources */ = {isa = PBXBuildFile; fileRef = 1670D01D231825BE003A143B /* ZMUserTests+Permissions.swift */; };
		1670D02023183209003A143B /* ModelObjectsTests+Helpers.swift in Sources */ = {isa = PBXBuildFile; fileRef = 1670D01F23183209003A143B /* ModelObjectsTests+Helpers.swift */; };
		1672A5FE23434FA200380537 /* ZMConversationTests+Labels.swift in Sources */ = {isa = PBXBuildFile; fileRef = 1672A5FD23434FA200380537 /* ZMConversationTests+Labels.swift */; };
		1672A6022343973600380537 /* LabelTests.swift in Sources */ = {isa = PBXBuildFile; fileRef = 1672A6012343973600380537 /* LabelTests.swift */; };
		1672A614234499B500380537 /* LabelChangeInfo.swift in Sources */ = {isa = PBXBuildFile; fileRef = 1672A613234499B500380537 /* LabelChangeInfo.swift */; };
		1672A6162344A14E00380537 /* LabelObserverTests.swift in Sources */ = {isa = PBXBuildFile; fileRef = 1672A6152344A14E00380537 /* LabelObserverTests.swift */; };
		1672A6282344F10700380537 /* FolderList.swift in Sources */ = {isa = PBXBuildFile; fileRef = 1672A6272344F10700380537 /* FolderList.swift */; };
		1672A62A2345102400380537 /* ZMConversationListTests+Labels.swift in Sources */ = {isa = PBXBuildFile; fileRef = 1672A6292345102400380537 /* ZMConversationListTests+Labels.swift */; };
		16746B081D2EAF8E00831771 /* ZMClientMessageTests+ZMImageOwner.swift in Sources */ = {isa = PBXBuildFile; fileRef = 16746B071D2EAF8E00831771 /* ZMClientMessageTests+ZMImageOwner.swift */; };
		167BCB4E2600C62100E9D7E3 /* CoreDataStackTests+Migration.swift in Sources */ = {isa = PBXBuildFile; fileRef = 166E47BC255A98D900C161C8 /* CoreDataStackTests+Migration.swift */; };
		167BCB512600C70F00E9D7E3 /* CoreDataStackTests+Backup.swift in Sources */ = {isa = PBXBuildFile; fileRef = F16F8EBE2063E9CC009A9D6F /* CoreDataStackTests+Backup.swift */; };
		167BCC1C2609E92400E9D7E3 /* ZMEventModel.xcdatamodeld in Sources */ = {isa = PBXBuildFile; fileRef = 167BCC182609E92300E9D7E3 /* ZMEventModel.xcdatamodeld */; };
		167BCC82260CFAD500E9D7E3 /* UserType+Federation.swift in Sources */ = {isa = PBXBuildFile; fileRef = 167BCC81260CFAD500E9D7E3 /* UserType+Federation.swift */; };
		167BCC86260CFC7B00E9D7E3 /* UserTypeTests+Federation.swift in Sources */ = {isa = PBXBuildFile; fileRef = 167BCC85260CFC7B00E9D7E3 /* UserTypeTests+Federation.swift */; };
		167BCC92260DB5FA00E9D7E3 /* CoreDataStackTests+ClearStorage.swift in Sources */ = {isa = PBXBuildFile; fileRef = 167BCC91260DB5FA00E9D7E3 /* CoreDataStackTests+ClearStorage.swift */; };
		167BCC96260DC3F100E9D7E3 /* CoreDataStack+ClearStorage.swift in Sources */ = {isa = PBXBuildFile; fileRef = 167BCC95260DC3F100E9D7E3 /* CoreDataStack+ClearStorage.swift */; };
		16827AEA2732A3C20079405D /* InvalidDomainRemoval.swift in Sources */ = {isa = PBXBuildFile; fileRef = 16827AE92732A3C20079405D /* InvalidDomainRemoval.swift */; };
		16827AF22732AB2E0079405D /* InvalidDomainRemovalTests.swift in Sources */ = {isa = PBXBuildFile; fileRef = 16827AF12732AB2E0079405D /* InvalidDomainRemovalTests.swift */; };
		168413ED2225965500FCB9BC /* TransferStateMigration.swift in Sources */ = {isa = PBXBuildFile; fileRef = 168413EC2225965500FCB9BC /* TransferStateMigration.swift */; };
		1684141722282A1A00FCB9BC /* TransferStateMigrationTests.swift in Sources */ = {isa = PBXBuildFile; fileRef = 1684141622282A1A00FCB9BC /* TransferStateMigrationTests.swift */; };
		1684142A2228421700FCB9BC /* ZMAssetClientMessageTests+AssetMessage.swift in Sources */ = {isa = PBXBuildFile; fileRef = 168414292228421700FCB9BC /* ZMAssetClientMessageTests+AssetMessage.swift */; };
		1687ABAC20EBE0770007C240 /* UserType.swift in Sources */ = {isa = PBXBuildFile; fileRef = 1687ABAB20EBE0770007C240 /* UserType.swift */; };
		1687ABAE20ECD51E0007C240 /* ZMSearchUser.swift in Sources */ = {isa = PBXBuildFile; fileRef = 1687ABAD20ECD51E0007C240 /* ZMSearchUser.swift */; };
		1687C0E22150EE91003099DD /* ZMClientMessageTests+Mentions.swift in Sources */ = {isa = PBXBuildFile; fileRef = 1687C0E12150EE91003099DD /* ZMClientMessageTests+Mentions.swift */; };
		1689FD462194A63E00A656E2 /* ZMClientMessageTests+Editing.swift in Sources */ = {isa = PBXBuildFile; fileRef = 1689FD452194A63E00A656E2 /* ZMClientMessageTests+Editing.swift */; };
		168D7BFD26F365ED00789960 /* EntityAction.swift in Sources */ = {isa = PBXBuildFile; fileRef = 168D7BFC26F365ED00789960 /* EntityAction.swift */; };
		168D7C9626F9ED1E00789960 /* QualifiedID.swift in Sources */ = {isa = PBXBuildFile; fileRef = 168D7C9526F9ED1E00789960 /* QualifiedID.swift */; };
		168FF330258200AD0066DAE3 /* ZMClientMessageTests+ResetSession.swift in Sources */ = {isa = PBXBuildFile; fileRef = 168FF32F258200AD0066DAE3 /* ZMClientMessageTests+ResetSession.swift */; };
		16925337234F677B0041A8FF /* ZMConversationListDirectoryTests+Labels.swift in Sources */ = {isa = PBXBuildFile; fileRef = 16925336234F677B0041A8FF /* ZMConversationListDirectoryTests+Labels.swift */; };
		1693155325A30D4E00709F15 /* UserClientTests+ResetSession.swift in Sources */ = {isa = PBXBuildFile; fileRef = 1693155225A30D4E00709F15 /* UserClientTests+ResetSession.swift */; };
		1693155525A329FE00709F15 /* NSManagedObjectContext+UpdateRequest.swift in Sources */ = {isa = PBXBuildFile; fileRef = 1693155425A329FE00709F15 /* NSManagedObjectContext+UpdateRequest.swift */; };
		169315EF25AC4C8100709F15 /* MigrateSenderClient.swift in Sources */ = {isa = PBXBuildFile; fileRef = 169315EE25AC4C8100709F15 /* MigrateSenderClient.swift */; };
		169315F125AC501300709F15 /* MigrateSenderClientTests.swift in Sources */ = {isa = PBXBuildFile; fileRef = 169315F025AC501300709F15 /* MigrateSenderClientTests.swift */; };
		169FF3A527157B3900330C2E /* MockActionHandler.swift in Sources */ = {isa = PBXBuildFile; fileRef = 169FF3A427157B3800330C2E /* MockActionHandler.swift */; };
		169FF3AA27157F0100330C2E /* ZMSearchUserTests+Connections.swift in Sources */ = {isa = PBXBuildFile; fileRef = 169FF3A927157F0100330C2E /* ZMSearchUserTests+Connections.swift */; };
		169FF3AF2715820400330C2E /* ZMConnectionFetchingTests.swift in Sources */ = {isa = PBXBuildFile; fileRef = 169FF3AE2715820400330C2E /* ZMConnectionFetchingTests.swift */; };
		169FF3D82715CE5B00330C2E /* store2-96-0.wiredatabase in Resources */ = {isa = PBXBuildFile; fileRef = 169FF3D72715CE5B00330C2E /* store2-96-0.wiredatabase */; };
		16AD86BA1F75426C00E4C797 /* NSManagedObjectContext+NotificationContext.swift in Sources */ = {isa = PBXBuildFile; fileRef = 16AD86B91F75426C00E4C797 /* NSManagedObjectContext+NotificationContext.swift */; };
		16B5B33126FDC5D2001A3216 /* ZMConnection+Actions.swift in Sources */ = {isa = PBXBuildFile; fileRef = 16B5B33026FDC5D2001A3216 /* ZMConnection+Actions.swift */; };
		16BA4303233CD8E50018E883 /* Label.swift in Sources */ = {isa = PBXBuildFile; fileRef = 16BA4302233CD8E50018E883 /* Label.swift */; };
		16BA4305233CDEA30018E883 /* ZMConversation+Labels.swift in Sources */ = {isa = PBXBuildFile; fileRef = 16BA4304233CDEA30018E883 /* ZMConversation+Labels.swift */; };
		16BBA2002AFD130F00CDF38A /* CoreCryptoProvider.swift in Sources */ = {isa = PBXBuildFile; fileRef = 16BBA1FF2AFD130F00CDF38A /* CoreCryptoProvider.swift */; };
		16C391E2214BD438003AB3AD /* MentionTests.swift in Sources */ = {isa = PBXBuildFile; fileRef = 16C391E1214BD437003AB3AD /* MentionTests.swift */; };
		16CDEBF72209897D00E74A41 /* ZMMessageTests+ShouldGenerateUnreadCount.swift in Sources */ = {isa = PBXBuildFile; fileRef = 16CDEBF62209897D00E74A41 /* ZMMessageTests+ShouldGenerateUnreadCount.swift */; };
		16CDEBFB2209D13B00E74A41 /* ZMMessage+Quotes.swift in Sources */ = {isa = PBXBuildFile; fileRef = 16CDEBFA2209D13B00E74A41 /* ZMMessage+Quotes.swift */; };
		16D5260D20DD1D9400608D8E /* ZMConversationTests+Timestamps.swift in Sources */ = {isa = PBXBuildFile; fileRef = 16D5260C20DD1D9400608D8E /* ZMConversationTests+Timestamps.swift */; };
		16D68E971CEF2EC4003AB9E0 /* ZMFileMetadata.swift in Sources */ = {isa = PBXBuildFile; fileRef = 16D68E961CEF2EC4003AB9E0 /* ZMFileMetadata.swift */; };
		16D95A421FCEF87B00C96069 /* ZMUser+Availability.swift in Sources */ = {isa = PBXBuildFile; fileRef = 16D95A411FCEF87B00C96069 /* ZMUser+Availability.swift */; };
		16DF3B5D2285B13100D09365 /* UserClientType.swift in Sources */ = {isa = PBXBuildFile; fileRef = 16DF3B5C2285B13100D09365 /* UserClientType.swift */; };
		16DF3B5F2289510600D09365 /* ZMConversationTests+Legalhold.swift in Sources */ = {isa = PBXBuildFile; fileRef = 16DF3B5E2289510600D09365 /* ZMConversationTests+Legalhold.swift */; };
		16E0FBC923326B72000E3235 /* ConversationDirectory.swift in Sources */ = {isa = PBXBuildFile; fileRef = 16E0FBC823326B72000E3235 /* ConversationDirectory.swift */; };
		16E6F24824B36D550015B249 /* NSManagedObjectContext+EncryptionAtRest.swift in Sources */ = {isa = PBXBuildFile; fileRef = 16E6F24724B36D550015B249 /* NSManagedObjectContext+EncryptionAtRest.swift */; };
		16E70FA7270F212100718E5D /* ZMConnection+Helper.m in Sources */ = {isa = PBXBuildFile; fileRef = 16E70FA6270F212000718E5D /* ZMConnection+Helper.m */; };
		16E7DA2A1FDABE440065B6A6 /* ZMOTRMessage+SelfConversationUpdateTests.swift in Sources */ = {isa = PBXBuildFile; fileRef = 16E7DA291FDABE440065B6A6 /* ZMOTRMessage+SelfConversationUpdateTests.swift */; };
		16F6BB3A1EDEC2D6009EA803 /* ZMConversation+ObserverHelper.swift in Sources */ = {isa = PBXBuildFile; fileRef = 16F6BB391EDEC2D6009EA803 /* ZMConversation+ObserverHelper.swift */; };
		16F7341224F9567000AB93B1 /* ZMConversationTests+DraftMessage.swift in Sources */ = {isa = PBXBuildFile; fileRef = 16F7341024F9556600AB93B1 /* ZMConversationTests+DraftMessage.swift */; };
		16F7341424F9573C00AB93B1 /* XCTestCase+EncryptionKeys.swift in Sources */ = {isa = PBXBuildFile; fileRef = 16F7341324F9573C00AB93B1 /* XCTestCase+EncryptionKeys.swift */; };
		16F7341624F95F9D00AB93B1 /* store2-85-0.wiredatabase in Resources */ = {isa = PBXBuildFile; fileRef = 16F7341524F95F9100AB93B1 /* store2-85-0.wiredatabase */; };
		25644D942B289EFA007DA01F /* String+mocks.swift in Sources */ = {isa = PBXBuildFile; fileRef = 25644D922B289E30007DA01F /* String+mocks.swift */; };
		256C1B792B1654BB0015C89D /* E2eIdentityProvider.swift in Sources */ = {isa = PBXBuildFile; fileRef = 256C1B782B1654BB0015C89D /* E2eIdentityProvider.swift */; };
		2577CB6C2B18ECB0007D3443 /* UserClient+E2eIdentity.swift in Sources */ = {isa = PBXBuildFile; fileRef = 2577CB6B2B18ECB0007D3443 /* UserClient+E2eIdentity.swift */; };
		2577CB6F2B19DA5D007D3443 /* MockValidE2eIdentityProvider.swift in Sources */ = {isa = PBXBuildFile; fileRef = 2577CB6E2B19DA5D007D3443 /* MockValidE2eIdentityProvider.swift */; };
		2577CB712B19DA7B007D3443 /* MockRevokedE2eIdentityProvider.swift in Sources */ = {isa = PBXBuildFile; fileRef = 2577CB702B19DA7B007D3443 /* MockRevokedE2eIdentityProvider.swift */; };
		2577CB732B19DAB9007D3443 /* MockExpiredE2eIdentityProvider.swift in Sources */ = {isa = PBXBuildFile; fileRef = 2577CB722B19DAB9007D3443 /* MockExpiredE2eIdentityProvider.swift */; };
		2577CB752B19DAD6007D3443 /* MockNotActivatedE2eIdentityProvider.swift in Sources */ = {isa = PBXBuildFile; fileRef = 2577CB742B19DAD6007D3443 /* MockNotActivatedE2eIdentityProvider.swift */; };
		2577CB7D2B1DC9F8007D3443 /* MLSProvider.swift in Sources */ = {isa = PBXBuildFile; fileRef = 2577CB7C2B1DC9F8007D3443 /* MLSProvider.swift */; };
		2577CB802B1DD080007D3443 /* MockMLSProvider.swift in Sources */ = {isa = PBXBuildFile; fileRef = 2577CB7F2B1DD080007D3443 /* MockMLSProvider.swift */; };
		2BB20770292B787000FB6468 /* PatchApplicator.swift in Sources */ = {isa = PBXBuildFile; fileRef = 2BB2076F292B787000FB6468 /* PatchApplicator.swift */; };
		2BB20771292B791400FB6468 /* PatchApplicatorTests.swift in Sources */ = {isa = PBXBuildFile; fileRef = 2BB2076D292B781E00FB6468 /* PatchApplicatorTests.swift */; };
		4058AAA22AA76BFA0013DE71 /* ReactionData.swift in Sources */ = {isa = PBXBuildFile; fileRef = 4058AAA12AA76BFA0013DE71 /* ReactionData.swift */; };
		4058AAA62AAA017F0013DE71 /* store2-109-0.wiredatabase in Resources */ = {isa = PBXBuildFile; fileRef = 4058AAA52AAA017F0013DE71 /* store2-109-0.wiredatabase */; };
		4058AAA82AAB65530013DE71 /* ReactionsSortingTests.swift in Sources */ = {isa = PBXBuildFile; fileRef = 4058AAA72AAB65530013DE71 /* ReactionsSortingTests.swift */; };
		541E4F951CBD182100D82D69 /* FileAssetCache.swift in Sources */ = {isa = PBXBuildFile; fileRef = 541E4F941CBD182100D82D69 /* FileAssetCache.swift */; };
		54363A011D7876200048FD7D /* ZMClientMessage+Encryption.swift in Sources */ = {isa = PBXBuildFile; fileRef = 54363A001D7876200048FD7D /* ZMClientMessage+Encryption.swift */; };
		543ABF5C1F34A19C00DBE28B /* DatabaseBaseTest.swift in Sources */ = {isa = PBXBuildFile; fileRef = 543ABF5A1F34A13000DBE28B /* DatabaseBaseTest.swift */; };
		544034341D6DFE8500860F2D /* ZMAddressBookContactTests.swift in Sources */ = {isa = PBXBuildFile; fileRef = 544034331D6DFE8500860F2D /* ZMAddressBookContactTests.swift */; };
		544A46AE1E2E82BA00D6A748 /* ZMOTRMessage+SecurityDegradation.swift in Sources */ = {isa = PBXBuildFile; fileRef = 544A46AD1E2E82BA00D6A748 /* ZMOTRMessage+SecurityDegradation.swift */; };
		544E8C0F1E2F69EB00F9B8B8 /* ZMOTRMessage+SecurityDegradationTests.swift in Sources */ = {isa = PBXBuildFile; fileRef = 544E8C0D1E2F69E800F9B8B8 /* ZMOTRMessage+SecurityDegradationTests.swift */; };
		544E8C111E2F76B400F9B8B8 /* NSManagedObjectContext+UserInfoMerge.swift in Sources */ = {isa = PBXBuildFile; fileRef = 544E8C101E2F76B400F9B8B8 /* NSManagedObjectContext+UserInfoMerge.swift */; };
		544E8C131E2F825700F9B8B8 /* ZMConversation+SecurityLevel.swift in Sources */ = {isa = PBXBuildFile; fileRef = 544E8C121E2F825700F9B8B8 /* ZMConversation+SecurityLevel.swift */; };
		5451DE351F5FFF8B00C82E75 /* NotificationInContext.swift in Sources */ = {isa = PBXBuildFile; fileRef = 5451DE341F5FFF8B00C82E75 /* NotificationInContext.swift */; };
		5451DE371F604CD500C82E75 /* ZMMoveIndex.swift in Sources */ = {isa = PBXBuildFile; fileRef = 5451DE361F604CD500C82E75 /* ZMMoveIndex.swift */; };
		54563B761E0161730089B1D7 /* ZMMessage+Categorization.swift in Sources */ = {isa = PBXBuildFile; fileRef = 54563B751E0161730089B1D7 /* ZMMessage+Categorization.swift */; };
		54563B7B1E0189780089B1D7 /* ZMMessageCategorizationTests.swift in Sources */ = {isa = PBXBuildFile; fileRef = 54563B791E0189750089B1D7 /* ZMMessageCategorizationTests.swift */; };
		545FA5D71E2FD3750054171A /* ZMConversation+MessageDeletion.swift in Sources */ = {isa = PBXBuildFile; fileRef = 545FA5D61E2FD3750054171A /* ZMConversation+MessageDeletion.swift */; };
		546D3DE61CE5D0B100A6047F /* RichAssetFileType.swift in Sources */ = {isa = PBXBuildFile; fileRef = 546D3DE51CE5D0B100A6047F /* RichAssetFileType.swift */; };
		546D3DE91CE5D24C00A6047F /* RichAssetFileTypeTests.swift in Sources */ = {isa = PBXBuildFile; fileRef = 546D3DE81CE5D24C00A6047F /* RichAssetFileTypeTests.swift */; };
		5473CC731E14245C00814C03 /* NSManagedObjectContext+Debugging.swift in Sources */ = {isa = PBXBuildFile; fileRef = 5473CC721E14245C00814C03 /* NSManagedObjectContext+Debugging.swift */; };
		5473CC751E14268600814C03 /* NSManagedObjectContextDebuggingTests.swift in Sources */ = {isa = PBXBuildFile; fileRef = 5473CC741E14268600814C03 /* NSManagedObjectContextDebuggingTests.swift */; };
		5476BA3E1DEDABCC00D047F8 /* AddressBookEntryTests.swift in Sources */ = {isa = PBXBuildFile; fileRef = 5476BA3D1DEDABCC00D047F8 /* AddressBookEntryTests.swift */; };
		547E66491F7503A5008CB1FA /* ZMConversation+Notifications.swift in Sources */ = {isa = PBXBuildFile; fileRef = 547E66481F7503A5008CB1FA /* ZMConversation+Notifications.swift */; };
		547E664B1F750E4A008CB1FA /* ZMConnection+Notification.swift in Sources */ = {isa = PBXBuildFile; fileRef = 547E664A1F750E4A008CB1FA /* ZMConnection+Notification.swift */; };
		54929FAE1E12AC8B0010186B /* NSPersistentStoreMetadataTests.swift in Sources */ = {isa = PBXBuildFile; fileRef = 54929FAD1E12AC8B0010186B /* NSPersistentStoreMetadataTests.swift */; };
		5495BC431E019F1B004253ED /* audio.m4a in Resources */ = {isa = PBXBuildFile; fileRef = 5495BC421E019F1B004253ED /* audio.m4a */; };
		54A885A81F62EEB600AFBA95 /* ZMConversationTests+Messages.swift in Sources */ = {isa = PBXBuildFile; fileRef = 54A885A71F62EEB600AFBA95 /* ZMConversationTests+Messages.swift */; };
		54AA3C9924ED2CE700FE1F94 /* store2-84-0.wiredatabase in Resources */ = {isa = PBXBuildFile; fileRef = 54AA3C9824ED2CE600FE1F94 /* store2-84-0.wiredatabase */; };
		54BAB40B24A4FA0800EBC400 /* store2-82-0.wiredatabase in Resources */ = {isa = PBXBuildFile; fileRef = 54BAB40A24A4FA0800EBC400 /* store2-82-0.wiredatabase */; };
		54CD460A1DEDA55C00BA3429 /* AddressBookEntry.swift in Sources */ = {isa = PBXBuildFile; fileRef = 54CD46091DEDA55C00BA3429 /* AddressBookEntry.swift */; };
		54D7B83F1E12774600C1B347 /* NSPersistentStore+Metadata.swift in Sources */ = {isa = PBXBuildFile; fileRef = 54D7B83E1E12774600C1B347 /* NSPersistentStore+Metadata.swift */; };
		54D809FC1F681D6400B2CCB4 /* ZMClientMessage+LinkPreview.swift in Sources */ = {isa = PBXBuildFile; fileRef = 54D809FB1F681D6400B2CCB4 /* ZMClientMessage+LinkPreview.swift */; };
		54DE05DD1CF8711F00C35253 /* ProtobufUtilitiesTests.swift in Sources */ = {isa = PBXBuildFile; fileRef = 54DE05DC1CF8711F00C35253 /* ProtobufUtilitiesTests.swift */; };
		54E3EE3F1F6169A800A261E3 /* ZMAssetClientMessage+FileMessageData.swift in Sources */ = {isa = PBXBuildFile; fileRef = 54E3EE3E1F6169A800A261E3 /* ZMAssetClientMessage+FileMessageData.swift */; };
		54E3EE411F616BA600A261E3 /* ZMAssetClientMessage.swift in Sources */ = {isa = PBXBuildFile; fileRef = 54E3EE401F616BA600A261E3 /* ZMAssetClientMessage.swift */; };
		54E3EE431F6194A400A261E3 /* ZMAssetClientMessage+GenericMessage.swift in Sources */ = {isa = PBXBuildFile; fileRef = 54E3EE421F6194A400A261E3 /* ZMAssetClientMessage+GenericMessage.swift */; };
		54E3EE451F61A53C00A261E3 /* ZMAssetClientMessage+Ephemeral.swift in Sources */ = {isa = PBXBuildFile; fileRef = 54E3EE441F61A53C00A261E3 /* ZMAssetClientMessage+Ephemeral.swift */; };
		54E3EE471F61A78B00A261E3 /* ZMAssetClientMessage+Deletion.swift in Sources */ = {isa = PBXBuildFile; fileRef = 54E3EE461F61A78B00A261E3 /* ZMAssetClientMessage+Deletion.swift */; };
		54ED3A9D1F38CB6A0066AD47 /* DatabaseMigrationTests.swift in Sources */ = {isa = PBXBuildFile; fileRef = 54ED3A9C1F38CB6A0066AD47 /* DatabaseMigrationTests.swift */; };
		54EDE6801CBBF1860044A17E /* PINCache+ZMessaging.swift in Sources */ = {isa = PBXBuildFile; fileRef = 54EDE67F1CBBF1860044A17E /* PINCache+ZMessaging.swift */; };
		54F6CEAB1CE2972200A1276D /* ZMAssetClientMessage+Download.swift in Sources */ = {isa = PBXBuildFile; fileRef = 54F6CEAA1CE2972200A1276D /* ZMAssetClientMessage+Download.swift */; };
		54F84CFD1F9950B300ABD7D5 /* DuplicatedEntityRemoval.swift in Sources */ = {isa = PBXBuildFile; fileRef = 54F84CFC1F9950B300ABD7D5 /* DuplicatedEntityRemoval.swift */; };
		54F84D031F995B0200ABD7D5 /* DuplicatedEntityRemovalTests.swift in Sources */ = {isa = PBXBuildFile; fileRef = 54F84CFE1F99588D00ABD7D5 /* DuplicatedEntityRemovalTests.swift */; };
		54F84D041F995B0700ABD7D5 /* DiskDatabaseTests.swift in Sources */ = {isa = PBXBuildFile; fileRef = 54F84D001F995A1F00ABD7D5 /* DiskDatabaseTests.swift */; };
		54FB03A11E41E273000E13DC /* LegacyPersistedDataPatches.swift in Sources */ = {isa = PBXBuildFile; fileRef = 54FB03A01E41E273000E13DC /* LegacyPersistedDataPatches.swift */; };
		54FB03A31E41E64A000E13DC /* UserClient+Patches.swift in Sources */ = {isa = PBXBuildFile; fileRef = 54FB03A21E41E64A000E13DC /* UserClient+Patches.swift */; };
		54FB03AA1E41F204000E13DC /* LegacyPersistedDataPatches+Directory.swift in Sources */ = {isa = PBXBuildFile; fileRef = 54FB03A81E41F1B6000E13DC /* LegacyPersistedDataPatches+Directory.swift */; };
		54FB03AD1E41F6C2000E13DC /* LegacyPersistedDataPatchesTests.swift in Sources */ = {isa = PBXBuildFile; fileRef = 54FB03AC1E41F6C2000E13DC /* LegacyPersistedDataPatchesTests.swift */; };
		54FB03AF1E41FC86000E13DC /* NSManagedObjectContext+Patches.swift in Sources */ = {isa = PBXBuildFile; fileRef = 54FB03AE1E41FC86000E13DC /* NSManagedObjectContext+Patches.swift */; };
		55C40BCE22B0316800EFD8BD /* ZMUser+LegalHoldRequest.swift in Sources */ = {isa = PBXBuildFile; fileRef = 55C40BCD22B0316800EFD8BD /* ZMUser+LegalHoldRequest.swift */; };
		55C40BD722B0F78500EFD8BD /* ZMUserLegalHoldTests.swift in Sources */ = {isa = PBXBuildFile; fileRef = 55C40BD422B0F75C00EFD8BD /* ZMUserLegalHoldTests.swift */; };
		594EB3062B1E3B340022A5CD /* AutoMockable.generated.swift in Sources */ = {isa = PBXBuildFile; fileRef = 594EB3002B1E31D30022A5CD /* AutoMockable.generated.swift */; };
		598796302B45880400A6FC63 /* ZMUpdateEvent+allTypes.swift in Sources */ = {isa = PBXBuildFile; fileRef = 5987962F2B45880400A6FC63 /* ZMUpdateEvent+allTypes.swift */; };
		59D1C3032B1DE6FF0016F6B2 /* WireDataModelSupport.h in Headers */ = {isa = PBXBuildFile; fileRef = 59D1C3022B1DE6FF0016F6B2 /* WireDataModelSupport.h */; settings = {ATTRIBUTES = (Public, ); }; };
		59D1C3062B1DE6FF0016F6B2 /* WireDataModelSupport.framework in Frameworks */ = {isa = PBXBuildFile; fileRef = 59D1C3002B1DE6FF0016F6B2 /* WireDataModelSupport.framework */; };
		59D1C3072B1DE6FF0016F6B2 /* WireDataModelSupport.framework in Embed Frameworks */ = {isa = PBXBuildFile; fileRef = 59D1C3002B1DE6FF0016F6B2 /* WireDataModelSupport.framework */; settings = {ATTRIBUTES = (CodeSignOnCopy, RemoveHeadersOnCopy, ); }; };
		59D1C30D2B1DE8750016F6B2 /* WireDataModel.framework in Frameworks */ = {isa = PBXBuildFile; fileRef = F9C9A4FC1CAD5DF10039E10C /* WireDataModel.framework */; };
		59D1C30E2B1DEC300016F6B2 /* WireDataModelSupport.framework in Frameworks */ = {isa = PBXBuildFile; fileRef = 59D1C3002B1DE6FF0016F6B2 /* WireDataModelSupport.framework */; };
		5E0FB215205176B400FD9867 /* Set+ServiceUser.swift in Sources */ = {isa = PBXBuildFile; fileRef = 5E0FB214205176B400FD9867 /* Set+ServiceUser.swift */; };
		5E36B45E21CA5BBA00B7063B /* UnverifiedCredentials.swift in Sources */ = {isa = PBXBuildFile; fileRef = 5E36B45D21CA5BBA00B7063B /* UnverifiedCredentials.swift */; };
		5E39FC67225F22BE00C682B8 /* ZMConversation+ExternalParticipant.swift in Sources */ = {isa = PBXBuildFile; fileRef = 5E39FC66225F22BE00C682B8 /* ZMConversation+ExternalParticipant.swift */; };
		5E39FC69225F2DC000C682B8 /* ZMConversationExternalParticipantsStateTests.swift in Sources */ = {isa = PBXBuildFile; fileRef = 5E39FC68225F2DC000C682B8 /* ZMConversationExternalParticipantsStateTests.swift */; };
		5E454C60210638E300DB4501 /* PushTokenTests.swift in Sources */ = {isa = PBXBuildFile; fileRef = F13A89D22106293000AB40CB /* PushTokenTests.swift */; };
		5E67168E2174B9AF00522E61 /* LoginCredentials.swift in Sources */ = {isa = PBXBuildFile; fileRef = 5E67168D2174B9AF00522E61 /* LoginCredentials.swift */; };
		5E771F382080BB0000575629 /* PBMessage+Validation.swift in Sources */ = {isa = PBXBuildFile; fileRef = 5E771F372080BB0000575629 /* PBMessage+Validation.swift */; };
		5E771F3B2080C42300575629 /* PBMessageValidationTests.swift in Sources */ = {isa = PBXBuildFile; fileRef = 5E771F392080C40B00575629 /* PBMessageValidationTests.swift */; };
		5E9EA4D62242942900D401B2 /* ZMClientMessageTests+LinkAttachments.swift in Sources */ = {isa = PBXBuildFile; fileRef = 5E9EA4D52242942900D401B2 /* ZMClientMessageTests+LinkAttachments.swift */; };
		5E9EA4E22243E0D300D401B2 /* ConversationMessage+Attachments.swift in Sources */ = {isa = PBXBuildFile; fileRef = 5E9EA4E12243E0D300D401B2 /* ConversationMessage+Attachments.swift */; };
		5EDDC7A62088CE3B00B24850 /* ZMConversation+Invalid.swift in Sources */ = {isa = PBXBuildFile; fileRef = 5EDDC7A52088CE3B00B24850 /* ZMConversation+Invalid.swift */; };
		5EFE9C062125CD3F007932A6 /* UnregisteredUser.swift in Sources */ = {isa = PBXBuildFile; fileRef = 5EFE9C052125CD3F007932A6 /* UnregisteredUser.swift */; };
		5EFE9C092126BF9D007932A6 /* ZMPropertyNormalizationResult.h in Headers */ = {isa = PBXBuildFile; fileRef = 5EFE9C072126BF9D007932A6 /* ZMPropertyNormalizationResult.h */; settings = {ATTRIBUTES = (Public, ); }; };
		5EFE9C0A2126BF9D007932A6 /* ZMPropertyNormalizationResult.m in Sources */ = {isa = PBXBuildFile; fileRef = 5EFE9C082126BF9D007932A6 /* ZMPropertyNormalizationResult.m */; };
		5EFE9C0D2126CB7D007932A6 /* UnregisteredUserTests.swift in Sources */ = {isa = PBXBuildFile; fileRef = 5EFE9C0B2126CB71007932A6 /* UnregisteredUserTests.swift */; };
		5EFE9C0F2126D3FA007932A6 /* NormalizationResult.swift in Sources */ = {isa = PBXBuildFile; fileRef = 5EFE9C0E2126D3FA007932A6 /* NormalizationResult.swift */; };
		6308F8A22A273C0B0072A177 /* BaseFetchMLSGroupInfoAction.swift in Sources */ = {isa = PBXBuildFile; fileRef = 6308F8A12A273C0B0072A177 /* BaseFetchMLSGroupInfoAction.swift */; };
		6308F8A42A273C680072A177 /* FetchMLSSubconversationGroupInfoAction.swift in Sources */ = {isa = PBXBuildFile; fileRef = 6308F8A32A273C680072A177 /* FetchMLSSubconversationGroupInfoAction.swift */; };
		6308F8A62A273CB70072A177 /* FetchMLSConversationGroupInfoAction.swift in Sources */ = {isa = PBXBuildFile; fileRef = 6308F8A52A273CB70072A177 /* FetchMLSConversationGroupInfoAction.swift */; };
		631A0578240420380062B387 /* UserClient+SafeLogging.swift in Sources */ = {isa = PBXBuildFile; fileRef = 631A0577240420380062B387 /* UserClient+SafeLogging.swift */; };
		631A0586240439470062B387 /* UserClientTests+SafeLogging.swift in Sources */ = {isa = PBXBuildFile; fileRef = 631A0585240439470062B387 /* UserClientTests+SafeLogging.swift */; };
		63298D9A2434D04D006B6018 /* GenericMessage+External.swift in Sources */ = {isa = PBXBuildFile; fileRef = 63298D992434D04D006B6018 /* GenericMessage+External.swift */; };
		63298D9C24374094006B6018 /* GenericMessageTests+External.swift in Sources */ = {isa = PBXBuildFile; fileRef = 63298D9B24374094006B6018 /* GenericMessageTests+External.swift */; };
		63298D9E24374489006B6018 /* Dictionary+ObjectForKey.swift in Sources */ = {isa = PBXBuildFile; fileRef = 63298D9D24374489006B6018 /* Dictionary+ObjectForKey.swift */; };
		63340BBD241C2BC5004ED87C /* store2-80-0.wiredatabase in Resources */ = {isa = PBXBuildFile; fileRef = 63340BBC241C2BC5004ED87C /* store2-80-0.wiredatabase */; };
		63370C6C242A510A0072C37F /* ZMOTRMessage+UpdateEvent.swift in Sources */ = {isa = PBXBuildFile; fileRef = 63370C6B242A510A0072C37F /* ZMOTRMessage+UpdateEvent.swift */; };
		63370CBB242CB84A0072C37F /* CompositeMessageItemContent.swift in Sources */ = {isa = PBXBuildFile; fileRef = 63370CBA242CB84A0072C37F /* CompositeMessageItemContent.swift */; };
		63370CBD242CBA0A0072C37F /* CompositeMessageData.swift in Sources */ = {isa = PBXBuildFile; fileRef = 63370CBC242CBA0A0072C37F /* CompositeMessageData.swift */; };
		63370CC4242CFA860072C37F /* ZMAssetClientMessage+UpdateEvent.swift in Sources */ = {isa = PBXBuildFile; fileRef = 63370CC3242CFA860072C37F /* ZMAssetClientMessage+UpdateEvent.swift */; };
		63370CC9242E3B990072C37F /* ZMMessage+Conversation.swift in Sources */ = {isa = PBXBuildFile; fileRef = 63370CC8242E3B990072C37F /* ZMMessage+Conversation.swift */; };
		63370CF52431F3ED0072C37F /* CompositeMessageItemContentTests.swift in Sources */ = {isa = PBXBuildFile; fileRef = 63370CF42431F3ED0072C37F /* CompositeMessageItemContentTests.swift */; };
		63370CF82431F5DE0072C37F /* BaseCompositeMessageTests.swift in Sources */ = {isa = PBXBuildFile; fileRef = 63370CF72431F5DE0072C37F /* BaseCompositeMessageTests.swift */; };
		63495DF023F6BD2A002A7C59 /* GenericMessageTests.swift in Sources */ = {isa = PBXBuildFile; fileRef = 63495DEF23F6BD2A002A7C59 /* GenericMessageTests.swift */; };
		63495E1B23FED9A9002A7C59 /* ZMUser+Protobuf.swift in Sources */ = {isa = PBXBuildFile; fileRef = 63495E1A23FED9A9002A7C59 /* ZMUser+Protobuf.swift */; };
		6354BDF32746C30900880D50 /* ZMConversation+Federation.swift in Sources */ = {isa = PBXBuildFile; fileRef = 6354BDF22746C30900880D50 /* ZMConversation+Federation.swift */; };
		6354BDF62747BF9200880D50 /* ZMConversationTests+Federation.swift in Sources */ = {isa = PBXBuildFile; fileRef = 6354BDF42747BD9600880D50 /* ZMConversationTests+Federation.swift */; };
		6374562229C3323D001D1A33 /* CoreCryptoKeyProviderTests.swift in Sources */ = {isa = PBXBuildFile; fileRef = 6374562129C3323D001D1A33 /* CoreCryptoKeyProviderTests.swift */; };
		6388054A240EA8990043B641 /* ZMClientMessageTests+Composite.swift in Sources */ = {isa = PBXBuildFile; fileRef = 63880548240EA8950043B641 /* ZMClientMessageTests+Composite.swift */; };
		638805652410FE920043B641 /* ButtonState.swift in Sources */ = {isa = PBXBuildFile; fileRef = 638805642410FE920043B641 /* ButtonState.swift */; };
		638941EE2AF4FD4B0051ABFD /* RemoveLocalConversationUseCase.swift in Sources */ = {isa = PBXBuildFile; fileRef = 638941ED2AF4FD4B0051ABFD /* RemoveLocalConversationUseCase.swift */; };
		638941F82AF521790051ABFD /* RemoveLocalConversationUseCaseTests.swift in Sources */ = {isa = PBXBuildFile; fileRef = 638941F52AF5211D0051ABFD /* RemoveLocalConversationUseCaseTests.swift */; };
		6391A7F82A6FD66A00832665 /* DuplicateClientsMigrationPolicy.swift in Sources */ = {isa = PBXBuildFile; fileRef = 6391A7F62A6FD66A00832665 /* DuplicateClientsMigrationPolicy.swift */; };
		6391A7FA2A6FD6FC00832665 /* MappingModel_2.106-2.107.xcmappingmodel in Sources */ = {isa = PBXBuildFile; fileRef = 6391A7F92A6FD6FC00832665 /* MappingModel_2.106-2.107.xcmappingmodel */; };
		6391A7FD2A6FD7D100832665 /* DatabaseMigrationTests+UserClientUniqueness.swift in Sources */ = {isa = PBXBuildFile; fileRef = 6391A7FB2A6FD7C900832665 /* DatabaseMigrationTests+UserClientUniqueness.swift */; };
		6391A7FF2A6FDB9100832665 /* store2-107-0.wiredatabase in Resources */ = {isa = PBXBuildFile; fileRef = 6391A7FE2A6FDB9100832665 /* store2-107-0.wiredatabase */; };
		639971AE2B2732E6009DD5CF /* CommitSender.swift in Sources */ = {isa = PBXBuildFile; fileRef = 639971AD2B2732E6009DD5CF /* CommitSender.swift */; };
		639971B02B27346B009DD5CF /* CommitError.swift in Sources */ = {isa = PBXBuildFile; fileRef = 639971AF2B27346B009DD5CF /* CommitError.swift */; };
		639971B22B2734C0009DD5CF /* ExternalCommitError.swift in Sources */ = {isa = PBXBuildFile; fileRef = 639971B12B2734C0009DD5CF /* ExternalCommitError.swift */; };
		639971C22B28C5FF009DD5CF /* CommitSenderTests.swift in Sources */ = {isa = PBXBuildFile; fileRef = 639971C02B28C5FA009DD5CF /* CommitSenderTests.swift */; };
		63AFE2D6244F49A90003F619 /* GenericMessage+MessageCapable.swift in Sources */ = {isa = PBXBuildFile; fileRef = 63AFE2D5244F49A90003F619 /* GenericMessage+MessageCapable.swift */; };
		63B1335429A503D100009D84 /* ProteusServiceInterface.swift in Sources */ = {isa = PBXBuildFile; fileRef = 63B1333729A503D000009D84 /* ProteusServiceInterface.swift */; };
		63B1335529A503D100009D84 /* ProteusService.swift in Sources */ = {isa = PBXBuildFile; fileRef = 63B1333829A503D000009D84 /* ProteusService.swift */; };
		63B1335629A503D100009D84 /* MLSGroup.swift in Sources */ = {isa = PBXBuildFile; fileRef = 63B1333A29A503D000009D84 /* MLSGroup.swift */; };
		63B1335729A503D100009D84 /* MLSActionsProvider.swift in Sources */ = {isa = PBXBuildFile; fileRef = 63B1333B29A503D000009D84 /* MLSActionsProvider.swift */; };
		63B1335929A503D100009D84 /* MLSGroupID.swift in Sources */ = {isa = PBXBuildFile; fileRef = 63B1333D29A503D000009D84 /* MLSGroupID.swift */; };
		63B1335A29A503D100009D84 /* MLSActionExecutor.swift in Sources */ = {isa = PBXBuildFile; fileRef = 63B1333E29A503D000009D84 /* MLSActionExecutor.swift */; };
		63B1335C29A503D100009D84 /* MLSService.swift in Sources */ = {isa = PBXBuildFile; fileRef = 63B1334029A503D000009D84 /* MLSService.swift */; };
		63B1335E29A503D100009D84 /* BackendMLSPublicKeys.swift in Sources */ = {isa = PBXBuildFile; fileRef = 63B1334229A503D000009D84 /* BackendMLSPublicKeys.swift */; };
		63B1335F29A503D100009D84 /* MessageProtocol.swift in Sources */ = {isa = PBXBuildFile; fileRef = 63B1334329A503D000009D84 /* MessageProtocol.swift */; };
		63B1336029A503D100009D84 /* CoreCryptoConfiguration.swift in Sources */ = {isa = PBXBuildFile; fileRef = 63B1334429A503D000009D84 /* CoreCryptoConfiguration.swift */; };
		63B1336129A503D100009D84 /* MLSClientID.swift in Sources */ = {isa = PBXBuildFile; fileRef = 63B1334529A503D000009D84 /* MLSClientID.swift */; };
		63B1336229A503D100009D84 /* CoreCryptoKeyProvider.swift in Sources */ = {isa = PBXBuildFile; fileRef = 63B1334629A503D000009D84 /* CoreCryptoKeyProvider.swift */; };
		63B1336329A503D100009D84 /* SyncStatusProtocol.swift in Sources */ = {isa = PBXBuildFile; fileRef = 63B1334729A503D000009D84 /* SyncStatusProtocol.swift */; };
		63B1336429A503D100009D84 /* UploadSelfMLSKeyPackagesAction.swift in Sources */ = {isa = PBXBuildFile; fileRef = 63B1334929A503D000009D84 /* UploadSelfMLSKeyPackagesAction.swift */; };
		63B1336529A503D100009D84 /* SendMLSMessageAction.swift in Sources */ = {isa = PBXBuildFile; fileRef = 63B1334A29A503D000009D84 /* SendMLSMessageAction.swift */; };
		63B1336629A503D100009D84 /* SendCommitBundleAction.swift in Sources */ = {isa = PBXBuildFile; fileRef = 63B1334B29A503D000009D84 /* SendCommitBundleAction.swift */; };
		63B1336729A503D100009D84 /* FetchBackendMLSPublicKeysAction.swift in Sources */ = {isa = PBXBuildFile; fileRef = 63B1334C29A503D000009D84 /* FetchBackendMLSPublicKeysAction.swift */; };
		63B1336829A503D100009D84 /* CountSelfMLSKeyPackagesAction.swift in Sources */ = {isa = PBXBuildFile; fileRef = 63B1334D29A503D000009D84 /* CountSelfMLSKeyPackagesAction.swift */; };
		63B1336A29A503D100009D84 /* ClaimMLSKeyPackageAction.swift in Sources */ = {isa = PBXBuildFile; fileRef = 63B1334F29A503D000009D84 /* ClaimMLSKeyPackageAction.swift */; };
		63B1336B29A503D100009D84 /* MLSGroupStatus.swift in Sources */ = {isa = PBXBuildFile; fileRef = 63B1335029A503D000009D84 /* MLSGroupStatus.swift */; };
		63B1336C29A503D100009D84 /* CoreCryptoCallbacks.swift in Sources */ = {isa = PBXBuildFile; fileRef = 63B1335129A503D000009D84 /* CoreCryptoCallbacks.swift */; };
		63B1336E29A503D100009D84 /* StaleMLSKeyMaterialDetector.swift in Sources */ = {isa = PBXBuildFile; fileRef = 63B1335329A503D000009D84 /* StaleMLSKeyMaterialDetector.swift */; };
		63B1337329A798C800009D84 /* ProteusProvider.swift in Sources */ = {isa = PBXBuildFile; fileRef = 63B1337229A798C800009D84 /* ProteusProvider.swift */; };
		63B658DE243754E100EF463F /* GenericMessage+UpdateEvent.swift in Sources */ = {isa = PBXBuildFile; fileRef = 63B658DD243754E100EF463F /* GenericMessage+UpdateEvent.swift */; };
		63B658E0243789DE00EF463F /* GenericMessage+Assets.swift in Sources */ = {isa = PBXBuildFile; fileRef = 63B658DF243789DE00EF463F /* GenericMessage+Assets.swift */; };
		63BEF5872A2636BC00F482E8 /* MLSConferenceInfo.swift in Sources */ = {isa = PBXBuildFile; fileRef = 63BEF5862A2636BC00F482E8 /* MLSConferenceInfo.swift */; };
		63C07015291144F70075D598 /* CoreCryptoConfigProviderTests.swift in Sources */ = {isa = PBXBuildFile; fileRef = 63C07014291144F70075D598 /* CoreCryptoConfigProviderTests.swift */; };
		63C2EABD2A93B174008A0AB7 /* AddParticipantAction.swift in Sources */ = {isa = PBXBuildFile; fileRef = 63C2EABC2A93B174008A0AB7 /* AddParticipantAction.swift */; };
		63C2EABF2A93B1E7008A0AB7 /* RemoveParticipantAction.swift in Sources */ = {isa = PBXBuildFile; fileRef = 63C2EABE2A93B1E7008A0AB7 /* RemoveParticipantAction.swift */; };
		63C2EAC12A93B244008A0AB7 /* SyncConversationAction.swift in Sources */ = {isa = PBXBuildFile; fileRef = 63C2EAC02A93B244008A0AB7 /* SyncConversationAction.swift */; };
		63CA8215240812620073426A /* ZMClientMessage+Composite.swift in Sources */ = {isa = PBXBuildFile; fileRef = 63CA8214240812620073426A /* ZMClientMessage+Composite.swift */; };
		63D41E4F2452EA080076826F /* ZMConversation+SelfConversation.swift in Sources */ = {isa = PBXBuildFile; fileRef = 63D41E4E2452EA080076826F /* ZMConversation+SelfConversation.swift */; };
		63D41E512452F0A60076826F /* ZMMessage+Removal.swift in Sources */ = {isa = PBXBuildFile; fileRef = 63D41E502452F0A60076826F /* ZMMessage+Removal.swift */; };
		63D41E5324531BAD0076826F /* ZMMessage+Reaction.swift in Sources */ = {isa = PBXBuildFile; fileRef = 63D41E5224531BAD0076826F /* ZMMessage+Reaction.swift */; };
		63D41E6D245733AC0076826F /* ZMMessageTests+Removal.swift in Sources */ = {isa = PBXBuildFile; fileRef = 63D41E6C245733AC0076826F /* ZMMessageTests+Removal.swift */; };
		63D41E6F24573F420076826F /* ZMConversationTests+SelfConversation.swift in Sources */ = {isa = PBXBuildFile; fileRef = 63D41E6E24573F420076826F /* ZMConversationTests+SelfConversation.swift */; };
		63D41E7124597E420076826F /* GenericMessage+Flags.swift in Sources */ = {isa = PBXBuildFile; fileRef = 63D41E7024597E420076826F /* GenericMessage+Flags.swift */; };
		63D9A19E282AA0050074C20C /* NSManagedObjectContext+Federation.swift in Sources */ = {isa = PBXBuildFile; fileRef = 63D9A19D282AA0050074C20C /* NSManagedObjectContext+Federation.swift */; };
		63DA335E286C9CF000818C3C /* NSManagedObjectContext+MLSService.swift in Sources */ = {isa = PBXBuildFile; fileRef = 63DA335D286C9CF000818C3C /* NSManagedObjectContext+MLSService.swift */; };
		63DA3373286CA43300818C3C /* ZMConversation+MLS.swift in Sources */ = {isa = PBXBuildFile; fileRef = 63DA3372286CA43300818C3C /* ZMConversation+MLS.swift */; };
		63DA33AF28746CCF00818C3C /* store2-103-0.wiredatabase in Resources */ = {isa = PBXBuildFile; fileRef = 63DA33AE28746CC100818C3C /* store2-103-0.wiredatabase */; };
		63E21AE2291E92780084A942 /* FetchUserClientsAction.swift in Sources */ = {isa = PBXBuildFile; fileRef = 63E21AE1291E92770084A942 /* FetchUserClientsAction.swift */; };
		63E313D3274D5F57002EAF1D /* ZMConversationTests+Team.swift in Sources */ = {isa = PBXBuildFile; fileRef = 63E313D2274D5F57002EAF1D /* ZMConversationTests+Team.swift */; };
		63F376DA2834FF7200FE1F05 /* NSManagedObjectContextTests+Federation.swift in Sources */ = {isa = PBXBuildFile; fileRef = 63F376D92834FF7200FE1F05 /* NSManagedObjectContextTests+Federation.swift */; };
		63F65F01246B073900534A69 /* GenericMessage+Content.swift in Sources */ = {isa = PBXBuildFile; fileRef = 63F65F00246B073900534A69 /* GenericMessage+Content.swift */; };
		63FACD56291BC598003AB25D /* MLSClientIDTests.swift in Sources */ = {isa = PBXBuildFile; fileRef = 63FACD55291BC598003AB25D /* MLSClientIDTests.swift */; };
		63FCE54828C78D1F00126D9D /* ZMConversationTests+Predicates.swift in Sources */ = {isa = PBXBuildFile; fileRef = 63FCE54728C78D1F00126D9D /* ZMConversationTests+Predicates.swift */; };
		70E77B7D273188150021EE70 /* ZMConversation+Role.swift in Sources */ = {isa = PBXBuildFile; fileRef = 70E77B7C273188150021EE70 /* ZMConversation+Role.swift */; };
		7A2778C6285223D90044A73F /* KeychainManager.swift in Sources */ = {isa = PBXBuildFile; fileRef = 7A2778C5285223D90044A73F /* KeychainManager.swift */; };
		7A2778C8285329210044A73F /* KeychainManagerTests.swift in Sources */ = {isa = PBXBuildFile; fileRef = 7A2778C7285329210044A73F /* KeychainManagerTests.swift */; };
		7C88C5352182FBD90037DD03 /* ZMClientMessageTests+Replies.swift in Sources */ = {isa = PBXBuildFile; fileRef = 7C88C5312182F6150037DD03 /* ZMClientMessageTests+Replies.swift */; };
		7C8BFFDF22FC5E1600B3C8A5 /* ZMUser+Validation.swift in Sources */ = {isa = PBXBuildFile; fileRef = 7C8BFFDE22FC5E1600B3C8A5 /* ZMUser+Validation.swift */; };
		7CBC3FC120177C3C008D06E4 /* RasterImages+Protobuf.swift in Sources */ = {isa = PBXBuildFile; fileRef = 7CBC3FC020177C3C008D06E4 /* RasterImages+Protobuf.swift */; };
		8704676B21513DE900C628D7 /* ZMOTRMessage+Unarchive.swift in Sources */ = {isa = PBXBuildFile; fileRef = 8704676A21513DE900C628D7 /* ZMOTRMessage+Unarchive.swift */; };
		871DD79F2084A316006B1C56 /* BatchDeleteTests.swift in Sources */ = {isa = PBXBuildFile; fileRef = 871DD79E2084A316006B1C56 /* BatchDeleteTests.swift */; };
		872A2E8A1FFD2FBF00900B22 /* ZMSearchUserPayloadParsingTests.swift in Sources */ = {isa = PBXBuildFile; fileRef = 872A2E891FFD2FBF00900B22 /* ZMSearchUserPayloadParsingTests.swift */; };
		873B88FC204044AC00FBE254 /* ConversationCreationOptions.swift in Sources */ = {isa = PBXBuildFile; fileRef = 873B88FB204044AC00FBE254 /* ConversationCreationOptions.swift */; };
		873B88FE2040470900FBE254 /* ConversationCreationOptionsTests.swift in Sources */ = {isa = PBXBuildFile; fileRef = 873B88FD2040470900FBE254 /* ConversationCreationOptionsTests.swift */; };
		874D9798211064D300B07674 /* ZMConversationLastMessagesTest.swift in Sources */ = {isa = PBXBuildFile; fileRef = 874D9797211064D300B07674 /* ZMConversationLastMessagesTest.swift */; };
		8767E85B216391DF00390F75 /* ZMConversation+Mute.swift in Sources */ = {isa = PBXBuildFile; fileRef = 8767E85A216391DF00390F75 /* ZMConversation+Mute.swift */; };
		8767E8682163B9EE00390F75 /* ZMConversationTests+Mute.swift in Sources */ = {isa = PBXBuildFile; fileRef = 8767E8672163B9EE00390F75 /* ZMConversationTests+Mute.swift */; };
		87A7FA25203DD1CC00AA066C /* ZMConversationTests+AccessMode.swift in Sources */ = {isa = PBXBuildFile; fileRef = 87A7FA23203DD11100AA066C /* ZMConversationTests+AccessMode.swift */; };
		87C125F71EF94EE800D28DC1 /* ZMManagedObject+Grouping.swift in Sources */ = {isa = PBXBuildFile; fileRef = 87C125F61EF94EE800D28DC1 /* ZMManagedObject+Grouping.swift */; };
		87C125F91EF94F2E00D28DC1 /* ZMManagedObjectGroupingTests.swift in Sources */ = {isa = PBXBuildFile; fileRef = 87C125F81EF94F2E00D28DC1 /* ZMManagedObjectGroupingTests.swift */; };
		87C1C25F207F7DA80083BF6B /* InvalidGenericMessageDataRemoval.swift in Sources */ = {isa = PBXBuildFile; fileRef = 87C1C25E207F7DA80083BF6B /* InvalidGenericMessageDataRemoval.swift */; };
		87C1C261207F812F0083BF6B /* InvalidGenericMessageDataRemovalTests.swift in Sources */ = {isa = PBXBuildFile; fileRef = 87C1C260207F812F0083BF6B /* InvalidGenericMessageDataRemovalTests.swift */; };
		87D9CCE91F27606200AA4388 /* NSManagedObjectContext+TearDown.swift in Sources */ = {isa = PBXBuildFile; fileRef = 87D9CCE81F27606200AA4388 /* NSManagedObjectContext+TearDown.swift */; };
		87DF59C01F729FDA00C7B406 /* ZMMovedIndexTests.swift in Sources */ = {isa = PBXBuildFile; fileRef = 87DF59BF1F729FDA00C7B406 /* ZMMovedIndexTests.swift */; };
		87E2CE312119F6AB0034C2C4 /* ZMClientMessageTests+Cleared.swift in Sources */ = {isa = PBXBuildFile; fileRef = 87E2CE302119F6AB0034C2C4 /* ZMClientMessageTests+Cleared.swift */; };
		87E9508B2118B2DA00306AA7 /* ZMConversation+DeleteOlderMessages.swift in Sources */ = {isa = PBXBuildFile; fileRef = 87E9508A2118B2DA00306AA7 /* ZMConversation+DeleteOlderMessages.swift */; };
		87EFA3AC210F52C6004DFA53 /* ZMConversation+LastMessages.swift in Sources */ = {isa = PBXBuildFile; fileRef = 87EFA3AB210F52C6004DFA53 /* ZMConversation+LastMessages.swift */; };
		A901DE8C23A2A31B00B4DDC6 /* ZMConnection+Role.swift in Sources */ = {isa = PBXBuildFile; fileRef = A901DE8B23A2A31B00B4DDC6 /* ZMConnection+Role.swift */; };
		A90676E7238EAE8B006417AC /* ParticipantRole.swift in Sources */ = {isa = PBXBuildFile; fileRef = A90676E6238EAE8B006417AC /* ParticipantRole.swift */; };
		A90676EA238EB05F006417AC /* Action.swift in Sources */ = {isa = PBXBuildFile; fileRef = A90676E8238EB05E006417AC /* Action.swift */; };
		A90676EB238EB05F006417AC /* Role.swift in Sources */ = {isa = PBXBuildFile; fileRef = A90676E9238EB05F006417AC /* Role.swift */; };
		A90B3E2D23A255D5003EFED4 /* ZMConversation+Creation.swift in Sources */ = {isa = PBXBuildFile; fileRef = A90B3E2C23A255D5003EFED4 /* ZMConversation+Creation.swift */; };
		A90D62C823A159B600F680CC /* ZMConversation+Transport.swift in Sources */ = {isa = PBXBuildFile; fileRef = A90D62C723A159B600F680CC /* ZMConversation+Transport.swift */; };
		A9128AD02398067E0056F591 /* ZMConversationTests+Participants.swift in Sources */ = {isa = PBXBuildFile; fileRef = A9128ACF2398067E0056F591 /* ZMConversationTests+Participants.swift */; };
		A923D77E239DB87700F47B85 /* ZMConversationTests+SecurityLevel.swift in Sources */ = {isa = PBXBuildFile; fileRef = A923D77D239DB87700F47B85 /* ZMConversationTests+SecurityLevel.swift */; };
		A927F52723A029250058D744 /* ParticipantRoleTests.swift in Sources */ = {isa = PBXBuildFile; fileRef = A927F52623A029250058D744 /* ParticipantRoleTests.swift */; };
		A93724A226983100005FD532 /* ZMMessageTests.swift in Sources */ = {isa = PBXBuildFile; fileRef = A93724A126983100005FD532 /* ZMMessageTests.swift */; };
		A94166FC2680CCB5001F4E37 /* ZMConversationTests.swift in Sources */ = {isa = PBXBuildFile; fileRef = A94166FB2680CCB5001F4E37 /* ZMConversationTests.swift */; };
		A943BBE825B5A59D003D66BA /* ConversationLike.swift in Sources */ = {isa = PBXBuildFile; fileRef = A943BBE725B5A59D003D66BA /* ConversationLike.swift */; };
		A949418F23E1DB79001B0373 /* ZMConnection+Fetch.swift in Sources */ = {isa = PBXBuildFile; fileRef = A949418E23E1DB78001B0373 /* ZMConnection+Fetch.swift */; };
		A9536FD323ACD23100CFD528 /* ConversationTests+gapsAndWindows.swift in Sources */ = {isa = PBXBuildFile; fileRef = A9536FD223ACD23100CFD528 /* ConversationTests+gapsAndWindows.swift */; };
		A95E7BF5239134E600935B88 /* ZMConversation+Participants.swift in Sources */ = {isa = PBXBuildFile; fileRef = A95E7BF4239134E600935B88 /* ZMConversation+Participants.swift */; };
		A96524BA23CDE07700303C60 /* String+WordTests.swift in Sources */ = {isa = PBXBuildFile; fileRef = A96524B823CDE07200303C60 /* String+WordTests.swift */; };
		A96E7A9925A35D36004FAADC /* ZMConversationTests+Knock.swift in Sources */ = {isa = PBXBuildFile; fileRef = A96E7A9725A35CEF004FAADC /* ZMConversationTests+Knock.swift */; };
		A982B46623BE1B86001828A6 /* ConversationTests.swift in Sources */ = {isa = PBXBuildFile; fileRef = A982B46523BE1B86001828A6 /* ConversationTests.swift */; };
		A995F05C23968D8500FAC3CF /* ParticipantRoleChangeInfo.swift in Sources */ = {isa = PBXBuildFile; fileRef = A995F05B23968D8500FAC3CF /* ParticipantRoleChangeInfo.swift */; };
		A995F05E239690B300FAC3CF /* ParticipantRoleObserverTests.swift in Sources */ = {isa = PBXBuildFile; fileRef = A995F05D239690B300FAC3CF /* ParticipantRoleObserverTests.swift */; };
		A99B8A72268221A6006B4D29 /* ZMImageMessage.swift in Sources */ = {isa = PBXBuildFile; fileRef = A99B8A71268221A6006B4D29 /* ZMImageMessage.swift */; };
		A9EEFEFA23A6D0CB0007828A /* RolesMigrationTests.swift in Sources */ = {isa = PBXBuildFile; fileRef = A9EEFEF923A6D0CB0007828A /* RolesMigrationTests.swift */; };
		A9FA524823A14E2B003AD4C6 /* RoleTests.swift in Sources */ = {isa = PBXBuildFile; fileRef = A9FA524723A14E2B003AD4C6 /* RoleTests.swift */; };
		A9FA524A23A1598B003AD4C6 /* ActionTests.swift in Sources */ = {isa = PBXBuildFile; fileRef = A9FA524923A1598B003AD4C6 /* ActionTests.swift */; };
		BF0D07FB1E4C7B7A00B934EB /* TextSearchQueryTests.swift in Sources */ = {isa = PBXBuildFile; fileRef = BF0D07F91E4C7B1100B934EB /* TextSearchQueryTests.swift */; };
		BF103F9D1F0112F30047FDE5 /* ManagedObjectObserver.swift in Sources */ = {isa = PBXBuildFile; fileRef = BF103F9C1F0112F30047FDE5 /* ManagedObjectObserver.swift */; };
		BF103FA11F0138390047FDE5 /* ManagedObjectContextChangeObserverTests.swift in Sources */ = {isa = PBXBuildFile; fileRef = BF103FA01F0138390047FDE5 /* ManagedObjectContextChangeObserverTests.swift */; };
		BF10B58B1E6432ED00E7036E /* Message.swift in Sources */ = {isa = PBXBuildFile; fileRef = BF10B58A1E6432ED00E7036E /* Message.swift */; };
		BF10B5971E64591600E7036E /* AnalyticsType.swift in Sources */ = {isa = PBXBuildFile; fileRef = BF10B5951E64591600E7036E /* AnalyticsType.swift */; };
		BF10B5981E64591600E7036E /* NSManagedObjectContext+Analytics.swift in Sources */ = {isa = PBXBuildFile; fileRef = BF10B5961E64591600E7036E /* NSManagedObjectContext+Analytics.swift */; };
		BF10B59D1E645A3300E7036E /* Analytics+UnknownMessage.swift in Sources */ = {isa = PBXBuildFile; fileRef = BF10B59C1E645A3300E7036E /* Analytics+UnknownMessage.swift */; };
		BF1B98041EC313C600DE033B /* Team.swift in Sources */ = {isa = PBXBuildFile; fileRef = BF1B98031EC313C600DE033B /* Team.swift */; };
		BF1B98071EC31A3C00DE033B /* Member.swift in Sources */ = {isa = PBXBuildFile; fileRef = BF1B98061EC31A3C00DE033B /* Member.swift */; };
		BF1B98091EC31A4200DE033B /* Permissions.swift in Sources */ = {isa = PBXBuildFile; fileRef = BF1B98081EC31A4200DE033B /* Permissions.swift */; };
		BF1B980B1EC31D6100DE033B /* TeamDeletionRuleTests.swift in Sources */ = {isa = PBXBuildFile; fileRef = BF1B980A1EC31D6100DE033B /* TeamDeletionRuleTests.swift */; };
		BF1B980D1EC3410000DE033B /* PermissionsTests.swift in Sources */ = {isa = PBXBuildFile; fileRef = BF1B980C1EC3410000DE033B /* PermissionsTests.swift */; };
		BF2ADF631E28CF1E00E81B1E /* SharedObjectStore.swift in Sources */ = {isa = PBXBuildFile; fileRef = BF2ADF621E28CF1E00E81B1E /* SharedObjectStore.swift */; };
		BF3493EB1EC34C0B00B0C314 /* TeamTests.swift in Sources */ = {isa = PBXBuildFile; fileRef = BF3493EA1EC34C0B00B0C314 /* TeamTests.swift */; };
		BF3493F01EC3569800B0C314 /* MemberTests.swift in Sources */ = {isa = PBXBuildFile; fileRef = BF3493EF1EC3569800B0C314 /* MemberTests.swift */; };
		BF3493F21EC3623200B0C314 /* ZMUser+Teams.swift in Sources */ = {isa = PBXBuildFile; fileRef = BF3493F11EC3623200B0C314 /* ZMUser+Teams.swift */; };
		BF3494001EC46D3D00B0C314 /* ZMConversationTests+Teams.swift in Sources */ = {isa = PBXBuildFile; fileRef = BF3493FF1EC46D3D00B0C314 /* ZMConversationTests+Teams.swift */; };
		BF3494081EC5A90400B0C314 /* ZMUser+OneOnOne.h in Headers */ = {isa = PBXBuildFile; fileRef = BF3494071EC5A90400B0C314 /* ZMUser+OneOnOne.h */; settings = {ATTRIBUTES = (Public, ); }; };
		BF421B2D1EF3F91D0079533A /* Team+Patches.swift in Sources */ = {isa = PBXBuildFile; fileRef = BF421B2C1EF3F91D0079533A /* Team+Patches.swift */; };
		BF46662A1DCB71B0007463FF /* V3Asset.swift in Sources */ = {isa = PBXBuildFile; fileRef = BF4666291DCB71B0007463FF /* V3Asset.swift */; };
		BF491CCF1F02A6CF0055EE44 /* Member+Patches.swift in Sources */ = {isa = PBXBuildFile; fileRef = BF491CCE1F02A6CF0055EE44 /* Member+Patches.swift */; };
		BF491CE41F063EDB0055EE44 /* Account.swift in Sources */ = {isa = PBXBuildFile; fileRef = BF491CE31F063EDB0055EE44 /* Account.swift */; };
		BF491CE61F063EE50055EE44 /* AccountStore.swift in Sources */ = {isa = PBXBuildFile; fileRef = BF491CE51F063EE50055EE44 /* AccountStore.swift */; };
		BF491CE81F063EEB0055EE44 /* AccountManager.swift in Sources */ = {isa = PBXBuildFile; fileRef = BF491CE71F063EEB0055EE44 /* AccountManager.swift */; };
		BF491CEA1F063F440055EE44 /* AccountTests.swift in Sources */ = {isa = PBXBuildFile; fileRef = BF491CDA1F0525DC0055EE44 /* AccountTests.swift */; };
		BF491CEB1F063F480055EE44 /* AccountManagerTests.swift in Sources */ = {isa = PBXBuildFile; fileRef = BF491CDC1F0525E50055EE44 /* AccountManagerTests.swift */; };
		BF491CEC1F063F4B0055EE44 /* AccountStoreTests.swift in Sources */ = {isa = PBXBuildFile; fileRef = BF491CDF1F0529D80055EE44 /* AccountStoreTests.swift */; };
		BF5DF5CD20F4EB3E002BCB67 /* ZMSystemMessage+NewConversation.swift in Sources */ = {isa = PBXBuildFile; fileRef = BF5DF5CC20F4EB3E002BCB67 /* ZMSystemMessage+NewConversation.swift */; };
		BF6EA4D21E2512E800B7BD4B /* ZMConversation+DisplayName.swift in Sources */ = {isa = PBXBuildFile; fileRef = BF6EA4D11E2512E800B7BD4B /* ZMConversation+DisplayName.swift */; };
		BF735CFD1E7050D5003BC61F /* ZMConversationTests+CallSystemMessages.swift in Sources */ = {isa = PBXBuildFile; fileRef = BF735CFB1E7050D0003BC61F /* ZMConversationTests+CallSystemMessages.swift */; };
		BF794FE61D1442B100E618C6 /* ZMClientMessageTests+Location.swift in Sources */ = {isa = PBXBuildFile; fileRef = BF794FE41D14425E00E618C6 /* ZMClientMessageTests+Location.swift */; };
		BF7D9C491D90286700949267 /* MessagingTest+UUID.swift in Sources */ = {isa = PBXBuildFile; fileRef = F9C8622A1D87DC18009AAC33 /* MessagingTest+UUID.swift */; };
		BF8361DA1F0A3C41009AE5AC /* NSSecureCoding+Swift.swift in Sources */ = {isa = PBXBuildFile; fileRef = BF8361D91F0A3C41009AE5AC /* NSSecureCoding+Swift.swift */; };
		BF85CF5F1D227A78006EDB97 /* LocationData.swift in Sources */ = {isa = PBXBuildFile; fileRef = BF85CF5E1D227A78006EDB97 /* LocationData.swift */; };
		BF8F3A831E4B61C70079E9E7 /* TextSearchQuery.swift in Sources */ = {isa = PBXBuildFile; fileRef = BF8F3A821E4B61C70079E9E7 /* TextSearchQuery.swift */; };
		BF949E5B1D3D17FB00587597 /* LinkPreview+ProtobufTests.swift in Sources */ = {isa = PBXBuildFile; fileRef = BF949E5A1D3D17FB00587597 /* LinkPreview+ProtobufTests.swift */; };
		BF989D0A1E8A6A120052BF8F /* SearchUserAsset.swift in Sources */ = {isa = PBXBuildFile; fileRef = BF989D091E8A6A120052BF8F /* SearchUserAsset.swift */; };
		BFB3BA731E28D38F0032A84F /* SharedObjectStoreTests.swift in Sources */ = {isa = PBXBuildFile; fileRef = BFB3BA721E28D38F0032A84F /* SharedObjectStoreTests.swift */; };
		BFCD502D21511D58008CD845 /* DraftMessage.swift in Sources */ = {isa = PBXBuildFile; fileRef = BFCD502C21511D58008CD845 /* DraftMessage.swift */; };
		BFCD8A2D1DCB4E8A00C6FCCF /* V2Asset.swift in Sources */ = {isa = PBXBuildFile; fileRef = BFCD8A2C1DCB4E8A00C6FCCF /* V2Asset.swift */; };
		BFCF31DB1DA50C650039B3DC /* GenericMessageTests+NativePush.swift in Sources */ = {isa = PBXBuildFile; fileRef = BFCF31DA1DA50C650039B3DC /* GenericMessageTests+NativePush.swift */; };
		BFE3A96C1ED2EC110024A05B /* ZMConversationListDirectoryTests+Teams.swift in Sources */ = {isa = PBXBuildFile; fileRef = BFE3A96B1ED2EC110024A05B /* ZMConversationListDirectoryTests+Teams.swift */; };
		BFE3A96E1ED301020024A05B /* ZMConversationListTests+Teams.swift in Sources */ = {isa = PBXBuildFile; fileRef = BFE3A96D1ED301020024A05B /* ZMConversationListTests+Teams.swift */; };
		BFE764431ED5AAE500C65C3E /* ZMConversation+TeamsTests.swift in Sources */ = {isa = PBXBuildFile; fileRef = BFE764421ED5AAE400C65C3E /* ZMConversation+TeamsTests.swift */; };
		BFF8AE8520E4E12A00988700 /* ZMMessage+ShouldDisplay.swift in Sources */ = {isa = PBXBuildFile; fileRef = BFF8AE8420E4E12A00988700 /* ZMMessage+ShouldDisplay.swift */; };
		BFFBFD931D59E3F00079773E /* ConversationMessage+Deletion.swift in Sources */ = {isa = PBXBuildFile; fileRef = BFFBFD921D59E3F00079773E /* ConversationMessage+Deletion.swift */; };
		BFFBFD951D59E49D0079773E /* ZMClientMessageTests+Deletion.swift in Sources */ = {isa = PBXBuildFile; fileRef = BFFBFD941D59E49D0079773E /* ZMClientMessageTests+Deletion.swift */; };
		CE4EDC091D6D9A3D002A20AA /* Reaction.swift in Sources */ = {isa = PBXBuildFile; fileRef = CE4EDC081D6D9A3D002A20AA /* Reaction.swift */; };
		CE4EDC0B1D6DC2D2002A20AA /* ConversationMessage+Reaction.swift in Sources */ = {isa = PBXBuildFile; fileRef = CE4EDC0A1D6DC2D2002A20AA /* ConversationMessage+Reaction.swift */; };
		CE58A3FF1CD3B3580037B626 /* ConversationMessage.swift in Sources */ = {isa = PBXBuildFile; fileRef = CE58A3FE1CD3B3580037B626 /* ConversationMessage.swift */; };
		CEB15E531D7EE5AB0048A011 /* ZMClientMessagesTests+Reaction.swift in Sources */ = {isa = PBXBuildFile; fileRef = CEB15E501D7EE53A0048A011 /* ZMClientMessagesTests+Reaction.swift */; };
		CEE525AA1CCA4C97001D06F9 /* NSString+RandomString.m in Sources */ = {isa = PBXBuildFile; fileRef = CEE525A91CCA4C97001D06F9 /* NSString+RandomString.m */; };
		D5D10DA9203B161700145497 /* ZMConversation+AccessMode.swift in Sources */ = {isa = PBXBuildFile; fileRef = D5D10DA8203B161700145497 /* ZMConversation+AccessMode.swift */; };
		D5FA30C52063DC2D00716618 /* BackupMetadata.swift in Sources */ = {isa = PBXBuildFile; fileRef = D5FA30C42063DC2D00716618 /* BackupMetadata.swift */; };
		D5FA30CB2063ECD400716618 /* BackupMetadataTests.swift in Sources */ = {isa = PBXBuildFile; fileRef = D5FA30CA2063ECD400716618 /* BackupMetadataTests.swift */; };
		D5FA30CF2063F8EC00716618 /* Version.swift in Sources */ = {isa = PBXBuildFile; fileRef = D5FA30CE2063F8EC00716618 /* Version.swift */; };
		D5FA30D12063FD3A00716618 /* VersionTests.swift in Sources */ = {isa = PBXBuildFile; fileRef = D5FA30D02063FD3A00716618 /* VersionTests.swift */; };
		E62EE7F82B3447E9002A54EF /* RemoveZombieParticipantRolesMigrationPolicy.swift in Sources */ = {isa = PBXBuildFile; fileRef = E62EE7F72B3447E9002A54EF /* RemoveZombieParticipantRolesMigrationPolicy.swift */; };
		E68D9FF12B0F595100EFE04F /* store2-108-0.wiredatabase in Resources */ = {isa = PBXBuildFile; fileRef = E68D9FF02B0F594600EFE04F /* store2-108-0.wiredatabase */; };
		E68D9FF32B0F5B4600EFE04F /* store2-105-0.wiredatabase in Resources */ = {isa = PBXBuildFile; fileRef = E68D9FF22B0F5B4600EFE04F /* store2-105-0.wiredatabase */; };
		E6A5BBA62B0E33DB00ACC236 /* CoreDataMessagingMigrationVersion.swift in Sources */ = {isa = PBXBuildFile; fileRef = E6A5BBA52B0E33DB00ACC236 /* CoreDataMessagingMigrationVersion.swift */; };
		E6A5BBA82B0E355A00ACC236 /* CoreDataMessagingMigrator.swift in Sources */ = {isa = PBXBuildFile; fileRef = E6A5BBA72B0E355A00ACC236 /* CoreDataMessagingMigrator.swift */; };
		E6A5BBAA2B0E4DD500ACC236 /* CoreDataMessagingMigrationStep.swift in Sources */ = {isa = PBXBuildFile; fileRef = E6A5BBA92B0E4DD500ACC236 /* CoreDataMessagingMigrationStep.swift */; };
		E6A5BBAE2B0E564200ACC236 /* WireDataModelBundle.swift in Sources */ = {isa = PBXBuildFile; fileRef = E6A5BBAD2B0E564200ACC236 /* WireDataModelBundle.swift */; };
		E6BDA1152B1642A400488D92 /* store2-110-0.wiredatabase in Resources */ = {isa = PBXBuildFile; fileRef = E6BDA1142B1642A400488D92 /* store2-110-0.wiredatabase */; };
		E6BFE8382B3320C7000F0FBE /* DatabaseMigrationHelper.swift in Sources */ = {isa = PBXBuildFile; fileRef = E6BFE8372B3320C7000F0FBE /* DatabaseMigrationHelper.swift */; };
		E6BFE83A2B332DDB000F0FBE /* DatabaseMigrationTests+ParticipantRole.swift in Sources */ = {isa = PBXBuildFile; fileRef = E6BFE8392B332DDB000F0FBE /* DatabaseMigrationTests+ParticipantRole.swift */; };
		E6E68B2B2B18D7B4003C29D2 /* ZMMessage+ServerTimestamp.swift in Sources */ = {isa = PBXBuildFile; fileRef = E6E68B2A2B18D7B4003C29D2 /* ZMMessage+ServerTimestamp.swift */; };
		E6F443232B16294400D2B08A /* zmessaging.xcdatamodeld in Sources */ = {isa = PBXBuildFile; fileRef = E6F443042B16294000D2B08A /* zmessaging.xcdatamodeld */; };
		E90AAE34279719D8003C7DB0 /* store2-98-0.wiredatabase in Resources */ = {isa = PBXBuildFile; fileRef = E90AAE33279719D8003C7DB0 /* store2-98-0.wiredatabase */; };
		E97A542827B122D80009DCCF /* AccessRoleMigrationTests.swift in Sources */ = {isa = PBXBuildFile; fileRef = E97A542727B122D80009DCCF /* AccessRoleMigrationTests.swift */; };
		E9C7DD9B27B533D000FB9AE8 /* AccessRoleMappingTests.swift in Sources */ = {isa = PBXBuildFile; fileRef = E9C7DD9A27B533D000FB9AE8 /* AccessRoleMappingTests.swift */; };
		EE002F222878345C0027D63A /* store2-104-0.wiredatabase in Resources */ = {isa = PBXBuildFile; fileRef = EE002F212878345C0027D63A /* store2-104-0.wiredatabase */; };
		EE032B3129A62CA600E1DDF3 /* ProteusSessionID.swift in Sources */ = {isa = PBXBuildFile; fileRef = EE032B2F29A62CA600E1DDF3 /* ProteusSessionID.swift */; };
		EE032B3229A62CA600E1DDF3 /* ProteusSessionID+Mapping.swift in Sources */ = {isa = PBXBuildFile; fileRef = EE032B3029A62CA600E1DDF3 /* ProteusSessionID+Mapping.swift */; };
		EE032B3629A62CD600E1DDF3 /* ProteusServiceTests.swift in Sources */ = {isa = PBXBuildFile; fileRef = EE032B3529A62CD600E1DDF3 /* ProteusServiceTests.swift */; };
		EE04084E28CA85B2009E4B8D /* Date+Helpers.swift in Sources */ = {isa = PBXBuildFile; fileRef = EE04084D28CA85B2009E4B8D /* Date+Helpers.swift */; };
		EE09EEB1255959F000919A6B /* ZMUserTests+AnalyticsIdentifier.swift in Sources */ = {isa = PBXBuildFile; fileRef = EE09EEB0255959F000919A6B /* ZMUserTests+AnalyticsIdentifier.swift */; };
		EE0DE5042A24D2A10029746C /* DeleteSubgroupAction.swift in Sources */ = {isa = PBXBuildFile; fileRef = EE0DE5032A24D2A10029746C /* DeleteSubgroupAction.swift */; };
		EE128A66286DE31200558550 /* UserClient+MLSPublicKeys.swift in Sources */ = {isa = PBXBuildFile; fileRef = EE128A65286DE31200558550 /* UserClient+MLSPublicKeys.swift */; };
		EE128A68286DE35F00558550 /* CodableHelpers.swift in Sources */ = {isa = PBXBuildFile; fileRef = EE128A67286DE35F00558550 /* CodableHelpers.swift */; };
		EE174FCE2522756700482A70 /* ZMConversationPerformanceTests.swift in Sources */ = {isa = PBXBuildFile; fileRef = EE174FCD2522756700482A70 /* ZMConversationPerformanceTests.swift */; };
		EE22F80929DD818B0053E1C6 /* BaseEARKeyDescription.swift in Sources */ = {isa = PBXBuildFile; fileRef = EE22F80829DD818B0053E1C6 /* BaseEARKeyDescription.swift */; };
		EE22F80B29DD81C50053E1C6 /* PublicEARKeyDescription.swift in Sources */ = {isa = PBXBuildFile; fileRef = EE22F80A29DD81C50053E1C6 /* PublicEARKeyDescription.swift */; };
		EE22F80D29DD81FC0053E1C6 /* PrivateEARKeyDescription.swift in Sources */ = {isa = PBXBuildFile; fileRef = EE22F80C29DD81FC0053E1C6 /* PrivateEARKeyDescription.swift */; };
		EE22F80F29DD82110053E1C6 /* DatabaseEARKeyDescription.swift in Sources */ = {isa = PBXBuildFile; fileRef = EE22F80E29DD82110053E1C6 /* DatabaseEARKeyDescription.swift */; };
		EE22F81229DD84ED0053E1C6 /* EARKeyRepository.swift in Sources */ = {isa = PBXBuildFile; fileRef = EE22F81129DD84ED0053E1C6 /* EARKeyRepository.swift */; };
		EE28991E26B4422800E7BAF0 /* Feature.ConferenceCalling.swift in Sources */ = {isa = PBXBuildFile; fileRef = EE28991D26B4422800E7BAF0 /* Feature.ConferenceCalling.swift */; };
		EE2BA00625CB3AA8001EB606 /* InvalidFeatureRemoval.swift in Sources */ = {isa = PBXBuildFile; fileRef = EE2BA00525CB3AA8001EB606 /* InvalidFeatureRemoval.swift */; };
		EE2BA00925CB3DE7001EB606 /* InvalidFeatureRemovalTests.swift in Sources */ = {isa = PBXBuildFile; fileRef = EE2BA00725CB3DE7001EB606 /* InvalidFeatureRemovalTests.swift */; };
		EE30F45B2592A357000FC69C /* AppLockController.PasscodeKeychainItem.swift in Sources */ = {isa = PBXBuildFile; fileRef = EE30F45A2592A357000FC69C /* AppLockController.PasscodeKeychainItem.swift */; };
		EE3C07E32698737D00CCB6FD /* store2-93-0.wiredatabase in Resources */ = {isa = PBXBuildFile; fileRef = EE3C07E22698737C00CCB6FD /* store2-93-0.wiredatabase */; };
		EE3EFE95253053B1009499E5 /* PotentialChangeDetector.swift in Sources */ = {isa = PBXBuildFile; fileRef = EE3EFE94253053B1009499E5 /* PotentialChangeDetector.swift */; };
		EE3EFE9725305A84009499E5 /* ModifiedObjects+Mergeable.swift in Sources */ = {isa = PBXBuildFile; fileRef = EE3EFE9625305A84009499E5 /* ModifiedObjects+Mergeable.swift */; };
		EE3EFEA1253090E0009499E5 /* PotentialChangeDetectorTests.swift in Sources */ = {isa = PBXBuildFile; fileRef = EE3EFEA0253090E0009499E5 /* PotentialChangeDetectorTests.swift */; };
		EE428C4E29F01E4800ECB715 /* EARServiceTests.swift in Sources */ = {isa = PBXBuildFile; fileRef = EE428C4D29F01E4800ECB715 /* EARServiceTests.swift */; };
		EE428C5029F1247400ECB715 /* EARKeyGenerator.swift in Sources */ = {isa = PBXBuildFile; fileRef = EE428C4F29F1247400ECB715 /* EARKeyGenerator.swift */; };
		EE428C5229F1533000ECB715 /* EARKeyEncryptor.swift in Sources */ = {isa = PBXBuildFile; fileRef = EE428C5129F1533000ECB715 /* EARKeyEncryptor.swift */; };
		EE42938A252C437900E70670 /* Notification.Name+ManagedObjectObservation.swift in Sources */ = {isa = PBXBuildFile; fileRef = EE429389252C437900E70670 /* Notification.Name+ManagedObjectObservation.swift */; };
		EE42938C252C443000E70670 /* ManagedObjectObserverToken.swift in Sources */ = {isa = PBXBuildFile; fileRef = EE42938B252C443000E70670 /* ManagedObjectObserverToken.swift */; };
		EE42938E252C460000E70670 /* Changes.swift in Sources */ = {isa = PBXBuildFile; fileRef = EE42938D252C460000E70670 /* Changes.swift */; };
		EE429390252C466500E70670 /* ChangeInfoConsumer.swift in Sources */ = {isa = PBXBuildFile; fileRef = EE42938F252C466500E70670 /* ChangeInfoConsumer.swift */; };
		EE46B92828A511630063B38D /* ZMClientMessageTests+MLSEncryptedPayloadGenerator.swift in Sources */ = {isa = PBXBuildFile; fileRef = EE46B92728A511630063B38D /* ZMClientMessageTests+MLSEncryptedPayloadGenerator.swift */; };
		EE4CCA95256C558400848212 /* Feature.AppLock.swift in Sources */ = {isa = PBXBuildFile; fileRef = EE4CCA94256C558400848212 /* Feature.AppLock.swift */; };
		EE5316422A13B59500A9E0B1 /* LastUpdateEventIDRepository.swift in Sources */ = {isa = PBXBuildFile; fileRef = EE5316412A13B59500A9E0B1 /* LastUpdateEventIDRepository.swift */; };
		EE5E2C1526DFC31900C3928A /* MessageDestructionTimeoutType.swift in Sources */ = {isa = PBXBuildFile; fileRef = EE5E2C1426DFC31900C3928A /* MessageDestructionTimeoutType.swift */; };
		EE5E2C1926DFC67900C3928A /* MessageDestructionTimeoutValue.swift in Sources */ = {isa = PBXBuildFile; fileRef = EE5E2C1826DFC67900C3928A /* MessageDestructionTimeoutValue.swift */; };
		EE5F54CC259B22C400F11F3C /* Account+Keychain.swift in Sources */ = {isa = PBXBuildFile; fileRef = EE5F54CB259B22C400F11F3C /* Account+Keychain.swift */; };
		EE67F6C3296F05FD001D7C88 /* PINCache.xcframework in Frameworks */ = {isa = PBXBuildFile; fileRef = EE67F6C2296F05FD001D7C88 /* PINCache.xcframework */; };
		EE67F728296F0C6A001D7C88 /* WireTesting.framework in Frameworks */ = {isa = PBXBuildFile; fileRef = EE67F727296F0C6A001D7C88 /* WireTesting.framework */; };
		EE67F729296F0C6A001D7C88 /* WireTesting.framework in Embed Frameworks */ = {isa = PBXBuildFile; fileRef = EE67F727296F0C6A001D7C88 /* WireTesting.framework */; settings = {ATTRIBUTES = (CodeSignOnCopy, RemoveHeadersOnCopy, ); }; };
		EE68EEC9252DC4450013B242 /* ChangeDetector.swift in Sources */ = {isa = PBXBuildFile; fileRef = EE68EEC8252DC4450013B242 /* ChangeDetector.swift */; };
		EE68EECB252DC4730013B242 /* ExplicitChangeDetector.swift in Sources */ = {isa = PBXBuildFile; fileRef = EE68EECA252DC4720013B242 /* ExplicitChangeDetector.swift */; };
		EE6A57DA25BAE0C900F848DD /* BiometricsStateTests.swift in Sources */ = {isa = PBXBuildFile; fileRef = EE6A57D925BAE0C900F848DD /* BiometricsStateTests.swift */; };
		EE6A57DC25BAE3D700F848DD /* MockLAContext.swift in Sources */ = {isa = PBXBuildFile; fileRef = EE6A57DB25BAE3D700F848DD /* MockLAContext.swift */; };
		EE6A57DE25BAE40700F848DD /* MockBiometricsState.swift in Sources */ = {isa = PBXBuildFile; fileRef = EE6A57DD25BAE40700F848DD /* MockBiometricsState.swift */; };
		EE6A57E025BB1C6800F848DD /* AppLockController.State.swift in Sources */ = {isa = PBXBuildFile; fileRef = EE6A57DF25BB1C6800F848DD /* AppLockController.State.swift */; };
		EE6CB3DC24E2A4E500B0EADD /* store2-83-0.wiredatabase in Resources */ = {isa = PBXBuildFile; fileRef = EE6CB3DB24E2A38500B0EADD /* store2-83-0.wiredatabase */; };
		EE6CB3DE24E2D24F00B0EADD /* ZMGenericMessageDataTests.swift in Sources */ = {isa = PBXBuildFile; fileRef = EE6CB3DD24E2D24F00B0EADD /* ZMGenericMessageDataTests.swift */; };
		EE715B7D256D153E00087A22 /* FeatureRepositoryTests.swift in Sources */ = {isa = PBXBuildFile; fileRef = EE715B7C256D153E00087A22 /* FeatureRepositoryTests.swift */; };
		EE74E4DE2A37B28C00B63E6E /* SubconversationGroupIDRepository.swift in Sources */ = {isa = PBXBuildFile; fileRef = EE74E4DD2A37B28C00B63E6E /* SubconversationGroupIDRepository.swift */; };
		EE74E4E02A37B3BF00B63E6E /* SubconversationGroupIDRepositoryTests.swift in Sources */ = {isa = PBXBuildFile; fileRef = EE74E4DF2A37B3BF00B63E6E /* SubconversationGroupIDRepositoryTests.swift */; };
		EE770DAF25344B4F00163C4A /* NotificationDispatcher.OperationMode.swift in Sources */ = {isa = PBXBuildFile; fileRef = EE770DAE25344B4F00163C4A /* NotificationDispatcher.OperationMode.swift */; };
		EE79699629D4684C00075E38 /* CryptoboxMigrationManager.swift in Sources */ = {isa = PBXBuildFile; fileRef = EE79699529D4684C00075E38 /* CryptoboxMigrationManager.swift */; };
		EE79699829D469A800075E38 /* CryptoboxMigrationManagerTests.swift in Sources */ = {isa = PBXBuildFile; fileRef = EE79699729D469A700075E38 /* CryptoboxMigrationManagerTests.swift */; };
		EE82625129A8D6BD0023B13A /* ZMClientMessageTests+OTR.swift in Sources */ = {isa = PBXBuildFile; fileRef = EE82625029A8D6BD0023B13A /* ZMClientMessageTests+OTR.swift */; };
		EE84227028EC353900B80FE5 /* MLSActionExecutorTests.swift in Sources */ = {isa = PBXBuildFile; fileRef = EE84226F28EC353900B80FE5 /* MLSActionExecutorTests.swift */; };
		EE86678E2A56CF77005CBEA4 /* ZMConversation.swift in Sources */ = {isa = PBXBuildFile; fileRef = EE86678D2A56CF77005CBEA4 /* ZMConversation.swift */; };
		EE8B09AD25B86AB10057E85C /* AppLockError.swift in Sources */ = {isa = PBXBuildFile; fileRef = EE8B09AC25B86AB10057E85C /* AppLockError.swift */; };
		EE8B09AF25B86BB20057E85C /* AppLockPasscodePreference.swift in Sources */ = {isa = PBXBuildFile; fileRef = EE8B09AE25B86BB20057E85C /* AppLockPasscodePreference.swift */; };
		EE8DA9632954A02400F58B79 /* WireProtos.framework in Frameworks */ = {isa = PBXBuildFile; fileRef = EE8DA9622954A02400F58B79 /* WireProtos.framework */; };
		EE8DA9672954A02B00F58B79 /* WireCryptobox.framework in Frameworks */ = {isa = PBXBuildFile; fileRef = EE8DA9662954A02B00F58B79 /* WireCryptobox.framework */; };
		EE8DA96A2954A03100F58B79 /* WireTransport.framework in Frameworks */ = {isa = PBXBuildFile; fileRef = EE8DA9692954A03100F58B79 /* WireTransport.framework */; };
		EE8DA96D2954A03800F58B79 /* WireLinkPreview.framework in Frameworks */ = {isa = PBXBuildFile; fileRef = EE8DA96C2954A03800F58B79 /* WireLinkPreview.framework */; };
		EE8DA9702954A03E00F58B79 /* WireImages.framework in Frameworks */ = {isa = PBXBuildFile; fileRef = EE8DA96F2954A03E00F58B79 /* WireImages.framework */; };
		EE980FB22834EB3A00CC6B9F /* store2-100-0.wiredatabase in Resources */ = {isa = PBXBuildFile; fileRef = EE980FB12834EB3A00CC6B9F /* store2-100-0.wiredatabase */; };
		EE98878E28882BFF002340D2 /* MLSServiceTests.swift in Sources */ = {isa = PBXBuildFile; fileRef = EE98878D28882BFF002340D2 /* MLSServiceTests.swift */; };
		EE997A1425062295008336D2 /* Logging.swift in Sources */ = {isa = PBXBuildFile; fileRef = EE997A1325062295008336D2 /* Logging.swift */; };
		EE997A16250629DC008336D2 /* ZMMessage+ProcessingError.swift in Sources */ = {isa = PBXBuildFile; fileRef = EE997A15250629DC008336D2 /* ZMMessage+ProcessingError.swift */; };
		EE9AD9162696F01700DD5F51 /* FeatureRepository.swift in Sources */ = {isa = PBXBuildFile; fileRef = EE9AD9152696F01700DD5F51 /* FeatureRepository.swift */; };
		EE9ADC47286F38D1002B2148 /* store2-102-0.wiredatabase in Resources */ = {isa = PBXBuildFile; fileRef = EE9ADC46286F38D1002B2148 /* store2-102-0.wiredatabase */; };
		EE9B9F572993E57900A257BC /* NSManagedObjectContext+ProteusService.swift in Sources */ = {isa = PBXBuildFile; fileRef = EE9B9F562993E57900A257BC /* NSManagedObjectContext+ProteusService.swift */; };
		EE9B9F5929964F6A00A257BC /* NSManagedObjectContext+CoreCrypto.swift in Sources */ = {isa = PBXBuildFile; fileRef = EE9B9F5829964F6A00A257BC /* NSManagedObjectContext+CoreCrypto.swift */; };
		EEA985982555668A002BEF02 /* ZMUser+AnalyticsIdentifier.swift in Sources */ = {isa = PBXBuildFile; fileRef = EEA985972555668A002BEF02 /* ZMUser+AnalyticsIdentifier.swift */; };
		EEAAD75A252C6D2700E6A44E /* UnreadMessages.swift in Sources */ = {isa = PBXBuildFile; fileRef = EEAAD759252C6D2700E6A44E /* UnreadMessages.swift */; };
		EEAAD75C252C6DAE00E6A44E /* ModifiedObjects.swift in Sources */ = {isa = PBXBuildFile; fileRef = EEAAD75B252C6DAE00E6A44E /* ModifiedObjects.swift */; };
		EEAAD75E252C711800E6A44E /* ZMManagedObject+ClassIdentifier.swift in Sources */ = {isa = PBXBuildFile; fileRef = EEAAD75D252C711800E6A44E /* ZMManagedObject+ClassIdentifier.swift */; };
		EEAAD760252C713E00E6A44E /* ClassIdentifier.swift in Sources */ = {isa = PBXBuildFile; fileRef = EEAAD75F252C713E00E6A44E /* ClassIdentifier.swift */; };
		EEB121AE2A175C9500E74D39 /* LastEventIDRepositoryTests.swift in Sources */ = {isa = PBXBuildFile; fileRef = EEB121AD2A175C9500E74D39 /* LastEventIDRepositoryTests.swift */; };
		EEB5DE0A283784F9009B4741 /* Feature+DigitalSignature.swift in Sources */ = {isa = PBXBuildFile; fileRef = EEB5DE09283784F9009B4741 /* Feature+DigitalSignature.swift */; };
		EEB5DE112837BD52009B4741 /* store2-101-0.wiredatabase in Resources */ = {isa = PBXBuildFile; fileRef = EEB5DE102837BD52009B4741 /* store2-101-0.wiredatabase */; };
		EEB803AB283F61E600412F62 /* Feature.MLS.swift in Sources */ = {isa = PBXBuildFile; fileRef = EEB803AA283F61E600412F62 /* Feature.MLS.swift */; };
		EEBACDA525B9C243000210AC /* LAContextProtocol.swift in Sources */ = {isa = PBXBuildFile; fileRef = EEBACDA425B9C243000210AC /* LAContextProtocol.swift */; };
		EEBACDA725B9C2C6000210AC /* AppLockType.swift in Sources */ = {isa = PBXBuildFile; fileRef = EEBACDA625B9C2C6000210AC /* AppLockType.swift */; };
		EEBACDA925B9C47E000210AC /* AppLockController.Config.swift in Sources */ = {isa = PBXBuildFile; fileRef = EEBACDA825B9C47E000210AC /* AppLockController.Config.swift */; };
		EEBACDAB25B9C4B0000210AC /* AppLockAuthenticationResult.swift in Sources */ = {isa = PBXBuildFile; fileRef = EEBACDAA25B9C4B0000210AC /* AppLockAuthenticationResult.swift */; };
		EEBF69ED28A2724800195771 /* ZMConversationTests+MLS.swift in Sources */ = {isa = PBXBuildFile; fileRef = EEBF69EC28A2724800195771 /* ZMConversationTests+MLS.swift */; };
		EEBFA2E829D1D94B0004E8B4 /* ProteusError.swift in Sources */ = {isa = PBXBuildFile; fileRef = EEBFA2E729D1D94B0004E8B4 /* ProteusError.swift */; };
		EEC47ED627A81EF60020B599 /* Feature+ClassifiedDomains.swift in Sources */ = {isa = PBXBuildFile; fileRef = EEC47ED527A81EF60020B599 /* Feature+ClassifiedDomains.swift */; };
		EEC57C4A29E407CC0068DFDA /* EARService.swift in Sources */ = {isa = PBXBuildFile; fileRef = EEC57C4929E407CC0068DFDA /* EARService.swift */; };
		EEC794F42A384421008E1A3B /* MLSDecryptionService.swift in Sources */ = {isa = PBXBuildFile; fileRef = EEC794F32A384421008E1A3B /* MLSDecryptionService.swift */; };
		EEC794F62A384464008E1A3B /* MLSEncryptionService.swift in Sources */ = {isa = PBXBuildFile; fileRef = EEC794F52A384464008E1A3B /* MLSEncryptionService.swift */; };
		EEC794F82A385359008E1A3B /* MLSDecryptionServiceTests.swift in Sources */ = {isa = PBXBuildFile; fileRef = EEC794F72A385359008E1A3B /* MLSDecryptionServiceTests.swift */; };
		EEC794FA2A38963F008E1A3B /* MLSEncryptionServiceTests.swift in Sources */ = {isa = PBXBuildFile; fileRef = EEC794F92A38963F008E1A3B /* MLSEncryptionServiceTests.swift */; };
		EEC8064E28CF4C2D00DD58E9 /* MockStaleMLSKeyDetector.swift in Sources */ = {isa = PBXBuildFile; fileRef = EEC8064D28CF4C2D00DD58E9 /* MockStaleMLSKeyDetector.swift */; };
		EEC80B3629B0AD8100099727 /* NSManagedObjectContext+ProteusProvider.swift in Sources */ = {isa = PBXBuildFile; fileRef = EEC80B3529B0AD8100099727 /* NSManagedObjectContext+ProteusProvider.swift */; };
		EEC80B5C29B611CA00099727 /* PersistedDataPatch.swift in Sources */ = {isa = PBXBuildFile; fileRef = EEC80B5B29B611CA00099727 /* PersistedDataPatch.swift */; };
		EECCF10429D1BC7B000C0BF3 /* ProteusError+CBox.swift in Sources */ = {isa = PBXBuildFile; fileRef = EECCF10329D1BC7B000C0BF3 /* ProteusError+CBox.swift */; };
		EECFAA3826D52EB700D9E100 /* Feature.SelfDeletingMessages.swift in Sources */ = {isa = PBXBuildFile; fileRef = EECFAA3726D52EB700D9E100 /* Feature.SelfDeletingMessages.swift */; };
		EED6C7142A30B94100CB8B60 /* MLSUserID.swift in Sources */ = {isa = PBXBuildFile; fileRef = EED6C7132A30B94100CB8B60 /* MLSUserID.swift */; };
		EED6C7162A31AD1200CB8B60 /* MLSUserIDTests.swift in Sources */ = {isa = PBXBuildFile; fileRef = EED6C7152A31AD1200CB8B60 /* MLSUserIDTests.swift */; };
		EEDA9C0E2510F3D5003A5B27 /* ZMConversation+EncryptionAtRest.swift in Sources */ = {isa = PBXBuildFile; fileRef = EEDA9C0D2510F3D5003A5B27 /* ZMConversation+EncryptionAtRest.swift */; };
		EEDA9C152513A1DA003A5B27 /* ZMClientMessage+EncryptionAtRest.swift in Sources */ = {isa = PBXBuildFile; fileRef = EEDA9C132513A0A5003A5B27 /* ZMClientMessage+EncryptionAtRest.swift */; };
		EEDB51DB255410D000F35A29 /* GenericMessageHelperTests.swift in Sources */ = {isa = PBXBuildFile; fileRef = EEDB51DA255410D000F35A29 /* GenericMessageHelperTests.swift */; };
		EEDD426A28633B2800C9EBC4 /* ZMUser+Patches.swift in Sources */ = {isa = PBXBuildFile; fileRef = EEDD426928633B2800C9EBC4 /* ZMUser+Patches.swift */; };
		EEDE7DB728EC1618007DC6A3 /* MockMLSActionExecutor.swift in Sources */ = {isa = PBXBuildFile; fileRef = EEDE7DB628EC1618007DC6A3 /* MockMLSActionExecutor.swift */; };
		EEE186B2259CC7CD008707CA /* AppLockDelegate.swift in Sources */ = {isa = PBXBuildFile; fileRef = EEE186B1259CC7CC008707CA /* AppLockDelegate.swift */; };
		EEE83B4A1FBB496B00FC0296 /* ZMMessageTimerTests.swift in Sources */ = {isa = PBXBuildFile; fileRef = EEE83B491FBB496B00FC0296 /* ZMMessageTimerTests.swift */; };
		EEE95CD52A432FA100E136CB /* LeaveSubconversationAction.swift in Sources */ = {isa = PBXBuildFile; fileRef = EEE95CD42A432FA100E136CB /* LeaveSubconversationAction.swift */; };
		EEF0BC3128EEC02400ED16CA /* MockSyncStatus.swift in Sources */ = {isa = PBXBuildFile; fileRef = EEF0BC3028EEC02400ED16CA /* MockSyncStatus.swift */; };
		EEF4010723A9213B007B1A97 /* UserType+Team.swift in Sources */ = {isa = PBXBuildFile; fileRef = EEF4010623A9213B007B1A97 /* UserType+Team.swift */; };
		EEF6E3CA28D89251001C1799 /* StaleMLSKeyDetectorTests.swift in Sources */ = {isa = PBXBuildFile; fileRef = EEF6E3C928D89251001C1799 /* StaleMLSKeyDetectorTests.swift */; };
		EEFAAC3528DDE2B1009940E7 /* CoreCryptoCallbacksTests.swift in Sources */ = {isa = PBXBuildFile; fileRef = EEFAAC3328DDE27F009940E7 /* CoreCryptoCallbacksTests.swift */; };
		EEFC3EE72208311200D3091A /* ZMConversation+HasMessages.swift in Sources */ = {isa = PBXBuildFile; fileRef = EEFC3EE62208311200D3091A /* ZMConversation+HasMessages.swift */; };
		EEFC3EE922083B0900D3091A /* ZMConversationTests+HasMessages.swift in Sources */ = {isa = PBXBuildFile; fileRef = EEFC3EE822083B0900D3091A /* ZMConversationTests+HasMessages.swift */; };
		EEFFBEB52A67D9CF0058C343 /* store2-106-0.wiredatabase in Resources */ = {isa = PBXBuildFile; fileRef = EEFFBEB42A67D9CF0058C343 /* store2-106-0.wiredatabase */; };
		EF17175B22D4CC8E00697EB0 /* Team+MockTeam.swift in Sources */ = {isa = PBXBuildFile; fileRef = EF17175A22D4CC8E00697EB0 /* Team+MockTeam.swift */; };
		EF18C7E61F9E4F8A0085A832 /* UserType+Filename.swift in Sources */ = {isa = PBXBuildFile; fileRef = EF18C7E51F9E4F8A0085A832 /* UserType+Filename.swift */; };
		EF1F4F542301634500E4872C /* ZMSystemMessage+ChildMessages.swift in Sources */ = {isa = PBXBuildFile; fileRef = EF1F4F532301634500E4872C /* ZMSystemMessage+ChildMessages.swift */; };
		EF1F850422FD71BB0020F6DC /* ZMOTRMessage+VerifySender.swift in Sources */ = {isa = PBXBuildFile; fileRef = EF1F850322FD71BB0020F6DC /* ZMOTRMessage+VerifySender.swift */; };
		EF2CBDA720061E2D0004F65E /* ServiceUser.swift in Sources */ = {isa = PBXBuildFile; fileRef = EF2CBDA620061E2D0004F65E /* ServiceUser.swift */; };
		EF3510FA22CA07BB00115B97 /* ZMConversationTests+Transport.swift in Sources */ = {isa = PBXBuildFile; fileRef = EF3510F922CA07BB00115B97 /* ZMConversationTests+Transport.swift */; };
		EF9A4703210A026600085102 /* ZMConversationTests+Language.swift in Sources */ = {isa = PBXBuildFile; fileRef = EF9A4702210A026600085102 /* ZMConversationTests+Language.swift */; };
		EFD0B02D21087DC80065EBF3 /* ZMConversation+Language.swift in Sources */ = {isa = PBXBuildFile; fileRef = EFD0B02C21087DC80065EBF3 /* ZMConversation+Language.swift */; };
		F110503D2220439900F3EB62 /* ZMUser+RichProfile.swift in Sources */ = {isa = PBXBuildFile; fileRef = F110503C2220439900F3EB62 /* ZMUser+RichProfile.swift */; };
		F11F3E891FA32463007B6D3D /* InvalidClientsRemoval.swift in Sources */ = {isa = PBXBuildFile; fileRef = F11F3E881FA32463007B6D3D /* InvalidClientsRemoval.swift */; };
		F11F3E8B1FA32AA0007B6D3D /* InvalidClientsRemovalTests.swift in Sources */ = {isa = PBXBuildFile; fileRef = F11F3E8A1FA32AA0007B6D3D /* InvalidClientsRemovalTests.swift */; };
		F125BAD71EE9849B0018C2F8 /* ZMConversation+SystemMessages.swift in Sources */ = {isa = PBXBuildFile; fileRef = F125BAD61EE9849B0018C2F8 /* ZMConversation+SystemMessages.swift */; };
		F12BD0B01E4DCEC40012ADBA /* ZMMessage+Insert.swift in Sources */ = {isa = PBXBuildFile; fileRef = F12BD0AF1E4DCEC40012ADBA /* ZMMessage+Insert.swift */; };
		F137EEBE212C14300043FDEB /* ZMConversation+Services.swift in Sources */ = {isa = PBXBuildFile; fileRef = F137EEBD212C14300043FDEB /* ZMConversation+Services.swift */; };
		F13A89D1210628F700AB40CB /* PushToken.swift in Sources */ = {isa = PBXBuildFile; fileRef = F13A89D0210628F600AB40CB /* PushToken.swift */; };
		F14B7AFF2220302B00458624 /* ZMUser+Predicates.swift in Sources */ = {isa = PBXBuildFile; fileRef = F14B7AFE2220302B00458624 /* ZMUser+Predicates.swift */; };
		F14B9C6F212DB467004B6D7D /* ZMBaseManagedObjectTest+Helpers.swift in Sources */ = {isa = PBXBuildFile; fileRef = F14B9C6E212DB467004B6D7D /* ZMBaseManagedObjectTest+Helpers.swift */; };
		F14FA377221DB05B005E7EF5 /* MockBackgroundActivityManager.swift in Sources */ = {isa = PBXBuildFile; fileRef = F14FA376221DB05B005E7EF5 /* MockBackgroundActivityManager.swift */; };
		F1517922212DAE2E00BA3EBD /* ZMConversationTests+Services.swift in Sources */ = {isa = PBXBuildFile; fileRef = F1517921212DAE2E00BA3EBD /* ZMConversationTests+Services.swift */; };
		F163784F1E5C454C00898F84 /* ZMConversation+Patches.swift in Sources */ = {isa = PBXBuildFile; fileRef = F163784E1E5C454C00898F84 /* ZMConversation+Patches.swift */; };
		F16378511E5C805100898F84 /* ZMConversationSecurityLevel.swift in Sources */ = {isa = PBXBuildFile; fileRef = F16378501E5C805100898F84 /* ZMConversationSecurityLevel.swift */; };
		F179B5DA2062B77300C13DFD /* CoreDataStack+Backup.swift in Sources */ = {isa = PBXBuildFile; fileRef = F179B5D92062B77300C13DFD /* CoreDataStack+Backup.swift */; };
		F18998831E7AC6D900E579A2 /* ZMUser.swift in Sources */ = {isa = PBXBuildFile; fileRef = F18998821E7AC6D900E579A2 /* ZMUser.swift */; };
		F18998861E7AEECF00E579A2 /* ZMUserTests+Swift.swift in Sources */ = {isa = PBXBuildFile; fileRef = F18998841E7AEEC900E579A2 /* ZMUserTests+Swift.swift */; };
		F1B025621E53500400900C65 /* ZMConversationTests+PrepareToSend.swift in Sources */ = {isa = PBXBuildFile; fileRef = F1B025601E534CF900900C65 /* ZMConversationTests+PrepareToSend.swift */; };
		F1B58928202DCF0C002BB59B /* ZMConversationTests+CreationSystemMessages.swift in Sources */ = {isa = PBXBuildFile; fileRef = F1B58926202DCEF9002BB59B /* ZMConversationTests+CreationSystemMessages.swift */; };
		F1C867701FA9CCB5001505E8 /* DuplicateMerging.swift in Sources */ = {isa = PBXBuildFile; fileRef = F1C8676F1FA9CCB5001505E8 /* DuplicateMerging.swift */; };
		F1C867851FAA0D48001505E8 /* ZMUser+Create.swift in Sources */ = {isa = PBXBuildFile; fileRef = F1C867841FAA0D48001505E8 /* ZMUser+Create.swift */; };
		F1FDF2F721B152BC00E037A1 /* GenericMessage+Helper.swift in Sources */ = {isa = PBXBuildFile; fileRef = F1FDF2F521B152BC00E037A1 /* GenericMessage+Helper.swift */; };
		F1FDF2F821B152BC00E037A1 /* GenericMessage+Hashing.swift in Sources */ = {isa = PBXBuildFile; fileRef = F1FDF2F621B152BC00E037A1 /* GenericMessage+Hashing.swift */; };
		F1FDF2FA21B1555A00E037A1 /* ZMClientMessage+Location.swift in Sources */ = {isa = PBXBuildFile; fileRef = F1FDF2F921B1555A00E037A1 /* ZMClientMessage+Location.swift */; };
		F1FDF2FE21B1572500E037A1 /* ZMGenericMessageData.swift in Sources */ = {isa = PBXBuildFile; fileRef = F1FDF2FD21B1572500E037A1 /* ZMGenericMessageData.swift */; };
		F1FDF30021B1580400E037A1 /* GenericMessage+Utils.swift in Sources */ = {isa = PBXBuildFile; fileRef = F1FDF2FF21B1580400E037A1 /* GenericMessage+Utils.swift */; };
		F90D99A51E02DC6B00034070 /* AssetCollectionBatched.swift in Sources */ = {isa = PBXBuildFile; fileRef = F90D99A41E02DC6B00034070 /* AssetCollectionBatched.swift */; };
		F90D99A81E02E22900034070 /* AssetCollectionBatchedTests.swift in Sources */ = {isa = PBXBuildFile; fileRef = F90D99A61E02E22400034070 /* AssetCollectionBatchedTests.swift */; };
		F91EAAC61D885D7B0010ACBE /* video.mp4 in Resources */ = {isa = PBXBuildFile; fileRef = F91EAAC41D885D720010ACBE /* video.mp4 */; };
		F920AE171E38C547001BC14F /* NotificationObservers.swift in Sources */ = {isa = PBXBuildFile; fileRef = F920AE161E38C547001BC14F /* NotificationObservers.swift */; };
		F920AE2A1E3A5FDD001BC14F /* Dictionary+Mapping.swift in Sources */ = {isa = PBXBuildFile; fileRef = F920AE291E3A5FDD001BC14F /* Dictionary+Mapping.swift */; };
		F920AE3B1E3B844E001BC14F /* SearchUserObserverCenterTests.swift in Sources */ = {isa = PBXBuildFile; fileRef = F920AE391E3B8445001BC14F /* SearchUserObserverCenterTests.swift */; };
		F929C1751E41EBE20018ADA4 /* PersonName.swift in Sources */ = {isa = PBXBuildFile; fileRef = F929C1731E41D3480018ADA4 /* PersonName.swift */; };
		F929C17B1E423B620018ADA4 /* SnapshotCenterTests.swift in Sources */ = {isa = PBXBuildFile; fileRef = F929C17A1E423B620018ADA4 /* SnapshotCenterTests.swift */; };
		F92C99281DAE8D070034AFDD /* GenericMessageTests+Obfuscation.swift in Sources */ = {isa = PBXBuildFile; fileRef = F92C99271DAE8D060034AFDD /* GenericMessageTests+Obfuscation.swift */; };
		F92C992A1DAFBC910034AFDD /* ZMConversation+SelfDeletingMessages.swift in Sources */ = {isa = PBXBuildFile; fileRef = F92C99291DAFBC910034AFDD /* ZMConversation+SelfDeletingMessages.swift */; };
		F92C992D1DAFC5AC0034AFDD /* ZMConversationTests+Ephemeral.swift in Sources */ = {isa = PBXBuildFile; fileRef = F92C992B1DAFC58A0034AFDD /* ZMConversationTests+Ephemeral.swift */; };
		F93265211D8950F10076AAD6 /* NSManagedObjectContext+FetchRequest.swift in Sources */ = {isa = PBXBuildFile; fileRef = F93265201D8950F10076AAD6 /* NSManagedObjectContext+FetchRequest.swift */; };
		F93265291D89648B0076AAD6 /* ZMAssetClientMessageTests.swift in Sources */ = {isa = PBXBuildFile; fileRef = F9B71F5D1CB2BC85001DB03F /* ZMAssetClientMessageTests.swift */; };
		F9331C521CB3BC6800139ECC /* CryptoBoxTests.swift in Sources */ = {isa = PBXBuildFile; fileRef = F9331C501CB3BC6800139ECC /* CryptoBoxTests.swift */; };
		F9331C561CB3BCF300139ECC /* OtrBaseTest.swift in Sources */ = {isa = PBXBuildFile; fileRef = F9331C541CB3BCDA00139ECC /* OtrBaseTest.swift */; };
		F9331C5A1CB3BECB00139ECC /* ZMClientMessageTests+OTR_Legacy.swift in Sources */ = {isa = PBXBuildFile; fileRef = F9331C591CB3BECB00139ECC /* ZMClientMessageTests+OTR_Legacy.swift */; };
		F9331C5C1CB3BF9F00139ECC /* UserClientKeyStoreTests.swift in Sources */ = {isa = PBXBuildFile; fileRef = F9331C5B1CB3BF9F00139ECC /* UserClientKeyStoreTests.swift */; };
		F9331C771CB4165100139ECC /* NSString+ZMPersonName.h in Headers */ = {isa = PBXBuildFile; fileRef = F9331C751CB4165100139ECC /* NSString+ZMPersonName.h */; settings = {ATTRIBUTES = (Public, ); }; };
		F9331C781CB4165100139ECC /* NSString+ZMPersonName.m in Sources */ = {isa = PBXBuildFile; fileRef = F9331C761CB4165100139ECC /* NSString+ZMPersonName.m */; };
		F9331C831CB4191B00139ECC /* NSPredicate+ZMSearch.h in Headers */ = {isa = PBXBuildFile; fileRef = F9331C811CB4191B00139ECC /* NSPredicate+ZMSearch.h */; settings = {ATTRIBUTES = (Public, ); }; };
		F9331C841CB4191B00139ECC /* NSPredicate+ZMSearch.m in Sources */ = {isa = PBXBuildFile; fileRef = F9331C821CB4191B00139ECC /* NSPredicate+ZMSearch.m */; };
		F9331C871CB419B500139ECC /* NSFetchRequest+ZMRelationshipKeyPaths.h in Headers */ = {isa = PBXBuildFile; fileRef = F9331C851CB419B500139ECC /* NSFetchRequest+ZMRelationshipKeyPaths.h */; settings = {ATTRIBUTES = (Public, ); }; };
		F9331C881CB419B500139ECC /* NSFetchRequest+ZMRelationshipKeyPaths.m in Sources */ = {isa = PBXBuildFile; fileRef = F9331C861CB419B500139ECC /* NSFetchRequest+ZMRelationshipKeyPaths.m */; };
		F93A30251D6EFB47005CCB1D /* ZMMessageConfirmation.swift in Sources */ = {isa = PBXBuildFile; fileRef = F93A30231D6EFB47005CCB1D /* ZMMessageConfirmation.swift */; };
		F93A302F1D6F2633005CCB1D /* ZMMessageTests+Confirmation.swift in Sources */ = {isa = PBXBuildFile; fileRef = F93A302E1D6F2633005CCB1D /* ZMMessageTests+Confirmation.swift */; };
		F93C4C7D1E24E1B1007E9CEE /* NotificationDispatcher.swift in Sources */ = {isa = PBXBuildFile; fileRef = F93C4C7C1E24E1B1007E9CEE /* NotificationDispatcher.swift */; };
		F93C4C7F1E24F832007E9CEE /* NotificationDispatcherTests.swift in Sources */ = {isa = PBXBuildFile; fileRef = F93C4C7E1E24F832007E9CEE /* NotificationDispatcherTests.swift */; };
		F943BC2D1E88FEC80048A768 /* ChangedIndexes.swift in Sources */ = {isa = PBXBuildFile; fileRef = F943BC2C1E88FEC80048A768 /* ChangedIndexes.swift */; };
		F94A208F1CB51AF50059632A /* ManagedObjectValidationTests.m in Sources */ = {isa = PBXBuildFile; fileRef = F94A208E1CB51AF50059632A /* ManagedObjectValidationTests.m */; };
		F963E9701D9ADD5A00098AD3 /* ZMImageAssetEncryptionKeys.h in Headers */ = {isa = PBXBuildFile; fileRef = F963E96B1D9ADD5A00098AD3 /* ZMImageAssetEncryptionKeys.h */; settings = {ATTRIBUTES = (Public, ); }; };
		F963E9711D9ADD5A00098AD3 /* ZMImageAssetEncryptionKeys.m in Sources */ = {isa = PBXBuildFile; fileRef = F963E96C1D9ADD5A00098AD3 /* ZMImageAssetEncryptionKeys.m */; };
		F963E9741D9BF9ED00098AD3 /* ProtosTests.swift in Sources */ = {isa = PBXBuildFile; fileRef = F963E9721D9BF9E300098AD3 /* ProtosTests.swift */; };
		F963E9801D9C09E700098AD3 /* ZMMessageTimer.h in Headers */ = {isa = PBXBuildFile; fileRef = F963E97E1D9C09E700098AD3 /* ZMMessageTimer.h */; settings = {ATTRIBUTES = (Public, ); }; };
		F963E9811D9C09E700098AD3 /* ZMMessageTimer.m in Sources */ = {isa = PBXBuildFile; fileRef = F963E97F1D9C09E700098AD3 /* ZMMessageTimer.m */; };
		F963E9831D9C0DC400098AD3 /* ZMMessageDestructionTimer.swift in Sources */ = {isa = PBXBuildFile; fileRef = F963E9821D9C0DC400098AD3 /* ZMMessageDestructionTimer.swift */; };
		F963E9861D9D485900098AD3 /* ZMClientMessageTests+Ephemeral.swift in Sources */ = {isa = PBXBuildFile; fileRef = F963E9841D9D47D100098AD3 /* ZMClientMessageTests+Ephemeral.swift */; };
		F963E9931D9E9D1800098AD3 /* ZMAssetClientMessageTests+Ephemeral.swift in Sources */ = {isa = PBXBuildFile; fileRef = F963E9921D9E9D1800098AD3 /* ZMAssetClientMessageTests+Ephemeral.swift */; };
		F991CE191CB55E95004D8465 /* ZMSearchUserTests.m in Sources */ = {isa = PBXBuildFile; fileRef = F991CE181CB55E95004D8465 /* ZMSearchUserTests.m */; };
		F991CE1B1CB561B0004D8465 /* ZMAddressBookContact.m in Sources */ = {isa = PBXBuildFile; fileRef = F991CE1A1CB561B0004D8465 /* ZMAddressBookContact.m */; };
		F99C5B8A1ED460E20049CCD7 /* TeamChangeInfo.swift in Sources */ = {isa = PBXBuildFile; fileRef = F99C5B891ED460E20049CCD7 /* TeamChangeInfo.swift */; };
		F99C5B8C1ED466760049CCD7 /* TeamObserverTests.swift in Sources */ = {isa = PBXBuildFile; fileRef = F99C5B8B1ED466760049CCD7 /* TeamObserverTests.swift */; };
		F9A706501CAEE01D00C2F5FE /* NSManagedObjectContext+tests.h in Headers */ = {isa = PBXBuildFile; fileRef = F9A705CA1CAEE01D00C2F5FE /* NSManagedObjectContext+tests.h */; settings = {ATTRIBUTES = (Public, ); }; };
		F9A706511CAEE01D00C2F5FE /* NSManagedObjectContext+zmessaging-Internal.h in Headers */ = {isa = PBXBuildFile; fileRef = F9A705CB1CAEE01D00C2F5FE /* NSManagedObjectContext+zmessaging-Internal.h */; };
		F9A706521CAEE01D00C2F5FE /* NSManagedObjectContext+zmessaging.h in Headers */ = {isa = PBXBuildFile; fileRef = F9A705CC1CAEE01D00C2F5FE /* NSManagedObjectContext+zmessaging.h */; settings = {ATTRIBUTES = (Public, ); }; };
		F9A706531CAEE01D00C2F5FE /* NSManagedObjectContext+zmessaging.m in Sources */ = {isa = PBXBuildFile; fileRef = F9A705CD1CAEE01D00C2F5FE /* NSManagedObjectContext+zmessaging.m */; };
		F9A706561CAEE01D00C2F5FE /* NSNotification+ManagedObjectContextSave.h in Headers */ = {isa = PBXBuildFile; fileRef = F9A705D01CAEE01D00C2F5FE /* NSNotification+ManagedObjectContextSave.h */; };
		F9A706571CAEE01D00C2F5FE /* NSNotification+ManagedObjectContextSave.m in Sources */ = {isa = PBXBuildFile; fileRef = F9A705D11CAEE01D00C2F5FE /* NSNotification+ManagedObjectContextSave.m */; };
		F9A7065A1CAEE01D00C2F5FE /* ZMConnection+Internal.h in Headers */ = {isa = PBXBuildFile; fileRef = F9A705D61CAEE01D00C2F5FE /* ZMConnection+Internal.h */; settings = {ATTRIBUTES = (Public, ); }; };
		F9A7065B1CAEE01D00C2F5FE /* ZMConnection.h in Headers */ = {isa = PBXBuildFile; fileRef = F9A705D71CAEE01D00C2F5FE /* ZMConnection.h */; settings = {ATTRIBUTES = (Public, ); }; };
		F9A7065C1CAEE01D00C2F5FE /* ZMConnection.m in Sources */ = {isa = PBXBuildFile; fileRef = F9A705D81CAEE01D00C2F5FE /* ZMConnection.m */; };
		F9A706731CAEE01D00C2F5FE /* AssetEncryption.swift in Sources */ = {isa = PBXBuildFile; fileRef = F9A705F21CAEE01D00C2F5FE /* AssetEncryption.swift */; };
		F9A706791CAEE01D00C2F5FE /* ZMExternalEncryptedDataWithKeys.h in Headers */ = {isa = PBXBuildFile; fileRef = F9A705F81CAEE01D00C2F5FE /* ZMExternalEncryptedDataWithKeys.h */; settings = {ATTRIBUTES = (Public, ); }; };
		F9A7067A1CAEE01D00C2F5FE /* ZMExternalEncryptedDataWithKeys.m in Sources */ = {isa = PBXBuildFile; fileRef = F9A705F91CAEE01D00C2F5FE /* ZMExternalEncryptedDataWithKeys.m */; };
		F9A7067F1CAEE01D00C2F5FE /* ZMImageMessage.m in Sources */ = {isa = PBXBuildFile; fileRef = F9A705FE1CAEE01D00C2F5FE /* ZMImageMessage.m */; };
		F9A706801CAEE01D00C2F5FE /* ZMMessage+Internal.h in Headers */ = {isa = PBXBuildFile; fileRef = F9A705FF1CAEE01D00C2F5FE /* ZMMessage+Internal.h */; settings = {ATTRIBUTES = (Public, ); }; };
		F9A706811CAEE01D00C2F5FE /* ZMMessage.m in Sources */ = {isa = PBXBuildFile; fileRef = F9A706001CAEE01D00C2F5FE /* ZMMessage.m */; };
		F9A706821CAEE01D00C2F5FE /* ZMOTRMessage.h in Headers */ = {isa = PBXBuildFile; fileRef = F9A706011CAEE01D00C2F5FE /* ZMOTRMessage.h */; settings = {ATTRIBUTES = (Public, ); }; };
		F9A706831CAEE01D00C2F5FE /* ZMOTRMessage.m in Sources */ = {isa = PBXBuildFile; fileRef = F9A706021CAEE01D00C2F5FE /* ZMOTRMessage.m */; };
		F9A7068D1CAEE01D00C2F5FE /* ZMUser+Internal.h in Headers */ = {isa = PBXBuildFile; fileRef = F9A7060D1CAEE01D00C2F5FE /* ZMUser+Internal.h */; settings = {ATTRIBUTES = (Public, ); }; };
		F9A706901CAEE01D00C2F5FE /* ZMUser.m in Sources */ = {isa = PBXBuildFile; fileRef = F9A706101CAEE01D00C2F5FE /* ZMUser.m */; };
		F9A706941CAEE01D00C2F5FE /* UserClient+Protobuf.swift in Sources */ = {isa = PBXBuildFile; fileRef = F9A706151CAEE01D00C2F5FE /* UserClient+Protobuf.swift */; };
		F9A706951CAEE01D00C2F5FE /* UserClient.swift in Sources */ = {isa = PBXBuildFile; fileRef = F9A706161CAEE01D00C2F5FE /* UserClient.swift */; };
		F9A706961CAEE01D00C2F5FE /* UserClientTypes.h in Headers */ = {isa = PBXBuildFile; fileRef = F9A706171CAEE01D00C2F5FE /* UserClientTypes.h */; settings = {ATTRIBUTES = (Public, ); }; };
		F9A706971CAEE01D00C2F5FE /* UserClientTypes.m in Sources */ = {isa = PBXBuildFile; fileRef = F9A706181CAEE01D00C2F5FE /* UserClientTypes.m */; };
		F9A706981CAEE01D00C2F5FE /* ZMManagedObject+Internal.h in Headers */ = {isa = PBXBuildFile; fileRef = F9A706191CAEE01D00C2F5FE /* ZMManagedObject+Internal.h */; settings = {ATTRIBUTES = (Public, ); }; };
		F9A706991CAEE01D00C2F5FE /* ZMManagedObject.m in Sources */ = {isa = PBXBuildFile; fileRef = F9A7061A1CAEE01D00C2F5FE /* ZMManagedObject.m */; };
		F9A706A31CAEE01D00C2F5FE /* ConversationListChangeInfo.swift in Sources */ = {isa = PBXBuildFile; fileRef = F9A706271CAEE01D00C2F5FE /* ConversationListChangeInfo.swift */; };
		F9A706A41CAEE01D00C2F5FE /* ConversationChangeInfo.swift in Sources */ = {isa = PBXBuildFile; fileRef = F9A706281CAEE01D00C2F5FE /* ConversationChangeInfo.swift */; };
		F9A706A71CAEE01D00C2F5FE /* AnyClassTuple.swift in Sources */ = {isa = PBXBuildFile; fileRef = F9A7062C1CAEE01D00C2F5FE /* AnyClassTuple.swift */; };
		F9A706A81CAEE01D00C2F5FE /* DependentObjectsKeysForObservedObjectKeysCache.swift in Sources */ = {isa = PBXBuildFile; fileRef = F9A7062D1CAEE01D00C2F5FE /* DependentObjectsKeysForObservedObjectKeysCache.swift */; };
		F9A706A91CAEE01D00C2F5FE /* StringKeyPath.swift in Sources */ = {isa = PBXBuildFile; fileRef = F9A7062E1CAEE01D00C2F5FE /* StringKeyPath.swift */; };
		F9A706AA1CAEE01D00C2F5FE /* KeySet.swift in Sources */ = {isa = PBXBuildFile; fileRef = F9A7062F1CAEE01D00C2F5FE /* KeySet.swift */; };
		F9A706AE1CAEE01D00C2F5FE /* SetSnapshot.swift in Sources */ = {isa = PBXBuildFile; fileRef = F9A706331CAEE01D00C2F5FE /* SetSnapshot.swift */; };
		F9A706B01CAEE01D00C2F5FE /* MessageChangeInfo.swift in Sources */ = {isa = PBXBuildFile; fileRef = F9A706351CAEE01D00C2F5FE /* MessageChangeInfo.swift */; };
		F9A706B21CAEE01D00C2F5FE /* NewUnreadMessageChangeInfos.swift in Sources */ = {isa = PBXBuildFile; fileRef = F9A706371CAEE01D00C2F5FE /* NewUnreadMessageChangeInfos.swift */; };
		F9A706B41CAEE01D00C2F5FE /* ObjectChangeInfo.swift in Sources */ = {isa = PBXBuildFile; fileRef = F9A706391CAEE01D00C2F5FE /* ObjectChangeInfo.swift */; };
		F9A706B61CAEE01D00C2F5FE /* UserClientChangeInfo.swift in Sources */ = {isa = PBXBuildFile; fileRef = F9A7063B1CAEE01D00C2F5FE /* UserClientChangeInfo.swift */; };
		F9A706B71CAEE01D00C2F5FE /* UserChangeInfo.swift in Sources */ = {isa = PBXBuildFile; fileRef = F9A7063C1CAEE01D00C2F5FE /* UserChangeInfo.swift */; };
		F9A706BD1CAEE01D00C2F5FE /* CryptoBox.swift in Sources */ = {isa = PBXBuildFile; fileRef = F9A706431CAEE01D00C2F5FE /* CryptoBox.swift */; };
		F9A706C31CAEE01D00C2F5FE /* UserImageLocalCache.swift in Sources */ = {isa = PBXBuildFile; fileRef = F9A706491CAEE01D00C2F5FE /* UserImageLocalCache.swift */; };
		F9A706C51CAEE01D00C2F5FE /* ZMFetchRequestBatch.h in Headers */ = {isa = PBXBuildFile; fileRef = F9A7064B1CAEE01D00C2F5FE /* ZMFetchRequestBatch.h */; settings = {ATTRIBUTES = (Public, ); }; };
		F9A706C61CAEE01D00C2F5FE /* ZMFetchRequestBatch.m in Sources */ = {isa = PBXBuildFile; fileRef = F9A7064C1CAEE01D00C2F5FE /* ZMFetchRequestBatch.m */; };
		F9A706C81CAEE01D00C2F5FE /* ZMUpdateEvent+WireDataModel.h in Headers */ = {isa = PBXBuildFile; fileRef = F9A7064E1CAEE01D00C2F5FE /* ZMUpdateEvent+WireDataModel.h */; settings = {ATTRIBUTES = (Public, ); }; };
		F9A706C91CAEE01D00C2F5FE /* ZMUpdateEvent+WireDataModel.m in Sources */ = {isa = PBXBuildFile; fileRef = F9A7064F1CAEE01D00C2F5FE /* ZMUpdateEvent+WireDataModel.m */; };
		F9A706F61CAEE31800C2F5FE /* 1900x1500.jpg in Resources */ = {isa = PBXBuildFile; fileRef = F9A706CA1CAEE30700C2F5FE /* 1900x1500.jpg */; };
		F9A706F71CAEE31C00C2F5FE /* animated.gif in Resources */ = {isa = PBXBuildFile; fileRef = F9A706CB1CAEE30700C2F5FE /* animated.gif */; };
		F9A706F81CAEE32400C2F5FE /* InfoPlist.strings in Resources */ = {isa = PBXBuildFile; fileRef = F9A706CD1CAEE30700C2F5FE /* InfoPlist.strings */; };
		F9A706F91CAEE32A00C2F5FE /* EncryptedBase64EncondedExternalMessageTestFixture.txt in Resources */ = {isa = PBXBuildFile; fileRef = F9A706CF1CAEE30700C2F5FE /* EncryptedBase64EncondedExternalMessageTestFixture.txt */; };
		F9A706FA1CAEE32A00C2F5FE /* ExternalMessageTextFixture.txt in Resources */ = {isa = PBXBuildFile; fileRef = F9A706D01CAEE30700C2F5FE /* ExternalMessageTextFixture.txt */; };
		F9A706FC1CAEE32A00C2F5FE /* Lorem Ipsum.txt in Resources */ = {isa = PBXBuildFile; fileRef = F9A706D21CAEE30700C2F5FE /* Lorem Ipsum.txt */; };
		F9A706FD1CAEE32A00C2F5FE /* medium.jpg in Resources */ = {isa = PBXBuildFile; fileRef = F9A706D31CAEE30700C2F5FE /* medium.jpg */; };
		F9A706FE1CAEE32A00C2F5FE /* not_animated.gif in Resources */ = {isa = PBXBuildFile; fileRef = F9A706D41CAEE30700C2F5FE /* not_animated.gif */; };
		F9A707031CAEE32E00C2F5FE /* tiny.jpg in Resources */ = {isa = PBXBuildFile; fileRef = F9A706D91CAEE30700C2F5FE /* tiny.jpg */; };
		F9A7073D1CAEE8FC00C2F5FE /* AppDelegate.m in Sources */ = {isa = PBXBuildFile; fileRef = F9C9A81D1CAEDA330039E10C /* AppDelegate.m */; };
		F9A7073E1CAEE8FC00C2F5FE /* main.m in Sources */ = {isa = PBXBuildFile; fileRef = F9C9A8241CAEDA330039E10C /* main.m */; };
		F9A708341CAEEB7500C2F5FE /* ManagedObjectContextSaveNotificationTests.m in Sources */ = {isa = PBXBuildFile; fileRef = F9A708041CAEEB7400C2F5FE /* ManagedObjectContextSaveNotificationTests.m */; };
		F9A708351CAEEB7500C2F5FE /* ManagedObjectContextTests.m in Sources */ = {isa = PBXBuildFile; fileRef = F9A708051CAEEB7400C2F5FE /* ManagedObjectContextTests.m */; };
		F9A708361CAEEB7500C2F5FE /* NSManagedObjectContext+TestHelpers.m in Sources */ = {isa = PBXBuildFile; fileRef = F9A708071CAEEB7400C2F5FE /* NSManagedObjectContext+TestHelpers.m */; };
		F9A7083A1CAEEB7500C2F5FE /* MockEntity.m in Sources */ = {isa = PBXBuildFile; fileRef = F9A7080E1CAEEB7400C2F5FE /* MockEntity.m */; };
		F9A7083B1CAEEB7500C2F5FE /* MockEntity2.m in Sources */ = {isa = PBXBuildFile; fileRef = F9A708101CAEEB7400C2F5FE /* MockEntity2.m */; };
		F9A7083C1CAEEB7500C2F5FE /* MockModelObjectContextFactory.m in Sources */ = {isa = PBXBuildFile; fileRef = F9A708121CAEEB7400C2F5FE /* MockModelObjectContextFactory.m */; };
		F9A7083D1CAEEB7500C2F5FE /* ModelObjectsTests.m in Sources */ = {isa = PBXBuildFile; fileRef = F9A708141CAEEB7400C2F5FE /* ModelObjectsTests.m */; };
		F9A7083E1CAEEB7500C2F5FE /* NSFetchRequestTests+ZMRelationshipKeyPaths.m in Sources */ = {isa = PBXBuildFile; fileRef = F9A708151CAEEB7400C2F5FE /* NSFetchRequestTests+ZMRelationshipKeyPaths.m */; };
		F9A7083F1CAEEB7500C2F5FE /* PersistentChangeTrackingTests.m in Sources */ = {isa = PBXBuildFile; fileRef = F9A708161CAEEB7400C2F5FE /* PersistentChangeTrackingTests.m */; };
		F9A708441CAEEB7500C2F5FE /* ZMConnectionTests.m in Sources */ = {isa = PBXBuildFile; fileRef = F9A7081B1CAEEB7400C2F5FE /* ZMConnectionTests.m */; };
		F9A708521CAEEB7500C2F5FE /* ZMFetchRequestBatchTests.m in Sources */ = {isa = PBXBuildFile; fileRef = F9A7082B1CAEEB7400C2F5FE /* ZMFetchRequestBatchTests.m */; };
		F9A708531CAEEB7500C2F5FE /* ZMManagedObjectTests.m in Sources */ = {isa = PBXBuildFile; fileRef = F9A7082C1CAEEB7400C2F5FE /* ZMManagedObjectTests.m */; };
		F9A7085C1CAEED1B00C2F5FE /* ZMBaseManagedObjectTest.m in Sources */ = {isa = PBXBuildFile; fileRef = F9A7085B1CAEED1B00C2F5FE /* ZMBaseManagedObjectTest.m */; };
		F9A708601CAEEF4700C2F5FE /* MessagingTest+EventFactory.m in Sources */ = {isa = PBXBuildFile; fileRef = F9A7085F1CAEEF4700C2F5FE /* MessagingTest+EventFactory.m */; };
		F9A708651CAEF9BD00C2F5FE /* Default-568h@2x.png in Resources */ = {isa = PBXBuildFile; fileRef = F9A708641CAEF9BD00C2F5FE /* Default-568h@2x.png */; };
		F9AB00271F0CE5520037B437 /* FileManager+FileLocations.swift in Sources */ = {isa = PBXBuildFile; fileRef = F9AB00261F0CE5520037B437 /* FileManager+FileLocations.swift */; };
		F9AB002A1F0D2C120037B437 /* FileManager+FileLocationTests.swift in Sources */ = {isa = PBXBuildFile; fileRef = F9AB00281F0D2BE40037B437 /* FileManager+FileLocationTests.swift */; };
		F9AB395B1CB3AED900A7254F /* BaseTestSwiftHelpers.swift in Sources */ = {isa = PBXBuildFile; fileRef = F9AB39591CB3AEB100A7254F /* BaseTestSwiftHelpers.swift */; };
		F9B0FF321D79D1140098C17C /* ZMClientMessageTests+Unarchiving.swift in Sources */ = {isa = PBXBuildFile; fileRef = F9B0FF311D79D1140098C17C /* ZMClientMessageTests+Unarchiving.swift */; };
		F9B71F091CB264DF001DB03F /* ZMConversationList.m in Sources */ = {isa = PBXBuildFile; fileRef = F9B71F041CB264DF001DB03F /* ZMConversationList.m */; };
		F9B71F0A1CB264DF001DB03F /* ZMConversationList+Internal.h in Headers */ = {isa = PBXBuildFile; fileRef = F9B71F051CB264DF001DB03F /* ZMConversationList+Internal.h */; settings = {ATTRIBUTES = (Public, ); }; };
		F9B71F0C1CB264DF001DB03F /* ZMConversationListDirectory.h in Headers */ = {isa = PBXBuildFile; fileRef = F9B71F071CB264DF001DB03F /* ZMConversationListDirectory.h */; settings = {ATTRIBUTES = (Public, ); }; };
		F9B71F0D1CB264DF001DB03F /* ZMConversationListDirectory.m in Sources */ = {isa = PBXBuildFile; fileRef = F9B71F081CB264DF001DB03F /* ZMConversationListDirectory.m */; };
		F9B71F221CB264EF001DB03F /* ZMConversation.m in Sources */ = {isa = PBXBuildFile; fileRef = F9B71F101CB264EF001DB03F /* ZMConversation.m */; };
		F9B71F231CB264EF001DB03F /* ZMConversation+Internal.h in Headers */ = {isa = PBXBuildFile; fileRef = F9B71F111CB264EF001DB03F /* ZMConversation+Internal.h */; settings = {ATTRIBUTES = (Public, ); }; };
		F9B71F2C1CB264EF001DB03F /* ZMConversation+UnreadCount.h in Headers */ = {isa = PBXBuildFile; fileRef = F9B71F1A1CB264EF001DB03F /* ZMConversation+UnreadCount.h */; settings = {ATTRIBUTES = (Public, ); }; };
		F9B71F2D1CB264EF001DB03F /* ZMConversation+UnreadCount.m in Sources */ = {isa = PBXBuildFile; fileRef = F9B71F1B1CB264EF001DB03F /* ZMConversation+UnreadCount.m */; };
		F9B71F301CB264EF001DB03F /* ZMConversationSecurityLevel.h in Headers */ = {isa = PBXBuildFile; fileRef = F9B71F1E1CB264EF001DB03F /* ZMConversationSecurityLevel.h */; settings = {ATTRIBUTES = (Public, ); }; };
		F9B71F921CB2BEF4001DB03F /* BaseClientMessageTests.swift in Sources */ = {isa = PBXBuildFile; fileRef = F9B71F5F1CB2BC85001DB03F /* BaseClientMessageTests.swift */; };
		F9B71F931CB2BF00001DB03F /* ZMMessageTests.m in Sources */ = {isa = PBXBuildFile; fileRef = F9B71F611CB2BC85001DB03F /* ZMMessageTests.m */; };
		F9B71F941CB2BF08001DB03F /* UserImageLocalCacheTests.swift in Sources */ = {isa = PBXBuildFile; fileRef = F9B71F631CB2BC85001DB03F /* UserImageLocalCacheTests.swift */; };
		F9B71F971CB2BF08001DB03F /* ZMPersonNameTests.m in Sources */ = {isa = PBXBuildFile; fileRef = F9B71F661CB2BC85001DB03F /* ZMPersonNameTests.m */; };
		F9B71F9A1CB2BF0E001DB03F /* ZMUserTests.m in Sources */ = {isa = PBXBuildFile; fileRef = F9B71F6A1CB2BC85001DB03F /* ZMUserTests.m */; };
		F9B71F9C1CB2BF18001DB03F /* ZMCallStateTests.swift in Sources */ = {isa = PBXBuildFile; fileRef = F9B71F6D1CB2BC85001DB03F /* ZMCallStateTests.swift */; };
		F9B71F9F1CB2BF2B001DB03F /* ZMConversationListDirectoryTests.m in Sources */ = {isa = PBXBuildFile; fileRef = F9B71F5A1CB2BC85001DB03F /* ZMConversationListDirectoryTests.m */; };
		F9B71FA01CB2BF2B001DB03F /* ZMConversationListTests.m in Sources */ = {isa = PBXBuildFile; fileRef = F9B71F5B1CB2BC85001DB03F /* ZMConversationListTests.m */; };
		F9B71FA11CB2BF37001DB03F /* ZMConversation+Testing.m in Sources */ = {isa = PBXBuildFile; fileRef = F9B71F4F1CB2BC85001DB03F /* ZMConversation+Testing.m */; };
		F9B71FA31CB2BF37001DB03F /* ZMConversationTests+gapsAndWindows.m in Sources */ = {isa = PBXBuildFile; fileRef = F9B71F511CB2BC85001DB03F /* ZMConversationTests+gapsAndWindows.m */; };
		F9B71FA81CB2BF37001DB03F /* ZMConversationTests+Validation.m in Sources */ = {isa = PBXBuildFile; fileRef = F9B71F561CB2BC85001DB03F /* ZMConversationTests+Validation.m */; };
		F9B71FA91CB2BF37001DB03F /* ZMConversationTests.m in Sources */ = {isa = PBXBuildFile; fileRef = F9B71F581CB2BC85001DB03F /* ZMConversationTests.m */; };
		F9B71FED1CB2C4C6001DB03F /* StringKeyPathTests.swift in Sources */ = {isa = PBXBuildFile; fileRef = F9B71FD91CB2C4C6001DB03F /* StringKeyPathTests.swift */; };
		F9B71FF21CB2C4C6001DB03F /* AnyClassTupleTests.swift in Sources */ = {isa = PBXBuildFile; fileRef = F9B71FDF1CB2C4C6001DB03F /* AnyClassTupleTests.swift */; };
		F9B720041CB2C770001DB03F /* UserClientTests.swift in Sources */ = {isa = PBXBuildFile; fileRef = F9B720021CB2C68B001DB03F /* UserClientTests.swift */; };
		F9C348841E2CC08E0015D69D /* UserClientObserverTests.swift in Sources */ = {isa = PBXBuildFile; fileRef = F9C348821E2CC0730015D69D /* UserClientObserverTests.swift */; };
		F9C348861E2CC27D0015D69D /* NewUnreadMessageObserverTests.swift in Sources */ = {isa = PBXBuildFile; fileRef = F9C348851E2CC27D0015D69D /* NewUnreadMessageObserverTests.swift */; };
		F9C348921E2E3FF60015D69D /* SnapshotCenter.swift in Sources */ = {isa = PBXBuildFile; fileRef = F9C348911E2E3FF60015D69D /* SnapshotCenter.swift */; };
		F9C877091E000C9D00792613 /* AssetCollection.swift in Sources */ = {isa = PBXBuildFile; fileRef = F9C877081E000C9D00792613 /* AssetCollection.swift */; };
		F9C8770B1E015AAF00792613 /* AssetColletionTests.swift in Sources */ = {isa = PBXBuildFile; fileRef = F9C8770A1E015AAF00792613 /* AssetColletionTests.swift */; };
		F9C9A5071CAD5DF10039E10C /* WireDataModel.framework in Frameworks */ = {isa = PBXBuildFile; fileRef = F9C9A4FC1CAD5DF10039E10C /* WireDataModel.framework */; };
		F9C9A65F1CAD76A50039E10C /* WireDataModel.h in Headers */ = {isa = PBXBuildFile; fileRef = F9C9A60C1CAD76A50039E10C /* WireDataModel.h */; settings = {ATTRIBUTES = (Public, ); }; };
		F9C9A66D1CAD778C0039E10C /* Foundation.framework in Frameworks */ = {isa = PBXBuildFile; fileRef = F9C9A66C1CAD778C0039E10C /* Foundation.framework */; };
		F9C9A66F1CAD77930039E10C /* CoreData.framework in Frameworks */ = {isa = PBXBuildFile; fileRef = F9C9A66E1CAD77930039E10C /* CoreData.framework */; };
		F9C9A6AA1CAD7C7F0039E10C /* ZMConversation.h in Headers */ = {isa = PBXBuildFile; fileRef = F9C9A6A31CAD7C7F0039E10C /* ZMConversation.h */; settings = {ATTRIBUTES = (Public, ); }; };
		F9C9A6AB1CAD7C7F0039E10C /* ZMConversationList.h in Headers */ = {isa = PBXBuildFile; fileRef = F9C9A6A41CAD7C7F0039E10C /* ZMConversationList.h */; settings = {ATTRIBUTES = (Public, ); }; };
		F9C9A6AC1CAD7C7F0039E10C /* ZMEditableUser.h in Headers */ = {isa = PBXBuildFile; fileRef = F9C9A6A51CAD7C7F0039E10C /* ZMEditableUser.h */; settings = {ATTRIBUTES = (Public, ); }; };
		F9C9A6AD1CAD7C7F0039E10C /* ZMMessage.h in Headers */ = {isa = PBXBuildFile; fileRef = F9C9A6A61CAD7C7F0039E10C /* ZMMessage.h */; settings = {ATTRIBUTES = (Public, ); }; };
		F9C9A6AE1CAD7C7F0039E10C /* ZMUser.h in Headers */ = {isa = PBXBuildFile; fileRef = F9C9A6A71CAD7C7F0039E10C /* ZMUser.h */; settings = {ATTRIBUTES = (Public, ); }; };
		F9C9A6B01CAD7D1F0039E10C /* ZMManagedObject.h in Headers */ = {isa = PBXBuildFile; fileRef = F9C9A6AF1CAD7D1F0039E10C /* ZMManagedObject.h */; settings = {ATTRIBUTES = (Public, ); }; };
		F9C9A7661CAE8DFC0039E10C /* ZMAddressBookContact.h in Headers */ = {isa = PBXBuildFile; fileRef = F9C9A7641CAE8DFC0039E10C /* ZMAddressBookContact.h */; settings = {ATTRIBUTES = (Public, ); }; };
		F9C9A80C1CAED99F0039E10C /* WireDataModel.framework in Frameworks */ = {isa = PBXBuildFile; fileRef = F9C9A4FC1CAD5DF10039E10C /* WireDataModel.framework */; };
		F9DBA5201E28EA8B00BE23C0 /* DependencyKeyStore.swift in Sources */ = {isa = PBXBuildFile; fileRef = F9DBA51F1E28EA8B00BE23C0 /* DependencyKeyStore.swift */; };
		F9DBA5221E28EB4000BE23C0 /* SideEffectSources.swift in Sources */ = {isa = PBXBuildFile; fileRef = F9DBA5211E28EB4000BE23C0 /* SideEffectSources.swift */; };
		F9DBA5251E28EE1500BE23C0 /* ConversationObserverTests.swift in Sources */ = {isa = PBXBuildFile; fileRef = F9DBA5231E28EE0A00BE23C0 /* ConversationObserverTests.swift */; };
		F9DBA5271E28EEBD00BE23C0 /* UserObserverTests.swift in Sources */ = {isa = PBXBuildFile; fileRef = F9DBA5261E28EEBD00BE23C0 /* UserObserverTests.swift */; };
		F9DBA5291E29162A00BE23C0 /* MessageObserverTests.swift in Sources */ = {isa = PBXBuildFile; fileRef = F9DBA5281E29162A00BE23C0 /* MessageObserverTests.swift */; };
		F9DD60C11E8916170019823F /* ChangedIndexesTests.swift in Sources */ = {isa = PBXBuildFile; fileRef = F9DD60BF1E8916000019823F /* ChangedIndexesTests.swift */; };
		F9FD75731E2E6A2100B4558B /* ConversationListObserverCenter.swift in Sources */ = {isa = PBXBuildFile; fileRef = F9FD75721E2E6A2100B4558B /* ConversationListObserverCenter.swift */; };
		F9FD75761E2E79BF00B4558B /* ConversationListObserverTests.swift in Sources */ = {isa = PBXBuildFile; fileRef = F9FD75741E2E79B200B4558B /* ConversationListObserverTests.swift */; };
		F9FD75781E2F9A0600B4558B /* SearchUserObserverCenter.swift in Sources */ = {isa = PBXBuildFile; fileRef = F9FD75771E2F9A0600B4558B /* SearchUserObserverCenter.swift */; };
		F9FD757B1E2FB60E00B4558B /* SearchUserObserverTests.swift in Sources */ = {isa = PBXBuildFile; fileRef = F9FD75791E2FB60000B4558B /* SearchUserObserverTests.swift */; };
/* End PBXBuildFile section */

/* Begin PBXContainerItemProxy section */
		59D1C3042B1DE6FF0016F6B2 /* PBXContainerItemProxy */ = {
			isa = PBXContainerItemProxy;
			containerPortal = F9C9A4F31CAD5DF10039E10C /* Project object */;
			proxyType = 1;
			remoteGlobalIDString = 59D1C2FF2B1DE6FF0016F6B2;
			remoteInfo = WireDataModelSupport;
		};
		F991CE1F1CB7E5FD004D8465 /* PBXContainerItemProxy */ = {
			isa = PBXContainerItemProxy;
			containerPortal = F9C9A4F31CAD5DF10039E10C /* Project object */;
			proxyType = 1;
			remoteGlobalIDString = F9C9A7F21CAED9510039E10C;
			remoteInfo = WireDataModelTestHost;
		};
		F9C9A5081CAD5DF10039E10C /* PBXContainerItemProxy */ = {
			isa = PBXContainerItemProxy;
			containerPortal = F9C9A4F31CAD5DF10039E10C /* Project object */;
			proxyType = 1;
			remoteGlobalIDString = F9C9A4FB1CAD5DF10039E10C;
			remoteInfo = WireDataModel;
		};
/* End PBXContainerItemProxy section */

/* Begin PBXCopyFilesBuildPhase section */
		014C36B32B27206E00D7E8EA /* Embed Frameworks */ = {
			isa = PBXCopyFilesBuildPhase;
			buildActionMask = 2147483647;
			dstPath = "";
			dstSubfolderSpec = 10;
			files = (
			);
			name = "Embed Frameworks";
			runOnlyForDeploymentPostprocessing = 0;
		};
		EE67F72A296F0C6A001D7C88 /* Embed Frameworks */ = {
			isa = PBXCopyFilesBuildPhase;
			buildActionMask = 2147483647;
			dstPath = "";
			dstSubfolderSpec = 10;
			files = (
				EE67F729296F0C6A001D7C88 /* WireTesting.framework in Embed Frameworks */,
				59D1C3072B1DE6FF0016F6B2 /* WireDataModelSupport.framework in Embed Frameworks */,
			);
			name = "Embed Frameworks";
			runOnlyForDeploymentPostprocessing = 0;
		};
/* End PBXCopyFilesBuildPhase section */

/* Begin PBXFileReference section */
		0125F73A2B28A31C00D989AB /* SpyUserClientKeyStore.swift */ = {isa = PBXFileReference; fileEncoding = 4; lastKnownFileType = sourcecode.swift; path = SpyUserClientKeyStore.swift; sourceTree = "<group>"; };
		0125F73B2B28A31C00D989AB /* MockProteusProvider.swift */ = {isa = PBXFileReference; fileEncoding = 4; lastKnownFileType = sourcecode.swift; path = MockProteusProvider.swift; sourceTree = "<group>"; };
		0129E7F829A520870065E6DB /* SafeCoreCrypto.swift */ = {isa = PBXFileReference; fileEncoding = 4; lastKnownFileType = sourcecode.swift; path = SafeCoreCrypto.swift; sourceTree = "<group>"; };
		0129E7FA29A520EB0065E6DB /* SafeFileContext.swift */ = {isa = PBXFileReference; lastKnownFileType = sourcecode.swift; path = SafeFileContext.swift; sourceTree = "<group>"; };
		0140A0CE2B31028D004D8B40 /* MockCoreCryptoProtocol.swift */ = {isa = PBXFileReference; fileEncoding = 4; lastKnownFileType = sourcecode.swift; path = MockCoreCryptoProtocol.swift; sourceTree = "<group>"; };
		0140A0CF2B31028D004D8B40 /* MockSafeCoreCrypto.swift */ = {isa = PBXFileReference; fileEncoding = 4; lastKnownFileType = sourcecode.swift; path = MockSafeCoreCrypto.swift; sourceTree = "<group>"; };
		014C36AC2B271F2900D7E8EA /* WireTesting.framework */ = {isa = PBXFileReference; explicitFileType = wrapper.framework; path = WireTesting.framework; sourceTree = BUILT_PRODUCTS_DIR; };
		014C36B02B27206D00D7E8EA /* XCTest.framework */ = {isa = PBXFileReference; lastKnownFileType = wrapper.framework; name = XCTest.framework; path = Platforms/iPhoneOS.platform/Developer/Library/Frameworks/XCTest.framework; sourceTree = DEVELOPER_DIR; };
		017CA4432A2742B800E8E778 /* WireCoreCrypto.xcframework */ = {isa = PBXFileReference; lastKnownFileType = wrapper.xcframework; name = WireCoreCrypto.xcframework; path = ../Carthage/Build/WireCoreCrypto.xcframework; sourceTree = "<group>"; };
		018964242A6FE72700BCEE0E /* EARStorage.swift */ = {isa = PBXFileReference; lastKnownFileType = sourcecode.swift; path = EARStorage.swift; sourceTree = "<group>"; };
		0189815429A66B0800B52510 /* SafeCoreCryptoTests.swift */ = {isa = PBXFileReference; lastKnownFileType = sourcecode.swift; path = SafeCoreCryptoTests.swift; sourceTree = "<group>"; };
		01B6A89E2B16252300E409A0 /* zmessaging2.111.0.xcdatamodel */ = {isa = PBXFileReference; lastKnownFileType = wrapper.xcdatamodel; path = zmessaging2.111.0.xcdatamodel; sourceTree = "<group>"; };
		01B6A89F2B16268300E409A0 /* store2-111-0.wiredatabase */ = {isa = PBXFileReference; lastKnownFileType = file; path = "store2-111-0.wiredatabase"; sourceTree = "<group>"; };
		01B7A5742B0FB6DA00FE5132 /* CoreDataMessagingMigrationVersionTests.swift */ = {isa = PBXFileReference; lastKnownFileType = sourcecode.swift; name = CoreDataMessagingMigrationVersionTests.swift; path = Migrations/CoreDataMessagingMigrationVersionTests.swift; sourceTree = "<group>"; };
		01E3C8542B308AEA00556D8A /* ZMMessage+ServerTimestamp.swift */ = {isa = PBXFileReference; fileEncoding = 4; lastKnownFileType = sourcecode.swift; path = "ZMMessage+ServerTimestamp.swift"; sourceTree = "<group>"; };
		06034B6C26A8D36E003624B4 /* Feature.FileSharing.swift */ = {isa = PBXFileReference; lastKnownFileType = sourcecode.swift; path = Feature.FileSharing.swift; sourceTree = "<group>"; };
		0604F7C7265184B70016A71E /* ZMSystemMessage+ParticipantsRemovedReason.swift */ = {isa = PBXFileReference; lastKnownFileType = sourcecode.swift; path = "ZMSystemMessage+ParticipantsRemovedReason.swift"; sourceTree = "<group>"; };
		0604F7FF2651CAFD0016A71E /* store2-91-0.wiredatabase */ = {isa = PBXFileReference; lastKnownFileType = file; path = "store2-91-0.wiredatabase"; sourceTree = "<group>"; };
		060D194D2462A9D000623376 /* ZMMessageTests+GenericMessage.swift */ = {isa = PBXFileReference; lastKnownFileType = sourcecode.swift; path = "ZMMessageTests+GenericMessage.swift"; sourceTree = "<group>"; };
		060ED6D02499E97200412C4A /* NSManagedObjectContext+ServerTimeDelta.swift */ = {isa = PBXFileReference; lastKnownFileType = sourcecode.swift; path = "NSManagedObjectContext+ServerTimeDelta.swift"; sourceTree = "<group>"; };
		0612D240243DC12E008811A7 /* store2-81-0.wiredatabase */ = {isa = PBXFileReference; lastKnownFileType = file; path = "store2-81-0.wiredatabase"; sourceTree = "<group>"; };
		0614E96C2A863EED007BB1F6 /* NSPredicate+BaseCompounds.swift */ = {isa = PBXFileReference; lastKnownFileType = sourcecode.swift; path = "NSPredicate+BaseCompounds.swift"; sourceTree = "<group>"; };
		0617001123E2FBC0005C262D /* GenericMessageTests+LinkMetaData.swift */ = {isa = PBXFileReference; lastKnownFileType = sourcecode.swift; path = "GenericMessageTests+LinkMetaData.swift"; sourceTree = "<group>"; };
		062C0D322B2280AA00848A48 /* Feature.E2EId.swift */ = {isa = PBXFileReference; lastKnownFileType = sourcecode.swift; path = Feature.E2EId.swift; sourceTree = "<group>"; };
		062FD8842756053800B9DE39 /* Feature.ConversationGuestLinks.swift */ = {isa = PBXFileReference; lastKnownFileType = sourcecode.swift; path = Feature.ConversationGuestLinks.swift; sourceTree = "<group>"; };
		0630E17626E0F3570012E2F9 /* store2-95-0.wiredatabase */ = {isa = PBXFileReference; lastKnownFileType = file; path = "store2-95-0.wiredatabase"; sourceTree = "<group>"; };
		0630E4B5257F888600C75BFB /* NSManagedObjectContext+AppLock.swift */ = {isa = PBXFileReference; lastKnownFileType = sourcecode.swift; path = "NSManagedObjectContext+AppLock.swift"; sourceTree = "<group>"; };
		0630E4B7257F8C0B00C75BFB /* ZMUser+Applock.swift */ = {isa = PBXFileReference; lastKnownFileType = sourcecode.swift; path = "ZMUser+Applock.swift"; sourceTree = "<group>"; };
		0630E4BE257FA2BD00C75BFB /* TransferAppLockKeychainTests.swift */ = {isa = PBXFileReference; lastKnownFileType = sourcecode.swift; path = TransferAppLockKeychainTests.swift; sourceTree = "<group>"; };
		0630E4C0257FC41300C75BFB /* store2-88-0.wiredatabase */ = {isa = PBXFileReference; lastKnownFileType = file; path = "store2-88-0.wiredatabase"; sourceTree = "<group>"; };
		0634C3A824643A400006081D /* ZMUpdateEvent.swift */ = {isa = PBXFileReference; lastKnownFileType = sourcecode.swift; path = ZMUpdateEvent.swift; sourceTree = "<group>"; };
		063D2927242128D200FA6FEE /* ZMClientMessage+Ephemeral.swift */ = {isa = PBXFileReference; lastKnownFileType = sourcecode.swift; path = "ZMClientMessage+Ephemeral.swift"; sourceTree = "<group>"; };
		063D292924212AFD00FA6FEE /* ZMClientMessage.swift */ = {isa = PBXFileReference; lastKnownFileType = sourcecode.swift; path = ZMClientMessage.swift; sourceTree = "<group>"; };
		0642A3322445F2B500DCCFCD /* ZMClientMessage+UpdateEvent.swift */ = {isa = PBXFileReference; fileEncoding = 4; lastKnownFileType = sourcecode.swift; path = "ZMClientMessage+UpdateEvent.swift"; sourceTree = "<group>"; };
		0649D1C424F6A542001DDC78 /* NSManagedObjectContext+ZMKeyValueStore.swift */ = {isa = PBXFileReference; lastKnownFileType = sourcecode.swift; path = "NSManagedObjectContext+ZMKeyValueStore.swift"; sourceTree = "<group>"; };
		064F8E07255E04800040371D /* Feature.swift */ = {isa = PBXFileReference; lastKnownFileType = sourcecode.swift; path = Feature.swift; sourceTree = "<group>"; };
		0651D00323FC46A500411A22 /* ZMClientMessage+Confirmations.swift */ = {isa = PBXFileReference; lastKnownFileType = sourcecode.swift; path = "ZMClientMessage+Confirmations.swift"; sourceTree = "<group>"; };
		0651D00523FC481B00411A22 /* ZMAssetClientMessage+Confirmations.swift */ = {isa = PBXFileReference; lastKnownFileType = sourcecode.swift; path = "ZMAssetClientMessage+Confirmations.swift"; sourceTree = "<group>"; };
		0651D00723FC4FDC00411A22 /* GenericMessageTests+LegalHoldStatus.swift */ = {isa = PBXFileReference; lastKnownFileType = sourcecode.swift; path = "GenericMessageTests+LegalHoldStatus.swift"; sourceTree = "<group>"; };
		065D7500239FAB1200275114 /* SelfUserParticipantMigrationTests.swift */ = {isa = PBXFileReference; lastKnownFileType = sourcecode.swift; path = SelfUserParticipantMigrationTests.swift; sourceTree = "<group>"; };
		0660FEBC2580E4A900F4C19F /* TransferApplockKeychain.swift */ = {isa = PBXFileReference; lastKnownFileType = sourcecode.swift; path = TransferApplockKeychain.swift; sourceTree = "<group>"; };
		0663285D2428CEC3005BB3BE /* ZMClientMessage+Deletion.swift */ = {isa = PBXFileReference; lastKnownFileType = sourcecode.swift; path = "ZMClientMessage+Deletion.swift"; sourceTree = "<group>"; };
		0663285F2428D01C005BB3BE /* ZMClientMessage+GenericMessage.swift */ = {isa = PBXFileReference; lastKnownFileType = sourcecode.swift; path = "ZMClientMessage+GenericMessage.swift"; sourceTree = "<group>"; };
		066A96FE25A88E510083E317 /* BiometricsState.swift */ = {isa = PBXFileReference; lastKnownFileType = sourcecode.swift; path = BiometricsState.swift; sourceTree = "<group>"; };
		0680A9C1246002DC000F80F3 /* ZMClientMessageTests.swift */ = {isa = PBXFileReference; lastKnownFileType = sourcecode.swift; path = ZMClientMessageTests.swift; sourceTree = "<group>"; };
		0680A9C42460627B000F80F3 /* ZMMessage+Reaction.swift */ = {isa = PBXFileReference; lastKnownFileType = sourcecode.swift; path = "ZMMessage+Reaction.swift"; sourceTree = "<group>"; };
		0686649E256FB0CA001C8747 /* AppLockController.swift */ = {isa = PBXFileReference; lastKnownFileType = sourcecode.swift; path = AppLockController.swift; sourceTree = "<group>"; };
		068664A1256FB834001C8747 /* AppLockControllerTests.swift */ = {isa = PBXFileReference; lastKnownFileType = sourcecode.swift; path = AppLockControllerTests.swift; sourceTree = "<group>"; };
		068D610124629AA300A110A2 /* ZMBaseManagedObjectTest.swift */ = {isa = PBXFileReference; lastKnownFileType = sourcecode.swift; path = ZMBaseManagedObjectTest.swift; sourceTree = "<group>"; };
		068DCC5629BB816300F7E4F1 /* ZMOTRMessage+FailedToSendReason.swift */ = {isa = PBXFileReference; lastKnownFileType = sourcecode.swift; path = "ZMOTRMessage+FailedToSendReason.swift"; sourceTree = "<group>"; };
		068DCC5A29BFEC4E00F7E4F1 /* ZMMessageTests+ExpirationReasonCode.swift */ = {isa = PBXFileReference; fileEncoding = 4; lastKnownFileType = sourcecode.swift; path = "ZMMessageTests+ExpirationReasonCode.swift"; sourceTree = "<group>"; };
		069BCC4C2B2C8C5200DF4EC2 /* zmessaging2.112.0.xcdatamodel */ = {isa = PBXFileReference; lastKnownFileType = wrapper.xcdatamodel; path = zmessaging2.112.0.xcdatamodel; sourceTree = "<group>"; };
		069BCC4D2B2CA47700DF4EC2 /* store2-112-0.wiredatabase */ = {isa = PBXFileReference; lastKnownFileType = file; path = "store2-112-0.wiredatabase"; sourceTree = "<group>"; };
		069BCC502B30945500DF4EC2 /* MockWireE2eIdentity.swift */ = {isa = PBXFileReference; fileEncoding = 4; lastKnownFileType = sourcecode.swift; path = MockWireE2eIdentity.swift; sourceTree = "<group>"; };
		069BCC512B30945500DF4EC2 /* E2eIService.swift */ = {isa = PBXFileReference; fileEncoding = 4; lastKnownFileType = sourcecode.swift; path = E2eIService.swift; sourceTree = "<group>"; };
		069BCC522B30945500DF4EC2 /* MLSConversationVerificationStatusProvider.swift */ = {isa = PBXFileReference; fileEncoding = 4; lastKnownFileType = sourcecode.swift; path = MLSConversationVerificationStatusProvider.swift; sourceTree = "<group>"; };
		069BCC532B30945500DF4EC2 /* E2eIClientID.swift */ = {isa = PBXFileReference; fileEncoding = 4; lastKnownFileType = sourcecode.swift; path = E2eIClientID.swift; sourceTree = "<group>"; };
		069BCC542B30945500DF4EC2 /* E2eISetupService.swift */ = {isa = PBXFileReference; fileEncoding = 4; lastKnownFileType = sourcecode.swift; path = E2eISetupService.swift; sourceTree = "<group>"; };
		069BCC552B30945500DF4EC2 /* E2eIVerificationStatusService.swift */ = {isa = PBXFileReference; fileEncoding = 4; lastKnownFileType = sourcecode.swift; path = E2eIVerificationStatusService.swift; sourceTree = "<group>"; };
		069BCC562B30945500DF4EC2 /* E2eIServiceTests.swift */ = {isa = PBXFileReference; fileEncoding = 4; lastKnownFileType = sourcecode.swift; path = E2eIServiceTests.swift; sourceTree = "<group>"; };
		069BCC652B30994300DF4EC2 /* E2eIVerificationStatusServiceTests.swift */ = {isa = PBXFileReference; lastKnownFileType = sourcecode.swift; path = E2eIVerificationStatusServiceTests.swift; sourceTree = "<group>"; };
		069BCC672B30996200DF4EC2 /* MLSConversationVerificationStatusProviderTests.swift */ = {isa = PBXFileReference; lastKnownFileType = sourcecode.swift; path = MLSConversationVerificationStatusProviderTests.swift; sourceTree = "<group>"; };
		069BCC6B2B31DD0D00DF4EC2 /* MLSConversationVerificationManager.swift */ = {isa = PBXFileReference; lastKnownFileType = sourcecode.swift; path = MLSConversationVerificationManager.swift; sourceTree = "<group>"; };
		069D07B72562671D00DBA592 /* FeatureTests.swift */ = {isa = PBXFileReference; lastKnownFileType = sourcecode.swift; path = FeatureTests.swift; sourceTree = "<group>"; };
		06A0E60A281AE65D00E5F822 /* store2-99-0.wiredatabase */ = {isa = PBXFileReference; lastKnownFileType = file; path = "store2-99-0.wiredatabase"; sourceTree = "<group>"; };
		06B1C492248F9173007FDA8D /* GenericMessage+Debug.swift */ = {isa = PBXFileReference; lastKnownFileType = sourcecode.swift; path = "GenericMessage+Debug.swift"; sourceTree = "<group>"; };
		06B99C78242A293500FEAFDE /* ZMClientMessage+Knock.swift */ = {isa = PBXFileReference; lastKnownFileType = sourcecode.swift; path = "ZMClientMessage+Knock.swift"; sourceTree = "<group>"; };
		06C6B1AF2745675D0049B54E /* store2-97-0.wiredatabase */ = {isa = PBXFileReference; lastKnownFileType = file; path = "store2-97-0.wiredatabase"; sourceTree = "<group>"; };
		06D33FCA2524E402004B9BC1 /* ZMConversation+UnreadCount.swift */ = {isa = PBXFileReference; lastKnownFileType = sourcecode.swift; path = "ZMConversation+UnreadCount.swift"; sourceTree = "<group>"; };
		06D33FCC2524F65D004B9BC1 /* ZMConversationTests+UnreadMessages.swift */ = {isa = PBXFileReference; lastKnownFileType = sourcecode.swift; path = "ZMConversationTests+UnreadMessages.swift"; sourceTree = "<group>"; };
		06D33FCE2525D368004B9BC1 /* store2-86-0.wiredatabase */ = {isa = PBXFileReference; lastKnownFileType = file; path = "store2-86-0.wiredatabase"; sourceTree = "<group>"; };
		06D48734241F930A00881B08 /* GenericMessage+Obfuscation.swift */ = {isa = PBXFileReference; lastKnownFileType = sourcecode.swift; path = "GenericMessage+Obfuscation.swift"; sourceTree = "<group>"; };
		06D48736241FB3F700881B08 /* ZMClientMessage+Obfuscate.swift */ = {isa = PBXFileReference; lastKnownFileType = sourcecode.swift; path = "ZMClientMessage+Obfuscate.swift"; sourceTree = "<group>"; };
		06D5423B26399C32006B0C5A /* UserType+External.swift */ = {isa = PBXFileReference; lastKnownFileType = sourcecode.swift; path = "UserType+External.swift"; sourceTree = "<group>"; };
		06E1C834244F1A2300CA4EF2 /* ZMOTRMessage+Helper.swift */ = {isa = PBXFileReference; lastKnownFileType = sourcecode.swift; path = "ZMOTRMessage+Helper.swift"; sourceTree = "<group>"; };
		06E8AAB3242BAA6A008929B1 /* SignatureStatus.swift */ = {isa = PBXFileReference; lastKnownFileType = sourcecode.swift; path = SignatureStatus.swift; sourceTree = "<group>"; };
		06EB77A02B29E09F00A64DD8 /* MLSVerificationStatus.swift */ = {isa = PBXFileReference; lastKnownFileType = sourcecode.swift; path = MLSVerificationStatus.swift; sourceTree = "<group>"; };
		06EE09E22659340F00D6CAC3 /* store2-92-0.wiredatabase */ = {isa = PBXFileReference; lastKnownFileType = file; path = "store2-92-0.wiredatabase"; sourceTree = "<group>"; };
		06EED73E2525D5B80014FE1E /* store2-87-0.wiredatabase */ = {isa = PBXFileReference; lastKnownFileType = file; path = "store2-87-0.wiredatabase"; sourceTree = "<group>"; };
		06F98D62243B2470007E914A /* SignatureStatusTests.swift */ = {isa = PBXFileReference; lastKnownFileType = sourcecode.swift; path = SignatureStatusTests.swift; sourceTree = "<group>"; };
		1600D93B267A80D700970F99 /* ZMManagedObject+Fetching.swift */ = {isa = PBXFileReference; lastKnownFileType = sourcecode.swift; path = "ZMManagedObject+Fetching.swift"; sourceTree = "<group>"; };
		1600D943267BC5A000970F99 /* ZMManagedObjectFetchingTests.swift */ = {isa = PBXFileReference; lastKnownFileType = sourcecode.swift; path = ZMManagedObjectFetchingTests.swift; sourceTree = "<group>"; };
		16030DAF21AD765D00F8032E /* ZMConversation+Confirmations.swift */ = {isa = PBXFileReference; lastKnownFileType = sourcecode.swift; path = "ZMConversation+Confirmations.swift"; sourceTree = "<group>"; };
		16030DBD21AE8FAB00F8032E /* ZMConversationTests+Confirmations.swift */ = {isa = PBXFileReference; lastKnownFileType = sourcecode.swift; path = "ZMConversationTests+Confirmations.swift"; sourceTree = "<group>"; };
		16030DC421AEE25500F8032E /* ZMOTRMessage+Confirmations.swift */ = {isa = PBXFileReference; lastKnownFileType = sourcecode.swift; path = "ZMOTRMessage+Confirmations.swift"; sourceTree = "<group>"; };
		1607AAF1243768D200A93D29 /* UserType+Materialize.swift */ = {isa = PBXFileReference; lastKnownFileType = sourcecode.swift; path = "UserType+Materialize.swift"; sourceTree = "<group>"; };
		160B3BB024EFD64E0026D355 /* ExtendedSecureUnarchiveFromData.swift */ = {isa = PBXFileReference; lastKnownFileType = sourcecode.swift; path = ExtendedSecureUnarchiveFromData.swift; sourceTree = "<group>"; };
		16127CF2220058160020E65C /* InvalidConversationRemoval.swift */ = {isa = PBXFileReference; lastKnownFileType = sourcecode.swift; path = InvalidConversationRemoval.swift; sourceTree = "<group>"; };
		16127CF422005AAA0020E65C /* InvalidConversationRemovalTests.swift */ = {isa = PBXFileReference; lastKnownFileType = sourcecode.swift; path = InvalidConversationRemovalTests.swift; sourceTree = "<group>"; };
		161541B91E27EBD400AC2FFB /* ZMConversation+Calling.swift */ = {isa = PBXFileReference; fileEncoding = 4; lastKnownFileType = sourcecode.swift; path = "ZMConversation+Calling.swift"; sourceTree = "<group>"; };
		161E05692667C4D000DADC3D /* AccountDeletedObserver.swift */ = {isa = PBXFileReference; lastKnownFileType = sourcecode.swift; path = AccountDeletedObserver.swift; sourceTree = "<group>"; };
		1621E59120E62BD2006B2D17 /* ZMConversationTests+Silencing.swift */ = {isa = PBXFileReference; lastKnownFileType = sourcecode.swift; path = "ZMConversationTests+Silencing.swift"; sourceTree = "<group>"; };
		162207F7272291CA0041EDE8 /* String+NilEmpty.swift */ = {isa = PBXFileReference; lastKnownFileType = sourcecode.swift; path = "String+NilEmpty.swift"; sourceTree = "<group>"; };
		162294A4222038FA00A98679 /* CacheAssetTests.swift */ = {isa = PBXFileReference; lastKnownFileType = sourcecode.swift; path = CacheAssetTests.swift; sourceTree = "<group>"; };
		1623F8F22AEBB80C004F0319 /* ZMMessageTests+Legalhold.swift */ = {isa = PBXFileReference; fileEncoding = 4; lastKnownFileType = sourcecode.swift; path = "ZMMessageTests+Legalhold.swift"; sourceTree = "<group>"; };
		1626344A20D935C0000D4063 /* ZMConversation+Timestamps.swift */ = {isa = PBXFileReference; lastKnownFileType = sourcecode.swift; path = "ZMConversation+Timestamps.swift"; sourceTree = "<group>"; };
		16313D611D227DC1001B2AB3 /* LinkPreview+ProtocolBuffer.swift */ = {isa = PBXFileReference; fileEncoding = 4; lastKnownFileType = sourcecode.swift; path = "LinkPreview+ProtocolBuffer.swift"; sourceTree = "<group>"; };
		1639A8122260916E00868AB9 /* AlertAvailabilityBehaviourChange.swift */ = {isa = PBXFileReference; lastKnownFileType = sourcecode.swift; path = AlertAvailabilityBehaviourChange.swift; sourceTree = "<group>"; };
		1639A8502264B91E00868AB9 /* AvailabilityBehaviourChangeTests.swift */ = {isa = PBXFileReference; lastKnownFileType = sourcecode.swift; path = AvailabilityBehaviourChangeTests.swift; sourceTree = "<group>"; };
		163C92A92630A80400F8DC14 /* NSManagedObjectContext+SelfUser.swift */ = {isa = PBXFileReference; lastKnownFileType = sourcecode.swift; path = "NSManagedObjectContext+SelfUser.swift"; sourceTree = "<group>"; };
		163CE64D25ACE57B0013C12D /* store2-89-0.wiredatabase */ = {isa = PBXFileReference; lastKnownFileType = file; path = "store2-89-0.wiredatabase"; sourceTree = "<group>"; };
		163CE6AE25BEB9680013C12D /* ZMMessageTests+SystemMessages.swift */ = {isa = PBXFileReference; lastKnownFileType = sourcecode.swift; path = "ZMMessageTests+SystemMessages.swift"; sourceTree = "<group>"; };
		163D01DF2472DE6200984999 /* InvalidConnectionRemoval.swift */ = {isa = PBXFileReference; lastKnownFileType = sourcecode.swift; path = InvalidConnectionRemoval.swift; sourceTree = "<group>"; };
		163D01E12472E44000984999 /* InvalidConnectionRemovalTests.swift */ = {isa = PBXFileReference; lastKnownFileType = sourcecode.swift; path = InvalidConnectionRemovalTests.swift; sourceTree = "<group>"; };
		1645ECC1243B643B007A82D6 /* ZMSearchUserTests+TeamUser.swift */ = {isa = PBXFileReference; lastKnownFileType = sourcecode.swift; path = "ZMSearchUserTests+TeamUser.swift"; sourceTree = "<group>"; };
		1645ECC3243B69A1007A82D6 /* UserTypeTests+Materialize.swift */ = {isa = PBXFileReference; lastKnownFileType = sourcecode.swift; name = "UserTypeTests+Materialize.swift"; path = "Tests/Source/Model/UserTypeTests+Materialize.swift"; sourceTree = SOURCE_ROOT; };
		16460A43206515370096B616 /* NSManagedObjectContext+BackupImport.swift */ = {isa = PBXFileReference; lastKnownFileType = sourcecode.swift; path = "NSManagedObjectContext+BackupImport.swift"; sourceTree = "<group>"; };
		16460A45206544B00096B616 /* PersistentMetadataKeys.swift */ = {isa = PBXFileReference; lastKnownFileType = sourcecode.swift; path = PersistentMetadataKeys.swift; sourceTree = "<group>"; };
		164A55D220F3AF6700AE62A6 /* ZMSearchUserTests+ProfileImages.swift */ = {isa = PBXFileReference; lastKnownFileType = sourcecode.swift; path = "ZMSearchUserTests+ProfileImages.swift"; sourceTree = "<group>"; };
		164EB6F2230D987A001BBD4A /* ZMMessage+DataRetention.swift */ = {isa = PBXFileReference; lastKnownFileType = sourcecode.swift; path = "ZMMessage+DataRetention.swift"; sourceTree = "<group>"; };
		16500C0225E3A7520021B3AE /* store2-90-0.wiredatabase */ = {isa = PBXFileReference; lastKnownFileType = file; path = "store2-90-0.wiredatabase"; sourceTree = "<group>"; };
		165124D121886EDB006A3C75 /* ZMOTRMessage+Quotes.swift */ = {isa = PBXFileReference; lastKnownFileType = sourcecode.swift; path = "ZMOTRMessage+Quotes.swift"; sourceTree = "<group>"; };
		165124D32188B613006A3C75 /* ZMClientMessage+Quotes.swift */ = {isa = PBXFileReference; lastKnownFileType = sourcecode.swift; path = "ZMClientMessage+Quotes.swift"; sourceTree = "<group>"; };
		165124D52188CF66006A3C75 /* ZMClientMessage+Editing.swift */ = {isa = PBXFileReference; lastKnownFileType = sourcecode.swift; path = "ZMClientMessage+Editing.swift"; sourceTree = "<group>"; };
		165124D72189AE90006A3C75 /* ZMAssetClientMessage+Quotes.swift */ = {isa = PBXFileReference; lastKnownFileType = sourcecode.swift; path = "ZMAssetClientMessage+Quotes.swift"; sourceTree = "<group>"; };
		16519D35231D1BB200C9D76D /* ZMConversation+Deletion.swift */ = {isa = PBXFileReference; lastKnownFileType = sourcecode.swift; path = "ZMConversation+Deletion.swift"; sourceTree = "<group>"; };
		16519D53231D6F8200C9D76D /* ZMConversationTests+Deletion.swift */ = {isa = PBXFileReference; lastKnownFileType = sourcecode.swift; path = "ZMConversationTests+Deletion.swift"; sourceTree = "<group>"; };
		1651F9BD1D3554C800A9FAE8 /* ZMClientMessageTests+TextMessage.swift */ = {isa = PBXFileReference; fileEncoding = 4; lastKnownFileType = sourcecode.swift; path = "ZMClientMessageTests+TextMessage.swift"; sourceTree = "<group>"; };
		165911541DF054AD007FA847 /* ZMConversation+Predicates.swift */ = {isa = PBXFileReference; fileEncoding = 4; lastKnownFileType = sourcecode.swift; path = "ZMConversation+Predicates.swift"; sourceTree = "<group>"; };
		165D3A2B1E1D47AB0052E654 /* ZMCallState.swift */ = {isa = PBXFileReference; fileEncoding = 4; lastKnownFileType = sourcecode.swift; path = ZMCallState.swift; sourceTree = "<group>"; };
		165DC51E21491C0400090B7B /* Mention.swift */ = {isa = PBXFileReference; lastKnownFileType = sourcecode.swift; path = Mention.swift; sourceTree = "<group>"; };
		165DC52021491D8700090B7B /* ZMClientMessage+TextMessageData.swift */ = {isa = PBXFileReference; lastKnownFileType = sourcecode.swift; path = "ZMClientMessage+TextMessageData.swift"; sourceTree = "<group>"; };
		165DC522214A614100090B7B /* ZMConversation+Message.swift */ = {isa = PBXFileReference; lastKnownFileType = sourcecode.swift; path = "ZMConversation+Message.swift"; sourceTree = "<group>"; };
		165E0F68217F871400E36D08 /* ZMOTRMessage+ContentHashing.swift */ = {isa = PBXFileReference; lastKnownFileType = sourcecode.swift; path = "ZMOTRMessage+ContentHashing.swift"; sourceTree = "<group>"; };
		165E141725CC516B00F0B075 /* ZMClientMessageTests+Prefetching.swift */ = {isa = PBXFileReference; lastKnownFileType = sourcecode.swift; path = "ZMClientMessageTests+Prefetching.swift"; sourceTree = "<group>"; };
		16626507217F4E0B00300F45 /* GenericMessageTests+Hashing.swift */ = {isa = PBXFileReference; lastKnownFileType = sourcecode.swift; path = "GenericMessageTests+Hashing.swift"; sourceTree = "<group>"; };
		166A2A0C25FB991800B4A4F8 /* CoreDataStack.swift */ = {isa = PBXFileReference; lastKnownFileType = sourcecode.swift; path = CoreDataStack.swift; sourceTree = "<group>"; };
		166D189D230E9E66001288CD /* ZMMessage+DataRetentionTests.swift */ = {isa = PBXFileReference; lastKnownFileType = sourcecode.swift; path = "ZMMessage+DataRetentionTests.swift"; sourceTree = "<group>"; };
		166DCDB72555886E004F4F59 /* CoreDataStack+Migration.swift */ = {isa = PBXFileReference; lastKnownFileType = sourcecode.swift; path = "CoreDataStack+Migration.swift"; sourceTree = "<group>"; };
		166E47BC255A98D900C161C8 /* CoreDataStackTests+Migration.swift */ = {isa = PBXFileReference; lastKnownFileType = sourcecode.swift; path = "CoreDataStackTests+Migration.swift"; sourceTree = "<group>"; };
		166EC36D26C50E8B0043ED01 /* store2-94-0.wiredatabase */ = {isa = PBXFileReference; lastKnownFileType = file; path = "store2-94-0.wiredatabase"; sourceTree = "<group>"; };
		1670D0162317F92B003A143B /* ZMConversation+Team.swift */ = {isa = PBXFileReference; lastKnownFileType = sourcecode.swift; path = "ZMConversation+Team.swift"; sourceTree = "<group>"; };
		1670D01B231823DC003A143B /* ZMUser+Permissions.swift */ = {isa = PBXFileReference; lastKnownFileType = sourcecode.swift; path = "ZMUser+Permissions.swift"; sourceTree = "<group>"; };
		1670D01D231825BE003A143B /* ZMUserTests+Permissions.swift */ = {isa = PBXFileReference; lastKnownFileType = sourcecode.swift; path = "ZMUserTests+Permissions.swift"; sourceTree = "<group>"; };
		1670D01F23183209003A143B /* ModelObjectsTests+Helpers.swift */ = {isa = PBXFileReference; lastKnownFileType = sourcecode.swift; path = "ModelObjectsTests+Helpers.swift"; sourceTree = "<group>"; };
		1672A5FD23434FA200380537 /* ZMConversationTests+Labels.swift */ = {isa = PBXFileReference; lastKnownFileType = sourcecode.swift; path = "ZMConversationTests+Labels.swift"; sourceTree = "<group>"; };
		1672A6012343973600380537 /* LabelTests.swift */ = {isa = PBXFileReference; lastKnownFileType = sourcecode.swift; path = LabelTests.swift; sourceTree = "<group>"; };
		1672A613234499B500380537 /* LabelChangeInfo.swift */ = {isa = PBXFileReference; lastKnownFileType = sourcecode.swift; path = LabelChangeInfo.swift; sourceTree = "<group>"; };
		1672A6152344A14E00380537 /* LabelObserverTests.swift */ = {isa = PBXFileReference; lastKnownFileType = sourcecode.swift; path = LabelObserverTests.swift; sourceTree = "<group>"; };
		1672A6272344F10700380537 /* FolderList.swift */ = {isa = PBXFileReference; lastKnownFileType = sourcecode.swift; path = FolderList.swift; sourceTree = "<group>"; };
		1672A6292345102400380537 /* ZMConversationListTests+Labels.swift */ = {isa = PBXFileReference; lastKnownFileType = sourcecode.swift; path = "ZMConversationListTests+Labels.swift"; sourceTree = "<group>"; };
		16746B071D2EAF8E00831771 /* ZMClientMessageTests+ZMImageOwner.swift */ = {isa = PBXFileReference; fileEncoding = 4; lastKnownFileType = sourcecode.swift; path = "ZMClientMessageTests+ZMImageOwner.swift"; sourceTree = "<group>"; };
		167BCC192609E92300E9D7E3 /* ZMEventModel2.0.xcdatamodel */ = {isa = PBXFileReference; lastKnownFileType = wrapper.xcdatamodel; path = ZMEventModel2.0.xcdatamodel; sourceTree = "<group>"; };
		167BCC1A2609E92300E9D7E3 /* ZMEventModel.xcdatamodel */ = {isa = PBXFileReference; lastKnownFileType = wrapper.xcdatamodel; path = ZMEventModel.xcdatamodel; sourceTree = "<group>"; };
		167BCC1B2609E92300E9D7E3 /* ZMEventModel3.0.xcdatamodel */ = {isa = PBXFileReference; lastKnownFileType = wrapper.xcdatamodel; path = ZMEventModel3.0.xcdatamodel; sourceTree = "<group>"; };
		167BCC81260CFAD500E9D7E3 /* UserType+Federation.swift */ = {isa = PBXFileReference; lastKnownFileType = sourcecode.swift; path = "UserType+Federation.swift"; sourceTree = "<group>"; };
		167BCC85260CFC7B00E9D7E3 /* UserTypeTests+Federation.swift */ = {isa = PBXFileReference; lastKnownFileType = sourcecode.swift; path = "UserTypeTests+Federation.swift"; sourceTree = "<group>"; };
		167BCC91260DB5FA00E9D7E3 /* CoreDataStackTests+ClearStorage.swift */ = {isa = PBXFileReference; lastKnownFileType = sourcecode.swift; path = "CoreDataStackTests+ClearStorage.swift"; sourceTree = "<group>"; };
		167BCC95260DC3F100E9D7E3 /* CoreDataStack+ClearStorage.swift */ = {isa = PBXFileReference; lastKnownFileType = sourcecode.swift; path = "CoreDataStack+ClearStorage.swift"; sourceTree = "<group>"; };
		16827AE92732A3C20079405D /* InvalidDomainRemoval.swift */ = {isa = PBXFileReference; lastKnownFileType = sourcecode.swift; path = InvalidDomainRemoval.swift; sourceTree = "<group>"; };
		16827AF12732AB2E0079405D /* InvalidDomainRemovalTests.swift */ = {isa = PBXFileReference; lastKnownFileType = sourcecode.swift; path = InvalidDomainRemovalTests.swift; sourceTree = "<group>"; };
		168413EC2225965500FCB9BC /* TransferStateMigration.swift */ = {isa = PBXFileReference; lastKnownFileType = sourcecode.swift; path = TransferStateMigration.swift; sourceTree = "<group>"; };
		1684141622282A1A00FCB9BC /* TransferStateMigrationTests.swift */ = {isa = PBXFileReference; lastKnownFileType = sourcecode.swift; path = TransferStateMigrationTests.swift; sourceTree = "<group>"; };
		168414292228421700FCB9BC /* ZMAssetClientMessageTests+AssetMessage.swift */ = {isa = PBXFileReference; lastKnownFileType = sourcecode.swift; path = "ZMAssetClientMessageTests+AssetMessage.swift"; sourceTree = "<group>"; };
		1687ABAB20EBE0770007C240 /* UserType.swift */ = {isa = PBXFileReference; lastKnownFileType = sourcecode.swift; path = UserType.swift; sourceTree = "<group>"; };
		1687ABAD20ECD51E0007C240 /* ZMSearchUser.swift */ = {isa = PBXFileReference; lastKnownFileType = sourcecode.swift; path = ZMSearchUser.swift; sourceTree = "<group>"; };
		1687C0E12150EE91003099DD /* ZMClientMessageTests+Mentions.swift */ = {isa = PBXFileReference; lastKnownFileType = sourcecode.swift; path = "ZMClientMessageTests+Mentions.swift"; sourceTree = "<group>"; };
		1689FD452194A63E00A656E2 /* ZMClientMessageTests+Editing.swift */ = {isa = PBXFileReference; lastKnownFileType = sourcecode.swift; path = "ZMClientMessageTests+Editing.swift"; sourceTree = "<group>"; };
		168D7BFC26F365ED00789960 /* EntityAction.swift */ = {isa = PBXFileReference; lastKnownFileType = sourcecode.swift; path = EntityAction.swift; sourceTree = "<group>"; };
		168D7C9526F9ED1E00789960 /* QualifiedID.swift */ = {isa = PBXFileReference; lastKnownFileType = sourcecode.swift; path = QualifiedID.swift; sourceTree = "<group>"; };
		168FF32F258200AD0066DAE3 /* ZMClientMessageTests+ResetSession.swift */ = {isa = PBXFileReference; lastKnownFileType = sourcecode.swift; path = "ZMClientMessageTests+ResetSession.swift"; sourceTree = "<group>"; };
		16925336234F677B0041A8FF /* ZMConversationListDirectoryTests+Labels.swift */ = {isa = PBXFileReference; lastKnownFileType = sourcecode.swift; path = "ZMConversationListDirectoryTests+Labels.swift"; sourceTree = "<group>"; };
		1693155225A30D4E00709F15 /* UserClientTests+ResetSession.swift */ = {isa = PBXFileReference; lastKnownFileType = sourcecode.swift; path = "UserClientTests+ResetSession.swift"; sourceTree = "<group>"; };
		1693155425A329FE00709F15 /* NSManagedObjectContext+UpdateRequest.swift */ = {isa = PBXFileReference; lastKnownFileType = sourcecode.swift; path = "NSManagedObjectContext+UpdateRequest.swift"; sourceTree = "<group>"; };
		169315EE25AC4C8100709F15 /* MigrateSenderClient.swift */ = {isa = PBXFileReference; lastKnownFileType = sourcecode.swift; path = MigrateSenderClient.swift; sourceTree = "<group>"; };
		169315F025AC501300709F15 /* MigrateSenderClientTests.swift */ = {isa = PBXFileReference; lastKnownFileType = sourcecode.swift; path = MigrateSenderClientTests.swift; sourceTree = "<group>"; };
		169FF3A427157B3800330C2E /* MockActionHandler.swift */ = {isa = PBXFileReference; lastKnownFileType = sourcecode.swift; path = MockActionHandler.swift; sourceTree = "<group>"; };
		169FF3A927157F0100330C2E /* ZMSearchUserTests+Connections.swift */ = {isa = PBXFileReference; lastKnownFileType = sourcecode.swift; path = "ZMSearchUserTests+Connections.swift"; sourceTree = "<group>"; };
		169FF3AE2715820400330C2E /* ZMConnectionFetchingTests.swift */ = {isa = PBXFileReference; lastKnownFileType = sourcecode.swift; path = ZMConnectionFetchingTests.swift; sourceTree = "<group>"; };
		169FF3D72715CE5B00330C2E /* store2-96-0.wiredatabase */ = {isa = PBXFileReference; lastKnownFileType = file; path = "store2-96-0.wiredatabase"; sourceTree = "<group>"; };
		16AD86B91F75426C00E4C797 /* NSManagedObjectContext+NotificationContext.swift */ = {isa = PBXFileReference; fileEncoding = 4; lastKnownFileType = sourcecode.swift; path = "NSManagedObjectContext+NotificationContext.swift"; sourceTree = "<group>"; };
		16B5B33026FDC5D2001A3216 /* ZMConnection+Actions.swift */ = {isa = PBXFileReference; lastKnownFileType = sourcecode.swift; path = "ZMConnection+Actions.swift"; sourceTree = "<group>"; };
		16BA4302233CD8E50018E883 /* Label.swift */ = {isa = PBXFileReference; lastKnownFileType = sourcecode.swift; path = Label.swift; sourceTree = "<group>"; };
		16BA4304233CDEA30018E883 /* ZMConversation+Labels.swift */ = {isa = PBXFileReference; lastKnownFileType = sourcecode.swift; path = "ZMConversation+Labels.swift"; sourceTree = "<group>"; };
		16BBA1FF2AFD130F00CDF38A /* CoreCryptoProvider.swift */ = {isa = PBXFileReference; lastKnownFileType = sourcecode.swift; path = CoreCryptoProvider.swift; sourceTree = "<group>"; };
		16C391E1214BD437003AB3AD /* MentionTests.swift */ = {isa = PBXFileReference; lastKnownFileType = sourcecode.swift; path = MentionTests.swift; sourceTree = "<group>"; };
		16CDEBF62209897D00E74A41 /* ZMMessageTests+ShouldGenerateUnreadCount.swift */ = {isa = PBXFileReference; lastKnownFileType = sourcecode.swift; path = "ZMMessageTests+ShouldGenerateUnreadCount.swift"; sourceTree = "<group>"; };
		16CDEBFA2209D13B00E74A41 /* ZMMessage+Quotes.swift */ = {isa = PBXFileReference; lastKnownFileType = sourcecode.swift; path = "ZMMessage+Quotes.swift"; sourceTree = "<group>"; };
		16D5260C20DD1D9400608D8E /* ZMConversationTests+Timestamps.swift */ = {isa = PBXFileReference; lastKnownFileType = sourcecode.swift; path = "ZMConversationTests+Timestamps.swift"; sourceTree = "<group>"; };
		16D68E961CEF2EC4003AB9E0 /* ZMFileMetadata.swift */ = {isa = PBXFileReference; fileEncoding = 4; lastKnownFileType = sourcecode.swift; path = ZMFileMetadata.swift; sourceTree = "<group>"; };
		16D95A411FCEF87B00C96069 /* ZMUser+Availability.swift */ = {isa = PBXFileReference; lastKnownFileType = sourcecode.swift; path = "ZMUser+Availability.swift"; sourceTree = "<group>"; };
		16DF3B5C2285B13100D09365 /* UserClientType.swift */ = {isa = PBXFileReference; lastKnownFileType = sourcecode.swift; path = UserClientType.swift; sourceTree = "<group>"; };
		16DF3B5E2289510600D09365 /* ZMConversationTests+Legalhold.swift */ = {isa = PBXFileReference; lastKnownFileType = sourcecode.swift; path = "ZMConversationTests+Legalhold.swift"; sourceTree = "<group>"; };
		16E0FBC823326B72000E3235 /* ConversationDirectory.swift */ = {isa = PBXFileReference; lastKnownFileType = sourcecode.swift; path = ConversationDirectory.swift; sourceTree = "<group>"; };
		16E6F24724B36D550015B249 /* NSManagedObjectContext+EncryptionAtRest.swift */ = {isa = PBXFileReference; lastKnownFileType = sourcecode.swift; path = "NSManagedObjectContext+EncryptionAtRest.swift"; sourceTree = "<group>"; };
		16E70F97270F1F5700718E5D /* ZMConnection+Helper.h */ = {isa = PBXFileReference; lastKnownFileType = sourcecode.c.h; path = "ZMConnection+Helper.h"; sourceTree = "<group>"; };
		16E70FA6270F212000718E5D /* ZMConnection+Helper.m */ = {isa = PBXFileReference; lastKnownFileType = sourcecode.c.objc; path = "ZMConnection+Helper.m"; sourceTree = "<group>"; };
		16E7DA291FDABE440065B6A6 /* ZMOTRMessage+SelfConversationUpdateTests.swift */ = {isa = PBXFileReference; lastKnownFileType = sourcecode.swift; path = "ZMOTRMessage+SelfConversationUpdateTests.swift"; sourceTree = "<group>"; };
		16F6BB391EDEC2D6009EA803 /* ZMConversation+ObserverHelper.swift */ = {isa = PBXFileReference; fileEncoding = 4; lastKnownFileType = sourcecode.swift; path = "ZMConversation+ObserverHelper.swift"; sourceTree = "<group>"; };
		16F7341024F9556600AB93B1 /* ZMConversationTests+DraftMessage.swift */ = {isa = PBXFileReference; lastKnownFileType = sourcecode.swift; path = "ZMConversationTests+DraftMessage.swift"; sourceTree = "<group>"; };
		16F7341324F9573C00AB93B1 /* XCTestCase+EncryptionKeys.swift */ = {isa = PBXFileReference; lastKnownFileType = sourcecode.swift; path = "XCTestCase+EncryptionKeys.swift"; sourceTree = "<group>"; };
		16F7341524F95F9100AB93B1 /* store2-85-0.wiredatabase */ = {isa = PBXFileReference; lastKnownFileType = file; path = "store2-85-0.wiredatabase"; sourceTree = "<group>"; };
		25644D922B289E30007DA01F /* String+mocks.swift */ = {isa = PBXFileReference; lastKnownFileType = sourcecode.swift; path = "String+mocks.swift"; sourceTree = "<group>"; };
		256C1B782B1654BB0015C89D /* E2eIdentityProvider.swift */ = {isa = PBXFileReference; lastKnownFileType = sourcecode.swift; path = E2eIdentityProvider.swift; sourceTree = "<group>"; };
		2577CB6B2B18ECB0007D3443 /* UserClient+E2eIdentity.swift */ = {isa = PBXFileReference; lastKnownFileType = sourcecode.swift; path = "UserClient+E2eIdentity.swift"; sourceTree = "<group>"; };
		2577CB6E2B19DA5D007D3443 /* MockValidE2eIdentityProvider.swift */ = {isa = PBXFileReference; lastKnownFileType = sourcecode.swift; path = MockValidE2eIdentityProvider.swift; sourceTree = "<group>"; };
		2577CB702B19DA7B007D3443 /* MockRevokedE2eIdentityProvider.swift */ = {isa = PBXFileReference; lastKnownFileType = sourcecode.swift; path = MockRevokedE2eIdentityProvider.swift; sourceTree = "<group>"; };
		2577CB722B19DAB9007D3443 /* MockExpiredE2eIdentityProvider.swift */ = {isa = PBXFileReference; lastKnownFileType = sourcecode.swift; path = MockExpiredE2eIdentityProvider.swift; sourceTree = "<group>"; };
		2577CB742B19DAD6007D3443 /* MockNotActivatedE2eIdentityProvider.swift */ = {isa = PBXFileReference; lastKnownFileType = sourcecode.swift; path = MockNotActivatedE2eIdentityProvider.swift; sourceTree = "<group>"; };
		2577CB7C2B1DC9F8007D3443 /* MLSProvider.swift */ = {isa = PBXFileReference; lastKnownFileType = sourcecode.swift; path = MLSProvider.swift; sourceTree = "<group>"; };
		2577CB7F2B1DD080007D3443 /* MockMLSProvider.swift */ = {isa = PBXFileReference; lastKnownFileType = sourcecode.swift; path = MockMLSProvider.swift; sourceTree = "<group>"; };
		2B6F6AB429ACC162001BB36F /* AllTests.xctestplan */ = {isa = PBXFileReference; lastKnownFileType = text; path = AllTests.xctestplan; sourceTree = "<group>"; };
		2B7AB1B729A4EAC500D9A63A /* SecurityTests.xctestplan */ = {isa = PBXFileReference; lastKnownFileType = text; path = SecurityTests.xctestplan; sourceTree = "<group>"; };
		2BB2076D292B781E00FB6468 /* PatchApplicatorTests.swift */ = {isa = PBXFileReference; lastKnownFileType = sourcecode.swift; path = PatchApplicatorTests.swift; sourceTree = "<group>"; };
		2BB2076F292B787000FB6468 /* PatchApplicator.swift */ = {isa = PBXFileReference; lastKnownFileType = sourcecode.swift; path = PatchApplicator.swift; sourceTree = "<group>"; };
		4058AAA12AA76BFA0013DE71 /* ReactionData.swift */ = {isa = PBXFileReference; lastKnownFileType = sourcecode.swift; path = ReactionData.swift; sourceTree = "<group>"; };
		4058AAA52AAA017F0013DE71 /* store2-109-0.wiredatabase */ = {isa = PBXFileReference; lastKnownFileType = file; path = "store2-109-0.wiredatabase"; sourceTree = "<group>"; };
		4058AAA72AAB65530013DE71 /* ReactionsSortingTests.swift */ = {isa = PBXFileReference; lastKnownFileType = sourcecode.swift; path = ReactionsSortingTests.swift; sourceTree = "<group>"; };
		541E4F941CBD182100D82D69 /* FileAssetCache.swift */ = {isa = PBXFileReference; fileEncoding = 4; lastKnownFileType = sourcecode.swift; path = FileAssetCache.swift; sourceTree = "<group>"; };
		543089B71D420165004D8AC4 /* README.md */ = {isa = PBXFileReference; lastKnownFileType = net.daringfireball.markdown; path = README.md; sourceTree = "<group>"; };
		54363A001D7876200048FD7D /* ZMClientMessage+Encryption.swift */ = {isa = PBXFileReference; fileEncoding = 4; lastKnownFileType = sourcecode.swift; path = "ZMClientMessage+Encryption.swift"; sourceTree = "<group>"; };
		543ABF5A1F34A13000DBE28B /* DatabaseBaseTest.swift */ = {isa = PBXFileReference; fileEncoding = 4; lastKnownFileType = sourcecode.swift; path = DatabaseBaseTest.swift; sourceTree = "<group>"; };
		544034331D6DFE8500860F2D /* ZMAddressBookContactTests.swift */ = {isa = PBXFileReference; fileEncoding = 4; lastKnownFileType = sourcecode.swift; path = ZMAddressBookContactTests.swift; sourceTree = "<group>"; };
		544A46AD1E2E82BA00D6A748 /* ZMOTRMessage+SecurityDegradation.swift */ = {isa = PBXFileReference; fileEncoding = 4; lastKnownFileType = sourcecode.swift; path = "ZMOTRMessage+SecurityDegradation.swift"; sourceTree = "<group>"; };
		544E8C0D1E2F69E800F9B8B8 /* ZMOTRMessage+SecurityDegradationTests.swift */ = {isa = PBXFileReference; fileEncoding = 4; lastKnownFileType = sourcecode.swift; path = "ZMOTRMessage+SecurityDegradationTests.swift"; sourceTree = "<group>"; };
		544E8C101E2F76B400F9B8B8 /* NSManagedObjectContext+UserInfoMerge.swift */ = {isa = PBXFileReference; fileEncoding = 4; lastKnownFileType = sourcecode.swift; path = "NSManagedObjectContext+UserInfoMerge.swift"; sourceTree = "<group>"; };
		544E8C121E2F825700F9B8B8 /* ZMConversation+SecurityLevel.swift */ = {isa = PBXFileReference; fileEncoding = 4; lastKnownFileType = sourcecode.swift; path = "ZMConversation+SecurityLevel.swift"; sourceTree = "<group>"; };
		5451DE341F5FFF8B00C82E75 /* NotificationInContext.swift */ = {isa = PBXFileReference; fileEncoding = 4; lastKnownFileType = sourcecode.swift; path = NotificationInContext.swift; sourceTree = "<group>"; };
		5451DE361F604CD500C82E75 /* ZMMoveIndex.swift */ = {isa = PBXFileReference; fileEncoding = 4; lastKnownFileType = sourcecode.swift; path = ZMMoveIndex.swift; sourceTree = "<group>"; };
		54563B751E0161730089B1D7 /* ZMMessage+Categorization.swift */ = {isa = PBXFileReference; fileEncoding = 4; lastKnownFileType = sourcecode.swift; path = "ZMMessage+Categorization.swift"; sourceTree = "<group>"; };
		54563B791E0189750089B1D7 /* ZMMessageCategorizationTests.swift */ = {isa = PBXFileReference; fileEncoding = 4; lastKnownFileType = sourcecode.swift; path = ZMMessageCategorizationTests.swift; sourceTree = "<group>"; };
		545FA5D61E2FD3750054171A /* ZMConversation+MessageDeletion.swift */ = {isa = PBXFileReference; fileEncoding = 4; lastKnownFileType = sourcecode.swift; path = "ZMConversation+MessageDeletion.swift"; sourceTree = "<group>"; };
		546D3DE51CE5D0B100A6047F /* RichAssetFileType.swift */ = {isa = PBXFileReference; fileEncoding = 4; lastKnownFileType = sourcecode.swift; path = RichAssetFileType.swift; sourceTree = "<group>"; };
		546D3DE81CE5D24C00A6047F /* RichAssetFileTypeTests.swift */ = {isa = PBXFileReference; fileEncoding = 4; lastKnownFileType = sourcecode.swift; path = RichAssetFileTypeTests.swift; sourceTree = "<group>"; };
		5473CC721E14245C00814C03 /* NSManagedObjectContext+Debugging.swift */ = {isa = PBXFileReference; fileEncoding = 4; lastKnownFileType = sourcecode.swift; path = "NSManagedObjectContext+Debugging.swift"; sourceTree = "<group>"; };
		5473CC741E14268600814C03 /* NSManagedObjectContextDebuggingTests.swift */ = {isa = PBXFileReference; fileEncoding = 4; lastKnownFileType = sourcecode.swift; path = NSManagedObjectContextDebuggingTests.swift; sourceTree = "<group>"; };
		5476BA3D1DEDABCC00D047F8 /* AddressBookEntryTests.swift */ = {isa = PBXFileReference; fileEncoding = 4; lastKnownFileType = sourcecode.swift; path = AddressBookEntryTests.swift; sourceTree = "<group>"; };
		547E66481F7503A5008CB1FA /* ZMConversation+Notifications.swift */ = {isa = PBXFileReference; fileEncoding = 4; lastKnownFileType = sourcecode.swift; path = "ZMConversation+Notifications.swift"; sourceTree = "<group>"; };
		547E664A1F750E4A008CB1FA /* ZMConnection+Notification.swift */ = {isa = PBXFileReference; fileEncoding = 4; lastKnownFileType = sourcecode.swift; path = "ZMConnection+Notification.swift"; sourceTree = "<group>"; };
		54929FAD1E12AC8B0010186B /* NSPersistentStoreMetadataTests.swift */ = {isa = PBXFileReference; fileEncoding = 4; lastKnownFileType = sourcecode.swift; path = NSPersistentStoreMetadataTests.swift; sourceTree = "<group>"; };
		5495BC421E019F1B004253ED /* audio.m4a */ = {isa = PBXFileReference; lastKnownFileType = file; name = audio.m4a; path = Tests/Resources/audio.m4a; sourceTree = SOURCE_ROOT; };
		54A885A71F62EEB600AFBA95 /* ZMConversationTests+Messages.swift */ = {isa = PBXFileReference; fileEncoding = 4; lastKnownFileType = sourcecode.swift; path = "ZMConversationTests+Messages.swift"; sourceTree = "<group>"; };
		54AA3C9824ED2CE600FE1F94 /* store2-84-0.wiredatabase */ = {isa = PBXFileReference; lastKnownFileType = file; path = "store2-84-0.wiredatabase"; sourceTree = "<group>"; };
		54BAB40A24A4FA0800EBC400 /* store2-82-0.wiredatabase */ = {isa = PBXFileReference; lastKnownFileType = file; path = "store2-82-0.wiredatabase"; sourceTree = "<group>"; };
		54CD46091DEDA55C00BA3429 /* AddressBookEntry.swift */ = {isa = PBXFileReference; fileEncoding = 4; lastKnownFileType = sourcecode.swift; path = AddressBookEntry.swift; sourceTree = "<group>"; };
		54D7B83E1E12774600C1B347 /* NSPersistentStore+Metadata.swift */ = {isa = PBXFileReference; fileEncoding = 4; lastKnownFileType = sourcecode.swift; path = "NSPersistentStore+Metadata.swift"; sourceTree = "<group>"; };
		54D809FB1F681D6400B2CCB4 /* ZMClientMessage+LinkPreview.swift */ = {isa = PBXFileReference; fileEncoding = 4; lastKnownFileType = sourcecode.swift; path = "ZMClientMessage+LinkPreview.swift"; sourceTree = "<group>"; };
		54DE05DC1CF8711F00C35253 /* ProtobufUtilitiesTests.swift */ = {isa = PBXFileReference; fileEncoding = 4; lastKnownFileType = sourcecode.swift; path = ProtobufUtilitiesTests.swift; sourceTree = "<group>"; };
		54E3EE3E1F6169A800A261E3 /* ZMAssetClientMessage+FileMessageData.swift */ = {isa = PBXFileReference; fileEncoding = 4; lastKnownFileType = sourcecode.swift; path = "ZMAssetClientMessage+FileMessageData.swift"; sourceTree = "<group>"; };
		54E3EE401F616BA600A261E3 /* ZMAssetClientMessage.swift */ = {isa = PBXFileReference; fileEncoding = 4; lastKnownFileType = sourcecode.swift; path = ZMAssetClientMessage.swift; sourceTree = "<group>"; };
		54E3EE421F6194A400A261E3 /* ZMAssetClientMessage+GenericMessage.swift */ = {isa = PBXFileReference; fileEncoding = 4; lastKnownFileType = sourcecode.swift; path = "ZMAssetClientMessage+GenericMessage.swift"; sourceTree = "<group>"; };
		54E3EE441F61A53C00A261E3 /* ZMAssetClientMessage+Ephemeral.swift */ = {isa = PBXFileReference; fileEncoding = 4; lastKnownFileType = sourcecode.swift; path = "ZMAssetClientMessage+Ephemeral.swift"; sourceTree = "<group>"; };
		54E3EE461F61A78B00A261E3 /* ZMAssetClientMessage+Deletion.swift */ = {isa = PBXFileReference; fileEncoding = 4; lastKnownFileType = sourcecode.swift; path = "ZMAssetClientMessage+Deletion.swift"; sourceTree = "<group>"; };
		54ED3A9C1F38CB6A0066AD47 /* DatabaseMigrationTests.swift */ = {isa = PBXFileReference; fileEncoding = 4; lastKnownFileType = sourcecode.swift; path = DatabaseMigrationTests.swift; sourceTree = "<group>"; };
		54EDE67F1CBBF1860044A17E /* PINCache+ZMessaging.swift */ = {isa = PBXFileReference; fileEncoding = 4; lastKnownFileType = sourcecode.swift; path = "PINCache+ZMessaging.swift"; sourceTree = "<group>"; };
		54EDE6811CBBF6260044A17E /* FileAssetCacheTests.swift */ = {isa = PBXFileReference; fileEncoding = 4; lastKnownFileType = sourcecode.swift; path = FileAssetCacheTests.swift; sourceTree = "<group>"; };
		54F6CEAA1CE2972200A1276D /* ZMAssetClientMessage+Download.swift */ = {isa = PBXFileReference; fileEncoding = 4; lastKnownFileType = sourcecode.swift; path = "ZMAssetClientMessage+Download.swift"; sourceTree = "<group>"; };
		54F84CFC1F9950B300ABD7D5 /* DuplicatedEntityRemoval.swift */ = {isa = PBXFileReference; lastKnownFileType = sourcecode.swift; path = DuplicatedEntityRemoval.swift; sourceTree = "<group>"; };
		54F84CFE1F99588D00ABD7D5 /* DuplicatedEntityRemovalTests.swift */ = {isa = PBXFileReference; lastKnownFileType = sourcecode.swift; path = DuplicatedEntityRemovalTests.swift; sourceTree = "<group>"; };
		54F84D001F995A1F00ABD7D5 /* DiskDatabaseTests.swift */ = {isa = PBXFileReference; lastKnownFileType = sourcecode.swift; path = DiskDatabaseTests.swift; sourceTree = "<group>"; };
		54FB03A01E41E273000E13DC /* LegacyPersistedDataPatches.swift */ = {isa = PBXFileReference; fileEncoding = 4; lastKnownFileType = sourcecode.swift; path = LegacyPersistedDataPatches.swift; sourceTree = "<group>"; };
		54FB03A21E41E64A000E13DC /* UserClient+Patches.swift */ = {isa = PBXFileReference; fileEncoding = 4; lastKnownFileType = sourcecode.swift; path = "UserClient+Patches.swift"; sourceTree = "<group>"; };
		54FB03A81E41F1B6000E13DC /* LegacyPersistedDataPatches+Directory.swift */ = {isa = PBXFileReference; fileEncoding = 4; lastKnownFileType = sourcecode.swift; path = "LegacyPersistedDataPatches+Directory.swift"; sourceTree = "<group>"; };
		54FB03AC1E41F6C2000E13DC /* LegacyPersistedDataPatchesTests.swift */ = {isa = PBXFileReference; fileEncoding = 4; lastKnownFileType = sourcecode.swift; path = LegacyPersistedDataPatchesTests.swift; sourceTree = "<group>"; };
		54FB03AE1E41FC86000E13DC /* NSManagedObjectContext+Patches.swift */ = {isa = PBXFileReference; fileEncoding = 4; lastKnownFileType = sourcecode.swift; path = "NSManagedObjectContext+Patches.swift"; sourceTree = "<group>"; };
		55C40BCD22B0316800EFD8BD /* ZMUser+LegalHoldRequest.swift */ = {isa = PBXFileReference; lastKnownFileType = sourcecode.swift; path = "ZMUser+LegalHoldRequest.swift"; sourceTree = "<group>"; };
		55C40BD422B0F75C00EFD8BD /* ZMUserLegalHoldTests.swift */ = {isa = PBXFileReference; lastKnownFileType = sourcecode.swift; path = ZMUserLegalHoldTests.swift; sourceTree = "<group>"; };
		594EB3002B1E31D30022A5CD /* AutoMockable.generated.swift */ = {isa = PBXFileReference; fileEncoding = 4; lastKnownFileType = sourcecode.swift; path = AutoMockable.generated.swift; sourceTree = "<group>"; };
		5987962F2B45880400A6FC63 /* ZMUpdateEvent+allTypes.swift */ = {isa = PBXFileReference; fileEncoding = 4; lastKnownFileType = sourcecode.swift; path = "ZMUpdateEvent+allTypes.swift"; sourceTree = "<group>"; };
		59D1C3002B1DE6FF0016F6B2 /* WireDataModelSupport.framework */ = {isa = PBXFileReference; explicitFileType = wrapper.framework; includeInIndex = 0; path = WireDataModelSupport.framework; sourceTree = BUILT_PRODUCTS_DIR; };
		59D1C3022B1DE6FF0016F6B2 /* WireDataModelSupport.h */ = {isa = PBXFileReference; lastKnownFileType = sourcecode.c.h; path = WireDataModelSupport.h; sourceTree = "<group>"; };
		5E0FB214205176B400FD9867 /* Set+ServiceUser.swift */ = {isa = PBXFileReference; lastKnownFileType = sourcecode.swift; path = "Set+ServiceUser.swift"; sourceTree = "<group>"; };
		5E36B45D21CA5BBA00B7063B /* UnverifiedCredentials.swift */ = {isa = PBXFileReference; lastKnownFileType = sourcecode.swift; path = UnverifiedCredentials.swift; sourceTree = "<group>"; };
		5E39FC66225F22BE00C682B8 /* ZMConversation+ExternalParticipant.swift */ = {isa = PBXFileReference; lastKnownFileType = sourcecode.swift; path = "ZMConversation+ExternalParticipant.swift"; sourceTree = "<group>"; };
		5E39FC68225F2DC000C682B8 /* ZMConversationExternalParticipantsStateTests.swift */ = {isa = PBXFileReference; lastKnownFileType = sourcecode.swift; path = ZMConversationExternalParticipantsStateTests.swift; sourceTree = "<group>"; };
		5E67168D2174B9AF00522E61 /* LoginCredentials.swift */ = {isa = PBXFileReference; lastKnownFileType = sourcecode.swift; path = LoginCredentials.swift; sourceTree = "<group>"; };
		5E771F372080BB0000575629 /* PBMessage+Validation.swift */ = {isa = PBXFileReference; lastKnownFileType = sourcecode.swift; path = "PBMessage+Validation.swift"; sourceTree = "<group>"; };
		5E771F392080C40B00575629 /* PBMessageValidationTests.swift */ = {isa = PBXFileReference; lastKnownFileType = sourcecode.swift; path = PBMessageValidationTests.swift; sourceTree = "<group>"; };
		5E9EA4D52242942900D401B2 /* ZMClientMessageTests+LinkAttachments.swift */ = {isa = PBXFileReference; lastKnownFileType = sourcecode.swift; path = "ZMClientMessageTests+LinkAttachments.swift"; sourceTree = "<group>"; };
		5E9EA4E12243E0D300D401B2 /* ConversationMessage+Attachments.swift */ = {isa = PBXFileReference; lastKnownFileType = sourcecode.swift; path = "ConversationMessage+Attachments.swift"; sourceTree = "<group>"; };
		5EDDC7A52088CE3B00B24850 /* ZMConversation+Invalid.swift */ = {isa = PBXFileReference; lastKnownFileType = sourcecode.swift; path = "ZMConversation+Invalid.swift"; sourceTree = "<group>"; };
		5EFE9C052125CD3F007932A6 /* UnregisteredUser.swift */ = {isa = PBXFileReference; lastKnownFileType = sourcecode.swift; path = UnregisteredUser.swift; sourceTree = "<group>"; };
		5EFE9C072126BF9D007932A6 /* ZMPropertyNormalizationResult.h */ = {isa = PBXFileReference; lastKnownFileType = sourcecode.c.h; path = ZMPropertyNormalizationResult.h; sourceTree = "<group>"; };
		5EFE9C082126BF9D007932A6 /* ZMPropertyNormalizationResult.m */ = {isa = PBXFileReference; lastKnownFileType = sourcecode.c.objc; path = ZMPropertyNormalizationResult.m; sourceTree = "<group>"; };
		5EFE9C0B2126CB71007932A6 /* UnregisteredUserTests.swift */ = {isa = PBXFileReference; lastKnownFileType = sourcecode.swift; path = UnregisteredUserTests.swift; sourceTree = "<group>"; };
		5EFE9C0E2126D3FA007932A6 /* NormalizationResult.swift */ = {isa = PBXFileReference; lastKnownFileType = sourcecode.swift; path = NormalizationResult.swift; sourceTree = "<group>"; };
		6308F8A12A273C0B0072A177 /* BaseFetchMLSGroupInfoAction.swift */ = {isa = PBXFileReference; lastKnownFileType = sourcecode.swift; path = BaseFetchMLSGroupInfoAction.swift; sourceTree = "<group>"; };
		6308F8A32A273C680072A177 /* FetchMLSSubconversationGroupInfoAction.swift */ = {isa = PBXFileReference; lastKnownFileType = sourcecode.swift; path = FetchMLSSubconversationGroupInfoAction.swift; sourceTree = "<group>"; };
		6308F8A52A273CB70072A177 /* FetchMLSConversationGroupInfoAction.swift */ = {isa = PBXFileReference; lastKnownFileType = sourcecode.swift; path = FetchMLSConversationGroupInfoAction.swift; sourceTree = "<group>"; };
		631A0577240420380062B387 /* UserClient+SafeLogging.swift */ = {isa = PBXFileReference; lastKnownFileType = sourcecode.swift; path = "UserClient+SafeLogging.swift"; sourceTree = "<group>"; };
		631A0585240439470062B387 /* UserClientTests+SafeLogging.swift */ = {isa = PBXFileReference; lastKnownFileType = sourcecode.swift; path = "UserClientTests+SafeLogging.swift"; sourceTree = "<group>"; };
		63298D992434D04D006B6018 /* GenericMessage+External.swift */ = {isa = PBXFileReference; lastKnownFileType = sourcecode.swift; path = "GenericMessage+External.swift"; sourceTree = "<group>"; };
		63298D9B24374094006B6018 /* GenericMessageTests+External.swift */ = {isa = PBXFileReference; lastKnownFileType = sourcecode.swift; path = "GenericMessageTests+External.swift"; sourceTree = "<group>"; };
		63298D9D24374489006B6018 /* Dictionary+ObjectForKey.swift */ = {isa = PBXFileReference; lastKnownFileType = sourcecode.swift; path = "Dictionary+ObjectForKey.swift"; sourceTree = "<group>"; };
		63340BBC241C2BC5004ED87C /* store2-80-0.wiredatabase */ = {isa = PBXFileReference; lastKnownFileType = file; path = "store2-80-0.wiredatabase"; sourceTree = "<group>"; };
		63370C6B242A510A0072C37F /* ZMOTRMessage+UpdateEvent.swift */ = {isa = PBXFileReference; lastKnownFileType = sourcecode.swift; path = "ZMOTRMessage+UpdateEvent.swift"; sourceTree = "<group>"; };
		63370CBA242CB84A0072C37F /* CompositeMessageItemContent.swift */ = {isa = PBXFileReference; lastKnownFileType = sourcecode.swift; path = CompositeMessageItemContent.swift; sourceTree = "<group>"; };
		63370CBC242CBA0A0072C37F /* CompositeMessageData.swift */ = {isa = PBXFileReference; lastKnownFileType = sourcecode.swift; path = CompositeMessageData.swift; sourceTree = "<group>"; };
		63370CC3242CFA860072C37F /* ZMAssetClientMessage+UpdateEvent.swift */ = {isa = PBXFileReference; lastKnownFileType = sourcecode.swift; path = "ZMAssetClientMessage+UpdateEvent.swift"; sourceTree = "<group>"; };
		63370CC8242E3B990072C37F /* ZMMessage+Conversation.swift */ = {isa = PBXFileReference; lastKnownFileType = sourcecode.swift; path = "ZMMessage+Conversation.swift"; sourceTree = "<group>"; };
		63370CF42431F3ED0072C37F /* CompositeMessageItemContentTests.swift */ = {isa = PBXFileReference; lastKnownFileType = sourcecode.swift; path = CompositeMessageItemContentTests.swift; sourceTree = "<group>"; };
		63370CF72431F5DE0072C37F /* BaseCompositeMessageTests.swift */ = {isa = PBXFileReference; lastKnownFileType = sourcecode.swift; path = BaseCompositeMessageTests.swift; sourceTree = "<group>"; };
		63495DEF23F6BD2A002A7C59 /* GenericMessageTests.swift */ = {isa = PBXFileReference; lastKnownFileType = sourcecode.swift; path = GenericMessageTests.swift; sourceTree = "<group>"; };
		63495E1A23FED9A9002A7C59 /* ZMUser+Protobuf.swift */ = {isa = PBXFileReference; lastKnownFileType = sourcecode.swift; path = "ZMUser+Protobuf.swift"; sourceTree = "<group>"; };
		6354BDF22746C30900880D50 /* ZMConversation+Federation.swift */ = {isa = PBXFileReference; lastKnownFileType = sourcecode.swift; path = "ZMConversation+Federation.swift"; sourceTree = "<group>"; };
		6354BDF42747BD9600880D50 /* ZMConversationTests+Federation.swift */ = {isa = PBXFileReference; lastKnownFileType = sourcecode.swift; path = "ZMConversationTests+Federation.swift"; sourceTree = "<group>"; };
		6374562129C3323D001D1A33 /* CoreCryptoKeyProviderTests.swift */ = {isa = PBXFileReference; lastKnownFileType = sourcecode.swift; path = CoreCryptoKeyProviderTests.swift; sourceTree = "<group>"; };
		63880548240EA8950043B641 /* ZMClientMessageTests+Composite.swift */ = {isa = PBXFileReference; lastKnownFileType = sourcecode.swift; path = "ZMClientMessageTests+Composite.swift"; sourceTree = "<group>"; };
		638805642410FE920043B641 /* ButtonState.swift */ = {isa = PBXFileReference; lastKnownFileType = sourcecode.swift; path = ButtonState.swift; sourceTree = "<group>"; };
		638941ED2AF4FD4B0051ABFD /* RemoveLocalConversationUseCase.swift */ = {isa = PBXFileReference; lastKnownFileType = sourcecode.swift; path = RemoveLocalConversationUseCase.swift; sourceTree = "<group>"; };
		638941F52AF5211D0051ABFD /* RemoveLocalConversationUseCaseTests.swift */ = {isa = PBXFileReference; lastKnownFileType = sourcecode.swift; path = RemoveLocalConversationUseCaseTests.swift; sourceTree = "<group>"; };
		6391A7F62A6FD66A00832665 /* DuplicateClientsMigrationPolicy.swift */ = {isa = PBXFileReference; fileEncoding = 4; lastKnownFileType = sourcecode.swift; path = DuplicateClientsMigrationPolicy.swift; sourceTree = "<group>"; };
		6391A7F92A6FD6FC00832665 /* MappingModel_2.106-2.107.xcmappingmodel */ = {isa = PBXFileReference; lastKnownFileType = wrapper.xcmappingmodel; path = "MappingModel_2.106-2.107.xcmappingmodel"; sourceTree = "<group>"; };
		6391A7FB2A6FD7C900832665 /* DatabaseMigrationTests+UserClientUniqueness.swift */ = {isa = PBXFileReference; fileEncoding = 4; lastKnownFileType = sourcecode.swift; path = "DatabaseMigrationTests+UserClientUniqueness.swift"; sourceTree = "<group>"; };
		6391A7FE2A6FDB9100832665 /* store2-107-0.wiredatabase */ = {isa = PBXFileReference; lastKnownFileType = file; path = "store2-107-0.wiredatabase"; sourceTree = "<group>"; };
		639971AD2B2732E6009DD5CF /* CommitSender.swift */ = {isa = PBXFileReference; lastKnownFileType = sourcecode.swift; path = CommitSender.swift; sourceTree = "<group>"; };
		639971AF2B27346B009DD5CF /* CommitError.swift */ = {isa = PBXFileReference; lastKnownFileType = sourcecode.swift; path = CommitError.swift; sourceTree = "<group>"; };
		639971B12B2734C0009DD5CF /* ExternalCommitError.swift */ = {isa = PBXFileReference; lastKnownFileType = sourcecode.swift; path = ExternalCommitError.swift; sourceTree = "<group>"; };
		639971C02B28C5FA009DD5CF /* CommitSenderTests.swift */ = {isa = PBXFileReference; lastKnownFileType = sourcecode.swift; path = CommitSenderTests.swift; sourceTree = "<group>"; };
		63AFE2D5244F49A90003F619 /* GenericMessage+MessageCapable.swift */ = {isa = PBXFileReference; lastKnownFileType = sourcecode.swift; path = "GenericMessage+MessageCapable.swift"; sourceTree = "<group>"; };
		63B1333729A503D000009D84 /* ProteusServiceInterface.swift */ = {isa = PBXFileReference; fileEncoding = 4; lastKnownFileType = sourcecode.swift; path = ProteusServiceInterface.swift; sourceTree = "<group>"; };
		63B1333829A503D000009D84 /* ProteusService.swift */ = {isa = PBXFileReference; fileEncoding = 4; lastKnownFileType = sourcecode.swift; path = ProteusService.swift; sourceTree = "<group>"; };
		63B1333A29A503D000009D84 /* MLSGroup.swift */ = {isa = PBXFileReference; fileEncoding = 4; lastKnownFileType = sourcecode.swift; path = MLSGroup.swift; sourceTree = "<group>"; };
		63B1333B29A503D000009D84 /* MLSActionsProvider.swift */ = {isa = PBXFileReference; fileEncoding = 4; lastKnownFileType = sourcecode.swift; path = MLSActionsProvider.swift; sourceTree = "<group>"; };
		63B1333D29A503D000009D84 /* MLSGroupID.swift */ = {isa = PBXFileReference; fileEncoding = 4; lastKnownFileType = sourcecode.swift; path = MLSGroupID.swift; sourceTree = "<group>"; };
		63B1333E29A503D000009D84 /* MLSActionExecutor.swift */ = {isa = PBXFileReference; fileEncoding = 4; lastKnownFileType = sourcecode.swift; path = MLSActionExecutor.swift; sourceTree = "<group>"; };
		63B1334029A503D000009D84 /* MLSService.swift */ = {isa = PBXFileReference; fileEncoding = 4; lastKnownFileType = sourcecode.swift; path = MLSService.swift; sourceTree = "<group>"; };
		63B1334229A503D000009D84 /* BackendMLSPublicKeys.swift */ = {isa = PBXFileReference; fileEncoding = 4; lastKnownFileType = sourcecode.swift; path = BackendMLSPublicKeys.swift; sourceTree = "<group>"; };
		63B1334329A503D000009D84 /* MessageProtocol.swift */ = {isa = PBXFileReference; fileEncoding = 4; lastKnownFileType = sourcecode.swift; path = MessageProtocol.swift; sourceTree = "<group>"; };
		63B1334429A503D000009D84 /* CoreCryptoConfiguration.swift */ = {isa = PBXFileReference; fileEncoding = 4; lastKnownFileType = sourcecode.swift; path = CoreCryptoConfiguration.swift; sourceTree = "<group>"; };
		63B1334529A503D000009D84 /* MLSClientID.swift */ = {isa = PBXFileReference; fileEncoding = 4; lastKnownFileType = sourcecode.swift; path = MLSClientID.swift; sourceTree = "<group>"; };
		63B1334629A503D000009D84 /* CoreCryptoKeyProvider.swift */ = {isa = PBXFileReference; fileEncoding = 4; lastKnownFileType = sourcecode.swift; path = CoreCryptoKeyProvider.swift; sourceTree = "<group>"; };
		63B1334729A503D000009D84 /* SyncStatusProtocol.swift */ = {isa = PBXFileReference; fileEncoding = 4; lastKnownFileType = sourcecode.swift; path = SyncStatusProtocol.swift; sourceTree = "<group>"; };
		63B1334929A503D000009D84 /* UploadSelfMLSKeyPackagesAction.swift */ = {isa = PBXFileReference; fileEncoding = 4; lastKnownFileType = sourcecode.swift; path = UploadSelfMLSKeyPackagesAction.swift; sourceTree = "<group>"; };
		63B1334A29A503D000009D84 /* SendMLSMessageAction.swift */ = {isa = PBXFileReference; fileEncoding = 4; lastKnownFileType = sourcecode.swift; path = SendMLSMessageAction.swift; sourceTree = "<group>"; };
		63B1334B29A503D000009D84 /* SendCommitBundleAction.swift */ = {isa = PBXFileReference; fileEncoding = 4; lastKnownFileType = sourcecode.swift; path = SendCommitBundleAction.swift; sourceTree = "<group>"; };
		63B1334C29A503D000009D84 /* FetchBackendMLSPublicKeysAction.swift */ = {isa = PBXFileReference; fileEncoding = 4; lastKnownFileType = sourcecode.swift; path = FetchBackendMLSPublicKeysAction.swift; sourceTree = "<group>"; };
		63B1334D29A503D000009D84 /* CountSelfMLSKeyPackagesAction.swift */ = {isa = PBXFileReference; fileEncoding = 4; lastKnownFileType = sourcecode.swift; path = CountSelfMLSKeyPackagesAction.swift; sourceTree = "<group>"; };
		63B1334F29A503D000009D84 /* ClaimMLSKeyPackageAction.swift */ = {isa = PBXFileReference; fileEncoding = 4; lastKnownFileType = sourcecode.swift; path = ClaimMLSKeyPackageAction.swift; sourceTree = "<group>"; };
		63B1335029A503D000009D84 /* MLSGroupStatus.swift */ = {isa = PBXFileReference; fileEncoding = 4; lastKnownFileType = sourcecode.swift; path = MLSGroupStatus.swift; sourceTree = "<group>"; };
		63B1335129A503D000009D84 /* CoreCryptoCallbacks.swift */ = {isa = PBXFileReference; fileEncoding = 4; lastKnownFileType = sourcecode.swift; path = CoreCryptoCallbacks.swift; sourceTree = "<group>"; };
		63B1335329A503D000009D84 /* StaleMLSKeyMaterialDetector.swift */ = {isa = PBXFileReference; fileEncoding = 4; lastKnownFileType = sourcecode.swift; path = StaleMLSKeyMaterialDetector.swift; sourceTree = "<group>"; };
		63B1337229A798C800009D84 /* ProteusProvider.swift */ = {isa = PBXFileReference; lastKnownFileType = sourcecode.swift; path = ProteusProvider.swift; sourceTree = "<group>"; };
		63B658DD243754E100EF463F /* GenericMessage+UpdateEvent.swift */ = {isa = PBXFileReference; fileEncoding = 4; lastKnownFileType = sourcecode.swift; path = "GenericMessage+UpdateEvent.swift"; sourceTree = "<group>"; };
		63B658DF243789DE00EF463F /* GenericMessage+Assets.swift */ = {isa = PBXFileReference; lastKnownFileType = sourcecode.swift; path = "GenericMessage+Assets.swift"; sourceTree = "<group>"; };
		63BEF5862A2636BC00F482E8 /* MLSConferenceInfo.swift */ = {isa = PBXFileReference; lastKnownFileType = sourcecode.swift; path = MLSConferenceInfo.swift; sourceTree = "<group>"; };
		63C07014291144F70075D598 /* CoreCryptoConfigProviderTests.swift */ = {isa = PBXFileReference; lastKnownFileType = sourcecode.swift; path = CoreCryptoConfigProviderTests.swift; sourceTree = "<group>"; };
		63C2EABC2A93B174008A0AB7 /* AddParticipantAction.swift */ = {isa = PBXFileReference; lastKnownFileType = sourcecode.swift; path = AddParticipantAction.swift; sourceTree = "<group>"; };
		63C2EABE2A93B1E7008A0AB7 /* RemoveParticipantAction.swift */ = {isa = PBXFileReference; lastKnownFileType = sourcecode.swift; path = RemoveParticipantAction.swift; sourceTree = "<group>"; };
		63C2EAC02A93B244008A0AB7 /* SyncConversationAction.swift */ = {isa = PBXFileReference; lastKnownFileType = sourcecode.swift; path = SyncConversationAction.swift; sourceTree = "<group>"; };
		63CA8214240812620073426A /* ZMClientMessage+Composite.swift */ = {isa = PBXFileReference; lastKnownFileType = sourcecode.swift; path = "ZMClientMessage+Composite.swift"; sourceTree = "<group>"; };
		63D41E4E2452EA080076826F /* ZMConversation+SelfConversation.swift */ = {isa = PBXFileReference; lastKnownFileType = sourcecode.swift; path = "ZMConversation+SelfConversation.swift"; sourceTree = "<group>"; };
		63D41E502452F0A60076826F /* ZMMessage+Removal.swift */ = {isa = PBXFileReference; lastKnownFileType = sourcecode.swift; path = "ZMMessage+Removal.swift"; sourceTree = "<group>"; };
		63D41E5224531BAD0076826F /* ZMMessage+Reaction.swift */ = {isa = PBXFileReference; lastKnownFileType = sourcecode.swift; path = "ZMMessage+Reaction.swift"; sourceTree = "<group>"; };
		63D41E6C245733AC0076826F /* ZMMessageTests+Removal.swift */ = {isa = PBXFileReference; lastKnownFileType = sourcecode.swift; path = "ZMMessageTests+Removal.swift"; sourceTree = "<group>"; };
		63D41E6E24573F420076826F /* ZMConversationTests+SelfConversation.swift */ = {isa = PBXFileReference; lastKnownFileType = sourcecode.swift; path = "ZMConversationTests+SelfConversation.swift"; sourceTree = "<group>"; };
		63D41E7024597E420076826F /* GenericMessage+Flags.swift */ = {isa = PBXFileReference; lastKnownFileType = sourcecode.swift; path = "GenericMessage+Flags.swift"; sourceTree = "<group>"; };
		63D9A19D282AA0050074C20C /* NSManagedObjectContext+Federation.swift */ = {isa = PBXFileReference; lastKnownFileType = sourcecode.swift; path = "NSManagedObjectContext+Federation.swift"; sourceTree = "<group>"; };
		63DA335D286C9CF000818C3C /* NSManagedObjectContext+MLSService.swift */ = {isa = PBXFileReference; lastKnownFileType = sourcecode.swift; path = "NSManagedObjectContext+MLSService.swift"; sourceTree = "<group>"; };
		63DA3372286CA43300818C3C /* ZMConversation+MLS.swift */ = {isa = PBXFileReference; lastKnownFileType = sourcecode.swift; path = "ZMConversation+MLS.swift"; sourceTree = "<group>"; };
		63DA33AE28746CC100818C3C /* store2-103-0.wiredatabase */ = {isa = PBXFileReference; lastKnownFileType = file; path = "store2-103-0.wiredatabase"; sourceTree = "<group>"; };
		63E21AE1291E92770084A942 /* FetchUserClientsAction.swift */ = {isa = PBXFileReference; fileEncoding = 4; lastKnownFileType = sourcecode.swift; path = FetchUserClientsAction.swift; sourceTree = "<group>"; };
		63E313D2274D5F57002EAF1D /* ZMConversationTests+Team.swift */ = {isa = PBXFileReference; lastKnownFileType = sourcecode.swift; path = "ZMConversationTests+Team.swift"; sourceTree = "<group>"; };
		63F0780C29F292770031E19D /* FetchSubgroupAction.swift */ = {isa = PBXFileReference; lastKnownFileType = sourcecode.swift; path = FetchSubgroupAction.swift; sourceTree = "<group>"; };
		63F0781129F6C59D0031E19D /* MLSSubgroup.swift */ = {isa = PBXFileReference; lastKnownFileType = sourcecode.swift; path = MLSSubgroup.swift; sourceTree = "<group>"; };
		63F376D92834FF7200FE1F05 /* NSManagedObjectContextTests+Federation.swift */ = {isa = PBXFileReference; lastKnownFileType = sourcecode.swift; path = "NSManagedObjectContextTests+Federation.swift"; sourceTree = "<group>"; };
		63F65F00246B073900534A69 /* GenericMessage+Content.swift */ = {isa = PBXFileReference; lastKnownFileType = sourcecode.swift; path = "GenericMessage+Content.swift"; sourceTree = "<group>"; };
		63FACD55291BC598003AB25D /* MLSClientIDTests.swift */ = {isa = PBXFileReference; lastKnownFileType = sourcecode.swift; path = MLSClientIDTests.swift; sourceTree = "<group>"; };
		63FCE54728C78D1F00126D9D /* ZMConversationTests+Predicates.swift */ = {isa = PBXFileReference; lastKnownFileType = sourcecode.swift; path = "ZMConversationTests+Predicates.swift"; sourceTree = "<group>"; };
		70E77B7C273188150021EE70 /* ZMConversation+Role.swift */ = {isa = PBXFileReference; lastKnownFileType = sourcecode.swift; path = "ZMConversation+Role.swift"; sourceTree = "<group>"; };
		7A2778C5285223D90044A73F /* KeychainManager.swift */ = {isa = PBXFileReference; lastKnownFileType = sourcecode.swift; path = KeychainManager.swift; sourceTree = "<group>"; };
		7A2778C7285329210044A73F /* KeychainManagerTests.swift */ = {isa = PBXFileReference; lastKnownFileType = sourcecode.swift; path = KeychainManagerTests.swift; sourceTree = "<group>"; };
		7C88C5312182F6150037DD03 /* ZMClientMessageTests+Replies.swift */ = {isa = PBXFileReference; fileEncoding = 4; lastKnownFileType = sourcecode.swift; path = "ZMClientMessageTests+Replies.swift"; sourceTree = "<group>"; };
		7C8BFFDE22FC5E1600B3C8A5 /* ZMUser+Validation.swift */ = {isa = PBXFileReference; lastKnownFileType = sourcecode.swift; path = "ZMUser+Validation.swift"; sourceTree = "<group>"; };
		7CBC3FC020177C3C008D06E4 /* RasterImages+Protobuf.swift */ = {isa = PBXFileReference; lastKnownFileType = sourcecode.swift; path = "RasterImages+Protobuf.swift"; sourceTree = "<group>"; };
		8704676A21513DE900C628D7 /* ZMOTRMessage+Unarchive.swift */ = {isa = PBXFileReference; lastKnownFileType = sourcecode.swift; path = "ZMOTRMessage+Unarchive.swift"; sourceTree = "<group>"; };
		871DD79E2084A316006B1C56 /* BatchDeleteTests.swift */ = {isa = PBXFileReference; lastKnownFileType = sourcecode.swift; path = BatchDeleteTests.swift; sourceTree = "<group>"; };
		872A2E891FFD2FBF00900B22 /* ZMSearchUserPayloadParsingTests.swift */ = {isa = PBXFileReference; lastKnownFileType = sourcecode.swift; path = ZMSearchUserPayloadParsingTests.swift; sourceTree = "<group>"; };
		873B88FB204044AC00FBE254 /* ConversationCreationOptions.swift */ = {isa = PBXFileReference; lastKnownFileType = sourcecode.swift; path = ConversationCreationOptions.swift; sourceTree = "<group>"; };
		873B88FD2040470900FBE254 /* ConversationCreationOptionsTests.swift */ = {isa = PBXFileReference; lastKnownFileType = sourcecode.swift; path = ConversationCreationOptionsTests.swift; sourceTree = "<group>"; };
		874D9797211064D300B07674 /* ZMConversationLastMessagesTest.swift */ = {isa = PBXFileReference; lastKnownFileType = sourcecode.swift; path = ZMConversationLastMessagesTest.swift; sourceTree = "<group>"; };
		8767E85A216391DF00390F75 /* ZMConversation+Mute.swift */ = {isa = PBXFileReference; lastKnownFileType = sourcecode.swift; path = "ZMConversation+Mute.swift"; sourceTree = "<group>"; };
		8767E8672163B9EE00390F75 /* ZMConversationTests+Mute.swift */ = {isa = PBXFileReference; lastKnownFileType = sourcecode.swift; path = "ZMConversationTests+Mute.swift"; sourceTree = "<group>"; };
		87A7FA23203DD11100AA066C /* ZMConversationTests+AccessMode.swift */ = {isa = PBXFileReference; lastKnownFileType = sourcecode.swift; path = "ZMConversationTests+AccessMode.swift"; sourceTree = "<group>"; };
		87C125F61EF94EE800D28DC1 /* ZMManagedObject+Grouping.swift */ = {isa = PBXFileReference; fileEncoding = 4; lastKnownFileType = sourcecode.swift; path = "ZMManagedObject+Grouping.swift"; sourceTree = "<group>"; };
		87C125F81EF94F2E00D28DC1 /* ZMManagedObjectGroupingTests.swift */ = {isa = PBXFileReference; fileEncoding = 4; lastKnownFileType = sourcecode.swift; path = ZMManagedObjectGroupingTests.swift; sourceTree = "<group>"; };
		87C1C25E207F7DA80083BF6B /* InvalidGenericMessageDataRemoval.swift */ = {isa = PBXFileReference; lastKnownFileType = sourcecode.swift; path = InvalidGenericMessageDataRemoval.swift; sourceTree = "<group>"; };
		87C1C260207F812F0083BF6B /* InvalidGenericMessageDataRemovalTests.swift */ = {isa = PBXFileReference; lastKnownFileType = sourcecode.swift; path = InvalidGenericMessageDataRemovalTests.swift; sourceTree = "<group>"; };
		87D9CCE81F27606200AA4388 /* NSManagedObjectContext+TearDown.swift */ = {isa = PBXFileReference; fileEncoding = 4; lastKnownFileType = sourcecode.swift; path = "NSManagedObjectContext+TearDown.swift"; sourceTree = "<group>"; };
		87DF59BF1F729FDA00C7B406 /* ZMMovedIndexTests.swift */ = {isa = PBXFileReference; fileEncoding = 4; lastKnownFileType = sourcecode.swift; path = ZMMovedIndexTests.swift; sourceTree = "<group>"; };
		87E2CE302119F6AB0034C2C4 /* ZMClientMessageTests+Cleared.swift */ = {isa = PBXFileReference; lastKnownFileType = sourcecode.swift; path = "ZMClientMessageTests+Cleared.swift"; sourceTree = "<group>"; };
		87E9508A2118B2DA00306AA7 /* ZMConversation+DeleteOlderMessages.swift */ = {isa = PBXFileReference; lastKnownFileType = sourcecode.swift; path = "ZMConversation+DeleteOlderMessages.swift"; sourceTree = "<group>"; };
		87EFA3AB210F52C6004DFA53 /* ZMConversation+LastMessages.swift */ = {isa = PBXFileReference; lastKnownFileType = sourcecode.swift; path = "ZMConversation+LastMessages.swift"; sourceTree = "<group>"; };
		A901DE8B23A2A31B00B4DDC6 /* ZMConnection+Role.swift */ = {isa = PBXFileReference; fileEncoding = 4; lastKnownFileType = sourcecode.swift; path = "ZMConnection+Role.swift"; sourceTree = "<group>"; };
		A90676E6238EAE8B006417AC /* ParticipantRole.swift */ = {isa = PBXFileReference; lastKnownFileType = sourcecode.swift; path = ParticipantRole.swift; sourceTree = "<group>"; };
		A90676E8238EB05E006417AC /* Action.swift */ = {isa = PBXFileReference; fileEncoding = 4; lastKnownFileType = sourcecode.swift; path = Action.swift; sourceTree = "<group>"; };
		A90676E9238EB05F006417AC /* Role.swift */ = {isa = PBXFileReference; fileEncoding = 4; lastKnownFileType = sourcecode.swift; path = Role.swift; sourceTree = "<group>"; };
		A90B3E2C23A255D5003EFED4 /* ZMConversation+Creation.swift */ = {isa = PBXFileReference; lastKnownFileType = sourcecode.swift; path = "ZMConversation+Creation.swift"; sourceTree = "<group>"; };
		A90D62C723A159B600F680CC /* ZMConversation+Transport.swift */ = {isa = PBXFileReference; lastKnownFileType = sourcecode.swift; path = "ZMConversation+Transport.swift"; sourceTree = "<group>"; };
		A9128ACF2398067E0056F591 /* ZMConversationTests+Participants.swift */ = {isa = PBXFileReference; lastKnownFileType = sourcecode.swift; path = "ZMConversationTests+Participants.swift"; sourceTree = "<group>"; };
		A923D77D239DB87700F47B85 /* ZMConversationTests+SecurityLevel.swift */ = {isa = PBXFileReference; lastKnownFileType = sourcecode.swift; path = "ZMConversationTests+SecurityLevel.swift"; sourceTree = "<group>"; };
		A927F52623A029250058D744 /* ParticipantRoleTests.swift */ = {isa = PBXFileReference; lastKnownFileType = sourcecode.swift; path = ParticipantRoleTests.swift; sourceTree = "<group>"; };
		A93724A126983100005FD532 /* ZMMessageTests.swift */ = {isa = PBXFileReference; lastKnownFileType = sourcecode.swift; path = ZMMessageTests.swift; sourceTree = "<group>"; };
		A94166FB2680CCB5001F4E37 /* ZMConversationTests.swift */ = {isa = PBXFileReference; fileEncoding = 4; lastKnownFileType = sourcecode.swift; path = ZMConversationTests.swift; sourceTree = "<group>"; };
		A943BBE725B5A59D003D66BA /* ConversationLike.swift */ = {isa = PBXFileReference; lastKnownFileType = sourcecode.swift; path = ConversationLike.swift; sourceTree = "<group>"; };
		A949418E23E1DB78001B0373 /* ZMConnection+Fetch.swift */ = {isa = PBXFileReference; lastKnownFileType = sourcecode.swift; path = "ZMConnection+Fetch.swift"; sourceTree = "<group>"; };
		A9536FD223ACD23100CFD528 /* ConversationTests+gapsAndWindows.swift */ = {isa = PBXFileReference; lastKnownFileType = sourcecode.swift; path = "ConversationTests+gapsAndWindows.swift"; sourceTree = "<group>"; };
		A95E7BF4239134E600935B88 /* ZMConversation+Participants.swift */ = {isa = PBXFileReference; fileEncoding = 4; lastKnownFileType = sourcecode.swift; path = "ZMConversation+Participants.swift"; sourceTree = "<group>"; };
		A96524B823CDE07200303C60 /* String+WordTests.swift */ = {isa = PBXFileReference; lastKnownFileType = sourcecode.swift; path = "String+WordTests.swift"; sourceTree = "<group>"; };
		A96E7A9725A35CEF004FAADC /* ZMConversationTests+Knock.swift */ = {isa = PBXFileReference; fileEncoding = 4; lastKnownFileType = sourcecode.swift; path = "ZMConversationTests+Knock.swift"; sourceTree = "<group>"; };
		A982B46523BE1B86001828A6 /* ConversationTests.swift */ = {isa = PBXFileReference; lastKnownFileType = sourcecode.swift; path = ConversationTests.swift; sourceTree = "<group>"; };
		A995F05B23968D8500FAC3CF /* ParticipantRoleChangeInfo.swift */ = {isa = PBXFileReference; fileEncoding = 4; lastKnownFileType = sourcecode.swift; path = ParticipantRoleChangeInfo.swift; sourceTree = "<group>"; };
		A995F05D239690B300FAC3CF /* ParticipantRoleObserverTests.swift */ = {isa = PBXFileReference; fileEncoding = 4; lastKnownFileType = sourcecode.swift; path = ParticipantRoleObserverTests.swift; sourceTree = "<group>"; };
		A99B8A71268221A6006B4D29 /* ZMImageMessage.swift */ = {isa = PBXFileReference; fileEncoding = 4; lastKnownFileType = sourcecode.swift; path = ZMImageMessage.swift; sourceTree = "<group>"; };
		A9EEFEF923A6D0CB0007828A /* RolesMigrationTests.swift */ = {isa = PBXFileReference; lastKnownFileType = sourcecode.swift; path = RolesMigrationTests.swift; sourceTree = "<group>"; };
		A9FA524723A14E2B003AD4C6 /* RoleTests.swift */ = {isa = PBXFileReference; lastKnownFileType = sourcecode.swift; path = RoleTests.swift; sourceTree = "<group>"; };
		A9FA524923A1598B003AD4C6 /* ActionTests.swift */ = {isa = PBXFileReference; lastKnownFileType = sourcecode.swift; path = ActionTests.swift; sourceTree = "<group>"; };
		BF0D07F91E4C7B1100B934EB /* TextSearchQueryTests.swift */ = {isa = PBXFileReference; fileEncoding = 4; lastKnownFileType = sourcecode.swift; path = TextSearchQueryTests.swift; sourceTree = "<group>"; };
		BF103F9C1F0112F30047FDE5 /* ManagedObjectObserver.swift */ = {isa = PBXFileReference; fileEncoding = 4; lastKnownFileType = sourcecode.swift; path = ManagedObjectObserver.swift; sourceTree = "<group>"; };
		BF103FA01F0138390047FDE5 /* ManagedObjectContextChangeObserverTests.swift */ = {isa = PBXFileReference; fileEncoding = 4; lastKnownFileType = sourcecode.swift; path = ManagedObjectContextChangeObserverTests.swift; sourceTree = "<group>"; };
		BF10B58A1E6432ED00E7036E /* Message.swift */ = {isa = PBXFileReference; fileEncoding = 4; lastKnownFileType = sourcecode.swift; path = Message.swift; sourceTree = "<group>"; };
		BF10B5951E64591600E7036E /* AnalyticsType.swift */ = {isa = PBXFileReference; fileEncoding = 4; lastKnownFileType = sourcecode.swift; path = AnalyticsType.swift; sourceTree = "<group>"; };
		BF10B5961E64591600E7036E /* NSManagedObjectContext+Analytics.swift */ = {isa = PBXFileReference; fileEncoding = 4; lastKnownFileType = sourcecode.swift; path = "NSManagedObjectContext+Analytics.swift"; sourceTree = "<group>"; };
		BF10B59C1E645A3300E7036E /* Analytics+UnknownMessage.swift */ = {isa = PBXFileReference; fileEncoding = 4; lastKnownFileType = sourcecode.swift; path = "Analytics+UnknownMessage.swift"; sourceTree = "<group>"; };
		BF1B98031EC313C600DE033B /* Team.swift */ = {isa = PBXFileReference; fileEncoding = 4; lastKnownFileType = sourcecode.swift; path = Team.swift; sourceTree = "<group>"; };
		BF1B98061EC31A3C00DE033B /* Member.swift */ = {isa = PBXFileReference; fileEncoding = 4; lastKnownFileType = sourcecode.swift; path = Member.swift; sourceTree = "<group>"; };
		BF1B98081EC31A4200DE033B /* Permissions.swift */ = {isa = PBXFileReference; fileEncoding = 4; lastKnownFileType = sourcecode.swift; path = Permissions.swift; sourceTree = "<group>"; };
		BF1B980A1EC31D6100DE033B /* TeamDeletionRuleTests.swift */ = {isa = PBXFileReference; fileEncoding = 4; lastKnownFileType = sourcecode.swift; path = TeamDeletionRuleTests.swift; sourceTree = "<group>"; };
		BF1B980C1EC3410000DE033B /* PermissionsTests.swift */ = {isa = PBXFileReference; fileEncoding = 4; lastKnownFileType = sourcecode.swift; path = PermissionsTests.swift; sourceTree = "<group>"; };
		BF2ADF621E28CF1E00E81B1E /* SharedObjectStore.swift */ = {isa = PBXFileReference; fileEncoding = 4; lastKnownFileType = sourcecode.swift; path = SharedObjectStore.swift; sourceTree = "<group>"; };
		BF3493EA1EC34C0B00B0C314 /* TeamTests.swift */ = {isa = PBXFileReference; fileEncoding = 4; lastKnownFileType = sourcecode.swift; path = TeamTests.swift; sourceTree = "<group>"; };
		BF3493EF1EC3569800B0C314 /* MemberTests.swift */ = {isa = PBXFileReference; fileEncoding = 4; lastKnownFileType = sourcecode.swift; path = MemberTests.swift; sourceTree = "<group>"; };
		BF3493F11EC3623200B0C314 /* ZMUser+Teams.swift */ = {isa = PBXFileReference; fileEncoding = 4; lastKnownFileType = sourcecode.swift; path = "ZMUser+Teams.swift"; sourceTree = "<group>"; };
		BF3493FF1EC46D3D00B0C314 /* ZMConversationTests+Teams.swift */ = {isa = PBXFileReference; fileEncoding = 4; lastKnownFileType = sourcecode.swift; name = "ZMConversationTests+Teams.swift"; path = "Conversation/ZMConversationTests+Teams.swift"; sourceTree = "<group>"; };
		BF3494071EC5A90400B0C314 /* ZMUser+OneOnOne.h */ = {isa = PBXFileReference; fileEncoding = 4; lastKnownFileType = sourcecode.c.h; path = "ZMUser+OneOnOne.h"; sourceTree = "<group>"; };
		BF421B2C1EF3F91D0079533A /* Team+Patches.swift */ = {isa = PBXFileReference; fileEncoding = 4; lastKnownFileType = sourcecode.swift; path = "Team+Patches.swift"; sourceTree = "<group>"; };
		BF4666291DCB71B0007463FF /* V3Asset.swift */ = {isa = PBXFileReference; fileEncoding = 4; lastKnownFileType = sourcecode.swift; path = V3Asset.swift; sourceTree = "<group>"; };
		BF491CCE1F02A6CF0055EE44 /* Member+Patches.swift */ = {isa = PBXFileReference; fileEncoding = 4; lastKnownFileType = sourcecode.swift; path = "Member+Patches.swift"; sourceTree = "<group>"; };
		BF491CDA1F0525DC0055EE44 /* AccountTests.swift */ = {isa = PBXFileReference; fileEncoding = 4; lastKnownFileType = sourcecode.swift; path = AccountTests.swift; sourceTree = "<group>"; };
		BF491CDC1F0525E50055EE44 /* AccountManagerTests.swift */ = {isa = PBXFileReference; fileEncoding = 4; lastKnownFileType = sourcecode.swift; path = AccountManagerTests.swift; sourceTree = "<group>"; };
		BF491CDF1F0529D80055EE44 /* AccountStoreTests.swift */ = {isa = PBXFileReference; fileEncoding = 4; lastKnownFileType = sourcecode.swift; path = AccountStoreTests.swift; sourceTree = "<group>"; };
		BF491CE31F063EDB0055EE44 /* Account.swift */ = {isa = PBXFileReference; fileEncoding = 4; lastKnownFileType = sourcecode.swift; path = Account.swift; sourceTree = "<group>"; };
		BF491CE51F063EE50055EE44 /* AccountStore.swift */ = {isa = PBXFileReference; fileEncoding = 4; lastKnownFileType = sourcecode.swift; path = AccountStore.swift; sourceTree = "<group>"; };
		BF491CE71F063EEB0055EE44 /* AccountManager.swift */ = {isa = PBXFileReference; fileEncoding = 4; lastKnownFileType = sourcecode.swift; path = AccountManager.swift; sourceTree = "<group>"; };
		BF5DF5CC20F4EB3E002BCB67 /* ZMSystemMessage+NewConversation.swift */ = {isa = PBXFileReference; lastKnownFileType = sourcecode.swift; path = "ZMSystemMessage+NewConversation.swift"; sourceTree = "<group>"; };
		BF6EA4D11E2512E800B7BD4B /* ZMConversation+DisplayName.swift */ = {isa = PBXFileReference; fileEncoding = 4; lastKnownFileType = sourcecode.swift; path = "ZMConversation+DisplayName.swift"; sourceTree = "<group>"; };
		BF735CFB1E7050D0003BC61F /* ZMConversationTests+CallSystemMessages.swift */ = {isa = PBXFileReference; fileEncoding = 4; lastKnownFileType = sourcecode.swift; path = "ZMConversationTests+CallSystemMessages.swift"; sourceTree = "<group>"; };
		BF794FE41D14425E00E618C6 /* ZMClientMessageTests+Location.swift */ = {isa = PBXFileReference; fileEncoding = 4; lastKnownFileType = sourcecode.swift; path = "ZMClientMessageTests+Location.swift"; sourceTree = "<group>"; };
		BF8361D91F0A3C41009AE5AC /* NSSecureCoding+Swift.swift */ = {isa = PBXFileReference; fileEncoding = 4; lastKnownFileType = sourcecode.swift; path = "NSSecureCoding+Swift.swift"; sourceTree = "<group>"; };
		BF85CF5E1D227A78006EDB97 /* LocationData.swift */ = {isa = PBXFileReference; fileEncoding = 4; lastKnownFileType = sourcecode.swift; path = LocationData.swift; sourceTree = "<group>"; };
		BF8F3A821E4B61C70079E9E7 /* TextSearchQuery.swift */ = {isa = PBXFileReference; fileEncoding = 4; lastKnownFileType = sourcecode.swift; path = TextSearchQuery.swift; sourceTree = "<group>"; };
		BF949E5A1D3D17FB00587597 /* LinkPreview+ProtobufTests.swift */ = {isa = PBXFileReference; fileEncoding = 4; lastKnownFileType = sourcecode.swift; path = "LinkPreview+ProtobufTests.swift"; sourceTree = "<group>"; };
		BF989D091E8A6A120052BF8F /* SearchUserAsset.swift */ = {isa = PBXFileReference; fileEncoding = 4; lastKnownFileType = sourcecode.swift; path = SearchUserAsset.swift; sourceTree = "<group>"; };
		BFB3BA721E28D38F0032A84F /* SharedObjectStoreTests.swift */ = {isa = PBXFileReference; fileEncoding = 4; lastKnownFileType = sourcecode.swift; path = SharedObjectStoreTests.swift; sourceTree = "<group>"; };
		BFCD502C21511D58008CD845 /* DraftMessage.swift */ = {isa = PBXFileReference; lastKnownFileType = sourcecode.swift; path = DraftMessage.swift; sourceTree = "<group>"; };
		BFCD8A2C1DCB4E8A00C6FCCF /* V2Asset.swift */ = {isa = PBXFileReference; fileEncoding = 4; lastKnownFileType = sourcecode.swift; path = V2Asset.swift; sourceTree = "<group>"; };
		BFCF31DA1DA50C650039B3DC /* GenericMessageTests+NativePush.swift */ = {isa = PBXFileReference; fileEncoding = 4; lastKnownFileType = sourcecode.swift; path = "GenericMessageTests+NativePush.swift"; sourceTree = "<group>"; };
		BFE3A96B1ED2EC110024A05B /* ZMConversationListDirectoryTests+Teams.swift */ = {isa = PBXFileReference; fileEncoding = 4; lastKnownFileType = sourcecode.swift; path = "ZMConversationListDirectoryTests+Teams.swift"; sourceTree = "<group>"; };
		BFE3A96D1ED301020024A05B /* ZMConversationListTests+Teams.swift */ = {isa = PBXFileReference; fileEncoding = 4; lastKnownFileType = sourcecode.swift; path = "ZMConversationListTests+Teams.swift"; sourceTree = "<group>"; };
		BFE764421ED5AAE400C65C3E /* ZMConversation+TeamsTests.swift */ = {isa = PBXFileReference; fileEncoding = 4; lastKnownFileType = sourcecode.swift; path = "ZMConversation+TeamsTests.swift"; sourceTree = "<group>"; };
		BFF8AE8420E4E12A00988700 /* ZMMessage+ShouldDisplay.swift */ = {isa = PBXFileReference; lastKnownFileType = sourcecode.swift; path = "ZMMessage+ShouldDisplay.swift"; sourceTree = "<group>"; };
		BFFBFD921D59E3F00079773E /* ConversationMessage+Deletion.swift */ = {isa = PBXFileReference; fileEncoding = 4; lastKnownFileType = sourcecode.swift; path = "ConversationMessage+Deletion.swift"; sourceTree = "<group>"; };
		BFFBFD941D59E49D0079773E /* ZMClientMessageTests+Deletion.swift */ = {isa = PBXFileReference; fileEncoding = 4; lastKnownFileType = sourcecode.swift; path = "ZMClientMessageTests+Deletion.swift"; sourceTree = "<group>"; };
		CE4EDC081D6D9A3D002A20AA /* Reaction.swift */ = {isa = PBXFileReference; fileEncoding = 4; lastKnownFileType = sourcecode.swift; name = Reaction.swift; path = Reaction/Reaction.swift; sourceTree = "<group>"; };
		CE4EDC0A1D6DC2D2002A20AA /* ConversationMessage+Reaction.swift */ = {isa = PBXFileReference; fileEncoding = 4; lastKnownFileType = sourcecode.swift; path = "ConversationMessage+Reaction.swift"; sourceTree = "<group>"; };
		CE58A3FE1CD3B3580037B626 /* ConversationMessage.swift */ = {isa = PBXFileReference; fileEncoding = 4; lastKnownFileType = sourcecode.swift; path = ConversationMessage.swift; sourceTree = "<group>"; };
		CEB15E501D7EE53A0048A011 /* ZMClientMessagesTests+Reaction.swift */ = {isa = PBXFileReference; fileEncoding = 4; lastKnownFileType = sourcecode.swift; path = "ZMClientMessagesTests+Reaction.swift"; sourceTree = "<group>"; };
		CEE525A81CCA4C97001D06F9 /* NSString+RandomString.h */ = {isa = PBXFileReference; fileEncoding = 4; lastKnownFileType = sourcecode.c.h; path = "NSString+RandomString.h"; sourceTree = "<group>"; };
		CEE525A91CCA4C97001D06F9 /* NSString+RandomString.m */ = {isa = PBXFileReference; fileEncoding = 4; lastKnownFileType = sourcecode.c.objc; path = "NSString+RandomString.m"; sourceTree = "<group>"; };
		D5D10DA8203B161700145497 /* ZMConversation+AccessMode.swift */ = {isa = PBXFileReference; lastKnownFileType = sourcecode.swift; path = "ZMConversation+AccessMode.swift"; sourceTree = "<group>"; };
		D5FA30C42063DC2D00716618 /* BackupMetadata.swift */ = {isa = PBXFileReference; lastKnownFileType = sourcecode.swift; path = BackupMetadata.swift; sourceTree = "<group>"; };
		D5FA30CA2063ECD400716618 /* BackupMetadataTests.swift */ = {isa = PBXFileReference; lastKnownFileType = sourcecode.swift; path = BackupMetadataTests.swift; sourceTree = "<group>"; };
		D5FA30CE2063F8EC00716618 /* Version.swift */ = {isa = PBXFileReference; lastKnownFileType = sourcecode.swift; path = Version.swift; sourceTree = "<group>"; };
		D5FA30D02063FD3A00716618 /* VersionTests.swift */ = {isa = PBXFileReference; lastKnownFileType = sourcecode.swift; path = VersionTests.swift; sourceTree = "<group>"; };
		E62EE7F72B3447E9002A54EF /* RemoveZombieParticipantRolesMigrationPolicy.swift */ = {isa = PBXFileReference; lastKnownFileType = sourcecode.swift; path = RemoveZombieParticipantRolesMigrationPolicy.swift; sourceTree = "<group>"; };
		E68D9FF02B0F594600EFE04F /* store2-108-0.wiredatabase */ = {isa = PBXFileReference; lastKnownFileType = file; path = "store2-108-0.wiredatabase"; sourceTree = "<group>"; };
		E68D9FF22B0F5B4600EFE04F /* store2-105-0.wiredatabase */ = {isa = PBXFileReference; lastKnownFileType = file; path = "store2-105-0.wiredatabase"; sourceTree = "<group>"; };
		E6A5BBA52B0E33DB00ACC236 /* CoreDataMessagingMigrationVersion.swift */ = {isa = PBXFileReference; lastKnownFileType = sourcecode.swift; path = CoreDataMessagingMigrationVersion.swift; sourceTree = "<group>"; };
		E6A5BBA72B0E355A00ACC236 /* CoreDataMessagingMigrator.swift */ = {isa = PBXFileReference; lastKnownFileType = sourcecode.swift; path = CoreDataMessagingMigrator.swift; sourceTree = "<group>"; };
		E6A5BBA92B0E4DD500ACC236 /* CoreDataMessagingMigrationStep.swift */ = {isa = PBXFileReference; lastKnownFileType = sourcecode.swift; path = CoreDataMessagingMigrationStep.swift; sourceTree = "<group>"; };
		E6A5BBAD2B0E564200ACC236 /* WireDataModelBundle.swift */ = {isa = PBXFileReference; lastKnownFileType = sourcecode.swift; path = WireDataModelBundle.swift; sourceTree = "<group>"; };
		E6BDA1132B16421300488D92 /* zmessaging2.110.0.xcdatamodel */ = {isa = PBXFileReference; lastKnownFileType = wrapper.xcdatamodel; path = zmessaging2.110.0.xcdatamodel; sourceTree = "<group>"; };
		E6BDA1142B1642A400488D92 /* store2-110-0.wiredatabase */ = {isa = PBXFileReference; lastKnownFileType = file; path = "store2-110-0.wiredatabase"; sourceTree = "<group>"; };
		E6BFE8372B3320C7000F0FBE /* DatabaseMigrationHelper.swift */ = {isa = PBXFileReference; lastKnownFileType = sourcecode.swift; path = DatabaseMigrationHelper.swift; sourceTree = "<group>"; };
		E6BFE8392B332DDB000F0FBE /* DatabaseMigrationTests+ParticipantRole.swift */ = {isa = PBXFileReference; lastKnownFileType = sourcecode.swift; path = "DatabaseMigrationTests+ParticipantRole.swift"; sourceTree = "<group>"; };
		E6E68B2A2B18D7B4003C29D2 /* ZMMessage+ServerTimestamp.swift */ = {isa = PBXFileReference; lastKnownFileType = sourcecode.swift; path = "ZMMessage+ServerTimestamp.swift"; sourceTree = "<group>"; };
		E6F443052B16294000D2B08A /* zmessaging2.98.0.xcdatamodel */ = {isa = PBXFileReference; lastKnownFileType = wrapper.xcdatamodel; path = zmessaging2.98.0.xcdatamodel; sourceTree = "<group>"; };
		E6F443062B16294000D2B08A /* zmessaging2.102.0.xcdatamodel */ = {isa = PBXFileReference; lastKnownFileType = wrapper.xcdatamodel; path = zmessaging2.102.0.xcdatamodel; sourceTree = "<group>"; };
		E6F443072B16294000D2B08A /* zmessaging2.106.0.xcdatamodel */ = {isa = PBXFileReference; lastKnownFileType = wrapper.xcdatamodel; path = zmessaging2.106.0.xcdatamodel; sourceTree = "<group>"; };
		E6F443082B16294000D2B08A /* zmessaging2.101.0.xcdatamodel */ = {isa = PBXFileReference; lastKnownFileType = wrapper.xcdatamodel; path = zmessaging2.101.0.xcdatamodel; sourceTree = "<group>"; };
		E6F443092B16294000D2B08A /* zmessaging2.105.0.xcdatamodel */ = {isa = PBXFileReference; lastKnownFileType = wrapper.xcdatamodel; path = zmessaging2.105.0.xcdatamodel; sourceTree = "<group>"; };
		E6F4430A2B16294000D2B08A /* zmessaging2.88.0.xcdatamodel */ = {isa = PBXFileReference; lastKnownFileType = wrapper.xcdatamodel; path = zmessaging2.88.0.xcdatamodel; sourceTree = "<group>"; };
		E6F4430B2B16294000D2B08A /* zmessaging2.95.0.xcdatamodel */ = {isa = PBXFileReference; lastKnownFileType = wrapper.xcdatamodel; path = zmessaging2.95.0.xcdatamodel; sourceTree = "<group>"; };
		E6F4430C2B16294000D2B08A /* zmessaging2.82.0.xcdatamodel */ = {isa = PBXFileReference; lastKnownFileType = wrapper.xcdatamodel; path = zmessaging2.82.0.xcdatamodel; sourceTree = "<group>"; };
		E6F4430D2B16294000D2B08A /* zmessaging2.86.0.xcdatamodel */ = {isa = PBXFileReference; lastKnownFileType = wrapper.xcdatamodel; path = zmessaging2.86.0.xcdatamodel; sourceTree = "<group>"; };
		E6F4430E2B16294000D2B08A /* zmessaging2.91.0.xcdatamodel */ = {isa = PBXFileReference; lastKnownFileType = wrapper.xcdatamodel; path = zmessaging2.91.0.xcdatamodel; sourceTree = "<group>"; };
		E6F4430F2B16294000D2B08A /* zmessaging2.108.0.xcdatamodel */ = {isa = PBXFileReference; lastKnownFileType = wrapper.xcdatamodel; path = zmessaging2.108.0.xcdatamodel; sourceTree = "<group>"; };
		E6F443102B16294000D2B08A /* zmessaging2.81.0.xcdatamodel */ = {isa = PBXFileReference; lastKnownFileType = wrapper.xcdatamodel; path = zmessaging2.81.0.xcdatamodel; sourceTree = "<group>"; };
		E6F443112B16294000D2B08A /* zmessaging2.96.0.xcdatamodel */ = {isa = PBXFileReference; lastKnownFileType = wrapper.xcdatamodel; path = zmessaging2.96.0.xcdatamodel; sourceTree = "<group>"; };
		E6F443122B16294000D2B08A /* zmessaging2.92.0.xcdatamodel */ = {isa = PBXFileReference; lastKnownFileType = wrapper.xcdatamodel; path = zmessaging2.92.0.xcdatamodel; sourceTree = "<group>"; };
		E6F443132B16294000D2B08A /* zmessaging2.85.0.xcdatamodel */ = {isa = PBXFileReference; lastKnownFileType = wrapper.xcdatamodel; path = zmessaging2.85.0.xcdatamodel; sourceTree = "<group>"; };
		E6F443142B16294000D2B08A /* zmessaging2.109.0.xcdatamodel */ = {isa = PBXFileReference; lastKnownFileType = wrapper.xcdatamodel; path = zmessaging2.109.0.xcdatamodel; sourceTree = "<group>"; };
		E6F443152B16294000D2B08A /* zmessaging2.84.0.xcdatamodel */ = {isa = PBXFileReference; lastKnownFileType = wrapper.xcdatamodel; path = zmessaging2.84.0.xcdatamodel; sourceTree = "<group>"; };
		E6F443162B16294000D2B08A /* zmessaging2.93.0.xcdatamodel */ = {isa = PBXFileReference; lastKnownFileType = wrapper.xcdatamodel; path = zmessaging2.93.0.xcdatamodel; sourceTree = "<group>"; };
		E6F443172B16294000D2B08A /* zmessaging2.97.0.xcdatamodel */ = {isa = PBXFileReference; lastKnownFileType = wrapper.xcdatamodel; path = zmessaging2.97.0.xcdatamodel; sourceTree = "<group>"; };
		E6F443182B16294000D2B08A /* zmessaging2.80.0.xcdatamodel */ = {isa = PBXFileReference; lastKnownFileType = wrapper.xcdatamodel; path = zmessaging2.80.0.xcdatamodel; sourceTree = "<group>"; };
		E6F443192B16294000D2B08A /* zmessaging2.90.0.xcdatamodel */ = {isa = PBXFileReference; lastKnownFileType = wrapper.xcdatamodel; path = zmessaging2.90.0.xcdatamodel; sourceTree = "<group>"; };
		E6F4431A2B16294000D2B08A /* zmessaging2.87.0.xcdatamodel */ = {isa = PBXFileReference; lastKnownFileType = wrapper.xcdatamodel; path = zmessaging2.87.0.xcdatamodel; sourceTree = "<group>"; };
		E6F4431B2B16294000D2B08A /* zmessaging2.83.0.xcdatamodel */ = {isa = PBXFileReference; lastKnownFileType = wrapper.xcdatamodel; path = zmessaging2.83.0.xcdatamodel; sourceTree = "<group>"; };
		E6F4431C2B16294000D2B08A /* zmessaging2.94.0.xcdatamodel */ = {isa = PBXFileReference; lastKnownFileType = wrapper.xcdatamodel; path = zmessaging2.94.0.xcdatamodel; sourceTree = "<group>"; };
		E6F4431D2B16294000D2B08A /* zmessaging2.104.0.xcdatamodel */ = {isa = PBXFileReference; lastKnownFileType = wrapper.xcdatamodel; path = zmessaging2.104.0.xcdatamodel; sourceTree = "<group>"; };
		E6F4431E2B16294000D2B08A /* zmessaging2.100.0.xcdatamodel */ = {isa = PBXFileReference; lastKnownFileType = wrapper.xcdatamodel; path = zmessaging2.100.0.xcdatamodel; sourceTree = "<group>"; };
		E6F4431F2B16294000D2B08A /* zmessaging2.89.0.xcdatamodel */ = {isa = PBXFileReference; lastKnownFileType = wrapper.xcdatamodel; path = zmessaging2.89.0.xcdatamodel; sourceTree = "<group>"; };
		E6F443202B16294000D2B08A /* zmessaging2.99.0.xcdatamodel */ = {isa = PBXFileReference; lastKnownFileType = wrapper.xcdatamodel; path = zmessaging2.99.0.xcdatamodel; sourceTree = "<group>"; };
		E6F443212B16294000D2B08A /* zmessaging2.107.0.xcdatamodel */ = {isa = PBXFileReference; lastKnownFileType = wrapper.xcdatamodel; path = zmessaging2.107.0.xcdatamodel; sourceTree = "<group>"; };
		E6F443222B16294000D2B08A /* zmessaging2.103.0.xcdatamodel */ = {isa = PBXFileReference; lastKnownFileType = wrapper.xcdatamodel; path = zmessaging2.103.0.xcdatamodel; sourceTree = "<group>"; };
		E90AAE33279719D8003C7DB0 /* store2-98-0.wiredatabase */ = {isa = PBXFileReference; lastKnownFileType = file; path = "store2-98-0.wiredatabase"; sourceTree = "<group>"; };
		E97A542727B122D80009DCCF /* AccessRoleMigrationTests.swift */ = {isa = PBXFileReference; lastKnownFileType = sourcecode.swift; path = AccessRoleMigrationTests.swift; sourceTree = "<group>"; };
		E9C7DD9A27B533D000FB9AE8 /* AccessRoleMappingTests.swift */ = {isa = PBXFileReference; lastKnownFileType = sourcecode.swift; path = AccessRoleMappingTests.swift; sourceTree = "<group>"; };
		EE002F212878345C0027D63A /* store2-104-0.wiredatabase */ = {isa = PBXFileReference; lastKnownFileType = file; path = "store2-104-0.wiredatabase"; sourceTree = "<group>"; };
		EE032B2F29A62CA600E1DDF3 /* ProteusSessionID.swift */ = {isa = PBXFileReference; fileEncoding = 4; lastKnownFileType = sourcecode.swift; path = ProteusSessionID.swift; sourceTree = "<group>"; };
		EE032B3029A62CA600E1DDF3 /* ProteusSessionID+Mapping.swift */ = {isa = PBXFileReference; fileEncoding = 4; lastKnownFileType = sourcecode.swift; path = "ProteusSessionID+Mapping.swift"; sourceTree = "<group>"; };
		EE032B3529A62CD600E1DDF3 /* ProteusServiceTests.swift */ = {isa = PBXFileReference; fileEncoding = 4; lastKnownFileType = sourcecode.swift; path = ProteusServiceTests.swift; sourceTree = "<group>"; };
		EE04084D28CA85B2009E4B8D /* Date+Helpers.swift */ = {isa = PBXFileReference; lastKnownFileType = sourcecode.swift; path = "Date+Helpers.swift"; sourceTree = "<group>"; };
		EE09EEB0255959F000919A6B /* ZMUserTests+AnalyticsIdentifier.swift */ = {isa = PBXFileReference; lastKnownFileType = sourcecode.swift; path = "ZMUserTests+AnalyticsIdentifier.swift"; sourceTree = "<group>"; };
		EE0DE5032A24D2A10029746C /* DeleteSubgroupAction.swift */ = {isa = PBXFileReference; lastKnownFileType = sourcecode.swift; path = DeleteSubgroupAction.swift; sourceTree = "<group>"; };
		EE128A65286DE31200558550 /* UserClient+MLSPublicKeys.swift */ = {isa = PBXFileReference; lastKnownFileType = sourcecode.swift; path = "UserClient+MLSPublicKeys.swift"; sourceTree = "<group>"; };
		EE128A67286DE35F00558550 /* CodableHelpers.swift */ = {isa = PBXFileReference; lastKnownFileType = sourcecode.swift; path = CodableHelpers.swift; sourceTree = "<group>"; };
		EE174FCD2522756700482A70 /* ZMConversationPerformanceTests.swift */ = {isa = PBXFileReference; lastKnownFileType = sourcecode.swift; name = ZMConversationPerformanceTests.swift; path = Conversation/ZMConversationPerformanceTests.swift; sourceTree = "<group>"; };
		EE22F80729DC6D880053E1C6 /* ZMEventModel4.0.xcdatamodel */ = {isa = PBXFileReference; lastKnownFileType = wrapper.xcdatamodel; path = ZMEventModel4.0.xcdatamodel; sourceTree = "<group>"; };
		EE22F80829DD818B0053E1C6 /* BaseEARKeyDescription.swift */ = {isa = PBXFileReference; lastKnownFileType = sourcecode.swift; path = BaseEARKeyDescription.swift; sourceTree = "<group>"; };
		EE22F80A29DD81C50053E1C6 /* PublicEARKeyDescription.swift */ = {isa = PBXFileReference; lastKnownFileType = sourcecode.swift; path = PublicEARKeyDescription.swift; sourceTree = "<group>"; };
		EE22F80C29DD81FC0053E1C6 /* PrivateEARKeyDescription.swift */ = {isa = PBXFileReference; lastKnownFileType = sourcecode.swift; path = PrivateEARKeyDescription.swift; sourceTree = "<group>"; };
		EE22F80E29DD82110053E1C6 /* DatabaseEARKeyDescription.swift */ = {isa = PBXFileReference; lastKnownFileType = sourcecode.swift; path = DatabaseEARKeyDescription.swift; sourceTree = "<group>"; };
		EE22F81129DD84ED0053E1C6 /* EARKeyRepository.swift */ = {isa = PBXFileReference; lastKnownFileType = sourcecode.swift; path = EARKeyRepository.swift; sourceTree = "<group>"; };
		EE28991D26B4422800E7BAF0 /* Feature.ConferenceCalling.swift */ = {isa = PBXFileReference; lastKnownFileType = sourcecode.swift; path = Feature.ConferenceCalling.swift; sourceTree = "<group>"; };
		EE2BA00525CB3AA8001EB606 /* InvalidFeatureRemoval.swift */ = {isa = PBXFileReference; lastKnownFileType = sourcecode.swift; path = InvalidFeatureRemoval.swift; sourceTree = "<group>"; };
		EE2BA00725CB3DE7001EB606 /* InvalidFeatureRemovalTests.swift */ = {isa = PBXFileReference; lastKnownFileType = sourcecode.swift; path = InvalidFeatureRemovalTests.swift; sourceTree = "<group>"; };
		EE30F45A2592A357000FC69C /* AppLockController.PasscodeKeychainItem.swift */ = {isa = PBXFileReference; lastKnownFileType = sourcecode.swift; path = AppLockController.PasscodeKeychainItem.swift; sourceTree = "<group>"; };
		EE3C07E22698737C00CCB6FD /* store2-93-0.wiredatabase */ = {isa = PBXFileReference; lastKnownFileType = file; path = "store2-93-0.wiredatabase"; sourceTree = "<group>"; };
		EE3EFE94253053B1009499E5 /* PotentialChangeDetector.swift */ = {isa = PBXFileReference; fileEncoding = 4; lastKnownFileType = sourcecode.swift; path = PotentialChangeDetector.swift; sourceTree = "<group>"; };
		EE3EFE9625305A84009499E5 /* ModifiedObjects+Mergeable.swift */ = {isa = PBXFileReference; lastKnownFileType = sourcecode.swift; path = "ModifiedObjects+Mergeable.swift"; sourceTree = "<group>"; };
		EE3EFEA0253090E0009499E5 /* PotentialChangeDetectorTests.swift */ = {isa = PBXFileReference; lastKnownFileType = sourcecode.swift; path = PotentialChangeDetectorTests.swift; sourceTree = "<group>"; };
		EE428C4D29F01E4800ECB715 /* EARServiceTests.swift */ = {isa = PBXFileReference; fileEncoding = 4; lastKnownFileType = sourcecode.swift; name = EARServiceTests.swift; path = Tests/Source/EAR/EARServiceTests.swift; sourceTree = SOURCE_ROOT; };
		EE428C4F29F1247400ECB715 /* EARKeyGenerator.swift */ = {isa = PBXFileReference; lastKnownFileType = sourcecode.swift; path = EARKeyGenerator.swift; sourceTree = "<group>"; };
		EE428C5129F1533000ECB715 /* EARKeyEncryptor.swift */ = {isa = PBXFileReference; lastKnownFileType = sourcecode.swift; path = EARKeyEncryptor.swift; sourceTree = "<group>"; };
		EE429389252C437900E70670 /* Notification.Name+ManagedObjectObservation.swift */ = {isa = PBXFileReference; lastKnownFileType = sourcecode.swift; path = "Notification.Name+ManagedObjectObservation.swift"; sourceTree = "<group>"; };
		EE42938B252C443000E70670 /* ManagedObjectObserverToken.swift */ = {isa = PBXFileReference; lastKnownFileType = sourcecode.swift; path = ManagedObjectObserverToken.swift; sourceTree = "<group>"; };
		EE42938D252C460000E70670 /* Changes.swift */ = {isa = PBXFileReference; lastKnownFileType = sourcecode.swift; path = Changes.swift; sourceTree = "<group>"; };
		EE42938F252C466500E70670 /* ChangeInfoConsumer.swift */ = {isa = PBXFileReference; lastKnownFileType = sourcecode.swift; path = ChangeInfoConsumer.swift; sourceTree = "<group>"; };
		EE46B92728A511630063B38D /* ZMClientMessageTests+MLSEncryptedPayloadGenerator.swift */ = {isa = PBXFileReference; lastKnownFileType = sourcecode.swift; path = "ZMClientMessageTests+MLSEncryptedPayloadGenerator.swift"; sourceTree = "<group>"; };
		EE4CCA94256C558400848212 /* Feature.AppLock.swift */ = {isa = PBXFileReference; lastKnownFileType = sourcecode.swift; path = Feature.AppLock.swift; sourceTree = "<group>"; };
		EE5316412A13B59500A9E0B1 /* LastUpdateEventIDRepository.swift */ = {isa = PBXFileReference; lastKnownFileType = sourcecode.swift; path = LastUpdateEventIDRepository.swift; sourceTree = "<group>"; };
		EE5E2C1426DFC31900C3928A /* MessageDestructionTimeoutType.swift */ = {isa = PBXFileReference; lastKnownFileType = sourcecode.swift; path = MessageDestructionTimeoutType.swift; sourceTree = "<group>"; };
		EE5E2C1826DFC67900C3928A /* MessageDestructionTimeoutValue.swift */ = {isa = PBXFileReference; lastKnownFileType = sourcecode.swift; path = MessageDestructionTimeoutValue.swift; sourceTree = "<group>"; };
		EE5F54CB259B22C400F11F3C /* Account+Keychain.swift */ = {isa = PBXFileReference; lastKnownFileType = sourcecode.swift; path = "Account+Keychain.swift"; sourceTree = "<group>"; };
		EE67F6C2296F05FD001D7C88 /* PINCache.xcframework */ = {isa = PBXFileReference; lastKnownFileType = wrapper.xcframework; name = PINCache.xcframework; path = ../Carthage/Build/PINCache.xcframework; sourceTree = "<group>"; };
		EE67F727296F0C6A001D7C88 /* WireTesting.framework */ = {isa = PBXFileReference; explicitFileType = wrapper.framework; path = WireTesting.framework; sourceTree = BUILT_PRODUCTS_DIR; };
		EE68EEC8252DC4450013B242 /* ChangeDetector.swift */ = {isa = PBXFileReference; lastKnownFileType = sourcecode.swift; path = ChangeDetector.swift; sourceTree = "<group>"; };
		EE68EECA252DC4720013B242 /* ExplicitChangeDetector.swift */ = {isa = PBXFileReference; lastKnownFileType = sourcecode.swift; path = ExplicitChangeDetector.swift; sourceTree = "<group>"; };
		EE6A57D925BAE0C900F848DD /* BiometricsStateTests.swift */ = {isa = PBXFileReference; lastKnownFileType = sourcecode.swift; path = BiometricsStateTests.swift; sourceTree = "<group>"; };
		EE6A57DB25BAE3D700F848DD /* MockLAContext.swift */ = {isa = PBXFileReference; lastKnownFileType = sourcecode.swift; path = MockLAContext.swift; sourceTree = "<group>"; };
		EE6A57DD25BAE40700F848DD /* MockBiometricsState.swift */ = {isa = PBXFileReference; lastKnownFileType = sourcecode.swift; path = MockBiometricsState.swift; sourceTree = "<group>"; };
		EE6A57DF25BB1C6800F848DD /* AppLockController.State.swift */ = {isa = PBXFileReference; lastKnownFileType = sourcecode.swift; path = AppLockController.State.swift; sourceTree = "<group>"; };
		EE6CB3DB24E2A38500B0EADD /* store2-83-0.wiredatabase */ = {isa = PBXFileReference; lastKnownFileType = file; path = "store2-83-0.wiredatabase"; sourceTree = "<group>"; };
		EE6CB3DD24E2D24F00B0EADD /* ZMGenericMessageDataTests.swift */ = {isa = PBXFileReference; lastKnownFileType = sourcecode.swift; path = ZMGenericMessageDataTests.swift; sourceTree = "<group>"; };
		EE715B7C256D153E00087A22 /* FeatureRepositoryTests.swift */ = {isa = PBXFileReference; lastKnownFileType = sourcecode.swift; path = FeatureRepositoryTests.swift; sourceTree = "<group>"; };
		EE74E4DD2A37B28C00B63E6E /* SubconversationGroupIDRepository.swift */ = {isa = PBXFileReference; lastKnownFileType = sourcecode.swift; path = SubconversationGroupIDRepository.swift; sourceTree = "<group>"; };
		EE74E4DF2A37B3BF00B63E6E /* SubconversationGroupIDRepositoryTests.swift */ = {isa = PBXFileReference; lastKnownFileType = sourcecode.swift; path = SubconversationGroupIDRepositoryTests.swift; sourceTree = "<group>"; };
		EE770DAE25344B4F00163C4A /* NotificationDispatcher.OperationMode.swift */ = {isa = PBXFileReference; fileEncoding = 4; lastKnownFileType = sourcecode.swift; path = NotificationDispatcher.OperationMode.swift; sourceTree = "<group>"; };
		EE79699529D4684C00075E38 /* CryptoboxMigrationManager.swift */ = {isa = PBXFileReference; lastKnownFileType = sourcecode.swift; path = CryptoboxMigrationManager.swift; sourceTree = "<group>"; };
		EE79699729D469A700075E38 /* CryptoboxMigrationManagerTests.swift */ = {isa = PBXFileReference; lastKnownFileType = sourcecode.swift; path = CryptoboxMigrationManagerTests.swift; sourceTree = "<group>"; };
		EE82625029A8D6BD0023B13A /* ZMClientMessageTests+OTR.swift */ = {isa = PBXFileReference; lastKnownFileType = sourcecode.swift; path = "ZMClientMessageTests+OTR.swift"; sourceTree = "<group>"; };
		EE84226F28EC353900B80FE5 /* MLSActionExecutorTests.swift */ = {isa = PBXFileReference; lastKnownFileType = sourcecode.swift; path = MLSActionExecutorTests.swift; sourceTree = "<group>"; };
		EE86678D2A56CF77005CBEA4 /* ZMConversation.swift */ = {isa = PBXFileReference; lastKnownFileType = sourcecode.swift; path = ZMConversation.swift; sourceTree = "<group>"; };
		EE8B09AC25B86AB10057E85C /* AppLockError.swift */ = {isa = PBXFileReference; lastKnownFileType = sourcecode.swift; path = AppLockError.swift; sourceTree = "<group>"; };
		EE8B09AE25B86BB20057E85C /* AppLockPasscodePreference.swift */ = {isa = PBXFileReference; lastKnownFileType = sourcecode.swift; path = AppLockPasscodePreference.swift; sourceTree = "<group>"; };
		EE8DA9622954A02400F58B79 /* WireProtos.framework */ = {isa = PBXFileReference; explicitFileType = wrapper.framework; path = WireProtos.framework; sourceTree = BUILT_PRODUCTS_DIR; };
		EE8DA9662954A02B00F58B79 /* WireCryptobox.framework */ = {isa = PBXFileReference; explicitFileType = wrapper.framework; path = WireCryptobox.framework; sourceTree = BUILT_PRODUCTS_DIR; };
		EE8DA9692954A03100F58B79 /* WireTransport.framework */ = {isa = PBXFileReference; explicitFileType = wrapper.framework; path = WireTransport.framework; sourceTree = BUILT_PRODUCTS_DIR; };
		EE8DA96C2954A03800F58B79 /* WireLinkPreview.framework */ = {isa = PBXFileReference; explicitFileType = wrapper.framework; path = WireLinkPreview.framework; sourceTree = BUILT_PRODUCTS_DIR; };
		EE8DA96F2954A03E00F58B79 /* WireImages.framework */ = {isa = PBXFileReference; explicitFileType = wrapper.framework; path = WireImages.framework; sourceTree = BUILT_PRODUCTS_DIR; };
		EE980FB12834EB3A00CC6B9F /* store2-100-0.wiredatabase */ = {isa = PBXFileReference; lastKnownFileType = file; path = "store2-100-0.wiredatabase"; sourceTree = "<group>"; };
		EE98878D28882BFF002340D2 /* MLSServiceTests.swift */ = {isa = PBXFileReference; lastKnownFileType = sourcecode.swift; path = MLSServiceTests.swift; sourceTree = "<group>"; };
		EE997A1325062295008336D2 /* Logging.swift */ = {isa = PBXFileReference; lastKnownFileType = sourcecode.swift; path = Logging.swift; sourceTree = "<group>"; };
		EE997A15250629DC008336D2 /* ZMMessage+ProcessingError.swift */ = {isa = PBXFileReference; lastKnownFileType = sourcecode.swift; path = "ZMMessage+ProcessingError.swift"; sourceTree = "<group>"; };
		EE9AD9152696F01700DD5F51 /* FeatureRepository.swift */ = {isa = PBXFileReference; lastKnownFileType = sourcecode.swift; path = FeatureRepository.swift; sourceTree = "<group>"; };
		EE9ADC46286F38D1002B2148 /* store2-102-0.wiredatabase */ = {isa = PBXFileReference; lastKnownFileType = file; path = "store2-102-0.wiredatabase"; sourceTree = "<group>"; };
		EE9B9F562993E57900A257BC /* NSManagedObjectContext+ProteusService.swift */ = {isa = PBXFileReference; lastKnownFileType = sourcecode.swift; path = "NSManagedObjectContext+ProteusService.swift"; sourceTree = "<group>"; };
		EE9B9F5829964F6A00A257BC /* NSManagedObjectContext+CoreCrypto.swift */ = {isa = PBXFileReference; lastKnownFileType = sourcecode.swift; path = "NSManagedObjectContext+CoreCrypto.swift"; sourceTree = "<group>"; };
		EEA985972555668A002BEF02 /* ZMUser+AnalyticsIdentifier.swift */ = {isa = PBXFileReference; lastKnownFileType = sourcecode.swift; path = "ZMUser+AnalyticsIdentifier.swift"; sourceTree = "<group>"; };
		EEAAD759252C6D2700E6A44E /* UnreadMessages.swift */ = {isa = PBXFileReference; lastKnownFileType = sourcecode.swift; path = UnreadMessages.swift; sourceTree = "<group>"; };
		EEAAD75B252C6DAE00E6A44E /* ModifiedObjects.swift */ = {isa = PBXFileReference; lastKnownFileType = sourcecode.swift; path = ModifiedObjects.swift; sourceTree = "<group>"; };
		EEAAD75D252C711800E6A44E /* ZMManagedObject+ClassIdentifier.swift */ = {isa = PBXFileReference; lastKnownFileType = sourcecode.swift; path = "ZMManagedObject+ClassIdentifier.swift"; sourceTree = "<group>"; };
		EEAAD75F252C713E00E6A44E /* ClassIdentifier.swift */ = {isa = PBXFileReference; lastKnownFileType = sourcecode.swift; path = ClassIdentifier.swift; sourceTree = "<group>"; };
		EEB121AD2A175C9500E74D39 /* LastEventIDRepositoryTests.swift */ = {isa = PBXFileReference; lastKnownFileType = sourcecode.swift; path = LastEventIDRepositoryTests.swift; sourceTree = "<group>"; };
		EEB5DE09283784F9009B4741 /* Feature+DigitalSignature.swift */ = {isa = PBXFileReference; lastKnownFileType = sourcecode.swift; path = "Feature+DigitalSignature.swift"; sourceTree = "<group>"; };
		EEB5DE102837BD52009B4741 /* store2-101-0.wiredatabase */ = {isa = PBXFileReference; lastKnownFileType = file; path = "store2-101-0.wiredatabase"; sourceTree = "<group>"; };
		EEB803AA283F61E600412F62 /* Feature.MLS.swift */ = {isa = PBXFileReference; lastKnownFileType = sourcecode.swift; path = Feature.MLS.swift; sourceTree = "<group>"; };
		EEBACDA425B9C243000210AC /* LAContextProtocol.swift */ = {isa = PBXFileReference; lastKnownFileType = sourcecode.swift; path = LAContextProtocol.swift; sourceTree = "<group>"; };
		EEBACDA625B9C2C6000210AC /* AppLockType.swift */ = {isa = PBXFileReference; lastKnownFileType = sourcecode.swift; path = AppLockType.swift; sourceTree = "<group>"; };
		EEBACDA825B9C47E000210AC /* AppLockController.Config.swift */ = {isa = PBXFileReference; lastKnownFileType = sourcecode.swift; path = AppLockController.Config.swift; sourceTree = "<group>"; };
		EEBACDAA25B9C4B0000210AC /* AppLockAuthenticationResult.swift */ = {isa = PBXFileReference; lastKnownFileType = sourcecode.swift; path = AppLockAuthenticationResult.swift; sourceTree = "<group>"; };
		EEBF69EC28A2724800195771 /* ZMConversationTests+MLS.swift */ = {isa = PBXFileReference; lastKnownFileType = sourcecode.swift; path = "ZMConversationTests+MLS.swift"; sourceTree = "<group>"; };
		EEBFA2E729D1D94B0004E8B4 /* ProteusError.swift */ = {isa = PBXFileReference; lastKnownFileType = sourcecode.swift; path = ProteusError.swift; sourceTree = "<group>"; };
		EEC47ED527A81EF60020B599 /* Feature+ClassifiedDomains.swift */ = {isa = PBXFileReference; lastKnownFileType = sourcecode.swift; path = "Feature+ClassifiedDomains.swift"; sourceTree = "<group>"; };
		EEC57C4929E407CC0068DFDA /* EARService.swift */ = {isa = PBXFileReference; lastKnownFileType = sourcecode.swift; path = EARService.swift; sourceTree = "<group>"; };
		EEC794F32A384421008E1A3B /* MLSDecryptionService.swift */ = {isa = PBXFileReference; lastKnownFileType = sourcecode.swift; path = MLSDecryptionService.swift; sourceTree = "<group>"; };
		EEC794F52A384464008E1A3B /* MLSEncryptionService.swift */ = {isa = PBXFileReference; lastKnownFileType = sourcecode.swift; path = MLSEncryptionService.swift; sourceTree = "<group>"; };
		EEC794F72A385359008E1A3B /* MLSDecryptionServiceTests.swift */ = {isa = PBXFileReference; lastKnownFileType = sourcecode.swift; path = MLSDecryptionServiceTests.swift; sourceTree = "<group>"; };
		EEC794F92A38963F008E1A3B /* MLSEncryptionServiceTests.swift */ = {isa = PBXFileReference; lastKnownFileType = sourcecode.swift; path = MLSEncryptionServiceTests.swift; sourceTree = "<group>"; };
		EEC8064D28CF4C2D00DD58E9 /* MockStaleMLSKeyDetector.swift */ = {isa = PBXFileReference; lastKnownFileType = sourcecode.swift; path = MockStaleMLSKeyDetector.swift; sourceTree = "<group>"; };
		EEC80B3529B0AD8100099727 /* NSManagedObjectContext+ProteusProvider.swift */ = {isa = PBXFileReference; lastKnownFileType = sourcecode.swift; path = "NSManagedObjectContext+ProteusProvider.swift"; sourceTree = "<group>"; };
		EEC80B5B29B611CA00099727 /* PersistedDataPatch.swift */ = {isa = PBXFileReference; lastKnownFileType = sourcecode.swift; path = PersistedDataPatch.swift; sourceTree = "<group>"; };
		EECCF10329D1BC7B000C0BF3 /* ProteusError+CBox.swift */ = {isa = PBXFileReference; lastKnownFileType = sourcecode.swift; path = "ProteusError+CBox.swift"; sourceTree = "<group>"; };
		EECFAA3726D52EB700D9E100 /* Feature.SelfDeletingMessages.swift */ = {isa = PBXFileReference; lastKnownFileType = sourcecode.swift; path = Feature.SelfDeletingMessages.swift; sourceTree = "<group>"; };
		EED6C7132A30B94100CB8B60 /* MLSUserID.swift */ = {isa = PBXFileReference; lastKnownFileType = sourcecode.swift; path = MLSUserID.swift; sourceTree = "<group>"; };
		EED6C7152A31AD1200CB8B60 /* MLSUserIDTests.swift */ = {isa = PBXFileReference; lastKnownFileType = sourcecode.swift; path = MLSUserIDTests.swift; sourceTree = "<group>"; };
		EEDA9C0D2510F3D5003A5B27 /* ZMConversation+EncryptionAtRest.swift */ = {isa = PBXFileReference; lastKnownFileType = sourcecode.swift; path = "ZMConversation+EncryptionAtRest.swift"; sourceTree = "<group>"; };
		EEDA9C132513A0A5003A5B27 /* ZMClientMessage+EncryptionAtRest.swift */ = {isa = PBXFileReference; lastKnownFileType = sourcecode.swift; path = "ZMClientMessage+EncryptionAtRest.swift"; sourceTree = "<group>"; };
		EEDB51DA255410D000F35A29 /* GenericMessageHelperTests.swift */ = {isa = PBXFileReference; lastKnownFileType = sourcecode.swift; path = GenericMessageHelperTests.swift; sourceTree = "<group>"; };
		EEDD426928633B2800C9EBC4 /* ZMUser+Patches.swift */ = {isa = PBXFileReference; lastKnownFileType = sourcecode.swift; path = "ZMUser+Patches.swift"; sourceTree = "<group>"; };
		EEDE7DB628EC1618007DC6A3 /* MockMLSActionExecutor.swift */ = {isa = PBXFileReference; lastKnownFileType = sourcecode.swift; path = MockMLSActionExecutor.swift; sourceTree = "<group>"; };
		EEE186B1259CC7CC008707CA /* AppLockDelegate.swift */ = {isa = PBXFileReference; lastKnownFileType = sourcecode.swift; path = AppLockDelegate.swift; sourceTree = "<group>"; };
		EEE83B491FBB496B00FC0296 /* ZMMessageTimerTests.swift */ = {isa = PBXFileReference; lastKnownFileType = sourcecode.swift; path = ZMMessageTimerTests.swift; sourceTree = "<group>"; };
		EEE95CD42A432FA100E136CB /* LeaveSubconversationAction.swift */ = {isa = PBXFileReference; lastKnownFileType = sourcecode.swift; path = LeaveSubconversationAction.swift; sourceTree = "<group>"; };
		EEF0BC3028EEC02400ED16CA /* MockSyncStatus.swift */ = {isa = PBXFileReference; lastKnownFileType = sourcecode.swift; path = MockSyncStatus.swift; sourceTree = "<group>"; };
		EEF4010623A9213B007B1A97 /* UserType+Team.swift */ = {isa = PBXFileReference; lastKnownFileType = sourcecode.swift; path = "UserType+Team.swift"; sourceTree = "<group>"; };
		EEF6E3C928D89251001C1799 /* StaleMLSKeyDetectorTests.swift */ = {isa = PBXFileReference; lastKnownFileType = sourcecode.swift; path = StaleMLSKeyDetectorTests.swift; sourceTree = "<group>"; };
		EEFAAC3328DDE27F009940E7 /* CoreCryptoCallbacksTests.swift */ = {isa = PBXFileReference; lastKnownFileType = sourcecode.swift; path = CoreCryptoCallbacksTests.swift; sourceTree = "<group>"; };
		EEFC3EE62208311200D3091A /* ZMConversation+HasMessages.swift */ = {isa = PBXFileReference; lastKnownFileType = sourcecode.swift; path = "ZMConversation+HasMessages.swift"; sourceTree = "<group>"; };
		EEFC3EE822083B0900D3091A /* ZMConversationTests+HasMessages.swift */ = {isa = PBXFileReference; lastKnownFileType = sourcecode.swift; path = "ZMConversationTests+HasMessages.swift"; sourceTree = "<group>"; };
		EEFFBEB42A67D9CF0058C343 /* store2-106-0.wiredatabase */ = {isa = PBXFileReference; lastKnownFileType = file; path = "store2-106-0.wiredatabase"; sourceTree = "<group>"; };
		EF17175A22D4CC8E00697EB0 /* Team+MockTeam.swift */ = {isa = PBXFileReference; lastKnownFileType = sourcecode.swift; path = "Team+MockTeam.swift"; sourceTree = "<group>"; };
		EF18C7E51F9E4F8A0085A832 /* UserType+Filename.swift */ = {isa = PBXFileReference; lastKnownFileType = sourcecode.swift; path = "UserType+Filename.swift"; sourceTree = "<group>"; };
		EF1F4F532301634500E4872C /* ZMSystemMessage+ChildMessages.swift */ = {isa = PBXFileReference; lastKnownFileType = sourcecode.swift; path = "ZMSystemMessage+ChildMessages.swift"; sourceTree = "<group>"; };
		EF1F850322FD71BB0020F6DC /* ZMOTRMessage+VerifySender.swift */ = {isa = PBXFileReference; lastKnownFileType = sourcecode.swift; path = "ZMOTRMessage+VerifySender.swift"; sourceTree = "<group>"; };
		EF2CBDA620061E2D0004F65E /* ServiceUser.swift */ = {isa = PBXFileReference; lastKnownFileType = sourcecode.swift; path = ServiceUser.swift; sourceTree = "<group>"; };
		EF3510F922CA07BB00115B97 /* ZMConversationTests+Transport.swift */ = {isa = PBXFileReference; lastKnownFileType = sourcecode.swift; path = "ZMConversationTests+Transport.swift"; sourceTree = "<group>"; };
		EF9A4702210A026600085102 /* ZMConversationTests+Language.swift */ = {isa = PBXFileReference; fileEncoding = 4; lastKnownFileType = sourcecode.swift; path = "ZMConversationTests+Language.swift"; sourceTree = "<group>"; };
		EFD0B02C21087DC80065EBF3 /* ZMConversation+Language.swift */ = {isa = PBXFileReference; fileEncoding = 4; lastKnownFileType = sourcecode.swift; path = "ZMConversation+Language.swift"; sourceTree = "<group>"; };
		F110503C2220439900F3EB62 /* ZMUser+RichProfile.swift */ = {isa = PBXFileReference; lastKnownFileType = sourcecode.swift; path = "ZMUser+RichProfile.swift"; sourceTree = "<group>"; };
		F11F3E881FA32463007B6D3D /* InvalidClientsRemoval.swift */ = {isa = PBXFileReference; lastKnownFileType = sourcecode.swift; path = InvalidClientsRemoval.swift; sourceTree = "<group>"; };
		F11F3E8A1FA32AA0007B6D3D /* InvalidClientsRemovalTests.swift */ = {isa = PBXFileReference; lastKnownFileType = sourcecode.swift; path = InvalidClientsRemovalTests.swift; sourceTree = "<group>"; };
		F125BAD61EE9849B0018C2F8 /* ZMConversation+SystemMessages.swift */ = {isa = PBXFileReference; fileEncoding = 4; lastKnownFileType = sourcecode.swift; path = "ZMConversation+SystemMessages.swift"; sourceTree = "<group>"; };
		F12BD0AF1E4DCEC40012ADBA /* ZMMessage+Insert.swift */ = {isa = PBXFileReference; fileEncoding = 4; lastKnownFileType = sourcecode.swift; path = "ZMMessage+Insert.swift"; sourceTree = "<group>"; };
		F137EEBD212C14300043FDEB /* ZMConversation+Services.swift */ = {isa = PBXFileReference; lastKnownFileType = sourcecode.swift; path = "ZMConversation+Services.swift"; sourceTree = "<group>"; };
		F13A89D0210628F600AB40CB /* PushToken.swift */ = {isa = PBXFileReference; fileEncoding = 4; lastKnownFileType = sourcecode.swift; path = PushToken.swift; sourceTree = "<group>"; };
		F13A89D22106293000AB40CB /* PushTokenTests.swift */ = {isa = PBXFileReference; fileEncoding = 4; lastKnownFileType = sourcecode.swift; path = PushTokenTests.swift; sourceTree = "<group>"; };
		F14B7AFE2220302B00458624 /* ZMUser+Predicates.swift */ = {isa = PBXFileReference; fileEncoding = 4; lastKnownFileType = sourcecode.swift; path = "ZMUser+Predicates.swift"; sourceTree = "<group>"; };
		F14B9C6E212DB467004B6D7D /* ZMBaseManagedObjectTest+Helpers.swift */ = {isa = PBXFileReference; lastKnownFileType = sourcecode.swift; path = "ZMBaseManagedObjectTest+Helpers.swift"; sourceTree = "<group>"; };
		F14FA376221DB05B005E7EF5 /* MockBackgroundActivityManager.swift */ = {isa = PBXFileReference; lastKnownFileType = sourcecode.swift; path = MockBackgroundActivityManager.swift; sourceTree = "<group>"; };
		F1517921212DAE2E00BA3EBD /* ZMConversationTests+Services.swift */ = {isa = PBXFileReference; lastKnownFileType = sourcecode.swift; path = "ZMConversationTests+Services.swift"; sourceTree = "<group>"; };
		F163784E1E5C454C00898F84 /* ZMConversation+Patches.swift */ = {isa = PBXFileReference; fileEncoding = 4; lastKnownFileType = sourcecode.swift; path = "ZMConversation+Patches.swift"; sourceTree = "<group>"; };
		F16378501E5C805100898F84 /* ZMConversationSecurityLevel.swift */ = {isa = PBXFileReference; fileEncoding = 4; lastKnownFileType = sourcecode.swift; path = ZMConversationSecurityLevel.swift; sourceTree = "<group>"; };
		F16F8EBE2063E9CC009A9D6F /* CoreDataStackTests+Backup.swift */ = {isa = PBXFileReference; lastKnownFileType = sourcecode.swift; path = "CoreDataStackTests+Backup.swift"; sourceTree = "<group>"; };
		F179B5D92062B77300C13DFD /* CoreDataStack+Backup.swift */ = {isa = PBXFileReference; lastKnownFileType = sourcecode.swift; path = "CoreDataStack+Backup.swift"; sourceTree = "<group>"; };
		F18998821E7AC6D900E579A2 /* ZMUser.swift */ = {isa = PBXFileReference; fileEncoding = 4; lastKnownFileType = sourcecode.swift; path = ZMUser.swift; sourceTree = "<group>"; };
		F18998841E7AEEC900E579A2 /* ZMUserTests+Swift.swift */ = {isa = PBXFileReference; fileEncoding = 4; lastKnownFileType = sourcecode.swift; path = "ZMUserTests+Swift.swift"; sourceTree = "<group>"; };
		F18998871E7AF0BE00E579A2 /* ZMUserTests.h */ = {isa = PBXFileReference; lastKnownFileType = sourcecode.c.h; path = ZMUserTests.h; sourceTree = "<group>"; };
		F19550372040628000338E91 /* ZMUpdateEvent+Helper.swift */ = {isa = PBXFileReference; lastKnownFileType = sourcecode.swift; path = "ZMUpdateEvent+Helper.swift"; sourceTree = "<group>"; };
		F1B025601E534CF900900C65 /* ZMConversationTests+PrepareToSend.swift */ = {isa = PBXFileReference; fileEncoding = 4; lastKnownFileType = sourcecode.swift; path = "ZMConversationTests+PrepareToSend.swift"; sourceTree = "<group>"; };
		F1B58926202DCEF9002BB59B /* ZMConversationTests+CreationSystemMessages.swift */ = {isa = PBXFileReference; fileEncoding = 4; lastKnownFileType = sourcecode.swift; path = "ZMConversationTests+CreationSystemMessages.swift"; sourceTree = "<group>"; };
		F1C8676F1FA9CCB5001505E8 /* DuplicateMerging.swift */ = {isa = PBXFileReference; lastKnownFileType = sourcecode.swift; path = DuplicateMerging.swift; sourceTree = "<group>"; };
		F1C867841FAA0D48001505E8 /* ZMUser+Create.swift */ = {isa = PBXFileReference; lastKnownFileType = sourcecode.swift; path = "ZMUser+Create.swift"; sourceTree = "<group>"; };
		F1FDF2F521B152BC00E037A1 /* GenericMessage+Helper.swift */ = {isa = PBXFileReference; fileEncoding = 4; lastKnownFileType = sourcecode.swift; path = "GenericMessage+Helper.swift"; sourceTree = "<group>"; };
		F1FDF2F621B152BC00E037A1 /* GenericMessage+Hashing.swift */ = {isa = PBXFileReference; fileEncoding = 4; lastKnownFileType = sourcecode.swift; path = "GenericMessage+Hashing.swift"; sourceTree = "<group>"; };
		F1FDF2F921B1555A00E037A1 /* ZMClientMessage+Location.swift */ = {isa = PBXFileReference; lastKnownFileType = sourcecode.swift; path = "ZMClientMessage+Location.swift"; sourceTree = "<group>"; };
		F1FDF2FD21B1572500E037A1 /* ZMGenericMessageData.swift */ = {isa = PBXFileReference; lastKnownFileType = sourcecode.swift; path = ZMGenericMessageData.swift; sourceTree = "<group>"; };
		F1FDF2FF21B1580400E037A1 /* GenericMessage+Utils.swift */ = {isa = PBXFileReference; lastKnownFileType = sourcecode.swift; path = "GenericMessage+Utils.swift"; sourceTree = "<group>"; };
		F90D99A41E02DC6B00034070 /* AssetCollectionBatched.swift */ = {isa = PBXFileReference; fileEncoding = 4; lastKnownFileType = sourcecode.swift; path = AssetCollectionBatched.swift; sourceTree = "<group>"; };
		F90D99A61E02E22400034070 /* AssetCollectionBatchedTests.swift */ = {isa = PBXFileReference; fileEncoding = 4; lastKnownFileType = sourcecode.swift; path = AssetCollectionBatchedTests.swift; sourceTree = "<group>"; };
		F91EAAC41D885D720010ACBE /* video.mp4 */ = {isa = PBXFileReference; lastKnownFileType = file; name = video.mp4; path = Tests/Resources/video.mp4; sourceTree = SOURCE_ROOT; };
		F920AE161E38C547001BC14F /* NotificationObservers.swift */ = {isa = PBXFileReference; fileEncoding = 4; lastKnownFileType = sourcecode.swift; path = NotificationObservers.swift; sourceTree = "<group>"; };
		F920AE291E3A5FDD001BC14F /* Dictionary+Mapping.swift */ = {isa = PBXFileReference; fileEncoding = 4; lastKnownFileType = sourcecode.swift; path = "Dictionary+Mapping.swift"; sourceTree = "<group>"; };
		F920AE391E3B8445001BC14F /* SearchUserObserverCenterTests.swift */ = {isa = PBXFileReference; fileEncoding = 4; lastKnownFileType = sourcecode.swift; path = SearchUserObserverCenterTests.swift; sourceTree = "<group>"; };
		F929C1731E41D3480018ADA4 /* PersonName.swift */ = {isa = PBXFileReference; fileEncoding = 4; lastKnownFileType = sourcecode.swift; path = PersonName.swift; sourceTree = "<group>"; };
		F929C17A1E423B620018ADA4 /* SnapshotCenterTests.swift */ = {isa = PBXFileReference; fileEncoding = 4; lastKnownFileType = sourcecode.swift; path = SnapshotCenterTests.swift; sourceTree = "<group>"; };
		F92C99271DAE8D060034AFDD /* GenericMessageTests+Obfuscation.swift */ = {isa = PBXFileReference; fileEncoding = 4; lastKnownFileType = sourcecode.swift; path = "GenericMessageTests+Obfuscation.swift"; sourceTree = "<group>"; };
		F92C99291DAFBC910034AFDD /* ZMConversation+SelfDeletingMessages.swift */ = {isa = PBXFileReference; fileEncoding = 4; lastKnownFileType = sourcecode.swift; path = "ZMConversation+SelfDeletingMessages.swift"; sourceTree = "<group>"; };
		F92C992B1DAFC58A0034AFDD /* ZMConversationTests+Ephemeral.swift */ = {isa = PBXFileReference; fileEncoding = 4; lastKnownFileType = sourcecode.swift; path = "ZMConversationTests+Ephemeral.swift"; sourceTree = "<group>"; };
		F93265201D8950F10076AAD6 /* NSManagedObjectContext+FetchRequest.swift */ = {isa = PBXFileReference; fileEncoding = 4; lastKnownFileType = sourcecode.swift; path = "NSManagedObjectContext+FetchRequest.swift"; sourceTree = "<group>"; };
		F9331C501CB3BC6800139ECC /* CryptoBoxTests.swift */ = {isa = PBXFileReference; fileEncoding = 4; lastKnownFileType = sourcecode.swift; path = CryptoBoxTests.swift; sourceTree = "<group>"; };
		F9331C541CB3BCDA00139ECC /* OtrBaseTest.swift */ = {isa = PBXFileReference; fileEncoding = 4; lastKnownFileType = sourcecode.swift; path = OtrBaseTest.swift; sourceTree = "<group>"; };
		F9331C591CB3BECB00139ECC /* ZMClientMessageTests+OTR_Legacy.swift */ = {isa = PBXFileReference; fileEncoding = 4; lastKnownFileType = sourcecode.swift; path = "ZMClientMessageTests+OTR_Legacy.swift"; sourceTree = "<group>"; };
		F9331C5B1CB3BF9F00139ECC /* UserClientKeyStoreTests.swift */ = {isa = PBXFileReference; fileEncoding = 4; lastKnownFileType = sourcecode.swift; path = UserClientKeyStoreTests.swift; sourceTree = "<group>"; };
		F9331C751CB4165100139ECC /* NSString+ZMPersonName.h */ = {isa = PBXFileReference; fileEncoding = 4; lastKnownFileType = sourcecode.c.h; path = "NSString+ZMPersonName.h"; sourceTree = "<group>"; };
		F9331C761CB4165100139ECC /* NSString+ZMPersonName.m */ = {isa = PBXFileReference; fileEncoding = 4; lastKnownFileType = sourcecode.c.objc; path = "NSString+ZMPersonName.m"; sourceTree = "<group>"; };
		F9331C811CB4191B00139ECC /* NSPredicate+ZMSearch.h */ = {isa = PBXFileReference; fileEncoding = 4; lastKnownFileType = sourcecode.c.h; path = "NSPredicate+ZMSearch.h"; sourceTree = "<group>"; };
		F9331C821CB4191B00139ECC /* NSPredicate+ZMSearch.m */ = {isa = PBXFileReference; fileEncoding = 4; lastKnownFileType = sourcecode.c.objc; path = "NSPredicate+ZMSearch.m"; sourceTree = "<group>"; };
		F9331C851CB419B500139ECC /* NSFetchRequest+ZMRelationshipKeyPaths.h */ = {isa = PBXFileReference; fileEncoding = 4; lastKnownFileType = sourcecode.c.h; path = "NSFetchRequest+ZMRelationshipKeyPaths.h"; sourceTree = "<group>"; };
		F9331C861CB419B500139ECC /* NSFetchRequest+ZMRelationshipKeyPaths.m */ = {isa = PBXFileReference; fileEncoding = 4; lastKnownFileType = sourcecode.c.objc; path = "NSFetchRequest+ZMRelationshipKeyPaths.m"; sourceTree = "<group>"; };
		F93A30231D6EFB47005CCB1D /* ZMMessageConfirmation.swift */ = {isa = PBXFileReference; fileEncoding = 4; lastKnownFileType = sourcecode.swift; path = ZMMessageConfirmation.swift; sourceTree = "<group>"; };
		F93A302E1D6F2633005CCB1D /* ZMMessageTests+Confirmation.swift */ = {isa = PBXFileReference; fileEncoding = 4; lastKnownFileType = sourcecode.swift; path = "ZMMessageTests+Confirmation.swift"; sourceTree = "<group>"; };
		F93C4C7C1E24E1B1007E9CEE /* NotificationDispatcher.swift */ = {isa = PBXFileReference; fileEncoding = 4; lastKnownFileType = sourcecode.swift; path = NotificationDispatcher.swift; sourceTree = "<group>"; };
		F93C4C7E1E24F832007E9CEE /* NotificationDispatcherTests.swift */ = {isa = PBXFileReference; fileEncoding = 4; lastKnownFileType = sourcecode.swift; path = NotificationDispatcherTests.swift; sourceTree = "<group>"; };
		F943BC2C1E88FEC80048A768 /* ChangedIndexes.swift */ = {isa = PBXFileReference; fileEncoding = 4; lastKnownFileType = sourcecode.swift; path = ChangedIndexes.swift; sourceTree = "<group>"; };
		F94A208E1CB51AF50059632A /* ManagedObjectValidationTests.m */ = {isa = PBXFileReference; fileEncoding = 4; lastKnownFileType = sourcecode.c.objc; name = ManagedObjectValidationTests.m; path = Tests/Source/Model/ManagedObjectValidationTests.m; sourceTree = SOURCE_ROOT; };
		F963E96B1D9ADD5A00098AD3 /* ZMImageAssetEncryptionKeys.h */ = {isa = PBXFileReference; fileEncoding = 4; lastKnownFileType = sourcecode.c.h; path = ZMImageAssetEncryptionKeys.h; sourceTree = "<group>"; };
		F963E96C1D9ADD5A00098AD3 /* ZMImageAssetEncryptionKeys.m */ = {isa = PBXFileReference; fileEncoding = 4; lastKnownFileType = sourcecode.c.objc; path = ZMImageAssetEncryptionKeys.m; sourceTree = "<group>"; };
		F963E9721D9BF9E300098AD3 /* ProtosTests.swift */ = {isa = PBXFileReference; fileEncoding = 4; lastKnownFileType = sourcecode.swift; path = ProtosTests.swift; sourceTree = "<group>"; };
		F963E97E1D9C09E700098AD3 /* ZMMessageTimer.h */ = {isa = PBXFileReference; fileEncoding = 4; lastKnownFileType = sourcecode.c.h; path = ZMMessageTimer.h; sourceTree = "<group>"; };
		F963E97F1D9C09E700098AD3 /* ZMMessageTimer.m */ = {isa = PBXFileReference; fileEncoding = 4; lastKnownFileType = sourcecode.c.objc; path = ZMMessageTimer.m; sourceTree = "<group>"; };
		F963E9821D9C0DC400098AD3 /* ZMMessageDestructionTimer.swift */ = {isa = PBXFileReference; fileEncoding = 4; lastKnownFileType = sourcecode.swift; path = ZMMessageDestructionTimer.swift; sourceTree = "<group>"; };
		F963E9841D9D47D100098AD3 /* ZMClientMessageTests+Ephemeral.swift */ = {isa = PBXFileReference; fileEncoding = 4; lastKnownFileType = sourcecode.swift; path = "ZMClientMessageTests+Ephemeral.swift"; sourceTree = "<group>"; };
		F963E9921D9E9D1800098AD3 /* ZMAssetClientMessageTests+Ephemeral.swift */ = {isa = PBXFileReference; fileEncoding = 4; lastKnownFileType = sourcecode.swift; path = "ZMAssetClientMessageTests+Ephemeral.swift"; sourceTree = "<group>"; };
		F991CE101CB5549D004D8465 /* ZMConversation+Testing.h */ = {isa = PBXFileReference; fileEncoding = 4; lastKnownFileType = sourcecode.c.h; path = "ZMConversation+Testing.h"; sourceTree = "<group>"; };
		F991CE181CB55E95004D8465 /* ZMSearchUserTests.m */ = {isa = PBXFileReference; fileEncoding = 4; lastKnownFileType = sourcecode.c.objc; path = ZMSearchUserTests.m; sourceTree = "<group>"; };
		F991CE1A1CB561B0004D8465 /* ZMAddressBookContact.m */ = {isa = PBXFileReference; fileEncoding = 4; lastKnownFileType = sourcecode.c.objc; path = ZMAddressBookContact.m; sourceTree = "<group>"; };
		F99C5B891ED460E20049CCD7 /* TeamChangeInfo.swift */ = {isa = PBXFileReference; fileEncoding = 4; lastKnownFileType = sourcecode.swift; path = TeamChangeInfo.swift; sourceTree = "<group>"; };
		F99C5B8B1ED466760049CCD7 /* TeamObserverTests.swift */ = {isa = PBXFileReference; fileEncoding = 4; lastKnownFileType = sourcecode.swift; path = TeamObserverTests.swift; sourceTree = "<group>"; };
		F9A705CA1CAEE01D00C2F5FE /* NSManagedObjectContext+tests.h */ = {isa = PBXFileReference; fileEncoding = 4; lastKnownFileType = sourcecode.c.h; path = "NSManagedObjectContext+tests.h"; sourceTree = "<group>"; };
		F9A705CB1CAEE01D00C2F5FE /* NSManagedObjectContext+zmessaging-Internal.h */ = {isa = PBXFileReference; fileEncoding = 4; lastKnownFileType = sourcecode.c.h; path = "NSManagedObjectContext+zmessaging-Internal.h"; sourceTree = "<group>"; };
		F9A705CC1CAEE01D00C2F5FE /* NSManagedObjectContext+zmessaging.h */ = {isa = PBXFileReference; fileEncoding = 4; lastKnownFileType = sourcecode.c.h; path = "NSManagedObjectContext+zmessaging.h"; sourceTree = "<group>"; };
		F9A705CD1CAEE01D00C2F5FE /* NSManagedObjectContext+zmessaging.m */ = {isa = PBXFileReference; fileEncoding = 4; lastKnownFileType = sourcecode.c.objc; path = "NSManagedObjectContext+zmessaging.m"; sourceTree = "<group>"; };
		F9A705D01CAEE01D00C2F5FE /* NSNotification+ManagedObjectContextSave.h */ = {isa = PBXFileReference; fileEncoding = 4; lastKnownFileType = sourcecode.c.h; path = "NSNotification+ManagedObjectContextSave.h"; sourceTree = "<group>"; };
		F9A705D11CAEE01D00C2F5FE /* NSNotification+ManagedObjectContextSave.m */ = {isa = PBXFileReference; fileEncoding = 4; lastKnownFileType = sourcecode.c.objc; path = "NSNotification+ManagedObjectContextSave.m"; sourceTree = "<group>"; };
		F9A705D61CAEE01D00C2F5FE /* ZMConnection+Internal.h */ = {isa = PBXFileReference; fileEncoding = 4; lastKnownFileType = sourcecode.c.h; path = "ZMConnection+Internal.h"; sourceTree = "<group>"; };
		F9A705D71CAEE01D00C2F5FE /* ZMConnection.h */ = {isa = PBXFileReference; fileEncoding = 4; lastKnownFileType = sourcecode.c.h; path = ZMConnection.h; sourceTree = "<group>"; };
		F9A705D81CAEE01D00C2F5FE /* ZMConnection.m */ = {isa = PBXFileReference; fileEncoding = 4; lastKnownFileType = sourcecode.c.objc; path = ZMConnection.m; sourceTree = "<group>"; };
		F9A705F11CAEE01D00C2F5FE /* AssetCache.swift */ = {isa = PBXFileReference; fileEncoding = 4; lastKnownFileType = sourcecode.swift; path = AssetCache.swift; sourceTree = "<group>"; };
		F9A705F21CAEE01D00C2F5FE /* AssetEncryption.swift */ = {isa = PBXFileReference; fileEncoding = 4; lastKnownFileType = sourcecode.swift; path = AssetEncryption.swift; sourceTree = "<group>"; };
		F9A705F81CAEE01D00C2F5FE /* ZMExternalEncryptedDataWithKeys.h */ = {isa = PBXFileReference; fileEncoding = 4; lastKnownFileType = sourcecode.c.h; path = ZMExternalEncryptedDataWithKeys.h; sourceTree = "<group>"; };
		F9A705F91CAEE01D00C2F5FE /* ZMExternalEncryptedDataWithKeys.m */ = {isa = PBXFileReference; fileEncoding = 4; lastKnownFileType = sourcecode.c.objc; path = ZMExternalEncryptedDataWithKeys.m; sourceTree = "<group>"; };
		F9A705FE1CAEE01D00C2F5FE /* ZMImageMessage.m */ = {isa = PBXFileReference; fileEncoding = 4; lastKnownFileType = sourcecode.c.objc; path = ZMImageMessage.m; sourceTree = "<group>"; };
		F9A705FF1CAEE01D00C2F5FE /* ZMMessage+Internal.h */ = {isa = PBXFileReference; fileEncoding = 4; lastKnownFileType = sourcecode.c.h; path = "ZMMessage+Internal.h"; sourceTree = "<group>"; };
		F9A706001CAEE01D00C2F5FE /* ZMMessage.m */ = {isa = PBXFileReference; fileEncoding = 4; lastKnownFileType = sourcecode.c.objc; path = ZMMessage.m; sourceTree = "<group>"; };
		F9A706011CAEE01D00C2F5FE /* ZMOTRMessage.h */ = {isa = PBXFileReference; fileEncoding = 4; lastKnownFileType = sourcecode.c.h; path = ZMOTRMessage.h; sourceTree = "<group>"; };
		F9A706021CAEE01D00C2F5FE /* ZMOTRMessage.m */ = {isa = PBXFileReference; fileEncoding = 4; lastKnownFileType = sourcecode.c.objc; path = ZMOTRMessage.m; sourceTree = "<group>"; };
		F9A7060D1CAEE01D00C2F5FE /* ZMUser+Internal.h */ = {isa = PBXFileReference; fileEncoding = 4; lastKnownFileType = sourcecode.c.h; path = "ZMUser+Internal.h"; sourceTree = "<group>"; };
		F9A706101CAEE01D00C2F5FE /* ZMUser.m */ = {isa = PBXFileReference; fileEncoding = 4; lastKnownFileType = sourcecode.c.objc; path = ZMUser.m; sourceTree = "<group>"; };
		F9A706151CAEE01D00C2F5FE /* UserClient+Protobuf.swift */ = {isa = PBXFileReference; fileEncoding = 4; lastKnownFileType = sourcecode.swift; path = "UserClient+Protobuf.swift"; sourceTree = "<group>"; };
		F9A706161CAEE01D00C2F5FE /* UserClient.swift */ = {isa = PBXFileReference; fileEncoding = 4; lastKnownFileType = sourcecode.swift; path = UserClient.swift; sourceTree = "<group>"; };
		F9A706171CAEE01D00C2F5FE /* UserClientTypes.h */ = {isa = PBXFileReference; fileEncoding = 4; lastKnownFileType = sourcecode.c.h; path = UserClientTypes.h; sourceTree = "<group>"; };
		F9A706181CAEE01D00C2F5FE /* UserClientTypes.m */ = {isa = PBXFileReference; fileEncoding = 4; lastKnownFileType = sourcecode.c.objc; path = UserClientTypes.m; sourceTree = "<group>"; };
		F9A706191CAEE01D00C2F5FE /* ZMManagedObject+Internal.h */ = {isa = PBXFileReference; fileEncoding = 4; lastKnownFileType = sourcecode.c.h; path = "ZMManagedObject+Internal.h"; sourceTree = "<group>"; };
		F9A7061A1CAEE01D00C2F5FE /* ZMManagedObject.m */ = {isa = PBXFileReference; fileEncoding = 4; lastKnownFileType = sourcecode.c.objc; path = ZMManagedObject.m; sourceTree = "<group>"; };
		F9A706271CAEE01D00C2F5FE /* ConversationListChangeInfo.swift */ = {isa = PBXFileReference; fileEncoding = 4; lastKnownFileType = sourcecode.swift; path = ConversationListChangeInfo.swift; sourceTree = "<group>"; };
		F9A706281CAEE01D00C2F5FE /* ConversationChangeInfo.swift */ = {isa = PBXFileReference; fileEncoding = 4; lastKnownFileType = sourcecode.swift; path = ConversationChangeInfo.swift; sourceTree = "<group>"; };
		F9A7062C1CAEE01D00C2F5FE /* AnyClassTuple.swift */ = {isa = PBXFileReference; fileEncoding = 4; lastKnownFileType = sourcecode.swift; path = AnyClassTuple.swift; sourceTree = "<group>"; };
		F9A7062D1CAEE01D00C2F5FE /* DependentObjectsKeysForObservedObjectKeysCache.swift */ = {isa = PBXFileReference; fileEncoding = 4; lastKnownFileType = sourcecode.swift; path = DependentObjectsKeysForObservedObjectKeysCache.swift; sourceTree = "<group>"; };
		F9A7062E1CAEE01D00C2F5FE /* StringKeyPath.swift */ = {isa = PBXFileReference; fileEncoding = 4; lastKnownFileType = sourcecode.swift; path = StringKeyPath.swift; sourceTree = "<group>"; };
		F9A7062F1CAEE01D00C2F5FE /* KeySet.swift */ = {isa = PBXFileReference; fileEncoding = 4; lastKnownFileType = sourcecode.swift; path = KeySet.swift; sourceTree = "<group>"; };
		F9A706331CAEE01D00C2F5FE /* SetSnapshot.swift */ = {isa = PBXFileReference; fileEncoding = 4; lastKnownFileType = sourcecode.swift; path = SetSnapshot.swift; sourceTree = "<group>"; };
		F9A706351CAEE01D00C2F5FE /* MessageChangeInfo.swift */ = {isa = PBXFileReference; fileEncoding = 4; lastKnownFileType = sourcecode.swift; path = MessageChangeInfo.swift; sourceTree = "<group>"; };
		F9A706371CAEE01D00C2F5FE /* NewUnreadMessageChangeInfos.swift */ = {isa = PBXFileReference; fileEncoding = 4; lastKnownFileType = sourcecode.swift; path = NewUnreadMessageChangeInfos.swift; sourceTree = "<group>"; };
		F9A706391CAEE01D00C2F5FE /* ObjectChangeInfo.swift */ = {isa = PBXFileReference; fileEncoding = 4; lastKnownFileType = sourcecode.swift; path = ObjectChangeInfo.swift; sourceTree = "<group>"; };
		F9A7063B1CAEE01D00C2F5FE /* UserClientChangeInfo.swift */ = {isa = PBXFileReference; fileEncoding = 4; lastKnownFileType = sourcecode.swift; path = UserClientChangeInfo.swift; sourceTree = "<group>"; };
		F9A7063C1CAEE01D00C2F5FE /* UserChangeInfo.swift */ = {isa = PBXFileReference; fileEncoding = 4; lastKnownFileType = sourcecode.swift; path = UserChangeInfo.swift; sourceTree = "<group>"; };
		F9A706431CAEE01D00C2F5FE /* CryptoBox.swift */ = {isa = PBXFileReference; fileEncoding = 4; lastKnownFileType = sourcecode.swift; path = CryptoBox.swift; sourceTree = "<group>"; };
		F9A706491CAEE01D00C2F5FE /* UserImageLocalCache.swift */ = {isa = PBXFileReference; fileEncoding = 4; lastKnownFileType = sourcecode.swift; path = UserImageLocalCache.swift; sourceTree = "<group>"; };
		F9A7064B1CAEE01D00C2F5FE /* ZMFetchRequestBatch.h */ = {isa = PBXFileReference; fileEncoding = 4; lastKnownFileType = sourcecode.c.h; path = ZMFetchRequestBatch.h; sourceTree = "<group>"; };
		F9A7064C1CAEE01D00C2F5FE /* ZMFetchRequestBatch.m */ = {isa = PBXFileReference; fileEncoding = 4; lastKnownFileType = sourcecode.c.objc; path = ZMFetchRequestBatch.m; sourceTree = "<group>"; };
		F9A7064E1CAEE01D00C2F5FE /* ZMUpdateEvent+WireDataModel.h */ = {isa = PBXFileReference; fileEncoding = 4; lastKnownFileType = sourcecode.c.h; path = "ZMUpdateEvent+WireDataModel.h"; sourceTree = "<group>"; };
		F9A7064F1CAEE01D00C2F5FE /* ZMUpdateEvent+WireDataModel.m */ = {isa = PBXFileReference; fileEncoding = 4; lastKnownFileType = sourcecode.c.objc; path = "ZMUpdateEvent+WireDataModel.m"; sourceTree = "<group>"; };
		F9A706CA1CAEE30700C2F5FE /* 1900x1500.jpg */ = {isa = PBXFileReference; lastKnownFileType = image.jpeg; name = 1900x1500.jpg; path = Tests/Resources/1900x1500.jpg; sourceTree = SOURCE_ROOT; };
		F9A706CB1CAEE30700C2F5FE /* animated.gif */ = {isa = PBXFileReference; lastKnownFileType = image.gif; name = animated.gif; path = Tests/Resources/animated.gif; sourceTree = SOURCE_ROOT; };
		F9A706CE1CAEE30700C2F5FE /* en */ = {isa = PBXFileReference; lastKnownFileType = text.plist.strings; name = en; path = InfoPlist.strings; sourceTree = "<group>"; };
		F9A706CF1CAEE30700C2F5FE /* EncryptedBase64EncondedExternalMessageTestFixture.txt */ = {isa = PBXFileReference; fileEncoding = 4; lastKnownFileType = text; name = EncryptedBase64EncondedExternalMessageTestFixture.txt; path = Tests/Resources/EncryptedBase64EncondedExternalMessageTestFixture.txt; sourceTree = SOURCE_ROOT; };
		F9A706D01CAEE30700C2F5FE /* ExternalMessageTextFixture.txt */ = {isa = PBXFileReference; fileEncoding = 4; lastKnownFileType = text; name = ExternalMessageTextFixture.txt; path = Tests/Resources/ExternalMessageTextFixture.txt; sourceTree = SOURCE_ROOT; };
		F9A706D11CAEE30700C2F5FE /* Info.plist */ = {isa = PBXFileReference; fileEncoding = 4; lastKnownFileType = text.plist.xml; name = Info.plist; path = Tests/Resources/Info.plist; sourceTree = SOURCE_ROOT; };
		F9A706D21CAEE30700C2F5FE /* Lorem Ipsum.txt */ = {isa = PBXFileReference; fileEncoding = 4; lastKnownFileType = text; name = "Lorem Ipsum.txt"; path = "Tests/Resources/Lorem Ipsum.txt"; sourceTree = SOURCE_ROOT; };
		F9A706D31CAEE30700C2F5FE /* medium.jpg */ = {isa = PBXFileReference; lastKnownFileType = image.jpeg; name = medium.jpg; path = Tests/Resources/medium.jpg; sourceTree = SOURCE_ROOT; };
		F9A706D41CAEE30700C2F5FE /* not_animated.gif */ = {isa = PBXFileReference; lastKnownFileType = image.gif; name = not_animated.gif; path = Tests/Resources/not_animated.gif; sourceTree = SOURCE_ROOT; };
		F9A706D91CAEE30700C2F5FE /* tiny.jpg */ = {isa = PBXFileReference; lastKnownFileType = image.jpeg; name = tiny.jpg; path = Tests/Resources/tiny.jpg; sourceTree = SOURCE_ROOT; };
		F9A708041CAEEB7400C2F5FE /* ManagedObjectContextSaveNotificationTests.m */ = {isa = PBXFileReference; fileEncoding = 4; lastKnownFileType = sourcecode.c.objc; path = ManagedObjectContextSaveNotificationTests.m; sourceTree = "<group>"; };
		F9A708051CAEEB7400C2F5FE /* ManagedObjectContextTests.m */ = {isa = PBXFileReference; fileEncoding = 4; lastKnownFileType = sourcecode.c.objc; path = ManagedObjectContextTests.m; sourceTree = "<group>"; };
		F9A708061CAEEB7400C2F5FE /* NSManagedObjectContext+TestHelpers.h */ = {isa = PBXFileReference; fileEncoding = 4; lastKnownFileType = sourcecode.c.h; path = "NSManagedObjectContext+TestHelpers.h"; sourceTree = "<group>"; };
		F9A708071CAEEB7400C2F5FE /* NSManagedObjectContext+TestHelpers.m */ = {isa = PBXFileReference; fileEncoding = 4; lastKnownFileType = sourcecode.c.objc; path = "NSManagedObjectContext+TestHelpers.m"; sourceTree = "<group>"; };
		F9A708081CAEEB7400C2F5FE /* PersistentStoreCoordinatorTests.m */ = {isa = PBXFileReference; fileEncoding = 4; lastKnownFileType = sourcecode.c.objc; path = PersistentStoreCoordinatorTests.m; sourceTree = "<group>"; };
		F9A7080B1CAEEB7400C2F5FE /* CoreDataRelationshipsTests.m */ = {isa = PBXFileReference; fileEncoding = 4; lastKnownFileType = sourcecode.c.objc; path = CoreDataRelationshipsTests.m; sourceTree = "<group>"; };
		F9A7080D1CAEEB7400C2F5FE /* MockEntity.h */ = {isa = PBXFileReference; fileEncoding = 4; lastKnownFileType = sourcecode.c.h; path = MockEntity.h; sourceTree = "<group>"; };
		F9A7080E1CAEEB7400C2F5FE /* MockEntity.m */ = {isa = PBXFileReference; fileEncoding = 4; lastKnownFileType = sourcecode.c.objc; path = MockEntity.m; sourceTree = "<group>"; };
		F9A7080F1CAEEB7400C2F5FE /* MockEntity2.h */ = {isa = PBXFileReference; fileEncoding = 4; lastKnownFileType = sourcecode.c.h; path = MockEntity2.h; sourceTree = "<group>"; };
		F9A708101CAEEB7400C2F5FE /* MockEntity2.m */ = {isa = PBXFileReference; fileEncoding = 4; lastKnownFileType = sourcecode.c.objc; path = MockEntity2.m; sourceTree = "<group>"; };
		F9A708111CAEEB7400C2F5FE /* MockModelObjectContextFactory.h */ = {isa = PBXFileReference; fileEncoding = 4; lastKnownFileType = sourcecode.c.h; path = MockModelObjectContextFactory.h; sourceTree = "<group>"; };
		F9A708121CAEEB7400C2F5FE /* MockModelObjectContextFactory.m */ = {isa = PBXFileReference; fileEncoding = 4; lastKnownFileType = sourcecode.c.objc; path = MockModelObjectContextFactory.m; sourceTree = "<group>"; };
		F9A708131CAEEB7400C2F5FE /* ModelObjectsTests.h */ = {isa = PBXFileReference; fileEncoding = 4; lastKnownFileType = sourcecode.c.h; path = ModelObjectsTests.h; sourceTree = "<group>"; };
		F9A708141CAEEB7400C2F5FE /* ModelObjectsTests.m */ = {isa = PBXFileReference; fileEncoding = 4; lastKnownFileType = sourcecode.c.objc; path = ModelObjectsTests.m; sourceTree = "<group>"; };
		F9A708151CAEEB7400C2F5FE /* NSFetchRequestTests+ZMRelationshipKeyPaths.m */ = {isa = PBXFileReference; fileEncoding = 4; lastKnownFileType = sourcecode.c.objc; path = "NSFetchRequestTests+ZMRelationshipKeyPaths.m"; sourceTree = "<group>"; };
		F9A708161CAEEB7400C2F5FE /* PersistentChangeTrackingTests.m */ = {isa = PBXFileReference; fileEncoding = 4; lastKnownFileType = sourcecode.c.objc; lineEnding = 0; path = PersistentChangeTrackingTests.m; sourceTree = "<group>"; xcLanguageSpecificationIdentifier = xcode.lang.objc; };
		F9A7081B1CAEEB7400C2F5FE /* ZMConnectionTests.m */ = {isa = PBXFileReference; fileEncoding = 4; lastKnownFileType = sourcecode.c.objc; path = ZMConnectionTests.m; sourceTree = "<group>"; };
		F9A7082B1CAEEB7400C2F5FE /* ZMFetchRequestBatchTests.m */ = {isa = PBXFileReference; fileEncoding = 4; lastKnownFileType = sourcecode.c.objc; path = ZMFetchRequestBatchTests.m; sourceTree = "<group>"; };
		F9A7082C1CAEEB7400C2F5FE /* ZMManagedObjectTests.m */ = {isa = PBXFileReference; fileEncoding = 4; lastKnownFileType = sourcecode.c.objc; path = ZMManagedObjectTests.m; sourceTree = "<group>"; };
		F9A708591CAEEC0700C2F5FE /* Test-Bridging-Header.h */ = {isa = PBXFileReference; fileEncoding = 4; lastKnownFileType = sourcecode.c.h; lineEnding = 0; name = "Test-Bridging-Header.h"; path = "Tests/Resources/Test-Bridging-Header.h"; sourceTree = SOURCE_ROOT; xcLanguageSpecificationIdentifier = xcode.lang.objcpp; };
		F9A7085A1CAEED1B00C2F5FE /* ZMBaseManagedObjectTest.h */ = {isa = PBXFileReference; fileEncoding = 4; lastKnownFileType = sourcecode.c.h; path = ZMBaseManagedObjectTest.h; sourceTree = "<group>"; };
		F9A7085B1CAEED1B00C2F5FE /* ZMBaseManagedObjectTest.m */ = {isa = PBXFileReference; fileEncoding = 4; lastKnownFileType = sourcecode.c.objc; path = ZMBaseManagedObjectTest.m; sourceTree = "<group>"; };
		F9A7085E1CAEEF4700C2F5FE /* MessagingTest+EventFactory.h */ = {isa = PBXFileReference; fileEncoding = 4; lastKnownFileType = sourcecode.c.h; path = "MessagingTest+EventFactory.h"; sourceTree = "<group>"; };
		F9A7085F1CAEEF4700C2F5FE /* MessagingTest+EventFactory.m */ = {isa = PBXFileReference; fileEncoding = 4; lastKnownFileType = sourcecode.c.objc; lineEnding = 0; path = "MessagingTest+EventFactory.m"; sourceTree = "<group>"; xcLanguageSpecificationIdentifier = xcode.lang.objc; };
		F9A708641CAEF9BD00C2F5FE /* Default-568h@2x.png */ = {isa = PBXFileReference; lastKnownFileType = image.png; path = "Default-568h@2x.png"; sourceTree = "<group>"; };
		F9AB00261F0CE5520037B437 /* FileManager+FileLocations.swift */ = {isa = PBXFileReference; fileEncoding = 4; lastKnownFileType = sourcecode.swift; path = "FileManager+FileLocations.swift"; sourceTree = "<group>"; };
		F9AB00281F0D2BE40037B437 /* FileManager+FileLocationTests.swift */ = {isa = PBXFileReference; fileEncoding = 4; lastKnownFileType = sourcecode.swift; path = "FileManager+FileLocationTests.swift"; sourceTree = "<group>"; };
		F9AB39591CB3AEB100A7254F /* BaseTestSwiftHelpers.swift */ = {isa = PBXFileReference; fileEncoding = 4; lastKnownFileType = sourcecode.swift; path = BaseTestSwiftHelpers.swift; sourceTree = "<group>"; };
		F9B0FF311D79D1140098C17C /* ZMClientMessageTests+Unarchiving.swift */ = {isa = PBXFileReference; fileEncoding = 4; lastKnownFileType = sourcecode.swift; path = "ZMClientMessageTests+Unarchiving.swift"; sourceTree = "<group>"; };
		F9B71F041CB264DF001DB03F /* ZMConversationList.m */ = {isa = PBXFileReference; fileEncoding = 4; lastKnownFileType = sourcecode.c.objc; path = ZMConversationList.m; sourceTree = "<group>"; };
		F9B71F051CB264DF001DB03F /* ZMConversationList+Internal.h */ = {isa = PBXFileReference; fileEncoding = 4; lastKnownFileType = sourcecode.c.h; path = "ZMConversationList+Internal.h"; sourceTree = "<group>"; };
		F9B71F071CB264DF001DB03F /* ZMConversationListDirectory.h */ = {isa = PBXFileReference; fileEncoding = 4; lastKnownFileType = sourcecode.c.h; path = ZMConversationListDirectory.h; sourceTree = "<group>"; };
		F9B71F081CB264DF001DB03F /* ZMConversationListDirectory.m */ = {isa = PBXFileReference; fileEncoding = 4; lastKnownFileType = sourcecode.c.objc; path = ZMConversationListDirectory.m; sourceTree = "<group>"; };
		F9B71F101CB264EF001DB03F /* ZMConversation.m */ = {isa = PBXFileReference; fileEncoding = 4; lastKnownFileType = sourcecode.c.objc; path = ZMConversation.m; sourceTree = "<group>"; };
		F9B71F111CB264EF001DB03F /* ZMConversation+Internal.h */ = {isa = PBXFileReference; fileEncoding = 4; lastKnownFileType = sourcecode.c.h; path = "ZMConversation+Internal.h"; sourceTree = "<group>"; };
		F9B71F1A1CB264EF001DB03F /* ZMConversation+UnreadCount.h */ = {isa = PBXFileReference; fileEncoding = 4; lastKnownFileType = sourcecode.c.h; path = "ZMConversation+UnreadCount.h"; sourceTree = "<group>"; };
		F9B71F1B1CB264EF001DB03F /* ZMConversation+UnreadCount.m */ = {isa = PBXFileReference; fileEncoding = 4; lastKnownFileType = sourcecode.c.objc; path = "ZMConversation+UnreadCount.m"; sourceTree = "<group>"; };
		F9B71F1E1CB264EF001DB03F /* ZMConversationSecurityLevel.h */ = {isa = PBXFileReference; fileEncoding = 4; lastKnownFileType = sourcecode.c.h; path = ZMConversationSecurityLevel.h; sourceTree = "<group>"; };
		F9B71F4F1CB2BC85001DB03F /* ZMConversation+Testing.m */ = {isa = PBXFileReference; fileEncoding = 4; lastKnownFileType = sourcecode.c.objc; path = "ZMConversation+Testing.m"; sourceTree = "<group>"; };
		F9B71F511CB2BC85001DB03F /* ZMConversationTests+gapsAndWindows.m */ = {isa = PBXFileReference; fileEncoding = 4; lastKnownFileType = sourcecode.c.objc; path = "ZMConversationTests+gapsAndWindows.m"; sourceTree = "<group>"; };
		F9B71F561CB2BC85001DB03F /* ZMConversationTests+Validation.m */ = {isa = PBXFileReference; fileEncoding = 4; lastKnownFileType = sourcecode.c.objc; path = "ZMConversationTests+Validation.m"; sourceTree = "<group>"; };
		F9B71F571CB2BC85001DB03F /* ZMConversationTests.h */ = {isa = PBXFileReference; fileEncoding = 4; lastKnownFileType = sourcecode.c.h; path = ZMConversationTests.h; sourceTree = "<group>"; };
		F9B71F581CB2BC85001DB03F /* ZMConversationTests.m */ = {isa = PBXFileReference; fileEncoding = 4; lastKnownFileType = sourcecode.c.objc; path = ZMConversationTests.m; sourceTree = "<group>"; };
		F9B71F5A1CB2BC85001DB03F /* ZMConversationListDirectoryTests.m */ = {isa = PBXFileReference; fileEncoding = 4; lastKnownFileType = sourcecode.c.objc; path = ZMConversationListDirectoryTests.m; sourceTree = "<group>"; };
		F9B71F5B1CB2BC85001DB03F /* ZMConversationListTests.m */ = {isa = PBXFileReference; fileEncoding = 4; lastKnownFileType = sourcecode.c.objc; path = ZMConversationListTests.m; sourceTree = "<group>"; };
		F9B71F5D1CB2BC85001DB03F /* ZMAssetClientMessageTests.swift */ = {isa = PBXFileReference; fileEncoding = 4; lastKnownFileType = sourcecode.swift; path = ZMAssetClientMessageTests.swift; sourceTree = "<group>"; };
		F9B71F5F1CB2BC85001DB03F /* BaseClientMessageTests.swift */ = {isa = PBXFileReference; fileEncoding = 4; lastKnownFileType = sourcecode.swift; path = BaseClientMessageTests.swift; sourceTree = "<group>"; };
		F9B71F601CB2BC85001DB03F /* ZMMessageTests.h */ = {isa = PBXFileReference; fileEncoding = 4; lastKnownFileType = sourcecode.c.h; path = ZMMessageTests.h; sourceTree = "<group>"; };
		F9B71F611CB2BC85001DB03F /* ZMMessageTests.m */ = {isa = PBXFileReference; fileEncoding = 4; lastKnownFileType = sourcecode.c.objc; path = ZMMessageTests.m; sourceTree = "<group>"; };
		F9B71F631CB2BC85001DB03F /* UserImageLocalCacheTests.swift */ = {isa = PBXFileReference; fileEncoding = 4; lastKnownFileType = sourcecode.swift; path = UserImageLocalCacheTests.swift; sourceTree = "<group>"; };
		F9B71F661CB2BC85001DB03F /* ZMPersonNameTests.m */ = {isa = PBXFileReference; fileEncoding = 4; lastKnownFileType = sourcecode.c.objc; path = ZMPersonNameTests.m; sourceTree = "<group>"; };
		F9B71F6A1CB2BC85001DB03F /* ZMUserTests.m */ = {isa = PBXFileReference; fileEncoding = 4; lastKnownFileType = sourcecode.c.objc; path = ZMUserTests.m; sourceTree = "<group>"; };
		F9B71F6D1CB2BC85001DB03F /* ZMCallStateTests.swift */ = {isa = PBXFileReference; fileEncoding = 4; lastKnownFileType = sourcecode.swift; path = ZMCallStateTests.swift; sourceTree = "<group>"; };
		F9B71FD91CB2C4C6001DB03F /* StringKeyPathTests.swift */ = {isa = PBXFileReference; fileEncoding = 4; lastKnownFileType = sourcecode.swift; path = StringKeyPathTests.swift; sourceTree = "<group>"; };
		F9B71FDF1CB2C4C6001DB03F /* AnyClassTupleTests.swift */ = {isa = PBXFileReference; fileEncoding = 4; lastKnownFileType = sourcecode.swift; path = AnyClassTupleTests.swift; sourceTree = "<group>"; };
		F9B720021CB2C68B001DB03F /* UserClientTests.swift */ = {isa = PBXFileReference; fileEncoding = 4; lastKnownFileType = sourcecode.swift; path = UserClientTests.swift; sourceTree = "<group>"; };
		F9C348821E2CC0730015D69D /* UserClientObserverTests.swift */ = {isa = PBXFileReference; fileEncoding = 4; lastKnownFileType = sourcecode.swift; name = UserClientObserverTests.swift; path = ../UserClientObserverTests.swift; sourceTree = "<group>"; };
		F9C348851E2CC27D0015D69D /* NewUnreadMessageObserverTests.swift */ = {isa = PBXFileReference; fileEncoding = 4; lastKnownFileType = sourcecode.swift; name = NewUnreadMessageObserverTests.swift; path = ../NewUnreadMessageObserverTests.swift; sourceTree = "<group>"; };
		F9C348911E2E3FF60015D69D /* SnapshotCenter.swift */ = {isa = PBXFileReference; fileEncoding = 4; lastKnownFileType = sourcecode.swift; path = SnapshotCenter.swift; sourceTree = "<group>"; };
		F9C8622A1D87DC18009AAC33 /* MessagingTest+UUID.swift */ = {isa = PBXFileReference; fileEncoding = 4; lastKnownFileType = sourcecode.swift; path = "MessagingTest+UUID.swift"; sourceTree = "<group>"; };
		F9C877081E000C9D00792613 /* AssetCollection.swift */ = {isa = PBXFileReference; fileEncoding = 4; lastKnownFileType = sourcecode.swift; path = AssetCollection.swift; sourceTree = "<group>"; };
		F9C8770A1E015AAF00792613 /* AssetColletionTests.swift */ = {isa = PBXFileReference; fileEncoding = 4; lastKnownFileType = sourcecode.swift; path = AssetColletionTests.swift; sourceTree = "<group>"; };
		F9C9A4FC1CAD5DF10039E10C /* WireDataModel.framework */ = {isa = PBXFileReference; explicitFileType = wrapper.framework; includeInIndex = 0; path = WireDataModel.framework; sourceTree = BUILT_PRODUCTS_DIR; };
		F9C9A5061CAD5DF10039E10C /* WireDataModelTests.xctest */ = {isa = PBXFileReference; explicitFileType = wrapper.cfbundle; includeInIndex = 0; path = WireDataModelTests.xctest; sourceTree = BUILT_PRODUCTS_DIR; };
		F9C9A5DC1CAD76A50039E10C /* Info.plist */ = {isa = PBXFileReference; fileEncoding = 4; lastKnownFileType = text.plist.xml; name = Info.plist; path = Resources/Info.plist; sourceTree = SOURCE_ROOT; };
		F9C9A60C1CAD76A50039E10C /* WireDataModel.h */ = {isa = PBXFileReference; fileEncoding = 4; lastKnownFileType = sourcecode.c.h; name = WireDataModel.h; path = Source/WireDataModel.h; sourceTree = SOURCE_ROOT; };
		F9C9A66C1CAD778C0039E10C /* Foundation.framework */ = {isa = PBXFileReference; lastKnownFileType = wrapper.framework; name = Foundation.framework; path = System/Library/Frameworks/Foundation.framework; sourceTree = SDKROOT; };
		F9C9A66E1CAD77930039E10C /* CoreData.framework */ = {isa = PBXFileReference; lastKnownFileType = wrapper.framework; name = CoreData.framework; path = System/Library/Frameworks/CoreData.framework; sourceTree = SDKROOT; };
		F9C9A6791CAD7A790039E10C /* version.xcconfig */ = {isa = PBXFileReference; fileEncoding = 4; lastKnownFileType = text.xcconfig; path = version.xcconfig; sourceTree = "<group>"; };
		F9C9A67C1CAD7A790039E10C /* ios-test-host.xcconfig */ = {isa = PBXFileReference; fileEncoding = 4; lastKnownFileType = text.xcconfig; path = "ios-test-host.xcconfig"; sourceTree = "<group>"; };
		F9C9A67D1CAD7A790039E10C /* ios-test-target.xcconfig */ = {isa = PBXFileReference; fileEncoding = 4; lastKnownFileType = text.xcconfig; path = "ios-test-target.xcconfig"; sourceTree = "<group>"; };
		F9C9A67F1CAD7A790039E10C /* project-common.xcconfig */ = {isa = PBXFileReference; fileEncoding = 4; lastKnownFileType = text.xcconfig; path = "project-common.xcconfig"; sourceTree = "<group>"; };
		F9C9A6801CAD7A790039E10C /* project-debug.xcconfig */ = {isa = PBXFileReference; fileEncoding = 4; lastKnownFileType = text.xcconfig; path = "project-debug.xcconfig"; sourceTree = "<group>"; };
		F9C9A6811CAD7A790039E10C /* project.xcconfig */ = {isa = PBXFileReference; fileEncoding = 4; lastKnownFileType = text.xcconfig; path = project.xcconfig; sourceTree = "<group>"; };
		F9C9A6841CAD7A790039E10C /* tests.xcconfig */ = {isa = PBXFileReference; fileEncoding = 4; lastKnownFileType = text.xcconfig; path = tests.xcconfig; sourceTree = "<group>"; };
		F9C9A6851CAD7A790039E10C /* warnings-debug.xcconfig */ = {isa = PBXFileReference; fileEncoding = 4; lastKnownFileType = text.xcconfig; path = "warnings-debug.xcconfig"; sourceTree = "<group>"; };
		F9C9A6861CAD7A790039E10C /* warnings.xcconfig */ = {isa = PBXFileReference; fileEncoding = 4; lastKnownFileType = text.xcconfig; path = warnings.xcconfig; sourceTree = "<group>"; };
		F9C9A6891CAD7A790039E10C /* WireDataModel.xcconfig */ = {isa = PBXFileReference; fileEncoding = 4; lastKnownFileType = text.xcconfig; path = WireDataModel.xcconfig; sourceTree = "<group>"; };
		F9C9A6A31CAD7C7F0039E10C /* ZMConversation.h */ = {isa = PBXFileReference; fileEncoding = 4; lastKnownFileType = sourcecode.c.h; path = ZMConversation.h; sourceTree = "<group>"; };
		F9C9A6A41CAD7C7F0039E10C /* ZMConversationList.h */ = {isa = PBXFileReference; fileEncoding = 4; lastKnownFileType = sourcecode.c.h; path = ZMConversationList.h; sourceTree = "<group>"; };
		F9C9A6A51CAD7C7F0039E10C /* ZMEditableUser.h */ = {isa = PBXFileReference; fileEncoding = 4; lastKnownFileType = sourcecode.c.h; path = ZMEditableUser.h; sourceTree = "<group>"; };
		F9C9A6A61CAD7C7F0039E10C /* ZMMessage.h */ = {isa = PBXFileReference; fileEncoding = 4; lastKnownFileType = sourcecode.c.h; path = ZMMessage.h; sourceTree = "<group>"; };
		F9C9A6A71CAD7C7F0039E10C /* ZMUser.h */ = {isa = PBXFileReference; fileEncoding = 4; lastKnownFileType = sourcecode.c.h; path = ZMUser.h; sourceTree = "<group>"; };
		F9C9A6AF1CAD7D1F0039E10C /* ZMManagedObject.h */ = {isa = PBXFileReference; fileEncoding = 4; lastKnownFileType = sourcecode.c.h; path = ZMManagedObject.h; sourceTree = "<group>"; };
		F9C9A7641CAE8DFC0039E10C /* ZMAddressBookContact.h */ = {isa = PBXFileReference; fileEncoding = 4; lastKnownFileType = sourcecode.c.h; path = ZMAddressBookContact.h; sourceTree = "<group>"; };
		F9C9A7F31CAED9510039E10C /* WireDataModelTestHost.app */ = {isa = PBXFileReference; explicitFileType = wrapper.application; includeInIndex = 0; path = WireDataModelTestHost.app; sourceTree = BUILT_PRODUCTS_DIR; };
		F9C9A81C1CAEDA330039E10C /* AppDelegate.h */ = {isa = PBXFileReference; fileEncoding = 4; lastKnownFileType = sourcecode.c.h; path = AppDelegate.h; sourceTree = "<group>"; };
		F9C9A81D1CAEDA330039E10C /* AppDelegate.m */ = {isa = PBXFileReference; fileEncoding = 4; lastKnownFileType = sourcecode.c.objc; path = AppDelegate.m; sourceTree = "<group>"; };
		F9C9A8231CAEDA330039E10C /* Info.plist */ = {isa = PBXFileReference; fileEncoding = 4; lastKnownFileType = text.plist.xml; path = Info.plist; sourceTree = "<group>"; };
		F9C9A8241CAEDA330039E10C /* main.m */ = {isa = PBXFileReference; fileEncoding = 4; lastKnownFileType = sourcecode.c.objc; path = main.m; sourceTree = "<group>"; };
		F9DBA51F1E28EA8B00BE23C0 /* DependencyKeyStore.swift */ = {isa = PBXFileReference; fileEncoding = 4; lastKnownFileType = sourcecode.swift; path = DependencyKeyStore.swift; sourceTree = "<group>"; };
		F9DBA5211E28EB4000BE23C0 /* SideEffectSources.swift */ = {isa = PBXFileReference; fileEncoding = 4; lastKnownFileType = sourcecode.swift; path = SideEffectSources.swift; sourceTree = "<group>"; };
		F9DBA5231E28EE0A00BE23C0 /* ConversationObserverTests.swift */ = {isa = PBXFileReference; fileEncoding = 4; lastKnownFileType = sourcecode.swift; name = ConversationObserverTests.swift; path = ../ConversationObserverTests.swift; sourceTree = "<group>"; };
		F9DBA5261E28EEBD00BE23C0 /* UserObserverTests.swift */ = {isa = PBXFileReference; fileEncoding = 4; lastKnownFileType = sourcecode.swift; name = UserObserverTests.swift; path = ../UserObserverTests.swift; sourceTree = "<group>"; };
		F9DBA5281E29162A00BE23C0 /* MessageObserverTests.swift */ = {isa = PBXFileReference; fileEncoding = 4; lastKnownFileType = sourcecode.swift; name = MessageObserverTests.swift; path = ../MessageObserverTests.swift; sourceTree = "<group>"; };
		F9DD60BF1E8916000019823F /* ChangedIndexesTests.swift */ = {isa = PBXFileReference; fileEncoding = 4; lastKnownFileType = sourcecode.swift; path = ChangedIndexesTests.swift; sourceTree = "<group>"; };
		F9FD75721E2E6A2100B4558B /* ConversationListObserverCenter.swift */ = {isa = PBXFileReference; fileEncoding = 4; lastKnownFileType = sourcecode.swift; path = ConversationListObserverCenter.swift; sourceTree = "<group>"; };
		F9FD75741E2E79B200B4558B /* ConversationListObserverTests.swift */ = {isa = PBXFileReference; fileEncoding = 4; lastKnownFileType = sourcecode.swift; name = ConversationListObserverTests.swift; path = ../ConversationListObserverTests.swift; sourceTree = "<group>"; };
		F9FD75771E2F9A0600B4558B /* SearchUserObserverCenter.swift */ = {isa = PBXFileReference; fileEncoding = 4; lastKnownFileType = sourcecode.swift; path = SearchUserObserverCenter.swift; sourceTree = "<group>"; };
		F9FD75791E2FB60000B4558B /* SearchUserObserverTests.swift */ = {isa = PBXFileReference; fileEncoding = 4; lastKnownFileType = sourcecode.swift; name = SearchUserObserverTests.swift; path = ../SearchUserObserverTests.swift; sourceTree = "<group>"; };
/* End PBXFileReference section */

/* Begin PBXFrameworksBuildPhase section */
		59D1C2FD2B1DE6FF0016F6B2 /* Frameworks */ = {
			isa = PBXFrameworksBuildPhase;
			buildActionMask = 2147483647;
			files = (
				59D1C30D2B1DE8750016F6B2 /* WireDataModel.framework in Frameworks */,
			);
			runOnlyForDeploymentPostprocessing = 0;
		};
		F9C9A4F81CAD5DF10039E10C /* Frameworks */ = {
			isa = PBXFrameworksBuildPhase;
			buildActionMask = 2147483647;
			files = (
				EE8DA9672954A02B00F58B79 /* WireCryptobox.framework in Frameworks */,
				F9C9A66F1CAD77930039E10C /* CoreData.framework in Frameworks */,
				EE8DA96D2954A03800F58B79 /* WireLinkPreview.framework in Frameworks */,
				EE8DA9632954A02400F58B79 /* WireProtos.framework in Frameworks */,
				EE8DA9702954A03E00F58B79 /* WireImages.framework in Frameworks */,
				F9C9A66D1CAD778C0039E10C /* Foundation.framework in Frameworks */,
				EE67F6C3296F05FD001D7C88 /* PINCache.xcframework in Frameworks */,
				EE8DA96A2954A03100F58B79 /* WireTransport.framework in Frameworks */,
				017CA4442A2742B800E8E778 /* WireCoreCrypto.xcframework in Frameworks */,
			);
			runOnlyForDeploymentPostprocessing = 0;
		};
		F9C9A5031CAD5DF10039E10C /* Frameworks */ = {
			isa = PBXFrameworksBuildPhase;
			buildActionMask = 2147483647;
			files = (
				59D1C30E2B1DEC300016F6B2 /* WireDataModelSupport.framework in Frameworks */,
				F9C9A5071CAD5DF10039E10C /* WireDataModel.framework in Frameworks */,
			);
			runOnlyForDeploymentPostprocessing = 0;
		};
		F9C9A7F01CAED9510039E10C /* Frameworks */ = {
			isa = PBXFrameworksBuildPhase;
			buildActionMask = 2147483647;
			files = (
				EE67F728296F0C6A001D7C88 /* WireTesting.framework in Frameworks */,
				F9C9A80C1CAED99F0039E10C /* WireDataModel.framework in Frameworks */,
				59D1C3062B1DE6FF0016F6B2 /* WireDataModelSupport.framework in Frameworks */,
			);
			runOnlyForDeploymentPostprocessing = 0;
		};
/* End PBXFrameworksBuildPhase section */

/* Begin PBXGroup section */
		0125F7392B28A31C00D989AB /* Sources */ = {
			isa = PBXGroup;
			children = (
				0125F73A2B28A31C00D989AB /* SpyUserClientKeyStore.swift */,
				0140A0CE2B31028D004D8B40 /* MockCoreCryptoProtocol.swift */,
				0140A0CF2B31028D004D8B40 /* MockSafeCoreCrypto.swift */,
				0125F73B2B28A31C00D989AB /* MockProteusProvider.swift */,
			);
			path = Sources;
			sourceTree = "<group>";
		};
		06034B6B26A8D31F003624B4 /* FileSharing */ = {
			isa = PBXGroup;
			children = (
				06034B6C26A8D36E003624B4 /* Feature.FileSharing.swift */,
			);
			path = FileSharing;
			sourceTree = "<group>";
		};
		062C0D312B22809000848A48 /* E2EId */ = {
			isa = PBXGroup;
			children = (
				062C0D322B2280AA00848A48 /* Feature.E2EId.swift */,
			);
			path = E2EId;
			sourceTree = "<group>";
		};
		062FD8832756051000B9DE39 /* ConversationGuestLinks */ = {
			isa = PBXGroup;
			children = (
				062FD8842756053800B9DE39 /* Feature.ConversationGuestLinks.swift */,
			);
			path = ConversationGuestLinks;
			sourceTree = "<group>";
		};
		0686649D256FB087001C8747 /* AppLock */ = {
			isa = PBXGroup;
			children = (
				EE4CCA94256C558400848212 /* Feature.AppLock.swift */,
				EEBACDA625B9C2C6000210AC /* AppLockType.swift */,
				EEE186B1259CC7CC008707CA /* AppLockDelegate.swift */,
				0686649E256FB0CA001C8747 /* AppLockController.swift */,
				EE6A57DF25BB1C6800F848DD /* AppLockController.State.swift */,
				EEBACDA825B9C47E000210AC /* AppLockController.Config.swift */,
				EE30F45A2592A357000FC69C /* AppLockController.PasscodeKeychainItem.swift */,
				EE8B09AE25B86BB20057E85C /* AppLockPasscodePreference.swift */,
				EEBACDAA25B9C4B0000210AC /* AppLockAuthenticationResult.swift */,
				EE8B09AC25B86AB10057E85C /* AppLockError.swift */,
				EEBACDA425B9C243000210AC /* LAContextProtocol.swift */,
				066A96FE25A88E510083E317 /* BiometricsState.swift */,
			);
			path = AppLock;
			sourceTree = "<group>";
		};
		068664A0256FB814001C8747 /* AppLock */ = {
			isa = PBXGroup;
			children = (
				068664A1256FB834001C8747 /* AppLockControllerTests.swift */,
				EE6A57D925BAE0C900F848DD /* BiometricsStateTests.swift */,
				EE6A57DB25BAE3D700F848DD /* MockLAContext.swift */,
				EE6A57DD25BAE40700F848DD /* MockBiometricsState.swift */,
			);
			path = AppLock;
			sourceTree = "<group>";
		};
		069BCC4F2B30945500DF4EC2 /* E2EIdentity */ = {
			isa = PBXGroup;
			children = (
				069BCC512B30945500DF4EC2 /* E2eIService.swift */,
				069BCC522B30945500DF4EC2 /* MLSConversationVerificationStatusProvider.swift */,
				069BCC532B30945500DF4EC2 /* E2eIClientID.swift */,
				069BCC542B30945500DF4EC2 /* E2eISetupService.swift */,
				069BCC552B30945500DF4EC2 /* E2eIVerificationStatusService.swift */,
				069BCC6B2B31DD0D00DF4EC2 /* MLSConversationVerificationManager.swift */,
			);
			name = E2EIdentity;
			path = Source/E2EIdentity;
			sourceTree = "<group>";
		};
		069BCC632B3098F500DF4EC2 /* E2EIdentity */ = {
			isa = PBXGroup;
			children = (
				069BCC502B30945500DF4EC2 /* MockWireE2eIdentity.swift */,
				069BCC562B30945500DF4EC2 /* E2eIServiceTests.swift */,
				069BCC652B30994300DF4EC2 /* E2eIVerificationStatusServiceTests.swift */,
				069BCC672B30996200DF4EC2 /* MLSConversationVerificationStatusProviderTests.swift */,
			);
			name = E2EIdentity;
			path = Source/E2EIdentity;
			sourceTree = "<group>";
		};
		069D07B6256266F000DBA592 /* FeatureConfiguration */ = {
			isa = PBXGroup;
			children = (
				068664A0256FB814001C8747 /* AppLock */,
				069D07B72562671D00DBA592 /* FeatureTests.swift */,
				EE715B7C256D153E00087A22 /* FeatureRepositoryTests.swift */,
			);
			path = FeatureConfiguration;
			sourceTree = "<group>";
		};
		06E8AAB2242BAA1B008929B1 /* File */ = {
			isa = PBXGroup;
			children = (
				06E8AAB3242BAA6A008929B1 /* SignatureStatus.swift */,
			);
			path = File;
			sourceTree = "<group>";
		};
		06F98D61243B2446007E914A /* DigitalSignature */ = {
			isa = PBXGroup;
			children = (
				06F98D62243B2470007E914A /* SignatureStatusTests.swift */,
			);
			path = DigitalSignature;
			sourceTree = "<group>";
		};
		1639A81122608FEB00868AB9 /* Patches */ = {
			isa = PBXGroup;
			children = (
				EEC80B5A29B60F7200099727 /* Legacy */,
				2BB2076F292B787000FB6468 /* PatchApplicator.swift */,
				EEC80B5B29B611CA00099727 /* PersistedDataPatch.swift */,
				54F84CFC1F9950B300ABD7D5 /* DuplicatedEntityRemoval.swift */,
				16827AE92732A3C20079405D /* InvalidDomainRemoval.swift */,
				F11F3E881FA32463007B6D3D /* InvalidClientsRemoval.swift */,
				16127CF2220058160020E65C /* InvalidConversationRemoval.swift */,
				87C1C25E207F7DA80083BF6B /* InvalidGenericMessageDataRemoval.swift */,
				163D01DF2472DE6200984999 /* InvalidConnectionRemoval.swift */,
				168413EC2225965500FCB9BC /* TransferStateMigration.swift */,
				1639A8122260916E00868AB9 /* AlertAvailabilityBehaviourChange.swift */,
				0660FEBC2580E4A900F4C19F /* TransferApplockKeychain.swift */,
				169315EE25AC4C8100709F15 /* MigrateSenderClient.swift */,
				EE2BA00525CB3AA8001EB606 /* InvalidFeatureRemoval.swift */,
			);
			path = Patches;
			sourceTree = "<group>";
		};
		1672A6002343971500380537 /* Label */ = {
			isa = PBXGroup;
			children = (
				1672A6012343973600380537 /* LabelTests.swift */,
			);
			path = Label;
			sourceTree = "<group>";
		};
		16BA4301233CD8170018E883 /* Label */ = {
			isa = PBXGroup;
			children = (
				16BA4302233CD8E50018E883 /* Label.swift */,
			);
			path = Label;
			sourceTree = "<group>";
		};
		2577CB6D2B19DA40007D3443 /* MockE2eIdentityProviders */ = {
			isa = PBXGroup;
			children = (
				2577CB6E2B19DA5D007D3443 /* MockValidE2eIdentityProvider.swift */,
				2577CB702B19DA7B007D3443 /* MockRevokedE2eIdentityProvider.swift */,
				2577CB722B19DAB9007D3443 /* MockExpiredE2eIdentityProvider.swift */,
				2577CB742B19DAD6007D3443 /* MockNotActivatedE2eIdentityProvider.swift */,
			);
			path = MockE2eIdentityProviders;
			sourceTree = "<group>";
		};
		2577CB7E2B1DD06D007D3443 /* MockMLSProviders */ = {
			isa = PBXGroup;
			children = (
				2577CB7F2B1DD080007D3443 /* MockMLSProvider.swift */,
			);
			path = MockMLSProviders;
			sourceTree = "<group>";
		};
		2B7AB1B529A4E5C500D9A63A /* TestPlans */ = {
			isa = PBXGroup;
			children = (
				2B6F6AB429ACC162001BB36F /* AllTests.xctestplan */,
				2B7AB1B729A4EAC500D9A63A /* SecurityTests.xctestplan */,
			);
			path = TestPlans;
			sourceTree = "<group>";
		};
		546D3DE71CE5D22C00A6047F /* Utils */ = {
			isa = PBXGroup;
			children = (
				F963E9721D9BF9E300098AD3 /* ProtosTests.swift */,
				5E771F392080C40B00575629 /* PBMessageValidationTests.swift */,
				546D3DE81CE5D24C00A6047F /* RichAssetFileTypeTests.swift */,
				54DE05DC1CF8711F00C35253 /* ProtobufUtilitiesTests.swift */,
				BF949E5A1D3D17FB00587597 /* LinkPreview+ProtobufTests.swift */,
				F92C99271DAE8D060034AFDD /* GenericMessageTests+Obfuscation.swift */,
				F9AB00281F0D2BE40037B437 /* FileManager+FileLocationTests.swift */,
				87DF59BF1F729FDA00C7B406 /* ZMMovedIndexTests.swift */,
				F19550372040628000338E91 /* ZMUpdateEvent+Helper.swift */,
				EF17175A22D4CC8E00697EB0 /* Team+MockTeam.swift */,
				A96524B823CDE07200303C60 /* String+WordTests.swift */,
			);
			path = Utils;
			sourceTree = "<group>";
		};
		54CB3FE824A3993400BA86DD /* FeatureConfig */ = {
			isa = PBXGroup;
			children = (
				0686649D256FB087001C8747 /* AppLock */,
				EEC47ED427A81ED70020B599 /* ClassifiedDomains */,
				EE28991C26B4420A00E7BAF0 /* ConferenceCalling */,
				062FD8832756051000B9DE39 /* ConversationGuestLinks */,
				EEB5DE08283784DF009B4741 /* DigitalSignature */,
				06034B6B26A8D31F003624B4 /* FileSharing */,
				EEB803A9283F61CE00412F62 /* MLS */,
				062C0D312B22809000848A48 /* E2EId */,
				EECA830126EF34FB0087ECB0 /* SelfDeletingMessages */,
				EE9AD9152696F01700DD5F51 /* FeatureRepository.swift */,
				064F8E07255E04800040371D /* Feature.swift */,
			);
			path = FeatureConfig;
			sourceTree = "<group>";
		};
		54FB03AB1E41F6C2000E13DC /* Utils */ = {
			isa = PBXGroup;
			children = (
				54FB03AC1E41F6C2000E13DC /* LegacyPersistedDataPatchesTests.swift */,
				2BB2076D292B781E00FB6468 /* PatchApplicatorTests.swift */,
				54F84CFE1F99588D00ABD7D5 /* DuplicatedEntityRemovalTests.swift */,
				F11F3E8A1FA32AA0007B6D3D /* InvalidClientsRemovalTests.swift */,
				16127CF422005AAA0020E65C /* InvalidConversationRemovalTests.swift */,
				87C1C260207F812F0083BF6B /* InvalidGenericMessageDataRemovalTests.swift */,
				163D01E12472E44000984999 /* InvalidConnectionRemovalTests.swift */,
				0617001123E2FBC0005C262D /* GenericMessageTests+LinkMetaData.swift */,
				1684141622282A1A00FCB9BC /* TransferStateMigrationTests.swift */,
				065D7500239FAB1200275114 /* SelfUserParticipantMigrationTests.swift */,
				A9EEFEF923A6D0CB0007828A /* RolesMigrationTests.swift */,
				1639A8502264B91E00868AB9 /* AvailabilityBehaviourChangeTests.swift */,
				16626507217F4E0B00300F45 /* GenericMessageTests+Hashing.swift */,
				871DD79E2084A316006B1C56 /* BatchDeleteTests.swift */,
				54F84D001F995A1F00ABD7D5 /* DiskDatabaseTests.swift */,
				7A2778C7285329210044A73F /* KeychainManagerTests.swift */,
				0630E4BE257FA2BD00C75BFB /* TransferAppLockKeychainTests.swift */,
				169315F025AC501300709F15 /* MigrateSenderClientTests.swift */,
				EE2BA00725CB3DE7001EB606 /* InvalidFeatureRemovalTests.swift */,
				16827AF12732AB2E0079405D /* InvalidDomainRemovalTests.swift */,
				E97A542727B122D80009DCCF /* AccessRoleMigrationTests.swift */,
				EEB121AD2A175C9500E74D39 /* LastEventIDRepositoryTests.swift */,
			);
			name = Utils;
			path = Tests/Source/Utils;
			sourceTree = SOURCE_ROOT;
		};
		594EB2FE2B1E31D30022A5CD /* Sourcery */ = {
			isa = PBXGroup;
			children = (
				594EB2FF2B1E31D30022A5CD /* generated */,
			);
			path = Sourcery;
			sourceTree = "<group>";
		};
		594EB2FF2B1E31D30022A5CD /* generated */ = {
			isa = PBXGroup;
			children = (
				594EB3002B1E31D30022A5CD /* AutoMockable.generated.swift */,
			);
			path = generated;
			sourceTree = "<group>";
		};
		59D1C3012B1DE6FF0016F6B2 /* Support */ = {
			isa = PBXGroup;
			children = (
				0125F7392B28A31C00D989AB /* Sources */,
				594EB2FE2B1E31D30022A5CD /* Sourcery */,
				59D1C3022B1DE6FF0016F6B2 /* WireDataModelSupport.h */,
			);
			path = Support;
			sourceTree = "<group>";
		};
		5E771F362080BAB200575629 /* Validation */ = {
			isa = PBXGroup;
			children = (
				5E771F372080BB0000575629 /* PBMessage+Validation.swift */,
			);
			path = Validation;
			sourceTree = "<group>";
		};
		63370CB9242CB8310072C37F /* Composite */ = {
			isa = PBXGroup;
			children = (
				63370CBA242CB84A0072C37F /* CompositeMessageItemContent.swift */,
				63370CBC242CBA0A0072C37F /* CompositeMessageData.swift */,
			);
			path = Composite;
			sourceTree = "<group>";
		};
		63370CF62431F4FA0072C37F /* Composite */ = {
			isa = PBXGroup;
			children = (
				63880548240EA8950043B641 /* ZMClientMessageTests+Composite.swift */,
				63370CF42431F3ED0072C37F /* CompositeMessageItemContentTests.swift */,
				63370CF72431F5DE0072C37F /* BaseCompositeMessageTests.swift */,
			);
			path = Composite;
			sourceTree = "<group>";
		};
		63709F622993E70A00577D4B /* Packages */ = {
			isa = PBXGroup;
			children = (
			);
			name = Packages;
			sourceTree = "<group>";
		};
		638805632410FB930043B641 /* ButtonState */ = {
			isa = PBXGroup;
			children = (
				638805642410FE920043B641 /* ButtonState.swift */,
			);
			path = ButtonState;
			sourceTree = "<group>";
		};
		638941EC2AF4FD170051ABFD /* Use cases */ = {
			isa = PBXGroup;
			children = (
				638941ED2AF4FD4B0051ABFD /* RemoveLocalConversationUseCase.swift */,
			);
			path = "Use cases";
			sourceTree = "<group>";
		};
		638941F42AF521050051ABFD /* Use cases */ = {
			isa = PBXGroup;
			children = (
				638941F52AF5211D0051ABFD /* RemoveLocalConversationUseCaseTests.swift */,
			);
			path = "Use cases";
			sourceTree = "<group>";
		};
		63B1333629A503D000009D84 /* Proteus */ = {
			isa = PBXGroup;
			children = (
				63B1333729A503D000009D84 /* ProteusServiceInterface.swift */,
				63B1333829A503D000009D84 /* ProteusService.swift */,
				63B1337229A798C800009D84 /* ProteusProvider.swift */,
				EEBFA2E729D1D94B0004E8B4 /* ProteusError.swift */,
				EECCF10329D1BC7B000C0BF3 /* ProteusError+CBox.swift */,
				EE032B2F29A62CA600E1DDF3 /* ProteusSessionID.swift */,
				EE032B3029A62CA600E1DDF3 /* ProteusSessionID+Mapping.swift */,
				EE79699529D4684C00075E38 /* CryptoboxMigrationManager.swift */,
			);
			name = Proteus;
			path = Source/Proteus;
			sourceTree = "<group>";
		};
		63B1333929A503D000009D84 /* MLS */ = {
			isa = PBXGroup;
			children = (
				63B1333A29A503D000009D84 /* MLSGroup.swift */,
				63B1333B29A503D000009D84 /* MLSActionsProvider.swift */,
				63B1333D29A503D000009D84 /* MLSGroupID.swift */,
				63B1333E29A503D000009D84 /* MLSActionExecutor.swift */,
				EED6C7132A30B94100CB8B60 /* MLSUserID.swift */,
				63B1334029A503D000009D84 /* MLSService.swift */,
				EEC794F32A384421008E1A3B /* MLSDecryptionService.swift */,
				EEC794F52A384464008E1A3B /* MLSEncryptionService.swift */,
				EE74E4DD2A37B28C00B63E6E /* SubconversationGroupIDRepository.swift */,
				63B1334229A503D000009D84 /* BackendMLSPublicKeys.swift */,
				63B1334329A503D000009D84 /* MessageProtocol.swift */,
				63B1334429A503D000009D84 /* CoreCryptoConfiguration.swift */,
				63B1334529A503D000009D84 /* MLSClientID.swift */,
				0129E7F829A520870065E6DB /* SafeCoreCrypto.swift */,
				63B1334629A503D000009D84 /* CoreCryptoKeyProvider.swift */,
				63B1334729A503D000009D84 /* SyncStatusProtocol.swift */,
				63B1334829A503D000009D84 /* Actions */,
				63B1335029A503D000009D84 /* MLSGroupStatus.swift */,
				63B1335129A503D000009D84 /* CoreCryptoCallbacks.swift */,
				63B1335329A503D000009D84 /* StaleMLSKeyMaterialDetector.swift */,
				63BEF5862A2636BC00F482E8 /* MLSConferenceInfo.swift */,
				63F0781129F6C59D0031E19D /* MLSSubgroup.swift */,
				06EB77A02B29E09F00A64DD8 /* MLSVerificationStatus.swift */,
				16BBA1FF2AFD130F00CDF38A /* CoreCryptoProvider.swift */,
				639971AD2B2732E6009DD5CF /* CommitSender.swift */,
				639971B12B2734C0009DD5CF /* ExternalCommitError.swift */,
				639971AF2B27346B009DD5CF /* CommitError.swift */,
			);
			name = MLS;
			path = Source/MLS;
			sourceTree = "<group>";
		};
		63B1334829A503D000009D84 /* Actions */ = {
			isa = PBXGroup;
			children = (
				63B1334929A503D000009D84 /* UploadSelfMLSKeyPackagesAction.swift */,
				63B1334A29A503D000009D84 /* SendMLSMessageAction.swift */,
				63B1334B29A503D000009D84 /* SendCommitBundleAction.swift */,
				63B1334C29A503D000009D84 /* FetchBackendMLSPublicKeysAction.swift */,
				63B1334D29A503D000009D84 /* CountSelfMLSKeyPackagesAction.swift */,
				63B1334F29A503D000009D84 /* ClaimMLSKeyPackageAction.swift */,
				63F0780C29F292770031E19D /* FetchSubgroupAction.swift */,
				6308F8A12A273C0B0072A177 /* BaseFetchMLSGroupInfoAction.swift */,
				6308F8A52A273CB70072A177 /* FetchMLSConversationGroupInfoAction.swift */,
				6308F8A32A273C680072A177 /* FetchMLSSubconversationGroupInfoAction.swift */,
				EE0DE5032A24D2A10029746C /* DeleteSubgroupAction.swift */,
				EEE95CD42A432FA100E136CB /* LeaveSubconversationAction.swift */,
			);
			path = Actions;
			sourceTree = "<group>";
		};
		63C2EABB2A93B14D008A0AB7 /* Actions */ = {
			isa = PBXGroup;
			children = (
				63C2EABC2A93B174008A0AB7 /* AddParticipantAction.swift */,
				63C2EABE2A93B1E7008A0AB7 /* RemoveParticipantAction.swift */,
				63C2EAC02A93B244008A0AB7 /* SyncConversationAction.swift */,
			);
			path = Actions;
			sourceTree = "<group>";
		};
		A90676E5238EAE63006417AC /* ConversationRole */ = {
			isa = PBXGroup;
			children = (
				A90676E8238EB05E006417AC /* Action.swift */,
				A90676E9238EB05F006417AC /* Role.swift */,
				A90676E6238EAE8B006417AC /* ParticipantRole.swift */,
			);
			path = ConversationRole;
			sourceTree = "<group>";
		};
		A9FA524623A14E00003AD4C6 /* ConversationRole */ = {
			isa = PBXGroup;
			children = (
				A9FA524723A14E2B003AD4C6 /* RoleTests.swift */,
				A9FA524923A1598B003AD4C6 /* ActionTests.swift */,
			);
			path = ConversationRole;
			sourceTree = "<group>";
		};
		BF10B5941E64591600E7036E /* Analytics */ = {
			isa = PBXGroup;
			children = (
				BF10B59E1E645A3A00E7036E /* Events */,
				BF10B5951E64591600E7036E /* AnalyticsType.swift */,
				BF10B5961E64591600E7036E /* NSManagedObjectContext+Analytics.swift */,
			);
			path = Analytics;
			sourceTree = "<group>";
		};
		BF10B59E1E645A3A00E7036E /* Events */ = {
			isa = PBXGroup;
			children = (
				BF10B59C1E645A3300E7036E /* Analytics+UnknownMessage.swift */,
			);
			name = Events;
			sourceTree = "<group>";
		};
		BF1B98051EC313D100DE033B /* Teams */ = {
			isa = PBXGroup;
			children = (
				BF1B98031EC313C600DE033B /* Team.swift */,
				BF421B2C1EF3F91D0079533A /* Team+Patches.swift */,
				BF491CCE1F02A6CF0055EE44 /* Member+Patches.swift */,
				BF1B98061EC31A3C00DE033B /* Member.swift */,
				BF1B98081EC31A4200DE033B /* Permissions.swift */,
			);
			name = Teams;
			path = Conversation;
			sourceTree = "<group>";
		};
		BF3493EE1EC3566500B0C314 /* Teams */ = {
			isa = PBXGroup;
			children = (
				BF1B980A1EC31D6100DE033B /* TeamDeletionRuleTests.swift */,
				BF3493FF1EC46D3D00B0C314 /* ZMConversationTests+Teams.swift */,
				BF1B980C1EC3410000DE033B /* PermissionsTests.swift */,
				BF3493EA1EC34C0B00B0C314 /* TeamTests.swift */,
				BFE764421ED5AAE400C65C3E /* ZMConversation+TeamsTests.swift */,
				BF3493EF1EC3569800B0C314 /* MemberTests.swift */,
			);
			name = Teams;
			sourceTree = "<group>";
		};
		BF491CDE1F0525ED0055EE44 /* Accounts */ = {
			isa = PBXGroup;
			children = (
				EE174FCD2522756700482A70 /* ZMConversationPerformanceTests.swift */,
				BF491CDA1F0525DC0055EE44 /* AccountTests.swift */,
				BF491CDC1F0525E50055EE44 /* AccountManagerTests.swift */,
				BF491CDF1F0529D80055EE44 /* AccountStoreTests.swift */,
			);
			name = Accounts;
			sourceTree = "<group>";
		};
		BF491CE91F063F0A0055EE44 /* Accounts */ = {
			isa = PBXGroup;
			children = (
				BF491CE31F063EDB0055EE44 /* Account.swift */,
				EE5F54CB259B22C400F11F3C /* Account+Keychain.swift */,
				BF491CE51F063EE50055EE44 /* AccountStore.swift */,
				BF491CE71F063EEB0055EE44 /* AccountManager.swift */,
				161E05692667C4D000DADC3D /* AccountDeletedObserver.swift */,
				BF8361D91F0A3C41009AE5AC /* NSSecureCoding+Swift.swift */,
				5E67168D2174B9AF00522E61 /* LoginCredentials.swift */,
			);
			name = Accounts;
			sourceTree = "<group>";
		};
		CE4EDC071D6D9A04002A20AA /* Reaction */ = {
			isa = PBXGroup;
			children = (
				CE4EDC081D6D9A3D002A20AA /* Reaction.swift */,
				4058AAA12AA76BFA0013DE71 /* ReactionData.swift */,
			);
			name = Reaction;
			sourceTree = "<group>";
		};
		E62EE7F62B3447A3002A54EF /* 2.106-2.107 */ = {
			isa = PBXGroup;
			children = (
				6391A7F62A6FD66A00832665 /* DuplicateClientsMigrationPolicy.swift */,
				6391A7F92A6FD6FC00832665 /* MappingModel_2.106-2.107.xcmappingmodel */,
				E62EE7F72B3447E9002A54EF /* RemoveZombieParticipantRolesMigrationPolicy.swift */,
			);
			path = "2.106-2.107";
			sourceTree = "<group>";
		};
		E6A5BBA22B0E329800ACC236 /* Migration */ = {
			isa = PBXGroup;
			children = (
				E62EE7F62B3447A3002A54EF /* 2.106-2.107 */,
				E6A5BBA52B0E33DB00ACC236 /* CoreDataMessagingMigrationVersion.swift */,
				E6A5BBA72B0E355A00ACC236 /* CoreDataMessagingMigrator.swift */,
				E6A5BBA92B0E4DD500ACC236 /* CoreDataMessagingMigrationStep.swift */,
			);
			path = Migration;
			sourceTree = "<group>";
		};
		EE032B3429A62CD600E1DDF3 /* Proteus */ = {
			isa = PBXGroup;
			children = (
				EE032B3529A62CD600E1DDF3 /* ProteusServiceTests.swift */,
				EE79699729D469A700075E38 /* CryptoboxMigrationManagerTests.swift */,
			);
			path = Proteus;
			sourceTree = "<group>";
		};
		EE22F81029DD82290053E1C6 /* EAR */ = {
			isa = PBXGroup;
			children = (
				EEC57C4929E407CC0068DFDA /* EARService.swift */,
				EE22F81129DD84ED0053E1C6 /* EARKeyRepository.swift */,
				EE428C4F29F1247400ECB715 /* EARKeyGenerator.swift */,
				EE428C5129F1533000ECB715 /* EARKeyEncryptor.swift */,
				018964242A6FE72700BCEE0E /* EARStorage.swift */,
				EE22F80829DD818B0053E1C6 /* BaseEARKeyDescription.swift */,
				EE22F80A29DD81C50053E1C6 /* PublicEARKeyDescription.swift */,
				EE22F80C29DD81FC0053E1C6 /* PrivateEARKeyDescription.swift */,
				EE22F80E29DD82110053E1C6 /* DatabaseEARKeyDescription.swift */,
			);
			path = EAR;
			sourceTree = "<group>";
		};
		EE28991C26B4420A00E7BAF0 /* ConferenceCalling */ = {
			isa = PBXGroup;
			children = (
				EE28991D26B4422800E7BAF0 /* Feature.ConferenceCalling.swift */,
			);
			path = ConferenceCalling;
			sourceTree = "<group>";
		};
		EE68EECC252DCAB80013B242 /* Change detection */ = {
			isa = PBXGroup;
			children = (
				EE68EEC8252DC4450013B242 /* ChangeDetector.swift */,
				EE68EECA252DC4720013B242 /* ExplicitChangeDetector.swift */,
				EE3EFE94253053B1009499E5 /* PotentialChangeDetector.swift */,
				EEAAD75B252C6DAE00E6A44E /* ModifiedObjects.swift */,
				EE3EFE9625305A84009499E5 /* ModifiedObjects+Mergeable.swift */,
				EEAAD759252C6D2700E6A44E /* UnreadMessages.swift */,
			);
			path = "Change detection";
			sourceTree = "<group>";
		};
		EE91911829F0196600514A2D /* EAR */ = {
			isa = PBXGroup;
			children = (
				EE428C4D29F01E4800ECB715 /* EARServiceTests.swift */,
			);
			name = EAR;
			path = Source/EAR;
			sourceTree = "<group>";
		};
		EE98879028882C6D002340D2 /* MLS */ = {
			isa = PBXGroup;
			children = (
				EE98878D28882BFF002340D2 /* MLSServiceTests.swift */,
				EEC794F92A38963F008E1A3B /* MLSEncryptionServiceTests.swift */,
				EEC794F72A385359008E1A3B /* MLSDecryptionServiceTests.swift */,
				EE84226F28EC353900B80FE5 /* MLSActionExecutorTests.swift */,
				0189815429A66B0800B52510 /* SafeCoreCryptoTests.swift */,
				EEDE7DB628EC1618007DC6A3 /* MockMLSActionExecutor.swift */,
				EEF6E3C928D89251001C1799 /* StaleMLSKeyDetectorTests.swift */,
				EEFAAC3328DDE27F009940E7 /* CoreCryptoCallbacksTests.swift */,
				EEF0BC3028EEC02400ED16CA /* MockSyncStatus.swift */,
				EEC8064D28CF4C2D00DD58E9 /* MockStaleMLSKeyDetector.swift */,
				63C07014291144F70075D598 /* CoreCryptoConfigProviderTests.swift */,
				6374562129C3323D001D1A33 /* CoreCryptoKeyProviderTests.swift */,
				63FACD55291BC598003AB25D /* MLSClientIDTests.swift */,
				EED6C7152A31AD1200CB8B60 /* MLSUserIDTests.swift */,
				EE74E4DF2A37B3BF00B63E6E /* SubconversationGroupIDRepositoryTests.swift */,
				639971C02B28C5FA009DD5CF /* CommitSenderTests.swift */,
			);
			path = MLS;
			sourceTree = "<group>";
		};
		EEB5DE08283784DF009B4741 /* DigitalSignature */ = {
			isa = PBXGroup;
			children = (
				EEB5DE09283784F9009B4741 /* Feature+DigitalSignature.swift */,
			);
			path = DigitalSignature;
			sourceTree = "<group>";
		};
		EEB803A9283F61CE00412F62 /* MLS */ = {
			isa = PBXGroup;
			children = (
				EEB803AA283F61E600412F62 /* Feature.MLS.swift */,
			);
			path = MLS;
			sourceTree = "<group>";
		};
		EEC47ED427A81ED70020B599 /* ClassifiedDomains */ = {
			isa = PBXGroup;
			children = (
				EEC47ED527A81EF60020B599 /* Feature+ClassifiedDomains.swift */,
			);
			path = ClassifiedDomains;
			sourceTree = "<group>";
		};
		EEC80B5A29B60F7200099727 /* Legacy */ = {
			isa = PBXGroup;
			children = (
				54FB03A01E41E273000E13DC /* LegacyPersistedDataPatches.swift */,
				54FB03A81E41F1B6000E13DC /* LegacyPersistedDataPatches+Directory.swift */,
			);
			path = Legacy;
			sourceTree = "<group>";
		};
		EECA82FD26EF34E20087ECB0 /* SelfDeletingMessages */ = {
			isa = PBXGroup;
			children = (
				F92C99291DAFBC910034AFDD /* ZMConversation+SelfDeletingMessages.swift */,
				EE5E2C1426DFC31900C3928A /* MessageDestructionTimeoutType.swift */,
				EE5E2C1826DFC67900C3928A /* MessageDestructionTimeoutValue.swift */,
			);
			path = SelfDeletingMessages;
			sourceTree = "<group>";
		};
		EECA830126EF34FB0087ECB0 /* SelfDeletingMessages */ = {
			isa = PBXGroup;
			children = (
				EECFAA3726D52EB700D9E100 /* Feature.SelfDeletingMessages.swift */,
			);
			path = SelfDeletingMessages;
			sourceTree = "<group>";
		};
		F1103BD82135471A00EB9ED6 /* Calling */ = {
			isa = PBXGroup;
			children = (
				161541B91E27EBD400AC2FFB /* ZMConversation+Calling.swift */,
				165D3A2B1E1D47AB0052E654 /* ZMCallState.swift */,
			);
			path = Calling;
			sourceTree = "<group>";
		};
		F93A30281D6EFB66005CCB1D /* Confirmation */ = {
			isa = PBXGroup;
			children = (
				F93A30231D6EFB47005CCB1D /* ZMMessageConfirmation.swift */,
			);
			path = Confirmation;
			sourceTree = "<group>";
		};
		F963E9671D9ADD5A00098AD3 /* Protos */ = {
			isa = PBXGroup;
			children = (
				F1FDF2F521B152BC00E037A1 /* GenericMessage+Helper.swift */,
				06B1C492248F9173007FDA8D /* GenericMessage+Debug.swift */,
				F1FDF2F621B152BC00E037A1 /* GenericMessage+Hashing.swift */,
				63B658DF243789DE00EF463F /* GenericMessage+Assets.swift */,
				F1FDF2FF21B1580400E037A1 /* GenericMessage+Utils.swift */,
				06D48734241F930A00881B08 /* GenericMessage+Obfuscation.swift */,
				63AFE2D5244F49A90003F619 /* GenericMessage+MessageCapable.swift */,
				63D41E7024597E420076826F /* GenericMessage+Flags.swift */,
				63F65F00246B073900534A69 /* GenericMessage+Content.swift */,
				F963E96B1D9ADD5A00098AD3 /* ZMImageAssetEncryptionKeys.h */,
				F963E96C1D9ADD5A00098AD3 /* ZMImageAssetEncryptionKeys.m */,
			);
			path = Protos;
			sourceTree = "<group>";
		};
		F963E97D1D9C09DA00098AD3 /* Ephemeral */ = {
			isa = PBXGroup;
			children = (
				F963E9821D9C0DC400098AD3 /* ZMMessageDestructionTimer.swift */,
			);
			path = Ephemeral;
			sourceTree = "<group>";
		};
		F9A705C91CAEE01D00C2F5FE /* ManagedObjectContext */ = {
			isa = PBXGroup;
			children = (
				E6A5BBA22B0E329800ACC236 /* Migration */,
				166A2A0C25FB991800B4A4F8 /* CoreDataStack.swift */,
				167BCC95260DC3F100E9D7E3 /* CoreDataStack+ClearStorage.swift */,
				F179B5D92062B77300C13DFD /* CoreDataStack+Backup.swift */,
				166DCDB72555886E004F4F59 /* CoreDataStack+Migration.swift */,
				F9A705CA1CAEE01D00C2F5FE /* NSManagedObjectContext+tests.h */,
				F9A705CB1CAEE01D00C2F5FE /* NSManagedObjectContext+zmessaging-Internal.h */,
				F9A705CC1CAEE01D00C2F5FE /* NSManagedObjectContext+zmessaging.h */,
				F9A705CD1CAEE01D00C2F5FE /* NSManagedObjectContext+zmessaging.m */,
				54FB03AE1E41FC86000E13DC /* NSManagedObjectContext+Patches.swift */,
				0649D1C424F6A542001DDC78 /* NSManagedObjectContext+ZMKeyValueStore.swift */,
				F93265201D8950F10076AAD6 /* NSManagedObjectContext+FetchRequest.swift */,
				1693155425A329FE00709F15 /* NSManagedObjectContext+UpdateRequest.swift */,
				544E8C101E2F76B400F9B8B8 /* NSManagedObjectContext+UserInfoMerge.swift */,
				87D9CCE81F27606200AA4388 /* NSManagedObjectContext+TearDown.swift */,
				16460A43206515370096B616 /* NSManagedObjectContext+BackupImport.swift */,
				16E6F24724B36D550015B249 /* NSManagedObjectContext+EncryptionAtRest.swift */,
				0630E4B5257F888600C75BFB /* NSManagedObjectContext+AppLock.swift */,
				16AD86B91F75426C00E4C797 /* NSManagedObjectContext+NotificationContext.swift */,
				163C92A92630A80400F8DC14 /* NSManagedObjectContext+SelfUser.swift */,
				63DA335D286C9CF000818C3C /* NSManagedObjectContext+MLSService.swift */,
				EE9B9F562993E57900A257BC /* NSManagedObjectContext+ProteusService.swift */,
				EEC80B3529B0AD8100099727 /* NSManagedObjectContext+ProteusProvider.swift */,
				EE9B9F5829964F6A00A257BC /* NSManagedObjectContext+CoreCrypto.swift */,
				F9A705D01CAEE01D00C2F5FE /* NSNotification+ManagedObjectContextSave.h */,
				F9A705D11CAEE01D00C2F5FE /* NSNotification+ManagedObjectContextSave.m */,
				D5FA30C42063DC2D00716618 /* BackupMetadata.swift */,
				54D7B83E1E12774600C1B347 /* NSPersistentStore+Metadata.swift */,
				5473CC721E14245C00814C03 /* NSManagedObjectContext+Debugging.swift */,
				060ED6D02499E97200412C4A /* NSManagedObjectContext+ServerTimeDelta.swift */,
				63D9A19D282AA0050074C20C /* NSManagedObjectContext+Federation.swift */,
				160B3BB024EFD64E0026D355 /* ExtendedSecureUnarchiveFromData.swift */,
			);
			name = ManagedObjectContext;
			path = Source/ManagedObjectContext;
			sourceTree = SOURCE_ROOT;
		};
		F9A705D41CAEE01D00C2F5FE /* Model */ = {
			isa = PBXGroup;
			children = (
				54CB3FE824A3993400BA86DD /* FeatureConfig */,
				638805632410FB930043B641 /* ButtonState */,
				A90676E5238EAE63006417AC /* ConversationRole */,
				16BA4301233CD8170018E883 /* Label */,
				5E771F362080BAB200575629 /* Validation */,
				CE4EDC071D6D9A04002A20AA /* Reaction */,
				F93A30281D6EFB66005CCB1D /* Confirmation */,
				F9A705D51CAEE01D00C2F5FE /* Connection */,
				BF491CE91F063F0A0055EE44 /* Accounts */,
				BF1B98051EC313D100DE033B /* Teams */,
				F9A705D91CAEE01D00C2F5FE /* Conversation */,
				F9A705F01CAEE01D00C2F5FE /* Message */,
				F9A706031CAEE01D00C2F5FE /* User */,
				F9A706141CAEE01D00C2F5FE /* UserClient */,
				BF10B5941E64591600E7036E /* Analytics */,
				F9A706191CAEE01D00C2F5FE /* ZMManagedObject+Internal.h */,
				F9A7061A1CAEE01D00C2F5FE /* ZMManagedObject.m */,
				1600D93B267A80D700970F99 /* ZMManagedObject+Fetching.swift */,
				F1C8676F1FA9CCB5001505E8 /* DuplicateMerging.swift */,
				54CD46091DEDA55C00BA3429 /* AddressBookEntry.swift */,
				87C125F61EF94EE800D28DC1 /* ZMManagedObject+Grouping.swift */,
				16460A45206544B00096B616 /* PersistentMetadataKeys.swift */,
				168D7BFC26F365ED00789960 /* EntityAction.swift */,
				168D7C9526F9ED1E00789960 /* QualifiedID.swift */,
			);
			name = Model;
			path = Source/Model;
			sourceTree = SOURCE_ROOT;
		};
		F9A705D51CAEE01D00C2F5FE /* Connection */ = {
			isa = PBXGroup;
			children = (
				F9A705D61CAEE01D00C2F5FE /* ZMConnection+Internal.h */,
				F9A705D71CAEE01D00C2F5FE /* ZMConnection.h */,
				F9A705D81CAEE01D00C2F5FE /* ZMConnection.m */,
				A949418E23E1DB78001B0373 /* ZMConnection+Fetch.swift */,
				16B5B33026FDC5D2001A3216 /* ZMConnection+Actions.swift */,
				A901DE8B23A2A31B00B4DDC6 /* ZMConnection+Role.swift */,
				547E664A1F750E4A008CB1FA /* ZMConnection+Notification.swift */,
			);
			path = Connection;
			sourceTree = "<group>";
		};
		F9A705D91CAEE01D00C2F5FE /* Conversation */ = {
			isa = PBXGroup;
			children = (
				63C2EABB2A93B14D008A0AB7 /* Actions */,
				A943BBE725B5A59D003D66BA /* ConversationLike.swift */,
				F1103BD82135471A00EB9ED6 /* Calling */,
				EECA82FD26EF34E20087ECB0 /* SelfDeletingMessages */,
				F9B71F111CB264EF001DB03F /* ZMConversation+Internal.h */,
				F9B71F101CB264EF001DB03F /* ZMConversation.m */,
				EE86678D2A56CF77005CBEA4 /* ZMConversation.swift */,
				63D41E4E2452EA080076826F /* ZMConversation+SelfConversation.swift */,
				A95E7BF4239134E600935B88 /* ZMConversation+Participants.swift */,
				A90B3E2C23A255D5003EFED4 /* ZMConversation+Creation.swift */,
				165DC522214A614100090B7B /* ZMConversation+Message.swift */,
				EFD0B02C21087DC80065EBF3 /* ZMConversation+Language.swift */,
				F163784E1E5C454C00898F84 /* ZMConversation+Patches.swift */,
				165911541DF054AD007FA847 /* ZMConversation+Predicates.swift */,
				545FA5D61E2FD3750054171A /* ZMConversation+MessageDeletion.swift */,
				16519D35231D1BB200C9D76D /* ZMConversation+Deletion.swift */,
				BF6EA4D11E2512E800B7BD4B /* ZMConversation+DisplayName.swift */,
				16F6BB391EDEC2D6009EA803 /* ZMConversation+ObserverHelper.swift */,
				EEDA9C0D2510F3D5003A5B27 /* ZMConversation+EncryptionAtRest.swift */,
				BF2ADF621E28CF1E00E81B1E /* SharedObjectStore.swift */,
				544E8C121E2F825700F9B8B8 /* ZMConversation+SecurityLevel.swift */,
				547E66481F7503A5008CB1FA /* ZMConversation+Notifications.swift */,
				F125BAD61EE9849B0018C2F8 /* ZMConversation+SystemMessages.swift */,
				1626344A20D935C0000D4063 /* ZMConversation+Timestamps.swift */,
				F137EEBD212C14300043FDEB /* ZMConversation+Services.swift */,
				A90D62C723A159B600F680CC /* ZMConversation+Transport.swift */,
				06D33FCA2524E402004B9BC1 /* ZMConversation+UnreadCount.swift */,
				F9B71F1A1CB264EF001DB03F /* ZMConversation+UnreadCount.h */,
				F9B71F1B1CB264EF001DB03F /* ZMConversation+UnreadCount.m */,
				D5D10DA8203B161700145497 /* ZMConversation+AccessMode.swift */,
				8767E85A216391DF00390F75 /* ZMConversation+Mute.swift */,
				16030DAF21AD765D00F8032E /* ZMConversation+Confirmations.swift */,
				16BA4304233CDEA30018E883 /* ZMConversation+Labels.swift */,
				873B88FB204044AC00FBE254 /* ConversationCreationOptions.swift */,
				BFF8AE8420E4E12A00988700 /* ZMMessage+ShouldDisplay.swift */,
				F9B71F1E1CB264EF001DB03F /* ZMConversationSecurityLevel.h */,
				F16378501E5C805100898F84 /* ZMConversationSecurityLevel.swift */,
				F9C877081E000C9D00792613 /* AssetCollection.swift */,
				F90D99A41E02DC6B00034070 /* AssetCollectionBatched.swift */,
				5EDDC7A52088CE3B00B24850 /* ZMConversation+Invalid.swift */,
				87EFA3AB210F52C6004DFA53 /* ZMConversation+LastMessages.swift */,
				87E9508A2118B2DA00306AA7 /* ZMConversation+DeleteOlderMessages.swift */,
				EEFC3EE62208311200D3091A /* ZMConversation+HasMessages.swift */,
				1670D0162317F92B003A143B /* ZMConversation+Team.swift */,
				5E39FC66225F22BE00C682B8 /* ZMConversation+ExternalParticipant.swift */,
				70E77B7C273188150021EE70 /* ZMConversation+Role.swift */,
				6354BDF22746C30900880D50 /* ZMConversation+Federation.swift */,
				63DA3372286CA43300818C3C /* ZMConversation+MLS.swift */,
			);
			path = Conversation;
			sourceTree = "<group>";
		};
		F9A705F01CAEE01D00C2F5FE /* Message */ = {
			isa = PBXGroup;
			children = (
				06E8AAB2242BAA1B008929B1 /* File */,
				63370CB9242CB8310072C37F /* Composite */,
				F963E97D1D9C09DA00098AD3 /* Ephemeral */,
				CE58A3FE1CD3B3580037B626 /* ConversationMessage.swift */,
				BFFBFD921D59E3F00079773E /* ConversationMessage+Deletion.swift */,
				5E9EA4E12243E0D300D401B2 /* ConversationMessage+Attachments.swift */,
				16D68E961CEF2EC4003AB9E0 /* ZMFileMetadata.swift */,
				F9A705F11CAEE01D00C2F5FE /* AssetCache.swift */,
				BF85CF5E1D227A78006EDB97 /* LocationData.swift */,
				541E4F941CBD182100D82D69 /* FileAssetCache.swift */,
				F9A705F21CAEE01D00C2F5FE /* AssetEncryption.swift */,
				16313D611D227DC1001B2AB3 /* LinkPreview+ProtocolBuffer.swift */,
				165DC51E21491C0400090B7B /* Mention.swift */,
				54E3EE401F616BA600A261E3 /* ZMAssetClientMessage.swift */,
				54E3EE441F61A53C00A261E3 /* ZMAssetClientMessage+Ephemeral.swift */,
				0651D00523FC481B00411A22 /* ZMAssetClientMessage+Confirmations.swift */,
				54E3EE461F61A78B00A261E3 /* ZMAssetClientMessage+Deletion.swift */,
				54F6CEAA1CE2972200A1276D /* ZMAssetClientMessage+Download.swift */,
				54E3EE3E1F6169A800A261E3 /* ZMAssetClientMessage+FileMessageData.swift */,
				54E3EE421F6194A400A261E3 /* ZMAssetClientMessage+GenericMessage.swift */,
				63370CC3242CFA860072C37F /* ZMAssetClientMessage+UpdateEvent.swift */,
				165124D72189AE90006A3C75 /* ZMAssetClientMessage+Quotes.swift */,
				7CBC3FC020177C3C008D06E4 /* RasterImages+Protobuf.swift */,
				BFCD8A2C1DCB4E8A00C6FCCF /* V2Asset.swift */,
				BF4666291DCB71B0007463FF /* V3Asset.swift */,
				063D292924212AFD00FA6FEE /* ZMClientMessage.swift */,
				0642A3322445F2B500DCCFCD /* ZMClientMessage+UpdateEvent.swift */,
				0663285F2428D01C005BB3BE /* ZMClientMessage+GenericMessage.swift */,
				0663285D2428CEC3005BB3BE /* ZMClientMessage+Deletion.swift */,
				063D2927242128D200FA6FEE /* ZMClientMessage+Ephemeral.swift */,
				0651D00323FC46A500411A22 /* ZMClientMessage+Confirmations.swift */,
				06D48736241FB3F700881B08 /* ZMClientMessage+Obfuscate.swift */,
				F1FDF2F921B1555A00E037A1 /* ZMClientMessage+Location.swift */,
				06B99C78242A293500FEAFDE /* ZMClientMessage+Knock.swift */,
				63CA8214240812620073426A /* ZMClientMessage+Composite.swift */,
				165DC52021491D8700090B7B /* ZMClientMessage+TextMessageData.swift */,
				54D809FB1F681D6400B2CCB4 /* ZMClientMessage+LinkPreview.swift */,
				54363A001D7876200048FD7D /* ZMClientMessage+Encryption.swift */,
				165124D32188B613006A3C75 /* ZMClientMessage+Quotes.swift */,
				165124D52188CF66006A3C75 /* ZMClientMessage+Editing.swift */,
				EEDA9C132513A0A5003A5B27 /* ZMClientMessage+EncryptionAtRest.swift */,
				F9A705F81CAEE01D00C2F5FE /* ZMExternalEncryptedDataWithKeys.h */,
				F9A705F91CAEE01D00C2F5FE /* ZMExternalEncryptedDataWithKeys.m */,
				63298D992434D04D006B6018 /* GenericMessage+External.swift */,
				63B658DD243754E100EF463F /* GenericMessage+UpdateEvent.swift */,
				F1FDF2FD21B1572500E037A1 /* ZMGenericMessageData.swift */,
				F9A705FE1CAEE01D00C2F5FE /* ZMImageMessage.m */,
				A99B8A71268221A6006B4D29 /* ZMImageMessage.swift */,
				F9A705FF1CAEE01D00C2F5FE /* ZMMessage+Internal.h */,
				F9A706001CAEE01D00C2F5FE /* ZMMessage.m */,
				EF1F4F532301634500E4872C /* ZMSystemMessage+ChildMessages.swift */,
				0604F7C7265184B70016A71E /* ZMSystemMessage+ParticipantsRemovedReason.swift */,
				BF5DF5CC20F4EB3E002BCB67 /* ZMSystemMessage+NewConversation.swift */,
				BF10B58A1E6432ED00E7036E /* Message.swift */,
				63370CC8242E3B990072C37F /* ZMMessage+Conversation.swift */,
				54563B751E0161730089B1D7 /* ZMMessage+Categorization.swift */,
				F12BD0AF1E4DCEC40012ADBA /* ZMMessage+Insert.swift */,
				16CDEBFA2209D13B00E74A41 /* ZMMessage+Quotes.swift */,
				164EB6F2230D987A001BBD4A /* ZMMessage+DataRetention.swift */,
				63D41E502452F0A60076826F /* ZMMessage+Removal.swift */,
				63D41E5224531BAD0076826F /* ZMMessage+Reaction.swift */,
				EE997A15250629DC008336D2 /* ZMMessage+ProcessingError.swift */,
				BF8F3A821E4B61C70079E9E7 /* TextSearchQuery.swift */,
				F9A706011CAEE01D00C2F5FE /* ZMOTRMessage.h */,
				F9A706021CAEE01D00C2F5FE /* ZMOTRMessage.m */,
				16030DC421AEE25500F8032E /* ZMOTRMessage+Confirmations.swift */,
				EF1F850322FD71BB0020F6DC /* ZMOTRMessage+VerifySender.swift */,
				06E1C834244F1A2300CA4EF2 /* ZMOTRMessage+Helper.swift */,
				544A46AD1E2E82BA00D6A748 /* ZMOTRMessage+SecurityDegradation.swift */,
				8704676A21513DE900C628D7 /* ZMOTRMessage+Unarchive.swift */,
				165E0F68217F871400E36D08 /* ZMOTRMessage+ContentHashing.swift */,
				165124D121886EDB006A3C75 /* ZMOTRMessage+Quotes.swift */,
				63370C6B242A510A0072C37F /* ZMOTRMessage+UpdateEvent.swift */,
				068DCC5629BB816300F7E4F1 /* ZMOTRMessage+FailedToSendReason.swift */,
				CE4EDC0A1D6DC2D2002A20AA /* ConversationMessage+Reaction.swift */,
			);
			path = Message;
			sourceTree = "<group>";
		};
		F9A706031CAEE01D00C2F5FE /* User */ = {
			isa = PBXGroup;
			children = (
				1687ABAB20EBE0770007C240 /* UserType.swift */,
				EEF4010623A9213B007B1A97 /* UserType+Team.swift */,
				1607AAF1243768D200A93D29 /* UserType+Materialize.swift */,
				167BCC81260CFAD500E9D7E3 /* UserType+Federation.swift */,
				EF18C7E51F9E4F8A0085A832 /* UserType+Filename.swift */,
				06D5423B26399C32006B0C5A /* UserType+External.swift */,
				EF2CBDA620061E2D0004F65E /* ServiceUser.swift */,
				F9331C751CB4165100139ECC /* NSString+ZMPersonName.h */,
				F9331C761CB4165100139ECC /* NSString+ZMPersonName.m */,
				F929C1731E41D3480018ADA4 /* PersonName.swift */,
				1687ABAD20ECD51E0007C240 /* ZMSearchUser.swift */,
				BF989D091E8A6A120052BF8F /* SearchUserAsset.swift */,
				F9A7060D1CAEE01D00C2F5FE /* ZMUser+Internal.h */,
				F9A706101CAEE01D00C2F5FE /* ZMUser.m */,
				F18998821E7AC6D900E579A2 /* ZMUser.swift */,
				EEDD426928633B2800C9EBC4 /* ZMUser+Patches.swift */,
				EEA985972555668A002BEF02 /* ZMUser+AnalyticsIdentifier.swift */,
				F110503C2220439900F3EB62 /* ZMUser+RichProfile.swift */,
				55C40BCD22B0316800EFD8BD /* ZMUser+LegalHoldRequest.swift */,
				F14B7AFE2220302B00458624 /* ZMUser+Predicates.swift */,
				F1C867841FAA0D48001505E8 /* ZMUser+Create.swift */,
				BF3493F11EC3623200B0C314 /* ZMUser+Teams.swift */,
				1670D01B231823DC003A143B /* ZMUser+Permissions.swift */,
				16D95A411FCEF87B00C96069 /* ZMUser+Availability.swift */,
				F991CE1A1CB561B0004D8465 /* ZMAddressBookContact.m */,
				5E0FB214205176B400FD9867 /* Set+ServiceUser.swift */,
				5EFE9C052125CD3F007932A6 /* UnregisteredUser.swift */,
				5E36B45D21CA5BBA00B7063B /* UnverifiedCredentials.swift */,
				7C8BFFDE22FC5E1600B3C8A5 /* ZMUser+Validation.swift */,
				63495E1A23FED9A9002A7C59 /* ZMUser+Protobuf.swift */,
				0630E4B7257F8C0B00C75BFB /* ZMUser+Applock.swift */,
			);
			path = User;
			sourceTree = "<group>";
		};
		F9A706141CAEE01D00C2F5FE /* UserClient */ = {
			isa = PBXGroup;
			children = (
				2577CB7E2B1DD06D007D3443 /* MockMLSProviders */,
				2577CB6D2B19DA40007D3443 /* MockE2eIdentityProviders */,
				63E21AE1291E92770084A942 /* FetchUserClientsAction.swift */,
				F13A89D0210628F600AB40CB /* PushToken.swift */,
				631A0577240420380062B387 /* UserClient+SafeLogging.swift */,
				F9A706151CAEE01D00C2F5FE /* UserClient+Protobuf.swift */,
				F9A706161CAEE01D00C2F5FE /* UserClient.swift */,
				EE128A65286DE31200558550 /* UserClient+MLSPublicKeys.swift */,
				54FB03A21E41E64A000E13DC /* UserClient+Patches.swift */,
				16DF3B5C2285B13100D09365 /* UserClientType.swift */,
				F9A706171CAEE01D00C2F5FE /* UserClientTypes.h */,
				F9A706181CAEE01D00C2F5FE /* UserClientTypes.m */,
				256C1B782B1654BB0015C89D /* E2eIdentityProvider.swift */,
				2577CB6B2B18ECB0007D3443 /* UserClient+E2eIdentity.swift */,
				2577CB7C2B1DC9F8007D3443 /* MLSProvider.swift */,
			);
			path = UserClient;
			sourceTree = "<group>";
		};
		F9A7061B1CAEE01D00C2F5FE /* Notifications */ = {
			isa = PBXGroup;
			children = (
				F9A7061C1CAEE01D00C2F5FE /* ChangeCalculation */,
				F9A706261CAEE01D00C2F5FE /* ObjectObserverTokens */,
				5451DE361F604CD500C82E75 /* ZMMoveIndex.swift */,
				F93C4C7C1E24E1B1007E9CEE /* NotificationDispatcher.swift */,
				EE770DAE25344B4F00163C4A /* NotificationDispatcher.OperationMode.swift */,
				EE68EECC252DCAB80013B242 /* Change detection */,
				EEAAD75D252C711800E6A44E /* ZMManagedObject+ClassIdentifier.swift */,
				EEAAD75F252C713E00E6A44E /* ClassIdentifier.swift */,
				EE42938D252C460000E70670 /* Changes.swift */,
				EE42938F252C466500E70670 /* ChangeInfoConsumer.swift */,
				EE42938B252C443000E70670 /* ManagedObjectObserverToken.swift */,
				EE429389252C437900E70670 /* Notification.Name+ManagedObjectObservation.swift */,
				5451DE341F5FFF8B00C82E75 /* NotificationInContext.swift */,
				F920AE291E3A5FDD001BC14F /* Dictionary+Mapping.swift */,
				F9FD75771E2F9A0600B4558B /* SearchUserObserverCenter.swift */,
				F9FD75721E2E6A2100B4558B /* ConversationListObserverCenter.swift */,
				F9C348911E2E3FF60015D69D /* SnapshotCenter.swift */,
				F9DBA5211E28EB4000BE23C0 /* SideEffectSources.swift */,
				F9DBA51F1E28EA8B00BE23C0 /* DependencyKeyStore.swift */,
				BF103F9C1F0112F30047FDE5 /* ManagedObjectObserver.swift */,
			);
			name = Notifications;
			path = Source/Notifications;
			sourceTree = SOURCE_ROOT;
		};
		F9A7061C1CAEE01D00C2F5FE /* ChangeCalculation */ = {
			isa = PBXGroup;
			children = (
				F943BC2C1E88FEC80048A768 /* ChangedIndexes.swift */,
			);
			path = ChangeCalculation;
			sourceTree = "<group>";
		};
		F9A706261CAEE01D00C2F5FE /* ObjectObserverTokens */ = {
			isa = PBXGroup;
			children = (
				F9A7062B1CAEE01D00C2F5FE /* Helpers */,
				F9A706271CAEE01D00C2F5FE /* ConversationListChangeInfo.swift */,
				F9A706281CAEE01D00C2F5FE /* ConversationChangeInfo.swift */,
				F9A706351CAEE01D00C2F5FE /* MessageChangeInfo.swift */,
				F9A706371CAEE01D00C2F5FE /* NewUnreadMessageChangeInfos.swift */,
				F9A706391CAEE01D00C2F5FE /* ObjectChangeInfo.swift */,
				F9A7063B1CAEE01D00C2F5FE /* UserClientChangeInfo.swift */,
				F9A7063C1CAEE01D00C2F5FE /* UserChangeInfo.swift */,
				F99C5B891ED460E20049CCD7 /* TeamChangeInfo.swift */,
				1672A613234499B500380537 /* LabelChangeInfo.swift */,
				A995F05B23968D8500FAC3CF /* ParticipantRoleChangeInfo.swift */,
			);
			path = ObjectObserverTokens;
			sourceTree = "<group>";
		};
		F9A7062B1CAEE01D00C2F5FE /* Helpers */ = {
			isa = PBXGroup;
			children = (
				F9A7062C1CAEE01D00C2F5FE /* AnyClassTuple.swift */,
				F9A7062D1CAEE01D00C2F5FE /* DependentObjectsKeysForObservedObjectKeysCache.swift */,
				F9A7062E1CAEE01D00C2F5FE /* StringKeyPath.swift */,
				F9A7062F1CAEE01D00C2F5FE /* KeySet.swift */,
				F9A706331CAEE01D00C2F5FE /* SetSnapshot.swift */,
			);
			path = Helpers;
			sourceTree = "<group>";
		};
		F9A706421CAEE01D00C2F5FE /* Utilis */ = {
			isa = PBXGroup;
			children = (
				25644D922B289E30007DA01F /* String+mocks.swift */,
				EE5316412A13B59500A9E0B1 /* LastUpdateEventIDRepository.swift */,
				F963E9671D9ADD5A00098AD3 /* Protos */,
				EE22F81029DD82290053E1C6 /* EAR */,
				F9331C851CB419B500139ECC /* NSFetchRequest+ZMRelationshipKeyPaths.h */,
				F9331C861CB419B500139ECC /* NSFetchRequest+ZMRelationshipKeyPaths.m */,
				F9331C811CB4191B00139ECC /* NSPredicate+ZMSearch.h */,
				D5FA30CE2063F8EC00716618 /* Version.swift */,
				F9331C821CB4191B00139ECC /* NSPredicate+ZMSearch.m */,
				F9A706431CAEE01D00C2F5FE /* CryptoBox.swift */,
				F9A706491CAEE01D00C2F5FE /* UserImageLocalCache.swift */,
				F9A7064B1CAEE01D00C2F5FE /* ZMFetchRequestBatch.h */,
				F9A7064C1CAEE01D00C2F5FE /* ZMFetchRequestBatch.m */,
				F9A7064E1CAEE01D00C2F5FE /* ZMUpdateEvent+WireDataModel.h */,
				0634C3A824643A400006081D /* ZMUpdateEvent.swift */,
				F9A7064F1CAEE01D00C2F5FE /* ZMUpdateEvent+WireDataModel.m */,
				54EDE67F1CBBF1860044A17E /* PINCache+ZMessaging.swift */,
				546D3DE51CE5D0B100A6047F /* RichAssetFileType.swift */,
				F963E97E1D9C09E700098AD3 /* ZMMessageTimer.h */,
				F963E97F1D9C09E700098AD3 /* ZMMessageTimer.m */,
				F9AB00261F0CE5520037B437 /* FileManager+FileLocations.swift */,
				5EFE9C072126BF9D007932A6 /* ZMPropertyNormalizationResult.h */,
				5EFE9C082126BF9D007932A6 /* ZMPropertyNormalizationResult.m */,
				5EFE9C0E2126D3FA007932A6 /* NormalizationResult.swift */,
				63298D9D24374489006B6018 /* Dictionary+ObjectForKey.swift */,
				162207F7272291CA0041EDE8 /* String+NilEmpty.swift */,
				7A2778C5285223D90044A73F /* KeychainManager.swift */,
				EE997A1325062295008336D2 /* Logging.swift */,
				EE128A67286DE35F00558550 /* CodableHelpers.swift */,
				EE04084D28CA85B2009E4B8D /* Date+Helpers.swift */,
				0129E7FA29A520EB0065E6DB /* SafeFileContext.swift */,
				0614E96C2A863EED007BB1F6 /* NSPredicate+BaseCompounds.swift */,
				E6A5BBAD2B0E564200ACC236 /* WireDataModelBundle.swift */,
			);
			name = Utilis;
			path = Source/Utilis;
			sourceTree = SOURCE_ROOT;
		};
		F9A706CC1CAEE30700C2F5FE /* en.lproj */ = {
			isa = PBXGroup;
			children = (
				F9A706CD1CAEE30700C2F5FE /* InfoPlist.strings */,
			);
			name = en.lproj;
			path = Tests/Resources/en.lproj;
			sourceTree = SOURCE_ROOT;
		};
		F9A708031CAEEB7400C2F5FE /* ManagedObjectContext */ = {
			isa = PBXGroup;
			children = (
				166E47BC255A98D900C161C8 /* CoreDataStackTests+Migration.swift */,
				F16F8EBE2063E9CC009A9D6F /* CoreDataStackTests+Backup.swift */,
				167BCC91260DB5FA00E9D7E3 /* CoreDataStackTests+ClearStorage.swift */,
				F9A708041CAEEB7400C2F5FE /* ManagedObjectContextSaveNotificationTests.m */,
				F9A708051CAEEB7400C2F5FE /* ManagedObjectContextTests.m */,
				F14FA376221DB05B005E7EF5 /* MockBackgroundActivityManager.swift */,
				54929FAD1E12AC8B0010186B /* NSPersistentStoreMetadataTests.swift */,
				F9A708061CAEEB7400C2F5FE /* NSManagedObjectContext+TestHelpers.h */,
				F9A708071CAEEB7400C2F5FE /* NSManagedObjectContext+TestHelpers.m */,
				F9A708081CAEEB7400C2F5FE /* PersistentStoreCoordinatorTests.m */,
				5473CC741E14268600814C03 /* NSManagedObjectContextDebuggingTests.swift */,
				BF103FA01F0138390047FDE5 /* ManagedObjectContextChangeObserverTests.swift */,
				543ABF5A1F34A13000DBE28B /* DatabaseBaseTest.swift */,
				54ED3A9C1F38CB6A0066AD47 /* DatabaseMigrationTests.swift */,
				E6BFE8392B332DDB000F0FBE /* DatabaseMigrationTests+ParticipantRole.swift */,
				6391A7FB2A6FD7C900832665 /* DatabaseMigrationTests+UserClientUniqueness.swift */,
				D5FA30CA2063ECD400716618 /* BackupMetadataTests.swift */,
				D5FA30D02063FD3A00716618 /* VersionTests.swift */,
				63F376D92834FF7200FE1F05 /* NSManagedObjectContextTests+Federation.swift */,
				01B7A5742B0FB6DA00FE5132 /* CoreDataMessagingMigrationVersionTests.swift */,
			);
			name = ManagedObjectContext;
			path = Tests/Source/ManagedObjectContext;
			sourceTree = SOURCE_ROOT;
		};
		F9A7080A1CAEEB7400C2F5FE /* Model */ = {
			isa = PBXGroup;
			children = (
				069D07B6256266F000DBA592 /* FeatureConfiguration */,
				06F98D61243B2446007E914A /* DigitalSignature */,
				A9FA524623A14E00003AD4C6 /* ConversationRole */,
				1672A6002343971500380537 /* Label */,
				546D3DE71CE5D22C00A6047F /* Utils */,
				F9B71FD71CB2C4C6001DB03F /* Observer */,
				F9B71F4D1CB2BC85001DB03F /* Conversation */,
				F9B71F591CB2BC85001DB03F /* ConversationList */,
				F9B71F5C1CB2BC85001DB03F /* Messages */,
				F9B71F621CB2BC85001DB03F /* User */,
				F9B71F6B1CB2BC85001DB03F /* VoiceChannel */,
				F9B720011CB2C68B001DB03F /* UserClient */,
				F9A7080C1CAEEB7400C2F5FE /* MockDataModel */,
				BF3493EE1EC3566500B0C314 /* Teams */,
				BF491CDE1F0525ED0055EE44 /* Accounts */,
				F9A7080B1CAEEB7400C2F5FE /* CoreDataRelationshipsTests.m */,
				F94A208E1CB51AF50059632A /* ManagedObjectValidationTests.m */,
				F9A708131CAEEB7400C2F5FE /* ModelObjectsTests.h */,
				F9A708141CAEEB7400C2F5FE /* ModelObjectsTests.m */,
				1670D01F23183209003A143B /* ModelObjectsTests+Helpers.swift */,
				F9A708151CAEEB7400C2F5FE /* NSFetchRequestTests+ZMRelationshipKeyPaths.m */,
				F9A708161CAEEB7400C2F5FE /* PersistentChangeTrackingTests.m */,
				F9A7081B1CAEEB7400C2F5FE /* ZMConnectionTests.m */,
				169FF3AE2715820400330C2E /* ZMConnectionFetchingTests.swift */,
				F9A7082B1CAEEB7400C2F5FE /* ZMFetchRequestBatchTests.m */,
				F9A7082C1CAEEB7400C2F5FE /* ZMManagedObjectTests.m */,
				87C125F81EF94F2E00D28DC1 /* ZMManagedObjectGroupingTests.swift */,
				1600D943267BC5A000970F99 /* ZMManagedObjectFetchingTests.swift */,
				F9A7085A1CAEED1B00C2F5FE /* ZMBaseManagedObjectTest.h */,
				F9A7085B1CAEED1B00C2F5FE /* ZMBaseManagedObjectTest.m */,
				068D610124629AA300A110A2 /* ZMBaseManagedObjectTest.swift */,
				544034331D6DFE8500860F2D /* ZMAddressBookContactTests.swift */,
				5476BA3D1DEDABCC00D047F8 /* AddressBookEntryTests.swift */,
				BF0D07F91E4C7B1100B934EB /* TextSearchQueryTests.swift */,
			);
			name = Model;
			path = Tests/Source/Model;
			sourceTree = SOURCE_ROOT;
		};
		F9A7080C1CAEEB7400C2F5FE /* MockDataModel */ = {
			isa = PBXGroup;
			children = (
				F9A7080D1CAEEB7400C2F5FE /* MockEntity.h */,
				F9A7080E1CAEEB7400C2F5FE /* MockEntity.m */,
				F9A7080F1CAEEB7400C2F5FE /* MockEntity2.h */,
				F9A708101CAEEB7400C2F5FE /* MockEntity2.m */,
				F9A708111CAEEB7400C2F5FE /* MockModelObjectContextFactory.h */,
				F9A708121CAEEB7400C2F5FE /* MockModelObjectContextFactory.m */,
			);
			path = MockDataModel;
			sourceTree = "<group>";
		};
		F9A7085D1CAEEF4700C2F5FE /* Helper */ = {
			isa = PBXGroup;
			children = (
				F9AB39591CB3AEB100A7254F /* BaseTestSwiftHelpers.swift */,
				E6BFE8372B3320C7000F0FBE /* DatabaseMigrationHelper.swift */,
				F9A7085E1CAEEF4700C2F5FE /* MessagingTest+EventFactory.h */,
				F9A7085F1CAEEF4700C2F5FE /* MessagingTest+EventFactory.m */,
				F9C8622A1D87DC18009AAC33 /* MessagingTest+UUID.swift */,
				169FF3A427157B3800330C2E /* MockActionHandler.swift */,
				F920AE161E38C547001BC14F /* NotificationObservers.swift */,
				CEE525A81CCA4C97001D06F9 /* NSString+RandomString.h */,
				CEE525A91CCA4C97001D06F9 /* NSString+RandomString.m */,
				16F7341324F9573C00AB93B1 /* XCTestCase+EncryptionKeys.swift */,
				F14B9C6E212DB467004B6D7D /* ZMBaseManagedObjectTest+Helpers.swift */,
				16E70F97270F1F5700718E5D /* ZMConnection+Helper.h */,
				16E70FA6270F212000718E5D /* ZMConnection+Helper.m */,
				5987962F2B45880400A6FC63 /* ZMUpdateEvent+allTypes.swift */,
			);
			name = Helper;
			path = Tests/Source/Helper;
			sourceTree = SOURCE_ROOT;
		};
		F9B71F4D1CB2BC85001DB03F /* Conversation */ = {
			isa = PBXGroup;
			children = (
				F991CE101CB5549D004D8465 /* ZMConversation+Testing.h */,
				16DF3B5E2289510600D09365 /* ZMConversationTests+Legalhold.swift */,
				A923D77D239DB87700F47B85 /* ZMConversationTests+SecurityLevel.swift */,
				F9B71F4F1CB2BC85001DB03F /* ZMConversation+Testing.m */,
				F9B71F511CB2BC85001DB03F /* ZMConversationTests+gapsAndWindows.m */,
				A9536FD223ACD23100CFD528 /* ConversationTests+gapsAndWindows.swift */,
				54A885A71F62EEB600AFBA95 /* ZMConversationTests+Messages.swift */,
				16D5260C20DD1D9400608D8E /* ZMConversationTests+Timestamps.swift */,
				A9128ACF2398067E0056F591 /* ZMConversationTests+Participants.swift */,
				EF3510F922CA07BB00115B97 /* ZMConversationTests+Transport.swift */,
				F9B71F561CB2BC85001DB03F /* ZMConversationTests+Validation.m */,
				F92C992B1DAFC58A0034AFDD /* ZMConversationTests+Ephemeral.swift */,
				1621E59120E62BD2006B2D17 /* ZMConversationTests+Silencing.swift */,
				F1B025601E534CF900900C65 /* ZMConversationTests+PrepareToSend.swift */,
				BF735CFB1E7050D0003BC61F /* ZMConversationTests+CallSystemMessages.swift */,
				F1B58926202DCEF9002BB59B /* ZMConversationTests+CreationSystemMessages.swift */,
				EF9A4702210A026600085102 /* ZMConversationTests+Language.swift */,
				F1517921212DAE2E00BA3EBD /* ZMConversationTests+Services.swift */,
				8767E8672163B9EE00390F75 /* ZMConversationTests+Mute.swift */,
				16030DBD21AE8FAB00F8032E /* ZMConversationTests+Confirmations.swift */,
				06D33FCC2524F65D004B9BC1 /* ZMConversationTests+UnreadMessages.swift */,
				EEFC3EE822083B0900D3091A /* ZMConversationTests+HasMessages.swift */,
				16519D53231D6F8200C9D76D /* ZMConversationTests+Deletion.swift */,
				1672A5FD23434FA200380537 /* ZMConversationTests+Labels.swift */,
				63FCE54728C78D1F00126D9D /* ZMConversationTests+Predicates.swift */,
				F9B71F571CB2BC85001DB03F /* ZMConversationTests.h */,
				F9B71F581CB2BC85001DB03F /* ZMConversationTests.m */,
				A94166FB2680CCB5001F4E37 /* ZMConversationTests.swift */,
				EEBF69EC28A2724800195771 /* ZMConversationTests+MLS.swift */,
				A96E7A9725A35CEF004FAADC /* ZMConversationTests+Knock.swift */,
				63D41E6E24573F420076826F /* ZMConversationTests+SelfConversation.swift */,
				16F7341024F9556600AB93B1 /* ZMConversationTests+DraftMessage.swift */,
				A982B46523BE1B86001828A6 /* ConversationTests.swift */,
				F9C8770A1E015AAF00792613 /* AssetColletionTests.swift */,
				F90D99A61E02E22400034070 /* AssetCollectionBatchedTests.swift */,
				BFB3BA721E28D38F0032A84F /* SharedObjectStoreTests.swift */,
				87A7FA23203DD11100AA066C /* ZMConversationTests+AccessMode.swift */,
				873B88FD2040470900FBE254 /* ConversationCreationOptionsTests.swift */,
				874D9797211064D300B07674 /* ZMConversationLastMessagesTest.swift */,
				5E39FC68225F2DC000C682B8 /* ZMConversationExternalParticipantsStateTests.swift */,
				A927F52623A029250058D744 /* ParticipantRoleTests.swift */,
				6354BDF42747BD9600880D50 /* ZMConversationTests+Federation.swift */,
				63E313D2274D5F57002EAF1D /* ZMConversationTests+Team.swift */,
				E9C7DD9A27B533D000FB9AE8 /* AccessRoleMappingTests.swift */,
			);
			name = Conversation;
			path = Tests/Source/Model/Conversation;
			sourceTree = SOURCE_ROOT;
		};
		F9B71F591CB2BC85001DB03F /* ConversationList */ = {
			isa = PBXGroup;
			children = (
				F9B71F5A1CB2BC85001DB03F /* ZMConversationListDirectoryTests.m */,
				16925336234F677B0041A8FF /* ZMConversationListDirectoryTests+Labels.swift */,
				BFE3A96B1ED2EC110024A05B /* ZMConversationListDirectoryTests+Teams.swift */,
				BFE3A96D1ED301020024A05B /* ZMConversationListTests+Teams.swift */,
				1672A6292345102400380537 /* ZMConversationListTests+Labels.swift */,
				F9B71F5B1CB2BC85001DB03F /* ZMConversationListTests.m */,
			);
			name = ConversationList;
			path = Tests/Source/Model/ConversationList;
			sourceTree = SOURCE_ROOT;
		};
		F9B71F5C1CB2BC85001DB03F /* Messages */ = {
			isa = PBXGroup;
			children = (
				EEDB51DA255410D000F35A29 /* GenericMessageHelperTests.swift */,
				63370CF62431F4FA0072C37F /* Composite */,
				EEE83B491FBB496B00FC0296 /* ZMMessageTimerTests.swift */,
				54EDE6811CBBF6260044A17E /* FileAssetCacheTests.swift */,
				F9331C541CB3BCDA00139ECC /* OtrBaseTest.swift */,
				F9331C501CB3BC6800139ECC /* CryptoBoxTests.swift */,
				16C391E1214BD437003AB3AD /* MentionTests.swift */,
				F9B71F5D1CB2BC85001DB03F /* ZMAssetClientMessageTests.swift */,
				168414292228421700FCB9BC /* ZMAssetClientMessageTests+AssetMessage.swift */,
				F963E9921D9E9D1800098AD3 /* ZMAssetClientMessageTests+Ephemeral.swift */,
				162294A4222038FA00A98679 /* CacheAssetTests.swift */,
				0680A9C1246002DC000F80F3 /* ZMClientMessageTests.swift */,
				EE82625029A8D6BD0023B13A /* ZMClientMessageTests+OTR.swift */,
				F9331C591CB3BECB00139ECC /* ZMClientMessageTests+OTR_Legacy.swift */,
				EE46B92728A511630063B38D /* ZMClientMessageTests+MLSEncryptedPayloadGenerator.swift */,
				01E3C8542B308AEA00556D8A /* ZMMessage+ServerTimestamp.swift */,
				63495DEF23F6BD2A002A7C59 /* GenericMessageTests.swift */,
				63298D9B24374094006B6018 /* GenericMessageTests+External.swift */,
				BFCF31DA1DA50C650039B3DC /* GenericMessageTests+NativePush.swift */,
				BF794FE41D14425E00E618C6 /* ZMClientMessageTests+Location.swift */,
				1651F9BD1D3554C800A9FAE8 /* ZMClientMessageTests+TextMessage.swift */,
				BFFBFD941D59E49D0079773E /* ZMClientMessageTests+Deletion.swift */,
				16746B071D2EAF8E00831771 /* ZMClientMessageTests+ZMImageOwner.swift */,
				87E2CE302119F6AB0034C2C4 /* ZMClientMessageTests+Cleared.swift */,
				1687C0E12150EE91003099DD /* ZMClientMessageTests+Mentions.swift */,
				7C88C5312182F6150037DD03 /* ZMClientMessageTests+Replies.swift */,
				168FF32F258200AD0066DAE3 /* ZMClientMessageTests+ResetSession.swift */,
				165E141725CC516B00F0B075 /* ZMClientMessageTests+Prefetching.swift */,
				F9B71F5F1CB2BC85001DB03F /* BaseClientMessageTests.swift */,
				F9B71F601CB2BC85001DB03F /* ZMMessageTests.h */,
				F9B71F611CB2BC85001DB03F /* ZMMessageTests.m */,
				A93724A126983100005FD532 /* ZMMessageTests.swift */,
				163CE6AE25BEB9680013C12D /* ZMMessageTests+SystemMessages.swift */,
				63D41E6C245733AC0076826F /* ZMMessageTests+Removal.swift */,
				F93A302E1D6F2633005CCB1D /* ZMMessageTests+Confirmation.swift */,
				1623F8F22AEBB80C004F0319 /* ZMMessageTests+Legalhold.swift */,
				060D194D2462A9D000623376 /* ZMMessageTests+GenericMessage.swift */,
				068DCC5A29BFEC4E00F7E4F1 /* ZMMessageTests+ExpirationReasonCode.swift */,
				0651D00723FC4FDC00411A22 /* GenericMessageTests+LegalHoldStatus.swift */,
				16CDEBF62209897D00E74A41 /* ZMMessageTests+ShouldGenerateUnreadCount.swift */,
				F9B0FF311D79D1140098C17C /* ZMClientMessageTests+Unarchiving.swift */,
				1689FD452194A63E00A656E2 /* ZMClientMessageTests+Editing.swift */,
				CEB15E501D7EE53A0048A011 /* ZMClientMessagesTests+Reaction.swift */,
				5E9EA4D52242942900D401B2 /* ZMClientMessageTests+LinkAttachments.swift */,
				F963E9841D9D47D100098AD3 /* ZMClientMessageTests+Ephemeral.swift */,
				54563B791E0189750089B1D7 /* ZMMessageCategorizationTests.swift */,
				544E8C0D1E2F69E800F9B8B8 /* ZMOTRMessage+SecurityDegradationTests.swift */,
				16E7DA291FDABE440065B6A6 /* ZMOTRMessage+SelfConversationUpdateTests.swift */,
				166D189D230E9E66001288CD /* ZMMessage+DataRetentionTests.swift */,
				0680A9C42460627B000F80F3 /* ZMMessage+Reaction.swift */,
				E6E68B2A2B18D7B4003C29D2 /* ZMMessage+ServerTimestamp.swift */,
				EE6CB3DD24E2D24F00B0EADD /* ZMGenericMessageDataTests.swift */,
				4058AAA72AAB65530013DE71 /* ReactionsSortingTests.swift */,
			);
			name = Messages;
			path = Tests/Source/Model/Messages;
			sourceTree = SOURCE_ROOT;
		};
		F9B71F621CB2BC85001DB03F /* User */ = {
			isa = PBXGroup;
			children = (
				F991CE181CB55E95004D8465 /* ZMSearchUserTests.m */,
				164A55D220F3AF6700AE62A6 /* ZMSearchUserTests+ProfileImages.swift */,
				1645ECC1243B643B007A82D6 /* ZMSearchUserTests+TeamUser.swift */,
				169FF3A927157F0100330C2E /* ZMSearchUserTests+Connections.swift */,
				872A2E891FFD2FBF00900B22 /* ZMSearchUserPayloadParsingTests.swift */,
				F9B71F631CB2BC85001DB03F /* UserImageLocalCacheTests.swift */,
				1645ECC3243B69A1007A82D6 /* UserTypeTests+Materialize.swift */,
				167BCC85260CFC7B00E9D7E3 /* UserTypeTests+Federation.swift */,
				F9B71F661CB2BC85001DB03F /* ZMPersonNameTests.m */,
				F18998871E7AF0BE00E579A2 /* ZMUserTests.h */,
				F9B71F6A1CB2BC85001DB03F /* ZMUserTests.m */,
				F18998841E7AEEC900E579A2 /* ZMUserTests+Swift.swift */,
				EE09EEB0255959F000919A6B /* ZMUserTests+AnalyticsIdentifier.swift */,
				1670D01D231825BE003A143B /* ZMUserTests+Permissions.swift */,
				5EFE9C0B2126CB71007932A6 /* UnregisteredUserTests.swift */,
				55C40BD422B0F75C00EFD8BD /* ZMUserLegalHoldTests.swift */,
			);
			name = User;
			path = Tests/Source/Model/User;
			sourceTree = SOURCE_ROOT;
		};
		F9B71F6B1CB2BC85001DB03F /* VoiceChannel */ = {
			isa = PBXGroup;
			children = (
				F9B71F6D1CB2BC85001DB03F /* ZMCallStateTests.swift */,
			);
			name = VoiceChannel;
			path = Tests/Source/Model/VoiceChannel;
			sourceTree = SOURCE_ROOT;
		};
		F9B71FD71CB2C4C6001DB03F /* Observer */ = {
			isa = PBXGroup;
			children = (
				F9B71FD91CB2C4C6001DB03F /* StringKeyPathTests.swift */,
				F9B71FDE1CB2C4C6001DB03F /* ObjectObserver */,
				F929C17A1E423B620018ADA4 /* SnapshotCenterTests.swift */,
				F9DD60BF1E8916000019823F /* ChangedIndexesTests.swift */,
				F93C4C7E1E24F832007E9CEE /* NotificationDispatcherTests.swift */,
				EE3EFEA0253090E0009499E5 /* PotentialChangeDetectorTests.swift */,
				F920AE391E3B8445001BC14F /* SearchUserObserverCenterTests.swift */,
			);
			path = Observer;
			sourceTree = "<group>";
		};
		F9B71FDE1CB2C4C6001DB03F /* ObjectObserver */ = {
			isa = PBXGroup;
			children = (
				F9DBA5231E28EE0A00BE23C0 /* ConversationObserverTests.swift */,
				F9DBA5261E28EEBD00BE23C0 /* UserObserverTests.swift */,
				F9DBA5281E29162A00BE23C0 /* MessageObserverTests.swift */,
				F9C348821E2CC0730015D69D /* UserClientObserverTests.swift */,
				F99C5B8B1ED466760049CCD7 /* TeamObserverTests.swift */,
				1672A6152344A14E00380537 /* LabelObserverTests.swift */,
				F9C348851E2CC27D0015D69D /* NewUnreadMessageObserverTests.swift */,
				F9FD75741E2E79B200B4558B /* ConversationListObserverTests.swift */,
				F9FD75791E2FB60000B4558B /* SearchUserObserverTests.swift */,
				F9B71FDF1CB2C4C6001DB03F /* AnyClassTupleTests.swift */,
				A995F05D239690B300FAC3CF /* ParticipantRoleObserverTests.swift */,
			);
			name = ObjectObserver;
			path = ObjectObserverToken;
			sourceTree = "<group>";
		};
		F9B720011CB2C68B001DB03F /* UserClient */ = {
			isa = PBXGroup;
			children = (
				F13A89D22106293000AB40CB /* PushTokenTests.swift */,
				F9331C5B1CB3BF9F00139ECC /* UserClientKeyStoreTests.swift */,
				F9B720021CB2C68B001DB03F /* UserClientTests.swift */,
				631A0585240439470062B387 /* UserClientTests+SafeLogging.swift */,
				1693155225A30D4E00709F15 /* UserClientTests+ResetSession.swift */,
			);
			name = UserClient;
			path = Tests/Source/Model/UserClient;
			sourceTree = SOURCE_ROOT;
		};
		F9C9A4F21CAD5DF10039E10C = {
			isa = PBXGroup;
			children = (
				543089B71D420165004D8AC4 /* README.md */,
				F9A708641CAEF9BD00C2F5FE /* Default-568h@2x.png */,
				F9C9A6771CAD7A790039E10C /* Resources */,
				F9C9A4FE1CAD5DF10039E10C /* Source */,
				F9C9A50A1CAD5DF10039E10C /* Tests */,
				59D1C3012B1DE6FF0016F6B2 /* Support */,
				F9C9A4FD1CAD5DF10039E10C /* Products */,
				F9C9A6701CAD779E0039E10C /* Frameworks */,
				63709F622993E70A00577D4B /* Packages */,
			);
			indentWidth = 4;
			sourceTree = "<group>";
			tabWidth = 4;
			usesTabs = 0;
			wrapsLines = 1;
		};
		F9C9A4FD1CAD5DF10039E10C /* Products */ = {
			isa = PBXGroup;
			children = (
				F9C9A4FC1CAD5DF10039E10C /* WireDataModel.framework */,
				F9C9A5061CAD5DF10039E10C /* WireDataModelTests.xctest */,
				F9C9A7F31CAED9510039E10C /* WireDataModelTestHost.app */,
				59D1C3002B1DE6FF0016F6B2 /* WireDataModelSupport.framework */,
			);
			name = Products;
			sourceTree = "<group>";
		};
		F9C9A4FE1CAD5DF10039E10C /* Source */ = {
			isa = PBXGroup;
			children = (
				069BCC4F2B30945500DF4EC2 /* E2EIdentity */,
				638941EC2AF4FD170051ABFD /* Use cases */,
				1639A81122608FEB00868AB9 /* Patches */,
				F9A705C91CAEE01D00C2F5FE /* ManagedObjectContext */,
				63B1333929A503D000009D84 /* MLS */,
				63B1333629A503D000009D84 /* Proteus */,
				F9A705D41CAEE01D00C2F5FE /* Model */,
				F9A7061B1CAEE01D00C2F5FE /* Notifications */,
				F9A706421CAEE01D00C2F5FE /* Utilis */,
				F9C9A60C1CAD76A50039E10C /* WireDataModel.h */,
				F9C9A7371CAE6D890039E10C /* ConversationList */,
				F9C9A6A01CAD7C7F0039E10C /* Public */,
			);
			name = Source;
			sourceTree = "<group>";
		};
		F9C9A50A1CAD5DF10039E10C /* Tests */ = {
			isa = PBXGroup;
			children = (
				2B7AB1B529A4E5C500D9A63A /* TestPlans */,
				F9C9A83D1CAEDBC40039E10C /* Resources */,
				F9C9A81B1CAEDA330039E10C /* WireDataModelTestHost */,
				F9C9A79A1CAEA8FC0039E10C /* Source */,
			);
			path = Tests;
			sourceTree = "<group>";
		};
		F9C9A6701CAD779E0039E10C /* Frameworks */ = {
			isa = PBXGroup;
			children = (
				014C36B02B27206D00D7E8EA /* XCTest.framework */,
				014C36AC2B271F2900D7E8EA /* WireTesting.framework */,
				017CA4432A2742B800E8E778 /* WireCoreCrypto.xcframework */,
				EE67F727296F0C6A001D7C88 /* WireTesting.framework */,
				EE67F6C2296F05FD001D7C88 /* PINCache.xcframework */,
				EE8DA96F2954A03E00F58B79 /* WireImages.framework */,
				EE8DA96C2954A03800F58B79 /* WireLinkPreview.framework */,
				EE8DA9692954A03100F58B79 /* WireTransport.framework */,
				EE8DA9662954A02B00F58B79 /* WireCryptobox.framework */,
				EE8DA9622954A02400F58B79 /* WireProtos.framework */,
				F9C9A66E1CAD77930039E10C /* CoreData.framework */,
				F9C9A66C1CAD778C0039E10C /* Foundation.framework */,
			);
			name = Frameworks;
			sourceTree = "<group>";
		};
		F9C9A6771CAD7A790039E10C /* Resources */ = {
			isa = PBXGroup;
			children = (
				167BCC182609E92300E9D7E3 /* ZMEventModel.xcdatamodeld */,
				E6F443042B16294000D2B08A /* zmessaging.xcdatamodeld */,
				F9C9A5DC1CAD76A50039E10C /* Info.plist */,
				F9C9A6781CAD7A790039E10C /* Configurations */,
			);
			path = Resources;
			sourceTree = "<group>";
		};
		F9C9A6781CAD7A790039E10C /* Configurations */ = {
			isa = PBXGroup;
			children = (
				F9C9A6791CAD7A790039E10C /* version.xcconfig */,
				F9C9A67A1CAD7A790039E10C /* zmc-config */,
				F9C9A6891CAD7A790039E10C /* WireDataModel.xcconfig */,
			);
			path = Configurations;
			sourceTree = "<group>";
		};
		F9C9A67A1CAD7A790039E10C /* zmc-config */ = {
			isa = PBXGroup;
			children = (
				F9C9A67C1CAD7A790039E10C /* ios-test-host.xcconfig */,
				F9C9A67D1CAD7A790039E10C /* ios-test-target.xcconfig */,
				F9C9A67F1CAD7A790039E10C /* project-common.xcconfig */,
				F9C9A6801CAD7A790039E10C /* project-debug.xcconfig */,
				F9C9A6811CAD7A790039E10C /* project.xcconfig */,
				F9C9A6841CAD7A790039E10C /* tests.xcconfig */,
				F9C9A6851CAD7A790039E10C /* warnings-debug.xcconfig */,
				F9C9A6861CAD7A790039E10C /* warnings.xcconfig */,
			);
			path = "zmc-config";
			sourceTree = "<group>";
		};
		F9C9A6A01CAD7C7F0039E10C /* Public */ = {
			isa = PBXGroup;
			children = (
				F9C9A7641CAE8DFC0039E10C /* ZMAddressBookContact.h */,
				F9C9A6AF1CAD7D1F0039E10C /* ZMManagedObject.h */,
				F9C9A6A31CAD7C7F0039E10C /* ZMConversation.h */,
				BFCD502C21511D58008CD845 /* DraftMessage.swift */,
				F9C9A6A41CAD7C7F0039E10C /* ZMConversationList.h */,
				F9C9A6A51CAD7C7F0039E10C /* ZMEditableUser.h */,
				F9C9A6A61CAD7C7F0039E10C /* ZMMessage.h */,
				F9C9A6A71CAD7C7F0039E10C /* ZMUser.h */,
				BF3494071EC5A90400B0C314 /* ZMUser+OneOnOne.h */,
			);
			name = Public;
			path = Source/Public;
			sourceTree = SOURCE_ROOT;
		};
		F9C9A7371CAE6D890039E10C /* ConversationList */ = {
			isa = PBXGroup;
			children = (
				1672A6272344F10700380537 /* FolderList.swift */,
				F9B71F041CB264DF001DB03F /* ZMConversationList.m */,
				F9B71F051CB264DF001DB03F /* ZMConversationList+Internal.h */,
				F9B71F071CB264DF001DB03F /* ZMConversationListDirectory.h */,
				F9B71F081CB264DF001DB03F /* ZMConversationListDirectory.m */,
				16E0FBC823326B72000E3235 /* ConversationDirectory.swift */,
			);
			name = ConversationList;
			path = Source/ConversationList;
			sourceTree = SOURCE_ROOT;
		};
		F9C9A79A1CAEA8FC0039E10C /* Source */ = {
			isa = PBXGroup;
			children = (
				069BCC632B3098F500DF4EC2 /* E2EIdentity */,
				638941F42AF521050051ABFD /* Use cases */,
				EE91911829F0196600514A2D /* EAR */,
				54FB03AB1E41F6C2000E13DC /* Utils */,
				F9A7085D1CAEEF4700C2F5FE /* Helper */,
				F9A708031CAEEB7400C2F5FE /* ManagedObjectContext */,
				F9A7080A1CAEEB7400C2F5FE /* Model */,
				EE98879028882C6D002340D2 /* MLS */,
				EE032B3429A62CD600E1DDF3 /* Proteus */,
			);
			name = Source;
			sourceTree = "<group>";
		};
		F9C9A81B1CAEDA330039E10C /* WireDataModelTestHost */ = {
			isa = PBXGroup;
			children = (
				F9C9A81C1CAEDA330039E10C /* AppDelegate.h */,
				F9C9A81D1CAEDA330039E10C /* AppDelegate.m */,
				F9C9A8231CAEDA330039E10C /* Info.plist */,
				F9C9A8241CAEDA330039E10C /* main.m */,
			);
			name = WireDataModelTestHost;
			path = Tests/WireDataModelTestTarget;
			sourceTree = SOURCE_ROOT;
		};
		F9C9A83D1CAEDBC40039E10C /* Resources */ = {
			isa = PBXGroup;
			children = (
				069BCC4D2B2CA47700DF4EC2 /* store2-112-0.wiredatabase */,
				01B6A89F2B16268300E409A0 /* store2-111-0.wiredatabase */,
				E6BDA1142B1642A400488D92 /* store2-110-0.wiredatabase */,
				4058AAA52AAA017F0013DE71 /* store2-109-0.wiredatabase */,
				E68D9FF02B0F594600EFE04F /* store2-108-0.wiredatabase */,
				6391A7FE2A6FDB9100832665 /* store2-107-0.wiredatabase */,
				EEFFBEB42A67D9CF0058C343 /* store2-106-0.wiredatabase */,
				E68D9FF22B0F5B4600EFE04F /* store2-105-0.wiredatabase */,
				EE002F212878345C0027D63A /* store2-104-0.wiredatabase */,
				63DA33AE28746CC100818C3C /* store2-103-0.wiredatabase */,
				EE9ADC46286F38D1002B2148 /* store2-102-0.wiredatabase */,
				EEB5DE102837BD52009B4741 /* store2-101-0.wiredatabase */,
				EE980FB12834EB3A00CC6B9F /* store2-100-0.wiredatabase */,
				06A0E60A281AE65D00E5F822 /* store2-99-0.wiredatabase */,
				E90AAE33279719D8003C7DB0 /* store2-98-0.wiredatabase */,
				06C6B1AF2745675D0049B54E /* store2-97-0.wiredatabase */,
				169FF3D72715CE5B00330C2E /* store2-96-0.wiredatabase */,
				0630E17626E0F3570012E2F9 /* store2-95-0.wiredatabase */,
				166EC36D26C50E8B0043ED01 /* store2-94-0.wiredatabase */,
				EE3C07E22698737C00CCB6FD /* store2-93-0.wiredatabase */,
				06EE09E22659340F00D6CAC3 /* store2-92-0.wiredatabase */,
				0604F7FF2651CAFD0016A71E /* store2-91-0.wiredatabase */,
				16500C0225E3A7520021B3AE /* store2-90-0.wiredatabase */,
				163CE64D25ACE57B0013C12D /* store2-89-0.wiredatabase */,
				0630E4C0257FC41300C75BFB /* store2-88-0.wiredatabase */,
				06EED73E2525D5B80014FE1E /* store2-87-0.wiredatabase */,
				06D33FCE2525D368004B9BC1 /* store2-86-0.wiredatabase */,
				16F7341524F95F9100AB93B1 /* store2-85-0.wiredatabase */,
				54AA3C9824ED2CE600FE1F94 /* store2-84-0.wiredatabase */,
				EE6CB3DB24E2A38500B0EADD /* store2-83-0.wiredatabase */,
				54BAB40A24A4FA0800EBC400 /* store2-82-0.wiredatabase */,
				0612D240243DC12E008811A7 /* store2-81-0.wiredatabase */,
				63340BBC241C2BC5004ED87C /* store2-80-0.wiredatabase */,
				F91EAAC41D885D720010ACBE /* video.mp4 */,
				F9A708591CAEEC0700C2F5FE /* Test-Bridging-Header.h */,
				5495BC421E019F1B004253ED /* audio.m4a */,
				F9A706CA1CAEE30700C2F5FE /* 1900x1500.jpg */,
				F9A706CB1CAEE30700C2F5FE /* animated.gif */,
				F9A706CC1CAEE30700C2F5FE /* en.lproj */,
				F9A706CF1CAEE30700C2F5FE /* EncryptedBase64EncondedExternalMessageTestFixture.txt */,
				F9A706D01CAEE30700C2F5FE /* ExternalMessageTextFixture.txt */,
				F9A706D11CAEE30700C2F5FE /* Info.plist */,
				F9A706D21CAEE30700C2F5FE /* Lorem Ipsum.txt */,
				F9A706D31CAEE30700C2F5FE /* medium.jpg */,
				F9A706D41CAEE30700C2F5FE /* not_animated.gif */,
				F9A706D91CAEE30700C2F5FE /* tiny.jpg */,
			);
			path = Resources;
			sourceTree = "<group>";
		};
/* End PBXGroup section */

/* Begin PBXHeadersBuildPhase section */
		59D1C2FB2B1DE6FF0016F6B2 /* Headers */ = {
			isa = PBXHeadersBuildPhase;
			buildActionMask = 2147483647;
			files = (
				59D1C3032B1DE6FF0016F6B2 /* WireDataModelSupport.h in Headers */,
			);
			runOnlyForDeploymentPostprocessing = 0;
		};
		F9C9A4F91CAD5DF10039E10C /* Headers */ = {
			isa = PBXHeadersBuildPhase;
			buildActionMask = 2147483647;
			files = (
				F9A706C81CAEE01D00C2F5FE /* ZMUpdateEvent+WireDataModel.h in Headers */,
				F9A7068D1CAEE01D00C2F5FE /* ZMUser+Internal.h in Headers */,
				F9331C871CB419B500139ECC /* NSFetchRequest+ZMRelationshipKeyPaths.h in Headers */,
				F9A706561CAEE01D00C2F5FE /* NSNotification+ManagedObjectContextSave.h in Headers */,
				F9A706801CAEE01D00C2F5FE /* ZMMessage+Internal.h in Headers */,
				F9A706501CAEE01D00C2F5FE /* NSManagedObjectContext+tests.h in Headers */,
				F9C9A6AE1CAD7C7F0039E10C /* ZMUser.h in Headers */,
				F9B71F2C1CB264EF001DB03F /* ZMConversation+UnreadCount.h in Headers */,
				F963E9701D9ADD5A00098AD3 /* ZMImageAssetEncryptionKeys.h in Headers */,
				F9A706981CAEE01D00C2F5FE /* ZMManagedObject+Internal.h in Headers */,
				F9C9A7661CAE8DFC0039E10C /* ZMAddressBookContact.h in Headers */,
				F9C9A65F1CAD76A50039E10C /* WireDataModel.h in Headers */,
				F9C9A6AC1CAD7C7F0039E10C /* ZMEditableUser.h in Headers */,
				F9B71F0C1CB264DF001DB03F /* ZMConversationListDirectory.h in Headers */,
				F9C9A6AA1CAD7C7F0039E10C /* ZMConversation.h in Headers */,
				F9A706521CAEE01D00C2F5FE /* NSManagedObjectContext+zmessaging.h in Headers */,
				F9331C831CB4191B00139ECC /* NSPredicate+ZMSearch.h in Headers */,
				F9C9A6B01CAD7D1F0039E10C /* ZMManagedObject.h in Headers */,
				F9B71F0A1CB264DF001DB03F /* ZMConversationList+Internal.h in Headers */,
				F9C9A6AB1CAD7C7F0039E10C /* ZMConversationList.h in Headers */,
				BF3494081EC5A90400B0C314 /* ZMUser+OneOnOne.h in Headers */,
				F9A706511CAEE01D00C2F5FE /* NSManagedObjectContext+zmessaging-Internal.h in Headers */,
				F9A706821CAEE01D00C2F5FE /* ZMOTRMessage.h in Headers */,
				F9A7065A1CAEE01D00C2F5FE /* ZMConnection+Internal.h in Headers */,
				F9A706961CAEE01D00C2F5FE /* UserClientTypes.h in Headers */,
				F9A706C51CAEE01D00C2F5FE /* ZMFetchRequestBatch.h in Headers */,
				F9A7065B1CAEE01D00C2F5FE /* ZMConnection.h in Headers */,
				F9B71F301CB264EF001DB03F /* ZMConversationSecurityLevel.h in Headers */,
				F963E9801D9C09E700098AD3 /* ZMMessageTimer.h in Headers */,
				5EFE9C092126BF9D007932A6 /* ZMPropertyNormalizationResult.h in Headers */,
				F9A706791CAEE01D00C2F5FE /* ZMExternalEncryptedDataWithKeys.h in Headers */,
				F9B71F231CB264EF001DB03F /* ZMConversation+Internal.h in Headers */,
				F9C9A6AD1CAD7C7F0039E10C /* ZMMessage.h in Headers */,
				F9331C771CB4165100139ECC /* NSString+ZMPersonName.h in Headers */,
			);
			runOnlyForDeploymentPostprocessing = 0;
		};
/* End PBXHeadersBuildPhase section */

/* Begin PBXNativeTarget section */
		59D1C2FF2B1DE6FF0016F6B2 /* WireDataModelSupport */ = {
			isa = PBXNativeTarget;
			buildConfigurationList = 59D1C30A2B1DE6FF0016F6B2 /* Build configuration list for PBXNativeTarget "WireDataModelSupport" */;
			buildPhases = (
				594EB2FD2B1E2DCF0022A5CD /* Run Sourcery */,
				59D1C2FB2B1DE6FF0016F6B2 /* Headers */,
				59D1C2FC2B1DE6FF0016F6B2 /* Sources */,
				59D1C2FD2B1DE6FF0016F6B2 /* Frameworks */,
				59D1C2FE2B1DE6FF0016F6B2 /* Resources */,
				014C36B32B27206E00D7E8EA /* Embed Frameworks */,
			);
			buildRules = (
			);
			dependencies = (
			);
			name = WireDataModelSupport;
			productName = WireDataModelSupport;
			productReference = 59D1C3002B1DE6FF0016F6B2 /* WireDataModelSupport.framework */;
			productType = "com.apple.product-type.framework";
		};
		F9C9A4FB1CAD5DF10039E10C /* WireDataModel */ = {
			isa = PBXNativeTarget;
			buildConfigurationList = F9C9A5101CAD5DF10039E10C /* Build configuration list for PBXNativeTarget "WireDataModel" */;
			buildPhases = (
				F9C9A4F71CAD5DF10039E10C /* Sources */,
				F9C9A4F81CAD5DF10039E10C /* Frameworks */,
				F9C9A4F91CAD5DF10039E10C /* Headers */,
				668BEFB527453BF600866A25 /* Run Swiftlint */,
				F9C9A4FA1CAD5DF10039E10C /* Resources */,
			);
			buildRules = (
			);
			dependencies = (
			);
			name = WireDataModel;
			packageProductDependencies = (
			);
			productName = WireDataModel;
			productReference = F9C9A4FC1CAD5DF10039E10C /* WireDataModel.framework */;
			productType = "com.apple.product-type.framework";
		};
		F9C9A5051CAD5DF10039E10C /* WireDataModelTests */ = {
			isa = PBXNativeTarget;
			buildConfigurationList = F9C9A5131CAD5DF10039E10C /* Build configuration list for PBXNativeTarget "WireDataModelTests" */;
			buildPhases = (
				F9C9A5021CAD5DF10039E10C /* Sources */,
				F9C9A5031CAD5DF10039E10C /* Frameworks */,
				F9C9A5041CAD5DF10039E10C /* Resources */,
			);
			buildRules = (
			);
			dependencies = (
				F991CE201CB7E5FD004D8465 /* PBXTargetDependency */,
				F9C9A5091CAD5DF10039E10C /* PBXTargetDependency */,
			);
			name = WireDataModelTests;
			productName = WireDataModelTests;
			productReference = F9C9A5061CAD5DF10039E10C /* WireDataModelTests.xctest */;
			productType = "com.apple.product-type.bundle.unit-test";
		};
		F9C9A7F21CAED9510039E10C /* WireDataModelTestHost */ = {
			isa = PBXNativeTarget;
			buildConfigurationList = F9C9A8091CAED9510039E10C /* Build configuration list for PBXNativeTarget "WireDataModelTestHost" */;
			buildPhases = (
				F9C9A7EF1CAED9510039E10C /* Sources */,
				F9C9A7F01CAED9510039E10C /* Frameworks */,
				F9C9A7F11CAED9510039E10C /* Resources */,
				EE67F72A296F0C6A001D7C88 /* Embed Frameworks */,
			);
			buildRules = (
			);
			dependencies = (
				59D1C3052B1DE6FF0016F6B2 /* PBXTargetDependency */,
			);
			name = WireDataModelTestHost;
			productName = WireDataModelTestTarget;
			productReference = F9C9A7F31CAED9510039E10C /* WireDataModelTestHost.app */;
			productType = "com.apple.product-type.application";
		};
/* End PBXNativeTarget section */

/* Begin PBXProject section */
		F9C9A4F31CAD5DF10039E10C /* Project object */ = {
			isa = PBXProject;
			attributes = {
				LastSwiftUpdateCheck = 0830;
				LastUpgradeCheck = 1310;
				ORGANIZATIONNAME = "Wire Swiss GmbH";
				TargetAttributes = {
					59D1C2FF2B1DE6FF0016F6B2 = {
						CreatedOnToolsVersion = 15.0.1;
						LastSwiftMigration = 1500;
					};
					F9C9A4FB1CAD5DF10039E10C = {
						CreatedOnToolsVersion = 7.2;
						LastSwiftMigration = 1000;
						ProvisioningStyle = Manual;
					};
					F9C9A5051CAD5DF10039E10C = {
						CreatedOnToolsVersion = 7.2;
						LastSwiftMigration = 1000;
						TestTargetID = F9C9A7F21CAED9510039E10C;
					};
					F9C9A7F21CAED9510039E10C = {
						CreatedOnToolsVersion = 7.2;
						LastSwiftMigration = 0800;
					};
				};
			};
			buildConfigurationList = F9C9A4F61CAD5DF10039E10C /* Build configuration list for PBXProject "WireDataModel" */;
			compatibilityVersion = "Xcode 3.2";
			developmentRegion = en;
			hasScannedForEncodings = 0;
			knownRegions = (
				en,
				Base,
			);
			mainGroup = F9C9A4F21CAD5DF10039E10C;
			productRefGroup = F9C9A4FD1CAD5DF10039E10C /* Products */;
			projectDirPath = "";
			projectRoot = "";
			targets = (
				F9C9A4FB1CAD5DF10039E10C /* WireDataModel */,
				F9C9A5051CAD5DF10039E10C /* WireDataModelTests */,
				F9C9A7F21CAED9510039E10C /* WireDataModelTestHost */,
				59D1C2FF2B1DE6FF0016F6B2 /* WireDataModelSupport */,
			);
		};
/* End PBXProject section */

/* Begin PBXResourcesBuildPhase section */
		59D1C2FE2B1DE6FF0016F6B2 /* Resources */ = {
			isa = PBXResourcesBuildPhase;
			buildActionMask = 2147483647;
			files = (
			);
			runOnlyForDeploymentPostprocessing = 0;
		};
		F9C9A4FA1CAD5DF10039E10C /* Resources */ = {
			isa = PBXResourcesBuildPhase;
			buildActionMask = 2147483647;
			files = (
			);
			runOnlyForDeploymentPostprocessing = 0;
		};
		F9C9A5041CAD5DF10039E10C /* Resources */ = {
			isa = PBXResourcesBuildPhase;
			buildActionMask = 2147483647;
			files = (
				06C6B1B02745675E0049B54E /* store2-97-0.wiredatabase in Resources */,
				0630E17726E0F3570012E2F9 /* store2-95-0.wiredatabase in Resources */,
				169FF3D82715CE5B00330C2E /* store2-96-0.wiredatabase in Resources */,
				F9A706F61CAEE31800C2F5FE /* 1900x1500.jpg in Resources */,
				F9A706FA1CAEE32A00C2F5FE /* ExternalMessageTextFixture.txt in Resources */,
				6391A7FF2A6FDB9100832665 /* store2-107-0.wiredatabase in Resources */,
				54AA3C9924ED2CE700FE1F94 /* store2-84-0.wiredatabase in Resources */,
				5495BC431E019F1B004253ED /* audio.m4a in Resources */,
				4058AAA62AAA017F0013DE71 /* store2-109-0.wiredatabase in Resources */,
				54BAB40B24A4FA0800EBC400 /* store2-82-0.wiredatabase in Resources */,
				EEB5DE112837BD52009B4741 /* store2-101-0.wiredatabase in Resources */,
				06A0E60B281AE65D00E5F822 /* store2-99-0.wiredatabase in Resources */,
				0604F8002651CAFE0016A71E /* store2-91-0.wiredatabase in Resources */,
				163CE64E25ACE5DB0013C12D /* store2-89-0.wiredatabase in Resources */,
				EEFFBEB52A67D9CF0058C343 /* store2-106-0.wiredatabase in Resources */,
				F9A706FD1CAEE32A00C2F5FE /* medium.jpg in Resources */,
				069BCC4E2B2CA47700DF4EC2 /* store2-112-0.wiredatabase in Resources */,
				F9A706F91CAEE32A00C2F5FE /* EncryptedBase64EncondedExternalMessageTestFixture.txt in Resources */,
				F9A707031CAEE32E00C2F5FE /* tiny.jpg in Resources */,
				E90AAE34279719D8003C7DB0 /* store2-98-0.wiredatabase in Resources */,
				EE002F222878345C0027D63A /* store2-104-0.wiredatabase in Resources */,
				63DA33AF28746CCF00818C3C /* store2-103-0.wiredatabase in Resources */,
				F9A706FE1CAEE32A00C2F5FE /* not_animated.gif in Resources */,
				06D33FCF2525D368004B9BC1 /* store2-86-0.wiredatabase in Resources */,
				E68D9FF32B0F5B4600EFE04F /* store2-105-0.wiredatabase in Resources */,
				F9A706FC1CAEE32A00C2F5FE /* Lorem Ipsum.txt in Resources */,
				01B6A8A02B16268300E409A0 /* store2-111-0.wiredatabase in Resources */,
				06EED73F2525D5B90014FE1E /* store2-87-0.wiredatabase in Resources */,
				EE9ADC47286F38D1002B2148 /* store2-102-0.wiredatabase in Resources */,
				16500C0325E3A7F80021B3AE /* store2-90-0.wiredatabase in Resources */,
				E6BDA1152B1642A400488D92 /* store2-110-0.wiredatabase in Resources */,
				EE980FB22834EB3A00CC6B9F /* store2-100-0.wiredatabase in Resources */,
				F9A706F81CAEE32400C2F5FE /* InfoPlist.strings in Resources */,
				0612D241243DC134008811A7 /* store2-81-0.wiredatabase in Resources */,
				0630E4C1257FC41400C75BFB /* store2-88-0.wiredatabase in Resources */,
				E68D9FF12B0F595100EFE04F /* store2-108-0.wiredatabase in Resources */,
				EE3C07E32698737D00CCB6FD /* store2-93-0.wiredatabase in Resources */,
				EE6CB3DC24E2A4E500B0EADD /* store2-83-0.wiredatabase in Resources */,
				166EC36E26C50E960043ED01 /* store2-94-0.wiredatabase in Resources */,
				F91EAAC61D885D7B0010ACBE /* video.mp4 in Resources */,
				16F7341624F95F9D00AB93B1 /* store2-85-0.wiredatabase in Resources */,
				F9A706F71CAEE31C00C2F5FE /* animated.gif in Resources */,
				63340BBD241C2BC5004ED87C /* store2-80-0.wiredatabase in Resources */,
				06EE09E32659340F00D6CAC3 /* store2-92-0.wiredatabase in Resources */,
			);
			runOnlyForDeploymentPostprocessing = 0;
		};
		F9C9A7F11CAED9510039E10C /* Resources */ = {
			isa = PBXResourcesBuildPhase;
			buildActionMask = 2147483647;
			files = (
				F9A708651CAEF9BD00C2F5FE /* Default-568h@2x.png in Resources */,
			);
			runOnlyForDeploymentPostprocessing = 0;
		};
/* End PBXResourcesBuildPhase section */

/* Begin PBXShellScriptBuildPhase section */
		594EB2FD2B1E2DCF0022A5CD /* Run Sourcery */ = {
			isa = PBXShellScriptBuildPhase;
			alwaysOutOfDate = 1;
			buildActionMask = 2147483647;
			files = (
			);
			inputFileListPaths = (
			);
			inputPaths = (
			);
			name = "Run Sourcery";
			outputFileListPaths = (
			);
			outputPaths = (
			);
			runOnlyForDeploymentPostprocessing = 0;
			shellPath = /bin/sh;
			shellScript = "../scripts/run-sourcery.sh --config ./Support/Sourcery/config.yml\n";
		};
		668BEFB527453BF600866A25 /* Run Swiftlint */ = {
			isa = PBXShellScriptBuildPhase;
			alwaysOutOfDate = 1;
			buildActionMask = 2147483647;
			files = (
			);
			inputFileListPaths = (
			);
			inputPaths = (
				"$(SRCROOT)/../scripts/run-swiftlint.sh",
			);
			name = "Run Swiftlint";
			outputFileListPaths = (
			);
			outputPaths = (
			);
			runOnlyForDeploymentPostprocessing = 0;
			shellPath = /bin/sh;
			shellScript = "../scripts/run-swiftlint.sh\n";
		};
/* End PBXShellScriptBuildPhase section */

/* Begin PBXSourcesBuildPhase section */
		59D1C2FC2B1DE6FF0016F6B2 /* Sources */ = {
			isa = PBXSourcesBuildPhase;
			buildActionMask = 2147483647;
			files = (
				0125F73C2B28A31C00D989AB /* SpyUserClientKeyStore.swift in Sources */,
				0140A0D02B31028D004D8B40 /* MockCoreCryptoProtocol.swift in Sources */,
				594EB3062B1E3B340022A5CD /* AutoMockable.generated.swift in Sources */,
				0125F73D2B28A31C00D989AB /* MockProteusProvider.swift in Sources */,
				0140A0D12B31028D004D8B40 /* MockSafeCoreCrypto.swift in Sources */,
			);
			runOnlyForDeploymentPostprocessing = 0;
		};
		F9C9A4F71CAD5DF10039E10C /* Sources */ = {
			isa = PBXSourcesBuildPhase;
			buildActionMask = 2147483647;
			files = (
				EE3EFE95253053B1009499E5 /* PotentialChangeDetector.swift in Sources */,
				BF1B98041EC313C600DE033B /* Team.swift in Sources */,
				A90676E7238EAE8B006417AC /* ParticipantRole.swift in Sources */,
				165124D82189AE90006A3C75 /* ZMAssetClientMessage+Quotes.swift in Sources */,
				BF5DF5CD20F4EB3E002BCB67 /* ZMSystemMessage+NewConversation.swift in Sources */,
				0651D00423FC46A500411A22 /* ZMClientMessage+Confirmations.swift in Sources */,
				F163784F1E5C454C00898F84 /* ZMConversation+Patches.swift in Sources */,
				1639A8132260916E00868AB9 /* AlertAvailabilityBehaviourChange.swift in Sources */,
				166A2A0D25FB991800B4A4F8 /* CoreDataStack.swift in Sources */,
				F9A706AE1CAEE01D00C2F5FE /* SetSnapshot.swift in Sources */,
				162A81DD202DA4BC00F6200C /* AssetCache.swift in Sources */,
				EEBACDAB25B9C4B0000210AC /* AppLockAuthenticationResult.swift in Sources */,
				638805652410FE920043B641 /* ButtonState.swift in Sources */,
				63B1335A29A503D100009D84 /* MLSActionExecutor.swift in Sources */,
				16460A46206544B00096B616 /* PersistentMetadataKeys.swift in Sources */,
				5E67168E2174B9AF00522E61 /* LoginCredentials.swift in Sources */,
				069BCC5A2B30945500DF4EC2 /* E2eIClientID.swift in Sources */,
				63DA335E286C9CF000818C3C /* NSManagedObjectContext+MLSService.swift in Sources */,
				CE4EDC0B1D6DC2D2002A20AA /* ConversationMessage+Reaction.swift in Sources */,
				63B1336529A503D100009D84 /* SendMLSMessageAction.swift in Sources */,
				EEAAD75A252C6D2700E6A44E /* UnreadMessages.swift in Sources */,
				A90676EB238EB05F006417AC /* Role.swift in Sources */,
				63B658DE243754E100EF463F /* GenericMessage+UpdateEvent.swift in Sources */,
				EEC80B3629B0AD8100099727 /* NSManagedObjectContext+ProteusProvider.swift in Sources */,
				545FA5D71E2FD3750054171A /* ZMConversation+MessageDeletion.swift in Sources */,
				5EFE9C062125CD3F007932A6 /* UnregisteredUser.swift in Sources */,
				2577CB802B1DD080007D3443 /* MockMLSProvider.swift in Sources */,
				63370C6C242A510A0072C37F /* ZMOTRMessage+UpdateEvent.swift in Sources */,
				167BCC82260CFAD500E9D7E3 /* UserType+Federation.swift in Sources */,
				BF10B5981E64591600E7036E /* NSManagedObjectContext+Analytics.swift in Sources */,
				F1C867701FA9CCB5001505E8 /* DuplicateMerging.swift in Sources */,
				544A46AE1E2E82BA00D6A748 /* ZMOTRMessage+SecurityDegradation.swift in Sources */,
				F18998831E7AC6D900E579A2 /* ZMUser.swift in Sources */,
				EE30F45B2592A357000FC69C /* AppLockController.PasscodeKeychainItem.swift in Sources */,
				54563B761E0161730089B1D7 /* ZMMessage+Categorization.swift in Sources */,
				1670D0172317F92B003A143B /* ZMConversation+Team.swift in Sources */,
				2577CB732B19DAB9007D3443 /* MockExpiredE2eIdentityProvider.swift in Sources */,
				EED6C7142A30B94100CB8B60 /* MLSUserID.swift in Sources */,
				EE28991E26B4422800E7BAF0 /* Feature.ConferenceCalling.swift in Sources */,
				63B1336A29A503D100009D84 /* ClaimMLSKeyPackageAction.swift in Sources */,
				639971AE2B2732E6009DD5CF /* CommitSender.swift in Sources */,
				6308F8A62A273CB70072A177 /* FetchMLSConversationGroupInfoAction.swift in Sources */,
				63B1335929A503D100009D84 /* MLSGroupID.swift in Sources */,
				F963E9831D9C0DC400098AD3 /* ZMMessageDestructionTimer.swift in Sources */,
				63AFE2D6244F49A90003F619 /* GenericMessage+MessageCapable.swift in Sources */,
				A901DE8C23A2A31B00B4DDC6 /* ZMConnection+Role.swift in Sources */,
				F9A706C91CAEE01D00C2F5FE /* ZMUpdateEvent+WireDataModel.m in Sources */,
				E6A5BBA62B0E33DB00ACC236 /* CoreDataMessagingMigrationVersion.swift in Sources */,
				EE997A16250629DC008336D2 /* ZMMessage+ProcessingError.swift in Sources */,
				063D2928242128D300FA6FEE /* ZMClientMessage+Ephemeral.swift in Sources */,
				63370CBB242CB84A0072C37F /* CompositeMessageItemContent.swift in Sources */,
				F13A89D1210628F700AB40CB /* PushToken.swift in Sources */,
				CE58A3FF1CD3B3580037B626 /* ConversationMessage.swift in Sources */,
				0634C3A924643A400006081D /* ZMUpdateEvent.swift in Sources */,
				160B3BB124EFD64E0026D355 /* ExtendedSecureUnarchiveFromData.swift in Sources */,
				EE22F81229DD84ED0053E1C6 /* EARKeyRepository.swift in Sources */,
				BF85CF5F1D227A78006EDB97 /* LocationData.swift in Sources */,
				F9DBA5221E28EB4000BE23C0 /* SideEffectSources.swift in Sources */,
				1672A614234499B500380537 /* LabelChangeInfo.swift in Sources */,
				06E1C835244F1A2300CA4EF2 /* ZMOTRMessage+Helper.swift in Sources */,
				06B1C493248F9173007FDA8D /* GenericMessage+Debug.swift in Sources */,
				1687ABAC20EBE0770007C240 /* UserType.swift in Sources */,
				16030DB021AD765D00F8032E /* ZMConversation+Confirmations.swift in Sources */,
				F9A7065C1CAEE01D00C2F5FE /* ZMConnection.m in Sources */,
				EF2CBDA720061E2D0004F65E /* ServiceUser.swift in Sources */,
				A995F05C23968D8500FAC3CF /* ParticipantRoleChangeInfo.swift in Sources */,
				060ED6D12499E97200412C4A /* NSManagedObjectContext+ServerTimeDelta.swift in Sources */,
				F929C1751E41EBE20018ADA4 /* PersonName.swift in Sources */,
				16BA4303233CD8E50018E883 /* Label.swift in Sources */,
				63B1336C29A503D100009D84 /* CoreCryptoCallbacks.swift in Sources */,
				EE42938C252C443000E70670 /* ManagedObjectObserverToken.swift in Sources */,
				EE128A68286DE35F00558550 /* CodableHelpers.swift in Sources */,
				161E056A2667C4D100DADC3D /* AccountDeletedObserver.swift in Sources */,
				F9A706B61CAEE01D00C2F5FE /* UserClientChangeInfo.swift in Sources */,
				EE128A66286DE31200558550 /* UserClient+MLSPublicKeys.swift in Sources */,
				EEB803AB283F61E600412F62 /* Feature.MLS.swift in Sources */,
				6354BDF32746C30900880D50 /* ZMConversation+Federation.swift in Sources */,
				BF989D0A1E8A6A120052BF8F /* SearchUserAsset.swift in Sources */,
				2577CB6F2B19DA5D007D3443 /* MockValidE2eIdentityProvider.swift in Sources */,
				066328602428D01C005BB3BE /* ZMClientMessage+GenericMessage.swift in Sources */,
				5E36B45E21CA5BBA00B7063B /* UnverifiedCredentials.swift in Sources */,
				EE0DE5042A24D2A10029746C /* DeleteSubgroupAction.swift in Sources */,
				EE04084E28CA85B2009E4B8D /* Date+Helpers.swift in Sources */,
				F9B71F091CB264DF001DB03F /* ZMConversationList.m in Sources */,
				069BCC592B30945500DF4EC2 /* MLSConversationVerificationStatusProvider.swift in Sources */,
				01482E8A2B10ED0800F3B2CB /* MLSSubgroup.swift in Sources */,
				EEBFA2E829D1D94B0004E8B4 /* ProteusError.swift in Sources */,
				55C40BCE22B0316800EFD8BD /* ZMUser+LegalHoldRequest.swift in Sources */,
				EE5E2C1926DFC67900C3928A /* MessageDestructionTimeoutValue.swift in Sources */,
				5EFE9C0A2126BF9D007932A6 /* ZMPropertyNormalizationResult.m in Sources */,
				63F65F01246B073900534A69 /* GenericMessage+Content.swift in Sources */,
				1607AAF2243768D200A93D29 /* UserType+Materialize.swift in Sources */,
				63B658E0243789DE00EF463F /* GenericMessage+Assets.swift in Sources */,
				164EB6F3230D987A001BBD4A /* ZMMessage+DataRetention.swift in Sources */,
				EECFAA3826D52EB700D9E100 /* Feature.SelfDeletingMessages.swift in Sources */,
				1693155525A329FE00709F15 /* NSManagedObjectContext+UpdateRequest.swift in Sources */,
				6391A7F82A6FD66A00832665 /* DuplicateClientsMigrationPolicy.swift in Sources */,
				A90D62C823A159B600F680CC /* ZMConversation+Transport.swift in Sources */,
				F9A706941CAEE01D00C2F5FE /* UserClient+Protobuf.swift in Sources */,
				63370CBD242CBA0A0072C37F /* CompositeMessageData.swift in Sources */,
				6308F8A22A273C0B0072A177 /* BaseFetchMLSGroupInfoAction.swift in Sources */,
				BF8F3A831E4B61C70079E9E7 /* TextSearchQuery.swift in Sources */,
				5E771F382080BB0000575629 /* PBMessage+Validation.swift in Sources */,
				BF10B5971E64591600E7036E /* AnalyticsType.swift in Sources */,
				16313D621D227DC1001B2AB3 /* LinkPreview+ProtocolBuffer.swift in Sources */,
				63C2EABF2A93B1E7008A0AB7 /* RemoveParticipantAction.swift in Sources */,
				F1FDF2F721B152BC00E037A1 /* GenericMessage+Helper.swift in Sources */,
				16030DC521AEE25500F8032E /* ZMOTRMessage+Confirmations.swift in Sources */,
				D5FA30C52063DC2D00716618 /* BackupMetadata.swift in Sources */,
				BF8361DA1F0A3C41009AE5AC /* NSSecureCoding+Swift.swift in Sources */,
				16CDEBFB2209D13B00E74A41 /* ZMMessage+Quotes.swift in Sources */,
				EE997A1425062295008336D2 /* Logging.swift in Sources */,
				F9331C841CB4191B00139ECC /* NSPredicate+ZMSearch.m in Sources */,
				BFCD502D21511D58008CD845 /* DraftMessage.swift in Sources */,
				63B1336B29A503D100009D84 /* MLSGroupStatus.swift in Sources */,
				F9A706BD1CAEE01D00C2F5FE /* CryptoBox.swift in Sources */,
				EE3EFE9725305A84009499E5 /* ModifiedObjects+Mergeable.swift in Sources */,
				EE42938A252C437900E70670 /* Notification.Name+ManagedObjectObservation.swift in Sources */,
				16AD86BA1F75426C00E4C797 /* NSManagedObjectContext+NotificationContext.swift in Sources */,
				165E0F69217F871400E36D08 /* ZMOTRMessage+ContentHashing.swift in Sources */,
				F9C348921E2E3FF60015D69D /* SnapshotCenter.swift in Sources */,
				0651D00623FC481B00411A22 /* ZMAssetClientMessage+Confirmations.swift in Sources */,
				54E3EE471F61A78B00A261E3 /* ZMAssetClientMessage+Deletion.swift in Sources */,
				F9331C781CB4165100139ECC /* NSString+ZMPersonName.m in Sources */,
				63B1335529A503D100009D84 /* ProteusService.swift in Sources */,
				BF6EA4D21E2512E800B7BD4B /* ZMConversation+DisplayName.swift in Sources */,
				F1C867851FAA0D48001505E8 /* ZMUser+Create.swift in Sources */,
				EEDA9C152513A1DA003A5B27 /* ZMClientMessage+EncryptionAtRest.swift in Sources */,
				A95E7BF5239134E600935B88 /* ZMConversation+Participants.swift in Sources */,
				546D3DE61CE5D0B100A6047F /* RichAssetFileType.swift in Sources */,
				069BCC582B30945500DF4EC2 /* E2eIService.swift in Sources */,
				EE42938E252C460000E70670 /* Changes.swift in Sources */,
				EE86678E2A56CF77005CBEA4 /* ZMConversation.swift in Sources */,
				D5FA30CF2063F8EC00716618 /* Version.swift in Sources */,
				06D5423C26399C33006B0C5A /* UserType+External.swift in Sources */,
				F9DBA5201E28EA8B00BE23C0 /* DependencyKeyStore.swift in Sources */,
				EEA985982555668A002BEF02 /* ZMUser+AnalyticsIdentifier.swift in Sources */,
				F125BAD71EE9849B0018C2F8 /* ZMConversation+SystemMessages.swift in Sources */,
				54F84CFD1F9950B300ABD7D5 /* DuplicatedEntityRemoval.swift in Sources */,
				EE5316422A13B59500A9E0B1 /* LastUpdateEventIDRepository.swift in Sources */,
				A90B3E2D23A255D5003EFED4 /* ZMConversation+Creation.swift in Sources */,
				EE74E4DE2A37B28C00B63E6E /* SubconversationGroupIDRepository.swift in Sources */,
				06034B6D26A8D36E003624B4 /* Feature.FileSharing.swift in Sources */,
				87C1C25F207F7DA80083BF6B /* InvalidGenericMessageDataRemoval.swift in Sources */,
				544E8C111E2F76B400F9B8B8 /* NSManagedObjectContext+UserInfoMerge.swift in Sources */,
				0649D1C524F6A542001DDC78 /* NSManagedObjectContext+ZMKeyValueStore.swift in Sources */,
				63D9A19E282AA0050074C20C /* NSManagedObjectContext+Federation.swift in Sources */,
				EEDD426A28633B2800C9EBC4 /* ZMUser+Patches.swift in Sources */,
				EEBACDA725B9C2C6000210AC /* AppLockType.swift in Sources */,
				E6A5BBA82B0E355A00ACC236 /* CoreDataMessagingMigrator.swift in Sources */,
				165124D42188B613006A3C75 /* ZMClientMessage+Quotes.swift in Sources */,
				06B99C79242A293500FEAFDE /* ZMClientMessage+Knock.swift in Sources */,
				BF1B98071EC31A3C00DE033B /* Member.swift in Sources */,
				F1FDF2FE21B1572500E037A1 /* ZMGenericMessageData.swift in Sources */,
				54CD460A1DEDA55C00BA3429 /* AddressBookEntry.swift in Sources */,
				E6A5BBAA2B0E4DD500ACC236 /* CoreDataMessagingMigrationStep.swift in Sources */,
				BFFBFD931D59E3F00079773E /* ConversationMessage+Deletion.swift in Sources */,
				168D7BFD26F365ED00789960 /* EntityAction.swift in Sources */,
				F1FDF30021B1580400E037A1 /* GenericMessage+Utils.swift in Sources */,
				F12BD0B01E4DCEC40012ADBA /* ZMMessage+Insert.swift in Sources */,
				16127CF3220058160020E65C /* InvalidConversationRemoval.swift in Sources */,
				7CBC3FC120177C3C008D06E4 /* RasterImages+Protobuf.swift in Sources */,
				63B1336329A503D100009D84 /* SyncStatusProtocol.swift in Sources */,
				BF2ADF631E28CF1E00E81B1E /* SharedObjectStore.swift in Sources */,
				F9A706831CAEE01D00C2F5FE /* ZMOTRMessage.m in Sources */,
				165DC51F21491C0400090B7B /* Mention.swift in Sources */,
				F9A706531CAEE01D00C2F5FE /* NSManagedObjectContext+zmessaging.m in Sources */,
				16B5B33126FDC5D2001A3216 /* ZMConnection+Actions.swift in Sources */,
				F110503D2220439900F3EB62 /* ZMUser+RichProfile.swift in Sources */,
				5EFE9C0F2126D3FA007932A6 /* NormalizationResult.swift in Sources */,
				F9A706571CAEE01D00C2F5FE /* NSNotification+ManagedObjectContextSave.m in Sources */,
				EE22F80D29DD81FC0053E1C6 /* PrivateEARKeyDescription.swift in Sources */,
				EE428C5229F1533000ECB715 /* EARKeyEncryptor.swift in Sources */,
				BF491CE61F063EE50055EE44 /* AccountStore.swift in Sources */,
				16BA4305233CDEA30018E883 /* ZMConversation+Labels.swift in Sources */,
				5451DE371F604CD500C82E75 /* ZMMoveIndex.swift in Sources */,
				63D41E5324531BAD0076826F /* ZMMessage+Reaction.swift in Sources */,
				16827AEA2732A3C20079405D /* InvalidDomainRemoval.swift in Sources */,
				54E3EE451F61A53C00A261E3 /* ZMAssetClientMessage+Ephemeral.swift in Sources */,
				5EDDC7A62088CE3B00B24850 /* ZMConversation+Invalid.swift in Sources */,
				25644D942B289EFA007DA01F /* String+mocks.swift in Sources */,
				F9A706B01CAEE01D00C2F5FE /* MessageChangeInfo.swift in Sources */,
				F9A706A71CAEE01D00C2F5FE /* AnyClassTuple.swift in Sources */,
				5451DE351F5FFF8B00C82E75 /* NotificationInContext.swift in Sources */,
				F179B5DA2062B77300C13DFD /* CoreDataStack+Backup.swift in Sources */,
				F9A706A41CAEE01D00C2F5FE /* ConversationChangeInfo.swift in Sources */,
				A943BBE825B5A59D003D66BA /* ConversationLike.swift in Sources */,
				062FD8852756053800B9DE39 /* Feature.ConversationGuestLinks.swift in Sources */,
				06EB77A12B29E09F00A64DD8 /* MLSVerificationStatus.swift in Sources */,
				F9B71F0D1CB264DF001DB03F /* ZMConversationListDirectory.m in Sources */,
				A949418F23E1DB79001B0373 /* ZMConnection+Fetch.swift in Sources */,
				069BCC5B2B30945500DF4EC2 /* E2eISetupService.swift in Sources */,
				EEC47ED627A81EF60020B599 /* Feature+ClassifiedDomains.swift in Sources */,
				EE22F80B29DD81C50053E1C6 /* PublicEARKeyDescription.swift in Sources */,
				F920AE2A1E3A5FDD001BC14F /* Dictionary+Mapping.swift in Sources */,
				F93265211D8950F10076AAD6 /* NSManagedObjectContext+FetchRequest.swift in Sources */,
				0129E7F929A520870065E6DB /* SafeCoreCrypto.swift in Sources */,
				CE4EDC091D6D9A3D002A20AA /* Reaction.swift in Sources */,
				544E8C131E2F825700F9B8B8 /* ZMConversation+SecurityLevel.swift in Sources */,
				F9A7067A1CAEE01D00C2F5FE /* ZMExternalEncryptedDataWithKeys.m in Sources */,
				EE68EECB252DC4730013B242 /* ExplicitChangeDetector.swift in Sources */,
				63D41E512452F0A60076826F /* ZMMessage+Removal.swift in Sources */,
				63B1336129A503D100009D84 /* MLSClientID.swift in Sources */,
				54D809FC1F681D6400B2CCB4 /* ZMClientMessage+LinkPreview.swift in Sources */,
				F93A30251D6EFB47005CCB1D /* ZMMessageConfirmation.swift in Sources */,
				63B1336729A503D100009D84 /* FetchBackendMLSPublicKeysAction.swift in Sources */,
				638941EE2AF4FD4B0051ABFD /* RemoveLocalConversationUseCase.swift in Sources */,
				EFD0B02D21087DC80065EBF3 /* ZMConversation+Language.swift in Sources */,
				63B1336629A503D100009D84 /* SendCommitBundleAction.swift in Sources */,
				F137EEBE212C14300043FDEB /* ZMConversation+Services.swift in Sources */,
				16BBA2002AFD130F00CDF38A /* CoreCryptoProvider.swift in Sources */,
				54EDE6801CBBF1860044A17E /* PINCache+ZMessaging.swift in Sources */,
				06E8AAB4242BAA6A008929B1 /* SignatureStatus.swift in Sources */,
				068DCC5729BB816300F7E4F1 /* ZMOTRMessage+FailedToSendReason.swift in Sources */,
				2577CB712B19DA7B007D3443 /* MockRevokedE2eIdentityProvider.swift in Sources */,
				F963E9811D9C09E700098AD3 /* ZMMessageTimer.m in Sources */,
				EE79699629D4684C00075E38 /* CryptoboxMigrationManager.swift in Sources */,
				4058AAA22AA76BFA0013DE71 /* ReactionData.swift in Sources */,
				0129E7FB29A520EB0065E6DB /* SafeFileContext.swift in Sources */,
				63370CC4242CFA860072C37F /* ZMAssetClientMessage+UpdateEvent.swift in Sources */,
				F9A706C61CAEE01D00C2F5FE /* ZMFetchRequestBatch.m in Sources */,
				166DCDB82555886F004F4F59 /* CoreDataStack+Migration.swift in Sources */,
				54363A011D7876200048FD7D /* ZMClientMessage+Encryption.swift in Sources */,
				8704676B21513DE900C628D7 /* ZMOTRMessage+Unarchive.swift in Sources */,
				54FB03A11E41E273000E13DC /* LegacyPersistedDataPatches.swift in Sources */,
				63CA8215240812620073426A /* ZMClientMessage+Composite.swift in Sources */,
				162207F8272291CA0041EDE8 /* String+NilEmpty.swift in Sources */,
				E6A5BBAE2B0E564200ACC236 /* WireDataModelBundle.swift in Sources */,
				0630E4B8257F8C0B00C75BFB /* ZMUser+Applock.swift in Sources */,
				F9A706A91CAEE01D00C2F5FE /* StringKeyPath.swift in Sources */,
				63298D9A2434D04D006B6018 /* GenericMessage+External.swift in Sources */,
				A90676EA238EB05F006417AC /* Action.swift in Sources */,
				2577CB6C2B18ECB0007D3443 /* UserClient+E2eIdentity.swift in Sources */,
				EE6A57E025BB1C6800F848DD /* AppLockController.State.swift in Sources */,
				EE032B3129A62CA600E1DDF3 /* ProteusSessionID.swift in Sources */,
				63B1336E29A503D100009D84 /* StaleMLSKeyMaterialDetector.swift in Sources */,
				63B1336229A503D100009D84 /* CoreCryptoKeyProvider.swift in Sources */,
				EECCF10429D1BC7B000C0BF3 /* ProteusError+CBox.swift in Sources */,
				16D68E971CEF2EC4003AB9E0 /* ZMFileMetadata.swift in Sources */,
				BF421B2D1EF3F91D0079533A /* Team+Patches.swift in Sources */,
				547E664B1F750E4A008CB1FA /* ZMConnection+Notification.swift in Sources */,
				BF10B59D1E645A3300E7036E /* Analytics+UnknownMessage.swift in Sources */,
				D5D10DA9203B161700145497 /* ZMConversation+AccessMode.swift in Sources */,
				0660FEBD2580E4A900F4C19F /* TransferApplockKeychain.swift in Sources */,
				63B1336029A503D100009D84 /* CoreCryptoConfiguration.swift in Sources */,
				EF1F850422FD71BB0020F6DC /* ZMOTRMessage+VerifySender.swift in Sources */,
				165DC523214A614100090B7B /* ZMConversation+Message.swift in Sources */,
				F9A706811CAEE01D00C2F5FE /* ZMMessage.m in Sources */,
				639971B02B27346B009DD5CF /* CommitError.swift in Sources */,
				631A0578240420380062B387 /* UserClient+SafeLogging.swift in Sources */,
				165DC52121491D8700090B7B /* ZMClientMessage+TextMessageData.swift in Sources */,
				EEE95CD52A432FA100E136CB /* LeaveSubconversationAction.swift in Sources */,
				EE9B9F572993E57900A257BC /* NSManagedObjectContext+ProteusService.swift in Sources */,
				BF491CCF1F02A6CF0055EE44 /* Member+Patches.swift in Sources */,
				018964252A6FE72700BCEE0E /* EARStorage.swift in Sources */,
				EE2BA00625CB3AA8001EB606 /* InvalidFeatureRemoval.swift in Sources */,
				EE8B09AD25B86AB10057E85C /* AppLockError.swift in Sources */,
				63C2EABD2A93B174008A0AB7 /* AddParticipantAction.swift in Sources */,
				1687ABAE20ECD51E0007C240 /* ZMSearchUser.swift in Sources */,
				163C92AA2630A80400F8DC14 /* NSManagedObjectContext+SelfUser.swift in Sources */,
				63298D9E24374489006B6018 /* Dictionary+ObjectForKey.swift in Sources */,
				A99B8A72268221A6006B4D29 /* ZMImageMessage.swift in Sources */,
				BF3493F21EC3623200B0C314 /* ZMUser+Teams.swift in Sources */,
				541E4F951CBD182100D82D69 /* FileAssetCache.swift in Sources */,
				0614E96D2A863EED007BB1F6 /* NSPredicate+BaseCompounds.swift in Sources */,
				165911551DF054AD007FA847 /* ZMConversation+Predicates.swift in Sources */,
				0663285E2428CEC3005BB3BE /* ZMClientMessage+Deletion.swift in Sources */,
				1600D93C267A80D700970F99 /* ZMManagedObject+Fetching.swift in Sources */,
				63B1336429A503D100009D84 /* UploadSelfMLSKeyPackagesAction.swift in Sources */,
				165124D62188CF66006A3C75 /* ZMClientMessage+Editing.swift in Sources */,
				2577CB752B19DAD6007D3443 /* MockNotActivatedE2eIdentityProvider.swift in Sources */,
				165D3A2D1E1D47AB0052E654 /* ZMCallState.swift in Sources */,
				F9A706731CAEE01D00C2F5FE /* AssetEncryption.swift in Sources */,
				F9FD75731E2E6A2100B4558B /* ConversationListObserverCenter.swift in Sources */,
				F1FDF2FA21B1555A00E037A1 /* ZMClientMessage+Location.swift in Sources */,
				F92C992A1DAFBC910034AFDD /* ZMConversation+SelfDeletingMessages.swift in Sources */,
				63D41E4F2452EA080076826F /* ZMConversation+SelfConversation.swift in Sources */,
				F16378511E5C805100898F84 /* ZMConversationSecurityLevel.swift in Sources */,
				5E9EA4E22243E0D300D401B2 /* ConversationMessage+Attachments.swift in Sources */,
				EE5F54CC259B22C400F11F3C /* Account+Keychain.swift in Sources */,
				639971B22B2734C0009DD5CF /* ExternalCommitError.swift in Sources */,
				F93C4C7D1E24E1B1007E9CEE /* NotificationDispatcher.swift in Sources */,
				06D48735241F930A00881B08 /* GenericMessage+Obfuscation.swift in Sources */,
				0686649F256FB0CA001C8747 /* AppLockController.swift in Sources */,
				069BCC5C2B30945500DF4EC2 /* E2eIVerificationStatusService.swift in Sources */,
				F9A706951CAEE01D00C2F5FE /* UserClient.swift in Sources */,
				EEAAD75E252C711800E6A44E /* ZMManagedObject+ClassIdentifier.swift in Sources */,
				064F8E08255E04800040371D /* Feature.swift in Sources */,
				54FB03A31E41E64A000E13DC /* UserClient+Patches.swift in Sources */,
				F9A706971CAEE01D00C2F5FE /* UserClientTypes.m in Sources */,
				5E0FB215205176B400FD9867 /* Set+ServiceUser.swift in Sources */,
				F9A706A81CAEE01D00C2F5FE /* DependentObjectsKeysForObservedObjectKeysCache.swift in Sources */,
				EEBACDA525B9C243000210AC /* LAContextProtocol.swift in Sources */,
				1670D01C231823DC003A143B /* ZMUser+Permissions.swift in Sources */,
				EE428C5029F1247400ECB715 /* EARKeyGenerator.swift in Sources */,
				54FB03AA1E41F204000E13DC /* LegacyPersistedDataPatches+Directory.swift in Sources */,
				EEC57C4A29E407CC0068DFDA /* EARService.swift in Sources */,
				F9B71F2D1CB264EF001DB03F /* ZMConversation+UnreadCount.m in Sources */,
				54D7B83F1E12774600C1B347 /* NSPersistentStore+Metadata.swift in Sources */,
				BFCD8A2D1DCB4E8A00C6FCCF /* V2Asset.swift in Sources */,
				062C0D332B2280AA00848A48 /* Feature.E2EId.swift in Sources */,
				F9A706B41CAEE01D00C2F5FE /* ObjectChangeInfo.swift in Sources */,
				63B1335E29A503D100009D84 /* BackendMLSPublicKeys.swift in Sources */,
				F9A706AA1CAEE01D00C2F5FE /* KeySet.swift in Sources */,
				16460A44206515370096B616 /* NSManagedObjectContext+BackupImport.swift in Sources */,
				EEBACDA925B9C47E000210AC /* AppLockController.Config.swift in Sources */,
				63B1335F29A503D100009D84 /* MessageProtocol.swift in Sources */,
				16E6F24824B36D550015B249 /* NSManagedObjectContext+EncryptionAtRest.swift in Sources */,
				F90D99A51E02DC6B00034070 /* AssetCollectionBatched.swift in Sources */,
				54FB03AF1E41FC86000E13DC /* NSManagedObjectContext+Patches.swift in Sources */,
				70E77B7D273188150021EE70 /* ZMConversation+Role.swift in Sources */,
				63370CC9242E3B990072C37F /* ZMMessage+Conversation.swift in Sources */,
				63B1335729A503D100009D84 /* MLSActionsProvider.swift in Sources */,
				EEC794F42A384421008E1A3B /* MLSDecryptionService.swift in Sources */,
				163D01E02472DE6200984999 /* InvalidConnectionRemoval.swift in Sources */,
				547E66491F7503A5008CB1FA /* ZMConversation+Notifications.swift in Sources */,
				EF18C7E61F9E4F8A0085A832 /* UserType+Filename.swift in Sources */,
				1672A6282344F10700380537 /* FolderList.swift in Sources */,
				54E3EE3F1F6169A800A261E3 /* ZMAssetClientMessage+FileMessageData.swift in Sources */,
				EF1F4F542301634500E4872C /* ZMSystemMessage+ChildMessages.swift in Sources */,
				F943BC2D1E88FEC80048A768 /* ChangedIndexes.swift in Sources */,
				7A2778C6285223D90044A73F /* KeychainManager.swift in Sources */,
				63BEF5872A2636BC00F482E8 /* MLSConferenceInfo.swift in Sources */,
				EEC794F62A384464008E1A3B /* MLSEncryptionService.swift in Sources */,
				F9A706A31CAEE01D00C2F5FE /* ConversationListChangeInfo.swift in Sources */,
				873B88FC204044AC00FBE254 /* ConversationCreationOptions.swift in Sources */,
				87E9508B2118B2DA00306AA7 /* ZMConversation+DeleteOlderMessages.swift in Sources */,
				E6F443232B16294400D2B08A /* zmessaging.xcdatamodeld in Sources */,
				EE9AD9162696F01700DD5F51 /* FeatureRepository.swift in Sources */,
				63B1337329A798C800009D84 /* ProteusProvider.swift in Sources */,
				0630E4B6257F888600C75BFB /* NSManagedObjectContext+AppLock.swift in Sources */,
				63495E1B23FED9A9002A7C59 /* ZMUser+Protobuf.swift in Sources */,
				EEF4010723A9213B007B1A97 /* UserType+Team.swift in Sources */,
				EE4CCA95256C558400848212 /* Feature.AppLock.swift in Sources */,
				2577CB7D2B1DC9F8007D3443 /* MLSProvider.swift in Sources */,
				63DA3373286CA43300818C3C /* ZMConversation+MLS.swift in Sources */,
				54E3EE411F616BA600A261E3 /* ZMAssetClientMessage.swift in Sources */,
				EE429390252C466500E70670 /* ChangeInfoConsumer.swift in Sources */,
				EE770DAF25344B4F00163C4A /* NotificationDispatcher.OperationMode.swift in Sources */,
				16F6BB3A1EDEC2D6009EA803 /* ZMConversation+ObserverHelper.swift in Sources */,
				EEE186B2259CC7CD008707CA /* AppLockDelegate.swift in Sources */,
				16E0FBC923326B72000E3235 /* ConversationDirectory.swift in Sources */,
				F99C5B8A1ED460E20049CCD7 /* TeamChangeInfo.swift in Sources */,
				EEB5DE0A283784F9009B4741 /* Feature+DigitalSignature.swift in Sources */,
				165124D221886EDB006A3C75 /* ZMOTRMessage+Quotes.swift in Sources */,
				63E21AE2291E92780084A942 /* FetchUserClientsAction.swift in Sources */,
				6308F8A42A273C680072A177 /* FetchMLSSubconversationGroupInfoAction.swift in Sources */,
				87D9CCE91F27606200AA4388 /* NSManagedObjectContext+TearDown.swift in Sources */,
				F963E9711D9ADD5A00098AD3 /* ZMImageAssetEncryptionKeys.m in Sources */,
				0604F7C8265184B70016A71E /* ZMSystemMessage+ParticipantsRemovedReason.swift in Sources */,
				256C1B792B1654BB0015C89D /* E2eIdentityProvider.swift in Sources */,
				63B1336829A503D100009D84 /* CountSelfMLSKeyPackagesAction.swift in Sources */,
				F11F3E891FA32463007B6D3D /* InvalidClientsRemoval.swift in Sources */,
				F9FD75781E2F9A0600B4558B /* SearchUserObserverCenter.swift in Sources */,
				168D7C9626F9ED1E00789960 /* QualifiedID.swift in Sources */,
				54F6CEAB1CE2972200A1276D /* ZMAssetClientMessage+Download.swift in Sources */,
				F9B71F221CB264EF001DB03F /* ZMConversation.m in Sources */,
				EEAAD760252C713E00E6A44E /* ClassIdentifier.swift in Sources */,
				8767E85B216391DF00390F75 /* ZMConversation+Mute.swift in Sources */,
				06D48737241FB3F700881B08 /* ZMClientMessage+Obfuscate.swift in Sources */,
				BF103F9D1F0112F30047FDE5 /* ManagedObjectObserver.swift in Sources */,
				F9A706B71CAEE01D00C2F5FE /* UserChangeInfo.swift in Sources */,
				EE68EEC9252DC4450013B242 /* ChangeDetector.swift in Sources */,
				63B1335629A503D100009D84 /* MLSGroup.swift in Sources */,
				EE032B3229A62CA600E1DDF3 /* ProteusSessionID+Mapping.swift in Sources */,
				EEC80B5C29B611CA00099727 /* PersistedDataPatch.swift in Sources */,
				F9AB00271F0CE5520037B437 /* FileManager+FileLocations.swift in Sources */,
				F9A7067F1CAEE01D00C2F5FE /* ZMImageMessage.m in Sources */,
				EE22F80F29DD82110053E1C6 /* DatabaseEARKeyDescription.swift in Sources */,
				63D41E7124597E420076826F /* GenericMessage+Flags.swift in Sources */,
				5473CC731E14245C00814C03 /* NSManagedObjectContext+Debugging.swift in Sources */,
				BF46662A1DCB71B0007463FF /* V3Asset.swift in Sources */,
				F9A706991CAEE01D00C2F5FE /* ZMManagedObject.m in Sources */,
				F1FDF2F821B152BC00E037A1 /* GenericMessage+Hashing.swift in Sources */,
				BF491CE41F063EDB0055EE44 /* Account.swift in Sources */,
				01482E8B2B10EEB000F3B2CB /* FetchSubgroupAction.swift in Sources */,
				EEDA9C0E2510F3D5003A5B27 /* ZMConversation+EncryptionAtRest.swift in Sources */,
				0642A3332445F2B600DCCFCD /* ZMClientMessage+UpdateEvent.swift in Sources */,
				EEAAD75C252C6DAE00E6A44E /* ModifiedObjects.swift in Sources */,
				EE5E2C1526DFC31900C3928A /* MessageDestructionTimeoutType.swift in Sources */,
				F991CE1B1CB561B0004D8465 /* ZMAddressBookContact.m in Sources */,
				63B1335C29A503D100009D84 /* MLSService.swift in Sources */,
				6391A7FA2A6FD6FC00832665 /* MappingModel_2.106-2.107.xcmappingmodel in Sources */,
				E62EE7F82B3447E9002A54EF /* RemoveZombieParticipantRolesMigrationPolicy.swift in Sources */,
				2BB20770292B787000FB6468 /* PatchApplicator.swift in Sources */,
				87EFA3AC210F52C6004DFA53 /* ZMConversation+LastMessages.swift in Sources */,
				F9C877091E000C9D00792613 /* AssetCollection.swift in Sources */,
				169315EF25AC4C8100709F15 /* MigrateSenderClient.swift in Sources */,
				167BCC1C2609E92400E9D7E3 /* ZMEventModel.xcdatamodeld in Sources */,
				BF10B58B1E6432ED00E7036E /* Message.swift in Sources */,
				BF491CE81F063EEB0055EE44 /* AccountManager.swift in Sources */,
				63B1335429A503D100009D84 /* ProteusServiceInterface.swift in Sources */,
				16D95A421FCEF87B00C96069 /* ZMUser+Availability.swift in Sources */,
				168413ED2225965500FCB9BC /* TransferStateMigration.swift in Sources */,
				167BCC96260DC3F100E9D7E3 /* CoreDataStack+ClearStorage.swift in Sources */,
				F9331C881CB419B500139ECC /* NSFetchRequest+ZMRelationshipKeyPaths.m in Sources */,
				063D292A24212AFD00FA6FEE /* ZMClientMessage.swift in Sources */,
				EE9B9F5929964F6A00A257BC /* NSManagedObjectContext+CoreCrypto.swift in Sources */,
				BF1B98091EC31A4200DE033B /* Permissions.swift in Sources */,
				06D33FCB2524E402004B9BC1 /* ZMConversation+UnreadCount.swift in Sources */,
				EE22F80929DD818B0053E1C6 /* BaseEARKeyDescription.swift in Sources */,
				F9A706901CAEE01D00C2F5FE /* ZMUser.m in Sources */,
				F14B7AFF2220302B00458624 /* ZMUser+Predicates.swift in Sources */,
				069BCC6C2B31DD0D00DF4EC2 /* MLSConversationVerificationManager.swift in Sources */,
				066A96FF25A88E510083E317 /* BiometricsState.swift in Sources */,
				EEFC3EE72208311200D3091A /* ZMConversation+HasMessages.swift in Sources */,
				16DF3B5D2285B13100D09365 /* UserClientType.swift in Sources */,
				54E3EE431F6194A400A261E3 /* ZMAssetClientMessage+GenericMessage.swift in Sources */,
				5E39FC67225F22BE00C682B8 /* ZMConversation+ExternalParticipant.swift in Sources */,
				F9A706C31CAEE01D00C2F5FE /* UserImageLocalCache.swift in Sources */,
				16519D36231D1BB200C9D76D /* ZMConversation+Deletion.swift in Sources */,
				1626344B20D935C0000D4063 /* ZMConversation+Timestamps.swift in Sources */,
				87C125F71EF94EE800D28DC1 /* ZMManagedObject+Grouping.swift in Sources */,
				F9A706B21CAEE01D00C2F5FE /* NewUnreadMessageChangeInfos.swift in Sources */,
				EE8B09AF25B86BB20057E85C /* AppLockPasscodePreference.swift in Sources */,
				7C8BFFDF22FC5E1600B3C8A5 /* ZMUser+Validation.swift in Sources */,
				63C2EAC12A93B244008A0AB7 /* SyncConversationAction.swift in Sources */,
				161541BA1E27EBD400AC2FFB /* ZMConversation+Calling.swift in Sources */,
				BFF8AE8520E4E12A00988700 /* ZMMessage+ShouldDisplay.swift in Sources */,
			);
			runOnlyForDeploymentPostprocessing = 0;
		};
		F9C9A5021CAD5DF10039E10C /* Sources */ = {
			isa = PBXSourcesBuildPhase;
			buildActionMask = 2147483647;
			files = (
				F920AE171E38C547001BC14F /* NotificationObservers.swift in Sources */,
				F93265291D89648B0076AAD6 /* ZMAssetClientMessageTests.swift in Sources */,
				63298D9C24374094006B6018 /* GenericMessageTests+External.swift in Sources */,
				1689FD462194A63E00A656E2 /* ZMClientMessageTests+Editing.swift in Sources */,
				F9B71F9C1CB2BF18001DB03F /* ZMCallStateTests.swift in Sources */,
				0630E4BF257FA2BD00C75BFB /* TransferAppLockKeychainTests.swift in Sources */,
				BF491CEB1F063F480055EE44 /* AccountManagerTests.swift in Sources */,
				544E8C0F1E2F69EB00F9B8B8 /* ZMOTRMessage+SecurityDegradationTests.swift in Sources */,
				F9B720041CB2C770001DB03F /* UserClientTests.swift in Sources */,
				872A2E8A1FFD2FBF00900B22 /* ZMSearchUserPayloadParsingTests.swift in Sources */,
				163D01E22472E44000984999 /* InvalidConnectionRemovalTests.swift in Sources */,
				E6E68B2B2B18D7B4003C29D2 /* ZMMessage+ServerTimestamp.swift in Sources */,
				1672A5FE23434FA200380537 /* ZMConversationTests+Labels.swift in Sources */,
				BF0D07FB1E4C7B7A00B934EB /* TextSearchQueryTests.swift in Sources */,
				0189815529A66B0800B52510 /* SafeCoreCryptoTests.swift in Sources */,
				060ED6DC2499F78700412C4A /* ZMUpdateEvent+Helper.swift in Sources */,
				F9C348841E2CC08E0015D69D /* UserClientObserverTests.swift in Sources */,
				1651F9BE1D3554C800A9FAE8 /* ZMClientMessageTests+TextMessage.swift in Sources */,
				A982B46623BE1B86001828A6 /* ConversationTests.swift in Sources */,
				F929C17B1E423B620018ADA4 /* SnapshotCenterTests.swift in Sources */,
				A995F05E239690B300FAC3CF /* ParticipantRoleObserverTests.swift in Sources */,
				F9A708521CAEEB7500C2F5FE /* ZMFetchRequestBatchTests.m in Sources */,
				F92C99281DAE8D070034AFDD /* GenericMessageTests+Obfuscation.swift in Sources */,
				A96E7A9925A35D36004FAADC /* ZMConversationTests+Knock.swift in Sources */,
				BF949E5B1D3D17FB00587597 /* LinkPreview+ProtobufTests.swift in Sources */,
				167BCC92260DB5FA00E9D7E3 /* CoreDataStackTests+ClearStorage.swift in Sources */,
				CEE525AA1CCA4C97001D06F9 /* NSString+RandomString.m in Sources */,
				165E141825CC516B00F0B075 /* ZMClientMessageTests+Prefetching.swift in Sources */,
				A9FA524A23A1598B003AD4C6 /* ActionTests.swift in Sources */,
				16E7DA2A1FDABE440065B6A6 /* ZMOTRMessage+SelfConversationUpdateTests.swift in Sources */,
				87DF59C01F729FDA00C7B406 /* ZMMovedIndexTests.swift in Sources */,
				BF3494001EC46D3D00B0C314 /* ZMConversationTests+Teams.swift in Sources */,
				6391A7FD2A6FD7D100832665 /* DatabaseMigrationTests+UserClientUniqueness.swift in Sources */,
				63495DF023F6BD2A002A7C59 /* GenericMessageTests.swift in Sources */,
				A96524BA23CDE07700303C60 /* String+WordTests.swift in Sources */,
				16F7341424F9573C00AB93B1 /* XCTestCase+EncryptionKeys.swift in Sources */,
				638941F82AF521790051ABFD /* RemoveLocalConversationUseCaseTests.swift in Sources */,
				06F98D64243B2474007E914A /* SignatureStatusTests.swift in Sources */,
				F9B71F941CB2BF08001DB03F /* UserImageLocalCacheTests.swift in Sources */,
				63D41E6F24573F420076826F /* ZMConversationTests+SelfConversation.swift in Sources */,
				BFE764431ED5AAE500C65C3E /* ZMConversation+TeamsTests.swift in Sources */,
				F14B9C6F212DB467004B6D7D /* ZMBaseManagedObjectTest+Helpers.swift in Sources */,
				16626508217F4E0B00300F45 /* GenericMessageTests+Hashing.swift in Sources */,
				6374562229C3323D001D1A33 /* CoreCryptoKeyProviderTests.swift in Sources */,
				F9A708441CAEEB7500C2F5FE /* ZMConnectionTests.m in Sources */,
				F9FD75761E2E79BF00B4558B /* ConversationListObserverTests.swift in Sources */,
				BF3493EB1EC34C0B00B0C314 /* TeamTests.swift in Sources */,
				F9A7085C1CAEED1B00C2F5FE /* ZMBaseManagedObjectTest.m in Sources */,
				1670D01E231825BE003A143B /* ZMUserTests+Permissions.swift in Sources */,
				EE428C4E29F01E4800ECB715 /* EARServiceTests.swift in Sources */,
				EE82625129A8D6BD0023B13A /* ZMClientMessageTests+OTR.swift in Sources */,
				8767E8682163B9EE00390F75 /* ZMConversationTests+Mute.swift in Sources */,
				163CE6AF25BEB9680013C12D /* ZMMessageTests+SystemMessages.swift in Sources */,
				F9A708351CAEEB7500C2F5FE /* ManagedObjectContextTests.m in Sources */,
				874D9798211064D300B07674 /* ZMConversationLastMessagesTest.swift in Sources */,
				87C125F91EF94F2E00D28DC1 /* ZMManagedObjectGroupingTests.swift in Sources */,
				54DE05DD1CF8711F00C35253 /* ProtobufUtilitiesTests.swift in Sources */,
				F9C8770B1E015AAF00792613 /* AssetColletionTests.swift in Sources */,
				F18998861E7AEECF00E579A2 /* ZMUserTests+Swift.swift in Sources */,
				16CDEBF72209897D00E74A41 /* ZMMessageTests+ShouldGenerateUnreadCount.swift in Sources */,
				162294A5222038FA00A98679 /* CacheAssetTests.swift in Sources */,
				543ABF5C1F34A19C00DBE28B /* DatabaseBaseTest.swift in Sources */,
				A9EEFEFA23A6D0CB0007828A /* RolesMigrationTests.swift in Sources */,
				069D07B82562671D00DBA592 /* FeatureTests.swift in Sources */,
				A9128AD02398067E0056F591 /* ZMConversationTests+Participants.swift in Sources */,
				167BCB512600C70F00E9D7E3 /* CoreDataStackTests+Backup.swift in Sources */,
				BF3493F01EC3569800B0C314 /* MemberTests.swift in Sources */,
				631A0586240439470062B387 /* UserClientTests+SafeLogging.swift in Sources */,
				F9A7083B1CAEEB7500C2F5FE /* MockEntity2.m in Sources */,
				1672A62A2345102400380537 /* ZMConversationListTests+Labels.swift in Sources */,
				169315F125AC501300709F15 /* MigrateSenderClientTests.swift in Sources */,
				169FF3AF2715820400330C2E /* ZMConnectionFetchingTests.swift in Sources */,
				F9331C5A1CB3BECB00139ECC /* ZMClientMessageTests+OTR_Legacy.swift in Sources */,
				16127CF522005AAB0020E65C /* InvalidConversationRemovalTests.swift in Sources */,
				EEFC3EE922083B0900D3091A /* ZMConversationTests+HasMessages.swift in Sources */,
				EE715B7D256D153E00087A22 /* FeatureRepositoryTests.swift in Sources */,
				F1B025621E53500400900C65 /* ZMConversationTests+PrepareToSend.swift in Sources */,
				54F84D041F995B0700ABD7D5 /* DiskDatabaseTests.swift in Sources */,
				EEC8064E28CF4C2D00DD58E9 /* MockStaleMLSKeyDetector.swift in Sources */,
				63FACD56291BC598003AB25D /* MLSClientIDTests.swift in Sources */,
				D5FA30D12063FD3A00716618 /* VersionTests.swift in Sources */,
				069BCC662B30994300DF4EC2 /* E2eIVerificationStatusServiceTests.swift in Sources */,
				54A885A81F62EEB600AFBA95 /* ZMConversationTests+Messages.swift in Sources */,
				54ED3A9D1F38CB6A0066AD47 /* DatabaseMigrationTests.swift in Sources */,
				0680A9C624606288000F80F3 /* ZMMessage+Reaction.swift in Sources */,
				1670D02023183209003A143B /* ModelObjectsTests+Helpers.swift in Sources */,
				F9B71F971CB2BF08001DB03F /* ZMPersonNameTests.m in Sources */,
				54929FAE1E12AC8B0010186B /* NSPersistentStoreMetadataTests.swift in Sources */,
				1684142A2228421700FCB9BC /* ZMAssetClientMessageTests+AssetMessage.swift in Sources */,
				F9B71FED1CB2C4C6001DB03F /* StringKeyPathTests.swift in Sources */,
				F90D99A81E02E22900034070 /* AssetCollectionBatchedTests.swift in Sources */,
				5E39FC69225F2DC000C682B8 /* ZMConversationExternalParticipantsStateTests.swift in Sources */,
				F9AB395B1CB3AED900A7254F /* BaseTestSwiftHelpers.swift in Sources */,
				A923D77E239DB87700F47B85 /* ZMConversationTests+SecurityLevel.swift in Sources */,
				F93C4C7F1E24F832007E9CEE /* NotificationDispatcherTests.swift in Sources */,
				EEDE7DB728EC1618007DC6A3 /* MockMLSActionExecutor.swift in Sources */,
				63C07015291144F70075D598 /* CoreCryptoConfigProviderTests.swift in Sources */,
				1645ECC2243B643B007A82D6 /* ZMSearchUserTests+TeamUser.swift in Sources */,
				F9331C521CB3BC6800139ECC /* CryptoBoxTests.swift in Sources */,
				1693155325A30D4E00709F15 /* UserClientTests+ResetSession.swift in Sources */,
				F9A7083E1CAEEB7500C2F5FE /* NSFetchRequestTests+ZMRelationshipKeyPaths.m in Sources */,
				D5FA30CB2063ECD400716618 /* BackupMetadataTests.swift in Sources */,
				EEE83B4A1FBB496B00FC0296 /* ZMMessageTimerTests.swift in Sources */,
				F9B71F931CB2BF00001DB03F /* ZMMessageTests.m in Sources */,
				16030DBE21AE8FAB00F8032E /* ZMConversationTests+Confirmations.swift in Sources */,
				EE032B3629A62CD600E1DDF3 /* ProteusServiceTests.swift in Sources */,
				54FB03AD1E41F6C2000E13DC /* LegacyPersistedDataPatchesTests.swift in Sources */,
				F9B71F9F1CB2BF2B001DB03F /* ZMConversationListDirectoryTests.m in Sources */,
				F94A208F1CB51AF50059632A /* ManagedObjectValidationTests.m in Sources */,
				A927F52723A029250058D744 /* ParticipantRoleTests.swift in Sources */,
				E97A542827B122D80009DCCF /* AccessRoleMigrationTests.swift in Sources */,
				871DD79F2084A316006B1C56 /* BatchDeleteTests.swift in Sources */,
				068DCC5B29BFEC4E00F7E4F1 /* ZMMessageTests+ExpirationReasonCode.swift in Sources */,
				F9DD60C11E8916170019823F /* ChangedIndexesTests.swift in Sources */,
				F9A7083D1CAEEB7500C2F5FE /* ModelObjectsTests.m in Sources */,
				069BCC642B30990600DF4EC2 /* MockWireE2eIdentity.swift in Sources */,
				F9B71F921CB2BEF4001DB03F /* BaseClientMessageTests.swift in Sources */,
				63D41E6D245733AC0076826F /* ZMMessageTests+Removal.swift in Sources */,
				F963E9861D9D485900098AD3 /* ZMClientMessageTests+Ephemeral.swift in Sources */,
				BFB3BA731E28D38F0032A84F /* SharedObjectStoreTests.swift in Sources */,
				BF7D9C491D90286700949267 /* MessagingTest+UUID.swift in Sources */,
				1645ECC4243B69A1007A82D6 /* UserTypeTests+Materialize.swift in Sources */,
				EEC794FA2A38963F008E1A3B /* MLSEncryptionServiceTests.swift in Sources */,
				2BB20771292B791400FB6468 /* PatchApplicatorTests.swift in Sources */,
				16F7341224F9567000AB93B1 /* ZMConversationTests+DraftMessage.swift in Sources */,
				EE174FCE2522756700482A70 /* ZMConversationPerformanceTests.swift in Sources */,
				169FF3A527157B3900330C2E /* MockActionHandler.swift in Sources */,
				1621E59220E62BD2006B2D17 /* ZMConversationTests+Silencing.swift in Sources */,
				F14FA377221DB05B005E7EF5 /* MockBackgroundActivityManager.swift in Sources */,
				544034341D6DFE8500860F2D /* ZMAddressBookContactTests.swift in Sources */,
				F920AE3B1E3B844E001BC14F /* SearchUserObserverCenterTests.swift in Sources */,
				F9B71FA81CB2BF37001DB03F /* ZMConversationTests+Validation.m in Sources */,
				F9B71FA11CB2BF37001DB03F /* ZMConversation+Testing.m in Sources */,
				1600D944267BC5A100970F99 /* ZMManagedObjectFetchingTests.swift in Sources */,
				F9A708531CAEEB7500C2F5FE /* ZMManagedObjectTests.m in Sources */,
				F92C992D1DAFC5AC0034AFDD /* ZMConversationTests+Ephemeral.swift in Sources */,
				EEBF69ED28A2724800195771 /* ZMConversationTests+MLS.swift in Sources */,
				7A2778C8285329210044A73F /* KeychainManagerTests.swift in Sources */,
				0617001323E2FC14005C262D /* GenericMessageTests+LinkMetaData.swift in Sources */,
				068D610324629AB900A110A2 /* ZMBaseManagedObjectTest.swift in Sources */,
				54563B7B1E0189780089B1D7 /* ZMMessageCategorizationTests.swift in Sources */,
				1639A8512264B91E00868AB9 /* AvailabilityBehaviourChangeTests.swift in Sources */,
				06D33FCD2524F65D004B9BC1 /* ZMConversationTests+UnreadMessages.swift in Sources */,
				F9DBA5271E28EEBD00BE23C0 /* UserObserverTests.swift in Sources */,
				63FCE54828C78D1F00126D9D /* ZMConversationTests+Predicates.swift in Sources */,
				1611CF59203AE6A0004D807B /* FileAssetCacheTests.swift in Sources */,
				6354BDF62747BF9200880D50 /* ZMConversationTests+Federation.swift in Sources */,
				5EFE9C0D2126CB7D007932A6 /* UnregisteredUserTests.swift in Sources */,
				A9536FD323ACD23100CFD528 /* ConversationTests+gapsAndWindows.swift in Sources */,
				EEF0BC3128EEC02400ED16CA /* MockSyncStatus.swift in Sources */,
				E6BFE83A2B332DDB000F0FBE /* DatabaseMigrationTests+ParticipantRole.swift in Sources */,
				A93724A226983100005FD532 /* ZMMessageTests.swift in Sources */,
				168FF330258200AD0066DAE3 /* ZMClientMessageTests+ResetSession.swift in Sources */,
				5473CC751E14268600814C03 /* NSManagedObjectContextDebuggingTests.swift in Sources */,
				EED6C7162A31AD1200CB8B60 /* MLSUserIDTests.swift in Sources */,
				0651D00823FC4FDD00411A22 /* GenericMessageTests+LegalHoldStatus.swift in Sources */,
				F99C5B8C1ED466760049CCD7 /* TeamObserverTests.swift in Sources */,
				EEC794F82A385359008E1A3B /* MLSDecryptionServiceTests.swift in Sources */,
				EE46B92828A511630063B38D /* ZMClientMessageTests+MLSEncryptedPayloadGenerator.swift in Sources */,
				4058AAA82AAB65530013DE71 /* ReactionsSortingTests.swift in Sources */,
				639971C22B28C5FF009DD5CF /* CommitSenderTests.swift in Sources */,
				F9A7083C1CAEEB7500C2F5FE /* MockModelObjectContextFactory.m in Sources */,
				F9331C5C1CB3BF9F00139ECC /* UserClientKeyStoreTests.swift in Sources */,
				87C1C261207F812F0083BF6B /* InvalidGenericMessageDataRemovalTests.swift in Sources */,
				01B7A5752B0FB6DA00FE5132 /* CoreDataMessagingMigrationVersionTests.swift in Sources */,
				166D189E230E9E66001288CD /* ZMMessage+DataRetentionTests.swift in Sources */,
				F9A708361CAEEB7500C2F5FE /* NSManagedObjectContext+TestHelpers.m in Sources */,
				16D5260D20DD1D9400608D8E /* ZMConversationTests+Timestamps.swift in Sources */,
				F9AB002A1F0D2C120037B437 /* FileManager+FileLocationTests.swift in Sources */,
				EF17175B22D4CC8E00697EB0 /* Team+MockTeam.swift in Sources */,
				A9FA524823A14E2B003AD4C6 /* RoleTests.swift in Sources */,
				EE6A57DA25BAE0C900F848DD /* BiometricsStateTests.swift in Sources */,
				87E2CE312119F6AB0034C2C4 /* ZMClientMessageTests+Cleared.swift in Sources */,
				F9B71FA31CB2BF37001DB03F /* ZMConversationTests+gapsAndWindows.m in Sources */,
				EE6A57DE25BAE40700F848DD /* MockBiometricsState.swift in Sources */,
				F1517922212DAE2E00BA3EBD /* ZMConversationTests+Services.swift in Sources */,
				BFCF31DB1DA50C650039B3DC /* GenericMessageTests+NativePush.swift in Sources */,
				F9B71FF21CB2C4C6001DB03F /* AnyClassTupleTests.swift in Sources */,
				EEF6E3CA28D89251001C1799 /* StaleMLSKeyDetectorTests.swift in Sources */,
				F9A7083A1CAEEB7500C2F5FE /* MockEntity.m in Sources */,
				F963E9741D9BF9ED00098AD3 /* ProtosTests.swift in Sources */,
				16746B081D2EAF8E00831771 /* ZMClientMessageTests+ZMImageOwner.swift in Sources */,
				873B88FE2040470900FBE254 /* ConversationCreationOptionsTests.swift in Sources */,
				16827AF22732AB2E0079405D /* InvalidDomainRemovalTests.swift in Sources */,
				5E771F3B2080C42300575629 /* PBMessageValidationTests.swift in Sources */,
				F9FD757B1E2FB60E00B4558B /* SearchUserObserverTests.swift in Sources */,
				F9B71F9A1CB2BF0E001DB03F /* ZMUserTests.m in Sources */,
				1672A6022343973600380537 /* LabelTests.swift in Sources */,
				7C88C5352182FBD90037DD03 /* ZMClientMessageTests+Replies.swift in Sources */,
				167BCC86260CFC7B00E9D7E3 /* UserTypeTests+Federation.swift in Sources */,
				F9B71FA91CB2BF37001DB03F /* ZMConversationTests.m in Sources */,
				F963E9931D9E9D1800098AD3 /* ZMAssetClientMessageTests+Ephemeral.swift in Sources */,
				16925337234F677B0041A8FF /* ZMConversationListDirectoryTests+Labels.swift in Sources */,
				1623F8F32AEBB80C004F0319 /* ZMMessageTests+Legalhold.swift in Sources */,
				EE6A57DC25BAE3D700F848DD /* MockLAContext.swift in Sources */,
				069BCC682B30996200DF4EC2 /* MLSConversationVerificationStatusProviderTests.swift in Sources */,
				1687C0E22150EE91003099DD /* ZMClientMessageTests+Mentions.swift in Sources */,
				EE84227028EC353900B80FE5 /* MLSActionExecutorTests.swift in Sources */,
				F9A708341CAEEB7500C2F5FE /* ManagedObjectContextSaveNotificationTests.m in Sources */,
				63370CF52431F3ED0072C37F /* CompositeMessageItemContentTests.swift in Sources */,
				E9C7DD9B27B533D000FB9AE8 /* AccessRoleMappingTests.swift in Sources */,
				BF491CEC1F063F4B0055EE44 /* AccountStoreTests.swift in Sources */,
<<<<<<< HEAD
=======
				06D61FBB2B0D567C00C2699A /* MockWireE2eIdentity.swift in Sources */,
				598796302B45880400A6FC63 /* ZMUpdateEvent+allTypes.swift in Sources */,
>>>>>>> 2aafd4ae
				164A55D320F3AF6700AE62A6 /* ZMSearchUserTests+ProfileImages.swift in Sources */,
				EE74E4E02A37B3BF00B63E6E /* SubconversationGroupIDRepositoryTests.swift in Sources */,
				F9B71FA01CB2BF2B001DB03F /* ZMConversationListTests.m in Sources */,
				BF794FE61D1442B100E618C6 /* ZMClientMessageTests+Location.swift in Sources */,
				CEB15E531D7EE5AB0048A011 /* ZMClientMessagesTests+Reaction.swift in Sources */,
				F9B0FF321D79D1140098C17C /* ZMClientMessageTests+Unarchiving.swift in Sources */,
				0680A9C324600306000F80F3 /* ZMClientMessageTests.swift in Sources */,
				5E454C60210638E300DB4501 /* PushTokenTests.swift in Sources */,
				55C40BD722B0F78500EFD8BD /* ZMUserLegalHoldTests.swift in Sources */,
				EE6CB3DE24E2D24F00B0EADD /* ZMGenericMessageDataTests.swift in Sources */,
				F9C348861E2CC27D0015D69D /* NewUnreadMessageObserverTests.swift in Sources */,
				63F376DA2834FF7200FE1F05 /* NSManagedObjectContextTests+Federation.swift in Sources */,
				87A7FA25203DD1CC00AA066C /* ZMConversationTests+AccessMode.swift in Sources */,
				EE79699829D469A800075E38 /* CryptoboxMigrationManagerTests.swift in Sources */,
				F9A708601CAEEF4700C2F5FE /* MessagingTest+EventFactory.m in Sources */,
				F9DBA5291E29162A00BE23C0 /* MessageObserverTests.swift in Sources */,
				BF1B980D1EC3410000DE033B /* PermissionsTests.swift in Sources */,
				63E313D3274D5F57002EAF1D /* ZMConversationTests+Team.swift in Sources */,
				069BCC5E2B3094D000DF4EC2 /* E2eIServiceTests.swift in Sources */,
				63370CF82431F5DE0072C37F /* BaseCompositeMessageTests.swift in Sources */,
				546D3DE91CE5D24C00A6047F /* RichAssetFileTypeTests.swift in Sources */,
				065D7501239FAB1200275114 /* SelfUserParticipantMigrationTests.swift in Sources */,
				EF3510FA22CA07BB00115B97 /* ZMConversationTests+Transport.swift in Sources */,
				5476BA3E1DEDABCC00D047F8 /* AddressBookEntryTests.swift in Sources */,
				068664A2256FB834001C8747 /* AppLockControllerTests.swift in Sources */,
				F93A302F1D6F2633005CCB1D /* ZMMessageTests+Confirmation.swift in Sources */,
				F9331C561CB3BCF300139ECC /* OtrBaseTest.swift in Sources */,
				EE3EFEA1253090E0009499E5 /* PotentialChangeDetectorTests.swift in Sources */,
				1684141722282A1A00FCB9BC /* TransferStateMigrationTests.swift in Sources */,
				16DF3B5F2289510600D09365 /* ZMConversationTests+Legalhold.swift in Sources */,
				169FF3AA27157F0100330C2E /* ZMSearchUserTests+Connections.swift in Sources */,
				EEB121AE2A175C9500E74D39 /* LastEventIDRepositoryTests.swift in Sources */,
				EE2BA00925CB3DE7001EB606 /* InvalidFeatureRemovalTests.swift in Sources */,
				EE98878E28882BFF002340D2 /* MLSServiceTests.swift in Sources */,
				BFE3A96E1ED301020024A05B /* ZMConversationListTests+Teams.swift in Sources */,
				16C391E2214BD438003AB3AD /* MentionTests.swift in Sources */,
				F991CE191CB55E95004D8465 /* ZMSearchUserTests.m in Sources */,
				16519D54231D6F8200C9D76D /* ZMConversationTests+Deletion.swift in Sources */,
				BF103FA11F0138390047FDE5 /* ManagedObjectContextChangeObserverTests.swift in Sources */,
				5E9EA4D62242942900D401B2 /* ZMClientMessageTests+LinkAttachments.swift in Sources */,
				EEDB51DB255410D000F35A29 /* GenericMessageHelperTests.swift in Sources */,
				F1B58928202DCF0C002BB59B /* ZMConversationTests+CreationSystemMessages.swift in Sources */,
				F9DBA5251E28EE1500BE23C0 /* ConversationObserverTests.swift in Sources */,
				167BCB4E2600C62100E9D7E3 /* CoreDataStackTests+Migration.swift in Sources */,
				BFE3A96C1ED2EC110024A05B /* ZMConversationListDirectoryTests+Teams.swift in Sources */,
				54F84D031F995B0200ABD7D5 /* DuplicatedEntityRemovalTests.swift in Sources */,
				BF491CEA1F063F440055EE44 /* AccountTests.swift in Sources */,
				EF9A4703210A026600085102 /* ZMConversationTests+Language.swift in Sources */,
				F9A7083F1CAEEB7500C2F5FE /* PersistentChangeTrackingTests.m in Sources */,
				16E70FA7270F212100718E5D /* ZMConnection+Helper.m in Sources */,
				1672A6162344A14E00380537 /* LabelObserverTests.swift in Sources */,
				BF1B980B1EC31D6100DE033B /* TeamDeletionRuleTests.swift in Sources */,
				EEFAAC3528DDE2B1009940E7 /* CoreCryptoCallbacksTests.swift in Sources */,
				BF735CFD1E7050D5003BC61F /* ZMConversationTests+CallSystemMessages.swift in Sources */,
				E6BFE8382B3320C7000F0FBE /* DatabaseMigrationHelper.swift in Sources */,
				6388054A240EA8990043B641 /* ZMClientMessageTests+Composite.swift in Sources */,
				F11F3E8B1FA32AA0007B6D3D /* InvalidClientsRemovalTests.swift in Sources */,
				01E3C8552B308AEA00556D8A /* ZMMessage+ServerTimestamp.swift in Sources */,
				060D194F2462A9EC00623376 /* ZMMessageTests+GenericMessage.swift in Sources */,
				A94166FC2680CCB5001F4E37 /* ZMConversationTests.swift in Sources */,
				EE09EEB1255959F000919A6B /* ZMUserTests+AnalyticsIdentifier.swift in Sources */,
				BFFBFD951D59E49D0079773E /* ZMClientMessageTests+Deletion.swift in Sources */,
			);
			runOnlyForDeploymentPostprocessing = 0;
		};
		F9C9A7EF1CAED9510039E10C /* Sources */ = {
			isa = PBXSourcesBuildPhase;
			buildActionMask = 2147483647;
			files = (
				F9A7073D1CAEE8FC00C2F5FE /* AppDelegate.m in Sources */,
				F9A7073E1CAEE8FC00C2F5FE /* main.m in Sources */,
			);
			runOnlyForDeploymentPostprocessing = 0;
		};
/* End PBXSourcesBuildPhase section */

/* Begin PBXTargetDependency section */
		59D1C3052B1DE6FF0016F6B2 /* PBXTargetDependency */ = {
			isa = PBXTargetDependency;
			target = 59D1C2FF2B1DE6FF0016F6B2 /* WireDataModelSupport */;
			targetProxy = 59D1C3042B1DE6FF0016F6B2 /* PBXContainerItemProxy */;
		};
		F991CE201CB7E5FD004D8465 /* PBXTargetDependency */ = {
			isa = PBXTargetDependency;
			target = F9C9A7F21CAED9510039E10C /* WireDataModelTestHost */;
			targetProxy = F991CE1F1CB7E5FD004D8465 /* PBXContainerItemProxy */;
		};
		F9C9A5091CAD5DF10039E10C /* PBXTargetDependency */ = {
			isa = PBXTargetDependency;
			target = F9C9A4FB1CAD5DF10039E10C /* WireDataModel */;
			targetProxy = F9C9A5081CAD5DF10039E10C /* PBXContainerItemProxy */;
		};
/* End PBXTargetDependency section */

/* Begin PBXVariantGroup section */
		F9A706CD1CAEE30700C2F5FE /* InfoPlist.strings */ = {
			isa = PBXVariantGroup;
			children = (
				F9A706CE1CAEE30700C2F5FE /* en */,
			);
			name = InfoPlist.strings;
			sourceTree = "<group>";
		};
/* End PBXVariantGroup section */

/* Begin XCBuildConfiguration section */
		59D1C3082B1DE6FF0016F6B2 /* Debug */ = {
			isa = XCBuildConfiguration;
			buildSettings = {
				ALWAYS_SEARCH_USER_PATHS = NO;
				ASSETCATALOG_COMPILER_GENERATE_SWIFT_ASSET_SYMBOL_EXTENSIONS = YES;
				CLANG_ANALYZER_NONNULL = YES;
				CLANG_ANALYZER_NUMBER_OBJECT_CONVERSION = YES_AGGRESSIVE;
				CLANG_CXX_LANGUAGE_STANDARD = "gnu++20";
				CLANG_ENABLE_MODULES = YES;
				CLANG_ENABLE_OBJC_ARC = YES;
				CLANG_ENABLE_OBJC_WEAK = YES;
				CLANG_WARN_BLOCK_CAPTURE_AUTORELEASING = YES;
				CLANG_WARN_BOOL_CONVERSION = YES;
				CLANG_WARN_COMMA = YES;
				CLANG_WARN_CONSTANT_CONVERSION = YES;
				CLANG_WARN_DEPRECATED_OBJC_IMPLEMENTATIONS = YES;
				CLANG_WARN_DIRECT_OBJC_ISA_USAGE = YES_ERROR;
				CLANG_WARN_DOCUMENTATION_COMMENTS = YES;
				CLANG_WARN_EMPTY_BODY = YES;
				CLANG_WARN_ENUM_CONVERSION = YES;
				CLANG_WARN_INFINITE_RECURSION = YES;
				CLANG_WARN_INT_CONVERSION = YES;
				CLANG_WARN_NON_LITERAL_NULL_CONVERSION = YES;
				CLANG_WARN_OBJC_IMPLICIT_RETAIN_SELF = YES;
				CLANG_WARN_OBJC_LITERAL_CONVERSION = YES;
				CLANG_WARN_OBJC_ROOT_CLASS = YES_ERROR;
				CLANG_WARN_QUOTED_INCLUDE_IN_FRAMEWORK_HEADER = YES;
				CLANG_WARN_RANGE_LOOP_ANALYSIS = YES;
				CLANG_WARN_STRICT_PROTOTYPES = YES;
				CLANG_WARN_SUSPICIOUS_MOVE = YES;
				CLANG_WARN_UNGUARDED_AVAILABILITY = YES_AGGRESSIVE;
				CLANG_WARN_UNREACHABLE_CODE = YES;
				CLANG_WARN__DUPLICATE_METHOD_MATCH = YES;
				CODE_SIGN_STYLE = Automatic;
				COPY_PHASE_STRIP = NO;
				CURRENT_PROJECT_VERSION = 1;
				DEBUG_INFORMATION_FORMAT = dwarf;
				DEFINES_MODULE = YES;
				DYLIB_COMPATIBILITY_VERSION = 1;
				DYLIB_CURRENT_VERSION = 1;
				DYLIB_INSTALL_NAME_BASE = "@rpath";
				ENABLE_MODULE_VERIFIER = YES;
				ENABLE_STRICT_OBJC_MSGSEND = YES;
				ENABLE_TESTABILITY = YES;
				GCC_C_LANGUAGE_STANDARD = gnu17;
				GCC_DYNAMIC_NO_PIC = NO;
				GCC_NO_COMMON_BLOCKS = YES;
				GCC_OPTIMIZATION_LEVEL = 0;
				GCC_PREPROCESSOR_DEFINITIONS = (
					"DEBUG=1",
					"$(inherited)",
				);
				GCC_WARN_64_TO_32_BIT_CONVERSION = YES;
				GCC_WARN_ABOUT_RETURN_TYPE = YES_ERROR;
				GCC_WARN_UNDECLARED_SELECTOR = YES;
				GCC_WARN_UNINITIALIZED_AUTOS = YES_AGGRESSIVE;
				GCC_WARN_UNUSED_FUNCTION = YES;
				GCC_WARN_UNUSED_VARIABLE = YES;
				GENERATE_INFOPLIST_FILE = YES;
				INFOPLIST_KEY_NSHumanReadableCopyright = "Copyright © 2023 Wire Swiss GmbH. All rights reserved.";
				INSTALL_PATH = "$(LOCAL_LIBRARY_DIR)/Frameworks";
				LD_RUNPATH_SEARCH_PATHS = (
					"$(inherited)",
					"@executable_path/Frameworks",
					"@loader_path/Frameworks",
				);
				LOCALIZATION_PREFERS_STRING_CATALOGS = YES;
				MARKETING_VERSION = 1.0;
				MODULE_VERIFIER_SUPPORTED_LANGUAGES = "objective-c objective-c++";
				MODULE_VERIFIER_SUPPORTED_LANGUAGE_STANDARDS = "gnu17 gnu++20";
				MTL_ENABLE_DEBUG_INFO = INCLUDE_SOURCE;
				MTL_FAST_MATH = YES;
				ONLY_ACTIVE_ARCH = YES;
				PRODUCT_BUNDLE_IDENTIFIER = com.wire.WireDataModelSupport;
				PRODUCT_NAME = "$(TARGET_NAME:c99extidentifier)";
				SDKROOT = iphoneos;
				SKIP_INSTALL = YES;
				SWIFT_ACTIVE_COMPILATION_CONDITIONS = "DEBUG $(inherited)";
				SWIFT_EMIT_LOC_STRINGS = YES;
				SWIFT_OPTIMIZATION_LEVEL = "-Onone";
				SWIFT_VERSION = 5.0;
				TARGETED_DEVICE_FAMILY = "1,2";
				VERSIONING_SYSTEM = "apple-generic";
				VERSION_INFO_PREFIX = "";
			};
			name = Debug;
		};
		59D1C3092B1DE6FF0016F6B2 /* Release */ = {
			isa = XCBuildConfiguration;
			buildSettings = {
				ALWAYS_SEARCH_USER_PATHS = NO;
				ASSETCATALOG_COMPILER_GENERATE_SWIFT_ASSET_SYMBOL_EXTENSIONS = YES;
				CLANG_ANALYZER_NONNULL = YES;
				CLANG_ANALYZER_NUMBER_OBJECT_CONVERSION = YES_AGGRESSIVE;
				CLANG_CXX_LANGUAGE_STANDARD = "gnu++20";
				CLANG_ENABLE_MODULES = YES;
				CLANG_ENABLE_OBJC_ARC = YES;
				CLANG_ENABLE_OBJC_WEAK = YES;
				CLANG_WARN_BLOCK_CAPTURE_AUTORELEASING = YES;
				CLANG_WARN_BOOL_CONVERSION = YES;
				CLANG_WARN_COMMA = YES;
				CLANG_WARN_CONSTANT_CONVERSION = YES;
				CLANG_WARN_DEPRECATED_OBJC_IMPLEMENTATIONS = YES;
				CLANG_WARN_DIRECT_OBJC_ISA_USAGE = YES_ERROR;
				CLANG_WARN_DOCUMENTATION_COMMENTS = YES;
				CLANG_WARN_EMPTY_BODY = YES;
				CLANG_WARN_ENUM_CONVERSION = YES;
				CLANG_WARN_INFINITE_RECURSION = YES;
				CLANG_WARN_INT_CONVERSION = YES;
				CLANG_WARN_NON_LITERAL_NULL_CONVERSION = YES;
				CLANG_WARN_OBJC_IMPLICIT_RETAIN_SELF = YES;
				CLANG_WARN_OBJC_LITERAL_CONVERSION = YES;
				CLANG_WARN_OBJC_ROOT_CLASS = YES_ERROR;
				CLANG_WARN_QUOTED_INCLUDE_IN_FRAMEWORK_HEADER = YES;
				CLANG_WARN_RANGE_LOOP_ANALYSIS = YES;
				CLANG_WARN_STRICT_PROTOTYPES = YES;
				CLANG_WARN_SUSPICIOUS_MOVE = YES;
				CLANG_WARN_UNGUARDED_AVAILABILITY = YES_AGGRESSIVE;
				CLANG_WARN_UNREACHABLE_CODE = YES;
				CLANG_WARN__DUPLICATE_METHOD_MATCH = YES;
				CODE_SIGN_STYLE = Automatic;
				COPY_PHASE_STRIP = NO;
				CURRENT_PROJECT_VERSION = 1;
				DEBUG_INFORMATION_FORMAT = "dwarf-with-dsym";
				DEFINES_MODULE = YES;
				DYLIB_COMPATIBILITY_VERSION = 1;
				DYLIB_CURRENT_VERSION = 1;
				DYLIB_INSTALL_NAME_BASE = "@rpath";
				ENABLE_MODULE_VERIFIER = YES;
				ENABLE_NS_ASSERTIONS = NO;
				ENABLE_STRICT_OBJC_MSGSEND = YES;
				GCC_C_LANGUAGE_STANDARD = gnu17;
				GCC_NO_COMMON_BLOCKS = YES;
				GCC_WARN_64_TO_32_BIT_CONVERSION = YES;
				GCC_WARN_ABOUT_RETURN_TYPE = YES_ERROR;
				GCC_WARN_UNDECLARED_SELECTOR = YES;
				GCC_WARN_UNINITIALIZED_AUTOS = YES_AGGRESSIVE;
				GCC_WARN_UNUSED_FUNCTION = YES;
				GCC_WARN_UNUSED_VARIABLE = YES;
				GENERATE_INFOPLIST_FILE = YES;
				INFOPLIST_KEY_NSHumanReadableCopyright = "Copyright © 2023 Wire Swiss GmbH. All rights reserved.";
				INSTALL_PATH = "$(LOCAL_LIBRARY_DIR)/Frameworks";
				LD_RUNPATH_SEARCH_PATHS = (
					"$(inherited)",
					"@executable_path/Frameworks",
					"@loader_path/Frameworks",
				);
				LOCALIZATION_PREFERS_STRING_CATALOGS = YES;
				MARKETING_VERSION = 1.0;
				MODULE_VERIFIER_SUPPORTED_LANGUAGES = "objective-c objective-c++";
				MODULE_VERIFIER_SUPPORTED_LANGUAGE_STANDARDS = "gnu17 gnu++20";
				MTL_ENABLE_DEBUG_INFO = NO;
				MTL_FAST_MATH = YES;
				PRODUCT_BUNDLE_IDENTIFIER = com.wire.WireDataModelSupport;
				PRODUCT_NAME = "$(TARGET_NAME:c99extidentifier)";
				SDKROOT = iphoneos;
				SKIP_INSTALL = YES;
				SWIFT_COMPILATION_MODE = wholemodule;
				SWIFT_EMIT_LOC_STRINGS = YES;
				SWIFT_VERSION = 5.0;
				TARGETED_DEVICE_FAMILY = "1,2";
				VALIDATE_PRODUCT = YES;
				VERSIONING_SYSTEM = "apple-generic";
				VERSION_INFO_PREFIX = "";
			};
			name = Release;
		};
		F9C9A50E1CAD5DF10039E10C /* Debug */ = {
			isa = XCBuildConfiguration;
			baseConfigurationReference = F9C9A6801CAD7A790039E10C /* project-debug.xcconfig */;
			buildSettings = {
				ENABLE_USER_SCRIPT_SANDBOXING = NO;
				HEADER_SEARCH_PATHS = "$(SDKROOT)/usr/include/libxml2";
			};
			name = Debug;
		};
		F9C9A50F1CAD5DF10039E10C /* Release */ = {
			isa = XCBuildConfiguration;
			baseConfigurationReference = F9C9A6811CAD7A790039E10C /* project.xcconfig */;
			buildSettings = {
				ENABLE_USER_SCRIPT_SANDBOXING = NO;
				HEADER_SEARCH_PATHS = "$(SDKROOT)/usr/include/libxml2";
			};
			name = Release;
		};
		F9C9A5111CAD5DF10039E10C /* Debug */ = {
			isa = XCBuildConfiguration;
			baseConfigurationReference = F9C9A6891CAD7A790039E10C /* WireDataModel.xcconfig */;
			buildSettings = {
				"ARCHS[sdk=iphonesimulator*]" = (
					x86_64,
					arm64,
				);
				GCC_TREAT_WARNINGS_AS_ERRORS = NO;
				INFOPLIST_FILE = "$(SRCROOT)/Resources/Info.plist";
				LIBRARY_SEARCH_PATHS = (
					"$(inherited)",
					"$(PROJECT_DIR)/CoreCrypto/lib",
				);
				MOMC_NO_INVERSE_RELATIONSHIP_WARNINGS = YES;
				ONLY_ACTIVE_ARCH = YES;
				PRODUCT_BUNDLE_IDENTIFIER = com.wire.WireDataModel;
				SKIP_INSTALL = YES;
			};
			name = Debug;
		};
		F9C9A5121CAD5DF10039E10C /* Release */ = {
			isa = XCBuildConfiguration;
			baseConfigurationReference = F9C9A6891CAD7A790039E10C /* WireDataModel.xcconfig */;
			buildSettings = {
				INFOPLIST_FILE = "$(SRCROOT)/Resources/Info.plist";
				LIBRARY_SEARCH_PATHS = (
					"$(inherited)",
					"$(PROJECT_DIR)/CoreCrypto/lib",
				);
				MOMC_NO_INVERSE_RELATIONSHIP_WARNINGS = YES;
				ONLY_ACTIVE_ARCH = NO;
				PRODUCT_BUNDLE_IDENTIFIER = com.wire.WireDataModel;
				SKIP_INSTALL = YES;
				SWIFT_OPTIMIZATION_LEVEL = "-O";
			};
			name = Release;
		};
		F9C9A5141CAD5DF10039E10C /* Debug */ = {
			isa = XCBuildConfiguration;
			baseConfigurationReference = F9C9A67D1CAD7A790039E10C /* ios-test-target.xcconfig */;
			buildSettings = {
				INFOPLIST_FILE = "$(SRCROOT)/Tests/Resources/Info.plist";
				PRODUCT_BUNDLE_IDENTIFIER = com.wire.WireDataModelTests;
				PRODUCT_NAME = "$(TARGET_NAME)";
				SWIFT_OBJC_BRIDGING_HEADER = "$(SRCROOT)/Tests/Resources/Test-Bridging-Header.h";
				TEST_HOST = "$(BUILT_PRODUCTS_DIR)/WireDataModelTestHost.app/WireDataModelTestHost";
			};
			name = Debug;
		};
		F9C9A5151CAD5DF10039E10C /* Release */ = {
			isa = XCBuildConfiguration;
			baseConfigurationReference = F9C9A67D1CAD7A790039E10C /* ios-test-target.xcconfig */;
			buildSettings = {
				INFOPLIST_FILE = "$(SRCROOT)/Tests/Resources/Info.plist";
				PRODUCT_BUNDLE_IDENTIFIER = com.wire.WireDataModelTests;
				PRODUCT_NAME = "$(TARGET_NAME)";
				SWIFT_OBJC_BRIDGING_HEADER = "$(SRCROOT)/Tests/Resources/Test-Bridging-Header.h";
				TEST_HOST = "$(BUILT_PRODUCTS_DIR)/WireDataModelTestHost.app/WireDataModelTestHost";
			};
			name = Release;
		};
		F9C9A8071CAED9510039E10C /* Debug */ = {
			isa = XCBuildConfiguration;
			baseConfigurationReference = F9C9A67C1CAD7A790039E10C /* ios-test-host.xcconfig */;
			buildSettings = {
				ALWAYS_EMBED_SWIFT_STANDARD_LIBRARIES = YES;
				INFOPLIST_FILE = "$(SRCROOT)/Tests/WireDataModelTestTarget/Info.plist";
				LD_RUNPATH_SEARCH_PATHS = (
					"$(inherited)",
					"@executable_path/Frameworks",
				);
				PRODUCT_BUNDLE_IDENTIFIER = com.wire.WireDataModelTestTarget;
				PRODUCT_NAME = "$(TARGET_NAME)";
				VALIDATE_WORKSPACE = YES;
			};
			name = Debug;
		};
		F9C9A8081CAED9510039E10C /* Release */ = {
			isa = XCBuildConfiguration;
			baseConfigurationReference = F9C9A67C1CAD7A790039E10C /* ios-test-host.xcconfig */;
			buildSettings = {
				ALWAYS_EMBED_SWIFT_STANDARD_LIBRARIES = YES;
				INFOPLIST_FILE = "$(SRCROOT)/Tests/WireDataModelTestTarget/Info.plist";
				LD_RUNPATH_SEARCH_PATHS = (
					"$(inherited)",
					"@executable_path/Frameworks",
				);
				PRODUCT_BUNDLE_IDENTIFIER = com.wire.WireDataModelTestTarget;
				PRODUCT_NAME = "$(TARGET_NAME)";
				VALIDATE_WORKSPACE = YES;
			};
			name = Release;
		};
/* End XCBuildConfiguration section */

/* Begin XCConfigurationList section */
		59D1C30A2B1DE6FF0016F6B2 /* Build configuration list for PBXNativeTarget "WireDataModelSupport" */ = {
			isa = XCConfigurationList;
			buildConfigurations = (
				59D1C3082B1DE6FF0016F6B2 /* Debug */,
				59D1C3092B1DE6FF0016F6B2 /* Release */,
			);
			defaultConfigurationIsVisible = 0;
			defaultConfigurationName = Release;
		};
		F9C9A4F61CAD5DF10039E10C /* Build configuration list for PBXProject "WireDataModel" */ = {
			isa = XCConfigurationList;
			buildConfigurations = (
				F9C9A50E1CAD5DF10039E10C /* Debug */,
				F9C9A50F1CAD5DF10039E10C /* Release */,
			);
			defaultConfigurationIsVisible = 0;
			defaultConfigurationName = Release;
		};
		F9C9A5101CAD5DF10039E10C /* Build configuration list for PBXNativeTarget "WireDataModel" */ = {
			isa = XCConfigurationList;
			buildConfigurations = (
				F9C9A5111CAD5DF10039E10C /* Debug */,
				F9C9A5121CAD5DF10039E10C /* Release */,
			);
			defaultConfigurationIsVisible = 0;
			defaultConfigurationName = Release;
		};
		F9C9A5131CAD5DF10039E10C /* Build configuration list for PBXNativeTarget "WireDataModelTests" */ = {
			isa = XCConfigurationList;
			buildConfigurations = (
				F9C9A5141CAD5DF10039E10C /* Debug */,
				F9C9A5151CAD5DF10039E10C /* Release */,
			);
			defaultConfigurationIsVisible = 0;
			defaultConfigurationName = Release;
		};
		F9C9A8091CAED9510039E10C /* Build configuration list for PBXNativeTarget "WireDataModelTestHost" */ = {
			isa = XCConfigurationList;
			buildConfigurations = (
				F9C9A8071CAED9510039E10C /* Debug */,
				F9C9A8081CAED9510039E10C /* Release */,
			);
			defaultConfigurationIsVisible = 0;
			defaultConfigurationName = Release;
		};
/* End XCConfigurationList section */

/* Begin XCVersionGroup section */
		167BCC182609E92300E9D7E3 /* ZMEventModel.xcdatamodeld */ = {
			isa = XCVersionGroup;
			children = (
				EE22F80729DC6D880053E1C6 /* ZMEventModel4.0.xcdatamodel */,
				167BCC192609E92300E9D7E3 /* ZMEventModel2.0.xcdatamodel */,
				167BCC1A2609E92300E9D7E3 /* ZMEventModel.xcdatamodel */,
				167BCC1B2609E92300E9D7E3 /* ZMEventModel3.0.xcdatamodel */,
			);
			currentVersion = EE22F80729DC6D880053E1C6 /* ZMEventModel4.0.xcdatamodel */;
			path = ZMEventModel.xcdatamodeld;
			sourceTree = "<group>";
			versionGroupType = wrapper.xcdatamodel;
		};
		E6F443042B16294000D2B08A /* zmessaging.xcdatamodeld */ = {
			isa = XCVersionGroup;
			children = (
				069BCC4C2B2C8C5200DF4EC2 /* zmessaging2.112.0.xcdatamodel */,
				01B6A89E2B16252300E409A0 /* zmessaging2.111.0.xcdatamodel */,
				E6BDA1132B16421300488D92 /* zmessaging2.110.0.xcdatamodel */,
				E6F443142B16294000D2B08A /* zmessaging2.109.0.xcdatamodel */,
				E6F4430F2B16294000D2B08A /* zmessaging2.108.0.xcdatamodel */,
				E6F443212B16294000D2B08A /* zmessaging2.107.0.xcdatamodel */,
				E6F443072B16294000D2B08A /* zmessaging2.106.0.xcdatamodel */,
				E6F443092B16294000D2B08A /* zmessaging2.105.0.xcdatamodel */,
				E6F4431D2B16294000D2B08A /* zmessaging2.104.0.xcdatamodel */,
				E6F443222B16294000D2B08A /* zmessaging2.103.0.xcdatamodel */,
				E6F443062B16294000D2B08A /* zmessaging2.102.0.xcdatamodel */,
				E6F443082B16294000D2B08A /* zmessaging2.101.0.xcdatamodel */,
				E6F4431E2B16294000D2B08A /* zmessaging2.100.0.xcdatamodel */,
				E6F443202B16294000D2B08A /* zmessaging2.99.0.xcdatamodel */,
				E6F443052B16294000D2B08A /* zmessaging2.98.0.xcdatamodel */,
				E6F443172B16294000D2B08A /* zmessaging2.97.0.xcdatamodel */,
				E6F443112B16294000D2B08A /* zmessaging2.96.0.xcdatamodel */,
				E6F4430B2B16294000D2B08A /* zmessaging2.95.0.xcdatamodel */,
				E6F4431C2B16294000D2B08A /* zmessaging2.94.0.xcdatamodel */,
				E6F443162B16294000D2B08A /* zmessaging2.93.0.xcdatamodel */,
				E6F443122B16294000D2B08A /* zmessaging2.92.0.xcdatamodel */,
				E6F4430E2B16294000D2B08A /* zmessaging2.91.0.xcdatamodel */,
				E6F443192B16294000D2B08A /* zmessaging2.90.0.xcdatamodel */,
				E6F4431F2B16294000D2B08A /* zmessaging2.89.0.xcdatamodel */,
				E6F4430A2B16294000D2B08A /* zmessaging2.88.0.xcdatamodel */,
				E6F4431A2B16294000D2B08A /* zmessaging2.87.0.xcdatamodel */,
				E6F4430D2B16294000D2B08A /* zmessaging2.86.0.xcdatamodel */,
				E6F443132B16294000D2B08A /* zmessaging2.85.0.xcdatamodel */,
				E6F443152B16294000D2B08A /* zmessaging2.84.0.xcdatamodel */,
				E6F4431B2B16294000D2B08A /* zmessaging2.83.0.xcdatamodel */,
				E6F4430C2B16294000D2B08A /* zmessaging2.82.0.xcdatamodel */,
				E6F443102B16294000D2B08A /* zmessaging2.81.0.xcdatamodel */,
				E6F443182B16294000D2B08A /* zmessaging2.80.0.xcdatamodel */,
			);
			currentVersion = 069BCC4C2B2C8C5200DF4EC2 /* zmessaging2.112.0.xcdatamodel */;
			path = zmessaging.xcdatamodeld;
			sourceTree = "<group>";
			versionGroupType = wrapper.xcdatamodel;
		};
/* End XCVersionGroup section */
	};
	rootObject = F9C9A4F31CAD5DF10039E10C /* Project object */;
}<|MERGE_RESOLUTION|>--- conflicted
+++ resolved
@@ -4338,11 +4338,8 @@
 				63370CF52431F3ED0072C37F /* CompositeMessageItemContentTests.swift in Sources */,
 				E9C7DD9B27B533D000FB9AE8 /* AccessRoleMappingTests.swift in Sources */,
 				BF491CEC1F063F4B0055EE44 /* AccountStoreTests.swift in Sources */,
-<<<<<<< HEAD
-=======
 				06D61FBB2B0D567C00C2699A /* MockWireE2eIdentity.swift in Sources */,
 				598796302B45880400A6FC63 /* ZMUpdateEvent+allTypes.swift in Sources */,
->>>>>>> 2aafd4ae
 				164A55D320F3AF6700AE62A6 /* ZMSearchUserTests+ProfileImages.swift in Sources */,
 				EE74E4E02A37B3BF00B63E6E /* SubconversationGroupIDRepositoryTests.swift in Sources */,
 				F9B71FA01CB2BF2B001DB03F /* ZMConversationListTests.m in Sources */,
