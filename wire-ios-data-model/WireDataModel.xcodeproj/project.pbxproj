// !$*UTF8*$!
{
	archiveVersion = 1;
	classes = {
	};
	objectVersion = 54;
	objects = {

/* Begin PBXBuildFile section */
		0129E7F929A520870065E6DB /* SafeCoreCrypto.swift in Sources */ = {isa = PBXBuildFile; fileRef = 0129E7F829A520870065E6DB /* SafeCoreCrypto.swift */; };
		0129E7FB29A520EB0065E6DB /* SafeFileContext.swift in Sources */ = {isa = PBXBuildFile; fileRef = 0129E7FA29A520EB0065E6DB /* SafeFileContext.swift */; };
		01482E8A2B10ED0800F3B2CB /* MLSSubgroup.swift in Sources */ = {isa = PBXBuildFile; fileRef = 63F0781129F6C59D0031E19D /* MLSSubgroup.swift */; };
		01482E8B2B10EEB000F3B2CB /* FetchSubgroupAction.swift in Sources */ = {isa = PBXBuildFile; fileRef = 63F0780C29F292770031E19D /* FetchSubgroupAction.swift */; };
		017CA4442A2742B800E8E778 /* WireCoreCrypto.xcframework in Frameworks */ = {isa = PBXBuildFile; fileRef = 017CA4432A2742B800E8E778 /* WireCoreCrypto.xcframework */; };
		018964252A6FE72700BCEE0E /* EARStorage.swift in Sources */ = {isa = PBXBuildFile; fileRef = 018964242A6FE72700BCEE0E /* EARStorage.swift */; };
		0189815529A66B0800B52510 /* SafeCoreCryptoTests.swift in Sources */ = {isa = PBXBuildFile; fileRef = 0189815429A66B0800B52510 /* SafeCoreCryptoTests.swift */; };
		0191513A29ACB3CA00920D04 /* SpyUserClientKeyStore.swift in Sources */ = {isa = PBXBuildFile; fileRef = 0191513929ACB3CA00920D04 /* SpyUserClientKeyStore.swift */; };
		0191513C29ACB46000920D04 /* MockProteusProvider.swift in Sources */ = {isa = PBXBuildFile; fileRef = 0191513B29ACB46000920D04 /* MockProteusProvider.swift */; };
		01A2D62F2A153118000EFC9C /* MockSafeCoreCrypto.swift in Sources */ = {isa = PBXBuildFile; fileRef = 01A2D62E2A153118000EFC9C /* MockSafeCoreCrypto.swift */; };
		01B6A8A02B16268300E409A0 /* store2-111-0.wiredatabase in Resources */ = {isa = PBXBuildFile; fileRef = 01B6A89F2B16268300E409A0 /* store2-111-0.wiredatabase */; };
		01B7A5752B0FB6DA00FE5132 /* CoreDataMessagingMigrationVersionTests.swift in Sources */ = {isa = PBXBuildFile; fileRef = 01B7A5742B0FB6DA00FE5132 /* CoreDataMessagingMigrationVersionTests.swift */; };
		06034B6D26A8D36E003624B4 /* Feature.FileSharing.swift in Sources */ = {isa = PBXBuildFile; fileRef = 06034B6C26A8D36E003624B4 /* Feature.FileSharing.swift */; };
		0604F7C8265184B70016A71E /* ZMSystemMessage+ParticipantsRemovedReason.swift in Sources */ = {isa = PBXBuildFile; fileRef = 0604F7C7265184B70016A71E /* ZMSystemMessage+ParticipantsRemovedReason.swift */; };
		0604F8002651CAFE0016A71E /* store2-91-0.wiredatabase in Resources */ = {isa = PBXBuildFile; fileRef = 0604F7FF2651CAFD0016A71E /* store2-91-0.wiredatabase */; };
		060D194F2462A9EC00623376 /* ZMMessageTests+GenericMessage.swift in Sources */ = {isa = PBXBuildFile; fileRef = 060D194D2462A9D000623376 /* ZMMessageTests+GenericMessage.swift */; };
		060ED6D12499E97200412C4A /* NSManagedObjectContext+ServerTimeDelta.swift in Sources */ = {isa = PBXBuildFile; fileRef = 060ED6D02499E97200412C4A /* NSManagedObjectContext+ServerTimeDelta.swift */; };
		060ED6DC2499F78700412C4A /* ZMUpdateEvent+Helper.swift in Sources */ = {isa = PBXBuildFile; fileRef = F19550372040628000338E91 /* ZMUpdateEvent+Helper.swift */; };
		0612D241243DC134008811A7 /* store2-81-0.wiredatabase in Resources */ = {isa = PBXBuildFile; fileRef = 0612D240243DC12E008811A7 /* store2-81-0.wiredatabase */; };
		0614E96D2A863EED007BB1F6 /* NSPredicate+BaseCompounds.swift in Sources */ = {isa = PBXBuildFile; fileRef = 0614E96C2A863EED007BB1F6 /* NSPredicate+BaseCompounds.swift */; };
		0617001323E2FC14005C262D /* GenericMessageTests+LinkMetaData.swift in Sources */ = {isa = PBXBuildFile; fileRef = 0617001123E2FBC0005C262D /* GenericMessageTests+LinkMetaData.swift */; };
		062FD8852756053800B9DE39 /* Feature.ConversationGuestLinks.swift in Sources */ = {isa = PBXBuildFile; fileRef = 062FD8842756053800B9DE39 /* Feature.ConversationGuestLinks.swift */; };
		0630E17726E0F3570012E2F9 /* store2-95-0.wiredatabase in Resources */ = {isa = PBXBuildFile; fileRef = 0630E17626E0F3570012E2F9 /* store2-95-0.wiredatabase */; };
		0630E4B6257F888600C75BFB /* NSManagedObjectContext+AppLock.swift in Sources */ = {isa = PBXBuildFile; fileRef = 0630E4B5257F888600C75BFB /* NSManagedObjectContext+AppLock.swift */; };
		0630E4B8257F8C0B00C75BFB /* ZMUser+Applock.swift in Sources */ = {isa = PBXBuildFile; fileRef = 0630E4B7257F8C0B00C75BFB /* ZMUser+Applock.swift */; };
		0630E4BF257FA2BD00C75BFB /* TransferAppLockKeychainTests.swift in Sources */ = {isa = PBXBuildFile; fileRef = 0630E4BE257FA2BD00C75BFB /* TransferAppLockKeychainTests.swift */; };
		0630E4C1257FC41400C75BFB /* store2-88-0.wiredatabase in Resources */ = {isa = PBXBuildFile; fileRef = 0630E4C0257FC41300C75BFB /* store2-88-0.wiredatabase */; };
		0634C3A924643A400006081D /* ZMUpdateEvent.swift in Sources */ = {isa = PBXBuildFile; fileRef = 0634C3A824643A400006081D /* ZMUpdateEvent.swift */; };
		06392CF923BF9DA9003186E6 /* store2-79-0.wiredatabase in Resources */ = {isa = PBXBuildFile; fileRef = 06392CF823BF9DA9003186E6 /* store2-79-0.wiredatabase */; };
		063D2928242128D300FA6FEE /* ZMClientMessage+Ephemeral.swift in Sources */ = {isa = PBXBuildFile; fileRef = 063D2927242128D200FA6FEE /* ZMClientMessage+Ephemeral.swift */; };
		063D292A24212AFD00FA6FEE /* ZMClientMessage.swift in Sources */ = {isa = PBXBuildFile; fileRef = 063D292924212AFD00FA6FEE /* ZMClientMessage.swift */; };
		0642A3332445F2B600DCCFCD /* ZMClientMessage+UpdateEvent.swift in Sources */ = {isa = PBXBuildFile; fileRef = 0642A3322445F2B500DCCFCD /* ZMClientMessage+UpdateEvent.swift */; };
		0649D1C524F6A542001DDC78 /* NSManagedObjectContext+ZMKeyValueStore.swift in Sources */ = {isa = PBXBuildFile; fileRef = 0649D1C424F6A542001DDC78 /* NSManagedObjectContext+ZMKeyValueStore.swift */; };
		064F8E08255E04800040371D /* Feature.swift in Sources */ = {isa = PBXBuildFile; fileRef = 064F8E07255E04800040371D /* Feature.swift */; };
		0651D00423FC46A500411A22 /* ZMClientMessage+Confirmations.swift in Sources */ = {isa = PBXBuildFile; fileRef = 0651D00323FC46A500411A22 /* ZMClientMessage+Confirmations.swift */; };
		0651D00623FC481B00411A22 /* ZMAssetClientMessage+Confirmations.swift in Sources */ = {isa = PBXBuildFile; fileRef = 0651D00523FC481B00411A22 /* ZMAssetClientMessage+Confirmations.swift */; };
		0651D00823FC4FDD00411A22 /* GenericMessageTests+LegalHoldStatus.swift in Sources */ = {isa = PBXBuildFile; fileRef = 0651D00723FC4FDC00411A22 /* GenericMessageTests+LegalHoldStatus.swift */; };
		065D7501239FAB1200275114 /* SelfUserParticipantMigrationTests.swift in Sources */ = {isa = PBXBuildFile; fileRef = 065D7500239FAB1200275114 /* SelfUserParticipantMigrationTests.swift */; };
		0660FEBD2580E4A900F4C19F /* TransferApplockKeychain.swift in Sources */ = {isa = PBXBuildFile; fileRef = 0660FEBC2580E4A900F4C19F /* TransferApplockKeychain.swift */; };
		0663285E2428CEC3005BB3BE /* ZMClientMessage+Deletion.swift in Sources */ = {isa = PBXBuildFile; fileRef = 0663285D2428CEC3005BB3BE /* ZMClientMessage+Deletion.swift */; };
		066328602428D01C005BB3BE /* ZMClientMessage+GenericMessage.swift in Sources */ = {isa = PBXBuildFile; fileRef = 0663285F2428D01C005BB3BE /* ZMClientMessage+GenericMessage.swift */; };
		066A96FF25A88E510083E317 /* BiometricsState.swift in Sources */ = {isa = PBXBuildFile; fileRef = 066A96FE25A88E510083E317 /* BiometricsState.swift */; };
		0680A9C324600306000F80F3 /* ZMClientMessageTests.swift in Sources */ = {isa = PBXBuildFile; fileRef = 0680A9C1246002DC000F80F3 /* ZMClientMessageTests.swift */; };
		0680A9C624606288000F80F3 /* ZMMessage+Reaction.swift in Sources */ = {isa = PBXBuildFile; fileRef = 0680A9C42460627B000F80F3 /* ZMMessage+Reaction.swift */; };
		0686649F256FB0CA001C8747 /* AppLockController.swift in Sources */ = {isa = PBXBuildFile; fileRef = 0686649E256FB0CA001C8747 /* AppLockController.swift */; };
		068664A2256FB834001C8747 /* AppLockControllerTests.swift in Sources */ = {isa = PBXBuildFile; fileRef = 068664A1256FB834001C8747 /* AppLockControllerTests.swift */; };
		068D610324629AB900A110A2 /* ZMBaseManagedObjectTest.swift in Sources */ = {isa = PBXBuildFile; fileRef = 068D610124629AA300A110A2 /* ZMBaseManagedObjectTest.swift */; };
		068DCC5729BB816300F7E4F1 /* ZMOTRMessage+FailedToSendReason.swift in Sources */ = {isa = PBXBuildFile; fileRef = 068DCC5629BB816300F7E4F1 /* ZMOTRMessage+FailedToSendReason.swift */; };
		068DCC5B29BFEC4E00F7E4F1 /* ZMMessageTests+ExpirationReasonCode.swift in Sources */ = {isa = PBXBuildFile; fileRef = 068DCC5A29BFEC4E00F7E4F1 /* ZMMessageTests+ExpirationReasonCode.swift */; };
		069D07B82562671D00DBA592 /* FeatureTests.swift in Sources */ = {isa = PBXBuildFile; fileRef = 069D07B72562671D00DBA592 /* FeatureTests.swift */; };
		06A0E60B281AE65D00E5F822 /* store2-99-0.wiredatabase in Resources */ = {isa = PBXBuildFile; fileRef = 06A0E60A281AE65D00E5F822 /* store2-99-0.wiredatabase */; };
		06B1C493248F9173007FDA8D /* GenericMessage+Debug.swift in Sources */ = {isa = PBXBuildFile; fileRef = 06B1C492248F9173007FDA8D /* GenericMessage+Debug.swift */; };
		06B99C79242A293500FEAFDE /* ZMClientMessage+Knock.swift in Sources */ = {isa = PBXBuildFile; fileRef = 06B99C78242A293500FEAFDE /* ZMClientMessage+Knock.swift */; };
		06C6B1B02745675E0049B54E /* store2-97-0.wiredatabase in Resources */ = {isa = PBXBuildFile; fileRef = 06C6B1AF2745675D0049B54E /* store2-97-0.wiredatabase */; };
		06D33FCB2524E402004B9BC1 /* ZMConversation+UnreadCount.swift in Sources */ = {isa = PBXBuildFile; fileRef = 06D33FCA2524E402004B9BC1 /* ZMConversation+UnreadCount.swift */; };
		06D33FCD2524F65D004B9BC1 /* ZMConversationTests+UnreadMessages.swift in Sources */ = {isa = PBXBuildFile; fileRef = 06D33FCC2524F65D004B9BC1 /* ZMConversationTests+UnreadMessages.swift */; };
		06D33FCF2525D368004B9BC1 /* store2-86-0.wiredatabase in Resources */ = {isa = PBXBuildFile; fileRef = 06D33FCE2525D368004B9BC1 /* store2-86-0.wiredatabase */; };
		06D48735241F930A00881B08 /* GenericMessage+Obfuscation.swift in Sources */ = {isa = PBXBuildFile; fileRef = 06D48734241F930A00881B08 /* GenericMessage+Obfuscation.swift */; };
		06D48737241FB3F700881B08 /* ZMClientMessage+Obfuscate.swift in Sources */ = {isa = PBXBuildFile; fileRef = 06D48736241FB3F700881B08 /* ZMClientMessage+Obfuscate.swift */; };
		06D5423C26399C33006B0C5A /* UserType+External.swift in Sources */ = {isa = PBXBuildFile; fileRef = 06D5423B26399C32006B0C5A /* UserType+External.swift */; };
		06E1C835244F1A2300CA4EF2 /* ZMOTRMessage+Helper.swift in Sources */ = {isa = PBXBuildFile; fileRef = 06E1C834244F1A2300CA4EF2 /* ZMOTRMessage+Helper.swift */; };
		06E8AAB4242BAA6A008929B1 /* SignatureStatus.swift in Sources */ = {isa = PBXBuildFile; fileRef = 06E8AAB3242BAA6A008929B1 /* SignatureStatus.swift */; };
		06EE09E32659340F00D6CAC3 /* store2-92-0.wiredatabase in Resources */ = {isa = PBXBuildFile; fileRef = 06EE09E22659340F00D6CAC3 /* store2-92-0.wiredatabase */; };
		06EED73F2525D5B90014FE1E /* store2-87-0.wiredatabase in Resources */ = {isa = PBXBuildFile; fileRef = 06EED73E2525D5B80014FE1E /* store2-87-0.wiredatabase */; };
		06F98D64243B2474007E914A /* SignatureStatusTests.swift in Sources */ = {isa = PBXBuildFile; fileRef = 06F98D62243B2470007E914A /* SignatureStatusTests.swift */; };
		1600D93C267A80D700970F99 /* ZMManagedObject+Fetching.swift in Sources */ = {isa = PBXBuildFile; fileRef = 1600D93B267A80D700970F99 /* ZMManagedObject+Fetching.swift */; };
		1600D944267BC5A100970F99 /* ZMManagedObjectFetchingTests.swift in Sources */ = {isa = PBXBuildFile; fileRef = 1600D943267BC5A000970F99 /* ZMManagedObjectFetchingTests.swift */; };
		16030DB021AD765D00F8032E /* ZMConversation+Confirmations.swift in Sources */ = {isa = PBXBuildFile; fileRef = 16030DAF21AD765D00F8032E /* ZMConversation+Confirmations.swift */; };
		16030DBE21AE8FAB00F8032E /* ZMConversationTests+Confirmations.swift in Sources */ = {isa = PBXBuildFile; fileRef = 16030DBD21AE8FAB00F8032E /* ZMConversationTests+Confirmations.swift */; };
		16030DC521AEE25500F8032E /* ZMOTRMessage+Confirmations.swift in Sources */ = {isa = PBXBuildFile; fileRef = 16030DC421AEE25500F8032E /* ZMOTRMessage+Confirmations.swift */; };
		1607AAF2243768D200A93D29 /* UserType+Materialize.swift in Sources */ = {isa = PBXBuildFile; fileRef = 1607AAF1243768D200A93D29 /* UserType+Materialize.swift */; };
		160B3BB124EFD64E0026D355 /* ExtendedSecureUnarchiveFromData.swift in Sources */ = {isa = PBXBuildFile; fileRef = 160B3BB024EFD64E0026D355 /* ExtendedSecureUnarchiveFromData.swift */; };
		1611CF59203AE6A0004D807B /* FileAssetCacheTests.swift in Sources */ = {isa = PBXBuildFile; fileRef = 54EDE6811CBBF6260044A17E /* FileAssetCacheTests.swift */; };
		16127CF3220058160020E65C /* InvalidConversationRemoval.swift in Sources */ = {isa = PBXBuildFile; fileRef = 16127CF2220058160020E65C /* InvalidConversationRemoval.swift */; };
		16127CF522005AAB0020E65C /* InvalidConversationRemovalTests.swift in Sources */ = {isa = PBXBuildFile; fileRef = 16127CF422005AAA0020E65C /* InvalidConversationRemovalTests.swift */; };
		161541BA1E27EBD400AC2FFB /* ZMConversation+Calling.swift in Sources */ = {isa = PBXBuildFile; fileRef = 161541B91E27EBD400AC2FFB /* ZMConversation+Calling.swift */; };
		1615F2D8234D027B005E4E20 /* store2-76-0.wiredatabase in Resources */ = {isa = PBXBuildFile; fileRef = 1615F2D7234D027B005E4E20 /* store2-76-0.wiredatabase */; };
		161E056A2667C4D100DADC3D /* AccountDeletedObserver.swift in Sources */ = {isa = PBXBuildFile; fileRef = 161E05692667C4D000DADC3D /* AccountDeletedObserver.swift */; };
		1621E59220E62BD2006B2D17 /* ZMConversationTests+Silencing.swift in Sources */ = {isa = PBXBuildFile; fileRef = 1621E59120E62BD2006B2D17 /* ZMConversationTests+Silencing.swift */; };
		162207F8272291CA0041EDE8 /* String+NilEmpty.swift in Sources */ = {isa = PBXBuildFile; fileRef = 162207F7272291CA0041EDE8 /* String+NilEmpty.swift */; };
		162294A5222038FA00A98679 /* CacheAssetTests.swift in Sources */ = {isa = PBXBuildFile; fileRef = 162294A4222038FA00A98679 /* CacheAssetTests.swift */; };
		1623F8F32AEBB80C004F0319 /* ZMMessageTests+Legalhold.swift in Sources */ = {isa = PBXBuildFile; fileRef = 1623F8F22AEBB80C004F0319 /* ZMMessageTests+Legalhold.swift */; };
		1626344B20D935C0000D4063 /* ZMConversation+Timestamps.swift in Sources */ = {isa = PBXBuildFile; fileRef = 1626344A20D935C0000D4063 /* ZMConversation+Timestamps.swift */; };
		16283618201747410027082D /* store2-41-0.wiredatabase in Resources */ = {isa = PBXBuildFile; fileRef = 162836162017466E0027082D /* store2-41-0.wiredatabase */; };
		162A81DD202DA4BC00F6200C /* AssetCache.swift in Sources */ = {isa = PBXBuildFile; fileRef = F9A705F11CAEE01D00C2F5FE /* AssetCache.swift */; };
		16313D621D227DC1001B2AB3 /* LinkPreview+ProtocolBuffer.swift in Sources */ = {isa = PBXBuildFile; fileRef = 16313D611D227DC1001B2AB3 /* LinkPreview+ProtocolBuffer.swift */; };
		1637729C22B3F1F700510B7B /* store2-74-0.wiredatabase in Resources */ = {isa = PBXBuildFile; fileRef = 1637729B22B3F1F700510B7B /* store2-74-0.wiredatabase */; };
		1639A8132260916E00868AB9 /* AlertAvailabilityBehaviourChange.swift in Sources */ = {isa = PBXBuildFile; fileRef = 1639A8122260916E00868AB9 /* AlertAvailabilityBehaviourChange.swift */; };
		1639A8512264B91E00868AB9 /* AvailabilityBehaviourChangeTests.swift in Sources */ = {isa = PBXBuildFile; fileRef = 1639A8502264B91E00868AB9 /* AvailabilityBehaviourChangeTests.swift */; };
		163C92AA2630A80400F8DC14 /* NSManagedObjectContext+SelfUser.swift in Sources */ = {isa = PBXBuildFile; fileRef = 163C92A92630A80400F8DC14 /* NSManagedObjectContext+SelfUser.swift */; };
		163CE64E25ACE5DB0013C12D /* store2-89-0.wiredatabase in Resources */ = {isa = PBXBuildFile; fileRef = 163CE64D25ACE57B0013C12D /* store2-89-0.wiredatabase */; };
		163CE6AF25BEB9680013C12D /* ZMMessageTests+SystemMessages.swift in Sources */ = {isa = PBXBuildFile; fileRef = 163CE6AE25BEB9680013C12D /* ZMMessageTests+SystemMessages.swift */; };
		163D01E02472DE6200984999 /* InvalidConnectionRemoval.swift in Sources */ = {isa = PBXBuildFile; fileRef = 163D01DF2472DE6200984999 /* InvalidConnectionRemoval.swift */; };
		163D01E22472E44000984999 /* InvalidConnectionRemovalTests.swift in Sources */ = {isa = PBXBuildFile; fileRef = 163D01E12472E44000984999 /* InvalidConnectionRemovalTests.swift */; };
		1645ECC2243B643B007A82D6 /* ZMSearchUserTests+TeamUser.swift in Sources */ = {isa = PBXBuildFile; fileRef = 1645ECC1243B643B007A82D6 /* ZMSearchUserTests+TeamUser.swift */; };
		1645ECC4243B69A1007A82D6 /* UserTypeTests+Materialize.swift in Sources */ = {isa = PBXBuildFile; fileRef = 1645ECC3243B69A1007A82D6 /* UserTypeTests+Materialize.swift */; };
		16460A44206515370096B616 /* NSManagedObjectContext+BackupImport.swift in Sources */ = {isa = PBXBuildFile; fileRef = 16460A43206515370096B616 /* NSManagedObjectContext+BackupImport.swift */; };
		16460A46206544B00096B616 /* PersistentMetadataKeys.swift in Sources */ = {isa = PBXBuildFile; fileRef = 16460A45206544B00096B616 /* PersistentMetadataKeys.swift */; };
		1646D5BB234FA6B500E60F1E /* store2-77-0.wiredatabase in Resources */ = {isa = PBXBuildFile; fileRef = 1646D5BA234FA6B400E60F1E /* store2-77-0.wiredatabase */; };
		164A55D320F3AF6700AE62A6 /* ZMSearchUserTests+ProfileImages.swift in Sources */ = {isa = PBXBuildFile; fileRef = 164A55D220F3AF6700AE62A6 /* ZMSearchUserTests+ProfileImages.swift */; };
		164EB6F3230D987A001BBD4A /* ZMMessage+DataRetention.swift in Sources */ = {isa = PBXBuildFile; fileRef = 164EB6F2230D987A001BBD4A /* ZMMessage+DataRetention.swift */; };
		16500C0325E3A7F80021B3AE /* store2-90-0.wiredatabase in Resources */ = {isa = PBXBuildFile; fileRef = 16500C0225E3A7520021B3AE /* store2-90-0.wiredatabase */; };
		165124D221886EDB006A3C75 /* ZMOTRMessage+Quotes.swift in Sources */ = {isa = PBXBuildFile; fileRef = 165124D121886EDB006A3C75 /* ZMOTRMessage+Quotes.swift */; };
		165124D42188B613006A3C75 /* ZMClientMessage+Quotes.swift in Sources */ = {isa = PBXBuildFile; fileRef = 165124D32188B613006A3C75 /* ZMClientMessage+Quotes.swift */; };
		165124D62188CF66006A3C75 /* ZMClientMessage+Editing.swift in Sources */ = {isa = PBXBuildFile; fileRef = 165124D52188CF66006A3C75 /* ZMClientMessage+Editing.swift */; };
		165124D82189AE90006A3C75 /* ZMAssetClientMessage+Quotes.swift in Sources */ = {isa = PBXBuildFile; fileRef = 165124D72189AE90006A3C75 /* ZMAssetClientMessage+Quotes.swift */; };
		16519D36231D1BB200C9D76D /* ZMConversation+Deletion.swift in Sources */ = {isa = PBXBuildFile; fileRef = 16519D35231D1BB200C9D76D /* ZMConversation+Deletion.swift */; };
		16519D54231D6F8200C9D76D /* ZMConversationTests+Deletion.swift in Sources */ = {isa = PBXBuildFile; fileRef = 16519D53231D6F8200C9D76D /* ZMConversationTests+Deletion.swift */; };
		1651F9BE1D3554C800A9FAE8 /* ZMClientMessageTests+TextMessage.swift in Sources */ = {isa = PBXBuildFile; fileRef = 1651F9BD1D3554C800A9FAE8 /* ZMClientMessageTests+TextMessage.swift */; };
		165911551DF054AD007FA847 /* ZMConversation+Predicates.swift in Sources */ = {isa = PBXBuildFile; fileRef = 165911541DF054AD007FA847 /* ZMConversation+Predicates.swift */; };
		165D3A2D1E1D47AB0052E654 /* ZMCallState.swift in Sources */ = {isa = PBXBuildFile; fileRef = 165D3A2B1E1D47AB0052E654 /* ZMCallState.swift */; };
		165DC51F21491C0400090B7B /* Mention.swift in Sources */ = {isa = PBXBuildFile; fileRef = 165DC51E21491C0400090B7B /* Mention.swift */; };
		165DC52121491D8700090B7B /* ZMClientMessage+TextMessageData.swift in Sources */ = {isa = PBXBuildFile; fileRef = 165DC52021491D8700090B7B /* ZMClientMessage+TextMessageData.swift */; };
		165DC523214A614100090B7B /* ZMConversation+Message.swift in Sources */ = {isa = PBXBuildFile; fileRef = 165DC522214A614100090B7B /* ZMConversation+Message.swift */; };
		165E0F69217F871400E36D08 /* ZMOTRMessage+ContentHashing.swift in Sources */ = {isa = PBXBuildFile; fileRef = 165E0F68217F871400E36D08 /* ZMOTRMessage+ContentHashing.swift */; };
		165E141825CC516B00F0B075 /* ZMClientMessageTests+Prefetching.swift in Sources */ = {isa = PBXBuildFile; fileRef = 165E141725CC516B00F0B075 /* ZMClientMessageTests+Prefetching.swift */; };
		166166CD22366C7A00779AE3 /* store2-67-0.wiredatabase in Resources */ = {isa = PBXBuildFile; fileRef = 166166CC22366C7A00779AE3 /* store2-67-0.wiredatabase */; };
		1661673F22394E2A00779AE3 /* store2-68-0.wiredatabase in Resources */ = {isa = PBXBuildFile; fileRef = 1661673E22394E2A00779AE3 /* store2-68-0.wiredatabase */; };
		166264A42167B48A00300F45 /* store2-54-0.wiredatabase in Resources */ = {isa = PBXBuildFile; fileRef = 166264A22167B48000300F45 /* store2-54-0.wiredatabase */; };
		16626508217F4E0B00300F45 /* GenericMessageTests+Hashing.swift in Sources */ = {isa = PBXBuildFile; fileRef = 16626507217F4E0B00300F45 /* GenericMessageTests+Hashing.swift */; };
		166A2A0D25FB991800B4A4F8 /* CoreDataStack.swift in Sources */ = {isa = PBXBuildFile; fileRef = 166A2A0C25FB991800B4A4F8 /* CoreDataStack.swift */; };
		166D189E230E9E66001288CD /* ZMMessage+DataRetentionTests.swift in Sources */ = {isa = PBXBuildFile; fileRef = 166D189D230E9E66001288CD /* ZMMessage+DataRetentionTests.swift */; };
		166DCDB82555886F004F4F59 /* CoreDataStack+Migration.swift in Sources */ = {isa = PBXBuildFile; fileRef = 166DCDB72555886E004F4F59 /* CoreDataStack+Migration.swift */; };
		166EC36E26C50E960043ED01 /* store2-94-0.wiredatabase in Resources */ = {isa = PBXBuildFile; fileRef = 166EC36D26C50E8B0043ED01 /* store2-94-0.wiredatabase */; };
		1670D0172317F92B003A143B /* ZMConversation+Team.swift in Sources */ = {isa = PBXBuildFile; fileRef = 1670D0162317F92B003A143B /* ZMConversation+Team.swift */; };
		1670D01C231823DC003A143B /* ZMUser+Permissions.swift in Sources */ = {isa = PBXBuildFile; fileRef = 1670D01B231823DC003A143B /* ZMUser+Permissions.swift */; };
		1670D01E231825BE003A143B /* ZMUserTests+Permissions.swift in Sources */ = {isa = PBXBuildFile; fileRef = 1670D01D231825BE003A143B /* ZMUserTests+Permissions.swift */; };
		1670D02023183209003A143B /* ModelObjectsTests+Helpers.swift in Sources */ = {isa = PBXBuildFile; fileRef = 1670D01F23183209003A143B /* ModelObjectsTests+Helpers.swift */; };
		1672A5FE23434FA200380537 /* ZMConversationTests+Labels.swift in Sources */ = {isa = PBXBuildFile; fileRef = 1672A5FD23434FA200380537 /* ZMConversationTests+Labels.swift */; };
		1672A6022343973600380537 /* LabelTests.swift in Sources */ = {isa = PBXBuildFile; fileRef = 1672A6012343973600380537 /* LabelTests.swift */; };
		1672A6112343CABA00380537 /* store2-75-0.wiredatabase in Resources */ = {isa = PBXBuildFile; fileRef = 1672A6102343CABA00380537 /* store2-75-0.wiredatabase */; };
		1672A614234499B500380537 /* LabelChangeInfo.swift in Sources */ = {isa = PBXBuildFile; fileRef = 1672A613234499B500380537 /* LabelChangeInfo.swift */; };
		1672A6162344A14E00380537 /* LabelObserverTests.swift in Sources */ = {isa = PBXBuildFile; fileRef = 1672A6152344A14E00380537 /* LabelObserverTests.swift */; };
		1672A6282344F10700380537 /* FolderList.swift in Sources */ = {isa = PBXBuildFile; fileRef = 1672A6272344F10700380537 /* FolderList.swift */; };
		1672A62A2345102400380537 /* ZMConversationListTests+Labels.swift in Sources */ = {isa = PBXBuildFile; fileRef = 1672A6292345102400380537 /* ZMConversationListTests+Labels.swift */; };
		16746B081D2EAF8E00831771 /* ZMClientMessageTests+ZMImageOwner.swift in Sources */ = {isa = PBXBuildFile; fileRef = 16746B071D2EAF8E00831771 /* ZMClientMessageTests+ZMImageOwner.swift */; };
		167BCB4E2600C62100E9D7E3 /* CoreDataStackTests+Migration.swift in Sources */ = {isa = PBXBuildFile; fileRef = 166E47BC255A98D900C161C8 /* CoreDataStackTests+Migration.swift */; };
		167BCB512600C70F00E9D7E3 /* CoreDataStackTests+Backup.swift in Sources */ = {isa = PBXBuildFile; fileRef = F16F8EBE2063E9CC009A9D6F /* CoreDataStackTests+Backup.swift */; };
		167BCC1C2609E92400E9D7E3 /* ZMEventModel.xcdatamodeld in Sources */ = {isa = PBXBuildFile; fileRef = 167BCC182609E92300E9D7E3 /* ZMEventModel.xcdatamodeld */; };
		167BCC82260CFAD500E9D7E3 /* UserType+Federation.swift in Sources */ = {isa = PBXBuildFile; fileRef = 167BCC81260CFAD500E9D7E3 /* UserType+Federation.swift */; };
		167BCC86260CFC7B00E9D7E3 /* UserTypeTests+Federation.swift in Sources */ = {isa = PBXBuildFile; fileRef = 167BCC85260CFC7B00E9D7E3 /* UserTypeTests+Federation.swift */; };
		167BCC92260DB5FA00E9D7E3 /* CoreDataStackTests+ClearStorage.swift in Sources */ = {isa = PBXBuildFile; fileRef = 167BCC91260DB5FA00E9D7E3 /* CoreDataStackTests+ClearStorage.swift */; };
		167BCC96260DC3F100E9D7E3 /* CoreDataStack+ClearStorage.swift in Sources */ = {isa = PBXBuildFile; fileRef = 167BCC95260DC3F100E9D7E3 /* CoreDataStack+ClearStorage.swift */; };
		16827AEA2732A3C20079405D /* InvalidDomainRemoval.swift in Sources */ = {isa = PBXBuildFile; fileRef = 16827AE92732A3C20079405D /* InvalidDomainRemoval.swift */; };
		16827AF22732AB2E0079405D /* InvalidDomainRemovalTests.swift in Sources */ = {isa = PBXBuildFile; fileRef = 16827AF12732AB2E0079405D /* InvalidDomainRemovalTests.swift */; };
		168413EB222594ED00FCB9BC /* store2-65-0.wiredatabase in Resources */ = {isa = PBXBuildFile; fileRef = 168413E9222594E600FCB9BC /* store2-65-0.wiredatabase */; };
		168413ED2225965500FCB9BC /* TransferStateMigration.swift in Sources */ = {isa = PBXBuildFile; fileRef = 168413EC2225965500FCB9BC /* TransferStateMigration.swift */; };
		1684141722282A1A00FCB9BC /* TransferStateMigrationTests.swift in Sources */ = {isa = PBXBuildFile; fileRef = 1684141622282A1A00FCB9BC /* TransferStateMigrationTests.swift */; };
		1684142A2228421700FCB9BC /* ZMAssetClientMessageTests+AssetMessage.swift in Sources */ = {isa = PBXBuildFile; fileRef = 168414292228421700FCB9BC /* ZMAssetClientMessageTests+AssetMessage.swift */; };
		1687ABAC20EBE0770007C240 /* UserType.swift in Sources */ = {isa = PBXBuildFile; fileRef = 1687ABAB20EBE0770007C240 /* UserType.swift */; };
		1687ABAE20ECD51E0007C240 /* ZMSearchUser.swift in Sources */ = {isa = PBXBuildFile; fileRef = 1687ABAD20ECD51E0007C240 /* ZMSearchUser.swift */; };
		1687C0E22150EE91003099DD /* ZMClientMessageTests+Mentions.swift in Sources */ = {isa = PBXBuildFile; fileRef = 1687C0E12150EE91003099DD /* ZMClientMessageTests+Mentions.swift */; };
		1689FD462194A63E00A656E2 /* ZMClientMessageTests+Editing.swift in Sources */ = {isa = PBXBuildFile; fileRef = 1689FD452194A63E00A656E2 /* ZMClientMessageTests+Editing.swift */; };
		168D7BFD26F365ED00789960 /* EntityAction.swift in Sources */ = {isa = PBXBuildFile; fileRef = 168D7BFC26F365ED00789960 /* EntityAction.swift */; };
		168D7C9626F9ED1E00789960 /* QualifiedID.swift in Sources */ = {isa = PBXBuildFile; fileRef = 168D7C9526F9ED1E00789960 /* QualifiedID.swift */; };
		168FF330258200AD0066DAE3 /* ZMClientMessageTests+ResetSession.swift in Sources */ = {isa = PBXBuildFile; fileRef = 168FF32F258200AD0066DAE3 /* ZMClientMessageTests+ResetSession.swift */; };
		16925337234F677B0041A8FF /* ZMConversationListDirectoryTests+Labels.swift in Sources */ = {isa = PBXBuildFile; fileRef = 16925336234F677B0041A8FF /* ZMConversationListDirectoryTests+Labels.swift */; };
		1693155325A30D4E00709F15 /* UserClientTests+ResetSession.swift in Sources */ = {isa = PBXBuildFile; fileRef = 1693155225A30D4E00709F15 /* UserClientTests+ResetSession.swift */; };
		1693155525A329FE00709F15 /* NSManagedObjectContext+UpdateRequest.swift in Sources */ = {isa = PBXBuildFile; fileRef = 1693155425A329FE00709F15 /* NSManagedObjectContext+UpdateRequest.swift */; };
		169315EF25AC4C8100709F15 /* MigrateSenderClient.swift in Sources */ = {isa = PBXBuildFile; fileRef = 169315EE25AC4C8100709F15 /* MigrateSenderClient.swift */; };
		169315F125AC501300709F15 /* MigrateSenderClientTests.swift in Sources */ = {isa = PBXBuildFile; fileRef = 169315F025AC501300709F15 /* MigrateSenderClientTests.swift */; };
		169FF3A527157B3900330C2E /* MockActionHandler.swift in Sources */ = {isa = PBXBuildFile; fileRef = 169FF3A427157B3800330C2E /* MockActionHandler.swift */; };
		169FF3AA27157F0100330C2E /* ZMSearchUserTests+Connections.swift in Sources */ = {isa = PBXBuildFile; fileRef = 169FF3A927157F0100330C2E /* ZMSearchUserTests+Connections.swift */; };
		169FF3AF2715820400330C2E /* ZMConnectionFetchingTests.swift in Sources */ = {isa = PBXBuildFile; fileRef = 169FF3AE2715820400330C2E /* ZMConnectionFetchingTests.swift */; };
		169FF3D82715CE5B00330C2E /* store2-96-0.wiredatabase in Resources */ = {isa = PBXBuildFile; fileRef = 169FF3D72715CE5B00330C2E /* store2-96-0.wiredatabase */; };
		16A86B4A22A6BF5B00A674F8 /* store2-71-0.wiredatabase in Resources */ = {isa = PBXBuildFile; fileRef = 16A86B4922A6BF5B00A674F8 /* store2-71-0.wiredatabase */; };
		16A9E354220CAB790062CFCD /* store2-60-0.wiredatabase in Resources */ = {isa = PBXBuildFile; fileRef = 16A9E353220CAB790062CFCD /* store2-60-0.wiredatabase */; };
		16AD86BA1F75426C00E4C797 /* NSManagedObjectContext+NotificationContext.swift in Sources */ = {isa = PBXBuildFile; fileRef = 16AD86B91F75426C00E4C797 /* NSManagedObjectContext+NotificationContext.swift */; };
		16B5B33126FDC5D2001A3216 /* ZMConnection+Actions.swift in Sources */ = {isa = PBXBuildFile; fileRef = 16B5B33026FDC5D2001A3216 /* ZMConnection+Actions.swift */; };
		16B75F6B222EEE6E00DCAFF2 /* store2-66-0.wiredatabase in Resources */ = {isa = PBXBuildFile; fileRef = 16B75F69222EEE4000DCAFF2 /* store2-66-0.wiredatabase */; };
		16BA4303233CD8E50018E883 /* Label.swift in Sources */ = {isa = PBXBuildFile; fileRef = 16BA4302233CD8E50018E883 /* Label.swift */; };
		16BA4305233CDEA30018E883 /* ZMConversation+Labels.swift in Sources */ = {isa = PBXBuildFile; fileRef = 16BA4304233CDEA30018E883 /* ZMConversation+Labels.swift */; };
		16C391E2214BD438003AB3AD /* MentionTests.swift in Sources */ = {isa = PBXBuildFile; fileRef = 16C391E1214BD437003AB3AD /* MentionTests.swift */; };
		16CDEBF72209897D00E74A41 /* ZMMessageTests+ShouldGenerateUnreadCount.swift in Sources */ = {isa = PBXBuildFile; fileRef = 16CDEBF62209897D00E74A41 /* ZMMessageTests+ShouldGenerateUnreadCount.swift */; };
		16CDEBFB2209D13B00E74A41 /* ZMMessage+Quotes.swift in Sources */ = {isa = PBXBuildFile; fileRef = 16CDEBFA2209D13B00E74A41 /* ZMMessage+Quotes.swift */; };
		16D5260D20DD1D9400608D8E /* ZMConversationTests+Timestamps.swift in Sources */ = {isa = PBXBuildFile; fileRef = 16D5260C20DD1D9400608D8E /* ZMConversationTests+Timestamps.swift */; };
		16D68E971CEF2EC4003AB9E0 /* ZMFileMetadata.swift in Sources */ = {isa = PBXBuildFile; fileRef = 16D68E961CEF2EC4003AB9E0 /* ZMFileMetadata.swift */; };
		16D95A421FCEF87B00C96069 /* ZMUser+Availability.swift in Sources */ = {isa = PBXBuildFile; fileRef = 16D95A411FCEF87B00C96069 /* ZMUser+Availability.swift */; };
		16DF3B5D2285B13100D09365 /* UserClientType.swift in Sources */ = {isa = PBXBuildFile; fileRef = 16DF3B5C2285B13100D09365 /* UserClientType.swift */; };
		16DF3B5F2289510600D09365 /* ZMConversationTests+Legalhold.swift in Sources */ = {isa = PBXBuildFile; fileRef = 16DF3B5E2289510600D09365 /* ZMConversationTests+Legalhold.swift */; };
		16E0FBC923326B72000E3235 /* ConversationDirectory.swift in Sources */ = {isa = PBXBuildFile; fileRef = 16E0FBC823326B72000E3235 /* ConversationDirectory.swift */; };
		16E6F24824B36D550015B249 /* NSManagedObjectContext+EncryptionAtRest.swift in Sources */ = {isa = PBXBuildFile; fileRef = 16E6F24724B36D550015B249 /* NSManagedObjectContext+EncryptionAtRest.swift */; };
		16E70FA7270F212100718E5D /* ZMConnection+Helper.m in Sources */ = {isa = PBXBuildFile; fileRef = 16E70FA6270F212000718E5D /* ZMConnection+Helper.m */; };
		16E7DA281FD9973B0065B6A6 /* store2-39-0.wiredatabase in Resources */ = {isa = PBXBuildFile; fileRef = 16E7DA261FD995810065B6A6 /* store2-39-0.wiredatabase */; };
		16E7DA2A1FDABE440065B6A6 /* ZMOTRMessage+SelfConversationUpdateTests.swift in Sources */ = {isa = PBXBuildFile; fileRef = 16E7DA291FDABE440065B6A6 /* ZMOTRMessage+SelfConversationUpdateTests.swift */; };
		16F6BB3A1EDEC2D6009EA803 /* ZMConversation+ObserverHelper.swift in Sources */ = {isa = PBXBuildFile; fileRef = 16F6BB391EDEC2D6009EA803 /* ZMConversation+ObserverHelper.swift */; };
		16F7341224F9567000AB93B1 /* ZMConversationTests+DraftMessage.swift in Sources */ = {isa = PBXBuildFile; fileRef = 16F7341024F9556600AB93B1 /* ZMConversationTests+DraftMessage.swift */; };
		16F7341424F9573C00AB93B1 /* XCTestCase+EncryptionKeys.swift in Sources */ = {isa = PBXBuildFile; fileRef = 16F7341324F9573C00AB93B1 /* XCTestCase+EncryptionKeys.swift */; };
		16F7341624F95F9D00AB93B1 /* store2-85-0.wiredatabase in Resources */ = {isa = PBXBuildFile; fileRef = 16F7341524F95F9100AB93B1 /* store2-85-0.wiredatabase */; };
		2BB20770292B787000FB6468 /* PatchApplicator.swift in Sources */ = {isa = PBXBuildFile; fileRef = 2BB2076F292B787000FB6468 /* PatchApplicator.swift */; };
		2BB20771292B791400FB6468 /* PatchApplicatorTests.swift in Sources */ = {isa = PBXBuildFile; fileRef = 2BB2076D292B781E00FB6468 /* PatchApplicatorTests.swift */; };
		4058AAA22AA76BFA0013DE71 /* ReactionData.swift in Sources */ = {isa = PBXBuildFile; fileRef = 4058AAA12AA76BFA0013DE71 /* ReactionData.swift */; };
		4058AAA62AAA017F0013DE71 /* store2-109-0.wiredatabase in Resources */ = {isa = PBXBuildFile; fileRef = 4058AAA52AAA017F0013DE71 /* store2-109-0.wiredatabase */; };
		4058AAA82AAB65530013DE71 /* ReactionsSortingTests.swift in Sources */ = {isa = PBXBuildFile; fileRef = 4058AAA72AAB65530013DE71 /* ReactionsSortingTests.swift */; };
		54178A1C1E02EA9900860ECE /* store2-24-1.wiredatabase in Resources */ = {isa = PBXBuildFile; fileRef = 54178A1A1E02E9FB00860ECE /* store2-24-1.wiredatabase */; };
		541E4F951CBD182100D82D69 /* FileAssetCache.swift in Sources */ = {isa = PBXBuildFile; fileRef = 541E4F941CBD182100D82D69 /* FileAssetCache.swift */; };
		54363A011D7876200048FD7D /* ZMClientMessage+Encryption.swift in Sources */ = {isa = PBXBuildFile; fileRef = 54363A001D7876200048FD7D /* ZMClientMessage+Encryption.swift */; };
		543ABF5C1F34A19C00DBE28B /* DatabaseBaseTest.swift in Sources */ = {isa = PBXBuildFile; fileRef = 543ABF5A1F34A13000DBE28B /* DatabaseBaseTest.swift */; };
		544034341D6DFE8500860F2D /* ZMAddressBookContactTests.swift in Sources */ = {isa = PBXBuildFile; fileRef = 544034331D6DFE8500860F2D /* ZMAddressBookContactTests.swift */; };
		544A46AE1E2E82BA00D6A748 /* ZMOTRMessage+SecurityDegradation.swift in Sources */ = {isa = PBXBuildFile; fileRef = 544A46AD1E2E82BA00D6A748 /* ZMOTRMessage+SecurityDegradation.swift */; };
		544E8C0F1E2F69EB00F9B8B8 /* ZMOTRMessage+SecurityDegradationTests.swift in Sources */ = {isa = PBXBuildFile; fileRef = 544E8C0D1E2F69E800F9B8B8 /* ZMOTRMessage+SecurityDegradationTests.swift */; };
		544E8C111E2F76B400F9B8B8 /* NSManagedObjectContext+UserInfoMerge.swift in Sources */ = {isa = PBXBuildFile; fileRef = 544E8C101E2F76B400F9B8B8 /* NSManagedObjectContext+UserInfoMerge.swift */; };
		544E8C131E2F825700F9B8B8 /* ZMConversation+SecurityLevel.swift in Sources */ = {isa = PBXBuildFile; fileRef = 544E8C121E2F825700F9B8B8 /* ZMConversation+SecurityLevel.swift */; };
		5451DE351F5FFF8B00C82E75 /* NotificationInContext.swift in Sources */ = {isa = PBXBuildFile; fileRef = 5451DE341F5FFF8B00C82E75 /* NotificationInContext.swift */; };
		5451DE371F604CD500C82E75 /* ZMMoveIndex.swift in Sources */ = {isa = PBXBuildFile; fileRef = 5451DE361F604CD500C82E75 /* ZMMoveIndex.swift */; };
		54563B761E0161730089B1D7 /* ZMMessage+Categorization.swift in Sources */ = {isa = PBXBuildFile; fileRef = 54563B751E0161730089B1D7 /* ZMMessage+Categorization.swift */; };
		54563B7B1E0189780089B1D7 /* ZMMessageCategorizationTests.swift in Sources */ = {isa = PBXBuildFile; fileRef = 54563B791E0189750089B1D7 /* ZMMessageCategorizationTests.swift */; };
		545FA5D71E2FD3750054171A /* ZMConversation+MessageDeletion.swift in Sources */ = {isa = PBXBuildFile; fileRef = 545FA5D61E2FD3750054171A /* ZMConversation+MessageDeletion.swift */; };
		546D3DE61CE5D0B100A6047F /* RichAssetFileType.swift in Sources */ = {isa = PBXBuildFile; fileRef = 546D3DE51CE5D0B100A6047F /* RichAssetFileType.swift */; };
		546D3DE91CE5D24C00A6047F /* RichAssetFileTypeTests.swift in Sources */ = {isa = PBXBuildFile; fileRef = 546D3DE81CE5D24C00A6047F /* RichAssetFileTypeTests.swift */; };
		5473CC731E14245C00814C03 /* NSManagedObjectContext+Debugging.swift in Sources */ = {isa = PBXBuildFile; fileRef = 5473CC721E14245C00814C03 /* NSManagedObjectContext+Debugging.swift */; };
		5473CC751E14268600814C03 /* NSManagedObjectContextDebuggingTests.swift in Sources */ = {isa = PBXBuildFile; fileRef = 5473CC741E14268600814C03 /* NSManagedObjectContextDebuggingTests.swift */; };
		5476BA3E1DEDABCC00D047F8 /* AddressBookEntryTests.swift in Sources */ = {isa = PBXBuildFile; fileRef = 5476BA3D1DEDABCC00D047F8 /* AddressBookEntryTests.swift */; };
		547E66491F7503A5008CB1FA /* ZMConversation+Notifications.swift in Sources */ = {isa = PBXBuildFile; fileRef = 547E66481F7503A5008CB1FA /* ZMConversation+Notifications.swift */; };
		547E664B1F750E4A008CB1FA /* ZMConnection+Notification.swift in Sources */ = {isa = PBXBuildFile; fileRef = 547E664A1F750E4A008CB1FA /* ZMConnection+Notification.swift */; };
		54829DAD1DE6F7BA009100D3 /* store1-24.wiredatabase in Resources */ = {isa = PBXBuildFile; fileRef = 54829D951DE6F782009100D3 /* store1-24.wiredatabase */; };
		54829DAF1DE6F7BA009100D3 /* store1-27.wiredatabase in Resources */ = {isa = PBXBuildFile; fileRef = 54829D971DE6F782009100D3 /* store1-27.wiredatabase */; };
		54829DB01DE6F7BA009100D3 /* store1-28.wiredatabase in Resources */ = {isa = PBXBuildFile; fileRef = 54829D981DE6F782009100D3 /* store1-28.wiredatabase */; };
		54829DB11DE6F7BA009100D3 /* store2-3.wiredatabase in Resources */ = {isa = PBXBuildFile; fileRef = 54829D991DE6F782009100D3 /* store2-3.wiredatabase */; };
		54829DB21DE6F7BA009100D3 /* store2-4.wiredatabase in Resources */ = {isa = PBXBuildFile; fileRef = 54829D9A1DE6F782009100D3 /* store2-4.wiredatabase */; };
		54829DB31DE6F7BA009100D3 /* store2-5.wiredatabase in Resources */ = {isa = PBXBuildFile; fileRef = 54829D9B1DE6F782009100D3 /* store2-5.wiredatabase */; };
		54829DB41DE6F7BA009100D3 /* store2-6.wiredatabase in Resources */ = {isa = PBXBuildFile; fileRef = 54829D9C1DE6F782009100D3 /* store2-6.wiredatabase */; };
		54829DB51DE6F7BA009100D3 /* store2-7.wiredatabase in Resources */ = {isa = PBXBuildFile; fileRef = 54829D9D1DE6F782009100D3 /* store2-7.wiredatabase */; };
		54829DB61DE6F7BA009100D3 /* store2-8.wiredatabase in Resources */ = {isa = PBXBuildFile; fileRef = 54829D9E1DE6F782009100D3 /* store2-8.wiredatabase */; };
		54829DB71DE6F7BA009100D3 /* store2-21-1.wiredatabase in Resources */ = {isa = PBXBuildFile; fileRef = 54829D9F1DE6F782009100D3 /* store2-21-1.wiredatabase */; };
		54829DB81DE6F7BA009100D3 /* store2-21-2.wiredatabase in Resources */ = {isa = PBXBuildFile; fileRef = 54829DA01DE6F782009100D3 /* store2-21-2.wiredatabase */; };
		54929FAE1E12AC8B0010186B /* NSPersistentStoreMetadataTests.swift in Sources */ = {isa = PBXBuildFile; fileRef = 54929FAD1E12AC8B0010186B /* NSPersistentStoreMetadataTests.swift */; };
		5495BC431E019F1B004253ED /* audio.m4a in Resources */ = {isa = PBXBuildFile; fileRef = 5495BC421E019F1B004253ED /* audio.m4a */; };
		54A885A81F62EEB600AFBA95 /* ZMConversationTests+Messages.swift in Sources */ = {isa = PBXBuildFile; fileRef = 54A885A71F62EEB600AFBA95 /* ZMConversationTests+Messages.swift */; };
		54AA3C9924ED2CE700FE1F94 /* store2-84-0.wiredatabase in Resources */ = {isa = PBXBuildFile; fileRef = 54AA3C9824ED2CE600FE1F94 /* store2-84-0.wiredatabase */; };
		54BAB40B24A4FA0800EBC400 /* store2-82-0.wiredatabase in Resources */ = {isa = PBXBuildFile; fileRef = 54BAB40A24A4FA0800EBC400 /* store2-82-0.wiredatabase */; };
		54CD460A1DEDA55C00BA3429 /* AddressBookEntry.swift in Sources */ = {isa = PBXBuildFile; fileRef = 54CD46091DEDA55C00BA3429 /* AddressBookEntry.swift */; };
		54D7B83F1E12774600C1B347 /* NSPersistentStore+Metadata.swift in Sources */ = {isa = PBXBuildFile; fileRef = 54D7B83E1E12774600C1B347 /* NSPersistentStore+Metadata.swift */; };
		54D809FC1F681D6400B2CCB4 /* ZMClientMessage+LinkPreview.swift in Sources */ = {isa = PBXBuildFile; fileRef = 54D809FB1F681D6400B2CCB4 /* ZMClientMessage+LinkPreview.swift */; };
		54DE05DD1CF8711F00C35253 /* ProtobufUtilitiesTests.swift in Sources */ = {isa = PBXBuildFile; fileRef = 54DE05DC1CF8711F00C35253 /* ProtobufUtilitiesTests.swift */; };
		54E3EE3F1F6169A800A261E3 /* ZMAssetClientMessage+FileMessageData.swift in Sources */ = {isa = PBXBuildFile; fileRef = 54E3EE3E1F6169A800A261E3 /* ZMAssetClientMessage+FileMessageData.swift */; };
		54E3EE411F616BA600A261E3 /* ZMAssetClientMessage.swift in Sources */ = {isa = PBXBuildFile; fileRef = 54E3EE401F616BA600A261E3 /* ZMAssetClientMessage.swift */; };
		54E3EE431F6194A400A261E3 /* ZMAssetClientMessage+GenericMessage.swift in Sources */ = {isa = PBXBuildFile; fileRef = 54E3EE421F6194A400A261E3 /* ZMAssetClientMessage+GenericMessage.swift */; };
		54E3EE451F61A53C00A261E3 /* ZMAssetClientMessage+Ephemeral.swift in Sources */ = {isa = PBXBuildFile; fileRef = 54E3EE441F61A53C00A261E3 /* ZMAssetClientMessage+Ephemeral.swift */; };
		54E3EE471F61A78B00A261E3 /* ZMAssetClientMessage+Deletion.swift in Sources */ = {isa = PBXBuildFile; fileRef = 54E3EE461F61A78B00A261E3 /* ZMAssetClientMessage+Deletion.swift */; };
		54ED3A9D1F38CB6A0066AD47 /* DatabaseMigrationTests.swift in Sources */ = {isa = PBXBuildFile; fileRef = 54ED3A9C1F38CB6A0066AD47 /* DatabaseMigrationTests.swift */; };
		54EDE6801CBBF1860044A17E /* PINCache+ZMessaging.swift in Sources */ = {isa = PBXBuildFile; fileRef = 54EDE67F1CBBF1860044A17E /* PINCache+ZMessaging.swift */; };
		54F6CEAB1CE2972200A1276D /* ZMAssetClientMessage+Download.swift in Sources */ = {isa = PBXBuildFile; fileRef = 54F6CEAA1CE2972200A1276D /* ZMAssetClientMessage+Download.swift */; };
		54F84CFD1F9950B300ABD7D5 /* DuplicatedEntityRemoval.swift in Sources */ = {isa = PBXBuildFile; fileRef = 54F84CFC1F9950B300ABD7D5 /* DuplicatedEntityRemoval.swift */; };
		54F84D031F995B0200ABD7D5 /* DuplicatedEntityRemovalTests.swift in Sources */ = {isa = PBXBuildFile; fileRef = 54F84CFE1F99588D00ABD7D5 /* DuplicatedEntityRemovalTests.swift */; };
		54F84D041F995B0700ABD7D5 /* DiskDatabaseTests.swift in Sources */ = {isa = PBXBuildFile; fileRef = 54F84D001F995A1F00ABD7D5 /* DiskDatabaseTests.swift */; };
		54FB03A11E41E273000E13DC /* LegacyPersistedDataPatches.swift in Sources */ = {isa = PBXBuildFile; fileRef = 54FB03A01E41E273000E13DC /* LegacyPersistedDataPatches.swift */; };
		54FB03A31E41E64A000E13DC /* UserClient+Patches.swift in Sources */ = {isa = PBXBuildFile; fileRef = 54FB03A21E41E64A000E13DC /* UserClient+Patches.swift */; };
		54FB03AA1E41F204000E13DC /* LegacyPersistedDataPatches+Directory.swift in Sources */ = {isa = PBXBuildFile; fileRef = 54FB03A81E41F1B6000E13DC /* LegacyPersistedDataPatches+Directory.swift */; };
		54FB03AD1E41F6C2000E13DC /* LegacyPersistedDataPatchesTests.swift in Sources */ = {isa = PBXBuildFile; fileRef = 54FB03AC1E41F6C2000E13DC /* LegacyPersistedDataPatchesTests.swift */; };
		54FB03AF1E41FC86000E13DC /* NSManagedObjectContext+Patches.swift in Sources */ = {isa = PBXBuildFile; fileRef = 54FB03AE1E41FC86000E13DC /* NSManagedObjectContext+Patches.swift */; };
		55C40BCE22B0316800EFD8BD /* ZMUser+LegalHoldRequest.swift in Sources */ = {isa = PBXBuildFile; fileRef = 55C40BCD22B0316800EFD8BD /* ZMUser+LegalHoldRequest.swift */; };
		55C40BD722B0F78500EFD8BD /* ZMUserLegalHoldTests.swift in Sources */ = {isa = PBXBuildFile; fileRef = 55C40BD422B0F75C00EFD8BD /* ZMUserLegalHoldTests.swift */; };
		55C40BDD22B24AA600EFD8BD /* store2-73-0.wiredatabase in Resources */ = {isa = PBXBuildFile; fileRef = 55C40BDC22B24AA600EFD8BD /* store2-73-0.wiredatabase */; };
		594EB3032B1E31D30022A5CD /* AutoMockable.generated.swift in Sources */ = {isa = PBXBuildFile; fileRef = 594EB3002B1E31D30022A5CD /* AutoMockable.generated.swift */; };
		59D1C3032B1DE6FF0016F6B2 /* WireDataModelSupport.h in Headers */ = {isa = PBXBuildFile; fileRef = 59D1C3022B1DE6FF0016F6B2 /* WireDataModelSupport.h */; settings = {ATTRIBUTES = (Public, ); }; };
		59D1C3062B1DE6FF0016F6B2 /* WireDataModelSupport.framework in Frameworks */ = {isa = PBXBuildFile; fileRef = 59D1C3002B1DE6FF0016F6B2 /* WireDataModelSupport.framework */; };
		59D1C3072B1DE6FF0016F6B2 /* WireDataModelSupport.framework in Embed Frameworks */ = {isa = PBXBuildFile; fileRef = 59D1C3002B1DE6FF0016F6B2 /* WireDataModelSupport.framework */; settings = {ATTRIBUTES = (CodeSignOnCopy, RemoveHeadersOnCopy, ); }; };
		59D1C30D2B1DE8750016F6B2 /* WireDataModel.framework in Frameworks */ = {isa = PBXBuildFile; fileRef = F9C9A4FC1CAD5DF10039E10C /* WireDataModel.framework */; };
		59D1C30E2B1DEC300016F6B2 /* WireDataModelSupport.framework in Frameworks */ = {isa = PBXBuildFile; fileRef = 59D1C3002B1DE6FF0016F6B2 /* WireDataModelSupport.framework */; };
		5E0FB215205176B400FD9867 /* Set+ServiceUser.swift in Sources */ = {isa = PBXBuildFile; fileRef = 5E0FB214205176B400FD9867 /* Set+ServiceUser.swift */; };
		5E36B45E21CA5BBA00B7063B /* UnverifiedCredentials.swift in Sources */ = {isa = PBXBuildFile; fileRef = 5E36B45D21CA5BBA00B7063B /* UnverifiedCredentials.swift */; };
		5E39FC67225F22BE00C682B8 /* ZMConversation+ExternalParticipant.swift in Sources */ = {isa = PBXBuildFile; fileRef = 5E39FC66225F22BE00C682B8 /* ZMConversation+ExternalParticipant.swift */; };
		5E39FC69225F2DC000C682B8 /* ZMConversationExternalParticipantsStateTests.swift in Sources */ = {isa = PBXBuildFile; fileRef = 5E39FC68225F2DC000C682B8 /* ZMConversationExternalParticipantsStateTests.swift */; };
		5E454C60210638E300DB4501 /* PushTokenTests.swift in Sources */ = {isa = PBXBuildFile; fileRef = F13A89D22106293000AB40CB /* PushTokenTests.swift */; };
		5E4BA9F62216FF7800F938A8 /* store2-62-0.wiredatabase in Resources */ = {isa = PBXBuildFile; fileRef = 5E4BA9F42216FF4000F938A8 /* store2-62-0.wiredatabase */; };
		5E67168E2174B9AF00522E61 /* LoginCredentials.swift in Sources */ = {isa = PBXBuildFile; fileRef = 5E67168D2174B9AF00522E61 /* LoginCredentials.swift */; };
		5E771F382080BB0000575629 /* PBMessage+Validation.swift in Sources */ = {isa = PBXBuildFile; fileRef = 5E771F372080BB0000575629 /* PBMessage+Validation.swift */; };
		5E771F3B2080C42300575629 /* PBMessageValidationTests.swift in Sources */ = {isa = PBXBuildFile; fileRef = 5E771F392080C40B00575629 /* PBMessageValidationTests.swift */; };
		5E9EA4D62242942900D401B2 /* ZMClientMessageTests+LinkAttachments.swift in Sources */ = {isa = PBXBuildFile; fileRef = 5E9EA4D52242942900D401B2 /* ZMClientMessageTests+LinkAttachments.swift */; };
		5E9EA4DC2243AE4E00D401B2 /* store2-69-0.wiredatabase in Resources */ = {isa = PBXBuildFile; fileRef = 5E9EA4DA2243ADA400D401B2 /* store2-69-0.wiredatabase */; };
		5E9EA4E22243E0D300D401B2 /* ConversationMessage+Attachments.swift in Sources */ = {isa = PBXBuildFile; fileRef = 5E9EA4E12243E0D300D401B2 /* ConversationMessage+Attachments.swift */; };
		5EDDC7A62088CE3B00B24850 /* ZMConversation+Invalid.swift in Sources */ = {isa = PBXBuildFile; fileRef = 5EDDC7A52088CE3B00B24850 /* ZMConversation+Invalid.swift */; };
		5EF1F239229538FE008C80D0 /* store2-70-0.wiredatabase in Resources */ = {isa = PBXBuildFile; fileRef = 5EF1F238229538FD008C80D0 /* store2-70-0.wiredatabase */; };
		5EFE9C062125CD3F007932A6 /* UnregisteredUser.swift in Sources */ = {isa = PBXBuildFile; fileRef = 5EFE9C052125CD3F007932A6 /* UnregisteredUser.swift */; };
		5EFE9C092126BF9D007932A6 /* ZMPropertyNormalizationResult.h in Headers */ = {isa = PBXBuildFile; fileRef = 5EFE9C072126BF9D007932A6 /* ZMPropertyNormalizationResult.h */; settings = {ATTRIBUTES = (Public, ); }; };
		5EFE9C0A2126BF9D007932A6 /* ZMPropertyNormalizationResult.m in Sources */ = {isa = PBXBuildFile; fileRef = 5EFE9C082126BF9D007932A6 /* ZMPropertyNormalizationResult.m */; };
		5EFE9C0D2126CB7D007932A6 /* UnregisteredUserTests.swift in Sources */ = {isa = PBXBuildFile; fileRef = 5EFE9C0B2126CB71007932A6 /* UnregisteredUserTests.swift */; };
		5EFE9C0F2126D3FA007932A6 /* NormalizationResult.swift in Sources */ = {isa = PBXBuildFile; fileRef = 5EFE9C0E2126D3FA007932A6 /* NormalizationResult.swift */; };
		6308F8A22A273C0B0072A177 /* BaseFetchMLSGroupInfoAction.swift in Sources */ = {isa = PBXBuildFile; fileRef = 6308F8A12A273C0B0072A177 /* BaseFetchMLSGroupInfoAction.swift */; };
		6308F8A42A273C680072A177 /* FetchMLSSubconversationGroupInfoAction.swift in Sources */ = {isa = PBXBuildFile; fileRef = 6308F8A32A273C680072A177 /* FetchMLSSubconversationGroupInfoAction.swift */; };
		6308F8A62A273CB70072A177 /* FetchMLSConversationGroupInfoAction.swift in Sources */ = {isa = PBXBuildFile; fileRef = 6308F8A52A273CB70072A177 /* FetchMLSConversationGroupInfoAction.swift */; };
		631A0578240420380062B387 /* UserClient+SafeLogging.swift in Sources */ = {isa = PBXBuildFile; fileRef = 631A0577240420380062B387 /* UserClient+SafeLogging.swift */; };
		631A0586240439470062B387 /* UserClientTests+SafeLogging.swift in Sources */ = {isa = PBXBuildFile; fileRef = 631A0585240439470062B387 /* UserClientTests+SafeLogging.swift */; };
		63298D9A2434D04D006B6018 /* GenericMessage+External.swift in Sources */ = {isa = PBXBuildFile; fileRef = 63298D992434D04D006B6018 /* GenericMessage+External.swift */; };
		63298D9C24374094006B6018 /* GenericMessageTests+External.swift in Sources */ = {isa = PBXBuildFile; fileRef = 63298D9B24374094006B6018 /* GenericMessageTests+External.swift */; };
		63298D9E24374489006B6018 /* Dictionary+ObjectForKey.swift in Sources */ = {isa = PBXBuildFile; fileRef = 63298D9D24374489006B6018 /* Dictionary+ObjectForKey.swift */; };
		63340BBD241C2BC5004ED87C /* store2-80-0.wiredatabase in Resources */ = {isa = PBXBuildFile; fileRef = 63340BBC241C2BC5004ED87C /* store2-80-0.wiredatabase */; };
		63370C6C242A510A0072C37F /* ZMOTRMessage+UpdateEvent.swift in Sources */ = {isa = PBXBuildFile; fileRef = 63370C6B242A510A0072C37F /* ZMOTRMessage+UpdateEvent.swift */; };
		63370CBB242CB84A0072C37F /* CompositeMessageItemContent.swift in Sources */ = {isa = PBXBuildFile; fileRef = 63370CBA242CB84A0072C37F /* CompositeMessageItemContent.swift */; };
		63370CBD242CBA0A0072C37F /* CompositeMessageData.swift in Sources */ = {isa = PBXBuildFile; fileRef = 63370CBC242CBA0A0072C37F /* CompositeMessageData.swift */; };
		63370CC4242CFA860072C37F /* ZMAssetClientMessage+UpdateEvent.swift in Sources */ = {isa = PBXBuildFile; fileRef = 63370CC3242CFA860072C37F /* ZMAssetClientMessage+UpdateEvent.swift */; };
		63370CC9242E3B990072C37F /* ZMMessage+Conversation.swift in Sources */ = {isa = PBXBuildFile; fileRef = 63370CC8242E3B990072C37F /* ZMMessage+Conversation.swift */; };
		63370CF52431F3ED0072C37F /* CompositeMessageItemContentTests.swift in Sources */ = {isa = PBXBuildFile; fileRef = 63370CF42431F3ED0072C37F /* CompositeMessageItemContentTests.swift */; };
		63370CF82431F5DE0072C37F /* BaseCompositeMessageTests.swift in Sources */ = {isa = PBXBuildFile; fileRef = 63370CF72431F5DE0072C37F /* BaseCompositeMessageTests.swift */; };
		63495DF023F6BD2A002A7C59 /* GenericMessageTests.swift in Sources */ = {isa = PBXBuildFile; fileRef = 63495DEF23F6BD2A002A7C59 /* GenericMessageTests.swift */; };
		63495E1B23FED9A9002A7C59 /* ZMUser+Protobuf.swift in Sources */ = {isa = PBXBuildFile; fileRef = 63495E1A23FED9A9002A7C59 /* ZMUser+Protobuf.swift */; };
		6354BDF32746C30900880D50 /* ZMConversation+Federation.swift in Sources */ = {isa = PBXBuildFile; fileRef = 6354BDF22746C30900880D50 /* ZMConversation+Federation.swift */; };
		6354BDF62747BF9200880D50 /* ZMConversationTests+Federation.swift in Sources */ = {isa = PBXBuildFile; fileRef = 6354BDF42747BD9600880D50 /* ZMConversationTests+Federation.swift */; };
		6374562229C3323D001D1A33 /* CoreCryptoKeyProviderTests.swift in Sources */ = {isa = PBXBuildFile; fileRef = 6374562129C3323D001D1A33 /* CoreCryptoKeyProviderTests.swift */; };
		6388054A240EA8990043B641 /* ZMClientMessageTests+Composite.swift in Sources */ = {isa = PBXBuildFile; fileRef = 63880548240EA8950043B641 /* ZMClientMessageTests+Composite.swift */; };
		638805652410FE920043B641 /* ButtonState.swift in Sources */ = {isa = PBXBuildFile; fileRef = 638805642410FE920043B641 /* ButtonState.swift */; };
		638941EE2AF4FD4B0051ABFD /* RemoveLocalConversationUseCase.swift in Sources */ = {isa = PBXBuildFile; fileRef = 638941ED2AF4FD4B0051ABFD /* RemoveLocalConversationUseCase.swift */; };
		638941F82AF521790051ABFD /* RemoveLocalConversationUseCaseTests.swift in Sources */ = {isa = PBXBuildFile; fileRef = 638941F52AF5211D0051ABFD /* RemoveLocalConversationUseCaseTests.swift */; };
		6391A7F82A6FD66A00832665 /* DuplicateClientsMigrationPolicy.swift in Sources */ = {isa = PBXBuildFile; fileRef = 6391A7F62A6FD66A00832665 /* DuplicateClientsMigrationPolicy.swift */; };
		6391A7FA2A6FD6FC00832665 /* MappingModel_2.106-2.107.xcmappingmodel in Sources */ = {isa = PBXBuildFile; fileRef = 6391A7F92A6FD6FC00832665 /* MappingModel_2.106-2.107.xcmappingmodel */; };
		6391A7FD2A6FD7D100832665 /* DatabaseMigrationTests+UserClientUniqueness.swift in Sources */ = {isa = PBXBuildFile; fileRef = 6391A7FB2A6FD7C900832665 /* DatabaseMigrationTests+UserClientUniqueness.swift */; };
		6391A7FF2A6FDB9100832665 /* store2-107-0.wiredatabase in Resources */ = {isa = PBXBuildFile; fileRef = 6391A7FE2A6FDB9100832665 /* store2-107-0.wiredatabase */; };
		63AFE2D6244F49A90003F619 /* GenericMessage+MessageCapable.swift in Sources */ = {isa = PBXBuildFile; fileRef = 63AFE2D5244F49A90003F619 /* GenericMessage+MessageCapable.swift */; };
		63B1335429A503D100009D84 /* ProteusServiceInterface.swift in Sources */ = {isa = PBXBuildFile; fileRef = 63B1333729A503D000009D84 /* ProteusServiceInterface.swift */; };
		63B1335529A503D100009D84 /* ProteusService.swift in Sources */ = {isa = PBXBuildFile; fileRef = 63B1333829A503D000009D84 /* ProteusService.swift */; };
		63B1335629A503D100009D84 /* MLSGroup.swift in Sources */ = {isa = PBXBuildFile; fileRef = 63B1333A29A503D000009D84 /* MLSGroup.swift */; };
		63B1335729A503D100009D84 /* MLSActionsProvider.swift in Sources */ = {isa = PBXBuildFile; fileRef = 63B1333B29A503D000009D84 /* MLSActionsProvider.swift */; };
		63B1335929A503D100009D84 /* MLSGroupID.swift in Sources */ = {isa = PBXBuildFile; fileRef = 63B1333D29A503D000009D84 /* MLSGroupID.swift */; };
		63B1335A29A503D100009D84 /* MLSActionExecutor.swift in Sources */ = {isa = PBXBuildFile; fileRef = 63B1333E29A503D000009D84 /* MLSActionExecutor.swift */; };
		63B1335C29A503D100009D84 /* MLSService.swift in Sources */ = {isa = PBXBuildFile; fileRef = 63B1334029A503D000009D84 /* MLSService.swift */; };
		63B1335E29A503D100009D84 /* BackendMLSPublicKeys.swift in Sources */ = {isa = PBXBuildFile; fileRef = 63B1334229A503D000009D84 /* BackendMLSPublicKeys.swift */; };
		63B1335F29A503D100009D84 /* MessageProtocol.swift in Sources */ = {isa = PBXBuildFile; fileRef = 63B1334329A503D000009D84 /* MessageProtocol.swift */; };
		63B1336029A503D100009D84 /* CoreCryptoConfiguration.swift in Sources */ = {isa = PBXBuildFile; fileRef = 63B1334429A503D000009D84 /* CoreCryptoConfiguration.swift */; };
		63B1336129A503D100009D84 /* MLSClientID.swift in Sources */ = {isa = PBXBuildFile; fileRef = 63B1334529A503D000009D84 /* MLSClientID.swift */; };
		63B1336229A503D100009D84 /* CoreCryptoKeyProvider.swift in Sources */ = {isa = PBXBuildFile; fileRef = 63B1334629A503D000009D84 /* CoreCryptoKeyProvider.swift */; };
		63B1336329A503D100009D84 /* SyncStatusProtocol.swift in Sources */ = {isa = PBXBuildFile; fileRef = 63B1334729A503D000009D84 /* SyncStatusProtocol.swift */; };
		63B1336429A503D100009D84 /* UploadSelfMLSKeyPackagesAction.swift in Sources */ = {isa = PBXBuildFile; fileRef = 63B1334929A503D000009D84 /* UploadSelfMLSKeyPackagesAction.swift */; };
		63B1336529A503D100009D84 /* SendMLSMessageAction.swift in Sources */ = {isa = PBXBuildFile; fileRef = 63B1334A29A503D000009D84 /* SendMLSMessageAction.swift */; };
		63B1336629A503D100009D84 /* SendCommitBundleAction.swift in Sources */ = {isa = PBXBuildFile; fileRef = 63B1334B29A503D000009D84 /* SendCommitBundleAction.swift */; };
		63B1336729A503D100009D84 /* FetchBackendMLSPublicKeysAction.swift in Sources */ = {isa = PBXBuildFile; fileRef = 63B1334C29A503D000009D84 /* FetchBackendMLSPublicKeysAction.swift */; };
		63B1336829A503D100009D84 /* CountSelfMLSKeyPackagesAction.swift in Sources */ = {isa = PBXBuildFile; fileRef = 63B1334D29A503D000009D84 /* CountSelfMLSKeyPackagesAction.swift */; };
		63B1336A29A503D100009D84 /* ClaimMLSKeyPackageAction.swift in Sources */ = {isa = PBXBuildFile; fileRef = 63B1334F29A503D000009D84 /* ClaimMLSKeyPackageAction.swift */; };
		63B1336B29A503D100009D84 /* MLSGroupStatus.swift in Sources */ = {isa = PBXBuildFile; fileRef = 63B1335029A503D000009D84 /* MLSGroupStatus.swift */; };
		63B1336C29A503D100009D84 /* CoreCryptoCallbacks.swift in Sources */ = {isa = PBXBuildFile; fileRef = 63B1335129A503D000009D84 /* CoreCryptoCallbacks.swift */; };
		63B1336E29A503D100009D84 /* StaleMLSKeyMaterialDetector.swift in Sources */ = {isa = PBXBuildFile; fileRef = 63B1335329A503D000009D84 /* StaleMLSKeyMaterialDetector.swift */; };
		63B1337329A798C800009D84 /* ProteusProvider.swift in Sources */ = {isa = PBXBuildFile; fileRef = 63B1337229A798C800009D84 /* ProteusProvider.swift */; };
		63B658DE243754E100EF463F /* GenericMessage+UpdateEvent.swift in Sources */ = {isa = PBXBuildFile; fileRef = 63B658DD243754E100EF463F /* GenericMessage+UpdateEvent.swift */; };
		63B658E0243789DE00EF463F /* GenericMessage+Assets.swift in Sources */ = {isa = PBXBuildFile; fileRef = 63B658DF243789DE00EF463F /* GenericMessage+Assets.swift */; };
		63BEF5872A2636BC00F482E8 /* MLSConferenceInfo.swift in Sources */ = {isa = PBXBuildFile; fileRef = 63BEF5862A2636BC00F482E8 /* MLSConferenceInfo.swift */; };
		63C07015291144F70075D598 /* CoreCryptoConfigProviderTests.swift in Sources */ = {isa = PBXBuildFile; fileRef = 63C07014291144F70075D598 /* CoreCryptoConfigProviderTests.swift */; };
		63C2EABD2A93B174008A0AB7 /* AddParticipantAction.swift in Sources */ = {isa = PBXBuildFile; fileRef = 63C2EABC2A93B174008A0AB7 /* AddParticipantAction.swift */; };
		63C2EABF2A93B1E7008A0AB7 /* RemoveParticipantAction.swift in Sources */ = {isa = PBXBuildFile; fileRef = 63C2EABE2A93B1E7008A0AB7 /* RemoveParticipantAction.swift */; };
		63C2EAC12A93B244008A0AB7 /* SyncConversationAction.swift in Sources */ = {isa = PBXBuildFile; fileRef = 63C2EAC02A93B244008A0AB7 /* SyncConversationAction.swift */; };
		63CA8215240812620073426A /* ZMClientMessage+Composite.swift in Sources */ = {isa = PBXBuildFile; fileRef = 63CA8214240812620073426A /* ZMClientMessage+Composite.swift */; };
		63D41E4F2452EA080076826F /* ZMConversation+SelfConversation.swift in Sources */ = {isa = PBXBuildFile; fileRef = 63D41E4E2452EA080076826F /* ZMConversation+SelfConversation.swift */; };
		63D41E512452F0A60076826F /* ZMMessage+Removal.swift in Sources */ = {isa = PBXBuildFile; fileRef = 63D41E502452F0A60076826F /* ZMMessage+Removal.swift */; };
		63D41E5324531BAD0076826F /* ZMMessage+Reaction.swift in Sources */ = {isa = PBXBuildFile; fileRef = 63D41E5224531BAD0076826F /* ZMMessage+Reaction.swift */; };
		63D41E6D245733AC0076826F /* ZMMessageTests+Removal.swift in Sources */ = {isa = PBXBuildFile; fileRef = 63D41E6C245733AC0076826F /* ZMMessageTests+Removal.swift */; };
		63D41E6F24573F420076826F /* ZMConversationTests+SelfConversation.swift in Sources */ = {isa = PBXBuildFile; fileRef = 63D41E6E24573F420076826F /* ZMConversationTests+SelfConversation.swift */; };
		63D41E7124597E420076826F /* GenericMessage+Flags.swift in Sources */ = {isa = PBXBuildFile; fileRef = 63D41E7024597E420076826F /* GenericMessage+Flags.swift */; };
		63D9A19E282AA0050074C20C /* NSManagedObjectContext+Federation.swift in Sources */ = {isa = PBXBuildFile; fileRef = 63D9A19D282AA0050074C20C /* NSManagedObjectContext+Federation.swift */; };
		63DA335E286C9CF000818C3C /* NSManagedObjectContext+MLSService.swift in Sources */ = {isa = PBXBuildFile; fileRef = 63DA335D286C9CF000818C3C /* NSManagedObjectContext+MLSService.swift */; };
		63DA3373286CA43300818C3C /* ZMConversation+MLS.swift in Sources */ = {isa = PBXBuildFile; fileRef = 63DA3372286CA43300818C3C /* ZMConversation+MLS.swift */; };
		63DA33AF28746CCF00818C3C /* store2-103-0.wiredatabase in Resources */ = {isa = PBXBuildFile; fileRef = 63DA33AE28746CC100818C3C /* store2-103-0.wiredatabase */; };
		63E21AE2291E92780084A942 /* FetchUserClientsAction.swift in Sources */ = {isa = PBXBuildFile; fileRef = 63E21AE1291E92770084A942 /* FetchUserClientsAction.swift */; };
		63E313D3274D5F57002EAF1D /* ZMConversationTests+Team.swift in Sources */ = {isa = PBXBuildFile; fileRef = 63E313D2274D5F57002EAF1D /* ZMConversationTests+Team.swift */; };
		63F376DA2834FF7200FE1F05 /* NSManagedObjectContextTests+Federation.swift in Sources */ = {isa = PBXBuildFile; fileRef = 63F376D92834FF7200FE1F05 /* NSManagedObjectContextTests+Federation.swift */; };
		63F65F01246B073900534A69 /* GenericMessage+Content.swift in Sources */ = {isa = PBXBuildFile; fileRef = 63F65F00246B073900534A69 /* GenericMessage+Content.swift */; };
		63FACD56291BC598003AB25D /* MLSClientIDTests.swift in Sources */ = {isa = PBXBuildFile; fileRef = 63FACD55291BC598003AB25D /* MLSClientIDTests.swift */; };
		63FCE54828C78D1F00126D9D /* ZMConversationTests+Predicates.swift in Sources */ = {isa = PBXBuildFile; fileRef = 63FCE54728C78D1F00126D9D /* ZMConversationTests+Predicates.swift */; };
		70E77B7D273188150021EE70 /* ZMConversation+Role.swift in Sources */ = {isa = PBXBuildFile; fileRef = 70E77B7C273188150021EE70 /* ZMConversation+Role.swift */; };
		7A2778C6285223D90044A73F /* KeychainManager.swift in Sources */ = {isa = PBXBuildFile; fileRef = 7A2778C5285223D90044A73F /* KeychainManager.swift */; };
		7A2778C8285329210044A73F /* KeychainManagerTests.swift in Sources */ = {isa = PBXBuildFile; fileRef = 7A2778C7285329210044A73F /* KeychainManagerTests.swift */; };
		7C88C5352182FBD90037DD03 /* ZMClientMessageTests+Replies.swift in Sources */ = {isa = PBXBuildFile; fileRef = 7C88C5312182F6150037DD03 /* ZMClientMessageTests+Replies.swift */; };
		7C8BFFDF22FC5E1600B3C8A5 /* ZMUser+Validation.swift in Sources */ = {isa = PBXBuildFile; fileRef = 7C8BFFDE22FC5E1600B3C8A5 /* ZMUser+Validation.swift */; };
		7CBC3FC120177C3C008D06E4 /* RasterImages+Protobuf.swift in Sources */ = {isa = PBXBuildFile; fileRef = 7CBC3FC020177C3C008D06E4 /* RasterImages+Protobuf.swift */; };
		7CFB77362212C45E00B27972 /* store2-61-0.wiredatabase in Resources */ = {isa = PBXBuildFile; fileRef = 7CFB77352212C45E00B27972 /* store2-61-0.wiredatabase */; };
		8704676B21513DE900C628D7 /* ZMOTRMessage+Unarchive.swift in Sources */ = {isa = PBXBuildFile; fileRef = 8704676A21513DE900C628D7 /* ZMOTRMessage+Unarchive.swift */; };
		871DD79F2084A316006B1C56 /* BatchDeleteTests.swift in Sources */ = {isa = PBXBuildFile; fileRef = 871DD79E2084A316006B1C56 /* BatchDeleteTests.swift */; };
		872A2E8A1FFD2FBF00900B22 /* ZMSearchUserPayloadParsingTests.swift in Sources */ = {isa = PBXBuildFile; fileRef = 872A2E891FFD2FBF00900B22 /* ZMSearchUserPayloadParsingTests.swift */; };
		873B88FA2040431200FBE254 /* store2-42-0.wiredatabase in Resources */ = {isa = PBXBuildFile; fileRef = 873B88F82040430A00FBE254 /* store2-42-0.wiredatabase */; };
		873B88FC204044AC00FBE254 /* ConversationCreationOptions.swift in Sources */ = {isa = PBXBuildFile; fileRef = 873B88FB204044AC00FBE254 /* ConversationCreationOptions.swift */; };
		873B88FE2040470900FBE254 /* ConversationCreationOptionsTests.swift in Sources */ = {isa = PBXBuildFile; fileRef = 873B88FD2040470900FBE254 /* ConversationCreationOptionsTests.swift */; };
		874387BB21E6406F00901B0F /* store2-59-0.wiredatabase in Resources */ = {isa = PBXBuildFile; fileRef = 874387B921E6404F00901B0F /* store2-59-0.wiredatabase */; };
		874D9798211064D300B07674 /* ZMConversationLastMessagesTest.swift in Sources */ = {isa = PBXBuildFile; fileRef = 874D9797211064D300B07674 /* ZMConversationLastMessagesTest.swift */; };
		876344472052B1E400458C7F /* store2-43-0.wiredatabase in Resources */ = {isa = PBXBuildFile; fileRef = 8702B0EB20529C78006B60B9 /* store2-43-0.wiredatabase */; };
		8767E85B216391DF00390F75 /* ZMConversation+Mute.swift in Sources */ = {isa = PBXBuildFile; fileRef = 8767E85A216391DF00390F75 /* ZMConversation+Mute.swift */; };
		8767E8642163B2C200390F75 /* store2-53-0.wiredatabase in Resources */ = {isa = PBXBuildFile; fileRef = 8767E8622163B2C000390F75 /* store2-53-0.wiredatabase */; };
		8767E8682163B9EE00390F75 /* ZMConversationTests+Mute.swift in Sources */ = {isa = PBXBuildFile; fileRef = 8767E8672163B9EE00390F75 /* ZMConversationTests+Mute.swift */; };
		87A7FA25203DD1CC00AA066C /* ZMConversationTests+AccessMode.swift in Sources */ = {isa = PBXBuildFile; fileRef = 87A7FA23203DD11100AA066C /* ZMConversationTests+AccessMode.swift */; };
		87C125F71EF94EE800D28DC1 /* ZMManagedObject+Grouping.swift in Sources */ = {isa = PBXBuildFile; fileRef = 87C125F61EF94EE800D28DC1 /* ZMManagedObject+Grouping.swift */; };
		87C125F91EF94F2E00D28DC1 /* ZMManagedObjectGroupingTests.swift in Sources */ = {isa = PBXBuildFile; fileRef = 87C125F81EF94F2E00D28DC1 /* ZMManagedObjectGroupingTests.swift */; };
		87C1C25F207F7DA80083BF6B /* InvalidGenericMessageDataRemoval.swift in Sources */ = {isa = PBXBuildFile; fileRef = 87C1C25E207F7DA80083BF6B /* InvalidGenericMessageDataRemoval.swift */; };
		87C1C261207F812F0083BF6B /* InvalidGenericMessageDataRemovalTests.swift in Sources */ = {isa = PBXBuildFile; fileRef = 87C1C260207F812F0083BF6B /* InvalidGenericMessageDataRemovalTests.swift */; };
		87C1C264207F889D0083BF6B /* store2-45-0.wiredatabase in Resources */ = {isa = PBXBuildFile; fileRef = 87C1C262207F88530083BF6B /* store2-45-0.wiredatabase */; };
		87C1C267207F921A0083BF6B /* store2-46-0.wiredatabase in Resources */ = {isa = PBXBuildFile; fileRef = 87C1C266207F92190083BF6B /* store2-46-0.wiredatabase */; };
		87D9CCE91F27606200AA4388 /* NSManagedObjectContext+TearDown.swift in Sources */ = {isa = PBXBuildFile; fileRef = 87D9CCE81F27606200AA4388 /* NSManagedObjectContext+TearDown.swift */; };
		87DF59C01F729FDA00C7B406 /* ZMMovedIndexTests.swift in Sources */ = {isa = PBXBuildFile; fileRef = 87DF59BF1F729FDA00C7B406 /* ZMMovedIndexTests.swift */; };
		87E2CE312119F6AB0034C2C4 /* ZMClientMessageTests+Cleared.swift in Sources */ = {isa = PBXBuildFile; fileRef = 87E2CE302119F6AB0034C2C4 /* ZMClientMessageTests+Cleared.swift */; };
		87E9508B2118B2DA00306AA7 /* ZMConversation+DeleteOlderMessages.swift in Sources */ = {isa = PBXBuildFile; fileRef = 87E9508A2118B2DA00306AA7 /* ZMConversation+DeleteOlderMessages.swift */; };
		87EFA3AC210F52C6004DFA53 /* ZMConversation+LastMessages.swift in Sources */ = {isa = PBXBuildFile; fileRef = 87EFA3AB210F52C6004DFA53 /* ZMConversation+LastMessages.swift */; };
		87F7288C21B02E2A000ED371 /* store2-55-0.wiredatabase in Resources */ = {isa = PBXBuildFile; fileRef = 87F7288721B02DD7000ED371 /* store2-55-0.wiredatabase */; };
		87F7288D21B02E2A000ED371 /* store2-56-0.wiredatabase in Resources */ = {isa = PBXBuildFile; fileRef = 87F7288821B02DD7000ED371 /* store2-56-0.wiredatabase */; };
		87F7288E21B02E2A000ED371 /* store2-57-0.wiredatabase in Resources */ = {isa = PBXBuildFile; fileRef = 87F7288621B02DD6000ED371 /* store2-57-0.wiredatabase */; };
		87FFC71A20DBF2820005076E /* store2-47-0.wiredatabase in Resources */ = {isa = PBXBuildFile; fileRef = 87FFC71920DBF2820005076E /* store2-47-0.wiredatabase */; };
		A901DE8C23A2A31B00B4DDC6 /* ZMConnection+Role.swift in Sources */ = {isa = PBXBuildFile; fileRef = A901DE8B23A2A31B00B4DDC6 /* ZMConnection+Role.swift */; };
		A90676E7238EAE8B006417AC /* ParticipantRole.swift in Sources */ = {isa = PBXBuildFile; fileRef = A90676E6238EAE8B006417AC /* ParticipantRole.swift */; };
		A90676EA238EB05F006417AC /* Action.swift in Sources */ = {isa = PBXBuildFile; fileRef = A90676E8238EB05E006417AC /* Action.swift */; };
		A90676EB238EB05F006417AC /* Role.swift in Sources */ = {isa = PBXBuildFile; fileRef = A90676E9238EB05F006417AC /* Role.swift */; };
		A90B3E2D23A255D5003EFED4 /* ZMConversation+Creation.swift in Sources */ = {isa = PBXBuildFile; fileRef = A90B3E2C23A255D5003EFED4 /* ZMConversation+Creation.swift */; };
		A90D62C823A159B600F680CC /* ZMConversation+Transport.swift in Sources */ = {isa = PBXBuildFile; fileRef = A90D62C723A159B600F680CC /* ZMConversation+Transport.swift */; };
		A90E1FDF23ABA48700CDE283 /* store2-78-0.wiredatabase in Resources */ = {isa = PBXBuildFile; fileRef = A90E1FDE23ABA48700CDE283 /* store2-78-0.wiredatabase */; };
		A9128AD02398067E0056F591 /* ZMConversationTests+Participants.swift in Sources */ = {isa = PBXBuildFile; fileRef = A9128ACF2398067E0056F591 /* ZMConversationTests+Participants.swift */; };
		A923D77E239DB87700F47B85 /* ZMConversationTests+SecurityLevel.swift in Sources */ = {isa = PBXBuildFile; fileRef = A923D77D239DB87700F47B85 /* ZMConversationTests+SecurityLevel.swift */; };
		A927F52723A029250058D744 /* ParticipantRoleTests.swift in Sources */ = {isa = PBXBuildFile; fileRef = A927F52623A029250058D744 /* ParticipantRoleTests.swift */; };
		A93724A226983100005FD532 /* ZMMessageTests.swift in Sources */ = {isa = PBXBuildFile; fileRef = A93724A126983100005FD532 /* ZMMessageTests.swift */; };
		A94166FC2680CCB5001F4E37 /* ZMConversationTests.swift in Sources */ = {isa = PBXBuildFile; fileRef = A94166FB2680CCB5001F4E37 /* ZMConversationTests.swift */; };
		A943BBE825B5A59D003D66BA /* ConversationLike.swift in Sources */ = {isa = PBXBuildFile; fileRef = A943BBE725B5A59D003D66BA /* ConversationLike.swift */; };
		A949418F23E1DB79001B0373 /* ZMConnection+Fetch.swift in Sources */ = {isa = PBXBuildFile; fileRef = A949418E23E1DB78001B0373 /* ZMConnection+Fetch.swift */; };
		A9536FD323ACD23100CFD528 /* ConversationTests+gapsAndWindows.swift in Sources */ = {isa = PBXBuildFile; fileRef = A9536FD223ACD23100CFD528 /* ConversationTests+gapsAndWindows.swift */; };
		A95E7BF5239134E600935B88 /* ZMConversation+Participants.swift in Sources */ = {isa = PBXBuildFile; fileRef = A95E7BF4239134E600935B88 /* ZMConversation+Participants.swift */; };
		A96524BA23CDE07700303C60 /* String+WordTests.swift in Sources */ = {isa = PBXBuildFile; fileRef = A96524B823CDE07200303C60 /* String+WordTests.swift */; };
		A96E7A9925A35D36004FAADC /* ZMConversationTests+Knock.swift in Sources */ = {isa = PBXBuildFile; fileRef = A96E7A9725A35CEF004FAADC /* ZMConversationTests+Knock.swift */; };
		A982B46623BE1B86001828A6 /* ConversationTests.swift in Sources */ = {isa = PBXBuildFile; fileRef = A982B46523BE1B86001828A6 /* ConversationTests.swift */; };
		A995F05C23968D8500FAC3CF /* ParticipantRoleChangeInfo.swift in Sources */ = {isa = PBXBuildFile; fileRef = A995F05B23968D8500FAC3CF /* ParticipantRoleChangeInfo.swift */; };
		A995F05E239690B300FAC3CF /* ParticipantRoleObserverTests.swift in Sources */ = {isa = PBXBuildFile; fileRef = A995F05D239690B300FAC3CF /* ParticipantRoleObserverTests.swift */; };
		A99B8A72268221A6006B4D29 /* ZMImageMessage.swift in Sources */ = {isa = PBXBuildFile; fileRef = A99B8A71268221A6006B4D29 /* ZMImageMessage.swift */; };
		A9EEFEFA23A6D0CB0007828A /* RolesMigrationTests.swift in Sources */ = {isa = PBXBuildFile; fileRef = A9EEFEF923A6D0CB0007828A /* RolesMigrationTests.swift */; };
		A9FA524823A14E2B003AD4C6 /* RoleTests.swift in Sources */ = {isa = PBXBuildFile; fileRef = A9FA524723A14E2B003AD4C6 /* RoleTests.swift */; };
		A9FA524A23A1598B003AD4C6 /* ActionTests.swift in Sources */ = {isa = PBXBuildFile; fileRef = A9FA524923A1598B003AD4C6 /* ActionTests.swift */; };
		BF0D07FB1E4C7B7A00B934EB /* TextSearchQueryTests.swift in Sources */ = {isa = PBXBuildFile; fileRef = BF0D07F91E4C7B1100B934EB /* TextSearchQueryTests.swift */; };
		BF103F9D1F0112F30047FDE5 /* ManagedObjectObserver.swift in Sources */ = {isa = PBXBuildFile; fileRef = BF103F9C1F0112F30047FDE5 /* ManagedObjectObserver.swift */; };
		BF103FA11F0138390047FDE5 /* ManagedObjectContextChangeObserverTests.swift in Sources */ = {isa = PBXBuildFile; fileRef = BF103FA01F0138390047FDE5 /* ManagedObjectContextChangeObserverTests.swift */; };
		BF10B58B1E6432ED00E7036E /* Message.swift in Sources */ = {isa = PBXBuildFile; fileRef = BF10B58A1E6432ED00E7036E /* Message.swift */; };
		BF10B5971E64591600E7036E /* AnalyticsType.swift in Sources */ = {isa = PBXBuildFile; fileRef = BF10B5951E64591600E7036E /* AnalyticsType.swift */; };
		BF10B5981E64591600E7036E /* NSManagedObjectContext+Analytics.swift in Sources */ = {isa = PBXBuildFile; fileRef = BF10B5961E64591600E7036E /* NSManagedObjectContext+Analytics.swift */; };
		BF10B59D1E645A3300E7036E /* Analytics+UnknownMessage.swift in Sources */ = {isa = PBXBuildFile; fileRef = BF10B59C1E645A3300E7036E /* Analytics+UnknownMessage.swift */; };
		BF1B98041EC313C600DE033B /* Team.swift in Sources */ = {isa = PBXBuildFile; fileRef = BF1B98031EC313C600DE033B /* Team.swift */; };
		BF1B98071EC31A3C00DE033B /* Member.swift in Sources */ = {isa = PBXBuildFile; fileRef = BF1B98061EC31A3C00DE033B /* Member.swift */; };
		BF1B98091EC31A4200DE033B /* Permissions.swift in Sources */ = {isa = PBXBuildFile; fileRef = BF1B98081EC31A4200DE033B /* Permissions.swift */; };
		BF1B980B1EC31D6100DE033B /* TeamDeletionRuleTests.swift in Sources */ = {isa = PBXBuildFile; fileRef = BF1B980A1EC31D6100DE033B /* TeamDeletionRuleTests.swift */; };
		BF1B980D1EC3410000DE033B /* PermissionsTests.swift in Sources */ = {isa = PBXBuildFile; fileRef = BF1B980C1EC3410000DE033B /* PermissionsTests.swift */; };
		BF2ADF631E28CF1E00E81B1E /* SharedObjectStore.swift in Sources */ = {isa = PBXBuildFile; fileRef = BF2ADF621E28CF1E00E81B1E /* SharedObjectStore.swift */; };
		BF3493EB1EC34C0B00B0C314 /* TeamTests.swift in Sources */ = {isa = PBXBuildFile; fileRef = BF3493EA1EC34C0B00B0C314 /* TeamTests.swift */; };
		BF3493ED1EC34FF700B0C314 /* store2-29-0.wiredatabase in Resources */ = {isa = PBXBuildFile; fileRef = BF3493EC1EC34FF700B0C314 /* store2-29-0.wiredatabase */; };
		BF3493F01EC3569800B0C314 /* MemberTests.swift in Sources */ = {isa = PBXBuildFile; fileRef = BF3493EF1EC3569800B0C314 /* MemberTests.swift */; };
		BF3493F21EC3623200B0C314 /* ZMUser+Teams.swift in Sources */ = {isa = PBXBuildFile; fileRef = BF3493F11EC3623200B0C314 /* ZMUser+Teams.swift */; };
		BF3494001EC46D3D00B0C314 /* ZMConversationTests+Teams.swift in Sources */ = {isa = PBXBuildFile; fileRef = BF3493FF1EC46D3D00B0C314 /* ZMConversationTests+Teams.swift */; };
		BF3494081EC5A90400B0C314 /* ZMUser+OneOnOne.h in Headers */ = {isa = PBXBuildFile; fileRef = BF3494071EC5A90400B0C314 /* ZMUser+OneOnOne.h */; settings = {ATTRIBUTES = (Public, ); }; };
		BF421B2D1EF3F91D0079533A /* Team+Patches.swift in Sources */ = {isa = PBXBuildFile; fileRef = BF421B2C1EF3F91D0079533A /* Team+Patches.swift */; };
		BF421B311EF4015E0079533A /* store2-30-0.wiredatabase in Resources */ = {isa = PBXBuildFile; fileRef = BF421B301EF4015E0079533A /* store2-30-0.wiredatabase */; };
		BF46662A1DCB71B0007463FF /* V3Asset.swift in Sources */ = {isa = PBXBuildFile; fileRef = BF4666291DCB71B0007463FF /* V3Asset.swift */; };
		BF491CCF1F02A6CF0055EE44 /* Member+Patches.swift in Sources */ = {isa = PBXBuildFile; fileRef = BF491CCE1F02A6CF0055EE44 /* Member+Patches.swift */; };
		BF491CD71F0402F80055EE44 /* store2-31-0.wiredatabase in Resources */ = {isa = PBXBuildFile; fileRef = BF491CD61F0402F80055EE44 /* store2-31-0.wiredatabase */; };
		BF491CE41F063EDB0055EE44 /* Account.swift in Sources */ = {isa = PBXBuildFile; fileRef = BF491CE31F063EDB0055EE44 /* Account.swift */; };
		BF491CE61F063EE50055EE44 /* AccountStore.swift in Sources */ = {isa = PBXBuildFile; fileRef = BF491CE51F063EE50055EE44 /* AccountStore.swift */; };
		BF491CE81F063EEB0055EE44 /* AccountManager.swift in Sources */ = {isa = PBXBuildFile; fileRef = BF491CE71F063EEB0055EE44 /* AccountManager.swift */; };
		BF491CEA1F063F440055EE44 /* AccountTests.swift in Sources */ = {isa = PBXBuildFile; fileRef = BF491CDA1F0525DC0055EE44 /* AccountTests.swift */; };
		BF491CEB1F063F480055EE44 /* AccountManagerTests.swift in Sources */ = {isa = PBXBuildFile; fileRef = BF491CDC1F0525E50055EE44 /* AccountManagerTests.swift */; };
		BF491CEC1F063F4B0055EE44 /* AccountStoreTests.swift in Sources */ = {isa = PBXBuildFile; fileRef = BF491CDF1F0529D80055EE44 /* AccountStoreTests.swift */; };
		BF5AF287215156EE00449D43 /* store2-52-0.wiredatabase in Resources */ = {isa = PBXBuildFile; fileRef = BF5AF286215156EE00449D43 /* store2-52-0.wiredatabase */; };
		BF5DF5CD20F4EB3E002BCB67 /* ZMSystemMessage+NewConversation.swift in Sources */ = {isa = PBXBuildFile; fileRef = BF5DF5CC20F4EB3E002BCB67 /* ZMSystemMessage+NewConversation.swift */; };
		BF6ACFFB21060F7200FD762B /* store2-48-0.wiredatabase in Resources */ = {isa = PBXBuildFile; fileRef = BF6ACFFA21060F7200FD762B /* store2-48-0.wiredatabase */; };
		BF6EA4D21E2512E800B7BD4B /* ZMConversation+DisplayName.swift in Sources */ = {isa = PBXBuildFile; fileRef = BF6EA4D11E2512E800B7BD4B /* ZMConversation+DisplayName.swift */; };
		BF735CFD1E7050D5003BC61F /* ZMConversationTests+CallSystemMessages.swift in Sources */ = {isa = PBXBuildFile; fileRef = BF735CFB1E7050D0003BC61F /* ZMConversationTests+CallSystemMessages.swift */; };
		BF735CFF1E70626F003BC61F /* store2-27-0.wiredatabase in Resources */ = {isa = PBXBuildFile; fileRef = BF735CFE1E70626F003BC61F /* store2-27-0.wiredatabase */; };
		BF794FE61D1442B100E618C6 /* ZMClientMessageTests+Location.swift in Sources */ = {isa = PBXBuildFile; fileRef = BF794FE41D14425E00E618C6 /* ZMClientMessageTests+Location.swift */; };
		BF7D9C491D90286700949267 /* MessagingTest+UUID.swift in Sources */ = {isa = PBXBuildFile; fileRef = F9C8622A1D87DC18009AAC33 /* MessagingTest+UUID.swift */; };
		BF8361DA1F0A3C41009AE5AC /* NSSecureCoding+Swift.swift in Sources */ = {isa = PBXBuildFile; fileRef = BF8361D91F0A3C41009AE5AC /* NSSecureCoding+Swift.swift */; };
		BF85CF5F1D227A78006EDB97 /* LocationData.swift in Sources */ = {isa = PBXBuildFile; fileRef = BF85CF5E1D227A78006EDB97 /* LocationData.swift */; };
		BF8E024D1E606846003310E1 /* store2-26-0.wiredatabase in Resources */ = {isa = PBXBuildFile; fileRef = BF8E024C1E606846003310E1 /* store2-26-0.wiredatabase */; };
		BF8EDC741E53182F00DA6C40 /* store2-25-0.wiredatabase in Resources */ = {isa = PBXBuildFile; fileRef = BF8EDC731E53182F00DA6C40 /* store2-25-0.wiredatabase */; };
		BF8F3A831E4B61C70079E9E7 /* TextSearchQuery.swift in Sources */ = {isa = PBXBuildFile; fileRef = BF8F3A821E4B61C70079E9E7 /* TextSearchQuery.swift */; };
		BF949E5B1D3D17FB00587597 /* LinkPreview+ProtobufTests.swift in Sources */ = {isa = PBXBuildFile; fileRef = BF949E5A1D3D17FB00587597 /* LinkPreview+ProtobufTests.swift */; };
		BF989D0A1E8A6A120052BF8F /* SearchUserAsset.swift in Sources */ = {isa = PBXBuildFile; fileRef = BF989D091E8A6A120052BF8F /* SearchUserAsset.swift */; };
		BFB3BA731E28D38F0032A84F /* SharedObjectStoreTests.swift in Sources */ = {isa = PBXBuildFile; fileRef = BFB3BA721E28D38F0032A84F /* SharedObjectStoreTests.swift */; };
		BFC183E2210F57EA00601E5D /* store2-51-0.wiredatabase in Resources */ = {isa = PBXBuildFile; fileRef = BFC183E1210F57EA00601E5D /* store2-51-0.wiredatabase */; };
		BFCD502D21511D58008CD845 /* DraftMessage.swift in Sources */ = {isa = PBXBuildFile; fileRef = BFCD502C21511D58008CD845 /* DraftMessage.swift */; };
		BFCD8A2D1DCB4E8A00C6FCCF /* V2Asset.swift in Sources */ = {isa = PBXBuildFile; fileRef = BFCD8A2C1DCB4E8A00C6FCCF /* V2Asset.swift */; };
		BFCF31DB1DA50C650039B3DC /* GenericMessageTests+NativePush.swift in Sources */ = {isa = PBXBuildFile; fileRef = BFCF31DA1DA50C650039B3DC /* GenericMessageTests+NativePush.swift */; };
		BFE3A96C1ED2EC110024A05B /* ZMConversationListDirectoryTests+Teams.swift in Sources */ = {isa = PBXBuildFile; fileRef = BFE3A96B1ED2EC110024A05B /* ZMConversationListDirectoryTests+Teams.swift */; };
		BFE3A96E1ED301020024A05B /* ZMConversationListTests+Teams.swift in Sources */ = {isa = PBXBuildFile; fileRef = BFE3A96D1ED301020024A05B /* ZMConversationListTests+Teams.swift */; };
		BFE764431ED5AAE500C65C3E /* ZMConversation+TeamsTests.swift in Sources */ = {isa = PBXBuildFile; fileRef = BFE764421ED5AAE400C65C3E /* ZMConversation+TeamsTests.swift */; };
		BFF8AE8520E4E12A00988700 /* ZMMessage+ShouldDisplay.swift in Sources */ = {isa = PBXBuildFile; fileRef = BFF8AE8420E4E12A00988700 /* ZMMessage+ShouldDisplay.swift */; };
		BFFBFD931D59E3F00079773E /* ConversationMessage+Deletion.swift in Sources */ = {isa = PBXBuildFile; fileRef = BFFBFD921D59E3F00079773E /* ConversationMessage+Deletion.swift */; };
		BFFBFD951D59E49D0079773E /* ZMClientMessageTests+Deletion.swift in Sources */ = {isa = PBXBuildFile; fileRef = BFFBFD941D59E49D0079773E /* ZMClientMessageTests+Deletion.swift */; };
		CE4EDC091D6D9A3D002A20AA /* Reaction.swift in Sources */ = {isa = PBXBuildFile; fileRef = CE4EDC081D6D9A3D002A20AA /* Reaction.swift */; };
		CE4EDC0B1D6DC2D2002A20AA /* ConversationMessage+Reaction.swift in Sources */ = {isa = PBXBuildFile; fileRef = CE4EDC0A1D6DC2D2002A20AA /* ConversationMessage+Reaction.swift */; };
		CE58A3FF1CD3B3580037B626 /* ConversationMessage.swift in Sources */ = {isa = PBXBuildFile; fileRef = CE58A3FE1CD3B3580037B626 /* ConversationMessage.swift */; };
		CEB15E531D7EE5AB0048A011 /* ZMClientMessagesTests+Reaction.swift in Sources */ = {isa = PBXBuildFile; fileRef = CEB15E501D7EE53A0048A011 /* ZMClientMessagesTests+Reaction.swift */; };
		CEE525AA1CCA4C97001D06F9 /* NSString+RandomString.m in Sources */ = {isa = PBXBuildFile; fileRef = CEE525A91CCA4C97001D06F9 /* NSString+RandomString.m */; };
		D5D10DA9203B161700145497 /* ZMConversation+AccessMode.swift in Sources */ = {isa = PBXBuildFile; fileRef = D5D10DA8203B161700145497 /* ZMConversation+AccessMode.swift */; };
		D5D65A0D2074C97800D7F3C3 /* store2-44-0.wiredatabase in Resources */ = {isa = PBXBuildFile; fileRef = D5D65A0C2074C97700D7F3C3 /* store2-44-0.wiredatabase */; };
		D5FA30C52063DC2D00716618 /* BackupMetadata.swift in Sources */ = {isa = PBXBuildFile; fileRef = D5FA30C42063DC2D00716618 /* BackupMetadata.swift */; };
		D5FA30CB2063ECD400716618 /* BackupMetadataTests.swift in Sources */ = {isa = PBXBuildFile; fileRef = D5FA30CA2063ECD400716618 /* BackupMetadataTests.swift */; };
		D5FA30CF2063F8EC00716618 /* Version.swift in Sources */ = {isa = PBXBuildFile; fileRef = D5FA30CE2063F8EC00716618 /* Version.swift */; };
		D5FA30D12063FD3A00716618 /* VersionTests.swift in Sources */ = {isa = PBXBuildFile; fileRef = D5FA30D02063FD3A00716618 /* VersionTests.swift */; };
		E68D9FF12B0F595100EFE04F /* store2-108-0.wiredatabase in Resources */ = {isa = PBXBuildFile; fileRef = E68D9FF02B0F594600EFE04F /* store2-108-0.wiredatabase */; };
		E68D9FF32B0F5B4600EFE04F /* store2-105-0.wiredatabase in Resources */ = {isa = PBXBuildFile; fileRef = E68D9FF22B0F5B4600EFE04F /* store2-105-0.wiredatabase */; };
		E6A5BBA62B0E33DB00ACC236 /* CoreDataMessagingMigrationVersion.swift in Sources */ = {isa = PBXBuildFile; fileRef = E6A5BBA52B0E33DB00ACC236 /* CoreDataMessagingMigrationVersion.swift */; };
		E6A5BBA82B0E355A00ACC236 /* CoreDataMessagingMigrator.swift in Sources */ = {isa = PBXBuildFile; fileRef = E6A5BBA72B0E355A00ACC236 /* CoreDataMessagingMigrator.swift */; };
		E6A5BBAA2B0E4DD500ACC236 /* CoreDataMessagingMigrationStep.swift in Sources */ = {isa = PBXBuildFile; fileRef = E6A5BBA92B0E4DD500ACC236 /* CoreDataMessagingMigrationStep.swift */; };
		E6A5BBAE2B0E564200ACC236 /* WireDataModelBundle.swift in Sources */ = {isa = PBXBuildFile; fileRef = E6A5BBAD2B0E564200ACC236 /* WireDataModelBundle.swift */; };
		E6E68B2B2B18D7B4003C29D2 /* ZMMessage+ServerTimestamp.swift in Sources */ = {isa = PBXBuildFile; fileRef = E6E68B2A2B18D7B4003C29D2 /* ZMMessage+ServerTimestamp.swift */; };
		E90AAE34279719D8003C7DB0 /* store2-98-0.wiredatabase in Resources */ = {isa = PBXBuildFile; fileRef = E90AAE33279719D8003C7DB0 /* store2-98-0.wiredatabase */; };
		E97A542827B122D80009DCCF /* AccessRoleMigrationTests.swift in Sources */ = {isa = PBXBuildFile; fileRef = E97A542727B122D80009DCCF /* AccessRoleMigrationTests.swift */; };
		E9C7DD9B27B533D000FB9AE8 /* AccessRoleMappingTests.swift in Sources */ = {isa = PBXBuildFile; fileRef = E9C7DD9A27B533D000FB9AE8 /* AccessRoleMappingTests.swift */; };
		EE002F222878345C0027D63A /* store2-104-0.wiredatabase in Resources */ = {isa = PBXBuildFile; fileRef = EE002F212878345C0027D63A /* store2-104-0.wiredatabase */; };
		EE032B3129A62CA600E1DDF3 /* ProteusSessionID.swift in Sources */ = {isa = PBXBuildFile; fileRef = EE032B2F29A62CA600E1DDF3 /* ProteusSessionID.swift */; };
		EE032B3229A62CA600E1DDF3 /* ProteusSessionID+Mapping.swift in Sources */ = {isa = PBXBuildFile; fileRef = EE032B3029A62CA600E1DDF3 /* ProteusSessionID+Mapping.swift */; };
		EE032B3629A62CD600E1DDF3 /* ProteusServiceTests.swift in Sources */ = {isa = PBXBuildFile; fileRef = EE032B3529A62CD600E1DDF3 /* ProteusServiceTests.swift */; };
		EE04084E28CA85B2009E4B8D /* Date+Helpers.swift in Sources */ = {isa = PBXBuildFile; fileRef = EE04084D28CA85B2009E4B8D /* Date+Helpers.swift */; };
		EE09EEB1255959F000919A6B /* ZMUserTests+AnalyticsIdentifier.swift in Sources */ = {isa = PBXBuildFile; fileRef = EE09EEB0255959F000919A6B /* ZMUserTests+AnalyticsIdentifier.swift */; };
		EE0DE5042A24D2A10029746C /* DeleteSubgroupAction.swift in Sources */ = {isa = PBXBuildFile; fileRef = EE0DE5032A24D2A10029746C /* DeleteSubgroupAction.swift */; };
		EE128A66286DE31200558550 /* UserClient+MLSPublicKeys.swift in Sources */ = {isa = PBXBuildFile; fileRef = EE128A65286DE31200558550 /* UserClient+MLSPublicKeys.swift */; };
		EE128A68286DE35F00558550 /* CodableHelpers.swift in Sources */ = {isa = PBXBuildFile; fileRef = EE128A67286DE35F00558550 /* CodableHelpers.swift */; };
		EE174FCE2522756700482A70 /* ZMConversationPerformanceTests.swift in Sources */ = {isa = PBXBuildFile; fileRef = EE174FCD2522756700482A70 /* ZMConversationPerformanceTests.swift */; };
		EE22185E2892C22C008EF6ED /* MockConversationEventProcessor.swift in Sources */ = {isa = PBXBuildFile; fileRef = EE22185D2892C22C008EF6ED /* MockConversationEventProcessor.swift */; };
		EE22F80929DD818B0053E1C6 /* BaseEARKeyDescription.swift in Sources */ = {isa = PBXBuildFile; fileRef = EE22F80829DD818B0053E1C6 /* BaseEARKeyDescription.swift */; };
		EE22F80B29DD81C50053E1C6 /* PublicEARKeyDescription.swift in Sources */ = {isa = PBXBuildFile; fileRef = EE22F80A29DD81C50053E1C6 /* PublicEARKeyDescription.swift */; };
		EE22F80D29DD81FC0053E1C6 /* PrivateEARKeyDescription.swift in Sources */ = {isa = PBXBuildFile; fileRef = EE22F80C29DD81FC0053E1C6 /* PrivateEARKeyDescription.swift */; };
		EE22F80F29DD82110053E1C6 /* DatabaseEARKeyDescription.swift in Sources */ = {isa = PBXBuildFile; fileRef = EE22F80E29DD82110053E1C6 /* DatabaseEARKeyDescription.swift */; };
		EE22F81229DD84ED0053E1C6 /* EARKeyRepository.swift in Sources */ = {isa = PBXBuildFile; fileRef = EE22F81129DD84ED0053E1C6 /* EARKeyRepository.swift */; };
		EE28991E26B4422800E7BAF0 /* Feature.ConferenceCalling.swift in Sources */ = {isa = PBXBuildFile; fileRef = EE28991D26B4422800E7BAF0 /* Feature.ConferenceCalling.swift */; };
		EE2BA00625CB3AA8001EB606 /* InvalidFeatureRemoval.swift in Sources */ = {isa = PBXBuildFile; fileRef = EE2BA00525CB3AA8001EB606 /* InvalidFeatureRemoval.swift */; };
		EE2BA00925CB3DE7001EB606 /* InvalidFeatureRemovalTests.swift in Sources */ = {isa = PBXBuildFile; fileRef = EE2BA00725CB3DE7001EB606 /* InvalidFeatureRemovalTests.swift */; };
		EE30F45B2592A357000FC69C /* AppLockController.PasscodeKeychainItem.swift in Sources */ = {isa = PBXBuildFile; fileRef = EE30F45A2592A357000FC69C /* AppLockController.PasscodeKeychainItem.swift */; };
		EE3C07E32698737D00CCB6FD /* store2-93-0.wiredatabase in Resources */ = {isa = PBXBuildFile; fileRef = EE3C07E22698737C00CCB6FD /* store2-93-0.wiredatabase */; };
		EE3EFE95253053B1009499E5 /* PotentialChangeDetector.swift in Sources */ = {isa = PBXBuildFile; fileRef = EE3EFE94253053B1009499E5 /* PotentialChangeDetector.swift */; };
		EE3EFE9725305A84009499E5 /* ModifiedObjects+Mergeable.swift in Sources */ = {isa = PBXBuildFile; fileRef = EE3EFE9625305A84009499E5 /* ModifiedObjects+Mergeable.swift */; };
		EE3EFEA1253090E0009499E5 /* PotentialChangeDetectorTests.swift in Sources */ = {isa = PBXBuildFile; fileRef = EE3EFEA0253090E0009499E5 /* PotentialChangeDetectorTests.swift */; };
		EE428C4E29F01E4800ECB715 /* EARServiceTests.swift in Sources */ = {isa = PBXBuildFile; fileRef = EE428C4D29F01E4800ECB715 /* EARServiceTests.swift */; };
		EE428C5029F1247400ECB715 /* EARKeyGenerator.swift in Sources */ = {isa = PBXBuildFile; fileRef = EE428C4F29F1247400ECB715 /* EARKeyGenerator.swift */; };
		EE428C5229F1533000ECB715 /* EARKeyEncryptor.swift in Sources */ = {isa = PBXBuildFile; fileRef = EE428C5129F1533000ECB715 /* EARKeyEncryptor.swift */; };
		EE42938A252C437900E70670 /* Notification.Name+ManagedObjectObservation.swift in Sources */ = {isa = PBXBuildFile; fileRef = EE429389252C437900E70670 /* Notification.Name+ManagedObjectObservation.swift */; };
		EE42938C252C443000E70670 /* ManagedObjectObserverToken.swift in Sources */ = {isa = PBXBuildFile; fileRef = EE42938B252C443000E70670 /* ManagedObjectObserverToken.swift */; };
		EE42938E252C460000E70670 /* Changes.swift in Sources */ = {isa = PBXBuildFile; fileRef = EE42938D252C460000E70670 /* Changes.swift */; };
		EE429390252C466500E70670 /* ChangeInfoConsumer.swift in Sources */ = {isa = PBXBuildFile; fileRef = EE42938F252C466500E70670 /* ChangeInfoConsumer.swift */; };
		EE46B92828A511630063B38D /* ZMClientMessageTests+MLSEncryptedPayloadGenerator.swift in Sources */ = {isa = PBXBuildFile; fileRef = EE46B92728A511630063B38D /* ZMClientMessageTests+MLSEncryptedPayloadGenerator.swift */; };
		EE4CCA95256C558400848212 /* Feature.AppLock.swift in Sources */ = {isa = PBXBuildFile; fileRef = EE4CCA94256C558400848212 /* Feature.AppLock.swift */; };
		EE5316422A13B59500A9E0B1 /* LastUpdateEventIDRepository.swift in Sources */ = {isa = PBXBuildFile; fileRef = EE5316412A13B59500A9E0B1 /* LastUpdateEventIDRepository.swift */; };
		EE5E2C1526DFC31900C3928A /* MessageDestructionTimeoutType.swift in Sources */ = {isa = PBXBuildFile; fileRef = EE5E2C1426DFC31900C3928A /* MessageDestructionTimeoutType.swift */; };
		EE5E2C1926DFC67900C3928A /* MessageDestructionTimeoutValue.swift in Sources */ = {isa = PBXBuildFile; fileRef = EE5E2C1826DFC67900C3928A /* MessageDestructionTimeoutValue.swift */; };
		EE5F54CC259B22C400F11F3C /* Account+Keychain.swift in Sources */ = {isa = PBXBuildFile; fileRef = EE5F54CB259B22C400F11F3C /* Account+Keychain.swift */; };
		EE67F6C3296F05FD001D7C88 /* PINCache.xcframework in Frameworks */ = {isa = PBXBuildFile; fileRef = EE67F6C2296F05FD001D7C88 /* PINCache.xcframework */; };
		EE67F728296F0C6A001D7C88 /* WireTesting.framework in Frameworks */ = {isa = PBXBuildFile; fileRef = EE67F727296F0C6A001D7C88 /* WireTesting.framework */; };
		EE67F729296F0C6A001D7C88 /* WireTesting.framework in Embed Frameworks */ = {isa = PBXBuildFile; fileRef = EE67F727296F0C6A001D7C88 /* WireTesting.framework */; settings = {ATTRIBUTES = (CodeSignOnCopy, RemoveHeadersOnCopy, ); }; };
		EE68EEC9252DC4450013B242 /* ChangeDetector.swift in Sources */ = {isa = PBXBuildFile; fileRef = EE68EEC8252DC4450013B242 /* ChangeDetector.swift */; };
		EE68EECB252DC4730013B242 /* ExplicitChangeDetector.swift in Sources */ = {isa = PBXBuildFile; fileRef = EE68EECA252DC4720013B242 /* ExplicitChangeDetector.swift */; };
		EE6A57DA25BAE0C900F848DD /* BiometricsStateTests.swift in Sources */ = {isa = PBXBuildFile; fileRef = EE6A57D925BAE0C900F848DD /* BiometricsStateTests.swift */; };
		EE6A57DC25BAE3D700F848DD /* MockLAContext.swift in Sources */ = {isa = PBXBuildFile; fileRef = EE6A57DB25BAE3D700F848DD /* MockLAContext.swift */; };
		EE6A57DE25BAE40700F848DD /* MockBiometricsState.swift in Sources */ = {isa = PBXBuildFile; fileRef = EE6A57DD25BAE40700F848DD /* MockBiometricsState.swift */; };
		EE6A57E025BB1C6800F848DD /* AppLockController.State.swift in Sources */ = {isa = PBXBuildFile; fileRef = EE6A57DF25BB1C6800F848DD /* AppLockController.State.swift */; };
		EE6CB3DC24E2A4E500B0EADD /* store2-83-0.wiredatabase in Resources */ = {isa = PBXBuildFile; fileRef = EE6CB3DB24E2A38500B0EADD /* store2-83-0.wiredatabase */; };
		EE6CB3DE24E2D24F00B0EADD /* ZMGenericMessageDataTests.swift in Sources */ = {isa = PBXBuildFile; fileRef = EE6CB3DD24E2D24F00B0EADD /* ZMGenericMessageDataTests.swift */; };
		EE715B7D256D153E00087A22 /* FeatureRepositoryTests.swift in Sources */ = {isa = PBXBuildFile; fileRef = EE715B7C256D153E00087A22 /* FeatureRepositoryTests.swift */; };
		EE74E4DE2A37B28C00B63E6E /* SubconversationGroupIDRepository.swift in Sources */ = {isa = PBXBuildFile; fileRef = EE74E4DD2A37B28C00B63E6E /* SubconversationGroupIDRepository.swift */; };
		EE74E4E02A37B3BF00B63E6E /* SubconversationGroupIDRepositoryTests.swift in Sources */ = {isa = PBXBuildFile; fileRef = EE74E4DF2A37B3BF00B63E6E /* SubconversationGroupIDRepositoryTests.swift */; };
		EE770DAF25344B4F00163C4A /* NotificationDispatcher.OperationMode.swift in Sources */ = {isa = PBXBuildFile; fileRef = EE770DAE25344B4F00163C4A /* NotificationDispatcher.OperationMode.swift */; };
		EE79699629D4684C00075E38 /* CryptoboxMigrationManager.swift in Sources */ = {isa = PBXBuildFile; fileRef = EE79699529D4684C00075E38 /* CryptoboxMigrationManager.swift */; };
		EE79699829D469A800075E38 /* CryptoboxMigrationManagerTests.swift in Sources */ = {isa = PBXBuildFile; fileRef = EE79699729D469A700075E38 /* CryptoboxMigrationManagerTests.swift */; };
		EE82625129A8D6BD0023B13A /* ZMClientMessageTests+OTR.swift in Sources */ = {isa = PBXBuildFile; fileRef = EE82625029A8D6BD0023B13A /* ZMClientMessageTests+OTR.swift */; };
		EE84227028EC353900B80FE5 /* MLSActionExecutorTests.swift in Sources */ = {isa = PBXBuildFile; fileRef = EE84226F28EC353900B80FE5 /* MLSActionExecutorTests.swift */; };
		EE86678E2A56CF77005CBEA4 /* ZMConversation.swift in Sources */ = {isa = PBXBuildFile; fileRef = EE86678D2A56CF77005CBEA4 /* ZMConversation.swift */; };
		EE8B09AD25B86AB10057E85C /* AppLockError.swift in Sources */ = {isa = PBXBuildFile; fileRef = EE8B09AC25B86AB10057E85C /* AppLockError.swift */; };
		EE8B09AF25B86BB20057E85C /* AppLockPasscodePreference.swift in Sources */ = {isa = PBXBuildFile; fileRef = EE8B09AE25B86BB20057E85C /* AppLockPasscodePreference.swift */; };
		EE8DA9632954A02400F58B79 /* WireProtos.framework in Frameworks */ = {isa = PBXBuildFile; fileRef = EE8DA9622954A02400F58B79 /* WireProtos.framework */; };
		EE8DA9672954A02B00F58B79 /* WireCryptobox.framework in Frameworks */ = {isa = PBXBuildFile; fileRef = EE8DA9662954A02B00F58B79 /* WireCryptobox.framework */; };
		EE8DA96A2954A03100F58B79 /* WireTransport.framework in Frameworks */ = {isa = PBXBuildFile; fileRef = EE8DA9692954A03100F58B79 /* WireTransport.framework */; };
		EE8DA96D2954A03800F58B79 /* WireLinkPreview.framework in Frameworks */ = {isa = PBXBuildFile; fileRef = EE8DA96C2954A03800F58B79 /* WireLinkPreview.framework */; };
		EE8DA9702954A03E00F58B79 /* WireImages.framework in Frameworks */ = {isa = PBXBuildFile; fileRef = EE8DA96F2954A03E00F58B79 /* WireImages.framework */; };
		EE980FB22834EB3A00CC6B9F /* store2-100-0.wiredatabase in Resources */ = {isa = PBXBuildFile; fileRef = EE980FB12834EB3A00CC6B9F /* store2-100-0.wiredatabase */; };
		EE98878E28882BFF002340D2 /* MLSServiceTests.swift in Sources */ = {isa = PBXBuildFile; fileRef = EE98878D28882BFF002340D2 /* MLSServiceTests.swift */; };
		EE997A1425062295008336D2 /* Logging.swift in Sources */ = {isa = PBXBuildFile; fileRef = EE997A1325062295008336D2 /* Logging.swift */; };
		EE997A16250629DC008336D2 /* ZMMessage+ProcessingError.swift in Sources */ = {isa = PBXBuildFile; fileRef = EE997A15250629DC008336D2 /* ZMMessage+ProcessingError.swift */; };
		EE9AD9162696F01700DD5F51 /* FeatureRepository.swift in Sources */ = {isa = PBXBuildFile; fileRef = EE9AD9152696F01700DD5F51 /* FeatureRepository.swift */; };
		EE9ADC47286F38D1002B2148 /* store2-102-0.wiredatabase in Resources */ = {isa = PBXBuildFile; fileRef = EE9ADC46286F38D1002B2148 /* store2-102-0.wiredatabase */; };
		EE9B9F572993E57900A257BC /* NSManagedObjectContext+ProteusService.swift in Sources */ = {isa = PBXBuildFile; fileRef = EE9B9F562993E57900A257BC /* NSManagedObjectContext+ProteusService.swift */; };
		EE9B9F5929964F6A00A257BC /* NSManagedObjectContext+CoreCrypto.swift in Sources */ = {isa = PBXBuildFile; fileRef = EE9B9F5829964F6A00A257BC /* NSManagedObjectContext+CoreCrypto.swift */; };
		EEA985982555668A002BEF02 /* ZMUser+AnalyticsIdentifier.swift in Sources */ = {isa = PBXBuildFile; fileRef = EEA985972555668A002BEF02 /* ZMUser+AnalyticsIdentifier.swift */; };
		EEAAD75A252C6D2700E6A44E /* UnreadMessages.swift in Sources */ = {isa = PBXBuildFile; fileRef = EEAAD759252C6D2700E6A44E /* UnreadMessages.swift */; };
		EEAAD75C252C6DAE00E6A44E /* ModifiedObjects.swift in Sources */ = {isa = PBXBuildFile; fileRef = EEAAD75B252C6DAE00E6A44E /* ModifiedObjects.swift */; };
		EEAAD75E252C711800E6A44E /* ZMManagedObject+ClassIdentifier.swift in Sources */ = {isa = PBXBuildFile; fileRef = EEAAD75D252C711800E6A44E /* ZMManagedObject+ClassIdentifier.swift */; };
		EEAAD760252C713E00E6A44E /* ClassIdentifier.swift in Sources */ = {isa = PBXBuildFile; fileRef = EEAAD75F252C713E00E6A44E /* ClassIdentifier.swift */; };
		EEB121AE2A175C9500E74D39 /* LastEventIDRepositoryTests.swift in Sources */ = {isa = PBXBuildFile; fileRef = EEB121AD2A175C9500E74D39 /* LastEventIDRepositoryTests.swift */; };
		EEB5DE0A283784F9009B4741 /* Feature+DigitalSignature.swift in Sources */ = {isa = PBXBuildFile; fileRef = EEB5DE09283784F9009B4741 /* Feature+DigitalSignature.swift */; };
		EEB5DE112837BD52009B4741 /* store2-101-0.wiredatabase in Resources */ = {isa = PBXBuildFile; fileRef = EEB5DE102837BD52009B4741 /* store2-101-0.wiredatabase */; };
		EEB803AB283F61E600412F62 /* Feature.MLS.swift in Sources */ = {isa = PBXBuildFile; fileRef = EEB803AA283F61E600412F62 /* Feature.MLS.swift */; };
		EEBACDA525B9C243000210AC /* LAContextProtocol.swift in Sources */ = {isa = PBXBuildFile; fileRef = EEBACDA425B9C243000210AC /* LAContextProtocol.swift */; };
		EEBACDA725B9C2C6000210AC /* AppLockType.swift in Sources */ = {isa = PBXBuildFile; fileRef = EEBACDA625B9C2C6000210AC /* AppLockType.swift */; };
		EEBACDA925B9C47E000210AC /* AppLockController.Config.swift in Sources */ = {isa = PBXBuildFile; fileRef = EEBACDA825B9C47E000210AC /* AppLockController.Config.swift */; };
		EEBACDAB25B9C4B0000210AC /* AppLockAuthenticationResult.swift in Sources */ = {isa = PBXBuildFile; fileRef = EEBACDAA25B9C4B0000210AC /* AppLockAuthenticationResult.swift */; };
		EEBF69ED28A2724800195771 /* ZMConversationTests+MLS.swift in Sources */ = {isa = PBXBuildFile; fileRef = EEBF69EC28A2724800195771 /* ZMConversationTests+MLS.swift */; };
		EEBFA2E829D1D94B0004E8B4 /* ProteusError.swift in Sources */ = {isa = PBXBuildFile; fileRef = EEBFA2E729D1D94B0004E8B4 /* ProteusError.swift */; };
		EEC3BC742888403000BFDC35 /* MockCoreCrypto.swift in Sources */ = {isa = PBXBuildFile; fileRef = EEC3BC732888403000BFDC35 /* MockCoreCrypto.swift */; };
		EEC47ED627A81EF60020B599 /* Feature+ClassifiedDomains.swift in Sources */ = {isa = PBXBuildFile; fileRef = EEC47ED527A81EF60020B599 /* Feature+ClassifiedDomains.swift */; };
		EEC57C4A29E407CC0068DFDA /* EARService.swift in Sources */ = {isa = PBXBuildFile; fileRef = EEC57C4929E407CC0068DFDA /* EARService.swift */; };
		EEC794F42A384421008E1A3B /* MLSDecryptionService.swift in Sources */ = {isa = PBXBuildFile; fileRef = EEC794F32A384421008E1A3B /* MLSDecryptionService.swift */; };
		EEC794F62A384464008E1A3B /* MLSEncryptionService.swift in Sources */ = {isa = PBXBuildFile; fileRef = EEC794F52A384464008E1A3B /* MLSEncryptionService.swift */; };
		EEC794F82A385359008E1A3B /* MLSDecryptionServiceTests.swift in Sources */ = {isa = PBXBuildFile; fileRef = EEC794F72A385359008E1A3B /* MLSDecryptionServiceTests.swift */; };
		EEC794FA2A38963F008E1A3B /* MLSEncryptionServiceTests.swift in Sources */ = {isa = PBXBuildFile; fileRef = EEC794F92A38963F008E1A3B /* MLSEncryptionServiceTests.swift */; };
		EEC8064E28CF4C2D00DD58E9 /* MockStaleMLSKeyDetector.swift in Sources */ = {isa = PBXBuildFile; fileRef = EEC8064D28CF4C2D00DD58E9 /* MockStaleMLSKeyDetector.swift */; };
		EEC80B3629B0AD8100099727 /* NSManagedObjectContext+ProteusProvider.swift in Sources */ = {isa = PBXBuildFile; fileRef = EEC80B3529B0AD8100099727 /* NSManagedObjectContext+ProteusProvider.swift */; };
		EEC80B5C29B611CA00099727 /* PersistedDataPatch.swift in Sources */ = {isa = PBXBuildFile; fileRef = EEC80B5B29B611CA00099727 /* PersistedDataPatch.swift */; };
		EECCF10429D1BC7B000C0BF3 /* ProteusError+CBox.swift in Sources */ = {isa = PBXBuildFile; fileRef = EECCF10329D1BC7B000C0BF3 /* ProteusError+CBox.swift */; };
		EECFAA3826D52EB700D9E100 /* Feature.SelfDeletingMessages.swift in Sources */ = {isa = PBXBuildFile; fileRef = EECFAA3726D52EB700D9E100 /* Feature.SelfDeletingMessages.swift */; };
		EED6C7142A30B94100CB8B60 /* MLSUserID.swift in Sources */ = {isa = PBXBuildFile; fileRef = EED6C7132A30B94100CB8B60 /* MLSUserID.swift */; };
		EED6C7162A31AD1200CB8B60 /* MLSUserIDTests.swift in Sources */ = {isa = PBXBuildFile; fileRef = EED6C7152A31AD1200CB8B60 /* MLSUserIDTests.swift */; };
		EEDA9C0E2510F3D5003A5B27 /* ZMConversation+EncryptionAtRest.swift in Sources */ = {isa = PBXBuildFile; fileRef = EEDA9C0D2510F3D5003A5B27 /* ZMConversation+EncryptionAtRest.swift */; };
		EEDA9C152513A1DA003A5B27 /* ZMClientMessage+EncryptionAtRest.swift in Sources */ = {isa = PBXBuildFile; fileRef = EEDA9C132513A0A5003A5B27 /* ZMClientMessage+EncryptionAtRest.swift */; };
		EEDB51DB255410D000F35A29 /* GenericMessageHelperTests.swift in Sources */ = {isa = PBXBuildFile; fileRef = EEDB51DA255410D000F35A29 /* GenericMessageHelperTests.swift */; };
		EEDD426A28633B2800C9EBC4 /* ZMUser+Patches.swift in Sources */ = {isa = PBXBuildFile; fileRef = EEDD426928633B2800C9EBC4 /* ZMUser+Patches.swift */; };
		EEDE7DB728EC1618007DC6A3 /* MockMLSActionExecutor.swift in Sources */ = {isa = PBXBuildFile; fileRef = EEDE7DB628EC1618007DC6A3 /* MockMLSActionExecutor.swift */; };
		EEE186B2259CC7CD008707CA /* AppLockDelegate.swift in Sources */ = {isa = PBXBuildFile; fileRef = EEE186B1259CC7CC008707CA /* AppLockDelegate.swift */; };
		EEE2CB5C2B0F668B005AB0C8 /* store2-110-0.wiredatabase in Resources */ = {isa = PBXBuildFile; fileRef = EEE2CB5B2B0F668B005AB0C8 /* store2-110-0.wiredatabase */; };
		EEE83B4A1FBB496B00FC0296 /* ZMMessageTimerTests.swift in Sources */ = {isa = PBXBuildFile; fileRef = EEE83B491FBB496B00FC0296 /* ZMMessageTimerTests.swift */; };
		EEE95CD52A432FA100E136CB /* LeaveSubconversationAction.swift in Sources */ = {isa = PBXBuildFile; fileRef = EEE95CD42A432FA100E136CB /* LeaveSubconversationAction.swift */; };
		EEF0BC3128EEC02400ED16CA /* MockSyncStatus.swift in Sources */ = {isa = PBXBuildFile; fileRef = EEF0BC3028EEC02400ED16CA /* MockSyncStatus.swift */; };
		EEF4010723A9213B007B1A97 /* UserType+Team.swift in Sources */ = {isa = PBXBuildFile; fileRef = EEF4010623A9213B007B1A97 /* UserType+Team.swift */; };
		EEF6E3CA28D89251001C1799 /* StaleMLSKeyDetectorTests.swift in Sources */ = {isa = PBXBuildFile; fileRef = EEF6E3C928D89251001C1799 /* StaleMLSKeyDetectorTests.swift */; };
		EEFAAC3528DDE2B1009940E7 /* CoreCryptoCallbacksTests.swift in Sources */ = {isa = PBXBuildFile; fileRef = EEFAAC3328DDE27F009940E7 /* CoreCryptoCallbacksTests.swift */; };
		EEFC3EE72208311200D3091A /* ZMConversation+HasMessages.swift in Sources */ = {isa = PBXBuildFile; fileRef = EEFC3EE62208311200D3091A /* ZMConversation+HasMessages.swift */; };
		EEFC3EE922083B0900D3091A /* ZMConversationTests+HasMessages.swift in Sources */ = {isa = PBXBuildFile; fileRef = EEFC3EE822083B0900D3091A /* ZMConversationTests+HasMessages.swift */; };
		EEFFBEB52A67D9CF0058C343 /* store2-106-0.wiredatabase in Resources */ = {isa = PBXBuildFile; fileRef = EEFFBEB42A67D9CF0058C343 /* store2-106-0.wiredatabase */; };
		EF17175B22D4CC8E00697EB0 /* Team+MockTeam.swift in Sources */ = {isa = PBXBuildFile; fileRef = EF17175A22D4CC8E00697EB0 /* Team+MockTeam.swift */; };
		EF18C7E61F9E4F8A0085A832 /* UserType+Filename.swift in Sources */ = {isa = PBXBuildFile; fileRef = EF18C7E51F9E4F8A0085A832 /* UserType+Filename.swift */; };
		EF1F4F542301634500E4872C /* ZMSystemMessage+ChildMessages.swift in Sources */ = {isa = PBXBuildFile; fileRef = EF1F4F532301634500E4872C /* ZMSystemMessage+ChildMessages.swift */; };
		EF1F850422FD71BB0020F6DC /* ZMOTRMessage+VerifySender.swift in Sources */ = {isa = PBXBuildFile; fileRef = EF1F850322FD71BB0020F6DC /* ZMOTRMessage+VerifySender.swift */; };
		EF2C247322AFF368009389C6 /* store2-72-0.wiredatabase in Resources */ = {isa = PBXBuildFile; fileRef = EF2C247222AFF368009389C6 /* store2-72-0.wiredatabase */; };
		EF2CBDA720061E2D0004F65E /* ServiceUser.swift in Sources */ = {isa = PBXBuildFile; fileRef = EF2CBDA620061E2D0004F65E /* ServiceUser.swift */; };
		EF3510FA22CA07BB00115B97 /* ZMConversationTests+Transport.swift in Sources */ = {isa = PBXBuildFile; fileRef = EF3510F922CA07BB00115B97 /* ZMConversationTests+Transport.swift */; };
		EF451EA620066E5A005C12F1 /* store2-40-0.wiredatabase in Resources */ = {isa = PBXBuildFile; fileRef = EF451EA520066E53005C12F1 /* store2-40-0.wiredatabase */; };
		EF9A46FF2109FC3A00085102 /* store2-49-0.wiredatabase in Resources */ = {isa = PBXBuildFile; fileRef = EF9A46FE2109FC3700085102 /* store2-49-0.wiredatabase */; };
		EF9A47012109FCAE00085102 /* store2-50-0.wiredatabase in Resources */ = {isa = PBXBuildFile; fileRef = EF9A47002109FCAE00085102 /* store2-50-0.wiredatabase */; };
		EF9A4703210A026600085102 /* ZMConversationTests+Language.swift in Sources */ = {isa = PBXBuildFile; fileRef = EF9A4702210A026600085102 /* ZMConversationTests+Language.swift */; };
		EFD0B02D21087DC80065EBF3 /* ZMConversation+Language.swift in Sources */ = {isa = PBXBuildFile; fileRef = EFD0B02C21087DC80065EBF3 /* ZMConversation+Language.swift */; };
		F110503D2220439900F3EB62 /* ZMUser+RichProfile.swift in Sources */ = {isa = PBXBuildFile; fileRef = F110503C2220439900F3EB62 /* ZMUser+RichProfile.swift */; };
		F11F3E891FA32463007B6D3D /* InvalidClientsRemoval.swift in Sources */ = {isa = PBXBuildFile; fileRef = F11F3E881FA32463007B6D3D /* InvalidClientsRemoval.swift */; };
		F11F3E8B1FA32AA0007B6D3D /* InvalidClientsRemovalTests.swift in Sources */ = {isa = PBXBuildFile; fileRef = F11F3E8A1FA32AA0007B6D3D /* InvalidClientsRemovalTests.swift */; };
		F125BAD71EE9849B0018C2F8 /* ZMConversation+SystemMessages.swift in Sources */ = {isa = PBXBuildFile; fileRef = F125BAD61EE9849B0018C2F8 /* ZMConversation+SystemMessages.swift */; };
		F12BD0B01E4DCEC40012ADBA /* ZMMessage+Insert.swift in Sources */ = {isa = PBXBuildFile; fileRef = F12BD0AF1E4DCEC40012ADBA /* ZMMessage+Insert.swift */; };
		F137EEBE212C14300043FDEB /* ZMConversation+Services.swift in Sources */ = {isa = PBXBuildFile; fileRef = F137EEBD212C14300043FDEB /* ZMConversation+Services.swift */; };
		F13A89D1210628F700AB40CB /* PushToken.swift in Sources */ = {isa = PBXBuildFile; fileRef = F13A89D0210628F600AB40CB /* PushToken.swift */; };
		F14B7AFF2220302B00458624 /* ZMUser+Predicates.swift in Sources */ = {isa = PBXBuildFile; fileRef = F14B7AFE2220302B00458624 /* ZMUser+Predicates.swift */; };
		F14B9C6F212DB467004B6D7D /* ZMBaseManagedObjectTest+Helpers.swift in Sources */ = {isa = PBXBuildFile; fileRef = F14B9C6E212DB467004B6D7D /* ZMBaseManagedObjectTest+Helpers.swift */; };
		F14FA377221DB05B005E7EF5 /* MockBackgroundActivityManager.swift in Sources */ = {isa = PBXBuildFile; fileRef = F14FA376221DB05B005E7EF5 /* MockBackgroundActivityManager.swift */; };
		F1517922212DAE2E00BA3EBD /* ZMConversationTests+Services.swift in Sources */ = {isa = PBXBuildFile; fileRef = F1517921212DAE2E00BA3EBD /* ZMConversationTests+Services.swift */; };
		F163784F1E5C454C00898F84 /* ZMConversation+Patches.swift in Sources */ = {isa = PBXBuildFile; fileRef = F163784E1E5C454C00898F84 /* ZMConversation+Patches.swift */; };
		F16378511E5C805100898F84 /* ZMConversationSecurityLevel.swift in Sources */ = {isa = PBXBuildFile; fileRef = F16378501E5C805100898F84 /* ZMConversationSecurityLevel.swift */; };
		F179B5DA2062B77300C13DFD /* CoreDataStack+Backup.swift in Sources */ = {isa = PBXBuildFile; fileRef = F179B5D92062B77300C13DFD /* CoreDataStack+Backup.swift */; };
		F188A8992225492400BA53A5 /* store2-63-0.wiredatabase in Resources */ = {isa = PBXBuildFile; fileRef = F188A8982225492400BA53A5 /* store2-63-0.wiredatabase */; };
		F188A89B2225698C00BA53A5 /* store2-64-0.wiredatabase in Resources */ = {isa = PBXBuildFile; fileRef = F188A89A2225698C00BA53A5 /* store2-64-0.wiredatabase */; };
		F18998831E7AC6D900E579A2 /* ZMUser.swift in Sources */ = {isa = PBXBuildFile; fileRef = F18998821E7AC6D900E579A2 /* ZMUser.swift */; };
		F18998861E7AEECF00E579A2 /* ZMUserTests+Swift.swift in Sources */ = {isa = PBXBuildFile; fileRef = F18998841E7AEEC900E579A2 /* ZMUserTests+Swift.swift */; };
		F189988B1E7AF80500E579A2 /* store2-28-0.wiredatabase in Resources */ = {isa = PBXBuildFile; fileRef = F189988A1E7AF80500E579A2 /* store2-28-0.wiredatabase */; };
		F18998A61E7BE03800E579A2 /* zmessaging.xcdatamodeld in Sources */ = {isa = PBXBuildFile; fileRef = F189988C1E7BE03800E579A2 /* zmessaging.xcdatamodeld */; };
		F1B025621E53500400900C65 /* ZMConversationTests+PrepareToSend.swift in Sources */ = {isa = PBXBuildFile; fileRef = F1B025601E534CF900900C65 /* ZMConversationTests+PrepareToSend.swift */; };
		F1B58928202DCF0C002BB59B /* ZMConversationTests+CreationSystemMessages.swift in Sources */ = {isa = PBXBuildFile; fileRef = F1B58926202DCEF9002BB59B /* ZMConversationTests+CreationSystemMessages.swift */; };
		F1C867701FA9CCB5001505E8 /* DuplicateMerging.swift in Sources */ = {isa = PBXBuildFile; fileRef = F1C8676F1FA9CCB5001505E8 /* DuplicateMerging.swift */; };
		F1C867851FAA0D48001505E8 /* ZMUser+Create.swift in Sources */ = {isa = PBXBuildFile; fileRef = F1C867841FAA0D48001505E8 /* ZMUser+Create.swift */; };
		F1FDF2F721B152BC00E037A1 /* GenericMessage+Helper.swift in Sources */ = {isa = PBXBuildFile; fileRef = F1FDF2F521B152BC00E037A1 /* GenericMessage+Helper.swift */; };
		F1FDF2F821B152BC00E037A1 /* GenericMessage+Hashing.swift in Sources */ = {isa = PBXBuildFile; fileRef = F1FDF2F621B152BC00E037A1 /* GenericMessage+Hashing.swift */; };
		F1FDF2FA21B1555A00E037A1 /* ZMClientMessage+Location.swift in Sources */ = {isa = PBXBuildFile; fileRef = F1FDF2F921B1555A00E037A1 /* ZMClientMessage+Location.swift */; };
		F1FDF2FE21B1572500E037A1 /* ZMGenericMessageData.swift in Sources */ = {isa = PBXBuildFile; fileRef = F1FDF2FD21B1572500E037A1 /* ZMGenericMessageData.swift */; };
		F1FDF30021B1580400E037A1 /* GenericMessage+Utils.swift in Sources */ = {isa = PBXBuildFile; fileRef = F1FDF2FF21B1580400E037A1 /* GenericMessage+Utils.swift */; };
		F90D99A51E02DC6B00034070 /* AssetCollectionBatched.swift in Sources */ = {isa = PBXBuildFile; fileRef = F90D99A41E02DC6B00034070 /* AssetCollectionBatched.swift */; };
		F90D99A81E02E22900034070 /* AssetCollectionBatchedTests.swift in Sources */ = {isa = PBXBuildFile; fileRef = F90D99A61E02E22400034070 /* AssetCollectionBatchedTests.swift */; };
		F91EAAC61D885D7B0010ACBE /* video.mp4 in Resources */ = {isa = PBXBuildFile; fileRef = F91EAAC41D885D720010ACBE /* video.mp4 */; };
		F920AE171E38C547001BC14F /* NotificationObservers.swift in Sources */ = {isa = PBXBuildFile; fileRef = F920AE161E38C547001BC14F /* NotificationObservers.swift */; };
		F920AE2A1E3A5FDD001BC14F /* Dictionary+Mapping.swift in Sources */ = {isa = PBXBuildFile; fileRef = F920AE291E3A5FDD001BC14F /* Dictionary+Mapping.swift */; };
		F920AE3B1E3B844E001BC14F /* SearchUserObserverCenterTests.swift in Sources */ = {isa = PBXBuildFile; fileRef = F920AE391E3B8445001BC14F /* SearchUserObserverCenterTests.swift */; };
		F929C1751E41EBE20018ADA4 /* PersonName.swift in Sources */ = {isa = PBXBuildFile; fileRef = F929C1731E41D3480018ADA4 /* PersonName.swift */; };
		F929C17B1E423B620018ADA4 /* SnapshotCenterTests.swift in Sources */ = {isa = PBXBuildFile; fileRef = F929C17A1E423B620018ADA4 /* SnapshotCenterTests.swift */; };
		F92C99281DAE8D070034AFDD /* GenericMessageTests+Obfuscation.swift in Sources */ = {isa = PBXBuildFile; fileRef = F92C99271DAE8D060034AFDD /* GenericMessageTests+Obfuscation.swift */; };
		F92C992A1DAFBC910034AFDD /* ZMConversation+SelfDeletingMessages.swift in Sources */ = {isa = PBXBuildFile; fileRef = F92C99291DAFBC910034AFDD /* ZMConversation+SelfDeletingMessages.swift */; };
		F92C992D1DAFC5AC0034AFDD /* ZMConversationTests+Ephemeral.swift in Sources */ = {isa = PBXBuildFile; fileRef = F92C992B1DAFC58A0034AFDD /* ZMConversationTests+Ephemeral.swift */; };
		F93265211D8950F10076AAD6 /* NSManagedObjectContext+FetchRequest.swift in Sources */ = {isa = PBXBuildFile; fileRef = F93265201D8950F10076AAD6 /* NSManagedObjectContext+FetchRequest.swift */; };
		F93265291D89648B0076AAD6 /* ZMAssetClientMessageTests.swift in Sources */ = {isa = PBXBuildFile; fileRef = F9B71F5D1CB2BC85001DB03F /* ZMAssetClientMessageTests.swift */; };
		F9331C521CB3BC6800139ECC /* CryptoBoxTests.swift in Sources */ = {isa = PBXBuildFile; fileRef = F9331C501CB3BC6800139ECC /* CryptoBoxTests.swift */; };
		F9331C561CB3BCF300139ECC /* OtrBaseTest.swift in Sources */ = {isa = PBXBuildFile; fileRef = F9331C541CB3BCDA00139ECC /* OtrBaseTest.swift */; };
		F9331C5A1CB3BECB00139ECC /* ZMClientMessageTests+OTR_Legacy.swift in Sources */ = {isa = PBXBuildFile; fileRef = F9331C591CB3BECB00139ECC /* ZMClientMessageTests+OTR_Legacy.swift */; };
		F9331C5C1CB3BF9F00139ECC /* UserClientKeyStoreTests.swift in Sources */ = {isa = PBXBuildFile; fileRef = F9331C5B1CB3BF9F00139ECC /* UserClientKeyStoreTests.swift */; };
		F9331C771CB4165100139ECC /* NSString+ZMPersonName.h in Headers */ = {isa = PBXBuildFile; fileRef = F9331C751CB4165100139ECC /* NSString+ZMPersonName.h */; settings = {ATTRIBUTES = (Public, ); }; };
		F9331C781CB4165100139ECC /* NSString+ZMPersonName.m in Sources */ = {isa = PBXBuildFile; fileRef = F9331C761CB4165100139ECC /* NSString+ZMPersonName.m */; };
		F9331C831CB4191B00139ECC /* NSPredicate+ZMSearch.h in Headers */ = {isa = PBXBuildFile; fileRef = F9331C811CB4191B00139ECC /* NSPredicate+ZMSearch.h */; settings = {ATTRIBUTES = (Public, ); }; };
		F9331C841CB4191B00139ECC /* NSPredicate+ZMSearch.m in Sources */ = {isa = PBXBuildFile; fileRef = F9331C821CB4191B00139ECC /* NSPredicate+ZMSearch.m */; };
		F9331C871CB419B500139ECC /* NSFetchRequest+ZMRelationshipKeyPaths.h in Headers */ = {isa = PBXBuildFile; fileRef = F9331C851CB419B500139ECC /* NSFetchRequest+ZMRelationshipKeyPaths.h */; settings = {ATTRIBUTES = (Public, ); }; };
		F9331C881CB419B500139ECC /* NSFetchRequest+ZMRelationshipKeyPaths.m in Sources */ = {isa = PBXBuildFile; fileRef = F9331C861CB419B500139ECC /* NSFetchRequest+ZMRelationshipKeyPaths.m */; };
		F93A30251D6EFB47005CCB1D /* ZMMessageConfirmation.swift in Sources */ = {isa = PBXBuildFile; fileRef = F93A30231D6EFB47005CCB1D /* ZMMessageConfirmation.swift */; };
		F93A302F1D6F2633005CCB1D /* ZMMessageTests+Confirmation.swift in Sources */ = {isa = PBXBuildFile; fileRef = F93A302E1D6F2633005CCB1D /* ZMMessageTests+Confirmation.swift */; };
		F93C4C7D1E24E1B1007E9CEE /* NotificationDispatcher.swift in Sources */ = {isa = PBXBuildFile; fileRef = F93C4C7C1E24E1B1007E9CEE /* NotificationDispatcher.swift */; };
		F93C4C7F1E24F832007E9CEE /* NotificationDispatcherTests.swift in Sources */ = {isa = PBXBuildFile; fileRef = F93C4C7E1E24F832007E9CEE /* NotificationDispatcherTests.swift */; };
		F943BC2D1E88FEC80048A768 /* ChangedIndexes.swift in Sources */ = {isa = PBXBuildFile; fileRef = F943BC2C1E88FEC80048A768 /* ChangedIndexes.swift */; };
		F94A208F1CB51AF50059632A /* ManagedObjectValidationTests.m in Sources */ = {isa = PBXBuildFile; fileRef = F94A208E1CB51AF50059632A /* ManagedObjectValidationTests.m */; };
		F963E9701D9ADD5A00098AD3 /* ZMImageAssetEncryptionKeys.h in Headers */ = {isa = PBXBuildFile; fileRef = F963E96B1D9ADD5A00098AD3 /* ZMImageAssetEncryptionKeys.h */; settings = {ATTRIBUTES = (Public, ); }; };
		F963E9711D9ADD5A00098AD3 /* ZMImageAssetEncryptionKeys.m in Sources */ = {isa = PBXBuildFile; fileRef = F963E96C1D9ADD5A00098AD3 /* ZMImageAssetEncryptionKeys.m */; };
		F963E9741D9BF9ED00098AD3 /* ProtosTests.swift in Sources */ = {isa = PBXBuildFile; fileRef = F963E9721D9BF9E300098AD3 /* ProtosTests.swift */; };
		F963E9801D9C09E700098AD3 /* ZMMessageTimer.h in Headers */ = {isa = PBXBuildFile; fileRef = F963E97E1D9C09E700098AD3 /* ZMMessageTimer.h */; settings = {ATTRIBUTES = (Public, ); }; };
		F963E9811D9C09E700098AD3 /* ZMMessageTimer.m in Sources */ = {isa = PBXBuildFile; fileRef = F963E97F1D9C09E700098AD3 /* ZMMessageTimer.m */; };
		F963E9831D9C0DC400098AD3 /* ZMMessageDestructionTimer.swift in Sources */ = {isa = PBXBuildFile; fileRef = F963E9821D9C0DC400098AD3 /* ZMMessageDestructionTimer.swift */; };
		F963E9861D9D485900098AD3 /* ZMClientMessageTests+Ephemeral.swift in Sources */ = {isa = PBXBuildFile; fileRef = F963E9841D9D47D100098AD3 /* ZMClientMessageTests+Ephemeral.swift */; };
		F963E9931D9E9D1800098AD3 /* ZMAssetClientMessageTests+Ephemeral.swift in Sources */ = {isa = PBXBuildFile; fileRef = F963E9921D9E9D1800098AD3 /* ZMAssetClientMessageTests+Ephemeral.swift */; };
		F991CE191CB55E95004D8465 /* ZMSearchUserTests.m in Sources */ = {isa = PBXBuildFile; fileRef = F991CE181CB55E95004D8465 /* ZMSearchUserTests.m */; };
		F991CE1B1CB561B0004D8465 /* ZMAddressBookContact.m in Sources */ = {isa = PBXBuildFile; fileRef = F991CE1A1CB561B0004D8465 /* ZMAddressBookContact.m */; };
		F99C5B8A1ED460E20049CCD7 /* TeamChangeInfo.swift in Sources */ = {isa = PBXBuildFile; fileRef = F99C5B891ED460E20049CCD7 /* TeamChangeInfo.swift */; };
		F99C5B8C1ED466760049CCD7 /* TeamObserverTests.swift in Sources */ = {isa = PBXBuildFile; fileRef = F99C5B8B1ED466760049CCD7 /* TeamObserverTests.swift */; };
		F9A706501CAEE01D00C2F5FE /* NSManagedObjectContext+tests.h in Headers */ = {isa = PBXBuildFile; fileRef = F9A705CA1CAEE01D00C2F5FE /* NSManagedObjectContext+tests.h */; settings = {ATTRIBUTES = (Public, ); }; };
		F9A706511CAEE01D00C2F5FE /* NSManagedObjectContext+zmessaging-Internal.h in Headers */ = {isa = PBXBuildFile; fileRef = F9A705CB1CAEE01D00C2F5FE /* NSManagedObjectContext+zmessaging-Internal.h */; };
		F9A706521CAEE01D00C2F5FE /* NSManagedObjectContext+zmessaging.h in Headers */ = {isa = PBXBuildFile; fileRef = F9A705CC1CAEE01D00C2F5FE /* NSManagedObjectContext+zmessaging.h */; settings = {ATTRIBUTES = (Public, ); }; };
		F9A706531CAEE01D00C2F5FE /* NSManagedObjectContext+zmessaging.m in Sources */ = {isa = PBXBuildFile; fileRef = F9A705CD1CAEE01D00C2F5FE /* NSManagedObjectContext+zmessaging.m */; };
		F9A706561CAEE01D00C2F5FE /* NSNotification+ManagedObjectContextSave.h in Headers */ = {isa = PBXBuildFile; fileRef = F9A705D01CAEE01D00C2F5FE /* NSNotification+ManagedObjectContextSave.h */; };
		F9A706571CAEE01D00C2F5FE /* NSNotification+ManagedObjectContextSave.m in Sources */ = {isa = PBXBuildFile; fileRef = F9A705D11CAEE01D00C2F5FE /* NSNotification+ManagedObjectContextSave.m */; };
		F9A7065A1CAEE01D00C2F5FE /* ZMConnection+Internal.h in Headers */ = {isa = PBXBuildFile; fileRef = F9A705D61CAEE01D00C2F5FE /* ZMConnection+Internal.h */; settings = {ATTRIBUTES = (Public, ); }; };
		F9A7065B1CAEE01D00C2F5FE /* ZMConnection.h in Headers */ = {isa = PBXBuildFile; fileRef = F9A705D71CAEE01D00C2F5FE /* ZMConnection.h */; settings = {ATTRIBUTES = (Public, ); }; };
		F9A7065C1CAEE01D00C2F5FE /* ZMConnection.m in Sources */ = {isa = PBXBuildFile; fileRef = F9A705D81CAEE01D00C2F5FE /* ZMConnection.m */; };
		F9A706731CAEE01D00C2F5FE /* AssetEncryption.swift in Sources */ = {isa = PBXBuildFile; fileRef = F9A705F21CAEE01D00C2F5FE /* AssetEncryption.swift */; };
		F9A706791CAEE01D00C2F5FE /* ZMExternalEncryptedDataWithKeys.h in Headers */ = {isa = PBXBuildFile; fileRef = F9A705F81CAEE01D00C2F5FE /* ZMExternalEncryptedDataWithKeys.h */; settings = {ATTRIBUTES = (Public, ); }; };
		F9A7067A1CAEE01D00C2F5FE /* ZMExternalEncryptedDataWithKeys.m in Sources */ = {isa = PBXBuildFile; fileRef = F9A705F91CAEE01D00C2F5FE /* ZMExternalEncryptedDataWithKeys.m */; };
		F9A7067F1CAEE01D00C2F5FE /* ZMImageMessage.m in Sources */ = {isa = PBXBuildFile; fileRef = F9A705FE1CAEE01D00C2F5FE /* ZMImageMessage.m */; };
		F9A706801CAEE01D00C2F5FE /* ZMMessage+Internal.h in Headers */ = {isa = PBXBuildFile; fileRef = F9A705FF1CAEE01D00C2F5FE /* ZMMessage+Internal.h */; settings = {ATTRIBUTES = (Public, ); }; };
		F9A706811CAEE01D00C2F5FE /* ZMMessage.m in Sources */ = {isa = PBXBuildFile; fileRef = F9A706001CAEE01D00C2F5FE /* ZMMessage.m */; };
		F9A706821CAEE01D00C2F5FE /* ZMOTRMessage.h in Headers */ = {isa = PBXBuildFile; fileRef = F9A706011CAEE01D00C2F5FE /* ZMOTRMessage.h */; settings = {ATTRIBUTES = (Public, ); }; };
		F9A706831CAEE01D00C2F5FE /* ZMOTRMessage.m in Sources */ = {isa = PBXBuildFile; fileRef = F9A706021CAEE01D00C2F5FE /* ZMOTRMessage.m */; };
		F9A7068D1CAEE01D00C2F5FE /* ZMUser+Internal.h in Headers */ = {isa = PBXBuildFile; fileRef = F9A7060D1CAEE01D00C2F5FE /* ZMUser+Internal.h */; settings = {ATTRIBUTES = (Public, ); }; };
		F9A706901CAEE01D00C2F5FE /* ZMUser.m in Sources */ = {isa = PBXBuildFile; fileRef = F9A706101CAEE01D00C2F5FE /* ZMUser.m */; };
		F9A706941CAEE01D00C2F5FE /* UserClient+Protobuf.swift in Sources */ = {isa = PBXBuildFile; fileRef = F9A706151CAEE01D00C2F5FE /* UserClient+Protobuf.swift */; };
		F9A706951CAEE01D00C2F5FE /* UserClient.swift in Sources */ = {isa = PBXBuildFile; fileRef = F9A706161CAEE01D00C2F5FE /* UserClient.swift */; };
		F9A706961CAEE01D00C2F5FE /* UserClientTypes.h in Headers */ = {isa = PBXBuildFile; fileRef = F9A706171CAEE01D00C2F5FE /* UserClientTypes.h */; settings = {ATTRIBUTES = (Public, ); }; };
		F9A706971CAEE01D00C2F5FE /* UserClientTypes.m in Sources */ = {isa = PBXBuildFile; fileRef = F9A706181CAEE01D00C2F5FE /* UserClientTypes.m */; };
		F9A706981CAEE01D00C2F5FE /* ZMManagedObject+Internal.h in Headers */ = {isa = PBXBuildFile; fileRef = F9A706191CAEE01D00C2F5FE /* ZMManagedObject+Internal.h */; settings = {ATTRIBUTES = (Public, ); }; };
		F9A706991CAEE01D00C2F5FE /* ZMManagedObject.m in Sources */ = {isa = PBXBuildFile; fileRef = F9A7061A1CAEE01D00C2F5FE /* ZMManagedObject.m */; };
		F9A706A31CAEE01D00C2F5FE /* ConversationListChangeInfo.swift in Sources */ = {isa = PBXBuildFile; fileRef = F9A706271CAEE01D00C2F5FE /* ConversationListChangeInfo.swift */; };
		F9A706A41CAEE01D00C2F5FE /* ConversationChangeInfo.swift in Sources */ = {isa = PBXBuildFile; fileRef = F9A706281CAEE01D00C2F5FE /* ConversationChangeInfo.swift */; };
		F9A706A71CAEE01D00C2F5FE /* AnyClassTuple.swift in Sources */ = {isa = PBXBuildFile; fileRef = F9A7062C1CAEE01D00C2F5FE /* AnyClassTuple.swift */; };
		F9A706A81CAEE01D00C2F5FE /* DependentObjectsKeysForObservedObjectKeysCache.swift in Sources */ = {isa = PBXBuildFile; fileRef = F9A7062D1CAEE01D00C2F5FE /* DependentObjectsKeysForObservedObjectKeysCache.swift */; };
		F9A706A91CAEE01D00C2F5FE /* StringKeyPath.swift in Sources */ = {isa = PBXBuildFile; fileRef = F9A7062E1CAEE01D00C2F5FE /* StringKeyPath.swift */; };
		F9A706AA1CAEE01D00C2F5FE /* KeySet.swift in Sources */ = {isa = PBXBuildFile; fileRef = F9A7062F1CAEE01D00C2F5FE /* KeySet.swift */; };
		F9A706AE1CAEE01D00C2F5FE /* SetSnapshot.swift in Sources */ = {isa = PBXBuildFile; fileRef = F9A706331CAEE01D00C2F5FE /* SetSnapshot.swift */; };
		F9A706B01CAEE01D00C2F5FE /* MessageChangeInfo.swift in Sources */ = {isa = PBXBuildFile; fileRef = F9A706351CAEE01D00C2F5FE /* MessageChangeInfo.swift */; };
		F9A706B21CAEE01D00C2F5FE /* NewUnreadMessageChangeInfos.swift in Sources */ = {isa = PBXBuildFile; fileRef = F9A706371CAEE01D00C2F5FE /* NewUnreadMessageChangeInfos.swift */; };
		F9A706B41CAEE01D00C2F5FE /* ObjectChangeInfo.swift in Sources */ = {isa = PBXBuildFile; fileRef = F9A706391CAEE01D00C2F5FE /* ObjectChangeInfo.swift */; };
		F9A706B61CAEE01D00C2F5FE /* UserClientChangeInfo.swift in Sources */ = {isa = PBXBuildFile; fileRef = F9A7063B1CAEE01D00C2F5FE /* UserClientChangeInfo.swift */; };
		F9A706B71CAEE01D00C2F5FE /* UserChangeInfo.swift in Sources */ = {isa = PBXBuildFile; fileRef = F9A7063C1CAEE01D00C2F5FE /* UserChangeInfo.swift */; };
		F9A706BD1CAEE01D00C2F5FE /* CryptoBox.swift in Sources */ = {isa = PBXBuildFile; fileRef = F9A706431CAEE01D00C2F5FE /* CryptoBox.swift */; };
		F9A706C31CAEE01D00C2F5FE /* UserImageLocalCache.swift in Sources */ = {isa = PBXBuildFile; fileRef = F9A706491CAEE01D00C2F5FE /* UserImageLocalCache.swift */; };
		F9A706C51CAEE01D00C2F5FE /* ZMFetchRequestBatch.h in Headers */ = {isa = PBXBuildFile; fileRef = F9A7064B1CAEE01D00C2F5FE /* ZMFetchRequestBatch.h */; settings = {ATTRIBUTES = (Public, ); }; };
		F9A706C61CAEE01D00C2F5FE /* ZMFetchRequestBatch.m in Sources */ = {isa = PBXBuildFile; fileRef = F9A7064C1CAEE01D00C2F5FE /* ZMFetchRequestBatch.m */; };
		F9A706C81CAEE01D00C2F5FE /* ZMUpdateEvent+WireDataModel.h in Headers */ = {isa = PBXBuildFile; fileRef = F9A7064E1CAEE01D00C2F5FE /* ZMUpdateEvent+WireDataModel.h */; settings = {ATTRIBUTES = (Public, ); }; };
		F9A706C91CAEE01D00C2F5FE /* ZMUpdateEvent+WireDataModel.m in Sources */ = {isa = PBXBuildFile; fileRef = F9A7064F1CAEE01D00C2F5FE /* ZMUpdateEvent+WireDataModel.m */; };
		F9A706F61CAEE31800C2F5FE /* 1900x1500.jpg in Resources */ = {isa = PBXBuildFile; fileRef = F9A706CA1CAEE30700C2F5FE /* 1900x1500.jpg */; };
		F9A706F71CAEE31C00C2F5FE /* animated.gif in Resources */ = {isa = PBXBuildFile; fileRef = F9A706CB1CAEE30700C2F5FE /* animated.gif */; };
		F9A706F81CAEE32400C2F5FE /* InfoPlist.strings in Resources */ = {isa = PBXBuildFile; fileRef = F9A706CD1CAEE30700C2F5FE /* InfoPlist.strings */; };
		F9A706F91CAEE32A00C2F5FE /* EncryptedBase64EncondedExternalMessageTestFixture.txt in Resources */ = {isa = PBXBuildFile; fileRef = F9A706CF1CAEE30700C2F5FE /* EncryptedBase64EncondedExternalMessageTestFixture.txt */; };
		F9A706FA1CAEE32A00C2F5FE /* ExternalMessageTextFixture.txt in Resources */ = {isa = PBXBuildFile; fileRef = F9A706D01CAEE30700C2F5FE /* ExternalMessageTextFixture.txt */; };
		F9A706FC1CAEE32A00C2F5FE /* Lorem Ipsum.txt in Resources */ = {isa = PBXBuildFile; fileRef = F9A706D21CAEE30700C2F5FE /* Lorem Ipsum.txt */; };
		F9A706FD1CAEE32A00C2F5FE /* medium.jpg in Resources */ = {isa = PBXBuildFile; fileRef = F9A706D31CAEE30700C2F5FE /* medium.jpg */; };
		F9A706FE1CAEE32A00C2F5FE /* not_animated.gif in Resources */ = {isa = PBXBuildFile; fileRef = F9A706D41CAEE30700C2F5FE /* not_animated.gif */; };
		F9A707031CAEE32E00C2F5FE /* tiny.jpg in Resources */ = {isa = PBXBuildFile; fileRef = F9A706D91CAEE30700C2F5FE /* tiny.jpg */; };
		F9A7073D1CAEE8FC00C2F5FE /* AppDelegate.m in Sources */ = {isa = PBXBuildFile; fileRef = F9C9A81D1CAEDA330039E10C /* AppDelegate.m */; };
		F9A7073E1CAEE8FC00C2F5FE /* main.m in Sources */ = {isa = PBXBuildFile; fileRef = F9C9A8241CAEDA330039E10C /* main.m */; };
		F9A708341CAEEB7500C2F5FE /* ManagedObjectContextSaveNotificationTests.m in Sources */ = {isa = PBXBuildFile; fileRef = F9A708041CAEEB7400C2F5FE /* ManagedObjectContextSaveNotificationTests.m */; };
		F9A708351CAEEB7500C2F5FE /* ManagedObjectContextTests.m in Sources */ = {isa = PBXBuildFile; fileRef = F9A708051CAEEB7400C2F5FE /* ManagedObjectContextTests.m */; };
		F9A708361CAEEB7500C2F5FE /* NSManagedObjectContext+TestHelpers.m in Sources */ = {isa = PBXBuildFile; fileRef = F9A708071CAEEB7400C2F5FE /* NSManagedObjectContext+TestHelpers.m */; };
		F9A7083A1CAEEB7500C2F5FE /* MockEntity.m in Sources */ = {isa = PBXBuildFile; fileRef = F9A7080E1CAEEB7400C2F5FE /* MockEntity.m */; };
		F9A7083B1CAEEB7500C2F5FE /* MockEntity2.m in Sources */ = {isa = PBXBuildFile; fileRef = F9A708101CAEEB7400C2F5FE /* MockEntity2.m */; };
		F9A7083C1CAEEB7500C2F5FE /* MockModelObjectContextFactory.m in Sources */ = {isa = PBXBuildFile; fileRef = F9A708121CAEEB7400C2F5FE /* MockModelObjectContextFactory.m */; };
		F9A7083D1CAEEB7500C2F5FE /* ModelObjectsTests.m in Sources */ = {isa = PBXBuildFile; fileRef = F9A708141CAEEB7400C2F5FE /* ModelObjectsTests.m */; };
		F9A7083E1CAEEB7500C2F5FE /* NSFetchRequestTests+ZMRelationshipKeyPaths.m in Sources */ = {isa = PBXBuildFile; fileRef = F9A708151CAEEB7400C2F5FE /* NSFetchRequestTests+ZMRelationshipKeyPaths.m */; };
		F9A7083F1CAEEB7500C2F5FE /* PersistentChangeTrackingTests.m in Sources */ = {isa = PBXBuildFile; fileRef = F9A708161CAEEB7400C2F5FE /* PersistentChangeTrackingTests.m */; };
		F9A708441CAEEB7500C2F5FE /* ZMConnectionTests.m in Sources */ = {isa = PBXBuildFile; fileRef = F9A7081B1CAEEB7400C2F5FE /* ZMConnectionTests.m */; };
		F9A708521CAEEB7500C2F5FE /* ZMFetchRequestBatchTests.m in Sources */ = {isa = PBXBuildFile; fileRef = F9A7082B1CAEEB7400C2F5FE /* ZMFetchRequestBatchTests.m */; };
		F9A708531CAEEB7500C2F5FE /* ZMManagedObjectTests.m in Sources */ = {isa = PBXBuildFile; fileRef = F9A7082C1CAEEB7400C2F5FE /* ZMManagedObjectTests.m */; };
		F9A7085C1CAEED1B00C2F5FE /* ZMBaseManagedObjectTest.m in Sources */ = {isa = PBXBuildFile; fileRef = F9A7085B1CAEED1B00C2F5FE /* ZMBaseManagedObjectTest.m */; };
		F9A708601CAEEF4700C2F5FE /* MessagingTest+EventFactory.m in Sources */ = {isa = PBXBuildFile; fileRef = F9A7085F1CAEEF4700C2F5FE /* MessagingTest+EventFactory.m */; };
		F9A708651CAEF9BD00C2F5FE /* Default-568h@2x.png in Resources */ = {isa = PBXBuildFile; fileRef = F9A708641CAEF9BD00C2F5FE /* Default-568h@2x.png */; };
		F9AB00271F0CE5520037B437 /* FileManager+FileLocations.swift in Sources */ = {isa = PBXBuildFile; fileRef = F9AB00261F0CE5520037B437 /* FileManager+FileLocations.swift */; };
		F9AB002A1F0D2C120037B437 /* FileManager+FileLocationTests.swift in Sources */ = {isa = PBXBuildFile; fileRef = F9AB00281F0D2BE40037B437 /* FileManager+FileLocationTests.swift */; };
		F9AB395B1CB3AED900A7254F /* BaseTestSwiftHelpers.swift in Sources */ = {isa = PBXBuildFile; fileRef = F9AB39591CB3AEB100A7254F /* BaseTestSwiftHelpers.swift */; };
		F9B0FF321D79D1140098C17C /* ZMClientMessageTests+Unarchiving.swift in Sources */ = {isa = PBXBuildFile; fileRef = F9B0FF311D79D1140098C17C /* ZMClientMessageTests+Unarchiving.swift */; };
		F9B71F091CB264DF001DB03F /* ZMConversationList.m in Sources */ = {isa = PBXBuildFile; fileRef = F9B71F041CB264DF001DB03F /* ZMConversationList.m */; };
		F9B71F0A1CB264DF001DB03F /* ZMConversationList+Internal.h in Headers */ = {isa = PBXBuildFile; fileRef = F9B71F051CB264DF001DB03F /* ZMConversationList+Internal.h */; settings = {ATTRIBUTES = (Public, ); }; };
		F9B71F0C1CB264DF001DB03F /* ZMConversationListDirectory.h in Headers */ = {isa = PBXBuildFile; fileRef = F9B71F071CB264DF001DB03F /* ZMConversationListDirectory.h */; settings = {ATTRIBUTES = (Public, ); }; };
		F9B71F0D1CB264DF001DB03F /* ZMConversationListDirectory.m in Sources */ = {isa = PBXBuildFile; fileRef = F9B71F081CB264DF001DB03F /* ZMConversationListDirectory.m */; };
		F9B71F221CB264EF001DB03F /* ZMConversation.m in Sources */ = {isa = PBXBuildFile; fileRef = F9B71F101CB264EF001DB03F /* ZMConversation.m */; };
		F9B71F231CB264EF001DB03F /* ZMConversation+Internal.h in Headers */ = {isa = PBXBuildFile; fileRef = F9B71F111CB264EF001DB03F /* ZMConversation+Internal.h */; settings = {ATTRIBUTES = (Public, ); }; };
		F9B71F2C1CB264EF001DB03F /* ZMConversation+UnreadCount.h in Headers */ = {isa = PBXBuildFile; fileRef = F9B71F1A1CB264EF001DB03F /* ZMConversation+UnreadCount.h */; settings = {ATTRIBUTES = (Public, ); }; };
		F9B71F2D1CB264EF001DB03F /* ZMConversation+UnreadCount.m in Sources */ = {isa = PBXBuildFile; fileRef = F9B71F1B1CB264EF001DB03F /* ZMConversation+UnreadCount.m */; };
		F9B71F301CB264EF001DB03F /* ZMConversationSecurityLevel.h in Headers */ = {isa = PBXBuildFile; fileRef = F9B71F1E1CB264EF001DB03F /* ZMConversationSecurityLevel.h */; settings = {ATTRIBUTES = (Public, ); }; };
		F9B71F921CB2BEF4001DB03F /* BaseClientMessageTests.swift in Sources */ = {isa = PBXBuildFile; fileRef = F9B71F5F1CB2BC85001DB03F /* BaseClientMessageTests.swift */; };
		F9B71F931CB2BF00001DB03F /* ZMMessageTests.m in Sources */ = {isa = PBXBuildFile; fileRef = F9B71F611CB2BC85001DB03F /* ZMMessageTests.m */; };
		F9B71F941CB2BF08001DB03F /* UserImageLocalCacheTests.swift in Sources */ = {isa = PBXBuildFile; fileRef = F9B71F631CB2BC85001DB03F /* UserImageLocalCacheTests.swift */; };
		F9B71F971CB2BF08001DB03F /* ZMPersonNameTests.m in Sources */ = {isa = PBXBuildFile; fileRef = F9B71F661CB2BC85001DB03F /* ZMPersonNameTests.m */; };
		F9B71F9A1CB2BF0E001DB03F /* ZMUserTests.m in Sources */ = {isa = PBXBuildFile; fileRef = F9B71F6A1CB2BC85001DB03F /* ZMUserTests.m */; };
		F9B71F9C1CB2BF18001DB03F /* ZMCallStateTests.swift in Sources */ = {isa = PBXBuildFile; fileRef = F9B71F6D1CB2BC85001DB03F /* ZMCallStateTests.swift */; };
		F9B71F9F1CB2BF2B001DB03F /* ZMConversationListDirectoryTests.m in Sources */ = {isa = PBXBuildFile; fileRef = F9B71F5A1CB2BC85001DB03F /* ZMConversationListDirectoryTests.m */; };
		F9B71FA01CB2BF2B001DB03F /* ZMConversationListTests.m in Sources */ = {isa = PBXBuildFile; fileRef = F9B71F5B1CB2BC85001DB03F /* ZMConversationListTests.m */; };
		F9B71FA11CB2BF37001DB03F /* ZMConversation+Testing.m in Sources */ = {isa = PBXBuildFile; fileRef = F9B71F4F1CB2BC85001DB03F /* ZMConversation+Testing.m */; };
		F9B71FA31CB2BF37001DB03F /* ZMConversationTests+gapsAndWindows.m in Sources */ = {isa = PBXBuildFile; fileRef = F9B71F511CB2BC85001DB03F /* ZMConversationTests+gapsAndWindows.m */; };
		F9B71FA81CB2BF37001DB03F /* ZMConversationTests+Validation.m in Sources */ = {isa = PBXBuildFile; fileRef = F9B71F561CB2BC85001DB03F /* ZMConversationTests+Validation.m */; };
		F9B71FA91CB2BF37001DB03F /* ZMConversationTests.m in Sources */ = {isa = PBXBuildFile; fileRef = F9B71F581CB2BC85001DB03F /* ZMConversationTests.m */; };
		F9B71FED1CB2C4C6001DB03F /* StringKeyPathTests.swift in Sources */ = {isa = PBXBuildFile; fileRef = F9B71FD91CB2C4C6001DB03F /* StringKeyPathTests.swift */; };
		F9B71FF21CB2C4C6001DB03F /* AnyClassTupleTests.swift in Sources */ = {isa = PBXBuildFile; fileRef = F9B71FDF1CB2C4C6001DB03F /* AnyClassTupleTests.swift */; };
		F9B720041CB2C770001DB03F /* UserClientTests.swift in Sources */ = {isa = PBXBuildFile; fileRef = F9B720021CB2C68B001DB03F /* UserClientTests.swift */; };
		F9C348841E2CC08E0015D69D /* UserClientObserverTests.swift in Sources */ = {isa = PBXBuildFile; fileRef = F9C348821E2CC0730015D69D /* UserClientObserverTests.swift */; };
		F9C348861E2CC27D0015D69D /* NewUnreadMessageObserverTests.swift in Sources */ = {isa = PBXBuildFile; fileRef = F9C348851E2CC27D0015D69D /* NewUnreadMessageObserverTests.swift */; };
		F9C348921E2E3FF60015D69D /* SnapshotCenter.swift in Sources */ = {isa = PBXBuildFile; fileRef = F9C348911E2E3FF60015D69D /* SnapshotCenter.swift */; };
		F9C877091E000C9D00792613 /* AssetCollection.swift in Sources */ = {isa = PBXBuildFile; fileRef = F9C877081E000C9D00792613 /* AssetCollection.swift */; };
		F9C8770B1E015AAF00792613 /* AssetColletionTests.swift in Sources */ = {isa = PBXBuildFile; fileRef = F9C8770A1E015AAF00792613 /* AssetColletionTests.swift */; };
		F9C9A5071CAD5DF10039E10C /* WireDataModel.framework in Frameworks */ = {isa = PBXBuildFile; fileRef = F9C9A4FC1CAD5DF10039E10C /* WireDataModel.framework */; };
		F9C9A65F1CAD76A50039E10C /* WireDataModel.h in Headers */ = {isa = PBXBuildFile; fileRef = F9C9A60C1CAD76A50039E10C /* WireDataModel.h */; settings = {ATTRIBUTES = (Public, ); }; };
		F9C9A66D1CAD778C0039E10C /* Foundation.framework in Frameworks */ = {isa = PBXBuildFile; fileRef = F9C9A66C1CAD778C0039E10C /* Foundation.framework */; };
		F9C9A66F1CAD77930039E10C /* CoreData.framework in Frameworks */ = {isa = PBXBuildFile; fileRef = F9C9A66E1CAD77930039E10C /* CoreData.framework */; };
		F9C9A6AA1CAD7C7F0039E10C /* ZMConversation.h in Headers */ = {isa = PBXBuildFile; fileRef = F9C9A6A31CAD7C7F0039E10C /* ZMConversation.h */; settings = {ATTRIBUTES = (Public, ); }; };
		F9C9A6AB1CAD7C7F0039E10C /* ZMConversationList.h in Headers */ = {isa = PBXBuildFile; fileRef = F9C9A6A41CAD7C7F0039E10C /* ZMConversationList.h */; settings = {ATTRIBUTES = (Public, ); }; };
		F9C9A6AC1CAD7C7F0039E10C /* ZMEditableUser.h in Headers */ = {isa = PBXBuildFile; fileRef = F9C9A6A51CAD7C7F0039E10C /* ZMEditableUser.h */; settings = {ATTRIBUTES = (Public, ); }; };
		F9C9A6AD1CAD7C7F0039E10C /* ZMMessage.h in Headers */ = {isa = PBXBuildFile; fileRef = F9C9A6A61CAD7C7F0039E10C /* ZMMessage.h */; settings = {ATTRIBUTES = (Public, ); }; };
		F9C9A6AE1CAD7C7F0039E10C /* ZMUser.h in Headers */ = {isa = PBXBuildFile; fileRef = F9C9A6A71CAD7C7F0039E10C /* ZMUser.h */; settings = {ATTRIBUTES = (Public, ); }; };
		F9C9A6B01CAD7D1F0039E10C /* ZMManagedObject.h in Headers */ = {isa = PBXBuildFile; fileRef = F9C9A6AF1CAD7D1F0039E10C /* ZMManagedObject.h */; settings = {ATTRIBUTES = (Public, ); }; };
		F9C9A7661CAE8DFC0039E10C /* ZMAddressBookContact.h in Headers */ = {isa = PBXBuildFile; fileRef = F9C9A7641CAE8DFC0039E10C /* ZMAddressBookContact.h */; settings = {ATTRIBUTES = (Public, ); }; };
		F9C9A80C1CAED99F0039E10C /* WireDataModel.framework in Frameworks */ = {isa = PBXBuildFile; fileRef = F9C9A4FC1CAD5DF10039E10C /* WireDataModel.framework */; };
		F9DBA5201E28EA8B00BE23C0 /* DependencyKeyStore.swift in Sources */ = {isa = PBXBuildFile; fileRef = F9DBA51F1E28EA8B00BE23C0 /* DependencyKeyStore.swift */; };
		F9DBA5221E28EB4000BE23C0 /* SideEffectSources.swift in Sources */ = {isa = PBXBuildFile; fileRef = F9DBA5211E28EB4000BE23C0 /* SideEffectSources.swift */; };
		F9DBA5251E28EE1500BE23C0 /* ConversationObserverTests.swift in Sources */ = {isa = PBXBuildFile; fileRef = F9DBA5231E28EE0A00BE23C0 /* ConversationObserverTests.swift */; };
		F9DBA5271E28EEBD00BE23C0 /* UserObserverTests.swift in Sources */ = {isa = PBXBuildFile; fileRef = F9DBA5261E28EEBD00BE23C0 /* UserObserverTests.swift */; };
		F9DBA5291E29162A00BE23C0 /* MessageObserverTests.swift in Sources */ = {isa = PBXBuildFile; fileRef = F9DBA5281E29162A00BE23C0 /* MessageObserverTests.swift */; };
		F9DD60C11E8916170019823F /* ChangedIndexesTests.swift in Sources */ = {isa = PBXBuildFile; fileRef = F9DD60BF1E8916000019823F /* ChangedIndexesTests.swift */; };
		F9FD75731E2E6A2100B4558B /* ConversationListObserverCenter.swift in Sources */ = {isa = PBXBuildFile; fileRef = F9FD75721E2E6A2100B4558B /* ConversationListObserverCenter.swift */; };
		F9FD75761E2E79BF00B4558B /* ConversationListObserverTests.swift in Sources */ = {isa = PBXBuildFile; fileRef = F9FD75741E2E79B200B4558B /* ConversationListObserverTests.swift */; };
		F9FD75781E2F9A0600B4558B /* SearchUserObserverCenter.swift in Sources */ = {isa = PBXBuildFile; fileRef = F9FD75771E2F9A0600B4558B /* SearchUserObserverCenter.swift */; };
		F9FD757B1E2FB60E00B4558B /* SearchUserObserverTests.swift in Sources */ = {isa = PBXBuildFile; fileRef = F9FD75791E2FB60000B4558B /* SearchUserObserverTests.swift */; };
/* End PBXBuildFile section */

/* Begin PBXContainerItemProxy section */
		59D1C3042B1DE6FF0016F6B2 /* PBXContainerItemProxy */ = {
			isa = PBXContainerItemProxy;
			containerPortal = F9C9A4F31CAD5DF10039E10C /* Project object */;
			proxyType = 1;
			remoteGlobalIDString = 59D1C2FF2B1DE6FF0016F6B2;
			remoteInfo = WireDataModelSupport;
		};
		F991CE1F1CB7E5FD004D8465 /* PBXContainerItemProxy */ = {
			isa = PBXContainerItemProxy;
			containerPortal = F9C9A4F31CAD5DF10039E10C /* Project object */;
			proxyType = 1;
			remoteGlobalIDString = F9C9A7F21CAED9510039E10C;
			remoteInfo = WireDataModelTestHost;
		};
		F9C9A5081CAD5DF10039E10C /* PBXContainerItemProxy */ = {
			isa = PBXContainerItemProxy;
			containerPortal = F9C9A4F31CAD5DF10039E10C /* Project object */;
			proxyType = 1;
			remoteGlobalIDString = F9C9A4FB1CAD5DF10039E10C;
			remoteInfo = WireDataModel;
		};
/* End PBXContainerItemProxy section */

/* Begin PBXCopyFilesBuildPhase section */
		EE67F72A296F0C6A001D7C88 /* Embed Frameworks */ = {
			isa = PBXCopyFilesBuildPhase;
			buildActionMask = 2147483647;
			dstPath = "";
			dstSubfolderSpec = 10;
			files = (
				EE67F729296F0C6A001D7C88 /* WireTesting.framework in Embed Frameworks */,
				59D1C3072B1DE6FF0016F6B2 /* WireDataModelSupport.framework in Embed Frameworks */,
			);
			name = "Embed Frameworks";
			runOnlyForDeploymentPostprocessing = 0;
		};
/* End PBXCopyFilesBuildPhase section */

/* Begin PBXFileReference section */
		0129E7F829A520870065E6DB /* SafeCoreCrypto.swift */ = {isa = PBXFileReference; fileEncoding = 4; lastKnownFileType = sourcecode.swift; path = SafeCoreCrypto.swift; sourceTree = "<group>"; };
		0129E7FA29A520EB0065E6DB /* SafeFileContext.swift */ = {isa = PBXFileReference; lastKnownFileType = sourcecode.swift; path = SafeFileContext.swift; sourceTree = "<group>"; };
		017CA4432A2742B800E8E778 /* WireCoreCrypto.xcframework */ = {isa = PBXFileReference; lastKnownFileType = wrapper.xcframework; name = WireCoreCrypto.xcframework; path = ../Carthage/Build/WireCoreCrypto.xcframework; sourceTree = "<group>"; };
		01885A4E2AE6815D002F4205 /* GetUserClientFingerprintUseCase.swift */ = {isa = PBXFileReference; lastKnownFileType = sourcecode.swift; path = GetUserClientFingerprintUseCase.swift; sourceTree = "<group>"; };
		018964242A6FE72700BCEE0E /* EARStorage.swift */ = {isa = PBXFileReference; lastKnownFileType = sourcecode.swift; path = EARStorage.swift; sourceTree = "<group>"; };
		0189815429A66B0800B52510 /* SafeCoreCryptoTests.swift */ = {isa = PBXFileReference; lastKnownFileType = sourcecode.swift; path = SafeCoreCryptoTests.swift; sourceTree = "<group>"; };
		0191513929ACB3CA00920D04 /* SpyUserClientKeyStore.swift */ = {isa = PBXFileReference; lastKnownFileType = sourcecode.swift; name = SpyUserClientKeyStore.swift; path = Tests/Source/Helper/SpyUserClientKeyStore.swift; sourceTree = SOURCE_ROOT; };
		0191513B29ACB46000920D04 /* MockProteusProvider.swift */ = {isa = PBXFileReference; lastKnownFileType = sourcecode.swift; path = MockProteusProvider.swift; sourceTree = "<group>"; };
		01A2D62E2A153118000EFC9C /* MockSafeCoreCrypto.swift */ = {isa = PBXFileReference; fileEncoding = 4; lastKnownFileType = sourcecode.swift; path = MockSafeCoreCrypto.swift; sourceTree = "<group>"; };
		01B6A89E2B16252300E409A0 /* zmessaging2.111.0.xcdatamodel */ = {isa = PBXFileReference; lastKnownFileType = wrapper.xcdatamodel; path = zmessaging2.111.0.xcdatamodel; sourceTree = "<group>"; };
		01B6A89F2B16268300E409A0 /* store2-111-0.wiredatabase */ = {isa = PBXFileReference; lastKnownFileType = file; path = "store2-111-0.wiredatabase"; sourceTree = "<group>"; };
		01B7A5742B0FB6DA00FE5132 /* CoreDataMessagingMigrationVersionTests.swift */ = {isa = PBXFileReference; lastKnownFileType = sourcecode.swift; name = CoreDataMessagingMigrationVersionTests.swift; path = Migrations/CoreDataMessagingMigrationVersionTests.swift; sourceTree = "<group>"; };
		06034B6C26A8D36E003624B4 /* Feature.FileSharing.swift */ = {isa = PBXFileReference; lastKnownFileType = sourcecode.swift; path = Feature.FileSharing.swift; sourceTree = "<group>"; };
		0604F7C7265184B70016A71E /* ZMSystemMessage+ParticipantsRemovedReason.swift */ = {isa = PBXFileReference; lastKnownFileType = sourcecode.swift; path = "ZMSystemMessage+ParticipantsRemovedReason.swift"; sourceTree = "<group>"; };
		0604F7FC2651C9220016A71E /* zmessaging2.91.0.xcdatamodel */ = {isa = PBXFileReference; lastKnownFileType = wrapper.xcdatamodel; path = zmessaging2.91.0.xcdatamodel; sourceTree = "<group>"; };
		0604F7FF2651CAFD0016A71E /* store2-91-0.wiredatabase */ = {isa = PBXFileReference; lastKnownFileType = file; path = "store2-91-0.wiredatabase"; sourceTree = "<group>"; };
		060D194D2462A9D000623376 /* ZMMessageTests+GenericMessage.swift */ = {isa = PBXFileReference; lastKnownFileType = sourcecode.swift; path = "ZMMessageTests+GenericMessage.swift"; sourceTree = "<group>"; };
		060ED6D02499E97200412C4A /* NSManagedObjectContext+ServerTimeDelta.swift */ = {isa = PBXFileReference; lastKnownFileType = sourcecode.swift; path = "NSManagedObjectContext+ServerTimeDelta.swift"; sourceTree = "<group>"; };
		0612D23F243DBE9F008811A7 /* zmessaging2.81.0.xcdatamodel */ = {isa = PBXFileReference; lastKnownFileType = wrapper.xcdatamodel; path = zmessaging2.81.0.xcdatamodel; sourceTree = "<group>"; };
		0612D240243DC12E008811A7 /* store2-81-0.wiredatabase */ = {isa = PBXFileReference; lastKnownFileType = file; path = "store2-81-0.wiredatabase"; sourceTree = "<group>"; };
		0614E96C2A863EED007BB1F6 /* NSPredicate+BaseCompounds.swift */ = {isa = PBXFileReference; lastKnownFileType = sourcecode.swift; path = "NSPredicate+BaseCompounds.swift"; sourceTree = "<group>"; };
		0617001123E2FBC0005C262D /* GenericMessageTests+LinkMetaData.swift */ = {isa = PBXFileReference; lastKnownFileType = sourcecode.swift; path = "GenericMessageTests+LinkMetaData.swift"; sourceTree = "<group>"; };
		062FD8842756053800B9DE39 /* Feature.ConversationGuestLinks.swift */ = {isa = PBXFileReference; lastKnownFileType = sourcecode.swift; path = Feature.ConversationGuestLinks.swift; sourceTree = "<group>"; };
		0630E16F26E0F20F0012E2F9 /* zmessaging2.95.0.xcdatamodel */ = {isa = PBXFileReference; lastKnownFileType = wrapper.xcdatamodel; path = zmessaging2.95.0.xcdatamodel; sourceTree = "<group>"; };
		0630E17626E0F3570012E2F9 /* store2-95-0.wiredatabase */ = {isa = PBXFileReference; lastKnownFileType = file; path = "store2-95-0.wiredatabase"; sourceTree = "<group>"; };
		0630E4B5257F888600C75BFB /* NSManagedObjectContext+AppLock.swift */ = {isa = PBXFileReference; lastKnownFileType = sourcecode.swift; path = "NSManagedObjectContext+AppLock.swift"; sourceTree = "<group>"; };
		0630E4B7257F8C0B00C75BFB /* ZMUser+Applock.swift */ = {isa = PBXFileReference; lastKnownFileType = sourcecode.swift; path = "ZMUser+Applock.swift"; sourceTree = "<group>"; };
		0630E4BE257FA2BD00C75BFB /* TransferAppLockKeychainTests.swift */ = {isa = PBXFileReference; lastKnownFileType = sourcecode.swift; path = TransferAppLockKeychainTests.swift; sourceTree = "<group>"; };
		0630E4C0257FC41300C75BFB /* store2-88-0.wiredatabase */ = {isa = PBXFileReference; lastKnownFileType = file; path = "store2-88-0.wiredatabase"; sourceTree = "<group>"; };
		0634C3A824643A400006081D /* ZMUpdateEvent.swift */ = {isa = PBXFileReference; lastKnownFileType = sourcecode.swift; path = ZMUpdateEvent.swift; sourceTree = "<group>"; };
		06392CF723BF9C22003186E6 /* zmessaging2.79.0.xcdatamodel */ = {isa = PBXFileReference; lastKnownFileType = wrapper.xcdatamodel; path = zmessaging2.79.0.xcdatamodel; sourceTree = "<group>"; };
		06392CF823BF9DA9003186E6 /* store2-79-0.wiredatabase */ = {isa = PBXFileReference; lastKnownFileType = file; path = "store2-79-0.wiredatabase"; sourceTree = "<group>"; };
		063D2927242128D200FA6FEE /* ZMClientMessage+Ephemeral.swift */ = {isa = PBXFileReference; lastKnownFileType = sourcecode.swift; path = "ZMClientMessage+Ephemeral.swift"; sourceTree = "<group>"; };
		063D292924212AFD00FA6FEE /* ZMClientMessage.swift */ = {isa = PBXFileReference; lastKnownFileType = sourcecode.swift; path = ZMClientMessage.swift; sourceTree = "<group>"; };
		0642A3322445F2B500DCCFCD /* ZMClientMessage+UpdateEvent.swift */ = {isa = PBXFileReference; fileEncoding = 4; lastKnownFileType = sourcecode.swift; path = "ZMClientMessage+UpdateEvent.swift"; sourceTree = "<group>"; };
		0649D1C424F6A542001DDC78 /* NSManagedObjectContext+ZMKeyValueStore.swift */ = {isa = PBXFileReference; lastKnownFileType = sourcecode.swift; path = "NSManagedObjectContext+ZMKeyValueStore.swift"; sourceTree = "<group>"; };
		064F8E06255E014B0040371D /* zmessaging2.88.0.xcdatamodel */ = {isa = PBXFileReference; lastKnownFileType = wrapper.xcdatamodel; path = zmessaging2.88.0.xcdatamodel; sourceTree = "<group>"; };
		064F8E07255E04800040371D /* Feature.swift */ = {isa = PBXFileReference; lastKnownFileType = sourcecode.swift; path = Feature.swift; sourceTree = "<group>"; };
		0651D00323FC46A500411A22 /* ZMClientMessage+Confirmations.swift */ = {isa = PBXFileReference; lastKnownFileType = sourcecode.swift; path = "ZMClientMessage+Confirmations.swift"; sourceTree = "<group>"; };
		0651D00523FC481B00411A22 /* ZMAssetClientMessage+Confirmations.swift */ = {isa = PBXFileReference; lastKnownFileType = sourcecode.swift; path = "ZMAssetClientMessage+Confirmations.swift"; sourceTree = "<group>"; };
		0651D00723FC4FDC00411A22 /* GenericMessageTests+LegalHoldStatus.swift */ = {isa = PBXFileReference; lastKnownFileType = sourcecode.swift; path = "GenericMessageTests+LegalHoldStatus.swift"; sourceTree = "<group>"; };
		065D7500239FAB1200275114 /* SelfUserParticipantMigrationTests.swift */ = {isa = PBXFileReference; lastKnownFileType = sourcecode.swift; path = SelfUserParticipantMigrationTests.swift; sourceTree = "<group>"; };
		0660FEBC2580E4A900F4C19F /* TransferApplockKeychain.swift */ = {isa = PBXFileReference; lastKnownFileType = sourcecode.swift; path = TransferApplockKeychain.swift; sourceTree = "<group>"; };
		0663285D2428CEC3005BB3BE /* ZMClientMessage+Deletion.swift */ = {isa = PBXFileReference; lastKnownFileType = sourcecode.swift; path = "ZMClientMessage+Deletion.swift"; sourceTree = "<group>"; };
		0663285F2428D01C005BB3BE /* ZMClientMessage+GenericMessage.swift */ = {isa = PBXFileReference; lastKnownFileType = sourcecode.swift; path = "ZMClientMessage+GenericMessage.swift"; sourceTree = "<group>"; };
		066A8C322A8A2DC5001434DA /* zmessaging2.108.0.xcdatamodel */ = {isa = PBXFileReference; lastKnownFileType = wrapper.xcdatamodel; path = zmessaging2.108.0.xcdatamodel; sourceTree = "<group>"; };
		066A96FE25A88E510083E317 /* BiometricsState.swift */ = {isa = PBXFileReference; lastKnownFileType = sourcecode.swift; path = BiometricsState.swift; sourceTree = "<group>"; };
		0674CB3828198707002C4175 /* zmessaging2.99.0.xcdatamodel */ = {isa = PBXFileReference; lastKnownFileType = wrapper.xcdatamodel; path = zmessaging2.99.0.xcdatamodel; sourceTree = "<group>"; };
		0680A9C1246002DC000F80F3 /* ZMClientMessageTests.swift */ = {isa = PBXFileReference; lastKnownFileType = sourcecode.swift; path = ZMClientMessageTests.swift; sourceTree = "<group>"; };
		0680A9C42460627B000F80F3 /* ZMMessage+Reaction.swift */ = {isa = PBXFileReference; lastKnownFileType = sourcecode.swift; path = "ZMMessage+Reaction.swift"; sourceTree = "<group>"; };
		0686649E256FB0CA001C8747 /* AppLockController.swift */ = {isa = PBXFileReference; lastKnownFileType = sourcecode.swift; path = AppLockController.swift; sourceTree = "<group>"; };
		068664A1256FB834001C8747 /* AppLockControllerTests.swift */ = {isa = PBXFileReference; lastKnownFileType = sourcecode.swift; path = AppLockControllerTests.swift; sourceTree = "<group>"; };
		068D610124629AA300A110A2 /* ZMBaseManagedObjectTest.swift */ = {isa = PBXFileReference; lastKnownFileType = sourcecode.swift; path = ZMBaseManagedObjectTest.swift; sourceTree = "<group>"; };
		068DCC5629BB816300F7E4F1 /* ZMOTRMessage+FailedToSendReason.swift */ = {isa = PBXFileReference; lastKnownFileType = sourcecode.swift; path = "ZMOTRMessage+FailedToSendReason.swift"; sourceTree = "<group>"; };
		068DCC5A29BFEC4E00F7E4F1 /* ZMMessageTests+ExpirationReasonCode.swift */ = {isa = PBXFileReference; fileEncoding = 4; lastKnownFileType = sourcecode.swift; path = "ZMMessageTests+ExpirationReasonCode.swift"; sourceTree = "<group>"; };
		069D07B72562671D00DBA592 /* FeatureTests.swift */ = {isa = PBXFileReference; lastKnownFileType = sourcecode.swift; path = FeatureTests.swift; sourceTree = "<group>"; };
		06A0E60A281AE65D00E5F822 /* store2-99-0.wiredatabase */ = {isa = PBXFileReference; lastKnownFileType = file; path = "store2-99-0.wiredatabase"; sourceTree = "<group>"; };
		06B1C492248F9173007FDA8D /* GenericMessage+Debug.swift */ = {isa = PBXFileReference; lastKnownFileType = sourcecode.swift; path = "GenericMessage+Debug.swift"; sourceTree = "<group>"; };
		06B99C78242A293500FEAFDE /* ZMClientMessage+Knock.swift */ = {isa = PBXFileReference; lastKnownFileType = sourcecode.swift; path = "ZMClientMessage+Knock.swift"; sourceTree = "<group>"; };
		06C6B1AF2745675D0049B54E /* store2-97-0.wiredatabase */ = {isa = PBXFileReference; lastKnownFileType = file; path = "store2-97-0.wiredatabase"; sourceTree = "<group>"; };
		06D33FCA2524E402004B9BC1 /* ZMConversation+UnreadCount.swift */ = {isa = PBXFileReference; lastKnownFileType = sourcecode.swift; path = "ZMConversation+UnreadCount.swift"; sourceTree = "<group>"; };
		06D33FCC2524F65D004B9BC1 /* ZMConversationTests+UnreadMessages.swift */ = {isa = PBXFileReference; lastKnownFileType = sourcecode.swift; path = "ZMConversationTests+UnreadMessages.swift"; sourceTree = "<group>"; };
		06D33FCE2525D368004B9BC1 /* store2-86-0.wiredatabase */ = {isa = PBXFileReference; lastKnownFileType = file; path = "store2-86-0.wiredatabase"; sourceTree = "<group>"; };
		06D33FD12525D4E8004B9BC1 /* zmessaging2.87.0.xcdatamodel */ = {isa = PBXFileReference; lastKnownFileType = wrapper.xcdatamodel; path = zmessaging2.87.0.xcdatamodel; sourceTree = "<group>"; };
		06D48734241F930A00881B08 /* GenericMessage+Obfuscation.swift */ = {isa = PBXFileReference; lastKnownFileType = sourcecode.swift; path = "GenericMessage+Obfuscation.swift"; sourceTree = "<group>"; };
		06D48736241FB3F700881B08 /* ZMClientMessage+Obfuscate.swift */ = {isa = PBXFileReference; lastKnownFileType = sourcecode.swift; path = "ZMClientMessage+Obfuscate.swift"; sourceTree = "<group>"; };
		06D5423B26399C32006B0C5A /* UserType+External.swift */ = {isa = PBXFileReference; lastKnownFileType = sourcecode.swift; path = "UserType+External.swift"; sourceTree = "<group>"; };
		06E1C834244F1A2300CA4EF2 /* ZMOTRMessage+Helper.swift */ = {isa = PBXFileReference; lastKnownFileType = sourcecode.swift; path = "ZMOTRMessage+Helper.swift"; sourceTree = "<group>"; };
		06E8AAB3242BAA6A008929B1 /* SignatureStatus.swift */ = {isa = PBXFileReference; lastKnownFileType = sourcecode.swift; path = SignatureStatus.swift; sourceTree = "<group>"; };
		06EE09DF2659335100D6CAC3 /* zmessaging2.92.0.xcdatamodel */ = {isa = PBXFileReference; lastKnownFileType = wrapper.xcdatamodel; path = zmessaging2.92.0.xcdatamodel; sourceTree = "<group>"; };
		06EE09E22659340F00D6CAC3 /* store2-92-0.wiredatabase */ = {isa = PBXFileReference; lastKnownFileType = file; path = "store2-92-0.wiredatabase"; sourceTree = "<group>"; };
		06EED73E2525D5B80014FE1E /* store2-87-0.wiredatabase */ = {isa = PBXFileReference; lastKnownFileType = file; path = "store2-87-0.wiredatabase"; sourceTree = "<group>"; };
		06F98D62243B2470007E914A /* SignatureStatusTests.swift */ = {isa = PBXFileReference; lastKnownFileType = sourcecode.swift; path = SignatureStatusTests.swift; sourceTree = "<group>"; };
		1600D93B267A80D700970F99 /* ZMManagedObject+Fetching.swift */ = {isa = PBXFileReference; lastKnownFileType = sourcecode.swift; path = "ZMManagedObject+Fetching.swift"; sourceTree = "<group>"; };
		1600D943267BC5A000970F99 /* ZMManagedObjectFetchingTests.swift */ = {isa = PBXFileReference; lastKnownFileType = sourcecode.swift; path = ZMManagedObjectFetchingTests.swift; sourceTree = "<group>"; };
		16030DAE21AC536700F8032E /* zmessaging2.58.0.xcdatamodel */ = {isa = PBXFileReference; lastKnownFileType = wrapper.xcdatamodel; path = zmessaging2.58.0.xcdatamodel; sourceTree = "<group>"; };
		16030DAF21AD765D00F8032E /* ZMConversation+Confirmations.swift */ = {isa = PBXFileReference; lastKnownFileType = sourcecode.swift; path = "ZMConversation+Confirmations.swift"; sourceTree = "<group>"; };
		16030DBD21AE8FAB00F8032E /* ZMConversationTests+Confirmations.swift */ = {isa = PBXFileReference; lastKnownFileType = sourcecode.swift; path = "ZMConversationTests+Confirmations.swift"; sourceTree = "<group>"; };
		16030DC421AEE25500F8032E /* ZMOTRMessage+Confirmations.swift */ = {isa = PBXFileReference; lastKnownFileType = sourcecode.swift; path = "ZMOTRMessage+Confirmations.swift"; sourceTree = "<group>"; };
		1607AAF1243768D200A93D29 /* UserType+Materialize.swift */ = {isa = PBXFileReference; lastKnownFileType = sourcecode.swift; path = "UserType+Materialize.swift"; sourceTree = "<group>"; };
		160B3BB024EFD64E0026D355 /* ExtendedSecureUnarchiveFromData.swift */ = {isa = PBXFileReference; lastKnownFileType = sourcecode.swift; path = ExtendedSecureUnarchiveFromData.swift; sourceTree = "<group>"; };
		16127CF2220058160020E65C /* InvalidConversationRemoval.swift */ = {isa = PBXFileReference; lastKnownFileType = sourcecode.swift; path = InvalidConversationRemoval.swift; sourceTree = "<group>"; };
		16127CF422005AAA0020E65C /* InvalidConversationRemovalTests.swift */ = {isa = PBXFileReference; lastKnownFileType = sourcecode.swift; path = InvalidConversationRemovalTests.swift; sourceTree = "<group>"; };
		1614CFC625D2AADA00B415D9 /* zmessaging2.90.0.xcdatamodel */ = {isa = PBXFileReference; lastKnownFileType = wrapper.xcdatamodel; path = zmessaging2.90.0.xcdatamodel; sourceTree = "<group>"; };
		161541B91E27EBD400AC2FFB /* ZMConversation+Calling.swift */ = {isa = PBXFileReference; fileEncoding = 4; lastKnownFileType = sourcecode.swift; path = "ZMConversation+Calling.swift"; sourceTree = "<group>"; };
		1615F2D7234D027B005E4E20 /* store2-76-0.wiredatabase */ = {isa = PBXFileReference; lastKnownFileType = file; path = "store2-76-0.wiredatabase"; sourceTree = "<group>"; };
		16168139207B982800BCF33A /* zmessaging2.46.0.xcdatamodel */ = {isa = PBXFileReference; lastKnownFileType = wrapper.xcdatamodel; path = zmessaging2.46.0.xcdatamodel; sourceTree = "<group>"; };
		161E05692667C4D000DADC3D /* AccountDeletedObserver.swift */ = {isa = PBXFileReference; lastKnownFileType = sourcecode.swift; path = AccountDeletedObserver.swift; sourceTree = "<group>"; };
		1621E59120E62BD2006B2D17 /* ZMConversationTests+Silencing.swift */ = {isa = PBXFileReference; lastKnownFileType = sourcecode.swift; path = "ZMConversationTests+Silencing.swift"; sourceTree = "<group>"; };
		162207F7272291CA0041EDE8 /* String+NilEmpty.swift */ = {isa = PBXFileReference; lastKnownFileType = sourcecode.swift; path = "String+NilEmpty.swift"; sourceTree = "<group>"; };
		162294A4222038FA00A98679 /* CacheAssetTests.swift */ = {isa = PBXFileReference; lastKnownFileType = sourcecode.swift; path = CacheAssetTests.swift; sourceTree = "<group>"; };
		1623F8F22AEBB80C004F0319 /* ZMMessageTests+Legalhold.swift */ = {isa = PBXFileReference; fileEncoding = 4; lastKnownFileType = sourcecode.swift; path = "ZMMessageTests+Legalhold.swift"; sourceTree = "<group>"; };
		1626344A20D935C0000D4063 /* ZMConversation+Timestamps.swift */ = {isa = PBXFileReference; lastKnownFileType = sourcecode.swift; path = "ZMConversation+Timestamps.swift"; sourceTree = "<group>"; };
		1628361520173C280027082D /* zmessaging2.42.0.xcdatamodel */ = {isa = PBXFileReference; lastKnownFileType = wrapper.xcdatamodel; path = zmessaging2.42.0.xcdatamodel; sourceTree = "<group>"; };
		162836162017466E0027082D /* store2-41-0.wiredatabase */ = {isa = PBXFileReference; lastKnownFileType = file; name = "store2-41-0.wiredatabase"; path = "Tests/Resources/store2-41-0.wiredatabase"; sourceTree = SOURCE_ROOT; };
		16313D611D227DC1001B2AB3 /* LinkPreview+ProtocolBuffer.swift */ = {isa = PBXFileReference; fileEncoding = 4; lastKnownFileType = sourcecode.swift; path = "LinkPreview+ProtocolBuffer.swift"; sourceTree = "<group>"; };
		1637729A22B3ECC400510B7B /* zmessaging2.74.0.xcdatamodel */ = {isa = PBXFileReference; lastKnownFileType = wrapper.xcdatamodel; path = zmessaging2.74.0.xcdatamodel; sourceTree = "<group>"; };
		1637729B22B3F1F700510B7B /* store2-74-0.wiredatabase */ = {isa = PBXFileReference; lastKnownFileType = file; path = "store2-74-0.wiredatabase"; sourceTree = "<group>"; };
		1639A8122260916E00868AB9 /* AlertAvailabilityBehaviourChange.swift */ = {isa = PBXFileReference; lastKnownFileType = sourcecode.swift; path = AlertAvailabilityBehaviourChange.swift; sourceTree = "<group>"; };
		1639A8502264B91E00868AB9 /* AvailabilityBehaviourChangeTests.swift */ = {isa = PBXFileReference; lastKnownFileType = sourcecode.swift; path = AvailabilityBehaviourChangeTests.swift; sourceTree = "<group>"; };
		163C92A92630A80400F8DC14 /* NSManagedObjectContext+SelfUser.swift */ = {isa = PBXFileReference; lastKnownFileType = sourcecode.swift; path = "NSManagedObjectContext+SelfUser.swift"; sourceTree = "<group>"; };
		163CE64D25ACE57B0013C12D /* store2-89-0.wiredatabase */ = {isa = PBXFileReference; lastKnownFileType = file; path = "store2-89-0.wiredatabase"; sourceTree = "<group>"; };
		163CE6AE25BEB9680013C12D /* ZMMessageTests+SystemMessages.swift */ = {isa = PBXFileReference; lastKnownFileType = sourcecode.swift; path = "ZMMessageTests+SystemMessages.swift"; sourceTree = "<group>"; };
		163D01DF2472DE6200984999 /* InvalidConnectionRemoval.swift */ = {isa = PBXFileReference; lastKnownFileType = sourcecode.swift; path = InvalidConnectionRemoval.swift; sourceTree = "<group>"; };
		163D01E12472E44000984999 /* InvalidConnectionRemovalTests.swift */ = {isa = PBXFileReference; lastKnownFileType = sourcecode.swift; path = InvalidConnectionRemovalTests.swift; sourceTree = "<group>"; };
		1645ECC1243B643B007A82D6 /* ZMSearchUserTests+TeamUser.swift */ = {isa = PBXFileReference; lastKnownFileType = sourcecode.swift; path = "ZMSearchUserTests+TeamUser.swift"; sourceTree = "<group>"; };
		1645ECC3243B69A1007A82D6 /* UserTypeTests+Materialize.swift */ = {isa = PBXFileReference; lastKnownFileType = sourcecode.swift; name = "UserTypeTests+Materialize.swift"; path = "Tests/Source/Model/UserTypeTests+Materialize.swift"; sourceTree = SOURCE_ROOT; };
		16460A43206515370096B616 /* NSManagedObjectContext+BackupImport.swift */ = {isa = PBXFileReference; lastKnownFileType = sourcecode.swift; path = "NSManagedObjectContext+BackupImport.swift"; sourceTree = "<group>"; };
		16460A45206544B00096B616 /* PersistentMetadataKeys.swift */ = {isa = PBXFileReference; lastKnownFileType = sourcecode.swift; path = PersistentMetadataKeys.swift; sourceTree = "<group>"; };
		1646D5B9234FA56B00E60F1E /* zmessaging2.77.0.xcdatamodel */ = {isa = PBXFileReference; lastKnownFileType = wrapper.xcdatamodel; path = zmessaging2.77.0.xcdatamodel; sourceTree = "<group>"; };
		1646D5BA234FA6B400E60F1E /* store2-77-0.wiredatabase */ = {isa = PBXFileReference; lastKnownFileType = file; path = "store2-77-0.wiredatabase"; sourceTree = "<group>"; };
		164A55D220F3AF6700AE62A6 /* ZMSearchUserTests+ProfileImages.swift */ = {isa = PBXFileReference; lastKnownFileType = sourcecode.swift; path = "ZMSearchUserTests+ProfileImages.swift"; sourceTree = "<group>"; };
		164E224B27454044004EFD12 /* zmessaging2.97.0.xcdatamodel */ = {isa = PBXFileReference; lastKnownFileType = wrapper.xcdatamodel; path = zmessaging2.97.0.xcdatamodel; sourceTree = "<group>"; };
		164EB6F2230D987A001BBD4A /* ZMMessage+DataRetention.swift */ = {isa = PBXFileReference; lastKnownFileType = sourcecode.swift; path = "ZMMessage+DataRetention.swift"; sourceTree = "<group>"; };
		16500C0225E3A7520021B3AE /* store2-90-0.wiredatabase */ = {isa = PBXFileReference; lastKnownFileType = file; path = "store2-90-0.wiredatabase"; sourceTree = "<group>"; };
		165124D121886EDB006A3C75 /* ZMOTRMessage+Quotes.swift */ = {isa = PBXFileReference; lastKnownFileType = sourcecode.swift; path = "ZMOTRMessage+Quotes.swift"; sourceTree = "<group>"; };
		165124D32188B613006A3C75 /* ZMClientMessage+Quotes.swift */ = {isa = PBXFileReference; lastKnownFileType = sourcecode.swift; path = "ZMClientMessage+Quotes.swift"; sourceTree = "<group>"; };
		165124D52188CF66006A3C75 /* ZMClientMessage+Editing.swift */ = {isa = PBXFileReference; lastKnownFileType = sourcecode.swift; path = "ZMClientMessage+Editing.swift"; sourceTree = "<group>"; };
		165124D72189AE90006A3C75 /* ZMAssetClientMessage+Quotes.swift */ = {isa = PBXFileReference; lastKnownFileType = sourcecode.swift; path = "ZMAssetClientMessage+Quotes.swift"; sourceTree = "<group>"; };
		16519D35231D1BB200C9D76D /* ZMConversation+Deletion.swift */ = {isa = PBXFileReference; lastKnownFileType = sourcecode.swift; path = "ZMConversation+Deletion.swift"; sourceTree = "<group>"; };
		16519D53231D6F8200C9D76D /* ZMConversationTests+Deletion.swift */ = {isa = PBXFileReference; lastKnownFileType = sourcecode.swift; path = "ZMConversationTests+Deletion.swift"; sourceTree = "<group>"; };
		1651F9BD1D3554C800A9FAE8 /* ZMClientMessageTests+TextMessage.swift */ = {isa = PBXFileReference; fileEncoding = 4; lastKnownFileType = sourcecode.swift; path = "ZMClientMessageTests+TextMessage.swift"; sourceTree = "<group>"; };
		165911541DF054AD007FA847 /* ZMConversation+Predicates.swift */ = {isa = PBXFileReference; fileEncoding = 4; lastKnownFileType = sourcecode.swift; path = "ZMConversation+Predicates.swift"; sourceTree = "<group>"; };
		165D3A2B1E1D47AB0052E654 /* ZMCallState.swift */ = {isa = PBXFileReference; fileEncoding = 4; lastKnownFileType = sourcecode.swift; path = ZMCallState.swift; sourceTree = "<group>"; };
		165DC51E21491C0400090B7B /* Mention.swift */ = {isa = PBXFileReference; lastKnownFileType = sourcecode.swift; path = Mention.swift; sourceTree = "<group>"; };
		165DC52021491D8700090B7B /* ZMClientMessage+TextMessageData.swift */ = {isa = PBXFileReference; lastKnownFileType = sourcecode.swift; path = "ZMClientMessage+TextMessageData.swift"; sourceTree = "<group>"; };
		165DC522214A614100090B7B /* ZMConversation+Message.swift */ = {isa = PBXFileReference; lastKnownFileType = sourcecode.swift; path = "ZMConversation+Message.swift"; sourceTree = "<group>"; };
		165E0F68217F871400E36D08 /* ZMOTRMessage+ContentHashing.swift */ = {isa = PBXFileReference; lastKnownFileType = sourcecode.swift; path = "ZMOTRMessage+ContentHashing.swift"; sourceTree = "<group>"; };
		165E141725CC516B00F0B075 /* ZMClientMessageTests+Prefetching.swift */ = {isa = PBXFileReference; lastKnownFileType = sourcecode.swift; path = "ZMClientMessageTests+Prefetching.swift"; sourceTree = "<group>"; };
		166166C92236669C00779AE3 /* zmessaging2.67.0.xcdatamodel */ = {isa = PBXFileReference; lastKnownFileType = wrapper.xcdatamodel; path = zmessaging2.67.0.xcdatamodel; sourceTree = "<group>"; };
		166166CC22366C7A00779AE3 /* store2-67-0.wiredatabase */ = {isa = PBXFileReference; lastKnownFileType = file; path = "store2-67-0.wiredatabase"; sourceTree = "<group>"; };
		1661673D22394B9400779AE3 /* zmessaging2.68.0.xcdatamodel */ = {isa = PBXFileReference; lastKnownFileType = wrapper.xcdatamodel; path = zmessaging2.68.0.xcdatamodel; sourceTree = "<group>"; };
		1661673E22394E2A00779AE3 /* store2-68-0.wiredatabase */ = {isa = PBXFileReference; lastKnownFileType = file; path = "store2-68-0.wiredatabase"; sourceTree = "<group>"; };
		16626495216763EE00300F45 /* zmessaging2.55.0.xcdatamodel */ = {isa = PBXFileReference; lastKnownFileType = wrapper.xcdatamodel; path = zmessaging2.55.0.xcdatamodel; sourceTree = "<group>"; };
		166264A22167B48000300F45 /* store2-54-0.wiredatabase */ = {isa = PBXFileReference; lastKnownFileType = file; name = "store2-54-0.wiredatabase"; path = "Tests/Resources/store2-54-0.wiredatabase"; sourceTree = SOURCE_ROOT; };
		16626507217F4E0B00300F45 /* GenericMessageTests+Hashing.swift */ = {isa = PBXFileReference; lastKnownFileType = sourcecode.swift; path = "GenericMessageTests+Hashing.swift"; sourceTree = "<group>"; };
		166A2A0C25FB991800B4A4F8 /* CoreDataStack.swift */ = {isa = PBXFileReference; lastKnownFileType = sourcecode.swift; path = CoreDataStack.swift; sourceTree = "<group>"; };
		166D189D230E9E66001288CD /* ZMMessage+DataRetentionTests.swift */ = {isa = PBXFileReference; lastKnownFileType = sourcecode.swift; path = "ZMMessage+DataRetentionTests.swift"; sourceTree = "<group>"; };
		166DCDB72555886E004F4F59 /* CoreDataStack+Migration.swift */ = {isa = PBXFileReference; lastKnownFileType = sourcecode.swift; path = "CoreDataStack+Migration.swift"; sourceTree = "<group>"; };
		166E47BC255A98D900C161C8 /* CoreDataStackTests+Migration.swift */ = {isa = PBXFileReference; lastKnownFileType = sourcecode.swift; path = "CoreDataStackTests+Migration.swift"; sourceTree = "<group>"; };
		166EC36D26C50E8B0043ED01 /* store2-94-0.wiredatabase */ = {isa = PBXFileReference; lastKnownFileType = file; path = "store2-94-0.wiredatabase"; sourceTree = "<group>"; };
		1670D0162317F92B003A143B /* ZMConversation+Team.swift */ = {isa = PBXFileReference; lastKnownFileType = sourcecode.swift; path = "ZMConversation+Team.swift"; sourceTree = "<group>"; };
		1670D01B231823DC003A143B /* ZMUser+Permissions.swift */ = {isa = PBXFileReference; lastKnownFileType = sourcecode.swift; path = "ZMUser+Permissions.swift"; sourceTree = "<group>"; };
		1670D01D231825BE003A143B /* ZMUserTests+Permissions.swift */ = {isa = PBXFileReference; lastKnownFileType = sourcecode.swift; path = "ZMUserTests+Permissions.swift"; sourceTree = "<group>"; };
		1670D01F23183209003A143B /* ModelObjectsTests+Helpers.swift */ = {isa = PBXFileReference; lastKnownFileType = sourcecode.swift; path = "ModelObjectsTests+Helpers.swift"; sourceTree = "<group>"; };
		1672A5FD23434FA200380537 /* ZMConversationTests+Labels.swift */ = {isa = PBXFileReference; lastKnownFileType = sourcecode.swift; path = "ZMConversationTests+Labels.swift"; sourceTree = "<group>"; };
		1672A6012343973600380537 /* LabelTests.swift */ = {isa = PBXFileReference; lastKnownFileType = sourcecode.swift; path = LabelTests.swift; sourceTree = "<group>"; };
		1672A6102343CABA00380537 /* store2-75-0.wiredatabase */ = {isa = PBXFileReference; lastKnownFileType = file; path = "store2-75-0.wiredatabase"; sourceTree = "<group>"; };
		1672A613234499B500380537 /* LabelChangeInfo.swift */ = {isa = PBXFileReference; lastKnownFileType = sourcecode.swift; path = LabelChangeInfo.swift; sourceTree = "<group>"; };
		1672A6152344A14E00380537 /* LabelObserverTests.swift */ = {isa = PBXFileReference; lastKnownFileType = sourcecode.swift; path = LabelObserverTests.swift; sourceTree = "<group>"; };
		1672A6272344F10700380537 /* FolderList.swift */ = {isa = PBXFileReference; lastKnownFileType = sourcecode.swift; path = FolderList.swift; sourceTree = "<group>"; };
		1672A6292345102400380537 /* ZMConversationListTests+Labels.swift */ = {isa = PBXFileReference; lastKnownFileType = sourcecode.swift; path = "ZMConversationListTests+Labels.swift"; sourceTree = "<group>"; };
		16746B071D2EAF8E00831771 /* ZMClientMessageTests+ZMImageOwner.swift */ = {isa = PBXFileReference; fileEncoding = 4; lastKnownFileType = sourcecode.swift; path = "ZMClientMessageTests+ZMImageOwner.swift"; sourceTree = "<group>"; };
		167BCC192609E92300E9D7E3 /* ZMEventModel2.0.xcdatamodel */ = {isa = PBXFileReference; lastKnownFileType = wrapper.xcdatamodel; path = ZMEventModel2.0.xcdatamodel; sourceTree = "<group>"; };
		167BCC1A2609E92300E9D7E3 /* ZMEventModel.xcdatamodel */ = {isa = PBXFileReference; lastKnownFileType = wrapper.xcdatamodel; path = ZMEventModel.xcdatamodel; sourceTree = "<group>"; };
		167BCC1B2609E92300E9D7E3 /* ZMEventModel3.0.xcdatamodel */ = {isa = PBXFileReference; lastKnownFileType = wrapper.xcdatamodel; path = ZMEventModel3.0.xcdatamodel; sourceTree = "<group>"; };
		167BCC81260CFAD500E9D7E3 /* UserType+Federation.swift */ = {isa = PBXFileReference; lastKnownFileType = sourcecode.swift; path = "UserType+Federation.swift"; sourceTree = "<group>"; };
		167BCC85260CFC7B00E9D7E3 /* UserTypeTests+Federation.swift */ = {isa = PBXFileReference; lastKnownFileType = sourcecode.swift; path = "UserTypeTests+Federation.swift"; sourceTree = "<group>"; };
		167BCC91260DB5FA00E9D7E3 /* CoreDataStackTests+ClearStorage.swift */ = {isa = PBXFileReference; lastKnownFileType = sourcecode.swift; path = "CoreDataStackTests+ClearStorage.swift"; sourceTree = "<group>"; };
		167BCC95260DC3F100E9D7E3 /* CoreDataStack+ClearStorage.swift */ = {isa = PBXFileReference; lastKnownFileType = sourcecode.swift; path = "CoreDataStack+ClearStorage.swift"; sourceTree = "<group>"; };
		16827AE92732A3C20079405D /* InvalidDomainRemoval.swift */ = {isa = PBXFileReference; lastKnownFileType = sourcecode.swift; path = InvalidDomainRemoval.swift; sourceTree = "<group>"; };
		16827AF12732AB2E0079405D /* InvalidDomainRemovalTests.swift */ = {isa = PBXFileReference; lastKnownFileType = sourcecode.swift; path = InvalidDomainRemovalTests.swift; sourceTree = "<group>"; };
		168413E82225902200FCB9BC /* zmessaging2.65.0.xcdatamodel */ = {isa = PBXFileReference; lastKnownFileType = wrapper.xcdatamodel; path = zmessaging2.65.0.xcdatamodel; sourceTree = "<group>"; };
		168413E9222594E600FCB9BC /* store2-65-0.wiredatabase */ = {isa = PBXFileReference; lastKnownFileType = file; path = "store2-65-0.wiredatabase"; sourceTree = "<group>"; };
		168413EC2225965500FCB9BC /* TransferStateMigration.swift */ = {isa = PBXFileReference; lastKnownFileType = sourcecode.swift; path = TransferStateMigration.swift; sourceTree = "<group>"; };
		1684141622282A1A00FCB9BC /* TransferStateMigrationTests.swift */ = {isa = PBXFileReference; lastKnownFileType = sourcecode.swift; path = TransferStateMigrationTests.swift; sourceTree = "<group>"; };
		168414292228421700FCB9BC /* ZMAssetClientMessageTests+AssetMessage.swift */ = {isa = PBXFileReference; lastKnownFileType = sourcecode.swift; path = "ZMAssetClientMessageTests+AssetMessage.swift"; sourceTree = "<group>"; };
		1687ABAB20EBE0770007C240 /* UserType.swift */ = {isa = PBXFileReference; lastKnownFileType = sourcecode.swift; path = UserType.swift; sourceTree = "<group>"; };
		1687ABAD20ECD51E0007C240 /* ZMSearchUser.swift */ = {isa = PBXFileReference; lastKnownFileType = sourcecode.swift; path = ZMSearchUser.swift; sourceTree = "<group>"; };
		1687C0E12150EE91003099DD /* ZMClientMessageTests+Mentions.swift */ = {isa = PBXFileReference; lastKnownFileType = sourcecode.swift; path = "ZMClientMessageTests+Mentions.swift"; sourceTree = "<group>"; };
		1689FD452194A63E00A656E2 /* ZMClientMessageTests+Editing.swift */ = {isa = PBXFileReference; lastKnownFileType = sourcecode.swift; path = "ZMClientMessageTests+Editing.swift"; sourceTree = "<group>"; };
		168D7BFC26F365ED00789960 /* EntityAction.swift */ = {isa = PBXFileReference; lastKnownFileType = sourcecode.swift; path = EntityAction.swift; sourceTree = "<group>"; };
		168D7C9526F9ED1E00789960 /* QualifiedID.swift */ = {isa = PBXFileReference; lastKnownFileType = sourcecode.swift; path = QualifiedID.swift; sourceTree = "<group>"; };
		168E96C4220B445000FC92FA /* zmessaging2.61.0.xcdatamodel */ = {isa = PBXFileReference; lastKnownFileType = wrapper.xcdatamodel; path = zmessaging2.61.0.xcdatamodel; sourceTree = "<group>"; };
		168FF32F258200AD0066DAE3 /* ZMClientMessageTests+ResetSession.swift */ = {isa = PBXFileReference; lastKnownFileType = sourcecode.swift; path = "ZMClientMessageTests+ResetSession.swift"; sourceTree = "<group>"; };
		16925336234F677B0041A8FF /* ZMConversationListDirectoryTests+Labels.swift */ = {isa = PBXFileReference; lastKnownFileType = sourcecode.swift; path = "ZMConversationListDirectoryTests+Labels.swift"; sourceTree = "<group>"; };
		1693155225A30D4E00709F15 /* UserClientTests+ResetSession.swift */ = {isa = PBXFileReference; lastKnownFileType = sourcecode.swift; path = "UserClientTests+ResetSession.swift"; sourceTree = "<group>"; };
		1693155425A329FE00709F15 /* NSManagedObjectContext+UpdateRequest.swift */ = {isa = PBXFileReference; lastKnownFileType = sourcecode.swift; path = "NSManagedObjectContext+UpdateRequest.swift"; sourceTree = "<group>"; };
		169315DD25A76E4600709F15 /* zmessaging2.89.0.xcdatamodel */ = {isa = PBXFileReference; lastKnownFileType = wrapper.xcdatamodel; path = zmessaging2.89.0.xcdatamodel; sourceTree = "<group>"; };
		169315EE25AC4C8100709F15 /* MigrateSenderClient.swift */ = {isa = PBXFileReference; lastKnownFileType = sourcecode.swift; path = MigrateSenderClient.swift; sourceTree = "<group>"; };
		169315F025AC501300709F15 /* MigrateSenderClientTests.swift */ = {isa = PBXFileReference; lastKnownFileType = sourcecode.swift; path = MigrateSenderClientTests.swift; sourceTree = "<group>"; };
		169FF3A427157B3800330C2E /* MockActionHandler.swift */ = {isa = PBXFileReference; lastKnownFileType = sourcecode.swift; path = MockActionHandler.swift; sourceTree = "<group>"; };
		169FF3A927157F0100330C2E /* ZMSearchUserTests+Connections.swift */ = {isa = PBXFileReference; lastKnownFileType = sourcecode.swift; path = "ZMSearchUserTests+Connections.swift"; sourceTree = "<group>"; };
		169FF3AE2715820400330C2E /* ZMConnectionFetchingTests.swift */ = {isa = PBXFileReference; lastKnownFileType = sourcecode.swift; path = ZMConnectionFetchingTests.swift; sourceTree = "<group>"; };
		169FF3D32715CA6600330C2E /* zmessaging2.96.0.xcdatamodel */ = {isa = PBXFileReference; lastKnownFileType = wrapper.xcdatamodel; path = zmessaging2.96.0.xcdatamodel; sourceTree = "<group>"; };
		169FF3D72715CE5B00330C2E /* store2-96-0.wiredatabase */ = {isa = PBXFileReference; lastKnownFileType = file; path = "store2-96-0.wiredatabase"; sourceTree = "<group>"; };
		16A86B23229EC29800A674F8 /* zmessaging2.71.0.xcdatamodel */ = {isa = PBXFileReference; lastKnownFileType = wrapper.xcdatamodel; path = zmessaging2.71.0.xcdatamodel; sourceTree = "<group>"; };
		16A86B4922A6BF5B00A674F8 /* store2-71-0.wiredatabase */ = {isa = PBXFileReference; lastKnownFileType = file; path = "store2-71-0.wiredatabase"; sourceTree = "<group>"; };
		16A9E353220CAB790062CFCD /* store2-60-0.wiredatabase */ = {isa = PBXFileReference; lastKnownFileType = file; name = "store2-60-0.wiredatabase"; path = "Tests/Resources/store2-60-0.wiredatabase"; sourceTree = SOURCE_ROOT; };
		16AD86B91F75426C00E4C797 /* NSManagedObjectContext+NotificationContext.swift */ = {isa = PBXFileReference; fileEncoding = 4; lastKnownFileType = sourcecode.swift; path = "NSManagedObjectContext+NotificationContext.swift"; sourceTree = "<group>"; };
		16B5B33026FDC5D2001A3216 /* ZMConnection+Actions.swift */ = {isa = PBXFileReference; lastKnownFileType = sourcecode.swift; path = "ZMConnection+Actions.swift"; sourceTree = "<group>"; };
		16B75F52222ED23500DCAFF2 /* zmessaging2.66.0.xcdatamodel */ = {isa = PBXFileReference; lastKnownFileType = wrapper.xcdatamodel; path = zmessaging2.66.0.xcdatamodel; sourceTree = "<group>"; };
		16B75F69222EEE4000DCAFF2 /* store2-66-0.wiredatabase */ = {isa = PBXFileReference; lastKnownFileType = file; path = "store2-66-0.wiredatabase"; sourceTree = "<group>"; };
		16BA4300233CC3090018E883 /* zmessaging2.75.0.xcdatamodel */ = {isa = PBXFileReference; lastKnownFileType = wrapper.xcdatamodel; path = zmessaging2.75.0.xcdatamodel; sourceTree = "<group>"; };
		16BA4302233CD8E50018E883 /* Label.swift */ = {isa = PBXFileReference; lastKnownFileType = sourcecode.swift; path = Label.swift; sourceTree = "<group>"; };
		16BA4304233CDEA30018E883 /* ZMConversation+Labels.swift */ = {isa = PBXFileReference; lastKnownFileType = sourcecode.swift; path = "ZMConversation+Labels.swift"; sourceTree = "<group>"; };
		16C391E1214BD437003AB3AD /* MentionTests.swift */ = {isa = PBXFileReference; lastKnownFileType = sourcecode.swift; path = MentionTests.swift; sourceTree = "<group>"; };
		16CDEBF62209897D00E74A41 /* ZMMessageTests+ShouldGenerateUnreadCount.swift */ = {isa = PBXFileReference; lastKnownFileType = sourcecode.swift; path = "ZMMessageTests+ShouldGenerateUnreadCount.swift"; sourceTree = "<group>"; };
		16CDEBFA2209D13B00E74A41 /* ZMMessage+Quotes.swift */ = {isa = PBXFileReference; lastKnownFileType = sourcecode.swift; path = "ZMMessage+Quotes.swift"; sourceTree = "<group>"; };
		16D0A0FC234B667F00A83F87 /* zmessaging2.76.0.xcdatamodel */ = {isa = PBXFileReference; lastKnownFileType = wrapper.xcdatamodel; path = zmessaging2.76.0.xcdatamodel; sourceTree = "<group>"; };
		16D5260C20DD1D9400608D8E /* ZMConversationTests+Timestamps.swift */ = {isa = PBXFileReference; lastKnownFileType = sourcecode.swift; path = "ZMConversationTests+Timestamps.swift"; sourceTree = "<group>"; };
		16D68E961CEF2EC4003AB9E0 /* ZMFileMetadata.swift */ = {isa = PBXFileReference; fileEncoding = 4; lastKnownFileType = sourcecode.swift; path = ZMFileMetadata.swift; sourceTree = "<group>"; };
		16D95A411FCEF87B00C96069 /* ZMUser+Availability.swift */ = {isa = PBXFileReference; lastKnownFileType = sourcecode.swift; path = "ZMUser+Availability.swift"; sourceTree = "<group>"; };
		16D95A431FCEF9A900C96069 /* zmessaging2.40.0.xcdatamodel */ = {isa = PBXFileReference; lastKnownFileType = wrapper.xcdatamodel; path = zmessaging2.40.0.xcdatamodel; sourceTree = "<group>"; };
		16DF3B5C2285B13100D09365 /* UserClientType.swift */ = {isa = PBXFileReference; lastKnownFileType = sourcecode.swift; path = UserClientType.swift; sourceTree = "<group>"; };
		16DF3B5E2289510600D09365 /* ZMConversationTests+Legalhold.swift */ = {isa = PBXFileReference; lastKnownFileType = sourcecode.swift; path = "ZMConversationTests+Legalhold.swift"; sourceTree = "<group>"; };
		16E0FBC823326B72000E3235 /* ConversationDirectory.swift */ = {isa = PBXFileReference; lastKnownFileType = sourcecode.swift; path = ConversationDirectory.swift; sourceTree = "<group>"; };
		16E6F24724B36D550015B249 /* NSManagedObjectContext+EncryptionAtRest.swift */ = {isa = PBXFileReference; lastKnownFileType = sourcecode.swift; path = "NSManagedObjectContext+EncryptionAtRest.swift"; sourceTree = "<group>"; };
		16E70F97270F1F5700718E5D /* ZMConnection+Helper.h */ = {isa = PBXFileReference; lastKnownFileType = sourcecode.c.h; path = "ZMConnection+Helper.h"; sourceTree = "<group>"; };
		16E70FA6270F212000718E5D /* ZMConnection+Helper.m */ = {isa = PBXFileReference; lastKnownFileType = sourcecode.c.objc; path = "ZMConnection+Helper.m"; sourceTree = "<group>"; };
		16E7DA261FD995810065B6A6 /* store2-39-0.wiredatabase */ = {isa = PBXFileReference; lastKnownFileType = file; name = "store2-39-0.wiredatabase"; path = "Tests/Resources/store2-39-0.wiredatabase"; sourceTree = SOURCE_ROOT; };
		16E7DA291FDABE440065B6A6 /* ZMOTRMessage+SelfConversationUpdateTests.swift */ = {isa = PBXFileReference; lastKnownFileType = sourcecode.swift; path = "ZMOTRMessage+SelfConversationUpdateTests.swift"; sourceTree = "<group>"; };
		16F6BB391EDEC2D6009EA803 /* ZMConversation+ObserverHelper.swift */ = {isa = PBXFileReference; fileEncoding = 4; lastKnownFileType = sourcecode.swift; path = "ZMConversation+ObserverHelper.swift"; sourceTree = "<group>"; };
		16F7340F24F938EC00AB93B1 /* zmessaging2.85.0.xcdatamodel */ = {isa = PBXFileReference; lastKnownFileType = wrapper.xcdatamodel; path = zmessaging2.85.0.xcdatamodel; sourceTree = "<group>"; };
		16F7341024F9556600AB93B1 /* ZMConversationTests+DraftMessage.swift */ = {isa = PBXFileReference; lastKnownFileType = sourcecode.swift; path = "ZMConversationTests+DraftMessage.swift"; sourceTree = "<group>"; };
		16F7341324F9573C00AB93B1 /* XCTestCase+EncryptionKeys.swift */ = {isa = PBXFileReference; lastKnownFileType = sourcecode.swift; path = "XCTestCase+EncryptionKeys.swift"; sourceTree = "<group>"; };
		16F7341524F95F9100AB93B1 /* store2-85-0.wiredatabase */ = {isa = PBXFileReference; lastKnownFileType = file; path = "store2-85-0.wiredatabase"; sourceTree = "<group>"; };
		16F9010226C50967002794B5 /* zmessaging2.94.0.xcdatamodel */ = {isa = PBXFileReference; lastKnownFileType = wrapper.xcdatamodel; path = zmessaging2.94.0.xcdatamodel; sourceTree = "<group>"; };
		2B6F6AB429ACC162001BB36F /* AllTests.xctestplan */ = {isa = PBXFileReference; lastKnownFileType = text; path = AllTests.xctestplan; sourceTree = "<group>"; };
		2B7AB1B729A4EAC500D9A63A /* SecurityTests.xctestplan */ = {isa = PBXFileReference; lastKnownFileType = text; path = SecurityTests.xctestplan; sourceTree = "<group>"; };
		2BB2076D292B781E00FB6468 /* PatchApplicatorTests.swift */ = {isa = PBXFileReference; lastKnownFileType = sourcecode.swift; path = PatchApplicatorTests.swift; sourceTree = "<group>"; };
		2BB2076F292B787000FB6468 /* PatchApplicator.swift */ = {isa = PBXFileReference; lastKnownFileType = sourcecode.swift; path = PatchApplicator.swift; sourceTree = "<group>"; };
		4058AAA02AA73F1D0013DE71 /* zmessaging2.109.0.xcdatamodel */ = {isa = PBXFileReference; lastKnownFileType = wrapper.xcdatamodel; path = zmessaging2.109.0.xcdatamodel; sourceTree = "<group>"; };
		4058AAA12AA76BFA0013DE71 /* ReactionData.swift */ = {isa = PBXFileReference; lastKnownFileType = sourcecode.swift; path = ReactionData.swift; sourceTree = "<group>"; };
		4058AAA52AAA017F0013DE71 /* store2-109-0.wiredatabase */ = {isa = PBXFileReference; lastKnownFileType = file; path = "store2-109-0.wiredatabase"; sourceTree = "<group>"; };
		4058AAA72AAB65530013DE71 /* ReactionsSortingTests.swift */ = {isa = PBXFileReference; lastKnownFileType = sourcecode.swift; path = ReactionsSortingTests.swift; sourceTree = "<group>"; };
		54178A1A1E02E9FB00860ECE /* store2-24-1.wiredatabase */ = {isa = PBXFileReference; lastKnownFileType = file; name = "store2-24-1.wiredatabase"; path = "Tests/Resources/store2-24-1.wiredatabase"; sourceTree = SOURCE_ROOT; };
		541E4F941CBD182100D82D69 /* FileAssetCache.swift */ = {isa = PBXFileReference; fileEncoding = 4; lastKnownFileType = sourcecode.swift; path = FileAssetCache.swift; sourceTree = "<group>"; };
		54207D4924A4B28C00D40D4F /* zmessaging2.82.0.xcdatamodel */ = {isa = PBXFileReference; lastKnownFileType = wrapper.xcdatamodel; path = zmessaging2.82.0.xcdatamodel; sourceTree = "<group>"; };
		543089B71D420165004D8AC4 /* README.md */ = {isa = PBXFileReference; lastKnownFileType = net.daringfireball.markdown; path = README.md; sourceTree = "<group>"; };
		54363A001D7876200048FD7D /* ZMClientMessage+Encryption.swift */ = {isa = PBXFileReference; fileEncoding = 4; lastKnownFileType = sourcecode.swift; path = "ZMClientMessage+Encryption.swift"; sourceTree = "<group>"; };
		543ABF5A1F34A13000DBE28B /* DatabaseBaseTest.swift */ = {isa = PBXFileReference; fileEncoding = 4; lastKnownFileType = sourcecode.swift; path = DatabaseBaseTest.swift; sourceTree = "<group>"; };
		544034331D6DFE8500860F2D /* ZMAddressBookContactTests.swift */ = {isa = PBXFileReference; fileEncoding = 4; lastKnownFileType = sourcecode.swift; path = ZMAddressBookContactTests.swift; sourceTree = "<group>"; };
		544A46AD1E2E82BA00D6A748 /* ZMOTRMessage+SecurityDegradation.swift */ = {isa = PBXFileReference; fileEncoding = 4; lastKnownFileType = sourcecode.swift; path = "ZMOTRMessage+SecurityDegradation.swift"; sourceTree = "<group>"; };
		544E8C0D1E2F69E800F9B8B8 /* ZMOTRMessage+SecurityDegradationTests.swift */ = {isa = PBXFileReference; fileEncoding = 4; lastKnownFileType = sourcecode.swift; path = "ZMOTRMessage+SecurityDegradationTests.swift"; sourceTree = "<group>"; };
		544E8C101E2F76B400F9B8B8 /* NSManagedObjectContext+UserInfoMerge.swift */ = {isa = PBXFileReference; fileEncoding = 4; lastKnownFileType = sourcecode.swift; path = "NSManagedObjectContext+UserInfoMerge.swift"; sourceTree = "<group>"; };
		544E8C121E2F825700F9B8B8 /* ZMConversation+SecurityLevel.swift */ = {isa = PBXFileReference; fileEncoding = 4; lastKnownFileType = sourcecode.swift; path = "ZMConversation+SecurityLevel.swift"; sourceTree = "<group>"; };
		5451DE341F5FFF8B00C82E75 /* NotificationInContext.swift */ = {isa = PBXFileReference; fileEncoding = 4; lastKnownFileType = sourcecode.swift; path = NotificationInContext.swift; sourceTree = "<group>"; };
		5451DE361F604CD500C82E75 /* ZMMoveIndex.swift */ = {isa = PBXFileReference; fileEncoding = 4; lastKnownFileType = sourcecode.swift; path = ZMMoveIndex.swift; sourceTree = "<group>"; };
		54563B751E0161730089B1D7 /* ZMMessage+Categorization.swift */ = {isa = PBXFileReference; fileEncoding = 4; lastKnownFileType = sourcecode.swift; path = "ZMMessage+Categorization.swift"; sourceTree = "<group>"; };
		54563B791E0189750089B1D7 /* ZMMessageCategorizationTests.swift */ = {isa = PBXFileReference; fileEncoding = 4; lastKnownFileType = sourcecode.swift; path = ZMMessageCategorizationTests.swift; sourceTree = "<group>"; };
		545FA5D61E2FD3750054171A /* ZMConversation+MessageDeletion.swift */ = {isa = PBXFileReference; fileEncoding = 4; lastKnownFileType = sourcecode.swift; path = "ZMConversation+MessageDeletion.swift"; sourceTree = "<group>"; };
		546D3DE51CE5D0B100A6047F /* RichAssetFileType.swift */ = {isa = PBXFileReference; fileEncoding = 4; lastKnownFileType = sourcecode.swift; path = RichAssetFileType.swift; sourceTree = "<group>"; };
		546D3DE81CE5D24C00A6047F /* RichAssetFileTypeTests.swift */ = {isa = PBXFileReference; fileEncoding = 4; lastKnownFileType = sourcecode.swift; path = RichAssetFileTypeTests.swift; sourceTree = "<group>"; };
		5473CC721E14245C00814C03 /* NSManagedObjectContext+Debugging.swift */ = {isa = PBXFileReference; fileEncoding = 4; lastKnownFileType = sourcecode.swift; path = "NSManagedObjectContext+Debugging.swift"; sourceTree = "<group>"; };
		5473CC741E14268600814C03 /* NSManagedObjectContextDebuggingTests.swift */ = {isa = PBXFileReference; fileEncoding = 4; lastKnownFileType = sourcecode.swift; path = NSManagedObjectContextDebuggingTests.swift; sourceTree = "<group>"; };
		5476BA3D1DEDABCC00D047F8 /* AddressBookEntryTests.swift */ = {isa = PBXFileReference; fileEncoding = 4; lastKnownFileType = sourcecode.swift; path = AddressBookEntryTests.swift; sourceTree = "<group>"; };
		547E66481F7503A5008CB1FA /* ZMConversation+Notifications.swift */ = {isa = PBXFileReference; fileEncoding = 4; lastKnownFileType = sourcecode.swift; path = "ZMConversation+Notifications.swift"; sourceTree = "<group>"; };
		547E664A1F750E4A008CB1FA /* ZMConnection+Notification.swift */ = {isa = PBXFileReference; fileEncoding = 4; lastKnownFileType = sourcecode.swift; path = "ZMConnection+Notification.swift"; sourceTree = "<group>"; };
		54829D951DE6F782009100D3 /* store1-24.wiredatabase */ = {isa = PBXFileReference; lastKnownFileType = file; name = "store1-24.wiredatabase"; path = "Tests/Resources/store1-24.wiredatabase"; sourceTree = SOURCE_ROOT; };
		54829D971DE6F782009100D3 /* store1-27.wiredatabase */ = {isa = PBXFileReference; lastKnownFileType = file; name = "store1-27.wiredatabase"; path = "Tests/Resources/store1-27.wiredatabase"; sourceTree = SOURCE_ROOT; };
		54829D981DE6F782009100D3 /* store1-28.wiredatabase */ = {isa = PBXFileReference; lastKnownFileType = file; name = "store1-28.wiredatabase"; path = "Tests/Resources/store1-28.wiredatabase"; sourceTree = SOURCE_ROOT; };
		54829D991DE6F782009100D3 /* store2-3.wiredatabase */ = {isa = PBXFileReference; lastKnownFileType = file; name = "store2-3.wiredatabase"; path = "Tests/Resources/store2-3.wiredatabase"; sourceTree = SOURCE_ROOT; };
		54829D9A1DE6F782009100D3 /* store2-4.wiredatabase */ = {isa = PBXFileReference; lastKnownFileType = file; name = "store2-4.wiredatabase"; path = "Tests/Resources/store2-4.wiredatabase"; sourceTree = SOURCE_ROOT; };
		54829D9B1DE6F782009100D3 /* store2-5.wiredatabase */ = {isa = PBXFileReference; lastKnownFileType = file; name = "store2-5.wiredatabase"; path = "Tests/Resources/store2-5.wiredatabase"; sourceTree = SOURCE_ROOT; };
		54829D9C1DE6F782009100D3 /* store2-6.wiredatabase */ = {isa = PBXFileReference; lastKnownFileType = file; name = "store2-6.wiredatabase"; path = "Tests/Resources/store2-6.wiredatabase"; sourceTree = SOURCE_ROOT; };
		54829D9D1DE6F782009100D3 /* store2-7.wiredatabase */ = {isa = PBXFileReference; lastKnownFileType = file; name = "store2-7.wiredatabase"; path = "Tests/Resources/store2-7.wiredatabase"; sourceTree = SOURCE_ROOT; };
		54829D9E1DE6F782009100D3 /* store2-8.wiredatabase */ = {isa = PBXFileReference; lastKnownFileType = file; name = "store2-8.wiredatabase"; path = "Tests/Resources/store2-8.wiredatabase"; sourceTree = SOURCE_ROOT; };
		54829D9F1DE6F782009100D3 /* store2-21-1.wiredatabase */ = {isa = PBXFileReference; lastKnownFileType = file; name = "store2-21-1.wiredatabase"; path = "Tests/Resources/store2-21-1.wiredatabase"; sourceTree = SOURCE_ROOT; };
		54829DA01DE6F782009100D3 /* store2-21-2.wiredatabase */ = {isa = PBXFileReference; lastKnownFileType = file; name = "store2-21-2.wiredatabase"; path = "Tests/Resources/store2-21-2.wiredatabase"; sourceTree = SOURCE_ROOT; };
		54929FAD1E12AC8B0010186B /* NSPersistentStoreMetadataTests.swift */ = {isa = PBXFileReference; fileEncoding = 4; lastKnownFileType = sourcecode.swift; path = NSPersistentStoreMetadataTests.swift; sourceTree = "<group>"; };
		5495BC421E019F1B004253ED /* audio.m4a */ = {isa = PBXFileReference; lastKnownFileType = file; name = audio.m4a; path = Tests/Resources/audio.m4a; sourceTree = SOURCE_ROOT; };
		54A885A71F62EEB600AFBA95 /* ZMConversationTests+Messages.swift */ = {isa = PBXFileReference; fileEncoding = 4; lastKnownFileType = sourcecode.swift; path = "ZMConversationTests+Messages.swift"; sourceTree = "<group>"; };
		54AA3C9524ED16D200FE1F94 /* zmessaging2.84.0.xcdatamodel */ = {isa = PBXFileReference; lastKnownFileType = wrapper.xcdatamodel; path = zmessaging2.84.0.xcdatamodel; sourceTree = "<group>"; };
		54AA3C9824ED2CE600FE1F94 /* store2-84-0.wiredatabase */ = {isa = PBXFileReference; lastKnownFileType = file; path = "store2-84-0.wiredatabase"; sourceTree = "<group>"; };
		54BAB40A24A4FA0800EBC400 /* store2-82-0.wiredatabase */ = {isa = PBXFileReference; lastKnownFileType = file; path = "store2-82-0.wiredatabase"; sourceTree = "<group>"; };
		54CD46091DEDA55C00BA3429 /* AddressBookEntry.swift */ = {isa = PBXFileReference; fileEncoding = 4; lastKnownFileType = sourcecode.swift; path = AddressBookEntry.swift; sourceTree = "<group>"; };
		54D7B83E1E12774600C1B347 /* NSPersistentStore+Metadata.swift */ = {isa = PBXFileReference; fileEncoding = 4; lastKnownFileType = sourcecode.swift; path = "NSPersistentStore+Metadata.swift"; sourceTree = "<group>"; };
		54D809FB1F681D6400B2CCB4 /* ZMClientMessage+LinkPreview.swift */ = {isa = PBXFileReference; fileEncoding = 4; lastKnownFileType = sourcecode.swift; path = "ZMClientMessage+LinkPreview.swift"; sourceTree = "<group>"; };
		54DE05DC1CF8711F00C35253 /* ProtobufUtilitiesTests.swift */ = {isa = PBXFileReference; fileEncoding = 4; lastKnownFileType = sourcecode.swift; path = ProtobufUtilitiesTests.swift; sourceTree = "<group>"; };
		54E3EE3E1F6169A800A261E3 /* ZMAssetClientMessage+FileMessageData.swift */ = {isa = PBXFileReference; fileEncoding = 4; lastKnownFileType = sourcecode.swift; path = "ZMAssetClientMessage+FileMessageData.swift"; sourceTree = "<group>"; };
		54E3EE401F616BA600A261E3 /* ZMAssetClientMessage.swift */ = {isa = PBXFileReference; fileEncoding = 4; lastKnownFileType = sourcecode.swift; path = ZMAssetClientMessage.swift; sourceTree = "<group>"; };
		54E3EE421F6194A400A261E3 /* ZMAssetClientMessage+GenericMessage.swift */ = {isa = PBXFileReference; fileEncoding = 4; lastKnownFileType = sourcecode.swift; path = "ZMAssetClientMessage+GenericMessage.swift"; sourceTree = "<group>"; };
		54E3EE441F61A53C00A261E3 /* ZMAssetClientMessage+Ephemeral.swift */ = {isa = PBXFileReference; fileEncoding = 4; lastKnownFileType = sourcecode.swift; path = "ZMAssetClientMessage+Ephemeral.swift"; sourceTree = "<group>"; };
		54E3EE461F61A78B00A261E3 /* ZMAssetClientMessage+Deletion.swift */ = {isa = PBXFileReference; fileEncoding = 4; lastKnownFileType = sourcecode.swift; path = "ZMAssetClientMessage+Deletion.swift"; sourceTree = "<group>"; };
		54ED3A9C1F38CB6A0066AD47 /* DatabaseMigrationTests.swift */ = {isa = PBXFileReference; fileEncoding = 4; lastKnownFileType = sourcecode.swift; path = DatabaseMigrationTests.swift; sourceTree = "<group>"; };
		54ED8A912523197B005C2BDF /* zmessaging2.86.0.xcdatamodel */ = {isa = PBXFileReference; lastKnownFileType = wrapper.xcdatamodel; path = zmessaging2.86.0.xcdatamodel; sourceTree = "<group>"; };
		54EDE67F1CBBF1860044A17E /* PINCache+ZMessaging.swift */ = {isa = PBXFileReference; fileEncoding = 4; lastKnownFileType = sourcecode.swift; path = "PINCache+ZMessaging.swift"; sourceTree = "<group>"; };
		54EDE6811CBBF6260044A17E /* FileAssetCacheTests.swift */ = {isa = PBXFileReference; fileEncoding = 4; lastKnownFileType = sourcecode.swift; path = FileAssetCacheTests.swift; sourceTree = "<group>"; };
		54F6CEAA1CE2972200A1276D /* ZMAssetClientMessage+Download.swift */ = {isa = PBXFileReference; fileEncoding = 4; lastKnownFileType = sourcecode.swift; path = "ZMAssetClientMessage+Download.swift"; sourceTree = "<group>"; };
		54F84CFC1F9950B300ABD7D5 /* DuplicatedEntityRemoval.swift */ = {isa = PBXFileReference; lastKnownFileType = sourcecode.swift; path = DuplicatedEntityRemoval.swift; sourceTree = "<group>"; };
		54F84CFE1F99588D00ABD7D5 /* DuplicatedEntityRemovalTests.swift */ = {isa = PBXFileReference; lastKnownFileType = sourcecode.swift; path = DuplicatedEntityRemovalTests.swift; sourceTree = "<group>"; };
		54F84D001F995A1F00ABD7D5 /* DiskDatabaseTests.swift */ = {isa = PBXFileReference; lastKnownFileType = sourcecode.swift; path = DiskDatabaseTests.swift; sourceTree = "<group>"; };
		54FB03A01E41E273000E13DC /* LegacyPersistedDataPatches.swift */ = {isa = PBXFileReference; fileEncoding = 4; lastKnownFileType = sourcecode.swift; path = LegacyPersistedDataPatches.swift; sourceTree = "<group>"; };
		54FB03A21E41E64A000E13DC /* UserClient+Patches.swift */ = {isa = PBXFileReference; fileEncoding = 4; lastKnownFileType = sourcecode.swift; path = "UserClient+Patches.swift"; sourceTree = "<group>"; };
		54FB03A81E41F1B6000E13DC /* LegacyPersistedDataPatches+Directory.swift */ = {isa = PBXFileReference; fileEncoding = 4; lastKnownFileType = sourcecode.swift; path = "LegacyPersistedDataPatches+Directory.swift"; sourceTree = "<group>"; };
		54FB03AC1E41F6C2000E13DC /* LegacyPersistedDataPatchesTests.swift */ = {isa = PBXFileReference; fileEncoding = 4; lastKnownFileType = sourcecode.swift; path = LegacyPersistedDataPatchesTests.swift; sourceTree = "<group>"; };
		54FB03AE1E41FC86000E13DC /* NSManagedObjectContext+Patches.swift */ = {isa = PBXFileReference; fileEncoding = 4; lastKnownFileType = sourcecode.swift; path = "NSManagedObjectContext+Patches.swift"; sourceTree = "<group>"; };
		55C40BCD22B0316800EFD8BD /* ZMUser+LegalHoldRequest.swift */ = {isa = PBXFileReference; lastKnownFileType = sourcecode.swift; path = "ZMUser+LegalHoldRequest.swift"; sourceTree = "<group>"; };
		55C40BD322B0F23000EFD8BD /* zmessaging2.73.0.xcdatamodel */ = {isa = PBXFileReference; lastKnownFileType = wrapper.xcdatamodel; path = zmessaging2.73.0.xcdatamodel; sourceTree = "<group>"; };
		55C40BD422B0F75C00EFD8BD /* ZMUserLegalHoldTests.swift */ = {isa = PBXFileReference; lastKnownFileType = sourcecode.swift; path = ZMUserLegalHoldTests.swift; sourceTree = "<group>"; };
		55C40BDC22B24AA600EFD8BD /* store2-73-0.wiredatabase */ = {isa = PBXFileReference; lastKnownFileType = file; path = "store2-73-0.wiredatabase"; sourceTree = "<group>"; };
		594EB3002B1E31D30022A5CD /* AutoMockable.generated.swift */ = {isa = PBXFileReference; fileEncoding = 4; lastKnownFileType = sourcecode.swift; path = AutoMockable.generated.swift; sourceTree = "<group>"; };
		59D1C3002B1DE6FF0016F6B2 /* WireDataModelSupport.framework */ = {isa = PBXFileReference; explicitFileType = wrapper.framework; includeInIndex = 0; path = WireDataModelSupport.framework; sourceTree = BUILT_PRODUCTS_DIR; };
		59D1C3022B1DE6FF0016F6B2 /* WireDataModelSupport.h */ = {isa = PBXFileReference; lastKnownFileType = sourcecode.c.h; path = WireDataModelSupport.h; sourceTree = "<group>"; };
		5E055B29228C46DA00E91314 /* zmessaging2.70.0.xcdatamodel */ = {isa = PBXFileReference; lastKnownFileType = wrapper.xcdatamodel; path = zmessaging2.70.0.xcdatamodel; sourceTree = "<group>"; };
		5E0FB214205176B400FD9867 /* Set+ServiceUser.swift */ = {isa = PBXFileReference; lastKnownFileType = sourcecode.swift; path = "Set+ServiceUser.swift"; sourceTree = "<group>"; };
		5E36B45D21CA5BBA00B7063B /* UnverifiedCredentials.swift */ = {isa = PBXFileReference; lastKnownFileType = sourcecode.swift; path = UnverifiedCredentials.swift; sourceTree = "<group>"; };
		5E39FC66225F22BE00C682B8 /* ZMConversation+ExternalParticipant.swift */ = {isa = PBXFileReference; lastKnownFileType = sourcecode.swift; path = "ZMConversation+ExternalParticipant.swift"; sourceTree = "<group>"; };
		5E39FC68225F2DC000C682B8 /* ZMConversationExternalParticipantsStateTests.swift */ = {isa = PBXFileReference; lastKnownFileType = sourcecode.swift; path = ZMConversationExternalParticipantsStateTests.swift; sourceTree = "<group>"; };
		5E4BA9F32216F4B400F938A8 /* zmessaging2.63.0.xcdatamodel */ = {isa = PBXFileReference; lastKnownFileType = wrapper.xcdatamodel; path = zmessaging2.63.0.xcdatamodel; sourceTree = "<group>"; };
		5E4BA9F42216FF4000F938A8 /* store2-62-0.wiredatabase */ = {isa = PBXFileReference; lastKnownFileType = file; name = "store2-62-0.wiredatabase"; path = "Tests/Resources/store2-62-0.wiredatabase"; sourceTree = SOURCE_ROOT; };
		5E67168D2174B9AF00522E61 /* LoginCredentials.swift */ = {isa = PBXFileReference; lastKnownFileType = sourcecode.swift; path = LoginCredentials.swift; sourceTree = "<group>"; };
		5E771F372080BB0000575629 /* PBMessage+Validation.swift */ = {isa = PBXFileReference; lastKnownFileType = sourcecode.swift; path = "PBMessage+Validation.swift"; sourceTree = "<group>"; };
		5E771F392080C40B00575629 /* PBMessageValidationTests.swift */ = {isa = PBXFileReference; lastKnownFileType = sourcecode.swift; path = PBMessageValidationTests.swift; sourceTree = "<group>"; };
		5E9EA4D52242942900D401B2 /* ZMClientMessageTests+LinkAttachments.swift */ = {isa = PBXFileReference; lastKnownFileType = sourcecode.swift; path = "ZMClientMessageTests+LinkAttachments.swift"; sourceTree = "<group>"; };
		5E9EA4D92243AC3900D401B2 /* zmessaging2.69.0.xcdatamodel */ = {isa = PBXFileReference; lastKnownFileType = wrapper.xcdatamodel; path = zmessaging2.69.0.xcdatamodel; sourceTree = "<group>"; };
		5E9EA4DA2243ADA400D401B2 /* store2-69-0.wiredatabase */ = {isa = PBXFileReference; lastKnownFileType = file; path = "store2-69-0.wiredatabase"; sourceTree = "<group>"; };
		5E9EA4E12243E0D300D401B2 /* ConversationMessage+Attachments.swift */ = {isa = PBXFileReference; lastKnownFileType = sourcecode.swift; path = "ConversationMessage+Attachments.swift"; sourceTree = "<group>"; };
		5EDDC7A52088CE3B00B24850 /* ZMConversation+Invalid.swift */ = {isa = PBXFileReference; lastKnownFileType = sourcecode.swift; path = "ZMConversation+Invalid.swift"; sourceTree = "<group>"; };
		5EF1F238229538FD008C80D0 /* store2-70-0.wiredatabase */ = {isa = PBXFileReference; lastKnownFileType = file; path = "store2-70-0.wiredatabase"; sourceTree = "<group>"; };
		5EFE9C052125CD3F007932A6 /* UnregisteredUser.swift */ = {isa = PBXFileReference; lastKnownFileType = sourcecode.swift; path = UnregisteredUser.swift; sourceTree = "<group>"; };
		5EFE9C072126BF9D007932A6 /* ZMPropertyNormalizationResult.h */ = {isa = PBXFileReference; lastKnownFileType = sourcecode.c.h; path = ZMPropertyNormalizationResult.h; sourceTree = "<group>"; };
		5EFE9C082126BF9D007932A6 /* ZMPropertyNormalizationResult.m */ = {isa = PBXFileReference; lastKnownFileType = sourcecode.c.objc; path = ZMPropertyNormalizationResult.m; sourceTree = "<group>"; };
		5EFE9C0B2126CB71007932A6 /* UnregisteredUserTests.swift */ = {isa = PBXFileReference; lastKnownFileType = sourcecode.swift; path = UnregisteredUserTests.swift; sourceTree = "<group>"; };
		5EFE9C0E2126D3FA007932A6 /* NormalizationResult.swift */ = {isa = PBXFileReference; lastKnownFileType = sourcecode.swift; path = NormalizationResult.swift; sourceTree = "<group>"; };
		6308F8A12A273C0B0072A177 /* BaseFetchMLSGroupInfoAction.swift */ = {isa = PBXFileReference; lastKnownFileType = sourcecode.swift; path = BaseFetchMLSGroupInfoAction.swift; sourceTree = "<group>"; };
		6308F8A32A273C680072A177 /* FetchMLSSubconversationGroupInfoAction.swift */ = {isa = PBXFileReference; lastKnownFileType = sourcecode.swift; path = FetchMLSSubconversationGroupInfoAction.swift; sourceTree = "<group>"; };
		6308F8A52A273CB70072A177 /* FetchMLSConversationGroupInfoAction.swift */ = {isa = PBXFileReference; lastKnownFileType = sourcecode.swift; path = FetchMLSConversationGroupInfoAction.swift; sourceTree = "<group>"; };
		631A0577240420380062B387 /* UserClient+SafeLogging.swift */ = {isa = PBXFileReference; lastKnownFileType = sourcecode.swift; path = "UserClient+SafeLogging.swift"; sourceTree = "<group>"; };
		631A0585240439470062B387 /* UserClientTests+SafeLogging.swift */ = {isa = PBXFileReference; lastKnownFileType = sourcecode.swift; path = "UserClientTests+SafeLogging.swift"; sourceTree = "<group>"; };
		63298D992434D04D006B6018 /* GenericMessage+External.swift */ = {isa = PBXFileReference; lastKnownFileType = sourcecode.swift; path = "GenericMessage+External.swift"; sourceTree = "<group>"; };
		63298D9B24374094006B6018 /* GenericMessageTests+External.swift */ = {isa = PBXFileReference; lastKnownFileType = sourcecode.swift; path = "GenericMessageTests+External.swift"; sourceTree = "<group>"; };
		63298D9D24374489006B6018 /* Dictionary+ObjectForKey.swift */ = {isa = PBXFileReference; lastKnownFileType = sourcecode.swift; path = "Dictionary+ObjectForKey.swift"; sourceTree = "<group>"; };
		63340BBC241C2BC5004ED87C /* store2-80-0.wiredatabase */ = {isa = PBXFileReference; lastKnownFileType = file; path = "store2-80-0.wiredatabase"; sourceTree = "<group>"; };
		63370C6B242A510A0072C37F /* ZMOTRMessage+UpdateEvent.swift */ = {isa = PBXFileReference; lastKnownFileType = sourcecode.swift; path = "ZMOTRMessage+UpdateEvent.swift"; sourceTree = "<group>"; };
		63370CBA242CB84A0072C37F /* CompositeMessageItemContent.swift */ = {isa = PBXFileReference; lastKnownFileType = sourcecode.swift; path = CompositeMessageItemContent.swift; sourceTree = "<group>"; };
		63370CBC242CBA0A0072C37F /* CompositeMessageData.swift */ = {isa = PBXFileReference; lastKnownFileType = sourcecode.swift; path = CompositeMessageData.swift; sourceTree = "<group>"; };
		63370CC3242CFA860072C37F /* ZMAssetClientMessage+UpdateEvent.swift */ = {isa = PBXFileReference; lastKnownFileType = sourcecode.swift; path = "ZMAssetClientMessage+UpdateEvent.swift"; sourceTree = "<group>"; };
		63370CC8242E3B990072C37F /* ZMMessage+Conversation.swift */ = {isa = PBXFileReference; lastKnownFileType = sourcecode.swift; path = "ZMMessage+Conversation.swift"; sourceTree = "<group>"; };
		63370CF42431F3ED0072C37F /* CompositeMessageItemContentTests.swift */ = {isa = PBXFileReference; lastKnownFileType = sourcecode.swift; path = CompositeMessageItemContentTests.swift; sourceTree = "<group>"; };
		63370CF72431F5DE0072C37F /* BaseCompositeMessageTests.swift */ = {isa = PBXFileReference; lastKnownFileType = sourcecode.swift; path = BaseCompositeMessageTests.swift; sourceTree = "<group>"; };
		63495DEF23F6BD2A002A7C59 /* GenericMessageTests.swift */ = {isa = PBXFileReference; lastKnownFileType = sourcecode.swift; path = GenericMessageTests.swift; sourceTree = "<group>"; };
		63495E1A23FED9A9002A7C59 /* ZMUser+Protobuf.swift */ = {isa = PBXFileReference; lastKnownFileType = sourcecode.swift; path = "ZMUser+Protobuf.swift"; sourceTree = "<group>"; };
		6354BDF22746C30900880D50 /* ZMConversation+Federation.swift */ = {isa = PBXFileReference; lastKnownFileType = sourcecode.swift; path = "ZMConversation+Federation.swift"; sourceTree = "<group>"; };
		6354BDF42747BD9600880D50 /* ZMConversationTests+Federation.swift */ = {isa = PBXFileReference; lastKnownFileType = sourcecode.swift; path = "ZMConversationTests+Federation.swift"; sourceTree = "<group>"; };
		6374562129C3323D001D1A33 /* CoreCryptoKeyProviderTests.swift */ = {isa = PBXFileReference; lastKnownFileType = sourcecode.swift; path = CoreCryptoKeyProviderTests.swift; sourceTree = "<group>"; };
		63880548240EA8950043B641 /* ZMClientMessageTests+Composite.swift */ = {isa = PBXFileReference; lastKnownFileType = sourcecode.swift; path = "ZMClientMessageTests+Composite.swift"; sourceTree = "<group>"; };
		63880556240FFE7A0043B641 /* zmessaging2.80.0.xcdatamodel */ = {isa = PBXFileReference; lastKnownFileType = wrapper.xcdatamodel; path = zmessaging2.80.0.xcdatamodel; sourceTree = "<group>"; };
		638805642410FE920043B641 /* ButtonState.swift */ = {isa = PBXFileReference; lastKnownFileType = sourcecode.swift; path = ButtonState.swift; sourceTree = "<group>"; };
		638941ED2AF4FD4B0051ABFD /* RemoveLocalConversationUseCase.swift */ = {isa = PBXFileReference; lastKnownFileType = sourcecode.swift; path = RemoveLocalConversationUseCase.swift; sourceTree = "<group>"; };
		638941F52AF5211D0051ABFD /* RemoveLocalConversationUseCaseTests.swift */ = {isa = PBXFileReference; lastKnownFileType = sourcecode.swift; path = RemoveLocalConversationUseCaseTests.swift; sourceTree = "<group>"; };
		6391A7F42A6FD62700832665 /* zmessaging2.107.0.xcdatamodel */ = {isa = PBXFileReference; lastKnownFileType = wrapper.xcdatamodel; path = zmessaging2.107.0.xcdatamodel; sourceTree = "<group>"; };
		6391A7F62A6FD66A00832665 /* DuplicateClientsMigrationPolicy.swift */ = {isa = PBXFileReference; fileEncoding = 4; lastKnownFileType = sourcecode.swift; path = DuplicateClientsMigrationPolicy.swift; sourceTree = "<group>"; };
		6391A7F92A6FD6FC00832665 /* MappingModel_2.106-2.107.xcmappingmodel */ = {isa = PBXFileReference; lastKnownFileType = wrapper.xcmappingmodel; path = "MappingModel_2.106-2.107.xcmappingmodel"; sourceTree = "<group>"; };
		6391A7FB2A6FD7C900832665 /* DatabaseMigrationTests+UserClientUniqueness.swift */ = {isa = PBXFileReference; fileEncoding = 4; lastKnownFileType = sourcecode.swift; path = "DatabaseMigrationTests+UserClientUniqueness.swift"; sourceTree = "<group>"; };
		6391A7FE2A6FDB9100832665 /* store2-107-0.wiredatabase */ = {isa = PBXFileReference; lastKnownFileType = file; path = "store2-107-0.wiredatabase"; sourceTree = "<group>"; };
		63AFE2D5244F49A90003F619 /* GenericMessage+MessageCapable.swift */ = {isa = PBXFileReference; lastKnownFileType = sourcecode.swift; path = "GenericMessage+MessageCapable.swift"; sourceTree = "<group>"; };
		63B1333729A503D000009D84 /* ProteusServiceInterface.swift */ = {isa = PBXFileReference; fileEncoding = 4; lastKnownFileType = sourcecode.swift; path = ProteusServiceInterface.swift; sourceTree = "<group>"; };
		63B1333829A503D000009D84 /* ProteusService.swift */ = {isa = PBXFileReference; fileEncoding = 4; lastKnownFileType = sourcecode.swift; path = ProteusService.swift; sourceTree = "<group>"; };
		63B1333A29A503D000009D84 /* MLSGroup.swift */ = {isa = PBXFileReference; fileEncoding = 4; lastKnownFileType = sourcecode.swift; path = MLSGroup.swift; sourceTree = "<group>"; };
		63B1333B29A503D000009D84 /* MLSActionsProvider.swift */ = {isa = PBXFileReference; fileEncoding = 4; lastKnownFileType = sourcecode.swift; path = MLSActionsProvider.swift; sourceTree = "<group>"; };
		63B1333D29A503D000009D84 /* MLSGroupID.swift */ = {isa = PBXFileReference; fileEncoding = 4; lastKnownFileType = sourcecode.swift; path = MLSGroupID.swift; sourceTree = "<group>"; };
		63B1333E29A503D000009D84 /* MLSActionExecutor.swift */ = {isa = PBXFileReference; fileEncoding = 4; lastKnownFileType = sourcecode.swift; path = MLSActionExecutor.swift; sourceTree = "<group>"; };
		63B1334029A503D000009D84 /* MLSService.swift */ = {isa = PBXFileReference; fileEncoding = 4; lastKnownFileType = sourcecode.swift; path = MLSService.swift; sourceTree = "<group>"; };
		63B1334229A503D000009D84 /* BackendMLSPublicKeys.swift */ = {isa = PBXFileReference; fileEncoding = 4; lastKnownFileType = sourcecode.swift; path = BackendMLSPublicKeys.swift; sourceTree = "<group>"; };
		63B1334329A503D000009D84 /* MessageProtocol.swift */ = {isa = PBXFileReference; fileEncoding = 4; lastKnownFileType = sourcecode.swift; path = MessageProtocol.swift; sourceTree = "<group>"; };
		63B1334429A503D000009D84 /* CoreCryptoConfiguration.swift */ = {isa = PBXFileReference; fileEncoding = 4; lastKnownFileType = sourcecode.swift; path = CoreCryptoConfiguration.swift; sourceTree = "<group>"; };
		63B1334529A503D000009D84 /* MLSClientID.swift */ = {isa = PBXFileReference; fileEncoding = 4; lastKnownFileType = sourcecode.swift; path = MLSClientID.swift; sourceTree = "<group>"; };
		63B1334629A503D000009D84 /* CoreCryptoKeyProvider.swift */ = {isa = PBXFileReference; fileEncoding = 4; lastKnownFileType = sourcecode.swift; path = CoreCryptoKeyProvider.swift; sourceTree = "<group>"; };
		63B1334729A503D000009D84 /* SyncStatusProtocol.swift */ = {isa = PBXFileReference; fileEncoding = 4; lastKnownFileType = sourcecode.swift; path = SyncStatusProtocol.swift; sourceTree = "<group>"; };
		63B1334929A503D000009D84 /* UploadSelfMLSKeyPackagesAction.swift */ = {isa = PBXFileReference; fileEncoding = 4; lastKnownFileType = sourcecode.swift; path = UploadSelfMLSKeyPackagesAction.swift; sourceTree = "<group>"; };
		63B1334A29A503D000009D84 /* SendMLSMessageAction.swift */ = {isa = PBXFileReference; fileEncoding = 4; lastKnownFileType = sourcecode.swift; path = SendMLSMessageAction.swift; sourceTree = "<group>"; };
		63B1334B29A503D000009D84 /* SendCommitBundleAction.swift */ = {isa = PBXFileReference; fileEncoding = 4; lastKnownFileType = sourcecode.swift; path = SendCommitBundleAction.swift; sourceTree = "<group>"; };
		63B1334C29A503D000009D84 /* FetchBackendMLSPublicKeysAction.swift */ = {isa = PBXFileReference; fileEncoding = 4; lastKnownFileType = sourcecode.swift; path = FetchBackendMLSPublicKeysAction.swift; sourceTree = "<group>"; };
		63B1334D29A503D000009D84 /* CountSelfMLSKeyPackagesAction.swift */ = {isa = PBXFileReference; fileEncoding = 4; lastKnownFileType = sourcecode.swift; path = CountSelfMLSKeyPackagesAction.swift; sourceTree = "<group>"; };
		63B1334F29A503D000009D84 /* ClaimMLSKeyPackageAction.swift */ = {isa = PBXFileReference; fileEncoding = 4; lastKnownFileType = sourcecode.swift; path = ClaimMLSKeyPackageAction.swift; sourceTree = "<group>"; };
		63B1335029A503D000009D84 /* MLSGroupStatus.swift */ = {isa = PBXFileReference; fileEncoding = 4; lastKnownFileType = sourcecode.swift; path = MLSGroupStatus.swift; sourceTree = "<group>"; };
		63B1335129A503D000009D84 /* CoreCryptoCallbacks.swift */ = {isa = PBXFileReference; fileEncoding = 4; lastKnownFileType = sourcecode.swift; path = CoreCryptoCallbacks.swift; sourceTree = "<group>"; };
		63B1335329A503D000009D84 /* StaleMLSKeyMaterialDetector.swift */ = {isa = PBXFileReference; fileEncoding = 4; lastKnownFileType = sourcecode.swift; path = StaleMLSKeyMaterialDetector.swift; sourceTree = "<group>"; };
		63B1337229A798C800009D84 /* ProteusProvider.swift */ = {isa = PBXFileReference; lastKnownFileType = sourcecode.swift; path = ProteusProvider.swift; sourceTree = "<group>"; };
		63B658DD243754E100EF463F /* GenericMessage+UpdateEvent.swift */ = {isa = PBXFileReference; fileEncoding = 4; lastKnownFileType = sourcecode.swift; path = "GenericMessage+UpdateEvent.swift"; sourceTree = "<group>"; };
		63B658DF243789DE00EF463F /* GenericMessage+Assets.swift */ = {isa = PBXFileReference; lastKnownFileType = sourcecode.swift; path = "GenericMessage+Assets.swift"; sourceTree = "<group>"; };
		63BEF5862A2636BC00F482E8 /* MLSConferenceInfo.swift */ = {isa = PBXFileReference; lastKnownFileType = sourcecode.swift; path = MLSConferenceInfo.swift; sourceTree = "<group>"; };
		63C07014291144F70075D598 /* CoreCryptoConfigProviderTests.swift */ = {isa = PBXFileReference; lastKnownFileType = sourcecode.swift; path = CoreCryptoConfigProviderTests.swift; sourceTree = "<group>"; };
		63C2EABC2A93B174008A0AB7 /* AddParticipantAction.swift */ = {isa = PBXFileReference; lastKnownFileType = sourcecode.swift; path = AddParticipantAction.swift; sourceTree = "<group>"; };
		63C2EABE2A93B1E7008A0AB7 /* RemoveParticipantAction.swift */ = {isa = PBXFileReference; lastKnownFileType = sourcecode.swift; path = RemoveParticipantAction.swift; sourceTree = "<group>"; };
		63C2EAC02A93B244008A0AB7 /* SyncConversationAction.swift */ = {isa = PBXFileReference; lastKnownFileType = sourcecode.swift; path = SyncConversationAction.swift; sourceTree = "<group>"; };
		63CA8214240812620073426A /* ZMClientMessage+Composite.swift */ = {isa = PBXFileReference; lastKnownFileType = sourcecode.swift; path = "ZMClientMessage+Composite.swift"; sourceTree = "<group>"; };
		63D41E4E2452EA080076826F /* ZMConversation+SelfConversation.swift */ = {isa = PBXFileReference; lastKnownFileType = sourcecode.swift; path = "ZMConversation+SelfConversation.swift"; sourceTree = "<group>"; };
		63D41E502452F0A60076826F /* ZMMessage+Removal.swift */ = {isa = PBXFileReference; lastKnownFileType = sourcecode.swift; path = "ZMMessage+Removal.swift"; sourceTree = "<group>"; };
		63D41E5224531BAD0076826F /* ZMMessage+Reaction.swift */ = {isa = PBXFileReference; lastKnownFileType = sourcecode.swift; path = "ZMMessage+Reaction.swift"; sourceTree = "<group>"; };
		63D41E6C245733AC0076826F /* ZMMessageTests+Removal.swift */ = {isa = PBXFileReference; lastKnownFileType = sourcecode.swift; path = "ZMMessageTests+Removal.swift"; sourceTree = "<group>"; };
		63D41E6E24573F420076826F /* ZMConversationTests+SelfConversation.swift */ = {isa = PBXFileReference; lastKnownFileType = sourcecode.swift; path = "ZMConversationTests+SelfConversation.swift"; sourceTree = "<group>"; };
		63D41E7024597E420076826F /* GenericMessage+Flags.swift */ = {isa = PBXFileReference; lastKnownFileType = sourcecode.swift; path = "GenericMessage+Flags.swift"; sourceTree = "<group>"; };
		63D5654528B4C45100BDFB49 /* zmessaging2.105.0.xcdatamodel */ = {isa = PBXFileReference; lastKnownFileType = wrapper.xcdatamodel; path = zmessaging2.105.0.xcdatamodel; sourceTree = "<group>"; };
		63D9A19D282AA0050074C20C /* NSManagedObjectContext+Federation.swift */ = {isa = PBXFileReference; lastKnownFileType = sourcecode.swift; path = "NSManagedObjectContext+Federation.swift"; sourceTree = "<group>"; };
		63DA335D286C9CF000818C3C /* NSManagedObjectContext+MLSService.swift */ = {isa = PBXFileReference; lastKnownFileType = sourcecode.swift; path = "NSManagedObjectContext+MLSService.swift"; sourceTree = "<group>"; };
		63DA3372286CA43300818C3C /* ZMConversation+MLS.swift */ = {isa = PBXFileReference; lastKnownFileType = sourcecode.swift; path = "ZMConversation+MLS.swift"; sourceTree = "<group>"; };
		63DA33AD28746BD200818C3C /* zmessaging2.103.0.xcdatamodel */ = {isa = PBXFileReference; lastKnownFileType = wrapper.xcdatamodel; path = zmessaging2.103.0.xcdatamodel; sourceTree = "<group>"; };
		63DA33AE28746CC100818C3C /* store2-103-0.wiredatabase */ = {isa = PBXFileReference; lastKnownFileType = file; path = "store2-103-0.wiredatabase"; sourceTree = "<group>"; };
		63E21AE1291E92770084A942 /* FetchUserClientsAction.swift */ = {isa = PBXFileReference; fileEncoding = 4; lastKnownFileType = sourcecode.swift; path = FetchUserClientsAction.swift; sourceTree = "<group>"; };
		63E313D2274D5F57002EAF1D /* ZMConversationTests+Team.swift */ = {isa = PBXFileReference; lastKnownFileType = sourcecode.swift; path = "ZMConversationTests+Team.swift"; sourceTree = "<group>"; };
		63F0780C29F292770031E19D /* FetchSubgroupAction.swift */ = {isa = PBXFileReference; lastKnownFileType = sourcecode.swift; path = FetchSubgroupAction.swift; sourceTree = "<group>"; };
		63F0781129F6C59D0031E19D /* MLSSubgroup.swift */ = {isa = PBXFileReference; lastKnownFileType = sourcecode.swift; path = MLSSubgroup.swift; sourceTree = "<group>"; };
		63F376D92834FF7200FE1F05 /* NSManagedObjectContextTests+Federation.swift */ = {isa = PBXFileReference; lastKnownFileType = sourcecode.swift; path = "NSManagedObjectContextTests+Federation.swift"; sourceTree = "<group>"; };
		63F65F00246B073900534A69 /* GenericMessage+Content.swift */ = {isa = PBXFileReference; lastKnownFileType = sourcecode.swift; path = "GenericMessage+Content.swift"; sourceTree = "<group>"; };
		63FACD55291BC598003AB25D /* MLSClientIDTests.swift */ = {isa = PBXFileReference; lastKnownFileType = sourcecode.swift; path = MLSClientIDTests.swift; sourceTree = "<group>"; };
		63FCE54728C78D1F00126D9D /* ZMConversationTests+Predicates.swift */ = {isa = PBXFileReference; lastKnownFileType = sourcecode.swift; path = "ZMConversationTests+Predicates.swift"; sourceTree = "<group>"; };
		70E77B7C273188150021EE70 /* ZMConversation+Role.swift */ = {isa = PBXFileReference; lastKnownFileType = sourcecode.swift; path = "ZMConversation+Role.swift"; sourceTree = "<group>"; };
		7A2778C5285223D90044A73F /* KeychainManager.swift */ = {isa = PBXFileReference; lastKnownFileType = sourcecode.swift; path = KeychainManager.swift; sourceTree = "<group>"; };
		7A2778C7285329210044A73F /* KeychainManagerTests.swift */ = {isa = PBXFileReference; lastKnownFileType = sourcecode.swift; path = KeychainManagerTests.swift; sourceTree = "<group>"; };
		7C2E467721072A31007E2566 /* zmessaging2.50.0.xcdatamodel */ = {isa = PBXFileReference; lastKnownFileType = wrapper.xcdatamodel; path = zmessaging2.50.0.xcdatamodel; sourceTree = "<group>"; };
		7C88C5312182F6150037DD03 /* ZMClientMessageTests+Replies.swift */ = {isa = PBXFileReference; fileEncoding = 4; lastKnownFileType = sourcecode.swift; path = "ZMClientMessageTests+Replies.swift"; sourceTree = "<group>"; };
		7C8BFFDE22FC5E1600B3C8A5 /* ZMUser+Validation.swift */ = {isa = PBXFileReference; lastKnownFileType = sourcecode.swift; path = "ZMUser+Validation.swift"; sourceTree = "<group>"; };
		7CAE54512180B59800177A8E /* zmessaging2.56.0.xcdatamodel */ = {isa = PBXFileReference; lastKnownFileType = wrapper.xcdatamodel; path = zmessaging2.56.0.xcdatamodel; sourceTree = "<group>"; };
		7CBC3FC020177C3C008D06E4 /* RasterImages+Protobuf.swift */ = {isa = PBXFileReference; lastKnownFileType = sourcecode.swift; path = "RasterImages+Protobuf.swift"; sourceTree = "<group>"; };
		7CBC42EA2211CE900037E716 /* zmessaging2.62.0.xcdatamodel */ = {isa = PBXFileReference; lastKnownFileType = wrapper.xcdatamodel; path = zmessaging2.62.0.xcdatamodel; sourceTree = "<group>"; };
		7CFB77352212C45E00B27972 /* store2-61-0.wiredatabase */ = {isa = PBXFileReference; lastKnownFileType = file; name = "store2-61-0.wiredatabase"; path = "Tests/Resources/store2-61-0.wiredatabase"; sourceTree = SOURCE_ROOT; };
		8702B0EA20527F47006B60B9 /* zmessaging2.44.0.xcdatamodel */ = {isa = PBXFileReference; lastKnownFileType = wrapper.xcdatamodel; path = zmessaging2.44.0.xcdatamodel; sourceTree = "<group>"; };
		8702B0EB20529C78006B60B9 /* store2-43-0.wiredatabase */ = {isa = PBXFileReference; lastKnownFileType = file; name = "store2-43-0.wiredatabase"; path = "Tests/Resources/store2-43-0.wiredatabase"; sourceTree = SOURCE_ROOT; };
		8704676A21513DE900C628D7 /* ZMOTRMessage+Unarchive.swift */ = {isa = PBXFileReference; lastKnownFileType = sourcecode.swift; path = "ZMOTRMessage+Unarchive.swift"; sourceTree = "<group>"; };
		87140ACC20D7DD700036B7CB /* zmessaging2.48.0.xcdatamodel */ = {isa = PBXFileReference; lastKnownFileType = wrapper.xcdatamodel; path = zmessaging2.48.0.xcdatamodel; sourceTree = "<group>"; };
		871DD79E2084A316006B1C56 /* BatchDeleteTests.swift */ = {isa = PBXFileReference; lastKnownFileType = sourcecode.swift; path = BatchDeleteTests.swift; sourceTree = "<group>"; };
		872A2E891FFD2FBF00900B22 /* ZMSearchUserPayloadParsingTests.swift */ = {isa = PBXFileReference; lastKnownFileType = sourcecode.swift; path = ZMSearchUserPayloadParsingTests.swift; sourceTree = "<group>"; };
		873B88F82040430A00FBE254 /* store2-42-0.wiredatabase */ = {isa = PBXFileReference; lastKnownFileType = file; name = "store2-42-0.wiredatabase"; path = "Tests/Resources/store2-42-0.wiredatabase"; sourceTree = SOURCE_ROOT; };
		873B88FB204044AC00FBE254 /* ConversationCreationOptions.swift */ = {isa = PBXFileReference; lastKnownFileType = sourcecode.swift; path = ConversationCreationOptions.swift; sourceTree = "<group>"; };
		873B88FD2040470900FBE254 /* ConversationCreationOptionsTests.swift */ = {isa = PBXFileReference; lastKnownFileType = sourcecode.swift; path = ConversationCreationOptionsTests.swift; sourceTree = "<group>"; };
		874387B921E6404F00901B0F /* store2-59-0.wiredatabase */ = {isa = PBXFileReference; lastKnownFileType = file; name = "store2-59-0.wiredatabase"; path = "Tests/Resources/store2-59-0.wiredatabase"; sourceTree = SOURCE_ROOT; };
		874D9797211064D300B07674 /* ZMConversationLastMessagesTest.swift */ = {isa = PBXFileReference; lastKnownFileType = sourcecode.swift; path = ZMConversationLastMessagesTest.swift; sourceTree = "<group>"; };
		8767E85A216391DF00390F75 /* ZMConversation+Mute.swift */ = {isa = PBXFileReference; lastKnownFileType = sourcecode.swift; path = "ZMConversation+Mute.swift"; sourceTree = "<group>"; };
		8767E85C2163AA4800390F75 /* zmessaging2.54.0.xcdatamodel */ = {isa = PBXFileReference; lastKnownFileType = wrapper.xcdatamodel; path = zmessaging2.54.0.xcdatamodel; sourceTree = "<group>"; };
		8767E8622163B2C000390F75 /* store2-53-0.wiredatabase */ = {isa = PBXFileReference; lastKnownFileType = file; name = "store2-53-0.wiredatabase"; path = "Tests/Resources/store2-53-0.wiredatabase"; sourceTree = SOURCE_ROOT; };
		8767E8672163B9EE00390F75 /* ZMConversationTests+Mute.swift */ = {isa = PBXFileReference; lastKnownFileType = sourcecode.swift; path = "ZMConversationTests+Mute.swift"; sourceTree = "<group>"; };
		8768679221B97C770002633C /* zmessaging2.59.0.xcdatamodel */ = {isa = PBXFileReference; lastKnownFileType = wrapper.xcdatamodel; path = zmessaging2.59.0.xcdatamodel; sourceTree = "<group>"; };
		87890A1821E348F500E19A42 /* zmessaging2.60.0.xcdatamodel */ = {isa = PBXFileReference; lastKnownFileType = wrapper.xcdatamodel; path = zmessaging2.60.0.xcdatamodel; sourceTree = "<group>"; };
		87A7FA23203DD11100AA066C /* ZMConversationTests+AccessMode.swift */ = {isa = PBXFileReference; lastKnownFileType = sourcecode.swift; path = "ZMConversationTests+AccessMode.swift"; sourceTree = "<group>"; };
		87C125F61EF94EE800D28DC1 /* ZMManagedObject+Grouping.swift */ = {isa = PBXFileReference; fileEncoding = 4; lastKnownFileType = sourcecode.swift; path = "ZMManagedObject+Grouping.swift"; sourceTree = "<group>"; };
		87C125F81EF94F2E00D28DC1 /* ZMManagedObjectGroupingTests.swift */ = {isa = PBXFileReference; fileEncoding = 4; lastKnownFileType = sourcecode.swift; path = ZMManagedObjectGroupingTests.swift; sourceTree = "<group>"; };
		87C1C25E207F7DA80083BF6B /* InvalidGenericMessageDataRemoval.swift */ = {isa = PBXFileReference; lastKnownFileType = sourcecode.swift; path = InvalidGenericMessageDataRemoval.swift; sourceTree = "<group>"; };
		87C1C260207F812F0083BF6B /* InvalidGenericMessageDataRemovalTests.swift */ = {isa = PBXFileReference; lastKnownFileType = sourcecode.swift; path = InvalidGenericMessageDataRemovalTests.swift; sourceTree = "<group>"; };
		87C1C262207F88530083BF6B /* store2-45-0.wiredatabase */ = {isa = PBXFileReference; lastKnownFileType = file; name = "store2-45-0.wiredatabase"; path = "Tests/Resources/store2-45-0.wiredatabase"; sourceTree = SOURCE_ROOT; };
		87C1C265207F8FE40083BF6B /* zmessaging2.47.0.xcdatamodel */ = {isa = PBXFileReference; lastKnownFileType = wrapper.xcdatamodel; path = zmessaging2.47.0.xcdatamodel; sourceTree = "<group>"; };
		87C1C266207F92190083BF6B /* store2-46-0.wiredatabase */ = {isa = PBXFileReference; lastKnownFileType = file; name = "store2-46-0.wiredatabase"; path = "Tests/Resources/store2-46-0.wiredatabase"; sourceTree = SOURCE_ROOT; };
		87D9CCE81F27606200AA4388 /* NSManagedObjectContext+TearDown.swift */ = {isa = PBXFileReference; fileEncoding = 4; lastKnownFileType = sourcecode.swift; path = "NSManagedObjectContext+TearDown.swift"; sourceTree = "<group>"; };
		87DF59BF1F729FDA00C7B406 /* ZMMovedIndexTests.swift */ = {isa = PBXFileReference; fileEncoding = 4; lastKnownFileType = sourcecode.swift; path = ZMMovedIndexTests.swift; sourceTree = "<group>"; };
		87E2CE302119F6AB0034C2C4 /* ZMClientMessageTests+Cleared.swift */ = {isa = PBXFileReference; lastKnownFileType = sourcecode.swift; path = "ZMClientMessageTests+Cleared.swift"; sourceTree = "<group>"; };
		87E9508A2118B2DA00306AA7 /* ZMConversation+DeleteOlderMessages.swift */ = {isa = PBXFileReference; lastKnownFileType = sourcecode.swift; path = "ZMConversation+DeleteOlderMessages.swift"; sourceTree = "<group>"; };
		87EFA3AB210F52C6004DFA53 /* ZMConversation+LastMessages.swift */ = {isa = PBXFileReference; lastKnownFileType = sourcecode.swift; path = "ZMConversation+LastMessages.swift"; sourceTree = "<group>"; };
		87F7288621B02DD6000ED371 /* store2-57-0.wiredatabase */ = {isa = PBXFileReference; lastKnownFileType = file; name = "store2-57-0.wiredatabase"; path = "Tests/Resources/store2-57-0.wiredatabase"; sourceTree = SOURCE_ROOT; };
		87F7288721B02DD7000ED371 /* store2-55-0.wiredatabase */ = {isa = PBXFileReference; lastKnownFileType = file; name = "store2-55-0.wiredatabase"; path = "Tests/Resources/store2-55-0.wiredatabase"; sourceTree = SOURCE_ROOT; };
		87F7288821B02DD7000ED371 /* store2-56-0.wiredatabase */ = {isa = PBXFileReference; lastKnownFileType = file; name = "store2-56-0.wiredatabase"; path = "Tests/Resources/store2-56-0.wiredatabase"; sourceTree = SOURCE_ROOT; };
		87FFC71920DBF2820005076E /* store2-47-0.wiredatabase */ = {isa = PBXFileReference; lastKnownFileType = file; name = "store2-47-0.wiredatabase"; path = "Tests/Resources/store2-47-0.wiredatabase"; sourceTree = SOURCE_ROOT; };
		A901DE8B23A2A31B00B4DDC6 /* ZMConnection+Role.swift */ = {isa = PBXFileReference; fileEncoding = 4; lastKnownFileType = sourcecode.swift; path = "ZMConnection+Role.swift"; sourceTree = "<group>"; };
		A90676E4238D844E006417AC /* zmessaging2.78.0.xcdatamodel */ = {isa = PBXFileReference; lastKnownFileType = wrapper.xcdatamodel; path = zmessaging2.78.0.xcdatamodel; sourceTree = "<group>"; };
		A90676E6238EAE8B006417AC /* ParticipantRole.swift */ = {isa = PBXFileReference; lastKnownFileType = sourcecode.swift; path = ParticipantRole.swift; sourceTree = "<group>"; };
		A90676E8238EB05E006417AC /* Action.swift */ = {isa = PBXFileReference; fileEncoding = 4; lastKnownFileType = sourcecode.swift; path = Action.swift; sourceTree = "<group>"; };
		A90676E9238EB05F006417AC /* Role.swift */ = {isa = PBXFileReference; fileEncoding = 4; lastKnownFileType = sourcecode.swift; path = Role.swift; sourceTree = "<group>"; };
		A90B3E2C23A255D5003EFED4 /* ZMConversation+Creation.swift */ = {isa = PBXFileReference; lastKnownFileType = sourcecode.swift; path = "ZMConversation+Creation.swift"; sourceTree = "<group>"; };
		A90D62C723A159B600F680CC /* ZMConversation+Transport.swift */ = {isa = PBXFileReference; lastKnownFileType = sourcecode.swift; path = "ZMConversation+Transport.swift"; sourceTree = "<group>"; };
		A90E1FDE23ABA48700CDE283 /* store2-78-0.wiredatabase */ = {isa = PBXFileReference; lastKnownFileType = file; path = "store2-78-0.wiredatabase"; sourceTree = "<group>"; };
		A9128ACF2398067E0056F591 /* ZMConversationTests+Participants.swift */ = {isa = PBXFileReference; lastKnownFileType = sourcecode.swift; path = "ZMConversationTests+Participants.swift"; sourceTree = "<group>"; };
		A923D77D239DB87700F47B85 /* ZMConversationTests+SecurityLevel.swift */ = {isa = PBXFileReference; lastKnownFileType = sourcecode.swift; path = "ZMConversationTests+SecurityLevel.swift"; sourceTree = "<group>"; };
		A927F52623A029250058D744 /* ParticipantRoleTests.swift */ = {isa = PBXFileReference; lastKnownFileType = sourcecode.swift; path = ParticipantRoleTests.swift; sourceTree = "<group>"; };
		A93724A126983100005FD532 /* ZMMessageTests.swift */ = {isa = PBXFileReference; lastKnownFileType = sourcecode.swift; path = ZMMessageTests.swift; sourceTree = "<group>"; };
		A94166FB2680CCB5001F4E37 /* ZMConversationTests.swift */ = {isa = PBXFileReference; fileEncoding = 4; lastKnownFileType = sourcecode.swift; path = ZMConversationTests.swift; sourceTree = "<group>"; };
		A943BBE725B5A59D003D66BA /* ConversationLike.swift */ = {isa = PBXFileReference; lastKnownFileType = sourcecode.swift; path = ConversationLike.swift; sourceTree = "<group>"; };
		A949418E23E1DB78001B0373 /* ZMConnection+Fetch.swift */ = {isa = PBXFileReference; lastKnownFileType = sourcecode.swift; path = "ZMConnection+Fetch.swift"; sourceTree = "<group>"; };
		A9536FD223ACD23100CFD528 /* ConversationTests+gapsAndWindows.swift */ = {isa = PBXFileReference; lastKnownFileType = sourcecode.swift; path = "ConversationTests+gapsAndWindows.swift"; sourceTree = "<group>"; };
		A95E7BF4239134E600935B88 /* ZMConversation+Participants.swift */ = {isa = PBXFileReference; fileEncoding = 4; lastKnownFileType = sourcecode.swift; path = "ZMConversation+Participants.swift"; sourceTree = "<group>"; };
		A96524B823CDE07200303C60 /* String+WordTests.swift */ = {isa = PBXFileReference; lastKnownFileType = sourcecode.swift; path = "String+WordTests.swift"; sourceTree = "<group>"; };
		A96E7A9725A35CEF004FAADC /* ZMConversationTests+Knock.swift */ = {isa = PBXFileReference; fileEncoding = 4; lastKnownFileType = sourcecode.swift; path = "ZMConversationTests+Knock.swift"; sourceTree = "<group>"; };
		A982B46523BE1B86001828A6 /* ConversationTests.swift */ = {isa = PBXFileReference; lastKnownFileType = sourcecode.swift; path = ConversationTests.swift; sourceTree = "<group>"; };
		A995F05B23968D8500FAC3CF /* ParticipantRoleChangeInfo.swift */ = {isa = PBXFileReference; fileEncoding = 4; lastKnownFileType = sourcecode.swift; path = ParticipantRoleChangeInfo.swift; sourceTree = "<group>"; };
		A995F05D239690B300FAC3CF /* ParticipantRoleObserverTests.swift */ = {isa = PBXFileReference; fileEncoding = 4; lastKnownFileType = sourcecode.swift; path = ParticipantRoleObserverTests.swift; sourceTree = "<group>"; };
		A99B8A71268221A6006B4D29 /* ZMImageMessage.swift */ = {isa = PBXFileReference; fileEncoding = 4; lastKnownFileType = sourcecode.swift; path = ZMImageMessage.swift; sourceTree = "<group>"; };
		A9EEFEF923A6D0CB0007828A /* RolesMigrationTests.swift */ = {isa = PBXFileReference; lastKnownFileType = sourcecode.swift; path = RolesMigrationTests.swift; sourceTree = "<group>"; };
		A9FA524723A14E2B003AD4C6 /* RoleTests.swift */ = {isa = PBXFileReference; lastKnownFileType = sourcecode.swift; path = RoleTests.swift; sourceTree = "<group>"; };
		A9FA524923A1598B003AD4C6 /* ActionTests.swift */ = {isa = PBXFileReference; lastKnownFileType = sourcecode.swift; path = ActionTests.swift; sourceTree = "<group>"; };
		BF0D07F91E4C7B1100B934EB /* TextSearchQueryTests.swift */ = {isa = PBXFileReference; fileEncoding = 4; lastKnownFileType = sourcecode.swift; path = TextSearchQueryTests.swift; sourceTree = "<group>"; };
		BF103F9C1F0112F30047FDE5 /* ManagedObjectObserver.swift */ = {isa = PBXFileReference; fileEncoding = 4; lastKnownFileType = sourcecode.swift; path = ManagedObjectObserver.swift; sourceTree = "<group>"; };
		BF103FA01F0138390047FDE5 /* ManagedObjectContextChangeObserverTests.swift */ = {isa = PBXFileReference; fileEncoding = 4; lastKnownFileType = sourcecode.swift; path = ManagedObjectContextChangeObserverTests.swift; sourceTree = "<group>"; };
		BF10B58A1E6432ED00E7036E /* Message.swift */ = {isa = PBXFileReference; fileEncoding = 4; lastKnownFileType = sourcecode.swift; path = Message.swift; sourceTree = "<group>"; };
		BF10B5951E64591600E7036E /* AnalyticsType.swift */ = {isa = PBXFileReference; fileEncoding = 4; lastKnownFileType = sourcecode.swift; path = AnalyticsType.swift; sourceTree = "<group>"; };
		BF10B5961E64591600E7036E /* NSManagedObjectContext+Analytics.swift */ = {isa = PBXFileReference; fileEncoding = 4; lastKnownFileType = sourcecode.swift; path = "NSManagedObjectContext+Analytics.swift"; sourceTree = "<group>"; };
		BF10B59C1E645A3300E7036E /* Analytics+UnknownMessage.swift */ = {isa = PBXFileReference; fileEncoding = 4; lastKnownFileType = sourcecode.swift; path = "Analytics+UnknownMessage.swift"; sourceTree = "<group>"; };
		BF1B98021EC3110F00DE033B /* zmessaging2.30.0.xcdatamodel */ = {isa = PBXFileReference; lastKnownFileType = wrapper.xcdatamodel; path = zmessaging2.30.0.xcdatamodel; sourceTree = "<group>"; };
		BF1B98031EC313C600DE033B /* Team.swift */ = {isa = PBXFileReference; fileEncoding = 4; lastKnownFileType = sourcecode.swift; path = Team.swift; sourceTree = "<group>"; };
		BF1B98061EC31A3C00DE033B /* Member.swift */ = {isa = PBXFileReference; fileEncoding = 4; lastKnownFileType = sourcecode.swift; path = Member.swift; sourceTree = "<group>"; };
		BF1B98081EC31A4200DE033B /* Permissions.swift */ = {isa = PBXFileReference; fileEncoding = 4; lastKnownFileType = sourcecode.swift; path = Permissions.swift; sourceTree = "<group>"; };
		BF1B980A1EC31D6100DE033B /* TeamDeletionRuleTests.swift */ = {isa = PBXFileReference; fileEncoding = 4; lastKnownFileType = sourcecode.swift; path = TeamDeletionRuleTests.swift; sourceTree = "<group>"; };
		BF1B980C1EC3410000DE033B /* PermissionsTests.swift */ = {isa = PBXFileReference; fileEncoding = 4; lastKnownFileType = sourcecode.swift; path = PermissionsTests.swift; sourceTree = "<group>"; };
		BF2ADF621E28CF1E00E81B1E /* SharedObjectStore.swift */ = {isa = PBXFileReference; fileEncoding = 4; lastKnownFileType = sourcecode.swift; path = SharedObjectStore.swift; sourceTree = "<group>"; };
		BF3493EA1EC34C0B00B0C314 /* TeamTests.swift */ = {isa = PBXFileReference; fileEncoding = 4; lastKnownFileType = sourcecode.swift; path = TeamTests.swift; sourceTree = "<group>"; };
		BF3493EC1EC34FF700B0C314 /* store2-29-0.wiredatabase */ = {isa = PBXFileReference; lastKnownFileType = file; name = "store2-29-0.wiredatabase"; path = "Tests/Resources/store2-29-0.wiredatabase"; sourceTree = SOURCE_ROOT; };
		BF3493EF1EC3569800B0C314 /* MemberTests.swift */ = {isa = PBXFileReference; fileEncoding = 4; lastKnownFileType = sourcecode.swift; path = MemberTests.swift; sourceTree = "<group>"; };
		BF3493F11EC3623200B0C314 /* ZMUser+Teams.swift */ = {isa = PBXFileReference; fileEncoding = 4; lastKnownFileType = sourcecode.swift; path = "ZMUser+Teams.swift"; sourceTree = "<group>"; };
		BF3493FF1EC46D3D00B0C314 /* ZMConversationTests+Teams.swift */ = {isa = PBXFileReference; fileEncoding = 4; lastKnownFileType = sourcecode.swift; name = "ZMConversationTests+Teams.swift"; path = "Conversation/ZMConversationTests+Teams.swift"; sourceTree = "<group>"; };
		BF3494071EC5A90400B0C314 /* ZMUser+OneOnOne.h */ = {isa = PBXFileReference; fileEncoding = 4; lastKnownFileType = sourcecode.c.h; path = "ZMUser+OneOnOne.h"; sourceTree = "<group>"; };
		BF421B2C1EF3F91D0079533A /* Team+Patches.swift */ = {isa = PBXFileReference; fileEncoding = 4; lastKnownFileType = sourcecode.swift; path = "Team+Patches.swift"; sourceTree = "<group>"; };
		BF421B301EF4015E0079533A /* store2-30-0.wiredatabase */ = {isa = PBXFileReference; lastKnownFileType = file; name = "store2-30-0.wiredatabase"; path = "Tests/Resources/store2-30-0.wiredatabase"; sourceTree = SOURCE_ROOT; };
		BF4666291DCB71B0007463FF /* V3Asset.swift */ = {isa = PBXFileReference; fileEncoding = 4; lastKnownFileType = sourcecode.swift; path = V3Asset.swift; sourceTree = "<group>"; };
		BF491CCE1F02A6CF0055EE44 /* Member+Patches.swift */ = {isa = PBXFileReference; fileEncoding = 4; lastKnownFileType = sourcecode.swift; path = "Member+Patches.swift"; sourceTree = "<group>"; };
		BF491CD61F0402F80055EE44 /* store2-31-0.wiredatabase */ = {isa = PBXFileReference; lastKnownFileType = file; name = "store2-31-0.wiredatabase"; path = "Tests/Resources/store2-31-0.wiredatabase"; sourceTree = SOURCE_ROOT; };
		BF491CDA1F0525DC0055EE44 /* AccountTests.swift */ = {isa = PBXFileReference; fileEncoding = 4; lastKnownFileType = sourcecode.swift; path = AccountTests.swift; sourceTree = "<group>"; };
		BF491CDC1F0525E50055EE44 /* AccountManagerTests.swift */ = {isa = PBXFileReference; fileEncoding = 4; lastKnownFileType = sourcecode.swift; path = AccountManagerTests.swift; sourceTree = "<group>"; };
		BF491CDF1F0529D80055EE44 /* AccountStoreTests.swift */ = {isa = PBXFileReference; fileEncoding = 4; lastKnownFileType = sourcecode.swift; path = AccountStoreTests.swift; sourceTree = "<group>"; };
		BF491CE31F063EDB0055EE44 /* Account.swift */ = {isa = PBXFileReference; fileEncoding = 4; lastKnownFileType = sourcecode.swift; path = Account.swift; sourceTree = "<group>"; };
		BF491CE51F063EE50055EE44 /* AccountStore.swift */ = {isa = PBXFileReference; fileEncoding = 4; lastKnownFileType = sourcecode.swift; path = AccountStore.swift; sourceTree = "<group>"; };
		BF491CE71F063EEB0055EE44 /* AccountManager.swift */ = {isa = PBXFileReference; fileEncoding = 4; lastKnownFileType = sourcecode.swift; path = AccountManager.swift; sourceTree = "<group>"; };
		BF5AF281215134DA00449D43 /* zmessaging2.53.0.xcdatamodel */ = {isa = PBXFileReference; lastKnownFileType = wrapper.xcdatamodel; path = zmessaging2.53.0.xcdatamodel; sourceTree = "<group>"; };
		BF5AF286215156EE00449D43 /* store2-52-0.wiredatabase */ = {isa = PBXFileReference; lastKnownFileType = file; name = "store2-52-0.wiredatabase"; path = "Tests/Resources/store2-52-0.wiredatabase"; sourceTree = SOURCE_ROOT; };
		BF5DF5CB20F4E8DD002BCB67 /* zmessaging2.49.0.xcdatamodel */ = {isa = PBXFileReference; lastKnownFileType = wrapper.xcdatamodel; path = zmessaging2.49.0.xcdatamodel; sourceTree = "<group>"; };
		BF5DF5CC20F4EB3E002BCB67 /* ZMSystemMessage+NewConversation.swift */ = {isa = PBXFileReference; lastKnownFileType = sourcecode.swift; path = "ZMSystemMessage+NewConversation.swift"; sourceTree = "<group>"; };
		BF6ACFFA21060F7200FD762B /* store2-48-0.wiredatabase */ = {isa = PBXFileReference; lastKnownFileType = file; name = "store2-48-0.wiredatabase"; path = "Tests/Resources/store2-48-0.wiredatabase"; sourceTree = SOURCE_ROOT; };
		BF6EA4D11E2512E800B7BD4B /* ZMConversation+DisplayName.swift */ = {isa = PBXFileReference; fileEncoding = 4; lastKnownFileType = sourcecode.swift; path = "ZMConversation+DisplayName.swift"; sourceTree = "<group>"; };
		BF735CFB1E7050D0003BC61F /* ZMConversationTests+CallSystemMessages.swift */ = {isa = PBXFileReference; fileEncoding = 4; lastKnownFileType = sourcecode.swift; path = "ZMConversationTests+CallSystemMessages.swift"; sourceTree = "<group>"; };
		BF735CFE1E70626F003BC61F /* store2-27-0.wiredatabase */ = {isa = PBXFileReference; lastKnownFileType = file; name = "store2-27-0.wiredatabase"; path = "Tests/Resources/store2-27-0.wiredatabase"; sourceTree = SOURCE_ROOT; };
		BF794FE41D14425E00E618C6 /* ZMClientMessageTests+Location.swift */ = {isa = PBXFileReference; fileEncoding = 4; lastKnownFileType = sourcecode.swift; path = "ZMClientMessageTests+Location.swift"; sourceTree = "<group>"; };
		BF8361D91F0A3C41009AE5AC /* NSSecureCoding+Swift.swift */ = {isa = PBXFileReference; fileEncoding = 4; lastKnownFileType = sourcecode.swift; path = "NSSecureCoding+Swift.swift"; sourceTree = "<group>"; };
		BF85CF5E1D227A78006EDB97 /* LocationData.swift */ = {isa = PBXFileReference; fileEncoding = 4; lastKnownFileType = sourcecode.swift; path = LocationData.swift; sourceTree = "<group>"; };
		BF8ABD591EF2B09A005E58E0 /* zmessaging2.31.0.xcdatamodel */ = {isa = PBXFileReference; lastKnownFileType = wrapper.xcdatamodel; path = zmessaging2.31.0.xcdatamodel; sourceTree = "<group>"; };
		BF8E024C1E606846003310E1 /* store2-26-0.wiredatabase */ = {isa = PBXFileReference; lastKnownFileType = file; name = "store2-26-0.wiredatabase"; path = "Tests/Resources/store2-26-0.wiredatabase"; sourceTree = SOURCE_ROOT; };
		BF8EDC731E53182F00DA6C40 /* store2-25-0.wiredatabase */ = {isa = PBXFileReference; lastKnownFileType = file; name = "store2-25-0.wiredatabase"; path = "Tests/Resources/store2-25-0.wiredatabase"; sourceTree = SOURCE_ROOT; };
		BF8F3A821E4B61C70079E9E7 /* TextSearchQuery.swift */ = {isa = PBXFileReference; fileEncoding = 4; lastKnownFileType = sourcecode.swift; path = TextSearchQuery.swift; sourceTree = "<group>"; };
		BF949E5A1D3D17FB00587597 /* LinkPreview+ProtobufTests.swift */ = {isa = PBXFileReference; fileEncoding = 4; lastKnownFileType = sourcecode.swift; path = "LinkPreview+ProtobufTests.swift"; sourceTree = "<group>"; };
		BF989D091E8A6A120052BF8F /* SearchUserAsset.swift */ = {isa = PBXFileReference; fileEncoding = 4; lastKnownFileType = sourcecode.swift; path = SearchUserAsset.swift; sourceTree = "<group>"; };
		BFB3BA721E28D38F0032A84F /* SharedObjectStoreTests.swift */ = {isa = PBXFileReference; fileEncoding = 4; lastKnownFileType = sourcecode.swift; path = SharedObjectStoreTests.swift; sourceTree = "<group>"; };
		BFC183E0210F389900601E5D /* zmessaging2.52.0.xcdatamodel */ = {isa = PBXFileReference; lastKnownFileType = wrapper.xcdatamodel; path = zmessaging2.52.0.xcdatamodel; sourceTree = "<group>"; };
		BFC183E1210F57EA00601E5D /* store2-51-0.wiredatabase */ = {isa = PBXFileReference; lastKnownFileType = file; name = "store2-51-0.wiredatabase"; path = "Tests/Resources/store2-51-0.wiredatabase"; sourceTree = SOURCE_ROOT; };
		BFCD502C21511D58008CD845 /* DraftMessage.swift */ = {isa = PBXFileReference; lastKnownFileType = sourcecode.swift; path = DraftMessage.swift; sourceTree = "<group>"; };
		BFCD8A2C1DCB4E8A00C6FCCF /* V2Asset.swift */ = {isa = PBXFileReference; fileEncoding = 4; lastKnownFileType = sourcecode.swift; path = V2Asset.swift; sourceTree = "<group>"; };
		BFCF31DA1DA50C650039B3DC /* GenericMessageTests+NativePush.swift */ = {isa = PBXFileReference; fileEncoding = 4; lastKnownFileType = sourcecode.swift; path = "GenericMessageTests+NativePush.swift"; sourceTree = "<group>"; };
		BFE3A96B1ED2EC110024A05B /* ZMConversationListDirectoryTests+Teams.swift */ = {isa = PBXFileReference; fileEncoding = 4; lastKnownFileType = sourcecode.swift; path = "ZMConversationListDirectoryTests+Teams.swift"; sourceTree = "<group>"; };
		BFE3A96D1ED301020024A05B /* ZMConversationListTests+Teams.swift */ = {isa = PBXFileReference; fileEncoding = 4; lastKnownFileType = sourcecode.swift; path = "ZMConversationListTests+Teams.swift"; sourceTree = "<group>"; };
		BFE764421ED5AAE400C65C3E /* ZMConversation+TeamsTests.swift */ = {isa = PBXFileReference; fileEncoding = 4; lastKnownFileType = sourcecode.swift; path = "ZMConversation+TeamsTests.swift"; sourceTree = "<group>"; };
		BFF8AE8420E4E12A00988700 /* ZMMessage+ShouldDisplay.swift */ = {isa = PBXFileReference; lastKnownFileType = sourcecode.swift; path = "ZMMessage+ShouldDisplay.swift"; sourceTree = "<group>"; };
		BFFBFD921D59E3F00079773E /* ConversationMessage+Deletion.swift */ = {isa = PBXFileReference; fileEncoding = 4; lastKnownFileType = sourcecode.swift; path = "ConversationMessage+Deletion.swift"; sourceTree = "<group>"; };
		BFFBFD941D59E49D0079773E /* ZMClientMessageTests+Deletion.swift */ = {isa = PBXFileReference; fileEncoding = 4; lastKnownFileType = sourcecode.swift; path = "ZMClientMessageTests+Deletion.swift"; sourceTree = "<group>"; };
		CE4EDC081D6D9A3D002A20AA /* Reaction.swift */ = {isa = PBXFileReference; fileEncoding = 4; lastKnownFileType = sourcecode.swift; name = Reaction.swift; path = Reaction/Reaction.swift; sourceTree = "<group>"; };
		CE4EDC0A1D6DC2D2002A20AA /* ConversationMessage+Reaction.swift */ = {isa = PBXFileReference; fileEncoding = 4; lastKnownFileType = sourcecode.swift; path = "ConversationMessage+Reaction.swift"; sourceTree = "<group>"; };
		CE58A3FE1CD3B3580037B626 /* ConversationMessage.swift */ = {isa = PBXFileReference; fileEncoding = 4; lastKnownFileType = sourcecode.swift; path = ConversationMessage.swift; sourceTree = "<group>"; };
		CEB15E501D7EE53A0048A011 /* ZMClientMessagesTests+Reaction.swift */ = {isa = PBXFileReference; fileEncoding = 4; lastKnownFileType = sourcecode.swift; path = "ZMClientMessagesTests+Reaction.swift"; sourceTree = "<group>"; };
		CEE525A81CCA4C97001D06F9 /* NSString+RandomString.h */ = {isa = PBXFileReference; fileEncoding = 4; lastKnownFileType = sourcecode.c.h; path = "NSString+RandomString.h"; sourceTree = "<group>"; };
		CEE525A91CCA4C97001D06F9 /* NSString+RandomString.m */ = {isa = PBXFileReference; fileEncoding = 4; lastKnownFileType = sourcecode.c.objc; path = "NSString+RandomString.m"; sourceTree = "<group>"; };
		D5D10DA7203B154C00145497 /* zmessaging2.43.0.xcdatamodel */ = {isa = PBXFileReference; lastKnownFileType = wrapper.xcdatamodel; path = zmessaging2.43.0.xcdatamodel; sourceTree = "<group>"; };
		D5D10DA8203B161700145497 /* ZMConversation+AccessMode.swift */ = {isa = PBXFileReference; lastKnownFileType = sourcecode.swift; path = "ZMConversation+AccessMode.swift"; sourceTree = "<group>"; };
		D5D65A0C2074C97700D7F3C3 /* store2-44-0.wiredatabase */ = {isa = PBXFileReference; lastKnownFileType = file; name = "store2-44-0.wiredatabase"; path = "Tests/Resources/store2-44-0.wiredatabase"; sourceTree = SOURCE_ROOT; };
		D5FA30C42063DC2D00716618 /* BackupMetadata.swift */ = {isa = PBXFileReference; lastKnownFileType = sourcecode.swift; path = BackupMetadata.swift; sourceTree = "<group>"; };
		D5FA30CA2063ECD400716618 /* BackupMetadataTests.swift */ = {isa = PBXFileReference; lastKnownFileType = sourcecode.swift; path = BackupMetadataTests.swift; sourceTree = "<group>"; };
		D5FA30CE2063F8EC00716618 /* Version.swift */ = {isa = PBXFileReference; lastKnownFileType = sourcecode.swift; path = Version.swift; sourceTree = "<group>"; };
		D5FA30D02063FD3A00716618 /* VersionTests.swift */ = {isa = PBXFileReference; lastKnownFileType = sourcecode.swift; path = VersionTests.swift; sourceTree = "<group>"; };
		D5FD9FD32073B94500F6F4FC /* zmessaging2.45.0.xcdatamodel */ = {isa = PBXFileReference; lastKnownFileType = wrapper.xcdatamodel; path = zmessaging2.45.0.xcdatamodel; sourceTree = "<group>"; };
		E68D9FF02B0F594600EFE04F /* store2-108-0.wiredatabase */ = {isa = PBXFileReference; lastKnownFileType = file; path = "store2-108-0.wiredatabase"; sourceTree = "<group>"; };
		E68D9FF22B0F5B4600EFE04F /* store2-105-0.wiredatabase */ = {isa = PBXFileReference; lastKnownFileType = file; path = "store2-105-0.wiredatabase"; sourceTree = "<group>"; };
		E6A5BBA52B0E33DB00ACC236 /* CoreDataMessagingMigrationVersion.swift */ = {isa = PBXFileReference; lastKnownFileType = sourcecode.swift; path = CoreDataMessagingMigrationVersion.swift; sourceTree = "<group>"; };
		E6A5BBA72B0E355A00ACC236 /* CoreDataMessagingMigrator.swift */ = {isa = PBXFileReference; lastKnownFileType = sourcecode.swift; path = CoreDataMessagingMigrator.swift; sourceTree = "<group>"; };
		E6A5BBA92B0E4DD500ACC236 /* CoreDataMessagingMigrationStep.swift */ = {isa = PBXFileReference; lastKnownFileType = sourcecode.swift; path = CoreDataMessagingMigrationStep.swift; sourceTree = "<group>"; };
		E6A5BBAD2B0E564200ACC236 /* WireDataModelBundle.swift */ = {isa = PBXFileReference; lastKnownFileType = sourcecode.swift; path = WireDataModelBundle.swift; sourceTree = "<group>"; };
		E6E68B2A2B18D7B4003C29D2 /* ZMMessage+ServerTimestamp.swift */ = {isa = PBXFileReference; lastKnownFileType = sourcecode.swift; path = "ZMMessage+ServerTimestamp.swift"; sourceTree = "<group>"; };
		E90AAE33279719D8003C7DB0 /* store2-98-0.wiredatabase */ = {isa = PBXFileReference; lastKnownFileType = file; path = "store2-98-0.wiredatabase"; sourceTree = "<group>"; };
		E97A542727B122D80009DCCF /* AccessRoleMigrationTests.swift */ = {isa = PBXFileReference; lastKnownFileType = sourcecode.swift; path = AccessRoleMigrationTests.swift; sourceTree = "<group>"; };
		E9A61E3A27957F6700B96E50 /* zmessaging2.98.0.xcdatamodel */ = {isa = PBXFileReference; lastKnownFileType = wrapper.xcdatamodel; path = zmessaging2.98.0.xcdatamodel; sourceTree = "<group>"; };
		E9C7DD9A27B533D000FB9AE8 /* AccessRoleMappingTests.swift */ = {isa = PBXFileReference; lastKnownFileType = sourcecode.swift; path = AccessRoleMappingTests.swift; sourceTree = "<group>"; };
		EE002F1C28772DFA0027D63A /* zmessaging2.104.0.xcdatamodel */ = {isa = PBXFileReference; lastKnownFileType = wrapper.xcdatamodel; path = zmessaging2.104.0.xcdatamodel; sourceTree = "<group>"; };
		EE002F212878345C0027D63A /* store2-104-0.wiredatabase */ = {isa = PBXFileReference; lastKnownFileType = file; path = "store2-104-0.wiredatabase"; sourceTree = "<group>"; };
		EE032B2F29A62CA600E1DDF3 /* ProteusSessionID.swift */ = {isa = PBXFileReference; fileEncoding = 4; lastKnownFileType = sourcecode.swift; path = ProteusSessionID.swift; sourceTree = "<group>"; };
		EE032B3029A62CA600E1DDF3 /* ProteusSessionID+Mapping.swift */ = {isa = PBXFileReference; fileEncoding = 4; lastKnownFileType = sourcecode.swift; path = "ProteusSessionID+Mapping.swift"; sourceTree = "<group>"; };
		EE032B3529A62CD600E1DDF3 /* ProteusServiceTests.swift */ = {isa = PBXFileReference; fileEncoding = 4; lastKnownFileType = sourcecode.swift; path = ProteusServiceTests.swift; sourceTree = "<group>"; };
		EE04084D28CA85B2009E4B8D /* Date+Helpers.swift */ = {isa = PBXFileReference; lastKnownFileType = sourcecode.swift; path = "Date+Helpers.swift"; sourceTree = "<group>"; };
		EE09EEB0255959F000919A6B /* ZMUserTests+AnalyticsIdentifier.swift */ = {isa = PBXFileReference; lastKnownFileType = sourcecode.swift; path = "ZMUserTests+AnalyticsIdentifier.swift"; sourceTree = "<group>"; };
		EE0DE5032A24D2A10029746C /* DeleteSubgroupAction.swift */ = {isa = PBXFileReference; lastKnownFileType = sourcecode.swift; path = DeleteSubgroupAction.swift; sourceTree = "<group>"; };
		EE128A65286DE31200558550 /* UserClient+MLSPublicKeys.swift */ = {isa = PBXFileReference; lastKnownFileType = sourcecode.swift; path = "UserClient+MLSPublicKeys.swift"; sourceTree = "<group>"; };
		EE128A67286DE35F00558550 /* CodableHelpers.swift */ = {isa = PBXFileReference; lastKnownFileType = sourcecode.swift; path = CodableHelpers.swift; sourceTree = "<group>"; };
		EE174FCD2522756700482A70 /* ZMConversationPerformanceTests.swift */ = {isa = PBXFileReference; lastKnownFileType = sourcecode.swift; name = ZMConversationPerformanceTests.swift; path = Conversation/ZMConversationPerformanceTests.swift; sourceTree = "<group>"; };
		EE22185D2892C22C008EF6ED /* MockConversationEventProcessor.swift */ = {isa = PBXFileReference; lastKnownFileType = sourcecode.swift; path = MockConversationEventProcessor.swift; sourceTree = "<group>"; };
		EE22F80729DC6D880053E1C6 /* ZMEventModel4.0.xcdatamodel */ = {isa = PBXFileReference; lastKnownFileType = wrapper.xcdatamodel; path = ZMEventModel4.0.xcdatamodel; sourceTree = "<group>"; };
		EE22F80829DD818B0053E1C6 /* BaseEARKeyDescription.swift */ = {isa = PBXFileReference; lastKnownFileType = sourcecode.swift; path = BaseEARKeyDescription.swift; sourceTree = "<group>"; };
		EE22F80A29DD81C50053E1C6 /* PublicEARKeyDescription.swift */ = {isa = PBXFileReference; lastKnownFileType = sourcecode.swift; path = PublicEARKeyDescription.swift; sourceTree = "<group>"; };
		EE22F80C29DD81FC0053E1C6 /* PrivateEARKeyDescription.swift */ = {isa = PBXFileReference; lastKnownFileType = sourcecode.swift; path = PrivateEARKeyDescription.swift; sourceTree = "<group>"; };
		EE22F80E29DD82110053E1C6 /* DatabaseEARKeyDescription.swift */ = {isa = PBXFileReference; lastKnownFileType = sourcecode.swift; path = DatabaseEARKeyDescription.swift; sourceTree = "<group>"; };
		EE22F81129DD84ED0053E1C6 /* EARKeyRepository.swift */ = {isa = PBXFileReference; lastKnownFileType = sourcecode.swift; path = EARKeyRepository.swift; sourceTree = "<group>"; };
		EE28991D26B4422800E7BAF0 /* Feature.ConferenceCalling.swift */ = {isa = PBXFileReference; lastKnownFileType = sourcecode.swift; path = Feature.ConferenceCalling.swift; sourceTree = "<group>"; };
		EE2BA00525CB3AA8001EB606 /* InvalidFeatureRemoval.swift */ = {isa = PBXFileReference; lastKnownFileType = sourcecode.swift; path = InvalidFeatureRemoval.swift; sourceTree = "<group>"; };
		EE2BA00725CB3DE7001EB606 /* InvalidFeatureRemovalTests.swift */ = {isa = PBXFileReference; lastKnownFileType = sourcecode.swift; path = InvalidFeatureRemovalTests.swift; sourceTree = "<group>"; };
		EE30F45A2592A357000FC69C /* AppLockController.PasscodeKeychainItem.swift */ = {isa = PBXFileReference; lastKnownFileType = sourcecode.swift; path = AppLockController.PasscodeKeychainItem.swift; sourceTree = "<group>"; };
		EE3C07DF269872B600CCB6FD /* zmessaging2.93.0.xcdatamodel */ = {isa = PBXFileReference; lastKnownFileType = wrapper.xcdatamodel; path = zmessaging2.93.0.xcdatamodel; sourceTree = "<group>"; };
		EE3C07E22698737C00CCB6FD /* store2-93-0.wiredatabase */ = {isa = PBXFileReference; lastKnownFileType = file; path = "store2-93-0.wiredatabase"; sourceTree = "<group>"; };
		EE3EFE94253053B1009499E5 /* PotentialChangeDetector.swift */ = {isa = PBXFileReference; fileEncoding = 4; lastKnownFileType = sourcecode.swift; path = PotentialChangeDetector.swift; sourceTree = "<group>"; };
		EE3EFE9625305A84009499E5 /* ModifiedObjects+Mergeable.swift */ = {isa = PBXFileReference; lastKnownFileType = sourcecode.swift; path = "ModifiedObjects+Mergeable.swift"; sourceTree = "<group>"; };
		EE3EFEA0253090E0009499E5 /* PotentialChangeDetectorTests.swift */ = {isa = PBXFileReference; lastKnownFileType = sourcecode.swift; path = PotentialChangeDetectorTests.swift; sourceTree = "<group>"; };
		EE428C4D29F01E4800ECB715 /* EARServiceTests.swift */ = {isa = PBXFileReference; fileEncoding = 4; lastKnownFileType = sourcecode.swift; name = EARServiceTests.swift; path = Tests/Source/EAR/EARServiceTests.swift; sourceTree = SOURCE_ROOT; };
		EE428C4F29F1247400ECB715 /* EARKeyGenerator.swift */ = {isa = PBXFileReference; lastKnownFileType = sourcecode.swift; path = EARKeyGenerator.swift; sourceTree = "<group>"; };
		EE428C5129F1533000ECB715 /* EARKeyEncryptor.swift */ = {isa = PBXFileReference; lastKnownFileType = sourcecode.swift; path = EARKeyEncryptor.swift; sourceTree = "<group>"; };
		EE429389252C437900E70670 /* Notification.Name+ManagedObjectObservation.swift */ = {isa = PBXFileReference; lastKnownFileType = sourcecode.swift; path = "Notification.Name+ManagedObjectObservation.swift"; sourceTree = "<group>"; };
		EE42938B252C443000E70670 /* ManagedObjectObserverToken.swift */ = {isa = PBXFileReference; lastKnownFileType = sourcecode.swift; path = ManagedObjectObserverToken.swift; sourceTree = "<group>"; };
		EE42938D252C460000E70670 /* Changes.swift */ = {isa = PBXFileReference; lastKnownFileType = sourcecode.swift; path = Changes.swift; sourceTree = "<group>"; };
		EE42938F252C466500E70670 /* ChangeInfoConsumer.swift */ = {isa = PBXFileReference; lastKnownFileType = sourcecode.swift; path = ChangeInfoConsumer.swift; sourceTree = "<group>"; };
		EE46B92728A511630063B38D /* ZMClientMessageTests+MLSEncryptedPayloadGenerator.swift */ = {isa = PBXFileReference; lastKnownFileType = sourcecode.swift; path = "ZMClientMessageTests+MLSEncryptedPayloadGenerator.swift"; sourceTree = "<group>"; };
		EE4CCA94256C558400848212 /* Feature.AppLock.swift */ = {isa = PBXFileReference; lastKnownFileType = sourcecode.swift; path = Feature.AppLock.swift; sourceTree = "<group>"; };
		EE5316412A13B59500A9E0B1 /* LastUpdateEventIDRepository.swift */ = {isa = PBXFileReference; lastKnownFileType = sourcecode.swift; path = LastUpdateEventIDRepository.swift; sourceTree = "<group>"; };
		EE5E2C1426DFC31900C3928A /* MessageDestructionTimeoutType.swift */ = {isa = PBXFileReference; lastKnownFileType = sourcecode.swift; path = MessageDestructionTimeoutType.swift; sourceTree = "<group>"; };
		EE5E2C1826DFC67900C3928A /* MessageDestructionTimeoutValue.swift */ = {isa = PBXFileReference; lastKnownFileType = sourcecode.swift; path = MessageDestructionTimeoutValue.swift; sourceTree = "<group>"; };
		EE5F54CB259B22C400F11F3C /* Account+Keychain.swift */ = {isa = PBXFileReference; lastKnownFileType = sourcecode.swift; path = "Account+Keychain.swift"; sourceTree = "<group>"; };
		EE67F6C2296F05FD001D7C88 /* PINCache.xcframework */ = {isa = PBXFileReference; lastKnownFileType = wrapper.xcframework; name = PINCache.xcframework; path = ../Carthage/Build/PINCache.xcframework; sourceTree = "<group>"; };
		EE67F727296F0C6A001D7C88 /* WireTesting.framework */ = {isa = PBXFileReference; explicitFileType = wrapper.framework; path = WireTesting.framework; sourceTree = BUILT_PRODUCTS_DIR; };
		EE68EEC8252DC4450013B242 /* ChangeDetector.swift */ = {isa = PBXFileReference; lastKnownFileType = sourcecode.swift; path = ChangeDetector.swift; sourceTree = "<group>"; };
		EE68EECA252DC4720013B242 /* ExplicitChangeDetector.swift */ = {isa = PBXFileReference; lastKnownFileType = sourcecode.swift; path = ExplicitChangeDetector.swift; sourceTree = "<group>"; };
		EE6A57D925BAE0C900F848DD /* BiometricsStateTests.swift */ = {isa = PBXFileReference; lastKnownFileType = sourcecode.swift; path = BiometricsStateTests.swift; sourceTree = "<group>"; };
		EE6A57DB25BAE3D700F848DD /* MockLAContext.swift */ = {isa = PBXFileReference; lastKnownFileType = sourcecode.swift; path = MockLAContext.swift; sourceTree = "<group>"; };
		EE6A57DD25BAE40700F848DD /* MockBiometricsState.swift */ = {isa = PBXFileReference; lastKnownFileType = sourcecode.swift; path = MockBiometricsState.swift; sourceTree = "<group>"; };
		EE6A57DF25BB1C6800F848DD /* AppLockController.State.swift */ = {isa = PBXFileReference; lastKnownFileType = sourcecode.swift; path = AppLockController.State.swift; sourceTree = "<group>"; };
		EE6CB3DB24E2A38500B0EADD /* store2-83-0.wiredatabase */ = {isa = PBXFileReference; lastKnownFileType = file; path = "store2-83-0.wiredatabase"; sourceTree = "<group>"; };
		EE6CB3DD24E2D24F00B0EADD /* ZMGenericMessageDataTests.swift */ = {isa = PBXFileReference; lastKnownFileType = sourcecode.swift; path = ZMGenericMessageDataTests.swift; sourceTree = "<group>"; };
		EE715B7C256D153E00087A22 /* FeatureRepositoryTests.swift */ = {isa = PBXFileReference; lastKnownFileType = sourcecode.swift; path = FeatureRepositoryTests.swift; sourceTree = "<group>"; };
		EE74E4DD2A37B28C00B63E6E /* SubconversationGroupIDRepository.swift */ = {isa = PBXFileReference; lastKnownFileType = sourcecode.swift; path = SubconversationGroupIDRepository.swift; sourceTree = "<group>"; };
		EE74E4DF2A37B3BF00B63E6E /* SubconversationGroupIDRepositoryTests.swift */ = {isa = PBXFileReference; lastKnownFileType = sourcecode.swift; path = SubconversationGroupIDRepositoryTests.swift; sourceTree = "<group>"; };
		EE770DAE25344B4F00163C4A /* NotificationDispatcher.OperationMode.swift */ = {isa = PBXFileReference; fileEncoding = 4; lastKnownFileType = sourcecode.swift; path = NotificationDispatcher.OperationMode.swift; sourceTree = "<group>"; };
		EE79699529D4684C00075E38 /* CryptoboxMigrationManager.swift */ = {isa = PBXFileReference; lastKnownFileType = sourcecode.swift; path = CryptoboxMigrationManager.swift; sourceTree = "<group>"; };
		EE79699729D469A700075E38 /* CryptoboxMigrationManagerTests.swift */ = {isa = PBXFileReference; lastKnownFileType = sourcecode.swift; path = CryptoboxMigrationManagerTests.swift; sourceTree = "<group>"; };
		EE82625029A8D6BD0023B13A /* ZMClientMessageTests+OTR.swift */ = {isa = PBXFileReference; lastKnownFileType = sourcecode.swift; path = "ZMClientMessageTests+OTR.swift"; sourceTree = "<group>"; };
		EE84226F28EC353900B80FE5 /* MLSActionExecutorTests.swift */ = {isa = PBXFileReference; lastKnownFileType = sourcecode.swift; path = MLSActionExecutorTests.swift; sourceTree = "<group>"; };
		EE86678D2A56CF77005CBEA4 /* ZMConversation.swift */ = {isa = PBXFileReference; lastKnownFileType = sourcecode.swift; path = ZMConversation.swift; sourceTree = "<group>"; };
		EE8B09AC25B86AB10057E85C /* AppLockError.swift */ = {isa = PBXFileReference; lastKnownFileType = sourcecode.swift; path = AppLockError.swift; sourceTree = "<group>"; };
		EE8B09AE25B86BB20057E85C /* AppLockPasscodePreference.swift */ = {isa = PBXFileReference; lastKnownFileType = sourcecode.swift; path = AppLockPasscodePreference.swift; sourceTree = "<group>"; };
		EE8DA9622954A02400F58B79 /* WireProtos.framework */ = {isa = PBXFileReference; explicitFileType = wrapper.framework; path = WireProtos.framework; sourceTree = BUILT_PRODUCTS_DIR; };
		EE8DA9662954A02B00F58B79 /* WireCryptobox.framework */ = {isa = PBXFileReference; explicitFileType = wrapper.framework; path = WireCryptobox.framework; sourceTree = BUILT_PRODUCTS_DIR; };
		EE8DA9692954A03100F58B79 /* WireTransport.framework */ = {isa = PBXFileReference; explicitFileType = wrapper.framework; path = WireTransport.framework; sourceTree = BUILT_PRODUCTS_DIR; };
		EE8DA96C2954A03800F58B79 /* WireLinkPreview.framework */ = {isa = PBXFileReference; explicitFileType = wrapper.framework; path = WireLinkPreview.framework; sourceTree = BUILT_PRODUCTS_DIR; };
		EE8DA96F2954A03E00F58B79 /* WireImages.framework */ = {isa = PBXFileReference; explicitFileType = wrapper.framework; path = WireImages.framework; sourceTree = BUILT_PRODUCTS_DIR; };
		EE97CDC82B0F545B00DAB9A5 /* zmessaging2.110.0.xcdatamodel */ = {isa = PBXFileReference; lastKnownFileType = wrapper.xcdatamodel; path = zmessaging2.110.0.xcdatamodel; sourceTree = "<group>"; };
		EE980FB02834EA3200CC6B9F /* zmessaging2.100.0.xcdatamodel */ = {isa = PBXFileReference; lastKnownFileType = wrapper.xcdatamodel; path = zmessaging2.100.0.xcdatamodel; sourceTree = "<group>"; };
		EE980FB12834EB3A00CC6B9F /* store2-100-0.wiredatabase */ = {isa = PBXFileReference; lastKnownFileType = file; path = "store2-100-0.wiredatabase"; sourceTree = "<group>"; };
		EE98878D28882BFF002340D2 /* MLSServiceTests.swift */ = {isa = PBXFileReference; lastKnownFileType = sourcecode.swift; path = MLSServiceTests.swift; sourceTree = "<group>"; };
		EE997A1325062295008336D2 /* Logging.swift */ = {isa = PBXFileReference; lastKnownFileType = sourcecode.swift; path = Logging.swift; sourceTree = "<group>"; };
		EE997A15250629DC008336D2 /* ZMMessage+ProcessingError.swift */ = {isa = PBXFileReference; lastKnownFileType = sourcecode.swift; path = "ZMMessage+ProcessingError.swift"; sourceTree = "<group>"; };
		EE9AD9152696F01700DD5F51 /* FeatureRepository.swift */ = {isa = PBXFileReference; lastKnownFileType = sourcecode.swift; path = FeatureRepository.swift; sourceTree = "<group>"; };
		EE9ADC45286F31E9002B2148 /* zmessaging2.102.0.xcdatamodel */ = {isa = PBXFileReference; lastKnownFileType = wrapper.xcdatamodel; path = zmessaging2.102.0.xcdatamodel; sourceTree = "<group>"; };
		EE9ADC46286F38D1002B2148 /* store2-102-0.wiredatabase */ = {isa = PBXFileReference; lastKnownFileType = file; path = "store2-102-0.wiredatabase"; sourceTree = "<group>"; };
		EE9B9F562993E57900A257BC /* NSManagedObjectContext+ProteusService.swift */ = {isa = PBXFileReference; lastKnownFileType = sourcecode.swift; path = "NSManagedObjectContext+ProteusService.swift"; sourceTree = "<group>"; };
		EE9B9F5829964F6A00A257BC /* NSManagedObjectContext+CoreCrypto.swift */ = {isa = PBXFileReference; lastKnownFileType = sourcecode.swift; path = "NSManagedObjectContext+CoreCrypto.swift"; sourceTree = "<group>"; };
		EEA2B87524DD7B8B00C6659E /* zmessaging2.83.0.xcdatamodel */ = {isa = PBXFileReference; lastKnownFileType = wrapper.xcdatamodel; path = zmessaging2.83.0.xcdatamodel; sourceTree = "<group>"; };
		EEA985972555668A002BEF02 /* ZMUser+AnalyticsIdentifier.swift */ = {isa = PBXFileReference; lastKnownFileType = sourcecode.swift; path = "ZMUser+AnalyticsIdentifier.swift"; sourceTree = "<group>"; };
		EEAAD759252C6D2700E6A44E /* UnreadMessages.swift */ = {isa = PBXFileReference; lastKnownFileType = sourcecode.swift; path = UnreadMessages.swift; sourceTree = "<group>"; };
		EEAAD75B252C6DAE00E6A44E /* ModifiedObjects.swift */ = {isa = PBXFileReference; lastKnownFileType = sourcecode.swift; path = ModifiedObjects.swift; sourceTree = "<group>"; };
		EEAAD75D252C711800E6A44E /* ZMManagedObject+ClassIdentifier.swift */ = {isa = PBXFileReference; lastKnownFileType = sourcecode.swift; path = "ZMManagedObject+ClassIdentifier.swift"; sourceTree = "<group>"; };
		EEAAD75F252C713E00E6A44E /* ClassIdentifier.swift */ = {isa = PBXFileReference; lastKnownFileType = sourcecode.swift; path = ClassIdentifier.swift; sourceTree = "<group>"; };
		EEB121AD2A175C9500E74D39 /* LastEventIDRepositoryTests.swift */ = {isa = PBXFileReference; lastKnownFileType = sourcecode.swift; path = LastEventIDRepositoryTests.swift; sourceTree = "<group>"; };
		EEB5DE09283784F9009B4741 /* Feature+DigitalSignature.swift */ = {isa = PBXFileReference; lastKnownFileType = sourcecode.swift; path = "Feature+DigitalSignature.swift"; sourceTree = "<group>"; };
		EEB5DE0B2837877A009B4741 /* zmessaging2.101.0.xcdatamodel */ = {isa = PBXFileReference; lastKnownFileType = wrapper.xcdatamodel; path = zmessaging2.101.0.xcdatamodel; sourceTree = "<group>"; };
		EEB5DE102837BD52009B4741 /* store2-101-0.wiredatabase */ = {isa = PBXFileReference; lastKnownFileType = file; path = "store2-101-0.wiredatabase"; sourceTree = "<group>"; };
		EEB803AA283F61E600412F62 /* Feature.MLS.swift */ = {isa = PBXFileReference; lastKnownFileType = sourcecode.swift; path = Feature.MLS.swift; sourceTree = "<group>"; };
		EEBACDA425B9C243000210AC /* LAContextProtocol.swift */ = {isa = PBXFileReference; lastKnownFileType = sourcecode.swift; path = LAContextProtocol.swift; sourceTree = "<group>"; };
		EEBACDA625B9C2C6000210AC /* AppLockType.swift */ = {isa = PBXFileReference; lastKnownFileType = sourcecode.swift; path = AppLockType.swift; sourceTree = "<group>"; };
		EEBACDA825B9C47E000210AC /* AppLockController.Config.swift */ = {isa = PBXFileReference; lastKnownFileType = sourcecode.swift; path = AppLockController.Config.swift; sourceTree = "<group>"; };
		EEBACDAA25B9C4B0000210AC /* AppLockAuthenticationResult.swift */ = {isa = PBXFileReference; lastKnownFileType = sourcecode.swift; path = AppLockAuthenticationResult.swift; sourceTree = "<group>"; };
		EEBF69EC28A2724800195771 /* ZMConversationTests+MLS.swift */ = {isa = PBXFileReference; lastKnownFileType = sourcecode.swift; path = "ZMConversationTests+MLS.swift"; sourceTree = "<group>"; };
		EEBFA2E729D1D94B0004E8B4 /* ProteusError.swift */ = {isa = PBXFileReference; lastKnownFileType = sourcecode.swift; path = ProteusError.swift; sourceTree = "<group>"; };
		EEC3BC732888403000BFDC35 /* MockCoreCrypto.swift */ = {isa = PBXFileReference; lastKnownFileType = sourcecode.swift; path = MockCoreCrypto.swift; sourceTree = "<group>"; };
		EEC47ED527A81EF60020B599 /* Feature+ClassifiedDomains.swift */ = {isa = PBXFileReference; lastKnownFileType = sourcecode.swift; path = "Feature+ClassifiedDomains.swift"; sourceTree = "<group>"; };
		EEC57C4929E407CC0068DFDA /* EARService.swift */ = {isa = PBXFileReference; lastKnownFileType = sourcecode.swift; path = EARService.swift; sourceTree = "<group>"; };
		EEC794F32A384421008E1A3B /* MLSDecryptionService.swift */ = {isa = PBXFileReference; lastKnownFileType = sourcecode.swift; path = MLSDecryptionService.swift; sourceTree = "<group>"; };
		EEC794F52A384464008E1A3B /* MLSEncryptionService.swift */ = {isa = PBXFileReference; lastKnownFileType = sourcecode.swift; path = MLSEncryptionService.swift; sourceTree = "<group>"; };
		EEC794F72A385359008E1A3B /* MLSDecryptionServiceTests.swift */ = {isa = PBXFileReference; lastKnownFileType = sourcecode.swift; path = MLSDecryptionServiceTests.swift; sourceTree = "<group>"; };
		EEC794F92A38963F008E1A3B /* MLSEncryptionServiceTests.swift */ = {isa = PBXFileReference; lastKnownFileType = sourcecode.swift; path = MLSEncryptionServiceTests.swift; sourceTree = "<group>"; };
		EEC8064D28CF4C2D00DD58E9 /* MockStaleMLSKeyDetector.swift */ = {isa = PBXFileReference; lastKnownFileType = sourcecode.swift; path = MockStaleMLSKeyDetector.swift; sourceTree = "<group>"; };
		EEC80B3529B0AD8100099727 /* NSManagedObjectContext+ProteusProvider.swift */ = {isa = PBXFileReference; lastKnownFileType = sourcecode.swift; path = "NSManagedObjectContext+ProteusProvider.swift"; sourceTree = "<group>"; };
		EEC80B5B29B611CA00099727 /* PersistedDataPatch.swift */ = {isa = PBXFileReference; lastKnownFileType = sourcecode.swift; path = PersistedDataPatch.swift; sourceTree = "<group>"; };
		EECCF10329D1BC7B000C0BF3 /* ProteusError+CBox.swift */ = {isa = PBXFileReference; lastKnownFileType = sourcecode.swift; path = "ProteusError+CBox.swift"; sourceTree = "<group>"; };
		EECFAA3726D52EB700D9E100 /* Feature.SelfDeletingMessages.swift */ = {isa = PBXFileReference; lastKnownFileType = sourcecode.swift; path = Feature.SelfDeletingMessages.swift; sourceTree = "<group>"; };
		EED6C7132A30B94100CB8B60 /* MLSUserID.swift */ = {isa = PBXFileReference; lastKnownFileType = sourcecode.swift; path = MLSUserID.swift; sourceTree = "<group>"; };
		EED6C7152A31AD1200CB8B60 /* MLSUserIDTests.swift */ = {isa = PBXFileReference; lastKnownFileType = sourcecode.swift; path = MLSUserIDTests.swift; sourceTree = "<group>"; };
		EEDA9C0D2510F3D5003A5B27 /* ZMConversation+EncryptionAtRest.swift */ = {isa = PBXFileReference; lastKnownFileType = sourcecode.swift; path = "ZMConversation+EncryptionAtRest.swift"; sourceTree = "<group>"; };
		EEDA9C132513A0A5003A5B27 /* ZMClientMessage+EncryptionAtRest.swift */ = {isa = PBXFileReference; lastKnownFileType = sourcecode.swift; path = "ZMClientMessage+EncryptionAtRest.swift"; sourceTree = "<group>"; };
		EEDB51DA255410D000F35A29 /* GenericMessageHelperTests.swift */ = {isa = PBXFileReference; lastKnownFileType = sourcecode.swift; path = GenericMessageHelperTests.swift; sourceTree = "<group>"; };
		EEDD426928633B2800C9EBC4 /* ZMUser+Patches.swift */ = {isa = PBXFileReference; lastKnownFileType = sourcecode.swift; path = "ZMUser+Patches.swift"; sourceTree = "<group>"; };
		EEDE7DB628EC1618007DC6A3 /* MockMLSActionExecutor.swift */ = {isa = PBXFileReference; lastKnownFileType = sourcecode.swift; path = MockMLSActionExecutor.swift; sourceTree = "<group>"; };
		EEE186B1259CC7CC008707CA /* AppLockDelegate.swift */ = {isa = PBXFileReference; lastKnownFileType = sourcecode.swift; path = AppLockDelegate.swift; sourceTree = "<group>"; };
		EEE2CB5B2B0F668B005AB0C8 /* store2-110-0.wiredatabase */ = {isa = PBXFileReference; lastKnownFileType = file; path = "store2-110-0.wiredatabase"; sourceTree = "<group>"; };
		EEE83B491FBB496B00FC0296 /* ZMMessageTimerTests.swift */ = {isa = PBXFileReference; lastKnownFileType = sourcecode.swift; path = ZMMessageTimerTests.swift; sourceTree = "<group>"; };
		EEE95CD42A432FA100E136CB /* LeaveSubconversationAction.swift */ = {isa = PBXFileReference; lastKnownFileType = sourcecode.swift; path = LeaveSubconversationAction.swift; sourceTree = "<group>"; };
		EEEE60EC218B393E0032C249 /* zmessaging2.57.0.xcdatamodel */ = {isa = PBXFileReference; lastKnownFileType = wrapper.xcdatamodel; path = zmessaging2.57.0.xcdatamodel; sourceTree = "<group>"; };
		EEF0BC3028EEC02400ED16CA /* MockSyncStatus.swift */ = {isa = PBXFileReference; lastKnownFileType = sourcecode.swift; path = MockSyncStatus.swift; sourceTree = "<group>"; };
		EEF4010623A9213B007B1A97 /* UserType+Team.swift */ = {isa = PBXFileReference; lastKnownFileType = sourcecode.swift; path = "UserType+Team.swift"; sourceTree = "<group>"; };
		EEF6E3C928D89251001C1799 /* StaleMLSKeyDetectorTests.swift */ = {isa = PBXFileReference; lastKnownFileType = sourcecode.swift; path = StaleMLSKeyDetectorTests.swift; sourceTree = "<group>"; };
		EEFAAC3328DDE27F009940E7 /* CoreCryptoCallbacksTests.swift */ = {isa = PBXFileReference; lastKnownFileType = sourcecode.swift; path = CoreCryptoCallbacksTests.swift; sourceTree = "<group>"; };
		EEFC3EE62208311200D3091A /* ZMConversation+HasMessages.swift */ = {isa = PBXFileReference; lastKnownFileType = sourcecode.swift; path = "ZMConversation+HasMessages.swift"; sourceTree = "<group>"; };
		EEFC3EE822083B0900D3091A /* ZMConversationTests+HasMessages.swift */ = {isa = PBXFileReference; lastKnownFileType = sourcecode.swift; path = "ZMConversationTests+HasMessages.swift"; sourceTree = "<group>"; };
		EEFFBEB32A67D8D30058C343 /* zmessaging2.106.0.xcdatamodel */ = {isa = PBXFileReference; lastKnownFileType = wrapper.xcdatamodel; path = zmessaging2.106.0.xcdatamodel; sourceTree = "<group>"; };
		EEFFBEB42A67D9CF0058C343 /* store2-106-0.wiredatabase */ = {isa = PBXFileReference; lastKnownFileType = file; path = "store2-106-0.wiredatabase"; sourceTree = "<group>"; };
		EF17175A22D4CC8E00697EB0 /* Team+MockTeam.swift */ = {isa = PBXFileReference; lastKnownFileType = sourcecode.swift; path = "Team+MockTeam.swift"; sourceTree = "<group>"; };
		EF18C7E51F9E4F8A0085A832 /* UserType+Filename.swift */ = {isa = PBXFileReference; lastKnownFileType = sourcecode.swift; path = "UserType+Filename.swift"; sourceTree = "<group>"; };
		EF1F4F532301634500E4872C /* ZMSystemMessage+ChildMessages.swift */ = {isa = PBXFileReference; lastKnownFileType = sourcecode.swift; path = "ZMSystemMessage+ChildMessages.swift"; sourceTree = "<group>"; };
		EF1F850322FD71BB0020F6DC /* ZMOTRMessage+VerifySender.swift */ = {isa = PBXFileReference; lastKnownFileType = sourcecode.swift; path = "ZMOTRMessage+VerifySender.swift"; sourceTree = "<group>"; };
		EF2C247122AFE408009389C6 /* zmessaging2.72.0.xcdatamodel */ = {isa = PBXFileReference; lastKnownFileType = wrapper.xcdatamodel; path = zmessaging2.72.0.xcdatamodel; sourceTree = "<group>"; };
		EF2C247222AFF368009389C6 /* store2-72-0.wiredatabase */ = {isa = PBXFileReference; lastKnownFileType = file; path = "store2-72-0.wiredatabase"; sourceTree = "<group>"; };
		EF2CBDA620061E2D0004F65E /* ServiceUser.swift */ = {isa = PBXFileReference; lastKnownFileType = sourcecode.swift; path = ServiceUser.swift; sourceTree = "<group>"; };
		EF2CBDA8200627940004F65E /* zmessaging2.41.0.xcdatamodel */ = {isa = PBXFileReference; lastKnownFileType = wrapper.xcdatamodel; path = zmessaging2.41.0.xcdatamodel; sourceTree = "<group>"; };
		EF3510F922CA07BB00115B97 /* ZMConversationTests+Transport.swift */ = {isa = PBXFileReference; lastKnownFileType = sourcecode.swift; path = "ZMConversationTests+Transport.swift"; sourceTree = "<group>"; };
		EF451EA520066E53005C12F1 /* store2-40-0.wiredatabase */ = {isa = PBXFileReference; lastKnownFileType = file; name = "store2-40-0.wiredatabase"; path = "Tests/Resources/store2-40-0.wiredatabase"; sourceTree = SOURCE_ROOT; };
		EF9A46FD2109FA6400085102 /* zmessaging2.51.0.xcdatamodel */ = {isa = PBXFileReference; lastKnownFileType = wrapper.xcdatamodel; path = zmessaging2.51.0.xcdatamodel; sourceTree = "<group>"; };
		EF9A46FE2109FC3700085102 /* store2-49-0.wiredatabase */ = {isa = PBXFileReference; lastKnownFileType = file; name = "store2-49-0.wiredatabase"; path = "Tests/Resources/store2-49-0.wiredatabase"; sourceTree = SOURCE_ROOT; };
		EF9A47002109FCAE00085102 /* store2-50-0.wiredatabase */ = {isa = PBXFileReference; lastKnownFileType = file; name = "store2-50-0.wiredatabase"; path = "Tests/Resources/store2-50-0.wiredatabase"; sourceTree = SOURCE_ROOT; };
		EF9A4702210A026600085102 /* ZMConversationTests+Language.swift */ = {isa = PBXFileReference; fileEncoding = 4; lastKnownFileType = sourcecode.swift; path = "ZMConversationTests+Language.swift"; sourceTree = "<group>"; };
		EFD0B02C21087DC80065EBF3 /* ZMConversation+Language.swift */ = {isa = PBXFileReference; fileEncoding = 4; lastKnownFileType = sourcecode.swift; path = "ZMConversation+Language.swift"; sourceTree = "<group>"; };
		F110503C2220439900F3EB62 /* ZMUser+RichProfile.swift */ = {isa = PBXFileReference; lastKnownFileType = sourcecode.swift; path = "ZMUser+RichProfile.swift"; sourceTree = "<group>"; };
		F11F3E881FA32463007B6D3D /* InvalidClientsRemoval.swift */ = {isa = PBXFileReference; lastKnownFileType = sourcecode.swift; path = InvalidClientsRemoval.swift; sourceTree = "<group>"; };
		F11F3E8A1FA32AA0007B6D3D /* InvalidClientsRemovalTests.swift */ = {isa = PBXFileReference; lastKnownFileType = sourcecode.swift; path = InvalidClientsRemovalTests.swift; sourceTree = "<group>"; };
		F125BAD61EE9849B0018C2F8 /* ZMConversation+SystemMessages.swift */ = {isa = PBXFileReference; fileEncoding = 4; lastKnownFileType = sourcecode.swift; path = "ZMConversation+SystemMessages.swift"; sourceTree = "<group>"; };
		F12BD0AF1E4DCEC40012ADBA /* ZMMessage+Insert.swift */ = {isa = PBXFileReference; fileEncoding = 4; lastKnownFileType = sourcecode.swift; path = "ZMMessage+Insert.swift"; sourceTree = "<group>"; };
		F137EEBD212C14300043FDEB /* ZMConversation+Services.swift */ = {isa = PBXFileReference; lastKnownFileType = sourcecode.swift; path = "ZMConversation+Services.swift"; sourceTree = "<group>"; };
		F13A89D0210628F600AB40CB /* PushToken.swift */ = {isa = PBXFileReference; fileEncoding = 4; lastKnownFileType = sourcecode.swift; path = PushToken.swift; sourceTree = "<group>"; };
		F13A89D22106293000AB40CB /* PushTokenTests.swift */ = {isa = PBXFileReference; fileEncoding = 4; lastKnownFileType = sourcecode.swift; path = PushTokenTests.swift; sourceTree = "<group>"; };
		F14B7AFB22200CEF00458624 /* zmessaging2.64.0.xcdatamodel */ = {isa = PBXFileReference; lastKnownFileType = wrapper.xcdatamodel; path = zmessaging2.64.0.xcdatamodel; sourceTree = "<group>"; };
		F14B7AFE2220302B00458624 /* ZMUser+Predicates.swift */ = {isa = PBXFileReference; fileEncoding = 4; lastKnownFileType = sourcecode.swift; path = "ZMUser+Predicates.swift"; sourceTree = "<group>"; };
		F14B9C6E212DB467004B6D7D /* ZMBaseManagedObjectTest+Helpers.swift */ = {isa = PBXFileReference; lastKnownFileType = sourcecode.swift; path = "ZMBaseManagedObjectTest+Helpers.swift"; sourceTree = "<group>"; };
		F14FA376221DB05B005E7EF5 /* MockBackgroundActivityManager.swift */ = {isa = PBXFileReference; lastKnownFileType = sourcecode.swift; path = MockBackgroundActivityManager.swift; sourceTree = "<group>"; };
		F1517921212DAE2E00BA3EBD /* ZMConversationTests+Services.swift */ = {isa = PBXFileReference; lastKnownFileType = sourcecode.swift; path = "ZMConversationTests+Services.swift"; sourceTree = "<group>"; };
		F163784E1E5C454C00898F84 /* ZMConversation+Patches.swift */ = {isa = PBXFileReference; fileEncoding = 4; lastKnownFileType = sourcecode.swift; path = "ZMConversation+Patches.swift"; sourceTree = "<group>"; };
		F16378501E5C805100898F84 /* ZMConversationSecurityLevel.swift */ = {isa = PBXFileReference; fileEncoding = 4; lastKnownFileType = sourcecode.swift; path = ZMConversationSecurityLevel.swift; sourceTree = "<group>"; };
		F16F8EBE2063E9CC009A9D6F /* CoreDataStackTests+Backup.swift */ = {isa = PBXFileReference; lastKnownFileType = sourcecode.swift; path = "CoreDataStackTests+Backup.swift"; sourceTree = "<group>"; };
		F179B5D92062B77300C13DFD /* CoreDataStack+Backup.swift */ = {isa = PBXFileReference; lastKnownFileType = sourcecode.swift; path = "CoreDataStack+Backup.swift"; sourceTree = "<group>"; };
		F188A8982225492400BA53A5 /* store2-63-0.wiredatabase */ = {isa = PBXFileReference; lastKnownFileType = file; path = "store2-63-0.wiredatabase"; sourceTree = "<group>"; };
		F188A89A2225698C00BA53A5 /* store2-64-0.wiredatabase */ = {isa = PBXFileReference; lastKnownFileType = file; path = "store2-64-0.wiredatabase"; sourceTree = "<group>"; };
		F18998821E7AC6D900E579A2 /* ZMUser.swift */ = {isa = PBXFileReference; fileEncoding = 4; lastKnownFileType = sourcecode.swift; path = ZMUser.swift; sourceTree = "<group>"; };
		F18998841E7AEEC900E579A2 /* ZMUserTests+Swift.swift */ = {isa = PBXFileReference; fileEncoding = 4; lastKnownFileType = sourcecode.swift; path = "ZMUserTests+Swift.swift"; sourceTree = "<group>"; };
		F18998871E7AF0BE00E579A2 /* ZMUserTests.h */ = {isa = PBXFileReference; lastKnownFileType = sourcecode.c.h; path = ZMUserTests.h; sourceTree = "<group>"; };
		F189988A1E7AF80500E579A2 /* store2-28-0.wiredatabase */ = {isa = PBXFileReference; lastKnownFileType = file; name = "store2-28-0.wiredatabase"; path = "Tests/Resources/store2-28-0.wiredatabase"; sourceTree = SOURCE_ROOT; };
		F189988D1E7BE03800E579A2 /* zmessaging.xcdatamodel */ = {isa = PBXFileReference; lastKnownFileType = wrapper.xcdatamodel; path = zmessaging.xcdatamodel; sourceTree = "<group>"; };
		F189988E1E7BE03800E579A2 /* zmessaging1.27.xcdatamodel */ = {isa = PBXFileReference; lastKnownFileType = wrapper.xcdatamodel; path = zmessaging1.27.xcdatamodel; sourceTree = "<group>"; };
		F189988F1E7BE03800E579A2 /* zmessaging1.28.xcdatamodel */ = {isa = PBXFileReference; lastKnownFileType = wrapper.xcdatamodel; path = zmessaging1.28.xcdatamodel; sourceTree = "<group>"; };
		F18998901E7BE03800E579A2 /* zmessaging2.10.xcdatamodel */ = {isa = PBXFileReference; lastKnownFileType = wrapper.xcdatamodel; path = zmessaging2.10.xcdatamodel; sourceTree = "<group>"; };
		F18998911E7BE03800E579A2 /* zmessaging2.11.xcdatamodel */ = {isa = PBXFileReference; lastKnownFileType = wrapper.xcdatamodel; path = zmessaging2.11.xcdatamodel; sourceTree = "<group>"; };
		F18998921E7BE03800E579A2 /* zmessaging2.15.0.xcdatamodel */ = {isa = PBXFileReference; lastKnownFileType = wrapper.xcdatamodel; path = zmessaging2.15.0.xcdatamodel; sourceTree = "<group>"; };
		F18998931E7BE03800E579A2 /* zmessaging2.17.0.xcdatamodel */ = {isa = PBXFileReference; lastKnownFileType = wrapper.xcdatamodel; path = zmessaging2.17.0.xcdatamodel; sourceTree = "<group>"; };
		F18998941E7BE03800E579A2 /* zmessaging2.18.0.xcdatamodel */ = {isa = PBXFileReference; lastKnownFileType = wrapper.xcdatamodel; path = zmessaging2.18.0.xcdatamodel; sourceTree = "<group>"; };
		F18998951E7BE03800E579A2 /* zmessaging2.21.0.xcdatamodel */ = {isa = PBXFileReference; lastKnownFileType = wrapper.xcdatamodel; path = zmessaging2.21.0.xcdatamodel; sourceTree = "<group>"; };
		F18998961E7BE03800E579A2 /* zmessaging2.21.1.xcdatamodel */ = {isa = PBXFileReference; lastKnownFileType = wrapper.xcdatamodel; path = zmessaging2.21.1.xcdatamodel; sourceTree = "<group>"; };
		F18998971E7BE03800E579A2 /* zmessaging2.21.2.xcdatamodel */ = {isa = PBXFileReference; lastKnownFileType = wrapper.xcdatamodel; path = zmessaging2.21.2.xcdatamodel; sourceTree = "<group>"; };
		F18998981E7BE03800E579A2 /* zmessaging2.24.1.xcdatamodel */ = {isa = PBXFileReference; lastKnownFileType = wrapper.xcdatamodel; path = zmessaging2.24.1.xcdatamodel; sourceTree = "<group>"; };
		F18998991E7BE03800E579A2 /* zmessaging2.24.xcdatamodel */ = {isa = PBXFileReference; lastKnownFileType = wrapper.xcdatamodel; path = zmessaging2.24.xcdatamodel; sourceTree = "<group>"; };
		F189989A1E7BE03800E579A2 /* zmessaging2.25.0.xcdatamodel */ = {isa = PBXFileReference; lastKnownFileType = wrapper.xcdatamodel; path = zmessaging2.25.0.xcdatamodel; sourceTree = "<group>"; };
		F189989B1E7BE03800E579A2 /* zmessaging2.26.0.xcdatamodel */ = {isa = PBXFileReference; lastKnownFileType = wrapper.xcdatamodel; path = zmessaging2.26.0.xcdatamodel; sourceTree = "<group>"; };
		F189989C1E7BE03800E579A2 /* zmessaging2.27.0.xcdatamodel */ = {isa = PBXFileReference; lastKnownFileType = wrapper.xcdatamodel; path = zmessaging2.27.0.xcdatamodel; sourceTree = "<group>"; };
		F189989D1E7BE03800E579A2 /* zmessaging2.28.0.xcdatamodel */ = {isa = PBXFileReference; lastKnownFileType = wrapper.xcdatamodel; path = zmessaging2.28.0.xcdatamodel; sourceTree = "<group>"; };
		F189989E1E7BE03800E579A2 /* zmessaging2.29.0.xcdatamodel */ = {isa = PBXFileReference; lastKnownFileType = wrapper.xcdatamodel; path = zmessaging2.29.0.xcdatamodel; sourceTree = "<group>"; };
		F189989F1E7BE03800E579A2 /* zmessaging2.3.xcdatamodel */ = {isa = PBXFileReference; lastKnownFileType = wrapper.xcdatamodel; path = zmessaging2.3.xcdatamodel; sourceTree = "<group>"; };
		F18998A01E7BE03800E579A2 /* zmessaging2.4.xcdatamodel */ = {isa = PBXFileReference; lastKnownFileType = wrapper.xcdatamodel; path = zmessaging2.4.xcdatamodel; sourceTree = "<group>"; };
		F18998A11E7BE03800E579A2 /* zmessaging2.5.xcdatamodel */ = {isa = PBXFileReference; lastKnownFileType = wrapper.xcdatamodel; path = zmessaging2.5.xcdatamodel; sourceTree = "<group>"; };
		F18998A21E7BE03800E579A2 /* zmessaging2.6.xcdatamodel */ = {isa = PBXFileReference; lastKnownFileType = wrapper.xcdatamodel; path = zmessaging2.6.xcdatamodel; sourceTree = "<group>"; };
		F18998A31E7BE03800E579A2 /* zmessaging2.7.xcdatamodel */ = {isa = PBXFileReference; lastKnownFileType = wrapper.xcdatamodel; path = zmessaging2.7.xcdatamodel; sourceTree = "<group>"; };
		F18998A41E7BE03800E579A2 /* zmessaging2.8.xcdatamodel */ = {isa = PBXFileReference; lastKnownFileType = wrapper.xcdatamodel; path = zmessaging2.8.xcdatamodel; sourceTree = "<group>"; };
		F18998A51E7BE03800E579A2 /* zmessaging2.9.xcdatamodel */ = {isa = PBXFileReference; lastKnownFileType = wrapper.xcdatamodel; path = zmessaging2.9.xcdatamodel; sourceTree = "<group>"; };
		F19550372040628000338E91 /* ZMUpdateEvent+Helper.swift */ = {isa = PBXFileReference; lastKnownFileType = sourcecode.swift; path = "ZMUpdateEvent+Helper.swift"; sourceTree = "<group>"; };
		F1B025601E534CF900900C65 /* ZMConversationTests+PrepareToSend.swift */ = {isa = PBXFileReference; fileEncoding = 4; lastKnownFileType = sourcecode.swift; path = "ZMConversationTests+PrepareToSend.swift"; sourceTree = "<group>"; };
		F1B58926202DCEF9002BB59B /* ZMConversationTests+CreationSystemMessages.swift */ = {isa = PBXFileReference; fileEncoding = 4; lastKnownFileType = sourcecode.swift; path = "ZMConversationTests+CreationSystemMessages.swift"; sourceTree = "<group>"; };
		F1C8676F1FA9CCB5001505E8 /* DuplicateMerging.swift */ = {isa = PBXFileReference; lastKnownFileType = sourcecode.swift; path = DuplicateMerging.swift; sourceTree = "<group>"; };
		F1C867841FAA0D48001505E8 /* ZMUser+Create.swift */ = {isa = PBXFileReference; lastKnownFileType = sourcecode.swift; path = "ZMUser+Create.swift"; sourceTree = "<group>"; };
		F1FDF2F521B152BC00E037A1 /* GenericMessage+Helper.swift */ = {isa = PBXFileReference; fileEncoding = 4; lastKnownFileType = sourcecode.swift; path = "GenericMessage+Helper.swift"; sourceTree = "<group>"; };
		F1FDF2F621B152BC00E037A1 /* GenericMessage+Hashing.swift */ = {isa = PBXFileReference; fileEncoding = 4; lastKnownFileType = sourcecode.swift; path = "GenericMessage+Hashing.swift"; sourceTree = "<group>"; };
		F1FDF2F921B1555A00E037A1 /* ZMClientMessage+Location.swift */ = {isa = PBXFileReference; lastKnownFileType = sourcecode.swift; path = "ZMClientMessage+Location.swift"; sourceTree = "<group>"; };
		F1FDF2FD21B1572500E037A1 /* ZMGenericMessageData.swift */ = {isa = PBXFileReference; lastKnownFileType = sourcecode.swift; path = ZMGenericMessageData.swift; sourceTree = "<group>"; };
		F1FDF2FF21B1580400E037A1 /* GenericMessage+Utils.swift */ = {isa = PBXFileReference; lastKnownFileType = sourcecode.swift; path = "GenericMessage+Utils.swift"; sourceTree = "<group>"; };
		F90D99A41E02DC6B00034070 /* AssetCollectionBatched.swift */ = {isa = PBXFileReference; fileEncoding = 4; lastKnownFileType = sourcecode.swift; path = AssetCollectionBatched.swift; sourceTree = "<group>"; };
		F90D99A61E02E22400034070 /* AssetCollectionBatchedTests.swift */ = {isa = PBXFileReference; fileEncoding = 4; lastKnownFileType = sourcecode.swift; path = AssetCollectionBatchedTests.swift; sourceTree = "<group>"; };
		F91EAAC41D885D720010ACBE /* video.mp4 */ = {isa = PBXFileReference; lastKnownFileType = file; name = video.mp4; path = Tests/Resources/video.mp4; sourceTree = SOURCE_ROOT; };
		F920AE161E38C547001BC14F /* NotificationObservers.swift */ = {isa = PBXFileReference; fileEncoding = 4; lastKnownFileType = sourcecode.swift; path = NotificationObservers.swift; sourceTree = "<group>"; };
		F920AE291E3A5FDD001BC14F /* Dictionary+Mapping.swift */ = {isa = PBXFileReference; fileEncoding = 4; lastKnownFileType = sourcecode.swift; path = "Dictionary+Mapping.swift"; sourceTree = "<group>"; };
		F920AE391E3B8445001BC14F /* SearchUserObserverCenterTests.swift */ = {isa = PBXFileReference; fileEncoding = 4; lastKnownFileType = sourcecode.swift; path = SearchUserObserverCenterTests.swift; sourceTree = "<group>"; };
		F929C1731E41D3480018ADA4 /* PersonName.swift */ = {isa = PBXFileReference; fileEncoding = 4; lastKnownFileType = sourcecode.swift; path = PersonName.swift; sourceTree = "<group>"; };
		F929C17A1E423B620018ADA4 /* SnapshotCenterTests.swift */ = {isa = PBXFileReference; fileEncoding = 4; lastKnownFileType = sourcecode.swift; path = SnapshotCenterTests.swift; sourceTree = "<group>"; };
		F92C99271DAE8D060034AFDD /* GenericMessageTests+Obfuscation.swift */ = {isa = PBXFileReference; fileEncoding = 4; lastKnownFileType = sourcecode.swift; path = "GenericMessageTests+Obfuscation.swift"; sourceTree = "<group>"; };
		F92C99291DAFBC910034AFDD /* ZMConversation+SelfDeletingMessages.swift */ = {isa = PBXFileReference; fileEncoding = 4; lastKnownFileType = sourcecode.swift; path = "ZMConversation+SelfDeletingMessages.swift"; sourceTree = "<group>"; };
		F92C992B1DAFC58A0034AFDD /* ZMConversationTests+Ephemeral.swift */ = {isa = PBXFileReference; fileEncoding = 4; lastKnownFileType = sourcecode.swift; path = "ZMConversationTests+Ephemeral.swift"; sourceTree = "<group>"; };
		F93265201D8950F10076AAD6 /* NSManagedObjectContext+FetchRequest.swift */ = {isa = PBXFileReference; fileEncoding = 4; lastKnownFileType = sourcecode.swift; path = "NSManagedObjectContext+FetchRequest.swift"; sourceTree = "<group>"; };
		F9331C501CB3BC6800139ECC /* CryptoBoxTests.swift */ = {isa = PBXFileReference; fileEncoding = 4; lastKnownFileType = sourcecode.swift; path = CryptoBoxTests.swift; sourceTree = "<group>"; };
		F9331C541CB3BCDA00139ECC /* OtrBaseTest.swift */ = {isa = PBXFileReference; fileEncoding = 4; lastKnownFileType = sourcecode.swift; path = OtrBaseTest.swift; sourceTree = "<group>"; };
		F9331C591CB3BECB00139ECC /* ZMClientMessageTests+OTR_Legacy.swift */ = {isa = PBXFileReference; fileEncoding = 4; lastKnownFileType = sourcecode.swift; path = "ZMClientMessageTests+OTR_Legacy.swift"; sourceTree = "<group>"; };
		F9331C5B1CB3BF9F00139ECC /* UserClientKeyStoreTests.swift */ = {isa = PBXFileReference; fileEncoding = 4; lastKnownFileType = sourcecode.swift; path = UserClientKeyStoreTests.swift; sourceTree = "<group>"; };
		F9331C751CB4165100139ECC /* NSString+ZMPersonName.h */ = {isa = PBXFileReference; fileEncoding = 4; lastKnownFileType = sourcecode.c.h; path = "NSString+ZMPersonName.h"; sourceTree = "<group>"; };
		F9331C761CB4165100139ECC /* NSString+ZMPersonName.m */ = {isa = PBXFileReference; fileEncoding = 4; lastKnownFileType = sourcecode.c.objc; path = "NSString+ZMPersonName.m"; sourceTree = "<group>"; };
		F9331C811CB4191B00139ECC /* NSPredicate+ZMSearch.h */ = {isa = PBXFileReference; fileEncoding = 4; lastKnownFileType = sourcecode.c.h; path = "NSPredicate+ZMSearch.h"; sourceTree = "<group>"; };
		F9331C821CB4191B00139ECC /* NSPredicate+ZMSearch.m */ = {isa = PBXFileReference; fileEncoding = 4; lastKnownFileType = sourcecode.c.objc; path = "NSPredicate+ZMSearch.m"; sourceTree = "<group>"; };
		F9331C851CB419B500139ECC /* NSFetchRequest+ZMRelationshipKeyPaths.h */ = {isa = PBXFileReference; fileEncoding = 4; lastKnownFileType = sourcecode.c.h; path = "NSFetchRequest+ZMRelationshipKeyPaths.h"; sourceTree = "<group>"; };
		F9331C861CB419B500139ECC /* NSFetchRequest+ZMRelationshipKeyPaths.m */ = {isa = PBXFileReference; fileEncoding = 4; lastKnownFileType = sourcecode.c.objc; path = "NSFetchRequest+ZMRelationshipKeyPaths.m"; sourceTree = "<group>"; };
		F93A30231D6EFB47005CCB1D /* ZMMessageConfirmation.swift */ = {isa = PBXFileReference; fileEncoding = 4; lastKnownFileType = sourcecode.swift; path = ZMMessageConfirmation.swift; sourceTree = "<group>"; };
		F93A302E1D6F2633005CCB1D /* ZMMessageTests+Confirmation.swift */ = {isa = PBXFileReference; fileEncoding = 4; lastKnownFileType = sourcecode.swift; path = "ZMMessageTests+Confirmation.swift"; sourceTree = "<group>"; };
		F93C4C7C1E24E1B1007E9CEE /* NotificationDispatcher.swift */ = {isa = PBXFileReference; fileEncoding = 4; lastKnownFileType = sourcecode.swift; path = NotificationDispatcher.swift; sourceTree = "<group>"; };
		F93C4C7E1E24F832007E9CEE /* NotificationDispatcherTests.swift */ = {isa = PBXFileReference; fileEncoding = 4; lastKnownFileType = sourcecode.swift; path = NotificationDispatcherTests.swift; sourceTree = "<group>"; };
		F943BC2C1E88FEC80048A768 /* ChangedIndexes.swift */ = {isa = PBXFileReference; fileEncoding = 4; lastKnownFileType = sourcecode.swift; path = ChangedIndexes.swift; sourceTree = "<group>"; };
		F94A208E1CB51AF50059632A /* ManagedObjectValidationTests.m */ = {isa = PBXFileReference; fileEncoding = 4; lastKnownFileType = sourcecode.c.objc; name = ManagedObjectValidationTests.m; path = Tests/Source/Model/ManagedObjectValidationTests.m; sourceTree = SOURCE_ROOT; };
		F963E96B1D9ADD5A00098AD3 /* ZMImageAssetEncryptionKeys.h */ = {isa = PBXFileReference; fileEncoding = 4; lastKnownFileType = sourcecode.c.h; path = ZMImageAssetEncryptionKeys.h; sourceTree = "<group>"; };
		F963E96C1D9ADD5A00098AD3 /* ZMImageAssetEncryptionKeys.m */ = {isa = PBXFileReference; fileEncoding = 4; lastKnownFileType = sourcecode.c.objc; path = ZMImageAssetEncryptionKeys.m; sourceTree = "<group>"; };
		F963E9721D9BF9E300098AD3 /* ProtosTests.swift */ = {isa = PBXFileReference; fileEncoding = 4; lastKnownFileType = sourcecode.swift; path = ProtosTests.swift; sourceTree = "<group>"; };
		F963E97E1D9C09E700098AD3 /* ZMMessageTimer.h */ = {isa = PBXFileReference; fileEncoding = 4; lastKnownFileType = sourcecode.c.h; path = ZMMessageTimer.h; sourceTree = "<group>"; };
		F963E97F1D9C09E700098AD3 /* ZMMessageTimer.m */ = {isa = PBXFileReference; fileEncoding = 4; lastKnownFileType = sourcecode.c.objc; path = ZMMessageTimer.m; sourceTree = "<group>"; };
		F963E9821D9C0DC400098AD3 /* ZMMessageDestructionTimer.swift */ = {isa = PBXFileReference; fileEncoding = 4; lastKnownFileType = sourcecode.swift; path = ZMMessageDestructionTimer.swift; sourceTree = "<group>"; };
		F963E9841D9D47D100098AD3 /* ZMClientMessageTests+Ephemeral.swift */ = {isa = PBXFileReference; fileEncoding = 4; lastKnownFileType = sourcecode.swift; path = "ZMClientMessageTests+Ephemeral.swift"; sourceTree = "<group>"; };
		F963E9921D9E9D1800098AD3 /* ZMAssetClientMessageTests+Ephemeral.swift */ = {isa = PBXFileReference; fileEncoding = 4; lastKnownFileType = sourcecode.swift; path = "ZMAssetClientMessageTests+Ephemeral.swift"; sourceTree = "<group>"; };
		F991CE101CB5549D004D8465 /* ZMConversation+Testing.h */ = {isa = PBXFileReference; fileEncoding = 4; lastKnownFileType = sourcecode.c.h; path = "ZMConversation+Testing.h"; sourceTree = "<group>"; };
		F991CE181CB55E95004D8465 /* ZMSearchUserTests.m */ = {isa = PBXFileReference; fileEncoding = 4; lastKnownFileType = sourcecode.c.objc; path = ZMSearchUserTests.m; sourceTree = "<group>"; };
		F991CE1A1CB561B0004D8465 /* ZMAddressBookContact.m */ = {isa = PBXFileReference; fileEncoding = 4; lastKnownFileType = sourcecode.c.objc; path = ZMAddressBookContact.m; sourceTree = "<group>"; };
		F99C5B891ED460E20049CCD7 /* TeamChangeInfo.swift */ = {isa = PBXFileReference; fileEncoding = 4; lastKnownFileType = sourcecode.swift; path = TeamChangeInfo.swift; sourceTree = "<group>"; };
		F99C5B8B1ED466760049CCD7 /* TeamObserverTests.swift */ = {isa = PBXFileReference; fileEncoding = 4; lastKnownFileType = sourcecode.swift; path = TeamObserverTests.swift; sourceTree = "<group>"; };
		F9A705CA1CAEE01D00C2F5FE /* NSManagedObjectContext+tests.h */ = {isa = PBXFileReference; fileEncoding = 4; lastKnownFileType = sourcecode.c.h; path = "NSManagedObjectContext+tests.h"; sourceTree = "<group>"; };
		F9A705CB1CAEE01D00C2F5FE /* NSManagedObjectContext+zmessaging-Internal.h */ = {isa = PBXFileReference; fileEncoding = 4; lastKnownFileType = sourcecode.c.h; path = "NSManagedObjectContext+zmessaging-Internal.h"; sourceTree = "<group>"; };
		F9A705CC1CAEE01D00C2F5FE /* NSManagedObjectContext+zmessaging.h */ = {isa = PBXFileReference; fileEncoding = 4; lastKnownFileType = sourcecode.c.h; path = "NSManagedObjectContext+zmessaging.h"; sourceTree = "<group>"; };
		F9A705CD1CAEE01D00C2F5FE /* NSManagedObjectContext+zmessaging.m */ = {isa = PBXFileReference; fileEncoding = 4; lastKnownFileType = sourcecode.c.objc; path = "NSManagedObjectContext+zmessaging.m"; sourceTree = "<group>"; };
		F9A705D01CAEE01D00C2F5FE /* NSNotification+ManagedObjectContextSave.h */ = {isa = PBXFileReference; fileEncoding = 4; lastKnownFileType = sourcecode.c.h; path = "NSNotification+ManagedObjectContextSave.h"; sourceTree = "<group>"; };
		F9A705D11CAEE01D00C2F5FE /* NSNotification+ManagedObjectContextSave.m */ = {isa = PBXFileReference; fileEncoding = 4; lastKnownFileType = sourcecode.c.objc; path = "NSNotification+ManagedObjectContextSave.m"; sourceTree = "<group>"; };
		F9A705D61CAEE01D00C2F5FE /* ZMConnection+Internal.h */ = {isa = PBXFileReference; fileEncoding = 4; lastKnownFileType = sourcecode.c.h; path = "ZMConnection+Internal.h"; sourceTree = "<group>"; };
		F9A705D71CAEE01D00C2F5FE /* ZMConnection.h */ = {isa = PBXFileReference; fileEncoding = 4; lastKnownFileType = sourcecode.c.h; path = ZMConnection.h; sourceTree = "<group>"; };
		F9A705D81CAEE01D00C2F5FE /* ZMConnection.m */ = {isa = PBXFileReference; fileEncoding = 4; lastKnownFileType = sourcecode.c.objc; path = ZMConnection.m; sourceTree = "<group>"; };
		F9A705F11CAEE01D00C2F5FE /* AssetCache.swift */ = {isa = PBXFileReference; fileEncoding = 4; lastKnownFileType = sourcecode.swift; path = AssetCache.swift; sourceTree = "<group>"; };
		F9A705F21CAEE01D00C2F5FE /* AssetEncryption.swift */ = {isa = PBXFileReference; fileEncoding = 4; lastKnownFileType = sourcecode.swift; path = AssetEncryption.swift; sourceTree = "<group>"; };
		F9A705F81CAEE01D00C2F5FE /* ZMExternalEncryptedDataWithKeys.h */ = {isa = PBXFileReference; fileEncoding = 4; lastKnownFileType = sourcecode.c.h; path = ZMExternalEncryptedDataWithKeys.h; sourceTree = "<group>"; };
		F9A705F91CAEE01D00C2F5FE /* ZMExternalEncryptedDataWithKeys.m */ = {isa = PBXFileReference; fileEncoding = 4; lastKnownFileType = sourcecode.c.objc; path = ZMExternalEncryptedDataWithKeys.m; sourceTree = "<group>"; };
		F9A705FE1CAEE01D00C2F5FE /* ZMImageMessage.m */ = {isa = PBXFileReference; fileEncoding = 4; lastKnownFileType = sourcecode.c.objc; path = ZMImageMessage.m; sourceTree = "<group>"; };
		F9A705FF1CAEE01D00C2F5FE /* ZMMessage+Internal.h */ = {isa = PBXFileReference; fileEncoding = 4; lastKnownFileType = sourcecode.c.h; path = "ZMMessage+Internal.h"; sourceTree = "<group>"; };
		F9A706001CAEE01D00C2F5FE /* ZMMessage.m */ = {isa = PBXFileReference; fileEncoding = 4; lastKnownFileType = sourcecode.c.objc; path = ZMMessage.m; sourceTree = "<group>"; };
		F9A706011CAEE01D00C2F5FE /* ZMOTRMessage.h */ = {isa = PBXFileReference; fileEncoding = 4; lastKnownFileType = sourcecode.c.h; path = ZMOTRMessage.h; sourceTree = "<group>"; };
		F9A706021CAEE01D00C2F5FE /* ZMOTRMessage.m */ = {isa = PBXFileReference; fileEncoding = 4; lastKnownFileType = sourcecode.c.objc; path = ZMOTRMessage.m; sourceTree = "<group>"; };
		F9A7060D1CAEE01D00C2F5FE /* ZMUser+Internal.h */ = {isa = PBXFileReference; fileEncoding = 4; lastKnownFileType = sourcecode.c.h; path = "ZMUser+Internal.h"; sourceTree = "<group>"; };
		F9A706101CAEE01D00C2F5FE /* ZMUser.m */ = {isa = PBXFileReference; fileEncoding = 4; lastKnownFileType = sourcecode.c.objc; path = ZMUser.m; sourceTree = "<group>"; };
		F9A706151CAEE01D00C2F5FE /* UserClient+Protobuf.swift */ = {isa = PBXFileReference; fileEncoding = 4; lastKnownFileType = sourcecode.swift; path = "UserClient+Protobuf.swift"; sourceTree = "<group>"; };
		F9A706161CAEE01D00C2F5FE /* UserClient.swift */ = {isa = PBXFileReference; fileEncoding = 4; lastKnownFileType = sourcecode.swift; path = UserClient.swift; sourceTree = "<group>"; };
		F9A706171CAEE01D00C2F5FE /* UserClientTypes.h */ = {isa = PBXFileReference; fileEncoding = 4; lastKnownFileType = sourcecode.c.h; path = UserClientTypes.h; sourceTree = "<group>"; };
		F9A706181CAEE01D00C2F5FE /* UserClientTypes.m */ = {isa = PBXFileReference; fileEncoding = 4; lastKnownFileType = sourcecode.c.objc; path = UserClientTypes.m; sourceTree = "<group>"; };
		F9A706191CAEE01D00C2F5FE /* ZMManagedObject+Internal.h */ = {isa = PBXFileReference; fileEncoding = 4; lastKnownFileType = sourcecode.c.h; path = "ZMManagedObject+Internal.h"; sourceTree = "<group>"; };
		F9A7061A1CAEE01D00C2F5FE /* ZMManagedObject.m */ = {isa = PBXFileReference; fileEncoding = 4; lastKnownFileType = sourcecode.c.objc; path = ZMManagedObject.m; sourceTree = "<group>"; };
		F9A706271CAEE01D00C2F5FE /* ConversationListChangeInfo.swift */ = {isa = PBXFileReference; fileEncoding = 4; lastKnownFileType = sourcecode.swift; path = ConversationListChangeInfo.swift; sourceTree = "<group>"; };
		F9A706281CAEE01D00C2F5FE /* ConversationChangeInfo.swift */ = {isa = PBXFileReference; fileEncoding = 4; lastKnownFileType = sourcecode.swift; path = ConversationChangeInfo.swift; sourceTree = "<group>"; };
		F9A7062C1CAEE01D00C2F5FE /* AnyClassTuple.swift */ = {isa = PBXFileReference; fileEncoding = 4; lastKnownFileType = sourcecode.swift; path = AnyClassTuple.swift; sourceTree = "<group>"; };
		F9A7062D1CAEE01D00C2F5FE /* DependentObjectsKeysForObservedObjectKeysCache.swift */ = {isa = PBXFileReference; fileEncoding = 4; lastKnownFileType = sourcecode.swift; path = DependentObjectsKeysForObservedObjectKeysCache.swift; sourceTree = "<group>"; };
		F9A7062E1CAEE01D00C2F5FE /* StringKeyPath.swift */ = {isa = PBXFileReference; fileEncoding = 4; lastKnownFileType = sourcecode.swift; path = StringKeyPath.swift; sourceTree = "<group>"; };
		F9A7062F1CAEE01D00C2F5FE /* KeySet.swift */ = {isa = PBXFileReference; fileEncoding = 4; lastKnownFileType = sourcecode.swift; path = KeySet.swift; sourceTree = "<group>"; };
		F9A706331CAEE01D00C2F5FE /* SetSnapshot.swift */ = {isa = PBXFileReference; fileEncoding = 4; lastKnownFileType = sourcecode.swift; path = SetSnapshot.swift; sourceTree = "<group>"; };
		F9A706351CAEE01D00C2F5FE /* MessageChangeInfo.swift */ = {isa = PBXFileReference; fileEncoding = 4; lastKnownFileType = sourcecode.swift; path = MessageChangeInfo.swift; sourceTree = "<group>"; };
		F9A706371CAEE01D00C2F5FE /* NewUnreadMessageChangeInfos.swift */ = {isa = PBXFileReference; fileEncoding = 4; lastKnownFileType = sourcecode.swift; path = NewUnreadMessageChangeInfos.swift; sourceTree = "<group>"; };
		F9A706391CAEE01D00C2F5FE /* ObjectChangeInfo.swift */ = {isa = PBXFileReference; fileEncoding = 4; lastKnownFileType = sourcecode.swift; path = ObjectChangeInfo.swift; sourceTree = "<group>"; };
		F9A7063B1CAEE01D00C2F5FE /* UserClientChangeInfo.swift */ = {isa = PBXFileReference; fileEncoding = 4; lastKnownFileType = sourcecode.swift; path = UserClientChangeInfo.swift; sourceTree = "<group>"; };
		F9A7063C1CAEE01D00C2F5FE /* UserChangeInfo.swift */ = {isa = PBXFileReference; fileEncoding = 4; lastKnownFileType = sourcecode.swift; path = UserChangeInfo.swift; sourceTree = "<group>"; };
		F9A706431CAEE01D00C2F5FE /* CryptoBox.swift */ = {isa = PBXFileReference; fileEncoding = 4; lastKnownFileType = sourcecode.swift; path = CryptoBox.swift; sourceTree = "<group>"; };
		F9A706491CAEE01D00C2F5FE /* UserImageLocalCache.swift */ = {isa = PBXFileReference; fileEncoding = 4; lastKnownFileType = sourcecode.swift; path = UserImageLocalCache.swift; sourceTree = "<group>"; };
		F9A7064B1CAEE01D00C2F5FE /* ZMFetchRequestBatch.h */ = {isa = PBXFileReference; fileEncoding = 4; lastKnownFileType = sourcecode.c.h; path = ZMFetchRequestBatch.h; sourceTree = "<group>"; };
		F9A7064C1CAEE01D00C2F5FE /* ZMFetchRequestBatch.m */ = {isa = PBXFileReference; fileEncoding = 4; lastKnownFileType = sourcecode.c.objc; path = ZMFetchRequestBatch.m; sourceTree = "<group>"; };
		F9A7064E1CAEE01D00C2F5FE /* ZMUpdateEvent+WireDataModel.h */ = {isa = PBXFileReference; fileEncoding = 4; lastKnownFileType = sourcecode.c.h; path = "ZMUpdateEvent+WireDataModel.h"; sourceTree = "<group>"; };
		F9A7064F1CAEE01D00C2F5FE /* ZMUpdateEvent+WireDataModel.m */ = {isa = PBXFileReference; fileEncoding = 4; lastKnownFileType = sourcecode.c.objc; path = "ZMUpdateEvent+WireDataModel.m"; sourceTree = "<group>"; };
		F9A706CA1CAEE30700C2F5FE /* 1900x1500.jpg */ = {isa = PBXFileReference; lastKnownFileType = image.jpeg; name = 1900x1500.jpg; path = Tests/Resources/1900x1500.jpg; sourceTree = SOURCE_ROOT; };
		F9A706CB1CAEE30700C2F5FE /* animated.gif */ = {isa = PBXFileReference; lastKnownFileType = image.gif; name = animated.gif; path = Tests/Resources/animated.gif; sourceTree = SOURCE_ROOT; };
		F9A706CE1CAEE30700C2F5FE /* en */ = {isa = PBXFileReference; lastKnownFileType = text.plist.strings; name = en; path = InfoPlist.strings; sourceTree = "<group>"; };
		F9A706CF1CAEE30700C2F5FE /* EncryptedBase64EncondedExternalMessageTestFixture.txt */ = {isa = PBXFileReference; fileEncoding = 4; lastKnownFileType = text; name = EncryptedBase64EncondedExternalMessageTestFixture.txt; path = Tests/Resources/EncryptedBase64EncondedExternalMessageTestFixture.txt; sourceTree = SOURCE_ROOT; };
		F9A706D01CAEE30700C2F5FE /* ExternalMessageTextFixture.txt */ = {isa = PBXFileReference; fileEncoding = 4; lastKnownFileType = text; name = ExternalMessageTextFixture.txt; path = Tests/Resources/ExternalMessageTextFixture.txt; sourceTree = SOURCE_ROOT; };
		F9A706D11CAEE30700C2F5FE /* Info.plist */ = {isa = PBXFileReference; fileEncoding = 4; lastKnownFileType = text.plist.xml; name = Info.plist; path = Tests/Resources/Info.plist; sourceTree = SOURCE_ROOT; };
		F9A706D21CAEE30700C2F5FE /* Lorem Ipsum.txt */ = {isa = PBXFileReference; fileEncoding = 4; lastKnownFileType = text; name = "Lorem Ipsum.txt"; path = "Tests/Resources/Lorem Ipsum.txt"; sourceTree = SOURCE_ROOT; };
		F9A706D31CAEE30700C2F5FE /* medium.jpg */ = {isa = PBXFileReference; lastKnownFileType = image.jpeg; name = medium.jpg; path = Tests/Resources/medium.jpg; sourceTree = SOURCE_ROOT; };
		F9A706D41CAEE30700C2F5FE /* not_animated.gif */ = {isa = PBXFileReference; lastKnownFileType = image.gif; name = not_animated.gif; path = Tests/Resources/not_animated.gif; sourceTree = SOURCE_ROOT; };
		F9A706D91CAEE30700C2F5FE /* tiny.jpg */ = {isa = PBXFileReference; lastKnownFileType = image.jpeg; name = tiny.jpg; path = Tests/Resources/tiny.jpg; sourceTree = SOURCE_ROOT; };
		F9A708041CAEEB7400C2F5FE /* ManagedObjectContextSaveNotificationTests.m */ = {isa = PBXFileReference; fileEncoding = 4; lastKnownFileType = sourcecode.c.objc; path = ManagedObjectContextSaveNotificationTests.m; sourceTree = "<group>"; };
		F9A708051CAEEB7400C2F5FE /* ManagedObjectContextTests.m */ = {isa = PBXFileReference; fileEncoding = 4; lastKnownFileType = sourcecode.c.objc; path = ManagedObjectContextTests.m; sourceTree = "<group>"; };
		F9A708061CAEEB7400C2F5FE /* NSManagedObjectContext+TestHelpers.h */ = {isa = PBXFileReference; fileEncoding = 4; lastKnownFileType = sourcecode.c.h; path = "NSManagedObjectContext+TestHelpers.h"; sourceTree = "<group>"; };
		F9A708071CAEEB7400C2F5FE /* NSManagedObjectContext+TestHelpers.m */ = {isa = PBXFileReference; fileEncoding = 4; lastKnownFileType = sourcecode.c.objc; path = "NSManagedObjectContext+TestHelpers.m"; sourceTree = "<group>"; };
		F9A708081CAEEB7400C2F5FE /* PersistentStoreCoordinatorTests.m */ = {isa = PBXFileReference; fileEncoding = 4; lastKnownFileType = sourcecode.c.objc; path = PersistentStoreCoordinatorTests.m; sourceTree = "<group>"; };
		F9A7080B1CAEEB7400C2F5FE /* CoreDataRelationshipsTests.m */ = {isa = PBXFileReference; fileEncoding = 4; lastKnownFileType = sourcecode.c.objc; path = CoreDataRelationshipsTests.m; sourceTree = "<group>"; };
		F9A7080D1CAEEB7400C2F5FE /* MockEntity.h */ = {isa = PBXFileReference; fileEncoding = 4; lastKnownFileType = sourcecode.c.h; path = MockEntity.h; sourceTree = "<group>"; };
		F9A7080E1CAEEB7400C2F5FE /* MockEntity.m */ = {isa = PBXFileReference; fileEncoding = 4; lastKnownFileType = sourcecode.c.objc; path = MockEntity.m; sourceTree = "<group>"; };
		F9A7080F1CAEEB7400C2F5FE /* MockEntity2.h */ = {isa = PBXFileReference; fileEncoding = 4; lastKnownFileType = sourcecode.c.h; path = MockEntity2.h; sourceTree = "<group>"; };
		F9A708101CAEEB7400C2F5FE /* MockEntity2.m */ = {isa = PBXFileReference; fileEncoding = 4; lastKnownFileType = sourcecode.c.objc; path = MockEntity2.m; sourceTree = "<group>"; };
		F9A708111CAEEB7400C2F5FE /* MockModelObjectContextFactory.h */ = {isa = PBXFileReference; fileEncoding = 4; lastKnownFileType = sourcecode.c.h; path = MockModelObjectContextFactory.h; sourceTree = "<group>"; };
		F9A708121CAEEB7400C2F5FE /* MockModelObjectContextFactory.m */ = {isa = PBXFileReference; fileEncoding = 4; lastKnownFileType = sourcecode.c.objc; path = MockModelObjectContextFactory.m; sourceTree = "<group>"; };
		F9A708131CAEEB7400C2F5FE /* ModelObjectsTests.h */ = {isa = PBXFileReference; fileEncoding = 4; lastKnownFileType = sourcecode.c.h; path = ModelObjectsTests.h; sourceTree = "<group>"; };
		F9A708141CAEEB7400C2F5FE /* ModelObjectsTests.m */ = {isa = PBXFileReference; fileEncoding = 4; lastKnownFileType = sourcecode.c.objc; path = ModelObjectsTests.m; sourceTree = "<group>"; };
		F9A708151CAEEB7400C2F5FE /* NSFetchRequestTests+ZMRelationshipKeyPaths.m */ = {isa = PBXFileReference; fileEncoding = 4; lastKnownFileType = sourcecode.c.objc; path = "NSFetchRequestTests+ZMRelationshipKeyPaths.m"; sourceTree = "<group>"; };
		F9A708161CAEEB7400C2F5FE /* PersistentChangeTrackingTests.m */ = {isa = PBXFileReference; fileEncoding = 4; lastKnownFileType = sourcecode.c.objc; lineEnding = 0; path = PersistentChangeTrackingTests.m; sourceTree = "<group>"; xcLanguageSpecificationIdentifier = xcode.lang.objc; };
		F9A7081B1CAEEB7400C2F5FE /* ZMConnectionTests.m */ = {isa = PBXFileReference; fileEncoding = 4; lastKnownFileType = sourcecode.c.objc; path = ZMConnectionTests.m; sourceTree = "<group>"; };
		F9A7082B1CAEEB7400C2F5FE /* ZMFetchRequestBatchTests.m */ = {isa = PBXFileReference; fileEncoding = 4; lastKnownFileType = sourcecode.c.objc; path = ZMFetchRequestBatchTests.m; sourceTree = "<group>"; };
		F9A7082C1CAEEB7400C2F5FE /* ZMManagedObjectTests.m */ = {isa = PBXFileReference; fileEncoding = 4; lastKnownFileType = sourcecode.c.objc; path = ZMManagedObjectTests.m; sourceTree = "<group>"; };
		F9A708591CAEEC0700C2F5FE /* Test-Bridging-Header.h */ = {isa = PBXFileReference; fileEncoding = 4; lastKnownFileType = sourcecode.c.h; lineEnding = 0; name = "Test-Bridging-Header.h"; path = "Tests/Resources/Test-Bridging-Header.h"; sourceTree = SOURCE_ROOT; xcLanguageSpecificationIdentifier = xcode.lang.objcpp; };
		F9A7085A1CAEED1B00C2F5FE /* ZMBaseManagedObjectTest.h */ = {isa = PBXFileReference; fileEncoding = 4; lastKnownFileType = sourcecode.c.h; path = ZMBaseManagedObjectTest.h; sourceTree = "<group>"; };
		F9A7085B1CAEED1B00C2F5FE /* ZMBaseManagedObjectTest.m */ = {isa = PBXFileReference; fileEncoding = 4; lastKnownFileType = sourcecode.c.objc; path = ZMBaseManagedObjectTest.m; sourceTree = "<group>"; };
		F9A7085E1CAEEF4700C2F5FE /* MessagingTest+EventFactory.h */ = {isa = PBXFileReference; fileEncoding = 4; lastKnownFileType = sourcecode.c.h; path = "MessagingTest+EventFactory.h"; sourceTree = "<group>"; };
		F9A7085F1CAEEF4700C2F5FE /* MessagingTest+EventFactory.m */ = {isa = PBXFileReference; fileEncoding = 4; lastKnownFileType = sourcecode.c.objc; lineEnding = 0; path = "MessagingTest+EventFactory.m"; sourceTree = "<group>"; xcLanguageSpecificationIdentifier = xcode.lang.objc; };
		F9A708641CAEF9BD00C2F5FE /* Default-568h@2x.png */ = {isa = PBXFileReference; lastKnownFileType = image.png; path = "Default-568h@2x.png"; sourceTree = "<group>"; };
		F9AB00261F0CE5520037B437 /* FileManager+FileLocations.swift */ = {isa = PBXFileReference; fileEncoding = 4; lastKnownFileType = sourcecode.swift; path = "FileManager+FileLocations.swift"; sourceTree = "<group>"; };
		F9AB00281F0D2BE40037B437 /* FileManager+FileLocationTests.swift */ = {isa = PBXFileReference; fileEncoding = 4; lastKnownFileType = sourcecode.swift; path = "FileManager+FileLocationTests.swift"; sourceTree = "<group>"; };
		F9AB39591CB3AEB100A7254F /* BaseTestSwiftHelpers.swift */ = {isa = PBXFileReference; fileEncoding = 4; lastKnownFileType = sourcecode.swift; path = BaseTestSwiftHelpers.swift; sourceTree = "<group>"; };
		F9ABE8841F02673E00D83214 /* zmessaging2.39.0.xcdatamodel */ = {isa = PBXFileReference; lastKnownFileType = wrapper.xcdatamodel; path = zmessaging2.39.0.xcdatamodel; sourceTree = "<group>"; };
		F9B0FF311D79D1140098C17C /* ZMClientMessageTests+Unarchiving.swift */ = {isa = PBXFileReference; fileEncoding = 4; lastKnownFileType = sourcecode.swift; path = "ZMClientMessageTests+Unarchiving.swift"; sourceTree = "<group>"; };
		F9B71F041CB264DF001DB03F /* ZMConversationList.m */ = {isa = PBXFileReference; fileEncoding = 4; lastKnownFileType = sourcecode.c.objc; path = ZMConversationList.m; sourceTree = "<group>"; };
		F9B71F051CB264DF001DB03F /* ZMConversationList+Internal.h */ = {isa = PBXFileReference; fileEncoding = 4; lastKnownFileType = sourcecode.c.h; path = "ZMConversationList+Internal.h"; sourceTree = "<group>"; };
		F9B71F071CB264DF001DB03F /* ZMConversationListDirectory.h */ = {isa = PBXFileReference; fileEncoding = 4; lastKnownFileType = sourcecode.c.h; path = ZMConversationListDirectory.h; sourceTree = "<group>"; };
		F9B71F081CB264DF001DB03F /* ZMConversationListDirectory.m */ = {isa = PBXFileReference; fileEncoding = 4; lastKnownFileType = sourcecode.c.objc; path = ZMConversationListDirectory.m; sourceTree = "<group>"; };
		F9B71F101CB264EF001DB03F /* ZMConversation.m */ = {isa = PBXFileReference; fileEncoding = 4; lastKnownFileType = sourcecode.c.objc; path = ZMConversation.m; sourceTree = "<group>"; };
		F9B71F111CB264EF001DB03F /* ZMConversation+Internal.h */ = {isa = PBXFileReference; fileEncoding = 4; lastKnownFileType = sourcecode.c.h; path = "ZMConversation+Internal.h"; sourceTree = "<group>"; };
		F9B71F1A1CB264EF001DB03F /* ZMConversation+UnreadCount.h */ = {isa = PBXFileReference; fileEncoding = 4; lastKnownFileType = sourcecode.c.h; path = "ZMConversation+UnreadCount.h"; sourceTree = "<group>"; };
		F9B71F1B1CB264EF001DB03F /* ZMConversation+UnreadCount.m */ = {isa = PBXFileReference; fileEncoding = 4; lastKnownFileType = sourcecode.c.objc; path = "ZMConversation+UnreadCount.m"; sourceTree = "<group>"; };
		F9B71F1E1CB264EF001DB03F /* ZMConversationSecurityLevel.h */ = {isa = PBXFileReference; fileEncoding = 4; lastKnownFileType = sourcecode.c.h; path = ZMConversationSecurityLevel.h; sourceTree = "<group>"; };
		F9B71F4F1CB2BC85001DB03F /* ZMConversation+Testing.m */ = {isa = PBXFileReference; fileEncoding = 4; lastKnownFileType = sourcecode.c.objc; path = "ZMConversation+Testing.m"; sourceTree = "<group>"; };
		F9B71F511CB2BC85001DB03F /* ZMConversationTests+gapsAndWindows.m */ = {isa = PBXFileReference; fileEncoding = 4; lastKnownFileType = sourcecode.c.objc; path = "ZMConversationTests+gapsAndWindows.m"; sourceTree = "<group>"; };
		F9B71F561CB2BC85001DB03F /* ZMConversationTests+Validation.m */ = {isa = PBXFileReference; fileEncoding = 4; lastKnownFileType = sourcecode.c.objc; path = "ZMConversationTests+Validation.m"; sourceTree = "<group>"; };
		F9B71F571CB2BC85001DB03F /* ZMConversationTests.h */ = {isa = PBXFileReference; fileEncoding = 4; lastKnownFileType = sourcecode.c.h; path = ZMConversationTests.h; sourceTree = "<group>"; };
		F9B71F581CB2BC85001DB03F /* ZMConversationTests.m */ = {isa = PBXFileReference; fileEncoding = 4; lastKnownFileType = sourcecode.c.objc; path = ZMConversationTests.m; sourceTree = "<group>"; };
		F9B71F5A1CB2BC85001DB03F /* ZMConversationListDirectoryTests.m */ = {isa = PBXFileReference; fileEncoding = 4; lastKnownFileType = sourcecode.c.objc; path = ZMConversationListDirectoryTests.m; sourceTree = "<group>"; };
		F9B71F5B1CB2BC85001DB03F /* ZMConversationListTests.m */ = {isa = PBXFileReference; fileEncoding = 4; lastKnownFileType = sourcecode.c.objc; path = ZMConversationListTests.m; sourceTree = "<group>"; };
		F9B71F5D1CB2BC85001DB03F /* ZMAssetClientMessageTests.swift */ = {isa = PBXFileReference; fileEncoding = 4; lastKnownFileType = sourcecode.swift; path = ZMAssetClientMessageTests.swift; sourceTree = "<group>"; };
		F9B71F5F1CB2BC85001DB03F /* BaseClientMessageTests.swift */ = {isa = PBXFileReference; fileEncoding = 4; lastKnownFileType = sourcecode.swift; path = BaseClientMessageTests.swift; sourceTree = "<group>"; };
		F9B71F601CB2BC85001DB03F /* ZMMessageTests.h */ = {isa = PBXFileReference; fileEncoding = 4; lastKnownFileType = sourcecode.c.h; path = ZMMessageTests.h; sourceTree = "<group>"; };
		F9B71F611CB2BC85001DB03F /* ZMMessageTests.m */ = {isa = PBXFileReference; fileEncoding = 4; lastKnownFileType = sourcecode.c.objc; path = ZMMessageTests.m; sourceTree = "<group>"; };
		F9B71F631CB2BC85001DB03F /* UserImageLocalCacheTests.swift */ = {isa = PBXFileReference; fileEncoding = 4; lastKnownFileType = sourcecode.swift; path = UserImageLocalCacheTests.swift; sourceTree = "<group>"; };
		F9B71F661CB2BC85001DB03F /* ZMPersonNameTests.m */ = {isa = PBXFileReference; fileEncoding = 4; lastKnownFileType = sourcecode.c.objc; path = ZMPersonNameTests.m; sourceTree = "<group>"; };
		F9B71F6A1CB2BC85001DB03F /* ZMUserTests.m */ = {isa = PBXFileReference; fileEncoding = 4; lastKnownFileType = sourcecode.c.objc; path = ZMUserTests.m; sourceTree = "<group>"; };
		F9B71F6D1CB2BC85001DB03F /* ZMCallStateTests.swift */ = {isa = PBXFileReference; fileEncoding = 4; lastKnownFileType = sourcecode.swift; path = ZMCallStateTests.swift; sourceTree = "<group>"; };
		F9B71FD91CB2C4C6001DB03F /* StringKeyPathTests.swift */ = {isa = PBXFileReference; fileEncoding = 4; lastKnownFileType = sourcecode.swift; path = StringKeyPathTests.swift; sourceTree = "<group>"; };
		F9B71FDF1CB2C4C6001DB03F /* AnyClassTupleTests.swift */ = {isa = PBXFileReference; fileEncoding = 4; lastKnownFileType = sourcecode.swift; path = AnyClassTupleTests.swift; sourceTree = "<group>"; };
		F9B720021CB2C68B001DB03F /* UserClientTests.swift */ = {isa = PBXFileReference; fileEncoding = 4; lastKnownFileType = sourcecode.swift; path = UserClientTests.swift; sourceTree = "<group>"; };
		F9C348821E2CC0730015D69D /* UserClientObserverTests.swift */ = {isa = PBXFileReference; fileEncoding = 4; lastKnownFileType = sourcecode.swift; name = UserClientObserverTests.swift; path = ../UserClientObserverTests.swift; sourceTree = "<group>"; };
		F9C348851E2CC27D0015D69D /* NewUnreadMessageObserverTests.swift */ = {isa = PBXFileReference; fileEncoding = 4; lastKnownFileType = sourcecode.swift; name = NewUnreadMessageObserverTests.swift; path = ../NewUnreadMessageObserverTests.swift; sourceTree = "<group>"; };
		F9C348911E2E3FF60015D69D /* SnapshotCenter.swift */ = {isa = PBXFileReference; fileEncoding = 4; lastKnownFileType = sourcecode.swift; path = SnapshotCenter.swift; sourceTree = "<group>"; };
		F9C8622A1D87DC18009AAC33 /* MessagingTest+UUID.swift */ = {isa = PBXFileReference; fileEncoding = 4; lastKnownFileType = sourcecode.swift; path = "MessagingTest+UUID.swift"; sourceTree = "<group>"; };
		F9C877081E000C9D00792613 /* AssetCollection.swift */ = {isa = PBXFileReference; fileEncoding = 4; lastKnownFileType = sourcecode.swift; path = AssetCollection.swift; sourceTree = "<group>"; };
		F9C8770A1E015AAF00792613 /* AssetColletionTests.swift */ = {isa = PBXFileReference; fileEncoding = 4; lastKnownFileType = sourcecode.swift; path = AssetColletionTests.swift; sourceTree = "<group>"; };
		F9C9A4FC1CAD5DF10039E10C /* WireDataModel.framework */ = {isa = PBXFileReference; explicitFileType = wrapper.framework; includeInIndex = 0; path = WireDataModel.framework; sourceTree = BUILT_PRODUCTS_DIR; };
		F9C9A5061CAD5DF10039E10C /* WireDataModelTests.xctest */ = {isa = PBXFileReference; explicitFileType = wrapper.cfbundle; includeInIndex = 0; path = WireDataModelTests.xctest; sourceTree = BUILT_PRODUCTS_DIR; };
		F9C9A5DC1CAD76A50039E10C /* Info.plist */ = {isa = PBXFileReference; fileEncoding = 4; lastKnownFileType = text.plist.xml; name = Info.plist; path = Resources/Info.plist; sourceTree = SOURCE_ROOT; };
		F9C9A60C1CAD76A50039E10C /* WireDataModel.h */ = {isa = PBXFileReference; fileEncoding = 4; lastKnownFileType = sourcecode.c.h; name = WireDataModel.h; path = Source/WireDataModel.h; sourceTree = SOURCE_ROOT; };
		F9C9A66C1CAD778C0039E10C /* Foundation.framework */ = {isa = PBXFileReference; lastKnownFileType = wrapper.framework; name = Foundation.framework; path = System/Library/Frameworks/Foundation.framework; sourceTree = SDKROOT; };
		F9C9A66E1CAD77930039E10C /* CoreData.framework */ = {isa = PBXFileReference; lastKnownFileType = wrapper.framework; name = CoreData.framework; path = System/Library/Frameworks/CoreData.framework; sourceTree = SDKROOT; };
		F9C9A6791CAD7A790039E10C /* version.xcconfig */ = {isa = PBXFileReference; fileEncoding = 4; lastKnownFileType = text.xcconfig; path = version.xcconfig; sourceTree = "<group>"; };
		F9C9A67C1CAD7A790039E10C /* ios-test-host.xcconfig */ = {isa = PBXFileReference; fileEncoding = 4; lastKnownFileType = text.xcconfig; path = "ios-test-host.xcconfig"; sourceTree = "<group>"; };
		F9C9A67D1CAD7A790039E10C /* ios-test-target.xcconfig */ = {isa = PBXFileReference; fileEncoding = 4; lastKnownFileType = text.xcconfig; path = "ios-test-target.xcconfig"; sourceTree = "<group>"; };
		F9C9A67F1CAD7A790039E10C /* project-common.xcconfig */ = {isa = PBXFileReference; fileEncoding = 4; lastKnownFileType = text.xcconfig; path = "project-common.xcconfig"; sourceTree = "<group>"; };
		F9C9A6801CAD7A790039E10C /* project-debug.xcconfig */ = {isa = PBXFileReference; fileEncoding = 4; lastKnownFileType = text.xcconfig; path = "project-debug.xcconfig"; sourceTree = "<group>"; };
		F9C9A6811CAD7A790039E10C /* project.xcconfig */ = {isa = PBXFileReference; fileEncoding = 4; lastKnownFileType = text.xcconfig; path = project.xcconfig; sourceTree = "<group>"; };
		F9C9A6841CAD7A790039E10C /* tests.xcconfig */ = {isa = PBXFileReference; fileEncoding = 4; lastKnownFileType = text.xcconfig; path = tests.xcconfig; sourceTree = "<group>"; };
		F9C9A6851CAD7A790039E10C /* warnings-debug.xcconfig */ = {isa = PBXFileReference; fileEncoding = 4; lastKnownFileType = text.xcconfig; path = "warnings-debug.xcconfig"; sourceTree = "<group>"; };
		F9C9A6861CAD7A790039E10C /* warnings.xcconfig */ = {isa = PBXFileReference; fileEncoding = 4; lastKnownFileType = text.xcconfig; path = warnings.xcconfig; sourceTree = "<group>"; };
		F9C9A6891CAD7A790039E10C /* WireDataModel.xcconfig */ = {isa = PBXFileReference; fileEncoding = 4; lastKnownFileType = text.xcconfig; path = WireDataModel.xcconfig; sourceTree = "<group>"; };
		F9C9A6A31CAD7C7F0039E10C /* ZMConversation.h */ = {isa = PBXFileReference; fileEncoding = 4; lastKnownFileType = sourcecode.c.h; path = ZMConversation.h; sourceTree = "<group>"; };
		F9C9A6A41CAD7C7F0039E10C /* ZMConversationList.h */ = {isa = PBXFileReference; fileEncoding = 4; lastKnownFileType = sourcecode.c.h; path = ZMConversationList.h; sourceTree = "<group>"; };
		F9C9A6A51CAD7C7F0039E10C /* ZMEditableUser.h */ = {isa = PBXFileReference; fileEncoding = 4; lastKnownFileType = sourcecode.c.h; path = ZMEditableUser.h; sourceTree = "<group>"; };
		F9C9A6A61CAD7C7F0039E10C /* ZMMessage.h */ = {isa = PBXFileReference; fileEncoding = 4; lastKnownFileType = sourcecode.c.h; path = ZMMessage.h; sourceTree = "<group>"; };
		F9C9A6A71CAD7C7F0039E10C /* ZMUser.h */ = {isa = PBXFileReference; fileEncoding = 4; lastKnownFileType = sourcecode.c.h; path = ZMUser.h; sourceTree = "<group>"; };
		F9C9A6AF1CAD7D1F0039E10C /* ZMManagedObject.h */ = {isa = PBXFileReference; fileEncoding = 4; lastKnownFileType = sourcecode.c.h; path = ZMManagedObject.h; sourceTree = "<group>"; };
		F9C9A7641CAE8DFC0039E10C /* ZMAddressBookContact.h */ = {isa = PBXFileReference; fileEncoding = 4; lastKnownFileType = sourcecode.c.h; path = ZMAddressBookContact.h; sourceTree = "<group>"; };
		F9C9A7F31CAED9510039E10C /* WireDataModelTestHost.app */ = {isa = PBXFileReference; explicitFileType = wrapper.application; includeInIndex = 0; path = WireDataModelTestHost.app; sourceTree = BUILT_PRODUCTS_DIR; };
		F9C9A81C1CAEDA330039E10C /* AppDelegate.h */ = {isa = PBXFileReference; fileEncoding = 4; lastKnownFileType = sourcecode.c.h; path = AppDelegate.h; sourceTree = "<group>"; };
		F9C9A81D1CAEDA330039E10C /* AppDelegate.m */ = {isa = PBXFileReference; fileEncoding = 4; lastKnownFileType = sourcecode.c.objc; path = AppDelegate.m; sourceTree = "<group>"; };
		F9C9A8231CAEDA330039E10C /* Info.plist */ = {isa = PBXFileReference; fileEncoding = 4; lastKnownFileType = text.plist.xml; path = Info.plist; sourceTree = "<group>"; };
		F9C9A8241CAEDA330039E10C /* main.m */ = {isa = PBXFileReference; fileEncoding = 4; lastKnownFileType = sourcecode.c.objc; path = main.m; sourceTree = "<group>"; };
		F9DBA51F1E28EA8B00BE23C0 /* DependencyKeyStore.swift */ = {isa = PBXFileReference; fileEncoding = 4; lastKnownFileType = sourcecode.swift; path = DependencyKeyStore.swift; sourceTree = "<group>"; };
		F9DBA5211E28EB4000BE23C0 /* SideEffectSources.swift */ = {isa = PBXFileReference; fileEncoding = 4; lastKnownFileType = sourcecode.swift; path = SideEffectSources.swift; sourceTree = "<group>"; };
		F9DBA5231E28EE0A00BE23C0 /* ConversationObserverTests.swift */ = {isa = PBXFileReference; fileEncoding = 4; lastKnownFileType = sourcecode.swift; name = ConversationObserverTests.swift; path = ../ConversationObserverTests.swift; sourceTree = "<group>"; };
		F9DBA5261E28EEBD00BE23C0 /* UserObserverTests.swift */ = {isa = PBXFileReference; fileEncoding = 4; lastKnownFileType = sourcecode.swift; name = UserObserverTests.swift; path = ../UserObserverTests.swift; sourceTree = "<group>"; };
		F9DBA5281E29162A00BE23C0 /* MessageObserverTests.swift */ = {isa = PBXFileReference; fileEncoding = 4; lastKnownFileType = sourcecode.swift; name = MessageObserverTests.swift; path = ../MessageObserverTests.swift; sourceTree = "<group>"; };
		F9DD60BF1E8916000019823F /* ChangedIndexesTests.swift */ = {isa = PBXFileReference; fileEncoding = 4; lastKnownFileType = sourcecode.swift; path = ChangedIndexesTests.swift; sourceTree = "<group>"; };
		F9FD75721E2E6A2100B4558B /* ConversationListObserverCenter.swift */ = {isa = PBXFileReference; fileEncoding = 4; lastKnownFileType = sourcecode.swift; path = ConversationListObserverCenter.swift; sourceTree = "<group>"; };
		F9FD75741E2E79B200B4558B /* ConversationListObserverTests.swift */ = {isa = PBXFileReference; fileEncoding = 4; lastKnownFileType = sourcecode.swift; name = ConversationListObserverTests.swift; path = ../ConversationListObserverTests.swift; sourceTree = "<group>"; };
		F9FD75771E2F9A0600B4558B /* SearchUserObserverCenter.swift */ = {isa = PBXFileReference; fileEncoding = 4; lastKnownFileType = sourcecode.swift; path = SearchUserObserverCenter.swift; sourceTree = "<group>"; };
		F9FD75791E2FB60000B4558B /* SearchUserObserverTests.swift */ = {isa = PBXFileReference; fileEncoding = 4; lastKnownFileType = sourcecode.swift; name = SearchUserObserverTests.swift; path = ../SearchUserObserverTests.swift; sourceTree = "<group>"; };
/* End PBXFileReference section */

/* Begin PBXFrameworksBuildPhase section */
		59D1C2FD2B1DE6FF0016F6B2 /* Frameworks */ = {
			isa = PBXFrameworksBuildPhase;
			buildActionMask = 2147483647;
			files = (
				59D1C30D2B1DE8750016F6B2 /* WireDataModel.framework in Frameworks */,
			);
			runOnlyForDeploymentPostprocessing = 0;
		};
		F9C9A4F81CAD5DF10039E10C /* Frameworks */ = {
			isa = PBXFrameworksBuildPhase;
			buildActionMask = 2147483647;
			files = (
				EE8DA9672954A02B00F58B79 /* WireCryptobox.framework in Frameworks */,
				F9C9A66F1CAD77930039E10C /* CoreData.framework in Frameworks */,
				EE8DA96D2954A03800F58B79 /* WireLinkPreview.framework in Frameworks */,
				EE8DA9632954A02400F58B79 /* WireProtos.framework in Frameworks */,
				EE8DA9702954A03E00F58B79 /* WireImages.framework in Frameworks */,
				F9C9A66D1CAD778C0039E10C /* Foundation.framework in Frameworks */,
				EE67F6C3296F05FD001D7C88 /* PINCache.xcframework in Frameworks */,
				EE8DA96A2954A03100F58B79 /* WireTransport.framework in Frameworks */,
				017CA4442A2742B800E8E778 /* WireCoreCrypto.xcframework in Frameworks */,
			);
			runOnlyForDeploymentPostprocessing = 0;
		};
		F9C9A5031CAD5DF10039E10C /* Frameworks */ = {
			isa = PBXFrameworksBuildPhase;
			buildActionMask = 2147483647;
			files = (
				59D1C30E2B1DEC300016F6B2 /* WireDataModelSupport.framework in Frameworks */,
				F9C9A5071CAD5DF10039E10C /* WireDataModel.framework in Frameworks */,
			);
			runOnlyForDeploymentPostprocessing = 0;
		};
		F9C9A7F01CAED9510039E10C /* Frameworks */ = {
			isa = PBXFrameworksBuildPhase;
			buildActionMask = 2147483647;
			files = (
				EE67F728296F0C6A001D7C88 /* WireTesting.framework in Frameworks */,
				F9C9A80C1CAED99F0039E10C /* WireDataModel.framework in Frameworks */,
				59D1C3062B1DE6FF0016F6B2 /* WireDataModelSupport.framework in Frameworks */,
			);
			runOnlyForDeploymentPostprocessing = 0;
		};
/* End PBXFrameworksBuildPhase section */

/* Begin PBXGroup section */
		06034B6B26A8D31F003624B4 /* FileSharing */ = {
			isa = PBXGroup;
			children = (
				06034B6C26A8D36E003624B4 /* Feature.FileSharing.swift */,
			);
			path = FileSharing;
			sourceTree = "<group>";
		};
		062FD8832756051000B9DE39 /* ConversationGuestLinks */ = {
			isa = PBXGroup;
			children = (
				062FD8842756053800B9DE39 /* Feature.ConversationGuestLinks.swift */,
			);
			path = ConversationGuestLinks;
			sourceTree = "<group>";
		};
		0686649D256FB087001C8747 /* AppLock */ = {
			isa = PBXGroup;
			children = (
				EE4CCA94256C558400848212 /* Feature.AppLock.swift */,
				EEBACDA625B9C2C6000210AC /* AppLockType.swift */,
				EEE186B1259CC7CC008707CA /* AppLockDelegate.swift */,
				0686649E256FB0CA001C8747 /* AppLockController.swift */,
				EE6A57DF25BB1C6800F848DD /* AppLockController.State.swift */,
				EEBACDA825B9C47E000210AC /* AppLockController.Config.swift */,
				EE30F45A2592A357000FC69C /* AppLockController.PasscodeKeychainItem.swift */,
				EE8B09AE25B86BB20057E85C /* AppLockPasscodePreference.swift */,
				EEBACDAA25B9C4B0000210AC /* AppLockAuthenticationResult.swift */,
				EE8B09AC25B86AB10057E85C /* AppLockError.swift */,
				EEBACDA425B9C243000210AC /* LAContextProtocol.swift */,
				066A96FE25A88E510083E317 /* BiometricsState.swift */,
			);
			path = AppLock;
			sourceTree = "<group>";
		};
		068664A0256FB814001C8747 /* AppLock */ = {
			isa = PBXGroup;
			children = (
				068664A1256FB834001C8747 /* AppLockControllerTests.swift */,
				EE6A57D925BAE0C900F848DD /* BiometricsStateTests.swift */,
				EE6A57DB25BAE3D700F848DD /* MockLAContext.swift */,
				EE6A57DD25BAE40700F848DD /* MockBiometricsState.swift */,
			);
			path = AppLock;
			sourceTree = "<group>";
		};
		069D07B6256266F000DBA592 /* FeatureConfiguration */ = {
			isa = PBXGroup;
			children = (
				068664A0256FB814001C8747 /* AppLock */,
				069D07B72562671D00DBA592 /* FeatureTests.swift */,
				EE715B7C256D153E00087A22 /* FeatureRepositoryTests.swift */,
			);
			path = FeatureConfiguration;
			sourceTree = "<group>";
		};
		06E8AAB2242BAA1B008929B1 /* File */ = {
			isa = PBXGroup;
			children = (
				06E8AAB3242BAA6A008929B1 /* SignatureStatus.swift */,
			);
			path = File;
			sourceTree = "<group>";
		};
		06F98D61243B2446007E914A /* DigitalSignature */ = {
			isa = PBXGroup;
			children = (
				06F98D62243B2470007E914A /* SignatureStatusTests.swift */,
			);
			path = DigitalSignature;
			sourceTree = "<group>";
		};
		1639A81122608FEB00868AB9 /* Patches */ = {
			isa = PBXGroup;
			children = (
				EEC80B5A29B60F7200099727 /* Legacy */,
				2BB2076F292B787000FB6468 /* PatchApplicator.swift */,
				EEC80B5B29B611CA00099727 /* PersistedDataPatch.swift */,
				54F84CFC1F9950B300ABD7D5 /* DuplicatedEntityRemoval.swift */,
				16827AE92732A3C20079405D /* InvalidDomainRemoval.swift */,
				F11F3E881FA32463007B6D3D /* InvalidClientsRemoval.swift */,
				16127CF2220058160020E65C /* InvalidConversationRemoval.swift */,
				87C1C25E207F7DA80083BF6B /* InvalidGenericMessageDataRemoval.swift */,
				163D01DF2472DE6200984999 /* InvalidConnectionRemoval.swift */,
				168413EC2225965500FCB9BC /* TransferStateMigration.swift */,
				1639A8122260916E00868AB9 /* AlertAvailabilityBehaviourChange.swift */,
				0660FEBC2580E4A900F4C19F /* TransferApplockKeychain.swift */,
				169315EE25AC4C8100709F15 /* MigrateSenderClient.swift */,
				EE2BA00525CB3AA8001EB606 /* InvalidFeatureRemoval.swift */,
			);
			path = Patches;
			sourceTree = "<group>";
		};
		1672A6002343971500380537 /* Label */ = {
			isa = PBXGroup;
			children = (
				1672A6012343973600380537 /* LabelTests.swift */,
			);
			path = Label;
			sourceTree = "<group>";
		};
		16BA4301233CD8170018E883 /* Label */ = {
			isa = PBXGroup;
			children = (
				16BA4302233CD8E50018E883 /* Label.swift */,
			);
			path = Label;
			sourceTree = "<group>";
		};
		2B7AB1B529A4E5C500D9A63A /* TestPlans */ = {
			isa = PBXGroup;
			children = (
				2B6F6AB429ACC162001BB36F /* AllTests.xctestplan */,
				2B7AB1B729A4EAC500D9A63A /* SecurityTests.xctestplan */,
			);
			path = TestPlans;
			sourceTree = "<group>";
		};
		546D3DE71CE5D22C00A6047F /* Utils */ = {
			isa = PBXGroup;
			children = (
				F963E9721D9BF9E300098AD3 /* ProtosTests.swift */,
				5E771F392080C40B00575629 /* PBMessageValidationTests.swift */,
				546D3DE81CE5D24C00A6047F /* RichAssetFileTypeTests.swift */,
				54DE05DC1CF8711F00C35253 /* ProtobufUtilitiesTests.swift */,
				BF949E5A1D3D17FB00587597 /* LinkPreview+ProtobufTests.swift */,
				F92C99271DAE8D060034AFDD /* GenericMessageTests+Obfuscation.swift */,
				F9AB00281F0D2BE40037B437 /* FileManager+FileLocationTests.swift */,
				87DF59BF1F729FDA00C7B406 /* ZMMovedIndexTests.swift */,
				F19550372040628000338E91 /* ZMUpdateEvent+Helper.swift */,
				EF17175A22D4CC8E00697EB0 /* Team+MockTeam.swift */,
				A96524B823CDE07200303C60 /* String+WordTests.swift */,
			);
			path = Utils;
			sourceTree = "<group>";
		};
		54CB3FE824A3993400BA86DD /* FeatureConfig */ = {
			isa = PBXGroup;
			children = (
				0686649D256FB087001C8747 /* AppLock */,
				EEC47ED427A81ED70020B599 /* ClassifiedDomains */,
				EE28991C26B4420A00E7BAF0 /* ConferenceCalling */,
				062FD8832756051000B9DE39 /* ConversationGuestLinks */,
				EEB5DE08283784DF009B4741 /* DigitalSignature */,
				06034B6B26A8D31F003624B4 /* FileSharing */,
				EEB803A9283F61CE00412F62 /* MLS */,
				EECA830126EF34FB0087ECB0 /* SelfDeletingMessages */,
				EE9AD9152696F01700DD5F51 /* FeatureRepository.swift */,
				064F8E07255E04800040371D /* Feature.swift */,
			);
			path = FeatureConfig;
			sourceTree = "<group>";
		};
		54FB03AB1E41F6C2000E13DC /* Utils */ = {
			isa = PBXGroup;
			children = (
				0191513929ACB3CA00920D04 /* SpyUserClientKeyStore.swift */,
				0191513B29ACB46000920D04 /* MockProteusProvider.swift */,
				54FB03AC1E41F6C2000E13DC /* LegacyPersistedDataPatchesTests.swift */,
				2BB2076D292B781E00FB6468 /* PatchApplicatorTests.swift */,
				54F84CFE1F99588D00ABD7D5 /* DuplicatedEntityRemovalTests.swift */,
				F11F3E8A1FA32AA0007B6D3D /* InvalidClientsRemovalTests.swift */,
				16127CF422005AAA0020E65C /* InvalidConversationRemovalTests.swift */,
				87C1C260207F812F0083BF6B /* InvalidGenericMessageDataRemovalTests.swift */,
				163D01E12472E44000984999 /* InvalidConnectionRemovalTests.swift */,
				0617001123E2FBC0005C262D /* GenericMessageTests+LinkMetaData.swift */,
				1684141622282A1A00FCB9BC /* TransferStateMigrationTests.swift */,
				065D7500239FAB1200275114 /* SelfUserParticipantMigrationTests.swift */,
				A9EEFEF923A6D0CB0007828A /* RolesMigrationTests.swift */,
				1639A8502264B91E00868AB9 /* AvailabilityBehaviourChangeTests.swift */,
				16626507217F4E0B00300F45 /* GenericMessageTests+Hashing.swift */,
				871DD79E2084A316006B1C56 /* BatchDeleteTests.swift */,
				54F84D001F995A1F00ABD7D5 /* DiskDatabaseTests.swift */,
				7A2778C7285329210044A73F /* KeychainManagerTests.swift */,
				0630E4BE257FA2BD00C75BFB /* TransferAppLockKeychainTests.swift */,
				169315F025AC501300709F15 /* MigrateSenderClientTests.swift */,
				EE2BA00725CB3DE7001EB606 /* InvalidFeatureRemovalTests.swift */,
				16827AF12732AB2E0079405D /* InvalidDomainRemovalTests.swift */,
				E97A542727B122D80009DCCF /* AccessRoleMigrationTests.swift */,
				EEB121AD2A175C9500E74D39 /* LastEventIDRepositoryTests.swift */,
			);
			name = Utils;
			path = Tests/Source/Utils;
			sourceTree = SOURCE_ROOT;
		};
		594EB2FE2B1E31D30022A5CD /* Sourcery */ = {
			isa = PBXGroup;
			children = (
				594EB2FF2B1E31D30022A5CD /* generated */,
			);
			path = Sourcery;
			sourceTree = "<group>";
		};
		594EB2FF2B1E31D30022A5CD /* generated */ = {
			isa = PBXGroup;
			children = (
				594EB3002B1E31D30022A5CD /* AutoMockable.generated.swift */,
			);
			path = generated;
			sourceTree = "<group>";
		};
		59D1C3012B1DE6FF0016F6B2 /* Support */ = {
			isa = PBXGroup;
			children = (
				594EB2FE2B1E31D30022A5CD /* Sourcery */,
				59D1C3022B1DE6FF0016F6B2 /* WireDataModelSupport.h */,
			);
			path = Support;
			sourceTree = "<group>";
		};
		5E771F362080BAB200575629 /* Validation */ = {
			isa = PBXGroup;
			children = (
				5E771F372080BB0000575629 /* PBMessage+Validation.swift */,
			);
			path = Validation;
			sourceTree = "<group>";
		};
		63370CB9242CB8310072C37F /* Composite */ = {
			isa = PBXGroup;
			children = (
				63370CBA242CB84A0072C37F /* CompositeMessageItemContent.swift */,
				63370CBC242CBA0A0072C37F /* CompositeMessageData.swift */,
			);
			path = Composite;
			sourceTree = "<group>";
		};
		63370CF62431F4FA0072C37F /* Composite */ = {
			isa = PBXGroup;
			children = (
				63880548240EA8950043B641 /* ZMClientMessageTests+Composite.swift */,
				63370CF42431F3ED0072C37F /* CompositeMessageItemContentTests.swift */,
				63370CF72431F5DE0072C37F /* BaseCompositeMessageTests.swift */,
			);
			path = Composite;
			sourceTree = "<group>";
		};
		63709F622993E70A00577D4B /* Packages */ = {
			isa = PBXGroup;
			children = (
			);
			name = Packages;
			sourceTree = "<group>";
		};
		638805632410FB930043B641 /* ButtonState */ = {
			isa = PBXGroup;
			children = (
				638805642410FE920043B641 /* ButtonState.swift */,
			);
			path = ButtonState;
			sourceTree = "<group>";
		};
		638941EC2AF4FD170051ABFD /* Use cases */ = {
			isa = PBXGroup;
			children = (
				638941ED2AF4FD4B0051ABFD /* RemoveLocalConversationUseCase.swift */,
			);
			path = "Use cases";
			sourceTree = "<group>";
		};
		638941F42AF521050051ABFD /* Use cases */ = {
			isa = PBXGroup;
			children = (
				638941F52AF5211D0051ABFD /* RemoveLocalConversationUseCaseTests.swift */,
			);
			path = "Use cases";
			sourceTree = "<group>";
		};
		63B1333629A503D000009D84 /* Proteus */ = {
			isa = PBXGroup;
			children = (
				63B1333729A503D000009D84 /* ProteusServiceInterface.swift */,
				63B1333829A503D000009D84 /* ProteusService.swift */,
				63B1337229A798C800009D84 /* ProteusProvider.swift */,
				EEBFA2E729D1D94B0004E8B4 /* ProteusError.swift */,
				EECCF10329D1BC7B000C0BF3 /* ProteusError+CBox.swift */,
				EE032B2F29A62CA600E1DDF3 /* ProteusSessionID.swift */,
				EE032B3029A62CA600E1DDF3 /* ProteusSessionID+Mapping.swift */,
				EE79699529D4684C00075E38 /* CryptoboxMigrationManager.swift */,
			);
			name = Proteus;
			path = Source/Proteus;
			sourceTree = "<group>";
		};
		63B1333929A503D000009D84 /* MLS */ = {
			isa = PBXGroup;
			children = (
				63B1333A29A503D000009D84 /* MLSGroup.swift */,
				63B1333B29A503D000009D84 /* MLSActionsProvider.swift */,
				63B1333D29A503D000009D84 /* MLSGroupID.swift */,
				63B1333E29A503D000009D84 /* MLSActionExecutor.swift */,
				EED6C7132A30B94100CB8B60 /* MLSUserID.swift */,
				63B1334029A503D000009D84 /* MLSService.swift */,
				EEC794F32A384421008E1A3B /* MLSDecryptionService.swift */,
				EEC794F52A384464008E1A3B /* MLSEncryptionService.swift */,
				EE74E4DD2A37B28C00B63E6E /* SubconversationGroupIDRepository.swift */,
				63B1334229A503D000009D84 /* BackendMLSPublicKeys.swift */,
				63B1334329A503D000009D84 /* MessageProtocol.swift */,
				63B1334429A503D000009D84 /* CoreCryptoConfiguration.swift */,
				63B1334529A503D000009D84 /* MLSClientID.swift */,
				0129E7F829A520870065E6DB /* SafeCoreCrypto.swift */,
				63B1334629A503D000009D84 /* CoreCryptoKeyProvider.swift */,
				63B1334729A503D000009D84 /* SyncStatusProtocol.swift */,
				63B1334829A503D000009D84 /* Actions */,
				63B1335029A503D000009D84 /* MLSGroupStatus.swift */,
				63B1335129A503D000009D84 /* CoreCryptoCallbacks.swift */,
				63B1335329A503D000009D84 /* StaleMLSKeyMaterialDetector.swift */,
				63BEF5862A2636BC00F482E8 /* MLSConferenceInfo.swift */,
				63F0781129F6C59D0031E19D /* MLSSubgroup.swift */,
			);
			name = MLS;
			path = Source/MLS;
			sourceTree = "<group>";
		};
		63B1334829A503D000009D84 /* Actions */ = {
			isa = PBXGroup;
			children = (
				63B1334929A503D000009D84 /* UploadSelfMLSKeyPackagesAction.swift */,
				63B1334A29A503D000009D84 /* SendMLSMessageAction.swift */,
				63B1334B29A503D000009D84 /* SendCommitBundleAction.swift */,
				63B1334C29A503D000009D84 /* FetchBackendMLSPublicKeysAction.swift */,
				63B1334D29A503D000009D84 /* CountSelfMLSKeyPackagesAction.swift */,
				63B1334F29A503D000009D84 /* ClaimMLSKeyPackageAction.swift */,
				63F0780C29F292770031E19D /* FetchSubgroupAction.swift */,
				6308F8A12A273C0B0072A177 /* BaseFetchMLSGroupInfoAction.swift */,
				6308F8A52A273CB70072A177 /* FetchMLSConversationGroupInfoAction.swift */,
				6308F8A32A273C680072A177 /* FetchMLSSubconversationGroupInfoAction.swift */,
				EE0DE5032A24D2A10029746C /* DeleteSubgroupAction.swift */,
				EEE95CD42A432FA100E136CB /* LeaveSubconversationAction.swift */,
			);
			path = Actions;
			sourceTree = "<group>";
		};
		63C2EABB2A93B14D008A0AB7 /* Actions */ = {
			isa = PBXGroup;
			children = (
				63C2EABC2A93B174008A0AB7 /* AddParticipantAction.swift */,
				63C2EABE2A93B1E7008A0AB7 /* RemoveParticipantAction.swift */,
				63C2EAC02A93B244008A0AB7 /* SyncConversationAction.swift */,
			);
			path = Actions;
			sourceTree = "<group>";
		};
		A90676E5238EAE63006417AC /* ConversationRole */ = {
			isa = PBXGroup;
			children = (
				A90676E8238EB05E006417AC /* Action.swift */,
				A90676E9238EB05F006417AC /* Role.swift */,
				A90676E6238EAE8B006417AC /* ParticipantRole.swift */,
			);
			path = ConversationRole;
			sourceTree = "<group>";
		};
		A9FA524623A14E00003AD4C6 /* ConversationRole */ = {
			isa = PBXGroup;
			children = (
				A9FA524723A14E2B003AD4C6 /* RoleTests.swift */,
				A9FA524923A1598B003AD4C6 /* ActionTests.swift */,
			);
			path = ConversationRole;
			sourceTree = "<group>";
		};
		BF10B5941E64591600E7036E /* Analytics */ = {
			isa = PBXGroup;
			children = (
				BF10B59E1E645A3A00E7036E /* Events */,
				BF10B5951E64591600E7036E /* AnalyticsType.swift */,
				BF10B5961E64591600E7036E /* NSManagedObjectContext+Analytics.swift */,
			);
			path = Analytics;
			sourceTree = "<group>";
		};
		BF10B59E1E645A3A00E7036E /* Events */ = {
			isa = PBXGroup;
			children = (
				BF10B59C1E645A3300E7036E /* Analytics+UnknownMessage.swift */,
			);
			name = Events;
			sourceTree = "<group>";
		};
		BF1B98051EC313D100DE033B /* Teams */ = {
			isa = PBXGroup;
			children = (
				BF1B98031EC313C600DE033B /* Team.swift */,
				BF421B2C1EF3F91D0079533A /* Team+Patches.swift */,
				BF491CCE1F02A6CF0055EE44 /* Member+Patches.swift */,
				BF1B98061EC31A3C00DE033B /* Member.swift */,
				BF1B98081EC31A4200DE033B /* Permissions.swift */,
			);
			name = Teams;
			path = Conversation;
			sourceTree = "<group>";
		};
		BF3493EE1EC3566500B0C314 /* Teams */ = {
			isa = PBXGroup;
			children = (
				BF1B980A1EC31D6100DE033B /* TeamDeletionRuleTests.swift */,
				BF3493FF1EC46D3D00B0C314 /* ZMConversationTests+Teams.swift */,
				BF1B980C1EC3410000DE033B /* PermissionsTests.swift */,
				BF3493EA1EC34C0B00B0C314 /* TeamTests.swift */,
				BFE764421ED5AAE400C65C3E /* ZMConversation+TeamsTests.swift */,
				BF3493EF1EC3569800B0C314 /* MemberTests.swift */,
			);
			name = Teams;
			sourceTree = "<group>";
		};
		BF491CDE1F0525ED0055EE44 /* Accounts */ = {
			isa = PBXGroup;
			children = (
				EE174FCD2522756700482A70 /* ZMConversationPerformanceTests.swift */,
				BF491CDA1F0525DC0055EE44 /* AccountTests.swift */,
				BF491CDC1F0525E50055EE44 /* AccountManagerTests.swift */,
				BF491CDF1F0529D80055EE44 /* AccountStoreTests.swift */,
			);
			name = Accounts;
			sourceTree = "<group>";
		};
		BF491CE91F063F0A0055EE44 /* Accounts */ = {
			isa = PBXGroup;
			children = (
				BF491CE31F063EDB0055EE44 /* Account.swift */,
				EE5F54CB259B22C400F11F3C /* Account+Keychain.swift */,
				BF491CE51F063EE50055EE44 /* AccountStore.swift */,
				BF491CE71F063EEB0055EE44 /* AccountManager.swift */,
				161E05692667C4D000DADC3D /* AccountDeletedObserver.swift */,
				BF8361D91F0A3C41009AE5AC /* NSSecureCoding+Swift.swift */,
				5E67168D2174B9AF00522E61 /* LoginCredentials.swift */,
			);
			name = Accounts;
			sourceTree = "<group>";
		};
		CE4EDC071D6D9A04002A20AA /* Reaction */ = {
			isa = PBXGroup;
			children = (
				CE4EDC081D6D9A3D002A20AA /* Reaction.swift */,
				4058AAA12AA76BFA0013DE71 /* ReactionData.swift */,
			);
			name = Reaction;
			sourceTree = "<group>";
		};
		E6A5BBA22B0E329800ACC236 /* Migration */ = {
			isa = PBXGroup;
			children = (
				6391A7F92A6FD6FC00832665 /* MappingModel_2.106-2.107.xcmappingmodel */,
				E6A5BBA52B0E33DB00ACC236 /* CoreDataMessagingMigrationVersion.swift */,
				E6A5BBA72B0E355A00ACC236 /* CoreDataMessagingMigrator.swift */,
				E6A5BBA92B0E4DD500ACC236 /* CoreDataMessagingMigrationStep.swift */,
			);
			path = Migration;
			sourceTree = "<group>";
		};
		EE032B3429A62CD600E1DDF3 /* Proteus */ = {
			isa = PBXGroup;
			children = (
				EE032B3529A62CD600E1DDF3 /* ProteusServiceTests.swift */,
				EE79699729D469A700075E38 /* CryptoboxMigrationManagerTests.swift */,
			);
			path = Proteus;
			sourceTree = "<group>";
		};
		EE22F81029DD82290053E1C6 /* EAR */ = {
			isa = PBXGroup;
			children = (
				EEC57C4929E407CC0068DFDA /* EARService.swift */,
				EE22F81129DD84ED0053E1C6 /* EARKeyRepository.swift */,
				EE428C4F29F1247400ECB715 /* EARKeyGenerator.swift */,
				EE428C5129F1533000ECB715 /* EARKeyEncryptor.swift */,
				018964242A6FE72700BCEE0E /* EARStorage.swift */,
				EE22F80829DD818B0053E1C6 /* BaseEARKeyDescription.swift */,
				EE22F80A29DD81C50053E1C6 /* PublicEARKeyDescription.swift */,
				EE22F80C29DD81FC0053E1C6 /* PrivateEARKeyDescription.swift */,
				EE22F80E29DD82110053E1C6 /* DatabaseEARKeyDescription.swift */,
			);
			path = EAR;
			sourceTree = "<group>";
		};
		EE28991C26B4420A00E7BAF0 /* ConferenceCalling */ = {
			isa = PBXGroup;
			children = (
				EE28991D26B4422800E7BAF0 /* Feature.ConferenceCalling.swift */,
			);
			path = ConferenceCalling;
			sourceTree = "<group>";
		};
		EE68EECC252DCAB80013B242 /* Change detection */ = {
			isa = PBXGroup;
			children = (
				EE68EEC8252DC4450013B242 /* ChangeDetector.swift */,
				EE68EECA252DC4720013B242 /* ExplicitChangeDetector.swift */,
				EE3EFE94253053B1009499E5 /* PotentialChangeDetector.swift */,
				EEAAD75B252C6DAE00E6A44E /* ModifiedObjects.swift */,
				EE3EFE9625305A84009499E5 /* ModifiedObjects+Mergeable.swift */,
				EEAAD759252C6D2700E6A44E /* UnreadMessages.swift */,
			);
			path = "Change detection";
			sourceTree = "<group>";
		};
		EE91911829F0196600514A2D /* EAR */ = {
			isa = PBXGroup;
			children = (
				EE428C4D29F01E4800ECB715 /* EARServiceTests.swift */,
			);
			name = EAR;
			path = Source/EAR;
			sourceTree = "<group>";
		};
		EE98879028882C6D002340D2 /* MLS */ = {
			isa = PBXGroup;
			children = (
				EE98878D28882BFF002340D2 /* MLSServiceTests.swift */,
				EEC794F92A38963F008E1A3B /* MLSEncryptionServiceTests.swift */,
				EEC794F72A385359008E1A3B /* MLSDecryptionServiceTests.swift */,
				EE84226F28EC353900B80FE5 /* MLSActionExecutorTests.swift */,
				0189815429A66B0800B52510 /* SafeCoreCryptoTests.swift */,
				EEDE7DB628EC1618007DC6A3 /* MockMLSActionExecutor.swift */,
				EEF6E3C928D89251001C1799 /* StaleMLSKeyDetectorTests.swift */,
				EEFAAC3328DDE27F009940E7 /* CoreCryptoCallbacksTests.swift */,
				EEF0BC3028EEC02400ED16CA /* MockSyncStatus.swift */,
				EEC3BC732888403000BFDC35 /* MockCoreCrypto.swift */,
				01A2D62E2A153118000EFC9C /* MockSafeCoreCrypto.swift */,
				EE22185D2892C22C008EF6ED /* MockConversationEventProcessor.swift */,
				EEC8064D28CF4C2D00DD58E9 /* MockStaleMLSKeyDetector.swift */,
				63C07014291144F70075D598 /* CoreCryptoConfigProviderTests.swift */,
				6374562129C3323D001D1A33 /* CoreCryptoKeyProviderTests.swift */,
				63FACD55291BC598003AB25D /* MLSClientIDTests.swift */,
				EED6C7152A31AD1200CB8B60 /* MLSUserIDTests.swift */,
				EE74E4DF2A37B3BF00B63E6E /* SubconversationGroupIDRepositoryTests.swift */,
			);
			path = MLS;
			sourceTree = "<group>";
		};
		EEB5DE08283784DF009B4741 /* DigitalSignature */ = {
			isa = PBXGroup;
			children = (
				EEB5DE09283784F9009B4741 /* Feature+DigitalSignature.swift */,
			);
			path = DigitalSignature;
			sourceTree = "<group>";
		};
		EEB803A9283F61CE00412F62 /* MLS */ = {
			isa = PBXGroup;
			children = (
				EEB803AA283F61E600412F62 /* Feature.MLS.swift */,
			);
			path = MLS;
			sourceTree = "<group>";
		};
		EEC47ED427A81ED70020B599 /* ClassifiedDomains */ = {
			isa = PBXGroup;
			children = (
				EEC47ED527A81EF60020B599 /* Feature+ClassifiedDomains.swift */,
			);
			path = ClassifiedDomains;
			sourceTree = "<group>";
		};
		EEC80B5A29B60F7200099727 /* Legacy */ = {
			isa = PBXGroup;
			children = (
				54FB03A01E41E273000E13DC /* LegacyPersistedDataPatches.swift */,
				54FB03A81E41F1B6000E13DC /* LegacyPersistedDataPatches+Directory.swift */,
			);
			path = Legacy;
			sourceTree = "<group>";
		};
		EECA82FD26EF34E20087ECB0 /* SelfDeletingMessages */ = {
			isa = PBXGroup;
			children = (
				F92C99291DAFBC910034AFDD /* ZMConversation+SelfDeletingMessages.swift */,
				EE5E2C1426DFC31900C3928A /* MessageDestructionTimeoutType.swift */,
				EE5E2C1826DFC67900C3928A /* MessageDestructionTimeoutValue.swift */,
			);
			path = SelfDeletingMessages;
			sourceTree = "<group>";
		};
		EECA830126EF34FB0087ECB0 /* SelfDeletingMessages */ = {
			isa = PBXGroup;
			children = (
				EECFAA3726D52EB700D9E100 /* Feature.SelfDeletingMessages.swift */,
			);
			path = SelfDeletingMessages;
			sourceTree = "<group>";
		};
		F1103BD82135471A00EB9ED6 /* Calling */ = {
			isa = PBXGroup;
			children = (
				161541B91E27EBD400AC2FFB /* ZMConversation+Calling.swift */,
				165D3A2B1E1D47AB0052E654 /* ZMCallState.swift */,
			);
			path = Calling;
			sourceTree = "<group>";
		};
		F93A30281D6EFB66005CCB1D /* Confirmation */ = {
			isa = PBXGroup;
			children = (
				F93A30231D6EFB47005CCB1D /* ZMMessageConfirmation.swift */,
			);
			path = Confirmation;
			sourceTree = "<group>";
		};
		F963E9671D9ADD5A00098AD3 /* Protos */ = {
			isa = PBXGroup;
			children = (
				F1FDF2F521B152BC00E037A1 /* GenericMessage+Helper.swift */,
				06B1C492248F9173007FDA8D /* GenericMessage+Debug.swift */,
				F1FDF2F621B152BC00E037A1 /* GenericMessage+Hashing.swift */,
				63B658DF243789DE00EF463F /* GenericMessage+Assets.swift */,
				F1FDF2FF21B1580400E037A1 /* GenericMessage+Utils.swift */,
				06D48734241F930A00881B08 /* GenericMessage+Obfuscation.swift */,
				63AFE2D5244F49A90003F619 /* GenericMessage+MessageCapable.swift */,
				63D41E7024597E420076826F /* GenericMessage+Flags.swift */,
				63F65F00246B073900534A69 /* GenericMessage+Content.swift */,
				F963E96B1D9ADD5A00098AD3 /* ZMImageAssetEncryptionKeys.h */,
				F963E96C1D9ADD5A00098AD3 /* ZMImageAssetEncryptionKeys.m */,
			);
			path = Protos;
			sourceTree = "<group>";
		};
		F963E97D1D9C09DA00098AD3 /* Ephemeral */ = {
			isa = PBXGroup;
			children = (
				F963E9821D9C0DC400098AD3 /* ZMMessageDestructionTimer.swift */,
			);
			path = Ephemeral;
			sourceTree = "<group>";
		};
		F9A705C91CAEE01D00C2F5FE /* ManagedObjectContext */ = {
			isa = PBXGroup;
			children = (
				E6A5BBA22B0E329800ACC236 /* Migration */,
				166A2A0C25FB991800B4A4F8 /* CoreDataStack.swift */,
				167BCC95260DC3F100E9D7E3 /* CoreDataStack+ClearStorage.swift */,
				F179B5D92062B77300C13DFD /* CoreDataStack+Backup.swift */,
				166DCDB72555886E004F4F59 /* CoreDataStack+Migration.swift */,
				F9A705CA1CAEE01D00C2F5FE /* NSManagedObjectContext+tests.h */,
				F9A705CB1CAEE01D00C2F5FE /* NSManagedObjectContext+zmessaging-Internal.h */,
				F9A705CC1CAEE01D00C2F5FE /* NSManagedObjectContext+zmessaging.h */,
				F9A705CD1CAEE01D00C2F5FE /* NSManagedObjectContext+zmessaging.m */,
				54FB03AE1E41FC86000E13DC /* NSManagedObjectContext+Patches.swift */,
				0649D1C424F6A542001DDC78 /* NSManagedObjectContext+ZMKeyValueStore.swift */,
				F93265201D8950F10076AAD6 /* NSManagedObjectContext+FetchRequest.swift */,
				1693155425A329FE00709F15 /* NSManagedObjectContext+UpdateRequest.swift */,
				544E8C101E2F76B400F9B8B8 /* NSManagedObjectContext+UserInfoMerge.swift */,
				87D9CCE81F27606200AA4388 /* NSManagedObjectContext+TearDown.swift */,
				16460A43206515370096B616 /* NSManagedObjectContext+BackupImport.swift */,
				16E6F24724B36D550015B249 /* NSManagedObjectContext+EncryptionAtRest.swift */,
				0630E4B5257F888600C75BFB /* NSManagedObjectContext+AppLock.swift */,
				16AD86B91F75426C00E4C797 /* NSManagedObjectContext+NotificationContext.swift */,
				163C92A92630A80400F8DC14 /* NSManagedObjectContext+SelfUser.swift */,
				63DA335D286C9CF000818C3C /* NSManagedObjectContext+MLSService.swift */,
				EE9B9F562993E57900A257BC /* NSManagedObjectContext+ProteusService.swift */,
				EEC80B3529B0AD8100099727 /* NSManagedObjectContext+ProteusProvider.swift */,
				EE9B9F5829964F6A00A257BC /* NSManagedObjectContext+CoreCrypto.swift */,
				F9A705D01CAEE01D00C2F5FE /* NSNotification+ManagedObjectContextSave.h */,
				F9A705D11CAEE01D00C2F5FE /* NSNotification+ManagedObjectContextSave.m */,
				D5FA30C42063DC2D00716618 /* BackupMetadata.swift */,
				54D7B83E1E12774600C1B347 /* NSPersistentStore+Metadata.swift */,
				5473CC721E14245C00814C03 /* NSManagedObjectContext+Debugging.swift */,
				060ED6D02499E97200412C4A /* NSManagedObjectContext+ServerTimeDelta.swift */,
				63D9A19D282AA0050074C20C /* NSManagedObjectContext+Federation.swift */,
				160B3BB024EFD64E0026D355 /* ExtendedSecureUnarchiveFromData.swift */,
				6391A7F62A6FD66A00832665 /* DuplicateClientsMigrationPolicy.swift */,
			);
			name = ManagedObjectContext;
			path = Source/ManagedObjectContext;
			sourceTree = SOURCE_ROOT;
		};
		F9A705D41CAEE01D00C2F5FE /* Model */ = {
			isa = PBXGroup;
			children = (
				54CB3FE824A3993400BA86DD /* FeatureConfig */,
				638805632410FB930043B641 /* ButtonState */,
				A90676E5238EAE63006417AC /* ConversationRole */,
				16BA4301233CD8170018E883 /* Label */,
				5E771F362080BAB200575629 /* Validation */,
				CE4EDC071D6D9A04002A20AA /* Reaction */,
				F93A30281D6EFB66005CCB1D /* Confirmation */,
				F9A705D51CAEE01D00C2F5FE /* Connection */,
				BF491CE91F063F0A0055EE44 /* Accounts */,
				BF1B98051EC313D100DE033B /* Teams */,
				F9A705D91CAEE01D00C2F5FE /* Conversation */,
				F9A705F01CAEE01D00C2F5FE /* Message */,
				F9A706031CAEE01D00C2F5FE /* User */,
				F9A706141CAEE01D00C2F5FE /* UserClient */,
				BF10B5941E64591600E7036E /* Analytics */,
				F9A706191CAEE01D00C2F5FE /* ZMManagedObject+Internal.h */,
				F9A7061A1CAEE01D00C2F5FE /* ZMManagedObject.m */,
				1600D93B267A80D700970F99 /* ZMManagedObject+Fetching.swift */,
				F1C8676F1FA9CCB5001505E8 /* DuplicateMerging.swift */,
				54CD46091DEDA55C00BA3429 /* AddressBookEntry.swift */,
				87C125F61EF94EE800D28DC1 /* ZMManagedObject+Grouping.swift */,
				16460A45206544B00096B616 /* PersistentMetadataKeys.swift */,
				168D7BFC26F365ED00789960 /* EntityAction.swift */,
				168D7C9526F9ED1E00789960 /* QualifiedID.swift */,
			);
			name = Model;
			path = Source/Model;
			sourceTree = SOURCE_ROOT;
		};
		F9A705D51CAEE01D00C2F5FE /* Connection */ = {
			isa = PBXGroup;
			children = (
				F9A705D61CAEE01D00C2F5FE /* ZMConnection+Internal.h */,
				F9A705D71CAEE01D00C2F5FE /* ZMConnection.h */,
				F9A705D81CAEE01D00C2F5FE /* ZMConnection.m */,
				A949418E23E1DB78001B0373 /* ZMConnection+Fetch.swift */,
				16B5B33026FDC5D2001A3216 /* ZMConnection+Actions.swift */,
				A901DE8B23A2A31B00B4DDC6 /* ZMConnection+Role.swift */,
				547E664A1F750E4A008CB1FA /* ZMConnection+Notification.swift */,
			);
			path = Connection;
			sourceTree = "<group>";
		};
		F9A705D91CAEE01D00C2F5FE /* Conversation */ = {
			isa = PBXGroup;
			children = (
				63C2EABB2A93B14D008A0AB7 /* Actions */,
				A943BBE725B5A59D003D66BA /* ConversationLike.swift */,
				F1103BD82135471A00EB9ED6 /* Calling */,
				EECA82FD26EF34E20087ECB0 /* SelfDeletingMessages */,
				F9B71F111CB264EF001DB03F /* ZMConversation+Internal.h */,
				F9B71F101CB264EF001DB03F /* ZMConversation.m */,
				EE86678D2A56CF77005CBEA4 /* ZMConversation.swift */,
				63D41E4E2452EA080076826F /* ZMConversation+SelfConversation.swift */,
				A95E7BF4239134E600935B88 /* ZMConversation+Participants.swift */,
				A90B3E2C23A255D5003EFED4 /* ZMConversation+Creation.swift */,
				165DC522214A614100090B7B /* ZMConversation+Message.swift */,
				EFD0B02C21087DC80065EBF3 /* ZMConversation+Language.swift */,
				F163784E1E5C454C00898F84 /* ZMConversation+Patches.swift */,
				165911541DF054AD007FA847 /* ZMConversation+Predicates.swift */,
				545FA5D61E2FD3750054171A /* ZMConversation+MessageDeletion.swift */,
				16519D35231D1BB200C9D76D /* ZMConversation+Deletion.swift */,
				BF6EA4D11E2512E800B7BD4B /* ZMConversation+DisplayName.swift */,
				16F6BB391EDEC2D6009EA803 /* ZMConversation+ObserverHelper.swift */,
				EEDA9C0D2510F3D5003A5B27 /* ZMConversation+EncryptionAtRest.swift */,
				BF2ADF621E28CF1E00E81B1E /* SharedObjectStore.swift */,
				544E8C121E2F825700F9B8B8 /* ZMConversation+SecurityLevel.swift */,
				547E66481F7503A5008CB1FA /* ZMConversation+Notifications.swift */,
				F125BAD61EE9849B0018C2F8 /* ZMConversation+SystemMessages.swift */,
				1626344A20D935C0000D4063 /* ZMConversation+Timestamps.swift */,
				F137EEBD212C14300043FDEB /* ZMConversation+Services.swift */,
				A90D62C723A159B600F680CC /* ZMConversation+Transport.swift */,
				06D33FCA2524E402004B9BC1 /* ZMConversation+UnreadCount.swift */,
				F9B71F1A1CB264EF001DB03F /* ZMConversation+UnreadCount.h */,
				F9B71F1B1CB264EF001DB03F /* ZMConversation+UnreadCount.m */,
				D5D10DA8203B161700145497 /* ZMConversation+AccessMode.swift */,
				8767E85A216391DF00390F75 /* ZMConversation+Mute.swift */,
				16030DAF21AD765D00F8032E /* ZMConversation+Confirmations.swift */,
				16BA4304233CDEA30018E883 /* ZMConversation+Labels.swift */,
				873B88FB204044AC00FBE254 /* ConversationCreationOptions.swift */,
				BFF8AE8420E4E12A00988700 /* ZMMessage+ShouldDisplay.swift */,
				F9B71F1E1CB264EF001DB03F /* ZMConversationSecurityLevel.h */,
				F16378501E5C805100898F84 /* ZMConversationSecurityLevel.swift */,
				F9C877081E000C9D00792613 /* AssetCollection.swift */,
				F90D99A41E02DC6B00034070 /* AssetCollectionBatched.swift */,
				5EDDC7A52088CE3B00B24850 /* ZMConversation+Invalid.swift */,
				87EFA3AB210F52C6004DFA53 /* ZMConversation+LastMessages.swift */,
				87E9508A2118B2DA00306AA7 /* ZMConversation+DeleteOlderMessages.swift */,
				EEFC3EE62208311200D3091A /* ZMConversation+HasMessages.swift */,
				1670D0162317F92B003A143B /* ZMConversation+Team.swift */,
				5E39FC66225F22BE00C682B8 /* ZMConversation+ExternalParticipant.swift */,
				70E77B7C273188150021EE70 /* ZMConversation+Role.swift */,
				6354BDF22746C30900880D50 /* ZMConversation+Federation.swift */,
				63DA3372286CA43300818C3C /* ZMConversation+MLS.swift */,
			);
			path = Conversation;
			sourceTree = "<group>";
		};
		F9A705F01CAEE01D00C2F5FE /* Message */ = {
			isa = PBXGroup;
			children = (
				06E8AAB2242BAA1B008929B1 /* File */,
				63370CB9242CB8310072C37F /* Composite */,
				F963E97D1D9C09DA00098AD3 /* Ephemeral */,
				CE58A3FE1CD3B3580037B626 /* ConversationMessage.swift */,
				BFFBFD921D59E3F00079773E /* ConversationMessage+Deletion.swift */,
				5E9EA4E12243E0D300D401B2 /* ConversationMessage+Attachments.swift */,
				16D68E961CEF2EC4003AB9E0 /* ZMFileMetadata.swift */,
				F9A705F11CAEE01D00C2F5FE /* AssetCache.swift */,
				BF85CF5E1D227A78006EDB97 /* LocationData.swift */,
				541E4F941CBD182100D82D69 /* FileAssetCache.swift */,
				F9A705F21CAEE01D00C2F5FE /* AssetEncryption.swift */,
				16313D611D227DC1001B2AB3 /* LinkPreview+ProtocolBuffer.swift */,
				165DC51E21491C0400090B7B /* Mention.swift */,
				54E3EE401F616BA600A261E3 /* ZMAssetClientMessage.swift */,
				54E3EE441F61A53C00A261E3 /* ZMAssetClientMessage+Ephemeral.swift */,
				0651D00523FC481B00411A22 /* ZMAssetClientMessage+Confirmations.swift */,
				54E3EE461F61A78B00A261E3 /* ZMAssetClientMessage+Deletion.swift */,
				54F6CEAA1CE2972200A1276D /* ZMAssetClientMessage+Download.swift */,
				54E3EE3E1F6169A800A261E3 /* ZMAssetClientMessage+FileMessageData.swift */,
				54E3EE421F6194A400A261E3 /* ZMAssetClientMessage+GenericMessage.swift */,
				63370CC3242CFA860072C37F /* ZMAssetClientMessage+UpdateEvent.swift */,
				165124D72189AE90006A3C75 /* ZMAssetClientMessage+Quotes.swift */,
				7CBC3FC020177C3C008D06E4 /* RasterImages+Protobuf.swift */,
				BFCD8A2C1DCB4E8A00C6FCCF /* V2Asset.swift */,
				BF4666291DCB71B0007463FF /* V3Asset.swift */,
				063D292924212AFD00FA6FEE /* ZMClientMessage.swift */,
				0642A3322445F2B500DCCFCD /* ZMClientMessage+UpdateEvent.swift */,
				0663285F2428D01C005BB3BE /* ZMClientMessage+GenericMessage.swift */,
				0663285D2428CEC3005BB3BE /* ZMClientMessage+Deletion.swift */,
				063D2927242128D200FA6FEE /* ZMClientMessage+Ephemeral.swift */,
				0651D00323FC46A500411A22 /* ZMClientMessage+Confirmations.swift */,
				06D48736241FB3F700881B08 /* ZMClientMessage+Obfuscate.swift */,
				F1FDF2F921B1555A00E037A1 /* ZMClientMessage+Location.swift */,
				06B99C78242A293500FEAFDE /* ZMClientMessage+Knock.swift */,
				63CA8214240812620073426A /* ZMClientMessage+Composite.swift */,
				165DC52021491D8700090B7B /* ZMClientMessage+TextMessageData.swift */,
				54D809FB1F681D6400B2CCB4 /* ZMClientMessage+LinkPreview.swift */,
				54363A001D7876200048FD7D /* ZMClientMessage+Encryption.swift */,
				165124D32188B613006A3C75 /* ZMClientMessage+Quotes.swift */,
				165124D52188CF66006A3C75 /* ZMClientMessage+Editing.swift */,
				EEDA9C132513A0A5003A5B27 /* ZMClientMessage+EncryptionAtRest.swift */,
				F9A705F81CAEE01D00C2F5FE /* ZMExternalEncryptedDataWithKeys.h */,
				F9A705F91CAEE01D00C2F5FE /* ZMExternalEncryptedDataWithKeys.m */,
				63298D992434D04D006B6018 /* GenericMessage+External.swift */,
				63B658DD243754E100EF463F /* GenericMessage+UpdateEvent.swift */,
				F1FDF2FD21B1572500E037A1 /* ZMGenericMessageData.swift */,
				F9A705FE1CAEE01D00C2F5FE /* ZMImageMessage.m */,
				A99B8A71268221A6006B4D29 /* ZMImageMessage.swift */,
				F9A705FF1CAEE01D00C2F5FE /* ZMMessage+Internal.h */,
				F9A706001CAEE01D00C2F5FE /* ZMMessage.m */,
				EF1F4F532301634500E4872C /* ZMSystemMessage+ChildMessages.swift */,
				0604F7C7265184B70016A71E /* ZMSystemMessage+ParticipantsRemovedReason.swift */,
				BF5DF5CC20F4EB3E002BCB67 /* ZMSystemMessage+NewConversation.swift */,
				BF10B58A1E6432ED00E7036E /* Message.swift */,
				63370CC8242E3B990072C37F /* ZMMessage+Conversation.swift */,
				54563B751E0161730089B1D7 /* ZMMessage+Categorization.swift */,
				F12BD0AF1E4DCEC40012ADBA /* ZMMessage+Insert.swift */,
				16CDEBFA2209D13B00E74A41 /* ZMMessage+Quotes.swift */,
				164EB6F2230D987A001BBD4A /* ZMMessage+DataRetention.swift */,
				63D41E502452F0A60076826F /* ZMMessage+Removal.swift */,
				63D41E5224531BAD0076826F /* ZMMessage+Reaction.swift */,
				EE997A15250629DC008336D2 /* ZMMessage+ProcessingError.swift */,
				BF8F3A821E4B61C70079E9E7 /* TextSearchQuery.swift */,
				F9A706011CAEE01D00C2F5FE /* ZMOTRMessage.h */,
				F9A706021CAEE01D00C2F5FE /* ZMOTRMessage.m */,
				16030DC421AEE25500F8032E /* ZMOTRMessage+Confirmations.swift */,
				EF1F850322FD71BB0020F6DC /* ZMOTRMessage+VerifySender.swift */,
				06E1C834244F1A2300CA4EF2 /* ZMOTRMessage+Helper.swift */,
				544A46AD1E2E82BA00D6A748 /* ZMOTRMessage+SecurityDegradation.swift */,
				8704676A21513DE900C628D7 /* ZMOTRMessage+Unarchive.swift */,
				165E0F68217F871400E36D08 /* ZMOTRMessage+ContentHashing.swift */,
				165124D121886EDB006A3C75 /* ZMOTRMessage+Quotes.swift */,
				63370C6B242A510A0072C37F /* ZMOTRMessage+UpdateEvent.swift */,
				068DCC5629BB816300F7E4F1 /* ZMOTRMessage+FailedToSendReason.swift */,
				CE4EDC0A1D6DC2D2002A20AA /* ConversationMessage+Reaction.swift */,
			);
			path = Message;
			sourceTree = "<group>";
		};
		F9A706031CAEE01D00C2F5FE /* User */ = {
			isa = PBXGroup;
			children = (
				1687ABAB20EBE0770007C240 /* UserType.swift */,
				EEF4010623A9213B007B1A97 /* UserType+Team.swift */,
				1607AAF1243768D200A93D29 /* UserType+Materialize.swift */,
				167BCC81260CFAD500E9D7E3 /* UserType+Federation.swift */,
				EF18C7E51F9E4F8A0085A832 /* UserType+Filename.swift */,
				06D5423B26399C32006B0C5A /* UserType+External.swift */,
				EF2CBDA620061E2D0004F65E /* ServiceUser.swift */,
				F9331C751CB4165100139ECC /* NSString+ZMPersonName.h */,
				F9331C761CB4165100139ECC /* NSString+ZMPersonName.m */,
				F929C1731E41D3480018ADA4 /* PersonName.swift */,
				1687ABAD20ECD51E0007C240 /* ZMSearchUser.swift */,
				BF989D091E8A6A120052BF8F /* SearchUserAsset.swift */,
				F9A7060D1CAEE01D00C2F5FE /* ZMUser+Internal.h */,
				F9A706101CAEE01D00C2F5FE /* ZMUser.m */,
				F18998821E7AC6D900E579A2 /* ZMUser.swift */,
				EEDD426928633B2800C9EBC4 /* ZMUser+Patches.swift */,
				EEA985972555668A002BEF02 /* ZMUser+AnalyticsIdentifier.swift */,
				F110503C2220439900F3EB62 /* ZMUser+RichProfile.swift */,
				55C40BCD22B0316800EFD8BD /* ZMUser+LegalHoldRequest.swift */,
				F14B7AFE2220302B00458624 /* ZMUser+Predicates.swift */,
				F1C867841FAA0D48001505E8 /* ZMUser+Create.swift */,
				BF3493F11EC3623200B0C314 /* ZMUser+Teams.swift */,
				1670D01B231823DC003A143B /* ZMUser+Permissions.swift */,
				16D95A411FCEF87B00C96069 /* ZMUser+Availability.swift */,
				F991CE1A1CB561B0004D8465 /* ZMAddressBookContact.m */,
				5E0FB214205176B400FD9867 /* Set+ServiceUser.swift */,
				5EFE9C052125CD3F007932A6 /* UnregisteredUser.swift */,
				5E36B45D21CA5BBA00B7063B /* UnverifiedCredentials.swift */,
				7C8BFFDE22FC5E1600B3C8A5 /* ZMUser+Validation.swift */,
				63495E1A23FED9A9002A7C59 /* ZMUser+Protobuf.swift */,
				0630E4B7257F8C0B00C75BFB /* ZMUser+Applock.swift */,
			);
			path = User;
			sourceTree = "<group>";
		};
		F9A706141CAEE01D00C2F5FE /* UserClient */ = {
			isa = PBXGroup;
			children = (
				63E21AE1291E92770084A942 /* FetchUserClientsAction.swift */,
				F13A89D0210628F600AB40CB /* PushToken.swift */,
				631A0577240420380062B387 /* UserClient+SafeLogging.swift */,
				F9A706151CAEE01D00C2F5FE /* UserClient+Protobuf.swift */,
				F9A706161CAEE01D00C2F5FE /* UserClient.swift */,
				EE128A65286DE31200558550 /* UserClient+MLSPublicKeys.swift */,
				54FB03A21E41E64A000E13DC /* UserClient+Patches.swift */,
				16DF3B5C2285B13100D09365 /* UserClientType.swift */,
				F9A706171CAEE01D00C2F5FE /* UserClientTypes.h */,
				F9A706181CAEE01D00C2F5FE /* UserClientTypes.m */,
			);
			path = UserClient;
			sourceTree = "<group>";
		};
		F9A7061B1CAEE01D00C2F5FE /* Notifications */ = {
			isa = PBXGroup;
			children = (
				F9A7061C1CAEE01D00C2F5FE /* ChangeCalculation */,
				F9A706261CAEE01D00C2F5FE /* ObjectObserverTokens */,
				5451DE361F604CD500C82E75 /* ZMMoveIndex.swift */,
				F93C4C7C1E24E1B1007E9CEE /* NotificationDispatcher.swift */,
				EE770DAE25344B4F00163C4A /* NotificationDispatcher.OperationMode.swift */,
				EE68EECC252DCAB80013B242 /* Change detection */,
				EEAAD75D252C711800E6A44E /* ZMManagedObject+ClassIdentifier.swift */,
				EEAAD75F252C713E00E6A44E /* ClassIdentifier.swift */,
				EE42938D252C460000E70670 /* Changes.swift */,
				EE42938F252C466500E70670 /* ChangeInfoConsumer.swift */,
				EE42938B252C443000E70670 /* ManagedObjectObserverToken.swift */,
				EE429389252C437900E70670 /* Notification.Name+ManagedObjectObservation.swift */,
				5451DE341F5FFF8B00C82E75 /* NotificationInContext.swift */,
				F920AE291E3A5FDD001BC14F /* Dictionary+Mapping.swift */,
				F9FD75771E2F9A0600B4558B /* SearchUserObserverCenter.swift */,
				F9FD75721E2E6A2100B4558B /* ConversationListObserverCenter.swift */,
				F9C348911E2E3FF60015D69D /* SnapshotCenter.swift */,
				F9DBA5211E28EB4000BE23C0 /* SideEffectSources.swift */,
				F9DBA51F1E28EA8B00BE23C0 /* DependencyKeyStore.swift */,
				BF103F9C1F0112F30047FDE5 /* ManagedObjectObserver.swift */,
			);
			name = Notifications;
			path = Source/Notifications;
			sourceTree = SOURCE_ROOT;
		};
		F9A7061C1CAEE01D00C2F5FE /* ChangeCalculation */ = {
			isa = PBXGroup;
			children = (
				F943BC2C1E88FEC80048A768 /* ChangedIndexes.swift */,
			);
			path = ChangeCalculation;
			sourceTree = "<group>";
		};
		F9A706261CAEE01D00C2F5FE /* ObjectObserverTokens */ = {
			isa = PBXGroup;
			children = (
				F9A7062B1CAEE01D00C2F5FE /* Helpers */,
				F9A706271CAEE01D00C2F5FE /* ConversationListChangeInfo.swift */,
				F9A706281CAEE01D00C2F5FE /* ConversationChangeInfo.swift */,
				F9A706351CAEE01D00C2F5FE /* MessageChangeInfo.swift */,
				F9A706371CAEE01D00C2F5FE /* NewUnreadMessageChangeInfos.swift */,
				F9A706391CAEE01D00C2F5FE /* ObjectChangeInfo.swift */,
				F9A7063B1CAEE01D00C2F5FE /* UserClientChangeInfo.swift */,
				F9A7063C1CAEE01D00C2F5FE /* UserChangeInfo.swift */,
				F99C5B891ED460E20049CCD7 /* TeamChangeInfo.swift */,
				1672A613234499B500380537 /* LabelChangeInfo.swift */,
				A995F05B23968D8500FAC3CF /* ParticipantRoleChangeInfo.swift */,
			);
			path = ObjectObserverTokens;
			sourceTree = "<group>";
		};
		F9A7062B1CAEE01D00C2F5FE /* Helpers */ = {
			isa = PBXGroup;
			children = (
				F9A7062C1CAEE01D00C2F5FE /* AnyClassTuple.swift */,
				F9A7062D1CAEE01D00C2F5FE /* DependentObjectsKeysForObservedObjectKeysCache.swift */,
				F9A7062E1CAEE01D00C2F5FE /* StringKeyPath.swift */,
				F9A7062F1CAEE01D00C2F5FE /* KeySet.swift */,
				F9A706331CAEE01D00C2F5FE /* SetSnapshot.swift */,
			);
			path = Helpers;
			sourceTree = "<group>";
		};
		F9A706421CAEE01D00C2F5FE /* Utilis */ = {
			isa = PBXGroup;
			children = (
				EE5316412A13B59500A9E0B1 /* LastUpdateEventIDRepository.swift */,
				F963E9671D9ADD5A00098AD3 /* Protos */,
				EE22F81029DD82290053E1C6 /* EAR */,
				F9331C851CB419B500139ECC /* NSFetchRequest+ZMRelationshipKeyPaths.h */,
				F9331C861CB419B500139ECC /* NSFetchRequest+ZMRelationshipKeyPaths.m */,
				F9331C811CB4191B00139ECC /* NSPredicate+ZMSearch.h */,
				D5FA30CE2063F8EC00716618 /* Version.swift */,
				F9331C821CB4191B00139ECC /* NSPredicate+ZMSearch.m */,
				F9A706431CAEE01D00C2F5FE /* CryptoBox.swift */,
				F9A706491CAEE01D00C2F5FE /* UserImageLocalCache.swift */,
				F9A7064B1CAEE01D00C2F5FE /* ZMFetchRequestBatch.h */,
				F9A7064C1CAEE01D00C2F5FE /* ZMFetchRequestBatch.m */,
				F9A7064E1CAEE01D00C2F5FE /* ZMUpdateEvent+WireDataModel.h */,
				0634C3A824643A400006081D /* ZMUpdateEvent.swift */,
				F9A7064F1CAEE01D00C2F5FE /* ZMUpdateEvent+WireDataModel.m */,
				54EDE67F1CBBF1860044A17E /* PINCache+ZMessaging.swift */,
				546D3DE51CE5D0B100A6047F /* RichAssetFileType.swift */,
				F963E97E1D9C09E700098AD3 /* ZMMessageTimer.h */,
				F963E97F1D9C09E700098AD3 /* ZMMessageTimer.m */,
				F9AB00261F0CE5520037B437 /* FileManager+FileLocations.swift */,
				5EFE9C072126BF9D007932A6 /* ZMPropertyNormalizationResult.h */,
				5EFE9C082126BF9D007932A6 /* ZMPropertyNormalizationResult.m */,
				5EFE9C0E2126D3FA007932A6 /* NormalizationResult.swift */,
				63298D9D24374489006B6018 /* Dictionary+ObjectForKey.swift */,
				162207F7272291CA0041EDE8 /* String+NilEmpty.swift */,
				7A2778C5285223D90044A73F /* KeychainManager.swift */,
				EE997A1325062295008336D2 /* Logging.swift */,
				EE128A67286DE35F00558550 /* CodableHelpers.swift */,
				EE04084D28CA85B2009E4B8D /* Date+Helpers.swift */,
				0129E7FA29A520EB0065E6DB /* SafeFileContext.swift */,
				0614E96C2A863EED007BB1F6 /* NSPredicate+BaseCompounds.swift */,
				E6A5BBAD2B0E564200ACC236 /* WireDataModelBundle.swift */,
			);
			name = Utilis;
			path = Source/Utilis;
			sourceTree = SOURCE_ROOT;
		};
		F9A706CC1CAEE30700C2F5FE /* en.lproj */ = {
			isa = PBXGroup;
			children = (
				F9A706CD1CAEE30700C2F5FE /* InfoPlist.strings */,
			);
			name = en.lproj;
			path = Tests/Resources/en.lproj;
			sourceTree = SOURCE_ROOT;
		};
		F9A708031CAEEB7400C2F5FE /* ManagedObjectContext */ = {
			isa = PBXGroup;
			children = (
				166E47BC255A98D900C161C8 /* CoreDataStackTests+Migration.swift */,
				F16F8EBE2063E9CC009A9D6F /* CoreDataStackTests+Backup.swift */,
				167BCC91260DB5FA00E9D7E3 /* CoreDataStackTests+ClearStorage.swift */,
				F9A708041CAEEB7400C2F5FE /* ManagedObjectContextSaveNotificationTests.m */,
				F9A708051CAEEB7400C2F5FE /* ManagedObjectContextTests.m */,
				F14FA376221DB05B005E7EF5 /* MockBackgroundActivityManager.swift */,
				54929FAD1E12AC8B0010186B /* NSPersistentStoreMetadataTests.swift */,
				F9A708061CAEEB7400C2F5FE /* NSManagedObjectContext+TestHelpers.h */,
				F9A708071CAEEB7400C2F5FE /* NSManagedObjectContext+TestHelpers.m */,
				F9A708081CAEEB7400C2F5FE /* PersistentStoreCoordinatorTests.m */,
				5473CC741E14268600814C03 /* NSManagedObjectContextDebuggingTests.swift */,
				BF103FA01F0138390047FDE5 /* ManagedObjectContextChangeObserverTests.swift */,
				543ABF5A1F34A13000DBE28B /* DatabaseBaseTest.swift */,
				54ED3A9C1F38CB6A0066AD47 /* DatabaseMigrationTests.swift */,
				6391A7FB2A6FD7C900832665 /* DatabaseMigrationTests+UserClientUniqueness.swift */,
				D5FA30CA2063ECD400716618 /* BackupMetadataTests.swift */,
				D5FA30D02063FD3A00716618 /* VersionTests.swift */,
				63F376D92834FF7200FE1F05 /* NSManagedObjectContextTests+Federation.swift */,
				01B7A5742B0FB6DA00FE5132 /* CoreDataMessagingMigrationVersionTests.swift */,
			);
			name = ManagedObjectContext;
			path = Tests/Source/ManagedObjectContext;
			sourceTree = SOURCE_ROOT;
		};
		F9A7080A1CAEEB7400C2F5FE /* Model */ = {
			isa = PBXGroup;
			children = (
				069D07B6256266F000DBA592 /* FeatureConfiguration */,
				06F98D61243B2446007E914A /* DigitalSignature */,
				A9FA524623A14E00003AD4C6 /* ConversationRole */,
				1672A6002343971500380537 /* Label */,
				546D3DE71CE5D22C00A6047F /* Utils */,
				F9B71FD71CB2C4C6001DB03F /* Observer */,
				F9B71F4D1CB2BC85001DB03F /* Conversation */,
				F9B71F591CB2BC85001DB03F /* ConversationList */,
				F9B71F5C1CB2BC85001DB03F /* Messages */,
				F9B71F621CB2BC85001DB03F /* User */,
				F9B71F6B1CB2BC85001DB03F /* VoiceChannel */,
				F9B720011CB2C68B001DB03F /* UserClient */,
				F9A7080C1CAEEB7400C2F5FE /* MockDataModel */,
				BF3493EE1EC3566500B0C314 /* Teams */,
				BF491CDE1F0525ED0055EE44 /* Accounts */,
				F9A7080B1CAEEB7400C2F5FE /* CoreDataRelationshipsTests.m */,
				F94A208E1CB51AF50059632A /* ManagedObjectValidationTests.m */,
				F9A708131CAEEB7400C2F5FE /* ModelObjectsTests.h */,
				F9A708141CAEEB7400C2F5FE /* ModelObjectsTests.m */,
				1670D01F23183209003A143B /* ModelObjectsTests+Helpers.swift */,
				F9A708151CAEEB7400C2F5FE /* NSFetchRequestTests+ZMRelationshipKeyPaths.m */,
				F9A708161CAEEB7400C2F5FE /* PersistentChangeTrackingTests.m */,
				F9A7081B1CAEEB7400C2F5FE /* ZMConnectionTests.m */,
				169FF3AE2715820400330C2E /* ZMConnectionFetchingTests.swift */,
				F9A7082B1CAEEB7400C2F5FE /* ZMFetchRequestBatchTests.m */,
				F9A7082C1CAEEB7400C2F5FE /* ZMManagedObjectTests.m */,
				87C125F81EF94F2E00D28DC1 /* ZMManagedObjectGroupingTests.swift */,
				1600D943267BC5A000970F99 /* ZMManagedObjectFetchingTests.swift */,
				F9A7085A1CAEED1B00C2F5FE /* ZMBaseManagedObjectTest.h */,
				F9A7085B1CAEED1B00C2F5FE /* ZMBaseManagedObjectTest.m */,
				068D610124629AA300A110A2 /* ZMBaseManagedObjectTest.swift */,
				544034331D6DFE8500860F2D /* ZMAddressBookContactTests.swift */,
				5476BA3D1DEDABCC00D047F8 /* AddressBookEntryTests.swift */,
				BF0D07F91E4C7B1100B934EB /* TextSearchQueryTests.swift */,
			);
			name = Model;
			path = Tests/Source/Model;
			sourceTree = SOURCE_ROOT;
		};
		F9A7080C1CAEEB7400C2F5FE /* MockDataModel */ = {
			isa = PBXGroup;
			children = (
				F9A7080D1CAEEB7400C2F5FE /* MockEntity.h */,
				F9A7080E1CAEEB7400C2F5FE /* MockEntity.m */,
				F9A7080F1CAEEB7400C2F5FE /* MockEntity2.h */,
				F9A708101CAEEB7400C2F5FE /* MockEntity2.m */,
				F9A708111CAEEB7400C2F5FE /* MockModelObjectContextFactory.h */,
				F9A708121CAEEB7400C2F5FE /* MockModelObjectContextFactory.m */,
			);
			path = MockDataModel;
			sourceTree = "<group>";
		};
		F9A7085D1CAEEF4700C2F5FE /* Helper */ = {
			isa = PBXGroup;
			children = (
				F9AB39591CB3AEB100A7254F /* BaseTestSwiftHelpers.swift */,
				F920AE161E38C547001BC14F /* NotificationObservers.swift */,
				F9A7085E1CAEEF4700C2F5FE /* MessagingTest+EventFactory.h */,
				F9A7085F1CAEEF4700C2F5FE /* MessagingTest+EventFactory.m */,
				F9C8622A1D87DC18009AAC33 /* MessagingTest+UUID.swift */,
				CEE525A81CCA4C97001D06F9 /* NSString+RandomString.h */,
				CEE525A91CCA4C97001D06F9 /* NSString+RandomString.m */,
				F14B9C6E212DB467004B6D7D /* ZMBaseManagedObjectTest+Helpers.swift */,
				16F7341324F9573C00AB93B1 /* XCTestCase+EncryptionKeys.swift */,
				16E70F97270F1F5700718E5D /* ZMConnection+Helper.h */,
				16E70FA6270F212000718E5D /* ZMConnection+Helper.m */,
				169FF3A427157B3800330C2E /* MockActionHandler.swift */,
			);
			name = Helper;
			path = Tests/Source/Helper;
			sourceTree = SOURCE_ROOT;
		};
		F9B71F4D1CB2BC85001DB03F /* Conversation */ = {
			isa = PBXGroup;
			children = (
				F991CE101CB5549D004D8465 /* ZMConversation+Testing.h */,
				16DF3B5E2289510600D09365 /* ZMConversationTests+Legalhold.swift */,
				A923D77D239DB87700F47B85 /* ZMConversationTests+SecurityLevel.swift */,
				F9B71F4F1CB2BC85001DB03F /* ZMConversation+Testing.m */,
				F9B71F511CB2BC85001DB03F /* ZMConversationTests+gapsAndWindows.m */,
				A9536FD223ACD23100CFD528 /* ConversationTests+gapsAndWindows.swift */,
				54A885A71F62EEB600AFBA95 /* ZMConversationTests+Messages.swift */,
				16D5260C20DD1D9400608D8E /* ZMConversationTests+Timestamps.swift */,
				A9128ACF2398067E0056F591 /* ZMConversationTests+Participants.swift */,
				EF3510F922CA07BB00115B97 /* ZMConversationTests+Transport.swift */,
				F9B71F561CB2BC85001DB03F /* ZMConversationTests+Validation.m */,
				F92C992B1DAFC58A0034AFDD /* ZMConversationTests+Ephemeral.swift */,
				1621E59120E62BD2006B2D17 /* ZMConversationTests+Silencing.swift */,
				F1B025601E534CF900900C65 /* ZMConversationTests+PrepareToSend.swift */,
				BF735CFB1E7050D0003BC61F /* ZMConversationTests+CallSystemMessages.swift */,
				F1B58926202DCEF9002BB59B /* ZMConversationTests+CreationSystemMessages.swift */,
				EF9A4702210A026600085102 /* ZMConversationTests+Language.swift */,
				F1517921212DAE2E00BA3EBD /* ZMConversationTests+Services.swift */,
				8767E8672163B9EE00390F75 /* ZMConversationTests+Mute.swift */,
				16030DBD21AE8FAB00F8032E /* ZMConversationTests+Confirmations.swift */,
				06D33FCC2524F65D004B9BC1 /* ZMConversationTests+UnreadMessages.swift */,
				EEFC3EE822083B0900D3091A /* ZMConversationTests+HasMessages.swift */,
				16519D53231D6F8200C9D76D /* ZMConversationTests+Deletion.swift */,
				1672A5FD23434FA200380537 /* ZMConversationTests+Labels.swift */,
				63FCE54728C78D1F00126D9D /* ZMConversationTests+Predicates.swift */,
				F9B71F571CB2BC85001DB03F /* ZMConversationTests.h */,
				F9B71F581CB2BC85001DB03F /* ZMConversationTests.m */,
				A94166FB2680CCB5001F4E37 /* ZMConversationTests.swift */,
				EEBF69EC28A2724800195771 /* ZMConversationTests+MLS.swift */,
				A96E7A9725A35CEF004FAADC /* ZMConversationTests+Knock.swift */,
				63D41E6E24573F420076826F /* ZMConversationTests+SelfConversation.swift */,
				16F7341024F9556600AB93B1 /* ZMConversationTests+DraftMessage.swift */,
				A982B46523BE1B86001828A6 /* ConversationTests.swift */,
				F9C8770A1E015AAF00792613 /* AssetColletionTests.swift */,
				F90D99A61E02E22400034070 /* AssetCollectionBatchedTests.swift */,
				BFB3BA721E28D38F0032A84F /* SharedObjectStoreTests.swift */,
				87A7FA23203DD11100AA066C /* ZMConversationTests+AccessMode.swift */,
				873B88FD2040470900FBE254 /* ConversationCreationOptionsTests.swift */,
				874D9797211064D300B07674 /* ZMConversationLastMessagesTest.swift */,
				5E39FC68225F2DC000C682B8 /* ZMConversationExternalParticipantsStateTests.swift */,
				A927F52623A029250058D744 /* ParticipantRoleTests.swift */,
				6354BDF42747BD9600880D50 /* ZMConversationTests+Federation.swift */,
				63E313D2274D5F57002EAF1D /* ZMConversationTests+Team.swift */,
				E9C7DD9A27B533D000FB9AE8 /* AccessRoleMappingTests.swift */,
			);
			name = Conversation;
			path = Tests/Source/Model/Conversation;
			sourceTree = SOURCE_ROOT;
		};
		F9B71F591CB2BC85001DB03F /* ConversationList */ = {
			isa = PBXGroup;
			children = (
				F9B71F5A1CB2BC85001DB03F /* ZMConversationListDirectoryTests.m */,
				16925336234F677B0041A8FF /* ZMConversationListDirectoryTests+Labels.swift */,
				BFE3A96B1ED2EC110024A05B /* ZMConversationListDirectoryTests+Teams.swift */,
				BFE3A96D1ED301020024A05B /* ZMConversationListTests+Teams.swift */,
				1672A6292345102400380537 /* ZMConversationListTests+Labels.swift */,
				F9B71F5B1CB2BC85001DB03F /* ZMConversationListTests.m */,
			);
			name = ConversationList;
			path = Tests/Source/Model/ConversationList;
			sourceTree = SOURCE_ROOT;
		};
		F9B71F5C1CB2BC85001DB03F /* Messages */ = {
			isa = PBXGroup;
			children = (
				EEDB51DA255410D000F35A29 /* GenericMessageHelperTests.swift */,
				63370CF62431F4FA0072C37F /* Composite */,
				EEE83B491FBB496B00FC0296 /* ZMMessageTimerTests.swift */,
				54EDE6811CBBF6260044A17E /* FileAssetCacheTests.swift */,
				F9331C541CB3BCDA00139ECC /* OtrBaseTest.swift */,
				F9331C501CB3BC6800139ECC /* CryptoBoxTests.swift */,
				16C391E1214BD437003AB3AD /* MentionTests.swift */,
				F9B71F5D1CB2BC85001DB03F /* ZMAssetClientMessageTests.swift */,
				168414292228421700FCB9BC /* ZMAssetClientMessageTests+AssetMessage.swift */,
				F963E9921D9E9D1800098AD3 /* ZMAssetClientMessageTests+Ephemeral.swift */,
				162294A4222038FA00A98679 /* CacheAssetTests.swift */,
				0680A9C1246002DC000F80F3 /* ZMClientMessageTests.swift */,
				EE82625029A8D6BD0023B13A /* ZMClientMessageTests+OTR.swift */,
				F9331C591CB3BECB00139ECC /* ZMClientMessageTests+OTR_Legacy.swift */,
				EE46B92728A511630063B38D /* ZMClientMessageTests+MLSEncryptedPayloadGenerator.swift */,
				63495DEF23F6BD2A002A7C59 /* GenericMessageTests.swift */,
				63298D9B24374094006B6018 /* GenericMessageTests+External.swift */,
				BFCF31DA1DA50C650039B3DC /* GenericMessageTests+NativePush.swift */,
				BF794FE41D14425E00E618C6 /* ZMClientMessageTests+Location.swift */,
				1651F9BD1D3554C800A9FAE8 /* ZMClientMessageTests+TextMessage.swift */,
				BFFBFD941D59E49D0079773E /* ZMClientMessageTests+Deletion.swift */,
				16746B071D2EAF8E00831771 /* ZMClientMessageTests+ZMImageOwner.swift */,
				87E2CE302119F6AB0034C2C4 /* ZMClientMessageTests+Cleared.swift */,
				1687C0E12150EE91003099DD /* ZMClientMessageTests+Mentions.swift */,
				7C88C5312182F6150037DD03 /* ZMClientMessageTests+Replies.swift */,
				168FF32F258200AD0066DAE3 /* ZMClientMessageTests+ResetSession.swift */,
				165E141725CC516B00F0B075 /* ZMClientMessageTests+Prefetching.swift */,
				F9B71F5F1CB2BC85001DB03F /* BaseClientMessageTests.swift */,
				F9B71F601CB2BC85001DB03F /* ZMMessageTests.h */,
				F9B71F611CB2BC85001DB03F /* ZMMessageTests.m */,
				A93724A126983100005FD532 /* ZMMessageTests.swift */,
				163CE6AE25BEB9680013C12D /* ZMMessageTests+SystemMessages.swift */,
				63D41E6C245733AC0076826F /* ZMMessageTests+Removal.swift */,
				F93A302E1D6F2633005CCB1D /* ZMMessageTests+Confirmation.swift */,
				1623F8F22AEBB80C004F0319 /* ZMMessageTests+Legalhold.swift */,
				060D194D2462A9D000623376 /* ZMMessageTests+GenericMessage.swift */,
				068DCC5A29BFEC4E00F7E4F1 /* ZMMessageTests+ExpirationReasonCode.swift */,
				0651D00723FC4FDC00411A22 /* GenericMessageTests+LegalHoldStatus.swift */,
				16CDEBF62209897D00E74A41 /* ZMMessageTests+ShouldGenerateUnreadCount.swift */,
				F9B0FF311D79D1140098C17C /* ZMClientMessageTests+Unarchiving.swift */,
				1689FD452194A63E00A656E2 /* ZMClientMessageTests+Editing.swift */,
				CEB15E501D7EE53A0048A011 /* ZMClientMessagesTests+Reaction.swift */,
				5E9EA4D52242942900D401B2 /* ZMClientMessageTests+LinkAttachments.swift */,
				F963E9841D9D47D100098AD3 /* ZMClientMessageTests+Ephemeral.swift */,
				54563B791E0189750089B1D7 /* ZMMessageCategorizationTests.swift */,
				544E8C0D1E2F69E800F9B8B8 /* ZMOTRMessage+SecurityDegradationTests.swift */,
				16E7DA291FDABE440065B6A6 /* ZMOTRMessage+SelfConversationUpdateTests.swift */,
				166D189D230E9E66001288CD /* ZMMessage+DataRetentionTests.swift */,
				0680A9C42460627B000F80F3 /* ZMMessage+Reaction.swift */,
				E6E68B2A2B18D7B4003C29D2 /* ZMMessage+ServerTimestamp.swift */,
				EE6CB3DD24E2D24F00B0EADD /* ZMGenericMessageDataTests.swift */,
				4058AAA72AAB65530013DE71 /* ReactionsSortingTests.swift */,
			);
			name = Messages;
			path = Tests/Source/Model/Messages;
			sourceTree = SOURCE_ROOT;
		};
		F9B71F621CB2BC85001DB03F /* User */ = {
			isa = PBXGroup;
			children = (
				F991CE181CB55E95004D8465 /* ZMSearchUserTests.m */,
				164A55D220F3AF6700AE62A6 /* ZMSearchUserTests+ProfileImages.swift */,
				1645ECC1243B643B007A82D6 /* ZMSearchUserTests+TeamUser.swift */,
				169FF3A927157F0100330C2E /* ZMSearchUserTests+Connections.swift */,
				872A2E891FFD2FBF00900B22 /* ZMSearchUserPayloadParsingTests.swift */,
				F9B71F631CB2BC85001DB03F /* UserImageLocalCacheTests.swift */,
				1645ECC3243B69A1007A82D6 /* UserTypeTests+Materialize.swift */,
				167BCC85260CFC7B00E9D7E3 /* UserTypeTests+Federation.swift */,
				F9B71F661CB2BC85001DB03F /* ZMPersonNameTests.m */,
				F18998871E7AF0BE00E579A2 /* ZMUserTests.h */,
				F9B71F6A1CB2BC85001DB03F /* ZMUserTests.m */,
				F18998841E7AEEC900E579A2 /* ZMUserTests+Swift.swift */,
				EE09EEB0255959F000919A6B /* ZMUserTests+AnalyticsIdentifier.swift */,
				1670D01D231825BE003A143B /* ZMUserTests+Permissions.swift */,
				5EFE9C0B2126CB71007932A6 /* UnregisteredUserTests.swift */,
				55C40BD422B0F75C00EFD8BD /* ZMUserLegalHoldTests.swift */,
			);
			name = User;
			path = Tests/Source/Model/User;
			sourceTree = SOURCE_ROOT;
		};
		F9B71F6B1CB2BC85001DB03F /* VoiceChannel */ = {
			isa = PBXGroup;
			children = (
				F9B71F6D1CB2BC85001DB03F /* ZMCallStateTests.swift */,
			);
			name = VoiceChannel;
			path = Tests/Source/Model/VoiceChannel;
			sourceTree = SOURCE_ROOT;
		};
		F9B71FD71CB2C4C6001DB03F /* Observer */ = {
			isa = PBXGroup;
			children = (
				F9B71FD91CB2C4C6001DB03F /* StringKeyPathTests.swift */,
				F9B71FDE1CB2C4C6001DB03F /* ObjectObserver */,
				F929C17A1E423B620018ADA4 /* SnapshotCenterTests.swift */,
				F9DD60BF1E8916000019823F /* ChangedIndexesTests.swift */,
				F93C4C7E1E24F832007E9CEE /* NotificationDispatcherTests.swift */,
				EE3EFEA0253090E0009499E5 /* PotentialChangeDetectorTests.swift */,
				F920AE391E3B8445001BC14F /* SearchUserObserverCenterTests.swift */,
			);
			path = Observer;
			sourceTree = "<group>";
		};
		F9B71FDE1CB2C4C6001DB03F /* ObjectObserver */ = {
			isa = PBXGroup;
			children = (
				F9DBA5231E28EE0A00BE23C0 /* ConversationObserverTests.swift */,
				F9DBA5261E28EEBD00BE23C0 /* UserObserverTests.swift */,
				F9DBA5281E29162A00BE23C0 /* MessageObserverTests.swift */,
				F9C348821E2CC0730015D69D /* UserClientObserverTests.swift */,
				F99C5B8B1ED466760049CCD7 /* TeamObserverTests.swift */,
				1672A6152344A14E00380537 /* LabelObserverTests.swift */,
				F9C348851E2CC27D0015D69D /* NewUnreadMessageObserverTests.swift */,
				F9FD75741E2E79B200B4558B /* ConversationListObserverTests.swift */,
				F9FD75791E2FB60000B4558B /* SearchUserObserverTests.swift */,
				F9B71FDF1CB2C4C6001DB03F /* AnyClassTupleTests.swift */,
				A995F05D239690B300FAC3CF /* ParticipantRoleObserverTests.swift */,
			);
			name = ObjectObserver;
			path = ObjectObserverToken;
			sourceTree = "<group>";
		};
		F9B720011CB2C68B001DB03F /* UserClient */ = {
			isa = PBXGroup;
			children = (
				F13A89D22106293000AB40CB /* PushTokenTests.swift */,
				F9331C5B1CB3BF9F00139ECC /* UserClientKeyStoreTests.swift */,
				F9B720021CB2C68B001DB03F /* UserClientTests.swift */,
				631A0585240439470062B387 /* UserClientTests+SafeLogging.swift */,
				1693155225A30D4E00709F15 /* UserClientTests+ResetSession.swift */,
			);
			name = UserClient;
			path = Tests/Source/Model/UserClient;
			sourceTree = SOURCE_ROOT;
		};
		F9C9A4F21CAD5DF10039E10C = {
			isa = PBXGroup;
			children = (
				543089B71D420165004D8AC4 /* README.md */,
				F9A708641CAEF9BD00C2F5FE /* Default-568h@2x.png */,
				F9C9A6771CAD7A790039E10C /* Resources */,
				F9C9A4FE1CAD5DF10039E10C /* Source */,
				F9C9A50A1CAD5DF10039E10C /* Tests */,
				59D1C3012B1DE6FF0016F6B2 /* Support */,
				F9C9A4FD1CAD5DF10039E10C /* Products */,
				F9C9A6701CAD779E0039E10C /* Frameworks */,
				63709F622993E70A00577D4B /* Packages */,
			);
			indentWidth = 4;
			sourceTree = "<group>";
			tabWidth = 4;
		};
		F9C9A4FD1CAD5DF10039E10C /* Products */ = {
			isa = PBXGroup;
			children = (
				F9C9A4FC1CAD5DF10039E10C /* WireDataModel.framework */,
				F9C9A5061CAD5DF10039E10C /* WireDataModelTests.xctest */,
				F9C9A7F31CAED9510039E10C /* WireDataModelTestHost.app */,
				59D1C3002B1DE6FF0016F6B2 /* WireDataModelSupport.framework */,
			);
			name = Products;
			sourceTree = "<group>";
		};
		F9C9A4FE1CAD5DF10039E10C /* Source */ = {
			isa = PBXGroup;
			children = (
				638941EC2AF4FD170051ABFD /* Use cases */,
				1639A81122608FEB00868AB9 /* Patches */,
				F9A705C91CAEE01D00C2F5FE /* ManagedObjectContext */,
				63B1333929A503D000009D84 /* MLS */,
				63B1333629A503D000009D84 /* Proteus */,
				F9A705D41CAEE01D00C2F5FE /* Model */,
				F9A7061B1CAEE01D00C2F5FE /* Notifications */,
				F9A706421CAEE01D00C2F5FE /* Utilis */,
				F9C9A60C1CAD76A50039E10C /* WireDataModel.h */,
				F9C9A7371CAE6D890039E10C /* ConversationList */,
				F9C9A6A01CAD7C7F0039E10C /* Public */,
			);
			name = Source;
			sourceTree = "<group>";
		};
		F9C9A50A1CAD5DF10039E10C /* Tests */ = {
			isa = PBXGroup;
			children = (
				2B7AB1B529A4E5C500D9A63A /* TestPlans */,
				F9C9A83D1CAEDBC40039E10C /* Resources */,
				F9C9A81B1CAEDA330039E10C /* WireDataModelTestHost */,
				F9C9A79A1CAEA8FC0039E10C /* Source */,
			);
			path = Tests;
			sourceTree = "<group>";
		};
		F9C9A6701CAD779E0039E10C /* Frameworks */ = {
			isa = PBXGroup;
			children = (
				017CA4432A2742B800E8E778 /* WireCoreCrypto.xcframework */,
				EE67F727296F0C6A001D7C88 /* WireTesting.framework */,
				EE67F6C2296F05FD001D7C88 /* PINCache.xcframework */,
				EE8DA96F2954A03E00F58B79 /* WireImages.framework */,
				EE8DA96C2954A03800F58B79 /* WireLinkPreview.framework */,
				EE8DA9692954A03100F58B79 /* WireTransport.framework */,
				EE8DA9662954A02B00F58B79 /* WireCryptobox.framework */,
				EE8DA9622954A02400F58B79 /* WireProtos.framework */,
				F9C9A66E1CAD77930039E10C /* CoreData.framework */,
				F9C9A66C1CAD778C0039E10C /* Foundation.framework */,
			);
			name = Frameworks;
			sourceTree = "<group>";
		};
		F9C9A6771CAD7A790039E10C /* Resources */ = {
			isa = PBXGroup;
			children = (
				167BCC182609E92300E9D7E3 /* ZMEventModel.xcdatamodeld */,
				F189988C1E7BE03800E579A2 /* zmessaging.xcdatamodeld */,
				F9C9A5DC1CAD76A50039E10C /* Info.plist */,
				F9C9A6781CAD7A790039E10C /* Configurations */,
			);
			path = Resources;
			sourceTree = "<group>";
		};
		F9C9A6781CAD7A790039E10C /* Configurations */ = {
			isa = PBXGroup;
			children = (
				F9C9A6791CAD7A790039E10C /* version.xcconfig */,
				F9C9A67A1CAD7A790039E10C /* zmc-config */,
				F9C9A6891CAD7A790039E10C /* WireDataModel.xcconfig */,
			);
			path = Configurations;
			sourceTree = "<group>";
		};
		F9C9A67A1CAD7A790039E10C /* zmc-config */ = {
			isa = PBXGroup;
			children = (
				F9C9A67C1CAD7A790039E10C /* ios-test-host.xcconfig */,
				F9C9A67D1CAD7A790039E10C /* ios-test-target.xcconfig */,
				F9C9A67F1CAD7A790039E10C /* project-common.xcconfig */,
				F9C9A6801CAD7A790039E10C /* project-debug.xcconfig */,
				F9C9A6811CAD7A790039E10C /* project.xcconfig */,
				F9C9A6841CAD7A790039E10C /* tests.xcconfig */,
				F9C9A6851CAD7A790039E10C /* warnings-debug.xcconfig */,
				F9C9A6861CAD7A790039E10C /* warnings.xcconfig */,
			);
			path = "zmc-config";
			sourceTree = "<group>";
		};
		F9C9A6A01CAD7C7F0039E10C /* Public */ = {
			isa = PBXGroup;
			children = (
				F9C9A7641CAE8DFC0039E10C /* ZMAddressBookContact.h */,
				F9C9A6AF1CAD7D1F0039E10C /* ZMManagedObject.h */,
				F9C9A6A31CAD7C7F0039E10C /* ZMConversation.h */,
				BFCD502C21511D58008CD845 /* DraftMessage.swift */,
				F9C9A6A41CAD7C7F0039E10C /* ZMConversationList.h */,
				F9C9A6A51CAD7C7F0039E10C /* ZMEditableUser.h */,
				F9C9A6A61CAD7C7F0039E10C /* ZMMessage.h */,
				F9C9A6A71CAD7C7F0039E10C /* ZMUser.h */,
				BF3494071EC5A90400B0C314 /* ZMUser+OneOnOne.h */,
				01885A4E2AE6815D002F4205 /* GetUserClientFingerprintUseCase.swift */,
			);
			name = Public;
			path = Source/Public;
			sourceTree = SOURCE_ROOT;
		};
		F9C9A7371CAE6D890039E10C /* ConversationList */ = {
			isa = PBXGroup;
			children = (
				1672A6272344F10700380537 /* FolderList.swift */,
				F9B71F041CB264DF001DB03F /* ZMConversationList.m */,
				F9B71F051CB264DF001DB03F /* ZMConversationList+Internal.h */,
				F9B71F071CB264DF001DB03F /* ZMConversationListDirectory.h */,
				F9B71F081CB264DF001DB03F /* ZMConversationListDirectory.m */,
				16E0FBC823326B72000E3235 /* ConversationDirectory.swift */,
			);
			name = ConversationList;
			path = Source/ConversationList;
			sourceTree = SOURCE_ROOT;
		};
		F9C9A79A1CAEA8FC0039E10C /* Source */ = {
			isa = PBXGroup;
			children = (
				638941F42AF521050051ABFD /* Use cases */,
				EE91911829F0196600514A2D /* EAR */,
				54FB03AB1E41F6C2000E13DC /* Utils */,
				F9A7085D1CAEEF4700C2F5FE /* Helper */,
				F9A708031CAEEB7400C2F5FE /* ManagedObjectContext */,
				F9A7080A1CAEEB7400C2F5FE /* Model */,
				EE98879028882C6D002340D2 /* MLS */,
				EE032B3429A62CD600E1DDF3 /* Proteus */,
			);
			name = Source;
			sourceTree = "<group>";
		};
		F9C9A81B1CAEDA330039E10C /* WireDataModelTestHost */ = {
			isa = PBXGroup;
			children = (
				F9C9A81C1CAEDA330039E10C /* AppDelegate.h */,
				F9C9A81D1CAEDA330039E10C /* AppDelegate.m */,
				F9C9A8231CAEDA330039E10C /* Info.plist */,
				F9C9A8241CAEDA330039E10C /* main.m */,
			);
			name = WireDataModelTestHost;
			path = Tests/WireDataModelTestTarget;
			sourceTree = SOURCE_ROOT;
		};
		F9C9A83D1CAEDBC40039E10C /* Resources */ = {
			isa = PBXGroup;
			children = (
				01B6A89F2B16268300E409A0 /* store2-111-0.wiredatabase */,
				EEE2CB5B2B0F668B005AB0C8 /* store2-110-0.wiredatabase */,
				4058AAA52AAA017F0013DE71 /* store2-109-0.wiredatabase */,
				E68D9FF02B0F594600EFE04F /* store2-108-0.wiredatabase */,
				6391A7FE2A6FDB9100832665 /* store2-107-0.wiredatabase */,
				EEFFBEB42A67D9CF0058C343 /* store2-106-0.wiredatabase */,
				E68D9FF22B0F5B4600EFE04F /* store2-105-0.wiredatabase */,
				EE002F212878345C0027D63A /* store2-104-0.wiredatabase */,
				63DA33AE28746CC100818C3C /* store2-103-0.wiredatabase */,
				EE9ADC46286F38D1002B2148 /* store2-102-0.wiredatabase */,
				EEB5DE102837BD52009B4741 /* store2-101-0.wiredatabase */,
				EE980FB12834EB3A00CC6B9F /* store2-100-0.wiredatabase */,
				06A0E60A281AE65D00E5F822 /* store2-99-0.wiredatabase */,
				E90AAE33279719D8003C7DB0 /* store2-98-0.wiredatabase */,
				06C6B1AF2745675D0049B54E /* store2-97-0.wiredatabase */,
				169FF3D72715CE5B00330C2E /* store2-96-0.wiredatabase */,
				0630E17626E0F3570012E2F9 /* store2-95-0.wiredatabase */,
				166EC36D26C50E8B0043ED01 /* store2-94-0.wiredatabase */,
				EE3C07E22698737C00CCB6FD /* store2-93-0.wiredatabase */,
				06EE09E22659340F00D6CAC3 /* store2-92-0.wiredatabase */,
				0604F7FF2651CAFD0016A71E /* store2-91-0.wiredatabase */,
				16500C0225E3A7520021B3AE /* store2-90-0.wiredatabase */,
				163CE64D25ACE57B0013C12D /* store2-89-0.wiredatabase */,
				0630E4C0257FC41300C75BFB /* store2-88-0.wiredatabase */,
				06EED73E2525D5B80014FE1E /* store2-87-0.wiredatabase */,
				06D33FCE2525D368004B9BC1 /* store2-86-0.wiredatabase */,
				16F7341524F95F9100AB93B1 /* store2-85-0.wiredatabase */,
				54AA3C9824ED2CE600FE1F94 /* store2-84-0.wiredatabase */,
				EE6CB3DB24E2A38500B0EADD /* store2-83-0.wiredatabase */,
				54BAB40A24A4FA0800EBC400 /* store2-82-0.wiredatabase */,
				0612D240243DC12E008811A7 /* store2-81-0.wiredatabase */,
				63340BBC241C2BC5004ED87C /* store2-80-0.wiredatabase */,
				06392CF823BF9DA9003186E6 /* store2-79-0.wiredatabase */,
				A90E1FDE23ABA48700CDE283 /* store2-78-0.wiredatabase */,
				1646D5BA234FA6B400E60F1E /* store2-77-0.wiredatabase */,
				1615F2D7234D027B005E4E20 /* store2-76-0.wiredatabase */,
				1672A6102343CABA00380537 /* store2-75-0.wiredatabase */,
				1637729B22B3F1F700510B7B /* store2-74-0.wiredatabase */,
				55C40BDC22B24AA600EFD8BD /* store2-73-0.wiredatabase */,
				EF2C247222AFF368009389C6 /* store2-72-0.wiredatabase */,
				16A86B4922A6BF5B00A674F8 /* store2-71-0.wiredatabase */,
				5EF1F238229538FD008C80D0 /* store2-70-0.wiredatabase */,
				5E9EA4DA2243ADA400D401B2 /* store2-69-0.wiredatabase */,
				1661673E22394E2A00779AE3 /* store2-68-0.wiredatabase */,
				166166CC22366C7A00779AE3 /* store2-67-0.wiredatabase */,
				16B75F69222EEE4000DCAFF2 /* store2-66-0.wiredatabase */,
				168413E9222594E600FCB9BC /* store2-65-0.wiredatabase */,
				F188A89A2225698C00BA53A5 /* store2-64-0.wiredatabase */,
				F188A8982225492400BA53A5 /* store2-63-0.wiredatabase */,
				5E4BA9F42216FF4000F938A8 /* store2-62-0.wiredatabase */,
				7CFB77352212C45E00B27972 /* store2-61-0.wiredatabase */,
				874387B921E6404F00901B0F /* store2-59-0.wiredatabase */,
				87F7288721B02DD7000ED371 /* store2-55-0.wiredatabase */,
				87F7288821B02DD7000ED371 /* store2-56-0.wiredatabase */,
				87F7288621B02DD6000ED371 /* store2-57-0.wiredatabase */,
				166264A22167B48000300F45 /* store2-54-0.wiredatabase */,
				16A9E353220CAB790062CFCD /* store2-60-0.wiredatabase */,
				8767E8622163B2C000390F75 /* store2-53-0.wiredatabase */,
				BF5AF286215156EE00449D43 /* store2-52-0.wiredatabase */,
				BFC183E1210F57EA00601E5D /* store2-51-0.wiredatabase */,
				EF9A47002109FCAE00085102 /* store2-50-0.wiredatabase */,
				EF9A46FE2109FC3700085102 /* store2-49-0.wiredatabase */,
				87FFC71920DBF2820005076E /* store2-47-0.wiredatabase */,
				87C1C266207F92190083BF6B /* store2-46-0.wiredatabase */,
				87C1C262207F88530083BF6B /* store2-45-0.wiredatabase */,
				D5D65A0C2074C97700D7F3C3 /* store2-44-0.wiredatabase */,
				8702B0EB20529C78006B60B9 /* store2-43-0.wiredatabase */,
				873B88F82040430A00FBE254 /* store2-42-0.wiredatabase */,
				54178A1A1E02E9FB00860ECE /* store2-24-1.wiredatabase */,
				54829D951DE6F782009100D3 /* store1-24.wiredatabase */,
				54829D971DE6F782009100D3 /* store1-27.wiredatabase */,
				54829D981DE6F782009100D3 /* store1-28.wiredatabase */,
				54829D991DE6F782009100D3 /* store2-3.wiredatabase */,
				54829D9A1DE6F782009100D3 /* store2-4.wiredatabase */,
				54829D9B1DE6F782009100D3 /* store2-5.wiredatabase */,
				54829D9C1DE6F782009100D3 /* store2-6.wiredatabase */,
				54829D9D1DE6F782009100D3 /* store2-7.wiredatabase */,
				54829D9E1DE6F782009100D3 /* store2-8.wiredatabase */,
				54829D9F1DE6F782009100D3 /* store2-21-1.wiredatabase */,
				54829DA01DE6F782009100D3 /* store2-21-2.wiredatabase */,
				BF8EDC731E53182F00DA6C40 /* store2-25-0.wiredatabase */,
				BF8E024C1E606846003310E1 /* store2-26-0.wiredatabase */,
				BF735CFE1E70626F003BC61F /* store2-27-0.wiredatabase */,
				BF421B301EF4015E0079533A /* store2-30-0.wiredatabase */,
				F189988A1E7AF80500E579A2 /* store2-28-0.wiredatabase */,
				BF3493EC1EC34FF700B0C314 /* store2-29-0.wiredatabase */,
				BF491CD61F0402F80055EE44 /* store2-31-0.wiredatabase */,
				16E7DA261FD995810065B6A6 /* store2-39-0.wiredatabase */,
				EF451EA520066E53005C12F1 /* store2-40-0.wiredatabase */,
				BF6ACFFA21060F7200FD762B /* store2-48-0.wiredatabase */,
				162836162017466E0027082D /* store2-41-0.wiredatabase */,
				F91EAAC41D885D720010ACBE /* video.mp4 */,
				F9A708591CAEEC0700C2F5FE /* Test-Bridging-Header.h */,
				5495BC421E019F1B004253ED /* audio.m4a */,
				F9A706CA1CAEE30700C2F5FE /* 1900x1500.jpg */,
				F9A706CB1CAEE30700C2F5FE /* animated.gif */,
				F9A706CC1CAEE30700C2F5FE /* en.lproj */,
				F9A706CF1CAEE30700C2F5FE /* EncryptedBase64EncondedExternalMessageTestFixture.txt */,
				F9A706D01CAEE30700C2F5FE /* ExternalMessageTextFixture.txt */,
				F9A706D11CAEE30700C2F5FE /* Info.plist */,
				F9A706D21CAEE30700C2F5FE /* Lorem Ipsum.txt */,
				F9A706D31CAEE30700C2F5FE /* medium.jpg */,
				F9A706D41CAEE30700C2F5FE /* not_animated.gif */,
				F9A706D91CAEE30700C2F5FE /* tiny.jpg */,
			);
			path = Resources;
			sourceTree = "<group>";
		};
/* End PBXGroup section */

/* Begin PBXHeadersBuildPhase section */
		59D1C2FB2B1DE6FF0016F6B2 /* Headers */ = {
			isa = PBXHeadersBuildPhase;
			buildActionMask = 2147483647;
			files = (
				59D1C3032B1DE6FF0016F6B2 /* WireDataModelSupport.h in Headers */,
			);
			runOnlyForDeploymentPostprocessing = 0;
		};
		F9C9A4F91CAD5DF10039E10C /* Headers */ = {
			isa = PBXHeadersBuildPhase;
			buildActionMask = 2147483647;
			files = (
				F9A706C81CAEE01D00C2F5FE /* ZMUpdateEvent+WireDataModel.h in Headers */,
				F9A7068D1CAEE01D00C2F5FE /* ZMUser+Internal.h in Headers */,
				F9331C871CB419B500139ECC /* NSFetchRequest+ZMRelationshipKeyPaths.h in Headers */,
				F9A706561CAEE01D00C2F5FE /* NSNotification+ManagedObjectContextSave.h in Headers */,
				F9A706801CAEE01D00C2F5FE /* ZMMessage+Internal.h in Headers */,
				F9A706501CAEE01D00C2F5FE /* NSManagedObjectContext+tests.h in Headers */,
				F9C9A6AE1CAD7C7F0039E10C /* ZMUser.h in Headers */,
				F9B71F2C1CB264EF001DB03F /* ZMConversation+UnreadCount.h in Headers */,
				F963E9701D9ADD5A00098AD3 /* ZMImageAssetEncryptionKeys.h in Headers */,
				F9A706981CAEE01D00C2F5FE /* ZMManagedObject+Internal.h in Headers */,
				F9C9A7661CAE8DFC0039E10C /* ZMAddressBookContact.h in Headers */,
				F9C9A65F1CAD76A50039E10C /* WireDataModel.h in Headers */,
				F9C9A6AC1CAD7C7F0039E10C /* ZMEditableUser.h in Headers */,
				F9B71F0C1CB264DF001DB03F /* ZMConversationListDirectory.h in Headers */,
				F9C9A6AA1CAD7C7F0039E10C /* ZMConversation.h in Headers */,
				F9A706521CAEE01D00C2F5FE /* NSManagedObjectContext+zmessaging.h in Headers */,
				F9331C831CB4191B00139ECC /* NSPredicate+ZMSearch.h in Headers */,
				F9C9A6B01CAD7D1F0039E10C /* ZMManagedObject.h in Headers */,
				F9B71F0A1CB264DF001DB03F /* ZMConversationList+Internal.h in Headers */,
				F9C9A6AB1CAD7C7F0039E10C /* ZMConversationList.h in Headers */,
				BF3494081EC5A90400B0C314 /* ZMUser+OneOnOne.h in Headers */,
				F9A706511CAEE01D00C2F5FE /* NSManagedObjectContext+zmessaging-Internal.h in Headers */,
				F9A706821CAEE01D00C2F5FE /* ZMOTRMessage.h in Headers */,
				F9A7065A1CAEE01D00C2F5FE /* ZMConnection+Internal.h in Headers */,
				F9A706961CAEE01D00C2F5FE /* UserClientTypes.h in Headers */,
				F9A706C51CAEE01D00C2F5FE /* ZMFetchRequestBatch.h in Headers */,
				F9A7065B1CAEE01D00C2F5FE /* ZMConnection.h in Headers */,
				F9B71F301CB264EF001DB03F /* ZMConversationSecurityLevel.h in Headers */,
				F963E9801D9C09E700098AD3 /* ZMMessageTimer.h in Headers */,
				5EFE9C092126BF9D007932A6 /* ZMPropertyNormalizationResult.h in Headers */,
				F9A706791CAEE01D00C2F5FE /* ZMExternalEncryptedDataWithKeys.h in Headers */,
				F9B71F231CB264EF001DB03F /* ZMConversation+Internal.h in Headers */,
				F9C9A6AD1CAD7C7F0039E10C /* ZMMessage.h in Headers */,
				F9331C771CB4165100139ECC /* NSString+ZMPersonName.h in Headers */,
			);
			runOnlyForDeploymentPostprocessing = 0;
		};
/* End PBXHeadersBuildPhase section */

/* Begin PBXNativeTarget section */
		59D1C2FF2B1DE6FF0016F6B2 /* WireDataModelSupport */ = {
			isa = PBXNativeTarget;
			buildConfigurationList = 59D1C30A2B1DE6FF0016F6B2 /* Build configuration list for PBXNativeTarget "WireDataModelSupport" */;
			buildPhases = (
				594EB2FD2B1E2DCF0022A5CD /* Run Sourcery */,
				59D1C2FB2B1DE6FF0016F6B2 /* Headers */,
				59D1C2FC2B1DE6FF0016F6B2 /* Sources */,
				59D1C2FD2B1DE6FF0016F6B2 /* Frameworks */,
				59D1C2FE2B1DE6FF0016F6B2 /* Resources */,
			);
			buildRules = (
			);
			dependencies = (
			);
			name = WireDataModelSupport;
			productName = WireDataModelSupport;
			productReference = 59D1C3002B1DE6FF0016F6B2 /* WireDataModelSupport.framework */;
			productType = "com.apple.product-type.framework";
		};
		F9C9A4FB1CAD5DF10039E10C /* WireDataModel */ = {
			isa = PBXNativeTarget;
			buildConfigurationList = F9C9A5101CAD5DF10039E10C /* Build configuration list for PBXNativeTarget "WireDataModel" */;
			buildPhases = (
				F9C9A4F71CAD5DF10039E10C /* Sources */,
				F9C9A4F81CAD5DF10039E10C /* Frameworks */,
				F9C9A4F91CAD5DF10039E10C /* Headers */,
				668BEFB527453BF600866A25 /* Run Swiftlint */,
				F9C9A4FA1CAD5DF10039E10C /* Resources */,
			);
			buildRules = (
			);
			dependencies = (
			);
			name = WireDataModel;
			packageProductDependencies = (
			);
			productName = WireDataModel;
			productReference = F9C9A4FC1CAD5DF10039E10C /* WireDataModel.framework */;
			productType = "com.apple.product-type.framework";
		};
		F9C9A5051CAD5DF10039E10C /* WireDataModelTests */ = {
			isa = PBXNativeTarget;
			buildConfigurationList = F9C9A5131CAD5DF10039E10C /* Build configuration list for PBXNativeTarget "WireDataModelTests" */;
			buildPhases = (
				F9C9A5021CAD5DF10039E10C /* Sources */,
				F9C9A5031CAD5DF10039E10C /* Frameworks */,
				F9C9A5041CAD5DF10039E10C /* Resources */,
			);
			buildRules = (
			);
			dependencies = (
				F991CE201CB7E5FD004D8465 /* PBXTargetDependency */,
				F9C9A5091CAD5DF10039E10C /* PBXTargetDependency */,
			);
			name = WireDataModelTests;
			productName = WireDataModelTests;
			productReference = F9C9A5061CAD5DF10039E10C /* WireDataModelTests.xctest */;
			productType = "com.apple.product-type.bundle.unit-test";
		};
		F9C9A7F21CAED9510039E10C /* WireDataModelTestHost */ = {
			isa = PBXNativeTarget;
			buildConfigurationList = F9C9A8091CAED9510039E10C /* Build configuration list for PBXNativeTarget "WireDataModelTestHost" */;
			buildPhases = (
				F9C9A7EF1CAED9510039E10C /* Sources */,
				F9C9A7F01CAED9510039E10C /* Frameworks */,
				F9C9A7F11CAED9510039E10C /* Resources */,
				EE67F72A296F0C6A001D7C88 /* Embed Frameworks */,
			);
			buildRules = (
			);
			dependencies = (
				59D1C3052B1DE6FF0016F6B2 /* PBXTargetDependency */,
			);
			name = WireDataModelTestHost;
			productName = WireDataModelTestTarget;
			productReference = F9C9A7F31CAED9510039E10C /* WireDataModelTestHost.app */;
			productType = "com.apple.product-type.application";
		};
/* End PBXNativeTarget section */

/* Begin PBXProject section */
		F9C9A4F31CAD5DF10039E10C /* Project object */ = {
			isa = PBXProject;
			attributes = {
				LastSwiftUpdateCheck = 0830;
				LastUpgradeCheck = 1310;
				ORGANIZATIONNAME = "Wire Swiss GmbH";
				TargetAttributes = {
					59D1C2FF2B1DE6FF0016F6B2 = {
						CreatedOnToolsVersion = 15.0.1;
						LastSwiftMigration = 1500;
					};
					F9C9A4FB1CAD5DF10039E10C = {
						CreatedOnToolsVersion = 7.2;
						LastSwiftMigration = 1000;
						ProvisioningStyle = Manual;
					};
					F9C9A5051CAD5DF10039E10C = {
						CreatedOnToolsVersion = 7.2;
						LastSwiftMigration = 1000;
						TestTargetID = F9C9A7F21CAED9510039E10C;
					};
					F9C9A7F21CAED9510039E10C = {
						CreatedOnToolsVersion = 7.2;
						LastSwiftMigration = 0800;
					};
				};
			};
			buildConfigurationList = F9C9A4F61CAD5DF10039E10C /* Build configuration list for PBXProject "WireDataModel" */;
			compatibilityVersion = "Xcode 3.2";
			developmentRegion = en;
			hasScannedForEncodings = 0;
			knownRegions = (
				en,
				Base,
			);
			mainGroup = F9C9A4F21CAD5DF10039E10C;
			productRefGroup = F9C9A4FD1CAD5DF10039E10C /* Products */;
			projectDirPath = "";
			projectRoot = "";
			targets = (
				F9C9A4FB1CAD5DF10039E10C /* WireDataModel */,
				F9C9A5051CAD5DF10039E10C /* WireDataModelTests */,
				F9C9A7F21CAED9510039E10C /* WireDataModelTestHost */,
				59D1C2FF2B1DE6FF0016F6B2 /* WireDataModelSupport */,
			);
		};
/* End PBXProject section */

/* Begin PBXResourcesBuildPhase section */
		59D1C2FE2B1DE6FF0016F6B2 /* Resources */ = {
			isa = PBXResourcesBuildPhase;
			buildActionMask = 2147483647;
			files = (
			);
			runOnlyForDeploymentPostprocessing = 0;
		};
		F9C9A4FA1CAD5DF10039E10C /* Resources */ = {
			isa = PBXResourcesBuildPhase;
			buildActionMask = 2147483647;
			files = (
			);
			runOnlyForDeploymentPostprocessing = 0;
		};
		F9C9A5041CAD5DF10039E10C /* Resources */ = {
			isa = PBXResourcesBuildPhase;
			buildActionMask = 2147483647;
			files = (
				06C6B1B02745675E0049B54E /* store2-97-0.wiredatabase in Resources */,
				0630E17726E0F3570012E2F9 /* store2-95-0.wiredatabase in Resources */,
				7CFB77362212C45E00B27972 /* store2-61-0.wiredatabase in Resources */,
				169FF3D82715CE5B00330C2E /* store2-96-0.wiredatabase in Resources */,
				87F7288D21B02E2A000ED371 /* store2-56-0.wiredatabase in Resources */,
				BF735CFF1E70626F003BC61F /* store2-27-0.wiredatabase in Resources */,
				F9A706F61CAEE31800C2F5FE /* 1900x1500.jpg in Resources */,
				1646D5BB234FA6B500E60F1E /* store2-77-0.wiredatabase in Resources */,
				1615F2D8234D027B005E4E20 /* store2-76-0.wiredatabase in Resources */,
				EF2C247322AFF368009389C6 /* store2-72-0.wiredatabase in Resources */,
				EF9A47012109FCAE00085102 /* store2-50-0.wiredatabase in Resources */,
				BF421B311EF4015E0079533A /* store2-30-0.wiredatabase in Resources */,
				F9A706FA1CAEE32A00C2F5FE /* ExternalMessageTextFixture.txt in Resources */,
				6391A7FF2A6FDB9100832665 /* store2-107-0.wiredatabase in Resources */,
				87F7288C21B02E2A000ED371 /* store2-55-0.wiredatabase in Resources */,
				54AA3C9924ED2CE700FE1F94 /* store2-84-0.wiredatabase in Resources */,
				5495BC431E019F1B004253ED /* audio.m4a in Resources */,
				16B75F6B222EEE6E00DCAFF2 /* store2-66-0.wiredatabase in Resources */,
				F188A89B2225698C00BA53A5 /* store2-64-0.wiredatabase in Resources */,
				BF6ACFFB21060F7200FD762B /* store2-48-0.wiredatabase in Resources */,
				4058AAA62AAA017F0013DE71 /* store2-109-0.wiredatabase in Resources */,
				87FFC71A20DBF2820005076E /* store2-47-0.wiredatabase in Resources */,
				87C1C267207F921A0083BF6B /* store2-46-0.wiredatabase in Resources */,
				55C40BDD22B24AA600EFD8BD /* store2-73-0.wiredatabase in Resources */,
				54BAB40B24A4FA0800EBC400 /* store2-82-0.wiredatabase in Resources */,
				06392CF923BF9DA9003186E6 /* store2-79-0.wiredatabase in Resources */,
				EEB5DE112837BD52009B4741 /* store2-101-0.wiredatabase in Resources */,
				06A0E60B281AE65D00E5F822 /* store2-99-0.wiredatabase in Resources */,
				0604F8002651CAFE0016A71E /* store2-91-0.wiredatabase in Resources */,
				BF5AF287215156EE00449D43 /* store2-52-0.wiredatabase in Resources */,
				163CE64E25ACE5DB0013C12D /* store2-89-0.wiredatabase in Resources */,
				54829DB31DE6F7BA009100D3 /* store2-5.wiredatabase in Resources */,
				16E7DA281FD9973B0065B6A6 /* store2-39-0.wiredatabase in Resources */,
				EEFFBEB52A67D9CF0058C343 /* store2-106-0.wiredatabase in Resources */,
				F9A706FD1CAEE32A00C2F5FE /* medium.jpg in Resources */,
				F9A706F91CAEE32A00C2F5FE /* EncryptedBase64EncondedExternalMessageTestFixture.txt in Resources */,
				87F7288E21B02E2A000ED371 /* store2-57-0.wiredatabase in Resources */,
				54829DB11DE6F7BA009100D3 /* store2-3.wiredatabase in Resources */,
				54829DB61DE6F7BA009100D3 /* store2-8.wiredatabase in Resources */,
				F9A707031CAEE32E00C2F5FE /* tiny.jpg in Resources */,
				54178A1C1E02EA9900860ECE /* store2-24-1.wiredatabase in Resources */,
				876344472052B1E400458C7F /* store2-43-0.wiredatabase in Resources */,
				1672A6112343CABA00380537 /* store2-75-0.wiredatabase in Resources */,
				873B88FA2040431200FBE254 /* store2-42-0.wiredatabase in Resources */,
				874387BB21E6406F00901B0F /* store2-59-0.wiredatabase in Resources */,
				166264A42167B48A00300F45 /* store2-54-0.wiredatabase in Resources */,
				168413EB222594ED00FCB9BC /* store2-65-0.wiredatabase in Resources */,
				54829DAF1DE6F7BA009100D3 /* store1-27.wiredatabase in Resources */,
				BFC183E2210F57EA00601E5D /* store2-51-0.wiredatabase in Resources */,
				EF9A46FF2109FC3A00085102 /* store2-49-0.wiredatabase in Resources */,
				E90AAE34279719D8003C7DB0 /* store2-98-0.wiredatabase in Resources */,
				EE002F222878345C0027D63A /* store2-104-0.wiredatabase in Resources */,
				A90E1FDF23ABA48700CDE283 /* store2-78-0.wiredatabase in Resources */,
				63DA33AF28746CCF00818C3C /* store2-103-0.wiredatabase in Resources */,
				87C1C264207F889D0083BF6B /* store2-45-0.wiredatabase in Resources */,
				54829DB41DE6F7BA009100D3 /* store2-6.wiredatabase in Resources */,
				F9A706FE1CAEE32A00C2F5FE /* not_animated.gif in Resources */,
				06D33FCF2525D368004B9BC1 /* store2-86-0.wiredatabase in Resources */,
				54829DB71DE6F7BA009100D3 /* store2-21-1.wiredatabase in Resources */,
				E68D9FF32B0F5B4600EFE04F /* store2-105-0.wiredatabase in Resources */,
				F9A706FC1CAEE32A00C2F5FE /* Lorem Ipsum.txt in Resources */,
				01B6A8A02B16268300E409A0 /* store2-111-0.wiredatabase in Resources */,
				06EED73F2525D5B90014FE1E /* store2-87-0.wiredatabase in Resources */,
				EEE2CB5C2B0F668B005AB0C8 /* store2-110-0.wiredatabase in Resources */,
				BF3493ED1EC34FF700B0C314 /* store2-29-0.wiredatabase in Resources */,
				F189988B1E7AF80500E579A2 /* store2-28-0.wiredatabase in Resources */,
				54829DB81DE6F7BA009100D3 /* store2-21-2.wiredatabase in Resources */,
				1661673F22394E2A00779AE3 /* store2-68-0.wiredatabase in Resources */,
				EE9ADC47286F38D1002B2148 /* store2-102-0.wiredatabase in Resources */,
				16500C0325E3A7F80021B3AE /* store2-90-0.wiredatabase in Resources */,
				EE980FB22834EB3A00CC6B9F /* store2-100-0.wiredatabase in Resources */,
				F9A706F81CAEE32400C2F5FE /* InfoPlist.strings in Resources */,
				166166CD22366C7A00779AE3 /* store2-67-0.wiredatabase in Resources */,
				5E4BA9F62216FF7800F938A8 /* store2-62-0.wiredatabase in Resources */,
				8767E8642163B2C200390F75 /* store2-53-0.wiredatabase in Resources */,
				0612D241243DC134008811A7 /* store2-81-0.wiredatabase in Resources */,
				BF491CD71F0402F80055EE44 /* store2-31-0.wiredatabase in Resources */,
				0630E4C1257FC41400C75BFB /* store2-88-0.wiredatabase in Resources */,
				D5D65A0D2074C97800D7F3C3 /* store2-44-0.wiredatabase in Resources */,
				5EF1F239229538FE008C80D0 /* store2-70-0.wiredatabase in Resources */,
				BF8EDC741E53182F00DA6C40 /* store2-25-0.wiredatabase in Resources */,
				F188A8992225492400BA53A5 /* store2-63-0.wiredatabase in Resources */,
				BF8E024D1E606846003310E1 /* store2-26-0.wiredatabase in Resources */,
				E68D9FF12B0F595100EFE04F /* store2-108-0.wiredatabase in Resources */,
				54829DB51DE6F7BA009100D3 /* store2-7.wiredatabase in Resources */,
				EE3C07E32698737D00CCB6FD /* store2-93-0.wiredatabase in Resources */,
				EE6CB3DC24E2A4E500B0EADD /* store2-83-0.wiredatabase in Resources */,
				16A86B4A22A6BF5B00A674F8 /* store2-71-0.wiredatabase in Resources */,
				166EC36E26C50E960043ED01 /* store2-94-0.wiredatabase in Resources */,
				F91EAAC61D885D7B0010ACBE /* video.mp4 in Resources */,
				16283618201747410027082D /* store2-41-0.wiredatabase in Resources */,
				16F7341624F95F9D00AB93B1 /* store2-85-0.wiredatabase in Resources */,
				54829DAD1DE6F7BA009100D3 /* store1-24.wiredatabase in Resources */,
				1637729C22B3F1F700510B7B /* store2-74-0.wiredatabase in Resources */,
				F9A706F71CAEE31C00C2F5FE /* animated.gif in Resources */,
				54829DB01DE6F7BA009100D3 /* store1-28.wiredatabase in Resources */,
				63340BBD241C2BC5004ED87C /* store2-80-0.wiredatabase in Resources */,
				16A9E354220CAB790062CFCD /* store2-60-0.wiredatabase in Resources */,
				EF451EA620066E5A005C12F1 /* store2-40-0.wiredatabase in Resources */,
				54829DB21DE6F7BA009100D3 /* store2-4.wiredatabase in Resources */,
				06EE09E32659340F00D6CAC3 /* store2-92-0.wiredatabase in Resources */,
				5E9EA4DC2243AE4E00D401B2 /* store2-69-0.wiredatabase in Resources */,
			);
			runOnlyForDeploymentPostprocessing = 0;
		};
		F9C9A7F11CAED9510039E10C /* Resources */ = {
			isa = PBXResourcesBuildPhase;
			buildActionMask = 2147483647;
			files = (
				F9A708651CAEF9BD00C2F5FE /* Default-568h@2x.png in Resources */,
			);
			runOnlyForDeploymentPostprocessing = 0;
		};
/* End PBXResourcesBuildPhase section */

/* Begin PBXShellScriptBuildPhase section */
		594EB2FD2B1E2DCF0022A5CD /* Run Sourcery */ = {
			isa = PBXShellScriptBuildPhase;
			alwaysOutOfDate = 1;
			buildActionMask = 2147483647;
			files = (
			);
			inputFileListPaths = (
			);
			inputPaths = (
			);
			name = "Run Sourcery";
			outputFileListPaths = (
			);
			outputPaths = (
			);
			runOnlyForDeploymentPostprocessing = 0;
			shellPath = /bin/sh;
			shellScript = "../scripts/run-sourcery.sh --config ./Support/Sourcery/config.yml\n";
		};
		668BEFB527453BF600866A25 /* Run Swiftlint */ = {
			isa = PBXShellScriptBuildPhase;
			alwaysOutOfDate = 1;
			buildActionMask = 2147483647;
			files = (
			);
			inputFileListPaths = (
			);
			inputPaths = (
				"$(SRCROOT)/../scripts/run-swiftlint.sh",
			);
			name = "Run Swiftlint";
			outputFileListPaths = (
			);
			outputPaths = (
			);
			runOnlyForDeploymentPostprocessing = 0;
			shellPath = /bin/sh;
			shellScript = "../scripts/run-swiftlint.sh\n";
		};
/* End PBXShellScriptBuildPhase section */

/* Begin PBXSourcesBuildPhase section */
		59D1C2FC2B1DE6FF0016F6B2 /* Sources */ = {
			isa = PBXSourcesBuildPhase;
			buildActionMask = 2147483647;
			files = (
<<<<<<< HEAD
				594EB2E72B1E1A130022A5CD /* AutoMockable.generated.swift in Sources */,
=======
				59D1C30C2B1DE80E0016F6B2 /* MockMLSService.swift in Sources */,
				594EB3032B1E31D30022A5CD /* AutoMockable.generated.swift in Sources */,
>>>>>>> 46c2bb98
			);
			runOnlyForDeploymentPostprocessing = 0;
		};
		F9C9A4F71CAD5DF10039E10C /* Sources */ = {
			isa = PBXSourcesBuildPhase;
			buildActionMask = 2147483647;
			files = (
				EE3EFE95253053B1009499E5 /* PotentialChangeDetector.swift in Sources */,
				BF1B98041EC313C600DE033B /* Team.swift in Sources */,
				A90676E7238EAE8B006417AC /* ParticipantRole.swift in Sources */,
				165124D82189AE90006A3C75 /* ZMAssetClientMessage+Quotes.swift in Sources */,
				BF5DF5CD20F4EB3E002BCB67 /* ZMSystemMessage+NewConversation.swift in Sources */,
				0651D00423FC46A500411A22 /* ZMClientMessage+Confirmations.swift in Sources */,
				F163784F1E5C454C00898F84 /* ZMConversation+Patches.swift in Sources */,
				1639A8132260916E00868AB9 /* AlertAvailabilityBehaviourChange.swift in Sources */,
				166A2A0D25FB991800B4A4F8 /* CoreDataStack.swift in Sources */,
				F9A706AE1CAEE01D00C2F5FE /* SetSnapshot.swift in Sources */,
				162A81DD202DA4BC00F6200C /* AssetCache.swift in Sources */,
				EEBACDAB25B9C4B0000210AC /* AppLockAuthenticationResult.swift in Sources */,
				638805652410FE920043B641 /* ButtonState.swift in Sources */,
				63B1335A29A503D100009D84 /* MLSActionExecutor.swift in Sources */,
				16460A46206544B00096B616 /* PersistentMetadataKeys.swift in Sources */,
				5E67168E2174B9AF00522E61 /* LoginCredentials.swift in Sources */,
				63DA335E286C9CF000818C3C /* NSManagedObjectContext+MLSService.swift in Sources */,
				CE4EDC0B1D6DC2D2002A20AA /* ConversationMessage+Reaction.swift in Sources */,
				63B1336529A503D100009D84 /* SendMLSMessageAction.swift in Sources */,
				EEAAD75A252C6D2700E6A44E /* UnreadMessages.swift in Sources */,
				A90676EB238EB05F006417AC /* Role.swift in Sources */,
				63B658DE243754E100EF463F /* GenericMessage+UpdateEvent.swift in Sources */,
				EEC80B3629B0AD8100099727 /* NSManagedObjectContext+ProteusProvider.swift in Sources */,
				545FA5D71E2FD3750054171A /* ZMConversation+MessageDeletion.swift in Sources */,
				5EFE9C062125CD3F007932A6 /* UnregisteredUser.swift in Sources */,
				63370C6C242A510A0072C37F /* ZMOTRMessage+UpdateEvent.swift in Sources */,
				167BCC82260CFAD500E9D7E3 /* UserType+Federation.swift in Sources */,
				BF10B5981E64591600E7036E /* NSManagedObjectContext+Analytics.swift in Sources */,
				F1C867701FA9CCB5001505E8 /* DuplicateMerging.swift in Sources */,
				544A46AE1E2E82BA00D6A748 /* ZMOTRMessage+SecurityDegradation.swift in Sources */,
				F18998831E7AC6D900E579A2 /* ZMUser.swift in Sources */,
				EE30F45B2592A357000FC69C /* AppLockController.PasscodeKeychainItem.swift in Sources */,
				54563B761E0161730089B1D7 /* ZMMessage+Categorization.swift in Sources */,
				1670D0172317F92B003A143B /* ZMConversation+Team.swift in Sources */,
				EED6C7142A30B94100CB8B60 /* MLSUserID.swift in Sources */,
				EE28991E26B4422800E7BAF0 /* Feature.ConferenceCalling.swift in Sources */,
				63B1336A29A503D100009D84 /* ClaimMLSKeyPackageAction.swift in Sources */,
				6308F8A62A273CB70072A177 /* FetchMLSConversationGroupInfoAction.swift in Sources */,
				63B1335929A503D100009D84 /* MLSGroupID.swift in Sources */,
				F963E9831D9C0DC400098AD3 /* ZMMessageDestructionTimer.swift in Sources */,
				63AFE2D6244F49A90003F619 /* GenericMessage+MessageCapable.swift in Sources */,
				A901DE8C23A2A31B00B4DDC6 /* ZMConnection+Role.swift in Sources */,
				F9A706C91CAEE01D00C2F5FE /* ZMUpdateEvent+WireDataModel.m in Sources */,
				E6A5BBA62B0E33DB00ACC236 /* CoreDataMessagingMigrationVersion.swift in Sources */,
				EE997A16250629DC008336D2 /* ZMMessage+ProcessingError.swift in Sources */,
				063D2928242128D300FA6FEE /* ZMClientMessage+Ephemeral.swift in Sources */,
				63370CBB242CB84A0072C37F /* CompositeMessageItemContent.swift in Sources */,
				F13A89D1210628F700AB40CB /* PushToken.swift in Sources */,
				CE58A3FF1CD3B3580037B626 /* ConversationMessage.swift in Sources */,
				0634C3A924643A400006081D /* ZMUpdateEvent.swift in Sources */,
				160B3BB124EFD64E0026D355 /* ExtendedSecureUnarchiveFromData.swift in Sources */,
				EE22F81229DD84ED0053E1C6 /* EARKeyRepository.swift in Sources */,
				BF85CF5F1D227A78006EDB97 /* LocationData.swift in Sources */,
				F9DBA5221E28EB4000BE23C0 /* SideEffectSources.swift in Sources */,
				1672A614234499B500380537 /* LabelChangeInfo.swift in Sources */,
				06E1C835244F1A2300CA4EF2 /* ZMOTRMessage+Helper.swift in Sources */,
				06B1C493248F9173007FDA8D /* GenericMessage+Debug.swift in Sources */,
				1687ABAC20EBE0770007C240 /* UserType.swift in Sources */,
				16030DB021AD765D00F8032E /* ZMConversation+Confirmations.swift in Sources */,
				F9A7065C1CAEE01D00C2F5FE /* ZMConnection.m in Sources */,
				EF2CBDA720061E2D0004F65E /* ServiceUser.swift in Sources */,
				A995F05C23968D8500FAC3CF /* ParticipantRoleChangeInfo.swift in Sources */,
				060ED6D12499E97200412C4A /* NSManagedObjectContext+ServerTimeDelta.swift in Sources */,
				F929C1751E41EBE20018ADA4 /* PersonName.swift in Sources */,
				16BA4303233CD8E50018E883 /* Label.swift in Sources */,
				63B1336C29A503D100009D84 /* CoreCryptoCallbacks.swift in Sources */,
				EE42938C252C443000E70670 /* ManagedObjectObserverToken.swift in Sources */,
				EE128A68286DE35F00558550 /* CodableHelpers.swift in Sources */,
				161E056A2667C4D100DADC3D /* AccountDeletedObserver.swift in Sources */,
				F9A706B61CAEE01D00C2F5FE /* UserClientChangeInfo.swift in Sources */,
				EE128A66286DE31200558550 /* UserClient+MLSPublicKeys.swift in Sources */,
				EEB803AB283F61E600412F62 /* Feature.MLS.swift in Sources */,
				6354BDF32746C30900880D50 /* ZMConversation+Federation.swift in Sources */,
				BF989D0A1E8A6A120052BF8F /* SearchUserAsset.swift in Sources */,
				066328602428D01C005BB3BE /* ZMClientMessage+GenericMessage.swift in Sources */,
				5E36B45E21CA5BBA00B7063B /* UnverifiedCredentials.swift in Sources */,
				EE0DE5042A24D2A10029746C /* DeleteSubgroupAction.swift in Sources */,
				EE04084E28CA85B2009E4B8D /* Date+Helpers.swift in Sources */,
				F9B71F091CB264DF001DB03F /* ZMConversationList.m in Sources */,
				01482E8A2B10ED0800F3B2CB /* MLSSubgroup.swift in Sources */,
				EEBFA2E829D1D94B0004E8B4 /* ProteusError.swift in Sources */,
				55C40BCE22B0316800EFD8BD /* ZMUser+LegalHoldRequest.swift in Sources */,
				EE5E2C1926DFC67900C3928A /* MessageDestructionTimeoutValue.swift in Sources */,
				5EFE9C0A2126BF9D007932A6 /* ZMPropertyNormalizationResult.m in Sources */,
				63F65F01246B073900534A69 /* GenericMessage+Content.swift in Sources */,
				1607AAF2243768D200A93D29 /* UserType+Materialize.swift in Sources */,
				63B658E0243789DE00EF463F /* GenericMessage+Assets.swift in Sources */,
				164EB6F3230D987A001BBD4A /* ZMMessage+DataRetention.swift in Sources */,
				EECFAA3826D52EB700D9E100 /* Feature.SelfDeletingMessages.swift in Sources */,
				1693155525A329FE00709F15 /* NSManagedObjectContext+UpdateRequest.swift in Sources */,
				6391A7F82A6FD66A00832665 /* DuplicateClientsMigrationPolicy.swift in Sources */,
				A90D62C823A159B600F680CC /* ZMConversation+Transport.swift in Sources */,
				F9A706941CAEE01D00C2F5FE /* UserClient+Protobuf.swift in Sources */,
				63370CBD242CBA0A0072C37F /* CompositeMessageData.swift in Sources */,
				6308F8A22A273C0B0072A177 /* BaseFetchMLSGroupInfoAction.swift in Sources */,
				BF8F3A831E4B61C70079E9E7 /* TextSearchQuery.swift in Sources */,
				5E771F382080BB0000575629 /* PBMessage+Validation.swift in Sources */,
				BF10B5971E64591600E7036E /* AnalyticsType.swift in Sources */,
				16313D621D227DC1001B2AB3 /* LinkPreview+ProtocolBuffer.swift in Sources */,
				63C2EABF2A93B1E7008A0AB7 /* RemoveParticipantAction.swift in Sources */,
				F1FDF2F721B152BC00E037A1 /* GenericMessage+Helper.swift in Sources */,
				16030DC521AEE25500F8032E /* ZMOTRMessage+Confirmations.swift in Sources */,
				D5FA30C52063DC2D00716618 /* BackupMetadata.swift in Sources */,
				BF8361DA1F0A3C41009AE5AC /* NSSecureCoding+Swift.swift in Sources */,
				16CDEBFB2209D13B00E74A41 /* ZMMessage+Quotes.swift in Sources */,
				EE997A1425062295008336D2 /* Logging.swift in Sources */,
				F9331C841CB4191B00139ECC /* NSPredicate+ZMSearch.m in Sources */,
				BFCD502D21511D58008CD845 /* DraftMessage.swift in Sources */,
				63B1336B29A503D100009D84 /* MLSGroupStatus.swift in Sources */,
				F9A706BD1CAEE01D00C2F5FE /* CryptoBox.swift in Sources */,
				EE3EFE9725305A84009499E5 /* ModifiedObjects+Mergeable.swift in Sources */,
				EE42938A252C437900E70670 /* Notification.Name+ManagedObjectObservation.swift in Sources */,
				16AD86BA1F75426C00E4C797 /* NSManagedObjectContext+NotificationContext.swift in Sources */,
				165E0F69217F871400E36D08 /* ZMOTRMessage+ContentHashing.swift in Sources */,
				F9C348921E2E3FF60015D69D /* SnapshotCenter.swift in Sources */,
				0651D00623FC481B00411A22 /* ZMAssetClientMessage+Confirmations.swift in Sources */,
				54E3EE471F61A78B00A261E3 /* ZMAssetClientMessage+Deletion.swift in Sources */,
				F9331C781CB4165100139ECC /* NSString+ZMPersonName.m in Sources */,
				63B1335529A503D100009D84 /* ProteusService.swift in Sources */,
				BF6EA4D21E2512E800B7BD4B /* ZMConversation+DisplayName.swift in Sources */,
				F1C867851FAA0D48001505E8 /* ZMUser+Create.swift in Sources */,
				EEDA9C152513A1DA003A5B27 /* ZMClientMessage+EncryptionAtRest.swift in Sources */,
				A95E7BF5239134E600935B88 /* ZMConversation+Participants.swift in Sources */,
				546D3DE61CE5D0B100A6047F /* RichAssetFileType.swift in Sources */,
				EE42938E252C460000E70670 /* Changes.swift in Sources */,
				EE86678E2A56CF77005CBEA4 /* ZMConversation.swift in Sources */,
				D5FA30CF2063F8EC00716618 /* Version.swift in Sources */,
				06D5423C26399C33006B0C5A /* UserType+External.swift in Sources */,
				F9DBA5201E28EA8B00BE23C0 /* DependencyKeyStore.swift in Sources */,
				EEA985982555668A002BEF02 /* ZMUser+AnalyticsIdentifier.swift in Sources */,
				F125BAD71EE9849B0018C2F8 /* ZMConversation+SystemMessages.swift in Sources */,
				54F84CFD1F9950B300ABD7D5 /* DuplicatedEntityRemoval.swift in Sources */,
				EE5316422A13B59500A9E0B1 /* LastUpdateEventIDRepository.swift in Sources */,
				A90B3E2D23A255D5003EFED4 /* ZMConversation+Creation.swift in Sources */,
				EE74E4DE2A37B28C00B63E6E /* SubconversationGroupIDRepository.swift in Sources */,
				06034B6D26A8D36E003624B4 /* Feature.FileSharing.swift in Sources */,
				87C1C25F207F7DA80083BF6B /* InvalidGenericMessageDataRemoval.swift in Sources */,
				544E8C111E2F76B400F9B8B8 /* NSManagedObjectContext+UserInfoMerge.swift in Sources */,
				0649D1C524F6A542001DDC78 /* NSManagedObjectContext+ZMKeyValueStore.swift in Sources */,
				63D9A19E282AA0050074C20C /* NSManagedObjectContext+Federation.swift in Sources */,
				EEDD426A28633B2800C9EBC4 /* ZMUser+Patches.swift in Sources */,
				EEBACDA725B9C2C6000210AC /* AppLockType.swift in Sources */,
				E6A5BBA82B0E355A00ACC236 /* CoreDataMessagingMigrator.swift in Sources */,
				165124D42188B613006A3C75 /* ZMClientMessage+Quotes.swift in Sources */,
				06B99C79242A293500FEAFDE /* ZMClientMessage+Knock.swift in Sources */,
				BF1B98071EC31A3C00DE033B /* Member.swift in Sources */,
				F1FDF2FE21B1572500E037A1 /* ZMGenericMessageData.swift in Sources */,
				54CD460A1DEDA55C00BA3429 /* AddressBookEntry.swift in Sources */,
				E6A5BBAA2B0E4DD500ACC236 /* CoreDataMessagingMigrationStep.swift in Sources */,
				BFFBFD931D59E3F00079773E /* ConversationMessage+Deletion.swift in Sources */,
				168D7BFD26F365ED00789960 /* EntityAction.swift in Sources */,
				F1FDF30021B1580400E037A1 /* GenericMessage+Utils.swift in Sources */,
				F12BD0B01E4DCEC40012ADBA /* ZMMessage+Insert.swift in Sources */,
				16127CF3220058160020E65C /* InvalidConversationRemoval.swift in Sources */,
				7CBC3FC120177C3C008D06E4 /* RasterImages+Protobuf.swift in Sources */,
				63B1336329A503D100009D84 /* SyncStatusProtocol.swift in Sources */,
				BF2ADF631E28CF1E00E81B1E /* SharedObjectStore.swift in Sources */,
				F9A706831CAEE01D00C2F5FE /* ZMOTRMessage.m in Sources */,
				165DC51F21491C0400090B7B /* Mention.swift in Sources */,
				F9A706531CAEE01D00C2F5FE /* NSManagedObjectContext+zmessaging.m in Sources */,
				16B5B33126FDC5D2001A3216 /* ZMConnection+Actions.swift in Sources */,
				F110503D2220439900F3EB62 /* ZMUser+RichProfile.swift in Sources */,
				5EFE9C0F2126D3FA007932A6 /* NormalizationResult.swift in Sources */,
				F9A706571CAEE01D00C2F5FE /* NSNotification+ManagedObjectContextSave.m in Sources */,
				EE22F80D29DD81FC0053E1C6 /* PrivateEARKeyDescription.swift in Sources */,
				EE428C5229F1533000ECB715 /* EARKeyEncryptor.swift in Sources */,
				BF491CE61F063EE50055EE44 /* AccountStore.swift in Sources */,
				16BA4305233CDEA30018E883 /* ZMConversation+Labels.swift in Sources */,
				5451DE371F604CD500C82E75 /* ZMMoveIndex.swift in Sources */,
				63D41E5324531BAD0076826F /* ZMMessage+Reaction.swift in Sources */,
				16827AEA2732A3C20079405D /* InvalidDomainRemoval.swift in Sources */,
				54E3EE451F61A53C00A261E3 /* ZMAssetClientMessage+Ephemeral.swift in Sources */,
				5EDDC7A62088CE3B00B24850 /* ZMConversation+Invalid.swift in Sources */,
				F9A706B01CAEE01D00C2F5FE /* MessageChangeInfo.swift in Sources */,
				F9A706A71CAEE01D00C2F5FE /* AnyClassTuple.swift in Sources */,
				5451DE351F5FFF8B00C82E75 /* NotificationInContext.swift in Sources */,
				F179B5DA2062B77300C13DFD /* CoreDataStack+Backup.swift in Sources */,
				F9A706A41CAEE01D00C2F5FE /* ConversationChangeInfo.swift in Sources */,
				A943BBE825B5A59D003D66BA /* ConversationLike.swift in Sources */,
				062FD8852756053800B9DE39 /* Feature.ConversationGuestLinks.swift in Sources */,
				F9B71F0D1CB264DF001DB03F /* ZMConversationListDirectory.m in Sources */,
				A949418F23E1DB79001B0373 /* ZMConnection+Fetch.swift in Sources */,
				EEC47ED627A81EF60020B599 /* Feature+ClassifiedDomains.swift in Sources */,
				EE22F80B29DD81C50053E1C6 /* PublicEARKeyDescription.swift in Sources */,
				F920AE2A1E3A5FDD001BC14F /* Dictionary+Mapping.swift in Sources */,
				F93265211D8950F10076AAD6 /* NSManagedObjectContext+FetchRequest.swift in Sources */,
				0129E7F929A520870065E6DB /* SafeCoreCrypto.swift in Sources */,
				CE4EDC091D6D9A3D002A20AA /* Reaction.swift in Sources */,
				544E8C131E2F825700F9B8B8 /* ZMConversation+SecurityLevel.swift in Sources */,
				F9A7067A1CAEE01D00C2F5FE /* ZMExternalEncryptedDataWithKeys.m in Sources */,
				EE68EECB252DC4730013B242 /* ExplicitChangeDetector.swift in Sources */,
				63D41E512452F0A60076826F /* ZMMessage+Removal.swift in Sources */,
				63B1336129A503D100009D84 /* MLSClientID.swift in Sources */,
				54D809FC1F681D6400B2CCB4 /* ZMClientMessage+LinkPreview.swift in Sources */,
				F93A30251D6EFB47005CCB1D /* ZMMessageConfirmation.swift in Sources */,
				63B1336729A503D100009D84 /* FetchBackendMLSPublicKeysAction.swift in Sources */,
				638941EE2AF4FD4B0051ABFD /* RemoveLocalConversationUseCase.swift in Sources */,
				EFD0B02D21087DC80065EBF3 /* ZMConversation+Language.swift in Sources */,
				63B1336629A503D100009D84 /* SendCommitBundleAction.swift in Sources */,
				F137EEBE212C14300043FDEB /* ZMConversation+Services.swift in Sources */,
				54EDE6801CBBF1860044A17E /* PINCache+ZMessaging.swift in Sources */,
				06E8AAB4242BAA6A008929B1 /* SignatureStatus.swift in Sources */,
				068DCC5729BB816300F7E4F1 /* ZMOTRMessage+FailedToSendReason.swift in Sources */,
				F963E9811D9C09E700098AD3 /* ZMMessageTimer.m in Sources */,
				EE79699629D4684C00075E38 /* CryptoboxMigrationManager.swift in Sources */,
				4058AAA22AA76BFA0013DE71 /* ReactionData.swift in Sources */,
				0129E7FB29A520EB0065E6DB /* SafeFileContext.swift in Sources */,
				63370CC4242CFA860072C37F /* ZMAssetClientMessage+UpdateEvent.swift in Sources */,
				F9A706C61CAEE01D00C2F5FE /* ZMFetchRequestBatch.m in Sources */,
				166DCDB82555886F004F4F59 /* CoreDataStack+Migration.swift in Sources */,
				54363A011D7876200048FD7D /* ZMClientMessage+Encryption.swift in Sources */,
				8704676B21513DE900C628D7 /* ZMOTRMessage+Unarchive.swift in Sources */,
				54FB03A11E41E273000E13DC /* LegacyPersistedDataPatches.swift in Sources */,
				63CA8215240812620073426A /* ZMClientMessage+Composite.swift in Sources */,
				162207F8272291CA0041EDE8 /* String+NilEmpty.swift in Sources */,
				E6A5BBAE2B0E564200ACC236 /* WireDataModelBundle.swift in Sources */,
				0630E4B8257F8C0B00C75BFB /* ZMUser+Applock.swift in Sources */,
				F9A706A91CAEE01D00C2F5FE /* StringKeyPath.swift in Sources */,
				63298D9A2434D04D006B6018 /* GenericMessage+External.swift in Sources */,
				A90676EA238EB05F006417AC /* Action.swift in Sources */,
				EE6A57E025BB1C6800F848DD /* AppLockController.State.swift in Sources */,
				EE032B3129A62CA600E1DDF3 /* ProteusSessionID.swift in Sources */,
				63B1336E29A503D100009D84 /* StaleMLSKeyMaterialDetector.swift in Sources */,
				63B1336229A503D100009D84 /* CoreCryptoKeyProvider.swift in Sources */,
				EECCF10429D1BC7B000C0BF3 /* ProteusError+CBox.swift in Sources */,
				16D68E971CEF2EC4003AB9E0 /* ZMFileMetadata.swift in Sources */,
				BF421B2D1EF3F91D0079533A /* Team+Patches.swift in Sources */,
				547E664B1F750E4A008CB1FA /* ZMConnection+Notification.swift in Sources */,
				BF10B59D1E645A3300E7036E /* Analytics+UnknownMessage.swift in Sources */,
				D5D10DA9203B161700145497 /* ZMConversation+AccessMode.swift in Sources */,
				0660FEBD2580E4A900F4C19F /* TransferApplockKeychain.swift in Sources */,
				63B1336029A503D100009D84 /* CoreCryptoConfiguration.swift in Sources */,
				EF1F850422FD71BB0020F6DC /* ZMOTRMessage+VerifySender.swift in Sources */,
				165DC523214A614100090B7B /* ZMConversation+Message.swift in Sources */,
				F9A706811CAEE01D00C2F5FE /* ZMMessage.m in Sources */,
				631A0578240420380062B387 /* UserClient+SafeLogging.swift in Sources */,
				165DC52121491D8700090B7B /* ZMClientMessage+TextMessageData.swift in Sources */,
				EEE95CD52A432FA100E136CB /* LeaveSubconversationAction.swift in Sources */,
				EE9B9F572993E57900A257BC /* NSManagedObjectContext+ProteusService.swift in Sources */,
				BF491CCF1F02A6CF0055EE44 /* Member+Patches.swift in Sources */,
				018964252A6FE72700BCEE0E /* EARStorage.swift in Sources */,
				EE2BA00625CB3AA8001EB606 /* InvalidFeatureRemoval.swift in Sources */,
				EE8B09AD25B86AB10057E85C /* AppLockError.swift in Sources */,
				63C2EABD2A93B174008A0AB7 /* AddParticipantAction.swift in Sources */,
				1687ABAE20ECD51E0007C240 /* ZMSearchUser.swift in Sources */,
				163C92AA2630A80400F8DC14 /* NSManagedObjectContext+SelfUser.swift in Sources */,
				63298D9E24374489006B6018 /* Dictionary+ObjectForKey.swift in Sources */,
				A99B8A72268221A6006B4D29 /* ZMImageMessage.swift in Sources */,
				BF3493F21EC3623200B0C314 /* ZMUser+Teams.swift in Sources */,
				541E4F951CBD182100D82D69 /* FileAssetCache.swift in Sources */,
				0614E96D2A863EED007BB1F6 /* NSPredicate+BaseCompounds.swift in Sources */,
				165911551DF054AD007FA847 /* ZMConversation+Predicates.swift in Sources */,
				0663285E2428CEC3005BB3BE /* ZMClientMessage+Deletion.swift in Sources */,
				1600D93C267A80D700970F99 /* ZMManagedObject+Fetching.swift in Sources */,
				63B1336429A503D100009D84 /* UploadSelfMLSKeyPackagesAction.swift in Sources */,
				165124D62188CF66006A3C75 /* ZMClientMessage+Editing.swift in Sources */,
				165D3A2D1E1D47AB0052E654 /* ZMCallState.swift in Sources */,
				F9A706731CAEE01D00C2F5FE /* AssetEncryption.swift in Sources */,
				F9FD75731E2E6A2100B4558B /* ConversationListObserverCenter.swift in Sources */,
				F1FDF2FA21B1555A00E037A1 /* ZMClientMessage+Location.swift in Sources */,
				F92C992A1DAFBC910034AFDD /* ZMConversation+SelfDeletingMessages.swift in Sources */,
				63D41E4F2452EA080076826F /* ZMConversation+SelfConversation.swift in Sources */,
				F16378511E5C805100898F84 /* ZMConversationSecurityLevel.swift in Sources */,
				5E9EA4E22243E0D300D401B2 /* ConversationMessage+Attachments.swift in Sources */,
				EE5F54CC259B22C400F11F3C /* Account+Keychain.swift in Sources */,
				F93C4C7D1E24E1B1007E9CEE /* NotificationDispatcher.swift in Sources */,
				06D48735241F930A00881B08 /* GenericMessage+Obfuscation.swift in Sources */,
				0686649F256FB0CA001C8747 /* AppLockController.swift in Sources */,
				F9A706951CAEE01D00C2F5FE /* UserClient.swift in Sources */,
				EEAAD75E252C711800E6A44E /* ZMManagedObject+ClassIdentifier.swift in Sources */,
				064F8E08255E04800040371D /* Feature.swift in Sources */,
				54FB03A31E41E64A000E13DC /* UserClient+Patches.swift in Sources */,
				F9A706971CAEE01D00C2F5FE /* UserClientTypes.m in Sources */,
				5E0FB215205176B400FD9867 /* Set+ServiceUser.swift in Sources */,
				F9A706A81CAEE01D00C2F5FE /* DependentObjectsKeysForObservedObjectKeysCache.swift in Sources */,
				EEBACDA525B9C243000210AC /* LAContextProtocol.swift in Sources */,
				1670D01C231823DC003A143B /* ZMUser+Permissions.swift in Sources */,
				EE428C5029F1247400ECB715 /* EARKeyGenerator.swift in Sources */,
				54FB03AA1E41F204000E13DC /* LegacyPersistedDataPatches+Directory.swift in Sources */,
				EEC57C4A29E407CC0068DFDA /* EARService.swift in Sources */,
				F9B71F2D1CB264EF001DB03F /* ZMConversation+UnreadCount.m in Sources */,
				54D7B83F1E12774600C1B347 /* NSPersistentStore+Metadata.swift in Sources */,
				BFCD8A2D1DCB4E8A00C6FCCF /* V2Asset.swift in Sources */,
				F9A706B41CAEE01D00C2F5FE /* ObjectChangeInfo.swift in Sources */,
				63B1335E29A503D100009D84 /* BackendMLSPublicKeys.swift in Sources */,
				F9A706AA1CAEE01D00C2F5FE /* KeySet.swift in Sources */,
				16460A44206515370096B616 /* NSManagedObjectContext+BackupImport.swift in Sources */,
				EEBACDA925B9C47E000210AC /* AppLockController.Config.swift in Sources */,
				63B1335F29A503D100009D84 /* MessageProtocol.swift in Sources */,
				16E6F24824B36D550015B249 /* NSManagedObjectContext+EncryptionAtRest.swift in Sources */,
				F90D99A51E02DC6B00034070 /* AssetCollectionBatched.swift in Sources */,
				54FB03AF1E41FC86000E13DC /* NSManagedObjectContext+Patches.swift in Sources */,
				70E77B7D273188150021EE70 /* ZMConversation+Role.swift in Sources */,
				63370CC9242E3B990072C37F /* ZMMessage+Conversation.swift in Sources */,
				63B1335729A503D100009D84 /* MLSActionsProvider.swift in Sources */,
				EEC794F42A384421008E1A3B /* MLSDecryptionService.swift in Sources */,
				163D01E02472DE6200984999 /* InvalidConnectionRemoval.swift in Sources */,
				547E66491F7503A5008CB1FA /* ZMConversation+Notifications.swift in Sources */,
				EF18C7E61F9E4F8A0085A832 /* UserType+Filename.swift in Sources */,
				1672A6282344F10700380537 /* FolderList.swift in Sources */,
				54E3EE3F1F6169A800A261E3 /* ZMAssetClientMessage+FileMessageData.swift in Sources */,
				EF1F4F542301634500E4872C /* ZMSystemMessage+ChildMessages.swift in Sources */,
				F943BC2D1E88FEC80048A768 /* ChangedIndexes.swift in Sources */,
				7A2778C6285223D90044A73F /* KeychainManager.swift in Sources */,
				63BEF5872A2636BC00F482E8 /* MLSConferenceInfo.swift in Sources */,
				EEC794F62A384464008E1A3B /* MLSEncryptionService.swift in Sources */,
				F9A706A31CAEE01D00C2F5FE /* ConversationListChangeInfo.swift in Sources */,
				873B88FC204044AC00FBE254 /* ConversationCreationOptions.swift in Sources */,
				87E9508B2118B2DA00306AA7 /* ZMConversation+DeleteOlderMessages.swift in Sources */,
				EE9AD9162696F01700DD5F51 /* FeatureRepository.swift in Sources */,
				63B1337329A798C800009D84 /* ProteusProvider.swift in Sources */,
				0630E4B6257F888600C75BFB /* NSManagedObjectContext+AppLock.swift in Sources */,
				63495E1B23FED9A9002A7C59 /* ZMUser+Protobuf.swift in Sources */,
				EEF4010723A9213B007B1A97 /* UserType+Team.swift in Sources */,
				EE4CCA95256C558400848212 /* Feature.AppLock.swift in Sources */,
				63DA3373286CA43300818C3C /* ZMConversation+MLS.swift in Sources */,
				54E3EE411F616BA600A261E3 /* ZMAssetClientMessage.swift in Sources */,
				EE429390252C466500E70670 /* ChangeInfoConsumer.swift in Sources */,
				EE770DAF25344B4F00163C4A /* NotificationDispatcher.OperationMode.swift in Sources */,
				16F6BB3A1EDEC2D6009EA803 /* ZMConversation+ObserverHelper.swift in Sources */,
				EEE186B2259CC7CD008707CA /* AppLockDelegate.swift in Sources */,
				16E0FBC923326B72000E3235 /* ConversationDirectory.swift in Sources */,
				F99C5B8A1ED460E20049CCD7 /* TeamChangeInfo.swift in Sources */,
				EEB5DE0A283784F9009B4741 /* Feature+DigitalSignature.swift in Sources */,
				165124D221886EDB006A3C75 /* ZMOTRMessage+Quotes.swift in Sources */,
				63E21AE2291E92780084A942 /* FetchUserClientsAction.swift in Sources */,
				6308F8A42A273C680072A177 /* FetchMLSSubconversationGroupInfoAction.swift in Sources */,
				87D9CCE91F27606200AA4388 /* NSManagedObjectContext+TearDown.swift in Sources */,
				F963E9711D9ADD5A00098AD3 /* ZMImageAssetEncryptionKeys.m in Sources */,
				0604F7C8265184B70016A71E /* ZMSystemMessage+ParticipantsRemovedReason.swift in Sources */,
				63B1336829A503D100009D84 /* CountSelfMLSKeyPackagesAction.swift in Sources */,
				F11F3E891FA32463007B6D3D /* InvalidClientsRemoval.swift in Sources */,
				F9FD75781E2F9A0600B4558B /* SearchUserObserverCenter.swift in Sources */,
				168D7C9626F9ED1E00789960 /* QualifiedID.swift in Sources */,
				54F6CEAB1CE2972200A1276D /* ZMAssetClientMessage+Download.swift in Sources */,
				F9B71F221CB264EF001DB03F /* ZMConversation.m in Sources */,
				EEAAD760252C713E00E6A44E /* ClassIdentifier.swift in Sources */,
				8767E85B216391DF00390F75 /* ZMConversation+Mute.swift in Sources */,
				F18998A61E7BE03800E579A2 /* zmessaging.xcdatamodeld in Sources */,
				06D48737241FB3F700881B08 /* ZMClientMessage+Obfuscate.swift in Sources */,
				BF103F9D1F0112F30047FDE5 /* ManagedObjectObserver.swift in Sources */,
				F9A706B71CAEE01D00C2F5FE /* UserChangeInfo.swift in Sources */,
				EE68EEC9252DC4450013B242 /* ChangeDetector.swift in Sources */,
				63B1335629A503D100009D84 /* MLSGroup.swift in Sources */,
				EE032B3229A62CA600E1DDF3 /* ProteusSessionID+Mapping.swift in Sources */,
				EEC80B5C29B611CA00099727 /* PersistedDataPatch.swift in Sources */,
				F9AB00271F0CE5520037B437 /* FileManager+FileLocations.swift in Sources */,
				F9A7067F1CAEE01D00C2F5FE /* ZMImageMessage.m in Sources */,
				EE22F80F29DD82110053E1C6 /* DatabaseEARKeyDescription.swift in Sources */,
				63D41E7124597E420076826F /* GenericMessage+Flags.swift in Sources */,
				5473CC731E14245C00814C03 /* NSManagedObjectContext+Debugging.swift in Sources */,
				BF46662A1DCB71B0007463FF /* V3Asset.swift in Sources */,
				F9A706991CAEE01D00C2F5FE /* ZMManagedObject.m in Sources */,
				F1FDF2F821B152BC00E037A1 /* GenericMessage+Hashing.swift in Sources */,
				BF491CE41F063EDB0055EE44 /* Account.swift in Sources */,
				01482E8B2B10EEB000F3B2CB /* FetchSubgroupAction.swift in Sources */,
				EEDA9C0E2510F3D5003A5B27 /* ZMConversation+EncryptionAtRest.swift in Sources */,
				0642A3332445F2B600DCCFCD /* ZMClientMessage+UpdateEvent.swift in Sources */,
				EEAAD75C252C6DAE00E6A44E /* ModifiedObjects.swift in Sources */,
				EE5E2C1526DFC31900C3928A /* MessageDestructionTimeoutType.swift in Sources */,
				F991CE1B1CB561B0004D8465 /* ZMAddressBookContact.m in Sources */,
				63B1335C29A503D100009D84 /* MLSService.swift in Sources */,
				6391A7FA2A6FD6FC00832665 /* MappingModel_2.106-2.107.xcmappingmodel in Sources */,
				2BB20770292B787000FB6468 /* PatchApplicator.swift in Sources */,
				87EFA3AC210F52C6004DFA53 /* ZMConversation+LastMessages.swift in Sources */,
				F9C877091E000C9D00792613 /* AssetCollection.swift in Sources */,
				169315EF25AC4C8100709F15 /* MigrateSenderClient.swift in Sources */,
				167BCC1C2609E92400E9D7E3 /* ZMEventModel.xcdatamodeld in Sources */,
				BF10B58B1E6432ED00E7036E /* Message.swift in Sources */,
				BF491CE81F063EEB0055EE44 /* AccountManager.swift in Sources */,
				63B1335429A503D100009D84 /* ProteusServiceInterface.swift in Sources */,
				16D95A421FCEF87B00C96069 /* ZMUser+Availability.swift in Sources */,
				168413ED2225965500FCB9BC /* TransferStateMigration.swift in Sources */,
				167BCC96260DC3F100E9D7E3 /* CoreDataStack+ClearStorage.swift in Sources */,
				F9331C881CB419B500139ECC /* NSFetchRequest+ZMRelationshipKeyPaths.m in Sources */,
				063D292A24212AFD00FA6FEE /* ZMClientMessage.swift in Sources */,
				EE9B9F5929964F6A00A257BC /* NSManagedObjectContext+CoreCrypto.swift in Sources */,
				BF1B98091EC31A4200DE033B /* Permissions.swift in Sources */,
				06D33FCB2524E402004B9BC1 /* ZMConversation+UnreadCount.swift in Sources */,
				EE22F80929DD818B0053E1C6 /* BaseEARKeyDescription.swift in Sources */,
				F9A706901CAEE01D00C2F5FE /* ZMUser.m in Sources */,
				F14B7AFF2220302B00458624 /* ZMUser+Predicates.swift in Sources */,
				066A96FF25A88E510083E317 /* BiometricsState.swift in Sources */,
				EEFC3EE72208311200D3091A /* ZMConversation+HasMessages.swift in Sources */,
				16DF3B5D2285B13100D09365 /* UserClientType.swift in Sources */,
				54E3EE431F6194A400A261E3 /* ZMAssetClientMessage+GenericMessage.swift in Sources */,
				5E39FC67225F22BE00C682B8 /* ZMConversation+ExternalParticipant.swift in Sources */,
				F9A706C31CAEE01D00C2F5FE /* UserImageLocalCache.swift in Sources */,
				16519D36231D1BB200C9D76D /* ZMConversation+Deletion.swift in Sources */,
				1626344B20D935C0000D4063 /* ZMConversation+Timestamps.swift in Sources */,
				87C125F71EF94EE800D28DC1 /* ZMManagedObject+Grouping.swift in Sources */,
				F9A706B21CAEE01D00C2F5FE /* NewUnreadMessageChangeInfos.swift in Sources */,
				EE8B09AF25B86BB20057E85C /* AppLockPasscodePreference.swift in Sources */,
				7C8BFFDF22FC5E1600B3C8A5 /* ZMUser+Validation.swift in Sources */,
				63C2EAC12A93B244008A0AB7 /* SyncConversationAction.swift in Sources */,
				161541BA1E27EBD400AC2FFB /* ZMConversation+Calling.swift in Sources */,
				BFF8AE8520E4E12A00988700 /* ZMMessage+ShouldDisplay.swift in Sources */,
			);
			runOnlyForDeploymentPostprocessing = 0;
		};
		F9C9A5021CAD5DF10039E10C /* Sources */ = {
			isa = PBXSourcesBuildPhase;
			buildActionMask = 2147483647;
			files = (
				F920AE171E38C547001BC14F /* NotificationObservers.swift in Sources */,
				F93265291D89648B0076AAD6 /* ZMAssetClientMessageTests.swift in Sources */,
				63298D9C24374094006B6018 /* GenericMessageTests+External.swift in Sources */,
				1689FD462194A63E00A656E2 /* ZMClientMessageTests+Editing.swift in Sources */,
				F9B71F9C1CB2BF18001DB03F /* ZMCallStateTests.swift in Sources */,
				0630E4BF257FA2BD00C75BFB /* TransferAppLockKeychainTests.swift in Sources */,
				BF491CEB1F063F480055EE44 /* AccountManagerTests.swift in Sources */,
				544E8C0F1E2F69EB00F9B8B8 /* ZMOTRMessage+SecurityDegradationTests.swift in Sources */,
				F9B720041CB2C770001DB03F /* UserClientTests.swift in Sources */,
				872A2E8A1FFD2FBF00900B22 /* ZMSearchUserPayloadParsingTests.swift in Sources */,
				163D01E22472E44000984999 /* InvalidConnectionRemovalTests.swift in Sources */,
				0191513C29ACB46000920D04 /* MockProteusProvider.swift in Sources */,
				EE22185E2892C22C008EF6ED /* MockConversationEventProcessor.swift in Sources */,
				E6E68B2B2B18D7B4003C29D2 /* ZMMessage+ServerTimestamp.swift in Sources */,
				1672A5FE23434FA200380537 /* ZMConversationTests+Labels.swift in Sources */,
				BF0D07FB1E4C7B7A00B934EB /* TextSearchQueryTests.swift in Sources */,
				0189815529A66B0800B52510 /* SafeCoreCryptoTests.swift in Sources */,
				060ED6DC2499F78700412C4A /* ZMUpdateEvent+Helper.swift in Sources */,
				F9C348841E2CC08E0015D69D /* UserClientObserverTests.swift in Sources */,
				1651F9BE1D3554C800A9FAE8 /* ZMClientMessageTests+TextMessage.swift in Sources */,
				A982B46623BE1B86001828A6 /* ConversationTests.swift in Sources */,
				F929C17B1E423B620018ADA4 /* SnapshotCenterTests.swift in Sources */,
				A995F05E239690B300FAC3CF /* ParticipantRoleObserverTests.swift in Sources */,
				F9A708521CAEEB7500C2F5FE /* ZMFetchRequestBatchTests.m in Sources */,
				F92C99281DAE8D070034AFDD /* GenericMessageTests+Obfuscation.swift in Sources */,
				A96E7A9925A35D36004FAADC /* ZMConversationTests+Knock.swift in Sources */,
				BF949E5B1D3D17FB00587597 /* LinkPreview+ProtobufTests.swift in Sources */,
				167BCC92260DB5FA00E9D7E3 /* CoreDataStackTests+ClearStorage.swift in Sources */,
				EEC3BC742888403000BFDC35 /* MockCoreCrypto.swift in Sources */,
				CEE525AA1CCA4C97001D06F9 /* NSString+RandomString.m in Sources */,
				165E141825CC516B00F0B075 /* ZMClientMessageTests+Prefetching.swift in Sources */,
				A9FA524A23A1598B003AD4C6 /* ActionTests.swift in Sources */,
				0191513A29ACB3CA00920D04 /* SpyUserClientKeyStore.swift in Sources */,
				16E7DA2A1FDABE440065B6A6 /* ZMOTRMessage+SelfConversationUpdateTests.swift in Sources */,
				87DF59C01F729FDA00C7B406 /* ZMMovedIndexTests.swift in Sources */,
				BF3494001EC46D3D00B0C314 /* ZMConversationTests+Teams.swift in Sources */,
				6391A7FD2A6FD7D100832665 /* DatabaseMigrationTests+UserClientUniqueness.swift in Sources */,
				63495DF023F6BD2A002A7C59 /* GenericMessageTests.swift in Sources */,
				A96524BA23CDE07700303C60 /* String+WordTests.swift in Sources */,
				16F7341424F9573C00AB93B1 /* XCTestCase+EncryptionKeys.swift in Sources */,
				638941F82AF521790051ABFD /* RemoveLocalConversationUseCaseTests.swift in Sources */,
				06F98D64243B2474007E914A /* SignatureStatusTests.swift in Sources */,
				F9B71F941CB2BF08001DB03F /* UserImageLocalCacheTests.swift in Sources */,
				63D41E6F24573F420076826F /* ZMConversationTests+SelfConversation.swift in Sources */,
				BFE764431ED5AAE500C65C3E /* ZMConversation+TeamsTests.swift in Sources */,
				F14B9C6F212DB467004B6D7D /* ZMBaseManagedObjectTest+Helpers.swift in Sources */,
				16626508217F4E0B00300F45 /* GenericMessageTests+Hashing.swift in Sources */,
				6374562229C3323D001D1A33 /* CoreCryptoKeyProviderTests.swift in Sources */,
				F9A708441CAEEB7500C2F5FE /* ZMConnectionTests.m in Sources */,
				F9FD75761E2E79BF00B4558B /* ConversationListObserverTests.swift in Sources */,
				BF3493EB1EC34C0B00B0C314 /* TeamTests.swift in Sources */,
				F9A7085C1CAEED1B00C2F5FE /* ZMBaseManagedObjectTest.m in Sources */,
				1670D01E231825BE003A143B /* ZMUserTests+Permissions.swift in Sources */,
				EE428C4E29F01E4800ECB715 /* EARServiceTests.swift in Sources */,
				EE82625129A8D6BD0023B13A /* ZMClientMessageTests+OTR.swift in Sources */,
				8767E8682163B9EE00390F75 /* ZMConversationTests+Mute.swift in Sources */,
				163CE6AF25BEB9680013C12D /* ZMMessageTests+SystemMessages.swift in Sources */,
				F9A708351CAEEB7500C2F5FE /* ManagedObjectContextTests.m in Sources */,
				874D9798211064D300B07674 /* ZMConversationLastMessagesTest.swift in Sources */,
				87C125F91EF94F2E00D28DC1 /* ZMManagedObjectGroupingTests.swift in Sources */,
				54DE05DD1CF8711F00C35253 /* ProtobufUtilitiesTests.swift in Sources */,
				F9C8770B1E015AAF00792613 /* AssetColletionTests.swift in Sources */,
				F18998861E7AEECF00E579A2 /* ZMUserTests+Swift.swift in Sources */,
				16CDEBF72209897D00E74A41 /* ZMMessageTests+ShouldGenerateUnreadCount.swift in Sources */,
				162294A5222038FA00A98679 /* CacheAssetTests.swift in Sources */,
				543ABF5C1F34A19C00DBE28B /* DatabaseBaseTest.swift in Sources */,
				A9EEFEFA23A6D0CB0007828A /* RolesMigrationTests.swift in Sources */,
				069D07B82562671D00DBA592 /* FeatureTests.swift in Sources */,
				A9128AD02398067E0056F591 /* ZMConversationTests+Participants.swift in Sources */,
				167BCB512600C70F00E9D7E3 /* CoreDataStackTests+Backup.swift in Sources */,
				BF3493F01EC3569800B0C314 /* MemberTests.swift in Sources */,
				631A0586240439470062B387 /* UserClientTests+SafeLogging.swift in Sources */,
				F9A7083B1CAEEB7500C2F5FE /* MockEntity2.m in Sources */,
				1672A62A2345102400380537 /* ZMConversationListTests+Labels.swift in Sources */,
				169315F125AC501300709F15 /* MigrateSenderClientTests.swift in Sources */,
				169FF3AF2715820400330C2E /* ZMConnectionFetchingTests.swift in Sources */,
				F9331C5A1CB3BECB00139ECC /* ZMClientMessageTests+OTR_Legacy.swift in Sources */,
				16127CF522005AAB0020E65C /* InvalidConversationRemovalTests.swift in Sources */,
				EEFC3EE922083B0900D3091A /* ZMConversationTests+HasMessages.swift in Sources */,
				EE715B7D256D153E00087A22 /* FeatureRepositoryTests.swift in Sources */,
				F1B025621E53500400900C65 /* ZMConversationTests+PrepareToSend.swift in Sources */,
				54F84D041F995B0700ABD7D5 /* DiskDatabaseTests.swift in Sources */,
				EEC8064E28CF4C2D00DD58E9 /* MockStaleMLSKeyDetector.swift in Sources */,
				63FACD56291BC598003AB25D /* MLSClientIDTests.swift in Sources */,
				D5FA30D12063FD3A00716618 /* VersionTests.swift in Sources */,
				54A885A81F62EEB600AFBA95 /* ZMConversationTests+Messages.swift in Sources */,
				54ED3A9D1F38CB6A0066AD47 /* DatabaseMigrationTests.swift in Sources */,
				0680A9C624606288000F80F3 /* ZMMessage+Reaction.swift in Sources */,
				1670D02023183209003A143B /* ModelObjectsTests+Helpers.swift in Sources */,
				F9B71F971CB2BF08001DB03F /* ZMPersonNameTests.m in Sources */,
				54929FAE1E12AC8B0010186B /* NSPersistentStoreMetadataTests.swift in Sources */,
				1684142A2228421700FCB9BC /* ZMAssetClientMessageTests+AssetMessage.swift in Sources */,
				F9B71FED1CB2C4C6001DB03F /* StringKeyPathTests.swift in Sources */,
				F90D99A81E02E22900034070 /* AssetCollectionBatchedTests.swift in Sources */,
				5E39FC69225F2DC000C682B8 /* ZMConversationExternalParticipantsStateTests.swift in Sources */,
				F9AB395B1CB3AED900A7254F /* BaseTestSwiftHelpers.swift in Sources */,
				A923D77E239DB87700F47B85 /* ZMConversationTests+SecurityLevel.swift in Sources */,
				F93C4C7F1E24F832007E9CEE /* NotificationDispatcherTests.swift in Sources */,
				EEDE7DB728EC1618007DC6A3 /* MockMLSActionExecutor.swift in Sources */,
				63C07015291144F70075D598 /* CoreCryptoConfigProviderTests.swift in Sources */,
				1645ECC2243B643B007A82D6 /* ZMSearchUserTests+TeamUser.swift in Sources */,
				F9331C521CB3BC6800139ECC /* CryptoBoxTests.swift in Sources */,
				1693155325A30D4E00709F15 /* UserClientTests+ResetSession.swift in Sources */,
				F9A7083E1CAEEB7500C2F5FE /* NSFetchRequestTests+ZMRelationshipKeyPaths.m in Sources */,
				D5FA30CB2063ECD400716618 /* BackupMetadataTests.swift in Sources */,
				EEE83B4A1FBB496B00FC0296 /* ZMMessageTimerTests.swift in Sources */,
				F9B71F931CB2BF00001DB03F /* ZMMessageTests.m in Sources */,
				16030DBE21AE8FAB00F8032E /* ZMConversationTests+Confirmations.swift in Sources */,
				EE032B3629A62CD600E1DDF3 /* ProteusServiceTests.swift in Sources */,
				54FB03AD1E41F6C2000E13DC /* LegacyPersistedDataPatchesTests.swift in Sources */,
				F9B71F9F1CB2BF2B001DB03F /* ZMConversationListDirectoryTests.m in Sources */,
				F94A208F1CB51AF50059632A /* ManagedObjectValidationTests.m in Sources */,
				A927F52723A029250058D744 /* ParticipantRoleTests.swift in Sources */,
				E97A542827B122D80009DCCF /* AccessRoleMigrationTests.swift in Sources */,
				871DD79F2084A316006B1C56 /* BatchDeleteTests.swift in Sources */,
				068DCC5B29BFEC4E00F7E4F1 /* ZMMessageTests+ExpirationReasonCode.swift in Sources */,
				F9DD60C11E8916170019823F /* ChangedIndexesTests.swift in Sources */,
				F9A7083D1CAEEB7500C2F5FE /* ModelObjectsTests.m in Sources */,
				F9B71F921CB2BEF4001DB03F /* BaseClientMessageTests.swift in Sources */,
				63D41E6D245733AC0076826F /* ZMMessageTests+Removal.swift in Sources */,
				F963E9861D9D485900098AD3 /* ZMClientMessageTests+Ephemeral.swift in Sources */,
				BFB3BA731E28D38F0032A84F /* SharedObjectStoreTests.swift in Sources */,
				BF7D9C491D90286700949267 /* MessagingTest+UUID.swift in Sources */,
				1645ECC4243B69A1007A82D6 /* UserTypeTests+Materialize.swift in Sources */,
				EEC794FA2A38963F008E1A3B /* MLSEncryptionServiceTests.swift in Sources */,
				2BB20771292B791400FB6468 /* PatchApplicatorTests.swift in Sources */,
				16F7341224F9567000AB93B1 /* ZMConversationTests+DraftMessage.swift in Sources */,
				EE174FCE2522756700482A70 /* ZMConversationPerformanceTests.swift in Sources */,
				169FF3A527157B3900330C2E /* MockActionHandler.swift in Sources */,
				1621E59220E62BD2006B2D17 /* ZMConversationTests+Silencing.swift in Sources */,
				F14FA377221DB05B005E7EF5 /* MockBackgroundActivityManager.swift in Sources */,
				544034341D6DFE8500860F2D /* ZMAddressBookContactTests.swift in Sources */,
				F920AE3B1E3B844E001BC14F /* SearchUserObserverCenterTests.swift in Sources */,
				F9B71FA81CB2BF37001DB03F /* ZMConversationTests+Validation.m in Sources */,
				F9B71FA11CB2BF37001DB03F /* ZMConversation+Testing.m in Sources */,
				1600D944267BC5A100970F99 /* ZMManagedObjectFetchingTests.swift in Sources */,
				F9A708531CAEEB7500C2F5FE /* ZMManagedObjectTests.m in Sources */,
				F92C992D1DAFC5AC0034AFDD /* ZMConversationTests+Ephemeral.swift in Sources */,
				EEBF69ED28A2724800195771 /* ZMConversationTests+MLS.swift in Sources */,
				7A2778C8285329210044A73F /* KeychainManagerTests.swift in Sources */,
				0617001323E2FC14005C262D /* GenericMessageTests+LinkMetaData.swift in Sources */,
				068D610324629AB900A110A2 /* ZMBaseManagedObjectTest.swift in Sources */,
				54563B7B1E0189780089B1D7 /* ZMMessageCategorizationTests.swift in Sources */,
				1639A8512264B91E00868AB9 /* AvailabilityBehaviourChangeTests.swift in Sources */,
				06D33FCD2524F65D004B9BC1 /* ZMConversationTests+UnreadMessages.swift in Sources */,
				F9DBA5271E28EEBD00BE23C0 /* UserObserverTests.swift in Sources */,
				63FCE54828C78D1F00126D9D /* ZMConversationTests+Predicates.swift in Sources */,
				1611CF59203AE6A0004D807B /* FileAssetCacheTests.swift in Sources */,
				6354BDF62747BF9200880D50 /* ZMConversationTests+Federation.swift in Sources */,
				5EFE9C0D2126CB7D007932A6 /* UnregisteredUserTests.swift in Sources */,
				A9536FD323ACD23100CFD528 /* ConversationTests+gapsAndWindows.swift in Sources */,
				EEF0BC3128EEC02400ED16CA /* MockSyncStatus.swift in Sources */,
				A93724A226983100005FD532 /* ZMMessageTests.swift in Sources */,
				168FF330258200AD0066DAE3 /* ZMClientMessageTests+ResetSession.swift in Sources */,
				5473CC751E14268600814C03 /* NSManagedObjectContextDebuggingTests.swift in Sources */,
				EED6C7162A31AD1200CB8B60 /* MLSUserIDTests.swift in Sources */,
				0651D00823FC4FDD00411A22 /* GenericMessageTests+LegalHoldStatus.swift in Sources */,
				F99C5B8C1ED466760049CCD7 /* TeamObserverTests.swift in Sources */,
				EEC794F82A385359008E1A3B /* MLSDecryptionServiceTests.swift in Sources */,
				EE46B92828A511630063B38D /* ZMClientMessageTests+MLSEncryptedPayloadGenerator.swift in Sources */,
				4058AAA82AAB65530013DE71 /* ReactionsSortingTests.swift in Sources */,
				F9A7083C1CAEEB7500C2F5FE /* MockModelObjectContextFactory.m in Sources */,
				F9331C5C1CB3BF9F00139ECC /* UserClientKeyStoreTests.swift in Sources */,
				87C1C261207F812F0083BF6B /* InvalidGenericMessageDataRemovalTests.swift in Sources */,
				01B7A5752B0FB6DA00FE5132 /* CoreDataMessagingMigrationVersionTests.swift in Sources */,
				166D189E230E9E66001288CD /* ZMMessage+DataRetentionTests.swift in Sources */,
				F9A708361CAEEB7500C2F5FE /* NSManagedObjectContext+TestHelpers.m in Sources */,
				16D5260D20DD1D9400608D8E /* ZMConversationTests+Timestamps.swift in Sources */,
				F9AB002A1F0D2C120037B437 /* FileManager+FileLocationTests.swift in Sources */,
				EF17175B22D4CC8E00697EB0 /* Team+MockTeam.swift in Sources */,
				A9FA524823A14E2B003AD4C6 /* RoleTests.swift in Sources */,
				EE6A57DA25BAE0C900F848DD /* BiometricsStateTests.swift in Sources */,
				87E2CE312119F6AB0034C2C4 /* ZMClientMessageTests+Cleared.swift in Sources */,
				01A2D62F2A153118000EFC9C /* MockSafeCoreCrypto.swift in Sources */,
				F9B71FA31CB2BF37001DB03F /* ZMConversationTests+gapsAndWindows.m in Sources */,
				EE6A57DE25BAE40700F848DD /* MockBiometricsState.swift in Sources */,
				F1517922212DAE2E00BA3EBD /* ZMConversationTests+Services.swift in Sources */,
				BFCF31DB1DA50C650039B3DC /* GenericMessageTests+NativePush.swift in Sources */,
				F9B71FF21CB2C4C6001DB03F /* AnyClassTupleTests.swift in Sources */,
				EEF6E3CA28D89251001C1799 /* StaleMLSKeyDetectorTests.swift in Sources */,
				F9A7083A1CAEEB7500C2F5FE /* MockEntity.m in Sources */,
				F963E9741D9BF9ED00098AD3 /* ProtosTests.swift in Sources */,
				16746B081D2EAF8E00831771 /* ZMClientMessageTests+ZMImageOwner.swift in Sources */,
				873B88FE2040470900FBE254 /* ConversationCreationOptionsTests.swift in Sources */,
				16827AF22732AB2E0079405D /* InvalidDomainRemovalTests.swift in Sources */,
				5E771F3B2080C42300575629 /* PBMessageValidationTests.swift in Sources */,
				F9FD757B1E2FB60E00B4558B /* SearchUserObserverTests.swift in Sources */,
				F9B71F9A1CB2BF0E001DB03F /* ZMUserTests.m in Sources */,
				1672A6022343973600380537 /* LabelTests.swift in Sources */,
				7C88C5352182FBD90037DD03 /* ZMClientMessageTests+Replies.swift in Sources */,
				167BCC86260CFC7B00E9D7E3 /* UserTypeTests+Federation.swift in Sources */,
				F9B71FA91CB2BF37001DB03F /* ZMConversationTests.m in Sources */,
				F963E9931D9E9D1800098AD3 /* ZMAssetClientMessageTests+Ephemeral.swift in Sources */,
				16925337234F677B0041A8FF /* ZMConversationListDirectoryTests+Labels.swift in Sources */,
				1623F8F32AEBB80C004F0319 /* ZMMessageTests+Legalhold.swift in Sources */,
				EE6A57DC25BAE3D700F848DD /* MockLAContext.swift in Sources */,
				1687C0E22150EE91003099DD /* ZMClientMessageTests+Mentions.swift in Sources */,
				EE84227028EC353900B80FE5 /* MLSActionExecutorTests.swift in Sources */,
				F9A708341CAEEB7500C2F5FE /* ManagedObjectContextSaveNotificationTests.m in Sources */,
				63370CF52431F3ED0072C37F /* CompositeMessageItemContentTests.swift in Sources */,
				E9C7DD9B27B533D000FB9AE8 /* AccessRoleMappingTests.swift in Sources */,
				BF491CEC1F063F4B0055EE44 /* AccountStoreTests.swift in Sources */,
				164A55D320F3AF6700AE62A6 /* ZMSearchUserTests+ProfileImages.swift in Sources */,
				EE74E4E02A37B3BF00B63E6E /* SubconversationGroupIDRepositoryTests.swift in Sources */,
				F9B71FA01CB2BF2B001DB03F /* ZMConversationListTests.m in Sources */,
				BF794FE61D1442B100E618C6 /* ZMClientMessageTests+Location.swift in Sources */,
				CEB15E531D7EE5AB0048A011 /* ZMClientMessagesTests+Reaction.swift in Sources */,
				F9B0FF321D79D1140098C17C /* ZMClientMessageTests+Unarchiving.swift in Sources */,
				0680A9C324600306000F80F3 /* ZMClientMessageTests.swift in Sources */,
				5E454C60210638E300DB4501 /* PushTokenTests.swift in Sources */,
				55C40BD722B0F78500EFD8BD /* ZMUserLegalHoldTests.swift in Sources */,
				EE6CB3DE24E2D24F00B0EADD /* ZMGenericMessageDataTests.swift in Sources */,
				F9C348861E2CC27D0015D69D /* NewUnreadMessageObserverTests.swift in Sources */,
				63F376DA2834FF7200FE1F05 /* NSManagedObjectContextTests+Federation.swift in Sources */,
				87A7FA25203DD1CC00AA066C /* ZMConversationTests+AccessMode.swift in Sources */,
				EE79699829D469A800075E38 /* CryptoboxMigrationManagerTests.swift in Sources */,
				F9A708601CAEEF4700C2F5FE /* MessagingTest+EventFactory.m in Sources */,
				F9DBA5291E29162A00BE23C0 /* MessageObserverTests.swift in Sources */,
				BF1B980D1EC3410000DE033B /* PermissionsTests.swift in Sources */,
				63E313D3274D5F57002EAF1D /* ZMConversationTests+Team.swift in Sources */,
				63370CF82431F5DE0072C37F /* BaseCompositeMessageTests.swift in Sources */,
				546D3DE91CE5D24C00A6047F /* RichAssetFileTypeTests.swift in Sources */,
				065D7501239FAB1200275114 /* SelfUserParticipantMigrationTests.swift in Sources */,
				EF3510FA22CA07BB00115B97 /* ZMConversationTests+Transport.swift in Sources */,
				5476BA3E1DEDABCC00D047F8 /* AddressBookEntryTests.swift in Sources */,
				068664A2256FB834001C8747 /* AppLockControllerTests.swift in Sources */,
				F93A302F1D6F2633005CCB1D /* ZMMessageTests+Confirmation.swift in Sources */,
				F9331C561CB3BCF300139ECC /* OtrBaseTest.swift in Sources */,
				EE3EFEA1253090E0009499E5 /* PotentialChangeDetectorTests.swift in Sources */,
				1684141722282A1A00FCB9BC /* TransferStateMigrationTests.swift in Sources */,
				16DF3B5F2289510600D09365 /* ZMConversationTests+Legalhold.swift in Sources */,
				169FF3AA27157F0100330C2E /* ZMSearchUserTests+Connections.swift in Sources */,
				EEB121AE2A175C9500E74D39 /* LastEventIDRepositoryTests.swift in Sources */,
				EE2BA00925CB3DE7001EB606 /* InvalidFeatureRemovalTests.swift in Sources */,
				EE98878E28882BFF002340D2 /* MLSServiceTests.swift in Sources */,
				BFE3A96E1ED301020024A05B /* ZMConversationListTests+Teams.swift in Sources */,
				16C391E2214BD438003AB3AD /* MentionTests.swift in Sources */,
				F991CE191CB55E95004D8465 /* ZMSearchUserTests.m in Sources */,
				16519D54231D6F8200C9D76D /* ZMConversationTests+Deletion.swift in Sources */,
				BF103FA11F0138390047FDE5 /* ManagedObjectContextChangeObserverTests.swift in Sources */,
				5E9EA4D62242942900D401B2 /* ZMClientMessageTests+LinkAttachments.swift in Sources */,
				EEDB51DB255410D000F35A29 /* GenericMessageHelperTests.swift in Sources */,
				F1B58928202DCF0C002BB59B /* ZMConversationTests+CreationSystemMessages.swift in Sources */,
				F9DBA5251E28EE1500BE23C0 /* ConversationObserverTests.swift in Sources */,
				167BCB4E2600C62100E9D7E3 /* CoreDataStackTests+Migration.swift in Sources */,
				BFE3A96C1ED2EC110024A05B /* ZMConversationListDirectoryTests+Teams.swift in Sources */,
				54F84D031F995B0200ABD7D5 /* DuplicatedEntityRemovalTests.swift in Sources */,
				BF491CEA1F063F440055EE44 /* AccountTests.swift in Sources */,
				EF9A4703210A026600085102 /* ZMConversationTests+Language.swift in Sources */,
				F9A7083F1CAEEB7500C2F5FE /* PersistentChangeTrackingTests.m in Sources */,
				16E70FA7270F212100718E5D /* ZMConnection+Helper.m in Sources */,
				1672A6162344A14E00380537 /* LabelObserverTests.swift in Sources */,
				BF1B980B1EC31D6100DE033B /* TeamDeletionRuleTests.swift in Sources */,
				EEFAAC3528DDE2B1009940E7 /* CoreCryptoCallbacksTests.swift in Sources */,
				BF735CFD1E7050D5003BC61F /* ZMConversationTests+CallSystemMessages.swift in Sources */,
				6388054A240EA8990043B641 /* ZMClientMessageTests+Composite.swift in Sources */,
				F11F3E8B1FA32AA0007B6D3D /* InvalidClientsRemovalTests.swift in Sources */,
				060D194F2462A9EC00623376 /* ZMMessageTests+GenericMessage.swift in Sources */,
				A94166FC2680CCB5001F4E37 /* ZMConversationTests.swift in Sources */,
				EE09EEB1255959F000919A6B /* ZMUserTests+AnalyticsIdentifier.swift in Sources */,
				BFFBFD951D59E49D0079773E /* ZMClientMessageTests+Deletion.swift in Sources */,
			);
			runOnlyForDeploymentPostprocessing = 0;
		};
		F9C9A7EF1CAED9510039E10C /* Sources */ = {
			isa = PBXSourcesBuildPhase;
			buildActionMask = 2147483647;
			files = (
				F9A7073D1CAEE8FC00C2F5FE /* AppDelegate.m in Sources */,
				F9A7073E1CAEE8FC00C2F5FE /* main.m in Sources */,
			);
			runOnlyForDeploymentPostprocessing = 0;
		};
/* End PBXSourcesBuildPhase section */

/* Begin PBXTargetDependency section */
		59D1C3052B1DE6FF0016F6B2 /* PBXTargetDependency */ = {
			isa = PBXTargetDependency;
			target = 59D1C2FF2B1DE6FF0016F6B2 /* WireDataModelSupport */;
			targetProxy = 59D1C3042B1DE6FF0016F6B2 /* PBXContainerItemProxy */;
		};
		F991CE201CB7E5FD004D8465 /* PBXTargetDependency */ = {
			isa = PBXTargetDependency;
			target = F9C9A7F21CAED9510039E10C /* WireDataModelTestHost */;
			targetProxy = F991CE1F1CB7E5FD004D8465 /* PBXContainerItemProxy */;
		};
		F9C9A5091CAD5DF10039E10C /* PBXTargetDependency */ = {
			isa = PBXTargetDependency;
			target = F9C9A4FB1CAD5DF10039E10C /* WireDataModel */;
			targetProxy = F9C9A5081CAD5DF10039E10C /* PBXContainerItemProxy */;
		};
/* End PBXTargetDependency section */

/* Begin PBXVariantGroup section */
		F9A706CD1CAEE30700C2F5FE /* InfoPlist.strings */ = {
			isa = PBXVariantGroup;
			children = (
				F9A706CE1CAEE30700C2F5FE /* en */,
			);
			name = InfoPlist.strings;
			sourceTree = "<group>";
		};
/* End PBXVariantGroup section */

/* Begin XCBuildConfiguration section */
		59D1C3082B1DE6FF0016F6B2 /* Debug */ = {
			isa = XCBuildConfiguration;
			buildSettings = {
				ALWAYS_SEARCH_USER_PATHS = NO;
				ASSETCATALOG_COMPILER_GENERATE_SWIFT_ASSET_SYMBOL_EXTENSIONS = YES;
				CLANG_ANALYZER_NONNULL = YES;
				CLANG_ANALYZER_NUMBER_OBJECT_CONVERSION = YES_AGGRESSIVE;
				CLANG_CXX_LANGUAGE_STANDARD = "gnu++20";
				CLANG_ENABLE_MODULES = YES;
				CLANG_ENABLE_OBJC_ARC = YES;
				CLANG_ENABLE_OBJC_WEAK = YES;
				CLANG_WARN_BLOCK_CAPTURE_AUTORELEASING = YES;
				CLANG_WARN_BOOL_CONVERSION = YES;
				CLANG_WARN_COMMA = YES;
				CLANG_WARN_CONSTANT_CONVERSION = YES;
				CLANG_WARN_DEPRECATED_OBJC_IMPLEMENTATIONS = YES;
				CLANG_WARN_DIRECT_OBJC_ISA_USAGE = YES_ERROR;
				CLANG_WARN_DOCUMENTATION_COMMENTS = YES;
				CLANG_WARN_EMPTY_BODY = YES;
				CLANG_WARN_ENUM_CONVERSION = YES;
				CLANG_WARN_INFINITE_RECURSION = YES;
				CLANG_WARN_INT_CONVERSION = YES;
				CLANG_WARN_NON_LITERAL_NULL_CONVERSION = YES;
				CLANG_WARN_OBJC_IMPLICIT_RETAIN_SELF = YES;
				CLANG_WARN_OBJC_LITERAL_CONVERSION = YES;
				CLANG_WARN_OBJC_ROOT_CLASS = YES_ERROR;
				CLANG_WARN_QUOTED_INCLUDE_IN_FRAMEWORK_HEADER = YES;
				CLANG_WARN_RANGE_LOOP_ANALYSIS = YES;
				CLANG_WARN_STRICT_PROTOTYPES = YES;
				CLANG_WARN_SUSPICIOUS_MOVE = YES;
				CLANG_WARN_UNGUARDED_AVAILABILITY = YES_AGGRESSIVE;
				CLANG_WARN_UNREACHABLE_CODE = YES;
				CLANG_WARN__DUPLICATE_METHOD_MATCH = YES;
				CODE_SIGN_STYLE = Automatic;
				COPY_PHASE_STRIP = NO;
				CURRENT_PROJECT_VERSION = 1;
				DEBUG_INFORMATION_FORMAT = dwarf;
				DEFINES_MODULE = YES;
				DYLIB_COMPATIBILITY_VERSION = 1;
				DYLIB_CURRENT_VERSION = 1;
				DYLIB_INSTALL_NAME_BASE = "@rpath";
				ENABLE_MODULE_VERIFIER = YES;
				ENABLE_STRICT_OBJC_MSGSEND = YES;
				ENABLE_TESTABILITY = YES;
				GCC_C_LANGUAGE_STANDARD = gnu17;
				GCC_DYNAMIC_NO_PIC = NO;
				GCC_NO_COMMON_BLOCKS = YES;
				GCC_OPTIMIZATION_LEVEL = 0;
				GCC_PREPROCESSOR_DEFINITIONS = (
					"DEBUG=1",
					"$(inherited)",
				);
				GCC_WARN_64_TO_32_BIT_CONVERSION = YES;
				GCC_WARN_ABOUT_RETURN_TYPE = YES_ERROR;
				GCC_WARN_UNDECLARED_SELECTOR = YES;
				GCC_WARN_UNINITIALIZED_AUTOS = YES_AGGRESSIVE;
				GCC_WARN_UNUSED_FUNCTION = YES;
				GCC_WARN_UNUSED_VARIABLE = YES;
				GENERATE_INFOPLIST_FILE = YES;
				INFOPLIST_KEY_NSHumanReadableCopyright = "Copyright © 2023 Wire Swiss GmbH. All rights reserved.";
				INSTALL_PATH = "$(LOCAL_LIBRARY_DIR)/Frameworks";
				LD_RUNPATH_SEARCH_PATHS = (
					"$(inherited)",
					"@executable_path/Frameworks",
					"@loader_path/Frameworks",
				);
				LOCALIZATION_PREFERS_STRING_CATALOGS = YES;
				MARKETING_VERSION = 1.0;
				MODULE_VERIFIER_SUPPORTED_LANGUAGES = "objective-c objective-c++";
				MODULE_VERIFIER_SUPPORTED_LANGUAGE_STANDARDS = "gnu17 gnu++20";
				MTL_ENABLE_DEBUG_INFO = INCLUDE_SOURCE;
				MTL_FAST_MATH = YES;
				ONLY_ACTIVE_ARCH = YES;
				PRODUCT_BUNDLE_IDENTIFIER = com.wire.WireDataModelSupport;
				PRODUCT_NAME = "$(TARGET_NAME:c99extidentifier)";
				SDKROOT = iphoneos;
				SKIP_INSTALL = YES;
				SWIFT_ACTIVE_COMPILATION_CONDITIONS = "DEBUG $(inherited)";
				SWIFT_EMIT_LOC_STRINGS = YES;
				SWIFT_OPTIMIZATION_LEVEL = "-Onone";
				SWIFT_VERSION = 5.0;
				TARGETED_DEVICE_FAMILY = "1,2";
				VERSIONING_SYSTEM = "apple-generic";
				VERSION_INFO_PREFIX = "";
			};
			name = Debug;
		};
		59D1C3092B1DE6FF0016F6B2 /* Release */ = {
			isa = XCBuildConfiguration;
			buildSettings = {
				ALWAYS_SEARCH_USER_PATHS = NO;
				ASSETCATALOG_COMPILER_GENERATE_SWIFT_ASSET_SYMBOL_EXTENSIONS = YES;
				CLANG_ANALYZER_NONNULL = YES;
				CLANG_ANALYZER_NUMBER_OBJECT_CONVERSION = YES_AGGRESSIVE;
				CLANG_CXX_LANGUAGE_STANDARD = "gnu++20";
				CLANG_ENABLE_MODULES = YES;
				CLANG_ENABLE_OBJC_ARC = YES;
				CLANG_ENABLE_OBJC_WEAK = YES;
				CLANG_WARN_BLOCK_CAPTURE_AUTORELEASING = YES;
				CLANG_WARN_BOOL_CONVERSION = YES;
				CLANG_WARN_COMMA = YES;
				CLANG_WARN_CONSTANT_CONVERSION = YES;
				CLANG_WARN_DEPRECATED_OBJC_IMPLEMENTATIONS = YES;
				CLANG_WARN_DIRECT_OBJC_ISA_USAGE = YES_ERROR;
				CLANG_WARN_DOCUMENTATION_COMMENTS = YES;
				CLANG_WARN_EMPTY_BODY = YES;
				CLANG_WARN_ENUM_CONVERSION = YES;
				CLANG_WARN_INFINITE_RECURSION = YES;
				CLANG_WARN_INT_CONVERSION = YES;
				CLANG_WARN_NON_LITERAL_NULL_CONVERSION = YES;
				CLANG_WARN_OBJC_IMPLICIT_RETAIN_SELF = YES;
				CLANG_WARN_OBJC_LITERAL_CONVERSION = YES;
				CLANG_WARN_OBJC_ROOT_CLASS = YES_ERROR;
				CLANG_WARN_QUOTED_INCLUDE_IN_FRAMEWORK_HEADER = YES;
				CLANG_WARN_RANGE_LOOP_ANALYSIS = YES;
				CLANG_WARN_STRICT_PROTOTYPES = YES;
				CLANG_WARN_SUSPICIOUS_MOVE = YES;
				CLANG_WARN_UNGUARDED_AVAILABILITY = YES_AGGRESSIVE;
				CLANG_WARN_UNREACHABLE_CODE = YES;
				CLANG_WARN__DUPLICATE_METHOD_MATCH = YES;
				CODE_SIGN_STYLE = Automatic;
				COPY_PHASE_STRIP = NO;
				CURRENT_PROJECT_VERSION = 1;
				DEBUG_INFORMATION_FORMAT = "dwarf-with-dsym";
				DEFINES_MODULE = YES;
				DYLIB_COMPATIBILITY_VERSION = 1;
				DYLIB_CURRENT_VERSION = 1;
				DYLIB_INSTALL_NAME_BASE = "@rpath";
				ENABLE_MODULE_VERIFIER = YES;
				ENABLE_NS_ASSERTIONS = NO;
				ENABLE_STRICT_OBJC_MSGSEND = YES;
				GCC_C_LANGUAGE_STANDARD = gnu17;
				GCC_NO_COMMON_BLOCKS = YES;
				GCC_WARN_64_TO_32_BIT_CONVERSION = YES;
				GCC_WARN_ABOUT_RETURN_TYPE = YES_ERROR;
				GCC_WARN_UNDECLARED_SELECTOR = YES;
				GCC_WARN_UNINITIALIZED_AUTOS = YES_AGGRESSIVE;
				GCC_WARN_UNUSED_FUNCTION = YES;
				GCC_WARN_UNUSED_VARIABLE = YES;
				GENERATE_INFOPLIST_FILE = YES;
				INFOPLIST_KEY_NSHumanReadableCopyright = "Copyright © 2023 Wire Swiss GmbH. All rights reserved.";
				INSTALL_PATH = "$(LOCAL_LIBRARY_DIR)/Frameworks";
				LD_RUNPATH_SEARCH_PATHS = (
					"$(inherited)",
					"@executable_path/Frameworks",
					"@loader_path/Frameworks",
				);
				LOCALIZATION_PREFERS_STRING_CATALOGS = YES;
				MARKETING_VERSION = 1.0;
				MODULE_VERIFIER_SUPPORTED_LANGUAGES = "objective-c objective-c++";
				MODULE_VERIFIER_SUPPORTED_LANGUAGE_STANDARDS = "gnu17 gnu++20";
				MTL_ENABLE_DEBUG_INFO = NO;
				MTL_FAST_MATH = YES;
				PRODUCT_BUNDLE_IDENTIFIER = com.wire.WireDataModelSupport;
				PRODUCT_NAME = "$(TARGET_NAME:c99extidentifier)";
				SDKROOT = iphoneos;
				SKIP_INSTALL = YES;
				SWIFT_COMPILATION_MODE = wholemodule;
				SWIFT_EMIT_LOC_STRINGS = YES;
				SWIFT_VERSION = 5.0;
				TARGETED_DEVICE_FAMILY = "1,2";
				VALIDATE_PRODUCT = YES;
				VERSIONING_SYSTEM = "apple-generic";
				VERSION_INFO_PREFIX = "";
			};
			name = Release;
		};
		F9C9A50E1CAD5DF10039E10C /* Debug */ = {
			isa = XCBuildConfiguration;
			baseConfigurationReference = F9C9A6801CAD7A790039E10C /* project-debug.xcconfig */;
			buildSettings = {
				ENABLE_USER_SCRIPT_SANDBOXING = NO;
				HEADER_SEARCH_PATHS = "$(SDKROOT)/usr/include/libxml2";
			};
			name = Debug;
		};
		F9C9A50F1CAD5DF10039E10C /* Release */ = {
			isa = XCBuildConfiguration;
			baseConfigurationReference = F9C9A6811CAD7A790039E10C /* project.xcconfig */;
			buildSettings = {
				ENABLE_USER_SCRIPT_SANDBOXING = NO;
				HEADER_SEARCH_PATHS = "$(SDKROOT)/usr/include/libxml2";
			};
			name = Release;
		};
		F9C9A5111CAD5DF10039E10C /* Debug */ = {
			isa = XCBuildConfiguration;
			baseConfigurationReference = F9C9A6891CAD7A790039E10C /* WireDataModel.xcconfig */;
			buildSettings = {
				"ARCHS[sdk=iphonesimulator*]" = (
					x86_64,
					arm64,
				);
				GCC_TREAT_WARNINGS_AS_ERRORS = NO;
				INFOPLIST_FILE = "$(SRCROOT)/Resources/Info.plist";
				LIBRARY_SEARCH_PATHS = (
					"$(inherited)",
					"$(PROJECT_DIR)/CoreCrypto/lib",
				);
				MOMC_NO_INVERSE_RELATIONSHIP_WARNINGS = YES;
				ONLY_ACTIVE_ARCH = YES;
				PRODUCT_BUNDLE_IDENTIFIER = com.wire.WireDataModel;
				SKIP_INSTALL = YES;
			};
			name = Debug;
		};
		F9C9A5121CAD5DF10039E10C /* Release */ = {
			isa = XCBuildConfiguration;
			baseConfigurationReference = F9C9A6891CAD7A790039E10C /* WireDataModel.xcconfig */;
			buildSettings = {
				INFOPLIST_FILE = "$(SRCROOT)/Resources/Info.plist";
				LIBRARY_SEARCH_PATHS = (
					"$(inherited)",
					"$(PROJECT_DIR)/CoreCrypto/lib",
				);
				MOMC_NO_INVERSE_RELATIONSHIP_WARNINGS = YES;
				ONLY_ACTIVE_ARCH = NO;
				PRODUCT_BUNDLE_IDENTIFIER = com.wire.WireDataModel;
				SKIP_INSTALL = YES;
				SWIFT_OPTIMIZATION_LEVEL = "-O";
			};
			name = Release;
		};
		F9C9A5141CAD5DF10039E10C /* Debug */ = {
			isa = XCBuildConfiguration;
			baseConfigurationReference = F9C9A67D1CAD7A790039E10C /* ios-test-target.xcconfig */;
			buildSettings = {
				INFOPLIST_FILE = "$(SRCROOT)/Tests/Resources/Info.plist";
				PRODUCT_BUNDLE_IDENTIFIER = com.wire.WireDataModelTests;
				PRODUCT_NAME = "$(TARGET_NAME)";
				SWIFT_OBJC_BRIDGING_HEADER = "$(SRCROOT)/Tests/Resources/Test-Bridging-Header.h";
				TEST_HOST = "$(BUILT_PRODUCTS_DIR)/WireDataModelTestHost.app/WireDataModelTestHost";
			};
			name = Debug;
		};
		F9C9A5151CAD5DF10039E10C /* Release */ = {
			isa = XCBuildConfiguration;
			baseConfigurationReference = F9C9A67D1CAD7A790039E10C /* ios-test-target.xcconfig */;
			buildSettings = {
				INFOPLIST_FILE = "$(SRCROOT)/Tests/Resources/Info.plist";
				PRODUCT_BUNDLE_IDENTIFIER = com.wire.WireDataModelTests;
				PRODUCT_NAME = "$(TARGET_NAME)";
				SWIFT_OBJC_BRIDGING_HEADER = "$(SRCROOT)/Tests/Resources/Test-Bridging-Header.h";
				TEST_HOST = "$(BUILT_PRODUCTS_DIR)/WireDataModelTestHost.app/WireDataModelTestHost";
			};
			name = Release;
		};
		F9C9A8071CAED9510039E10C /* Debug */ = {
			isa = XCBuildConfiguration;
			baseConfigurationReference = F9C9A67C1CAD7A790039E10C /* ios-test-host.xcconfig */;
			buildSettings = {
				ALWAYS_EMBED_SWIFT_STANDARD_LIBRARIES = YES;
				INFOPLIST_FILE = "$(SRCROOT)/Tests/WireDataModelTestTarget/Info.plist";
				LD_RUNPATH_SEARCH_PATHS = (
					"$(inherited)",
					"@executable_path/Frameworks",
				);
				PRODUCT_BUNDLE_IDENTIFIER = com.wire.WireDataModelTestTarget;
				PRODUCT_NAME = "$(TARGET_NAME)";
				VALIDATE_WORKSPACE = YES;
			};
			name = Debug;
		};
		F9C9A8081CAED9510039E10C /* Release */ = {
			isa = XCBuildConfiguration;
			baseConfigurationReference = F9C9A67C1CAD7A790039E10C /* ios-test-host.xcconfig */;
			buildSettings = {
				ALWAYS_EMBED_SWIFT_STANDARD_LIBRARIES = YES;
				INFOPLIST_FILE = "$(SRCROOT)/Tests/WireDataModelTestTarget/Info.plist";
				LD_RUNPATH_SEARCH_PATHS = (
					"$(inherited)",
					"@executable_path/Frameworks",
				);
				PRODUCT_BUNDLE_IDENTIFIER = com.wire.WireDataModelTestTarget;
				PRODUCT_NAME = "$(TARGET_NAME)";
				VALIDATE_WORKSPACE = YES;
			};
			name = Release;
		};
/* End XCBuildConfiguration section */

/* Begin XCConfigurationList section */
		59D1C30A2B1DE6FF0016F6B2 /* Build configuration list for PBXNativeTarget "WireDataModelSupport" */ = {
			isa = XCConfigurationList;
			buildConfigurations = (
				59D1C3082B1DE6FF0016F6B2 /* Debug */,
				59D1C3092B1DE6FF0016F6B2 /* Release */,
			);
			defaultConfigurationIsVisible = 0;
			defaultConfigurationName = Release;
		};
		F9C9A4F61CAD5DF10039E10C /* Build configuration list for PBXProject "WireDataModel" */ = {
			isa = XCConfigurationList;
			buildConfigurations = (
				F9C9A50E1CAD5DF10039E10C /* Debug */,
				F9C9A50F1CAD5DF10039E10C /* Release */,
			);
			defaultConfigurationIsVisible = 0;
			defaultConfigurationName = Release;
		};
		F9C9A5101CAD5DF10039E10C /* Build configuration list for PBXNativeTarget "WireDataModel" */ = {
			isa = XCConfigurationList;
			buildConfigurations = (
				F9C9A5111CAD5DF10039E10C /* Debug */,
				F9C9A5121CAD5DF10039E10C /* Release */,
			);
			defaultConfigurationIsVisible = 0;
			defaultConfigurationName = Release;
		};
		F9C9A5131CAD5DF10039E10C /* Build configuration list for PBXNativeTarget "WireDataModelTests" */ = {
			isa = XCConfigurationList;
			buildConfigurations = (
				F9C9A5141CAD5DF10039E10C /* Debug */,
				F9C9A5151CAD5DF10039E10C /* Release */,
			);
			defaultConfigurationIsVisible = 0;
			defaultConfigurationName = Release;
		};
		F9C9A8091CAED9510039E10C /* Build configuration list for PBXNativeTarget "WireDataModelTestHost" */ = {
			isa = XCConfigurationList;
			buildConfigurations = (
				F9C9A8071CAED9510039E10C /* Debug */,
				F9C9A8081CAED9510039E10C /* Release */,
			);
			defaultConfigurationIsVisible = 0;
			defaultConfigurationName = Release;
		};
/* End XCConfigurationList section */

/* Begin XCVersionGroup section */
		167BCC182609E92300E9D7E3 /* ZMEventModel.xcdatamodeld */ = {
			isa = XCVersionGroup;
			children = (
				EE22F80729DC6D880053E1C6 /* ZMEventModel4.0.xcdatamodel */,
				167BCC192609E92300E9D7E3 /* ZMEventModel2.0.xcdatamodel */,
				167BCC1A2609E92300E9D7E3 /* ZMEventModel.xcdatamodel */,
				167BCC1B2609E92300E9D7E3 /* ZMEventModel3.0.xcdatamodel */,
			);
			currentVersion = EE22F80729DC6D880053E1C6 /* ZMEventModel4.0.xcdatamodel */;
			path = ZMEventModel.xcdatamodeld;
			sourceTree = "<group>";
			versionGroupType = wrapper.xcdatamodel;
		};
		F189988C1E7BE03800E579A2 /* zmessaging.xcdatamodeld */ = {
			isa = XCVersionGroup;
			children = (
				01B6A89E2B16252300E409A0 /* zmessaging2.111.0.xcdatamodel */,
				EE97CDC82B0F545B00DAB9A5 /* zmessaging2.110.0.xcdatamodel */,
				4058AAA02AA73F1D0013DE71 /* zmessaging2.109.0.xcdatamodel */,
				066A8C322A8A2DC5001434DA /* zmessaging2.108.0.xcdatamodel */,
				6391A7F42A6FD62700832665 /* zmessaging2.107.0.xcdatamodel */,
				EEFFBEB32A67D8D30058C343 /* zmessaging2.106.0.xcdatamodel */,
				63D5654528B4C45100BDFB49 /* zmessaging2.105.0.xcdatamodel */,
				EE002F1C28772DFA0027D63A /* zmessaging2.104.0.xcdatamodel */,
				63DA33AD28746BD200818C3C /* zmessaging2.103.0.xcdatamodel */,
				EE9ADC45286F31E9002B2148 /* zmessaging2.102.0.xcdatamodel */,
				EEB5DE0B2837877A009B4741 /* zmessaging2.101.0.xcdatamodel */,
				EE980FB02834EA3200CC6B9F /* zmessaging2.100.0.xcdatamodel */,
				0674CB3828198707002C4175 /* zmessaging2.99.0.xcdatamodel */,
				E9A61E3A27957F6700B96E50 /* zmessaging2.98.0.xcdatamodel */,
				164E224B27454044004EFD12 /* zmessaging2.97.0.xcdatamodel */,
				169FF3D32715CA6600330C2E /* zmessaging2.96.0.xcdatamodel */,
				0630E16F26E0F20F0012E2F9 /* zmessaging2.95.0.xcdatamodel */,
				16F9010226C50967002794B5 /* zmessaging2.94.0.xcdatamodel */,
				EE3C07DF269872B600CCB6FD /* zmessaging2.93.0.xcdatamodel */,
				06EE09DF2659335100D6CAC3 /* zmessaging2.92.0.xcdatamodel */,
				0604F7FC2651C9220016A71E /* zmessaging2.91.0.xcdatamodel */,
				1614CFC625D2AADA00B415D9 /* zmessaging2.90.0.xcdatamodel */,
				169315DD25A76E4600709F15 /* zmessaging2.89.0.xcdatamodel */,
				064F8E06255E014B0040371D /* zmessaging2.88.0.xcdatamodel */,
				06D33FD12525D4E8004B9BC1 /* zmessaging2.87.0.xcdatamodel */,
				54ED8A912523197B005C2BDF /* zmessaging2.86.0.xcdatamodel */,
				16F7340F24F938EC00AB93B1 /* zmessaging2.85.0.xcdatamodel */,
				54AA3C9524ED16D200FE1F94 /* zmessaging2.84.0.xcdatamodel */,
				EEA2B87524DD7B8B00C6659E /* zmessaging2.83.0.xcdatamodel */,
				54207D4924A4B28C00D40D4F /* zmessaging2.82.0.xcdatamodel */,
				0612D23F243DBE9F008811A7 /* zmessaging2.81.0.xcdatamodel */,
				63880556240FFE7A0043B641 /* zmessaging2.80.0.xcdatamodel */,
				06392CF723BF9C22003186E6 /* zmessaging2.79.0.xcdatamodel */,
				A90676E4238D844E006417AC /* zmessaging2.78.0.xcdatamodel */,
				1646D5B9234FA56B00E60F1E /* zmessaging2.77.0.xcdatamodel */,
				16D0A0FC234B667F00A83F87 /* zmessaging2.76.0.xcdatamodel */,
				16BA4300233CC3090018E883 /* zmessaging2.75.0.xcdatamodel */,
				1637729A22B3ECC400510B7B /* zmessaging2.74.0.xcdatamodel */,
				55C40BD322B0F23000EFD8BD /* zmessaging2.73.0.xcdatamodel */,
				EF2C247122AFE408009389C6 /* zmessaging2.72.0.xcdatamodel */,
				16A86B23229EC29800A674F8 /* zmessaging2.71.0.xcdatamodel */,
				5E055B29228C46DA00E91314 /* zmessaging2.70.0.xcdatamodel */,
				5E9EA4D92243AC3900D401B2 /* zmessaging2.69.0.xcdatamodel */,
				1661673D22394B9400779AE3 /* zmessaging2.68.0.xcdatamodel */,
				166166C92236669C00779AE3 /* zmessaging2.67.0.xcdatamodel */,
				16B75F52222ED23500DCAFF2 /* zmessaging2.66.0.xcdatamodel */,
				168413E82225902200FCB9BC /* zmessaging2.65.0.xcdatamodel */,
				F14B7AFB22200CEF00458624 /* zmessaging2.64.0.xcdatamodel */,
				5E4BA9F32216F4B400F938A8 /* zmessaging2.63.0.xcdatamodel */,
				7CBC42EA2211CE900037E716 /* zmessaging2.62.0.xcdatamodel */,
				168E96C4220B445000FC92FA /* zmessaging2.61.0.xcdatamodel */,
				87890A1821E348F500E19A42 /* zmessaging2.60.0.xcdatamodel */,
				8768679221B97C770002633C /* zmessaging2.59.0.xcdatamodel */,
				16030DAE21AC536700F8032E /* zmessaging2.58.0.xcdatamodel */,
				EEEE60EC218B393E0032C249 /* zmessaging2.57.0.xcdatamodel */,
				7CAE54512180B59800177A8E /* zmessaging2.56.0.xcdatamodel */,
				16626495216763EE00300F45 /* zmessaging2.55.0.xcdatamodel */,
				8767E85C2163AA4800390F75 /* zmessaging2.54.0.xcdatamodel */,
				BF5AF281215134DA00449D43 /* zmessaging2.53.0.xcdatamodel */,
				BFC183E0210F389900601E5D /* zmessaging2.52.0.xcdatamodel */,
				EF9A46FD2109FA6400085102 /* zmessaging2.51.0.xcdatamodel */,
				7C2E467721072A31007E2566 /* zmessaging2.50.0.xcdatamodel */,
				BF5DF5CB20F4E8DD002BCB67 /* zmessaging2.49.0.xcdatamodel */,
				87140ACC20D7DD700036B7CB /* zmessaging2.48.0.xcdatamodel */,
				87C1C265207F8FE40083BF6B /* zmessaging2.47.0.xcdatamodel */,
				16168139207B982800BCF33A /* zmessaging2.46.0.xcdatamodel */,
				D5FD9FD32073B94500F6F4FC /* zmessaging2.45.0.xcdatamodel */,
				8702B0EA20527F47006B60B9 /* zmessaging2.44.0.xcdatamodel */,
				D5D10DA7203B154C00145497 /* zmessaging2.43.0.xcdatamodel */,
				1628361520173C280027082D /* zmessaging2.42.0.xcdatamodel */,
				EF2CBDA8200627940004F65E /* zmessaging2.41.0.xcdatamodel */,
				16D95A431FCEF9A900C96069 /* zmessaging2.40.0.xcdatamodel */,
				F9ABE8841F02673E00D83214 /* zmessaging2.39.0.xcdatamodel */,
				BF8ABD591EF2B09A005E58E0 /* zmessaging2.31.0.xcdatamodel */,
				BF1B98021EC3110F00DE033B /* zmessaging2.30.0.xcdatamodel */,
				F189988D1E7BE03800E579A2 /* zmessaging.xcdatamodel */,
				F189988E1E7BE03800E579A2 /* zmessaging1.27.xcdatamodel */,
				F189988F1E7BE03800E579A2 /* zmessaging1.28.xcdatamodel */,
				F18998901E7BE03800E579A2 /* zmessaging2.10.xcdatamodel */,
				F18998911E7BE03800E579A2 /* zmessaging2.11.xcdatamodel */,
				F18998921E7BE03800E579A2 /* zmessaging2.15.0.xcdatamodel */,
				F18998931E7BE03800E579A2 /* zmessaging2.17.0.xcdatamodel */,
				F18998941E7BE03800E579A2 /* zmessaging2.18.0.xcdatamodel */,
				F18998951E7BE03800E579A2 /* zmessaging2.21.0.xcdatamodel */,
				F18998961E7BE03800E579A2 /* zmessaging2.21.1.xcdatamodel */,
				F18998971E7BE03800E579A2 /* zmessaging2.21.2.xcdatamodel */,
				F18998981E7BE03800E579A2 /* zmessaging2.24.1.xcdatamodel */,
				F18998991E7BE03800E579A2 /* zmessaging2.24.xcdatamodel */,
				F189989A1E7BE03800E579A2 /* zmessaging2.25.0.xcdatamodel */,
				F189989B1E7BE03800E579A2 /* zmessaging2.26.0.xcdatamodel */,
				F189989C1E7BE03800E579A2 /* zmessaging2.27.0.xcdatamodel */,
				F189989D1E7BE03800E579A2 /* zmessaging2.28.0.xcdatamodel */,
				F189989E1E7BE03800E579A2 /* zmessaging2.29.0.xcdatamodel */,
				F189989F1E7BE03800E579A2 /* zmessaging2.3.xcdatamodel */,
				F18998A01E7BE03800E579A2 /* zmessaging2.4.xcdatamodel */,
				F18998A11E7BE03800E579A2 /* zmessaging2.5.xcdatamodel */,
				F18998A21E7BE03800E579A2 /* zmessaging2.6.xcdatamodel */,
				F18998A31E7BE03800E579A2 /* zmessaging2.7.xcdatamodel */,
				F18998A41E7BE03800E579A2 /* zmessaging2.8.xcdatamodel */,
				F18998A51E7BE03800E579A2 /* zmessaging2.9.xcdatamodel */,
			);
			currentVersion = 01B6A89E2B16252300E409A0 /* zmessaging2.111.0.xcdatamodel */;
			path = zmessaging.xcdatamodeld;
			sourceTree = "<group>";
			versionGroupType = wrapper.xcdatamodel;
		};
/* End XCVersionGroup section */
	};
	rootObject = F9C9A4F31CAD5DF10039E10C /* Project object */;
}<|MERGE_RESOLUTION|>--- conflicted
+++ resolved
@@ -3834,12 +3834,7 @@
 			isa = PBXSourcesBuildPhase;
 			buildActionMask = 2147483647;
 			files = (
-<<<<<<< HEAD
 				594EB2E72B1E1A130022A5CD /* AutoMockable.generated.swift in Sources */,
-=======
-				59D1C30C2B1DE80E0016F6B2 /* MockMLSService.swift in Sources */,
-				594EB3032B1E31D30022A5CD /* AutoMockable.generated.swift in Sources */,
->>>>>>> 46c2bb98
 			);
 			runOnlyForDeploymentPostprocessing = 0;
 		};
