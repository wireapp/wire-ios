--- conflicted
+++ resolved
@@ -2833,11 +2833,8 @@
 				16E70F97270F1F5700718E5D /* ZMConnection+Helper.h */,
 				16E70FA6270F212000718E5D /* ZMConnection+Helper.m */,
 				169FF3A427157B3800330C2E /* MockActionHandler.swift */,
-<<<<<<< HEAD
 				59913DA52B2A34570099FA34 /* ZMUpdateEvent+allTypes.swift */,
-=======
 				E6BFE8372B3320C7000F0FBE /* DatabaseMigrationHelper.swift */,
->>>>>>> bee93b2f
 			);
 			name = Helper;
 			path = Tests/Source/Helper;
