--- conflicted
+++ resolved
@@ -234,11 +234,7 @@
 		54FB03AF1E41FC86000E13DC /* NSManagedObjectContext+Patches.swift in Sources */ = {isa = PBXBuildFile; fileRef = 54FB03AE1E41FC86000E13DC /* NSManagedObjectContext+Patches.swift */; };
 		55C40BCE22B0316800EFD8BD /* ZMUser+LegalHoldRequest.swift in Sources */ = {isa = PBXBuildFile; fileRef = 55C40BCD22B0316800EFD8BD /* ZMUser+LegalHoldRequest.swift */; };
 		55C40BD722B0F78500EFD8BD /* ZMUserLegalHoldTests.swift in Sources */ = {isa = PBXBuildFile; fileRef = 55C40BD422B0F75C00EFD8BD /* ZMUserLegalHoldTests.swift */; };
-<<<<<<< HEAD
-=======
-		55C40BDD22B24AA600EFD8BD /* store2-73-0.wiredatabase in Resources */ = {isa = PBXBuildFile; fileRef = 55C40BDC22B24AA600EFD8BD /* store2-73-0.wiredatabase */; };
 		59AF8F512B19CD5B000A09BF /* AutoMockable.generated.swift in Sources */ = {isa = PBXBuildFile; fileRef = 59AF8F432B19CCCC000A09BF /* AutoMockable.generated.swift */; };
->>>>>>> 54cf4567
 		5E0FB215205176B400FD9867 /* Set+ServiceUser.swift in Sources */ = {isa = PBXBuildFile; fileRef = 5E0FB214205176B400FD9867 /* Set+ServiceUser.swift */; };
 		5E36B45E21CA5BBA00B7063B /* UnverifiedCredentials.swift in Sources */ = {isa = PBXBuildFile; fileRef = 5E36B45D21CA5BBA00B7063B /* UnverifiedCredentials.swift */; };
 		5E39FC67225F22BE00C682B8 /* ZMConversation+ExternalParticipant.swift in Sources */ = {isa = PBXBuildFile; fileRef = 5E39FC66225F22BE00C682B8 /* ZMConversation+ExternalParticipant.swift */; };
@@ -443,12 +439,9 @@
 		E6A5BBA82B0E355A00ACC236 /* CoreDataMessagingMigrator.swift in Sources */ = {isa = PBXBuildFile; fileRef = E6A5BBA72B0E355A00ACC236 /* CoreDataMessagingMigrator.swift */; };
 		E6A5BBAA2B0E4DD500ACC236 /* CoreDataMessagingMigrationStep.swift in Sources */ = {isa = PBXBuildFile; fileRef = E6A5BBA92B0E4DD500ACC236 /* CoreDataMessagingMigrationStep.swift */; };
 		E6A5BBAE2B0E564200ACC236 /* WireDataModelBundle.swift in Sources */ = {isa = PBXBuildFile; fileRef = E6A5BBAD2B0E564200ACC236 /* WireDataModelBundle.swift */; };
-<<<<<<< HEAD
 		E6BDA1152B1642A400488D92 /* store2-110-0.wiredatabase in Resources */ = {isa = PBXBuildFile; fileRef = E6BDA1142B1642A400488D92 /* store2-110-0.wiredatabase */; };
 		E6F443232B16294400D2B08A /* zmessaging.xcdatamodeld in Sources */ = {isa = PBXBuildFile; fileRef = E6F443042B16294000D2B08A /* zmessaging.xcdatamodeld */; };
-=======
 		E6E68B2B2B18D7B4003C29D2 /* ZMMessage+ServerTimestamp.swift in Sources */ = {isa = PBXBuildFile; fileRef = E6E68B2A2B18D7B4003C29D2 /* ZMMessage+ServerTimestamp.swift */; };
->>>>>>> 54cf4567
 		E90AAE34279719D8003C7DB0 /* store2-98-0.wiredatabase in Resources */ = {isa = PBXBuildFile; fileRef = E90AAE33279719D8003C7DB0 /* store2-98-0.wiredatabase */; };
 		E97A542827B122D80009DCCF /* AccessRoleMigrationTests.swift in Sources */ = {isa = PBXBuildFile; fileRef = E97A542727B122D80009DCCF /* AccessRoleMigrationTests.swift */; };
 		E9C7DD9B27B533D000FB9AE8 /* AccessRoleMappingTests.swift in Sources */ = {isa = PBXBuildFile; fileRef = E9C7DD9A27B533D000FB9AE8 /* AccessRoleMappingTests.swift */; };
@@ -1031,12 +1024,7 @@
 		54FB03AE1E41FC86000E13DC /* NSManagedObjectContext+Patches.swift */ = {isa = PBXFileReference; fileEncoding = 4; lastKnownFileType = sourcecode.swift; path = "NSManagedObjectContext+Patches.swift"; sourceTree = "<group>"; };
 		55C40BCD22B0316800EFD8BD /* ZMUser+LegalHoldRequest.swift */ = {isa = PBXFileReference; lastKnownFileType = sourcecode.swift; path = "ZMUser+LegalHoldRequest.swift"; sourceTree = "<group>"; };
 		55C40BD422B0F75C00EFD8BD /* ZMUserLegalHoldTests.swift */ = {isa = PBXFileReference; lastKnownFileType = sourcecode.swift; path = ZMUserLegalHoldTests.swift; sourceTree = "<group>"; };
-<<<<<<< HEAD
-=======
-		55C40BDC22B24AA600EFD8BD /* store2-73-0.wiredatabase */ = {isa = PBXFileReference; lastKnownFileType = file; path = "store2-73-0.wiredatabase"; sourceTree = "<group>"; };
 		59AF8F432B19CCCC000A09BF /* AutoMockable.generated.swift */ = {isa = PBXFileReference; fileEncoding = 4; lastKnownFileType = sourcecode.swift; path = AutoMockable.generated.swift; sourceTree = "<group>"; };
-		5E055B29228C46DA00E91314 /* zmessaging2.70.0.xcdatamodel */ = {isa = PBXFileReference; lastKnownFileType = wrapper.xcdatamodel; path = zmessaging2.70.0.xcdatamodel; sourceTree = "<group>"; };
->>>>>>> 54cf4567
 		5E0FB214205176B400FD9867 /* Set+ServiceUser.swift */ = {isa = PBXFileReference; lastKnownFileType = sourcecode.swift; path = "Set+ServiceUser.swift"; sourceTree = "<group>"; };
 		5E36B45D21CA5BBA00B7063B /* UnverifiedCredentials.swift */ = {isa = PBXFileReference; lastKnownFileType = sourcecode.swift; path = UnverifiedCredentials.swift; sourceTree = "<group>"; };
 		5E39FC66225F22BE00C682B8 /* ZMConversation+ExternalParticipant.swift */ = {isa = PBXFileReference; lastKnownFileType = sourcecode.swift; path = "ZMConversation+ExternalParticipant.swift"; sourceTree = "<group>"; };
@@ -1242,7 +1230,7 @@
 		E6A5BBA72B0E355A00ACC236 /* CoreDataMessagingMigrator.swift */ = {isa = PBXFileReference; lastKnownFileType = sourcecode.swift; path = CoreDataMessagingMigrator.swift; sourceTree = "<group>"; };
 		E6A5BBA92B0E4DD500ACC236 /* CoreDataMessagingMigrationStep.swift */ = {isa = PBXFileReference; lastKnownFileType = sourcecode.swift; path = CoreDataMessagingMigrationStep.swift; sourceTree = "<group>"; };
 		E6A5BBAD2B0E564200ACC236 /* WireDataModelBundle.swift */ = {isa = PBXFileReference; lastKnownFileType = sourcecode.swift; path = WireDataModelBundle.swift; sourceTree = "<group>"; };
-<<<<<<< HEAD
+		E6E68B2A2B18D7B4003C29D2 /* ZMMessage+ServerTimestamp.swift */ = {isa = PBXFileReference; lastKnownFileType = sourcecode.swift; path = "ZMMessage+ServerTimestamp.swift"; sourceTree = "<group>"; };
 		E6BDA1132B16421300488D92 /* zmessaging2.110.0.xcdatamodel */ = {isa = PBXFileReference; lastKnownFileType = wrapper.xcdatamodel; path = zmessaging2.110.0.xcdatamodel; sourceTree = "<group>"; };
 		E6BDA1142B1642A400488D92 /* store2-110-0.wiredatabase */ = {isa = PBXFileReference; lastKnownFileType = file; path = "store2-110-0.wiredatabase"; sourceTree = "<group>"; };
 		E6F443052B16294000D2B08A /* zmessaging2.98.0.xcdatamodel */ = {isa = PBXFileReference; lastKnownFileType = wrapper.xcdatamodel; path = zmessaging2.98.0.xcdatamodel; sourceTree = "<group>"; };
@@ -1275,9 +1263,6 @@
 		E6F443202B16294000D2B08A /* zmessaging2.99.0.xcdatamodel */ = {isa = PBXFileReference; lastKnownFileType = wrapper.xcdatamodel; path = zmessaging2.99.0.xcdatamodel; sourceTree = "<group>"; };
 		E6F443212B16294000D2B08A /* zmessaging2.107.0.xcdatamodel */ = {isa = PBXFileReference; lastKnownFileType = wrapper.xcdatamodel; path = zmessaging2.107.0.xcdatamodel; sourceTree = "<group>"; };
 		E6F443222B16294000D2B08A /* zmessaging2.103.0.xcdatamodel */ = {isa = PBXFileReference; lastKnownFileType = wrapper.xcdatamodel; path = zmessaging2.103.0.xcdatamodel; sourceTree = "<group>"; };
-=======
-		E6E68B2A2B18D7B4003C29D2 /* ZMMessage+ServerTimestamp.swift */ = {isa = PBXFileReference; lastKnownFileType = sourcecode.swift; path = "ZMMessage+ServerTimestamp.swift"; sourceTree = "<group>"; };
->>>>>>> 54cf4567
 		E90AAE33279719D8003C7DB0 /* store2-98-0.wiredatabase */ = {isa = PBXFileReference; lastKnownFileType = file; path = "store2-98-0.wiredatabase"; sourceTree = "<group>"; };
 		E97A542727B122D80009DCCF /* AccessRoleMigrationTests.swift */ = {isa = PBXFileReference; lastKnownFileType = sourcecode.swift; path = AccessRoleMigrationTests.swift; sourceTree = "<group>"; };
 		E9C7DD9A27B533D000FB9AE8 /* AccessRoleMappingTests.swift */ = {isa = PBXFileReference; lastKnownFileType = sourcecode.swift; path = AccessRoleMappingTests.swift; sourceTree = "<group>"; };
