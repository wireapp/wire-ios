--- conflicted
+++ resolved
@@ -1846,11 +1846,8 @@
 		0125F7392B28A31C00D989AB /* Sources */ = {
 			isa = PBXGroup;
 			children = (
-<<<<<<< HEAD
 				169FF3A427157B3800330C2E /* MockActionHandler.swift */,
-=======
 				635101ED2B4EE449009D6166 /* MockE2EIEnrollment.swift */,
->>>>>>> 91834b39
 				E62B972A2B680AB20099D5DC /* CoreDataStackHelper.swift */,
 				EEA58F122B7115A1006DEE32 /* ModelHelper.swift */,
 				590C55732B62BEEF00FC1CE8 /* MLS */,
