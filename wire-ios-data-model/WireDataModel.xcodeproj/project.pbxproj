// !$*UTF8*$!
{
	archiveVersion = 1;
	classes = {
	};
	objectVersion = 54;
	objects = {

/* Begin PBXBuildFile section */
		0125F73C2B28A31C00D989AB /* SpyUserClientKeyStore.swift in Sources */ = {isa = PBXBuildFile; fileRef = 0125F73A2B28A31C00D989AB /* SpyUserClientKeyStore.swift */; };
		0125F73D2B28A31C00D989AB /* MockProteusProvider.swift in Sources */ = {isa = PBXBuildFile; fileRef = 0125F73B2B28A31C00D989AB /* MockProteusProvider.swift */; };
		0129E7F929A520870065E6DB /* SafeCoreCrypto.swift in Sources */ = {isa = PBXBuildFile; fileRef = 0129E7F829A520870065E6DB /* SafeCoreCrypto.swift */; };
		0129E7FB29A520EB0065E6DB /* SafeFileContext.swift in Sources */ = {isa = PBXBuildFile; fileRef = 0129E7FA29A520EB0065E6DB /* SafeFileContext.swift */; };
		0140A0D12B31028D004D8B40 /* MockSafeCoreCrypto.swift in Sources */ = {isa = PBXBuildFile; fileRef = 0140A0CF2B31028D004D8B40 /* MockSafeCoreCrypto.swift */; };
		01482E8A2B10ED0800F3B2CB /* MLSSubgroup.swift in Sources */ = {isa = PBXBuildFile; fileRef = 63F0781129F6C59D0031E19D /* MLSSubgroup.swift */; };
		01482E8B2B10EEB000F3B2CB /* FetchSubgroupAction.swift in Sources */ = {isa = PBXBuildFile; fileRef = 63F0780C29F292770031E19D /* FetchSubgroupAction.swift */; };
		014DD8D42B6D1FF6007ECFD1 /* UUID+SafeLogging.swift in Sources */ = {isa = PBXBuildFile; fileRef = 014DD8D22B6D1FE9007ECFD1 /* UUID+SafeLogging.swift */; };
		0153CA932B8554EC000000CA /* store2-113-0.wiredatabase in Resources */ = {isa = PBXBuildFile; fileRef = 0153CA8F2B855456000000CA /* store2-113-0.wiredatabase */; };
		0153CA9A2B8559C3000000CA /* MappingModel_2.113-2.114.xcmappingmodel in Sources */ = {isa = PBXBuildFile; fileRef = 0153CA982B8559BE000000CA /* MappingModel_2.113-2.114.xcmappingmodel */; };
		0153CA9C2B855A74000000CA /* store2-114-0.wiredatabase in Resources */ = {isa = PBXBuildFile; fileRef = 0153CA9B2B855A74000000CA /* store2-114-0.wiredatabase */; };
		017962982B83FC1400D6C7B6 /* DatabaseMigrationTests+UserUniqueness.swift in Sources */ = {isa = PBXBuildFile; fileRef = 017962952B83FC1400D6C7B6 /* DatabaseMigrationTests+UserUniqueness.swift */; };
		017962992B83FC1400D6C7B6 /* DatabaseMigrationTests+TeamUniqueness.swift in Sources */ = {isa = PBXBuildFile; fileRef = 017962962B83FC1400D6C7B6 /* DatabaseMigrationTests+TeamUniqueness.swift */; };
		0179629A2B83FC1400D6C7B6 /* DatabaseMigrationTests+ConversationUniqueness.swift in Sources */ = {isa = PBXBuildFile; fileRef = 017962972B83FC1400D6C7B6 /* DatabaseMigrationTests+ConversationUniqueness.swift */; };
		0179629F2B83FCB200D6C7B6 /* NSManagedObjectContext+Migration.swift in Sources */ = {isa = PBXBuildFile; fileRef = 0179629B2B83FCA800D6C7B6 /* NSManagedObjectContext+Migration.swift */; };
		017962A42B83FF8200D6C7B6 /* DuplicateTeamsMigrationPolicy.swift in Sources */ = {isa = PBXBuildFile; fileRef = 017962A12B83FF8200D6C7B6 /* DuplicateTeamsMigrationPolicy.swift */; };
		017962A52B83FF8200D6C7B6 /* MappingModel_2.110-2.111.xcmappingmodel in Sources */ = {isa = PBXBuildFile; fileRef = 017962A22B83FF8200D6C7B6 /* MappingModel_2.110-2.111.xcmappingmodel */; };
		017962A62B83FF8200D6C7B6 /* DuplicateObjectsMigrationPolicy.swift in Sources */ = {isa = PBXBuildFile; fileRef = 017962A32B83FF8200D6C7B6 /* DuplicateObjectsMigrationPolicy.swift */; };
		017962A82B85071B00D6C7B6 /* store2-112-0.wiredatabase in Resources */ = {isa = PBXBuildFile; fileRef = 017962A72B85071B00D6C7B6 /* store2-112-0.wiredatabase */; };
		017CA4442A2742B800E8E778 /* WireCoreCrypto.xcframework in Frameworks */ = {isa = PBXBuildFile; fileRef = 017CA4432A2742B800E8E778 /* WireCoreCrypto.xcframework */; };
		018964252A6FE72700BCEE0E /* EARStorage.swift in Sources */ = {isa = PBXBuildFile; fileRef = 018964242A6FE72700BCEE0E /* EARStorage.swift */; };
		0189815529A66B0800B52510 /* SafeCoreCryptoTests.swift in Sources */ = {isa = PBXBuildFile; fileRef = 0189815429A66B0800B52510 /* SafeCoreCryptoTests.swift */; };
		01B6A8A02B16268300E409A0 /* store2-111-0.wiredatabase in Resources */ = {isa = PBXBuildFile; fileRef = 01B6A89F2B16268300E409A0 /* store2-111-0.wiredatabase */; };
		01B7A5752B0FB6DA00FE5132 /* CoreDataMessagingMigrationVersionTests.swift in Sources */ = {isa = PBXBuildFile; fileRef = 01B7A5742B0FB6DA00FE5132 /* CoreDataMessagingMigrationVersionTests.swift */; };
		01E3C8552B308AEA00556D8A /* ZMMessage+ServerTimestamp.swift in Sources */ = {isa = PBXBuildFile; fileRef = 01E3C8542B308AEA00556D8A /* ZMMessage+ServerTimestamp.swift */; };
		06034B6D26A8D36E003624B4 /* Feature.FileSharing.swift in Sources */ = {isa = PBXBuildFile; fileRef = 06034B6C26A8D36E003624B4 /* Feature.FileSharing.swift */; };
		0604F7C8265184B70016A71E /* ZMSystemMessage+ParticipantsRemovedReason.swift in Sources */ = {isa = PBXBuildFile; fileRef = 0604F7C7265184B70016A71E /* ZMSystemMessage+ParticipantsRemovedReason.swift */; };
		0604F8002651CAFE0016A71E /* store2-91-0.wiredatabase in Resources */ = {isa = PBXBuildFile; fileRef = 0604F7FF2651CAFD0016A71E /* store2-91-0.wiredatabase */; };
		060D194F2462A9EC00623376 /* ZMMessageTests+GenericMessage.swift in Sources */ = {isa = PBXBuildFile; fileRef = 060D194D2462A9D000623376 /* ZMMessageTests+GenericMessage.swift */; };
		060ED6D12499E97200412C4A /* NSManagedObjectContext+ServerTimeDelta.swift in Sources */ = {isa = PBXBuildFile; fileRef = 060ED6D02499E97200412C4A /* NSManagedObjectContext+ServerTimeDelta.swift */; };
		060ED6DC2499F78700412C4A /* ZMUpdateEvent+Helper.swift in Sources */ = {isa = PBXBuildFile; fileRef = F19550372040628000338E91 /* ZMUpdateEvent+Helper.swift */; };
		0612D241243DC134008811A7 /* store2-81-0.wiredatabase in Resources */ = {isa = PBXBuildFile; fileRef = 0612D240243DC12E008811A7 /* store2-81-0.wiredatabase */; };
		0614E96D2A863EED007BB1F6 /* NSPredicate+BaseCompounds.swift in Sources */ = {isa = PBXBuildFile; fileRef = 0614E96C2A863EED007BB1F6 /* NSPredicate+BaseCompounds.swift */; };
		0617001323E2FC14005C262D /* GenericMessageTests+LinkMetaData.swift in Sources */ = {isa = PBXBuildFile; fileRef = 0617001123E2FBC0005C262D /* GenericMessageTests+LinkMetaData.swift */; };
		062FD8852756053800B9DE39 /* Feature.ConversationGuestLinks.swift in Sources */ = {isa = PBXBuildFile; fileRef = 062FD8842756053800B9DE39 /* Feature.ConversationGuestLinks.swift */; };
		0630E17726E0F3570012E2F9 /* store2-95-0.wiredatabase in Resources */ = {isa = PBXBuildFile; fileRef = 0630E17626E0F3570012E2F9 /* store2-95-0.wiredatabase */; };
		0630E4B6257F888600C75BFB /* NSManagedObjectContext+AppLock.swift in Sources */ = {isa = PBXBuildFile; fileRef = 0630E4B5257F888600C75BFB /* NSManagedObjectContext+AppLock.swift */; };
		0630E4B8257F8C0B00C75BFB /* ZMUser+Applock.swift in Sources */ = {isa = PBXBuildFile; fileRef = 0630E4B7257F8C0B00C75BFB /* ZMUser+Applock.swift */; };
		0630E4BF257FA2BD00C75BFB /* TransferAppLockKeychainTests.swift in Sources */ = {isa = PBXBuildFile; fileRef = 0630E4BE257FA2BD00C75BFB /* TransferAppLockKeychainTests.swift */; };
		0630E4C1257FC41400C75BFB /* store2-88-0.wiredatabase in Resources */ = {isa = PBXBuildFile; fileRef = 0630E4C0257FC41300C75BFB /* store2-88-0.wiredatabase */; };
		0634C3A924643A400006081D /* ZMUpdateEvent.swift in Sources */ = {isa = PBXBuildFile; fileRef = 0634C3A824643A400006081D /* ZMUpdateEvent.swift */; };
		063D2928242128D300FA6FEE /* ZMClientMessage+Ephemeral.swift in Sources */ = {isa = PBXBuildFile; fileRef = 063D2927242128D200FA6FEE /* ZMClientMessage+Ephemeral.swift */; };
		063D292A24212AFD00FA6FEE /* ZMClientMessage.swift in Sources */ = {isa = PBXBuildFile; fileRef = 063D292924212AFD00FA6FEE /* ZMClientMessage.swift */; };
		0642A3332445F2B600DCCFCD /* ZMClientMessage+UpdateEvent.swift in Sources */ = {isa = PBXBuildFile; fileRef = 0642A3322445F2B500DCCFCD /* ZMClientMessage+UpdateEvent.swift */; };
		0649D1C524F6A542001DDC78 /* NSManagedObjectContext+ZMKeyValueStore.swift in Sources */ = {isa = PBXBuildFile; fileRef = 0649D1C424F6A542001DDC78 /* NSManagedObjectContext+ZMKeyValueStore.swift */; };
		064F8E08255E04800040371D /* Feature.swift in Sources */ = {isa = PBXBuildFile; fileRef = 064F8E07255E04800040371D /* Feature.swift */; };
		0651D00423FC46A500411A22 /* ZMClientMessage+Confirmations.swift in Sources */ = {isa = PBXBuildFile; fileRef = 0651D00323FC46A500411A22 /* ZMClientMessage+Confirmations.swift */; };
		0651D00623FC481B00411A22 /* ZMAssetClientMessage+Confirmations.swift in Sources */ = {isa = PBXBuildFile; fileRef = 0651D00523FC481B00411A22 /* ZMAssetClientMessage+Confirmations.swift */; };
		0651D00823FC4FDD00411A22 /* GenericMessageTests+LegalHoldStatus.swift in Sources */ = {isa = PBXBuildFile; fileRef = 0651D00723FC4FDC00411A22 /* GenericMessageTests+LegalHoldStatus.swift */; };
		065D7501239FAB1200275114 /* SelfUserParticipantMigrationTests.swift in Sources */ = {isa = PBXBuildFile; fileRef = 065D7500239FAB1200275114 /* SelfUserParticipantMigrationTests.swift */; };
		0660FEBD2580E4A900F4C19F /* TransferApplockKeychain.swift in Sources */ = {isa = PBXBuildFile; fileRef = 0660FEBC2580E4A900F4C19F /* TransferApplockKeychain.swift */; };
		0663285E2428CEC3005BB3BE /* ZMClientMessage+Deletion.swift in Sources */ = {isa = PBXBuildFile; fileRef = 0663285D2428CEC3005BB3BE /* ZMClientMessage+Deletion.swift */; };
		066328602428D01C005BB3BE /* ZMClientMessage+GenericMessage.swift in Sources */ = {isa = PBXBuildFile; fileRef = 0663285F2428D01C005BB3BE /* ZMClientMessage+GenericMessage.swift */; };
		066A96FF25A88E510083E317 /* BiometricsState.swift in Sources */ = {isa = PBXBuildFile; fileRef = 066A96FE25A88E510083E317 /* BiometricsState.swift */; };
		0680A9C324600306000F80F3 /* ZMClientMessageTests.swift in Sources */ = {isa = PBXBuildFile; fileRef = 0680A9C1246002DC000F80F3 /* ZMClientMessageTests.swift */; };
		0680A9C624606288000F80F3 /* ZMMessage+Reaction.swift in Sources */ = {isa = PBXBuildFile; fileRef = 0680A9C42460627B000F80F3 /* ZMMessage+Reaction.swift */; };
		0686649F256FB0CA001C8747 /* AppLockController.swift in Sources */ = {isa = PBXBuildFile; fileRef = 0686649E256FB0CA001C8747 /* AppLockController.swift */; };
		068664A2256FB834001C8747 /* AppLockControllerTests.swift in Sources */ = {isa = PBXBuildFile; fileRef = 068664A1256FB834001C8747 /* AppLockControllerTests.swift */; };
		068D610324629AB900A110A2 /* ZMBaseManagedObjectTest.swift in Sources */ = {isa = PBXBuildFile; fileRef = 068D610124629AA300A110A2 /* ZMBaseManagedObjectTest.swift */; };
		068DCC5729BB816300F7E4F1 /* ZMOTRMessage+FailedToSendReason.swift in Sources */ = {isa = PBXBuildFile; fileRef = 068DCC5629BB816300F7E4F1 /* ZMOTRMessage+FailedToSendReason.swift */; };
		068DCC5B29BFEC4E00F7E4F1 /* ZMMessageTests+ExpirationReasonCode.swift in Sources */ = {isa = PBXBuildFile; fileRef = 068DCC5A29BFEC4E00F7E4F1 /* ZMMessageTests+ExpirationReasonCode.swift */; };
		069D07B82562671D00DBA592 /* FeatureTests.swift in Sources */ = {isa = PBXBuildFile; fileRef = 069D07B72562671D00DBA592 /* FeatureTests.swift */; };
		06A0E60B281AE65D00E5F822 /* store2-99-0.wiredatabase in Resources */ = {isa = PBXBuildFile; fileRef = 06A0E60A281AE65D00E5F822 /* store2-99-0.wiredatabase */; };
		06B1C493248F9173007FDA8D /* GenericMessage+Debug.swift in Sources */ = {isa = PBXBuildFile; fileRef = 06B1C492248F9173007FDA8D /* GenericMessage+Debug.swift */; };
		06B99C79242A293500FEAFDE /* ZMClientMessage+Knock.swift in Sources */ = {isa = PBXBuildFile; fileRef = 06B99C78242A293500FEAFDE /* ZMClientMessage+Knock.swift */; };
		06C6B1B02745675E0049B54E /* store2-97-0.wiredatabase in Resources */ = {isa = PBXBuildFile; fileRef = 06C6B1AF2745675D0049B54E /* store2-97-0.wiredatabase */; };
		06D33FCB2524E402004B9BC1 /* ZMConversation+UnreadCount.swift in Sources */ = {isa = PBXBuildFile; fileRef = 06D33FCA2524E402004B9BC1 /* ZMConversation+UnreadCount.swift */; };
		06D33FCD2524F65D004B9BC1 /* ZMConversationTests+UnreadMessages.swift in Sources */ = {isa = PBXBuildFile; fileRef = 06D33FCC2524F65D004B9BC1 /* ZMConversationTests+UnreadMessages.swift */; };
		06D33FCF2525D368004B9BC1 /* store2-86-0.wiredatabase in Resources */ = {isa = PBXBuildFile; fileRef = 06D33FCE2525D368004B9BC1 /* store2-86-0.wiredatabase */; };
		06D48735241F930A00881B08 /* GenericMessage+Obfuscation.swift in Sources */ = {isa = PBXBuildFile; fileRef = 06D48734241F930A00881B08 /* GenericMessage+Obfuscation.swift */; };
		06D48737241FB3F700881B08 /* ZMClientMessage+Obfuscate.swift in Sources */ = {isa = PBXBuildFile; fileRef = 06D48736241FB3F700881B08 /* ZMClientMessage+Obfuscate.swift */; };
		06D5423C26399C33006B0C5A /* UserType+External.swift in Sources */ = {isa = PBXBuildFile; fileRef = 06D5423B26399C32006B0C5A /* UserType+External.swift */; };
		06E1C835244F1A2300CA4EF2 /* ZMOTRMessage+Helper.swift in Sources */ = {isa = PBXBuildFile; fileRef = 06E1C834244F1A2300CA4EF2 /* ZMOTRMessage+Helper.swift */; };
		06E8AAB4242BAA6A008929B1 /* SignatureStatus.swift in Sources */ = {isa = PBXBuildFile; fileRef = 06E8AAB3242BAA6A008929B1 /* SignatureStatus.swift */; };
		06EB77A12B29E09F00A64DD8 /* MLSVerificationStatus.swift in Sources */ = {isa = PBXBuildFile; fileRef = 06EB77A02B29E09F00A64DD8 /* MLSVerificationStatus.swift */; };
		06EE09E32659340F00D6CAC3 /* store2-92-0.wiredatabase in Resources */ = {isa = PBXBuildFile; fileRef = 06EE09E22659340F00D6CAC3 /* store2-92-0.wiredatabase */; };
		06EED73F2525D5B90014FE1E /* store2-87-0.wiredatabase in Resources */ = {isa = PBXBuildFile; fileRef = 06EED73E2525D5B80014FE1E /* store2-87-0.wiredatabase */; };
		06F98D64243B2474007E914A /* SignatureStatusTests.swift in Sources */ = {isa = PBXBuildFile; fileRef = 06F98D62243B2470007E914A /* SignatureStatusTests.swift */; };
		1600D93C267A80D700970F99 /* ZMManagedObject+Fetching.swift in Sources */ = {isa = PBXBuildFile; fileRef = 1600D93B267A80D700970F99 /* ZMManagedObject+Fetching.swift */; };
		1600D944267BC5A100970F99 /* ZMManagedObjectFetchingTests.swift in Sources */ = {isa = PBXBuildFile; fileRef = 1600D943267BC5A000970F99 /* ZMManagedObjectFetchingTests.swift */; };
		16030DB021AD765D00F8032E /* ZMConversation+Confirmations.swift in Sources */ = {isa = PBXBuildFile; fileRef = 16030DAF21AD765D00F8032E /* ZMConversation+Confirmations.swift */; };
		16030DBE21AE8FAB00F8032E /* ZMConversationTests+Confirmations.swift in Sources */ = {isa = PBXBuildFile; fileRef = 16030DBD21AE8FAB00F8032E /* ZMConversationTests+Confirmations.swift */; };
		16030DC521AEE25500F8032E /* ZMOTRMessage+Confirmations.swift in Sources */ = {isa = PBXBuildFile; fileRef = 16030DC421AEE25500F8032E /* ZMOTRMessage+Confirmations.swift */; };
		1607AAF2243768D200A93D29 /* UserType+Materialize.swift in Sources */ = {isa = PBXBuildFile; fileRef = 1607AAF1243768D200A93D29 /* UserType+Materialize.swift */; };
		160B3BB124EFD64E0026D355 /* ExtendedSecureUnarchiveFromData.swift in Sources */ = {isa = PBXBuildFile; fileRef = 160B3BB024EFD64E0026D355 /* ExtendedSecureUnarchiveFromData.swift */; };
		1611CF59203AE6A0004D807B /* FileAssetCacheTests.swift in Sources */ = {isa = PBXBuildFile; fileRef = 54EDE6811CBBF6260044A17E /* FileAssetCacheTests.swift */; };
		16127CF3220058160020E65C /* InvalidConversationRemoval.swift in Sources */ = {isa = PBXBuildFile; fileRef = 16127CF2220058160020E65C /* InvalidConversationRemoval.swift */; };
		16127CF522005AAB0020E65C /* InvalidConversationRemovalTests.swift in Sources */ = {isa = PBXBuildFile; fileRef = 16127CF422005AAA0020E65C /* InvalidConversationRemovalTests.swift */; };
		161541BA1E27EBD400AC2FFB /* ZMConversation+Calling.swift in Sources */ = {isa = PBXBuildFile; fileRef = 161541B91E27EBD400AC2FFB /* ZMConversation+Calling.swift */; };
		161E056A2667C4D100DADC3D /* AccountDeletedObserver.swift in Sources */ = {isa = PBXBuildFile; fileRef = 161E05692667C4D000DADC3D /* AccountDeletedObserver.swift */; };
		1621E59220E62BD2006B2D17 /* ZMConversationTests+Silencing.swift in Sources */ = {isa = PBXBuildFile; fileRef = 1621E59120E62BD2006B2D17 /* ZMConversationTests+Silencing.swift */; };
		162207F8272291CA0041EDE8 /* String+NilEmpty.swift in Sources */ = {isa = PBXBuildFile; fileRef = 162207F7272291CA0041EDE8 /* String+NilEmpty.swift */; };
		162294A5222038FA00A98679 /* CacheAssetTests.swift in Sources */ = {isa = PBXBuildFile; fileRef = 162294A4222038FA00A98679 /* CacheAssetTests.swift */; };
		1623F8F32AEBB80C004F0319 /* ZMMessageTests+Legalhold.swift in Sources */ = {isa = PBXBuildFile; fileRef = 1623F8F22AEBB80C004F0319 /* ZMMessageTests+Legalhold.swift */; };
		1626344B20D935C0000D4063 /* ZMConversation+Timestamps.swift in Sources */ = {isa = PBXBuildFile; fileRef = 1626344A20D935C0000D4063 /* ZMConversation+Timestamps.swift */; };
		162A81DD202DA4BC00F6200C /* AssetCache.swift in Sources */ = {isa = PBXBuildFile; fileRef = F9A705F11CAEE01D00C2F5FE /* AssetCache.swift */; };
		16313D621D227DC1001B2AB3 /* LinkPreview+ProtocolBuffer.swift in Sources */ = {isa = PBXBuildFile; fileRef = 16313D611D227DC1001B2AB3 /* LinkPreview+ProtocolBuffer.swift */; };
		1639A8132260916E00868AB9 /* AlertAvailabilityBehaviourChange.swift in Sources */ = {isa = PBXBuildFile; fileRef = 1639A8122260916E00868AB9 /* AlertAvailabilityBehaviourChange.swift */; };
		1639A8512264B91E00868AB9 /* AvailabilityBehaviourChangeTests.swift in Sources */ = {isa = PBXBuildFile; fileRef = 1639A8502264B91E00868AB9 /* AvailabilityBehaviourChangeTests.swift */; };
		163C92AA2630A80400F8DC14 /* NSManagedObjectContext+SelfUser.swift in Sources */ = {isa = PBXBuildFile; fileRef = 163C92A92630A80400F8DC14 /* NSManagedObjectContext+SelfUser.swift */; };
		163CE64E25ACE5DB0013C12D /* store2-89-0.wiredatabase in Resources */ = {isa = PBXBuildFile; fileRef = 163CE64D25ACE57B0013C12D /* store2-89-0.wiredatabase */; };
		163CE6AF25BEB9680013C12D /* ZMMessageTests+SystemMessages.swift in Sources */ = {isa = PBXBuildFile; fileRef = 163CE6AE25BEB9680013C12D /* ZMMessageTests+SystemMessages.swift */; };
		163D01E02472DE6200984999 /* InvalidConnectionRemoval.swift in Sources */ = {isa = PBXBuildFile; fileRef = 163D01DF2472DE6200984999 /* InvalidConnectionRemoval.swift */; };
		163D01E22472E44000984999 /* InvalidConnectionRemovalTests.swift in Sources */ = {isa = PBXBuildFile; fileRef = 163D01E12472E44000984999 /* InvalidConnectionRemovalTests.swift */; };
		1645ECC2243B643B007A82D6 /* ZMSearchUserTests+TeamUser.swift in Sources */ = {isa = PBXBuildFile; fileRef = 1645ECC1243B643B007A82D6 /* ZMSearchUserTests+TeamUser.swift */; };
		1645ECC4243B69A1007A82D6 /* UserTypeTests+Materialize.swift in Sources */ = {isa = PBXBuildFile; fileRef = 1645ECC3243B69A1007A82D6 /* UserTypeTests+Materialize.swift */; };
		16460A44206515370096B616 /* NSManagedObjectContext+BackupImport.swift in Sources */ = {isa = PBXBuildFile; fileRef = 16460A43206515370096B616 /* NSManagedObjectContext+BackupImport.swift */; };
		16460A46206544B00096B616 /* PersistentMetadataKeys.swift in Sources */ = {isa = PBXBuildFile; fileRef = 16460A45206544B00096B616 /* PersistentMetadataKeys.swift */; };
		164A55D320F3AF6700AE62A6 /* ZMSearchUserTests+ProfileImages.swift in Sources */ = {isa = PBXBuildFile; fileRef = 164A55D220F3AF6700AE62A6 /* ZMSearchUserTests+ProfileImages.swift */; };
		164EB6F3230D987A001BBD4A /* ZMMessage+DataRetention.swift in Sources */ = {isa = PBXBuildFile; fileRef = 164EB6F2230D987A001BBD4A /* ZMMessage+DataRetention.swift */; };
		16500C0325E3A7F80021B3AE /* store2-90-0.wiredatabase in Resources */ = {isa = PBXBuildFile; fileRef = 16500C0225E3A7520021B3AE /* store2-90-0.wiredatabase */; };
		165124D221886EDB006A3C75 /* ZMOTRMessage+Quotes.swift in Sources */ = {isa = PBXBuildFile; fileRef = 165124D121886EDB006A3C75 /* ZMOTRMessage+Quotes.swift */; };
		165124D42188B613006A3C75 /* ZMClientMessage+Quotes.swift in Sources */ = {isa = PBXBuildFile; fileRef = 165124D32188B613006A3C75 /* ZMClientMessage+Quotes.swift */; };
		165124D62188CF66006A3C75 /* ZMClientMessage+Editing.swift in Sources */ = {isa = PBXBuildFile; fileRef = 165124D52188CF66006A3C75 /* ZMClientMessage+Editing.swift */; };
		165124D82189AE90006A3C75 /* ZMAssetClientMessage+Quotes.swift in Sources */ = {isa = PBXBuildFile; fileRef = 165124D72189AE90006A3C75 /* ZMAssetClientMessage+Quotes.swift */; };
		16519D36231D1BB200C9D76D /* ZMConversation+Deletion.swift in Sources */ = {isa = PBXBuildFile; fileRef = 16519D35231D1BB200C9D76D /* ZMConversation+Deletion.swift */; };
		16519D54231D6F8200C9D76D /* ZMConversationTests+Deletion.swift in Sources */ = {isa = PBXBuildFile; fileRef = 16519D53231D6F8200C9D76D /* ZMConversationTests+Deletion.swift */; };
		1651F9BE1D3554C800A9FAE8 /* ZMClientMessageTests+TextMessage.swift in Sources */ = {isa = PBXBuildFile; fileRef = 1651F9BD1D3554C800A9FAE8 /* ZMClientMessageTests+TextMessage.swift */; };
		165911551DF054AD007FA847 /* ZMConversation+Predicates.swift in Sources */ = {isa = PBXBuildFile; fileRef = 165911541DF054AD007FA847 /* ZMConversation+Predicates.swift */; };
		165D3A2D1E1D47AB0052E654 /* ZMCallState.swift in Sources */ = {isa = PBXBuildFile; fileRef = 165D3A2B1E1D47AB0052E654 /* ZMCallState.swift */; };
		165DC51F21491C0400090B7B /* Mention.swift in Sources */ = {isa = PBXBuildFile; fileRef = 165DC51E21491C0400090B7B /* Mention.swift */; };
		165DC52121491D8700090B7B /* ZMClientMessage+TextMessageData.swift in Sources */ = {isa = PBXBuildFile; fileRef = 165DC52021491D8700090B7B /* ZMClientMessage+TextMessageData.swift */; };
		165DC523214A614100090B7B /* ZMConversation+Message.swift in Sources */ = {isa = PBXBuildFile; fileRef = 165DC522214A614100090B7B /* ZMConversation+Message.swift */; };
		165E0F69217F871400E36D08 /* ZMOTRMessage+ContentHashing.swift in Sources */ = {isa = PBXBuildFile; fileRef = 165E0F68217F871400E36D08 /* ZMOTRMessage+ContentHashing.swift */; };
		165E141825CC516B00F0B075 /* ZMClientMessageTests+Prefetching.swift in Sources */ = {isa = PBXBuildFile; fileRef = 165E141725CC516B00F0B075 /* ZMClientMessageTests+Prefetching.swift */; };
		16626508217F4E0B00300F45 /* GenericMessageTests+Hashing.swift in Sources */ = {isa = PBXBuildFile; fileRef = 16626507217F4E0B00300F45 /* GenericMessageTests+Hashing.swift */; };
		166A2A0D25FB991800B4A4F8 /* CoreDataStack.swift in Sources */ = {isa = PBXBuildFile; fileRef = 166A2A0C25FB991800B4A4F8 /* CoreDataStack.swift */; };
		166D189E230E9E66001288CD /* ZMMessage+DataRetentionTests.swift in Sources */ = {isa = PBXBuildFile; fileRef = 166D189D230E9E66001288CD /* ZMMessage+DataRetentionTests.swift */; };
		166DCDB82555886F004F4F59 /* CoreDataStack+Migration.swift in Sources */ = {isa = PBXBuildFile; fileRef = 166DCDB72555886E004F4F59 /* CoreDataStack+Migration.swift */; };
		166EC36E26C50E960043ED01 /* store2-94-0.wiredatabase in Resources */ = {isa = PBXBuildFile; fileRef = 166EC36D26C50E8B0043ED01 /* store2-94-0.wiredatabase */; };
		1670D0172317F92B003A143B /* ZMConversation+Team.swift in Sources */ = {isa = PBXBuildFile; fileRef = 1670D0162317F92B003A143B /* ZMConversation+Team.swift */; };
		1670D01C231823DC003A143B /* ZMUser+Permissions.swift in Sources */ = {isa = PBXBuildFile; fileRef = 1670D01B231823DC003A143B /* ZMUser+Permissions.swift */; };
		1670D01E231825BE003A143B /* ZMUserTests+Permissions.swift in Sources */ = {isa = PBXBuildFile; fileRef = 1670D01D231825BE003A143B /* ZMUserTests+Permissions.swift */; };
		1670D02023183209003A143B /* ModelObjectsTests+Helpers.swift in Sources */ = {isa = PBXBuildFile; fileRef = 1670D01F23183209003A143B /* ModelObjectsTests+Helpers.swift */; };
		1672A5FE23434FA200380537 /* ZMConversationTests+Labels.swift in Sources */ = {isa = PBXBuildFile; fileRef = 1672A5FD23434FA200380537 /* ZMConversationTests+Labels.swift */; };
		1672A6022343973600380537 /* LabelTests.swift in Sources */ = {isa = PBXBuildFile; fileRef = 1672A6012343973600380537 /* LabelTests.swift */; };
		1672A614234499B500380537 /* LabelChangeInfo.swift in Sources */ = {isa = PBXBuildFile; fileRef = 1672A613234499B500380537 /* LabelChangeInfo.swift */; };
		1672A6162344A14E00380537 /* LabelObserverTests.swift in Sources */ = {isa = PBXBuildFile; fileRef = 1672A6152344A14E00380537 /* LabelObserverTests.swift */; };
		1672A6282344F10700380537 /* FolderList.swift in Sources */ = {isa = PBXBuildFile; fileRef = 1672A6272344F10700380537 /* FolderList.swift */; };
		1672A62A2345102400380537 /* ZMConversationListTests+Labels.swift in Sources */ = {isa = PBXBuildFile; fileRef = 1672A6292345102400380537 /* ZMConversationListTests+Labels.swift */; };
		16746B081D2EAF8E00831771 /* ZMClientMessageTests+ZMImageOwner.swift in Sources */ = {isa = PBXBuildFile; fileRef = 16746B071D2EAF8E00831771 /* ZMClientMessageTests+ZMImageOwner.swift */; };
		167BCB4E2600C62100E9D7E3 /* CoreDataStackTests+Migration.swift in Sources */ = {isa = PBXBuildFile; fileRef = 166E47BC255A98D900C161C8 /* CoreDataStackTests+Migration.swift */; };
		167BCB512600C70F00E9D7E3 /* CoreDataStackTests+Backup.swift in Sources */ = {isa = PBXBuildFile; fileRef = F16F8EBE2063E9CC009A9D6F /* CoreDataStackTests+Backup.swift */; };
		167BCC1C2609E92400E9D7E3 /* ZMEventModel.xcdatamodeld in Sources */ = {isa = PBXBuildFile; fileRef = 167BCC182609E92300E9D7E3 /* ZMEventModel.xcdatamodeld */; };
		167BCC82260CFAD500E9D7E3 /* UserType+Federation.swift in Sources */ = {isa = PBXBuildFile; fileRef = 167BCC81260CFAD500E9D7E3 /* UserType+Federation.swift */; };
		167BCC86260CFC7B00E9D7E3 /* UserTypeTests+Federation.swift in Sources */ = {isa = PBXBuildFile; fileRef = 167BCC85260CFC7B00E9D7E3 /* UserTypeTests+Federation.swift */; };
		167BCC92260DB5FA00E9D7E3 /* CoreDataStackTests+ClearStorage.swift in Sources */ = {isa = PBXBuildFile; fileRef = 167BCC91260DB5FA00E9D7E3 /* CoreDataStackTests+ClearStorage.swift */; };
		167BCC96260DC3F100E9D7E3 /* CoreDataStack+ClearStorage.swift in Sources */ = {isa = PBXBuildFile; fileRef = 167BCC95260DC3F100E9D7E3 /* CoreDataStack+ClearStorage.swift */; };
		16827AEA2732A3C20079405D /* InvalidDomainRemoval.swift in Sources */ = {isa = PBXBuildFile; fileRef = 16827AE92732A3C20079405D /* InvalidDomainRemoval.swift */; };
		16827AF22732AB2E0079405D /* InvalidDomainRemovalTests.swift in Sources */ = {isa = PBXBuildFile; fileRef = 16827AF12732AB2E0079405D /* InvalidDomainRemovalTests.swift */; };
		168413ED2225965500FCB9BC /* TransferStateMigration.swift in Sources */ = {isa = PBXBuildFile; fileRef = 168413EC2225965500FCB9BC /* TransferStateMigration.swift */; };
		1684141722282A1A00FCB9BC /* TransferStateMigrationTests.swift in Sources */ = {isa = PBXBuildFile; fileRef = 1684141622282A1A00FCB9BC /* TransferStateMigrationTests.swift */; };
		1684142A2228421700FCB9BC /* ZMAssetClientMessageTests+AssetMessage.swift in Sources */ = {isa = PBXBuildFile; fileRef = 168414292228421700FCB9BC /* ZMAssetClientMessageTests+AssetMessage.swift */; };
		1687ABAC20EBE0770007C240 /* UserType.swift in Sources */ = {isa = PBXBuildFile; fileRef = 1687ABAB20EBE0770007C240 /* UserType.swift */; };
		1687ABAE20ECD51E0007C240 /* ZMSearchUser.swift in Sources */ = {isa = PBXBuildFile; fileRef = 1687ABAD20ECD51E0007C240 /* ZMSearchUser.swift */; };
		1687C0E22150EE91003099DD /* ZMClientMessageTests+Mentions.swift in Sources */ = {isa = PBXBuildFile; fileRef = 1687C0E12150EE91003099DD /* ZMClientMessageTests+Mentions.swift */; };
		1689FD462194A63E00A656E2 /* ZMClientMessageTests+Editing.swift in Sources */ = {isa = PBXBuildFile; fileRef = 1689FD452194A63E00A656E2 /* ZMClientMessageTests+Editing.swift */; };
		168D7BFD26F365ED00789960 /* EntityAction.swift in Sources */ = {isa = PBXBuildFile; fileRef = 168D7BFC26F365ED00789960 /* EntityAction.swift */; };
		168D7C9626F9ED1E00789960 /* QualifiedID.swift in Sources */ = {isa = PBXBuildFile; fileRef = 168D7C9526F9ED1E00789960 /* QualifiedID.swift */; };
		168FF330258200AD0066DAE3 /* ZMClientMessageTests+ResetSession.swift in Sources */ = {isa = PBXBuildFile; fileRef = 168FF32F258200AD0066DAE3 /* ZMClientMessageTests+ResetSession.swift */; };
		16925337234F677B0041A8FF /* ZMConversationListDirectoryTests+Labels.swift in Sources */ = {isa = PBXBuildFile; fileRef = 16925336234F677B0041A8FF /* ZMConversationListDirectoryTests+Labels.swift */; };
		1693155325A30D4E00709F15 /* UserClientTests+ResetSession.swift in Sources */ = {isa = PBXBuildFile; fileRef = 1693155225A30D4E00709F15 /* UserClientTests+ResetSession.swift */; };
		1693155525A329FE00709F15 /* NSManagedObjectContext+UpdateRequest.swift in Sources */ = {isa = PBXBuildFile; fileRef = 1693155425A329FE00709F15 /* NSManagedObjectContext+UpdateRequest.swift */; };
		169315EF25AC4C8100709F15 /* MigrateSenderClient.swift in Sources */ = {isa = PBXBuildFile; fileRef = 169315EE25AC4C8100709F15 /* MigrateSenderClient.swift */; };
		169315F125AC501300709F15 /* MigrateSenderClientTests.swift in Sources */ = {isa = PBXBuildFile; fileRef = 169315F025AC501300709F15 /* MigrateSenderClientTests.swift */; };
		169FF3A527157B3900330C2E /* MockActionHandler.swift in Sources */ = {isa = PBXBuildFile; fileRef = 169FF3A427157B3800330C2E /* MockActionHandler.swift */; };
		169FF3AA27157F0100330C2E /* ZMSearchUserTests+Connections.swift in Sources */ = {isa = PBXBuildFile; fileRef = 169FF3A927157F0100330C2E /* ZMSearchUserTests+Connections.swift */; };
		169FF3AF2715820400330C2E /* ZMConnectionFetchingTests.swift in Sources */ = {isa = PBXBuildFile; fileRef = 169FF3AE2715820400330C2E /* ZMConnectionFetchingTests.swift */; };
		169FF3D82715CE5B00330C2E /* store2-96-0.wiredatabase in Resources */ = {isa = PBXBuildFile; fileRef = 169FF3D72715CE5B00330C2E /* store2-96-0.wiredatabase */; };
		16AD86BA1F75426C00E4C797 /* NSManagedObjectContext+NotificationContext.swift in Sources */ = {isa = PBXBuildFile; fileRef = 16AD86B91F75426C00E4C797 /* NSManagedObjectContext+NotificationContext.swift */; };
		16B5B33126FDC5D2001A3216 /* ZMConnection+Actions.swift in Sources */ = {isa = PBXBuildFile; fileRef = 16B5B33026FDC5D2001A3216 /* ZMConnection+Actions.swift */; };
		16BA4303233CD8E50018E883 /* Label.swift in Sources */ = {isa = PBXBuildFile; fileRef = 16BA4302233CD8E50018E883 /* Label.swift */; };
		16BA4305233CDEA30018E883 /* ZMConversation+Labels.swift in Sources */ = {isa = PBXBuildFile; fileRef = 16BA4304233CDEA30018E883 /* ZMConversation+Labels.swift */; };
		16BBA2002AFD130F00CDF38A /* CoreCryptoProvider.swift in Sources */ = {isa = PBXBuildFile; fileRef = 16BBA1FF2AFD130F00CDF38A /* CoreCryptoProvider.swift */; };
		16C391E2214BD438003AB3AD /* MentionTests.swift in Sources */ = {isa = PBXBuildFile; fileRef = 16C391E1214BD437003AB3AD /* MentionTests.swift */; };
		16CDEBF72209897D00E74A41 /* ZMMessageTests+ShouldGenerateUnreadCount.swift in Sources */ = {isa = PBXBuildFile; fileRef = 16CDEBF62209897D00E74A41 /* ZMMessageTests+ShouldGenerateUnreadCount.swift */; };
		16CDEBFB2209D13B00E74A41 /* ZMMessage+Quotes.swift in Sources */ = {isa = PBXBuildFile; fileRef = 16CDEBFA2209D13B00E74A41 /* ZMMessage+Quotes.swift */; };
		16D5260D20DD1D9400608D8E /* ZMConversationTests+Timestamps.swift in Sources */ = {isa = PBXBuildFile; fileRef = 16D5260C20DD1D9400608D8E /* ZMConversationTests+Timestamps.swift */; };
		16D68E971CEF2EC4003AB9E0 /* ZMFileMetadata.swift in Sources */ = {isa = PBXBuildFile; fileRef = 16D68E961CEF2EC4003AB9E0 /* ZMFileMetadata.swift */; };
		16D95A421FCEF87B00C96069 /* ZMUser+Availability.swift in Sources */ = {isa = PBXBuildFile; fileRef = 16D95A411FCEF87B00C96069 /* ZMUser+Availability.swift */; };
		16DF3B5D2285B13100D09365 /* UserClientType.swift in Sources */ = {isa = PBXBuildFile; fileRef = 16DF3B5C2285B13100D09365 /* UserClientType.swift */; };
		16DF3B5F2289510600D09365 /* ZMConversationTests+Legalhold.swift in Sources */ = {isa = PBXBuildFile; fileRef = 16DF3B5E2289510600D09365 /* ZMConversationTests+Legalhold.swift */; };
		16E0FBC923326B72000E3235 /* ConversationDirectory.swift in Sources */ = {isa = PBXBuildFile; fileRef = 16E0FBC823326B72000E3235 /* ConversationDirectory.swift */; };
		16E6F24824B36D550015B249 /* NSManagedObjectContext+EncryptionAtRest.swift in Sources */ = {isa = PBXBuildFile; fileRef = 16E6F24724B36D550015B249 /* NSManagedObjectContext+EncryptionAtRest.swift */; };
		16E70FA7270F212100718E5D /* ZMConnection+Helper.m in Sources */ = {isa = PBXBuildFile; fileRef = 16E70FA6270F212000718E5D /* ZMConnection+Helper.m */; };
		16E7DA2A1FDABE440065B6A6 /* ZMOTRMessage+SelfConversationUpdateTests.swift in Sources */ = {isa = PBXBuildFile; fileRef = 16E7DA291FDABE440065B6A6 /* ZMOTRMessage+SelfConversationUpdateTests.swift */; };
		16F6BB3A1EDEC2D6009EA803 /* ZMConversation+ObserverHelper.swift in Sources */ = {isa = PBXBuildFile; fileRef = 16F6BB391EDEC2D6009EA803 /* ZMConversation+ObserverHelper.swift */; };
		16F7341224F9567000AB93B1 /* ZMConversationTests+DraftMessage.swift in Sources */ = {isa = PBXBuildFile; fileRef = 16F7341024F9556600AB93B1 /* ZMConversationTests+DraftMessage.swift */; };
		16F7341424F9573C00AB93B1 /* XCTestCase+EncryptionKeys.swift in Sources */ = {isa = PBXBuildFile; fileRef = 16F7341324F9573C00AB93B1 /* XCTestCase+EncryptionKeys.swift */; };
		16F7341624F95F9D00AB93B1 /* store2-85-0.wiredatabase in Resources */ = {isa = PBXBuildFile; fileRef = 16F7341524F95F9100AB93B1 /* store2-85-0.wiredatabase */; };
		2BB20770292B787000FB6468 /* PatchApplicator.swift in Sources */ = {isa = PBXBuildFile; fileRef = 2BB2076F292B787000FB6468 /* PatchApplicator.swift */; };
		2BB20771292B791400FB6468 /* PatchApplicatorTests.swift in Sources */ = {isa = PBXBuildFile; fileRef = 2BB2076D292B781E00FB6468 /* PatchApplicatorTests.swift */; };
		4058AAA22AA76BFA0013DE71 /* ReactionData.swift in Sources */ = {isa = PBXBuildFile; fileRef = 4058AAA12AA76BFA0013DE71 /* ReactionData.swift */; };
		4058AAA62AAA017F0013DE71 /* store2-109-0.wiredatabase in Resources */ = {isa = PBXBuildFile; fileRef = 4058AAA52AAA017F0013DE71 /* store2-109-0.wiredatabase */; };
		4058AAA82AAB65530013DE71 /* ReactionsSortingTests.swift in Sources */ = {isa = PBXBuildFile; fileRef = 4058AAA72AAB65530013DE71 /* ReactionsSortingTests.swift */; };
		541E4F951CBD182100D82D69 /* FileAssetCache.swift in Sources */ = {isa = PBXBuildFile; fileRef = 541E4F941CBD182100D82D69 /* FileAssetCache.swift */; };
		54363A011D7876200048FD7D /* ZMClientMessage+Encryption.swift in Sources */ = {isa = PBXBuildFile; fileRef = 54363A001D7876200048FD7D /* ZMClientMessage+Encryption.swift */; };
		543ABF5C1F34A19C00DBE28B /* DatabaseBaseTest.swift in Sources */ = {isa = PBXBuildFile; fileRef = 543ABF5A1F34A13000DBE28B /* DatabaseBaseTest.swift */; };
		544034341D6DFE8500860F2D /* ZMAddressBookContactTests.swift in Sources */ = {isa = PBXBuildFile; fileRef = 544034331D6DFE8500860F2D /* ZMAddressBookContactTests.swift */; };
		544A46AE1E2E82BA00D6A748 /* ZMOTRMessage+SecurityDegradation.swift in Sources */ = {isa = PBXBuildFile; fileRef = 544A46AD1E2E82BA00D6A748 /* ZMOTRMessage+SecurityDegradation.swift */; };
		544E8C0F1E2F69EB00F9B8B8 /* ZMOTRMessage+SecurityDegradationTests.swift in Sources */ = {isa = PBXBuildFile; fileRef = 544E8C0D1E2F69E800F9B8B8 /* ZMOTRMessage+SecurityDegradationTests.swift */; };
		544E8C111E2F76B400F9B8B8 /* NSManagedObjectContext+UserInfoMerge.swift in Sources */ = {isa = PBXBuildFile; fileRef = 544E8C101E2F76B400F9B8B8 /* NSManagedObjectContext+UserInfoMerge.swift */; };
		544E8C131E2F825700F9B8B8 /* ZMConversation+SecurityLevel.swift in Sources */ = {isa = PBXBuildFile; fileRef = 544E8C121E2F825700F9B8B8 /* ZMConversation+SecurityLevel.swift */; };
		5451DE351F5FFF8B00C82E75 /* NotificationInContext.swift in Sources */ = {isa = PBXBuildFile; fileRef = 5451DE341F5FFF8B00C82E75 /* NotificationInContext.swift */; };
		5451DE371F604CD500C82E75 /* ZMMoveIndex.swift in Sources */ = {isa = PBXBuildFile; fileRef = 5451DE361F604CD500C82E75 /* ZMMoveIndex.swift */; };
		54563B761E0161730089B1D7 /* ZMMessage+Categorization.swift in Sources */ = {isa = PBXBuildFile; fileRef = 54563B751E0161730089B1D7 /* ZMMessage+Categorization.swift */; };
		54563B7B1E0189780089B1D7 /* ZMMessageCategorizationTests.swift in Sources */ = {isa = PBXBuildFile; fileRef = 54563B791E0189750089B1D7 /* ZMMessageCategorizationTests.swift */; };
		545FA5D71E2FD3750054171A /* ZMConversation+MessageDeletion.swift in Sources */ = {isa = PBXBuildFile; fileRef = 545FA5D61E2FD3750054171A /* ZMConversation+MessageDeletion.swift */; };
		546D3DE61CE5D0B100A6047F /* RichAssetFileType.swift in Sources */ = {isa = PBXBuildFile; fileRef = 546D3DE51CE5D0B100A6047F /* RichAssetFileType.swift */; };
		546D3DE91CE5D24C00A6047F /* RichAssetFileTypeTests.swift in Sources */ = {isa = PBXBuildFile; fileRef = 546D3DE81CE5D24C00A6047F /* RichAssetFileTypeTests.swift */; };
		5473CC731E14245C00814C03 /* NSManagedObjectContext+Debugging.swift in Sources */ = {isa = PBXBuildFile; fileRef = 5473CC721E14245C00814C03 /* NSManagedObjectContext+Debugging.swift */; };
		5473CC751E14268600814C03 /* NSManagedObjectContextDebuggingTests.swift in Sources */ = {isa = PBXBuildFile; fileRef = 5473CC741E14268600814C03 /* NSManagedObjectContextDebuggingTests.swift */; };
		5476BA3E1DEDABCC00D047F8 /* AddressBookEntryTests.swift in Sources */ = {isa = PBXBuildFile; fileRef = 5476BA3D1DEDABCC00D047F8 /* AddressBookEntryTests.swift */; };
		547E66491F7503A5008CB1FA /* ZMConversation+Notifications.swift in Sources */ = {isa = PBXBuildFile; fileRef = 547E66481F7503A5008CB1FA /* ZMConversation+Notifications.swift */; };
		547E664B1F750E4A008CB1FA /* ZMConnection+Notification.swift in Sources */ = {isa = PBXBuildFile; fileRef = 547E664A1F750E4A008CB1FA /* ZMConnection+Notification.swift */; };
		54929FAE1E12AC8B0010186B /* NSPersistentStoreMetadataTests.swift in Sources */ = {isa = PBXBuildFile; fileRef = 54929FAD1E12AC8B0010186B /* NSPersistentStoreMetadataTests.swift */; };
		5495BC431E019F1B004253ED /* audio.m4a in Resources */ = {isa = PBXBuildFile; fileRef = 5495BC421E019F1B004253ED /* audio.m4a */; };
		54A885A81F62EEB600AFBA95 /* ZMConversationTests+Messages.swift in Sources */ = {isa = PBXBuildFile; fileRef = 54A885A71F62EEB600AFBA95 /* ZMConversationTests+Messages.swift */; };
		54AA3C9924ED2CE700FE1F94 /* store2-84-0.wiredatabase in Resources */ = {isa = PBXBuildFile; fileRef = 54AA3C9824ED2CE600FE1F94 /* store2-84-0.wiredatabase */; };
		54BAB40B24A4FA0800EBC400 /* store2-82-0.wiredatabase in Resources */ = {isa = PBXBuildFile; fileRef = 54BAB40A24A4FA0800EBC400 /* store2-82-0.wiredatabase */; };
		54CD460A1DEDA55C00BA3429 /* AddressBookEntry.swift in Sources */ = {isa = PBXBuildFile; fileRef = 54CD46091DEDA55C00BA3429 /* AddressBookEntry.swift */; };
		54D7B83F1E12774600C1B347 /* NSPersistentStore+Metadata.swift in Sources */ = {isa = PBXBuildFile; fileRef = 54D7B83E1E12774600C1B347 /* NSPersistentStore+Metadata.swift */; };
		54D809FC1F681D6400B2CCB4 /* ZMClientMessage+LinkPreview.swift in Sources */ = {isa = PBXBuildFile; fileRef = 54D809FB1F681D6400B2CCB4 /* ZMClientMessage+LinkPreview.swift */; };
		54DE05DD1CF8711F00C35253 /* ProtobufUtilitiesTests.swift in Sources */ = {isa = PBXBuildFile; fileRef = 54DE05DC1CF8711F00C35253 /* ProtobufUtilitiesTests.swift */; };
		54E3EE3F1F6169A800A261E3 /* ZMAssetClientMessage+FileMessageData.swift in Sources */ = {isa = PBXBuildFile; fileRef = 54E3EE3E1F6169A800A261E3 /* ZMAssetClientMessage+FileMessageData.swift */; };
		54E3EE411F616BA600A261E3 /* ZMAssetClientMessage.swift in Sources */ = {isa = PBXBuildFile; fileRef = 54E3EE401F616BA600A261E3 /* ZMAssetClientMessage.swift */; };
		54E3EE431F6194A400A261E3 /* ZMAssetClientMessage+GenericMessage.swift in Sources */ = {isa = PBXBuildFile; fileRef = 54E3EE421F6194A400A261E3 /* ZMAssetClientMessage+GenericMessage.swift */; };
		54E3EE451F61A53C00A261E3 /* ZMAssetClientMessage+Ephemeral.swift in Sources */ = {isa = PBXBuildFile; fileRef = 54E3EE441F61A53C00A261E3 /* ZMAssetClientMessage+Ephemeral.swift */; };
		54E3EE471F61A78B00A261E3 /* ZMAssetClientMessage+Deletion.swift in Sources */ = {isa = PBXBuildFile; fileRef = 54E3EE461F61A78B00A261E3 /* ZMAssetClientMessage+Deletion.swift */; };
		54ED3A9D1F38CB6A0066AD47 /* DatabaseMigrationTests.swift in Sources */ = {isa = PBXBuildFile; fileRef = 54ED3A9C1F38CB6A0066AD47 /* DatabaseMigrationTests.swift */; };
		54EDE6801CBBF1860044A17E /* PINCache+ZMessaging.swift in Sources */ = {isa = PBXBuildFile; fileRef = 54EDE67F1CBBF1860044A17E /* PINCache+ZMessaging.swift */; };
		54F6CEAB1CE2972200A1276D /* ZMAssetClientMessage+Download.swift in Sources */ = {isa = PBXBuildFile; fileRef = 54F6CEAA1CE2972200A1276D /* ZMAssetClientMessage+Download.swift */; };
		54F84CFD1F9950B300ABD7D5 /* DuplicatedEntityRemoval.swift in Sources */ = {isa = PBXBuildFile; fileRef = 54F84CFC1F9950B300ABD7D5 /* DuplicatedEntityRemoval.swift */; };
		54F84D031F995B0200ABD7D5 /* DuplicatedEntityRemovalTests.swift in Sources */ = {isa = PBXBuildFile; fileRef = 54F84CFE1F99588D00ABD7D5 /* DuplicatedEntityRemovalTests.swift */; };
		54F84D041F995B0700ABD7D5 /* DiskDatabaseTests.swift in Sources */ = {isa = PBXBuildFile; fileRef = 54F84D001F995A1F00ABD7D5 /* DiskDatabaseTests.swift */; };
		54FB03A11E41E273000E13DC /* LegacyPersistedDataPatches.swift in Sources */ = {isa = PBXBuildFile; fileRef = 54FB03A01E41E273000E13DC /* LegacyPersistedDataPatches.swift */; };
		54FB03A31E41E64A000E13DC /* UserClient+Patches.swift in Sources */ = {isa = PBXBuildFile; fileRef = 54FB03A21E41E64A000E13DC /* UserClient+Patches.swift */; };
		54FB03AA1E41F204000E13DC /* LegacyPersistedDataPatches+Directory.swift in Sources */ = {isa = PBXBuildFile; fileRef = 54FB03A81E41F1B6000E13DC /* LegacyPersistedDataPatches+Directory.swift */; };
		54FB03AD1E41F6C2000E13DC /* LegacyPersistedDataPatchesTests.swift in Sources */ = {isa = PBXBuildFile; fileRef = 54FB03AC1E41F6C2000E13DC /* LegacyPersistedDataPatchesTests.swift */; };
		54FB03AF1E41FC86000E13DC /* NSManagedObjectContext+Patches.swift in Sources */ = {isa = PBXBuildFile; fileRef = 54FB03AE1E41FC86000E13DC /* NSManagedObjectContext+Patches.swift */; };
		55C40BCE22B0316800EFD8BD /* ZMUser+LegalHoldRequest.swift in Sources */ = {isa = PBXBuildFile; fileRef = 55C40BCD22B0316800EFD8BD /* ZMUser+LegalHoldRequest.swift */; };
		55C40BD722B0F78500EFD8BD /* ZMUserLegalHoldTests.swift in Sources */ = {isa = PBXBuildFile; fileRef = 55C40BD422B0F75C00EFD8BD /* ZMUserLegalHoldTests.swift */; };
		590C55752B62BF0000FC1CE8 /* MLSGroupID+random.swift in Sources */ = {isa = PBXBuildFile; fileRef = 590C55742B62BF0000FC1CE8 /* MLSGroupID+random.swift */; };
		591362E62B70F45C000B210C /* MLSVerificationStatusTests.swift in Sources */ = {isa = PBXBuildFile; fileRef = 591362E52B70F45C000B210C /* MLSVerificationStatusTests.swift */; };
		591942B62B6A4B4D0000B390 /* UserObserving.swift in Sources */ = {isa = PBXBuildFile; fileRef = 591942B52B6A4B4D0000B390 /* UserObserving.swift */; };
		594EB3062B1E3B340022A5CD /* AutoMockable.generated.swift in Sources */ = {isa = PBXBuildFile; fileRef = 594EB3002B1E31D30022A5CD /* AutoMockable.generated.swift */; };
		597A3BB42B6416CA0020E337 /* Availability.swift in Sources */ = {isa = PBXBuildFile; fileRef = 597A3BB32B6416CA0020E337 /* Availability.swift */; };
		597A3BB72B6418170020E337 /* Availability+WireProtos.swift in Sources */ = {isa = PBXBuildFile; fileRef = 597A3BB62B6418170020E337 /* Availability+WireProtos.swift */; };
		597B70C72B03C6A5006C2121 /* UpdateConversationProtocolAction.swift in Sources */ = {isa = PBXBuildFile; fileRef = 597B70C62B03C6A5006C2121 /* UpdateConversationProtocolAction.swift */; };
		598796302B45880400A6FC63 /* ZMUpdateEvent+allTypes.swift in Sources */ = {isa = PBXBuildFile; fileRef = 5987962F2B45880400A6FC63 /* ZMUpdateEvent+allTypes.swift */; };
		59AAB6492AFCF541005B39E6 /* MessageProtocolTests.swift in Sources */ = {isa = PBXBuildFile; fileRef = 59AAB6482AFCF541005B39E6 /* MessageProtocolTests.swift */; };
		59D1C3032B1DE6FF0016F6B2 /* WireDataModelSupport.h in Headers */ = {isa = PBXBuildFile; fileRef = 59D1C3022B1DE6FF0016F6B2 /* WireDataModelSupport.h */; settings = {ATTRIBUTES = (Public, ); }; };
		59D1C3062B1DE6FF0016F6B2 /* WireDataModelSupport.framework in Frameworks */ = {isa = PBXBuildFile; fileRef = 59D1C3002B1DE6FF0016F6B2 /* WireDataModelSupport.framework */; };
		59D1C3072B1DE6FF0016F6B2 /* WireDataModelSupport.framework in Embed Frameworks */ = {isa = PBXBuildFile; fileRef = 59D1C3002B1DE6FF0016F6B2 /* WireDataModelSupport.framework */; settings = {ATTRIBUTES = (CodeSignOnCopy, RemoveHeadersOnCopy, ); }; };
		59D1C30D2B1DE8750016F6B2 /* WireDataModel.framework in Frameworks */ = {isa = PBXBuildFile; fileRef = F9C9A4FC1CAD5DF10039E10C /* WireDataModel.framework */; };
		59D1C30E2B1DEC300016F6B2 /* WireDataModelSupport.framework in Frameworks */ = {isa = PBXBuildFile; fileRef = 59D1C3002B1DE6FF0016F6B2 /* WireDataModelSupport.framework */; };
		5E0FB215205176B400FD9867 /* Set+ServiceUser.swift in Sources */ = {isa = PBXBuildFile; fileRef = 5E0FB214205176B400FD9867 /* Set+ServiceUser.swift */; };
		5E36B45E21CA5BBA00B7063B /* UnverifiedCredentials.swift in Sources */ = {isa = PBXBuildFile; fileRef = 5E36B45D21CA5BBA00B7063B /* UnverifiedCredentials.swift */; };
		5E39FC67225F22BE00C682B8 /* ZMConversation+ExternalParticipant.swift in Sources */ = {isa = PBXBuildFile; fileRef = 5E39FC66225F22BE00C682B8 /* ZMConversation+ExternalParticipant.swift */; };
		5E39FC69225F2DC000C682B8 /* ZMConversationExternalParticipantsStateTests.swift in Sources */ = {isa = PBXBuildFile; fileRef = 5E39FC68225F2DC000C682B8 /* ZMConversationExternalParticipantsStateTests.swift */; };
		5E454C60210638E300DB4501 /* PushTokenTests.swift in Sources */ = {isa = PBXBuildFile; fileRef = F13A89D22106293000AB40CB /* PushTokenTests.swift */; };
		5E67168E2174B9AF00522E61 /* LoginCredentials.swift in Sources */ = {isa = PBXBuildFile; fileRef = 5E67168D2174B9AF00522E61 /* LoginCredentials.swift */; };
		5E771F382080BB0000575629 /* PBMessage+Validation.swift in Sources */ = {isa = PBXBuildFile; fileRef = 5E771F372080BB0000575629 /* PBMessage+Validation.swift */; };
		5E771F3B2080C42300575629 /* PBMessageValidationTests.swift in Sources */ = {isa = PBXBuildFile; fileRef = 5E771F392080C40B00575629 /* PBMessageValidationTests.swift */; };
		5E9EA4D62242942900D401B2 /* ZMClientMessageTests+LinkAttachments.swift in Sources */ = {isa = PBXBuildFile; fileRef = 5E9EA4D52242942900D401B2 /* ZMClientMessageTests+LinkAttachments.swift */; };
		5E9EA4E22243E0D300D401B2 /* ConversationMessage+Attachments.swift in Sources */ = {isa = PBXBuildFile; fileRef = 5E9EA4E12243E0D300D401B2 /* ConversationMessage+Attachments.swift */; };
		5EDDC7A62088CE3B00B24850 /* ZMConversation+Invalid.swift in Sources */ = {isa = PBXBuildFile; fileRef = 5EDDC7A52088CE3B00B24850 /* ZMConversation+Invalid.swift */; };
		5EFE9C062125CD3F007932A6 /* UnregisteredUser.swift in Sources */ = {isa = PBXBuildFile; fileRef = 5EFE9C052125CD3F007932A6 /* UnregisteredUser.swift */; };
		5EFE9C092126BF9D007932A6 /* ZMPropertyNormalizationResult.h in Headers */ = {isa = PBXBuildFile; fileRef = 5EFE9C072126BF9D007932A6 /* ZMPropertyNormalizationResult.h */; settings = {ATTRIBUTES = (Public, ); }; };
		5EFE9C0A2126BF9D007932A6 /* ZMPropertyNormalizationResult.m in Sources */ = {isa = PBXBuildFile; fileRef = 5EFE9C082126BF9D007932A6 /* ZMPropertyNormalizationResult.m */; };
		5EFE9C0D2126CB7D007932A6 /* UnregisteredUserTests.swift in Sources */ = {isa = PBXBuildFile; fileRef = 5EFE9C0B2126CB71007932A6 /* UnregisteredUserTests.swift */; };
		5EFE9C0F2126D3FA007932A6 /* NormalizationResult.swift in Sources */ = {isa = PBXBuildFile; fileRef = 5EFE9C0E2126D3FA007932A6 /* NormalizationResult.swift */; };
		6308F8A22A273C0B0072A177 /* BaseFetchMLSGroupInfoAction.swift in Sources */ = {isa = PBXBuildFile; fileRef = 6308F8A12A273C0B0072A177 /* BaseFetchMLSGroupInfoAction.swift */; };
		6308F8A42A273C680072A177 /* FetchMLSSubconversationGroupInfoAction.swift in Sources */ = {isa = PBXBuildFile; fileRef = 6308F8A32A273C680072A177 /* FetchMLSSubconversationGroupInfoAction.swift */; };
		6308F8A62A273CB70072A177 /* FetchMLSConversationGroupInfoAction.swift in Sources */ = {isa = PBXBuildFile; fileRef = 6308F8A52A273CB70072A177 /* FetchMLSConversationGroupInfoAction.swift */; };
		631346932B56D97A000D7ABE /* Feature.MLSMigration.swift in Sources */ = {isa = PBXBuildFile; fileRef = 631346922B56D97A000D7ABE /* Feature.MLSMigration.swift */; };
		631A0578240420380062B387 /* UserClient+SafeLogging.swift in Sources */ = {isa = PBXBuildFile; fileRef = 631A0577240420380062B387 /* UserClient+SafeLogging.swift */; };
		631A0586240439470062B387 /* UserClientTests+SafeLogging.swift in Sources */ = {isa = PBXBuildFile; fileRef = 631A0585240439470062B387 /* UserClientTests+SafeLogging.swift */; };
		6326E4722AEBB2E4006EEA28 /* ProteusToMLSMigrationCoordinatorTests.swift in Sources */ = {isa = PBXBuildFile; fileRef = 6326E4712AEBB2E4006EEA28 /* ProteusToMLSMigrationCoordinatorTests.swift */; };
		6326E4762AEBB946006EEA28 /* ProteusToMLSMigrationStorage.swift in Sources */ = {isa = PBXBuildFile; fileRef = 6326E4732AEBB92D006EEA28 /* ProteusToMLSMigrationStorage.swift */; };
		63298D9A2434D04D006B6018 /* GenericMessage+External.swift in Sources */ = {isa = PBXBuildFile; fileRef = 63298D992434D04D006B6018 /* GenericMessage+External.swift */; };
		63298D9C24374094006B6018 /* GenericMessageTests+External.swift in Sources */ = {isa = PBXBuildFile; fileRef = 63298D9B24374094006B6018 /* GenericMessageTests+External.swift */; };
		63298D9E24374489006B6018 /* Dictionary+ObjectForKey.swift in Sources */ = {isa = PBXBuildFile; fileRef = 63298D9D24374489006B6018 /* Dictionary+ObjectForKey.swift */; };
		63340BBD241C2BC5004ED87C /* store2-80-0.wiredatabase in Resources */ = {isa = PBXBuildFile; fileRef = 63340BBC241C2BC5004ED87C /* store2-80-0.wiredatabase */; };
		63370C6C242A510A0072C37F /* ZMOTRMessage+UpdateEvent.swift in Sources */ = {isa = PBXBuildFile; fileRef = 63370C6B242A510A0072C37F /* ZMOTRMessage+UpdateEvent.swift */; };
		63370CBB242CB84A0072C37F /* CompositeMessageItemContent.swift in Sources */ = {isa = PBXBuildFile; fileRef = 63370CBA242CB84A0072C37F /* CompositeMessageItemContent.swift */; };
		63370CBD242CBA0A0072C37F /* CompositeMessageData.swift in Sources */ = {isa = PBXBuildFile; fileRef = 63370CBC242CBA0A0072C37F /* CompositeMessageData.swift */; };
		63370CC4242CFA860072C37F /* ZMAssetClientMessage+UpdateEvent.swift in Sources */ = {isa = PBXBuildFile; fileRef = 63370CC3242CFA860072C37F /* ZMAssetClientMessage+UpdateEvent.swift */; };
		63370CC9242E3B990072C37F /* ZMMessage+Conversation.swift in Sources */ = {isa = PBXBuildFile; fileRef = 63370CC8242E3B990072C37F /* ZMMessage+Conversation.swift */; };
		63370CF52431F3ED0072C37F /* CompositeMessageItemContentTests.swift in Sources */ = {isa = PBXBuildFile; fileRef = 63370CF42431F3ED0072C37F /* CompositeMessageItemContentTests.swift */; };
		63370CF82431F5DE0072C37F /* BaseCompositeMessageTests.swift in Sources */ = {isa = PBXBuildFile; fileRef = 63370CF72431F5DE0072C37F /* BaseCompositeMessageTests.swift */; };
		63495DF023F6BD2A002A7C59 /* GenericMessageTests.swift in Sources */ = {isa = PBXBuildFile; fileRef = 63495DEF23F6BD2A002A7C59 /* GenericMessageTests.swift */; };
		63495E1B23FED9A9002A7C59 /* ZMUser+Protobuf.swift in Sources */ = {isa = PBXBuildFile; fileRef = 63495E1A23FED9A9002A7C59 /* ZMUser+Protobuf.swift */; };
		6354BDF32746C30900880D50 /* ZMConversation+Federation.swift in Sources */ = {isa = PBXBuildFile; fileRef = 6354BDF22746C30900880D50 /* ZMConversation+Federation.swift */; };
		6354BDF62747BF9200880D50 /* ZMConversationTests+Federation.swift in Sources */ = {isa = PBXBuildFile; fileRef = 6354BDF42747BD9600880D50 /* ZMConversationTests+Federation.swift */; };
		6374562229C3323D001D1A33 /* CoreCryptoKeyProviderTests.swift in Sources */ = {isa = PBXBuildFile; fileRef = 6374562129C3323D001D1A33 /* CoreCryptoKeyProviderTests.swift */; };
		6388054A240EA8990043B641 /* ZMClientMessageTests+Composite.swift in Sources */ = {isa = PBXBuildFile; fileRef = 63880548240EA8950043B641 /* ZMClientMessageTests+Composite.swift */; };
		638805652410FE920043B641 /* ButtonState.swift in Sources */ = {isa = PBXBuildFile; fileRef = 638805642410FE920043B641 /* ButtonState.swift */; };
		638941EE2AF4FD4B0051ABFD /* RemoveLocalConversationUseCase.swift in Sources */ = {isa = PBXBuildFile; fileRef = 638941ED2AF4FD4B0051ABFD /* RemoveLocalConversationUseCase.swift */; };
		638941F82AF521790051ABFD /* RemoveLocalConversationUseCaseTests.swift in Sources */ = {isa = PBXBuildFile; fileRef = 638941F52AF5211D0051ABFD /* RemoveLocalConversationUseCaseTests.swift */; };
		6391A7F82A6FD66A00832665 /* DuplicateClientsMigrationPolicy.swift in Sources */ = {isa = PBXBuildFile; fileRef = 6391A7F62A6FD66A00832665 /* DuplicateClientsMigrationPolicy.swift */; };
		6391A7FA2A6FD6FC00832665 /* MappingModel_2.106-2.107.xcmappingmodel in Sources */ = {isa = PBXBuildFile; fileRef = 6391A7F92A6FD6FC00832665 /* MappingModel_2.106-2.107.xcmappingmodel */; };
		6391A7FD2A6FD7D100832665 /* DatabaseMigrationTests+UserClientUniqueness.swift in Sources */ = {isa = PBXBuildFile; fileRef = 6391A7FB2A6FD7C900832665 /* DatabaseMigrationTests+UserClientUniqueness.swift */; };
		6391A7FF2A6FDB9100832665 /* store2-107-0.wiredatabase in Resources */ = {isa = PBXBuildFile; fileRef = 6391A7FE2A6FDB9100832665 /* store2-107-0.wiredatabase */; };
		639971AE2B2732E6009DD5CF /* CommitSender.swift in Sources */ = {isa = PBXBuildFile; fileRef = 639971AD2B2732E6009DD5CF /* CommitSender.swift */; };
		639971B02B27346B009DD5CF /* CommitError.swift in Sources */ = {isa = PBXBuildFile; fileRef = 639971AF2B27346B009DD5CF /* CommitError.swift */; };
		639971B22B2734C0009DD5CF /* ExternalCommitError.swift in Sources */ = {isa = PBXBuildFile; fileRef = 639971B12B2734C0009DD5CF /* ExternalCommitError.swift */; };
		639971C22B28C5FF009DD5CF /* CommitSenderTests.swift in Sources */ = {isa = PBXBuildFile; fileRef = 639971C02B28C5FA009DD5CF /* CommitSenderTests.swift */; };
		63AFE2D6244F49A90003F619 /* GenericMessage+MessageCapable.swift in Sources */ = {isa = PBXBuildFile; fileRef = 63AFE2D5244F49A90003F619 /* GenericMessage+MessageCapable.swift */; };
		63B1335429A503D100009D84 /* ProteusServiceInterface.swift in Sources */ = {isa = PBXBuildFile; fileRef = 63B1333729A503D000009D84 /* ProteusServiceInterface.swift */; };
		63B1335529A503D100009D84 /* ProteusService.swift in Sources */ = {isa = PBXBuildFile; fileRef = 63B1333829A503D000009D84 /* ProteusService.swift */; };
		63B1335629A503D100009D84 /* MLSGroup.swift in Sources */ = {isa = PBXBuildFile; fileRef = 63B1333A29A503D000009D84 /* MLSGroup.swift */; };
		63B1335729A503D100009D84 /* MLSActionsProvider.swift in Sources */ = {isa = PBXBuildFile; fileRef = 63B1333B29A503D000009D84 /* MLSActionsProvider.swift */; };
		63B1335929A503D100009D84 /* MLSGroupID.swift in Sources */ = {isa = PBXBuildFile; fileRef = 63B1333D29A503D000009D84 /* MLSGroupID.swift */; };
		63B1335A29A503D100009D84 /* MLSActionExecutor.swift in Sources */ = {isa = PBXBuildFile; fileRef = 63B1333E29A503D000009D84 /* MLSActionExecutor.swift */; };
		63B1335C29A503D100009D84 /* MLSService.swift in Sources */ = {isa = PBXBuildFile; fileRef = 63B1334029A503D000009D84 /* MLSService.swift */; };
		63B1335E29A503D100009D84 /* BackendMLSPublicKeys.swift in Sources */ = {isa = PBXBuildFile; fileRef = 63B1334229A503D000009D84 /* BackendMLSPublicKeys.swift */; };
		63B1335F29A503D100009D84 /* MessageProtocol.swift in Sources */ = {isa = PBXBuildFile; fileRef = 63B1334329A503D000009D84 /* MessageProtocol.swift */; };
		63B1336029A503D100009D84 /* CoreCryptoConfiguration.swift in Sources */ = {isa = PBXBuildFile; fileRef = 63B1334429A503D000009D84 /* CoreCryptoConfiguration.swift */; };
		63B1336129A503D100009D84 /* MLSClientID.swift in Sources */ = {isa = PBXBuildFile; fileRef = 63B1334529A503D000009D84 /* MLSClientID.swift */; };
		63B1336229A503D100009D84 /* CoreCryptoKeyProvider.swift in Sources */ = {isa = PBXBuildFile; fileRef = 63B1334629A503D000009D84 /* CoreCryptoKeyProvider.swift */; };
		63B1336329A503D100009D84 /* SyncStatusProtocol.swift in Sources */ = {isa = PBXBuildFile; fileRef = 63B1334729A503D000009D84 /* SyncStatusProtocol.swift */; };
		63B1336429A503D100009D84 /* UploadSelfMLSKeyPackagesAction.swift in Sources */ = {isa = PBXBuildFile; fileRef = 63B1334929A503D000009D84 /* UploadSelfMLSKeyPackagesAction.swift */; };
		63B1336529A503D100009D84 /* SendMLSMessageAction.swift in Sources */ = {isa = PBXBuildFile; fileRef = 63B1334A29A503D000009D84 /* SendMLSMessageAction.swift */; };
		63B1336629A503D100009D84 /* SendCommitBundleAction.swift in Sources */ = {isa = PBXBuildFile; fileRef = 63B1334B29A503D000009D84 /* SendCommitBundleAction.swift */; };
		63B1336729A503D100009D84 /* FetchBackendMLSPublicKeysAction.swift in Sources */ = {isa = PBXBuildFile; fileRef = 63B1334C29A503D000009D84 /* FetchBackendMLSPublicKeysAction.swift */; };
		63B1336829A503D100009D84 /* CountSelfMLSKeyPackagesAction.swift in Sources */ = {isa = PBXBuildFile; fileRef = 63B1334D29A503D000009D84 /* CountSelfMLSKeyPackagesAction.swift */; };
		63B1336A29A503D100009D84 /* ClaimMLSKeyPackageAction.swift in Sources */ = {isa = PBXBuildFile; fileRef = 63B1334F29A503D000009D84 /* ClaimMLSKeyPackageAction.swift */; };
		63B1336B29A503D100009D84 /* MLSGroupStatus.swift in Sources */ = {isa = PBXBuildFile; fileRef = 63B1335029A503D000009D84 /* MLSGroupStatus.swift */; };
		63B1336C29A503D100009D84 /* CoreCryptoCallbacks.swift in Sources */ = {isa = PBXBuildFile; fileRef = 63B1335129A503D000009D84 /* CoreCryptoCallbacks.swift */; };
		63B1336E29A503D100009D84 /* StaleMLSKeyMaterialDetector.swift in Sources */ = {isa = PBXBuildFile; fileRef = 63B1335329A503D000009D84 /* StaleMLSKeyMaterialDetector.swift */; };
		63B1337329A798C800009D84 /* ProteusProvider.swift in Sources */ = {isa = PBXBuildFile; fileRef = 63B1337229A798C800009D84 /* ProteusProvider.swift */; };
		63B658DE243754E100EF463F /* GenericMessage+UpdateEvent.swift in Sources */ = {isa = PBXBuildFile; fileRef = 63B658DD243754E100EF463F /* GenericMessage+UpdateEvent.swift */; };
		63B658E0243789DE00EF463F /* GenericMessage+Assets.swift in Sources */ = {isa = PBXBuildFile; fileRef = 63B658DF243789DE00EF463F /* GenericMessage+Assets.swift */; };
		63B74CBD2AE1715000A73006 /* ProteusToMLSMigrationCoordinator.swift in Sources */ = {isa = PBXBuildFile; fileRef = 63B74CBC2AE1715000A73006 /* ProteusToMLSMigrationCoordinator.swift */; };
		63BEF5872A2636BC00F482E8 /* MLSConferenceInfo.swift in Sources */ = {isa = PBXBuildFile; fileRef = 63BEF5862A2636BC00F482E8 /* MLSConferenceInfo.swift */; };
		63C07015291144F70075D598 /* CoreCryptoConfigProviderTests.swift in Sources */ = {isa = PBXBuildFile; fileRef = 63C07014291144F70075D598 /* CoreCryptoConfigProviderTests.swift */; };
		63C2EABD2A93B174008A0AB7 /* AddParticipantAction.swift in Sources */ = {isa = PBXBuildFile; fileRef = 63C2EABC2A93B174008A0AB7 /* AddParticipantAction.swift */; };
		63C2EABF2A93B1E7008A0AB7 /* RemoveParticipantAction.swift in Sources */ = {isa = PBXBuildFile; fileRef = 63C2EABE2A93B1E7008A0AB7 /* RemoveParticipantAction.swift */; };
		63C2EAC12A93B244008A0AB7 /* SyncConversationAction.swift in Sources */ = {isa = PBXBuildFile; fileRef = 63C2EAC02A93B244008A0AB7 /* SyncConversationAction.swift */; };
		63CA8215240812620073426A /* ZMClientMessage+Composite.swift in Sources */ = {isa = PBXBuildFile; fileRef = 63CA8214240812620073426A /* ZMClientMessage+Composite.swift */; };
		63D41E4F2452EA080076826F /* ZMConversation+SelfConversation.swift in Sources */ = {isa = PBXBuildFile; fileRef = 63D41E4E2452EA080076826F /* ZMConversation+SelfConversation.swift */; };
		63D41E512452F0A60076826F /* ZMMessage+Removal.swift in Sources */ = {isa = PBXBuildFile; fileRef = 63D41E502452F0A60076826F /* ZMMessage+Removal.swift */; };
		63D41E5324531BAD0076826F /* ZMMessage+Reaction.swift in Sources */ = {isa = PBXBuildFile; fileRef = 63D41E5224531BAD0076826F /* ZMMessage+Reaction.swift */; };
		63D41E6D245733AC0076826F /* ZMMessageTests+Removal.swift in Sources */ = {isa = PBXBuildFile; fileRef = 63D41E6C245733AC0076826F /* ZMMessageTests+Removal.swift */; };
		63D41E6F24573F420076826F /* ZMConversationTests+SelfConversation.swift in Sources */ = {isa = PBXBuildFile; fileRef = 63D41E6E24573F420076826F /* ZMConversationTests+SelfConversation.swift */; };
		63D41E7124597E420076826F /* GenericMessage+Flags.swift in Sources */ = {isa = PBXBuildFile; fileRef = 63D41E7024597E420076826F /* GenericMessage+Flags.swift */; };
		63D9A19E282AA0050074C20C /* NSManagedObjectContext+Federation.swift in Sources */ = {isa = PBXBuildFile; fileRef = 63D9A19D282AA0050074C20C /* NSManagedObjectContext+Federation.swift */; };
		63DA335E286C9CF000818C3C /* NSManagedObjectContext+MLSService.swift in Sources */ = {isa = PBXBuildFile; fileRef = 63DA335D286C9CF000818C3C /* NSManagedObjectContext+MLSService.swift */; };
		63DA3373286CA43300818C3C /* ZMConversation+MLS.swift in Sources */ = {isa = PBXBuildFile; fileRef = 63DA3372286CA43300818C3C /* ZMConversation+MLS.swift */; };
		63DA33AF28746CCF00818C3C /* store2-103-0.wiredatabase in Resources */ = {isa = PBXBuildFile; fileRef = 63DA33AE28746CC100818C3C /* store2-103-0.wiredatabase */; };
		63E21AE2291E92780084A942 /* FetchUserClientsAction.swift in Sources */ = {isa = PBXBuildFile; fileRef = 63E21AE1291E92770084A942 /* FetchUserClientsAction.swift */; };
		63E313D3274D5F57002EAF1D /* ZMConversationTests+Team.swift in Sources */ = {isa = PBXBuildFile; fileRef = 63E313D2274D5F57002EAF1D /* ZMConversationTests+Team.swift */; };
		63F376DA2834FF7200FE1F05 /* NSManagedObjectContextTests+Federation.swift in Sources */ = {isa = PBXBuildFile; fileRef = 63F376D92834FF7200FE1F05 /* NSManagedObjectContextTests+Federation.swift */; };
		63F65F01246B073900534A69 /* GenericMessage+Content.swift in Sources */ = {isa = PBXBuildFile; fileRef = 63F65F00246B073900534A69 /* GenericMessage+Content.swift */; };
		63FACD56291BC598003AB25D /* MLSClientIDTests.swift in Sources */ = {isa = PBXBuildFile; fileRef = 63FACD55291BC598003AB25D /* MLSClientIDTests.swift */; };
		63FCE54828C78D1F00126D9D /* ZMConversationTests+Predicates.swift in Sources */ = {isa = PBXBuildFile; fileRef = 63FCE54728C78D1F00126D9D /* ZMConversationTests+Predicates.swift */; };
		70E77B7D273188150021EE70 /* ZMConversation+Role.swift in Sources */ = {isa = PBXBuildFile; fileRef = 70E77B7C273188150021EE70 /* ZMConversation+Role.swift */; };
		7A2778C6285223D90044A73F /* KeychainManager.swift in Sources */ = {isa = PBXBuildFile; fileRef = 7A2778C5285223D90044A73F /* KeychainManager.swift */; };
		7A2778C8285329210044A73F /* KeychainManagerTests.swift in Sources */ = {isa = PBXBuildFile; fileRef = 7A2778C7285329210044A73F /* KeychainManagerTests.swift */; };
		7C88C5352182FBD90037DD03 /* ZMClientMessageTests+Replies.swift in Sources */ = {isa = PBXBuildFile; fileRef = 7C88C5312182F6150037DD03 /* ZMClientMessageTests+Replies.swift */; };
		7C8BFFDF22FC5E1600B3C8A5 /* ZMUser+Validation.swift in Sources */ = {isa = PBXBuildFile; fileRef = 7C8BFFDE22FC5E1600B3C8A5 /* ZMUser+Validation.swift */; };
		7CBC3FC120177C3C008D06E4 /* RasterImages+Protobuf.swift in Sources */ = {isa = PBXBuildFile; fileRef = 7CBC3FC020177C3C008D06E4 /* RasterImages+Protobuf.swift */; };
		8704676B21513DE900C628D7 /* ZMOTRMessage+Unarchive.swift in Sources */ = {isa = PBXBuildFile; fileRef = 8704676A21513DE900C628D7 /* ZMOTRMessage+Unarchive.swift */; };
		871DD79F2084A316006B1C56 /* BatchDeleteTests.swift in Sources */ = {isa = PBXBuildFile; fileRef = 871DD79E2084A316006B1C56 /* BatchDeleteTests.swift */; };
		872A2E8A1FFD2FBF00900B22 /* ZMSearchUserPayloadParsingTests.swift in Sources */ = {isa = PBXBuildFile; fileRef = 872A2E891FFD2FBF00900B22 /* ZMSearchUserPayloadParsingTests.swift */; };
		873B88FC204044AC00FBE254 /* ConversationCreationOptions.swift in Sources */ = {isa = PBXBuildFile; fileRef = 873B88FB204044AC00FBE254 /* ConversationCreationOptions.swift */; };
		873B88FE2040470900FBE254 /* ConversationCreationOptionsTests.swift in Sources */ = {isa = PBXBuildFile; fileRef = 873B88FD2040470900FBE254 /* ConversationCreationOptionsTests.swift */; };
		874D9798211064D300B07674 /* ZMConversationLastMessagesTest.swift in Sources */ = {isa = PBXBuildFile; fileRef = 874D9797211064D300B07674 /* ZMConversationLastMessagesTest.swift */; };
		8767E85B216391DF00390F75 /* ZMConversation+Mute.swift in Sources */ = {isa = PBXBuildFile; fileRef = 8767E85A216391DF00390F75 /* ZMConversation+Mute.swift */; };
		8767E8682163B9EE00390F75 /* ZMConversationTests+Mute.swift in Sources */ = {isa = PBXBuildFile; fileRef = 8767E8672163B9EE00390F75 /* ZMConversationTests+Mute.swift */; };
		87A7FA25203DD1CC00AA066C /* ZMConversationTests+AccessMode.swift in Sources */ = {isa = PBXBuildFile; fileRef = 87A7FA23203DD11100AA066C /* ZMConversationTests+AccessMode.swift */; };
		87C125F71EF94EE800D28DC1 /* ZMManagedObject+Grouping.swift in Sources */ = {isa = PBXBuildFile; fileRef = 87C125F61EF94EE800D28DC1 /* ZMManagedObject+Grouping.swift */; };
		87C125F91EF94F2E00D28DC1 /* ZMManagedObjectGroupingTests.swift in Sources */ = {isa = PBXBuildFile; fileRef = 87C125F81EF94F2E00D28DC1 /* ZMManagedObjectGroupingTests.swift */; };
		87C1C25F207F7DA80083BF6B /* InvalidGenericMessageDataRemoval.swift in Sources */ = {isa = PBXBuildFile; fileRef = 87C1C25E207F7DA80083BF6B /* InvalidGenericMessageDataRemoval.swift */; };
		87C1C261207F812F0083BF6B /* InvalidGenericMessageDataRemovalTests.swift in Sources */ = {isa = PBXBuildFile; fileRef = 87C1C260207F812F0083BF6B /* InvalidGenericMessageDataRemovalTests.swift */; };
		87D9CCE91F27606200AA4388 /* NSManagedObjectContext+TearDown.swift in Sources */ = {isa = PBXBuildFile; fileRef = 87D9CCE81F27606200AA4388 /* NSManagedObjectContext+TearDown.swift */; };
		87DF59C01F729FDA00C7B406 /* ZMMovedIndexTests.swift in Sources */ = {isa = PBXBuildFile; fileRef = 87DF59BF1F729FDA00C7B406 /* ZMMovedIndexTests.swift */; };
		87E2CE312119F6AB0034C2C4 /* ZMClientMessageTests+Cleared.swift in Sources */ = {isa = PBXBuildFile; fileRef = 87E2CE302119F6AB0034C2C4 /* ZMClientMessageTests+Cleared.swift */; };
		87E9508B2118B2DA00306AA7 /* ZMConversation+DeleteOlderMessages.swift in Sources */ = {isa = PBXBuildFile; fileRef = 87E9508A2118B2DA00306AA7 /* ZMConversation+DeleteOlderMessages.swift */; };
		87EFA3AC210F52C6004DFA53 /* ZMConversation+LastMessages.swift in Sources */ = {isa = PBXBuildFile; fileRef = 87EFA3AB210F52C6004DFA53 /* ZMConversation+LastMessages.swift */; };
		A90676E7238EAE8B006417AC /* ParticipantRole.swift in Sources */ = {isa = PBXBuildFile; fileRef = A90676E6238EAE8B006417AC /* ParticipantRole.swift */; };
		A90676EA238EB05F006417AC /* Action.swift in Sources */ = {isa = PBXBuildFile; fileRef = A90676E8238EB05E006417AC /* Action.swift */; };
		A90676EB238EB05F006417AC /* Role.swift in Sources */ = {isa = PBXBuildFile; fileRef = A90676E9238EB05F006417AC /* Role.swift */; };
		A90B3E2D23A255D5003EFED4 /* ZMConversation+Creation.swift in Sources */ = {isa = PBXBuildFile; fileRef = A90B3E2C23A255D5003EFED4 /* ZMConversation+Creation.swift */; };
		A90D62C823A159B600F680CC /* ZMConversation+Transport.swift in Sources */ = {isa = PBXBuildFile; fileRef = A90D62C723A159B600F680CC /* ZMConversation+Transport.swift */; };
		A9128AD02398067E0056F591 /* ZMConversationTests+Participants.swift in Sources */ = {isa = PBXBuildFile; fileRef = A9128ACF2398067E0056F591 /* ZMConversationTests+Participants.swift */; };
		A923D77E239DB87700F47B85 /* ZMConversationTests+SecurityLevel.swift in Sources */ = {isa = PBXBuildFile; fileRef = A923D77D239DB87700F47B85 /* ZMConversationTests+SecurityLevel.swift */; };
		A927F52723A029250058D744 /* ParticipantRoleTests.swift in Sources */ = {isa = PBXBuildFile; fileRef = A927F52623A029250058D744 /* ParticipantRoleTests.swift */; };
		A93724A226983100005FD532 /* ZMMessageTests.swift in Sources */ = {isa = PBXBuildFile; fileRef = A93724A126983100005FD532 /* ZMMessageTests.swift */; };
		A94166FC2680CCB5001F4E37 /* ZMConversationTests.swift in Sources */ = {isa = PBXBuildFile; fileRef = A94166FB2680CCB5001F4E37 /* ZMConversationTests.swift */; };
		A943BBE825B5A59D003D66BA /* ConversationLike.swift in Sources */ = {isa = PBXBuildFile; fileRef = A943BBE725B5A59D003D66BA /* ConversationLike.swift */; };
		A949418F23E1DB79001B0373 /* ZMConnection+Fetch.swift in Sources */ = {isa = PBXBuildFile; fileRef = A949418E23E1DB78001B0373 /* ZMConnection+Fetch.swift */; };
		A9536FD323ACD23100CFD528 /* ConversationTests+gapsAndWindows.swift in Sources */ = {isa = PBXBuildFile; fileRef = A9536FD223ACD23100CFD528 /* ConversationTests+gapsAndWindows.swift */; };
		A95E7BF5239134E600935B88 /* ZMConversation+Participants.swift in Sources */ = {isa = PBXBuildFile; fileRef = A95E7BF4239134E600935B88 /* ZMConversation+Participants.swift */; };
		A96524BA23CDE07700303C60 /* String+WordTests.swift in Sources */ = {isa = PBXBuildFile; fileRef = A96524B823CDE07200303C60 /* String+WordTests.swift */; };
		A96E7A9925A35D36004FAADC /* ZMConversationTests+Knock.swift in Sources */ = {isa = PBXBuildFile; fileRef = A96E7A9725A35CEF004FAADC /* ZMConversationTests+Knock.swift */; };
		A982B46623BE1B86001828A6 /* ConversationTests.swift in Sources */ = {isa = PBXBuildFile; fileRef = A982B46523BE1B86001828A6 /* ConversationTests.swift */; };
		A995F05C23968D8500FAC3CF /* ParticipantRoleChangeInfo.swift in Sources */ = {isa = PBXBuildFile; fileRef = A995F05B23968D8500FAC3CF /* ParticipantRoleChangeInfo.swift */; };
		A995F05E239690B300FAC3CF /* ParticipantRoleObserverTests.swift in Sources */ = {isa = PBXBuildFile; fileRef = A995F05D239690B300FAC3CF /* ParticipantRoleObserverTests.swift */; };
		A99B8A72268221A6006B4D29 /* ZMImageMessage.swift in Sources */ = {isa = PBXBuildFile; fileRef = A99B8A71268221A6006B4D29 /* ZMImageMessage.swift */; };
		A9EEFEFA23A6D0CB0007828A /* RolesMigrationTests.swift in Sources */ = {isa = PBXBuildFile; fileRef = A9EEFEF923A6D0CB0007828A /* RolesMigrationTests.swift */; };
		A9FA524823A14E2B003AD4C6 /* RoleTests.swift in Sources */ = {isa = PBXBuildFile; fileRef = A9FA524723A14E2B003AD4C6 /* RoleTests.swift */; };
		A9FA524A23A1598B003AD4C6 /* ActionTests.swift in Sources */ = {isa = PBXBuildFile; fileRef = A9FA524923A1598B003AD4C6 /* ActionTests.swift */; };
		BF0D07FB1E4C7B7A00B934EB /* TextSearchQueryTests.swift in Sources */ = {isa = PBXBuildFile; fileRef = BF0D07F91E4C7B1100B934EB /* TextSearchQueryTests.swift */; };
		BF103F9D1F0112F30047FDE5 /* ManagedObjectObserver.swift in Sources */ = {isa = PBXBuildFile; fileRef = BF103F9C1F0112F30047FDE5 /* ManagedObjectObserver.swift */; };
		BF103FA11F0138390047FDE5 /* ManagedObjectContextChangeObserverTests.swift in Sources */ = {isa = PBXBuildFile; fileRef = BF103FA01F0138390047FDE5 /* ManagedObjectContextChangeObserverTests.swift */; };
		BF10B58B1E6432ED00E7036E /* Message.swift in Sources */ = {isa = PBXBuildFile; fileRef = BF10B58A1E6432ED00E7036E /* Message.swift */; };
		BF10B5971E64591600E7036E /* AnalyticsType.swift in Sources */ = {isa = PBXBuildFile; fileRef = BF10B5951E64591600E7036E /* AnalyticsType.swift */; };
		BF10B5981E64591600E7036E /* NSManagedObjectContext+Analytics.swift in Sources */ = {isa = PBXBuildFile; fileRef = BF10B5961E64591600E7036E /* NSManagedObjectContext+Analytics.swift */; };
		BF10B59D1E645A3300E7036E /* Analytics+UnknownMessage.swift in Sources */ = {isa = PBXBuildFile; fileRef = BF10B59C1E645A3300E7036E /* Analytics+UnknownMessage.swift */; };
		BF1B98041EC313C600DE033B /* Team.swift in Sources */ = {isa = PBXBuildFile; fileRef = BF1B98031EC313C600DE033B /* Team.swift */; };
		BF1B98071EC31A3C00DE033B /* Member.swift in Sources */ = {isa = PBXBuildFile; fileRef = BF1B98061EC31A3C00DE033B /* Member.swift */; };
		BF1B98091EC31A4200DE033B /* Permissions.swift in Sources */ = {isa = PBXBuildFile; fileRef = BF1B98081EC31A4200DE033B /* Permissions.swift */; };
		BF1B980B1EC31D6100DE033B /* TeamDeletionRuleTests.swift in Sources */ = {isa = PBXBuildFile; fileRef = BF1B980A1EC31D6100DE033B /* TeamDeletionRuleTests.swift */; };
		BF1B980D1EC3410000DE033B /* PermissionsTests.swift in Sources */ = {isa = PBXBuildFile; fileRef = BF1B980C1EC3410000DE033B /* PermissionsTests.swift */; };
		BF2ADF631E28CF1E00E81B1E /* SharedObjectStore.swift in Sources */ = {isa = PBXBuildFile; fileRef = BF2ADF621E28CF1E00E81B1E /* SharedObjectStore.swift */; };
		BF3493EB1EC34C0B00B0C314 /* TeamTests.swift in Sources */ = {isa = PBXBuildFile; fileRef = BF3493EA1EC34C0B00B0C314 /* TeamTests.swift */; };
		BF3493F01EC3569800B0C314 /* MemberTests.swift in Sources */ = {isa = PBXBuildFile; fileRef = BF3493EF1EC3569800B0C314 /* MemberTests.swift */; };
		BF3493F21EC3623200B0C314 /* ZMUser+Teams.swift in Sources */ = {isa = PBXBuildFile; fileRef = BF3493F11EC3623200B0C314 /* ZMUser+Teams.swift */; };
		BF3494001EC46D3D00B0C314 /* ZMConversationTests+Teams.swift in Sources */ = {isa = PBXBuildFile; fileRef = BF3493FF1EC46D3D00B0C314 /* ZMConversationTests+Teams.swift */; };
		BF3494081EC5A90400B0C314 /* ZMUser+OneOnOne.h in Headers */ = {isa = PBXBuildFile; fileRef = BF3494071EC5A90400B0C314 /* ZMUser+OneOnOne.h */; settings = {ATTRIBUTES = (Public, ); }; };
		BF421B2D1EF3F91D0079533A /* Team+Patches.swift in Sources */ = {isa = PBXBuildFile; fileRef = BF421B2C1EF3F91D0079533A /* Team+Patches.swift */; };
		BF46662A1DCB71B0007463FF /* V3Asset.swift in Sources */ = {isa = PBXBuildFile; fileRef = BF4666291DCB71B0007463FF /* V3Asset.swift */; };
		BF491CCF1F02A6CF0055EE44 /* Member+Patches.swift in Sources */ = {isa = PBXBuildFile; fileRef = BF491CCE1F02A6CF0055EE44 /* Member+Patches.swift */; };
		BF491CE41F063EDB0055EE44 /* Account.swift in Sources */ = {isa = PBXBuildFile; fileRef = BF491CE31F063EDB0055EE44 /* Account.swift */; };
		BF491CE61F063EE50055EE44 /* AccountStore.swift in Sources */ = {isa = PBXBuildFile; fileRef = BF491CE51F063EE50055EE44 /* AccountStore.swift */; };
		BF491CE81F063EEB0055EE44 /* AccountManager.swift in Sources */ = {isa = PBXBuildFile; fileRef = BF491CE71F063EEB0055EE44 /* AccountManager.swift */; };
		BF491CEA1F063F440055EE44 /* AccountTests.swift in Sources */ = {isa = PBXBuildFile; fileRef = BF491CDA1F0525DC0055EE44 /* AccountTests.swift */; };
		BF491CEB1F063F480055EE44 /* AccountManagerTests.swift in Sources */ = {isa = PBXBuildFile; fileRef = BF491CDC1F0525E50055EE44 /* AccountManagerTests.swift */; };
		BF491CEC1F063F4B0055EE44 /* AccountStoreTests.swift in Sources */ = {isa = PBXBuildFile; fileRef = BF491CDF1F0529D80055EE44 /* AccountStoreTests.swift */; };
		BF5DF5CD20F4EB3E002BCB67 /* ZMSystemMessage+NewConversation.swift in Sources */ = {isa = PBXBuildFile; fileRef = BF5DF5CC20F4EB3E002BCB67 /* ZMSystemMessage+NewConversation.swift */; };
		BF6EA4D21E2512E800B7BD4B /* ZMConversation+DisplayName.swift in Sources */ = {isa = PBXBuildFile; fileRef = BF6EA4D11E2512E800B7BD4B /* ZMConversation+DisplayName.swift */; };
		BF735CFD1E7050D5003BC61F /* ZMConversationTests+CallSystemMessages.swift in Sources */ = {isa = PBXBuildFile; fileRef = BF735CFB1E7050D0003BC61F /* ZMConversationTests+CallSystemMessages.swift */; };
		BF794FE61D1442B100E618C6 /* ZMClientMessageTests+Location.swift in Sources */ = {isa = PBXBuildFile; fileRef = BF794FE41D14425E00E618C6 /* ZMClientMessageTests+Location.swift */; };
		BF7D9C491D90286700949267 /* MessagingTest+UUID.swift in Sources */ = {isa = PBXBuildFile; fileRef = F9C8622A1D87DC18009AAC33 /* MessagingTest+UUID.swift */; };
		BF8361DA1F0A3C41009AE5AC /* NSSecureCoding+Swift.swift in Sources */ = {isa = PBXBuildFile; fileRef = BF8361D91F0A3C41009AE5AC /* NSSecureCoding+Swift.swift */; };
		BF85CF5F1D227A78006EDB97 /* LocationData.swift in Sources */ = {isa = PBXBuildFile; fileRef = BF85CF5E1D227A78006EDB97 /* LocationData.swift */; };
		BF8F3A831E4B61C70079E9E7 /* TextSearchQuery.swift in Sources */ = {isa = PBXBuildFile; fileRef = BF8F3A821E4B61C70079E9E7 /* TextSearchQuery.swift */; };
		BF949E5B1D3D17FB00587597 /* LinkPreview+ProtobufTests.swift in Sources */ = {isa = PBXBuildFile; fileRef = BF949E5A1D3D17FB00587597 /* LinkPreview+ProtobufTests.swift */; };
		BF989D0A1E8A6A120052BF8F /* SearchUserAsset.swift in Sources */ = {isa = PBXBuildFile; fileRef = BF989D091E8A6A120052BF8F /* SearchUserAsset.swift */; };
		BFB3BA731E28D38F0032A84F /* SharedObjectStoreTests.swift in Sources */ = {isa = PBXBuildFile; fileRef = BFB3BA721E28D38F0032A84F /* SharedObjectStoreTests.swift */; };
		BFCD502D21511D58008CD845 /* DraftMessage.swift in Sources */ = {isa = PBXBuildFile; fileRef = BFCD502C21511D58008CD845 /* DraftMessage.swift */; };
		BFCD8A2D1DCB4E8A00C6FCCF /* V2Asset.swift in Sources */ = {isa = PBXBuildFile; fileRef = BFCD8A2C1DCB4E8A00C6FCCF /* V2Asset.swift */; };
		BFCF31DB1DA50C650039B3DC /* GenericMessageTests+NativePush.swift in Sources */ = {isa = PBXBuildFile; fileRef = BFCF31DA1DA50C650039B3DC /* GenericMessageTests+NativePush.swift */; };
		BFE3A96C1ED2EC110024A05B /* ZMConversationListDirectoryTests+Teams.swift in Sources */ = {isa = PBXBuildFile; fileRef = BFE3A96B1ED2EC110024A05B /* ZMConversationListDirectoryTests+Teams.swift */; };
		BFE3A96E1ED301020024A05B /* ZMConversationListTests+Teams.swift in Sources */ = {isa = PBXBuildFile; fileRef = BFE3A96D1ED301020024A05B /* ZMConversationListTests+Teams.swift */; };
		BFE764431ED5AAE500C65C3E /* ZMConversation+TeamsTests.swift in Sources */ = {isa = PBXBuildFile; fileRef = BFE764421ED5AAE400C65C3E /* ZMConversation+TeamsTests.swift */; };
		BFF8AE8520E4E12A00988700 /* ZMMessage+ShouldDisplay.swift in Sources */ = {isa = PBXBuildFile; fileRef = BFF8AE8420E4E12A00988700 /* ZMMessage+ShouldDisplay.swift */; };
		BFFBFD931D59E3F00079773E /* ConversationMessage+Deletion.swift in Sources */ = {isa = PBXBuildFile; fileRef = BFFBFD921D59E3F00079773E /* ConversationMessage+Deletion.swift */; };
		BFFBFD951D59E49D0079773E /* ZMClientMessageTests+Deletion.swift in Sources */ = {isa = PBXBuildFile; fileRef = BFFBFD941D59E49D0079773E /* ZMClientMessageTests+Deletion.swift */; };
		CE4EDC091D6D9A3D002A20AA /* Reaction.swift in Sources */ = {isa = PBXBuildFile; fileRef = CE4EDC081D6D9A3D002A20AA /* Reaction.swift */; };
		CE4EDC0B1D6DC2D2002A20AA /* ConversationMessage+Reaction.swift in Sources */ = {isa = PBXBuildFile; fileRef = CE4EDC0A1D6DC2D2002A20AA /* ConversationMessage+Reaction.swift */; };
		CE58A3FF1CD3B3580037B626 /* ConversationMessage.swift in Sources */ = {isa = PBXBuildFile; fileRef = CE58A3FE1CD3B3580037B626 /* ConversationMessage.swift */; };
		CEB15E531D7EE5AB0048A011 /* ZMClientMessagesTests+Reaction.swift in Sources */ = {isa = PBXBuildFile; fileRef = CEB15E501D7EE53A0048A011 /* ZMClientMessagesTests+Reaction.swift */; };
		D5D10DA9203B161700145497 /* ZMConversation+AccessMode.swift in Sources */ = {isa = PBXBuildFile; fileRef = D5D10DA8203B161700145497 /* ZMConversation+AccessMode.swift */; };
		D5FA30C52063DC2D00716618 /* BackupMetadata.swift in Sources */ = {isa = PBXBuildFile; fileRef = D5FA30C42063DC2D00716618 /* BackupMetadata.swift */; };
		D5FA30CB2063ECD400716618 /* BackupMetadataTests.swift in Sources */ = {isa = PBXBuildFile; fileRef = D5FA30CA2063ECD400716618 /* BackupMetadataTests.swift */; };
		D5FA30CF2063F8EC00716618 /* Version.swift in Sources */ = {isa = PBXBuildFile; fileRef = D5FA30CE2063F8EC00716618 /* Version.swift */; };
		D5FA30D12063FD3A00716618 /* VersionTests.swift in Sources */ = {isa = PBXBuildFile; fileRef = D5FA30D02063FD3A00716618 /* VersionTests.swift */; };
<<<<<<< HEAD
		E60E20222B1F78D600720FE7 /* PINCache in Frameworks */ = {isa = PBXBuildFile; productRef = E60E20212B1F78D600720FE7 /* PINCache */; };
=======
		E608F4B22B5EACE000FF98A1 /* OneOnOneResolvedState.swift in Sources */ = {isa = PBXBuildFile; fileRef = E608F4B12B5EACE000FF98A1 /* OneOnOneResolvedState.swift */; };
		E62EE7F82B3447E9002A54EF /* RemoveZombieParticipantRolesMigrationPolicy.swift in Sources */ = {isa = PBXBuildFile; fileRef = E62EE7F72B3447E9002A54EF /* RemoveZombieParticipantRolesMigrationPolicy.swift */; };
>>>>>>> c93338c9
		E68D9FF12B0F595100EFE04F /* store2-108-0.wiredatabase in Resources */ = {isa = PBXBuildFile; fileRef = E68D9FF02B0F594600EFE04F /* store2-108-0.wiredatabase */; };
		E68D9FF32B0F5B4600EFE04F /* store2-105-0.wiredatabase in Resources */ = {isa = PBXBuildFile; fileRef = E68D9FF22B0F5B4600EFE04F /* store2-105-0.wiredatabase */; };
		E6A5BBA62B0E33DB00ACC236 /* CoreDataMessagingMigrationVersion.swift in Sources */ = {isa = PBXBuildFile; fileRef = E6A5BBA52B0E33DB00ACC236 /* CoreDataMessagingMigrationVersion.swift */; };
		E6A5BBA82B0E355A00ACC236 /* CoreDataMessagingMigrator.swift in Sources */ = {isa = PBXBuildFile; fileRef = E6A5BBA72B0E355A00ACC236 /* CoreDataMessagingMigrator.swift */; };
		E6A5BBAA2B0E4DD500ACC236 /* CoreDataMessagingMigrationStep.swift in Sources */ = {isa = PBXBuildFile; fileRef = E6A5BBA92B0E4DD500ACC236 /* CoreDataMessagingMigrationStep.swift */; };
		E6A5BBAE2B0E564200ACC236 /* WireDataModelBundle.swift in Sources */ = {isa = PBXBuildFile; fileRef = E6A5BBAD2B0E564200ACC236 /* WireDataModelBundle.swift */; };
		E6BDA1152B1642A400488D92 /* store2-110-0.wiredatabase in Resources */ = {isa = PBXBuildFile; fileRef = E6BDA1142B1642A400488D92 /* store2-110-0.wiredatabase */; };
		E6BFE8382B3320C7000F0FBE /* DatabaseMigrationHelper.swift in Sources */ = {isa = PBXBuildFile; fileRef = E6BFE8372B3320C7000F0FBE /* DatabaseMigrationHelper.swift */; };
		E6BFE83A2B332DDB000F0FBE /* DatabaseMigrationTests+ParticipantRole.swift in Sources */ = {isa = PBXBuildFile; fileRef = E6BFE8392B332DDB000F0FBE /* DatabaseMigrationTests+ParticipantRole.swift */; };
		E6C4B3802B6B87B1008BF384 /* CoreDataStackTestError.swift in Sources */ = {isa = PBXBuildFile; fileRef = E6C4B37F2B6B87B1008BF384 /* CoreDataStackTestError.swift */; };
		E6F443232B16294400D2B08A /* zmessaging.xcdatamodeld in Sources */ = {isa = PBXBuildFile; fileRef = E6F443042B16294000D2B08A /* zmessaging.xcdatamodeld */; };
		E90AAE34279719D8003C7DB0 /* store2-98-0.wiredatabase in Resources */ = {isa = PBXBuildFile; fileRef = E90AAE33279719D8003C7DB0 /* store2-98-0.wiredatabase */; };
		E97A542827B122D80009DCCF /* AccessRoleMigrationTests.swift in Sources */ = {isa = PBXBuildFile; fileRef = E97A542727B122D80009DCCF /* AccessRoleMigrationTests.swift */; };
		E9C7DD9B27B533D000FB9AE8 /* AccessRoleMappingTests.swift in Sources */ = {isa = PBXBuildFile; fileRef = E9C7DD9A27B533D000FB9AE8 /* AccessRoleMappingTests.swift */; };
		E9E2AA5C2B163557008CC2DF /* SyncUsersAction.swift in Sources */ = {isa = PBXBuildFile; fileRef = E9E2AA5B2B163557008CC2DF /* SyncUsersAction.swift */; };
		EE002F222878345C0027D63A /* store2-104-0.wiredatabase in Resources */ = {isa = PBXBuildFile; fileRef = EE002F212878345C0027D63A /* store2-104-0.wiredatabase */; };
		EE032B3129A62CA600E1DDF3 /* ProteusSessionID.swift in Sources */ = {isa = PBXBuildFile; fileRef = EE032B2F29A62CA600E1DDF3 /* ProteusSessionID.swift */; };
		EE032B3229A62CA600E1DDF3 /* ProteusSessionID+Mapping.swift in Sources */ = {isa = PBXBuildFile; fileRef = EE032B3029A62CA600E1DDF3 /* ProteusSessionID+Mapping.swift */; };
		EE032B3629A62CD600E1DDF3 /* ProteusServiceTests.swift in Sources */ = {isa = PBXBuildFile; fileRef = EE032B3529A62CD600E1DDF3 /* ProteusServiceTests.swift */; };
		EE04084E28CA85B2009E4B8D /* Date+Helpers.swift in Sources */ = {isa = PBXBuildFile; fileRef = EE04084D28CA85B2009E4B8D /* Date+Helpers.swift */; };
		EE09EEB1255959F000919A6B /* ZMUserTests+AnalyticsIdentifier.swift in Sources */ = {isa = PBXBuildFile; fileRef = EE09EEB0255959F000919A6B /* ZMUserTests+AnalyticsIdentifier.swift */; };
		EE0DE5042A24D2A10029746C /* DeleteSubgroupAction.swift in Sources */ = {isa = PBXBuildFile; fileRef = EE0DE5032A24D2A10029746C /* DeleteSubgroupAction.swift */; };
		EE128A66286DE31200558550 /* UserClient+MLSPublicKeys.swift in Sources */ = {isa = PBXBuildFile; fileRef = EE128A65286DE31200558550 /* UserClient+MLSPublicKeys.swift */; };
		EE174FCE2522756700482A70 /* ZMConversationPerformanceTests.swift in Sources */ = {isa = PBXBuildFile; fileRef = EE174FCD2522756700482A70 /* ZMConversationPerformanceTests.swift */; };
		EE19CE1F2AEBE4CB00CB8641 /* SyncMLSOneToOneConversationAction.swift in Sources */ = {isa = PBXBuildFile; fileRef = EE19CE1E2AEBE4CB00CB8641 /* SyncMLSOneToOneConversationAction.swift */; };
		EE22F80929DD818B0053E1C6 /* BaseEARKeyDescription.swift in Sources */ = {isa = PBXBuildFile; fileRef = EE22F80829DD818B0053E1C6 /* BaseEARKeyDescription.swift */; };
		EE22F80B29DD81C50053E1C6 /* PublicEARKeyDescription.swift in Sources */ = {isa = PBXBuildFile; fileRef = EE22F80A29DD81C50053E1C6 /* PublicEARKeyDescription.swift */; };
		EE22F80D29DD81FC0053E1C6 /* PrivateEARKeyDescription.swift in Sources */ = {isa = PBXBuildFile; fileRef = EE22F80C29DD81FC0053E1C6 /* PrivateEARKeyDescription.swift */; };
		EE22F80F29DD82110053E1C6 /* DatabaseEARKeyDescription.swift in Sources */ = {isa = PBXBuildFile; fileRef = EE22F80E29DD82110053E1C6 /* DatabaseEARKeyDescription.swift */; };
		EE22F81229DD84ED0053E1C6 /* EARKeyRepository.swift in Sources */ = {isa = PBXBuildFile; fileRef = EE22F81129DD84ED0053E1C6 /* EARKeyRepository.swift */; };
		EE28991E26B4422800E7BAF0 /* Feature.ConferenceCalling.swift in Sources */ = {isa = PBXBuildFile; fileRef = EE28991D26B4422800E7BAF0 /* Feature.ConferenceCalling.swift */; };
		EE2BA00625CB3AA8001EB606 /* InvalidFeatureRemoval.swift in Sources */ = {isa = PBXBuildFile; fileRef = EE2BA00525CB3AA8001EB606 /* InvalidFeatureRemoval.swift */; };
		EE2BA00925CB3DE7001EB606 /* InvalidFeatureRemovalTests.swift in Sources */ = {isa = PBXBuildFile; fileRef = EE2BA00725CB3DE7001EB606 /* InvalidFeatureRemovalTests.swift */; };
		EE30F45B2592A357000FC69C /* AppLockController.PasscodeKeychainItem.swift in Sources */ = {isa = PBXBuildFile; fileRef = EE30F45A2592A357000FC69C /* AppLockController.PasscodeKeychainItem.swift */; };
		EE3C07E32698737D00CCB6FD /* store2-93-0.wiredatabase in Resources */ = {isa = PBXBuildFile; fileRef = EE3C07E22698737C00CCB6FD /* store2-93-0.wiredatabase */; };
		EE3EFE95253053B1009499E5 /* PotentialChangeDetector.swift in Sources */ = {isa = PBXBuildFile; fileRef = EE3EFE94253053B1009499E5 /* PotentialChangeDetector.swift */; };
		EE3EFE9725305A84009499E5 /* ModifiedObjects+Mergeable.swift in Sources */ = {isa = PBXBuildFile; fileRef = EE3EFE9625305A84009499E5 /* ModifiedObjects+Mergeable.swift */; };
		EE3EFEA1253090E0009499E5 /* PotentialChangeDetectorTests.swift in Sources */ = {isa = PBXBuildFile; fileRef = EE3EFEA0253090E0009499E5 /* PotentialChangeDetectorTests.swift */; };
		EE428C4E29F01E4800ECB715 /* EARServiceTests.swift in Sources */ = {isa = PBXBuildFile; fileRef = EE428C4D29F01E4800ECB715 /* EARServiceTests.swift */; };
		EE428C5029F1247400ECB715 /* EARKeyGenerator.swift in Sources */ = {isa = PBXBuildFile; fileRef = EE428C4F29F1247400ECB715 /* EARKeyGenerator.swift */; };
		EE428C5229F1533000ECB715 /* EARKeyEncryptor.swift in Sources */ = {isa = PBXBuildFile; fileRef = EE428C5129F1533000ECB715 /* EARKeyEncryptor.swift */; };
		EE42938A252C437900E70670 /* Notification.Name+ManagedObjectObservation.swift in Sources */ = {isa = PBXBuildFile; fileRef = EE429389252C437900E70670 /* Notification.Name+ManagedObjectObservation.swift */; };
		EE42938C252C443000E70670 /* ManagedObjectObserverToken.swift in Sources */ = {isa = PBXBuildFile; fileRef = EE42938B252C443000E70670 /* ManagedObjectObserverToken.swift */; };
		EE42938E252C460000E70670 /* Changes.swift in Sources */ = {isa = PBXBuildFile; fileRef = EE42938D252C460000E70670 /* Changes.swift */; };
		EE429390252C466500E70670 /* ChangeInfoConsumer.swift in Sources */ = {isa = PBXBuildFile; fileRef = EE42938F252C466500E70670 /* ChangeInfoConsumer.swift */; };
		EE46B92828A511630063B38D /* ZMClientMessageTests+MLSEncryptedPayloadGenerator.swift in Sources */ = {isa = PBXBuildFile; fileRef = EE46B92728A511630063B38D /* ZMClientMessageTests+MLSEncryptedPayloadGenerator.swift */; };
		EE4CCA95256C558400848212 /* Feature.AppLock.swift in Sources */ = {isa = PBXBuildFile; fileRef = EE4CCA94256C558400848212 /* Feature.AppLock.swift */; };
		EE5316422A13B59500A9E0B1 /* LastUpdateEventIDRepository.swift in Sources */ = {isa = PBXBuildFile; fileRef = EE5316412A13B59500A9E0B1 /* LastUpdateEventIDRepository.swift */; };
		EE5E2C1526DFC31900C3928A /* MessageDestructionTimeoutType.swift in Sources */ = {isa = PBXBuildFile; fileRef = EE5E2C1426DFC31900C3928A /* MessageDestructionTimeoutType.swift */; };
		EE5E2C1926DFC67900C3928A /* MessageDestructionTimeoutValue.swift in Sources */ = {isa = PBXBuildFile; fileRef = EE5E2C1826DFC67900C3928A /* MessageDestructionTimeoutValue.swift */; };
		EE5F54CC259B22C400F11F3C /* Account+Keychain.swift in Sources */ = {isa = PBXBuildFile; fileRef = EE5F54CB259B22C400F11F3C /* Account+Keychain.swift */; };
		EE67F728296F0C6A001D7C88 /* WireTesting.framework in Frameworks */ = {isa = PBXBuildFile; fileRef = EE67F727296F0C6A001D7C88 /* WireTesting.framework */; };
		EE67F729296F0C6A001D7C88 /* WireTesting.framework in Embed Frameworks */ = {isa = PBXBuildFile; fileRef = EE67F727296F0C6A001D7C88 /* WireTesting.framework */; settings = {ATTRIBUTES = (CodeSignOnCopy, RemoveHeadersOnCopy, ); }; };
		EE68EEC9252DC4450013B242 /* ChangeDetector.swift in Sources */ = {isa = PBXBuildFile; fileRef = EE68EEC8252DC4450013B242 /* ChangeDetector.swift */; };
		EE68EECB252DC4730013B242 /* ExplicitChangeDetector.swift in Sources */ = {isa = PBXBuildFile; fileRef = EE68EECA252DC4720013B242 /* ExplicitChangeDetector.swift */; };
		EE6A57DA25BAE0C900F848DD /* BiometricsStateTests.swift in Sources */ = {isa = PBXBuildFile; fileRef = EE6A57D925BAE0C900F848DD /* BiometricsStateTests.swift */; };
		EE6A57DC25BAE3D700F848DD /* MockLAContext.swift in Sources */ = {isa = PBXBuildFile; fileRef = EE6A57DB25BAE3D700F848DD /* MockLAContext.swift */; };
		EE6A57DE25BAE40700F848DD /* MockBiometricsState.swift in Sources */ = {isa = PBXBuildFile; fileRef = EE6A57DD25BAE40700F848DD /* MockBiometricsState.swift */; };
		EE6A57E025BB1C6800F848DD /* AppLockController.State.swift in Sources */ = {isa = PBXBuildFile; fileRef = EE6A57DF25BB1C6800F848DD /* AppLockController.State.swift */; };
		EE6CB3DC24E2A4E500B0EADD /* store2-83-0.wiredatabase in Resources */ = {isa = PBXBuildFile; fileRef = EE6CB3DB24E2A38500B0EADD /* store2-83-0.wiredatabase */; };
		EE6CB3DE24E2D24F00B0EADD /* ZMGenericMessageDataTests.swift in Sources */ = {isa = PBXBuildFile; fileRef = EE6CB3DD24E2D24F00B0EADD /* ZMGenericMessageDataTests.swift */; };
		EE70612A2A72AB4600C9F351 /* ZMUser+SupportedProtocols.swift in Sources */ = {isa = PBXBuildFile; fileRef = EE7061292A72AB4600C9F351 /* ZMUser+SupportedProtocols.swift */; };
		EE715B7D256D153E00087A22 /* FeatureRepositoryTests.swift in Sources */ = {isa = PBXBuildFile; fileRef = EE715B7C256D153E00087A22 /* FeatureRepositoryTests.swift */; };
		EE74E4DE2A37B28C00B63E6E /* SubconversationGroupIDRepository.swift in Sources */ = {isa = PBXBuildFile; fileRef = EE74E4DD2A37B28C00B63E6E /* SubconversationGroupIDRepository.swift */; };
		EE74E4E02A37B3BF00B63E6E /* SubconversationGroupIDRepositoryTests.swift in Sources */ = {isa = PBXBuildFile; fileRef = EE74E4DF2A37B3BF00B63E6E /* SubconversationGroupIDRepositoryTests.swift */; };
		EE770DAF25344B4F00163C4A /* NotificationDispatcher.OperationMode.swift in Sources */ = {isa = PBXBuildFile; fileRef = EE770DAE25344B4F00163C4A /* NotificationDispatcher.OperationMode.swift */; };
		EE79699629D4684C00075E38 /* CryptoboxMigrationManager.swift in Sources */ = {isa = PBXBuildFile; fileRef = EE79699529D4684C00075E38 /* CryptoboxMigrationManager.swift */; };
		EE79699829D469A800075E38 /* CryptoboxMigrationManagerTests.swift in Sources */ = {isa = PBXBuildFile; fileRef = EE79699729D469A700075E38 /* CryptoboxMigrationManagerTests.swift */; };
		EE7A90EC2B21CADD00B58E84 /* OneOnOneResolverTests.swift in Sources */ = {isa = PBXBuildFile; fileRef = EE7A90EB2B21CADD00B58E84 /* OneOnOneResolverTests.swift */; };
		EE7A90EE2B21DE3B00B58E84 /* OneOnOneProtocolSelectorTests.swift in Sources */ = {isa = PBXBuildFile; fileRef = EE7A90ED2B21DE3B00B58E84 /* OneOnOneProtocolSelectorTests.swift */; };
		EE7A90F02B21E29E00B58E84 /* OneOnOneMigratorTests.swift in Sources */ = {isa = PBXBuildFile; fileRef = EE7A90EF2B21E29E00B58E84 /* OneOnOneMigratorTests.swift */; };
		EE7CF5E82B725EA1001DC3F9 /* ConversationPredicateFactory.swift in Sources */ = {isa = PBXBuildFile; fileRef = EE7CF5E72B725EA1001DC3F9 /* ConversationPredicateFactory.swift */; };
		EE7F02222A80D74100FE5695 /* UserRepository.swift in Sources */ = {isa = PBXBuildFile; fileRef = EE7F02212A80D74100FE5695 /* UserRepository.swift */; };
		EE82625129A8D6BD0023B13A /* ZMClientMessageTests+OTR.swift in Sources */ = {isa = PBXBuildFile; fileRef = EE82625029A8D6BD0023B13A /* ZMClientMessageTests+OTR.swift */; };
		EE84227028EC353900B80FE5 /* MLSActionExecutorTests.swift in Sources */ = {isa = PBXBuildFile; fileRef = EE84226F28EC353900B80FE5 /* MLSActionExecutorTests.swift */; };
		EE85C8B02B557A2F00D3182D /* OneOnOneConversationMigrationPolicy.swift in Sources */ = {isa = PBXBuildFile; fileRef = EE85C8AF2B557A2F00D3182D /* OneOnOneConversationMigrationPolicy.swift */; };
		EE85C8B22B557C3D00D3182D /* DatabaseMigrationTests+OneOnOneConversation.swift in Sources */ = {isa = PBXBuildFile; fileRef = EE85C8B12B557C3D00D3182D /* DatabaseMigrationTests+OneOnOneConversation.swift */; };
		EE86678E2A56CF77005CBEA4 /* ZMConversation.swift in Sources */ = {isa = PBXBuildFile; fileRef = EE86678D2A56CF77005CBEA4 /* ZMConversation.swift */; };
		EE8B09AD25B86AB10057E85C /* AppLockError.swift in Sources */ = {isa = PBXBuildFile; fileRef = EE8B09AC25B86AB10057E85C /* AppLockError.swift */; };
		EE8B09AF25B86BB20057E85C /* AppLockPasscodePreference.swift in Sources */ = {isa = PBXBuildFile; fileRef = EE8B09AE25B86BB20057E85C /* AppLockPasscodePreference.swift */; };
		EE8DA9632954A02400F58B79 /* WireProtos.framework in Frameworks */ = {isa = PBXBuildFile; fileRef = EE8DA9622954A02400F58B79 /* WireProtos.framework */; };
		EE8DA9672954A02B00F58B79 /* WireCryptobox.framework in Frameworks */ = {isa = PBXBuildFile; fileRef = EE8DA9662954A02B00F58B79 /* WireCryptobox.framework */; };
		EE8DA96A2954A03100F58B79 /* WireTransport.framework in Frameworks */ = {isa = PBXBuildFile; fileRef = EE8DA9692954A03100F58B79 /* WireTransport.framework */; };
		EE8DA96D2954A03800F58B79 /* WireLinkPreview.framework in Frameworks */ = {isa = PBXBuildFile; fileRef = EE8DA96C2954A03800F58B79 /* WireLinkPreview.framework */; };
		EE8DA9702954A03E00F58B79 /* WireImages.framework in Frameworks */ = {isa = PBXBuildFile; fileRef = EE8DA96F2954A03E00F58B79 /* WireImages.framework */; };
		EE934ACB2B67F8CB008FDB19 /* ZMConversationListTests+OneOnOne.swift in Sources */ = {isa = PBXBuildFile; fileRef = EE934ACA2B67F8CB008FDB19 /* ZMConversationListTests+OneOnOne.swift */; };
		EE980FB22834EB3A00CC6B9F /* store2-100-0.wiredatabase in Resources */ = {isa = PBXBuildFile; fileRef = EE980FB12834EB3A00CC6B9F /* store2-100-0.wiredatabase */; };
		EE98878E28882BFF002340D2 /* MLSServiceTests.swift in Sources */ = {isa = PBXBuildFile; fileRef = EE98878D28882BFF002340D2 /* MLSServiceTests.swift */; };
		EE997A1425062295008336D2 /* Logging.swift in Sources */ = {isa = PBXBuildFile; fileRef = EE997A1325062295008336D2 /* Logging.swift */; };
		EE997A16250629DC008336D2 /* ZMMessage+ProcessingError.swift in Sources */ = {isa = PBXBuildFile; fileRef = EE997A15250629DC008336D2 /* ZMMessage+ProcessingError.swift */; };
		EE9AD9162696F01700DD5F51 /* FeatureRepository.swift in Sources */ = {isa = PBXBuildFile; fileRef = EE9AD9152696F01700DD5F51 /* FeatureRepository.swift */; };
		EE9ADC47286F38D1002B2148 /* store2-102-0.wiredatabase in Resources */ = {isa = PBXBuildFile; fileRef = EE9ADC46286F38D1002B2148 /* store2-102-0.wiredatabase */; };
		EE9B9F572993E57900A257BC /* NSManagedObjectContext+ProteusService.swift in Sources */ = {isa = PBXBuildFile; fileRef = EE9B9F562993E57900A257BC /* NSManagedObjectContext+ProteusService.swift */; };
		EE9B9F5929964F6A00A257BC /* NSManagedObjectContext+CoreCrypto.swift in Sources */ = {isa = PBXBuildFile; fileRef = EE9B9F5829964F6A00A257BC /* NSManagedObjectContext+CoreCrypto.swift */; };
		EEA58F112B70E89B006DEE32 /* CoreDataStackHelper.swift in Sources */ = {isa = PBXBuildFile; fileRef = E62B972A2B680AB20099D5DC /* CoreDataStackHelper.swift */; };
		EEA58F132B7115A1006DEE32 /* ModelHelper.swift in Sources */ = {isa = PBXBuildFile; fileRef = EEA58F122B7115A1006DEE32 /* ModelHelper.swift */; };
		EEA985982555668A002BEF02 /* ZMUser+AnalyticsIdentifier.swift in Sources */ = {isa = PBXBuildFile; fileRef = EEA985972555668A002BEF02 /* ZMUser+AnalyticsIdentifier.swift */; };
		EEAAD75A252C6D2700E6A44E /* UnreadMessages.swift in Sources */ = {isa = PBXBuildFile; fileRef = EEAAD759252C6D2700E6A44E /* UnreadMessages.swift */; };
		EEAAD75C252C6DAE00E6A44E /* ModifiedObjects.swift in Sources */ = {isa = PBXBuildFile; fileRef = EEAAD75B252C6DAE00E6A44E /* ModifiedObjects.swift */; };
		EEAAD75E252C711800E6A44E /* ZMManagedObject+ClassIdentifier.swift in Sources */ = {isa = PBXBuildFile; fileRef = EEAAD75D252C711800E6A44E /* ZMManagedObject+ClassIdentifier.swift */; };
		EEAAD760252C713E00E6A44E /* ClassIdentifier.swift in Sources */ = {isa = PBXBuildFile; fileRef = EEAAD75F252C713E00E6A44E /* ClassIdentifier.swift */; };
		EEB121AE2A175C9500E74D39 /* LastEventIDRepositoryTests.swift in Sources */ = {isa = PBXBuildFile; fileRef = EEB121AD2A175C9500E74D39 /* LastEventIDRepositoryTests.swift */; };
		EEB5DE0A283784F9009B4741 /* Feature+DigitalSignature.swift in Sources */ = {isa = PBXBuildFile; fileRef = EEB5DE09283784F9009B4741 /* Feature+DigitalSignature.swift */; };
		EEB5DE112837BD52009B4741 /* store2-101-0.wiredatabase in Resources */ = {isa = PBXBuildFile; fileRef = EEB5DE102837BD52009B4741 /* store2-101-0.wiredatabase */; };
		EEB803AB283F61E600412F62 /* Feature.MLS.swift in Sources */ = {isa = PBXBuildFile; fileRef = EEB803AA283F61E600412F62 /* Feature.MLS.swift */; };
		EEB930B52ABD5A9B00FB35B2 /* FetchSupportedProtocolsAction.swift in Sources */ = {isa = PBXBuildFile; fileRef = EEB930B42ABD5A9B00FB35B2 /* FetchSupportedProtocolsAction.swift */; };
		EEBACDA525B9C243000210AC /* LAContextProtocol.swift in Sources */ = {isa = PBXBuildFile; fileRef = EEBACDA425B9C243000210AC /* LAContextProtocol.swift */; };
		EEBACDA725B9C2C6000210AC /* AppLockType.swift in Sources */ = {isa = PBXBuildFile; fileRef = EEBACDA625B9C2C6000210AC /* AppLockType.swift */; };
		EEBACDA925B9C47E000210AC /* AppLockController.Config.swift in Sources */ = {isa = PBXBuildFile; fileRef = EEBACDA825B9C47E000210AC /* AppLockController.Config.swift */; };
		EEBACDAB25B9C4B0000210AC /* AppLockAuthenticationResult.swift in Sources */ = {isa = PBXBuildFile; fileRef = EEBACDAA25B9C4B0000210AC /* AppLockAuthenticationResult.swift */; };
		EEBF69ED28A2724800195771 /* ZMConversationTests+MLS.swift in Sources */ = {isa = PBXBuildFile; fileRef = EEBF69EC28A2724800195771 /* ZMConversationTests+MLS.swift */; };
		EEBFA2E829D1D94B0004E8B4 /* ProteusError.swift in Sources */ = {isa = PBXBuildFile; fileRef = EEBFA2E729D1D94B0004E8B4 /* ProteusError.swift */; };
		EEC47ED627A81EF60020B599 /* Feature+ClassifiedDomains.swift in Sources */ = {isa = PBXBuildFile; fileRef = EEC47ED527A81EF60020B599 /* Feature+ClassifiedDomains.swift */; };
		EEC57C4A29E407CC0068DFDA /* EARService.swift in Sources */ = {isa = PBXBuildFile; fileRef = EEC57C4929E407CC0068DFDA /* EARService.swift */; };
		EEC794F42A384421008E1A3B /* MLSDecryptionService.swift in Sources */ = {isa = PBXBuildFile; fileRef = EEC794F32A384421008E1A3B /* MLSDecryptionService.swift */; };
		EEC794F62A384464008E1A3B /* MLSEncryptionService.swift in Sources */ = {isa = PBXBuildFile; fileRef = EEC794F52A384464008E1A3B /* MLSEncryptionService.swift */; };
		EEC794F82A385359008E1A3B /* MLSDecryptionServiceTests.swift in Sources */ = {isa = PBXBuildFile; fileRef = EEC794F72A385359008E1A3B /* MLSDecryptionServiceTests.swift */; };
		EEC794FA2A38963F008E1A3B /* MLSEncryptionServiceTests.swift in Sources */ = {isa = PBXBuildFile; fileRef = EEC794F92A38963F008E1A3B /* MLSEncryptionServiceTests.swift */; };
		EEC8064E28CF4C2D00DD58E9 /* MockStaleMLSKeyDetector.swift in Sources */ = {isa = PBXBuildFile; fileRef = EEC8064D28CF4C2D00DD58E9 /* MockStaleMLSKeyDetector.swift */; };
		EEC80B3629B0AD8100099727 /* NSManagedObjectContext+ProteusProvider.swift in Sources */ = {isa = PBXBuildFile; fileRef = EEC80B3529B0AD8100099727 /* NSManagedObjectContext+ProteusProvider.swift */; };
		EEC80B5C29B611CA00099727 /* PersistedDataPatch.swift in Sources */ = {isa = PBXBuildFile; fileRef = EEC80B5B29B611CA00099727 /* PersistedDataPatch.swift */; };
		EECCF10429D1BC7B000C0BF3 /* ProteusError+CBox.swift in Sources */ = {isa = PBXBuildFile; fileRef = EECCF10329D1BC7B000C0BF3 /* ProteusError+CBox.swift */; };
		EECFAA3826D52EB700D9E100 /* Feature.SelfDeletingMessages.swift in Sources */ = {isa = PBXBuildFile; fileRef = EECFAA3726D52EB700D9E100 /* Feature.SelfDeletingMessages.swift */; };
		EED6C7142A30B94100CB8B60 /* MLSUserID.swift in Sources */ = {isa = PBXBuildFile; fileRef = EED6C7132A30B94100CB8B60 /* MLSUserID.swift */; };
		EED6C7162A31AD1200CB8B60 /* MLSUserIDTests.swift in Sources */ = {isa = PBXBuildFile; fileRef = EED6C7152A31AD1200CB8B60 /* MLSUserIDTests.swift */; };
		EEDA9C0E2510F3D5003A5B27 /* ZMConversation+EncryptionAtRest.swift in Sources */ = {isa = PBXBuildFile; fileRef = EEDA9C0D2510F3D5003A5B27 /* ZMConversation+EncryptionAtRest.swift */; };
		EEDA9C152513A1DA003A5B27 /* ZMClientMessage+EncryptionAtRest.swift in Sources */ = {isa = PBXBuildFile; fileRef = EEDA9C132513A0A5003A5B27 /* ZMClientMessage+EncryptionAtRest.swift */; };
		EEDB51DB255410D000F35A29 /* GenericMessageHelperTests.swift in Sources */ = {isa = PBXBuildFile; fileRef = EEDB51DA255410D000F35A29 /* GenericMessageHelperTests.swift */; };
		EEDD426A28633B2800C9EBC4 /* ZMUser+Patches.swift in Sources */ = {isa = PBXBuildFile; fileRef = EEDD426928633B2800C9EBC4 /* ZMUser+Patches.swift */; };
		EEDE7DB728EC1618007DC6A3 /* MockMLSActionExecutor.swift in Sources */ = {isa = PBXBuildFile; fileRef = EEDE7DB628EC1618007DC6A3 /* MockMLSActionExecutor.swift */; };
		EEE186B2259CC7CD008707CA /* AppLockDelegate.swift in Sources */ = {isa = PBXBuildFile; fileRef = EEE186B1259CC7CC008707CA /* AppLockDelegate.swift */; };
		EEE83B4A1FBB496B00FC0296 /* ZMMessageTimerTests.swift in Sources */ = {isa = PBXBuildFile; fileRef = EEE83B491FBB496B00FC0296 /* ZMMessageTimerTests.swift */; };
		EEE95CD52A432FA100E136CB /* LeaveSubconversationAction.swift in Sources */ = {isa = PBXBuildFile; fileRef = EEE95CD42A432FA100E136CB /* LeaveSubconversationAction.swift */; };
		EEF09CA02B1DB0C600D729A1 /* OneOnOneProtocolSelector.swift in Sources */ = {isa = PBXBuildFile; fileRef = EEF09C9F2B1DB0C600D729A1 /* OneOnOneProtocolSelector.swift */; };
		EEF09CA22B1DB3F500D729A1 /* OneOnOneMigrator.swift in Sources */ = {isa = PBXBuildFile; fileRef = EEF09CA12B1DB3F500D729A1 /* OneOnOneMigrator.swift */; };
		EEF09CA42B1DBC8700D729A1 /* OneOnOneResolver.swift in Sources */ = {isa = PBXBuildFile; fileRef = EEF09CA32B1DBC8700D729A1 /* OneOnOneResolver.swift */; };
		EEF0BC3128EEC02400ED16CA /* MockSyncStatus.swift in Sources */ = {isa = PBXBuildFile; fileRef = EEF0BC3028EEC02400ED16CA /* MockSyncStatus.swift */; };
		EEF4010723A9213B007B1A97 /* UserType+Team.swift in Sources */ = {isa = PBXBuildFile; fileRef = EEF4010623A9213B007B1A97 /* UserType+Team.swift */; };
		EEF6E3CA28D89251001C1799 /* StaleMLSKeyDetectorTests.swift in Sources */ = {isa = PBXBuildFile; fileRef = EEF6E3C928D89251001C1799 /* StaleMLSKeyDetectorTests.swift */; };
		EEFAAC3528DDE2B1009940E7 /* CoreCryptoCallbacksTests.swift in Sources */ = {isa = PBXBuildFile; fileRef = EEFAAC3328DDE27F009940E7 /* CoreCryptoCallbacksTests.swift */; };
		EEFC3EE72208311200D3091A /* ZMConversation+HasMessages.swift in Sources */ = {isa = PBXBuildFile; fileRef = EEFC3EE62208311200D3091A /* ZMConversation+HasMessages.swift */; };
		EEFC3EE922083B0900D3091A /* ZMConversationTests+HasMessages.swift in Sources */ = {isa = PBXBuildFile; fileRef = EEFC3EE822083B0900D3091A /* ZMConversationTests+HasMessages.swift */; };
		EEFFBEB52A67D9CF0058C343 /* store2-106-0.wiredatabase in Resources */ = {isa = PBXBuildFile; fileRef = EEFFBEB42A67D9CF0058C343 /* store2-106-0.wiredatabase */; };
		EF17175B22D4CC8E00697EB0 /* Team+MockTeam.swift in Sources */ = {isa = PBXBuildFile; fileRef = EF17175A22D4CC8E00697EB0 /* Team+MockTeam.swift */; };
		EF18C7E61F9E4F8A0085A832 /* UserType+Filename.swift in Sources */ = {isa = PBXBuildFile; fileRef = EF18C7E51F9E4F8A0085A832 /* UserType+Filename.swift */; };
		EF1F4F542301634500E4872C /* ZMSystemMessage+ChildMessages.swift in Sources */ = {isa = PBXBuildFile; fileRef = EF1F4F532301634500E4872C /* ZMSystemMessage+ChildMessages.swift */; };
		EF1F850422FD71BB0020F6DC /* ZMOTRMessage+VerifySender.swift in Sources */ = {isa = PBXBuildFile; fileRef = EF1F850322FD71BB0020F6DC /* ZMOTRMessage+VerifySender.swift */; };
		EF2CBDA720061E2D0004F65E /* ServiceUser.swift in Sources */ = {isa = PBXBuildFile; fileRef = EF2CBDA620061E2D0004F65E /* ServiceUser.swift */; };
		EF3510FA22CA07BB00115B97 /* ZMConversationTests+Transport.swift in Sources */ = {isa = PBXBuildFile; fileRef = EF3510F922CA07BB00115B97 /* ZMConversationTests+Transport.swift */; };
		EF9A4703210A026600085102 /* ZMConversationTests+Language.swift in Sources */ = {isa = PBXBuildFile; fileRef = EF9A4702210A026600085102 /* ZMConversationTests+Language.swift */; };
		EFD0B02D21087DC80065EBF3 /* ZMConversation+Language.swift in Sources */ = {isa = PBXBuildFile; fileRef = EFD0B02C21087DC80065EBF3 /* ZMConversation+Language.swift */; };
		F110503D2220439900F3EB62 /* ZMUser+RichProfile.swift in Sources */ = {isa = PBXBuildFile; fileRef = F110503C2220439900F3EB62 /* ZMUser+RichProfile.swift */; };
		F11F3E891FA32463007B6D3D /* InvalidClientsRemoval.swift in Sources */ = {isa = PBXBuildFile; fileRef = F11F3E881FA32463007B6D3D /* InvalidClientsRemoval.swift */; };
		F11F3E8B1FA32AA0007B6D3D /* InvalidClientsRemovalTests.swift in Sources */ = {isa = PBXBuildFile; fileRef = F11F3E8A1FA32AA0007B6D3D /* InvalidClientsRemovalTests.swift */; };
		F125BAD71EE9849B0018C2F8 /* ZMConversation+SystemMessages.swift in Sources */ = {isa = PBXBuildFile; fileRef = F125BAD61EE9849B0018C2F8 /* ZMConversation+SystemMessages.swift */; };
		F12BD0B01E4DCEC40012ADBA /* ZMMessage+Insert.swift in Sources */ = {isa = PBXBuildFile; fileRef = F12BD0AF1E4DCEC40012ADBA /* ZMMessage+Insert.swift */; };
		F137EEBE212C14300043FDEB /* ZMConversation+Services.swift in Sources */ = {isa = PBXBuildFile; fileRef = F137EEBD212C14300043FDEB /* ZMConversation+Services.swift */; };
		F13A89D1210628F700AB40CB /* PushToken.swift in Sources */ = {isa = PBXBuildFile; fileRef = F13A89D0210628F600AB40CB /* PushToken.swift */; };
		F14B7AFF2220302B00458624 /* ZMUser+Predicates.swift in Sources */ = {isa = PBXBuildFile; fileRef = F14B7AFE2220302B00458624 /* ZMUser+Predicates.swift */; };
		F14B9C6F212DB467004B6D7D /* ZMBaseManagedObjectTest+Helpers.swift in Sources */ = {isa = PBXBuildFile; fileRef = F14B9C6E212DB467004B6D7D /* ZMBaseManagedObjectTest+Helpers.swift */; };
		F14FA377221DB05B005E7EF5 /* MockBackgroundActivityManager.swift in Sources */ = {isa = PBXBuildFile; fileRef = F14FA376221DB05B005E7EF5 /* MockBackgroundActivityManager.swift */; };
		F1517922212DAE2E00BA3EBD /* ZMConversationTests+Services.swift in Sources */ = {isa = PBXBuildFile; fileRef = F1517921212DAE2E00BA3EBD /* ZMConversationTests+Services.swift */; };
		F163784F1E5C454C00898F84 /* ZMConversation+Patches.swift in Sources */ = {isa = PBXBuildFile; fileRef = F163784E1E5C454C00898F84 /* ZMConversation+Patches.swift */; };
		F16378511E5C805100898F84 /* ZMConversationSecurityLevel.swift in Sources */ = {isa = PBXBuildFile; fileRef = F16378501E5C805100898F84 /* ZMConversationSecurityLevel.swift */; };
		F179B5DA2062B77300C13DFD /* CoreDataStack+Backup.swift in Sources */ = {isa = PBXBuildFile; fileRef = F179B5D92062B77300C13DFD /* CoreDataStack+Backup.swift */; };
		F18998831E7AC6D900E579A2 /* ZMUser.swift in Sources */ = {isa = PBXBuildFile; fileRef = F18998821E7AC6D900E579A2 /* ZMUser.swift */; };
		F18998861E7AEECF00E579A2 /* ZMUserTests+Swift.swift in Sources */ = {isa = PBXBuildFile; fileRef = F18998841E7AEEC900E579A2 /* ZMUserTests+Swift.swift */; };
		F1B025621E53500400900C65 /* ZMConversationTests+PrepareToSend.swift in Sources */ = {isa = PBXBuildFile; fileRef = F1B025601E534CF900900C65 /* ZMConversationTests+PrepareToSend.swift */; };
		F1B58928202DCF0C002BB59B /* ZMConversationTests+CreationSystemMessages.swift in Sources */ = {isa = PBXBuildFile; fileRef = F1B58926202DCEF9002BB59B /* ZMConversationTests+CreationSystemMessages.swift */; };
		F1C867701FA9CCB5001505E8 /* DuplicateMerging.swift in Sources */ = {isa = PBXBuildFile; fileRef = F1C8676F1FA9CCB5001505E8 /* DuplicateMerging.swift */; };
		F1C867851FAA0D48001505E8 /* ZMUser+Create.swift in Sources */ = {isa = PBXBuildFile; fileRef = F1C867841FAA0D48001505E8 /* ZMUser+Create.swift */; };
		F1FDF2F721B152BC00E037A1 /* GenericMessage+Helper.swift in Sources */ = {isa = PBXBuildFile; fileRef = F1FDF2F521B152BC00E037A1 /* GenericMessage+Helper.swift */; };
		F1FDF2F821B152BC00E037A1 /* GenericMessage+Hashing.swift in Sources */ = {isa = PBXBuildFile; fileRef = F1FDF2F621B152BC00E037A1 /* GenericMessage+Hashing.swift */; };
		F1FDF2FA21B1555A00E037A1 /* ZMClientMessage+Location.swift in Sources */ = {isa = PBXBuildFile; fileRef = F1FDF2F921B1555A00E037A1 /* ZMClientMessage+Location.swift */; };
		F1FDF2FE21B1572500E037A1 /* ZMGenericMessageData.swift in Sources */ = {isa = PBXBuildFile; fileRef = F1FDF2FD21B1572500E037A1 /* ZMGenericMessageData.swift */; };
		F1FDF30021B1580400E037A1 /* GenericMessage+Utils.swift in Sources */ = {isa = PBXBuildFile; fileRef = F1FDF2FF21B1580400E037A1 /* GenericMessage+Utils.swift */; };
		F90D99A51E02DC6B00034070 /* AssetCollectionBatched.swift in Sources */ = {isa = PBXBuildFile; fileRef = F90D99A41E02DC6B00034070 /* AssetCollectionBatched.swift */; };
		F90D99A81E02E22900034070 /* AssetCollectionBatchedTests.swift in Sources */ = {isa = PBXBuildFile; fileRef = F90D99A61E02E22400034070 /* AssetCollectionBatchedTests.swift */; };
		F91EAAC61D885D7B0010ACBE /* video.mp4 in Resources */ = {isa = PBXBuildFile; fileRef = F91EAAC41D885D720010ACBE /* video.mp4 */; };
		F920AE171E38C547001BC14F /* NotificationObservers.swift in Sources */ = {isa = PBXBuildFile; fileRef = F920AE161E38C547001BC14F /* NotificationObservers.swift */; };
		F920AE2A1E3A5FDD001BC14F /* Dictionary+Mapping.swift in Sources */ = {isa = PBXBuildFile; fileRef = F920AE291E3A5FDD001BC14F /* Dictionary+Mapping.swift */; };
		F920AE3B1E3B844E001BC14F /* SearchUserObserverCenterTests.swift in Sources */ = {isa = PBXBuildFile; fileRef = F920AE391E3B8445001BC14F /* SearchUserObserverCenterTests.swift */; };
		F929C1751E41EBE20018ADA4 /* PersonName.swift in Sources */ = {isa = PBXBuildFile; fileRef = F929C1731E41D3480018ADA4 /* PersonName.swift */; };
		F929C17B1E423B620018ADA4 /* SnapshotCenterTests.swift in Sources */ = {isa = PBXBuildFile; fileRef = F929C17A1E423B620018ADA4 /* SnapshotCenterTests.swift */; };
		F92C99281DAE8D070034AFDD /* GenericMessageTests+Obfuscation.swift in Sources */ = {isa = PBXBuildFile; fileRef = F92C99271DAE8D060034AFDD /* GenericMessageTests+Obfuscation.swift */; };
		F92C992A1DAFBC910034AFDD /* ZMConversation+SelfDeletingMessages.swift in Sources */ = {isa = PBXBuildFile; fileRef = F92C99291DAFBC910034AFDD /* ZMConversation+SelfDeletingMessages.swift */; };
		F92C992D1DAFC5AC0034AFDD /* ZMConversationTests+Ephemeral.swift in Sources */ = {isa = PBXBuildFile; fileRef = F92C992B1DAFC58A0034AFDD /* ZMConversationTests+Ephemeral.swift */; };
		F93265211D8950F10076AAD6 /* NSManagedObjectContext+FetchRequest.swift in Sources */ = {isa = PBXBuildFile; fileRef = F93265201D8950F10076AAD6 /* NSManagedObjectContext+FetchRequest.swift */; };
		F93265291D89648B0076AAD6 /* ZMAssetClientMessageTests.swift in Sources */ = {isa = PBXBuildFile; fileRef = F9B71F5D1CB2BC85001DB03F /* ZMAssetClientMessageTests.swift */; };
		F9331C521CB3BC6800139ECC /* CryptoBoxTests.swift in Sources */ = {isa = PBXBuildFile; fileRef = F9331C501CB3BC6800139ECC /* CryptoBoxTests.swift */; };
		F9331C561CB3BCF300139ECC /* OtrBaseTest.swift in Sources */ = {isa = PBXBuildFile; fileRef = F9331C541CB3BCDA00139ECC /* OtrBaseTest.swift */; };
		F9331C5A1CB3BECB00139ECC /* ZMClientMessageTests+OTR_Legacy.swift in Sources */ = {isa = PBXBuildFile; fileRef = F9331C591CB3BECB00139ECC /* ZMClientMessageTests+OTR_Legacy.swift */; };
		F9331C5C1CB3BF9F00139ECC /* UserClientKeyStoreTests.swift in Sources */ = {isa = PBXBuildFile; fileRef = F9331C5B1CB3BF9F00139ECC /* UserClientKeyStoreTests.swift */; };
		F9331C771CB4165100139ECC /* NSString+ZMPersonName.h in Headers */ = {isa = PBXBuildFile; fileRef = F9331C751CB4165100139ECC /* NSString+ZMPersonName.h */; settings = {ATTRIBUTES = (Public, ); }; };
		F9331C781CB4165100139ECC /* NSString+ZMPersonName.m in Sources */ = {isa = PBXBuildFile; fileRef = F9331C761CB4165100139ECC /* NSString+ZMPersonName.m */; };
		F9331C831CB4191B00139ECC /* NSPredicate+ZMSearch.h in Headers */ = {isa = PBXBuildFile; fileRef = F9331C811CB4191B00139ECC /* NSPredicate+ZMSearch.h */; settings = {ATTRIBUTES = (Public, ); }; };
		F9331C841CB4191B00139ECC /* NSPredicate+ZMSearch.m in Sources */ = {isa = PBXBuildFile; fileRef = F9331C821CB4191B00139ECC /* NSPredicate+ZMSearch.m */; };
		F9331C871CB419B500139ECC /* NSFetchRequest+ZMRelationshipKeyPaths.h in Headers */ = {isa = PBXBuildFile; fileRef = F9331C851CB419B500139ECC /* NSFetchRequest+ZMRelationshipKeyPaths.h */; settings = {ATTRIBUTES = (Public, ); }; };
		F9331C881CB419B500139ECC /* NSFetchRequest+ZMRelationshipKeyPaths.m in Sources */ = {isa = PBXBuildFile; fileRef = F9331C861CB419B500139ECC /* NSFetchRequest+ZMRelationshipKeyPaths.m */; };
		F93A30251D6EFB47005CCB1D /* ZMMessageConfirmation.swift in Sources */ = {isa = PBXBuildFile; fileRef = F93A30231D6EFB47005CCB1D /* ZMMessageConfirmation.swift */; };
		F93A302F1D6F2633005CCB1D /* ZMMessageTests+Confirmation.swift in Sources */ = {isa = PBXBuildFile; fileRef = F93A302E1D6F2633005CCB1D /* ZMMessageTests+Confirmation.swift */; };
		F93C4C7D1E24E1B1007E9CEE /* NotificationDispatcher.swift in Sources */ = {isa = PBXBuildFile; fileRef = F93C4C7C1E24E1B1007E9CEE /* NotificationDispatcher.swift */; };
		F93C4C7F1E24F832007E9CEE /* NotificationDispatcherTests.swift in Sources */ = {isa = PBXBuildFile; fileRef = F93C4C7E1E24F832007E9CEE /* NotificationDispatcherTests.swift */; };
		F943BC2D1E88FEC80048A768 /* ChangedIndexes.swift in Sources */ = {isa = PBXBuildFile; fileRef = F943BC2C1E88FEC80048A768 /* ChangedIndexes.swift */; };
		F94A208F1CB51AF50059632A /* ManagedObjectValidationTests.m in Sources */ = {isa = PBXBuildFile; fileRef = F94A208E1CB51AF50059632A /* ManagedObjectValidationTests.m */; };
		F963E9701D9ADD5A00098AD3 /* ZMImageAssetEncryptionKeys.h in Headers */ = {isa = PBXBuildFile; fileRef = F963E96B1D9ADD5A00098AD3 /* ZMImageAssetEncryptionKeys.h */; settings = {ATTRIBUTES = (Public, ); }; };
		F963E9711D9ADD5A00098AD3 /* ZMImageAssetEncryptionKeys.m in Sources */ = {isa = PBXBuildFile; fileRef = F963E96C1D9ADD5A00098AD3 /* ZMImageAssetEncryptionKeys.m */; };
		F963E9741D9BF9ED00098AD3 /* ProtosTests.swift in Sources */ = {isa = PBXBuildFile; fileRef = F963E9721D9BF9E300098AD3 /* ProtosTests.swift */; };
		F963E9801D9C09E700098AD3 /* ZMMessageTimer.h in Headers */ = {isa = PBXBuildFile; fileRef = F963E97E1D9C09E700098AD3 /* ZMMessageTimer.h */; settings = {ATTRIBUTES = (Public, ); }; };
		F963E9811D9C09E700098AD3 /* ZMMessageTimer.m in Sources */ = {isa = PBXBuildFile; fileRef = F963E97F1D9C09E700098AD3 /* ZMMessageTimer.m */; };
		F963E9831D9C0DC400098AD3 /* ZMMessageDestructionTimer.swift in Sources */ = {isa = PBXBuildFile; fileRef = F963E9821D9C0DC400098AD3 /* ZMMessageDestructionTimer.swift */; };
		F963E9861D9D485900098AD3 /* ZMClientMessageTests+Ephemeral.swift in Sources */ = {isa = PBXBuildFile; fileRef = F963E9841D9D47D100098AD3 /* ZMClientMessageTests+Ephemeral.swift */; };
		F963E9931D9E9D1800098AD3 /* ZMAssetClientMessageTests+Ephemeral.swift in Sources */ = {isa = PBXBuildFile; fileRef = F963E9921D9E9D1800098AD3 /* ZMAssetClientMessageTests+Ephemeral.swift */; };
		F991CE191CB55E95004D8465 /* ZMSearchUserTests.m in Sources */ = {isa = PBXBuildFile; fileRef = F991CE181CB55E95004D8465 /* ZMSearchUserTests.m */; };
		F991CE1B1CB561B0004D8465 /* ZMAddressBookContact.m in Sources */ = {isa = PBXBuildFile; fileRef = F991CE1A1CB561B0004D8465 /* ZMAddressBookContact.m */; };
		F99C5B8A1ED460E20049CCD7 /* TeamChangeInfo.swift in Sources */ = {isa = PBXBuildFile; fileRef = F99C5B891ED460E20049CCD7 /* TeamChangeInfo.swift */; };
		F99C5B8C1ED466760049CCD7 /* TeamObserverTests.swift in Sources */ = {isa = PBXBuildFile; fileRef = F99C5B8B1ED466760049CCD7 /* TeamObserverTests.swift */; };
		F9A706501CAEE01D00C2F5FE /* NSManagedObjectContext+tests.h in Headers */ = {isa = PBXBuildFile; fileRef = F9A705CA1CAEE01D00C2F5FE /* NSManagedObjectContext+tests.h */; settings = {ATTRIBUTES = (Public, ); }; };
		F9A706511CAEE01D00C2F5FE /* NSManagedObjectContext+zmessaging-Internal.h in Headers */ = {isa = PBXBuildFile; fileRef = F9A705CB1CAEE01D00C2F5FE /* NSManagedObjectContext+zmessaging-Internal.h */; };
		F9A706521CAEE01D00C2F5FE /* NSManagedObjectContext+zmessaging.h in Headers */ = {isa = PBXBuildFile; fileRef = F9A705CC1CAEE01D00C2F5FE /* NSManagedObjectContext+zmessaging.h */; settings = {ATTRIBUTES = (Public, ); }; };
		F9A706531CAEE01D00C2F5FE /* NSManagedObjectContext+zmessaging.m in Sources */ = {isa = PBXBuildFile; fileRef = F9A705CD1CAEE01D00C2F5FE /* NSManagedObjectContext+zmessaging.m */; };
		F9A706561CAEE01D00C2F5FE /* NSNotification+ManagedObjectContextSave.h in Headers */ = {isa = PBXBuildFile; fileRef = F9A705D01CAEE01D00C2F5FE /* NSNotification+ManagedObjectContextSave.h */; };
		F9A706571CAEE01D00C2F5FE /* NSNotification+ManagedObjectContextSave.m in Sources */ = {isa = PBXBuildFile; fileRef = F9A705D11CAEE01D00C2F5FE /* NSNotification+ManagedObjectContextSave.m */; };
		F9A7065A1CAEE01D00C2F5FE /* ZMConnection+Internal.h in Headers */ = {isa = PBXBuildFile; fileRef = F9A705D61CAEE01D00C2F5FE /* ZMConnection+Internal.h */; settings = {ATTRIBUTES = (Public, ); }; };
		F9A7065B1CAEE01D00C2F5FE /* ZMConnection.h in Headers */ = {isa = PBXBuildFile; fileRef = F9A705D71CAEE01D00C2F5FE /* ZMConnection.h */; settings = {ATTRIBUTES = (Public, ); }; };
		F9A7065C1CAEE01D00C2F5FE /* ZMConnection.m in Sources */ = {isa = PBXBuildFile; fileRef = F9A705D81CAEE01D00C2F5FE /* ZMConnection.m */; };
		F9A706731CAEE01D00C2F5FE /* AssetEncryption.swift in Sources */ = {isa = PBXBuildFile; fileRef = F9A705F21CAEE01D00C2F5FE /* AssetEncryption.swift */; };
		F9A706791CAEE01D00C2F5FE /* ZMExternalEncryptedDataWithKeys.h in Headers */ = {isa = PBXBuildFile; fileRef = F9A705F81CAEE01D00C2F5FE /* ZMExternalEncryptedDataWithKeys.h */; settings = {ATTRIBUTES = (Public, ); }; };
		F9A7067A1CAEE01D00C2F5FE /* ZMExternalEncryptedDataWithKeys.m in Sources */ = {isa = PBXBuildFile; fileRef = F9A705F91CAEE01D00C2F5FE /* ZMExternalEncryptedDataWithKeys.m */; };
		F9A7067F1CAEE01D00C2F5FE /* ZMImageMessage.m in Sources */ = {isa = PBXBuildFile; fileRef = F9A705FE1CAEE01D00C2F5FE /* ZMImageMessage.m */; };
		F9A706801CAEE01D00C2F5FE /* ZMMessage+Internal.h in Headers */ = {isa = PBXBuildFile; fileRef = F9A705FF1CAEE01D00C2F5FE /* ZMMessage+Internal.h */; settings = {ATTRIBUTES = (Public, ); }; };
		F9A706811CAEE01D00C2F5FE /* ZMMessage.m in Sources */ = {isa = PBXBuildFile; fileRef = F9A706001CAEE01D00C2F5FE /* ZMMessage.m */; };
		F9A706821CAEE01D00C2F5FE /* ZMOTRMessage.h in Headers */ = {isa = PBXBuildFile; fileRef = F9A706011CAEE01D00C2F5FE /* ZMOTRMessage.h */; settings = {ATTRIBUTES = (Public, ); }; };
		F9A706831CAEE01D00C2F5FE /* ZMOTRMessage.m in Sources */ = {isa = PBXBuildFile; fileRef = F9A706021CAEE01D00C2F5FE /* ZMOTRMessage.m */; };
		F9A7068D1CAEE01D00C2F5FE /* ZMUser+Internal.h in Headers */ = {isa = PBXBuildFile; fileRef = F9A7060D1CAEE01D00C2F5FE /* ZMUser+Internal.h */; settings = {ATTRIBUTES = (Public, ); }; };
		F9A706901CAEE01D00C2F5FE /* ZMUser.m in Sources */ = {isa = PBXBuildFile; fileRef = F9A706101CAEE01D00C2F5FE /* ZMUser.m */; };
		F9A706941CAEE01D00C2F5FE /* UserClient+Protobuf.swift in Sources */ = {isa = PBXBuildFile; fileRef = F9A706151CAEE01D00C2F5FE /* UserClient+Protobuf.swift */; };
		F9A706951CAEE01D00C2F5FE /* UserClient.swift in Sources */ = {isa = PBXBuildFile; fileRef = F9A706161CAEE01D00C2F5FE /* UserClient.swift */; };
		F9A706961CAEE01D00C2F5FE /* UserClientTypes.h in Headers */ = {isa = PBXBuildFile; fileRef = F9A706171CAEE01D00C2F5FE /* UserClientTypes.h */; settings = {ATTRIBUTES = (Public, ); }; };
		F9A706971CAEE01D00C2F5FE /* UserClientTypes.m in Sources */ = {isa = PBXBuildFile; fileRef = F9A706181CAEE01D00C2F5FE /* UserClientTypes.m */; };
		F9A706981CAEE01D00C2F5FE /* ZMManagedObject+Internal.h in Headers */ = {isa = PBXBuildFile; fileRef = F9A706191CAEE01D00C2F5FE /* ZMManagedObject+Internal.h */; settings = {ATTRIBUTES = (Public, ); }; };
		F9A706991CAEE01D00C2F5FE /* ZMManagedObject.m in Sources */ = {isa = PBXBuildFile; fileRef = F9A7061A1CAEE01D00C2F5FE /* ZMManagedObject.m */; };
		F9A706A31CAEE01D00C2F5FE /* ConversationListChangeInfo.swift in Sources */ = {isa = PBXBuildFile; fileRef = F9A706271CAEE01D00C2F5FE /* ConversationListChangeInfo.swift */; };
		F9A706A41CAEE01D00C2F5FE /* ConversationChangeInfo.swift in Sources */ = {isa = PBXBuildFile; fileRef = F9A706281CAEE01D00C2F5FE /* ConversationChangeInfo.swift */; };
		F9A706A71CAEE01D00C2F5FE /* AnyClassTuple.swift in Sources */ = {isa = PBXBuildFile; fileRef = F9A7062C1CAEE01D00C2F5FE /* AnyClassTuple.swift */; };
		F9A706A81CAEE01D00C2F5FE /* DependentObjectsKeysForObservedObjectKeysCache.swift in Sources */ = {isa = PBXBuildFile; fileRef = F9A7062D1CAEE01D00C2F5FE /* DependentObjectsKeysForObservedObjectKeysCache.swift */; };
		F9A706A91CAEE01D00C2F5FE /* StringKeyPath.swift in Sources */ = {isa = PBXBuildFile; fileRef = F9A7062E1CAEE01D00C2F5FE /* StringKeyPath.swift */; };
		F9A706AA1CAEE01D00C2F5FE /* KeySet.swift in Sources */ = {isa = PBXBuildFile; fileRef = F9A7062F1CAEE01D00C2F5FE /* KeySet.swift */; };
		F9A706AE1CAEE01D00C2F5FE /* SetSnapshot.swift in Sources */ = {isa = PBXBuildFile; fileRef = F9A706331CAEE01D00C2F5FE /* SetSnapshot.swift */; };
		F9A706B01CAEE01D00C2F5FE /* MessageChangeInfo.swift in Sources */ = {isa = PBXBuildFile; fileRef = F9A706351CAEE01D00C2F5FE /* MessageChangeInfo.swift */; };
		F9A706B21CAEE01D00C2F5FE /* NewUnreadMessageChangeInfos.swift in Sources */ = {isa = PBXBuildFile; fileRef = F9A706371CAEE01D00C2F5FE /* NewUnreadMessageChangeInfos.swift */; };
		F9A706B41CAEE01D00C2F5FE /* ObjectChangeInfo.swift in Sources */ = {isa = PBXBuildFile; fileRef = F9A706391CAEE01D00C2F5FE /* ObjectChangeInfo.swift */; };
		F9A706B61CAEE01D00C2F5FE /* UserClientChangeInfo.swift in Sources */ = {isa = PBXBuildFile; fileRef = F9A7063B1CAEE01D00C2F5FE /* UserClientChangeInfo.swift */; };
		F9A706B71CAEE01D00C2F5FE /* UserChangeInfo.swift in Sources */ = {isa = PBXBuildFile; fileRef = F9A7063C1CAEE01D00C2F5FE /* UserChangeInfo.swift */; };
		F9A706BD1CAEE01D00C2F5FE /* CryptoBox.swift in Sources */ = {isa = PBXBuildFile; fileRef = F9A706431CAEE01D00C2F5FE /* CryptoBox.swift */; };
		F9A706C31CAEE01D00C2F5FE /* UserImageLocalCache.swift in Sources */ = {isa = PBXBuildFile; fileRef = F9A706491CAEE01D00C2F5FE /* UserImageLocalCache.swift */; };
		F9A706C51CAEE01D00C2F5FE /* ZMFetchRequestBatch.h in Headers */ = {isa = PBXBuildFile; fileRef = F9A7064B1CAEE01D00C2F5FE /* ZMFetchRequestBatch.h */; settings = {ATTRIBUTES = (Public, ); }; };
		F9A706C61CAEE01D00C2F5FE /* ZMFetchRequestBatch.m in Sources */ = {isa = PBXBuildFile; fileRef = F9A7064C1CAEE01D00C2F5FE /* ZMFetchRequestBatch.m */; };
		F9A706C81CAEE01D00C2F5FE /* ZMUpdateEvent+WireDataModel.h in Headers */ = {isa = PBXBuildFile; fileRef = F9A7064E1CAEE01D00C2F5FE /* ZMUpdateEvent+WireDataModel.h */; settings = {ATTRIBUTES = (Public, ); }; };
		F9A706C91CAEE01D00C2F5FE /* ZMUpdateEvent+WireDataModel.m in Sources */ = {isa = PBXBuildFile; fileRef = F9A7064F1CAEE01D00C2F5FE /* ZMUpdateEvent+WireDataModel.m */; };
		F9A706F61CAEE31800C2F5FE /* 1900x1500.jpg in Resources */ = {isa = PBXBuildFile; fileRef = F9A706CA1CAEE30700C2F5FE /* 1900x1500.jpg */; };
		F9A706F71CAEE31C00C2F5FE /* animated.gif in Resources */ = {isa = PBXBuildFile; fileRef = F9A706CB1CAEE30700C2F5FE /* animated.gif */; };
		F9A706F81CAEE32400C2F5FE /* InfoPlist.strings in Resources */ = {isa = PBXBuildFile; fileRef = F9A706CD1CAEE30700C2F5FE /* InfoPlist.strings */; };
		F9A706F91CAEE32A00C2F5FE /* EncryptedBase64EncondedExternalMessageTestFixture.txt in Resources */ = {isa = PBXBuildFile; fileRef = F9A706CF1CAEE30700C2F5FE /* EncryptedBase64EncondedExternalMessageTestFixture.txt */; };
		F9A706FA1CAEE32A00C2F5FE /* ExternalMessageTextFixture.txt in Resources */ = {isa = PBXBuildFile; fileRef = F9A706D01CAEE30700C2F5FE /* ExternalMessageTextFixture.txt */; };
		F9A706FC1CAEE32A00C2F5FE /* Lorem Ipsum.txt in Resources */ = {isa = PBXBuildFile; fileRef = F9A706D21CAEE30700C2F5FE /* Lorem Ipsum.txt */; };
		F9A706FD1CAEE32A00C2F5FE /* medium.jpg in Resources */ = {isa = PBXBuildFile; fileRef = F9A706D31CAEE30700C2F5FE /* medium.jpg */; };
		F9A706FE1CAEE32A00C2F5FE /* not_animated.gif in Resources */ = {isa = PBXBuildFile; fileRef = F9A706D41CAEE30700C2F5FE /* not_animated.gif */; };
		F9A707031CAEE32E00C2F5FE /* tiny.jpg in Resources */ = {isa = PBXBuildFile; fileRef = F9A706D91CAEE30700C2F5FE /* tiny.jpg */; };
		F9A7073D1CAEE8FC00C2F5FE /* AppDelegate.m in Sources */ = {isa = PBXBuildFile; fileRef = F9C9A81D1CAEDA330039E10C /* AppDelegate.m */; };
		F9A7073E1CAEE8FC00C2F5FE /* main.m in Sources */ = {isa = PBXBuildFile; fileRef = F9C9A8241CAEDA330039E10C /* main.m */; };
		F9A708341CAEEB7500C2F5FE /* ManagedObjectContextSaveNotificationTests.m in Sources */ = {isa = PBXBuildFile; fileRef = F9A708041CAEEB7400C2F5FE /* ManagedObjectContextSaveNotificationTests.m */; };
		F9A708351CAEEB7500C2F5FE /* ManagedObjectContextTests.m in Sources */ = {isa = PBXBuildFile; fileRef = F9A708051CAEEB7400C2F5FE /* ManagedObjectContextTests.m */; };
		F9A708361CAEEB7500C2F5FE /* NSManagedObjectContext+TestHelpers.m in Sources */ = {isa = PBXBuildFile; fileRef = F9A708071CAEEB7400C2F5FE /* NSManagedObjectContext+TestHelpers.m */; };
		F9A7083A1CAEEB7500C2F5FE /* MockEntity.m in Sources */ = {isa = PBXBuildFile; fileRef = F9A7080E1CAEEB7400C2F5FE /* MockEntity.m */; };
		F9A7083B1CAEEB7500C2F5FE /* MockEntity2.m in Sources */ = {isa = PBXBuildFile; fileRef = F9A708101CAEEB7400C2F5FE /* MockEntity2.m */; };
		F9A7083C1CAEEB7500C2F5FE /* MockModelObjectContextFactory.m in Sources */ = {isa = PBXBuildFile; fileRef = F9A708121CAEEB7400C2F5FE /* MockModelObjectContextFactory.m */; };
		F9A7083D1CAEEB7500C2F5FE /* ModelObjectsTests.m in Sources */ = {isa = PBXBuildFile; fileRef = F9A708141CAEEB7400C2F5FE /* ModelObjectsTests.m */; };
		F9A7083E1CAEEB7500C2F5FE /* NSFetchRequestTests+ZMRelationshipKeyPaths.m in Sources */ = {isa = PBXBuildFile; fileRef = F9A708151CAEEB7400C2F5FE /* NSFetchRequestTests+ZMRelationshipKeyPaths.m */; };
		F9A7083F1CAEEB7500C2F5FE /* PersistentChangeTrackingTests.m in Sources */ = {isa = PBXBuildFile; fileRef = F9A708161CAEEB7400C2F5FE /* PersistentChangeTrackingTests.m */; };
		F9A708441CAEEB7500C2F5FE /* ZMConnectionTests.m in Sources */ = {isa = PBXBuildFile; fileRef = F9A7081B1CAEEB7400C2F5FE /* ZMConnectionTests.m */; };
		F9A708521CAEEB7500C2F5FE /* ZMFetchRequestBatchTests.m in Sources */ = {isa = PBXBuildFile; fileRef = F9A7082B1CAEEB7400C2F5FE /* ZMFetchRequestBatchTests.m */; };
		F9A708531CAEEB7500C2F5FE /* ZMManagedObjectTests.m in Sources */ = {isa = PBXBuildFile; fileRef = F9A7082C1CAEEB7400C2F5FE /* ZMManagedObjectTests.m */; };
		F9A7085C1CAEED1B00C2F5FE /* ZMBaseManagedObjectTest.m in Sources */ = {isa = PBXBuildFile; fileRef = F9A7085B1CAEED1B00C2F5FE /* ZMBaseManagedObjectTest.m */; };
		F9A708601CAEEF4700C2F5FE /* MessagingTest+EventFactory.m in Sources */ = {isa = PBXBuildFile; fileRef = F9A7085F1CAEEF4700C2F5FE /* MessagingTest+EventFactory.m */; };
		F9A708651CAEF9BD00C2F5FE /* Default-568h@2x.png in Resources */ = {isa = PBXBuildFile; fileRef = F9A708641CAEF9BD00C2F5FE /* Default-568h@2x.png */; };
		F9AB00271F0CE5520037B437 /* FileManager+FileLocations.swift in Sources */ = {isa = PBXBuildFile; fileRef = F9AB00261F0CE5520037B437 /* FileManager+FileLocations.swift */; };
		F9AB002A1F0D2C120037B437 /* FileManager+FileLocationTests.swift in Sources */ = {isa = PBXBuildFile; fileRef = F9AB00281F0D2BE40037B437 /* FileManager+FileLocationTests.swift */; };
		F9B0FF321D79D1140098C17C /* ZMClientMessageTests+Unarchiving.swift in Sources */ = {isa = PBXBuildFile; fileRef = F9B0FF311D79D1140098C17C /* ZMClientMessageTests+Unarchiving.swift */; };
		F9B71F091CB264DF001DB03F /* ZMConversationList.m in Sources */ = {isa = PBXBuildFile; fileRef = F9B71F041CB264DF001DB03F /* ZMConversationList.m */; };
		F9B71F0A1CB264DF001DB03F /* ZMConversationList+Internal.h in Headers */ = {isa = PBXBuildFile; fileRef = F9B71F051CB264DF001DB03F /* ZMConversationList+Internal.h */; settings = {ATTRIBUTES = (Public, ); }; };
		F9B71F0C1CB264DF001DB03F /* ZMConversationListDirectory.h in Headers */ = {isa = PBXBuildFile; fileRef = F9B71F071CB264DF001DB03F /* ZMConversationListDirectory.h */; settings = {ATTRIBUTES = (Public, ); }; };
		F9B71F0D1CB264DF001DB03F /* ZMConversationListDirectory.m in Sources */ = {isa = PBXBuildFile; fileRef = F9B71F081CB264DF001DB03F /* ZMConversationListDirectory.m */; };
		F9B71F221CB264EF001DB03F /* ZMConversation.m in Sources */ = {isa = PBXBuildFile; fileRef = F9B71F101CB264EF001DB03F /* ZMConversation.m */; };
		F9B71F231CB264EF001DB03F /* ZMConversation+Internal.h in Headers */ = {isa = PBXBuildFile; fileRef = F9B71F111CB264EF001DB03F /* ZMConversation+Internal.h */; settings = {ATTRIBUTES = (Public, ); }; };
		F9B71F2C1CB264EF001DB03F /* ZMConversation+UnreadCount.h in Headers */ = {isa = PBXBuildFile; fileRef = F9B71F1A1CB264EF001DB03F /* ZMConversation+UnreadCount.h */; settings = {ATTRIBUTES = (Public, ); }; };
		F9B71F2D1CB264EF001DB03F /* ZMConversation+UnreadCount.m in Sources */ = {isa = PBXBuildFile; fileRef = F9B71F1B1CB264EF001DB03F /* ZMConversation+UnreadCount.m */; };
		F9B71F301CB264EF001DB03F /* ZMConversationSecurityLevel.h in Headers */ = {isa = PBXBuildFile; fileRef = F9B71F1E1CB264EF001DB03F /* ZMConversationSecurityLevel.h */; settings = {ATTRIBUTES = (Public, ); }; };
		F9B71F921CB2BEF4001DB03F /* BaseClientMessageTests.swift in Sources */ = {isa = PBXBuildFile; fileRef = F9B71F5F1CB2BC85001DB03F /* BaseClientMessageTests.swift */; };
		F9B71F931CB2BF00001DB03F /* ZMMessageTests.m in Sources */ = {isa = PBXBuildFile; fileRef = F9B71F611CB2BC85001DB03F /* ZMMessageTests.m */; };
		F9B71F941CB2BF08001DB03F /* UserImageLocalCacheTests.swift in Sources */ = {isa = PBXBuildFile; fileRef = F9B71F631CB2BC85001DB03F /* UserImageLocalCacheTests.swift */; };
		F9B71F971CB2BF08001DB03F /* ZMPersonNameTests.m in Sources */ = {isa = PBXBuildFile; fileRef = F9B71F661CB2BC85001DB03F /* ZMPersonNameTests.m */; };
		F9B71F9A1CB2BF0E001DB03F /* ZMUserTests.m in Sources */ = {isa = PBXBuildFile; fileRef = F9B71F6A1CB2BC85001DB03F /* ZMUserTests.m */; };
		F9B71F9C1CB2BF18001DB03F /* ZMCallStateTests.swift in Sources */ = {isa = PBXBuildFile; fileRef = F9B71F6D1CB2BC85001DB03F /* ZMCallStateTests.swift */; };
		F9B71F9F1CB2BF2B001DB03F /* ZMConversationListDirectoryTests.m in Sources */ = {isa = PBXBuildFile; fileRef = F9B71F5A1CB2BC85001DB03F /* ZMConversationListDirectoryTests.m */; };
		F9B71FA01CB2BF2B001DB03F /* ZMConversationListTests.m in Sources */ = {isa = PBXBuildFile; fileRef = F9B71F5B1CB2BC85001DB03F /* ZMConversationListTests.m */; };
		F9B71FA11CB2BF37001DB03F /* ZMConversation+Testing.m in Sources */ = {isa = PBXBuildFile; fileRef = F9B71F4F1CB2BC85001DB03F /* ZMConversation+Testing.m */; };
		F9B71FA31CB2BF37001DB03F /* ZMConversationTests+gapsAndWindows.m in Sources */ = {isa = PBXBuildFile; fileRef = F9B71F511CB2BC85001DB03F /* ZMConversationTests+gapsAndWindows.m */; };
		F9B71FA81CB2BF37001DB03F /* ZMConversationTests+Validation.m in Sources */ = {isa = PBXBuildFile; fileRef = F9B71F561CB2BC85001DB03F /* ZMConversationTests+Validation.m */; };
		F9B71FA91CB2BF37001DB03F /* ZMConversationTests.m in Sources */ = {isa = PBXBuildFile; fileRef = F9B71F581CB2BC85001DB03F /* ZMConversationTests.m */; };
		F9B71FED1CB2C4C6001DB03F /* StringKeyPathTests.swift in Sources */ = {isa = PBXBuildFile; fileRef = F9B71FD91CB2C4C6001DB03F /* StringKeyPathTests.swift */; };
		F9B71FF21CB2C4C6001DB03F /* AnyClassTupleTests.swift in Sources */ = {isa = PBXBuildFile; fileRef = F9B71FDF1CB2C4C6001DB03F /* AnyClassTupleTests.swift */; };
		F9B720041CB2C770001DB03F /* UserClientTests.swift in Sources */ = {isa = PBXBuildFile; fileRef = F9B720021CB2C68B001DB03F /* UserClientTests.swift */; };
		F9C348841E2CC08E0015D69D /* UserClientObserverTests.swift in Sources */ = {isa = PBXBuildFile; fileRef = F9C348821E2CC0730015D69D /* UserClientObserverTests.swift */; };
		F9C348861E2CC27D0015D69D /* NewUnreadMessageObserverTests.swift in Sources */ = {isa = PBXBuildFile; fileRef = F9C348851E2CC27D0015D69D /* NewUnreadMessageObserverTests.swift */; };
		F9C348921E2E3FF60015D69D /* SnapshotCenter.swift in Sources */ = {isa = PBXBuildFile; fileRef = F9C348911E2E3FF60015D69D /* SnapshotCenter.swift */; };
		F9C877091E000C9D00792613 /* AssetCollection.swift in Sources */ = {isa = PBXBuildFile; fileRef = F9C877081E000C9D00792613 /* AssetCollection.swift */; };
		F9C8770B1E015AAF00792613 /* AssetColletionTests.swift in Sources */ = {isa = PBXBuildFile; fileRef = F9C8770A1E015AAF00792613 /* AssetColletionTests.swift */; };
		F9C9A5071CAD5DF10039E10C /* WireDataModel.framework in Frameworks */ = {isa = PBXBuildFile; fileRef = F9C9A4FC1CAD5DF10039E10C /* WireDataModel.framework */; };
		F9C9A65F1CAD76A50039E10C /* WireDataModel.h in Headers */ = {isa = PBXBuildFile; fileRef = F9C9A60C1CAD76A50039E10C /* WireDataModel.h */; settings = {ATTRIBUTES = (Public, ); }; };
		F9C9A66D1CAD778C0039E10C /* Foundation.framework in Frameworks */ = {isa = PBXBuildFile; fileRef = F9C9A66C1CAD778C0039E10C /* Foundation.framework */; };
		F9C9A66F1CAD77930039E10C /* CoreData.framework in Frameworks */ = {isa = PBXBuildFile; fileRef = F9C9A66E1CAD77930039E10C /* CoreData.framework */; };
		F9C9A6AA1CAD7C7F0039E10C /* ZMConversation.h in Headers */ = {isa = PBXBuildFile; fileRef = F9C9A6A31CAD7C7F0039E10C /* ZMConversation.h */; settings = {ATTRIBUTES = (Public, ); }; };
		F9C9A6AB1CAD7C7F0039E10C /* ZMConversationList.h in Headers */ = {isa = PBXBuildFile; fileRef = F9C9A6A41CAD7C7F0039E10C /* ZMConversationList.h */; settings = {ATTRIBUTES = (Public, ); }; };
		F9C9A6AC1CAD7C7F0039E10C /* ZMEditableUser.h in Headers */ = {isa = PBXBuildFile; fileRef = F9C9A6A51CAD7C7F0039E10C /* ZMEditableUser.h */; settings = {ATTRIBUTES = (Public, ); }; };
		F9C9A6AD1CAD7C7F0039E10C /* ZMMessage.h in Headers */ = {isa = PBXBuildFile; fileRef = F9C9A6A61CAD7C7F0039E10C /* ZMMessage.h */; settings = {ATTRIBUTES = (Public, ); }; };
		F9C9A6AE1CAD7C7F0039E10C /* ZMUser.h in Headers */ = {isa = PBXBuildFile; fileRef = F9C9A6A71CAD7C7F0039E10C /* ZMUser.h */; settings = {ATTRIBUTES = (Public, ); }; };
		F9C9A6B01CAD7D1F0039E10C /* ZMManagedObject.h in Headers */ = {isa = PBXBuildFile; fileRef = F9C9A6AF1CAD7D1F0039E10C /* ZMManagedObject.h */; settings = {ATTRIBUTES = (Public, ); }; };
		F9C9A7661CAE8DFC0039E10C /* ZMAddressBookContact.h in Headers */ = {isa = PBXBuildFile; fileRef = F9C9A7641CAE8DFC0039E10C /* ZMAddressBookContact.h */; settings = {ATTRIBUTES = (Public, ); }; };
		F9C9A80C1CAED99F0039E10C /* WireDataModel.framework in Frameworks */ = {isa = PBXBuildFile; fileRef = F9C9A4FC1CAD5DF10039E10C /* WireDataModel.framework */; };
		F9DBA5201E28EA8B00BE23C0 /* DependencyKeyStore.swift in Sources */ = {isa = PBXBuildFile; fileRef = F9DBA51F1E28EA8B00BE23C0 /* DependencyKeyStore.swift */; };
		F9DBA5221E28EB4000BE23C0 /* SideEffectSources.swift in Sources */ = {isa = PBXBuildFile; fileRef = F9DBA5211E28EB4000BE23C0 /* SideEffectSources.swift */; };
		F9DBA5251E28EE1500BE23C0 /* ConversationObserverTests.swift in Sources */ = {isa = PBXBuildFile; fileRef = F9DBA5231E28EE0A00BE23C0 /* ConversationObserverTests.swift */; };
		F9DBA5271E28EEBD00BE23C0 /* UserChangeInfoObservationTests.swift in Sources */ = {isa = PBXBuildFile; fileRef = F9DBA5261E28EEBD00BE23C0 /* UserChangeInfoObservationTests.swift */; };
		F9DBA5291E29162A00BE23C0 /* MessageObserverTests.swift in Sources */ = {isa = PBXBuildFile; fileRef = F9DBA5281E29162A00BE23C0 /* MessageObserverTests.swift */; };
		F9DD60C11E8916170019823F /* ChangedIndexesTests.swift in Sources */ = {isa = PBXBuildFile; fileRef = F9DD60BF1E8916000019823F /* ChangedIndexesTests.swift */; };
		F9FD75731E2E6A2100B4558B /* ConversationListObserverCenter.swift in Sources */ = {isa = PBXBuildFile; fileRef = F9FD75721E2E6A2100B4558B /* ConversationListObserverCenter.swift */; };
		F9FD75761E2E79BF00B4558B /* ConversationListObserverTests.swift in Sources */ = {isa = PBXBuildFile; fileRef = F9FD75741E2E79B200B4558B /* ConversationListObserverTests.swift */; };
		F9FD75781E2F9A0600B4558B /* SearchUserObserverCenter.swift in Sources */ = {isa = PBXBuildFile; fileRef = F9FD75771E2F9A0600B4558B /* SearchUserObserverCenter.swift */; };
		F9FD757B1E2FB60E00B4558B /* SearchUserObserverTests.swift in Sources */ = {isa = PBXBuildFile; fileRef = F9FD75791E2FB60000B4558B /* SearchUserObserverTests.swift */; };
/* End PBXBuildFile section */

/* Begin PBXContainerItemProxy section */
		59D1C3042B1DE6FF0016F6B2 /* PBXContainerItemProxy */ = {
			isa = PBXContainerItemProxy;
			containerPortal = F9C9A4F31CAD5DF10039E10C /* Project object */;
			proxyType = 1;
			remoteGlobalIDString = 59D1C2FF2B1DE6FF0016F6B2;
			remoteInfo = WireDataModelSupport;
		};
		F991CE1F1CB7E5FD004D8465 /* PBXContainerItemProxy */ = {
			isa = PBXContainerItemProxy;
			containerPortal = F9C9A4F31CAD5DF10039E10C /* Project object */;
			proxyType = 1;
			remoteGlobalIDString = F9C9A7F21CAED9510039E10C;
			remoteInfo = WireDataModelTestHost;
		};
		F9C9A5081CAD5DF10039E10C /* PBXContainerItemProxy */ = {
			isa = PBXContainerItemProxy;
			containerPortal = F9C9A4F31CAD5DF10039E10C /* Project object */;
			proxyType = 1;
			remoteGlobalIDString = F9C9A4FB1CAD5DF10039E10C;
			remoteInfo = WireDataModel;
		};
/* End PBXContainerItemProxy section */

/* Begin PBXCopyFilesBuildPhase section */
		014C36B32B27206E00D7E8EA /* Embed Frameworks */ = {
			isa = PBXCopyFilesBuildPhase;
			buildActionMask = 2147483647;
			dstPath = "";
			dstSubfolderSpec = 10;
			files = (
			);
			name = "Embed Frameworks";
			runOnlyForDeploymentPostprocessing = 0;
		};
		EE67F72A296F0C6A001D7C88 /* Embed Frameworks */ = {
			isa = PBXCopyFilesBuildPhase;
			buildActionMask = 2147483647;
			dstPath = "";
			dstSubfolderSpec = 10;
			files = (
				EE67F729296F0C6A001D7C88 /* WireTesting.framework in Embed Frameworks */,
				59D1C3072B1DE6FF0016F6B2 /* WireDataModelSupport.framework in Embed Frameworks */,
			);
			name = "Embed Frameworks";
			runOnlyForDeploymentPostprocessing = 0;
		};
/* End PBXCopyFilesBuildPhase section */

/* Begin PBXFileReference section */
		0125F73A2B28A31C00D989AB /* SpyUserClientKeyStore.swift */ = {isa = PBXFileReference; fileEncoding = 4; lastKnownFileType = sourcecode.swift; path = SpyUserClientKeyStore.swift; sourceTree = "<group>"; };
		0125F73B2B28A31C00D989AB /* MockProteusProvider.swift */ = {isa = PBXFileReference; fileEncoding = 4; lastKnownFileType = sourcecode.swift; path = MockProteusProvider.swift; sourceTree = "<group>"; };
		0129E7F829A520870065E6DB /* SafeCoreCrypto.swift */ = {isa = PBXFileReference; fileEncoding = 4; lastKnownFileType = sourcecode.swift; path = SafeCoreCrypto.swift; sourceTree = "<group>"; };
		0129E7FA29A520EB0065E6DB /* SafeFileContext.swift */ = {isa = PBXFileReference; lastKnownFileType = sourcecode.swift; path = SafeFileContext.swift; sourceTree = "<group>"; };
		0140A0CF2B31028D004D8B40 /* MockSafeCoreCrypto.swift */ = {isa = PBXFileReference; fileEncoding = 4; lastKnownFileType = sourcecode.swift; path = MockSafeCoreCrypto.swift; sourceTree = "<group>"; };
		014C36AC2B271F2900D7E8EA /* WireTesting.framework */ = {isa = PBXFileReference; explicitFileType = wrapper.framework; path = WireTesting.framework; sourceTree = BUILT_PRODUCTS_DIR; };
		014C36B02B27206D00D7E8EA /* XCTest.framework */ = {isa = PBXFileReference; lastKnownFileType = wrapper.framework; name = XCTest.framework; path = Platforms/iPhoneOS.platform/Developer/Library/Frameworks/XCTest.framework; sourceTree = DEVELOPER_DIR; };
		014DD8D22B6D1FE9007ECFD1 /* UUID+SafeLogging.swift */ = {isa = PBXFileReference; lastKnownFileType = sourcecode.swift; path = "UUID+SafeLogging.swift"; sourceTree = "<group>"; };
		0153CA842B8540F0000000CA /* zmessaging2.114.0.xcdatamodel */ = {isa = PBXFileReference; lastKnownFileType = wrapper.xcdatamodel; path = zmessaging2.114.0.xcdatamodel; sourceTree = "<group>"; };
		0153CA8F2B855456000000CA /* store2-113-0.wiredatabase */ = {isa = PBXFileReference; lastKnownFileType = file; path = "store2-113-0.wiredatabase"; sourceTree = "<group>"; };
		0153CA982B8559BE000000CA /* MappingModel_2.113-2.114.xcmappingmodel */ = {isa = PBXFileReference; lastKnownFileType = wrapper.xcmappingmodel; path = "MappingModel_2.113-2.114.xcmappingmodel"; sourceTree = "<group>"; };
		0153CA9B2B855A74000000CA /* store2-114-0.wiredatabase */ = {isa = PBXFileReference; lastKnownFileType = file; path = "store2-114-0.wiredatabase"; sourceTree = "<group>"; };
		017962952B83FC1400D6C7B6 /* DatabaseMigrationTests+UserUniqueness.swift */ = {isa = PBXFileReference; fileEncoding = 4; lastKnownFileType = sourcecode.swift; path = "DatabaseMigrationTests+UserUniqueness.swift"; sourceTree = "<group>"; };
		017962962B83FC1400D6C7B6 /* DatabaseMigrationTests+TeamUniqueness.swift */ = {isa = PBXFileReference; fileEncoding = 4; lastKnownFileType = sourcecode.swift; path = "DatabaseMigrationTests+TeamUniqueness.swift"; sourceTree = "<group>"; };
		017962972B83FC1400D6C7B6 /* DatabaseMigrationTests+ConversationUniqueness.swift */ = {isa = PBXFileReference; fileEncoding = 4; lastKnownFileType = sourcecode.swift; path = "DatabaseMigrationTests+ConversationUniqueness.swift"; sourceTree = "<group>"; };
		0179629B2B83FCA800D6C7B6 /* NSManagedObjectContext+Migration.swift */ = {isa = PBXFileReference; fileEncoding = 4; lastKnownFileType = sourcecode.swift; path = "NSManagedObjectContext+Migration.swift"; sourceTree = "<group>"; };
		017962A12B83FF8200D6C7B6 /* DuplicateTeamsMigrationPolicy.swift */ = {isa = PBXFileReference; fileEncoding = 4; lastKnownFileType = sourcecode.swift; path = DuplicateTeamsMigrationPolicy.swift; sourceTree = "<group>"; };
		017962A22B83FF8200D6C7B6 /* MappingModel_2.110-2.111.xcmappingmodel */ = {isa = PBXFileReference; lastKnownFileType = wrapper.xcmappingmodel; path = "MappingModel_2.110-2.111.xcmappingmodel"; sourceTree = "<group>"; };
		017962A32B83FF8200D6C7B6 /* DuplicateObjectsMigrationPolicy.swift */ = {isa = PBXFileReference; fileEncoding = 4; lastKnownFileType = sourcecode.swift; path = DuplicateObjectsMigrationPolicy.swift; sourceTree = "<group>"; };
		017962A72B85071B00D6C7B6 /* store2-112-0.wiredatabase */ = {isa = PBXFileReference; lastKnownFileType = file; path = "store2-112-0.wiredatabase"; sourceTree = "<group>"; };
		017962AB2B853C8600D6C7B6 /* Databases Changelog.md */ = {isa = PBXFileReference; lastKnownFileType = net.daringfireball.markdown; path = "Databases Changelog.md"; sourceTree = "<group>"; };
		017CA4432A2742B800E8E778 /* WireCoreCrypto.xcframework */ = {isa = PBXFileReference; lastKnownFileType = wrapper.xcframework; name = WireCoreCrypto.xcframework; path = ../Carthage/Build/WireCoreCrypto.xcframework; sourceTree = "<group>"; };
		018964242A6FE72700BCEE0E /* EARStorage.swift */ = {isa = PBXFileReference; lastKnownFileType = sourcecode.swift; path = EARStorage.swift; sourceTree = "<group>"; };
		0189815429A66B0800B52510 /* SafeCoreCryptoTests.swift */ = {isa = PBXFileReference; lastKnownFileType = sourcecode.swift; path = SafeCoreCryptoTests.swift; sourceTree = "<group>"; };
		01B6A89E2B16252300E409A0 /* zmessaging2.111.0.xcdatamodel */ = {isa = PBXFileReference; lastKnownFileType = wrapper.xcdatamodel; path = zmessaging2.111.0.xcdatamodel; sourceTree = "<group>"; };
		01B6A89F2B16268300E409A0 /* store2-111-0.wiredatabase */ = {isa = PBXFileReference; lastKnownFileType = file; path = "store2-111-0.wiredatabase"; sourceTree = "<group>"; };
		01B7A5742B0FB6DA00FE5132 /* CoreDataMessagingMigrationVersionTests.swift */ = {isa = PBXFileReference; lastKnownFileType = sourcecode.swift; name = CoreDataMessagingMigrationVersionTests.swift; path = Migrations/CoreDataMessagingMigrationVersionTests.swift; sourceTree = "<group>"; };
		01E3C8542B308AEA00556D8A /* ZMMessage+ServerTimestamp.swift */ = {isa = PBXFileReference; fileEncoding = 4; lastKnownFileType = sourcecode.swift; path = "ZMMessage+ServerTimestamp.swift"; sourceTree = "<group>"; };
		06034B6C26A8D36E003624B4 /* Feature.FileSharing.swift */ = {isa = PBXFileReference; lastKnownFileType = sourcecode.swift; path = Feature.FileSharing.swift; sourceTree = "<group>"; };
		0604F7C7265184B70016A71E /* ZMSystemMessage+ParticipantsRemovedReason.swift */ = {isa = PBXFileReference; lastKnownFileType = sourcecode.swift; path = "ZMSystemMessage+ParticipantsRemovedReason.swift"; sourceTree = "<group>"; };
		0604F7FF2651CAFD0016A71E /* store2-91-0.wiredatabase */ = {isa = PBXFileReference; lastKnownFileType = file; path = "store2-91-0.wiredatabase"; sourceTree = "<group>"; };
		060D194D2462A9D000623376 /* ZMMessageTests+GenericMessage.swift */ = {isa = PBXFileReference; lastKnownFileType = sourcecode.swift; path = "ZMMessageTests+GenericMessage.swift"; sourceTree = "<group>"; };
		060ED6D02499E97200412C4A /* NSManagedObjectContext+ServerTimeDelta.swift */ = {isa = PBXFileReference; lastKnownFileType = sourcecode.swift; path = "NSManagedObjectContext+ServerTimeDelta.swift"; sourceTree = "<group>"; };
		0612D240243DC12E008811A7 /* store2-81-0.wiredatabase */ = {isa = PBXFileReference; lastKnownFileType = file; path = "store2-81-0.wiredatabase"; sourceTree = "<group>"; };
		0614E96C2A863EED007BB1F6 /* NSPredicate+BaseCompounds.swift */ = {isa = PBXFileReference; lastKnownFileType = sourcecode.swift; path = "NSPredicate+BaseCompounds.swift"; sourceTree = "<group>"; };
		0617001123E2FBC0005C262D /* GenericMessageTests+LinkMetaData.swift */ = {isa = PBXFileReference; lastKnownFileType = sourcecode.swift; path = "GenericMessageTests+LinkMetaData.swift"; sourceTree = "<group>"; };
		062FD8842756053800B9DE39 /* Feature.ConversationGuestLinks.swift */ = {isa = PBXFileReference; lastKnownFileType = sourcecode.swift; path = Feature.ConversationGuestLinks.swift; sourceTree = "<group>"; };
		0630E17626E0F3570012E2F9 /* store2-95-0.wiredatabase */ = {isa = PBXFileReference; lastKnownFileType = file; path = "store2-95-0.wiredatabase"; sourceTree = "<group>"; };
		0630E4B5257F888600C75BFB /* NSManagedObjectContext+AppLock.swift */ = {isa = PBXFileReference; lastKnownFileType = sourcecode.swift; path = "NSManagedObjectContext+AppLock.swift"; sourceTree = "<group>"; };
		0630E4B7257F8C0B00C75BFB /* ZMUser+Applock.swift */ = {isa = PBXFileReference; lastKnownFileType = sourcecode.swift; path = "ZMUser+Applock.swift"; sourceTree = "<group>"; };
		0630E4BE257FA2BD00C75BFB /* TransferAppLockKeychainTests.swift */ = {isa = PBXFileReference; lastKnownFileType = sourcecode.swift; path = TransferAppLockKeychainTests.swift; sourceTree = "<group>"; };
		0630E4C0257FC41300C75BFB /* store2-88-0.wiredatabase */ = {isa = PBXFileReference; lastKnownFileType = file; path = "store2-88-0.wiredatabase"; sourceTree = "<group>"; };
		0634C3A824643A400006081D /* ZMUpdateEvent.swift */ = {isa = PBXFileReference; lastKnownFileType = sourcecode.swift; path = ZMUpdateEvent.swift; sourceTree = "<group>"; };
		063D2927242128D200FA6FEE /* ZMClientMessage+Ephemeral.swift */ = {isa = PBXFileReference; lastKnownFileType = sourcecode.swift; path = "ZMClientMessage+Ephemeral.swift"; sourceTree = "<group>"; };
		063D292924212AFD00FA6FEE /* ZMClientMessage.swift */ = {isa = PBXFileReference; lastKnownFileType = sourcecode.swift; path = ZMClientMessage.swift; sourceTree = "<group>"; };
		0642A3322445F2B500DCCFCD /* ZMClientMessage+UpdateEvent.swift */ = {isa = PBXFileReference; fileEncoding = 4; lastKnownFileType = sourcecode.swift; path = "ZMClientMessage+UpdateEvent.swift"; sourceTree = "<group>"; };
		0649D1C424F6A542001DDC78 /* NSManagedObjectContext+ZMKeyValueStore.swift */ = {isa = PBXFileReference; lastKnownFileType = sourcecode.swift; path = "NSManagedObjectContext+ZMKeyValueStore.swift"; sourceTree = "<group>"; };
		064F8E07255E04800040371D /* Feature.swift */ = {isa = PBXFileReference; lastKnownFileType = sourcecode.swift; path = Feature.swift; sourceTree = "<group>"; };
		0651D00323FC46A500411A22 /* ZMClientMessage+Confirmations.swift */ = {isa = PBXFileReference; lastKnownFileType = sourcecode.swift; path = "ZMClientMessage+Confirmations.swift"; sourceTree = "<group>"; };
		0651D00523FC481B00411A22 /* ZMAssetClientMessage+Confirmations.swift */ = {isa = PBXFileReference; lastKnownFileType = sourcecode.swift; path = "ZMAssetClientMessage+Confirmations.swift"; sourceTree = "<group>"; };
		0651D00723FC4FDC00411A22 /* GenericMessageTests+LegalHoldStatus.swift */ = {isa = PBXFileReference; lastKnownFileType = sourcecode.swift; path = "GenericMessageTests+LegalHoldStatus.swift"; sourceTree = "<group>"; };
		065D7500239FAB1200275114 /* SelfUserParticipantMigrationTests.swift */ = {isa = PBXFileReference; lastKnownFileType = sourcecode.swift; path = SelfUserParticipantMigrationTests.swift; sourceTree = "<group>"; };
		0660FEBC2580E4A900F4C19F /* TransferApplockKeychain.swift */ = {isa = PBXFileReference; lastKnownFileType = sourcecode.swift; path = TransferApplockKeychain.swift; sourceTree = "<group>"; };
		0663285D2428CEC3005BB3BE /* ZMClientMessage+Deletion.swift */ = {isa = PBXFileReference; lastKnownFileType = sourcecode.swift; path = "ZMClientMessage+Deletion.swift"; sourceTree = "<group>"; };
		0663285F2428D01C005BB3BE /* ZMClientMessage+GenericMessage.swift */ = {isa = PBXFileReference; lastKnownFileType = sourcecode.swift; path = "ZMClientMessage+GenericMessage.swift"; sourceTree = "<group>"; };
		066A96FE25A88E510083E317 /* BiometricsState.swift */ = {isa = PBXFileReference; lastKnownFileType = sourcecode.swift; path = BiometricsState.swift; sourceTree = "<group>"; };
		0680A9C1246002DC000F80F3 /* ZMClientMessageTests.swift */ = {isa = PBXFileReference; lastKnownFileType = sourcecode.swift; path = ZMClientMessageTests.swift; sourceTree = "<group>"; };
		0680A9C42460627B000F80F3 /* ZMMessage+Reaction.swift */ = {isa = PBXFileReference; lastKnownFileType = sourcecode.swift; path = "ZMMessage+Reaction.swift"; sourceTree = "<group>"; };
		0686649E256FB0CA001C8747 /* AppLockController.swift */ = {isa = PBXFileReference; lastKnownFileType = sourcecode.swift; path = AppLockController.swift; sourceTree = "<group>"; };
		068664A1256FB834001C8747 /* AppLockControllerTests.swift */ = {isa = PBXFileReference; lastKnownFileType = sourcecode.swift; path = AppLockControllerTests.swift; sourceTree = "<group>"; };
		068D610124629AA300A110A2 /* ZMBaseManagedObjectTest.swift */ = {isa = PBXFileReference; lastKnownFileType = sourcecode.swift; path = ZMBaseManagedObjectTest.swift; sourceTree = "<group>"; };
		068DCC5629BB816300F7E4F1 /* ZMOTRMessage+FailedToSendReason.swift */ = {isa = PBXFileReference; lastKnownFileType = sourcecode.swift; path = "ZMOTRMessage+FailedToSendReason.swift"; sourceTree = "<group>"; };
		068DCC5A29BFEC4E00F7E4F1 /* ZMMessageTests+ExpirationReasonCode.swift */ = {isa = PBXFileReference; fileEncoding = 4; lastKnownFileType = sourcecode.swift; path = "ZMMessageTests+ExpirationReasonCode.swift"; sourceTree = "<group>"; };
		069D07B72562671D00DBA592 /* FeatureTests.swift */ = {isa = PBXFileReference; lastKnownFileType = sourcecode.swift; path = FeatureTests.swift; sourceTree = "<group>"; };
		06A0E60A281AE65D00E5F822 /* store2-99-0.wiredatabase */ = {isa = PBXFileReference; lastKnownFileType = file; path = "store2-99-0.wiredatabase"; sourceTree = "<group>"; };
		06B1C492248F9173007FDA8D /* GenericMessage+Debug.swift */ = {isa = PBXFileReference; lastKnownFileType = sourcecode.swift; path = "GenericMessage+Debug.swift"; sourceTree = "<group>"; };
		06B99C78242A293500FEAFDE /* ZMClientMessage+Knock.swift */ = {isa = PBXFileReference; lastKnownFileType = sourcecode.swift; path = "ZMClientMessage+Knock.swift"; sourceTree = "<group>"; };
		06C6B1AF2745675D0049B54E /* store2-97-0.wiredatabase */ = {isa = PBXFileReference; lastKnownFileType = file; path = "store2-97-0.wiredatabase"; sourceTree = "<group>"; };
		06D33FCA2524E402004B9BC1 /* ZMConversation+UnreadCount.swift */ = {isa = PBXFileReference; lastKnownFileType = sourcecode.swift; path = "ZMConversation+UnreadCount.swift"; sourceTree = "<group>"; };
		06D33FCC2524F65D004B9BC1 /* ZMConversationTests+UnreadMessages.swift */ = {isa = PBXFileReference; lastKnownFileType = sourcecode.swift; path = "ZMConversationTests+UnreadMessages.swift"; sourceTree = "<group>"; };
		06D33FCE2525D368004B9BC1 /* store2-86-0.wiredatabase */ = {isa = PBXFileReference; lastKnownFileType = file; path = "store2-86-0.wiredatabase"; sourceTree = "<group>"; };
		06D48734241F930A00881B08 /* GenericMessage+Obfuscation.swift */ = {isa = PBXFileReference; lastKnownFileType = sourcecode.swift; path = "GenericMessage+Obfuscation.swift"; sourceTree = "<group>"; };
		06D48736241FB3F700881B08 /* ZMClientMessage+Obfuscate.swift */ = {isa = PBXFileReference; lastKnownFileType = sourcecode.swift; path = "ZMClientMessage+Obfuscate.swift"; sourceTree = "<group>"; };
		06D5423B26399C32006B0C5A /* UserType+External.swift */ = {isa = PBXFileReference; lastKnownFileType = sourcecode.swift; path = "UserType+External.swift"; sourceTree = "<group>"; };
		06E1C834244F1A2300CA4EF2 /* ZMOTRMessage+Helper.swift */ = {isa = PBXFileReference; lastKnownFileType = sourcecode.swift; path = "ZMOTRMessage+Helper.swift"; sourceTree = "<group>"; };
		06E8AAB3242BAA6A008929B1 /* SignatureStatus.swift */ = {isa = PBXFileReference; lastKnownFileType = sourcecode.swift; path = SignatureStatus.swift; sourceTree = "<group>"; };
		06EB77A02B29E09F00A64DD8 /* MLSVerificationStatus.swift */ = {isa = PBXFileReference; lastKnownFileType = sourcecode.swift; path = MLSVerificationStatus.swift; sourceTree = "<group>"; };
		06EE09E22659340F00D6CAC3 /* store2-92-0.wiredatabase */ = {isa = PBXFileReference; lastKnownFileType = file; path = "store2-92-0.wiredatabase"; sourceTree = "<group>"; };
		06EED73E2525D5B80014FE1E /* store2-87-0.wiredatabase */ = {isa = PBXFileReference; lastKnownFileType = file; path = "store2-87-0.wiredatabase"; sourceTree = "<group>"; };
		06F98D62243B2470007E914A /* SignatureStatusTests.swift */ = {isa = PBXFileReference; lastKnownFileType = sourcecode.swift; path = SignatureStatusTests.swift; sourceTree = "<group>"; };
		1600D93B267A80D700970F99 /* ZMManagedObject+Fetching.swift */ = {isa = PBXFileReference; lastKnownFileType = sourcecode.swift; path = "ZMManagedObject+Fetching.swift"; sourceTree = "<group>"; };
		1600D943267BC5A000970F99 /* ZMManagedObjectFetchingTests.swift */ = {isa = PBXFileReference; lastKnownFileType = sourcecode.swift; path = ZMManagedObjectFetchingTests.swift; sourceTree = "<group>"; };
		16030DAF21AD765D00F8032E /* ZMConversation+Confirmations.swift */ = {isa = PBXFileReference; lastKnownFileType = sourcecode.swift; path = "ZMConversation+Confirmations.swift"; sourceTree = "<group>"; };
		16030DBD21AE8FAB00F8032E /* ZMConversationTests+Confirmations.swift */ = {isa = PBXFileReference; lastKnownFileType = sourcecode.swift; path = "ZMConversationTests+Confirmations.swift"; sourceTree = "<group>"; };
		16030DC421AEE25500F8032E /* ZMOTRMessage+Confirmations.swift */ = {isa = PBXFileReference; lastKnownFileType = sourcecode.swift; path = "ZMOTRMessage+Confirmations.swift"; sourceTree = "<group>"; };
		1607AAF1243768D200A93D29 /* UserType+Materialize.swift */ = {isa = PBXFileReference; lastKnownFileType = sourcecode.swift; path = "UserType+Materialize.swift"; sourceTree = "<group>"; };
		160B3BB024EFD64E0026D355 /* ExtendedSecureUnarchiveFromData.swift */ = {isa = PBXFileReference; lastKnownFileType = sourcecode.swift; path = ExtendedSecureUnarchiveFromData.swift; sourceTree = "<group>"; };
		16127CF2220058160020E65C /* InvalidConversationRemoval.swift */ = {isa = PBXFileReference; lastKnownFileType = sourcecode.swift; path = InvalidConversationRemoval.swift; sourceTree = "<group>"; };
		16127CF422005AAA0020E65C /* InvalidConversationRemovalTests.swift */ = {isa = PBXFileReference; lastKnownFileType = sourcecode.swift; path = InvalidConversationRemovalTests.swift; sourceTree = "<group>"; };
		161541B91E27EBD400AC2FFB /* ZMConversation+Calling.swift */ = {isa = PBXFileReference; fileEncoding = 4; lastKnownFileType = sourcecode.swift; path = "ZMConversation+Calling.swift"; sourceTree = "<group>"; };
		161E05692667C4D000DADC3D /* AccountDeletedObserver.swift */ = {isa = PBXFileReference; lastKnownFileType = sourcecode.swift; path = AccountDeletedObserver.swift; sourceTree = "<group>"; };
		1621E59120E62BD2006B2D17 /* ZMConversationTests+Silencing.swift */ = {isa = PBXFileReference; lastKnownFileType = sourcecode.swift; path = "ZMConversationTests+Silencing.swift"; sourceTree = "<group>"; };
		162207F7272291CA0041EDE8 /* String+NilEmpty.swift */ = {isa = PBXFileReference; lastKnownFileType = sourcecode.swift; path = "String+NilEmpty.swift"; sourceTree = "<group>"; };
		162294A4222038FA00A98679 /* CacheAssetTests.swift */ = {isa = PBXFileReference; lastKnownFileType = sourcecode.swift; path = CacheAssetTests.swift; sourceTree = "<group>"; };
		1623F8F22AEBB80C004F0319 /* ZMMessageTests+Legalhold.swift */ = {isa = PBXFileReference; fileEncoding = 4; lastKnownFileType = sourcecode.swift; path = "ZMMessageTests+Legalhold.swift"; sourceTree = "<group>"; };
		1626344A20D935C0000D4063 /* ZMConversation+Timestamps.swift */ = {isa = PBXFileReference; lastKnownFileType = sourcecode.swift; path = "ZMConversation+Timestamps.swift"; sourceTree = "<group>"; };
		16313D611D227DC1001B2AB3 /* LinkPreview+ProtocolBuffer.swift */ = {isa = PBXFileReference; fileEncoding = 4; lastKnownFileType = sourcecode.swift; path = "LinkPreview+ProtocolBuffer.swift"; sourceTree = "<group>"; };
		1639A8122260916E00868AB9 /* AlertAvailabilityBehaviourChange.swift */ = {isa = PBXFileReference; lastKnownFileType = sourcecode.swift; path = AlertAvailabilityBehaviourChange.swift; sourceTree = "<group>"; };
		1639A8502264B91E00868AB9 /* AvailabilityBehaviourChangeTests.swift */ = {isa = PBXFileReference; lastKnownFileType = sourcecode.swift; path = AvailabilityBehaviourChangeTests.swift; sourceTree = "<group>"; };
		163C92A92630A80400F8DC14 /* NSManagedObjectContext+SelfUser.swift */ = {isa = PBXFileReference; lastKnownFileType = sourcecode.swift; path = "NSManagedObjectContext+SelfUser.swift"; sourceTree = "<group>"; };
		163CE64D25ACE57B0013C12D /* store2-89-0.wiredatabase */ = {isa = PBXFileReference; lastKnownFileType = file; path = "store2-89-0.wiredatabase"; sourceTree = "<group>"; };
		163CE6AE25BEB9680013C12D /* ZMMessageTests+SystemMessages.swift */ = {isa = PBXFileReference; lastKnownFileType = sourcecode.swift; path = "ZMMessageTests+SystemMessages.swift"; sourceTree = "<group>"; };
		163D01DF2472DE6200984999 /* InvalidConnectionRemoval.swift */ = {isa = PBXFileReference; lastKnownFileType = sourcecode.swift; path = InvalidConnectionRemoval.swift; sourceTree = "<group>"; };
		163D01E12472E44000984999 /* InvalidConnectionRemovalTests.swift */ = {isa = PBXFileReference; lastKnownFileType = sourcecode.swift; path = InvalidConnectionRemovalTests.swift; sourceTree = "<group>"; };
		1645ECC1243B643B007A82D6 /* ZMSearchUserTests+TeamUser.swift */ = {isa = PBXFileReference; lastKnownFileType = sourcecode.swift; path = "ZMSearchUserTests+TeamUser.swift"; sourceTree = "<group>"; };
		1645ECC3243B69A1007A82D6 /* UserTypeTests+Materialize.swift */ = {isa = PBXFileReference; lastKnownFileType = sourcecode.swift; name = "UserTypeTests+Materialize.swift"; path = "Tests/Source/Model/UserTypeTests+Materialize.swift"; sourceTree = SOURCE_ROOT; };
		16460A43206515370096B616 /* NSManagedObjectContext+BackupImport.swift */ = {isa = PBXFileReference; lastKnownFileType = sourcecode.swift; path = "NSManagedObjectContext+BackupImport.swift"; sourceTree = "<group>"; };
		16460A45206544B00096B616 /* PersistentMetadataKeys.swift */ = {isa = PBXFileReference; lastKnownFileType = sourcecode.swift; path = PersistentMetadataKeys.swift; sourceTree = "<group>"; };
		164A55D220F3AF6700AE62A6 /* ZMSearchUserTests+ProfileImages.swift */ = {isa = PBXFileReference; lastKnownFileType = sourcecode.swift; path = "ZMSearchUserTests+ProfileImages.swift"; sourceTree = "<group>"; };
		164EB6F2230D987A001BBD4A /* ZMMessage+DataRetention.swift */ = {isa = PBXFileReference; lastKnownFileType = sourcecode.swift; path = "ZMMessage+DataRetention.swift"; sourceTree = "<group>"; };
		16500C0225E3A7520021B3AE /* store2-90-0.wiredatabase */ = {isa = PBXFileReference; lastKnownFileType = file; path = "store2-90-0.wiredatabase"; sourceTree = "<group>"; };
		165124D121886EDB006A3C75 /* ZMOTRMessage+Quotes.swift */ = {isa = PBXFileReference; lastKnownFileType = sourcecode.swift; path = "ZMOTRMessage+Quotes.swift"; sourceTree = "<group>"; };
		165124D32188B613006A3C75 /* ZMClientMessage+Quotes.swift */ = {isa = PBXFileReference; lastKnownFileType = sourcecode.swift; path = "ZMClientMessage+Quotes.swift"; sourceTree = "<group>"; };
		165124D52188CF66006A3C75 /* ZMClientMessage+Editing.swift */ = {isa = PBXFileReference; lastKnownFileType = sourcecode.swift; path = "ZMClientMessage+Editing.swift"; sourceTree = "<group>"; };
		165124D72189AE90006A3C75 /* ZMAssetClientMessage+Quotes.swift */ = {isa = PBXFileReference; lastKnownFileType = sourcecode.swift; path = "ZMAssetClientMessage+Quotes.swift"; sourceTree = "<group>"; };
		16519D35231D1BB200C9D76D /* ZMConversation+Deletion.swift */ = {isa = PBXFileReference; lastKnownFileType = sourcecode.swift; path = "ZMConversation+Deletion.swift"; sourceTree = "<group>"; };
		16519D53231D6F8200C9D76D /* ZMConversationTests+Deletion.swift */ = {isa = PBXFileReference; lastKnownFileType = sourcecode.swift; path = "ZMConversationTests+Deletion.swift"; sourceTree = "<group>"; };
		1651F9BD1D3554C800A9FAE8 /* ZMClientMessageTests+TextMessage.swift */ = {isa = PBXFileReference; fileEncoding = 4; lastKnownFileType = sourcecode.swift; path = "ZMClientMessageTests+TextMessage.swift"; sourceTree = "<group>"; };
		165911541DF054AD007FA847 /* ZMConversation+Predicates.swift */ = {isa = PBXFileReference; fileEncoding = 4; lastKnownFileType = sourcecode.swift; path = "ZMConversation+Predicates.swift"; sourceTree = "<group>"; };
		165D3A2B1E1D47AB0052E654 /* ZMCallState.swift */ = {isa = PBXFileReference; fileEncoding = 4; lastKnownFileType = sourcecode.swift; path = ZMCallState.swift; sourceTree = "<group>"; };
		165DC51E21491C0400090B7B /* Mention.swift */ = {isa = PBXFileReference; lastKnownFileType = sourcecode.swift; path = Mention.swift; sourceTree = "<group>"; };
		165DC52021491D8700090B7B /* ZMClientMessage+TextMessageData.swift */ = {isa = PBXFileReference; lastKnownFileType = sourcecode.swift; path = "ZMClientMessage+TextMessageData.swift"; sourceTree = "<group>"; };
		165DC522214A614100090B7B /* ZMConversation+Message.swift */ = {isa = PBXFileReference; lastKnownFileType = sourcecode.swift; path = "ZMConversation+Message.swift"; sourceTree = "<group>"; };
		165E0F68217F871400E36D08 /* ZMOTRMessage+ContentHashing.swift */ = {isa = PBXFileReference; lastKnownFileType = sourcecode.swift; path = "ZMOTRMessage+ContentHashing.swift"; sourceTree = "<group>"; };
		165E141725CC516B00F0B075 /* ZMClientMessageTests+Prefetching.swift */ = {isa = PBXFileReference; lastKnownFileType = sourcecode.swift; path = "ZMClientMessageTests+Prefetching.swift"; sourceTree = "<group>"; };
		16626507217F4E0B00300F45 /* GenericMessageTests+Hashing.swift */ = {isa = PBXFileReference; lastKnownFileType = sourcecode.swift; path = "GenericMessageTests+Hashing.swift"; sourceTree = "<group>"; };
		166A2A0C25FB991800B4A4F8 /* CoreDataStack.swift */ = {isa = PBXFileReference; lastKnownFileType = sourcecode.swift; path = CoreDataStack.swift; sourceTree = "<group>"; };
		166D189D230E9E66001288CD /* ZMMessage+DataRetentionTests.swift */ = {isa = PBXFileReference; lastKnownFileType = sourcecode.swift; path = "ZMMessage+DataRetentionTests.swift"; sourceTree = "<group>"; };
		166DCDB72555886E004F4F59 /* CoreDataStack+Migration.swift */ = {isa = PBXFileReference; lastKnownFileType = sourcecode.swift; path = "CoreDataStack+Migration.swift"; sourceTree = "<group>"; };
		166E47BC255A98D900C161C8 /* CoreDataStackTests+Migration.swift */ = {isa = PBXFileReference; lastKnownFileType = sourcecode.swift; path = "CoreDataStackTests+Migration.swift"; sourceTree = "<group>"; };
		166EC36D26C50E8B0043ED01 /* store2-94-0.wiredatabase */ = {isa = PBXFileReference; lastKnownFileType = file; path = "store2-94-0.wiredatabase"; sourceTree = "<group>"; };
		1670D0162317F92B003A143B /* ZMConversation+Team.swift */ = {isa = PBXFileReference; lastKnownFileType = sourcecode.swift; path = "ZMConversation+Team.swift"; sourceTree = "<group>"; };
		1670D01B231823DC003A143B /* ZMUser+Permissions.swift */ = {isa = PBXFileReference; lastKnownFileType = sourcecode.swift; path = "ZMUser+Permissions.swift"; sourceTree = "<group>"; };
		1670D01D231825BE003A143B /* ZMUserTests+Permissions.swift */ = {isa = PBXFileReference; lastKnownFileType = sourcecode.swift; path = "ZMUserTests+Permissions.swift"; sourceTree = "<group>"; };
		1670D01F23183209003A143B /* ModelObjectsTests+Helpers.swift */ = {isa = PBXFileReference; lastKnownFileType = sourcecode.swift; path = "ModelObjectsTests+Helpers.swift"; sourceTree = "<group>"; };
		1672A5FD23434FA200380537 /* ZMConversationTests+Labels.swift */ = {isa = PBXFileReference; lastKnownFileType = sourcecode.swift; path = "ZMConversationTests+Labels.swift"; sourceTree = "<group>"; };
		1672A6012343973600380537 /* LabelTests.swift */ = {isa = PBXFileReference; lastKnownFileType = sourcecode.swift; path = LabelTests.swift; sourceTree = "<group>"; };
		1672A613234499B500380537 /* LabelChangeInfo.swift */ = {isa = PBXFileReference; lastKnownFileType = sourcecode.swift; path = LabelChangeInfo.swift; sourceTree = "<group>"; };
		1672A6152344A14E00380537 /* LabelObserverTests.swift */ = {isa = PBXFileReference; lastKnownFileType = sourcecode.swift; path = LabelObserverTests.swift; sourceTree = "<group>"; };
		1672A6272344F10700380537 /* FolderList.swift */ = {isa = PBXFileReference; lastKnownFileType = sourcecode.swift; path = FolderList.swift; sourceTree = "<group>"; };
		1672A6292345102400380537 /* ZMConversationListTests+Labels.swift */ = {isa = PBXFileReference; lastKnownFileType = sourcecode.swift; path = "ZMConversationListTests+Labels.swift"; sourceTree = "<group>"; };
		16746B071D2EAF8E00831771 /* ZMClientMessageTests+ZMImageOwner.swift */ = {isa = PBXFileReference; fileEncoding = 4; lastKnownFileType = sourcecode.swift; path = "ZMClientMessageTests+ZMImageOwner.swift"; sourceTree = "<group>"; };
		167BCC192609E92300E9D7E3 /* ZMEventModel2.0.xcdatamodel */ = {isa = PBXFileReference; lastKnownFileType = wrapper.xcdatamodel; path = ZMEventModel2.0.xcdatamodel; sourceTree = "<group>"; };
		167BCC1A2609E92300E9D7E3 /* ZMEventModel.xcdatamodel */ = {isa = PBXFileReference; lastKnownFileType = wrapper.xcdatamodel; path = ZMEventModel.xcdatamodel; sourceTree = "<group>"; };
		167BCC1B2609E92300E9D7E3 /* ZMEventModel3.0.xcdatamodel */ = {isa = PBXFileReference; lastKnownFileType = wrapper.xcdatamodel; path = ZMEventModel3.0.xcdatamodel; sourceTree = "<group>"; };
		167BCC81260CFAD500E9D7E3 /* UserType+Federation.swift */ = {isa = PBXFileReference; lastKnownFileType = sourcecode.swift; path = "UserType+Federation.swift"; sourceTree = "<group>"; };
		167BCC85260CFC7B00E9D7E3 /* UserTypeTests+Federation.swift */ = {isa = PBXFileReference; lastKnownFileType = sourcecode.swift; path = "UserTypeTests+Federation.swift"; sourceTree = "<group>"; };
		167BCC91260DB5FA00E9D7E3 /* CoreDataStackTests+ClearStorage.swift */ = {isa = PBXFileReference; lastKnownFileType = sourcecode.swift; path = "CoreDataStackTests+ClearStorage.swift"; sourceTree = "<group>"; };
		167BCC95260DC3F100E9D7E3 /* CoreDataStack+ClearStorage.swift */ = {isa = PBXFileReference; lastKnownFileType = sourcecode.swift; path = "CoreDataStack+ClearStorage.swift"; sourceTree = "<group>"; };
		16827AE92732A3C20079405D /* InvalidDomainRemoval.swift */ = {isa = PBXFileReference; lastKnownFileType = sourcecode.swift; path = InvalidDomainRemoval.swift; sourceTree = "<group>"; };
		16827AF12732AB2E0079405D /* InvalidDomainRemovalTests.swift */ = {isa = PBXFileReference; lastKnownFileType = sourcecode.swift; path = InvalidDomainRemovalTests.swift; sourceTree = "<group>"; };
		168413EC2225965500FCB9BC /* TransferStateMigration.swift */ = {isa = PBXFileReference; lastKnownFileType = sourcecode.swift; path = TransferStateMigration.swift; sourceTree = "<group>"; };
		1684141622282A1A00FCB9BC /* TransferStateMigrationTests.swift */ = {isa = PBXFileReference; lastKnownFileType = sourcecode.swift; path = TransferStateMigrationTests.swift; sourceTree = "<group>"; };
		168414292228421700FCB9BC /* ZMAssetClientMessageTests+AssetMessage.swift */ = {isa = PBXFileReference; lastKnownFileType = sourcecode.swift; path = "ZMAssetClientMessageTests+AssetMessage.swift"; sourceTree = "<group>"; };
		1687ABAB20EBE0770007C240 /* UserType.swift */ = {isa = PBXFileReference; lastKnownFileType = sourcecode.swift; path = UserType.swift; sourceTree = "<group>"; };
		1687ABAD20ECD51E0007C240 /* ZMSearchUser.swift */ = {isa = PBXFileReference; lastKnownFileType = sourcecode.swift; path = ZMSearchUser.swift; sourceTree = "<group>"; };
		1687C0E12150EE91003099DD /* ZMClientMessageTests+Mentions.swift */ = {isa = PBXFileReference; lastKnownFileType = sourcecode.swift; path = "ZMClientMessageTests+Mentions.swift"; sourceTree = "<group>"; };
		1689FD452194A63E00A656E2 /* ZMClientMessageTests+Editing.swift */ = {isa = PBXFileReference; lastKnownFileType = sourcecode.swift; path = "ZMClientMessageTests+Editing.swift"; sourceTree = "<group>"; };
		168D7BFC26F365ED00789960 /* EntityAction.swift */ = {isa = PBXFileReference; lastKnownFileType = sourcecode.swift; path = EntityAction.swift; sourceTree = "<group>"; };
		168D7C9526F9ED1E00789960 /* QualifiedID.swift */ = {isa = PBXFileReference; lastKnownFileType = sourcecode.swift; path = QualifiedID.swift; sourceTree = "<group>"; };
		168FF32F258200AD0066DAE3 /* ZMClientMessageTests+ResetSession.swift */ = {isa = PBXFileReference; lastKnownFileType = sourcecode.swift; path = "ZMClientMessageTests+ResetSession.swift"; sourceTree = "<group>"; };
		16925336234F677B0041A8FF /* ZMConversationListDirectoryTests+Labels.swift */ = {isa = PBXFileReference; lastKnownFileType = sourcecode.swift; path = "ZMConversationListDirectoryTests+Labels.swift"; sourceTree = "<group>"; };
		1693155225A30D4E00709F15 /* UserClientTests+ResetSession.swift */ = {isa = PBXFileReference; lastKnownFileType = sourcecode.swift; path = "UserClientTests+ResetSession.swift"; sourceTree = "<group>"; };
		1693155425A329FE00709F15 /* NSManagedObjectContext+UpdateRequest.swift */ = {isa = PBXFileReference; lastKnownFileType = sourcecode.swift; path = "NSManagedObjectContext+UpdateRequest.swift"; sourceTree = "<group>"; };
		169315EE25AC4C8100709F15 /* MigrateSenderClient.swift */ = {isa = PBXFileReference; lastKnownFileType = sourcecode.swift; path = MigrateSenderClient.swift; sourceTree = "<group>"; };
		169315F025AC501300709F15 /* MigrateSenderClientTests.swift */ = {isa = PBXFileReference; lastKnownFileType = sourcecode.swift; path = MigrateSenderClientTests.swift; sourceTree = "<group>"; };
		169FF3A427157B3800330C2E /* MockActionHandler.swift */ = {isa = PBXFileReference; lastKnownFileType = sourcecode.swift; path = MockActionHandler.swift; sourceTree = "<group>"; };
		169FF3A927157F0100330C2E /* ZMSearchUserTests+Connections.swift */ = {isa = PBXFileReference; lastKnownFileType = sourcecode.swift; path = "ZMSearchUserTests+Connections.swift"; sourceTree = "<group>"; };
		169FF3AE2715820400330C2E /* ZMConnectionFetchingTests.swift */ = {isa = PBXFileReference; lastKnownFileType = sourcecode.swift; path = ZMConnectionFetchingTests.swift; sourceTree = "<group>"; };
		169FF3D72715CE5B00330C2E /* store2-96-0.wiredatabase */ = {isa = PBXFileReference; lastKnownFileType = file; path = "store2-96-0.wiredatabase"; sourceTree = "<group>"; };
		16AD86B91F75426C00E4C797 /* NSManagedObjectContext+NotificationContext.swift */ = {isa = PBXFileReference; fileEncoding = 4; lastKnownFileType = sourcecode.swift; path = "NSManagedObjectContext+NotificationContext.swift"; sourceTree = "<group>"; };
		16B5B33026FDC5D2001A3216 /* ZMConnection+Actions.swift */ = {isa = PBXFileReference; lastKnownFileType = sourcecode.swift; path = "ZMConnection+Actions.swift"; sourceTree = "<group>"; };
		16BA4302233CD8E50018E883 /* Label.swift */ = {isa = PBXFileReference; lastKnownFileType = sourcecode.swift; path = Label.swift; sourceTree = "<group>"; };
		16BA4304233CDEA30018E883 /* ZMConversation+Labels.swift */ = {isa = PBXFileReference; lastKnownFileType = sourcecode.swift; path = "ZMConversation+Labels.swift"; sourceTree = "<group>"; };
		16BBA1FF2AFD130F00CDF38A /* CoreCryptoProvider.swift */ = {isa = PBXFileReference; lastKnownFileType = sourcecode.swift; path = CoreCryptoProvider.swift; sourceTree = "<group>"; };
		16C391E1214BD437003AB3AD /* MentionTests.swift */ = {isa = PBXFileReference; lastKnownFileType = sourcecode.swift; path = MentionTests.swift; sourceTree = "<group>"; };
		16CDEBF62209897D00E74A41 /* ZMMessageTests+ShouldGenerateUnreadCount.swift */ = {isa = PBXFileReference; lastKnownFileType = sourcecode.swift; path = "ZMMessageTests+ShouldGenerateUnreadCount.swift"; sourceTree = "<group>"; };
		16CDEBFA2209D13B00E74A41 /* ZMMessage+Quotes.swift */ = {isa = PBXFileReference; lastKnownFileType = sourcecode.swift; path = "ZMMessage+Quotes.swift"; sourceTree = "<group>"; };
		16D5260C20DD1D9400608D8E /* ZMConversationTests+Timestamps.swift */ = {isa = PBXFileReference; lastKnownFileType = sourcecode.swift; path = "ZMConversationTests+Timestamps.swift"; sourceTree = "<group>"; };
		16D68E961CEF2EC4003AB9E0 /* ZMFileMetadata.swift */ = {isa = PBXFileReference; fileEncoding = 4; lastKnownFileType = sourcecode.swift; path = ZMFileMetadata.swift; sourceTree = "<group>"; };
		16D95A411FCEF87B00C96069 /* ZMUser+Availability.swift */ = {isa = PBXFileReference; lastKnownFileType = sourcecode.swift; path = "ZMUser+Availability.swift"; sourceTree = "<group>"; };
		16DF3B5C2285B13100D09365 /* UserClientType.swift */ = {isa = PBXFileReference; lastKnownFileType = sourcecode.swift; path = UserClientType.swift; sourceTree = "<group>"; };
		16DF3B5E2289510600D09365 /* ZMConversationTests+Legalhold.swift */ = {isa = PBXFileReference; lastKnownFileType = sourcecode.swift; path = "ZMConversationTests+Legalhold.swift"; sourceTree = "<group>"; };
		16E0FBC823326B72000E3235 /* ConversationDirectory.swift */ = {isa = PBXFileReference; lastKnownFileType = sourcecode.swift; path = ConversationDirectory.swift; sourceTree = "<group>"; };
		16E6F24724B36D550015B249 /* NSManagedObjectContext+EncryptionAtRest.swift */ = {isa = PBXFileReference; lastKnownFileType = sourcecode.swift; path = "NSManagedObjectContext+EncryptionAtRest.swift"; sourceTree = "<group>"; };
		16E70F97270F1F5700718E5D /* ZMConnection+Helper.h */ = {isa = PBXFileReference; lastKnownFileType = sourcecode.c.h; path = "ZMConnection+Helper.h"; sourceTree = "<group>"; };
		16E70FA6270F212000718E5D /* ZMConnection+Helper.m */ = {isa = PBXFileReference; lastKnownFileType = sourcecode.c.objc; path = "ZMConnection+Helper.m"; sourceTree = "<group>"; };
		16E7DA291FDABE440065B6A6 /* ZMOTRMessage+SelfConversationUpdateTests.swift */ = {isa = PBXFileReference; lastKnownFileType = sourcecode.swift; path = "ZMOTRMessage+SelfConversationUpdateTests.swift"; sourceTree = "<group>"; };
		16F6BB391EDEC2D6009EA803 /* ZMConversation+ObserverHelper.swift */ = {isa = PBXFileReference; fileEncoding = 4; lastKnownFileType = sourcecode.swift; path = "ZMConversation+ObserverHelper.swift"; sourceTree = "<group>"; };
		16F7341024F9556600AB93B1 /* ZMConversationTests+DraftMessage.swift */ = {isa = PBXFileReference; lastKnownFileType = sourcecode.swift; path = "ZMConversationTests+DraftMessage.swift"; sourceTree = "<group>"; };
		16F7341324F9573C00AB93B1 /* XCTestCase+EncryptionKeys.swift */ = {isa = PBXFileReference; lastKnownFileType = sourcecode.swift; path = "XCTestCase+EncryptionKeys.swift"; sourceTree = "<group>"; };
		16F7341524F95F9100AB93B1 /* store2-85-0.wiredatabase */ = {isa = PBXFileReference; lastKnownFileType = file; path = "store2-85-0.wiredatabase"; sourceTree = "<group>"; };
		2B6F6AB429ACC162001BB36F /* AllTests.xctestplan */ = {isa = PBXFileReference; lastKnownFileType = text; path = AllTests.xctestplan; sourceTree = "<group>"; };
		2B7AB1B729A4EAC500D9A63A /* SecurityTests.xctestplan */ = {isa = PBXFileReference; lastKnownFileType = text; path = SecurityTests.xctestplan; sourceTree = "<group>"; };
		2BB2076D292B781E00FB6468 /* PatchApplicatorTests.swift */ = {isa = PBXFileReference; lastKnownFileType = sourcecode.swift; path = PatchApplicatorTests.swift; sourceTree = "<group>"; };
		2BB2076F292B787000FB6468 /* PatchApplicator.swift */ = {isa = PBXFileReference; lastKnownFileType = sourcecode.swift; path = PatchApplicator.swift; sourceTree = "<group>"; };
		4058AAA12AA76BFA0013DE71 /* ReactionData.swift */ = {isa = PBXFileReference; lastKnownFileType = sourcecode.swift; path = ReactionData.swift; sourceTree = "<group>"; };
		4058AAA52AAA017F0013DE71 /* store2-109-0.wiredatabase */ = {isa = PBXFileReference; lastKnownFileType = file; path = "store2-109-0.wiredatabase"; sourceTree = "<group>"; };
		4058AAA72AAB65530013DE71 /* ReactionsSortingTests.swift */ = {isa = PBXFileReference; lastKnownFileType = sourcecode.swift; path = ReactionsSortingTests.swift; sourceTree = "<group>"; };
		541E4F941CBD182100D82D69 /* FileAssetCache.swift */ = {isa = PBXFileReference; fileEncoding = 4; lastKnownFileType = sourcecode.swift; path = FileAssetCache.swift; sourceTree = "<group>"; };
		543089B71D420165004D8AC4 /* README.md */ = {isa = PBXFileReference; lastKnownFileType = net.daringfireball.markdown; path = README.md; sourceTree = "<group>"; };
		54363A001D7876200048FD7D /* ZMClientMessage+Encryption.swift */ = {isa = PBXFileReference; fileEncoding = 4; lastKnownFileType = sourcecode.swift; path = "ZMClientMessage+Encryption.swift"; sourceTree = "<group>"; };
		543ABF5A1F34A13000DBE28B /* DatabaseBaseTest.swift */ = {isa = PBXFileReference; fileEncoding = 4; lastKnownFileType = sourcecode.swift; path = DatabaseBaseTest.swift; sourceTree = "<group>"; };
		544034331D6DFE8500860F2D /* ZMAddressBookContactTests.swift */ = {isa = PBXFileReference; fileEncoding = 4; lastKnownFileType = sourcecode.swift; path = ZMAddressBookContactTests.swift; sourceTree = "<group>"; };
		544A46AD1E2E82BA00D6A748 /* ZMOTRMessage+SecurityDegradation.swift */ = {isa = PBXFileReference; fileEncoding = 4; lastKnownFileType = sourcecode.swift; path = "ZMOTRMessage+SecurityDegradation.swift"; sourceTree = "<group>"; };
		544E8C0D1E2F69E800F9B8B8 /* ZMOTRMessage+SecurityDegradationTests.swift */ = {isa = PBXFileReference; fileEncoding = 4; lastKnownFileType = sourcecode.swift; path = "ZMOTRMessage+SecurityDegradationTests.swift"; sourceTree = "<group>"; };
		544E8C101E2F76B400F9B8B8 /* NSManagedObjectContext+UserInfoMerge.swift */ = {isa = PBXFileReference; fileEncoding = 4; lastKnownFileType = sourcecode.swift; path = "NSManagedObjectContext+UserInfoMerge.swift"; sourceTree = "<group>"; };
		544E8C121E2F825700F9B8B8 /* ZMConversation+SecurityLevel.swift */ = {isa = PBXFileReference; fileEncoding = 4; lastKnownFileType = sourcecode.swift; path = "ZMConversation+SecurityLevel.swift"; sourceTree = "<group>"; };
		5451DE341F5FFF8B00C82E75 /* NotificationInContext.swift */ = {isa = PBXFileReference; fileEncoding = 4; lastKnownFileType = sourcecode.swift; path = NotificationInContext.swift; sourceTree = "<group>"; };
		5451DE361F604CD500C82E75 /* ZMMoveIndex.swift */ = {isa = PBXFileReference; fileEncoding = 4; lastKnownFileType = sourcecode.swift; path = ZMMoveIndex.swift; sourceTree = "<group>"; };
		54563B751E0161730089B1D7 /* ZMMessage+Categorization.swift */ = {isa = PBXFileReference; fileEncoding = 4; lastKnownFileType = sourcecode.swift; path = "ZMMessage+Categorization.swift"; sourceTree = "<group>"; };
		54563B791E0189750089B1D7 /* ZMMessageCategorizationTests.swift */ = {isa = PBXFileReference; fileEncoding = 4; lastKnownFileType = sourcecode.swift; path = ZMMessageCategorizationTests.swift; sourceTree = "<group>"; };
		545FA5D61E2FD3750054171A /* ZMConversation+MessageDeletion.swift */ = {isa = PBXFileReference; fileEncoding = 4; lastKnownFileType = sourcecode.swift; path = "ZMConversation+MessageDeletion.swift"; sourceTree = "<group>"; };
		546D3DE51CE5D0B100A6047F /* RichAssetFileType.swift */ = {isa = PBXFileReference; fileEncoding = 4; lastKnownFileType = sourcecode.swift; path = RichAssetFileType.swift; sourceTree = "<group>"; };
		546D3DE81CE5D24C00A6047F /* RichAssetFileTypeTests.swift */ = {isa = PBXFileReference; fileEncoding = 4; lastKnownFileType = sourcecode.swift; path = RichAssetFileTypeTests.swift; sourceTree = "<group>"; };
		5473CC721E14245C00814C03 /* NSManagedObjectContext+Debugging.swift */ = {isa = PBXFileReference; fileEncoding = 4; lastKnownFileType = sourcecode.swift; path = "NSManagedObjectContext+Debugging.swift"; sourceTree = "<group>"; };
		5473CC741E14268600814C03 /* NSManagedObjectContextDebuggingTests.swift */ = {isa = PBXFileReference; fileEncoding = 4; lastKnownFileType = sourcecode.swift; path = NSManagedObjectContextDebuggingTests.swift; sourceTree = "<group>"; };
		5476BA3D1DEDABCC00D047F8 /* AddressBookEntryTests.swift */ = {isa = PBXFileReference; fileEncoding = 4; lastKnownFileType = sourcecode.swift; path = AddressBookEntryTests.swift; sourceTree = "<group>"; };
		547E66481F7503A5008CB1FA /* ZMConversation+Notifications.swift */ = {isa = PBXFileReference; fileEncoding = 4; lastKnownFileType = sourcecode.swift; path = "ZMConversation+Notifications.swift"; sourceTree = "<group>"; };
		547E664A1F750E4A008CB1FA /* ZMConnection+Notification.swift */ = {isa = PBXFileReference; fileEncoding = 4; lastKnownFileType = sourcecode.swift; path = "ZMConnection+Notification.swift"; sourceTree = "<group>"; };
		54929FAD1E12AC8B0010186B /* NSPersistentStoreMetadataTests.swift */ = {isa = PBXFileReference; fileEncoding = 4; lastKnownFileType = sourcecode.swift; path = NSPersistentStoreMetadataTests.swift; sourceTree = "<group>"; };
		5495BC421E019F1B004253ED /* audio.m4a */ = {isa = PBXFileReference; lastKnownFileType = file; name = audio.m4a; path = Tests/Resources/audio.m4a; sourceTree = SOURCE_ROOT; };
		54A885A71F62EEB600AFBA95 /* ZMConversationTests+Messages.swift */ = {isa = PBXFileReference; fileEncoding = 4; lastKnownFileType = sourcecode.swift; path = "ZMConversationTests+Messages.swift"; sourceTree = "<group>"; };
		54AA3C9824ED2CE600FE1F94 /* store2-84-0.wiredatabase */ = {isa = PBXFileReference; lastKnownFileType = file; path = "store2-84-0.wiredatabase"; sourceTree = "<group>"; };
		54BAB40A24A4FA0800EBC400 /* store2-82-0.wiredatabase */ = {isa = PBXFileReference; lastKnownFileType = file; path = "store2-82-0.wiredatabase"; sourceTree = "<group>"; };
		54CD46091DEDA55C00BA3429 /* AddressBookEntry.swift */ = {isa = PBXFileReference; fileEncoding = 4; lastKnownFileType = sourcecode.swift; path = AddressBookEntry.swift; sourceTree = "<group>"; };
		54D7B83E1E12774600C1B347 /* NSPersistentStore+Metadata.swift */ = {isa = PBXFileReference; fileEncoding = 4; lastKnownFileType = sourcecode.swift; path = "NSPersistentStore+Metadata.swift"; sourceTree = "<group>"; };
		54D809FB1F681D6400B2CCB4 /* ZMClientMessage+LinkPreview.swift */ = {isa = PBXFileReference; fileEncoding = 4; lastKnownFileType = sourcecode.swift; path = "ZMClientMessage+LinkPreview.swift"; sourceTree = "<group>"; };
		54DE05DC1CF8711F00C35253 /* ProtobufUtilitiesTests.swift */ = {isa = PBXFileReference; fileEncoding = 4; lastKnownFileType = sourcecode.swift; path = ProtobufUtilitiesTests.swift; sourceTree = "<group>"; };
		54E3EE3E1F6169A800A261E3 /* ZMAssetClientMessage+FileMessageData.swift */ = {isa = PBXFileReference; fileEncoding = 4; lastKnownFileType = sourcecode.swift; path = "ZMAssetClientMessage+FileMessageData.swift"; sourceTree = "<group>"; };
		54E3EE401F616BA600A261E3 /* ZMAssetClientMessage.swift */ = {isa = PBXFileReference; fileEncoding = 4; lastKnownFileType = sourcecode.swift; path = ZMAssetClientMessage.swift; sourceTree = "<group>"; };
		54E3EE421F6194A400A261E3 /* ZMAssetClientMessage+GenericMessage.swift */ = {isa = PBXFileReference; fileEncoding = 4; lastKnownFileType = sourcecode.swift; path = "ZMAssetClientMessage+GenericMessage.swift"; sourceTree = "<group>"; };
		54E3EE441F61A53C00A261E3 /* ZMAssetClientMessage+Ephemeral.swift */ = {isa = PBXFileReference; fileEncoding = 4; lastKnownFileType = sourcecode.swift; path = "ZMAssetClientMessage+Ephemeral.swift"; sourceTree = "<group>"; };
		54E3EE461F61A78B00A261E3 /* ZMAssetClientMessage+Deletion.swift */ = {isa = PBXFileReference; fileEncoding = 4; lastKnownFileType = sourcecode.swift; path = "ZMAssetClientMessage+Deletion.swift"; sourceTree = "<group>"; };
		54ED3A9C1F38CB6A0066AD47 /* DatabaseMigrationTests.swift */ = {isa = PBXFileReference; fileEncoding = 4; lastKnownFileType = sourcecode.swift; path = DatabaseMigrationTests.swift; sourceTree = "<group>"; };
		54EDE67F1CBBF1860044A17E /* PINCache+ZMessaging.swift */ = {isa = PBXFileReference; fileEncoding = 4; lastKnownFileType = sourcecode.swift; path = "PINCache+ZMessaging.swift"; sourceTree = "<group>"; };
		54EDE6811CBBF6260044A17E /* FileAssetCacheTests.swift */ = {isa = PBXFileReference; fileEncoding = 4; lastKnownFileType = sourcecode.swift; path = FileAssetCacheTests.swift; sourceTree = "<group>"; };
		54F6CEAA1CE2972200A1276D /* ZMAssetClientMessage+Download.swift */ = {isa = PBXFileReference; fileEncoding = 4; lastKnownFileType = sourcecode.swift; path = "ZMAssetClientMessage+Download.swift"; sourceTree = "<group>"; };
		54F84CFC1F9950B300ABD7D5 /* DuplicatedEntityRemoval.swift */ = {isa = PBXFileReference; lastKnownFileType = sourcecode.swift; path = DuplicatedEntityRemoval.swift; sourceTree = "<group>"; };
		54F84CFE1F99588D00ABD7D5 /* DuplicatedEntityRemovalTests.swift */ = {isa = PBXFileReference; lastKnownFileType = sourcecode.swift; path = DuplicatedEntityRemovalTests.swift; sourceTree = "<group>"; };
		54F84D001F995A1F00ABD7D5 /* DiskDatabaseTests.swift */ = {isa = PBXFileReference; lastKnownFileType = sourcecode.swift; path = DiskDatabaseTests.swift; sourceTree = "<group>"; };
		54FB03A01E41E273000E13DC /* LegacyPersistedDataPatches.swift */ = {isa = PBXFileReference; fileEncoding = 4; lastKnownFileType = sourcecode.swift; path = LegacyPersistedDataPatches.swift; sourceTree = "<group>"; };
		54FB03A21E41E64A000E13DC /* UserClient+Patches.swift */ = {isa = PBXFileReference; fileEncoding = 4; lastKnownFileType = sourcecode.swift; path = "UserClient+Patches.swift"; sourceTree = "<group>"; };
		54FB03A81E41F1B6000E13DC /* LegacyPersistedDataPatches+Directory.swift */ = {isa = PBXFileReference; fileEncoding = 4; lastKnownFileType = sourcecode.swift; path = "LegacyPersistedDataPatches+Directory.swift"; sourceTree = "<group>"; };
		54FB03AC1E41F6C2000E13DC /* LegacyPersistedDataPatchesTests.swift */ = {isa = PBXFileReference; fileEncoding = 4; lastKnownFileType = sourcecode.swift; path = LegacyPersistedDataPatchesTests.swift; sourceTree = "<group>"; };
		54FB03AE1E41FC86000E13DC /* NSManagedObjectContext+Patches.swift */ = {isa = PBXFileReference; fileEncoding = 4; lastKnownFileType = sourcecode.swift; path = "NSManagedObjectContext+Patches.swift"; sourceTree = "<group>"; };
		55C40BCD22B0316800EFD8BD /* ZMUser+LegalHoldRequest.swift */ = {isa = PBXFileReference; lastKnownFileType = sourcecode.swift; path = "ZMUser+LegalHoldRequest.swift"; sourceTree = "<group>"; };
		55C40BD422B0F75C00EFD8BD /* ZMUserLegalHoldTests.swift */ = {isa = PBXFileReference; lastKnownFileType = sourcecode.swift; path = ZMUserLegalHoldTests.swift; sourceTree = "<group>"; };
		590C55742B62BF0000FC1CE8 /* MLSGroupID+random.swift */ = {isa = PBXFileReference; lastKnownFileType = sourcecode.swift; path = "MLSGroupID+random.swift"; sourceTree = "<group>"; };
		591362E52B70F45C000B210C /* MLSVerificationStatusTests.swift */ = {isa = PBXFileReference; lastKnownFileType = sourcecode.swift; path = MLSVerificationStatusTests.swift; sourceTree = "<group>"; };
		591942B52B6A4B4D0000B390 /* UserObserving.swift */ = {isa = PBXFileReference; lastKnownFileType = sourcecode.swift; path = UserObserving.swift; sourceTree = "<group>"; };
		594EB3002B1E31D30022A5CD /* AutoMockable.generated.swift */ = {isa = PBXFileReference; fileEncoding = 4; lastKnownFileType = sourcecode.swift; path = AutoMockable.generated.swift; sourceTree = "<group>"; };
		5972D9792B480E790089D1D3 /* CoreCryptoProtocolExt.swift */ = {isa = PBXFileReference; lastKnownFileType = sourcecode.swift; path = CoreCryptoProtocolExt.swift; sourceTree = "<group>"; };
		597A3BB32B6416CA0020E337 /* Availability.swift */ = {isa = PBXFileReference; lastKnownFileType = sourcecode.swift; path = Availability.swift; sourceTree = "<group>"; };
		597A3BB62B6418170020E337 /* Availability+WireProtos.swift */ = {isa = PBXFileReference; lastKnownFileType = sourcecode.swift; path = "Availability+WireProtos.swift"; sourceTree = "<group>"; };
		597B70C62B03C6A5006C2121 /* UpdateConversationProtocolAction.swift */ = {isa = PBXFileReference; fileEncoding = 4; lastKnownFileType = sourcecode.swift; path = UpdateConversationProtocolAction.swift; sourceTree = "<group>"; };
		5987962F2B45880400A6FC63 /* ZMUpdateEvent+allTypes.swift */ = {isa = PBXFileReference; fileEncoding = 4; lastKnownFileType = sourcecode.swift; path = "ZMUpdateEvent+allTypes.swift"; sourceTree = "<group>"; };
		59AAB6482AFCF541005B39E6 /* MessageProtocolTests.swift */ = {isa = PBXFileReference; lastKnownFileType = sourcecode.swift; path = MessageProtocolTests.swift; sourceTree = "<group>"; };
		59D1C3002B1DE6FF0016F6B2 /* WireDataModelSupport.framework */ = {isa = PBXFileReference; explicitFileType = wrapper.framework; includeInIndex = 0; path = WireDataModelSupport.framework; sourceTree = BUILT_PRODUCTS_DIR; };
		59D1C3022B1DE6FF0016F6B2 /* WireDataModelSupport.h */ = {isa = PBXFileReference; lastKnownFileType = sourcecode.c.h; path = WireDataModelSupport.h; sourceTree = "<group>"; };
		5E0FB214205176B400FD9867 /* Set+ServiceUser.swift */ = {isa = PBXFileReference; lastKnownFileType = sourcecode.swift; path = "Set+ServiceUser.swift"; sourceTree = "<group>"; };
		5E36B45D21CA5BBA00B7063B /* UnverifiedCredentials.swift */ = {isa = PBXFileReference; lastKnownFileType = sourcecode.swift; path = UnverifiedCredentials.swift; sourceTree = "<group>"; };
		5E39FC66225F22BE00C682B8 /* ZMConversation+ExternalParticipant.swift */ = {isa = PBXFileReference; lastKnownFileType = sourcecode.swift; path = "ZMConversation+ExternalParticipant.swift"; sourceTree = "<group>"; };
		5E39FC68225F2DC000C682B8 /* ZMConversationExternalParticipantsStateTests.swift */ = {isa = PBXFileReference; lastKnownFileType = sourcecode.swift; path = ZMConversationExternalParticipantsStateTests.swift; sourceTree = "<group>"; };
		5E67168D2174B9AF00522E61 /* LoginCredentials.swift */ = {isa = PBXFileReference; lastKnownFileType = sourcecode.swift; path = LoginCredentials.swift; sourceTree = "<group>"; };
		5E771F372080BB0000575629 /* PBMessage+Validation.swift */ = {isa = PBXFileReference; lastKnownFileType = sourcecode.swift; path = "PBMessage+Validation.swift"; sourceTree = "<group>"; };
		5E771F392080C40B00575629 /* PBMessageValidationTests.swift */ = {isa = PBXFileReference; lastKnownFileType = sourcecode.swift; path = PBMessageValidationTests.swift; sourceTree = "<group>"; };
		5E9EA4D52242942900D401B2 /* ZMClientMessageTests+LinkAttachments.swift */ = {isa = PBXFileReference; lastKnownFileType = sourcecode.swift; path = "ZMClientMessageTests+LinkAttachments.swift"; sourceTree = "<group>"; };
		5E9EA4E12243E0D300D401B2 /* ConversationMessage+Attachments.swift */ = {isa = PBXFileReference; lastKnownFileType = sourcecode.swift; path = "ConversationMessage+Attachments.swift"; sourceTree = "<group>"; };
		5EDDC7A52088CE3B00B24850 /* ZMConversation+Invalid.swift */ = {isa = PBXFileReference; lastKnownFileType = sourcecode.swift; path = "ZMConversation+Invalid.swift"; sourceTree = "<group>"; };
		5EFE9C052125CD3F007932A6 /* UnregisteredUser.swift */ = {isa = PBXFileReference; lastKnownFileType = sourcecode.swift; path = UnregisteredUser.swift; sourceTree = "<group>"; };
		5EFE9C072126BF9D007932A6 /* ZMPropertyNormalizationResult.h */ = {isa = PBXFileReference; lastKnownFileType = sourcecode.c.h; path = ZMPropertyNormalizationResult.h; sourceTree = "<group>"; };
		5EFE9C082126BF9D007932A6 /* ZMPropertyNormalizationResult.m */ = {isa = PBXFileReference; lastKnownFileType = sourcecode.c.objc; path = ZMPropertyNormalizationResult.m; sourceTree = "<group>"; };
		5EFE9C0B2126CB71007932A6 /* UnregisteredUserTests.swift */ = {isa = PBXFileReference; lastKnownFileType = sourcecode.swift; path = UnregisteredUserTests.swift; sourceTree = "<group>"; };
		5EFE9C0E2126D3FA007932A6 /* NormalizationResult.swift */ = {isa = PBXFileReference; lastKnownFileType = sourcecode.swift; path = NormalizationResult.swift; sourceTree = "<group>"; };
		6308F8A12A273C0B0072A177 /* BaseFetchMLSGroupInfoAction.swift */ = {isa = PBXFileReference; lastKnownFileType = sourcecode.swift; path = BaseFetchMLSGroupInfoAction.swift; sourceTree = "<group>"; };
		6308F8A32A273C680072A177 /* FetchMLSSubconversationGroupInfoAction.swift */ = {isa = PBXFileReference; lastKnownFileType = sourcecode.swift; path = FetchMLSSubconversationGroupInfoAction.swift; sourceTree = "<group>"; };
		6308F8A52A273CB70072A177 /* FetchMLSConversationGroupInfoAction.swift */ = {isa = PBXFileReference; lastKnownFileType = sourcecode.swift; path = FetchMLSConversationGroupInfoAction.swift; sourceTree = "<group>"; };
		631346922B56D97A000D7ABE /* Feature.MLSMigration.swift */ = {isa = PBXFileReference; fileEncoding = 4; lastKnownFileType = sourcecode.swift; path = Feature.MLSMigration.swift; sourceTree = "<group>"; };
		631A0577240420380062B387 /* UserClient+SafeLogging.swift */ = {isa = PBXFileReference; lastKnownFileType = sourcecode.swift; path = "UserClient+SafeLogging.swift"; sourceTree = "<group>"; };
		631A0585240439470062B387 /* UserClientTests+SafeLogging.swift */ = {isa = PBXFileReference; lastKnownFileType = sourcecode.swift; path = "UserClientTests+SafeLogging.swift"; sourceTree = "<group>"; };
		6326E4712AEBB2E4006EEA28 /* ProteusToMLSMigrationCoordinatorTests.swift */ = {isa = PBXFileReference; lastKnownFileType = sourcecode.swift; path = ProteusToMLSMigrationCoordinatorTests.swift; sourceTree = "<group>"; };
		6326E4732AEBB92D006EEA28 /* ProteusToMLSMigrationStorage.swift */ = {isa = PBXFileReference; lastKnownFileType = sourcecode.swift; path = ProteusToMLSMigrationStorage.swift; sourceTree = "<group>"; };
		63298D992434D04D006B6018 /* GenericMessage+External.swift */ = {isa = PBXFileReference; lastKnownFileType = sourcecode.swift; path = "GenericMessage+External.swift"; sourceTree = "<group>"; };
		63298D9B24374094006B6018 /* GenericMessageTests+External.swift */ = {isa = PBXFileReference; lastKnownFileType = sourcecode.swift; path = "GenericMessageTests+External.swift"; sourceTree = "<group>"; };
		63298D9D24374489006B6018 /* Dictionary+ObjectForKey.swift */ = {isa = PBXFileReference; lastKnownFileType = sourcecode.swift; path = "Dictionary+ObjectForKey.swift"; sourceTree = "<group>"; };
		63340BBC241C2BC5004ED87C /* store2-80-0.wiredatabase */ = {isa = PBXFileReference; lastKnownFileType = file; path = "store2-80-0.wiredatabase"; sourceTree = "<group>"; };
		63370C6B242A510A0072C37F /* ZMOTRMessage+UpdateEvent.swift */ = {isa = PBXFileReference; lastKnownFileType = sourcecode.swift; path = "ZMOTRMessage+UpdateEvent.swift"; sourceTree = "<group>"; };
		63370CBA242CB84A0072C37F /* CompositeMessageItemContent.swift */ = {isa = PBXFileReference; lastKnownFileType = sourcecode.swift; path = CompositeMessageItemContent.swift; sourceTree = "<group>"; };
		63370CBC242CBA0A0072C37F /* CompositeMessageData.swift */ = {isa = PBXFileReference; lastKnownFileType = sourcecode.swift; path = CompositeMessageData.swift; sourceTree = "<group>"; };
		63370CC3242CFA860072C37F /* ZMAssetClientMessage+UpdateEvent.swift */ = {isa = PBXFileReference; lastKnownFileType = sourcecode.swift; path = "ZMAssetClientMessage+UpdateEvent.swift"; sourceTree = "<group>"; };
		63370CC8242E3B990072C37F /* ZMMessage+Conversation.swift */ = {isa = PBXFileReference; lastKnownFileType = sourcecode.swift; path = "ZMMessage+Conversation.swift"; sourceTree = "<group>"; };
		63370CF42431F3ED0072C37F /* CompositeMessageItemContentTests.swift */ = {isa = PBXFileReference; lastKnownFileType = sourcecode.swift; path = CompositeMessageItemContentTests.swift; sourceTree = "<group>"; };
		63370CF72431F5DE0072C37F /* BaseCompositeMessageTests.swift */ = {isa = PBXFileReference; lastKnownFileType = sourcecode.swift; path = BaseCompositeMessageTests.swift; sourceTree = "<group>"; };
		63495DEF23F6BD2A002A7C59 /* GenericMessageTests.swift */ = {isa = PBXFileReference; lastKnownFileType = sourcecode.swift; path = GenericMessageTests.swift; sourceTree = "<group>"; };
		63495E1A23FED9A9002A7C59 /* ZMUser+Protobuf.swift */ = {isa = PBXFileReference; lastKnownFileType = sourcecode.swift; path = "ZMUser+Protobuf.swift"; sourceTree = "<group>"; };
		6354BDF22746C30900880D50 /* ZMConversation+Federation.swift */ = {isa = PBXFileReference; lastKnownFileType = sourcecode.swift; path = "ZMConversation+Federation.swift"; sourceTree = "<group>"; };
		6354BDF42747BD9600880D50 /* ZMConversationTests+Federation.swift */ = {isa = PBXFileReference; lastKnownFileType = sourcecode.swift; path = "ZMConversationTests+Federation.swift"; sourceTree = "<group>"; };
		6374562129C3323D001D1A33 /* CoreCryptoKeyProviderTests.swift */ = {isa = PBXFileReference; lastKnownFileType = sourcecode.swift; path = CoreCryptoKeyProviderTests.swift; sourceTree = "<group>"; };
		63880548240EA8950043B641 /* ZMClientMessageTests+Composite.swift */ = {isa = PBXFileReference; lastKnownFileType = sourcecode.swift; path = "ZMClientMessageTests+Composite.swift"; sourceTree = "<group>"; };
		638805642410FE920043B641 /* ButtonState.swift */ = {isa = PBXFileReference; lastKnownFileType = sourcecode.swift; path = ButtonState.swift; sourceTree = "<group>"; };
		638941ED2AF4FD4B0051ABFD /* RemoveLocalConversationUseCase.swift */ = {isa = PBXFileReference; lastKnownFileType = sourcecode.swift; path = RemoveLocalConversationUseCase.swift; sourceTree = "<group>"; };
		638941F52AF5211D0051ABFD /* RemoveLocalConversationUseCaseTests.swift */ = {isa = PBXFileReference; lastKnownFileType = sourcecode.swift; path = RemoveLocalConversationUseCaseTests.swift; sourceTree = "<group>"; };
		6391A7F62A6FD66A00832665 /* DuplicateClientsMigrationPolicy.swift */ = {isa = PBXFileReference; fileEncoding = 4; lastKnownFileType = sourcecode.swift; path = DuplicateClientsMigrationPolicy.swift; sourceTree = "<group>"; };
		6391A7F92A6FD6FC00832665 /* MappingModel_2.106-2.107.xcmappingmodel */ = {isa = PBXFileReference; lastKnownFileType = wrapper.xcmappingmodel; path = "MappingModel_2.106-2.107.xcmappingmodel"; sourceTree = "<group>"; };
		6391A7FB2A6FD7C900832665 /* DatabaseMigrationTests+UserClientUniqueness.swift */ = {isa = PBXFileReference; fileEncoding = 4; lastKnownFileType = sourcecode.swift; path = "DatabaseMigrationTests+UserClientUniqueness.swift"; sourceTree = "<group>"; };
		6391A7FE2A6FDB9100832665 /* store2-107-0.wiredatabase */ = {isa = PBXFileReference; lastKnownFileType = file; path = "store2-107-0.wiredatabase"; sourceTree = "<group>"; };
		6398545E2B346A0700AA10DE /* zmessaging2.112.0.xcdatamodel */ = {isa = PBXFileReference; lastKnownFileType = wrapper.xcdatamodel; path = zmessaging2.112.0.xcdatamodel; sourceTree = "<group>"; };
		639971AD2B2732E6009DD5CF /* CommitSender.swift */ = {isa = PBXFileReference; lastKnownFileType = sourcecode.swift; path = CommitSender.swift; sourceTree = "<group>"; };
		639971AF2B27346B009DD5CF /* CommitError.swift */ = {isa = PBXFileReference; lastKnownFileType = sourcecode.swift; path = CommitError.swift; sourceTree = "<group>"; };
		639971B12B2734C0009DD5CF /* ExternalCommitError.swift */ = {isa = PBXFileReference; lastKnownFileType = sourcecode.swift; path = ExternalCommitError.swift; sourceTree = "<group>"; };
		639971C02B28C5FA009DD5CF /* CommitSenderTests.swift */ = {isa = PBXFileReference; lastKnownFileType = sourcecode.swift; path = CommitSenderTests.swift; sourceTree = "<group>"; };
		63AFE2D5244F49A90003F619 /* GenericMessage+MessageCapable.swift */ = {isa = PBXFileReference; lastKnownFileType = sourcecode.swift; path = "GenericMessage+MessageCapable.swift"; sourceTree = "<group>"; };
		63B1333729A503D000009D84 /* ProteusServiceInterface.swift */ = {isa = PBXFileReference; fileEncoding = 4; lastKnownFileType = sourcecode.swift; path = ProteusServiceInterface.swift; sourceTree = "<group>"; };
		63B1333829A503D000009D84 /* ProteusService.swift */ = {isa = PBXFileReference; fileEncoding = 4; lastKnownFileType = sourcecode.swift; path = ProteusService.swift; sourceTree = "<group>"; };
		63B1333A29A503D000009D84 /* MLSGroup.swift */ = {isa = PBXFileReference; fileEncoding = 4; lastKnownFileType = sourcecode.swift; path = MLSGroup.swift; sourceTree = "<group>"; };
		63B1333B29A503D000009D84 /* MLSActionsProvider.swift */ = {isa = PBXFileReference; fileEncoding = 4; lastKnownFileType = sourcecode.swift; path = MLSActionsProvider.swift; sourceTree = "<group>"; };
		63B1333D29A503D000009D84 /* MLSGroupID.swift */ = {isa = PBXFileReference; fileEncoding = 4; lastKnownFileType = sourcecode.swift; path = MLSGroupID.swift; sourceTree = "<group>"; };
		63B1333E29A503D000009D84 /* MLSActionExecutor.swift */ = {isa = PBXFileReference; fileEncoding = 4; lastKnownFileType = sourcecode.swift; path = MLSActionExecutor.swift; sourceTree = "<group>"; };
		63B1334029A503D000009D84 /* MLSService.swift */ = {isa = PBXFileReference; fileEncoding = 4; lastKnownFileType = sourcecode.swift; path = MLSService.swift; sourceTree = "<group>"; };
		63B1334229A503D000009D84 /* BackendMLSPublicKeys.swift */ = {isa = PBXFileReference; fileEncoding = 4; lastKnownFileType = sourcecode.swift; path = BackendMLSPublicKeys.swift; sourceTree = "<group>"; };
		63B1334329A503D000009D84 /* MessageProtocol.swift */ = {isa = PBXFileReference; fileEncoding = 4; lastKnownFileType = sourcecode.swift; path = MessageProtocol.swift; sourceTree = "<group>"; };
		63B1334429A503D000009D84 /* CoreCryptoConfiguration.swift */ = {isa = PBXFileReference; fileEncoding = 4; lastKnownFileType = sourcecode.swift; path = CoreCryptoConfiguration.swift; sourceTree = "<group>"; };
		63B1334529A503D000009D84 /* MLSClientID.swift */ = {isa = PBXFileReference; fileEncoding = 4; lastKnownFileType = sourcecode.swift; path = MLSClientID.swift; sourceTree = "<group>"; };
		63B1334629A503D000009D84 /* CoreCryptoKeyProvider.swift */ = {isa = PBXFileReference; fileEncoding = 4; lastKnownFileType = sourcecode.swift; path = CoreCryptoKeyProvider.swift; sourceTree = "<group>"; };
		63B1334729A503D000009D84 /* SyncStatusProtocol.swift */ = {isa = PBXFileReference; fileEncoding = 4; lastKnownFileType = sourcecode.swift; path = SyncStatusProtocol.swift; sourceTree = "<group>"; };
		63B1334929A503D000009D84 /* UploadSelfMLSKeyPackagesAction.swift */ = {isa = PBXFileReference; fileEncoding = 4; lastKnownFileType = sourcecode.swift; path = UploadSelfMLSKeyPackagesAction.swift; sourceTree = "<group>"; };
		63B1334A29A503D000009D84 /* SendMLSMessageAction.swift */ = {isa = PBXFileReference; fileEncoding = 4; lastKnownFileType = sourcecode.swift; path = SendMLSMessageAction.swift; sourceTree = "<group>"; };
		63B1334B29A503D000009D84 /* SendCommitBundleAction.swift */ = {isa = PBXFileReference; fileEncoding = 4; lastKnownFileType = sourcecode.swift; path = SendCommitBundleAction.swift; sourceTree = "<group>"; };
		63B1334C29A503D000009D84 /* FetchBackendMLSPublicKeysAction.swift */ = {isa = PBXFileReference; fileEncoding = 4; lastKnownFileType = sourcecode.swift; path = FetchBackendMLSPublicKeysAction.swift; sourceTree = "<group>"; };
		63B1334D29A503D000009D84 /* CountSelfMLSKeyPackagesAction.swift */ = {isa = PBXFileReference; fileEncoding = 4; lastKnownFileType = sourcecode.swift; path = CountSelfMLSKeyPackagesAction.swift; sourceTree = "<group>"; };
		63B1334F29A503D000009D84 /* ClaimMLSKeyPackageAction.swift */ = {isa = PBXFileReference; fileEncoding = 4; lastKnownFileType = sourcecode.swift; path = ClaimMLSKeyPackageAction.swift; sourceTree = "<group>"; };
		63B1335029A503D000009D84 /* MLSGroupStatus.swift */ = {isa = PBXFileReference; fileEncoding = 4; lastKnownFileType = sourcecode.swift; path = MLSGroupStatus.swift; sourceTree = "<group>"; };
		63B1335129A503D000009D84 /* CoreCryptoCallbacks.swift */ = {isa = PBXFileReference; fileEncoding = 4; lastKnownFileType = sourcecode.swift; path = CoreCryptoCallbacks.swift; sourceTree = "<group>"; };
		63B1335329A503D000009D84 /* StaleMLSKeyMaterialDetector.swift */ = {isa = PBXFileReference; fileEncoding = 4; lastKnownFileType = sourcecode.swift; path = StaleMLSKeyMaterialDetector.swift; sourceTree = "<group>"; };
		63B1337229A798C800009D84 /* ProteusProvider.swift */ = {isa = PBXFileReference; lastKnownFileType = sourcecode.swift; path = ProteusProvider.swift; sourceTree = "<group>"; };
		63B658DD243754E100EF463F /* GenericMessage+UpdateEvent.swift */ = {isa = PBXFileReference; fileEncoding = 4; lastKnownFileType = sourcecode.swift; path = "GenericMessage+UpdateEvent.swift"; sourceTree = "<group>"; };
		63B658DF243789DE00EF463F /* GenericMessage+Assets.swift */ = {isa = PBXFileReference; lastKnownFileType = sourcecode.swift; path = "GenericMessage+Assets.swift"; sourceTree = "<group>"; };
		63B74CBC2AE1715000A73006 /* ProteusToMLSMigrationCoordinator.swift */ = {isa = PBXFileReference; lastKnownFileType = sourcecode.swift; path = ProteusToMLSMigrationCoordinator.swift; sourceTree = "<group>"; };
		63BEF5862A2636BC00F482E8 /* MLSConferenceInfo.swift */ = {isa = PBXFileReference; lastKnownFileType = sourcecode.swift; path = MLSConferenceInfo.swift; sourceTree = "<group>"; };
		63C07014291144F70075D598 /* CoreCryptoConfigProviderTests.swift */ = {isa = PBXFileReference; lastKnownFileType = sourcecode.swift; path = CoreCryptoConfigProviderTests.swift; sourceTree = "<group>"; };
		63C2EABC2A93B174008A0AB7 /* AddParticipantAction.swift */ = {isa = PBXFileReference; lastKnownFileType = sourcecode.swift; path = AddParticipantAction.swift; sourceTree = "<group>"; };
		63C2EABE2A93B1E7008A0AB7 /* RemoveParticipantAction.swift */ = {isa = PBXFileReference; lastKnownFileType = sourcecode.swift; path = RemoveParticipantAction.swift; sourceTree = "<group>"; };
		63C2EAC02A93B244008A0AB7 /* SyncConversationAction.swift */ = {isa = PBXFileReference; lastKnownFileType = sourcecode.swift; path = SyncConversationAction.swift; sourceTree = "<group>"; };
		63CA8214240812620073426A /* ZMClientMessage+Composite.swift */ = {isa = PBXFileReference; lastKnownFileType = sourcecode.swift; path = "ZMClientMessage+Composite.swift"; sourceTree = "<group>"; };
		63D41E4E2452EA080076826F /* ZMConversation+SelfConversation.swift */ = {isa = PBXFileReference; lastKnownFileType = sourcecode.swift; path = "ZMConversation+SelfConversation.swift"; sourceTree = "<group>"; };
		63D41E502452F0A60076826F /* ZMMessage+Removal.swift */ = {isa = PBXFileReference; lastKnownFileType = sourcecode.swift; path = "ZMMessage+Removal.swift"; sourceTree = "<group>"; };
		63D41E5224531BAD0076826F /* ZMMessage+Reaction.swift */ = {isa = PBXFileReference; lastKnownFileType = sourcecode.swift; path = "ZMMessage+Reaction.swift"; sourceTree = "<group>"; };
		63D41E6C245733AC0076826F /* ZMMessageTests+Removal.swift */ = {isa = PBXFileReference; lastKnownFileType = sourcecode.swift; path = "ZMMessageTests+Removal.swift"; sourceTree = "<group>"; };
		63D41E6E24573F420076826F /* ZMConversationTests+SelfConversation.swift */ = {isa = PBXFileReference; lastKnownFileType = sourcecode.swift; path = "ZMConversationTests+SelfConversation.swift"; sourceTree = "<group>"; };
		63D41E7024597E420076826F /* GenericMessage+Flags.swift */ = {isa = PBXFileReference; lastKnownFileType = sourcecode.swift; path = "GenericMessage+Flags.swift"; sourceTree = "<group>"; };
		63D9A19D282AA0050074C20C /* NSManagedObjectContext+Federation.swift */ = {isa = PBXFileReference; lastKnownFileType = sourcecode.swift; path = "NSManagedObjectContext+Federation.swift"; sourceTree = "<group>"; };
		63DA335D286C9CF000818C3C /* NSManagedObjectContext+MLSService.swift */ = {isa = PBXFileReference; lastKnownFileType = sourcecode.swift; path = "NSManagedObjectContext+MLSService.swift"; sourceTree = "<group>"; };
		63DA3372286CA43300818C3C /* ZMConversation+MLS.swift */ = {isa = PBXFileReference; lastKnownFileType = sourcecode.swift; path = "ZMConversation+MLS.swift"; sourceTree = "<group>"; };
		63DA33AE28746CC100818C3C /* store2-103-0.wiredatabase */ = {isa = PBXFileReference; lastKnownFileType = file; path = "store2-103-0.wiredatabase"; sourceTree = "<group>"; };
		63E21AE1291E92770084A942 /* FetchUserClientsAction.swift */ = {isa = PBXFileReference; fileEncoding = 4; lastKnownFileType = sourcecode.swift; path = FetchUserClientsAction.swift; sourceTree = "<group>"; };
		63E313D2274D5F57002EAF1D /* ZMConversationTests+Team.swift */ = {isa = PBXFileReference; lastKnownFileType = sourcecode.swift; path = "ZMConversationTests+Team.swift"; sourceTree = "<group>"; };
		63F0780C29F292770031E19D /* FetchSubgroupAction.swift */ = {isa = PBXFileReference; lastKnownFileType = sourcecode.swift; path = FetchSubgroupAction.swift; sourceTree = "<group>"; };
		63F0781129F6C59D0031E19D /* MLSSubgroup.swift */ = {isa = PBXFileReference; lastKnownFileType = sourcecode.swift; path = MLSSubgroup.swift; sourceTree = "<group>"; };
		63F376D92834FF7200FE1F05 /* NSManagedObjectContextTests+Federation.swift */ = {isa = PBXFileReference; lastKnownFileType = sourcecode.swift; path = "NSManagedObjectContextTests+Federation.swift"; sourceTree = "<group>"; };
		63F65F00246B073900534A69 /* GenericMessage+Content.swift */ = {isa = PBXFileReference; lastKnownFileType = sourcecode.swift; path = "GenericMessage+Content.swift"; sourceTree = "<group>"; };
		63FACD55291BC598003AB25D /* MLSClientIDTests.swift */ = {isa = PBXFileReference; lastKnownFileType = sourcecode.swift; path = MLSClientIDTests.swift; sourceTree = "<group>"; };
		63FCE54728C78D1F00126D9D /* ZMConversationTests+Predicates.swift */ = {isa = PBXFileReference; lastKnownFileType = sourcecode.swift; path = "ZMConversationTests+Predicates.swift"; sourceTree = "<group>"; };
		70E77B7C273188150021EE70 /* ZMConversation+Role.swift */ = {isa = PBXFileReference; lastKnownFileType = sourcecode.swift; path = "ZMConversation+Role.swift"; sourceTree = "<group>"; };
		7A2778C5285223D90044A73F /* KeychainManager.swift */ = {isa = PBXFileReference; lastKnownFileType = sourcecode.swift; path = KeychainManager.swift; sourceTree = "<group>"; };
		7A2778C7285329210044A73F /* KeychainManagerTests.swift */ = {isa = PBXFileReference; lastKnownFileType = sourcecode.swift; path = KeychainManagerTests.swift; sourceTree = "<group>"; };
		7C88C5312182F6150037DD03 /* ZMClientMessageTests+Replies.swift */ = {isa = PBXFileReference; fileEncoding = 4; lastKnownFileType = sourcecode.swift; path = "ZMClientMessageTests+Replies.swift"; sourceTree = "<group>"; };
		7C8BFFDE22FC5E1600B3C8A5 /* ZMUser+Validation.swift */ = {isa = PBXFileReference; lastKnownFileType = sourcecode.swift; path = "ZMUser+Validation.swift"; sourceTree = "<group>"; };
		7CBC3FC020177C3C008D06E4 /* RasterImages+Protobuf.swift */ = {isa = PBXFileReference; lastKnownFileType = sourcecode.swift; path = "RasterImages+Protobuf.swift"; sourceTree = "<group>"; };
		8704676A21513DE900C628D7 /* ZMOTRMessage+Unarchive.swift */ = {isa = PBXFileReference; lastKnownFileType = sourcecode.swift; path = "ZMOTRMessage+Unarchive.swift"; sourceTree = "<group>"; };
		871DD79E2084A316006B1C56 /* BatchDeleteTests.swift */ = {isa = PBXFileReference; lastKnownFileType = sourcecode.swift; path = BatchDeleteTests.swift; sourceTree = "<group>"; };
		872A2E891FFD2FBF00900B22 /* ZMSearchUserPayloadParsingTests.swift */ = {isa = PBXFileReference; lastKnownFileType = sourcecode.swift; path = ZMSearchUserPayloadParsingTests.swift; sourceTree = "<group>"; };
		873B88FB204044AC00FBE254 /* ConversationCreationOptions.swift */ = {isa = PBXFileReference; lastKnownFileType = sourcecode.swift; path = ConversationCreationOptions.swift; sourceTree = "<group>"; };
		873B88FD2040470900FBE254 /* ConversationCreationOptionsTests.swift */ = {isa = PBXFileReference; lastKnownFileType = sourcecode.swift; path = ConversationCreationOptionsTests.swift; sourceTree = "<group>"; };
		874D9797211064D300B07674 /* ZMConversationLastMessagesTest.swift */ = {isa = PBXFileReference; lastKnownFileType = sourcecode.swift; path = ZMConversationLastMessagesTest.swift; sourceTree = "<group>"; };
		8767E85A216391DF00390F75 /* ZMConversation+Mute.swift */ = {isa = PBXFileReference; lastKnownFileType = sourcecode.swift; path = "ZMConversation+Mute.swift"; sourceTree = "<group>"; };
		8767E8672163B9EE00390F75 /* ZMConversationTests+Mute.swift */ = {isa = PBXFileReference; lastKnownFileType = sourcecode.swift; path = "ZMConversationTests+Mute.swift"; sourceTree = "<group>"; };
		87A7FA23203DD11100AA066C /* ZMConversationTests+AccessMode.swift */ = {isa = PBXFileReference; lastKnownFileType = sourcecode.swift; path = "ZMConversationTests+AccessMode.swift"; sourceTree = "<group>"; };
		87C125F61EF94EE800D28DC1 /* ZMManagedObject+Grouping.swift */ = {isa = PBXFileReference; fileEncoding = 4; lastKnownFileType = sourcecode.swift; path = "ZMManagedObject+Grouping.swift"; sourceTree = "<group>"; };
		87C125F81EF94F2E00D28DC1 /* ZMManagedObjectGroupingTests.swift */ = {isa = PBXFileReference; fileEncoding = 4; lastKnownFileType = sourcecode.swift; path = ZMManagedObjectGroupingTests.swift; sourceTree = "<group>"; };
		87C1C25E207F7DA80083BF6B /* InvalidGenericMessageDataRemoval.swift */ = {isa = PBXFileReference; lastKnownFileType = sourcecode.swift; path = InvalidGenericMessageDataRemoval.swift; sourceTree = "<group>"; };
		87C1C260207F812F0083BF6B /* InvalidGenericMessageDataRemovalTests.swift */ = {isa = PBXFileReference; lastKnownFileType = sourcecode.swift; path = InvalidGenericMessageDataRemovalTests.swift; sourceTree = "<group>"; };
		87D9CCE81F27606200AA4388 /* NSManagedObjectContext+TearDown.swift */ = {isa = PBXFileReference; fileEncoding = 4; lastKnownFileType = sourcecode.swift; path = "NSManagedObjectContext+TearDown.swift"; sourceTree = "<group>"; };
		87DF59BF1F729FDA00C7B406 /* ZMMovedIndexTests.swift */ = {isa = PBXFileReference; fileEncoding = 4; lastKnownFileType = sourcecode.swift; path = ZMMovedIndexTests.swift; sourceTree = "<group>"; };
		87E2CE302119F6AB0034C2C4 /* ZMClientMessageTests+Cleared.swift */ = {isa = PBXFileReference; lastKnownFileType = sourcecode.swift; path = "ZMClientMessageTests+Cleared.swift"; sourceTree = "<group>"; };
		87E9508A2118B2DA00306AA7 /* ZMConversation+DeleteOlderMessages.swift */ = {isa = PBXFileReference; lastKnownFileType = sourcecode.swift; path = "ZMConversation+DeleteOlderMessages.swift"; sourceTree = "<group>"; };
		87EFA3AB210F52C6004DFA53 /* ZMConversation+LastMessages.swift */ = {isa = PBXFileReference; lastKnownFileType = sourcecode.swift; path = "ZMConversation+LastMessages.swift"; sourceTree = "<group>"; };
		A90676E6238EAE8B006417AC /* ParticipantRole.swift */ = {isa = PBXFileReference; lastKnownFileType = sourcecode.swift; path = ParticipantRole.swift; sourceTree = "<group>"; };
		A90676E8238EB05E006417AC /* Action.swift */ = {isa = PBXFileReference; fileEncoding = 4; lastKnownFileType = sourcecode.swift; path = Action.swift; sourceTree = "<group>"; };
		A90676E9238EB05F006417AC /* Role.swift */ = {isa = PBXFileReference; fileEncoding = 4; lastKnownFileType = sourcecode.swift; path = Role.swift; sourceTree = "<group>"; };
		A90B3E2C23A255D5003EFED4 /* ZMConversation+Creation.swift */ = {isa = PBXFileReference; lastKnownFileType = sourcecode.swift; path = "ZMConversation+Creation.swift"; sourceTree = "<group>"; };
		A90D62C723A159B600F680CC /* ZMConversation+Transport.swift */ = {isa = PBXFileReference; lastKnownFileType = sourcecode.swift; path = "ZMConversation+Transport.swift"; sourceTree = "<group>"; };
		A9128ACF2398067E0056F591 /* ZMConversationTests+Participants.swift */ = {isa = PBXFileReference; lastKnownFileType = sourcecode.swift; path = "ZMConversationTests+Participants.swift"; sourceTree = "<group>"; };
		A923D77D239DB87700F47B85 /* ZMConversationTests+SecurityLevel.swift */ = {isa = PBXFileReference; lastKnownFileType = sourcecode.swift; path = "ZMConversationTests+SecurityLevel.swift"; sourceTree = "<group>"; };
		A927F52623A029250058D744 /* ParticipantRoleTests.swift */ = {isa = PBXFileReference; lastKnownFileType = sourcecode.swift; path = ParticipantRoleTests.swift; sourceTree = "<group>"; };
		A93724A126983100005FD532 /* ZMMessageTests.swift */ = {isa = PBXFileReference; lastKnownFileType = sourcecode.swift; path = ZMMessageTests.swift; sourceTree = "<group>"; };
		A94166FB2680CCB5001F4E37 /* ZMConversationTests.swift */ = {isa = PBXFileReference; fileEncoding = 4; lastKnownFileType = sourcecode.swift; path = ZMConversationTests.swift; sourceTree = "<group>"; };
		A943BBE725B5A59D003D66BA /* ConversationLike.swift */ = {isa = PBXFileReference; lastKnownFileType = sourcecode.swift; path = ConversationLike.swift; sourceTree = "<group>"; };
		A949418E23E1DB78001B0373 /* ZMConnection+Fetch.swift */ = {isa = PBXFileReference; lastKnownFileType = sourcecode.swift; path = "ZMConnection+Fetch.swift"; sourceTree = "<group>"; };
		A9536FD223ACD23100CFD528 /* ConversationTests+gapsAndWindows.swift */ = {isa = PBXFileReference; lastKnownFileType = sourcecode.swift; path = "ConversationTests+gapsAndWindows.swift"; sourceTree = "<group>"; };
		A95E7BF4239134E600935B88 /* ZMConversation+Participants.swift */ = {isa = PBXFileReference; fileEncoding = 4; lastKnownFileType = sourcecode.swift; path = "ZMConversation+Participants.swift"; sourceTree = "<group>"; };
		A96524B823CDE07200303C60 /* String+WordTests.swift */ = {isa = PBXFileReference; lastKnownFileType = sourcecode.swift; path = "String+WordTests.swift"; sourceTree = "<group>"; };
		A96E7A9725A35CEF004FAADC /* ZMConversationTests+Knock.swift */ = {isa = PBXFileReference; fileEncoding = 4; lastKnownFileType = sourcecode.swift; path = "ZMConversationTests+Knock.swift"; sourceTree = "<group>"; };
		A982B46523BE1B86001828A6 /* ConversationTests.swift */ = {isa = PBXFileReference; lastKnownFileType = sourcecode.swift; path = ConversationTests.swift; sourceTree = "<group>"; };
		A995F05B23968D8500FAC3CF /* ParticipantRoleChangeInfo.swift */ = {isa = PBXFileReference; fileEncoding = 4; lastKnownFileType = sourcecode.swift; path = ParticipantRoleChangeInfo.swift; sourceTree = "<group>"; };
		A995F05D239690B300FAC3CF /* ParticipantRoleObserverTests.swift */ = {isa = PBXFileReference; fileEncoding = 4; lastKnownFileType = sourcecode.swift; path = ParticipantRoleObserverTests.swift; sourceTree = "<group>"; };
		A99B8A71268221A6006B4D29 /* ZMImageMessage.swift */ = {isa = PBXFileReference; fileEncoding = 4; lastKnownFileType = sourcecode.swift; path = ZMImageMessage.swift; sourceTree = "<group>"; };
		A9EEFEF923A6D0CB0007828A /* RolesMigrationTests.swift */ = {isa = PBXFileReference; lastKnownFileType = sourcecode.swift; path = RolesMigrationTests.swift; sourceTree = "<group>"; };
		A9FA524723A14E2B003AD4C6 /* RoleTests.swift */ = {isa = PBXFileReference; lastKnownFileType = sourcecode.swift; path = RoleTests.swift; sourceTree = "<group>"; };
		A9FA524923A1598B003AD4C6 /* ActionTests.swift */ = {isa = PBXFileReference; lastKnownFileType = sourcecode.swift; path = ActionTests.swift; sourceTree = "<group>"; };
		BF0D07F91E4C7B1100B934EB /* TextSearchQueryTests.swift */ = {isa = PBXFileReference; fileEncoding = 4; lastKnownFileType = sourcecode.swift; path = TextSearchQueryTests.swift; sourceTree = "<group>"; };
		BF103F9C1F0112F30047FDE5 /* ManagedObjectObserver.swift */ = {isa = PBXFileReference; fileEncoding = 4; lastKnownFileType = sourcecode.swift; path = ManagedObjectObserver.swift; sourceTree = "<group>"; };
		BF103FA01F0138390047FDE5 /* ManagedObjectContextChangeObserverTests.swift */ = {isa = PBXFileReference; fileEncoding = 4; lastKnownFileType = sourcecode.swift; path = ManagedObjectContextChangeObserverTests.swift; sourceTree = "<group>"; };
		BF10B58A1E6432ED00E7036E /* Message.swift */ = {isa = PBXFileReference; fileEncoding = 4; lastKnownFileType = sourcecode.swift; path = Message.swift; sourceTree = "<group>"; };
		BF10B5951E64591600E7036E /* AnalyticsType.swift */ = {isa = PBXFileReference; fileEncoding = 4; lastKnownFileType = sourcecode.swift; path = AnalyticsType.swift; sourceTree = "<group>"; };
		BF10B5961E64591600E7036E /* NSManagedObjectContext+Analytics.swift */ = {isa = PBXFileReference; fileEncoding = 4; lastKnownFileType = sourcecode.swift; path = "NSManagedObjectContext+Analytics.swift"; sourceTree = "<group>"; };
		BF10B59C1E645A3300E7036E /* Analytics+UnknownMessage.swift */ = {isa = PBXFileReference; fileEncoding = 4; lastKnownFileType = sourcecode.swift; path = "Analytics+UnknownMessage.swift"; sourceTree = "<group>"; };
		BF1B98031EC313C600DE033B /* Team.swift */ = {isa = PBXFileReference; fileEncoding = 4; lastKnownFileType = sourcecode.swift; path = Team.swift; sourceTree = "<group>"; };
		BF1B98061EC31A3C00DE033B /* Member.swift */ = {isa = PBXFileReference; fileEncoding = 4; lastKnownFileType = sourcecode.swift; path = Member.swift; sourceTree = "<group>"; };
		BF1B98081EC31A4200DE033B /* Permissions.swift */ = {isa = PBXFileReference; fileEncoding = 4; lastKnownFileType = sourcecode.swift; path = Permissions.swift; sourceTree = "<group>"; };
		BF1B980A1EC31D6100DE033B /* TeamDeletionRuleTests.swift */ = {isa = PBXFileReference; fileEncoding = 4; lastKnownFileType = sourcecode.swift; path = TeamDeletionRuleTests.swift; sourceTree = "<group>"; };
		BF1B980C1EC3410000DE033B /* PermissionsTests.swift */ = {isa = PBXFileReference; fileEncoding = 4; lastKnownFileType = sourcecode.swift; path = PermissionsTests.swift; sourceTree = "<group>"; };
		BF2ADF621E28CF1E00E81B1E /* SharedObjectStore.swift */ = {isa = PBXFileReference; fileEncoding = 4; lastKnownFileType = sourcecode.swift; path = SharedObjectStore.swift; sourceTree = "<group>"; };
		BF3493EA1EC34C0B00B0C314 /* TeamTests.swift */ = {isa = PBXFileReference; fileEncoding = 4; lastKnownFileType = sourcecode.swift; path = TeamTests.swift; sourceTree = "<group>"; };
		BF3493EF1EC3569800B0C314 /* MemberTests.swift */ = {isa = PBXFileReference; fileEncoding = 4; lastKnownFileType = sourcecode.swift; path = MemberTests.swift; sourceTree = "<group>"; };
		BF3493F11EC3623200B0C314 /* ZMUser+Teams.swift */ = {isa = PBXFileReference; fileEncoding = 4; lastKnownFileType = sourcecode.swift; path = "ZMUser+Teams.swift"; sourceTree = "<group>"; };
		BF3493FF1EC46D3D00B0C314 /* ZMConversationTests+Teams.swift */ = {isa = PBXFileReference; fileEncoding = 4; lastKnownFileType = sourcecode.swift; name = "ZMConversationTests+Teams.swift"; path = "Conversation/ZMConversationTests+Teams.swift"; sourceTree = "<group>"; };
		BF3494071EC5A90400B0C314 /* ZMUser+OneOnOne.h */ = {isa = PBXFileReference; fileEncoding = 4; lastKnownFileType = sourcecode.c.h; path = "ZMUser+OneOnOne.h"; sourceTree = "<group>"; };
		BF421B2C1EF3F91D0079533A /* Team+Patches.swift */ = {isa = PBXFileReference; fileEncoding = 4; lastKnownFileType = sourcecode.swift; path = "Team+Patches.swift"; sourceTree = "<group>"; };
		BF4666291DCB71B0007463FF /* V3Asset.swift */ = {isa = PBXFileReference; fileEncoding = 4; lastKnownFileType = sourcecode.swift; path = V3Asset.swift; sourceTree = "<group>"; };
		BF491CCE1F02A6CF0055EE44 /* Member+Patches.swift */ = {isa = PBXFileReference; fileEncoding = 4; lastKnownFileType = sourcecode.swift; path = "Member+Patches.swift"; sourceTree = "<group>"; };
		BF491CDA1F0525DC0055EE44 /* AccountTests.swift */ = {isa = PBXFileReference; fileEncoding = 4; lastKnownFileType = sourcecode.swift; path = AccountTests.swift; sourceTree = "<group>"; };
		BF491CDC1F0525E50055EE44 /* AccountManagerTests.swift */ = {isa = PBXFileReference; fileEncoding = 4; lastKnownFileType = sourcecode.swift; path = AccountManagerTests.swift; sourceTree = "<group>"; };
		BF491CDF1F0529D80055EE44 /* AccountStoreTests.swift */ = {isa = PBXFileReference; fileEncoding = 4; lastKnownFileType = sourcecode.swift; path = AccountStoreTests.swift; sourceTree = "<group>"; };
		BF491CE31F063EDB0055EE44 /* Account.swift */ = {isa = PBXFileReference; fileEncoding = 4; lastKnownFileType = sourcecode.swift; path = Account.swift; sourceTree = "<group>"; };
		BF491CE51F063EE50055EE44 /* AccountStore.swift */ = {isa = PBXFileReference; fileEncoding = 4; lastKnownFileType = sourcecode.swift; path = AccountStore.swift; sourceTree = "<group>"; };
		BF491CE71F063EEB0055EE44 /* AccountManager.swift */ = {isa = PBXFileReference; fileEncoding = 4; lastKnownFileType = sourcecode.swift; path = AccountManager.swift; sourceTree = "<group>"; };
		BF5DF5CC20F4EB3E002BCB67 /* ZMSystemMessage+NewConversation.swift */ = {isa = PBXFileReference; lastKnownFileType = sourcecode.swift; path = "ZMSystemMessage+NewConversation.swift"; sourceTree = "<group>"; };
		BF6EA4D11E2512E800B7BD4B /* ZMConversation+DisplayName.swift */ = {isa = PBXFileReference; fileEncoding = 4; lastKnownFileType = sourcecode.swift; path = "ZMConversation+DisplayName.swift"; sourceTree = "<group>"; };
		BF735CFB1E7050D0003BC61F /* ZMConversationTests+CallSystemMessages.swift */ = {isa = PBXFileReference; fileEncoding = 4; lastKnownFileType = sourcecode.swift; path = "ZMConversationTests+CallSystemMessages.swift"; sourceTree = "<group>"; };
		BF794FE41D14425E00E618C6 /* ZMClientMessageTests+Location.swift */ = {isa = PBXFileReference; fileEncoding = 4; lastKnownFileType = sourcecode.swift; path = "ZMClientMessageTests+Location.swift"; sourceTree = "<group>"; };
		BF8361D91F0A3C41009AE5AC /* NSSecureCoding+Swift.swift */ = {isa = PBXFileReference; fileEncoding = 4; lastKnownFileType = sourcecode.swift; path = "NSSecureCoding+Swift.swift"; sourceTree = "<group>"; };
		BF85CF5E1D227A78006EDB97 /* LocationData.swift */ = {isa = PBXFileReference; fileEncoding = 4; lastKnownFileType = sourcecode.swift; path = LocationData.swift; sourceTree = "<group>"; };
		BF8F3A821E4B61C70079E9E7 /* TextSearchQuery.swift */ = {isa = PBXFileReference; fileEncoding = 4; lastKnownFileType = sourcecode.swift; path = TextSearchQuery.swift; sourceTree = "<group>"; };
		BF949E5A1D3D17FB00587597 /* LinkPreview+ProtobufTests.swift */ = {isa = PBXFileReference; fileEncoding = 4; lastKnownFileType = sourcecode.swift; path = "LinkPreview+ProtobufTests.swift"; sourceTree = "<group>"; };
		BF989D091E8A6A120052BF8F /* SearchUserAsset.swift */ = {isa = PBXFileReference; fileEncoding = 4; lastKnownFileType = sourcecode.swift; path = SearchUserAsset.swift; sourceTree = "<group>"; };
		BFB3BA721E28D38F0032A84F /* SharedObjectStoreTests.swift */ = {isa = PBXFileReference; fileEncoding = 4; lastKnownFileType = sourcecode.swift; path = SharedObjectStoreTests.swift; sourceTree = "<group>"; };
		BFCD502C21511D58008CD845 /* DraftMessage.swift */ = {isa = PBXFileReference; lastKnownFileType = sourcecode.swift; path = DraftMessage.swift; sourceTree = "<group>"; };
		BFCD8A2C1DCB4E8A00C6FCCF /* V2Asset.swift */ = {isa = PBXFileReference; fileEncoding = 4; lastKnownFileType = sourcecode.swift; path = V2Asset.swift; sourceTree = "<group>"; };
		BFCF31DA1DA50C650039B3DC /* GenericMessageTests+NativePush.swift */ = {isa = PBXFileReference; fileEncoding = 4; lastKnownFileType = sourcecode.swift; path = "GenericMessageTests+NativePush.swift"; sourceTree = "<group>"; };
		BFE3A96B1ED2EC110024A05B /* ZMConversationListDirectoryTests+Teams.swift */ = {isa = PBXFileReference; fileEncoding = 4; lastKnownFileType = sourcecode.swift; path = "ZMConversationListDirectoryTests+Teams.swift"; sourceTree = "<group>"; };
		BFE3A96D1ED301020024A05B /* ZMConversationListTests+Teams.swift */ = {isa = PBXFileReference; fileEncoding = 4; lastKnownFileType = sourcecode.swift; path = "ZMConversationListTests+Teams.swift"; sourceTree = "<group>"; };
		BFE764421ED5AAE400C65C3E /* ZMConversation+TeamsTests.swift */ = {isa = PBXFileReference; fileEncoding = 4; lastKnownFileType = sourcecode.swift; path = "ZMConversation+TeamsTests.swift"; sourceTree = "<group>"; };
		BFF8AE8420E4E12A00988700 /* ZMMessage+ShouldDisplay.swift */ = {isa = PBXFileReference; lastKnownFileType = sourcecode.swift; path = "ZMMessage+ShouldDisplay.swift"; sourceTree = "<group>"; };
		BFFBFD921D59E3F00079773E /* ConversationMessage+Deletion.swift */ = {isa = PBXFileReference; fileEncoding = 4; lastKnownFileType = sourcecode.swift; path = "ConversationMessage+Deletion.swift"; sourceTree = "<group>"; };
		BFFBFD941D59E49D0079773E /* ZMClientMessageTests+Deletion.swift */ = {isa = PBXFileReference; fileEncoding = 4; lastKnownFileType = sourcecode.swift; path = "ZMClientMessageTests+Deletion.swift"; sourceTree = "<group>"; };
		CE4EDC081D6D9A3D002A20AA /* Reaction.swift */ = {isa = PBXFileReference; fileEncoding = 4; lastKnownFileType = sourcecode.swift; name = Reaction.swift; path = Reaction/Reaction.swift; sourceTree = "<group>"; };
		CE4EDC0A1D6DC2D2002A20AA /* ConversationMessage+Reaction.swift */ = {isa = PBXFileReference; fileEncoding = 4; lastKnownFileType = sourcecode.swift; path = "ConversationMessage+Reaction.swift"; sourceTree = "<group>"; };
		CE58A3FE1CD3B3580037B626 /* ConversationMessage.swift */ = {isa = PBXFileReference; fileEncoding = 4; lastKnownFileType = sourcecode.swift; path = ConversationMessage.swift; sourceTree = "<group>"; };
		CEB15E501D7EE53A0048A011 /* ZMClientMessagesTests+Reaction.swift */ = {isa = PBXFileReference; fileEncoding = 4; lastKnownFileType = sourcecode.swift; path = "ZMClientMessagesTests+Reaction.swift"; sourceTree = "<group>"; };
		D5D10DA8203B161700145497 /* ZMConversation+AccessMode.swift */ = {isa = PBXFileReference; lastKnownFileType = sourcecode.swift; path = "ZMConversation+AccessMode.swift"; sourceTree = "<group>"; };
		D5FA30C42063DC2D00716618 /* BackupMetadata.swift */ = {isa = PBXFileReference; lastKnownFileType = sourcecode.swift; path = BackupMetadata.swift; sourceTree = "<group>"; };
		D5FA30CA2063ECD400716618 /* BackupMetadataTests.swift */ = {isa = PBXFileReference; lastKnownFileType = sourcecode.swift; path = BackupMetadataTests.swift; sourceTree = "<group>"; };
		D5FA30CE2063F8EC00716618 /* Version.swift */ = {isa = PBXFileReference; lastKnownFileType = sourcecode.swift; path = Version.swift; sourceTree = "<group>"; };
		D5FA30D02063FD3A00716618 /* VersionTests.swift */ = {isa = PBXFileReference; lastKnownFileType = sourcecode.swift; path = VersionTests.swift; sourceTree = "<group>"; };
		E608F4B12B5EACE000FF98A1 /* OneOnOneResolvedState.swift */ = {isa = PBXFileReference; lastKnownFileType = sourcecode.swift; path = OneOnOneResolvedState.swift; sourceTree = "<group>"; };
		E62B972A2B680AB20099D5DC /* CoreDataStackHelper.swift */ = {isa = PBXFileReference; lastKnownFileType = sourcecode.swift; path = CoreDataStackHelper.swift; sourceTree = "<group>"; };
		E62EE7F72B3447E9002A54EF /* RemoveZombieParticipantRolesMigrationPolicy.swift */ = {isa = PBXFileReference; lastKnownFileType = sourcecode.swift; path = RemoveZombieParticipantRolesMigrationPolicy.swift; sourceTree = "<group>"; };
		E68D9FF02B0F594600EFE04F /* store2-108-0.wiredatabase */ = {isa = PBXFileReference; lastKnownFileType = file; path = "store2-108-0.wiredatabase"; sourceTree = "<group>"; };
		E68D9FF22B0F5B4600EFE04F /* store2-105-0.wiredatabase */ = {isa = PBXFileReference; lastKnownFileType = file; path = "store2-105-0.wiredatabase"; sourceTree = "<group>"; };
		E6A5BBA52B0E33DB00ACC236 /* CoreDataMessagingMigrationVersion.swift */ = {isa = PBXFileReference; lastKnownFileType = sourcecode.swift; path = CoreDataMessagingMigrationVersion.swift; sourceTree = "<group>"; };
		E6A5BBA72B0E355A00ACC236 /* CoreDataMessagingMigrator.swift */ = {isa = PBXFileReference; lastKnownFileType = sourcecode.swift; path = CoreDataMessagingMigrator.swift; sourceTree = "<group>"; };
		E6A5BBA92B0E4DD500ACC236 /* CoreDataMessagingMigrationStep.swift */ = {isa = PBXFileReference; lastKnownFileType = sourcecode.swift; path = CoreDataMessagingMigrationStep.swift; sourceTree = "<group>"; };
		E6A5BBAD2B0E564200ACC236 /* WireDataModelBundle.swift */ = {isa = PBXFileReference; lastKnownFileType = sourcecode.swift; path = WireDataModelBundle.swift; sourceTree = "<group>"; };
		E6BDA1132B16421300488D92 /* zmessaging2.110.0.xcdatamodel */ = {isa = PBXFileReference; lastKnownFileType = wrapper.xcdatamodel; path = zmessaging2.110.0.xcdatamodel; sourceTree = "<group>"; };
		E6BDA1142B1642A400488D92 /* store2-110-0.wiredatabase */ = {isa = PBXFileReference; lastKnownFileType = file; path = "store2-110-0.wiredatabase"; sourceTree = "<group>"; };
		E6BFE8372B3320C7000F0FBE /* DatabaseMigrationHelper.swift */ = {isa = PBXFileReference; lastKnownFileType = sourcecode.swift; path = DatabaseMigrationHelper.swift; sourceTree = "<group>"; };
		E6BFE8392B332DDB000F0FBE /* DatabaseMigrationTests+ParticipantRole.swift */ = {isa = PBXFileReference; lastKnownFileType = sourcecode.swift; path = "DatabaseMigrationTests+ParticipantRole.swift"; sourceTree = "<group>"; };
		E6C4B37F2B6B87B1008BF384 /* CoreDataStackTestError.swift */ = {isa = PBXFileReference; lastKnownFileType = sourcecode.swift; path = CoreDataStackTestError.swift; sourceTree = "<group>"; };
		E6E68B2A2B18D7B4003C29D2 /* ZMMessage+ServerTimestamp.swift */ = {isa = PBXFileReference; lastKnownFileType = sourcecode.swift; path = "ZMMessage+ServerTimestamp.swift"; sourceTree = "<group>"; };
		E6F443052B16294000D2B08A /* zmessaging2.98.0.xcdatamodel */ = {isa = PBXFileReference; lastKnownFileType = wrapper.xcdatamodel; path = zmessaging2.98.0.xcdatamodel; sourceTree = "<group>"; };
		E6F443062B16294000D2B08A /* zmessaging2.102.0.xcdatamodel */ = {isa = PBXFileReference; lastKnownFileType = wrapper.xcdatamodel; path = zmessaging2.102.0.xcdatamodel; sourceTree = "<group>"; };
		E6F443072B16294000D2B08A /* zmessaging2.106.0.xcdatamodel */ = {isa = PBXFileReference; lastKnownFileType = wrapper.xcdatamodel; path = zmessaging2.106.0.xcdatamodel; sourceTree = "<group>"; };
		E6F443082B16294000D2B08A /* zmessaging2.101.0.xcdatamodel */ = {isa = PBXFileReference; lastKnownFileType = wrapper.xcdatamodel; path = zmessaging2.101.0.xcdatamodel; sourceTree = "<group>"; };
		E6F443092B16294000D2B08A /* zmessaging2.105.0.xcdatamodel */ = {isa = PBXFileReference; lastKnownFileType = wrapper.xcdatamodel; path = zmessaging2.105.0.xcdatamodel; sourceTree = "<group>"; };
		E6F4430A2B16294000D2B08A /* zmessaging2.88.0.xcdatamodel */ = {isa = PBXFileReference; lastKnownFileType = wrapper.xcdatamodel; path = zmessaging2.88.0.xcdatamodel; sourceTree = "<group>"; };
		E6F4430B2B16294000D2B08A /* zmessaging2.95.0.xcdatamodel */ = {isa = PBXFileReference; lastKnownFileType = wrapper.xcdatamodel; path = zmessaging2.95.0.xcdatamodel; sourceTree = "<group>"; };
		E6F4430C2B16294000D2B08A /* zmessaging2.82.0.xcdatamodel */ = {isa = PBXFileReference; lastKnownFileType = wrapper.xcdatamodel; path = zmessaging2.82.0.xcdatamodel; sourceTree = "<group>"; };
		E6F4430D2B16294000D2B08A /* zmessaging2.86.0.xcdatamodel */ = {isa = PBXFileReference; lastKnownFileType = wrapper.xcdatamodel; path = zmessaging2.86.0.xcdatamodel; sourceTree = "<group>"; };
		E6F4430E2B16294000D2B08A /* zmessaging2.91.0.xcdatamodel */ = {isa = PBXFileReference; lastKnownFileType = wrapper.xcdatamodel; path = zmessaging2.91.0.xcdatamodel; sourceTree = "<group>"; };
		E6F4430F2B16294000D2B08A /* zmessaging2.108.0.xcdatamodel */ = {isa = PBXFileReference; lastKnownFileType = wrapper.xcdatamodel; path = zmessaging2.108.0.xcdatamodel; sourceTree = "<group>"; };
		E6F443102B16294000D2B08A /* zmessaging2.81.0.xcdatamodel */ = {isa = PBXFileReference; lastKnownFileType = wrapper.xcdatamodel; path = zmessaging2.81.0.xcdatamodel; sourceTree = "<group>"; };
		E6F443112B16294000D2B08A /* zmessaging2.96.0.xcdatamodel */ = {isa = PBXFileReference; lastKnownFileType = wrapper.xcdatamodel; path = zmessaging2.96.0.xcdatamodel; sourceTree = "<group>"; };
		E6F443122B16294000D2B08A /* zmessaging2.92.0.xcdatamodel */ = {isa = PBXFileReference; lastKnownFileType = wrapper.xcdatamodel; path = zmessaging2.92.0.xcdatamodel; sourceTree = "<group>"; };
		E6F443132B16294000D2B08A /* zmessaging2.85.0.xcdatamodel */ = {isa = PBXFileReference; lastKnownFileType = wrapper.xcdatamodel; path = zmessaging2.85.0.xcdatamodel; sourceTree = "<group>"; };
		E6F443142B16294000D2B08A /* zmessaging2.109.0.xcdatamodel */ = {isa = PBXFileReference; lastKnownFileType = wrapper.xcdatamodel; path = zmessaging2.109.0.xcdatamodel; sourceTree = "<group>"; };
		E6F443152B16294000D2B08A /* zmessaging2.84.0.xcdatamodel */ = {isa = PBXFileReference; lastKnownFileType = wrapper.xcdatamodel; path = zmessaging2.84.0.xcdatamodel; sourceTree = "<group>"; };
		E6F443162B16294000D2B08A /* zmessaging2.93.0.xcdatamodel */ = {isa = PBXFileReference; lastKnownFileType = wrapper.xcdatamodel; path = zmessaging2.93.0.xcdatamodel; sourceTree = "<group>"; };
		E6F443172B16294000D2B08A /* zmessaging2.97.0.xcdatamodel */ = {isa = PBXFileReference; lastKnownFileType = wrapper.xcdatamodel; path = zmessaging2.97.0.xcdatamodel; sourceTree = "<group>"; };
		E6F443182B16294000D2B08A /* zmessaging2.80.0.xcdatamodel */ = {isa = PBXFileReference; lastKnownFileType = wrapper.xcdatamodel; path = zmessaging2.80.0.xcdatamodel; sourceTree = "<group>"; };
		E6F443192B16294000D2B08A /* zmessaging2.90.0.xcdatamodel */ = {isa = PBXFileReference; lastKnownFileType = wrapper.xcdatamodel; path = zmessaging2.90.0.xcdatamodel; sourceTree = "<group>"; };
		E6F4431A2B16294000D2B08A /* zmessaging2.87.0.xcdatamodel */ = {isa = PBXFileReference; lastKnownFileType = wrapper.xcdatamodel; path = zmessaging2.87.0.xcdatamodel; sourceTree = "<group>"; };
		E6F4431B2B16294000D2B08A /* zmessaging2.83.0.xcdatamodel */ = {isa = PBXFileReference; lastKnownFileType = wrapper.xcdatamodel; path = zmessaging2.83.0.xcdatamodel; sourceTree = "<group>"; };
		E6F4431C2B16294000D2B08A /* zmessaging2.94.0.xcdatamodel */ = {isa = PBXFileReference; lastKnownFileType = wrapper.xcdatamodel; path = zmessaging2.94.0.xcdatamodel; sourceTree = "<group>"; };
		E6F4431D2B16294000D2B08A /* zmessaging2.104.0.xcdatamodel */ = {isa = PBXFileReference; lastKnownFileType = wrapper.xcdatamodel; path = zmessaging2.104.0.xcdatamodel; sourceTree = "<group>"; };
		E6F4431E2B16294000D2B08A /* zmessaging2.100.0.xcdatamodel */ = {isa = PBXFileReference; lastKnownFileType = wrapper.xcdatamodel; path = zmessaging2.100.0.xcdatamodel; sourceTree = "<group>"; };
		E6F4431F2B16294000D2B08A /* zmessaging2.89.0.xcdatamodel */ = {isa = PBXFileReference; lastKnownFileType = wrapper.xcdatamodel; path = zmessaging2.89.0.xcdatamodel; sourceTree = "<group>"; };
		E6F443202B16294000D2B08A /* zmessaging2.99.0.xcdatamodel */ = {isa = PBXFileReference; lastKnownFileType = wrapper.xcdatamodel; path = zmessaging2.99.0.xcdatamodel; sourceTree = "<group>"; };
		E6F443212B16294000D2B08A /* zmessaging2.107.0.xcdatamodel */ = {isa = PBXFileReference; lastKnownFileType = wrapper.xcdatamodel; path = zmessaging2.107.0.xcdatamodel; sourceTree = "<group>"; };
		E6F443222B16294000D2B08A /* zmessaging2.103.0.xcdatamodel */ = {isa = PBXFileReference; lastKnownFileType = wrapper.xcdatamodel; path = zmessaging2.103.0.xcdatamodel; sourceTree = "<group>"; };
		E90AAE33279719D8003C7DB0 /* store2-98-0.wiredatabase */ = {isa = PBXFileReference; lastKnownFileType = file; path = "store2-98-0.wiredatabase"; sourceTree = "<group>"; };
		E97A542727B122D80009DCCF /* AccessRoleMigrationTests.swift */ = {isa = PBXFileReference; lastKnownFileType = sourcecode.swift; path = AccessRoleMigrationTests.swift; sourceTree = "<group>"; };
		E9C7DD9A27B533D000FB9AE8 /* AccessRoleMappingTests.swift */ = {isa = PBXFileReference; lastKnownFileType = sourcecode.swift; path = AccessRoleMappingTests.swift; sourceTree = "<group>"; };
		E9E2AA5B2B163557008CC2DF /* SyncUsersAction.swift */ = {isa = PBXFileReference; lastKnownFileType = sourcecode.swift; path = SyncUsersAction.swift; sourceTree = "<group>"; };
		EE002F212878345C0027D63A /* store2-104-0.wiredatabase */ = {isa = PBXFileReference; lastKnownFileType = file; path = "store2-104-0.wiredatabase"; sourceTree = "<group>"; };
		EE032B2F29A62CA600E1DDF3 /* ProteusSessionID.swift */ = {isa = PBXFileReference; fileEncoding = 4; lastKnownFileType = sourcecode.swift; path = ProteusSessionID.swift; sourceTree = "<group>"; };
		EE032B3029A62CA600E1DDF3 /* ProteusSessionID+Mapping.swift */ = {isa = PBXFileReference; fileEncoding = 4; lastKnownFileType = sourcecode.swift; path = "ProteusSessionID+Mapping.swift"; sourceTree = "<group>"; };
		EE032B3529A62CD600E1DDF3 /* ProteusServiceTests.swift */ = {isa = PBXFileReference; fileEncoding = 4; lastKnownFileType = sourcecode.swift; path = ProteusServiceTests.swift; sourceTree = "<group>"; };
		EE04084D28CA85B2009E4B8D /* Date+Helpers.swift */ = {isa = PBXFileReference; lastKnownFileType = sourcecode.swift; path = "Date+Helpers.swift"; sourceTree = "<group>"; };
		EE09EEB0255959F000919A6B /* ZMUserTests+AnalyticsIdentifier.swift */ = {isa = PBXFileReference; lastKnownFileType = sourcecode.swift; path = "ZMUserTests+AnalyticsIdentifier.swift"; sourceTree = "<group>"; };
		EE0DE5032A24D2A10029746C /* DeleteSubgroupAction.swift */ = {isa = PBXFileReference; lastKnownFileType = sourcecode.swift; path = DeleteSubgroupAction.swift; sourceTree = "<group>"; };
		EE128A65286DE31200558550 /* UserClient+MLSPublicKeys.swift */ = {isa = PBXFileReference; lastKnownFileType = sourcecode.swift; path = "UserClient+MLSPublicKeys.swift"; sourceTree = "<group>"; };
		EE174FCD2522756700482A70 /* ZMConversationPerformanceTests.swift */ = {isa = PBXFileReference; lastKnownFileType = sourcecode.swift; name = ZMConversationPerformanceTests.swift; path = Conversation/ZMConversationPerformanceTests.swift; sourceTree = "<group>"; };
		EE19CE1E2AEBE4CB00CB8641 /* SyncMLSOneToOneConversationAction.swift */ = {isa = PBXFileReference; lastKnownFileType = sourcecode.swift; path = SyncMLSOneToOneConversationAction.swift; sourceTree = "<group>"; };
		EE22F80729DC6D880053E1C6 /* ZMEventModel4.0.xcdatamodel */ = {isa = PBXFileReference; lastKnownFileType = wrapper.xcdatamodel; path = ZMEventModel4.0.xcdatamodel; sourceTree = "<group>"; };
		EE22F80829DD818B0053E1C6 /* BaseEARKeyDescription.swift */ = {isa = PBXFileReference; lastKnownFileType = sourcecode.swift; path = BaseEARKeyDescription.swift; sourceTree = "<group>"; };
		EE22F80A29DD81C50053E1C6 /* PublicEARKeyDescription.swift */ = {isa = PBXFileReference; lastKnownFileType = sourcecode.swift; path = PublicEARKeyDescription.swift; sourceTree = "<group>"; };
		EE22F80C29DD81FC0053E1C6 /* PrivateEARKeyDescription.swift */ = {isa = PBXFileReference; lastKnownFileType = sourcecode.swift; path = PrivateEARKeyDescription.swift; sourceTree = "<group>"; };
		EE22F80E29DD82110053E1C6 /* DatabaseEARKeyDescription.swift */ = {isa = PBXFileReference; lastKnownFileType = sourcecode.swift; path = DatabaseEARKeyDescription.swift; sourceTree = "<group>"; };
		EE22F81129DD84ED0053E1C6 /* EARKeyRepository.swift */ = {isa = PBXFileReference; lastKnownFileType = sourcecode.swift; path = EARKeyRepository.swift; sourceTree = "<group>"; };
		EE28991D26B4422800E7BAF0 /* Feature.ConferenceCalling.swift */ = {isa = PBXFileReference; lastKnownFileType = sourcecode.swift; path = Feature.ConferenceCalling.swift; sourceTree = "<group>"; };
		EE2BA00525CB3AA8001EB606 /* InvalidFeatureRemoval.swift */ = {isa = PBXFileReference; lastKnownFileType = sourcecode.swift; path = InvalidFeatureRemoval.swift; sourceTree = "<group>"; };
		EE2BA00725CB3DE7001EB606 /* InvalidFeatureRemovalTests.swift */ = {isa = PBXFileReference; lastKnownFileType = sourcecode.swift; path = InvalidFeatureRemovalTests.swift; sourceTree = "<group>"; };
		EE30F45A2592A357000FC69C /* AppLockController.PasscodeKeychainItem.swift */ = {isa = PBXFileReference; lastKnownFileType = sourcecode.swift; path = AppLockController.PasscodeKeychainItem.swift; sourceTree = "<group>"; };
		EE3C07E22698737C00CCB6FD /* store2-93-0.wiredatabase */ = {isa = PBXFileReference; lastKnownFileType = file; path = "store2-93-0.wiredatabase"; sourceTree = "<group>"; };
		EE3EFE94253053B1009499E5 /* PotentialChangeDetector.swift */ = {isa = PBXFileReference; fileEncoding = 4; lastKnownFileType = sourcecode.swift; path = PotentialChangeDetector.swift; sourceTree = "<group>"; };
		EE3EFE9625305A84009499E5 /* ModifiedObjects+Mergeable.swift */ = {isa = PBXFileReference; lastKnownFileType = sourcecode.swift; path = "ModifiedObjects+Mergeable.swift"; sourceTree = "<group>"; };
		EE3EFEA0253090E0009499E5 /* PotentialChangeDetectorTests.swift */ = {isa = PBXFileReference; lastKnownFileType = sourcecode.swift; path = PotentialChangeDetectorTests.swift; sourceTree = "<group>"; };
		EE428C4D29F01E4800ECB715 /* EARServiceTests.swift */ = {isa = PBXFileReference; fileEncoding = 4; lastKnownFileType = sourcecode.swift; name = EARServiceTests.swift; path = Tests/Source/EAR/EARServiceTests.swift; sourceTree = SOURCE_ROOT; };
		EE428C4F29F1247400ECB715 /* EARKeyGenerator.swift */ = {isa = PBXFileReference; lastKnownFileType = sourcecode.swift; path = EARKeyGenerator.swift; sourceTree = "<group>"; };
		EE428C5129F1533000ECB715 /* EARKeyEncryptor.swift */ = {isa = PBXFileReference; lastKnownFileType = sourcecode.swift; path = EARKeyEncryptor.swift; sourceTree = "<group>"; };
		EE429389252C437900E70670 /* Notification.Name+ManagedObjectObservation.swift */ = {isa = PBXFileReference; lastKnownFileType = sourcecode.swift; path = "Notification.Name+ManagedObjectObservation.swift"; sourceTree = "<group>"; };
		EE42938B252C443000E70670 /* ManagedObjectObserverToken.swift */ = {isa = PBXFileReference; lastKnownFileType = sourcecode.swift; path = ManagedObjectObserverToken.swift; sourceTree = "<group>"; };
		EE42938D252C460000E70670 /* Changes.swift */ = {isa = PBXFileReference; lastKnownFileType = sourcecode.swift; path = Changes.swift; sourceTree = "<group>"; };
		EE42938F252C466500E70670 /* ChangeInfoConsumer.swift */ = {isa = PBXFileReference; lastKnownFileType = sourcecode.swift; path = ChangeInfoConsumer.swift; sourceTree = "<group>"; };
		EE46B92728A511630063B38D /* ZMClientMessageTests+MLSEncryptedPayloadGenerator.swift */ = {isa = PBXFileReference; lastKnownFileType = sourcecode.swift; path = "ZMClientMessageTests+MLSEncryptedPayloadGenerator.swift"; sourceTree = "<group>"; };
		EE4CCA94256C558400848212 /* Feature.AppLock.swift */ = {isa = PBXFileReference; lastKnownFileType = sourcecode.swift; path = Feature.AppLock.swift; sourceTree = "<group>"; };
		EE5316412A13B59500A9E0B1 /* LastUpdateEventIDRepository.swift */ = {isa = PBXFileReference; lastKnownFileType = sourcecode.swift; path = LastUpdateEventIDRepository.swift; sourceTree = "<group>"; };
		EE5E2C1426DFC31900C3928A /* MessageDestructionTimeoutType.swift */ = {isa = PBXFileReference; lastKnownFileType = sourcecode.swift; path = MessageDestructionTimeoutType.swift; sourceTree = "<group>"; };
		EE5E2C1826DFC67900C3928A /* MessageDestructionTimeoutValue.swift */ = {isa = PBXFileReference; lastKnownFileType = sourcecode.swift; path = MessageDestructionTimeoutValue.swift; sourceTree = "<group>"; };
		EE5F54CB259B22C400F11F3C /* Account+Keychain.swift */ = {isa = PBXFileReference; lastKnownFileType = sourcecode.swift; path = "Account+Keychain.swift"; sourceTree = "<group>"; };
		EE67F6C2296F05FD001D7C88 /* PINCache.xcframework */ = {isa = PBXFileReference; lastKnownFileType = wrapper.xcframework; name = PINCache.xcframework; path = ../Carthage/Build/PINCache.xcframework; sourceTree = "<group>"; };
		EE67F727296F0C6A001D7C88 /* WireTesting.framework */ = {isa = PBXFileReference; explicitFileType = wrapper.framework; path = WireTesting.framework; sourceTree = BUILT_PRODUCTS_DIR; };
		EE68EEC8252DC4450013B242 /* ChangeDetector.swift */ = {isa = PBXFileReference; lastKnownFileType = sourcecode.swift; path = ChangeDetector.swift; sourceTree = "<group>"; };
		EE68EECA252DC4720013B242 /* ExplicitChangeDetector.swift */ = {isa = PBXFileReference; lastKnownFileType = sourcecode.swift; path = ExplicitChangeDetector.swift; sourceTree = "<group>"; };
		EE6A57D925BAE0C900F848DD /* BiometricsStateTests.swift */ = {isa = PBXFileReference; lastKnownFileType = sourcecode.swift; path = BiometricsStateTests.swift; sourceTree = "<group>"; };
		EE6A57DB25BAE3D700F848DD /* MockLAContext.swift */ = {isa = PBXFileReference; lastKnownFileType = sourcecode.swift; path = MockLAContext.swift; sourceTree = "<group>"; };
		EE6A57DD25BAE40700F848DD /* MockBiometricsState.swift */ = {isa = PBXFileReference; lastKnownFileType = sourcecode.swift; path = MockBiometricsState.swift; sourceTree = "<group>"; };
		EE6A57DF25BB1C6800F848DD /* AppLockController.State.swift */ = {isa = PBXFileReference; lastKnownFileType = sourcecode.swift; path = AppLockController.State.swift; sourceTree = "<group>"; };
		EE6CB3DB24E2A38500B0EADD /* store2-83-0.wiredatabase */ = {isa = PBXFileReference; lastKnownFileType = file; path = "store2-83-0.wiredatabase"; sourceTree = "<group>"; };
		EE6CB3DD24E2D24F00B0EADD /* ZMGenericMessageDataTests.swift */ = {isa = PBXFileReference; lastKnownFileType = sourcecode.swift; path = ZMGenericMessageDataTests.swift; sourceTree = "<group>"; };
		EE7061292A72AB4600C9F351 /* ZMUser+SupportedProtocols.swift */ = {isa = PBXFileReference; lastKnownFileType = sourcecode.swift; path = "ZMUser+SupportedProtocols.swift"; sourceTree = "<group>"; };
		EE715B7C256D153E00087A22 /* FeatureRepositoryTests.swift */ = {isa = PBXFileReference; lastKnownFileType = sourcecode.swift; path = FeatureRepositoryTests.swift; sourceTree = "<group>"; };
		EE74E4DD2A37B28C00B63E6E /* SubconversationGroupIDRepository.swift */ = {isa = PBXFileReference; lastKnownFileType = sourcecode.swift; path = SubconversationGroupIDRepository.swift; sourceTree = "<group>"; };
		EE74E4DF2A37B3BF00B63E6E /* SubconversationGroupIDRepositoryTests.swift */ = {isa = PBXFileReference; lastKnownFileType = sourcecode.swift; path = SubconversationGroupIDRepositoryTests.swift; sourceTree = "<group>"; };
		EE770DAE25344B4F00163C4A /* NotificationDispatcher.OperationMode.swift */ = {isa = PBXFileReference; fileEncoding = 4; lastKnownFileType = sourcecode.swift; path = NotificationDispatcher.OperationMode.swift; sourceTree = "<group>"; };
		EE79699529D4684C00075E38 /* CryptoboxMigrationManager.swift */ = {isa = PBXFileReference; lastKnownFileType = sourcecode.swift; path = CryptoboxMigrationManager.swift; sourceTree = "<group>"; };
		EE79699729D469A700075E38 /* CryptoboxMigrationManagerTests.swift */ = {isa = PBXFileReference; lastKnownFileType = sourcecode.swift; path = CryptoboxMigrationManagerTests.swift; sourceTree = "<group>"; };
		EE7A90EB2B21CADD00B58E84 /* OneOnOneResolverTests.swift */ = {isa = PBXFileReference; lastKnownFileType = sourcecode.swift; path = OneOnOneResolverTests.swift; sourceTree = "<group>"; };
		EE7A90ED2B21DE3B00B58E84 /* OneOnOneProtocolSelectorTests.swift */ = {isa = PBXFileReference; lastKnownFileType = sourcecode.swift; path = OneOnOneProtocolSelectorTests.swift; sourceTree = "<group>"; };
		EE7A90EF2B21E29E00B58E84 /* OneOnOneMigratorTests.swift */ = {isa = PBXFileReference; lastKnownFileType = sourcecode.swift; path = OneOnOneMigratorTests.swift; sourceTree = "<group>"; };
		EE7CF5E72B725EA1001DC3F9 /* ConversationPredicateFactory.swift */ = {isa = PBXFileReference; lastKnownFileType = sourcecode.swift; path = ConversationPredicateFactory.swift; sourceTree = "<group>"; };
		EE7F02212A80D74100FE5695 /* UserRepository.swift */ = {isa = PBXFileReference; lastKnownFileType = sourcecode.swift; path = UserRepository.swift; sourceTree = "<group>"; };
		EE82625029A8D6BD0023B13A /* ZMClientMessageTests+OTR.swift */ = {isa = PBXFileReference; lastKnownFileType = sourcecode.swift; path = "ZMClientMessageTests+OTR.swift"; sourceTree = "<group>"; };
		EE84226F28EC353900B80FE5 /* MLSActionExecutorTests.swift */ = {isa = PBXFileReference; lastKnownFileType = sourcecode.swift; path = MLSActionExecutorTests.swift; sourceTree = "<group>"; };
		EE85C8AB2B55790400D3182D /* zmessaging2.113.0.xcdatamodel */ = {isa = PBXFileReference; lastKnownFileType = wrapper.xcdatamodel; path = zmessaging2.113.0.xcdatamodel; sourceTree = "<group>"; };
		EE85C8AF2B557A2F00D3182D /* OneOnOneConversationMigrationPolicy.swift */ = {isa = PBXFileReference; lastKnownFileType = sourcecode.swift; path = OneOnOneConversationMigrationPolicy.swift; sourceTree = "<group>"; };
		EE85C8B12B557C3D00D3182D /* DatabaseMigrationTests+OneOnOneConversation.swift */ = {isa = PBXFileReference; lastKnownFileType = sourcecode.swift; path = "DatabaseMigrationTests+OneOnOneConversation.swift"; sourceTree = "<group>"; };
		EE86678D2A56CF77005CBEA4 /* ZMConversation.swift */ = {isa = PBXFileReference; lastKnownFileType = sourcecode.swift; path = ZMConversation.swift; sourceTree = "<group>"; };
		EE8B09AC25B86AB10057E85C /* AppLockError.swift */ = {isa = PBXFileReference; lastKnownFileType = sourcecode.swift; path = AppLockError.swift; sourceTree = "<group>"; };
		EE8B09AE25B86BB20057E85C /* AppLockPasscodePreference.swift */ = {isa = PBXFileReference; lastKnownFileType = sourcecode.swift; path = AppLockPasscodePreference.swift; sourceTree = "<group>"; };
		EE8DA9622954A02400F58B79 /* WireProtos.framework */ = {isa = PBXFileReference; explicitFileType = wrapper.framework; path = WireProtos.framework; sourceTree = BUILT_PRODUCTS_DIR; };
		EE8DA9662954A02B00F58B79 /* WireCryptobox.framework */ = {isa = PBXFileReference; explicitFileType = wrapper.framework; path = WireCryptobox.framework; sourceTree = BUILT_PRODUCTS_DIR; };
		EE8DA9692954A03100F58B79 /* WireTransport.framework */ = {isa = PBXFileReference; explicitFileType = wrapper.framework; path = WireTransport.framework; sourceTree = BUILT_PRODUCTS_DIR; };
		EE8DA96C2954A03800F58B79 /* WireLinkPreview.framework */ = {isa = PBXFileReference; explicitFileType = wrapper.framework; path = WireLinkPreview.framework; sourceTree = BUILT_PRODUCTS_DIR; };
		EE8DA96F2954A03E00F58B79 /* WireImages.framework */ = {isa = PBXFileReference; explicitFileType = wrapper.framework; path = WireImages.framework; sourceTree = BUILT_PRODUCTS_DIR; };
		EE934ACA2B67F8CB008FDB19 /* ZMConversationListTests+OneOnOne.swift */ = {isa = PBXFileReference; lastKnownFileType = sourcecode.swift; path = "ZMConversationListTests+OneOnOne.swift"; sourceTree = "<group>"; };
		EE980FB12834EB3A00CC6B9F /* store2-100-0.wiredatabase */ = {isa = PBXFileReference; lastKnownFileType = file; path = "store2-100-0.wiredatabase"; sourceTree = "<group>"; };
		EE98878D28882BFF002340D2 /* MLSServiceTests.swift */ = {isa = PBXFileReference; lastKnownFileType = sourcecode.swift; path = MLSServiceTests.swift; sourceTree = "<group>"; };
		EE997A1325062295008336D2 /* Logging.swift */ = {isa = PBXFileReference; lastKnownFileType = sourcecode.swift; path = Logging.swift; sourceTree = "<group>"; };
		EE997A15250629DC008336D2 /* ZMMessage+ProcessingError.swift */ = {isa = PBXFileReference; lastKnownFileType = sourcecode.swift; path = "ZMMessage+ProcessingError.swift"; sourceTree = "<group>"; };
		EE9AD9152696F01700DD5F51 /* FeatureRepository.swift */ = {isa = PBXFileReference; lastKnownFileType = sourcecode.swift; path = FeatureRepository.swift; sourceTree = "<group>"; };
		EE9ADC46286F38D1002B2148 /* store2-102-0.wiredatabase */ = {isa = PBXFileReference; lastKnownFileType = file; path = "store2-102-0.wiredatabase"; sourceTree = "<group>"; };
		EE9B9F562993E57900A257BC /* NSManagedObjectContext+ProteusService.swift */ = {isa = PBXFileReference; lastKnownFileType = sourcecode.swift; path = "NSManagedObjectContext+ProteusService.swift"; sourceTree = "<group>"; };
		EE9B9F5829964F6A00A257BC /* NSManagedObjectContext+CoreCrypto.swift */ = {isa = PBXFileReference; lastKnownFileType = sourcecode.swift; path = "NSManagedObjectContext+CoreCrypto.swift"; sourceTree = "<group>"; };
		EEA58F122B7115A1006DEE32 /* ModelHelper.swift */ = {isa = PBXFileReference; lastKnownFileType = sourcecode.swift; path = ModelHelper.swift; sourceTree = "<group>"; };
		EEA985972555668A002BEF02 /* ZMUser+AnalyticsIdentifier.swift */ = {isa = PBXFileReference; lastKnownFileType = sourcecode.swift; path = "ZMUser+AnalyticsIdentifier.swift"; sourceTree = "<group>"; };
		EEAAD759252C6D2700E6A44E /* UnreadMessages.swift */ = {isa = PBXFileReference; lastKnownFileType = sourcecode.swift; path = UnreadMessages.swift; sourceTree = "<group>"; };
		EEAAD75B252C6DAE00E6A44E /* ModifiedObjects.swift */ = {isa = PBXFileReference; lastKnownFileType = sourcecode.swift; path = ModifiedObjects.swift; sourceTree = "<group>"; };
		EEAAD75D252C711800E6A44E /* ZMManagedObject+ClassIdentifier.swift */ = {isa = PBXFileReference; lastKnownFileType = sourcecode.swift; path = "ZMManagedObject+ClassIdentifier.swift"; sourceTree = "<group>"; };
		EEAAD75F252C713E00E6A44E /* ClassIdentifier.swift */ = {isa = PBXFileReference; lastKnownFileType = sourcecode.swift; path = ClassIdentifier.swift; sourceTree = "<group>"; };
		EEB121AD2A175C9500E74D39 /* LastEventIDRepositoryTests.swift */ = {isa = PBXFileReference; lastKnownFileType = sourcecode.swift; path = LastEventIDRepositoryTests.swift; sourceTree = "<group>"; };
		EEB5DE09283784F9009B4741 /* Feature+DigitalSignature.swift */ = {isa = PBXFileReference; lastKnownFileType = sourcecode.swift; path = "Feature+DigitalSignature.swift"; sourceTree = "<group>"; };
		EEB5DE102837BD52009B4741 /* store2-101-0.wiredatabase */ = {isa = PBXFileReference; lastKnownFileType = file; path = "store2-101-0.wiredatabase"; sourceTree = "<group>"; };
		EEB803AA283F61E600412F62 /* Feature.MLS.swift */ = {isa = PBXFileReference; lastKnownFileType = sourcecode.swift; path = Feature.MLS.swift; sourceTree = "<group>"; };
		EEB930B42ABD5A9B00FB35B2 /* FetchSupportedProtocolsAction.swift */ = {isa = PBXFileReference; lastKnownFileType = sourcecode.swift; path = FetchSupportedProtocolsAction.swift; sourceTree = "<group>"; };
		EEBACDA425B9C243000210AC /* LAContextProtocol.swift */ = {isa = PBXFileReference; lastKnownFileType = sourcecode.swift; path = LAContextProtocol.swift; sourceTree = "<group>"; };
		EEBACDA625B9C2C6000210AC /* AppLockType.swift */ = {isa = PBXFileReference; lastKnownFileType = sourcecode.swift; path = AppLockType.swift; sourceTree = "<group>"; };
		EEBACDA825B9C47E000210AC /* AppLockController.Config.swift */ = {isa = PBXFileReference; lastKnownFileType = sourcecode.swift; path = AppLockController.Config.swift; sourceTree = "<group>"; };
		EEBACDAA25B9C4B0000210AC /* AppLockAuthenticationResult.swift */ = {isa = PBXFileReference; lastKnownFileType = sourcecode.swift; path = AppLockAuthenticationResult.swift; sourceTree = "<group>"; };
		EEBF69EC28A2724800195771 /* ZMConversationTests+MLS.swift */ = {isa = PBXFileReference; lastKnownFileType = sourcecode.swift; path = "ZMConversationTests+MLS.swift"; sourceTree = "<group>"; };
		EEBFA2E729D1D94B0004E8B4 /* ProteusError.swift */ = {isa = PBXFileReference; lastKnownFileType = sourcecode.swift; path = ProteusError.swift; sourceTree = "<group>"; };
		EEC47ED527A81EF60020B599 /* Feature+ClassifiedDomains.swift */ = {isa = PBXFileReference; lastKnownFileType = sourcecode.swift; path = "Feature+ClassifiedDomains.swift"; sourceTree = "<group>"; };
		EEC57C4929E407CC0068DFDA /* EARService.swift */ = {isa = PBXFileReference; lastKnownFileType = sourcecode.swift; path = EARService.swift; sourceTree = "<group>"; };
		EEC794F32A384421008E1A3B /* MLSDecryptionService.swift */ = {isa = PBXFileReference; lastKnownFileType = sourcecode.swift; path = MLSDecryptionService.swift; sourceTree = "<group>"; };
		EEC794F52A384464008E1A3B /* MLSEncryptionService.swift */ = {isa = PBXFileReference; lastKnownFileType = sourcecode.swift; path = MLSEncryptionService.swift; sourceTree = "<group>"; };
		EEC794F72A385359008E1A3B /* MLSDecryptionServiceTests.swift */ = {isa = PBXFileReference; lastKnownFileType = sourcecode.swift; path = MLSDecryptionServiceTests.swift; sourceTree = "<group>"; };
		EEC794F92A38963F008E1A3B /* MLSEncryptionServiceTests.swift */ = {isa = PBXFileReference; lastKnownFileType = sourcecode.swift; path = MLSEncryptionServiceTests.swift; sourceTree = "<group>"; };
		EEC8064D28CF4C2D00DD58E9 /* MockStaleMLSKeyDetector.swift */ = {isa = PBXFileReference; lastKnownFileType = sourcecode.swift; path = MockStaleMLSKeyDetector.swift; sourceTree = "<group>"; };
		EEC80B3529B0AD8100099727 /* NSManagedObjectContext+ProteusProvider.swift */ = {isa = PBXFileReference; lastKnownFileType = sourcecode.swift; path = "NSManagedObjectContext+ProteusProvider.swift"; sourceTree = "<group>"; };
		EEC80B5B29B611CA00099727 /* PersistedDataPatch.swift */ = {isa = PBXFileReference; lastKnownFileType = sourcecode.swift; path = PersistedDataPatch.swift; sourceTree = "<group>"; };
		EECCF10329D1BC7B000C0BF3 /* ProteusError+CBox.swift */ = {isa = PBXFileReference; lastKnownFileType = sourcecode.swift; path = "ProteusError+CBox.swift"; sourceTree = "<group>"; };
		EECFAA3726D52EB700D9E100 /* Feature.SelfDeletingMessages.swift */ = {isa = PBXFileReference; lastKnownFileType = sourcecode.swift; path = Feature.SelfDeletingMessages.swift; sourceTree = "<group>"; };
		EED6C7132A30B94100CB8B60 /* MLSUserID.swift */ = {isa = PBXFileReference; lastKnownFileType = sourcecode.swift; path = MLSUserID.swift; sourceTree = "<group>"; };
		EED6C7152A31AD1200CB8B60 /* MLSUserIDTests.swift */ = {isa = PBXFileReference; lastKnownFileType = sourcecode.swift; path = MLSUserIDTests.swift; sourceTree = "<group>"; };
		EEDA9C0D2510F3D5003A5B27 /* ZMConversation+EncryptionAtRest.swift */ = {isa = PBXFileReference; lastKnownFileType = sourcecode.swift; path = "ZMConversation+EncryptionAtRest.swift"; sourceTree = "<group>"; };
		EEDA9C132513A0A5003A5B27 /* ZMClientMessage+EncryptionAtRest.swift */ = {isa = PBXFileReference; lastKnownFileType = sourcecode.swift; path = "ZMClientMessage+EncryptionAtRest.swift"; sourceTree = "<group>"; };
		EEDB51DA255410D000F35A29 /* GenericMessageHelperTests.swift */ = {isa = PBXFileReference; lastKnownFileType = sourcecode.swift; path = GenericMessageHelperTests.swift; sourceTree = "<group>"; };
		EEDD426928633B2800C9EBC4 /* ZMUser+Patches.swift */ = {isa = PBXFileReference; lastKnownFileType = sourcecode.swift; path = "ZMUser+Patches.swift"; sourceTree = "<group>"; };
		EEDE7DB628EC1618007DC6A3 /* MockMLSActionExecutor.swift */ = {isa = PBXFileReference; lastKnownFileType = sourcecode.swift; path = MockMLSActionExecutor.swift; sourceTree = "<group>"; };
		EEE186B1259CC7CC008707CA /* AppLockDelegate.swift */ = {isa = PBXFileReference; lastKnownFileType = sourcecode.swift; path = AppLockDelegate.swift; sourceTree = "<group>"; };
		EEE83B491FBB496B00FC0296 /* ZMMessageTimerTests.swift */ = {isa = PBXFileReference; lastKnownFileType = sourcecode.swift; path = ZMMessageTimerTests.swift; sourceTree = "<group>"; };
		EEE95CD42A432FA100E136CB /* LeaveSubconversationAction.swift */ = {isa = PBXFileReference; lastKnownFileType = sourcecode.swift; path = LeaveSubconversationAction.swift; sourceTree = "<group>"; };
		EEF09C9F2B1DB0C600D729A1 /* OneOnOneProtocolSelector.swift */ = {isa = PBXFileReference; lastKnownFileType = sourcecode.swift; path = OneOnOneProtocolSelector.swift; sourceTree = "<group>"; };
		EEF09CA12B1DB3F500D729A1 /* OneOnOneMigrator.swift */ = {isa = PBXFileReference; lastKnownFileType = sourcecode.swift; path = OneOnOneMigrator.swift; sourceTree = "<group>"; };
		EEF09CA32B1DBC8700D729A1 /* OneOnOneResolver.swift */ = {isa = PBXFileReference; lastKnownFileType = sourcecode.swift; path = OneOnOneResolver.swift; sourceTree = "<group>"; };
		EEF0BC3028EEC02400ED16CA /* MockSyncStatus.swift */ = {isa = PBXFileReference; lastKnownFileType = sourcecode.swift; path = MockSyncStatus.swift; sourceTree = "<group>"; };
		EEF4010623A9213B007B1A97 /* UserType+Team.swift */ = {isa = PBXFileReference; lastKnownFileType = sourcecode.swift; path = "UserType+Team.swift"; sourceTree = "<group>"; };
		EEF6C7702A7101D3008E2F16 /* Feature.MLSMigration.swift */ = {isa = PBXFileReference; lastKnownFileType = sourcecode.swift; path = Feature.MLSMigration.swift; sourceTree = "<group>"; };
		EEF6E3C928D89251001C1799 /* StaleMLSKeyDetectorTests.swift */ = {isa = PBXFileReference; lastKnownFileType = sourcecode.swift; path = StaleMLSKeyDetectorTests.swift; sourceTree = "<group>"; };
		EEFAAC3328DDE27F009940E7 /* CoreCryptoCallbacksTests.swift */ = {isa = PBXFileReference; lastKnownFileType = sourcecode.swift; path = CoreCryptoCallbacksTests.swift; sourceTree = "<group>"; };
		EEFC3EE62208311200D3091A /* ZMConversation+HasMessages.swift */ = {isa = PBXFileReference; lastKnownFileType = sourcecode.swift; path = "ZMConversation+HasMessages.swift"; sourceTree = "<group>"; };
		EEFC3EE822083B0900D3091A /* ZMConversationTests+HasMessages.swift */ = {isa = PBXFileReference; lastKnownFileType = sourcecode.swift; path = "ZMConversationTests+HasMessages.swift"; sourceTree = "<group>"; };
		EEFFBEB42A67D9CF0058C343 /* store2-106-0.wiredatabase */ = {isa = PBXFileReference; lastKnownFileType = file; path = "store2-106-0.wiredatabase"; sourceTree = "<group>"; };
		EF17175A22D4CC8E00697EB0 /* Team+MockTeam.swift */ = {isa = PBXFileReference; lastKnownFileType = sourcecode.swift; path = "Team+MockTeam.swift"; sourceTree = "<group>"; };
		EF18C7E51F9E4F8A0085A832 /* UserType+Filename.swift */ = {isa = PBXFileReference; lastKnownFileType = sourcecode.swift; path = "UserType+Filename.swift"; sourceTree = "<group>"; };
		EF1F4F532301634500E4872C /* ZMSystemMessage+ChildMessages.swift */ = {isa = PBXFileReference; lastKnownFileType = sourcecode.swift; path = "ZMSystemMessage+ChildMessages.swift"; sourceTree = "<group>"; };
		EF1F850322FD71BB0020F6DC /* ZMOTRMessage+VerifySender.swift */ = {isa = PBXFileReference; lastKnownFileType = sourcecode.swift; path = "ZMOTRMessage+VerifySender.swift"; sourceTree = "<group>"; };
		EF2CBDA620061E2D0004F65E /* ServiceUser.swift */ = {isa = PBXFileReference; lastKnownFileType = sourcecode.swift; path = ServiceUser.swift; sourceTree = "<group>"; };
		EF3510F922CA07BB00115B97 /* ZMConversationTests+Transport.swift */ = {isa = PBXFileReference; lastKnownFileType = sourcecode.swift; path = "ZMConversationTests+Transport.swift"; sourceTree = "<group>"; };
		EF9A4702210A026600085102 /* ZMConversationTests+Language.swift */ = {isa = PBXFileReference; fileEncoding = 4; lastKnownFileType = sourcecode.swift; path = "ZMConversationTests+Language.swift"; sourceTree = "<group>"; };
		EFD0B02C21087DC80065EBF3 /* ZMConversation+Language.swift */ = {isa = PBXFileReference; fileEncoding = 4; lastKnownFileType = sourcecode.swift; path = "ZMConversation+Language.swift"; sourceTree = "<group>"; };
		F110503C2220439900F3EB62 /* ZMUser+RichProfile.swift */ = {isa = PBXFileReference; lastKnownFileType = sourcecode.swift; path = "ZMUser+RichProfile.swift"; sourceTree = "<group>"; };
		F11F3E881FA32463007B6D3D /* InvalidClientsRemoval.swift */ = {isa = PBXFileReference; lastKnownFileType = sourcecode.swift; path = InvalidClientsRemoval.swift; sourceTree = "<group>"; };
		F11F3E8A1FA32AA0007B6D3D /* InvalidClientsRemovalTests.swift */ = {isa = PBXFileReference; lastKnownFileType = sourcecode.swift; path = InvalidClientsRemovalTests.swift; sourceTree = "<group>"; };
		F125BAD61EE9849B0018C2F8 /* ZMConversation+SystemMessages.swift */ = {isa = PBXFileReference; fileEncoding = 4; lastKnownFileType = sourcecode.swift; path = "ZMConversation+SystemMessages.swift"; sourceTree = "<group>"; };
		F12BD0AF1E4DCEC40012ADBA /* ZMMessage+Insert.swift */ = {isa = PBXFileReference; fileEncoding = 4; lastKnownFileType = sourcecode.swift; path = "ZMMessage+Insert.swift"; sourceTree = "<group>"; };
		F137EEBD212C14300043FDEB /* ZMConversation+Services.swift */ = {isa = PBXFileReference; lastKnownFileType = sourcecode.swift; path = "ZMConversation+Services.swift"; sourceTree = "<group>"; };
		F13A89D0210628F600AB40CB /* PushToken.swift */ = {isa = PBXFileReference; fileEncoding = 4; lastKnownFileType = sourcecode.swift; path = PushToken.swift; sourceTree = "<group>"; };
		F13A89D22106293000AB40CB /* PushTokenTests.swift */ = {isa = PBXFileReference; fileEncoding = 4; lastKnownFileType = sourcecode.swift; path = PushTokenTests.swift; sourceTree = "<group>"; };
		F14B7AFE2220302B00458624 /* ZMUser+Predicates.swift */ = {isa = PBXFileReference; fileEncoding = 4; lastKnownFileType = sourcecode.swift; path = "ZMUser+Predicates.swift"; sourceTree = "<group>"; };
		F14B9C6E212DB467004B6D7D /* ZMBaseManagedObjectTest+Helpers.swift */ = {isa = PBXFileReference; lastKnownFileType = sourcecode.swift; path = "ZMBaseManagedObjectTest+Helpers.swift"; sourceTree = "<group>"; };
		F14FA376221DB05B005E7EF5 /* MockBackgroundActivityManager.swift */ = {isa = PBXFileReference; lastKnownFileType = sourcecode.swift; path = MockBackgroundActivityManager.swift; sourceTree = "<group>"; };
		F1517921212DAE2E00BA3EBD /* ZMConversationTests+Services.swift */ = {isa = PBXFileReference; lastKnownFileType = sourcecode.swift; path = "ZMConversationTests+Services.swift"; sourceTree = "<group>"; };
		F163784E1E5C454C00898F84 /* ZMConversation+Patches.swift */ = {isa = PBXFileReference; fileEncoding = 4; lastKnownFileType = sourcecode.swift; path = "ZMConversation+Patches.swift"; sourceTree = "<group>"; };
		F16378501E5C805100898F84 /* ZMConversationSecurityLevel.swift */ = {isa = PBXFileReference; fileEncoding = 4; lastKnownFileType = sourcecode.swift; path = ZMConversationSecurityLevel.swift; sourceTree = "<group>"; };
		F16F8EBE2063E9CC009A9D6F /* CoreDataStackTests+Backup.swift */ = {isa = PBXFileReference; lastKnownFileType = sourcecode.swift; path = "CoreDataStackTests+Backup.swift"; sourceTree = "<group>"; };
		F179B5D92062B77300C13DFD /* CoreDataStack+Backup.swift */ = {isa = PBXFileReference; lastKnownFileType = sourcecode.swift; path = "CoreDataStack+Backup.swift"; sourceTree = "<group>"; };
		F18998821E7AC6D900E579A2 /* ZMUser.swift */ = {isa = PBXFileReference; fileEncoding = 4; lastKnownFileType = sourcecode.swift; path = ZMUser.swift; sourceTree = "<group>"; };
		F18998841E7AEEC900E579A2 /* ZMUserTests+Swift.swift */ = {isa = PBXFileReference; fileEncoding = 4; lastKnownFileType = sourcecode.swift; path = "ZMUserTests+Swift.swift"; sourceTree = "<group>"; };
		F18998871E7AF0BE00E579A2 /* ZMUserTests.h */ = {isa = PBXFileReference; lastKnownFileType = sourcecode.c.h; path = ZMUserTests.h; sourceTree = "<group>"; };
		F19550372040628000338E91 /* ZMUpdateEvent+Helper.swift */ = {isa = PBXFileReference; lastKnownFileType = sourcecode.swift; path = "ZMUpdateEvent+Helper.swift"; sourceTree = "<group>"; };
		F1B025601E534CF900900C65 /* ZMConversationTests+PrepareToSend.swift */ = {isa = PBXFileReference; fileEncoding = 4; lastKnownFileType = sourcecode.swift; path = "ZMConversationTests+PrepareToSend.swift"; sourceTree = "<group>"; };
		F1B58926202DCEF9002BB59B /* ZMConversationTests+CreationSystemMessages.swift */ = {isa = PBXFileReference; fileEncoding = 4; lastKnownFileType = sourcecode.swift; path = "ZMConversationTests+CreationSystemMessages.swift"; sourceTree = "<group>"; };
		F1C8676F1FA9CCB5001505E8 /* DuplicateMerging.swift */ = {isa = PBXFileReference; lastKnownFileType = sourcecode.swift; path = DuplicateMerging.swift; sourceTree = "<group>"; };
		F1C867841FAA0D48001505E8 /* ZMUser+Create.swift */ = {isa = PBXFileReference; lastKnownFileType = sourcecode.swift; path = "ZMUser+Create.swift"; sourceTree = "<group>"; };
		F1FDF2F521B152BC00E037A1 /* GenericMessage+Helper.swift */ = {isa = PBXFileReference; fileEncoding = 4; lastKnownFileType = sourcecode.swift; path = "GenericMessage+Helper.swift"; sourceTree = "<group>"; };
		F1FDF2F621B152BC00E037A1 /* GenericMessage+Hashing.swift */ = {isa = PBXFileReference; fileEncoding = 4; lastKnownFileType = sourcecode.swift; path = "GenericMessage+Hashing.swift"; sourceTree = "<group>"; };
		F1FDF2F921B1555A00E037A1 /* ZMClientMessage+Location.swift */ = {isa = PBXFileReference; lastKnownFileType = sourcecode.swift; path = "ZMClientMessage+Location.swift"; sourceTree = "<group>"; };
		F1FDF2FD21B1572500E037A1 /* ZMGenericMessageData.swift */ = {isa = PBXFileReference; lastKnownFileType = sourcecode.swift; path = ZMGenericMessageData.swift; sourceTree = "<group>"; };
		F1FDF2FF21B1580400E037A1 /* GenericMessage+Utils.swift */ = {isa = PBXFileReference; lastKnownFileType = sourcecode.swift; path = "GenericMessage+Utils.swift"; sourceTree = "<group>"; };
		F90D99A41E02DC6B00034070 /* AssetCollectionBatched.swift */ = {isa = PBXFileReference; fileEncoding = 4; lastKnownFileType = sourcecode.swift; path = AssetCollectionBatched.swift; sourceTree = "<group>"; };
		F90D99A61E02E22400034070 /* AssetCollectionBatchedTests.swift */ = {isa = PBXFileReference; fileEncoding = 4; lastKnownFileType = sourcecode.swift; path = AssetCollectionBatchedTests.swift; sourceTree = "<group>"; };
		F91EAAC41D885D720010ACBE /* video.mp4 */ = {isa = PBXFileReference; lastKnownFileType = file; name = video.mp4; path = Tests/Resources/video.mp4; sourceTree = SOURCE_ROOT; };
		F920AE161E38C547001BC14F /* NotificationObservers.swift */ = {isa = PBXFileReference; fileEncoding = 4; lastKnownFileType = sourcecode.swift; path = NotificationObservers.swift; sourceTree = "<group>"; };
		F920AE291E3A5FDD001BC14F /* Dictionary+Mapping.swift */ = {isa = PBXFileReference; fileEncoding = 4; lastKnownFileType = sourcecode.swift; path = "Dictionary+Mapping.swift"; sourceTree = "<group>"; };
		F920AE391E3B8445001BC14F /* SearchUserObserverCenterTests.swift */ = {isa = PBXFileReference; fileEncoding = 4; lastKnownFileType = sourcecode.swift; path = SearchUserObserverCenterTests.swift; sourceTree = "<group>"; };
		F929C1731E41D3480018ADA4 /* PersonName.swift */ = {isa = PBXFileReference; fileEncoding = 4; lastKnownFileType = sourcecode.swift; path = PersonName.swift; sourceTree = "<group>"; };
		F929C17A1E423B620018ADA4 /* SnapshotCenterTests.swift */ = {isa = PBXFileReference; fileEncoding = 4; lastKnownFileType = sourcecode.swift; path = SnapshotCenterTests.swift; sourceTree = "<group>"; };
		F92C99271DAE8D060034AFDD /* GenericMessageTests+Obfuscation.swift */ = {isa = PBXFileReference; fileEncoding = 4; lastKnownFileType = sourcecode.swift; path = "GenericMessageTests+Obfuscation.swift"; sourceTree = "<group>"; };
		F92C99291DAFBC910034AFDD /* ZMConversation+SelfDeletingMessages.swift */ = {isa = PBXFileReference; fileEncoding = 4; lastKnownFileType = sourcecode.swift; path = "ZMConversation+SelfDeletingMessages.swift"; sourceTree = "<group>"; };
		F92C992B1DAFC58A0034AFDD /* ZMConversationTests+Ephemeral.swift */ = {isa = PBXFileReference; fileEncoding = 4; lastKnownFileType = sourcecode.swift; path = "ZMConversationTests+Ephemeral.swift"; sourceTree = "<group>"; };
		F93265201D8950F10076AAD6 /* NSManagedObjectContext+FetchRequest.swift */ = {isa = PBXFileReference; fileEncoding = 4; lastKnownFileType = sourcecode.swift; path = "NSManagedObjectContext+FetchRequest.swift"; sourceTree = "<group>"; };
		F9331C501CB3BC6800139ECC /* CryptoBoxTests.swift */ = {isa = PBXFileReference; fileEncoding = 4; lastKnownFileType = sourcecode.swift; path = CryptoBoxTests.swift; sourceTree = "<group>"; };
		F9331C541CB3BCDA00139ECC /* OtrBaseTest.swift */ = {isa = PBXFileReference; fileEncoding = 4; lastKnownFileType = sourcecode.swift; path = OtrBaseTest.swift; sourceTree = "<group>"; };
		F9331C591CB3BECB00139ECC /* ZMClientMessageTests+OTR_Legacy.swift */ = {isa = PBXFileReference; fileEncoding = 4; lastKnownFileType = sourcecode.swift; path = "ZMClientMessageTests+OTR_Legacy.swift"; sourceTree = "<group>"; };
		F9331C5B1CB3BF9F00139ECC /* UserClientKeyStoreTests.swift */ = {isa = PBXFileReference; fileEncoding = 4; lastKnownFileType = sourcecode.swift; path = UserClientKeyStoreTests.swift; sourceTree = "<group>"; };
		F9331C751CB4165100139ECC /* NSString+ZMPersonName.h */ = {isa = PBXFileReference; fileEncoding = 4; lastKnownFileType = sourcecode.c.h; path = "NSString+ZMPersonName.h"; sourceTree = "<group>"; };
		F9331C761CB4165100139ECC /* NSString+ZMPersonName.m */ = {isa = PBXFileReference; fileEncoding = 4; lastKnownFileType = sourcecode.c.objc; path = "NSString+ZMPersonName.m"; sourceTree = "<group>"; };
		F9331C811CB4191B00139ECC /* NSPredicate+ZMSearch.h */ = {isa = PBXFileReference; fileEncoding = 4; lastKnownFileType = sourcecode.c.h; path = "NSPredicate+ZMSearch.h"; sourceTree = "<group>"; };
		F9331C821CB4191B00139ECC /* NSPredicate+ZMSearch.m */ = {isa = PBXFileReference; fileEncoding = 4; lastKnownFileType = sourcecode.c.objc; path = "NSPredicate+ZMSearch.m"; sourceTree = "<group>"; };
		F9331C851CB419B500139ECC /* NSFetchRequest+ZMRelationshipKeyPaths.h */ = {isa = PBXFileReference; fileEncoding = 4; lastKnownFileType = sourcecode.c.h; path = "NSFetchRequest+ZMRelationshipKeyPaths.h"; sourceTree = "<group>"; };
		F9331C861CB419B500139ECC /* NSFetchRequest+ZMRelationshipKeyPaths.m */ = {isa = PBXFileReference; fileEncoding = 4; lastKnownFileType = sourcecode.c.objc; path = "NSFetchRequest+ZMRelationshipKeyPaths.m"; sourceTree = "<group>"; };
		F93A30231D6EFB47005CCB1D /* ZMMessageConfirmation.swift */ = {isa = PBXFileReference; fileEncoding = 4; lastKnownFileType = sourcecode.swift; path = ZMMessageConfirmation.swift; sourceTree = "<group>"; };
		F93A302E1D6F2633005CCB1D /* ZMMessageTests+Confirmation.swift */ = {isa = PBXFileReference; fileEncoding = 4; lastKnownFileType = sourcecode.swift; path = "ZMMessageTests+Confirmation.swift"; sourceTree = "<group>"; };
		F93C4C7C1E24E1B1007E9CEE /* NotificationDispatcher.swift */ = {isa = PBXFileReference; fileEncoding = 4; lastKnownFileType = sourcecode.swift; path = NotificationDispatcher.swift; sourceTree = "<group>"; };
		F93C4C7E1E24F832007E9CEE /* NotificationDispatcherTests.swift */ = {isa = PBXFileReference; fileEncoding = 4; lastKnownFileType = sourcecode.swift; path = NotificationDispatcherTests.swift; sourceTree = "<group>"; };
		F943BC2C1E88FEC80048A768 /* ChangedIndexes.swift */ = {isa = PBXFileReference; fileEncoding = 4; lastKnownFileType = sourcecode.swift; path = ChangedIndexes.swift; sourceTree = "<group>"; };
		F94A208E1CB51AF50059632A /* ManagedObjectValidationTests.m */ = {isa = PBXFileReference; fileEncoding = 4; lastKnownFileType = sourcecode.c.objc; name = ManagedObjectValidationTests.m; path = Tests/Source/Model/ManagedObjectValidationTests.m; sourceTree = SOURCE_ROOT; };
		F963E96B1D9ADD5A00098AD3 /* ZMImageAssetEncryptionKeys.h */ = {isa = PBXFileReference; fileEncoding = 4; lastKnownFileType = sourcecode.c.h; path = ZMImageAssetEncryptionKeys.h; sourceTree = "<group>"; };
		F963E96C1D9ADD5A00098AD3 /* ZMImageAssetEncryptionKeys.m */ = {isa = PBXFileReference; fileEncoding = 4; lastKnownFileType = sourcecode.c.objc; path = ZMImageAssetEncryptionKeys.m; sourceTree = "<group>"; };
		F963E9721D9BF9E300098AD3 /* ProtosTests.swift */ = {isa = PBXFileReference; fileEncoding = 4; lastKnownFileType = sourcecode.swift; path = ProtosTests.swift; sourceTree = "<group>"; };
		F963E97E1D9C09E700098AD3 /* ZMMessageTimer.h */ = {isa = PBXFileReference; fileEncoding = 4; lastKnownFileType = sourcecode.c.h; path = ZMMessageTimer.h; sourceTree = "<group>"; };
		F963E97F1D9C09E700098AD3 /* ZMMessageTimer.m */ = {isa = PBXFileReference; fileEncoding = 4; lastKnownFileType = sourcecode.c.objc; path = ZMMessageTimer.m; sourceTree = "<group>"; };
		F963E9821D9C0DC400098AD3 /* ZMMessageDestructionTimer.swift */ = {isa = PBXFileReference; fileEncoding = 4; lastKnownFileType = sourcecode.swift; path = ZMMessageDestructionTimer.swift; sourceTree = "<group>"; };
		F963E9841D9D47D100098AD3 /* ZMClientMessageTests+Ephemeral.swift */ = {isa = PBXFileReference; fileEncoding = 4; lastKnownFileType = sourcecode.swift; path = "ZMClientMessageTests+Ephemeral.swift"; sourceTree = "<group>"; };
		F963E9921D9E9D1800098AD3 /* ZMAssetClientMessageTests+Ephemeral.swift */ = {isa = PBXFileReference; fileEncoding = 4; lastKnownFileType = sourcecode.swift; path = "ZMAssetClientMessageTests+Ephemeral.swift"; sourceTree = "<group>"; };
		F991CE101CB5549D004D8465 /* ZMConversation+Testing.h */ = {isa = PBXFileReference; fileEncoding = 4; lastKnownFileType = sourcecode.c.h; path = "ZMConversation+Testing.h"; sourceTree = "<group>"; };
		F991CE181CB55E95004D8465 /* ZMSearchUserTests.m */ = {isa = PBXFileReference; fileEncoding = 4; lastKnownFileType = sourcecode.c.objc; path = ZMSearchUserTests.m; sourceTree = "<group>"; };
		F991CE1A1CB561B0004D8465 /* ZMAddressBookContact.m */ = {isa = PBXFileReference; fileEncoding = 4; lastKnownFileType = sourcecode.c.objc; path = ZMAddressBookContact.m; sourceTree = "<group>"; };
		F99C5B891ED460E20049CCD7 /* TeamChangeInfo.swift */ = {isa = PBXFileReference; fileEncoding = 4; lastKnownFileType = sourcecode.swift; path = TeamChangeInfo.swift; sourceTree = "<group>"; };
		F99C5B8B1ED466760049CCD7 /* TeamObserverTests.swift */ = {isa = PBXFileReference; fileEncoding = 4; lastKnownFileType = sourcecode.swift; path = TeamObserverTests.swift; sourceTree = "<group>"; };
		F9A705CA1CAEE01D00C2F5FE /* NSManagedObjectContext+tests.h */ = {isa = PBXFileReference; fileEncoding = 4; lastKnownFileType = sourcecode.c.h; path = "NSManagedObjectContext+tests.h"; sourceTree = "<group>"; };
		F9A705CB1CAEE01D00C2F5FE /* NSManagedObjectContext+zmessaging-Internal.h */ = {isa = PBXFileReference; fileEncoding = 4; lastKnownFileType = sourcecode.c.h; path = "NSManagedObjectContext+zmessaging-Internal.h"; sourceTree = "<group>"; };
		F9A705CC1CAEE01D00C2F5FE /* NSManagedObjectContext+zmessaging.h */ = {isa = PBXFileReference; fileEncoding = 4; lastKnownFileType = sourcecode.c.h; path = "NSManagedObjectContext+zmessaging.h"; sourceTree = "<group>"; };
		F9A705CD1CAEE01D00C2F5FE /* NSManagedObjectContext+zmessaging.m */ = {isa = PBXFileReference; fileEncoding = 4; lastKnownFileType = sourcecode.c.objc; path = "NSManagedObjectContext+zmessaging.m"; sourceTree = "<group>"; };
		F9A705D01CAEE01D00C2F5FE /* NSNotification+ManagedObjectContextSave.h */ = {isa = PBXFileReference; fileEncoding = 4; lastKnownFileType = sourcecode.c.h; path = "NSNotification+ManagedObjectContextSave.h"; sourceTree = "<group>"; };
		F9A705D11CAEE01D00C2F5FE /* NSNotification+ManagedObjectContextSave.m */ = {isa = PBXFileReference; fileEncoding = 4; lastKnownFileType = sourcecode.c.objc; path = "NSNotification+ManagedObjectContextSave.m"; sourceTree = "<group>"; };
		F9A705D61CAEE01D00C2F5FE /* ZMConnection+Internal.h */ = {isa = PBXFileReference; fileEncoding = 4; lastKnownFileType = sourcecode.c.h; path = "ZMConnection+Internal.h"; sourceTree = "<group>"; };
		F9A705D71CAEE01D00C2F5FE /* ZMConnection.h */ = {isa = PBXFileReference; fileEncoding = 4; lastKnownFileType = sourcecode.c.h; path = ZMConnection.h; sourceTree = "<group>"; };
		F9A705D81CAEE01D00C2F5FE /* ZMConnection.m */ = {isa = PBXFileReference; fileEncoding = 4; lastKnownFileType = sourcecode.c.objc; path = ZMConnection.m; sourceTree = "<group>"; };
		F9A705F11CAEE01D00C2F5FE /* AssetCache.swift */ = {isa = PBXFileReference; fileEncoding = 4; lastKnownFileType = sourcecode.swift; path = AssetCache.swift; sourceTree = "<group>"; };
		F9A705F21CAEE01D00C2F5FE /* AssetEncryption.swift */ = {isa = PBXFileReference; fileEncoding = 4; lastKnownFileType = sourcecode.swift; path = AssetEncryption.swift; sourceTree = "<group>"; };
		F9A705F81CAEE01D00C2F5FE /* ZMExternalEncryptedDataWithKeys.h */ = {isa = PBXFileReference; fileEncoding = 4; lastKnownFileType = sourcecode.c.h; path = ZMExternalEncryptedDataWithKeys.h; sourceTree = "<group>"; };
		F9A705F91CAEE01D00C2F5FE /* ZMExternalEncryptedDataWithKeys.m */ = {isa = PBXFileReference; fileEncoding = 4; lastKnownFileType = sourcecode.c.objc; path = ZMExternalEncryptedDataWithKeys.m; sourceTree = "<group>"; };
		F9A705FE1CAEE01D00C2F5FE /* ZMImageMessage.m */ = {isa = PBXFileReference; fileEncoding = 4; lastKnownFileType = sourcecode.c.objc; path = ZMImageMessage.m; sourceTree = "<group>"; };
		F9A705FF1CAEE01D00C2F5FE /* ZMMessage+Internal.h */ = {isa = PBXFileReference; fileEncoding = 4; lastKnownFileType = sourcecode.c.h; path = "ZMMessage+Internal.h"; sourceTree = "<group>"; };
		F9A706001CAEE01D00C2F5FE /* ZMMessage.m */ = {isa = PBXFileReference; fileEncoding = 4; lastKnownFileType = sourcecode.c.objc; path = ZMMessage.m; sourceTree = "<group>"; };
		F9A706011CAEE01D00C2F5FE /* ZMOTRMessage.h */ = {isa = PBXFileReference; fileEncoding = 4; lastKnownFileType = sourcecode.c.h; path = ZMOTRMessage.h; sourceTree = "<group>"; };
		F9A706021CAEE01D00C2F5FE /* ZMOTRMessage.m */ = {isa = PBXFileReference; fileEncoding = 4; lastKnownFileType = sourcecode.c.objc; path = ZMOTRMessage.m; sourceTree = "<group>"; };
		F9A7060D1CAEE01D00C2F5FE /* ZMUser+Internal.h */ = {isa = PBXFileReference; fileEncoding = 4; lastKnownFileType = sourcecode.c.h; path = "ZMUser+Internal.h"; sourceTree = "<group>"; };
		F9A706101CAEE01D00C2F5FE /* ZMUser.m */ = {isa = PBXFileReference; fileEncoding = 4; lastKnownFileType = sourcecode.c.objc; path = ZMUser.m; sourceTree = "<group>"; };
		F9A706151CAEE01D00C2F5FE /* UserClient+Protobuf.swift */ = {isa = PBXFileReference; fileEncoding = 4; lastKnownFileType = sourcecode.swift; path = "UserClient+Protobuf.swift"; sourceTree = "<group>"; };
		F9A706161CAEE01D00C2F5FE /* UserClient.swift */ = {isa = PBXFileReference; fileEncoding = 4; lastKnownFileType = sourcecode.swift; path = UserClient.swift; sourceTree = "<group>"; };
		F9A706171CAEE01D00C2F5FE /* UserClientTypes.h */ = {isa = PBXFileReference; fileEncoding = 4; lastKnownFileType = sourcecode.c.h; path = UserClientTypes.h; sourceTree = "<group>"; };
		F9A706181CAEE01D00C2F5FE /* UserClientTypes.m */ = {isa = PBXFileReference; fileEncoding = 4; lastKnownFileType = sourcecode.c.objc; path = UserClientTypes.m; sourceTree = "<group>"; };
		F9A706191CAEE01D00C2F5FE /* ZMManagedObject+Internal.h */ = {isa = PBXFileReference; fileEncoding = 4; lastKnownFileType = sourcecode.c.h; path = "ZMManagedObject+Internal.h"; sourceTree = "<group>"; };
		F9A7061A1CAEE01D00C2F5FE /* ZMManagedObject.m */ = {isa = PBXFileReference; fileEncoding = 4; lastKnownFileType = sourcecode.c.objc; path = ZMManagedObject.m; sourceTree = "<group>"; };
		F9A706271CAEE01D00C2F5FE /* ConversationListChangeInfo.swift */ = {isa = PBXFileReference; fileEncoding = 4; lastKnownFileType = sourcecode.swift; path = ConversationListChangeInfo.swift; sourceTree = "<group>"; };
		F9A706281CAEE01D00C2F5FE /* ConversationChangeInfo.swift */ = {isa = PBXFileReference; fileEncoding = 4; lastKnownFileType = sourcecode.swift; path = ConversationChangeInfo.swift; sourceTree = "<group>"; };
		F9A7062C1CAEE01D00C2F5FE /* AnyClassTuple.swift */ = {isa = PBXFileReference; fileEncoding = 4; lastKnownFileType = sourcecode.swift; path = AnyClassTuple.swift; sourceTree = "<group>"; };
		F9A7062D1CAEE01D00C2F5FE /* DependentObjectsKeysForObservedObjectKeysCache.swift */ = {isa = PBXFileReference; fileEncoding = 4; lastKnownFileType = sourcecode.swift; path = DependentObjectsKeysForObservedObjectKeysCache.swift; sourceTree = "<group>"; };
		F9A7062E1CAEE01D00C2F5FE /* StringKeyPath.swift */ = {isa = PBXFileReference; fileEncoding = 4; lastKnownFileType = sourcecode.swift; path = StringKeyPath.swift; sourceTree = "<group>"; };
		F9A7062F1CAEE01D00C2F5FE /* KeySet.swift */ = {isa = PBXFileReference; fileEncoding = 4; lastKnownFileType = sourcecode.swift; path = KeySet.swift; sourceTree = "<group>"; };
		F9A706331CAEE01D00C2F5FE /* SetSnapshot.swift */ = {isa = PBXFileReference; fileEncoding = 4; lastKnownFileType = sourcecode.swift; path = SetSnapshot.swift; sourceTree = "<group>"; };
		F9A706351CAEE01D00C2F5FE /* MessageChangeInfo.swift */ = {isa = PBXFileReference; fileEncoding = 4; lastKnownFileType = sourcecode.swift; path = MessageChangeInfo.swift; sourceTree = "<group>"; };
		F9A706371CAEE01D00C2F5FE /* NewUnreadMessageChangeInfos.swift */ = {isa = PBXFileReference; fileEncoding = 4; lastKnownFileType = sourcecode.swift; path = NewUnreadMessageChangeInfos.swift; sourceTree = "<group>"; };
		F9A706391CAEE01D00C2F5FE /* ObjectChangeInfo.swift */ = {isa = PBXFileReference; fileEncoding = 4; lastKnownFileType = sourcecode.swift; path = ObjectChangeInfo.swift; sourceTree = "<group>"; };
		F9A7063B1CAEE01D00C2F5FE /* UserClientChangeInfo.swift */ = {isa = PBXFileReference; fileEncoding = 4; lastKnownFileType = sourcecode.swift; path = UserClientChangeInfo.swift; sourceTree = "<group>"; };
		F9A7063C1CAEE01D00C2F5FE /* UserChangeInfo.swift */ = {isa = PBXFileReference; fileEncoding = 4; lastKnownFileType = sourcecode.swift; path = UserChangeInfo.swift; sourceTree = "<group>"; };
		F9A706431CAEE01D00C2F5FE /* CryptoBox.swift */ = {isa = PBXFileReference; fileEncoding = 4; lastKnownFileType = sourcecode.swift; path = CryptoBox.swift; sourceTree = "<group>"; };
		F9A706491CAEE01D00C2F5FE /* UserImageLocalCache.swift */ = {isa = PBXFileReference; fileEncoding = 4; lastKnownFileType = sourcecode.swift; path = UserImageLocalCache.swift; sourceTree = "<group>"; };
		F9A7064B1CAEE01D00C2F5FE /* ZMFetchRequestBatch.h */ = {isa = PBXFileReference; fileEncoding = 4; lastKnownFileType = sourcecode.c.h; path = ZMFetchRequestBatch.h; sourceTree = "<group>"; };
		F9A7064C1CAEE01D00C2F5FE /* ZMFetchRequestBatch.m */ = {isa = PBXFileReference; fileEncoding = 4; lastKnownFileType = sourcecode.c.objc; path = ZMFetchRequestBatch.m; sourceTree = "<group>"; };
		F9A7064E1CAEE01D00C2F5FE /* ZMUpdateEvent+WireDataModel.h */ = {isa = PBXFileReference; fileEncoding = 4; lastKnownFileType = sourcecode.c.h; path = "ZMUpdateEvent+WireDataModel.h"; sourceTree = "<group>"; };
		F9A7064F1CAEE01D00C2F5FE /* ZMUpdateEvent+WireDataModel.m */ = {isa = PBXFileReference; fileEncoding = 4; lastKnownFileType = sourcecode.c.objc; path = "ZMUpdateEvent+WireDataModel.m"; sourceTree = "<group>"; };
		F9A706CA1CAEE30700C2F5FE /* 1900x1500.jpg */ = {isa = PBXFileReference; lastKnownFileType = image.jpeg; name = 1900x1500.jpg; path = Tests/Resources/1900x1500.jpg; sourceTree = SOURCE_ROOT; };
		F9A706CB1CAEE30700C2F5FE /* animated.gif */ = {isa = PBXFileReference; lastKnownFileType = image.gif; name = animated.gif; path = Tests/Resources/animated.gif; sourceTree = SOURCE_ROOT; };
		F9A706CE1CAEE30700C2F5FE /* en */ = {isa = PBXFileReference; lastKnownFileType = text.plist.strings; name = en; path = InfoPlist.strings; sourceTree = "<group>"; };
		F9A706CF1CAEE30700C2F5FE /* EncryptedBase64EncondedExternalMessageTestFixture.txt */ = {isa = PBXFileReference; fileEncoding = 4; lastKnownFileType = text; name = EncryptedBase64EncondedExternalMessageTestFixture.txt; path = Tests/Resources/EncryptedBase64EncondedExternalMessageTestFixture.txt; sourceTree = SOURCE_ROOT; };
		F9A706D01CAEE30700C2F5FE /* ExternalMessageTextFixture.txt */ = {isa = PBXFileReference; fileEncoding = 4; lastKnownFileType = text; name = ExternalMessageTextFixture.txt; path = Tests/Resources/ExternalMessageTextFixture.txt; sourceTree = SOURCE_ROOT; };
		F9A706D11CAEE30700C2F5FE /* Info.plist */ = {isa = PBXFileReference; fileEncoding = 4; lastKnownFileType = text.plist.xml; name = Info.plist; path = Tests/Resources/Info.plist; sourceTree = SOURCE_ROOT; };
		F9A706D21CAEE30700C2F5FE /* Lorem Ipsum.txt */ = {isa = PBXFileReference; fileEncoding = 4; lastKnownFileType = text; name = "Lorem Ipsum.txt"; path = "Tests/Resources/Lorem Ipsum.txt"; sourceTree = SOURCE_ROOT; };
		F9A706D31CAEE30700C2F5FE /* medium.jpg */ = {isa = PBXFileReference; lastKnownFileType = image.jpeg; name = medium.jpg; path = Tests/Resources/medium.jpg; sourceTree = SOURCE_ROOT; };
		F9A706D41CAEE30700C2F5FE /* not_animated.gif */ = {isa = PBXFileReference; lastKnownFileType = image.gif; name = not_animated.gif; path = Tests/Resources/not_animated.gif; sourceTree = SOURCE_ROOT; };
		F9A706D91CAEE30700C2F5FE /* tiny.jpg */ = {isa = PBXFileReference; lastKnownFileType = image.jpeg; name = tiny.jpg; path = Tests/Resources/tiny.jpg; sourceTree = SOURCE_ROOT; };
		F9A708041CAEEB7400C2F5FE /* ManagedObjectContextSaveNotificationTests.m */ = {isa = PBXFileReference; fileEncoding = 4; lastKnownFileType = sourcecode.c.objc; path = ManagedObjectContextSaveNotificationTests.m; sourceTree = "<group>"; };
		F9A708051CAEEB7400C2F5FE /* ManagedObjectContextTests.m */ = {isa = PBXFileReference; fileEncoding = 4; lastKnownFileType = sourcecode.c.objc; path = ManagedObjectContextTests.m; sourceTree = "<group>"; };
		F9A708061CAEEB7400C2F5FE /* NSManagedObjectContext+TestHelpers.h */ = {isa = PBXFileReference; fileEncoding = 4; lastKnownFileType = sourcecode.c.h; path = "NSManagedObjectContext+TestHelpers.h"; sourceTree = "<group>"; };
		F9A708071CAEEB7400C2F5FE /* NSManagedObjectContext+TestHelpers.m */ = {isa = PBXFileReference; fileEncoding = 4; lastKnownFileType = sourcecode.c.objc; path = "NSManagedObjectContext+TestHelpers.m"; sourceTree = "<group>"; };
		F9A708081CAEEB7400C2F5FE /* PersistentStoreCoordinatorTests.m */ = {isa = PBXFileReference; fileEncoding = 4; lastKnownFileType = sourcecode.c.objc; path = PersistentStoreCoordinatorTests.m; sourceTree = "<group>"; };
		F9A7080B1CAEEB7400C2F5FE /* CoreDataRelationshipsTests.m */ = {isa = PBXFileReference; fileEncoding = 4; lastKnownFileType = sourcecode.c.objc; path = CoreDataRelationshipsTests.m; sourceTree = "<group>"; };
		F9A7080D1CAEEB7400C2F5FE /* MockEntity.h */ = {isa = PBXFileReference; fileEncoding = 4; lastKnownFileType = sourcecode.c.h; path = MockEntity.h; sourceTree = "<group>"; };
		F9A7080E1CAEEB7400C2F5FE /* MockEntity.m */ = {isa = PBXFileReference; fileEncoding = 4; lastKnownFileType = sourcecode.c.objc; path = MockEntity.m; sourceTree = "<group>"; };
		F9A7080F1CAEEB7400C2F5FE /* MockEntity2.h */ = {isa = PBXFileReference; fileEncoding = 4; lastKnownFileType = sourcecode.c.h; path = MockEntity2.h; sourceTree = "<group>"; };
		F9A708101CAEEB7400C2F5FE /* MockEntity2.m */ = {isa = PBXFileReference; fileEncoding = 4; lastKnownFileType = sourcecode.c.objc; path = MockEntity2.m; sourceTree = "<group>"; };
		F9A708111CAEEB7400C2F5FE /* MockModelObjectContextFactory.h */ = {isa = PBXFileReference; fileEncoding = 4; lastKnownFileType = sourcecode.c.h; path = MockModelObjectContextFactory.h; sourceTree = "<group>"; };
		F9A708121CAEEB7400C2F5FE /* MockModelObjectContextFactory.m */ = {isa = PBXFileReference; fileEncoding = 4; lastKnownFileType = sourcecode.c.objc; path = MockModelObjectContextFactory.m; sourceTree = "<group>"; };
		F9A708131CAEEB7400C2F5FE /* ModelObjectsTests.h */ = {isa = PBXFileReference; fileEncoding = 4; lastKnownFileType = sourcecode.c.h; path = ModelObjectsTests.h; sourceTree = "<group>"; };
		F9A708141CAEEB7400C2F5FE /* ModelObjectsTests.m */ = {isa = PBXFileReference; fileEncoding = 4; lastKnownFileType = sourcecode.c.objc; path = ModelObjectsTests.m; sourceTree = "<group>"; };
		F9A708151CAEEB7400C2F5FE /* NSFetchRequestTests+ZMRelationshipKeyPaths.m */ = {isa = PBXFileReference; fileEncoding = 4; lastKnownFileType = sourcecode.c.objc; path = "NSFetchRequestTests+ZMRelationshipKeyPaths.m"; sourceTree = "<group>"; };
		F9A708161CAEEB7400C2F5FE /* PersistentChangeTrackingTests.m */ = {isa = PBXFileReference; fileEncoding = 4; lastKnownFileType = sourcecode.c.objc; lineEnding = 0; path = PersistentChangeTrackingTests.m; sourceTree = "<group>"; xcLanguageSpecificationIdentifier = xcode.lang.objc; };
		F9A7081B1CAEEB7400C2F5FE /* ZMConnectionTests.m */ = {isa = PBXFileReference; fileEncoding = 4; lastKnownFileType = sourcecode.c.objc; path = ZMConnectionTests.m; sourceTree = "<group>"; };
		F9A7082B1CAEEB7400C2F5FE /* ZMFetchRequestBatchTests.m */ = {isa = PBXFileReference; fileEncoding = 4; lastKnownFileType = sourcecode.c.objc; path = ZMFetchRequestBatchTests.m; sourceTree = "<group>"; };
		F9A7082C1CAEEB7400C2F5FE /* ZMManagedObjectTests.m */ = {isa = PBXFileReference; fileEncoding = 4; lastKnownFileType = sourcecode.c.objc; path = ZMManagedObjectTests.m; sourceTree = "<group>"; };
		F9A708591CAEEC0700C2F5FE /* Test-Bridging-Header.h */ = {isa = PBXFileReference; fileEncoding = 4; lastKnownFileType = sourcecode.c.h; lineEnding = 0; name = "Test-Bridging-Header.h"; path = "Tests/Resources/Test-Bridging-Header.h"; sourceTree = SOURCE_ROOT; xcLanguageSpecificationIdentifier = xcode.lang.objcpp; };
		F9A7085A1CAEED1B00C2F5FE /* ZMBaseManagedObjectTest.h */ = {isa = PBXFileReference; fileEncoding = 4; lastKnownFileType = sourcecode.c.h; path = ZMBaseManagedObjectTest.h; sourceTree = "<group>"; };
		F9A7085B1CAEED1B00C2F5FE /* ZMBaseManagedObjectTest.m */ = {isa = PBXFileReference; fileEncoding = 4; lastKnownFileType = sourcecode.c.objc; path = ZMBaseManagedObjectTest.m; sourceTree = "<group>"; };
		F9A7085E1CAEEF4700C2F5FE /* MessagingTest+EventFactory.h */ = {isa = PBXFileReference; fileEncoding = 4; lastKnownFileType = sourcecode.c.h; path = "MessagingTest+EventFactory.h"; sourceTree = "<group>"; };
		F9A7085F1CAEEF4700C2F5FE /* MessagingTest+EventFactory.m */ = {isa = PBXFileReference; fileEncoding = 4; lastKnownFileType = sourcecode.c.objc; lineEnding = 0; path = "MessagingTest+EventFactory.m"; sourceTree = "<group>"; xcLanguageSpecificationIdentifier = xcode.lang.objc; };
		F9A708641CAEF9BD00C2F5FE /* Default-568h@2x.png */ = {isa = PBXFileReference; lastKnownFileType = image.png; path = "Default-568h@2x.png"; sourceTree = "<group>"; };
		F9AB00261F0CE5520037B437 /* FileManager+FileLocations.swift */ = {isa = PBXFileReference; fileEncoding = 4; lastKnownFileType = sourcecode.swift; path = "FileManager+FileLocations.swift"; sourceTree = "<group>"; };
		F9AB00281F0D2BE40037B437 /* FileManager+FileLocationTests.swift */ = {isa = PBXFileReference; fileEncoding = 4; lastKnownFileType = sourcecode.swift; path = "FileManager+FileLocationTests.swift"; sourceTree = "<group>"; };
		F9B0FF311D79D1140098C17C /* ZMClientMessageTests+Unarchiving.swift */ = {isa = PBXFileReference; fileEncoding = 4; lastKnownFileType = sourcecode.swift; path = "ZMClientMessageTests+Unarchiving.swift"; sourceTree = "<group>"; };
		F9B71F041CB264DF001DB03F /* ZMConversationList.m */ = {isa = PBXFileReference; fileEncoding = 4; lastKnownFileType = sourcecode.c.objc; path = ZMConversationList.m; sourceTree = "<group>"; };
		F9B71F051CB264DF001DB03F /* ZMConversationList+Internal.h */ = {isa = PBXFileReference; fileEncoding = 4; lastKnownFileType = sourcecode.c.h; path = "ZMConversationList+Internal.h"; sourceTree = "<group>"; };
		F9B71F071CB264DF001DB03F /* ZMConversationListDirectory.h */ = {isa = PBXFileReference; fileEncoding = 4; lastKnownFileType = sourcecode.c.h; path = ZMConversationListDirectory.h; sourceTree = "<group>"; };
		F9B71F081CB264DF001DB03F /* ZMConversationListDirectory.m */ = {isa = PBXFileReference; fileEncoding = 4; lastKnownFileType = sourcecode.c.objc; path = ZMConversationListDirectory.m; sourceTree = "<group>"; };
		F9B71F101CB264EF001DB03F /* ZMConversation.m */ = {isa = PBXFileReference; fileEncoding = 4; lastKnownFileType = sourcecode.c.objc; path = ZMConversation.m; sourceTree = "<group>"; };
		F9B71F111CB264EF001DB03F /* ZMConversation+Internal.h */ = {isa = PBXFileReference; fileEncoding = 4; lastKnownFileType = sourcecode.c.h; path = "ZMConversation+Internal.h"; sourceTree = "<group>"; };
		F9B71F1A1CB264EF001DB03F /* ZMConversation+UnreadCount.h */ = {isa = PBXFileReference; fileEncoding = 4; lastKnownFileType = sourcecode.c.h; path = "ZMConversation+UnreadCount.h"; sourceTree = "<group>"; };
		F9B71F1B1CB264EF001DB03F /* ZMConversation+UnreadCount.m */ = {isa = PBXFileReference; fileEncoding = 4; lastKnownFileType = sourcecode.c.objc; path = "ZMConversation+UnreadCount.m"; sourceTree = "<group>"; };
		F9B71F1E1CB264EF001DB03F /* ZMConversationSecurityLevel.h */ = {isa = PBXFileReference; fileEncoding = 4; lastKnownFileType = sourcecode.c.h; path = ZMConversationSecurityLevel.h; sourceTree = "<group>"; };
		F9B71F4F1CB2BC85001DB03F /* ZMConversation+Testing.m */ = {isa = PBXFileReference; fileEncoding = 4; lastKnownFileType = sourcecode.c.objc; path = "ZMConversation+Testing.m"; sourceTree = "<group>"; };
		F9B71F511CB2BC85001DB03F /* ZMConversationTests+gapsAndWindows.m */ = {isa = PBXFileReference; fileEncoding = 4; lastKnownFileType = sourcecode.c.objc; path = "ZMConversationTests+gapsAndWindows.m"; sourceTree = "<group>"; };
		F9B71F561CB2BC85001DB03F /* ZMConversationTests+Validation.m */ = {isa = PBXFileReference; fileEncoding = 4; lastKnownFileType = sourcecode.c.objc; path = "ZMConversationTests+Validation.m"; sourceTree = "<group>"; };
		F9B71F571CB2BC85001DB03F /* ZMConversationTests.h */ = {isa = PBXFileReference; fileEncoding = 4; lastKnownFileType = sourcecode.c.h; path = ZMConversationTests.h; sourceTree = "<group>"; };
		F9B71F581CB2BC85001DB03F /* ZMConversationTests.m */ = {isa = PBXFileReference; fileEncoding = 4; lastKnownFileType = sourcecode.c.objc; path = ZMConversationTests.m; sourceTree = "<group>"; };
		F9B71F5A1CB2BC85001DB03F /* ZMConversationListDirectoryTests.m */ = {isa = PBXFileReference; fileEncoding = 4; lastKnownFileType = sourcecode.c.objc; path = ZMConversationListDirectoryTests.m; sourceTree = "<group>"; };
		F9B71F5B1CB2BC85001DB03F /* ZMConversationListTests.m */ = {isa = PBXFileReference; fileEncoding = 4; lastKnownFileType = sourcecode.c.objc; path = ZMConversationListTests.m; sourceTree = "<group>"; };
		F9B71F5D1CB2BC85001DB03F /* ZMAssetClientMessageTests.swift */ = {isa = PBXFileReference; fileEncoding = 4; lastKnownFileType = sourcecode.swift; path = ZMAssetClientMessageTests.swift; sourceTree = "<group>"; };
		F9B71F5F1CB2BC85001DB03F /* BaseClientMessageTests.swift */ = {isa = PBXFileReference; fileEncoding = 4; lastKnownFileType = sourcecode.swift; path = BaseClientMessageTests.swift; sourceTree = "<group>"; };
		F9B71F601CB2BC85001DB03F /* ZMMessageTests.h */ = {isa = PBXFileReference; fileEncoding = 4; lastKnownFileType = sourcecode.c.h; path = ZMMessageTests.h; sourceTree = "<group>"; };
		F9B71F611CB2BC85001DB03F /* ZMMessageTests.m */ = {isa = PBXFileReference; fileEncoding = 4; lastKnownFileType = sourcecode.c.objc; path = ZMMessageTests.m; sourceTree = "<group>"; };
		F9B71F631CB2BC85001DB03F /* UserImageLocalCacheTests.swift */ = {isa = PBXFileReference; fileEncoding = 4; lastKnownFileType = sourcecode.swift; path = UserImageLocalCacheTests.swift; sourceTree = "<group>"; };
		F9B71F661CB2BC85001DB03F /* ZMPersonNameTests.m */ = {isa = PBXFileReference; fileEncoding = 4; lastKnownFileType = sourcecode.c.objc; path = ZMPersonNameTests.m; sourceTree = "<group>"; };
		F9B71F6A1CB2BC85001DB03F /* ZMUserTests.m */ = {isa = PBXFileReference; fileEncoding = 4; lastKnownFileType = sourcecode.c.objc; path = ZMUserTests.m; sourceTree = "<group>"; };
		F9B71F6D1CB2BC85001DB03F /* ZMCallStateTests.swift */ = {isa = PBXFileReference; fileEncoding = 4; lastKnownFileType = sourcecode.swift; path = ZMCallStateTests.swift; sourceTree = "<group>"; };
		F9B71FD91CB2C4C6001DB03F /* StringKeyPathTests.swift */ = {isa = PBXFileReference; fileEncoding = 4; lastKnownFileType = sourcecode.swift; path = StringKeyPathTests.swift; sourceTree = "<group>"; };
		F9B71FDF1CB2C4C6001DB03F /* AnyClassTupleTests.swift */ = {isa = PBXFileReference; fileEncoding = 4; lastKnownFileType = sourcecode.swift; path = AnyClassTupleTests.swift; sourceTree = "<group>"; };
		F9B720021CB2C68B001DB03F /* UserClientTests.swift */ = {isa = PBXFileReference; fileEncoding = 4; lastKnownFileType = sourcecode.swift; path = UserClientTests.swift; sourceTree = "<group>"; };
		F9C348821E2CC0730015D69D /* UserClientObserverTests.swift */ = {isa = PBXFileReference; fileEncoding = 4; lastKnownFileType = sourcecode.swift; name = UserClientObserverTests.swift; path = ../UserClientObserverTests.swift; sourceTree = "<group>"; };
		F9C348851E2CC27D0015D69D /* NewUnreadMessageObserverTests.swift */ = {isa = PBXFileReference; fileEncoding = 4; lastKnownFileType = sourcecode.swift; name = NewUnreadMessageObserverTests.swift; path = ../NewUnreadMessageObserverTests.swift; sourceTree = "<group>"; };
		F9C348911E2E3FF60015D69D /* SnapshotCenter.swift */ = {isa = PBXFileReference; fileEncoding = 4; lastKnownFileType = sourcecode.swift; path = SnapshotCenter.swift; sourceTree = "<group>"; };
		F9C8622A1D87DC18009AAC33 /* MessagingTest+UUID.swift */ = {isa = PBXFileReference; fileEncoding = 4; lastKnownFileType = sourcecode.swift; path = "MessagingTest+UUID.swift"; sourceTree = "<group>"; };
		F9C877081E000C9D00792613 /* AssetCollection.swift */ = {isa = PBXFileReference; fileEncoding = 4; lastKnownFileType = sourcecode.swift; path = AssetCollection.swift; sourceTree = "<group>"; };
		F9C8770A1E015AAF00792613 /* AssetColletionTests.swift */ = {isa = PBXFileReference; fileEncoding = 4; lastKnownFileType = sourcecode.swift; path = AssetColletionTests.swift; sourceTree = "<group>"; };
		F9C9A4FC1CAD5DF10039E10C /* WireDataModel.framework */ = {isa = PBXFileReference; explicitFileType = wrapper.framework; includeInIndex = 0; path = WireDataModel.framework; sourceTree = BUILT_PRODUCTS_DIR; };
		F9C9A5061CAD5DF10039E10C /* WireDataModelTests.xctest */ = {isa = PBXFileReference; explicitFileType = wrapper.cfbundle; includeInIndex = 0; path = WireDataModelTests.xctest; sourceTree = BUILT_PRODUCTS_DIR; };
		F9C9A5DC1CAD76A50039E10C /* Info.plist */ = {isa = PBXFileReference; fileEncoding = 4; lastKnownFileType = text.plist.xml; name = Info.plist; path = Resources/Info.plist; sourceTree = SOURCE_ROOT; };
		F9C9A60C1CAD76A50039E10C /* WireDataModel.h */ = {isa = PBXFileReference; fileEncoding = 4; lastKnownFileType = sourcecode.c.h; name = WireDataModel.h; path = Source/WireDataModel.h; sourceTree = SOURCE_ROOT; };
		F9C9A66C1CAD778C0039E10C /* Foundation.framework */ = {isa = PBXFileReference; lastKnownFileType = wrapper.framework; name = Foundation.framework; path = System/Library/Frameworks/Foundation.framework; sourceTree = SDKROOT; };
		F9C9A66E1CAD77930039E10C /* CoreData.framework */ = {isa = PBXFileReference; lastKnownFileType = wrapper.framework; name = CoreData.framework; path = System/Library/Frameworks/CoreData.framework; sourceTree = SDKROOT; };
		F9C9A6791CAD7A790039E10C /* version.xcconfig */ = {isa = PBXFileReference; fileEncoding = 4; lastKnownFileType = text.xcconfig; path = version.xcconfig; sourceTree = "<group>"; };
		F9C9A67C1CAD7A790039E10C /* ios-test-host.xcconfig */ = {isa = PBXFileReference; fileEncoding = 4; lastKnownFileType = text.xcconfig; path = "ios-test-host.xcconfig"; sourceTree = "<group>"; };
		F9C9A67D1CAD7A790039E10C /* ios-test-target.xcconfig */ = {isa = PBXFileReference; fileEncoding = 4; lastKnownFileType = text.xcconfig; path = "ios-test-target.xcconfig"; sourceTree = "<group>"; };
		F9C9A67F1CAD7A790039E10C /* project-common.xcconfig */ = {isa = PBXFileReference; fileEncoding = 4; lastKnownFileType = text.xcconfig; path = "project-common.xcconfig"; sourceTree = "<group>"; };
		F9C9A6801CAD7A790039E10C /* project-debug.xcconfig */ = {isa = PBXFileReference; fileEncoding = 4; lastKnownFileType = text.xcconfig; path = "project-debug.xcconfig"; sourceTree = "<group>"; };
		F9C9A6811CAD7A790039E10C /* project.xcconfig */ = {isa = PBXFileReference; fileEncoding = 4; lastKnownFileType = text.xcconfig; path = project.xcconfig; sourceTree = "<group>"; };
		F9C9A6841CAD7A790039E10C /* tests.xcconfig */ = {isa = PBXFileReference; fileEncoding = 4; lastKnownFileType = text.xcconfig; path = tests.xcconfig; sourceTree = "<group>"; };
		F9C9A6851CAD7A790039E10C /* warnings-debug.xcconfig */ = {isa = PBXFileReference; fileEncoding = 4; lastKnownFileType = text.xcconfig; path = "warnings-debug.xcconfig"; sourceTree = "<group>"; };
		F9C9A6861CAD7A790039E10C /* warnings.xcconfig */ = {isa = PBXFileReference; fileEncoding = 4; lastKnownFileType = text.xcconfig; path = warnings.xcconfig; sourceTree = "<group>"; };
		F9C9A6891CAD7A790039E10C /* WireDataModel.xcconfig */ = {isa = PBXFileReference; fileEncoding = 4; lastKnownFileType = text.xcconfig; path = WireDataModel.xcconfig; sourceTree = "<group>"; };
		F9C9A6A31CAD7C7F0039E10C /* ZMConversation.h */ = {isa = PBXFileReference; fileEncoding = 4; lastKnownFileType = sourcecode.c.h; path = ZMConversation.h; sourceTree = "<group>"; };
		F9C9A6A41CAD7C7F0039E10C /* ZMConversationList.h */ = {isa = PBXFileReference; fileEncoding = 4; lastKnownFileType = sourcecode.c.h; path = ZMConversationList.h; sourceTree = "<group>"; };
		F9C9A6A51CAD7C7F0039E10C /* ZMEditableUser.h */ = {isa = PBXFileReference; fileEncoding = 4; lastKnownFileType = sourcecode.c.h; path = ZMEditableUser.h; sourceTree = "<group>"; };
		F9C9A6A61CAD7C7F0039E10C /* ZMMessage.h */ = {isa = PBXFileReference; fileEncoding = 4; lastKnownFileType = sourcecode.c.h; path = ZMMessage.h; sourceTree = "<group>"; };
		F9C9A6A71CAD7C7F0039E10C /* ZMUser.h */ = {isa = PBXFileReference; fileEncoding = 4; lastKnownFileType = sourcecode.c.h; path = ZMUser.h; sourceTree = "<group>"; };
		F9C9A6AF1CAD7D1F0039E10C /* ZMManagedObject.h */ = {isa = PBXFileReference; fileEncoding = 4; lastKnownFileType = sourcecode.c.h; path = ZMManagedObject.h; sourceTree = "<group>"; };
		F9C9A7641CAE8DFC0039E10C /* ZMAddressBookContact.h */ = {isa = PBXFileReference; fileEncoding = 4; lastKnownFileType = sourcecode.c.h; path = ZMAddressBookContact.h; sourceTree = "<group>"; };
		F9C9A7F31CAED9510039E10C /* WireDataModelTestHost.app */ = {isa = PBXFileReference; explicitFileType = wrapper.application; includeInIndex = 0; path = WireDataModelTestHost.app; sourceTree = BUILT_PRODUCTS_DIR; };
		F9C9A81C1CAEDA330039E10C /* AppDelegate.h */ = {isa = PBXFileReference; fileEncoding = 4; lastKnownFileType = sourcecode.c.h; path = AppDelegate.h; sourceTree = "<group>"; };
		F9C9A81D1CAEDA330039E10C /* AppDelegate.m */ = {isa = PBXFileReference; fileEncoding = 4; lastKnownFileType = sourcecode.c.objc; path = AppDelegate.m; sourceTree = "<group>"; };
		F9C9A8231CAEDA330039E10C /* Info.plist */ = {isa = PBXFileReference; fileEncoding = 4; lastKnownFileType = text.plist.xml; path = Info.plist; sourceTree = "<group>"; };
		F9C9A8241CAEDA330039E10C /* main.m */ = {isa = PBXFileReference; fileEncoding = 4; lastKnownFileType = sourcecode.c.objc; path = main.m; sourceTree = "<group>"; };
		F9DBA51F1E28EA8B00BE23C0 /* DependencyKeyStore.swift */ = {isa = PBXFileReference; fileEncoding = 4; lastKnownFileType = sourcecode.swift; path = DependencyKeyStore.swift; sourceTree = "<group>"; };
		F9DBA5211E28EB4000BE23C0 /* SideEffectSources.swift */ = {isa = PBXFileReference; fileEncoding = 4; lastKnownFileType = sourcecode.swift; path = SideEffectSources.swift; sourceTree = "<group>"; };
		F9DBA5231E28EE0A00BE23C0 /* ConversationObserverTests.swift */ = {isa = PBXFileReference; fileEncoding = 4; lastKnownFileType = sourcecode.swift; name = ConversationObserverTests.swift; path = ../ConversationObserverTests.swift; sourceTree = "<group>"; };
		F9DBA5261E28EEBD00BE23C0 /* UserChangeInfoObservationTests.swift */ = {isa = PBXFileReference; fileEncoding = 4; lastKnownFileType = sourcecode.swift; name = UserChangeInfoObservationTests.swift; path = ../UserChangeInfoObservationTests.swift; sourceTree = "<group>"; };
		F9DBA5281E29162A00BE23C0 /* MessageObserverTests.swift */ = {isa = PBXFileReference; fileEncoding = 4; lastKnownFileType = sourcecode.swift; name = MessageObserverTests.swift; path = ../MessageObserverTests.swift; sourceTree = "<group>"; };
		F9DD60BF1E8916000019823F /* ChangedIndexesTests.swift */ = {isa = PBXFileReference; fileEncoding = 4; lastKnownFileType = sourcecode.swift; path = ChangedIndexesTests.swift; sourceTree = "<group>"; };
		F9FD75721E2E6A2100B4558B /* ConversationListObserverCenter.swift */ = {isa = PBXFileReference; fileEncoding = 4; lastKnownFileType = sourcecode.swift; path = ConversationListObserverCenter.swift; sourceTree = "<group>"; };
		F9FD75741E2E79B200B4558B /* ConversationListObserverTests.swift */ = {isa = PBXFileReference; fileEncoding = 4; lastKnownFileType = sourcecode.swift; name = ConversationListObserverTests.swift; path = ../ConversationListObserverTests.swift; sourceTree = "<group>"; };
		F9FD75771E2F9A0600B4558B /* SearchUserObserverCenter.swift */ = {isa = PBXFileReference; fileEncoding = 4; lastKnownFileType = sourcecode.swift; path = SearchUserObserverCenter.swift; sourceTree = "<group>"; };
		F9FD75791E2FB60000B4558B /* SearchUserObserverTests.swift */ = {isa = PBXFileReference; fileEncoding = 4; lastKnownFileType = sourcecode.swift; name = SearchUserObserverTests.swift; path = ../SearchUserObserverTests.swift; sourceTree = "<group>"; };
/* End PBXFileReference section */

/* Begin PBXFrameworksBuildPhase section */
		59D1C2FD2B1DE6FF0016F6B2 /* Frameworks */ = {
			isa = PBXFrameworksBuildPhase;
			buildActionMask = 2147483647;
			files = (
				59D1C30D2B1DE8750016F6B2 /* WireDataModel.framework in Frameworks */,
			);
			runOnlyForDeploymentPostprocessing = 0;
		};
		F9C9A4F81CAD5DF10039E10C /* Frameworks */ = {
			isa = PBXFrameworksBuildPhase;
			buildActionMask = 2147483647;
			files = (
				EE8DA9672954A02B00F58B79 /* WireCryptobox.framework in Frameworks */,
				F9C9A66F1CAD77930039E10C /* CoreData.framework in Frameworks */,
				EE8DA96D2954A03800F58B79 /* WireLinkPreview.framework in Frameworks */,
				E60E20222B1F78D600720FE7 /* PINCache in Frameworks */,
				EE8DA9632954A02400F58B79 /* WireProtos.framework in Frameworks */,
				EE8DA9702954A03E00F58B79 /* WireImages.framework in Frameworks */,
				F9C9A66D1CAD778C0039E10C /* Foundation.framework in Frameworks */,
				EE8DA96A2954A03100F58B79 /* WireTransport.framework in Frameworks */,
				017CA4442A2742B800E8E778 /* WireCoreCrypto.xcframework in Frameworks */,
			);
			runOnlyForDeploymentPostprocessing = 0;
		};
		F9C9A5031CAD5DF10039E10C /* Frameworks */ = {
			isa = PBXFrameworksBuildPhase;
			buildActionMask = 2147483647;
			files = (
				59D1C30E2B1DEC300016F6B2 /* WireDataModelSupport.framework in Frameworks */,
				F9C9A5071CAD5DF10039E10C /* WireDataModel.framework in Frameworks */,
			);
			runOnlyForDeploymentPostprocessing = 0;
		};
		F9C9A7F01CAED9510039E10C /* Frameworks */ = {
			isa = PBXFrameworksBuildPhase;
			buildActionMask = 2147483647;
			files = (
				EE67F728296F0C6A001D7C88 /* WireTesting.framework in Frameworks */,
				F9C9A80C1CAED99F0039E10C /* WireDataModel.framework in Frameworks */,
				59D1C3062B1DE6FF0016F6B2 /* WireDataModelSupport.framework in Frameworks */,
			);
			runOnlyForDeploymentPostprocessing = 0;
		};
/* End PBXFrameworksBuildPhase section */

/* Begin PBXGroup section */
		0125F7392B28A31C00D989AB /* Sources */ = {
			isa = PBXGroup;
			children = (
				E62B972A2B680AB20099D5DC /* CoreDataStackHelper.swift */,
				EEA58F122B7115A1006DEE32 /* ModelHelper.swift */,
				590C55732B62BEEF00FC1CE8 /* MLS */,
				0125F73A2B28A31C00D989AB /* SpyUserClientKeyStore.swift */,
				0140A0CF2B31028D004D8B40 /* MockSafeCoreCrypto.swift */,
				0125F73B2B28A31C00D989AB /* MockProteusProvider.swift */,
			);
			path = Sources;
			sourceTree = "<group>";
		};
		017962A02B83FF8200D6C7B6 /* 2.110-2.111 */ = {
			isa = PBXGroup;
			children = (
				017962A12B83FF8200D6C7B6 /* DuplicateTeamsMigrationPolicy.swift */,
				017962A22B83FF8200D6C7B6 /* MappingModel_2.110-2.111.xcmappingmodel */,
				017962A32B83FF8200D6C7B6 /* DuplicateObjectsMigrationPolicy.swift */,
			);
			name = "2.110-2.111";
			path = "Source/ManagedObjectContext/Migration/2.110-2.111";
			sourceTree = SOURCE_ROOT;
		};
		06034B6B26A8D31F003624B4 /* FileSharing */ = {
			isa = PBXGroup;
			children = (
				06034B6C26A8D36E003624B4 /* Feature.FileSharing.swift */,
			);
			path = FileSharing;
			sourceTree = "<group>";
		};
		062FD8832756051000B9DE39 /* ConversationGuestLinks */ = {
			isa = PBXGroup;
			children = (
				062FD8842756053800B9DE39 /* Feature.ConversationGuestLinks.swift */,
			);
			path = ConversationGuestLinks;
			sourceTree = "<group>";
		};
		0686649D256FB087001C8747 /* AppLock */ = {
			isa = PBXGroup;
			children = (
				EE4CCA94256C558400848212 /* Feature.AppLock.swift */,
				EEBACDA625B9C2C6000210AC /* AppLockType.swift */,
				EEE186B1259CC7CC008707CA /* AppLockDelegate.swift */,
				0686649E256FB0CA001C8747 /* AppLockController.swift */,
				EE6A57DF25BB1C6800F848DD /* AppLockController.State.swift */,
				EEBACDA825B9C47E000210AC /* AppLockController.Config.swift */,
				EE30F45A2592A357000FC69C /* AppLockController.PasscodeKeychainItem.swift */,
				EE8B09AE25B86BB20057E85C /* AppLockPasscodePreference.swift */,
				EEBACDAA25B9C4B0000210AC /* AppLockAuthenticationResult.swift */,
				EE8B09AC25B86AB10057E85C /* AppLockError.swift */,
				EEBACDA425B9C243000210AC /* LAContextProtocol.swift */,
				066A96FE25A88E510083E317 /* BiometricsState.swift */,
			);
			path = AppLock;
			sourceTree = "<group>";
		};
		068664A0256FB814001C8747 /* AppLock */ = {
			isa = PBXGroup;
			children = (
				068664A1256FB834001C8747 /* AppLockControllerTests.swift */,
				EE6A57D925BAE0C900F848DD /* BiometricsStateTests.swift */,
				EE6A57DB25BAE3D700F848DD /* MockLAContext.swift */,
				EE6A57DD25BAE40700F848DD /* MockBiometricsState.swift */,
			);
			path = AppLock;
			sourceTree = "<group>";
		};
		069D07B6256266F000DBA592 /* FeatureConfiguration */ = {
			isa = PBXGroup;
			children = (
				068664A0256FB814001C8747 /* AppLock */,
				069D07B72562671D00DBA592 /* FeatureTests.swift */,
				EE715B7C256D153E00087A22 /* FeatureRepositoryTests.swift */,
			);
			path = FeatureConfiguration;
			sourceTree = "<group>";
		};
		06E8AAB2242BAA1B008929B1 /* File */ = {
			isa = PBXGroup;
			children = (
				06E8AAB3242BAA6A008929B1 /* SignatureStatus.swift */,
			);
			path = File;
			sourceTree = "<group>";
		};
		06F98D61243B2446007E914A /* DigitalSignature */ = {
			isa = PBXGroup;
			children = (
				06F98D62243B2470007E914A /* SignatureStatusTests.swift */,
			);
			path = DigitalSignature;
			sourceTree = "<group>";
		};
		1639A81122608FEB00868AB9 /* Patches */ = {
			isa = PBXGroup;
			children = (
				EEC80B5A29B60F7200099727 /* Legacy */,
				2BB2076F292B787000FB6468 /* PatchApplicator.swift */,
				EEC80B5B29B611CA00099727 /* PersistedDataPatch.swift */,
				54F84CFC1F9950B300ABD7D5 /* DuplicatedEntityRemoval.swift */,
				16827AE92732A3C20079405D /* InvalidDomainRemoval.swift */,
				F11F3E881FA32463007B6D3D /* InvalidClientsRemoval.swift */,
				16127CF2220058160020E65C /* InvalidConversationRemoval.swift */,
				87C1C25E207F7DA80083BF6B /* InvalidGenericMessageDataRemoval.swift */,
				163D01DF2472DE6200984999 /* InvalidConnectionRemoval.swift */,
				168413EC2225965500FCB9BC /* TransferStateMigration.swift */,
				1639A8122260916E00868AB9 /* AlertAvailabilityBehaviourChange.swift */,
				0660FEBC2580E4A900F4C19F /* TransferApplockKeychain.swift */,
				169315EE25AC4C8100709F15 /* MigrateSenderClient.swift */,
				EE2BA00525CB3AA8001EB606 /* InvalidFeatureRemoval.swift */,
			);
			path = Patches;
			sourceTree = "<group>";
		};
		1672A6002343971500380537 /* Label */ = {
			isa = PBXGroup;
			children = (
				1672A6012343973600380537 /* LabelTests.swift */,
			);
			path = Label;
			sourceTree = "<group>";
		};
		16BA4301233CD8170018E883 /* Label */ = {
			isa = PBXGroup;
			children = (
				16BA4302233CD8E50018E883 /* Label.swift */,
			);
			path = Label;
			sourceTree = "<group>";
		};
		2B7AB1B529A4E5C500D9A63A /* TestPlans */ = {
			isa = PBXGroup;
			children = (
				2B6F6AB429ACC162001BB36F /* AllTests.xctestplan */,
				2B7AB1B729A4EAC500D9A63A /* SecurityTests.xctestplan */,
			);
			path = TestPlans;
			sourceTree = "<group>";
		};
		546D3DE71CE5D22C00A6047F /* Utils */ = {
			isa = PBXGroup;
			children = (
				F963E9721D9BF9E300098AD3 /* ProtosTests.swift */,
				5E771F392080C40B00575629 /* PBMessageValidationTests.swift */,
				546D3DE81CE5D24C00A6047F /* RichAssetFileTypeTests.swift */,
				54DE05DC1CF8711F00C35253 /* ProtobufUtilitiesTests.swift */,
				BF949E5A1D3D17FB00587597 /* LinkPreview+ProtobufTests.swift */,
				F92C99271DAE8D060034AFDD /* GenericMessageTests+Obfuscation.swift */,
				F9AB00281F0D2BE40037B437 /* FileManager+FileLocationTests.swift */,
				87DF59BF1F729FDA00C7B406 /* ZMMovedIndexTests.swift */,
				F19550372040628000338E91 /* ZMUpdateEvent+Helper.swift */,
				EF17175A22D4CC8E00697EB0 /* Team+MockTeam.swift */,
				A96524B823CDE07200303C60 /* String+WordTests.swift */,
			);
			path = Utils;
			sourceTree = "<group>";
		};
		54CB3FE824A3993400BA86DD /* FeatureConfig */ = {
			isa = PBXGroup;
			children = (
				0686649D256FB087001C8747 /* AppLock */,
				EEC47ED427A81ED70020B599 /* ClassifiedDomains */,
				EE28991C26B4420A00E7BAF0 /* ConferenceCalling */,
				062FD8832756051000B9DE39 /* ConversationGuestLinks */,
				EEB5DE08283784DF009B4741 /* DigitalSignature */,
				06034B6B26A8D31F003624B4 /* FileSharing */,
				EEB803A9283F61CE00412F62 /* MLS */,
				EECA830126EF34FB0087ECB0 /* SelfDeletingMessages */,
				064F8E07255E04800040371D /* Feature.swift */,
			);
			path = FeatureConfig;
			sourceTree = "<group>";
		};
		54FB03AB1E41F6C2000E13DC /* Utils */ = {
			isa = PBXGroup;
			children = (
				54FB03AC1E41F6C2000E13DC /* LegacyPersistedDataPatchesTests.swift */,
				2BB2076D292B781E00FB6468 /* PatchApplicatorTests.swift */,
				54F84CFE1F99588D00ABD7D5 /* DuplicatedEntityRemovalTests.swift */,
				F11F3E8A1FA32AA0007B6D3D /* InvalidClientsRemovalTests.swift */,
				16127CF422005AAA0020E65C /* InvalidConversationRemovalTests.swift */,
				87C1C260207F812F0083BF6B /* InvalidGenericMessageDataRemovalTests.swift */,
				163D01E12472E44000984999 /* InvalidConnectionRemovalTests.swift */,
				0617001123E2FBC0005C262D /* GenericMessageTests+LinkMetaData.swift */,
				1684141622282A1A00FCB9BC /* TransferStateMigrationTests.swift */,
				065D7500239FAB1200275114 /* SelfUserParticipantMigrationTests.swift */,
				A9EEFEF923A6D0CB0007828A /* RolesMigrationTests.swift */,
				1639A8502264B91E00868AB9 /* AvailabilityBehaviourChangeTests.swift */,
				16626507217F4E0B00300F45 /* GenericMessageTests+Hashing.swift */,
				871DD79E2084A316006B1C56 /* BatchDeleteTests.swift */,
				54F84D001F995A1F00ABD7D5 /* DiskDatabaseTests.swift */,
				7A2778C7285329210044A73F /* KeychainManagerTests.swift */,
				0630E4BE257FA2BD00C75BFB /* TransferAppLockKeychainTests.swift */,
				169315F025AC501300709F15 /* MigrateSenderClientTests.swift */,
				EE2BA00725CB3DE7001EB606 /* InvalidFeatureRemovalTests.swift */,
				16827AF12732AB2E0079405D /* InvalidDomainRemovalTests.swift */,
				E97A542727B122D80009DCCF /* AccessRoleMigrationTests.swift */,
				EEB121AD2A175C9500E74D39 /* LastEventIDRepositoryTests.swift */,
			);
			name = Utils;
			path = Tests/Source/Utils;
			sourceTree = SOURCE_ROOT;
		};
		590C55732B62BEEF00FC1CE8 /* MLS */ = {
			isa = PBXGroup;
			children = (
				590C55742B62BF0000FC1CE8 /* MLSGroupID+random.swift */,
			);
			path = MLS;
			sourceTree = "<group>";
		};
		594EB2FE2B1E31D30022A5CD /* Sourcery */ = {
			isa = PBXGroup;
			children = (
				594EB2FF2B1E31D30022A5CD /* generated */,
			);
			path = Sourcery;
			sourceTree = "<group>";
		};
		594EB2FF2B1E31D30022A5CD /* generated */ = {
			isa = PBXGroup;
			children = (
				594EB3002B1E31D30022A5CD /* AutoMockable.generated.swift */,
			);
			path = generated;
			sourceTree = "<group>";
		};
		597A3BB52B6418090020E337 /* Availability */ = {
			isa = PBXGroup;
			children = (
				597A3BB32B6416CA0020E337 /* Availability.swift */,
				597A3BB62B6418170020E337 /* Availability+WireProtos.swift */,
			);
			path = Availability;
			sourceTree = "<group>";
		};
		597A3BB82B641EA20020E337 /* UserStatus */ = {
			isa = PBXGroup;
			children = (
			);
			path = UserStatus;
			sourceTree = "<group>";
		};
		59D1C3012B1DE6FF0016F6B2 /* Support */ = {
			isa = PBXGroup;
			children = (
				0125F7392B28A31C00D989AB /* Sources */,
				594EB2FE2B1E31D30022A5CD /* Sourcery */,
				59D1C3022B1DE6FF0016F6B2 /* WireDataModelSupport.h */,
			);
			path = Support;
			sourceTree = "<group>";
		};
		5E771F362080BAB200575629 /* Validation */ = {
			isa = PBXGroup;
			children = (
				5E771F372080BB0000575629 /* PBMessage+Validation.swift */,
			);
			path = Validation;
			sourceTree = "<group>";
		};
		6326E4752AEBB936006EEA28 /* Migration */ = {
			isa = PBXGroup;
			children = (
				63B74CBC2AE1715000A73006 /* ProteusToMLSMigrationCoordinator.swift */,
				6326E4732AEBB92D006EEA28 /* ProteusToMLSMigrationStorage.swift */,
			);
			path = Migration;
			sourceTree = "<group>";
		};
		63370CB9242CB8310072C37F /* Composite */ = {
			isa = PBXGroup;
			children = (
				63370CBA242CB84A0072C37F /* CompositeMessageItemContent.swift */,
				63370CBC242CBA0A0072C37F /* CompositeMessageData.swift */,
			);
			path = Composite;
			sourceTree = "<group>";
		};
		63370CF62431F4FA0072C37F /* Composite */ = {
			isa = PBXGroup;
			children = (
				63880548240EA8950043B641 /* ZMClientMessageTests+Composite.swift */,
				63370CF42431F3ED0072C37F /* CompositeMessageItemContentTests.swift */,
				63370CF72431F5DE0072C37F /* BaseCompositeMessageTests.swift */,
			);
			path = Composite;
			sourceTree = "<group>";
		};
		63709F622993E70A00577D4B /* Packages */ = {
			isa = PBXGroup;
			children = (
			);
			name = Packages;
			sourceTree = "<group>";
		};
		638805632410FB930043B641 /* ButtonState */ = {
			isa = PBXGroup;
			children = (
				638805642410FE920043B641 /* ButtonState.swift */,
			);
			path = ButtonState;
			sourceTree = "<group>";
		};
		638941EC2AF4FD170051ABFD /* Use cases */ = {
			isa = PBXGroup;
			children = (
				638941ED2AF4FD4B0051ABFD /* RemoveLocalConversationUseCase.swift */,
			);
			path = "Use cases";
			sourceTree = "<group>";
		};
		638941F42AF521050051ABFD /* Use cases */ = {
			isa = PBXGroup;
			children = (
				638941F52AF5211D0051ABFD /* RemoveLocalConversationUseCaseTests.swift */,
			);
			path = "Use cases";
			sourceTree = "<group>";
		};
		63B1333629A503D000009D84 /* Proteus */ = {
			isa = PBXGroup;
			children = (
				63B1333729A503D000009D84 /* ProteusServiceInterface.swift */,
				63B1333829A503D000009D84 /* ProteusService.swift */,
				63B1337229A798C800009D84 /* ProteusProvider.swift */,
				EEBFA2E729D1D94B0004E8B4 /* ProteusError.swift */,
				EECCF10329D1BC7B000C0BF3 /* ProteusError+CBox.swift */,
				EE032B2F29A62CA600E1DDF3 /* ProteusSessionID.swift */,
				EE032B3029A62CA600E1DDF3 /* ProteusSessionID+Mapping.swift */,
				EE79699529D4684C00075E38 /* CryptoboxMigrationManager.swift */,
			);
			name = Proteus;
			path = Source/Proteus;
			sourceTree = "<group>";
		};
		63B1333929A503D000009D84 /* MLS */ = {
			isa = PBXGroup;
			children = (
				EEF09CA52B1DE09800D729A1 /* OneOnOne */,
				63B1333A29A503D000009D84 /* MLSGroup.swift */,
				63B1333B29A503D000009D84 /* MLSActionsProvider.swift */,
				63B1333D29A503D000009D84 /* MLSGroupID.swift */,
				63B1333E29A503D000009D84 /* MLSActionExecutor.swift */,
				EED6C7132A30B94100CB8B60 /* MLSUserID.swift */,
				63B1334029A503D000009D84 /* MLSService.swift */,
				EEC794F32A384421008E1A3B /* MLSDecryptionService.swift */,
				EEC794F52A384464008E1A3B /* MLSEncryptionService.swift */,
				EE74E4DD2A37B28C00B63E6E /* SubconversationGroupIDRepository.swift */,
				63B1334229A503D000009D84 /* BackendMLSPublicKeys.swift */,
				63B1334329A503D000009D84 /* MessageProtocol.swift */,
				63B1334429A503D000009D84 /* CoreCryptoConfiguration.swift */,
				63B1334529A503D000009D84 /* MLSClientID.swift */,
				0129E7F829A520870065E6DB /* SafeCoreCrypto.swift */,
				63B1334629A503D000009D84 /* CoreCryptoKeyProvider.swift */,
				63B1334729A503D000009D84 /* SyncStatusProtocol.swift */,
				63B1334829A503D000009D84 /* Actions */,
				63B1335029A503D000009D84 /* MLSGroupStatus.swift */,
				63B1335129A503D000009D84 /* CoreCryptoCallbacks.swift */,
				63B1335329A503D000009D84 /* StaleMLSKeyMaterialDetector.swift */,
				63BEF5862A2636BC00F482E8 /* MLSConferenceInfo.swift */,
				63F0781129F6C59D0031E19D /* MLSSubgroup.swift */,
				06EB77A02B29E09F00A64DD8 /* MLSVerificationStatus.swift */,
				16BBA1FF2AFD130F00CDF38A /* CoreCryptoProvider.swift */,
				6326E4752AEBB936006EEA28 /* Migration */,
				639971AD2B2732E6009DD5CF /* CommitSender.swift */,
				639971B12B2734C0009DD5CF /* ExternalCommitError.swift */,
				639971AF2B27346B009DD5CF /* CommitError.swift */,
			);
			name = MLS;
			path = Source/MLS;
			sourceTree = "<group>";
		};
		63B1334829A503D000009D84 /* Actions */ = {
			isa = PBXGroup;
			children = (
				63B1334929A503D000009D84 /* UploadSelfMLSKeyPackagesAction.swift */,
				63B1334A29A503D000009D84 /* SendMLSMessageAction.swift */,
				597B70C62B03C6A5006C2121 /* UpdateConversationProtocolAction.swift */,
				63B1334B29A503D000009D84 /* SendCommitBundleAction.swift */,
				63B1334C29A503D000009D84 /* FetchBackendMLSPublicKeysAction.swift */,
				63B1334D29A503D000009D84 /* CountSelfMLSKeyPackagesAction.swift */,
				63B1334F29A503D000009D84 /* ClaimMLSKeyPackageAction.swift */,
				63F0780C29F292770031E19D /* FetchSubgroupAction.swift */,
				6308F8A12A273C0B0072A177 /* BaseFetchMLSGroupInfoAction.swift */,
				6308F8A52A273CB70072A177 /* FetchMLSConversationGroupInfoAction.swift */,
				6308F8A32A273C680072A177 /* FetchMLSSubconversationGroupInfoAction.swift */,
				EE0DE5032A24D2A10029746C /* DeleteSubgroupAction.swift */,
				EEE95CD42A432FA100E136CB /* LeaveSubconversationAction.swift */,
				EEB930B42ABD5A9B00FB35B2 /* FetchSupportedProtocolsAction.swift */,
				EE19CE1E2AEBE4CB00CB8641 /* SyncMLSOneToOneConversationAction.swift */,
			);
			path = Actions;
			sourceTree = "<group>";
		};
		63C2EABB2A93B14D008A0AB7 /* Actions */ = {
			isa = PBXGroup;
			children = (
				63C2EABC2A93B174008A0AB7 /* AddParticipantAction.swift */,
				63C2EABE2A93B1E7008A0AB7 /* RemoveParticipantAction.swift */,
				63C2EAC02A93B244008A0AB7 /* SyncConversationAction.swift */,
				E9E2AA5B2B163557008CC2DF /* SyncUsersAction.swift */,
			);
			path = Actions;
			sourceTree = "<group>";
		};
		A90676E5238EAE63006417AC /* ConversationRole */ = {
			isa = PBXGroup;
			children = (
				A90676E8238EB05E006417AC /* Action.swift */,
				A90676E9238EB05F006417AC /* Role.swift */,
				A90676E6238EAE8B006417AC /* ParticipantRole.swift */,
			);
			path = ConversationRole;
			sourceTree = "<group>";
		};
		A9FA524623A14E00003AD4C6 /* ConversationRole */ = {
			isa = PBXGroup;
			children = (
				A9FA524723A14E2B003AD4C6 /* RoleTests.swift */,
				A9FA524923A1598B003AD4C6 /* ActionTests.swift */,
			);
			path = ConversationRole;
			sourceTree = "<group>";
		};
		BF10B5941E64591600E7036E /* Analytics */ = {
			isa = PBXGroup;
			children = (
				BF10B59E1E645A3A00E7036E /* Events */,
				BF10B5951E64591600E7036E /* AnalyticsType.swift */,
				BF10B5961E64591600E7036E /* NSManagedObjectContext+Analytics.swift */,
			);
			path = Analytics;
			sourceTree = "<group>";
		};
		BF10B59E1E645A3A00E7036E /* Events */ = {
			isa = PBXGroup;
			children = (
				BF10B59C1E645A3300E7036E /* Analytics+UnknownMessage.swift */,
			);
			name = Events;
			sourceTree = "<group>";
		};
		BF1B98051EC313D100DE033B /* Teams */ = {
			isa = PBXGroup;
			children = (
				BF1B98031EC313C600DE033B /* Team.swift */,
				BF421B2C1EF3F91D0079533A /* Team+Patches.swift */,
				BF491CCE1F02A6CF0055EE44 /* Member+Patches.swift */,
				BF1B98061EC31A3C00DE033B /* Member.swift */,
				BF1B98081EC31A4200DE033B /* Permissions.swift */,
			);
			name = Teams;
			path = Conversation;
			sourceTree = "<group>";
		};
		BF3493EE1EC3566500B0C314 /* Teams */ = {
			isa = PBXGroup;
			children = (
				BF1B980A1EC31D6100DE033B /* TeamDeletionRuleTests.swift */,
				BF3493FF1EC46D3D00B0C314 /* ZMConversationTests+Teams.swift */,
				BF1B980C1EC3410000DE033B /* PermissionsTests.swift */,
				BF3493EA1EC34C0B00B0C314 /* TeamTests.swift */,
				BFE764421ED5AAE400C65C3E /* ZMConversation+TeamsTests.swift */,
				BF3493EF1EC3569800B0C314 /* MemberTests.swift */,
			);
			name = Teams;
			sourceTree = "<group>";
		};
		BF491CDE1F0525ED0055EE44 /* Accounts */ = {
			isa = PBXGroup;
			children = (
				EE174FCD2522756700482A70 /* ZMConversationPerformanceTests.swift */,
				BF491CDA1F0525DC0055EE44 /* AccountTests.swift */,
				BF491CDC1F0525E50055EE44 /* AccountManagerTests.swift */,
				BF491CDF1F0529D80055EE44 /* AccountStoreTests.swift */,
			);
			name = Accounts;
			sourceTree = "<group>";
		};
		BF491CE91F063F0A0055EE44 /* Accounts */ = {
			isa = PBXGroup;
			children = (
				BF491CE31F063EDB0055EE44 /* Account.swift */,
				EE5F54CB259B22C400F11F3C /* Account+Keychain.swift */,
				BF491CE51F063EE50055EE44 /* AccountStore.swift */,
				BF491CE71F063EEB0055EE44 /* AccountManager.swift */,
				161E05692667C4D000DADC3D /* AccountDeletedObserver.swift */,
				BF8361D91F0A3C41009AE5AC /* NSSecureCoding+Swift.swift */,
				5E67168D2174B9AF00522E61 /* LoginCredentials.swift */,
			);
			name = Accounts;
			sourceTree = "<group>";
		};
		CE4EDC071D6D9A04002A20AA /* Reaction */ = {
			isa = PBXGroup;
			children = (
				CE4EDC081D6D9A3D002A20AA /* Reaction.swift */,
				4058AAA12AA76BFA0013DE71 /* ReactionData.swift */,
			);
			name = Reaction;
			sourceTree = "<group>";
		};
		E62EE7F62B3447A3002A54EF /* 2.106-2.107 */ = {
			isa = PBXGroup;
			children = (
				6391A7F62A6FD66A00832665 /* DuplicateClientsMigrationPolicy.swift */,
				6391A7F92A6FD6FC00832665 /* MappingModel_2.106-2.107.xcmappingmodel */,
				E62EE7F72B3447E9002A54EF /* RemoveZombieParticipantRolesMigrationPolicy.swift */,
			);
			path = "2.106-2.107";
			sourceTree = "<group>";
		};
		E6A5BBA22B0E329800ACC236 /* Migration */ = {
			isa = PBXGroup;
			children = (
				EE85C8AC2B55799F00D3182D /* 2.113-2.114 */,
				017962A02B83FF8200D6C7B6 /* 2.110-2.111 */,
				E62EE7F62B3447A3002A54EF /* 2.106-2.107 */,
				E6A5BBA52B0E33DB00ACC236 /* CoreDataMessagingMigrationVersion.swift */,
				E6A5BBA72B0E355A00ACC236 /* CoreDataMessagingMigrator.swift */,
				E6A5BBA92B0E4DD500ACC236 /* CoreDataMessagingMigrationStep.swift */,
			);
			path = Migration;
			sourceTree = "<group>";
		};
		EE032B3429A62CD600E1DDF3 /* Proteus */ = {
			isa = PBXGroup;
			children = (
				EE032B3529A62CD600E1DDF3 /* ProteusServiceTests.swift */,
				EE79699729D469A700075E38 /* CryptoboxMigrationManagerTests.swift */,
			);
			path = Proteus;
			sourceTree = "<group>";
		};
		EE22F81029DD82290053E1C6 /* EAR */ = {
			isa = PBXGroup;
			children = (
				EEC57C4929E407CC0068DFDA /* EARService.swift */,
				EE22F81129DD84ED0053E1C6 /* EARKeyRepository.swift */,
				EE428C4F29F1247400ECB715 /* EARKeyGenerator.swift */,
				EE428C5129F1533000ECB715 /* EARKeyEncryptor.swift */,
				018964242A6FE72700BCEE0E /* EARStorage.swift */,
				EE22F80829DD818B0053E1C6 /* BaseEARKeyDescription.swift */,
				EE22F80A29DD81C50053E1C6 /* PublicEARKeyDescription.swift */,
				EE22F80C29DD81FC0053E1C6 /* PrivateEARKeyDescription.swift */,
				EE22F80E29DD82110053E1C6 /* DatabaseEARKeyDescription.swift */,
			);
			path = EAR;
			sourceTree = "<group>";
		};
		EE28991C26B4420A00E7BAF0 /* ConferenceCalling */ = {
			isa = PBXGroup;
			children = (
				EE28991D26B4422800E7BAF0 /* Feature.ConferenceCalling.swift */,
			);
			path = ConferenceCalling;
			sourceTree = "<group>";
		};
		EE68EECC252DCAB80013B242 /* Change detection */ = {
			isa = PBXGroup;
			children = (
				EE68EEC8252DC4450013B242 /* ChangeDetector.swift */,
				EE68EECA252DC4720013B242 /* ExplicitChangeDetector.swift */,
				EE3EFE94253053B1009499E5 /* PotentialChangeDetector.swift */,
				EEAAD75B252C6DAE00E6A44E /* ModifiedObjects.swift */,
				EE3EFE9625305A84009499E5 /* ModifiedObjects+Mergeable.swift */,
				EEAAD759252C6D2700E6A44E /* UnreadMessages.swift */,
			);
			path = "Change detection";
			sourceTree = "<group>";
		};
		EE7A90EA2B21CAB000B58E84 /* OneOnOne */ = {
			isa = PBXGroup;
			children = (
				EE7A90EB2B21CADD00B58E84 /* OneOnOneResolverTests.swift */,
				EE7A90ED2B21DE3B00B58E84 /* OneOnOneProtocolSelectorTests.swift */,
				EE7A90EF2B21E29E00B58E84 /* OneOnOneMigratorTests.swift */,
			);
			path = OneOnOne;
			sourceTree = "<group>";
		};
		EE7F02202A80D5A700FE5695 /* Repositories */ = {
			isa = PBXGroup;
			children = (
				EE7F02212A80D74100FE5695 /* UserRepository.swift */,
				EE9AD9152696F01700DD5F51 /* FeatureRepository.swift */,
			);
			name = Repositories;
			path = Source/Repositories;
			sourceTree = "<group>";
		};
		EE85C8AC2B55799F00D3182D /* 2.113-2.114 */ = {
			isa = PBXGroup;
			children = (
				EE85C8AF2B557A2F00D3182D /* OneOnOneConversationMigrationPolicy.swift */,
				0153CA982B8559BE000000CA /* MappingModel_2.113-2.114.xcmappingmodel */,
			);
			path = "2.113-2.114";
			sourceTree = "<group>";
		};
		EE91911829F0196600514A2D /* EAR */ = {
			isa = PBXGroup;
			children = (
				EE428C4D29F01E4800ECB715 /* EARServiceTests.swift */,
			);
			name = EAR;
			path = Source/EAR;
			sourceTree = "<group>";
		};
		EE98879028882C6D002340D2 /* MLS */ = {
			isa = PBXGroup;
			children = (
				EE98878D28882BFF002340D2 /* MLSServiceTests.swift */,
				EEC794F92A38963F008E1A3B /* MLSEncryptionServiceTests.swift */,
				EEC794F72A385359008E1A3B /* MLSDecryptionServiceTests.swift */,
				EE84226F28EC353900B80FE5 /* MLSActionExecutorTests.swift */,
				0189815429A66B0800B52510 /* SafeCoreCryptoTests.swift */,
				EEDE7DB628EC1618007DC6A3 /* MockMLSActionExecutor.swift */,
				EEF6E3C928D89251001C1799 /* StaleMLSKeyDetectorTests.swift */,
				EEFAAC3328DDE27F009940E7 /* CoreCryptoCallbacksTests.swift */,
				EEF0BC3028EEC02400ED16CA /* MockSyncStatus.swift */,
				EEC8064D28CF4C2D00DD58E9 /* MockStaleMLSKeyDetector.swift */,
				63C07014291144F70075D598 /* CoreCryptoConfigProviderTests.swift */,
				6374562129C3323D001D1A33 /* CoreCryptoKeyProviderTests.swift */,
				63FACD55291BC598003AB25D /* MLSClientIDTests.swift */,
				EED6C7152A31AD1200CB8B60 /* MLSUserIDTests.swift */,
				EE74E4DF2A37B3BF00B63E6E /* SubconversationGroupIDRepositoryTests.swift */,
				6326E4712AEBB2E4006EEA28 /* ProteusToMLSMigrationCoordinatorTests.swift */,
				59AAB6482AFCF541005B39E6 /* MessageProtocolTests.swift */,
				639971C02B28C5FA009DD5CF /* CommitSenderTests.swift */,
				591362E52B70F45C000B210C /* MLSVerificationStatusTests.swift */,
			);
			path = MLS;
			sourceTree = "<group>";
		};
		EEB5DE08283784DF009B4741 /* DigitalSignature */ = {
			isa = PBXGroup;
			children = (
				EEB5DE09283784F9009B4741 /* Feature+DigitalSignature.swift */,
			);
			path = DigitalSignature;
			sourceTree = "<group>";
		};
		EEB803A9283F61CE00412F62 /* MLS */ = {
			isa = PBXGroup;
			children = (
				631346922B56D97A000D7ABE /* Feature.MLSMigration.swift */,
				EEB803AA283F61E600412F62 /* Feature.MLS.swift */,
				EEF6C7702A7101D3008E2F16 /* Feature.MLSMigration.swift */,
			);
			path = MLS;
			sourceTree = "<group>";
		};
		EEC47ED427A81ED70020B599 /* ClassifiedDomains */ = {
			isa = PBXGroup;
			children = (
				EEC47ED527A81EF60020B599 /* Feature+ClassifiedDomains.swift */,
			);
			path = ClassifiedDomains;
			sourceTree = "<group>";
		};
		EEC80B5A29B60F7200099727 /* Legacy */ = {
			isa = PBXGroup;
			children = (
				54FB03A01E41E273000E13DC /* LegacyPersistedDataPatches.swift */,
				54FB03A81E41F1B6000E13DC /* LegacyPersistedDataPatches+Directory.swift */,
			);
			path = Legacy;
			sourceTree = "<group>";
		};
		EECA82FD26EF34E20087ECB0 /* SelfDeletingMessages */ = {
			isa = PBXGroup;
			children = (
				F92C99291DAFBC910034AFDD /* ZMConversation+SelfDeletingMessages.swift */,
				EE5E2C1426DFC31900C3928A /* MessageDestructionTimeoutType.swift */,
				EE5E2C1826DFC67900C3928A /* MessageDestructionTimeoutValue.swift */,
			);
			path = SelfDeletingMessages;
			sourceTree = "<group>";
		};
		EECA830126EF34FB0087ECB0 /* SelfDeletingMessages */ = {
			isa = PBXGroup;
			children = (
				EECFAA3726D52EB700D9E100 /* Feature.SelfDeletingMessages.swift */,
			);
			path = SelfDeletingMessages;
			sourceTree = "<group>";
		};
		EEF09CA52B1DE09800D729A1 /* OneOnOne */ = {
			isa = PBXGroup;
			children = (
				EEF09C9F2B1DB0C600D729A1 /* OneOnOneProtocolSelector.swift */,
				EEF09CA12B1DB3F500D729A1 /* OneOnOneMigrator.swift */,
				EEF09CA32B1DBC8700D729A1 /* OneOnOneResolver.swift */,
				E608F4B12B5EACE000FF98A1 /* OneOnOneResolvedState.swift */,
			);
			path = OneOnOne;
			sourceTree = "<group>";
		};
		F1103BD82135471A00EB9ED6 /* Calling */ = {
			isa = PBXGroup;
			children = (
				161541B91E27EBD400AC2FFB /* ZMConversation+Calling.swift */,
				165D3A2B1E1D47AB0052E654 /* ZMCallState.swift */,
			);
			path = Calling;
			sourceTree = "<group>";
		};
		F93A30281D6EFB66005CCB1D /* Confirmation */ = {
			isa = PBXGroup;
			children = (
				F93A30231D6EFB47005CCB1D /* ZMMessageConfirmation.swift */,
			);
			path = Confirmation;
			sourceTree = "<group>";
		};
		F963E9671D9ADD5A00098AD3 /* Protos */ = {
			isa = PBXGroup;
			children = (
				F1FDF2F521B152BC00E037A1 /* GenericMessage+Helper.swift */,
				06B1C492248F9173007FDA8D /* GenericMessage+Debug.swift */,
				F1FDF2F621B152BC00E037A1 /* GenericMessage+Hashing.swift */,
				63B658DF243789DE00EF463F /* GenericMessage+Assets.swift */,
				F1FDF2FF21B1580400E037A1 /* GenericMessage+Utils.swift */,
				06D48734241F930A00881B08 /* GenericMessage+Obfuscation.swift */,
				63AFE2D5244F49A90003F619 /* GenericMessage+MessageCapable.swift */,
				63D41E7024597E420076826F /* GenericMessage+Flags.swift */,
				63F65F00246B073900534A69 /* GenericMessage+Content.swift */,
				F963E96B1D9ADD5A00098AD3 /* ZMImageAssetEncryptionKeys.h */,
				F963E96C1D9ADD5A00098AD3 /* ZMImageAssetEncryptionKeys.m */,
			);
			path = Protos;
			sourceTree = "<group>";
		};
		F963E97D1D9C09DA00098AD3 /* Ephemeral */ = {
			isa = PBXGroup;
			children = (
				F963E9821D9C0DC400098AD3 /* ZMMessageDestructionTimer.swift */,
			);
			path = Ephemeral;
			sourceTree = "<group>";
		};
		F9A705C91CAEE01D00C2F5FE /* ManagedObjectContext */ = {
			isa = PBXGroup;
			children = (
				E6A5BBA22B0E329800ACC236 /* Migration */,
				166A2A0C25FB991800B4A4F8 /* CoreDataStack.swift */,
				167BCC95260DC3F100E9D7E3 /* CoreDataStack+ClearStorage.swift */,
				F179B5D92062B77300C13DFD /* CoreDataStack+Backup.swift */,
				166DCDB72555886E004F4F59 /* CoreDataStack+Migration.swift */,
				F9A705CA1CAEE01D00C2F5FE /* NSManagedObjectContext+tests.h */,
				F9A705CB1CAEE01D00C2F5FE /* NSManagedObjectContext+zmessaging-Internal.h */,
				F9A705CC1CAEE01D00C2F5FE /* NSManagedObjectContext+zmessaging.h */,
				F9A705CD1CAEE01D00C2F5FE /* NSManagedObjectContext+zmessaging.m */,
				0179629B2B83FCA800D6C7B6 /* NSManagedObjectContext+Migration.swift */,
				54FB03AE1E41FC86000E13DC /* NSManagedObjectContext+Patches.swift */,
				0649D1C424F6A542001DDC78 /* NSManagedObjectContext+ZMKeyValueStore.swift */,
				F93265201D8950F10076AAD6 /* NSManagedObjectContext+FetchRequest.swift */,
				1693155425A329FE00709F15 /* NSManagedObjectContext+UpdateRequest.swift */,
				544E8C101E2F76B400F9B8B8 /* NSManagedObjectContext+UserInfoMerge.swift */,
				87D9CCE81F27606200AA4388 /* NSManagedObjectContext+TearDown.swift */,
				16460A43206515370096B616 /* NSManagedObjectContext+BackupImport.swift */,
				16E6F24724B36D550015B249 /* NSManagedObjectContext+EncryptionAtRest.swift */,
				0630E4B5257F888600C75BFB /* NSManagedObjectContext+AppLock.swift */,
				16AD86B91F75426C00E4C797 /* NSManagedObjectContext+NotificationContext.swift */,
				163C92A92630A80400F8DC14 /* NSManagedObjectContext+SelfUser.swift */,
				63DA335D286C9CF000818C3C /* NSManagedObjectContext+MLSService.swift */,
				EE9B9F562993E57900A257BC /* NSManagedObjectContext+ProteusService.swift */,
				EEC80B3529B0AD8100099727 /* NSManagedObjectContext+ProteusProvider.swift */,
				EE9B9F5829964F6A00A257BC /* NSManagedObjectContext+CoreCrypto.swift */,
				F9A705D01CAEE01D00C2F5FE /* NSNotification+ManagedObjectContextSave.h */,
				F9A705D11CAEE01D00C2F5FE /* NSNotification+ManagedObjectContextSave.m */,
				D5FA30C42063DC2D00716618 /* BackupMetadata.swift */,
				54D7B83E1E12774600C1B347 /* NSPersistentStore+Metadata.swift */,
				5473CC721E14245C00814C03 /* NSManagedObjectContext+Debugging.swift */,
				060ED6D02499E97200412C4A /* NSManagedObjectContext+ServerTimeDelta.swift */,
				63D9A19D282AA0050074C20C /* NSManagedObjectContext+Federation.swift */,
				160B3BB024EFD64E0026D355 /* ExtendedSecureUnarchiveFromData.swift */,
			);
			name = ManagedObjectContext;
			path = Source/ManagedObjectContext;
			sourceTree = SOURCE_ROOT;
		};
		F9A705D41CAEE01D00C2F5FE /* Model */ = {
			isa = PBXGroup;
			children = (
				54CB3FE824A3993400BA86DD /* FeatureConfig */,
				638805632410FB930043B641 /* ButtonState */,
				A90676E5238EAE63006417AC /* ConversationRole */,
				16BA4301233CD8170018E883 /* Label */,
				5E771F362080BAB200575629 /* Validation */,
				CE4EDC071D6D9A04002A20AA /* Reaction */,
				F93A30281D6EFB66005CCB1D /* Confirmation */,
				F9A705D51CAEE01D00C2F5FE /* Connection */,
				BF491CE91F063F0A0055EE44 /* Accounts */,
				BF1B98051EC313D100DE033B /* Teams */,
				F9A705D91CAEE01D00C2F5FE /* Conversation */,
				F9A705F01CAEE01D00C2F5FE /* Message */,
				F9A706031CAEE01D00C2F5FE /* User */,
				F9A706141CAEE01D00C2F5FE /* UserClient */,
				BF10B5941E64591600E7036E /* Analytics */,
				F9A706191CAEE01D00C2F5FE /* ZMManagedObject+Internal.h */,
				F9A7061A1CAEE01D00C2F5FE /* ZMManagedObject.m */,
				1600D93B267A80D700970F99 /* ZMManagedObject+Fetching.swift */,
				F1C8676F1FA9CCB5001505E8 /* DuplicateMerging.swift */,
				54CD46091DEDA55C00BA3429 /* AddressBookEntry.swift */,
				87C125F61EF94EE800D28DC1 /* ZMManagedObject+Grouping.swift */,
				16460A45206544B00096B616 /* PersistentMetadataKeys.swift */,
				168D7BFC26F365ED00789960 /* EntityAction.swift */,
				168D7C9526F9ED1E00789960 /* QualifiedID.swift */,
			);
			name = Model;
			path = Source/Model;
			sourceTree = SOURCE_ROOT;
		};
		F9A705D51CAEE01D00C2F5FE /* Connection */ = {
			isa = PBXGroup;
			children = (
				F9A705D61CAEE01D00C2F5FE /* ZMConnection+Internal.h */,
				F9A705D71CAEE01D00C2F5FE /* ZMConnection.h */,
				F9A705D81CAEE01D00C2F5FE /* ZMConnection.m */,
				A949418E23E1DB78001B0373 /* ZMConnection+Fetch.swift */,
				16B5B33026FDC5D2001A3216 /* ZMConnection+Actions.swift */,
				547E664A1F750E4A008CB1FA /* ZMConnection+Notification.swift */,
			);
			path = Connection;
			sourceTree = "<group>";
		};
		F9A705D91CAEE01D00C2F5FE /* Conversation */ = {
			isa = PBXGroup;
			children = (
				63C2EABB2A93B14D008A0AB7 /* Actions */,
				A943BBE725B5A59D003D66BA /* ConversationLike.swift */,
				F1103BD82135471A00EB9ED6 /* Calling */,
				EECA82FD26EF34E20087ECB0 /* SelfDeletingMessages */,
				F9B71F111CB264EF001DB03F /* ZMConversation+Internal.h */,
				F9B71F101CB264EF001DB03F /* ZMConversation.m */,
				EE86678D2A56CF77005CBEA4 /* ZMConversation.swift */,
				63D41E4E2452EA080076826F /* ZMConversation+SelfConversation.swift */,
				A95E7BF4239134E600935B88 /* ZMConversation+Participants.swift */,
				A90B3E2C23A255D5003EFED4 /* ZMConversation+Creation.swift */,
				165DC522214A614100090B7B /* ZMConversation+Message.swift */,
				EFD0B02C21087DC80065EBF3 /* ZMConversation+Language.swift */,
				F163784E1E5C454C00898F84 /* ZMConversation+Patches.swift */,
				165911541DF054AD007FA847 /* ZMConversation+Predicates.swift */,
				EE7CF5E72B725EA1001DC3F9 /* ConversationPredicateFactory.swift */,
				545FA5D61E2FD3750054171A /* ZMConversation+MessageDeletion.swift */,
				16519D35231D1BB200C9D76D /* ZMConversation+Deletion.swift */,
				BF6EA4D11E2512E800B7BD4B /* ZMConversation+DisplayName.swift */,
				16F6BB391EDEC2D6009EA803 /* ZMConversation+ObserverHelper.swift */,
				EEDA9C0D2510F3D5003A5B27 /* ZMConversation+EncryptionAtRest.swift */,
				BF2ADF621E28CF1E00E81B1E /* SharedObjectStore.swift */,
				544E8C121E2F825700F9B8B8 /* ZMConversation+SecurityLevel.swift */,
				547E66481F7503A5008CB1FA /* ZMConversation+Notifications.swift */,
				F125BAD61EE9849B0018C2F8 /* ZMConversation+SystemMessages.swift */,
				1626344A20D935C0000D4063 /* ZMConversation+Timestamps.swift */,
				F137EEBD212C14300043FDEB /* ZMConversation+Services.swift */,
				A90D62C723A159B600F680CC /* ZMConversation+Transport.swift */,
				06D33FCA2524E402004B9BC1 /* ZMConversation+UnreadCount.swift */,
				F9B71F1A1CB264EF001DB03F /* ZMConversation+UnreadCount.h */,
				F9B71F1B1CB264EF001DB03F /* ZMConversation+UnreadCount.m */,
				D5D10DA8203B161700145497 /* ZMConversation+AccessMode.swift */,
				8767E85A216391DF00390F75 /* ZMConversation+Mute.swift */,
				16030DAF21AD765D00F8032E /* ZMConversation+Confirmations.swift */,
				16BA4304233CDEA30018E883 /* ZMConversation+Labels.swift */,
				873B88FB204044AC00FBE254 /* ConversationCreationOptions.swift */,
				BFF8AE8420E4E12A00988700 /* ZMMessage+ShouldDisplay.swift */,
				F9B71F1E1CB264EF001DB03F /* ZMConversationSecurityLevel.h */,
				F16378501E5C805100898F84 /* ZMConversationSecurityLevel.swift */,
				F9C877081E000C9D00792613 /* AssetCollection.swift */,
				F90D99A41E02DC6B00034070 /* AssetCollectionBatched.swift */,
				5EDDC7A52088CE3B00B24850 /* ZMConversation+Invalid.swift */,
				87EFA3AB210F52C6004DFA53 /* ZMConversation+LastMessages.swift */,
				87E9508A2118B2DA00306AA7 /* ZMConversation+DeleteOlderMessages.swift */,
				EEFC3EE62208311200D3091A /* ZMConversation+HasMessages.swift */,
				1670D0162317F92B003A143B /* ZMConversation+Team.swift */,
				5E39FC66225F22BE00C682B8 /* ZMConversation+ExternalParticipant.swift */,
				70E77B7C273188150021EE70 /* ZMConversation+Role.swift */,
				6354BDF22746C30900880D50 /* ZMConversation+Federation.swift */,
				63DA3372286CA43300818C3C /* ZMConversation+MLS.swift */,
			);
			path = Conversation;
			sourceTree = "<group>";
		};
		F9A705F01CAEE01D00C2F5FE /* Message */ = {
			isa = PBXGroup;
			children = (
				06E8AAB2242BAA1B008929B1 /* File */,
				63370CB9242CB8310072C37F /* Composite */,
				F963E97D1D9C09DA00098AD3 /* Ephemeral */,
				CE58A3FE1CD3B3580037B626 /* ConversationMessage.swift */,
				BFFBFD921D59E3F00079773E /* ConversationMessage+Deletion.swift */,
				5E9EA4E12243E0D300D401B2 /* ConversationMessage+Attachments.swift */,
				16D68E961CEF2EC4003AB9E0 /* ZMFileMetadata.swift */,
				F9A705F11CAEE01D00C2F5FE /* AssetCache.swift */,
				BF85CF5E1D227A78006EDB97 /* LocationData.swift */,
				541E4F941CBD182100D82D69 /* FileAssetCache.swift */,
				F9A705F21CAEE01D00C2F5FE /* AssetEncryption.swift */,
				16313D611D227DC1001B2AB3 /* LinkPreview+ProtocolBuffer.swift */,
				165DC51E21491C0400090B7B /* Mention.swift */,
				54E3EE401F616BA600A261E3 /* ZMAssetClientMessage.swift */,
				54E3EE441F61A53C00A261E3 /* ZMAssetClientMessage+Ephemeral.swift */,
				0651D00523FC481B00411A22 /* ZMAssetClientMessage+Confirmations.swift */,
				54E3EE461F61A78B00A261E3 /* ZMAssetClientMessage+Deletion.swift */,
				54F6CEAA1CE2972200A1276D /* ZMAssetClientMessage+Download.swift */,
				54E3EE3E1F6169A800A261E3 /* ZMAssetClientMessage+FileMessageData.swift */,
				54E3EE421F6194A400A261E3 /* ZMAssetClientMessage+GenericMessage.swift */,
				63370CC3242CFA860072C37F /* ZMAssetClientMessage+UpdateEvent.swift */,
				165124D72189AE90006A3C75 /* ZMAssetClientMessage+Quotes.swift */,
				7CBC3FC020177C3C008D06E4 /* RasterImages+Protobuf.swift */,
				BFCD8A2C1DCB4E8A00C6FCCF /* V2Asset.swift */,
				BF4666291DCB71B0007463FF /* V3Asset.swift */,
				063D292924212AFD00FA6FEE /* ZMClientMessage.swift */,
				0642A3322445F2B500DCCFCD /* ZMClientMessage+UpdateEvent.swift */,
				0663285F2428D01C005BB3BE /* ZMClientMessage+GenericMessage.swift */,
				0663285D2428CEC3005BB3BE /* ZMClientMessage+Deletion.swift */,
				063D2927242128D200FA6FEE /* ZMClientMessage+Ephemeral.swift */,
				0651D00323FC46A500411A22 /* ZMClientMessage+Confirmations.swift */,
				06D48736241FB3F700881B08 /* ZMClientMessage+Obfuscate.swift */,
				F1FDF2F921B1555A00E037A1 /* ZMClientMessage+Location.swift */,
				06B99C78242A293500FEAFDE /* ZMClientMessage+Knock.swift */,
				63CA8214240812620073426A /* ZMClientMessage+Composite.swift */,
				165DC52021491D8700090B7B /* ZMClientMessage+TextMessageData.swift */,
				54D809FB1F681D6400B2CCB4 /* ZMClientMessage+LinkPreview.swift */,
				54363A001D7876200048FD7D /* ZMClientMessage+Encryption.swift */,
				165124D32188B613006A3C75 /* ZMClientMessage+Quotes.swift */,
				165124D52188CF66006A3C75 /* ZMClientMessage+Editing.swift */,
				EEDA9C132513A0A5003A5B27 /* ZMClientMessage+EncryptionAtRest.swift */,
				F9A705F81CAEE01D00C2F5FE /* ZMExternalEncryptedDataWithKeys.h */,
				F9A705F91CAEE01D00C2F5FE /* ZMExternalEncryptedDataWithKeys.m */,
				63298D992434D04D006B6018 /* GenericMessage+External.swift */,
				63B658DD243754E100EF463F /* GenericMessage+UpdateEvent.swift */,
				F1FDF2FD21B1572500E037A1 /* ZMGenericMessageData.swift */,
				F9A705FE1CAEE01D00C2F5FE /* ZMImageMessage.m */,
				A99B8A71268221A6006B4D29 /* ZMImageMessage.swift */,
				F9A705FF1CAEE01D00C2F5FE /* ZMMessage+Internal.h */,
				F9A706001CAEE01D00C2F5FE /* ZMMessage.m */,
				EF1F4F532301634500E4872C /* ZMSystemMessage+ChildMessages.swift */,
				0604F7C7265184B70016A71E /* ZMSystemMessage+ParticipantsRemovedReason.swift */,
				BF5DF5CC20F4EB3E002BCB67 /* ZMSystemMessage+NewConversation.swift */,
				BF10B58A1E6432ED00E7036E /* Message.swift */,
				63370CC8242E3B990072C37F /* ZMMessage+Conversation.swift */,
				54563B751E0161730089B1D7 /* ZMMessage+Categorization.swift */,
				F12BD0AF1E4DCEC40012ADBA /* ZMMessage+Insert.swift */,
				16CDEBFA2209D13B00E74A41 /* ZMMessage+Quotes.swift */,
				164EB6F2230D987A001BBD4A /* ZMMessage+DataRetention.swift */,
				63D41E502452F0A60076826F /* ZMMessage+Removal.swift */,
				63D41E5224531BAD0076826F /* ZMMessage+Reaction.swift */,
				EE997A15250629DC008336D2 /* ZMMessage+ProcessingError.swift */,
				BF8F3A821E4B61C70079E9E7 /* TextSearchQuery.swift */,
				F9A706011CAEE01D00C2F5FE /* ZMOTRMessage.h */,
				F9A706021CAEE01D00C2F5FE /* ZMOTRMessage.m */,
				16030DC421AEE25500F8032E /* ZMOTRMessage+Confirmations.swift */,
				EF1F850322FD71BB0020F6DC /* ZMOTRMessage+VerifySender.swift */,
				06E1C834244F1A2300CA4EF2 /* ZMOTRMessage+Helper.swift */,
				544A46AD1E2E82BA00D6A748 /* ZMOTRMessage+SecurityDegradation.swift */,
				8704676A21513DE900C628D7 /* ZMOTRMessage+Unarchive.swift */,
				165E0F68217F871400E36D08 /* ZMOTRMessage+ContentHashing.swift */,
				165124D121886EDB006A3C75 /* ZMOTRMessage+Quotes.swift */,
				63370C6B242A510A0072C37F /* ZMOTRMessage+UpdateEvent.swift */,
				068DCC5629BB816300F7E4F1 /* ZMOTRMessage+FailedToSendReason.swift */,
				CE4EDC0A1D6DC2D2002A20AA /* ConversationMessage+Reaction.swift */,
			);
			path = Message;
			sourceTree = "<group>";
		};
		F9A706031CAEE01D00C2F5FE /* User */ = {
			isa = PBXGroup;
			children = (
				597A3BB52B6418090020E337 /* Availability */,
				597A3BB82B641EA20020E337 /* UserStatus */,
				1687ABAB20EBE0770007C240 /* UserType.swift */,
				EEF4010623A9213B007B1A97 /* UserType+Team.swift */,
				1607AAF1243768D200A93D29 /* UserType+Materialize.swift */,
				167BCC81260CFAD500E9D7E3 /* UserType+Federation.swift */,
				EF18C7E51F9E4F8A0085A832 /* UserType+Filename.swift */,
				06D5423B26399C32006B0C5A /* UserType+External.swift */,
				EF2CBDA620061E2D0004F65E /* ServiceUser.swift */,
				F9331C751CB4165100139ECC /* NSString+ZMPersonName.h */,
				F9331C761CB4165100139ECC /* NSString+ZMPersonName.m */,
				F929C1731E41D3480018ADA4 /* PersonName.swift */,
				1687ABAD20ECD51E0007C240 /* ZMSearchUser.swift */,
				BF989D091E8A6A120052BF8F /* SearchUserAsset.swift */,
				F9A7060D1CAEE01D00C2F5FE /* ZMUser+Internal.h */,
				F9A706101CAEE01D00C2F5FE /* ZMUser.m */,
				F18998821E7AC6D900E579A2 /* ZMUser.swift */,
				EE7061292A72AB4600C9F351 /* ZMUser+SupportedProtocols.swift */,
				EEDD426928633B2800C9EBC4 /* ZMUser+Patches.swift */,
				EEA985972555668A002BEF02 /* ZMUser+AnalyticsIdentifier.swift */,
				F110503C2220439900F3EB62 /* ZMUser+RichProfile.swift */,
				55C40BCD22B0316800EFD8BD /* ZMUser+LegalHoldRequest.swift */,
				F14B7AFE2220302B00458624 /* ZMUser+Predicates.swift */,
				F1C867841FAA0D48001505E8 /* ZMUser+Create.swift */,
				BF3493F11EC3623200B0C314 /* ZMUser+Teams.swift */,
				1670D01B231823DC003A143B /* ZMUser+Permissions.swift */,
				16D95A411FCEF87B00C96069 /* ZMUser+Availability.swift */,
				F991CE1A1CB561B0004D8465 /* ZMAddressBookContact.m */,
				5E0FB214205176B400FD9867 /* Set+ServiceUser.swift */,
				5EFE9C052125CD3F007932A6 /* UnregisteredUser.swift */,
				5E36B45D21CA5BBA00B7063B /* UnverifiedCredentials.swift */,
				7C8BFFDE22FC5E1600B3C8A5 /* ZMUser+Validation.swift */,
				63495E1A23FED9A9002A7C59 /* ZMUser+Protobuf.swift */,
				0630E4B7257F8C0B00C75BFB /* ZMUser+Applock.swift */,
			);
			path = User;
			sourceTree = "<group>";
		};
		F9A706141CAEE01D00C2F5FE /* UserClient */ = {
			isa = PBXGroup;
			children = (
				63E21AE1291E92770084A942 /* FetchUserClientsAction.swift */,
				F13A89D0210628F600AB40CB /* PushToken.swift */,
				631A0577240420380062B387 /* UserClient+SafeLogging.swift */,
				F9A706151CAEE01D00C2F5FE /* UserClient+Protobuf.swift */,
				F9A706161CAEE01D00C2F5FE /* UserClient.swift */,
				EE128A65286DE31200558550 /* UserClient+MLSPublicKeys.swift */,
				54FB03A21E41E64A000E13DC /* UserClient+Patches.swift */,
				16DF3B5C2285B13100D09365 /* UserClientType.swift */,
				F9A706171CAEE01D00C2F5FE /* UserClientTypes.h */,
				F9A706181CAEE01D00C2F5FE /* UserClientTypes.m */,
			);
			path = UserClient;
			sourceTree = "<group>";
		};
		F9A7061B1CAEE01D00C2F5FE /* Notifications */ = {
			isa = PBXGroup;
			children = (
				F9A7061C1CAEE01D00C2F5FE /* ChangeCalculation */,
				F9A706261CAEE01D00C2F5FE /* ObjectObserverTokens */,
				5451DE361F604CD500C82E75 /* ZMMoveIndex.swift */,
				F93C4C7C1E24E1B1007E9CEE /* NotificationDispatcher.swift */,
				EE770DAE25344B4F00163C4A /* NotificationDispatcher.OperationMode.swift */,
				EE68EECC252DCAB80013B242 /* Change detection */,
				EEAAD75D252C711800E6A44E /* ZMManagedObject+ClassIdentifier.swift */,
				EEAAD75F252C713E00E6A44E /* ClassIdentifier.swift */,
				EE42938D252C460000E70670 /* Changes.swift */,
				EE42938F252C466500E70670 /* ChangeInfoConsumer.swift */,
				EE42938B252C443000E70670 /* ManagedObjectObserverToken.swift */,
				EE429389252C437900E70670 /* Notification.Name+ManagedObjectObservation.swift */,
				5451DE341F5FFF8B00C82E75 /* NotificationInContext.swift */,
				F920AE291E3A5FDD001BC14F /* Dictionary+Mapping.swift */,
				F9FD75771E2F9A0600B4558B /* SearchUserObserverCenter.swift */,
				F9FD75721E2E6A2100B4558B /* ConversationListObserverCenter.swift */,
				F9C348911E2E3FF60015D69D /* SnapshotCenter.swift */,
				F9DBA5211E28EB4000BE23C0 /* SideEffectSources.swift */,
				F9DBA51F1E28EA8B00BE23C0 /* DependencyKeyStore.swift */,
				BF103F9C1F0112F30047FDE5 /* ManagedObjectObserver.swift */,
			);
			name = Notifications;
			path = Source/Notifications;
			sourceTree = SOURCE_ROOT;
		};
		F9A7061C1CAEE01D00C2F5FE /* ChangeCalculation */ = {
			isa = PBXGroup;
			children = (
				F943BC2C1E88FEC80048A768 /* ChangedIndexes.swift */,
			);
			path = ChangeCalculation;
			sourceTree = "<group>";
		};
		F9A706261CAEE01D00C2F5FE /* ObjectObserverTokens */ = {
			isa = PBXGroup;
			children = (
				F9A7062B1CAEE01D00C2F5FE /* Helpers */,
				F9A706271CAEE01D00C2F5FE /* ConversationListChangeInfo.swift */,
				F9A706281CAEE01D00C2F5FE /* ConversationChangeInfo.swift */,
				F9A706351CAEE01D00C2F5FE /* MessageChangeInfo.swift */,
				F9A706371CAEE01D00C2F5FE /* NewUnreadMessageChangeInfos.swift */,
				F9A706391CAEE01D00C2F5FE /* ObjectChangeInfo.swift */,
				F9A7063B1CAEE01D00C2F5FE /* UserClientChangeInfo.swift */,
				F9A7063C1CAEE01D00C2F5FE /* UserChangeInfo.swift */,
				F99C5B891ED460E20049CCD7 /* TeamChangeInfo.swift */,
				1672A613234499B500380537 /* LabelChangeInfo.swift */,
				A995F05B23968D8500FAC3CF /* ParticipantRoleChangeInfo.swift */,
				591942B52B6A4B4D0000B390 /* UserObserving.swift */,
			);
			path = ObjectObserverTokens;
			sourceTree = "<group>";
		};
		F9A7062B1CAEE01D00C2F5FE /* Helpers */ = {
			isa = PBXGroup;
			children = (
				F9A7062C1CAEE01D00C2F5FE /* AnyClassTuple.swift */,
				F9A7062D1CAEE01D00C2F5FE /* DependentObjectsKeysForObservedObjectKeysCache.swift */,
				F9A7062F1CAEE01D00C2F5FE /* KeySet.swift */,
				F9A706331CAEE01D00C2F5FE /* SetSnapshot.swift */,
				F9A7062E1CAEE01D00C2F5FE /* StringKeyPath.swift */,
			);
			path = Helpers;
			sourceTree = "<group>";
		};
		F9A706421CAEE01D00C2F5FE /* Utilis */ = {
			isa = PBXGroup;
			children = (
				EE5316412A13B59500A9E0B1 /* LastUpdateEventIDRepository.swift */,
				F963E9671D9ADD5A00098AD3 /* Protos */,
				EE22F81029DD82290053E1C6 /* EAR */,
				F9331C851CB419B500139ECC /* NSFetchRequest+ZMRelationshipKeyPaths.h */,
				F9331C861CB419B500139ECC /* NSFetchRequest+ZMRelationshipKeyPaths.m */,
				F9331C811CB4191B00139ECC /* NSPredicate+ZMSearch.h */,
				D5FA30CE2063F8EC00716618 /* Version.swift */,
				F9331C821CB4191B00139ECC /* NSPredicate+ZMSearch.m */,
				F9A706431CAEE01D00C2F5FE /* CryptoBox.swift */,
				F9A706491CAEE01D00C2F5FE /* UserImageLocalCache.swift */,
				014DD8D22B6D1FE9007ECFD1 /* UUID+SafeLogging.swift */,
				F9A7064B1CAEE01D00C2F5FE /* ZMFetchRequestBatch.h */,
				F9A7064C1CAEE01D00C2F5FE /* ZMFetchRequestBatch.m */,
				F9A7064E1CAEE01D00C2F5FE /* ZMUpdateEvent+WireDataModel.h */,
				0634C3A824643A400006081D /* ZMUpdateEvent.swift */,
				F9A7064F1CAEE01D00C2F5FE /* ZMUpdateEvent+WireDataModel.m */,
				54EDE67F1CBBF1860044A17E /* PINCache+ZMessaging.swift */,
				546D3DE51CE5D0B100A6047F /* RichAssetFileType.swift */,
				F963E97E1D9C09E700098AD3 /* ZMMessageTimer.h */,
				F963E97F1D9C09E700098AD3 /* ZMMessageTimer.m */,
				F9AB00261F0CE5520037B437 /* FileManager+FileLocations.swift */,
				5EFE9C072126BF9D007932A6 /* ZMPropertyNormalizationResult.h */,
				5EFE9C082126BF9D007932A6 /* ZMPropertyNormalizationResult.m */,
				5EFE9C0E2126D3FA007932A6 /* NormalizationResult.swift */,
				63298D9D24374489006B6018 /* Dictionary+ObjectForKey.swift */,
				162207F7272291CA0041EDE8 /* String+NilEmpty.swift */,
				7A2778C5285223D90044A73F /* KeychainManager.swift */,
				EE997A1325062295008336D2 /* Logging.swift */,
				EE04084D28CA85B2009E4B8D /* Date+Helpers.swift */,
				0129E7FA29A520EB0065E6DB /* SafeFileContext.swift */,
				0614E96C2A863EED007BB1F6 /* NSPredicate+BaseCompounds.swift */,
				E6A5BBAD2B0E564200ACC236 /* WireDataModelBundle.swift */,
				5972D9792B480E790089D1D3 /* CoreCryptoProtocolExt.swift */,
			);
			name = Utilis;
			path = Source/Utilis;
			sourceTree = SOURCE_ROOT;
		};
		F9A706CC1CAEE30700C2F5FE /* en.lproj */ = {
			isa = PBXGroup;
			children = (
				F9A706CD1CAEE30700C2F5FE /* InfoPlist.strings */,
			);
			name = en.lproj;
			path = Tests/Resources/en.lproj;
			sourceTree = SOURCE_ROOT;
		};
		F9A708031CAEEB7400C2F5FE /* ManagedObjectContext */ = {
			isa = PBXGroup;
			children = (
				166E47BC255A98D900C161C8 /* CoreDataStackTests+Migration.swift */,
				F16F8EBE2063E9CC009A9D6F /* CoreDataStackTests+Backup.swift */,
				167BCC91260DB5FA00E9D7E3 /* CoreDataStackTests+ClearStorage.swift */,
				F9A708041CAEEB7400C2F5FE /* ManagedObjectContextSaveNotificationTests.m */,
				F9A708051CAEEB7400C2F5FE /* ManagedObjectContextTests.m */,
				F14FA376221DB05B005E7EF5 /* MockBackgroundActivityManager.swift */,
				54929FAD1E12AC8B0010186B /* NSPersistentStoreMetadataTests.swift */,
				F9A708061CAEEB7400C2F5FE /* NSManagedObjectContext+TestHelpers.h */,
				F9A708071CAEEB7400C2F5FE /* NSManagedObjectContext+TestHelpers.m */,
				F9A708081CAEEB7400C2F5FE /* PersistentStoreCoordinatorTests.m */,
				5473CC741E14268600814C03 /* NSManagedObjectContextDebuggingTests.swift */,
				BF103FA01F0138390047FDE5 /* ManagedObjectContextChangeObserverTests.swift */,
				543ABF5A1F34A13000DBE28B /* DatabaseBaseTest.swift */,
				54ED3A9C1F38CB6A0066AD47 /* DatabaseMigrationTests.swift */,
				E6BFE8392B332DDB000F0FBE /* DatabaseMigrationTests+ParticipantRole.swift */,
				6391A7FB2A6FD7C900832665 /* DatabaseMigrationTests+UserClientUniqueness.swift */,
				017962972B83FC1400D6C7B6 /* DatabaseMigrationTests+ConversationUniqueness.swift */,
				017962962B83FC1400D6C7B6 /* DatabaseMigrationTests+TeamUniqueness.swift */,
				017962952B83FC1400D6C7B6 /* DatabaseMigrationTests+UserUniqueness.swift */,
				EE85C8B12B557C3D00D3182D /* DatabaseMigrationTests+OneOnOneConversation.swift */,
				D5FA30CA2063ECD400716618 /* BackupMetadataTests.swift */,
				D5FA30D02063FD3A00716618 /* VersionTests.swift */,
				63F376D92834FF7200FE1F05 /* NSManagedObjectContextTests+Federation.swift */,
				01B7A5742B0FB6DA00FE5132 /* CoreDataMessagingMigrationVersionTests.swift */,
				E6C4B37F2B6B87B1008BF384 /* CoreDataStackTestError.swift */,
			);
			name = ManagedObjectContext;
			path = Tests/Source/ManagedObjectContext;
			sourceTree = SOURCE_ROOT;
		};
		F9A7080A1CAEEB7400C2F5FE /* Model */ = {
			isa = PBXGroup;
			children = (
				069D07B6256266F000DBA592 /* FeatureConfiguration */,
				06F98D61243B2446007E914A /* DigitalSignature */,
				A9FA524623A14E00003AD4C6 /* ConversationRole */,
				1672A6002343971500380537 /* Label */,
				546D3DE71CE5D22C00A6047F /* Utils */,
				F9B71FD71CB2C4C6001DB03F /* Observer */,
				F9B71F4D1CB2BC85001DB03F /* Conversation */,
				F9B71F591CB2BC85001DB03F /* ConversationList */,
				F9B71F5C1CB2BC85001DB03F /* Messages */,
				F9B71F621CB2BC85001DB03F /* User */,
				F9B71F6B1CB2BC85001DB03F /* VoiceChannel */,
				F9B720011CB2C68B001DB03F /* UserClient */,
				F9A7080C1CAEEB7400C2F5FE /* MockDataModel */,
				BF3493EE1EC3566500B0C314 /* Teams */,
				BF491CDE1F0525ED0055EE44 /* Accounts */,
				F9A7080B1CAEEB7400C2F5FE /* CoreDataRelationshipsTests.m */,
				F94A208E1CB51AF50059632A /* ManagedObjectValidationTests.m */,
				F9A708131CAEEB7400C2F5FE /* ModelObjectsTests.h */,
				F9A708141CAEEB7400C2F5FE /* ModelObjectsTests.m */,
				1670D01F23183209003A143B /* ModelObjectsTests+Helpers.swift */,
				F9A708151CAEEB7400C2F5FE /* NSFetchRequestTests+ZMRelationshipKeyPaths.m */,
				F9A708161CAEEB7400C2F5FE /* PersistentChangeTrackingTests.m */,
				F9A7081B1CAEEB7400C2F5FE /* ZMConnectionTests.m */,
				169FF3AE2715820400330C2E /* ZMConnectionFetchingTests.swift */,
				F9A7082B1CAEEB7400C2F5FE /* ZMFetchRequestBatchTests.m */,
				F9A7082C1CAEEB7400C2F5FE /* ZMManagedObjectTests.m */,
				87C125F81EF94F2E00D28DC1 /* ZMManagedObjectGroupingTests.swift */,
				1600D943267BC5A000970F99 /* ZMManagedObjectFetchingTests.swift */,
				F9A7085A1CAEED1B00C2F5FE /* ZMBaseManagedObjectTest.h */,
				F9A7085B1CAEED1B00C2F5FE /* ZMBaseManagedObjectTest.m */,
				068D610124629AA300A110A2 /* ZMBaseManagedObjectTest.swift */,
				544034331D6DFE8500860F2D /* ZMAddressBookContactTests.swift */,
				5476BA3D1DEDABCC00D047F8 /* AddressBookEntryTests.swift */,
				BF0D07F91E4C7B1100B934EB /* TextSearchQueryTests.swift */,
			);
			name = Model;
			path = Tests/Source/Model;
			sourceTree = SOURCE_ROOT;
		};
		F9A7080C1CAEEB7400C2F5FE /* MockDataModel */ = {
			isa = PBXGroup;
			children = (
				F9A7080D1CAEEB7400C2F5FE /* MockEntity.h */,
				F9A7080E1CAEEB7400C2F5FE /* MockEntity.m */,
				F9A7080F1CAEEB7400C2F5FE /* MockEntity2.h */,
				F9A708101CAEEB7400C2F5FE /* MockEntity2.m */,
				F9A708111CAEEB7400C2F5FE /* MockModelObjectContextFactory.h */,
				F9A708121CAEEB7400C2F5FE /* MockModelObjectContextFactory.m */,
			);
			path = MockDataModel;
			sourceTree = "<group>";
		};
		F9A7085D1CAEEF4700C2F5FE /* Helper */ = {
			isa = PBXGroup;
			children = (
				E6BFE8372B3320C7000F0FBE /* DatabaseMigrationHelper.swift */,
				F9A7085E1CAEEF4700C2F5FE /* MessagingTest+EventFactory.h */,
				F9A7085F1CAEEF4700C2F5FE /* MessagingTest+EventFactory.m */,
				F9C8622A1D87DC18009AAC33 /* MessagingTest+UUID.swift */,
				169FF3A427157B3800330C2E /* MockActionHandler.swift */,
				F920AE161E38C547001BC14F /* NotificationObservers.swift */,
				16F7341324F9573C00AB93B1 /* XCTestCase+EncryptionKeys.swift */,
				F14B9C6E212DB467004B6D7D /* ZMBaseManagedObjectTest+Helpers.swift */,
				16E70F97270F1F5700718E5D /* ZMConnection+Helper.h */,
				16E70FA6270F212000718E5D /* ZMConnection+Helper.m */,
				5987962F2B45880400A6FC63 /* ZMUpdateEvent+allTypes.swift */,
			);
			name = Helper;
			path = Tests/Source/Helper;
			sourceTree = SOURCE_ROOT;
		};
		F9B71F4D1CB2BC85001DB03F /* Conversation */ = {
			isa = PBXGroup;
			children = (
				F991CE101CB5549D004D8465 /* ZMConversation+Testing.h */,
				16DF3B5E2289510600D09365 /* ZMConversationTests+Legalhold.swift */,
				A923D77D239DB87700F47B85 /* ZMConversationTests+SecurityLevel.swift */,
				F9B71F4F1CB2BC85001DB03F /* ZMConversation+Testing.m */,
				F9B71F511CB2BC85001DB03F /* ZMConversationTests+gapsAndWindows.m */,
				A9536FD223ACD23100CFD528 /* ConversationTests+gapsAndWindows.swift */,
				54A885A71F62EEB600AFBA95 /* ZMConversationTests+Messages.swift */,
				16D5260C20DD1D9400608D8E /* ZMConversationTests+Timestamps.swift */,
				A9128ACF2398067E0056F591 /* ZMConversationTests+Participants.swift */,
				EF3510F922CA07BB00115B97 /* ZMConversationTests+Transport.swift */,
				F9B71F561CB2BC85001DB03F /* ZMConversationTests+Validation.m */,
				F92C992B1DAFC58A0034AFDD /* ZMConversationTests+Ephemeral.swift */,
				1621E59120E62BD2006B2D17 /* ZMConversationTests+Silencing.swift */,
				F1B025601E534CF900900C65 /* ZMConversationTests+PrepareToSend.swift */,
				BF735CFB1E7050D0003BC61F /* ZMConversationTests+CallSystemMessages.swift */,
				F1B58926202DCEF9002BB59B /* ZMConversationTests+CreationSystemMessages.swift */,
				EF9A4702210A026600085102 /* ZMConversationTests+Language.swift */,
				F1517921212DAE2E00BA3EBD /* ZMConversationTests+Services.swift */,
				8767E8672163B9EE00390F75 /* ZMConversationTests+Mute.swift */,
				16030DBD21AE8FAB00F8032E /* ZMConversationTests+Confirmations.swift */,
				06D33FCC2524F65D004B9BC1 /* ZMConversationTests+UnreadMessages.swift */,
				EEFC3EE822083B0900D3091A /* ZMConversationTests+HasMessages.swift */,
				16519D53231D6F8200C9D76D /* ZMConversationTests+Deletion.swift */,
				1672A5FD23434FA200380537 /* ZMConversationTests+Labels.swift */,
				63FCE54728C78D1F00126D9D /* ZMConversationTests+Predicates.swift */,
				F9B71F571CB2BC85001DB03F /* ZMConversationTests.h */,
				F9B71F581CB2BC85001DB03F /* ZMConversationTests.m */,
				A94166FB2680CCB5001F4E37 /* ZMConversationTests.swift */,
				EEBF69EC28A2724800195771 /* ZMConversationTests+MLS.swift */,
				A96E7A9725A35CEF004FAADC /* ZMConversationTests+Knock.swift */,
				63D41E6E24573F420076826F /* ZMConversationTests+SelfConversation.swift */,
				16F7341024F9556600AB93B1 /* ZMConversationTests+DraftMessage.swift */,
				A982B46523BE1B86001828A6 /* ConversationTests.swift */,
				F9C8770A1E015AAF00792613 /* AssetColletionTests.swift */,
				F90D99A61E02E22400034070 /* AssetCollectionBatchedTests.swift */,
				BFB3BA721E28D38F0032A84F /* SharedObjectStoreTests.swift */,
				87A7FA23203DD11100AA066C /* ZMConversationTests+AccessMode.swift */,
				873B88FD2040470900FBE254 /* ConversationCreationOptionsTests.swift */,
				874D9797211064D300B07674 /* ZMConversationLastMessagesTest.swift */,
				5E39FC68225F2DC000C682B8 /* ZMConversationExternalParticipantsStateTests.swift */,
				A927F52623A029250058D744 /* ParticipantRoleTests.swift */,
				6354BDF42747BD9600880D50 /* ZMConversationTests+Federation.swift */,
				63E313D2274D5F57002EAF1D /* ZMConversationTests+Team.swift */,
				E9C7DD9A27B533D000FB9AE8 /* AccessRoleMappingTests.swift */,
			);
			name = Conversation;
			path = Tests/Source/Model/Conversation;
			sourceTree = SOURCE_ROOT;
		};
		F9B71F591CB2BC85001DB03F /* ConversationList */ = {
			isa = PBXGroup;
			children = (
				F9B71F5A1CB2BC85001DB03F /* ZMConversationListDirectoryTests.m */,
				16925336234F677B0041A8FF /* ZMConversationListDirectoryTests+Labels.swift */,
				BFE3A96B1ED2EC110024A05B /* ZMConversationListDirectoryTests+Teams.swift */,
				BFE3A96D1ED301020024A05B /* ZMConversationListTests+Teams.swift */,
				EE934ACA2B67F8CB008FDB19 /* ZMConversationListTests+OneOnOne.swift */,
				1672A6292345102400380537 /* ZMConversationListTests+Labels.swift */,
				F9B71F5B1CB2BC85001DB03F /* ZMConversationListTests.m */,
			);
			name = ConversationList;
			path = Tests/Source/Model/ConversationList;
			sourceTree = SOURCE_ROOT;
		};
		F9B71F5C1CB2BC85001DB03F /* Messages */ = {
			isa = PBXGroup;
			children = (
				EEDB51DA255410D000F35A29 /* GenericMessageHelperTests.swift */,
				63370CF62431F4FA0072C37F /* Composite */,
				EEE83B491FBB496B00FC0296 /* ZMMessageTimerTests.swift */,
				54EDE6811CBBF6260044A17E /* FileAssetCacheTests.swift */,
				F9331C541CB3BCDA00139ECC /* OtrBaseTest.swift */,
				F9331C501CB3BC6800139ECC /* CryptoBoxTests.swift */,
				16C391E1214BD437003AB3AD /* MentionTests.swift */,
				F9B71F5D1CB2BC85001DB03F /* ZMAssetClientMessageTests.swift */,
				168414292228421700FCB9BC /* ZMAssetClientMessageTests+AssetMessage.swift */,
				F963E9921D9E9D1800098AD3 /* ZMAssetClientMessageTests+Ephemeral.swift */,
				162294A4222038FA00A98679 /* CacheAssetTests.swift */,
				0680A9C1246002DC000F80F3 /* ZMClientMessageTests.swift */,
				EE82625029A8D6BD0023B13A /* ZMClientMessageTests+OTR.swift */,
				F9331C591CB3BECB00139ECC /* ZMClientMessageTests+OTR_Legacy.swift */,
				EE46B92728A511630063B38D /* ZMClientMessageTests+MLSEncryptedPayloadGenerator.swift */,
				01E3C8542B308AEA00556D8A /* ZMMessage+ServerTimestamp.swift */,
				63495DEF23F6BD2A002A7C59 /* GenericMessageTests.swift */,
				63298D9B24374094006B6018 /* GenericMessageTests+External.swift */,
				BFCF31DA1DA50C650039B3DC /* GenericMessageTests+NativePush.swift */,
				BF794FE41D14425E00E618C6 /* ZMClientMessageTests+Location.swift */,
				1651F9BD1D3554C800A9FAE8 /* ZMClientMessageTests+TextMessage.swift */,
				BFFBFD941D59E49D0079773E /* ZMClientMessageTests+Deletion.swift */,
				16746B071D2EAF8E00831771 /* ZMClientMessageTests+ZMImageOwner.swift */,
				87E2CE302119F6AB0034C2C4 /* ZMClientMessageTests+Cleared.swift */,
				1687C0E12150EE91003099DD /* ZMClientMessageTests+Mentions.swift */,
				7C88C5312182F6150037DD03 /* ZMClientMessageTests+Replies.swift */,
				168FF32F258200AD0066DAE3 /* ZMClientMessageTests+ResetSession.swift */,
				165E141725CC516B00F0B075 /* ZMClientMessageTests+Prefetching.swift */,
				F9B71F5F1CB2BC85001DB03F /* BaseClientMessageTests.swift */,
				F9B71F601CB2BC85001DB03F /* ZMMessageTests.h */,
				F9B71F611CB2BC85001DB03F /* ZMMessageTests.m */,
				A93724A126983100005FD532 /* ZMMessageTests.swift */,
				163CE6AE25BEB9680013C12D /* ZMMessageTests+SystemMessages.swift */,
				63D41E6C245733AC0076826F /* ZMMessageTests+Removal.swift */,
				F93A302E1D6F2633005CCB1D /* ZMMessageTests+Confirmation.swift */,
				1623F8F22AEBB80C004F0319 /* ZMMessageTests+Legalhold.swift */,
				060D194D2462A9D000623376 /* ZMMessageTests+GenericMessage.swift */,
				068DCC5A29BFEC4E00F7E4F1 /* ZMMessageTests+ExpirationReasonCode.swift */,
				0651D00723FC4FDC00411A22 /* GenericMessageTests+LegalHoldStatus.swift */,
				16CDEBF62209897D00E74A41 /* ZMMessageTests+ShouldGenerateUnreadCount.swift */,
				F9B0FF311D79D1140098C17C /* ZMClientMessageTests+Unarchiving.swift */,
				1689FD452194A63E00A656E2 /* ZMClientMessageTests+Editing.swift */,
				CEB15E501D7EE53A0048A011 /* ZMClientMessagesTests+Reaction.swift */,
				5E9EA4D52242942900D401B2 /* ZMClientMessageTests+LinkAttachments.swift */,
				F963E9841D9D47D100098AD3 /* ZMClientMessageTests+Ephemeral.swift */,
				54563B791E0189750089B1D7 /* ZMMessageCategorizationTests.swift */,
				544E8C0D1E2F69E800F9B8B8 /* ZMOTRMessage+SecurityDegradationTests.swift */,
				16E7DA291FDABE440065B6A6 /* ZMOTRMessage+SelfConversationUpdateTests.swift */,
				166D189D230E9E66001288CD /* ZMMessage+DataRetentionTests.swift */,
				0680A9C42460627B000F80F3 /* ZMMessage+Reaction.swift */,
				E6E68B2A2B18D7B4003C29D2 /* ZMMessage+ServerTimestamp.swift */,
				EE6CB3DD24E2D24F00B0EADD /* ZMGenericMessageDataTests.swift */,
				4058AAA72AAB65530013DE71 /* ReactionsSortingTests.swift */,
			);
			name = Messages;
			path = Tests/Source/Model/Messages;
			sourceTree = SOURCE_ROOT;
		};
		F9B71F621CB2BC85001DB03F /* User */ = {
			isa = PBXGroup;
			children = (
				F991CE181CB55E95004D8465 /* ZMSearchUserTests.m */,
				164A55D220F3AF6700AE62A6 /* ZMSearchUserTests+ProfileImages.swift */,
				1645ECC1243B643B007A82D6 /* ZMSearchUserTests+TeamUser.swift */,
				169FF3A927157F0100330C2E /* ZMSearchUserTests+Connections.swift */,
				872A2E891FFD2FBF00900B22 /* ZMSearchUserPayloadParsingTests.swift */,
				F9B71F631CB2BC85001DB03F /* UserImageLocalCacheTests.swift */,
				1645ECC3243B69A1007A82D6 /* UserTypeTests+Materialize.swift */,
				167BCC85260CFC7B00E9D7E3 /* UserTypeTests+Federation.swift */,
				F9B71F661CB2BC85001DB03F /* ZMPersonNameTests.m */,
				F18998871E7AF0BE00E579A2 /* ZMUserTests.h */,
				F9B71F6A1CB2BC85001DB03F /* ZMUserTests.m */,
				F18998841E7AEEC900E579A2 /* ZMUserTests+Swift.swift */,
				EE09EEB0255959F000919A6B /* ZMUserTests+AnalyticsIdentifier.swift */,
				1670D01D231825BE003A143B /* ZMUserTests+Permissions.swift */,
				5EFE9C0B2126CB71007932A6 /* UnregisteredUserTests.swift */,
				55C40BD422B0F75C00EFD8BD /* ZMUserLegalHoldTests.swift */,
			);
			name = User;
			path = Tests/Source/Model/User;
			sourceTree = SOURCE_ROOT;
		};
		F9B71F6B1CB2BC85001DB03F /* VoiceChannel */ = {
			isa = PBXGroup;
			children = (
				F9B71F6D1CB2BC85001DB03F /* ZMCallStateTests.swift */,
			);
			name = VoiceChannel;
			path = Tests/Source/Model/VoiceChannel;
			sourceTree = SOURCE_ROOT;
		};
		F9B71FD71CB2C4C6001DB03F /* Observer */ = {
			isa = PBXGroup;
			children = (
				F9B71FD91CB2C4C6001DB03F /* StringKeyPathTests.swift */,
				F9B71FDE1CB2C4C6001DB03F /* ObjectObserver */,
				F929C17A1E423B620018ADA4 /* SnapshotCenterTests.swift */,
				F9DD60BF1E8916000019823F /* ChangedIndexesTests.swift */,
				F93C4C7E1E24F832007E9CEE /* NotificationDispatcherTests.swift */,
				EE3EFEA0253090E0009499E5 /* PotentialChangeDetectorTests.swift */,
				F920AE391E3B8445001BC14F /* SearchUserObserverCenterTests.swift */,
			);
			path = Observer;
			sourceTree = "<group>";
		};
		F9B71FDE1CB2C4C6001DB03F /* ObjectObserver */ = {
			isa = PBXGroup;
			children = (
				F9DBA5231E28EE0A00BE23C0 /* ConversationObserverTests.swift */,
				F9DBA5261E28EEBD00BE23C0 /* UserChangeInfoObservationTests.swift */,
				F9DBA5281E29162A00BE23C0 /* MessageObserverTests.swift */,
				F9C348821E2CC0730015D69D /* UserClientObserverTests.swift */,
				F99C5B8B1ED466760049CCD7 /* TeamObserverTests.swift */,
				1672A6152344A14E00380537 /* LabelObserverTests.swift */,
				F9C348851E2CC27D0015D69D /* NewUnreadMessageObserverTests.swift */,
				F9FD75741E2E79B200B4558B /* ConversationListObserverTests.swift */,
				F9FD75791E2FB60000B4558B /* SearchUserObserverTests.swift */,
				F9B71FDF1CB2C4C6001DB03F /* AnyClassTupleTests.swift */,
				A995F05D239690B300FAC3CF /* ParticipantRoleObserverTests.swift */,
			);
			name = ObjectObserver;
			path = ObjectObserverToken;
			sourceTree = "<group>";
		};
		F9B720011CB2C68B001DB03F /* UserClient */ = {
			isa = PBXGroup;
			children = (
				F13A89D22106293000AB40CB /* PushTokenTests.swift */,
				F9331C5B1CB3BF9F00139ECC /* UserClientKeyStoreTests.swift */,
				F9B720021CB2C68B001DB03F /* UserClientTests.swift */,
				631A0585240439470062B387 /* UserClientTests+SafeLogging.swift */,
				1693155225A30D4E00709F15 /* UserClientTests+ResetSession.swift */,
			);
			name = UserClient;
			path = Tests/Source/Model/UserClient;
			sourceTree = SOURCE_ROOT;
		};
		F9C9A4F21CAD5DF10039E10C = {
			isa = PBXGroup;
			children = (
				543089B71D420165004D8AC4 /* README.md */,
				F9A708641CAEF9BD00C2F5FE /* Default-568h@2x.png */,
				F9C9A6771CAD7A790039E10C /* Resources */,
				F9C9A4FE1CAD5DF10039E10C /* Source */,
				F9C9A50A1CAD5DF10039E10C /* Tests */,
				59D1C3012B1DE6FF0016F6B2 /* Support */,
				F9C9A4FD1CAD5DF10039E10C /* Products */,
				F9C9A6701CAD779E0039E10C /* Frameworks */,
				63709F622993E70A00577D4B /* Packages */,
			);
			indentWidth = 4;
			sourceTree = "<group>";
			tabWidth = 4;
			usesTabs = 0;
			wrapsLines = 1;
		};
		F9C9A4FD1CAD5DF10039E10C /* Products */ = {
			isa = PBXGroup;
			children = (
				F9C9A4FC1CAD5DF10039E10C /* WireDataModel.framework */,
				F9C9A5061CAD5DF10039E10C /* WireDataModelTests.xctest */,
				F9C9A7F31CAED9510039E10C /* WireDataModelTestHost.app */,
				59D1C3002B1DE6FF0016F6B2 /* WireDataModelSupport.framework */,
			);
			name = Products;
			sourceTree = "<group>";
		};
		F9C9A4FE1CAD5DF10039E10C /* Source */ = {
			isa = PBXGroup;
			children = (
				638941EC2AF4FD170051ABFD /* Use cases */,
				1639A81122608FEB00868AB9 /* Patches */,
				F9A705C91CAEE01D00C2F5FE /* ManagedObjectContext */,
				63B1333929A503D000009D84 /* MLS */,
				63B1333629A503D000009D84 /* Proteus */,
				F9A705D41CAEE01D00C2F5FE /* Model */,
				EE7F02202A80D5A700FE5695 /* Repositories */,
				F9A7061B1CAEE01D00C2F5FE /* Notifications */,
				F9A706421CAEE01D00C2F5FE /* Utilis */,
				F9C9A60C1CAD76A50039E10C /* WireDataModel.h */,
				F9C9A7371CAE6D890039E10C /* ConversationList */,
				F9C9A6A01CAD7C7F0039E10C /* Public */,
			);
			name = Source;
			sourceTree = "<group>";
		};
		F9C9A50A1CAD5DF10039E10C /* Tests */ = {
			isa = PBXGroup;
			children = (
				2B7AB1B529A4E5C500D9A63A /* TestPlans */,
				F9C9A83D1CAEDBC40039E10C /* Resources */,
				F9C9A81B1CAEDA330039E10C /* WireDataModelTestHost */,
				F9C9A79A1CAEA8FC0039E10C /* Source */,
			);
			path = Tests;
			sourceTree = "<group>";
		};
		F9C9A6701CAD779E0039E10C /* Frameworks */ = {
			isa = PBXGroup;
			children = (
				014C36B02B27206D00D7E8EA /* XCTest.framework */,
				014C36AC2B271F2900D7E8EA /* WireTesting.framework */,
				017CA4432A2742B800E8E778 /* WireCoreCrypto.xcframework */,
				EE67F727296F0C6A001D7C88 /* WireTesting.framework */,
				EE67F6C2296F05FD001D7C88 /* PINCache.xcframework */,
				EE8DA96F2954A03E00F58B79 /* WireImages.framework */,
				EE8DA96C2954A03800F58B79 /* WireLinkPreview.framework */,
				EE8DA9692954A03100F58B79 /* WireTransport.framework */,
				EE8DA9662954A02B00F58B79 /* WireCryptobox.framework */,
				EE8DA9622954A02400F58B79 /* WireProtos.framework */,
				F9C9A66E1CAD77930039E10C /* CoreData.framework */,
				F9C9A66C1CAD778C0039E10C /* Foundation.framework */,
			);
			name = Frameworks;
			sourceTree = "<group>";
		};
		F9C9A6771CAD7A790039E10C /* Resources */ = {
			isa = PBXGroup;
			children = (
				017962AB2B853C8600D6C7B6 /* Databases Changelog.md */,
				167BCC182609E92300E9D7E3 /* ZMEventModel.xcdatamodeld */,
				E6F443042B16294000D2B08A /* zmessaging.xcdatamodeld */,
				F9C9A5DC1CAD76A50039E10C /* Info.plist */,
				F9C9A6781CAD7A790039E10C /* Configurations */,
			);
			path = Resources;
			sourceTree = "<group>";
		};
		F9C9A6781CAD7A790039E10C /* Configurations */ = {
			isa = PBXGroup;
			children = (
				F9C9A6791CAD7A790039E10C /* version.xcconfig */,
				F9C9A67A1CAD7A790039E10C /* zmc-config */,
				F9C9A6891CAD7A790039E10C /* WireDataModel.xcconfig */,
			);
			path = Configurations;
			sourceTree = "<group>";
		};
		F9C9A67A1CAD7A790039E10C /* zmc-config */ = {
			isa = PBXGroup;
			children = (
				F9C9A67C1CAD7A790039E10C /* ios-test-host.xcconfig */,
				F9C9A67D1CAD7A790039E10C /* ios-test-target.xcconfig */,
				F9C9A67F1CAD7A790039E10C /* project-common.xcconfig */,
				F9C9A6801CAD7A790039E10C /* project-debug.xcconfig */,
				F9C9A6811CAD7A790039E10C /* project.xcconfig */,
				F9C9A6841CAD7A790039E10C /* tests.xcconfig */,
				F9C9A6851CAD7A790039E10C /* warnings-debug.xcconfig */,
				F9C9A6861CAD7A790039E10C /* warnings.xcconfig */,
			);
			path = "zmc-config";
			sourceTree = "<group>";
		};
		F9C9A6A01CAD7C7F0039E10C /* Public */ = {
			isa = PBXGroup;
			children = (
				F9C9A7641CAE8DFC0039E10C /* ZMAddressBookContact.h */,
				F9C9A6AF1CAD7D1F0039E10C /* ZMManagedObject.h */,
				F9C9A6A31CAD7C7F0039E10C /* ZMConversation.h */,
				BFCD502C21511D58008CD845 /* DraftMessage.swift */,
				F9C9A6A41CAD7C7F0039E10C /* ZMConversationList.h */,
				F9C9A6A51CAD7C7F0039E10C /* ZMEditableUser.h */,
				F9C9A6A61CAD7C7F0039E10C /* ZMMessage.h */,
				F9C9A6A71CAD7C7F0039E10C /* ZMUser.h */,
				BF3494071EC5A90400B0C314 /* ZMUser+OneOnOne.h */,
			);
			name = Public;
			path = Source/Public;
			sourceTree = SOURCE_ROOT;
		};
		F9C9A7371CAE6D890039E10C /* ConversationList */ = {
			isa = PBXGroup;
			children = (
				1672A6272344F10700380537 /* FolderList.swift */,
				F9B71F041CB264DF001DB03F /* ZMConversationList.m */,
				F9B71F051CB264DF001DB03F /* ZMConversationList+Internal.h */,
				F9B71F071CB264DF001DB03F /* ZMConversationListDirectory.h */,
				F9B71F081CB264DF001DB03F /* ZMConversationListDirectory.m */,
				16E0FBC823326B72000E3235 /* ConversationDirectory.swift */,
			);
			name = ConversationList;
			path = Source/ConversationList;
			sourceTree = SOURCE_ROOT;
		};
		F9C9A79A1CAEA8FC0039E10C /* Source */ = {
			isa = PBXGroup;
			children = (
				638941F42AF521050051ABFD /* Use cases */,
				EE91911829F0196600514A2D /* EAR */,
				54FB03AB1E41F6C2000E13DC /* Utils */,
				F9A7085D1CAEEF4700C2F5FE /* Helper */,
				F9A708031CAEEB7400C2F5FE /* ManagedObjectContext */,
				F9A7080A1CAEEB7400C2F5FE /* Model */,
				EE98879028882C6D002340D2 /* MLS */,
				EE032B3429A62CD600E1DDF3 /* Proteus */,
				EE7A90EA2B21CAB000B58E84 /* OneOnOne */,
			);
			name = Source;
			sourceTree = "<group>";
		};
		F9C9A81B1CAEDA330039E10C /* WireDataModelTestHost */ = {
			isa = PBXGroup;
			children = (
				F9C9A81C1CAEDA330039E10C /* AppDelegate.h */,
				F9C9A81D1CAEDA330039E10C /* AppDelegate.m */,
				F9C9A8231CAEDA330039E10C /* Info.plist */,
				F9C9A8241CAEDA330039E10C /* main.m */,
			);
			name = WireDataModelTestHost;
			path = Tests/WireDataModelTestTarget;
			sourceTree = SOURCE_ROOT;
		};
		F9C9A83D1CAEDBC40039E10C /* Resources */ = {
			isa = PBXGroup;
			children = (
				0153CA9B2B855A74000000CA /* store2-114-0.wiredatabase */,
				0153CA8F2B855456000000CA /* store2-113-0.wiredatabase */,
				017962A72B85071B00D6C7B6 /* store2-112-0.wiredatabase */,
				01B6A89F2B16268300E409A0 /* store2-111-0.wiredatabase */,
				E6BDA1142B1642A400488D92 /* store2-110-0.wiredatabase */,
				4058AAA52AAA017F0013DE71 /* store2-109-0.wiredatabase */,
				E68D9FF02B0F594600EFE04F /* store2-108-0.wiredatabase */,
				6391A7FE2A6FDB9100832665 /* store2-107-0.wiredatabase */,
				EEFFBEB42A67D9CF0058C343 /* store2-106-0.wiredatabase */,
				E68D9FF22B0F5B4600EFE04F /* store2-105-0.wiredatabase */,
				EE002F212878345C0027D63A /* store2-104-0.wiredatabase */,
				63DA33AE28746CC100818C3C /* store2-103-0.wiredatabase */,
				EE9ADC46286F38D1002B2148 /* store2-102-0.wiredatabase */,
				EEB5DE102837BD52009B4741 /* store2-101-0.wiredatabase */,
				EE980FB12834EB3A00CC6B9F /* store2-100-0.wiredatabase */,
				06A0E60A281AE65D00E5F822 /* store2-99-0.wiredatabase */,
				E90AAE33279719D8003C7DB0 /* store2-98-0.wiredatabase */,
				06C6B1AF2745675D0049B54E /* store2-97-0.wiredatabase */,
				169FF3D72715CE5B00330C2E /* store2-96-0.wiredatabase */,
				0630E17626E0F3570012E2F9 /* store2-95-0.wiredatabase */,
				166EC36D26C50E8B0043ED01 /* store2-94-0.wiredatabase */,
				EE3C07E22698737C00CCB6FD /* store2-93-0.wiredatabase */,
				06EE09E22659340F00D6CAC3 /* store2-92-0.wiredatabase */,
				0604F7FF2651CAFD0016A71E /* store2-91-0.wiredatabase */,
				16500C0225E3A7520021B3AE /* store2-90-0.wiredatabase */,
				163CE64D25ACE57B0013C12D /* store2-89-0.wiredatabase */,
				0630E4C0257FC41300C75BFB /* store2-88-0.wiredatabase */,
				06EED73E2525D5B80014FE1E /* store2-87-0.wiredatabase */,
				06D33FCE2525D368004B9BC1 /* store2-86-0.wiredatabase */,
				16F7341524F95F9100AB93B1 /* store2-85-0.wiredatabase */,
				54AA3C9824ED2CE600FE1F94 /* store2-84-0.wiredatabase */,
				EE6CB3DB24E2A38500B0EADD /* store2-83-0.wiredatabase */,
				54BAB40A24A4FA0800EBC400 /* store2-82-0.wiredatabase */,
				0612D240243DC12E008811A7 /* store2-81-0.wiredatabase */,
				63340BBC241C2BC5004ED87C /* store2-80-0.wiredatabase */,
				F91EAAC41D885D720010ACBE /* video.mp4 */,
				F9A708591CAEEC0700C2F5FE /* Test-Bridging-Header.h */,
				5495BC421E019F1B004253ED /* audio.m4a */,
				F9A706CA1CAEE30700C2F5FE /* 1900x1500.jpg */,
				F9A706CB1CAEE30700C2F5FE /* animated.gif */,
				F9A706CC1CAEE30700C2F5FE /* en.lproj */,
				F9A706CF1CAEE30700C2F5FE /* EncryptedBase64EncondedExternalMessageTestFixture.txt */,
				F9A706D01CAEE30700C2F5FE /* ExternalMessageTextFixture.txt */,
				F9A706D11CAEE30700C2F5FE /* Info.plist */,
				F9A706D21CAEE30700C2F5FE /* Lorem Ipsum.txt */,
				F9A706D31CAEE30700C2F5FE /* medium.jpg */,
				F9A706D41CAEE30700C2F5FE /* not_animated.gif */,
				F9A706D91CAEE30700C2F5FE /* tiny.jpg */,
			);
			path = Resources;
			sourceTree = "<group>";
		};
/* End PBXGroup section */

/* Begin PBXHeadersBuildPhase section */
		59D1C2FB2B1DE6FF0016F6B2 /* Headers */ = {
			isa = PBXHeadersBuildPhase;
			buildActionMask = 2147483647;
			files = (
				59D1C3032B1DE6FF0016F6B2 /* WireDataModelSupport.h in Headers */,
			);
			runOnlyForDeploymentPostprocessing = 0;
		};
		F9C9A4F91CAD5DF10039E10C /* Headers */ = {
			isa = PBXHeadersBuildPhase;
			buildActionMask = 2147483647;
			files = (
				F9A706C81CAEE01D00C2F5FE /* ZMUpdateEvent+WireDataModel.h in Headers */,
				F9A7068D1CAEE01D00C2F5FE /* ZMUser+Internal.h in Headers */,
				F9331C871CB419B500139ECC /* NSFetchRequest+ZMRelationshipKeyPaths.h in Headers */,
				F9A706561CAEE01D00C2F5FE /* NSNotification+ManagedObjectContextSave.h in Headers */,
				F9A706801CAEE01D00C2F5FE /* ZMMessage+Internal.h in Headers */,
				F9A706501CAEE01D00C2F5FE /* NSManagedObjectContext+tests.h in Headers */,
				F9C9A6AE1CAD7C7F0039E10C /* ZMUser.h in Headers */,
				F9B71F2C1CB264EF001DB03F /* ZMConversation+UnreadCount.h in Headers */,
				F963E9701D9ADD5A00098AD3 /* ZMImageAssetEncryptionKeys.h in Headers */,
				F9A706981CAEE01D00C2F5FE /* ZMManagedObject+Internal.h in Headers */,
				F9C9A7661CAE8DFC0039E10C /* ZMAddressBookContact.h in Headers */,
				F9C9A65F1CAD76A50039E10C /* WireDataModel.h in Headers */,
				F9C9A6AC1CAD7C7F0039E10C /* ZMEditableUser.h in Headers */,
				F9B71F0C1CB264DF001DB03F /* ZMConversationListDirectory.h in Headers */,
				F9C9A6AA1CAD7C7F0039E10C /* ZMConversation.h in Headers */,
				F9A706521CAEE01D00C2F5FE /* NSManagedObjectContext+zmessaging.h in Headers */,
				F9331C831CB4191B00139ECC /* NSPredicate+ZMSearch.h in Headers */,
				F9C9A6B01CAD7D1F0039E10C /* ZMManagedObject.h in Headers */,
				F9B71F0A1CB264DF001DB03F /* ZMConversationList+Internal.h in Headers */,
				F9C9A6AB1CAD7C7F0039E10C /* ZMConversationList.h in Headers */,
				BF3494081EC5A90400B0C314 /* ZMUser+OneOnOne.h in Headers */,
				F9A706511CAEE01D00C2F5FE /* NSManagedObjectContext+zmessaging-Internal.h in Headers */,
				F9A706821CAEE01D00C2F5FE /* ZMOTRMessage.h in Headers */,
				F9A7065A1CAEE01D00C2F5FE /* ZMConnection+Internal.h in Headers */,
				F9A706961CAEE01D00C2F5FE /* UserClientTypes.h in Headers */,
				F9A706C51CAEE01D00C2F5FE /* ZMFetchRequestBatch.h in Headers */,
				F9A7065B1CAEE01D00C2F5FE /* ZMConnection.h in Headers */,
				F9B71F301CB264EF001DB03F /* ZMConversationSecurityLevel.h in Headers */,
				F963E9801D9C09E700098AD3 /* ZMMessageTimer.h in Headers */,
				5EFE9C092126BF9D007932A6 /* ZMPropertyNormalizationResult.h in Headers */,
				F9A706791CAEE01D00C2F5FE /* ZMExternalEncryptedDataWithKeys.h in Headers */,
				F9B71F231CB264EF001DB03F /* ZMConversation+Internal.h in Headers */,
				F9C9A6AD1CAD7C7F0039E10C /* ZMMessage.h in Headers */,
				F9331C771CB4165100139ECC /* NSString+ZMPersonName.h in Headers */,
			);
			runOnlyForDeploymentPostprocessing = 0;
		};
/* End PBXHeadersBuildPhase section */

/* Begin PBXNativeTarget section */
		59D1C2FF2B1DE6FF0016F6B2 /* WireDataModelSupport */ = {
			isa = PBXNativeTarget;
			buildConfigurationList = 59D1C30A2B1DE6FF0016F6B2 /* Build configuration list for PBXNativeTarget "WireDataModelSupport" */;
			buildPhases = (
				594EB2FD2B1E2DCF0022A5CD /* Run Sourcery */,
				59D1C2FB2B1DE6FF0016F6B2 /* Headers */,
				59D1C2FC2B1DE6FF0016F6B2 /* Sources */,
				59D1C2FD2B1DE6FF0016F6B2 /* Frameworks */,
				59D1C2FE2B1DE6FF0016F6B2 /* Resources */,
				014C36B32B27206E00D7E8EA /* Embed Frameworks */,
			);
			buildRules = (
			);
			dependencies = (
			);
			name = WireDataModelSupport;
			productName = WireDataModelSupport;
			productReference = 59D1C3002B1DE6FF0016F6B2 /* WireDataModelSupport.framework */;
			productType = "com.apple.product-type.framework";
		};
		F9C9A4FB1CAD5DF10039E10C /* WireDataModel */ = {
			isa = PBXNativeTarget;
			buildConfigurationList = F9C9A5101CAD5DF10039E10C /* Build configuration list for PBXNativeTarget "WireDataModel" */;
			buildPhases = (
				F9C9A4F71CAD5DF10039E10C /* Sources */,
				F9C9A4F81CAD5DF10039E10C /* Frameworks */,
				F9C9A4F91CAD5DF10039E10C /* Headers */,
				668BEFB527453BF600866A25 /* Run Swiftlint */,
				F9C9A4FA1CAD5DF10039E10C /* Resources */,
			);
			buildRules = (
			);
			dependencies = (
			);
			name = WireDataModel;
			packageProductDependencies = (
				E60E20212B1F78D600720FE7 /* PINCache */,
			);
			productName = WireDataModel;
			productReference = F9C9A4FC1CAD5DF10039E10C /* WireDataModel.framework */;
			productType = "com.apple.product-type.framework";
		};
		F9C9A5051CAD5DF10039E10C /* WireDataModelTests */ = {
			isa = PBXNativeTarget;
			buildConfigurationList = F9C9A5131CAD5DF10039E10C /* Build configuration list for PBXNativeTarget "WireDataModelTests" */;
			buildPhases = (
				F9C9A5021CAD5DF10039E10C /* Sources */,
				F9C9A5031CAD5DF10039E10C /* Frameworks */,
				F9C9A5041CAD5DF10039E10C /* Resources */,
			);
			buildRules = (
			);
			dependencies = (
				F991CE201CB7E5FD004D8465 /* PBXTargetDependency */,
				F9C9A5091CAD5DF10039E10C /* PBXTargetDependency */,
			);
			name = WireDataModelTests;
			productName = WireDataModelTests;
			productReference = F9C9A5061CAD5DF10039E10C /* WireDataModelTests.xctest */;
			productType = "com.apple.product-type.bundle.unit-test";
		};
		F9C9A7F21CAED9510039E10C /* WireDataModelTestHost */ = {
			isa = PBXNativeTarget;
			buildConfigurationList = F9C9A8091CAED9510039E10C /* Build configuration list for PBXNativeTarget "WireDataModelTestHost" */;
			buildPhases = (
				F9C9A7EF1CAED9510039E10C /* Sources */,
				F9C9A7F01CAED9510039E10C /* Frameworks */,
				F9C9A7F11CAED9510039E10C /* Resources */,
				EE67F72A296F0C6A001D7C88 /* Embed Frameworks */,
			);
			buildRules = (
			);
			dependencies = (
				59D1C3052B1DE6FF0016F6B2 /* PBXTargetDependency */,
			);
			name = WireDataModelTestHost;
			productName = WireDataModelTestTarget;
			productReference = F9C9A7F31CAED9510039E10C /* WireDataModelTestHost.app */;
			productType = "com.apple.product-type.application";
		};
/* End PBXNativeTarget section */

/* Begin PBXProject section */
		F9C9A4F31CAD5DF10039E10C /* Project object */ = {
			isa = PBXProject;
			attributes = {
				LastSwiftUpdateCheck = 0830;
				LastUpgradeCheck = 1310;
				ORGANIZATIONNAME = "Wire Swiss GmbH";
				TargetAttributes = {
					59D1C2FF2B1DE6FF0016F6B2 = {
						CreatedOnToolsVersion = 15.0.1;
						LastSwiftMigration = 1500;
					};
					F9C9A4FB1CAD5DF10039E10C = {
						CreatedOnToolsVersion = 7.2;
						LastSwiftMigration = 1000;
						ProvisioningStyle = Manual;
					};
					F9C9A5051CAD5DF10039E10C = {
						CreatedOnToolsVersion = 7.2;
						LastSwiftMigration = 1000;
						TestTargetID = F9C9A7F21CAED9510039E10C;
					};
					F9C9A7F21CAED9510039E10C = {
						CreatedOnToolsVersion = 7.2;
						LastSwiftMigration = 0800;
					};
				};
			};
			buildConfigurationList = F9C9A4F61CAD5DF10039E10C /* Build configuration list for PBXProject "WireDataModel" */;
			compatibilityVersion = "Xcode 3.2";
			developmentRegion = en;
			hasScannedForEncodings = 0;
			knownRegions = (
				en,
				Base,
			);
			mainGroup = F9C9A4F21CAD5DF10039E10C;
			packageReferences = (
				E60E20182B1F75BC00720FE7 /* XCRemoteSwiftPackageReference "PINCache" */,
			);
			productRefGroup = F9C9A4FD1CAD5DF10039E10C /* Products */;
			projectDirPath = "";
			projectRoot = "";
			targets = (
				F9C9A4FB1CAD5DF10039E10C /* WireDataModel */,
				F9C9A5051CAD5DF10039E10C /* WireDataModelTests */,
				F9C9A7F21CAED9510039E10C /* WireDataModelTestHost */,
				59D1C2FF2B1DE6FF0016F6B2 /* WireDataModelSupport */,
			);
		};
/* End PBXProject section */

/* Begin PBXResourcesBuildPhase section */
		59D1C2FE2B1DE6FF0016F6B2 /* Resources */ = {
			isa = PBXResourcesBuildPhase;
			buildActionMask = 2147483647;
			files = (
			);
			runOnlyForDeploymentPostprocessing = 0;
		};
		F9C9A4FA1CAD5DF10039E10C /* Resources */ = {
			isa = PBXResourcesBuildPhase;
			buildActionMask = 2147483647;
			files = (
			);
			runOnlyForDeploymentPostprocessing = 0;
		};
		F9C9A5041CAD5DF10039E10C /* Resources */ = {
			isa = PBXResourcesBuildPhase;
			buildActionMask = 2147483647;
			files = (
				06C6B1B02745675E0049B54E /* store2-97-0.wiredatabase in Resources */,
				0630E17726E0F3570012E2F9 /* store2-95-0.wiredatabase in Resources */,
				169FF3D82715CE5B00330C2E /* store2-96-0.wiredatabase in Resources */,
				F9A706F61CAEE31800C2F5FE /* 1900x1500.jpg in Resources */,
				F9A706FA1CAEE32A00C2F5FE /* ExternalMessageTextFixture.txt in Resources */,
				6391A7FF2A6FDB9100832665 /* store2-107-0.wiredatabase in Resources */,
				0153CA9C2B855A74000000CA /* store2-114-0.wiredatabase in Resources */,
				54AA3C9924ED2CE700FE1F94 /* store2-84-0.wiredatabase in Resources */,
				5495BC431E019F1B004253ED /* audio.m4a in Resources */,
				4058AAA62AAA017F0013DE71 /* store2-109-0.wiredatabase in Resources */,
				54BAB40B24A4FA0800EBC400 /* store2-82-0.wiredatabase in Resources */,
				EEB5DE112837BD52009B4741 /* store2-101-0.wiredatabase in Resources */,
				06A0E60B281AE65D00E5F822 /* store2-99-0.wiredatabase in Resources */,
				0604F8002651CAFE0016A71E /* store2-91-0.wiredatabase in Resources */,
				163CE64E25ACE5DB0013C12D /* store2-89-0.wiredatabase in Resources */,
				EEFFBEB52A67D9CF0058C343 /* store2-106-0.wiredatabase in Resources */,
				F9A706FD1CAEE32A00C2F5FE /* medium.jpg in Resources */,
				F9A706F91CAEE32A00C2F5FE /* EncryptedBase64EncondedExternalMessageTestFixture.txt in Resources */,
				F9A707031CAEE32E00C2F5FE /* tiny.jpg in Resources */,
				E90AAE34279719D8003C7DB0 /* store2-98-0.wiredatabase in Resources */,
				EE002F222878345C0027D63A /* store2-104-0.wiredatabase in Resources */,
				63DA33AF28746CCF00818C3C /* store2-103-0.wiredatabase in Resources */,
				F9A706FE1CAEE32A00C2F5FE /* not_animated.gif in Resources */,
				06D33FCF2525D368004B9BC1 /* store2-86-0.wiredatabase in Resources */,
				E68D9FF32B0F5B4600EFE04F /* store2-105-0.wiredatabase in Resources */,
				F9A706FC1CAEE32A00C2F5FE /* Lorem Ipsum.txt in Resources */,
				01B6A8A02B16268300E409A0 /* store2-111-0.wiredatabase in Resources */,
				06EED73F2525D5B90014FE1E /* store2-87-0.wiredatabase in Resources */,
				EE9ADC47286F38D1002B2148 /* store2-102-0.wiredatabase in Resources */,
				16500C0325E3A7F80021B3AE /* store2-90-0.wiredatabase in Resources */,
				E6BDA1152B1642A400488D92 /* store2-110-0.wiredatabase in Resources */,
				EE980FB22834EB3A00CC6B9F /* store2-100-0.wiredatabase in Resources */,
				F9A706F81CAEE32400C2F5FE /* InfoPlist.strings in Resources */,
				0612D241243DC134008811A7 /* store2-81-0.wiredatabase in Resources */,
				0630E4C1257FC41400C75BFB /* store2-88-0.wiredatabase in Resources */,
				0153CA932B8554EC000000CA /* store2-113-0.wiredatabase in Resources */,
				E68D9FF12B0F595100EFE04F /* store2-108-0.wiredatabase in Resources */,
				EE3C07E32698737D00CCB6FD /* store2-93-0.wiredatabase in Resources */,
				EE6CB3DC24E2A4E500B0EADD /* store2-83-0.wiredatabase in Resources */,
				166EC36E26C50E960043ED01 /* store2-94-0.wiredatabase in Resources */,
				F91EAAC61D885D7B0010ACBE /* video.mp4 in Resources */,
				16F7341624F95F9D00AB93B1 /* store2-85-0.wiredatabase in Resources */,
				F9A706F71CAEE31C00C2F5FE /* animated.gif in Resources */,
				63340BBD241C2BC5004ED87C /* store2-80-0.wiredatabase in Resources */,
				017962A82B85071B00D6C7B6 /* store2-112-0.wiredatabase in Resources */,
				06EE09E32659340F00D6CAC3 /* store2-92-0.wiredatabase in Resources */,
			);
			runOnlyForDeploymentPostprocessing = 0;
		};
		F9C9A7F11CAED9510039E10C /* Resources */ = {
			isa = PBXResourcesBuildPhase;
			buildActionMask = 2147483647;
			files = (
				F9A708651CAEF9BD00C2F5FE /* Default-568h@2x.png in Resources */,
			);
			runOnlyForDeploymentPostprocessing = 0;
		};
/* End PBXResourcesBuildPhase section */

/* Begin PBXShellScriptBuildPhase section */
		594EB2FD2B1E2DCF0022A5CD /* Run Sourcery */ = {
			isa = PBXShellScriptBuildPhase;
			alwaysOutOfDate = 1;
			buildActionMask = 2147483647;
			files = (
			);
			inputFileListPaths = (
			);
			inputPaths = (
			);
			name = "Run Sourcery";
			outputFileListPaths = (
			);
			outputPaths = (
			);
			runOnlyForDeploymentPostprocessing = 0;
			shellPath = /bin/sh;
			shellScript = "../scripts/run-sourcery.sh --config ./Support/Sourcery/config.yml\n";
		};
		668BEFB527453BF600866A25 /* Run Swiftlint */ = {
			isa = PBXShellScriptBuildPhase;
			alwaysOutOfDate = 1;
			buildActionMask = 2147483647;
			files = (
			);
			inputFileListPaths = (
			);
			inputPaths = (
				"$(SRCROOT)/../scripts/run-swiftlint.sh",
			);
			name = "Run Swiftlint";
			outputFileListPaths = (
			);
			outputPaths = (
			);
			runOnlyForDeploymentPostprocessing = 0;
			shellPath = /bin/sh;
			shellScript = "../scripts/run-swiftlint.sh\n";
		};
/* End PBXShellScriptBuildPhase section */

/* Begin PBXSourcesBuildPhase section */
		59D1C2FC2B1DE6FF0016F6B2 /* Sources */ = {
			isa = PBXSourcesBuildPhase;
			buildActionMask = 2147483647;
			files = (
				0125F73C2B28A31C00D989AB /* SpyUserClientKeyStore.swift in Sources */,
				594EB3062B1E3B340022A5CD /* AutoMockable.generated.swift in Sources */,
				590C55752B62BF0000FC1CE8 /* MLSGroupID+random.swift in Sources */,
				0125F73D2B28A31C00D989AB /* MockProteusProvider.swift in Sources */,
				EEA58F132B7115A1006DEE32 /* ModelHelper.swift in Sources */,
				0140A0D12B31028D004D8B40 /* MockSafeCoreCrypto.swift in Sources */,
				EEA58F112B70E89B006DEE32 /* CoreDataStackHelper.swift in Sources */,
			);
			runOnlyForDeploymentPostprocessing = 0;
		};
		F9C9A4F71CAD5DF10039E10C /* Sources */ = {
			isa = PBXSourcesBuildPhase;
			buildActionMask = 2147483647;
			files = (
				EE3EFE95253053B1009499E5 /* PotentialChangeDetector.swift in Sources */,
				63B74CBD2AE1715000A73006 /* ProteusToMLSMigrationCoordinator.swift in Sources */,
				591942B62B6A4B4D0000B390 /* UserObserving.swift in Sources */,
				014DD8D42B6D1FF6007ECFD1 /* UUID+SafeLogging.swift in Sources */,
				BF1B98041EC313C600DE033B /* Team.swift in Sources */,
				A90676E7238EAE8B006417AC /* ParticipantRole.swift in Sources */,
				165124D82189AE90006A3C75 /* ZMAssetClientMessage+Quotes.swift in Sources */,
				631346932B56D97A000D7ABE /* Feature.MLSMigration.swift in Sources */,
				BF5DF5CD20F4EB3E002BCB67 /* ZMSystemMessage+NewConversation.swift in Sources */,
				0651D00423FC46A500411A22 /* ZMClientMessage+Confirmations.swift in Sources */,
				F163784F1E5C454C00898F84 /* ZMConversation+Patches.swift in Sources */,
				1639A8132260916E00868AB9 /* AlertAvailabilityBehaviourChange.swift in Sources */,
				166A2A0D25FB991800B4A4F8 /* CoreDataStack.swift in Sources */,
				F9A706AE1CAEE01D00C2F5FE /* SetSnapshot.swift in Sources */,
				162A81DD202DA4BC00F6200C /* AssetCache.swift in Sources */,
				EEBACDAB25B9C4B0000210AC /* AppLockAuthenticationResult.swift in Sources */,
				017962A42B83FF8200D6C7B6 /* DuplicateTeamsMigrationPolicy.swift in Sources */,
				638805652410FE920043B641 /* ButtonState.swift in Sources */,
				63B1335A29A503D100009D84 /* MLSActionExecutor.swift in Sources */,
				16460A46206544B00096B616 /* PersistentMetadataKeys.swift in Sources */,
				5E67168E2174B9AF00522E61 /* LoginCredentials.swift in Sources */,
				63DA335E286C9CF000818C3C /* NSManagedObjectContext+MLSService.swift in Sources */,
				CE4EDC0B1D6DC2D2002A20AA /* ConversationMessage+Reaction.swift in Sources */,
				63B1336529A503D100009D84 /* SendMLSMessageAction.swift in Sources */,
				EEAAD75A252C6D2700E6A44E /* UnreadMessages.swift in Sources */,
				A90676EB238EB05F006417AC /* Role.swift in Sources */,
				63B658DE243754E100EF463F /* GenericMessage+UpdateEvent.swift in Sources */,
				EEC80B3629B0AD8100099727 /* NSManagedObjectContext+ProteusProvider.swift in Sources */,
				545FA5D71E2FD3750054171A /* ZMConversation+MessageDeletion.swift in Sources */,
				5EFE9C062125CD3F007932A6 /* UnregisteredUser.swift in Sources */,
				63370C6C242A510A0072C37F /* ZMOTRMessage+UpdateEvent.swift in Sources */,
				167BCC82260CFAD500E9D7E3 /* UserType+Federation.swift in Sources */,
				0179629F2B83FCB200D6C7B6 /* NSManagedObjectContext+Migration.swift in Sources */,
				BF10B5981E64591600E7036E /* NSManagedObjectContext+Analytics.swift in Sources */,
				E9E2AA5C2B163557008CC2DF /* SyncUsersAction.swift in Sources */,
				F1C867701FA9CCB5001505E8 /* DuplicateMerging.swift in Sources */,
				544A46AE1E2E82BA00D6A748 /* ZMOTRMessage+SecurityDegradation.swift in Sources */,
				F18998831E7AC6D900E579A2 /* ZMUser.swift in Sources */,
				E608F4B22B5EACE000FF98A1 /* OneOnOneResolvedState.swift in Sources */,
				EE30F45B2592A357000FC69C /* AppLockController.PasscodeKeychainItem.swift in Sources */,
				54563B761E0161730089B1D7 /* ZMMessage+Categorization.swift in Sources */,
				1670D0172317F92B003A143B /* ZMConversation+Team.swift in Sources */,
				EED6C7142A30B94100CB8B60 /* MLSUserID.swift in Sources */,
				EE28991E26B4422800E7BAF0 /* Feature.ConferenceCalling.swift in Sources */,
				63B1336A29A503D100009D84 /* ClaimMLSKeyPackageAction.swift in Sources */,
				639971AE2B2732E6009DD5CF /* CommitSender.swift in Sources */,
				6308F8A62A273CB70072A177 /* FetchMLSConversationGroupInfoAction.swift in Sources */,
				63B1335929A503D100009D84 /* MLSGroupID.swift in Sources */,
				F963E9831D9C0DC400098AD3 /* ZMMessageDestructionTimer.swift in Sources */,
				63AFE2D6244F49A90003F619 /* GenericMessage+MessageCapable.swift in Sources */,
				F9A706C91CAEE01D00C2F5FE /* ZMUpdateEvent+WireDataModel.m in Sources */,
				E6A5BBA62B0E33DB00ACC236 /* CoreDataMessagingMigrationVersion.swift in Sources */,
				EE997A16250629DC008336D2 /* ZMMessage+ProcessingError.swift in Sources */,
				597B70C72B03C6A5006C2121 /* UpdateConversationProtocolAction.swift in Sources */,
				063D2928242128D300FA6FEE /* ZMClientMessage+Ephemeral.swift in Sources */,
				63370CBB242CB84A0072C37F /* CompositeMessageItemContent.swift in Sources */,
				F13A89D1210628F700AB40CB /* PushToken.swift in Sources */,
				CE58A3FF1CD3B3580037B626 /* ConversationMessage.swift in Sources */,
				0634C3A924643A400006081D /* ZMUpdateEvent.swift in Sources */,
				160B3BB124EFD64E0026D355 /* ExtendedSecureUnarchiveFromData.swift in Sources */,
				EE22F81229DD84ED0053E1C6 /* EARKeyRepository.swift in Sources */,
				BF85CF5F1D227A78006EDB97 /* LocationData.swift in Sources */,
				F9DBA5221E28EB4000BE23C0 /* SideEffectSources.swift in Sources */,
				1672A614234499B500380537 /* LabelChangeInfo.swift in Sources */,
				06E1C835244F1A2300CA4EF2 /* ZMOTRMessage+Helper.swift in Sources */,
				06B1C493248F9173007FDA8D /* GenericMessage+Debug.swift in Sources */,
				1687ABAC20EBE0770007C240 /* UserType.swift in Sources */,
				16030DB021AD765D00F8032E /* ZMConversation+Confirmations.swift in Sources */,
				F9A7065C1CAEE01D00C2F5FE /* ZMConnection.m in Sources */,
				EF2CBDA720061E2D0004F65E /* ServiceUser.swift in Sources */,
				A995F05C23968D8500FAC3CF /* ParticipantRoleChangeInfo.swift in Sources */,
				060ED6D12499E97200412C4A /* NSManagedObjectContext+ServerTimeDelta.swift in Sources */,
				F929C1751E41EBE20018ADA4 /* PersonName.swift in Sources */,
				16BA4303233CD8E50018E883 /* Label.swift in Sources */,
				63B1336C29A503D100009D84 /* CoreCryptoCallbacks.swift in Sources */,
				EE42938C252C443000E70670 /* ManagedObjectObserverToken.swift in Sources */,
				161E056A2667C4D100DADC3D /* AccountDeletedObserver.swift in Sources */,
				F9A706B61CAEE01D00C2F5FE /* UserClientChangeInfo.swift in Sources */,
				EE128A66286DE31200558550 /* UserClient+MLSPublicKeys.swift in Sources */,
				EEB803AB283F61E600412F62 /* Feature.MLS.swift in Sources */,
				6354BDF32746C30900880D50 /* ZMConversation+Federation.swift in Sources */,
				BF989D0A1E8A6A120052BF8F /* SearchUserAsset.swift in Sources */,
				066328602428D01C005BB3BE /* ZMClientMessage+GenericMessage.swift in Sources */,
				5E36B45E21CA5BBA00B7063B /* UnverifiedCredentials.swift in Sources */,
				EE0DE5042A24D2A10029746C /* DeleteSubgroupAction.swift in Sources */,
				EE04084E28CA85B2009E4B8D /* Date+Helpers.swift in Sources */,
				F9B71F091CB264DF001DB03F /* ZMConversationList.m in Sources */,
				01482E8A2B10ED0800F3B2CB /* MLSSubgroup.swift in Sources */,
				EEBFA2E829D1D94B0004E8B4 /* ProteusError.swift in Sources */,
				55C40BCE22B0316800EFD8BD /* ZMUser+LegalHoldRequest.swift in Sources */,
				EE5E2C1926DFC67900C3928A /* MessageDestructionTimeoutValue.swift in Sources */,
				5EFE9C0A2126BF9D007932A6 /* ZMPropertyNormalizationResult.m in Sources */,
				EE85C8B02B557A2F00D3182D /* OneOnOneConversationMigrationPolicy.swift in Sources */,
				63F65F01246B073900534A69 /* GenericMessage+Content.swift in Sources */,
				1607AAF2243768D200A93D29 /* UserType+Materialize.swift in Sources */,
				63B658E0243789DE00EF463F /* GenericMessage+Assets.swift in Sources */,
				164EB6F3230D987A001BBD4A /* ZMMessage+DataRetention.swift in Sources */,
				EECFAA3826D52EB700D9E100 /* Feature.SelfDeletingMessages.swift in Sources */,
				1693155525A329FE00709F15 /* NSManagedObjectContext+UpdateRequest.swift in Sources */,
				6391A7F82A6FD66A00832665 /* DuplicateClientsMigrationPolicy.swift in Sources */,
				A90D62C823A159B600F680CC /* ZMConversation+Transport.swift in Sources */,
				F9A706941CAEE01D00C2F5FE /* UserClient+Protobuf.swift in Sources */,
				63370CBD242CBA0A0072C37F /* CompositeMessageData.swift in Sources */,
				6308F8A22A273C0B0072A177 /* BaseFetchMLSGroupInfoAction.swift in Sources */,
				BF8F3A831E4B61C70079E9E7 /* TextSearchQuery.swift in Sources */,
				5E771F382080BB0000575629 /* PBMessage+Validation.swift in Sources */,
				BF10B5971E64591600E7036E /* AnalyticsType.swift in Sources */,
				16313D621D227DC1001B2AB3 /* LinkPreview+ProtocolBuffer.swift in Sources */,
				63C2EABF2A93B1E7008A0AB7 /* RemoveParticipantAction.swift in Sources */,
				F1FDF2F721B152BC00E037A1 /* GenericMessage+Helper.swift in Sources */,
				16030DC521AEE25500F8032E /* ZMOTRMessage+Confirmations.swift in Sources */,
				D5FA30C52063DC2D00716618 /* BackupMetadata.swift in Sources */,
				EEB930B52ABD5A9B00FB35B2 /* FetchSupportedProtocolsAction.swift in Sources */,
				BF8361DA1F0A3C41009AE5AC /* NSSecureCoding+Swift.swift in Sources */,
				16CDEBFB2209D13B00E74A41 /* ZMMessage+Quotes.swift in Sources */,
				EE997A1425062295008336D2 /* Logging.swift in Sources */,
				F9331C841CB4191B00139ECC /* NSPredicate+ZMSearch.m in Sources */,
				597A3BB42B6416CA0020E337 /* Availability.swift in Sources */,
				BFCD502D21511D58008CD845 /* DraftMessage.swift in Sources */,
				63B1336B29A503D100009D84 /* MLSGroupStatus.swift in Sources */,
				F9A706BD1CAEE01D00C2F5FE /* CryptoBox.swift in Sources */,
				EE3EFE9725305A84009499E5 /* ModifiedObjects+Mergeable.swift in Sources */,
				EE42938A252C437900E70670 /* Notification.Name+ManagedObjectObservation.swift in Sources */,
				16AD86BA1F75426C00E4C797 /* NSManagedObjectContext+NotificationContext.swift in Sources */,
				165E0F69217F871400E36D08 /* ZMOTRMessage+ContentHashing.swift in Sources */,
				F9C348921E2E3FF60015D69D /* SnapshotCenter.swift in Sources */,
				0651D00623FC481B00411A22 /* ZMAssetClientMessage+Confirmations.swift in Sources */,
				54E3EE471F61A78B00A261E3 /* ZMAssetClientMessage+Deletion.swift in Sources */,
				F9331C781CB4165100139ECC /* NSString+ZMPersonName.m in Sources */,
				63B1335529A503D100009D84 /* ProteusService.swift in Sources */,
				BF6EA4D21E2512E800B7BD4B /* ZMConversation+DisplayName.swift in Sources */,
				F1C867851FAA0D48001505E8 /* ZMUser+Create.swift in Sources */,
				EEDA9C152513A1DA003A5B27 /* ZMClientMessage+EncryptionAtRest.swift in Sources */,
				A95E7BF5239134E600935B88 /* ZMConversation+Participants.swift in Sources */,
				EE7F02222A80D74100FE5695 /* UserRepository.swift in Sources */,
				546D3DE61CE5D0B100A6047F /* RichAssetFileType.swift in Sources */,
				EE42938E252C460000E70670 /* Changes.swift in Sources */,
				EE86678E2A56CF77005CBEA4 /* ZMConversation.swift in Sources */,
				D5FA30CF2063F8EC00716618 /* Version.swift in Sources */,
				06D5423C26399C33006B0C5A /* UserType+External.swift in Sources */,
				F9DBA5201E28EA8B00BE23C0 /* DependencyKeyStore.swift in Sources */,
				EEA985982555668A002BEF02 /* ZMUser+AnalyticsIdentifier.swift in Sources */,
				F125BAD71EE9849B0018C2F8 /* ZMConversation+SystemMessages.swift in Sources */,
				54F84CFD1F9950B300ABD7D5 /* DuplicatedEntityRemoval.swift in Sources */,
				EE5316422A13B59500A9E0B1 /* LastUpdateEventIDRepository.swift in Sources */,
				A90B3E2D23A255D5003EFED4 /* ZMConversation+Creation.swift in Sources */,
				EE74E4DE2A37B28C00B63E6E /* SubconversationGroupIDRepository.swift in Sources */,
				06034B6D26A8D36E003624B4 /* Feature.FileSharing.swift in Sources */,
				87C1C25F207F7DA80083BF6B /* InvalidGenericMessageDataRemoval.swift in Sources */,
				544E8C111E2F76B400F9B8B8 /* NSManagedObjectContext+UserInfoMerge.swift in Sources */,
				0649D1C524F6A542001DDC78 /* NSManagedObjectContext+ZMKeyValueStore.swift in Sources */,
				63D9A19E282AA0050074C20C /* NSManagedObjectContext+Federation.swift in Sources */,
				EEDD426A28633B2800C9EBC4 /* ZMUser+Patches.swift in Sources */,
				EEBACDA725B9C2C6000210AC /* AppLockType.swift in Sources */,
				E6A5BBA82B0E355A00ACC236 /* CoreDataMessagingMigrator.swift in Sources */,
				EE7CF5E82B725EA1001DC3F9 /* ConversationPredicateFactory.swift in Sources */,
				165124D42188B613006A3C75 /* ZMClientMessage+Quotes.swift in Sources */,
				06B99C79242A293500FEAFDE /* ZMClientMessage+Knock.swift in Sources */,
				BF1B98071EC31A3C00DE033B /* Member.swift in Sources */,
				F1FDF2FE21B1572500E037A1 /* ZMGenericMessageData.swift in Sources */,
				54CD460A1DEDA55C00BA3429 /* AddressBookEntry.swift in Sources */,
				E6A5BBAA2B0E4DD500ACC236 /* CoreDataMessagingMigrationStep.swift in Sources */,
				BFFBFD931D59E3F00079773E /* ConversationMessage+Deletion.swift in Sources */,
				168D7BFD26F365ED00789960 /* EntityAction.swift in Sources */,
				F1FDF30021B1580400E037A1 /* GenericMessage+Utils.swift in Sources */,
				F12BD0B01E4DCEC40012ADBA /* ZMMessage+Insert.swift in Sources */,
				0153CA9A2B8559C3000000CA /* MappingModel_2.113-2.114.xcmappingmodel in Sources */,
				16127CF3220058160020E65C /* InvalidConversationRemoval.swift in Sources */,
				7CBC3FC120177C3C008D06E4 /* RasterImages+Protobuf.swift in Sources */,
				63B1336329A503D100009D84 /* SyncStatusProtocol.swift in Sources */,
				BF2ADF631E28CF1E00E81B1E /* SharedObjectStore.swift in Sources */,
				F9A706831CAEE01D00C2F5FE /* ZMOTRMessage.m in Sources */,
				165DC51F21491C0400090B7B /* Mention.swift in Sources */,
				F9A706531CAEE01D00C2F5FE /* NSManagedObjectContext+zmessaging.m in Sources */,
				16B5B33126FDC5D2001A3216 /* ZMConnection+Actions.swift in Sources */,
				F110503D2220439900F3EB62 /* ZMUser+RichProfile.swift in Sources */,
				5EFE9C0F2126D3FA007932A6 /* NormalizationResult.swift in Sources */,
				F9A706571CAEE01D00C2F5FE /* NSNotification+ManagedObjectContextSave.m in Sources */,
				EE22F80D29DD81FC0053E1C6 /* PrivateEARKeyDescription.swift in Sources */,
				EE428C5229F1533000ECB715 /* EARKeyEncryptor.swift in Sources */,
				BF491CE61F063EE50055EE44 /* AccountStore.swift in Sources */,
				16BA4305233CDEA30018E883 /* ZMConversation+Labels.swift in Sources */,
				5451DE371F604CD500C82E75 /* ZMMoveIndex.swift in Sources */,
				63D41E5324531BAD0076826F /* ZMMessage+Reaction.swift in Sources */,
				16827AEA2732A3C20079405D /* InvalidDomainRemoval.swift in Sources */,
				54E3EE451F61A53C00A261E3 /* ZMAssetClientMessage+Ephemeral.swift in Sources */,
				5EDDC7A62088CE3B00B24850 /* ZMConversation+Invalid.swift in Sources */,
				F9A706B01CAEE01D00C2F5FE /* MessageChangeInfo.swift in Sources */,
				F9A706A71CAEE01D00C2F5FE /* AnyClassTuple.swift in Sources */,
				5451DE351F5FFF8B00C82E75 /* NotificationInContext.swift in Sources */,
				F179B5DA2062B77300C13DFD /* CoreDataStack+Backup.swift in Sources */,
				F9A706A41CAEE01D00C2F5FE /* ConversationChangeInfo.swift in Sources */,
				A943BBE825B5A59D003D66BA /* ConversationLike.swift in Sources */,
				062FD8852756053800B9DE39 /* Feature.ConversationGuestLinks.swift in Sources */,
				06EB77A12B29E09F00A64DD8 /* MLSVerificationStatus.swift in Sources */,
				F9B71F0D1CB264DF001DB03F /* ZMConversationListDirectory.m in Sources */,
				A949418F23E1DB79001B0373 /* ZMConnection+Fetch.swift in Sources */,
				EEC47ED627A81EF60020B599 /* Feature+ClassifiedDomains.swift in Sources */,
				EE22F80B29DD81C50053E1C6 /* PublicEARKeyDescription.swift in Sources */,
				F920AE2A1E3A5FDD001BC14F /* Dictionary+Mapping.swift in Sources */,
				F93265211D8950F10076AAD6 /* NSManagedObjectContext+FetchRequest.swift in Sources */,
				0129E7F929A520870065E6DB /* SafeCoreCrypto.swift in Sources */,
				CE4EDC091D6D9A3D002A20AA /* Reaction.swift in Sources */,
				544E8C131E2F825700F9B8B8 /* ZMConversation+SecurityLevel.swift in Sources */,
				F9A7067A1CAEE01D00C2F5FE /* ZMExternalEncryptedDataWithKeys.m in Sources */,
				EE68EECB252DC4730013B242 /* ExplicitChangeDetector.swift in Sources */,
				63D41E512452F0A60076826F /* ZMMessage+Removal.swift in Sources */,
				63B1336129A503D100009D84 /* MLSClientID.swift in Sources */,
				54D809FC1F681D6400B2CCB4 /* ZMClientMessage+LinkPreview.swift in Sources */,
				F93A30251D6EFB47005CCB1D /* ZMMessageConfirmation.swift in Sources */,
				EEF09CA42B1DBC8700D729A1 /* OneOnOneResolver.swift in Sources */,
				63B1336729A503D100009D84 /* FetchBackendMLSPublicKeysAction.swift in Sources */,
				638941EE2AF4FD4B0051ABFD /* RemoveLocalConversationUseCase.swift in Sources */,
				EFD0B02D21087DC80065EBF3 /* ZMConversation+Language.swift in Sources */,
				63B1336629A503D100009D84 /* SendCommitBundleAction.swift in Sources */,
				F137EEBE212C14300043FDEB /* ZMConversation+Services.swift in Sources */,
				16BBA2002AFD130F00CDF38A /* CoreCryptoProvider.swift in Sources */,
				54EDE6801CBBF1860044A17E /* PINCache+ZMessaging.swift in Sources */,
				06E8AAB4242BAA6A008929B1 /* SignatureStatus.swift in Sources */,
				068DCC5729BB816300F7E4F1 /* ZMOTRMessage+FailedToSendReason.swift in Sources */,
				F963E9811D9C09E700098AD3 /* ZMMessageTimer.m in Sources */,
				EE79699629D4684C00075E38 /* CryptoboxMigrationManager.swift in Sources */,
				4058AAA22AA76BFA0013DE71 /* ReactionData.swift in Sources */,
				6326E4762AEBB946006EEA28 /* ProteusToMLSMigrationStorage.swift in Sources */,
				0129E7FB29A520EB0065E6DB /* SafeFileContext.swift in Sources */,
				63370CC4242CFA860072C37F /* ZMAssetClientMessage+UpdateEvent.swift in Sources */,
				F9A706C61CAEE01D00C2F5FE /* ZMFetchRequestBatch.m in Sources */,
				166DCDB82555886F004F4F59 /* CoreDataStack+Migration.swift in Sources */,
				54363A011D7876200048FD7D /* ZMClientMessage+Encryption.swift in Sources */,
				8704676B21513DE900C628D7 /* ZMOTRMessage+Unarchive.swift in Sources */,
				54FB03A11E41E273000E13DC /* LegacyPersistedDataPatches.swift in Sources */,
				63CA8215240812620073426A /* ZMClientMessage+Composite.swift in Sources */,
				162207F8272291CA0041EDE8 /* String+NilEmpty.swift in Sources */,
				E6A5BBAE2B0E564200ACC236 /* WireDataModelBundle.swift in Sources */,
				0630E4B8257F8C0B00C75BFB /* ZMUser+Applock.swift in Sources */,
				F9A706A91CAEE01D00C2F5FE /* StringKeyPath.swift in Sources */,
				63298D9A2434D04D006B6018 /* GenericMessage+External.swift in Sources */,
				A90676EA238EB05F006417AC /* Action.swift in Sources */,
				EE6A57E025BB1C6800F848DD /* AppLockController.State.swift in Sources */,
				EE032B3129A62CA600E1DDF3 /* ProteusSessionID.swift in Sources */,
				63B1336E29A503D100009D84 /* StaleMLSKeyMaterialDetector.swift in Sources */,
				63B1336229A503D100009D84 /* CoreCryptoKeyProvider.swift in Sources */,
				EEF09CA22B1DB3F500D729A1 /* OneOnOneMigrator.swift in Sources */,
				597A3BB72B6418170020E337 /* Availability+WireProtos.swift in Sources */,
				EECCF10429D1BC7B000C0BF3 /* ProteusError+CBox.swift in Sources */,
				16D68E971CEF2EC4003AB9E0 /* ZMFileMetadata.swift in Sources */,
				BF421B2D1EF3F91D0079533A /* Team+Patches.swift in Sources */,
				547E664B1F750E4A008CB1FA /* ZMConnection+Notification.swift in Sources */,
				BF10B59D1E645A3300E7036E /* Analytics+UnknownMessage.swift in Sources */,
				D5D10DA9203B161700145497 /* ZMConversation+AccessMode.swift in Sources */,
				EE70612A2A72AB4600C9F351 /* ZMUser+SupportedProtocols.swift in Sources */,
				0660FEBD2580E4A900F4C19F /* TransferApplockKeychain.swift in Sources */,
				63B1336029A503D100009D84 /* CoreCryptoConfiguration.swift in Sources */,
				EF1F850422FD71BB0020F6DC /* ZMOTRMessage+VerifySender.swift in Sources */,
				165DC523214A614100090B7B /* ZMConversation+Message.swift in Sources */,
				F9A706811CAEE01D00C2F5FE /* ZMMessage.m in Sources */,
				639971B02B27346B009DD5CF /* CommitError.swift in Sources */,
				631A0578240420380062B387 /* UserClient+SafeLogging.swift in Sources */,
				165DC52121491D8700090B7B /* ZMClientMessage+TextMessageData.swift in Sources */,
				EEE95CD52A432FA100E136CB /* LeaveSubconversationAction.swift in Sources */,
				EE9B9F572993E57900A257BC /* NSManagedObjectContext+ProteusService.swift in Sources */,
				BF491CCF1F02A6CF0055EE44 /* Member+Patches.swift in Sources */,
				018964252A6FE72700BCEE0E /* EARStorage.swift in Sources */,
				EE2BA00625CB3AA8001EB606 /* InvalidFeatureRemoval.swift in Sources */,
				017962A62B83FF8200D6C7B6 /* DuplicateObjectsMigrationPolicy.swift in Sources */,
				EE8B09AD25B86AB10057E85C /* AppLockError.swift in Sources */,
				63C2EABD2A93B174008A0AB7 /* AddParticipantAction.swift in Sources */,
				1687ABAE20ECD51E0007C240 /* ZMSearchUser.swift in Sources */,
				EEF09CA02B1DB0C600D729A1 /* OneOnOneProtocolSelector.swift in Sources */,
				163C92AA2630A80400F8DC14 /* NSManagedObjectContext+SelfUser.swift in Sources */,
				63298D9E24374489006B6018 /* Dictionary+ObjectForKey.swift in Sources */,
				A99B8A72268221A6006B4D29 /* ZMImageMessage.swift in Sources */,
				BF3493F21EC3623200B0C314 /* ZMUser+Teams.swift in Sources */,
				541E4F951CBD182100D82D69 /* FileAssetCache.swift in Sources */,
				0614E96D2A863EED007BB1F6 /* NSPredicate+BaseCompounds.swift in Sources */,
				165911551DF054AD007FA847 /* ZMConversation+Predicates.swift in Sources */,
				0663285E2428CEC3005BB3BE /* ZMClientMessage+Deletion.swift in Sources */,
				1600D93C267A80D700970F99 /* ZMManagedObject+Fetching.swift in Sources */,
				63B1336429A503D100009D84 /* UploadSelfMLSKeyPackagesAction.swift in Sources */,
				165124D62188CF66006A3C75 /* ZMClientMessage+Editing.swift in Sources */,
				165D3A2D1E1D47AB0052E654 /* ZMCallState.swift in Sources */,
				F9A706731CAEE01D00C2F5FE /* AssetEncryption.swift in Sources */,
				F9FD75731E2E6A2100B4558B /* ConversationListObserverCenter.swift in Sources */,
				F1FDF2FA21B1555A00E037A1 /* ZMClientMessage+Location.swift in Sources */,
				F92C992A1DAFBC910034AFDD /* ZMConversation+SelfDeletingMessages.swift in Sources */,
				63D41E4F2452EA080076826F /* ZMConversation+SelfConversation.swift in Sources */,
				F16378511E5C805100898F84 /* ZMConversationSecurityLevel.swift in Sources */,
				5E9EA4E22243E0D300D401B2 /* ConversationMessage+Attachments.swift in Sources */,
				EE5F54CC259B22C400F11F3C /* Account+Keychain.swift in Sources */,
				639971B22B2734C0009DD5CF /* ExternalCommitError.swift in Sources */,
				F93C4C7D1E24E1B1007E9CEE /* NotificationDispatcher.swift in Sources */,
				06D48735241F930A00881B08 /* GenericMessage+Obfuscation.swift in Sources */,
				0686649F256FB0CA001C8747 /* AppLockController.swift in Sources */,
				F9A706951CAEE01D00C2F5FE /* UserClient.swift in Sources */,
				EEAAD75E252C711800E6A44E /* ZMManagedObject+ClassIdentifier.swift in Sources */,
				064F8E08255E04800040371D /* Feature.swift in Sources */,
				54FB03A31E41E64A000E13DC /* UserClient+Patches.swift in Sources */,
				F9A706971CAEE01D00C2F5FE /* UserClientTypes.m in Sources */,
				5E0FB215205176B400FD9867 /* Set+ServiceUser.swift in Sources */,
				F9A706A81CAEE01D00C2F5FE /* DependentObjectsKeysForObservedObjectKeysCache.swift in Sources */,
				EEBACDA525B9C243000210AC /* LAContextProtocol.swift in Sources */,
				1670D01C231823DC003A143B /* ZMUser+Permissions.swift in Sources */,
				EE428C5029F1247400ECB715 /* EARKeyGenerator.swift in Sources */,
				54FB03AA1E41F204000E13DC /* LegacyPersistedDataPatches+Directory.swift in Sources */,
				EEC57C4A29E407CC0068DFDA /* EARService.swift in Sources */,
				F9B71F2D1CB264EF001DB03F /* ZMConversation+UnreadCount.m in Sources */,
				54D7B83F1E12774600C1B347 /* NSPersistentStore+Metadata.swift in Sources */,
				BFCD8A2D1DCB4E8A00C6FCCF /* V2Asset.swift in Sources */,
				F9A706B41CAEE01D00C2F5FE /* ObjectChangeInfo.swift in Sources */,
				63B1335E29A503D100009D84 /* BackendMLSPublicKeys.swift in Sources */,
				F9A706AA1CAEE01D00C2F5FE /* KeySet.swift in Sources */,
				16460A44206515370096B616 /* NSManagedObjectContext+BackupImport.swift in Sources */,
				EEBACDA925B9C47E000210AC /* AppLockController.Config.swift in Sources */,
				63B1335F29A503D100009D84 /* MessageProtocol.swift in Sources */,
				16E6F24824B36D550015B249 /* NSManagedObjectContext+EncryptionAtRest.swift in Sources */,
				F90D99A51E02DC6B00034070 /* AssetCollectionBatched.swift in Sources */,
				54FB03AF1E41FC86000E13DC /* NSManagedObjectContext+Patches.swift in Sources */,
				70E77B7D273188150021EE70 /* ZMConversation+Role.swift in Sources */,
				63370CC9242E3B990072C37F /* ZMMessage+Conversation.swift in Sources */,
				63B1335729A503D100009D84 /* MLSActionsProvider.swift in Sources */,
				EEC794F42A384421008E1A3B /* MLSDecryptionService.swift in Sources */,
				163D01E02472DE6200984999 /* InvalidConnectionRemoval.swift in Sources */,
				547E66491F7503A5008CB1FA /* ZMConversation+Notifications.swift in Sources */,
				EF18C7E61F9E4F8A0085A832 /* UserType+Filename.swift in Sources */,
				1672A6282344F10700380537 /* FolderList.swift in Sources */,
				54E3EE3F1F6169A800A261E3 /* ZMAssetClientMessage+FileMessageData.swift in Sources */,
				EF1F4F542301634500E4872C /* ZMSystemMessage+ChildMessages.swift in Sources */,
				F943BC2D1E88FEC80048A768 /* ChangedIndexes.swift in Sources */,
				7A2778C6285223D90044A73F /* KeychainManager.swift in Sources */,
				63BEF5872A2636BC00F482E8 /* MLSConferenceInfo.swift in Sources */,
				EEC794F62A384464008E1A3B /* MLSEncryptionService.swift in Sources */,
				F9A706A31CAEE01D00C2F5FE /* ConversationListChangeInfo.swift in Sources */,
				873B88FC204044AC00FBE254 /* ConversationCreationOptions.swift in Sources */,
				87E9508B2118B2DA00306AA7 /* ZMConversation+DeleteOlderMessages.swift in Sources */,
				E6F443232B16294400D2B08A /* zmessaging.xcdatamodeld in Sources */,
				EE9AD9162696F01700DD5F51 /* FeatureRepository.swift in Sources */,
				63B1337329A798C800009D84 /* ProteusProvider.swift in Sources */,
				0630E4B6257F888600C75BFB /* NSManagedObjectContext+AppLock.swift in Sources */,
				63495E1B23FED9A9002A7C59 /* ZMUser+Protobuf.swift in Sources */,
				EEF4010723A9213B007B1A97 /* UserType+Team.swift in Sources */,
				EE4CCA95256C558400848212 /* Feature.AppLock.swift in Sources */,
				63DA3373286CA43300818C3C /* ZMConversation+MLS.swift in Sources */,
				54E3EE411F616BA600A261E3 /* ZMAssetClientMessage.swift in Sources */,
				EE429390252C466500E70670 /* ChangeInfoConsumer.swift in Sources */,
				EE770DAF25344B4F00163C4A /* NotificationDispatcher.OperationMode.swift in Sources */,
				16F6BB3A1EDEC2D6009EA803 /* ZMConversation+ObserverHelper.swift in Sources */,
				EEE186B2259CC7CD008707CA /* AppLockDelegate.swift in Sources */,
				16E0FBC923326B72000E3235 /* ConversationDirectory.swift in Sources */,
				F99C5B8A1ED460E20049CCD7 /* TeamChangeInfo.swift in Sources */,
				EEB5DE0A283784F9009B4741 /* Feature+DigitalSignature.swift in Sources */,
				017962A52B83FF8200D6C7B6 /* MappingModel_2.110-2.111.xcmappingmodel in Sources */,
				165124D221886EDB006A3C75 /* ZMOTRMessage+Quotes.swift in Sources */,
				63E21AE2291E92780084A942 /* FetchUserClientsAction.swift in Sources */,
				6308F8A42A273C680072A177 /* FetchMLSSubconversationGroupInfoAction.swift in Sources */,
				87D9CCE91F27606200AA4388 /* NSManagedObjectContext+TearDown.swift in Sources */,
				F963E9711D9ADD5A00098AD3 /* ZMImageAssetEncryptionKeys.m in Sources */,
				0604F7C8265184B70016A71E /* ZMSystemMessage+ParticipantsRemovedReason.swift in Sources */,
				63B1336829A503D100009D84 /* CountSelfMLSKeyPackagesAction.swift in Sources */,
				F11F3E891FA32463007B6D3D /* InvalidClientsRemoval.swift in Sources */,
				F9FD75781E2F9A0600B4558B /* SearchUserObserverCenter.swift in Sources */,
				168D7C9626F9ED1E00789960 /* QualifiedID.swift in Sources */,
				54F6CEAB1CE2972200A1276D /* ZMAssetClientMessage+Download.swift in Sources */,
				F9B71F221CB264EF001DB03F /* ZMConversation.m in Sources */,
				EEAAD760252C713E00E6A44E /* ClassIdentifier.swift in Sources */,
				8767E85B216391DF00390F75 /* ZMConversation+Mute.swift in Sources */,
				06D48737241FB3F700881B08 /* ZMClientMessage+Obfuscate.swift in Sources */,
				BF103F9D1F0112F30047FDE5 /* ManagedObjectObserver.swift in Sources */,
				F9A706B71CAEE01D00C2F5FE /* UserChangeInfo.swift in Sources */,
				EE68EEC9252DC4450013B242 /* ChangeDetector.swift in Sources */,
				63B1335629A503D100009D84 /* MLSGroup.swift in Sources */,
				EE032B3229A62CA600E1DDF3 /* ProteusSessionID+Mapping.swift in Sources */,
				EEC80B5C29B611CA00099727 /* PersistedDataPatch.swift in Sources */,
				F9AB00271F0CE5520037B437 /* FileManager+FileLocations.swift in Sources */,
				F9A7067F1CAEE01D00C2F5FE /* ZMImageMessage.m in Sources */,
				EE22F80F29DD82110053E1C6 /* DatabaseEARKeyDescription.swift in Sources */,
				63D41E7124597E420076826F /* GenericMessage+Flags.swift in Sources */,
				5473CC731E14245C00814C03 /* NSManagedObjectContext+Debugging.swift in Sources */,
				BF46662A1DCB71B0007463FF /* V3Asset.swift in Sources */,
				F9A706991CAEE01D00C2F5FE /* ZMManagedObject.m in Sources */,
				F1FDF2F821B152BC00E037A1 /* GenericMessage+Hashing.swift in Sources */,
				BF491CE41F063EDB0055EE44 /* Account.swift in Sources */,
				01482E8B2B10EEB000F3B2CB /* FetchSubgroupAction.swift in Sources */,
				EEDA9C0E2510F3D5003A5B27 /* ZMConversation+EncryptionAtRest.swift in Sources */,
				0642A3332445F2B600DCCFCD /* ZMClientMessage+UpdateEvent.swift in Sources */,
				EEAAD75C252C6DAE00E6A44E /* ModifiedObjects.swift in Sources */,
				EE5E2C1526DFC31900C3928A /* MessageDestructionTimeoutType.swift in Sources */,
				F991CE1B1CB561B0004D8465 /* ZMAddressBookContact.m in Sources */,
				63B1335C29A503D100009D84 /* MLSService.swift in Sources */,
				6391A7FA2A6FD6FC00832665 /* MappingModel_2.106-2.107.xcmappingmodel in Sources */,
				E62EE7F82B3447E9002A54EF /* RemoveZombieParticipantRolesMigrationPolicy.swift in Sources */,
				2BB20770292B787000FB6468 /* PatchApplicator.swift in Sources */,
				EE19CE1F2AEBE4CB00CB8641 /* SyncMLSOneToOneConversationAction.swift in Sources */,
				87EFA3AC210F52C6004DFA53 /* ZMConversation+LastMessages.swift in Sources */,
				F9C877091E000C9D00792613 /* AssetCollection.swift in Sources */,
				169315EF25AC4C8100709F15 /* MigrateSenderClient.swift in Sources */,
				167BCC1C2609E92400E9D7E3 /* ZMEventModel.xcdatamodeld in Sources */,
				BF10B58B1E6432ED00E7036E /* Message.swift in Sources */,
				BF491CE81F063EEB0055EE44 /* AccountManager.swift in Sources */,
				63B1335429A503D100009D84 /* ProteusServiceInterface.swift in Sources */,
				16D95A421FCEF87B00C96069 /* ZMUser+Availability.swift in Sources */,
				168413ED2225965500FCB9BC /* TransferStateMigration.swift in Sources */,
				167BCC96260DC3F100E9D7E3 /* CoreDataStack+ClearStorage.swift in Sources */,
				F9331C881CB419B500139ECC /* NSFetchRequest+ZMRelationshipKeyPaths.m in Sources */,
				063D292A24212AFD00FA6FEE /* ZMClientMessage.swift in Sources */,
				EE9B9F5929964F6A00A257BC /* NSManagedObjectContext+CoreCrypto.swift in Sources */,
				BF1B98091EC31A4200DE033B /* Permissions.swift in Sources */,
				06D33FCB2524E402004B9BC1 /* ZMConversation+UnreadCount.swift in Sources */,
				EE22F80929DD818B0053E1C6 /* BaseEARKeyDescription.swift in Sources */,
				F9A706901CAEE01D00C2F5FE /* ZMUser.m in Sources */,
				F14B7AFF2220302B00458624 /* ZMUser+Predicates.swift in Sources */,
				066A96FF25A88E510083E317 /* BiometricsState.swift in Sources */,
				EEFC3EE72208311200D3091A /* ZMConversation+HasMessages.swift in Sources */,
				16DF3B5D2285B13100D09365 /* UserClientType.swift in Sources */,
				54E3EE431F6194A400A261E3 /* ZMAssetClientMessage+GenericMessage.swift in Sources */,
				5E39FC67225F22BE00C682B8 /* ZMConversation+ExternalParticipant.swift in Sources */,
				F9A706C31CAEE01D00C2F5FE /* UserImageLocalCache.swift in Sources */,
				16519D36231D1BB200C9D76D /* ZMConversation+Deletion.swift in Sources */,
				1626344B20D935C0000D4063 /* ZMConversation+Timestamps.swift in Sources */,
				87C125F71EF94EE800D28DC1 /* ZMManagedObject+Grouping.swift in Sources */,
				F9A706B21CAEE01D00C2F5FE /* NewUnreadMessageChangeInfos.swift in Sources */,
				EE8B09AF25B86BB20057E85C /* AppLockPasscodePreference.swift in Sources */,
				7C8BFFDF22FC5E1600B3C8A5 /* ZMUser+Validation.swift in Sources */,
				63C2EAC12A93B244008A0AB7 /* SyncConversationAction.swift in Sources */,
				161541BA1E27EBD400AC2FFB /* ZMConversation+Calling.swift in Sources */,
				BFF8AE8520E4E12A00988700 /* ZMMessage+ShouldDisplay.swift in Sources */,
			);
			runOnlyForDeploymentPostprocessing = 0;
		};
		F9C9A5021CAD5DF10039E10C /* Sources */ = {
			isa = PBXSourcesBuildPhase;
			buildActionMask = 2147483647;
			files = (
				F920AE171E38C547001BC14F /* NotificationObservers.swift in Sources */,
				F93265291D89648B0076AAD6 /* ZMAssetClientMessageTests.swift in Sources */,
				EE7A90F02B21E29E00B58E84 /* OneOnOneMigratorTests.swift in Sources */,
				63298D9C24374094006B6018 /* GenericMessageTests+External.swift in Sources */,
				1689FD462194A63E00A656E2 /* ZMClientMessageTests+Editing.swift in Sources */,
				F9B71F9C1CB2BF18001DB03F /* ZMCallStateTests.swift in Sources */,
				0630E4BF257FA2BD00C75BFB /* TransferAppLockKeychainTests.swift in Sources */,
				BF491CEB1F063F480055EE44 /* AccountManagerTests.swift in Sources */,
				E6C4B3802B6B87B1008BF384 /* CoreDataStackTestError.swift in Sources */,
				544E8C0F1E2F69EB00F9B8B8 /* ZMOTRMessage+SecurityDegradationTests.swift in Sources */,
				F9B720041CB2C770001DB03F /* UserClientTests.swift in Sources */,
				872A2E8A1FFD2FBF00900B22 /* ZMSearchUserPayloadParsingTests.swift in Sources */,
				163D01E22472E44000984999 /* InvalidConnectionRemovalTests.swift in Sources */,
				1672A5FE23434FA200380537 /* ZMConversationTests+Labels.swift in Sources */,
				BF0D07FB1E4C7B7A00B934EB /* TextSearchQueryTests.swift in Sources */,
				0189815529A66B0800B52510 /* SafeCoreCryptoTests.swift in Sources */,
				0179629A2B83FC1400D6C7B6 /* DatabaseMigrationTests+ConversationUniqueness.swift in Sources */,
				060ED6DC2499F78700412C4A /* ZMUpdateEvent+Helper.swift in Sources */,
				F9C348841E2CC08E0015D69D /* UserClientObserverTests.swift in Sources */,
				1651F9BE1D3554C800A9FAE8 /* ZMClientMessageTests+TextMessage.swift in Sources */,
				A982B46623BE1B86001828A6 /* ConversationTests.swift in Sources */,
				F929C17B1E423B620018ADA4 /* SnapshotCenterTests.swift in Sources */,
				A995F05E239690B300FAC3CF /* ParticipantRoleObserverTests.swift in Sources */,
				F9A708521CAEEB7500C2F5FE /* ZMFetchRequestBatchTests.m in Sources */,
				F92C99281DAE8D070034AFDD /* GenericMessageTests+Obfuscation.swift in Sources */,
				A96E7A9925A35D36004FAADC /* ZMConversationTests+Knock.swift in Sources */,
				BF949E5B1D3D17FB00587597 /* LinkPreview+ProtobufTests.swift in Sources */,
				167BCC92260DB5FA00E9D7E3 /* CoreDataStackTests+ClearStorage.swift in Sources */,
				165E141825CC516B00F0B075 /* ZMClientMessageTests+Prefetching.swift in Sources */,
				A9FA524A23A1598B003AD4C6 /* ActionTests.swift in Sources */,
				16E7DA2A1FDABE440065B6A6 /* ZMOTRMessage+SelfConversationUpdateTests.swift in Sources */,
				87DF59C01F729FDA00C7B406 /* ZMMovedIndexTests.swift in Sources */,
				BF3494001EC46D3D00B0C314 /* ZMConversationTests+Teams.swift in Sources */,
				6391A7FD2A6FD7D100832665 /* DatabaseMigrationTests+UserClientUniqueness.swift in Sources */,
				63495DF023F6BD2A002A7C59 /* GenericMessageTests.swift in Sources */,
				A96524BA23CDE07700303C60 /* String+WordTests.swift in Sources */,
				16F7341424F9573C00AB93B1 /* XCTestCase+EncryptionKeys.swift in Sources */,
				638941F82AF521790051ABFD /* RemoveLocalConversationUseCaseTests.swift in Sources */,
				06F98D64243B2474007E914A /* SignatureStatusTests.swift in Sources */,
				F9B71F941CB2BF08001DB03F /* UserImageLocalCacheTests.swift in Sources */,
				63D41E6F24573F420076826F /* ZMConversationTests+SelfConversation.swift in Sources */,
				BFE764431ED5AAE500C65C3E /* ZMConversation+TeamsTests.swift in Sources */,
				F14B9C6F212DB467004B6D7D /* ZMBaseManagedObjectTest+Helpers.swift in Sources */,
				16626508217F4E0B00300F45 /* GenericMessageTests+Hashing.swift in Sources */,
				6374562229C3323D001D1A33 /* CoreCryptoKeyProviderTests.swift in Sources */,
				F9A708441CAEEB7500C2F5FE /* ZMConnectionTests.m in Sources */,
				F9FD75761E2E79BF00B4558B /* ConversationListObserverTests.swift in Sources */,
				BF3493EB1EC34C0B00B0C314 /* TeamTests.swift in Sources */,
				F9A7085C1CAEED1B00C2F5FE /* ZMBaseManagedObjectTest.m in Sources */,
				1670D01E231825BE003A143B /* ZMUserTests+Permissions.swift in Sources */,
				EE428C4E29F01E4800ECB715 /* EARServiceTests.swift in Sources */,
				59AAB6492AFCF541005B39E6 /* MessageProtocolTests.swift in Sources */,
				EE82625129A8D6BD0023B13A /* ZMClientMessageTests+OTR.swift in Sources */,
				8767E8682163B9EE00390F75 /* ZMConversationTests+Mute.swift in Sources */,
				163CE6AF25BEB9680013C12D /* ZMMessageTests+SystemMessages.swift in Sources */,
				F9A708351CAEEB7500C2F5FE /* ManagedObjectContextTests.m in Sources */,
				874D9798211064D300B07674 /* ZMConversationLastMessagesTest.swift in Sources */,
				87C125F91EF94F2E00D28DC1 /* ZMManagedObjectGroupingTests.swift in Sources */,
				54DE05DD1CF8711F00C35253 /* ProtobufUtilitiesTests.swift in Sources */,
				F9C8770B1E015AAF00792613 /* AssetColletionTests.swift in Sources */,
				F18998861E7AEECF00E579A2 /* ZMUserTests+Swift.swift in Sources */,
				16CDEBF72209897D00E74A41 /* ZMMessageTests+ShouldGenerateUnreadCount.swift in Sources */,
				162294A5222038FA00A98679 /* CacheAssetTests.swift in Sources */,
				543ABF5C1F34A19C00DBE28B /* DatabaseBaseTest.swift in Sources */,
				A9EEFEFA23A6D0CB0007828A /* RolesMigrationTests.swift in Sources */,
				069D07B82562671D00DBA592 /* FeatureTests.swift in Sources */,
				A9128AD02398067E0056F591 /* ZMConversationTests+Participants.swift in Sources */,
				167BCB512600C70F00E9D7E3 /* CoreDataStackTests+Backup.swift in Sources */,
				BF3493F01EC3569800B0C314 /* MemberTests.swift in Sources */,
				631A0586240439470062B387 /* UserClientTests+SafeLogging.swift in Sources */,
				F9A7083B1CAEEB7500C2F5FE /* MockEntity2.m in Sources */,
				1672A62A2345102400380537 /* ZMConversationListTests+Labels.swift in Sources */,
				169315F125AC501300709F15 /* MigrateSenderClientTests.swift in Sources */,
				169FF3AF2715820400330C2E /* ZMConnectionFetchingTests.swift in Sources */,
				F9331C5A1CB3BECB00139ECC /* ZMClientMessageTests+OTR_Legacy.swift in Sources */,
				16127CF522005AAB0020E65C /* InvalidConversationRemovalTests.swift in Sources */,
				EEFC3EE922083B0900D3091A /* ZMConversationTests+HasMessages.swift in Sources */,
				EE715B7D256D153E00087A22 /* FeatureRepositoryTests.swift in Sources */,
				F1B025621E53500400900C65 /* ZMConversationTests+PrepareToSend.swift in Sources */,
				54F84D041F995B0700ABD7D5 /* DiskDatabaseTests.swift in Sources */,
				EEC8064E28CF4C2D00DD58E9 /* MockStaleMLSKeyDetector.swift in Sources */,
				63FACD56291BC598003AB25D /* MLSClientIDTests.swift in Sources */,
				EE85C8B22B557C3D00D3182D /* DatabaseMigrationTests+OneOnOneConversation.swift in Sources */,
				D5FA30D12063FD3A00716618 /* VersionTests.swift in Sources */,
				54A885A81F62EEB600AFBA95 /* ZMConversationTests+Messages.swift in Sources */,
				54ED3A9D1F38CB6A0066AD47 /* DatabaseMigrationTests.swift in Sources */,
				0680A9C624606288000F80F3 /* ZMMessage+Reaction.swift in Sources */,
				1670D02023183209003A143B /* ModelObjectsTests+Helpers.swift in Sources */,
				F9B71F971CB2BF08001DB03F /* ZMPersonNameTests.m in Sources */,
				54929FAE1E12AC8B0010186B /* NSPersistentStoreMetadataTests.swift in Sources */,
				1684142A2228421700FCB9BC /* ZMAssetClientMessageTests+AssetMessage.swift in Sources */,
				591362E62B70F45C000B210C /* MLSVerificationStatusTests.swift in Sources */,
				EE934ACB2B67F8CB008FDB19 /* ZMConversationListTests+OneOnOne.swift in Sources */,
				F9B71FED1CB2C4C6001DB03F /* StringKeyPathTests.swift in Sources */,
				F90D99A81E02E22900034070 /* AssetCollectionBatchedTests.swift in Sources */,
				5E39FC69225F2DC000C682B8 /* ZMConversationExternalParticipantsStateTests.swift in Sources */,
				A923D77E239DB87700F47B85 /* ZMConversationTests+SecurityLevel.swift in Sources */,
				F93C4C7F1E24F832007E9CEE /* NotificationDispatcherTests.swift in Sources */,
				EEDE7DB728EC1618007DC6A3 /* MockMLSActionExecutor.swift in Sources */,
				63C07015291144F70075D598 /* CoreCryptoConfigProviderTests.swift in Sources */,
				1645ECC2243B643B007A82D6 /* ZMSearchUserTests+TeamUser.swift in Sources */,
				F9331C521CB3BC6800139ECC /* CryptoBoxTests.swift in Sources */,
				1693155325A30D4E00709F15 /* UserClientTests+ResetSession.swift in Sources */,
				F9A7083E1CAEEB7500C2F5FE /* NSFetchRequestTests+ZMRelationshipKeyPaths.m in Sources */,
				D5FA30CB2063ECD400716618 /* BackupMetadataTests.swift in Sources */,
				EEE83B4A1FBB496B00FC0296 /* ZMMessageTimerTests.swift in Sources */,
				F9B71F931CB2BF00001DB03F /* ZMMessageTests.m in Sources */,
				16030DBE21AE8FAB00F8032E /* ZMConversationTests+Confirmations.swift in Sources */,
				EE032B3629A62CD600E1DDF3 /* ProteusServiceTests.swift in Sources */,
				54FB03AD1E41F6C2000E13DC /* LegacyPersistedDataPatchesTests.swift in Sources */,
				F9B71F9F1CB2BF2B001DB03F /* ZMConversationListDirectoryTests.m in Sources */,
				F94A208F1CB51AF50059632A /* ManagedObjectValidationTests.m in Sources */,
				A927F52723A029250058D744 /* ParticipantRoleTests.swift in Sources */,
				E97A542827B122D80009DCCF /* AccessRoleMigrationTests.swift in Sources */,
				871DD79F2084A316006B1C56 /* BatchDeleteTests.swift in Sources */,
				068DCC5B29BFEC4E00F7E4F1 /* ZMMessageTests+ExpirationReasonCode.swift in Sources */,
				F9DD60C11E8916170019823F /* ChangedIndexesTests.swift in Sources */,
				F9A7083D1CAEEB7500C2F5FE /* ModelObjectsTests.m in Sources */,
				F9B71F921CB2BEF4001DB03F /* BaseClientMessageTests.swift in Sources */,
				63D41E6D245733AC0076826F /* ZMMessageTests+Removal.swift in Sources */,
				F963E9861D9D485900098AD3 /* ZMClientMessageTests+Ephemeral.swift in Sources */,
				BFB3BA731E28D38F0032A84F /* SharedObjectStoreTests.swift in Sources */,
				BF7D9C491D90286700949267 /* MessagingTest+UUID.swift in Sources */,
				1645ECC4243B69A1007A82D6 /* UserTypeTests+Materialize.swift in Sources */,
				EE7A90EC2B21CADD00B58E84 /* OneOnOneResolverTests.swift in Sources */,
				EEC794FA2A38963F008E1A3B /* MLSEncryptionServiceTests.swift in Sources */,
				2BB20771292B791400FB6468 /* PatchApplicatorTests.swift in Sources */,
				16F7341224F9567000AB93B1 /* ZMConversationTests+DraftMessage.swift in Sources */,
				EE174FCE2522756700482A70 /* ZMConversationPerformanceTests.swift in Sources */,
				169FF3A527157B3900330C2E /* MockActionHandler.swift in Sources */,
				1621E59220E62BD2006B2D17 /* ZMConversationTests+Silencing.swift in Sources */,
				F14FA377221DB05B005E7EF5 /* MockBackgroundActivityManager.swift in Sources */,
				544034341D6DFE8500860F2D /* ZMAddressBookContactTests.swift in Sources */,
				F920AE3B1E3B844E001BC14F /* SearchUserObserverCenterTests.swift in Sources */,
				F9B71FA81CB2BF37001DB03F /* ZMConversationTests+Validation.m in Sources */,
				F9B71FA11CB2BF37001DB03F /* ZMConversation+Testing.m in Sources */,
				1600D944267BC5A100970F99 /* ZMManagedObjectFetchingTests.swift in Sources */,
				F9A708531CAEEB7500C2F5FE /* ZMManagedObjectTests.m in Sources */,
				F92C992D1DAFC5AC0034AFDD /* ZMConversationTests+Ephemeral.swift in Sources */,
				EEBF69ED28A2724800195771 /* ZMConversationTests+MLS.swift in Sources */,
				7A2778C8285329210044A73F /* KeychainManagerTests.swift in Sources */,
				6326E4722AEBB2E4006EEA28 /* ProteusToMLSMigrationCoordinatorTests.swift in Sources */,
				0617001323E2FC14005C262D /* GenericMessageTests+LinkMetaData.swift in Sources */,
				068D610324629AB900A110A2 /* ZMBaseManagedObjectTest.swift in Sources */,
				54563B7B1E0189780089B1D7 /* ZMMessageCategorizationTests.swift in Sources */,
				1639A8512264B91E00868AB9 /* AvailabilityBehaviourChangeTests.swift in Sources */,
				017962992B83FC1400D6C7B6 /* DatabaseMigrationTests+TeamUniqueness.swift in Sources */,
				06D33FCD2524F65D004B9BC1 /* ZMConversationTests+UnreadMessages.swift in Sources */,
				F9DBA5271E28EEBD00BE23C0 /* UserChangeInfoObservationTests.swift in Sources */,
				63FCE54828C78D1F00126D9D /* ZMConversationTests+Predicates.swift in Sources */,
				1611CF59203AE6A0004D807B /* FileAssetCacheTests.swift in Sources */,
				6354BDF62747BF9200880D50 /* ZMConversationTests+Federation.swift in Sources */,
				5EFE9C0D2126CB7D007932A6 /* UnregisteredUserTests.swift in Sources */,
				A9536FD323ACD23100CFD528 /* ConversationTests+gapsAndWindows.swift in Sources */,
				EEF0BC3128EEC02400ED16CA /* MockSyncStatus.swift in Sources */,
				E6BFE83A2B332DDB000F0FBE /* DatabaseMigrationTests+ParticipantRole.swift in Sources */,
				A93724A226983100005FD532 /* ZMMessageTests.swift in Sources */,
				168FF330258200AD0066DAE3 /* ZMClientMessageTests+ResetSession.swift in Sources */,
				5473CC751E14268600814C03 /* NSManagedObjectContextDebuggingTests.swift in Sources */,
				EED6C7162A31AD1200CB8B60 /* MLSUserIDTests.swift in Sources */,
				0651D00823FC4FDD00411A22 /* GenericMessageTests+LegalHoldStatus.swift in Sources */,
				F99C5B8C1ED466760049CCD7 /* TeamObserverTests.swift in Sources */,
				EEC794F82A385359008E1A3B /* MLSDecryptionServiceTests.swift in Sources */,
				EE46B92828A511630063B38D /* ZMClientMessageTests+MLSEncryptedPayloadGenerator.swift in Sources */,
				017962982B83FC1400D6C7B6 /* DatabaseMigrationTests+UserUniqueness.swift in Sources */,
				4058AAA82AAB65530013DE71 /* ReactionsSortingTests.swift in Sources */,
				639971C22B28C5FF009DD5CF /* CommitSenderTests.swift in Sources */,
				F9A7083C1CAEEB7500C2F5FE /* MockModelObjectContextFactory.m in Sources */,
				F9331C5C1CB3BF9F00139ECC /* UserClientKeyStoreTests.swift in Sources */,
				87C1C261207F812F0083BF6B /* InvalidGenericMessageDataRemovalTests.swift in Sources */,
				01B7A5752B0FB6DA00FE5132 /* CoreDataMessagingMigrationVersionTests.swift in Sources */,
				166D189E230E9E66001288CD /* ZMMessage+DataRetentionTests.swift in Sources */,
				F9A708361CAEEB7500C2F5FE /* NSManagedObjectContext+TestHelpers.m in Sources */,
				16D5260D20DD1D9400608D8E /* ZMConversationTests+Timestamps.swift in Sources */,
				F9AB002A1F0D2C120037B437 /* FileManager+FileLocationTests.swift in Sources */,
				EF17175B22D4CC8E00697EB0 /* Team+MockTeam.swift in Sources */,
				A9FA524823A14E2B003AD4C6 /* RoleTests.swift in Sources */,
				EE6A57DA25BAE0C900F848DD /* BiometricsStateTests.swift in Sources */,
				87E2CE312119F6AB0034C2C4 /* ZMClientMessageTests+Cleared.swift in Sources */,
				F9B71FA31CB2BF37001DB03F /* ZMConversationTests+gapsAndWindows.m in Sources */,
				EE6A57DE25BAE40700F848DD /* MockBiometricsState.swift in Sources */,
				F1517922212DAE2E00BA3EBD /* ZMConversationTests+Services.swift in Sources */,
				BFCF31DB1DA50C650039B3DC /* GenericMessageTests+NativePush.swift in Sources */,
				F9B71FF21CB2C4C6001DB03F /* AnyClassTupleTests.swift in Sources */,
				EEF6E3CA28D89251001C1799 /* StaleMLSKeyDetectorTests.swift in Sources */,
				F9A7083A1CAEEB7500C2F5FE /* MockEntity.m in Sources */,
				F963E9741D9BF9ED00098AD3 /* ProtosTests.swift in Sources */,
				EE7A90EE2B21DE3B00B58E84 /* OneOnOneProtocolSelectorTests.swift in Sources */,
				16746B081D2EAF8E00831771 /* ZMClientMessageTests+ZMImageOwner.swift in Sources */,
				873B88FE2040470900FBE254 /* ConversationCreationOptionsTests.swift in Sources */,
				16827AF22732AB2E0079405D /* InvalidDomainRemovalTests.swift in Sources */,
				5E771F3B2080C42300575629 /* PBMessageValidationTests.swift in Sources */,
				F9FD757B1E2FB60E00B4558B /* SearchUserObserverTests.swift in Sources */,
				F9B71F9A1CB2BF0E001DB03F /* ZMUserTests.m in Sources */,
				1672A6022343973600380537 /* LabelTests.swift in Sources */,
				7C88C5352182FBD90037DD03 /* ZMClientMessageTests+Replies.swift in Sources */,
				167BCC86260CFC7B00E9D7E3 /* UserTypeTests+Federation.swift in Sources */,
				F9B71FA91CB2BF37001DB03F /* ZMConversationTests.m in Sources */,
				F963E9931D9E9D1800098AD3 /* ZMAssetClientMessageTests+Ephemeral.swift in Sources */,
				16925337234F677B0041A8FF /* ZMConversationListDirectoryTests+Labels.swift in Sources */,
				1623F8F32AEBB80C004F0319 /* ZMMessageTests+Legalhold.swift in Sources */,
				EE6A57DC25BAE3D700F848DD /* MockLAContext.swift in Sources */,
				1687C0E22150EE91003099DD /* ZMClientMessageTests+Mentions.swift in Sources */,
				EE84227028EC353900B80FE5 /* MLSActionExecutorTests.swift in Sources */,
				F9A708341CAEEB7500C2F5FE /* ManagedObjectContextSaveNotificationTests.m in Sources */,
				63370CF52431F3ED0072C37F /* CompositeMessageItemContentTests.swift in Sources */,
				E9C7DD9B27B533D000FB9AE8 /* AccessRoleMappingTests.swift in Sources */,
				BF491CEC1F063F4B0055EE44 /* AccountStoreTests.swift in Sources */,
				598796302B45880400A6FC63 /* ZMUpdateEvent+allTypes.swift in Sources */,
				164A55D320F3AF6700AE62A6 /* ZMSearchUserTests+ProfileImages.swift in Sources */,
				EE74E4E02A37B3BF00B63E6E /* SubconversationGroupIDRepositoryTests.swift in Sources */,
				F9B71FA01CB2BF2B001DB03F /* ZMConversationListTests.m in Sources */,
				BF794FE61D1442B100E618C6 /* ZMClientMessageTests+Location.swift in Sources */,
				CEB15E531D7EE5AB0048A011 /* ZMClientMessagesTests+Reaction.swift in Sources */,
				F9B0FF321D79D1140098C17C /* ZMClientMessageTests+Unarchiving.swift in Sources */,
				0680A9C324600306000F80F3 /* ZMClientMessageTests.swift in Sources */,
				5E454C60210638E300DB4501 /* PushTokenTests.swift in Sources */,
				55C40BD722B0F78500EFD8BD /* ZMUserLegalHoldTests.swift in Sources */,
				EE6CB3DE24E2D24F00B0EADD /* ZMGenericMessageDataTests.swift in Sources */,
				F9C348861E2CC27D0015D69D /* NewUnreadMessageObserverTests.swift in Sources */,
				63F376DA2834FF7200FE1F05 /* NSManagedObjectContextTests+Federation.swift in Sources */,
				87A7FA25203DD1CC00AA066C /* ZMConversationTests+AccessMode.swift in Sources */,
				EE79699829D469A800075E38 /* CryptoboxMigrationManagerTests.swift in Sources */,
				F9A708601CAEEF4700C2F5FE /* MessagingTest+EventFactory.m in Sources */,
				F9DBA5291E29162A00BE23C0 /* MessageObserverTests.swift in Sources */,
				BF1B980D1EC3410000DE033B /* PermissionsTests.swift in Sources */,
				63E313D3274D5F57002EAF1D /* ZMConversationTests+Team.swift in Sources */,
				63370CF82431F5DE0072C37F /* BaseCompositeMessageTests.swift in Sources */,
				546D3DE91CE5D24C00A6047F /* RichAssetFileTypeTests.swift in Sources */,
				065D7501239FAB1200275114 /* SelfUserParticipantMigrationTests.swift in Sources */,
				EF3510FA22CA07BB00115B97 /* ZMConversationTests+Transport.swift in Sources */,
				5476BA3E1DEDABCC00D047F8 /* AddressBookEntryTests.swift in Sources */,
				068664A2256FB834001C8747 /* AppLockControllerTests.swift in Sources */,
				F93A302F1D6F2633005CCB1D /* ZMMessageTests+Confirmation.swift in Sources */,
				F9331C561CB3BCF300139ECC /* OtrBaseTest.swift in Sources */,
				EE3EFEA1253090E0009499E5 /* PotentialChangeDetectorTests.swift in Sources */,
				1684141722282A1A00FCB9BC /* TransferStateMigrationTests.swift in Sources */,
				16DF3B5F2289510600D09365 /* ZMConversationTests+Legalhold.swift in Sources */,
				169FF3AA27157F0100330C2E /* ZMSearchUserTests+Connections.swift in Sources */,
				EEB121AE2A175C9500E74D39 /* LastEventIDRepositoryTests.swift in Sources */,
				EE2BA00925CB3DE7001EB606 /* InvalidFeatureRemovalTests.swift in Sources */,
				EE98878E28882BFF002340D2 /* MLSServiceTests.swift in Sources */,
				BFE3A96E1ED301020024A05B /* ZMConversationListTests+Teams.swift in Sources */,
				16C391E2214BD438003AB3AD /* MentionTests.swift in Sources */,
				F991CE191CB55E95004D8465 /* ZMSearchUserTests.m in Sources */,
				16519D54231D6F8200C9D76D /* ZMConversationTests+Deletion.swift in Sources */,
				BF103FA11F0138390047FDE5 /* ManagedObjectContextChangeObserverTests.swift in Sources */,
				5E9EA4D62242942900D401B2 /* ZMClientMessageTests+LinkAttachments.swift in Sources */,
				EEDB51DB255410D000F35A29 /* GenericMessageHelperTests.swift in Sources */,
				F1B58928202DCF0C002BB59B /* ZMConversationTests+CreationSystemMessages.swift in Sources */,
				F9DBA5251E28EE1500BE23C0 /* ConversationObserverTests.swift in Sources */,
				167BCB4E2600C62100E9D7E3 /* CoreDataStackTests+Migration.swift in Sources */,
				BFE3A96C1ED2EC110024A05B /* ZMConversationListDirectoryTests+Teams.swift in Sources */,
				54F84D031F995B0200ABD7D5 /* DuplicatedEntityRemovalTests.swift in Sources */,
				BF491CEA1F063F440055EE44 /* AccountTests.swift in Sources */,
				EF9A4703210A026600085102 /* ZMConversationTests+Language.swift in Sources */,
				F9A7083F1CAEEB7500C2F5FE /* PersistentChangeTrackingTests.m in Sources */,
				16E70FA7270F212100718E5D /* ZMConnection+Helper.m in Sources */,
				1672A6162344A14E00380537 /* LabelObserverTests.swift in Sources */,
				BF1B980B1EC31D6100DE033B /* TeamDeletionRuleTests.swift in Sources */,
				EEFAAC3528DDE2B1009940E7 /* CoreCryptoCallbacksTests.swift in Sources */,
				BF735CFD1E7050D5003BC61F /* ZMConversationTests+CallSystemMessages.swift in Sources */,
				E6BFE8382B3320C7000F0FBE /* DatabaseMigrationHelper.swift in Sources */,
				6388054A240EA8990043B641 /* ZMClientMessageTests+Composite.swift in Sources */,
				F11F3E8B1FA32AA0007B6D3D /* InvalidClientsRemovalTests.swift in Sources */,
				01E3C8552B308AEA00556D8A /* ZMMessage+ServerTimestamp.swift in Sources */,
				060D194F2462A9EC00623376 /* ZMMessageTests+GenericMessage.swift in Sources */,
				A94166FC2680CCB5001F4E37 /* ZMConversationTests.swift in Sources */,
				EE09EEB1255959F000919A6B /* ZMUserTests+AnalyticsIdentifier.swift in Sources */,
				BFFBFD951D59E49D0079773E /* ZMClientMessageTests+Deletion.swift in Sources */,
			);
			runOnlyForDeploymentPostprocessing = 0;
		};
		F9C9A7EF1CAED9510039E10C /* Sources */ = {
			isa = PBXSourcesBuildPhase;
			buildActionMask = 2147483647;
			files = (
				F9A7073D1CAEE8FC00C2F5FE /* AppDelegate.m in Sources */,
				F9A7073E1CAEE8FC00C2F5FE /* main.m in Sources */,
			);
			runOnlyForDeploymentPostprocessing = 0;
		};
/* End PBXSourcesBuildPhase section */

/* Begin PBXTargetDependency section */
		59D1C3052B1DE6FF0016F6B2 /* PBXTargetDependency */ = {
			isa = PBXTargetDependency;
			target = 59D1C2FF2B1DE6FF0016F6B2 /* WireDataModelSupport */;
			targetProxy = 59D1C3042B1DE6FF0016F6B2 /* PBXContainerItemProxy */;
		};
		F991CE201CB7E5FD004D8465 /* PBXTargetDependency */ = {
			isa = PBXTargetDependency;
			target = F9C9A7F21CAED9510039E10C /* WireDataModelTestHost */;
			targetProxy = F991CE1F1CB7E5FD004D8465 /* PBXContainerItemProxy */;
		};
		F9C9A5091CAD5DF10039E10C /* PBXTargetDependency */ = {
			isa = PBXTargetDependency;
			target = F9C9A4FB1CAD5DF10039E10C /* WireDataModel */;
			targetProxy = F9C9A5081CAD5DF10039E10C /* PBXContainerItemProxy */;
		};
/* End PBXTargetDependency section */

/* Begin PBXVariantGroup section */
		F9A706CD1CAEE30700C2F5FE /* InfoPlist.strings */ = {
			isa = PBXVariantGroup;
			children = (
				F9A706CE1CAEE30700C2F5FE /* en */,
			);
			name = InfoPlist.strings;
			sourceTree = "<group>";
		};
/* End PBXVariantGroup section */

/* Begin XCBuildConfiguration section */
		59D1C3082B1DE6FF0016F6B2 /* Debug */ = {
			isa = XCBuildConfiguration;
			buildSettings = {
				ALWAYS_SEARCH_USER_PATHS = NO;
				ASSETCATALOG_COMPILER_GENERATE_SWIFT_ASSET_SYMBOL_EXTENSIONS = YES;
				CLANG_ANALYZER_NONNULL = YES;
				CLANG_ANALYZER_NUMBER_OBJECT_CONVERSION = YES_AGGRESSIVE;
				CLANG_CXX_LANGUAGE_STANDARD = "gnu++20";
				CLANG_ENABLE_MODULES = YES;
				CLANG_ENABLE_OBJC_ARC = YES;
				CLANG_ENABLE_OBJC_WEAK = YES;
				CLANG_WARN_BLOCK_CAPTURE_AUTORELEASING = YES;
				CLANG_WARN_BOOL_CONVERSION = YES;
				CLANG_WARN_COMMA = YES;
				CLANG_WARN_CONSTANT_CONVERSION = YES;
				CLANG_WARN_DEPRECATED_OBJC_IMPLEMENTATIONS = YES;
				CLANG_WARN_DIRECT_OBJC_ISA_USAGE = YES_ERROR;
				CLANG_WARN_DOCUMENTATION_COMMENTS = YES;
				CLANG_WARN_EMPTY_BODY = YES;
				CLANG_WARN_ENUM_CONVERSION = YES;
				CLANG_WARN_INFINITE_RECURSION = YES;
				CLANG_WARN_INT_CONVERSION = YES;
				CLANG_WARN_NON_LITERAL_NULL_CONVERSION = YES;
				CLANG_WARN_OBJC_IMPLICIT_RETAIN_SELF = YES;
				CLANG_WARN_OBJC_LITERAL_CONVERSION = YES;
				CLANG_WARN_OBJC_ROOT_CLASS = YES_ERROR;
				CLANG_WARN_QUOTED_INCLUDE_IN_FRAMEWORK_HEADER = YES;
				CLANG_WARN_RANGE_LOOP_ANALYSIS = YES;
				CLANG_WARN_STRICT_PROTOTYPES = YES;
				CLANG_WARN_SUSPICIOUS_MOVE = YES;
				CLANG_WARN_UNGUARDED_AVAILABILITY = YES_AGGRESSIVE;
				CLANG_WARN_UNREACHABLE_CODE = YES;
				CLANG_WARN__DUPLICATE_METHOD_MATCH = YES;
				CODE_SIGN_STYLE = Automatic;
				COPY_PHASE_STRIP = NO;
				CURRENT_PROJECT_VERSION = 1;
				DEBUG_INFORMATION_FORMAT = dwarf;
				DEFINES_MODULE = YES;
				DYLIB_COMPATIBILITY_VERSION = 1;
				DYLIB_CURRENT_VERSION = 1;
				DYLIB_INSTALL_NAME_BASE = "@rpath";
				ENABLE_MODULE_VERIFIER = YES;
				ENABLE_STRICT_OBJC_MSGSEND = YES;
				ENABLE_TESTABILITY = YES;
				GCC_C_LANGUAGE_STANDARD = gnu17;
				GCC_DYNAMIC_NO_PIC = NO;
				GCC_NO_COMMON_BLOCKS = YES;
				GCC_OPTIMIZATION_LEVEL = 0;
				GCC_PREPROCESSOR_DEFINITIONS = (
					"DEBUG=1",
					"$(inherited)",
				);
				GCC_WARN_64_TO_32_BIT_CONVERSION = YES;
				GCC_WARN_ABOUT_RETURN_TYPE = YES_ERROR;
				GCC_WARN_UNDECLARED_SELECTOR = YES;
				GCC_WARN_UNINITIALIZED_AUTOS = YES_AGGRESSIVE;
				GCC_WARN_UNUSED_FUNCTION = YES;
				GCC_WARN_UNUSED_VARIABLE = YES;
				GENERATE_INFOPLIST_FILE = YES;
				INFOPLIST_KEY_NSHumanReadableCopyright = "Copyright © 2023 Wire Swiss GmbH. All rights reserved.";
				INSTALL_PATH = "$(LOCAL_LIBRARY_DIR)/Frameworks";
				LD_RUNPATH_SEARCH_PATHS = (
					"$(inherited)",
					"@executable_path/Frameworks",
					"@loader_path/Frameworks",
				);
				LOCALIZATION_PREFERS_STRING_CATALOGS = YES;
				MARKETING_VERSION = 1.0;
				MODULE_VERIFIER_SUPPORTED_LANGUAGES = "objective-c objective-c++";
				MODULE_VERIFIER_SUPPORTED_LANGUAGE_STANDARDS = "gnu17 gnu++20";
				MTL_ENABLE_DEBUG_INFO = INCLUDE_SOURCE;
				MTL_FAST_MATH = YES;
				ONLY_ACTIVE_ARCH = YES;
				PRODUCT_BUNDLE_IDENTIFIER = com.wire.WireDataModelSupport;
				PRODUCT_NAME = "$(TARGET_NAME:c99extidentifier)";
				SDKROOT = iphoneos;
				SKIP_INSTALL = YES;
				SWIFT_ACTIVE_COMPILATION_CONDITIONS = "DEBUG $(inherited)";
				SWIFT_EMIT_LOC_STRINGS = YES;
				SWIFT_OPTIMIZATION_LEVEL = "-Onone";
				SWIFT_VERSION = 5.0;
				TARGETED_DEVICE_FAMILY = "1,2";
				VERSIONING_SYSTEM = "apple-generic";
				VERSION_INFO_PREFIX = "";
			};
			name = Debug;
		};
		59D1C3092B1DE6FF0016F6B2 /* Release */ = {
			isa = XCBuildConfiguration;
			buildSettings = {
				ALWAYS_SEARCH_USER_PATHS = NO;
				ASSETCATALOG_COMPILER_GENERATE_SWIFT_ASSET_SYMBOL_EXTENSIONS = YES;
				CLANG_ANALYZER_NONNULL = YES;
				CLANG_ANALYZER_NUMBER_OBJECT_CONVERSION = YES_AGGRESSIVE;
				CLANG_CXX_LANGUAGE_STANDARD = "gnu++20";
				CLANG_ENABLE_MODULES = YES;
				CLANG_ENABLE_OBJC_ARC = YES;
				CLANG_ENABLE_OBJC_WEAK = YES;
				CLANG_WARN_BLOCK_CAPTURE_AUTORELEASING = YES;
				CLANG_WARN_BOOL_CONVERSION = YES;
				CLANG_WARN_COMMA = YES;
				CLANG_WARN_CONSTANT_CONVERSION = YES;
				CLANG_WARN_DEPRECATED_OBJC_IMPLEMENTATIONS = YES;
				CLANG_WARN_DIRECT_OBJC_ISA_USAGE = YES_ERROR;
				CLANG_WARN_DOCUMENTATION_COMMENTS = YES;
				CLANG_WARN_EMPTY_BODY = YES;
				CLANG_WARN_ENUM_CONVERSION = YES;
				CLANG_WARN_INFINITE_RECURSION = YES;
				CLANG_WARN_INT_CONVERSION = YES;
				CLANG_WARN_NON_LITERAL_NULL_CONVERSION = YES;
				CLANG_WARN_OBJC_IMPLICIT_RETAIN_SELF = YES;
				CLANG_WARN_OBJC_LITERAL_CONVERSION = YES;
				CLANG_WARN_OBJC_ROOT_CLASS = YES_ERROR;
				CLANG_WARN_QUOTED_INCLUDE_IN_FRAMEWORK_HEADER = YES;
				CLANG_WARN_RANGE_LOOP_ANALYSIS = YES;
				CLANG_WARN_STRICT_PROTOTYPES = YES;
				CLANG_WARN_SUSPICIOUS_MOVE = YES;
				CLANG_WARN_UNGUARDED_AVAILABILITY = YES_AGGRESSIVE;
				CLANG_WARN_UNREACHABLE_CODE = YES;
				CLANG_WARN__DUPLICATE_METHOD_MATCH = YES;
				CODE_SIGN_STYLE = Automatic;
				COPY_PHASE_STRIP = NO;
				CURRENT_PROJECT_VERSION = 1;
				DEBUG_INFORMATION_FORMAT = "dwarf-with-dsym";
				DEFINES_MODULE = YES;
				DYLIB_COMPATIBILITY_VERSION = 1;
				DYLIB_CURRENT_VERSION = 1;
				DYLIB_INSTALL_NAME_BASE = "@rpath";
				ENABLE_MODULE_VERIFIER = YES;
				ENABLE_NS_ASSERTIONS = NO;
				ENABLE_STRICT_OBJC_MSGSEND = YES;
				GCC_C_LANGUAGE_STANDARD = gnu17;
				GCC_NO_COMMON_BLOCKS = YES;
				GCC_WARN_64_TO_32_BIT_CONVERSION = YES;
				GCC_WARN_ABOUT_RETURN_TYPE = YES_ERROR;
				GCC_WARN_UNDECLARED_SELECTOR = YES;
				GCC_WARN_UNINITIALIZED_AUTOS = YES_AGGRESSIVE;
				GCC_WARN_UNUSED_FUNCTION = YES;
				GCC_WARN_UNUSED_VARIABLE = YES;
				GENERATE_INFOPLIST_FILE = YES;
				INFOPLIST_KEY_NSHumanReadableCopyright = "Copyright © 2023 Wire Swiss GmbH. All rights reserved.";
				INSTALL_PATH = "$(LOCAL_LIBRARY_DIR)/Frameworks";
				LD_RUNPATH_SEARCH_PATHS = (
					"$(inherited)",
					"@executable_path/Frameworks",
					"@loader_path/Frameworks",
				);
				LOCALIZATION_PREFERS_STRING_CATALOGS = YES;
				MARKETING_VERSION = 1.0;
				MODULE_VERIFIER_SUPPORTED_LANGUAGES = "objective-c objective-c++";
				MODULE_VERIFIER_SUPPORTED_LANGUAGE_STANDARDS = "gnu17 gnu++20";
				MTL_ENABLE_DEBUG_INFO = NO;
				MTL_FAST_MATH = YES;
				PRODUCT_BUNDLE_IDENTIFIER = com.wire.WireDataModelSupport;
				PRODUCT_NAME = "$(TARGET_NAME:c99extidentifier)";
				SDKROOT = iphoneos;
				SKIP_INSTALL = YES;
				SWIFT_COMPILATION_MODE = wholemodule;
				SWIFT_EMIT_LOC_STRINGS = YES;
				SWIFT_VERSION = 5.0;
				TARGETED_DEVICE_FAMILY = "1,2";
				VALIDATE_PRODUCT = YES;
				VERSIONING_SYSTEM = "apple-generic";
				VERSION_INFO_PREFIX = "";
			};
			name = Release;
		};
		F9C9A50E1CAD5DF10039E10C /* Debug */ = {
			isa = XCBuildConfiguration;
			baseConfigurationReference = F9C9A6801CAD7A790039E10C /* project-debug.xcconfig */;
			buildSettings = {
				ENABLE_USER_SCRIPT_SANDBOXING = NO;
				HEADER_SEARCH_PATHS = "$(SDKROOT)/usr/include/libxml2";
			};
			name = Debug;
		};
		F9C9A50F1CAD5DF10039E10C /* Release */ = {
			isa = XCBuildConfiguration;
			baseConfigurationReference = F9C9A6811CAD7A790039E10C /* project.xcconfig */;
			buildSettings = {
				ENABLE_USER_SCRIPT_SANDBOXING = NO;
				HEADER_SEARCH_PATHS = "$(SDKROOT)/usr/include/libxml2";
			};
			name = Release;
		};
		F9C9A5111CAD5DF10039E10C /* Debug */ = {
			isa = XCBuildConfiguration;
			baseConfigurationReference = F9C9A6891CAD7A790039E10C /* WireDataModel.xcconfig */;
			buildSettings = {
				"ARCHS[sdk=iphonesimulator*]" = (
					x86_64,
					arm64,
				);
				GCC_TREAT_WARNINGS_AS_ERRORS = NO;
				INFOPLIST_FILE = "$(SRCROOT)/Resources/Info.plist";
				LIBRARY_SEARCH_PATHS = (
					"$(inherited)",
					"$(PROJECT_DIR)/CoreCrypto/lib",
				);
				MOMC_NO_INVERSE_RELATIONSHIP_WARNINGS = YES;
				ONLY_ACTIVE_ARCH = YES;
				PRODUCT_BUNDLE_IDENTIFIER = com.wire.WireDataModel;
				SKIP_INSTALL = YES;
			};
			name = Debug;
		};
		F9C9A5121CAD5DF10039E10C /* Release */ = {
			isa = XCBuildConfiguration;
			baseConfigurationReference = F9C9A6891CAD7A790039E10C /* WireDataModel.xcconfig */;
			buildSettings = {
				INFOPLIST_FILE = "$(SRCROOT)/Resources/Info.plist";
				LIBRARY_SEARCH_PATHS = (
					"$(inherited)",
					"$(PROJECT_DIR)/CoreCrypto/lib",
				);
				MOMC_NO_INVERSE_RELATIONSHIP_WARNINGS = YES;
				ONLY_ACTIVE_ARCH = NO;
				PRODUCT_BUNDLE_IDENTIFIER = com.wire.WireDataModel;
				SKIP_INSTALL = YES;
				SWIFT_OPTIMIZATION_LEVEL = "-O";
			};
			name = Release;
		};
		F9C9A5141CAD5DF10039E10C /* Debug */ = {
			isa = XCBuildConfiguration;
			baseConfigurationReference = F9C9A67D1CAD7A790039E10C /* ios-test-target.xcconfig */;
			buildSettings = {
				INFOPLIST_FILE = "$(SRCROOT)/Tests/Resources/Info.plist";
				PRODUCT_BUNDLE_IDENTIFIER = com.wire.WireDataModelTests;
				PRODUCT_NAME = "$(TARGET_NAME)";
				SWIFT_OBJC_BRIDGING_HEADER = "$(SRCROOT)/Tests/Resources/Test-Bridging-Header.h";
				TEST_HOST = "$(BUILT_PRODUCTS_DIR)/WireDataModelTestHost.app/WireDataModelTestHost";
			};
			name = Debug;
		};
		F9C9A5151CAD5DF10039E10C /* Release */ = {
			isa = XCBuildConfiguration;
			baseConfigurationReference = F9C9A67D1CAD7A790039E10C /* ios-test-target.xcconfig */;
			buildSettings = {
				INFOPLIST_FILE = "$(SRCROOT)/Tests/Resources/Info.plist";
				PRODUCT_BUNDLE_IDENTIFIER = com.wire.WireDataModelTests;
				PRODUCT_NAME = "$(TARGET_NAME)";
				SWIFT_OBJC_BRIDGING_HEADER = "$(SRCROOT)/Tests/Resources/Test-Bridging-Header.h";
				TEST_HOST = "$(BUILT_PRODUCTS_DIR)/WireDataModelTestHost.app/WireDataModelTestHost";
			};
			name = Release;
		};
		F9C9A8071CAED9510039E10C /* Debug */ = {
			isa = XCBuildConfiguration;
			baseConfigurationReference = F9C9A67C1CAD7A790039E10C /* ios-test-host.xcconfig */;
			buildSettings = {
				ALWAYS_EMBED_SWIFT_STANDARD_LIBRARIES = YES;
				INFOPLIST_FILE = "$(SRCROOT)/Tests/WireDataModelTestTarget/Info.plist";
				LD_RUNPATH_SEARCH_PATHS = (
					"$(inherited)",
					"@executable_path/Frameworks",
				);
				PRODUCT_BUNDLE_IDENTIFIER = com.wire.WireDataModelTestTarget;
				PRODUCT_NAME = "$(TARGET_NAME)";
				VALIDATE_WORKSPACE = YES;
			};
			name = Debug;
		};
		F9C9A8081CAED9510039E10C /* Release */ = {
			isa = XCBuildConfiguration;
			baseConfigurationReference = F9C9A67C1CAD7A790039E10C /* ios-test-host.xcconfig */;
			buildSettings = {
				ALWAYS_EMBED_SWIFT_STANDARD_LIBRARIES = YES;
				INFOPLIST_FILE = "$(SRCROOT)/Tests/WireDataModelTestTarget/Info.plist";
				LD_RUNPATH_SEARCH_PATHS = (
					"$(inherited)",
					"@executable_path/Frameworks",
				);
				PRODUCT_BUNDLE_IDENTIFIER = com.wire.WireDataModelTestTarget;
				PRODUCT_NAME = "$(TARGET_NAME)";
				VALIDATE_WORKSPACE = YES;
			};
			name = Release;
		};
/* End XCBuildConfiguration section */

/* Begin XCConfigurationList section */
		59D1C30A2B1DE6FF0016F6B2 /* Build configuration list for PBXNativeTarget "WireDataModelSupport" */ = {
			isa = XCConfigurationList;
			buildConfigurations = (
				59D1C3082B1DE6FF0016F6B2 /* Debug */,
				59D1C3092B1DE6FF0016F6B2 /* Release */,
			);
			defaultConfigurationIsVisible = 0;
			defaultConfigurationName = Release;
		};
		F9C9A4F61CAD5DF10039E10C /* Build configuration list for PBXProject "WireDataModel" */ = {
			isa = XCConfigurationList;
			buildConfigurations = (
				F9C9A50E1CAD5DF10039E10C /* Debug */,
				F9C9A50F1CAD5DF10039E10C /* Release */,
			);
			defaultConfigurationIsVisible = 0;
			defaultConfigurationName = Release;
		};
		F9C9A5101CAD5DF10039E10C /* Build configuration list for PBXNativeTarget "WireDataModel" */ = {
			isa = XCConfigurationList;
			buildConfigurations = (
				F9C9A5111CAD5DF10039E10C /* Debug */,
				F9C9A5121CAD5DF10039E10C /* Release */,
			);
			defaultConfigurationIsVisible = 0;
			defaultConfigurationName = Release;
		};
		F9C9A5131CAD5DF10039E10C /* Build configuration list for PBXNativeTarget "WireDataModelTests" */ = {
			isa = XCConfigurationList;
			buildConfigurations = (
				F9C9A5141CAD5DF10039E10C /* Debug */,
				F9C9A5151CAD5DF10039E10C /* Release */,
			);
			defaultConfigurationIsVisible = 0;
			defaultConfigurationName = Release;
		};
		F9C9A8091CAED9510039E10C /* Build configuration list for PBXNativeTarget "WireDataModelTestHost" */ = {
			isa = XCConfigurationList;
			buildConfigurations = (
				F9C9A8071CAED9510039E10C /* Debug */,
				F9C9A8081CAED9510039E10C /* Release */,
			);
			defaultConfigurationIsVisible = 0;
			defaultConfigurationName = Release;
		};
/* End XCConfigurationList section */

/* Begin XCRemoteSwiftPackageReference section */
		E60E20182B1F75BC00720FE7 /* XCRemoteSwiftPackageReference "PINCache" */ = {
			isa = XCRemoteSwiftPackageReference;
			repositoryURL = "https://github.com/pinterest/PINCache";
			requirement = {
				kind = upToNextMajorVersion;
				minimumVersion = 3.0.3;
			};
		};
/* End XCRemoteSwiftPackageReference section */

/* Begin XCSwiftPackageProductDependency section */
		E60E20212B1F78D600720FE7 /* PINCache */ = {
			isa = XCSwiftPackageProductDependency;
			package = E60E20182B1F75BC00720FE7 /* XCRemoteSwiftPackageReference "PINCache" */;
			productName = PINCache;
		};
/* End XCSwiftPackageProductDependency section */

/* Begin XCVersionGroup section */
		167BCC182609E92300E9D7E3 /* ZMEventModel.xcdatamodeld */ = {
			isa = XCVersionGroup;
			children = (
				EE22F80729DC6D880053E1C6 /* ZMEventModel4.0.xcdatamodel */,
				167BCC192609E92300E9D7E3 /* ZMEventModel2.0.xcdatamodel */,
				167BCC1A2609E92300E9D7E3 /* ZMEventModel.xcdatamodel */,
				167BCC1B2609E92300E9D7E3 /* ZMEventModel3.0.xcdatamodel */,
			);
			currentVersion = EE22F80729DC6D880053E1C6 /* ZMEventModel4.0.xcdatamodel */;
			path = ZMEventModel.xcdatamodeld;
			sourceTree = "<group>";
			versionGroupType = wrapper.xcdatamodel;
		};
		E6F443042B16294000D2B08A /* zmessaging.xcdatamodeld */ = {
			isa = XCVersionGroup;
			children = (
				0153CA842B8540F0000000CA /* zmessaging2.114.0.xcdatamodel */,
				EE85C8AB2B55790400D3182D /* zmessaging2.113.0.xcdatamodel */,
				6398545E2B346A0700AA10DE /* zmessaging2.112.0.xcdatamodel */,
				01B6A89E2B16252300E409A0 /* zmessaging2.111.0.xcdatamodel */,
				E6BDA1132B16421300488D92 /* zmessaging2.110.0.xcdatamodel */,
				E6F443142B16294000D2B08A /* zmessaging2.109.0.xcdatamodel */,
				E6F4430F2B16294000D2B08A /* zmessaging2.108.0.xcdatamodel */,
				E6F443212B16294000D2B08A /* zmessaging2.107.0.xcdatamodel */,
				E6F443072B16294000D2B08A /* zmessaging2.106.0.xcdatamodel */,
				E6F443092B16294000D2B08A /* zmessaging2.105.0.xcdatamodel */,
				E6F4431D2B16294000D2B08A /* zmessaging2.104.0.xcdatamodel */,
				E6F443222B16294000D2B08A /* zmessaging2.103.0.xcdatamodel */,
				E6F443062B16294000D2B08A /* zmessaging2.102.0.xcdatamodel */,
				E6F443082B16294000D2B08A /* zmessaging2.101.0.xcdatamodel */,
				E6F4431E2B16294000D2B08A /* zmessaging2.100.0.xcdatamodel */,
				E6F443202B16294000D2B08A /* zmessaging2.99.0.xcdatamodel */,
				E6F443052B16294000D2B08A /* zmessaging2.98.0.xcdatamodel */,
				E6F443172B16294000D2B08A /* zmessaging2.97.0.xcdatamodel */,
				E6F443112B16294000D2B08A /* zmessaging2.96.0.xcdatamodel */,
				E6F4430B2B16294000D2B08A /* zmessaging2.95.0.xcdatamodel */,
				E6F4431C2B16294000D2B08A /* zmessaging2.94.0.xcdatamodel */,
				E6F443162B16294000D2B08A /* zmessaging2.93.0.xcdatamodel */,
				E6F443122B16294000D2B08A /* zmessaging2.92.0.xcdatamodel */,
				E6F4430E2B16294000D2B08A /* zmessaging2.91.0.xcdatamodel */,
				E6F443192B16294000D2B08A /* zmessaging2.90.0.xcdatamodel */,
				E6F4431F2B16294000D2B08A /* zmessaging2.89.0.xcdatamodel */,
				E6F4430A2B16294000D2B08A /* zmessaging2.88.0.xcdatamodel */,
				E6F4431A2B16294000D2B08A /* zmessaging2.87.0.xcdatamodel */,
				E6F4430D2B16294000D2B08A /* zmessaging2.86.0.xcdatamodel */,
				E6F443132B16294000D2B08A /* zmessaging2.85.0.xcdatamodel */,
				E6F443152B16294000D2B08A /* zmessaging2.84.0.xcdatamodel */,
				E6F4431B2B16294000D2B08A /* zmessaging2.83.0.xcdatamodel */,
				E6F4430C2B16294000D2B08A /* zmessaging2.82.0.xcdatamodel */,
				E6F443102B16294000D2B08A /* zmessaging2.81.0.xcdatamodel */,
				E6F443182B16294000D2B08A /* zmessaging2.80.0.xcdatamodel */,
			);
			currentVersion = 0153CA842B8540F0000000CA /* zmessaging2.114.0.xcdatamodel */;
			path = zmessaging.xcdatamodeld;
			sourceTree = "<group>";
			versionGroupType = wrapper.xcdatamodel;
		};
/* End XCVersionGroup section */
	};
	rootObject = F9C9A4F31CAD5DF10039E10C /* Project object */;
}<|MERGE_RESOLUTION|>--- conflicted
+++ resolved
@@ -467,12 +467,9 @@
 		D5FA30CB2063ECD400716618 /* BackupMetadataTests.swift in Sources */ = {isa = PBXBuildFile; fileRef = D5FA30CA2063ECD400716618 /* BackupMetadataTests.swift */; };
 		D5FA30CF2063F8EC00716618 /* Version.swift in Sources */ = {isa = PBXBuildFile; fileRef = D5FA30CE2063F8EC00716618 /* Version.swift */; };
 		D5FA30D12063FD3A00716618 /* VersionTests.swift in Sources */ = {isa = PBXBuildFile; fileRef = D5FA30D02063FD3A00716618 /* VersionTests.swift */; };
-<<<<<<< HEAD
-		E60E20222B1F78D600720FE7 /* PINCache in Frameworks */ = {isa = PBXBuildFile; productRef = E60E20212B1F78D600720FE7 /* PINCache */; };
-=======
 		E608F4B22B5EACE000FF98A1 /* OneOnOneResolvedState.swift in Sources */ = {isa = PBXBuildFile; fileRef = E608F4B12B5EACE000FF98A1 /* OneOnOneResolvedState.swift */; };
 		E62EE7F82B3447E9002A54EF /* RemoveZombieParticipantRolesMigrationPolicy.swift in Sources */ = {isa = PBXBuildFile; fileRef = E62EE7F72B3447E9002A54EF /* RemoveZombieParticipantRolesMigrationPolicy.swift */; };
->>>>>>> c93338c9
+		E60E20222B1F78D600720FE7 /* PINCache in Frameworks */ = {isa = PBXBuildFile; productRef = E60E20212B1F78D600720FE7 /* PINCache */; };
 		E68D9FF12B0F595100EFE04F /* store2-108-0.wiredatabase in Resources */ = {isa = PBXBuildFile; fileRef = E68D9FF02B0F594600EFE04F /* store2-108-0.wiredatabase */; };
 		E68D9FF32B0F5B4600EFE04F /* store2-105-0.wiredatabase in Resources */ = {isa = PBXBuildFile; fileRef = E68D9FF22B0F5B4600EFE04F /* store2-105-0.wiredatabase */; };
 		E6A5BBA62B0E33DB00ACC236 /* CoreDataMessagingMigrationVersion.swift in Sources */ = {isa = PBXBuildFile; fileRef = E6A5BBA52B0E33DB00ACC236 /* CoreDataMessagingMigrationVersion.swift */; };
