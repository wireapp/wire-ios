// !$*UTF8*$!
{
	archiveVersion = 1;
	classes = {
	};
	objectVersion = 52;
	objects = {

/* Begin PBXBuildFile section */
		0129E7F929A520870065E6DB /* SafeCoreCrypto.swift in Sources */ = {isa = PBXBuildFile; fileRef = 0129E7F829A520870065E6DB /* SafeCoreCrypto.swift */; };
		0129E7FB29A520EB0065E6DB /* SafeFileContext.swift in Sources */ = {isa = PBXBuildFile; fileRef = 0129E7FA29A520EB0065E6DB /* SafeFileContext.swift */; };
		0189815529A66B0800B52510 /* SafeCoreCryptoTests.swift in Sources */ = {isa = PBXBuildFile; fileRef = 0189815429A66B0800B52510 /* SafeCoreCryptoTests.swift */; };
		0191513A29ACB3CA00920D04 /* SpyUserClientKeyStore.swift in Sources */ = {isa = PBXBuildFile; fileRef = 0191513929ACB3CA00920D04 /* SpyUserClientKeyStore.swift */; };
		0191513C29ACB46000920D04 /* MockProteusProvider.swift in Sources */ = {isa = PBXBuildFile; fileRef = 0191513B29ACB46000920D04 /* MockProteusProvider.swift */; };
		01A2D62F2A153118000EFC9C /* MockSafeCoreCrypto.swift in Sources */ = {isa = PBXBuildFile; fileRef = 01A2D62E2A153118000EFC9C /* MockSafeCoreCrypto.swift */; };
		06034B6D26A8D36E003624B4 /* Feature.FileSharing.swift in Sources */ = {isa = PBXBuildFile; fileRef = 06034B6C26A8D36E003624B4 /* Feature.FileSharing.swift */; };
		0604F7C8265184B70016A71E /* ZMSystemMessage+ParticipantsRemovedReason.swift in Sources */ = {isa = PBXBuildFile; fileRef = 0604F7C7265184B70016A71E /* ZMSystemMessage+ParticipantsRemovedReason.swift */; };
		0604F8002651CAFE0016A71E /* store2-91-0.wiredatabase in Resources */ = {isa = PBXBuildFile; fileRef = 0604F7FF2651CAFD0016A71E /* store2-91-0.wiredatabase */; };
		060D194F2462A9EC00623376 /* ZMMessageTests+GenericMessage.swift in Sources */ = {isa = PBXBuildFile; fileRef = 060D194D2462A9D000623376 /* ZMMessageTests+GenericMessage.swift */; };
		060ED6D12499E97200412C4A /* NSManagedObjectContext+ServerTimeDelta.swift in Sources */ = {isa = PBXBuildFile; fileRef = 060ED6D02499E97200412C4A /* NSManagedObjectContext+ServerTimeDelta.swift */; };
		060ED6DC2499F78700412C4A /* ZMUpdateEvent+Helper.swift in Sources */ = {isa = PBXBuildFile; fileRef = F19550372040628000338E91 /* ZMUpdateEvent+Helper.swift */; };
		0612D241243DC134008811A7 /* store2-81-0.wiredatabase in Resources */ = {isa = PBXBuildFile; fileRef = 0612D240243DC12E008811A7 /* store2-81-0.wiredatabase */; };
		0617001323E2FC14005C262D /* GenericMessageTests+LinkMetaData.swift in Sources */ = {isa = PBXBuildFile; fileRef = 0617001123E2FBC0005C262D /* GenericMessageTests+LinkMetaData.swift */; };
		062FD8852756053800B9DE39 /* Feature.ConversationGuestLinks.swift in Sources */ = {isa = PBXBuildFile; fileRef = 062FD8842756053800B9DE39 /* Feature.ConversationGuestLinks.swift */; };
		0630E17726E0F3570012E2F9 /* store2-95-0.wiredatabase in Resources */ = {isa = PBXBuildFile; fileRef = 0630E17626E0F3570012E2F9 /* store2-95-0.wiredatabase */; };
		0630E4B6257F888600C75BFB /* NSManagedObjectContext+AppLock.swift in Sources */ = {isa = PBXBuildFile; fileRef = 0630E4B5257F888600C75BFB /* NSManagedObjectContext+AppLock.swift */; };
		0630E4B8257F8C0B00C75BFB /* ZMUser+Applock.swift in Sources */ = {isa = PBXBuildFile; fileRef = 0630E4B7257F8C0B00C75BFB /* ZMUser+Applock.swift */; };
		0630E4BF257FA2BD00C75BFB /* TransferAppLockKeychainTests.swift in Sources */ = {isa = PBXBuildFile; fileRef = 0630E4BE257FA2BD00C75BFB /* TransferAppLockKeychainTests.swift */; };
		0630E4C1257FC41400C75BFB /* store2-88-0.wiredatabase in Resources */ = {isa = PBXBuildFile; fileRef = 0630E4C0257FC41300C75BFB /* store2-88-0.wiredatabase */; };
		0634C3A924643A400006081D /* ZMUpdateEvent.swift in Sources */ = {isa = PBXBuildFile; fileRef = 0634C3A824643A400006081D /* ZMUpdateEvent.swift */; };
		06392CF923BF9DA9003186E6 /* store2-79-0.wiredatabase in Resources */ = {isa = PBXBuildFile; fileRef = 06392CF823BF9DA9003186E6 /* store2-79-0.wiredatabase */; };
		063D2928242128D300FA6FEE /* ZMClientMessage+Ephemeral.swift in Sources */ = {isa = PBXBuildFile; fileRef = 063D2927242128D200FA6FEE /* ZMClientMessage+Ephemeral.swift */; };
		063D292A24212AFD00FA6FEE /* ZMClientMessage.swift in Sources */ = {isa = PBXBuildFile; fileRef = 063D292924212AFD00FA6FEE /* ZMClientMessage.swift */; };
		0642A3332445F2B600DCCFCD /* ZMClientMessage+UpdateEvent.swift in Sources */ = {isa = PBXBuildFile; fileRef = 0642A3322445F2B500DCCFCD /* ZMClientMessage+UpdateEvent.swift */; };
		0649D1C524F6A542001DDC78 /* NSManagedObjectContext+ZMKeyValueStore.swift in Sources */ = {isa = PBXBuildFile; fileRef = 0649D1C424F6A542001DDC78 /* NSManagedObjectContext+ZMKeyValueStore.swift */; };
		064F8E08255E04800040371D /* Feature.swift in Sources */ = {isa = PBXBuildFile; fileRef = 064F8E07255E04800040371D /* Feature.swift */; };
		0651D00423FC46A500411A22 /* ZMClientMessage+Confirmations.swift in Sources */ = {isa = PBXBuildFile; fileRef = 0651D00323FC46A500411A22 /* ZMClientMessage+Confirmations.swift */; };
		0651D00623FC481B00411A22 /* ZMAssetClientMessage+Confirmations.swift in Sources */ = {isa = PBXBuildFile; fileRef = 0651D00523FC481B00411A22 /* ZMAssetClientMessage+Confirmations.swift */; };
		0651D00823FC4FDD00411A22 /* GenericMessageTests+LegalHoldStatus.swift in Sources */ = {isa = PBXBuildFile; fileRef = 0651D00723FC4FDC00411A22 /* GenericMessageTests+LegalHoldStatus.swift */; };
		065D7501239FAB1200275114 /* SelfUserParticipantMigrationTests.swift in Sources */ = {isa = PBXBuildFile; fileRef = 065D7500239FAB1200275114 /* SelfUserParticipantMigrationTests.swift */; };
		0660FEBD2580E4A900F4C19F /* TransferApplockKeychain.swift in Sources */ = {isa = PBXBuildFile; fileRef = 0660FEBC2580E4A900F4C19F /* TransferApplockKeychain.swift */; };
		0663285E2428CEC3005BB3BE /* ZMClientMessage+Deletion.swift in Sources */ = {isa = PBXBuildFile; fileRef = 0663285D2428CEC3005BB3BE /* ZMClientMessage+Deletion.swift */; };
		066328602428D01C005BB3BE /* ZMClientMessage+GenericMessage.swift in Sources */ = {isa = PBXBuildFile; fileRef = 0663285F2428D01C005BB3BE /* ZMClientMessage+GenericMessage.swift */; };
		066A96FF25A88E510083E317 /* BiometricsState.swift in Sources */ = {isa = PBXBuildFile; fileRef = 066A96FE25A88E510083E317 /* BiometricsState.swift */; };
		0680A9C324600306000F80F3 /* ZMClientMessageTests.swift in Sources */ = {isa = PBXBuildFile; fileRef = 0680A9C1246002DC000F80F3 /* ZMClientMessageTests.swift */; };
		0680A9C624606288000F80F3 /* ZMMessage+Reaction.swift in Sources */ = {isa = PBXBuildFile; fileRef = 0680A9C42460627B000F80F3 /* ZMMessage+Reaction.swift */; };
		0686649F256FB0CA001C8747 /* AppLockController.swift in Sources */ = {isa = PBXBuildFile; fileRef = 0686649E256FB0CA001C8747 /* AppLockController.swift */; };
		068664A2256FB834001C8747 /* AppLockControllerTests.swift in Sources */ = {isa = PBXBuildFile; fileRef = 068664A1256FB834001C8747 /* AppLockControllerTests.swift */; };
		068D610324629AB900A110A2 /* ZMBaseManagedObjectTest.swift in Sources */ = {isa = PBXBuildFile; fileRef = 068D610124629AA300A110A2 /* ZMBaseManagedObjectTest.swift */; };
		069D07B82562671D00DBA592 /* FeatureTests.swift in Sources */ = {isa = PBXBuildFile; fileRef = 069D07B72562671D00DBA592 /* FeatureTests.swift */; };
		06A0E60B281AE65D00E5F822 /* store2-99-0.wiredatabase in Resources */ = {isa = PBXBuildFile; fileRef = 06A0E60A281AE65D00E5F822 /* store2-99-0.wiredatabase */; };
		06AD2F8429B0D8F000403F59 /* NSManagedObjectContext+ProteusProvider.swift in Sources */ = {isa = PBXBuildFile; fileRef = 06AD2F8329B0D8F000403F59 /* NSManagedObjectContext+ProteusProvider.swift */; };
		06B1C493248F9173007FDA8D /* GenericMessage+Debug.swift in Sources */ = {isa = PBXBuildFile; fileRef = 06B1C492248F9173007FDA8D /* GenericMessage+Debug.swift */; };
		06B99C79242A293500FEAFDE /* ZMClientMessage+Knock.swift in Sources */ = {isa = PBXBuildFile; fileRef = 06B99C78242A293500FEAFDE /* ZMClientMessage+Knock.swift */; };
		06C6B1B02745675E0049B54E /* store2-97-0.wiredatabase in Resources */ = {isa = PBXBuildFile; fileRef = 06C6B1AF2745675D0049B54E /* store2-97-0.wiredatabase */; };
		06D33FCB2524E402004B9BC1 /* ZMConversation+UnreadCount.swift in Sources */ = {isa = PBXBuildFile; fileRef = 06D33FCA2524E402004B9BC1 /* ZMConversation+UnreadCount.swift */; };
		06D33FCD2524F65D004B9BC1 /* ZMConversationTests+UnreadMessages.swift in Sources */ = {isa = PBXBuildFile; fileRef = 06D33FCC2524F65D004B9BC1 /* ZMConversationTests+UnreadMessages.swift */; };
		06D33FCF2525D368004B9BC1 /* store2-86-0.wiredatabase in Resources */ = {isa = PBXBuildFile; fileRef = 06D33FCE2525D368004B9BC1 /* store2-86-0.wiredatabase */; };
		06D48735241F930A00881B08 /* GenericMessage+Obfuscation.swift in Sources */ = {isa = PBXBuildFile; fileRef = 06D48734241F930A00881B08 /* GenericMessage+Obfuscation.swift */; };
		06D48737241FB3F700881B08 /* ZMClientMessage+Obfuscate.swift in Sources */ = {isa = PBXBuildFile; fileRef = 06D48736241FB3F700881B08 /* ZMClientMessage+Obfuscate.swift */; };
		06D5423C26399C33006B0C5A /* UserType+External.swift in Sources */ = {isa = PBXBuildFile; fileRef = 06D5423B26399C32006B0C5A /* UserType+External.swift */; };
		06E1C835244F1A2300CA4EF2 /* ZMOTRMessage+Helper.swift in Sources */ = {isa = PBXBuildFile; fileRef = 06E1C834244F1A2300CA4EF2 /* ZMOTRMessage+Helper.swift */; };
		06E8AAB4242BAA6A008929B1 /* SignatureStatus.swift in Sources */ = {isa = PBXBuildFile; fileRef = 06E8AAB3242BAA6A008929B1 /* SignatureStatus.swift */; };
		06EE09E32659340F00D6CAC3 /* store2-92-0.wiredatabase in Resources */ = {isa = PBXBuildFile; fileRef = 06EE09E22659340F00D6CAC3 /* store2-92-0.wiredatabase */; };
		06EED73F2525D5B90014FE1E /* store2-87-0.wiredatabase in Resources */ = {isa = PBXBuildFile; fileRef = 06EED73E2525D5B80014FE1E /* store2-87-0.wiredatabase */; };
		06F98D64243B2474007E914A /* SignatureStatusTests.swift in Sources */ = {isa = PBXBuildFile; fileRef = 06F98D62243B2470007E914A /* SignatureStatusTests.swift */; };
		1600D93C267A80D700970F99 /* ZMManagedObject+Fetching.swift in Sources */ = {isa = PBXBuildFile; fileRef = 1600D93B267A80D700970F99 /* ZMManagedObject+Fetching.swift */; };
		1600D944267BC5A100970F99 /* ZMManagedObjectFetchingTests.swift in Sources */ = {isa = PBXBuildFile; fileRef = 1600D943267BC5A000970F99 /* ZMManagedObjectFetchingTests.swift */; };
		16030DB021AD765D00F8032E /* ZMConversation+Confirmations.swift in Sources */ = {isa = PBXBuildFile; fileRef = 16030DAF21AD765D00F8032E /* ZMConversation+Confirmations.swift */; };
		16030DBE21AE8FAB00F8032E /* ZMConversationTests+Confirmations.swift in Sources */ = {isa = PBXBuildFile; fileRef = 16030DBD21AE8FAB00F8032E /* ZMConversationTests+Confirmations.swift */; };
		16030DC521AEE25500F8032E /* ZMOTRMessage+Confirmations.swift in Sources */ = {isa = PBXBuildFile; fileRef = 16030DC421AEE25500F8032E /* ZMOTRMessage+Confirmations.swift */; };
		1607AAF2243768D200A93D29 /* UserType+Materialize.swift in Sources */ = {isa = PBXBuildFile; fileRef = 1607AAF1243768D200A93D29 /* UserType+Materialize.swift */; };
		160B3BB124EFD64E0026D355 /* ExtendedSecureUnarchiveFromData.swift in Sources */ = {isa = PBXBuildFile; fileRef = 160B3BB024EFD64E0026D355 /* ExtendedSecureUnarchiveFromData.swift */; };
		1611CF59203AE6A0004D807B /* FileAssetCacheTests.swift in Sources */ = {isa = PBXBuildFile; fileRef = 54EDE6811CBBF6260044A17E /* FileAssetCacheTests.swift */; };
		16127CF3220058160020E65C /* InvalidConversationRemoval.swift in Sources */ = {isa = PBXBuildFile; fileRef = 16127CF2220058160020E65C /* InvalidConversationRemoval.swift */; };
		16127CF522005AAB0020E65C /* InvalidConversationRemovalTests.swift in Sources */ = {isa = PBXBuildFile; fileRef = 16127CF422005AAA0020E65C /* InvalidConversationRemovalTests.swift */; };
		161541BA1E27EBD400AC2FFB /* ZMConversation+Calling.swift in Sources */ = {isa = PBXBuildFile; fileRef = 161541B91E27EBD400AC2FFB /* ZMConversation+Calling.swift */; };
		1615F2D8234D027B005E4E20 /* store2-76-0.wiredatabase in Resources */ = {isa = PBXBuildFile; fileRef = 1615F2D7234D027B005E4E20 /* store2-76-0.wiredatabase */; };
		161E056A2667C4D100DADC3D /* AccountDeletedObserver.swift in Sources */ = {isa = PBXBuildFile; fileRef = 161E05692667C4D000DADC3D /* AccountDeletedObserver.swift */; };
		1621E59220E62BD2006B2D17 /* ZMConversationTests+Silencing.swift in Sources */ = {isa = PBXBuildFile; fileRef = 1621E59120E62BD2006B2D17 /* ZMConversationTests+Silencing.swift */; };
		162207F8272291CA0041EDE8 /* String+NilEmpty.swift in Sources */ = {isa = PBXBuildFile; fileRef = 162207F7272291CA0041EDE8 /* String+NilEmpty.swift */; };
		162294A5222038FA00A98679 /* CacheAssetTests.swift in Sources */ = {isa = PBXBuildFile; fileRef = 162294A4222038FA00A98679 /* CacheAssetTests.swift */; };
		1626344B20D935C0000D4063 /* ZMConversation+Timestamps.swift in Sources */ = {isa = PBXBuildFile; fileRef = 1626344A20D935C0000D4063 /* ZMConversation+Timestamps.swift */; };
		16283618201747410027082D /* store2-41-0.wiredatabase in Resources */ = {isa = PBXBuildFile; fileRef = 162836162017466E0027082D /* store2-41-0.wiredatabase */; };
		162A81DD202DA4BC00F6200C /* AssetCache.swift in Sources */ = {isa = PBXBuildFile; fileRef = F9A705F11CAEE01D00C2F5FE /* AssetCache.swift */; };
		16313D621D227DC1001B2AB3 /* LinkPreview+ProtocolBuffer.swift in Sources */ = {isa = PBXBuildFile; fileRef = 16313D611D227DC1001B2AB3 /* LinkPreview+ProtocolBuffer.swift */; };
		1637729C22B3F1F700510B7B /* store2-74-0.wiredatabase in Resources */ = {isa = PBXBuildFile; fileRef = 1637729B22B3F1F700510B7B /* store2-74-0.wiredatabase */; };
		1639A8132260916E00868AB9 /* AlertAvailabilityBehaviourChange.swift in Sources */ = {isa = PBXBuildFile; fileRef = 1639A8122260916E00868AB9 /* AlertAvailabilityBehaviourChange.swift */; };
		1639A8512264B91E00868AB9 /* AvailabilityBehaviourChangeTests.swift in Sources */ = {isa = PBXBuildFile; fileRef = 1639A8502264B91E00868AB9 /* AvailabilityBehaviourChangeTests.swift */; };
		163C92AA2630A80400F8DC14 /* NSManagedObjectContext+SelfUser.swift in Sources */ = {isa = PBXBuildFile; fileRef = 163C92A92630A80400F8DC14 /* NSManagedObjectContext+SelfUser.swift */; };
		163CE64E25ACE5DB0013C12D /* store2-89-0.wiredatabase in Resources */ = {isa = PBXBuildFile; fileRef = 163CE64D25ACE57B0013C12D /* store2-89-0.wiredatabase */; };
		163CE6AF25BEB9680013C12D /* ZMMessageTests+SystemMessages.swift in Sources */ = {isa = PBXBuildFile; fileRef = 163CE6AE25BEB9680013C12D /* ZMMessageTests+SystemMessages.swift */; };
		163D01E02472DE6200984999 /* InvalidConnectionRemoval.swift in Sources */ = {isa = PBXBuildFile; fileRef = 163D01DF2472DE6200984999 /* InvalidConnectionRemoval.swift */; };
		163D01E22472E44000984999 /* InvalidConnectionRemovalTests.swift in Sources */ = {isa = PBXBuildFile; fileRef = 163D01E12472E44000984999 /* InvalidConnectionRemovalTests.swift */; };
		1645ECC2243B643B007A82D6 /* ZMSearchUserTests+TeamUser.swift in Sources */ = {isa = PBXBuildFile; fileRef = 1645ECC1243B643B007A82D6 /* ZMSearchUserTests+TeamUser.swift */; };
		1645ECC4243B69A1007A82D6 /* UserTypeTests+Materialize.swift in Sources */ = {isa = PBXBuildFile; fileRef = 1645ECC3243B69A1007A82D6 /* UserTypeTests+Materialize.swift */; };
		16460A44206515370096B616 /* NSManagedObjectContext+BackupImport.swift in Sources */ = {isa = PBXBuildFile; fileRef = 16460A43206515370096B616 /* NSManagedObjectContext+BackupImport.swift */; };
		16460A46206544B00096B616 /* PersistentMetadataKeys.swift in Sources */ = {isa = PBXBuildFile; fileRef = 16460A45206544B00096B616 /* PersistentMetadataKeys.swift */; };
		1646D5BB234FA6B500E60F1E /* store2-77-0.wiredatabase in Resources */ = {isa = PBXBuildFile; fileRef = 1646D5BA234FA6B400E60F1E /* store2-77-0.wiredatabase */; };
		164A55D320F3AF6700AE62A6 /* ZMSearchUserTests+ProfileImages.swift in Sources */ = {isa = PBXBuildFile; fileRef = 164A55D220F3AF6700AE62A6 /* ZMSearchUserTests+ProfileImages.swift */; };
		164EB6F3230D987A001BBD4A /* ZMMessage+DataRetention.swift in Sources */ = {isa = PBXBuildFile; fileRef = 164EB6F2230D987A001BBD4A /* ZMMessage+DataRetention.swift */; };
		16500C0325E3A7F80021B3AE /* store2-90-0.wiredatabase in Resources */ = {isa = PBXBuildFile; fileRef = 16500C0225E3A7520021B3AE /* store2-90-0.wiredatabase */; };
		165124D221886EDB006A3C75 /* ZMOTRMessage+Quotes.swift in Sources */ = {isa = PBXBuildFile; fileRef = 165124D121886EDB006A3C75 /* ZMOTRMessage+Quotes.swift */; };
		165124D42188B613006A3C75 /* ZMClientMessage+Quotes.swift in Sources */ = {isa = PBXBuildFile; fileRef = 165124D32188B613006A3C75 /* ZMClientMessage+Quotes.swift */; };
		165124D62188CF66006A3C75 /* ZMClientMessage+Editing.swift in Sources */ = {isa = PBXBuildFile; fileRef = 165124D52188CF66006A3C75 /* ZMClientMessage+Editing.swift */; };
		165124D82189AE90006A3C75 /* ZMAssetClientMessage+Quotes.swift in Sources */ = {isa = PBXBuildFile; fileRef = 165124D72189AE90006A3C75 /* ZMAssetClientMessage+Quotes.swift */; };
		16519D36231D1BB200C9D76D /* ZMConversation+Deletion.swift in Sources */ = {isa = PBXBuildFile; fileRef = 16519D35231D1BB200C9D76D /* ZMConversation+Deletion.swift */; };
		16519D54231D6F8200C9D76D /* ZMConversationTests+Deletion.swift in Sources */ = {isa = PBXBuildFile; fileRef = 16519D53231D6F8200C9D76D /* ZMConversationTests+Deletion.swift */; };
		1651F9BE1D3554C800A9FAE8 /* ZMClientMessageTests+TextMessage.swift in Sources */ = {isa = PBXBuildFile; fileRef = 1651F9BD1D3554C800A9FAE8 /* ZMClientMessageTests+TextMessage.swift */; };
		165911551DF054AD007FA847 /* ZMConversation+Predicates.swift in Sources */ = {isa = PBXBuildFile; fileRef = 165911541DF054AD007FA847 /* ZMConversation+Predicates.swift */; };
		165D3A2D1E1D47AB0052E654 /* ZMCallState.swift in Sources */ = {isa = PBXBuildFile; fileRef = 165D3A2B1E1D47AB0052E654 /* ZMCallState.swift */; };
		165DC51F21491C0400090B7B /* Mention.swift in Sources */ = {isa = PBXBuildFile; fileRef = 165DC51E21491C0400090B7B /* Mention.swift */; };
		165DC52121491D8700090B7B /* ZMClientMessage+TextMessageData.swift in Sources */ = {isa = PBXBuildFile; fileRef = 165DC52021491D8700090B7B /* ZMClientMessage+TextMessageData.swift */; };
		165DC523214A614100090B7B /* ZMConversation+Message.swift in Sources */ = {isa = PBXBuildFile; fileRef = 165DC522214A614100090B7B /* ZMConversation+Message.swift */; };
		165E0F69217F871400E36D08 /* ZMOTRMessage+ContentHashing.swift in Sources */ = {isa = PBXBuildFile; fileRef = 165E0F68217F871400E36D08 /* ZMOTRMessage+ContentHashing.swift */; };
		165E141825CC516B00F0B075 /* ZMClientMessageTests+Prefetching.swift in Sources */ = {isa = PBXBuildFile; fileRef = 165E141725CC516B00F0B075 /* ZMClientMessageTests+Prefetching.swift */; };
		166166CD22366C7A00779AE3 /* store2-67-0.wiredatabase in Resources */ = {isa = PBXBuildFile; fileRef = 166166CC22366C7A00779AE3 /* store2-67-0.wiredatabase */; };
		1661673F22394E2A00779AE3 /* store2-68-0.wiredatabase in Resources */ = {isa = PBXBuildFile; fileRef = 1661673E22394E2A00779AE3 /* store2-68-0.wiredatabase */; };
		166264A42167B48A00300F45 /* store2-54-0.wiredatabase in Resources */ = {isa = PBXBuildFile; fileRef = 166264A22167B48000300F45 /* store2-54-0.wiredatabase */; };
		16626508217F4E0B00300F45 /* GenericMessageTests+Hashing.swift in Sources */ = {isa = PBXBuildFile; fileRef = 16626507217F4E0B00300F45 /* GenericMessageTests+Hashing.swift */; };
		166A2A0D25FB991800B4A4F8 /* CoreDataStack.swift in Sources */ = {isa = PBXBuildFile; fileRef = 166A2A0C25FB991800B4A4F8 /* CoreDataStack.swift */; };
		166D189E230E9E66001288CD /* ZMMessage+DataRetentionTests.swift in Sources */ = {isa = PBXBuildFile; fileRef = 166D189D230E9E66001288CD /* ZMMessage+DataRetentionTests.swift */; };
		166DCDB82555886F004F4F59 /* CoreDataStack+Migration.swift in Sources */ = {isa = PBXBuildFile; fileRef = 166DCDB72555886E004F4F59 /* CoreDataStack+Migration.swift */; };
		166EC36E26C50E960043ED01 /* store2-94-0.wiredatabase in Resources */ = {isa = PBXBuildFile; fileRef = 166EC36D26C50E8B0043ED01 /* store2-94-0.wiredatabase */; };
		1670D0172317F92B003A143B /* ZMConversation+Team.swift in Sources */ = {isa = PBXBuildFile; fileRef = 1670D0162317F92B003A143B /* ZMConversation+Team.swift */; };
		1670D01C231823DC003A143B /* ZMUser+Permissions.swift in Sources */ = {isa = PBXBuildFile; fileRef = 1670D01B231823DC003A143B /* ZMUser+Permissions.swift */; };
		1670D01E231825BE003A143B /* ZMUserTests+Permissions.swift in Sources */ = {isa = PBXBuildFile; fileRef = 1670D01D231825BE003A143B /* ZMUserTests+Permissions.swift */; };
		1670D02023183209003A143B /* ModelObjectsTests+Helpers.swift in Sources */ = {isa = PBXBuildFile; fileRef = 1670D01F23183209003A143B /* ModelObjectsTests+Helpers.swift */; };
		1672A5FE23434FA200380537 /* ZMConversationTests+Labels.swift in Sources */ = {isa = PBXBuildFile; fileRef = 1672A5FD23434FA200380537 /* ZMConversationTests+Labels.swift */; };
		1672A6022343973600380537 /* LabelTests.swift in Sources */ = {isa = PBXBuildFile; fileRef = 1672A6012343973600380537 /* LabelTests.swift */; };
		1672A6112343CABA00380537 /* store2-75-0.wiredatabase in Resources */ = {isa = PBXBuildFile; fileRef = 1672A6102343CABA00380537 /* store2-75-0.wiredatabase */; };
		1672A614234499B500380537 /* LabelChangeInfo.swift in Sources */ = {isa = PBXBuildFile; fileRef = 1672A613234499B500380537 /* LabelChangeInfo.swift */; };
		1672A6162344A14E00380537 /* LabelObserverTests.swift in Sources */ = {isa = PBXBuildFile; fileRef = 1672A6152344A14E00380537 /* LabelObserverTests.swift */; };
		1672A6282344F10700380537 /* FolderList.swift in Sources */ = {isa = PBXBuildFile; fileRef = 1672A6272344F10700380537 /* FolderList.swift */; };
		1672A62A2345102400380537 /* ZMConversationListTests+Labels.swift in Sources */ = {isa = PBXBuildFile; fileRef = 1672A6292345102400380537 /* ZMConversationListTests+Labels.swift */; };
		16746B081D2EAF8E00831771 /* ZMClientMessageTests+ZMImageOwner.swift in Sources */ = {isa = PBXBuildFile; fileRef = 16746B071D2EAF8E00831771 /* ZMClientMessageTests+ZMImageOwner.swift */; };
		167BCB4E2600C62100E9D7E3 /* CoreDataStackTests+Migration.swift in Sources */ = {isa = PBXBuildFile; fileRef = 166E47BC255A98D900C161C8 /* CoreDataStackTests+Migration.swift */; };
		167BCB512600C70F00E9D7E3 /* CoreDataStackTests+Backup.swift in Sources */ = {isa = PBXBuildFile; fileRef = F16F8EBE2063E9CC009A9D6F /* CoreDataStackTests+Backup.swift */; };
		167BCC1C2609E92400E9D7E3 /* ZMEventModel.xcdatamodeld in Sources */ = {isa = PBXBuildFile; fileRef = 167BCC182609E92300E9D7E3 /* ZMEventModel.xcdatamodeld */; };
		167BCC82260CFAD500E9D7E3 /* UserType+Federation.swift in Sources */ = {isa = PBXBuildFile; fileRef = 167BCC81260CFAD500E9D7E3 /* UserType+Federation.swift */; };
		167BCC86260CFC7B00E9D7E3 /* UserTypeTests+Federation.swift in Sources */ = {isa = PBXBuildFile; fileRef = 167BCC85260CFC7B00E9D7E3 /* UserTypeTests+Federation.swift */; };
		167BCC92260DB5FA00E9D7E3 /* CoreDataStackTests+ClearStorage.swift in Sources */ = {isa = PBXBuildFile; fileRef = 167BCC91260DB5FA00E9D7E3 /* CoreDataStackTests+ClearStorage.swift */; };
		167BCC96260DC3F100E9D7E3 /* CoreDataStack+ClearStorage.swift in Sources */ = {isa = PBXBuildFile; fileRef = 167BCC95260DC3F100E9D7E3 /* CoreDataStack+ClearStorage.swift */; };
		16827AEA2732A3C20079405D /* InvalidDomainRemoval.swift in Sources */ = {isa = PBXBuildFile; fileRef = 16827AE92732A3C20079405D /* InvalidDomainRemoval.swift */; };
		16827AF22732AB2E0079405D /* InvalidDomainRemovalTests.swift in Sources */ = {isa = PBXBuildFile; fileRef = 16827AF12732AB2E0079405D /* InvalidDomainRemovalTests.swift */; };
		168413EB222594ED00FCB9BC /* store2-65-0.wiredatabase in Resources */ = {isa = PBXBuildFile; fileRef = 168413E9222594E600FCB9BC /* store2-65-0.wiredatabase */; };
		168413ED2225965500FCB9BC /* TransferStateMigration.swift in Sources */ = {isa = PBXBuildFile; fileRef = 168413EC2225965500FCB9BC /* TransferStateMigration.swift */; };
		1684141722282A1A00FCB9BC /* TransferStateMigrationTests.swift in Sources */ = {isa = PBXBuildFile; fileRef = 1684141622282A1A00FCB9BC /* TransferStateMigrationTests.swift */; };
		1684142A2228421700FCB9BC /* ZMAssetClientMessageTests+AssetMessage.swift in Sources */ = {isa = PBXBuildFile; fileRef = 168414292228421700FCB9BC /* ZMAssetClientMessageTests+AssetMessage.swift */; };
		1687ABAC20EBE0770007C240 /* UserType.swift in Sources */ = {isa = PBXBuildFile; fileRef = 1687ABAB20EBE0770007C240 /* UserType.swift */; };
		1687ABAE20ECD51E0007C240 /* ZMSearchUser.swift in Sources */ = {isa = PBXBuildFile; fileRef = 1687ABAD20ECD51E0007C240 /* ZMSearchUser.swift */; };
		1687C0E22150EE91003099DD /* ZMClientMessageTests+Mentions.swift in Sources */ = {isa = PBXBuildFile; fileRef = 1687C0E12150EE91003099DD /* ZMClientMessageTests+Mentions.swift */; };
		1689FD462194A63E00A656E2 /* ZMClientMessageTests+Editing.swift in Sources */ = {isa = PBXBuildFile; fileRef = 1689FD452194A63E00A656E2 /* ZMClientMessageTests+Editing.swift */; };
		168D7BFD26F365ED00789960 /* EntityAction.swift in Sources */ = {isa = PBXBuildFile; fileRef = 168D7BFC26F365ED00789960 /* EntityAction.swift */; };
		168D7C9626F9ED1E00789960 /* QualifiedID.swift in Sources */ = {isa = PBXBuildFile; fileRef = 168D7C9526F9ED1E00789960 /* QualifiedID.swift */; };
		168FF330258200AD0066DAE3 /* ZMClientMessageTests+ResetSession.swift in Sources */ = {isa = PBXBuildFile; fileRef = 168FF32F258200AD0066DAE3 /* ZMClientMessageTests+ResetSession.swift */; };
		16925337234F677B0041A8FF /* ZMConversationListDirectoryTests+Labels.swift in Sources */ = {isa = PBXBuildFile; fileRef = 16925336234F677B0041A8FF /* ZMConversationListDirectoryTests+Labels.swift */; };
		1693155325A30D4E00709F15 /* UserClientTests+ResetSession.swift in Sources */ = {isa = PBXBuildFile; fileRef = 1693155225A30D4E00709F15 /* UserClientTests+ResetSession.swift */; };
		1693155525A329FE00709F15 /* NSManagedObjectContext+UpdateRequest.swift in Sources */ = {isa = PBXBuildFile; fileRef = 1693155425A329FE00709F15 /* NSManagedObjectContext+UpdateRequest.swift */; };
		169315EF25AC4C8100709F15 /* MigrateSenderClient.swift in Sources */ = {isa = PBXBuildFile; fileRef = 169315EE25AC4C8100709F15 /* MigrateSenderClient.swift */; };
		169315F125AC501300709F15 /* MigrateSenderClientTests.swift in Sources */ = {isa = PBXBuildFile; fileRef = 169315F025AC501300709F15 /* MigrateSenderClientTests.swift */; };
		169FF3A527157B3900330C2E /* MockActionHandler.swift in Sources */ = {isa = PBXBuildFile; fileRef = 169FF3A427157B3800330C2E /* MockActionHandler.swift */; };
		169FF3AA27157F0100330C2E /* ZMSearchUserTests+Connections.swift in Sources */ = {isa = PBXBuildFile; fileRef = 169FF3A927157F0100330C2E /* ZMSearchUserTests+Connections.swift */; };
		169FF3AF2715820400330C2E /* ZMConnectionFetchingTests.swift in Sources */ = {isa = PBXBuildFile; fileRef = 169FF3AE2715820400330C2E /* ZMConnectionFetchingTests.swift */; };
		169FF3D82715CE5B00330C2E /* store2-96-0.wiredatabase in Resources */ = {isa = PBXBuildFile; fileRef = 169FF3D72715CE5B00330C2E /* store2-96-0.wiredatabase */; };
		16A86B4A22A6BF5B00A674F8 /* store2-71-0.wiredatabase in Resources */ = {isa = PBXBuildFile; fileRef = 16A86B4922A6BF5B00A674F8 /* store2-71-0.wiredatabase */; };
		16A9E354220CAB790062CFCD /* store2-60-0.wiredatabase in Resources */ = {isa = PBXBuildFile; fileRef = 16A9E353220CAB790062CFCD /* store2-60-0.wiredatabase */; };
		16AD86BA1F75426C00E4C797 /* NSManagedObjectContext+NotificationContext.swift in Sources */ = {isa = PBXBuildFile; fileRef = 16AD86B91F75426C00E4C797 /* NSManagedObjectContext+NotificationContext.swift */; };
		16B5B33126FDC5D2001A3216 /* ZMConnection+Actions.swift in Sources */ = {isa = PBXBuildFile; fileRef = 16B5B33026FDC5D2001A3216 /* ZMConnection+Actions.swift */; };
		16B75F6B222EEE6E00DCAFF2 /* store2-66-0.wiredatabase in Resources */ = {isa = PBXBuildFile; fileRef = 16B75F69222EEE4000DCAFF2 /* store2-66-0.wiredatabase */; };
		16BA4303233CD8E50018E883 /* Label.swift in Sources */ = {isa = PBXBuildFile; fileRef = 16BA4302233CD8E50018E883 /* Label.swift */; };
		16BA4305233CDEA30018E883 /* ZMConversation+Labels.swift in Sources */ = {isa = PBXBuildFile; fileRef = 16BA4304233CDEA30018E883 /* ZMConversation+Labels.swift */; };
		16C391E2214BD438003AB3AD /* MentionTests.swift in Sources */ = {isa = PBXBuildFile; fileRef = 16C391E1214BD437003AB3AD /* MentionTests.swift */; };
		16CDEBF72209897D00E74A41 /* ZMMessageTests+ShouldGenerateUnreadCount.swift in Sources */ = {isa = PBXBuildFile; fileRef = 16CDEBF62209897D00E74A41 /* ZMMessageTests+ShouldGenerateUnreadCount.swift */; };
		16CDEBFB2209D13B00E74A41 /* ZMMessage+Quotes.swift in Sources */ = {isa = PBXBuildFile; fileRef = 16CDEBFA2209D13B00E74A41 /* ZMMessage+Quotes.swift */; };
		16D5260D20DD1D9400608D8E /* ZMConversationTests+Timestamps.swift in Sources */ = {isa = PBXBuildFile; fileRef = 16D5260C20DD1D9400608D8E /* ZMConversationTests+Timestamps.swift */; };
		16D68E971CEF2EC4003AB9E0 /* ZMFileMetadata.swift in Sources */ = {isa = PBXBuildFile; fileRef = 16D68E961CEF2EC4003AB9E0 /* ZMFileMetadata.swift */; };
		16D95A421FCEF87B00C96069 /* ZMUser+Availability.swift in Sources */ = {isa = PBXBuildFile; fileRef = 16D95A411FCEF87B00C96069 /* ZMUser+Availability.swift */; };
		16DF3B5D2285B13100D09365 /* UserClientType.swift in Sources */ = {isa = PBXBuildFile; fileRef = 16DF3B5C2285B13100D09365 /* UserClientType.swift */; };
		16DF3B5F2289510600D09365 /* ZMConversationTests+Legalhold.swift in Sources */ = {isa = PBXBuildFile; fileRef = 16DF3B5E2289510600D09365 /* ZMConversationTests+Legalhold.swift */; };
		16E0FBC923326B72000E3235 /* ConversationDirectory.swift in Sources */ = {isa = PBXBuildFile; fileRef = 16E0FBC823326B72000E3235 /* ConversationDirectory.swift */; };
		16E6F24824B36D550015B249 /* NSManagedObjectContext+EncryptionAtRest.swift in Sources */ = {isa = PBXBuildFile; fileRef = 16E6F24724B36D550015B249 /* NSManagedObjectContext+EncryptionAtRest.swift */; };
		16E70FA7270F212100718E5D /* ZMConnection+Helper.m in Sources */ = {isa = PBXBuildFile; fileRef = 16E70FA6270F212000718E5D /* ZMConnection+Helper.m */; };
		16E7DA281FD9973B0065B6A6 /* store2-39-0.wiredatabase in Resources */ = {isa = PBXBuildFile; fileRef = 16E7DA261FD995810065B6A6 /* store2-39-0.wiredatabase */; };
		16E7DA2A1FDABE440065B6A6 /* ZMOTRMessage+SelfConversationUpdateTests.swift in Sources */ = {isa = PBXBuildFile; fileRef = 16E7DA291FDABE440065B6A6 /* ZMOTRMessage+SelfConversationUpdateTests.swift */; };
		16F6BB3A1EDEC2D6009EA803 /* ZMConversation+ObserverHelper.swift in Sources */ = {isa = PBXBuildFile; fileRef = 16F6BB391EDEC2D6009EA803 /* ZMConversation+ObserverHelper.swift */; };
		16F6BB3C1EDEDEFD009EA803 /* ZMConversationTests+ObservationHelper.swift in Sources */ = {isa = PBXBuildFile; fileRef = 16F6BB3B1EDEDEFD009EA803 /* ZMConversationTests+ObservationHelper.swift */; };
		16F7341224F9567000AB93B1 /* ZMConversationTests+DraftMessage.swift in Sources */ = {isa = PBXBuildFile; fileRef = 16F7341024F9556600AB93B1 /* ZMConversationTests+DraftMessage.swift */; };
		16F7341424F9573C00AB93B1 /* XCTestCase+EncryptionKeys.swift in Sources */ = {isa = PBXBuildFile; fileRef = 16F7341324F9573C00AB93B1 /* XCTestCase+EncryptionKeys.swift */; };
		16F7341624F95F9D00AB93B1 /* store2-85-0.wiredatabase in Resources */ = {isa = PBXBuildFile; fileRef = 16F7341524F95F9100AB93B1 /* store2-85-0.wiredatabase */; };
		2BB20770292B787000FB6468 /* PatchApplicator.swift in Sources */ = {isa = PBXBuildFile; fileRef = 2BB2076F292B787000FB6468 /* PatchApplicator.swift */; };
		2BB20771292B791400FB6468 /* PatchApplicatorTests.swift in Sources */ = {isa = PBXBuildFile; fileRef = 2BB2076D292B781E00FB6468 /* PatchApplicatorTests.swift */; };
		54178A1C1E02EA9900860ECE /* store2-24-1.wiredatabase in Resources */ = {isa = PBXBuildFile; fileRef = 54178A1A1E02E9FB00860ECE /* store2-24-1.wiredatabase */; };
		541E4F951CBD182100D82D69 /* FileAssetCache.swift in Sources */ = {isa = PBXBuildFile; fileRef = 541E4F941CBD182100D82D69 /* FileAssetCache.swift */; };
		54363A011D7876200048FD7D /* ZMClientMessage+Encryption.swift in Sources */ = {isa = PBXBuildFile; fileRef = 54363A001D7876200048FD7D /* ZMClientMessage+Encryption.swift */; };
		543ABF5C1F34A19C00DBE28B /* DatabaseBaseTest.swift in Sources */ = {isa = PBXBuildFile; fileRef = 543ABF5A1F34A13000DBE28B /* DatabaseBaseTest.swift */; };
		544034341D6DFE8500860F2D /* ZMAddressBookContactTests.swift in Sources */ = {isa = PBXBuildFile; fileRef = 544034331D6DFE8500860F2D /* ZMAddressBookContactTests.swift */; };
		544A46AE1E2E82BA00D6A748 /* ZMOTRMessage+SecurityDegradation.swift in Sources */ = {isa = PBXBuildFile; fileRef = 544A46AD1E2E82BA00D6A748 /* ZMOTRMessage+SecurityDegradation.swift */; };
		544E8C0F1E2F69EB00F9B8B8 /* ZMOTRMessage+SecurityDegradationTests.swift in Sources */ = {isa = PBXBuildFile; fileRef = 544E8C0D1E2F69E800F9B8B8 /* ZMOTRMessage+SecurityDegradationTests.swift */; };
		544E8C111E2F76B400F9B8B8 /* NSManagedObjectContext+UserInfoMerge.swift in Sources */ = {isa = PBXBuildFile; fileRef = 544E8C101E2F76B400F9B8B8 /* NSManagedObjectContext+UserInfoMerge.swift */; };
		544E8C131E2F825700F9B8B8 /* ZMConversation+SecurityLevel.swift in Sources */ = {isa = PBXBuildFile; fileRef = 544E8C121E2F825700F9B8B8 /* ZMConversation+SecurityLevel.swift */; };
		5451DE351F5FFF8B00C82E75 /* NotificationInContext.swift in Sources */ = {isa = PBXBuildFile; fileRef = 5451DE341F5FFF8B00C82E75 /* NotificationInContext.swift */; };
		5451DE371F604CD500C82E75 /* ZMMoveIndex.swift in Sources */ = {isa = PBXBuildFile; fileRef = 5451DE361F604CD500C82E75 /* ZMMoveIndex.swift */; };
		54563B761E0161730089B1D7 /* ZMMessage+Categorization.swift in Sources */ = {isa = PBXBuildFile; fileRef = 54563B751E0161730089B1D7 /* ZMMessage+Categorization.swift */; };
		54563B7B1E0189780089B1D7 /* ZMMessageCategorizationTests.swift in Sources */ = {isa = PBXBuildFile; fileRef = 54563B791E0189750089B1D7 /* ZMMessageCategorizationTests.swift */; };
		545FA5D71E2FD3750054171A /* ZMConversation+MessageDeletion.swift in Sources */ = {isa = PBXBuildFile; fileRef = 545FA5D61E2FD3750054171A /* ZMConversation+MessageDeletion.swift */; };
		546D3DE61CE5D0B100A6047F /* RichAssetFileType.swift in Sources */ = {isa = PBXBuildFile; fileRef = 546D3DE51CE5D0B100A6047F /* RichAssetFileType.swift */; };
		546D3DE91CE5D24C00A6047F /* RichAssetFileTypeTests.swift in Sources */ = {isa = PBXBuildFile; fileRef = 546D3DE81CE5D24C00A6047F /* RichAssetFileTypeTests.swift */; };
		5473CC731E14245C00814C03 /* NSManagedObjectContext+Debugging.swift in Sources */ = {isa = PBXBuildFile; fileRef = 5473CC721E14245C00814C03 /* NSManagedObjectContext+Debugging.swift */; };
		5473CC751E14268600814C03 /* NSManagedObjectContextDebuggingTests.swift in Sources */ = {isa = PBXBuildFile; fileRef = 5473CC741E14268600814C03 /* NSManagedObjectContextDebuggingTests.swift */; };
		5476BA3E1DEDABCC00D047F8 /* AddressBookEntryTests.swift in Sources */ = {isa = PBXBuildFile; fileRef = 5476BA3D1DEDABCC00D047F8 /* AddressBookEntryTests.swift */; };
		547E66491F7503A5008CB1FA /* ZMConversation+Notifications.swift in Sources */ = {isa = PBXBuildFile; fileRef = 547E66481F7503A5008CB1FA /* ZMConversation+Notifications.swift */; };
		547E664B1F750E4A008CB1FA /* ZMConnection+Notification.swift in Sources */ = {isa = PBXBuildFile; fileRef = 547E664A1F750E4A008CB1FA /* ZMConnection+Notification.swift */; };
		54829DAD1DE6F7BA009100D3 /* store1-24.wiredatabase in Resources */ = {isa = PBXBuildFile; fileRef = 54829D951DE6F782009100D3 /* store1-24.wiredatabase */; };
		54829DAE1DE6F7BA009100D3 /* store1-25.wiredatabase in Resources */ = {isa = PBXBuildFile; fileRef = 54829D961DE6F782009100D3 /* store1-25.wiredatabase */; };
		54829DAF1DE6F7BA009100D3 /* store1-27.wiredatabase in Resources */ = {isa = PBXBuildFile; fileRef = 54829D971DE6F782009100D3 /* store1-27.wiredatabase */; };
		54829DB01DE6F7BA009100D3 /* store1-28.wiredatabase in Resources */ = {isa = PBXBuildFile; fileRef = 54829D981DE6F782009100D3 /* store1-28.wiredatabase */; };
		54829DB11DE6F7BA009100D3 /* store2-3.wiredatabase in Resources */ = {isa = PBXBuildFile; fileRef = 54829D991DE6F782009100D3 /* store2-3.wiredatabase */; };
		54829DB21DE6F7BA009100D3 /* store2-4.wiredatabase in Resources */ = {isa = PBXBuildFile; fileRef = 54829D9A1DE6F782009100D3 /* store2-4.wiredatabase */; };
		54829DB31DE6F7BA009100D3 /* store2-5.wiredatabase in Resources */ = {isa = PBXBuildFile; fileRef = 54829D9B1DE6F782009100D3 /* store2-5.wiredatabase */; };
		54829DB41DE6F7BA009100D3 /* store2-6.wiredatabase in Resources */ = {isa = PBXBuildFile; fileRef = 54829D9C1DE6F782009100D3 /* store2-6.wiredatabase */; };
		54829DB51DE6F7BA009100D3 /* store2-7.wiredatabase in Resources */ = {isa = PBXBuildFile; fileRef = 54829D9D1DE6F782009100D3 /* store2-7.wiredatabase */; };
		54829DB61DE6F7BA009100D3 /* store2-8.wiredatabase in Resources */ = {isa = PBXBuildFile; fileRef = 54829D9E1DE6F782009100D3 /* store2-8.wiredatabase */; };
		54829DB71DE6F7BA009100D3 /* store2-21-1.wiredatabase in Resources */ = {isa = PBXBuildFile; fileRef = 54829D9F1DE6F782009100D3 /* store2-21-1.wiredatabase */; };
		54829DB81DE6F7BA009100D3 /* store2-21-2.wiredatabase in Resources */ = {isa = PBXBuildFile; fileRef = 54829DA01DE6F782009100D3 /* store2-21-2.wiredatabase */; };
		54929FAE1E12AC8B0010186B /* NSPersistentStoreMetadataTests.swift in Sources */ = {isa = PBXBuildFile; fileRef = 54929FAD1E12AC8B0010186B /* NSPersistentStoreMetadataTests.swift */; };
		5495BC431E019F1B004253ED /* audio.m4a in Resources */ = {isa = PBXBuildFile; fileRef = 5495BC421E019F1B004253ED /* audio.m4a */; };
		54A885A81F62EEB600AFBA95 /* ZMConversationTests+Messages.swift in Sources */ = {isa = PBXBuildFile; fileRef = 54A885A71F62EEB600AFBA95 /* ZMConversationTests+Messages.swift */; };
		54AA3C9924ED2CE700FE1F94 /* store2-84-0.wiredatabase in Resources */ = {isa = PBXBuildFile; fileRef = 54AA3C9824ED2CE600FE1F94 /* store2-84-0.wiredatabase */; };
		54BAB40B24A4FA0800EBC400 /* store2-82-0.wiredatabase in Resources */ = {isa = PBXBuildFile; fileRef = 54BAB40A24A4FA0800EBC400 /* store2-82-0.wiredatabase */; };
		54CD460A1DEDA55C00BA3429 /* AddressBookEntry.swift in Sources */ = {isa = PBXBuildFile; fileRef = 54CD46091DEDA55C00BA3429 /* AddressBookEntry.swift */; };
		54D7B83F1E12774600C1B347 /* NSPersistentStore+Metadata.swift in Sources */ = {isa = PBXBuildFile; fileRef = 54D7B83E1E12774600C1B347 /* NSPersistentStore+Metadata.swift */; };
		54D809FC1F681D6400B2CCB4 /* ZMClientMessage+LinkPreview.swift in Sources */ = {isa = PBXBuildFile; fileRef = 54D809FB1F681D6400B2CCB4 /* ZMClientMessage+LinkPreview.swift */; };
		54DE05DD1CF8711F00C35253 /* ProtobufUtilitiesTests.swift in Sources */ = {isa = PBXBuildFile; fileRef = 54DE05DC1CF8711F00C35253 /* ProtobufUtilitiesTests.swift */; };
		54E3EE3F1F6169A800A261E3 /* ZMAssetClientMessage+FileMessageData.swift in Sources */ = {isa = PBXBuildFile; fileRef = 54E3EE3E1F6169A800A261E3 /* ZMAssetClientMessage+FileMessageData.swift */; };
		54E3EE411F616BA600A261E3 /* ZMAssetClientMessage.swift in Sources */ = {isa = PBXBuildFile; fileRef = 54E3EE401F616BA600A261E3 /* ZMAssetClientMessage.swift */; };
		54E3EE431F6194A400A261E3 /* ZMAssetClientMessage+GenericMessage.swift in Sources */ = {isa = PBXBuildFile; fileRef = 54E3EE421F6194A400A261E3 /* ZMAssetClientMessage+GenericMessage.swift */; };
		54E3EE451F61A53C00A261E3 /* ZMAssetClientMessage+Ephemeral.swift in Sources */ = {isa = PBXBuildFile; fileRef = 54E3EE441F61A53C00A261E3 /* ZMAssetClientMessage+Ephemeral.swift */; };
		54E3EE471F61A78B00A261E3 /* ZMAssetClientMessage+Deletion.swift in Sources */ = {isa = PBXBuildFile; fileRef = 54E3EE461F61A78B00A261E3 /* ZMAssetClientMessage+Deletion.swift */; };
		54ED3A9D1F38CB6A0066AD47 /* DatabaseMigrationTests.swift in Sources */ = {isa = PBXBuildFile; fileRef = 54ED3A9C1F38CB6A0066AD47 /* DatabaseMigrationTests.swift */; };
		54EDE6801CBBF1860044A17E /* PINCache+ZMessaging.swift in Sources */ = {isa = PBXBuildFile; fileRef = 54EDE67F1CBBF1860044A17E /* PINCache+ZMessaging.swift */; };
		54F6CEAB1CE2972200A1276D /* ZMAssetClientMessage+Download.swift in Sources */ = {isa = PBXBuildFile; fileRef = 54F6CEAA1CE2972200A1276D /* ZMAssetClientMessage+Download.swift */; };
		54F84CFD1F9950B300ABD7D5 /* DuplicatedEntityRemoval.swift in Sources */ = {isa = PBXBuildFile; fileRef = 54F84CFC1F9950B300ABD7D5 /* DuplicatedEntityRemoval.swift */; };
		54F84D031F995B0200ABD7D5 /* DuplicatedEntityRemovalTests.swift in Sources */ = {isa = PBXBuildFile; fileRef = 54F84CFE1F99588D00ABD7D5 /* DuplicatedEntityRemovalTests.swift */; };
		54F84D041F995B0700ABD7D5 /* DiskDatabaseTests.swift in Sources */ = {isa = PBXBuildFile; fileRef = 54F84D001F995A1F00ABD7D5 /* DiskDatabaseTests.swift */; };
		54FB03A11E41E273000E13DC /* LegacyPersistedDataPatches.swift in Sources */ = {isa = PBXBuildFile; fileRef = 54FB03A01E41E273000E13DC /* LegacyPersistedDataPatches.swift */; };
		54FB03A31E41E64A000E13DC /* UserClient+Patches.swift in Sources */ = {isa = PBXBuildFile; fileRef = 54FB03A21E41E64A000E13DC /* UserClient+Patches.swift */; };
		54FB03AA1E41F204000E13DC /* LegacyPersistedDataPatches+Directory.swift in Sources */ = {isa = PBXBuildFile; fileRef = 54FB03A81E41F1B6000E13DC /* LegacyPersistedDataPatches+Directory.swift */; };
		54FB03AD1E41F6C2000E13DC /* LegacyPersistedDataPatchesTests.swift in Sources */ = {isa = PBXBuildFile; fileRef = 54FB03AC1E41F6C2000E13DC /* LegacyPersistedDataPatchesTests.swift */; };
		54FB03AF1E41FC86000E13DC /* NSManagedObjectContext+Patches.swift in Sources */ = {isa = PBXBuildFile; fileRef = 54FB03AE1E41FC86000E13DC /* NSManagedObjectContext+Patches.swift */; };
		55C40BCE22B0316800EFD8BD /* ZMUser+LegalHoldRequest.swift in Sources */ = {isa = PBXBuildFile; fileRef = 55C40BCD22B0316800EFD8BD /* ZMUser+LegalHoldRequest.swift */; };
		55C40BD722B0F78500EFD8BD /* ZMUserLegalHoldTests.swift in Sources */ = {isa = PBXBuildFile; fileRef = 55C40BD422B0F75C00EFD8BD /* ZMUserLegalHoldTests.swift */; };
		55C40BDD22B24AA600EFD8BD /* store2-73-0.wiredatabase in Resources */ = {isa = PBXBuildFile; fileRef = 55C40BDC22B24AA600EFD8BD /* store2-73-0.wiredatabase */; };
		5E0FB215205176B400FD9867 /* Set+ServiceUser.swift in Sources */ = {isa = PBXBuildFile; fileRef = 5E0FB214205176B400FD9867 /* Set+ServiceUser.swift */; };
		5E36B45E21CA5BBA00B7063B /* UnverifiedCredentials.swift in Sources */ = {isa = PBXBuildFile; fileRef = 5E36B45D21CA5BBA00B7063B /* UnverifiedCredentials.swift */; };
		5E39FC67225F22BE00C682B8 /* ZMConversation+ExternalParticipant.swift in Sources */ = {isa = PBXBuildFile; fileRef = 5E39FC66225F22BE00C682B8 /* ZMConversation+ExternalParticipant.swift */; };
		5E39FC69225F2DC000C682B8 /* ZMConversationExternalParticipantsStateTests.swift in Sources */ = {isa = PBXBuildFile; fileRef = 5E39FC68225F2DC000C682B8 /* ZMConversationExternalParticipantsStateTests.swift */; };
		5E454C60210638E300DB4501 /* PushTokenTests.swift in Sources */ = {isa = PBXBuildFile; fileRef = F13A89D22106293000AB40CB /* PushTokenTests.swift */; };
		5E4BA9F62216FF7800F938A8 /* store2-62-0.wiredatabase in Resources */ = {isa = PBXBuildFile; fileRef = 5E4BA9F42216FF4000F938A8 /* store2-62-0.wiredatabase */; };
		5E67168E2174B9AF00522E61 /* LoginCredentials.swift in Sources */ = {isa = PBXBuildFile; fileRef = 5E67168D2174B9AF00522E61 /* LoginCredentials.swift */; };
		5E771F382080BB0000575629 /* PBMessage+Validation.swift in Sources */ = {isa = PBXBuildFile; fileRef = 5E771F372080BB0000575629 /* PBMessage+Validation.swift */; };
		5E771F3B2080C42300575629 /* PBMessageValidationTests.swift in Sources */ = {isa = PBXBuildFile; fileRef = 5E771F392080C40B00575629 /* PBMessageValidationTests.swift */; };
		5E9EA4D62242942900D401B2 /* ZMClientMessageTests+LinkAttachments.swift in Sources */ = {isa = PBXBuildFile; fileRef = 5E9EA4D52242942900D401B2 /* ZMClientMessageTests+LinkAttachments.swift */; };
		5E9EA4DC2243AE4E00D401B2 /* store2-69-0.wiredatabase in Resources */ = {isa = PBXBuildFile; fileRef = 5E9EA4DA2243ADA400D401B2 /* store2-69-0.wiredatabase */; };
		5E9EA4E22243E0D300D401B2 /* ConversationMessage+Attachments.swift in Sources */ = {isa = PBXBuildFile; fileRef = 5E9EA4E12243E0D300D401B2 /* ConversationMessage+Attachments.swift */; };
		5EDDC7A62088CE3B00B24850 /* ZMConversation+Invalid.swift in Sources */ = {isa = PBXBuildFile; fileRef = 5EDDC7A52088CE3B00B24850 /* ZMConversation+Invalid.swift */; };
		5EF1F239229538FE008C80D0 /* store2-70-0.wiredatabase in Resources */ = {isa = PBXBuildFile; fileRef = 5EF1F238229538FD008C80D0 /* store2-70-0.wiredatabase */; };
		5EFE9C062125CD3F007932A6 /* UnregisteredUser.swift in Sources */ = {isa = PBXBuildFile; fileRef = 5EFE9C052125CD3F007932A6 /* UnregisteredUser.swift */; };
		5EFE9C092126BF9D007932A6 /* ZMPropertyNormalizationResult.h in Headers */ = {isa = PBXBuildFile; fileRef = 5EFE9C072126BF9D007932A6 /* ZMPropertyNormalizationResult.h */; settings = {ATTRIBUTES = (Public, ); }; };
		5EFE9C0A2126BF9D007932A6 /* ZMPropertyNormalizationResult.m in Sources */ = {isa = PBXBuildFile; fileRef = 5EFE9C082126BF9D007932A6 /* ZMPropertyNormalizationResult.m */; };
		5EFE9C0D2126CB7D007932A6 /* UnregisteredUserTests.swift in Sources */ = {isa = PBXBuildFile; fileRef = 5EFE9C0B2126CB71007932A6 /* UnregisteredUserTests.swift */; };
		5EFE9C0F2126D3FA007932A6 /* NormalizationResult.swift in Sources */ = {isa = PBXBuildFile; fileRef = 5EFE9C0E2126D3FA007932A6 /* NormalizationResult.swift */; };
		6308F8A22A273C0B0072A177 /* BaseFetchMLSGroupInfoAction.swift in Sources */ = {isa = PBXBuildFile; fileRef = 6308F8A12A273C0B0072A177 /* BaseFetchMLSGroupInfoAction.swift */; };
		6308F8A42A273C680072A177 /* FetchMLSSubconversationGroupInfoAction.swift in Sources */ = {isa = PBXBuildFile; fileRef = 6308F8A32A273C680072A177 /* FetchMLSSubconversationGroupInfoAction.swift */; };
		6308F8A62A273CB70072A177 /* FetchMLSConversationGroupInfoAction.swift in Sources */ = {isa = PBXBuildFile; fileRef = 6308F8A52A273CB70072A177 /* FetchMLSConversationGroupInfoAction.swift */; };
		6312162F287DB7D900FF9A56 /* String+Bytes.swift in Sources */ = {isa = PBXBuildFile; fileRef = 6312162E287DB7D900FF9A56 /* String+Bytes.swift */; };
		63123BCC291BBB7A009A5179 /* MLSQualifiedClientIdTests.swift in Sources */ = {isa = PBXBuildFile; fileRef = 63123BCB291BBB79009A5179 /* MLSQualifiedClientIdTests.swift */; };
		631A0578240420380062B387 /* UserClient+SafeLogging.swift in Sources */ = {isa = PBXBuildFile; fileRef = 631A0577240420380062B387 /* UserClient+SafeLogging.swift */; };
		631A0586240439470062B387 /* UserClientTests+SafeLogging.swift in Sources */ = {isa = PBXBuildFile; fileRef = 631A0585240439470062B387 /* UserClientTests+SafeLogging.swift */; };
		63298D9A2434D04D006B6018 /* GenericMessage+External.swift in Sources */ = {isa = PBXBuildFile; fileRef = 63298D992434D04D006B6018 /* GenericMessage+External.swift */; };
		63298D9C24374094006B6018 /* GenericMessageTests+External.swift in Sources */ = {isa = PBXBuildFile; fileRef = 63298D9B24374094006B6018 /* GenericMessageTests+External.swift */; };
		63298D9E24374489006B6018 /* Dictionary+ObjectForKey.swift in Sources */ = {isa = PBXBuildFile; fileRef = 63298D9D24374489006B6018 /* Dictionary+ObjectForKey.swift */; };
		63340BBD241C2BC5004ED87C /* store2-80-0.wiredatabase in Resources */ = {isa = PBXBuildFile; fileRef = 63340BBC241C2BC5004ED87C /* store2-80-0.wiredatabase */; };
		63370C6C242A510A0072C37F /* ZMOTRMessage+UpdateEvent.swift in Sources */ = {isa = PBXBuildFile; fileRef = 63370C6B242A510A0072C37F /* ZMOTRMessage+UpdateEvent.swift */; };
		63370CBB242CB84A0072C37F /* CompositeMessageItemContent.swift in Sources */ = {isa = PBXBuildFile; fileRef = 63370CBA242CB84A0072C37F /* CompositeMessageItemContent.swift */; };
		63370CBD242CBA0A0072C37F /* CompositeMessageData.swift in Sources */ = {isa = PBXBuildFile; fileRef = 63370CBC242CBA0A0072C37F /* CompositeMessageData.swift */; };
		63370CC4242CFA860072C37F /* ZMAssetClientMessage+UpdateEvent.swift in Sources */ = {isa = PBXBuildFile; fileRef = 63370CC3242CFA860072C37F /* ZMAssetClientMessage+UpdateEvent.swift */; };
		63370CC9242E3B990072C37F /* ZMMessage+Conversation.swift in Sources */ = {isa = PBXBuildFile; fileRef = 63370CC8242E3B990072C37F /* ZMMessage+Conversation.swift */; };
		63370CF52431F3ED0072C37F /* CompositeMessageItemContentTests.swift in Sources */ = {isa = PBXBuildFile; fileRef = 63370CF42431F3ED0072C37F /* CompositeMessageItemContentTests.swift */; };
		63370CF82431F5DE0072C37F /* BaseCompositeMessageTests.swift in Sources */ = {isa = PBXBuildFile; fileRef = 63370CF72431F5DE0072C37F /* BaseCompositeMessageTests.swift */; };
		63495DF023F6BD2A002A7C59 /* GenericMessageTests.swift in Sources */ = {isa = PBXBuildFile; fileRef = 63495DEF23F6BD2A002A7C59 /* GenericMessageTests.swift */; };
		63495E1B23FED9A9002A7C59 /* ZMUser+Protobuf.swift in Sources */ = {isa = PBXBuildFile; fileRef = 63495E1A23FED9A9002A7C59 /* ZMUser+Protobuf.swift */; };
		6354BDF32746C30900880D50 /* ZMConversation+Federation.swift in Sources */ = {isa = PBXBuildFile; fileRef = 6354BDF22746C30900880D50 /* ZMConversation+Federation.swift */; };
		6354BDF62747BF9200880D50 /* ZMConversationTests+Federation.swift in Sources */ = {isa = PBXBuildFile; fileRef = 6354BDF42747BD9600880D50 /* ZMConversationTests+Federation.swift */; };
		63709F652993E7A600577D4B /* libcore_crypto_ffi.a in Frameworks */ = {isa = PBXBuildFile; fileRef = 63709F642993E7A600577D4B /* libcore_crypto_ffi.a */; };
		63709F6B2994108700577D4B /* CoreCrypto in Frameworks */ = {isa = PBXBuildFile; productRef = 63709F6A2994108700577D4B /* CoreCrypto */; };
		63709F6D2994108700577D4B /* LibCoreCrypto in Frameworks */ = {isa = PBXBuildFile; productRef = 63709F6C2994108700577D4B /* LibCoreCrypto */; };
		6374562229C3323D001D1A33 /* CoreCryptoKeyProviderTests.swift in Sources */ = {isa = PBXBuildFile; fileRef = 6374562129C3323D001D1A33 /* CoreCryptoKeyProviderTests.swift */; };
		6388054A240EA8990043B641 /* ZMClientMessageTests+Composite.swift in Sources */ = {isa = PBXBuildFile; fileRef = 63880548240EA8950043B641 /* ZMClientMessageTests+Composite.swift */; };
		638805652410FE920043B641 /* ButtonState.swift in Sources */ = {isa = PBXBuildFile; fileRef = 638805642410FE920043B641 /* ButtonState.swift */; };
		63AFE2D6244F49A90003F619 /* GenericMessage+MessageCapable.swift in Sources */ = {isa = PBXBuildFile; fileRef = 63AFE2D5244F49A90003F619 /* GenericMessage+MessageCapable.swift */; };
		63B1335429A503D100009D84 /* ProteusServiceInterface.swift in Sources */ = {isa = PBXBuildFile; fileRef = 63B1333729A503D000009D84 /* ProteusServiceInterface.swift */; };
		63B1335529A503D100009D84 /* ProteusService.swift in Sources */ = {isa = PBXBuildFile; fileRef = 63B1333829A503D000009D84 /* ProteusService.swift */; };
		63B1335629A503D100009D84 /* MLSGroup.swift in Sources */ = {isa = PBXBuildFile; fileRef = 63B1333A29A503D000009D84 /* MLSGroup.swift */; };
		63B1335729A503D100009D84 /* MLSActionsProvider.swift in Sources */ = {isa = PBXBuildFile; fileRef = 63B1333B29A503D000009D84 /* MLSActionsProvider.swift */; };
		63B1335829A503D100009D84 /* Bytes+Random.swift in Sources */ = {isa = PBXBuildFile; fileRef = 63B1333C29A503D000009D84 /* Bytes+Random.swift */; };
		63B1335929A503D100009D84 /* MLSGroupID.swift in Sources */ = {isa = PBXBuildFile; fileRef = 63B1333D29A503D000009D84 /* MLSGroupID.swift */; };
		63B1335A29A503D100009D84 /* MLSActionExecutor.swift in Sources */ = {isa = PBXBuildFile; fileRef = 63B1333E29A503D000009D84 /* MLSActionExecutor.swift */; };
		63B1335B29A503D100009D84 /* MLSQualifiedClientID.swift in Sources */ = {isa = PBXBuildFile; fileRef = 63B1333F29A503D000009D84 /* MLSQualifiedClientID.swift */; };
		63B1335C29A503D100009D84 /* MLSService.swift in Sources */ = {isa = PBXBuildFile; fileRef = 63B1334029A503D000009D84 /* MLSService.swift */; };
		63B1335D29A503D100009D84 /* CommitBundle+Protobuf.swift in Sources */ = {isa = PBXBuildFile; fileRef = 63B1334129A503D000009D84 /* CommitBundle+Protobuf.swift */; };
		63B1335E29A503D100009D84 /* BackendMLSPublicKeys.swift in Sources */ = {isa = PBXBuildFile; fileRef = 63B1334229A503D000009D84 /* BackendMLSPublicKeys.swift */; };
		63B1335F29A503D100009D84 /* MessageProtocol.swift in Sources */ = {isa = PBXBuildFile; fileRef = 63B1334329A503D000009D84 /* MessageProtocol.swift */; };
		63B1336029A503D100009D84 /* CoreCryptoConfiguration.swift in Sources */ = {isa = PBXBuildFile; fileRef = 63B1334429A503D000009D84 /* CoreCryptoConfiguration.swift */; };
		63B1336129A503D100009D84 /* MLSClientID.swift in Sources */ = {isa = PBXBuildFile; fileRef = 63B1334529A503D000009D84 /* MLSClientID.swift */; };
		63B1336229A503D100009D84 /* CoreCryptoKeyProvider.swift in Sources */ = {isa = PBXBuildFile; fileRef = 63B1334629A503D000009D84 /* CoreCryptoKeyProvider.swift */; };
		63B1336329A503D100009D84 /* SyncStatusProtocol.swift in Sources */ = {isa = PBXBuildFile; fileRef = 63B1334729A503D000009D84 /* SyncStatusProtocol.swift */; };
		63B1336429A503D100009D84 /* UploadSelfMLSKeyPackagesAction.swift in Sources */ = {isa = PBXBuildFile; fileRef = 63B1334929A503D000009D84 /* UploadSelfMLSKeyPackagesAction.swift */; };
		63B1336529A503D100009D84 /* SendMLSMessageAction.swift in Sources */ = {isa = PBXBuildFile; fileRef = 63B1334A29A503D000009D84 /* SendMLSMessageAction.swift */; };
		63B1336629A503D100009D84 /* SendCommitBundleAction.swift in Sources */ = {isa = PBXBuildFile; fileRef = 63B1334B29A503D000009D84 /* SendCommitBundleAction.swift */; };
		63B1336729A503D100009D84 /* FetchBackendMLSPublicKeysAction.swift in Sources */ = {isa = PBXBuildFile; fileRef = 63B1334C29A503D000009D84 /* FetchBackendMLSPublicKeysAction.swift */; };
		63B1336829A503D100009D84 /* CountSelfMLSKeyPackagesAction.swift in Sources */ = {isa = PBXBuildFile; fileRef = 63B1334D29A503D000009D84 /* CountSelfMLSKeyPackagesAction.swift */; };
		63B1336A29A503D100009D84 /* ClaimMLSKeyPackageAction.swift in Sources */ = {isa = PBXBuildFile; fileRef = 63B1334F29A503D000009D84 /* ClaimMLSKeyPackageAction.swift */; };
		63B1336B29A503D100009D84 /* MLSGroupStatus.swift in Sources */ = {isa = PBXBuildFile; fileRef = 63B1335029A503D000009D84 /* MLSGroupStatus.swift */; };
		63B1336C29A503D100009D84 /* CoreCryptoCallbacks.swift in Sources */ = {isa = PBXBuildFile; fileRef = 63B1335129A503D000009D84 /* CoreCryptoCallbacks.swift */; };
		63B1336D29A503D100009D84 /* Bytes.swift in Sources */ = {isa = PBXBuildFile; fileRef = 63B1335229A503D000009D84 /* Bytes.swift */; };
		63B1336E29A503D100009D84 /* StaleMLSKeyMaterialDetector.swift in Sources */ = {isa = PBXBuildFile; fileRef = 63B1335329A503D000009D84 /* StaleMLSKeyMaterialDetector.swift */; };
		63B1337329A798C800009D84 /* ProteusProvider.swift in Sources */ = {isa = PBXBuildFile; fileRef = 63B1337229A798C800009D84 /* ProteusProvider.swift */; };
		63B658DE243754E100EF463F /* GenericMessage+UpdateEvent.swift in Sources */ = {isa = PBXBuildFile; fileRef = 63B658DD243754E100EF463F /* GenericMessage+UpdateEvent.swift */; };
		63B658E0243789DE00EF463F /* GenericMessage+Assets.swift in Sources */ = {isa = PBXBuildFile; fileRef = 63B658DF243789DE00EF463F /* GenericMessage+Assets.swift */; };
		63BEF5872A2636BC00F482E8 /* MLSConferenceInfo.swift in Sources */ = {isa = PBXBuildFile; fileRef = 63BEF5862A2636BC00F482E8 /* MLSConferenceInfo.swift */; };
		63C07015291144F70075D598 /* CoreCryptoConfigProviderTests.swift in Sources */ = {isa = PBXBuildFile; fileRef = 63C07014291144F70075D598 /* CoreCryptoConfigProviderTests.swift */; };
		63CA8215240812620073426A /* ZMClientMessage+Composite.swift in Sources */ = {isa = PBXBuildFile; fileRef = 63CA8214240812620073426A /* ZMClientMessage+Composite.swift */; };
		63D41E4F2452EA080076826F /* ZMConversation+SelfConversation.swift in Sources */ = {isa = PBXBuildFile; fileRef = 63D41E4E2452EA080076826F /* ZMConversation+SelfConversation.swift */; };
		63D41E512452F0A60076826F /* ZMMessage+Removal.swift in Sources */ = {isa = PBXBuildFile; fileRef = 63D41E502452F0A60076826F /* ZMMessage+Removal.swift */; };
		63D41E5324531BAD0076826F /* ZMMessage+Reaction.swift in Sources */ = {isa = PBXBuildFile; fileRef = 63D41E5224531BAD0076826F /* ZMMessage+Reaction.swift */; };
		63D41E6D245733AC0076826F /* ZMMessageTests+Removal.swift in Sources */ = {isa = PBXBuildFile; fileRef = 63D41E6C245733AC0076826F /* ZMMessageTests+Removal.swift */; };
		63D41E6F24573F420076826F /* ZMConversationTests+SelfConversation.swift in Sources */ = {isa = PBXBuildFile; fileRef = 63D41E6E24573F420076826F /* ZMConversationTests+SelfConversation.swift */; };
		63D41E7124597E420076826F /* GenericMessage+Flags.swift in Sources */ = {isa = PBXBuildFile; fileRef = 63D41E7024597E420076826F /* GenericMessage+Flags.swift */; };
		63D9A19E282AA0050074C20C /* NSManagedObjectContext+Federation.swift in Sources */ = {isa = PBXBuildFile; fileRef = 63D9A19D282AA0050074C20C /* NSManagedObjectContext+Federation.swift */; };
		63DA335E286C9CF000818C3C /* NSManagedObjectContext+MLSService.swift in Sources */ = {isa = PBXBuildFile; fileRef = 63DA335D286C9CF000818C3C /* NSManagedObjectContext+MLSService.swift */; };
		63DA3373286CA43300818C3C /* ZMConversation+MLS.swift in Sources */ = {isa = PBXBuildFile; fileRef = 63DA3372286CA43300818C3C /* ZMConversation+MLS.swift */; };
		63DA33AF28746CCF00818C3C /* store2-103-0.wiredatabase in Resources */ = {isa = PBXBuildFile; fileRef = 63DA33AE28746CC100818C3C /* store2-103-0.wiredatabase */; };
		63E21AE2291E92780084A942 /* FetchUserClientsAction.swift in Sources */ = {isa = PBXBuildFile; fileRef = 63E21AE1291E92770084A942 /* FetchUserClientsAction.swift */; };
		63E313D3274D5F57002EAF1D /* ZMConversationTests+Team.swift in Sources */ = {isa = PBXBuildFile; fileRef = 63E313D2274D5F57002EAF1D /* ZMConversationTests+Team.swift */; };
		63EDDCA128BE3B9200DE212F /* store2-105-0.wiredatabase in Resources */ = {isa = PBXBuildFile; fileRef = 63EDDCA028BE3B9200DE212F /* store2-105-0.wiredatabase */; };
		63F0780D29F292770031E19D /* FetchSubgroupAction.swift in Sources */ = {isa = PBXBuildFile; fileRef = 63F0780C29F292770031E19D /* FetchSubgroupAction.swift */; };
		63F0781229F6C59D0031E19D /* MLSSubgroup.swift in Sources */ = {isa = PBXBuildFile; fileRef = 63F0781129F6C59D0031E19D /* MLSSubgroup.swift */; };
		63F376DA2834FF7200FE1F05 /* NSManagedObjectContextTests+Federation.swift in Sources */ = {isa = PBXBuildFile; fileRef = 63F376D92834FF7200FE1F05 /* NSManagedObjectContextTests+Federation.swift */; };
		63F65F01246B073900534A69 /* GenericMessage+Content.swift in Sources */ = {isa = PBXBuildFile; fileRef = 63F65F00246B073900534A69 /* GenericMessage+Content.swift */; };
		63FACD56291BC598003AB25D /* MLSClientIdTests.swift in Sources */ = {isa = PBXBuildFile; fileRef = 63FACD55291BC598003AB25D /* MLSClientIdTests.swift */; };
		63FCE54828C78D1F00126D9D /* ZMConversationTests+Predicates.swift in Sources */ = {isa = PBXBuildFile; fileRef = 63FCE54728C78D1F00126D9D /* ZMConversationTests+Predicates.swift */; };
		70E77B7D273188150021EE70 /* ZMConversation+Role.swift in Sources */ = {isa = PBXBuildFile; fileRef = 70E77B7C273188150021EE70 /* ZMConversation+Role.swift */; };
		7A2778C6285223D90044A73F /* KeychainManager.swift in Sources */ = {isa = PBXBuildFile; fileRef = 7A2778C5285223D90044A73F /* KeychainManager.swift */; };
		7A2778C8285329210044A73F /* KeychainManagerTests.swift in Sources */ = {isa = PBXBuildFile; fileRef = 7A2778C7285329210044A73F /* KeychainManagerTests.swift */; };
		7C88C5352182FBD90037DD03 /* ZMClientMessageTests+Replies.swift in Sources */ = {isa = PBXBuildFile; fileRef = 7C88C5312182F6150037DD03 /* ZMClientMessageTests+Replies.swift */; };
		7C8BFFDF22FC5E1600B3C8A5 /* ZMUser+Validation.swift in Sources */ = {isa = PBXBuildFile; fileRef = 7C8BFFDE22FC5E1600B3C8A5 /* ZMUser+Validation.swift */; };
		7CBC3FC120177C3C008D06E4 /* RasterImages+Protobuf.swift in Sources */ = {isa = PBXBuildFile; fileRef = 7CBC3FC020177C3C008D06E4 /* RasterImages+Protobuf.swift */; };
		7CFB77362212C45E00B27972 /* store2-61-0.wiredatabase in Resources */ = {isa = PBXBuildFile; fileRef = 7CFB77352212C45E00B27972 /* store2-61-0.wiredatabase */; };
		8704676B21513DE900C628D7 /* ZMOTRMessage+Unarchive.swift in Sources */ = {isa = PBXBuildFile; fileRef = 8704676A21513DE900C628D7 /* ZMOTRMessage+Unarchive.swift */; };
		871DD79F2084A316006B1C56 /* BatchDeleteTests.swift in Sources */ = {isa = PBXBuildFile; fileRef = 871DD79E2084A316006B1C56 /* BatchDeleteTests.swift */; };
		872A2E8A1FFD2FBF00900B22 /* ZMSearchUserPayloadParsingTests.swift in Sources */ = {isa = PBXBuildFile; fileRef = 872A2E891FFD2FBF00900B22 /* ZMSearchUserPayloadParsingTests.swift */; };
		873B88FA2040431200FBE254 /* store2-42-0.wiredatabase in Resources */ = {isa = PBXBuildFile; fileRef = 873B88F82040430A00FBE254 /* store2-42-0.wiredatabase */; };
		873B88FC204044AC00FBE254 /* ConversationCreationOptions.swift in Sources */ = {isa = PBXBuildFile; fileRef = 873B88FB204044AC00FBE254 /* ConversationCreationOptions.swift */; };
		873B88FE2040470900FBE254 /* ConversationCreationOptionsTests.swift in Sources */ = {isa = PBXBuildFile; fileRef = 873B88FD2040470900FBE254 /* ConversationCreationOptionsTests.swift */; };
		874387BB21E6406F00901B0F /* store2-59-0.wiredatabase in Resources */ = {isa = PBXBuildFile; fileRef = 874387B921E6404F00901B0F /* store2-59-0.wiredatabase */; };
		874D9798211064D300B07674 /* ZMConversationLastMessagesTest.swift in Sources */ = {isa = PBXBuildFile; fileRef = 874D9797211064D300B07674 /* ZMConversationLastMessagesTest.swift */; };
		876344472052B1E400458C7F /* store2-43-0.wiredatabase in Resources */ = {isa = PBXBuildFile; fileRef = 8702B0EB20529C78006B60B9 /* store2-43-0.wiredatabase */; };
		8767E85B216391DF00390F75 /* ZMConversation+Mute.swift in Sources */ = {isa = PBXBuildFile; fileRef = 8767E85A216391DF00390F75 /* ZMConversation+Mute.swift */; };
		8767E8642163B2C200390F75 /* store2-53-0.wiredatabase in Resources */ = {isa = PBXBuildFile; fileRef = 8767E8622163B2C000390F75 /* store2-53-0.wiredatabase */; };
		8767E8682163B9EE00390F75 /* ZMConversationTests+Mute.swift in Sources */ = {isa = PBXBuildFile; fileRef = 8767E8672163B9EE00390F75 /* ZMConversationTests+Mute.swift */; };
		87A7FA25203DD1CC00AA066C /* ZMConversationTests+AccessMode.swift in Sources */ = {isa = PBXBuildFile; fileRef = 87A7FA23203DD11100AA066C /* ZMConversationTests+AccessMode.swift */; };
		87C125F71EF94EE800D28DC1 /* ZMManagedObject+Grouping.swift in Sources */ = {isa = PBXBuildFile; fileRef = 87C125F61EF94EE800D28DC1 /* ZMManagedObject+Grouping.swift */; };
		87C125F91EF94F2E00D28DC1 /* ZMManagedObjectGroupingTests.swift in Sources */ = {isa = PBXBuildFile; fileRef = 87C125F81EF94F2E00D28DC1 /* ZMManagedObjectGroupingTests.swift */; };
		87C1C25F207F7DA80083BF6B /* InvalidGenericMessageDataRemoval.swift in Sources */ = {isa = PBXBuildFile; fileRef = 87C1C25E207F7DA80083BF6B /* InvalidGenericMessageDataRemoval.swift */; };
		87C1C261207F812F0083BF6B /* InvalidGenericMessageDataRemovalTests.swift in Sources */ = {isa = PBXBuildFile; fileRef = 87C1C260207F812F0083BF6B /* InvalidGenericMessageDataRemovalTests.swift */; };
		87C1C264207F889D0083BF6B /* store2-45-0.wiredatabase in Resources */ = {isa = PBXBuildFile; fileRef = 87C1C262207F88530083BF6B /* store2-45-0.wiredatabase */; };
		87C1C267207F921A0083BF6B /* store2-46-0.wiredatabase in Resources */ = {isa = PBXBuildFile; fileRef = 87C1C266207F92190083BF6B /* store2-46-0.wiredatabase */; };
		87D9CCE91F27606200AA4388 /* NSManagedObjectContext+TearDown.swift in Sources */ = {isa = PBXBuildFile; fileRef = 87D9CCE81F27606200AA4388 /* NSManagedObjectContext+TearDown.swift */; };
		87DF59C01F729FDA00C7B406 /* ZMMovedIndexTests.swift in Sources */ = {isa = PBXBuildFile; fileRef = 87DF59BF1F729FDA00C7B406 /* ZMMovedIndexTests.swift */; };
		87E2CE312119F6AB0034C2C4 /* ZMClientMessageTests+Cleared.swift in Sources */ = {isa = PBXBuildFile; fileRef = 87E2CE302119F6AB0034C2C4 /* ZMClientMessageTests+Cleared.swift */; };
		87E9508B2118B2DA00306AA7 /* ZMConversation+DeleteOlderMessages.swift in Sources */ = {isa = PBXBuildFile; fileRef = 87E9508A2118B2DA00306AA7 /* ZMConversation+DeleteOlderMessages.swift */; };
		87EFA3AC210F52C6004DFA53 /* ZMConversation+LastMessages.swift in Sources */ = {isa = PBXBuildFile; fileRef = 87EFA3AB210F52C6004DFA53 /* ZMConversation+LastMessages.swift */; };
		87F7288C21B02E2A000ED371 /* store2-55-0.wiredatabase in Resources */ = {isa = PBXBuildFile; fileRef = 87F7288721B02DD7000ED371 /* store2-55-0.wiredatabase */; };
		87F7288D21B02E2A000ED371 /* store2-56-0.wiredatabase in Resources */ = {isa = PBXBuildFile; fileRef = 87F7288821B02DD7000ED371 /* store2-56-0.wiredatabase */; };
		87F7288E21B02E2A000ED371 /* store2-57-0.wiredatabase in Resources */ = {isa = PBXBuildFile; fileRef = 87F7288621B02DD6000ED371 /* store2-57-0.wiredatabase */; };
		87FFC71A20DBF2820005076E /* store2-47-0.wiredatabase in Resources */ = {isa = PBXBuildFile; fileRef = 87FFC71920DBF2820005076E /* store2-47-0.wiredatabase */; };
		A901DE8C23A2A31B00B4DDC6 /* ZMConnection+Role.swift in Sources */ = {isa = PBXBuildFile; fileRef = A901DE8B23A2A31B00B4DDC6 /* ZMConnection+Role.swift */; };
		A90676E7238EAE8B006417AC /* ParticipantRole.swift in Sources */ = {isa = PBXBuildFile; fileRef = A90676E6238EAE8B006417AC /* ParticipantRole.swift */; };
		A90676EA238EB05F006417AC /* Action.swift in Sources */ = {isa = PBXBuildFile; fileRef = A90676E8238EB05E006417AC /* Action.swift */; };
		A90676EB238EB05F006417AC /* Role.swift in Sources */ = {isa = PBXBuildFile; fileRef = A90676E9238EB05F006417AC /* Role.swift */; };
		A90B3E2D23A255D5003EFED4 /* ZMConversation+Creation.swift in Sources */ = {isa = PBXBuildFile; fileRef = A90B3E2C23A255D5003EFED4 /* ZMConversation+Creation.swift */; };
		A90D62C823A159B600F680CC /* ZMConversation+Transport.swift in Sources */ = {isa = PBXBuildFile; fileRef = A90D62C723A159B600F680CC /* ZMConversation+Transport.swift */; };
		A90E1FDF23ABA48700CDE283 /* store2-78-0.wiredatabase in Resources */ = {isa = PBXBuildFile; fileRef = A90E1FDE23ABA48700CDE283 /* store2-78-0.wiredatabase */; };
		A9128AD02398067E0056F591 /* ZMConversationTests+Participants.swift in Sources */ = {isa = PBXBuildFile; fileRef = A9128ACF2398067E0056F591 /* ZMConversationTests+Participants.swift */; };
		A923D77E239DB87700F47B85 /* ZMConversationTests+SecurityLevel.swift in Sources */ = {isa = PBXBuildFile; fileRef = A923D77D239DB87700F47B85 /* ZMConversationTests+SecurityLevel.swift */; };
		A927F52723A029250058D744 /* ParticipantRoleTests.swift in Sources */ = {isa = PBXBuildFile; fileRef = A927F52623A029250058D744 /* ParticipantRoleTests.swift */; };
		A93724A226983100005FD532 /* ZMMessageTests.swift in Sources */ = {isa = PBXBuildFile; fileRef = A93724A126983100005FD532 /* ZMMessageTests.swift */; };
		A94166FC2680CCB5001F4E37 /* ZMConversationTests.swift in Sources */ = {isa = PBXBuildFile; fileRef = A94166FB2680CCB5001F4E37 /* ZMConversationTests.swift */; };
		A943BBE825B5A59D003D66BA /* ConversationLike.swift in Sources */ = {isa = PBXBuildFile; fileRef = A943BBE725B5A59D003D66BA /* ConversationLike.swift */; };
		A949418F23E1DB79001B0373 /* ZMConnection+Fetch.swift in Sources */ = {isa = PBXBuildFile; fileRef = A949418E23E1DB78001B0373 /* ZMConnection+Fetch.swift */; };
		A9536FD323ACD23100CFD528 /* ConversationTests+gapsAndWindows.swift in Sources */ = {isa = PBXBuildFile; fileRef = A9536FD223ACD23100CFD528 /* ConversationTests+gapsAndWindows.swift */; };
		A95E7BF5239134E600935B88 /* ZMConversation+Participants.swift in Sources */ = {isa = PBXBuildFile; fileRef = A95E7BF4239134E600935B88 /* ZMConversation+Participants.swift */; };
		A96524BA23CDE07700303C60 /* String+WordTests.swift in Sources */ = {isa = PBXBuildFile; fileRef = A96524B823CDE07200303C60 /* String+WordTests.swift */; };
		A96E7A9925A35D36004FAADC /* ZMConversationTests+Knock.swift in Sources */ = {isa = PBXBuildFile; fileRef = A96E7A9725A35CEF004FAADC /* ZMConversationTests+Knock.swift */; };
		A982B46623BE1B86001828A6 /* ConversationTests.swift in Sources */ = {isa = PBXBuildFile; fileRef = A982B46523BE1B86001828A6 /* ConversationTests.swift */; };
		A995F05C23968D8500FAC3CF /* ParticipantRoleChangeInfo.swift in Sources */ = {isa = PBXBuildFile; fileRef = A995F05B23968D8500FAC3CF /* ParticipantRoleChangeInfo.swift */; };
		A995F05E239690B300FAC3CF /* ParticipantRoleObserverTests.swift in Sources */ = {isa = PBXBuildFile; fileRef = A995F05D239690B300FAC3CF /* ParticipantRoleObserverTests.swift */; };
		A99B8A72268221A6006B4D29 /* ZMImageMessage.swift in Sources */ = {isa = PBXBuildFile; fileRef = A99B8A71268221A6006B4D29 /* ZMImageMessage.swift */; };
		A9EEFEFA23A6D0CB0007828A /* RolesMigrationTests.swift in Sources */ = {isa = PBXBuildFile; fileRef = A9EEFEF923A6D0CB0007828A /* RolesMigrationTests.swift */; };
		A9FA524823A14E2B003AD4C6 /* RoleTests.swift in Sources */ = {isa = PBXBuildFile; fileRef = A9FA524723A14E2B003AD4C6 /* RoleTests.swift */; };
		A9FA524A23A1598B003AD4C6 /* ActionTests.swift in Sources */ = {isa = PBXBuildFile; fileRef = A9FA524923A1598B003AD4C6 /* ActionTests.swift */; };
		BF0D07FB1E4C7B7A00B934EB /* TextSearchQueryTests.swift in Sources */ = {isa = PBXBuildFile; fileRef = BF0D07F91E4C7B1100B934EB /* TextSearchQueryTests.swift */; };
		BF103F9D1F0112F30047FDE5 /* ManagedObjectObserver.swift in Sources */ = {isa = PBXBuildFile; fileRef = BF103F9C1F0112F30047FDE5 /* ManagedObjectObserver.swift */; };
		BF103FA11F0138390047FDE5 /* ManagedObjectContextChangeObserverTests.swift in Sources */ = {isa = PBXBuildFile; fileRef = BF103FA01F0138390047FDE5 /* ManagedObjectContextChangeObserverTests.swift */; };
		BF10B58B1E6432ED00E7036E /* Message.swift in Sources */ = {isa = PBXBuildFile; fileRef = BF10B58A1E6432ED00E7036E /* Message.swift */; };
		BF10B5971E64591600E7036E /* AnalyticsType.swift in Sources */ = {isa = PBXBuildFile; fileRef = BF10B5951E64591600E7036E /* AnalyticsType.swift */; };
		BF10B5981E64591600E7036E /* NSManagedObjectContext+Analytics.swift in Sources */ = {isa = PBXBuildFile; fileRef = BF10B5961E64591600E7036E /* NSManagedObjectContext+Analytics.swift */; };
		BF10B59D1E645A3300E7036E /* Analytics+UnknownMessage.swift in Sources */ = {isa = PBXBuildFile; fileRef = BF10B59C1E645A3300E7036E /* Analytics+UnknownMessage.swift */; };
		BF1B98041EC313C600DE033B /* Team.swift in Sources */ = {isa = PBXBuildFile; fileRef = BF1B98031EC313C600DE033B /* Team.swift */; };
		BF1B98071EC31A3C00DE033B /* Member.swift in Sources */ = {isa = PBXBuildFile; fileRef = BF1B98061EC31A3C00DE033B /* Member.swift */; };
		BF1B98091EC31A4200DE033B /* Permissions.swift in Sources */ = {isa = PBXBuildFile; fileRef = BF1B98081EC31A4200DE033B /* Permissions.swift */; };
		BF1B980B1EC31D6100DE033B /* TeamDeletionRuleTests.swift in Sources */ = {isa = PBXBuildFile; fileRef = BF1B980A1EC31D6100DE033B /* TeamDeletionRuleTests.swift */; };
		BF1B980D1EC3410000DE033B /* PermissionsTests.swift in Sources */ = {isa = PBXBuildFile; fileRef = BF1B980C1EC3410000DE033B /* PermissionsTests.swift */; };
		BF2ADF631E28CF1E00E81B1E /* SharedObjectStore.swift in Sources */ = {isa = PBXBuildFile; fileRef = BF2ADF621E28CF1E00E81B1E /* SharedObjectStore.swift */; };
		BF3493EB1EC34C0B00B0C314 /* TeamTests.swift in Sources */ = {isa = PBXBuildFile; fileRef = BF3493EA1EC34C0B00B0C314 /* TeamTests.swift */; };
		BF3493ED1EC34FF700B0C314 /* store2-29-0.wiredatabase in Resources */ = {isa = PBXBuildFile; fileRef = BF3493EC1EC34FF700B0C314 /* store2-29-0.wiredatabase */; };
		BF3493F01EC3569800B0C314 /* MemberTests.swift in Sources */ = {isa = PBXBuildFile; fileRef = BF3493EF1EC3569800B0C314 /* MemberTests.swift */; };
		BF3493F21EC3623200B0C314 /* ZMUser+Teams.swift in Sources */ = {isa = PBXBuildFile; fileRef = BF3493F11EC3623200B0C314 /* ZMUser+Teams.swift */; };
		BF3494001EC46D3D00B0C314 /* ZMConversationTests+Teams.swift in Sources */ = {isa = PBXBuildFile; fileRef = BF3493FF1EC46D3D00B0C314 /* ZMConversationTests+Teams.swift */; };
		BF3494081EC5A90400B0C314 /* ZMUser+OneOnOne.h in Headers */ = {isa = PBXBuildFile; fileRef = BF3494071EC5A90400B0C314 /* ZMUser+OneOnOne.h */; settings = {ATTRIBUTES = (Public, ); }; };
		BF421B2D1EF3F91D0079533A /* Team+Patches.swift in Sources */ = {isa = PBXBuildFile; fileRef = BF421B2C1EF3F91D0079533A /* Team+Patches.swift */; };
		BF421B311EF4015E0079533A /* store2-30-0.wiredatabase in Resources */ = {isa = PBXBuildFile; fileRef = BF421B301EF4015E0079533A /* store2-30-0.wiredatabase */; };
		BF46662A1DCB71B0007463FF /* V3Asset.swift in Sources */ = {isa = PBXBuildFile; fileRef = BF4666291DCB71B0007463FF /* V3Asset.swift */; };
		BF491CCF1F02A6CF0055EE44 /* Member+Patches.swift in Sources */ = {isa = PBXBuildFile; fileRef = BF491CCE1F02A6CF0055EE44 /* Member+Patches.swift */; };
		BF491CD71F0402F80055EE44 /* store2-31-0.wiredatabase in Resources */ = {isa = PBXBuildFile; fileRef = BF491CD61F0402F80055EE44 /* store2-31-0.wiredatabase */; };
		BF491CE41F063EDB0055EE44 /* Account.swift in Sources */ = {isa = PBXBuildFile; fileRef = BF491CE31F063EDB0055EE44 /* Account.swift */; };
		BF491CE61F063EE50055EE44 /* AccountStore.swift in Sources */ = {isa = PBXBuildFile; fileRef = BF491CE51F063EE50055EE44 /* AccountStore.swift */; };
		BF491CE81F063EEB0055EE44 /* AccountManager.swift in Sources */ = {isa = PBXBuildFile; fileRef = BF491CE71F063EEB0055EE44 /* AccountManager.swift */; };
		BF491CEA1F063F440055EE44 /* AccountTests.swift in Sources */ = {isa = PBXBuildFile; fileRef = BF491CDA1F0525DC0055EE44 /* AccountTests.swift */; };
		BF491CEB1F063F480055EE44 /* AccountManagerTests.swift in Sources */ = {isa = PBXBuildFile; fileRef = BF491CDC1F0525E50055EE44 /* AccountManagerTests.swift */; };
		BF491CEC1F063F4B0055EE44 /* AccountStoreTests.swift in Sources */ = {isa = PBXBuildFile; fileRef = BF491CDF1F0529D80055EE44 /* AccountStoreTests.swift */; };
		BF5AF287215156EE00449D43 /* store2-52-0.wiredatabase in Resources */ = {isa = PBXBuildFile; fileRef = BF5AF286215156EE00449D43 /* store2-52-0.wiredatabase */; };
		BF5DF5CD20F4EB3E002BCB67 /* ZMSystemMessage+NewConversation.swift in Sources */ = {isa = PBXBuildFile; fileRef = BF5DF5CC20F4EB3E002BCB67 /* ZMSystemMessage+NewConversation.swift */; };
		BF6ACFFB21060F7200FD762B /* store2-48-0.wiredatabase in Resources */ = {isa = PBXBuildFile; fileRef = BF6ACFFA21060F7200FD762B /* store2-48-0.wiredatabase */; };
		BF6EA4D21E2512E800B7BD4B /* ZMConversation+DisplayName.swift in Sources */ = {isa = PBXBuildFile; fileRef = BF6EA4D11E2512E800B7BD4B /* ZMConversation+DisplayName.swift */; };
		BF735CFD1E7050D5003BC61F /* ZMConversationTests+CallSystemMessages.swift in Sources */ = {isa = PBXBuildFile; fileRef = BF735CFB1E7050D0003BC61F /* ZMConversationTests+CallSystemMessages.swift */; };
		BF735CFF1E70626F003BC61F /* store2-27-0.wiredatabase in Resources */ = {isa = PBXBuildFile; fileRef = BF735CFE1E70626F003BC61F /* store2-27-0.wiredatabase */; };
		BF794FE61D1442B100E618C6 /* ZMClientMessageTests+Location.swift in Sources */ = {isa = PBXBuildFile; fileRef = BF794FE41D14425E00E618C6 /* ZMClientMessageTests+Location.swift */; };
		BF7D9C491D90286700949267 /* MessagingTest+UUID.swift in Sources */ = {isa = PBXBuildFile; fileRef = F9C8622A1D87DC18009AAC33 /* MessagingTest+UUID.swift */; };
		BF8361DA1F0A3C41009AE5AC /* NSSecureCoding+Swift.swift in Sources */ = {isa = PBXBuildFile; fileRef = BF8361D91F0A3C41009AE5AC /* NSSecureCoding+Swift.swift */; };
		BF85CF5F1D227A78006EDB97 /* LocationData.swift in Sources */ = {isa = PBXBuildFile; fileRef = BF85CF5E1D227A78006EDB97 /* LocationData.swift */; };
		BF8E024D1E606846003310E1 /* store2-26-0.wiredatabase in Resources */ = {isa = PBXBuildFile; fileRef = BF8E024C1E606846003310E1 /* store2-26-0.wiredatabase */; };
		BF8EDC741E53182F00DA6C40 /* store2-25-0.wiredatabase in Resources */ = {isa = PBXBuildFile; fileRef = BF8EDC731E53182F00DA6C40 /* store2-25-0.wiredatabase */; };
		BF8F3A831E4B61C70079E9E7 /* TextSearchQuery.swift in Sources */ = {isa = PBXBuildFile; fileRef = BF8F3A821E4B61C70079E9E7 /* TextSearchQuery.swift */; };
		BF949E5B1D3D17FB00587597 /* LinkPreview+ProtobufTests.swift in Sources */ = {isa = PBXBuildFile; fileRef = BF949E5A1D3D17FB00587597 /* LinkPreview+ProtobufTests.swift */; };
		BF989D0A1E8A6A120052BF8F /* SearchUserAsset.swift in Sources */ = {isa = PBXBuildFile; fileRef = BF989D091E8A6A120052BF8F /* SearchUserAsset.swift */; };
		BFB3BA731E28D38F0032A84F /* SharedObjectStoreTests.swift in Sources */ = {isa = PBXBuildFile; fileRef = BFB3BA721E28D38F0032A84F /* SharedObjectStoreTests.swift */; };
		BFC183E2210F57EA00601E5D /* store2-51-0.wiredatabase in Resources */ = {isa = PBXBuildFile; fileRef = BFC183E1210F57EA00601E5D /* store2-51-0.wiredatabase */; };
		BFCD502D21511D58008CD845 /* DraftMessage.swift in Sources */ = {isa = PBXBuildFile; fileRef = BFCD502C21511D58008CD845 /* DraftMessage.swift */; };
		BFCD8A2D1DCB4E8A00C6FCCF /* V2Asset.swift in Sources */ = {isa = PBXBuildFile; fileRef = BFCD8A2C1DCB4E8A00C6FCCF /* V2Asset.swift */; };
		BFCF31DB1DA50C650039B3DC /* GenericMessageTests+NativePush.swift in Sources */ = {isa = PBXBuildFile; fileRef = BFCF31DA1DA50C650039B3DC /* GenericMessageTests+NativePush.swift */; };
		BFE3A96C1ED2EC110024A05B /* ZMConversationListDirectoryTests+Teams.swift in Sources */ = {isa = PBXBuildFile; fileRef = BFE3A96B1ED2EC110024A05B /* ZMConversationListDirectoryTests+Teams.swift */; };
		BFE3A96E1ED301020024A05B /* ZMConversationListTests+Teams.swift in Sources */ = {isa = PBXBuildFile; fileRef = BFE3A96D1ED301020024A05B /* ZMConversationListTests+Teams.swift */; };
		BFE764431ED5AAE500C65C3E /* ZMConversation+TeamsTests.swift in Sources */ = {isa = PBXBuildFile; fileRef = BFE764421ED5AAE400C65C3E /* ZMConversation+TeamsTests.swift */; };
		BFF8AE8520E4E12A00988700 /* ZMMessage+ShouldDisplay.swift in Sources */ = {isa = PBXBuildFile; fileRef = BFF8AE8420E4E12A00988700 /* ZMMessage+ShouldDisplay.swift */; };
		BFFBFD931D59E3F00079773E /* ConversationMessage+Deletion.swift in Sources */ = {isa = PBXBuildFile; fileRef = BFFBFD921D59E3F00079773E /* ConversationMessage+Deletion.swift */; };
		BFFBFD951D59E49D0079773E /* ZMClientMessageTests+Deletion.swift in Sources */ = {isa = PBXBuildFile; fileRef = BFFBFD941D59E49D0079773E /* ZMClientMessageTests+Deletion.swift */; };
		CE4EDC091D6D9A3D002A20AA /* Reaction.swift in Sources */ = {isa = PBXBuildFile; fileRef = CE4EDC081D6D9A3D002A20AA /* Reaction.swift */; };
		CE4EDC0B1D6DC2D2002A20AA /* ConversationMessage+Reaction.swift in Sources */ = {isa = PBXBuildFile; fileRef = CE4EDC0A1D6DC2D2002A20AA /* ConversationMessage+Reaction.swift */; };
		CE58A3FF1CD3B3580037B626 /* ConversationMessage.swift in Sources */ = {isa = PBXBuildFile; fileRef = CE58A3FE1CD3B3580037B626 /* ConversationMessage.swift */; };
		CEB15E531D7EE5AB0048A011 /* ZMClientMessagesTests+Reaction.swift in Sources */ = {isa = PBXBuildFile; fileRef = CEB15E501D7EE53A0048A011 /* ZMClientMessagesTests+Reaction.swift */; };
		CEE525AA1CCA4C97001D06F9 /* NSString+RandomString.m in Sources */ = {isa = PBXBuildFile; fileRef = CEE525A91CCA4C97001D06F9 /* NSString+RandomString.m */; };
		D5D10DA9203B161700145497 /* ZMConversation+AccessMode.swift in Sources */ = {isa = PBXBuildFile; fileRef = D5D10DA8203B161700145497 /* ZMConversation+AccessMode.swift */; };
		D5D65A0D2074C97800D7F3C3 /* store2-44-0.wiredatabase in Resources */ = {isa = PBXBuildFile; fileRef = D5D65A0C2074C97700D7F3C3 /* store2-44-0.wiredatabase */; };
		D5FA30C52063DC2D00716618 /* BackupMetadata.swift in Sources */ = {isa = PBXBuildFile; fileRef = D5FA30C42063DC2D00716618 /* BackupMetadata.swift */; };
		D5FA30CB2063ECD400716618 /* BackupMetadataTests.swift in Sources */ = {isa = PBXBuildFile; fileRef = D5FA30CA2063ECD400716618 /* BackupMetadataTests.swift */; };
		D5FA30CF2063F8EC00716618 /* Version.swift in Sources */ = {isa = PBXBuildFile; fileRef = D5FA30CE2063F8EC00716618 /* Version.swift */; };
		D5FA30D12063FD3A00716618 /* VersionTests.swift in Sources */ = {isa = PBXBuildFile; fileRef = D5FA30D02063FD3A00716618 /* VersionTests.swift */; };
		E90AAE34279719D8003C7DB0 /* store2-98-0.wiredatabase in Resources */ = {isa = PBXBuildFile; fileRef = E90AAE33279719D8003C7DB0 /* store2-98-0.wiredatabase */; };
		E97A542827B122D80009DCCF /* AccessRoleMigrationTests.swift in Sources */ = {isa = PBXBuildFile; fileRef = E97A542727B122D80009DCCF /* AccessRoleMigrationTests.swift */; };
		E9C7DD9B27B533D000FB9AE8 /* AccessRoleMappingTests.swift in Sources */ = {isa = PBXBuildFile; fileRef = E9C7DD9A27B533D000FB9AE8 /* AccessRoleMappingTests.swift */; };
		EE002F222878345C0027D63A /* store2-104-0.wiredatabase in Resources */ = {isa = PBXBuildFile; fileRef = EE002F212878345C0027D63A /* store2-104-0.wiredatabase */; };
		EE032B3129A62CA600E1DDF3 /* ProteusSessionID.swift in Sources */ = {isa = PBXBuildFile; fileRef = EE032B2F29A62CA600E1DDF3 /* ProteusSessionID.swift */; };
		EE032B3229A62CA600E1DDF3 /* ProteusSessionID+Mapping.swift in Sources */ = {isa = PBXBuildFile; fileRef = EE032B3029A62CA600E1DDF3 /* ProteusSessionID+Mapping.swift */; };
		EE032B3629A62CD600E1DDF3 /* ProteusServiceTests.swift in Sources */ = {isa = PBXBuildFile; fileRef = EE032B3529A62CD600E1DDF3 /* ProteusServiceTests.swift */; };
		EE04084E28CA85B2009E4B8D /* Date+Helpers.swift in Sources */ = {isa = PBXBuildFile; fileRef = EE04084D28CA85B2009E4B8D /* Date+Helpers.swift */; };
		EE09EEB1255959F000919A6B /* ZMUserTests+AnalyticsIdentifier.swift in Sources */ = {isa = PBXBuildFile; fileRef = EE09EEB0255959F000919A6B /* ZMUserTests+AnalyticsIdentifier.swift */; };
		EE128A66286DE31200558550 /* UserClient+MLSPublicKeys.swift in Sources */ = {isa = PBXBuildFile; fileRef = EE128A65286DE31200558550 /* UserClient+MLSPublicKeys.swift */; };
		EE128A68286DE35F00558550 /* CodableHelpers.swift in Sources */ = {isa = PBXBuildFile; fileRef = EE128A67286DE35F00558550 /* CodableHelpers.swift */; };
		EE174FCE2522756700482A70 /* ZMConversationPerformanceTests.swift in Sources */ = {isa = PBXBuildFile; fileRef = EE174FCD2522756700482A70 /* ZMConversationPerformanceTests.swift */; };
		EE22185E2892C22C008EF6ED /* MockConversationEventProcessor.swift in Sources */ = {isa = PBXBuildFile; fileRef = EE22185D2892C22C008EF6ED /* MockConversationEventProcessor.swift */; };
		EE22F80929DD818B0053E1C6 /* BaseEARKeyDescription.swift in Sources */ = {isa = PBXBuildFile; fileRef = EE22F80829DD818B0053E1C6 /* BaseEARKeyDescription.swift */; };
		EE22F80B29DD81C50053E1C6 /* PublicEARKeyDescription.swift in Sources */ = {isa = PBXBuildFile; fileRef = EE22F80A29DD81C50053E1C6 /* PublicEARKeyDescription.swift */; };
		EE22F80D29DD81FC0053E1C6 /* PrivateEARKeyDescription.swift in Sources */ = {isa = PBXBuildFile; fileRef = EE22F80C29DD81FC0053E1C6 /* PrivateEARKeyDescription.swift */; };
		EE22F80F29DD82110053E1C6 /* DatabaseEARKeyDescription.swift in Sources */ = {isa = PBXBuildFile; fileRef = EE22F80E29DD82110053E1C6 /* DatabaseEARKeyDescription.swift */; };
		EE22F81229DD84ED0053E1C6 /* EARKeyRepository.swift in Sources */ = {isa = PBXBuildFile; fileRef = EE22F81129DD84ED0053E1C6 /* EARKeyRepository.swift */; };
		EE28991E26B4422800E7BAF0 /* Feature.ConferenceCalling.swift in Sources */ = {isa = PBXBuildFile; fileRef = EE28991D26B4422800E7BAF0 /* Feature.ConferenceCalling.swift */; };
		EE2BA00625CB3AA8001EB606 /* InvalidFeatureRemoval.swift in Sources */ = {isa = PBXBuildFile; fileRef = EE2BA00525CB3AA8001EB606 /* InvalidFeatureRemoval.swift */; };
		EE2BA00925CB3DE7001EB606 /* InvalidFeatureRemovalTests.swift in Sources */ = {isa = PBXBuildFile; fileRef = EE2BA00725CB3DE7001EB606 /* InvalidFeatureRemovalTests.swift */; };
		EE30F45B2592A357000FC69C /* AppLockController.PasscodeKeychainItem.swift in Sources */ = {isa = PBXBuildFile; fileRef = EE30F45A2592A357000FC69C /* AppLockController.PasscodeKeychainItem.swift */; };
		EE3C07E32698737D00CCB6FD /* store2-93-0.wiredatabase in Resources */ = {isa = PBXBuildFile; fileRef = EE3C07E22698737C00CCB6FD /* store2-93-0.wiredatabase */; };
		EE3EFE95253053B1009499E5 /* PotentialChangeDetector.swift in Sources */ = {isa = PBXBuildFile; fileRef = EE3EFE94253053B1009499E5 /* PotentialChangeDetector.swift */; };
		EE3EFE9725305A84009499E5 /* ModifiedObjects+Mergeable.swift in Sources */ = {isa = PBXBuildFile; fileRef = EE3EFE9625305A84009499E5 /* ModifiedObjects+Mergeable.swift */; };
		EE3EFEA1253090E0009499E5 /* PotentialChangeDetectorTests.swift in Sources */ = {isa = PBXBuildFile; fileRef = EE3EFEA0253090E0009499E5 /* PotentialChangeDetectorTests.swift */; };
		EE403ECA28D357AD00F78A36 /* ZMBaseTest+Async.swift in Sources */ = {isa = PBXBuildFile; fileRef = EE403EC928D357AD00F78A36 /* ZMBaseTest+Async.swift */; };
		EE428C4E29F01E4800ECB715 /* EARServiceTests.swift in Sources */ = {isa = PBXBuildFile; fileRef = EE428C4D29F01E4800ECB715 /* EARServiceTests.swift */; };
		EE428C5029F1247400ECB715 /* EARKeyGenerator.swift in Sources */ = {isa = PBXBuildFile; fileRef = EE428C4F29F1247400ECB715 /* EARKeyGenerator.swift */; };
		EE428C5229F1533000ECB715 /* EARKeyEncryptor.swift in Sources */ = {isa = PBXBuildFile; fileRef = EE428C5129F1533000ECB715 /* EARKeyEncryptor.swift */; };
		EE42938A252C437900E70670 /* Notification.Name+ManagedObjectObservation.swift in Sources */ = {isa = PBXBuildFile; fileRef = EE429389252C437900E70670 /* Notification.Name+ManagedObjectObservation.swift */; };
		EE42938C252C443000E70670 /* ManagedObjectObserverToken.swift in Sources */ = {isa = PBXBuildFile; fileRef = EE42938B252C443000E70670 /* ManagedObjectObserverToken.swift */; };
		EE42938E252C460000E70670 /* Changes.swift in Sources */ = {isa = PBXBuildFile; fileRef = EE42938D252C460000E70670 /* Changes.swift */; };
		EE429390252C466500E70670 /* ChangeInfoConsumer.swift in Sources */ = {isa = PBXBuildFile; fileRef = EE42938F252C466500E70670 /* ChangeInfoConsumer.swift */; };
		EE46B92828A511630063B38D /* ZMClientMessageTests+MLSEncryptedPayloadGenerator.swift in Sources */ = {isa = PBXBuildFile; fileRef = EE46B92728A511630063B38D /* ZMClientMessageTests+MLSEncryptedPayloadGenerator.swift */; };
		EE47346729A3784F00E6C04E /* AutoMockable.generated.swift in Sources */ = {isa = PBXBuildFile; fileRef = EE47346629A3784F00E6C04E /* AutoMockable.generated.swift */; };
		EE4CCA95256C558400848212 /* Feature.AppLock.swift in Sources */ = {isa = PBXBuildFile; fileRef = EE4CCA94256C558400848212 /* Feature.AppLock.swift */; };
		EE5316422A13B59500A9E0B1 /* LastUpdateEventIDRepository.swift in Sources */ = {isa = PBXBuildFile; fileRef = EE5316412A13B59500A9E0B1 /* LastUpdateEventIDRepository.swift */; };
		EE5E2C1526DFC31900C3928A /* MessageDestructionTimeoutType.swift in Sources */ = {isa = PBXBuildFile; fileRef = EE5E2C1426DFC31900C3928A /* MessageDestructionTimeoutType.swift */; };
		EE5E2C1926DFC67900C3928A /* MessageDestructionTimeoutValue.swift in Sources */ = {isa = PBXBuildFile; fileRef = EE5E2C1826DFC67900C3928A /* MessageDestructionTimeoutValue.swift */; };
		EE5F54CC259B22C400F11F3C /* Account+Keychain.swift in Sources */ = {isa = PBXBuildFile; fileRef = EE5F54CB259B22C400F11F3C /* Account+Keychain.swift */; };
		EE67F6C3296F05FD001D7C88 /* PINCache.xcframework in Frameworks */ = {isa = PBXBuildFile; fileRef = EE67F6C2296F05FD001D7C88 /* PINCache.xcframework */; };
		EE67F728296F0C6A001D7C88 /* WireTesting.framework in Frameworks */ = {isa = PBXBuildFile; fileRef = EE67F727296F0C6A001D7C88 /* WireTesting.framework */; };
		EE67F729296F0C6A001D7C88 /* WireTesting.framework in Embed Frameworks */ = {isa = PBXBuildFile; fileRef = EE67F727296F0C6A001D7C88 /* WireTesting.framework */; settings = {ATTRIBUTES = (CodeSignOnCopy, RemoveHeadersOnCopy, ); }; };
		EE68EEC9252DC4450013B242 /* ChangeDetector.swift in Sources */ = {isa = PBXBuildFile; fileRef = EE68EEC8252DC4450013B242 /* ChangeDetector.swift */; };
		EE68EECB252DC4730013B242 /* ExplicitChangeDetector.swift in Sources */ = {isa = PBXBuildFile; fileRef = EE68EECA252DC4720013B242 /* ExplicitChangeDetector.swift */; };
		EE6A57DA25BAE0C900F848DD /* BiometricsStateTests.swift in Sources */ = {isa = PBXBuildFile; fileRef = EE6A57D925BAE0C900F848DD /* BiometricsStateTests.swift */; };
		EE6A57DC25BAE3D700F848DD /* MockLAContext.swift in Sources */ = {isa = PBXBuildFile; fileRef = EE6A57DB25BAE3D700F848DD /* MockLAContext.swift */; };
		EE6A57DE25BAE40700F848DD /* MockBiometricsState.swift in Sources */ = {isa = PBXBuildFile; fileRef = EE6A57DD25BAE40700F848DD /* MockBiometricsState.swift */; };
		EE6A57E025BB1C6800F848DD /* AppLockController.State.swift in Sources */ = {isa = PBXBuildFile; fileRef = EE6A57DF25BB1C6800F848DD /* AppLockController.State.swift */; };
		EE6CB3DC24E2A4E500B0EADD /* store2-83-0.wiredatabase in Resources */ = {isa = PBXBuildFile; fileRef = EE6CB3DB24E2A38500B0EADD /* store2-83-0.wiredatabase */; };
		EE6CB3DE24E2D24F00B0EADD /* ZMGenericMessageDataTests.swift in Sources */ = {isa = PBXBuildFile; fileRef = EE6CB3DD24E2D24F00B0EADD /* ZMGenericMessageDataTests.swift */; };
		EE715B7D256D153E00087A22 /* FeatureServiceTests.swift in Sources */ = {isa = PBXBuildFile; fileRef = EE715B7C256D153E00087A22 /* FeatureServiceTests.swift */; };
		EE770DAF25344B4F00163C4A /* NotificationDispatcher.OperationMode.swift in Sources */ = {isa = PBXBuildFile; fileRef = EE770DAE25344B4F00163C4A /* NotificationDispatcher.OperationMode.swift */; };
		EE79699629D4684C00075E38 /* CryptoboxMigrationManager.swift in Sources */ = {isa = PBXBuildFile; fileRef = EE79699529D4684C00075E38 /* CryptoboxMigrationManager.swift */; };
		EE79699829D469A800075E38 /* CryptoboxMigrationManagerTests.swift in Sources */ = {isa = PBXBuildFile; fileRef = EE79699729D469A700075E38 /* CryptoboxMigrationManagerTests.swift */; };
		EE82625129A8D6BD0023B13A /* ZMClientMessageTests+OTR.swift in Sources */ = {isa = PBXBuildFile; fileRef = EE82625029A8D6BD0023B13A /* ZMClientMessageTests+OTR.swift */; };
		EE84227028EC353900B80FE5 /* MLSActionExecutorTests.swift in Sources */ = {isa = PBXBuildFile; fileRef = EE84226F28EC353900B80FE5 /* MLSActionExecutorTests.swift */; };
		EE8B09AD25B86AB10057E85C /* AppLockError.swift in Sources */ = {isa = PBXBuildFile; fileRef = EE8B09AC25B86AB10057E85C /* AppLockError.swift */; };
		EE8B09AF25B86BB20057E85C /* AppLockPasscodePreference.swift in Sources */ = {isa = PBXBuildFile; fileRef = EE8B09AE25B86BB20057E85C /* AppLockPasscodePreference.swift */; };
		EE8DA9632954A02400F58B79 /* WireProtos.framework in Frameworks */ = {isa = PBXBuildFile; fileRef = EE8DA9622954A02400F58B79 /* WireProtos.framework */; };
		EE8DA9672954A02B00F58B79 /* WireCryptobox.framework in Frameworks */ = {isa = PBXBuildFile; fileRef = EE8DA9662954A02B00F58B79 /* WireCryptobox.framework */; };
		EE8DA96A2954A03100F58B79 /* WireTransport.framework in Frameworks */ = {isa = PBXBuildFile; fileRef = EE8DA9692954A03100F58B79 /* WireTransport.framework */; };
		EE8DA96D2954A03800F58B79 /* WireLinkPreview.framework in Frameworks */ = {isa = PBXBuildFile; fileRef = EE8DA96C2954A03800F58B79 /* WireLinkPreview.framework */; };
		EE8DA9702954A03E00F58B79 /* WireImages.framework in Frameworks */ = {isa = PBXBuildFile; fileRef = EE8DA96F2954A03E00F58B79 /* WireImages.framework */; };
		EE980FB22834EB3A00CC6B9F /* store2-100-0.wiredatabase in Resources */ = {isa = PBXBuildFile; fileRef = EE980FB12834EB3A00CC6B9F /* store2-100-0.wiredatabase */; };
		EE98878E28882BFF002340D2 /* MLSServiceTests.swift in Sources */ = {isa = PBXBuildFile; fileRef = EE98878D28882BFF002340D2 /* MLSServiceTests.swift */; };
		EE98879228882C8F002340D2 /* MockMLSService.swift in Sources */ = {isa = PBXBuildFile; fileRef = EE98879128882C8F002340D2 /* MockMLSService.swift */; };
		EE997A1425062295008336D2 /* Logging.swift in Sources */ = {isa = PBXBuildFile; fileRef = EE997A1325062295008336D2 /* Logging.swift */; };
		EE997A16250629DC008336D2 /* ZMMessage+ProcessingError.swift in Sources */ = {isa = PBXBuildFile; fileRef = EE997A15250629DC008336D2 /* ZMMessage+ProcessingError.swift */; };
		EE9AD9162696F01700DD5F51 /* FeatureService.swift in Sources */ = {isa = PBXBuildFile; fileRef = EE9AD9152696F01700DD5F51 /* FeatureService.swift */; };
		EE9ADC47286F38D1002B2148 /* store2-102-0.wiredatabase in Resources */ = {isa = PBXBuildFile; fileRef = EE9ADC46286F38D1002B2148 /* store2-102-0.wiredatabase */; };
		EE9B9F572993E57900A257BC /* NSManagedObjectContext+ProteusService.swift in Sources */ = {isa = PBXBuildFile; fileRef = EE9B9F562993E57900A257BC /* NSManagedObjectContext+ProteusService.swift */; };
		EE9B9F5929964F6A00A257BC /* NSManagedObjectContext+CoreCrypto.swift in Sources */ = {isa = PBXBuildFile; fileRef = EE9B9F5829964F6A00A257BC /* NSManagedObjectContext+CoreCrypto.swift */; };
		EEA985982555668A002BEF02 /* ZMUser+AnalyticsIdentifier.swift in Sources */ = {isa = PBXBuildFile; fileRef = EEA985972555668A002BEF02 /* ZMUser+AnalyticsIdentifier.swift */; };
		EEAAD75A252C6D2700E6A44E /* UnreadMessages.swift in Sources */ = {isa = PBXBuildFile; fileRef = EEAAD759252C6D2700E6A44E /* UnreadMessages.swift */; };
		EEAAD75C252C6DAE00E6A44E /* ModifiedObjects.swift in Sources */ = {isa = PBXBuildFile; fileRef = EEAAD75B252C6DAE00E6A44E /* ModifiedObjects.swift */; };
		EEAAD75E252C711800E6A44E /* ZMManagedObject+ClassIdentifier.swift in Sources */ = {isa = PBXBuildFile; fileRef = EEAAD75D252C711800E6A44E /* ZMManagedObject+ClassIdentifier.swift */; };
		EEAAD760252C713E00E6A44E /* ClassIdentifier.swift in Sources */ = {isa = PBXBuildFile; fileRef = EEAAD75F252C713E00E6A44E /* ClassIdentifier.swift */; };
		EEB121AE2A175C9500E74D39 /* LastEventIDRepositoryTests.swift in Sources */ = {isa = PBXBuildFile; fileRef = EEB121AD2A175C9500E74D39 /* LastEventIDRepositoryTests.swift */; };
		EEB5DE0A283784F9009B4741 /* Feature+DigitalSignature.swift in Sources */ = {isa = PBXBuildFile; fileRef = EEB5DE09283784F9009B4741 /* Feature+DigitalSignature.swift */; };
		EEB5DE112837BD52009B4741 /* store2-101-0.wiredatabase in Resources */ = {isa = PBXBuildFile; fileRef = EEB5DE102837BD52009B4741 /* store2-101-0.wiredatabase */; };
		EEB803AB283F61E600412F62 /* Feature.MLS.swift in Sources */ = {isa = PBXBuildFile; fileRef = EEB803AA283F61E600412F62 /* Feature.MLS.swift */; };
		EEBACDA525B9C243000210AC /* LAContextProtocol.swift in Sources */ = {isa = PBXBuildFile; fileRef = EEBACDA425B9C243000210AC /* LAContextProtocol.swift */; };
		EEBACDA725B9C2C6000210AC /* AppLockType.swift in Sources */ = {isa = PBXBuildFile; fileRef = EEBACDA625B9C2C6000210AC /* AppLockType.swift */; };
		EEBACDA925B9C47E000210AC /* AppLockController.Config.swift in Sources */ = {isa = PBXBuildFile; fileRef = EEBACDA825B9C47E000210AC /* AppLockController.Config.swift */; };
		EEBACDAB25B9C4B0000210AC /* AppLockAuthenticationResult.swift in Sources */ = {isa = PBXBuildFile; fileRef = EEBACDAA25B9C4B0000210AC /* AppLockAuthenticationResult.swift */; };
		EEBF69ED28A2724800195771 /* ZMConversationTests+MLS.swift in Sources */ = {isa = PBXBuildFile; fileRef = EEBF69EC28A2724800195771 /* ZMConversationTests+MLS.swift */; };
		EEBFA2E829D1D94B0004E8B4 /* ProteusError.swift in Sources */ = {isa = PBXBuildFile; fileRef = EEBFA2E729D1D94B0004E8B4 /* ProteusError.swift */; };
		EEC3BC742888403000BFDC35 /* MockCoreCrypto.swift in Sources */ = {isa = PBXBuildFile; fileRef = EEC3BC732888403000BFDC35 /* MockCoreCrypto.swift */; };
		EEC3BC76288855C000BFDC35 /* MockMLSActionsProvider.swift in Sources */ = {isa = PBXBuildFile; fileRef = EEC3BC75288855C000BFDC35 /* MockMLSActionsProvider.swift */; };
		EEC47ED627A81EF60020B599 /* Feature+ClassifiedDomains.swift in Sources */ = {isa = PBXBuildFile; fileRef = EEC47ED527A81EF60020B599 /* Feature+ClassifiedDomains.swift */; };
		EEC57C4A29E407CC0068DFDA /* EARService.swift in Sources */ = {isa = PBXBuildFile; fileRef = EEC57C4929E407CC0068DFDA /* EARService.swift */; };
		EEC8064E28CF4C2D00DD58E9 /* MockStaleMLSKeyDetector.swift in Sources */ = {isa = PBXBuildFile; fileRef = EEC8064D28CF4C2D00DD58E9 /* MockStaleMLSKeyDetector.swift */; };
		EEC80B3629B0AD8100099727 /* NSManagedObjectContext+ProteusProvider.swift in Sources */ = {isa = PBXBuildFile; fileRef = EEC80B3529B0AD8100099727 /* NSManagedObjectContext+ProteusProvider.swift */; };
		EEC80B5C29B611CA00099727 /* PersistedDataPatch.swift in Sources */ = {isa = PBXBuildFile; fileRef = EEC80B5B29B611CA00099727 /* PersistedDataPatch.swift */; };
		EECCF10429D1BC7B000C0BF3 /* ProteusError+CBox.swift in Sources */ = {isa = PBXBuildFile; fileRef = EECCF10329D1BC7B000C0BF3 /* ProteusError+CBox.swift */; };
		EECFAA3826D52EB700D9E100 /* Feature.SelfDeletingMessages.swift in Sources */ = {isa = PBXBuildFile; fileRef = EECFAA3726D52EB700D9E100 /* Feature.SelfDeletingMessages.swift */; };
		EEDA9C0E2510F3D5003A5B27 /* ZMConversation+EncryptionAtRest.swift in Sources */ = {isa = PBXBuildFile; fileRef = EEDA9C0D2510F3D5003A5B27 /* ZMConversation+EncryptionAtRest.swift */; };
		EEDA9C152513A1DA003A5B27 /* ZMClientMessage+EncryptionAtRest.swift in Sources */ = {isa = PBXBuildFile; fileRef = EEDA9C132513A0A5003A5B27 /* ZMClientMessage+EncryptionAtRest.swift */; };
		EEDB51DB255410D000F35A29 /* GenericMessageHelperTests.swift in Sources */ = {isa = PBXBuildFile; fileRef = EEDB51DA255410D000F35A29 /* GenericMessageHelperTests.swift */; };
		EEDD426A28633B2800C9EBC4 /* ZMUser+Patches.swift in Sources */ = {isa = PBXBuildFile; fileRef = EEDD426928633B2800C9EBC4 /* ZMUser+Patches.swift */; };
		EEDE7DB728EC1618007DC6A3 /* MockMLSActionExecutor.swift in Sources */ = {isa = PBXBuildFile; fileRef = EEDE7DB628EC1618007DC6A3 /* MockMLSActionExecutor.swift */; };
		EEE186B2259CC7CD008707CA /* AppLockDelegate.swift in Sources */ = {isa = PBXBuildFile; fileRef = EEE186B1259CC7CC008707CA /* AppLockDelegate.swift */; };
		EEE83B4A1FBB496B00FC0296 /* ZMMessageTimerTests.swift in Sources */ = {isa = PBXBuildFile; fileRef = EEE83B491FBB496B00FC0296 /* ZMMessageTimerTests.swift */; };
		EEF0BC3128EEC02400ED16CA /* MockSyncStatus.swift in Sources */ = {isa = PBXBuildFile; fileRef = EEF0BC3028EEC02400ED16CA /* MockSyncStatus.swift */; };
		EEF4010723A9213B007B1A97 /* UserType+Team.swift in Sources */ = {isa = PBXBuildFile; fileRef = EEF4010623A9213B007B1A97 /* UserType+Team.swift */; };
		EEF6E3CA28D89251001C1799 /* StaleMLSKeyDetectorTests.swift in Sources */ = {isa = PBXBuildFile; fileRef = EEF6E3C928D89251001C1799 /* StaleMLSKeyDetectorTests.swift */; };
		EEFAAC3528DDE2B1009940E7 /* CoreCryptoCallbacksTests.swift in Sources */ = {isa = PBXBuildFile; fileRef = EEFAAC3328DDE27F009940E7 /* CoreCryptoCallbacksTests.swift */; };
		EEFC3EE72208311200D3091A /* ZMConversation+HasMessages.swift in Sources */ = {isa = PBXBuildFile; fileRef = EEFC3EE62208311200D3091A /* ZMConversation+HasMessages.swift */; };
		EEFC3EE922083B0900D3091A /* ZMConversationTests+HasMessages.swift in Sources */ = {isa = PBXBuildFile; fileRef = EEFC3EE822083B0900D3091A /* ZMConversationTests+HasMessages.swift */; };
		EF17175B22D4CC8E00697EB0 /* Team+MockTeam.swift in Sources */ = {isa = PBXBuildFile; fileRef = EF17175A22D4CC8E00697EB0 /* Team+MockTeam.swift */; };
		EF18C7E61F9E4F8A0085A832 /* ZMUser+Filename.swift in Sources */ = {isa = PBXBuildFile; fileRef = EF18C7E51F9E4F8A0085A832 /* ZMUser+Filename.swift */; };
		EF1F4F542301634500E4872C /* ZMSystemMessage+ChildMessages.swift in Sources */ = {isa = PBXBuildFile; fileRef = EF1F4F532301634500E4872C /* ZMSystemMessage+ChildMessages.swift */; };
		EF1F850422FD71BB0020F6DC /* ZMOTRMessage+VerifySender.swift in Sources */ = {isa = PBXBuildFile; fileRef = EF1F850322FD71BB0020F6DC /* ZMOTRMessage+VerifySender.swift */; };
		EF2C247322AFF368009389C6 /* store2-72-0.wiredatabase in Resources */ = {isa = PBXBuildFile; fileRef = EF2C247222AFF368009389C6 /* store2-72-0.wiredatabase */; };
		EF2CBDA720061E2D0004F65E /* ServiceUser.swift in Sources */ = {isa = PBXBuildFile; fileRef = EF2CBDA620061E2D0004F65E /* ServiceUser.swift */; };
		EF3510FA22CA07BB00115B97 /* ZMConversationTests+Transport.swift in Sources */ = {isa = PBXBuildFile; fileRef = EF3510F922CA07BB00115B97 /* ZMConversationTests+Transport.swift */; };
		EF451EA620066E5A005C12F1 /* store2-40-0.wiredatabase in Resources */ = {isa = PBXBuildFile; fileRef = EF451EA520066E53005C12F1 /* store2-40-0.wiredatabase */; };
		EF9A46FF2109FC3A00085102 /* store2-49-0.wiredatabase in Resources */ = {isa = PBXBuildFile; fileRef = EF9A46FE2109FC3700085102 /* store2-49-0.wiredatabase */; };
		EF9A47012109FCAE00085102 /* store2-50-0.wiredatabase in Resources */ = {isa = PBXBuildFile; fileRef = EF9A47002109FCAE00085102 /* store2-50-0.wiredatabase */; };
		EF9A4703210A026600085102 /* ZMConversationTests+Language.swift in Sources */ = {isa = PBXBuildFile; fileRef = EF9A4702210A026600085102 /* ZMConversationTests+Language.swift */; };
		EFD0B02D21087DC80065EBF3 /* ZMConversation+Language.swift in Sources */ = {isa = PBXBuildFile; fileRef = EFD0B02C21087DC80065EBF3 /* ZMConversation+Language.swift */; };
		F110503D2220439900F3EB62 /* ZMUser+RichProfile.swift in Sources */ = {isa = PBXBuildFile; fileRef = F110503C2220439900F3EB62 /* ZMUser+RichProfile.swift */; };
		F11F3E891FA32463007B6D3D /* InvalidClientsRemoval.swift in Sources */ = {isa = PBXBuildFile; fileRef = F11F3E881FA32463007B6D3D /* InvalidClientsRemoval.swift */; };
		F11F3E8B1FA32AA0007B6D3D /* InvalidClientsRemovalTests.swift in Sources */ = {isa = PBXBuildFile; fileRef = F11F3E8A1FA32AA0007B6D3D /* InvalidClientsRemovalTests.swift */; };
		F125BAD71EE9849B0018C2F8 /* ZMConversation+SystemMessages.swift in Sources */ = {isa = PBXBuildFile; fileRef = F125BAD61EE9849B0018C2F8 /* ZMConversation+SystemMessages.swift */; };
		F12BD0B01E4DCEC40012ADBA /* ZMMessage+Insert.swift in Sources */ = {isa = PBXBuildFile; fileRef = F12BD0AF1E4DCEC40012ADBA /* ZMMessage+Insert.swift */; };
		F137EEBE212C14300043FDEB /* ZMConversation+Services.swift in Sources */ = {isa = PBXBuildFile; fileRef = F137EEBD212C14300043FDEB /* ZMConversation+Services.swift */; };
		F13A89D1210628F700AB40CB /* PushToken.swift in Sources */ = {isa = PBXBuildFile; fileRef = F13A89D0210628F600AB40CB /* PushToken.swift */; };
		F14B7AFF2220302B00458624 /* ZMUser+Predicates.swift in Sources */ = {isa = PBXBuildFile; fileRef = F14B7AFE2220302B00458624 /* ZMUser+Predicates.swift */; };
		F14B9C6F212DB467004B6D7D /* ZMBaseManagedObjectTest+Helpers.swift in Sources */ = {isa = PBXBuildFile; fileRef = F14B9C6E212DB467004B6D7D /* ZMBaseManagedObjectTest+Helpers.swift */; };
		F14FA377221DB05B005E7EF5 /* MockBackgroundActivityManager.swift in Sources */ = {isa = PBXBuildFile; fileRef = F14FA376221DB05B005E7EF5 /* MockBackgroundActivityManager.swift */; };
		F1517922212DAE2E00BA3EBD /* ZMConversationTests+Services.swift in Sources */ = {isa = PBXBuildFile; fileRef = F1517921212DAE2E00BA3EBD /* ZMConversationTests+Services.swift */; };
		F163784F1E5C454C00898F84 /* ZMConversation+Patches.swift in Sources */ = {isa = PBXBuildFile; fileRef = F163784E1E5C454C00898F84 /* ZMConversation+Patches.swift */; };
		F16378511E5C805100898F84 /* ZMConversationSecurityLevel.swift in Sources */ = {isa = PBXBuildFile; fileRef = F16378501E5C805100898F84 /* ZMConversationSecurityLevel.swift */; };
		F179B5DA2062B77300C13DFD /* CoreDataStack+Backup.swift in Sources */ = {isa = PBXBuildFile; fileRef = F179B5D92062B77300C13DFD /* CoreDataStack+Backup.swift */; };
		F188A8992225492400BA53A5 /* store2-63-0.wiredatabase in Resources */ = {isa = PBXBuildFile; fileRef = F188A8982225492400BA53A5 /* store2-63-0.wiredatabase */; };
		F188A89B2225698C00BA53A5 /* store2-64-0.wiredatabase in Resources */ = {isa = PBXBuildFile; fileRef = F188A89A2225698C00BA53A5 /* store2-64-0.wiredatabase */; };
		F18998831E7AC6D900E579A2 /* ZMUser.swift in Sources */ = {isa = PBXBuildFile; fileRef = F18998821E7AC6D900E579A2 /* ZMUser.swift */; };
		F18998861E7AEECF00E579A2 /* ZMUserTests+Swift.swift in Sources */ = {isa = PBXBuildFile; fileRef = F18998841E7AEEC900E579A2 /* ZMUserTests+Swift.swift */; };
		F189988B1E7AF80500E579A2 /* store2-28-0.wiredatabase in Resources */ = {isa = PBXBuildFile; fileRef = F189988A1E7AF80500E579A2 /* store2-28-0.wiredatabase */; };
		F18998A61E7BE03800E579A2 /* zmessaging.xcdatamodeld in Sources */ = {isa = PBXBuildFile; fileRef = F189988C1E7BE03800E579A2 /* zmessaging.xcdatamodeld */; };
		F1B025621E53500400900C65 /* ZMConversationTests+PrepareToSend.swift in Sources */ = {isa = PBXBuildFile; fileRef = F1B025601E534CF900900C65 /* ZMConversationTests+PrepareToSend.swift */; };
		F1B58928202DCF0C002BB59B /* ZMConversationTests+CreationSystemMessages.swift in Sources */ = {isa = PBXBuildFile; fileRef = F1B58926202DCEF9002BB59B /* ZMConversationTests+CreationSystemMessages.swift */; };
		F1C867701FA9CCB5001505E8 /* DuplicateMerging.swift in Sources */ = {isa = PBXBuildFile; fileRef = F1C8676F1FA9CCB5001505E8 /* DuplicateMerging.swift */; };
		F1C867851FAA0D48001505E8 /* ZMUser+Create.swift in Sources */ = {isa = PBXBuildFile; fileRef = F1C867841FAA0D48001505E8 /* ZMUser+Create.swift */; };
		F1FDF2F721B152BC00E037A1 /* GenericMessage+Helper.swift in Sources */ = {isa = PBXBuildFile; fileRef = F1FDF2F521B152BC00E037A1 /* GenericMessage+Helper.swift */; };
		F1FDF2F821B152BC00E037A1 /* GenericMessage+Hashing.swift in Sources */ = {isa = PBXBuildFile; fileRef = F1FDF2F621B152BC00E037A1 /* GenericMessage+Hashing.swift */; };
		F1FDF2FA21B1555A00E037A1 /* ZMClientMessage+Location.swift in Sources */ = {isa = PBXBuildFile; fileRef = F1FDF2F921B1555A00E037A1 /* ZMClientMessage+Location.swift */; };
		F1FDF2FE21B1572500E037A1 /* ZMGenericMessageData.swift in Sources */ = {isa = PBXBuildFile; fileRef = F1FDF2FD21B1572500E037A1 /* ZMGenericMessageData.swift */; };
		F1FDF30021B1580400E037A1 /* GenericMessage+Utils.swift in Sources */ = {isa = PBXBuildFile; fileRef = F1FDF2FF21B1580400E037A1 /* GenericMessage+Utils.swift */; };
		F90D99A51E02DC6B00034070 /* AssetCollectionBatched.swift in Sources */ = {isa = PBXBuildFile; fileRef = F90D99A41E02DC6B00034070 /* AssetCollectionBatched.swift */; };
		F90D99A81E02E22900034070 /* AssetCollectionBatchedTests.swift in Sources */ = {isa = PBXBuildFile; fileRef = F90D99A61E02E22400034070 /* AssetCollectionBatchedTests.swift */; };
		F91EAAC61D885D7B0010ACBE /* video.mp4 in Resources */ = {isa = PBXBuildFile; fileRef = F91EAAC41D885D720010ACBE /* video.mp4 */; };
		F920AE171E38C547001BC14F /* NotificationObservers.swift in Sources */ = {isa = PBXBuildFile; fileRef = F920AE161E38C547001BC14F /* NotificationObservers.swift */; };
		F920AE2A1E3A5FDD001BC14F /* Dictionary+Mapping.swift in Sources */ = {isa = PBXBuildFile; fileRef = F920AE291E3A5FDD001BC14F /* Dictionary+Mapping.swift */; };
		F920AE3B1E3B844E001BC14F /* SearchUserObserverCenterTests.swift in Sources */ = {isa = PBXBuildFile; fileRef = F920AE391E3B8445001BC14F /* SearchUserObserverCenterTests.swift */; };
		F929C1751E41EBE20018ADA4 /* PersonName.swift in Sources */ = {isa = PBXBuildFile; fileRef = F929C1731E41D3480018ADA4 /* PersonName.swift */; };
		F929C17B1E423B620018ADA4 /* SnapshotCenterTests.swift in Sources */ = {isa = PBXBuildFile; fileRef = F929C17A1E423B620018ADA4 /* SnapshotCenterTests.swift */; };
		F92C99281DAE8D070034AFDD /* GenericMessageTests+Obfuscation.swift in Sources */ = {isa = PBXBuildFile; fileRef = F92C99271DAE8D060034AFDD /* GenericMessageTests+Obfuscation.swift */; };
		F92C992A1DAFBC910034AFDD /* ZMConversation+SelfDeletingMessages.swift in Sources */ = {isa = PBXBuildFile; fileRef = F92C99291DAFBC910034AFDD /* ZMConversation+SelfDeletingMessages.swift */; };
		F92C992D1DAFC5AC0034AFDD /* ZMConversationTests+Ephemeral.swift in Sources */ = {isa = PBXBuildFile; fileRef = F92C992B1DAFC58A0034AFDD /* ZMConversationTests+Ephemeral.swift */; };
		F93265211D8950F10076AAD6 /* NSManagedObjectContext+FetchRequest.swift in Sources */ = {isa = PBXBuildFile; fileRef = F93265201D8950F10076AAD6 /* NSManagedObjectContext+FetchRequest.swift */; };
		F93265291D89648B0076AAD6 /* ZMAssetClientMessageTests.swift in Sources */ = {isa = PBXBuildFile; fileRef = F9B71F5D1CB2BC85001DB03F /* ZMAssetClientMessageTests.swift */; };
		F9331C521CB3BC6800139ECC /* CryptoBoxTests.swift in Sources */ = {isa = PBXBuildFile; fileRef = F9331C501CB3BC6800139ECC /* CryptoBoxTests.swift */; };
		F9331C561CB3BCF300139ECC /* OtrBaseTest.swift in Sources */ = {isa = PBXBuildFile; fileRef = F9331C541CB3BCDA00139ECC /* OtrBaseTest.swift */; };
		F9331C5A1CB3BECB00139ECC /* ZMClientMessageTests+OTR_Legacy.swift in Sources */ = {isa = PBXBuildFile; fileRef = F9331C591CB3BECB00139ECC /* ZMClientMessageTests+OTR_Legacy.swift */; };
		F9331C5C1CB3BF9F00139ECC /* UserClientKeyStoreTests.swift in Sources */ = {isa = PBXBuildFile; fileRef = F9331C5B1CB3BF9F00139ECC /* UserClientKeyStoreTests.swift */; };
		F9331C771CB4165100139ECC /* NSString+ZMPersonName.h in Headers */ = {isa = PBXBuildFile; fileRef = F9331C751CB4165100139ECC /* NSString+ZMPersonName.h */; settings = {ATTRIBUTES = (Public, ); }; };
		F9331C781CB4165100139ECC /* NSString+ZMPersonName.m in Sources */ = {isa = PBXBuildFile; fileRef = F9331C761CB4165100139ECC /* NSString+ZMPersonName.m */; };
		F9331C831CB4191B00139ECC /* NSPredicate+ZMSearch.h in Headers */ = {isa = PBXBuildFile; fileRef = F9331C811CB4191B00139ECC /* NSPredicate+ZMSearch.h */; settings = {ATTRIBUTES = (Public, ); }; };
		F9331C841CB4191B00139ECC /* NSPredicate+ZMSearch.m in Sources */ = {isa = PBXBuildFile; fileRef = F9331C821CB4191B00139ECC /* NSPredicate+ZMSearch.m */; };
		F9331C871CB419B500139ECC /* NSFetchRequest+ZMRelationshipKeyPaths.h in Headers */ = {isa = PBXBuildFile; fileRef = F9331C851CB419B500139ECC /* NSFetchRequest+ZMRelationshipKeyPaths.h */; settings = {ATTRIBUTES = (Public, ); }; };
		F9331C881CB419B500139ECC /* NSFetchRequest+ZMRelationshipKeyPaths.m in Sources */ = {isa = PBXBuildFile; fileRef = F9331C861CB419B500139ECC /* NSFetchRequest+ZMRelationshipKeyPaths.m */; };
		F93A30251D6EFB47005CCB1D /* ZMMessageConfirmation.swift in Sources */ = {isa = PBXBuildFile; fileRef = F93A30231D6EFB47005CCB1D /* ZMMessageConfirmation.swift */; };
		F93A302F1D6F2633005CCB1D /* ZMMessageTests+Confirmation.swift in Sources */ = {isa = PBXBuildFile; fileRef = F93A302E1D6F2633005CCB1D /* ZMMessageTests+Confirmation.swift */; };
		F93C4C7D1E24E1B1007E9CEE /* NotificationDispatcher.swift in Sources */ = {isa = PBXBuildFile; fileRef = F93C4C7C1E24E1B1007E9CEE /* NotificationDispatcher.swift */; };
		F93C4C7F1E24F832007E9CEE /* NotificationDispatcherTests.swift in Sources */ = {isa = PBXBuildFile; fileRef = F93C4C7E1E24F832007E9CEE /* NotificationDispatcherTests.swift */; };
		F943BC2D1E88FEC80048A768 /* ChangedIndexes.swift in Sources */ = {isa = PBXBuildFile; fileRef = F943BC2C1E88FEC80048A768 /* ChangedIndexes.swift */; };
		F94A208F1CB51AF50059632A /* ManagedObjectValidationTests.m in Sources */ = {isa = PBXBuildFile; fileRef = F94A208E1CB51AF50059632A /* ManagedObjectValidationTests.m */; };
		F963E9701D9ADD5A00098AD3 /* ZMImageAssetEncryptionKeys.h in Headers */ = {isa = PBXBuildFile; fileRef = F963E96B1D9ADD5A00098AD3 /* ZMImageAssetEncryptionKeys.h */; settings = {ATTRIBUTES = (Public, ); }; };
		F963E9711D9ADD5A00098AD3 /* ZMImageAssetEncryptionKeys.m in Sources */ = {isa = PBXBuildFile; fileRef = F963E96C1D9ADD5A00098AD3 /* ZMImageAssetEncryptionKeys.m */; };
		F963E9741D9BF9ED00098AD3 /* ProtosTests.swift in Sources */ = {isa = PBXBuildFile; fileRef = F963E9721D9BF9E300098AD3 /* ProtosTests.swift */; };
		F963E9801D9C09E700098AD3 /* ZMMessageTimer.h in Headers */ = {isa = PBXBuildFile; fileRef = F963E97E1D9C09E700098AD3 /* ZMMessageTimer.h */; settings = {ATTRIBUTES = (Public, ); }; };
		F963E9811D9C09E700098AD3 /* ZMMessageTimer.m in Sources */ = {isa = PBXBuildFile; fileRef = F963E97F1D9C09E700098AD3 /* ZMMessageTimer.m */; };
		F963E9831D9C0DC400098AD3 /* ZMMessageDestructionTimer.swift in Sources */ = {isa = PBXBuildFile; fileRef = F963E9821D9C0DC400098AD3 /* ZMMessageDestructionTimer.swift */; };
		F963E9861D9D485900098AD3 /* ZMClientMessageTests+Ephemeral.swift in Sources */ = {isa = PBXBuildFile; fileRef = F963E9841D9D47D100098AD3 /* ZMClientMessageTests+Ephemeral.swift */; };
		F963E9931D9E9D1800098AD3 /* ZMAssetClientMessageTests+Ephemeral.swift in Sources */ = {isa = PBXBuildFile; fileRef = F963E9921D9E9D1800098AD3 /* ZMAssetClientMessageTests+Ephemeral.swift */; };
		F991CE191CB55E95004D8465 /* ZMSearchUserTests.m in Sources */ = {isa = PBXBuildFile; fileRef = F991CE181CB55E95004D8465 /* ZMSearchUserTests.m */; };
		F991CE1B1CB561B0004D8465 /* ZMAddressBookContact.m in Sources */ = {isa = PBXBuildFile; fileRef = F991CE1A1CB561B0004D8465 /* ZMAddressBookContact.m */; };
		F99C5B8A1ED460E20049CCD7 /* TeamChangeInfo.swift in Sources */ = {isa = PBXBuildFile; fileRef = F99C5B891ED460E20049CCD7 /* TeamChangeInfo.swift */; };
		F99C5B8C1ED466760049CCD7 /* TeamObserverTests.swift in Sources */ = {isa = PBXBuildFile; fileRef = F99C5B8B1ED466760049CCD7 /* TeamObserverTests.swift */; };
		F9A706501CAEE01D00C2F5FE /* NSManagedObjectContext+tests.h in Headers */ = {isa = PBXBuildFile; fileRef = F9A705CA1CAEE01D00C2F5FE /* NSManagedObjectContext+tests.h */; settings = {ATTRIBUTES = (Public, ); }; };
		F9A706511CAEE01D00C2F5FE /* NSManagedObjectContext+zmessaging-Internal.h in Headers */ = {isa = PBXBuildFile; fileRef = F9A705CB1CAEE01D00C2F5FE /* NSManagedObjectContext+zmessaging-Internal.h */; };
		F9A706521CAEE01D00C2F5FE /* NSManagedObjectContext+zmessaging.h in Headers */ = {isa = PBXBuildFile; fileRef = F9A705CC1CAEE01D00C2F5FE /* NSManagedObjectContext+zmessaging.h */; settings = {ATTRIBUTES = (Public, ); }; };
		F9A706531CAEE01D00C2F5FE /* NSManagedObjectContext+zmessaging.m in Sources */ = {isa = PBXBuildFile; fileRef = F9A705CD1CAEE01D00C2F5FE /* NSManagedObjectContext+zmessaging.m */; };
		F9A706561CAEE01D00C2F5FE /* NSNotification+ManagedObjectContextSave.h in Headers */ = {isa = PBXBuildFile; fileRef = F9A705D01CAEE01D00C2F5FE /* NSNotification+ManagedObjectContextSave.h */; };
		F9A706571CAEE01D00C2F5FE /* NSNotification+ManagedObjectContextSave.m in Sources */ = {isa = PBXBuildFile; fileRef = F9A705D11CAEE01D00C2F5FE /* NSNotification+ManagedObjectContextSave.m */; };
		F9A7065A1CAEE01D00C2F5FE /* ZMConnection+Internal.h in Headers */ = {isa = PBXBuildFile; fileRef = F9A705D61CAEE01D00C2F5FE /* ZMConnection+Internal.h */; settings = {ATTRIBUTES = (Public, ); }; };
		F9A7065B1CAEE01D00C2F5FE /* ZMConnection.h in Headers */ = {isa = PBXBuildFile; fileRef = F9A705D71CAEE01D00C2F5FE /* ZMConnection.h */; settings = {ATTRIBUTES = (Public, ); }; };
		F9A7065C1CAEE01D00C2F5FE /* ZMConnection.m in Sources */ = {isa = PBXBuildFile; fileRef = F9A705D81CAEE01D00C2F5FE /* ZMConnection.m */; };
		F9A706731CAEE01D00C2F5FE /* AssetEncryption.swift in Sources */ = {isa = PBXBuildFile; fileRef = F9A705F21CAEE01D00C2F5FE /* AssetEncryption.swift */; };
		F9A706791CAEE01D00C2F5FE /* ZMExternalEncryptedDataWithKeys.h in Headers */ = {isa = PBXBuildFile; fileRef = F9A705F81CAEE01D00C2F5FE /* ZMExternalEncryptedDataWithKeys.h */; settings = {ATTRIBUTES = (Public, ); }; };
		F9A7067A1CAEE01D00C2F5FE /* ZMExternalEncryptedDataWithKeys.m in Sources */ = {isa = PBXBuildFile; fileRef = F9A705F91CAEE01D00C2F5FE /* ZMExternalEncryptedDataWithKeys.m */; };
		F9A7067F1CAEE01D00C2F5FE /* ZMImageMessage.m in Sources */ = {isa = PBXBuildFile; fileRef = F9A705FE1CAEE01D00C2F5FE /* ZMImageMessage.m */; };
		F9A706801CAEE01D00C2F5FE /* ZMMessage+Internal.h in Headers */ = {isa = PBXBuildFile; fileRef = F9A705FF1CAEE01D00C2F5FE /* ZMMessage+Internal.h */; settings = {ATTRIBUTES = (Public, ); }; };
		F9A706811CAEE01D00C2F5FE /* ZMMessage.m in Sources */ = {isa = PBXBuildFile; fileRef = F9A706001CAEE01D00C2F5FE /* ZMMessage.m */; };
		F9A706821CAEE01D00C2F5FE /* ZMOTRMessage.h in Headers */ = {isa = PBXBuildFile; fileRef = F9A706011CAEE01D00C2F5FE /* ZMOTRMessage.h */; settings = {ATTRIBUTES = (Public, ); }; };
		F9A706831CAEE01D00C2F5FE /* ZMOTRMessage.m in Sources */ = {isa = PBXBuildFile; fileRef = F9A706021CAEE01D00C2F5FE /* ZMOTRMessage.m */; };
		F9A7068D1CAEE01D00C2F5FE /* ZMUser+Internal.h in Headers */ = {isa = PBXBuildFile; fileRef = F9A7060D1CAEE01D00C2F5FE /* ZMUser+Internal.h */; settings = {ATTRIBUTES = (Public, ); }; };
		F9A706901CAEE01D00C2F5FE /* ZMUser.m in Sources */ = {isa = PBXBuildFile; fileRef = F9A706101CAEE01D00C2F5FE /* ZMUser.m */; };
		F9A706941CAEE01D00C2F5FE /* UserClient+Protobuf.swift in Sources */ = {isa = PBXBuildFile; fileRef = F9A706151CAEE01D00C2F5FE /* UserClient+Protobuf.swift */; };
		F9A706951CAEE01D00C2F5FE /* UserClient.swift in Sources */ = {isa = PBXBuildFile; fileRef = F9A706161CAEE01D00C2F5FE /* UserClient.swift */; };
		F9A706961CAEE01D00C2F5FE /* UserClientTypes.h in Headers */ = {isa = PBXBuildFile; fileRef = F9A706171CAEE01D00C2F5FE /* UserClientTypes.h */; settings = {ATTRIBUTES = (Public, ); }; };
		F9A706971CAEE01D00C2F5FE /* UserClientTypes.m in Sources */ = {isa = PBXBuildFile; fileRef = F9A706181CAEE01D00C2F5FE /* UserClientTypes.m */; };
		F9A706981CAEE01D00C2F5FE /* ZMManagedObject+Internal.h in Headers */ = {isa = PBXBuildFile; fileRef = F9A706191CAEE01D00C2F5FE /* ZMManagedObject+Internal.h */; settings = {ATTRIBUTES = (Public, ); }; };
		F9A706991CAEE01D00C2F5FE /* ZMManagedObject.m in Sources */ = {isa = PBXBuildFile; fileRef = F9A7061A1CAEE01D00C2F5FE /* ZMManagedObject.m */; };
		F9A706A31CAEE01D00C2F5FE /* ConversationListChangeInfo.swift in Sources */ = {isa = PBXBuildFile; fileRef = F9A706271CAEE01D00C2F5FE /* ConversationListChangeInfo.swift */; };
		F9A706A41CAEE01D00C2F5FE /* ConversationChangeInfo.swift in Sources */ = {isa = PBXBuildFile; fileRef = F9A706281CAEE01D00C2F5FE /* ConversationChangeInfo.swift */; };
		F9A706A71CAEE01D00C2F5FE /* AnyClassTuple.swift in Sources */ = {isa = PBXBuildFile; fileRef = F9A7062C1CAEE01D00C2F5FE /* AnyClassTuple.swift */; };
		F9A706A81CAEE01D00C2F5FE /* DependentObjectsKeysForObservedObjectKeysCache.swift in Sources */ = {isa = PBXBuildFile; fileRef = F9A7062D1CAEE01D00C2F5FE /* DependentObjectsKeysForObservedObjectKeysCache.swift */; };
		F9A706A91CAEE01D00C2F5FE /* StringKeyPath.swift in Sources */ = {isa = PBXBuildFile; fileRef = F9A7062E1CAEE01D00C2F5FE /* StringKeyPath.swift */; };
		F9A706AA1CAEE01D00C2F5FE /* KeySet.swift in Sources */ = {isa = PBXBuildFile; fileRef = F9A7062F1CAEE01D00C2F5FE /* KeySet.swift */; };
		F9A706AE1CAEE01D00C2F5FE /* SetSnapshot.swift in Sources */ = {isa = PBXBuildFile; fileRef = F9A706331CAEE01D00C2F5FE /* SetSnapshot.swift */; };
		F9A706B01CAEE01D00C2F5FE /* MessageChangeInfo.swift in Sources */ = {isa = PBXBuildFile; fileRef = F9A706351CAEE01D00C2F5FE /* MessageChangeInfo.swift */; };
		F9A706B21CAEE01D00C2F5FE /* NewUnreadMessageChangeInfos.swift in Sources */ = {isa = PBXBuildFile; fileRef = F9A706371CAEE01D00C2F5FE /* NewUnreadMessageChangeInfos.swift */; };
		F9A706B41CAEE01D00C2F5FE /* ObjectChangeInfo.swift in Sources */ = {isa = PBXBuildFile; fileRef = F9A706391CAEE01D00C2F5FE /* ObjectChangeInfo.swift */; };
		F9A706B61CAEE01D00C2F5FE /* UserClientChangeInfo.swift in Sources */ = {isa = PBXBuildFile; fileRef = F9A7063B1CAEE01D00C2F5FE /* UserClientChangeInfo.swift */; };
		F9A706B71CAEE01D00C2F5FE /* UserChangeInfo.swift in Sources */ = {isa = PBXBuildFile; fileRef = F9A7063C1CAEE01D00C2F5FE /* UserChangeInfo.swift */; };
		F9A706BD1CAEE01D00C2F5FE /* CryptoBox.swift in Sources */ = {isa = PBXBuildFile; fileRef = F9A706431CAEE01D00C2F5FE /* CryptoBox.swift */; };
		F9A706C31CAEE01D00C2F5FE /* UserImageLocalCache.swift in Sources */ = {isa = PBXBuildFile; fileRef = F9A706491CAEE01D00C2F5FE /* UserImageLocalCache.swift */; };
		F9A706C51CAEE01D00C2F5FE /* ZMFetchRequestBatch.h in Headers */ = {isa = PBXBuildFile; fileRef = F9A7064B1CAEE01D00C2F5FE /* ZMFetchRequestBatch.h */; settings = {ATTRIBUTES = (Public, ); }; };
		F9A706C61CAEE01D00C2F5FE /* ZMFetchRequestBatch.m in Sources */ = {isa = PBXBuildFile; fileRef = F9A7064C1CAEE01D00C2F5FE /* ZMFetchRequestBatch.m */; };
		F9A706C81CAEE01D00C2F5FE /* ZMUpdateEvent+WireDataModel.h in Headers */ = {isa = PBXBuildFile; fileRef = F9A7064E1CAEE01D00C2F5FE /* ZMUpdateEvent+WireDataModel.h */; settings = {ATTRIBUTES = (Public, ); }; };
		F9A706C91CAEE01D00C2F5FE /* ZMUpdateEvent+WireDataModel.m in Sources */ = {isa = PBXBuildFile; fileRef = F9A7064F1CAEE01D00C2F5FE /* ZMUpdateEvent+WireDataModel.m */; };
		F9A706F61CAEE31800C2F5FE /* 1900x1500.jpg in Resources */ = {isa = PBXBuildFile; fileRef = F9A706CA1CAEE30700C2F5FE /* 1900x1500.jpg */; };
		F9A706F71CAEE31C00C2F5FE /* animated.gif in Resources */ = {isa = PBXBuildFile; fileRef = F9A706CB1CAEE30700C2F5FE /* animated.gif */; };
		F9A706F81CAEE32400C2F5FE /* InfoPlist.strings in Resources */ = {isa = PBXBuildFile; fileRef = F9A706CD1CAEE30700C2F5FE /* InfoPlist.strings */; };
		F9A706F91CAEE32A00C2F5FE /* EncryptedBase64EncondedExternalMessageTestFixture.txt in Resources */ = {isa = PBXBuildFile; fileRef = F9A706CF1CAEE30700C2F5FE /* EncryptedBase64EncondedExternalMessageTestFixture.txt */; };
		F9A706FA1CAEE32A00C2F5FE /* ExternalMessageTextFixture.txt in Resources */ = {isa = PBXBuildFile; fileRef = F9A706D01CAEE30700C2F5FE /* ExternalMessageTextFixture.txt */; };
		F9A706FC1CAEE32A00C2F5FE /* Lorem Ipsum.txt in Resources */ = {isa = PBXBuildFile; fileRef = F9A706D21CAEE30700C2F5FE /* Lorem Ipsum.txt */; };
		F9A706FD1CAEE32A00C2F5FE /* medium.jpg in Resources */ = {isa = PBXBuildFile; fileRef = F9A706D31CAEE30700C2F5FE /* medium.jpg */; };
		F9A706FE1CAEE32A00C2F5FE /* not_animated.gif in Resources */ = {isa = PBXBuildFile; fileRef = F9A706D41CAEE30700C2F5FE /* not_animated.gif */; };
		F9A707031CAEE32E00C2F5FE /* tiny.jpg in Resources */ = {isa = PBXBuildFile; fileRef = F9A706D91CAEE30700C2F5FE /* tiny.jpg */; };
		F9A7073D1CAEE8FC00C2F5FE /* AppDelegate.m in Sources */ = {isa = PBXBuildFile; fileRef = F9C9A81D1CAEDA330039E10C /* AppDelegate.m */; };
		F9A7073E1CAEE8FC00C2F5FE /* main.m in Sources */ = {isa = PBXBuildFile; fileRef = F9C9A8241CAEDA330039E10C /* main.m */; };
		F9A708341CAEEB7500C2F5FE /* ManagedObjectContextSaveNotificationTests.m in Sources */ = {isa = PBXBuildFile; fileRef = F9A708041CAEEB7400C2F5FE /* ManagedObjectContextSaveNotificationTests.m */; };
		F9A708351CAEEB7500C2F5FE /* ManagedObjectContextTests.m in Sources */ = {isa = PBXBuildFile; fileRef = F9A708051CAEEB7400C2F5FE /* ManagedObjectContextTests.m */; };
		F9A708361CAEEB7500C2F5FE /* NSManagedObjectContext+TestHelpers.m in Sources */ = {isa = PBXBuildFile; fileRef = F9A708071CAEEB7400C2F5FE /* NSManagedObjectContext+TestHelpers.m */; };
		F9A7083A1CAEEB7500C2F5FE /* MockEntity.m in Sources */ = {isa = PBXBuildFile; fileRef = F9A7080E1CAEEB7400C2F5FE /* MockEntity.m */; };
		F9A7083B1CAEEB7500C2F5FE /* MockEntity2.m in Sources */ = {isa = PBXBuildFile; fileRef = F9A708101CAEEB7400C2F5FE /* MockEntity2.m */; };
		F9A7083C1CAEEB7500C2F5FE /* MockModelObjectContextFactory.m in Sources */ = {isa = PBXBuildFile; fileRef = F9A708121CAEEB7400C2F5FE /* MockModelObjectContextFactory.m */; };
		F9A7083D1CAEEB7500C2F5FE /* ModelObjectsTests.m in Sources */ = {isa = PBXBuildFile; fileRef = F9A708141CAEEB7400C2F5FE /* ModelObjectsTests.m */; };
		F9A7083E1CAEEB7500C2F5FE /* NSFetchRequestTests+ZMRelationshipKeyPaths.m in Sources */ = {isa = PBXBuildFile; fileRef = F9A708151CAEEB7400C2F5FE /* NSFetchRequestTests+ZMRelationshipKeyPaths.m */; };
		F9A7083F1CAEEB7500C2F5FE /* PersistentChangeTrackingTests.m in Sources */ = {isa = PBXBuildFile; fileRef = F9A708161CAEEB7400C2F5FE /* PersistentChangeTrackingTests.m */; };
		F9A708441CAEEB7500C2F5FE /* ZMConnectionTests.m in Sources */ = {isa = PBXBuildFile; fileRef = F9A7081B1CAEEB7400C2F5FE /* ZMConnectionTests.m */; };
		F9A708521CAEEB7500C2F5FE /* ZMFetchRequestBatchTests.m in Sources */ = {isa = PBXBuildFile; fileRef = F9A7082B1CAEEB7400C2F5FE /* ZMFetchRequestBatchTests.m */; };
		F9A708531CAEEB7500C2F5FE /* ZMManagedObjectTests.m in Sources */ = {isa = PBXBuildFile; fileRef = F9A7082C1CAEEB7400C2F5FE /* ZMManagedObjectTests.m */; };
		F9A7085C1CAEED1B00C2F5FE /* ZMBaseManagedObjectTest.m in Sources */ = {isa = PBXBuildFile; fileRef = F9A7085B1CAEED1B00C2F5FE /* ZMBaseManagedObjectTest.m */; };
		F9A708601CAEEF4700C2F5FE /* MessagingTest+EventFactory.m in Sources */ = {isa = PBXBuildFile; fileRef = F9A7085F1CAEEF4700C2F5FE /* MessagingTest+EventFactory.m */; };
		F9A708651CAEF9BD00C2F5FE /* Default-568h@2x.png in Resources */ = {isa = PBXBuildFile; fileRef = F9A708641CAEF9BD00C2F5FE /* Default-568h@2x.png */; };
		F9AB00271F0CE5520037B437 /* FileManager+FileLocations.swift in Sources */ = {isa = PBXBuildFile; fileRef = F9AB00261F0CE5520037B437 /* FileManager+FileLocations.swift */; };
		F9AB002A1F0D2C120037B437 /* FileManager+FileLocationTests.swift in Sources */ = {isa = PBXBuildFile; fileRef = F9AB00281F0D2BE40037B437 /* FileManager+FileLocationTests.swift */; };
		F9AB395B1CB3AED900A7254F /* BaseTestSwiftHelpers.swift in Sources */ = {isa = PBXBuildFile; fileRef = F9AB39591CB3AEB100A7254F /* BaseTestSwiftHelpers.swift */; };
		F9B0FF321D79D1140098C17C /* ZMClientMessageTests+Unarchiving.swift in Sources */ = {isa = PBXBuildFile; fileRef = F9B0FF311D79D1140098C17C /* ZMClientMessageTests+Unarchiving.swift */; };
		F9B71F091CB264DF001DB03F /* ZMConversationList.m in Sources */ = {isa = PBXBuildFile; fileRef = F9B71F041CB264DF001DB03F /* ZMConversationList.m */; };
		F9B71F0A1CB264DF001DB03F /* ZMConversationList+Internal.h in Headers */ = {isa = PBXBuildFile; fileRef = F9B71F051CB264DF001DB03F /* ZMConversationList+Internal.h */; settings = {ATTRIBUTES = (Public, ); }; };
		F9B71F0C1CB264DF001DB03F /* ZMConversationListDirectory.h in Headers */ = {isa = PBXBuildFile; fileRef = F9B71F071CB264DF001DB03F /* ZMConversationListDirectory.h */; settings = {ATTRIBUTES = (Public, ); }; };
		F9B71F0D1CB264DF001DB03F /* ZMConversationListDirectory.m in Sources */ = {isa = PBXBuildFile; fileRef = F9B71F081CB264DF001DB03F /* ZMConversationListDirectory.m */; };
		F9B71F221CB264EF001DB03F /* ZMConversation.m in Sources */ = {isa = PBXBuildFile; fileRef = F9B71F101CB264EF001DB03F /* ZMConversation.m */; };
		F9B71F231CB264EF001DB03F /* ZMConversation+Internal.h in Headers */ = {isa = PBXBuildFile; fileRef = F9B71F111CB264EF001DB03F /* ZMConversation+Internal.h */; settings = {ATTRIBUTES = (Public, ); }; };
		F9B71F2C1CB264EF001DB03F /* ZMConversation+UnreadCount.h in Headers */ = {isa = PBXBuildFile; fileRef = F9B71F1A1CB264EF001DB03F /* ZMConversation+UnreadCount.h */; settings = {ATTRIBUTES = (Public, ); }; };
		F9B71F2D1CB264EF001DB03F /* ZMConversation+UnreadCount.m in Sources */ = {isa = PBXBuildFile; fileRef = F9B71F1B1CB264EF001DB03F /* ZMConversation+UnreadCount.m */; };
		F9B71F301CB264EF001DB03F /* ZMConversationSecurityLevel.h in Headers */ = {isa = PBXBuildFile; fileRef = F9B71F1E1CB264EF001DB03F /* ZMConversationSecurityLevel.h */; settings = {ATTRIBUTES = (Public, ); }; };
		F9B71F921CB2BEF4001DB03F /* BaseClientMessageTests.swift in Sources */ = {isa = PBXBuildFile; fileRef = F9B71F5F1CB2BC85001DB03F /* BaseClientMessageTests.swift */; };
		F9B71F931CB2BF00001DB03F /* ZMMessageTests.m in Sources */ = {isa = PBXBuildFile; fileRef = F9B71F611CB2BC85001DB03F /* ZMMessageTests.m */; };
		F9B71F941CB2BF08001DB03F /* UserImageLocalCacheTests.swift in Sources */ = {isa = PBXBuildFile; fileRef = F9B71F631CB2BC85001DB03F /* UserImageLocalCacheTests.swift */; };
		F9B71F971CB2BF08001DB03F /* ZMPersonNameTests.m in Sources */ = {isa = PBXBuildFile; fileRef = F9B71F661CB2BC85001DB03F /* ZMPersonNameTests.m */; };
		F9B71F9A1CB2BF0E001DB03F /* ZMUserTests.m in Sources */ = {isa = PBXBuildFile; fileRef = F9B71F6A1CB2BC85001DB03F /* ZMUserTests.m */; };
		F9B71F9C1CB2BF18001DB03F /* ZMCallStateTests.swift in Sources */ = {isa = PBXBuildFile; fileRef = F9B71F6D1CB2BC85001DB03F /* ZMCallStateTests.swift */; };
		F9B71F9F1CB2BF2B001DB03F /* ZMConversationListDirectoryTests.m in Sources */ = {isa = PBXBuildFile; fileRef = F9B71F5A1CB2BC85001DB03F /* ZMConversationListDirectoryTests.m */; };
		F9B71FA01CB2BF2B001DB03F /* ZMConversationListTests.m in Sources */ = {isa = PBXBuildFile; fileRef = F9B71F5B1CB2BC85001DB03F /* ZMConversationListTests.m */; };
		F9B71FA11CB2BF37001DB03F /* ZMConversation+Testing.m in Sources */ = {isa = PBXBuildFile; fileRef = F9B71F4F1CB2BC85001DB03F /* ZMConversation+Testing.m */; };
		F9B71FA31CB2BF37001DB03F /* ZMConversationTests+gapsAndWindows.m in Sources */ = {isa = PBXBuildFile; fileRef = F9B71F511CB2BC85001DB03F /* ZMConversationTests+gapsAndWindows.m */; };
		F9B71FA81CB2BF37001DB03F /* ZMConversationTests+Validation.m in Sources */ = {isa = PBXBuildFile; fileRef = F9B71F561CB2BC85001DB03F /* ZMConversationTests+Validation.m */; };
		F9B71FA91CB2BF37001DB03F /* ZMConversationTests.m in Sources */ = {isa = PBXBuildFile; fileRef = F9B71F581CB2BC85001DB03F /* ZMConversationTests.m */; };
		F9B71FED1CB2C4C6001DB03F /* StringKeyPathTests.swift in Sources */ = {isa = PBXBuildFile; fileRef = F9B71FD91CB2C4C6001DB03F /* StringKeyPathTests.swift */; };
		F9B71FF21CB2C4C6001DB03F /* AnyClassTupleTests.swift in Sources */ = {isa = PBXBuildFile; fileRef = F9B71FDF1CB2C4C6001DB03F /* AnyClassTupleTests.swift */; };
		F9B720041CB2C770001DB03F /* UserClientTests.swift in Sources */ = {isa = PBXBuildFile; fileRef = F9B720021CB2C68B001DB03F /* UserClientTests.swift */; };
		F9C348841E2CC08E0015D69D /* UserClientObserverTests.swift in Sources */ = {isa = PBXBuildFile; fileRef = F9C348821E2CC0730015D69D /* UserClientObserverTests.swift */; };
		F9C348861E2CC27D0015D69D /* NewUnreadMessageObserverTests.swift in Sources */ = {isa = PBXBuildFile; fileRef = F9C348851E2CC27D0015D69D /* NewUnreadMessageObserverTests.swift */; };
		F9C348921E2E3FF60015D69D /* SnapshotCenter.swift in Sources */ = {isa = PBXBuildFile; fileRef = F9C348911E2E3FF60015D69D /* SnapshotCenter.swift */; };
		F9C877091E000C9D00792613 /* AssetCollection.swift in Sources */ = {isa = PBXBuildFile; fileRef = F9C877081E000C9D00792613 /* AssetCollection.swift */; };
		F9C8770B1E015AAF00792613 /* AssetColletionTests.swift in Sources */ = {isa = PBXBuildFile; fileRef = F9C8770A1E015AAF00792613 /* AssetColletionTests.swift */; };
		F9C9A5071CAD5DF10039E10C /* WireDataModel.framework in Frameworks */ = {isa = PBXBuildFile; fileRef = F9C9A4FC1CAD5DF10039E10C /* WireDataModel.framework */; };
		F9C9A65F1CAD76A50039E10C /* WireDataModel.h in Headers */ = {isa = PBXBuildFile; fileRef = F9C9A60C1CAD76A50039E10C /* WireDataModel.h */; settings = {ATTRIBUTES = (Public, ); }; };
		F9C9A66D1CAD778C0039E10C /* Foundation.framework in Frameworks */ = {isa = PBXBuildFile; fileRef = F9C9A66C1CAD778C0039E10C /* Foundation.framework */; };
		F9C9A66F1CAD77930039E10C /* CoreData.framework in Frameworks */ = {isa = PBXBuildFile; fileRef = F9C9A66E1CAD77930039E10C /* CoreData.framework */; };
		F9C9A6AA1CAD7C7F0039E10C /* ZMConversation.h in Headers */ = {isa = PBXBuildFile; fileRef = F9C9A6A31CAD7C7F0039E10C /* ZMConversation.h */; settings = {ATTRIBUTES = (Public, ); }; };
		F9C9A6AB1CAD7C7F0039E10C /* ZMConversationList.h in Headers */ = {isa = PBXBuildFile; fileRef = F9C9A6A41CAD7C7F0039E10C /* ZMConversationList.h */; settings = {ATTRIBUTES = (Public, ); }; };
		F9C9A6AC1CAD7C7F0039E10C /* ZMEditableUser.h in Headers */ = {isa = PBXBuildFile; fileRef = F9C9A6A51CAD7C7F0039E10C /* ZMEditableUser.h */; settings = {ATTRIBUTES = (Public, ); }; };
		F9C9A6AD1CAD7C7F0039E10C /* ZMMessage.h in Headers */ = {isa = PBXBuildFile; fileRef = F9C9A6A61CAD7C7F0039E10C /* ZMMessage.h */; settings = {ATTRIBUTES = (Public, ); }; };
		F9C9A6AE1CAD7C7F0039E10C /* ZMUser.h in Headers */ = {isa = PBXBuildFile; fileRef = F9C9A6A71CAD7C7F0039E10C /* ZMUser.h */; settings = {ATTRIBUTES = (Public, ); }; };
		F9C9A6B01CAD7D1F0039E10C /* ZMManagedObject.h in Headers */ = {isa = PBXBuildFile; fileRef = F9C9A6AF1CAD7D1F0039E10C /* ZMManagedObject.h */; settings = {ATTRIBUTES = (Public, ); }; };
		F9C9A7661CAE8DFC0039E10C /* ZMAddressBookContact.h in Headers */ = {isa = PBXBuildFile; fileRef = F9C9A7641CAE8DFC0039E10C /* ZMAddressBookContact.h */; settings = {ATTRIBUTES = (Public, ); }; };
		F9C9A80C1CAED99F0039E10C /* WireDataModel.framework in Frameworks */ = {isa = PBXBuildFile; fileRef = F9C9A4FC1CAD5DF10039E10C /* WireDataModel.framework */; };
		F9DBA5201E28EA8B00BE23C0 /* DependencyKeyStore.swift in Sources */ = {isa = PBXBuildFile; fileRef = F9DBA51F1E28EA8B00BE23C0 /* DependencyKeyStore.swift */; };
		F9DBA5221E28EB4000BE23C0 /* SideEffectSources.swift in Sources */ = {isa = PBXBuildFile; fileRef = F9DBA5211E28EB4000BE23C0 /* SideEffectSources.swift */; };
		F9DBA5251E28EE1500BE23C0 /* ConversationObserverTests.swift in Sources */ = {isa = PBXBuildFile; fileRef = F9DBA5231E28EE0A00BE23C0 /* ConversationObserverTests.swift */; };
		F9DBA5271E28EEBD00BE23C0 /* UserObserverTests.swift in Sources */ = {isa = PBXBuildFile; fileRef = F9DBA5261E28EEBD00BE23C0 /* UserObserverTests.swift */; };
		F9DBA5291E29162A00BE23C0 /* MessageObserverTests.swift in Sources */ = {isa = PBXBuildFile; fileRef = F9DBA5281E29162A00BE23C0 /* MessageObserverTests.swift */; };
		F9DD60C11E8916170019823F /* ChangedIndexesTests.swift in Sources */ = {isa = PBXBuildFile; fileRef = F9DD60BF1E8916000019823F /* ChangedIndexesTests.swift */; };
		F9FD75731E2E6A2100B4558B /* ConversationListObserverCenter.swift in Sources */ = {isa = PBXBuildFile; fileRef = F9FD75721E2E6A2100B4558B /* ConversationListObserverCenter.swift */; };
		F9FD75761E2E79BF00B4558B /* ConversationListObserverTests.swift in Sources */ = {isa = PBXBuildFile; fileRef = F9FD75741E2E79B200B4558B /* ConversationListObserverTests.swift */; };
		F9FD75781E2F9A0600B4558B /* SearchUserObserverCenter.swift in Sources */ = {isa = PBXBuildFile; fileRef = F9FD75771E2F9A0600B4558B /* SearchUserObserverCenter.swift */; };
		F9FD757B1E2FB60E00B4558B /* SearchUserObserverTests.swift in Sources */ = {isa = PBXBuildFile; fileRef = F9FD75791E2FB60000B4558B /* SearchUserObserverTests.swift */; };
/* End PBXBuildFile section */

/* Begin PBXContainerItemProxy section */
		F991CE1F1CB7E5FD004D8465 /* PBXContainerItemProxy */ = {
			isa = PBXContainerItemProxy;
			containerPortal = F9C9A4F31CAD5DF10039E10C /* Project object */;
			proxyType = 1;
			remoteGlobalIDString = F9C9A7F21CAED9510039E10C;
			remoteInfo = WireDataModelTestHost;
		};
		F9C9A5081CAD5DF10039E10C /* PBXContainerItemProxy */ = {
			isa = PBXContainerItemProxy;
			containerPortal = F9C9A4F31CAD5DF10039E10C /* Project object */;
			proxyType = 1;
			remoteGlobalIDString = F9C9A4FB1CAD5DF10039E10C;
			remoteInfo = WireDataModel;
		};
/* End PBXContainerItemProxy section */

/* Begin PBXCopyFilesBuildPhase section */
		EE67F72A296F0C6A001D7C88 /* Embed Frameworks */ = {
			isa = PBXCopyFilesBuildPhase;
			buildActionMask = 2147483647;
			dstPath = "";
			dstSubfolderSpec = 10;
			files = (
				EE67F729296F0C6A001D7C88 /* WireTesting.framework in Embed Frameworks */,
			);
			name = "Embed Frameworks";
			runOnlyForDeploymentPostprocessing = 0;
		};
/* End PBXCopyFilesBuildPhase section */

/* Begin PBXFileReference section */
		0129E7F829A520870065E6DB /* SafeCoreCrypto.swift */ = {isa = PBXFileReference; fileEncoding = 4; lastKnownFileType = sourcecode.swift; path = SafeCoreCrypto.swift; sourceTree = "<group>"; };
		0129E7FA29A520EB0065E6DB /* SafeFileContext.swift */ = {isa = PBXFileReference; lastKnownFileType = sourcecode.swift; path = SafeFileContext.swift; sourceTree = "<group>"; };
		0189815429A66B0800B52510 /* SafeCoreCryptoTests.swift */ = {isa = PBXFileReference; lastKnownFileType = sourcecode.swift; path = SafeCoreCryptoTests.swift; sourceTree = "<group>"; };
		0191513929ACB3CA00920D04 /* SpyUserClientKeyStore.swift */ = {isa = PBXFileReference; lastKnownFileType = sourcecode.swift; name = SpyUserClientKeyStore.swift; path = Tests/Source/Helper/SpyUserClientKeyStore.swift; sourceTree = SOURCE_ROOT; };
		0191513B29ACB46000920D04 /* MockProteusProvider.swift */ = {isa = PBXFileReference; lastKnownFileType = sourcecode.swift; path = MockProteusProvider.swift; sourceTree = "<group>"; };
		01A2D62E2A153118000EFC9C /* MockSafeCoreCrypto.swift */ = {isa = PBXFileReference; fileEncoding = 4; lastKnownFileType = sourcecode.swift; path = MockSafeCoreCrypto.swift; sourceTree = "<group>"; };
		06034B6C26A8D36E003624B4 /* Feature.FileSharing.swift */ = {isa = PBXFileReference; lastKnownFileType = sourcecode.swift; path = Feature.FileSharing.swift; sourceTree = "<group>"; };
		0604F7C7265184B70016A71E /* ZMSystemMessage+ParticipantsRemovedReason.swift */ = {isa = PBXFileReference; lastKnownFileType = sourcecode.swift; path = "ZMSystemMessage+ParticipantsRemovedReason.swift"; sourceTree = "<group>"; };
		0604F7FC2651C9220016A71E /* zmessaging2.91.0.xcdatamodel */ = {isa = PBXFileReference; lastKnownFileType = wrapper.xcdatamodel; path = zmessaging2.91.0.xcdatamodel; sourceTree = "<group>"; };
		0604F7FF2651CAFD0016A71E /* store2-91-0.wiredatabase */ = {isa = PBXFileReference; lastKnownFileType = file; path = "store2-91-0.wiredatabase"; sourceTree = "<group>"; };
		060D194D2462A9D000623376 /* ZMMessageTests+GenericMessage.swift */ = {isa = PBXFileReference; lastKnownFileType = sourcecode.swift; path = "ZMMessageTests+GenericMessage.swift"; sourceTree = "<group>"; };
		060ED6D02499E97200412C4A /* NSManagedObjectContext+ServerTimeDelta.swift */ = {isa = PBXFileReference; lastKnownFileType = sourcecode.swift; path = "NSManagedObjectContext+ServerTimeDelta.swift"; sourceTree = "<group>"; };
		0612D23F243DBE9F008811A7 /* zmessaging2.81.0.xcdatamodel */ = {isa = PBXFileReference; lastKnownFileType = wrapper.xcdatamodel; path = zmessaging2.81.0.xcdatamodel; sourceTree = "<group>"; };
		0612D240243DC12E008811A7 /* store2-81-0.wiredatabase */ = {isa = PBXFileReference; lastKnownFileType = file; path = "store2-81-0.wiredatabase"; sourceTree = "<group>"; };
		0617001123E2FBC0005C262D /* GenericMessageTests+LinkMetaData.swift */ = {isa = PBXFileReference; lastKnownFileType = sourcecode.swift; path = "GenericMessageTests+LinkMetaData.swift"; sourceTree = "<group>"; };
		062FD8842756053800B9DE39 /* Feature.ConversationGuestLinks.swift */ = {isa = PBXFileReference; lastKnownFileType = sourcecode.swift; path = Feature.ConversationGuestLinks.swift; sourceTree = "<group>"; };
		0630E16F26E0F20F0012E2F9 /* zmessaging2.95.0.xcdatamodel */ = {isa = PBXFileReference; lastKnownFileType = wrapper.xcdatamodel; path = zmessaging2.95.0.xcdatamodel; sourceTree = "<group>"; };
		0630E17626E0F3570012E2F9 /* store2-95-0.wiredatabase */ = {isa = PBXFileReference; lastKnownFileType = file; path = "store2-95-0.wiredatabase"; sourceTree = "<group>"; };
		0630E4B5257F888600C75BFB /* NSManagedObjectContext+AppLock.swift */ = {isa = PBXFileReference; lastKnownFileType = sourcecode.swift; path = "NSManagedObjectContext+AppLock.swift"; sourceTree = "<group>"; };
		0630E4B7257F8C0B00C75BFB /* ZMUser+Applock.swift */ = {isa = PBXFileReference; lastKnownFileType = sourcecode.swift; path = "ZMUser+Applock.swift"; sourceTree = "<group>"; };
		0630E4BE257FA2BD00C75BFB /* TransferAppLockKeychainTests.swift */ = {isa = PBXFileReference; lastKnownFileType = sourcecode.swift; path = TransferAppLockKeychainTests.swift; sourceTree = "<group>"; };
		0630E4C0257FC41300C75BFB /* store2-88-0.wiredatabase */ = {isa = PBXFileReference; lastKnownFileType = file; path = "store2-88-0.wiredatabase"; sourceTree = "<group>"; };
		0634C3A824643A400006081D /* ZMUpdateEvent.swift */ = {isa = PBXFileReference; lastKnownFileType = sourcecode.swift; path = ZMUpdateEvent.swift; sourceTree = "<group>"; };
		06392CF723BF9C22003186E6 /* zmessaging2.79.0.xcdatamodel */ = {isa = PBXFileReference; lastKnownFileType = wrapper.xcdatamodel; path = zmessaging2.79.0.xcdatamodel; sourceTree = "<group>"; };
		06392CF823BF9DA9003186E6 /* store2-79-0.wiredatabase */ = {isa = PBXFileReference; lastKnownFileType = file; path = "store2-79-0.wiredatabase"; sourceTree = "<group>"; };
		063D2927242128D200FA6FEE /* ZMClientMessage+Ephemeral.swift */ = {isa = PBXFileReference; lastKnownFileType = sourcecode.swift; path = "ZMClientMessage+Ephemeral.swift"; sourceTree = "<group>"; };
		063D292924212AFD00FA6FEE /* ZMClientMessage.swift */ = {isa = PBXFileReference; lastKnownFileType = sourcecode.swift; path = ZMClientMessage.swift; sourceTree = "<group>"; };
		0642A3322445F2B500DCCFCD /* ZMClientMessage+UpdateEvent.swift */ = {isa = PBXFileReference; fileEncoding = 4; lastKnownFileType = sourcecode.swift; path = "ZMClientMessage+UpdateEvent.swift"; sourceTree = "<group>"; };
		0649D1C424F6A542001DDC78 /* NSManagedObjectContext+ZMKeyValueStore.swift */ = {isa = PBXFileReference; lastKnownFileType = sourcecode.swift; path = "NSManagedObjectContext+ZMKeyValueStore.swift"; sourceTree = "<group>"; };
		064F8E06255E014B0040371D /* zmessaging2.88.0.xcdatamodel */ = {isa = PBXFileReference; lastKnownFileType = wrapper.xcdatamodel; path = zmessaging2.88.0.xcdatamodel; sourceTree = "<group>"; };
		064F8E07255E04800040371D /* Feature.swift */ = {isa = PBXFileReference; lastKnownFileType = sourcecode.swift; path = Feature.swift; sourceTree = "<group>"; };
		0651D00323FC46A500411A22 /* ZMClientMessage+Confirmations.swift */ = {isa = PBXFileReference; lastKnownFileType = sourcecode.swift; path = "ZMClientMessage+Confirmations.swift"; sourceTree = "<group>"; };
		0651D00523FC481B00411A22 /* ZMAssetClientMessage+Confirmations.swift */ = {isa = PBXFileReference; lastKnownFileType = sourcecode.swift; path = "ZMAssetClientMessage+Confirmations.swift"; sourceTree = "<group>"; };
		0651D00723FC4FDC00411A22 /* GenericMessageTests+LegalHoldStatus.swift */ = {isa = PBXFileReference; lastKnownFileType = sourcecode.swift; path = "GenericMessageTests+LegalHoldStatus.swift"; sourceTree = "<group>"; };
		065D7500239FAB1200275114 /* SelfUserParticipantMigrationTests.swift */ = {isa = PBXFileReference; lastKnownFileType = sourcecode.swift; path = SelfUserParticipantMigrationTests.swift; sourceTree = "<group>"; };
		0660FEBC2580E4A900F4C19F /* TransferApplockKeychain.swift */ = {isa = PBXFileReference; lastKnownFileType = sourcecode.swift; path = TransferApplockKeychain.swift; sourceTree = "<group>"; };
		0663285D2428CEC3005BB3BE /* ZMClientMessage+Deletion.swift */ = {isa = PBXFileReference; lastKnownFileType = sourcecode.swift; path = "ZMClientMessage+Deletion.swift"; sourceTree = "<group>"; };
		0663285F2428D01C005BB3BE /* ZMClientMessage+GenericMessage.swift */ = {isa = PBXFileReference; lastKnownFileType = sourcecode.swift; path = "ZMClientMessage+GenericMessage.swift"; sourceTree = "<group>"; };
		066A96FE25A88E510083E317 /* BiometricsState.swift */ = {isa = PBXFileReference; lastKnownFileType = sourcecode.swift; path = BiometricsState.swift; sourceTree = "<group>"; };
		0674CB3828198707002C4175 /* zmessaging2.99.0.xcdatamodel */ = {isa = PBXFileReference; lastKnownFileType = wrapper.xcdatamodel; path = zmessaging2.99.0.xcdatamodel; sourceTree = "<group>"; };
		0680A9C1246002DC000F80F3 /* ZMClientMessageTests.swift */ = {isa = PBXFileReference; lastKnownFileType = sourcecode.swift; path = ZMClientMessageTests.swift; sourceTree = "<group>"; };
		0680A9C42460627B000F80F3 /* ZMMessage+Reaction.swift */ = {isa = PBXFileReference; lastKnownFileType = sourcecode.swift; path = "ZMMessage+Reaction.swift"; sourceTree = "<group>"; };
		0686649E256FB0CA001C8747 /* AppLockController.swift */ = {isa = PBXFileReference; lastKnownFileType = sourcecode.swift; path = AppLockController.swift; sourceTree = "<group>"; };
		068664A1256FB834001C8747 /* AppLockControllerTests.swift */ = {isa = PBXFileReference; lastKnownFileType = sourcecode.swift; path = AppLockControllerTests.swift; sourceTree = "<group>"; };
		068D610124629AA300A110A2 /* ZMBaseManagedObjectTest.swift */ = {isa = PBXFileReference; lastKnownFileType = sourcecode.swift; path = ZMBaseManagedObjectTest.swift; sourceTree = "<group>"; };
		069D07B72562671D00DBA592 /* FeatureTests.swift */ = {isa = PBXFileReference; lastKnownFileType = sourcecode.swift; path = FeatureTests.swift; sourceTree = "<group>"; };
		06A0E60A281AE65D00E5F822 /* store2-99-0.wiredatabase */ = {isa = PBXFileReference; lastKnownFileType = file; path = "store2-99-0.wiredatabase"; sourceTree = "<group>"; };
		06AD2F8329B0D8F000403F59 /* NSManagedObjectContext+ProteusProvider.swift */ = {isa = PBXFileReference; lastKnownFileType = sourcecode.swift; path = "NSManagedObjectContext+ProteusProvider.swift"; sourceTree = "<group>"; };
		06B1C492248F9173007FDA8D /* GenericMessage+Debug.swift */ = {isa = PBXFileReference; lastKnownFileType = sourcecode.swift; path = "GenericMessage+Debug.swift"; sourceTree = "<group>"; };
		06B99C78242A293500FEAFDE /* ZMClientMessage+Knock.swift */ = {isa = PBXFileReference; lastKnownFileType = sourcecode.swift; path = "ZMClientMessage+Knock.swift"; sourceTree = "<group>"; };
		06C6B1AF2745675D0049B54E /* store2-97-0.wiredatabase */ = {isa = PBXFileReference; lastKnownFileType = file; path = "store2-97-0.wiredatabase"; sourceTree = "<group>"; };
		06D33FCA2524E402004B9BC1 /* ZMConversation+UnreadCount.swift */ = {isa = PBXFileReference; lastKnownFileType = sourcecode.swift; path = "ZMConversation+UnreadCount.swift"; sourceTree = "<group>"; };
		06D33FCC2524F65D004B9BC1 /* ZMConversationTests+UnreadMessages.swift */ = {isa = PBXFileReference; lastKnownFileType = sourcecode.swift; path = "ZMConversationTests+UnreadMessages.swift"; sourceTree = "<group>"; };
		06D33FCE2525D368004B9BC1 /* store2-86-0.wiredatabase */ = {isa = PBXFileReference; lastKnownFileType = file; path = "store2-86-0.wiredatabase"; sourceTree = "<group>"; };
		06D33FD12525D4E8004B9BC1 /* zmessaging2.87.0.xcdatamodel */ = {isa = PBXFileReference; lastKnownFileType = wrapper.xcdatamodel; path = zmessaging2.87.0.xcdatamodel; sourceTree = "<group>"; };
		06D48734241F930A00881B08 /* GenericMessage+Obfuscation.swift */ = {isa = PBXFileReference; lastKnownFileType = sourcecode.swift; path = "GenericMessage+Obfuscation.swift"; sourceTree = "<group>"; };
		06D48736241FB3F700881B08 /* ZMClientMessage+Obfuscate.swift */ = {isa = PBXFileReference; lastKnownFileType = sourcecode.swift; path = "ZMClientMessage+Obfuscate.swift"; sourceTree = "<group>"; };
		06D5423B26399C32006B0C5A /* UserType+External.swift */ = {isa = PBXFileReference; lastKnownFileType = sourcecode.swift; path = "UserType+External.swift"; sourceTree = "<group>"; };
		06E1C834244F1A2300CA4EF2 /* ZMOTRMessage+Helper.swift */ = {isa = PBXFileReference; lastKnownFileType = sourcecode.swift; path = "ZMOTRMessage+Helper.swift"; sourceTree = "<group>"; };
		06E8AAB3242BAA6A008929B1 /* SignatureStatus.swift */ = {isa = PBXFileReference; lastKnownFileType = sourcecode.swift; path = SignatureStatus.swift; sourceTree = "<group>"; };
		06EE09DF2659335100D6CAC3 /* zmessaging2.92.0.xcdatamodel */ = {isa = PBXFileReference; lastKnownFileType = wrapper.xcdatamodel; path = zmessaging2.92.0.xcdatamodel; sourceTree = "<group>"; };
		06EE09E22659340F00D6CAC3 /* store2-92-0.wiredatabase */ = {isa = PBXFileReference; lastKnownFileType = file; path = "store2-92-0.wiredatabase"; sourceTree = "<group>"; };
		06EED73E2525D5B80014FE1E /* store2-87-0.wiredatabase */ = {isa = PBXFileReference; lastKnownFileType = file; path = "store2-87-0.wiredatabase"; sourceTree = "<group>"; };
		06F98D62243B2470007E914A /* SignatureStatusTests.swift */ = {isa = PBXFileReference; lastKnownFileType = sourcecode.swift; path = SignatureStatusTests.swift; sourceTree = "<group>"; };
		1600D93B267A80D700970F99 /* ZMManagedObject+Fetching.swift */ = {isa = PBXFileReference; lastKnownFileType = sourcecode.swift; path = "ZMManagedObject+Fetching.swift"; sourceTree = "<group>"; };
		1600D943267BC5A000970F99 /* ZMManagedObjectFetchingTests.swift */ = {isa = PBXFileReference; lastKnownFileType = sourcecode.swift; path = ZMManagedObjectFetchingTests.swift; sourceTree = "<group>"; };
		16030DAE21AC536700F8032E /* zmessaging2.58.0.xcdatamodel */ = {isa = PBXFileReference; lastKnownFileType = wrapper.xcdatamodel; path = zmessaging2.58.0.xcdatamodel; sourceTree = "<group>"; };
		16030DAF21AD765D00F8032E /* ZMConversation+Confirmations.swift */ = {isa = PBXFileReference; lastKnownFileType = sourcecode.swift; path = "ZMConversation+Confirmations.swift"; sourceTree = "<group>"; };
		16030DBD21AE8FAB00F8032E /* ZMConversationTests+Confirmations.swift */ = {isa = PBXFileReference; lastKnownFileType = sourcecode.swift; path = "ZMConversationTests+Confirmations.swift"; sourceTree = "<group>"; };
		16030DC421AEE25500F8032E /* ZMOTRMessage+Confirmations.swift */ = {isa = PBXFileReference; lastKnownFileType = sourcecode.swift; path = "ZMOTRMessage+Confirmations.swift"; sourceTree = "<group>"; };
		1607AAF1243768D200A93D29 /* UserType+Materialize.swift */ = {isa = PBXFileReference; lastKnownFileType = sourcecode.swift; path = "UserType+Materialize.swift"; sourceTree = "<group>"; };
		160B3BB024EFD64E0026D355 /* ExtendedSecureUnarchiveFromData.swift */ = {isa = PBXFileReference; lastKnownFileType = sourcecode.swift; path = ExtendedSecureUnarchiveFromData.swift; sourceTree = "<group>"; };
		16127CF2220058160020E65C /* InvalidConversationRemoval.swift */ = {isa = PBXFileReference; lastKnownFileType = sourcecode.swift; path = InvalidConversationRemoval.swift; sourceTree = "<group>"; };
		16127CF422005AAA0020E65C /* InvalidConversationRemovalTests.swift */ = {isa = PBXFileReference; lastKnownFileType = sourcecode.swift; path = InvalidConversationRemovalTests.swift; sourceTree = "<group>"; };
		1614CFC625D2AADA00B415D9 /* zmessaging2.90.0.xcdatamodel */ = {isa = PBXFileReference; lastKnownFileType = wrapper.xcdatamodel; path = zmessaging2.90.0.xcdatamodel; sourceTree = "<group>"; };
		161541B91E27EBD400AC2FFB /* ZMConversation+Calling.swift */ = {isa = PBXFileReference; fileEncoding = 4; lastKnownFileType = sourcecode.swift; path = "ZMConversation+Calling.swift"; sourceTree = "<group>"; };
		1615F2D7234D027B005E4E20 /* store2-76-0.wiredatabase */ = {isa = PBXFileReference; lastKnownFileType = file; path = "store2-76-0.wiredatabase"; sourceTree = "<group>"; };
		16168139207B982800BCF33A /* zmessaging2.46.0.xcdatamodel */ = {isa = PBXFileReference; lastKnownFileType = wrapper.xcdatamodel; path = zmessaging2.46.0.xcdatamodel; sourceTree = "<group>"; };
		161E05692667C4D000DADC3D /* AccountDeletedObserver.swift */ = {isa = PBXFileReference; lastKnownFileType = sourcecode.swift; path = AccountDeletedObserver.swift; sourceTree = "<group>"; };
		1621E59120E62BD2006B2D17 /* ZMConversationTests+Silencing.swift */ = {isa = PBXFileReference; lastKnownFileType = sourcecode.swift; path = "ZMConversationTests+Silencing.swift"; sourceTree = "<group>"; };
		162207F7272291CA0041EDE8 /* String+NilEmpty.swift */ = {isa = PBXFileReference; lastKnownFileType = sourcecode.swift; path = "String+NilEmpty.swift"; sourceTree = "<group>"; };
		162294A4222038FA00A98679 /* CacheAssetTests.swift */ = {isa = PBXFileReference; lastKnownFileType = sourcecode.swift; path = CacheAssetTests.swift; sourceTree = "<group>"; };
		1626344A20D935C0000D4063 /* ZMConversation+Timestamps.swift */ = {isa = PBXFileReference; lastKnownFileType = sourcecode.swift; path = "ZMConversation+Timestamps.swift"; sourceTree = "<group>"; };
		1628361520173C280027082D /* zmessaging2.42.0.xcdatamodel */ = {isa = PBXFileReference; lastKnownFileType = wrapper.xcdatamodel; path = zmessaging2.42.0.xcdatamodel; sourceTree = "<group>"; };
		162836162017466E0027082D /* store2-41-0.wiredatabase */ = {isa = PBXFileReference; lastKnownFileType = file; name = "store2-41-0.wiredatabase"; path = "Tests/Resources/store2-41-0.wiredatabase"; sourceTree = SOURCE_ROOT; };
		16313D611D227DC1001B2AB3 /* LinkPreview+ProtocolBuffer.swift */ = {isa = PBXFileReference; fileEncoding = 4; lastKnownFileType = sourcecode.swift; path = "LinkPreview+ProtocolBuffer.swift"; sourceTree = "<group>"; };
		1637729A22B3ECC400510B7B /* zmessaging2.74.0.xcdatamodel */ = {isa = PBXFileReference; lastKnownFileType = wrapper.xcdatamodel; path = zmessaging2.74.0.xcdatamodel; sourceTree = "<group>"; };
		1637729B22B3F1F700510B7B /* store2-74-0.wiredatabase */ = {isa = PBXFileReference; lastKnownFileType = file; path = "store2-74-0.wiredatabase"; sourceTree = "<group>"; };
		1639A8122260916E00868AB9 /* AlertAvailabilityBehaviourChange.swift */ = {isa = PBXFileReference; lastKnownFileType = sourcecode.swift; path = AlertAvailabilityBehaviourChange.swift; sourceTree = "<group>"; };
		1639A8502264B91E00868AB9 /* AvailabilityBehaviourChangeTests.swift */ = {isa = PBXFileReference; lastKnownFileType = sourcecode.swift; path = AvailabilityBehaviourChangeTests.swift; sourceTree = "<group>"; };
		163C92A92630A80400F8DC14 /* NSManagedObjectContext+SelfUser.swift */ = {isa = PBXFileReference; lastKnownFileType = sourcecode.swift; path = "NSManagedObjectContext+SelfUser.swift"; sourceTree = "<group>"; };
		163CE64D25ACE57B0013C12D /* store2-89-0.wiredatabase */ = {isa = PBXFileReference; lastKnownFileType = file; path = "store2-89-0.wiredatabase"; sourceTree = "<group>"; };
		163CE6AE25BEB9680013C12D /* ZMMessageTests+SystemMessages.swift */ = {isa = PBXFileReference; lastKnownFileType = sourcecode.swift; path = "ZMMessageTests+SystemMessages.swift"; sourceTree = "<group>"; };
		163D01DF2472DE6200984999 /* InvalidConnectionRemoval.swift */ = {isa = PBXFileReference; lastKnownFileType = sourcecode.swift; path = InvalidConnectionRemoval.swift; sourceTree = "<group>"; };
		163D01E12472E44000984999 /* InvalidConnectionRemovalTests.swift */ = {isa = PBXFileReference; lastKnownFileType = sourcecode.swift; path = InvalidConnectionRemovalTests.swift; sourceTree = "<group>"; };
		1645ECC1243B643B007A82D6 /* ZMSearchUserTests+TeamUser.swift */ = {isa = PBXFileReference; lastKnownFileType = sourcecode.swift; path = "ZMSearchUserTests+TeamUser.swift"; sourceTree = "<group>"; };
		1645ECC3243B69A1007A82D6 /* UserTypeTests+Materialize.swift */ = {isa = PBXFileReference; lastKnownFileType = sourcecode.swift; name = "UserTypeTests+Materialize.swift"; path = "Tests/Source/Model/UserTypeTests+Materialize.swift"; sourceTree = SOURCE_ROOT; };
		16460A43206515370096B616 /* NSManagedObjectContext+BackupImport.swift */ = {isa = PBXFileReference; lastKnownFileType = sourcecode.swift; path = "NSManagedObjectContext+BackupImport.swift"; sourceTree = "<group>"; };
		16460A45206544B00096B616 /* PersistentMetadataKeys.swift */ = {isa = PBXFileReference; lastKnownFileType = sourcecode.swift; path = PersistentMetadataKeys.swift; sourceTree = "<group>"; };
		1646D5B9234FA56B00E60F1E /* zmessaging2.77.0.xcdatamodel */ = {isa = PBXFileReference; lastKnownFileType = wrapper.xcdatamodel; path = zmessaging2.77.0.xcdatamodel; sourceTree = "<group>"; };
		1646D5BA234FA6B400E60F1E /* store2-77-0.wiredatabase */ = {isa = PBXFileReference; lastKnownFileType = file; path = "store2-77-0.wiredatabase"; sourceTree = "<group>"; };
		164A55D220F3AF6700AE62A6 /* ZMSearchUserTests+ProfileImages.swift */ = {isa = PBXFileReference; lastKnownFileType = sourcecode.swift; path = "ZMSearchUserTests+ProfileImages.swift"; sourceTree = "<group>"; };
		164E224B27454044004EFD12 /* zmessaging2.97.0.xcdatamodel */ = {isa = PBXFileReference; lastKnownFileType = wrapper.xcdatamodel; path = zmessaging2.97.0.xcdatamodel; sourceTree = "<group>"; };
		164EB6F2230D987A001BBD4A /* ZMMessage+DataRetention.swift */ = {isa = PBXFileReference; lastKnownFileType = sourcecode.swift; path = "ZMMessage+DataRetention.swift"; sourceTree = "<group>"; };
		16500C0225E3A7520021B3AE /* store2-90-0.wiredatabase */ = {isa = PBXFileReference; lastKnownFileType = file; path = "store2-90-0.wiredatabase"; sourceTree = "<group>"; };
		165124D121886EDB006A3C75 /* ZMOTRMessage+Quotes.swift */ = {isa = PBXFileReference; lastKnownFileType = sourcecode.swift; path = "ZMOTRMessage+Quotes.swift"; sourceTree = "<group>"; };
		165124D32188B613006A3C75 /* ZMClientMessage+Quotes.swift */ = {isa = PBXFileReference; lastKnownFileType = sourcecode.swift; path = "ZMClientMessage+Quotes.swift"; sourceTree = "<group>"; };
		165124D52188CF66006A3C75 /* ZMClientMessage+Editing.swift */ = {isa = PBXFileReference; lastKnownFileType = sourcecode.swift; path = "ZMClientMessage+Editing.swift"; sourceTree = "<group>"; };
		165124D72189AE90006A3C75 /* ZMAssetClientMessage+Quotes.swift */ = {isa = PBXFileReference; lastKnownFileType = sourcecode.swift; path = "ZMAssetClientMessage+Quotes.swift"; sourceTree = "<group>"; };
		16519D35231D1BB200C9D76D /* ZMConversation+Deletion.swift */ = {isa = PBXFileReference; lastKnownFileType = sourcecode.swift; path = "ZMConversation+Deletion.swift"; sourceTree = "<group>"; };
		16519D53231D6F8200C9D76D /* ZMConversationTests+Deletion.swift */ = {isa = PBXFileReference; lastKnownFileType = sourcecode.swift; path = "ZMConversationTests+Deletion.swift"; sourceTree = "<group>"; };
		1651F9BD1D3554C800A9FAE8 /* ZMClientMessageTests+TextMessage.swift */ = {isa = PBXFileReference; fileEncoding = 4; lastKnownFileType = sourcecode.swift; path = "ZMClientMessageTests+TextMessage.swift"; sourceTree = "<group>"; };
		165911541DF054AD007FA847 /* ZMConversation+Predicates.swift */ = {isa = PBXFileReference; fileEncoding = 4; lastKnownFileType = sourcecode.swift; path = "ZMConversation+Predicates.swift"; sourceTree = "<group>"; };
		165D3A2B1E1D47AB0052E654 /* ZMCallState.swift */ = {isa = PBXFileReference; fileEncoding = 4; lastKnownFileType = sourcecode.swift; path = ZMCallState.swift; sourceTree = "<group>"; };
		165DC51E21491C0400090B7B /* Mention.swift */ = {isa = PBXFileReference; lastKnownFileType = sourcecode.swift; path = Mention.swift; sourceTree = "<group>"; };
		165DC52021491D8700090B7B /* ZMClientMessage+TextMessageData.swift */ = {isa = PBXFileReference; lastKnownFileType = sourcecode.swift; path = "ZMClientMessage+TextMessageData.swift"; sourceTree = "<group>"; };
		165DC522214A614100090B7B /* ZMConversation+Message.swift */ = {isa = PBXFileReference; lastKnownFileType = sourcecode.swift; path = "ZMConversation+Message.swift"; sourceTree = "<group>"; };
		165E0F68217F871400E36D08 /* ZMOTRMessage+ContentHashing.swift */ = {isa = PBXFileReference; lastKnownFileType = sourcecode.swift; path = "ZMOTRMessage+ContentHashing.swift"; sourceTree = "<group>"; };
		165E141725CC516B00F0B075 /* ZMClientMessageTests+Prefetching.swift */ = {isa = PBXFileReference; lastKnownFileType = sourcecode.swift; path = "ZMClientMessageTests+Prefetching.swift"; sourceTree = "<group>"; };
		166166C92236669C00779AE3 /* zmessaging2.67.0.xcdatamodel */ = {isa = PBXFileReference; lastKnownFileType = wrapper.xcdatamodel; path = zmessaging2.67.0.xcdatamodel; sourceTree = "<group>"; };
		166166CC22366C7A00779AE3 /* store2-67-0.wiredatabase */ = {isa = PBXFileReference; lastKnownFileType = file; path = "store2-67-0.wiredatabase"; sourceTree = "<group>"; };
		1661673D22394B9400779AE3 /* zmessaging2.68.0.xcdatamodel */ = {isa = PBXFileReference; lastKnownFileType = wrapper.xcdatamodel; path = zmessaging2.68.0.xcdatamodel; sourceTree = "<group>"; };
		1661673E22394E2A00779AE3 /* store2-68-0.wiredatabase */ = {isa = PBXFileReference; lastKnownFileType = file; path = "store2-68-0.wiredatabase"; sourceTree = "<group>"; };
		16626495216763EE00300F45 /* zmessaging2.55.0.xcdatamodel */ = {isa = PBXFileReference; lastKnownFileType = wrapper.xcdatamodel; path = zmessaging2.55.0.xcdatamodel; sourceTree = "<group>"; };
		166264A22167B48000300F45 /* store2-54-0.wiredatabase */ = {isa = PBXFileReference; lastKnownFileType = file; name = "store2-54-0.wiredatabase"; path = "Tests/Resources/store2-54-0.wiredatabase"; sourceTree = SOURCE_ROOT; };
		16626507217F4E0B00300F45 /* GenericMessageTests+Hashing.swift */ = {isa = PBXFileReference; lastKnownFileType = sourcecode.swift; path = "GenericMessageTests+Hashing.swift"; sourceTree = "<group>"; };
		166A2A0C25FB991800B4A4F8 /* CoreDataStack.swift */ = {isa = PBXFileReference; lastKnownFileType = sourcecode.swift; path = CoreDataStack.swift; sourceTree = "<group>"; };
		166D189D230E9E66001288CD /* ZMMessage+DataRetentionTests.swift */ = {isa = PBXFileReference; lastKnownFileType = sourcecode.swift; path = "ZMMessage+DataRetentionTests.swift"; sourceTree = "<group>"; };
		166DCDB72555886E004F4F59 /* CoreDataStack+Migration.swift */ = {isa = PBXFileReference; lastKnownFileType = sourcecode.swift; path = "CoreDataStack+Migration.swift"; sourceTree = "<group>"; };
		166E47BC255A98D900C161C8 /* CoreDataStackTests+Migration.swift */ = {isa = PBXFileReference; lastKnownFileType = sourcecode.swift; path = "CoreDataStackTests+Migration.swift"; sourceTree = "<group>"; };
		166EC36D26C50E8B0043ED01 /* store2-94-0.wiredatabase */ = {isa = PBXFileReference; lastKnownFileType = file; path = "store2-94-0.wiredatabase"; sourceTree = "<group>"; };
		1670D0162317F92B003A143B /* ZMConversation+Team.swift */ = {isa = PBXFileReference; lastKnownFileType = sourcecode.swift; path = "ZMConversation+Team.swift"; sourceTree = "<group>"; };
		1670D01B231823DC003A143B /* ZMUser+Permissions.swift */ = {isa = PBXFileReference; lastKnownFileType = sourcecode.swift; path = "ZMUser+Permissions.swift"; sourceTree = "<group>"; };
		1670D01D231825BE003A143B /* ZMUserTests+Permissions.swift */ = {isa = PBXFileReference; lastKnownFileType = sourcecode.swift; path = "ZMUserTests+Permissions.swift"; sourceTree = "<group>"; };
		1670D01F23183209003A143B /* ModelObjectsTests+Helpers.swift */ = {isa = PBXFileReference; lastKnownFileType = sourcecode.swift; path = "ModelObjectsTests+Helpers.swift"; sourceTree = "<group>"; };
		1672A5FD23434FA200380537 /* ZMConversationTests+Labels.swift */ = {isa = PBXFileReference; lastKnownFileType = sourcecode.swift; path = "ZMConversationTests+Labels.swift"; sourceTree = "<group>"; };
		1672A6012343973600380537 /* LabelTests.swift */ = {isa = PBXFileReference; lastKnownFileType = sourcecode.swift; path = LabelTests.swift; sourceTree = "<group>"; };
		1672A6102343CABA00380537 /* store2-75-0.wiredatabase */ = {isa = PBXFileReference; lastKnownFileType = file; path = "store2-75-0.wiredatabase"; sourceTree = "<group>"; };
		1672A613234499B500380537 /* LabelChangeInfo.swift */ = {isa = PBXFileReference; lastKnownFileType = sourcecode.swift; path = LabelChangeInfo.swift; sourceTree = "<group>"; };
		1672A6152344A14E00380537 /* LabelObserverTests.swift */ = {isa = PBXFileReference; lastKnownFileType = sourcecode.swift; path = LabelObserverTests.swift; sourceTree = "<group>"; };
		1672A6272344F10700380537 /* FolderList.swift */ = {isa = PBXFileReference; lastKnownFileType = sourcecode.swift; path = FolderList.swift; sourceTree = "<group>"; };
		1672A6292345102400380537 /* ZMConversationListTests+Labels.swift */ = {isa = PBXFileReference; lastKnownFileType = sourcecode.swift; path = "ZMConversationListTests+Labels.swift"; sourceTree = "<group>"; };
		16746B071D2EAF8E00831771 /* ZMClientMessageTests+ZMImageOwner.swift */ = {isa = PBXFileReference; fileEncoding = 4; lastKnownFileType = sourcecode.swift; path = "ZMClientMessageTests+ZMImageOwner.swift"; sourceTree = "<group>"; };
		167BCC192609E92300E9D7E3 /* ZMEventModel2.0.xcdatamodel */ = {isa = PBXFileReference; lastKnownFileType = wrapper.xcdatamodel; path = ZMEventModel2.0.xcdatamodel; sourceTree = "<group>"; };
		167BCC1A2609E92300E9D7E3 /* ZMEventModel.xcdatamodel */ = {isa = PBXFileReference; lastKnownFileType = wrapper.xcdatamodel; path = ZMEventModel.xcdatamodel; sourceTree = "<group>"; };
		167BCC1B2609E92300E9D7E3 /* ZMEventModel3.0.xcdatamodel */ = {isa = PBXFileReference; lastKnownFileType = wrapper.xcdatamodel; path = ZMEventModel3.0.xcdatamodel; sourceTree = "<group>"; };
		167BCC81260CFAD500E9D7E3 /* UserType+Federation.swift */ = {isa = PBXFileReference; lastKnownFileType = sourcecode.swift; path = "UserType+Federation.swift"; sourceTree = "<group>"; };
		167BCC85260CFC7B00E9D7E3 /* UserTypeTests+Federation.swift */ = {isa = PBXFileReference; lastKnownFileType = sourcecode.swift; path = "UserTypeTests+Federation.swift"; sourceTree = "<group>"; };
		167BCC91260DB5FA00E9D7E3 /* CoreDataStackTests+ClearStorage.swift */ = {isa = PBXFileReference; lastKnownFileType = sourcecode.swift; path = "CoreDataStackTests+ClearStorage.swift"; sourceTree = "<group>"; };
		167BCC95260DC3F100E9D7E3 /* CoreDataStack+ClearStorage.swift */ = {isa = PBXFileReference; lastKnownFileType = sourcecode.swift; path = "CoreDataStack+ClearStorage.swift"; sourceTree = "<group>"; };
		16827AE92732A3C20079405D /* InvalidDomainRemoval.swift */ = {isa = PBXFileReference; lastKnownFileType = sourcecode.swift; path = InvalidDomainRemoval.swift; sourceTree = "<group>"; };
		16827AF12732AB2E0079405D /* InvalidDomainRemovalTests.swift */ = {isa = PBXFileReference; lastKnownFileType = sourcecode.swift; path = InvalidDomainRemovalTests.swift; sourceTree = "<group>"; };
		168413E82225902200FCB9BC /* zmessaging2.65.0.xcdatamodel */ = {isa = PBXFileReference; lastKnownFileType = wrapper.xcdatamodel; path = zmessaging2.65.0.xcdatamodel; sourceTree = "<group>"; };
		168413E9222594E600FCB9BC /* store2-65-0.wiredatabase */ = {isa = PBXFileReference; lastKnownFileType = file; path = "store2-65-0.wiredatabase"; sourceTree = "<group>"; };
		168413EC2225965500FCB9BC /* TransferStateMigration.swift */ = {isa = PBXFileReference; lastKnownFileType = sourcecode.swift; path = TransferStateMigration.swift; sourceTree = "<group>"; };
		1684141622282A1A00FCB9BC /* TransferStateMigrationTests.swift */ = {isa = PBXFileReference; lastKnownFileType = sourcecode.swift; path = TransferStateMigrationTests.swift; sourceTree = "<group>"; };
		168414292228421700FCB9BC /* ZMAssetClientMessageTests+AssetMessage.swift */ = {isa = PBXFileReference; lastKnownFileType = sourcecode.swift; path = "ZMAssetClientMessageTests+AssetMessage.swift"; sourceTree = "<group>"; };
		1687ABAB20EBE0770007C240 /* UserType.swift */ = {isa = PBXFileReference; lastKnownFileType = sourcecode.swift; path = UserType.swift; sourceTree = "<group>"; };
		1687ABAD20ECD51E0007C240 /* ZMSearchUser.swift */ = {isa = PBXFileReference; lastKnownFileType = sourcecode.swift; path = ZMSearchUser.swift; sourceTree = "<group>"; };
		1687C0E12150EE91003099DD /* ZMClientMessageTests+Mentions.swift */ = {isa = PBXFileReference; lastKnownFileType = sourcecode.swift; path = "ZMClientMessageTests+Mentions.swift"; sourceTree = "<group>"; };
		1689FD452194A63E00A656E2 /* ZMClientMessageTests+Editing.swift */ = {isa = PBXFileReference; lastKnownFileType = sourcecode.swift; path = "ZMClientMessageTests+Editing.swift"; sourceTree = "<group>"; };
		168D7BFC26F365ED00789960 /* EntityAction.swift */ = {isa = PBXFileReference; lastKnownFileType = sourcecode.swift; path = EntityAction.swift; sourceTree = "<group>"; };
		168D7C9526F9ED1E00789960 /* QualifiedID.swift */ = {isa = PBXFileReference; lastKnownFileType = sourcecode.swift; path = QualifiedID.swift; sourceTree = "<group>"; };
		168E96C4220B445000FC92FA /* zmessaging2.61.0.xcdatamodel */ = {isa = PBXFileReference; lastKnownFileType = wrapper.xcdatamodel; path = zmessaging2.61.0.xcdatamodel; sourceTree = "<group>"; };
		168FF32F258200AD0066DAE3 /* ZMClientMessageTests+ResetSession.swift */ = {isa = PBXFileReference; lastKnownFileType = sourcecode.swift; path = "ZMClientMessageTests+ResetSession.swift"; sourceTree = "<group>"; };
		16925336234F677B0041A8FF /* ZMConversationListDirectoryTests+Labels.swift */ = {isa = PBXFileReference; lastKnownFileType = sourcecode.swift; path = "ZMConversationListDirectoryTests+Labels.swift"; sourceTree = "<group>"; };
		1693155225A30D4E00709F15 /* UserClientTests+ResetSession.swift */ = {isa = PBXFileReference; lastKnownFileType = sourcecode.swift; path = "UserClientTests+ResetSession.swift"; sourceTree = "<group>"; };
		1693155425A329FE00709F15 /* NSManagedObjectContext+UpdateRequest.swift */ = {isa = PBXFileReference; lastKnownFileType = sourcecode.swift; path = "NSManagedObjectContext+UpdateRequest.swift"; sourceTree = "<group>"; };
		169315DD25A76E4600709F15 /* zmessaging2.89.0.xcdatamodel */ = {isa = PBXFileReference; lastKnownFileType = wrapper.xcdatamodel; path = zmessaging2.89.0.xcdatamodel; sourceTree = "<group>"; };
		169315EE25AC4C8100709F15 /* MigrateSenderClient.swift */ = {isa = PBXFileReference; lastKnownFileType = sourcecode.swift; path = MigrateSenderClient.swift; sourceTree = "<group>"; };
		169315F025AC501300709F15 /* MigrateSenderClientTests.swift */ = {isa = PBXFileReference; lastKnownFileType = sourcecode.swift; path = MigrateSenderClientTests.swift; sourceTree = "<group>"; };
		169FF3A427157B3800330C2E /* MockActionHandler.swift */ = {isa = PBXFileReference; lastKnownFileType = sourcecode.swift; path = MockActionHandler.swift; sourceTree = "<group>"; };
		169FF3A927157F0100330C2E /* ZMSearchUserTests+Connections.swift */ = {isa = PBXFileReference; lastKnownFileType = sourcecode.swift; path = "ZMSearchUserTests+Connections.swift"; sourceTree = "<group>"; };
		169FF3AE2715820400330C2E /* ZMConnectionFetchingTests.swift */ = {isa = PBXFileReference; lastKnownFileType = sourcecode.swift; path = ZMConnectionFetchingTests.swift; sourceTree = "<group>"; };
		169FF3D32715CA6600330C2E /* zmessaging2.96.0.xcdatamodel */ = {isa = PBXFileReference; lastKnownFileType = wrapper.xcdatamodel; path = zmessaging2.96.0.xcdatamodel; sourceTree = "<group>"; };
		169FF3D72715CE5B00330C2E /* store2-96-0.wiredatabase */ = {isa = PBXFileReference; lastKnownFileType = file; path = "store2-96-0.wiredatabase"; sourceTree = "<group>"; };
		16A86B23229EC29800A674F8 /* zmessaging2.71.0.xcdatamodel */ = {isa = PBXFileReference; lastKnownFileType = wrapper.xcdatamodel; path = zmessaging2.71.0.xcdatamodel; sourceTree = "<group>"; };
		16A86B4922A6BF5B00A674F8 /* store2-71-0.wiredatabase */ = {isa = PBXFileReference; lastKnownFileType = file; path = "store2-71-0.wiredatabase"; sourceTree = "<group>"; };
		16A9E353220CAB790062CFCD /* store2-60-0.wiredatabase */ = {isa = PBXFileReference; lastKnownFileType = file; name = "store2-60-0.wiredatabase"; path = "Tests/Resources/store2-60-0.wiredatabase"; sourceTree = SOURCE_ROOT; };
		16AD86B91F75426C00E4C797 /* NSManagedObjectContext+NotificationContext.swift */ = {isa = PBXFileReference; fileEncoding = 4; lastKnownFileType = sourcecode.swift; path = "NSManagedObjectContext+NotificationContext.swift"; sourceTree = "<group>"; };
		16B5B33026FDC5D2001A3216 /* ZMConnection+Actions.swift */ = {isa = PBXFileReference; lastKnownFileType = sourcecode.swift; path = "ZMConnection+Actions.swift"; sourceTree = "<group>"; };
		16B75F52222ED23500DCAFF2 /* zmessaging2.66.0.xcdatamodel */ = {isa = PBXFileReference; lastKnownFileType = wrapper.xcdatamodel; path = zmessaging2.66.0.xcdatamodel; sourceTree = "<group>"; };
		16B75F69222EEE4000DCAFF2 /* store2-66-0.wiredatabase */ = {isa = PBXFileReference; lastKnownFileType = file; path = "store2-66-0.wiredatabase"; sourceTree = "<group>"; };
		16BA4300233CC3090018E883 /* zmessaging2.75.0.xcdatamodel */ = {isa = PBXFileReference; lastKnownFileType = wrapper.xcdatamodel; path = zmessaging2.75.0.xcdatamodel; sourceTree = "<group>"; };
		16BA4302233CD8E50018E883 /* Label.swift */ = {isa = PBXFileReference; lastKnownFileType = sourcecode.swift; path = Label.swift; sourceTree = "<group>"; };
		16BA4304233CDEA30018E883 /* ZMConversation+Labels.swift */ = {isa = PBXFileReference; lastKnownFileType = sourcecode.swift; path = "ZMConversation+Labels.swift"; sourceTree = "<group>"; };
		16C391E1214BD437003AB3AD /* MentionTests.swift */ = {isa = PBXFileReference; lastKnownFileType = sourcecode.swift; path = MentionTests.swift; sourceTree = "<group>"; };
		16CDEBF62209897D00E74A41 /* ZMMessageTests+ShouldGenerateUnreadCount.swift */ = {isa = PBXFileReference; lastKnownFileType = sourcecode.swift; path = "ZMMessageTests+ShouldGenerateUnreadCount.swift"; sourceTree = "<group>"; };
		16CDEBFA2209D13B00E74A41 /* ZMMessage+Quotes.swift */ = {isa = PBXFileReference; lastKnownFileType = sourcecode.swift; path = "ZMMessage+Quotes.swift"; sourceTree = "<group>"; };
		16D0A0FC234B667F00A83F87 /* zmessaging2.76.0.xcdatamodel */ = {isa = PBXFileReference; lastKnownFileType = wrapper.xcdatamodel; path = zmessaging2.76.0.xcdatamodel; sourceTree = "<group>"; };
		16D5260C20DD1D9400608D8E /* ZMConversationTests+Timestamps.swift */ = {isa = PBXFileReference; lastKnownFileType = sourcecode.swift; path = "ZMConversationTests+Timestamps.swift"; sourceTree = "<group>"; };
		16D68E961CEF2EC4003AB9E0 /* ZMFileMetadata.swift */ = {isa = PBXFileReference; fileEncoding = 4; lastKnownFileType = sourcecode.swift; path = ZMFileMetadata.swift; sourceTree = "<group>"; };
		16D95A411FCEF87B00C96069 /* ZMUser+Availability.swift */ = {isa = PBXFileReference; lastKnownFileType = sourcecode.swift; path = "ZMUser+Availability.swift"; sourceTree = "<group>"; };
		16D95A431FCEF9A900C96069 /* zmessaging2.40.0.xcdatamodel */ = {isa = PBXFileReference; lastKnownFileType = wrapper.xcdatamodel; path = zmessaging2.40.0.xcdatamodel; sourceTree = "<group>"; };
		16DF3B5C2285B13100D09365 /* UserClientType.swift */ = {isa = PBXFileReference; lastKnownFileType = sourcecode.swift; path = UserClientType.swift; sourceTree = "<group>"; };
		16DF3B5E2289510600D09365 /* ZMConversationTests+Legalhold.swift */ = {isa = PBXFileReference; lastKnownFileType = sourcecode.swift; path = "ZMConversationTests+Legalhold.swift"; sourceTree = "<group>"; };
		16E0FBC823326B72000E3235 /* ConversationDirectory.swift */ = {isa = PBXFileReference; lastKnownFileType = sourcecode.swift; path = ConversationDirectory.swift; sourceTree = "<group>"; };
		16E6F24724B36D550015B249 /* NSManagedObjectContext+EncryptionAtRest.swift */ = {isa = PBXFileReference; lastKnownFileType = sourcecode.swift; path = "NSManagedObjectContext+EncryptionAtRest.swift"; sourceTree = "<group>"; };
		16E70F97270F1F5700718E5D /* ZMConnection+Helper.h */ = {isa = PBXFileReference; lastKnownFileType = sourcecode.c.h; path = "ZMConnection+Helper.h"; sourceTree = "<group>"; };
		16E70FA6270F212000718E5D /* ZMConnection+Helper.m */ = {isa = PBXFileReference; lastKnownFileType = sourcecode.c.objc; path = "ZMConnection+Helper.m"; sourceTree = "<group>"; };
		16E7DA261FD995810065B6A6 /* store2-39-0.wiredatabase */ = {isa = PBXFileReference; lastKnownFileType = file; name = "store2-39-0.wiredatabase"; path = "Tests/Resources/store2-39-0.wiredatabase"; sourceTree = SOURCE_ROOT; };
		16E7DA291FDABE440065B6A6 /* ZMOTRMessage+SelfConversationUpdateTests.swift */ = {isa = PBXFileReference; lastKnownFileType = sourcecode.swift; path = "ZMOTRMessage+SelfConversationUpdateTests.swift"; sourceTree = "<group>"; };
		16F6BB391EDEC2D6009EA803 /* ZMConversation+ObserverHelper.swift */ = {isa = PBXFileReference; fileEncoding = 4; lastKnownFileType = sourcecode.swift; path = "ZMConversation+ObserverHelper.swift"; sourceTree = "<group>"; };
		16F6BB3B1EDEDEFD009EA803 /* ZMConversationTests+ObservationHelper.swift */ = {isa = PBXFileReference; fileEncoding = 4; lastKnownFileType = sourcecode.swift; path = "ZMConversationTests+ObservationHelper.swift"; sourceTree = "<group>"; };
		16F7340F24F938EC00AB93B1 /* zmessaging2.85.0.xcdatamodel */ = {isa = PBXFileReference; lastKnownFileType = wrapper.xcdatamodel; path = zmessaging2.85.0.xcdatamodel; sourceTree = "<group>"; };
		16F7341024F9556600AB93B1 /* ZMConversationTests+DraftMessage.swift */ = {isa = PBXFileReference; lastKnownFileType = sourcecode.swift; path = "ZMConversationTests+DraftMessage.swift"; sourceTree = "<group>"; };
		16F7341324F9573C00AB93B1 /* XCTestCase+EncryptionKeys.swift */ = {isa = PBXFileReference; lastKnownFileType = sourcecode.swift; path = "XCTestCase+EncryptionKeys.swift"; sourceTree = "<group>"; };
		16F7341524F95F9100AB93B1 /* store2-85-0.wiredatabase */ = {isa = PBXFileReference; lastKnownFileType = file; path = "store2-85-0.wiredatabase"; sourceTree = "<group>"; };
		16F9010226C50967002794B5 /* zmessaging2.94.0.xcdatamodel */ = {isa = PBXFileReference; lastKnownFileType = wrapper.xcdatamodel; path = zmessaging2.94.0.xcdatamodel; sourceTree = "<group>"; };
		2B6F6AB429ACC162001BB36F /* AllTests.xctestplan */ = {isa = PBXFileReference; lastKnownFileType = text; path = AllTests.xctestplan; sourceTree = "<group>"; };
		2B7AB1B729A4EAC500D9A63A /* SecurityTests.xctestplan */ = {isa = PBXFileReference; lastKnownFileType = text; path = SecurityTests.xctestplan; sourceTree = "<group>"; };
		2BB2076D292B781E00FB6468 /* PatchApplicatorTests.swift */ = {isa = PBXFileReference; lastKnownFileType = sourcecode.swift; path = PatchApplicatorTests.swift; sourceTree = "<group>"; };
		2BB2076F292B787000FB6468 /* PatchApplicator.swift */ = {isa = PBXFileReference; lastKnownFileType = sourcecode.swift; path = PatchApplicator.swift; sourceTree = "<group>"; };
		54178A1A1E02E9FB00860ECE /* store2-24-1.wiredatabase */ = {isa = PBXFileReference; lastKnownFileType = file; name = "store2-24-1.wiredatabase"; path = "Tests/Resources/store2-24-1.wiredatabase"; sourceTree = SOURCE_ROOT; };
		541E4F941CBD182100D82D69 /* FileAssetCache.swift */ = {isa = PBXFileReference; fileEncoding = 4; lastKnownFileType = sourcecode.swift; path = FileAssetCache.swift; sourceTree = "<group>"; };
		54207D4924A4B28C00D40D4F /* zmessaging2.82.0.xcdatamodel */ = {isa = PBXFileReference; lastKnownFileType = wrapper.xcdatamodel; path = zmessaging2.82.0.xcdatamodel; sourceTree = "<group>"; };
		543089B71D420165004D8AC4 /* README.md */ = {isa = PBXFileReference; lastKnownFileType = net.daringfireball.markdown; path = README.md; sourceTree = "<group>"; };
		54363A001D7876200048FD7D /* ZMClientMessage+Encryption.swift */ = {isa = PBXFileReference; fileEncoding = 4; lastKnownFileType = sourcecode.swift; path = "ZMClientMessage+Encryption.swift"; sourceTree = "<group>"; };
		543ABF5A1F34A13000DBE28B /* DatabaseBaseTest.swift */ = {isa = PBXFileReference; fileEncoding = 4; lastKnownFileType = sourcecode.swift; path = DatabaseBaseTest.swift; sourceTree = "<group>"; };
		544034331D6DFE8500860F2D /* ZMAddressBookContactTests.swift */ = {isa = PBXFileReference; fileEncoding = 4; lastKnownFileType = sourcecode.swift; path = ZMAddressBookContactTests.swift; sourceTree = "<group>"; };
		544A46AD1E2E82BA00D6A748 /* ZMOTRMessage+SecurityDegradation.swift */ = {isa = PBXFileReference; fileEncoding = 4; lastKnownFileType = sourcecode.swift; path = "ZMOTRMessage+SecurityDegradation.swift"; sourceTree = "<group>"; };
		544E8C0D1E2F69E800F9B8B8 /* ZMOTRMessage+SecurityDegradationTests.swift */ = {isa = PBXFileReference; fileEncoding = 4; lastKnownFileType = sourcecode.swift; path = "ZMOTRMessage+SecurityDegradationTests.swift"; sourceTree = "<group>"; };
		544E8C101E2F76B400F9B8B8 /* NSManagedObjectContext+UserInfoMerge.swift */ = {isa = PBXFileReference; fileEncoding = 4; lastKnownFileType = sourcecode.swift; path = "NSManagedObjectContext+UserInfoMerge.swift"; sourceTree = "<group>"; };
		544E8C121E2F825700F9B8B8 /* ZMConversation+SecurityLevel.swift */ = {isa = PBXFileReference; fileEncoding = 4; lastKnownFileType = sourcecode.swift; path = "ZMConversation+SecurityLevel.swift"; sourceTree = "<group>"; };
		5451DE341F5FFF8B00C82E75 /* NotificationInContext.swift */ = {isa = PBXFileReference; fileEncoding = 4; lastKnownFileType = sourcecode.swift; path = NotificationInContext.swift; sourceTree = "<group>"; };
		5451DE361F604CD500C82E75 /* ZMMoveIndex.swift */ = {isa = PBXFileReference; fileEncoding = 4; lastKnownFileType = sourcecode.swift; path = ZMMoveIndex.swift; sourceTree = "<group>"; };
		54563B751E0161730089B1D7 /* ZMMessage+Categorization.swift */ = {isa = PBXFileReference; fileEncoding = 4; lastKnownFileType = sourcecode.swift; path = "ZMMessage+Categorization.swift"; sourceTree = "<group>"; };
		54563B791E0189750089B1D7 /* ZMMessageCategorizationTests.swift */ = {isa = PBXFileReference; fileEncoding = 4; lastKnownFileType = sourcecode.swift; path = ZMMessageCategorizationTests.swift; sourceTree = "<group>"; };
		545FA5D61E2FD3750054171A /* ZMConversation+MessageDeletion.swift */ = {isa = PBXFileReference; fileEncoding = 4; lastKnownFileType = sourcecode.swift; path = "ZMConversation+MessageDeletion.swift"; sourceTree = "<group>"; };
		546D3DE51CE5D0B100A6047F /* RichAssetFileType.swift */ = {isa = PBXFileReference; fileEncoding = 4; lastKnownFileType = sourcecode.swift; path = RichAssetFileType.swift; sourceTree = "<group>"; };
		546D3DE81CE5D24C00A6047F /* RichAssetFileTypeTests.swift */ = {isa = PBXFileReference; fileEncoding = 4; lastKnownFileType = sourcecode.swift; path = RichAssetFileTypeTests.swift; sourceTree = "<group>"; };
		5473CC721E14245C00814C03 /* NSManagedObjectContext+Debugging.swift */ = {isa = PBXFileReference; fileEncoding = 4; lastKnownFileType = sourcecode.swift; path = "NSManagedObjectContext+Debugging.swift"; sourceTree = "<group>"; };
		5473CC741E14268600814C03 /* NSManagedObjectContextDebuggingTests.swift */ = {isa = PBXFileReference; fileEncoding = 4; lastKnownFileType = sourcecode.swift; path = NSManagedObjectContextDebuggingTests.swift; sourceTree = "<group>"; };
		5476BA3D1DEDABCC00D047F8 /* AddressBookEntryTests.swift */ = {isa = PBXFileReference; fileEncoding = 4; lastKnownFileType = sourcecode.swift; path = AddressBookEntryTests.swift; sourceTree = "<group>"; };
		547E66481F7503A5008CB1FA /* ZMConversation+Notifications.swift */ = {isa = PBXFileReference; fileEncoding = 4; lastKnownFileType = sourcecode.swift; path = "ZMConversation+Notifications.swift"; sourceTree = "<group>"; };
		547E664A1F750E4A008CB1FA /* ZMConnection+Notification.swift */ = {isa = PBXFileReference; fileEncoding = 4; lastKnownFileType = sourcecode.swift; path = "ZMConnection+Notification.swift"; sourceTree = "<group>"; };
		54829D951DE6F782009100D3 /* store1-24.wiredatabase */ = {isa = PBXFileReference; lastKnownFileType = file; name = "store1-24.wiredatabase"; path = "Tests/Resources/store1-24.wiredatabase"; sourceTree = SOURCE_ROOT; };
		54829D961DE6F782009100D3 /* store1-25.wiredatabase */ = {isa = PBXFileReference; lastKnownFileType = file; name = "store1-25.wiredatabase"; path = "Tests/Resources/store1-25.wiredatabase"; sourceTree = SOURCE_ROOT; };
		54829D971DE6F782009100D3 /* store1-27.wiredatabase */ = {isa = PBXFileReference; lastKnownFileType = file; name = "store1-27.wiredatabase"; path = "Tests/Resources/store1-27.wiredatabase"; sourceTree = SOURCE_ROOT; };
		54829D981DE6F782009100D3 /* store1-28.wiredatabase */ = {isa = PBXFileReference; lastKnownFileType = file; name = "store1-28.wiredatabase"; path = "Tests/Resources/store1-28.wiredatabase"; sourceTree = SOURCE_ROOT; };
		54829D991DE6F782009100D3 /* store2-3.wiredatabase */ = {isa = PBXFileReference; lastKnownFileType = file; name = "store2-3.wiredatabase"; path = "Tests/Resources/store2-3.wiredatabase"; sourceTree = SOURCE_ROOT; };
		54829D9A1DE6F782009100D3 /* store2-4.wiredatabase */ = {isa = PBXFileReference; lastKnownFileType = file; name = "store2-4.wiredatabase"; path = "Tests/Resources/store2-4.wiredatabase"; sourceTree = SOURCE_ROOT; };
		54829D9B1DE6F782009100D3 /* store2-5.wiredatabase */ = {isa = PBXFileReference; lastKnownFileType = file; name = "store2-5.wiredatabase"; path = "Tests/Resources/store2-5.wiredatabase"; sourceTree = SOURCE_ROOT; };
		54829D9C1DE6F782009100D3 /* store2-6.wiredatabase */ = {isa = PBXFileReference; lastKnownFileType = file; name = "store2-6.wiredatabase"; path = "Tests/Resources/store2-6.wiredatabase"; sourceTree = SOURCE_ROOT; };
		54829D9D1DE6F782009100D3 /* store2-7.wiredatabase */ = {isa = PBXFileReference; lastKnownFileType = file; name = "store2-7.wiredatabase"; path = "Tests/Resources/store2-7.wiredatabase"; sourceTree = SOURCE_ROOT; };
		54829D9E1DE6F782009100D3 /* store2-8.wiredatabase */ = {isa = PBXFileReference; lastKnownFileType = file; name = "store2-8.wiredatabase"; path = "Tests/Resources/store2-8.wiredatabase"; sourceTree = SOURCE_ROOT; };
		54829D9F1DE6F782009100D3 /* store2-21-1.wiredatabase */ = {isa = PBXFileReference; lastKnownFileType = file; name = "store2-21-1.wiredatabase"; path = "Tests/Resources/store2-21-1.wiredatabase"; sourceTree = SOURCE_ROOT; };
		54829DA01DE6F782009100D3 /* store2-21-2.wiredatabase */ = {isa = PBXFileReference; lastKnownFileType = file; name = "store2-21-2.wiredatabase"; path = "Tests/Resources/store2-21-2.wiredatabase"; sourceTree = SOURCE_ROOT; };
		54929FAD1E12AC8B0010186B /* NSPersistentStoreMetadataTests.swift */ = {isa = PBXFileReference; fileEncoding = 4; lastKnownFileType = sourcecode.swift; path = NSPersistentStoreMetadataTests.swift; sourceTree = "<group>"; };
		5495BC421E019F1B004253ED /* audio.m4a */ = {isa = PBXFileReference; lastKnownFileType = file; name = audio.m4a; path = Tests/Resources/audio.m4a; sourceTree = SOURCE_ROOT; };
		54A885A71F62EEB600AFBA95 /* ZMConversationTests+Messages.swift */ = {isa = PBXFileReference; fileEncoding = 4; lastKnownFileType = sourcecode.swift; path = "ZMConversationTests+Messages.swift"; sourceTree = "<group>"; };
		54AA3C9524ED16D200FE1F94 /* zmessaging2.84.0.xcdatamodel */ = {isa = PBXFileReference; lastKnownFileType = wrapper.xcdatamodel; path = zmessaging2.84.0.xcdatamodel; sourceTree = "<group>"; };
		54AA3C9824ED2CE600FE1F94 /* store2-84-0.wiredatabase */ = {isa = PBXFileReference; lastKnownFileType = file; path = "store2-84-0.wiredatabase"; sourceTree = "<group>"; };
		54BAB40A24A4FA0800EBC400 /* store2-82-0.wiredatabase */ = {isa = PBXFileReference; lastKnownFileType = file; path = "store2-82-0.wiredatabase"; sourceTree = "<group>"; };
		54CD46091DEDA55C00BA3429 /* AddressBookEntry.swift */ = {isa = PBXFileReference; fileEncoding = 4; lastKnownFileType = sourcecode.swift; path = AddressBookEntry.swift; sourceTree = "<group>"; };
		54D7B83E1E12774600C1B347 /* NSPersistentStore+Metadata.swift */ = {isa = PBXFileReference; fileEncoding = 4; lastKnownFileType = sourcecode.swift; path = "NSPersistentStore+Metadata.swift"; sourceTree = "<group>"; };
		54D809FB1F681D6400B2CCB4 /* ZMClientMessage+LinkPreview.swift */ = {isa = PBXFileReference; fileEncoding = 4; lastKnownFileType = sourcecode.swift; path = "ZMClientMessage+LinkPreview.swift"; sourceTree = "<group>"; };
		54DE05DC1CF8711F00C35253 /* ProtobufUtilitiesTests.swift */ = {isa = PBXFileReference; fileEncoding = 4; lastKnownFileType = sourcecode.swift; path = ProtobufUtilitiesTests.swift; sourceTree = "<group>"; };
		54E3EE3E1F6169A800A261E3 /* ZMAssetClientMessage+FileMessageData.swift */ = {isa = PBXFileReference; fileEncoding = 4; lastKnownFileType = sourcecode.swift; path = "ZMAssetClientMessage+FileMessageData.swift"; sourceTree = "<group>"; };
		54E3EE401F616BA600A261E3 /* ZMAssetClientMessage.swift */ = {isa = PBXFileReference; fileEncoding = 4; lastKnownFileType = sourcecode.swift; path = ZMAssetClientMessage.swift; sourceTree = "<group>"; };
		54E3EE421F6194A400A261E3 /* ZMAssetClientMessage+GenericMessage.swift */ = {isa = PBXFileReference; fileEncoding = 4; lastKnownFileType = sourcecode.swift; path = "ZMAssetClientMessage+GenericMessage.swift"; sourceTree = "<group>"; };
		54E3EE441F61A53C00A261E3 /* ZMAssetClientMessage+Ephemeral.swift */ = {isa = PBXFileReference; fileEncoding = 4; lastKnownFileType = sourcecode.swift; path = "ZMAssetClientMessage+Ephemeral.swift"; sourceTree = "<group>"; };
		54E3EE461F61A78B00A261E3 /* ZMAssetClientMessage+Deletion.swift */ = {isa = PBXFileReference; fileEncoding = 4; lastKnownFileType = sourcecode.swift; path = "ZMAssetClientMessage+Deletion.swift"; sourceTree = "<group>"; };
		54ED3A9C1F38CB6A0066AD47 /* DatabaseMigrationTests.swift */ = {isa = PBXFileReference; fileEncoding = 4; lastKnownFileType = sourcecode.swift; path = DatabaseMigrationTests.swift; sourceTree = "<group>"; };
		54ED8A912523197B005C2BDF /* zmessaging2.86.0.xcdatamodel */ = {isa = PBXFileReference; lastKnownFileType = wrapper.xcdatamodel; path = zmessaging2.86.0.xcdatamodel; sourceTree = "<group>"; };
		54EDE67F1CBBF1860044A17E /* PINCache+ZMessaging.swift */ = {isa = PBXFileReference; fileEncoding = 4; lastKnownFileType = sourcecode.swift; path = "PINCache+ZMessaging.swift"; sourceTree = "<group>"; };
		54EDE6811CBBF6260044A17E /* FileAssetCacheTests.swift */ = {isa = PBXFileReference; fileEncoding = 4; lastKnownFileType = sourcecode.swift; path = FileAssetCacheTests.swift; sourceTree = "<group>"; };
		54F6CEAA1CE2972200A1276D /* ZMAssetClientMessage+Download.swift */ = {isa = PBXFileReference; fileEncoding = 4; lastKnownFileType = sourcecode.swift; path = "ZMAssetClientMessage+Download.swift"; sourceTree = "<group>"; };
		54F84CFC1F9950B300ABD7D5 /* DuplicatedEntityRemoval.swift */ = {isa = PBXFileReference; lastKnownFileType = sourcecode.swift; path = DuplicatedEntityRemoval.swift; sourceTree = "<group>"; };
		54F84CFE1F99588D00ABD7D5 /* DuplicatedEntityRemovalTests.swift */ = {isa = PBXFileReference; lastKnownFileType = sourcecode.swift; path = DuplicatedEntityRemovalTests.swift; sourceTree = "<group>"; };
		54F84D001F995A1F00ABD7D5 /* DiskDatabaseTests.swift */ = {isa = PBXFileReference; lastKnownFileType = sourcecode.swift; path = DiskDatabaseTests.swift; sourceTree = "<group>"; };
		54FB03A01E41E273000E13DC /* LegacyPersistedDataPatches.swift */ = {isa = PBXFileReference; fileEncoding = 4; lastKnownFileType = sourcecode.swift; path = LegacyPersistedDataPatches.swift; sourceTree = "<group>"; };
		54FB03A21E41E64A000E13DC /* UserClient+Patches.swift */ = {isa = PBXFileReference; fileEncoding = 4; lastKnownFileType = sourcecode.swift; path = "UserClient+Patches.swift"; sourceTree = "<group>"; };
		54FB03A81E41F1B6000E13DC /* LegacyPersistedDataPatches+Directory.swift */ = {isa = PBXFileReference; fileEncoding = 4; lastKnownFileType = sourcecode.swift; path = "LegacyPersistedDataPatches+Directory.swift"; sourceTree = "<group>"; };
		54FB03AC1E41F6C2000E13DC /* LegacyPersistedDataPatchesTests.swift */ = {isa = PBXFileReference; fileEncoding = 4; lastKnownFileType = sourcecode.swift; path = LegacyPersistedDataPatchesTests.swift; sourceTree = "<group>"; };
		54FB03AE1E41FC86000E13DC /* NSManagedObjectContext+Patches.swift */ = {isa = PBXFileReference; fileEncoding = 4; lastKnownFileType = sourcecode.swift; path = "NSManagedObjectContext+Patches.swift"; sourceTree = "<group>"; };
		55C40BCD22B0316800EFD8BD /* ZMUser+LegalHoldRequest.swift */ = {isa = PBXFileReference; lastKnownFileType = sourcecode.swift; path = "ZMUser+LegalHoldRequest.swift"; sourceTree = "<group>"; };
		55C40BD322B0F23000EFD8BD /* zmessaging2.73.0.xcdatamodel */ = {isa = PBXFileReference; lastKnownFileType = wrapper.xcdatamodel; path = zmessaging2.73.0.xcdatamodel; sourceTree = "<group>"; };
		55C40BD422B0F75C00EFD8BD /* ZMUserLegalHoldTests.swift */ = {isa = PBXFileReference; lastKnownFileType = sourcecode.swift; path = ZMUserLegalHoldTests.swift; sourceTree = "<group>"; };
		55C40BDC22B24AA600EFD8BD /* store2-73-0.wiredatabase */ = {isa = PBXFileReference; lastKnownFileType = file; path = "store2-73-0.wiredatabase"; sourceTree = "<group>"; };
		5E055B29228C46DA00E91314 /* zmessaging2.70.0.xcdatamodel */ = {isa = PBXFileReference; lastKnownFileType = wrapper.xcdatamodel; path = zmessaging2.70.0.xcdatamodel; sourceTree = "<group>"; };
		5E0FB214205176B400FD9867 /* Set+ServiceUser.swift */ = {isa = PBXFileReference; lastKnownFileType = sourcecode.swift; path = "Set+ServiceUser.swift"; sourceTree = "<group>"; };
		5E36B45D21CA5BBA00B7063B /* UnverifiedCredentials.swift */ = {isa = PBXFileReference; lastKnownFileType = sourcecode.swift; path = UnverifiedCredentials.swift; sourceTree = "<group>"; };
		5E39FC66225F22BE00C682B8 /* ZMConversation+ExternalParticipant.swift */ = {isa = PBXFileReference; lastKnownFileType = sourcecode.swift; path = "ZMConversation+ExternalParticipant.swift"; sourceTree = "<group>"; };
		5E39FC68225F2DC000C682B8 /* ZMConversationExternalParticipantsStateTests.swift */ = {isa = PBXFileReference; lastKnownFileType = sourcecode.swift; path = ZMConversationExternalParticipantsStateTests.swift; sourceTree = "<group>"; };
		5E4BA9F32216F4B400F938A8 /* zmessaging2.63.0.xcdatamodel */ = {isa = PBXFileReference; lastKnownFileType = wrapper.xcdatamodel; path = zmessaging2.63.0.xcdatamodel; sourceTree = "<group>"; };
		5E4BA9F42216FF4000F938A8 /* store2-62-0.wiredatabase */ = {isa = PBXFileReference; lastKnownFileType = file; name = "store2-62-0.wiredatabase"; path = "Tests/Resources/store2-62-0.wiredatabase"; sourceTree = SOURCE_ROOT; };
		5E67168D2174B9AF00522E61 /* LoginCredentials.swift */ = {isa = PBXFileReference; lastKnownFileType = sourcecode.swift; path = LoginCredentials.swift; sourceTree = "<group>"; };
		5E771F372080BB0000575629 /* PBMessage+Validation.swift */ = {isa = PBXFileReference; lastKnownFileType = sourcecode.swift; path = "PBMessage+Validation.swift"; sourceTree = "<group>"; };
		5E771F392080C40B00575629 /* PBMessageValidationTests.swift */ = {isa = PBXFileReference; lastKnownFileType = sourcecode.swift; path = PBMessageValidationTests.swift; sourceTree = "<group>"; };
		5E9EA4D52242942900D401B2 /* ZMClientMessageTests+LinkAttachments.swift */ = {isa = PBXFileReference; lastKnownFileType = sourcecode.swift; path = "ZMClientMessageTests+LinkAttachments.swift"; sourceTree = "<group>"; };
		5E9EA4D92243AC3900D401B2 /* zmessaging2.69.0.xcdatamodel */ = {isa = PBXFileReference; lastKnownFileType = wrapper.xcdatamodel; path = zmessaging2.69.0.xcdatamodel; sourceTree = "<group>"; };
		5E9EA4DA2243ADA400D401B2 /* store2-69-0.wiredatabase */ = {isa = PBXFileReference; lastKnownFileType = file; path = "store2-69-0.wiredatabase"; sourceTree = "<group>"; };
		5E9EA4E12243E0D300D401B2 /* ConversationMessage+Attachments.swift */ = {isa = PBXFileReference; lastKnownFileType = sourcecode.swift; path = "ConversationMessage+Attachments.swift"; sourceTree = "<group>"; };
		5EDDC7A52088CE3B00B24850 /* ZMConversation+Invalid.swift */ = {isa = PBXFileReference; lastKnownFileType = sourcecode.swift; path = "ZMConversation+Invalid.swift"; sourceTree = "<group>"; };
		5EF1F238229538FD008C80D0 /* store2-70-0.wiredatabase */ = {isa = PBXFileReference; lastKnownFileType = file; path = "store2-70-0.wiredatabase"; sourceTree = "<group>"; };
		5EFE9C052125CD3F007932A6 /* UnregisteredUser.swift */ = {isa = PBXFileReference; lastKnownFileType = sourcecode.swift; path = UnregisteredUser.swift; sourceTree = "<group>"; };
		5EFE9C072126BF9D007932A6 /* ZMPropertyNormalizationResult.h */ = {isa = PBXFileReference; lastKnownFileType = sourcecode.c.h; path = ZMPropertyNormalizationResult.h; sourceTree = "<group>"; };
		5EFE9C082126BF9D007932A6 /* ZMPropertyNormalizationResult.m */ = {isa = PBXFileReference; lastKnownFileType = sourcecode.c.objc; path = ZMPropertyNormalizationResult.m; sourceTree = "<group>"; };
		5EFE9C0B2126CB71007932A6 /* UnregisteredUserTests.swift */ = {isa = PBXFileReference; lastKnownFileType = sourcecode.swift; path = UnregisteredUserTests.swift; sourceTree = "<group>"; };
		5EFE9C0E2126D3FA007932A6 /* NormalizationResult.swift */ = {isa = PBXFileReference; lastKnownFileType = sourcecode.swift; path = NormalizationResult.swift; sourceTree = "<group>"; };
		6308F8A12A273C0B0072A177 /* BaseFetchMLSGroupInfoAction.swift */ = {isa = PBXFileReference; lastKnownFileType = sourcecode.swift; path = BaseFetchMLSGroupInfoAction.swift; sourceTree = "<group>"; };
		6308F8A32A273C680072A177 /* FetchMLSSubconversationGroupInfoAction.swift */ = {isa = PBXFileReference; lastKnownFileType = sourcecode.swift; path = FetchMLSSubconversationGroupInfoAction.swift; sourceTree = "<group>"; };
		6308F8A52A273CB70072A177 /* FetchMLSConversationGroupInfoAction.swift */ = {isa = PBXFileReference; lastKnownFileType = sourcecode.swift; path = FetchMLSConversationGroupInfoAction.swift; sourceTree = "<group>"; };
		6312162E287DB7D900FF9A56 /* String+Bytes.swift */ = {isa = PBXFileReference; lastKnownFileType = sourcecode.swift; path = "String+Bytes.swift"; sourceTree = "<group>"; };
		63123BCB291BBB79009A5179 /* MLSQualifiedClientIdTests.swift */ = {isa = PBXFileReference; lastKnownFileType = sourcecode.swift; path = MLSQualifiedClientIdTests.swift; sourceTree = "<group>"; };
		631A0577240420380062B387 /* UserClient+SafeLogging.swift */ = {isa = PBXFileReference; lastKnownFileType = sourcecode.swift; path = "UserClient+SafeLogging.swift"; sourceTree = "<group>"; };
		631A0585240439470062B387 /* UserClientTests+SafeLogging.swift */ = {isa = PBXFileReference; lastKnownFileType = sourcecode.swift; path = "UserClientTests+SafeLogging.swift"; sourceTree = "<group>"; };
		63298D992434D04D006B6018 /* GenericMessage+External.swift */ = {isa = PBXFileReference; lastKnownFileType = sourcecode.swift; path = "GenericMessage+External.swift"; sourceTree = "<group>"; };
		63298D9B24374094006B6018 /* GenericMessageTests+External.swift */ = {isa = PBXFileReference; lastKnownFileType = sourcecode.swift; path = "GenericMessageTests+External.swift"; sourceTree = "<group>"; };
		63298D9D24374489006B6018 /* Dictionary+ObjectForKey.swift */ = {isa = PBXFileReference; lastKnownFileType = sourcecode.swift; path = "Dictionary+ObjectForKey.swift"; sourceTree = "<group>"; };
		63340BBC241C2BC5004ED87C /* store2-80-0.wiredatabase */ = {isa = PBXFileReference; lastKnownFileType = file; path = "store2-80-0.wiredatabase"; sourceTree = "<group>"; };
		63370C6B242A510A0072C37F /* ZMOTRMessage+UpdateEvent.swift */ = {isa = PBXFileReference; lastKnownFileType = sourcecode.swift; path = "ZMOTRMessage+UpdateEvent.swift"; sourceTree = "<group>"; };
		63370CBA242CB84A0072C37F /* CompositeMessageItemContent.swift */ = {isa = PBXFileReference; lastKnownFileType = sourcecode.swift; path = CompositeMessageItemContent.swift; sourceTree = "<group>"; };
		63370CBC242CBA0A0072C37F /* CompositeMessageData.swift */ = {isa = PBXFileReference; lastKnownFileType = sourcecode.swift; path = CompositeMessageData.swift; sourceTree = "<group>"; };
		63370CC3242CFA860072C37F /* ZMAssetClientMessage+UpdateEvent.swift */ = {isa = PBXFileReference; lastKnownFileType = sourcecode.swift; path = "ZMAssetClientMessage+UpdateEvent.swift"; sourceTree = "<group>"; };
		63370CC8242E3B990072C37F /* ZMMessage+Conversation.swift */ = {isa = PBXFileReference; lastKnownFileType = sourcecode.swift; path = "ZMMessage+Conversation.swift"; sourceTree = "<group>"; };
		63370CF42431F3ED0072C37F /* CompositeMessageItemContentTests.swift */ = {isa = PBXFileReference; lastKnownFileType = sourcecode.swift; path = CompositeMessageItemContentTests.swift; sourceTree = "<group>"; };
		63370CF72431F5DE0072C37F /* BaseCompositeMessageTests.swift */ = {isa = PBXFileReference; lastKnownFileType = sourcecode.swift; path = BaseCompositeMessageTests.swift; sourceTree = "<group>"; };
		63495DEF23F6BD2A002A7C59 /* GenericMessageTests.swift */ = {isa = PBXFileReference; lastKnownFileType = sourcecode.swift; path = GenericMessageTests.swift; sourceTree = "<group>"; };
		63495E1A23FED9A9002A7C59 /* ZMUser+Protobuf.swift */ = {isa = PBXFileReference; lastKnownFileType = sourcecode.swift; path = "ZMUser+Protobuf.swift"; sourceTree = "<group>"; };
		6354BDF22746C30900880D50 /* ZMConversation+Federation.swift */ = {isa = PBXFileReference; lastKnownFileType = sourcecode.swift; path = "ZMConversation+Federation.swift"; sourceTree = "<group>"; };
		6354BDF42747BD9600880D50 /* ZMConversationTests+Federation.swift */ = {isa = PBXFileReference; lastKnownFileType = sourcecode.swift; path = "ZMConversationTests+Federation.swift"; sourceTree = "<group>"; };
		63709F632993E70B00577D4B /* CoreCrypto */ = {isa = PBXFileReference; lastKnownFileType = wrapper; path = CoreCrypto; sourceTree = "<group>"; };
		63709F642993E7A600577D4B /* libcore_crypto_ffi.a */ = {isa = PBXFileReference; lastKnownFileType = archive.ar; name = libcore_crypto_ffi.a; path = CoreCrypto/lib/libcore_crypto_ffi.a; sourceTree = "<group>"; };
		6374562129C3323D001D1A33 /* CoreCryptoKeyProviderTests.swift */ = {isa = PBXFileReference; lastKnownFileType = sourcecode.swift; path = CoreCryptoKeyProviderTests.swift; sourceTree = "<group>"; };
		63880548240EA8950043B641 /* ZMClientMessageTests+Composite.swift */ = {isa = PBXFileReference; lastKnownFileType = sourcecode.swift; path = "ZMClientMessageTests+Composite.swift"; sourceTree = "<group>"; };
		63880556240FFE7A0043B641 /* zmessaging2.80.0.xcdatamodel */ = {isa = PBXFileReference; lastKnownFileType = wrapper.xcdatamodel; path = zmessaging2.80.0.xcdatamodel; sourceTree = "<group>"; };
		638805642410FE920043B641 /* ButtonState.swift */ = {isa = PBXFileReference; lastKnownFileType = sourcecode.swift; path = ButtonState.swift; sourceTree = "<group>"; };
		63AFE2D5244F49A90003F619 /* GenericMessage+MessageCapable.swift */ = {isa = PBXFileReference; lastKnownFileType = sourcecode.swift; path = "GenericMessage+MessageCapable.swift"; sourceTree = "<group>"; };
		63B1333729A503D000009D84 /* ProteusServiceInterface.swift */ = {isa = PBXFileReference; fileEncoding = 4; lastKnownFileType = sourcecode.swift; path = ProteusServiceInterface.swift; sourceTree = "<group>"; };
		63B1333829A503D000009D84 /* ProteusService.swift */ = {isa = PBXFileReference; fileEncoding = 4; lastKnownFileType = sourcecode.swift; path = ProteusService.swift; sourceTree = "<group>"; };
		63B1333A29A503D000009D84 /* MLSGroup.swift */ = {isa = PBXFileReference; fileEncoding = 4; lastKnownFileType = sourcecode.swift; path = MLSGroup.swift; sourceTree = "<group>"; };
		63B1333B29A503D000009D84 /* MLSActionsProvider.swift */ = {isa = PBXFileReference; fileEncoding = 4; lastKnownFileType = sourcecode.swift; path = MLSActionsProvider.swift; sourceTree = "<group>"; };
		63B1333C29A503D000009D84 /* Bytes+Random.swift */ = {isa = PBXFileReference; fileEncoding = 4; lastKnownFileType = sourcecode.swift; path = "Bytes+Random.swift"; sourceTree = "<group>"; };
		63B1333D29A503D000009D84 /* MLSGroupID.swift */ = {isa = PBXFileReference; fileEncoding = 4; lastKnownFileType = sourcecode.swift; path = MLSGroupID.swift; sourceTree = "<group>"; };
		63B1333E29A503D000009D84 /* MLSActionExecutor.swift */ = {isa = PBXFileReference; fileEncoding = 4; lastKnownFileType = sourcecode.swift; path = MLSActionExecutor.swift; sourceTree = "<group>"; };
		63B1333F29A503D000009D84 /* MLSQualifiedClientID.swift */ = {isa = PBXFileReference; fileEncoding = 4; lastKnownFileType = sourcecode.swift; path = MLSQualifiedClientID.swift; sourceTree = "<group>"; };
		63B1334029A503D000009D84 /* MLSService.swift */ = {isa = PBXFileReference; fileEncoding = 4; lastKnownFileType = sourcecode.swift; path = MLSService.swift; sourceTree = "<group>"; };
		63B1334129A503D000009D84 /* CommitBundle+Protobuf.swift */ = {isa = PBXFileReference; fileEncoding = 4; lastKnownFileType = sourcecode.swift; path = "CommitBundle+Protobuf.swift"; sourceTree = "<group>"; };
		63B1334229A503D000009D84 /* BackendMLSPublicKeys.swift */ = {isa = PBXFileReference; fileEncoding = 4; lastKnownFileType = sourcecode.swift; path = BackendMLSPublicKeys.swift; sourceTree = "<group>"; };
		63B1334329A503D000009D84 /* MessageProtocol.swift */ = {isa = PBXFileReference; fileEncoding = 4; lastKnownFileType = sourcecode.swift; path = MessageProtocol.swift; sourceTree = "<group>"; };
		63B1334429A503D000009D84 /* CoreCryptoConfiguration.swift */ = {isa = PBXFileReference; fileEncoding = 4; lastKnownFileType = sourcecode.swift; path = CoreCryptoConfiguration.swift; sourceTree = "<group>"; };
		63B1334529A503D000009D84 /* MLSClientID.swift */ = {isa = PBXFileReference; fileEncoding = 4; lastKnownFileType = sourcecode.swift; path = MLSClientID.swift; sourceTree = "<group>"; };
		63B1334629A503D000009D84 /* CoreCryptoKeyProvider.swift */ = {isa = PBXFileReference; fileEncoding = 4; lastKnownFileType = sourcecode.swift; path = CoreCryptoKeyProvider.swift; sourceTree = "<group>"; };
		63B1334729A503D000009D84 /* SyncStatusProtocol.swift */ = {isa = PBXFileReference; fileEncoding = 4; lastKnownFileType = sourcecode.swift; path = SyncStatusProtocol.swift; sourceTree = "<group>"; };
		63B1334929A503D000009D84 /* UploadSelfMLSKeyPackagesAction.swift */ = {isa = PBXFileReference; fileEncoding = 4; lastKnownFileType = sourcecode.swift; path = UploadSelfMLSKeyPackagesAction.swift; sourceTree = "<group>"; };
		63B1334A29A503D000009D84 /* SendMLSMessageAction.swift */ = {isa = PBXFileReference; fileEncoding = 4; lastKnownFileType = sourcecode.swift; path = SendMLSMessageAction.swift; sourceTree = "<group>"; };
		63B1334B29A503D000009D84 /* SendCommitBundleAction.swift */ = {isa = PBXFileReference; fileEncoding = 4; lastKnownFileType = sourcecode.swift; path = SendCommitBundleAction.swift; sourceTree = "<group>"; };
		63B1334C29A503D000009D84 /* FetchBackendMLSPublicKeysAction.swift */ = {isa = PBXFileReference; fileEncoding = 4; lastKnownFileType = sourcecode.swift; path = FetchBackendMLSPublicKeysAction.swift; sourceTree = "<group>"; };
		63B1334D29A503D000009D84 /* CountSelfMLSKeyPackagesAction.swift */ = {isa = PBXFileReference; fileEncoding = 4; lastKnownFileType = sourcecode.swift; path = CountSelfMLSKeyPackagesAction.swift; sourceTree = "<group>"; };
		63B1334F29A503D000009D84 /* ClaimMLSKeyPackageAction.swift */ = {isa = PBXFileReference; fileEncoding = 4; lastKnownFileType = sourcecode.swift; path = ClaimMLSKeyPackageAction.swift; sourceTree = "<group>"; };
		63B1335029A503D000009D84 /* MLSGroupStatus.swift */ = {isa = PBXFileReference; fileEncoding = 4; lastKnownFileType = sourcecode.swift; path = MLSGroupStatus.swift; sourceTree = "<group>"; };
		63B1335129A503D000009D84 /* CoreCryptoCallbacks.swift */ = {isa = PBXFileReference; fileEncoding = 4; lastKnownFileType = sourcecode.swift; path = CoreCryptoCallbacks.swift; sourceTree = "<group>"; };
		63B1335229A503D000009D84 /* Bytes.swift */ = {isa = PBXFileReference; fileEncoding = 4; lastKnownFileType = sourcecode.swift; path = Bytes.swift; sourceTree = "<group>"; };
		63B1335329A503D000009D84 /* StaleMLSKeyMaterialDetector.swift */ = {isa = PBXFileReference; fileEncoding = 4; lastKnownFileType = sourcecode.swift; path = StaleMLSKeyMaterialDetector.swift; sourceTree = "<group>"; };
		63B1337229A798C800009D84 /* ProteusProvider.swift */ = {isa = PBXFileReference; lastKnownFileType = sourcecode.swift; path = ProteusProvider.swift; sourceTree = "<group>"; };
		63B658DD243754E100EF463F /* GenericMessage+UpdateEvent.swift */ = {isa = PBXFileReference; fileEncoding = 4; lastKnownFileType = sourcecode.swift; path = "GenericMessage+UpdateEvent.swift"; sourceTree = "<group>"; };
		63B658DF243789DE00EF463F /* GenericMessage+Assets.swift */ = {isa = PBXFileReference; lastKnownFileType = sourcecode.swift; path = "GenericMessage+Assets.swift"; sourceTree = "<group>"; };
		63BEF5862A2636BC00F482E8 /* MLSConferenceInfo.swift */ = {isa = PBXFileReference; lastKnownFileType = sourcecode.swift; path = MLSConferenceInfo.swift; sourceTree = "<group>"; };
		63C07014291144F70075D598 /* CoreCryptoConfigProviderTests.swift */ = {isa = PBXFileReference; lastKnownFileType = sourcecode.swift; path = CoreCryptoConfigProviderTests.swift; sourceTree = "<group>"; };
		63CA8214240812620073426A /* ZMClientMessage+Composite.swift */ = {isa = PBXFileReference; lastKnownFileType = sourcecode.swift; path = "ZMClientMessage+Composite.swift"; sourceTree = "<group>"; };
		63D41E4E2452EA080076826F /* ZMConversation+SelfConversation.swift */ = {isa = PBXFileReference; lastKnownFileType = sourcecode.swift; path = "ZMConversation+SelfConversation.swift"; sourceTree = "<group>"; };
		63D41E502452F0A60076826F /* ZMMessage+Removal.swift */ = {isa = PBXFileReference; lastKnownFileType = sourcecode.swift; path = "ZMMessage+Removal.swift"; sourceTree = "<group>"; };
		63D41E5224531BAD0076826F /* ZMMessage+Reaction.swift */ = {isa = PBXFileReference; lastKnownFileType = sourcecode.swift; path = "ZMMessage+Reaction.swift"; sourceTree = "<group>"; };
		63D41E6C245733AC0076826F /* ZMMessageTests+Removal.swift */ = {isa = PBXFileReference; lastKnownFileType = sourcecode.swift; path = "ZMMessageTests+Removal.swift"; sourceTree = "<group>"; };
		63D41E6E24573F420076826F /* ZMConversationTests+SelfConversation.swift */ = {isa = PBXFileReference; lastKnownFileType = sourcecode.swift; path = "ZMConversationTests+SelfConversation.swift"; sourceTree = "<group>"; };
		63D41E7024597E420076826F /* GenericMessage+Flags.swift */ = {isa = PBXFileReference; lastKnownFileType = sourcecode.swift; path = "GenericMessage+Flags.swift"; sourceTree = "<group>"; };
		63D5654528B4C45100BDFB49 /* zmessaging2.105.0.xcdatamodel */ = {isa = PBXFileReference; lastKnownFileType = wrapper.xcdatamodel; path = zmessaging2.105.0.xcdatamodel; sourceTree = "<group>"; };
		63D9A19D282AA0050074C20C /* NSManagedObjectContext+Federation.swift */ = {isa = PBXFileReference; lastKnownFileType = sourcecode.swift; path = "NSManagedObjectContext+Federation.swift"; sourceTree = "<group>"; };
		63DA335D286C9CF000818C3C /* NSManagedObjectContext+MLSService.swift */ = {isa = PBXFileReference; lastKnownFileType = sourcecode.swift; path = "NSManagedObjectContext+MLSService.swift"; sourceTree = "<group>"; };
		63DA3372286CA43300818C3C /* ZMConversation+MLS.swift */ = {isa = PBXFileReference; lastKnownFileType = sourcecode.swift; path = "ZMConversation+MLS.swift"; sourceTree = "<group>"; };
		63DA33AD28746BD200818C3C /* zmessaging2.103.0.xcdatamodel */ = {isa = PBXFileReference; lastKnownFileType = wrapper.xcdatamodel; path = zmessaging2.103.0.xcdatamodel; sourceTree = "<group>"; };
		63DA33AE28746CC100818C3C /* store2-103-0.wiredatabase */ = {isa = PBXFileReference; lastKnownFileType = file; path = "store2-103-0.wiredatabase"; sourceTree = "<group>"; };
		63E21AE1291E92770084A942 /* FetchUserClientsAction.swift */ = {isa = PBXFileReference; fileEncoding = 4; lastKnownFileType = sourcecode.swift; path = FetchUserClientsAction.swift; sourceTree = "<group>"; };
		63E313D2274D5F57002EAF1D /* ZMConversationTests+Team.swift */ = {isa = PBXFileReference; lastKnownFileType = sourcecode.swift; path = "ZMConversationTests+Team.swift"; sourceTree = "<group>"; };
		63EDDCA028BE3B9200DE212F /* store2-105-0.wiredatabase */ = {isa = PBXFileReference; lastKnownFileType = file; path = "store2-105-0.wiredatabase"; sourceTree = "<group>"; };
		63F0780C29F292770031E19D /* FetchSubgroupAction.swift */ = {isa = PBXFileReference; lastKnownFileType = sourcecode.swift; path = FetchSubgroupAction.swift; sourceTree = "<group>"; };
		63F0781129F6C59D0031E19D /* MLSSubgroup.swift */ = {isa = PBXFileReference; lastKnownFileType = sourcecode.swift; path = MLSSubgroup.swift; sourceTree = "<group>"; };
		63F376D92834FF7200FE1F05 /* NSManagedObjectContextTests+Federation.swift */ = {isa = PBXFileReference; lastKnownFileType = sourcecode.swift; path = "NSManagedObjectContextTests+Federation.swift"; sourceTree = "<group>"; };
		63F65F00246B073900534A69 /* GenericMessage+Content.swift */ = {isa = PBXFileReference; lastKnownFileType = sourcecode.swift; path = "GenericMessage+Content.swift"; sourceTree = "<group>"; };
		63FACD55291BC598003AB25D /* MLSClientIdTests.swift */ = {isa = PBXFileReference; lastKnownFileType = sourcecode.swift; path = MLSClientIdTests.swift; sourceTree = "<group>"; };
		63FCE54728C78D1F00126D9D /* ZMConversationTests+Predicates.swift */ = {isa = PBXFileReference; lastKnownFileType = sourcecode.swift; path = "ZMConversationTests+Predicates.swift"; sourceTree = "<group>"; };
		70E77B7C273188150021EE70 /* ZMConversation+Role.swift */ = {isa = PBXFileReference; lastKnownFileType = sourcecode.swift; path = "ZMConversation+Role.swift"; sourceTree = "<group>"; };
		7A2778C5285223D90044A73F /* KeychainManager.swift */ = {isa = PBXFileReference; lastKnownFileType = sourcecode.swift; path = KeychainManager.swift; sourceTree = "<group>"; };
		7A2778C7285329210044A73F /* KeychainManagerTests.swift */ = {isa = PBXFileReference; lastKnownFileType = sourcecode.swift; path = KeychainManagerTests.swift; sourceTree = "<group>"; };
		7C2E467721072A31007E2566 /* zmessaging2.50.0.xcdatamodel */ = {isa = PBXFileReference; lastKnownFileType = wrapper.xcdatamodel; path = zmessaging2.50.0.xcdatamodel; sourceTree = "<group>"; };
		7C88C5312182F6150037DD03 /* ZMClientMessageTests+Replies.swift */ = {isa = PBXFileReference; fileEncoding = 4; lastKnownFileType = sourcecode.swift; path = "ZMClientMessageTests+Replies.swift"; sourceTree = "<group>"; };
		7C8BFFDE22FC5E1600B3C8A5 /* ZMUser+Validation.swift */ = {isa = PBXFileReference; lastKnownFileType = sourcecode.swift; path = "ZMUser+Validation.swift"; sourceTree = "<group>"; };
		7CAE54512180B59800177A8E /* zmessaging2.56.0.xcdatamodel */ = {isa = PBXFileReference; lastKnownFileType = wrapper.xcdatamodel; path = zmessaging2.56.0.xcdatamodel; sourceTree = "<group>"; };
		7CBC3FC020177C3C008D06E4 /* RasterImages+Protobuf.swift */ = {isa = PBXFileReference; lastKnownFileType = sourcecode.swift; path = "RasterImages+Protobuf.swift"; sourceTree = "<group>"; };
		7CBC42EA2211CE900037E716 /* zmessaging2.62.0.xcdatamodel */ = {isa = PBXFileReference; lastKnownFileType = wrapper.xcdatamodel; path = zmessaging2.62.0.xcdatamodel; sourceTree = "<group>"; };
		7CFB77352212C45E00B27972 /* store2-61-0.wiredatabase */ = {isa = PBXFileReference; lastKnownFileType = file; name = "store2-61-0.wiredatabase"; path = "Tests/Resources/store2-61-0.wiredatabase"; sourceTree = SOURCE_ROOT; };
		8702B0EA20527F47006B60B9 /* zmessaging2.44.0.xcdatamodel */ = {isa = PBXFileReference; lastKnownFileType = wrapper.xcdatamodel; path = zmessaging2.44.0.xcdatamodel; sourceTree = "<group>"; };
		8702B0EB20529C78006B60B9 /* store2-43-0.wiredatabase */ = {isa = PBXFileReference; lastKnownFileType = file; name = "store2-43-0.wiredatabase"; path = "Tests/Resources/store2-43-0.wiredatabase"; sourceTree = SOURCE_ROOT; };
		8704676A21513DE900C628D7 /* ZMOTRMessage+Unarchive.swift */ = {isa = PBXFileReference; lastKnownFileType = sourcecode.swift; path = "ZMOTRMessage+Unarchive.swift"; sourceTree = "<group>"; };
		87140ACC20D7DD700036B7CB /* zmessaging2.48.0.xcdatamodel */ = {isa = PBXFileReference; lastKnownFileType = wrapper.xcdatamodel; path = zmessaging2.48.0.xcdatamodel; sourceTree = "<group>"; };
		871DD79E2084A316006B1C56 /* BatchDeleteTests.swift */ = {isa = PBXFileReference; lastKnownFileType = sourcecode.swift; path = BatchDeleteTests.swift; sourceTree = "<group>"; };
		872A2E891FFD2FBF00900B22 /* ZMSearchUserPayloadParsingTests.swift */ = {isa = PBXFileReference; lastKnownFileType = sourcecode.swift; path = ZMSearchUserPayloadParsingTests.swift; sourceTree = "<group>"; };
		873B88F82040430A00FBE254 /* store2-42-0.wiredatabase */ = {isa = PBXFileReference; lastKnownFileType = file; name = "store2-42-0.wiredatabase"; path = "Tests/Resources/store2-42-0.wiredatabase"; sourceTree = SOURCE_ROOT; };
		873B88FB204044AC00FBE254 /* ConversationCreationOptions.swift */ = {isa = PBXFileReference; lastKnownFileType = sourcecode.swift; path = ConversationCreationOptions.swift; sourceTree = "<group>"; };
		873B88FD2040470900FBE254 /* ConversationCreationOptionsTests.swift */ = {isa = PBXFileReference; lastKnownFileType = sourcecode.swift; path = ConversationCreationOptionsTests.swift; sourceTree = "<group>"; };
		874387B921E6404F00901B0F /* store2-59-0.wiredatabase */ = {isa = PBXFileReference; lastKnownFileType = file; name = "store2-59-0.wiredatabase"; path = "Tests/Resources/store2-59-0.wiredatabase"; sourceTree = SOURCE_ROOT; };
		874D9797211064D300B07674 /* ZMConversationLastMessagesTest.swift */ = {isa = PBXFileReference; lastKnownFileType = sourcecode.swift; path = ZMConversationLastMessagesTest.swift; sourceTree = "<group>"; };
		8767E85A216391DF00390F75 /* ZMConversation+Mute.swift */ = {isa = PBXFileReference; lastKnownFileType = sourcecode.swift; path = "ZMConversation+Mute.swift"; sourceTree = "<group>"; };
		8767E85C2163AA4800390F75 /* zmessaging2.54.0.xcdatamodel */ = {isa = PBXFileReference; lastKnownFileType = wrapper.xcdatamodel; path = zmessaging2.54.0.xcdatamodel; sourceTree = "<group>"; };
		8767E8622163B2C000390F75 /* store2-53-0.wiredatabase */ = {isa = PBXFileReference; lastKnownFileType = file; name = "store2-53-0.wiredatabase"; path = "Tests/Resources/store2-53-0.wiredatabase"; sourceTree = SOURCE_ROOT; };
		8767E8672163B9EE00390F75 /* ZMConversationTests+Mute.swift */ = {isa = PBXFileReference; lastKnownFileType = sourcecode.swift; path = "ZMConversationTests+Mute.swift"; sourceTree = "<group>"; };
		8768679221B97C770002633C /* zmessaging2.59.0.xcdatamodel */ = {isa = PBXFileReference; lastKnownFileType = wrapper.xcdatamodel; path = zmessaging2.59.0.xcdatamodel; sourceTree = "<group>"; };
		87890A1821E348F500E19A42 /* zmessaging2.60.0.xcdatamodel */ = {isa = PBXFileReference; lastKnownFileType = wrapper.xcdatamodel; path = zmessaging2.60.0.xcdatamodel; sourceTree = "<group>"; };
		87A7FA23203DD11100AA066C /* ZMConversationTests+AccessMode.swift */ = {isa = PBXFileReference; lastKnownFileType = sourcecode.swift; path = "ZMConversationTests+AccessMode.swift"; sourceTree = "<group>"; };
		87C125F61EF94EE800D28DC1 /* ZMManagedObject+Grouping.swift */ = {isa = PBXFileReference; fileEncoding = 4; lastKnownFileType = sourcecode.swift; path = "ZMManagedObject+Grouping.swift"; sourceTree = "<group>"; };
		87C125F81EF94F2E00D28DC1 /* ZMManagedObjectGroupingTests.swift */ = {isa = PBXFileReference; fileEncoding = 4; lastKnownFileType = sourcecode.swift; path = ZMManagedObjectGroupingTests.swift; sourceTree = "<group>"; };
		87C1C25E207F7DA80083BF6B /* InvalidGenericMessageDataRemoval.swift */ = {isa = PBXFileReference; lastKnownFileType = sourcecode.swift; path = InvalidGenericMessageDataRemoval.swift; sourceTree = "<group>"; };
		87C1C260207F812F0083BF6B /* InvalidGenericMessageDataRemovalTests.swift */ = {isa = PBXFileReference; lastKnownFileType = sourcecode.swift; path = InvalidGenericMessageDataRemovalTests.swift; sourceTree = "<group>"; };
		87C1C262207F88530083BF6B /* store2-45-0.wiredatabase */ = {isa = PBXFileReference; lastKnownFileType = file; name = "store2-45-0.wiredatabase"; path = "Tests/Resources/store2-45-0.wiredatabase"; sourceTree = SOURCE_ROOT; };
		87C1C265207F8FE40083BF6B /* zmessaging2.47.0.xcdatamodel */ = {isa = PBXFileReference; lastKnownFileType = wrapper.xcdatamodel; path = zmessaging2.47.0.xcdatamodel; sourceTree = "<group>"; };
		87C1C266207F92190083BF6B /* store2-46-0.wiredatabase */ = {isa = PBXFileReference; lastKnownFileType = file; name = "store2-46-0.wiredatabase"; path = "Tests/Resources/store2-46-0.wiredatabase"; sourceTree = SOURCE_ROOT; };
		87D9CCE81F27606200AA4388 /* NSManagedObjectContext+TearDown.swift */ = {isa = PBXFileReference; fileEncoding = 4; lastKnownFileType = sourcecode.swift; path = "NSManagedObjectContext+TearDown.swift"; sourceTree = "<group>"; };
		87DF59BF1F729FDA00C7B406 /* ZMMovedIndexTests.swift */ = {isa = PBXFileReference; fileEncoding = 4; lastKnownFileType = sourcecode.swift; path = ZMMovedIndexTests.swift; sourceTree = "<group>"; };
		87E2CE302119F6AB0034C2C4 /* ZMClientMessageTests+Cleared.swift */ = {isa = PBXFileReference; lastKnownFileType = sourcecode.swift; path = "ZMClientMessageTests+Cleared.swift"; sourceTree = "<group>"; };
		87E9508A2118B2DA00306AA7 /* ZMConversation+DeleteOlderMessages.swift */ = {isa = PBXFileReference; lastKnownFileType = sourcecode.swift; path = "ZMConversation+DeleteOlderMessages.swift"; sourceTree = "<group>"; };
		87EFA3AB210F52C6004DFA53 /* ZMConversation+LastMessages.swift */ = {isa = PBXFileReference; lastKnownFileType = sourcecode.swift; path = "ZMConversation+LastMessages.swift"; sourceTree = "<group>"; };
		87F7288621B02DD6000ED371 /* store2-57-0.wiredatabase */ = {isa = PBXFileReference; lastKnownFileType = file; name = "store2-57-0.wiredatabase"; path = "Tests/Resources/store2-57-0.wiredatabase"; sourceTree = SOURCE_ROOT; };
		87F7288721B02DD7000ED371 /* store2-55-0.wiredatabase */ = {isa = PBXFileReference; lastKnownFileType = file; name = "store2-55-0.wiredatabase"; path = "Tests/Resources/store2-55-0.wiredatabase"; sourceTree = SOURCE_ROOT; };
		87F7288821B02DD7000ED371 /* store2-56-0.wiredatabase */ = {isa = PBXFileReference; lastKnownFileType = file; name = "store2-56-0.wiredatabase"; path = "Tests/Resources/store2-56-0.wiredatabase"; sourceTree = SOURCE_ROOT; };
		87FFC71920DBF2820005076E /* store2-47-0.wiredatabase */ = {isa = PBXFileReference; lastKnownFileType = file; name = "store2-47-0.wiredatabase"; path = "Tests/Resources/store2-47-0.wiredatabase"; sourceTree = SOURCE_ROOT; };
		A901DE8B23A2A31B00B4DDC6 /* ZMConnection+Role.swift */ = {isa = PBXFileReference; fileEncoding = 4; lastKnownFileType = sourcecode.swift; path = "ZMConnection+Role.swift"; sourceTree = "<group>"; };
		A90676E4238D844E006417AC /* zmessaging2.78.0.xcdatamodel */ = {isa = PBXFileReference; lastKnownFileType = wrapper.xcdatamodel; path = zmessaging2.78.0.xcdatamodel; sourceTree = "<group>"; };
		A90676E6238EAE8B006417AC /* ParticipantRole.swift */ = {isa = PBXFileReference; lastKnownFileType = sourcecode.swift; path = ParticipantRole.swift; sourceTree = "<group>"; };
		A90676E8238EB05E006417AC /* Action.swift */ = {isa = PBXFileReference; fileEncoding = 4; lastKnownFileType = sourcecode.swift; path = Action.swift; sourceTree = "<group>"; };
		A90676E9238EB05F006417AC /* Role.swift */ = {isa = PBXFileReference; fileEncoding = 4; lastKnownFileType = sourcecode.swift; path = Role.swift; sourceTree = "<group>"; };
		A90B3E2C23A255D5003EFED4 /* ZMConversation+Creation.swift */ = {isa = PBXFileReference; lastKnownFileType = sourcecode.swift; path = "ZMConversation+Creation.swift"; sourceTree = "<group>"; };
		A90D62C723A159B600F680CC /* ZMConversation+Transport.swift */ = {isa = PBXFileReference; lastKnownFileType = sourcecode.swift; path = "ZMConversation+Transport.swift"; sourceTree = "<group>"; };
		A90E1FDE23ABA48700CDE283 /* store2-78-0.wiredatabase */ = {isa = PBXFileReference; lastKnownFileType = file; path = "store2-78-0.wiredatabase"; sourceTree = "<group>"; };
		A9128ACF2398067E0056F591 /* ZMConversationTests+Participants.swift */ = {isa = PBXFileReference; lastKnownFileType = sourcecode.swift; path = "ZMConversationTests+Participants.swift"; sourceTree = "<group>"; };
		A923D77D239DB87700F47B85 /* ZMConversationTests+SecurityLevel.swift */ = {isa = PBXFileReference; lastKnownFileType = sourcecode.swift; path = "ZMConversationTests+SecurityLevel.swift"; sourceTree = "<group>"; };
		A927F52623A029250058D744 /* ParticipantRoleTests.swift */ = {isa = PBXFileReference; lastKnownFileType = sourcecode.swift; path = ParticipantRoleTests.swift; sourceTree = "<group>"; };
		A93724A126983100005FD532 /* ZMMessageTests.swift */ = {isa = PBXFileReference; lastKnownFileType = sourcecode.swift; path = ZMMessageTests.swift; sourceTree = "<group>"; };
		A94166FB2680CCB5001F4E37 /* ZMConversationTests.swift */ = {isa = PBXFileReference; fileEncoding = 4; lastKnownFileType = sourcecode.swift; path = ZMConversationTests.swift; sourceTree = "<group>"; };
		A943BBE725B5A59D003D66BA /* ConversationLike.swift */ = {isa = PBXFileReference; lastKnownFileType = sourcecode.swift; path = ConversationLike.swift; sourceTree = "<group>"; };
		A949418E23E1DB78001B0373 /* ZMConnection+Fetch.swift */ = {isa = PBXFileReference; lastKnownFileType = sourcecode.swift; path = "ZMConnection+Fetch.swift"; sourceTree = "<group>"; };
		A9536FD223ACD23100CFD528 /* ConversationTests+gapsAndWindows.swift */ = {isa = PBXFileReference; lastKnownFileType = sourcecode.swift; path = "ConversationTests+gapsAndWindows.swift"; sourceTree = "<group>"; };
		A95E7BF4239134E600935B88 /* ZMConversation+Participants.swift */ = {isa = PBXFileReference; fileEncoding = 4; lastKnownFileType = sourcecode.swift; path = "ZMConversation+Participants.swift"; sourceTree = "<group>"; };
		A96524B823CDE07200303C60 /* String+WordTests.swift */ = {isa = PBXFileReference; lastKnownFileType = sourcecode.swift; path = "String+WordTests.swift"; sourceTree = "<group>"; };
		A96E7A9725A35CEF004FAADC /* ZMConversationTests+Knock.swift */ = {isa = PBXFileReference; fileEncoding = 4; lastKnownFileType = sourcecode.swift; path = "ZMConversationTests+Knock.swift"; sourceTree = "<group>"; };
		A982B46523BE1B86001828A6 /* ConversationTests.swift */ = {isa = PBXFileReference; lastKnownFileType = sourcecode.swift; path = ConversationTests.swift; sourceTree = "<group>"; };
		A995F05B23968D8500FAC3CF /* ParticipantRoleChangeInfo.swift */ = {isa = PBXFileReference; fileEncoding = 4; lastKnownFileType = sourcecode.swift; path = ParticipantRoleChangeInfo.swift; sourceTree = "<group>"; };
		A995F05D239690B300FAC3CF /* ParticipantRoleObserverTests.swift */ = {isa = PBXFileReference; fileEncoding = 4; lastKnownFileType = sourcecode.swift; path = ParticipantRoleObserverTests.swift; sourceTree = "<group>"; };
		A99B8A71268221A6006B4D29 /* ZMImageMessage.swift */ = {isa = PBXFileReference; fileEncoding = 4; lastKnownFileType = sourcecode.swift; path = ZMImageMessage.swift; sourceTree = "<group>"; };
		A9EEFEF923A6D0CB0007828A /* RolesMigrationTests.swift */ = {isa = PBXFileReference; lastKnownFileType = sourcecode.swift; path = RolesMigrationTests.swift; sourceTree = "<group>"; };
		A9FA524723A14E2B003AD4C6 /* RoleTests.swift */ = {isa = PBXFileReference; lastKnownFileType = sourcecode.swift; path = RoleTests.swift; sourceTree = "<group>"; };
		A9FA524923A1598B003AD4C6 /* ActionTests.swift */ = {isa = PBXFileReference; lastKnownFileType = sourcecode.swift; path = ActionTests.swift; sourceTree = "<group>"; };
		BF0D07F91E4C7B1100B934EB /* TextSearchQueryTests.swift */ = {isa = PBXFileReference; fileEncoding = 4; lastKnownFileType = sourcecode.swift; path = TextSearchQueryTests.swift; sourceTree = "<group>"; };
		BF103F9C1F0112F30047FDE5 /* ManagedObjectObserver.swift */ = {isa = PBXFileReference; fileEncoding = 4; lastKnownFileType = sourcecode.swift; path = ManagedObjectObserver.swift; sourceTree = "<group>"; };
		BF103FA01F0138390047FDE5 /* ManagedObjectContextChangeObserverTests.swift */ = {isa = PBXFileReference; fileEncoding = 4; lastKnownFileType = sourcecode.swift; path = ManagedObjectContextChangeObserverTests.swift; sourceTree = "<group>"; };
		BF10B58A1E6432ED00E7036E /* Message.swift */ = {isa = PBXFileReference; fileEncoding = 4; lastKnownFileType = sourcecode.swift; path = Message.swift; sourceTree = "<group>"; };
		BF10B5951E64591600E7036E /* AnalyticsType.swift */ = {isa = PBXFileReference; fileEncoding = 4; lastKnownFileType = sourcecode.swift; path = AnalyticsType.swift; sourceTree = "<group>"; };
		BF10B5961E64591600E7036E /* NSManagedObjectContext+Analytics.swift */ = {isa = PBXFileReference; fileEncoding = 4; lastKnownFileType = sourcecode.swift; path = "NSManagedObjectContext+Analytics.swift"; sourceTree = "<group>"; };
		BF10B59C1E645A3300E7036E /* Analytics+UnknownMessage.swift */ = {isa = PBXFileReference; fileEncoding = 4; lastKnownFileType = sourcecode.swift; path = "Analytics+UnknownMessage.swift"; sourceTree = "<group>"; };
		BF1B98021EC3110F00DE033B /* zmessaging2.30.0.xcdatamodel */ = {isa = PBXFileReference; lastKnownFileType = wrapper.xcdatamodel; path = zmessaging2.30.0.xcdatamodel; sourceTree = "<group>"; };
		BF1B98031EC313C600DE033B /* Team.swift */ = {isa = PBXFileReference; fileEncoding = 4; lastKnownFileType = sourcecode.swift; path = Team.swift; sourceTree = "<group>"; };
		BF1B98061EC31A3C00DE033B /* Member.swift */ = {isa = PBXFileReference; fileEncoding = 4; lastKnownFileType = sourcecode.swift; path = Member.swift; sourceTree = "<group>"; };
		BF1B98081EC31A4200DE033B /* Permissions.swift */ = {isa = PBXFileReference; fileEncoding = 4; lastKnownFileType = sourcecode.swift; path = Permissions.swift; sourceTree = "<group>"; };
		BF1B980A1EC31D6100DE033B /* TeamDeletionRuleTests.swift */ = {isa = PBXFileReference; fileEncoding = 4; lastKnownFileType = sourcecode.swift; path = TeamDeletionRuleTests.swift; sourceTree = "<group>"; };
		BF1B980C1EC3410000DE033B /* PermissionsTests.swift */ = {isa = PBXFileReference; fileEncoding = 4; lastKnownFileType = sourcecode.swift; path = PermissionsTests.swift; sourceTree = "<group>"; };
		BF2ADF621E28CF1E00E81B1E /* SharedObjectStore.swift */ = {isa = PBXFileReference; fileEncoding = 4; lastKnownFileType = sourcecode.swift; path = SharedObjectStore.swift; sourceTree = "<group>"; };
		BF3493EA1EC34C0B00B0C314 /* TeamTests.swift */ = {isa = PBXFileReference; fileEncoding = 4; lastKnownFileType = sourcecode.swift; path = TeamTests.swift; sourceTree = "<group>"; };
		BF3493EC1EC34FF700B0C314 /* store2-29-0.wiredatabase */ = {isa = PBXFileReference; lastKnownFileType = file; name = "store2-29-0.wiredatabase"; path = "Tests/Resources/store2-29-0.wiredatabase"; sourceTree = SOURCE_ROOT; };
		BF3493EF1EC3569800B0C314 /* MemberTests.swift */ = {isa = PBXFileReference; fileEncoding = 4; lastKnownFileType = sourcecode.swift; path = MemberTests.swift; sourceTree = "<group>"; };
		BF3493F11EC3623200B0C314 /* ZMUser+Teams.swift */ = {isa = PBXFileReference; fileEncoding = 4; lastKnownFileType = sourcecode.swift; path = "ZMUser+Teams.swift"; sourceTree = "<group>"; };
		BF3493FF1EC46D3D00B0C314 /* ZMConversationTests+Teams.swift */ = {isa = PBXFileReference; fileEncoding = 4; lastKnownFileType = sourcecode.swift; name = "ZMConversationTests+Teams.swift"; path = "Conversation/ZMConversationTests+Teams.swift"; sourceTree = "<group>"; };
		BF3494071EC5A90400B0C314 /* ZMUser+OneOnOne.h */ = {isa = PBXFileReference; fileEncoding = 4; lastKnownFileType = sourcecode.c.h; path = "ZMUser+OneOnOne.h"; sourceTree = "<group>"; };
		BF421B2C1EF3F91D0079533A /* Team+Patches.swift */ = {isa = PBXFileReference; fileEncoding = 4; lastKnownFileType = sourcecode.swift; path = "Team+Patches.swift"; sourceTree = "<group>"; };
		BF421B301EF4015E0079533A /* store2-30-0.wiredatabase */ = {isa = PBXFileReference; lastKnownFileType = file; name = "store2-30-0.wiredatabase"; path = "Tests/Resources/store2-30-0.wiredatabase"; sourceTree = SOURCE_ROOT; };
		BF4666291DCB71B0007463FF /* V3Asset.swift */ = {isa = PBXFileReference; fileEncoding = 4; lastKnownFileType = sourcecode.swift; path = V3Asset.swift; sourceTree = "<group>"; };
		BF491CCE1F02A6CF0055EE44 /* Member+Patches.swift */ = {isa = PBXFileReference; fileEncoding = 4; lastKnownFileType = sourcecode.swift; path = "Member+Patches.swift"; sourceTree = "<group>"; };
		BF491CD61F0402F80055EE44 /* store2-31-0.wiredatabase */ = {isa = PBXFileReference; lastKnownFileType = file; name = "store2-31-0.wiredatabase"; path = "Tests/Resources/store2-31-0.wiredatabase"; sourceTree = SOURCE_ROOT; };
		BF491CDA1F0525DC0055EE44 /* AccountTests.swift */ = {isa = PBXFileReference; fileEncoding = 4; lastKnownFileType = sourcecode.swift; path = AccountTests.swift; sourceTree = "<group>"; };
		BF491CDC1F0525E50055EE44 /* AccountManagerTests.swift */ = {isa = PBXFileReference; fileEncoding = 4; lastKnownFileType = sourcecode.swift; path = AccountManagerTests.swift; sourceTree = "<group>"; };
		BF491CDF1F0529D80055EE44 /* AccountStoreTests.swift */ = {isa = PBXFileReference; fileEncoding = 4; lastKnownFileType = sourcecode.swift; path = AccountStoreTests.swift; sourceTree = "<group>"; };
		BF491CE31F063EDB0055EE44 /* Account.swift */ = {isa = PBXFileReference; fileEncoding = 4; lastKnownFileType = sourcecode.swift; path = Account.swift; sourceTree = "<group>"; };
		BF491CE51F063EE50055EE44 /* AccountStore.swift */ = {isa = PBXFileReference; fileEncoding = 4; lastKnownFileType = sourcecode.swift; path = AccountStore.swift; sourceTree = "<group>"; };
		BF491CE71F063EEB0055EE44 /* AccountManager.swift */ = {isa = PBXFileReference; fileEncoding = 4; lastKnownFileType = sourcecode.swift; path = AccountManager.swift; sourceTree = "<group>"; };
		BF5AF281215134DA00449D43 /* zmessaging2.53.0.xcdatamodel */ = {isa = PBXFileReference; lastKnownFileType = wrapper.xcdatamodel; path = zmessaging2.53.0.xcdatamodel; sourceTree = "<group>"; };
		BF5AF286215156EE00449D43 /* store2-52-0.wiredatabase */ = {isa = PBXFileReference; lastKnownFileType = file; name = "store2-52-0.wiredatabase"; path = "Tests/Resources/store2-52-0.wiredatabase"; sourceTree = SOURCE_ROOT; };
		BF5DF5CB20F4E8DD002BCB67 /* zmessaging2.49.0.xcdatamodel */ = {isa = PBXFileReference; lastKnownFileType = wrapper.xcdatamodel; path = zmessaging2.49.0.xcdatamodel; sourceTree = "<group>"; };
		BF5DF5CC20F4EB3E002BCB67 /* ZMSystemMessage+NewConversation.swift */ = {isa = PBXFileReference; lastKnownFileType = sourcecode.swift; path = "ZMSystemMessage+NewConversation.swift"; sourceTree = "<group>"; };
		BF6ACFFA21060F7200FD762B /* store2-48-0.wiredatabase */ = {isa = PBXFileReference; lastKnownFileType = file; name = "store2-48-0.wiredatabase"; path = "Tests/Resources/store2-48-0.wiredatabase"; sourceTree = SOURCE_ROOT; };
		BF6EA4D11E2512E800B7BD4B /* ZMConversation+DisplayName.swift */ = {isa = PBXFileReference; fileEncoding = 4; lastKnownFileType = sourcecode.swift; path = "ZMConversation+DisplayName.swift"; sourceTree = "<group>"; };
		BF735CFB1E7050D0003BC61F /* ZMConversationTests+CallSystemMessages.swift */ = {isa = PBXFileReference; fileEncoding = 4; lastKnownFileType = sourcecode.swift; path = "ZMConversationTests+CallSystemMessages.swift"; sourceTree = "<group>"; };
		BF735CFE1E70626F003BC61F /* store2-27-0.wiredatabase */ = {isa = PBXFileReference; lastKnownFileType = file; name = "store2-27-0.wiredatabase"; path = "Tests/Resources/store2-27-0.wiredatabase"; sourceTree = SOURCE_ROOT; };
		BF794FE41D14425E00E618C6 /* ZMClientMessageTests+Location.swift */ = {isa = PBXFileReference; fileEncoding = 4; lastKnownFileType = sourcecode.swift; path = "ZMClientMessageTests+Location.swift"; sourceTree = "<group>"; };
		BF8361D91F0A3C41009AE5AC /* NSSecureCoding+Swift.swift */ = {isa = PBXFileReference; fileEncoding = 4; lastKnownFileType = sourcecode.swift; path = "NSSecureCoding+Swift.swift"; sourceTree = "<group>"; };
		BF85CF5E1D227A78006EDB97 /* LocationData.swift */ = {isa = PBXFileReference; fileEncoding = 4; lastKnownFileType = sourcecode.swift; path = LocationData.swift; sourceTree = "<group>"; };
		BF8ABD591EF2B09A005E58E0 /* zmessaging2.31.0.xcdatamodel */ = {isa = PBXFileReference; lastKnownFileType = wrapper.xcdatamodel; path = zmessaging2.31.0.xcdatamodel; sourceTree = "<group>"; };
		BF8E024C1E606846003310E1 /* store2-26-0.wiredatabase */ = {isa = PBXFileReference; lastKnownFileType = file; name = "store2-26-0.wiredatabase"; path = "Tests/Resources/store2-26-0.wiredatabase"; sourceTree = SOURCE_ROOT; };
		BF8EDC731E53182F00DA6C40 /* store2-25-0.wiredatabase */ = {isa = PBXFileReference; lastKnownFileType = file; name = "store2-25-0.wiredatabase"; path = "Tests/Resources/store2-25-0.wiredatabase"; sourceTree = SOURCE_ROOT; };
		BF8F3A821E4B61C70079E9E7 /* TextSearchQuery.swift */ = {isa = PBXFileReference; fileEncoding = 4; lastKnownFileType = sourcecode.swift; path = TextSearchQuery.swift; sourceTree = "<group>"; };
		BF949E5A1D3D17FB00587597 /* LinkPreview+ProtobufTests.swift */ = {isa = PBXFileReference; fileEncoding = 4; lastKnownFileType = sourcecode.swift; path = "LinkPreview+ProtobufTests.swift"; sourceTree = "<group>"; };
		BF989D091E8A6A120052BF8F /* SearchUserAsset.swift */ = {isa = PBXFileReference; fileEncoding = 4; lastKnownFileType = sourcecode.swift; path = SearchUserAsset.swift; sourceTree = "<group>"; };
		BFB3BA721E28D38F0032A84F /* SharedObjectStoreTests.swift */ = {isa = PBXFileReference; fileEncoding = 4; lastKnownFileType = sourcecode.swift; path = SharedObjectStoreTests.swift; sourceTree = "<group>"; };
		BFC183E0210F389900601E5D /* zmessaging2.52.0.xcdatamodel */ = {isa = PBXFileReference; lastKnownFileType = wrapper.xcdatamodel; path = zmessaging2.52.0.xcdatamodel; sourceTree = "<group>"; };
		BFC183E1210F57EA00601E5D /* store2-51-0.wiredatabase */ = {isa = PBXFileReference; lastKnownFileType = file; name = "store2-51-0.wiredatabase"; path = "Tests/Resources/store2-51-0.wiredatabase"; sourceTree = SOURCE_ROOT; };
		BFCD502C21511D58008CD845 /* DraftMessage.swift */ = {isa = PBXFileReference; lastKnownFileType = sourcecode.swift; path = DraftMessage.swift; sourceTree = "<group>"; };
		BFCD8A2C1DCB4E8A00C6FCCF /* V2Asset.swift */ = {isa = PBXFileReference; fileEncoding = 4; lastKnownFileType = sourcecode.swift; path = V2Asset.swift; sourceTree = "<group>"; };
		BFCF31DA1DA50C650039B3DC /* GenericMessageTests+NativePush.swift */ = {isa = PBXFileReference; fileEncoding = 4; lastKnownFileType = sourcecode.swift; path = "GenericMessageTests+NativePush.swift"; sourceTree = "<group>"; };
		BFE3A96B1ED2EC110024A05B /* ZMConversationListDirectoryTests+Teams.swift */ = {isa = PBXFileReference; fileEncoding = 4; lastKnownFileType = sourcecode.swift; path = "ZMConversationListDirectoryTests+Teams.swift"; sourceTree = "<group>"; };
		BFE3A96D1ED301020024A05B /* ZMConversationListTests+Teams.swift */ = {isa = PBXFileReference; fileEncoding = 4; lastKnownFileType = sourcecode.swift; path = "ZMConversationListTests+Teams.swift"; sourceTree = "<group>"; };
		BFE764421ED5AAE400C65C3E /* ZMConversation+TeamsTests.swift */ = {isa = PBXFileReference; fileEncoding = 4; lastKnownFileType = sourcecode.swift; path = "ZMConversation+TeamsTests.swift"; sourceTree = "<group>"; };
		BFF8AE8420E4E12A00988700 /* ZMMessage+ShouldDisplay.swift */ = {isa = PBXFileReference; lastKnownFileType = sourcecode.swift; path = "ZMMessage+ShouldDisplay.swift"; sourceTree = "<group>"; };
		BFFBFD921D59E3F00079773E /* ConversationMessage+Deletion.swift */ = {isa = PBXFileReference; fileEncoding = 4; lastKnownFileType = sourcecode.swift; path = "ConversationMessage+Deletion.swift"; sourceTree = "<group>"; };
		BFFBFD941D59E49D0079773E /* ZMClientMessageTests+Deletion.swift */ = {isa = PBXFileReference; fileEncoding = 4; lastKnownFileType = sourcecode.swift; path = "ZMClientMessageTests+Deletion.swift"; sourceTree = "<group>"; };
		CE4EDC081D6D9A3D002A20AA /* Reaction.swift */ = {isa = PBXFileReference; fileEncoding = 4; lastKnownFileType = sourcecode.swift; name = Reaction.swift; path = Reaction/Reaction.swift; sourceTree = "<group>"; };
		CE4EDC0A1D6DC2D2002A20AA /* ConversationMessage+Reaction.swift */ = {isa = PBXFileReference; fileEncoding = 4; lastKnownFileType = sourcecode.swift; path = "ConversationMessage+Reaction.swift"; sourceTree = "<group>"; };
		CE58A3FE1CD3B3580037B626 /* ConversationMessage.swift */ = {isa = PBXFileReference; fileEncoding = 4; lastKnownFileType = sourcecode.swift; path = ConversationMessage.swift; sourceTree = "<group>"; };
		CEB15E501D7EE53A0048A011 /* ZMClientMessagesTests+Reaction.swift */ = {isa = PBXFileReference; fileEncoding = 4; lastKnownFileType = sourcecode.swift; path = "ZMClientMessagesTests+Reaction.swift"; sourceTree = "<group>"; };
		CEE525A81CCA4C97001D06F9 /* NSString+RandomString.h */ = {isa = PBXFileReference; fileEncoding = 4; lastKnownFileType = sourcecode.c.h; path = "NSString+RandomString.h"; sourceTree = "<group>"; };
		CEE525A91CCA4C97001D06F9 /* NSString+RandomString.m */ = {isa = PBXFileReference; fileEncoding = 4; lastKnownFileType = sourcecode.c.objc; path = "NSString+RandomString.m"; sourceTree = "<group>"; };
		D5D10DA7203B154C00145497 /* zmessaging2.43.0.xcdatamodel */ = {isa = PBXFileReference; lastKnownFileType = wrapper.xcdatamodel; path = zmessaging2.43.0.xcdatamodel; sourceTree = "<group>"; };
		D5D10DA8203B161700145497 /* ZMConversation+AccessMode.swift */ = {isa = PBXFileReference; lastKnownFileType = sourcecode.swift; path = "ZMConversation+AccessMode.swift"; sourceTree = "<group>"; };
		D5D65A0C2074C97700D7F3C3 /* store2-44-0.wiredatabase */ = {isa = PBXFileReference; lastKnownFileType = file; name = "store2-44-0.wiredatabase"; path = "Tests/Resources/store2-44-0.wiredatabase"; sourceTree = SOURCE_ROOT; };
		D5FA30C42063DC2D00716618 /* BackupMetadata.swift */ = {isa = PBXFileReference; lastKnownFileType = sourcecode.swift; path = BackupMetadata.swift; sourceTree = "<group>"; };
		D5FA30CA2063ECD400716618 /* BackupMetadataTests.swift */ = {isa = PBXFileReference; lastKnownFileType = sourcecode.swift; path = BackupMetadataTests.swift; sourceTree = "<group>"; };
		D5FA30CE2063F8EC00716618 /* Version.swift */ = {isa = PBXFileReference; lastKnownFileType = sourcecode.swift; path = Version.swift; sourceTree = "<group>"; };
		D5FA30D02063FD3A00716618 /* VersionTests.swift */ = {isa = PBXFileReference; lastKnownFileType = sourcecode.swift; path = VersionTests.swift; sourceTree = "<group>"; };
		D5FD9FD32073B94500F6F4FC /* zmessaging2.45.0.xcdatamodel */ = {isa = PBXFileReference; lastKnownFileType = wrapper.xcdatamodel; path = zmessaging2.45.0.xcdatamodel; sourceTree = "<group>"; };
		E90AAE33279719D8003C7DB0 /* store2-98-0.wiredatabase */ = {isa = PBXFileReference; lastKnownFileType = file; path = "store2-98-0.wiredatabase"; sourceTree = "<group>"; };
		E97A542727B122D80009DCCF /* AccessRoleMigrationTests.swift */ = {isa = PBXFileReference; lastKnownFileType = sourcecode.swift; path = AccessRoleMigrationTests.swift; sourceTree = "<group>"; };
		E9A61E3A27957F6700B96E50 /* zmessaging2.98.0.xcdatamodel */ = {isa = PBXFileReference; lastKnownFileType = wrapper.xcdatamodel; path = zmessaging2.98.0.xcdatamodel; sourceTree = "<group>"; };
		E9C7DD9A27B533D000FB9AE8 /* AccessRoleMappingTests.swift */ = {isa = PBXFileReference; lastKnownFileType = sourcecode.swift; path = AccessRoleMappingTests.swift; sourceTree = "<group>"; };
		EE002F1C28772DFA0027D63A /* zmessaging2.104.0.xcdatamodel */ = {isa = PBXFileReference; lastKnownFileType = wrapper.xcdatamodel; path = zmessaging2.104.0.xcdatamodel; sourceTree = "<group>"; };
		EE002F212878345C0027D63A /* store2-104-0.wiredatabase */ = {isa = PBXFileReference; lastKnownFileType = file; path = "store2-104-0.wiredatabase"; sourceTree = "<group>"; };
		EE032B2F29A62CA600E1DDF3 /* ProteusSessionID.swift */ = {isa = PBXFileReference; fileEncoding = 4; lastKnownFileType = sourcecode.swift; path = ProteusSessionID.swift; sourceTree = "<group>"; };
		EE032B3029A62CA600E1DDF3 /* ProteusSessionID+Mapping.swift */ = {isa = PBXFileReference; fileEncoding = 4; lastKnownFileType = sourcecode.swift; path = "ProteusSessionID+Mapping.swift"; sourceTree = "<group>"; };
		EE032B3529A62CD600E1DDF3 /* ProteusServiceTests.swift */ = {isa = PBXFileReference; fileEncoding = 4; lastKnownFileType = sourcecode.swift; path = ProteusServiceTests.swift; sourceTree = "<group>"; };
		EE04084D28CA85B2009E4B8D /* Date+Helpers.swift */ = {isa = PBXFileReference; lastKnownFileType = sourcecode.swift; path = "Date+Helpers.swift"; sourceTree = "<group>"; };
		EE09EEB0255959F000919A6B /* ZMUserTests+AnalyticsIdentifier.swift */ = {isa = PBXFileReference; lastKnownFileType = sourcecode.swift; path = "ZMUserTests+AnalyticsIdentifier.swift"; sourceTree = "<group>"; };
		EE128A65286DE31200558550 /* UserClient+MLSPublicKeys.swift */ = {isa = PBXFileReference; lastKnownFileType = sourcecode.swift; path = "UserClient+MLSPublicKeys.swift"; sourceTree = "<group>"; };
		EE128A67286DE35F00558550 /* CodableHelpers.swift */ = {isa = PBXFileReference; lastKnownFileType = sourcecode.swift; path = CodableHelpers.swift; sourceTree = "<group>"; };
		EE174FCD2522756700482A70 /* ZMConversationPerformanceTests.swift */ = {isa = PBXFileReference; lastKnownFileType = sourcecode.swift; name = ZMConversationPerformanceTests.swift; path = Conversation/ZMConversationPerformanceTests.swift; sourceTree = "<group>"; };
		EE22185D2892C22C008EF6ED /* MockConversationEventProcessor.swift */ = {isa = PBXFileReference; lastKnownFileType = sourcecode.swift; path = MockConversationEventProcessor.swift; sourceTree = "<group>"; };
		EE22F80729DC6D880053E1C6 /* ZMEventModel4.0.xcdatamodel */ = {isa = PBXFileReference; lastKnownFileType = wrapper.xcdatamodel; path = ZMEventModel4.0.xcdatamodel; sourceTree = "<group>"; };
		EE22F80829DD818B0053E1C6 /* BaseEARKeyDescription.swift */ = {isa = PBXFileReference; lastKnownFileType = sourcecode.swift; path = BaseEARKeyDescription.swift; sourceTree = "<group>"; };
		EE22F80A29DD81C50053E1C6 /* PublicEARKeyDescription.swift */ = {isa = PBXFileReference; lastKnownFileType = sourcecode.swift; path = PublicEARKeyDescription.swift; sourceTree = "<group>"; };
		EE22F80C29DD81FC0053E1C6 /* PrivateEARKeyDescription.swift */ = {isa = PBXFileReference; lastKnownFileType = sourcecode.swift; path = PrivateEARKeyDescription.swift; sourceTree = "<group>"; };
		EE22F80E29DD82110053E1C6 /* DatabaseEARKeyDescription.swift */ = {isa = PBXFileReference; lastKnownFileType = sourcecode.swift; path = DatabaseEARKeyDescription.swift; sourceTree = "<group>"; };
		EE22F81129DD84ED0053E1C6 /* EARKeyRepository.swift */ = {isa = PBXFileReference; lastKnownFileType = sourcecode.swift; path = EARKeyRepository.swift; sourceTree = "<group>"; };
		EE28991D26B4422800E7BAF0 /* Feature.ConferenceCalling.swift */ = {isa = PBXFileReference; lastKnownFileType = sourcecode.swift; path = Feature.ConferenceCalling.swift; sourceTree = "<group>"; };
		EE2BA00525CB3AA8001EB606 /* InvalidFeatureRemoval.swift */ = {isa = PBXFileReference; lastKnownFileType = sourcecode.swift; path = InvalidFeatureRemoval.swift; sourceTree = "<group>"; };
		EE2BA00725CB3DE7001EB606 /* InvalidFeatureRemovalTests.swift */ = {isa = PBXFileReference; lastKnownFileType = sourcecode.swift; path = InvalidFeatureRemovalTests.swift; sourceTree = "<group>"; };
		EE30F45A2592A357000FC69C /* AppLockController.PasscodeKeychainItem.swift */ = {isa = PBXFileReference; lastKnownFileType = sourcecode.swift; path = AppLockController.PasscodeKeychainItem.swift; sourceTree = "<group>"; };
		EE3C07DF269872B600CCB6FD /* zmessaging2.93.0.xcdatamodel */ = {isa = PBXFileReference; lastKnownFileType = wrapper.xcdatamodel; path = zmessaging2.93.0.xcdatamodel; sourceTree = "<group>"; };
		EE3C07E22698737C00CCB6FD /* store2-93-0.wiredatabase */ = {isa = PBXFileReference; lastKnownFileType = file; path = "store2-93-0.wiredatabase"; sourceTree = "<group>"; };
		EE3EFE94253053B1009499E5 /* PotentialChangeDetector.swift */ = {isa = PBXFileReference; fileEncoding = 4; lastKnownFileType = sourcecode.swift; path = PotentialChangeDetector.swift; sourceTree = "<group>"; };
		EE3EFE9625305A84009499E5 /* ModifiedObjects+Mergeable.swift */ = {isa = PBXFileReference; lastKnownFileType = sourcecode.swift; path = "ModifiedObjects+Mergeable.swift"; sourceTree = "<group>"; };
		EE3EFEA0253090E0009499E5 /* PotentialChangeDetectorTests.swift */ = {isa = PBXFileReference; lastKnownFileType = sourcecode.swift; path = PotentialChangeDetectorTests.swift; sourceTree = "<group>"; };
		EE403EC928D357AD00F78A36 /* ZMBaseTest+Async.swift */ = {isa = PBXFileReference; lastKnownFileType = sourcecode.swift; path = "ZMBaseTest+Async.swift"; sourceTree = "<group>"; };
		EE428C4D29F01E4800ECB715 /* EARServiceTests.swift */ = {isa = PBXFileReference; fileEncoding = 4; lastKnownFileType = sourcecode.swift; name = EARServiceTests.swift; path = Tests/Source/EAR/EARServiceTests.swift; sourceTree = SOURCE_ROOT; };
		EE428C4F29F1247400ECB715 /* EARKeyGenerator.swift */ = {isa = PBXFileReference; lastKnownFileType = sourcecode.swift; path = EARKeyGenerator.swift; sourceTree = "<group>"; };
		EE428C5129F1533000ECB715 /* EARKeyEncryptor.swift */ = {isa = PBXFileReference; lastKnownFileType = sourcecode.swift; path = EARKeyEncryptor.swift; sourceTree = "<group>"; };
		EE429389252C437900E70670 /* Notification.Name+ManagedObjectObservation.swift */ = {isa = PBXFileReference; lastKnownFileType = sourcecode.swift; path = "Notification.Name+ManagedObjectObservation.swift"; sourceTree = "<group>"; };
		EE42938B252C443000E70670 /* ManagedObjectObserverToken.swift */ = {isa = PBXFileReference; lastKnownFileType = sourcecode.swift; path = ManagedObjectObserverToken.swift; sourceTree = "<group>"; };
		EE42938D252C460000E70670 /* Changes.swift */ = {isa = PBXFileReference; lastKnownFileType = sourcecode.swift; path = Changes.swift; sourceTree = "<group>"; };
		EE42938F252C466500E70670 /* ChangeInfoConsumer.swift */ = {isa = PBXFileReference; lastKnownFileType = sourcecode.swift; path = ChangeInfoConsumer.swift; sourceTree = "<group>"; };
		EE46B92728A511630063B38D /* ZMClientMessageTests+MLSEncryptedPayloadGenerator.swift */ = {isa = PBXFileReference; lastKnownFileType = sourcecode.swift; path = "ZMClientMessageTests+MLSEncryptedPayloadGenerator.swift"; sourceTree = "<group>"; };
		EE47346629A3784F00E6C04E /* AutoMockable.generated.swift */ = {isa = PBXFileReference; fileEncoding = 4; lastKnownFileType = sourcecode.swift; name = AutoMockable.generated.swift; path = sourcery/generated/AutoMockable.generated.swift; sourceTree = SOURCE_ROOT; };
		EE4CCA94256C558400848212 /* Feature.AppLock.swift */ = {isa = PBXFileReference; lastKnownFileType = sourcecode.swift; path = Feature.AppLock.swift; sourceTree = "<group>"; };
		EE5316412A13B59500A9E0B1 /* LastUpdateEventIDRepository.swift */ = {isa = PBXFileReference; lastKnownFileType = sourcecode.swift; path = LastUpdateEventIDRepository.swift; sourceTree = "<group>"; };
		EE5E2C1426DFC31900C3928A /* MessageDestructionTimeoutType.swift */ = {isa = PBXFileReference; lastKnownFileType = sourcecode.swift; path = MessageDestructionTimeoutType.swift; sourceTree = "<group>"; };
		EE5E2C1826DFC67900C3928A /* MessageDestructionTimeoutValue.swift */ = {isa = PBXFileReference; lastKnownFileType = sourcecode.swift; path = MessageDestructionTimeoutValue.swift; sourceTree = "<group>"; };
		EE5F54CB259B22C400F11F3C /* Account+Keychain.swift */ = {isa = PBXFileReference; lastKnownFileType = sourcecode.swift; path = "Account+Keychain.swift"; sourceTree = "<group>"; };
		EE67F6C2296F05FD001D7C88 /* PINCache.xcframework */ = {isa = PBXFileReference; lastKnownFileType = wrapper.xcframework; name = PINCache.xcframework; path = ../Carthage/Build/PINCache.xcframework; sourceTree = "<group>"; };
		EE67F727296F0C6A001D7C88 /* WireTesting.framework */ = {isa = PBXFileReference; explicitFileType = wrapper.framework; path = WireTesting.framework; sourceTree = BUILT_PRODUCTS_DIR; };
		EE68EEC8252DC4450013B242 /* ChangeDetector.swift */ = {isa = PBXFileReference; lastKnownFileType = sourcecode.swift; path = ChangeDetector.swift; sourceTree = "<group>"; };
		EE68EECA252DC4720013B242 /* ExplicitChangeDetector.swift */ = {isa = PBXFileReference; lastKnownFileType = sourcecode.swift; path = ExplicitChangeDetector.swift; sourceTree = "<group>"; };
		EE6A57D925BAE0C900F848DD /* BiometricsStateTests.swift */ = {isa = PBXFileReference; lastKnownFileType = sourcecode.swift; path = BiometricsStateTests.swift; sourceTree = "<group>"; };
		EE6A57DB25BAE3D700F848DD /* MockLAContext.swift */ = {isa = PBXFileReference; lastKnownFileType = sourcecode.swift; path = MockLAContext.swift; sourceTree = "<group>"; };
		EE6A57DD25BAE40700F848DD /* MockBiometricsState.swift */ = {isa = PBXFileReference; lastKnownFileType = sourcecode.swift; path = MockBiometricsState.swift; sourceTree = "<group>"; };
		EE6A57DF25BB1C6800F848DD /* AppLockController.State.swift */ = {isa = PBXFileReference; lastKnownFileType = sourcecode.swift; path = AppLockController.State.swift; sourceTree = "<group>"; };
		EE6CB3DB24E2A38500B0EADD /* store2-83-0.wiredatabase */ = {isa = PBXFileReference; lastKnownFileType = file; path = "store2-83-0.wiredatabase"; sourceTree = "<group>"; };
		EE6CB3DD24E2D24F00B0EADD /* ZMGenericMessageDataTests.swift */ = {isa = PBXFileReference; lastKnownFileType = sourcecode.swift; path = ZMGenericMessageDataTests.swift; sourceTree = "<group>"; };
		EE715B7C256D153E00087A22 /* FeatureServiceTests.swift */ = {isa = PBXFileReference; lastKnownFileType = sourcecode.swift; path = FeatureServiceTests.swift; sourceTree = "<group>"; };
		EE770DAE25344B4F00163C4A /* NotificationDispatcher.OperationMode.swift */ = {isa = PBXFileReference; fileEncoding = 4; lastKnownFileType = sourcecode.swift; path = NotificationDispatcher.OperationMode.swift; sourceTree = "<group>"; };
		EE79699529D4684C00075E38 /* CryptoboxMigrationManager.swift */ = {isa = PBXFileReference; lastKnownFileType = sourcecode.swift; path = CryptoboxMigrationManager.swift; sourceTree = "<group>"; };
		EE79699729D469A700075E38 /* CryptoboxMigrationManagerTests.swift */ = {isa = PBXFileReference; lastKnownFileType = sourcecode.swift; path = CryptoboxMigrationManagerTests.swift; sourceTree = "<group>"; };
		EE82625029A8D6BD0023B13A /* ZMClientMessageTests+OTR.swift */ = {isa = PBXFileReference; lastKnownFileType = sourcecode.swift; path = "ZMClientMessageTests+OTR.swift"; sourceTree = "<group>"; };
		EE84226F28EC353900B80FE5 /* MLSActionExecutorTests.swift */ = {isa = PBXFileReference; lastKnownFileType = sourcecode.swift; path = MLSActionExecutorTests.swift; sourceTree = "<group>"; };
		EE8B09AC25B86AB10057E85C /* AppLockError.swift */ = {isa = PBXFileReference; lastKnownFileType = sourcecode.swift; path = AppLockError.swift; sourceTree = "<group>"; };
		EE8B09AE25B86BB20057E85C /* AppLockPasscodePreference.swift */ = {isa = PBXFileReference; lastKnownFileType = sourcecode.swift; path = AppLockPasscodePreference.swift; sourceTree = "<group>"; };
		EE8DA9622954A02400F58B79 /* WireProtos.framework */ = {isa = PBXFileReference; explicitFileType = wrapper.framework; path = WireProtos.framework; sourceTree = BUILT_PRODUCTS_DIR; };
		EE8DA9662954A02B00F58B79 /* WireCryptobox.framework */ = {isa = PBXFileReference; explicitFileType = wrapper.framework; path = WireCryptobox.framework; sourceTree = BUILT_PRODUCTS_DIR; };
		EE8DA9692954A03100F58B79 /* WireTransport.framework */ = {isa = PBXFileReference; explicitFileType = wrapper.framework; path = WireTransport.framework; sourceTree = BUILT_PRODUCTS_DIR; };
		EE8DA96C2954A03800F58B79 /* WireLinkPreview.framework */ = {isa = PBXFileReference; explicitFileType = wrapper.framework; path = WireLinkPreview.framework; sourceTree = BUILT_PRODUCTS_DIR; };
		EE8DA96F2954A03E00F58B79 /* WireImages.framework */ = {isa = PBXFileReference; explicitFileType = wrapper.framework; path = WireImages.framework; sourceTree = BUILT_PRODUCTS_DIR; };
		EE980FB02834EA3200CC6B9F /* zmessaging2.100.0.xcdatamodel */ = {isa = PBXFileReference; lastKnownFileType = wrapper.xcdatamodel; path = zmessaging2.100.0.xcdatamodel; sourceTree = "<group>"; };
		EE980FB12834EB3A00CC6B9F /* store2-100-0.wiredatabase */ = {isa = PBXFileReference; lastKnownFileType = file; path = "store2-100-0.wiredatabase"; sourceTree = "<group>"; };
		EE98878D28882BFF002340D2 /* MLSServiceTests.swift */ = {isa = PBXFileReference; lastKnownFileType = sourcecode.swift; path = MLSServiceTests.swift; sourceTree = "<group>"; };
		EE98879128882C8F002340D2 /* MockMLSService.swift */ = {isa = PBXFileReference; lastKnownFileType = sourcecode.swift; path = MockMLSService.swift; sourceTree = "<group>"; };
		EE997A1325062295008336D2 /* Logging.swift */ = {isa = PBXFileReference; lastKnownFileType = sourcecode.swift; path = Logging.swift; sourceTree = "<group>"; };
		EE997A15250629DC008336D2 /* ZMMessage+ProcessingError.swift */ = {isa = PBXFileReference; lastKnownFileType = sourcecode.swift; path = "ZMMessage+ProcessingError.swift"; sourceTree = "<group>"; };
		EE9AD9152696F01700DD5F51 /* FeatureService.swift */ = {isa = PBXFileReference; lastKnownFileType = sourcecode.swift; path = FeatureService.swift; sourceTree = "<group>"; };
		EE9ADC45286F31E9002B2148 /* zmessaging2.102.0.xcdatamodel */ = {isa = PBXFileReference; lastKnownFileType = wrapper.xcdatamodel; path = zmessaging2.102.0.xcdatamodel; sourceTree = "<group>"; };
		EE9ADC46286F38D1002B2148 /* store2-102-0.wiredatabase */ = {isa = PBXFileReference; lastKnownFileType = file; path = "store2-102-0.wiredatabase"; sourceTree = "<group>"; };
		EE9B9F562993E57900A257BC /* NSManagedObjectContext+ProteusService.swift */ = {isa = PBXFileReference; lastKnownFileType = sourcecode.swift; path = "NSManagedObjectContext+ProteusService.swift"; sourceTree = "<group>"; };
		EE9B9F5829964F6A00A257BC /* NSManagedObjectContext+CoreCrypto.swift */ = {isa = PBXFileReference; lastKnownFileType = sourcecode.swift; path = "NSManagedObjectContext+CoreCrypto.swift"; sourceTree = "<group>"; };
		EEA2B87524DD7B8B00C6659E /* zmessaging2.83.0.xcdatamodel */ = {isa = PBXFileReference; lastKnownFileType = wrapper.xcdatamodel; path = zmessaging2.83.0.xcdatamodel; sourceTree = "<group>"; };
		EEA985972555668A002BEF02 /* ZMUser+AnalyticsIdentifier.swift */ = {isa = PBXFileReference; lastKnownFileType = sourcecode.swift; path = "ZMUser+AnalyticsIdentifier.swift"; sourceTree = "<group>"; };
		EEAAD759252C6D2700E6A44E /* UnreadMessages.swift */ = {isa = PBXFileReference; lastKnownFileType = sourcecode.swift; path = UnreadMessages.swift; sourceTree = "<group>"; };
		EEAAD75B252C6DAE00E6A44E /* ModifiedObjects.swift */ = {isa = PBXFileReference; lastKnownFileType = sourcecode.swift; path = ModifiedObjects.swift; sourceTree = "<group>"; };
		EEAAD75D252C711800E6A44E /* ZMManagedObject+ClassIdentifier.swift */ = {isa = PBXFileReference; lastKnownFileType = sourcecode.swift; path = "ZMManagedObject+ClassIdentifier.swift"; sourceTree = "<group>"; };
		EEAAD75F252C713E00E6A44E /* ClassIdentifier.swift */ = {isa = PBXFileReference; lastKnownFileType = sourcecode.swift; path = ClassIdentifier.swift; sourceTree = "<group>"; };
		EEB121AD2A175C9500E74D39 /* LastEventIDRepositoryTests.swift */ = {isa = PBXFileReference; lastKnownFileType = sourcecode.swift; path = LastEventIDRepositoryTests.swift; sourceTree = "<group>"; };
		EEB5DE09283784F9009B4741 /* Feature+DigitalSignature.swift */ = {isa = PBXFileReference; lastKnownFileType = sourcecode.swift; path = "Feature+DigitalSignature.swift"; sourceTree = "<group>"; };
		EEB5DE0B2837877A009B4741 /* zmessaging2.101.0.xcdatamodel */ = {isa = PBXFileReference; lastKnownFileType = wrapper.xcdatamodel; path = zmessaging2.101.0.xcdatamodel; sourceTree = "<group>"; };
		EEB5DE102837BD52009B4741 /* store2-101-0.wiredatabase */ = {isa = PBXFileReference; lastKnownFileType = file; path = "store2-101-0.wiredatabase"; sourceTree = "<group>"; };
		EEB803AA283F61E600412F62 /* Feature.MLS.swift */ = {isa = PBXFileReference; lastKnownFileType = sourcecode.swift; path = Feature.MLS.swift; sourceTree = "<group>"; };
		EEBACDA425B9C243000210AC /* LAContextProtocol.swift */ = {isa = PBXFileReference; lastKnownFileType = sourcecode.swift; path = LAContextProtocol.swift; sourceTree = "<group>"; };
		EEBACDA625B9C2C6000210AC /* AppLockType.swift */ = {isa = PBXFileReference; lastKnownFileType = sourcecode.swift; path = AppLockType.swift; sourceTree = "<group>"; };
		EEBACDA825B9C47E000210AC /* AppLockController.Config.swift */ = {isa = PBXFileReference; lastKnownFileType = sourcecode.swift; path = AppLockController.Config.swift; sourceTree = "<group>"; };
		EEBACDAA25B9C4B0000210AC /* AppLockAuthenticationResult.swift */ = {isa = PBXFileReference; lastKnownFileType = sourcecode.swift; path = AppLockAuthenticationResult.swift; sourceTree = "<group>"; };
		EEBF69EC28A2724800195771 /* ZMConversationTests+MLS.swift */ = {isa = PBXFileReference; lastKnownFileType = sourcecode.swift; path = "ZMConversationTests+MLS.swift"; sourceTree = "<group>"; };
		EEBFA2E729D1D94B0004E8B4 /* ProteusError.swift */ = {isa = PBXFileReference; lastKnownFileType = sourcecode.swift; path = ProteusError.swift; sourceTree = "<group>"; };
		EEC3BC732888403000BFDC35 /* MockCoreCrypto.swift */ = {isa = PBXFileReference; lastKnownFileType = sourcecode.swift; path = MockCoreCrypto.swift; sourceTree = "<group>"; };
		EEC3BC75288855C000BFDC35 /* MockMLSActionsProvider.swift */ = {isa = PBXFileReference; lastKnownFileType = sourcecode.swift; path = MockMLSActionsProvider.swift; sourceTree = "<group>"; };
		EEC47ED527A81EF60020B599 /* Feature+ClassifiedDomains.swift */ = {isa = PBXFileReference; lastKnownFileType = sourcecode.swift; path = "Feature+ClassifiedDomains.swift"; sourceTree = "<group>"; };
		EEC57C4929E407CC0068DFDA /* EARService.swift */ = {isa = PBXFileReference; lastKnownFileType = sourcecode.swift; path = EARService.swift; sourceTree = "<group>"; };
		EEC8064D28CF4C2D00DD58E9 /* MockStaleMLSKeyDetector.swift */ = {isa = PBXFileReference; lastKnownFileType = sourcecode.swift; path = MockStaleMLSKeyDetector.swift; sourceTree = "<group>"; };
		EEC80B3529B0AD8100099727 /* NSManagedObjectContext+ProteusProvider.swift */ = {isa = PBXFileReference; lastKnownFileType = sourcecode.swift; path = "NSManagedObjectContext+ProteusProvider.swift"; sourceTree = "<group>"; };
		EEC80B5B29B611CA00099727 /* PersistedDataPatch.swift */ = {isa = PBXFileReference; lastKnownFileType = sourcecode.swift; path = PersistedDataPatch.swift; sourceTree = "<group>"; };
		EECCF10329D1BC7B000C0BF3 /* ProteusError+CBox.swift */ = {isa = PBXFileReference; lastKnownFileType = sourcecode.swift; path = "ProteusError+CBox.swift"; sourceTree = "<group>"; };
		EECFAA3726D52EB700D9E100 /* Feature.SelfDeletingMessages.swift */ = {isa = PBXFileReference; lastKnownFileType = sourcecode.swift; path = Feature.SelfDeletingMessages.swift; sourceTree = "<group>"; };
		EEDA9C0D2510F3D5003A5B27 /* ZMConversation+EncryptionAtRest.swift */ = {isa = PBXFileReference; lastKnownFileType = sourcecode.swift; path = "ZMConversation+EncryptionAtRest.swift"; sourceTree = "<group>"; };
		EEDA9C132513A0A5003A5B27 /* ZMClientMessage+EncryptionAtRest.swift */ = {isa = PBXFileReference; lastKnownFileType = sourcecode.swift; path = "ZMClientMessage+EncryptionAtRest.swift"; sourceTree = "<group>"; };
		EEDB51DA255410D000F35A29 /* GenericMessageHelperTests.swift */ = {isa = PBXFileReference; lastKnownFileType = sourcecode.swift; path = GenericMessageHelperTests.swift; sourceTree = "<group>"; };
		EEDD426928633B2800C9EBC4 /* ZMUser+Patches.swift */ = {isa = PBXFileReference; lastKnownFileType = sourcecode.swift; path = "ZMUser+Patches.swift"; sourceTree = "<group>"; };
		EEDE7DB628EC1618007DC6A3 /* MockMLSActionExecutor.swift */ = {isa = PBXFileReference; lastKnownFileType = sourcecode.swift; path = MockMLSActionExecutor.swift; sourceTree = "<group>"; };
		EEE186B1259CC7CC008707CA /* AppLockDelegate.swift */ = {isa = PBXFileReference; lastKnownFileType = sourcecode.swift; path = AppLockDelegate.swift; sourceTree = "<group>"; };
		EEE83B491FBB496B00FC0296 /* ZMMessageTimerTests.swift */ = {isa = PBXFileReference; lastKnownFileType = sourcecode.swift; path = ZMMessageTimerTests.swift; sourceTree = "<group>"; };
		EEEE60EC218B393E0032C249 /* zmessaging2.57.0.xcdatamodel */ = {isa = PBXFileReference; lastKnownFileType = wrapper.xcdatamodel; path = zmessaging2.57.0.xcdatamodel; sourceTree = "<group>"; };
		EEF0BC3028EEC02400ED16CA /* MockSyncStatus.swift */ = {isa = PBXFileReference; lastKnownFileType = sourcecode.swift; path = MockSyncStatus.swift; sourceTree = "<group>"; };
		EEF4010623A9213B007B1A97 /* UserType+Team.swift */ = {isa = PBXFileReference; lastKnownFileType = sourcecode.swift; path = "UserType+Team.swift"; sourceTree = "<group>"; };
		EEF6E3C928D89251001C1799 /* StaleMLSKeyDetectorTests.swift */ = {isa = PBXFileReference; lastKnownFileType = sourcecode.swift; path = StaleMLSKeyDetectorTests.swift; sourceTree = "<group>"; };
		EEFAAC3328DDE27F009940E7 /* CoreCryptoCallbacksTests.swift */ = {isa = PBXFileReference; lastKnownFileType = sourcecode.swift; path = CoreCryptoCallbacksTests.swift; sourceTree = "<group>"; };
		EEFC3EE62208311200D3091A /* ZMConversation+HasMessages.swift */ = {isa = PBXFileReference; lastKnownFileType = sourcecode.swift; path = "ZMConversation+HasMessages.swift"; sourceTree = "<group>"; };
		EEFC3EE822083B0900D3091A /* ZMConversationTests+HasMessages.swift */ = {isa = PBXFileReference; lastKnownFileType = sourcecode.swift; path = "ZMConversationTests+HasMessages.swift"; sourceTree = "<group>"; };
		EF17175A22D4CC8E00697EB0 /* Team+MockTeam.swift */ = {isa = PBXFileReference; lastKnownFileType = sourcecode.swift; path = "Team+MockTeam.swift"; sourceTree = "<group>"; };
		EF18C7E51F9E4F8A0085A832 /* ZMUser+Filename.swift */ = {isa = PBXFileReference; lastKnownFileType = sourcecode.swift; path = "ZMUser+Filename.swift"; sourceTree = "<group>"; };
		EF1F4F532301634500E4872C /* ZMSystemMessage+ChildMessages.swift */ = {isa = PBXFileReference; lastKnownFileType = sourcecode.swift; path = "ZMSystemMessage+ChildMessages.swift"; sourceTree = "<group>"; };
		EF1F850322FD71BB0020F6DC /* ZMOTRMessage+VerifySender.swift */ = {isa = PBXFileReference; lastKnownFileType = sourcecode.swift; path = "ZMOTRMessage+VerifySender.swift"; sourceTree = "<group>"; };
		EF2C247122AFE408009389C6 /* zmessaging2.72.0.xcdatamodel */ = {isa = PBXFileReference; lastKnownFileType = wrapper.xcdatamodel; path = zmessaging2.72.0.xcdatamodel; sourceTree = "<group>"; };
		EF2C247222AFF368009389C6 /* store2-72-0.wiredatabase */ = {isa = PBXFileReference; lastKnownFileType = file; path = "store2-72-0.wiredatabase"; sourceTree = "<group>"; };
		EF2CBDA620061E2D0004F65E /* ServiceUser.swift */ = {isa = PBXFileReference; lastKnownFileType = sourcecode.swift; path = ServiceUser.swift; sourceTree = "<group>"; };
		EF2CBDA8200627940004F65E /* zmessaging2.41.0.xcdatamodel */ = {isa = PBXFileReference; lastKnownFileType = wrapper.xcdatamodel; path = zmessaging2.41.0.xcdatamodel; sourceTree = "<group>"; };
		EF3510F922CA07BB00115B97 /* ZMConversationTests+Transport.swift */ = {isa = PBXFileReference; lastKnownFileType = sourcecode.swift; path = "ZMConversationTests+Transport.swift"; sourceTree = "<group>"; };
		EF451EA520066E53005C12F1 /* store2-40-0.wiredatabase */ = {isa = PBXFileReference; lastKnownFileType = file; name = "store2-40-0.wiredatabase"; path = "Tests/Resources/store2-40-0.wiredatabase"; sourceTree = SOURCE_ROOT; };
		EF9A46FD2109FA6400085102 /* zmessaging2.51.0.xcdatamodel */ = {isa = PBXFileReference; lastKnownFileType = wrapper.xcdatamodel; path = zmessaging2.51.0.xcdatamodel; sourceTree = "<group>"; };
		EF9A46FE2109FC3700085102 /* store2-49-0.wiredatabase */ = {isa = PBXFileReference; lastKnownFileType = file; name = "store2-49-0.wiredatabase"; path = "Tests/Resources/store2-49-0.wiredatabase"; sourceTree = SOURCE_ROOT; };
		EF9A47002109FCAE00085102 /* store2-50-0.wiredatabase */ = {isa = PBXFileReference; lastKnownFileType = file; name = "store2-50-0.wiredatabase"; path = "Tests/Resources/store2-50-0.wiredatabase"; sourceTree = SOURCE_ROOT; };
		EF9A4702210A026600085102 /* ZMConversationTests+Language.swift */ = {isa = PBXFileReference; fileEncoding = 4; lastKnownFileType = sourcecode.swift; path = "ZMConversationTests+Language.swift"; sourceTree = "<group>"; };
		EFD0B02C21087DC80065EBF3 /* ZMConversation+Language.swift */ = {isa = PBXFileReference; fileEncoding = 4; lastKnownFileType = sourcecode.swift; path = "ZMConversation+Language.swift"; sourceTree = "<group>"; };
		F110503C2220439900F3EB62 /* ZMUser+RichProfile.swift */ = {isa = PBXFileReference; lastKnownFileType = sourcecode.swift; path = "ZMUser+RichProfile.swift"; sourceTree = "<group>"; };
		F11F3E881FA32463007B6D3D /* InvalidClientsRemoval.swift */ = {isa = PBXFileReference; lastKnownFileType = sourcecode.swift; path = InvalidClientsRemoval.swift; sourceTree = "<group>"; };
		F11F3E8A1FA32AA0007B6D3D /* InvalidClientsRemovalTests.swift */ = {isa = PBXFileReference; lastKnownFileType = sourcecode.swift; path = InvalidClientsRemovalTests.swift; sourceTree = "<group>"; };
		F125BAD61EE9849B0018C2F8 /* ZMConversation+SystemMessages.swift */ = {isa = PBXFileReference; fileEncoding = 4; lastKnownFileType = sourcecode.swift; path = "ZMConversation+SystemMessages.swift"; sourceTree = "<group>"; };
		F12BD0AF1E4DCEC40012ADBA /* ZMMessage+Insert.swift */ = {isa = PBXFileReference; fileEncoding = 4; lastKnownFileType = sourcecode.swift; path = "ZMMessage+Insert.swift"; sourceTree = "<group>"; };
		F137EEBD212C14300043FDEB /* ZMConversation+Services.swift */ = {isa = PBXFileReference; lastKnownFileType = sourcecode.swift; path = "ZMConversation+Services.swift"; sourceTree = "<group>"; };
		F13A89D0210628F600AB40CB /* PushToken.swift */ = {isa = PBXFileReference; fileEncoding = 4; lastKnownFileType = sourcecode.swift; path = PushToken.swift; sourceTree = "<group>"; };
		F13A89D22106293000AB40CB /* PushTokenTests.swift */ = {isa = PBXFileReference; fileEncoding = 4; lastKnownFileType = sourcecode.swift; path = PushTokenTests.swift; sourceTree = "<group>"; };
		F14B7AFB22200CEF00458624 /* zmessaging2.64.0.xcdatamodel */ = {isa = PBXFileReference; lastKnownFileType = wrapper.xcdatamodel; path = zmessaging2.64.0.xcdatamodel; sourceTree = "<group>"; };
		F14B7AFE2220302B00458624 /* ZMUser+Predicates.swift */ = {isa = PBXFileReference; fileEncoding = 4; lastKnownFileType = sourcecode.swift; path = "ZMUser+Predicates.swift"; sourceTree = "<group>"; };
		F14B9C6E212DB467004B6D7D /* ZMBaseManagedObjectTest+Helpers.swift */ = {isa = PBXFileReference; lastKnownFileType = sourcecode.swift; path = "ZMBaseManagedObjectTest+Helpers.swift"; sourceTree = "<group>"; };
		F14FA376221DB05B005E7EF5 /* MockBackgroundActivityManager.swift */ = {isa = PBXFileReference; lastKnownFileType = sourcecode.swift; path = MockBackgroundActivityManager.swift; sourceTree = "<group>"; };
		F1517921212DAE2E00BA3EBD /* ZMConversationTests+Services.swift */ = {isa = PBXFileReference; lastKnownFileType = sourcecode.swift; path = "ZMConversationTests+Services.swift"; sourceTree = "<group>"; };
		F163784E1E5C454C00898F84 /* ZMConversation+Patches.swift */ = {isa = PBXFileReference; fileEncoding = 4; lastKnownFileType = sourcecode.swift; path = "ZMConversation+Patches.swift"; sourceTree = "<group>"; };
		F16378501E5C805100898F84 /* ZMConversationSecurityLevel.swift */ = {isa = PBXFileReference; fileEncoding = 4; lastKnownFileType = sourcecode.swift; path = ZMConversationSecurityLevel.swift; sourceTree = "<group>"; };
		F16F8EBE2063E9CC009A9D6F /* CoreDataStackTests+Backup.swift */ = {isa = PBXFileReference; lastKnownFileType = sourcecode.swift; path = "CoreDataStackTests+Backup.swift"; sourceTree = "<group>"; };
		F179B5D92062B77300C13DFD /* CoreDataStack+Backup.swift */ = {isa = PBXFileReference; lastKnownFileType = sourcecode.swift; path = "CoreDataStack+Backup.swift"; sourceTree = "<group>"; };
		F188A8982225492400BA53A5 /* store2-63-0.wiredatabase */ = {isa = PBXFileReference; lastKnownFileType = file; path = "store2-63-0.wiredatabase"; sourceTree = "<group>"; };
		F188A89A2225698C00BA53A5 /* store2-64-0.wiredatabase */ = {isa = PBXFileReference; lastKnownFileType = file; path = "store2-64-0.wiredatabase"; sourceTree = "<group>"; };
		F18998821E7AC6D900E579A2 /* ZMUser.swift */ = {isa = PBXFileReference; fileEncoding = 4; lastKnownFileType = sourcecode.swift; path = ZMUser.swift; sourceTree = "<group>"; };
		F18998841E7AEEC900E579A2 /* ZMUserTests+Swift.swift */ = {isa = PBXFileReference; fileEncoding = 4; lastKnownFileType = sourcecode.swift; path = "ZMUserTests+Swift.swift"; sourceTree = "<group>"; };
		F18998871E7AF0BE00E579A2 /* ZMUserTests.h */ = {isa = PBXFileReference; lastKnownFileType = sourcecode.c.h; path = ZMUserTests.h; sourceTree = "<group>"; };
		F189988A1E7AF80500E579A2 /* store2-28-0.wiredatabase */ = {isa = PBXFileReference; lastKnownFileType = file; name = "store2-28-0.wiredatabase"; path = "Tests/Resources/store2-28-0.wiredatabase"; sourceTree = SOURCE_ROOT; };
		F189988D1E7BE03800E579A2 /* zmessaging.xcdatamodel */ = {isa = PBXFileReference; lastKnownFileType = wrapper.xcdatamodel; path = zmessaging.xcdatamodel; sourceTree = "<group>"; };
		F189988E1E7BE03800E579A2 /* zmessaging1.27.xcdatamodel */ = {isa = PBXFileReference; lastKnownFileType = wrapper.xcdatamodel; path = zmessaging1.27.xcdatamodel; sourceTree = "<group>"; };
		F189988F1E7BE03800E579A2 /* zmessaging1.28.xcdatamodel */ = {isa = PBXFileReference; lastKnownFileType = wrapper.xcdatamodel; path = zmessaging1.28.xcdatamodel; sourceTree = "<group>"; };
		F18998901E7BE03800E579A2 /* zmessaging2.10.xcdatamodel */ = {isa = PBXFileReference; lastKnownFileType = wrapper.xcdatamodel; path = zmessaging2.10.xcdatamodel; sourceTree = "<group>"; };
		F18998911E7BE03800E579A2 /* zmessaging2.11.xcdatamodel */ = {isa = PBXFileReference; lastKnownFileType = wrapper.xcdatamodel; path = zmessaging2.11.xcdatamodel; sourceTree = "<group>"; };
		F18998921E7BE03800E579A2 /* zmessaging2.15.0.xcdatamodel */ = {isa = PBXFileReference; lastKnownFileType = wrapper.xcdatamodel; path = zmessaging2.15.0.xcdatamodel; sourceTree = "<group>"; };
		F18998931E7BE03800E579A2 /* zmessaging2.17.0.xcdatamodel */ = {isa = PBXFileReference; lastKnownFileType = wrapper.xcdatamodel; path = zmessaging2.17.0.xcdatamodel; sourceTree = "<group>"; };
		F18998941E7BE03800E579A2 /* zmessaging2.18.0.xcdatamodel */ = {isa = PBXFileReference; lastKnownFileType = wrapper.xcdatamodel; path = zmessaging2.18.0.xcdatamodel; sourceTree = "<group>"; };
		F18998951E7BE03800E579A2 /* zmessaging2.21.0.xcdatamodel */ = {isa = PBXFileReference; lastKnownFileType = wrapper.xcdatamodel; path = zmessaging2.21.0.xcdatamodel; sourceTree = "<group>"; };
		F18998961E7BE03800E579A2 /* zmessaging2.21.1.xcdatamodel */ = {isa = PBXFileReference; lastKnownFileType = wrapper.xcdatamodel; path = zmessaging2.21.1.xcdatamodel; sourceTree = "<group>"; };
		F18998971E7BE03800E579A2 /* zmessaging2.21.2.xcdatamodel */ = {isa = PBXFileReference; lastKnownFileType = wrapper.xcdatamodel; path = zmessaging2.21.2.xcdatamodel; sourceTree = "<group>"; };
		F18998981E7BE03800E579A2 /* zmessaging2.24.1.xcdatamodel */ = {isa = PBXFileReference; lastKnownFileType = wrapper.xcdatamodel; path = zmessaging2.24.1.xcdatamodel; sourceTree = "<group>"; };
		F18998991E7BE03800E579A2 /* zmessaging2.24.xcdatamodel */ = {isa = PBXFileReference; lastKnownFileType = wrapper.xcdatamodel; path = zmessaging2.24.xcdatamodel; sourceTree = "<group>"; };
		F189989A1E7BE03800E579A2 /* zmessaging2.25.0.xcdatamodel */ = {isa = PBXFileReference; lastKnownFileType = wrapper.xcdatamodel; path = zmessaging2.25.0.xcdatamodel; sourceTree = "<group>"; };
		F189989B1E7BE03800E579A2 /* zmessaging2.26.0.xcdatamodel */ = {isa = PBXFileReference; lastKnownFileType = wrapper.xcdatamodel; path = zmessaging2.26.0.xcdatamodel; sourceTree = "<group>"; };
		F189989C1E7BE03800E579A2 /* zmessaging2.27.0.xcdatamodel */ = {isa = PBXFileReference; lastKnownFileType = wrapper.xcdatamodel; path = zmessaging2.27.0.xcdatamodel; sourceTree = "<group>"; };
		F189989D1E7BE03800E579A2 /* zmessaging2.28.0.xcdatamodel */ = {isa = PBXFileReference; lastKnownFileType = wrapper.xcdatamodel; path = zmessaging2.28.0.xcdatamodel; sourceTree = "<group>"; };
		F189989E1E7BE03800E579A2 /* zmessaging2.29.0.xcdatamodel */ = {isa = PBXFileReference; lastKnownFileType = wrapper.xcdatamodel; path = zmessaging2.29.0.xcdatamodel; sourceTree = "<group>"; };
		F189989F1E7BE03800E579A2 /* zmessaging2.3.xcdatamodel */ = {isa = PBXFileReference; lastKnownFileType = wrapper.xcdatamodel; path = zmessaging2.3.xcdatamodel; sourceTree = "<group>"; };
		F18998A01E7BE03800E579A2 /* zmessaging2.4.xcdatamodel */ = {isa = PBXFileReference; lastKnownFileType = wrapper.xcdatamodel; path = zmessaging2.4.xcdatamodel; sourceTree = "<group>"; };
		F18998A11E7BE03800E579A2 /* zmessaging2.5.xcdatamodel */ = {isa = PBXFileReference; lastKnownFileType = wrapper.xcdatamodel; path = zmessaging2.5.xcdatamodel; sourceTree = "<group>"; };
		F18998A21E7BE03800E579A2 /* zmessaging2.6.xcdatamodel */ = {isa = PBXFileReference; lastKnownFileType = wrapper.xcdatamodel; path = zmessaging2.6.xcdatamodel; sourceTree = "<group>"; };
		F18998A31E7BE03800E579A2 /* zmessaging2.7.xcdatamodel */ = {isa = PBXFileReference; lastKnownFileType = wrapper.xcdatamodel; path = zmessaging2.7.xcdatamodel; sourceTree = "<group>"; };
		F18998A41E7BE03800E579A2 /* zmessaging2.8.xcdatamodel */ = {isa = PBXFileReference; lastKnownFileType = wrapper.xcdatamodel; path = zmessaging2.8.xcdatamodel; sourceTree = "<group>"; };
		F18998A51E7BE03800E579A2 /* zmessaging2.9.xcdatamodel */ = {isa = PBXFileReference; lastKnownFileType = wrapper.xcdatamodel; path = zmessaging2.9.xcdatamodel; sourceTree = "<group>"; };
		F19550372040628000338E91 /* ZMUpdateEvent+Helper.swift */ = {isa = PBXFileReference; lastKnownFileType = sourcecode.swift; path = "ZMUpdateEvent+Helper.swift"; sourceTree = "<group>"; };
		F1B025601E534CF900900C65 /* ZMConversationTests+PrepareToSend.swift */ = {isa = PBXFileReference; fileEncoding = 4; lastKnownFileType = sourcecode.swift; path = "ZMConversationTests+PrepareToSend.swift"; sourceTree = "<group>"; };
		F1B58926202DCEF9002BB59B /* ZMConversationTests+CreationSystemMessages.swift */ = {isa = PBXFileReference; fileEncoding = 4; lastKnownFileType = sourcecode.swift; path = "ZMConversationTests+CreationSystemMessages.swift"; sourceTree = "<group>"; };
		F1C8676F1FA9CCB5001505E8 /* DuplicateMerging.swift */ = {isa = PBXFileReference; lastKnownFileType = sourcecode.swift; path = DuplicateMerging.swift; sourceTree = "<group>"; };
		F1C867841FAA0D48001505E8 /* ZMUser+Create.swift */ = {isa = PBXFileReference; lastKnownFileType = sourcecode.swift; path = "ZMUser+Create.swift"; sourceTree = "<group>"; };
		F1FDF2F521B152BC00E037A1 /* GenericMessage+Helper.swift */ = {isa = PBXFileReference; fileEncoding = 4; lastKnownFileType = sourcecode.swift; path = "GenericMessage+Helper.swift"; sourceTree = "<group>"; };
		F1FDF2F621B152BC00E037A1 /* GenericMessage+Hashing.swift */ = {isa = PBXFileReference; fileEncoding = 4; lastKnownFileType = sourcecode.swift; path = "GenericMessage+Hashing.swift"; sourceTree = "<group>"; };
		F1FDF2F921B1555A00E037A1 /* ZMClientMessage+Location.swift */ = {isa = PBXFileReference; lastKnownFileType = sourcecode.swift; path = "ZMClientMessage+Location.swift"; sourceTree = "<group>"; };
		F1FDF2FD21B1572500E037A1 /* ZMGenericMessageData.swift */ = {isa = PBXFileReference; lastKnownFileType = sourcecode.swift; path = ZMGenericMessageData.swift; sourceTree = "<group>"; };
		F1FDF2FF21B1580400E037A1 /* GenericMessage+Utils.swift */ = {isa = PBXFileReference; lastKnownFileType = sourcecode.swift; path = "GenericMessage+Utils.swift"; sourceTree = "<group>"; };
		F90D99A41E02DC6B00034070 /* AssetCollectionBatched.swift */ = {isa = PBXFileReference; fileEncoding = 4; lastKnownFileType = sourcecode.swift; path = AssetCollectionBatched.swift; sourceTree = "<group>"; };
		F90D99A61E02E22400034070 /* AssetCollectionBatchedTests.swift */ = {isa = PBXFileReference; fileEncoding = 4; lastKnownFileType = sourcecode.swift; path = AssetCollectionBatchedTests.swift; sourceTree = "<group>"; };
		F91EAAC41D885D720010ACBE /* video.mp4 */ = {isa = PBXFileReference; lastKnownFileType = file; name = video.mp4; path = Tests/Resources/video.mp4; sourceTree = SOURCE_ROOT; };
		F920AE161E38C547001BC14F /* NotificationObservers.swift */ = {isa = PBXFileReference; fileEncoding = 4; lastKnownFileType = sourcecode.swift; path = NotificationObservers.swift; sourceTree = "<group>"; };
		F920AE291E3A5FDD001BC14F /* Dictionary+Mapping.swift */ = {isa = PBXFileReference; fileEncoding = 4; lastKnownFileType = sourcecode.swift; path = "Dictionary+Mapping.swift"; sourceTree = "<group>"; };
		F920AE391E3B8445001BC14F /* SearchUserObserverCenterTests.swift */ = {isa = PBXFileReference; fileEncoding = 4; lastKnownFileType = sourcecode.swift; path = SearchUserObserverCenterTests.swift; sourceTree = "<group>"; };
		F929C1731E41D3480018ADA4 /* PersonName.swift */ = {isa = PBXFileReference; fileEncoding = 4; lastKnownFileType = sourcecode.swift; path = PersonName.swift; sourceTree = "<group>"; };
		F929C17A1E423B620018ADA4 /* SnapshotCenterTests.swift */ = {isa = PBXFileReference; fileEncoding = 4; lastKnownFileType = sourcecode.swift; path = SnapshotCenterTests.swift; sourceTree = "<group>"; };
		F92C99271DAE8D060034AFDD /* GenericMessageTests+Obfuscation.swift */ = {isa = PBXFileReference; fileEncoding = 4; lastKnownFileType = sourcecode.swift; path = "GenericMessageTests+Obfuscation.swift"; sourceTree = "<group>"; };
		F92C99291DAFBC910034AFDD /* ZMConversation+SelfDeletingMessages.swift */ = {isa = PBXFileReference; fileEncoding = 4; lastKnownFileType = sourcecode.swift; path = "ZMConversation+SelfDeletingMessages.swift"; sourceTree = "<group>"; };
		F92C992B1DAFC58A0034AFDD /* ZMConversationTests+Ephemeral.swift */ = {isa = PBXFileReference; fileEncoding = 4; lastKnownFileType = sourcecode.swift; path = "ZMConversationTests+Ephemeral.swift"; sourceTree = "<group>"; };
		F93265201D8950F10076AAD6 /* NSManagedObjectContext+FetchRequest.swift */ = {isa = PBXFileReference; fileEncoding = 4; lastKnownFileType = sourcecode.swift; path = "NSManagedObjectContext+FetchRequest.swift"; sourceTree = "<group>"; };
		F9331C501CB3BC6800139ECC /* CryptoBoxTests.swift */ = {isa = PBXFileReference; fileEncoding = 4; lastKnownFileType = sourcecode.swift; path = CryptoBoxTests.swift; sourceTree = "<group>"; };
		F9331C541CB3BCDA00139ECC /* OtrBaseTest.swift */ = {isa = PBXFileReference; fileEncoding = 4; lastKnownFileType = sourcecode.swift; path = OtrBaseTest.swift; sourceTree = "<group>"; };
		F9331C591CB3BECB00139ECC /* ZMClientMessageTests+OTR_Legacy.swift */ = {isa = PBXFileReference; fileEncoding = 4; lastKnownFileType = sourcecode.swift; path = "ZMClientMessageTests+OTR_Legacy.swift"; sourceTree = "<group>"; };
		F9331C5B1CB3BF9F00139ECC /* UserClientKeyStoreTests.swift */ = {isa = PBXFileReference; fileEncoding = 4; lastKnownFileType = sourcecode.swift; path = UserClientKeyStoreTests.swift; sourceTree = "<group>"; };
		F9331C751CB4165100139ECC /* NSString+ZMPersonName.h */ = {isa = PBXFileReference; fileEncoding = 4; lastKnownFileType = sourcecode.c.h; path = "NSString+ZMPersonName.h"; sourceTree = "<group>"; };
		F9331C761CB4165100139ECC /* NSString+ZMPersonName.m */ = {isa = PBXFileReference; fileEncoding = 4; lastKnownFileType = sourcecode.c.objc; path = "NSString+ZMPersonName.m"; sourceTree = "<group>"; };
		F9331C811CB4191B00139ECC /* NSPredicate+ZMSearch.h */ = {isa = PBXFileReference; fileEncoding = 4; lastKnownFileType = sourcecode.c.h; path = "NSPredicate+ZMSearch.h"; sourceTree = "<group>"; };
		F9331C821CB4191B00139ECC /* NSPredicate+ZMSearch.m */ = {isa = PBXFileReference; fileEncoding = 4; lastKnownFileType = sourcecode.c.objc; path = "NSPredicate+ZMSearch.m"; sourceTree = "<group>"; };
		F9331C851CB419B500139ECC /* NSFetchRequest+ZMRelationshipKeyPaths.h */ = {isa = PBXFileReference; fileEncoding = 4; lastKnownFileType = sourcecode.c.h; path = "NSFetchRequest+ZMRelationshipKeyPaths.h"; sourceTree = "<group>"; };
		F9331C861CB419B500139ECC /* NSFetchRequest+ZMRelationshipKeyPaths.m */ = {isa = PBXFileReference; fileEncoding = 4; lastKnownFileType = sourcecode.c.objc; path = "NSFetchRequest+ZMRelationshipKeyPaths.m"; sourceTree = "<group>"; };
		F93A30231D6EFB47005CCB1D /* ZMMessageConfirmation.swift */ = {isa = PBXFileReference; fileEncoding = 4; lastKnownFileType = sourcecode.swift; path = ZMMessageConfirmation.swift; sourceTree = "<group>"; };
		F93A302E1D6F2633005CCB1D /* ZMMessageTests+Confirmation.swift */ = {isa = PBXFileReference; fileEncoding = 4; lastKnownFileType = sourcecode.swift; path = "ZMMessageTests+Confirmation.swift"; sourceTree = "<group>"; };
		F93C4C7C1E24E1B1007E9CEE /* NotificationDispatcher.swift */ = {isa = PBXFileReference; fileEncoding = 4; lastKnownFileType = sourcecode.swift; path = NotificationDispatcher.swift; sourceTree = "<group>"; };
		F93C4C7E1E24F832007E9CEE /* NotificationDispatcherTests.swift */ = {isa = PBXFileReference; fileEncoding = 4; lastKnownFileType = sourcecode.swift; path = NotificationDispatcherTests.swift; sourceTree = "<group>"; };
		F943BC2C1E88FEC80048A768 /* ChangedIndexes.swift */ = {isa = PBXFileReference; fileEncoding = 4; lastKnownFileType = sourcecode.swift; path = ChangedIndexes.swift; sourceTree = "<group>"; };
		F94A208E1CB51AF50059632A /* ManagedObjectValidationTests.m */ = {isa = PBXFileReference; fileEncoding = 4; lastKnownFileType = sourcecode.c.objc; name = ManagedObjectValidationTests.m; path = Tests/Source/Model/ManagedObjectValidationTests.m; sourceTree = SOURCE_ROOT; };
		F963E96B1D9ADD5A00098AD3 /* ZMImageAssetEncryptionKeys.h */ = {isa = PBXFileReference; fileEncoding = 4; lastKnownFileType = sourcecode.c.h; path = ZMImageAssetEncryptionKeys.h; sourceTree = "<group>"; };
		F963E96C1D9ADD5A00098AD3 /* ZMImageAssetEncryptionKeys.m */ = {isa = PBXFileReference; fileEncoding = 4; lastKnownFileType = sourcecode.c.objc; path = ZMImageAssetEncryptionKeys.m; sourceTree = "<group>"; };
		F963E9721D9BF9E300098AD3 /* ProtosTests.swift */ = {isa = PBXFileReference; fileEncoding = 4; lastKnownFileType = sourcecode.swift; path = ProtosTests.swift; sourceTree = "<group>"; };
		F963E97E1D9C09E700098AD3 /* ZMMessageTimer.h */ = {isa = PBXFileReference; fileEncoding = 4; lastKnownFileType = sourcecode.c.h; path = ZMMessageTimer.h; sourceTree = "<group>"; };
		F963E97F1D9C09E700098AD3 /* ZMMessageTimer.m */ = {isa = PBXFileReference; fileEncoding = 4; lastKnownFileType = sourcecode.c.objc; path = ZMMessageTimer.m; sourceTree = "<group>"; };
		F963E9821D9C0DC400098AD3 /* ZMMessageDestructionTimer.swift */ = {isa = PBXFileReference; fileEncoding = 4; lastKnownFileType = sourcecode.swift; path = ZMMessageDestructionTimer.swift; sourceTree = "<group>"; };
		F963E9841D9D47D100098AD3 /* ZMClientMessageTests+Ephemeral.swift */ = {isa = PBXFileReference; fileEncoding = 4; lastKnownFileType = sourcecode.swift; path = "ZMClientMessageTests+Ephemeral.swift"; sourceTree = "<group>"; };
		F963E9921D9E9D1800098AD3 /* ZMAssetClientMessageTests+Ephemeral.swift */ = {isa = PBXFileReference; fileEncoding = 4; lastKnownFileType = sourcecode.swift; path = "ZMAssetClientMessageTests+Ephemeral.swift"; sourceTree = "<group>"; };
		F991CE101CB5549D004D8465 /* ZMConversation+Testing.h */ = {isa = PBXFileReference; fileEncoding = 4; lastKnownFileType = sourcecode.c.h; path = "ZMConversation+Testing.h"; sourceTree = "<group>"; };
		F991CE181CB55E95004D8465 /* ZMSearchUserTests.m */ = {isa = PBXFileReference; fileEncoding = 4; lastKnownFileType = sourcecode.c.objc; path = ZMSearchUserTests.m; sourceTree = "<group>"; };
		F991CE1A1CB561B0004D8465 /* ZMAddressBookContact.m */ = {isa = PBXFileReference; fileEncoding = 4; lastKnownFileType = sourcecode.c.objc; path = ZMAddressBookContact.m; sourceTree = "<group>"; };
		F99C5B891ED460E20049CCD7 /* TeamChangeInfo.swift */ = {isa = PBXFileReference; fileEncoding = 4; lastKnownFileType = sourcecode.swift; path = TeamChangeInfo.swift; sourceTree = "<group>"; };
		F99C5B8B1ED466760049CCD7 /* TeamObserverTests.swift */ = {isa = PBXFileReference; fileEncoding = 4; lastKnownFileType = sourcecode.swift; path = TeamObserverTests.swift; sourceTree = "<group>"; };
		F9A705CA1CAEE01D00C2F5FE /* NSManagedObjectContext+tests.h */ = {isa = PBXFileReference; fileEncoding = 4; lastKnownFileType = sourcecode.c.h; path = "NSManagedObjectContext+tests.h"; sourceTree = "<group>"; };
		F9A705CB1CAEE01D00C2F5FE /* NSManagedObjectContext+zmessaging-Internal.h */ = {isa = PBXFileReference; fileEncoding = 4; lastKnownFileType = sourcecode.c.h; path = "NSManagedObjectContext+zmessaging-Internal.h"; sourceTree = "<group>"; };
		F9A705CC1CAEE01D00C2F5FE /* NSManagedObjectContext+zmessaging.h */ = {isa = PBXFileReference; fileEncoding = 4; lastKnownFileType = sourcecode.c.h; path = "NSManagedObjectContext+zmessaging.h"; sourceTree = "<group>"; };
		F9A705CD1CAEE01D00C2F5FE /* NSManagedObjectContext+zmessaging.m */ = {isa = PBXFileReference; fileEncoding = 4; lastKnownFileType = sourcecode.c.objc; path = "NSManagedObjectContext+zmessaging.m"; sourceTree = "<group>"; };
		F9A705D01CAEE01D00C2F5FE /* NSNotification+ManagedObjectContextSave.h */ = {isa = PBXFileReference; fileEncoding = 4; lastKnownFileType = sourcecode.c.h; path = "NSNotification+ManagedObjectContextSave.h"; sourceTree = "<group>"; };
		F9A705D11CAEE01D00C2F5FE /* NSNotification+ManagedObjectContextSave.m */ = {isa = PBXFileReference; fileEncoding = 4; lastKnownFileType = sourcecode.c.objc; path = "NSNotification+ManagedObjectContextSave.m"; sourceTree = "<group>"; };
		F9A705D61CAEE01D00C2F5FE /* ZMConnection+Internal.h */ = {isa = PBXFileReference; fileEncoding = 4; lastKnownFileType = sourcecode.c.h; path = "ZMConnection+Internal.h"; sourceTree = "<group>"; };
		F9A705D71CAEE01D00C2F5FE /* ZMConnection.h */ = {isa = PBXFileReference; fileEncoding = 4; lastKnownFileType = sourcecode.c.h; path = ZMConnection.h; sourceTree = "<group>"; };
		F9A705D81CAEE01D00C2F5FE /* ZMConnection.m */ = {isa = PBXFileReference; fileEncoding = 4; lastKnownFileType = sourcecode.c.objc; path = ZMConnection.m; sourceTree = "<group>"; };
		F9A705F11CAEE01D00C2F5FE /* AssetCache.swift */ = {isa = PBXFileReference; fileEncoding = 4; lastKnownFileType = sourcecode.swift; path = AssetCache.swift; sourceTree = "<group>"; };
		F9A705F21CAEE01D00C2F5FE /* AssetEncryption.swift */ = {isa = PBXFileReference; fileEncoding = 4; lastKnownFileType = sourcecode.swift; path = AssetEncryption.swift; sourceTree = "<group>"; };
		F9A705F81CAEE01D00C2F5FE /* ZMExternalEncryptedDataWithKeys.h */ = {isa = PBXFileReference; fileEncoding = 4; lastKnownFileType = sourcecode.c.h; path = ZMExternalEncryptedDataWithKeys.h; sourceTree = "<group>"; };
		F9A705F91CAEE01D00C2F5FE /* ZMExternalEncryptedDataWithKeys.m */ = {isa = PBXFileReference; fileEncoding = 4; lastKnownFileType = sourcecode.c.objc; path = ZMExternalEncryptedDataWithKeys.m; sourceTree = "<group>"; };
		F9A705FE1CAEE01D00C2F5FE /* ZMImageMessage.m */ = {isa = PBXFileReference; fileEncoding = 4; lastKnownFileType = sourcecode.c.objc; path = ZMImageMessage.m; sourceTree = "<group>"; };
		F9A705FF1CAEE01D00C2F5FE /* ZMMessage+Internal.h */ = {isa = PBXFileReference; fileEncoding = 4; lastKnownFileType = sourcecode.c.h; path = "ZMMessage+Internal.h"; sourceTree = "<group>"; };
		F9A706001CAEE01D00C2F5FE /* ZMMessage.m */ = {isa = PBXFileReference; fileEncoding = 4; lastKnownFileType = sourcecode.c.objc; path = ZMMessage.m; sourceTree = "<group>"; };
		F9A706011CAEE01D00C2F5FE /* ZMOTRMessage.h */ = {isa = PBXFileReference; fileEncoding = 4; lastKnownFileType = sourcecode.c.h; path = ZMOTRMessage.h; sourceTree = "<group>"; };
		F9A706021CAEE01D00C2F5FE /* ZMOTRMessage.m */ = {isa = PBXFileReference; fileEncoding = 4; lastKnownFileType = sourcecode.c.objc; path = ZMOTRMessage.m; sourceTree = "<group>"; };
		F9A7060D1CAEE01D00C2F5FE /* ZMUser+Internal.h */ = {isa = PBXFileReference; fileEncoding = 4; lastKnownFileType = sourcecode.c.h; path = "ZMUser+Internal.h"; sourceTree = "<group>"; };
		F9A706101CAEE01D00C2F5FE /* ZMUser.m */ = {isa = PBXFileReference; fileEncoding = 4; lastKnownFileType = sourcecode.c.objc; path = ZMUser.m; sourceTree = "<group>"; };
		F9A706151CAEE01D00C2F5FE /* UserClient+Protobuf.swift */ = {isa = PBXFileReference; fileEncoding = 4; lastKnownFileType = sourcecode.swift; path = "UserClient+Protobuf.swift"; sourceTree = "<group>"; };
		F9A706161CAEE01D00C2F5FE /* UserClient.swift */ = {isa = PBXFileReference; fileEncoding = 4; lastKnownFileType = sourcecode.swift; path = UserClient.swift; sourceTree = "<group>"; };
		F9A706171CAEE01D00C2F5FE /* UserClientTypes.h */ = {isa = PBXFileReference; fileEncoding = 4; lastKnownFileType = sourcecode.c.h; path = UserClientTypes.h; sourceTree = "<group>"; };
		F9A706181CAEE01D00C2F5FE /* UserClientTypes.m */ = {isa = PBXFileReference; fileEncoding = 4; lastKnownFileType = sourcecode.c.objc; path = UserClientTypes.m; sourceTree = "<group>"; };
		F9A706191CAEE01D00C2F5FE /* ZMManagedObject+Internal.h */ = {isa = PBXFileReference; fileEncoding = 4; lastKnownFileType = sourcecode.c.h; path = "ZMManagedObject+Internal.h"; sourceTree = "<group>"; };
		F9A7061A1CAEE01D00C2F5FE /* ZMManagedObject.m */ = {isa = PBXFileReference; fileEncoding = 4; lastKnownFileType = sourcecode.c.objc; path = ZMManagedObject.m; sourceTree = "<group>"; };
		F9A706271CAEE01D00C2F5FE /* ConversationListChangeInfo.swift */ = {isa = PBXFileReference; fileEncoding = 4; lastKnownFileType = sourcecode.swift; path = ConversationListChangeInfo.swift; sourceTree = "<group>"; };
		F9A706281CAEE01D00C2F5FE /* ConversationChangeInfo.swift */ = {isa = PBXFileReference; fileEncoding = 4; lastKnownFileType = sourcecode.swift; path = ConversationChangeInfo.swift; sourceTree = "<group>"; };
		F9A7062C1CAEE01D00C2F5FE /* AnyClassTuple.swift */ = {isa = PBXFileReference; fileEncoding = 4; lastKnownFileType = sourcecode.swift; path = AnyClassTuple.swift; sourceTree = "<group>"; };
		F9A7062D1CAEE01D00C2F5FE /* DependentObjectsKeysForObservedObjectKeysCache.swift */ = {isa = PBXFileReference; fileEncoding = 4; lastKnownFileType = sourcecode.swift; path = DependentObjectsKeysForObservedObjectKeysCache.swift; sourceTree = "<group>"; };
		F9A7062E1CAEE01D00C2F5FE /* StringKeyPath.swift */ = {isa = PBXFileReference; fileEncoding = 4; lastKnownFileType = sourcecode.swift; path = StringKeyPath.swift; sourceTree = "<group>"; };
		F9A7062F1CAEE01D00C2F5FE /* KeySet.swift */ = {isa = PBXFileReference; fileEncoding = 4; lastKnownFileType = sourcecode.swift; path = KeySet.swift; sourceTree = "<group>"; };
		F9A706331CAEE01D00C2F5FE /* SetSnapshot.swift */ = {isa = PBXFileReference; fileEncoding = 4; lastKnownFileType = sourcecode.swift; path = SetSnapshot.swift; sourceTree = "<group>"; };
		F9A706351CAEE01D00C2F5FE /* MessageChangeInfo.swift */ = {isa = PBXFileReference; fileEncoding = 4; lastKnownFileType = sourcecode.swift; path = MessageChangeInfo.swift; sourceTree = "<group>"; };
		F9A706371CAEE01D00C2F5FE /* NewUnreadMessageChangeInfos.swift */ = {isa = PBXFileReference; fileEncoding = 4; lastKnownFileType = sourcecode.swift; path = NewUnreadMessageChangeInfos.swift; sourceTree = "<group>"; };
		F9A706391CAEE01D00C2F5FE /* ObjectChangeInfo.swift */ = {isa = PBXFileReference; fileEncoding = 4; lastKnownFileType = sourcecode.swift; path = ObjectChangeInfo.swift; sourceTree = "<group>"; };
		F9A7063B1CAEE01D00C2F5FE /* UserClientChangeInfo.swift */ = {isa = PBXFileReference; fileEncoding = 4; lastKnownFileType = sourcecode.swift; path = UserClientChangeInfo.swift; sourceTree = "<group>"; };
		F9A7063C1CAEE01D00C2F5FE /* UserChangeInfo.swift */ = {isa = PBXFileReference; fileEncoding = 4; lastKnownFileType = sourcecode.swift; path = UserChangeInfo.swift; sourceTree = "<group>"; };
		F9A706431CAEE01D00C2F5FE /* CryptoBox.swift */ = {isa = PBXFileReference; fileEncoding = 4; lastKnownFileType = sourcecode.swift; path = CryptoBox.swift; sourceTree = "<group>"; };
		F9A706491CAEE01D00C2F5FE /* UserImageLocalCache.swift */ = {isa = PBXFileReference; fileEncoding = 4; lastKnownFileType = sourcecode.swift; path = UserImageLocalCache.swift; sourceTree = "<group>"; };
		F9A7064B1CAEE01D00C2F5FE /* ZMFetchRequestBatch.h */ = {isa = PBXFileReference; fileEncoding = 4; lastKnownFileType = sourcecode.c.h; path = ZMFetchRequestBatch.h; sourceTree = "<group>"; };
		F9A7064C1CAEE01D00C2F5FE /* ZMFetchRequestBatch.m */ = {isa = PBXFileReference; fileEncoding = 4; lastKnownFileType = sourcecode.c.objc; path = ZMFetchRequestBatch.m; sourceTree = "<group>"; };
		F9A7064E1CAEE01D00C2F5FE /* ZMUpdateEvent+WireDataModel.h */ = {isa = PBXFileReference; fileEncoding = 4; lastKnownFileType = sourcecode.c.h; path = "ZMUpdateEvent+WireDataModel.h"; sourceTree = "<group>"; };
		F9A7064F1CAEE01D00C2F5FE /* ZMUpdateEvent+WireDataModel.m */ = {isa = PBXFileReference; fileEncoding = 4; lastKnownFileType = sourcecode.c.objc; path = "ZMUpdateEvent+WireDataModel.m"; sourceTree = "<group>"; };
		F9A706CA1CAEE30700C2F5FE /* 1900x1500.jpg */ = {isa = PBXFileReference; lastKnownFileType = image.jpeg; name = 1900x1500.jpg; path = Tests/Resources/1900x1500.jpg; sourceTree = SOURCE_ROOT; };
		F9A706CB1CAEE30700C2F5FE /* animated.gif */ = {isa = PBXFileReference; lastKnownFileType = image.gif; name = animated.gif; path = Tests/Resources/animated.gif; sourceTree = SOURCE_ROOT; };
		F9A706CE1CAEE30700C2F5FE /* en */ = {isa = PBXFileReference; lastKnownFileType = text.plist.strings; name = en; path = InfoPlist.strings; sourceTree = "<group>"; };
		F9A706CF1CAEE30700C2F5FE /* EncryptedBase64EncondedExternalMessageTestFixture.txt */ = {isa = PBXFileReference; fileEncoding = 4; lastKnownFileType = text; name = EncryptedBase64EncondedExternalMessageTestFixture.txt; path = Tests/Resources/EncryptedBase64EncondedExternalMessageTestFixture.txt; sourceTree = SOURCE_ROOT; };
		F9A706D01CAEE30700C2F5FE /* ExternalMessageTextFixture.txt */ = {isa = PBXFileReference; fileEncoding = 4; lastKnownFileType = text; name = ExternalMessageTextFixture.txt; path = Tests/Resources/ExternalMessageTextFixture.txt; sourceTree = SOURCE_ROOT; };
		F9A706D11CAEE30700C2F5FE /* Info.plist */ = {isa = PBXFileReference; fileEncoding = 4; lastKnownFileType = text.plist.xml; name = Info.plist; path = Tests/Resources/Info.plist; sourceTree = SOURCE_ROOT; };
		F9A706D21CAEE30700C2F5FE /* Lorem Ipsum.txt */ = {isa = PBXFileReference; fileEncoding = 4; lastKnownFileType = text; name = "Lorem Ipsum.txt"; path = "Tests/Resources/Lorem Ipsum.txt"; sourceTree = SOURCE_ROOT; };
		F9A706D31CAEE30700C2F5FE /* medium.jpg */ = {isa = PBXFileReference; lastKnownFileType = image.jpeg; name = medium.jpg; path = Tests/Resources/medium.jpg; sourceTree = SOURCE_ROOT; };
		F9A706D41CAEE30700C2F5FE /* not_animated.gif */ = {isa = PBXFileReference; lastKnownFileType = image.gif; name = not_animated.gif; path = Tests/Resources/not_animated.gif; sourceTree = SOURCE_ROOT; };
		F9A706D91CAEE30700C2F5FE /* tiny.jpg */ = {isa = PBXFileReference; lastKnownFileType = image.jpeg; name = tiny.jpg; path = Tests/Resources/tiny.jpg; sourceTree = SOURCE_ROOT; };
		F9A708041CAEEB7400C2F5FE /* ManagedObjectContextSaveNotificationTests.m */ = {isa = PBXFileReference; fileEncoding = 4; lastKnownFileType = sourcecode.c.objc; path = ManagedObjectContextSaveNotificationTests.m; sourceTree = "<group>"; };
		F9A708051CAEEB7400C2F5FE /* ManagedObjectContextTests.m */ = {isa = PBXFileReference; fileEncoding = 4; lastKnownFileType = sourcecode.c.objc; path = ManagedObjectContextTests.m; sourceTree = "<group>"; };
		F9A708061CAEEB7400C2F5FE /* NSManagedObjectContext+TestHelpers.h */ = {isa = PBXFileReference; fileEncoding = 4; lastKnownFileType = sourcecode.c.h; path = "NSManagedObjectContext+TestHelpers.h"; sourceTree = "<group>"; };
		F9A708071CAEEB7400C2F5FE /* NSManagedObjectContext+TestHelpers.m */ = {isa = PBXFileReference; fileEncoding = 4; lastKnownFileType = sourcecode.c.objc; path = "NSManagedObjectContext+TestHelpers.m"; sourceTree = "<group>"; };
		F9A708081CAEEB7400C2F5FE /* PersistentStoreCoordinatorTests.m */ = {isa = PBXFileReference; fileEncoding = 4; lastKnownFileType = sourcecode.c.objc; path = PersistentStoreCoordinatorTests.m; sourceTree = "<group>"; };
		F9A7080B1CAEEB7400C2F5FE /* CoreDataRelationshipsTests.m */ = {isa = PBXFileReference; fileEncoding = 4; lastKnownFileType = sourcecode.c.objc; path = CoreDataRelationshipsTests.m; sourceTree = "<group>"; };
		F9A7080D1CAEEB7400C2F5FE /* MockEntity.h */ = {isa = PBXFileReference; fileEncoding = 4; lastKnownFileType = sourcecode.c.h; path = MockEntity.h; sourceTree = "<group>"; };
		F9A7080E1CAEEB7400C2F5FE /* MockEntity.m */ = {isa = PBXFileReference; fileEncoding = 4; lastKnownFileType = sourcecode.c.objc; path = MockEntity.m; sourceTree = "<group>"; };
		F9A7080F1CAEEB7400C2F5FE /* MockEntity2.h */ = {isa = PBXFileReference; fileEncoding = 4; lastKnownFileType = sourcecode.c.h; path = MockEntity2.h; sourceTree = "<group>"; };
		F9A708101CAEEB7400C2F5FE /* MockEntity2.m */ = {isa = PBXFileReference; fileEncoding = 4; lastKnownFileType = sourcecode.c.objc; path = MockEntity2.m; sourceTree = "<group>"; };
		F9A708111CAEEB7400C2F5FE /* MockModelObjectContextFactory.h */ = {isa = PBXFileReference; fileEncoding = 4; lastKnownFileType = sourcecode.c.h; path = MockModelObjectContextFactory.h; sourceTree = "<group>"; };
		F9A708121CAEEB7400C2F5FE /* MockModelObjectContextFactory.m */ = {isa = PBXFileReference; fileEncoding = 4; lastKnownFileType = sourcecode.c.objc; path = MockModelObjectContextFactory.m; sourceTree = "<group>"; };
		F9A708131CAEEB7400C2F5FE /* ModelObjectsTests.h */ = {isa = PBXFileReference; fileEncoding = 4; lastKnownFileType = sourcecode.c.h; path = ModelObjectsTests.h; sourceTree = "<group>"; };
		F9A708141CAEEB7400C2F5FE /* ModelObjectsTests.m */ = {isa = PBXFileReference; fileEncoding = 4; lastKnownFileType = sourcecode.c.objc; path = ModelObjectsTests.m; sourceTree = "<group>"; };
		F9A708151CAEEB7400C2F5FE /* NSFetchRequestTests+ZMRelationshipKeyPaths.m */ = {isa = PBXFileReference; fileEncoding = 4; lastKnownFileType = sourcecode.c.objc; path = "NSFetchRequestTests+ZMRelationshipKeyPaths.m"; sourceTree = "<group>"; };
		F9A708161CAEEB7400C2F5FE /* PersistentChangeTrackingTests.m */ = {isa = PBXFileReference; fileEncoding = 4; lastKnownFileType = sourcecode.c.objc; lineEnding = 0; path = PersistentChangeTrackingTests.m; sourceTree = "<group>"; xcLanguageSpecificationIdentifier = xcode.lang.objc; };
		F9A7081B1CAEEB7400C2F5FE /* ZMConnectionTests.m */ = {isa = PBXFileReference; fileEncoding = 4; lastKnownFileType = sourcecode.c.objc; path = ZMConnectionTests.m; sourceTree = "<group>"; };
		F9A7082B1CAEEB7400C2F5FE /* ZMFetchRequestBatchTests.m */ = {isa = PBXFileReference; fileEncoding = 4; lastKnownFileType = sourcecode.c.objc; path = ZMFetchRequestBatchTests.m; sourceTree = "<group>"; };
		F9A7082C1CAEEB7400C2F5FE /* ZMManagedObjectTests.m */ = {isa = PBXFileReference; fileEncoding = 4; lastKnownFileType = sourcecode.c.objc; path = ZMManagedObjectTests.m; sourceTree = "<group>"; };
		F9A708591CAEEC0700C2F5FE /* Test-Bridging-Header.h */ = {isa = PBXFileReference; fileEncoding = 4; lastKnownFileType = sourcecode.c.h; lineEnding = 0; name = "Test-Bridging-Header.h"; path = "Tests/Resources/Test-Bridging-Header.h"; sourceTree = SOURCE_ROOT; xcLanguageSpecificationIdentifier = xcode.lang.objcpp; };
		F9A7085A1CAEED1B00C2F5FE /* ZMBaseManagedObjectTest.h */ = {isa = PBXFileReference; fileEncoding = 4; lastKnownFileType = sourcecode.c.h; path = ZMBaseManagedObjectTest.h; sourceTree = "<group>"; };
		F9A7085B1CAEED1B00C2F5FE /* ZMBaseManagedObjectTest.m */ = {isa = PBXFileReference; fileEncoding = 4; lastKnownFileType = sourcecode.c.objc; path = ZMBaseManagedObjectTest.m; sourceTree = "<group>"; };
		F9A7085E1CAEEF4700C2F5FE /* MessagingTest+EventFactory.h */ = {isa = PBXFileReference; fileEncoding = 4; lastKnownFileType = sourcecode.c.h; path = "MessagingTest+EventFactory.h"; sourceTree = "<group>"; };
		F9A7085F1CAEEF4700C2F5FE /* MessagingTest+EventFactory.m */ = {isa = PBXFileReference; fileEncoding = 4; lastKnownFileType = sourcecode.c.objc; lineEnding = 0; path = "MessagingTest+EventFactory.m"; sourceTree = "<group>"; xcLanguageSpecificationIdentifier = xcode.lang.objc; };
		F9A708641CAEF9BD00C2F5FE /* Default-568h@2x.png */ = {isa = PBXFileReference; lastKnownFileType = image.png; path = "Default-568h@2x.png"; sourceTree = "<group>"; };
		F9AB00261F0CE5520037B437 /* FileManager+FileLocations.swift */ = {isa = PBXFileReference; fileEncoding = 4; lastKnownFileType = sourcecode.swift; path = "FileManager+FileLocations.swift"; sourceTree = "<group>"; };
		F9AB00281F0D2BE40037B437 /* FileManager+FileLocationTests.swift */ = {isa = PBXFileReference; fileEncoding = 4; lastKnownFileType = sourcecode.swift; path = "FileManager+FileLocationTests.swift"; sourceTree = "<group>"; };
		F9AB39591CB3AEB100A7254F /* BaseTestSwiftHelpers.swift */ = {isa = PBXFileReference; fileEncoding = 4; lastKnownFileType = sourcecode.swift; path = BaseTestSwiftHelpers.swift; sourceTree = "<group>"; };
		F9ABE8841F02673E00D83214 /* zmessaging2.39.0.xcdatamodel */ = {isa = PBXFileReference; lastKnownFileType = wrapper.xcdatamodel; path = zmessaging2.39.0.xcdatamodel; sourceTree = "<group>"; };
		F9B0FF311D79D1140098C17C /* ZMClientMessageTests+Unarchiving.swift */ = {isa = PBXFileReference; fileEncoding = 4; lastKnownFileType = sourcecode.swift; path = "ZMClientMessageTests+Unarchiving.swift"; sourceTree = "<group>"; };
		F9B71F041CB264DF001DB03F /* ZMConversationList.m */ = {isa = PBXFileReference; fileEncoding = 4; lastKnownFileType = sourcecode.c.objc; path = ZMConversationList.m; sourceTree = "<group>"; };
		F9B71F051CB264DF001DB03F /* ZMConversationList+Internal.h */ = {isa = PBXFileReference; fileEncoding = 4; lastKnownFileType = sourcecode.c.h; path = "ZMConversationList+Internal.h"; sourceTree = "<group>"; };
		F9B71F071CB264DF001DB03F /* ZMConversationListDirectory.h */ = {isa = PBXFileReference; fileEncoding = 4; lastKnownFileType = sourcecode.c.h; path = ZMConversationListDirectory.h; sourceTree = "<group>"; };
		F9B71F081CB264DF001DB03F /* ZMConversationListDirectory.m */ = {isa = PBXFileReference; fileEncoding = 4; lastKnownFileType = sourcecode.c.objc; path = ZMConversationListDirectory.m; sourceTree = "<group>"; };
		F9B71F101CB264EF001DB03F /* ZMConversation.m */ = {isa = PBXFileReference; fileEncoding = 4; lastKnownFileType = sourcecode.c.objc; path = ZMConversation.m; sourceTree = "<group>"; };
		F9B71F111CB264EF001DB03F /* ZMConversation+Internal.h */ = {isa = PBXFileReference; fileEncoding = 4; lastKnownFileType = sourcecode.c.h; path = "ZMConversation+Internal.h"; sourceTree = "<group>"; };
		F9B71F1A1CB264EF001DB03F /* ZMConversation+UnreadCount.h */ = {isa = PBXFileReference; fileEncoding = 4; lastKnownFileType = sourcecode.c.h; path = "ZMConversation+UnreadCount.h"; sourceTree = "<group>"; };
		F9B71F1B1CB264EF001DB03F /* ZMConversation+UnreadCount.m */ = {isa = PBXFileReference; fileEncoding = 4; lastKnownFileType = sourcecode.c.objc; path = "ZMConversation+UnreadCount.m"; sourceTree = "<group>"; };
		F9B71F1E1CB264EF001DB03F /* ZMConversationSecurityLevel.h */ = {isa = PBXFileReference; fileEncoding = 4; lastKnownFileType = sourcecode.c.h; path = ZMConversationSecurityLevel.h; sourceTree = "<group>"; };
		F9B71F4F1CB2BC85001DB03F /* ZMConversation+Testing.m */ = {isa = PBXFileReference; fileEncoding = 4; lastKnownFileType = sourcecode.c.objc; path = "ZMConversation+Testing.m"; sourceTree = "<group>"; };
		F9B71F511CB2BC85001DB03F /* ZMConversationTests+gapsAndWindows.m */ = {isa = PBXFileReference; fileEncoding = 4; lastKnownFileType = sourcecode.c.objc; path = "ZMConversationTests+gapsAndWindows.m"; sourceTree = "<group>"; };
		F9B71F561CB2BC85001DB03F /* ZMConversationTests+Validation.m */ = {isa = PBXFileReference; fileEncoding = 4; lastKnownFileType = sourcecode.c.objc; path = "ZMConversationTests+Validation.m"; sourceTree = "<group>"; };
		F9B71F571CB2BC85001DB03F /* ZMConversationTests.h */ = {isa = PBXFileReference; fileEncoding = 4; lastKnownFileType = sourcecode.c.h; path = ZMConversationTests.h; sourceTree = "<group>"; };
		F9B71F581CB2BC85001DB03F /* ZMConversationTests.m */ = {isa = PBXFileReference; fileEncoding = 4; lastKnownFileType = sourcecode.c.objc; path = ZMConversationTests.m; sourceTree = "<group>"; };
		F9B71F5A1CB2BC85001DB03F /* ZMConversationListDirectoryTests.m */ = {isa = PBXFileReference; fileEncoding = 4; lastKnownFileType = sourcecode.c.objc; path = ZMConversationListDirectoryTests.m; sourceTree = "<group>"; };
		F9B71F5B1CB2BC85001DB03F /* ZMConversationListTests.m */ = {isa = PBXFileReference; fileEncoding = 4; lastKnownFileType = sourcecode.c.objc; path = ZMConversationListTests.m; sourceTree = "<group>"; };
		F9B71F5D1CB2BC85001DB03F /* ZMAssetClientMessageTests.swift */ = {isa = PBXFileReference; fileEncoding = 4; lastKnownFileType = sourcecode.swift; path = ZMAssetClientMessageTests.swift; sourceTree = "<group>"; };
		F9B71F5F1CB2BC85001DB03F /* BaseClientMessageTests.swift */ = {isa = PBXFileReference; fileEncoding = 4; lastKnownFileType = sourcecode.swift; path = BaseClientMessageTests.swift; sourceTree = "<group>"; };
		F9B71F601CB2BC85001DB03F /* ZMMessageTests.h */ = {isa = PBXFileReference; fileEncoding = 4; lastKnownFileType = sourcecode.c.h; path = ZMMessageTests.h; sourceTree = "<group>"; };
		F9B71F611CB2BC85001DB03F /* ZMMessageTests.m */ = {isa = PBXFileReference; fileEncoding = 4; lastKnownFileType = sourcecode.c.objc; path = ZMMessageTests.m; sourceTree = "<group>"; };
		F9B71F631CB2BC85001DB03F /* UserImageLocalCacheTests.swift */ = {isa = PBXFileReference; fileEncoding = 4; lastKnownFileType = sourcecode.swift; path = UserImageLocalCacheTests.swift; sourceTree = "<group>"; };
		F9B71F661CB2BC85001DB03F /* ZMPersonNameTests.m */ = {isa = PBXFileReference; fileEncoding = 4; lastKnownFileType = sourcecode.c.objc; path = ZMPersonNameTests.m; sourceTree = "<group>"; };
		F9B71F6A1CB2BC85001DB03F /* ZMUserTests.m */ = {isa = PBXFileReference; fileEncoding = 4; lastKnownFileType = sourcecode.c.objc; path = ZMUserTests.m; sourceTree = "<group>"; };
		F9B71F6D1CB2BC85001DB03F /* ZMCallStateTests.swift */ = {isa = PBXFileReference; fileEncoding = 4; lastKnownFileType = sourcecode.swift; path = ZMCallStateTests.swift; sourceTree = "<group>"; };
		F9B71FD91CB2C4C6001DB03F /* StringKeyPathTests.swift */ = {isa = PBXFileReference; fileEncoding = 4; lastKnownFileType = sourcecode.swift; path = StringKeyPathTests.swift; sourceTree = "<group>"; };
		F9B71FDF1CB2C4C6001DB03F /* AnyClassTupleTests.swift */ = {isa = PBXFileReference; fileEncoding = 4; lastKnownFileType = sourcecode.swift; path = AnyClassTupleTests.swift; sourceTree = "<group>"; };
		F9B720021CB2C68B001DB03F /* UserClientTests.swift */ = {isa = PBXFileReference; fileEncoding = 4; lastKnownFileType = sourcecode.swift; path = UserClientTests.swift; sourceTree = "<group>"; };
		F9C348821E2CC0730015D69D /* UserClientObserverTests.swift */ = {isa = PBXFileReference; fileEncoding = 4; lastKnownFileType = sourcecode.swift; name = UserClientObserverTests.swift; path = ../UserClientObserverTests.swift; sourceTree = "<group>"; };
		F9C348851E2CC27D0015D69D /* NewUnreadMessageObserverTests.swift */ = {isa = PBXFileReference; fileEncoding = 4; lastKnownFileType = sourcecode.swift; name = NewUnreadMessageObserverTests.swift; path = ../NewUnreadMessageObserverTests.swift; sourceTree = "<group>"; };
		F9C348911E2E3FF60015D69D /* SnapshotCenter.swift */ = {isa = PBXFileReference; fileEncoding = 4; lastKnownFileType = sourcecode.swift; path = SnapshotCenter.swift; sourceTree = "<group>"; };
		F9C8622A1D87DC18009AAC33 /* MessagingTest+UUID.swift */ = {isa = PBXFileReference; fileEncoding = 4; lastKnownFileType = sourcecode.swift; path = "MessagingTest+UUID.swift"; sourceTree = "<group>"; };
		F9C877081E000C9D00792613 /* AssetCollection.swift */ = {isa = PBXFileReference; fileEncoding = 4; lastKnownFileType = sourcecode.swift; path = AssetCollection.swift; sourceTree = "<group>"; };
		F9C8770A1E015AAF00792613 /* AssetColletionTests.swift */ = {isa = PBXFileReference; fileEncoding = 4; lastKnownFileType = sourcecode.swift; path = AssetColletionTests.swift; sourceTree = "<group>"; };
		F9C9A4FC1CAD5DF10039E10C /* WireDataModel.framework */ = {isa = PBXFileReference; explicitFileType = wrapper.framework; includeInIndex = 0; path = WireDataModel.framework; sourceTree = BUILT_PRODUCTS_DIR; };
		F9C9A5061CAD5DF10039E10C /* WireDataModelTests.xctest */ = {isa = PBXFileReference; explicitFileType = wrapper.cfbundle; includeInIndex = 0; path = WireDataModelTests.xctest; sourceTree = BUILT_PRODUCTS_DIR; };
		F9C9A5DC1CAD76A50039E10C /* Info.plist */ = {isa = PBXFileReference; fileEncoding = 4; lastKnownFileType = text.plist.xml; name = Info.plist; path = Resources/Info.plist; sourceTree = SOURCE_ROOT; };
		F9C9A60C1CAD76A50039E10C /* WireDataModel.h */ = {isa = PBXFileReference; fileEncoding = 4; lastKnownFileType = sourcecode.c.h; name = WireDataModel.h; path = Source/WireDataModel.h; sourceTree = SOURCE_ROOT; };
		F9C9A66C1CAD778C0039E10C /* Foundation.framework */ = {isa = PBXFileReference; lastKnownFileType = wrapper.framework; name = Foundation.framework; path = System/Library/Frameworks/Foundation.framework; sourceTree = SDKROOT; };
		F9C9A66E1CAD77930039E10C /* CoreData.framework */ = {isa = PBXFileReference; lastKnownFileType = wrapper.framework; name = CoreData.framework; path = System/Library/Frameworks/CoreData.framework; sourceTree = SDKROOT; };
		F9C9A6791CAD7A790039E10C /* version.xcconfig */ = {isa = PBXFileReference; fileEncoding = 4; lastKnownFileType = text.xcconfig; path = version.xcconfig; sourceTree = "<group>"; };
		F9C9A67C1CAD7A790039E10C /* ios-test-host.xcconfig */ = {isa = PBXFileReference; fileEncoding = 4; lastKnownFileType = text.xcconfig; path = "ios-test-host.xcconfig"; sourceTree = "<group>"; };
		F9C9A67D1CAD7A790039E10C /* ios-test-target.xcconfig */ = {isa = PBXFileReference; fileEncoding = 4; lastKnownFileType = text.xcconfig; path = "ios-test-target.xcconfig"; sourceTree = "<group>"; };
		F9C9A67F1CAD7A790039E10C /* project-common.xcconfig */ = {isa = PBXFileReference; fileEncoding = 4; lastKnownFileType = text.xcconfig; path = "project-common.xcconfig"; sourceTree = "<group>"; };
		F9C9A6801CAD7A790039E10C /* project-debug.xcconfig */ = {isa = PBXFileReference; fileEncoding = 4; lastKnownFileType = text.xcconfig; path = "project-debug.xcconfig"; sourceTree = "<group>"; };
		F9C9A6811CAD7A790039E10C /* project.xcconfig */ = {isa = PBXFileReference; fileEncoding = 4; lastKnownFileType = text.xcconfig; path = project.xcconfig; sourceTree = "<group>"; };
		F9C9A6841CAD7A790039E10C /* tests.xcconfig */ = {isa = PBXFileReference; fileEncoding = 4; lastKnownFileType = text.xcconfig; path = tests.xcconfig; sourceTree = "<group>"; };
		F9C9A6851CAD7A790039E10C /* warnings-debug.xcconfig */ = {isa = PBXFileReference; fileEncoding = 4; lastKnownFileType = text.xcconfig; path = "warnings-debug.xcconfig"; sourceTree = "<group>"; };
		F9C9A6861CAD7A790039E10C /* warnings.xcconfig */ = {isa = PBXFileReference; fileEncoding = 4; lastKnownFileType = text.xcconfig; path = warnings.xcconfig; sourceTree = "<group>"; };
		F9C9A6891CAD7A790039E10C /* WireDataModel.xcconfig */ = {isa = PBXFileReference; fileEncoding = 4; lastKnownFileType = text.xcconfig; path = WireDataModel.xcconfig; sourceTree = "<group>"; };
		F9C9A6A31CAD7C7F0039E10C /* ZMConversation.h */ = {isa = PBXFileReference; fileEncoding = 4; lastKnownFileType = sourcecode.c.h; path = ZMConversation.h; sourceTree = "<group>"; };
		F9C9A6A41CAD7C7F0039E10C /* ZMConversationList.h */ = {isa = PBXFileReference; fileEncoding = 4; lastKnownFileType = sourcecode.c.h; path = ZMConversationList.h; sourceTree = "<group>"; };
		F9C9A6A51CAD7C7F0039E10C /* ZMEditableUser.h */ = {isa = PBXFileReference; fileEncoding = 4; lastKnownFileType = sourcecode.c.h; path = ZMEditableUser.h; sourceTree = "<group>"; };
		F9C9A6A61CAD7C7F0039E10C /* ZMMessage.h */ = {isa = PBXFileReference; fileEncoding = 4; lastKnownFileType = sourcecode.c.h; path = ZMMessage.h; sourceTree = "<group>"; };
		F9C9A6A71CAD7C7F0039E10C /* ZMUser.h */ = {isa = PBXFileReference; fileEncoding = 4; lastKnownFileType = sourcecode.c.h; path = ZMUser.h; sourceTree = "<group>"; };
		F9C9A6AF1CAD7D1F0039E10C /* ZMManagedObject.h */ = {isa = PBXFileReference; fileEncoding = 4; lastKnownFileType = sourcecode.c.h; path = ZMManagedObject.h; sourceTree = "<group>"; };
		F9C9A7641CAE8DFC0039E10C /* ZMAddressBookContact.h */ = {isa = PBXFileReference; fileEncoding = 4; lastKnownFileType = sourcecode.c.h; path = ZMAddressBookContact.h; sourceTree = "<group>"; };
		F9C9A7F31CAED9510039E10C /* WireDataModelTestHost.app */ = {isa = PBXFileReference; explicitFileType = wrapper.application; includeInIndex = 0; path = WireDataModelTestHost.app; sourceTree = BUILT_PRODUCTS_DIR; };
		F9C9A81C1CAEDA330039E10C /* AppDelegate.h */ = {isa = PBXFileReference; fileEncoding = 4; lastKnownFileType = sourcecode.c.h; path = AppDelegate.h; sourceTree = "<group>"; };
		F9C9A81D1CAEDA330039E10C /* AppDelegate.m */ = {isa = PBXFileReference; fileEncoding = 4; lastKnownFileType = sourcecode.c.objc; path = AppDelegate.m; sourceTree = "<group>"; };
		F9C9A8231CAEDA330039E10C /* Info.plist */ = {isa = PBXFileReference; fileEncoding = 4; lastKnownFileType = text.plist.xml; path = Info.plist; sourceTree = "<group>"; };
		F9C9A8241CAEDA330039E10C /* main.m */ = {isa = PBXFileReference; fileEncoding = 4; lastKnownFileType = sourcecode.c.objc; path = main.m; sourceTree = "<group>"; };
		F9DBA51F1E28EA8B00BE23C0 /* DependencyKeyStore.swift */ = {isa = PBXFileReference; fileEncoding = 4; lastKnownFileType = sourcecode.swift; path = DependencyKeyStore.swift; sourceTree = "<group>"; };
		F9DBA5211E28EB4000BE23C0 /* SideEffectSources.swift */ = {isa = PBXFileReference; fileEncoding = 4; lastKnownFileType = sourcecode.swift; path = SideEffectSources.swift; sourceTree = "<group>"; };
		F9DBA5231E28EE0A00BE23C0 /* ConversationObserverTests.swift */ = {isa = PBXFileReference; fileEncoding = 4; lastKnownFileType = sourcecode.swift; name = ConversationObserverTests.swift; path = ../ConversationObserverTests.swift; sourceTree = "<group>"; };
		F9DBA5261E28EEBD00BE23C0 /* UserObserverTests.swift */ = {isa = PBXFileReference; fileEncoding = 4; lastKnownFileType = sourcecode.swift; name = UserObserverTests.swift; path = ../UserObserverTests.swift; sourceTree = "<group>"; };
		F9DBA5281E29162A00BE23C0 /* MessageObserverTests.swift */ = {isa = PBXFileReference; fileEncoding = 4; lastKnownFileType = sourcecode.swift; name = MessageObserverTests.swift; path = ../MessageObserverTests.swift; sourceTree = "<group>"; };
		F9DD60BF1E8916000019823F /* ChangedIndexesTests.swift */ = {isa = PBXFileReference; fileEncoding = 4; lastKnownFileType = sourcecode.swift; path = ChangedIndexesTests.swift; sourceTree = "<group>"; };
		F9FD75721E2E6A2100B4558B /* ConversationListObserverCenter.swift */ = {isa = PBXFileReference; fileEncoding = 4; lastKnownFileType = sourcecode.swift; path = ConversationListObserverCenter.swift; sourceTree = "<group>"; };
		F9FD75741E2E79B200B4558B /* ConversationListObserverTests.swift */ = {isa = PBXFileReference; fileEncoding = 4; lastKnownFileType = sourcecode.swift; name = ConversationListObserverTests.swift; path = ../ConversationListObserverTests.swift; sourceTree = "<group>"; };
		F9FD75771E2F9A0600B4558B /* SearchUserObserverCenter.swift */ = {isa = PBXFileReference; fileEncoding = 4; lastKnownFileType = sourcecode.swift; path = SearchUserObserverCenter.swift; sourceTree = "<group>"; };
		F9FD75791E2FB60000B4558B /* SearchUserObserverTests.swift */ = {isa = PBXFileReference; fileEncoding = 4; lastKnownFileType = sourcecode.swift; name = SearchUserObserverTests.swift; path = ../SearchUserObserverTests.swift; sourceTree = "<group>"; };
/* End PBXFileReference section */

/* Begin PBXFrameworksBuildPhase section */
		F9C9A4F81CAD5DF10039E10C /* Frameworks */ = {
			isa = PBXFrameworksBuildPhase;
			buildActionMask = 2147483647;
			files = (
				EE8DA9672954A02B00F58B79 /* WireCryptobox.framework in Frameworks */,
				F9C9A66F1CAD77930039E10C /* CoreData.framework in Frameworks */,
				EE8DA96D2954A03800F58B79 /* WireLinkPreview.framework in Frameworks */,
				EE8DA9632954A02400F58B79 /* WireProtos.framework in Frameworks */,
				EE8DA9702954A03E00F58B79 /* WireImages.framework in Frameworks */,
				F9C9A66D1CAD778C0039E10C /* Foundation.framework in Frameworks */,
				EE67F6C3296F05FD001D7C88 /* PINCache.xcframework in Frameworks */,
				63709F652993E7A600577D4B /* libcore_crypto_ffi.a in Frameworks */,
				63709F6B2994108700577D4B /* CoreCrypto in Frameworks */,
				EE8DA96A2954A03100F58B79 /* WireTransport.framework in Frameworks */,
				63709F6D2994108700577D4B /* LibCoreCrypto in Frameworks */,
			);
			runOnlyForDeploymentPostprocessing = 0;
		};
		F9C9A5031CAD5DF10039E10C /* Frameworks */ = {
			isa = PBXFrameworksBuildPhase;
			buildActionMask = 2147483647;
			files = (
				F9C9A5071CAD5DF10039E10C /* WireDataModel.framework in Frameworks */,
			);
			runOnlyForDeploymentPostprocessing = 0;
		};
		F9C9A7F01CAED9510039E10C /* Frameworks */ = {
			isa = PBXFrameworksBuildPhase;
			buildActionMask = 2147483647;
			files = (
				EE67F728296F0C6A001D7C88 /* WireTesting.framework in Frameworks */,
				F9C9A80C1CAED99F0039E10C /* WireDataModel.framework in Frameworks */,
			);
			runOnlyForDeploymentPostprocessing = 0;
		};
/* End PBXFrameworksBuildPhase section */

/* Begin PBXGroup section */
		06034B6B26A8D31F003624B4 /* FileSharing */ = {
			isa = PBXGroup;
			children = (
				06034B6C26A8D36E003624B4 /* Feature.FileSharing.swift */,
			);
			path = FileSharing;
			sourceTree = "<group>";
		};
		062FD8832756051000B9DE39 /* ConversationGuestLinks */ = {
			isa = PBXGroup;
			children = (
				062FD8842756053800B9DE39 /* Feature.ConversationGuestLinks.swift */,
			);
			path = ConversationGuestLinks;
			sourceTree = "<group>";
		};
		0686649D256FB087001C8747 /* AppLock */ = {
			isa = PBXGroup;
			children = (
				EE4CCA94256C558400848212 /* Feature.AppLock.swift */,
				EEBACDA625B9C2C6000210AC /* AppLockType.swift */,
				EEE186B1259CC7CC008707CA /* AppLockDelegate.swift */,
				0686649E256FB0CA001C8747 /* AppLockController.swift */,
				EE6A57DF25BB1C6800F848DD /* AppLockController.State.swift */,
				EEBACDA825B9C47E000210AC /* AppLockController.Config.swift */,
				EE30F45A2592A357000FC69C /* AppLockController.PasscodeKeychainItem.swift */,
				EE8B09AE25B86BB20057E85C /* AppLockPasscodePreference.swift */,
				EEBACDAA25B9C4B0000210AC /* AppLockAuthenticationResult.swift */,
				EE8B09AC25B86AB10057E85C /* AppLockError.swift */,
				EEBACDA425B9C243000210AC /* LAContextProtocol.swift */,
				066A96FE25A88E510083E317 /* BiometricsState.swift */,
			);
			path = AppLock;
			sourceTree = "<group>";
		};
		068664A0256FB814001C8747 /* AppLock */ = {
			isa = PBXGroup;
			children = (
				068664A1256FB834001C8747 /* AppLockControllerTests.swift */,
				EE6A57D925BAE0C900F848DD /* BiometricsStateTests.swift */,
				EE6A57DB25BAE3D700F848DD /* MockLAContext.swift */,
				EE6A57DD25BAE40700F848DD /* MockBiometricsState.swift */,
			);
			path = AppLock;
			sourceTree = "<group>";
		};
		069D07B6256266F000DBA592 /* FeatureConfiguration */ = {
			isa = PBXGroup;
			children = (
				068664A0256FB814001C8747 /* AppLock */,
				069D07B72562671D00DBA592 /* FeatureTests.swift */,
				EE715B7C256D153E00087A22 /* FeatureServiceTests.swift */,
			);
			path = FeatureConfiguration;
			sourceTree = "<group>";
		};
		06E8AAB2242BAA1B008929B1 /* File */ = {
			isa = PBXGroup;
			children = (
				06E8AAB3242BAA6A008929B1 /* SignatureStatus.swift */,
			);
			path = File;
			sourceTree = "<group>";
		};
		06F98D61243B2446007E914A /* DigitalSignature */ = {
			isa = PBXGroup;
			children = (
				06F98D62243B2470007E914A /* SignatureStatusTests.swift */,
			);
			path = DigitalSignature;
			sourceTree = "<group>";
		};
		1639A81122608FEB00868AB9 /* Patches */ = {
			isa = PBXGroup;
			children = (
				EEC80B5A29B60F7200099727 /* Legacy */,
				2BB2076F292B787000FB6468 /* PatchApplicator.swift */,
				EEC80B5B29B611CA00099727 /* PersistedDataPatch.swift */,
				54F84CFC1F9950B300ABD7D5 /* DuplicatedEntityRemoval.swift */,
				16827AE92732A3C20079405D /* InvalidDomainRemoval.swift */,
				F11F3E881FA32463007B6D3D /* InvalidClientsRemoval.swift */,
				16127CF2220058160020E65C /* InvalidConversationRemoval.swift */,
				87C1C25E207F7DA80083BF6B /* InvalidGenericMessageDataRemoval.swift */,
				163D01DF2472DE6200984999 /* InvalidConnectionRemoval.swift */,
				168413EC2225965500FCB9BC /* TransferStateMigration.swift */,
				1639A8122260916E00868AB9 /* AlertAvailabilityBehaviourChange.swift */,
				0660FEBC2580E4A900F4C19F /* TransferApplockKeychain.swift */,
				169315EE25AC4C8100709F15 /* MigrateSenderClient.swift */,
				EE2BA00525CB3AA8001EB606 /* InvalidFeatureRemoval.swift */,
			);
			path = Patches;
			sourceTree = "<group>";
		};
		1672A6002343971500380537 /* Label */ = {
			isa = PBXGroup;
			children = (
				1672A6012343973600380537 /* LabelTests.swift */,
			);
			path = Label;
			sourceTree = "<group>";
		};
		16BA4301233CD8170018E883 /* Label */ = {
			isa = PBXGroup;
			children = (
				16BA4302233CD8E50018E883 /* Label.swift */,
			);
			path = Label;
			sourceTree = "<group>";
		};
		2B7AB1B529A4E5C500D9A63A /* TestPlans */ = {
			isa = PBXGroup;
			children = (
				2B6F6AB429ACC162001BB36F /* AllTests.xctestplan */,
				2B7AB1B729A4EAC500D9A63A /* SecurityTests.xctestplan */,
			);
			path = TestPlans;
			sourceTree = "<group>";
		};
		546D3DE71CE5D22C00A6047F /* Utils */ = {
			isa = PBXGroup;
			children = (
				F963E9721D9BF9E300098AD3 /* ProtosTests.swift */,
				5E771F392080C40B00575629 /* PBMessageValidationTests.swift */,
				546D3DE81CE5D24C00A6047F /* RichAssetFileTypeTests.swift */,
				54DE05DC1CF8711F00C35253 /* ProtobufUtilitiesTests.swift */,
				BF949E5A1D3D17FB00587597 /* LinkPreview+ProtobufTests.swift */,
				F92C99271DAE8D060034AFDD /* GenericMessageTests+Obfuscation.swift */,
				F9AB00281F0D2BE40037B437 /* FileManager+FileLocationTests.swift */,
				87DF59BF1F729FDA00C7B406 /* ZMMovedIndexTests.swift */,
				F19550372040628000338E91 /* ZMUpdateEvent+Helper.swift */,
				EF17175A22D4CC8E00697EB0 /* Team+MockTeam.swift */,
				A96524B823CDE07200303C60 /* String+WordTests.swift */,
			);
			path = Utils;
			sourceTree = "<group>";
		};
		54CB3FE824A3993400BA86DD /* FeatureConfig */ = {
			isa = PBXGroup;
			children = (
				0686649D256FB087001C8747 /* AppLock */,
				EEC47ED427A81ED70020B599 /* ClassifiedDomains */,
				EE28991C26B4420A00E7BAF0 /* ConferenceCalling */,
				062FD8832756051000B9DE39 /* ConversationGuestLinks */,
				EEB5DE08283784DF009B4741 /* DigitalSignature */,
				06034B6B26A8D31F003624B4 /* FileSharing */,
				EEB803A9283F61CE00412F62 /* MLS */,
				EECA830126EF34FB0087ECB0 /* SelfDeletingMessages */,
				EE9AD9152696F01700DD5F51 /* FeatureService.swift */,
				064F8E07255E04800040371D /* Feature.swift */,
			);
			path = FeatureConfig;
			sourceTree = "<group>";
		};
		54FB03AB1E41F6C2000E13DC /* Utils */ = {
			isa = PBXGroup;
			children = (
				EE47346629A3784F00E6C04E /* AutoMockable.generated.swift */,
				0191513929ACB3CA00920D04 /* SpyUserClientKeyStore.swift */,
				0191513B29ACB46000920D04 /* MockProteusProvider.swift */,
				54FB03AC1E41F6C2000E13DC /* LegacyPersistedDataPatchesTests.swift */,
				2BB2076D292B781E00FB6468 /* PatchApplicatorTests.swift */,
				54F84CFE1F99588D00ABD7D5 /* DuplicatedEntityRemovalTests.swift */,
				F11F3E8A1FA32AA0007B6D3D /* InvalidClientsRemovalTests.swift */,
				16127CF422005AAA0020E65C /* InvalidConversationRemovalTests.swift */,
				87C1C260207F812F0083BF6B /* InvalidGenericMessageDataRemovalTests.swift */,
				163D01E12472E44000984999 /* InvalidConnectionRemovalTests.swift */,
				0617001123E2FBC0005C262D /* GenericMessageTests+LinkMetaData.swift */,
				1684141622282A1A00FCB9BC /* TransferStateMigrationTests.swift */,
				065D7500239FAB1200275114 /* SelfUserParticipantMigrationTests.swift */,
				A9EEFEF923A6D0CB0007828A /* RolesMigrationTests.swift */,
				1639A8502264B91E00868AB9 /* AvailabilityBehaviourChangeTests.swift */,
				16626507217F4E0B00300F45 /* GenericMessageTests+Hashing.swift */,
				871DD79E2084A316006B1C56 /* BatchDeleteTests.swift */,
				54F84D001F995A1F00ABD7D5 /* DiskDatabaseTests.swift */,
				7A2778C7285329210044A73F /* KeychainManagerTests.swift */,
				0630E4BE257FA2BD00C75BFB /* TransferAppLockKeychainTests.swift */,
				169315F025AC501300709F15 /* MigrateSenderClientTests.swift */,
				EE2BA00725CB3DE7001EB606 /* InvalidFeatureRemovalTests.swift */,
				16827AF12732AB2E0079405D /* InvalidDomainRemovalTests.swift */,
				E97A542727B122D80009DCCF /* AccessRoleMigrationTests.swift */,
				EEB121AD2A175C9500E74D39 /* LastEventIDRepositoryTests.swift */,
			);
			name = Utils;
			path = Tests/Source/Utils;
			sourceTree = SOURCE_ROOT;
		};
		5E771F362080BAB200575629 /* Validation */ = {
			isa = PBXGroup;
			children = (
				5E771F372080BB0000575629 /* PBMessage+Validation.swift */,
			);
			path = Validation;
			sourceTree = "<group>";
		};
		63370CB9242CB8310072C37F /* Composite */ = {
			isa = PBXGroup;
			children = (
				63370CBA242CB84A0072C37F /* CompositeMessageItemContent.swift */,
				63370CBC242CBA0A0072C37F /* CompositeMessageData.swift */,
			);
			path = Composite;
			sourceTree = "<group>";
		};
		63370CF62431F4FA0072C37F /* Composite */ = {
			isa = PBXGroup;
			children = (
				63880548240EA8950043B641 /* ZMClientMessageTests+Composite.swift */,
				63370CF42431F3ED0072C37F /* CompositeMessageItemContentTests.swift */,
				63370CF72431F5DE0072C37F /* BaseCompositeMessageTests.swift */,
			);
			path = Composite;
			sourceTree = "<group>";
		};
		63709F622993E70A00577D4B /* Packages */ = {
			isa = PBXGroup;
			children = (
				63709F632993E70B00577D4B /* CoreCrypto */,
			);
			name = Packages;
			sourceTree = "<group>";
		};
		638805632410FB930043B641 /* ButtonState */ = {
			isa = PBXGroup;
			children = (
				638805642410FE920043B641 /* ButtonState.swift */,
			);
			path = ButtonState;
			sourceTree = "<group>";
		};
		63B1333629A503D000009D84 /* Proteus */ = {
			isa = PBXGroup;
			children = (
				63B1333729A503D000009D84 /* ProteusServiceInterface.swift */,
				63B1333829A503D000009D84 /* ProteusService.swift */,
				63B1337229A798C800009D84 /* ProteusProvider.swift */,
				EEBFA2E729D1D94B0004E8B4 /* ProteusError.swift */,
				EECCF10329D1BC7B000C0BF3 /* ProteusError+CBox.swift */,
				EE032B2F29A62CA600E1DDF3 /* ProteusSessionID.swift */,
				EE032B3029A62CA600E1DDF3 /* ProteusSessionID+Mapping.swift */,
				EE79699529D4684C00075E38 /* CryptoboxMigrationManager.swift */,
			);
			name = Proteus;
			path = Source/Proteus;
			sourceTree = "<group>";
		};
		63B1333929A503D000009D84 /* MLS */ = {
			isa = PBXGroup;
			children = (
				63B1333A29A503D000009D84 /* MLSGroup.swift */,
				63B1333B29A503D000009D84 /* MLSActionsProvider.swift */,
				63B1333C29A503D000009D84 /* Bytes+Random.swift */,
				63B1333D29A503D000009D84 /* MLSGroupID.swift */,
				63B1333E29A503D000009D84 /* MLSActionExecutor.swift */,
				63B1333F29A503D000009D84 /* MLSQualifiedClientID.swift */,
				63B1334029A503D000009D84 /* MLSService.swift */,
				63B1334129A503D000009D84 /* CommitBundle+Protobuf.swift */,
				63B1334229A503D000009D84 /* BackendMLSPublicKeys.swift */,
				63B1334329A503D000009D84 /* MessageProtocol.swift */,
				63B1334429A503D000009D84 /* CoreCryptoConfiguration.swift */,
				63B1334529A503D000009D84 /* MLSClientID.swift */,
				0129E7F829A520870065E6DB /* SafeCoreCrypto.swift */,
				63B1334629A503D000009D84 /* CoreCryptoKeyProvider.swift */,
				63B1334729A503D000009D84 /* SyncStatusProtocol.swift */,
				63B1334829A503D000009D84 /* Actions */,
				63B1335029A503D000009D84 /* MLSGroupStatus.swift */,
				63B1335129A503D000009D84 /* CoreCryptoCallbacks.swift */,
				63B1335229A503D000009D84 /* Bytes.swift */,
				63B1335329A503D000009D84 /* StaleMLSKeyMaterialDetector.swift */,
<<<<<<< HEAD
				63BEF5862A2636BC00F482E8 /* MLSConferenceInfo.swift */,
=======
				63F0781129F6C59D0031E19D /* MLSSubgroup.swift */,
>>>>>>> 2fb18782
			);
			name = MLS;
			path = Source/MLS;
			sourceTree = "<group>";
		};
		63B1334829A503D000009D84 /* Actions */ = {
			isa = PBXGroup;
			children = (
				63B1334929A503D000009D84 /* UploadSelfMLSKeyPackagesAction.swift */,
				63B1334A29A503D000009D84 /* SendMLSMessageAction.swift */,
				63B1334B29A503D000009D84 /* SendCommitBundleAction.swift */,
				63B1334C29A503D000009D84 /* FetchBackendMLSPublicKeysAction.swift */,
				63B1334D29A503D000009D84 /* CountSelfMLSKeyPackagesAction.swift */,
				63B1334F29A503D000009D84 /* ClaimMLSKeyPackageAction.swift */,
				63F0780C29F292770031E19D /* FetchSubgroupAction.swift */,
				6308F8A12A273C0B0072A177 /* BaseFetchMLSGroupInfoAction.swift */,
				6308F8A52A273CB70072A177 /* FetchMLSConversationGroupInfoAction.swift */,
				6308F8A32A273C680072A177 /* FetchMLSSubconversationGroupInfoAction.swift */,
			);
			path = Actions;
			sourceTree = "<group>";
		};
		A90676E5238EAE63006417AC /* ConversationRole */ = {
			isa = PBXGroup;
			children = (
				A90676E8238EB05E006417AC /* Action.swift */,
				A90676E9238EB05F006417AC /* Role.swift */,
				A90676E6238EAE8B006417AC /* ParticipantRole.swift */,
			);
			path = ConversationRole;
			sourceTree = "<group>";
		};
		A9FA524623A14E00003AD4C6 /* ConversationRole */ = {
			isa = PBXGroup;
			children = (
				A9FA524723A14E2B003AD4C6 /* RoleTests.swift */,
				A9FA524923A1598B003AD4C6 /* ActionTests.swift */,
			);
			path = ConversationRole;
			sourceTree = "<group>";
		};
		BF10B5941E64591600E7036E /* Analytics */ = {
			isa = PBXGroup;
			children = (
				BF10B59E1E645A3A00E7036E /* Events */,
				BF10B5951E64591600E7036E /* AnalyticsType.swift */,
				BF10B5961E64591600E7036E /* NSManagedObjectContext+Analytics.swift */,
			);
			path = Analytics;
			sourceTree = "<group>";
		};
		BF10B59E1E645A3A00E7036E /* Events */ = {
			isa = PBXGroup;
			children = (
				BF10B59C1E645A3300E7036E /* Analytics+UnknownMessage.swift */,
			);
			name = Events;
			sourceTree = "<group>";
		};
		BF1B98051EC313D100DE033B /* Teams */ = {
			isa = PBXGroup;
			children = (
				BF1B98031EC313C600DE033B /* Team.swift */,
				BF421B2C1EF3F91D0079533A /* Team+Patches.swift */,
				BF491CCE1F02A6CF0055EE44 /* Member+Patches.swift */,
				BF1B98061EC31A3C00DE033B /* Member.swift */,
				BF1B98081EC31A4200DE033B /* Permissions.swift */,
			);
			name = Teams;
			path = Conversation;
			sourceTree = "<group>";
		};
		BF3493EE1EC3566500B0C314 /* Teams */ = {
			isa = PBXGroup;
			children = (
				BF1B980A1EC31D6100DE033B /* TeamDeletionRuleTests.swift */,
				BF3493FF1EC46D3D00B0C314 /* ZMConversationTests+Teams.swift */,
				BF1B980C1EC3410000DE033B /* PermissionsTests.swift */,
				BF3493EA1EC34C0B00B0C314 /* TeamTests.swift */,
				BFE764421ED5AAE400C65C3E /* ZMConversation+TeamsTests.swift */,
				BF3493EF1EC3569800B0C314 /* MemberTests.swift */,
			);
			name = Teams;
			sourceTree = "<group>";
		};
		BF491CDE1F0525ED0055EE44 /* Accounts */ = {
			isa = PBXGroup;
			children = (
				EE174FCD2522756700482A70 /* ZMConversationPerformanceTests.swift */,
				BF491CDA1F0525DC0055EE44 /* AccountTests.swift */,
				BF491CDC1F0525E50055EE44 /* AccountManagerTests.swift */,
				BF491CDF1F0529D80055EE44 /* AccountStoreTests.swift */,
			);
			name = Accounts;
			sourceTree = "<group>";
		};
		BF491CE91F063F0A0055EE44 /* Accounts */ = {
			isa = PBXGroup;
			children = (
				BF491CE31F063EDB0055EE44 /* Account.swift */,
				EE5F54CB259B22C400F11F3C /* Account+Keychain.swift */,
				BF491CE51F063EE50055EE44 /* AccountStore.swift */,
				BF491CE71F063EEB0055EE44 /* AccountManager.swift */,
				161E05692667C4D000DADC3D /* AccountDeletedObserver.swift */,
				BF8361D91F0A3C41009AE5AC /* NSSecureCoding+Swift.swift */,
				5E67168D2174B9AF00522E61 /* LoginCredentials.swift */,
			);
			name = Accounts;
			sourceTree = "<group>";
		};
		CE4EDC071D6D9A04002A20AA /* Reaction */ = {
			isa = PBXGroup;
			children = (
				CE4EDC081D6D9A3D002A20AA /* Reaction.swift */,
			);
			name = Reaction;
			sourceTree = "<group>";
		};
		EE032B3429A62CD600E1DDF3 /* Proteus */ = {
			isa = PBXGroup;
			children = (
				EE032B3529A62CD600E1DDF3 /* ProteusServiceTests.swift */,
				EE79699729D469A700075E38 /* CryptoboxMigrationManagerTests.swift */,
			);
			path = Proteus;
			sourceTree = "<group>";
		};
		EE22F81029DD82290053E1C6 /* EAR */ = {
			isa = PBXGroup;
			children = (
				EEC57C4929E407CC0068DFDA /* EARService.swift */,
				EE22F81129DD84ED0053E1C6 /* EARKeyRepository.swift */,
				EE428C4F29F1247400ECB715 /* EARKeyGenerator.swift */,
				EE428C5129F1533000ECB715 /* EARKeyEncryptor.swift */,
				EE22F80829DD818B0053E1C6 /* BaseEARKeyDescription.swift */,
				EE22F80A29DD81C50053E1C6 /* PublicEARKeyDescription.swift */,
				EE22F80C29DD81FC0053E1C6 /* PrivateEARKeyDescription.swift */,
				EE22F80E29DD82110053E1C6 /* DatabaseEARKeyDescription.swift */,
			);
			path = EAR;
			sourceTree = "<group>";
		};
		EE28991C26B4420A00E7BAF0 /* ConferenceCalling */ = {
			isa = PBXGroup;
			children = (
				EE28991D26B4422800E7BAF0 /* Feature.ConferenceCalling.swift */,
			);
			path = ConferenceCalling;
			sourceTree = "<group>";
		};
		EE68EECC252DCAB80013B242 /* Change detection */ = {
			isa = PBXGroup;
			children = (
				EE68EEC8252DC4450013B242 /* ChangeDetector.swift */,
				EE68EECA252DC4720013B242 /* ExplicitChangeDetector.swift */,
				EE3EFE94253053B1009499E5 /* PotentialChangeDetector.swift */,
				EEAAD75B252C6DAE00E6A44E /* ModifiedObjects.swift */,
				EE3EFE9625305A84009499E5 /* ModifiedObjects+Mergeable.swift */,
				EEAAD759252C6D2700E6A44E /* UnreadMessages.swift */,
			);
			path = "Change detection";
			sourceTree = "<group>";
		};
		EE91911829F0196600514A2D /* EAR */ = {
			isa = PBXGroup;
			children = (
				EE428C4D29F01E4800ECB715 /* EARServiceTests.swift */,
			);
			name = EAR;
			path = Source/EAR;
			sourceTree = "<group>";
		};
		EE98879028882C6D002340D2 /* MLS */ = {
			isa = PBXGroup;
			children = (
				EE98878D28882BFF002340D2 /* MLSServiceTests.swift */,
				EE84226F28EC353900B80FE5 /* MLSActionExecutorTests.swift */,
				63123BCB291BBB79009A5179 /* MLSQualifiedClientIdTests.swift */,
				0189815429A66B0800B52510 /* SafeCoreCryptoTests.swift */,
				EEDE7DB628EC1618007DC6A3 /* MockMLSActionExecutor.swift */,
				EEF6E3C928D89251001C1799 /* StaleMLSKeyDetectorTests.swift */,
				EEFAAC3328DDE27F009940E7 /* CoreCryptoCallbacksTests.swift */,
				EE98879128882C8F002340D2 /* MockMLSService.swift */,
				EEF0BC3028EEC02400ED16CA /* MockSyncStatus.swift */,
				EEC3BC732888403000BFDC35 /* MockCoreCrypto.swift */,
				01A2D62E2A153118000EFC9C /* MockSafeCoreCrypto.swift */,
				EE22185D2892C22C008EF6ED /* MockConversationEventProcessor.swift */,
				EEC3BC75288855C000BFDC35 /* MockMLSActionsProvider.swift */,
				EEC8064D28CF4C2D00DD58E9 /* MockStaleMLSKeyDetector.swift */,
				63C07014291144F70075D598 /* CoreCryptoConfigProviderTests.swift */,
				6374562129C3323D001D1A33 /* CoreCryptoKeyProviderTests.swift */,
				63FACD55291BC598003AB25D /* MLSClientIdTests.swift */,
			);
			path = MLS;
			sourceTree = "<group>";
		};
		EEB5DE08283784DF009B4741 /* DigitalSignature */ = {
			isa = PBXGroup;
			children = (
				EEB5DE09283784F9009B4741 /* Feature+DigitalSignature.swift */,
			);
			path = DigitalSignature;
			sourceTree = "<group>";
		};
		EEB803A9283F61CE00412F62 /* MLS */ = {
			isa = PBXGroup;
			children = (
				EEB803AA283F61E600412F62 /* Feature.MLS.swift */,
			);
			path = MLS;
			sourceTree = "<group>";
		};
		EEC47ED427A81ED70020B599 /* ClassifiedDomains */ = {
			isa = PBXGroup;
			children = (
				EEC47ED527A81EF60020B599 /* Feature+ClassifiedDomains.swift */,
			);
			path = ClassifiedDomains;
			sourceTree = "<group>";
		};
		EEC80B5A29B60F7200099727 /* Legacy */ = {
			isa = PBXGroup;
			children = (
				54FB03A01E41E273000E13DC /* LegacyPersistedDataPatches.swift */,
				54FB03A81E41F1B6000E13DC /* LegacyPersistedDataPatches+Directory.swift */,
			);
			path = Legacy;
			sourceTree = "<group>";
		};
		EECA82FD26EF34E20087ECB0 /* SelfDeletingMessages */ = {
			isa = PBXGroup;
			children = (
				F92C99291DAFBC910034AFDD /* ZMConversation+SelfDeletingMessages.swift */,
				EE5E2C1426DFC31900C3928A /* MessageDestructionTimeoutType.swift */,
				EE5E2C1826DFC67900C3928A /* MessageDestructionTimeoutValue.swift */,
			);
			path = SelfDeletingMessages;
			sourceTree = "<group>";
		};
		EECA830126EF34FB0087ECB0 /* SelfDeletingMessages */ = {
			isa = PBXGroup;
			children = (
				EECFAA3726D52EB700D9E100 /* Feature.SelfDeletingMessages.swift */,
			);
			path = SelfDeletingMessages;
			sourceTree = "<group>";
		};
		F1103BD82135471A00EB9ED6 /* Calling */ = {
			isa = PBXGroup;
			children = (
				161541B91E27EBD400AC2FFB /* ZMConversation+Calling.swift */,
				165D3A2B1E1D47AB0052E654 /* ZMCallState.swift */,
			);
			path = Calling;
			sourceTree = "<group>";
		};
		F93A30281D6EFB66005CCB1D /* Confirmation */ = {
			isa = PBXGroup;
			children = (
				F93A30231D6EFB47005CCB1D /* ZMMessageConfirmation.swift */,
			);
			path = Confirmation;
			sourceTree = "<group>";
		};
		F963E9671D9ADD5A00098AD3 /* Protos */ = {
			isa = PBXGroup;
			children = (
				F1FDF2F521B152BC00E037A1 /* GenericMessage+Helper.swift */,
				06B1C492248F9173007FDA8D /* GenericMessage+Debug.swift */,
				F1FDF2F621B152BC00E037A1 /* GenericMessage+Hashing.swift */,
				63B658DF243789DE00EF463F /* GenericMessage+Assets.swift */,
				F1FDF2FF21B1580400E037A1 /* GenericMessage+Utils.swift */,
				06D48734241F930A00881B08 /* GenericMessage+Obfuscation.swift */,
				63AFE2D5244F49A90003F619 /* GenericMessage+MessageCapable.swift */,
				63D41E7024597E420076826F /* GenericMessage+Flags.swift */,
				63F65F00246B073900534A69 /* GenericMessage+Content.swift */,
				F963E96B1D9ADD5A00098AD3 /* ZMImageAssetEncryptionKeys.h */,
				F963E96C1D9ADD5A00098AD3 /* ZMImageAssetEncryptionKeys.m */,
			);
			path = Protos;
			sourceTree = "<group>";
		};
		F963E97D1D9C09DA00098AD3 /* Ephemeral */ = {
			isa = PBXGroup;
			children = (
				F963E9821D9C0DC400098AD3 /* ZMMessageDestructionTimer.swift */,
			);
			path = Ephemeral;
			sourceTree = "<group>";
		};
		F9A705C91CAEE01D00C2F5FE /* ManagedObjectContext */ = {
			isa = PBXGroup;
			children = (
				166A2A0C25FB991800B4A4F8 /* CoreDataStack.swift */,
				167BCC95260DC3F100E9D7E3 /* CoreDataStack+ClearStorage.swift */,
				F179B5D92062B77300C13DFD /* CoreDataStack+Backup.swift */,
				166DCDB72555886E004F4F59 /* CoreDataStack+Migration.swift */,
				F9A705CA1CAEE01D00C2F5FE /* NSManagedObjectContext+tests.h */,
				F9A705CB1CAEE01D00C2F5FE /* NSManagedObjectContext+zmessaging-Internal.h */,
				F9A705CC1CAEE01D00C2F5FE /* NSManagedObjectContext+zmessaging.h */,
				F9A705CD1CAEE01D00C2F5FE /* NSManagedObjectContext+zmessaging.m */,
				54FB03AE1E41FC86000E13DC /* NSManagedObjectContext+Patches.swift */,
				0649D1C424F6A542001DDC78 /* NSManagedObjectContext+ZMKeyValueStore.swift */,
				F93265201D8950F10076AAD6 /* NSManagedObjectContext+FetchRequest.swift */,
				1693155425A329FE00709F15 /* NSManagedObjectContext+UpdateRequest.swift */,
				544E8C101E2F76B400F9B8B8 /* NSManagedObjectContext+UserInfoMerge.swift */,
				87D9CCE81F27606200AA4388 /* NSManagedObjectContext+TearDown.swift */,
				16460A43206515370096B616 /* NSManagedObjectContext+BackupImport.swift */,
				16E6F24724B36D550015B249 /* NSManagedObjectContext+EncryptionAtRest.swift */,
				0630E4B5257F888600C75BFB /* NSManagedObjectContext+AppLock.swift */,
				16AD86B91F75426C00E4C797 /* NSManagedObjectContext+NotificationContext.swift */,
				163C92A92630A80400F8DC14 /* NSManagedObjectContext+SelfUser.swift */,
				63DA335D286C9CF000818C3C /* NSManagedObjectContext+MLSService.swift */,
				EE9B9F562993E57900A257BC /* NSManagedObjectContext+ProteusService.swift */,
				EEC80B3529B0AD8100099727 /* NSManagedObjectContext+ProteusProvider.swift */,
				EE9B9F5829964F6A00A257BC /* NSManagedObjectContext+CoreCrypto.swift */,
				06AD2F8329B0D8F000403F59 /* NSManagedObjectContext+ProteusProvider.swift */,
				F9A705D01CAEE01D00C2F5FE /* NSNotification+ManagedObjectContextSave.h */,
				F9A705D11CAEE01D00C2F5FE /* NSNotification+ManagedObjectContextSave.m */,
				D5FA30C42063DC2D00716618 /* BackupMetadata.swift */,
				54D7B83E1E12774600C1B347 /* NSPersistentStore+Metadata.swift */,
				5473CC721E14245C00814C03 /* NSManagedObjectContext+Debugging.swift */,
				060ED6D02499E97200412C4A /* NSManagedObjectContext+ServerTimeDelta.swift */,
				63D9A19D282AA0050074C20C /* NSManagedObjectContext+Federation.swift */,
				160B3BB024EFD64E0026D355 /* ExtendedSecureUnarchiveFromData.swift */,
			);
			name = ManagedObjectContext;
			path = Source/ManagedObjectContext;
			sourceTree = SOURCE_ROOT;
		};
		F9A705D41CAEE01D00C2F5FE /* Model */ = {
			isa = PBXGroup;
			children = (
				54CB3FE824A3993400BA86DD /* FeatureConfig */,
				638805632410FB930043B641 /* ButtonState */,
				A90676E5238EAE63006417AC /* ConversationRole */,
				16BA4301233CD8170018E883 /* Label */,
				5E771F362080BAB200575629 /* Validation */,
				CE4EDC071D6D9A04002A20AA /* Reaction */,
				F93A30281D6EFB66005CCB1D /* Confirmation */,
				F9A705D51CAEE01D00C2F5FE /* Connection */,
				BF491CE91F063F0A0055EE44 /* Accounts */,
				BF1B98051EC313D100DE033B /* Teams */,
				F9A705D91CAEE01D00C2F5FE /* Conversation */,
				F9A705F01CAEE01D00C2F5FE /* Message */,
				F9A706031CAEE01D00C2F5FE /* User */,
				F9A706141CAEE01D00C2F5FE /* UserClient */,
				BF10B5941E64591600E7036E /* Analytics */,
				F9A706191CAEE01D00C2F5FE /* ZMManagedObject+Internal.h */,
				F9A7061A1CAEE01D00C2F5FE /* ZMManagedObject.m */,
				1600D93B267A80D700970F99 /* ZMManagedObject+Fetching.swift */,
				F1C8676F1FA9CCB5001505E8 /* DuplicateMerging.swift */,
				54CD46091DEDA55C00BA3429 /* AddressBookEntry.swift */,
				87C125F61EF94EE800D28DC1 /* ZMManagedObject+Grouping.swift */,
				16460A45206544B00096B616 /* PersistentMetadataKeys.swift */,
				168D7BFC26F365ED00789960 /* EntityAction.swift */,
				168D7C9526F9ED1E00789960 /* QualifiedID.swift */,
			);
			name = Model;
			path = Source/Model;
			sourceTree = SOURCE_ROOT;
		};
		F9A705D51CAEE01D00C2F5FE /* Connection */ = {
			isa = PBXGroup;
			children = (
				F9A705D61CAEE01D00C2F5FE /* ZMConnection+Internal.h */,
				F9A705D71CAEE01D00C2F5FE /* ZMConnection.h */,
				F9A705D81CAEE01D00C2F5FE /* ZMConnection.m */,
				A949418E23E1DB78001B0373 /* ZMConnection+Fetch.swift */,
				16B5B33026FDC5D2001A3216 /* ZMConnection+Actions.swift */,
				A901DE8B23A2A31B00B4DDC6 /* ZMConnection+Role.swift */,
				547E664A1F750E4A008CB1FA /* ZMConnection+Notification.swift */,
			);
			path = Connection;
			sourceTree = "<group>";
		};
		F9A705D91CAEE01D00C2F5FE /* Conversation */ = {
			isa = PBXGroup;
			children = (
				A943BBE725B5A59D003D66BA /* ConversationLike.swift */,
				F1103BD82135471A00EB9ED6 /* Calling */,
				EECA82FD26EF34E20087ECB0 /* SelfDeletingMessages */,
				F9B71F111CB264EF001DB03F /* ZMConversation+Internal.h */,
				F9B71F101CB264EF001DB03F /* ZMConversation.m */,
				63D41E4E2452EA080076826F /* ZMConversation+SelfConversation.swift */,
				A95E7BF4239134E600935B88 /* ZMConversation+Participants.swift */,
				A90B3E2C23A255D5003EFED4 /* ZMConversation+Creation.swift */,
				165DC522214A614100090B7B /* ZMConversation+Message.swift */,
				EFD0B02C21087DC80065EBF3 /* ZMConversation+Language.swift */,
				F163784E1E5C454C00898F84 /* ZMConversation+Patches.swift */,
				165911541DF054AD007FA847 /* ZMConversation+Predicates.swift */,
				545FA5D61E2FD3750054171A /* ZMConversation+MessageDeletion.swift */,
				16519D35231D1BB200C9D76D /* ZMConversation+Deletion.swift */,
				BF6EA4D11E2512E800B7BD4B /* ZMConversation+DisplayName.swift */,
				16F6BB391EDEC2D6009EA803 /* ZMConversation+ObserverHelper.swift */,
				EEDA9C0D2510F3D5003A5B27 /* ZMConversation+EncryptionAtRest.swift */,
				BF2ADF621E28CF1E00E81B1E /* SharedObjectStore.swift */,
				544E8C121E2F825700F9B8B8 /* ZMConversation+SecurityLevel.swift */,
				547E66481F7503A5008CB1FA /* ZMConversation+Notifications.swift */,
				F125BAD61EE9849B0018C2F8 /* ZMConversation+SystemMessages.swift */,
				1626344A20D935C0000D4063 /* ZMConversation+Timestamps.swift */,
				F137EEBD212C14300043FDEB /* ZMConversation+Services.swift */,
				A90D62C723A159B600F680CC /* ZMConversation+Transport.swift */,
				06D33FCA2524E402004B9BC1 /* ZMConversation+UnreadCount.swift */,
				F9B71F1A1CB264EF001DB03F /* ZMConversation+UnreadCount.h */,
				F9B71F1B1CB264EF001DB03F /* ZMConversation+UnreadCount.m */,
				D5D10DA8203B161700145497 /* ZMConversation+AccessMode.swift */,
				8767E85A216391DF00390F75 /* ZMConversation+Mute.swift */,
				16030DAF21AD765D00F8032E /* ZMConversation+Confirmations.swift */,
				16BA4304233CDEA30018E883 /* ZMConversation+Labels.swift */,
				873B88FB204044AC00FBE254 /* ConversationCreationOptions.swift */,
				BFF8AE8420E4E12A00988700 /* ZMMessage+ShouldDisplay.swift */,
				F9B71F1E1CB264EF001DB03F /* ZMConversationSecurityLevel.h */,
				F16378501E5C805100898F84 /* ZMConversationSecurityLevel.swift */,
				F9C877081E000C9D00792613 /* AssetCollection.swift */,
				F90D99A41E02DC6B00034070 /* AssetCollectionBatched.swift */,
				5EDDC7A52088CE3B00B24850 /* ZMConversation+Invalid.swift */,
				87EFA3AB210F52C6004DFA53 /* ZMConversation+LastMessages.swift */,
				87E9508A2118B2DA00306AA7 /* ZMConversation+DeleteOlderMessages.swift */,
				EEFC3EE62208311200D3091A /* ZMConversation+HasMessages.swift */,
				1670D0162317F92B003A143B /* ZMConversation+Team.swift */,
				5E39FC66225F22BE00C682B8 /* ZMConversation+ExternalParticipant.swift */,
				70E77B7C273188150021EE70 /* ZMConversation+Role.swift */,
				6354BDF22746C30900880D50 /* ZMConversation+Federation.swift */,
				63DA3372286CA43300818C3C /* ZMConversation+MLS.swift */,
			);
			path = Conversation;
			sourceTree = "<group>";
		};
		F9A705F01CAEE01D00C2F5FE /* Message */ = {
			isa = PBXGroup;
			children = (
				06E8AAB2242BAA1B008929B1 /* File */,
				63370CB9242CB8310072C37F /* Composite */,
				F963E97D1D9C09DA00098AD3 /* Ephemeral */,
				CE58A3FE1CD3B3580037B626 /* ConversationMessage.swift */,
				BFFBFD921D59E3F00079773E /* ConversationMessage+Deletion.swift */,
				5E9EA4E12243E0D300D401B2 /* ConversationMessage+Attachments.swift */,
				16D68E961CEF2EC4003AB9E0 /* ZMFileMetadata.swift */,
				F9A705F11CAEE01D00C2F5FE /* AssetCache.swift */,
				BF85CF5E1D227A78006EDB97 /* LocationData.swift */,
				541E4F941CBD182100D82D69 /* FileAssetCache.swift */,
				F9A705F21CAEE01D00C2F5FE /* AssetEncryption.swift */,
				16313D611D227DC1001B2AB3 /* LinkPreview+ProtocolBuffer.swift */,
				165DC51E21491C0400090B7B /* Mention.swift */,
				54E3EE401F616BA600A261E3 /* ZMAssetClientMessage.swift */,
				54E3EE441F61A53C00A261E3 /* ZMAssetClientMessage+Ephemeral.swift */,
				0651D00523FC481B00411A22 /* ZMAssetClientMessage+Confirmations.swift */,
				54E3EE461F61A78B00A261E3 /* ZMAssetClientMessage+Deletion.swift */,
				54F6CEAA1CE2972200A1276D /* ZMAssetClientMessage+Download.swift */,
				54E3EE3E1F6169A800A261E3 /* ZMAssetClientMessage+FileMessageData.swift */,
				54E3EE421F6194A400A261E3 /* ZMAssetClientMessage+GenericMessage.swift */,
				63370CC3242CFA860072C37F /* ZMAssetClientMessage+UpdateEvent.swift */,
				165124D72189AE90006A3C75 /* ZMAssetClientMessage+Quotes.swift */,
				7CBC3FC020177C3C008D06E4 /* RasterImages+Protobuf.swift */,
				BFCD8A2C1DCB4E8A00C6FCCF /* V2Asset.swift */,
				BF4666291DCB71B0007463FF /* V3Asset.swift */,
				063D292924212AFD00FA6FEE /* ZMClientMessage.swift */,
				0642A3322445F2B500DCCFCD /* ZMClientMessage+UpdateEvent.swift */,
				0663285F2428D01C005BB3BE /* ZMClientMessage+GenericMessage.swift */,
				0663285D2428CEC3005BB3BE /* ZMClientMessage+Deletion.swift */,
				063D2927242128D200FA6FEE /* ZMClientMessage+Ephemeral.swift */,
				0651D00323FC46A500411A22 /* ZMClientMessage+Confirmations.swift */,
				06D48736241FB3F700881B08 /* ZMClientMessage+Obfuscate.swift */,
				F1FDF2F921B1555A00E037A1 /* ZMClientMessage+Location.swift */,
				06B99C78242A293500FEAFDE /* ZMClientMessage+Knock.swift */,
				63CA8214240812620073426A /* ZMClientMessage+Composite.swift */,
				165DC52021491D8700090B7B /* ZMClientMessage+TextMessageData.swift */,
				54D809FB1F681D6400B2CCB4 /* ZMClientMessage+LinkPreview.swift */,
				54363A001D7876200048FD7D /* ZMClientMessage+Encryption.swift */,
				165124D32188B613006A3C75 /* ZMClientMessage+Quotes.swift */,
				165124D52188CF66006A3C75 /* ZMClientMessage+Editing.swift */,
				EEDA9C132513A0A5003A5B27 /* ZMClientMessage+EncryptionAtRest.swift */,
				F9A705F81CAEE01D00C2F5FE /* ZMExternalEncryptedDataWithKeys.h */,
				F9A705F91CAEE01D00C2F5FE /* ZMExternalEncryptedDataWithKeys.m */,
				63298D992434D04D006B6018 /* GenericMessage+External.swift */,
				63B658DD243754E100EF463F /* GenericMessage+UpdateEvent.swift */,
				F1FDF2FD21B1572500E037A1 /* ZMGenericMessageData.swift */,
				F9A705FE1CAEE01D00C2F5FE /* ZMImageMessage.m */,
				A99B8A71268221A6006B4D29 /* ZMImageMessage.swift */,
				F9A705FF1CAEE01D00C2F5FE /* ZMMessage+Internal.h */,
				F9A706001CAEE01D00C2F5FE /* ZMMessage.m */,
				EF1F4F532301634500E4872C /* ZMSystemMessage+ChildMessages.swift */,
				0604F7C7265184B70016A71E /* ZMSystemMessage+ParticipantsRemovedReason.swift */,
				BF5DF5CC20F4EB3E002BCB67 /* ZMSystemMessage+NewConversation.swift */,
				BF10B58A1E6432ED00E7036E /* Message.swift */,
				63370CC8242E3B990072C37F /* ZMMessage+Conversation.swift */,
				54563B751E0161730089B1D7 /* ZMMessage+Categorization.swift */,
				F12BD0AF1E4DCEC40012ADBA /* ZMMessage+Insert.swift */,
				16CDEBFA2209D13B00E74A41 /* ZMMessage+Quotes.swift */,
				164EB6F2230D987A001BBD4A /* ZMMessage+DataRetention.swift */,
				63D41E502452F0A60076826F /* ZMMessage+Removal.swift */,
				63D41E5224531BAD0076826F /* ZMMessage+Reaction.swift */,
				EE997A15250629DC008336D2 /* ZMMessage+ProcessingError.swift */,
				BF8F3A821E4B61C70079E9E7 /* TextSearchQuery.swift */,
				F9A706011CAEE01D00C2F5FE /* ZMOTRMessage.h */,
				F9A706021CAEE01D00C2F5FE /* ZMOTRMessage.m */,
				16030DC421AEE25500F8032E /* ZMOTRMessage+Confirmations.swift */,
				EF1F850322FD71BB0020F6DC /* ZMOTRMessage+VerifySender.swift */,
				06E1C834244F1A2300CA4EF2 /* ZMOTRMessage+Helper.swift */,
				544A46AD1E2E82BA00D6A748 /* ZMOTRMessage+SecurityDegradation.swift */,
				8704676A21513DE900C628D7 /* ZMOTRMessage+Unarchive.swift */,
				165E0F68217F871400E36D08 /* ZMOTRMessage+ContentHashing.swift */,
				165124D121886EDB006A3C75 /* ZMOTRMessage+Quotes.swift */,
				63370C6B242A510A0072C37F /* ZMOTRMessage+UpdateEvent.swift */,
				CE4EDC0A1D6DC2D2002A20AA /* ConversationMessage+Reaction.swift */,
			);
			path = Message;
			sourceTree = "<group>";
		};
		F9A706031CAEE01D00C2F5FE /* User */ = {
			isa = PBXGroup;
			children = (
				1687ABAB20EBE0770007C240 /* UserType.swift */,
				EEF4010623A9213B007B1A97 /* UserType+Team.swift */,
				1607AAF1243768D200A93D29 /* UserType+Materialize.swift */,
				167BCC81260CFAD500E9D7E3 /* UserType+Federation.swift */,
				06D5423B26399C32006B0C5A /* UserType+External.swift */,
				EF2CBDA620061E2D0004F65E /* ServiceUser.swift */,
				F9331C751CB4165100139ECC /* NSString+ZMPersonName.h */,
				F9331C761CB4165100139ECC /* NSString+ZMPersonName.m */,
				F929C1731E41D3480018ADA4 /* PersonName.swift */,
				1687ABAD20ECD51E0007C240 /* ZMSearchUser.swift */,
				BF989D091E8A6A120052BF8F /* SearchUserAsset.swift */,
				F9A7060D1CAEE01D00C2F5FE /* ZMUser+Internal.h */,
				F9A706101CAEE01D00C2F5FE /* ZMUser.m */,
				F18998821E7AC6D900E579A2 /* ZMUser.swift */,
				EEDD426928633B2800C9EBC4 /* ZMUser+Patches.swift */,
				EEA985972555668A002BEF02 /* ZMUser+AnalyticsIdentifier.swift */,
				F110503C2220439900F3EB62 /* ZMUser+RichProfile.swift */,
				55C40BCD22B0316800EFD8BD /* ZMUser+LegalHoldRequest.swift */,
				F14B7AFE2220302B00458624 /* ZMUser+Predicates.swift */,
				F1C867841FAA0D48001505E8 /* ZMUser+Create.swift */,
				BF3493F11EC3623200B0C314 /* ZMUser+Teams.swift */,
				1670D01B231823DC003A143B /* ZMUser+Permissions.swift */,
				16D95A411FCEF87B00C96069 /* ZMUser+Availability.swift */,
				F991CE1A1CB561B0004D8465 /* ZMAddressBookContact.m */,
				EF18C7E51F9E4F8A0085A832 /* ZMUser+Filename.swift */,
				5E0FB214205176B400FD9867 /* Set+ServiceUser.swift */,
				5EFE9C052125CD3F007932A6 /* UnregisteredUser.swift */,
				5E36B45D21CA5BBA00B7063B /* UnverifiedCredentials.swift */,
				7C8BFFDE22FC5E1600B3C8A5 /* ZMUser+Validation.swift */,
				63495E1A23FED9A9002A7C59 /* ZMUser+Protobuf.swift */,
				0630E4B7257F8C0B00C75BFB /* ZMUser+Applock.swift */,
			);
			path = User;
			sourceTree = "<group>";
		};
		F9A706141CAEE01D00C2F5FE /* UserClient */ = {
			isa = PBXGroup;
			children = (
				63E21AE1291E92770084A942 /* FetchUserClientsAction.swift */,
				F13A89D0210628F600AB40CB /* PushToken.swift */,
				631A0577240420380062B387 /* UserClient+SafeLogging.swift */,
				F9A706151CAEE01D00C2F5FE /* UserClient+Protobuf.swift */,
				F9A706161CAEE01D00C2F5FE /* UserClient.swift */,
				EE128A65286DE31200558550 /* UserClient+MLSPublicKeys.swift */,
				54FB03A21E41E64A000E13DC /* UserClient+Patches.swift */,
				16DF3B5C2285B13100D09365 /* UserClientType.swift */,
				F9A706171CAEE01D00C2F5FE /* UserClientTypes.h */,
				F9A706181CAEE01D00C2F5FE /* UserClientTypes.m */,
			);
			path = UserClient;
			sourceTree = "<group>";
		};
		F9A7061B1CAEE01D00C2F5FE /* Notifications */ = {
			isa = PBXGroup;
			children = (
				F9A7061C1CAEE01D00C2F5FE /* ChangeCalculation */,
				F9A706261CAEE01D00C2F5FE /* ObjectObserverTokens */,
				5451DE361F604CD500C82E75 /* ZMMoveIndex.swift */,
				F93C4C7C1E24E1B1007E9CEE /* NotificationDispatcher.swift */,
				EE770DAE25344B4F00163C4A /* NotificationDispatcher.OperationMode.swift */,
				EE68EECC252DCAB80013B242 /* Change detection */,
				EEAAD75D252C711800E6A44E /* ZMManagedObject+ClassIdentifier.swift */,
				EEAAD75F252C713E00E6A44E /* ClassIdentifier.swift */,
				EE42938D252C460000E70670 /* Changes.swift */,
				EE42938F252C466500E70670 /* ChangeInfoConsumer.swift */,
				EE42938B252C443000E70670 /* ManagedObjectObserverToken.swift */,
				EE429389252C437900E70670 /* Notification.Name+ManagedObjectObservation.swift */,
				5451DE341F5FFF8B00C82E75 /* NotificationInContext.swift */,
				F920AE291E3A5FDD001BC14F /* Dictionary+Mapping.swift */,
				F9FD75771E2F9A0600B4558B /* SearchUserObserverCenter.swift */,
				F9FD75721E2E6A2100B4558B /* ConversationListObserverCenter.swift */,
				F9C348911E2E3FF60015D69D /* SnapshotCenter.swift */,
				F9DBA5211E28EB4000BE23C0 /* SideEffectSources.swift */,
				F9DBA51F1E28EA8B00BE23C0 /* DependencyKeyStore.swift */,
				BF103F9C1F0112F30047FDE5 /* ManagedObjectObserver.swift */,
			);
			name = Notifications;
			path = Source/Notifications;
			sourceTree = SOURCE_ROOT;
		};
		F9A7061C1CAEE01D00C2F5FE /* ChangeCalculation */ = {
			isa = PBXGroup;
			children = (
				F943BC2C1E88FEC80048A768 /* ChangedIndexes.swift */,
			);
			path = ChangeCalculation;
			sourceTree = "<group>";
		};
		F9A706261CAEE01D00C2F5FE /* ObjectObserverTokens */ = {
			isa = PBXGroup;
			children = (
				F9A7062B1CAEE01D00C2F5FE /* Helpers */,
				F9A706271CAEE01D00C2F5FE /* ConversationListChangeInfo.swift */,
				F9A706281CAEE01D00C2F5FE /* ConversationChangeInfo.swift */,
				F9A706351CAEE01D00C2F5FE /* MessageChangeInfo.swift */,
				F9A706371CAEE01D00C2F5FE /* NewUnreadMessageChangeInfos.swift */,
				F9A706391CAEE01D00C2F5FE /* ObjectChangeInfo.swift */,
				F9A7063B1CAEE01D00C2F5FE /* UserClientChangeInfo.swift */,
				F9A7063C1CAEE01D00C2F5FE /* UserChangeInfo.swift */,
				F99C5B891ED460E20049CCD7 /* TeamChangeInfo.swift */,
				1672A613234499B500380537 /* LabelChangeInfo.swift */,
				A995F05B23968D8500FAC3CF /* ParticipantRoleChangeInfo.swift */,
			);
			path = ObjectObserverTokens;
			sourceTree = "<group>";
		};
		F9A7062B1CAEE01D00C2F5FE /* Helpers */ = {
			isa = PBXGroup;
			children = (
				F9A7062C1CAEE01D00C2F5FE /* AnyClassTuple.swift */,
				F9A7062D1CAEE01D00C2F5FE /* DependentObjectsKeysForObservedObjectKeysCache.swift */,
				F9A7062E1CAEE01D00C2F5FE /* StringKeyPath.swift */,
				F9A7062F1CAEE01D00C2F5FE /* KeySet.swift */,
				F9A706331CAEE01D00C2F5FE /* SetSnapshot.swift */,
			);
			path = Helpers;
			sourceTree = "<group>";
		};
		F9A706421CAEE01D00C2F5FE /* Utilis */ = {
			isa = PBXGroup;
			children = (
				EE5316412A13B59500A9E0B1 /* LastUpdateEventIDRepository.swift */,
				F963E9671D9ADD5A00098AD3 /* Protos */,
				EE22F81029DD82290053E1C6 /* EAR */,
				F9331C851CB419B500139ECC /* NSFetchRequest+ZMRelationshipKeyPaths.h */,
				F9331C861CB419B500139ECC /* NSFetchRequest+ZMRelationshipKeyPaths.m */,
				F9331C811CB4191B00139ECC /* NSPredicate+ZMSearch.h */,
				D5FA30CE2063F8EC00716618 /* Version.swift */,
				F9331C821CB4191B00139ECC /* NSPredicate+ZMSearch.m */,
				F9A706431CAEE01D00C2F5FE /* CryptoBox.swift */,
				F9A706491CAEE01D00C2F5FE /* UserImageLocalCache.swift */,
				F9A7064B1CAEE01D00C2F5FE /* ZMFetchRequestBatch.h */,
				F9A7064C1CAEE01D00C2F5FE /* ZMFetchRequestBatch.m */,
				F9A7064E1CAEE01D00C2F5FE /* ZMUpdateEvent+WireDataModel.h */,
				0634C3A824643A400006081D /* ZMUpdateEvent.swift */,
				F9A7064F1CAEE01D00C2F5FE /* ZMUpdateEvent+WireDataModel.m */,
				54EDE67F1CBBF1860044A17E /* PINCache+ZMessaging.swift */,
				546D3DE51CE5D0B100A6047F /* RichAssetFileType.swift */,
				F963E97E1D9C09E700098AD3 /* ZMMessageTimer.h */,
				F963E97F1D9C09E700098AD3 /* ZMMessageTimer.m */,
				F9AB00261F0CE5520037B437 /* FileManager+FileLocations.swift */,
				5EFE9C072126BF9D007932A6 /* ZMPropertyNormalizationResult.h */,
				5EFE9C082126BF9D007932A6 /* ZMPropertyNormalizationResult.m */,
				5EFE9C0E2126D3FA007932A6 /* NormalizationResult.swift */,
				63298D9D24374489006B6018 /* Dictionary+ObjectForKey.swift */,
				162207F7272291CA0041EDE8 /* String+NilEmpty.swift */,
				7A2778C5285223D90044A73F /* KeychainManager.swift */,
				EE997A1325062295008336D2 /* Logging.swift */,
				EE128A67286DE35F00558550 /* CodableHelpers.swift */,
				6312162E287DB7D900FF9A56 /* String+Bytes.swift */,
				EE04084D28CA85B2009E4B8D /* Date+Helpers.swift */,
				0129E7FA29A520EB0065E6DB /* SafeFileContext.swift */,
			);
			name = Utilis;
			path = Source/Utilis;
			sourceTree = SOURCE_ROOT;
		};
		F9A706CC1CAEE30700C2F5FE /* en.lproj */ = {
			isa = PBXGroup;
			children = (
				F9A706CD1CAEE30700C2F5FE /* InfoPlist.strings */,
			);
			name = en.lproj;
			path = Tests/Resources/en.lproj;
			sourceTree = SOURCE_ROOT;
		};
		F9A708031CAEEB7400C2F5FE /* ManagedObjectContext */ = {
			isa = PBXGroup;
			children = (
				166E47BC255A98D900C161C8 /* CoreDataStackTests+Migration.swift */,
				F16F8EBE2063E9CC009A9D6F /* CoreDataStackTests+Backup.swift */,
				167BCC91260DB5FA00E9D7E3 /* CoreDataStackTests+ClearStorage.swift */,
				F9A708041CAEEB7400C2F5FE /* ManagedObjectContextSaveNotificationTests.m */,
				F9A708051CAEEB7400C2F5FE /* ManagedObjectContextTests.m */,
				F14FA376221DB05B005E7EF5 /* MockBackgroundActivityManager.swift */,
				54929FAD1E12AC8B0010186B /* NSPersistentStoreMetadataTests.swift */,
				F9A708061CAEEB7400C2F5FE /* NSManagedObjectContext+TestHelpers.h */,
				F9A708071CAEEB7400C2F5FE /* NSManagedObjectContext+TestHelpers.m */,
				F9A708081CAEEB7400C2F5FE /* PersistentStoreCoordinatorTests.m */,
				5473CC741E14268600814C03 /* NSManagedObjectContextDebuggingTests.swift */,
				BF103FA01F0138390047FDE5 /* ManagedObjectContextChangeObserverTests.swift */,
				543ABF5A1F34A13000DBE28B /* DatabaseBaseTest.swift */,
				54ED3A9C1F38CB6A0066AD47 /* DatabaseMigrationTests.swift */,
				D5FA30CA2063ECD400716618 /* BackupMetadataTests.swift */,
				D5FA30D02063FD3A00716618 /* VersionTests.swift */,
				63F376D92834FF7200FE1F05 /* NSManagedObjectContextTests+Federation.swift */,
			);
			name = ManagedObjectContext;
			path = Tests/Source/ManagedObjectContext;
			sourceTree = SOURCE_ROOT;
		};
		F9A7080A1CAEEB7400C2F5FE /* Model */ = {
			isa = PBXGroup;
			children = (
				069D07B6256266F000DBA592 /* FeatureConfiguration */,
				06F98D61243B2446007E914A /* DigitalSignature */,
				A9FA524623A14E00003AD4C6 /* ConversationRole */,
				1672A6002343971500380537 /* Label */,
				546D3DE71CE5D22C00A6047F /* Utils */,
				F9B71FD71CB2C4C6001DB03F /* Observer */,
				F9B71F4D1CB2BC85001DB03F /* Conversation */,
				F9B71F591CB2BC85001DB03F /* ConversationList */,
				F9B71F5C1CB2BC85001DB03F /* Messages */,
				F9B71F621CB2BC85001DB03F /* User */,
				F9B71F6B1CB2BC85001DB03F /* VoiceChannel */,
				F9B720011CB2C68B001DB03F /* UserClient */,
				F9A7080C1CAEEB7400C2F5FE /* MockDataModel */,
				BF3493EE1EC3566500B0C314 /* Teams */,
				BF491CDE1F0525ED0055EE44 /* Accounts */,
				F9A7080B1CAEEB7400C2F5FE /* CoreDataRelationshipsTests.m */,
				F94A208E1CB51AF50059632A /* ManagedObjectValidationTests.m */,
				F9A708131CAEEB7400C2F5FE /* ModelObjectsTests.h */,
				F9A708141CAEEB7400C2F5FE /* ModelObjectsTests.m */,
				1670D01F23183209003A143B /* ModelObjectsTests+Helpers.swift */,
				F9A708151CAEEB7400C2F5FE /* NSFetchRequestTests+ZMRelationshipKeyPaths.m */,
				F9A708161CAEEB7400C2F5FE /* PersistentChangeTrackingTests.m */,
				F9A7081B1CAEEB7400C2F5FE /* ZMConnectionTests.m */,
				169FF3AE2715820400330C2E /* ZMConnectionFetchingTests.swift */,
				F9A7082B1CAEEB7400C2F5FE /* ZMFetchRequestBatchTests.m */,
				F9A7082C1CAEEB7400C2F5FE /* ZMManagedObjectTests.m */,
				87C125F81EF94F2E00D28DC1 /* ZMManagedObjectGroupingTests.swift */,
				1600D943267BC5A000970F99 /* ZMManagedObjectFetchingTests.swift */,
				F9A7085A1CAEED1B00C2F5FE /* ZMBaseManagedObjectTest.h */,
				F9A7085B1CAEED1B00C2F5FE /* ZMBaseManagedObjectTest.m */,
				068D610124629AA300A110A2 /* ZMBaseManagedObjectTest.swift */,
				544034331D6DFE8500860F2D /* ZMAddressBookContactTests.swift */,
				5476BA3D1DEDABCC00D047F8 /* AddressBookEntryTests.swift */,
				BF0D07F91E4C7B1100B934EB /* TextSearchQueryTests.swift */,
			);
			name = Model;
			path = Tests/Source/Model;
			sourceTree = SOURCE_ROOT;
		};
		F9A7080C1CAEEB7400C2F5FE /* MockDataModel */ = {
			isa = PBXGroup;
			children = (
				F9A7080D1CAEEB7400C2F5FE /* MockEntity.h */,
				F9A7080E1CAEEB7400C2F5FE /* MockEntity.m */,
				F9A7080F1CAEEB7400C2F5FE /* MockEntity2.h */,
				F9A708101CAEEB7400C2F5FE /* MockEntity2.m */,
				F9A708111CAEEB7400C2F5FE /* MockModelObjectContextFactory.h */,
				F9A708121CAEEB7400C2F5FE /* MockModelObjectContextFactory.m */,
			);
			path = MockDataModel;
			sourceTree = "<group>";
		};
		F9A7085D1CAEEF4700C2F5FE /* Helper */ = {
			isa = PBXGroup;
			children = (
				F9AB39591CB3AEB100A7254F /* BaseTestSwiftHelpers.swift */,
				F920AE161E38C547001BC14F /* NotificationObservers.swift */,
				F9A7085E1CAEEF4700C2F5FE /* MessagingTest+EventFactory.h */,
				F9A7085F1CAEEF4700C2F5FE /* MessagingTest+EventFactory.m */,
				F9C8622A1D87DC18009AAC33 /* MessagingTest+UUID.swift */,
				CEE525A81CCA4C97001D06F9 /* NSString+RandomString.h */,
				CEE525A91CCA4C97001D06F9 /* NSString+RandomString.m */,
				F14B9C6E212DB467004B6D7D /* ZMBaseManagedObjectTest+Helpers.swift */,
				16F7341324F9573C00AB93B1 /* XCTestCase+EncryptionKeys.swift */,
				16E70F97270F1F5700718E5D /* ZMConnection+Helper.h */,
				16E70FA6270F212000718E5D /* ZMConnection+Helper.m */,
				169FF3A427157B3800330C2E /* MockActionHandler.swift */,
				EE403EC928D357AD00F78A36 /* ZMBaseTest+Async.swift */,
			);
			name = Helper;
			path = Tests/Source/Helper;
			sourceTree = SOURCE_ROOT;
		};
		F9B71F4D1CB2BC85001DB03F /* Conversation */ = {
			isa = PBXGroup;
			children = (
				F991CE101CB5549D004D8465 /* ZMConversation+Testing.h */,
				16DF3B5E2289510600D09365 /* ZMConversationTests+Legalhold.swift */,
				A923D77D239DB87700F47B85 /* ZMConversationTests+SecurityLevel.swift */,
				F9B71F4F1CB2BC85001DB03F /* ZMConversation+Testing.m */,
				F9B71F511CB2BC85001DB03F /* ZMConversationTests+gapsAndWindows.m */,
				A9536FD223ACD23100CFD528 /* ConversationTests+gapsAndWindows.swift */,
				54A885A71F62EEB600AFBA95 /* ZMConversationTests+Messages.swift */,
				16D5260C20DD1D9400608D8E /* ZMConversationTests+Timestamps.swift */,
				A9128ACF2398067E0056F591 /* ZMConversationTests+Participants.swift */,
				EF3510F922CA07BB00115B97 /* ZMConversationTests+Transport.swift */,
				F9B71F561CB2BC85001DB03F /* ZMConversationTests+Validation.m */,
				F92C992B1DAFC58A0034AFDD /* ZMConversationTests+Ephemeral.swift */,
				1621E59120E62BD2006B2D17 /* ZMConversationTests+Silencing.swift */,
				F1B025601E534CF900900C65 /* ZMConversationTests+PrepareToSend.swift */,
				BF735CFB1E7050D0003BC61F /* ZMConversationTests+CallSystemMessages.swift */,
				16F6BB3B1EDEDEFD009EA803 /* ZMConversationTests+ObservationHelper.swift */,
				F1B58926202DCEF9002BB59B /* ZMConversationTests+CreationSystemMessages.swift */,
				EF9A4702210A026600085102 /* ZMConversationTests+Language.swift */,
				F1517921212DAE2E00BA3EBD /* ZMConversationTests+Services.swift */,
				8767E8672163B9EE00390F75 /* ZMConversationTests+Mute.swift */,
				16030DBD21AE8FAB00F8032E /* ZMConversationTests+Confirmations.swift */,
				06D33FCC2524F65D004B9BC1 /* ZMConversationTests+UnreadMessages.swift */,
				EEFC3EE822083B0900D3091A /* ZMConversationTests+HasMessages.swift */,
				16519D53231D6F8200C9D76D /* ZMConversationTests+Deletion.swift */,
				1672A5FD23434FA200380537 /* ZMConversationTests+Labels.swift */,
				63FCE54728C78D1F00126D9D /* ZMConversationTests+Predicates.swift */,
				F9B71F571CB2BC85001DB03F /* ZMConversationTests.h */,
				F9B71F581CB2BC85001DB03F /* ZMConversationTests.m */,
				A94166FB2680CCB5001F4E37 /* ZMConversationTests.swift */,
				EEBF69EC28A2724800195771 /* ZMConversationTests+MLS.swift */,
				A96E7A9725A35CEF004FAADC /* ZMConversationTests+Knock.swift */,
				63D41E6E24573F420076826F /* ZMConversationTests+SelfConversation.swift */,
				16F7341024F9556600AB93B1 /* ZMConversationTests+DraftMessage.swift */,
				A982B46523BE1B86001828A6 /* ConversationTests.swift */,
				F9C8770A1E015AAF00792613 /* AssetColletionTests.swift */,
				F90D99A61E02E22400034070 /* AssetCollectionBatchedTests.swift */,
				BFB3BA721E28D38F0032A84F /* SharedObjectStoreTests.swift */,
				87A7FA23203DD11100AA066C /* ZMConversationTests+AccessMode.swift */,
				873B88FD2040470900FBE254 /* ConversationCreationOptionsTests.swift */,
				874D9797211064D300B07674 /* ZMConversationLastMessagesTest.swift */,
				5E39FC68225F2DC000C682B8 /* ZMConversationExternalParticipantsStateTests.swift */,
				A927F52623A029250058D744 /* ParticipantRoleTests.swift */,
				6354BDF42747BD9600880D50 /* ZMConversationTests+Federation.swift */,
				63E313D2274D5F57002EAF1D /* ZMConversationTests+Team.swift */,
				E9C7DD9A27B533D000FB9AE8 /* AccessRoleMappingTests.swift */,
			);
			name = Conversation;
			path = Tests/Source/Model/Conversation;
			sourceTree = SOURCE_ROOT;
		};
		F9B71F591CB2BC85001DB03F /* ConversationList */ = {
			isa = PBXGroup;
			children = (
				F9B71F5A1CB2BC85001DB03F /* ZMConversationListDirectoryTests.m */,
				16925336234F677B0041A8FF /* ZMConversationListDirectoryTests+Labels.swift */,
				BFE3A96B1ED2EC110024A05B /* ZMConversationListDirectoryTests+Teams.swift */,
				BFE3A96D1ED301020024A05B /* ZMConversationListTests+Teams.swift */,
				1672A6292345102400380537 /* ZMConversationListTests+Labels.swift */,
				F9B71F5B1CB2BC85001DB03F /* ZMConversationListTests.m */,
			);
			name = ConversationList;
			path = Tests/Source/Model/ConversationList;
			sourceTree = SOURCE_ROOT;
		};
		F9B71F5C1CB2BC85001DB03F /* Messages */ = {
			isa = PBXGroup;
			children = (
				EEDB51DA255410D000F35A29 /* GenericMessageHelperTests.swift */,
				63370CF62431F4FA0072C37F /* Composite */,
				EEE83B491FBB496B00FC0296 /* ZMMessageTimerTests.swift */,
				54EDE6811CBBF6260044A17E /* FileAssetCacheTests.swift */,
				F9331C541CB3BCDA00139ECC /* OtrBaseTest.swift */,
				F9331C501CB3BC6800139ECC /* CryptoBoxTests.swift */,
				16C391E1214BD437003AB3AD /* MentionTests.swift */,
				F9B71F5D1CB2BC85001DB03F /* ZMAssetClientMessageTests.swift */,
				168414292228421700FCB9BC /* ZMAssetClientMessageTests+AssetMessage.swift */,
				F963E9921D9E9D1800098AD3 /* ZMAssetClientMessageTests+Ephemeral.swift */,
				162294A4222038FA00A98679 /* CacheAssetTests.swift */,
				0680A9C1246002DC000F80F3 /* ZMClientMessageTests.swift */,
				EE82625029A8D6BD0023B13A /* ZMClientMessageTests+OTR.swift */,
				F9331C591CB3BECB00139ECC /* ZMClientMessageTests+OTR_Legacy.swift */,
				EE46B92728A511630063B38D /* ZMClientMessageTests+MLSEncryptedPayloadGenerator.swift */,
				63495DEF23F6BD2A002A7C59 /* GenericMessageTests.swift */,
				63298D9B24374094006B6018 /* GenericMessageTests+External.swift */,
				BFCF31DA1DA50C650039B3DC /* GenericMessageTests+NativePush.swift */,
				BF794FE41D14425E00E618C6 /* ZMClientMessageTests+Location.swift */,
				1651F9BD1D3554C800A9FAE8 /* ZMClientMessageTests+TextMessage.swift */,
				BFFBFD941D59E49D0079773E /* ZMClientMessageTests+Deletion.swift */,
				16746B071D2EAF8E00831771 /* ZMClientMessageTests+ZMImageOwner.swift */,
				87E2CE302119F6AB0034C2C4 /* ZMClientMessageTests+Cleared.swift */,
				1687C0E12150EE91003099DD /* ZMClientMessageTests+Mentions.swift */,
				7C88C5312182F6150037DD03 /* ZMClientMessageTests+Replies.swift */,
				168FF32F258200AD0066DAE3 /* ZMClientMessageTests+ResetSession.swift */,
				165E141725CC516B00F0B075 /* ZMClientMessageTests+Prefetching.swift */,
				F9B71F5F1CB2BC85001DB03F /* BaseClientMessageTests.swift */,
				F9B71F601CB2BC85001DB03F /* ZMMessageTests.h */,
				F9B71F611CB2BC85001DB03F /* ZMMessageTests.m */,
				A93724A126983100005FD532 /* ZMMessageTests.swift */,
				163CE6AE25BEB9680013C12D /* ZMMessageTests+SystemMessages.swift */,
				63D41E6C245733AC0076826F /* ZMMessageTests+Removal.swift */,
				F93A302E1D6F2633005CCB1D /* ZMMessageTests+Confirmation.swift */,
				060D194D2462A9D000623376 /* ZMMessageTests+GenericMessage.swift */,
				0651D00723FC4FDC00411A22 /* GenericMessageTests+LegalHoldStatus.swift */,
				16CDEBF62209897D00E74A41 /* ZMMessageTests+ShouldGenerateUnreadCount.swift */,
				F9B0FF311D79D1140098C17C /* ZMClientMessageTests+Unarchiving.swift */,
				1689FD452194A63E00A656E2 /* ZMClientMessageTests+Editing.swift */,
				CEB15E501D7EE53A0048A011 /* ZMClientMessagesTests+Reaction.swift */,
				5E9EA4D52242942900D401B2 /* ZMClientMessageTests+LinkAttachments.swift */,
				F963E9841D9D47D100098AD3 /* ZMClientMessageTests+Ephemeral.swift */,
				54563B791E0189750089B1D7 /* ZMMessageCategorizationTests.swift */,
				544E8C0D1E2F69E800F9B8B8 /* ZMOTRMessage+SecurityDegradationTests.swift */,
				16E7DA291FDABE440065B6A6 /* ZMOTRMessage+SelfConversationUpdateTests.swift */,
				166D189D230E9E66001288CD /* ZMMessage+DataRetentionTests.swift */,
				0680A9C42460627B000F80F3 /* ZMMessage+Reaction.swift */,
				EE6CB3DD24E2D24F00B0EADD /* ZMGenericMessageDataTests.swift */,
			);
			name = Messages;
			path = Tests/Source/Model/Messages;
			sourceTree = SOURCE_ROOT;
		};
		F9B71F621CB2BC85001DB03F /* User */ = {
			isa = PBXGroup;
			children = (
				F991CE181CB55E95004D8465 /* ZMSearchUserTests.m */,
				164A55D220F3AF6700AE62A6 /* ZMSearchUserTests+ProfileImages.swift */,
				1645ECC1243B643B007A82D6 /* ZMSearchUserTests+TeamUser.swift */,
				169FF3A927157F0100330C2E /* ZMSearchUserTests+Connections.swift */,
				872A2E891FFD2FBF00900B22 /* ZMSearchUserPayloadParsingTests.swift */,
				F9B71F631CB2BC85001DB03F /* UserImageLocalCacheTests.swift */,
				1645ECC3243B69A1007A82D6 /* UserTypeTests+Materialize.swift */,
				167BCC85260CFC7B00E9D7E3 /* UserTypeTests+Federation.swift */,
				F9B71F661CB2BC85001DB03F /* ZMPersonNameTests.m */,
				F18998871E7AF0BE00E579A2 /* ZMUserTests.h */,
				F9B71F6A1CB2BC85001DB03F /* ZMUserTests.m */,
				F18998841E7AEEC900E579A2 /* ZMUserTests+Swift.swift */,
				EE09EEB0255959F000919A6B /* ZMUserTests+AnalyticsIdentifier.swift */,
				1670D01D231825BE003A143B /* ZMUserTests+Permissions.swift */,
				5EFE9C0B2126CB71007932A6 /* UnregisteredUserTests.swift */,
				55C40BD422B0F75C00EFD8BD /* ZMUserLegalHoldTests.swift */,
			);
			name = User;
			path = Tests/Source/Model/User;
			sourceTree = SOURCE_ROOT;
		};
		F9B71F6B1CB2BC85001DB03F /* VoiceChannel */ = {
			isa = PBXGroup;
			children = (
				F9B71F6D1CB2BC85001DB03F /* ZMCallStateTests.swift */,
			);
			name = VoiceChannel;
			path = Tests/Source/Model/VoiceChannel;
			sourceTree = SOURCE_ROOT;
		};
		F9B71FD71CB2C4C6001DB03F /* Observer */ = {
			isa = PBXGroup;
			children = (
				F9B71FD91CB2C4C6001DB03F /* StringKeyPathTests.swift */,
				F9B71FDE1CB2C4C6001DB03F /* ObjectObserver */,
				F929C17A1E423B620018ADA4 /* SnapshotCenterTests.swift */,
				F9DD60BF1E8916000019823F /* ChangedIndexesTests.swift */,
				F93C4C7E1E24F832007E9CEE /* NotificationDispatcherTests.swift */,
				EE3EFEA0253090E0009499E5 /* PotentialChangeDetectorTests.swift */,
				F920AE391E3B8445001BC14F /* SearchUserObserverCenterTests.swift */,
			);
			path = Observer;
			sourceTree = "<group>";
		};
		F9B71FDE1CB2C4C6001DB03F /* ObjectObserver */ = {
			isa = PBXGroup;
			children = (
				F9DBA5231E28EE0A00BE23C0 /* ConversationObserverTests.swift */,
				F9DBA5261E28EEBD00BE23C0 /* UserObserverTests.swift */,
				F9DBA5281E29162A00BE23C0 /* MessageObserverTests.swift */,
				F9C348821E2CC0730015D69D /* UserClientObserverTests.swift */,
				F99C5B8B1ED466760049CCD7 /* TeamObserverTests.swift */,
				1672A6152344A14E00380537 /* LabelObserverTests.swift */,
				F9C348851E2CC27D0015D69D /* NewUnreadMessageObserverTests.swift */,
				F9FD75741E2E79B200B4558B /* ConversationListObserverTests.swift */,
				F9FD75791E2FB60000B4558B /* SearchUserObserverTests.swift */,
				F9B71FDF1CB2C4C6001DB03F /* AnyClassTupleTests.swift */,
				A995F05D239690B300FAC3CF /* ParticipantRoleObserverTests.swift */,
			);
			name = ObjectObserver;
			path = ObjectObserverToken;
			sourceTree = "<group>";
		};
		F9B720011CB2C68B001DB03F /* UserClient */ = {
			isa = PBXGroup;
			children = (
				F13A89D22106293000AB40CB /* PushTokenTests.swift */,
				F9331C5B1CB3BF9F00139ECC /* UserClientKeyStoreTests.swift */,
				F9B720021CB2C68B001DB03F /* UserClientTests.swift */,
				631A0585240439470062B387 /* UserClientTests+SafeLogging.swift */,
				1693155225A30D4E00709F15 /* UserClientTests+ResetSession.swift */,
			);
			name = UserClient;
			path = Tests/Source/Model/UserClient;
			sourceTree = SOURCE_ROOT;
		};
		F9C9A4F21CAD5DF10039E10C = {
			isa = PBXGroup;
			children = (
				543089B71D420165004D8AC4 /* README.md */,
				F9A708641CAEF9BD00C2F5FE /* Default-568h@2x.png */,
				F9C9A6771CAD7A790039E10C /* Resources */,
				F9C9A4FE1CAD5DF10039E10C /* Source */,
				F9C9A50A1CAD5DF10039E10C /* Tests */,
				F9C9A4FD1CAD5DF10039E10C /* Products */,
				F9C9A6701CAD779E0039E10C /* Frameworks */,
				63709F622993E70A00577D4B /* Packages */,
			);
			indentWidth = 4;
			sourceTree = "<group>";
			tabWidth = 4;
		};
		F9C9A4FD1CAD5DF10039E10C /* Products */ = {
			isa = PBXGroup;
			children = (
				F9C9A4FC1CAD5DF10039E10C /* WireDataModel.framework */,
				F9C9A5061CAD5DF10039E10C /* WireDataModelTests.xctest */,
				F9C9A7F31CAED9510039E10C /* WireDataModelTestHost.app */,
			);
			name = Products;
			sourceTree = "<group>";
		};
		F9C9A4FE1CAD5DF10039E10C /* Source */ = {
			isa = PBXGroup;
			children = (
				1639A81122608FEB00868AB9 /* Patches */,
				F9A705C91CAEE01D00C2F5FE /* ManagedObjectContext */,
				63B1333929A503D000009D84 /* MLS */,
				63B1333629A503D000009D84 /* Proteus */,
				F9A705D41CAEE01D00C2F5FE /* Model */,
				F9A7061B1CAEE01D00C2F5FE /* Notifications */,
				F9A706421CAEE01D00C2F5FE /* Utilis */,
				F9C9A60C1CAD76A50039E10C /* WireDataModel.h */,
				F9C9A7371CAE6D890039E10C /* ConversationList */,
				F9C9A6A01CAD7C7F0039E10C /* Public */,
			);
			name = Source;
			sourceTree = "<group>";
		};
		F9C9A50A1CAD5DF10039E10C /* Tests */ = {
			isa = PBXGroup;
			children = (
				2B7AB1B529A4E5C500D9A63A /* TestPlans */,
				F9C9A83D1CAEDBC40039E10C /* Resources */,
				F9C9A81B1CAEDA330039E10C /* WireDataModelTestHost */,
				F9C9A79A1CAEA8FC0039E10C /* Source */,
			);
			path = Tests;
			sourceTree = "<group>";
		};
		F9C9A6701CAD779E0039E10C /* Frameworks */ = {
			isa = PBXGroup;
			children = (
				EE67F727296F0C6A001D7C88 /* WireTesting.framework */,
				EE67F6C2296F05FD001D7C88 /* PINCache.xcframework */,
				EE8DA96F2954A03E00F58B79 /* WireImages.framework */,
				EE8DA96C2954A03800F58B79 /* WireLinkPreview.framework */,
				EE8DA9692954A03100F58B79 /* WireTransport.framework */,
				EE8DA9662954A02B00F58B79 /* WireCryptobox.framework */,
				EE8DA9622954A02400F58B79 /* WireProtos.framework */,
				F9C9A66E1CAD77930039E10C /* CoreData.framework */,
				63709F642993E7A600577D4B /* libcore_crypto_ffi.a */,
				F9C9A66C1CAD778C0039E10C /* Foundation.framework */,
			);
			name = Frameworks;
			sourceTree = "<group>";
		};
		F9C9A6771CAD7A790039E10C /* Resources */ = {
			isa = PBXGroup;
			children = (
				167BCC182609E92300E9D7E3 /* ZMEventModel.xcdatamodeld */,
				F189988C1E7BE03800E579A2 /* zmessaging.xcdatamodeld */,
				F9C9A5DC1CAD76A50039E10C /* Info.plist */,
				F9C9A6781CAD7A790039E10C /* Configurations */,
			);
			path = Resources;
			sourceTree = "<group>";
		};
		F9C9A6781CAD7A790039E10C /* Configurations */ = {
			isa = PBXGroup;
			children = (
				F9C9A6791CAD7A790039E10C /* version.xcconfig */,
				F9C9A67A1CAD7A790039E10C /* zmc-config */,
				F9C9A6891CAD7A790039E10C /* WireDataModel.xcconfig */,
			);
			path = Configurations;
			sourceTree = "<group>";
		};
		F9C9A67A1CAD7A790039E10C /* zmc-config */ = {
			isa = PBXGroup;
			children = (
				F9C9A67C1CAD7A790039E10C /* ios-test-host.xcconfig */,
				F9C9A67D1CAD7A790039E10C /* ios-test-target.xcconfig */,
				F9C9A67F1CAD7A790039E10C /* project-common.xcconfig */,
				F9C9A6801CAD7A790039E10C /* project-debug.xcconfig */,
				F9C9A6811CAD7A790039E10C /* project.xcconfig */,
				F9C9A6841CAD7A790039E10C /* tests.xcconfig */,
				F9C9A6851CAD7A790039E10C /* warnings-debug.xcconfig */,
				F9C9A6861CAD7A790039E10C /* warnings.xcconfig */,
			);
			path = "zmc-config";
			sourceTree = "<group>";
		};
		F9C9A6A01CAD7C7F0039E10C /* Public */ = {
			isa = PBXGroup;
			children = (
				F9C9A7641CAE8DFC0039E10C /* ZMAddressBookContact.h */,
				F9C9A6AF1CAD7D1F0039E10C /* ZMManagedObject.h */,
				F9C9A6A31CAD7C7F0039E10C /* ZMConversation.h */,
				BFCD502C21511D58008CD845 /* DraftMessage.swift */,
				F9C9A6A41CAD7C7F0039E10C /* ZMConversationList.h */,
				F9C9A6A51CAD7C7F0039E10C /* ZMEditableUser.h */,
				F9C9A6A61CAD7C7F0039E10C /* ZMMessage.h */,
				F9C9A6A71CAD7C7F0039E10C /* ZMUser.h */,
				BF3494071EC5A90400B0C314 /* ZMUser+OneOnOne.h */,
			);
			name = Public;
			path = Source/Public;
			sourceTree = SOURCE_ROOT;
		};
		F9C9A7371CAE6D890039E10C /* ConversationList */ = {
			isa = PBXGroup;
			children = (
				1672A6272344F10700380537 /* FolderList.swift */,
				F9B71F041CB264DF001DB03F /* ZMConversationList.m */,
				F9B71F051CB264DF001DB03F /* ZMConversationList+Internal.h */,
				F9B71F071CB264DF001DB03F /* ZMConversationListDirectory.h */,
				F9B71F081CB264DF001DB03F /* ZMConversationListDirectory.m */,
				16E0FBC823326B72000E3235 /* ConversationDirectory.swift */,
			);
			name = ConversationList;
			path = Source/ConversationList;
			sourceTree = SOURCE_ROOT;
		};
		F9C9A79A1CAEA8FC0039E10C /* Source */ = {
			isa = PBXGroup;
			children = (
				EE91911829F0196600514A2D /* EAR */,
				54FB03AB1E41F6C2000E13DC /* Utils */,
				F9A7085D1CAEEF4700C2F5FE /* Helper */,
				F9A708031CAEEB7400C2F5FE /* ManagedObjectContext */,
				F9A7080A1CAEEB7400C2F5FE /* Model */,
				EE98879028882C6D002340D2 /* MLS */,
				EE032B3429A62CD600E1DDF3 /* Proteus */,
			);
			name = Source;
			sourceTree = "<group>";
		};
		F9C9A81B1CAEDA330039E10C /* WireDataModelTestHost */ = {
			isa = PBXGroup;
			children = (
				F9C9A81C1CAEDA330039E10C /* AppDelegate.h */,
				F9C9A81D1CAEDA330039E10C /* AppDelegate.m */,
				F9C9A8231CAEDA330039E10C /* Info.plist */,
				F9C9A8241CAEDA330039E10C /* main.m */,
			);
			name = WireDataModelTestHost;
			path = Tests/WireDataModelTestTarget;
			sourceTree = SOURCE_ROOT;
		};
		F9C9A83D1CAEDBC40039E10C /* Resources */ = {
			isa = PBXGroup;
			children = (
				63EDDCA028BE3B9200DE212F /* store2-105-0.wiredatabase */,
				EE002F212878345C0027D63A /* store2-104-0.wiredatabase */,
				63DA33AE28746CC100818C3C /* store2-103-0.wiredatabase */,
				EE9ADC46286F38D1002B2148 /* store2-102-0.wiredatabase */,
				EEB5DE102837BD52009B4741 /* store2-101-0.wiredatabase */,
				EE980FB12834EB3A00CC6B9F /* store2-100-0.wiredatabase */,
				06A0E60A281AE65D00E5F822 /* store2-99-0.wiredatabase */,
				E90AAE33279719D8003C7DB0 /* store2-98-0.wiredatabase */,
				06C6B1AF2745675D0049B54E /* store2-97-0.wiredatabase */,
				169FF3D72715CE5B00330C2E /* store2-96-0.wiredatabase */,
				0630E17626E0F3570012E2F9 /* store2-95-0.wiredatabase */,
				166EC36D26C50E8B0043ED01 /* store2-94-0.wiredatabase */,
				EE3C07E22698737C00CCB6FD /* store2-93-0.wiredatabase */,
				06EE09E22659340F00D6CAC3 /* store2-92-0.wiredatabase */,
				0604F7FF2651CAFD0016A71E /* store2-91-0.wiredatabase */,
				16500C0225E3A7520021B3AE /* store2-90-0.wiredatabase */,
				163CE64D25ACE57B0013C12D /* store2-89-0.wiredatabase */,
				0630E4C0257FC41300C75BFB /* store2-88-0.wiredatabase */,
				06EED73E2525D5B80014FE1E /* store2-87-0.wiredatabase */,
				06D33FCE2525D368004B9BC1 /* store2-86-0.wiredatabase */,
				16F7341524F95F9100AB93B1 /* store2-85-0.wiredatabase */,
				54AA3C9824ED2CE600FE1F94 /* store2-84-0.wiredatabase */,
				EE6CB3DB24E2A38500B0EADD /* store2-83-0.wiredatabase */,
				54BAB40A24A4FA0800EBC400 /* store2-82-0.wiredatabase */,
				0612D240243DC12E008811A7 /* store2-81-0.wiredatabase */,
				63340BBC241C2BC5004ED87C /* store2-80-0.wiredatabase */,
				06392CF823BF9DA9003186E6 /* store2-79-0.wiredatabase */,
				A90E1FDE23ABA48700CDE283 /* store2-78-0.wiredatabase */,
				1646D5BA234FA6B400E60F1E /* store2-77-0.wiredatabase */,
				1615F2D7234D027B005E4E20 /* store2-76-0.wiredatabase */,
				1672A6102343CABA00380537 /* store2-75-0.wiredatabase */,
				1637729B22B3F1F700510B7B /* store2-74-0.wiredatabase */,
				55C40BDC22B24AA600EFD8BD /* store2-73-0.wiredatabase */,
				EF2C247222AFF368009389C6 /* store2-72-0.wiredatabase */,
				16A86B4922A6BF5B00A674F8 /* store2-71-0.wiredatabase */,
				5EF1F238229538FD008C80D0 /* store2-70-0.wiredatabase */,
				5E9EA4DA2243ADA400D401B2 /* store2-69-0.wiredatabase */,
				1661673E22394E2A00779AE3 /* store2-68-0.wiredatabase */,
				166166CC22366C7A00779AE3 /* store2-67-0.wiredatabase */,
				16B75F69222EEE4000DCAFF2 /* store2-66-0.wiredatabase */,
				168413E9222594E600FCB9BC /* store2-65-0.wiredatabase */,
				F188A89A2225698C00BA53A5 /* store2-64-0.wiredatabase */,
				F188A8982225492400BA53A5 /* store2-63-0.wiredatabase */,
				5E4BA9F42216FF4000F938A8 /* store2-62-0.wiredatabase */,
				7CFB77352212C45E00B27972 /* store2-61-0.wiredatabase */,
				874387B921E6404F00901B0F /* store2-59-0.wiredatabase */,
				87F7288721B02DD7000ED371 /* store2-55-0.wiredatabase */,
				87F7288821B02DD7000ED371 /* store2-56-0.wiredatabase */,
				87F7288621B02DD6000ED371 /* store2-57-0.wiredatabase */,
				166264A22167B48000300F45 /* store2-54-0.wiredatabase */,
				16A9E353220CAB790062CFCD /* store2-60-0.wiredatabase */,
				8767E8622163B2C000390F75 /* store2-53-0.wiredatabase */,
				BF5AF286215156EE00449D43 /* store2-52-0.wiredatabase */,
				BFC183E1210F57EA00601E5D /* store2-51-0.wiredatabase */,
				EF9A47002109FCAE00085102 /* store2-50-0.wiredatabase */,
				EF9A46FE2109FC3700085102 /* store2-49-0.wiredatabase */,
				87FFC71920DBF2820005076E /* store2-47-0.wiredatabase */,
				87C1C266207F92190083BF6B /* store2-46-0.wiredatabase */,
				87C1C262207F88530083BF6B /* store2-45-0.wiredatabase */,
				D5D65A0C2074C97700D7F3C3 /* store2-44-0.wiredatabase */,
				8702B0EB20529C78006B60B9 /* store2-43-0.wiredatabase */,
				873B88F82040430A00FBE254 /* store2-42-0.wiredatabase */,
				54178A1A1E02E9FB00860ECE /* store2-24-1.wiredatabase */,
				54829D951DE6F782009100D3 /* store1-24.wiredatabase */,
				54829D961DE6F782009100D3 /* store1-25.wiredatabase */,
				54829D971DE6F782009100D3 /* store1-27.wiredatabase */,
				54829D981DE6F782009100D3 /* store1-28.wiredatabase */,
				54829D991DE6F782009100D3 /* store2-3.wiredatabase */,
				54829D9A1DE6F782009100D3 /* store2-4.wiredatabase */,
				54829D9B1DE6F782009100D3 /* store2-5.wiredatabase */,
				54829D9C1DE6F782009100D3 /* store2-6.wiredatabase */,
				54829D9D1DE6F782009100D3 /* store2-7.wiredatabase */,
				54829D9E1DE6F782009100D3 /* store2-8.wiredatabase */,
				54829D9F1DE6F782009100D3 /* store2-21-1.wiredatabase */,
				54829DA01DE6F782009100D3 /* store2-21-2.wiredatabase */,
				BF8EDC731E53182F00DA6C40 /* store2-25-0.wiredatabase */,
				BF8E024C1E606846003310E1 /* store2-26-0.wiredatabase */,
				BF735CFE1E70626F003BC61F /* store2-27-0.wiredatabase */,
				BF421B301EF4015E0079533A /* store2-30-0.wiredatabase */,
				F189988A1E7AF80500E579A2 /* store2-28-0.wiredatabase */,
				BF3493EC1EC34FF700B0C314 /* store2-29-0.wiredatabase */,
				BF491CD61F0402F80055EE44 /* store2-31-0.wiredatabase */,
				16E7DA261FD995810065B6A6 /* store2-39-0.wiredatabase */,
				EF451EA520066E53005C12F1 /* store2-40-0.wiredatabase */,
				BF6ACFFA21060F7200FD762B /* store2-48-0.wiredatabase */,
				162836162017466E0027082D /* store2-41-0.wiredatabase */,
				F91EAAC41D885D720010ACBE /* video.mp4 */,
				F9A708591CAEEC0700C2F5FE /* Test-Bridging-Header.h */,
				5495BC421E019F1B004253ED /* audio.m4a */,
				F9A706CA1CAEE30700C2F5FE /* 1900x1500.jpg */,
				F9A706CB1CAEE30700C2F5FE /* animated.gif */,
				F9A706CC1CAEE30700C2F5FE /* en.lproj */,
				F9A706CF1CAEE30700C2F5FE /* EncryptedBase64EncondedExternalMessageTestFixture.txt */,
				F9A706D01CAEE30700C2F5FE /* ExternalMessageTextFixture.txt */,
				F9A706D11CAEE30700C2F5FE /* Info.plist */,
				F9A706D21CAEE30700C2F5FE /* Lorem Ipsum.txt */,
				F9A706D31CAEE30700C2F5FE /* medium.jpg */,
				F9A706D41CAEE30700C2F5FE /* not_animated.gif */,
				F9A706D91CAEE30700C2F5FE /* tiny.jpg */,
			);
			path = Resources;
			sourceTree = "<group>";
		};
/* End PBXGroup section */

/* Begin PBXHeadersBuildPhase section */
		F9C9A4F91CAD5DF10039E10C /* Headers */ = {
			isa = PBXHeadersBuildPhase;
			buildActionMask = 2147483647;
			files = (
				F9A706C81CAEE01D00C2F5FE /* ZMUpdateEvent+WireDataModel.h in Headers */,
				F9A7068D1CAEE01D00C2F5FE /* ZMUser+Internal.h in Headers */,
				F9331C871CB419B500139ECC /* NSFetchRequest+ZMRelationshipKeyPaths.h in Headers */,
				F9A706561CAEE01D00C2F5FE /* NSNotification+ManagedObjectContextSave.h in Headers */,
				F9A706801CAEE01D00C2F5FE /* ZMMessage+Internal.h in Headers */,
				F9A706501CAEE01D00C2F5FE /* NSManagedObjectContext+tests.h in Headers */,
				F9C9A6AE1CAD7C7F0039E10C /* ZMUser.h in Headers */,
				F9B71F2C1CB264EF001DB03F /* ZMConversation+UnreadCount.h in Headers */,
				F963E9701D9ADD5A00098AD3 /* ZMImageAssetEncryptionKeys.h in Headers */,
				F9A706981CAEE01D00C2F5FE /* ZMManagedObject+Internal.h in Headers */,
				F9C9A7661CAE8DFC0039E10C /* ZMAddressBookContact.h in Headers */,
				F9C9A65F1CAD76A50039E10C /* WireDataModel.h in Headers */,
				F9C9A6AC1CAD7C7F0039E10C /* ZMEditableUser.h in Headers */,
				F9B71F0C1CB264DF001DB03F /* ZMConversationListDirectory.h in Headers */,
				F9C9A6AA1CAD7C7F0039E10C /* ZMConversation.h in Headers */,
				F9A706521CAEE01D00C2F5FE /* NSManagedObjectContext+zmessaging.h in Headers */,
				F9331C831CB4191B00139ECC /* NSPredicate+ZMSearch.h in Headers */,
				F9C9A6B01CAD7D1F0039E10C /* ZMManagedObject.h in Headers */,
				F9B71F0A1CB264DF001DB03F /* ZMConversationList+Internal.h in Headers */,
				F9C9A6AB1CAD7C7F0039E10C /* ZMConversationList.h in Headers */,
				BF3494081EC5A90400B0C314 /* ZMUser+OneOnOne.h in Headers */,
				F9A706511CAEE01D00C2F5FE /* NSManagedObjectContext+zmessaging-Internal.h in Headers */,
				F9A706821CAEE01D00C2F5FE /* ZMOTRMessage.h in Headers */,
				F9A7065A1CAEE01D00C2F5FE /* ZMConnection+Internal.h in Headers */,
				F9A706961CAEE01D00C2F5FE /* UserClientTypes.h in Headers */,
				F9A706C51CAEE01D00C2F5FE /* ZMFetchRequestBatch.h in Headers */,
				F9A7065B1CAEE01D00C2F5FE /* ZMConnection.h in Headers */,
				F9B71F301CB264EF001DB03F /* ZMConversationSecurityLevel.h in Headers */,
				F963E9801D9C09E700098AD3 /* ZMMessageTimer.h in Headers */,
				5EFE9C092126BF9D007932A6 /* ZMPropertyNormalizationResult.h in Headers */,
				F9A706791CAEE01D00C2F5FE /* ZMExternalEncryptedDataWithKeys.h in Headers */,
				F9B71F231CB264EF001DB03F /* ZMConversation+Internal.h in Headers */,
				F9C9A6AD1CAD7C7F0039E10C /* ZMMessage.h in Headers */,
				F9331C771CB4165100139ECC /* NSString+ZMPersonName.h in Headers */,
			);
			runOnlyForDeploymentPostprocessing = 0;
		};
/* End PBXHeadersBuildPhase section */

/* Begin PBXNativeTarget section */
		F9C9A4FB1CAD5DF10039E10C /* WireDataModel */ = {
			isa = PBXNativeTarget;
			buildConfigurationList = F9C9A5101CAD5DF10039E10C /* Build configuration list for PBXNativeTarget "WireDataModel" */;
			buildPhases = (
				F9C9A4F71CAD5DF10039E10C /* Sources */,
				F9C9A4F81CAD5DF10039E10C /* Frameworks */,
				F9C9A4F91CAD5DF10039E10C /* Headers */,
				EE47346529A377D100E6C04E /* Run Sourcery */,
				668BEFB527453BF600866A25 /* Run Swiftlint */,
				F9C9A4FA1CAD5DF10039E10C /* Resources */,
			);
			buildRules = (
			);
			dependencies = (
			);
			name = WireDataModel;
			packageProductDependencies = (
				63709F6A2994108700577D4B /* CoreCrypto */,
				63709F6C2994108700577D4B /* LibCoreCrypto */,
			);
			productName = WireDataModel;
			productReference = F9C9A4FC1CAD5DF10039E10C /* WireDataModel.framework */;
			productType = "com.apple.product-type.framework";
		};
		F9C9A5051CAD5DF10039E10C /* WireDataModelTests */ = {
			isa = PBXNativeTarget;
			buildConfigurationList = F9C9A5131CAD5DF10039E10C /* Build configuration list for PBXNativeTarget "WireDataModelTests" */;
			buildPhases = (
				F9C9A5021CAD5DF10039E10C /* Sources */,
				F9C9A5031CAD5DF10039E10C /* Frameworks */,
				F9C9A5041CAD5DF10039E10C /* Resources */,
			);
			buildRules = (
			);
			dependencies = (
				F991CE201CB7E5FD004D8465 /* PBXTargetDependency */,
				F9C9A5091CAD5DF10039E10C /* PBXTargetDependency */,
			);
			name = WireDataModelTests;
			productName = WireDataModelTests;
			productReference = F9C9A5061CAD5DF10039E10C /* WireDataModelTests.xctest */;
			productType = "com.apple.product-type.bundle.unit-test";
		};
		F9C9A7F21CAED9510039E10C /* WireDataModelTestHost */ = {
			isa = PBXNativeTarget;
			buildConfigurationList = F9C9A8091CAED9510039E10C /* Build configuration list for PBXNativeTarget "WireDataModelTestHost" */;
			buildPhases = (
				F9C9A7EF1CAED9510039E10C /* Sources */,
				F9C9A7F01CAED9510039E10C /* Frameworks */,
				F9C9A7F11CAED9510039E10C /* Resources */,
				EE67F72A296F0C6A001D7C88 /* Embed Frameworks */,
			);
			buildRules = (
			);
			dependencies = (
			);
			name = WireDataModelTestHost;
			productName = WireDataModelTestTarget;
			productReference = F9C9A7F31CAED9510039E10C /* WireDataModelTestHost.app */;
			productType = "com.apple.product-type.application";
		};
/* End PBXNativeTarget section */

/* Begin PBXProject section */
		F9C9A4F31CAD5DF10039E10C /* Project object */ = {
			isa = PBXProject;
			attributes = {
				LastSwiftUpdateCheck = 0830;
				LastUpgradeCheck = 1310;
				ORGANIZATIONNAME = "Wire Swiss GmbH";
				TargetAttributes = {
					F9C9A4FB1CAD5DF10039E10C = {
						CreatedOnToolsVersion = 7.2;
						LastSwiftMigration = 1000;
						ProvisioningStyle = Manual;
					};
					F9C9A5051CAD5DF10039E10C = {
						CreatedOnToolsVersion = 7.2;
						LastSwiftMigration = 1000;
						TestTargetID = F9C9A7F21CAED9510039E10C;
					};
					F9C9A7F21CAED9510039E10C = {
						CreatedOnToolsVersion = 7.2;
						LastSwiftMigration = 0800;
					};
				};
			};
			buildConfigurationList = F9C9A4F61CAD5DF10039E10C /* Build configuration list for PBXProject "WireDataModel" */;
			compatibilityVersion = "Xcode 3.2";
			developmentRegion = en;
			hasScannedForEncodings = 0;
			knownRegions = (
				en,
				Base,
			);
			mainGroup = F9C9A4F21CAD5DF10039E10C;
			productRefGroup = F9C9A4FD1CAD5DF10039E10C /* Products */;
			projectDirPath = "";
			projectRoot = "";
			targets = (
				F9C9A4FB1CAD5DF10039E10C /* WireDataModel */,
				F9C9A5051CAD5DF10039E10C /* WireDataModelTests */,
				F9C9A7F21CAED9510039E10C /* WireDataModelTestHost */,
			);
		};
/* End PBXProject section */

/* Begin PBXResourcesBuildPhase section */
		F9C9A4FA1CAD5DF10039E10C /* Resources */ = {
			isa = PBXResourcesBuildPhase;
			buildActionMask = 2147483647;
			files = (
			);
			runOnlyForDeploymentPostprocessing = 0;
		};
		F9C9A5041CAD5DF10039E10C /* Resources */ = {
			isa = PBXResourcesBuildPhase;
			buildActionMask = 2147483647;
			files = (
				06C6B1B02745675E0049B54E /* store2-97-0.wiredatabase in Resources */,
				0630E17726E0F3570012E2F9 /* store2-95-0.wiredatabase in Resources */,
				7CFB77362212C45E00B27972 /* store2-61-0.wiredatabase in Resources */,
				169FF3D82715CE5B00330C2E /* store2-96-0.wiredatabase in Resources */,
				87F7288D21B02E2A000ED371 /* store2-56-0.wiredatabase in Resources */,
				BF735CFF1E70626F003BC61F /* store2-27-0.wiredatabase in Resources */,
				63EDDCA128BE3B9200DE212F /* store2-105-0.wiredatabase in Resources */,
				F9A706F61CAEE31800C2F5FE /* 1900x1500.jpg in Resources */,
				1646D5BB234FA6B500E60F1E /* store2-77-0.wiredatabase in Resources */,
				1615F2D8234D027B005E4E20 /* store2-76-0.wiredatabase in Resources */,
				EF2C247322AFF368009389C6 /* store2-72-0.wiredatabase in Resources */,
				EF9A47012109FCAE00085102 /* store2-50-0.wiredatabase in Resources */,
				BF421B311EF4015E0079533A /* store2-30-0.wiredatabase in Resources */,
				F9A706FA1CAEE32A00C2F5FE /* ExternalMessageTextFixture.txt in Resources */,
				87F7288C21B02E2A000ED371 /* store2-55-0.wiredatabase in Resources */,
				54AA3C9924ED2CE700FE1F94 /* store2-84-0.wiredatabase in Resources */,
				5495BC431E019F1B004253ED /* audio.m4a in Resources */,
				16B75F6B222EEE6E00DCAFF2 /* store2-66-0.wiredatabase in Resources */,
				F188A89B2225698C00BA53A5 /* store2-64-0.wiredatabase in Resources */,
				BF6ACFFB21060F7200FD762B /* store2-48-0.wiredatabase in Resources */,
				54829DAE1DE6F7BA009100D3 /* store1-25.wiredatabase in Resources */,
				87FFC71A20DBF2820005076E /* store2-47-0.wiredatabase in Resources */,
				87C1C267207F921A0083BF6B /* store2-46-0.wiredatabase in Resources */,
				55C40BDD22B24AA600EFD8BD /* store2-73-0.wiredatabase in Resources */,
				54BAB40B24A4FA0800EBC400 /* store2-82-0.wiredatabase in Resources */,
				06392CF923BF9DA9003186E6 /* store2-79-0.wiredatabase in Resources */,
				EEB5DE112837BD52009B4741 /* store2-101-0.wiredatabase in Resources */,
				06A0E60B281AE65D00E5F822 /* store2-99-0.wiredatabase in Resources */,
				0604F8002651CAFE0016A71E /* store2-91-0.wiredatabase in Resources */,
				BF5AF287215156EE00449D43 /* store2-52-0.wiredatabase in Resources */,
				163CE64E25ACE5DB0013C12D /* store2-89-0.wiredatabase in Resources */,
				54829DB31DE6F7BA009100D3 /* store2-5.wiredatabase in Resources */,
				16E7DA281FD9973B0065B6A6 /* store2-39-0.wiredatabase in Resources */,
				F9A706FD1CAEE32A00C2F5FE /* medium.jpg in Resources */,
				F9A706F91CAEE32A00C2F5FE /* EncryptedBase64EncondedExternalMessageTestFixture.txt in Resources */,
				87F7288E21B02E2A000ED371 /* store2-57-0.wiredatabase in Resources */,
				54829DB11DE6F7BA009100D3 /* store2-3.wiredatabase in Resources */,
				54829DB61DE6F7BA009100D3 /* store2-8.wiredatabase in Resources */,
				F9A707031CAEE32E00C2F5FE /* tiny.jpg in Resources */,
				54178A1C1E02EA9900860ECE /* store2-24-1.wiredatabase in Resources */,
				876344472052B1E400458C7F /* store2-43-0.wiredatabase in Resources */,
				1672A6112343CABA00380537 /* store2-75-0.wiredatabase in Resources */,
				873B88FA2040431200FBE254 /* store2-42-0.wiredatabase in Resources */,
				874387BB21E6406F00901B0F /* store2-59-0.wiredatabase in Resources */,
				166264A42167B48A00300F45 /* store2-54-0.wiredatabase in Resources */,
				168413EB222594ED00FCB9BC /* store2-65-0.wiredatabase in Resources */,
				54829DAF1DE6F7BA009100D3 /* store1-27.wiredatabase in Resources */,
				BFC183E2210F57EA00601E5D /* store2-51-0.wiredatabase in Resources */,
				EF9A46FF2109FC3A00085102 /* store2-49-0.wiredatabase in Resources */,
				E90AAE34279719D8003C7DB0 /* store2-98-0.wiredatabase in Resources */,
				EE002F222878345C0027D63A /* store2-104-0.wiredatabase in Resources */,
				A90E1FDF23ABA48700CDE283 /* store2-78-0.wiredatabase in Resources */,
				63DA33AF28746CCF00818C3C /* store2-103-0.wiredatabase in Resources */,
				87C1C264207F889D0083BF6B /* store2-45-0.wiredatabase in Resources */,
				54829DB41DE6F7BA009100D3 /* store2-6.wiredatabase in Resources */,
				F9A706FE1CAEE32A00C2F5FE /* not_animated.gif in Resources */,
				06D33FCF2525D368004B9BC1 /* store2-86-0.wiredatabase in Resources */,
				54829DB71DE6F7BA009100D3 /* store2-21-1.wiredatabase in Resources */,
				F9A706FC1CAEE32A00C2F5FE /* Lorem Ipsum.txt in Resources */,
				06EED73F2525D5B90014FE1E /* store2-87-0.wiredatabase in Resources */,
				BF3493ED1EC34FF700B0C314 /* store2-29-0.wiredatabase in Resources */,
				F189988B1E7AF80500E579A2 /* store2-28-0.wiredatabase in Resources */,
				54829DB81DE6F7BA009100D3 /* store2-21-2.wiredatabase in Resources */,
				1661673F22394E2A00779AE3 /* store2-68-0.wiredatabase in Resources */,
				EE9ADC47286F38D1002B2148 /* store2-102-0.wiredatabase in Resources */,
				16500C0325E3A7F80021B3AE /* store2-90-0.wiredatabase in Resources */,
				EE980FB22834EB3A00CC6B9F /* store2-100-0.wiredatabase in Resources */,
				F9A706F81CAEE32400C2F5FE /* InfoPlist.strings in Resources */,
				166166CD22366C7A00779AE3 /* store2-67-0.wiredatabase in Resources */,
				5E4BA9F62216FF7800F938A8 /* store2-62-0.wiredatabase in Resources */,
				8767E8642163B2C200390F75 /* store2-53-0.wiredatabase in Resources */,
				0612D241243DC134008811A7 /* store2-81-0.wiredatabase in Resources */,
				BF491CD71F0402F80055EE44 /* store2-31-0.wiredatabase in Resources */,
				0630E4C1257FC41400C75BFB /* store2-88-0.wiredatabase in Resources */,
				D5D65A0D2074C97800D7F3C3 /* store2-44-0.wiredatabase in Resources */,
				5EF1F239229538FE008C80D0 /* store2-70-0.wiredatabase in Resources */,
				BF8EDC741E53182F00DA6C40 /* store2-25-0.wiredatabase in Resources */,
				F188A8992225492400BA53A5 /* store2-63-0.wiredatabase in Resources */,
				BF8E024D1E606846003310E1 /* store2-26-0.wiredatabase in Resources */,
				54829DB51DE6F7BA009100D3 /* store2-7.wiredatabase in Resources */,
				EE3C07E32698737D00CCB6FD /* store2-93-0.wiredatabase in Resources */,
				EE6CB3DC24E2A4E500B0EADD /* store2-83-0.wiredatabase in Resources */,
				16A86B4A22A6BF5B00A674F8 /* store2-71-0.wiredatabase in Resources */,
				166EC36E26C50E960043ED01 /* store2-94-0.wiredatabase in Resources */,
				F91EAAC61D885D7B0010ACBE /* video.mp4 in Resources */,
				16283618201747410027082D /* store2-41-0.wiredatabase in Resources */,
				16F7341624F95F9D00AB93B1 /* store2-85-0.wiredatabase in Resources */,
				54829DAD1DE6F7BA009100D3 /* store1-24.wiredatabase in Resources */,
				1637729C22B3F1F700510B7B /* store2-74-0.wiredatabase in Resources */,
				F9A706F71CAEE31C00C2F5FE /* animated.gif in Resources */,
				54829DB01DE6F7BA009100D3 /* store1-28.wiredatabase in Resources */,
				63340BBD241C2BC5004ED87C /* store2-80-0.wiredatabase in Resources */,
				16A9E354220CAB790062CFCD /* store2-60-0.wiredatabase in Resources */,
				EF451EA620066E5A005C12F1 /* store2-40-0.wiredatabase in Resources */,
				54829DB21DE6F7BA009100D3 /* store2-4.wiredatabase in Resources */,
				06EE09E32659340F00D6CAC3 /* store2-92-0.wiredatabase in Resources */,
				5E9EA4DC2243AE4E00D401B2 /* store2-69-0.wiredatabase in Resources */,
			);
			runOnlyForDeploymentPostprocessing = 0;
		};
		F9C9A7F11CAED9510039E10C /* Resources */ = {
			isa = PBXResourcesBuildPhase;
			buildActionMask = 2147483647;
			files = (
				F9A708651CAEF9BD00C2F5FE /* Default-568h@2x.png in Resources */,
			);
			runOnlyForDeploymentPostprocessing = 0;
		};
/* End PBXResourcesBuildPhase section */

/* Begin PBXShellScriptBuildPhase section */
		668BEFB527453BF600866A25 /* Run Swiftlint */ = {
			isa = PBXShellScriptBuildPhase;
			buildActionMask = 2147483647;
			files = (
			);
			inputFileListPaths = (
			);
			inputPaths = (
			);
			name = "Run Swiftlint";
			outputFileListPaths = (
			);
			outputPaths = (
			);
			runOnlyForDeploymentPostprocessing = 0;
			shellPath = /bin/sh;
			shellScript = "# Adds support for Apple Silicon brew directory\nexport PATH=\"$PATH:/opt/homebrew/bin\"\n \nif which swiftlint >/dev/null; then\n  swiftlint\nelse\n  echo \"warning: SwiftLint not installed, download from https://github.com/realm/SwiftLint\"\nfi\n";
		};
		EE47346529A377D100E6C04E /* Run Sourcery */ = {
			isa = PBXShellScriptBuildPhase;
			buildActionMask = 2147483647;
			files = (
			);
			inputFileListPaths = (
			);
			inputPaths = (
			);
			name = "Run Sourcery";
			outputFileListPaths = (
			);
			outputPaths = (
			);
			runOnlyForDeploymentPostprocessing = 0;
			shellPath = /bin/sh;
			shellScript = "# Adds support for Apple Silicon brew directory\nexport PATH=\"$PATH:/opt/homebrew/bin\"\n \nif which sourcery >/dev/null; then\n  sourcery --config ./sourcery/config.yml\nelse\n  echo \"warning: Sourcery not installed, download from https://github.com/krzysztofzablocki/Sourcery\"\nfi\n\n";
		};
/* End PBXShellScriptBuildPhase section */

/* Begin PBXSourcesBuildPhase section */
		F9C9A4F71CAD5DF10039E10C /* Sources */ = {
			isa = PBXSourcesBuildPhase;
			buildActionMask = 2147483647;
			files = (
				EE3EFE95253053B1009499E5 /* PotentialChangeDetector.swift in Sources */,
				BF1B98041EC313C600DE033B /* Team.swift in Sources */,
				A90676E7238EAE8B006417AC /* ParticipantRole.swift in Sources */,
				165124D82189AE90006A3C75 /* ZMAssetClientMessage+Quotes.swift in Sources */,
				BF5DF5CD20F4EB3E002BCB67 /* ZMSystemMessage+NewConversation.swift in Sources */,
				0651D00423FC46A500411A22 /* ZMClientMessage+Confirmations.swift in Sources */,
				F163784F1E5C454C00898F84 /* ZMConversation+Patches.swift in Sources */,
				1639A8132260916E00868AB9 /* AlertAvailabilityBehaviourChange.swift in Sources */,
				166A2A0D25FB991800B4A4F8 /* CoreDataStack.swift in Sources */,
				F9A706AE1CAEE01D00C2F5FE /* SetSnapshot.swift in Sources */,
				162A81DD202DA4BC00F6200C /* AssetCache.swift in Sources */,
				EEBACDAB25B9C4B0000210AC /* AppLockAuthenticationResult.swift in Sources */,
				638805652410FE920043B641 /* ButtonState.swift in Sources */,
				63B1335A29A503D100009D84 /* MLSActionExecutor.swift in Sources */,
				63B1335829A503D100009D84 /* Bytes+Random.swift in Sources */,
				16460A46206544B00096B616 /* PersistentMetadataKeys.swift in Sources */,
				5E67168E2174B9AF00522E61 /* LoginCredentials.swift in Sources */,
				63DA335E286C9CF000818C3C /* NSManagedObjectContext+MLSService.swift in Sources */,
				CE4EDC0B1D6DC2D2002A20AA /* ConversationMessage+Reaction.swift in Sources */,
				63B1336529A503D100009D84 /* SendMLSMessageAction.swift in Sources */,
				EEAAD75A252C6D2700E6A44E /* UnreadMessages.swift in Sources */,
				A90676EB238EB05F006417AC /* Role.swift in Sources */,
				63F0781229F6C59D0031E19D /* MLSSubgroup.swift in Sources */,
				63B658DE243754E100EF463F /* GenericMessage+UpdateEvent.swift in Sources */,
				EEC80B3629B0AD8100099727 /* NSManagedObjectContext+ProteusProvider.swift in Sources */,
				545FA5D71E2FD3750054171A /* ZMConversation+MessageDeletion.swift in Sources */,
				5EFE9C062125CD3F007932A6 /* UnregisteredUser.swift in Sources */,
				63370C6C242A510A0072C37F /* ZMOTRMessage+UpdateEvent.swift in Sources */,
				167BCC82260CFAD500E9D7E3 /* UserType+Federation.swift in Sources */,
				BF10B5981E64591600E7036E /* NSManagedObjectContext+Analytics.swift in Sources */,
				63F0780D29F292770031E19D /* FetchSubgroupAction.swift in Sources */,
				F1C867701FA9CCB5001505E8 /* DuplicateMerging.swift in Sources */,
				544A46AE1E2E82BA00D6A748 /* ZMOTRMessage+SecurityDegradation.swift in Sources */,
				F18998831E7AC6D900E579A2 /* ZMUser.swift in Sources */,
				EE30F45B2592A357000FC69C /* AppLockController.PasscodeKeychainItem.swift in Sources */,
				54563B761E0161730089B1D7 /* ZMMessage+Categorization.swift in Sources */,
				1670D0172317F92B003A143B /* ZMConversation+Team.swift in Sources */,
				EE28991E26B4422800E7BAF0 /* Feature.ConferenceCalling.swift in Sources */,
				63B1336A29A503D100009D84 /* ClaimMLSKeyPackageAction.swift in Sources */,
				6308F8A62A273CB70072A177 /* FetchMLSConversationGroupInfoAction.swift in Sources */,
				63B1335929A503D100009D84 /* MLSGroupID.swift in Sources */,
				F963E9831D9C0DC400098AD3 /* ZMMessageDestructionTimer.swift in Sources */,
				63AFE2D6244F49A90003F619 /* GenericMessage+MessageCapable.swift in Sources */,
				A901DE8C23A2A31B00B4DDC6 /* ZMConnection+Role.swift in Sources */,
				F9A706C91CAEE01D00C2F5FE /* ZMUpdateEvent+WireDataModel.m in Sources */,
				EE997A16250629DC008336D2 /* ZMMessage+ProcessingError.swift in Sources */,
				063D2928242128D300FA6FEE /* ZMClientMessage+Ephemeral.swift in Sources */,
				63370CBB242CB84A0072C37F /* CompositeMessageItemContent.swift in Sources */,
				F13A89D1210628F700AB40CB /* PushToken.swift in Sources */,
				CE58A3FF1CD3B3580037B626 /* ConversationMessage.swift in Sources */,
				0634C3A924643A400006081D /* ZMUpdateEvent.swift in Sources */,
				160B3BB124EFD64E0026D355 /* ExtendedSecureUnarchiveFromData.swift in Sources */,
				EE22F81229DD84ED0053E1C6 /* EARKeyRepository.swift in Sources */,
				BF85CF5F1D227A78006EDB97 /* LocationData.swift in Sources */,
				F9DBA5221E28EB4000BE23C0 /* SideEffectSources.swift in Sources */,
				1672A614234499B500380537 /* LabelChangeInfo.swift in Sources */,
				06E1C835244F1A2300CA4EF2 /* ZMOTRMessage+Helper.swift in Sources */,
				06B1C493248F9173007FDA8D /* GenericMessage+Debug.swift in Sources */,
				1687ABAC20EBE0770007C240 /* UserType.swift in Sources */,
				16030DB021AD765D00F8032E /* ZMConversation+Confirmations.swift in Sources */,
				F9A7065C1CAEE01D00C2F5FE /* ZMConnection.m in Sources */,
				EF2CBDA720061E2D0004F65E /* ServiceUser.swift in Sources */,
				A995F05C23968D8500FAC3CF /* ParticipantRoleChangeInfo.swift in Sources */,
				060ED6D12499E97200412C4A /* NSManagedObjectContext+ServerTimeDelta.swift in Sources */,
				F929C1751E41EBE20018ADA4 /* PersonName.swift in Sources */,
				16BA4303233CD8E50018E883 /* Label.swift in Sources */,
				63B1336C29A503D100009D84 /* CoreCryptoCallbacks.swift in Sources */,
				EE42938C252C443000E70670 /* ManagedObjectObserverToken.swift in Sources */,
				EE128A68286DE35F00558550 /* CodableHelpers.swift in Sources */,
				161E056A2667C4D100DADC3D /* AccountDeletedObserver.swift in Sources */,
				F9A706B61CAEE01D00C2F5FE /* UserClientChangeInfo.swift in Sources */,
				EE128A66286DE31200558550 /* UserClient+MLSPublicKeys.swift in Sources */,
				EEB803AB283F61E600412F62 /* Feature.MLS.swift in Sources */,
				6354BDF32746C30900880D50 /* ZMConversation+Federation.swift in Sources */,
				BF989D0A1E8A6A120052BF8F /* SearchUserAsset.swift in Sources */,
				066328602428D01C005BB3BE /* ZMClientMessage+GenericMessage.swift in Sources */,
				5E36B45E21CA5BBA00B7063B /* UnverifiedCredentials.swift in Sources */,
				EE04084E28CA85B2009E4B8D /* Date+Helpers.swift in Sources */,
				F9B71F091CB264DF001DB03F /* ZMConversationList.m in Sources */,
				EEBFA2E829D1D94B0004E8B4 /* ProteusError.swift in Sources */,
				55C40BCE22B0316800EFD8BD /* ZMUser+LegalHoldRequest.swift in Sources */,
				EE5E2C1926DFC67900C3928A /* MessageDestructionTimeoutValue.swift in Sources */,
				5EFE9C0A2126BF9D007932A6 /* ZMPropertyNormalizationResult.m in Sources */,
				63F65F01246B073900534A69 /* GenericMessage+Content.swift in Sources */,
				1607AAF2243768D200A93D29 /* UserType+Materialize.swift in Sources */,
				63B658E0243789DE00EF463F /* GenericMessage+Assets.swift in Sources */,
				164EB6F3230D987A001BBD4A /* ZMMessage+DataRetention.swift in Sources */,
				EECFAA3826D52EB700D9E100 /* Feature.SelfDeletingMessages.swift in Sources */,
				1693155525A329FE00709F15 /* NSManagedObjectContext+UpdateRequest.swift in Sources */,
				A90D62C823A159B600F680CC /* ZMConversation+Transport.swift in Sources */,
				F9A706941CAEE01D00C2F5FE /* UserClient+Protobuf.swift in Sources */,
				63370CBD242CBA0A0072C37F /* CompositeMessageData.swift in Sources */,
				6308F8A22A273C0B0072A177 /* BaseFetchMLSGroupInfoAction.swift in Sources */,
				BF8F3A831E4B61C70079E9E7 /* TextSearchQuery.swift in Sources */,
				5E771F382080BB0000575629 /* PBMessage+Validation.swift in Sources */,
				BF10B5971E64591600E7036E /* AnalyticsType.swift in Sources */,
				16313D621D227DC1001B2AB3 /* LinkPreview+ProtocolBuffer.swift in Sources */,
				F1FDF2F721B152BC00E037A1 /* GenericMessage+Helper.swift in Sources */,
				16030DC521AEE25500F8032E /* ZMOTRMessage+Confirmations.swift in Sources */,
				D5FA30C52063DC2D00716618 /* BackupMetadata.swift in Sources */,
				BF8361DA1F0A3C41009AE5AC /* NSSecureCoding+Swift.swift in Sources */,
				16CDEBFB2209D13B00E74A41 /* ZMMessage+Quotes.swift in Sources */,
				EE997A1425062295008336D2 /* Logging.swift in Sources */,
				F9331C841CB4191B00139ECC /* NSPredicate+ZMSearch.m in Sources */,
				BFCD502D21511D58008CD845 /* DraftMessage.swift in Sources */,
				63B1336B29A503D100009D84 /* MLSGroupStatus.swift in Sources */,
				F9A706BD1CAEE01D00C2F5FE /* CryptoBox.swift in Sources */,
				EE3EFE9725305A84009499E5 /* ModifiedObjects+Mergeable.swift in Sources */,
				EE42938A252C437900E70670 /* Notification.Name+ManagedObjectObservation.swift in Sources */,
				16AD86BA1F75426C00E4C797 /* NSManagedObjectContext+NotificationContext.swift in Sources */,
				165E0F69217F871400E36D08 /* ZMOTRMessage+ContentHashing.swift in Sources */,
				F9C348921E2E3FF60015D69D /* SnapshotCenter.swift in Sources */,
				0651D00623FC481B00411A22 /* ZMAssetClientMessage+Confirmations.swift in Sources */,
				54E3EE471F61A78B00A261E3 /* ZMAssetClientMessage+Deletion.swift in Sources */,
				F9331C781CB4165100139ECC /* NSString+ZMPersonName.m in Sources */,
				63B1335529A503D100009D84 /* ProteusService.swift in Sources */,
				BF6EA4D21E2512E800B7BD4B /* ZMConversation+DisplayName.swift in Sources */,
				F1C867851FAA0D48001505E8 /* ZMUser+Create.swift in Sources */,
				EEDA9C152513A1DA003A5B27 /* ZMClientMessage+EncryptionAtRest.swift in Sources */,
				A95E7BF5239134E600935B88 /* ZMConversation+Participants.swift in Sources */,
				546D3DE61CE5D0B100A6047F /* RichAssetFileType.swift in Sources */,
				EE42938E252C460000E70670 /* Changes.swift in Sources */,
				D5FA30CF2063F8EC00716618 /* Version.swift in Sources */,
				06D5423C26399C33006B0C5A /* UserType+External.swift in Sources */,
				F9DBA5201E28EA8B00BE23C0 /* DependencyKeyStore.swift in Sources */,
				EEA985982555668A002BEF02 /* ZMUser+AnalyticsIdentifier.swift in Sources */,
				F125BAD71EE9849B0018C2F8 /* ZMConversation+SystemMessages.swift in Sources */,
				54F84CFD1F9950B300ABD7D5 /* DuplicatedEntityRemoval.swift in Sources */,
				EE5316422A13B59500A9E0B1 /* LastUpdateEventIDRepository.swift in Sources */,
				A90B3E2D23A255D5003EFED4 /* ZMConversation+Creation.swift in Sources */,
				06034B6D26A8D36E003624B4 /* Feature.FileSharing.swift in Sources */,
				87C1C25F207F7DA80083BF6B /* InvalidGenericMessageDataRemoval.swift in Sources */,
				544E8C111E2F76B400F9B8B8 /* NSManagedObjectContext+UserInfoMerge.swift in Sources */,
				0649D1C524F6A542001DDC78 /* NSManagedObjectContext+ZMKeyValueStore.swift in Sources */,
				63D9A19E282AA0050074C20C /* NSManagedObjectContext+Federation.swift in Sources */,
				EEDD426A28633B2800C9EBC4 /* ZMUser+Patches.swift in Sources */,
				EEBACDA725B9C2C6000210AC /* AppLockType.swift in Sources */,
				165124D42188B613006A3C75 /* ZMClientMessage+Quotes.swift in Sources */,
				06B99C79242A293500FEAFDE /* ZMClientMessage+Knock.swift in Sources */,
				BF1B98071EC31A3C00DE033B /* Member.swift in Sources */,
				F1FDF2FE21B1572500E037A1 /* ZMGenericMessageData.swift in Sources */,
				54CD460A1DEDA55C00BA3429 /* AddressBookEntry.swift in Sources */,
				63B1335D29A503D100009D84 /* CommitBundle+Protobuf.swift in Sources */,
				BFFBFD931D59E3F00079773E /* ConversationMessage+Deletion.swift in Sources */,
				168D7BFD26F365ED00789960 /* EntityAction.swift in Sources */,
				F1FDF30021B1580400E037A1 /* GenericMessage+Utils.swift in Sources */,
				F12BD0B01E4DCEC40012ADBA /* ZMMessage+Insert.swift in Sources */,
				16127CF3220058160020E65C /* InvalidConversationRemoval.swift in Sources */,
				7CBC3FC120177C3C008D06E4 /* RasterImages+Protobuf.swift in Sources */,
				63B1336329A503D100009D84 /* SyncStatusProtocol.swift in Sources */,
				BF2ADF631E28CF1E00E81B1E /* SharedObjectStore.swift in Sources */,
				F9A706831CAEE01D00C2F5FE /* ZMOTRMessage.m in Sources */,
				165DC51F21491C0400090B7B /* Mention.swift in Sources */,
				F9A706531CAEE01D00C2F5FE /* NSManagedObjectContext+zmessaging.m in Sources */,
				6312162F287DB7D900FF9A56 /* String+Bytes.swift in Sources */,
				16B5B33126FDC5D2001A3216 /* ZMConnection+Actions.swift in Sources */,
				F110503D2220439900F3EB62 /* ZMUser+RichProfile.swift in Sources */,
				5EFE9C0F2126D3FA007932A6 /* NormalizationResult.swift in Sources */,
				F9A706571CAEE01D00C2F5FE /* NSNotification+ManagedObjectContextSave.m in Sources */,
				EE22F80D29DD81FC0053E1C6 /* PrivateEARKeyDescription.swift in Sources */,
				EE428C5229F1533000ECB715 /* EARKeyEncryptor.swift in Sources */,
				BF491CE61F063EE50055EE44 /* AccountStore.swift in Sources */,
				16BA4305233CDEA30018E883 /* ZMConversation+Labels.swift in Sources */,
				63B1335B29A503D100009D84 /* MLSQualifiedClientID.swift in Sources */,
				5451DE371F604CD500C82E75 /* ZMMoveIndex.swift in Sources */,
				63D41E5324531BAD0076826F /* ZMMessage+Reaction.swift in Sources */,
				16827AEA2732A3C20079405D /* InvalidDomainRemoval.swift in Sources */,
				54E3EE451F61A53C00A261E3 /* ZMAssetClientMessage+Ephemeral.swift in Sources */,
				5EDDC7A62088CE3B00B24850 /* ZMConversation+Invalid.swift in Sources */,
				F9A706B01CAEE01D00C2F5FE /* MessageChangeInfo.swift in Sources */,
				F9A706A71CAEE01D00C2F5FE /* AnyClassTuple.swift in Sources */,
				5451DE351F5FFF8B00C82E75 /* NotificationInContext.swift in Sources */,
				F179B5DA2062B77300C13DFD /* CoreDataStack+Backup.swift in Sources */,
				F9A706A41CAEE01D00C2F5FE /* ConversationChangeInfo.swift in Sources */,
				A943BBE825B5A59D003D66BA /* ConversationLike.swift in Sources */,
				062FD8852756053800B9DE39 /* Feature.ConversationGuestLinks.swift in Sources */,
				F9B71F0D1CB264DF001DB03F /* ZMConversationListDirectory.m in Sources */,
				A949418F23E1DB79001B0373 /* ZMConnection+Fetch.swift in Sources */,
				EEC47ED627A81EF60020B599 /* Feature+ClassifiedDomains.swift in Sources */,
				EE22F80B29DD81C50053E1C6 /* PublicEARKeyDescription.swift in Sources */,
				F920AE2A1E3A5FDD001BC14F /* Dictionary+Mapping.swift in Sources */,
				F93265211D8950F10076AAD6 /* NSManagedObjectContext+FetchRequest.swift in Sources */,
				0129E7F929A520870065E6DB /* SafeCoreCrypto.swift in Sources */,
				CE4EDC091D6D9A3D002A20AA /* Reaction.swift in Sources */,
				544E8C131E2F825700F9B8B8 /* ZMConversation+SecurityLevel.swift in Sources */,
				F9A7067A1CAEE01D00C2F5FE /* ZMExternalEncryptedDataWithKeys.m in Sources */,
				EE68EECB252DC4730013B242 /* ExplicitChangeDetector.swift in Sources */,
				63D41E512452F0A60076826F /* ZMMessage+Removal.swift in Sources */,
				63B1336129A503D100009D84 /* MLSClientID.swift in Sources */,
				54D809FC1F681D6400B2CCB4 /* ZMClientMessage+LinkPreview.swift in Sources */,
				F93A30251D6EFB47005CCB1D /* ZMMessageConfirmation.swift in Sources */,
				63B1336729A503D100009D84 /* FetchBackendMLSPublicKeysAction.swift in Sources */,
				EFD0B02D21087DC80065EBF3 /* ZMConversation+Language.swift in Sources */,
				63B1336629A503D100009D84 /* SendCommitBundleAction.swift in Sources */,
				F137EEBE212C14300043FDEB /* ZMConversation+Services.swift in Sources */,
				54EDE6801CBBF1860044A17E /* PINCache+ZMessaging.swift in Sources */,
				06E8AAB4242BAA6A008929B1 /* SignatureStatus.swift in Sources */,
				F963E9811D9C09E700098AD3 /* ZMMessageTimer.m in Sources */,
				EE79699629D4684C00075E38 /* CryptoboxMigrationManager.swift in Sources */,
				0129E7FB29A520EB0065E6DB /* SafeFileContext.swift in Sources */,
				63370CC4242CFA860072C37F /* ZMAssetClientMessage+UpdateEvent.swift in Sources */,
				F9A706C61CAEE01D00C2F5FE /* ZMFetchRequestBatch.m in Sources */,
				166DCDB82555886F004F4F59 /* CoreDataStack+Migration.swift in Sources */,
				54363A011D7876200048FD7D /* ZMClientMessage+Encryption.swift in Sources */,
				8704676B21513DE900C628D7 /* ZMOTRMessage+Unarchive.swift in Sources */,
				54FB03A11E41E273000E13DC /* LegacyPersistedDataPatches.swift in Sources */,
				63CA8215240812620073426A /* ZMClientMessage+Composite.swift in Sources */,
				162207F8272291CA0041EDE8 /* String+NilEmpty.swift in Sources */,
				0630E4B8257F8C0B00C75BFB /* ZMUser+Applock.swift in Sources */,
				F9A706A91CAEE01D00C2F5FE /* StringKeyPath.swift in Sources */,
				63298D9A2434D04D006B6018 /* GenericMessage+External.swift in Sources */,
				A90676EA238EB05F006417AC /* Action.swift in Sources */,
				EE6A57E025BB1C6800F848DD /* AppLockController.State.swift in Sources */,
				EE032B3129A62CA600E1DDF3 /* ProteusSessionID.swift in Sources */,
				63B1336E29A503D100009D84 /* StaleMLSKeyMaterialDetector.swift in Sources */,
				63B1336229A503D100009D84 /* CoreCryptoKeyProvider.swift in Sources */,
				EECCF10429D1BC7B000C0BF3 /* ProteusError+CBox.swift in Sources */,
				16D68E971CEF2EC4003AB9E0 /* ZMFileMetadata.swift in Sources */,
				BF421B2D1EF3F91D0079533A /* Team+Patches.swift in Sources */,
				547E664B1F750E4A008CB1FA /* ZMConnection+Notification.swift in Sources */,
				BF10B59D1E645A3300E7036E /* Analytics+UnknownMessage.swift in Sources */,
				D5D10DA9203B161700145497 /* ZMConversation+AccessMode.swift in Sources */,
				0660FEBD2580E4A900F4C19F /* TransferApplockKeychain.swift in Sources */,
				63B1336029A503D100009D84 /* CoreCryptoConfiguration.swift in Sources */,
				EF1F850422FD71BB0020F6DC /* ZMOTRMessage+VerifySender.swift in Sources */,
				165DC523214A614100090B7B /* ZMConversation+Message.swift in Sources */,
				F9A706811CAEE01D00C2F5FE /* ZMMessage.m in Sources */,
				631A0578240420380062B387 /* UserClient+SafeLogging.swift in Sources */,
				165DC52121491D8700090B7B /* ZMClientMessage+TextMessageData.swift in Sources */,
				EE9B9F572993E57900A257BC /* NSManagedObjectContext+ProteusService.swift in Sources */,
				BF491CCF1F02A6CF0055EE44 /* Member+Patches.swift in Sources */,
				EE2BA00625CB3AA8001EB606 /* InvalidFeatureRemoval.swift in Sources */,
				EE8B09AD25B86AB10057E85C /* AppLockError.swift in Sources */,
				1687ABAE20ECD51E0007C240 /* ZMSearchUser.swift in Sources */,
				163C92AA2630A80400F8DC14 /* NSManagedObjectContext+SelfUser.swift in Sources */,
				63298D9E24374489006B6018 /* Dictionary+ObjectForKey.swift in Sources */,
				A99B8A72268221A6006B4D29 /* ZMImageMessage.swift in Sources */,
				BF3493F21EC3623200B0C314 /* ZMUser+Teams.swift in Sources */,
				541E4F951CBD182100D82D69 /* FileAssetCache.swift in Sources */,
				165911551DF054AD007FA847 /* ZMConversation+Predicates.swift in Sources */,
				0663285E2428CEC3005BB3BE /* ZMClientMessage+Deletion.swift in Sources */,
				1600D93C267A80D700970F99 /* ZMManagedObject+Fetching.swift in Sources */,
				63B1336429A503D100009D84 /* UploadSelfMLSKeyPackagesAction.swift in Sources */,
				165124D62188CF66006A3C75 /* ZMClientMessage+Editing.swift in Sources */,
				165D3A2D1E1D47AB0052E654 /* ZMCallState.swift in Sources */,
				F9A706731CAEE01D00C2F5FE /* AssetEncryption.swift in Sources */,
				F9FD75731E2E6A2100B4558B /* ConversationListObserverCenter.swift in Sources */,
				F1FDF2FA21B1555A00E037A1 /* ZMClientMessage+Location.swift in Sources */,
				F92C992A1DAFBC910034AFDD /* ZMConversation+SelfDeletingMessages.swift in Sources */,
				63D41E4F2452EA080076826F /* ZMConversation+SelfConversation.swift in Sources */,
				F16378511E5C805100898F84 /* ZMConversationSecurityLevel.swift in Sources */,
				5E9EA4E22243E0D300D401B2 /* ConversationMessage+Attachments.swift in Sources */,
				EE5F54CC259B22C400F11F3C /* Account+Keychain.swift in Sources */,
				F93C4C7D1E24E1B1007E9CEE /* NotificationDispatcher.swift in Sources */,
				06D48735241F930A00881B08 /* GenericMessage+Obfuscation.swift in Sources */,
				0686649F256FB0CA001C8747 /* AppLockController.swift in Sources */,
				F9A706951CAEE01D00C2F5FE /* UserClient.swift in Sources */,
				EEAAD75E252C711800E6A44E /* ZMManagedObject+ClassIdentifier.swift in Sources */,
				064F8E08255E04800040371D /* Feature.swift in Sources */,
				54FB03A31E41E64A000E13DC /* UserClient+Patches.swift in Sources */,
				F9A706971CAEE01D00C2F5FE /* UserClientTypes.m in Sources */,
				5E0FB215205176B400FD9867 /* Set+ServiceUser.swift in Sources */,
				F9A706A81CAEE01D00C2F5FE /* DependentObjectsKeysForObservedObjectKeysCache.swift in Sources */,
				EEBACDA525B9C243000210AC /* LAContextProtocol.swift in Sources */,
				1670D01C231823DC003A143B /* ZMUser+Permissions.swift in Sources */,
				EE428C5029F1247400ECB715 /* EARKeyGenerator.swift in Sources */,
				54FB03AA1E41F204000E13DC /* LegacyPersistedDataPatches+Directory.swift in Sources */,
				EEC57C4A29E407CC0068DFDA /* EARService.swift in Sources */,
				F9B71F2D1CB264EF001DB03F /* ZMConversation+UnreadCount.m in Sources */,
				54D7B83F1E12774600C1B347 /* NSPersistentStore+Metadata.swift in Sources */,
				BFCD8A2D1DCB4E8A00C6FCCF /* V2Asset.swift in Sources */,
				F9A706B41CAEE01D00C2F5FE /* ObjectChangeInfo.swift in Sources */,
				63B1335E29A503D100009D84 /* BackendMLSPublicKeys.swift in Sources */,
				F9A706AA1CAEE01D00C2F5FE /* KeySet.swift in Sources */,
				16460A44206515370096B616 /* NSManagedObjectContext+BackupImport.swift in Sources */,
				EEBACDA925B9C47E000210AC /* AppLockController.Config.swift in Sources */,
				63B1335F29A503D100009D84 /* MessageProtocol.swift in Sources */,
				16E6F24824B36D550015B249 /* NSManagedObjectContext+EncryptionAtRest.swift in Sources */,
				F90D99A51E02DC6B00034070 /* AssetCollectionBatched.swift in Sources */,
				54FB03AF1E41FC86000E13DC /* NSManagedObjectContext+Patches.swift in Sources */,
				70E77B7D273188150021EE70 /* ZMConversation+Role.swift in Sources */,
				63370CC9242E3B990072C37F /* ZMMessage+Conversation.swift in Sources */,
				63B1335729A503D100009D84 /* MLSActionsProvider.swift in Sources */,
				163D01E02472DE6200984999 /* InvalidConnectionRemoval.swift in Sources */,
				547E66491F7503A5008CB1FA /* ZMConversation+Notifications.swift in Sources */,
				EF18C7E61F9E4F8A0085A832 /* ZMUser+Filename.swift in Sources */,
				1672A6282344F10700380537 /* FolderList.swift in Sources */,
				54E3EE3F1F6169A800A261E3 /* ZMAssetClientMessage+FileMessageData.swift in Sources */,
				EF1F4F542301634500E4872C /* ZMSystemMessage+ChildMessages.swift in Sources */,
				F943BC2D1E88FEC80048A768 /* ChangedIndexes.swift in Sources */,
				7A2778C6285223D90044A73F /* KeychainManager.swift in Sources */,
				63BEF5872A2636BC00F482E8 /* MLSConferenceInfo.swift in Sources */,
				63B1336D29A503D100009D84 /* Bytes.swift in Sources */,
				F9A706A31CAEE01D00C2F5FE /* ConversationListChangeInfo.swift in Sources */,
				873B88FC204044AC00FBE254 /* ConversationCreationOptions.swift in Sources */,
				87E9508B2118B2DA00306AA7 /* ZMConversation+DeleteOlderMessages.swift in Sources */,
				EE9AD9162696F01700DD5F51 /* FeatureService.swift in Sources */,
				63B1337329A798C800009D84 /* ProteusProvider.swift in Sources */,
				0630E4B6257F888600C75BFB /* NSManagedObjectContext+AppLock.swift in Sources */,
				63495E1B23FED9A9002A7C59 /* ZMUser+Protobuf.swift in Sources */,
				EEF4010723A9213B007B1A97 /* UserType+Team.swift in Sources */,
				EE4CCA95256C558400848212 /* Feature.AppLock.swift in Sources */,
				63DA3373286CA43300818C3C /* ZMConversation+MLS.swift in Sources */,
				54E3EE411F616BA600A261E3 /* ZMAssetClientMessage.swift in Sources */,
				EE429390252C466500E70670 /* ChangeInfoConsumer.swift in Sources */,
				EE770DAF25344B4F00163C4A /* NotificationDispatcher.OperationMode.swift in Sources */,
				16F6BB3A1EDEC2D6009EA803 /* ZMConversation+ObserverHelper.swift in Sources */,
				EEE186B2259CC7CD008707CA /* AppLockDelegate.swift in Sources */,
				16E0FBC923326B72000E3235 /* ConversationDirectory.swift in Sources */,
				F99C5B8A1ED460E20049CCD7 /* TeamChangeInfo.swift in Sources */,
				EEB5DE0A283784F9009B4741 /* Feature+DigitalSignature.swift in Sources */,
				165124D221886EDB006A3C75 /* ZMOTRMessage+Quotes.swift in Sources */,
				63E21AE2291E92780084A942 /* FetchUserClientsAction.swift in Sources */,
				6308F8A42A273C680072A177 /* FetchMLSSubconversationGroupInfoAction.swift in Sources */,
				87D9CCE91F27606200AA4388 /* NSManagedObjectContext+TearDown.swift in Sources */,
				F963E9711D9ADD5A00098AD3 /* ZMImageAssetEncryptionKeys.m in Sources */,
				0604F7C8265184B70016A71E /* ZMSystemMessage+ParticipantsRemovedReason.swift in Sources */,
				63B1336829A503D100009D84 /* CountSelfMLSKeyPackagesAction.swift in Sources */,
				F11F3E891FA32463007B6D3D /* InvalidClientsRemoval.swift in Sources */,
				F9FD75781E2F9A0600B4558B /* SearchUserObserverCenter.swift in Sources */,
				168D7C9626F9ED1E00789960 /* QualifiedID.swift in Sources */,
				54F6CEAB1CE2972200A1276D /* ZMAssetClientMessage+Download.swift in Sources */,
				F9B71F221CB264EF001DB03F /* ZMConversation.m in Sources */,
				EEAAD760252C713E00E6A44E /* ClassIdentifier.swift in Sources */,
				8767E85B216391DF00390F75 /* ZMConversation+Mute.swift in Sources */,
				F18998A61E7BE03800E579A2 /* zmessaging.xcdatamodeld in Sources */,
				06D48737241FB3F700881B08 /* ZMClientMessage+Obfuscate.swift in Sources */,
				BF103F9D1F0112F30047FDE5 /* ManagedObjectObserver.swift in Sources */,
				F9A706B71CAEE01D00C2F5FE /* UserChangeInfo.swift in Sources */,
				EE68EEC9252DC4450013B242 /* ChangeDetector.swift in Sources */,
				63B1335629A503D100009D84 /* MLSGroup.swift in Sources */,
				EE032B3229A62CA600E1DDF3 /* ProteusSessionID+Mapping.swift in Sources */,
				EEC80B5C29B611CA00099727 /* PersistedDataPatch.swift in Sources */,
				F9AB00271F0CE5520037B437 /* FileManager+FileLocations.swift in Sources */,
				F9A7067F1CAEE01D00C2F5FE /* ZMImageMessage.m in Sources */,
				EE22F80F29DD82110053E1C6 /* DatabaseEARKeyDescription.swift in Sources */,
				63D41E7124597E420076826F /* GenericMessage+Flags.swift in Sources */,
				5473CC731E14245C00814C03 /* NSManagedObjectContext+Debugging.swift in Sources */,
				BF46662A1DCB71B0007463FF /* V3Asset.swift in Sources */,
				F9A706991CAEE01D00C2F5FE /* ZMManagedObject.m in Sources */,
				F1FDF2F821B152BC00E037A1 /* GenericMessage+Hashing.swift in Sources */,
				BF491CE41F063EDB0055EE44 /* Account.swift in Sources */,
				EEDA9C0E2510F3D5003A5B27 /* ZMConversation+EncryptionAtRest.swift in Sources */,
				0642A3332445F2B600DCCFCD /* ZMClientMessage+UpdateEvent.swift in Sources */,
				EEAAD75C252C6DAE00E6A44E /* ModifiedObjects.swift in Sources */,
				EE5E2C1526DFC31900C3928A /* MessageDestructionTimeoutType.swift in Sources */,
				F991CE1B1CB561B0004D8465 /* ZMAddressBookContact.m in Sources */,
				63B1335C29A503D100009D84 /* MLSService.swift in Sources */,
				2BB20770292B787000FB6468 /* PatchApplicator.swift in Sources */,
				87EFA3AC210F52C6004DFA53 /* ZMConversation+LastMessages.swift in Sources */,
				F9C877091E000C9D00792613 /* AssetCollection.swift in Sources */,
				169315EF25AC4C8100709F15 /* MigrateSenderClient.swift in Sources */,
				167BCC1C2609E92400E9D7E3 /* ZMEventModel.xcdatamodeld in Sources */,
				BF10B58B1E6432ED00E7036E /* Message.swift in Sources */,
				BF491CE81F063EEB0055EE44 /* AccountManager.swift in Sources */,
				63B1335429A503D100009D84 /* ProteusServiceInterface.swift in Sources */,
				16D95A421FCEF87B00C96069 /* ZMUser+Availability.swift in Sources */,
				168413ED2225965500FCB9BC /* TransferStateMigration.swift in Sources */,
				167BCC96260DC3F100E9D7E3 /* CoreDataStack+ClearStorage.swift in Sources */,
				F9331C881CB419B500139ECC /* NSFetchRequest+ZMRelationshipKeyPaths.m in Sources */,
				063D292A24212AFD00FA6FEE /* ZMClientMessage.swift in Sources */,
				06AD2F8429B0D8F000403F59 /* NSManagedObjectContext+ProteusProvider.swift in Sources */,
				EE9B9F5929964F6A00A257BC /* NSManagedObjectContext+CoreCrypto.swift in Sources */,
				BF1B98091EC31A4200DE033B /* Permissions.swift in Sources */,
				06D33FCB2524E402004B9BC1 /* ZMConversation+UnreadCount.swift in Sources */,
				EE22F80929DD818B0053E1C6 /* BaseEARKeyDescription.swift in Sources */,
				F9A706901CAEE01D00C2F5FE /* ZMUser.m in Sources */,
				F14B7AFF2220302B00458624 /* ZMUser+Predicates.swift in Sources */,
				066A96FF25A88E510083E317 /* BiometricsState.swift in Sources */,
				EEFC3EE72208311200D3091A /* ZMConversation+HasMessages.swift in Sources */,
				16DF3B5D2285B13100D09365 /* UserClientType.swift in Sources */,
				54E3EE431F6194A400A261E3 /* ZMAssetClientMessage+GenericMessage.swift in Sources */,
				5E39FC67225F22BE00C682B8 /* ZMConversation+ExternalParticipant.swift in Sources */,
				F9A706C31CAEE01D00C2F5FE /* UserImageLocalCache.swift in Sources */,
				16519D36231D1BB200C9D76D /* ZMConversation+Deletion.swift in Sources */,
				1626344B20D935C0000D4063 /* ZMConversation+Timestamps.swift in Sources */,
				87C125F71EF94EE800D28DC1 /* ZMManagedObject+Grouping.swift in Sources */,
				F9A706B21CAEE01D00C2F5FE /* NewUnreadMessageChangeInfos.swift in Sources */,
				EE8B09AF25B86BB20057E85C /* AppLockPasscodePreference.swift in Sources */,
				7C8BFFDF22FC5E1600B3C8A5 /* ZMUser+Validation.swift in Sources */,
				161541BA1E27EBD400AC2FFB /* ZMConversation+Calling.swift in Sources */,
				BFF8AE8520E4E12A00988700 /* ZMMessage+ShouldDisplay.swift in Sources */,
			);
			runOnlyForDeploymentPostprocessing = 0;
		};
		F9C9A5021CAD5DF10039E10C /* Sources */ = {
			isa = PBXSourcesBuildPhase;
			buildActionMask = 2147483647;
			files = (
				F920AE171E38C547001BC14F /* NotificationObservers.swift in Sources */,
				F93265291D89648B0076AAD6 /* ZMAssetClientMessageTests.swift in Sources */,
				63298D9C24374094006B6018 /* GenericMessageTests+External.swift in Sources */,
				1689FD462194A63E00A656E2 /* ZMClientMessageTests+Editing.swift in Sources */,
				F9B71F9C1CB2BF18001DB03F /* ZMCallStateTests.swift in Sources */,
				0630E4BF257FA2BD00C75BFB /* TransferAppLockKeychainTests.swift in Sources */,
				BF491CEB1F063F480055EE44 /* AccountManagerTests.swift in Sources */,
				544E8C0F1E2F69EB00F9B8B8 /* ZMOTRMessage+SecurityDegradationTests.swift in Sources */,
				F9B720041CB2C770001DB03F /* UserClientTests.swift in Sources */,
				872A2E8A1FFD2FBF00900B22 /* ZMSearchUserPayloadParsingTests.swift in Sources */,
				163D01E22472E44000984999 /* InvalidConnectionRemovalTests.swift in Sources */,
				0191513C29ACB46000920D04 /* MockProteusProvider.swift in Sources */,
				EE22185E2892C22C008EF6ED /* MockConversationEventProcessor.swift in Sources */,
				1672A5FE23434FA200380537 /* ZMConversationTests+Labels.swift in Sources */,
				BF0D07FB1E4C7B7A00B934EB /* TextSearchQueryTests.swift in Sources */,
				0189815529A66B0800B52510 /* SafeCoreCryptoTests.swift in Sources */,
				060ED6DC2499F78700412C4A /* ZMUpdateEvent+Helper.swift in Sources */,
				F9C348841E2CC08E0015D69D /* UserClientObserverTests.swift in Sources */,
				1651F9BE1D3554C800A9FAE8 /* ZMClientMessageTests+TextMessage.swift in Sources */,
				A982B46623BE1B86001828A6 /* ConversationTests.swift in Sources */,
				F929C17B1E423B620018ADA4 /* SnapshotCenterTests.swift in Sources */,
				A995F05E239690B300FAC3CF /* ParticipantRoleObserverTests.swift in Sources */,
				F9A708521CAEEB7500C2F5FE /* ZMFetchRequestBatchTests.m in Sources */,
				F92C99281DAE8D070034AFDD /* GenericMessageTests+Obfuscation.swift in Sources */,
				A96E7A9925A35D36004FAADC /* ZMConversationTests+Knock.swift in Sources */,
				BF949E5B1D3D17FB00587597 /* LinkPreview+ProtobufTests.swift in Sources */,
				167BCC92260DB5FA00E9D7E3 /* CoreDataStackTests+ClearStorage.swift in Sources */,
				EEC3BC742888403000BFDC35 /* MockCoreCrypto.swift in Sources */,
				CEE525AA1CCA4C97001D06F9 /* NSString+RandomString.m in Sources */,
				165E141825CC516B00F0B075 /* ZMClientMessageTests+Prefetching.swift in Sources */,
				EE403ECA28D357AD00F78A36 /* ZMBaseTest+Async.swift in Sources */,
				A9FA524A23A1598B003AD4C6 /* ActionTests.swift in Sources */,
				0191513A29ACB3CA00920D04 /* SpyUserClientKeyStore.swift in Sources */,
				16E7DA2A1FDABE440065B6A6 /* ZMOTRMessage+SelfConversationUpdateTests.swift in Sources */,
				87DF59C01F729FDA00C7B406 /* ZMMovedIndexTests.swift in Sources */,
				BF3494001EC46D3D00B0C314 /* ZMConversationTests+Teams.swift in Sources */,
				63495DF023F6BD2A002A7C59 /* GenericMessageTests.swift in Sources */,
				A96524BA23CDE07700303C60 /* String+WordTests.swift in Sources */,
				16F7341424F9573C00AB93B1 /* XCTestCase+EncryptionKeys.swift in Sources */,
				06F98D64243B2474007E914A /* SignatureStatusTests.swift in Sources */,
				F9B71F941CB2BF08001DB03F /* UserImageLocalCacheTests.swift in Sources */,
				63D41E6F24573F420076826F /* ZMConversationTests+SelfConversation.swift in Sources */,
				BFE764431ED5AAE500C65C3E /* ZMConversation+TeamsTests.swift in Sources */,
				F14B9C6F212DB467004B6D7D /* ZMBaseManagedObjectTest+Helpers.swift in Sources */,
				16626508217F4E0B00300F45 /* GenericMessageTests+Hashing.swift in Sources */,
				6374562229C3323D001D1A33 /* CoreCryptoKeyProviderTests.swift in Sources */,
				F9A708441CAEEB7500C2F5FE /* ZMConnectionTests.m in Sources */,
				F9FD75761E2E79BF00B4558B /* ConversationListObserverTests.swift in Sources */,
				BF3493EB1EC34C0B00B0C314 /* TeamTests.swift in Sources */,
				F9A7085C1CAEED1B00C2F5FE /* ZMBaseManagedObjectTest.m in Sources */,
				1670D01E231825BE003A143B /* ZMUserTests+Permissions.swift in Sources */,
				EE428C4E29F01E4800ECB715 /* EARServiceTests.swift in Sources */,
				EE82625129A8D6BD0023B13A /* ZMClientMessageTests+OTR.swift in Sources */,
				8767E8682163B9EE00390F75 /* ZMConversationTests+Mute.swift in Sources */,
				163CE6AF25BEB9680013C12D /* ZMMessageTests+SystemMessages.swift in Sources */,
				F9A708351CAEEB7500C2F5FE /* ManagedObjectContextTests.m in Sources */,
				874D9798211064D300B07674 /* ZMConversationLastMessagesTest.swift in Sources */,
				87C125F91EF94F2E00D28DC1 /* ZMManagedObjectGroupingTests.swift in Sources */,
				54DE05DD1CF8711F00C35253 /* ProtobufUtilitiesTests.swift in Sources */,
				F9C8770B1E015AAF00792613 /* AssetColletionTests.swift in Sources */,
				F18998861E7AEECF00E579A2 /* ZMUserTests+Swift.swift in Sources */,
				16CDEBF72209897D00E74A41 /* ZMMessageTests+ShouldGenerateUnreadCount.swift in Sources */,
				162294A5222038FA00A98679 /* CacheAssetTests.swift in Sources */,
				543ABF5C1F34A19C00DBE28B /* DatabaseBaseTest.swift in Sources */,
				A9EEFEFA23A6D0CB0007828A /* RolesMigrationTests.swift in Sources */,
				069D07B82562671D00DBA592 /* FeatureTests.swift in Sources */,
				A9128AD02398067E0056F591 /* ZMConversationTests+Participants.swift in Sources */,
				167BCB512600C70F00E9D7E3 /* CoreDataStackTests+Backup.swift in Sources */,
				BF3493F01EC3569800B0C314 /* MemberTests.swift in Sources */,
				631A0586240439470062B387 /* UserClientTests+SafeLogging.swift in Sources */,
				F9A7083B1CAEEB7500C2F5FE /* MockEntity2.m in Sources */,
				1672A62A2345102400380537 /* ZMConversationListTests+Labels.swift in Sources */,
				169315F125AC501300709F15 /* MigrateSenderClientTests.swift in Sources */,
				169FF3AF2715820400330C2E /* ZMConnectionFetchingTests.swift in Sources */,
				F9331C5A1CB3BECB00139ECC /* ZMClientMessageTests+OTR_Legacy.swift in Sources */,
				16127CF522005AAB0020E65C /* InvalidConversationRemovalTests.swift in Sources */,
				EEFC3EE922083B0900D3091A /* ZMConversationTests+HasMessages.swift in Sources */,
				EE715B7D256D153E00087A22 /* FeatureServiceTests.swift in Sources */,
				F1B025621E53500400900C65 /* ZMConversationTests+PrepareToSend.swift in Sources */,
				54F84D041F995B0700ABD7D5 /* DiskDatabaseTests.swift in Sources */,
				EEC8064E28CF4C2D00DD58E9 /* MockStaleMLSKeyDetector.swift in Sources */,
				63FACD56291BC598003AB25D /* MLSClientIdTests.swift in Sources */,
				D5FA30D12063FD3A00716618 /* VersionTests.swift in Sources */,
				54A885A81F62EEB600AFBA95 /* ZMConversationTests+Messages.swift in Sources */,
				54ED3A9D1F38CB6A0066AD47 /* DatabaseMigrationTests.swift in Sources */,
				0680A9C624606288000F80F3 /* ZMMessage+Reaction.swift in Sources */,
				1670D02023183209003A143B /* ModelObjectsTests+Helpers.swift in Sources */,
				F9B71F971CB2BF08001DB03F /* ZMPersonNameTests.m in Sources */,
				54929FAE1E12AC8B0010186B /* NSPersistentStoreMetadataTests.swift in Sources */,
				1684142A2228421700FCB9BC /* ZMAssetClientMessageTests+AssetMessage.swift in Sources */,
				F9B71FED1CB2C4C6001DB03F /* StringKeyPathTests.swift in Sources */,
				F90D99A81E02E22900034070 /* AssetCollectionBatchedTests.swift in Sources */,
				5E39FC69225F2DC000C682B8 /* ZMConversationExternalParticipantsStateTests.swift in Sources */,
				F9AB395B1CB3AED900A7254F /* BaseTestSwiftHelpers.swift in Sources */,
				A923D77E239DB87700F47B85 /* ZMConversationTests+SecurityLevel.swift in Sources */,
				F93C4C7F1E24F832007E9CEE /* NotificationDispatcherTests.swift in Sources */,
				EEDE7DB728EC1618007DC6A3 /* MockMLSActionExecutor.swift in Sources */,
				63C07015291144F70075D598 /* CoreCryptoConfigProviderTests.swift in Sources */,
				1645ECC2243B643B007A82D6 /* ZMSearchUserTests+TeamUser.swift in Sources */,
				F9331C521CB3BC6800139ECC /* CryptoBoxTests.swift in Sources */,
				1693155325A30D4E00709F15 /* UserClientTests+ResetSession.swift in Sources */,
				F9A7083E1CAEEB7500C2F5FE /* NSFetchRequestTests+ZMRelationshipKeyPaths.m in Sources */,
				D5FA30CB2063ECD400716618 /* BackupMetadataTests.swift in Sources */,
				EEE83B4A1FBB496B00FC0296 /* ZMMessageTimerTests.swift in Sources */,
				F9B71F931CB2BF00001DB03F /* ZMMessageTests.m in Sources */,
				16030DBE21AE8FAB00F8032E /* ZMConversationTests+Confirmations.swift in Sources */,
				EE032B3629A62CD600E1DDF3 /* ProteusServiceTests.swift in Sources */,
				54FB03AD1E41F6C2000E13DC /* LegacyPersistedDataPatchesTests.swift in Sources */,
				F9B71F9F1CB2BF2B001DB03F /* ZMConversationListDirectoryTests.m in Sources */,
				F94A208F1CB51AF50059632A /* ManagedObjectValidationTests.m in Sources */,
				A927F52723A029250058D744 /* ParticipantRoleTests.swift in Sources */,
				E97A542827B122D80009DCCF /* AccessRoleMigrationTests.swift in Sources */,
				871DD79F2084A316006B1C56 /* BatchDeleteTests.swift in Sources */,
				F9DD60C11E8916170019823F /* ChangedIndexesTests.swift in Sources */,
				F9A7083D1CAEEB7500C2F5FE /* ModelObjectsTests.m in Sources */,
				F9B71F921CB2BEF4001DB03F /* BaseClientMessageTests.swift in Sources */,
				63D41E6D245733AC0076826F /* ZMMessageTests+Removal.swift in Sources */,
				F963E9861D9D485900098AD3 /* ZMClientMessageTests+Ephemeral.swift in Sources */,
				BFB3BA731E28D38F0032A84F /* SharedObjectStoreTests.swift in Sources */,
				BF7D9C491D90286700949267 /* MessagingTest+UUID.swift in Sources */,
				1645ECC4243B69A1007A82D6 /* UserTypeTests+Materialize.swift in Sources */,
				2BB20771292B791400FB6468 /* PatchApplicatorTests.swift in Sources */,
				16F7341224F9567000AB93B1 /* ZMConversationTests+DraftMessage.swift in Sources */,
				EE174FCE2522756700482A70 /* ZMConversationPerformanceTests.swift in Sources */,
				169FF3A527157B3900330C2E /* MockActionHandler.swift in Sources */,
				1621E59220E62BD2006B2D17 /* ZMConversationTests+Silencing.swift in Sources */,
				F14FA377221DB05B005E7EF5 /* MockBackgroundActivityManager.swift in Sources */,
				544034341D6DFE8500860F2D /* ZMAddressBookContactTests.swift in Sources */,
				F920AE3B1E3B844E001BC14F /* SearchUserObserverCenterTests.swift in Sources */,
				EE98879228882C8F002340D2 /* MockMLSService.swift in Sources */,
				F9B71FA81CB2BF37001DB03F /* ZMConversationTests+Validation.m in Sources */,
				F9B71FA11CB2BF37001DB03F /* ZMConversation+Testing.m in Sources */,
				1600D944267BC5A100970F99 /* ZMManagedObjectFetchingTests.swift in Sources */,
				F9A708531CAEEB7500C2F5FE /* ZMManagedObjectTests.m in Sources */,
				F92C992D1DAFC5AC0034AFDD /* ZMConversationTests+Ephemeral.swift in Sources */,
				EEBF69ED28A2724800195771 /* ZMConversationTests+MLS.swift in Sources */,
				7A2778C8285329210044A73F /* KeychainManagerTests.swift in Sources */,
				0617001323E2FC14005C262D /* GenericMessageTests+LinkMetaData.swift in Sources */,
				068D610324629AB900A110A2 /* ZMBaseManagedObjectTest.swift in Sources */,
				54563B7B1E0189780089B1D7 /* ZMMessageCategorizationTests.swift in Sources */,
				16F6BB3C1EDEDEFD009EA803 /* ZMConversationTests+ObservationHelper.swift in Sources */,
				1639A8512264B91E00868AB9 /* AvailabilityBehaviourChangeTests.swift in Sources */,
				06D33FCD2524F65D004B9BC1 /* ZMConversationTests+UnreadMessages.swift in Sources */,
				F9DBA5271E28EEBD00BE23C0 /* UserObserverTests.swift in Sources */,
				63FCE54828C78D1F00126D9D /* ZMConversationTests+Predicates.swift in Sources */,
				1611CF59203AE6A0004D807B /* FileAssetCacheTests.swift in Sources */,
				6354BDF62747BF9200880D50 /* ZMConversationTests+Federation.swift in Sources */,
				5EFE9C0D2126CB7D007932A6 /* UnregisteredUserTests.swift in Sources */,
				A9536FD323ACD23100CFD528 /* ConversationTests+gapsAndWindows.swift in Sources */,
				EEF0BC3128EEC02400ED16CA /* MockSyncStatus.swift in Sources */,
				EE47346729A3784F00E6C04E /* AutoMockable.generated.swift in Sources */,
				A93724A226983100005FD532 /* ZMMessageTests.swift in Sources */,
				EEC3BC76288855C000BFDC35 /* MockMLSActionsProvider.swift in Sources */,
				168FF330258200AD0066DAE3 /* ZMClientMessageTests+ResetSession.swift in Sources */,
				5473CC751E14268600814C03 /* NSManagedObjectContextDebuggingTests.swift in Sources */,
				0651D00823FC4FDD00411A22 /* GenericMessageTests+LegalHoldStatus.swift in Sources */,
				F99C5B8C1ED466760049CCD7 /* TeamObserverTests.swift in Sources */,
				EE46B92828A511630063B38D /* ZMClientMessageTests+MLSEncryptedPayloadGenerator.swift in Sources */,
				F9A7083C1CAEEB7500C2F5FE /* MockModelObjectContextFactory.m in Sources */,
				F9331C5C1CB3BF9F00139ECC /* UserClientKeyStoreTests.swift in Sources */,
				87C1C261207F812F0083BF6B /* InvalidGenericMessageDataRemovalTests.swift in Sources */,
				166D189E230E9E66001288CD /* ZMMessage+DataRetentionTests.swift in Sources */,
				F9A708361CAEEB7500C2F5FE /* NSManagedObjectContext+TestHelpers.m in Sources */,
				16D5260D20DD1D9400608D8E /* ZMConversationTests+Timestamps.swift in Sources */,
				F9AB002A1F0D2C120037B437 /* FileManager+FileLocationTests.swift in Sources */,
				EF17175B22D4CC8E00697EB0 /* Team+MockTeam.swift in Sources */,
				A9FA524823A14E2B003AD4C6 /* RoleTests.swift in Sources */,
				EE6A57DA25BAE0C900F848DD /* BiometricsStateTests.swift in Sources */,
				87E2CE312119F6AB0034C2C4 /* ZMClientMessageTests+Cleared.swift in Sources */,
				01A2D62F2A153118000EFC9C /* MockSafeCoreCrypto.swift in Sources */,
				F9B71FA31CB2BF37001DB03F /* ZMConversationTests+gapsAndWindows.m in Sources */,
				EE6A57DE25BAE40700F848DD /* MockBiometricsState.swift in Sources */,
				F1517922212DAE2E00BA3EBD /* ZMConversationTests+Services.swift in Sources */,
				BFCF31DB1DA50C650039B3DC /* GenericMessageTests+NativePush.swift in Sources */,
				F9B71FF21CB2C4C6001DB03F /* AnyClassTupleTests.swift in Sources */,
				EEF6E3CA28D89251001C1799 /* StaleMLSKeyDetectorTests.swift in Sources */,
				F9A7083A1CAEEB7500C2F5FE /* MockEntity.m in Sources */,
				F963E9741D9BF9ED00098AD3 /* ProtosTests.swift in Sources */,
				16746B081D2EAF8E00831771 /* ZMClientMessageTests+ZMImageOwner.swift in Sources */,
				873B88FE2040470900FBE254 /* ConversationCreationOptionsTests.swift in Sources */,
				16827AF22732AB2E0079405D /* InvalidDomainRemovalTests.swift in Sources */,
				5E771F3B2080C42300575629 /* PBMessageValidationTests.swift in Sources */,
				F9FD757B1E2FB60E00B4558B /* SearchUserObserverTests.swift in Sources */,
				F9B71F9A1CB2BF0E001DB03F /* ZMUserTests.m in Sources */,
				1672A6022343973600380537 /* LabelTests.swift in Sources */,
				7C88C5352182FBD90037DD03 /* ZMClientMessageTests+Replies.swift in Sources */,
				167BCC86260CFC7B00E9D7E3 /* UserTypeTests+Federation.swift in Sources */,
				F9B71FA91CB2BF37001DB03F /* ZMConversationTests.m in Sources */,
				F963E9931D9E9D1800098AD3 /* ZMAssetClientMessageTests+Ephemeral.swift in Sources */,
				16925337234F677B0041A8FF /* ZMConversationListDirectoryTests+Labels.swift in Sources */,
				EE6A57DC25BAE3D700F848DD /* MockLAContext.swift in Sources */,
				1687C0E22150EE91003099DD /* ZMClientMessageTests+Mentions.swift in Sources */,
				EE84227028EC353900B80FE5 /* MLSActionExecutorTests.swift in Sources */,
				F9A708341CAEEB7500C2F5FE /* ManagedObjectContextSaveNotificationTests.m in Sources */,
				63370CF52431F3ED0072C37F /* CompositeMessageItemContentTests.swift in Sources */,
				E9C7DD9B27B533D000FB9AE8 /* AccessRoleMappingTests.swift in Sources */,
				BF491CEC1F063F4B0055EE44 /* AccountStoreTests.swift in Sources */,
				164A55D320F3AF6700AE62A6 /* ZMSearchUserTests+ProfileImages.swift in Sources */,
				F9B71FA01CB2BF2B001DB03F /* ZMConversationListTests.m in Sources */,
				BF794FE61D1442B100E618C6 /* ZMClientMessageTests+Location.swift in Sources */,
				CEB15E531D7EE5AB0048A011 /* ZMClientMessagesTests+Reaction.swift in Sources */,
				F9B0FF321D79D1140098C17C /* ZMClientMessageTests+Unarchiving.swift in Sources */,
				0680A9C324600306000F80F3 /* ZMClientMessageTests.swift in Sources */,
				5E454C60210638E300DB4501 /* PushTokenTests.swift in Sources */,
				55C40BD722B0F78500EFD8BD /* ZMUserLegalHoldTests.swift in Sources */,
				EE6CB3DE24E2D24F00B0EADD /* ZMGenericMessageDataTests.swift in Sources */,
				F9C348861E2CC27D0015D69D /* NewUnreadMessageObserverTests.swift in Sources */,
				63F376DA2834FF7200FE1F05 /* NSManagedObjectContextTests+Federation.swift in Sources */,
				87A7FA25203DD1CC00AA066C /* ZMConversationTests+AccessMode.swift in Sources */,
				EE79699829D469A800075E38 /* CryptoboxMigrationManagerTests.swift in Sources */,
				F9A708601CAEEF4700C2F5FE /* MessagingTest+EventFactory.m in Sources */,
				F9DBA5291E29162A00BE23C0 /* MessageObserverTests.swift in Sources */,
				BF1B980D1EC3410000DE033B /* PermissionsTests.swift in Sources */,
				63E313D3274D5F57002EAF1D /* ZMConversationTests+Team.swift in Sources */,
				63370CF82431F5DE0072C37F /* BaseCompositeMessageTests.swift in Sources */,
				546D3DE91CE5D24C00A6047F /* RichAssetFileTypeTests.swift in Sources */,
				065D7501239FAB1200275114 /* SelfUserParticipantMigrationTests.swift in Sources */,
				EF3510FA22CA07BB00115B97 /* ZMConversationTests+Transport.swift in Sources */,
				5476BA3E1DEDABCC00D047F8 /* AddressBookEntryTests.swift in Sources */,
				068664A2256FB834001C8747 /* AppLockControllerTests.swift in Sources */,
				F93A302F1D6F2633005CCB1D /* ZMMessageTests+Confirmation.swift in Sources */,
				F9331C561CB3BCF300139ECC /* OtrBaseTest.swift in Sources */,
				EE3EFEA1253090E0009499E5 /* PotentialChangeDetectorTests.swift in Sources */,
				1684141722282A1A00FCB9BC /* TransferStateMigrationTests.swift in Sources */,
				16DF3B5F2289510600D09365 /* ZMConversationTests+Legalhold.swift in Sources */,
				169FF3AA27157F0100330C2E /* ZMSearchUserTests+Connections.swift in Sources */,
				EEB121AE2A175C9500E74D39 /* LastEventIDRepositoryTests.swift in Sources */,
				EE2BA00925CB3DE7001EB606 /* InvalidFeatureRemovalTests.swift in Sources */,
				63123BCC291BBB7A009A5179 /* MLSQualifiedClientIdTests.swift in Sources */,
				EE98878E28882BFF002340D2 /* MLSServiceTests.swift in Sources */,
				BFE3A96E1ED301020024A05B /* ZMConversationListTests+Teams.swift in Sources */,
				16C391E2214BD438003AB3AD /* MentionTests.swift in Sources */,
				F991CE191CB55E95004D8465 /* ZMSearchUserTests.m in Sources */,
				16519D54231D6F8200C9D76D /* ZMConversationTests+Deletion.swift in Sources */,
				BF103FA11F0138390047FDE5 /* ManagedObjectContextChangeObserverTests.swift in Sources */,
				5E9EA4D62242942900D401B2 /* ZMClientMessageTests+LinkAttachments.swift in Sources */,
				EEDB51DB255410D000F35A29 /* GenericMessageHelperTests.swift in Sources */,
				F1B58928202DCF0C002BB59B /* ZMConversationTests+CreationSystemMessages.swift in Sources */,
				F9DBA5251E28EE1500BE23C0 /* ConversationObserverTests.swift in Sources */,
				167BCB4E2600C62100E9D7E3 /* CoreDataStackTests+Migration.swift in Sources */,
				BFE3A96C1ED2EC110024A05B /* ZMConversationListDirectoryTests+Teams.swift in Sources */,
				54F84D031F995B0200ABD7D5 /* DuplicatedEntityRemovalTests.swift in Sources */,
				BF491CEA1F063F440055EE44 /* AccountTests.swift in Sources */,
				EF9A4703210A026600085102 /* ZMConversationTests+Language.swift in Sources */,
				F9A7083F1CAEEB7500C2F5FE /* PersistentChangeTrackingTests.m in Sources */,
				16E70FA7270F212100718E5D /* ZMConnection+Helper.m in Sources */,
				1672A6162344A14E00380537 /* LabelObserverTests.swift in Sources */,
				BF1B980B1EC31D6100DE033B /* TeamDeletionRuleTests.swift in Sources */,
				EEFAAC3528DDE2B1009940E7 /* CoreCryptoCallbacksTests.swift in Sources */,
				BF735CFD1E7050D5003BC61F /* ZMConversationTests+CallSystemMessages.swift in Sources */,
				6388054A240EA8990043B641 /* ZMClientMessageTests+Composite.swift in Sources */,
				F11F3E8B1FA32AA0007B6D3D /* InvalidClientsRemovalTests.swift in Sources */,
				060D194F2462A9EC00623376 /* ZMMessageTests+GenericMessage.swift in Sources */,
				A94166FC2680CCB5001F4E37 /* ZMConversationTests.swift in Sources */,
				EE09EEB1255959F000919A6B /* ZMUserTests+AnalyticsIdentifier.swift in Sources */,
				BFFBFD951D59E49D0079773E /* ZMClientMessageTests+Deletion.swift in Sources */,
			);
			runOnlyForDeploymentPostprocessing = 0;
		};
		F9C9A7EF1CAED9510039E10C /* Sources */ = {
			isa = PBXSourcesBuildPhase;
			buildActionMask = 2147483647;
			files = (
				F9A7073D1CAEE8FC00C2F5FE /* AppDelegate.m in Sources */,
				F9A7073E1CAEE8FC00C2F5FE /* main.m in Sources */,
			);
			runOnlyForDeploymentPostprocessing = 0;
		};
/* End PBXSourcesBuildPhase section */

/* Begin PBXTargetDependency section */
		F991CE201CB7E5FD004D8465 /* PBXTargetDependency */ = {
			isa = PBXTargetDependency;
			target = F9C9A7F21CAED9510039E10C /* WireDataModelTestHost */;
			targetProxy = F991CE1F1CB7E5FD004D8465 /* PBXContainerItemProxy */;
		};
		F9C9A5091CAD5DF10039E10C /* PBXTargetDependency */ = {
			isa = PBXTargetDependency;
			target = F9C9A4FB1CAD5DF10039E10C /* WireDataModel */;
			targetProxy = F9C9A5081CAD5DF10039E10C /* PBXContainerItemProxy */;
		};
/* End PBXTargetDependency section */

/* Begin PBXVariantGroup section */
		F9A706CD1CAEE30700C2F5FE /* InfoPlist.strings */ = {
			isa = PBXVariantGroup;
			children = (
				F9A706CE1CAEE30700C2F5FE /* en */,
			);
			name = InfoPlist.strings;
			sourceTree = "<group>";
		};
/* End PBXVariantGroup section */

/* Begin XCBuildConfiguration section */
		F9C9A50E1CAD5DF10039E10C /* Debug */ = {
			isa = XCBuildConfiguration;
			baseConfigurationReference = F9C9A6801CAD7A790039E10C /* project-debug.xcconfig */;
			buildSettings = {
				HEADER_SEARCH_PATHS = "$(SDKROOT)/usr/include/libxml2";
			};
			name = Debug;
		};
		F9C9A50F1CAD5DF10039E10C /* Release */ = {
			isa = XCBuildConfiguration;
			baseConfigurationReference = F9C9A6811CAD7A790039E10C /* project.xcconfig */;
			buildSettings = {
				HEADER_SEARCH_PATHS = "$(SDKROOT)/usr/include/libxml2";
			};
			name = Release;
		};
		F9C9A5111CAD5DF10039E10C /* Debug */ = {
			isa = XCBuildConfiguration;
			baseConfigurationReference = F9C9A6891CAD7A790039E10C /* WireDataModel.xcconfig */;
			buildSettings = {
				"ARCHS[sdk=iphonesimulator*]" = x86_64;
				GCC_TREAT_WARNINGS_AS_ERRORS = NO;
				INFOPLIST_FILE = "$(SRCROOT)/Resources/Info.plist";
				LIBRARY_SEARCH_PATHS = (
					"$(inherited)",
					"$(PROJECT_DIR)/CoreCrypto/lib",
				);
				MOMC_NO_INVERSE_RELATIONSHIP_WARNINGS = YES;
				ONLY_ACTIVE_ARCH = YES;
				PRODUCT_BUNDLE_IDENTIFIER = com.wire.WireDataModel;
				SKIP_INSTALL = YES;
			};
			name = Debug;
		};
		F9C9A5121CAD5DF10039E10C /* Release */ = {
			isa = XCBuildConfiguration;
			baseConfigurationReference = F9C9A6891CAD7A790039E10C /* WireDataModel.xcconfig */;
			buildSettings = {
				INFOPLIST_FILE = "$(SRCROOT)/Resources/Info.plist";
				LIBRARY_SEARCH_PATHS = (
					"$(inherited)",
					"$(PROJECT_DIR)/CoreCrypto/lib",
				);
				MOMC_NO_INVERSE_RELATIONSHIP_WARNINGS = YES;
				ONLY_ACTIVE_ARCH = NO;
				PRODUCT_BUNDLE_IDENTIFIER = com.wire.WireDataModel;
				SKIP_INSTALL = YES;
				SWIFT_OPTIMIZATION_LEVEL = "-O";
			};
			name = Release;
		};
		F9C9A5141CAD5DF10039E10C /* Debug */ = {
			isa = XCBuildConfiguration;
			baseConfigurationReference = F9C9A67D1CAD7A790039E10C /* ios-test-target.xcconfig */;
			buildSettings = {
				INFOPLIST_FILE = "$(SRCROOT)/Tests/Resources/Info.plist";
				PRODUCT_BUNDLE_IDENTIFIER = com.wire.WireDataModelTests;
				PRODUCT_NAME = "$(TARGET_NAME)";
				SWIFT_OBJC_BRIDGING_HEADER = "$(SRCROOT)/Tests/Resources/Test-Bridging-Header.h";
				TEST_HOST = "$(BUILT_PRODUCTS_DIR)/WireDataModelTestHost.app/WireDataModelTestHost";
			};
			name = Debug;
		};
		F9C9A5151CAD5DF10039E10C /* Release */ = {
			isa = XCBuildConfiguration;
			baseConfigurationReference = F9C9A67D1CAD7A790039E10C /* ios-test-target.xcconfig */;
			buildSettings = {
				INFOPLIST_FILE = "$(SRCROOT)/Tests/Resources/Info.plist";
				PRODUCT_BUNDLE_IDENTIFIER = com.wire.WireDataModelTests;
				PRODUCT_NAME = "$(TARGET_NAME)";
				SWIFT_OBJC_BRIDGING_HEADER = "$(SRCROOT)/Tests/Resources/Test-Bridging-Header.h";
				TEST_HOST = "$(BUILT_PRODUCTS_DIR)/WireDataModelTestHost.app/WireDataModelTestHost";
			};
			name = Release;
		};
		F9C9A8071CAED9510039E10C /* Debug */ = {
			isa = XCBuildConfiguration;
			baseConfigurationReference = F9C9A67C1CAD7A790039E10C /* ios-test-host.xcconfig */;
			buildSettings = {
				INFOPLIST_FILE = "$(SRCROOT)/Tests/WireDataModelTestTarget/Info.plist";
				LD_RUNPATH_SEARCH_PATHS = (
					"$(inherited)",
					"@executable_path/Frameworks",
				);
				PRODUCT_BUNDLE_IDENTIFIER = com.wire.WireDataModelTestTarget;
				PRODUCT_NAME = "$(TARGET_NAME)";
				VALIDATE_WORKSPACE = YES;
			};
			name = Debug;
		};
		F9C9A8081CAED9510039E10C /* Release */ = {
			isa = XCBuildConfiguration;
			baseConfigurationReference = F9C9A67C1CAD7A790039E10C /* ios-test-host.xcconfig */;
			buildSettings = {
				INFOPLIST_FILE = "$(SRCROOT)/Tests/WireDataModelTestTarget/Info.plist";
				LD_RUNPATH_SEARCH_PATHS = (
					"$(inherited)",
					"@executable_path/Frameworks",
				);
				PRODUCT_BUNDLE_IDENTIFIER = com.wire.WireDataModelTestTarget;
				PRODUCT_NAME = "$(TARGET_NAME)";
				VALIDATE_WORKSPACE = YES;
			};
			name = Release;
		};
/* End XCBuildConfiguration section */

/* Begin XCConfigurationList section */
		F9C9A4F61CAD5DF10039E10C /* Build configuration list for PBXProject "WireDataModel" */ = {
			isa = XCConfigurationList;
			buildConfigurations = (
				F9C9A50E1CAD5DF10039E10C /* Debug */,
				F9C9A50F1CAD5DF10039E10C /* Release */,
			);
			defaultConfigurationIsVisible = 0;
			defaultConfigurationName = Release;
		};
		F9C9A5101CAD5DF10039E10C /* Build configuration list for PBXNativeTarget "WireDataModel" */ = {
			isa = XCConfigurationList;
			buildConfigurations = (
				F9C9A5111CAD5DF10039E10C /* Debug */,
				F9C9A5121CAD5DF10039E10C /* Release */,
			);
			defaultConfigurationIsVisible = 0;
			defaultConfigurationName = Release;
		};
		F9C9A5131CAD5DF10039E10C /* Build configuration list for PBXNativeTarget "WireDataModelTests" */ = {
			isa = XCConfigurationList;
			buildConfigurations = (
				F9C9A5141CAD5DF10039E10C /* Debug */,
				F9C9A5151CAD5DF10039E10C /* Release */,
			);
			defaultConfigurationIsVisible = 0;
			defaultConfigurationName = Release;
		};
		F9C9A8091CAED9510039E10C /* Build configuration list for PBXNativeTarget "WireDataModelTestHost" */ = {
			isa = XCConfigurationList;
			buildConfigurations = (
				F9C9A8071CAED9510039E10C /* Debug */,
				F9C9A8081CAED9510039E10C /* Release */,
			);
			defaultConfigurationIsVisible = 0;
			defaultConfigurationName = Release;
		};
/* End XCConfigurationList section */

/* Begin XCSwiftPackageProductDependency section */
		63709F6A2994108700577D4B /* CoreCrypto */ = {
			isa = XCSwiftPackageProductDependency;
			productName = CoreCrypto;
		};
		63709F6C2994108700577D4B /* LibCoreCrypto */ = {
			isa = XCSwiftPackageProductDependency;
			productName = LibCoreCrypto;
		};
/* End XCSwiftPackageProductDependency section */

/* Begin XCVersionGroup section */
		167BCC182609E92300E9D7E3 /* ZMEventModel.xcdatamodeld */ = {
			isa = XCVersionGroup;
			children = (
				EE22F80729DC6D880053E1C6 /* ZMEventModel4.0.xcdatamodel */,
				167BCC192609E92300E9D7E3 /* ZMEventModel2.0.xcdatamodel */,
				167BCC1A2609E92300E9D7E3 /* ZMEventModel.xcdatamodel */,
				167BCC1B2609E92300E9D7E3 /* ZMEventModel3.0.xcdatamodel */,
			);
			currentVersion = EE22F80729DC6D880053E1C6 /* ZMEventModel4.0.xcdatamodel */;
			path = ZMEventModel.xcdatamodeld;
			sourceTree = "<group>";
			versionGroupType = wrapper.xcdatamodel;
		};
		F189988C1E7BE03800E579A2 /* zmessaging.xcdatamodeld */ = {
			isa = XCVersionGroup;
			children = (
				63D5654528B4C45100BDFB49 /* zmessaging2.105.0.xcdatamodel */,
				EE002F1C28772DFA0027D63A /* zmessaging2.104.0.xcdatamodel */,
				63DA33AD28746BD200818C3C /* zmessaging2.103.0.xcdatamodel */,
				EE9ADC45286F31E9002B2148 /* zmessaging2.102.0.xcdatamodel */,
				EEB5DE0B2837877A009B4741 /* zmessaging2.101.0.xcdatamodel */,
				EE980FB02834EA3200CC6B9F /* zmessaging2.100.0.xcdatamodel */,
				0674CB3828198707002C4175 /* zmessaging2.99.0.xcdatamodel */,
				E9A61E3A27957F6700B96E50 /* zmessaging2.98.0.xcdatamodel */,
				164E224B27454044004EFD12 /* zmessaging2.97.0.xcdatamodel */,
				169FF3D32715CA6600330C2E /* zmessaging2.96.0.xcdatamodel */,
				0630E16F26E0F20F0012E2F9 /* zmessaging2.95.0.xcdatamodel */,
				16F9010226C50967002794B5 /* zmessaging2.94.0.xcdatamodel */,
				EE3C07DF269872B600CCB6FD /* zmessaging2.93.0.xcdatamodel */,
				06EE09DF2659335100D6CAC3 /* zmessaging2.92.0.xcdatamodel */,
				0604F7FC2651C9220016A71E /* zmessaging2.91.0.xcdatamodel */,
				1614CFC625D2AADA00B415D9 /* zmessaging2.90.0.xcdatamodel */,
				169315DD25A76E4600709F15 /* zmessaging2.89.0.xcdatamodel */,
				064F8E06255E014B0040371D /* zmessaging2.88.0.xcdatamodel */,
				06D33FD12525D4E8004B9BC1 /* zmessaging2.87.0.xcdatamodel */,
				54ED8A912523197B005C2BDF /* zmessaging2.86.0.xcdatamodel */,
				16F7340F24F938EC00AB93B1 /* zmessaging2.85.0.xcdatamodel */,
				54AA3C9524ED16D200FE1F94 /* zmessaging2.84.0.xcdatamodel */,
				EEA2B87524DD7B8B00C6659E /* zmessaging2.83.0.xcdatamodel */,
				54207D4924A4B28C00D40D4F /* zmessaging2.82.0.xcdatamodel */,
				0612D23F243DBE9F008811A7 /* zmessaging2.81.0.xcdatamodel */,
				63880556240FFE7A0043B641 /* zmessaging2.80.0.xcdatamodel */,
				06392CF723BF9C22003186E6 /* zmessaging2.79.0.xcdatamodel */,
				A90676E4238D844E006417AC /* zmessaging2.78.0.xcdatamodel */,
				1646D5B9234FA56B00E60F1E /* zmessaging2.77.0.xcdatamodel */,
				16D0A0FC234B667F00A83F87 /* zmessaging2.76.0.xcdatamodel */,
				16BA4300233CC3090018E883 /* zmessaging2.75.0.xcdatamodel */,
				1637729A22B3ECC400510B7B /* zmessaging2.74.0.xcdatamodel */,
				55C40BD322B0F23000EFD8BD /* zmessaging2.73.0.xcdatamodel */,
				EF2C247122AFE408009389C6 /* zmessaging2.72.0.xcdatamodel */,
				16A86B23229EC29800A674F8 /* zmessaging2.71.0.xcdatamodel */,
				5E055B29228C46DA00E91314 /* zmessaging2.70.0.xcdatamodel */,
				5E9EA4D92243AC3900D401B2 /* zmessaging2.69.0.xcdatamodel */,
				1661673D22394B9400779AE3 /* zmessaging2.68.0.xcdatamodel */,
				166166C92236669C00779AE3 /* zmessaging2.67.0.xcdatamodel */,
				16B75F52222ED23500DCAFF2 /* zmessaging2.66.0.xcdatamodel */,
				168413E82225902200FCB9BC /* zmessaging2.65.0.xcdatamodel */,
				F14B7AFB22200CEF00458624 /* zmessaging2.64.0.xcdatamodel */,
				5E4BA9F32216F4B400F938A8 /* zmessaging2.63.0.xcdatamodel */,
				7CBC42EA2211CE900037E716 /* zmessaging2.62.0.xcdatamodel */,
				168E96C4220B445000FC92FA /* zmessaging2.61.0.xcdatamodel */,
				87890A1821E348F500E19A42 /* zmessaging2.60.0.xcdatamodel */,
				8768679221B97C770002633C /* zmessaging2.59.0.xcdatamodel */,
				16030DAE21AC536700F8032E /* zmessaging2.58.0.xcdatamodel */,
				EEEE60EC218B393E0032C249 /* zmessaging2.57.0.xcdatamodel */,
				7CAE54512180B59800177A8E /* zmessaging2.56.0.xcdatamodel */,
				16626495216763EE00300F45 /* zmessaging2.55.0.xcdatamodel */,
				8767E85C2163AA4800390F75 /* zmessaging2.54.0.xcdatamodel */,
				BF5AF281215134DA00449D43 /* zmessaging2.53.0.xcdatamodel */,
				BFC183E0210F389900601E5D /* zmessaging2.52.0.xcdatamodel */,
				EF9A46FD2109FA6400085102 /* zmessaging2.51.0.xcdatamodel */,
				7C2E467721072A31007E2566 /* zmessaging2.50.0.xcdatamodel */,
				BF5DF5CB20F4E8DD002BCB67 /* zmessaging2.49.0.xcdatamodel */,
				87140ACC20D7DD700036B7CB /* zmessaging2.48.0.xcdatamodel */,
				87C1C265207F8FE40083BF6B /* zmessaging2.47.0.xcdatamodel */,
				16168139207B982800BCF33A /* zmessaging2.46.0.xcdatamodel */,
				D5FD9FD32073B94500F6F4FC /* zmessaging2.45.0.xcdatamodel */,
				8702B0EA20527F47006B60B9 /* zmessaging2.44.0.xcdatamodel */,
				D5D10DA7203B154C00145497 /* zmessaging2.43.0.xcdatamodel */,
				1628361520173C280027082D /* zmessaging2.42.0.xcdatamodel */,
				EF2CBDA8200627940004F65E /* zmessaging2.41.0.xcdatamodel */,
				16D95A431FCEF9A900C96069 /* zmessaging2.40.0.xcdatamodel */,
				F9ABE8841F02673E00D83214 /* zmessaging2.39.0.xcdatamodel */,
				BF8ABD591EF2B09A005E58E0 /* zmessaging2.31.0.xcdatamodel */,
				BF1B98021EC3110F00DE033B /* zmessaging2.30.0.xcdatamodel */,
				F189988D1E7BE03800E579A2 /* zmessaging.xcdatamodel */,
				F189988E1E7BE03800E579A2 /* zmessaging1.27.xcdatamodel */,
				F189988F1E7BE03800E579A2 /* zmessaging1.28.xcdatamodel */,
				F18998901E7BE03800E579A2 /* zmessaging2.10.xcdatamodel */,
				F18998911E7BE03800E579A2 /* zmessaging2.11.xcdatamodel */,
				F18998921E7BE03800E579A2 /* zmessaging2.15.0.xcdatamodel */,
				F18998931E7BE03800E579A2 /* zmessaging2.17.0.xcdatamodel */,
				F18998941E7BE03800E579A2 /* zmessaging2.18.0.xcdatamodel */,
				F18998951E7BE03800E579A2 /* zmessaging2.21.0.xcdatamodel */,
				F18998961E7BE03800E579A2 /* zmessaging2.21.1.xcdatamodel */,
				F18998971E7BE03800E579A2 /* zmessaging2.21.2.xcdatamodel */,
				F18998981E7BE03800E579A2 /* zmessaging2.24.1.xcdatamodel */,
				F18998991E7BE03800E579A2 /* zmessaging2.24.xcdatamodel */,
				F189989A1E7BE03800E579A2 /* zmessaging2.25.0.xcdatamodel */,
				F189989B1E7BE03800E579A2 /* zmessaging2.26.0.xcdatamodel */,
				F189989C1E7BE03800E579A2 /* zmessaging2.27.0.xcdatamodel */,
				F189989D1E7BE03800E579A2 /* zmessaging2.28.0.xcdatamodel */,
				F189989E1E7BE03800E579A2 /* zmessaging2.29.0.xcdatamodel */,
				F189989F1E7BE03800E579A2 /* zmessaging2.3.xcdatamodel */,
				F18998A01E7BE03800E579A2 /* zmessaging2.4.xcdatamodel */,
				F18998A11E7BE03800E579A2 /* zmessaging2.5.xcdatamodel */,
				F18998A21E7BE03800E579A2 /* zmessaging2.6.xcdatamodel */,
				F18998A31E7BE03800E579A2 /* zmessaging2.7.xcdatamodel */,
				F18998A41E7BE03800E579A2 /* zmessaging2.8.xcdatamodel */,
				F18998A51E7BE03800E579A2 /* zmessaging2.9.xcdatamodel */,
			);
			currentVersion = 63D5654528B4C45100BDFB49 /* zmessaging2.105.0.xcdatamodel */;
			path = zmessaging.xcdatamodeld;
			sourceTree = "<group>";
			versionGroupType = wrapper.xcdatamodel;
		};
/* End XCVersionGroup section */
	};
	rootObject = F9C9A4F31CAD5DF10039E10C /* Project object */;
}<|MERGE_RESOLUTION|>--- conflicted
+++ resolved
@@ -2052,11 +2052,8 @@
 				63B1335129A503D000009D84 /* CoreCryptoCallbacks.swift */,
 				63B1335229A503D000009D84 /* Bytes.swift */,
 				63B1335329A503D000009D84 /* StaleMLSKeyMaterialDetector.swift */,
-<<<<<<< HEAD
 				63BEF5862A2636BC00F482E8 /* MLSConferenceInfo.swift */,
-=======
 				63F0781129F6C59D0031E19D /* MLSSubgroup.swift */,
->>>>>>> 2fb18782
 			);
 			name = MLS;
 			path = Source/MLS;
