// !$*UTF8*$!
{
	archiveVersion = 1;
	classes = {
	};
	objectVersion = 52;
	objects = {

/* Begin PBXBuildFile section */
		0129E7F929A520870065E6DB /* SafeCoreCrypto.swift in Sources */ = {isa = PBXBuildFile; fileRef = 0129E7F829A520870065E6DB /* SafeCoreCrypto.swift */; };
		0129E7FB29A520EB0065E6DB /* SafeFileContext.swift in Sources */ = {isa = PBXBuildFile; fileRef = 0129E7FA29A520EB0065E6DB /* SafeFileContext.swift */; };
		0189815529A66B0800B52510 /* SafeCoreCryptoTests.swift in Sources */ = {isa = PBXBuildFile; fileRef = 0189815429A66B0800B52510 /* SafeCoreCryptoTests.swift */; };
		0191513A29ACB3CA00920D04 /* SpyUserClientKeyStore.swift in Sources */ = {isa = PBXBuildFile; fileRef = 0191513929ACB3CA00920D04 /* SpyUserClientKeyStore.swift */; };
		0191513C29ACB46000920D04 /* MockProteusProvider.swift in Sources */ = {isa = PBXBuildFile; fileRef = 0191513B29ACB46000920D04 /* MockProteusProvider.swift */; };
		01A2D62F2A153118000EFC9C /* MockSafeCoreCrypto.swift in Sources */ = {isa = PBXBuildFile; fileRef = 01A2D62E2A153118000EFC9C /* MockSafeCoreCrypto.swift */; };
		06034B6D26A8D36E003624B4 /* Feature.FileSharing.swift in Sources */ = {isa = PBXBuildFile; fileRef = 06034B6C26A8D36E003624B4 /* Feature.FileSharing.swift */; };
		0604F7C8265184B70016A71E /* ZMSystemMessage+ParticipantsRemovedReason.swift in Sources */ = {isa = PBXBuildFile; fileRef = 0604F7C7265184B70016A71E /* ZMSystemMessage+ParticipantsRemovedReason.swift */; };
		0604F8002651CAFE0016A71E /* store2-91-0.wiredatabase in Resources */ = {isa = PBXBuildFile; fileRef = 0604F7FF2651CAFD0016A71E /* store2-91-0.wiredatabase */; };
		060D194F2462A9EC00623376 /* ZMMessageTests+GenericMessage.swift in Sources */ = {isa = PBXBuildFile; fileRef = 060D194D2462A9D000623376 /* ZMMessageTests+GenericMessage.swift */; };
		060ED6D12499E97200412C4A /* NSManagedObjectContext+ServerTimeDelta.swift in Sources */ = {isa = PBXBuildFile; fileRef = 060ED6D02499E97200412C4A /* NSManagedObjectContext+ServerTimeDelta.swift */; };
		060ED6DC2499F78700412C4A /* ZMUpdateEvent+Helper.swift in Sources */ = {isa = PBXBuildFile; fileRef = F19550372040628000338E91 /* ZMUpdateEvent+Helper.swift */; };
		060ED6E4249BB09200412C4A /* NSManagedObjectContext+LastNotificationID.swift in Sources */ = {isa = PBXBuildFile; fileRef = 060ED6E3249BB09200412C4A /* NSManagedObjectContext+LastNotificationID.swift */; };
		0612D241243DC134008811A7 /* store2-81-0.wiredatabase in Resources */ = {isa = PBXBuildFile; fileRef = 0612D240243DC12E008811A7 /* store2-81-0.wiredatabase */; };
		0617001323E2FC14005C262D /* GenericMessageTests+LinkMetaData.swift in Sources */ = {isa = PBXBuildFile; fileRef = 0617001123E2FBC0005C262D /* GenericMessageTests+LinkMetaData.swift */; };
		062FD8852756053800B9DE39 /* Feature.ConversationGuestLinks.swift in Sources */ = {isa = PBXBuildFile; fileRef = 062FD8842756053800B9DE39 /* Feature.ConversationGuestLinks.swift */; };
		0630E17726E0F3570012E2F9 /* store2-95-0.wiredatabase in Resources */ = {isa = PBXBuildFile; fileRef = 0630E17626E0F3570012E2F9 /* store2-95-0.wiredatabase */; };
		0630E4B6257F888600C75BFB /* NSManagedObjectContext+AppLock.swift in Sources */ = {isa = PBXBuildFile; fileRef = 0630E4B5257F888600C75BFB /* NSManagedObjectContext+AppLock.swift */; };
		0630E4B8257F8C0B00C75BFB /* ZMUser+Applock.swift in Sources */ = {isa = PBXBuildFile; fileRef = 0630E4B7257F8C0B00C75BFB /* ZMUser+Applock.swift */; };
		0630E4BF257FA2BD00C75BFB /* TransferAppLockKeychainTests.swift in Sources */ = {isa = PBXBuildFile; fileRef = 0630E4BE257FA2BD00C75BFB /* TransferAppLockKeychainTests.swift */; };
		0630E4C1257FC41400C75BFB /* store2-88-0.wiredatabase in Resources */ = {isa = PBXBuildFile; fileRef = 0630E4C0257FC41300C75BFB /* store2-88-0.wiredatabase */; };
		0634C3A924643A400006081D /* ZMUpdateEvent.swift in Sources */ = {isa = PBXBuildFile; fileRef = 0634C3A824643A400006081D /* ZMUpdateEvent.swift */; };
		06392CF923BF9DA9003186E6 /* store2-79-0.wiredatabase in Resources */ = {isa = PBXBuildFile; fileRef = 06392CF823BF9DA9003186E6 /* store2-79-0.wiredatabase */; };
		063D2928242128D300FA6FEE /* ZMClientMessage+Ephemeral.swift in Sources */ = {isa = PBXBuildFile; fileRef = 063D2927242128D200FA6FEE /* ZMClientMessage+Ephemeral.swift */; };
		063D292A24212AFD00FA6FEE /* ZMClientMessage.swift in Sources */ = {isa = PBXBuildFile; fileRef = 063D292924212AFD00FA6FEE /* ZMClientMessage.swift */; };
		0642A3332445F2B600DCCFCD /* ZMClientMessage+UpdateEvent.swift in Sources */ = {isa = PBXBuildFile; fileRef = 0642A3322445F2B500DCCFCD /* ZMClientMessage+UpdateEvent.swift */; };
		0649D1C524F6A542001DDC78 /* NSManagedObjectContext+ZMKeyValueStore.swift in Sources */ = {isa = PBXBuildFile; fileRef = 0649D1C424F6A542001DDC78 /* NSManagedObjectContext+ZMKeyValueStore.swift */; };
		064F8E08255E04800040371D /* Feature.swift in Sources */ = {isa = PBXBuildFile; fileRef = 064F8E07255E04800040371D /* Feature.swift */; };
		0651D00423FC46A500411A22 /* ZMClientMessage+Confirmations.swift in Sources */ = {isa = PBXBuildFile; fileRef = 0651D00323FC46A500411A22 /* ZMClientMessage+Confirmations.swift */; };
		0651D00623FC481B00411A22 /* ZMAssetClientMessage+Confirmations.swift in Sources */ = {isa = PBXBuildFile; fileRef = 0651D00523FC481B00411A22 /* ZMAssetClientMessage+Confirmations.swift */; };
		0651D00823FC4FDD00411A22 /* GenericMessageTests+LegalHoldStatus.swift in Sources */ = {isa = PBXBuildFile; fileRef = 0651D00723FC4FDC00411A22 /* GenericMessageTests+LegalHoldStatus.swift */; };
		065D7501239FAB1200275114 /* SelfUserParticipantMigrationTests.swift in Sources */ = {isa = PBXBuildFile; fileRef = 065D7500239FAB1200275114 /* SelfUserParticipantMigrationTests.swift */; };
		0660FEBD2580E4A900F4C19F /* TransferApplockKeychain.swift in Sources */ = {isa = PBXBuildFile; fileRef = 0660FEBC2580E4A900F4C19F /* TransferApplockKeychain.swift */; };
		0663285E2428CEC3005BB3BE /* ZMClientMessage+Deletion.swift in Sources */ = {isa = PBXBuildFile; fileRef = 0663285D2428CEC3005BB3BE /* ZMClientMessage+Deletion.swift */; };
		066328602428D01C005BB3BE /* ZMClientMessage+GenericMessage.swift in Sources */ = {isa = PBXBuildFile; fileRef = 0663285F2428D01C005BB3BE /* ZMClientMessage+GenericMessage.swift */; };
		066A96FF25A88E510083E317 /* BiometricsState.swift in Sources */ = {isa = PBXBuildFile; fileRef = 066A96FE25A88E510083E317 /* BiometricsState.swift */; };
		0680A9C324600306000F80F3 /* ZMClientMessageTests.swift in Sources */ = {isa = PBXBuildFile; fileRef = 0680A9C1246002DC000F80F3 /* ZMClientMessageTests.swift */; };
		0680A9C624606288000F80F3 /* ZMMessage+Reaction.swift in Sources */ = {isa = PBXBuildFile; fileRef = 0680A9C42460627B000F80F3 /* ZMMessage+Reaction.swift */; };
		0686649F256FB0CA001C8747 /* AppLockController.swift in Sources */ = {isa = PBXBuildFile; fileRef = 0686649E256FB0CA001C8747 /* AppLockController.swift */; };
		068664A2256FB834001C8747 /* AppLockControllerTests.swift in Sources */ = {isa = PBXBuildFile; fileRef = 068664A1256FB834001C8747 /* AppLockControllerTests.swift */; };
		068D610324629AB900A110A2 /* ZMBaseManagedObjectTest.swift in Sources */ = {isa = PBXBuildFile; fileRef = 068D610124629AA300A110A2 /* ZMBaseManagedObjectTest.swift */; };
		069D07B82562671D00DBA592 /* FeatureTests.swift in Sources */ = {isa = PBXBuildFile; fileRef = 069D07B72562671D00DBA592 /* FeatureTests.swift */; };
		06A0E60B281AE65D00E5F822 /* store2-99-0.wiredatabase in Resources */ = {isa = PBXBuildFile; fileRef = 06A0E60A281AE65D00E5F822 /* store2-99-0.wiredatabase */; };
		06AD2F8429B0D8F000403F59 /* NSManagedObjectContext+ProteusProvider.swift in Sources */ = {isa = PBXBuildFile; fileRef = 06AD2F8329B0D8F000403F59 /* NSManagedObjectContext+ProteusProvider.swift */; };
		06B1C493248F9173007FDA8D /* GenericMessage+Debug.swift in Sources */ = {isa = PBXBuildFile; fileRef = 06B1C492248F9173007FDA8D /* GenericMessage+Debug.swift */; };
		06B99C79242A293500FEAFDE /* ZMClientMessage+Knock.swift in Sources */ = {isa = PBXBuildFile; fileRef = 06B99C78242A293500FEAFDE /* ZMClientMessage+Knock.swift */; };
		06C6B1B02745675E0049B54E /* store2-97-0.wiredatabase in Resources */ = {isa = PBXBuildFile; fileRef = 06C6B1AF2745675D0049B54E /* store2-97-0.wiredatabase */; };
		06D33FCB2524E402004B9BC1 /* ZMConversation+UnreadCount.swift in Sources */ = {isa = PBXBuildFile; fileRef = 06D33FCA2524E402004B9BC1 /* ZMConversation+UnreadCount.swift */; };
		06D33FCD2524F65D004B9BC1 /* ZMConversationTests+UnreadMessages.swift in Sources */ = {isa = PBXBuildFile; fileRef = 06D33FCC2524F65D004B9BC1 /* ZMConversationTests+UnreadMessages.swift */; };
		06D33FCF2525D368004B9BC1 /* store2-86-0.wiredatabase in Resources */ = {isa = PBXBuildFile; fileRef = 06D33FCE2525D368004B9BC1 /* store2-86-0.wiredatabase */; };
		06D48735241F930A00881B08 /* GenericMessage+Obfuscation.swift in Sources */ = {isa = PBXBuildFile; fileRef = 06D48734241F930A00881B08 /* GenericMessage+Obfuscation.swift */; };
		06D48737241FB3F700881B08 /* ZMClientMessage+Obfuscate.swift in Sources */ = {isa = PBXBuildFile; fileRef = 06D48736241FB3F700881B08 /* ZMClientMessage+Obfuscate.swift */; };
		06D5423C26399C33006B0C5A /* UserType+External.swift in Sources */ = {isa = PBXBuildFile; fileRef = 06D5423B26399C32006B0C5A /* UserType+External.swift */; };
		06E1C835244F1A2300CA4EF2 /* ZMOTRMessage+Helper.swift in Sources */ = {isa = PBXBuildFile; fileRef = 06E1C834244F1A2300CA4EF2 /* ZMOTRMessage+Helper.swift */; };
		06E8AAB4242BAA6A008929B1 /* SignatureStatus.swift in Sources */ = {isa = PBXBuildFile; fileRef = 06E8AAB3242BAA6A008929B1 /* SignatureStatus.swift */; };
		06EE09E32659340F00D6CAC3 /* store2-92-0.wiredatabase in Resources */ = {isa = PBXBuildFile; fileRef = 06EE09E22659340F00D6CAC3 /* store2-92-0.wiredatabase */; };
		06EED73F2525D5B90014FE1E /* store2-87-0.wiredatabase in Resources */ = {isa = PBXBuildFile; fileRef = 06EED73E2525D5B80014FE1E /* store2-87-0.wiredatabase */; };
		06F98D64243B2474007E914A /* SignatureStatusTests.swift in Sources */ = {isa = PBXBuildFile; fileRef = 06F98D62243B2470007E914A /* SignatureStatusTests.swift */; };
		1600D93C267A80D700970F99 /* ZMManagedObject+Fetching.swift in Sources */ = {isa = PBXBuildFile; fileRef = 1600D93B267A80D700970F99 /* ZMManagedObject+Fetching.swift */; };
		1600D944267BC5A100970F99 /* ZMManagedObjectFetchingTests.swift in Sources */ = {isa = PBXBuildFile; fileRef = 1600D943267BC5A000970F99 /* ZMManagedObjectFetchingTests.swift */; };
		16030DB021AD765D00F8032E /* ZMConversation+Confirmations.swift in Sources */ = {isa = PBXBuildFile; fileRef = 16030DAF21AD765D00F8032E /* ZMConversation+Confirmations.swift */; };
		16030DBE21AE8FAB00F8032E /* ZMConversationTests+Confirmations.swift in Sources */ = {isa = PBXBuildFile; fileRef = 16030DBD21AE8FAB00F8032E /* ZMConversationTests+Confirmations.swift */; };
		16030DC521AEE25500F8032E /* ZMOTRMessage+Confirmations.swift in Sources */ = {isa = PBXBuildFile; fileRef = 16030DC421AEE25500F8032E /* ZMOTRMessage+Confirmations.swift */; };
		1607AAF2243768D200A93D29 /* UserType+Materialize.swift in Sources */ = {isa = PBXBuildFile; fileRef = 1607AAF1243768D200A93D29 /* UserType+Materialize.swift */; };
		160B3BB124EFD64E0026D355 /* ExtendedSecureUnarchiveFromData.swift in Sources */ = {isa = PBXBuildFile; fileRef = 160B3BB024EFD64E0026D355 /* ExtendedSecureUnarchiveFromData.swift */; };
		1611CF59203AE6A0004D807B /* FileAssetCacheTests.swift in Sources */ = {isa = PBXBuildFile; fileRef = 54EDE6811CBBF6260044A17E /* FileAssetCacheTests.swift */; };
		16127CF3220058160020E65C /* InvalidConversationRemoval.swift in Sources */ = {isa = PBXBuildFile; fileRef = 16127CF2220058160020E65C /* InvalidConversationRemoval.swift */; };
		16127CF522005AAB0020E65C /* InvalidConversationRemovalTests.swift in Sources */ = {isa = PBXBuildFile; fileRef = 16127CF422005AAA0020E65C /* InvalidConversationRemovalTests.swift */; };
		161541BA1E27EBD400AC2FFB /* ZMConversation+Calling.swift in Sources */ = {isa = PBXBuildFile; fileRef = 161541B91E27EBD400AC2FFB /* ZMConversation+Calling.swift */; };
		1615F2D8234D027B005E4E20 /* store2-76-0.wiredatabase in Resources */ = {isa = PBXBuildFile; fileRef = 1615F2D7234D027B005E4E20 /* store2-76-0.wiredatabase */; };
		161E056A2667C4D100DADC3D /* AccountDeletedObserver.swift in Sources */ = {isa = PBXBuildFile; fileRef = 161E05692667C4D000DADC3D /* AccountDeletedObserver.swift */; };
		1621E59220E62BD2006B2D17 /* ZMConversationTests+Silencing.swift in Sources */ = {isa = PBXBuildFile; fileRef = 1621E59120E62BD2006B2D17 /* ZMConversationTests+Silencing.swift */; };
		162207F8272291CA0041EDE8 /* String+NilEmpty.swift in Sources */ = {isa = PBXBuildFile; fileRef = 162207F7272291CA0041EDE8 /* String+NilEmpty.swift */; };
		162294A5222038FA00A98679 /* CacheAssetTests.swift in Sources */ = {isa = PBXBuildFile; fileRef = 162294A4222038FA00A98679 /* CacheAssetTests.swift */; };
		1626344B20D935C0000D4063 /* ZMConversation+Timestamps.swift in Sources */ = {isa = PBXBuildFile; fileRef = 1626344A20D935C0000D4063 /* ZMConversation+Timestamps.swift */; };
		16283618201747410027082D /* store2-41-0.wiredatabase in Resources */ = {isa = PBXBuildFile; fileRef = 162836162017466E0027082D /* store2-41-0.wiredatabase */; };
		162A81DD202DA4BC00F6200C /* AssetCache.swift in Sources */ = {isa = PBXBuildFile; fileRef = F9A705F11CAEE01D00C2F5FE /* AssetCache.swift */; };
		16313D621D227DC1001B2AB3 /* LinkPreview+ProtocolBuffer.swift in Sources */ = {isa = PBXBuildFile; fileRef = 16313D611D227DC1001B2AB3 /* LinkPreview+ProtocolBuffer.swift */; };
		1637729C22B3F1F700510B7B /* store2-74-0.wiredatabase in Resources */ = {isa = PBXBuildFile; fileRef = 1637729B22B3F1F700510B7B /* store2-74-0.wiredatabase */; };
		1639A8132260916E00868AB9 /* AlertAvailabilityBehaviourChange.swift in Sources */ = {isa = PBXBuildFile; fileRef = 1639A8122260916E00868AB9 /* AlertAvailabilityBehaviourChange.swift */; };
		1639A8512264B91E00868AB9 /* AvailabilityBehaviourChangeTests.swift in Sources */ = {isa = PBXBuildFile; fileRef = 1639A8502264B91E00868AB9 /* AvailabilityBehaviourChangeTests.swift */; };
		163C92AA2630A80400F8DC14 /* NSManagedObjectContext+SelfUser.swift in Sources */ = {isa = PBXBuildFile; fileRef = 163C92A92630A80400F8DC14 /* NSManagedObjectContext+SelfUser.swift */; };
		163CE64E25ACE5DB0013C12D /* store2-89-0.wiredatabase in Resources */ = {isa = PBXBuildFile; fileRef = 163CE64D25ACE57B0013C12D /* store2-89-0.wiredatabase */; };
		163CE6AF25BEB9680013C12D /* ZMMessageTests+SystemMessages.swift in Sources */ = {isa = PBXBuildFile; fileRef = 163CE6AE25BEB9680013C12D /* ZMMessageTests+SystemMessages.swift */; };
		163D01E02472DE6200984999 /* InvalidConnectionRemoval.swift in Sources */ = {isa = PBXBuildFile; fileRef = 163D01DF2472DE6200984999 /* InvalidConnectionRemoval.swift */; };
		163D01E22472E44000984999 /* InvalidConnectionRemovalTests.swift in Sources */ = {isa = PBXBuildFile; fileRef = 163D01E12472E44000984999 /* InvalidConnectionRemovalTests.swift */; };
		1645ECC2243B643B007A82D6 /* ZMSearchUserTests+TeamUser.swift in Sources */ = {isa = PBXBuildFile; fileRef = 1645ECC1243B643B007A82D6 /* ZMSearchUserTests+TeamUser.swift */; };
		1645ECC4243B69A1007A82D6 /* UserTypeTests+Materialize.swift in Sources */ = {isa = PBXBuildFile; fileRef = 1645ECC3243B69A1007A82D6 /* UserTypeTests+Materialize.swift */; };
		16460A44206515370096B616 /* NSManagedObjectContext+BackupImport.swift in Sources */ = {isa = PBXBuildFile; fileRef = 16460A43206515370096B616 /* NSManagedObjectContext+BackupImport.swift */; };
		16460A46206544B00096B616 /* PersistentMetadataKeys.swift in Sources */ = {isa = PBXBuildFile; fileRef = 16460A45206544B00096B616 /* PersistentMetadataKeys.swift */; };
		1646D5BB234FA6B500E60F1E /* store2-77-0.wiredatabase in Resources */ = {isa = PBXBuildFile; fileRef = 1646D5BA234FA6B400E60F1E /* store2-77-0.wiredatabase */; };
		164A55D320F3AF6700AE62A6 /* ZMSearchUserTests+ProfileImages.swift in Sources */ = {isa = PBXBuildFile; fileRef = 164A55D220F3AF6700AE62A6 /* ZMSearchUserTests+ProfileImages.swift */; };
		164EB6F3230D987A001BBD4A /* ZMMessage+DataRetention.swift in Sources */ = {isa = PBXBuildFile; fileRef = 164EB6F2230D987A001BBD4A /* ZMMessage+DataRetention.swift */; };
		16500C0325E3A7F80021B3AE /* store2-90-0.wiredatabase in Resources */ = {isa = PBXBuildFile; fileRef = 16500C0225E3A7520021B3AE /* store2-90-0.wiredatabase */; };
		165124D221886EDB006A3C75 /* ZMOTRMessage+Quotes.swift in Sources */ = {isa = PBXBuildFile; fileRef = 165124D121886EDB006A3C75 /* ZMOTRMessage+Quotes.swift */; };
		165124D42188B613006A3C75 /* ZMClientMessage+Quotes.swift in Sources */ = {isa = PBXBuildFile; fileRef = 165124D32188B613006A3C75 /* ZMClientMessage+Quotes.swift */; };
		165124D62188CF66006A3C75 /* ZMClientMessage+Editing.swift in Sources */ = {isa = PBXBuildFile; fileRef = 165124D52188CF66006A3C75 /* ZMClientMessage+Editing.swift */; };
		165124D82189AE90006A3C75 /* ZMAssetClientMessage+Quotes.swift in Sources */ = {isa = PBXBuildFile; fileRef = 165124D72189AE90006A3C75 /* ZMAssetClientMessage+Quotes.swift */; };
		16519D36231D1BB200C9D76D /* ZMConversation+Deletion.swift in Sources */ = {isa = PBXBuildFile; fileRef = 16519D35231D1BB200C9D76D /* ZMConversation+Deletion.swift */; };
		16519D54231D6F8200C9D76D /* ZMConversationTests+Deletion.swift in Sources */ = {isa = PBXBuildFile; fileRef = 16519D53231D6F8200C9D76D /* ZMConversationTests+Deletion.swift */; };
		1651F9BE1D3554C800A9FAE8 /* ZMClientMessageTests+TextMessage.swift in Sources */ = {isa = PBXBuildFile; fileRef = 1651F9BD1D3554C800A9FAE8 /* ZMClientMessageTests+TextMessage.swift */; };
		165911551DF054AD007FA847 /* ZMConversation+Predicates.swift in Sources */ = {isa = PBXBuildFile; fileRef = 165911541DF054AD007FA847 /* ZMConversation+Predicates.swift */; };
		165D3A2D1E1D47AB0052E654 /* ZMCallState.swift in Sources */ = {isa = PBXBuildFile; fileRef = 165D3A2B1E1D47AB0052E654 /* ZMCallState.swift */; };
		165DC51F21491C0400090B7B /* Mention.swift in Sources */ = {isa = PBXBuildFile; fileRef = 165DC51E21491C0400090B7B /* Mention.swift */; };
		165DC52121491D8700090B7B /* ZMClientMessage+TextMessageData.swift in Sources */ = {isa = PBXBuildFile; fileRef = 165DC52021491D8700090B7B /* ZMClientMessage+TextMessageData.swift */; };
		165DC523214A614100090B7B /* ZMConversation+Message.swift in Sources */ = {isa = PBXBuildFile; fileRef = 165DC522214A614100090B7B /* ZMConversation+Message.swift */; };
		165E0F69217F871400E36D08 /* ZMOTRMessage+ContentHashing.swift in Sources */ = {isa = PBXBuildFile; fileRef = 165E0F68217F871400E36D08 /* ZMOTRMessage+ContentHashing.swift */; };
		165E141825CC516B00F0B075 /* ZMClientMessageTests+Prefetching.swift in Sources */ = {isa = PBXBuildFile; fileRef = 165E141725CC516B00F0B075 /* ZMClientMessageTests+Prefetching.swift */; };
		166166CD22366C7A00779AE3 /* store2-67-0.wiredatabase in Resources */ = {isa = PBXBuildFile; fileRef = 166166CC22366C7A00779AE3 /* store2-67-0.wiredatabase */; };
		1661673F22394E2A00779AE3 /* store2-68-0.wiredatabase in Resources */ = {isa = PBXBuildFile; fileRef = 1661673E22394E2A00779AE3 /* store2-68-0.wiredatabase */; };
		166264A42167B48A00300F45 /* store2-54-0.wiredatabase in Resources */ = {isa = PBXBuildFile; fileRef = 166264A22167B48000300F45 /* store2-54-0.wiredatabase */; };
		16626508217F4E0B00300F45 /* GenericMessageTests+Hashing.swift in Sources */ = {isa = PBXBuildFile; fileRef = 16626507217F4E0B00300F45 /* GenericMessageTests+Hashing.swift */; };
		166A2A0D25FB991800B4A4F8 /* CoreDataStack.swift in Sources */ = {isa = PBXBuildFile; fileRef = 166A2A0C25FB991800B4A4F8 /* CoreDataStack.swift */; };
		166D189E230E9E66001288CD /* ZMMessage+DataRetentionTests.swift in Sources */ = {isa = PBXBuildFile; fileRef = 166D189D230E9E66001288CD /* ZMMessage+DataRetentionTests.swift */; };
		166DCDB82555886F004F4F59 /* CoreDataStack+Migration.swift in Sources */ = {isa = PBXBuildFile; fileRef = 166DCDB72555886E004F4F59 /* CoreDataStack+Migration.swift */; };
		166EC36E26C50E960043ED01 /* store2-94-0.wiredatabase in Resources */ = {isa = PBXBuildFile; fileRef = 166EC36D26C50E8B0043ED01 /* store2-94-0.wiredatabase */; };
		1670D0172317F92B003A143B /* ZMConversation+Team.swift in Sources */ = {isa = PBXBuildFile; fileRef = 1670D0162317F92B003A143B /* ZMConversation+Team.swift */; };
		1670D01C231823DC003A143B /* ZMUser+Permissions.swift in Sources */ = {isa = PBXBuildFile; fileRef = 1670D01B231823DC003A143B /* ZMUser+Permissions.swift */; };
		1670D01E231825BE003A143B /* ZMUserTests+Permissions.swift in Sources */ = {isa = PBXBuildFile; fileRef = 1670D01D231825BE003A143B /* ZMUserTests+Permissions.swift */; };
		1670D02023183209003A143B /* ModelObjectsTests+Helpers.swift in Sources */ = {isa = PBXBuildFile; fileRef = 1670D01F23183209003A143B /* ModelObjectsTests+Helpers.swift */; };
		1672A5FE23434FA200380537 /* ZMConversationTests+Labels.swift in Sources */ = {isa = PBXBuildFile; fileRef = 1672A5FD23434FA200380537 /* ZMConversationTests+Labels.swift */; };
		1672A6022343973600380537 /* LabelTests.swift in Sources */ = {isa = PBXBuildFile; fileRef = 1672A6012343973600380537 /* LabelTests.swift */; };
		1672A6112343CABA00380537 /* store2-75-0.wiredatabase in Resources */ = {isa = PBXBuildFile; fileRef = 1672A6102343CABA00380537 /* store2-75-0.wiredatabase */; };
		1672A614234499B500380537 /* LabelChangeInfo.swift in Sources */ = {isa = PBXBuildFile; fileRef = 1672A613234499B500380537 /* LabelChangeInfo.swift */; };
		1672A6162344A14E00380537 /* LabelObserverTests.swift in Sources */ = {isa = PBXBuildFile; fileRef = 1672A6152344A14E00380537 /* LabelObserverTests.swift */; };
		1672A6282344F10700380537 /* FolderList.swift in Sources */ = {isa = PBXBuildFile; fileRef = 1672A6272344F10700380537 /* FolderList.swift */; };
		1672A62A2345102400380537 /* ZMConversationListTests+Labels.swift in Sources */ = {isa = PBXBuildFile; fileRef = 1672A6292345102400380537 /* ZMConversationListTests+Labels.swift */; };
		16746B081D2EAF8E00831771 /* ZMClientMessageTests+ZMImageOwner.swift in Sources */ = {isa = PBXBuildFile; fileRef = 16746B071D2EAF8E00831771 /* ZMClientMessageTests+ZMImageOwner.swift */; };
		167BCB4E2600C62100E9D7E3 /* CoreDataStackTests+Migration.swift in Sources */ = {isa = PBXBuildFile; fileRef = 166E47BC255A98D900C161C8 /* CoreDataStackTests+Migration.swift */; };
		167BCB512600C70F00E9D7E3 /* CoreDataStackTests+Backup.swift in Sources */ = {isa = PBXBuildFile; fileRef = F16F8EBE2063E9CC009A9D6F /* CoreDataStackTests+Backup.swift */; };
		167BCC1C2609E92400E9D7E3 /* ZMEventModel.xcdatamodeld in Sources */ = {isa = PBXBuildFile; fileRef = 167BCC182609E92300E9D7E3 /* ZMEventModel.xcdatamodeld */; };
		167BCC82260CFAD500E9D7E3 /* UserType+Federation.swift in Sources */ = {isa = PBXBuildFile; fileRef = 167BCC81260CFAD500E9D7E3 /* UserType+Federation.swift */; };
		167BCC86260CFC7B00E9D7E3 /* UserTypeTests+Federation.swift in Sources */ = {isa = PBXBuildFile; fileRef = 167BCC85260CFC7B00E9D7E3 /* UserTypeTests+Federation.swift */; };
		167BCC92260DB5FA00E9D7E3 /* CoreDataStackTests+ClearStorage.swift in Sources */ = {isa = PBXBuildFile; fileRef = 167BCC91260DB5FA00E9D7E3 /* CoreDataStackTests+ClearStorage.swift */; };
		167BCC96260DC3F100E9D7E3 /* CoreDataStack+ClearStorage.swift in Sources */ = {isa = PBXBuildFile; fileRef = 167BCC95260DC3F100E9D7E3 /* CoreDataStack+ClearStorage.swift */; };
		16827AEA2732A3C20079405D /* InvalidDomainRemoval.swift in Sources */ = {isa = PBXBuildFile; fileRef = 16827AE92732A3C20079405D /* InvalidDomainRemoval.swift */; };
		16827AF22732AB2E0079405D /* InvalidDomainRemovalTests.swift in Sources */ = {isa = PBXBuildFile; fileRef = 16827AF12732AB2E0079405D /* InvalidDomainRemovalTests.swift */; };
		168413EB222594ED00FCB9BC /* store2-65-0.wiredatabase in Resources */ = {isa = PBXBuildFile; fileRef = 168413E9222594E600FCB9BC /* store2-65-0.wiredatabase */; };
		168413ED2225965500FCB9BC /* TransferStateMigration.swift in Sources */ = {isa = PBXBuildFile; fileRef = 168413EC2225965500FCB9BC /* TransferStateMigration.swift */; };
		1684141722282A1A00FCB9BC /* TransferStateMigrationTests.swift in Sources */ = {isa = PBXBuildFile; fileRef = 1684141622282A1A00FCB9BC /* TransferStateMigrationTests.swift */; };
		1684142A2228421700FCB9BC /* ZMAssetClientMessageTests+AssetMessage.swift in Sources */ = {isa = PBXBuildFile; fileRef = 168414292228421700FCB9BC /* ZMAssetClientMessageTests+AssetMessage.swift */; };
		1687ABAC20EBE0770007C240 /* UserType.swift in Sources */ = {isa = PBXBuildFile; fileRef = 1687ABAB20EBE0770007C240 /* UserType.swift */; };
		1687ABAE20ECD51E0007C240 /* ZMSearchUser.swift in Sources */ = {isa = PBXBuildFile; fileRef = 1687ABAD20ECD51E0007C240 /* ZMSearchUser.swift */; };
		1687C0E22150EE91003099DD /* ZMClientMessageTests+Mentions.swift in Sources */ = {isa = PBXBuildFile; fileRef = 1687C0E12150EE91003099DD /* ZMClientMessageTests+Mentions.swift */; };
		1689FD462194A63E00A656E2 /* ZMClientMessageTests+Editing.swift in Sources */ = {isa = PBXBuildFile; fileRef = 1689FD452194A63E00A656E2 /* ZMClientMessageTests+Editing.swift */; };
		168D7BFD26F365ED00789960 /* EntityAction.swift in Sources */ = {isa = PBXBuildFile; fileRef = 168D7BFC26F365ED00789960 /* EntityAction.swift */; };
		168D7C9626F9ED1E00789960 /* QualifiedID.swift in Sources */ = {isa = PBXBuildFile; fileRef = 168D7C9526F9ED1E00789960 /* QualifiedID.swift */; };
		168FF330258200AD0066DAE3 /* ZMClientMessageTests+ResetSession.swift in Sources */ = {isa = PBXBuildFile; fileRef = 168FF32F258200AD0066DAE3 /* ZMClientMessageTests+ResetSession.swift */; };
		16925337234F677B0041A8FF /* ZMConversationListDirectoryTests+Labels.swift in Sources */ = {isa = PBXBuildFile; fileRef = 16925336234F677B0041A8FF /* ZMConversationListDirectoryTests+Labels.swift */; };
		1693155325A30D4E00709F15 /* UserClientTests+ResetSession.swift in Sources */ = {isa = PBXBuildFile; fileRef = 1693155225A30D4E00709F15 /* UserClientTests+ResetSession.swift */; };
		1693155525A329FE00709F15 /* NSManagedObjectContext+UpdateRequest.swift in Sources */ = {isa = PBXBuildFile; fileRef = 1693155425A329FE00709F15 /* NSManagedObjectContext+UpdateRequest.swift */; };
		169315EF25AC4C8100709F15 /* MigrateSenderClient.swift in Sources */ = {isa = PBXBuildFile; fileRef = 169315EE25AC4C8100709F15 /* MigrateSenderClient.swift */; };
		169315F125AC501300709F15 /* MigrateSenderClientTests.swift in Sources */ = {isa = PBXBuildFile; fileRef = 169315F025AC501300709F15 /* MigrateSenderClientTests.swift */; };
		169FF3A527157B3900330C2E /* MockActionHandler.swift in Sources */ = {isa = PBXBuildFile; fileRef = 169FF3A427157B3800330C2E /* MockActionHandler.swift */; };
		169FF3AA27157F0100330C2E /* ZMSearchUserTests+Connections.swift in Sources */ = {isa = PBXBuildFile; fileRef = 169FF3A927157F0100330C2E /* ZMSearchUserTests+Connections.swift */; };
		169FF3AF2715820400330C2E /* ZMConnectionFetchingTests.swift in Sources */ = {isa = PBXBuildFile; fileRef = 169FF3AE2715820400330C2E /* ZMConnectionFetchingTests.swift */; };
		169FF3D82715CE5B00330C2E /* store2-96-0.wiredatabase in Resources */ = {isa = PBXBuildFile; fileRef = 169FF3D72715CE5B00330C2E /* store2-96-0.wiredatabase */; };
		16A86B4A22A6BF5B00A674F8 /* store2-71-0.wiredatabase in Resources */ = {isa = PBXBuildFile; fileRef = 16A86B4922A6BF5B00A674F8 /* store2-71-0.wiredatabase */; };
		16A9E354220CAB790062CFCD /* store2-60-0.wiredatabase in Resources */ = {isa = PBXBuildFile; fileRef = 16A9E353220CAB790062CFCD /* store2-60-0.wiredatabase */; };
		16AD86BA1F75426C00E4C797 /* NSManagedObjectContext+NotificationContext.swift in Sources */ = {isa = PBXBuildFile; fileRef = 16AD86B91F75426C00E4C797 /* NSManagedObjectContext+NotificationContext.swift */; };
		16B5B33126FDC5D2001A3216 /* ZMConnection+Actions.swift in Sources */ = {isa = PBXBuildFile; fileRef = 16B5B33026FDC5D2001A3216 /* ZMConnection+Actions.swift */; };
		16B75F6B222EEE6E00DCAFF2 /* store2-66-0.wiredatabase in Resources */ = {isa = PBXBuildFile; fileRef = 16B75F69222EEE4000DCAFF2 /* store2-66-0.wiredatabase */; };
		16BA4303233CD8E50018E883 /* Label.swift in Sources */ = {isa = PBXBuildFile; fileRef = 16BA4302233CD8E50018E883 /* Label.swift */; };
		16BA4305233CDEA30018E883 /* ZMConversation+Labels.swift in Sources */ = {isa = PBXBuildFile; fileRef = 16BA4304233CDEA30018E883 /* ZMConversation+Labels.swift */; };
		16C391E2214BD438003AB3AD /* MentionTests.swift in Sources */ = {isa = PBXBuildFile; fileRef = 16C391E1214BD437003AB3AD /* MentionTests.swift */; };
		16CDEBF72209897D00E74A41 /* ZMMessageTests+ShouldGenerateUnreadCount.swift in Sources */ = {isa = PBXBuildFile; fileRef = 16CDEBF62209897D00E74A41 /* ZMMessageTests+ShouldGenerateUnreadCount.swift */; };
		16CDEBFB2209D13B00E74A41 /* ZMMessage+Quotes.swift in Sources */ = {isa = PBXBuildFile; fileRef = 16CDEBFA2209D13B00E74A41 /* ZMMessage+Quotes.swift */; };
		16D5260D20DD1D9400608D8E /* ZMConversationTests+Timestamps.swift in Sources */ = {isa = PBXBuildFile; fileRef = 16D5260C20DD1D9400608D8E /* ZMConversationTests+Timestamps.swift */; };
		16D68E971CEF2EC4003AB9E0 /* ZMFileMetadata.swift in Sources */ = {isa = PBXBuildFile; fileRef = 16D68E961CEF2EC4003AB9E0 /* ZMFileMetadata.swift */; };
		16D95A421FCEF87B00C96069 /* ZMUser+Availability.swift in Sources */ = {isa = PBXBuildFile; fileRef = 16D95A411FCEF87B00C96069 /* ZMUser+Availability.swift */; };
		16DF3B5D2285B13100D09365 /* UserClientType.swift in Sources */ = {isa = PBXBuildFile; fileRef = 16DF3B5C2285B13100D09365 /* UserClientType.swift */; };
		16DF3B5F2289510600D09365 /* ZMConversationTests+Legalhold.swift in Sources */ = {isa = PBXBuildFile; fileRef = 16DF3B5E2289510600D09365 /* ZMConversationTests+Legalhold.swift */; };
		16E0FBC923326B72000E3235 /* ConversationDirectory.swift in Sources */ = {isa = PBXBuildFile; fileRef = 16E0FBC823326B72000E3235 /* ConversationDirectory.swift */; };
		16E6F24824B36D550015B249 /* NSManagedObjectContext+EncryptionAtRest.swift in Sources */ = {isa = PBXBuildFile; fileRef = 16E6F24724B36D550015B249 /* NSManagedObjectContext+EncryptionAtRest.swift */; };
		16E70FA7270F212100718E5D /* ZMConnection+Helper.m in Sources */ = {isa = PBXBuildFile; fileRef = 16E70FA6270F212000718E5D /* ZMConnection+Helper.m */; };
		16E7DA281FD9973B0065B6A6 /* store2-39-0.wiredatabase in Resources */ = {isa = PBXBuildFile; fileRef = 16E7DA261FD995810065B6A6 /* store2-39-0.wiredatabase */; };
		16E7DA2A1FDABE440065B6A6 /* ZMOTRMessage+SelfConversationUpdateTests.swift in Sources */ = {isa = PBXBuildFile; fileRef = 16E7DA291FDABE440065B6A6 /* ZMOTRMessage+SelfConversationUpdateTests.swift */; };
		16F6BB3A1EDEC2D6009EA803 /* ZMConversation+ObserverHelper.swift in Sources */ = {isa = PBXBuildFile; fileRef = 16F6BB391EDEC2D6009EA803 /* ZMConversation+ObserverHelper.swift */; };
		16F6BB3C1EDEDEFD009EA803 /* ZMConversationTests+ObservationHelper.swift in Sources */ = {isa = PBXBuildFile; fileRef = 16F6BB3B1EDEDEFD009EA803 /* ZMConversationTests+ObservationHelper.swift */; };
		16F7341224F9567000AB93B1 /* ZMConversationTests+DraftMessage.swift in Sources */ = {isa = PBXBuildFile; fileRef = 16F7341024F9556600AB93B1 /* ZMConversationTests+DraftMessage.swift */; };
		16F7341424F9573C00AB93B1 /* XCTestCase+EncryptionKeys.swift in Sources */ = {isa = PBXBuildFile; fileRef = 16F7341324F9573C00AB93B1 /* XCTestCase+EncryptionKeys.swift */; };
		16F7341624F95F9D00AB93B1 /* store2-85-0.wiredatabase in Resources */ = {isa = PBXBuildFile; fileRef = 16F7341524F95F9100AB93B1 /* store2-85-0.wiredatabase */; };
		2BB20770292B787000FB6468 /* PatchApplicator.swift in Sources */ = {isa = PBXBuildFile; fileRef = 2BB2076F292B787000FB6468 /* PatchApplicator.swift */; };
		2BB20771292B791400FB6468 /* PatchApplicatorTests.swift in Sources */ = {isa = PBXBuildFile; fileRef = 2BB2076D292B781E00FB6468 /* PatchApplicatorTests.swift */; };
		54178A1C1E02EA9900860ECE /* store2-24-1.wiredatabase in Resources */ = {isa = PBXBuildFile; fileRef = 54178A1A1E02E9FB00860ECE /* store2-24-1.wiredatabase */; };
		541E4F951CBD182100D82D69 /* FileAssetCache.swift in Sources */ = {isa = PBXBuildFile; fileRef = 541E4F941CBD182100D82D69 /* FileAssetCache.swift */; };
		54363A011D7876200048FD7D /* ZMClientMessage+Encryption.swift in Sources */ = {isa = PBXBuildFile; fileRef = 54363A001D7876200048FD7D /* ZMClientMessage+Encryption.swift */; };
		543ABF5C1F34A19C00DBE28B /* DatabaseBaseTest.swift in Sources */ = {isa = PBXBuildFile; fileRef = 543ABF5A1F34A13000DBE28B /* DatabaseBaseTest.swift */; };
		544034341D6DFE8500860F2D /* ZMAddressBookContactTests.swift in Sources */ = {isa = PBXBuildFile; fileRef = 544034331D6DFE8500860F2D /* ZMAddressBookContactTests.swift */; };
		544A46AE1E2E82BA00D6A748 /* ZMOTRMessage+SecurityDegradation.swift in Sources */ = {isa = PBXBuildFile; fileRef = 544A46AD1E2E82BA00D6A748 /* ZMOTRMessage+SecurityDegradation.swift */; };
		544E8C0F1E2F69EB00F9B8B8 /* ZMOTRMessage+SecurityDegradationTests.swift in Sources */ = {isa = PBXBuildFile; fileRef = 544E8C0D1E2F69E800F9B8B8 /* ZMOTRMessage+SecurityDegradationTests.swift */; };
		544E8C111E2F76B400F9B8B8 /* NSManagedObjectContext+UserInfoMerge.swift in Sources */ = {isa = PBXBuildFile; fileRef = 544E8C101E2F76B400F9B8B8 /* NSManagedObjectContext+UserInfoMerge.swift */; };
		544E8C131E2F825700F9B8B8 /* ZMConversation+SecurityLevel.swift in Sources */ = {isa = PBXBuildFile; fileRef = 544E8C121E2F825700F9B8B8 /* ZMConversation+SecurityLevel.swift */; };
		5451DE351F5FFF8B00C82E75 /* NotificationInContext.swift in Sources */ = {isa = PBXBuildFile; fileRef = 5451DE341F5FFF8B00C82E75 /* NotificationInContext.swift */; };
		5451DE371F604CD500C82E75 /* ZMMoveIndex.swift in Sources */ = {isa = PBXBuildFile; fileRef = 5451DE361F604CD500C82E75 /* ZMMoveIndex.swift */; };
		54563B761E0161730089B1D7 /* ZMMessage+Categorization.swift in Sources */ = {isa = PBXBuildFile; fileRef = 54563B751E0161730089B1D7 /* ZMMessage+Categorization.swift */; };
		54563B7B1E0189780089B1D7 /* ZMMessageCategorizationTests.swift in Sources */ = {isa = PBXBuildFile; fileRef = 54563B791E0189750089B1D7 /* ZMMessageCategorizationTests.swift */; };
		545FA5D71E2FD3750054171A /* ZMConversation+MessageDeletion.swift in Sources */ = {isa = PBXBuildFile; fileRef = 545FA5D61E2FD3750054171A /* ZMConversation+MessageDeletion.swift */; };
		546D3DE61CE5D0B100A6047F /* RichAssetFileType.swift in Sources */ = {isa = PBXBuildFile; fileRef = 546D3DE51CE5D0B100A6047F /* RichAssetFileType.swift */; };
		546D3DE91CE5D24C00A6047F /* RichAssetFileTypeTests.swift in Sources */ = {isa = PBXBuildFile; fileRef = 546D3DE81CE5D24C00A6047F /* RichAssetFileTypeTests.swift */; };
		5473CC731E14245C00814C03 /* NSManagedObjectContext+Debugging.swift in Sources */ = {isa = PBXBuildFile; fileRef = 5473CC721E14245C00814C03 /* NSManagedObjectContext+Debugging.swift */; };
		5473CC751E14268600814C03 /* NSManagedObjectContextDebuggingTests.swift in Sources */ = {isa = PBXBuildFile; fileRef = 5473CC741E14268600814C03 /* NSManagedObjectContextDebuggingTests.swift */; };
		5476BA3E1DEDABCC00D047F8 /* AddressBookEntryTests.swift in Sources */ = {isa = PBXBuildFile; fileRef = 5476BA3D1DEDABCC00D047F8 /* AddressBookEntryTests.swift */; };
		547E66491F7503A5008CB1FA /* ZMConversation+Notifications.swift in Sources */ = {isa = PBXBuildFile; fileRef = 547E66481F7503A5008CB1FA /* ZMConversation+Notifications.swift */; };
		547E664B1F750E4A008CB1FA /* ZMConnection+Notification.swift in Sources */ = {isa = PBXBuildFile; fileRef = 547E664A1F750E4A008CB1FA /* ZMConnection+Notification.swift */; };
		54829DAD1DE6F7BA009100D3 /* store1-24.wiredatabase in Resources */ = {isa = PBXBuildFile; fileRef = 54829D951DE6F782009100D3 /* store1-24.wiredatabase */; };
		54829DAE1DE6F7BA009100D3 /* store1-25.wiredatabase in Resources */ = {isa = PBXBuildFile; fileRef = 54829D961DE6F782009100D3 /* store1-25.wiredatabase */; };
		54829DAF1DE6F7BA009100D3 /* store1-27.wiredatabase in Resources */ = {isa = PBXBuildFile; fileRef = 54829D971DE6F782009100D3 /* store1-27.wiredatabase */; };
		54829DB01DE6F7BA009100D3 /* store1-28.wiredatabase in Resources */ = {isa = PBXBuildFile; fileRef = 54829D981DE6F782009100D3 /* store1-28.wiredatabase */; };
		54829DB11DE6F7BA009100D3 /* store2-3.wiredatabase in Resources */ = {isa = PBXBuildFile; fileRef = 54829D991DE6F782009100D3 /* store2-3.wiredatabase */; };
		54829DB21DE6F7BA009100D3 /* store2-4.wiredatabase in Resources */ = {isa = PBXBuildFile; fileRef = 54829D9A1DE6F782009100D3 /* store2-4.wiredatabase */; };
		54829DB31DE6F7BA009100D3 /* store2-5.wiredatabase in Resources */ = {isa = PBXBuildFile; fileRef = 54829D9B1DE6F782009100D3 /* store2-5.wiredatabase */; };
		54829DB41DE6F7BA009100D3 /* store2-6.wiredatabase in Resources */ = {isa = PBXBuildFile; fileRef = 54829D9C1DE6F782009100D3 /* store2-6.wiredatabase */; };
		54829DB51DE6F7BA009100D3 /* store2-7.wiredatabase in Resources */ = {isa = PBXBuildFile; fileRef = 54829D9D1DE6F782009100D3 /* store2-7.wiredatabase */; };
		54829DB61DE6F7BA009100D3 /* store2-8.wiredatabase in Resources */ = {isa = PBXBuildFile; fileRef = 54829D9E1DE6F782009100D3 /* store2-8.wiredatabase */; };
		54829DB71DE6F7BA009100D3 /* store2-21-1.wiredatabase in Resources */ = {isa = PBXBuildFile; fileRef = 54829D9F1DE6F782009100D3 /* store2-21-1.wiredatabase */; };
		54829DB81DE6F7BA009100D3 /* store2-21-2.wiredatabase in Resources */ = {isa = PBXBuildFile; fileRef = 54829DA01DE6F782009100D3 /* store2-21-2.wiredatabase */; };
		54929FAE1E12AC8B0010186B /* NSPersistentStoreMetadataTests.swift in Sources */ = {isa = PBXBuildFile; fileRef = 54929FAD1E12AC8B0010186B /* NSPersistentStoreMetadataTests.swift */; };
		5495BC431E019F1B004253ED /* audio.m4a in Resources */ = {isa = PBXBuildFile; fileRef = 5495BC421E019F1B004253ED /* audio.m4a */; };
		54A885A81F62EEB600AFBA95 /* ZMConversationTests+Messages.swift in Sources */ = {isa = PBXBuildFile; fileRef = 54A885A71F62EEB600AFBA95 /* ZMConversationTests+Messages.swift */; };
		54AA3C9924ED2CE700FE1F94 /* store2-84-0.wiredatabase in Resources */ = {isa = PBXBuildFile; fileRef = 54AA3C9824ED2CE600FE1F94 /* store2-84-0.wiredatabase */; };
		54BAB40B24A4FA0800EBC400 /* store2-82-0.wiredatabase in Resources */ = {isa = PBXBuildFile; fileRef = 54BAB40A24A4FA0800EBC400 /* store2-82-0.wiredatabase */; };
		54CD460A1DEDA55C00BA3429 /* AddressBookEntry.swift in Sources */ = {isa = PBXBuildFile; fileRef = 54CD46091DEDA55C00BA3429 /* AddressBookEntry.swift */; };
		54D7B83F1E12774600C1B347 /* NSPersistentStore+Metadata.swift in Sources */ = {isa = PBXBuildFile; fileRef = 54D7B83E1E12774600C1B347 /* NSPersistentStore+Metadata.swift */; };
		54D809FC1F681D6400B2CCB4 /* ZMClientMessage+LinkPreview.swift in Sources */ = {isa = PBXBuildFile; fileRef = 54D809FB1F681D6400B2CCB4 /* ZMClientMessage+LinkPreview.swift */; };
		54DE05DD1CF8711F00C35253 /* ProtobufUtilitiesTests.swift in Sources */ = {isa = PBXBuildFile; fileRef = 54DE05DC1CF8711F00C35253 /* ProtobufUtilitiesTests.swift */; };
		54E3EE3F1F6169A800A261E3 /* ZMAssetClientMessage+FileMessageData.swift in Sources */ = {isa = PBXBuildFile; fileRef = 54E3EE3E1F6169A800A261E3 /* ZMAssetClientMessage+FileMessageData.swift */; };
		54E3EE411F616BA600A261E3 /* ZMAssetClientMessage.swift in Sources */ = {isa = PBXBuildFile; fileRef = 54E3EE401F616BA600A261E3 /* ZMAssetClientMessage.swift */; };
		54E3EE431F6194A400A261E3 /* ZMAssetClientMessage+GenericMessage.swift in Sources */ = {isa = PBXBuildFile; fileRef = 54E3EE421F6194A400A261E3 /* ZMAssetClientMessage+GenericMessage.swift */; };
		54E3EE451F61A53C00A261E3 /* ZMAssetClientMessage+Ephemeral.swift in Sources */ = {isa = PBXBuildFile; fileRef = 54E3EE441F61A53C00A261E3 /* ZMAssetClientMessage+Ephemeral.swift */; };
		54E3EE471F61A78B00A261E3 /* ZMAssetClientMessage+Deletion.swift in Sources */ = {isa = PBXBuildFile; fileRef = 54E3EE461F61A78B00A261E3 /* ZMAssetClientMessage+Deletion.swift */; };
		54ED3A9D1F38CB6A0066AD47 /* DatabaseMigrationTests.swift in Sources */ = {isa = PBXBuildFile; fileRef = 54ED3A9C1F38CB6A0066AD47 /* DatabaseMigrationTests.swift */; };
		54EDE6801CBBF1860044A17E /* PINCache+ZMessaging.swift in Sources */ = {isa = PBXBuildFile; fileRef = 54EDE67F1CBBF1860044A17E /* PINCache+ZMessaging.swift */; };
		54F6CEAB1CE2972200A1276D /* ZMAssetClientMessage+Download.swift in Sources */ = {isa = PBXBuildFile; fileRef = 54F6CEAA1CE2972200A1276D /* ZMAssetClientMessage+Download.swift */; };
		54F84CFD1F9950B300ABD7D5 /* DuplicatedEntityRemoval.swift in Sources */ = {isa = PBXBuildFile; fileRef = 54F84CFC1F9950B300ABD7D5 /* DuplicatedEntityRemoval.swift */; };
		54F84D031F995B0200ABD7D5 /* DuplicatedEntityRemovalTests.swift in Sources */ = {isa = PBXBuildFile; fileRef = 54F84CFE1F99588D00ABD7D5 /* DuplicatedEntityRemovalTests.swift */; };
		54F84D041F995B0700ABD7D5 /* DiskDatabaseTests.swift in Sources */ = {isa = PBXBuildFile; fileRef = 54F84D001F995A1F00ABD7D5 /* DiskDatabaseTests.swift */; };
		54FB03A11E41E273000E13DC /* LegacyPersistedDataPatches.swift in Sources */ = {isa = PBXBuildFile; fileRef = 54FB03A01E41E273000E13DC /* LegacyPersistedDataPatches.swift */; };
		54FB03A31E41E64A000E13DC /* UserClient+Patches.swift in Sources */ = {isa = PBXBuildFile; fileRef = 54FB03A21E41E64A000E13DC /* UserClient+Patches.swift */; };
		54FB03AA1E41F204000E13DC /* LegacyPersistedDataPatches+Directory.swift in Sources */ = {isa = PBXBuildFile; fileRef = 54FB03A81E41F1B6000E13DC /* LegacyPersistedDataPatches+Directory.swift */; };
		54FB03AD1E41F6C2000E13DC /* LegacyPersistedDataPatchesTests.swift in Sources */ = {isa = PBXBuildFile; fileRef = 54FB03AC1E41F6C2000E13DC /* LegacyPersistedDataPatchesTests.swift */; };
		54FB03AF1E41FC86000E13DC /* NSManagedObjectContext+Patches.swift in Sources */ = {isa = PBXBuildFile; fileRef = 54FB03AE1E41FC86000E13DC /* NSManagedObjectContext+Patches.swift */; };
		55C40BCE22B0316800EFD8BD /* ZMUser+LegalHoldRequest.swift in Sources */ = {isa = PBXBuildFile; fileRef = 55C40BCD22B0316800EFD8BD /* ZMUser+LegalHoldRequest.swift */; };
		55C40BD722B0F78500EFD8BD /* ZMUserLegalHoldTests.swift in Sources */ = {isa = PBXBuildFile; fileRef = 55C40BD422B0F75C00EFD8BD /* ZMUserLegalHoldTests.swift */; };
		55C40BDD22B24AA600EFD8BD /* store2-73-0.wiredatabase in Resources */ = {isa = PBXBuildFile; fileRef = 55C40BDC22B24AA600EFD8BD /* store2-73-0.wiredatabase */; };
		5E0FB215205176B400FD9867 /* Set+ServiceUser.swift in Sources */ = {isa = PBXBuildFile; fileRef = 5E0FB214205176B400FD9867 /* Set+ServiceUser.swift */; };
		5E36B45E21CA5BBA00B7063B /* UnverifiedCredentials.swift in Sources */ = {isa = PBXBuildFile; fileRef = 5E36B45D21CA5BBA00B7063B /* UnverifiedCredentials.swift */; };
		5E39FC67225F22BE00C682B8 /* ZMConversation+ExternalParticipant.swift in Sources */ = {isa = PBXBuildFile; fileRef = 5E39FC66225F22BE00C682B8 /* ZMConversation+ExternalParticipant.swift */; };
		5E39FC69225F2DC000C682B8 /* ZMConversationExternalParticipantsStateTests.swift in Sources */ = {isa = PBXBuildFile; fileRef = 5E39FC68225F2DC000C682B8 /* ZMConversationExternalParticipantsStateTests.swift */; };
		5E454C60210638E300DB4501 /* PushTokenTests.swift in Sources */ = {isa = PBXBuildFile; fileRef = F13A89D22106293000AB40CB /* PushTokenTests.swift */; };
		5E4BA9F62216FF7800F938A8 /* store2-62-0.wiredatabase in Resources */ = {isa = PBXBuildFile; fileRef = 5E4BA9F42216FF4000F938A8 /* store2-62-0.wiredatabase */; };
		5E67168E2174B9AF00522E61 /* LoginCredentials.swift in Sources */ = {isa = PBXBuildFile; fileRef = 5E67168D2174B9AF00522E61 /* LoginCredentials.swift */; };
		5E771F382080BB0000575629 /* PBMessage+Validation.swift in Sources */ = {isa = PBXBuildFile; fileRef = 5E771F372080BB0000575629 /* PBMessage+Validation.swift */; };
		5E771F3B2080C42300575629 /* PBMessageValidationTests.swift in Sources */ = {isa = PBXBuildFile; fileRef = 5E771F392080C40B00575629 /* PBMessageValidationTests.swift */; };
		5E9EA4D62242942900D401B2 /* ZMClientMessageTests+LinkAttachments.swift in Sources */ = {isa = PBXBuildFile; fileRef = 5E9EA4D52242942900D401B2 /* ZMClientMessageTests+LinkAttachments.swift */; };
		5E9EA4DC2243AE4E00D401B2 /* store2-69-0.wiredatabase in Resources */ = {isa = PBXBuildFile; fileRef = 5E9EA4DA2243ADA400D401B2 /* store2-69-0.wiredatabase */; };
		5E9EA4E22243E0D300D401B2 /* ConversationMessage+Attachments.swift in Sources */ = {isa = PBXBuildFile; fileRef = 5E9EA4E12243E0D300D401B2 /* ConversationMessage+Attachments.swift */; };
		5EDDC7A62088CE3B00B24850 /* ZMConversation+Invalid.swift in Sources */ = {isa = PBXBuildFile; fileRef = 5EDDC7A52088CE3B00B24850 /* ZMConversation+Invalid.swift */; };
		5EF1F239229538FE008C80D0 /* store2-70-0.wiredatabase in Resources */ = {isa = PBXBuildFile; fileRef = 5EF1F238229538FD008C80D0 /* store2-70-0.wiredatabase */; };
		5EFE9C062125CD3F007932A6 /* UnregisteredUser.swift in Sources */ = {isa = PBXBuildFile; fileRef = 5EFE9C052125CD3F007932A6 /* UnregisteredUser.swift */; };
		5EFE9C092126BF9D007932A6 /* ZMPropertyNormalizationResult.h in Headers */ = {isa = PBXBuildFile; fileRef = 5EFE9C072126BF9D007932A6 /* ZMPropertyNormalizationResult.h */; settings = {ATTRIBUTES = (Public, ); }; };
		5EFE9C0A2126BF9D007932A6 /* ZMPropertyNormalizationResult.m in Sources */ = {isa = PBXBuildFile; fileRef = 5EFE9C082126BF9D007932A6 /* ZMPropertyNormalizationResult.m */; };
		5EFE9C0D2126CB7D007932A6 /* UnregisteredUserTests.swift in Sources */ = {isa = PBXBuildFile; fileRef = 5EFE9C0B2126CB71007932A6 /* UnregisteredUserTests.swift */; };
		5EFE9C0F2126D3FA007932A6 /* NormalizationResult.swift in Sources */ = {isa = PBXBuildFile; fileRef = 5EFE9C0E2126D3FA007932A6 /* NormalizationResult.swift */; };
		6312162F287DB7D900FF9A56 /* String+Bytes.swift in Sources */ = {isa = PBXBuildFile; fileRef = 6312162E287DB7D900FF9A56 /* String+Bytes.swift */; };
		63123BCC291BBB7A009A5179 /* MLSQualifiedClientIdTests.swift in Sources */ = {isa = PBXBuildFile; fileRef = 63123BCB291BBB79009A5179 /* MLSQualifiedClientIdTests.swift */; };
		631A0578240420380062B387 /* UserClient+SafeLogging.swift in Sources */ = {isa = PBXBuildFile; fileRef = 631A0577240420380062B387 /* UserClient+SafeLogging.swift */; };
		631A0586240439470062B387 /* UserClientTests+SafeLogging.swift in Sources */ = {isa = PBXBuildFile; fileRef = 631A0585240439470062B387 /* UserClientTests+SafeLogging.swift */; };
		63298D9A2434D04D006B6018 /* GenericMessage+External.swift in Sources */ = {isa = PBXBuildFile; fileRef = 63298D992434D04D006B6018 /* GenericMessage+External.swift */; };
		63298D9C24374094006B6018 /* GenericMessageTests+External.swift in Sources */ = {isa = PBXBuildFile; fileRef = 63298D9B24374094006B6018 /* GenericMessageTests+External.swift */; };
		63298D9E24374489006B6018 /* Dictionary+ObjectForKey.swift in Sources */ = {isa = PBXBuildFile; fileRef = 63298D9D24374489006B6018 /* Dictionary+ObjectForKey.swift */; };
		63340BBD241C2BC5004ED87C /* store2-80-0.wiredatabase in Resources */ = {isa = PBXBuildFile; fileRef = 63340BBC241C2BC5004ED87C /* store2-80-0.wiredatabase */; };
		63370C6C242A510A0072C37F /* ZMOTRMessage+UpdateEvent.swift in Sources */ = {isa = PBXBuildFile; fileRef = 63370C6B242A510A0072C37F /* ZMOTRMessage+UpdateEvent.swift */; };
		63370CBB242CB84A0072C37F /* CompositeMessageItemContent.swift in Sources */ = {isa = PBXBuildFile; fileRef = 63370CBA242CB84A0072C37F /* CompositeMessageItemContent.swift */; };
		63370CBD242CBA0A0072C37F /* CompositeMessageData.swift in Sources */ = {isa = PBXBuildFile; fileRef = 63370CBC242CBA0A0072C37F /* CompositeMessageData.swift */; };
		63370CC4242CFA860072C37F /* ZMAssetClientMessage+UpdateEvent.swift in Sources */ = {isa = PBXBuildFile; fileRef = 63370CC3242CFA860072C37F /* ZMAssetClientMessage+UpdateEvent.swift */; };
		63370CC9242E3B990072C37F /* ZMMessage+Conversation.swift in Sources */ = {isa = PBXBuildFile; fileRef = 63370CC8242E3B990072C37F /* ZMMessage+Conversation.swift */; };
		63370CF52431F3ED0072C37F /* CompositeMessageItemContentTests.swift in Sources */ = {isa = PBXBuildFile; fileRef = 63370CF42431F3ED0072C37F /* CompositeMessageItemContentTests.swift */; };
		63370CF82431F5DE0072C37F /* BaseCompositeMessageTests.swift in Sources */ = {isa = PBXBuildFile; fileRef = 63370CF72431F5DE0072C37F /* BaseCompositeMessageTests.swift */; };
		63495DF023F6BD2A002A7C59 /* GenericMessageTests.swift in Sources */ = {isa = PBXBuildFile; fileRef = 63495DEF23F6BD2A002A7C59 /* GenericMessageTests.swift */; };
		63495E1B23FED9A9002A7C59 /* ZMUser+Protobuf.swift in Sources */ = {isa = PBXBuildFile; fileRef = 63495E1A23FED9A9002A7C59 /* ZMUser+Protobuf.swift */; };
		6354BDF32746C30900880D50 /* ZMConversation+Federation.swift in Sources */ = {isa = PBXBuildFile; fileRef = 6354BDF22746C30900880D50 /* ZMConversation+Federation.swift */; };
		6354BDF62747BF9200880D50 /* ZMConversationTests+Federation.swift in Sources */ = {isa = PBXBuildFile; fileRef = 6354BDF42747BD9600880D50 /* ZMConversationTests+Federation.swift */; };
		63709F652993E7A600577D4B /* libcore_crypto_ffi.a in Frameworks */ = {isa = PBXBuildFile; fileRef = 63709F642993E7A600577D4B /* libcore_crypto_ffi.a */; };
		63709F6B2994108700577D4B /* CoreCrypto in Frameworks */ = {isa = PBXBuildFile; productRef = 63709F6A2994108700577D4B /* CoreCrypto */; };
		63709F6D2994108700577D4B /* LibCoreCrypto in Frameworks */ = {isa = PBXBuildFile; productRef = 63709F6C2994108700577D4B /* LibCoreCrypto */; };
		6374562229C3323D001D1A33 /* CoreCryptoKeyProviderTests.swift in Sources */ = {isa = PBXBuildFile; fileRef = 6374562129C3323D001D1A33 /* CoreCryptoKeyProviderTests.swift */; };
		6388054A240EA8990043B641 /* ZMClientMessageTests+Composite.swift in Sources */ = {isa = PBXBuildFile; fileRef = 63880548240EA8950043B641 /* ZMClientMessageTests+Composite.swift */; };
		638805652410FE920043B641 /* ButtonState.swift in Sources */ = {isa = PBXBuildFile; fileRef = 638805642410FE920043B641 /* ButtonState.swift */; };
		63AFE2D6244F49A90003F619 /* GenericMessage+MessageCapable.swift in Sources */ = {isa = PBXBuildFile; fileRef = 63AFE2D5244F49A90003F619 /* GenericMessage+MessageCapable.swift */; };
		63B1335429A503D100009D84 /* ProteusServiceInterface.swift in Sources */ = {isa = PBXBuildFile; fileRef = 63B1333729A503D000009D84 /* ProteusServiceInterface.swift */; };
		63B1335529A503D100009D84 /* ProteusService.swift in Sources */ = {isa = PBXBuildFile; fileRef = 63B1333829A503D000009D84 /* ProteusService.swift */; };
		63B1335629A503D100009D84 /* MLSGroup.swift in Sources */ = {isa = PBXBuildFile; fileRef = 63B1333A29A503D000009D84 /* MLSGroup.swift */; };
		63B1335729A503D100009D84 /* MLSActionsProvider.swift in Sources */ = {isa = PBXBuildFile; fileRef = 63B1333B29A503D000009D84 /* MLSActionsProvider.swift */; };
		63B1335829A503D100009D84 /* Bytes+Random.swift in Sources */ = {isa = PBXBuildFile; fileRef = 63B1333C29A503D000009D84 /* Bytes+Random.swift */; };
		63B1335929A503D100009D84 /* MLSGroupID.swift in Sources */ = {isa = PBXBuildFile; fileRef = 63B1333D29A503D000009D84 /* MLSGroupID.swift */; };
		63B1335A29A503D100009D84 /* MLSActionExecutor.swift in Sources */ = {isa = PBXBuildFile; fileRef = 63B1333E29A503D000009D84 /* MLSActionExecutor.swift */; };
		63B1335B29A503D100009D84 /* MLSQualifiedClientID.swift in Sources */ = {isa = PBXBuildFile; fileRef = 63B1333F29A503D000009D84 /* MLSQualifiedClientID.swift */; };
		63B1335C29A503D100009D84 /* MLSController.swift in Sources */ = {isa = PBXBuildFile; fileRef = 63B1334029A503D000009D84 /* MLSController.swift */; };
		63B1335D29A503D100009D84 /* CommitBundle+Protobuf.swift in Sources */ = {isa = PBXBuildFile; fileRef = 63B1334129A503D000009D84 /* CommitBundle+Protobuf.swift */; };
		63B1335E29A503D100009D84 /* BackendMLSPublicKeys.swift in Sources */ = {isa = PBXBuildFile; fileRef = 63B1334229A503D000009D84 /* BackendMLSPublicKeys.swift */; };
		63B1335F29A503D100009D84 /* MessageProtocol.swift in Sources */ = {isa = PBXBuildFile; fileRef = 63B1334329A503D000009D84 /* MessageProtocol.swift */; };
		63B1336029A503D100009D84 /* CoreCryptoConfiguration.swift in Sources */ = {isa = PBXBuildFile; fileRef = 63B1334429A503D000009D84 /* CoreCryptoConfiguration.swift */; };
		63B1336129A503D100009D84 /* MLSClientID.swift in Sources */ = {isa = PBXBuildFile; fileRef = 63B1334529A503D000009D84 /* MLSClientID.swift */; };
		63B1336229A503D100009D84 /* CoreCryptoKeyProvider.swift in Sources */ = {isa = PBXBuildFile; fileRef = 63B1334629A503D000009D84 /* CoreCryptoKeyProvider.swift */; };
		63B1336329A503D100009D84 /* SyncStatusProtocol.swift in Sources */ = {isa = PBXBuildFile; fileRef = 63B1334729A503D000009D84 /* SyncStatusProtocol.swift */; };
		63B1336429A503D100009D84 /* UploadSelfMLSKeyPackagesAction.swift in Sources */ = {isa = PBXBuildFile; fileRef = 63B1334929A503D000009D84 /* UploadSelfMLSKeyPackagesAction.swift */; };
		63B1336529A503D100009D84 /* SendMLSMessageAction.swift in Sources */ = {isa = PBXBuildFile; fileRef = 63B1334A29A503D000009D84 /* SendMLSMessageAction.swift */; };
		63B1336629A503D100009D84 /* SendCommitBundleAction.swift in Sources */ = {isa = PBXBuildFile; fileRef = 63B1334B29A503D000009D84 /* SendCommitBundleAction.swift */; };
		63B1336729A503D100009D84 /* FetchBackendMLSPublicKeysAction.swift in Sources */ = {isa = PBXBuildFile; fileRef = 63B1334C29A503D000009D84 /* FetchBackendMLSPublicKeysAction.swift */; };
		63B1336829A503D100009D84 /* CountSelfMLSKeyPackagesAction.swift in Sources */ = {isa = PBXBuildFile; fileRef = 63B1334D29A503D000009D84 /* CountSelfMLSKeyPackagesAction.swift */; };
		63B1336929A503D100009D84 /* FetchPublicGroupStateAction.swift in Sources */ = {isa = PBXBuildFile; fileRef = 63B1334E29A503D000009D84 /* FetchPublicGroupStateAction.swift */; };
		63B1336A29A503D100009D84 /* ClaimMLSKeyPackageAction.swift in Sources */ = {isa = PBXBuildFile; fileRef = 63B1334F29A503D000009D84 /* ClaimMLSKeyPackageAction.swift */; };
		63B1336B29A503D100009D84 /* MLSGroupStatus.swift in Sources */ = {isa = PBXBuildFile; fileRef = 63B1335029A503D000009D84 /* MLSGroupStatus.swift */; };
		63B1336C29A503D100009D84 /* CoreCryptoCallbacks.swift in Sources */ = {isa = PBXBuildFile; fileRef = 63B1335129A503D000009D84 /* CoreCryptoCallbacks.swift */; };
		63B1336D29A503D100009D84 /* Bytes.swift in Sources */ = {isa = PBXBuildFile; fileRef = 63B1335229A503D000009D84 /* Bytes.swift */; };
		63B1336E29A503D100009D84 /* StaleMLSKeyMaterialDetector.swift in Sources */ = {isa = PBXBuildFile; fileRef = 63B1335329A503D000009D84 /* StaleMLSKeyMaterialDetector.swift */; };
		63B1337329A798C800009D84 /* ProteusProvider.swift in Sources */ = {isa = PBXBuildFile; fileRef = 63B1337229A798C800009D84 /* ProteusProvider.swift */; };
		63B658DE243754E100EF463F /* GenericMessage+UpdateEvent.swift in Sources */ = {isa = PBXBuildFile; fileRef = 63B658DD243754E100EF463F /* GenericMessage+UpdateEvent.swift */; };
		63B658E0243789DE00EF463F /* GenericMessage+Assets.swift in Sources */ = {isa = PBXBuildFile; fileRef = 63B658DF243789DE00EF463F /* GenericMessage+Assets.swift */; };
		63C07015291144F70075D598 /* CoreCryptoConfigProviderTests.swift in Sources */ = {isa = PBXBuildFile; fileRef = 63C07014291144F70075D598 /* CoreCryptoConfigProviderTests.swift */; };
		63CA8215240812620073426A /* ZMClientMessage+Composite.swift in Sources */ = {isa = PBXBuildFile; fileRef = 63CA8214240812620073426A /* ZMClientMessage+Composite.swift */; };
		63D41E4F2452EA080076826F /* ZMConversation+SelfConversation.swift in Sources */ = {isa = PBXBuildFile; fileRef = 63D41E4E2452EA080076826F /* ZMConversation+SelfConversation.swift */; };
		63D41E512452F0A60076826F /* ZMMessage+Removal.swift in Sources */ = {isa = PBXBuildFile; fileRef = 63D41E502452F0A60076826F /* ZMMessage+Removal.swift */; };
		63D41E5324531BAD0076826F /* ZMMessage+Reaction.swift in Sources */ = {isa = PBXBuildFile; fileRef = 63D41E5224531BAD0076826F /* ZMMessage+Reaction.swift */; };
		63D41E6D245733AC0076826F /* ZMMessageTests+Removal.swift in Sources */ = {isa = PBXBuildFile; fileRef = 63D41E6C245733AC0076826F /* ZMMessageTests+Removal.swift */; };
		63D41E6F24573F420076826F /* ZMConversationTests+SelfConversation.swift in Sources */ = {isa = PBXBuildFile; fileRef = 63D41E6E24573F420076826F /* ZMConversationTests+SelfConversation.swift */; };
		63D41E7124597E420076826F /* GenericMessage+Flags.swift in Sources */ = {isa = PBXBuildFile; fileRef = 63D41E7024597E420076826F /* GenericMessage+Flags.swift */; };
		63D9A19E282AA0050074C20C /* NSManagedObjectContext+Federation.swift in Sources */ = {isa = PBXBuildFile; fileRef = 63D9A19D282AA0050074C20C /* NSManagedObjectContext+Federation.swift */; };
		63DA335E286C9CF000818C3C /* NSManagedObjectContext+MLSController.swift in Sources */ = {isa = PBXBuildFile; fileRef = 63DA335D286C9CF000818C3C /* NSManagedObjectContext+MLSController.swift */; };
		63DA3373286CA43300818C3C /* ZMConversation+MLS.swift in Sources */ = {isa = PBXBuildFile; fileRef = 63DA3372286CA43300818C3C /* ZMConversation+MLS.swift */; };
		63DA33AF28746CCF00818C3C /* store2-103-0.wiredatabase in Resources */ = {isa = PBXBuildFile; fileRef = 63DA33AE28746CC100818C3C /* store2-103-0.wiredatabase */; };
		63E21AE2291E92780084A942 /* FetchUserClientsAction.swift in Sources */ = {isa = PBXBuildFile; fileRef = 63E21AE1291E92770084A942 /* FetchUserClientsAction.swift */; };
		63E313D3274D5F57002EAF1D /* ZMConversationTests+Team.swift in Sources */ = {isa = PBXBuildFile; fileRef = 63E313D2274D5F57002EAF1D /* ZMConversationTests+Team.swift */; };
		63EDDCA128BE3B9200DE212F /* store2-105-0.wiredatabase in Resources */ = {isa = PBXBuildFile; fileRef = 63EDDCA028BE3B9200DE212F /* store2-105-0.wiredatabase */; };
		63F376DA2834FF7200FE1F05 /* NSManagedObjectContextTests+Federation.swift in Sources */ = {isa = PBXBuildFile; fileRef = 63F376D92834FF7200FE1F05 /* NSManagedObjectContextTests+Federation.swift */; };
		63F65F01246B073900534A69 /* GenericMessage+Content.swift in Sources */ = {isa = PBXBuildFile; fileRef = 63F65F00246B073900534A69 /* GenericMessage+Content.swift */; };
		63FACD56291BC598003AB25D /* MLSClientIdTests.swift in Sources */ = {isa = PBXBuildFile; fileRef = 63FACD55291BC598003AB25D /* MLSClientIdTests.swift */; };
		63FCE54828C78D1F00126D9D /* ZMConversationTests+Predicates.swift in Sources */ = {isa = PBXBuildFile; fileRef = 63FCE54728C78D1F00126D9D /* ZMConversationTests+Predicates.swift */; };
		70E77B7D273188150021EE70 /* ZMConversation+Role.swift in Sources */ = {isa = PBXBuildFile; fileRef = 70E77B7C273188150021EE70 /* ZMConversation+Role.swift */; };
		7A2778C6285223D90044A73F /* KeychainManager.swift in Sources */ = {isa = PBXBuildFile; fileRef = 7A2778C5285223D90044A73F /* KeychainManager.swift */; };
		7A2778C8285329210044A73F /* KeychainManagerTests.swift in Sources */ = {isa = PBXBuildFile; fileRef = 7A2778C7285329210044A73F /* KeychainManagerTests.swift */; };
		7C88C5352182FBD90037DD03 /* ZMClientMessageTests+Replies.swift in Sources */ = {isa = PBXBuildFile; fileRef = 7C88C5312182F6150037DD03 /* ZMClientMessageTests+Replies.swift */; };
		7C8BFFDF22FC5E1600B3C8A5 /* ZMUser+Validation.swift in Sources */ = {isa = PBXBuildFile; fileRef = 7C8BFFDE22FC5E1600B3C8A5 /* ZMUser+Validation.swift */; };
		7CBC3FC120177C3C008D06E4 /* RasterImages+Protobuf.swift in Sources */ = {isa = PBXBuildFile; fileRef = 7CBC3FC020177C3C008D06E4 /* RasterImages+Protobuf.swift */; };
		7CFB77362212C45E00B27972 /* store2-61-0.wiredatabase in Resources */ = {isa = PBXBuildFile; fileRef = 7CFB77352212C45E00B27972 /* store2-61-0.wiredatabase */; };
		8704676B21513DE900C628D7 /* ZMOTRMessage+Unarchive.swift in Sources */ = {isa = PBXBuildFile; fileRef = 8704676A21513DE900C628D7 /* ZMOTRMessage+Unarchive.swift */; };
		871DD79F2084A316006B1C56 /* BatchDeleteTests.swift in Sources */ = {isa = PBXBuildFile; fileRef = 871DD79E2084A316006B1C56 /* BatchDeleteTests.swift */; };
		872A2E8A1FFD2FBF00900B22 /* ZMSearchUserPayloadParsingTests.swift in Sources */ = {isa = PBXBuildFile; fileRef = 872A2E891FFD2FBF00900B22 /* ZMSearchUserPayloadParsingTests.swift */; };
		873B88FA2040431200FBE254 /* store2-42-0.wiredatabase in Resources */ = {isa = PBXBuildFile; fileRef = 873B88F82040430A00FBE254 /* store2-42-0.wiredatabase */; };
		873B88FC204044AC00FBE254 /* ConversationCreationOptions.swift in Sources */ = {isa = PBXBuildFile; fileRef = 873B88FB204044AC00FBE254 /* ConversationCreationOptions.swift */; };
		873B88FE2040470900FBE254 /* ConversationCreationOptionsTests.swift in Sources */ = {isa = PBXBuildFile; fileRef = 873B88FD2040470900FBE254 /* ConversationCreationOptionsTests.swift */; };
		874387BB21E6406F00901B0F /* store2-59-0.wiredatabase in Resources */ = {isa = PBXBuildFile; fileRef = 874387B921E6404F00901B0F /* store2-59-0.wiredatabase */; };
		874D9798211064D300B07674 /* ZMConversationLastMessagesTest.swift in Sources */ = {isa = PBXBuildFile; fileRef = 874D9797211064D300B07674 /* ZMConversationLastMessagesTest.swift */; };
		876344472052B1E400458C7F /* store2-43-0.wiredatabase in Resources */ = {isa = PBXBuildFile; fileRef = 8702B0EB20529C78006B60B9 /* store2-43-0.wiredatabase */; };
		8767E85B216391DF00390F75 /* ZMConversation+Mute.swift in Sources */ = {isa = PBXBuildFile; fileRef = 8767E85A216391DF00390F75 /* ZMConversation+Mute.swift */; };
		8767E8642163B2C200390F75 /* store2-53-0.wiredatabase in Resources */ = {isa = PBXBuildFile; fileRef = 8767E8622163B2C000390F75 /* store2-53-0.wiredatabase */; };
		8767E8682163B9EE00390F75 /* ZMConversationTests+Mute.swift in Sources */ = {isa = PBXBuildFile; fileRef = 8767E8672163B9EE00390F75 /* ZMConversationTests+Mute.swift */; };
		87A7FA25203DD1CC00AA066C /* ZMConversationTests+AccessMode.swift in Sources */ = {isa = PBXBuildFile; fileRef = 87A7FA23203DD11100AA066C /* ZMConversationTests+AccessMode.swift */; };
		87C125F71EF94EE800D28DC1 /* ZMManagedObject+Grouping.swift in Sources */ = {isa = PBXBuildFile; fileRef = 87C125F61EF94EE800D28DC1 /* ZMManagedObject+Grouping.swift */; };
		87C125F91EF94F2E00D28DC1 /* ZMManagedObjectGroupingTests.swift in Sources */ = {isa = PBXBuildFile; fileRef = 87C125F81EF94F2E00D28DC1 /* ZMManagedObjectGroupingTests.swift */; };
		87C1C25F207F7DA80083BF6B /* InvalidGenericMessageDataRemoval.swift in Sources */ = {isa = PBXBuildFile; fileRef = 87C1C25E207F7DA80083BF6B /* InvalidGenericMessageDataRemoval.swift */; };
		87C1C261207F812F0083BF6B /* InvalidGenericMessageDataRemovalTests.swift in Sources */ = {isa = PBXBuildFile; fileRef = 87C1C260207F812F0083BF6B /* InvalidGenericMessageDataRemovalTests.swift */; };
		87C1C264207F889D0083BF6B /* store2-45-0.wiredatabase in Resources */ = {isa = PBXBuildFile; fileRef = 87C1C262207F88530083BF6B /* store2-45-0.wiredatabase */; };
		87C1C267207F921A0083BF6B /* store2-46-0.wiredatabase in Resources */ = {isa = PBXBuildFile; fileRef = 87C1C266207F92190083BF6B /* store2-46-0.wiredatabase */; };
		87D9CCE91F27606200AA4388 /* NSManagedObjectContext+TearDown.swift in Sources */ = {isa = PBXBuildFile; fileRef = 87D9CCE81F27606200AA4388 /* NSManagedObjectContext+TearDown.swift */; };
		87DF59C01F729FDA00C7B406 /* ZMMovedIndexTests.swift in Sources */ = {isa = PBXBuildFile; fileRef = 87DF59BF1F729FDA00C7B406 /* ZMMovedIndexTests.swift */; };
		87E2CE312119F6AB0034C2C4 /* ZMClientMessageTests+Cleared.swift in Sources */ = {isa = PBXBuildFile; fileRef = 87E2CE302119F6AB0034C2C4 /* ZMClientMessageTests+Cleared.swift */; };
		87E9508B2118B2DA00306AA7 /* ZMConversation+DeleteOlderMessages.swift in Sources */ = {isa = PBXBuildFile; fileRef = 87E9508A2118B2DA00306AA7 /* ZMConversation+DeleteOlderMessages.swift */; };
		87EFA3AC210F52C6004DFA53 /* ZMConversation+LastMessages.swift in Sources */ = {isa = PBXBuildFile; fileRef = 87EFA3AB210F52C6004DFA53 /* ZMConversation+LastMessages.swift */; };
		87F7288C21B02E2A000ED371 /* store2-55-0.wiredatabase in Resources */ = {isa = PBXBuildFile; fileRef = 87F7288721B02DD7000ED371 /* store2-55-0.wiredatabase */; };
		87F7288D21B02E2A000ED371 /* store2-56-0.wiredatabase in Resources */ = {isa = PBXBuildFile; fileRef = 87F7288821B02DD7000ED371 /* store2-56-0.wiredatabase */; };
		87F7288E21B02E2A000ED371 /* store2-57-0.wiredatabase in Resources */ = {isa = PBXBuildFile; fileRef = 87F7288621B02DD6000ED371 /* store2-57-0.wiredatabase */; };
		87FFC71A20DBF2820005076E /* store2-47-0.wiredatabase in Resources */ = {isa = PBXBuildFile; fileRef = 87FFC71920DBF2820005076E /* store2-47-0.wiredatabase */; };
		A901DE8C23A2A31B00B4DDC6 /* ZMConnection+Role.swift in Sources */ = {isa = PBXBuildFile; fileRef = A901DE8B23A2A31B00B4DDC6 /* ZMConnection+Role.swift */; };
		A90676E7238EAE8B006417AC /* ParticipantRole.swift in Sources */ = {isa = PBXBuildFile; fileRef = A90676E6238EAE8B006417AC /* ParticipantRole.swift */; };
		A90676EA238EB05F006417AC /* Action.swift in Sources */ = {isa = PBXBuildFile; fileRef = A90676E8238EB05E006417AC /* Action.swift */; };
		A90676EB238EB05F006417AC /* Role.swift in Sources */ = {isa = PBXBuildFile; fileRef = A90676E9238EB05F006417AC /* Role.swift */; };
		A90B3E2D23A255D5003EFED4 /* ZMConversation+Creation.swift in Sources */ = {isa = PBXBuildFile; fileRef = A90B3E2C23A255D5003EFED4 /* ZMConversation+Creation.swift */; };
		A90D62C823A159B600F680CC /* ZMConversation+Transport.swift in Sources */ = {isa = PBXBuildFile; fileRef = A90D62C723A159B600F680CC /* ZMConversation+Transport.swift */; };
		A90E1FDF23ABA48700CDE283 /* store2-78-0.wiredatabase in Resources */ = {isa = PBXBuildFile; fileRef = A90E1FDE23ABA48700CDE283 /* store2-78-0.wiredatabase */; };
		A9128AD02398067E0056F591 /* ZMConversationTests+Participants.swift in Sources */ = {isa = PBXBuildFile; fileRef = A9128ACF2398067E0056F591 /* ZMConversationTests+Participants.swift */; };
		A923D77E239DB87700F47B85 /* ZMConversationTests+SecurityLevel.swift in Sources */ = {isa = PBXBuildFile; fileRef = A923D77D239DB87700F47B85 /* ZMConversationTests+SecurityLevel.swift */; };
		A927F52723A029250058D744 /* ParticipantRoleTests.swift in Sources */ = {isa = PBXBuildFile; fileRef = A927F52623A029250058D744 /* ParticipantRoleTests.swift */; };
		A93724A226983100005FD532 /* ZMMessageTests.swift in Sources */ = {isa = PBXBuildFile; fileRef = A93724A126983100005FD532 /* ZMMessageTests.swift */; };
		A94166FC2680CCB5001F4E37 /* ZMConversationTests.swift in Sources */ = {isa = PBXBuildFile; fileRef = A94166FB2680CCB5001F4E37 /* ZMConversationTests.swift */; };
		A943BBE825B5A59D003D66BA /* ConversationLike.swift in Sources */ = {isa = PBXBuildFile; fileRef = A943BBE725B5A59D003D66BA /* ConversationLike.swift */; };
		A949418F23E1DB79001B0373 /* ZMConnection+Fetch.swift in Sources */ = {isa = PBXBuildFile; fileRef = A949418E23E1DB78001B0373 /* ZMConnection+Fetch.swift */; };
		A9536FD323ACD23100CFD528 /* ConversationTests+gapsAndWindows.swift in Sources */ = {isa = PBXBuildFile; fileRef = A9536FD223ACD23100CFD528 /* ConversationTests+gapsAndWindows.swift */; };
		A95E7BF5239134E600935B88 /* ZMConversation+Participants.swift in Sources */ = {isa = PBXBuildFile; fileRef = A95E7BF4239134E600935B88 /* ZMConversation+Participants.swift */; };
		A96524BA23CDE07700303C60 /* String+WordTests.swift in Sources */ = {isa = PBXBuildFile; fileRef = A96524B823CDE07200303C60 /* String+WordTests.swift */; };
		A96E7A9925A35D36004FAADC /* ZMConversationTests+Knock.swift in Sources */ = {isa = PBXBuildFile; fileRef = A96E7A9725A35CEF004FAADC /* ZMConversationTests+Knock.swift */; };
		A982B46623BE1B86001828A6 /* ConversationTests.swift in Sources */ = {isa = PBXBuildFile; fileRef = A982B46523BE1B86001828A6 /* ConversationTests.swift */; };
		A995F05C23968D8500FAC3CF /* ParticipantRoleChangeInfo.swift in Sources */ = {isa = PBXBuildFile; fileRef = A995F05B23968D8500FAC3CF /* ParticipantRoleChangeInfo.swift */; };
		A995F05E239690B300FAC3CF /* ParticipantRoleObserverTests.swift in Sources */ = {isa = PBXBuildFile; fileRef = A995F05D239690B300FAC3CF /* ParticipantRoleObserverTests.swift */; };
		A99B8A72268221A6006B4D29 /* ZMImageMessage.swift in Sources */ = {isa = PBXBuildFile; fileRef = A99B8A71268221A6006B4D29 /* ZMImageMessage.swift */; };
		A9EEFEFA23A6D0CB0007828A /* RolesMigrationTests.swift in Sources */ = {isa = PBXBuildFile; fileRef = A9EEFEF923A6D0CB0007828A /* RolesMigrationTests.swift */; };
		A9FA524823A14E2B003AD4C6 /* RoleTests.swift in Sources */ = {isa = PBXBuildFile; fileRef = A9FA524723A14E2B003AD4C6 /* RoleTests.swift */; };
		A9FA524A23A1598B003AD4C6 /* ActionTests.swift in Sources */ = {isa = PBXBuildFile; fileRef = A9FA524923A1598B003AD4C6 /* ActionTests.swift */; };
		BF0D07FB1E4C7B7A00B934EB /* TextSearchQueryTests.swift in Sources */ = {isa = PBXBuildFile; fileRef = BF0D07F91E4C7B1100B934EB /* TextSearchQueryTests.swift */; };
		BF103F9D1F0112F30047FDE5 /* ManagedObjectObserver.swift in Sources */ = {isa = PBXBuildFile; fileRef = BF103F9C1F0112F30047FDE5 /* ManagedObjectObserver.swift */; };
		BF103FA11F0138390047FDE5 /* ManagedObjectContextChangeObserverTests.swift in Sources */ = {isa = PBXBuildFile; fileRef = BF103FA01F0138390047FDE5 /* ManagedObjectContextChangeObserverTests.swift */; };
		BF10B58B1E6432ED00E7036E /* Message.swift in Sources */ = {isa = PBXBuildFile; fileRef = BF10B58A1E6432ED00E7036E /* Message.swift */; };
		BF10B5971E64591600E7036E /* AnalyticsType.swift in Sources */ = {isa = PBXBuildFile; fileRef = BF10B5951E64591600E7036E /* AnalyticsType.swift */; };
		BF10B5981E64591600E7036E /* NSManagedObjectContext+Analytics.swift in Sources */ = {isa = PBXBuildFile; fileRef = BF10B5961E64591600E7036E /* NSManagedObjectContext+Analytics.swift */; };
		BF10B59D1E645A3300E7036E /* Analytics+UnknownMessage.swift in Sources */ = {isa = PBXBuildFile; fileRef = BF10B59C1E645A3300E7036E /* Analytics+UnknownMessage.swift */; };
		BF1B98041EC313C600DE033B /* Team.swift in Sources */ = {isa = PBXBuildFile; fileRef = BF1B98031EC313C600DE033B /* Team.swift */; };
		BF1B98071EC31A3C00DE033B /* Member.swift in Sources */ = {isa = PBXBuildFile; fileRef = BF1B98061EC31A3C00DE033B /* Member.swift */; };
		BF1B98091EC31A4200DE033B /* Permissions.swift in Sources */ = {isa = PBXBuildFile; fileRef = BF1B98081EC31A4200DE033B /* Permissions.swift */; };
		BF1B980B1EC31D6100DE033B /* TeamDeletionRuleTests.swift in Sources */ = {isa = PBXBuildFile; fileRef = BF1B980A1EC31D6100DE033B /* TeamDeletionRuleTests.swift */; };
		BF1B980D1EC3410000DE033B /* PermissionsTests.swift in Sources */ = {isa = PBXBuildFile; fileRef = BF1B980C1EC3410000DE033B /* PermissionsTests.swift */; };
		BF2ADF631E28CF1E00E81B1E /* SharedObjectStore.swift in Sources */ = {isa = PBXBuildFile; fileRef = BF2ADF621E28CF1E00E81B1E /* SharedObjectStore.swift */; };
		BF3493EB1EC34C0B00B0C314 /* TeamTests.swift in Sources */ = {isa = PBXBuildFile; fileRef = BF3493EA1EC34C0B00B0C314 /* TeamTests.swift */; };
		BF3493ED1EC34FF700B0C314 /* store2-29-0.wiredatabase in Resources */ = {isa = PBXBuildFile; fileRef = BF3493EC1EC34FF700B0C314 /* store2-29-0.wiredatabase */; };
		BF3493F01EC3569800B0C314 /* MemberTests.swift in Sources */ = {isa = PBXBuildFile; fileRef = BF3493EF1EC3569800B0C314 /* MemberTests.swift */; };
		BF3493F21EC3623200B0C314 /* ZMUser+Teams.swift in Sources */ = {isa = PBXBuildFile; fileRef = BF3493F11EC3623200B0C314 /* ZMUser+Teams.swift */; };
		BF3494001EC46D3D00B0C314 /* ZMConversationTests+Teams.swift in Sources */ = {isa = PBXBuildFile; fileRef = BF3493FF1EC46D3D00B0C314 /* ZMConversationTests+Teams.swift */; };
		BF3494081EC5A90400B0C314 /* ZMUser+OneOnOne.h in Headers */ = {isa = PBXBuildFile; fileRef = BF3494071EC5A90400B0C314 /* ZMUser+OneOnOne.h */; settings = {ATTRIBUTES = (Public, ); }; };
		BF421B2D1EF3F91D0079533A /* Team+Patches.swift in Sources */ = {isa = PBXBuildFile; fileRef = BF421B2C1EF3F91D0079533A /* Team+Patches.swift */; };
		BF421B311EF4015E0079533A /* store2-30-0.wiredatabase in Resources */ = {isa = PBXBuildFile; fileRef = BF421B301EF4015E0079533A /* store2-30-0.wiredatabase */; };
		BF46662A1DCB71B0007463FF /* V3Asset.swift in Sources */ = {isa = PBXBuildFile; fileRef = BF4666291DCB71B0007463FF /* V3Asset.swift */; };
		BF491CCF1F02A6CF0055EE44 /* Member+Patches.swift in Sources */ = {isa = PBXBuildFile; fileRef = BF491CCE1F02A6CF0055EE44 /* Member+Patches.swift */; };
		BF491CD71F0402F80055EE44 /* store2-31-0.wiredatabase in Resources */ = {isa = PBXBuildFile; fileRef = BF491CD61F0402F80055EE44 /* store2-31-0.wiredatabase */; };
		BF491CE41F063EDB0055EE44 /* Account.swift in Sources */ = {isa = PBXBuildFile; fileRef = BF491CE31F063EDB0055EE44 /* Account.swift */; };
		BF491CE61F063EE50055EE44 /* AccountStore.swift in Sources */ = {isa = PBXBuildFile; fileRef = BF491CE51F063EE50055EE44 /* AccountStore.swift */; };
		BF491CE81F063EEB0055EE44 /* AccountManager.swift in Sources */ = {isa = PBXBuildFile; fileRef = BF491CE71F063EEB0055EE44 /* AccountManager.swift */; };
		BF491CEA1F063F440055EE44 /* AccountTests.swift in Sources */ = {isa = PBXBuildFile; fileRef = BF491CDA1F0525DC0055EE44 /* AccountTests.swift */; };
		BF491CEB1F063F480055EE44 /* AccountManagerTests.swift in Sources */ = {isa = PBXBuildFile; fileRef = BF491CDC1F0525E50055EE44 /* AccountManagerTests.swift */; };
		BF491CEC1F063F4B0055EE44 /* AccountStoreTests.swift in Sources */ = {isa = PBXBuildFile; fileRef = BF491CDF1F0529D80055EE44 /* AccountStoreTests.swift */; };
		BF5AF287215156EE00449D43 /* store2-52-0.wiredatabase in Resources */ = {isa = PBXBuildFile; fileRef = BF5AF286215156EE00449D43 /* store2-52-0.wiredatabase */; };
		BF5DF5CD20F4EB3E002BCB67 /* ZMSystemMessage+NewConversation.swift in Sources */ = {isa = PBXBuildFile; fileRef = BF5DF5CC20F4EB3E002BCB67 /* ZMSystemMessage+NewConversation.swift */; };
		BF6ACFFB21060F7200FD762B /* store2-48-0.wiredatabase in Resources */ = {isa = PBXBuildFile; fileRef = BF6ACFFA21060F7200FD762B /* store2-48-0.wiredatabase */; };
		BF6EA4D21E2512E800B7BD4B /* ZMConversation+DisplayName.swift in Sources */ = {isa = PBXBuildFile; fileRef = BF6EA4D11E2512E800B7BD4B /* ZMConversation+DisplayName.swift */; };
		BF735CFD1E7050D5003BC61F /* ZMConversationTests+CallSystemMessages.swift in Sources */ = {isa = PBXBuildFile; fileRef = BF735CFB1E7050D0003BC61F /* ZMConversationTests+CallSystemMessages.swift */; };
		BF735CFF1E70626F003BC61F /* store2-27-0.wiredatabase in Resources */ = {isa = PBXBuildFile; fileRef = BF735CFE1E70626F003BC61F /* store2-27-0.wiredatabase */; };
		BF794FE61D1442B100E618C6 /* ZMClientMessageTests+Location.swift in Sources */ = {isa = PBXBuildFile; fileRef = BF794FE41D14425E00E618C6 /* ZMClientMessageTests+Location.swift */; };
		BF7D9C491D90286700949267 /* MessagingTest+UUID.swift in Sources */ = {isa = PBXBuildFile; fileRef = F9C8622A1D87DC18009AAC33 /* MessagingTest+UUID.swift */; };
		BF8361DA1F0A3C41009AE5AC /* NSSecureCoding+Swift.swift in Sources */ = {isa = PBXBuildFile; fileRef = BF8361D91F0A3C41009AE5AC /* NSSecureCoding+Swift.swift */; };
		BF85CF5F1D227A78006EDB97 /* LocationData.swift in Sources */ = {isa = PBXBuildFile; fileRef = BF85CF5E1D227A78006EDB97 /* LocationData.swift */; };
		BF8E024D1E606846003310E1 /* store2-26-0.wiredatabase in Resources */ = {isa = PBXBuildFile; fileRef = BF8E024C1E606846003310E1 /* store2-26-0.wiredatabase */; };
		BF8EDC741E53182F00DA6C40 /* store2-25-0.wiredatabase in Resources */ = {isa = PBXBuildFile; fileRef = BF8EDC731E53182F00DA6C40 /* store2-25-0.wiredatabase */; };
		BF8F3A831E4B61C70079E9E7 /* TextSearchQuery.swift in Sources */ = {isa = PBXBuildFile; fileRef = BF8F3A821E4B61C70079E9E7 /* TextSearchQuery.swift */; };
		BF949E5B1D3D17FB00587597 /* LinkPreview+ProtobufTests.swift in Sources */ = {isa = PBXBuildFile; fileRef = BF949E5A1D3D17FB00587597 /* LinkPreview+ProtobufTests.swift */; };
		BF989D0A1E8A6A120052BF8F /* SearchUserAsset.swift in Sources */ = {isa = PBXBuildFile; fileRef = BF989D091E8A6A120052BF8F /* SearchUserAsset.swift */; };
		BFB3BA731E28D38F0032A84F /* SharedObjectStoreTests.swift in Sources */ = {isa = PBXBuildFile; fileRef = BFB3BA721E28D38F0032A84F /* SharedObjectStoreTests.swift */; };
		BFC183E2210F57EA00601E5D /* store2-51-0.wiredatabase in Resources */ = {isa = PBXBuildFile; fileRef = BFC183E1210F57EA00601E5D /* store2-51-0.wiredatabase */; };
		BFCD502D21511D58008CD845 /* DraftMessage.swift in Sources */ = {isa = PBXBuildFile; fileRef = BFCD502C21511D58008CD845 /* DraftMessage.swift */; };
		BFCD8A2D1DCB4E8A00C6FCCF /* V2Asset.swift in Sources */ = {isa = PBXBuildFile; fileRef = BFCD8A2C1DCB4E8A00C6FCCF /* V2Asset.swift */; };
		BFCF31DB1DA50C650039B3DC /* GenericMessageTests+NativePush.swift in Sources */ = {isa = PBXBuildFile; fileRef = BFCF31DA1DA50C650039B3DC /* GenericMessageTests+NativePush.swift */; };
		BFE3A96C1ED2EC110024A05B /* ZMConversationListDirectoryTests+Teams.swift in Sources */ = {isa = PBXBuildFile; fileRef = BFE3A96B1ED2EC110024A05B /* ZMConversationListDirectoryTests+Teams.swift */; };
		BFE3A96E1ED301020024A05B /* ZMConversationListTests+Teams.swift in Sources */ = {isa = PBXBuildFile; fileRef = BFE3A96D1ED301020024A05B /* ZMConversationListTests+Teams.swift */; };
		BFE764431ED5AAE500C65C3E /* ZMConversation+TeamsTests.swift in Sources */ = {isa = PBXBuildFile; fileRef = BFE764421ED5AAE400C65C3E /* ZMConversation+TeamsTests.swift */; };
		BFF8AE8520E4E12A00988700 /* ZMMessage+ShouldDisplay.swift in Sources */ = {isa = PBXBuildFile; fileRef = BFF8AE8420E4E12A00988700 /* ZMMessage+ShouldDisplay.swift */; };
		BFFBFD931D59E3F00079773E /* ConversationMessage+Deletion.swift in Sources */ = {isa = PBXBuildFile; fileRef = BFFBFD921D59E3F00079773E /* ConversationMessage+Deletion.swift */; };
		BFFBFD951D59E49D0079773E /* ZMClientMessageTests+Deletion.swift in Sources */ = {isa = PBXBuildFile; fileRef = BFFBFD941D59E49D0079773E /* ZMClientMessageTests+Deletion.swift */; };
		CE4EDC091D6D9A3D002A20AA /* Reaction.swift in Sources */ = {isa = PBXBuildFile; fileRef = CE4EDC081D6D9A3D002A20AA /* Reaction.swift */; };
		CE4EDC0B1D6DC2D2002A20AA /* ConversationMessage+Reaction.swift in Sources */ = {isa = PBXBuildFile; fileRef = CE4EDC0A1D6DC2D2002A20AA /* ConversationMessage+Reaction.swift */; };
		CE58A3FF1CD3B3580037B626 /* ConversationMessage.swift in Sources */ = {isa = PBXBuildFile; fileRef = CE58A3FE1CD3B3580037B626 /* ConversationMessage.swift */; };
		CEB15E531D7EE5AB0048A011 /* ZMClientMessagesTests+Reaction.swift in Sources */ = {isa = PBXBuildFile; fileRef = CEB15E501D7EE53A0048A011 /* ZMClientMessagesTests+Reaction.swift */; };
		CEE525AA1CCA4C97001D06F9 /* NSString+RandomString.m in Sources */ = {isa = PBXBuildFile; fileRef = CEE525A91CCA4C97001D06F9 /* NSString+RandomString.m */; };
		D5D10DA9203B161700145497 /* ZMConversation+AccessMode.swift in Sources */ = {isa = PBXBuildFile; fileRef = D5D10DA8203B161700145497 /* ZMConversation+AccessMode.swift */; };
		D5D65A0D2074C97800D7F3C3 /* store2-44-0.wiredatabase in Resources */ = {isa = PBXBuildFile; fileRef = D5D65A0C2074C97700D7F3C3 /* store2-44-0.wiredatabase */; };
		D5FA30C52063DC2D00716618 /* BackupMetadata.swift in Sources */ = {isa = PBXBuildFile; fileRef = D5FA30C42063DC2D00716618 /* BackupMetadata.swift */; };
		D5FA30CB2063ECD400716618 /* BackupMetadataTests.swift in Sources */ = {isa = PBXBuildFile; fileRef = D5FA30CA2063ECD400716618 /* BackupMetadataTests.swift */; };
		D5FA30CF2063F8EC00716618 /* Version.swift in Sources */ = {isa = PBXBuildFile; fileRef = D5FA30CE2063F8EC00716618 /* Version.swift */; };
		D5FA30D12063FD3A00716618 /* VersionTests.swift in Sources */ = {isa = PBXBuildFile; fileRef = D5FA30D02063FD3A00716618 /* VersionTests.swift */; };
		E90AAE34279719D8003C7DB0 /* store2-98-0.wiredatabase in Resources */ = {isa = PBXBuildFile; fileRef = E90AAE33279719D8003C7DB0 /* store2-98-0.wiredatabase */; };
		E97A542827B122D80009DCCF /* AccessRoleMigrationTests.swift in Sources */ = {isa = PBXBuildFile; fileRef = E97A542727B122D80009DCCF /* AccessRoleMigrationTests.swift */; };
		E9C7DD9B27B533D000FB9AE8 /* AccessRoleMappingTests.swift in Sources */ = {isa = PBXBuildFile; fileRef = E9C7DD9A27B533D000FB9AE8 /* AccessRoleMappingTests.swift */; };
		EE002F222878345C0027D63A /* store2-104-0.wiredatabase in Resources */ = {isa = PBXBuildFile; fileRef = EE002F212878345C0027D63A /* store2-104-0.wiredatabase */; };
		EE032B3129A62CA600E1DDF3 /* ProteusSessionID.swift in Sources */ = {isa = PBXBuildFile; fileRef = EE032B2F29A62CA600E1DDF3 /* ProteusSessionID.swift */; };
		EE032B3229A62CA600E1DDF3 /* ProteusSessionID+Mapping.swift in Sources */ = {isa = PBXBuildFile; fileRef = EE032B3029A62CA600E1DDF3 /* ProteusSessionID+Mapping.swift */; };
		EE032B3629A62CD600E1DDF3 /* ProteusServiceTests.swift in Sources */ = {isa = PBXBuildFile; fileRef = EE032B3529A62CD600E1DDF3 /* ProteusServiceTests.swift */; };
		EE04084E28CA85B2009E4B8D /* Date+Helpers.swift in Sources */ = {isa = PBXBuildFile; fileRef = EE04084D28CA85B2009E4B8D /* Date+Helpers.swift */; };
		EE09EEB1255959F000919A6B /* ZMUserTests+AnalyticsIdentifier.swift in Sources */ = {isa = PBXBuildFile; fileRef = EE09EEB0255959F000919A6B /* ZMUserTests+AnalyticsIdentifier.swift */; };
		EE128A66286DE31200558550 /* UserClient+MLSPublicKeys.swift in Sources */ = {isa = PBXBuildFile; fileRef = EE128A65286DE31200558550 /* UserClient+MLSPublicKeys.swift */; };
		EE128A68286DE35F00558550 /* CodableHelpers.swift in Sources */ = {isa = PBXBuildFile; fileRef = EE128A67286DE35F00558550 /* CodableHelpers.swift */; };
		EE174FCE2522756700482A70 /* ZMConversationPerformanceTests.swift in Sources */ = {isa = PBXBuildFile; fileRef = EE174FCD2522756700482A70 /* ZMConversationPerformanceTests.swift */; };
		EE22185E2892C22C008EF6ED /* MockConversationEventProcessor.swift in Sources */ = {isa = PBXBuildFile; fileRef = EE22185D2892C22C008EF6ED /* MockConversationEventProcessor.swift */; };
		EE22F80929DD818B0053E1C6 /* BaseEARKeyDescription.swift in Sources */ = {isa = PBXBuildFile; fileRef = EE22F80829DD818B0053E1C6 /* BaseEARKeyDescription.swift */; };
		EE22F80B29DD81C50053E1C6 /* PublicEARKeyDescription.swift in Sources */ = {isa = PBXBuildFile; fileRef = EE22F80A29DD81C50053E1C6 /* PublicEARKeyDescription.swift */; };
		EE22F80D29DD81FC0053E1C6 /* PrivateEARKeyDescription.swift in Sources */ = {isa = PBXBuildFile; fileRef = EE22F80C29DD81FC0053E1C6 /* PrivateEARKeyDescription.swift */; };
		EE22F80F29DD82110053E1C6 /* DatabaseEARKeyDescription.swift in Sources */ = {isa = PBXBuildFile; fileRef = EE22F80E29DD82110053E1C6 /* DatabaseEARKeyDescription.swift */; };
		EE22F81229DD84ED0053E1C6 /* EARKeyRepository.swift in Sources */ = {isa = PBXBuildFile; fileRef = EE22F81129DD84ED0053E1C6 /* EARKeyRepository.swift */; };
<<<<<<< HEAD
		EE22185E2892C22C008EF6ED /* MockConversationEventProcessor.swift in Sources */ = {isa = PBXBuildFile; fileRef = EE22185D2892C22C008EF6ED /* MockConversationEventProcessor.swift */; };
		EE22F80929DD818B0053E1C6 /* BaseEARKeyDescription.swift in Sources */ = {isa = PBXBuildFile; fileRef = EE22F80829DD818B0053E1C6 /* BaseEARKeyDescription.swift */; };
		EE22F80B29DD81C50053E1C6 /* PublicEARKeyDescription.swift in Sources */ = {isa = PBXBuildFile; fileRef = EE22F80A29DD81C50053E1C6 /* PublicEARKeyDescription.swift */; };
		EE22F80D29DD81FC0053E1C6 /* PrivateEARKeyDescription.swift in Sources */ = {isa = PBXBuildFile; fileRef = EE22F80C29DD81FC0053E1C6 /* PrivateEARKeyDescription.swift */; };
		EE22F80F29DD82110053E1C6 /* DatabaseEARKeyDescription.swift in Sources */ = {isa = PBXBuildFile; fileRef = EE22F80E29DD82110053E1C6 /* DatabaseEARKeyDescription.swift */; };
		EE22F81229DD84ED0053E1C6 /* EARKeyRepository.swift in Sources */ = {isa = PBXBuildFile; fileRef = EE22F81129DD84ED0053E1C6 /* EARKeyRepository.swift */; };
=======
>>>>>>> ca21354a
		EE28991E26B4422800E7BAF0 /* Feature.ConferenceCalling.swift in Sources */ = {isa = PBXBuildFile; fileRef = EE28991D26B4422800E7BAF0 /* Feature.ConferenceCalling.swift */; };
		EE2BA00625CB3AA8001EB606 /* InvalidFeatureRemoval.swift in Sources */ = {isa = PBXBuildFile; fileRef = EE2BA00525CB3AA8001EB606 /* InvalidFeatureRemoval.swift */; };
		EE2BA00925CB3DE7001EB606 /* InvalidFeatureRemovalTests.swift in Sources */ = {isa = PBXBuildFile; fileRef = EE2BA00725CB3DE7001EB606 /* InvalidFeatureRemovalTests.swift */; };
		EE30F45B2592A357000FC69C /* AppLockController.PasscodeKeychainItem.swift in Sources */ = {isa = PBXBuildFile; fileRef = EE30F45A2592A357000FC69C /* AppLockController.PasscodeKeychainItem.swift */; };
		EE3C07E32698737D00CCB6FD /* store2-93-0.wiredatabase in Resources */ = {isa = PBXBuildFile; fileRef = EE3C07E22698737C00CCB6FD /* store2-93-0.wiredatabase */; };
		EE3EFE95253053B1009499E5 /* PotentialChangeDetector.swift in Sources */ = {isa = PBXBuildFile; fileRef = EE3EFE94253053B1009499E5 /* PotentialChangeDetector.swift */; };
		EE3EFE9725305A84009499E5 /* ModifiedObjects+Mergeable.swift in Sources */ = {isa = PBXBuildFile; fileRef = EE3EFE9625305A84009499E5 /* ModifiedObjects+Mergeable.swift */; };
		EE3EFEA1253090E0009499E5 /* PotentialChangeDetectorTests.swift in Sources */ = {isa = PBXBuildFile; fileRef = EE3EFEA0253090E0009499E5 /* PotentialChangeDetectorTests.swift */; };
		EE403ECA28D357AD00F78A36 /* ZMBaseTest+Async.swift in Sources */ = {isa = PBXBuildFile; fileRef = EE403EC928D357AD00F78A36 /* ZMBaseTest+Async.swift */; };
		EE428C4E29F01E4800ECB715 /* EARServiceTests.swift in Sources */ = {isa = PBXBuildFile; fileRef = EE428C4D29F01E4800ECB715 /* EARServiceTests.swift */; };
		EE428C5029F1247400ECB715 /* EARKeyGenerator.swift in Sources */ = {isa = PBXBuildFile; fileRef = EE428C4F29F1247400ECB715 /* EARKeyGenerator.swift */; };
		EE428C5229F1533000ECB715 /* EARKeyEncryptor.swift in Sources */ = {isa = PBXBuildFile; fileRef = EE428C5129F1533000ECB715 /* EARKeyEncryptor.swift */; };
<<<<<<< HEAD
		EE403ECA28D357AD00F78A36 /* ZMBaseTest+Async.swift in Sources */ = {isa = PBXBuildFile; fileRef = EE403EC928D357AD00F78A36 /* ZMBaseTest+Async.swift */; };
		EE428C4E29F01E4800ECB715 /* EARServiceTests.swift in Sources */ = {isa = PBXBuildFile; fileRef = EE428C4D29F01E4800ECB715 /* EARServiceTests.swift */; };
		EE428C5029F1247400ECB715 /* EARKeyGenerator.swift in Sources */ = {isa = PBXBuildFile; fileRef = EE428C4F29F1247400ECB715 /* EARKeyGenerator.swift */; };
		EE428C5229F1533000ECB715 /* EARKeyEncryptor.swift in Sources */ = {isa = PBXBuildFile; fileRef = EE428C5129F1533000ECB715 /* EARKeyEncryptor.swift */; };
=======
>>>>>>> ca21354a
		EE42938A252C437900E70670 /* Notification.Name+ManagedObjectObservation.swift in Sources */ = {isa = PBXBuildFile; fileRef = EE429389252C437900E70670 /* Notification.Name+ManagedObjectObservation.swift */; };
		EE42938C252C443000E70670 /* ManagedObjectObserverToken.swift in Sources */ = {isa = PBXBuildFile; fileRef = EE42938B252C443000E70670 /* ManagedObjectObserverToken.swift */; };
		EE42938E252C460000E70670 /* Changes.swift in Sources */ = {isa = PBXBuildFile; fileRef = EE42938D252C460000E70670 /* Changes.swift */; };
		EE429390252C466500E70670 /* ChangeInfoConsumer.swift in Sources */ = {isa = PBXBuildFile; fileRef = EE42938F252C466500E70670 /* ChangeInfoConsumer.swift */; };
		EE46B92828A511630063B38D /* ZMClientMessageTests+MLSEncryptedPayloadGenerator.swift in Sources */ = {isa = PBXBuildFile; fileRef = EE46B92728A511630063B38D /* ZMClientMessageTests+MLSEncryptedPayloadGenerator.swift */; };
		EE47346729A3784F00E6C04E /* AutoMockable.generated.swift in Sources */ = {isa = PBXBuildFile; fileRef = EE47346629A3784F00E6C04E /* AutoMockable.generated.swift */; };
		EE4CCA95256C558400848212 /* Feature.AppLock.swift in Sources */ = {isa = PBXBuildFile; fileRef = EE4CCA94256C558400848212 /* Feature.AppLock.swift */; };
		EE5316422A13B59500A9E0B1 /* LastUpdateEventIDRepository.swift in Sources */ = {isa = PBXBuildFile; fileRef = EE5316412A13B59500A9E0B1 /* LastUpdateEventIDRepository.swift */; };
		EE5E2C1526DFC31900C3928A /* MessageDestructionTimeoutType.swift in Sources */ = {isa = PBXBuildFile; fileRef = EE5E2C1426DFC31900C3928A /* MessageDestructionTimeoutType.swift */; };
		EE5E2C1926DFC67900C3928A /* MessageDestructionTimeoutValue.swift in Sources */ = {isa = PBXBuildFile; fileRef = EE5E2C1826DFC67900C3928A /* MessageDestructionTimeoutValue.swift */; };
		EE5F54CC259B22C400F11F3C /* Account+Keychain.swift in Sources */ = {isa = PBXBuildFile; fileRef = EE5F54CB259B22C400F11F3C /* Account+Keychain.swift */; };
		EE67F6C3296F05FD001D7C88 /* PINCache.xcframework in Frameworks */ = {isa = PBXBuildFile; fileRef = EE67F6C2296F05FD001D7C88 /* PINCache.xcframework */; };
		EE67F728296F0C6A001D7C88 /* WireTesting.framework in Frameworks */ = {isa = PBXBuildFile; fileRef = EE67F727296F0C6A001D7C88 /* WireTesting.framework */; };
		EE67F729296F0C6A001D7C88 /* WireTesting.framework in Embed Frameworks */ = {isa = PBXBuildFile; fileRef = EE67F727296F0C6A001D7C88 /* WireTesting.framework */; settings = {ATTRIBUTES = (CodeSignOnCopy, RemoveHeadersOnCopy, ); }; };
		EE68EEC9252DC4450013B242 /* ChangeDetector.swift in Sources */ = {isa = PBXBuildFile; fileRef = EE68EEC8252DC4450013B242 /* ChangeDetector.swift */; };
		EE68EECB252DC4730013B242 /* ExplicitChangeDetector.swift in Sources */ = {isa = PBXBuildFile; fileRef = EE68EECA252DC4720013B242 /* ExplicitChangeDetector.swift */; };
		EE6A57DA25BAE0C900F848DD /* BiometricsStateTests.swift in Sources */ = {isa = PBXBuildFile; fileRef = EE6A57D925BAE0C900F848DD /* BiometricsStateTests.swift */; };
		EE6A57DC25BAE3D700F848DD /* MockLAContext.swift in Sources */ = {isa = PBXBuildFile; fileRef = EE6A57DB25BAE3D700F848DD /* MockLAContext.swift */; };
		EE6A57DE25BAE40700F848DD /* MockBiometricsState.swift in Sources */ = {isa = PBXBuildFile; fileRef = EE6A57DD25BAE40700F848DD /* MockBiometricsState.swift */; };
		EE6A57E025BB1C6800F848DD /* AppLockController.State.swift in Sources */ = {isa = PBXBuildFile; fileRef = EE6A57DF25BB1C6800F848DD /* AppLockController.State.swift */; };
		EE6CB3DC24E2A4E500B0EADD /* store2-83-0.wiredatabase in Resources */ = {isa = PBXBuildFile; fileRef = EE6CB3DB24E2A38500B0EADD /* store2-83-0.wiredatabase */; };
		EE6CB3DE24E2D24F00B0EADD /* ZMGenericMessageDataTests.swift in Sources */ = {isa = PBXBuildFile; fileRef = EE6CB3DD24E2D24F00B0EADD /* ZMGenericMessageDataTests.swift */; };
		EE715B7D256D153E00087A22 /* FeatureServiceTests.swift in Sources */ = {isa = PBXBuildFile; fileRef = EE715B7C256D153E00087A22 /* FeatureServiceTests.swift */; };
		EE770DAF25344B4F00163C4A /* NotificationDispatcher.OperationMode.swift in Sources */ = {isa = PBXBuildFile; fileRef = EE770DAE25344B4F00163C4A /* NotificationDispatcher.OperationMode.swift */; };
		EE79699629D4684C00075E38 /* CryptoboxMigrationManager.swift in Sources */ = {isa = PBXBuildFile; fileRef = EE79699529D4684C00075E38 /* CryptoboxMigrationManager.swift */; };
		EE79699829D469A800075E38 /* CryptoboxMigrationManagerTests.swift in Sources */ = {isa = PBXBuildFile; fileRef = EE79699729D469A700075E38 /* CryptoboxMigrationManagerTests.swift */; };
		EE82625129A8D6BD0023B13A /* ZMClientMessageTests+OTR.swift in Sources */ = {isa = PBXBuildFile; fileRef = EE82625029A8D6BD0023B13A /* ZMClientMessageTests+OTR.swift */; };
		EE84227028EC353900B80FE5 /* MLSActionExecutorTests.swift in Sources */ = {isa = PBXBuildFile; fileRef = EE84226F28EC353900B80FE5 /* MLSActionExecutorTests.swift */; };
		EE8B09AD25B86AB10057E85C /* AppLockError.swift in Sources */ = {isa = PBXBuildFile; fileRef = EE8B09AC25B86AB10057E85C /* AppLockError.swift */; };
		EE8B09AF25B86BB20057E85C /* AppLockPasscodePreference.swift in Sources */ = {isa = PBXBuildFile; fileRef = EE8B09AE25B86BB20057E85C /* AppLockPasscodePreference.swift */; };
		EE8DA9632954A02400F58B79 /* WireProtos.framework in Frameworks */ = {isa = PBXBuildFile; fileRef = EE8DA9622954A02400F58B79 /* WireProtos.framework */; };
		EE8DA9672954A02B00F58B79 /* WireCryptobox.framework in Frameworks */ = {isa = PBXBuildFile; fileRef = EE8DA9662954A02B00F58B79 /* WireCryptobox.framework */; };
		EE8DA96A2954A03100F58B79 /* WireTransport.framework in Frameworks */ = {isa = PBXBuildFile; fileRef = EE8DA9692954A03100F58B79 /* WireTransport.framework */; };
		EE8DA96D2954A03800F58B79 /* WireLinkPreview.framework in Frameworks */ = {isa = PBXBuildFile; fileRef = EE8DA96C2954A03800F58B79 /* WireLinkPreview.framework */; };
		EE8DA9702954A03E00F58B79 /* WireImages.framework in Frameworks */ = {isa = PBXBuildFile; fileRef = EE8DA96F2954A03E00F58B79 /* WireImages.framework */; };
		EE980FB22834EB3A00CC6B9F /* store2-100-0.wiredatabase in Resources */ = {isa = PBXBuildFile; fileRef = EE980FB12834EB3A00CC6B9F /* store2-100-0.wiredatabase */; };
		EE98878E28882BFF002340D2 /* MLSControllerTests.swift in Sources */ = {isa = PBXBuildFile; fileRef = EE98878D28882BFF002340D2 /* MLSControllerTests.swift */; };
		EE98879228882C8F002340D2 /* MockMLSController.swift in Sources */ = {isa = PBXBuildFile; fileRef = EE98879128882C8F002340D2 /* MockMLSController.swift */; };
		EE997A1425062295008336D2 /* Logging.swift in Sources */ = {isa = PBXBuildFile; fileRef = EE997A1325062295008336D2 /* Logging.swift */; };
		EE997A16250629DC008336D2 /* ZMMessage+ProcessingError.swift in Sources */ = {isa = PBXBuildFile; fileRef = EE997A15250629DC008336D2 /* ZMMessage+ProcessingError.swift */; };
		EE9AD9162696F01700DD5F51 /* FeatureService.swift in Sources */ = {isa = PBXBuildFile; fileRef = EE9AD9152696F01700DD5F51 /* FeatureService.swift */; };
		EE9ADC47286F38D1002B2148 /* store2-102-0.wiredatabase in Resources */ = {isa = PBXBuildFile; fileRef = EE9ADC46286F38D1002B2148 /* store2-102-0.wiredatabase */; };
		EE9B9F572993E57900A257BC /* NSManagedObjectContext+ProteusService.swift in Sources */ = {isa = PBXBuildFile; fileRef = EE9B9F562993E57900A257BC /* NSManagedObjectContext+ProteusService.swift */; };
		EE9B9F5929964F6A00A257BC /* NSManagedObjectContext+CoreCrypto.swift in Sources */ = {isa = PBXBuildFile; fileRef = EE9B9F5829964F6A00A257BC /* NSManagedObjectContext+CoreCrypto.swift */; };
		EEA985982555668A002BEF02 /* ZMUser+AnalyticsIdentifier.swift in Sources */ = {isa = PBXBuildFile; fileRef = EEA985972555668A002BEF02 /* ZMUser+AnalyticsIdentifier.swift */; };
		EEAAD75A252C6D2700E6A44E /* UnreadMessages.swift in Sources */ = {isa = PBXBuildFile; fileRef = EEAAD759252C6D2700E6A44E /* UnreadMessages.swift */; };
		EEAAD75C252C6DAE00E6A44E /* ModifiedObjects.swift in Sources */ = {isa = PBXBuildFile; fileRef = EEAAD75B252C6DAE00E6A44E /* ModifiedObjects.swift */; };
		EEAAD75E252C711800E6A44E /* ZMManagedObject+ClassIdentifier.swift in Sources */ = {isa = PBXBuildFile; fileRef = EEAAD75D252C711800E6A44E /* ZMManagedObject+ClassIdentifier.swift */; };
		EEAAD760252C713E00E6A44E /* ClassIdentifier.swift in Sources */ = {isa = PBXBuildFile; fileRef = EEAAD75F252C713E00E6A44E /* ClassIdentifier.swift */; };
		EEB5DE0A283784F9009B4741 /* Feature+DigitalSignature.swift in Sources */ = {isa = PBXBuildFile; fileRef = EEB5DE09283784F9009B4741 /* Feature+DigitalSignature.swift */; };
		EEB5DE112837BD52009B4741 /* store2-101-0.wiredatabase in Resources */ = {isa = PBXBuildFile; fileRef = EEB5DE102837BD52009B4741 /* store2-101-0.wiredatabase */; };
		EEB803AB283F61E600412F62 /* Feature.MLS.swift in Sources */ = {isa = PBXBuildFile; fileRef = EEB803AA283F61E600412F62 /* Feature.MLS.swift */; };
		EEBACDA525B9C243000210AC /* LAContextProtocol.swift in Sources */ = {isa = PBXBuildFile; fileRef = EEBACDA425B9C243000210AC /* LAContextProtocol.swift */; };
		EEBACDA725B9C2C6000210AC /* AppLockType.swift in Sources */ = {isa = PBXBuildFile; fileRef = EEBACDA625B9C2C6000210AC /* AppLockType.swift */; };
		EEBACDA925B9C47E000210AC /* AppLockController.Config.swift in Sources */ = {isa = PBXBuildFile; fileRef = EEBACDA825B9C47E000210AC /* AppLockController.Config.swift */; };
		EEBACDAB25B9C4B0000210AC /* AppLockAuthenticationResult.swift in Sources */ = {isa = PBXBuildFile; fileRef = EEBACDAA25B9C4B0000210AC /* AppLockAuthenticationResult.swift */; };
		EEBF69ED28A2724800195771 /* ZMConversationTests+MLS.swift in Sources */ = {isa = PBXBuildFile; fileRef = EEBF69EC28A2724800195771 /* ZMConversationTests+MLS.swift */; };
		EEBFA2E829D1D94B0004E8B4 /* ProteusError.swift in Sources */ = {isa = PBXBuildFile; fileRef = EEBFA2E729D1D94B0004E8B4 /* ProteusError.swift */; };
		EEC3BC742888403000BFDC35 /* MockCoreCrypto.swift in Sources */ = {isa = PBXBuildFile; fileRef = EEC3BC732888403000BFDC35 /* MockCoreCrypto.swift */; };
		EEC3BC76288855C000BFDC35 /* MockMLSActionsProvider.swift in Sources */ = {isa = PBXBuildFile; fileRef = EEC3BC75288855C000BFDC35 /* MockMLSActionsProvider.swift */; };
		EEC47ED627A81EF60020B599 /* Feature+ClassifiedDomains.swift in Sources */ = {isa = PBXBuildFile; fileRef = EEC47ED527A81EF60020B599 /* Feature+ClassifiedDomains.swift */; };
		EEC57C4A29E407CC0068DFDA /* EARService.swift in Sources */ = {isa = PBXBuildFile; fileRef = EEC57C4929E407CC0068DFDA /* EARService.swift */; };
		EEC8064E28CF4C2D00DD58E9 /* MockStaleMLSKeyDetector.swift in Sources */ = {isa = PBXBuildFile; fileRef = EEC8064D28CF4C2D00DD58E9 /* MockStaleMLSKeyDetector.swift */; };
		EEC80B3629B0AD8100099727 /* NSManagedObjectContext+ProteusProvider.swift in Sources */ = {isa = PBXBuildFile; fileRef = EEC80B3529B0AD8100099727 /* NSManagedObjectContext+ProteusProvider.swift */; };
		EEC80B5C29B611CA00099727 /* PersistedDataPatch.swift in Sources */ = {isa = PBXBuildFile; fileRef = EEC80B5B29B611CA00099727 /* PersistedDataPatch.swift */; };
		EECCF10429D1BC7B000C0BF3 /* ProteusError+CBox.swift in Sources */ = {isa = PBXBuildFile; fileRef = EECCF10329D1BC7B000C0BF3 /* ProteusError+CBox.swift */; };
		EECFAA3826D52EB700D9E100 /* Feature.SelfDeletingMessages.swift in Sources */ = {isa = PBXBuildFile; fileRef = EECFAA3726D52EB700D9E100 /* Feature.SelfDeletingMessages.swift */; };
		EEDA9C0E2510F3D5003A5B27 /* ZMConversation+EncryptionAtRest.swift in Sources */ = {isa = PBXBuildFile; fileRef = EEDA9C0D2510F3D5003A5B27 /* ZMConversation+EncryptionAtRest.swift */; };
		EEDA9C152513A1DA003A5B27 /* ZMClientMessage+EncryptionAtRest.swift in Sources */ = {isa = PBXBuildFile; fileRef = EEDA9C132513A0A5003A5B27 /* ZMClientMessage+EncryptionAtRest.swift */; };
		EEDB51DB255410D000F35A29 /* GenericMessageHelperTests.swift in Sources */ = {isa = PBXBuildFile; fileRef = EEDB51DA255410D000F35A29 /* GenericMessageHelperTests.swift */; };
		EEDD426A28633B2800C9EBC4 /* ZMUser+Patches.swift in Sources */ = {isa = PBXBuildFile; fileRef = EEDD426928633B2800C9EBC4 /* ZMUser+Patches.swift */; };
		EEDE7DB728EC1618007DC6A3 /* MockMLSActionExecutor.swift in Sources */ = {isa = PBXBuildFile; fileRef = EEDE7DB628EC1618007DC6A3 /* MockMLSActionExecutor.swift */; };
		EEE186B2259CC7CD008707CA /* AppLockDelegate.swift in Sources */ = {isa = PBXBuildFile; fileRef = EEE186B1259CC7CC008707CA /* AppLockDelegate.swift */; };
		EEE83B4A1FBB496B00FC0296 /* ZMMessageTimerTests.swift in Sources */ = {isa = PBXBuildFile; fileRef = EEE83B491FBB496B00FC0296 /* ZMMessageTimerTests.swift */; };
		EEF0BC3128EEC02400ED16CA /* MockSyncStatus.swift in Sources */ = {isa = PBXBuildFile; fileRef = EEF0BC3028EEC02400ED16CA /* MockSyncStatus.swift */; };
		EEF4010723A9213B007B1A97 /* UserType+Team.swift in Sources */ = {isa = PBXBuildFile; fileRef = EEF4010623A9213B007B1A97 /* UserType+Team.swift */; };
		EEF6E3CA28D89251001C1799 /* StaleMLSKeyDetectorTests.swift in Sources */ = {isa = PBXBuildFile; fileRef = EEF6E3C928D89251001C1799 /* StaleMLSKeyDetectorTests.swift */; };
		EEFAAC3528DDE2B1009940E7 /* CoreCryptoCallbacksTests.swift in Sources */ = {isa = PBXBuildFile; fileRef = EEFAAC3328DDE27F009940E7 /* CoreCryptoCallbacksTests.swift */; };
		EEFC3EE72208311200D3091A /* ZMConversation+HasMessages.swift in Sources */ = {isa = PBXBuildFile; fileRef = EEFC3EE62208311200D3091A /* ZMConversation+HasMessages.swift */; };
		EEFC3EE922083B0900D3091A /* ZMConversationTests+HasMessages.swift in Sources */ = {isa = PBXBuildFile; fileRef = EEFC3EE822083B0900D3091A /* ZMConversationTests+HasMessages.swift */; };
		EF17175B22D4CC8E00697EB0 /* Team+MockTeam.swift in Sources */ = {isa = PBXBuildFile; fileRef = EF17175A22D4CC8E00697EB0 /* Team+MockTeam.swift */; };
		EF18C7E61F9E4F8A0085A832 /* ZMUser+Filename.swift in Sources */ = {isa = PBXBuildFile; fileRef = EF18C7E51F9E4F8A0085A832 /* ZMUser+Filename.swift */; };
		EF1F4F542301634500E4872C /* ZMSystemMessage+ChildMessages.swift in Sources */ = {isa = PBXBuildFile; fileRef = EF1F4F532301634500E4872C /* ZMSystemMessage+ChildMessages.swift */; };
		EF1F850422FD71BB0020F6DC /* ZMOTRMessage+VerifySender.swift in Sources */ = {isa = PBXBuildFile; fileRef = EF1F850322FD71BB0020F6DC /* ZMOTRMessage+VerifySender.swift */; };
		EF2C247322AFF368009389C6 /* store2-72-0.wiredatabase in Resources */ = {isa = PBXBuildFile; fileRef = EF2C247222AFF368009389C6 /* store2-72-0.wiredatabase */; };
		EF2CBDA720061E2D0004F65E /* ServiceUser.swift in Sources */ = {isa = PBXBuildFile; fileRef = EF2CBDA620061E2D0004F65E /* ServiceUser.swift */; };
		EF3510FA22CA07BB00115B97 /* ZMConversationTests+Transport.swift in Sources */ = {isa = PBXBuildFile; fileRef = EF3510F922CA07BB00115B97 /* ZMConversationTests+Transport.swift */; };
		EF451EA620066E5A005C12F1 /* store2-40-0.wiredatabase in Resources */ = {isa = PBXBuildFile; fileRef = EF451EA520066E53005C12F1 /* store2-40-0.wiredatabase */; };
		EF9A46FF2109FC3A00085102 /* store2-49-0.wiredatabase in Resources */ = {isa = PBXBuildFile; fileRef = EF9A46FE2109FC3700085102 /* store2-49-0.wiredatabase */; };
		EF9A47012109FCAE00085102 /* store2-50-0.wiredatabase in Resources */ = {isa = PBXBuildFile; fileRef = EF9A47002109FCAE00085102 /* store2-50-0.wiredatabase */; };
		EF9A4703210A026600085102 /* ZMConversationTests+Language.swift in Sources */ = {isa = PBXBuildFile; fileRef = EF9A4702210A026600085102 /* ZMConversationTests+Language.swift */; };
		EFD0B02D21087DC80065EBF3 /* ZMConversation+Language.swift in Sources */ = {isa = PBXBuildFile; fileRef = EFD0B02C21087DC80065EBF3 /* ZMConversation+Language.swift */; };
		F110503D2220439900F3EB62 /* ZMUser+RichProfile.swift in Sources */ = {isa = PBXBuildFile; fileRef = F110503C2220439900F3EB62 /* ZMUser+RichProfile.swift */; };
		F11F3E891FA32463007B6D3D /* InvalidClientsRemoval.swift in Sources */ = {isa = PBXBuildFile; fileRef = F11F3E881FA32463007B6D3D /* InvalidClientsRemoval.swift */; };
		F11F3E8B1FA32AA0007B6D3D /* InvalidClientsRemovalTests.swift in Sources */ = {isa = PBXBuildFile; fileRef = F11F3E8A1FA32AA0007B6D3D /* InvalidClientsRemovalTests.swift */; };
		F125BAD71EE9849B0018C2F8 /* ZMConversation+SystemMessages.swift in Sources */ = {isa = PBXBuildFile; fileRef = F125BAD61EE9849B0018C2F8 /* ZMConversation+SystemMessages.swift */; };
		F12BD0B01E4DCEC40012ADBA /* ZMMessage+Insert.swift in Sources */ = {isa = PBXBuildFile; fileRef = F12BD0AF1E4DCEC40012ADBA /* ZMMessage+Insert.swift */; };
		F137EEBE212C14300043FDEB /* ZMConversation+Services.swift in Sources */ = {isa = PBXBuildFile; fileRef = F137EEBD212C14300043FDEB /* ZMConversation+Services.swift */; };
		F13A89D1210628F700AB40CB /* PushToken.swift in Sources */ = {isa = PBXBuildFile; fileRef = F13A89D0210628F600AB40CB /* PushToken.swift */; };
		F14B7AFF2220302B00458624 /* ZMUser+Predicates.swift in Sources */ = {isa = PBXBuildFile; fileRef = F14B7AFE2220302B00458624 /* ZMUser+Predicates.swift */; };
		F14B9C6F212DB467004B6D7D /* ZMBaseManagedObjectTest+Helpers.swift in Sources */ = {isa = PBXBuildFile; fileRef = F14B9C6E212DB467004B6D7D /* ZMBaseManagedObjectTest+Helpers.swift */; };
		F14FA377221DB05B005E7EF5 /* MockBackgroundActivityManager.swift in Sources */ = {isa = PBXBuildFile; fileRef = F14FA376221DB05B005E7EF5 /* MockBackgroundActivityManager.swift */; };
		F1517922212DAE2E00BA3EBD /* ZMConversationTests+Services.swift in Sources */ = {isa = PBXBuildFile; fileRef = F1517921212DAE2E00BA3EBD /* ZMConversationTests+Services.swift */; };
		F163784F1E5C454C00898F84 /* ZMConversation+Patches.swift in Sources */ = {isa = PBXBuildFile; fileRef = F163784E1E5C454C00898F84 /* ZMConversation+Patches.swift */; };
		F16378511E5C805100898F84 /* ZMConversationSecurityLevel.swift in Sources */ = {isa = PBXBuildFile; fileRef = F16378501E5C805100898F84 /* ZMConversationSecurityLevel.swift */; };
		F179B5DA2062B77300C13DFD /* CoreDataStack+Backup.swift in Sources */ = {isa = PBXBuildFile; fileRef = F179B5D92062B77300C13DFD /* CoreDataStack+Backup.swift */; };
		F188A8992225492400BA53A5 /* store2-63-0.wiredatabase in Resources */ = {isa = PBXBuildFile; fileRef = F188A8982225492400BA53A5 /* store2-63-0.wiredatabase */; };
		F188A89B2225698C00BA53A5 /* store2-64-0.wiredatabase in Resources */ = {isa = PBXBuildFile; fileRef = F188A89A2225698C00BA53A5 /* store2-64-0.wiredatabase */; };
		F18998831E7AC6D900E579A2 /* ZMUser.swift in Sources */ = {isa = PBXBuildFile; fileRef = F18998821E7AC6D900E579A2 /* ZMUser.swift */; };
		F18998861E7AEECF00E579A2 /* ZMUserTests+Swift.swift in Sources */ = {isa = PBXBuildFile; fileRef = F18998841E7AEEC900E579A2 /* ZMUserTests+Swift.swift */; };
		F189988B1E7AF80500E579A2 /* store2-28-0.wiredatabase in Resources */ = {isa = PBXBuildFile; fileRef = F189988A1E7AF80500E579A2 /* store2-28-0.wiredatabase */; };
		F18998A61E7BE03800E579A2 /* zmessaging.xcdatamodeld in Sources */ = {isa = PBXBuildFile; fileRef = F189988C1E7BE03800E579A2 /* zmessaging.xcdatamodeld */; };
		F1B025621E53500400900C65 /* ZMConversationTests+PrepareToSend.swift in Sources */ = {isa = PBXBuildFile; fileRef = F1B025601E534CF900900C65 /* ZMConversationTests+PrepareToSend.swift */; };
		F1B58928202DCF0C002BB59B /* ZMConversationTests+CreationSystemMessages.swift in Sources */ = {isa = PBXBuildFile; fileRef = F1B58926202DCEF9002BB59B /* ZMConversationTests+CreationSystemMessages.swift */; };
		F1C867701FA9CCB5001505E8 /* DuplicateMerging.swift in Sources */ = {isa = PBXBuildFile; fileRef = F1C8676F1FA9CCB5001505E8 /* DuplicateMerging.swift */; };
		F1C867851FAA0D48001505E8 /* ZMUser+Create.swift in Sources */ = {isa = PBXBuildFile; fileRef = F1C867841FAA0D48001505E8 /* ZMUser+Create.swift */; };
		F1FDF2F721B152BC00E037A1 /* GenericMessage+Helper.swift in Sources */ = {isa = PBXBuildFile; fileRef = F1FDF2F521B152BC00E037A1 /* GenericMessage+Helper.swift */; };
		F1FDF2F821B152BC00E037A1 /* GenericMessage+Hashing.swift in Sources */ = {isa = PBXBuildFile; fileRef = F1FDF2F621B152BC00E037A1 /* GenericMessage+Hashing.swift */; };
		F1FDF2FA21B1555A00E037A1 /* ZMClientMessage+Location.swift in Sources */ = {isa = PBXBuildFile; fileRef = F1FDF2F921B1555A00E037A1 /* ZMClientMessage+Location.swift */; };
		F1FDF2FE21B1572500E037A1 /* ZMGenericMessageData.swift in Sources */ = {isa = PBXBuildFile; fileRef = F1FDF2FD21B1572500E037A1 /* ZMGenericMessageData.swift */; };
		F1FDF30021B1580400E037A1 /* GenericMessage+Utils.swift in Sources */ = {isa = PBXBuildFile; fileRef = F1FDF2FF21B1580400E037A1 /* GenericMessage+Utils.swift */; };
		F90D99A51E02DC6B00034070 /* AssetCollectionBatched.swift in Sources */ = {isa = PBXBuildFile; fileRef = F90D99A41E02DC6B00034070 /* AssetCollectionBatched.swift */; };
		F90D99A81E02E22900034070 /* AssetCollectionBatchedTests.swift in Sources */ = {isa = PBXBuildFile; fileRef = F90D99A61E02E22400034070 /* AssetCollectionBatchedTests.swift */; };
		F91EAAC61D885D7B0010ACBE /* video.mp4 in Resources */ = {isa = PBXBuildFile; fileRef = F91EAAC41D885D720010ACBE /* video.mp4 */; };
		F920AE171E38C547001BC14F /* NotificationObservers.swift in Sources */ = {isa = PBXBuildFile; fileRef = F920AE161E38C547001BC14F /* NotificationObservers.swift */; };
		F920AE2A1E3A5FDD001BC14F /* Dictionary+Mapping.swift in Sources */ = {isa = PBXBuildFile; fileRef = F920AE291E3A5FDD001BC14F /* Dictionary+Mapping.swift */; };
		F920AE3B1E3B844E001BC14F /* SearchUserObserverCenterTests.swift in Sources */ = {isa = PBXBuildFile; fileRef = F920AE391E3B8445001BC14F /* SearchUserObserverCenterTests.swift */; };
		F929C1751E41EBE20018ADA4 /* PersonName.swift in Sources */ = {isa = PBXBuildFile; fileRef = F929C1731E41D3480018ADA4 /* PersonName.swift */; };
		F929C17B1E423B620018ADA4 /* SnapshotCenterTests.swift in Sources */ = {isa = PBXBuildFile; fileRef = F929C17A1E423B620018ADA4 /* SnapshotCenterTests.swift */; };
		F92C99281DAE8D070034AFDD /* GenericMessageTests+Obfuscation.swift in Sources */ = {isa = PBXBuildFile; fileRef = F92C99271DAE8D060034AFDD /* GenericMessageTests+Obfuscation.swift */; };
		F92C992A1DAFBC910034AFDD /* ZMConversation+SelfDeletingMessages.swift in Sources */ = {isa = PBXBuildFile; fileRef = F92C99291DAFBC910034AFDD /* ZMConversation+SelfDeletingMessages.swift */; };
		F92C992D1DAFC5AC0034AFDD /* ZMConversationTests+Ephemeral.swift in Sources */ = {isa = PBXBuildFile; fileRef = F92C992B1DAFC58A0034AFDD /* ZMConversationTests+Ephemeral.swift */; };
		F93265211D8950F10076AAD6 /* NSManagedObjectContext+FetchRequest.swift in Sources */ = {isa = PBXBuildFile; fileRef = F93265201D8950F10076AAD6 /* NSManagedObjectContext+FetchRequest.swift */; };
		F93265291D89648B0076AAD6 /* ZMAssetClientMessageTests.swift in Sources */ = {isa = PBXBuildFile; fileRef = F9B71F5D1CB2BC85001DB03F /* ZMAssetClientMessageTests.swift */; };
		F9331C521CB3BC6800139ECC /* CryptoBoxTests.swift in Sources */ = {isa = PBXBuildFile; fileRef = F9331C501CB3BC6800139ECC /* CryptoBoxTests.swift */; };
		F9331C561CB3BCF300139ECC /* OtrBaseTest.swift in Sources */ = {isa = PBXBuildFile; fileRef = F9331C541CB3BCDA00139ECC /* OtrBaseTest.swift */; };
		F9331C5A1CB3BECB00139ECC /* ZMClientMessageTests+OTR_Legacy.swift in Sources */ = {isa = PBXBuildFile; fileRef = F9331C591CB3BECB00139ECC /* ZMClientMessageTests+OTR_Legacy.swift */; };
		F9331C5C1CB3BF9F00139ECC /* UserClientKeyStoreTests.swift in Sources */ = {isa = PBXBuildFile; fileRef = F9331C5B1CB3BF9F00139ECC /* UserClientKeyStoreTests.swift */; };
		F9331C771CB4165100139ECC /* NSString+ZMPersonName.h in Headers */ = {isa = PBXBuildFile; fileRef = F9331C751CB4165100139ECC /* NSString+ZMPersonName.h */; settings = {ATTRIBUTES = (Public, ); }; };
		F9331C781CB4165100139ECC /* NSString+ZMPersonName.m in Sources */ = {isa = PBXBuildFile; fileRef = F9331C761CB4165100139ECC /* NSString+ZMPersonName.m */; };
		F9331C831CB4191B00139ECC /* NSPredicate+ZMSearch.h in Headers */ = {isa = PBXBuildFile; fileRef = F9331C811CB4191B00139ECC /* NSPredicate+ZMSearch.h */; settings = {ATTRIBUTES = (Public, ); }; };
		F9331C841CB4191B00139ECC /* NSPredicate+ZMSearch.m in Sources */ = {isa = PBXBuildFile; fileRef = F9331C821CB4191B00139ECC /* NSPredicate+ZMSearch.m */; };
		F9331C871CB419B500139ECC /* NSFetchRequest+ZMRelationshipKeyPaths.h in Headers */ = {isa = PBXBuildFile; fileRef = F9331C851CB419B500139ECC /* NSFetchRequest+ZMRelationshipKeyPaths.h */; settings = {ATTRIBUTES = (Public, ); }; };
		F9331C881CB419B500139ECC /* NSFetchRequest+ZMRelationshipKeyPaths.m in Sources */ = {isa = PBXBuildFile; fileRef = F9331C861CB419B500139ECC /* NSFetchRequest+ZMRelationshipKeyPaths.m */; };
		F93A30251D6EFB47005CCB1D /* ZMMessageConfirmation.swift in Sources */ = {isa = PBXBuildFile; fileRef = F93A30231D6EFB47005CCB1D /* ZMMessageConfirmation.swift */; };
		F93A302F1D6F2633005CCB1D /* ZMMessageTests+Confirmation.swift in Sources */ = {isa = PBXBuildFile; fileRef = F93A302E1D6F2633005CCB1D /* ZMMessageTests+Confirmation.swift */; };
		F93C4C7D1E24E1B1007E9CEE /* NotificationDispatcher.swift in Sources */ = {isa = PBXBuildFile; fileRef = F93C4C7C1E24E1B1007E9CEE /* NotificationDispatcher.swift */; };
		F93C4C7F1E24F832007E9CEE /* NotificationDispatcherTests.swift in Sources */ = {isa = PBXBuildFile; fileRef = F93C4C7E1E24F832007E9CEE /* NotificationDispatcherTests.swift */; };
		F943BC2D1E88FEC80048A768 /* ChangedIndexes.swift in Sources */ = {isa = PBXBuildFile; fileRef = F943BC2C1E88FEC80048A768 /* ChangedIndexes.swift */; };
		F94A208F1CB51AF50059632A /* ManagedObjectValidationTests.m in Sources */ = {isa = PBXBuildFile; fileRef = F94A208E1CB51AF50059632A /* ManagedObjectValidationTests.m */; };
		F963E9701D9ADD5A00098AD3 /* ZMImageAssetEncryptionKeys.h in Headers */ = {isa = PBXBuildFile; fileRef = F963E96B1D9ADD5A00098AD3 /* ZMImageAssetEncryptionKeys.h */; settings = {ATTRIBUTES = (Public, ); }; };
		F963E9711D9ADD5A00098AD3 /* ZMImageAssetEncryptionKeys.m in Sources */ = {isa = PBXBuildFile; fileRef = F963E96C1D9ADD5A00098AD3 /* ZMImageAssetEncryptionKeys.m */; };
		F963E9741D9BF9ED00098AD3 /* ProtosTests.swift in Sources */ = {isa = PBXBuildFile; fileRef = F963E9721D9BF9E300098AD3 /* ProtosTests.swift */; };
		F963E9801D9C09E700098AD3 /* ZMMessageTimer.h in Headers */ = {isa = PBXBuildFile; fileRef = F963E97E1D9C09E700098AD3 /* ZMMessageTimer.h */; settings = {ATTRIBUTES = (Public, ); }; };
		F963E9811D9C09E700098AD3 /* ZMMessageTimer.m in Sources */ = {isa = PBXBuildFile; fileRef = F963E97F1D9C09E700098AD3 /* ZMMessageTimer.m */; };
		F963E9831D9C0DC400098AD3 /* ZMMessageDestructionTimer.swift in Sources */ = {isa = PBXBuildFile; fileRef = F963E9821D9C0DC400098AD3 /* ZMMessageDestructionTimer.swift */; };
		F963E9861D9D485900098AD3 /* ZMClientMessageTests+Ephemeral.swift in Sources */ = {isa = PBXBuildFile; fileRef = F963E9841D9D47D100098AD3 /* ZMClientMessageTests+Ephemeral.swift */; };
		F963E9931D9E9D1800098AD3 /* ZMAssetClientMessageTests+Ephemeral.swift in Sources */ = {isa = PBXBuildFile; fileRef = F963E9921D9E9D1800098AD3 /* ZMAssetClientMessageTests+Ephemeral.swift */; };
		F991CE191CB55E95004D8465 /* ZMSearchUserTests.m in Sources */ = {isa = PBXBuildFile; fileRef = F991CE181CB55E95004D8465 /* ZMSearchUserTests.m */; };
		F991CE1B1CB561B0004D8465 /* ZMAddressBookContact.m in Sources */ = {isa = PBXBuildFile; fileRef = F991CE1A1CB561B0004D8465 /* ZMAddressBookContact.m */; };
		F99C5B8A1ED460E20049CCD7 /* TeamChangeInfo.swift in Sources */ = {isa = PBXBuildFile; fileRef = F99C5B891ED460E20049CCD7 /* TeamChangeInfo.swift */; };
		F99C5B8C1ED466760049CCD7 /* TeamObserverTests.swift in Sources */ = {isa = PBXBuildFile; fileRef = F99C5B8B1ED466760049CCD7 /* TeamObserverTests.swift */; };
		F9A706501CAEE01D00C2F5FE /* NSManagedObjectContext+tests.h in Headers */ = {isa = PBXBuildFile; fileRef = F9A705CA1CAEE01D00C2F5FE /* NSManagedObjectContext+tests.h */; settings = {ATTRIBUTES = (Public, ); }; };
		F9A706511CAEE01D00C2F5FE /* NSManagedObjectContext+zmessaging-Internal.h in Headers */ = {isa = PBXBuildFile; fileRef = F9A705CB1CAEE01D00C2F5FE /* NSManagedObjectContext+zmessaging-Internal.h */; };
		F9A706521CAEE01D00C2F5FE /* NSManagedObjectContext+zmessaging.h in Headers */ = {isa = PBXBuildFile; fileRef = F9A705CC1CAEE01D00C2F5FE /* NSManagedObjectContext+zmessaging.h */; settings = {ATTRIBUTES = (Public, ); }; };
		F9A706531CAEE01D00C2F5FE /* NSManagedObjectContext+zmessaging.m in Sources */ = {isa = PBXBuildFile; fileRef = F9A705CD1CAEE01D00C2F5FE /* NSManagedObjectContext+zmessaging.m */; };
		F9A706561CAEE01D00C2F5FE /* NSNotification+ManagedObjectContextSave.h in Headers */ = {isa = PBXBuildFile; fileRef = F9A705D01CAEE01D00C2F5FE /* NSNotification+ManagedObjectContextSave.h */; };
		F9A706571CAEE01D00C2F5FE /* NSNotification+ManagedObjectContextSave.m in Sources */ = {isa = PBXBuildFile; fileRef = F9A705D11CAEE01D00C2F5FE /* NSNotification+ManagedObjectContextSave.m */; };
		F9A7065A1CAEE01D00C2F5FE /* ZMConnection+Internal.h in Headers */ = {isa = PBXBuildFile; fileRef = F9A705D61CAEE01D00C2F5FE /* ZMConnection+Internal.h */; settings = {ATTRIBUTES = (Public, ); }; };
		F9A7065B1CAEE01D00C2F5FE /* ZMConnection.h in Headers */ = {isa = PBXBuildFile; fileRef = F9A705D71CAEE01D00C2F5FE /* ZMConnection.h */; settings = {ATTRIBUTES = (Public, ); }; };
		F9A7065C1CAEE01D00C2F5FE /* ZMConnection.m in Sources */ = {isa = PBXBuildFile; fileRef = F9A705D81CAEE01D00C2F5FE /* ZMConnection.m */; };
		F9A706731CAEE01D00C2F5FE /* AssetEncryption.swift in Sources */ = {isa = PBXBuildFile; fileRef = F9A705F21CAEE01D00C2F5FE /* AssetEncryption.swift */; };
		F9A706791CAEE01D00C2F5FE /* ZMExternalEncryptedDataWithKeys.h in Headers */ = {isa = PBXBuildFile; fileRef = F9A705F81CAEE01D00C2F5FE /* ZMExternalEncryptedDataWithKeys.h */; settings = {ATTRIBUTES = (Public, ); }; };
		F9A7067A1CAEE01D00C2F5FE /* ZMExternalEncryptedDataWithKeys.m in Sources */ = {isa = PBXBuildFile; fileRef = F9A705F91CAEE01D00C2F5FE /* ZMExternalEncryptedDataWithKeys.m */; };
		F9A7067F1CAEE01D00C2F5FE /* ZMImageMessage.m in Sources */ = {isa = PBXBuildFile; fileRef = F9A705FE1CAEE01D00C2F5FE /* ZMImageMessage.m */; };
		F9A706801CAEE01D00C2F5FE /* ZMMessage+Internal.h in Headers */ = {isa = PBXBuildFile; fileRef = F9A705FF1CAEE01D00C2F5FE /* ZMMessage+Internal.h */; settings = {ATTRIBUTES = (Public, ); }; };
		F9A706811CAEE01D00C2F5FE /* ZMMessage.m in Sources */ = {isa = PBXBuildFile; fileRef = F9A706001CAEE01D00C2F5FE /* ZMMessage.m */; };
		F9A706821CAEE01D00C2F5FE /* ZMOTRMessage.h in Headers */ = {isa = PBXBuildFile; fileRef = F9A706011CAEE01D00C2F5FE /* ZMOTRMessage.h */; settings = {ATTRIBUTES = (Public, ); }; };
		F9A706831CAEE01D00C2F5FE /* ZMOTRMessage.m in Sources */ = {isa = PBXBuildFile; fileRef = F9A706021CAEE01D00C2F5FE /* ZMOTRMessage.m */; };
		F9A7068D1CAEE01D00C2F5FE /* ZMUser+Internal.h in Headers */ = {isa = PBXBuildFile; fileRef = F9A7060D1CAEE01D00C2F5FE /* ZMUser+Internal.h */; settings = {ATTRIBUTES = (Public, ); }; };
		F9A706901CAEE01D00C2F5FE /* ZMUser.m in Sources */ = {isa = PBXBuildFile; fileRef = F9A706101CAEE01D00C2F5FE /* ZMUser.m */; };
		F9A706941CAEE01D00C2F5FE /* UserClient+Protobuf.swift in Sources */ = {isa = PBXBuildFile; fileRef = F9A706151CAEE01D00C2F5FE /* UserClient+Protobuf.swift */; };
		F9A706951CAEE01D00C2F5FE /* UserClient.swift in Sources */ = {isa = PBXBuildFile; fileRef = F9A706161CAEE01D00C2F5FE /* UserClient.swift */; };
		F9A706961CAEE01D00C2F5FE /* UserClientTypes.h in Headers */ = {isa = PBXBuildFile; fileRef = F9A706171CAEE01D00C2F5FE /* UserClientTypes.h */; settings = {ATTRIBUTES = (Public, ); }; };
		F9A706971CAEE01D00C2F5FE /* UserClientTypes.m in Sources */ = {isa = PBXBuildFile; fileRef = F9A706181CAEE01D00C2F5FE /* UserClientTypes.m */; };
		F9A706981CAEE01D00C2F5FE /* ZMManagedObject+Internal.h in Headers */ = {isa = PBXBuildFile; fileRef = F9A706191CAEE01D00C2F5FE /* ZMManagedObject+Internal.h */; settings = {ATTRIBUTES = (Public, ); }; };
		F9A706991CAEE01D00C2F5FE /* ZMManagedObject.m in Sources */ = {isa = PBXBuildFile; fileRef = F9A7061A1CAEE01D00C2F5FE /* ZMManagedObject.m */; };
		F9A706A31CAEE01D00C2F5FE /* ConversationListChangeInfo.swift in Sources */ = {isa = PBXBuildFile; fileRef = F9A706271CAEE01D00C2F5FE /* ConversationListChangeInfo.swift */; };
		F9A706A41CAEE01D00C2F5FE /* ConversationChangeInfo.swift in Sources */ = {isa = PBXBuildFile; fileRef = F9A706281CAEE01D00C2F5FE /* ConversationChangeInfo.swift */; };
		F9A706A71CAEE01D00C2F5FE /* AnyClassTuple.swift in Sources */ = {isa = PBXBuildFile; fileRef = F9A7062C1CAEE01D00C2F5FE /* AnyClassTuple.swift */; };
		F9A706A81CAEE01D00C2F5FE /* DependentObjectsKeysForObservedObjectKeysCache.swift in Sources */ = {isa = PBXBuildFile; fileRef = F9A7062D1CAEE01D00C2F5FE /* DependentObjectsKeysForObservedObjectKeysCache.swift */; };
		F9A706A91CAEE01D00C2F5FE /* StringKeyPath.swift in Sources */ = {isa = PBXBuildFile; fileRef = F9A7062E1CAEE01D00C2F5FE /* StringKeyPath.swift */; };
		F9A706AA1CAEE01D00C2F5FE /* KeySet.swift in Sources */ = {isa = PBXBuildFile; fileRef = F9A7062F1CAEE01D00C2F5FE /* KeySet.swift */; };
		F9A706AE1CAEE01D00C2F5FE /* SetSnapshot.swift in Sources */ = {isa = PBXBuildFile; fileRef = F9A706331CAEE01D00C2F5FE /* SetSnapshot.swift */; };
		F9A706B01CAEE01D00C2F5FE /* MessageChangeInfo.swift in Sources */ = {isa = PBXBuildFile; fileRef = F9A706351CAEE01D00C2F5FE /* MessageChangeInfo.swift */; };
		F9A706B21CAEE01D00C2F5FE /* NewUnreadMessageChangeInfos.swift in Sources */ = {isa = PBXBuildFile; fileRef = F9A706371CAEE01D00C2F5FE /* NewUnreadMessageChangeInfos.swift */; };
		F9A706B41CAEE01D00C2F5FE /* ObjectChangeInfo.swift in Sources */ = {isa = PBXBuildFile; fileRef = F9A706391CAEE01D00C2F5FE /* ObjectChangeInfo.swift */; };
		F9A706B61CAEE01D00C2F5FE /* UserClientChangeInfo.swift in Sources */ = {isa = PBXBuildFile; fileRef = F9A7063B1CAEE01D00C2F5FE /* UserClientChangeInfo.swift */; };
		F9A706B71CAEE01D00C2F5FE /* UserChangeInfo.swift in Sources */ = {isa = PBXBuildFile; fileRef = F9A7063C1CAEE01D00C2F5FE /* UserChangeInfo.swift */; };
		F9A706BD1CAEE01D00C2F5FE /* CryptoBox.swift in Sources */ = {isa = PBXBuildFile; fileRef = F9A706431CAEE01D00C2F5FE /* CryptoBox.swift */; };
		F9A706C31CAEE01D00C2F5FE /* UserImageLocalCache.swift in Sources */ = {isa = PBXBuildFile; fileRef = F9A706491CAEE01D00C2F5FE /* UserImageLocalCache.swift */; };
		F9A706C51CAEE01D00C2F5FE /* ZMFetchRequestBatch.h in Headers */ = {isa = PBXBuildFile; fileRef = F9A7064B1CAEE01D00C2F5FE /* ZMFetchRequestBatch.h */; settings = {ATTRIBUTES = (Public, ); }; };
		F9A706C61CAEE01D00C2F5FE /* ZMFetchRequestBatch.m in Sources */ = {isa = PBXBuildFile; fileRef = F9A7064C1CAEE01D00C2F5FE /* ZMFetchRequestBatch.m */; };
		F9A706C81CAEE01D00C2F5FE /* ZMUpdateEvent+WireDataModel.h in Headers */ = {isa = PBXBuildFile; fileRef = F9A7064E1CAEE01D00C2F5FE /* ZMUpdateEvent+WireDataModel.h */; settings = {ATTRIBUTES = (Public, ); }; };
		F9A706C91CAEE01D00C2F5FE /* ZMUpdateEvent+WireDataModel.m in Sources */ = {isa = PBXBuildFile; fileRef = F9A7064F1CAEE01D00C2F5FE /* ZMUpdateEvent+WireDataModel.m */; };
		F9A706F61CAEE31800C2F5FE /* 1900x1500.jpg in Resources */ = {isa = PBXBuildFile; fileRef = F9A706CA1CAEE30700C2F5FE /* 1900x1500.jpg */; };
		F9A706F71CAEE31C00C2F5FE /* animated.gif in Resources */ = {isa = PBXBuildFile; fileRef = F9A706CB1CAEE30700C2F5FE /* animated.gif */; };
		F9A706F81CAEE32400C2F5FE /* InfoPlist.strings in Resources */ = {isa = PBXBuildFile; fileRef = F9A706CD1CAEE30700C2F5FE /* InfoPlist.strings */; };
		F9A706F91CAEE32A00C2F5FE /* EncryptedBase64EncondedExternalMessageTestFixture.txt in Resources */ = {isa = PBXBuildFile; fileRef = F9A706CF1CAEE30700C2F5FE /* EncryptedBase64EncondedExternalMessageTestFixture.txt */; };
		F9A706FA1CAEE32A00C2F5FE /* ExternalMessageTextFixture.txt in Resources */ = {isa = PBXBuildFile; fileRef = F9A706D01CAEE30700C2F5FE /* ExternalMessageTextFixture.txt */; };
		F9A706FC1CAEE32A00C2F5FE /* Lorem Ipsum.txt in Resources */ = {isa = PBXBuildFile; fileRef = F9A706D21CAEE30700C2F5FE /* Lorem Ipsum.txt */; };
		F9A706FD1CAEE32A00C2F5FE /* medium.jpg in Resources */ = {isa = PBXBuildFile; fileRef = F9A706D31CAEE30700C2F5FE /* medium.jpg */; };
		F9A706FE1CAEE32A00C2F5FE /* not_animated.gif in Resources */ = {isa = PBXBuildFile; fileRef = F9A706D41CAEE30700C2F5FE /* not_animated.gif */; };
		F9A707031CAEE32E00C2F5FE /* tiny.jpg in Resources */ = {isa = PBXBuildFile; fileRef = F9A706D91CAEE30700C2F5FE /* tiny.jpg */; };
		F9A7073D1CAEE8FC00C2F5FE /* AppDelegate.m in Sources */ = {isa = PBXBuildFile; fileRef = F9C9A81D1CAEDA330039E10C /* AppDelegate.m */; };
		F9A7073E1CAEE8FC00C2F5FE /* main.m in Sources */ = {isa = PBXBuildFile; fileRef = F9C9A8241CAEDA330039E10C /* main.m */; };
		F9A708341CAEEB7500C2F5FE /* ManagedObjectContextSaveNotificationTests.m in Sources */ = {isa = PBXBuildFile; fileRef = F9A708041CAEEB7400C2F5FE /* ManagedObjectContextSaveNotificationTests.m */; };
		F9A708351CAEEB7500C2F5FE /* ManagedObjectContextTests.m in Sources */ = {isa = PBXBuildFile; fileRef = F9A708051CAEEB7400C2F5FE /* ManagedObjectContextTests.m */; };
		F9A708361CAEEB7500C2F5FE /* NSManagedObjectContext+TestHelpers.m in Sources */ = {isa = PBXBuildFile; fileRef = F9A708071CAEEB7400C2F5FE /* NSManagedObjectContext+TestHelpers.m */; };
		F9A7083A1CAEEB7500C2F5FE /* MockEntity.m in Sources */ = {isa = PBXBuildFile; fileRef = F9A7080E1CAEEB7400C2F5FE /* MockEntity.m */; };
		F9A7083B1CAEEB7500C2F5FE /* MockEntity2.m in Sources */ = {isa = PBXBuildFile; fileRef = F9A708101CAEEB7400C2F5FE /* MockEntity2.m */; };
		F9A7083C1CAEEB7500C2F5FE /* MockModelObjectContextFactory.m in Sources */ = {isa = PBXBuildFile; fileRef = F9A708121CAEEB7400C2F5FE /* MockModelObjectContextFactory.m */; };
		F9A7083D1CAEEB7500C2F5FE /* ModelObjectsTests.m in Sources */ = {isa = PBXBuildFile; fileRef = F9A708141CAEEB7400C2F5FE /* ModelObjectsTests.m */; };
		F9A7083E1CAEEB7500C2F5FE /* NSFetchRequestTests+ZMRelationshipKeyPaths.m in Sources */ = {isa = PBXBuildFile; fileRef = F9A708151CAEEB7400C2F5FE /* NSFetchRequestTests+ZMRelationshipKeyPaths.m */; };
		F9A7083F1CAEEB7500C2F5FE /* PersistentChangeTrackingTests.m in Sources */ = {isa = PBXBuildFile; fileRef = F9A708161CAEEB7400C2F5FE /* PersistentChangeTrackingTests.m */; };
		F9A708441CAEEB7500C2F5FE /* ZMConnectionTests.m in Sources */ = {isa = PBXBuildFile; fileRef = F9A7081B1CAEEB7400C2F5FE /* ZMConnectionTests.m */; };
		F9A708521CAEEB7500C2F5FE /* ZMFetchRequestBatchTests.m in Sources */ = {isa = PBXBuildFile; fileRef = F9A7082B1CAEEB7400C2F5FE /* ZMFetchRequestBatchTests.m */; };
		F9A708531CAEEB7500C2F5FE /* ZMManagedObjectTests.m in Sources */ = {isa = PBXBuildFile; fileRef = F9A7082C1CAEEB7400C2F5FE /* ZMManagedObjectTests.m */; };
		F9A7085C1CAEED1B00C2F5FE /* ZMBaseManagedObjectTest.m in Sources */ = {isa = PBXBuildFile; fileRef = F9A7085B1CAEED1B00C2F5FE /* ZMBaseManagedObjectTest.m */; };
		F9A708601CAEEF4700C2F5FE /* MessagingTest+EventFactory.m in Sources */ = {isa = PBXBuildFile; fileRef = F9A7085F1CAEEF4700C2F5FE /* MessagingTest+EventFactory.m */; };
		F9A708651CAEF9BD00C2F5FE /* Default-568h@2x.png in Resources */ = {isa = PBXBuildFile; fileRef = F9A708641CAEF9BD00C2F5FE /* Default-568h@2x.png */; };
		F9AB00271F0CE5520037B437 /* FileManager+FileLocations.swift in Sources */ = {isa = PBXBuildFile; fileRef = F9AB00261F0CE5520037B437 /* FileManager+FileLocations.swift */; };
		F9AB002A1F0D2C120037B437 /* FileManager+FileLocationTests.swift in Sources */ = {isa = PBXBuildFile; fileRef = F9AB00281F0D2BE40037B437 /* FileManager+FileLocationTests.swift */; };
		F9AB395B1CB3AED900A7254F /* BaseTestSwiftHelpers.swift in Sources */ = {isa = PBXBuildFile; fileRef = F9AB39591CB3AEB100A7254F /* BaseTestSwiftHelpers.swift */; };
		F9B0FF321D79D1140098C17C /* ZMClientMessageTests+Unarchiving.swift in Sources */ = {isa = PBXBuildFile; fileRef = F9B0FF311D79D1140098C17C /* ZMClientMessageTests+Unarchiving.swift */; };
		F9B71F091CB264DF001DB03F /* ZMConversationList.m in Sources */ = {isa = PBXBuildFile; fileRef = F9B71F041CB264DF001DB03F /* ZMConversationList.m */; };
		F9B71F0A1CB264DF001DB03F /* ZMConversationList+Internal.h in Headers */ = {isa = PBXBuildFile; fileRef = F9B71F051CB264DF001DB03F /* ZMConversationList+Internal.h */; settings = {ATTRIBUTES = (Public, ); }; };
		F9B71F0C1CB264DF001DB03F /* ZMConversationListDirectory.h in Headers */ = {isa = PBXBuildFile; fileRef = F9B71F071CB264DF001DB03F /* ZMConversationListDirectory.h */; settings = {ATTRIBUTES = (Public, ); }; };
		F9B71F0D1CB264DF001DB03F /* ZMConversationListDirectory.m in Sources */ = {isa = PBXBuildFile; fileRef = F9B71F081CB264DF001DB03F /* ZMConversationListDirectory.m */; };
		F9B71F221CB264EF001DB03F /* ZMConversation.m in Sources */ = {isa = PBXBuildFile; fileRef = F9B71F101CB264EF001DB03F /* ZMConversation.m */; };
		F9B71F231CB264EF001DB03F /* ZMConversation+Internal.h in Headers */ = {isa = PBXBuildFile; fileRef = F9B71F111CB264EF001DB03F /* ZMConversation+Internal.h */; settings = {ATTRIBUTES = (Public, ); }; };
		F9B71F2C1CB264EF001DB03F /* ZMConversation+UnreadCount.h in Headers */ = {isa = PBXBuildFile; fileRef = F9B71F1A1CB264EF001DB03F /* ZMConversation+UnreadCount.h */; settings = {ATTRIBUTES = (Public, ); }; };
		F9B71F2D1CB264EF001DB03F /* ZMConversation+UnreadCount.m in Sources */ = {isa = PBXBuildFile; fileRef = F9B71F1B1CB264EF001DB03F /* ZMConversation+UnreadCount.m */; };
		F9B71F301CB264EF001DB03F /* ZMConversationSecurityLevel.h in Headers */ = {isa = PBXBuildFile; fileRef = F9B71F1E1CB264EF001DB03F /* ZMConversationSecurityLevel.h */; settings = {ATTRIBUTES = (Public, ); }; };
		F9B71F921CB2BEF4001DB03F /* BaseClientMessageTests.swift in Sources */ = {isa = PBXBuildFile; fileRef = F9B71F5F1CB2BC85001DB03F /* BaseClientMessageTests.swift */; };
		F9B71F931CB2BF00001DB03F /* ZMMessageTests.m in Sources */ = {isa = PBXBuildFile; fileRef = F9B71F611CB2BC85001DB03F /* ZMMessageTests.m */; };
		F9B71F941CB2BF08001DB03F /* UserImageLocalCacheTests.swift in Sources */ = {isa = PBXBuildFile; fileRef = F9B71F631CB2BC85001DB03F /* UserImageLocalCacheTests.swift */; };
		F9B71F971CB2BF08001DB03F /* ZMPersonNameTests.m in Sources */ = {isa = PBXBuildFile; fileRef = F9B71F661CB2BC85001DB03F /* ZMPersonNameTests.m */; };
		F9B71F9A1CB2BF0E001DB03F /* ZMUserTests.m in Sources */ = {isa = PBXBuildFile; fileRef = F9B71F6A1CB2BC85001DB03F /* ZMUserTests.m */; };
		F9B71F9C1CB2BF18001DB03F /* ZMCallStateTests.swift in Sources */ = {isa = PBXBuildFile; fileRef = F9B71F6D1CB2BC85001DB03F /* ZMCallStateTests.swift */; };
		F9B71F9F1CB2BF2B001DB03F /* ZMConversationListDirectoryTests.m in Sources */ = {isa = PBXBuildFile; fileRef = F9B71F5A1CB2BC85001DB03F /* ZMConversationListDirectoryTests.m */; };
		F9B71FA01CB2BF2B001DB03F /* ZMConversationListTests.m in Sources */ = {isa = PBXBuildFile; fileRef = F9B71F5B1CB2BC85001DB03F /* ZMConversationListTests.m */; };
		F9B71FA11CB2BF37001DB03F /* ZMConversation+Testing.m in Sources */ = {isa = PBXBuildFile; fileRef = F9B71F4F1CB2BC85001DB03F /* ZMConversation+Testing.m */; };
		F9B71FA31CB2BF37001DB03F /* ZMConversationTests+gapsAndWindows.m in Sources */ = {isa = PBXBuildFile; fileRef = F9B71F511CB2BC85001DB03F /* ZMConversationTests+gapsAndWindows.m */; };
		F9B71FA81CB2BF37001DB03F /* ZMConversationTests+Validation.m in Sources */ = {isa = PBXBuildFile; fileRef = F9B71F561CB2BC85001DB03F /* ZMConversationTests+Validation.m */; };
		F9B71FA91CB2BF37001DB03F /* ZMConversationTests.m in Sources */ = {isa = PBXBuildFile; fileRef = F9B71F581CB2BC85001DB03F /* ZMConversationTests.m */; };
		F9B71FED1CB2C4C6001DB03F /* StringKeyPathTests.swift in Sources */ = {isa = PBXBuildFile; fileRef = F9B71FD91CB2C4C6001DB03F /* StringKeyPathTests.swift */; };
		F9B71FF21CB2C4C6001DB03F /* AnyClassTupleTests.swift in Sources */ = {isa = PBXBuildFile; fileRef = F9B71FDF1CB2C4C6001DB03F /* AnyClassTupleTests.swift */; };
		F9B720041CB2C770001DB03F /* UserClientTests.swift in Sources */ = {isa = PBXBuildFile; fileRef = F9B720021CB2C68B001DB03F /* UserClientTests.swift */; };
		F9C348841E2CC08E0015D69D /* UserClientObserverTests.swift in Sources */ = {isa = PBXBuildFile; fileRef = F9C348821E2CC0730015D69D /* UserClientObserverTests.swift */; };
		F9C348861E2CC27D0015D69D /* NewUnreadMessageObserverTests.swift in Sources */ = {isa = PBXBuildFile; fileRef = F9C348851E2CC27D0015D69D /* NewUnreadMessageObserverTests.swift */; };
		F9C348921E2E3FF60015D69D /* SnapshotCenter.swift in Sources */ = {isa = PBXBuildFile; fileRef = F9C348911E2E3FF60015D69D /* SnapshotCenter.swift */; };
		F9C877091E000C9D00792613 /* AssetCollection.swift in Sources */ = {isa = PBXBuildFile; fileRef = F9C877081E000C9D00792613 /* AssetCollection.swift */; };
		F9C8770B1E015AAF00792613 /* AssetColletionTests.swift in Sources */ = {isa = PBXBuildFile; fileRef = F9C8770A1E015AAF00792613 /* AssetColletionTests.swift */; };
		F9C9A5071CAD5DF10039E10C /* WireDataModel.framework in Frameworks */ = {isa = PBXBuildFile; fileRef = F9C9A4FC1CAD5DF10039E10C /* WireDataModel.framework */; };
		F9C9A65F1CAD76A50039E10C /* WireDataModel.h in Headers */ = {isa = PBXBuildFile; fileRef = F9C9A60C1CAD76A50039E10C /* WireDataModel.h */; settings = {ATTRIBUTES = (Public, ); }; };
		F9C9A66D1CAD778C0039E10C /* Foundation.framework in Frameworks */ = {isa = PBXBuildFile; fileRef = F9C9A66C1CAD778C0039E10C /* Foundation.framework */; };
		F9C9A66F1CAD77930039E10C /* CoreData.framework in Frameworks */ = {isa = PBXBuildFile; fileRef = F9C9A66E1CAD77930039E10C /* CoreData.framework */; };
		F9C9A6AA1CAD7C7F0039E10C /* ZMConversation.h in Headers */ = {isa = PBXBuildFile; fileRef = F9C9A6A31CAD7C7F0039E10C /* ZMConversation.h */; settings = {ATTRIBUTES = (Public, ); }; };
		F9C9A6AB1CAD7C7F0039E10C /* ZMConversationList.h in Headers */ = {isa = PBXBuildFile; fileRef = F9C9A6A41CAD7C7F0039E10C /* ZMConversationList.h */; settings = {ATTRIBUTES = (Public, ); }; };
		F9C9A6AC1CAD7C7F0039E10C /* ZMEditableUser.h in Headers */ = {isa = PBXBuildFile; fileRef = F9C9A6A51CAD7C7F0039E10C /* ZMEditableUser.h */; settings = {ATTRIBUTES = (Public, ); }; };
		F9C9A6AD1CAD7C7F0039E10C /* ZMMessage.h in Headers */ = {isa = PBXBuildFile; fileRef = F9C9A6A61CAD7C7F0039E10C /* ZMMessage.h */; settings = {ATTRIBUTES = (Public, ); }; };
		F9C9A6AE1CAD7C7F0039E10C /* ZMUser.h in Headers */ = {isa = PBXBuildFile; fileRef = F9C9A6A71CAD7C7F0039E10C /* ZMUser.h */; settings = {ATTRIBUTES = (Public, ); }; };
		F9C9A6B01CAD7D1F0039E10C /* ZMManagedObject.h in Headers */ = {isa = PBXBuildFile; fileRef = F9C9A6AF1CAD7D1F0039E10C /* ZMManagedObject.h */; settings = {ATTRIBUTES = (Public, ); }; };
		F9C9A7661CAE8DFC0039E10C /* ZMAddressBookContact.h in Headers */ = {isa = PBXBuildFile; fileRef = F9C9A7641CAE8DFC0039E10C /* ZMAddressBookContact.h */; settings = {ATTRIBUTES = (Public, ); }; };
		F9C9A80C1CAED99F0039E10C /* WireDataModel.framework in Frameworks */ = {isa = PBXBuildFile; fileRef = F9C9A4FC1CAD5DF10039E10C /* WireDataModel.framework */; };
		F9DBA5201E28EA8B00BE23C0 /* DependencyKeyStore.swift in Sources */ = {isa = PBXBuildFile; fileRef = F9DBA51F1E28EA8B00BE23C0 /* DependencyKeyStore.swift */; };
		F9DBA5221E28EB4000BE23C0 /* SideEffectSources.swift in Sources */ = {isa = PBXBuildFile; fileRef = F9DBA5211E28EB4000BE23C0 /* SideEffectSources.swift */; };
		F9DBA5251E28EE1500BE23C0 /* ConversationObserverTests.swift in Sources */ = {isa = PBXBuildFile; fileRef = F9DBA5231E28EE0A00BE23C0 /* ConversationObserverTests.swift */; };
		F9DBA5271E28EEBD00BE23C0 /* UserObserverTests.swift in Sources */ = {isa = PBXBuildFile; fileRef = F9DBA5261E28EEBD00BE23C0 /* UserObserverTests.swift */; };
		F9DBA5291E29162A00BE23C0 /* MessageObserverTests.swift in Sources */ = {isa = PBXBuildFile; fileRef = F9DBA5281E29162A00BE23C0 /* MessageObserverTests.swift */; };
		F9DD60C11E8916170019823F /* ChangedIndexesTests.swift in Sources */ = {isa = PBXBuildFile; fileRef = F9DD60BF1E8916000019823F /* ChangedIndexesTests.swift */; };
		F9FD75731E2E6A2100B4558B /* ConversationListObserverCenter.swift in Sources */ = {isa = PBXBuildFile; fileRef = F9FD75721E2E6A2100B4558B /* ConversationListObserverCenter.swift */; };
		F9FD75761E2E79BF00B4558B /* ConversationListObserverTests.swift in Sources */ = {isa = PBXBuildFile; fileRef = F9FD75741E2E79B200B4558B /* ConversationListObserverTests.swift */; };
		F9FD75781E2F9A0600B4558B /* SearchUserObserverCenter.swift in Sources */ = {isa = PBXBuildFile; fileRef = F9FD75771E2F9A0600B4558B /* SearchUserObserverCenter.swift */; };
		F9FD757B1E2FB60E00B4558B /* SearchUserObserverTests.swift in Sources */ = {isa = PBXBuildFile; fileRef = F9FD75791E2FB60000B4558B /* SearchUserObserverTests.swift */; };
/* End PBXBuildFile section */

/* Begin PBXContainerItemProxy section */
		F991CE1F1CB7E5FD004D8465 /* PBXContainerItemProxy */ = {
			isa = PBXContainerItemProxy;
			containerPortal = F9C9A4F31CAD5DF10039E10C /* Project object */;
			proxyType = 1;
			remoteGlobalIDString = F9C9A7F21CAED9510039E10C;
			remoteInfo = WireDataModelTestHost;
		};
		F9C9A5081CAD5DF10039E10C /* PBXContainerItemProxy */ = {
			isa = PBXContainerItemProxy;
			containerPortal = F9C9A4F31CAD5DF10039E10C /* Project object */;
			proxyType = 1;
			remoteGlobalIDString = F9C9A4FB1CAD5DF10039E10C;
			remoteInfo = WireDataModel;
		};
/* End PBXContainerItemProxy section */

/* Begin PBXCopyFilesBuildPhase section */
		EE67F72A296F0C6A001D7C88 /* Embed Frameworks */ = {
			isa = PBXCopyFilesBuildPhase;
			buildActionMask = 2147483647;
			dstPath = "";
			dstSubfolderSpec = 10;
			files = (
				EE67F729296F0C6A001D7C88 /* WireTesting.framework in Embed Frameworks */,
			);
			name = "Embed Frameworks";
			runOnlyForDeploymentPostprocessing = 0;
		};
/* End PBXCopyFilesBuildPhase section */

/* Begin PBXFileReference section */
		0129E7F829A520870065E6DB /* SafeCoreCrypto.swift */ = {isa = PBXFileReference; fileEncoding = 4; lastKnownFileType = sourcecode.swift; path = SafeCoreCrypto.swift; sourceTree = "<group>"; };
		0129E7FA29A520EB0065E6DB /* SafeFileContext.swift */ = {isa = PBXFileReference; lastKnownFileType = sourcecode.swift; path = SafeFileContext.swift; sourceTree = "<group>"; };
		0189815429A66B0800B52510 /* SafeCoreCryptoTests.swift */ = {isa = PBXFileReference; lastKnownFileType = sourcecode.swift; path = SafeCoreCryptoTests.swift; sourceTree = "<group>"; };
		0191513929ACB3CA00920D04 /* SpyUserClientKeyStore.swift */ = {isa = PBXFileReference; lastKnownFileType = sourcecode.swift; name = SpyUserClientKeyStore.swift; path = Tests/Source/Helper/SpyUserClientKeyStore.swift; sourceTree = SOURCE_ROOT; };
		0191513B29ACB46000920D04 /* MockProteusProvider.swift */ = {isa = PBXFileReference; lastKnownFileType = sourcecode.swift; path = MockProteusProvider.swift; sourceTree = "<group>"; };
		01A2D62E2A153118000EFC9C /* MockSafeCoreCrypto.swift */ = {isa = PBXFileReference; fileEncoding = 4; lastKnownFileType = sourcecode.swift; path = MockSafeCoreCrypto.swift; sourceTree = "<group>"; };
		06034B6C26A8D36E003624B4 /* Feature.FileSharing.swift */ = {isa = PBXFileReference; lastKnownFileType = sourcecode.swift; path = Feature.FileSharing.swift; sourceTree = "<group>"; };
		0604F7C7265184B70016A71E /* ZMSystemMessage+ParticipantsRemovedReason.swift */ = {isa = PBXFileReference; lastKnownFileType = sourcecode.swift; path = "ZMSystemMessage+ParticipantsRemovedReason.swift"; sourceTree = "<group>"; };
		0604F7FC2651C9220016A71E /* zmessaging2.91.0.xcdatamodel */ = {isa = PBXFileReference; lastKnownFileType = wrapper.xcdatamodel; path = zmessaging2.91.0.xcdatamodel; sourceTree = "<group>"; };
		0604F7FF2651CAFD0016A71E /* store2-91-0.wiredatabase */ = {isa = PBXFileReference; lastKnownFileType = file; path = "store2-91-0.wiredatabase"; sourceTree = "<group>"; };
		060D194D2462A9D000623376 /* ZMMessageTests+GenericMessage.swift */ = {isa = PBXFileReference; lastKnownFileType = sourcecode.swift; path = "ZMMessageTests+GenericMessage.swift"; sourceTree = "<group>"; };
		060ED6D02499E97200412C4A /* NSManagedObjectContext+ServerTimeDelta.swift */ = {isa = PBXFileReference; lastKnownFileType = sourcecode.swift; path = "NSManagedObjectContext+ServerTimeDelta.swift"; sourceTree = "<group>"; };
		060ED6E3249BB09200412C4A /* NSManagedObjectContext+LastNotificationID.swift */ = {isa = PBXFileReference; lastKnownFileType = sourcecode.swift; path = "NSManagedObjectContext+LastNotificationID.swift"; sourceTree = "<group>"; };
		0612D23F243DBE9F008811A7 /* zmessaging2.81.0.xcdatamodel */ = {isa = PBXFileReference; lastKnownFileType = wrapper.xcdatamodel; path = zmessaging2.81.0.xcdatamodel; sourceTree = "<group>"; };
		0612D240243DC12E008811A7 /* store2-81-0.wiredatabase */ = {isa = PBXFileReference; lastKnownFileType = file; path = "store2-81-0.wiredatabase"; sourceTree = "<group>"; };
		0617001123E2FBC0005C262D /* GenericMessageTests+LinkMetaData.swift */ = {isa = PBXFileReference; lastKnownFileType = sourcecode.swift; path = "GenericMessageTests+LinkMetaData.swift"; sourceTree = "<group>"; };
		062FD8842756053800B9DE39 /* Feature.ConversationGuestLinks.swift */ = {isa = PBXFileReference; lastKnownFileType = sourcecode.swift; path = Feature.ConversationGuestLinks.swift; sourceTree = "<group>"; };
		0630E16F26E0F20F0012E2F9 /* zmessaging2.95.0.xcdatamodel */ = {isa = PBXFileReference; lastKnownFileType = wrapper.xcdatamodel; path = zmessaging2.95.0.xcdatamodel; sourceTree = "<group>"; };
		0630E17626E0F3570012E2F9 /* store2-95-0.wiredatabase */ = {isa = PBXFileReference; lastKnownFileType = file; path = "store2-95-0.wiredatabase"; sourceTree = "<group>"; };
		0630E4B5257F888600C75BFB /* NSManagedObjectContext+AppLock.swift */ = {isa = PBXFileReference; lastKnownFileType = sourcecode.swift; path = "NSManagedObjectContext+AppLock.swift"; sourceTree = "<group>"; };
		0630E4B7257F8C0B00C75BFB /* ZMUser+Applock.swift */ = {isa = PBXFileReference; lastKnownFileType = sourcecode.swift; path = "ZMUser+Applock.swift"; sourceTree = "<group>"; };
		0630E4BE257FA2BD00C75BFB /* TransferAppLockKeychainTests.swift */ = {isa = PBXFileReference; lastKnownFileType = sourcecode.swift; path = TransferAppLockKeychainTests.swift; sourceTree = "<group>"; };
		0630E4C0257FC41300C75BFB /* store2-88-0.wiredatabase */ = {isa = PBXFileReference; lastKnownFileType = file; path = "store2-88-0.wiredatabase"; sourceTree = "<group>"; };
		0634C3A824643A400006081D /* ZMUpdateEvent.swift */ = {isa = PBXFileReference; lastKnownFileType = sourcecode.swift; path = ZMUpdateEvent.swift; sourceTree = "<group>"; };
		06392CF723BF9C22003186E6 /* zmessaging2.79.0.xcdatamodel */ = {isa = PBXFileReference; lastKnownFileType = wrapper.xcdatamodel; path = zmessaging2.79.0.xcdatamodel; sourceTree = "<group>"; };
		06392CF823BF9DA9003186E6 /* store2-79-0.wiredatabase */ = {isa = PBXFileReference; lastKnownFileType = file; path = "store2-79-0.wiredatabase"; sourceTree = "<group>"; };
		063D2927242128D200FA6FEE /* ZMClientMessage+Ephemeral.swift */ = {isa = PBXFileReference; lastKnownFileType = sourcecode.swift; path = "ZMClientMessage+Ephemeral.swift"; sourceTree = "<group>"; };
		063D292924212AFD00FA6FEE /* ZMClientMessage.swift */ = {isa = PBXFileReference; lastKnownFileType = sourcecode.swift; path = ZMClientMessage.swift; sourceTree = "<group>"; };
		0642A3322445F2B500DCCFCD /* ZMClientMessage+UpdateEvent.swift */ = {isa = PBXFileReference; fileEncoding = 4; lastKnownFileType = sourcecode.swift; path = "ZMClientMessage+UpdateEvent.swift"; sourceTree = "<group>"; };
		0649D1C424F6A542001DDC78 /* NSManagedObjectContext+ZMKeyValueStore.swift */ = {isa = PBXFileReference; lastKnownFileType = sourcecode.swift; path = "NSManagedObjectContext+ZMKeyValueStore.swift"; sourceTree = "<group>"; };
		064F8E06255E014B0040371D /* zmessaging2.88.0.xcdatamodel */ = {isa = PBXFileReference; lastKnownFileType = wrapper.xcdatamodel; path = zmessaging2.88.0.xcdatamodel; sourceTree = "<group>"; };
		064F8E07255E04800040371D /* Feature.swift */ = {isa = PBXFileReference; lastKnownFileType = sourcecode.swift; path = Feature.swift; sourceTree = "<group>"; };
		0651D00323FC46A500411A22 /* ZMClientMessage+Confirmations.swift */ = {isa = PBXFileReference; lastKnownFileType = sourcecode.swift; path = "ZMClientMessage+Confirmations.swift"; sourceTree = "<group>"; };
		0651D00523FC481B00411A22 /* ZMAssetClientMessage+Confirmations.swift */ = {isa = PBXFileReference; lastKnownFileType = sourcecode.swift; path = "ZMAssetClientMessage+Confirmations.swift"; sourceTree = "<group>"; };
		0651D00723FC4FDC00411A22 /* GenericMessageTests+LegalHoldStatus.swift */ = {isa = PBXFileReference; lastKnownFileType = sourcecode.swift; path = "GenericMessageTests+LegalHoldStatus.swift"; sourceTree = "<group>"; };
		065D7500239FAB1200275114 /* SelfUserParticipantMigrationTests.swift */ = {isa = PBXFileReference; lastKnownFileType = sourcecode.swift; path = SelfUserParticipantMigrationTests.swift; sourceTree = "<group>"; };
		0660FEBC2580E4A900F4C19F /* TransferApplockKeychain.swift */ = {isa = PBXFileReference; lastKnownFileType = sourcecode.swift; path = TransferApplockKeychain.swift; sourceTree = "<group>"; };
		0663285D2428CEC3005BB3BE /* ZMClientMessage+Deletion.swift */ = {isa = PBXFileReference; lastKnownFileType = sourcecode.swift; path = "ZMClientMessage+Deletion.swift"; sourceTree = "<group>"; };
		0663285F2428D01C005BB3BE /* ZMClientMessage+GenericMessage.swift */ = {isa = PBXFileReference; lastKnownFileType = sourcecode.swift; path = "ZMClientMessage+GenericMessage.swift"; sourceTree = "<group>"; };
		066A96FE25A88E510083E317 /* BiometricsState.swift */ = {isa = PBXFileReference; lastKnownFileType = sourcecode.swift; path = BiometricsState.swift; sourceTree = "<group>"; };
		0674CB3828198707002C4175 /* zmessaging2.99.0.xcdatamodel */ = {isa = PBXFileReference; lastKnownFileType = wrapper.xcdatamodel; path = zmessaging2.99.0.xcdatamodel; sourceTree = "<group>"; };
		0680A9C1246002DC000F80F3 /* ZMClientMessageTests.swift */ = {isa = PBXFileReference; lastKnownFileType = sourcecode.swift; path = ZMClientMessageTests.swift; sourceTree = "<group>"; };
		0680A9C42460627B000F80F3 /* ZMMessage+Reaction.swift */ = {isa = PBXFileReference; lastKnownFileType = sourcecode.swift; path = "ZMMessage+Reaction.swift"; sourceTree = "<group>"; };
		0686649E256FB0CA001C8747 /* AppLockController.swift */ = {isa = PBXFileReference; lastKnownFileType = sourcecode.swift; path = AppLockController.swift; sourceTree = "<group>"; };
		068664A1256FB834001C8747 /* AppLockControllerTests.swift */ = {isa = PBXFileReference; lastKnownFileType = sourcecode.swift; path = AppLockControllerTests.swift; sourceTree = "<group>"; };
		068D610124629AA300A110A2 /* ZMBaseManagedObjectTest.swift */ = {isa = PBXFileReference; lastKnownFileType = sourcecode.swift; path = ZMBaseManagedObjectTest.swift; sourceTree = "<group>"; };
		069D07B72562671D00DBA592 /* FeatureTests.swift */ = {isa = PBXFileReference; lastKnownFileType = sourcecode.swift; path = FeatureTests.swift; sourceTree = "<group>"; };
		06A0E60A281AE65D00E5F822 /* store2-99-0.wiredatabase */ = {isa = PBXFileReference; lastKnownFileType = file; path = "store2-99-0.wiredatabase"; sourceTree = "<group>"; };
		06AD2F8329B0D8F000403F59 /* NSManagedObjectContext+ProteusProvider.swift */ = {isa = PBXFileReference; lastKnownFileType = sourcecode.swift; path = "NSManagedObjectContext+ProteusProvider.swift"; sourceTree = "<group>"; };
		06B1C492248F9173007FDA8D /* GenericMessage+Debug.swift */ = {isa = PBXFileReference; lastKnownFileType = sourcecode.swift; path = "GenericMessage+Debug.swift"; sourceTree = "<group>"; };
		06B99C78242A293500FEAFDE /* ZMClientMessage+Knock.swift */ = {isa = PBXFileReference; lastKnownFileType = sourcecode.swift; path = "ZMClientMessage+Knock.swift"; sourceTree = "<group>"; };
		06C6B1AF2745675D0049B54E /* store2-97-0.wiredatabase */ = {isa = PBXFileReference; lastKnownFileType = file; path = "store2-97-0.wiredatabase"; sourceTree = "<group>"; };
		06D33FCA2524E402004B9BC1 /* ZMConversation+UnreadCount.swift */ = {isa = PBXFileReference; lastKnownFileType = sourcecode.swift; path = "ZMConversation+UnreadCount.swift"; sourceTree = "<group>"; };
		06D33FCC2524F65D004B9BC1 /* ZMConversationTests+UnreadMessages.swift */ = {isa = PBXFileReference; lastKnownFileType = sourcecode.swift; path = "ZMConversationTests+UnreadMessages.swift"; sourceTree = "<group>"; };
		06D33FCE2525D368004B9BC1 /* store2-86-0.wiredatabase */ = {isa = PBXFileReference; lastKnownFileType = file; path = "store2-86-0.wiredatabase"; sourceTree = "<group>"; };
		06D33FD12525D4E8004B9BC1 /* zmessaging2.87.0.xcdatamodel */ = {isa = PBXFileReference; lastKnownFileType = wrapper.xcdatamodel; path = zmessaging2.87.0.xcdatamodel; sourceTree = "<group>"; };
		06D48734241F930A00881B08 /* GenericMessage+Obfuscation.swift */ = {isa = PBXFileReference; lastKnownFileType = sourcecode.swift; path = "GenericMessage+Obfuscation.swift"; sourceTree = "<group>"; };
		06D48736241FB3F700881B08 /* ZMClientMessage+Obfuscate.swift */ = {isa = PBXFileReference; lastKnownFileType = sourcecode.swift; path = "ZMClientMessage+Obfuscate.swift"; sourceTree = "<group>"; };
		06D5423B26399C32006B0C5A /* UserType+External.swift */ = {isa = PBXFileReference; lastKnownFileType = sourcecode.swift; path = "UserType+External.swift"; sourceTree = "<group>"; };
		06E1C834244F1A2300CA4EF2 /* ZMOTRMessage+Helper.swift */ = {isa = PBXFileReference; lastKnownFileType = sourcecode.swift; path = "ZMOTRMessage+Helper.swift"; sourceTree = "<group>"; };
		06E8AAB3242BAA6A008929B1 /* SignatureStatus.swift */ = {isa = PBXFileReference; lastKnownFileType = sourcecode.swift; path = SignatureStatus.swift; sourceTree = "<group>"; };
		06EE09DF2659335100D6CAC3 /* zmessaging2.92.0.xcdatamodel */ = {isa = PBXFileReference; lastKnownFileType = wrapper.xcdatamodel; path = zmessaging2.92.0.xcdatamodel; sourceTree = "<group>"; };
		06EE09E22659340F00D6CAC3 /* store2-92-0.wiredatabase */ = {isa = PBXFileReference; lastKnownFileType = file; path = "store2-92-0.wiredatabase"; sourceTree = "<group>"; };
		06EED73E2525D5B80014FE1E /* store2-87-0.wiredatabase */ = {isa = PBXFileReference; lastKnownFileType = file; path = "store2-87-0.wiredatabase"; sourceTree = "<group>"; };
		06F98D62243B2470007E914A /* SignatureStatusTests.swift */ = {isa = PBXFileReference; lastKnownFileType = sourcecode.swift; path = SignatureStatusTests.swift; sourceTree = "<group>"; };
		1600D93B267A80D700970F99 /* ZMManagedObject+Fetching.swift */ = {isa = PBXFileReference; lastKnownFileType = sourcecode.swift; path = "ZMManagedObject+Fetching.swift"; sourceTree = "<group>"; };
		1600D943267BC5A000970F99 /* ZMManagedObjectFetchingTests.swift */ = {isa = PBXFileReference; lastKnownFileType = sourcecode.swift; path = ZMManagedObjectFetchingTests.swift; sourceTree = "<group>"; };
		16030DAE21AC536700F8032E /* zmessaging2.58.0.xcdatamodel */ = {isa = PBXFileReference; lastKnownFileType = wrapper.xcdatamodel; path = zmessaging2.58.0.xcdatamodel; sourceTree = "<group>"; };
		16030DAF21AD765D00F8032E /* ZMConversation+Confirmations.swift */ = {isa = PBXFileReference; lastKnownFileType = sourcecode.swift; path = "ZMConversation+Confirmations.swift"; sourceTree = "<group>"; };
		16030DBD21AE8FAB00F8032E /* ZMConversationTests+Confirmations.swift */ = {isa = PBXFileReference; lastKnownFileType = sourcecode.swift; path = "ZMConversationTests+Confirmations.swift"; sourceTree = "<group>"; };
		16030DC421AEE25500F8032E /* ZMOTRMessage+Confirmations.swift */ = {isa = PBXFileReference; lastKnownFileType = sourcecode.swift; path = "ZMOTRMessage+Confirmations.swift"; sourceTree = "<group>"; };
		1607AAF1243768D200A93D29 /* UserType+Materialize.swift */ = {isa = PBXFileReference; lastKnownFileType = sourcecode.swift; path = "UserType+Materialize.swift"; sourceTree = "<group>"; };
		160B3BB024EFD64E0026D355 /* ExtendedSecureUnarchiveFromData.swift */ = {isa = PBXFileReference; lastKnownFileType = sourcecode.swift; path = ExtendedSecureUnarchiveFromData.swift; sourceTree = "<group>"; };
		16127CF2220058160020E65C /* InvalidConversationRemoval.swift */ = {isa = PBXFileReference; lastKnownFileType = sourcecode.swift; path = InvalidConversationRemoval.swift; sourceTree = "<group>"; };
		16127CF422005AAA0020E65C /* InvalidConversationRemovalTests.swift */ = {isa = PBXFileReference; lastKnownFileType = sourcecode.swift; path = InvalidConversationRemovalTests.swift; sourceTree = "<group>"; };
		1614CFC625D2AADA00B415D9 /* zmessaging2.90.0.xcdatamodel */ = {isa = PBXFileReference; lastKnownFileType = wrapper.xcdatamodel; path = zmessaging2.90.0.xcdatamodel; sourceTree = "<group>"; };
		161541B91E27EBD400AC2FFB /* ZMConversation+Calling.swift */ = {isa = PBXFileReference; fileEncoding = 4; lastKnownFileType = sourcecode.swift; path = "ZMConversation+Calling.swift"; sourceTree = "<group>"; };
		1615F2D7234D027B005E4E20 /* store2-76-0.wiredatabase */ = {isa = PBXFileReference; lastKnownFileType = file; path = "store2-76-0.wiredatabase"; sourceTree = "<group>"; };
		16168139207B982800BCF33A /* zmessaging2.46.0.xcdatamodel */ = {isa = PBXFileReference; lastKnownFileType = wrapper.xcdatamodel; path = zmessaging2.46.0.xcdatamodel; sourceTree = "<group>"; };
		161E05692667C4D000DADC3D /* AccountDeletedObserver.swift */ = {isa = PBXFileReference; lastKnownFileType = sourcecode.swift; path = AccountDeletedObserver.swift; sourceTree = "<group>"; };
		1621E59120E62BD2006B2D17 /* ZMConversationTests+Silencing.swift */ = {isa = PBXFileReference; lastKnownFileType = sourcecode.swift; path = "ZMConversationTests+Silencing.swift"; sourceTree = "<group>"; };
		162207F7272291CA0041EDE8 /* String+NilEmpty.swift */ = {isa = PBXFileReference; lastKnownFileType = sourcecode.swift; path = "String+NilEmpty.swift"; sourceTree = "<group>"; };
		162294A4222038FA00A98679 /* CacheAssetTests.swift */ = {isa = PBXFileReference; lastKnownFileType = sourcecode.swift; path = CacheAssetTests.swift; sourceTree = "<group>"; };
		1626344A20D935C0000D4063 /* ZMConversation+Timestamps.swift */ = {isa = PBXFileReference; lastKnownFileType = sourcecode.swift; path = "ZMConversation+Timestamps.swift"; sourceTree = "<group>"; };
		1628361520173C280027082D /* zmessaging2.42.0.xcdatamodel */ = {isa = PBXFileReference; lastKnownFileType = wrapper.xcdatamodel; path = zmessaging2.42.0.xcdatamodel; sourceTree = "<group>"; };
		162836162017466E0027082D /* store2-41-0.wiredatabase */ = {isa = PBXFileReference; lastKnownFileType = file; name = "store2-41-0.wiredatabase"; path = "Tests/Resources/store2-41-0.wiredatabase"; sourceTree = SOURCE_ROOT; };
		16313D611D227DC1001B2AB3 /* LinkPreview+ProtocolBuffer.swift */ = {isa = PBXFileReference; fileEncoding = 4; lastKnownFileType = sourcecode.swift; path = "LinkPreview+ProtocolBuffer.swift"; sourceTree = "<group>"; };
		1637729A22B3ECC400510B7B /* zmessaging2.74.0.xcdatamodel */ = {isa = PBXFileReference; lastKnownFileType = wrapper.xcdatamodel; path = zmessaging2.74.0.xcdatamodel; sourceTree = "<group>"; };
		1637729B22B3F1F700510B7B /* store2-74-0.wiredatabase */ = {isa = PBXFileReference; lastKnownFileType = file; path = "store2-74-0.wiredatabase"; sourceTree = "<group>"; };
		1639A8122260916E00868AB9 /* AlertAvailabilityBehaviourChange.swift */ = {isa = PBXFileReference; lastKnownFileType = sourcecode.swift; path = AlertAvailabilityBehaviourChange.swift; sourceTree = "<group>"; };
		1639A8502264B91E00868AB9 /* AvailabilityBehaviourChangeTests.swift */ = {isa = PBXFileReference; lastKnownFileType = sourcecode.swift; path = AvailabilityBehaviourChangeTests.swift; sourceTree = "<group>"; };
		163C92A92630A80400F8DC14 /* NSManagedObjectContext+SelfUser.swift */ = {isa = PBXFileReference; lastKnownFileType = sourcecode.swift; path = "NSManagedObjectContext+SelfUser.swift"; sourceTree = "<group>"; };
		163CE64D25ACE57B0013C12D /* store2-89-0.wiredatabase */ = {isa = PBXFileReference; lastKnownFileType = file; path = "store2-89-0.wiredatabase"; sourceTree = "<group>"; };
		163CE6AE25BEB9680013C12D /* ZMMessageTests+SystemMessages.swift */ = {isa = PBXFileReference; lastKnownFileType = sourcecode.swift; path = "ZMMessageTests+SystemMessages.swift"; sourceTree = "<group>"; };
		163D01DF2472DE6200984999 /* InvalidConnectionRemoval.swift */ = {isa = PBXFileReference; lastKnownFileType = sourcecode.swift; path = InvalidConnectionRemoval.swift; sourceTree = "<group>"; };
		163D01E12472E44000984999 /* InvalidConnectionRemovalTests.swift */ = {isa = PBXFileReference; lastKnownFileType = sourcecode.swift; path = InvalidConnectionRemovalTests.swift; sourceTree = "<group>"; };
		1645ECC1243B643B007A82D6 /* ZMSearchUserTests+TeamUser.swift */ = {isa = PBXFileReference; lastKnownFileType = sourcecode.swift; path = "ZMSearchUserTests+TeamUser.swift"; sourceTree = "<group>"; };
		1645ECC3243B69A1007A82D6 /* UserTypeTests+Materialize.swift */ = {isa = PBXFileReference; lastKnownFileType = sourcecode.swift; name = "UserTypeTests+Materialize.swift"; path = "Tests/Source/Model/UserTypeTests+Materialize.swift"; sourceTree = SOURCE_ROOT; };
		16460A43206515370096B616 /* NSManagedObjectContext+BackupImport.swift */ = {isa = PBXFileReference; lastKnownFileType = sourcecode.swift; path = "NSManagedObjectContext+BackupImport.swift"; sourceTree = "<group>"; };
		16460A45206544B00096B616 /* PersistentMetadataKeys.swift */ = {isa = PBXFileReference; lastKnownFileType = sourcecode.swift; path = PersistentMetadataKeys.swift; sourceTree = "<group>"; };
		1646D5B9234FA56B00E60F1E /* zmessaging2.77.0.xcdatamodel */ = {isa = PBXFileReference; lastKnownFileType = wrapper.xcdatamodel; path = zmessaging2.77.0.xcdatamodel; sourceTree = "<group>"; };
		1646D5BA234FA6B400E60F1E /* store2-77-0.wiredatabase */ = {isa = PBXFileReference; lastKnownFileType = file; path = "store2-77-0.wiredatabase"; sourceTree = "<group>"; };
		164A55D220F3AF6700AE62A6 /* ZMSearchUserTests+ProfileImages.swift */ = {isa = PBXFileReference; lastKnownFileType = sourcecode.swift; path = "ZMSearchUserTests+ProfileImages.swift"; sourceTree = "<group>"; };
		164E224B27454044004EFD12 /* zmessaging2.97.0.xcdatamodel */ = {isa = PBXFileReference; lastKnownFileType = wrapper.xcdatamodel; path = zmessaging2.97.0.xcdatamodel; sourceTree = "<group>"; };
		164EB6F2230D987A001BBD4A /* ZMMessage+DataRetention.swift */ = {isa = PBXFileReference; lastKnownFileType = sourcecode.swift; path = "ZMMessage+DataRetention.swift"; sourceTree = "<group>"; };
		16500C0225E3A7520021B3AE /* store2-90-0.wiredatabase */ = {isa = PBXFileReference; lastKnownFileType = file; path = "store2-90-0.wiredatabase"; sourceTree = "<group>"; };
		165124D121886EDB006A3C75 /* ZMOTRMessage+Quotes.swift */ = {isa = PBXFileReference; lastKnownFileType = sourcecode.swift; path = "ZMOTRMessage+Quotes.swift"; sourceTree = "<group>"; };
		165124D32188B613006A3C75 /* ZMClientMessage+Quotes.swift */ = {isa = PBXFileReference; lastKnownFileType = sourcecode.swift; path = "ZMClientMessage+Quotes.swift"; sourceTree = "<group>"; };
		165124D52188CF66006A3C75 /* ZMClientMessage+Editing.swift */ = {isa = PBXFileReference; lastKnownFileType = sourcecode.swift; path = "ZMClientMessage+Editing.swift"; sourceTree = "<group>"; };
		165124D72189AE90006A3C75 /* ZMAssetClientMessage+Quotes.swift */ = {isa = PBXFileReference; lastKnownFileType = sourcecode.swift; path = "ZMAssetClientMessage+Quotes.swift"; sourceTree = "<group>"; };
		16519D35231D1BB200C9D76D /* ZMConversation+Deletion.swift */ = {isa = PBXFileReference; lastKnownFileType = sourcecode.swift; path = "ZMConversation+Deletion.swift"; sourceTree = "<group>"; };
		16519D53231D6F8200C9D76D /* ZMConversationTests+Deletion.swift */ = {isa = PBXFileReference; lastKnownFileType = sourcecode.swift; path = "ZMConversationTests+Deletion.swift"; sourceTree = "<group>"; };
		1651F9BD1D3554C800A9FAE8 /* ZMClientMessageTests+TextMessage.swift */ = {isa = PBXFileReference; fileEncoding = 4; lastKnownFileType = sourcecode.swift; path = "ZMClientMessageTests+TextMessage.swift"; sourceTree = "<group>"; };
		165911541DF054AD007FA847 /* ZMConversation+Predicates.swift */ = {isa = PBXFileReference; fileEncoding = 4; lastKnownFileType = sourcecode.swift; path = "ZMConversation+Predicates.swift"; sourceTree = "<group>"; };
		165D3A2B1E1D47AB0052E654 /* ZMCallState.swift */ = {isa = PBXFileReference; fileEncoding = 4; lastKnownFileType = sourcecode.swift; path = ZMCallState.swift; sourceTree = "<group>"; };
		165DC51E21491C0400090B7B /* Mention.swift */ = {isa = PBXFileReference; lastKnownFileType = sourcecode.swift; path = Mention.swift; sourceTree = "<group>"; };
		165DC52021491D8700090B7B /* ZMClientMessage+TextMessageData.swift */ = {isa = PBXFileReference; lastKnownFileType = sourcecode.swift; path = "ZMClientMessage+TextMessageData.swift"; sourceTree = "<group>"; };
		165DC522214A614100090B7B /* ZMConversation+Message.swift */ = {isa = PBXFileReference; lastKnownFileType = sourcecode.swift; path = "ZMConversation+Message.swift"; sourceTree = "<group>"; };
		165E0F68217F871400E36D08 /* ZMOTRMessage+ContentHashing.swift */ = {isa = PBXFileReference; lastKnownFileType = sourcecode.swift; path = "ZMOTRMessage+ContentHashing.swift"; sourceTree = "<group>"; };
		165E141725CC516B00F0B075 /* ZMClientMessageTests+Prefetching.swift */ = {isa = PBXFileReference; lastKnownFileType = sourcecode.swift; path = "ZMClientMessageTests+Prefetching.swift"; sourceTree = "<group>"; };
		166166C92236669C00779AE3 /* zmessaging2.67.0.xcdatamodel */ = {isa = PBXFileReference; lastKnownFileType = wrapper.xcdatamodel; path = zmessaging2.67.0.xcdatamodel; sourceTree = "<group>"; };
		166166CC22366C7A00779AE3 /* store2-67-0.wiredatabase */ = {isa = PBXFileReference; lastKnownFileType = file; path = "store2-67-0.wiredatabase"; sourceTree = "<group>"; };
		1661673D22394B9400779AE3 /* zmessaging2.68.0.xcdatamodel */ = {isa = PBXFileReference; lastKnownFileType = wrapper.xcdatamodel; path = zmessaging2.68.0.xcdatamodel; sourceTree = "<group>"; };
		1661673E22394E2A00779AE3 /* store2-68-0.wiredatabase */ = {isa = PBXFileReference; lastKnownFileType = file; path = "store2-68-0.wiredatabase"; sourceTree = "<group>"; };
		16626495216763EE00300F45 /* zmessaging2.55.0.xcdatamodel */ = {isa = PBXFileReference; lastKnownFileType = wrapper.xcdatamodel; path = zmessaging2.55.0.xcdatamodel; sourceTree = "<group>"; };
		166264A22167B48000300F45 /* store2-54-0.wiredatabase */ = {isa = PBXFileReference; lastKnownFileType = file; name = "store2-54-0.wiredatabase"; path = "Tests/Resources/store2-54-0.wiredatabase"; sourceTree = SOURCE_ROOT; };
		16626507217F4E0B00300F45 /* GenericMessageTests+Hashing.swift */ = {isa = PBXFileReference; lastKnownFileType = sourcecode.swift; path = "GenericMessageTests+Hashing.swift"; sourceTree = "<group>"; };
		166A2A0C25FB991800B4A4F8 /* CoreDataStack.swift */ = {isa = PBXFileReference; lastKnownFileType = sourcecode.swift; path = CoreDataStack.swift; sourceTree = "<group>"; };
		166D189D230E9E66001288CD /* ZMMessage+DataRetentionTests.swift */ = {isa = PBXFileReference; lastKnownFileType = sourcecode.swift; path = "ZMMessage+DataRetentionTests.swift"; sourceTree = "<group>"; };
		166DCDB72555886E004F4F59 /* CoreDataStack+Migration.swift */ = {isa = PBXFileReference; lastKnownFileType = sourcecode.swift; path = "CoreDataStack+Migration.swift"; sourceTree = "<group>"; };
		166E47BC255A98D900C161C8 /* CoreDataStackTests+Migration.swift */ = {isa = PBXFileReference; lastKnownFileType = sourcecode.swift; path = "CoreDataStackTests+Migration.swift"; sourceTree = "<group>"; };
		166EC36D26C50E8B0043ED01 /* store2-94-0.wiredatabase */ = {isa = PBXFileReference; lastKnownFileType = file; path = "store2-94-0.wiredatabase"; sourceTree = "<group>"; };
		1670D0162317F92B003A143B /* ZMConversation+Team.swift */ = {isa = PBXFileReference; lastKnownFileType = sourcecode.swift; path = "ZMConversation+Team.swift"; sourceTree = "<group>"; };
		1670D01B231823DC003A143B /* ZMUser+Permissions.swift */ = {isa = PBXFileReference; lastKnownFileType = sourcecode.swift; path = "ZMUser+Permissions.swift"; sourceTree = "<group>"; };
		1670D01D231825BE003A143B /* ZMUserTests+Permissions.swift */ = {isa = PBXFileReference; lastKnownFileType = sourcecode.swift; path = "ZMUserTests+Permissions.swift"; sourceTree = "<group>"; };
		1670D01F23183209003A143B /* ModelObjectsTests+Helpers.swift */ = {isa = PBXFileReference; lastKnownFileType = sourcecode.swift; path = "ModelObjectsTests+Helpers.swift"; sourceTree = "<group>"; };
		1672A5FD23434FA200380537 /* ZMConversationTests+Labels.swift */ = {isa = PBXFileReference; lastKnownFileType = sourcecode.swift; path = "ZMConversationTests+Labels.swift"; sourceTree = "<group>"; };
		1672A6012343973600380537 /* LabelTests.swift */ = {isa = PBXFileReference; lastKnownFileType = sourcecode.swift; path = LabelTests.swift; sourceTree = "<group>"; };
		1672A6102343CABA00380537 /* store2-75-0.wiredatabase */ = {isa = PBXFileReference; lastKnownFileType = file; path = "store2-75-0.wiredatabase"; sourceTree = "<group>"; };
		1672A613234499B500380537 /* LabelChangeInfo.swift */ = {isa = PBXFileReference; lastKnownFileType = sourcecode.swift; path = LabelChangeInfo.swift; sourceTree = "<group>"; };
		1672A6152344A14E00380537 /* LabelObserverTests.swift */ = {isa = PBXFileReference; lastKnownFileType = sourcecode.swift; path = LabelObserverTests.swift; sourceTree = "<group>"; };
		1672A6272344F10700380537 /* FolderList.swift */ = {isa = PBXFileReference; lastKnownFileType = sourcecode.swift; path = FolderList.swift; sourceTree = "<group>"; };
		1672A6292345102400380537 /* ZMConversationListTests+Labels.swift */ = {isa = PBXFileReference; lastKnownFileType = sourcecode.swift; path = "ZMConversationListTests+Labels.swift"; sourceTree = "<group>"; };
		16746B071D2EAF8E00831771 /* ZMClientMessageTests+ZMImageOwner.swift */ = {isa = PBXFileReference; fileEncoding = 4; lastKnownFileType = sourcecode.swift; path = "ZMClientMessageTests+ZMImageOwner.swift"; sourceTree = "<group>"; };
		167BCC192609E92300E9D7E3 /* ZMEventModel2.0.xcdatamodel */ = {isa = PBXFileReference; lastKnownFileType = wrapper.xcdatamodel; path = ZMEventModel2.0.xcdatamodel; sourceTree = "<group>"; };
		167BCC1A2609E92300E9D7E3 /* ZMEventModel.xcdatamodel */ = {isa = PBXFileReference; lastKnownFileType = wrapper.xcdatamodel; path = ZMEventModel.xcdatamodel; sourceTree = "<group>"; };
		167BCC1B2609E92300E9D7E3 /* ZMEventModel3.0.xcdatamodel */ = {isa = PBXFileReference; lastKnownFileType = wrapper.xcdatamodel; path = ZMEventModel3.0.xcdatamodel; sourceTree = "<group>"; };
		167BCC81260CFAD500E9D7E3 /* UserType+Federation.swift */ = {isa = PBXFileReference; lastKnownFileType = sourcecode.swift; path = "UserType+Federation.swift"; sourceTree = "<group>"; };
		167BCC85260CFC7B00E9D7E3 /* UserTypeTests+Federation.swift */ = {isa = PBXFileReference; lastKnownFileType = sourcecode.swift; path = "UserTypeTests+Federation.swift"; sourceTree = "<group>"; };
		167BCC91260DB5FA00E9D7E3 /* CoreDataStackTests+ClearStorage.swift */ = {isa = PBXFileReference; lastKnownFileType = sourcecode.swift; path = "CoreDataStackTests+ClearStorage.swift"; sourceTree = "<group>"; };
		167BCC95260DC3F100E9D7E3 /* CoreDataStack+ClearStorage.swift */ = {isa = PBXFileReference; lastKnownFileType = sourcecode.swift; path = "CoreDataStack+ClearStorage.swift"; sourceTree = "<group>"; };
		16827AE92732A3C20079405D /* InvalidDomainRemoval.swift */ = {isa = PBXFileReference; lastKnownFileType = sourcecode.swift; path = InvalidDomainRemoval.swift; sourceTree = "<group>"; };
		16827AF12732AB2E0079405D /* InvalidDomainRemovalTests.swift */ = {isa = PBXFileReference; lastKnownFileType = sourcecode.swift; path = InvalidDomainRemovalTests.swift; sourceTree = "<group>"; };
		168413E82225902200FCB9BC /* zmessaging2.65.0.xcdatamodel */ = {isa = PBXFileReference; lastKnownFileType = wrapper.xcdatamodel; path = zmessaging2.65.0.xcdatamodel; sourceTree = "<group>"; };
		168413E9222594E600FCB9BC /* store2-65-0.wiredatabase */ = {isa = PBXFileReference; lastKnownFileType = file; path = "store2-65-0.wiredatabase"; sourceTree = "<group>"; };
		168413EC2225965500FCB9BC /* TransferStateMigration.swift */ = {isa = PBXFileReference; lastKnownFileType = sourcecode.swift; path = TransferStateMigration.swift; sourceTree = "<group>"; };
		1684141622282A1A00FCB9BC /* TransferStateMigrationTests.swift */ = {isa = PBXFileReference; lastKnownFileType = sourcecode.swift; path = TransferStateMigrationTests.swift; sourceTree = "<group>"; };
		168414292228421700FCB9BC /* ZMAssetClientMessageTests+AssetMessage.swift */ = {isa = PBXFileReference; lastKnownFileType = sourcecode.swift; path = "ZMAssetClientMessageTests+AssetMessage.swift"; sourceTree = "<group>"; };
		1687ABAB20EBE0770007C240 /* UserType.swift */ = {isa = PBXFileReference; lastKnownFileType = sourcecode.swift; path = UserType.swift; sourceTree = "<group>"; };
		1687ABAD20ECD51E0007C240 /* ZMSearchUser.swift */ = {isa = PBXFileReference; lastKnownFileType = sourcecode.swift; path = ZMSearchUser.swift; sourceTree = "<group>"; };
		1687C0E12150EE91003099DD /* ZMClientMessageTests+Mentions.swift */ = {isa = PBXFileReference; lastKnownFileType = sourcecode.swift; path = "ZMClientMessageTests+Mentions.swift"; sourceTree = "<group>"; };
		1689FD452194A63E00A656E2 /* ZMClientMessageTests+Editing.swift */ = {isa = PBXFileReference; lastKnownFileType = sourcecode.swift; path = "ZMClientMessageTests+Editing.swift"; sourceTree = "<group>"; };
		168D7BFC26F365ED00789960 /* EntityAction.swift */ = {isa = PBXFileReference; lastKnownFileType = sourcecode.swift; path = EntityAction.swift; sourceTree = "<group>"; };
		168D7C9526F9ED1E00789960 /* QualifiedID.swift */ = {isa = PBXFileReference; lastKnownFileType = sourcecode.swift; path = QualifiedID.swift; sourceTree = "<group>"; };
		168E96C4220B445000FC92FA /* zmessaging2.61.0.xcdatamodel */ = {isa = PBXFileReference; lastKnownFileType = wrapper.xcdatamodel; path = zmessaging2.61.0.xcdatamodel; sourceTree = "<group>"; };
		168FF32F258200AD0066DAE3 /* ZMClientMessageTests+ResetSession.swift */ = {isa = PBXFileReference; lastKnownFileType = sourcecode.swift; path = "ZMClientMessageTests+ResetSession.swift"; sourceTree = "<group>"; };
		16925336234F677B0041A8FF /* ZMConversationListDirectoryTests+Labels.swift */ = {isa = PBXFileReference; lastKnownFileType = sourcecode.swift; path = "ZMConversationListDirectoryTests+Labels.swift"; sourceTree = "<group>"; };
		1693155225A30D4E00709F15 /* UserClientTests+ResetSession.swift */ = {isa = PBXFileReference; lastKnownFileType = sourcecode.swift; path = "UserClientTests+ResetSession.swift"; sourceTree = "<group>"; };
		1693155425A329FE00709F15 /* NSManagedObjectContext+UpdateRequest.swift */ = {isa = PBXFileReference; lastKnownFileType = sourcecode.swift; path = "NSManagedObjectContext+UpdateRequest.swift"; sourceTree = "<group>"; };
		169315DD25A76E4600709F15 /* zmessaging2.89.0.xcdatamodel */ = {isa = PBXFileReference; lastKnownFileType = wrapper.xcdatamodel; path = zmessaging2.89.0.xcdatamodel; sourceTree = "<group>"; };
		169315EE25AC4C8100709F15 /* MigrateSenderClient.swift */ = {isa = PBXFileReference; lastKnownFileType = sourcecode.swift; path = MigrateSenderClient.swift; sourceTree = "<group>"; };
		169315F025AC501300709F15 /* MigrateSenderClientTests.swift */ = {isa = PBXFileReference; lastKnownFileType = sourcecode.swift; path = MigrateSenderClientTests.swift; sourceTree = "<group>"; };
		169FF3A427157B3800330C2E /* MockActionHandler.swift */ = {isa = PBXFileReference; lastKnownFileType = sourcecode.swift; path = MockActionHandler.swift; sourceTree = "<group>"; };
		169FF3A927157F0100330C2E /* ZMSearchUserTests+Connections.swift */ = {isa = PBXFileReference; lastKnownFileType = sourcecode.swift; path = "ZMSearchUserTests+Connections.swift"; sourceTree = "<group>"; };
		169FF3AE2715820400330C2E /* ZMConnectionFetchingTests.swift */ = {isa = PBXFileReference; lastKnownFileType = sourcecode.swift; path = ZMConnectionFetchingTests.swift; sourceTree = "<group>"; };
		169FF3D32715CA6600330C2E /* zmessaging2.96.0.xcdatamodel */ = {isa = PBXFileReference; lastKnownFileType = wrapper.xcdatamodel; path = zmessaging2.96.0.xcdatamodel; sourceTree = "<group>"; };
		169FF3D72715CE5B00330C2E /* store2-96-0.wiredatabase */ = {isa = PBXFileReference; lastKnownFileType = file; path = "store2-96-0.wiredatabase"; sourceTree = "<group>"; };
		16A86B23229EC29800A674F8 /* zmessaging2.71.0.xcdatamodel */ = {isa = PBXFileReference; lastKnownFileType = wrapper.xcdatamodel; path = zmessaging2.71.0.xcdatamodel; sourceTree = "<group>"; };
		16A86B4922A6BF5B00A674F8 /* store2-71-0.wiredatabase */ = {isa = PBXFileReference; lastKnownFileType = file; path = "store2-71-0.wiredatabase"; sourceTree = "<group>"; };
		16A9E353220CAB790062CFCD /* store2-60-0.wiredatabase */ = {isa = PBXFileReference; lastKnownFileType = file; name = "store2-60-0.wiredatabase"; path = "Tests/Resources/store2-60-0.wiredatabase"; sourceTree = SOURCE_ROOT; };
		16AD86B91F75426C00E4C797 /* NSManagedObjectContext+NotificationContext.swift */ = {isa = PBXFileReference; fileEncoding = 4; lastKnownFileType = sourcecode.swift; path = "NSManagedObjectContext+NotificationContext.swift"; sourceTree = "<group>"; };
		16B5B33026FDC5D2001A3216 /* ZMConnection+Actions.swift */ = {isa = PBXFileReference; lastKnownFileType = sourcecode.swift; path = "ZMConnection+Actions.swift"; sourceTree = "<group>"; };
		16B75F52222ED23500DCAFF2 /* zmessaging2.66.0.xcdatamodel */ = {isa = PBXFileReference; lastKnownFileType = wrapper.xcdatamodel; path = zmessaging2.66.0.xcdatamodel; sourceTree = "<group>"; };
		16B75F69222EEE4000DCAFF2 /* store2-66-0.wiredatabase */ = {isa = PBXFileReference; lastKnownFileType = file; path = "store2-66-0.wiredatabase"; sourceTree = "<group>"; };
		16BA4300233CC3090018E883 /* zmessaging2.75.0.xcdatamodel */ = {isa = PBXFileReference; lastKnownFileType = wrapper.xcdatamodel; path = zmessaging2.75.0.xcdatamodel; sourceTree = "<group>"; };
		16BA4302233CD8E50018E883 /* Label.swift */ = {isa = PBXFileReference; lastKnownFileType = sourcecode.swift; path = Label.swift; sourceTree = "<group>"; };
		16BA4304233CDEA30018E883 /* ZMConversation+Labels.swift */ = {isa = PBXFileReference; lastKnownFileType = sourcecode.swift; path = "ZMConversation+Labels.swift"; sourceTree = "<group>"; };
		16C391E1214BD437003AB3AD /* MentionTests.swift */ = {isa = PBXFileReference; lastKnownFileType = sourcecode.swift; path = MentionTests.swift; sourceTree = "<group>"; };
		16CDEBF62209897D00E74A41 /* ZMMessageTests+ShouldGenerateUnreadCount.swift */ = {isa = PBXFileReference; lastKnownFileType = sourcecode.swift; path = "ZMMessageTests+ShouldGenerateUnreadCount.swift"; sourceTree = "<group>"; };
		16CDEBFA2209D13B00E74A41 /* ZMMessage+Quotes.swift */ = {isa = PBXFileReference; lastKnownFileType = sourcecode.swift; path = "ZMMessage+Quotes.swift"; sourceTree = "<group>"; };
		16D0A0FC234B667F00A83F87 /* zmessaging2.76.0.xcdatamodel */ = {isa = PBXFileReference; lastKnownFileType = wrapper.xcdatamodel; path = zmessaging2.76.0.xcdatamodel; sourceTree = "<group>"; };
		16D5260C20DD1D9400608D8E /* ZMConversationTests+Timestamps.swift */ = {isa = PBXFileReference; lastKnownFileType = sourcecode.swift; path = "ZMConversationTests+Timestamps.swift"; sourceTree = "<group>"; };
		16D68E961CEF2EC4003AB9E0 /* ZMFileMetadata.swift */ = {isa = PBXFileReference; fileEncoding = 4; lastKnownFileType = sourcecode.swift; path = ZMFileMetadata.swift; sourceTree = "<group>"; };
		16D95A411FCEF87B00C96069 /* ZMUser+Availability.swift */ = {isa = PBXFileReference; lastKnownFileType = sourcecode.swift; path = "ZMUser+Availability.swift"; sourceTree = "<group>"; };
		16D95A431FCEF9A900C96069 /* zmessaging2.40.0.xcdatamodel */ = {isa = PBXFileReference; lastKnownFileType = wrapper.xcdatamodel; path = zmessaging2.40.0.xcdatamodel; sourceTree = "<group>"; };
		16DF3B5C2285B13100D09365 /* UserClientType.swift */ = {isa = PBXFileReference; lastKnownFileType = sourcecode.swift; path = UserClientType.swift; sourceTree = "<group>"; };
		16DF3B5E2289510600D09365 /* ZMConversationTests+Legalhold.swift */ = {isa = PBXFileReference; lastKnownFileType = sourcecode.swift; path = "ZMConversationTests+Legalhold.swift"; sourceTree = "<group>"; };
		16E0FBC823326B72000E3235 /* ConversationDirectory.swift */ = {isa = PBXFileReference; lastKnownFileType = sourcecode.swift; path = ConversationDirectory.swift; sourceTree = "<group>"; };
		16E6F24724B36D550015B249 /* NSManagedObjectContext+EncryptionAtRest.swift */ = {isa = PBXFileReference; lastKnownFileType = sourcecode.swift; path = "NSManagedObjectContext+EncryptionAtRest.swift"; sourceTree = "<group>"; };
		16E70F97270F1F5700718E5D /* ZMConnection+Helper.h */ = {isa = PBXFileReference; lastKnownFileType = sourcecode.c.h; path = "ZMConnection+Helper.h"; sourceTree = "<group>"; };
		16E70FA6270F212000718E5D /* ZMConnection+Helper.m */ = {isa = PBXFileReference; lastKnownFileType = sourcecode.c.objc; path = "ZMConnection+Helper.m"; sourceTree = "<group>"; };
		16E7DA261FD995810065B6A6 /* store2-39-0.wiredatabase */ = {isa = PBXFileReference; lastKnownFileType = file; name = "store2-39-0.wiredatabase"; path = "Tests/Resources/store2-39-0.wiredatabase"; sourceTree = SOURCE_ROOT; };
		16E7DA291FDABE440065B6A6 /* ZMOTRMessage+SelfConversationUpdateTests.swift */ = {isa = PBXFileReference; lastKnownFileType = sourcecode.swift; path = "ZMOTRMessage+SelfConversationUpdateTests.swift"; sourceTree = "<group>"; };
		16F6BB391EDEC2D6009EA803 /* ZMConversation+ObserverHelper.swift */ = {isa = PBXFileReference; fileEncoding = 4; lastKnownFileType = sourcecode.swift; path = "ZMConversation+ObserverHelper.swift"; sourceTree = "<group>"; };
		16F6BB3B1EDEDEFD009EA803 /* ZMConversationTests+ObservationHelper.swift */ = {isa = PBXFileReference; fileEncoding = 4; lastKnownFileType = sourcecode.swift; path = "ZMConversationTests+ObservationHelper.swift"; sourceTree = "<group>"; };
		16F7340F24F938EC00AB93B1 /* zmessaging2.85.0.xcdatamodel */ = {isa = PBXFileReference; lastKnownFileType = wrapper.xcdatamodel; path = zmessaging2.85.0.xcdatamodel; sourceTree = "<group>"; };
		16F7341024F9556600AB93B1 /* ZMConversationTests+DraftMessage.swift */ = {isa = PBXFileReference; lastKnownFileType = sourcecode.swift; path = "ZMConversationTests+DraftMessage.swift"; sourceTree = "<group>"; };
		16F7341324F9573C00AB93B1 /* XCTestCase+EncryptionKeys.swift */ = {isa = PBXFileReference; lastKnownFileType = sourcecode.swift; path = "XCTestCase+EncryptionKeys.swift"; sourceTree = "<group>"; };
		16F7341524F95F9100AB93B1 /* store2-85-0.wiredatabase */ = {isa = PBXFileReference; lastKnownFileType = file; path = "store2-85-0.wiredatabase"; sourceTree = "<group>"; };
		16F9010226C50967002794B5 /* zmessaging2.94.0.xcdatamodel */ = {isa = PBXFileReference; lastKnownFileType = wrapper.xcdatamodel; path = zmessaging2.94.0.xcdatamodel; sourceTree = "<group>"; };
		2B6F6AB429ACC162001BB36F /* AllTests.xctestplan */ = {isa = PBXFileReference; lastKnownFileType = text; path = AllTests.xctestplan; sourceTree = "<group>"; };
		2B7AB1B729A4EAC500D9A63A /* SecurityTests.xctestplan */ = {isa = PBXFileReference; lastKnownFileType = text; path = SecurityTests.xctestplan; sourceTree = "<group>"; };
		2BB2076D292B781E00FB6468 /* PatchApplicatorTests.swift */ = {isa = PBXFileReference; lastKnownFileType = sourcecode.swift; path = PatchApplicatorTests.swift; sourceTree = "<group>"; };
		2BB2076F292B787000FB6468 /* PatchApplicator.swift */ = {isa = PBXFileReference; lastKnownFileType = sourcecode.swift; path = PatchApplicator.swift; sourceTree = "<group>"; };
		54178A1A1E02E9FB00860ECE /* store2-24-1.wiredatabase */ = {isa = PBXFileReference; lastKnownFileType = file; name = "store2-24-1.wiredatabase"; path = "Tests/Resources/store2-24-1.wiredatabase"; sourceTree = SOURCE_ROOT; };
		541E4F941CBD182100D82D69 /* FileAssetCache.swift */ = {isa = PBXFileReference; fileEncoding = 4; lastKnownFileType = sourcecode.swift; path = FileAssetCache.swift; sourceTree = "<group>"; };
		54207D4924A4B28C00D40D4F /* zmessaging2.82.0.xcdatamodel */ = {isa = PBXFileReference; lastKnownFileType = wrapper.xcdatamodel; path = zmessaging2.82.0.xcdatamodel; sourceTree = "<group>"; };
		543089B71D420165004D8AC4 /* README.md */ = {isa = PBXFileReference; lastKnownFileType = net.daringfireball.markdown; path = README.md; sourceTree = "<group>"; };
		54363A001D7876200048FD7D /* ZMClientMessage+Encryption.swift */ = {isa = PBXFileReference; fileEncoding = 4; lastKnownFileType = sourcecode.swift; path = "ZMClientMessage+Encryption.swift"; sourceTree = "<group>"; };
		543ABF5A1F34A13000DBE28B /* DatabaseBaseTest.swift */ = {isa = PBXFileReference; fileEncoding = 4; lastKnownFileType = sourcecode.swift; path = DatabaseBaseTest.swift; sourceTree = "<group>"; };
		544034331D6DFE8500860F2D /* ZMAddressBookContactTests.swift */ = {isa = PBXFileReference; fileEncoding = 4; lastKnownFileType = sourcecode.swift; path = ZMAddressBookContactTests.swift; sourceTree = "<group>"; };
		544A46AD1E2E82BA00D6A748 /* ZMOTRMessage+SecurityDegradation.swift */ = {isa = PBXFileReference; fileEncoding = 4; lastKnownFileType = sourcecode.swift; path = "ZMOTRMessage+SecurityDegradation.swift"; sourceTree = "<group>"; };
		544E8C0D1E2F69E800F9B8B8 /* ZMOTRMessage+SecurityDegradationTests.swift */ = {isa = PBXFileReference; fileEncoding = 4; lastKnownFileType = sourcecode.swift; path = "ZMOTRMessage+SecurityDegradationTests.swift"; sourceTree = "<group>"; };
		544E8C101E2F76B400F9B8B8 /* NSManagedObjectContext+UserInfoMerge.swift */ = {isa = PBXFileReference; fileEncoding = 4; lastKnownFileType = sourcecode.swift; path = "NSManagedObjectContext+UserInfoMerge.swift"; sourceTree = "<group>"; };
		544E8C121E2F825700F9B8B8 /* ZMConversation+SecurityLevel.swift */ = {isa = PBXFileReference; fileEncoding = 4; lastKnownFileType = sourcecode.swift; path = "ZMConversation+SecurityLevel.swift"; sourceTree = "<group>"; };
		5451DE341F5FFF8B00C82E75 /* NotificationInContext.swift */ = {isa = PBXFileReference; fileEncoding = 4; lastKnownFileType = sourcecode.swift; path = NotificationInContext.swift; sourceTree = "<group>"; };
		5451DE361F604CD500C82E75 /* ZMMoveIndex.swift */ = {isa = PBXFileReference; fileEncoding = 4; lastKnownFileType = sourcecode.swift; path = ZMMoveIndex.swift; sourceTree = "<group>"; };
		54563B751E0161730089B1D7 /* ZMMessage+Categorization.swift */ = {isa = PBXFileReference; fileEncoding = 4; lastKnownFileType = sourcecode.swift; path = "ZMMessage+Categorization.swift"; sourceTree = "<group>"; };
		54563B791E0189750089B1D7 /* ZMMessageCategorizationTests.swift */ = {isa = PBXFileReference; fileEncoding = 4; lastKnownFileType = sourcecode.swift; path = ZMMessageCategorizationTests.swift; sourceTree = "<group>"; };
		545FA5D61E2FD3750054171A /* ZMConversation+MessageDeletion.swift */ = {isa = PBXFileReference; fileEncoding = 4; lastKnownFileType = sourcecode.swift; path = "ZMConversation+MessageDeletion.swift"; sourceTree = "<group>"; };
		546D3DE51CE5D0B100A6047F /* RichAssetFileType.swift */ = {isa = PBXFileReference; fileEncoding = 4; lastKnownFileType = sourcecode.swift; path = RichAssetFileType.swift; sourceTree = "<group>"; };
		546D3DE81CE5D24C00A6047F /* RichAssetFileTypeTests.swift */ = {isa = PBXFileReference; fileEncoding = 4; lastKnownFileType = sourcecode.swift; path = RichAssetFileTypeTests.swift; sourceTree = "<group>"; };
		5473CC721E14245C00814C03 /* NSManagedObjectContext+Debugging.swift */ = {isa = PBXFileReference; fileEncoding = 4; lastKnownFileType = sourcecode.swift; path = "NSManagedObjectContext+Debugging.swift"; sourceTree = "<group>"; };
		5473CC741E14268600814C03 /* NSManagedObjectContextDebuggingTests.swift */ = {isa = PBXFileReference; fileEncoding = 4; lastKnownFileType = sourcecode.swift; path = NSManagedObjectContextDebuggingTests.swift; sourceTree = "<group>"; };
		5476BA3D1DEDABCC00D047F8 /* AddressBookEntryTests.swift */ = {isa = PBXFileReference; fileEncoding = 4; lastKnownFileType = sourcecode.swift; path = AddressBookEntryTests.swift; sourceTree = "<group>"; };
		547E66481F7503A5008CB1FA /* ZMConversation+Notifications.swift */ = {isa = PBXFileReference; fileEncoding = 4; lastKnownFileType = sourcecode.swift; path = "ZMConversation+Notifications.swift"; sourceTree = "<group>"; };
		547E664A1F750E4A008CB1FA /* ZMConnection+Notification.swift */ = {isa = PBXFileReference; fileEncoding = 4; lastKnownFileType = sourcecode.swift; path = "ZMConnection+Notification.swift"; sourceTree = "<group>"; };
		54829D951DE6F782009100D3 /* store1-24.wiredatabase */ = {isa = PBXFileReference; lastKnownFileType = file; name = "store1-24.wiredatabase"; path = "Tests/Resources/store1-24.wiredatabase"; sourceTree = SOURCE_ROOT; };
		54829D961DE6F782009100D3 /* store1-25.wiredatabase */ = {isa = PBXFileReference; lastKnownFileType = file; name = "store1-25.wiredatabase"; path = "Tests/Resources/store1-25.wiredatabase"; sourceTree = SOURCE_ROOT; };
		54829D971DE6F782009100D3 /* store1-27.wiredatabase */ = {isa = PBXFileReference; lastKnownFileType = file; name = "store1-27.wiredatabase"; path = "Tests/Resources/store1-27.wiredatabase"; sourceTree = SOURCE_ROOT; };
		54829D981DE6F782009100D3 /* store1-28.wiredatabase */ = {isa = PBXFileReference; lastKnownFileType = file; name = "store1-28.wiredatabase"; path = "Tests/Resources/store1-28.wiredatabase"; sourceTree = SOURCE_ROOT; };
		54829D991DE6F782009100D3 /* store2-3.wiredatabase */ = {isa = PBXFileReference; lastKnownFileType = file; name = "store2-3.wiredatabase"; path = "Tests/Resources/store2-3.wiredatabase"; sourceTree = SOURCE_ROOT; };
		54829D9A1DE6F782009100D3 /* store2-4.wiredatabase */ = {isa = PBXFileReference; lastKnownFileType = file; name = "store2-4.wiredatabase"; path = "Tests/Resources/store2-4.wiredatabase"; sourceTree = SOURCE_ROOT; };
		54829D9B1DE6F782009100D3 /* store2-5.wiredatabase */ = {isa = PBXFileReference; lastKnownFileType = file; name = "store2-5.wiredatabase"; path = "Tests/Resources/store2-5.wiredatabase"; sourceTree = SOURCE_ROOT; };
		54829D9C1DE6F782009100D3 /* store2-6.wiredatabase */ = {isa = PBXFileReference; lastKnownFileType = file; name = "store2-6.wiredatabase"; path = "Tests/Resources/store2-6.wiredatabase"; sourceTree = SOURCE_ROOT; };
		54829D9D1DE6F782009100D3 /* store2-7.wiredatabase */ = {isa = PBXFileReference; lastKnownFileType = file; name = "store2-7.wiredatabase"; path = "Tests/Resources/store2-7.wiredatabase"; sourceTree = SOURCE_ROOT; };
		54829D9E1DE6F782009100D3 /* store2-8.wiredatabase */ = {isa = PBXFileReference; lastKnownFileType = file; name = "store2-8.wiredatabase"; path = "Tests/Resources/store2-8.wiredatabase"; sourceTree = SOURCE_ROOT; };
		54829D9F1DE6F782009100D3 /* store2-21-1.wiredatabase */ = {isa = PBXFileReference; lastKnownFileType = file; name = "store2-21-1.wiredatabase"; path = "Tests/Resources/store2-21-1.wiredatabase"; sourceTree = SOURCE_ROOT; };
		54829DA01DE6F782009100D3 /* store2-21-2.wiredatabase */ = {isa = PBXFileReference; lastKnownFileType = file; name = "store2-21-2.wiredatabase"; path = "Tests/Resources/store2-21-2.wiredatabase"; sourceTree = SOURCE_ROOT; };
		54929FAD1E12AC8B0010186B /* NSPersistentStoreMetadataTests.swift */ = {isa = PBXFileReference; fileEncoding = 4; lastKnownFileType = sourcecode.swift; path = NSPersistentStoreMetadataTests.swift; sourceTree = "<group>"; };
		5495BC421E019F1B004253ED /* audio.m4a */ = {isa = PBXFileReference; lastKnownFileType = file; name = audio.m4a; path = Tests/Resources/audio.m4a; sourceTree = SOURCE_ROOT; };
		54A885A71F62EEB600AFBA95 /* ZMConversationTests+Messages.swift */ = {isa = PBXFileReference; fileEncoding = 4; lastKnownFileType = sourcecode.swift; path = "ZMConversationTests+Messages.swift"; sourceTree = "<group>"; };
		54AA3C9524ED16D200FE1F94 /* zmessaging2.84.0.xcdatamodel */ = {isa = PBXFileReference; lastKnownFileType = wrapper.xcdatamodel; path = zmessaging2.84.0.xcdatamodel; sourceTree = "<group>"; };
		54AA3C9824ED2CE600FE1F94 /* store2-84-0.wiredatabase */ = {isa = PBXFileReference; lastKnownFileType = file; path = "store2-84-0.wiredatabase"; sourceTree = "<group>"; };
		54BAB40A24A4FA0800EBC400 /* store2-82-0.wiredatabase */ = {isa = PBXFileReference; lastKnownFileType = file; path = "store2-82-0.wiredatabase"; sourceTree = "<group>"; };
		54CD46091DEDA55C00BA3429 /* AddressBookEntry.swift */ = {isa = PBXFileReference; fileEncoding = 4; lastKnownFileType = sourcecode.swift; path = AddressBookEntry.swift; sourceTree = "<group>"; };
		54D7B83E1E12774600C1B347 /* NSPersistentStore+Metadata.swift */ = {isa = PBXFileReference; fileEncoding = 4; lastKnownFileType = sourcecode.swift; path = "NSPersistentStore+Metadata.swift"; sourceTree = "<group>"; };
		54D809FB1F681D6400B2CCB4 /* ZMClientMessage+LinkPreview.swift */ = {isa = PBXFileReference; fileEncoding = 4; lastKnownFileType = sourcecode.swift; path = "ZMClientMessage+LinkPreview.swift"; sourceTree = "<group>"; };
		54DE05DC1CF8711F00C35253 /* ProtobufUtilitiesTests.swift */ = {isa = PBXFileReference; fileEncoding = 4; lastKnownFileType = sourcecode.swift; path = ProtobufUtilitiesTests.swift; sourceTree = "<group>"; };
		54E3EE3E1F6169A800A261E3 /* ZMAssetClientMessage+FileMessageData.swift */ = {isa = PBXFileReference; fileEncoding = 4; lastKnownFileType = sourcecode.swift; path = "ZMAssetClientMessage+FileMessageData.swift"; sourceTree = "<group>"; };
		54E3EE401F616BA600A261E3 /* ZMAssetClientMessage.swift */ = {isa = PBXFileReference; fileEncoding = 4; lastKnownFileType = sourcecode.swift; path = ZMAssetClientMessage.swift; sourceTree = "<group>"; };
		54E3EE421F6194A400A261E3 /* ZMAssetClientMessage+GenericMessage.swift */ = {isa = PBXFileReference; fileEncoding = 4; lastKnownFileType = sourcecode.swift; path = "ZMAssetClientMessage+GenericMessage.swift"; sourceTree = "<group>"; };
		54E3EE441F61A53C00A261E3 /* ZMAssetClientMessage+Ephemeral.swift */ = {isa = PBXFileReference; fileEncoding = 4; lastKnownFileType = sourcecode.swift; path = "ZMAssetClientMessage+Ephemeral.swift"; sourceTree = "<group>"; };
		54E3EE461F61A78B00A261E3 /* ZMAssetClientMessage+Deletion.swift */ = {isa = PBXFileReference; fileEncoding = 4; lastKnownFileType = sourcecode.swift; path = "ZMAssetClientMessage+Deletion.swift"; sourceTree = "<group>"; };
		54ED3A9C1F38CB6A0066AD47 /* DatabaseMigrationTests.swift */ = {isa = PBXFileReference; fileEncoding = 4; lastKnownFileType = sourcecode.swift; path = DatabaseMigrationTests.swift; sourceTree = "<group>"; };
		54ED8A912523197B005C2BDF /* zmessaging2.86.0.xcdatamodel */ = {isa = PBXFileReference; lastKnownFileType = wrapper.xcdatamodel; path = zmessaging2.86.0.xcdatamodel; sourceTree = "<group>"; };
		54EDE67F1CBBF1860044A17E /* PINCache+ZMessaging.swift */ = {isa = PBXFileReference; fileEncoding = 4; lastKnownFileType = sourcecode.swift; path = "PINCache+ZMessaging.swift"; sourceTree = "<group>"; };
		54EDE6811CBBF6260044A17E /* FileAssetCacheTests.swift */ = {isa = PBXFileReference; fileEncoding = 4; lastKnownFileType = sourcecode.swift; path = FileAssetCacheTests.swift; sourceTree = "<group>"; };
		54F6CEAA1CE2972200A1276D /* ZMAssetClientMessage+Download.swift */ = {isa = PBXFileReference; fileEncoding = 4; lastKnownFileType = sourcecode.swift; path = "ZMAssetClientMessage+Download.swift"; sourceTree = "<group>"; };
		54F84CFC1F9950B300ABD7D5 /* DuplicatedEntityRemoval.swift */ = {isa = PBXFileReference; lastKnownFileType = sourcecode.swift; path = DuplicatedEntityRemoval.swift; sourceTree = "<group>"; };
		54F84CFE1F99588D00ABD7D5 /* DuplicatedEntityRemovalTests.swift */ = {isa = PBXFileReference; lastKnownFileType = sourcecode.swift; path = DuplicatedEntityRemovalTests.swift; sourceTree = "<group>"; };
		54F84D001F995A1F00ABD7D5 /* DiskDatabaseTests.swift */ = {isa = PBXFileReference; lastKnownFileType = sourcecode.swift; path = DiskDatabaseTests.swift; sourceTree = "<group>"; };
		54FB03A01E41E273000E13DC /* LegacyPersistedDataPatches.swift */ = {isa = PBXFileReference; fileEncoding = 4; lastKnownFileType = sourcecode.swift; path = LegacyPersistedDataPatches.swift; sourceTree = "<group>"; };
		54FB03A21E41E64A000E13DC /* UserClient+Patches.swift */ = {isa = PBXFileReference; fileEncoding = 4; lastKnownFileType = sourcecode.swift; path = "UserClient+Patches.swift"; sourceTree = "<group>"; };
		54FB03A81E41F1B6000E13DC /* LegacyPersistedDataPatches+Directory.swift */ = {isa = PBXFileReference; fileEncoding = 4; lastKnownFileType = sourcecode.swift; path = "LegacyPersistedDataPatches+Directory.swift"; sourceTree = "<group>"; };
		54FB03AC1E41F6C2000E13DC /* LegacyPersistedDataPatchesTests.swift */ = {isa = PBXFileReference; fileEncoding = 4; lastKnownFileType = sourcecode.swift; path = LegacyPersistedDataPatchesTests.swift; sourceTree = "<group>"; };
		54FB03AE1E41FC86000E13DC /* NSManagedObjectContext+Patches.swift */ = {isa = PBXFileReference; fileEncoding = 4; lastKnownFileType = sourcecode.swift; path = "NSManagedObjectContext+Patches.swift"; sourceTree = "<group>"; };
		55C40BCD22B0316800EFD8BD /* ZMUser+LegalHoldRequest.swift */ = {isa = PBXFileReference; lastKnownFileType = sourcecode.swift; path = "ZMUser+LegalHoldRequest.swift"; sourceTree = "<group>"; };
		55C40BD322B0F23000EFD8BD /* zmessaging2.73.0.xcdatamodel */ = {isa = PBXFileReference; lastKnownFileType = wrapper.xcdatamodel; path = zmessaging2.73.0.xcdatamodel; sourceTree = "<group>"; };
		55C40BD422B0F75C00EFD8BD /* ZMUserLegalHoldTests.swift */ = {isa = PBXFileReference; lastKnownFileType = sourcecode.swift; path = ZMUserLegalHoldTests.swift; sourceTree = "<group>"; };
		55C40BDC22B24AA600EFD8BD /* store2-73-0.wiredatabase */ = {isa = PBXFileReference; lastKnownFileType = file; path = "store2-73-0.wiredatabase"; sourceTree = "<group>"; };
		5E055B29228C46DA00E91314 /* zmessaging2.70.0.xcdatamodel */ = {isa = PBXFileReference; lastKnownFileType = wrapper.xcdatamodel; path = zmessaging2.70.0.xcdatamodel; sourceTree = "<group>"; };
		5E0FB214205176B400FD9867 /* Set+ServiceUser.swift */ = {isa = PBXFileReference; lastKnownFileType = sourcecode.swift; path = "Set+ServiceUser.swift"; sourceTree = "<group>"; };
		5E36B45D21CA5BBA00B7063B /* UnverifiedCredentials.swift */ = {isa = PBXFileReference; lastKnownFileType = sourcecode.swift; path = UnverifiedCredentials.swift; sourceTree = "<group>"; };
		5E39FC66225F22BE00C682B8 /* ZMConversation+ExternalParticipant.swift */ = {isa = PBXFileReference; lastKnownFileType = sourcecode.swift; path = "ZMConversation+ExternalParticipant.swift"; sourceTree = "<group>"; };
		5E39FC68225F2DC000C682B8 /* ZMConversationExternalParticipantsStateTests.swift */ = {isa = PBXFileReference; lastKnownFileType = sourcecode.swift; path = ZMConversationExternalParticipantsStateTests.swift; sourceTree = "<group>"; };
		5E4BA9F32216F4B400F938A8 /* zmessaging2.63.0.xcdatamodel */ = {isa = PBXFileReference; lastKnownFileType = wrapper.xcdatamodel; path = zmessaging2.63.0.xcdatamodel; sourceTree = "<group>"; };
		5E4BA9F42216FF4000F938A8 /* store2-62-0.wiredatabase */ = {isa = PBXFileReference; lastKnownFileType = file; name = "store2-62-0.wiredatabase"; path = "Tests/Resources/store2-62-0.wiredatabase"; sourceTree = SOURCE_ROOT; };
		5E67168D2174B9AF00522E61 /* LoginCredentials.swift */ = {isa = PBXFileReference; lastKnownFileType = sourcecode.swift; path = LoginCredentials.swift; sourceTree = "<group>"; };
		5E771F372080BB0000575629 /* PBMessage+Validation.swift */ = {isa = PBXFileReference; lastKnownFileType = sourcecode.swift; path = "PBMessage+Validation.swift"; sourceTree = "<group>"; };
		5E771F392080C40B00575629 /* PBMessageValidationTests.swift */ = {isa = PBXFileReference; lastKnownFileType = sourcecode.swift; path = PBMessageValidationTests.swift; sourceTree = "<group>"; };
		5E9EA4D52242942900D401B2 /* ZMClientMessageTests+LinkAttachments.swift */ = {isa = PBXFileReference; lastKnownFileType = sourcecode.swift; path = "ZMClientMessageTests+LinkAttachments.swift"; sourceTree = "<group>"; };
		5E9EA4D92243AC3900D401B2 /* zmessaging2.69.0.xcdatamodel */ = {isa = PBXFileReference; lastKnownFileType = wrapper.xcdatamodel; path = zmessaging2.69.0.xcdatamodel; sourceTree = "<group>"; };
		5E9EA4DA2243ADA400D401B2 /* store2-69-0.wiredatabase */ = {isa = PBXFileReference; lastKnownFileType = file; path = "store2-69-0.wiredatabase"; sourceTree = "<group>"; };
		5E9EA4E12243E0D300D401B2 /* ConversationMessage+Attachments.swift */ = {isa = PBXFileReference; lastKnownFileType = sourcecode.swift; path = "ConversationMessage+Attachments.swift"; sourceTree = "<group>"; };
		5EDDC7A52088CE3B00B24850 /* ZMConversation+Invalid.swift */ = {isa = PBXFileReference; lastKnownFileType = sourcecode.swift; path = "ZMConversation+Invalid.swift"; sourceTree = "<group>"; };
		5EF1F238229538FD008C80D0 /* store2-70-0.wiredatabase */ = {isa = PBXFileReference; lastKnownFileType = file; path = "store2-70-0.wiredatabase"; sourceTree = "<group>"; };
		5EFE9C052125CD3F007932A6 /* UnregisteredUser.swift */ = {isa = PBXFileReference; lastKnownFileType = sourcecode.swift; path = UnregisteredUser.swift; sourceTree = "<group>"; };
		5EFE9C072126BF9D007932A6 /* ZMPropertyNormalizationResult.h */ = {isa = PBXFileReference; lastKnownFileType = sourcecode.c.h; path = ZMPropertyNormalizationResult.h; sourceTree = "<group>"; };
		5EFE9C082126BF9D007932A6 /* ZMPropertyNormalizationResult.m */ = {isa = PBXFileReference; lastKnownFileType = sourcecode.c.objc; path = ZMPropertyNormalizationResult.m; sourceTree = "<group>"; };
		5EFE9C0B2126CB71007932A6 /* UnregisteredUserTests.swift */ = {isa = PBXFileReference; lastKnownFileType = sourcecode.swift; path = UnregisteredUserTests.swift; sourceTree = "<group>"; };
		5EFE9C0E2126D3FA007932A6 /* NormalizationResult.swift */ = {isa = PBXFileReference; lastKnownFileType = sourcecode.swift; path = NormalizationResult.swift; sourceTree = "<group>"; };
		6312162E287DB7D900FF9A56 /* String+Bytes.swift */ = {isa = PBXFileReference; lastKnownFileType = sourcecode.swift; path = "String+Bytes.swift"; sourceTree = "<group>"; };
		63123BCB291BBB79009A5179 /* MLSQualifiedClientIdTests.swift */ = {isa = PBXFileReference; lastKnownFileType = sourcecode.swift; path = MLSQualifiedClientIdTests.swift; sourceTree = "<group>"; };
		631A0577240420380062B387 /* UserClient+SafeLogging.swift */ = {isa = PBXFileReference; lastKnownFileType = sourcecode.swift; path = "UserClient+SafeLogging.swift"; sourceTree = "<group>"; };
		631A0585240439470062B387 /* UserClientTests+SafeLogging.swift */ = {isa = PBXFileReference; lastKnownFileType = sourcecode.swift; path = "UserClientTests+SafeLogging.swift"; sourceTree = "<group>"; };
		63298D992434D04D006B6018 /* GenericMessage+External.swift */ = {isa = PBXFileReference; lastKnownFileType = sourcecode.swift; path = "GenericMessage+External.swift"; sourceTree = "<group>"; };
		63298D9B24374094006B6018 /* GenericMessageTests+External.swift */ = {isa = PBXFileReference; lastKnownFileType = sourcecode.swift; path = "GenericMessageTests+External.swift"; sourceTree = "<group>"; };
		63298D9D24374489006B6018 /* Dictionary+ObjectForKey.swift */ = {isa = PBXFileReference; lastKnownFileType = sourcecode.swift; path = "Dictionary+ObjectForKey.swift"; sourceTree = "<group>"; };
		63340BBC241C2BC5004ED87C /* store2-80-0.wiredatabase */ = {isa = PBXFileReference; lastKnownFileType = file; path = "store2-80-0.wiredatabase"; sourceTree = "<group>"; };
		63370C6B242A510A0072C37F /* ZMOTRMessage+UpdateEvent.swift */ = {isa = PBXFileReference; lastKnownFileType = sourcecode.swift; path = "ZMOTRMessage+UpdateEvent.swift"; sourceTree = "<group>"; };
		63370CBA242CB84A0072C37F /* CompositeMessageItemContent.swift */ = {isa = PBXFileReference; lastKnownFileType = sourcecode.swift; path = CompositeMessageItemContent.swift; sourceTree = "<group>"; };
		63370CBC242CBA0A0072C37F /* CompositeMessageData.swift */ = {isa = PBXFileReference; lastKnownFileType = sourcecode.swift; path = CompositeMessageData.swift; sourceTree = "<group>"; };
		63370CC3242CFA860072C37F /* ZMAssetClientMessage+UpdateEvent.swift */ = {isa = PBXFileReference; lastKnownFileType = sourcecode.swift; path = "ZMAssetClientMessage+UpdateEvent.swift"; sourceTree = "<group>"; };
		63370CC8242E3B990072C37F /* ZMMessage+Conversation.swift */ = {isa = PBXFileReference; lastKnownFileType = sourcecode.swift; path = "ZMMessage+Conversation.swift"; sourceTree = "<group>"; };
		63370CF42431F3ED0072C37F /* CompositeMessageItemContentTests.swift */ = {isa = PBXFileReference; lastKnownFileType = sourcecode.swift; path = CompositeMessageItemContentTests.swift; sourceTree = "<group>"; };
		63370CF72431F5DE0072C37F /* BaseCompositeMessageTests.swift */ = {isa = PBXFileReference; lastKnownFileType = sourcecode.swift; path = BaseCompositeMessageTests.swift; sourceTree = "<group>"; };
		63495DEF23F6BD2A002A7C59 /* GenericMessageTests.swift */ = {isa = PBXFileReference; lastKnownFileType = sourcecode.swift; path = GenericMessageTests.swift; sourceTree = "<group>"; };
		63495E1A23FED9A9002A7C59 /* ZMUser+Protobuf.swift */ = {isa = PBXFileReference; lastKnownFileType = sourcecode.swift; path = "ZMUser+Protobuf.swift"; sourceTree = "<group>"; };
		6354BDF22746C30900880D50 /* ZMConversation+Federation.swift */ = {isa = PBXFileReference; lastKnownFileType = sourcecode.swift; path = "ZMConversation+Federation.swift"; sourceTree = "<group>"; };
		6354BDF42747BD9600880D50 /* ZMConversationTests+Federation.swift */ = {isa = PBXFileReference; lastKnownFileType = sourcecode.swift; path = "ZMConversationTests+Federation.swift"; sourceTree = "<group>"; };
		63709F632993E70B00577D4B /* CoreCrypto */ = {isa = PBXFileReference; lastKnownFileType = wrapper; path = CoreCrypto; sourceTree = "<group>"; };
		63709F642993E7A600577D4B /* libcore_crypto_ffi.a */ = {isa = PBXFileReference; lastKnownFileType = archive.ar; name = libcore_crypto_ffi.a; path = CoreCrypto/lib/libcore_crypto_ffi.a; sourceTree = "<group>"; };
		6374562129C3323D001D1A33 /* CoreCryptoKeyProviderTests.swift */ = {isa = PBXFileReference; lastKnownFileType = sourcecode.swift; path = CoreCryptoKeyProviderTests.swift; sourceTree = "<group>"; };
		63880548240EA8950043B641 /* ZMClientMessageTests+Composite.swift */ = {isa = PBXFileReference; lastKnownFileType = sourcecode.swift; path = "ZMClientMessageTests+Composite.swift"; sourceTree = "<group>"; };
		63880556240FFE7A0043B641 /* zmessaging2.80.0.xcdatamodel */ = {isa = PBXFileReference; lastKnownFileType = wrapper.xcdatamodel; path = zmessaging2.80.0.xcdatamodel; sourceTree = "<group>"; };
		638805642410FE920043B641 /* ButtonState.swift */ = {isa = PBXFileReference; lastKnownFileType = sourcecode.swift; path = ButtonState.swift; sourceTree = "<group>"; };
		63AFE2D5244F49A90003F619 /* GenericMessage+MessageCapable.swift */ = {isa = PBXFileReference; lastKnownFileType = sourcecode.swift; path = "GenericMessage+MessageCapable.swift"; sourceTree = "<group>"; };
		63B1333729A503D000009D84 /* ProteusServiceInterface.swift */ = {isa = PBXFileReference; fileEncoding = 4; lastKnownFileType = sourcecode.swift; path = ProteusServiceInterface.swift; sourceTree = "<group>"; };
		63B1333829A503D000009D84 /* ProteusService.swift */ = {isa = PBXFileReference; fileEncoding = 4; lastKnownFileType = sourcecode.swift; path = ProteusService.swift; sourceTree = "<group>"; };
		63B1333A29A503D000009D84 /* MLSGroup.swift */ = {isa = PBXFileReference; fileEncoding = 4; lastKnownFileType = sourcecode.swift; path = MLSGroup.swift; sourceTree = "<group>"; };
		63B1333B29A503D000009D84 /* MLSActionsProvider.swift */ = {isa = PBXFileReference; fileEncoding = 4; lastKnownFileType = sourcecode.swift; path = MLSActionsProvider.swift; sourceTree = "<group>"; };
		63B1333C29A503D000009D84 /* Bytes+Random.swift */ = {isa = PBXFileReference; fileEncoding = 4; lastKnownFileType = sourcecode.swift; path = "Bytes+Random.swift"; sourceTree = "<group>"; };
		63B1333D29A503D000009D84 /* MLSGroupID.swift */ = {isa = PBXFileReference; fileEncoding = 4; lastKnownFileType = sourcecode.swift; path = MLSGroupID.swift; sourceTree = "<group>"; };
		63B1333E29A503D000009D84 /* MLSActionExecutor.swift */ = {isa = PBXFileReference; fileEncoding = 4; lastKnownFileType = sourcecode.swift; path = MLSActionExecutor.swift; sourceTree = "<group>"; };
		63B1333F29A503D000009D84 /* MLSQualifiedClientID.swift */ = {isa = PBXFileReference; fileEncoding = 4; lastKnownFileType = sourcecode.swift; path = MLSQualifiedClientID.swift; sourceTree = "<group>"; };
		63B1334029A503D000009D84 /* MLSController.swift */ = {isa = PBXFileReference; fileEncoding = 4; lastKnownFileType = sourcecode.swift; path = MLSController.swift; sourceTree = "<group>"; };
		63B1334129A503D000009D84 /* CommitBundle+Protobuf.swift */ = {isa = PBXFileReference; fileEncoding = 4; lastKnownFileType = sourcecode.swift; path = "CommitBundle+Protobuf.swift"; sourceTree = "<group>"; };
		63B1334229A503D000009D84 /* BackendMLSPublicKeys.swift */ = {isa = PBXFileReference; fileEncoding = 4; lastKnownFileType = sourcecode.swift; path = BackendMLSPublicKeys.swift; sourceTree = "<group>"; };
		63B1334329A503D000009D84 /* MessageProtocol.swift */ = {isa = PBXFileReference; fileEncoding = 4; lastKnownFileType = sourcecode.swift; path = MessageProtocol.swift; sourceTree = "<group>"; };
		63B1334429A503D000009D84 /* CoreCryptoConfiguration.swift */ = {isa = PBXFileReference; fileEncoding = 4; lastKnownFileType = sourcecode.swift; path = CoreCryptoConfiguration.swift; sourceTree = "<group>"; };
		63B1334529A503D000009D84 /* MLSClientID.swift */ = {isa = PBXFileReference; fileEncoding = 4; lastKnownFileType = sourcecode.swift; path = MLSClientID.swift; sourceTree = "<group>"; };
		63B1334629A503D000009D84 /* CoreCryptoKeyProvider.swift */ = {isa = PBXFileReference; fileEncoding = 4; lastKnownFileType = sourcecode.swift; path = CoreCryptoKeyProvider.swift; sourceTree = "<group>"; };
		63B1334729A503D000009D84 /* SyncStatusProtocol.swift */ = {isa = PBXFileReference; fileEncoding = 4; lastKnownFileType = sourcecode.swift; path = SyncStatusProtocol.swift; sourceTree = "<group>"; };
		63B1334929A503D000009D84 /* UploadSelfMLSKeyPackagesAction.swift */ = {isa = PBXFileReference; fileEncoding = 4; lastKnownFileType = sourcecode.swift; path = UploadSelfMLSKeyPackagesAction.swift; sourceTree = "<group>"; };
		63B1334A29A503D000009D84 /* SendMLSMessageAction.swift */ = {isa = PBXFileReference; fileEncoding = 4; lastKnownFileType = sourcecode.swift; path = SendMLSMessageAction.swift; sourceTree = "<group>"; };
		63B1334B29A503D000009D84 /* SendCommitBundleAction.swift */ = {isa = PBXFileReference; fileEncoding = 4; lastKnownFileType = sourcecode.swift; path = SendCommitBundleAction.swift; sourceTree = "<group>"; };
		63B1334C29A503D000009D84 /* FetchBackendMLSPublicKeysAction.swift */ = {isa = PBXFileReference; fileEncoding = 4; lastKnownFileType = sourcecode.swift; path = FetchBackendMLSPublicKeysAction.swift; sourceTree = "<group>"; };
		63B1334D29A503D000009D84 /* CountSelfMLSKeyPackagesAction.swift */ = {isa = PBXFileReference; fileEncoding = 4; lastKnownFileType = sourcecode.swift; path = CountSelfMLSKeyPackagesAction.swift; sourceTree = "<group>"; };
		63B1334E29A503D000009D84 /* FetchPublicGroupStateAction.swift */ = {isa = PBXFileReference; fileEncoding = 4; lastKnownFileType = sourcecode.swift; path = FetchPublicGroupStateAction.swift; sourceTree = "<group>"; };
		63B1334F29A503D000009D84 /* ClaimMLSKeyPackageAction.swift */ = {isa = PBXFileReference; fileEncoding = 4; lastKnownFileType = sourcecode.swift; path = ClaimMLSKeyPackageAction.swift; sourceTree = "<group>"; };
		63B1335029A503D000009D84 /* MLSGroupStatus.swift */ = {isa = PBXFileReference; fileEncoding = 4; lastKnownFileType = sourcecode.swift; path = MLSGroupStatus.swift; sourceTree = "<group>"; };
		63B1335129A503D000009D84 /* CoreCryptoCallbacks.swift */ = {isa = PBXFileReference; fileEncoding = 4; lastKnownFileType = sourcecode.swift; path = CoreCryptoCallbacks.swift; sourceTree = "<group>"; };
		63B1335229A503D000009D84 /* Bytes.swift */ = {isa = PBXFileReference; fileEncoding = 4; lastKnownFileType = sourcecode.swift; path = Bytes.swift; sourceTree = "<group>"; };
		63B1335329A503D000009D84 /* StaleMLSKeyMaterialDetector.swift */ = {isa = PBXFileReference; fileEncoding = 4; lastKnownFileType = sourcecode.swift; path = StaleMLSKeyMaterialDetector.swift; sourceTree = "<group>"; };
		63B1337229A798C800009D84 /* ProteusProvider.swift */ = {isa = PBXFileReference; lastKnownFileType = sourcecode.swift; path = ProteusProvider.swift; sourceTree = "<group>"; };
		63B658DD243754E100EF463F /* GenericMessage+UpdateEvent.swift */ = {isa = PBXFileReference; fileEncoding = 4; lastKnownFileType = sourcecode.swift; path = "GenericMessage+UpdateEvent.swift"; sourceTree = "<group>"; };
		63B658DF243789DE00EF463F /* GenericMessage+Assets.swift */ = {isa = PBXFileReference; lastKnownFileType = sourcecode.swift; path = "GenericMessage+Assets.swift"; sourceTree = "<group>"; };
		63C07014291144F70075D598 /* CoreCryptoConfigProviderTests.swift */ = {isa = PBXFileReference; lastKnownFileType = sourcecode.swift; path = CoreCryptoConfigProviderTests.swift; sourceTree = "<group>"; };
		63CA8214240812620073426A /* ZMClientMessage+Composite.swift */ = {isa = PBXFileReference; lastKnownFileType = sourcecode.swift; path = "ZMClientMessage+Composite.swift"; sourceTree = "<group>"; };
		63D41E4E2452EA080076826F /* ZMConversation+SelfConversation.swift */ = {isa = PBXFileReference; lastKnownFileType = sourcecode.swift; path = "ZMConversation+SelfConversation.swift"; sourceTree = "<group>"; };
		63D41E502452F0A60076826F /* ZMMessage+Removal.swift */ = {isa = PBXFileReference; lastKnownFileType = sourcecode.swift; path = "ZMMessage+Removal.swift"; sourceTree = "<group>"; };
		63D41E5224531BAD0076826F /* ZMMessage+Reaction.swift */ = {isa = PBXFileReference; lastKnownFileType = sourcecode.swift; path = "ZMMessage+Reaction.swift"; sourceTree = "<group>"; };
		63D41E6C245733AC0076826F /* ZMMessageTests+Removal.swift */ = {isa = PBXFileReference; lastKnownFileType = sourcecode.swift; path = "ZMMessageTests+Removal.swift"; sourceTree = "<group>"; };
		63D41E6E24573F420076826F /* ZMConversationTests+SelfConversation.swift */ = {isa = PBXFileReference; lastKnownFileType = sourcecode.swift; path = "ZMConversationTests+SelfConversation.swift"; sourceTree = "<group>"; };
		63D41E7024597E420076826F /* GenericMessage+Flags.swift */ = {isa = PBXFileReference; lastKnownFileType = sourcecode.swift; path = "GenericMessage+Flags.swift"; sourceTree = "<group>"; };
		63D5654528B4C45100BDFB49 /* zmessaging2.105.0.xcdatamodel */ = {isa = PBXFileReference; lastKnownFileType = wrapper.xcdatamodel; path = zmessaging2.105.0.xcdatamodel; sourceTree = "<group>"; };
		63D9A19D282AA0050074C20C /* NSManagedObjectContext+Federation.swift */ = {isa = PBXFileReference; lastKnownFileType = sourcecode.swift; path = "NSManagedObjectContext+Federation.swift"; sourceTree = "<group>"; };
		63DA335D286C9CF000818C3C /* NSManagedObjectContext+MLSController.swift */ = {isa = PBXFileReference; lastKnownFileType = sourcecode.swift; path = "NSManagedObjectContext+MLSController.swift"; sourceTree = "<group>"; };
		63DA3372286CA43300818C3C /* ZMConversation+MLS.swift */ = {isa = PBXFileReference; lastKnownFileType = sourcecode.swift; path = "ZMConversation+MLS.swift"; sourceTree = "<group>"; };
		63DA33AD28746BD200818C3C /* zmessaging2.103.0.xcdatamodel */ = {isa = PBXFileReference; lastKnownFileType = wrapper.xcdatamodel; path = zmessaging2.103.0.xcdatamodel; sourceTree = "<group>"; };
		63DA33AE28746CC100818C3C /* store2-103-0.wiredatabase */ = {isa = PBXFileReference; lastKnownFileType = file; path = "store2-103-0.wiredatabase"; sourceTree = "<group>"; };
		63E21AE1291E92770084A942 /* FetchUserClientsAction.swift */ = {isa = PBXFileReference; fileEncoding = 4; lastKnownFileType = sourcecode.swift; path = FetchUserClientsAction.swift; sourceTree = "<group>"; };
		63E313D2274D5F57002EAF1D /* ZMConversationTests+Team.swift */ = {isa = PBXFileReference; lastKnownFileType = sourcecode.swift; path = "ZMConversationTests+Team.swift"; sourceTree = "<group>"; };
		63EDDCA028BE3B9200DE212F /* store2-105-0.wiredatabase */ = {isa = PBXFileReference; lastKnownFileType = file; path = "store2-105-0.wiredatabase"; sourceTree = "<group>"; };
		63F376D92834FF7200FE1F05 /* NSManagedObjectContextTests+Federation.swift */ = {isa = PBXFileReference; lastKnownFileType = sourcecode.swift; path = "NSManagedObjectContextTests+Federation.swift"; sourceTree = "<group>"; };
		63F65F00246B073900534A69 /* GenericMessage+Content.swift */ = {isa = PBXFileReference; lastKnownFileType = sourcecode.swift; path = "GenericMessage+Content.swift"; sourceTree = "<group>"; };
		63FACD55291BC598003AB25D /* MLSClientIdTests.swift */ = {isa = PBXFileReference; lastKnownFileType = sourcecode.swift; path = MLSClientIdTests.swift; sourceTree = "<group>"; };
		63FCE54728C78D1F00126D9D /* ZMConversationTests+Predicates.swift */ = {isa = PBXFileReference; lastKnownFileType = sourcecode.swift; path = "ZMConversationTests+Predicates.swift"; sourceTree = "<group>"; };
		70E77B7C273188150021EE70 /* ZMConversation+Role.swift */ = {isa = PBXFileReference; lastKnownFileType = sourcecode.swift; path = "ZMConversation+Role.swift"; sourceTree = "<group>"; };
		7A2778C5285223D90044A73F /* KeychainManager.swift */ = {isa = PBXFileReference; lastKnownFileType = sourcecode.swift; path = KeychainManager.swift; sourceTree = "<group>"; };
		7A2778C7285329210044A73F /* KeychainManagerTests.swift */ = {isa = PBXFileReference; lastKnownFileType = sourcecode.swift; path = KeychainManagerTests.swift; sourceTree = "<group>"; };
		7C2E467721072A31007E2566 /* zmessaging2.50.0.xcdatamodel */ = {isa = PBXFileReference; lastKnownFileType = wrapper.xcdatamodel; path = zmessaging2.50.0.xcdatamodel; sourceTree = "<group>"; };
		7C88C5312182F6150037DD03 /* ZMClientMessageTests+Replies.swift */ = {isa = PBXFileReference; fileEncoding = 4; lastKnownFileType = sourcecode.swift; path = "ZMClientMessageTests+Replies.swift"; sourceTree = "<group>"; };
		7C8BFFDE22FC5E1600B3C8A5 /* ZMUser+Validation.swift */ = {isa = PBXFileReference; lastKnownFileType = sourcecode.swift; path = "ZMUser+Validation.swift"; sourceTree = "<group>"; };
		7CAE54512180B59800177A8E /* zmessaging2.56.0.xcdatamodel */ = {isa = PBXFileReference; lastKnownFileType = wrapper.xcdatamodel; path = zmessaging2.56.0.xcdatamodel; sourceTree = "<group>"; };
		7CBC3FC020177C3C008D06E4 /* RasterImages+Protobuf.swift */ = {isa = PBXFileReference; lastKnownFileType = sourcecode.swift; path = "RasterImages+Protobuf.swift"; sourceTree = "<group>"; };
		7CBC42EA2211CE900037E716 /* zmessaging2.62.0.xcdatamodel */ = {isa = PBXFileReference; lastKnownFileType = wrapper.xcdatamodel; path = zmessaging2.62.0.xcdatamodel; sourceTree = "<group>"; };
		7CFB77352212C45E00B27972 /* store2-61-0.wiredatabase */ = {isa = PBXFileReference; lastKnownFileType = file; name = "store2-61-0.wiredatabase"; path = "Tests/Resources/store2-61-0.wiredatabase"; sourceTree = SOURCE_ROOT; };
		8702B0EA20527F47006B60B9 /* zmessaging2.44.0.xcdatamodel */ = {isa = PBXFileReference; lastKnownFileType = wrapper.xcdatamodel; path = zmessaging2.44.0.xcdatamodel; sourceTree = "<group>"; };
		8702B0EB20529C78006B60B9 /* store2-43-0.wiredatabase */ = {isa = PBXFileReference; lastKnownFileType = file; name = "store2-43-0.wiredatabase"; path = "Tests/Resources/store2-43-0.wiredatabase"; sourceTree = SOURCE_ROOT; };
		8704676A21513DE900C628D7 /* ZMOTRMessage+Unarchive.swift */ = {isa = PBXFileReference; lastKnownFileType = sourcecode.swift; path = "ZMOTRMessage+Unarchive.swift"; sourceTree = "<group>"; };
		87140ACC20D7DD700036B7CB /* zmessaging2.48.0.xcdatamodel */ = {isa = PBXFileReference; lastKnownFileType = wrapper.xcdatamodel; path = zmessaging2.48.0.xcdatamodel; sourceTree = "<group>"; };
		871DD79E2084A316006B1C56 /* BatchDeleteTests.swift */ = {isa = PBXFileReference; lastKnownFileType = sourcecode.swift; path = BatchDeleteTests.swift; sourceTree = "<group>"; };
		872A2E891FFD2FBF00900B22 /* ZMSearchUserPayloadParsingTests.swift */ = {isa = PBXFileReference; lastKnownFileType = sourcecode.swift; path = ZMSearchUserPayloadParsingTests.swift; sourceTree = "<group>"; };
		873B88F82040430A00FBE254 /* store2-42-0.wiredatabase */ = {isa = PBXFileReference; lastKnownFileType = file; name = "store2-42-0.wiredatabase"; path = "Tests/Resources/store2-42-0.wiredatabase"; sourceTree = SOURCE_ROOT; };
		873B88FB204044AC00FBE254 /* ConversationCreationOptions.swift */ = {isa = PBXFileReference; lastKnownFileType = sourcecode.swift; path = ConversationCreationOptions.swift; sourceTree = "<group>"; };
		873B88FD2040470900FBE254 /* ConversationCreationOptionsTests.swift */ = {isa = PBXFileReference; lastKnownFileType = sourcecode.swift; path = ConversationCreationOptionsTests.swift; sourceTree = "<group>"; };
		874387B921E6404F00901B0F /* store2-59-0.wiredatabase */ = {isa = PBXFileReference; lastKnownFileType = file; name = "store2-59-0.wiredatabase"; path = "Tests/Resources/store2-59-0.wiredatabase"; sourceTree = SOURCE_ROOT; };
		874D9797211064D300B07674 /* ZMConversationLastMessagesTest.swift */ = {isa = PBXFileReference; lastKnownFileType = sourcecode.swift; path = ZMConversationLastMessagesTest.swift; sourceTree = "<group>"; };
		8767E85A216391DF00390F75 /* ZMConversation+Mute.swift */ = {isa = PBXFileReference; lastKnownFileType = sourcecode.swift; path = "ZMConversation+Mute.swift"; sourceTree = "<group>"; };
		8767E85C2163AA4800390F75 /* zmessaging2.54.0.xcdatamodel */ = {isa = PBXFileReference; lastKnownFileType = wrapper.xcdatamodel; path = zmessaging2.54.0.xcdatamodel; sourceTree = "<group>"; };
		8767E8622163B2C000390F75 /* store2-53-0.wiredatabase */ = {isa = PBXFileReference; lastKnownFileType = file; name = "store2-53-0.wiredatabase"; path = "Tests/Resources/store2-53-0.wiredatabase"; sourceTree = SOURCE_ROOT; };
		8767E8672163B9EE00390F75 /* ZMConversationTests+Mute.swift */ = {isa = PBXFileReference; lastKnownFileType = sourcecode.swift; path = "ZMConversationTests+Mute.swift"; sourceTree = "<group>"; };
		8768679221B97C770002633C /* zmessaging2.59.0.xcdatamodel */ = {isa = PBXFileReference; lastKnownFileType = wrapper.xcdatamodel; path = zmessaging2.59.0.xcdatamodel; sourceTree = "<group>"; };
		87890A1821E348F500E19A42 /* zmessaging2.60.0.xcdatamodel */ = {isa = PBXFileReference; lastKnownFileType = wrapper.xcdatamodel; path = zmessaging2.60.0.xcdatamodel; sourceTree = "<group>"; };
		87A7FA23203DD11100AA066C /* ZMConversationTests+AccessMode.swift */ = {isa = PBXFileReference; lastKnownFileType = sourcecode.swift; path = "ZMConversationTests+AccessMode.swift"; sourceTree = "<group>"; };
		87C125F61EF94EE800D28DC1 /* ZMManagedObject+Grouping.swift */ = {isa = PBXFileReference; fileEncoding = 4; lastKnownFileType = sourcecode.swift; path = "ZMManagedObject+Grouping.swift"; sourceTree = "<group>"; };
		87C125F81EF94F2E00D28DC1 /* ZMManagedObjectGroupingTests.swift */ = {isa = PBXFileReference; fileEncoding = 4; lastKnownFileType = sourcecode.swift; path = ZMManagedObjectGroupingTests.swift; sourceTree = "<group>"; };
		87C1C25E207F7DA80083BF6B /* InvalidGenericMessageDataRemoval.swift */ = {isa = PBXFileReference; lastKnownFileType = sourcecode.swift; path = InvalidGenericMessageDataRemoval.swift; sourceTree = "<group>"; };
		87C1C260207F812F0083BF6B /* InvalidGenericMessageDataRemovalTests.swift */ = {isa = PBXFileReference; lastKnownFileType = sourcecode.swift; path = InvalidGenericMessageDataRemovalTests.swift; sourceTree = "<group>"; };
		87C1C262207F88530083BF6B /* store2-45-0.wiredatabase */ = {isa = PBXFileReference; lastKnownFileType = file; name = "store2-45-0.wiredatabase"; path = "Tests/Resources/store2-45-0.wiredatabase"; sourceTree = SOURCE_ROOT; };
		87C1C265207F8FE40083BF6B /* zmessaging2.47.0.xcdatamodel */ = {isa = PBXFileReference; lastKnownFileType = wrapper.xcdatamodel; path = zmessaging2.47.0.xcdatamodel; sourceTree = "<group>"; };
		87C1C266207F92190083BF6B /* store2-46-0.wiredatabase */ = {isa = PBXFileReference; lastKnownFileType = file; name = "store2-46-0.wiredatabase"; path = "Tests/Resources/store2-46-0.wiredatabase"; sourceTree = SOURCE_ROOT; };
		87D9CCE81F27606200AA4388 /* NSManagedObjectContext+TearDown.swift */ = {isa = PBXFileReference; fileEncoding = 4; lastKnownFileType = sourcecode.swift; path = "NSManagedObjectContext+TearDown.swift"; sourceTree = "<group>"; };
		87DF59BF1F729FDA00C7B406 /* ZMMovedIndexTests.swift */ = {isa = PBXFileReference; fileEncoding = 4; lastKnownFileType = sourcecode.swift; path = ZMMovedIndexTests.swift; sourceTree = "<group>"; };
		87E2CE302119F6AB0034C2C4 /* ZMClientMessageTests+Cleared.swift */ = {isa = PBXFileReference; lastKnownFileType = sourcecode.swift; path = "ZMClientMessageTests+Cleared.swift"; sourceTree = "<group>"; };
		87E9508A2118B2DA00306AA7 /* ZMConversation+DeleteOlderMessages.swift */ = {isa = PBXFileReference; lastKnownFileType = sourcecode.swift; path = "ZMConversation+DeleteOlderMessages.swift"; sourceTree = "<group>"; };
		87EFA3AB210F52C6004DFA53 /* ZMConversation+LastMessages.swift */ = {isa = PBXFileReference; lastKnownFileType = sourcecode.swift; path = "ZMConversation+LastMessages.swift"; sourceTree = "<group>"; };
		87F7288621B02DD6000ED371 /* store2-57-0.wiredatabase */ = {isa = PBXFileReference; lastKnownFileType = file; name = "store2-57-0.wiredatabase"; path = "Tests/Resources/store2-57-0.wiredatabase"; sourceTree = SOURCE_ROOT; };
		87F7288721B02DD7000ED371 /* store2-55-0.wiredatabase */ = {isa = PBXFileReference; lastKnownFileType = file; name = "store2-55-0.wiredatabase"; path = "Tests/Resources/store2-55-0.wiredatabase"; sourceTree = SOURCE_ROOT; };
		87F7288821B02DD7000ED371 /* store2-56-0.wiredatabase */ = {isa = PBXFileReference; lastKnownFileType = file; name = "store2-56-0.wiredatabase"; path = "Tests/Resources/store2-56-0.wiredatabase"; sourceTree = SOURCE_ROOT; };
		87FFC71920DBF2820005076E /* store2-47-0.wiredatabase */ = {isa = PBXFileReference; lastKnownFileType = file; name = "store2-47-0.wiredatabase"; path = "Tests/Resources/store2-47-0.wiredatabase"; sourceTree = SOURCE_ROOT; };
		A901DE8B23A2A31B00B4DDC6 /* ZMConnection+Role.swift */ = {isa = PBXFileReference; fileEncoding = 4; lastKnownFileType = sourcecode.swift; path = "ZMConnection+Role.swift"; sourceTree = "<group>"; };
		A90676E4238D844E006417AC /* zmessaging2.78.0.xcdatamodel */ = {isa = PBXFileReference; lastKnownFileType = wrapper.xcdatamodel; path = zmessaging2.78.0.xcdatamodel; sourceTree = "<group>"; };
		A90676E6238EAE8B006417AC /* ParticipantRole.swift */ = {isa = PBXFileReference; lastKnownFileType = sourcecode.swift; path = ParticipantRole.swift; sourceTree = "<group>"; };
		A90676E8238EB05E006417AC /* Action.swift */ = {isa = PBXFileReference; fileEncoding = 4; lastKnownFileType = sourcecode.swift; path = Action.swift; sourceTree = "<group>"; };
		A90676E9238EB05F006417AC /* Role.swift */ = {isa = PBXFileReference; fileEncoding = 4; lastKnownFileType = sourcecode.swift; path = Role.swift; sourceTree = "<group>"; };
		A90B3E2C23A255D5003EFED4 /* ZMConversation+Creation.swift */ = {isa = PBXFileReference; lastKnownFileType = sourcecode.swift; path = "ZMConversation+Creation.swift"; sourceTree = "<group>"; };
		A90D62C723A159B600F680CC /* ZMConversation+Transport.swift */ = {isa = PBXFileReference; lastKnownFileType = sourcecode.swift; path = "ZMConversation+Transport.swift"; sourceTree = "<group>"; };
		A90E1FDE23ABA48700CDE283 /* store2-78-0.wiredatabase */ = {isa = PBXFileReference; lastKnownFileType = file; path = "store2-78-0.wiredatabase"; sourceTree = "<group>"; };
		A9128ACF2398067E0056F591 /* ZMConversationTests+Participants.swift */ = {isa = PBXFileReference; lastKnownFileType = sourcecode.swift; path = "ZMConversationTests+Participants.swift"; sourceTree = "<group>"; };
		A923D77D239DB87700F47B85 /* ZMConversationTests+SecurityLevel.swift */ = {isa = PBXFileReference; lastKnownFileType = sourcecode.swift; path = "ZMConversationTests+SecurityLevel.swift"; sourceTree = "<group>"; };
		A927F52623A029250058D744 /* ParticipantRoleTests.swift */ = {isa = PBXFileReference; lastKnownFileType = sourcecode.swift; path = ParticipantRoleTests.swift; sourceTree = "<group>"; };
		A93724A126983100005FD532 /* ZMMessageTests.swift */ = {isa = PBXFileReference; lastKnownFileType = sourcecode.swift; path = ZMMessageTests.swift; sourceTree = "<group>"; };
		A94166FB2680CCB5001F4E37 /* ZMConversationTests.swift */ = {isa = PBXFileReference; fileEncoding = 4; lastKnownFileType = sourcecode.swift; path = ZMConversationTests.swift; sourceTree = "<group>"; };
		A943BBE725B5A59D003D66BA /* ConversationLike.swift */ = {isa = PBXFileReference; lastKnownFileType = sourcecode.swift; path = ConversationLike.swift; sourceTree = "<group>"; };
		A949418E23E1DB78001B0373 /* ZMConnection+Fetch.swift */ = {isa = PBXFileReference; lastKnownFileType = sourcecode.swift; path = "ZMConnection+Fetch.swift"; sourceTree = "<group>"; };
		A9536FD223ACD23100CFD528 /* ConversationTests+gapsAndWindows.swift */ = {isa = PBXFileReference; lastKnownFileType = sourcecode.swift; path = "ConversationTests+gapsAndWindows.swift"; sourceTree = "<group>"; };
		A95E7BF4239134E600935B88 /* ZMConversation+Participants.swift */ = {isa = PBXFileReference; fileEncoding = 4; lastKnownFileType = sourcecode.swift; path = "ZMConversation+Participants.swift"; sourceTree = "<group>"; };
		A96524B823CDE07200303C60 /* String+WordTests.swift */ = {isa = PBXFileReference; lastKnownFileType = sourcecode.swift; path = "String+WordTests.swift"; sourceTree = "<group>"; };
		A96E7A9725A35CEF004FAADC /* ZMConversationTests+Knock.swift */ = {isa = PBXFileReference; fileEncoding = 4; lastKnownFileType = sourcecode.swift; path = "ZMConversationTests+Knock.swift"; sourceTree = "<group>"; };
		A982B46523BE1B86001828A6 /* ConversationTests.swift */ = {isa = PBXFileReference; lastKnownFileType = sourcecode.swift; path = ConversationTests.swift; sourceTree = "<group>"; };
		A995F05B23968D8500FAC3CF /* ParticipantRoleChangeInfo.swift */ = {isa = PBXFileReference; fileEncoding = 4; lastKnownFileType = sourcecode.swift; path = ParticipantRoleChangeInfo.swift; sourceTree = "<group>"; };
		A995F05D239690B300FAC3CF /* ParticipantRoleObserverTests.swift */ = {isa = PBXFileReference; fileEncoding = 4; lastKnownFileType = sourcecode.swift; path = ParticipantRoleObserverTests.swift; sourceTree = "<group>"; };
		A99B8A71268221A6006B4D29 /* ZMImageMessage.swift */ = {isa = PBXFileReference; fileEncoding = 4; lastKnownFileType = sourcecode.swift; path = ZMImageMessage.swift; sourceTree = "<group>"; };
		A9EEFEF923A6D0CB0007828A /* RolesMigrationTests.swift */ = {isa = PBXFileReference; lastKnownFileType = sourcecode.swift; path = RolesMigrationTests.swift; sourceTree = "<group>"; };
		A9FA524723A14E2B003AD4C6 /* RoleTests.swift */ = {isa = PBXFileReference; lastKnownFileType = sourcecode.swift; path = RoleTests.swift; sourceTree = "<group>"; };
		A9FA524923A1598B003AD4C6 /* ActionTests.swift */ = {isa = PBXFileReference; lastKnownFileType = sourcecode.swift; path = ActionTests.swift; sourceTree = "<group>"; };
		BF0D07F91E4C7B1100B934EB /* TextSearchQueryTests.swift */ = {isa = PBXFileReference; fileEncoding = 4; lastKnownFileType = sourcecode.swift; path = TextSearchQueryTests.swift; sourceTree = "<group>"; };
		BF103F9C1F0112F30047FDE5 /* ManagedObjectObserver.swift */ = {isa = PBXFileReference; fileEncoding = 4; lastKnownFileType = sourcecode.swift; path = ManagedObjectObserver.swift; sourceTree = "<group>"; };
		BF103FA01F0138390047FDE5 /* ManagedObjectContextChangeObserverTests.swift */ = {isa = PBXFileReference; fileEncoding = 4; lastKnownFileType = sourcecode.swift; path = ManagedObjectContextChangeObserverTests.swift; sourceTree = "<group>"; };
		BF10B58A1E6432ED00E7036E /* Message.swift */ = {isa = PBXFileReference; fileEncoding = 4; lastKnownFileType = sourcecode.swift; path = Message.swift; sourceTree = "<group>"; };
		BF10B5951E64591600E7036E /* AnalyticsType.swift */ = {isa = PBXFileReference; fileEncoding = 4; lastKnownFileType = sourcecode.swift; path = AnalyticsType.swift; sourceTree = "<group>"; };
		BF10B5961E64591600E7036E /* NSManagedObjectContext+Analytics.swift */ = {isa = PBXFileReference; fileEncoding = 4; lastKnownFileType = sourcecode.swift; path = "NSManagedObjectContext+Analytics.swift"; sourceTree = "<group>"; };
		BF10B59C1E645A3300E7036E /* Analytics+UnknownMessage.swift */ = {isa = PBXFileReference; fileEncoding = 4; lastKnownFileType = sourcecode.swift; path = "Analytics+UnknownMessage.swift"; sourceTree = "<group>"; };
		BF1B98021EC3110F00DE033B /* zmessaging2.30.0.xcdatamodel */ = {isa = PBXFileReference; lastKnownFileType = wrapper.xcdatamodel; path = zmessaging2.30.0.xcdatamodel; sourceTree = "<group>"; };
		BF1B98031EC313C600DE033B /* Team.swift */ = {isa = PBXFileReference; fileEncoding = 4; lastKnownFileType = sourcecode.swift; path = Team.swift; sourceTree = "<group>"; };
		BF1B98061EC31A3C00DE033B /* Member.swift */ = {isa = PBXFileReference; fileEncoding = 4; lastKnownFileType = sourcecode.swift; path = Member.swift; sourceTree = "<group>"; };
		BF1B98081EC31A4200DE033B /* Permissions.swift */ = {isa = PBXFileReference; fileEncoding = 4; lastKnownFileType = sourcecode.swift; path = Permissions.swift; sourceTree = "<group>"; };
		BF1B980A1EC31D6100DE033B /* TeamDeletionRuleTests.swift */ = {isa = PBXFileReference; fileEncoding = 4; lastKnownFileType = sourcecode.swift; path = TeamDeletionRuleTests.swift; sourceTree = "<group>"; };
		BF1B980C1EC3410000DE033B /* PermissionsTests.swift */ = {isa = PBXFileReference; fileEncoding = 4; lastKnownFileType = sourcecode.swift; path = PermissionsTests.swift; sourceTree = "<group>"; };
		BF2ADF621E28CF1E00E81B1E /* SharedObjectStore.swift */ = {isa = PBXFileReference; fileEncoding = 4; lastKnownFileType = sourcecode.swift; path = SharedObjectStore.swift; sourceTree = "<group>"; };
		BF3493EA1EC34C0B00B0C314 /* TeamTests.swift */ = {isa = PBXFileReference; fileEncoding = 4; lastKnownFileType = sourcecode.swift; path = TeamTests.swift; sourceTree = "<group>"; };
		BF3493EC1EC34FF700B0C314 /* store2-29-0.wiredatabase */ = {isa = PBXFileReference; lastKnownFileType = file; name = "store2-29-0.wiredatabase"; path = "Tests/Resources/store2-29-0.wiredatabase"; sourceTree = SOURCE_ROOT; };
		BF3493EF1EC3569800B0C314 /* MemberTests.swift */ = {isa = PBXFileReference; fileEncoding = 4; lastKnownFileType = sourcecode.swift; path = MemberTests.swift; sourceTree = "<group>"; };
		BF3493F11EC3623200B0C314 /* ZMUser+Teams.swift */ = {isa = PBXFileReference; fileEncoding = 4; lastKnownFileType = sourcecode.swift; path = "ZMUser+Teams.swift"; sourceTree = "<group>"; };
		BF3493FF1EC46D3D00B0C314 /* ZMConversationTests+Teams.swift */ = {isa = PBXFileReference; fileEncoding = 4; lastKnownFileType = sourcecode.swift; name = "ZMConversationTests+Teams.swift"; path = "Conversation/ZMConversationTests+Teams.swift"; sourceTree = "<group>"; };
		BF3494071EC5A90400B0C314 /* ZMUser+OneOnOne.h */ = {isa = PBXFileReference; fileEncoding = 4; lastKnownFileType = sourcecode.c.h; path = "ZMUser+OneOnOne.h"; sourceTree = "<group>"; };
		BF421B2C1EF3F91D0079533A /* Team+Patches.swift */ = {isa = PBXFileReference; fileEncoding = 4; lastKnownFileType = sourcecode.swift; path = "Team+Patches.swift"; sourceTree = "<group>"; };
		BF421B301EF4015E0079533A /* store2-30-0.wiredatabase */ = {isa = PBXFileReference; lastKnownFileType = file; name = "store2-30-0.wiredatabase"; path = "Tests/Resources/store2-30-0.wiredatabase"; sourceTree = SOURCE_ROOT; };
		BF4666291DCB71B0007463FF /* V3Asset.swift */ = {isa = PBXFileReference; fileEncoding = 4; lastKnownFileType = sourcecode.swift; path = V3Asset.swift; sourceTree = "<group>"; };
		BF491CCE1F02A6CF0055EE44 /* Member+Patches.swift */ = {isa = PBXFileReference; fileEncoding = 4; lastKnownFileType = sourcecode.swift; path = "Member+Patches.swift"; sourceTree = "<group>"; };
		BF491CD61F0402F80055EE44 /* store2-31-0.wiredatabase */ = {isa = PBXFileReference; lastKnownFileType = file; name = "store2-31-0.wiredatabase"; path = "Tests/Resources/store2-31-0.wiredatabase"; sourceTree = SOURCE_ROOT; };
		BF491CDA1F0525DC0055EE44 /* AccountTests.swift */ = {isa = PBXFileReference; fileEncoding = 4; lastKnownFileType = sourcecode.swift; path = AccountTests.swift; sourceTree = "<group>"; };
		BF491CDC1F0525E50055EE44 /* AccountManagerTests.swift */ = {isa = PBXFileReference; fileEncoding = 4; lastKnownFileType = sourcecode.swift; path = AccountManagerTests.swift; sourceTree = "<group>"; };
		BF491CDF1F0529D80055EE44 /* AccountStoreTests.swift */ = {isa = PBXFileReference; fileEncoding = 4; lastKnownFileType = sourcecode.swift; path = AccountStoreTests.swift; sourceTree = "<group>"; };
		BF491CE31F063EDB0055EE44 /* Account.swift */ = {isa = PBXFileReference; fileEncoding = 4; lastKnownFileType = sourcecode.swift; path = Account.swift; sourceTree = "<group>"; };
		BF491CE51F063EE50055EE44 /* AccountStore.swift */ = {isa = PBXFileReference; fileEncoding = 4; lastKnownFileType = sourcecode.swift; path = AccountStore.swift; sourceTree = "<group>"; };
		BF491CE71F063EEB0055EE44 /* AccountManager.swift */ = {isa = PBXFileReference; fileEncoding = 4; lastKnownFileType = sourcecode.swift; path = AccountManager.swift; sourceTree = "<group>"; };
		BF5AF281215134DA00449D43 /* zmessaging2.53.0.xcdatamodel */ = {isa = PBXFileReference; lastKnownFileType = wrapper.xcdatamodel; path = zmessaging2.53.0.xcdatamodel; sourceTree = "<group>"; };
		BF5AF286215156EE00449D43 /* store2-52-0.wiredatabase */ = {isa = PBXFileReference; lastKnownFileType = file; name = "store2-52-0.wiredatabase"; path = "Tests/Resources/store2-52-0.wiredatabase"; sourceTree = SOURCE_ROOT; };
		BF5DF5CB20F4E8DD002BCB67 /* zmessaging2.49.0.xcdatamodel */ = {isa = PBXFileReference; lastKnownFileType = wrapper.xcdatamodel; path = zmessaging2.49.0.xcdatamodel; sourceTree = "<group>"; };
		BF5DF5CC20F4EB3E002BCB67 /* ZMSystemMessage+NewConversation.swift */ = {isa = PBXFileReference; lastKnownFileType = sourcecode.swift; path = "ZMSystemMessage+NewConversation.swift"; sourceTree = "<group>"; };
		BF6ACFFA21060F7200FD762B /* store2-48-0.wiredatabase */ = {isa = PBXFileReference; lastKnownFileType = file; name = "store2-48-0.wiredatabase"; path = "Tests/Resources/store2-48-0.wiredatabase"; sourceTree = SOURCE_ROOT; };
		BF6EA4D11E2512E800B7BD4B /* ZMConversation+DisplayName.swift */ = {isa = PBXFileReference; fileEncoding = 4; lastKnownFileType = sourcecode.swift; path = "ZMConversation+DisplayName.swift"; sourceTree = "<group>"; };
		BF735CFB1E7050D0003BC61F /* ZMConversationTests+CallSystemMessages.swift */ = {isa = PBXFileReference; fileEncoding = 4; lastKnownFileType = sourcecode.swift; path = "ZMConversationTests+CallSystemMessages.swift"; sourceTree = "<group>"; };
		BF735CFE1E70626F003BC61F /* store2-27-0.wiredatabase */ = {isa = PBXFileReference; lastKnownFileType = file; name = "store2-27-0.wiredatabase"; path = "Tests/Resources/store2-27-0.wiredatabase"; sourceTree = SOURCE_ROOT; };
		BF794FE41D14425E00E618C6 /* ZMClientMessageTests+Location.swift */ = {isa = PBXFileReference; fileEncoding = 4; lastKnownFileType = sourcecode.swift; path = "ZMClientMessageTests+Location.swift"; sourceTree = "<group>"; };
		BF8361D91F0A3C41009AE5AC /* NSSecureCoding+Swift.swift */ = {isa = PBXFileReference; fileEncoding = 4; lastKnownFileType = sourcecode.swift; path = "NSSecureCoding+Swift.swift"; sourceTree = "<group>"; };
		BF85CF5E1D227A78006EDB97 /* LocationData.swift */ = {isa = PBXFileReference; fileEncoding = 4; lastKnownFileType = sourcecode.swift; path = LocationData.swift; sourceTree = "<group>"; };
		BF8ABD591EF2B09A005E58E0 /* zmessaging2.31.0.xcdatamodel */ = {isa = PBXFileReference; lastKnownFileType = wrapper.xcdatamodel; path = zmessaging2.31.0.xcdatamodel; sourceTree = "<group>"; };
		BF8E024C1E606846003310E1 /* store2-26-0.wiredatabase */ = {isa = PBXFileReference; lastKnownFileType = file; name = "store2-26-0.wiredatabase"; path = "Tests/Resources/store2-26-0.wiredatabase"; sourceTree = SOURCE_ROOT; };
		BF8EDC731E53182F00DA6C40 /* store2-25-0.wiredatabase */ = {isa = PBXFileReference; lastKnownFileType = file; name = "store2-25-0.wiredatabase"; path = "Tests/Resources/store2-25-0.wiredatabase"; sourceTree = SOURCE_ROOT; };
		BF8F3A821E4B61C70079E9E7 /* TextSearchQuery.swift */ = {isa = PBXFileReference; fileEncoding = 4; lastKnownFileType = sourcecode.swift; path = TextSearchQuery.swift; sourceTree = "<group>"; };
		BF949E5A1D3D17FB00587597 /* LinkPreview+ProtobufTests.swift */ = {isa = PBXFileReference; fileEncoding = 4; lastKnownFileType = sourcecode.swift; path = "LinkPreview+ProtobufTests.swift"; sourceTree = "<group>"; };
		BF989D091E8A6A120052BF8F /* SearchUserAsset.swift */ = {isa = PBXFileReference; fileEncoding = 4; lastKnownFileType = sourcecode.swift; path = SearchUserAsset.swift; sourceTree = "<group>"; };
		BFB3BA721E28D38F0032A84F /* SharedObjectStoreTests.swift */ = {isa = PBXFileReference; fileEncoding = 4; lastKnownFileType = sourcecode.swift; path = SharedObjectStoreTests.swift; sourceTree = "<group>"; };
		BFC183E0210F389900601E5D /* zmessaging2.52.0.xcdatamodel */ = {isa = PBXFileReference; lastKnownFileType = wrapper.xcdatamodel; path = zmessaging2.52.0.xcdatamodel; sourceTree = "<group>"; };
		BFC183E1210F57EA00601E5D /* store2-51-0.wiredatabase */ = {isa = PBXFileReference; lastKnownFileType = file; name = "store2-51-0.wiredatabase"; path = "Tests/Resources/store2-51-0.wiredatabase"; sourceTree = SOURCE_ROOT; };
		BFCD502C21511D58008CD845 /* DraftMessage.swift */ = {isa = PBXFileReference; lastKnownFileType = sourcecode.swift; path = DraftMessage.swift; sourceTree = "<group>"; };
		BFCD8A2C1DCB4E8A00C6FCCF /* V2Asset.swift */ = {isa = PBXFileReference; fileEncoding = 4; lastKnownFileType = sourcecode.swift; path = V2Asset.swift; sourceTree = "<group>"; };
		BFCF31DA1DA50C650039B3DC /* GenericMessageTests+NativePush.swift */ = {isa = PBXFileReference; fileEncoding = 4; lastKnownFileType = sourcecode.swift; path = "GenericMessageTests+NativePush.swift"; sourceTree = "<group>"; };
		BFE3A96B1ED2EC110024A05B /* ZMConversationListDirectoryTests+Teams.swift */ = {isa = PBXFileReference; fileEncoding = 4; lastKnownFileType = sourcecode.swift; path = "ZMConversationListDirectoryTests+Teams.swift"; sourceTree = "<group>"; };
		BFE3A96D1ED301020024A05B /* ZMConversationListTests+Teams.swift */ = {isa = PBXFileReference; fileEncoding = 4; lastKnownFileType = sourcecode.swift; path = "ZMConversationListTests+Teams.swift"; sourceTree = "<group>"; };
		BFE764421ED5AAE400C65C3E /* ZMConversation+TeamsTests.swift */ = {isa = PBXFileReference; fileEncoding = 4; lastKnownFileType = sourcecode.swift; path = "ZMConversation+TeamsTests.swift"; sourceTree = "<group>"; };
		BFF8AE8420E4E12A00988700 /* ZMMessage+ShouldDisplay.swift */ = {isa = PBXFileReference; lastKnownFileType = sourcecode.swift; path = "ZMMessage+ShouldDisplay.swift"; sourceTree = "<group>"; };
		BFFBFD921D59E3F00079773E /* ConversationMessage+Deletion.swift */ = {isa = PBXFileReference; fileEncoding = 4; lastKnownFileType = sourcecode.swift; path = "ConversationMessage+Deletion.swift"; sourceTree = "<group>"; };
		BFFBFD941D59E49D0079773E /* ZMClientMessageTests+Deletion.swift */ = {isa = PBXFileReference; fileEncoding = 4; lastKnownFileType = sourcecode.swift; path = "ZMClientMessageTests+Deletion.swift"; sourceTree = "<group>"; };
		CE4EDC081D6D9A3D002A20AA /* Reaction.swift */ = {isa = PBXFileReference; fileEncoding = 4; lastKnownFileType = sourcecode.swift; name = Reaction.swift; path = Reaction/Reaction.swift; sourceTree = "<group>"; };
		CE4EDC0A1D6DC2D2002A20AA /* ConversationMessage+Reaction.swift */ = {isa = PBXFileReference; fileEncoding = 4; lastKnownFileType = sourcecode.swift; path = "ConversationMessage+Reaction.swift"; sourceTree = "<group>"; };
		CE58A3FE1CD3B3580037B626 /* ConversationMessage.swift */ = {isa = PBXFileReference; fileEncoding = 4; lastKnownFileType = sourcecode.swift; path = ConversationMessage.swift; sourceTree = "<group>"; };
		CEB15E501D7EE53A0048A011 /* ZMClientMessagesTests+Reaction.swift */ = {isa = PBXFileReference; fileEncoding = 4; lastKnownFileType = sourcecode.swift; path = "ZMClientMessagesTests+Reaction.swift"; sourceTree = "<group>"; };
		CEE525A81CCA4C97001D06F9 /* NSString+RandomString.h */ = {isa = PBXFileReference; fileEncoding = 4; lastKnownFileType = sourcecode.c.h; path = "NSString+RandomString.h"; sourceTree = "<group>"; };
		CEE525A91CCA4C97001D06F9 /* NSString+RandomString.m */ = {isa = PBXFileReference; fileEncoding = 4; lastKnownFileType = sourcecode.c.objc; path = "NSString+RandomString.m"; sourceTree = "<group>"; };
		D5D10DA7203B154C00145497 /* zmessaging2.43.0.xcdatamodel */ = {isa = PBXFileReference; lastKnownFileType = wrapper.xcdatamodel; path = zmessaging2.43.0.xcdatamodel; sourceTree = "<group>"; };
		D5D10DA8203B161700145497 /* ZMConversation+AccessMode.swift */ = {isa = PBXFileReference; lastKnownFileType = sourcecode.swift; path = "ZMConversation+AccessMode.swift"; sourceTree = "<group>"; };
		D5D65A0C2074C97700D7F3C3 /* store2-44-0.wiredatabase */ = {isa = PBXFileReference; lastKnownFileType = file; name = "store2-44-0.wiredatabase"; path = "Tests/Resources/store2-44-0.wiredatabase"; sourceTree = SOURCE_ROOT; };
		D5FA30C42063DC2D00716618 /* BackupMetadata.swift */ = {isa = PBXFileReference; lastKnownFileType = sourcecode.swift; path = BackupMetadata.swift; sourceTree = "<group>"; };
		D5FA30CA2063ECD400716618 /* BackupMetadataTests.swift */ = {isa = PBXFileReference; lastKnownFileType = sourcecode.swift; path = BackupMetadataTests.swift; sourceTree = "<group>"; };
		D5FA30CE2063F8EC00716618 /* Version.swift */ = {isa = PBXFileReference; lastKnownFileType = sourcecode.swift; path = Version.swift; sourceTree = "<group>"; };
		D5FA30D02063FD3A00716618 /* VersionTests.swift */ = {isa = PBXFileReference; lastKnownFileType = sourcecode.swift; path = VersionTests.swift; sourceTree = "<group>"; };
		D5FD9FD32073B94500F6F4FC /* zmessaging2.45.0.xcdatamodel */ = {isa = PBXFileReference; lastKnownFileType = wrapper.xcdatamodel; path = zmessaging2.45.0.xcdatamodel; sourceTree = "<group>"; };
		E90AAE33279719D8003C7DB0 /* store2-98-0.wiredatabase */ = {isa = PBXFileReference; lastKnownFileType = file; path = "store2-98-0.wiredatabase"; sourceTree = "<group>"; };
		E97A542727B122D80009DCCF /* AccessRoleMigrationTests.swift */ = {isa = PBXFileReference; lastKnownFileType = sourcecode.swift; path = AccessRoleMigrationTests.swift; sourceTree = "<group>"; };
		E9A61E3A27957F6700B96E50 /* zmessaging2.98.0.xcdatamodel */ = {isa = PBXFileReference; lastKnownFileType = wrapper.xcdatamodel; path = zmessaging2.98.0.xcdatamodel; sourceTree = "<group>"; };
		E9C7DD9A27B533D000FB9AE8 /* AccessRoleMappingTests.swift */ = {isa = PBXFileReference; lastKnownFileType = sourcecode.swift; path = AccessRoleMappingTests.swift; sourceTree = "<group>"; };
		EE002F1C28772DFA0027D63A /* zmessaging2.104.0.xcdatamodel */ = {isa = PBXFileReference; lastKnownFileType = wrapper.xcdatamodel; path = zmessaging2.104.0.xcdatamodel; sourceTree = "<group>"; };
		EE002F212878345C0027D63A /* store2-104-0.wiredatabase */ = {isa = PBXFileReference; lastKnownFileType = file; path = "store2-104-0.wiredatabase"; sourceTree = "<group>"; };
		EE032B2F29A62CA600E1DDF3 /* ProteusSessionID.swift */ = {isa = PBXFileReference; fileEncoding = 4; lastKnownFileType = sourcecode.swift; path = ProteusSessionID.swift; sourceTree = "<group>"; };
		EE032B3029A62CA600E1DDF3 /* ProteusSessionID+Mapping.swift */ = {isa = PBXFileReference; fileEncoding = 4; lastKnownFileType = sourcecode.swift; path = "ProteusSessionID+Mapping.swift"; sourceTree = "<group>"; };
		EE032B3529A62CD600E1DDF3 /* ProteusServiceTests.swift */ = {isa = PBXFileReference; fileEncoding = 4; lastKnownFileType = sourcecode.swift; path = ProteusServiceTests.swift; sourceTree = "<group>"; };
		EE04084D28CA85B2009E4B8D /* Date+Helpers.swift */ = {isa = PBXFileReference; lastKnownFileType = sourcecode.swift; path = "Date+Helpers.swift"; sourceTree = "<group>"; };
		EE09EEB0255959F000919A6B /* ZMUserTests+AnalyticsIdentifier.swift */ = {isa = PBXFileReference; lastKnownFileType = sourcecode.swift; path = "ZMUserTests+AnalyticsIdentifier.swift"; sourceTree = "<group>"; };
		EE128A65286DE31200558550 /* UserClient+MLSPublicKeys.swift */ = {isa = PBXFileReference; lastKnownFileType = sourcecode.swift; path = "UserClient+MLSPublicKeys.swift"; sourceTree = "<group>"; };
		EE128A67286DE35F00558550 /* CodableHelpers.swift */ = {isa = PBXFileReference; lastKnownFileType = sourcecode.swift; path = CodableHelpers.swift; sourceTree = "<group>"; };
		EE174FCD2522756700482A70 /* ZMConversationPerformanceTests.swift */ = {isa = PBXFileReference; lastKnownFileType = sourcecode.swift; name = ZMConversationPerformanceTests.swift; path = Conversation/ZMConversationPerformanceTests.swift; sourceTree = "<group>"; };
		EE22185D2892C22C008EF6ED /* MockConversationEventProcessor.swift */ = {isa = PBXFileReference; lastKnownFileType = sourcecode.swift; path = MockConversationEventProcessor.swift; sourceTree = "<group>"; };
		EE22F80729DC6D880053E1C6 /* ZMEventModel4.0.xcdatamodel */ = {isa = PBXFileReference; lastKnownFileType = wrapper.xcdatamodel; path = ZMEventModel4.0.xcdatamodel; sourceTree = "<group>"; };
		EE22F80829DD818B0053E1C6 /* BaseEARKeyDescription.swift */ = {isa = PBXFileReference; lastKnownFileType = sourcecode.swift; path = BaseEARKeyDescription.swift; sourceTree = "<group>"; };
		EE22F80A29DD81C50053E1C6 /* PublicEARKeyDescription.swift */ = {isa = PBXFileReference; lastKnownFileType = sourcecode.swift; path = PublicEARKeyDescription.swift; sourceTree = "<group>"; };
		EE22F80C29DD81FC0053E1C6 /* PrivateEARKeyDescription.swift */ = {isa = PBXFileReference; lastKnownFileType = sourcecode.swift; path = PrivateEARKeyDescription.swift; sourceTree = "<group>"; };
		EE22F80E29DD82110053E1C6 /* DatabaseEARKeyDescription.swift */ = {isa = PBXFileReference; lastKnownFileType = sourcecode.swift; path = DatabaseEARKeyDescription.swift; sourceTree = "<group>"; };
		EE22F81129DD84ED0053E1C6 /* EARKeyRepository.swift */ = {isa = PBXFileReference; lastKnownFileType = sourcecode.swift; path = EARKeyRepository.swift; sourceTree = "<group>"; };
<<<<<<< HEAD
		EE22185D2892C22C008EF6ED /* MockConversationEventProcessor.swift */ = {isa = PBXFileReference; lastKnownFileType = sourcecode.swift; path = MockConversationEventProcessor.swift; sourceTree = "<group>"; };
		EE22F80729DC6D880053E1C6 /* ZMEventModel4.0.xcdatamodel */ = {isa = PBXFileReference; lastKnownFileType = wrapper.xcdatamodel; path = ZMEventModel4.0.xcdatamodel; sourceTree = "<group>"; };
		EE22F80829DD818B0053E1C6 /* BaseEARKeyDescription.swift */ = {isa = PBXFileReference; lastKnownFileType = sourcecode.swift; path = BaseEARKeyDescription.swift; sourceTree = "<group>"; };
		EE22F80A29DD81C50053E1C6 /* PublicEARKeyDescription.swift */ = {isa = PBXFileReference; lastKnownFileType = sourcecode.swift; path = PublicEARKeyDescription.swift; sourceTree = "<group>"; };
		EE22F80C29DD81FC0053E1C6 /* PrivateEARKeyDescription.swift */ = {isa = PBXFileReference; lastKnownFileType = sourcecode.swift; path = PrivateEARKeyDescription.swift; sourceTree = "<group>"; };
		EE22F80E29DD82110053E1C6 /* DatabaseEARKeyDescription.swift */ = {isa = PBXFileReference; lastKnownFileType = sourcecode.swift; path = DatabaseEARKeyDescription.swift; sourceTree = "<group>"; };
		EE22F81129DD84ED0053E1C6 /* EARKeyRepository.swift */ = {isa = PBXFileReference; lastKnownFileType = sourcecode.swift; path = EARKeyRepository.swift; sourceTree = "<group>"; };
=======
>>>>>>> ca21354a
		EE28991D26B4422800E7BAF0 /* Feature.ConferenceCalling.swift */ = {isa = PBXFileReference; lastKnownFileType = sourcecode.swift; path = Feature.ConferenceCalling.swift; sourceTree = "<group>"; };
		EE2BA00525CB3AA8001EB606 /* InvalidFeatureRemoval.swift */ = {isa = PBXFileReference; lastKnownFileType = sourcecode.swift; path = InvalidFeatureRemoval.swift; sourceTree = "<group>"; };
		EE2BA00725CB3DE7001EB606 /* InvalidFeatureRemovalTests.swift */ = {isa = PBXFileReference; lastKnownFileType = sourcecode.swift; path = InvalidFeatureRemovalTests.swift; sourceTree = "<group>"; };
		EE30F45A2592A357000FC69C /* AppLockController.PasscodeKeychainItem.swift */ = {isa = PBXFileReference; lastKnownFileType = sourcecode.swift; path = AppLockController.PasscodeKeychainItem.swift; sourceTree = "<group>"; };
		EE3C07DF269872B600CCB6FD /* zmessaging2.93.0.xcdatamodel */ = {isa = PBXFileReference; lastKnownFileType = wrapper.xcdatamodel; path = zmessaging2.93.0.xcdatamodel; sourceTree = "<group>"; };
		EE3C07E22698737C00CCB6FD /* store2-93-0.wiredatabase */ = {isa = PBXFileReference; lastKnownFileType = file; path = "store2-93-0.wiredatabase"; sourceTree = "<group>"; };
		EE3EFE94253053B1009499E5 /* PotentialChangeDetector.swift */ = {isa = PBXFileReference; fileEncoding = 4; lastKnownFileType = sourcecode.swift; path = PotentialChangeDetector.swift; sourceTree = "<group>"; };
		EE3EFE9625305A84009499E5 /* ModifiedObjects+Mergeable.swift */ = {isa = PBXFileReference; lastKnownFileType = sourcecode.swift; path = "ModifiedObjects+Mergeable.swift"; sourceTree = "<group>"; };
		EE3EFEA0253090E0009499E5 /* PotentialChangeDetectorTests.swift */ = {isa = PBXFileReference; lastKnownFileType = sourcecode.swift; path = PotentialChangeDetectorTests.swift; sourceTree = "<group>"; };
		EE403EC928D357AD00F78A36 /* ZMBaseTest+Async.swift */ = {isa = PBXFileReference; lastKnownFileType = sourcecode.swift; path = "ZMBaseTest+Async.swift"; sourceTree = "<group>"; };
		EE428C4D29F01E4800ECB715 /* EARServiceTests.swift */ = {isa = PBXFileReference; fileEncoding = 4; lastKnownFileType = sourcecode.swift; name = EARServiceTests.swift; path = Tests/Source/EAR/EARServiceTests.swift; sourceTree = SOURCE_ROOT; };
		EE428C4F29F1247400ECB715 /* EARKeyGenerator.swift */ = {isa = PBXFileReference; lastKnownFileType = sourcecode.swift; path = EARKeyGenerator.swift; sourceTree = "<group>"; };
		EE428C5129F1533000ECB715 /* EARKeyEncryptor.swift */ = {isa = PBXFileReference; lastKnownFileType = sourcecode.swift; path = EARKeyEncryptor.swift; sourceTree = "<group>"; };
<<<<<<< HEAD
		EE403EC928D357AD00F78A36 /* ZMBaseTest+Async.swift */ = {isa = PBXFileReference; lastKnownFileType = sourcecode.swift; path = "ZMBaseTest+Async.swift"; sourceTree = "<group>"; };
		EE428C4D29F01E4800ECB715 /* EARServiceTests.swift */ = {isa = PBXFileReference; fileEncoding = 4; lastKnownFileType = sourcecode.swift; name = EARServiceTests.swift; path = Tests/Source/EAR/EARServiceTests.swift; sourceTree = SOURCE_ROOT; };
		EE428C4F29F1247400ECB715 /* EARKeyGenerator.swift */ = {isa = PBXFileReference; lastKnownFileType = sourcecode.swift; path = EARKeyGenerator.swift; sourceTree = "<group>"; };
		EE428C5129F1533000ECB715 /* EARKeyEncryptor.swift */ = {isa = PBXFileReference; lastKnownFileType = sourcecode.swift; path = EARKeyEncryptor.swift; sourceTree = "<group>"; };
=======
>>>>>>> ca21354a
		EE429389252C437900E70670 /* Notification.Name+ManagedObjectObservation.swift */ = {isa = PBXFileReference; lastKnownFileType = sourcecode.swift; path = "Notification.Name+ManagedObjectObservation.swift"; sourceTree = "<group>"; };
		EE42938B252C443000E70670 /* ManagedObjectObserverToken.swift */ = {isa = PBXFileReference; lastKnownFileType = sourcecode.swift; path = ManagedObjectObserverToken.swift; sourceTree = "<group>"; };
		EE42938D252C460000E70670 /* Changes.swift */ = {isa = PBXFileReference; lastKnownFileType = sourcecode.swift; path = Changes.swift; sourceTree = "<group>"; };
		EE42938F252C466500E70670 /* ChangeInfoConsumer.swift */ = {isa = PBXFileReference; lastKnownFileType = sourcecode.swift; path = ChangeInfoConsumer.swift; sourceTree = "<group>"; };
		EE46B92728A511630063B38D /* ZMClientMessageTests+MLSEncryptedPayloadGenerator.swift */ = {isa = PBXFileReference; lastKnownFileType = sourcecode.swift; path = "ZMClientMessageTests+MLSEncryptedPayloadGenerator.swift"; sourceTree = "<group>"; };
		EE47346629A3784F00E6C04E /* AutoMockable.generated.swift */ = {isa = PBXFileReference; fileEncoding = 4; lastKnownFileType = sourcecode.swift; name = AutoMockable.generated.swift; path = sourcery/generated/AutoMockable.generated.swift; sourceTree = SOURCE_ROOT; };
		EE4CCA94256C558400848212 /* Feature.AppLock.swift */ = {isa = PBXFileReference; lastKnownFileType = sourcecode.swift; path = Feature.AppLock.swift; sourceTree = "<group>"; };
		EE5316412A13B59500A9E0B1 /* LastUpdateEventIDRepository.swift */ = {isa = PBXFileReference; lastKnownFileType = sourcecode.swift; path = LastUpdateEventIDRepository.swift; sourceTree = "<group>"; };
		EE5E2C1426DFC31900C3928A /* MessageDestructionTimeoutType.swift */ = {isa = PBXFileReference; lastKnownFileType = sourcecode.swift; path = MessageDestructionTimeoutType.swift; sourceTree = "<group>"; };
		EE5E2C1826DFC67900C3928A /* MessageDestructionTimeoutValue.swift */ = {isa = PBXFileReference; lastKnownFileType = sourcecode.swift; path = MessageDestructionTimeoutValue.swift; sourceTree = "<group>"; };
		EE5F54CB259B22C400F11F3C /* Account+Keychain.swift */ = {isa = PBXFileReference; lastKnownFileType = sourcecode.swift; path = "Account+Keychain.swift"; sourceTree = "<group>"; };
		EE67F6C2296F05FD001D7C88 /* PINCache.xcframework */ = {isa = PBXFileReference; lastKnownFileType = wrapper.xcframework; name = PINCache.xcframework; path = ../Carthage/Build/PINCache.xcframework; sourceTree = "<group>"; };
		EE67F727296F0C6A001D7C88 /* WireTesting.framework */ = {isa = PBXFileReference; explicitFileType = wrapper.framework; path = WireTesting.framework; sourceTree = BUILT_PRODUCTS_DIR; };
		EE68EEC8252DC4450013B242 /* ChangeDetector.swift */ = {isa = PBXFileReference; lastKnownFileType = sourcecode.swift; path = ChangeDetector.swift; sourceTree = "<group>"; };
		EE68EECA252DC4720013B242 /* ExplicitChangeDetector.swift */ = {isa = PBXFileReference; lastKnownFileType = sourcecode.swift; path = ExplicitChangeDetector.swift; sourceTree = "<group>"; };
		EE6A57D925BAE0C900F848DD /* BiometricsStateTests.swift */ = {isa = PBXFileReference; lastKnownFileType = sourcecode.swift; path = BiometricsStateTests.swift; sourceTree = "<group>"; };
		EE6A57DB25BAE3D700F848DD /* MockLAContext.swift */ = {isa = PBXFileReference; lastKnownFileType = sourcecode.swift; path = MockLAContext.swift; sourceTree = "<group>"; };
		EE6A57DD25BAE40700F848DD /* MockBiometricsState.swift */ = {isa = PBXFileReference; lastKnownFileType = sourcecode.swift; path = MockBiometricsState.swift; sourceTree = "<group>"; };
		EE6A57DF25BB1C6800F848DD /* AppLockController.State.swift */ = {isa = PBXFileReference; lastKnownFileType = sourcecode.swift; path = AppLockController.State.swift; sourceTree = "<group>"; };
		EE6CB3DB24E2A38500B0EADD /* store2-83-0.wiredatabase */ = {isa = PBXFileReference; lastKnownFileType = file; path = "store2-83-0.wiredatabase"; sourceTree = "<group>"; };
		EE6CB3DD24E2D24F00B0EADD /* ZMGenericMessageDataTests.swift */ = {isa = PBXFileReference; lastKnownFileType = sourcecode.swift; path = ZMGenericMessageDataTests.swift; sourceTree = "<group>"; };
		EE715B7C256D153E00087A22 /* FeatureServiceTests.swift */ = {isa = PBXFileReference; lastKnownFileType = sourcecode.swift; path = FeatureServiceTests.swift; sourceTree = "<group>"; };
		EE770DAE25344B4F00163C4A /* NotificationDispatcher.OperationMode.swift */ = {isa = PBXFileReference; fileEncoding = 4; lastKnownFileType = sourcecode.swift; path = NotificationDispatcher.OperationMode.swift; sourceTree = "<group>"; };
		EE79699529D4684C00075E38 /* CryptoboxMigrationManager.swift */ = {isa = PBXFileReference; lastKnownFileType = sourcecode.swift; path = CryptoboxMigrationManager.swift; sourceTree = "<group>"; };
		EE79699729D469A700075E38 /* CryptoboxMigrationManagerTests.swift */ = {isa = PBXFileReference; lastKnownFileType = sourcecode.swift; path = CryptoboxMigrationManagerTests.swift; sourceTree = "<group>"; };
		EE82625029A8D6BD0023B13A /* ZMClientMessageTests+OTR.swift */ = {isa = PBXFileReference; lastKnownFileType = sourcecode.swift; path = "ZMClientMessageTests+OTR.swift"; sourceTree = "<group>"; };
		EE84226F28EC353900B80FE5 /* MLSActionExecutorTests.swift */ = {isa = PBXFileReference; lastKnownFileType = sourcecode.swift; path = MLSActionExecutorTests.swift; sourceTree = "<group>"; };
		EE8B09AC25B86AB10057E85C /* AppLockError.swift */ = {isa = PBXFileReference; lastKnownFileType = sourcecode.swift; path = AppLockError.swift; sourceTree = "<group>"; };
		EE8B09AE25B86BB20057E85C /* AppLockPasscodePreference.swift */ = {isa = PBXFileReference; lastKnownFileType = sourcecode.swift; path = AppLockPasscodePreference.swift; sourceTree = "<group>"; };
		EE8DA9622954A02400F58B79 /* WireProtos.framework */ = {isa = PBXFileReference; explicitFileType = wrapper.framework; path = WireProtos.framework; sourceTree = BUILT_PRODUCTS_DIR; };
		EE8DA9662954A02B00F58B79 /* WireCryptobox.framework */ = {isa = PBXFileReference; explicitFileType = wrapper.framework; path = WireCryptobox.framework; sourceTree = BUILT_PRODUCTS_DIR; };
		EE8DA9692954A03100F58B79 /* WireTransport.framework */ = {isa = PBXFileReference; explicitFileType = wrapper.framework; path = WireTransport.framework; sourceTree = BUILT_PRODUCTS_DIR; };
		EE8DA96C2954A03800F58B79 /* WireLinkPreview.framework */ = {isa = PBXFileReference; explicitFileType = wrapper.framework; path = WireLinkPreview.framework; sourceTree = BUILT_PRODUCTS_DIR; };
		EE8DA96F2954A03E00F58B79 /* WireImages.framework */ = {isa = PBXFileReference; explicitFileType = wrapper.framework; path = WireImages.framework; sourceTree = BUILT_PRODUCTS_DIR; };
		EE980FB02834EA3200CC6B9F /* zmessaging2.100.0.xcdatamodel */ = {isa = PBXFileReference; lastKnownFileType = wrapper.xcdatamodel; path = zmessaging2.100.0.xcdatamodel; sourceTree = "<group>"; };
		EE980FB12834EB3A00CC6B9F /* store2-100-0.wiredatabase */ = {isa = PBXFileReference; lastKnownFileType = file; path = "store2-100-0.wiredatabase"; sourceTree = "<group>"; };
		EE98878D28882BFF002340D2 /* MLSControllerTests.swift */ = {isa = PBXFileReference; lastKnownFileType = sourcecode.swift; path = MLSControllerTests.swift; sourceTree = "<group>"; };
		EE98879128882C8F002340D2 /* MockMLSController.swift */ = {isa = PBXFileReference; lastKnownFileType = sourcecode.swift; path = MockMLSController.swift; sourceTree = "<group>"; };
		EE997A1325062295008336D2 /* Logging.swift */ = {isa = PBXFileReference; lastKnownFileType = sourcecode.swift; path = Logging.swift; sourceTree = "<group>"; };
		EE997A15250629DC008336D2 /* ZMMessage+ProcessingError.swift */ = {isa = PBXFileReference; lastKnownFileType = sourcecode.swift; path = "ZMMessage+ProcessingError.swift"; sourceTree = "<group>"; };
		EE9AD9152696F01700DD5F51 /* FeatureService.swift */ = {isa = PBXFileReference; lastKnownFileType = sourcecode.swift; path = FeatureService.swift; sourceTree = "<group>"; };
		EE9ADC45286F31E9002B2148 /* zmessaging2.102.0.xcdatamodel */ = {isa = PBXFileReference; lastKnownFileType = wrapper.xcdatamodel; path = zmessaging2.102.0.xcdatamodel; sourceTree = "<group>"; };
		EE9ADC46286F38D1002B2148 /* store2-102-0.wiredatabase */ = {isa = PBXFileReference; lastKnownFileType = file; path = "store2-102-0.wiredatabase"; sourceTree = "<group>"; };
		EE9B9F562993E57900A257BC /* NSManagedObjectContext+ProteusService.swift */ = {isa = PBXFileReference; lastKnownFileType = sourcecode.swift; path = "NSManagedObjectContext+ProteusService.swift"; sourceTree = "<group>"; };
		EE9B9F5829964F6A00A257BC /* NSManagedObjectContext+CoreCrypto.swift */ = {isa = PBXFileReference; lastKnownFileType = sourcecode.swift; path = "NSManagedObjectContext+CoreCrypto.swift"; sourceTree = "<group>"; };
		EEA2B87524DD7B8B00C6659E /* zmessaging2.83.0.xcdatamodel */ = {isa = PBXFileReference; lastKnownFileType = wrapper.xcdatamodel; path = zmessaging2.83.0.xcdatamodel; sourceTree = "<group>"; };
		EEA985972555668A002BEF02 /* ZMUser+AnalyticsIdentifier.swift */ = {isa = PBXFileReference; lastKnownFileType = sourcecode.swift; path = "ZMUser+AnalyticsIdentifier.swift"; sourceTree = "<group>"; };
		EEAAD759252C6D2700E6A44E /* UnreadMessages.swift */ = {isa = PBXFileReference; lastKnownFileType = sourcecode.swift; path = UnreadMessages.swift; sourceTree = "<group>"; };
		EEAAD75B252C6DAE00E6A44E /* ModifiedObjects.swift */ = {isa = PBXFileReference; lastKnownFileType = sourcecode.swift; path = ModifiedObjects.swift; sourceTree = "<group>"; };
		EEAAD75D252C711800E6A44E /* ZMManagedObject+ClassIdentifier.swift */ = {isa = PBXFileReference; lastKnownFileType = sourcecode.swift; path = "ZMManagedObject+ClassIdentifier.swift"; sourceTree = "<group>"; };
		EEAAD75F252C713E00E6A44E /* ClassIdentifier.swift */ = {isa = PBXFileReference; lastKnownFileType = sourcecode.swift; path = ClassIdentifier.swift; sourceTree = "<group>"; };
		EEB5DE09283784F9009B4741 /* Feature+DigitalSignature.swift */ = {isa = PBXFileReference; lastKnownFileType = sourcecode.swift; path = "Feature+DigitalSignature.swift"; sourceTree = "<group>"; };
		EEB5DE0B2837877A009B4741 /* zmessaging2.101.0.xcdatamodel */ = {isa = PBXFileReference; lastKnownFileType = wrapper.xcdatamodel; path = zmessaging2.101.0.xcdatamodel; sourceTree = "<group>"; };
		EEB5DE102837BD52009B4741 /* store2-101-0.wiredatabase */ = {isa = PBXFileReference; lastKnownFileType = file; path = "store2-101-0.wiredatabase"; sourceTree = "<group>"; };
		EEB803AA283F61E600412F62 /* Feature.MLS.swift */ = {isa = PBXFileReference; lastKnownFileType = sourcecode.swift; path = Feature.MLS.swift; sourceTree = "<group>"; };
		EEBACDA425B9C243000210AC /* LAContextProtocol.swift */ = {isa = PBXFileReference; lastKnownFileType = sourcecode.swift; path = LAContextProtocol.swift; sourceTree = "<group>"; };
		EEBACDA625B9C2C6000210AC /* AppLockType.swift */ = {isa = PBXFileReference; lastKnownFileType = sourcecode.swift; path = AppLockType.swift; sourceTree = "<group>"; };
		EEBACDA825B9C47E000210AC /* AppLockController.Config.swift */ = {isa = PBXFileReference; lastKnownFileType = sourcecode.swift; path = AppLockController.Config.swift; sourceTree = "<group>"; };
		EEBACDAA25B9C4B0000210AC /* AppLockAuthenticationResult.swift */ = {isa = PBXFileReference; lastKnownFileType = sourcecode.swift; path = AppLockAuthenticationResult.swift; sourceTree = "<group>"; };
		EEBF69EC28A2724800195771 /* ZMConversationTests+MLS.swift */ = {isa = PBXFileReference; lastKnownFileType = sourcecode.swift; path = "ZMConversationTests+MLS.swift"; sourceTree = "<group>"; };
		EEBFA2E729D1D94B0004E8B4 /* ProteusError.swift */ = {isa = PBXFileReference; lastKnownFileType = sourcecode.swift; path = ProteusError.swift; sourceTree = "<group>"; };
		EEC3BC732888403000BFDC35 /* MockCoreCrypto.swift */ = {isa = PBXFileReference; lastKnownFileType = sourcecode.swift; path = MockCoreCrypto.swift; sourceTree = "<group>"; };
		EEC3BC75288855C000BFDC35 /* MockMLSActionsProvider.swift */ = {isa = PBXFileReference; lastKnownFileType = sourcecode.swift; path = MockMLSActionsProvider.swift; sourceTree = "<group>"; };
		EEC47ED527A81EF60020B599 /* Feature+ClassifiedDomains.swift */ = {isa = PBXFileReference; lastKnownFileType = sourcecode.swift; path = "Feature+ClassifiedDomains.swift"; sourceTree = "<group>"; };
		EEC57C4929E407CC0068DFDA /* EARService.swift */ = {isa = PBXFileReference; lastKnownFileType = sourcecode.swift; path = EARService.swift; sourceTree = "<group>"; };
		EEC8064D28CF4C2D00DD58E9 /* MockStaleMLSKeyDetector.swift */ = {isa = PBXFileReference; lastKnownFileType = sourcecode.swift; path = MockStaleMLSKeyDetector.swift; sourceTree = "<group>"; };
		EEC80B3529B0AD8100099727 /* NSManagedObjectContext+ProteusProvider.swift */ = {isa = PBXFileReference; lastKnownFileType = sourcecode.swift; path = "NSManagedObjectContext+ProteusProvider.swift"; sourceTree = "<group>"; };
		EEC80B5B29B611CA00099727 /* PersistedDataPatch.swift */ = {isa = PBXFileReference; lastKnownFileType = sourcecode.swift; path = PersistedDataPatch.swift; sourceTree = "<group>"; };
		EECCF10329D1BC7B000C0BF3 /* ProteusError+CBox.swift */ = {isa = PBXFileReference; lastKnownFileType = sourcecode.swift; path = "ProteusError+CBox.swift"; sourceTree = "<group>"; };
		EECFAA3726D52EB700D9E100 /* Feature.SelfDeletingMessages.swift */ = {isa = PBXFileReference; lastKnownFileType = sourcecode.swift; path = Feature.SelfDeletingMessages.swift; sourceTree = "<group>"; };
		EEDA9C0D2510F3D5003A5B27 /* ZMConversation+EncryptionAtRest.swift */ = {isa = PBXFileReference; lastKnownFileType = sourcecode.swift; path = "ZMConversation+EncryptionAtRest.swift"; sourceTree = "<group>"; };
		EEDA9C132513A0A5003A5B27 /* ZMClientMessage+EncryptionAtRest.swift */ = {isa = PBXFileReference; lastKnownFileType = sourcecode.swift; path = "ZMClientMessage+EncryptionAtRest.swift"; sourceTree = "<group>"; };
		EEDB51DA255410D000F35A29 /* GenericMessageHelperTests.swift */ = {isa = PBXFileReference; lastKnownFileType = sourcecode.swift; path = GenericMessageHelperTests.swift; sourceTree = "<group>"; };
		EEDD426928633B2800C9EBC4 /* ZMUser+Patches.swift */ = {isa = PBXFileReference; lastKnownFileType = sourcecode.swift; path = "ZMUser+Patches.swift"; sourceTree = "<group>"; };
		EEDE7DB628EC1618007DC6A3 /* MockMLSActionExecutor.swift */ = {isa = PBXFileReference; lastKnownFileType = sourcecode.swift; path = MockMLSActionExecutor.swift; sourceTree = "<group>"; };
		EEE186B1259CC7CC008707CA /* AppLockDelegate.swift */ = {isa = PBXFileReference; lastKnownFileType = sourcecode.swift; path = AppLockDelegate.swift; sourceTree = "<group>"; };
		EEE83B491FBB496B00FC0296 /* ZMMessageTimerTests.swift */ = {isa = PBXFileReference; lastKnownFileType = sourcecode.swift; path = ZMMessageTimerTests.swift; sourceTree = "<group>"; };
		EEEE60EC218B393E0032C249 /* zmessaging2.57.0.xcdatamodel */ = {isa = PBXFileReference; lastKnownFileType = wrapper.xcdatamodel; path = zmessaging2.57.0.xcdatamodel; sourceTree = "<group>"; };
		EEF0BC3028EEC02400ED16CA /* MockSyncStatus.swift */ = {isa = PBXFileReference; lastKnownFileType = sourcecode.swift; path = MockSyncStatus.swift; sourceTree = "<group>"; };
		EEF4010623A9213B007B1A97 /* UserType+Team.swift */ = {isa = PBXFileReference; lastKnownFileType = sourcecode.swift; path = "UserType+Team.swift"; sourceTree = "<group>"; };
		EEF6E3C928D89251001C1799 /* StaleMLSKeyDetectorTests.swift */ = {isa = PBXFileReference; lastKnownFileType = sourcecode.swift; path = StaleMLSKeyDetectorTests.swift; sourceTree = "<group>"; };
		EEFAAC3328DDE27F009940E7 /* CoreCryptoCallbacksTests.swift */ = {isa = PBXFileReference; lastKnownFileType = sourcecode.swift; path = CoreCryptoCallbacksTests.swift; sourceTree = "<group>"; };
		EEFC3EE62208311200D3091A /* ZMConversation+HasMessages.swift */ = {isa = PBXFileReference; lastKnownFileType = sourcecode.swift; path = "ZMConversation+HasMessages.swift"; sourceTree = "<group>"; };
		EEFC3EE822083B0900D3091A /* ZMConversationTests+HasMessages.swift */ = {isa = PBXFileReference; lastKnownFileType = sourcecode.swift; path = "ZMConversationTests+HasMessages.swift"; sourceTree = "<group>"; };
		EF17175A22D4CC8E00697EB0 /* Team+MockTeam.swift */ = {isa = PBXFileReference; lastKnownFileType = sourcecode.swift; path = "Team+MockTeam.swift"; sourceTree = "<group>"; };
		EF18C7E51F9E4F8A0085A832 /* ZMUser+Filename.swift */ = {isa = PBXFileReference; lastKnownFileType = sourcecode.swift; path = "ZMUser+Filename.swift"; sourceTree = "<group>"; };
		EF1F4F532301634500E4872C /* ZMSystemMessage+ChildMessages.swift */ = {isa = PBXFileReference; lastKnownFileType = sourcecode.swift; path = "ZMSystemMessage+ChildMessages.swift"; sourceTree = "<group>"; };
		EF1F850322FD71BB0020F6DC /* ZMOTRMessage+VerifySender.swift */ = {isa = PBXFileReference; lastKnownFileType = sourcecode.swift; path = "ZMOTRMessage+VerifySender.swift"; sourceTree = "<group>"; };
		EF2C247122AFE408009389C6 /* zmessaging2.72.0.xcdatamodel */ = {isa = PBXFileReference; lastKnownFileType = wrapper.xcdatamodel; path = zmessaging2.72.0.xcdatamodel; sourceTree = "<group>"; };
		EF2C247222AFF368009389C6 /* store2-72-0.wiredatabase */ = {isa = PBXFileReference; lastKnownFileType = file; path = "store2-72-0.wiredatabase"; sourceTree = "<group>"; };
		EF2CBDA620061E2D0004F65E /* ServiceUser.swift */ = {isa = PBXFileReference; lastKnownFileType = sourcecode.swift; path = ServiceUser.swift; sourceTree = "<group>"; };
		EF2CBDA8200627940004F65E /* zmessaging2.41.0.xcdatamodel */ = {isa = PBXFileReference; lastKnownFileType = wrapper.xcdatamodel; path = zmessaging2.41.0.xcdatamodel; sourceTree = "<group>"; };
		EF3510F922CA07BB00115B97 /* ZMConversationTests+Transport.swift */ = {isa = PBXFileReference; lastKnownFileType = sourcecode.swift; path = "ZMConversationTests+Transport.swift"; sourceTree = "<group>"; };
		EF451EA520066E53005C12F1 /* store2-40-0.wiredatabase */ = {isa = PBXFileReference; lastKnownFileType = file; name = "store2-40-0.wiredatabase"; path = "Tests/Resources/store2-40-0.wiredatabase"; sourceTree = SOURCE_ROOT; };
		EF9A46FD2109FA6400085102 /* zmessaging2.51.0.xcdatamodel */ = {isa = PBXFileReference; lastKnownFileType = wrapper.xcdatamodel; path = zmessaging2.51.0.xcdatamodel; sourceTree = "<group>"; };
		EF9A46FE2109FC3700085102 /* store2-49-0.wiredatabase */ = {isa = PBXFileReference; lastKnownFileType = file; name = "store2-49-0.wiredatabase"; path = "Tests/Resources/store2-49-0.wiredatabase"; sourceTree = SOURCE_ROOT; };
		EF9A47002109FCAE00085102 /* store2-50-0.wiredatabase */ = {isa = PBXFileReference; lastKnownFileType = file; name = "store2-50-0.wiredatabase"; path = "Tests/Resources/store2-50-0.wiredatabase"; sourceTree = SOURCE_ROOT; };
		EF9A4702210A026600085102 /* ZMConversationTests+Language.swift */ = {isa = PBXFileReference; fileEncoding = 4; lastKnownFileType = sourcecode.swift; path = "ZMConversationTests+Language.swift"; sourceTree = "<group>"; };
		EFD0B02C21087DC80065EBF3 /* ZMConversation+Language.swift */ = {isa = PBXFileReference; fileEncoding = 4; lastKnownFileType = sourcecode.swift; path = "ZMConversation+Language.swift"; sourceTree = "<group>"; };
		F110503C2220439900F3EB62 /* ZMUser+RichProfile.swift */ = {isa = PBXFileReference; lastKnownFileType = sourcecode.swift; path = "ZMUser+RichProfile.swift"; sourceTree = "<group>"; };
		F11F3E881FA32463007B6D3D /* InvalidClientsRemoval.swift */ = {isa = PBXFileReference; lastKnownFileType = sourcecode.swift; path = InvalidClientsRemoval.swift; sourceTree = "<group>"; };
		F11F3E8A1FA32AA0007B6D3D /* InvalidClientsRemovalTests.swift */ = {isa = PBXFileReference; lastKnownFileType = sourcecode.swift; path = InvalidClientsRemovalTests.swift; sourceTree = "<group>"; };
		F125BAD61EE9849B0018C2F8 /* ZMConversation+SystemMessages.swift */ = {isa = PBXFileReference; fileEncoding = 4; lastKnownFileType = sourcecode.swift; path = "ZMConversation+SystemMessages.swift"; sourceTree = "<group>"; };
		F12BD0AF1E4DCEC40012ADBA /* ZMMessage+Insert.swift */ = {isa = PBXFileReference; fileEncoding = 4; lastKnownFileType = sourcecode.swift; path = "ZMMessage+Insert.swift"; sourceTree = "<group>"; };
		F137EEBD212C14300043FDEB /* ZMConversation+Services.swift */ = {isa = PBXFileReference; lastKnownFileType = sourcecode.swift; path = "ZMConversation+Services.swift"; sourceTree = "<group>"; };
		F13A89D0210628F600AB40CB /* PushToken.swift */ = {isa = PBXFileReference; fileEncoding = 4; lastKnownFileType = sourcecode.swift; path = PushToken.swift; sourceTree = "<group>"; };
		F13A89D22106293000AB40CB /* PushTokenTests.swift */ = {isa = PBXFileReference; fileEncoding = 4; lastKnownFileType = sourcecode.swift; path = PushTokenTests.swift; sourceTree = "<group>"; };
		F14B7AFB22200CEF00458624 /* zmessaging2.64.0.xcdatamodel */ = {isa = PBXFileReference; lastKnownFileType = wrapper.xcdatamodel; path = zmessaging2.64.0.xcdatamodel; sourceTree = "<group>"; };
		F14B7AFE2220302B00458624 /* ZMUser+Predicates.swift */ = {isa = PBXFileReference; fileEncoding = 4; lastKnownFileType = sourcecode.swift; path = "ZMUser+Predicates.swift"; sourceTree = "<group>"; };
		F14B9C6E212DB467004B6D7D /* ZMBaseManagedObjectTest+Helpers.swift */ = {isa = PBXFileReference; lastKnownFileType = sourcecode.swift; path = "ZMBaseManagedObjectTest+Helpers.swift"; sourceTree = "<group>"; };
		F14FA376221DB05B005E7EF5 /* MockBackgroundActivityManager.swift */ = {isa = PBXFileReference; lastKnownFileType = sourcecode.swift; path = MockBackgroundActivityManager.swift; sourceTree = "<group>"; };
		F1517921212DAE2E00BA3EBD /* ZMConversationTests+Services.swift */ = {isa = PBXFileReference; lastKnownFileType = sourcecode.swift; path = "ZMConversationTests+Services.swift"; sourceTree = "<group>"; };
		F163784E1E5C454C00898F84 /* ZMConversation+Patches.swift */ = {isa = PBXFileReference; fileEncoding = 4; lastKnownFileType = sourcecode.swift; path = "ZMConversation+Patches.swift"; sourceTree = "<group>"; };
		F16378501E5C805100898F84 /* ZMConversationSecurityLevel.swift */ = {isa = PBXFileReference; fileEncoding = 4; lastKnownFileType = sourcecode.swift; path = ZMConversationSecurityLevel.swift; sourceTree = "<group>"; };
		F16F8EBE2063E9CC009A9D6F /* CoreDataStackTests+Backup.swift */ = {isa = PBXFileReference; lastKnownFileType = sourcecode.swift; path = "CoreDataStackTests+Backup.swift"; sourceTree = "<group>"; };
		F179B5D92062B77300C13DFD /* CoreDataStack+Backup.swift */ = {isa = PBXFileReference; lastKnownFileType = sourcecode.swift; path = "CoreDataStack+Backup.swift"; sourceTree = "<group>"; };
		F188A8982225492400BA53A5 /* store2-63-0.wiredatabase */ = {isa = PBXFileReference; lastKnownFileType = file; path = "store2-63-0.wiredatabase"; sourceTree = "<group>"; };
		F188A89A2225698C00BA53A5 /* store2-64-0.wiredatabase */ = {isa = PBXFileReference; lastKnownFileType = file; path = "store2-64-0.wiredatabase"; sourceTree = "<group>"; };
		F18998821E7AC6D900E579A2 /* ZMUser.swift */ = {isa = PBXFileReference; fileEncoding = 4; lastKnownFileType = sourcecode.swift; path = ZMUser.swift; sourceTree = "<group>"; };
		F18998841E7AEEC900E579A2 /* ZMUserTests+Swift.swift */ = {isa = PBXFileReference; fileEncoding = 4; lastKnownFileType = sourcecode.swift; path = "ZMUserTests+Swift.swift"; sourceTree = "<group>"; };
		F18998871E7AF0BE00E579A2 /* ZMUserTests.h */ = {isa = PBXFileReference; lastKnownFileType = sourcecode.c.h; path = ZMUserTests.h; sourceTree = "<group>"; };
		F189988A1E7AF80500E579A2 /* store2-28-0.wiredatabase */ = {isa = PBXFileReference; lastKnownFileType = file; name = "store2-28-0.wiredatabase"; path = "Tests/Resources/store2-28-0.wiredatabase"; sourceTree = SOURCE_ROOT; };
		F189988D1E7BE03800E579A2 /* zmessaging.xcdatamodel */ = {isa = PBXFileReference; lastKnownFileType = wrapper.xcdatamodel; path = zmessaging.xcdatamodel; sourceTree = "<group>"; };
		F189988E1E7BE03800E579A2 /* zmessaging1.27.xcdatamodel */ = {isa = PBXFileReference; lastKnownFileType = wrapper.xcdatamodel; path = zmessaging1.27.xcdatamodel; sourceTree = "<group>"; };
		F189988F1E7BE03800E579A2 /* zmessaging1.28.xcdatamodel */ = {isa = PBXFileReference; lastKnownFileType = wrapper.xcdatamodel; path = zmessaging1.28.xcdatamodel; sourceTree = "<group>"; };
		F18998901E7BE03800E579A2 /* zmessaging2.10.xcdatamodel */ = {isa = PBXFileReference; lastKnownFileType = wrapper.xcdatamodel; path = zmessaging2.10.xcdatamodel; sourceTree = "<group>"; };
		F18998911E7BE03800E579A2 /* zmessaging2.11.xcdatamodel */ = {isa = PBXFileReference; lastKnownFileType = wrapper.xcdatamodel; path = zmessaging2.11.xcdatamodel; sourceTree = "<group>"; };
		F18998921E7BE03800E579A2 /* zmessaging2.15.0.xcdatamodel */ = {isa = PBXFileReference; lastKnownFileType = wrapper.xcdatamodel; path = zmessaging2.15.0.xcdatamodel; sourceTree = "<group>"; };
		F18998931E7BE03800E579A2 /* zmessaging2.17.0.xcdatamodel */ = {isa = PBXFileReference; lastKnownFileType = wrapper.xcdatamodel; path = zmessaging2.17.0.xcdatamodel; sourceTree = "<group>"; };
		F18998941E7BE03800E579A2 /* zmessaging2.18.0.xcdatamodel */ = {isa = PBXFileReference; lastKnownFileType = wrapper.xcdatamodel; path = zmessaging2.18.0.xcdatamodel; sourceTree = "<group>"; };
		F18998951E7BE03800E579A2 /* zmessaging2.21.0.xcdatamodel */ = {isa = PBXFileReference; lastKnownFileType = wrapper.xcdatamodel; path = zmessaging2.21.0.xcdatamodel; sourceTree = "<group>"; };
		F18998961E7BE03800E579A2 /* zmessaging2.21.1.xcdatamodel */ = {isa = PBXFileReference; lastKnownFileType = wrapper.xcdatamodel; path = zmessaging2.21.1.xcdatamodel; sourceTree = "<group>"; };
		F18998971E7BE03800E579A2 /* zmessaging2.21.2.xcdatamodel */ = {isa = PBXFileReference; lastKnownFileType = wrapper.xcdatamodel; path = zmessaging2.21.2.xcdatamodel; sourceTree = "<group>"; };
		F18998981E7BE03800E579A2 /* zmessaging2.24.1.xcdatamodel */ = {isa = PBXFileReference; lastKnownFileType = wrapper.xcdatamodel; path = zmessaging2.24.1.xcdatamodel; sourceTree = "<group>"; };
		F18998991E7BE03800E579A2 /* zmessaging2.24.xcdatamodel */ = {isa = PBXFileReference; lastKnownFileType = wrapper.xcdatamodel; path = zmessaging2.24.xcdatamodel; sourceTree = "<group>"; };
		F189989A1E7BE03800E579A2 /* zmessaging2.25.0.xcdatamodel */ = {isa = PBXFileReference; lastKnownFileType = wrapper.xcdatamodel; path = zmessaging2.25.0.xcdatamodel; sourceTree = "<group>"; };
		F189989B1E7BE03800E579A2 /* zmessaging2.26.0.xcdatamodel */ = {isa = PBXFileReference; lastKnownFileType = wrapper.xcdatamodel; path = zmessaging2.26.0.xcdatamodel; sourceTree = "<group>"; };
		F189989C1E7BE03800E579A2 /* zmessaging2.27.0.xcdatamodel */ = {isa = PBXFileReference; lastKnownFileType = wrapper.xcdatamodel; path = zmessaging2.27.0.xcdatamodel; sourceTree = "<group>"; };
		F189989D1E7BE03800E579A2 /* zmessaging2.28.0.xcdatamodel */ = {isa = PBXFileReference; lastKnownFileType = wrapper.xcdatamodel; path = zmessaging2.28.0.xcdatamodel; sourceTree = "<group>"; };
		F189989E1E7BE03800E579A2 /* zmessaging2.29.0.xcdatamodel */ = {isa = PBXFileReference; lastKnownFileType = wrapper.xcdatamodel; path = zmessaging2.29.0.xcdatamodel; sourceTree = "<group>"; };
		F189989F1E7BE03800E579A2 /* zmessaging2.3.xcdatamodel */ = {isa = PBXFileReference; lastKnownFileType = wrapper.xcdatamodel; path = zmessaging2.3.xcdatamodel; sourceTree = "<group>"; };
		F18998A01E7BE03800E579A2 /* zmessaging2.4.xcdatamodel */ = {isa = PBXFileReference; lastKnownFileType = wrapper.xcdatamodel; path = zmessaging2.4.xcdatamodel; sourceTree = "<group>"; };
		F18998A11E7BE03800E579A2 /* zmessaging2.5.xcdatamodel */ = {isa = PBXFileReference; lastKnownFileType = wrapper.xcdatamodel; path = zmessaging2.5.xcdatamodel; sourceTree = "<group>"; };
		F18998A21E7BE03800E579A2 /* zmessaging2.6.xcdatamodel */ = {isa = PBXFileReference; lastKnownFileType = wrapper.xcdatamodel; path = zmessaging2.6.xcdatamodel; sourceTree = "<group>"; };
		F18998A31E7BE03800E579A2 /* zmessaging2.7.xcdatamodel */ = {isa = PBXFileReference; lastKnownFileType = wrapper.xcdatamodel; path = zmessaging2.7.xcdatamodel; sourceTree = "<group>"; };
		F18998A41E7BE03800E579A2 /* zmessaging2.8.xcdatamodel */ = {isa = PBXFileReference; lastKnownFileType = wrapper.xcdatamodel; path = zmessaging2.8.xcdatamodel; sourceTree = "<group>"; };
		F18998A51E7BE03800E579A2 /* zmessaging2.9.xcdatamodel */ = {isa = PBXFileReference; lastKnownFileType = wrapper.xcdatamodel; path = zmessaging2.9.xcdatamodel; sourceTree = "<group>"; };
		F19550372040628000338E91 /* ZMUpdateEvent+Helper.swift */ = {isa = PBXFileReference; lastKnownFileType = sourcecode.swift; path = "ZMUpdateEvent+Helper.swift"; sourceTree = "<group>"; };
		F1B025601E534CF900900C65 /* ZMConversationTests+PrepareToSend.swift */ = {isa = PBXFileReference; fileEncoding = 4; lastKnownFileType = sourcecode.swift; path = "ZMConversationTests+PrepareToSend.swift"; sourceTree = "<group>"; };
		F1B58926202DCEF9002BB59B /* ZMConversationTests+CreationSystemMessages.swift */ = {isa = PBXFileReference; fileEncoding = 4; lastKnownFileType = sourcecode.swift; path = "ZMConversationTests+CreationSystemMessages.swift"; sourceTree = "<group>"; };
		F1C8676F1FA9CCB5001505E8 /* DuplicateMerging.swift */ = {isa = PBXFileReference; lastKnownFileType = sourcecode.swift; path = DuplicateMerging.swift; sourceTree = "<group>"; };
		F1C867841FAA0D48001505E8 /* ZMUser+Create.swift */ = {isa = PBXFileReference; lastKnownFileType = sourcecode.swift; path = "ZMUser+Create.swift"; sourceTree = "<group>"; };
		F1FDF2F521B152BC00E037A1 /* GenericMessage+Helper.swift */ = {isa = PBXFileReference; fileEncoding = 4; lastKnownFileType = sourcecode.swift; path = "GenericMessage+Helper.swift"; sourceTree = "<group>"; };
		F1FDF2F621B152BC00E037A1 /* GenericMessage+Hashing.swift */ = {isa = PBXFileReference; fileEncoding = 4; lastKnownFileType = sourcecode.swift; path = "GenericMessage+Hashing.swift"; sourceTree = "<group>"; };
		F1FDF2F921B1555A00E037A1 /* ZMClientMessage+Location.swift */ = {isa = PBXFileReference; lastKnownFileType = sourcecode.swift; path = "ZMClientMessage+Location.swift"; sourceTree = "<group>"; };
		F1FDF2FD21B1572500E037A1 /* ZMGenericMessageData.swift */ = {isa = PBXFileReference; lastKnownFileType = sourcecode.swift; path = ZMGenericMessageData.swift; sourceTree = "<group>"; };
		F1FDF2FF21B1580400E037A1 /* GenericMessage+Utils.swift */ = {isa = PBXFileReference; lastKnownFileType = sourcecode.swift; path = "GenericMessage+Utils.swift"; sourceTree = "<group>"; };
		F90D99A41E02DC6B00034070 /* AssetCollectionBatched.swift */ = {isa = PBXFileReference; fileEncoding = 4; lastKnownFileType = sourcecode.swift; path = AssetCollectionBatched.swift; sourceTree = "<group>"; };
		F90D99A61E02E22400034070 /* AssetCollectionBatchedTests.swift */ = {isa = PBXFileReference; fileEncoding = 4; lastKnownFileType = sourcecode.swift; path = AssetCollectionBatchedTests.swift; sourceTree = "<group>"; };
		F91EAAC41D885D720010ACBE /* video.mp4 */ = {isa = PBXFileReference; lastKnownFileType = file; name = video.mp4; path = Tests/Resources/video.mp4; sourceTree = SOURCE_ROOT; };
		F920AE161E38C547001BC14F /* NotificationObservers.swift */ = {isa = PBXFileReference; fileEncoding = 4; lastKnownFileType = sourcecode.swift; path = NotificationObservers.swift; sourceTree = "<group>"; };
		F920AE291E3A5FDD001BC14F /* Dictionary+Mapping.swift */ = {isa = PBXFileReference; fileEncoding = 4; lastKnownFileType = sourcecode.swift; path = "Dictionary+Mapping.swift"; sourceTree = "<group>"; };
		F920AE391E3B8445001BC14F /* SearchUserObserverCenterTests.swift */ = {isa = PBXFileReference; fileEncoding = 4; lastKnownFileType = sourcecode.swift; path = SearchUserObserverCenterTests.swift; sourceTree = "<group>"; };
		F929C1731E41D3480018ADA4 /* PersonName.swift */ = {isa = PBXFileReference; fileEncoding = 4; lastKnownFileType = sourcecode.swift; path = PersonName.swift; sourceTree = "<group>"; };
		F929C17A1E423B620018ADA4 /* SnapshotCenterTests.swift */ = {isa = PBXFileReference; fileEncoding = 4; lastKnownFileType = sourcecode.swift; path = SnapshotCenterTests.swift; sourceTree = "<group>"; };
		F92C99271DAE8D060034AFDD /* GenericMessageTests+Obfuscation.swift */ = {isa = PBXFileReference; fileEncoding = 4; lastKnownFileType = sourcecode.swift; path = "GenericMessageTests+Obfuscation.swift"; sourceTree = "<group>"; };
		F92C99291DAFBC910034AFDD /* ZMConversation+SelfDeletingMessages.swift */ = {isa = PBXFileReference; fileEncoding = 4; lastKnownFileType = sourcecode.swift; path = "ZMConversation+SelfDeletingMessages.swift"; sourceTree = "<group>"; };
		F92C992B1DAFC58A0034AFDD /* ZMConversationTests+Ephemeral.swift */ = {isa = PBXFileReference; fileEncoding = 4; lastKnownFileType = sourcecode.swift; path = "ZMConversationTests+Ephemeral.swift"; sourceTree = "<group>"; };
		F93265201D8950F10076AAD6 /* NSManagedObjectContext+FetchRequest.swift */ = {isa = PBXFileReference; fileEncoding = 4; lastKnownFileType = sourcecode.swift; path = "NSManagedObjectContext+FetchRequest.swift"; sourceTree = "<group>"; };
		F9331C501CB3BC6800139ECC /* CryptoBoxTests.swift */ = {isa = PBXFileReference; fileEncoding = 4; lastKnownFileType = sourcecode.swift; path = CryptoBoxTests.swift; sourceTree = "<group>"; };
		F9331C541CB3BCDA00139ECC /* OtrBaseTest.swift */ = {isa = PBXFileReference; fileEncoding = 4; lastKnownFileType = sourcecode.swift; path = OtrBaseTest.swift; sourceTree = "<group>"; };
		F9331C591CB3BECB00139ECC /* ZMClientMessageTests+OTR_Legacy.swift */ = {isa = PBXFileReference; fileEncoding = 4; lastKnownFileType = sourcecode.swift; path = "ZMClientMessageTests+OTR_Legacy.swift"; sourceTree = "<group>"; };
		F9331C5B1CB3BF9F00139ECC /* UserClientKeyStoreTests.swift */ = {isa = PBXFileReference; fileEncoding = 4; lastKnownFileType = sourcecode.swift; path = UserClientKeyStoreTests.swift; sourceTree = "<group>"; };
		F9331C751CB4165100139ECC /* NSString+ZMPersonName.h */ = {isa = PBXFileReference; fileEncoding = 4; lastKnownFileType = sourcecode.c.h; path = "NSString+ZMPersonName.h"; sourceTree = "<group>"; };
		F9331C761CB4165100139ECC /* NSString+ZMPersonName.m */ = {isa = PBXFileReference; fileEncoding = 4; lastKnownFileType = sourcecode.c.objc; path = "NSString+ZMPersonName.m"; sourceTree = "<group>"; };
		F9331C811CB4191B00139ECC /* NSPredicate+ZMSearch.h */ = {isa = PBXFileReference; fileEncoding = 4; lastKnownFileType = sourcecode.c.h; path = "NSPredicate+ZMSearch.h"; sourceTree = "<group>"; };
		F9331C821CB4191B00139ECC /* NSPredicate+ZMSearch.m */ = {isa = PBXFileReference; fileEncoding = 4; lastKnownFileType = sourcecode.c.objc; path = "NSPredicate+ZMSearch.m"; sourceTree = "<group>"; };
		F9331C851CB419B500139ECC /* NSFetchRequest+ZMRelationshipKeyPaths.h */ = {isa = PBXFileReference; fileEncoding = 4; lastKnownFileType = sourcecode.c.h; path = "NSFetchRequest+ZMRelationshipKeyPaths.h"; sourceTree = "<group>"; };
		F9331C861CB419B500139ECC /* NSFetchRequest+ZMRelationshipKeyPaths.m */ = {isa = PBXFileReference; fileEncoding = 4; lastKnownFileType = sourcecode.c.objc; path = "NSFetchRequest+ZMRelationshipKeyPaths.m"; sourceTree = "<group>"; };
		F93A30231D6EFB47005CCB1D /* ZMMessageConfirmation.swift */ = {isa = PBXFileReference; fileEncoding = 4; lastKnownFileType = sourcecode.swift; path = ZMMessageConfirmation.swift; sourceTree = "<group>"; };
		F93A302E1D6F2633005CCB1D /* ZMMessageTests+Confirmation.swift */ = {isa = PBXFileReference; fileEncoding = 4; lastKnownFileType = sourcecode.swift; path = "ZMMessageTests+Confirmation.swift"; sourceTree = "<group>"; };
		F93C4C7C1E24E1B1007E9CEE /* NotificationDispatcher.swift */ = {isa = PBXFileReference; fileEncoding = 4; lastKnownFileType = sourcecode.swift; path = NotificationDispatcher.swift; sourceTree = "<group>"; };
		F93C4C7E1E24F832007E9CEE /* NotificationDispatcherTests.swift */ = {isa = PBXFileReference; fileEncoding = 4; lastKnownFileType = sourcecode.swift; path = NotificationDispatcherTests.swift; sourceTree = "<group>"; };
		F943BC2C1E88FEC80048A768 /* ChangedIndexes.swift */ = {isa = PBXFileReference; fileEncoding = 4; lastKnownFileType = sourcecode.swift; path = ChangedIndexes.swift; sourceTree = "<group>"; };
		F94A208E1CB51AF50059632A /* ManagedObjectValidationTests.m */ = {isa = PBXFileReference; fileEncoding = 4; lastKnownFileType = sourcecode.c.objc; name = ManagedObjectValidationTests.m; path = Tests/Source/Model/ManagedObjectValidationTests.m; sourceTree = SOURCE_ROOT; };
		F963E96B1D9ADD5A00098AD3 /* ZMImageAssetEncryptionKeys.h */ = {isa = PBXFileReference; fileEncoding = 4; lastKnownFileType = sourcecode.c.h; path = ZMImageAssetEncryptionKeys.h; sourceTree = "<group>"; };
		F963E96C1D9ADD5A00098AD3 /* ZMImageAssetEncryptionKeys.m */ = {isa = PBXFileReference; fileEncoding = 4; lastKnownFileType = sourcecode.c.objc; path = ZMImageAssetEncryptionKeys.m; sourceTree = "<group>"; };
		F963E9721D9BF9E300098AD3 /* ProtosTests.swift */ = {isa = PBXFileReference; fileEncoding = 4; lastKnownFileType = sourcecode.swift; path = ProtosTests.swift; sourceTree = "<group>"; };
		F963E97E1D9C09E700098AD3 /* ZMMessageTimer.h */ = {isa = PBXFileReference; fileEncoding = 4; lastKnownFileType = sourcecode.c.h; path = ZMMessageTimer.h; sourceTree = "<group>"; };
		F963E97F1D9C09E700098AD3 /* ZMMessageTimer.m */ = {isa = PBXFileReference; fileEncoding = 4; lastKnownFileType = sourcecode.c.objc; path = ZMMessageTimer.m; sourceTree = "<group>"; };
		F963E9821D9C0DC400098AD3 /* ZMMessageDestructionTimer.swift */ = {isa = PBXFileReference; fileEncoding = 4; lastKnownFileType = sourcecode.swift; path = ZMMessageDestructionTimer.swift; sourceTree = "<group>"; };
		F963E9841D9D47D100098AD3 /* ZMClientMessageTests+Ephemeral.swift */ = {isa = PBXFileReference; fileEncoding = 4; lastKnownFileType = sourcecode.swift; path = "ZMClientMessageTests+Ephemeral.swift"; sourceTree = "<group>"; };
		F963E9921D9E9D1800098AD3 /* ZMAssetClientMessageTests+Ephemeral.swift */ = {isa = PBXFileReference; fileEncoding = 4; lastKnownFileType = sourcecode.swift; path = "ZMAssetClientMessageTests+Ephemeral.swift"; sourceTree = "<group>"; };
		F991CE101CB5549D004D8465 /* ZMConversation+Testing.h */ = {isa = PBXFileReference; fileEncoding = 4; lastKnownFileType = sourcecode.c.h; path = "ZMConversation+Testing.h"; sourceTree = "<group>"; };
		F991CE181CB55E95004D8465 /* ZMSearchUserTests.m */ = {isa = PBXFileReference; fileEncoding = 4; lastKnownFileType = sourcecode.c.objc; path = ZMSearchUserTests.m; sourceTree = "<group>"; };
		F991CE1A1CB561B0004D8465 /* ZMAddressBookContact.m */ = {isa = PBXFileReference; fileEncoding = 4; lastKnownFileType = sourcecode.c.objc; path = ZMAddressBookContact.m; sourceTree = "<group>"; };
		F99C5B891ED460E20049CCD7 /* TeamChangeInfo.swift */ = {isa = PBXFileReference; fileEncoding = 4; lastKnownFileType = sourcecode.swift; path = TeamChangeInfo.swift; sourceTree = "<group>"; };
		F99C5B8B1ED466760049CCD7 /* TeamObserverTests.swift */ = {isa = PBXFileReference; fileEncoding = 4; lastKnownFileType = sourcecode.swift; path = TeamObserverTests.swift; sourceTree = "<group>"; };
		F9A705CA1CAEE01D00C2F5FE /* NSManagedObjectContext+tests.h */ = {isa = PBXFileReference; fileEncoding = 4; lastKnownFileType = sourcecode.c.h; path = "NSManagedObjectContext+tests.h"; sourceTree = "<group>"; };
		F9A705CB1CAEE01D00C2F5FE /* NSManagedObjectContext+zmessaging-Internal.h */ = {isa = PBXFileReference; fileEncoding = 4; lastKnownFileType = sourcecode.c.h; path = "NSManagedObjectContext+zmessaging-Internal.h"; sourceTree = "<group>"; };
		F9A705CC1CAEE01D00C2F5FE /* NSManagedObjectContext+zmessaging.h */ = {isa = PBXFileReference; fileEncoding = 4; lastKnownFileType = sourcecode.c.h; path = "NSManagedObjectContext+zmessaging.h"; sourceTree = "<group>"; };
		F9A705CD1CAEE01D00C2F5FE /* NSManagedObjectContext+zmessaging.m */ = {isa = PBXFileReference; fileEncoding = 4; lastKnownFileType = sourcecode.c.objc; path = "NSManagedObjectContext+zmessaging.m"; sourceTree = "<group>"; };
		F9A705D01CAEE01D00C2F5FE /* NSNotification+ManagedObjectContextSave.h */ = {isa = PBXFileReference; fileEncoding = 4; lastKnownFileType = sourcecode.c.h; path = "NSNotification+ManagedObjectContextSave.h"; sourceTree = "<group>"; };
		F9A705D11CAEE01D00C2F5FE /* NSNotification+ManagedObjectContextSave.m */ = {isa = PBXFileReference; fileEncoding = 4; lastKnownFileType = sourcecode.c.objc; path = "NSNotification+ManagedObjectContextSave.m"; sourceTree = "<group>"; };
		F9A705D61CAEE01D00C2F5FE /* ZMConnection+Internal.h */ = {isa = PBXFileReference; fileEncoding = 4; lastKnownFileType = sourcecode.c.h; path = "ZMConnection+Internal.h"; sourceTree = "<group>"; };
		F9A705D71CAEE01D00C2F5FE /* ZMConnection.h */ = {isa = PBXFileReference; fileEncoding = 4; lastKnownFileType = sourcecode.c.h; path = ZMConnection.h; sourceTree = "<group>"; };
		F9A705D81CAEE01D00C2F5FE /* ZMConnection.m */ = {isa = PBXFileReference; fileEncoding = 4; lastKnownFileType = sourcecode.c.objc; path = ZMConnection.m; sourceTree = "<group>"; };
		F9A705F11CAEE01D00C2F5FE /* AssetCache.swift */ = {isa = PBXFileReference; fileEncoding = 4; lastKnownFileType = sourcecode.swift; path = AssetCache.swift; sourceTree = "<group>"; };
		F9A705F21CAEE01D00C2F5FE /* AssetEncryption.swift */ = {isa = PBXFileReference; fileEncoding = 4; lastKnownFileType = sourcecode.swift; path = AssetEncryption.swift; sourceTree = "<group>"; };
		F9A705F81CAEE01D00C2F5FE /* ZMExternalEncryptedDataWithKeys.h */ = {isa = PBXFileReference; fileEncoding = 4; lastKnownFileType = sourcecode.c.h; path = ZMExternalEncryptedDataWithKeys.h; sourceTree = "<group>"; };
		F9A705F91CAEE01D00C2F5FE /* ZMExternalEncryptedDataWithKeys.m */ = {isa = PBXFileReference; fileEncoding = 4; lastKnownFileType = sourcecode.c.objc; path = ZMExternalEncryptedDataWithKeys.m; sourceTree = "<group>"; };
		F9A705FE1CAEE01D00C2F5FE /* ZMImageMessage.m */ = {isa = PBXFileReference; fileEncoding = 4; lastKnownFileType = sourcecode.c.objc; path = ZMImageMessage.m; sourceTree = "<group>"; };
		F9A705FF1CAEE01D00C2F5FE /* ZMMessage+Internal.h */ = {isa = PBXFileReference; fileEncoding = 4; lastKnownFileType = sourcecode.c.h; path = "ZMMessage+Internal.h"; sourceTree = "<group>"; };
		F9A706001CAEE01D00C2F5FE /* ZMMessage.m */ = {isa = PBXFileReference; fileEncoding = 4; lastKnownFileType = sourcecode.c.objc; path = ZMMessage.m; sourceTree = "<group>"; };
		F9A706011CAEE01D00C2F5FE /* ZMOTRMessage.h */ = {isa = PBXFileReference; fileEncoding = 4; lastKnownFileType = sourcecode.c.h; path = ZMOTRMessage.h; sourceTree = "<group>"; };
		F9A706021CAEE01D00C2F5FE /* ZMOTRMessage.m */ = {isa = PBXFileReference; fileEncoding = 4; lastKnownFileType = sourcecode.c.objc; path = ZMOTRMessage.m; sourceTree = "<group>"; };
		F9A7060D1CAEE01D00C2F5FE /* ZMUser+Internal.h */ = {isa = PBXFileReference; fileEncoding = 4; lastKnownFileType = sourcecode.c.h; path = "ZMUser+Internal.h"; sourceTree = "<group>"; };
		F9A706101CAEE01D00C2F5FE /* ZMUser.m */ = {isa = PBXFileReference; fileEncoding = 4; lastKnownFileType = sourcecode.c.objc; path = ZMUser.m; sourceTree = "<group>"; };
		F9A706151CAEE01D00C2F5FE /* UserClient+Protobuf.swift */ = {isa = PBXFileReference; fileEncoding = 4; lastKnownFileType = sourcecode.swift; path = "UserClient+Protobuf.swift"; sourceTree = "<group>"; };
		F9A706161CAEE01D00C2F5FE /* UserClient.swift */ = {isa = PBXFileReference; fileEncoding = 4; lastKnownFileType = sourcecode.swift; path = UserClient.swift; sourceTree = "<group>"; };
		F9A706171CAEE01D00C2F5FE /* UserClientTypes.h */ = {isa = PBXFileReference; fileEncoding = 4; lastKnownFileType = sourcecode.c.h; path = UserClientTypes.h; sourceTree = "<group>"; };
		F9A706181CAEE01D00C2F5FE /* UserClientTypes.m */ = {isa = PBXFileReference; fileEncoding = 4; lastKnownFileType = sourcecode.c.objc; path = UserClientTypes.m; sourceTree = "<group>"; };
		F9A706191CAEE01D00C2F5FE /* ZMManagedObject+Internal.h */ = {isa = PBXFileReference; fileEncoding = 4; lastKnownFileType = sourcecode.c.h; path = "ZMManagedObject+Internal.h"; sourceTree = "<group>"; };
		F9A7061A1CAEE01D00C2F5FE /* ZMManagedObject.m */ = {isa = PBXFileReference; fileEncoding = 4; lastKnownFileType = sourcecode.c.objc; path = ZMManagedObject.m; sourceTree = "<group>"; };
		F9A706271CAEE01D00C2F5FE /* ConversationListChangeInfo.swift */ = {isa = PBXFileReference; fileEncoding = 4; lastKnownFileType = sourcecode.swift; path = ConversationListChangeInfo.swift; sourceTree = "<group>"; };
		F9A706281CAEE01D00C2F5FE /* ConversationChangeInfo.swift */ = {isa = PBXFileReference; fileEncoding = 4; lastKnownFileType = sourcecode.swift; path = ConversationChangeInfo.swift; sourceTree = "<group>"; };
		F9A7062C1CAEE01D00C2F5FE /* AnyClassTuple.swift */ = {isa = PBXFileReference; fileEncoding = 4; lastKnownFileType = sourcecode.swift; path = AnyClassTuple.swift; sourceTree = "<group>"; };
		F9A7062D1CAEE01D00C2F5FE /* DependentObjectsKeysForObservedObjectKeysCache.swift */ = {isa = PBXFileReference; fileEncoding = 4; lastKnownFileType = sourcecode.swift; path = DependentObjectsKeysForObservedObjectKeysCache.swift; sourceTree = "<group>"; };
		F9A7062E1CAEE01D00C2F5FE /* StringKeyPath.swift */ = {isa = PBXFileReference; fileEncoding = 4; lastKnownFileType = sourcecode.swift; path = StringKeyPath.swift; sourceTree = "<group>"; };
		F9A7062F1CAEE01D00C2F5FE /* KeySet.swift */ = {isa = PBXFileReference; fileEncoding = 4; lastKnownFileType = sourcecode.swift; path = KeySet.swift; sourceTree = "<group>"; };
		F9A706331CAEE01D00C2F5FE /* SetSnapshot.swift */ = {isa = PBXFileReference; fileEncoding = 4; lastKnownFileType = sourcecode.swift; path = SetSnapshot.swift; sourceTree = "<group>"; };
		F9A706351CAEE01D00C2F5FE /* MessageChangeInfo.swift */ = {isa = PBXFileReference; fileEncoding = 4; lastKnownFileType = sourcecode.swift; path = MessageChangeInfo.swift; sourceTree = "<group>"; };
		F9A706371CAEE01D00C2F5FE /* NewUnreadMessageChangeInfos.swift */ = {isa = PBXFileReference; fileEncoding = 4; lastKnownFileType = sourcecode.swift; path = NewUnreadMessageChangeInfos.swift; sourceTree = "<group>"; };
		F9A706391CAEE01D00C2F5FE /* ObjectChangeInfo.swift */ = {isa = PBXFileReference; fileEncoding = 4; lastKnownFileType = sourcecode.swift; path = ObjectChangeInfo.swift; sourceTree = "<group>"; };
		F9A7063B1CAEE01D00C2F5FE /* UserClientChangeInfo.swift */ = {isa = PBXFileReference; fileEncoding = 4; lastKnownFileType = sourcecode.swift; path = UserClientChangeInfo.swift; sourceTree = "<group>"; };
		F9A7063C1CAEE01D00C2F5FE /* UserChangeInfo.swift */ = {isa = PBXFileReference; fileEncoding = 4; lastKnownFileType = sourcecode.swift; path = UserChangeInfo.swift; sourceTree = "<group>"; };
		F9A706431CAEE01D00C2F5FE /* CryptoBox.swift */ = {isa = PBXFileReference; fileEncoding = 4; lastKnownFileType = sourcecode.swift; path = CryptoBox.swift; sourceTree = "<group>"; };
		F9A706491CAEE01D00C2F5FE /* UserImageLocalCache.swift */ = {isa = PBXFileReference; fileEncoding = 4; lastKnownFileType = sourcecode.swift; path = UserImageLocalCache.swift; sourceTree = "<group>"; };
		F9A7064B1CAEE01D00C2F5FE /* ZMFetchRequestBatch.h */ = {isa = PBXFileReference; fileEncoding = 4; lastKnownFileType = sourcecode.c.h; path = ZMFetchRequestBatch.h; sourceTree = "<group>"; };
		F9A7064C1CAEE01D00C2F5FE /* ZMFetchRequestBatch.m */ = {isa = PBXFileReference; fileEncoding = 4; lastKnownFileType = sourcecode.c.objc; path = ZMFetchRequestBatch.m; sourceTree = "<group>"; };
		F9A7064E1CAEE01D00C2F5FE /* ZMUpdateEvent+WireDataModel.h */ = {isa = PBXFileReference; fileEncoding = 4; lastKnownFileType = sourcecode.c.h; path = "ZMUpdateEvent+WireDataModel.h"; sourceTree = "<group>"; };
		F9A7064F1CAEE01D00C2F5FE /* ZMUpdateEvent+WireDataModel.m */ = {isa = PBXFileReference; fileEncoding = 4; lastKnownFileType = sourcecode.c.objc; path = "ZMUpdateEvent+WireDataModel.m"; sourceTree = "<group>"; };
		F9A706CA1CAEE30700C2F5FE /* 1900x1500.jpg */ = {isa = PBXFileReference; lastKnownFileType = image.jpeg; name = 1900x1500.jpg; path = Tests/Resources/1900x1500.jpg; sourceTree = SOURCE_ROOT; };
		F9A706CB1CAEE30700C2F5FE /* animated.gif */ = {isa = PBXFileReference; lastKnownFileType = image.gif; name = animated.gif; path = Tests/Resources/animated.gif; sourceTree = SOURCE_ROOT; };
		F9A706CE1CAEE30700C2F5FE /* en */ = {isa = PBXFileReference; lastKnownFileType = text.plist.strings; name = en; path = InfoPlist.strings; sourceTree = "<group>"; };
		F9A706CF1CAEE30700C2F5FE /* EncryptedBase64EncondedExternalMessageTestFixture.txt */ = {isa = PBXFileReference; fileEncoding = 4; lastKnownFileType = text; name = EncryptedBase64EncondedExternalMessageTestFixture.txt; path = Tests/Resources/EncryptedBase64EncondedExternalMessageTestFixture.txt; sourceTree = SOURCE_ROOT; };
		F9A706D01CAEE30700C2F5FE /* ExternalMessageTextFixture.txt */ = {isa = PBXFileReference; fileEncoding = 4; lastKnownFileType = text; name = ExternalMessageTextFixture.txt; path = Tests/Resources/ExternalMessageTextFixture.txt; sourceTree = SOURCE_ROOT; };
		F9A706D11CAEE30700C2F5FE /* Info.plist */ = {isa = PBXFileReference; fileEncoding = 4; lastKnownFileType = text.plist.xml; name = Info.plist; path = Tests/Resources/Info.plist; sourceTree = SOURCE_ROOT; };
		F9A706D21CAEE30700C2F5FE /* Lorem Ipsum.txt */ = {isa = PBXFileReference; fileEncoding = 4; lastKnownFileType = text; name = "Lorem Ipsum.txt"; path = "Tests/Resources/Lorem Ipsum.txt"; sourceTree = SOURCE_ROOT; };
		F9A706D31CAEE30700C2F5FE /* medium.jpg */ = {isa = PBXFileReference; lastKnownFileType = image.jpeg; name = medium.jpg; path = Tests/Resources/medium.jpg; sourceTree = SOURCE_ROOT; };
		F9A706D41CAEE30700C2F5FE /* not_animated.gif */ = {isa = PBXFileReference; lastKnownFileType = image.gif; name = not_animated.gif; path = Tests/Resources/not_animated.gif; sourceTree = SOURCE_ROOT; };
		F9A706D91CAEE30700C2F5FE /* tiny.jpg */ = {isa = PBXFileReference; lastKnownFileType = image.jpeg; name = tiny.jpg; path = Tests/Resources/tiny.jpg; sourceTree = SOURCE_ROOT; };
		F9A708041CAEEB7400C2F5FE /* ManagedObjectContextSaveNotificationTests.m */ = {isa = PBXFileReference; fileEncoding = 4; lastKnownFileType = sourcecode.c.objc; path = ManagedObjectContextSaveNotificationTests.m; sourceTree = "<group>"; };
		F9A708051CAEEB7400C2F5FE /* ManagedObjectContextTests.m */ = {isa = PBXFileReference; fileEncoding = 4; lastKnownFileType = sourcecode.c.objc; path = ManagedObjectContextTests.m; sourceTree = "<group>"; };
		F9A708061CAEEB7400C2F5FE /* NSManagedObjectContext+TestHelpers.h */ = {isa = PBXFileReference; fileEncoding = 4; lastKnownFileType = sourcecode.c.h; path = "NSManagedObjectContext+TestHelpers.h"; sourceTree = "<group>"; };
		F9A708071CAEEB7400C2F5FE /* NSManagedObjectContext+TestHelpers.m */ = {isa = PBXFileReference; fileEncoding = 4; lastKnownFileType = sourcecode.c.objc; path = "NSManagedObjectContext+TestHelpers.m"; sourceTree = "<group>"; };
		F9A708081CAEEB7400C2F5FE /* PersistentStoreCoordinatorTests.m */ = {isa = PBXFileReference; fileEncoding = 4; lastKnownFileType = sourcecode.c.objc; path = PersistentStoreCoordinatorTests.m; sourceTree = "<group>"; };
		F9A7080B1CAEEB7400C2F5FE /* CoreDataRelationshipsTests.m */ = {isa = PBXFileReference; fileEncoding = 4; lastKnownFileType = sourcecode.c.objc; path = CoreDataRelationshipsTests.m; sourceTree = "<group>"; };
		F9A7080D1CAEEB7400C2F5FE /* MockEntity.h */ = {isa = PBXFileReference; fileEncoding = 4; lastKnownFileType = sourcecode.c.h; path = MockEntity.h; sourceTree = "<group>"; };
		F9A7080E1CAEEB7400C2F5FE /* MockEntity.m */ = {isa = PBXFileReference; fileEncoding = 4; lastKnownFileType = sourcecode.c.objc; path = MockEntity.m; sourceTree = "<group>"; };
		F9A7080F1CAEEB7400C2F5FE /* MockEntity2.h */ = {isa = PBXFileReference; fileEncoding = 4; lastKnownFileType = sourcecode.c.h; path = MockEntity2.h; sourceTree = "<group>"; };
		F9A708101CAEEB7400C2F5FE /* MockEntity2.m */ = {isa = PBXFileReference; fileEncoding = 4; lastKnownFileType = sourcecode.c.objc; path = MockEntity2.m; sourceTree = "<group>"; };
		F9A708111CAEEB7400C2F5FE /* MockModelObjectContextFactory.h */ = {isa = PBXFileReference; fileEncoding = 4; lastKnownFileType = sourcecode.c.h; path = MockModelObjectContextFactory.h; sourceTree = "<group>"; };
		F9A708121CAEEB7400C2F5FE /* MockModelObjectContextFactory.m */ = {isa = PBXFileReference; fileEncoding = 4; lastKnownFileType = sourcecode.c.objc; path = MockModelObjectContextFactory.m; sourceTree = "<group>"; };
		F9A708131CAEEB7400C2F5FE /* ModelObjectsTests.h */ = {isa = PBXFileReference; fileEncoding = 4; lastKnownFileType = sourcecode.c.h; path = ModelObjectsTests.h; sourceTree = "<group>"; };
		F9A708141CAEEB7400C2F5FE /* ModelObjectsTests.m */ = {isa = PBXFileReference; fileEncoding = 4; lastKnownFileType = sourcecode.c.objc; path = ModelObjectsTests.m; sourceTree = "<group>"; };
		F9A708151CAEEB7400C2F5FE /* NSFetchRequestTests+ZMRelationshipKeyPaths.m */ = {isa = PBXFileReference; fileEncoding = 4; lastKnownFileType = sourcecode.c.objc; path = "NSFetchRequestTests+ZMRelationshipKeyPaths.m"; sourceTree = "<group>"; };
		F9A708161CAEEB7400C2F5FE /* PersistentChangeTrackingTests.m */ = {isa = PBXFileReference; fileEncoding = 4; lastKnownFileType = sourcecode.c.objc; lineEnding = 0; path = PersistentChangeTrackingTests.m; sourceTree = "<group>"; xcLanguageSpecificationIdentifier = xcode.lang.objc; };
		F9A7081B1CAEEB7400C2F5FE /* ZMConnectionTests.m */ = {isa = PBXFileReference; fileEncoding = 4; lastKnownFileType = sourcecode.c.objc; path = ZMConnectionTests.m; sourceTree = "<group>"; };
		F9A7082B1CAEEB7400C2F5FE /* ZMFetchRequestBatchTests.m */ = {isa = PBXFileReference; fileEncoding = 4; lastKnownFileType = sourcecode.c.objc; path = ZMFetchRequestBatchTests.m; sourceTree = "<group>"; };
		F9A7082C1CAEEB7400C2F5FE /* ZMManagedObjectTests.m */ = {isa = PBXFileReference; fileEncoding = 4; lastKnownFileType = sourcecode.c.objc; path = ZMManagedObjectTests.m; sourceTree = "<group>"; };
		F9A708591CAEEC0700C2F5FE /* Test-Bridging-Header.h */ = {isa = PBXFileReference; fileEncoding = 4; lastKnownFileType = sourcecode.c.h; lineEnding = 0; name = "Test-Bridging-Header.h"; path = "Tests/Resources/Test-Bridging-Header.h"; sourceTree = SOURCE_ROOT; xcLanguageSpecificationIdentifier = xcode.lang.objcpp; };
		F9A7085A1CAEED1B00C2F5FE /* ZMBaseManagedObjectTest.h */ = {isa = PBXFileReference; fileEncoding = 4; lastKnownFileType = sourcecode.c.h; path = ZMBaseManagedObjectTest.h; sourceTree = "<group>"; };
		F9A7085B1CAEED1B00C2F5FE /* ZMBaseManagedObjectTest.m */ = {isa = PBXFileReference; fileEncoding = 4; lastKnownFileType = sourcecode.c.objc; path = ZMBaseManagedObjectTest.m; sourceTree = "<group>"; };
		F9A7085E1CAEEF4700C2F5FE /* MessagingTest+EventFactory.h */ = {isa = PBXFileReference; fileEncoding = 4; lastKnownFileType = sourcecode.c.h; path = "MessagingTest+EventFactory.h"; sourceTree = "<group>"; };
		F9A7085F1CAEEF4700C2F5FE /* MessagingTest+EventFactory.m */ = {isa = PBXFileReference; fileEncoding = 4; lastKnownFileType = sourcecode.c.objc; lineEnding = 0; path = "MessagingTest+EventFactory.m"; sourceTree = "<group>"; xcLanguageSpecificationIdentifier = xcode.lang.objc; };
		F9A708641CAEF9BD00C2F5FE /* Default-568h@2x.png */ = {isa = PBXFileReference; lastKnownFileType = image.png; path = "Default-568h@2x.png"; sourceTree = "<group>"; };
		F9AB00261F0CE5520037B437 /* FileManager+FileLocations.swift */ = {isa = PBXFileReference; fileEncoding = 4; lastKnownFileType = sourcecode.swift; path = "FileManager+FileLocations.swift"; sourceTree = "<group>"; };
		F9AB00281F0D2BE40037B437 /* FileManager+FileLocationTests.swift */ = {isa = PBXFileReference; fileEncoding = 4; lastKnownFileType = sourcecode.swift; path = "FileManager+FileLocationTests.swift"; sourceTree = "<group>"; };
		F9AB39591CB3AEB100A7254F /* BaseTestSwiftHelpers.swift */ = {isa = PBXFileReference; fileEncoding = 4; lastKnownFileType = sourcecode.swift; path = BaseTestSwiftHelpers.swift; sourceTree = "<group>"; };
		F9ABE8841F02673E00D83214 /* zmessaging2.39.0.xcdatamodel */ = {isa = PBXFileReference; lastKnownFileType = wrapper.xcdatamodel; path = zmessaging2.39.0.xcdatamodel; sourceTree = "<group>"; };
		F9B0FF311D79D1140098C17C /* ZMClientMessageTests+Unarchiving.swift */ = {isa = PBXFileReference; fileEncoding = 4; lastKnownFileType = sourcecode.swift; path = "ZMClientMessageTests+Unarchiving.swift"; sourceTree = "<group>"; };
		F9B71F041CB264DF001DB03F /* ZMConversationList.m */ = {isa = PBXFileReference; fileEncoding = 4; lastKnownFileType = sourcecode.c.objc; path = ZMConversationList.m; sourceTree = "<group>"; };
		F9B71F051CB264DF001DB03F /* ZMConversationList+Internal.h */ = {isa = PBXFileReference; fileEncoding = 4; lastKnownFileType = sourcecode.c.h; path = "ZMConversationList+Internal.h"; sourceTree = "<group>"; };
		F9B71F071CB264DF001DB03F /* ZMConversationListDirectory.h */ = {isa = PBXFileReference; fileEncoding = 4; lastKnownFileType = sourcecode.c.h; path = ZMConversationListDirectory.h; sourceTree = "<group>"; };
		F9B71F081CB264DF001DB03F /* ZMConversationListDirectory.m */ = {isa = PBXFileReference; fileEncoding = 4; lastKnownFileType = sourcecode.c.objc; path = ZMConversationListDirectory.m; sourceTree = "<group>"; };
		F9B71F101CB264EF001DB03F /* ZMConversation.m */ = {isa = PBXFileReference; fileEncoding = 4; lastKnownFileType = sourcecode.c.objc; path = ZMConversation.m; sourceTree = "<group>"; };
		F9B71F111CB264EF001DB03F /* ZMConversation+Internal.h */ = {isa = PBXFileReference; fileEncoding = 4; lastKnownFileType = sourcecode.c.h; path = "ZMConversation+Internal.h"; sourceTree = "<group>"; };
		F9B71F1A1CB264EF001DB03F /* ZMConversation+UnreadCount.h */ = {isa = PBXFileReference; fileEncoding = 4; lastKnownFileType = sourcecode.c.h; path = "ZMConversation+UnreadCount.h"; sourceTree = "<group>"; };
		F9B71F1B1CB264EF001DB03F /* ZMConversation+UnreadCount.m */ = {isa = PBXFileReference; fileEncoding = 4; lastKnownFileType = sourcecode.c.objc; path = "ZMConversation+UnreadCount.m"; sourceTree = "<group>"; };
		F9B71F1E1CB264EF001DB03F /* ZMConversationSecurityLevel.h */ = {isa = PBXFileReference; fileEncoding = 4; lastKnownFileType = sourcecode.c.h; path = ZMConversationSecurityLevel.h; sourceTree = "<group>"; };
		F9B71F4F1CB2BC85001DB03F /* ZMConversation+Testing.m */ = {isa = PBXFileReference; fileEncoding = 4; lastKnownFileType = sourcecode.c.objc; path = "ZMConversation+Testing.m"; sourceTree = "<group>"; };
		F9B71F511CB2BC85001DB03F /* ZMConversationTests+gapsAndWindows.m */ = {isa = PBXFileReference; fileEncoding = 4; lastKnownFileType = sourcecode.c.objc; path = "ZMConversationTests+gapsAndWindows.m"; sourceTree = "<group>"; };
		F9B71F561CB2BC85001DB03F /* ZMConversationTests+Validation.m */ = {isa = PBXFileReference; fileEncoding = 4; lastKnownFileType = sourcecode.c.objc; path = "ZMConversationTests+Validation.m"; sourceTree = "<group>"; };
		F9B71F571CB2BC85001DB03F /* ZMConversationTests.h */ = {isa = PBXFileReference; fileEncoding = 4; lastKnownFileType = sourcecode.c.h; path = ZMConversationTests.h; sourceTree = "<group>"; };
		F9B71F581CB2BC85001DB03F /* ZMConversationTests.m */ = {isa = PBXFileReference; fileEncoding = 4; lastKnownFileType = sourcecode.c.objc; path = ZMConversationTests.m; sourceTree = "<group>"; };
		F9B71F5A1CB2BC85001DB03F /* ZMConversationListDirectoryTests.m */ = {isa = PBXFileReference; fileEncoding = 4; lastKnownFileType = sourcecode.c.objc; path = ZMConversationListDirectoryTests.m; sourceTree = "<group>"; };
		F9B71F5B1CB2BC85001DB03F /* ZMConversationListTests.m */ = {isa = PBXFileReference; fileEncoding = 4; lastKnownFileType = sourcecode.c.objc; path = ZMConversationListTests.m; sourceTree = "<group>"; };
		F9B71F5D1CB2BC85001DB03F /* ZMAssetClientMessageTests.swift */ = {isa = PBXFileReference; fileEncoding = 4; lastKnownFileType = sourcecode.swift; path = ZMAssetClientMessageTests.swift; sourceTree = "<group>"; };
		F9B71F5F1CB2BC85001DB03F /* BaseClientMessageTests.swift */ = {isa = PBXFileReference; fileEncoding = 4; lastKnownFileType = sourcecode.swift; path = BaseClientMessageTests.swift; sourceTree = "<group>"; };
		F9B71F601CB2BC85001DB03F /* ZMMessageTests.h */ = {isa = PBXFileReference; fileEncoding = 4; lastKnownFileType = sourcecode.c.h; path = ZMMessageTests.h; sourceTree = "<group>"; };
		F9B71F611CB2BC85001DB03F /* ZMMessageTests.m */ = {isa = PBXFileReference; fileEncoding = 4; lastKnownFileType = sourcecode.c.objc; path = ZMMessageTests.m; sourceTree = "<group>"; };
		F9B71F631CB2BC85001DB03F /* UserImageLocalCacheTests.swift */ = {isa = PBXFileReference; fileEncoding = 4; lastKnownFileType = sourcecode.swift; path = UserImageLocalCacheTests.swift; sourceTree = "<group>"; };
		F9B71F661CB2BC85001DB03F /* ZMPersonNameTests.m */ = {isa = PBXFileReference; fileEncoding = 4; lastKnownFileType = sourcecode.c.objc; path = ZMPersonNameTests.m; sourceTree = "<group>"; };
		F9B71F6A1CB2BC85001DB03F /* ZMUserTests.m */ = {isa = PBXFileReference; fileEncoding = 4; lastKnownFileType = sourcecode.c.objc; path = ZMUserTests.m; sourceTree = "<group>"; };
		F9B71F6D1CB2BC85001DB03F /* ZMCallStateTests.swift */ = {isa = PBXFileReference; fileEncoding = 4; lastKnownFileType = sourcecode.swift; path = ZMCallStateTests.swift; sourceTree = "<group>"; };
		F9B71FD91CB2C4C6001DB03F /* StringKeyPathTests.swift */ = {isa = PBXFileReference; fileEncoding = 4; lastKnownFileType = sourcecode.swift; path = StringKeyPathTests.swift; sourceTree = "<group>"; };
		F9B71FDF1CB2C4C6001DB03F /* AnyClassTupleTests.swift */ = {isa = PBXFileReference; fileEncoding = 4; lastKnownFileType = sourcecode.swift; path = AnyClassTupleTests.swift; sourceTree = "<group>"; };
		F9B720021CB2C68B001DB03F /* UserClientTests.swift */ = {isa = PBXFileReference; fileEncoding = 4; lastKnownFileType = sourcecode.swift; path = UserClientTests.swift; sourceTree = "<group>"; };
		F9C348821E2CC0730015D69D /* UserClientObserverTests.swift */ = {isa = PBXFileReference; fileEncoding = 4; lastKnownFileType = sourcecode.swift; name = UserClientObserverTests.swift; path = ../UserClientObserverTests.swift; sourceTree = "<group>"; };
		F9C348851E2CC27D0015D69D /* NewUnreadMessageObserverTests.swift */ = {isa = PBXFileReference; fileEncoding = 4; lastKnownFileType = sourcecode.swift; name = NewUnreadMessageObserverTests.swift; path = ../NewUnreadMessageObserverTests.swift; sourceTree = "<group>"; };
		F9C348911E2E3FF60015D69D /* SnapshotCenter.swift */ = {isa = PBXFileReference; fileEncoding = 4; lastKnownFileType = sourcecode.swift; path = SnapshotCenter.swift; sourceTree = "<group>"; };
		F9C8622A1D87DC18009AAC33 /* MessagingTest+UUID.swift */ = {isa = PBXFileReference; fileEncoding = 4; lastKnownFileType = sourcecode.swift; path = "MessagingTest+UUID.swift"; sourceTree = "<group>"; };
		F9C877081E000C9D00792613 /* AssetCollection.swift */ = {isa = PBXFileReference; fileEncoding = 4; lastKnownFileType = sourcecode.swift; path = AssetCollection.swift; sourceTree = "<group>"; };
		F9C8770A1E015AAF00792613 /* AssetColletionTests.swift */ = {isa = PBXFileReference; fileEncoding = 4; lastKnownFileType = sourcecode.swift; path = AssetColletionTests.swift; sourceTree = "<group>"; };
		F9C9A4FC1CAD5DF10039E10C /* WireDataModel.framework */ = {isa = PBXFileReference; explicitFileType = wrapper.framework; includeInIndex = 0; path = WireDataModel.framework; sourceTree = BUILT_PRODUCTS_DIR; };
		F9C9A5061CAD5DF10039E10C /* WireDataModelTests.xctest */ = {isa = PBXFileReference; explicitFileType = wrapper.cfbundle; includeInIndex = 0; path = WireDataModelTests.xctest; sourceTree = BUILT_PRODUCTS_DIR; };
		F9C9A5DC1CAD76A50039E10C /* Info.plist */ = {isa = PBXFileReference; fileEncoding = 4; lastKnownFileType = text.plist.xml; name = Info.plist; path = Resources/Info.plist; sourceTree = SOURCE_ROOT; };
		F9C9A60C1CAD76A50039E10C /* WireDataModel.h */ = {isa = PBXFileReference; fileEncoding = 4; lastKnownFileType = sourcecode.c.h; name = WireDataModel.h; path = Source/WireDataModel.h; sourceTree = SOURCE_ROOT; };
		F9C9A66C1CAD778C0039E10C /* Foundation.framework */ = {isa = PBXFileReference; lastKnownFileType = wrapper.framework; name = Foundation.framework; path = System/Library/Frameworks/Foundation.framework; sourceTree = SDKROOT; };
		F9C9A66E1CAD77930039E10C /* CoreData.framework */ = {isa = PBXFileReference; lastKnownFileType = wrapper.framework; name = CoreData.framework; path = System/Library/Frameworks/CoreData.framework; sourceTree = SDKROOT; };
		F9C9A6791CAD7A790039E10C /* version.xcconfig */ = {isa = PBXFileReference; fileEncoding = 4; lastKnownFileType = text.xcconfig; path = version.xcconfig; sourceTree = "<group>"; };
		F9C9A67C1CAD7A790039E10C /* ios-test-host.xcconfig */ = {isa = PBXFileReference; fileEncoding = 4; lastKnownFileType = text.xcconfig; path = "ios-test-host.xcconfig"; sourceTree = "<group>"; };
		F9C9A67D1CAD7A790039E10C /* ios-test-target.xcconfig */ = {isa = PBXFileReference; fileEncoding = 4; lastKnownFileType = text.xcconfig; path = "ios-test-target.xcconfig"; sourceTree = "<group>"; };
		F9C9A67F1CAD7A790039E10C /* project-common.xcconfig */ = {isa = PBXFileReference; fileEncoding = 4; lastKnownFileType = text.xcconfig; path = "project-common.xcconfig"; sourceTree = "<group>"; };
		F9C9A6801CAD7A790039E10C /* project-debug.xcconfig */ = {isa = PBXFileReference; fileEncoding = 4; lastKnownFileType = text.xcconfig; path = "project-debug.xcconfig"; sourceTree = "<group>"; };
		F9C9A6811CAD7A790039E10C /* project.xcconfig */ = {isa = PBXFileReference; fileEncoding = 4; lastKnownFileType = text.xcconfig; path = project.xcconfig; sourceTree = "<group>"; };
		F9C9A6841CAD7A790039E10C /* tests.xcconfig */ = {isa = PBXFileReference; fileEncoding = 4; lastKnownFileType = text.xcconfig; path = tests.xcconfig; sourceTree = "<group>"; };
		F9C9A6851CAD7A790039E10C /* warnings-debug.xcconfig */ = {isa = PBXFileReference; fileEncoding = 4; lastKnownFileType = text.xcconfig; path = "warnings-debug.xcconfig"; sourceTree = "<group>"; };
		F9C9A6861CAD7A790039E10C /* warnings.xcconfig */ = {isa = PBXFileReference; fileEncoding = 4; lastKnownFileType = text.xcconfig; path = warnings.xcconfig; sourceTree = "<group>"; };
		F9C9A6891CAD7A790039E10C /* WireDataModel.xcconfig */ = {isa = PBXFileReference; fileEncoding = 4; lastKnownFileType = text.xcconfig; path = WireDataModel.xcconfig; sourceTree = "<group>"; };
		F9C9A6A31CAD7C7F0039E10C /* ZMConversation.h */ = {isa = PBXFileReference; fileEncoding = 4; lastKnownFileType = sourcecode.c.h; path = ZMConversation.h; sourceTree = "<group>"; };
		F9C9A6A41CAD7C7F0039E10C /* ZMConversationList.h */ = {isa = PBXFileReference; fileEncoding = 4; lastKnownFileType = sourcecode.c.h; path = ZMConversationList.h; sourceTree = "<group>"; };
		F9C9A6A51CAD7C7F0039E10C /* ZMEditableUser.h */ = {isa = PBXFileReference; fileEncoding = 4; lastKnownFileType = sourcecode.c.h; path = ZMEditableUser.h; sourceTree = "<group>"; };
		F9C9A6A61CAD7C7F0039E10C /* ZMMessage.h */ = {isa = PBXFileReference; fileEncoding = 4; lastKnownFileType = sourcecode.c.h; path = ZMMessage.h; sourceTree = "<group>"; };
		F9C9A6A71CAD7C7F0039E10C /* ZMUser.h */ = {isa = PBXFileReference; fileEncoding = 4; lastKnownFileType = sourcecode.c.h; path = ZMUser.h; sourceTree = "<group>"; };
		F9C9A6AF1CAD7D1F0039E10C /* ZMManagedObject.h */ = {isa = PBXFileReference; fileEncoding = 4; lastKnownFileType = sourcecode.c.h; path = ZMManagedObject.h; sourceTree = "<group>"; };
		F9C9A7641CAE8DFC0039E10C /* ZMAddressBookContact.h */ = {isa = PBXFileReference; fileEncoding = 4; lastKnownFileType = sourcecode.c.h; path = ZMAddressBookContact.h; sourceTree = "<group>"; };
		F9C9A7F31CAED9510039E10C /* WireDataModelTestHost.app */ = {isa = PBXFileReference; explicitFileType = wrapper.application; includeInIndex = 0; path = WireDataModelTestHost.app; sourceTree = BUILT_PRODUCTS_DIR; };
		F9C9A81C1CAEDA330039E10C /* AppDelegate.h */ = {isa = PBXFileReference; fileEncoding = 4; lastKnownFileType = sourcecode.c.h; path = AppDelegate.h; sourceTree = "<group>"; };
		F9C9A81D1CAEDA330039E10C /* AppDelegate.m */ = {isa = PBXFileReference; fileEncoding = 4; lastKnownFileType = sourcecode.c.objc; path = AppDelegate.m; sourceTree = "<group>"; };
		F9C9A8231CAEDA330039E10C /* Info.plist */ = {isa = PBXFileReference; fileEncoding = 4; lastKnownFileType = text.plist.xml; path = Info.plist; sourceTree = "<group>"; };
		F9C9A8241CAEDA330039E10C /* main.m */ = {isa = PBXFileReference; fileEncoding = 4; lastKnownFileType = sourcecode.c.objc; path = main.m; sourceTree = "<group>"; };
		F9DBA51F1E28EA8B00BE23C0 /* DependencyKeyStore.swift */ = {isa = PBXFileReference; fileEncoding = 4; lastKnownFileType = sourcecode.swift; path = DependencyKeyStore.swift; sourceTree = "<group>"; };
		F9DBA5211E28EB4000BE23C0 /* SideEffectSources.swift */ = {isa = PBXFileReference; fileEncoding = 4; lastKnownFileType = sourcecode.swift; path = SideEffectSources.swift; sourceTree = "<group>"; };
		F9DBA5231E28EE0A00BE23C0 /* ConversationObserverTests.swift */ = {isa = PBXFileReference; fileEncoding = 4; lastKnownFileType = sourcecode.swift; name = ConversationObserverTests.swift; path = ../ConversationObserverTests.swift; sourceTree = "<group>"; };
		F9DBA5261E28EEBD00BE23C0 /* UserObserverTests.swift */ = {isa = PBXFileReference; fileEncoding = 4; lastKnownFileType = sourcecode.swift; name = UserObserverTests.swift; path = ../UserObserverTests.swift; sourceTree = "<group>"; };
		F9DBA5281E29162A00BE23C0 /* MessageObserverTests.swift */ = {isa = PBXFileReference; fileEncoding = 4; lastKnownFileType = sourcecode.swift; name = MessageObserverTests.swift; path = ../MessageObserverTests.swift; sourceTree = "<group>"; };
		F9DD60BF1E8916000019823F /* ChangedIndexesTests.swift */ = {isa = PBXFileReference; fileEncoding = 4; lastKnownFileType = sourcecode.swift; path = ChangedIndexesTests.swift; sourceTree = "<group>"; };
		F9FD75721E2E6A2100B4558B /* ConversationListObserverCenter.swift */ = {isa = PBXFileReference; fileEncoding = 4; lastKnownFileType = sourcecode.swift; path = ConversationListObserverCenter.swift; sourceTree = "<group>"; };
		F9FD75741E2E79B200B4558B /* ConversationListObserverTests.swift */ = {isa = PBXFileReference; fileEncoding = 4; lastKnownFileType = sourcecode.swift; name = ConversationListObserverTests.swift; path = ../ConversationListObserverTests.swift; sourceTree = "<group>"; };
		F9FD75771E2F9A0600B4558B /* SearchUserObserverCenter.swift */ = {isa = PBXFileReference; fileEncoding = 4; lastKnownFileType = sourcecode.swift; path = SearchUserObserverCenter.swift; sourceTree = "<group>"; };
		F9FD75791E2FB60000B4558B /* SearchUserObserverTests.swift */ = {isa = PBXFileReference; fileEncoding = 4; lastKnownFileType = sourcecode.swift; name = SearchUserObserverTests.swift; path = ../SearchUserObserverTests.swift; sourceTree = "<group>"; };
/* End PBXFileReference section */

/* Begin PBXFrameworksBuildPhase section */
		F9C9A4F81CAD5DF10039E10C /* Frameworks */ = {
			isa = PBXFrameworksBuildPhase;
			buildActionMask = 2147483647;
			files = (
				EE8DA9672954A02B00F58B79 /* WireCryptobox.framework in Frameworks */,
				F9C9A66F1CAD77930039E10C /* CoreData.framework in Frameworks */,
				EE8DA96D2954A03800F58B79 /* WireLinkPreview.framework in Frameworks */,
				EE8DA9632954A02400F58B79 /* WireProtos.framework in Frameworks */,
				EE8DA9702954A03E00F58B79 /* WireImages.framework in Frameworks */,
				F9C9A66D1CAD778C0039E10C /* Foundation.framework in Frameworks */,
				EE67F6C3296F05FD001D7C88 /* PINCache.xcframework in Frameworks */,
				63709F652993E7A600577D4B /* libcore_crypto_ffi.a in Frameworks */,
				63709F6B2994108700577D4B /* CoreCrypto in Frameworks */,
				EE8DA96A2954A03100F58B79 /* WireTransport.framework in Frameworks */,
				63709F6D2994108700577D4B /* LibCoreCrypto in Frameworks */,
			);
			runOnlyForDeploymentPostprocessing = 0;
		};
		F9C9A5031CAD5DF10039E10C /* Frameworks */ = {
			isa = PBXFrameworksBuildPhase;
			buildActionMask = 2147483647;
			files = (
				F9C9A5071CAD5DF10039E10C /* WireDataModel.framework in Frameworks */,
			);
			runOnlyForDeploymentPostprocessing = 0;
		};
		F9C9A7F01CAED9510039E10C /* Frameworks */ = {
			isa = PBXFrameworksBuildPhase;
			buildActionMask = 2147483647;
			files = (
				EE67F728296F0C6A001D7C88 /* WireTesting.framework in Frameworks */,
				F9C9A80C1CAED99F0039E10C /* WireDataModel.framework in Frameworks */,
			);
			runOnlyForDeploymentPostprocessing = 0;
		};
/* End PBXFrameworksBuildPhase section */

/* Begin PBXGroup section */
		06034B6B26A8D31F003624B4 /* FileSharing */ = {
			isa = PBXGroup;
			children = (
				06034B6C26A8D36E003624B4 /* Feature.FileSharing.swift */,
			);
			path = FileSharing;
			sourceTree = "<group>";
		};
		062FD8832756051000B9DE39 /* ConversationGuestLinks */ = {
			isa = PBXGroup;
			children = (
				062FD8842756053800B9DE39 /* Feature.ConversationGuestLinks.swift */,
			);
			path = ConversationGuestLinks;
			sourceTree = "<group>";
		};
		0686649D256FB087001C8747 /* AppLock */ = {
			isa = PBXGroup;
			children = (
				EE4CCA94256C558400848212 /* Feature.AppLock.swift */,
				EEBACDA625B9C2C6000210AC /* AppLockType.swift */,
				EEE186B1259CC7CC008707CA /* AppLockDelegate.swift */,
				0686649E256FB0CA001C8747 /* AppLockController.swift */,
				EE6A57DF25BB1C6800F848DD /* AppLockController.State.swift */,
				EEBACDA825B9C47E000210AC /* AppLockController.Config.swift */,
				EE30F45A2592A357000FC69C /* AppLockController.PasscodeKeychainItem.swift */,
				EE8B09AE25B86BB20057E85C /* AppLockPasscodePreference.swift */,
				EEBACDAA25B9C4B0000210AC /* AppLockAuthenticationResult.swift */,
				EE8B09AC25B86AB10057E85C /* AppLockError.swift */,
				EEBACDA425B9C243000210AC /* LAContextProtocol.swift */,
				066A96FE25A88E510083E317 /* BiometricsState.swift */,
			);
			path = AppLock;
			sourceTree = "<group>";
		};
		068664A0256FB814001C8747 /* AppLock */ = {
			isa = PBXGroup;
			children = (
				068664A1256FB834001C8747 /* AppLockControllerTests.swift */,
				EE6A57D925BAE0C900F848DD /* BiometricsStateTests.swift */,
				EE6A57DB25BAE3D700F848DD /* MockLAContext.swift */,
				EE6A57DD25BAE40700F848DD /* MockBiometricsState.swift */,
			);
			path = AppLock;
			sourceTree = "<group>";
		};
		069D07B6256266F000DBA592 /* FeatureConfiguration */ = {
			isa = PBXGroup;
			children = (
				068664A0256FB814001C8747 /* AppLock */,
				069D07B72562671D00DBA592 /* FeatureTests.swift */,
				EE715B7C256D153E00087A22 /* FeatureServiceTests.swift */,
			);
			path = FeatureConfiguration;
			sourceTree = "<group>";
		};
		06E8AAB2242BAA1B008929B1 /* File */ = {
			isa = PBXGroup;
			children = (
				06E8AAB3242BAA6A008929B1 /* SignatureStatus.swift */,
			);
			path = File;
			sourceTree = "<group>";
		};
		06F98D61243B2446007E914A /* DigitalSignature */ = {
			isa = PBXGroup;
			children = (
				06F98D62243B2470007E914A /* SignatureStatusTests.swift */,
			);
			path = DigitalSignature;
			sourceTree = "<group>";
		};
		1639A81122608FEB00868AB9 /* Patches */ = {
			isa = PBXGroup;
			children = (
				EEC80B5A29B60F7200099727 /* Legacy */,
				2BB2076F292B787000FB6468 /* PatchApplicator.swift */,
				EEC80B5B29B611CA00099727 /* PersistedDataPatch.swift */,
				54F84CFC1F9950B300ABD7D5 /* DuplicatedEntityRemoval.swift */,
				16827AE92732A3C20079405D /* InvalidDomainRemoval.swift */,
				F11F3E881FA32463007B6D3D /* InvalidClientsRemoval.swift */,
				16127CF2220058160020E65C /* InvalidConversationRemoval.swift */,
				87C1C25E207F7DA80083BF6B /* InvalidGenericMessageDataRemoval.swift */,
				163D01DF2472DE6200984999 /* InvalidConnectionRemoval.swift */,
				168413EC2225965500FCB9BC /* TransferStateMigration.swift */,
				1639A8122260916E00868AB9 /* AlertAvailabilityBehaviourChange.swift */,
				0660FEBC2580E4A900F4C19F /* TransferApplockKeychain.swift */,
				169315EE25AC4C8100709F15 /* MigrateSenderClient.swift */,
				EE2BA00525CB3AA8001EB606 /* InvalidFeatureRemoval.swift */,
			);
			path = Patches;
			sourceTree = "<group>";
		};
		1672A6002343971500380537 /* Label */ = {
			isa = PBXGroup;
			children = (
				1672A6012343973600380537 /* LabelTests.swift */,
			);
			path = Label;
			sourceTree = "<group>";
		};
		16BA4301233CD8170018E883 /* Label */ = {
			isa = PBXGroup;
			children = (
				16BA4302233CD8E50018E883 /* Label.swift */,
			);
			path = Label;
			sourceTree = "<group>";
		};
		2B7AB1B529A4E5C500D9A63A /* TestPlans */ = {
			isa = PBXGroup;
			children = (
				2B6F6AB429ACC162001BB36F /* AllTests.xctestplan */,
				2B7AB1B729A4EAC500D9A63A /* SecurityTests.xctestplan */,
			);
			path = TestPlans;
			sourceTree = "<group>";
		};
		546D3DE71CE5D22C00A6047F /* Utils */ = {
			isa = PBXGroup;
			children = (
				F963E9721D9BF9E300098AD3 /* ProtosTests.swift */,
				5E771F392080C40B00575629 /* PBMessageValidationTests.swift */,
				546D3DE81CE5D24C00A6047F /* RichAssetFileTypeTests.swift */,
				54DE05DC1CF8711F00C35253 /* ProtobufUtilitiesTests.swift */,
				BF949E5A1D3D17FB00587597 /* LinkPreview+ProtobufTests.swift */,
				F92C99271DAE8D060034AFDD /* GenericMessageTests+Obfuscation.swift */,
				F9AB00281F0D2BE40037B437 /* FileManager+FileLocationTests.swift */,
				87DF59BF1F729FDA00C7B406 /* ZMMovedIndexTests.swift */,
				F19550372040628000338E91 /* ZMUpdateEvent+Helper.swift */,
				EF17175A22D4CC8E00697EB0 /* Team+MockTeam.swift */,
				A96524B823CDE07200303C60 /* String+WordTests.swift */,
			);
			path = Utils;
			sourceTree = "<group>";
		};
		54CB3FE824A3993400BA86DD /* FeatureConfig */ = {
			isa = PBXGroup;
			children = (
				0686649D256FB087001C8747 /* AppLock */,
				EEC47ED427A81ED70020B599 /* ClassifiedDomains */,
				EE28991C26B4420A00E7BAF0 /* ConferenceCalling */,
				062FD8832756051000B9DE39 /* ConversationGuestLinks */,
				EEB5DE08283784DF009B4741 /* DigitalSignature */,
				06034B6B26A8D31F003624B4 /* FileSharing */,
				EEB803A9283F61CE00412F62 /* MLS */,
				EECA830126EF34FB0087ECB0 /* SelfDeletingMessages */,
				EE9AD9152696F01700DD5F51 /* FeatureService.swift */,
				064F8E07255E04800040371D /* Feature.swift */,
			);
			path = FeatureConfig;
			sourceTree = "<group>";
		};
		54FB03AB1E41F6C2000E13DC /* Utils */ = {
			isa = PBXGroup;
			children = (
				EE47346629A3784F00E6C04E /* AutoMockable.generated.swift */,
				0191513929ACB3CA00920D04 /* SpyUserClientKeyStore.swift */,
				0191513B29ACB46000920D04 /* MockProteusProvider.swift */,
				54FB03AC1E41F6C2000E13DC /* LegacyPersistedDataPatchesTests.swift */,
				2BB2076D292B781E00FB6468 /* PatchApplicatorTests.swift */,
				54F84CFE1F99588D00ABD7D5 /* DuplicatedEntityRemovalTests.swift */,
				F11F3E8A1FA32AA0007B6D3D /* InvalidClientsRemovalTests.swift */,
				16127CF422005AAA0020E65C /* InvalidConversationRemovalTests.swift */,
				87C1C260207F812F0083BF6B /* InvalidGenericMessageDataRemovalTests.swift */,
				163D01E12472E44000984999 /* InvalidConnectionRemovalTests.swift */,
				0617001123E2FBC0005C262D /* GenericMessageTests+LinkMetaData.swift */,
				1684141622282A1A00FCB9BC /* TransferStateMigrationTests.swift */,
				065D7500239FAB1200275114 /* SelfUserParticipantMigrationTests.swift */,
				A9EEFEF923A6D0CB0007828A /* RolesMigrationTests.swift */,
				1639A8502264B91E00868AB9 /* AvailabilityBehaviourChangeTests.swift */,
				16626507217F4E0B00300F45 /* GenericMessageTests+Hashing.swift */,
				871DD79E2084A316006B1C56 /* BatchDeleteTests.swift */,
				54F84D001F995A1F00ABD7D5 /* DiskDatabaseTests.swift */,
				7A2778C7285329210044A73F /* KeychainManagerTests.swift */,
				0630E4BE257FA2BD00C75BFB /* TransferAppLockKeychainTests.swift */,
				169315F025AC501300709F15 /* MigrateSenderClientTests.swift */,
				EE2BA00725CB3DE7001EB606 /* InvalidFeatureRemovalTests.swift */,
				16827AF12732AB2E0079405D /* InvalidDomainRemovalTests.swift */,
				E97A542727B122D80009DCCF /* AccessRoleMigrationTests.swift */,
			);
			name = Utils;
			path = Tests/Source/Utils;
			sourceTree = SOURCE_ROOT;
		};
		5E771F362080BAB200575629 /* Validation */ = {
			isa = PBXGroup;
			children = (
				5E771F372080BB0000575629 /* PBMessage+Validation.swift */,
			);
			path = Validation;
			sourceTree = "<group>";
		};
		63370CB9242CB8310072C37F /* Composite */ = {
			isa = PBXGroup;
			children = (
				63370CBA242CB84A0072C37F /* CompositeMessageItemContent.swift */,
				63370CBC242CBA0A0072C37F /* CompositeMessageData.swift */,
			);
			path = Composite;
			sourceTree = "<group>";
		};
		63370CF62431F4FA0072C37F /* Composite */ = {
			isa = PBXGroup;
			children = (
				63880548240EA8950043B641 /* ZMClientMessageTests+Composite.swift */,
				63370CF42431F3ED0072C37F /* CompositeMessageItemContentTests.swift */,
				63370CF72431F5DE0072C37F /* BaseCompositeMessageTests.swift */,
			);
			path = Composite;
			sourceTree = "<group>";
		};
		63709F622993E70A00577D4B /* Packages */ = {
			isa = PBXGroup;
			children = (
				63709F632993E70B00577D4B /* CoreCrypto */,
			);
			name = Packages;
			sourceTree = "<group>";
		};
		638805632410FB930043B641 /* ButtonState */ = {
			isa = PBXGroup;
			children = (
				638805642410FE920043B641 /* ButtonState.swift */,
			);
			path = ButtonState;
			sourceTree = "<group>";
		};
		63B1333629A503D000009D84 /* Proteus */ = {
			isa = PBXGroup;
			children = (
				63B1333729A503D000009D84 /* ProteusServiceInterface.swift */,
				63B1333829A503D000009D84 /* ProteusService.swift */,
				63B1337229A798C800009D84 /* ProteusProvider.swift */,
				EEBFA2E729D1D94B0004E8B4 /* ProteusError.swift */,
				EECCF10329D1BC7B000C0BF3 /* ProteusError+CBox.swift */,
				EE032B2F29A62CA600E1DDF3 /* ProteusSessionID.swift */,
				EE032B3029A62CA600E1DDF3 /* ProteusSessionID+Mapping.swift */,
				EE79699529D4684C00075E38 /* CryptoboxMigrationManager.swift */,
			);
			name = Proteus;
			path = Source/Proteus;
			sourceTree = "<group>";
		};
		63B1333929A503D000009D84 /* MLS */ = {
			isa = PBXGroup;
			children = (
				63B1333A29A503D000009D84 /* MLSGroup.swift */,
				63B1333B29A503D000009D84 /* MLSActionsProvider.swift */,
				63B1333C29A503D000009D84 /* Bytes+Random.swift */,
				63B1333D29A503D000009D84 /* MLSGroupID.swift */,
				63B1333E29A503D000009D84 /* MLSActionExecutor.swift */,
				63B1333F29A503D000009D84 /* MLSQualifiedClientID.swift */,
				63B1334029A503D000009D84 /* MLSController.swift */,
				63B1334129A503D000009D84 /* CommitBundle+Protobuf.swift */,
				63B1334229A503D000009D84 /* BackendMLSPublicKeys.swift */,
				63B1334329A503D000009D84 /* MessageProtocol.swift */,
				63B1334429A503D000009D84 /* CoreCryptoConfiguration.swift */,
				63B1334529A503D000009D84 /* MLSClientID.swift */,
				0129E7F829A520870065E6DB /* SafeCoreCrypto.swift */,
				63B1334629A503D000009D84 /* CoreCryptoKeyProvider.swift */,
				63B1334729A503D000009D84 /* SyncStatusProtocol.swift */,
				63B1334829A503D000009D84 /* Actions */,
				63B1335029A503D000009D84 /* MLSGroupStatus.swift */,
				63B1335129A503D000009D84 /* CoreCryptoCallbacks.swift */,
				63B1335229A503D000009D84 /* Bytes.swift */,
				63B1335329A503D000009D84 /* StaleMLSKeyMaterialDetector.swift */,
			);
			name = MLS;
			path = Source/MLS;
			sourceTree = "<group>";
		};
		63B1334829A503D000009D84 /* Actions */ = {
			isa = PBXGroup;
			children = (
				63B1334929A503D000009D84 /* UploadSelfMLSKeyPackagesAction.swift */,
				63B1334A29A503D000009D84 /* SendMLSMessageAction.swift */,
				63B1334B29A503D000009D84 /* SendCommitBundleAction.swift */,
				63B1334C29A503D000009D84 /* FetchBackendMLSPublicKeysAction.swift */,
				63B1334D29A503D000009D84 /* CountSelfMLSKeyPackagesAction.swift */,
				63B1334E29A503D000009D84 /* FetchPublicGroupStateAction.swift */,
				63B1334F29A503D000009D84 /* ClaimMLSKeyPackageAction.swift */,
			);
			path = Actions;
			sourceTree = "<group>";
		};
		A90676E5238EAE63006417AC /* ConversationRole */ = {
			isa = PBXGroup;
			children = (
				A90676E8238EB05E006417AC /* Action.swift */,
				A90676E9238EB05F006417AC /* Role.swift */,
				A90676E6238EAE8B006417AC /* ParticipantRole.swift */,
			);
			path = ConversationRole;
			sourceTree = "<group>";
		};
		A9FA524623A14E00003AD4C6 /* ConversationRole */ = {
			isa = PBXGroup;
			children = (
				A9FA524723A14E2B003AD4C6 /* RoleTests.swift */,
				A9FA524923A1598B003AD4C6 /* ActionTests.swift */,
			);
			path = ConversationRole;
			sourceTree = "<group>";
		};
		BF10B5941E64591600E7036E /* Analytics */ = {
			isa = PBXGroup;
			children = (
				BF10B59E1E645A3A00E7036E /* Events */,
				BF10B5951E64591600E7036E /* AnalyticsType.swift */,
				BF10B5961E64591600E7036E /* NSManagedObjectContext+Analytics.swift */,
			);
			path = Analytics;
			sourceTree = "<group>";
		};
		BF10B59E1E645A3A00E7036E /* Events */ = {
			isa = PBXGroup;
			children = (
				BF10B59C1E645A3300E7036E /* Analytics+UnknownMessage.swift */,
			);
			name = Events;
			sourceTree = "<group>";
		};
		BF1B98051EC313D100DE033B /* Teams */ = {
			isa = PBXGroup;
			children = (
				BF1B98031EC313C600DE033B /* Team.swift */,
				BF421B2C1EF3F91D0079533A /* Team+Patches.swift */,
				BF491CCE1F02A6CF0055EE44 /* Member+Patches.swift */,
				BF1B98061EC31A3C00DE033B /* Member.swift */,
				BF1B98081EC31A4200DE033B /* Permissions.swift */,
			);
			name = Teams;
			path = Conversation;
			sourceTree = "<group>";
		};
		BF3493EE1EC3566500B0C314 /* Teams */ = {
			isa = PBXGroup;
			children = (
				BF1B980A1EC31D6100DE033B /* TeamDeletionRuleTests.swift */,
				BF3493FF1EC46D3D00B0C314 /* ZMConversationTests+Teams.swift */,
				BF1B980C1EC3410000DE033B /* PermissionsTests.swift */,
				BF3493EA1EC34C0B00B0C314 /* TeamTests.swift */,
				BFE764421ED5AAE400C65C3E /* ZMConversation+TeamsTests.swift */,
				BF3493EF1EC3569800B0C314 /* MemberTests.swift */,
			);
			name = Teams;
			sourceTree = "<group>";
		};
		BF491CDE1F0525ED0055EE44 /* Accounts */ = {
			isa = PBXGroup;
			children = (
				EE174FCD2522756700482A70 /* ZMConversationPerformanceTests.swift */,
				BF491CDA1F0525DC0055EE44 /* AccountTests.swift */,
				BF491CDC1F0525E50055EE44 /* AccountManagerTests.swift */,
				BF491CDF1F0529D80055EE44 /* AccountStoreTests.swift */,
			);
			name = Accounts;
			sourceTree = "<group>";
		};
		BF491CE91F063F0A0055EE44 /* Accounts */ = {
			isa = PBXGroup;
			children = (
				BF491CE31F063EDB0055EE44 /* Account.swift */,
				EE5F54CB259B22C400F11F3C /* Account+Keychain.swift */,
				BF491CE51F063EE50055EE44 /* AccountStore.swift */,
				BF491CE71F063EEB0055EE44 /* AccountManager.swift */,
				161E05692667C4D000DADC3D /* AccountDeletedObserver.swift */,
				BF8361D91F0A3C41009AE5AC /* NSSecureCoding+Swift.swift */,
				5E67168D2174B9AF00522E61 /* LoginCredentials.swift */,
			);
			name = Accounts;
			sourceTree = "<group>";
		};
		CE4EDC071D6D9A04002A20AA /* Reaction */ = {
			isa = PBXGroup;
			children = (
				CE4EDC081D6D9A3D002A20AA /* Reaction.swift */,
			);
			name = Reaction;
			sourceTree = "<group>";
		};
		EE032B3429A62CD600E1DDF3 /* Proteus */ = {
			isa = PBXGroup;
			children = (
				EE032B3529A62CD600E1DDF3 /* ProteusServiceTests.swift */,
				EE79699729D469A700075E38 /* CryptoboxMigrationManagerTests.swift */,
			);
			path = Proteus;
			sourceTree = "<group>";
		};
		EE22F81029DD82290053E1C6 /* EAR */ = {
			isa = PBXGroup;
			children = (
				EEC57C4929E407CC0068DFDA /* EARService.swift */,
				EE22F81129DD84ED0053E1C6 /* EARKeyRepository.swift */,
				EE428C4F29F1247400ECB715 /* EARKeyGenerator.swift */,
				EE428C5129F1533000ECB715 /* EARKeyEncryptor.swift */,
				EE22F80829DD818B0053E1C6 /* BaseEARKeyDescription.swift */,
				EE22F80A29DD81C50053E1C6 /* PublicEARKeyDescription.swift */,
				EE22F80C29DD81FC0053E1C6 /* PrivateEARKeyDescription.swift */,
				EE22F80E29DD82110053E1C6 /* DatabaseEARKeyDescription.swift */,
			);
			path = EAR;
			sourceTree = "<group>";
		};
<<<<<<< HEAD
		EE032B3429A62CD600E1DDF3 /* Proteus */ = {
			isa = PBXGroup;
			children = (
				EE032B3529A62CD600E1DDF3 /* ProteusServiceTests.swift */,
				EE79699729D469A700075E38 /* CryptoboxMigrationManagerTests.swift */,
			);
			path = Proteus;
			sourceTree = "<group>";
		};
		EE22F81029DD82290053E1C6 /* EAR */ = {
			isa = PBXGroup;
			children = (
				EEC57C4929E407CC0068DFDA /* EARService.swift */,
				EE22F81129DD84ED0053E1C6 /* EARKeyRepository.swift */,
				EE428C4F29F1247400ECB715 /* EARKeyGenerator.swift */,
				EE428C5129F1533000ECB715 /* EARKeyEncryptor.swift */,
				EE22F80829DD818B0053E1C6 /* BaseEARKeyDescription.swift */,
				EE22F80A29DD81C50053E1C6 /* PublicEARKeyDescription.swift */,
				EE22F80C29DD81FC0053E1C6 /* PrivateEARKeyDescription.swift */,
				EE22F80E29DD82110053E1C6 /* DatabaseEARKeyDescription.swift */,
			);
			path = EAR;
			sourceTree = "<group>";
		};
=======
>>>>>>> ca21354a
		EE28991C26B4420A00E7BAF0 /* ConferenceCalling */ = {
			isa = PBXGroup;
			children = (
				EE28991D26B4422800E7BAF0 /* Feature.ConferenceCalling.swift */,
			);
			path = ConferenceCalling;
			sourceTree = "<group>";
		};
		EE68EECC252DCAB80013B242 /* Change detection */ = {
			isa = PBXGroup;
			children = (
				EE68EEC8252DC4450013B242 /* ChangeDetector.swift */,
				EE68EECA252DC4720013B242 /* ExplicitChangeDetector.swift */,
				EE3EFE94253053B1009499E5 /* PotentialChangeDetector.swift */,
				EEAAD75B252C6DAE00E6A44E /* ModifiedObjects.swift */,
				EE3EFE9625305A84009499E5 /* ModifiedObjects+Mergeable.swift */,
				EEAAD759252C6D2700E6A44E /* UnreadMessages.swift */,
			);
			path = "Change detection";
			sourceTree = "<group>";
		};
		EE91911829F0196600514A2D /* EAR */ = {
			isa = PBXGroup;
			children = (
				EE428C4D29F01E4800ECB715 /* EARServiceTests.swift */,
			);
			name = EAR;
			path = Source/EAR;
			sourceTree = "<group>";
		};
		EE98879028882C6D002340D2 /* MLS */ = {
			isa = PBXGroup;
			children = (
				EE98878D28882BFF002340D2 /* MLSControllerTests.swift */,
				EE84226F28EC353900B80FE5 /* MLSActionExecutorTests.swift */,
				63123BCB291BBB79009A5179 /* MLSQualifiedClientIdTests.swift */,
				0189815429A66B0800B52510 /* SafeCoreCryptoTests.swift */,
				EEDE7DB628EC1618007DC6A3 /* MockMLSActionExecutor.swift */,
				EEF6E3C928D89251001C1799 /* StaleMLSKeyDetectorTests.swift */,
				EEFAAC3328DDE27F009940E7 /* CoreCryptoCallbacksTests.swift */,
				EE98879128882C8F002340D2 /* MockMLSController.swift */,
				EEF0BC3028EEC02400ED16CA /* MockSyncStatus.swift */,
				EEC3BC732888403000BFDC35 /* MockCoreCrypto.swift */,
				01A2D62E2A153118000EFC9C /* MockSafeCoreCrypto.swift */,
				EE22185D2892C22C008EF6ED /* MockConversationEventProcessor.swift */,
				EEC3BC75288855C000BFDC35 /* MockMLSActionsProvider.swift */,
				EEC8064D28CF4C2D00DD58E9 /* MockStaleMLSKeyDetector.swift */,
				63C07014291144F70075D598 /* CoreCryptoConfigProviderTests.swift */,
				6374562129C3323D001D1A33 /* CoreCryptoKeyProviderTests.swift */,
				63FACD55291BC598003AB25D /* MLSClientIdTests.swift */,
			);
			path = MLS;
			sourceTree = "<group>";
		};
		EEB5DE08283784DF009B4741 /* DigitalSignature */ = {
			isa = PBXGroup;
			children = (
				EEB5DE09283784F9009B4741 /* Feature+DigitalSignature.swift */,
			);
			path = DigitalSignature;
			sourceTree = "<group>";
		};
		EEB803A9283F61CE00412F62 /* MLS */ = {
			isa = PBXGroup;
			children = (
				EEB803AA283F61E600412F62 /* Feature.MLS.swift */,
			);
			path = MLS;
			sourceTree = "<group>";
		};
		EEC47ED427A81ED70020B599 /* ClassifiedDomains */ = {
			isa = PBXGroup;
			children = (
				EEC47ED527A81EF60020B599 /* Feature+ClassifiedDomains.swift */,
			);
			path = ClassifiedDomains;
			sourceTree = "<group>";
		};
		EEC80B5A29B60F7200099727 /* Legacy */ = {
			isa = PBXGroup;
			children = (
				54FB03A01E41E273000E13DC /* LegacyPersistedDataPatches.swift */,
				54FB03A81E41F1B6000E13DC /* LegacyPersistedDataPatches+Directory.swift */,
			);
			path = Legacy;
			sourceTree = "<group>";
		};
		EECA82FD26EF34E20087ECB0 /* SelfDeletingMessages */ = {
			isa = PBXGroup;
			children = (
				F92C99291DAFBC910034AFDD /* ZMConversation+SelfDeletingMessages.swift */,
				EE5E2C1426DFC31900C3928A /* MessageDestructionTimeoutType.swift */,
				EE5E2C1826DFC67900C3928A /* MessageDestructionTimeoutValue.swift */,
			);
			path = SelfDeletingMessages;
			sourceTree = "<group>";
		};
		EECA830126EF34FB0087ECB0 /* SelfDeletingMessages */ = {
			isa = PBXGroup;
			children = (
				EECFAA3726D52EB700D9E100 /* Feature.SelfDeletingMessages.swift */,
			);
			path = SelfDeletingMessages;
			sourceTree = "<group>";
		};
		F1103BD82135471A00EB9ED6 /* Calling */ = {
			isa = PBXGroup;
			children = (
				161541B91E27EBD400AC2FFB /* ZMConversation+Calling.swift */,
				165D3A2B1E1D47AB0052E654 /* ZMCallState.swift */,
			);
			path = Calling;
			sourceTree = "<group>";
		};
		F93A30281D6EFB66005CCB1D /* Confirmation */ = {
			isa = PBXGroup;
			children = (
				F93A30231D6EFB47005CCB1D /* ZMMessageConfirmation.swift */,
			);
			path = Confirmation;
			sourceTree = "<group>";
		};
		F963E9671D9ADD5A00098AD3 /* Protos */ = {
			isa = PBXGroup;
			children = (
				F1FDF2F521B152BC00E037A1 /* GenericMessage+Helper.swift */,
				06B1C492248F9173007FDA8D /* GenericMessage+Debug.swift */,
				F1FDF2F621B152BC00E037A1 /* GenericMessage+Hashing.swift */,
				63B658DF243789DE00EF463F /* GenericMessage+Assets.swift */,
				F1FDF2FF21B1580400E037A1 /* GenericMessage+Utils.swift */,
				06D48734241F930A00881B08 /* GenericMessage+Obfuscation.swift */,
				63AFE2D5244F49A90003F619 /* GenericMessage+MessageCapable.swift */,
				63D41E7024597E420076826F /* GenericMessage+Flags.swift */,
				63F65F00246B073900534A69 /* GenericMessage+Content.swift */,
				F963E96B1D9ADD5A00098AD3 /* ZMImageAssetEncryptionKeys.h */,
				F963E96C1D9ADD5A00098AD3 /* ZMImageAssetEncryptionKeys.m */,
			);
			path = Protos;
			sourceTree = "<group>";
		};
		F963E97D1D9C09DA00098AD3 /* Ephemeral */ = {
			isa = PBXGroup;
			children = (
				F963E9821D9C0DC400098AD3 /* ZMMessageDestructionTimer.swift */,
			);
			path = Ephemeral;
			sourceTree = "<group>";
		};
		F9A705C91CAEE01D00C2F5FE /* ManagedObjectContext */ = {
			isa = PBXGroup;
			children = (
				166A2A0C25FB991800B4A4F8 /* CoreDataStack.swift */,
				167BCC95260DC3F100E9D7E3 /* CoreDataStack+ClearStorage.swift */,
				F179B5D92062B77300C13DFD /* CoreDataStack+Backup.swift */,
				166DCDB72555886E004F4F59 /* CoreDataStack+Migration.swift */,
				F9A705CA1CAEE01D00C2F5FE /* NSManagedObjectContext+tests.h */,
				F9A705CB1CAEE01D00C2F5FE /* NSManagedObjectContext+zmessaging-Internal.h */,
				F9A705CC1CAEE01D00C2F5FE /* NSManagedObjectContext+zmessaging.h */,
				F9A705CD1CAEE01D00C2F5FE /* NSManagedObjectContext+zmessaging.m */,
				54FB03AE1E41FC86000E13DC /* NSManagedObjectContext+Patches.swift */,
				0649D1C424F6A542001DDC78 /* NSManagedObjectContext+ZMKeyValueStore.swift */,
				F93265201D8950F10076AAD6 /* NSManagedObjectContext+FetchRequest.swift */,
				1693155425A329FE00709F15 /* NSManagedObjectContext+UpdateRequest.swift */,
				544E8C101E2F76B400F9B8B8 /* NSManagedObjectContext+UserInfoMerge.swift */,
				87D9CCE81F27606200AA4388 /* NSManagedObjectContext+TearDown.swift */,
				16460A43206515370096B616 /* NSManagedObjectContext+BackupImport.swift */,
				16E6F24724B36D550015B249 /* NSManagedObjectContext+EncryptionAtRest.swift */,
				0630E4B5257F888600C75BFB /* NSManagedObjectContext+AppLock.swift */,
				16AD86B91F75426C00E4C797 /* NSManagedObjectContext+NotificationContext.swift */,
				163C92A92630A80400F8DC14 /* NSManagedObjectContext+SelfUser.swift */,
				63DA335D286C9CF000818C3C /* NSManagedObjectContext+MLSController.swift */,
				EE9B9F562993E57900A257BC /* NSManagedObjectContext+ProteusService.swift */,
				EEC80B3529B0AD8100099727 /* NSManagedObjectContext+ProteusProvider.swift */,
				EE9B9F5829964F6A00A257BC /* NSManagedObjectContext+CoreCrypto.swift */,
				06AD2F8329B0D8F000403F59 /* NSManagedObjectContext+ProteusProvider.swift */,
				F9A705D01CAEE01D00C2F5FE /* NSNotification+ManagedObjectContextSave.h */,
				F9A705D11CAEE01D00C2F5FE /* NSNotification+ManagedObjectContextSave.m */,
				D5FA30C42063DC2D00716618 /* BackupMetadata.swift */,
				54D7B83E1E12774600C1B347 /* NSPersistentStore+Metadata.swift */,
				5473CC721E14245C00814C03 /* NSManagedObjectContext+Debugging.swift */,
				060ED6D02499E97200412C4A /* NSManagedObjectContext+ServerTimeDelta.swift */,
				060ED6E3249BB09200412C4A /* NSManagedObjectContext+LastNotificationID.swift */,
				63D9A19D282AA0050074C20C /* NSManagedObjectContext+Federation.swift */,
				160B3BB024EFD64E0026D355 /* ExtendedSecureUnarchiveFromData.swift */,
			);
			name = ManagedObjectContext;
			path = Source/ManagedObjectContext;
			sourceTree = SOURCE_ROOT;
		};
		F9A705D41CAEE01D00C2F5FE /* Model */ = {
			isa = PBXGroup;
			children = (
				54CB3FE824A3993400BA86DD /* FeatureConfig */,
				638805632410FB930043B641 /* ButtonState */,
				A90676E5238EAE63006417AC /* ConversationRole */,
				16BA4301233CD8170018E883 /* Label */,
				5E771F362080BAB200575629 /* Validation */,
				CE4EDC071D6D9A04002A20AA /* Reaction */,
				F93A30281D6EFB66005CCB1D /* Confirmation */,
				F9A705D51CAEE01D00C2F5FE /* Connection */,
				BF491CE91F063F0A0055EE44 /* Accounts */,
				BF1B98051EC313D100DE033B /* Teams */,
				F9A705D91CAEE01D00C2F5FE /* Conversation */,
				F9A705F01CAEE01D00C2F5FE /* Message */,
				F9A706031CAEE01D00C2F5FE /* User */,
				F9A706141CAEE01D00C2F5FE /* UserClient */,
				BF10B5941E64591600E7036E /* Analytics */,
				F9A706191CAEE01D00C2F5FE /* ZMManagedObject+Internal.h */,
				F9A7061A1CAEE01D00C2F5FE /* ZMManagedObject.m */,
				1600D93B267A80D700970F99 /* ZMManagedObject+Fetching.swift */,
				F1C8676F1FA9CCB5001505E8 /* DuplicateMerging.swift */,
				54CD46091DEDA55C00BA3429 /* AddressBookEntry.swift */,
				87C125F61EF94EE800D28DC1 /* ZMManagedObject+Grouping.swift */,
				16460A45206544B00096B616 /* PersistentMetadataKeys.swift */,
				168D7BFC26F365ED00789960 /* EntityAction.swift */,
				168D7C9526F9ED1E00789960 /* QualifiedID.swift */,
			);
			name = Model;
			path = Source/Model;
			sourceTree = SOURCE_ROOT;
		};
		F9A705D51CAEE01D00C2F5FE /* Connection */ = {
			isa = PBXGroup;
			children = (
				F9A705D61CAEE01D00C2F5FE /* ZMConnection+Internal.h */,
				F9A705D71CAEE01D00C2F5FE /* ZMConnection.h */,
				F9A705D81CAEE01D00C2F5FE /* ZMConnection.m */,
				A949418E23E1DB78001B0373 /* ZMConnection+Fetch.swift */,
				16B5B33026FDC5D2001A3216 /* ZMConnection+Actions.swift */,
				A901DE8B23A2A31B00B4DDC6 /* ZMConnection+Role.swift */,
				547E664A1F750E4A008CB1FA /* ZMConnection+Notification.swift */,
			);
			path = Connection;
			sourceTree = "<group>";
		};
		F9A705D91CAEE01D00C2F5FE /* Conversation */ = {
			isa = PBXGroup;
			children = (
				A943BBE725B5A59D003D66BA /* ConversationLike.swift */,
				F1103BD82135471A00EB9ED6 /* Calling */,
				EECA82FD26EF34E20087ECB0 /* SelfDeletingMessages */,
				F9B71F111CB264EF001DB03F /* ZMConversation+Internal.h */,
				F9B71F101CB264EF001DB03F /* ZMConversation.m */,
				63D41E4E2452EA080076826F /* ZMConversation+SelfConversation.swift */,
				A95E7BF4239134E600935B88 /* ZMConversation+Participants.swift */,
				A90B3E2C23A255D5003EFED4 /* ZMConversation+Creation.swift */,
				165DC522214A614100090B7B /* ZMConversation+Message.swift */,
				EFD0B02C21087DC80065EBF3 /* ZMConversation+Language.swift */,
				F163784E1E5C454C00898F84 /* ZMConversation+Patches.swift */,
				165911541DF054AD007FA847 /* ZMConversation+Predicates.swift */,
				545FA5D61E2FD3750054171A /* ZMConversation+MessageDeletion.swift */,
				16519D35231D1BB200C9D76D /* ZMConversation+Deletion.swift */,
				BF6EA4D11E2512E800B7BD4B /* ZMConversation+DisplayName.swift */,
				16F6BB391EDEC2D6009EA803 /* ZMConversation+ObserverHelper.swift */,
				EEDA9C0D2510F3D5003A5B27 /* ZMConversation+EncryptionAtRest.swift */,
				BF2ADF621E28CF1E00E81B1E /* SharedObjectStore.swift */,
				544E8C121E2F825700F9B8B8 /* ZMConversation+SecurityLevel.swift */,
				547E66481F7503A5008CB1FA /* ZMConversation+Notifications.swift */,
				F125BAD61EE9849B0018C2F8 /* ZMConversation+SystemMessages.swift */,
				1626344A20D935C0000D4063 /* ZMConversation+Timestamps.swift */,
				F137EEBD212C14300043FDEB /* ZMConversation+Services.swift */,
				A90D62C723A159B600F680CC /* ZMConversation+Transport.swift */,
				06D33FCA2524E402004B9BC1 /* ZMConversation+UnreadCount.swift */,
				F9B71F1A1CB264EF001DB03F /* ZMConversation+UnreadCount.h */,
				F9B71F1B1CB264EF001DB03F /* ZMConversation+UnreadCount.m */,
				D5D10DA8203B161700145497 /* ZMConversation+AccessMode.swift */,
				8767E85A216391DF00390F75 /* ZMConversation+Mute.swift */,
				16030DAF21AD765D00F8032E /* ZMConversation+Confirmations.swift */,
				16BA4304233CDEA30018E883 /* ZMConversation+Labels.swift */,
				873B88FB204044AC00FBE254 /* ConversationCreationOptions.swift */,
				BFF8AE8420E4E12A00988700 /* ZMMessage+ShouldDisplay.swift */,
				F9B71F1E1CB264EF001DB03F /* ZMConversationSecurityLevel.h */,
				F16378501E5C805100898F84 /* ZMConversationSecurityLevel.swift */,
				F9C877081E000C9D00792613 /* AssetCollection.swift */,
				F90D99A41E02DC6B00034070 /* AssetCollectionBatched.swift */,
				5EDDC7A52088CE3B00B24850 /* ZMConversation+Invalid.swift */,
				87EFA3AB210F52C6004DFA53 /* ZMConversation+LastMessages.swift */,
				87E9508A2118B2DA00306AA7 /* ZMConversation+DeleteOlderMessages.swift */,
				EEFC3EE62208311200D3091A /* ZMConversation+HasMessages.swift */,
				1670D0162317F92B003A143B /* ZMConversation+Team.swift */,
				5E39FC66225F22BE00C682B8 /* ZMConversation+ExternalParticipant.swift */,
				70E77B7C273188150021EE70 /* ZMConversation+Role.swift */,
				6354BDF22746C30900880D50 /* ZMConversation+Federation.swift */,
				63DA3372286CA43300818C3C /* ZMConversation+MLS.swift */,
			);
			path = Conversation;
			sourceTree = "<group>";
		};
		F9A705F01CAEE01D00C2F5FE /* Message */ = {
			isa = PBXGroup;
			children = (
				06E8AAB2242BAA1B008929B1 /* File */,
				63370CB9242CB8310072C37F /* Composite */,
				F963E97D1D9C09DA00098AD3 /* Ephemeral */,
				CE58A3FE1CD3B3580037B626 /* ConversationMessage.swift */,
				BFFBFD921D59E3F00079773E /* ConversationMessage+Deletion.swift */,
				5E9EA4E12243E0D300D401B2 /* ConversationMessage+Attachments.swift */,
				16D68E961CEF2EC4003AB9E0 /* ZMFileMetadata.swift */,
				F9A705F11CAEE01D00C2F5FE /* AssetCache.swift */,
				BF85CF5E1D227A78006EDB97 /* LocationData.swift */,
				541E4F941CBD182100D82D69 /* FileAssetCache.swift */,
				F9A705F21CAEE01D00C2F5FE /* AssetEncryption.swift */,
				16313D611D227DC1001B2AB3 /* LinkPreview+ProtocolBuffer.swift */,
				165DC51E21491C0400090B7B /* Mention.swift */,
				54E3EE401F616BA600A261E3 /* ZMAssetClientMessage.swift */,
				54E3EE441F61A53C00A261E3 /* ZMAssetClientMessage+Ephemeral.swift */,
				0651D00523FC481B00411A22 /* ZMAssetClientMessage+Confirmations.swift */,
				54E3EE461F61A78B00A261E3 /* ZMAssetClientMessage+Deletion.swift */,
				54F6CEAA1CE2972200A1276D /* ZMAssetClientMessage+Download.swift */,
				54E3EE3E1F6169A800A261E3 /* ZMAssetClientMessage+FileMessageData.swift */,
				54E3EE421F6194A400A261E3 /* ZMAssetClientMessage+GenericMessage.swift */,
				63370CC3242CFA860072C37F /* ZMAssetClientMessage+UpdateEvent.swift */,
				165124D72189AE90006A3C75 /* ZMAssetClientMessage+Quotes.swift */,
				7CBC3FC020177C3C008D06E4 /* RasterImages+Protobuf.swift */,
				BFCD8A2C1DCB4E8A00C6FCCF /* V2Asset.swift */,
				BF4666291DCB71B0007463FF /* V3Asset.swift */,
				063D292924212AFD00FA6FEE /* ZMClientMessage.swift */,
				0642A3322445F2B500DCCFCD /* ZMClientMessage+UpdateEvent.swift */,
				0663285F2428D01C005BB3BE /* ZMClientMessage+GenericMessage.swift */,
				0663285D2428CEC3005BB3BE /* ZMClientMessage+Deletion.swift */,
				063D2927242128D200FA6FEE /* ZMClientMessage+Ephemeral.swift */,
				0651D00323FC46A500411A22 /* ZMClientMessage+Confirmations.swift */,
				06D48736241FB3F700881B08 /* ZMClientMessage+Obfuscate.swift */,
				F1FDF2F921B1555A00E037A1 /* ZMClientMessage+Location.swift */,
				06B99C78242A293500FEAFDE /* ZMClientMessage+Knock.swift */,
				63CA8214240812620073426A /* ZMClientMessage+Composite.swift */,
				165DC52021491D8700090B7B /* ZMClientMessage+TextMessageData.swift */,
				54D809FB1F681D6400B2CCB4 /* ZMClientMessage+LinkPreview.swift */,
				54363A001D7876200048FD7D /* ZMClientMessage+Encryption.swift */,
				165124D32188B613006A3C75 /* ZMClientMessage+Quotes.swift */,
				165124D52188CF66006A3C75 /* ZMClientMessage+Editing.swift */,
				EEDA9C132513A0A5003A5B27 /* ZMClientMessage+EncryptionAtRest.swift */,
				F9A705F81CAEE01D00C2F5FE /* ZMExternalEncryptedDataWithKeys.h */,
				F9A705F91CAEE01D00C2F5FE /* ZMExternalEncryptedDataWithKeys.m */,
				63298D992434D04D006B6018 /* GenericMessage+External.swift */,
				63B658DD243754E100EF463F /* GenericMessage+UpdateEvent.swift */,
				F1FDF2FD21B1572500E037A1 /* ZMGenericMessageData.swift */,
				F9A705FE1CAEE01D00C2F5FE /* ZMImageMessage.m */,
				A99B8A71268221A6006B4D29 /* ZMImageMessage.swift */,
				F9A705FF1CAEE01D00C2F5FE /* ZMMessage+Internal.h */,
				F9A706001CAEE01D00C2F5FE /* ZMMessage.m */,
				EF1F4F532301634500E4872C /* ZMSystemMessage+ChildMessages.swift */,
				0604F7C7265184B70016A71E /* ZMSystemMessage+ParticipantsRemovedReason.swift */,
				BF5DF5CC20F4EB3E002BCB67 /* ZMSystemMessage+NewConversation.swift */,
				BF10B58A1E6432ED00E7036E /* Message.swift */,
				63370CC8242E3B990072C37F /* ZMMessage+Conversation.swift */,
				54563B751E0161730089B1D7 /* ZMMessage+Categorization.swift */,
				F12BD0AF1E4DCEC40012ADBA /* ZMMessage+Insert.swift */,
				16CDEBFA2209D13B00E74A41 /* ZMMessage+Quotes.swift */,
				164EB6F2230D987A001BBD4A /* ZMMessage+DataRetention.swift */,
				63D41E502452F0A60076826F /* ZMMessage+Removal.swift */,
				63D41E5224531BAD0076826F /* ZMMessage+Reaction.swift */,
				EE997A15250629DC008336D2 /* ZMMessage+ProcessingError.swift */,
				BF8F3A821E4B61C70079E9E7 /* TextSearchQuery.swift */,
				F9A706011CAEE01D00C2F5FE /* ZMOTRMessage.h */,
				F9A706021CAEE01D00C2F5FE /* ZMOTRMessage.m */,
				16030DC421AEE25500F8032E /* ZMOTRMessage+Confirmations.swift */,
				EF1F850322FD71BB0020F6DC /* ZMOTRMessage+VerifySender.swift */,
				06E1C834244F1A2300CA4EF2 /* ZMOTRMessage+Helper.swift */,
				544A46AD1E2E82BA00D6A748 /* ZMOTRMessage+SecurityDegradation.swift */,
				8704676A21513DE900C628D7 /* ZMOTRMessage+Unarchive.swift */,
				165E0F68217F871400E36D08 /* ZMOTRMessage+ContentHashing.swift */,
				165124D121886EDB006A3C75 /* ZMOTRMessage+Quotes.swift */,
				63370C6B242A510A0072C37F /* ZMOTRMessage+UpdateEvent.swift */,
				CE4EDC0A1D6DC2D2002A20AA /* ConversationMessage+Reaction.swift */,
			);
			path = Message;
			sourceTree = "<group>";
		};
		F9A706031CAEE01D00C2F5FE /* User */ = {
			isa = PBXGroup;
			children = (
				1687ABAB20EBE0770007C240 /* UserType.swift */,
				EEF4010623A9213B007B1A97 /* UserType+Team.swift */,
				1607AAF1243768D200A93D29 /* UserType+Materialize.swift */,
				167BCC81260CFAD500E9D7E3 /* UserType+Federation.swift */,
				06D5423B26399C32006B0C5A /* UserType+External.swift */,
				EF2CBDA620061E2D0004F65E /* ServiceUser.swift */,
				F9331C751CB4165100139ECC /* NSString+ZMPersonName.h */,
				F9331C761CB4165100139ECC /* NSString+ZMPersonName.m */,
				F929C1731E41D3480018ADA4 /* PersonName.swift */,
				1687ABAD20ECD51E0007C240 /* ZMSearchUser.swift */,
				BF989D091E8A6A120052BF8F /* SearchUserAsset.swift */,
				F9A7060D1CAEE01D00C2F5FE /* ZMUser+Internal.h */,
				F9A706101CAEE01D00C2F5FE /* ZMUser.m */,
				F18998821E7AC6D900E579A2 /* ZMUser.swift */,
				EEDD426928633B2800C9EBC4 /* ZMUser+Patches.swift */,
				EEA985972555668A002BEF02 /* ZMUser+AnalyticsIdentifier.swift */,
				F110503C2220439900F3EB62 /* ZMUser+RichProfile.swift */,
				55C40BCD22B0316800EFD8BD /* ZMUser+LegalHoldRequest.swift */,
				F14B7AFE2220302B00458624 /* ZMUser+Predicates.swift */,
				F1C867841FAA0D48001505E8 /* ZMUser+Create.swift */,
				BF3493F11EC3623200B0C314 /* ZMUser+Teams.swift */,
				1670D01B231823DC003A143B /* ZMUser+Permissions.swift */,
				16D95A411FCEF87B00C96069 /* ZMUser+Availability.swift */,
				F991CE1A1CB561B0004D8465 /* ZMAddressBookContact.m */,
				EF18C7E51F9E4F8A0085A832 /* ZMUser+Filename.swift */,
				5E0FB214205176B400FD9867 /* Set+ServiceUser.swift */,
				5EFE9C052125CD3F007932A6 /* UnregisteredUser.swift */,
				5E36B45D21CA5BBA00B7063B /* UnverifiedCredentials.swift */,
				7C8BFFDE22FC5E1600B3C8A5 /* ZMUser+Validation.swift */,
				63495E1A23FED9A9002A7C59 /* ZMUser+Protobuf.swift */,
				0630E4B7257F8C0B00C75BFB /* ZMUser+Applock.swift */,
			);
			path = User;
			sourceTree = "<group>";
		};
		F9A706141CAEE01D00C2F5FE /* UserClient */ = {
			isa = PBXGroup;
			children = (
				63E21AE1291E92770084A942 /* FetchUserClientsAction.swift */,
				F13A89D0210628F600AB40CB /* PushToken.swift */,
				631A0577240420380062B387 /* UserClient+SafeLogging.swift */,
				F9A706151CAEE01D00C2F5FE /* UserClient+Protobuf.swift */,
				F9A706161CAEE01D00C2F5FE /* UserClient.swift */,
				EE128A65286DE31200558550 /* UserClient+MLSPublicKeys.swift */,
				54FB03A21E41E64A000E13DC /* UserClient+Patches.swift */,
				16DF3B5C2285B13100D09365 /* UserClientType.swift */,
				F9A706171CAEE01D00C2F5FE /* UserClientTypes.h */,
				F9A706181CAEE01D00C2F5FE /* UserClientTypes.m */,
			);
			path = UserClient;
			sourceTree = "<group>";
		};
		F9A7061B1CAEE01D00C2F5FE /* Notifications */ = {
			isa = PBXGroup;
			children = (
				F9A7061C1CAEE01D00C2F5FE /* ChangeCalculation */,
				F9A706261CAEE01D00C2F5FE /* ObjectObserverTokens */,
				5451DE361F604CD500C82E75 /* ZMMoveIndex.swift */,
				F93C4C7C1E24E1B1007E9CEE /* NotificationDispatcher.swift */,
				EE770DAE25344B4F00163C4A /* NotificationDispatcher.OperationMode.swift */,
				EE68EECC252DCAB80013B242 /* Change detection */,
				EEAAD75D252C711800E6A44E /* ZMManagedObject+ClassIdentifier.swift */,
				EEAAD75F252C713E00E6A44E /* ClassIdentifier.swift */,
				EE42938D252C460000E70670 /* Changes.swift */,
				EE42938F252C466500E70670 /* ChangeInfoConsumer.swift */,
				EE42938B252C443000E70670 /* ManagedObjectObserverToken.swift */,
				EE429389252C437900E70670 /* Notification.Name+ManagedObjectObservation.swift */,
				5451DE341F5FFF8B00C82E75 /* NotificationInContext.swift */,
				F920AE291E3A5FDD001BC14F /* Dictionary+Mapping.swift */,
				F9FD75771E2F9A0600B4558B /* SearchUserObserverCenter.swift */,
				F9FD75721E2E6A2100B4558B /* ConversationListObserverCenter.swift */,
				F9C348911E2E3FF60015D69D /* SnapshotCenter.swift */,
				F9DBA5211E28EB4000BE23C0 /* SideEffectSources.swift */,
				F9DBA51F1E28EA8B00BE23C0 /* DependencyKeyStore.swift */,
				BF103F9C1F0112F30047FDE5 /* ManagedObjectObserver.swift */,
			);
			name = Notifications;
			path = Source/Notifications;
			sourceTree = SOURCE_ROOT;
		};
		F9A7061C1CAEE01D00C2F5FE /* ChangeCalculation */ = {
			isa = PBXGroup;
			children = (
				F943BC2C1E88FEC80048A768 /* ChangedIndexes.swift */,
			);
			path = ChangeCalculation;
			sourceTree = "<group>";
		};
		F9A706261CAEE01D00C2F5FE /* ObjectObserverTokens */ = {
			isa = PBXGroup;
			children = (
				F9A7062B1CAEE01D00C2F5FE /* Helpers */,
				F9A706271CAEE01D00C2F5FE /* ConversationListChangeInfo.swift */,
				F9A706281CAEE01D00C2F5FE /* ConversationChangeInfo.swift */,
				F9A706351CAEE01D00C2F5FE /* MessageChangeInfo.swift */,
				F9A706371CAEE01D00C2F5FE /* NewUnreadMessageChangeInfos.swift */,
				F9A706391CAEE01D00C2F5FE /* ObjectChangeInfo.swift */,
				F9A7063B1CAEE01D00C2F5FE /* UserClientChangeInfo.swift */,
				F9A7063C1CAEE01D00C2F5FE /* UserChangeInfo.swift */,
				F99C5B891ED460E20049CCD7 /* TeamChangeInfo.swift */,
				1672A613234499B500380537 /* LabelChangeInfo.swift */,
				A995F05B23968D8500FAC3CF /* ParticipantRoleChangeInfo.swift */,
			);
			path = ObjectObserverTokens;
			sourceTree = "<group>";
		};
		F9A7062B1CAEE01D00C2F5FE /* Helpers */ = {
			isa = PBXGroup;
			children = (
				F9A7062C1CAEE01D00C2F5FE /* AnyClassTuple.swift */,
				F9A7062D1CAEE01D00C2F5FE /* DependentObjectsKeysForObservedObjectKeysCache.swift */,
				F9A7062E1CAEE01D00C2F5FE /* StringKeyPath.swift */,
				F9A7062F1CAEE01D00C2F5FE /* KeySet.swift */,
				F9A706331CAEE01D00C2F5FE /* SetSnapshot.swift */,
			);
			path = Helpers;
			sourceTree = "<group>";
		};
		F9A706421CAEE01D00C2F5FE /* Utilis */ = {
			isa = PBXGroup;
			children = (
				EE5316412A13B59500A9E0B1 /* LastUpdateEventIDRepository.swift */,
				F963E9671D9ADD5A00098AD3 /* Protos */,
				EE22F81029DD82290053E1C6 /* EAR */,
				F9331C851CB419B500139ECC /* NSFetchRequest+ZMRelationshipKeyPaths.h */,
				F9331C861CB419B500139ECC /* NSFetchRequest+ZMRelationshipKeyPaths.m */,
				F9331C811CB4191B00139ECC /* NSPredicate+ZMSearch.h */,
				D5FA30CE2063F8EC00716618 /* Version.swift */,
				F9331C821CB4191B00139ECC /* NSPredicate+ZMSearch.m */,
				F9A706431CAEE01D00C2F5FE /* CryptoBox.swift */,
				F9A706491CAEE01D00C2F5FE /* UserImageLocalCache.swift */,
				F9A7064B1CAEE01D00C2F5FE /* ZMFetchRequestBatch.h */,
				F9A7064C1CAEE01D00C2F5FE /* ZMFetchRequestBatch.m */,
				F9A7064E1CAEE01D00C2F5FE /* ZMUpdateEvent+WireDataModel.h */,
				0634C3A824643A400006081D /* ZMUpdateEvent.swift */,
				F9A7064F1CAEE01D00C2F5FE /* ZMUpdateEvent+WireDataModel.m */,
				54EDE67F1CBBF1860044A17E /* PINCache+ZMessaging.swift */,
				546D3DE51CE5D0B100A6047F /* RichAssetFileType.swift */,
				F963E97E1D9C09E700098AD3 /* ZMMessageTimer.h */,
				F963E97F1D9C09E700098AD3 /* ZMMessageTimer.m */,
				F9AB00261F0CE5520037B437 /* FileManager+FileLocations.swift */,
				5EFE9C072126BF9D007932A6 /* ZMPropertyNormalizationResult.h */,
				5EFE9C082126BF9D007932A6 /* ZMPropertyNormalizationResult.m */,
				5EFE9C0E2126D3FA007932A6 /* NormalizationResult.swift */,
				63298D9D24374489006B6018 /* Dictionary+ObjectForKey.swift */,
				162207F7272291CA0041EDE8 /* String+NilEmpty.swift */,
				7A2778C5285223D90044A73F /* KeychainManager.swift */,
				EE997A1325062295008336D2 /* Logging.swift */,
				EE128A67286DE35F00558550 /* CodableHelpers.swift */,
				6312162E287DB7D900FF9A56 /* String+Bytes.swift */,
				EE04084D28CA85B2009E4B8D /* Date+Helpers.swift */,
				0129E7FA29A520EB0065E6DB /* SafeFileContext.swift */,
			);
			name = Utilis;
			path = Source/Utilis;
			sourceTree = SOURCE_ROOT;
		};
		F9A706CC1CAEE30700C2F5FE /* en.lproj */ = {
			isa = PBXGroup;
			children = (
				F9A706CD1CAEE30700C2F5FE /* InfoPlist.strings */,
			);
			name = en.lproj;
			path = Tests/Resources/en.lproj;
			sourceTree = SOURCE_ROOT;
		};
		F9A708031CAEEB7400C2F5FE /* ManagedObjectContext */ = {
			isa = PBXGroup;
			children = (
				166E47BC255A98D900C161C8 /* CoreDataStackTests+Migration.swift */,
				F16F8EBE2063E9CC009A9D6F /* CoreDataStackTests+Backup.swift */,
				167BCC91260DB5FA00E9D7E3 /* CoreDataStackTests+ClearStorage.swift */,
				F9A708041CAEEB7400C2F5FE /* ManagedObjectContextSaveNotificationTests.m */,
				F9A708051CAEEB7400C2F5FE /* ManagedObjectContextTests.m */,
				F14FA376221DB05B005E7EF5 /* MockBackgroundActivityManager.swift */,
				54929FAD1E12AC8B0010186B /* NSPersistentStoreMetadataTests.swift */,
				F9A708061CAEEB7400C2F5FE /* NSManagedObjectContext+TestHelpers.h */,
				F9A708071CAEEB7400C2F5FE /* NSManagedObjectContext+TestHelpers.m */,
				F9A708081CAEEB7400C2F5FE /* PersistentStoreCoordinatorTests.m */,
				5473CC741E14268600814C03 /* NSManagedObjectContextDebuggingTests.swift */,
				BF103FA01F0138390047FDE5 /* ManagedObjectContextChangeObserverTests.swift */,
				543ABF5A1F34A13000DBE28B /* DatabaseBaseTest.swift */,
				54ED3A9C1F38CB6A0066AD47 /* DatabaseMigrationTests.swift */,
				D5FA30CA2063ECD400716618 /* BackupMetadataTests.swift */,
				D5FA30D02063FD3A00716618 /* VersionTests.swift */,
				63F376D92834FF7200FE1F05 /* NSManagedObjectContextTests+Federation.swift */,
			);
			name = ManagedObjectContext;
			path = Tests/Source/ManagedObjectContext;
			sourceTree = SOURCE_ROOT;
		};
		F9A7080A1CAEEB7400C2F5FE /* Model */ = {
			isa = PBXGroup;
			children = (
				069D07B6256266F000DBA592 /* FeatureConfiguration */,
				06F98D61243B2446007E914A /* DigitalSignature */,
				A9FA524623A14E00003AD4C6 /* ConversationRole */,
				1672A6002343971500380537 /* Label */,
				546D3DE71CE5D22C00A6047F /* Utils */,
				F9B71FD71CB2C4C6001DB03F /* Observer */,
				F9B71F4D1CB2BC85001DB03F /* Conversation */,
				F9B71F591CB2BC85001DB03F /* ConversationList */,
				F9B71F5C1CB2BC85001DB03F /* Messages */,
				F9B71F621CB2BC85001DB03F /* User */,
				F9B71F6B1CB2BC85001DB03F /* VoiceChannel */,
				F9B720011CB2C68B001DB03F /* UserClient */,
				F9A7080C1CAEEB7400C2F5FE /* MockDataModel */,
				BF3493EE1EC3566500B0C314 /* Teams */,
				BF491CDE1F0525ED0055EE44 /* Accounts */,
				F9A7080B1CAEEB7400C2F5FE /* CoreDataRelationshipsTests.m */,
				F94A208E1CB51AF50059632A /* ManagedObjectValidationTests.m */,
				F9A708131CAEEB7400C2F5FE /* ModelObjectsTests.h */,
				F9A708141CAEEB7400C2F5FE /* ModelObjectsTests.m */,
				1670D01F23183209003A143B /* ModelObjectsTests+Helpers.swift */,
				F9A708151CAEEB7400C2F5FE /* NSFetchRequestTests+ZMRelationshipKeyPaths.m */,
				F9A708161CAEEB7400C2F5FE /* PersistentChangeTrackingTests.m */,
				F9A7081B1CAEEB7400C2F5FE /* ZMConnectionTests.m */,
				169FF3AE2715820400330C2E /* ZMConnectionFetchingTests.swift */,
				F9A7082B1CAEEB7400C2F5FE /* ZMFetchRequestBatchTests.m */,
				F9A7082C1CAEEB7400C2F5FE /* ZMManagedObjectTests.m */,
				87C125F81EF94F2E00D28DC1 /* ZMManagedObjectGroupingTests.swift */,
				1600D943267BC5A000970F99 /* ZMManagedObjectFetchingTests.swift */,
				F9A7085A1CAEED1B00C2F5FE /* ZMBaseManagedObjectTest.h */,
				F9A7085B1CAEED1B00C2F5FE /* ZMBaseManagedObjectTest.m */,
				068D610124629AA300A110A2 /* ZMBaseManagedObjectTest.swift */,
				544034331D6DFE8500860F2D /* ZMAddressBookContactTests.swift */,
				5476BA3D1DEDABCC00D047F8 /* AddressBookEntryTests.swift */,
				BF0D07F91E4C7B1100B934EB /* TextSearchQueryTests.swift */,
			);
			name = Model;
			path = Tests/Source/Model;
			sourceTree = SOURCE_ROOT;
		};
		F9A7080C1CAEEB7400C2F5FE /* MockDataModel */ = {
			isa = PBXGroup;
			children = (
				F9A7080D1CAEEB7400C2F5FE /* MockEntity.h */,
				F9A7080E1CAEEB7400C2F5FE /* MockEntity.m */,
				F9A7080F1CAEEB7400C2F5FE /* MockEntity2.h */,
				F9A708101CAEEB7400C2F5FE /* MockEntity2.m */,
				F9A708111CAEEB7400C2F5FE /* MockModelObjectContextFactory.h */,
				F9A708121CAEEB7400C2F5FE /* MockModelObjectContextFactory.m */,
			);
			path = MockDataModel;
			sourceTree = "<group>";
		};
		F9A7085D1CAEEF4700C2F5FE /* Helper */ = {
			isa = PBXGroup;
			children = (
				F9AB39591CB3AEB100A7254F /* BaseTestSwiftHelpers.swift */,
				F920AE161E38C547001BC14F /* NotificationObservers.swift */,
				F9A7085E1CAEEF4700C2F5FE /* MessagingTest+EventFactory.h */,
				F9A7085F1CAEEF4700C2F5FE /* MessagingTest+EventFactory.m */,
				F9C8622A1D87DC18009AAC33 /* MessagingTest+UUID.swift */,
				CEE525A81CCA4C97001D06F9 /* NSString+RandomString.h */,
				CEE525A91CCA4C97001D06F9 /* NSString+RandomString.m */,
				F14B9C6E212DB467004B6D7D /* ZMBaseManagedObjectTest+Helpers.swift */,
				16F7341324F9573C00AB93B1 /* XCTestCase+EncryptionKeys.swift */,
				16E70F97270F1F5700718E5D /* ZMConnection+Helper.h */,
				16E70FA6270F212000718E5D /* ZMConnection+Helper.m */,
				169FF3A427157B3800330C2E /* MockActionHandler.swift */,
				EE403EC928D357AD00F78A36 /* ZMBaseTest+Async.swift */,
			);
			name = Helper;
			path = Tests/Source/Helper;
			sourceTree = SOURCE_ROOT;
		};
		F9B71F4D1CB2BC85001DB03F /* Conversation */ = {
			isa = PBXGroup;
			children = (
				F991CE101CB5549D004D8465 /* ZMConversation+Testing.h */,
				16DF3B5E2289510600D09365 /* ZMConversationTests+Legalhold.swift */,
				A923D77D239DB87700F47B85 /* ZMConversationTests+SecurityLevel.swift */,
				F9B71F4F1CB2BC85001DB03F /* ZMConversation+Testing.m */,
				F9B71F511CB2BC85001DB03F /* ZMConversationTests+gapsAndWindows.m */,
				A9536FD223ACD23100CFD528 /* ConversationTests+gapsAndWindows.swift */,
				54A885A71F62EEB600AFBA95 /* ZMConversationTests+Messages.swift */,
				16D5260C20DD1D9400608D8E /* ZMConversationTests+Timestamps.swift */,
				A9128ACF2398067E0056F591 /* ZMConversationTests+Participants.swift */,
				EF3510F922CA07BB00115B97 /* ZMConversationTests+Transport.swift */,
				F9B71F561CB2BC85001DB03F /* ZMConversationTests+Validation.m */,
				F92C992B1DAFC58A0034AFDD /* ZMConversationTests+Ephemeral.swift */,
				1621E59120E62BD2006B2D17 /* ZMConversationTests+Silencing.swift */,
				F1B025601E534CF900900C65 /* ZMConversationTests+PrepareToSend.swift */,
				BF735CFB1E7050D0003BC61F /* ZMConversationTests+CallSystemMessages.swift */,
				16F6BB3B1EDEDEFD009EA803 /* ZMConversationTests+ObservationHelper.swift */,
				F1B58926202DCEF9002BB59B /* ZMConversationTests+CreationSystemMessages.swift */,
				EF9A4702210A026600085102 /* ZMConversationTests+Language.swift */,
				F1517921212DAE2E00BA3EBD /* ZMConversationTests+Services.swift */,
				8767E8672163B9EE00390F75 /* ZMConversationTests+Mute.swift */,
				16030DBD21AE8FAB00F8032E /* ZMConversationTests+Confirmations.swift */,
				06D33FCC2524F65D004B9BC1 /* ZMConversationTests+UnreadMessages.swift */,
				EEFC3EE822083B0900D3091A /* ZMConversationTests+HasMessages.swift */,
				16519D53231D6F8200C9D76D /* ZMConversationTests+Deletion.swift */,
				1672A5FD23434FA200380537 /* ZMConversationTests+Labels.swift */,
				63FCE54728C78D1F00126D9D /* ZMConversationTests+Predicates.swift */,
				F9B71F571CB2BC85001DB03F /* ZMConversationTests.h */,
				F9B71F581CB2BC85001DB03F /* ZMConversationTests.m */,
				A94166FB2680CCB5001F4E37 /* ZMConversationTests.swift */,
				EEBF69EC28A2724800195771 /* ZMConversationTests+MLS.swift */,
				A96E7A9725A35CEF004FAADC /* ZMConversationTests+Knock.swift */,
				63D41E6E24573F420076826F /* ZMConversationTests+SelfConversation.swift */,
				16F7341024F9556600AB93B1 /* ZMConversationTests+DraftMessage.swift */,
				A982B46523BE1B86001828A6 /* ConversationTests.swift */,
				F9C8770A1E015AAF00792613 /* AssetColletionTests.swift */,
				F90D99A61E02E22400034070 /* AssetCollectionBatchedTests.swift */,
				BFB3BA721E28D38F0032A84F /* SharedObjectStoreTests.swift */,
				87A7FA23203DD11100AA066C /* ZMConversationTests+AccessMode.swift */,
				873B88FD2040470900FBE254 /* ConversationCreationOptionsTests.swift */,
				874D9797211064D300B07674 /* ZMConversationLastMessagesTest.swift */,
				5E39FC68225F2DC000C682B8 /* ZMConversationExternalParticipantsStateTests.swift */,
				A927F52623A029250058D744 /* ParticipantRoleTests.swift */,
				6354BDF42747BD9600880D50 /* ZMConversationTests+Federation.swift */,
				63E313D2274D5F57002EAF1D /* ZMConversationTests+Team.swift */,
				E9C7DD9A27B533D000FB9AE8 /* AccessRoleMappingTests.swift */,
			);
			name = Conversation;
			path = Tests/Source/Model/Conversation;
			sourceTree = SOURCE_ROOT;
		};
		F9B71F591CB2BC85001DB03F /* ConversationList */ = {
			isa = PBXGroup;
			children = (
				F9B71F5A1CB2BC85001DB03F /* ZMConversationListDirectoryTests.m */,
				16925336234F677B0041A8FF /* ZMConversationListDirectoryTests+Labels.swift */,
				BFE3A96B1ED2EC110024A05B /* ZMConversationListDirectoryTests+Teams.swift */,
				BFE3A96D1ED301020024A05B /* ZMConversationListTests+Teams.swift */,
				1672A6292345102400380537 /* ZMConversationListTests+Labels.swift */,
				F9B71F5B1CB2BC85001DB03F /* ZMConversationListTests.m */,
			);
			name = ConversationList;
			path = Tests/Source/Model/ConversationList;
			sourceTree = SOURCE_ROOT;
		};
		F9B71F5C1CB2BC85001DB03F /* Messages */ = {
			isa = PBXGroup;
			children = (
				EEDB51DA255410D000F35A29 /* GenericMessageHelperTests.swift */,
				63370CF62431F4FA0072C37F /* Composite */,
				EEE83B491FBB496B00FC0296 /* ZMMessageTimerTests.swift */,
				54EDE6811CBBF6260044A17E /* FileAssetCacheTests.swift */,
				F9331C541CB3BCDA00139ECC /* OtrBaseTest.swift */,
				F9331C501CB3BC6800139ECC /* CryptoBoxTests.swift */,
				16C391E1214BD437003AB3AD /* MentionTests.swift */,
				F9B71F5D1CB2BC85001DB03F /* ZMAssetClientMessageTests.swift */,
				168414292228421700FCB9BC /* ZMAssetClientMessageTests+AssetMessage.swift */,
				F963E9921D9E9D1800098AD3 /* ZMAssetClientMessageTests+Ephemeral.swift */,
				162294A4222038FA00A98679 /* CacheAssetTests.swift */,
				0680A9C1246002DC000F80F3 /* ZMClientMessageTests.swift */,
				EE82625029A8D6BD0023B13A /* ZMClientMessageTests+OTR.swift */,
				F9331C591CB3BECB00139ECC /* ZMClientMessageTests+OTR_Legacy.swift */,
				EE46B92728A511630063B38D /* ZMClientMessageTests+MLSEncryptedPayloadGenerator.swift */,
				63495DEF23F6BD2A002A7C59 /* GenericMessageTests.swift */,
				63298D9B24374094006B6018 /* GenericMessageTests+External.swift */,
				BFCF31DA1DA50C650039B3DC /* GenericMessageTests+NativePush.swift */,
				BF794FE41D14425E00E618C6 /* ZMClientMessageTests+Location.swift */,
				1651F9BD1D3554C800A9FAE8 /* ZMClientMessageTests+TextMessage.swift */,
				BFFBFD941D59E49D0079773E /* ZMClientMessageTests+Deletion.swift */,
				16746B071D2EAF8E00831771 /* ZMClientMessageTests+ZMImageOwner.swift */,
				87E2CE302119F6AB0034C2C4 /* ZMClientMessageTests+Cleared.swift */,
				1687C0E12150EE91003099DD /* ZMClientMessageTests+Mentions.swift */,
				7C88C5312182F6150037DD03 /* ZMClientMessageTests+Replies.swift */,
				168FF32F258200AD0066DAE3 /* ZMClientMessageTests+ResetSession.swift */,
				165E141725CC516B00F0B075 /* ZMClientMessageTests+Prefetching.swift */,
				F9B71F5F1CB2BC85001DB03F /* BaseClientMessageTests.swift */,
				F9B71F601CB2BC85001DB03F /* ZMMessageTests.h */,
				F9B71F611CB2BC85001DB03F /* ZMMessageTests.m */,
				A93724A126983100005FD532 /* ZMMessageTests.swift */,
				163CE6AE25BEB9680013C12D /* ZMMessageTests+SystemMessages.swift */,
				63D41E6C245733AC0076826F /* ZMMessageTests+Removal.swift */,
				F93A302E1D6F2633005CCB1D /* ZMMessageTests+Confirmation.swift */,
				060D194D2462A9D000623376 /* ZMMessageTests+GenericMessage.swift */,
				0651D00723FC4FDC00411A22 /* GenericMessageTests+LegalHoldStatus.swift */,
				16CDEBF62209897D00E74A41 /* ZMMessageTests+ShouldGenerateUnreadCount.swift */,
				F9B0FF311D79D1140098C17C /* ZMClientMessageTests+Unarchiving.swift */,
				1689FD452194A63E00A656E2 /* ZMClientMessageTests+Editing.swift */,
				CEB15E501D7EE53A0048A011 /* ZMClientMessagesTests+Reaction.swift */,
				5E9EA4D52242942900D401B2 /* ZMClientMessageTests+LinkAttachments.swift */,
				F963E9841D9D47D100098AD3 /* ZMClientMessageTests+Ephemeral.swift */,
				54563B791E0189750089B1D7 /* ZMMessageCategorizationTests.swift */,
				544E8C0D1E2F69E800F9B8B8 /* ZMOTRMessage+SecurityDegradationTests.swift */,
				16E7DA291FDABE440065B6A6 /* ZMOTRMessage+SelfConversationUpdateTests.swift */,
				166D189D230E9E66001288CD /* ZMMessage+DataRetentionTests.swift */,
				0680A9C42460627B000F80F3 /* ZMMessage+Reaction.swift */,
				EE6CB3DD24E2D24F00B0EADD /* ZMGenericMessageDataTests.swift */,
			);
			name = Messages;
			path = Tests/Source/Model/Messages;
			sourceTree = SOURCE_ROOT;
		};
		F9B71F621CB2BC85001DB03F /* User */ = {
			isa = PBXGroup;
			children = (
				F991CE181CB55E95004D8465 /* ZMSearchUserTests.m */,
				164A55D220F3AF6700AE62A6 /* ZMSearchUserTests+ProfileImages.swift */,
				1645ECC1243B643B007A82D6 /* ZMSearchUserTests+TeamUser.swift */,
				169FF3A927157F0100330C2E /* ZMSearchUserTests+Connections.swift */,
				872A2E891FFD2FBF00900B22 /* ZMSearchUserPayloadParsingTests.swift */,
				F9B71F631CB2BC85001DB03F /* UserImageLocalCacheTests.swift */,
				1645ECC3243B69A1007A82D6 /* UserTypeTests+Materialize.swift */,
				167BCC85260CFC7B00E9D7E3 /* UserTypeTests+Federation.swift */,
				F9B71F661CB2BC85001DB03F /* ZMPersonNameTests.m */,
				F18998871E7AF0BE00E579A2 /* ZMUserTests.h */,
				F9B71F6A1CB2BC85001DB03F /* ZMUserTests.m */,
				F18998841E7AEEC900E579A2 /* ZMUserTests+Swift.swift */,
				EE09EEB0255959F000919A6B /* ZMUserTests+AnalyticsIdentifier.swift */,
				1670D01D231825BE003A143B /* ZMUserTests+Permissions.swift */,
				5EFE9C0B2126CB71007932A6 /* UnregisteredUserTests.swift */,
				55C40BD422B0F75C00EFD8BD /* ZMUserLegalHoldTests.swift */,
			);
			name = User;
			path = Tests/Source/Model/User;
			sourceTree = SOURCE_ROOT;
		};
		F9B71F6B1CB2BC85001DB03F /* VoiceChannel */ = {
			isa = PBXGroup;
			children = (
				F9B71F6D1CB2BC85001DB03F /* ZMCallStateTests.swift */,
			);
			name = VoiceChannel;
			path = Tests/Source/Model/VoiceChannel;
			sourceTree = SOURCE_ROOT;
		};
		F9B71FD71CB2C4C6001DB03F /* Observer */ = {
			isa = PBXGroup;
			children = (
				F9B71FD91CB2C4C6001DB03F /* StringKeyPathTests.swift */,
				F9B71FDE1CB2C4C6001DB03F /* ObjectObserver */,
				F929C17A1E423B620018ADA4 /* SnapshotCenterTests.swift */,
				F9DD60BF1E8916000019823F /* ChangedIndexesTests.swift */,
				F93C4C7E1E24F832007E9CEE /* NotificationDispatcherTests.swift */,
				EE3EFEA0253090E0009499E5 /* PotentialChangeDetectorTests.swift */,
				F920AE391E3B8445001BC14F /* SearchUserObserverCenterTests.swift */,
			);
			path = Observer;
			sourceTree = "<group>";
		};
		F9B71FDE1CB2C4C6001DB03F /* ObjectObserver */ = {
			isa = PBXGroup;
			children = (
				F9DBA5231E28EE0A00BE23C0 /* ConversationObserverTests.swift */,
				F9DBA5261E28EEBD00BE23C0 /* UserObserverTests.swift */,
				F9DBA5281E29162A00BE23C0 /* MessageObserverTests.swift */,
				F9C348821E2CC0730015D69D /* UserClientObserverTests.swift */,
				F99C5B8B1ED466760049CCD7 /* TeamObserverTests.swift */,
				1672A6152344A14E00380537 /* LabelObserverTests.swift */,
				F9C348851E2CC27D0015D69D /* NewUnreadMessageObserverTests.swift */,
				F9FD75741E2E79B200B4558B /* ConversationListObserverTests.swift */,
				F9FD75791E2FB60000B4558B /* SearchUserObserverTests.swift */,
				F9B71FDF1CB2C4C6001DB03F /* AnyClassTupleTests.swift */,
				A995F05D239690B300FAC3CF /* ParticipantRoleObserverTests.swift */,
			);
			name = ObjectObserver;
			path = ObjectObserverToken;
			sourceTree = "<group>";
		};
		F9B720011CB2C68B001DB03F /* UserClient */ = {
			isa = PBXGroup;
			children = (
				F13A89D22106293000AB40CB /* PushTokenTests.swift */,
				F9331C5B1CB3BF9F00139ECC /* UserClientKeyStoreTests.swift */,
				F9B720021CB2C68B001DB03F /* UserClientTests.swift */,
				631A0585240439470062B387 /* UserClientTests+SafeLogging.swift */,
				1693155225A30D4E00709F15 /* UserClientTests+ResetSession.swift */,
			);
			name = UserClient;
			path = Tests/Source/Model/UserClient;
			sourceTree = SOURCE_ROOT;
		};
		F9C9A4F21CAD5DF10039E10C = {
			isa = PBXGroup;
			children = (
				543089B71D420165004D8AC4 /* README.md */,
				F9A708641CAEF9BD00C2F5FE /* Default-568h@2x.png */,
				F9C9A6771CAD7A790039E10C /* Resources */,
				F9C9A4FE1CAD5DF10039E10C /* Source */,
				F9C9A50A1CAD5DF10039E10C /* Tests */,
				F9C9A4FD1CAD5DF10039E10C /* Products */,
				F9C9A6701CAD779E0039E10C /* Frameworks */,
				63709F622993E70A00577D4B /* Packages */,
			);
			indentWidth = 4;
			sourceTree = "<group>";
			tabWidth = 4;
		};
		F9C9A4FD1CAD5DF10039E10C /* Products */ = {
			isa = PBXGroup;
			children = (
				F9C9A4FC1CAD5DF10039E10C /* WireDataModel.framework */,
				F9C9A5061CAD5DF10039E10C /* WireDataModelTests.xctest */,
				F9C9A7F31CAED9510039E10C /* WireDataModelTestHost.app */,
			);
			name = Products;
			sourceTree = "<group>";
		};
		F9C9A4FE1CAD5DF10039E10C /* Source */ = {
			isa = PBXGroup;
			children = (
				1639A81122608FEB00868AB9 /* Patches */,
				F9A705C91CAEE01D00C2F5FE /* ManagedObjectContext */,
				63B1333929A503D000009D84 /* MLS */,
				63B1333629A503D000009D84 /* Proteus */,
				F9A705D41CAEE01D00C2F5FE /* Model */,
				F9A7061B1CAEE01D00C2F5FE /* Notifications */,
				F9A706421CAEE01D00C2F5FE /* Utilis */,
				F9C9A60C1CAD76A50039E10C /* WireDataModel.h */,
				F9C9A7371CAE6D890039E10C /* ConversationList */,
				F9C9A6A01CAD7C7F0039E10C /* Public */,
			);
			name = Source;
			sourceTree = "<group>";
		};
		F9C9A50A1CAD5DF10039E10C /* Tests */ = {
			isa = PBXGroup;
			children = (
				2B7AB1B529A4E5C500D9A63A /* TestPlans */,
				F9C9A83D1CAEDBC40039E10C /* Resources */,
				F9C9A81B1CAEDA330039E10C /* WireDataModelTestHost */,
				F9C9A79A1CAEA8FC0039E10C /* Source */,
			);
			path = Tests;
			sourceTree = "<group>";
		};
		F9C9A6701CAD779E0039E10C /* Frameworks */ = {
			isa = PBXGroup;
			children = (
				EE67F727296F0C6A001D7C88 /* WireTesting.framework */,
				EE67F6C2296F05FD001D7C88 /* PINCache.xcframework */,
				EE8DA96F2954A03E00F58B79 /* WireImages.framework */,
				EE8DA96C2954A03800F58B79 /* WireLinkPreview.framework */,
				EE8DA9692954A03100F58B79 /* WireTransport.framework */,
				EE8DA9662954A02B00F58B79 /* WireCryptobox.framework */,
				EE8DA9622954A02400F58B79 /* WireProtos.framework */,
				F9C9A66E1CAD77930039E10C /* CoreData.framework */,
				63709F642993E7A600577D4B /* libcore_crypto_ffi.a */,
				F9C9A66C1CAD778C0039E10C /* Foundation.framework */,
			);
			name = Frameworks;
			sourceTree = "<group>";
		};
		F9C9A6771CAD7A790039E10C /* Resources */ = {
			isa = PBXGroup;
			children = (
				167BCC182609E92300E9D7E3 /* ZMEventModel.xcdatamodeld */,
				F189988C1E7BE03800E579A2 /* zmessaging.xcdatamodeld */,
				F9C9A5DC1CAD76A50039E10C /* Info.plist */,
				F9C9A6781CAD7A790039E10C /* Configurations */,
			);
			path = Resources;
			sourceTree = "<group>";
		};
		F9C9A6781CAD7A790039E10C /* Configurations */ = {
			isa = PBXGroup;
			children = (
				F9C9A6791CAD7A790039E10C /* version.xcconfig */,
				F9C9A67A1CAD7A790039E10C /* zmc-config */,
				F9C9A6891CAD7A790039E10C /* WireDataModel.xcconfig */,
			);
			path = Configurations;
			sourceTree = "<group>";
		};
		F9C9A67A1CAD7A790039E10C /* zmc-config */ = {
			isa = PBXGroup;
			children = (
				F9C9A67C1CAD7A790039E10C /* ios-test-host.xcconfig */,
				F9C9A67D1CAD7A790039E10C /* ios-test-target.xcconfig */,
				F9C9A67F1CAD7A790039E10C /* project-common.xcconfig */,
				F9C9A6801CAD7A790039E10C /* project-debug.xcconfig */,
				F9C9A6811CAD7A790039E10C /* project.xcconfig */,
				F9C9A6841CAD7A790039E10C /* tests.xcconfig */,
				F9C9A6851CAD7A790039E10C /* warnings-debug.xcconfig */,
				F9C9A6861CAD7A790039E10C /* warnings.xcconfig */,
			);
			path = "zmc-config";
			sourceTree = "<group>";
		};
		F9C9A6A01CAD7C7F0039E10C /* Public */ = {
			isa = PBXGroup;
			children = (
				F9C9A7641CAE8DFC0039E10C /* ZMAddressBookContact.h */,
				F9C9A6AF1CAD7D1F0039E10C /* ZMManagedObject.h */,
				F9C9A6A31CAD7C7F0039E10C /* ZMConversation.h */,
				BFCD502C21511D58008CD845 /* DraftMessage.swift */,
				F9C9A6A41CAD7C7F0039E10C /* ZMConversationList.h */,
				F9C9A6A51CAD7C7F0039E10C /* ZMEditableUser.h */,
				F9C9A6A61CAD7C7F0039E10C /* ZMMessage.h */,
				F9C9A6A71CAD7C7F0039E10C /* ZMUser.h */,
				BF3494071EC5A90400B0C314 /* ZMUser+OneOnOne.h */,
			);
			name = Public;
			path = Source/Public;
			sourceTree = SOURCE_ROOT;
		};
		F9C9A7371CAE6D890039E10C /* ConversationList */ = {
			isa = PBXGroup;
			children = (
				1672A6272344F10700380537 /* FolderList.swift */,
				F9B71F041CB264DF001DB03F /* ZMConversationList.m */,
				F9B71F051CB264DF001DB03F /* ZMConversationList+Internal.h */,
				F9B71F071CB264DF001DB03F /* ZMConversationListDirectory.h */,
				F9B71F081CB264DF001DB03F /* ZMConversationListDirectory.m */,
				16E0FBC823326B72000E3235 /* ConversationDirectory.swift */,
			);
			name = ConversationList;
			path = Source/ConversationList;
			sourceTree = SOURCE_ROOT;
		};
		F9C9A79A1CAEA8FC0039E10C /* Source */ = {
			isa = PBXGroup;
			children = (
				EE91911829F0196600514A2D /* EAR */,
				54FB03AB1E41F6C2000E13DC /* Utils */,
				F9A7085D1CAEEF4700C2F5FE /* Helper */,
				F9A708031CAEEB7400C2F5FE /* ManagedObjectContext */,
				F9A7080A1CAEEB7400C2F5FE /* Model */,
				EE98879028882C6D002340D2 /* MLS */,
				EE032B3429A62CD600E1DDF3 /* Proteus */,
			);
			name = Source;
			sourceTree = "<group>";
		};
		F9C9A81B1CAEDA330039E10C /* WireDataModelTestHost */ = {
			isa = PBXGroup;
			children = (
				F9C9A81C1CAEDA330039E10C /* AppDelegate.h */,
				F9C9A81D1CAEDA330039E10C /* AppDelegate.m */,
				F9C9A8231CAEDA330039E10C /* Info.plist */,
				F9C9A8241CAEDA330039E10C /* main.m */,
			);
			name = WireDataModelTestHost;
			path = Tests/WireDataModelTestTarget;
			sourceTree = SOURCE_ROOT;
		};
		F9C9A83D1CAEDBC40039E10C /* Resources */ = {
			isa = PBXGroup;
			children = (
				63EDDCA028BE3B9200DE212F /* store2-105-0.wiredatabase */,
				EE002F212878345C0027D63A /* store2-104-0.wiredatabase */,
				63DA33AE28746CC100818C3C /* store2-103-0.wiredatabase */,
				EE9ADC46286F38D1002B2148 /* store2-102-0.wiredatabase */,
				EEB5DE102837BD52009B4741 /* store2-101-0.wiredatabase */,
				EE980FB12834EB3A00CC6B9F /* store2-100-0.wiredatabase */,
				06A0E60A281AE65D00E5F822 /* store2-99-0.wiredatabase */,
				E90AAE33279719D8003C7DB0 /* store2-98-0.wiredatabase */,
				06C6B1AF2745675D0049B54E /* store2-97-0.wiredatabase */,
				169FF3D72715CE5B00330C2E /* store2-96-0.wiredatabase */,
				0630E17626E0F3570012E2F9 /* store2-95-0.wiredatabase */,
				166EC36D26C50E8B0043ED01 /* store2-94-0.wiredatabase */,
				EE3C07E22698737C00CCB6FD /* store2-93-0.wiredatabase */,
				06EE09E22659340F00D6CAC3 /* store2-92-0.wiredatabase */,
				0604F7FF2651CAFD0016A71E /* store2-91-0.wiredatabase */,
				16500C0225E3A7520021B3AE /* store2-90-0.wiredatabase */,
				163CE64D25ACE57B0013C12D /* store2-89-0.wiredatabase */,
				0630E4C0257FC41300C75BFB /* store2-88-0.wiredatabase */,
				06EED73E2525D5B80014FE1E /* store2-87-0.wiredatabase */,
				06D33FCE2525D368004B9BC1 /* store2-86-0.wiredatabase */,
				16F7341524F95F9100AB93B1 /* store2-85-0.wiredatabase */,
				54AA3C9824ED2CE600FE1F94 /* store2-84-0.wiredatabase */,
				EE6CB3DB24E2A38500B0EADD /* store2-83-0.wiredatabase */,
				54BAB40A24A4FA0800EBC400 /* store2-82-0.wiredatabase */,
				0612D240243DC12E008811A7 /* store2-81-0.wiredatabase */,
				63340BBC241C2BC5004ED87C /* store2-80-0.wiredatabase */,
				06392CF823BF9DA9003186E6 /* store2-79-0.wiredatabase */,
				A90E1FDE23ABA48700CDE283 /* store2-78-0.wiredatabase */,
				1646D5BA234FA6B400E60F1E /* store2-77-0.wiredatabase */,
				1615F2D7234D027B005E4E20 /* store2-76-0.wiredatabase */,
				1672A6102343CABA00380537 /* store2-75-0.wiredatabase */,
				1637729B22B3F1F700510B7B /* store2-74-0.wiredatabase */,
				55C40BDC22B24AA600EFD8BD /* store2-73-0.wiredatabase */,
				EF2C247222AFF368009389C6 /* store2-72-0.wiredatabase */,
				16A86B4922A6BF5B00A674F8 /* store2-71-0.wiredatabase */,
				5EF1F238229538FD008C80D0 /* store2-70-0.wiredatabase */,
				5E9EA4DA2243ADA400D401B2 /* store2-69-0.wiredatabase */,
				1661673E22394E2A00779AE3 /* store2-68-0.wiredatabase */,
				166166CC22366C7A00779AE3 /* store2-67-0.wiredatabase */,
				16B75F69222EEE4000DCAFF2 /* store2-66-0.wiredatabase */,
				168413E9222594E600FCB9BC /* store2-65-0.wiredatabase */,
				F188A89A2225698C00BA53A5 /* store2-64-0.wiredatabase */,
				F188A8982225492400BA53A5 /* store2-63-0.wiredatabase */,
				5E4BA9F42216FF4000F938A8 /* store2-62-0.wiredatabase */,
				7CFB77352212C45E00B27972 /* store2-61-0.wiredatabase */,
				874387B921E6404F00901B0F /* store2-59-0.wiredatabase */,
				87F7288721B02DD7000ED371 /* store2-55-0.wiredatabase */,
				87F7288821B02DD7000ED371 /* store2-56-0.wiredatabase */,
				87F7288621B02DD6000ED371 /* store2-57-0.wiredatabase */,
				166264A22167B48000300F45 /* store2-54-0.wiredatabase */,
				16A9E353220CAB790062CFCD /* store2-60-0.wiredatabase */,
				8767E8622163B2C000390F75 /* store2-53-0.wiredatabase */,
				BF5AF286215156EE00449D43 /* store2-52-0.wiredatabase */,
				BFC183E1210F57EA00601E5D /* store2-51-0.wiredatabase */,
				EF9A47002109FCAE00085102 /* store2-50-0.wiredatabase */,
				EF9A46FE2109FC3700085102 /* store2-49-0.wiredatabase */,
				87FFC71920DBF2820005076E /* store2-47-0.wiredatabase */,
				87C1C266207F92190083BF6B /* store2-46-0.wiredatabase */,
				87C1C262207F88530083BF6B /* store2-45-0.wiredatabase */,
				D5D65A0C2074C97700D7F3C3 /* store2-44-0.wiredatabase */,
				8702B0EB20529C78006B60B9 /* store2-43-0.wiredatabase */,
				873B88F82040430A00FBE254 /* store2-42-0.wiredatabase */,
				54178A1A1E02E9FB00860ECE /* store2-24-1.wiredatabase */,
				54829D951DE6F782009100D3 /* store1-24.wiredatabase */,
				54829D961DE6F782009100D3 /* store1-25.wiredatabase */,
				54829D971DE6F782009100D3 /* store1-27.wiredatabase */,
				54829D981DE6F782009100D3 /* store1-28.wiredatabase */,
				54829D991DE6F782009100D3 /* store2-3.wiredatabase */,
				54829D9A1DE6F782009100D3 /* store2-4.wiredatabase */,
				54829D9B1DE6F782009100D3 /* store2-5.wiredatabase */,
				54829D9C1DE6F782009100D3 /* store2-6.wiredatabase */,
				54829D9D1DE6F782009100D3 /* store2-7.wiredatabase */,
				54829D9E1DE6F782009100D3 /* store2-8.wiredatabase */,
				54829D9F1DE6F782009100D3 /* store2-21-1.wiredatabase */,
				54829DA01DE6F782009100D3 /* store2-21-2.wiredatabase */,
				BF8EDC731E53182F00DA6C40 /* store2-25-0.wiredatabase */,
				BF8E024C1E606846003310E1 /* store2-26-0.wiredatabase */,
				BF735CFE1E70626F003BC61F /* store2-27-0.wiredatabase */,
				BF421B301EF4015E0079533A /* store2-30-0.wiredatabase */,
				F189988A1E7AF80500E579A2 /* store2-28-0.wiredatabase */,
				BF3493EC1EC34FF700B0C314 /* store2-29-0.wiredatabase */,
				BF491CD61F0402F80055EE44 /* store2-31-0.wiredatabase */,
				16E7DA261FD995810065B6A6 /* store2-39-0.wiredatabase */,
				EF451EA520066E53005C12F1 /* store2-40-0.wiredatabase */,
				BF6ACFFA21060F7200FD762B /* store2-48-0.wiredatabase */,
				162836162017466E0027082D /* store2-41-0.wiredatabase */,
				F91EAAC41D885D720010ACBE /* video.mp4 */,
				F9A708591CAEEC0700C2F5FE /* Test-Bridging-Header.h */,
				5495BC421E019F1B004253ED /* audio.m4a */,
				F9A706CA1CAEE30700C2F5FE /* 1900x1500.jpg */,
				F9A706CB1CAEE30700C2F5FE /* animated.gif */,
				F9A706CC1CAEE30700C2F5FE /* en.lproj */,
				F9A706CF1CAEE30700C2F5FE /* EncryptedBase64EncondedExternalMessageTestFixture.txt */,
				F9A706D01CAEE30700C2F5FE /* ExternalMessageTextFixture.txt */,
				F9A706D11CAEE30700C2F5FE /* Info.plist */,
				F9A706D21CAEE30700C2F5FE /* Lorem Ipsum.txt */,
				F9A706D31CAEE30700C2F5FE /* medium.jpg */,
				F9A706D41CAEE30700C2F5FE /* not_animated.gif */,
				F9A706D91CAEE30700C2F5FE /* tiny.jpg */,
			);
			path = Resources;
			sourceTree = "<group>";
		};
/* End PBXGroup section */

/* Begin PBXHeadersBuildPhase section */
		F9C9A4F91CAD5DF10039E10C /* Headers */ = {
			isa = PBXHeadersBuildPhase;
			buildActionMask = 2147483647;
			files = (
				F9A706C81CAEE01D00C2F5FE /* ZMUpdateEvent+WireDataModel.h in Headers */,
				F9A7068D1CAEE01D00C2F5FE /* ZMUser+Internal.h in Headers */,
				F9331C871CB419B500139ECC /* NSFetchRequest+ZMRelationshipKeyPaths.h in Headers */,
				F9A706561CAEE01D00C2F5FE /* NSNotification+ManagedObjectContextSave.h in Headers */,
				F9A706801CAEE01D00C2F5FE /* ZMMessage+Internal.h in Headers */,
				F9A706501CAEE01D00C2F5FE /* NSManagedObjectContext+tests.h in Headers */,
				F9C9A6AE1CAD7C7F0039E10C /* ZMUser.h in Headers */,
				F9B71F2C1CB264EF001DB03F /* ZMConversation+UnreadCount.h in Headers */,
				F963E9701D9ADD5A00098AD3 /* ZMImageAssetEncryptionKeys.h in Headers */,
				F9A706981CAEE01D00C2F5FE /* ZMManagedObject+Internal.h in Headers */,
				F9C9A7661CAE8DFC0039E10C /* ZMAddressBookContact.h in Headers */,
				F9C9A65F1CAD76A50039E10C /* WireDataModel.h in Headers */,
				F9C9A6AC1CAD7C7F0039E10C /* ZMEditableUser.h in Headers */,
				F9B71F0C1CB264DF001DB03F /* ZMConversationListDirectory.h in Headers */,
				F9C9A6AA1CAD7C7F0039E10C /* ZMConversation.h in Headers */,
				F9A706521CAEE01D00C2F5FE /* NSManagedObjectContext+zmessaging.h in Headers */,
				F9331C831CB4191B00139ECC /* NSPredicate+ZMSearch.h in Headers */,
				F9C9A6B01CAD7D1F0039E10C /* ZMManagedObject.h in Headers */,
				F9B71F0A1CB264DF001DB03F /* ZMConversationList+Internal.h in Headers */,
				F9C9A6AB1CAD7C7F0039E10C /* ZMConversationList.h in Headers */,
				BF3494081EC5A90400B0C314 /* ZMUser+OneOnOne.h in Headers */,
				F9A706511CAEE01D00C2F5FE /* NSManagedObjectContext+zmessaging-Internal.h in Headers */,
				F9A706821CAEE01D00C2F5FE /* ZMOTRMessage.h in Headers */,
				F9A7065A1CAEE01D00C2F5FE /* ZMConnection+Internal.h in Headers */,
				F9A706961CAEE01D00C2F5FE /* UserClientTypes.h in Headers */,
				F9A706C51CAEE01D00C2F5FE /* ZMFetchRequestBatch.h in Headers */,
				F9A7065B1CAEE01D00C2F5FE /* ZMConnection.h in Headers */,
				F9B71F301CB264EF001DB03F /* ZMConversationSecurityLevel.h in Headers */,
				F963E9801D9C09E700098AD3 /* ZMMessageTimer.h in Headers */,
				5EFE9C092126BF9D007932A6 /* ZMPropertyNormalizationResult.h in Headers */,
				F9A706791CAEE01D00C2F5FE /* ZMExternalEncryptedDataWithKeys.h in Headers */,
				F9B71F231CB264EF001DB03F /* ZMConversation+Internal.h in Headers */,
				F9C9A6AD1CAD7C7F0039E10C /* ZMMessage.h in Headers */,
				F9331C771CB4165100139ECC /* NSString+ZMPersonName.h in Headers */,
			);
			runOnlyForDeploymentPostprocessing = 0;
		};
/* End PBXHeadersBuildPhase section */

/* Begin PBXNativeTarget section */
		F9C9A4FB1CAD5DF10039E10C /* WireDataModel */ = {
			isa = PBXNativeTarget;
			buildConfigurationList = F9C9A5101CAD5DF10039E10C /* Build configuration list for PBXNativeTarget "WireDataModel" */;
			buildPhases = (
				F9C9A4F71CAD5DF10039E10C /* Sources */,
				F9C9A4F81CAD5DF10039E10C /* Frameworks */,
				F9C9A4F91CAD5DF10039E10C /* Headers */,
				EE47346529A377D100E6C04E /* Run Sourcery */,
				668BEFB527453BF600866A25 /* Run Swiftlint */,
				F9C9A4FA1CAD5DF10039E10C /* Resources */,
			);
			buildRules = (
			);
			dependencies = (
			);
			name = WireDataModel;
			packageProductDependencies = (
				63709F6A2994108700577D4B /* CoreCrypto */,
				63709F6C2994108700577D4B /* LibCoreCrypto */,
			);
			productName = WireDataModel;
			productReference = F9C9A4FC1CAD5DF10039E10C /* WireDataModel.framework */;
			productType = "com.apple.product-type.framework";
		};
		F9C9A5051CAD5DF10039E10C /* WireDataModelTests */ = {
			isa = PBXNativeTarget;
			buildConfigurationList = F9C9A5131CAD5DF10039E10C /* Build configuration list for PBXNativeTarget "WireDataModelTests" */;
			buildPhases = (
				F9C9A5021CAD5DF10039E10C /* Sources */,
				F9C9A5031CAD5DF10039E10C /* Frameworks */,
				F9C9A5041CAD5DF10039E10C /* Resources */,
			);
			buildRules = (
			);
			dependencies = (
				F991CE201CB7E5FD004D8465 /* PBXTargetDependency */,
				F9C9A5091CAD5DF10039E10C /* PBXTargetDependency */,
			);
			name = WireDataModelTests;
			productName = WireDataModelTests;
			productReference = F9C9A5061CAD5DF10039E10C /* WireDataModelTests.xctest */;
			productType = "com.apple.product-type.bundle.unit-test";
		};
		F9C9A7F21CAED9510039E10C /* WireDataModelTestHost */ = {
			isa = PBXNativeTarget;
			buildConfigurationList = F9C9A8091CAED9510039E10C /* Build configuration list for PBXNativeTarget "WireDataModelTestHost" */;
			buildPhases = (
				F9C9A7EF1CAED9510039E10C /* Sources */,
				F9C9A7F01CAED9510039E10C /* Frameworks */,
				F9C9A7F11CAED9510039E10C /* Resources */,
				EE67F72A296F0C6A001D7C88 /* Embed Frameworks */,
			);
			buildRules = (
			);
			dependencies = (
			);
			name = WireDataModelTestHost;
			productName = WireDataModelTestTarget;
			productReference = F9C9A7F31CAED9510039E10C /* WireDataModelTestHost.app */;
			productType = "com.apple.product-type.application";
		};
/* End PBXNativeTarget section */

/* Begin PBXProject section */
		F9C9A4F31CAD5DF10039E10C /* Project object */ = {
			isa = PBXProject;
			attributes = {
				LastSwiftUpdateCheck = 0830;
				LastUpgradeCheck = 1310;
				ORGANIZATIONNAME = "Wire Swiss GmbH";
				TargetAttributes = {
					F9C9A4FB1CAD5DF10039E10C = {
						CreatedOnToolsVersion = 7.2;
						LastSwiftMigration = 1000;
						ProvisioningStyle = Manual;
					};
					F9C9A5051CAD5DF10039E10C = {
						CreatedOnToolsVersion = 7.2;
						LastSwiftMigration = 1000;
						TestTargetID = F9C9A7F21CAED9510039E10C;
					};
					F9C9A7F21CAED9510039E10C = {
						CreatedOnToolsVersion = 7.2;
						LastSwiftMigration = 0800;
					};
				};
			};
			buildConfigurationList = F9C9A4F61CAD5DF10039E10C /* Build configuration list for PBXProject "WireDataModel" */;
			compatibilityVersion = "Xcode 3.2";
			developmentRegion = en;
			hasScannedForEncodings = 0;
			knownRegions = (
				en,
				Base,
			);
			mainGroup = F9C9A4F21CAD5DF10039E10C;
			productRefGroup = F9C9A4FD1CAD5DF10039E10C /* Products */;
			projectDirPath = "";
			projectRoot = "";
			targets = (
				F9C9A4FB1CAD5DF10039E10C /* WireDataModel */,
				F9C9A5051CAD5DF10039E10C /* WireDataModelTests */,
				F9C9A7F21CAED9510039E10C /* WireDataModelTestHost */,
			);
		};
/* End PBXProject section */

/* Begin PBXResourcesBuildPhase section */
		F9C9A4FA1CAD5DF10039E10C /* Resources */ = {
			isa = PBXResourcesBuildPhase;
			buildActionMask = 2147483647;
			files = (
			);
			runOnlyForDeploymentPostprocessing = 0;
		};
		F9C9A5041CAD5DF10039E10C /* Resources */ = {
			isa = PBXResourcesBuildPhase;
			buildActionMask = 2147483647;
			files = (
				06C6B1B02745675E0049B54E /* store2-97-0.wiredatabase in Resources */,
				0630E17726E0F3570012E2F9 /* store2-95-0.wiredatabase in Resources */,
				7CFB77362212C45E00B27972 /* store2-61-0.wiredatabase in Resources */,
				169FF3D82715CE5B00330C2E /* store2-96-0.wiredatabase in Resources */,
				87F7288D21B02E2A000ED371 /* store2-56-0.wiredatabase in Resources */,
				BF735CFF1E70626F003BC61F /* store2-27-0.wiredatabase in Resources */,
				63EDDCA128BE3B9200DE212F /* store2-105-0.wiredatabase in Resources */,
				F9A706F61CAEE31800C2F5FE /* 1900x1500.jpg in Resources */,
				1646D5BB234FA6B500E60F1E /* store2-77-0.wiredatabase in Resources */,
				1615F2D8234D027B005E4E20 /* store2-76-0.wiredatabase in Resources */,
				EF2C247322AFF368009389C6 /* store2-72-0.wiredatabase in Resources */,
				EF9A47012109FCAE00085102 /* store2-50-0.wiredatabase in Resources */,
				BF421B311EF4015E0079533A /* store2-30-0.wiredatabase in Resources */,
				F9A706FA1CAEE32A00C2F5FE /* ExternalMessageTextFixture.txt in Resources */,
				87F7288C21B02E2A000ED371 /* store2-55-0.wiredatabase in Resources */,
				54AA3C9924ED2CE700FE1F94 /* store2-84-0.wiredatabase in Resources */,
				5495BC431E019F1B004253ED /* audio.m4a in Resources */,
				16B75F6B222EEE6E00DCAFF2 /* store2-66-0.wiredatabase in Resources */,
				F188A89B2225698C00BA53A5 /* store2-64-0.wiredatabase in Resources */,
				BF6ACFFB21060F7200FD762B /* store2-48-0.wiredatabase in Resources */,
				54829DAE1DE6F7BA009100D3 /* store1-25.wiredatabase in Resources */,
				87FFC71A20DBF2820005076E /* store2-47-0.wiredatabase in Resources */,
				87C1C267207F921A0083BF6B /* store2-46-0.wiredatabase in Resources */,
				55C40BDD22B24AA600EFD8BD /* store2-73-0.wiredatabase in Resources */,
				54BAB40B24A4FA0800EBC400 /* store2-82-0.wiredatabase in Resources */,
				06392CF923BF9DA9003186E6 /* store2-79-0.wiredatabase in Resources */,
				EEB5DE112837BD52009B4741 /* store2-101-0.wiredatabase in Resources */,
				06A0E60B281AE65D00E5F822 /* store2-99-0.wiredatabase in Resources */,
				0604F8002651CAFE0016A71E /* store2-91-0.wiredatabase in Resources */,
				BF5AF287215156EE00449D43 /* store2-52-0.wiredatabase in Resources */,
				163CE64E25ACE5DB0013C12D /* store2-89-0.wiredatabase in Resources */,
				54829DB31DE6F7BA009100D3 /* store2-5.wiredatabase in Resources */,
				16E7DA281FD9973B0065B6A6 /* store2-39-0.wiredatabase in Resources */,
				F9A706FD1CAEE32A00C2F5FE /* medium.jpg in Resources */,
				F9A706F91CAEE32A00C2F5FE /* EncryptedBase64EncondedExternalMessageTestFixture.txt in Resources */,
				87F7288E21B02E2A000ED371 /* store2-57-0.wiredatabase in Resources */,
				54829DB11DE6F7BA009100D3 /* store2-3.wiredatabase in Resources */,
				54829DB61DE6F7BA009100D3 /* store2-8.wiredatabase in Resources */,
				F9A707031CAEE32E00C2F5FE /* tiny.jpg in Resources */,
				54178A1C1E02EA9900860ECE /* store2-24-1.wiredatabase in Resources */,
				876344472052B1E400458C7F /* store2-43-0.wiredatabase in Resources */,
				1672A6112343CABA00380537 /* store2-75-0.wiredatabase in Resources */,
				873B88FA2040431200FBE254 /* store2-42-0.wiredatabase in Resources */,
				874387BB21E6406F00901B0F /* store2-59-0.wiredatabase in Resources */,
				166264A42167B48A00300F45 /* store2-54-0.wiredatabase in Resources */,
				168413EB222594ED00FCB9BC /* store2-65-0.wiredatabase in Resources */,
				54829DAF1DE6F7BA009100D3 /* store1-27.wiredatabase in Resources */,
				BFC183E2210F57EA00601E5D /* store2-51-0.wiredatabase in Resources */,
				EF9A46FF2109FC3A00085102 /* store2-49-0.wiredatabase in Resources */,
				E90AAE34279719D8003C7DB0 /* store2-98-0.wiredatabase in Resources */,
				EE002F222878345C0027D63A /* store2-104-0.wiredatabase in Resources */,
				A90E1FDF23ABA48700CDE283 /* store2-78-0.wiredatabase in Resources */,
				63DA33AF28746CCF00818C3C /* store2-103-0.wiredatabase in Resources */,
				87C1C264207F889D0083BF6B /* store2-45-0.wiredatabase in Resources */,
				54829DB41DE6F7BA009100D3 /* store2-6.wiredatabase in Resources */,
				F9A706FE1CAEE32A00C2F5FE /* not_animated.gif in Resources */,
				06D33FCF2525D368004B9BC1 /* store2-86-0.wiredatabase in Resources */,
				54829DB71DE6F7BA009100D3 /* store2-21-1.wiredatabase in Resources */,
				F9A706FC1CAEE32A00C2F5FE /* Lorem Ipsum.txt in Resources */,
				06EED73F2525D5B90014FE1E /* store2-87-0.wiredatabase in Resources */,
				BF3493ED1EC34FF700B0C314 /* store2-29-0.wiredatabase in Resources */,
				F189988B1E7AF80500E579A2 /* store2-28-0.wiredatabase in Resources */,
				54829DB81DE6F7BA009100D3 /* store2-21-2.wiredatabase in Resources */,
				1661673F22394E2A00779AE3 /* store2-68-0.wiredatabase in Resources */,
				EE9ADC47286F38D1002B2148 /* store2-102-0.wiredatabase in Resources */,
				16500C0325E3A7F80021B3AE /* store2-90-0.wiredatabase in Resources */,
				EE980FB22834EB3A00CC6B9F /* store2-100-0.wiredatabase in Resources */,
				F9A706F81CAEE32400C2F5FE /* InfoPlist.strings in Resources */,
				166166CD22366C7A00779AE3 /* store2-67-0.wiredatabase in Resources */,
				5E4BA9F62216FF7800F938A8 /* store2-62-0.wiredatabase in Resources */,
				8767E8642163B2C200390F75 /* store2-53-0.wiredatabase in Resources */,
				0612D241243DC134008811A7 /* store2-81-0.wiredatabase in Resources */,
				BF491CD71F0402F80055EE44 /* store2-31-0.wiredatabase in Resources */,
				0630E4C1257FC41400C75BFB /* store2-88-0.wiredatabase in Resources */,
				D5D65A0D2074C97800D7F3C3 /* store2-44-0.wiredatabase in Resources */,
				5EF1F239229538FE008C80D0 /* store2-70-0.wiredatabase in Resources */,
				BF8EDC741E53182F00DA6C40 /* store2-25-0.wiredatabase in Resources */,
				F188A8992225492400BA53A5 /* store2-63-0.wiredatabase in Resources */,
				BF8E024D1E606846003310E1 /* store2-26-0.wiredatabase in Resources */,
				54829DB51DE6F7BA009100D3 /* store2-7.wiredatabase in Resources */,
				EE3C07E32698737D00CCB6FD /* store2-93-0.wiredatabase in Resources */,
				EE6CB3DC24E2A4E500B0EADD /* store2-83-0.wiredatabase in Resources */,
				16A86B4A22A6BF5B00A674F8 /* store2-71-0.wiredatabase in Resources */,
				166EC36E26C50E960043ED01 /* store2-94-0.wiredatabase in Resources */,
				F91EAAC61D885D7B0010ACBE /* video.mp4 in Resources */,
				16283618201747410027082D /* store2-41-0.wiredatabase in Resources */,
				16F7341624F95F9D00AB93B1 /* store2-85-0.wiredatabase in Resources */,
				54829DAD1DE6F7BA009100D3 /* store1-24.wiredatabase in Resources */,
				1637729C22B3F1F700510B7B /* store2-74-0.wiredatabase in Resources */,
				F9A706F71CAEE31C00C2F5FE /* animated.gif in Resources */,
				54829DB01DE6F7BA009100D3 /* store1-28.wiredatabase in Resources */,
				63340BBD241C2BC5004ED87C /* store2-80-0.wiredatabase in Resources */,
				16A9E354220CAB790062CFCD /* store2-60-0.wiredatabase in Resources */,
				EF451EA620066E5A005C12F1 /* store2-40-0.wiredatabase in Resources */,
				54829DB21DE6F7BA009100D3 /* store2-4.wiredatabase in Resources */,
				06EE09E32659340F00D6CAC3 /* store2-92-0.wiredatabase in Resources */,
				5E9EA4DC2243AE4E00D401B2 /* store2-69-0.wiredatabase in Resources */,
			);
			runOnlyForDeploymentPostprocessing = 0;
		};
		F9C9A7F11CAED9510039E10C /* Resources */ = {
			isa = PBXResourcesBuildPhase;
			buildActionMask = 2147483647;
			files = (
				F9A708651CAEF9BD00C2F5FE /* Default-568h@2x.png in Resources */,
			);
			runOnlyForDeploymentPostprocessing = 0;
		};
/* End PBXResourcesBuildPhase section */

/* Begin PBXShellScriptBuildPhase section */
		668BEFB527453BF600866A25 /* Run Swiftlint */ = {
			isa = PBXShellScriptBuildPhase;
			buildActionMask = 2147483647;
			files = (
			);
			inputFileListPaths = (
			);
			inputPaths = (
			);
			name = "Run Swiftlint";
			outputFileListPaths = (
			);
			outputPaths = (
			);
			runOnlyForDeploymentPostprocessing = 0;
			shellPath = /bin/sh;
			shellScript = "# Adds support for Apple Silicon brew directory\nexport PATH=\"$PATH:/opt/homebrew/bin\"\n \nif which swiftlint >/dev/null; then\n  swiftlint\nelse\n  echo \"warning: SwiftLint not installed, download from https://github.com/realm/SwiftLint\"\nfi\n";
		};
		EE47346529A377D100E6C04E /* Run Sourcery */ = {
			isa = PBXShellScriptBuildPhase;
			buildActionMask = 2147483647;
			files = (
			);
			inputFileListPaths = (
			);
			inputPaths = (
			);
			name = "Run Sourcery";
			outputFileListPaths = (
			);
			outputPaths = (
			);
			runOnlyForDeploymentPostprocessing = 0;
			shellPath = /bin/sh;
			shellScript = "# Adds support for Apple Silicon brew directory\nexport PATH=\"$PATH:/opt/homebrew/bin\"\n \nif which sourcery >/dev/null; then\n  sourcery --config ./sourcery/config.yml\nelse\n  echo \"warning: Sourcery not installed, download from https://github.com/krzysztofzablocki/Sourcery\"\nfi\n\n";
		};
/* End PBXShellScriptBuildPhase section */

/* Begin PBXSourcesBuildPhase section */
		F9C9A4F71CAD5DF10039E10C /* Sources */ = {
			isa = PBXSourcesBuildPhase;
			buildActionMask = 2147483647;
			files = (
				EE3EFE95253053B1009499E5 /* PotentialChangeDetector.swift in Sources */,
				BF1B98041EC313C600DE033B /* Team.swift in Sources */,
				A90676E7238EAE8B006417AC /* ParticipantRole.swift in Sources */,
				165124D82189AE90006A3C75 /* ZMAssetClientMessage+Quotes.swift in Sources */,
				BF5DF5CD20F4EB3E002BCB67 /* ZMSystemMessage+NewConversation.swift in Sources */,
				63B1336929A503D100009D84 /* FetchPublicGroupStateAction.swift in Sources */,
				0651D00423FC46A500411A22 /* ZMClientMessage+Confirmations.swift in Sources */,
				F163784F1E5C454C00898F84 /* ZMConversation+Patches.swift in Sources */,
				1639A8132260916E00868AB9 /* AlertAvailabilityBehaviourChange.swift in Sources */,
				166A2A0D25FB991800B4A4F8 /* CoreDataStack.swift in Sources */,
				F9A706AE1CAEE01D00C2F5FE /* SetSnapshot.swift in Sources */,
				162A81DD202DA4BC00F6200C /* AssetCache.swift in Sources */,
				EEBACDAB25B9C4B0000210AC /* AppLockAuthenticationResult.swift in Sources */,
				638805652410FE920043B641 /* ButtonState.swift in Sources */,
				63B1335A29A503D100009D84 /* MLSActionExecutor.swift in Sources */,
				060ED6E4249BB09200412C4A /* NSManagedObjectContext+LastNotificationID.swift in Sources */,
				63B1335829A503D100009D84 /* Bytes+Random.swift in Sources */,
				16460A46206544B00096B616 /* PersistentMetadataKeys.swift in Sources */,
				5E67168E2174B9AF00522E61 /* LoginCredentials.swift in Sources */,
				63DA335E286C9CF000818C3C /* NSManagedObjectContext+MLSController.swift in Sources */,
				CE4EDC0B1D6DC2D2002A20AA /* ConversationMessage+Reaction.swift in Sources */,
				63B1336529A503D100009D84 /* SendMLSMessageAction.swift in Sources */,
				EEAAD75A252C6D2700E6A44E /* UnreadMessages.swift in Sources */,
				A90676EB238EB05F006417AC /* Role.swift in Sources */,
				63B658DE243754E100EF463F /* GenericMessage+UpdateEvent.swift in Sources */,
				EEC80B3629B0AD8100099727 /* NSManagedObjectContext+ProteusProvider.swift in Sources */,
				545FA5D71E2FD3750054171A /* ZMConversation+MessageDeletion.swift in Sources */,
				5EFE9C062125CD3F007932A6 /* UnregisteredUser.swift in Sources */,
				63370C6C242A510A0072C37F /* ZMOTRMessage+UpdateEvent.swift in Sources */,
				167BCC82260CFAD500E9D7E3 /* UserType+Federation.swift in Sources */,
				BF10B5981E64591600E7036E /* NSManagedObjectContext+Analytics.swift in Sources */,
				F1C867701FA9CCB5001505E8 /* DuplicateMerging.swift in Sources */,
				544A46AE1E2E82BA00D6A748 /* ZMOTRMessage+SecurityDegradation.swift in Sources */,
				F18998831E7AC6D900E579A2 /* ZMUser.swift in Sources */,
				EE30F45B2592A357000FC69C /* AppLockController.PasscodeKeychainItem.swift in Sources */,
				54563B761E0161730089B1D7 /* ZMMessage+Categorization.swift in Sources */,
				1670D0172317F92B003A143B /* ZMConversation+Team.swift in Sources */,
				EE28991E26B4422800E7BAF0 /* Feature.ConferenceCalling.swift in Sources */,
				63B1336A29A503D100009D84 /* ClaimMLSKeyPackageAction.swift in Sources */,
				63B1335929A503D100009D84 /* MLSGroupID.swift in Sources */,
				F963E9831D9C0DC400098AD3 /* ZMMessageDestructionTimer.swift in Sources */,
				63AFE2D6244F49A90003F619 /* GenericMessage+MessageCapable.swift in Sources */,
				A901DE8C23A2A31B00B4DDC6 /* ZMConnection+Role.swift in Sources */,
				F9A706C91CAEE01D00C2F5FE /* ZMUpdateEvent+WireDataModel.m in Sources */,
				EE997A16250629DC008336D2 /* ZMMessage+ProcessingError.swift in Sources */,
				063D2928242128D300FA6FEE /* ZMClientMessage+Ephemeral.swift in Sources */,
				63370CBB242CB84A0072C37F /* CompositeMessageItemContent.swift in Sources */,
				F13A89D1210628F700AB40CB /* PushToken.swift in Sources */,
				CE58A3FF1CD3B3580037B626 /* ConversationMessage.swift in Sources */,
				0634C3A924643A400006081D /* ZMUpdateEvent.swift in Sources */,
				160B3BB124EFD64E0026D355 /* ExtendedSecureUnarchiveFromData.swift in Sources */,
				EE22F81229DD84ED0053E1C6 /* EARKeyRepository.swift in Sources */,
				BF85CF5F1D227A78006EDB97 /* LocationData.swift in Sources */,
				F9DBA5221E28EB4000BE23C0 /* SideEffectSources.swift in Sources */,
				1672A614234499B500380537 /* LabelChangeInfo.swift in Sources */,
				06E1C835244F1A2300CA4EF2 /* ZMOTRMessage+Helper.swift in Sources */,
				06B1C493248F9173007FDA8D /* GenericMessage+Debug.swift in Sources */,
				1687ABAC20EBE0770007C240 /* UserType.swift in Sources */,
				16030DB021AD765D00F8032E /* ZMConversation+Confirmations.swift in Sources */,
				F9A7065C1CAEE01D00C2F5FE /* ZMConnection.m in Sources */,
				EF2CBDA720061E2D0004F65E /* ServiceUser.swift in Sources */,
				A995F05C23968D8500FAC3CF /* ParticipantRoleChangeInfo.swift in Sources */,
				060ED6D12499E97200412C4A /* NSManagedObjectContext+ServerTimeDelta.swift in Sources */,
				F929C1751E41EBE20018ADA4 /* PersonName.swift in Sources */,
				16BA4303233CD8E50018E883 /* Label.swift in Sources */,
				63B1336C29A503D100009D84 /* CoreCryptoCallbacks.swift in Sources */,
				EE42938C252C443000E70670 /* ManagedObjectObserverToken.swift in Sources */,
				EE128A68286DE35F00558550 /* CodableHelpers.swift in Sources */,
				161E056A2667C4D100DADC3D /* AccountDeletedObserver.swift in Sources */,
				F9A706B61CAEE01D00C2F5FE /* UserClientChangeInfo.swift in Sources */,
				EE128A66286DE31200558550 /* UserClient+MLSPublicKeys.swift in Sources */,
				EEB803AB283F61E600412F62 /* Feature.MLS.swift in Sources */,
				6354BDF32746C30900880D50 /* ZMConversation+Federation.swift in Sources */,
				BF989D0A1E8A6A120052BF8F /* SearchUserAsset.swift in Sources */,
				066328602428D01C005BB3BE /* ZMClientMessage+GenericMessage.swift in Sources */,
				5E36B45E21CA5BBA00B7063B /* UnverifiedCredentials.swift in Sources */,
				EE04084E28CA85B2009E4B8D /* Date+Helpers.swift in Sources */,
				F9B71F091CB264DF001DB03F /* ZMConversationList.m in Sources */,
				EEBFA2E829D1D94B0004E8B4 /* ProteusError.swift in Sources */,
				55C40BCE22B0316800EFD8BD /* ZMUser+LegalHoldRequest.swift in Sources */,
				EE5E2C1926DFC67900C3928A /* MessageDestructionTimeoutValue.swift in Sources */,
				5EFE9C0A2126BF9D007932A6 /* ZMPropertyNormalizationResult.m in Sources */,
				63F65F01246B073900534A69 /* GenericMessage+Content.swift in Sources */,
				1607AAF2243768D200A93D29 /* UserType+Materialize.swift in Sources */,
				63B658E0243789DE00EF463F /* GenericMessage+Assets.swift in Sources */,
				164EB6F3230D987A001BBD4A /* ZMMessage+DataRetention.swift in Sources */,
				EECFAA3826D52EB700D9E100 /* Feature.SelfDeletingMessages.swift in Sources */,
				1693155525A329FE00709F15 /* NSManagedObjectContext+UpdateRequest.swift in Sources */,
				A90D62C823A159B600F680CC /* ZMConversation+Transport.swift in Sources */,
				F9A706941CAEE01D00C2F5FE /* UserClient+Protobuf.swift in Sources */,
				63370CBD242CBA0A0072C37F /* CompositeMessageData.swift in Sources */,
				BF8F3A831E4B61C70079E9E7 /* TextSearchQuery.swift in Sources */,
				5E771F382080BB0000575629 /* PBMessage+Validation.swift in Sources */,
				BF10B5971E64591600E7036E /* AnalyticsType.swift in Sources */,
				16313D621D227DC1001B2AB3 /* LinkPreview+ProtocolBuffer.swift in Sources */,
				F1FDF2F721B152BC00E037A1 /* GenericMessage+Helper.swift in Sources */,
				16030DC521AEE25500F8032E /* ZMOTRMessage+Confirmations.swift in Sources */,
				D5FA30C52063DC2D00716618 /* BackupMetadata.swift in Sources */,
				BF8361DA1F0A3C41009AE5AC /* NSSecureCoding+Swift.swift in Sources */,
				16CDEBFB2209D13B00E74A41 /* ZMMessage+Quotes.swift in Sources */,
				EE997A1425062295008336D2 /* Logging.swift in Sources */,
				F9331C841CB4191B00139ECC /* NSPredicate+ZMSearch.m in Sources */,
				BFCD502D21511D58008CD845 /* DraftMessage.swift in Sources */,
				63B1336B29A503D100009D84 /* MLSGroupStatus.swift in Sources */,
				F9A706BD1CAEE01D00C2F5FE /* CryptoBox.swift in Sources */,
				EE3EFE9725305A84009499E5 /* ModifiedObjects+Mergeable.swift in Sources */,
				EE42938A252C437900E70670 /* Notification.Name+ManagedObjectObservation.swift in Sources */,
				16AD86BA1F75426C00E4C797 /* NSManagedObjectContext+NotificationContext.swift in Sources */,
				165E0F69217F871400E36D08 /* ZMOTRMessage+ContentHashing.swift in Sources */,
				F9C348921E2E3FF60015D69D /* SnapshotCenter.swift in Sources */,
				0651D00623FC481B00411A22 /* ZMAssetClientMessage+Confirmations.swift in Sources */,
				54E3EE471F61A78B00A261E3 /* ZMAssetClientMessage+Deletion.swift in Sources */,
				F9331C781CB4165100139ECC /* NSString+ZMPersonName.m in Sources */,
				63B1335529A503D100009D84 /* ProteusService.swift in Sources */,
				BF6EA4D21E2512E800B7BD4B /* ZMConversation+DisplayName.swift in Sources */,
				F1C867851FAA0D48001505E8 /* ZMUser+Create.swift in Sources */,
				EEDA9C152513A1DA003A5B27 /* ZMClientMessage+EncryptionAtRest.swift in Sources */,
				A95E7BF5239134E600935B88 /* ZMConversation+Participants.swift in Sources */,
				546D3DE61CE5D0B100A6047F /* RichAssetFileType.swift in Sources */,
				EE42938E252C460000E70670 /* Changes.swift in Sources */,
				D5FA30CF2063F8EC00716618 /* Version.swift in Sources */,
				06D5423C26399C33006B0C5A /* UserType+External.swift in Sources */,
				F9DBA5201E28EA8B00BE23C0 /* DependencyKeyStore.swift in Sources */,
				EEA985982555668A002BEF02 /* ZMUser+AnalyticsIdentifier.swift in Sources */,
				F125BAD71EE9849B0018C2F8 /* ZMConversation+SystemMessages.swift in Sources */,
				54F84CFD1F9950B300ABD7D5 /* DuplicatedEntityRemoval.swift in Sources */,
				EE5316422A13B59500A9E0B1 /* LastUpdateEventIDRepository.swift in Sources */,
				A90B3E2D23A255D5003EFED4 /* ZMConversation+Creation.swift in Sources */,
				06034B6D26A8D36E003624B4 /* Feature.FileSharing.swift in Sources */,
				87C1C25F207F7DA80083BF6B /* InvalidGenericMessageDataRemoval.swift in Sources */,
				544E8C111E2F76B400F9B8B8 /* NSManagedObjectContext+UserInfoMerge.swift in Sources */,
				0649D1C524F6A542001DDC78 /* NSManagedObjectContext+ZMKeyValueStore.swift in Sources */,
				63D9A19E282AA0050074C20C /* NSManagedObjectContext+Federation.swift in Sources */,
				EEDD426A28633B2800C9EBC4 /* ZMUser+Patches.swift in Sources */,
				EEBACDA725B9C2C6000210AC /* AppLockType.swift in Sources */,
				165124D42188B613006A3C75 /* ZMClientMessage+Quotes.swift in Sources */,
				06B99C79242A293500FEAFDE /* ZMClientMessage+Knock.swift in Sources */,
				BF1B98071EC31A3C00DE033B /* Member.swift in Sources */,
				F1FDF2FE21B1572500E037A1 /* ZMGenericMessageData.swift in Sources */,
				54CD460A1DEDA55C00BA3429 /* AddressBookEntry.swift in Sources */,
				63B1335D29A503D100009D84 /* CommitBundle+Protobuf.swift in Sources */,
				BFFBFD931D59E3F00079773E /* ConversationMessage+Deletion.swift in Sources */,
				168D7BFD26F365ED00789960 /* EntityAction.swift in Sources */,
				F1FDF30021B1580400E037A1 /* GenericMessage+Utils.swift in Sources */,
				F12BD0B01E4DCEC40012ADBA /* ZMMessage+Insert.swift in Sources */,
				16127CF3220058160020E65C /* InvalidConversationRemoval.swift in Sources */,
				7CBC3FC120177C3C008D06E4 /* RasterImages+Protobuf.swift in Sources */,
				63B1336329A503D100009D84 /* SyncStatusProtocol.swift in Sources */,
				BF2ADF631E28CF1E00E81B1E /* SharedObjectStore.swift in Sources */,
				F9A706831CAEE01D00C2F5FE /* ZMOTRMessage.m in Sources */,
				165DC51F21491C0400090B7B /* Mention.swift in Sources */,
				F9A706531CAEE01D00C2F5FE /* NSManagedObjectContext+zmessaging.m in Sources */,
				6312162F287DB7D900FF9A56 /* String+Bytes.swift in Sources */,
				16B5B33126FDC5D2001A3216 /* ZMConnection+Actions.swift in Sources */,
				F110503D2220439900F3EB62 /* ZMUser+RichProfile.swift in Sources */,
				5EFE9C0F2126D3FA007932A6 /* NormalizationResult.swift in Sources */,
				F9A706571CAEE01D00C2F5FE /* NSNotification+ManagedObjectContextSave.m in Sources */,
				EE22F80D29DD81FC0053E1C6 /* PrivateEARKeyDescription.swift in Sources */,
				EE428C5229F1533000ECB715 /* EARKeyEncryptor.swift in Sources */,
				BF491CE61F063EE50055EE44 /* AccountStore.swift in Sources */,
				16BA4305233CDEA30018E883 /* ZMConversation+Labels.swift in Sources */,
				63B1335B29A503D100009D84 /* MLSQualifiedClientID.swift in Sources */,
				5451DE371F604CD500C82E75 /* ZMMoveIndex.swift in Sources */,
				63D41E5324531BAD0076826F /* ZMMessage+Reaction.swift in Sources */,
				16827AEA2732A3C20079405D /* InvalidDomainRemoval.swift in Sources */,
				54E3EE451F61A53C00A261E3 /* ZMAssetClientMessage+Ephemeral.swift in Sources */,
				5EDDC7A62088CE3B00B24850 /* ZMConversation+Invalid.swift in Sources */,
				F9A706B01CAEE01D00C2F5FE /* MessageChangeInfo.swift in Sources */,
				F9A706A71CAEE01D00C2F5FE /* AnyClassTuple.swift in Sources */,
				5451DE351F5FFF8B00C82E75 /* NotificationInContext.swift in Sources */,
				F179B5DA2062B77300C13DFD /* CoreDataStack+Backup.swift in Sources */,
				F9A706A41CAEE01D00C2F5FE /* ConversationChangeInfo.swift in Sources */,
				A943BBE825B5A59D003D66BA /* ConversationLike.swift in Sources */,
				062FD8852756053800B9DE39 /* Feature.ConversationGuestLinks.swift in Sources */,
				F9B71F0D1CB264DF001DB03F /* ZMConversationListDirectory.m in Sources */,
				A949418F23E1DB79001B0373 /* ZMConnection+Fetch.swift in Sources */,
				EEC47ED627A81EF60020B599 /* Feature+ClassifiedDomains.swift in Sources */,
				EE22F80B29DD81C50053E1C6 /* PublicEARKeyDescription.swift in Sources */,
				F920AE2A1E3A5FDD001BC14F /* Dictionary+Mapping.swift in Sources */,
				F93265211D8950F10076AAD6 /* NSManagedObjectContext+FetchRequest.swift in Sources */,
				0129E7F929A520870065E6DB /* SafeCoreCrypto.swift in Sources */,
				CE4EDC091D6D9A3D002A20AA /* Reaction.swift in Sources */,
				544E8C131E2F825700F9B8B8 /* ZMConversation+SecurityLevel.swift in Sources */,
				F9A7067A1CAEE01D00C2F5FE /* ZMExternalEncryptedDataWithKeys.m in Sources */,
				EE68EECB252DC4730013B242 /* ExplicitChangeDetector.swift in Sources */,
				63D41E512452F0A60076826F /* ZMMessage+Removal.swift in Sources */,
				63B1336129A503D100009D84 /* MLSClientID.swift in Sources */,
				54D809FC1F681D6400B2CCB4 /* ZMClientMessage+LinkPreview.swift in Sources */,
				F93A30251D6EFB47005CCB1D /* ZMMessageConfirmation.swift in Sources */,
				63B1336729A503D100009D84 /* FetchBackendMLSPublicKeysAction.swift in Sources */,
				EFD0B02D21087DC80065EBF3 /* ZMConversation+Language.swift in Sources */,
				63B1336629A503D100009D84 /* SendCommitBundleAction.swift in Sources */,
				F137EEBE212C14300043FDEB /* ZMConversation+Services.swift in Sources */,
				54EDE6801CBBF1860044A17E /* PINCache+ZMessaging.swift in Sources */,
				06E8AAB4242BAA6A008929B1 /* SignatureStatus.swift in Sources */,
				F963E9811D9C09E700098AD3 /* ZMMessageTimer.m in Sources */,
				EE79699629D4684C00075E38 /* CryptoboxMigrationManager.swift in Sources */,
				0129E7FB29A520EB0065E6DB /* SafeFileContext.swift in Sources */,
				63370CC4242CFA860072C37F /* ZMAssetClientMessage+UpdateEvent.swift in Sources */,
				F9A706C61CAEE01D00C2F5FE /* ZMFetchRequestBatch.m in Sources */,
				166DCDB82555886F004F4F59 /* CoreDataStack+Migration.swift in Sources */,
				54363A011D7876200048FD7D /* ZMClientMessage+Encryption.swift in Sources */,
				8704676B21513DE900C628D7 /* ZMOTRMessage+Unarchive.swift in Sources */,
				54FB03A11E41E273000E13DC /* LegacyPersistedDataPatches.swift in Sources */,
				63CA8215240812620073426A /* ZMClientMessage+Composite.swift in Sources */,
				162207F8272291CA0041EDE8 /* String+NilEmpty.swift in Sources */,
				0630E4B8257F8C0B00C75BFB /* ZMUser+Applock.swift in Sources */,
				F9A706A91CAEE01D00C2F5FE /* StringKeyPath.swift in Sources */,
				63298D9A2434D04D006B6018 /* GenericMessage+External.swift in Sources */,
				A90676EA238EB05F006417AC /* Action.swift in Sources */,
				EE6A57E025BB1C6800F848DD /* AppLockController.State.swift in Sources */,
				EE032B3129A62CA600E1DDF3 /* ProteusSessionID.swift in Sources */,
				63B1336E29A503D100009D84 /* StaleMLSKeyMaterialDetector.swift in Sources */,
				63B1336229A503D100009D84 /* CoreCryptoKeyProvider.swift in Sources */,
				EECCF10429D1BC7B000C0BF3 /* ProteusError+CBox.swift in Sources */,
				16D68E971CEF2EC4003AB9E0 /* ZMFileMetadata.swift in Sources */,
				BF421B2D1EF3F91D0079533A /* Team+Patches.swift in Sources */,
				547E664B1F750E4A008CB1FA /* ZMConnection+Notification.swift in Sources */,
				BF10B59D1E645A3300E7036E /* Analytics+UnknownMessage.swift in Sources */,
				D5D10DA9203B161700145497 /* ZMConversation+AccessMode.swift in Sources */,
				0660FEBD2580E4A900F4C19F /* TransferApplockKeychain.swift in Sources */,
				63B1336029A503D100009D84 /* CoreCryptoConfiguration.swift in Sources */,
				EF1F850422FD71BB0020F6DC /* ZMOTRMessage+VerifySender.swift in Sources */,
				165DC523214A614100090B7B /* ZMConversation+Message.swift in Sources */,
				F9A706811CAEE01D00C2F5FE /* ZMMessage.m in Sources */,
				631A0578240420380062B387 /* UserClient+SafeLogging.swift in Sources */,
				165DC52121491D8700090B7B /* ZMClientMessage+TextMessageData.swift in Sources */,
				EE9B9F572993E57900A257BC /* NSManagedObjectContext+ProteusService.swift in Sources */,
				BF491CCF1F02A6CF0055EE44 /* Member+Patches.swift in Sources */,
				EE2BA00625CB3AA8001EB606 /* InvalidFeatureRemoval.swift in Sources */,
				EE8B09AD25B86AB10057E85C /* AppLockError.swift in Sources */,
				1687ABAE20ECD51E0007C240 /* ZMSearchUser.swift in Sources */,
				163C92AA2630A80400F8DC14 /* NSManagedObjectContext+SelfUser.swift in Sources */,
				63298D9E24374489006B6018 /* Dictionary+ObjectForKey.swift in Sources */,
				A99B8A72268221A6006B4D29 /* ZMImageMessage.swift in Sources */,
				BF3493F21EC3623200B0C314 /* ZMUser+Teams.swift in Sources */,
				541E4F951CBD182100D82D69 /* FileAssetCache.swift in Sources */,
				165911551DF054AD007FA847 /* ZMConversation+Predicates.swift in Sources */,
				0663285E2428CEC3005BB3BE /* ZMClientMessage+Deletion.swift in Sources */,
				1600D93C267A80D700970F99 /* ZMManagedObject+Fetching.swift in Sources */,
				63B1336429A503D100009D84 /* UploadSelfMLSKeyPackagesAction.swift in Sources */,
				165124D62188CF66006A3C75 /* ZMClientMessage+Editing.swift in Sources */,
				165D3A2D1E1D47AB0052E654 /* ZMCallState.swift in Sources */,
				F9A706731CAEE01D00C2F5FE /* AssetEncryption.swift in Sources */,
				F9FD75731E2E6A2100B4558B /* ConversationListObserverCenter.swift in Sources */,
				F1FDF2FA21B1555A00E037A1 /* ZMClientMessage+Location.swift in Sources */,
				F92C992A1DAFBC910034AFDD /* ZMConversation+SelfDeletingMessages.swift in Sources */,
				63D41E4F2452EA080076826F /* ZMConversation+SelfConversation.swift in Sources */,
				F16378511E5C805100898F84 /* ZMConversationSecurityLevel.swift in Sources */,
				5E9EA4E22243E0D300D401B2 /* ConversationMessage+Attachments.swift in Sources */,
				EE5F54CC259B22C400F11F3C /* Account+Keychain.swift in Sources */,
				F93C4C7D1E24E1B1007E9CEE /* NotificationDispatcher.swift in Sources */,
				06D48735241F930A00881B08 /* GenericMessage+Obfuscation.swift in Sources */,
				0686649F256FB0CA001C8747 /* AppLockController.swift in Sources */,
				F9A706951CAEE01D00C2F5FE /* UserClient.swift in Sources */,
				EEAAD75E252C711800E6A44E /* ZMManagedObject+ClassIdentifier.swift in Sources */,
				064F8E08255E04800040371D /* Feature.swift in Sources */,
				54FB03A31E41E64A000E13DC /* UserClient+Patches.swift in Sources */,
				F9A706971CAEE01D00C2F5FE /* UserClientTypes.m in Sources */,
				5E0FB215205176B400FD9867 /* Set+ServiceUser.swift in Sources */,
				F9A706A81CAEE01D00C2F5FE /* DependentObjectsKeysForObservedObjectKeysCache.swift in Sources */,
				EEBACDA525B9C243000210AC /* LAContextProtocol.swift in Sources */,
				1670D01C231823DC003A143B /* ZMUser+Permissions.swift in Sources */,
				EE428C5029F1247400ECB715 /* EARKeyGenerator.swift in Sources */,
				54FB03AA1E41F204000E13DC /* LegacyPersistedDataPatches+Directory.swift in Sources */,
				EEC57C4A29E407CC0068DFDA /* EARService.swift in Sources */,
				F9B71F2D1CB264EF001DB03F /* ZMConversation+UnreadCount.m in Sources */,
				54D7B83F1E12774600C1B347 /* NSPersistentStore+Metadata.swift in Sources */,
				BFCD8A2D1DCB4E8A00C6FCCF /* V2Asset.swift in Sources */,
				F9A706B41CAEE01D00C2F5FE /* ObjectChangeInfo.swift in Sources */,
				63B1335E29A503D100009D84 /* BackendMLSPublicKeys.swift in Sources */,
				F9A706AA1CAEE01D00C2F5FE /* KeySet.swift in Sources */,
				16460A44206515370096B616 /* NSManagedObjectContext+BackupImport.swift in Sources */,
				EEBACDA925B9C47E000210AC /* AppLockController.Config.swift in Sources */,
				63B1335F29A503D100009D84 /* MessageProtocol.swift in Sources */,
				16E6F24824B36D550015B249 /* NSManagedObjectContext+EncryptionAtRest.swift in Sources */,
				F90D99A51E02DC6B00034070 /* AssetCollectionBatched.swift in Sources */,
				54FB03AF1E41FC86000E13DC /* NSManagedObjectContext+Patches.swift in Sources */,
				70E77B7D273188150021EE70 /* ZMConversation+Role.swift in Sources */,
				63370CC9242E3B990072C37F /* ZMMessage+Conversation.swift in Sources */,
				63B1335729A503D100009D84 /* MLSActionsProvider.swift in Sources */,
				163D01E02472DE6200984999 /* InvalidConnectionRemoval.swift in Sources */,
				547E66491F7503A5008CB1FA /* ZMConversation+Notifications.swift in Sources */,
				EF18C7E61F9E4F8A0085A832 /* ZMUser+Filename.swift in Sources */,
				1672A6282344F10700380537 /* FolderList.swift in Sources */,
				54E3EE3F1F6169A800A261E3 /* ZMAssetClientMessage+FileMessageData.swift in Sources */,
				EF1F4F542301634500E4872C /* ZMSystemMessage+ChildMessages.swift in Sources */,
				F943BC2D1E88FEC80048A768 /* ChangedIndexes.swift in Sources */,
				7A2778C6285223D90044A73F /* KeychainManager.swift in Sources */,
				63B1336D29A503D100009D84 /* Bytes.swift in Sources */,
				F9A706A31CAEE01D00C2F5FE /* ConversationListChangeInfo.swift in Sources */,
				873B88FC204044AC00FBE254 /* ConversationCreationOptions.swift in Sources */,
				87E9508B2118B2DA00306AA7 /* ZMConversation+DeleteOlderMessages.swift in Sources */,
				EE9AD9162696F01700DD5F51 /* FeatureService.swift in Sources */,
				63B1337329A798C800009D84 /* ProteusProvider.swift in Sources */,
				0630E4B6257F888600C75BFB /* NSManagedObjectContext+AppLock.swift in Sources */,
				63495E1B23FED9A9002A7C59 /* ZMUser+Protobuf.swift in Sources */,
				EEF4010723A9213B007B1A97 /* UserType+Team.swift in Sources */,
				EE4CCA95256C558400848212 /* Feature.AppLock.swift in Sources */,
				63DA3373286CA43300818C3C /* ZMConversation+MLS.swift in Sources */,
				54E3EE411F616BA600A261E3 /* ZMAssetClientMessage.swift in Sources */,
				EE429390252C466500E70670 /* ChangeInfoConsumer.swift in Sources */,
				EE770DAF25344B4F00163C4A /* NotificationDispatcher.OperationMode.swift in Sources */,
				16F6BB3A1EDEC2D6009EA803 /* ZMConversation+ObserverHelper.swift in Sources */,
				EEE186B2259CC7CD008707CA /* AppLockDelegate.swift in Sources */,
				16E0FBC923326B72000E3235 /* ConversationDirectory.swift in Sources */,
				F99C5B8A1ED460E20049CCD7 /* TeamChangeInfo.swift in Sources */,
				EEB5DE0A283784F9009B4741 /* Feature+DigitalSignature.swift in Sources */,
				165124D221886EDB006A3C75 /* ZMOTRMessage+Quotes.swift in Sources */,
				63E21AE2291E92780084A942 /* FetchUserClientsAction.swift in Sources */,
				87D9CCE91F27606200AA4388 /* NSManagedObjectContext+TearDown.swift in Sources */,
				F963E9711D9ADD5A00098AD3 /* ZMImageAssetEncryptionKeys.m in Sources */,
				0604F7C8265184B70016A71E /* ZMSystemMessage+ParticipantsRemovedReason.swift in Sources */,
				63B1336829A503D100009D84 /* CountSelfMLSKeyPackagesAction.swift in Sources */,
				F11F3E891FA32463007B6D3D /* InvalidClientsRemoval.swift in Sources */,
				F9FD75781E2F9A0600B4558B /* SearchUserObserverCenter.swift in Sources */,
				168D7C9626F9ED1E00789960 /* QualifiedID.swift in Sources */,
				54F6CEAB1CE2972200A1276D /* ZMAssetClientMessage+Download.swift in Sources */,
				F9B71F221CB264EF001DB03F /* ZMConversation.m in Sources */,
				EEAAD760252C713E00E6A44E /* ClassIdentifier.swift in Sources */,
				8767E85B216391DF00390F75 /* ZMConversation+Mute.swift in Sources */,
				F18998A61E7BE03800E579A2 /* zmessaging.xcdatamodeld in Sources */,
				06D48737241FB3F700881B08 /* ZMClientMessage+Obfuscate.swift in Sources */,
				BF103F9D1F0112F30047FDE5 /* ManagedObjectObserver.swift in Sources */,
				F9A706B71CAEE01D00C2F5FE /* UserChangeInfo.swift in Sources */,
				EE68EEC9252DC4450013B242 /* ChangeDetector.swift in Sources */,
				63B1335629A503D100009D84 /* MLSGroup.swift in Sources */,
				EE032B3229A62CA600E1DDF3 /* ProteusSessionID+Mapping.swift in Sources */,
				EEC80B5C29B611CA00099727 /* PersistedDataPatch.swift in Sources */,
				F9AB00271F0CE5520037B437 /* FileManager+FileLocations.swift in Sources */,
				F9A7067F1CAEE01D00C2F5FE /* ZMImageMessage.m in Sources */,
				EE22F80F29DD82110053E1C6 /* DatabaseEARKeyDescription.swift in Sources */,
				63D41E7124597E420076826F /* GenericMessage+Flags.swift in Sources */,
				5473CC731E14245C00814C03 /* NSManagedObjectContext+Debugging.swift in Sources */,
				BF46662A1DCB71B0007463FF /* V3Asset.swift in Sources */,
				F9A706991CAEE01D00C2F5FE /* ZMManagedObject.m in Sources */,
				F1FDF2F821B152BC00E037A1 /* GenericMessage+Hashing.swift in Sources */,
				BF491CE41F063EDB0055EE44 /* Account.swift in Sources */,
				EEDA9C0E2510F3D5003A5B27 /* ZMConversation+EncryptionAtRest.swift in Sources */,
				0642A3332445F2B600DCCFCD /* ZMClientMessage+UpdateEvent.swift in Sources */,
				EEAAD75C252C6DAE00E6A44E /* ModifiedObjects.swift in Sources */,
				EE5E2C1526DFC31900C3928A /* MessageDestructionTimeoutType.swift in Sources */,
				F991CE1B1CB561B0004D8465 /* ZMAddressBookContact.m in Sources */,
				63B1335C29A503D100009D84 /* MLSController.swift in Sources */,
				2BB20770292B787000FB6468 /* PatchApplicator.swift in Sources */,
				87EFA3AC210F52C6004DFA53 /* ZMConversation+LastMessages.swift in Sources */,
				F9C877091E000C9D00792613 /* AssetCollection.swift in Sources */,
				169315EF25AC4C8100709F15 /* MigrateSenderClient.swift in Sources */,
				167BCC1C2609E92400E9D7E3 /* ZMEventModel.xcdatamodeld in Sources */,
				BF10B58B1E6432ED00E7036E /* Message.swift in Sources */,
				BF491CE81F063EEB0055EE44 /* AccountManager.swift in Sources */,
				63B1335429A503D100009D84 /* ProteusServiceInterface.swift in Sources */,
				16D95A421FCEF87B00C96069 /* ZMUser+Availability.swift in Sources */,
				168413ED2225965500FCB9BC /* TransferStateMigration.swift in Sources */,
				167BCC96260DC3F100E9D7E3 /* CoreDataStack+ClearStorage.swift in Sources */,
				F9331C881CB419B500139ECC /* NSFetchRequest+ZMRelationshipKeyPaths.m in Sources */,
				063D292A24212AFD00FA6FEE /* ZMClientMessage.swift in Sources */,
				06AD2F8429B0D8F000403F59 /* NSManagedObjectContext+ProteusProvider.swift in Sources */,
				EE9B9F5929964F6A00A257BC /* NSManagedObjectContext+CoreCrypto.swift in Sources */,
				BF1B98091EC31A4200DE033B /* Permissions.swift in Sources */,
				06D33FCB2524E402004B9BC1 /* ZMConversation+UnreadCount.swift in Sources */,
				EE22F80929DD818B0053E1C6 /* BaseEARKeyDescription.swift in Sources */,
				F9A706901CAEE01D00C2F5FE /* ZMUser.m in Sources */,
				F14B7AFF2220302B00458624 /* ZMUser+Predicates.swift in Sources */,
				066A96FF25A88E510083E317 /* BiometricsState.swift in Sources */,
				EEFC3EE72208311200D3091A /* ZMConversation+HasMessages.swift in Sources */,
				16DF3B5D2285B13100D09365 /* UserClientType.swift in Sources */,
				54E3EE431F6194A400A261E3 /* ZMAssetClientMessage+GenericMessage.swift in Sources */,
				5E39FC67225F22BE00C682B8 /* ZMConversation+ExternalParticipant.swift in Sources */,
				F9A706C31CAEE01D00C2F5FE /* UserImageLocalCache.swift in Sources */,
				16519D36231D1BB200C9D76D /* ZMConversation+Deletion.swift in Sources */,
				1626344B20D935C0000D4063 /* ZMConversation+Timestamps.swift in Sources */,
				87C125F71EF94EE800D28DC1 /* ZMManagedObject+Grouping.swift in Sources */,
				F9A706B21CAEE01D00C2F5FE /* NewUnreadMessageChangeInfos.swift in Sources */,
				EE8B09AF25B86BB20057E85C /* AppLockPasscodePreference.swift in Sources */,
				7C8BFFDF22FC5E1600B3C8A5 /* ZMUser+Validation.swift in Sources */,
				161541BA1E27EBD400AC2FFB /* ZMConversation+Calling.swift in Sources */,
				BFF8AE8520E4E12A00988700 /* ZMMessage+ShouldDisplay.swift in Sources */,
			);
			runOnlyForDeploymentPostprocessing = 0;
		};
		F9C9A5021CAD5DF10039E10C /* Sources */ = {
			isa = PBXSourcesBuildPhase;
			buildActionMask = 2147483647;
			files = (
				F920AE171E38C547001BC14F /* NotificationObservers.swift in Sources */,
				F93265291D89648B0076AAD6 /* ZMAssetClientMessageTests.swift in Sources */,
				63298D9C24374094006B6018 /* GenericMessageTests+External.swift in Sources */,
				1689FD462194A63E00A656E2 /* ZMClientMessageTests+Editing.swift in Sources */,
				F9B71F9C1CB2BF18001DB03F /* ZMCallStateTests.swift in Sources */,
				0630E4BF257FA2BD00C75BFB /* TransferAppLockKeychainTests.swift in Sources */,
				BF491CEB1F063F480055EE44 /* AccountManagerTests.swift in Sources */,
				544E8C0F1E2F69EB00F9B8B8 /* ZMOTRMessage+SecurityDegradationTests.swift in Sources */,
				F9B720041CB2C770001DB03F /* UserClientTests.swift in Sources */,
				872A2E8A1FFD2FBF00900B22 /* ZMSearchUserPayloadParsingTests.swift in Sources */,
				163D01E22472E44000984999 /* InvalidConnectionRemovalTests.swift in Sources */,
				0191513C29ACB46000920D04 /* MockProteusProvider.swift in Sources */,
				EE22185E2892C22C008EF6ED /* MockConversationEventProcessor.swift in Sources */,
				1672A5FE23434FA200380537 /* ZMConversationTests+Labels.swift in Sources */,
				BF0D07FB1E4C7B7A00B934EB /* TextSearchQueryTests.swift in Sources */,
				0189815529A66B0800B52510 /* SafeCoreCryptoTests.swift in Sources */,
				060ED6DC2499F78700412C4A /* ZMUpdateEvent+Helper.swift in Sources */,
				F9C348841E2CC08E0015D69D /* UserClientObserverTests.swift in Sources */,
				1651F9BE1D3554C800A9FAE8 /* ZMClientMessageTests+TextMessage.swift in Sources */,
				A982B46623BE1B86001828A6 /* ConversationTests.swift in Sources */,
				F929C17B1E423B620018ADA4 /* SnapshotCenterTests.swift in Sources */,
				A995F05E239690B300FAC3CF /* ParticipantRoleObserverTests.swift in Sources */,
				F9A708521CAEEB7500C2F5FE /* ZMFetchRequestBatchTests.m in Sources */,
				F92C99281DAE8D070034AFDD /* GenericMessageTests+Obfuscation.swift in Sources */,
				A96E7A9925A35D36004FAADC /* ZMConversationTests+Knock.swift in Sources */,
				BF949E5B1D3D17FB00587597 /* LinkPreview+ProtobufTests.swift in Sources */,
				167BCC92260DB5FA00E9D7E3 /* CoreDataStackTests+ClearStorage.swift in Sources */,
				EEC3BC742888403000BFDC35 /* MockCoreCrypto.swift in Sources */,
				CEE525AA1CCA4C97001D06F9 /* NSString+RandomString.m in Sources */,
				165E141825CC516B00F0B075 /* ZMClientMessageTests+Prefetching.swift in Sources */,
				EE403ECA28D357AD00F78A36 /* ZMBaseTest+Async.swift in Sources */,
				A9FA524A23A1598B003AD4C6 /* ActionTests.swift in Sources */,
				0191513A29ACB3CA00920D04 /* SpyUserClientKeyStore.swift in Sources */,
				16E7DA2A1FDABE440065B6A6 /* ZMOTRMessage+SelfConversationUpdateTests.swift in Sources */,
				87DF59C01F729FDA00C7B406 /* ZMMovedIndexTests.swift in Sources */,
				BF3494001EC46D3D00B0C314 /* ZMConversationTests+Teams.swift in Sources */,
				63495DF023F6BD2A002A7C59 /* GenericMessageTests.swift in Sources */,
				A96524BA23CDE07700303C60 /* String+WordTests.swift in Sources */,
				16F7341424F9573C00AB93B1 /* XCTestCase+EncryptionKeys.swift in Sources */,
				06F98D64243B2474007E914A /* SignatureStatusTests.swift in Sources */,
				F9B71F941CB2BF08001DB03F /* UserImageLocalCacheTests.swift in Sources */,
				63D41E6F24573F420076826F /* ZMConversationTests+SelfConversation.swift in Sources */,
				BFE764431ED5AAE500C65C3E /* ZMConversation+TeamsTests.swift in Sources */,
				F14B9C6F212DB467004B6D7D /* ZMBaseManagedObjectTest+Helpers.swift in Sources */,
				16626508217F4E0B00300F45 /* GenericMessageTests+Hashing.swift in Sources */,
				6374562229C3323D001D1A33 /* CoreCryptoKeyProviderTests.swift in Sources */,
				F9A708441CAEEB7500C2F5FE /* ZMConnectionTests.m in Sources */,
				F9FD75761E2E79BF00B4558B /* ConversationListObserverTests.swift in Sources */,
				BF3493EB1EC34C0B00B0C314 /* TeamTests.swift in Sources */,
				F9A7085C1CAEED1B00C2F5FE /* ZMBaseManagedObjectTest.m in Sources */,
				1670D01E231825BE003A143B /* ZMUserTests+Permissions.swift in Sources */,
				EE428C4E29F01E4800ECB715 /* EARServiceTests.swift in Sources */,
				EE82625129A8D6BD0023B13A /* ZMClientMessageTests+OTR.swift in Sources */,
				8767E8682163B9EE00390F75 /* ZMConversationTests+Mute.swift in Sources */,
				163CE6AF25BEB9680013C12D /* ZMMessageTests+SystemMessages.swift in Sources */,
				F9A708351CAEEB7500C2F5FE /* ManagedObjectContextTests.m in Sources */,
				874D9798211064D300B07674 /* ZMConversationLastMessagesTest.swift in Sources */,
				87C125F91EF94F2E00D28DC1 /* ZMManagedObjectGroupingTests.swift in Sources */,
				54DE05DD1CF8711F00C35253 /* ProtobufUtilitiesTests.swift in Sources */,
				F9C8770B1E015AAF00792613 /* AssetColletionTests.swift in Sources */,
				F18998861E7AEECF00E579A2 /* ZMUserTests+Swift.swift in Sources */,
				16CDEBF72209897D00E74A41 /* ZMMessageTests+ShouldGenerateUnreadCount.swift in Sources */,
				162294A5222038FA00A98679 /* CacheAssetTests.swift in Sources */,
				543ABF5C1F34A19C00DBE28B /* DatabaseBaseTest.swift in Sources */,
				A9EEFEFA23A6D0CB0007828A /* RolesMigrationTests.swift in Sources */,
				069D07B82562671D00DBA592 /* FeatureTests.swift in Sources */,
				A9128AD02398067E0056F591 /* ZMConversationTests+Participants.swift in Sources */,
				167BCB512600C70F00E9D7E3 /* CoreDataStackTests+Backup.swift in Sources */,
				BF3493F01EC3569800B0C314 /* MemberTests.swift in Sources */,
				631A0586240439470062B387 /* UserClientTests+SafeLogging.swift in Sources */,
				F9A7083B1CAEEB7500C2F5FE /* MockEntity2.m in Sources */,
				1672A62A2345102400380537 /* ZMConversationListTests+Labels.swift in Sources */,
				169315F125AC501300709F15 /* MigrateSenderClientTests.swift in Sources */,
				169FF3AF2715820400330C2E /* ZMConnectionFetchingTests.swift in Sources */,
				F9331C5A1CB3BECB00139ECC /* ZMClientMessageTests+OTR_Legacy.swift in Sources */,
				16127CF522005AAB0020E65C /* InvalidConversationRemovalTests.swift in Sources */,
				EEFC3EE922083B0900D3091A /* ZMConversationTests+HasMessages.swift in Sources */,
				EE715B7D256D153E00087A22 /* FeatureServiceTests.swift in Sources */,
				F1B025621E53500400900C65 /* ZMConversationTests+PrepareToSend.swift in Sources */,
				54F84D041F995B0700ABD7D5 /* DiskDatabaseTests.swift in Sources */,
				EEC8064E28CF4C2D00DD58E9 /* MockStaleMLSKeyDetector.swift in Sources */,
				63FACD56291BC598003AB25D /* MLSClientIdTests.swift in Sources */,
				D5FA30D12063FD3A00716618 /* VersionTests.swift in Sources */,
				54A885A81F62EEB600AFBA95 /* ZMConversationTests+Messages.swift in Sources */,
				54ED3A9D1F38CB6A0066AD47 /* DatabaseMigrationTests.swift in Sources */,
				0680A9C624606288000F80F3 /* ZMMessage+Reaction.swift in Sources */,
				1670D02023183209003A143B /* ModelObjectsTests+Helpers.swift in Sources */,
				F9B71F971CB2BF08001DB03F /* ZMPersonNameTests.m in Sources */,
				54929FAE1E12AC8B0010186B /* NSPersistentStoreMetadataTests.swift in Sources */,
				1684142A2228421700FCB9BC /* ZMAssetClientMessageTests+AssetMessage.swift in Sources */,
				F9B71FED1CB2C4C6001DB03F /* StringKeyPathTests.swift in Sources */,
				F90D99A81E02E22900034070 /* AssetCollectionBatchedTests.swift in Sources */,
				5E39FC69225F2DC000C682B8 /* ZMConversationExternalParticipantsStateTests.swift in Sources */,
				F9AB395B1CB3AED900A7254F /* BaseTestSwiftHelpers.swift in Sources */,
				A923D77E239DB87700F47B85 /* ZMConversationTests+SecurityLevel.swift in Sources */,
				F93C4C7F1E24F832007E9CEE /* NotificationDispatcherTests.swift in Sources */,
				EEDE7DB728EC1618007DC6A3 /* MockMLSActionExecutor.swift in Sources */,
				63C07015291144F70075D598 /* CoreCryptoConfigProviderTests.swift in Sources */,
				1645ECC2243B643B007A82D6 /* ZMSearchUserTests+TeamUser.swift in Sources */,
				F9331C521CB3BC6800139ECC /* CryptoBoxTests.swift in Sources */,
				1693155325A30D4E00709F15 /* UserClientTests+ResetSession.swift in Sources */,
				F9A7083E1CAEEB7500C2F5FE /* NSFetchRequestTests+ZMRelationshipKeyPaths.m in Sources */,
				D5FA30CB2063ECD400716618 /* BackupMetadataTests.swift in Sources */,
				EEE83B4A1FBB496B00FC0296 /* ZMMessageTimerTests.swift in Sources */,
				F9B71F931CB2BF00001DB03F /* ZMMessageTests.m in Sources */,
				16030DBE21AE8FAB00F8032E /* ZMConversationTests+Confirmations.swift in Sources */,
				EE032B3629A62CD600E1DDF3 /* ProteusServiceTests.swift in Sources */,
				54FB03AD1E41F6C2000E13DC /* LegacyPersistedDataPatchesTests.swift in Sources */,
				F9B71F9F1CB2BF2B001DB03F /* ZMConversationListDirectoryTests.m in Sources */,
				F94A208F1CB51AF50059632A /* ManagedObjectValidationTests.m in Sources */,
				A927F52723A029250058D744 /* ParticipantRoleTests.swift in Sources */,
				E97A542827B122D80009DCCF /* AccessRoleMigrationTests.swift in Sources */,
				871DD79F2084A316006B1C56 /* BatchDeleteTests.swift in Sources */,
				F9DD60C11E8916170019823F /* ChangedIndexesTests.swift in Sources */,
				F9A7083D1CAEEB7500C2F5FE /* ModelObjectsTests.m in Sources */,
				F9B71F921CB2BEF4001DB03F /* BaseClientMessageTests.swift in Sources */,
				63D41E6D245733AC0076826F /* ZMMessageTests+Removal.swift in Sources */,
				F963E9861D9D485900098AD3 /* ZMClientMessageTests+Ephemeral.swift in Sources */,
				BFB3BA731E28D38F0032A84F /* SharedObjectStoreTests.swift in Sources */,
				BF7D9C491D90286700949267 /* MessagingTest+UUID.swift in Sources */,
				1645ECC4243B69A1007A82D6 /* UserTypeTests+Materialize.swift in Sources */,
				2BB20771292B791400FB6468 /* PatchApplicatorTests.swift in Sources */,
				16F7341224F9567000AB93B1 /* ZMConversationTests+DraftMessage.swift in Sources */,
				EE174FCE2522756700482A70 /* ZMConversationPerformanceTests.swift in Sources */,
				169FF3A527157B3900330C2E /* MockActionHandler.swift in Sources */,
				1621E59220E62BD2006B2D17 /* ZMConversationTests+Silencing.swift in Sources */,
				F14FA377221DB05B005E7EF5 /* MockBackgroundActivityManager.swift in Sources */,
				544034341D6DFE8500860F2D /* ZMAddressBookContactTests.swift in Sources */,
				F920AE3B1E3B844E001BC14F /* SearchUserObserverCenterTests.swift in Sources */,
				EE98879228882C8F002340D2 /* MockMLSController.swift in Sources */,
				F9B71FA81CB2BF37001DB03F /* ZMConversationTests+Validation.m in Sources */,
				F9B71FA11CB2BF37001DB03F /* ZMConversation+Testing.m in Sources */,
				1600D944267BC5A100970F99 /* ZMManagedObjectFetchingTests.swift in Sources */,
				F9A708531CAEEB7500C2F5FE /* ZMManagedObjectTests.m in Sources */,
				F92C992D1DAFC5AC0034AFDD /* ZMConversationTests+Ephemeral.swift in Sources */,
				EEBF69ED28A2724800195771 /* ZMConversationTests+MLS.swift in Sources */,
				7A2778C8285329210044A73F /* KeychainManagerTests.swift in Sources */,
				0617001323E2FC14005C262D /* GenericMessageTests+LinkMetaData.swift in Sources */,
				068D610324629AB900A110A2 /* ZMBaseManagedObjectTest.swift in Sources */,
				54563B7B1E0189780089B1D7 /* ZMMessageCategorizationTests.swift in Sources */,
				16F6BB3C1EDEDEFD009EA803 /* ZMConversationTests+ObservationHelper.swift in Sources */,
				1639A8512264B91E00868AB9 /* AvailabilityBehaviourChangeTests.swift in Sources */,
				06D33FCD2524F65D004B9BC1 /* ZMConversationTests+UnreadMessages.swift in Sources */,
				F9DBA5271E28EEBD00BE23C0 /* UserObserverTests.swift in Sources */,
				63FCE54828C78D1F00126D9D /* ZMConversationTests+Predicates.swift in Sources */,
				1611CF59203AE6A0004D807B /* FileAssetCacheTests.swift in Sources */,
				6354BDF62747BF9200880D50 /* ZMConversationTests+Federation.swift in Sources */,
				5EFE9C0D2126CB7D007932A6 /* UnregisteredUserTests.swift in Sources */,
				A9536FD323ACD23100CFD528 /* ConversationTests+gapsAndWindows.swift in Sources */,
				EEF0BC3128EEC02400ED16CA /* MockSyncStatus.swift in Sources */,
				EE47346729A3784F00E6C04E /* AutoMockable.generated.swift in Sources */,
				A93724A226983100005FD532 /* ZMMessageTests.swift in Sources */,
				EEC3BC76288855C000BFDC35 /* MockMLSActionsProvider.swift in Sources */,
				168FF330258200AD0066DAE3 /* ZMClientMessageTests+ResetSession.swift in Sources */,
				5473CC751E14268600814C03 /* NSManagedObjectContextDebuggingTests.swift in Sources */,
				0651D00823FC4FDD00411A22 /* GenericMessageTests+LegalHoldStatus.swift in Sources */,
				F99C5B8C1ED466760049CCD7 /* TeamObserverTests.swift in Sources */,
				EE46B92828A511630063B38D /* ZMClientMessageTests+MLSEncryptedPayloadGenerator.swift in Sources */,
				F9A7083C1CAEEB7500C2F5FE /* MockModelObjectContextFactory.m in Sources */,
				F9331C5C1CB3BF9F00139ECC /* UserClientKeyStoreTests.swift in Sources */,
				87C1C261207F812F0083BF6B /* InvalidGenericMessageDataRemovalTests.swift in Sources */,
				166D189E230E9E66001288CD /* ZMMessage+DataRetentionTests.swift in Sources */,
				F9A708361CAEEB7500C2F5FE /* NSManagedObjectContext+TestHelpers.m in Sources */,
				16D5260D20DD1D9400608D8E /* ZMConversationTests+Timestamps.swift in Sources */,
				F9AB002A1F0D2C120037B437 /* FileManager+FileLocationTests.swift in Sources */,
				EF17175B22D4CC8E00697EB0 /* Team+MockTeam.swift in Sources */,
				A9FA524823A14E2B003AD4C6 /* RoleTests.swift in Sources */,
				EE6A57DA25BAE0C900F848DD /* BiometricsStateTests.swift in Sources */,
				87E2CE312119F6AB0034C2C4 /* ZMClientMessageTests+Cleared.swift in Sources */,
				01A2D62F2A153118000EFC9C /* MockSafeCoreCrypto.swift in Sources */,
				F9B71FA31CB2BF37001DB03F /* ZMConversationTests+gapsAndWindows.m in Sources */,
				EE6A57DE25BAE40700F848DD /* MockBiometricsState.swift in Sources */,
				F1517922212DAE2E00BA3EBD /* ZMConversationTests+Services.swift in Sources */,
				BFCF31DB1DA50C650039B3DC /* GenericMessageTests+NativePush.swift in Sources */,
				F9B71FF21CB2C4C6001DB03F /* AnyClassTupleTests.swift in Sources */,
				EEF6E3CA28D89251001C1799 /* StaleMLSKeyDetectorTests.swift in Sources */,
				F9A7083A1CAEEB7500C2F5FE /* MockEntity.m in Sources */,
				F963E9741D9BF9ED00098AD3 /* ProtosTests.swift in Sources */,
				16746B081D2EAF8E00831771 /* ZMClientMessageTests+ZMImageOwner.swift in Sources */,
				873B88FE2040470900FBE254 /* ConversationCreationOptionsTests.swift in Sources */,
				16827AF22732AB2E0079405D /* InvalidDomainRemovalTests.swift in Sources */,
				5E771F3B2080C42300575629 /* PBMessageValidationTests.swift in Sources */,
				F9FD757B1E2FB60E00B4558B /* SearchUserObserverTests.swift in Sources */,
				F9B71F9A1CB2BF0E001DB03F /* ZMUserTests.m in Sources */,
				1672A6022343973600380537 /* LabelTests.swift in Sources */,
				7C88C5352182FBD90037DD03 /* ZMClientMessageTests+Replies.swift in Sources */,
				167BCC86260CFC7B00E9D7E3 /* UserTypeTests+Federation.swift in Sources */,
				F9B71FA91CB2BF37001DB03F /* ZMConversationTests.m in Sources */,
				F963E9931D9E9D1800098AD3 /* ZMAssetClientMessageTests+Ephemeral.swift in Sources */,
				16925337234F677B0041A8FF /* ZMConversationListDirectoryTests+Labels.swift in Sources */,
				EE6A57DC25BAE3D700F848DD /* MockLAContext.swift in Sources */,
				1687C0E22150EE91003099DD /* ZMClientMessageTests+Mentions.swift in Sources */,
				EE84227028EC353900B80FE5 /* MLSActionExecutorTests.swift in Sources */,
				F9A708341CAEEB7500C2F5FE /* ManagedObjectContextSaveNotificationTests.m in Sources */,
				63370CF52431F3ED0072C37F /* CompositeMessageItemContentTests.swift in Sources */,
				E9C7DD9B27B533D000FB9AE8 /* AccessRoleMappingTests.swift in Sources */,
				BF491CEC1F063F4B0055EE44 /* AccountStoreTests.swift in Sources */,
				164A55D320F3AF6700AE62A6 /* ZMSearchUserTests+ProfileImages.swift in Sources */,
				F9B71FA01CB2BF2B001DB03F /* ZMConversationListTests.m in Sources */,
				BF794FE61D1442B100E618C6 /* ZMClientMessageTests+Location.swift in Sources */,
				CEB15E531D7EE5AB0048A011 /* ZMClientMessagesTests+Reaction.swift in Sources */,
				F9B0FF321D79D1140098C17C /* ZMClientMessageTests+Unarchiving.swift in Sources */,
				0680A9C324600306000F80F3 /* ZMClientMessageTests.swift in Sources */,
				5E454C60210638E300DB4501 /* PushTokenTests.swift in Sources */,
				55C40BD722B0F78500EFD8BD /* ZMUserLegalHoldTests.swift in Sources */,
				EE6CB3DE24E2D24F00B0EADD /* ZMGenericMessageDataTests.swift in Sources */,
				F9C348861E2CC27D0015D69D /* NewUnreadMessageObserverTests.swift in Sources */,
				63F376DA2834FF7200FE1F05 /* NSManagedObjectContextTests+Federation.swift in Sources */,
				87A7FA25203DD1CC00AA066C /* ZMConversationTests+AccessMode.swift in Sources */,
				EE79699829D469A800075E38 /* CryptoboxMigrationManagerTests.swift in Sources */,
				F9A708601CAEEF4700C2F5FE /* MessagingTest+EventFactory.m in Sources */,
				F9DBA5291E29162A00BE23C0 /* MessageObserverTests.swift in Sources */,
				BF1B980D1EC3410000DE033B /* PermissionsTests.swift in Sources */,
				63E313D3274D5F57002EAF1D /* ZMConversationTests+Team.swift in Sources */,
				63370CF82431F5DE0072C37F /* BaseCompositeMessageTests.swift in Sources */,
				546D3DE91CE5D24C00A6047F /* RichAssetFileTypeTests.swift in Sources */,
				065D7501239FAB1200275114 /* SelfUserParticipantMigrationTests.swift in Sources */,
				EF3510FA22CA07BB00115B97 /* ZMConversationTests+Transport.swift in Sources */,
				5476BA3E1DEDABCC00D047F8 /* AddressBookEntryTests.swift in Sources */,
				068664A2256FB834001C8747 /* AppLockControllerTests.swift in Sources */,
				F93A302F1D6F2633005CCB1D /* ZMMessageTests+Confirmation.swift in Sources */,
				F9331C561CB3BCF300139ECC /* OtrBaseTest.swift in Sources */,
				EE3EFEA1253090E0009499E5 /* PotentialChangeDetectorTests.swift in Sources */,
				1684141722282A1A00FCB9BC /* TransferStateMigrationTests.swift in Sources */,
				16DF3B5F2289510600D09365 /* ZMConversationTests+Legalhold.swift in Sources */,
				169FF3AA27157F0100330C2E /* ZMSearchUserTests+Connections.swift in Sources */,
				EE2BA00925CB3DE7001EB606 /* InvalidFeatureRemovalTests.swift in Sources */,
				63123BCC291BBB7A009A5179 /* MLSQualifiedClientIdTests.swift in Sources */,
				EE98878E28882BFF002340D2 /* MLSControllerTests.swift in Sources */,
				BFE3A96E1ED301020024A05B /* ZMConversationListTests+Teams.swift in Sources */,
				16C391E2214BD438003AB3AD /* MentionTests.swift in Sources */,
				F991CE191CB55E95004D8465 /* ZMSearchUserTests.m in Sources */,
				16519D54231D6F8200C9D76D /* ZMConversationTests+Deletion.swift in Sources */,
				BF103FA11F0138390047FDE5 /* ManagedObjectContextChangeObserverTests.swift in Sources */,
				5E9EA4D62242942900D401B2 /* ZMClientMessageTests+LinkAttachments.swift in Sources */,
				EEDB51DB255410D000F35A29 /* GenericMessageHelperTests.swift in Sources */,
				F1B58928202DCF0C002BB59B /* ZMConversationTests+CreationSystemMessages.swift in Sources */,
				F9DBA5251E28EE1500BE23C0 /* ConversationObserverTests.swift in Sources */,
				167BCB4E2600C62100E9D7E3 /* CoreDataStackTests+Migration.swift in Sources */,
				BFE3A96C1ED2EC110024A05B /* ZMConversationListDirectoryTests+Teams.swift in Sources */,
				54F84D031F995B0200ABD7D5 /* DuplicatedEntityRemovalTests.swift in Sources */,
				BF491CEA1F063F440055EE44 /* AccountTests.swift in Sources */,
				EF9A4703210A026600085102 /* ZMConversationTests+Language.swift in Sources */,
				F9A7083F1CAEEB7500C2F5FE /* PersistentChangeTrackingTests.m in Sources */,
				16E70FA7270F212100718E5D /* ZMConnection+Helper.m in Sources */,
				1672A6162344A14E00380537 /* LabelObserverTests.swift in Sources */,
				BF1B980B1EC31D6100DE033B /* TeamDeletionRuleTests.swift in Sources */,
				EEFAAC3528DDE2B1009940E7 /* CoreCryptoCallbacksTests.swift in Sources */,
				BF735CFD1E7050D5003BC61F /* ZMConversationTests+CallSystemMessages.swift in Sources */,
				6388054A240EA8990043B641 /* ZMClientMessageTests+Composite.swift in Sources */,
				F11F3E8B1FA32AA0007B6D3D /* InvalidClientsRemovalTests.swift in Sources */,
				060D194F2462A9EC00623376 /* ZMMessageTests+GenericMessage.swift in Sources */,
				A94166FC2680CCB5001F4E37 /* ZMConversationTests.swift in Sources */,
				EE09EEB1255959F000919A6B /* ZMUserTests+AnalyticsIdentifier.swift in Sources */,
				BFFBFD951D59E49D0079773E /* ZMClientMessageTests+Deletion.swift in Sources */,
			);
			runOnlyForDeploymentPostprocessing = 0;
		};
		F9C9A7EF1CAED9510039E10C /* Sources */ = {
			isa = PBXSourcesBuildPhase;
			buildActionMask = 2147483647;
			files = (
				F9A7073D1CAEE8FC00C2F5FE /* AppDelegate.m in Sources */,
				F9A7073E1CAEE8FC00C2F5FE /* main.m in Sources */,
			);
			runOnlyForDeploymentPostprocessing = 0;
		};
/* End PBXSourcesBuildPhase section */

/* Begin PBXTargetDependency section */
		F991CE201CB7E5FD004D8465 /* PBXTargetDependency */ = {
			isa = PBXTargetDependency;
			target = F9C9A7F21CAED9510039E10C /* WireDataModelTestHost */;
			targetProxy = F991CE1F1CB7E5FD004D8465 /* PBXContainerItemProxy */;
		};
		F9C9A5091CAD5DF10039E10C /* PBXTargetDependency */ = {
			isa = PBXTargetDependency;
			target = F9C9A4FB1CAD5DF10039E10C /* WireDataModel */;
			targetProxy = F9C9A5081CAD5DF10039E10C /* PBXContainerItemProxy */;
		};
/* End PBXTargetDependency section */

/* Begin PBXVariantGroup section */
		F9A706CD1CAEE30700C2F5FE /* InfoPlist.strings */ = {
			isa = PBXVariantGroup;
			children = (
				F9A706CE1CAEE30700C2F5FE /* en */,
			);
			name = InfoPlist.strings;
			sourceTree = "<group>";
		};
/* End PBXVariantGroup section */

/* Begin XCBuildConfiguration section */
		F9C9A50E1CAD5DF10039E10C /* Debug */ = {
			isa = XCBuildConfiguration;
			baseConfigurationReference = F9C9A6801CAD7A790039E10C /* project-debug.xcconfig */;
			buildSettings = {
				HEADER_SEARCH_PATHS = "$(SDKROOT)/usr/include/libxml2";
			};
			name = Debug;
		};
		F9C9A50F1CAD5DF10039E10C /* Release */ = {
			isa = XCBuildConfiguration;
			baseConfigurationReference = F9C9A6811CAD7A790039E10C /* project.xcconfig */;
			buildSettings = {
				HEADER_SEARCH_PATHS = "$(SDKROOT)/usr/include/libxml2";
			};
			name = Release;
		};
		F9C9A5111CAD5DF10039E10C /* Debug */ = {
			isa = XCBuildConfiguration;
			baseConfigurationReference = F9C9A6891CAD7A790039E10C /* WireDataModel.xcconfig */;
			buildSettings = {
				"ARCHS[sdk=iphonesimulator*]" = x86_64;
				GCC_TREAT_WARNINGS_AS_ERRORS = NO;
				INFOPLIST_FILE = "$(SRCROOT)/Resources/Info.plist";
				LIBRARY_SEARCH_PATHS = (
					"$(inherited)",
					"$(PROJECT_DIR)/CoreCrypto/lib",
				);
				MOMC_NO_INVERSE_RELATIONSHIP_WARNINGS = YES;
				ONLY_ACTIVE_ARCH = YES;
				PRODUCT_BUNDLE_IDENTIFIER = com.wire.WireDataModel;
				SKIP_INSTALL = YES;
			};
			name = Debug;
		};
		F9C9A5121CAD5DF10039E10C /* Release */ = {
			isa = XCBuildConfiguration;
			baseConfigurationReference = F9C9A6891CAD7A790039E10C /* WireDataModel.xcconfig */;
			buildSettings = {
				INFOPLIST_FILE = "$(SRCROOT)/Resources/Info.plist";
				LIBRARY_SEARCH_PATHS = (
					"$(inherited)",
					"$(PROJECT_DIR)/CoreCrypto/lib",
				);
				MOMC_NO_INVERSE_RELATIONSHIP_WARNINGS = YES;
				ONLY_ACTIVE_ARCH = NO;
				PRODUCT_BUNDLE_IDENTIFIER = com.wire.WireDataModel;
				SKIP_INSTALL = YES;
				SWIFT_OPTIMIZATION_LEVEL = "-O";
			};
			name = Release;
		};
		F9C9A5141CAD5DF10039E10C /* Debug */ = {
			isa = XCBuildConfiguration;
			baseConfigurationReference = F9C9A67D1CAD7A790039E10C /* ios-test-target.xcconfig */;
			buildSettings = {
				INFOPLIST_FILE = "$(SRCROOT)/Tests/Resources/Info.plist";
				PRODUCT_BUNDLE_IDENTIFIER = com.wire.WireDataModelTests;
				PRODUCT_NAME = "$(TARGET_NAME)";
				SWIFT_OBJC_BRIDGING_HEADER = "$(SRCROOT)/Tests/Resources/Test-Bridging-Header.h";
				TEST_HOST = "$(BUILT_PRODUCTS_DIR)/WireDataModelTestHost.app/WireDataModelTestHost";
			};
			name = Debug;
		};
		F9C9A5151CAD5DF10039E10C /* Release */ = {
			isa = XCBuildConfiguration;
			baseConfigurationReference = F9C9A67D1CAD7A790039E10C /* ios-test-target.xcconfig */;
			buildSettings = {
				INFOPLIST_FILE = "$(SRCROOT)/Tests/Resources/Info.plist";
				PRODUCT_BUNDLE_IDENTIFIER = com.wire.WireDataModelTests;
				PRODUCT_NAME = "$(TARGET_NAME)";
				SWIFT_OBJC_BRIDGING_HEADER = "$(SRCROOT)/Tests/Resources/Test-Bridging-Header.h";
				TEST_HOST = "$(BUILT_PRODUCTS_DIR)/WireDataModelTestHost.app/WireDataModelTestHost";
			};
			name = Release;
		};
		F9C9A8071CAED9510039E10C /* Debug */ = {
			isa = XCBuildConfiguration;
			baseConfigurationReference = F9C9A67C1CAD7A790039E10C /* ios-test-host.xcconfig */;
			buildSettings = {
				INFOPLIST_FILE = "$(SRCROOT)/Tests/WireDataModelTestTarget/Info.plist";
				LD_RUNPATH_SEARCH_PATHS = (
					"$(inherited)",
					"@executable_path/Frameworks",
				);
				PRODUCT_BUNDLE_IDENTIFIER = com.wire.WireDataModelTestTarget;
				PRODUCT_NAME = "$(TARGET_NAME)";
				VALIDATE_WORKSPACE = YES;
			};
			name = Debug;
		};
		F9C9A8081CAED9510039E10C /* Release */ = {
			isa = XCBuildConfiguration;
			baseConfigurationReference = F9C9A67C1CAD7A790039E10C /* ios-test-host.xcconfig */;
			buildSettings = {
				INFOPLIST_FILE = "$(SRCROOT)/Tests/WireDataModelTestTarget/Info.plist";
				LD_RUNPATH_SEARCH_PATHS = (
					"$(inherited)",
					"@executable_path/Frameworks",
				);
				PRODUCT_BUNDLE_IDENTIFIER = com.wire.WireDataModelTestTarget;
				PRODUCT_NAME = "$(TARGET_NAME)";
				VALIDATE_WORKSPACE = YES;
			};
			name = Release;
		};
/* End XCBuildConfiguration section */

/* Begin XCConfigurationList section */
		F9C9A4F61CAD5DF10039E10C /* Build configuration list for PBXProject "WireDataModel" */ = {
			isa = XCConfigurationList;
			buildConfigurations = (
				F9C9A50E1CAD5DF10039E10C /* Debug */,
				F9C9A50F1CAD5DF10039E10C /* Release */,
			);
			defaultConfigurationIsVisible = 0;
			defaultConfigurationName = Release;
		};
		F9C9A5101CAD5DF10039E10C /* Build configuration list for PBXNativeTarget "WireDataModel" */ = {
			isa = XCConfigurationList;
			buildConfigurations = (
				F9C9A5111CAD5DF10039E10C /* Debug */,
				F9C9A5121CAD5DF10039E10C /* Release */,
			);
			defaultConfigurationIsVisible = 0;
			defaultConfigurationName = Release;
		};
		F9C9A5131CAD5DF10039E10C /* Build configuration list for PBXNativeTarget "WireDataModelTests" */ = {
			isa = XCConfigurationList;
			buildConfigurations = (
				F9C9A5141CAD5DF10039E10C /* Debug */,
				F9C9A5151CAD5DF10039E10C /* Release */,
			);
			defaultConfigurationIsVisible = 0;
			defaultConfigurationName = Release;
		};
		F9C9A8091CAED9510039E10C /* Build configuration list for PBXNativeTarget "WireDataModelTestHost" */ = {
			isa = XCConfigurationList;
			buildConfigurations = (
				F9C9A8071CAED9510039E10C /* Debug */,
				F9C9A8081CAED9510039E10C /* Release */,
			);
			defaultConfigurationIsVisible = 0;
			defaultConfigurationName = Release;
		};
/* End XCConfigurationList section */

/* Begin XCSwiftPackageProductDependency section */
		63709F6A2994108700577D4B /* CoreCrypto */ = {
			isa = XCSwiftPackageProductDependency;
			productName = CoreCrypto;
		};
		63709F6C2994108700577D4B /* LibCoreCrypto */ = {
			isa = XCSwiftPackageProductDependency;
			productName = LibCoreCrypto;
		};
/* End XCSwiftPackageProductDependency section */

/* Begin XCVersionGroup section */
		167BCC182609E92300E9D7E3 /* ZMEventModel.xcdatamodeld */ = {
			isa = XCVersionGroup;
			children = (
				EE22F80729DC6D880053E1C6 /* ZMEventModel4.0.xcdatamodel */,
				167BCC192609E92300E9D7E3 /* ZMEventModel2.0.xcdatamodel */,
				167BCC1A2609E92300E9D7E3 /* ZMEventModel.xcdatamodel */,
				167BCC1B2609E92300E9D7E3 /* ZMEventModel3.0.xcdatamodel */,
			);
			currentVersion = EE22F80729DC6D880053E1C6 /* ZMEventModel4.0.xcdatamodel */;
			path = ZMEventModel.xcdatamodeld;
			sourceTree = "<group>";
			versionGroupType = wrapper.xcdatamodel;
		};
		F189988C1E7BE03800E579A2 /* zmessaging.xcdatamodeld */ = {
			isa = XCVersionGroup;
			children = (
				63D5654528B4C45100BDFB49 /* zmessaging2.105.0.xcdatamodel */,
				EE002F1C28772DFA0027D63A /* zmessaging2.104.0.xcdatamodel */,
				63DA33AD28746BD200818C3C /* zmessaging2.103.0.xcdatamodel */,
				EE9ADC45286F31E9002B2148 /* zmessaging2.102.0.xcdatamodel */,
				EEB5DE0B2837877A009B4741 /* zmessaging2.101.0.xcdatamodel */,
				EE980FB02834EA3200CC6B9F /* zmessaging2.100.0.xcdatamodel */,
				0674CB3828198707002C4175 /* zmessaging2.99.0.xcdatamodel */,
				E9A61E3A27957F6700B96E50 /* zmessaging2.98.0.xcdatamodel */,
				164E224B27454044004EFD12 /* zmessaging2.97.0.xcdatamodel */,
				169FF3D32715CA6600330C2E /* zmessaging2.96.0.xcdatamodel */,
				0630E16F26E0F20F0012E2F9 /* zmessaging2.95.0.xcdatamodel */,
				16F9010226C50967002794B5 /* zmessaging2.94.0.xcdatamodel */,
				EE3C07DF269872B600CCB6FD /* zmessaging2.93.0.xcdatamodel */,
				06EE09DF2659335100D6CAC3 /* zmessaging2.92.0.xcdatamodel */,
				0604F7FC2651C9220016A71E /* zmessaging2.91.0.xcdatamodel */,
				1614CFC625D2AADA00B415D9 /* zmessaging2.90.0.xcdatamodel */,
				169315DD25A76E4600709F15 /* zmessaging2.89.0.xcdatamodel */,
				064F8E06255E014B0040371D /* zmessaging2.88.0.xcdatamodel */,
				06D33FD12525D4E8004B9BC1 /* zmessaging2.87.0.xcdatamodel */,
				54ED8A912523197B005C2BDF /* zmessaging2.86.0.xcdatamodel */,
				16F7340F24F938EC00AB93B1 /* zmessaging2.85.0.xcdatamodel */,
				54AA3C9524ED16D200FE1F94 /* zmessaging2.84.0.xcdatamodel */,
				EEA2B87524DD7B8B00C6659E /* zmessaging2.83.0.xcdatamodel */,
				54207D4924A4B28C00D40D4F /* zmessaging2.82.0.xcdatamodel */,
				0612D23F243DBE9F008811A7 /* zmessaging2.81.0.xcdatamodel */,
				63880556240FFE7A0043B641 /* zmessaging2.80.0.xcdatamodel */,
				06392CF723BF9C22003186E6 /* zmessaging2.79.0.xcdatamodel */,
				A90676E4238D844E006417AC /* zmessaging2.78.0.xcdatamodel */,
				1646D5B9234FA56B00E60F1E /* zmessaging2.77.0.xcdatamodel */,
				16D0A0FC234B667F00A83F87 /* zmessaging2.76.0.xcdatamodel */,
				16BA4300233CC3090018E883 /* zmessaging2.75.0.xcdatamodel */,
				1637729A22B3ECC400510B7B /* zmessaging2.74.0.xcdatamodel */,
				55C40BD322B0F23000EFD8BD /* zmessaging2.73.0.xcdatamodel */,
				EF2C247122AFE408009389C6 /* zmessaging2.72.0.xcdatamodel */,
				16A86B23229EC29800A674F8 /* zmessaging2.71.0.xcdatamodel */,
				5E055B29228C46DA00E91314 /* zmessaging2.70.0.xcdatamodel */,
				5E9EA4D92243AC3900D401B2 /* zmessaging2.69.0.xcdatamodel */,
				1661673D22394B9400779AE3 /* zmessaging2.68.0.xcdatamodel */,
				166166C92236669C00779AE3 /* zmessaging2.67.0.xcdatamodel */,
				16B75F52222ED23500DCAFF2 /* zmessaging2.66.0.xcdatamodel */,
				168413E82225902200FCB9BC /* zmessaging2.65.0.xcdatamodel */,
				F14B7AFB22200CEF00458624 /* zmessaging2.64.0.xcdatamodel */,
				5E4BA9F32216F4B400F938A8 /* zmessaging2.63.0.xcdatamodel */,
				7CBC42EA2211CE900037E716 /* zmessaging2.62.0.xcdatamodel */,
				168E96C4220B445000FC92FA /* zmessaging2.61.0.xcdatamodel */,
				87890A1821E348F500E19A42 /* zmessaging2.60.0.xcdatamodel */,
				8768679221B97C770002633C /* zmessaging2.59.0.xcdatamodel */,
				16030DAE21AC536700F8032E /* zmessaging2.58.0.xcdatamodel */,
				EEEE60EC218B393E0032C249 /* zmessaging2.57.0.xcdatamodel */,
				7CAE54512180B59800177A8E /* zmessaging2.56.0.xcdatamodel */,
				16626495216763EE00300F45 /* zmessaging2.55.0.xcdatamodel */,
				8767E85C2163AA4800390F75 /* zmessaging2.54.0.xcdatamodel */,
				BF5AF281215134DA00449D43 /* zmessaging2.53.0.xcdatamodel */,
				BFC183E0210F389900601E5D /* zmessaging2.52.0.xcdatamodel */,
				EF9A46FD2109FA6400085102 /* zmessaging2.51.0.xcdatamodel */,
				7C2E467721072A31007E2566 /* zmessaging2.50.0.xcdatamodel */,
				BF5DF5CB20F4E8DD002BCB67 /* zmessaging2.49.0.xcdatamodel */,
				87140ACC20D7DD700036B7CB /* zmessaging2.48.0.xcdatamodel */,
				87C1C265207F8FE40083BF6B /* zmessaging2.47.0.xcdatamodel */,
				16168139207B982800BCF33A /* zmessaging2.46.0.xcdatamodel */,
				D5FD9FD32073B94500F6F4FC /* zmessaging2.45.0.xcdatamodel */,
				8702B0EA20527F47006B60B9 /* zmessaging2.44.0.xcdatamodel */,
				D5D10DA7203B154C00145497 /* zmessaging2.43.0.xcdatamodel */,
				1628361520173C280027082D /* zmessaging2.42.0.xcdatamodel */,
				EF2CBDA8200627940004F65E /* zmessaging2.41.0.xcdatamodel */,
				16D95A431FCEF9A900C96069 /* zmessaging2.40.0.xcdatamodel */,
				F9ABE8841F02673E00D83214 /* zmessaging2.39.0.xcdatamodel */,
				BF8ABD591EF2B09A005E58E0 /* zmessaging2.31.0.xcdatamodel */,
				BF1B98021EC3110F00DE033B /* zmessaging2.30.0.xcdatamodel */,
				F189988D1E7BE03800E579A2 /* zmessaging.xcdatamodel */,
				F189988E1E7BE03800E579A2 /* zmessaging1.27.xcdatamodel */,
				F189988F1E7BE03800E579A2 /* zmessaging1.28.xcdatamodel */,
				F18998901E7BE03800E579A2 /* zmessaging2.10.xcdatamodel */,
				F18998911E7BE03800E579A2 /* zmessaging2.11.xcdatamodel */,
				F18998921E7BE03800E579A2 /* zmessaging2.15.0.xcdatamodel */,
				F18998931E7BE03800E579A2 /* zmessaging2.17.0.xcdatamodel */,
				F18998941E7BE03800E579A2 /* zmessaging2.18.0.xcdatamodel */,
				F18998951E7BE03800E579A2 /* zmessaging2.21.0.xcdatamodel */,
				F18998961E7BE03800E579A2 /* zmessaging2.21.1.xcdatamodel */,
				F18998971E7BE03800E579A2 /* zmessaging2.21.2.xcdatamodel */,
				F18998981E7BE03800E579A2 /* zmessaging2.24.1.xcdatamodel */,
				F18998991E7BE03800E579A2 /* zmessaging2.24.xcdatamodel */,
				F189989A1E7BE03800E579A2 /* zmessaging2.25.0.xcdatamodel */,
				F189989B1E7BE03800E579A2 /* zmessaging2.26.0.xcdatamodel */,
				F189989C1E7BE03800E579A2 /* zmessaging2.27.0.xcdatamodel */,
				F189989D1E7BE03800E579A2 /* zmessaging2.28.0.xcdatamodel */,
				F189989E1E7BE03800E579A2 /* zmessaging2.29.0.xcdatamodel */,
				F189989F1E7BE03800E579A2 /* zmessaging2.3.xcdatamodel */,
				F18998A01E7BE03800E579A2 /* zmessaging2.4.xcdatamodel */,
				F18998A11E7BE03800E579A2 /* zmessaging2.5.xcdatamodel */,
				F18998A21E7BE03800E579A2 /* zmessaging2.6.xcdatamodel */,
				F18998A31E7BE03800E579A2 /* zmessaging2.7.xcdatamodel */,
				F18998A41E7BE03800E579A2 /* zmessaging2.8.xcdatamodel */,
				F18998A51E7BE03800E579A2 /* zmessaging2.9.xcdatamodel */,
			);
			currentVersion = 63D5654528B4C45100BDFB49 /* zmessaging2.105.0.xcdatamodel */;
			path = zmessaging.xcdatamodeld;
			sourceTree = "<group>";
			versionGroupType = wrapper.xcdatamodel;
		};
/* End XCVersionGroup section */
	};
	rootObject = F9C9A4F31CAD5DF10039E10C /* Project object */;
}<|MERGE_RESOLUTION|>--- conflicted
+++ resolved
@@ -491,15 +491,6 @@
 		EE22F80D29DD81FC0053E1C6 /* PrivateEARKeyDescription.swift in Sources */ = {isa = PBXBuildFile; fileRef = EE22F80C29DD81FC0053E1C6 /* PrivateEARKeyDescription.swift */; };
 		EE22F80F29DD82110053E1C6 /* DatabaseEARKeyDescription.swift in Sources */ = {isa = PBXBuildFile; fileRef = EE22F80E29DD82110053E1C6 /* DatabaseEARKeyDescription.swift */; };
 		EE22F81229DD84ED0053E1C6 /* EARKeyRepository.swift in Sources */ = {isa = PBXBuildFile; fileRef = EE22F81129DD84ED0053E1C6 /* EARKeyRepository.swift */; };
-<<<<<<< HEAD
-		EE22185E2892C22C008EF6ED /* MockConversationEventProcessor.swift in Sources */ = {isa = PBXBuildFile; fileRef = EE22185D2892C22C008EF6ED /* MockConversationEventProcessor.swift */; };
-		EE22F80929DD818B0053E1C6 /* BaseEARKeyDescription.swift in Sources */ = {isa = PBXBuildFile; fileRef = EE22F80829DD818B0053E1C6 /* BaseEARKeyDescription.swift */; };
-		EE22F80B29DD81C50053E1C6 /* PublicEARKeyDescription.swift in Sources */ = {isa = PBXBuildFile; fileRef = EE22F80A29DD81C50053E1C6 /* PublicEARKeyDescription.swift */; };
-		EE22F80D29DD81FC0053E1C6 /* PrivateEARKeyDescription.swift in Sources */ = {isa = PBXBuildFile; fileRef = EE22F80C29DD81FC0053E1C6 /* PrivateEARKeyDescription.swift */; };
-		EE22F80F29DD82110053E1C6 /* DatabaseEARKeyDescription.swift in Sources */ = {isa = PBXBuildFile; fileRef = EE22F80E29DD82110053E1C6 /* DatabaseEARKeyDescription.swift */; };
-		EE22F81229DD84ED0053E1C6 /* EARKeyRepository.swift in Sources */ = {isa = PBXBuildFile; fileRef = EE22F81129DD84ED0053E1C6 /* EARKeyRepository.swift */; };
-=======
->>>>>>> ca21354a
 		EE28991E26B4422800E7BAF0 /* Feature.ConferenceCalling.swift in Sources */ = {isa = PBXBuildFile; fileRef = EE28991D26B4422800E7BAF0 /* Feature.ConferenceCalling.swift */; };
 		EE2BA00625CB3AA8001EB606 /* InvalidFeatureRemoval.swift in Sources */ = {isa = PBXBuildFile; fileRef = EE2BA00525CB3AA8001EB606 /* InvalidFeatureRemoval.swift */; };
 		EE2BA00925CB3DE7001EB606 /* InvalidFeatureRemovalTests.swift in Sources */ = {isa = PBXBuildFile; fileRef = EE2BA00725CB3DE7001EB606 /* InvalidFeatureRemovalTests.swift */; };
@@ -512,13 +503,6 @@
 		EE428C4E29F01E4800ECB715 /* EARServiceTests.swift in Sources */ = {isa = PBXBuildFile; fileRef = EE428C4D29F01E4800ECB715 /* EARServiceTests.swift */; };
 		EE428C5029F1247400ECB715 /* EARKeyGenerator.swift in Sources */ = {isa = PBXBuildFile; fileRef = EE428C4F29F1247400ECB715 /* EARKeyGenerator.swift */; };
 		EE428C5229F1533000ECB715 /* EARKeyEncryptor.swift in Sources */ = {isa = PBXBuildFile; fileRef = EE428C5129F1533000ECB715 /* EARKeyEncryptor.swift */; };
-<<<<<<< HEAD
-		EE403ECA28D357AD00F78A36 /* ZMBaseTest+Async.swift in Sources */ = {isa = PBXBuildFile; fileRef = EE403EC928D357AD00F78A36 /* ZMBaseTest+Async.swift */; };
-		EE428C4E29F01E4800ECB715 /* EARServiceTests.swift in Sources */ = {isa = PBXBuildFile; fileRef = EE428C4D29F01E4800ECB715 /* EARServiceTests.swift */; };
-		EE428C5029F1247400ECB715 /* EARKeyGenerator.swift in Sources */ = {isa = PBXBuildFile; fileRef = EE428C4F29F1247400ECB715 /* EARKeyGenerator.swift */; };
-		EE428C5229F1533000ECB715 /* EARKeyEncryptor.swift in Sources */ = {isa = PBXBuildFile; fileRef = EE428C5129F1533000ECB715 /* EARKeyEncryptor.swift */; };
-=======
->>>>>>> ca21354a
 		EE42938A252C437900E70670 /* Notification.Name+ManagedObjectObservation.swift in Sources */ = {isa = PBXBuildFile; fileRef = EE429389252C437900E70670 /* Notification.Name+ManagedObjectObservation.swift */; };
 		EE42938C252C443000E70670 /* ManagedObjectObserverToken.swift in Sources */ = {isa = PBXBuildFile; fileRef = EE42938B252C443000E70670 /* ManagedObjectObserverToken.swift */; };
 		EE42938E252C460000E70670 /* Changes.swift in Sources */ = {isa = PBXBuildFile; fileRef = EE42938D252C460000E70670 /* Changes.swift */; };
@@ -1383,16 +1367,6 @@
 		EE22F80C29DD81FC0053E1C6 /* PrivateEARKeyDescription.swift */ = {isa = PBXFileReference; lastKnownFileType = sourcecode.swift; path = PrivateEARKeyDescription.swift; sourceTree = "<group>"; };
 		EE22F80E29DD82110053E1C6 /* DatabaseEARKeyDescription.swift */ = {isa = PBXFileReference; lastKnownFileType = sourcecode.swift; path = DatabaseEARKeyDescription.swift; sourceTree = "<group>"; };
 		EE22F81129DD84ED0053E1C6 /* EARKeyRepository.swift */ = {isa = PBXFileReference; lastKnownFileType = sourcecode.swift; path = EARKeyRepository.swift; sourceTree = "<group>"; };
-<<<<<<< HEAD
-		EE22185D2892C22C008EF6ED /* MockConversationEventProcessor.swift */ = {isa = PBXFileReference; lastKnownFileType = sourcecode.swift; path = MockConversationEventProcessor.swift; sourceTree = "<group>"; };
-		EE22F80729DC6D880053E1C6 /* ZMEventModel4.0.xcdatamodel */ = {isa = PBXFileReference; lastKnownFileType = wrapper.xcdatamodel; path = ZMEventModel4.0.xcdatamodel; sourceTree = "<group>"; };
-		EE22F80829DD818B0053E1C6 /* BaseEARKeyDescription.swift */ = {isa = PBXFileReference; lastKnownFileType = sourcecode.swift; path = BaseEARKeyDescription.swift; sourceTree = "<group>"; };
-		EE22F80A29DD81C50053E1C6 /* PublicEARKeyDescription.swift */ = {isa = PBXFileReference; lastKnownFileType = sourcecode.swift; path = PublicEARKeyDescription.swift; sourceTree = "<group>"; };
-		EE22F80C29DD81FC0053E1C6 /* PrivateEARKeyDescription.swift */ = {isa = PBXFileReference; lastKnownFileType = sourcecode.swift; path = PrivateEARKeyDescription.swift; sourceTree = "<group>"; };
-		EE22F80E29DD82110053E1C6 /* DatabaseEARKeyDescription.swift */ = {isa = PBXFileReference; lastKnownFileType = sourcecode.swift; path = DatabaseEARKeyDescription.swift; sourceTree = "<group>"; };
-		EE22F81129DD84ED0053E1C6 /* EARKeyRepository.swift */ = {isa = PBXFileReference; lastKnownFileType = sourcecode.swift; path = EARKeyRepository.swift; sourceTree = "<group>"; };
-=======
->>>>>>> ca21354a
 		EE28991D26B4422800E7BAF0 /* Feature.ConferenceCalling.swift */ = {isa = PBXFileReference; lastKnownFileType = sourcecode.swift; path = Feature.ConferenceCalling.swift; sourceTree = "<group>"; };
 		EE2BA00525CB3AA8001EB606 /* InvalidFeatureRemoval.swift */ = {isa = PBXFileReference; lastKnownFileType = sourcecode.swift; path = InvalidFeatureRemoval.swift; sourceTree = "<group>"; };
 		EE2BA00725CB3DE7001EB606 /* InvalidFeatureRemovalTests.swift */ = {isa = PBXFileReference; lastKnownFileType = sourcecode.swift; path = InvalidFeatureRemovalTests.swift; sourceTree = "<group>"; };
@@ -1406,13 +1380,6 @@
 		EE428C4D29F01E4800ECB715 /* EARServiceTests.swift */ = {isa = PBXFileReference; fileEncoding = 4; lastKnownFileType = sourcecode.swift; name = EARServiceTests.swift; path = Tests/Source/EAR/EARServiceTests.swift; sourceTree = SOURCE_ROOT; };
 		EE428C4F29F1247400ECB715 /* EARKeyGenerator.swift */ = {isa = PBXFileReference; lastKnownFileType = sourcecode.swift; path = EARKeyGenerator.swift; sourceTree = "<group>"; };
 		EE428C5129F1533000ECB715 /* EARKeyEncryptor.swift */ = {isa = PBXFileReference; lastKnownFileType = sourcecode.swift; path = EARKeyEncryptor.swift; sourceTree = "<group>"; };
-<<<<<<< HEAD
-		EE403EC928D357AD00F78A36 /* ZMBaseTest+Async.swift */ = {isa = PBXFileReference; lastKnownFileType = sourcecode.swift; path = "ZMBaseTest+Async.swift"; sourceTree = "<group>"; };
-		EE428C4D29F01E4800ECB715 /* EARServiceTests.swift */ = {isa = PBXFileReference; fileEncoding = 4; lastKnownFileType = sourcecode.swift; name = EARServiceTests.swift; path = Tests/Source/EAR/EARServiceTests.swift; sourceTree = SOURCE_ROOT; };
-		EE428C4F29F1247400ECB715 /* EARKeyGenerator.swift */ = {isa = PBXFileReference; lastKnownFileType = sourcecode.swift; path = EARKeyGenerator.swift; sourceTree = "<group>"; };
-		EE428C5129F1533000ECB715 /* EARKeyEncryptor.swift */ = {isa = PBXFileReference; lastKnownFileType = sourcecode.swift; path = EARKeyEncryptor.swift; sourceTree = "<group>"; };
-=======
->>>>>>> ca21354a
 		EE429389252C437900E70670 /* Notification.Name+ManagedObjectObservation.swift */ = {isa = PBXFileReference; lastKnownFileType = sourcecode.swift; path = "Notification.Name+ManagedObjectObservation.swift"; sourceTree = "<group>"; };
 		EE42938B252C443000E70670 /* ManagedObjectObserverToken.swift */ = {isa = PBXFileReference; lastKnownFileType = sourcecode.swift; path = ManagedObjectObserverToken.swift; sourceTree = "<group>"; };
 		EE42938D252C460000E70670 /* Changes.swift */ = {isa = PBXFileReference; lastKnownFileType = sourcecode.swift; path = Changes.swift; sourceTree = "<group>"; };
@@ -2213,33 +2180,6 @@
 			path = EAR;
 			sourceTree = "<group>";
 		};
-<<<<<<< HEAD
-		EE032B3429A62CD600E1DDF3 /* Proteus */ = {
-			isa = PBXGroup;
-			children = (
-				EE032B3529A62CD600E1DDF3 /* ProteusServiceTests.swift */,
-				EE79699729D469A700075E38 /* CryptoboxMigrationManagerTests.swift */,
-			);
-			path = Proteus;
-			sourceTree = "<group>";
-		};
-		EE22F81029DD82290053E1C6 /* EAR */ = {
-			isa = PBXGroup;
-			children = (
-				EEC57C4929E407CC0068DFDA /* EARService.swift */,
-				EE22F81129DD84ED0053E1C6 /* EARKeyRepository.swift */,
-				EE428C4F29F1247400ECB715 /* EARKeyGenerator.swift */,
-				EE428C5129F1533000ECB715 /* EARKeyEncryptor.swift */,
-				EE22F80829DD818B0053E1C6 /* BaseEARKeyDescription.swift */,
-				EE22F80A29DD81C50053E1C6 /* PublicEARKeyDescription.swift */,
-				EE22F80C29DD81FC0053E1C6 /* PrivateEARKeyDescription.swift */,
-				EE22F80E29DD82110053E1C6 /* DatabaseEARKeyDescription.swift */,
-			);
-			path = EAR;
-			sourceTree = "<group>";
-		};
-=======
->>>>>>> ca21354a
 		EE28991C26B4420A00E7BAF0 /* ConferenceCalling */ = {
 			isa = PBXGroup;
 			children = (
