// !$*UTF8*$!
{
	archiveVersion = 1;
	classes = {
	};
	objectVersion = 52;
	objects = {

/* Begin PBXBuildFile section */
<<<<<<< HEAD
		0191513A29ACB3CA00920D04 /* SpyUserClientKeyStore.swift in Sources */ = {isa = PBXBuildFile; fileRef = 0191513929ACB3CA00920D04 /* SpyUserClientKeyStore.swift */; };
		0191513C29ACB46000920D04 /* MockProteusProvider.swift in Sources */ = {isa = PBXBuildFile; fileRef = 0191513B29ACB46000920D04 /* MockProteusProvider.swift */; };
=======
		0129E7F929A520870065E6DB /* SafeCoreCrypto.swift in Sources */ = {isa = PBXBuildFile; fileRef = 0129E7F829A520870065E6DB /* SafeCoreCrypto.swift */; };
		0129E7FB29A520EB0065E6DB /* SafeFileContext.swift in Sources */ = {isa = PBXBuildFile; fileRef = 0129E7FA29A520EB0065E6DB /* SafeFileContext.swift */; };
		0189815529A66B0800B52510 /* SafeCoreCryptoTests.swift in Sources */ = {isa = PBXBuildFile; fileRef = 0189815429A66B0800B52510 /* SafeCoreCryptoTests.swift */; };
>>>>>>> f8842f94
		06034B6D26A8D36E003624B4 /* Feature.FileSharing.swift in Sources */ = {isa = PBXBuildFile; fileRef = 06034B6C26A8D36E003624B4 /* Feature.FileSharing.swift */; };
		0604F7C8265184B70016A71E /* ZMSystemMessage+ParticipantsRemovedReason.swift in Sources */ = {isa = PBXBuildFile; fileRef = 0604F7C7265184B70016A71E /* ZMSystemMessage+ParticipantsRemovedReason.swift */; };
		0604F8002651CAFE0016A71E /* store2-91-0.wiredatabase in Resources */ = {isa = PBXBuildFile; fileRef = 0604F7FF2651CAFD0016A71E /* store2-91-0.wiredatabase */; };
		060D194F2462A9EC00623376 /* ZMMessageTests+GenericMessage.swift in Sources */ = {isa = PBXBuildFile; fileRef = 060D194D2462A9D000623376 /* ZMMessageTests+GenericMessage.swift */; };
		060ED6D12499E97200412C4A /* NSManagedObjectContext+ServerTimeDelta.swift in Sources */ = {isa = PBXBuildFile; fileRef = 060ED6D02499E97200412C4A /* NSManagedObjectContext+ServerTimeDelta.swift */; };
		060ED6DC2499F78700412C4A /* ZMUpdateEvent+Helper.swift in Sources */ = {isa = PBXBuildFile; fileRef = F19550372040628000338E91 /* ZMUpdateEvent+Helper.swift */; };
		060ED6E4249BB09200412C4A /* NSManagedObjectContext+LastNotificationID.swift in Sources */ = {isa = PBXBuildFile; fileRef = 060ED6E3249BB09200412C4A /* NSManagedObjectContext+LastNotificationID.swift */; };
		0612D241243DC134008811A7 /* store2-81-0.wiredatabase in Resources */ = {isa = PBXBuildFile; fileRef = 0612D240243DC12E008811A7 /* store2-81-0.wiredatabase */; };
		0617001323E2FC14005C262D /* GenericMessageTests+LinkMetaData.swift in Sources */ = {isa = PBXBuildFile; fileRef = 0617001123E2FBC0005C262D /* GenericMessageTests+LinkMetaData.swift */; };
		062FD8852756053800B9DE39 /* Feature.ConversationGuestLinks.swift in Sources */ = {isa = PBXBuildFile; fileRef = 062FD8842756053800B9DE39 /* Feature.ConversationGuestLinks.swift */; };
		0630E17726E0F3570012E2F9 /* store2-95-0.wiredatabase in Resources */ = {isa = PBXBuildFile; fileRef = 0630E17626E0F3570012E2F9 /* store2-95-0.wiredatabase */; };
		0630E4B6257F888600C75BFB /* NSManagedObjectContext+AppLock.swift in Sources */ = {isa = PBXBuildFile; fileRef = 0630E4B5257F888600C75BFB /* NSManagedObjectContext+AppLock.swift */; };
		0630E4B8257F8C0B00C75BFB /* ZMUser+Applock.swift in Sources */ = {isa = PBXBuildFile; fileRef = 0630E4B7257F8C0B00C75BFB /* ZMUser+Applock.swift */; };
		0630E4BF257FA2BD00C75BFB /* TransferAppLockKeychainTests.swift in Sources */ = {isa = PBXBuildFile; fileRef = 0630E4BE257FA2BD00C75BFB /* TransferAppLockKeychainTests.swift */; };
		0630E4C1257FC41400C75BFB /* store2-88-0.wiredatabase in Resources */ = {isa = PBXBuildFile; fileRef = 0630E4C0257FC41300C75BFB /* store2-88-0.wiredatabase */; };
		0634C3A924643A400006081D /* ZMUpdateEvent.swift in Sources */ = {isa = PBXBuildFile; fileRef = 0634C3A824643A400006081D /* ZMUpdateEvent.swift */; };
		06392CF923BF9DA9003186E6 /* store2-79-0.wiredatabase in Resources */ = {isa = PBXBuildFile; fileRef = 06392CF823BF9DA9003186E6 /* store2-79-0.wiredatabase */; };
		063D2928242128D300FA6FEE /* ZMClientMessage+Ephemeral.swift in Sources */ = {isa = PBXBuildFile; fileRef = 063D2927242128D200FA6FEE /* ZMClientMessage+Ephemeral.swift */; };
		063D292A24212AFD00FA6FEE /* ZMClientMessage.swift in Sources */ = {isa = PBXBuildFile; fileRef = 063D292924212AFD00FA6FEE /* ZMClientMessage.swift */; };
		0642A3332445F2B600DCCFCD /* ZMClientMessage+UpdateEvent.swift in Sources */ = {isa = PBXBuildFile; fileRef = 0642A3322445F2B500DCCFCD /* ZMClientMessage+UpdateEvent.swift */; };
		0649D1C524F6A542001DDC78 /* NSManagedObjectContext+ZMKeyValueStore.swift in Sources */ = {isa = PBXBuildFile; fileRef = 0649D1C424F6A542001DDC78 /* NSManagedObjectContext+ZMKeyValueStore.swift */; };
		064F8E08255E04800040371D /* Feature.swift in Sources */ = {isa = PBXBuildFile; fileRef = 064F8E07255E04800040371D /* Feature.swift */; };
		0651D00423FC46A500411A22 /* ZMClientMessage+Confirmations.swift in Sources */ = {isa = PBXBuildFile; fileRef = 0651D00323FC46A500411A22 /* ZMClientMessage+Confirmations.swift */; };
		0651D00623FC481B00411A22 /* ZMAssetClientMessage+Confirmations.swift in Sources */ = {isa = PBXBuildFile; fileRef = 0651D00523FC481B00411A22 /* ZMAssetClientMessage+Confirmations.swift */; };
		0651D00823FC4FDD00411A22 /* GenericMessageTests+LegalHoldStatus.swift in Sources */ = {isa = PBXBuildFile; fileRef = 0651D00723FC4FDC00411A22 /* GenericMessageTests+LegalHoldStatus.swift */; };
		065D7501239FAB1200275114 /* SelfUserParticipantMigrationTests.swift in Sources */ = {isa = PBXBuildFile; fileRef = 065D7500239FAB1200275114 /* SelfUserParticipantMigrationTests.swift */; };
		0660FEBD2580E4A900F4C19F /* TransferApplockKeychain.swift in Sources */ = {isa = PBXBuildFile; fileRef = 0660FEBC2580E4A900F4C19F /* TransferApplockKeychain.swift */; };
		0663285E2428CEC3005BB3BE /* ZMClientMessage+Deletion.swift in Sources */ = {isa = PBXBuildFile; fileRef = 0663285D2428CEC3005BB3BE /* ZMClientMessage+Deletion.swift */; };
		066328602428D01C005BB3BE /* ZMClientMessage+GenericMessage.swift in Sources */ = {isa = PBXBuildFile; fileRef = 0663285F2428D01C005BB3BE /* ZMClientMessage+GenericMessage.swift */; };
		066A96FF25A88E510083E317 /* BiometricsState.swift in Sources */ = {isa = PBXBuildFile; fileRef = 066A96FE25A88E510083E317 /* BiometricsState.swift */; };
		0680A9C324600306000F80F3 /* ZMClientMessageTests.swift in Sources */ = {isa = PBXBuildFile; fileRef = 0680A9C1246002DC000F80F3 /* ZMClientMessageTests.swift */; };
		0680A9C624606288000F80F3 /* ZMMessage+Reaction.swift in Sources */ = {isa = PBXBuildFile; fileRef = 0680A9C42460627B000F80F3 /* ZMMessage+Reaction.swift */; };
		0686649F256FB0CA001C8747 /* AppLockController.swift in Sources */ = {isa = PBXBuildFile; fileRef = 0686649E256FB0CA001C8747 /* AppLockController.swift */; };
		068664A2256FB834001C8747 /* AppLockControllerTests.swift in Sources */ = {isa = PBXBuildFile; fileRef = 068664A1256FB834001C8747 /* AppLockControllerTests.swift */; };
		068D610324629AB900A110A2 /* ZMBaseManagedObjectTest.swift in Sources */ = {isa = PBXBuildFile; fileRef = 068D610124629AA300A110A2 /* ZMBaseManagedObjectTest.swift */; };
		069D07B82562671D00DBA592 /* FeatureTests.swift in Sources */ = {isa = PBXBuildFile; fileRef = 069D07B72562671D00DBA592 /* FeatureTests.swift */; };
		06A0E60B281AE65D00E5F822 /* store2-99-0.wiredatabase in Resources */ = {isa = PBXBuildFile; fileRef = 06A0E60A281AE65D00E5F822 /* store2-99-0.wiredatabase */; };
		06B1C493248F9173007FDA8D /* GenericMessage+Debug.swift in Sources */ = {isa = PBXBuildFile; fileRef = 06B1C492248F9173007FDA8D /* GenericMessage+Debug.swift */; };
		06B99C79242A293500FEAFDE /* ZMClientMessage+Knock.swift in Sources */ = {isa = PBXBuildFile; fileRef = 06B99C78242A293500FEAFDE /* ZMClientMessage+Knock.swift */; };
		06C6B1B02745675E0049B54E /* store2-97-0.wiredatabase in Resources */ = {isa = PBXBuildFile; fileRef = 06C6B1AF2745675D0049B54E /* store2-97-0.wiredatabase */; };
		06D33FCB2524E402004B9BC1 /* ZMConversation+UnreadCount.swift in Sources */ = {isa = PBXBuildFile; fileRef = 06D33FCA2524E402004B9BC1 /* ZMConversation+UnreadCount.swift */; };
		06D33FCD2524F65D004B9BC1 /* ZMConversationTests+UnreadMessages.swift in Sources */ = {isa = PBXBuildFile; fileRef = 06D33FCC2524F65D004B9BC1 /* ZMConversationTests+UnreadMessages.swift */; };
		06D33FCF2525D368004B9BC1 /* store2-86-0.wiredatabase in Resources */ = {isa = PBXBuildFile; fileRef = 06D33FCE2525D368004B9BC1 /* store2-86-0.wiredatabase */; };
		06D48735241F930A00881B08 /* GenericMessage+Obfuscation.swift in Sources */ = {isa = PBXBuildFile; fileRef = 06D48734241F930A00881B08 /* GenericMessage+Obfuscation.swift */; };
		06D48737241FB3F700881B08 /* ZMClientMessage+Obfuscate.swift in Sources */ = {isa = PBXBuildFile; fileRef = 06D48736241FB3F700881B08 /* ZMClientMessage+Obfuscate.swift */; };
		06D5423C26399C33006B0C5A /* UserType+External.swift in Sources */ = {isa = PBXBuildFile; fileRef = 06D5423B26399C32006B0C5A /* UserType+External.swift */; };
		06E1C835244F1A2300CA4EF2 /* ZMOTRMessage+Helper.swift in Sources */ = {isa = PBXBuildFile; fileRef = 06E1C834244F1A2300CA4EF2 /* ZMOTRMessage+Helper.swift */; };
		06E8AAB4242BAA6A008929B1 /* SignatureStatus.swift in Sources */ = {isa = PBXBuildFile; fileRef = 06E8AAB3242BAA6A008929B1 /* SignatureStatus.swift */; };
		06EE09E32659340F00D6CAC3 /* store2-92-0.wiredatabase in Resources */ = {isa = PBXBuildFile; fileRef = 06EE09E22659340F00D6CAC3 /* store2-92-0.wiredatabase */; };
		06EED73F2525D5B90014FE1E /* store2-87-0.wiredatabase in Resources */ = {isa = PBXBuildFile; fileRef = 06EED73E2525D5B80014FE1E /* store2-87-0.wiredatabase */; };
		06F98D64243B2474007E914A /* SignatureStatusTests.swift in Sources */ = {isa = PBXBuildFile; fileRef = 06F98D62243B2470007E914A /* SignatureStatusTests.swift */; };
		1600D93C267A80D700970F99 /* ZMManagedObject+Fetching.swift in Sources */ = {isa = PBXBuildFile; fileRef = 1600D93B267A80D700970F99 /* ZMManagedObject+Fetching.swift */; };
		1600D944267BC5A100970F99 /* ZMManagedObjectFetchingTests.swift in Sources */ = {isa = PBXBuildFile; fileRef = 1600D943267BC5A000970F99 /* ZMManagedObjectFetchingTests.swift */; };
		16030DB021AD765D00F8032E /* ZMConversation+Confirmations.swift in Sources */ = {isa = PBXBuildFile; fileRef = 16030DAF21AD765D00F8032E /* ZMConversation+Confirmations.swift */; };
		16030DBE21AE8FAB00F8032E /* ZMConversationTests+Confirmations.swift in Sources */ = {isa = PBXBuildFile; fileRef = 16030DBD21AE8FAB00F8032E /* ZMConversationTests+Confirmations.swift */; };
		16030DC521AEE25500F8032E /* ZMOTRMessage+Confirmations.swift in Sources */ = {isa = PBXBuildFile; fileRef = 16030DC421AEE25500F8032E /* ZMOTRMessage+Confirmations.swift */; };
		1607AAF2243768D200A93D29 /* UserType+Materialize.swift in Sources */ = {isa = PBXBuildFile; fileRef = 1607AAF1243768D200A93D29 /* UserType+Materialize.swift */; };
		160B3BB124EFD64E0026D355 /* ExtendedSecureUnarchiveFromData.swift in Sources */ = {isa = PBXBuildFile; fileRef = 160B3BB024EFD64E0026D355 /* ExtendedSecureUnarchiveFromData.swift */; };
		1611CF59203AE6A0004D807B /* FileAssetCacheTests.swift in Sources */ = {isa = PBXBuildFile; fileRef = 54EDE6811CBBF6260044A17E /* FileAssetCacheTests.swift */; };
		16127CF3220058160020E65C /* InvalidConversationRemoval.swift in Sources */ = {isa = PBXBuildFile; fileRef = 16127CF2220058160020E65C /* InvalidConversationRemoval.swift */; };
		16127CF522005AAB0020E65C /* InvalidConversationRemovalTests.swift in Sources */ = {isa = PBXBuildFile; fileRef = 16127CF422005AAA0020E65C /* InvalidConversationRemovalTests.swift */; };
		161541BA1E27EBD400AC2FFB /* ZMConversation+Calling.swift in Sources */ = {isa = PBXBuildFile; fileRef = 161541B91E27EBD400AC2FFB /* ZMConversation+Calling.swift */; };
		1615F2D8234D027B005E4E20 /* store2-76-0.wiredatabase in Resources */ = {isa = PBXBuildFile; fileRef = 1615F2D7234D027B005E4E20 /* store2-76-0.wiredatabase */; };
		161E056A2667C4D100DADC3D /* AccountDeletedObserver.swift in Sources */ = {isa = PBXBuildFile; fileRef = 161E05692667C4D000DADC3D /* AccountDeletedObserver.swift */; };
		1621E59220E62BD2006B2D17 /* ZMConversationTests+Silencing.swift in Sources */ = {isa = PBXBuildFile; fileRef = 1621E59120E62BD2006B2D17 /* ZMConversationTests+Silencing.swift */; };
		162207F8272291CA0041EDE8 /* String+NilEmpty.swift in Sources */ = {isa = PBXBuildFile; fileRef = 162207F7272291CA0041EDE8 /* String+NilEmpty.swift */; };
		162294A5222038FA00A98679 /* CacheAssetTests.swift in Sources */ = {isa = PBXBuildFile; fileRef = 162294A4222038FA00A98679 /* CacheAssetTests.swift */; };
		1626344B20D935C0000D4063 /* ZMConversation+Timestamps.swift in Sources */ = {isa = PBXBuildFile; fileRef = 1626344A20D935C0000D4063 /* ZMConversation+Timestamps.swift */; };
		16283618201747410027082D /* store2-41-0.wiredatabase in Resources */ = {isa = PBXBuildFile; fileRef = 162836162017466E0027082D /* store2-41-0.wiredatabase */; };
		162A81DD202DA4BC00F6200C /* AssetCache.swift in Sources */ = {isa = PBXBuildFile; fileRef = F9A705F11CAEE01D00C2F5FE /* AssetCache.swift */; };
		16313D621D227DC1001B2AB3 /* LinkPreview+ProtocolBuffer.swift in Sources */ = {isa = PBXBuildFile; fileRef = 16313D611D227DC1001B2AB3 /* LinkPreview+ProtocolBuffer.swift */; };
		1637729C22B3F1F700510B7B /* store2-74-0.wiredatabase in Resources */ = {isa = PBXBuildFile; fileRef = 1637729B22B3F1F700510B7B /* store2-74-0.wiredatabase */; };
		1639A8132260916E00868AB9 /* AlertAvailabilityBehaviourChange.swift in Sources */ = {isa = PBXBuildFile; fileRef = 1639A8122260916E00868AB9 /* AlertAvailabilityBehaviourChange.swift */; };
		1639A8512264B91E00868AB9 /* AvailabilityBehaviourChangeTests.swift in Sources */ = {isa = PBXBuildFile; fileRef = 1639A8502264B91E00868AB9 /* AvailabilityBehaviourChangeTests.swift */; };
		163C92AA2630A80400F8DC14 /* NSManagedObjectContext+SelfUser.swift in Sources */ = {isa = PBXBuildFile; fileRef = 163C92A92630A80400F8DC14 /* NSManagedObjectContext+SelfUser.swift */; };
		163CE64E25ACE5DB0013C12D /* store2-89-0.wiredatabase in Resources */ = {isa = PBXBuildFile; fileRef = 163CE64D25ACE57B0013C12D /* store2-89-0.wiredatabase */; };
		163CE6AF25BEB9680013C12D /* ZMMessageTests+SystemMessages.swift in Sources */ = {isa = PBXBuildFile; fileRef = 163CE6AE25BEB9680013C12D /* ZMMessageTests+SystemMessages.swift */; };
		163D01E02472DE6200984999 /* InvalidConnectionRemoval.swift in Sources */ = {isa = PBXBuildFile; fileRef = 163D01DF2472DE6200984999 /* InvalidConnectionRemoval.swift */; };
		163D01E22472E44000984999 /* InvalidConnectionRemovalTests.swift in Sources */ = {isa = PBXBuildFile; fileRef = 163D01E12472E44000984999 /* InvalidConnectionRemovalTests.swift */; };
		1645ECC2243B643B007A82D6 /* ZMSearchUserTests+TeamUser.swift in Sources */ = {isa = PBXBuildFile; fileRef = 1645ECC1243B643B007A82D6 /* ZMSearchUserTests+TeamUser.swift */; };
		1645ECC4243B69A1007A82D6 /* UserTypeTests+Materialize.swift in Sources */ = {isa = PBXBuildFile; fileRef = 1645ECC3243B69A1007A82D6 /* UserTypeTests+Materialize.swift */; };
		16460A44206515370096B616 /* NSManagedObjectContext+BackupImport.swift in Sources */ = {isa = PBXBuildFile; fileRef = 16460A43206515370096B616 /* NSManagedObjectContext+BackupImport.swift */; };
		16460A46206544B00096B616 /* PersistentMetadataKeys.swift in Sources */ = {isa = PBXBuildFile; fileRef = 16460A45206544B00096B616 /* PersistentMetadataKeys.swift */; };
		1646D5BB234FA6B500E60F1E /* store2-77-0.wiredatabase in Resources */ = {isa = PBXBuildFile; fileRef = 1646D5BA234FA6B400E60F1E /* store2-77-0.wiredatabase */; };
		164A55D320F3AF6700AE62A6 /* ZMSearchUserTests+ProfileImages.swift in Sources */ = {isa = PBXBuildFile; fileRef = 164A55D220F3AF6700AE62A6 /* ZMSearchUserTests+ProfileImages.swift */; };
		164EB6F3230D987A001BBD4A /* ZMMessage+DataRetention.swift in Sources */ = {isa = PBXBuildFile; fileRef = 164EB6F2230D987A001BBD4A /* ZMMessage+DataRetention.swift */; };
		16500C0325E3A7F80021B3AE /* store2-90-0.wiredatabase in Resources */ = {isa = PBXBuildFile; fileRef = 16500C0225E3A7520021B3AE /* store2-90-0.wiredatabase */; };
		165124D221886EDB006A3C75 /* ZMOTRMessage+Quotes.swift in Sources */ = {isa = PBXBuildFile; fileRef = 165124D121886EDB006A3C75 /* ZMOTRMessage+Quotes.swift */; };
		165124D42188B613006A3C75 /* ZMClientMessage+Quotes.swift in Sources */ = {isa = PBXBuildFile; fileRef = 165124D32188B613006A3C75 /* ZMClientMessage+Quotes.swift */; };
		165124D62188CF66006A3C75 /* ZMClientMessage+Editing.swift in Sources */ = {isa = PBXBuildFile; fileRef = 165124D52188CF66006A3C75 /* ZMClientMessage+Editing.swift */; };
		165124D82189AE90006A3C75 /* ZMAssetClientMessage+Quotes.swift in Sources */ = {isa = PBXBuildFile; fileRef = 165124D72189AE90006A3C75 /* ZMAssetClientMessage+Quotes.swift */; };
		16519D36231D1BB200C9D76D /* ZMConversation+Deletion.swift in Sources */ = {isa = PBXBuildFile; fileRef = 16519D35231D1BB200C9D76D /* ZMConversation+Deletion.swift */; };
		16519D54231D6F8200C9D76D /* ZMConversationTests+Deletion.swift in Sources */ = {isa = PBXBuildFile; fileRef = 16519D53231D6F8200C9D76D /* ZMConversationTests+Deletion.swift */; };
		1651F9BE1D3554C800A9FAE8 /* ZMClientMessageTests+TextMessage.swift in Sources */ = {isa = PBXBuildFile; fileRef = 1651F9BD1D3554C800A9FAE8 /* ZMClientMessageTests+TextMessage.swift */; };
		165911551DF054AD007FA847 /* ZMConversation+Predicates.swift in Sources */ = {isa = PBXBuildFile; fileRef = 165911541DF054AD007FA847 /* ZMConversation+Predicates.swift */; };
		165D3A2D1E1D47AB0052E654 /* ZMCallState.swift in Sources */ = {isa = PBXBuildFile; fileRef = 165D3A2B1E1D47AB0052E654 /* ZMCallState.swift */; };
		165DC51F21491C0400090B7B /* Mention.swift in Sources */ = {isa = PBXBuildFile; fileRef = 165DC51E21491C0400090B7B /* Mention.swift */; };
		165DC52121491D8700090B7B /* ZMClientMessage+TextMessageData.swift in Sources */ = {isa = PBXBuildFile; fileRef = 165DC52021491D8700090B7B /* ZMClientMessage+TextMessageData.swift */; };
		165DC523214A614100090B7B /* ZMConversation+Message.swift in Sources */ = {isa = PBXBuildFile; fileRef = 165DC522214A614100090B7B /* ZMConversation+Message.swift */; };
		165E0F69217F871400E36D08 /* ZMOTRMessage+ContentHashing.swift in Sources */ = {isa = PBXBuildFile; fileRef = 165E0F68217F871400E36D08 /* ZMOTRMessage+ContentHashing.swift */; };
		165E141825CC516B00F0B075 /* ZMClientMessageTests+Prefetching.swift in Sources */ = {isa = PBXBuildFile; fileRef = 165E141725CC516B00F0B075 /* ZMClientMessageTests+Prefetching.swift */; };
		166166CD22366C7A00779AE3 /* store2-67-0.wiredatabase in Resources */ = {isa = PBXBuildFile; fileRef = 166166CC22366C7A00779AE3 /* store2-67-0.wiredatabase */; };
		1661673F22394E2A00779AE3 /* store2-68-0.wiredatabase in Resources */ = {isa = PBXBuildFile; fileRef = 1661673E22394E2A00779AE3 /* store2-68-0.wiredatabase */; };
		166264A42167B48A00300F45 /* store2-54-0.wiredatabase in Resources */ = {isa = PBXBuildFile; fileRef = 166264A22167B48000300F45 /* store2-54-0.wiredatabase */; };
		16626508217F4E0B00300F45 /* GenericMessageTests+Hashing.swift in Sources */ = {isa = PBXBuildFile; fileRef = 16626507217F4E0B00300F45 /* GenericMessageTests+Hashing.swift */; };
		166A2A0D25FB991800B4A4F8 /* CoreDataStack.swift in Sources */ = {isa = PBXBuildFile; fileRef = 166A2A0C25FB991800B4A4F8 /* CoreDataStack.swift */; };
		166D189E230E9E66001288CD /* ZMMessage+DataRetentionTests.swift in Sources */ = {isa = PBXBuildFile; fileRef = 166D189D230E9E66001288CD /* ZMMessage+DataRetentionTests.swift */; };
		166DCDB82555886F004F4F59 /* CoreDataStack+Migration.swift in Sources */ = {isa = PBXBuildFile; fileRef = 166DCDB72555886E004F4F59 /* CoreDataStack+Migration.swift */; };
		166EC36E26C50E960043ED01 /* store2-94-0.wiredatabase in Resources */ = {isa = PBXBuildFile; fileRef = 166EC36D26C50E8B0043ED01 /* store2-94-0.wiredatabase */; };
		1670D0172317F92B003A143B /* ZMConversation+Team.swift in Sources */ = {isa = PBXBuildFile; fileRef = 1670D0162317F92B003A143B /* ZMConversation+Team.swift */; };
		1670D01C231823DC003A143B /* ZMUser+Permissions.swift in Sources */ = {isa = PBXBuildFile; fileRef = 1670D01B231823DC003A143B /* ZMUser+Permissions.swift */; };
		1670D01E231825BE003A143B /* ZMUserTests+Permissions.swift in Sources */ = {isa = PBXBuildFile; fileRef = 1670D01D231825BE003A143B /* ZMUserTests+Permissions.swift */; };
		1670D02023183209003A143B /* ModelObjectsTests+Helpers.swift in Sources */ = {isa = PBXBuildFile; fileRef = 1670D01F23183209003A143B /* ModelObjectsTests+Helpers.swift */; };
		1672A5FE23434FA200380537 /* ZMConversationTests+Labels.swift in Sources */ = {isa = PBXBuildFile; fileRef = 1672A5FD23434FA200380537 /* ZMConversationTests+Labels.swift */; };
		1672A6022343973600380537 /* LabelTests.swift in Sources */ = {isa = PBXBuildFile; fileRef = 1672A6012343973600380537 /* LabelTests.swift */; };
		1672A6112343CABA00380537 /* store2-75-0.wiredatabase in Resources */ = {isa = PBXBuildFile; fileRef = 1672A6102343CABA00380537 /* store2-75-0.wiredatabase */; };
		1672A614234499B500380537 /* LabelChangeInfo.swift in Sources */ = {isa = PBXBuildFile; fileRef = 1672A613234499B500380537 /* LabelChangeInfo.swift */; };
		1672A6162344A14E00380537 /* LabelObserverTests.swift in Sources */ = {isa = PBXBuildFile; fileRef = 1672A6152344A14E00380537 /* LabelObserverTests.swift */; };
		1672A6282344F10700380537 /* FolderList.swift in Sources */ = {isa = PBXBuildFile; fileRef = 1672A6272344F10700380537 /* FolderList.swift */; };
		1672A62A2345102400380537 /* ZMConversationListTests+Labels.swift in Sources */ = {isa = PBXBuildFile; fileRef = 1672A6292345102400380537 /* ZMConversationListTests+Labels.swift */; };
		16746B081D2EAF8E00831771 /* ZMClientMessageTests+ZMImageOwner.swift in Sources */ = {isa = PBXBuildFile; fileRef = 16746B071D2EAF8E00831771 /* ZMClientMessageTests+ZMImageOwner.swift */; };
		167BCB4E2600C62100E9D7E3 /* CoreDataStackTests+Migration.swift in Sources */ = {isa = PBXBuildFile; fileRef = 166E47BC255A98D900C161C8 /* CoreDataStackTests+Migration.swift */; };
		167BCB512600C70F00E9D7E3 /* CoreDataStackTests+Backup.swift in Sources */ = {isa = PBXBuildFile; fileRef = F16F8EBE2063E9CC009A9D6F /* CoreDataStackTests+Backup.swift */; };
		167BCB542600C96000E9D7E3 /* CoreDataStackTests+EncryptionAtRest.swift in Sources */ = {isa = PBXBuildFile; fileRef = EEA2B84524DA943100C6659E /* CoreDataStackTests+EncryptionAtRest.swift */; };
		167BCC1C2609E92400E9D7E3 /* ZMEventModel.xcdatamodeld in Sources */ = {isa = PBXBuildFile; fileRef = 167BCC182609E92300E9D7E3 /* ZMEventModel.xcdatamodeld */; };
		167BCC82260CFAD500E9D7E3 /* UserType+Federation.swift in Sources */ = {isa = PBXBuildFile; fileRef = 167BCC81260CFAD500E9D7E3 /* UserType+Federation.swift */; };
		167BCC86260CFC7B00E9D7E3 /* UserTypeTests+Federation.swift in Sources */ = {isa = PBXBuildFile; fileRef = 167BCC85260CFC7B00E9D7E3 /* UserTypeTests+Federation.swift */; };
		167BCC92260DB5FA00E9D7E3 /* CoreDataStackTests+ClearStorage.swift in Sources */ = {isa = PBXBuildFile; fileRef = 167BCC91260DB5FA00E9D7E3 /* CoreDataStackTests+ClearStorage.swift */; };
		167BCC96260DC3F100E9D7E3 /* CoreDataStack+ClearStorage.swift in Sources */ = {isa = PBXBuildFile; fileRef = 167BCC95260DC3F100E9D7E3 /* CoreDataStack+ClearStorage.swift */; };
		16827AEA2732A3C20079405D /* InvalidDomainRemoval.swift in Sources */ = {isa = PBXBuildFile; fileRef = 16827AE92732A3C20079405D /* InvalidDomainRemoval.swift */; };
		16827AF22732AB2E0079405D /* InvalidDomainRemovalTests.swift in Sources */ = {isa = PBXBuildFile; fileRef = 16827AF12732AB2E0079405D /* InvalidDomainRemovalTests.swift */; };
		168413EB222594ED00FCB9BC /* store2-65-0.wiredatabase in Resources */ = {isa = PBXBuildFile; fileRef = 168413E9222594E600FCB9BC /* store2-65-0.wiredatabase */; };
		168413ED2225965500FCB9BC /* TransferStateMigration.swift in Sources */ = {isa = PBXBuildFile; fileRef = 168413EC2225965500FCB9BC /* TransferStateMigration.swift */; };
		1684141722282A1A00FCB9BC /* TransferStateMigrationTests.swift in Sources */ = {isa = PBXBuildFile; fileRef = 1684141622282A1A00FCB9BC /* TransferStateMigrationTests.swift */; };
		1684142A2228421700FCB9BC /* ZMAssetClientMessageTests+AssetMessage.swift in Sources */ = {isa = PBXBuildFile; fileRef = 168414292228421700FCB9BC /* ZMAssetClientMessageTests+AssetMessage.swift */; };
		1687ABAC20EBE0770007C240 /* UserType.swift in Sources */ = {isa = PBXBuildFile; fileRef = 1687ABAB20EBE0770007C240 /* UserType.swift */; };
		1687ABAE20ECD51E0007C240 /* ZMSearchUser.swift in Sources */ = {isa = PBXBuildFile; fileRef = 1687ABAD20ECD51E0007C240 /* ZMSearchUser.swift */; };
		1687C0E22150EE91003099DD /* ZMClientMessageTests+Mentions.swift in Sources */ = {isa = PBXBuildFile; fileRef = 1687C0E12150EE91003099DD /* ZMClientMessageTests+Mentions.swift */; };
		1689FD462194A63E00A656E2 /* ZMClientMessageTests+Editing.swift in Sources */ = {isa = PBXBuildFile; fileRef = 1689FD452194A63E00A656E2 /* ZMClientMessageTests+Editing.swift */; };
		168D7BFD26F365ED00789960 /* EntityAction.swift in Sources */ = {isa = PBXBuildFile; fileRef = 168D7BFC26F365ED00789960 /* EntityAction.swift */; };
		168D7C9626F9ED1E00789960 /* QualifiedID.swift in Sources */ = {isa = PBXBuildFile; fileRef = 168D7C9526F9ED1E00789960 /* QualifiedID.swift */; };
		168FF330258200AD0066DAE3 /* ZMClientMessageTests+ResetSession.swift in Sources */ = {isa = PBXBuildFile; fileRef = 168FF32F258200AD0066DAE3 /* ZMClientMessageTests+ResetSession.swift */; };
		16925337234F677B0041A8FF /* ZMConversationListDirectoryTests+Labels.swift in Sources */ = {isa = PBXBuildFile; fileRef = 16925336234F677B0041A8FF /* ZMConversationListDirectoryTests+Labels.swift */; };
		1693155325A30D4E00709F15 /* UserClientTests+ResetSession.swift in Sources */ = {isa = PBXBuildFile; fileRef = 1693155225A30D4E00709F15 /* UserClientTests+ResetSession.swift */; };
		1693155525A329FE00709F15 /* NSManagedObjectContext+UpdateRequest.swift in Sources */ = {isa = PBXBuildFile; fileRef = 1693155425A329FE00709F15 /* NSManagedObjectContext+UpdateRequest.swift */; };
		169315EF25AC4C8100709F15 /* MigrateSenderClient.swift in Sources */ = {isa = PBXBuildFile; fileRef = 169315EE25AC4C8100709F15 /* MigrateSenderClient.swift */; };
		169315F125AC501300709F15 /* MigrateSenderClientTests.swift in Sources */ = {isa = PBXBuildFile; fileRef = 169315F025AC501300709F15 /* MigrateSenderClientTests.swift */; };
		169FF3A527157B3900330C2E /* MockActionHandler.swift in Sources */ = {isa = PBXBuildFile; fileRef = 169FF3A427157B3800330C2E /* MockActionHandler.swift */; };
		169FF3AA27157F0100330C2E /* ZMSearchUserTests+Connections.swift in Sources */ = {isa = PBXBuildFile; fileRef = 169FF3A927157F0100330C2E /* ZMSearchUserTests+Connections.swift */; };
		169FF3AF2715820400330C2E /* ZMConnectionFetchingTests.swift in Sources */ = {isa = PBXBuildFile; fileRef = 169FF3AE2715820400330C2E /* ZMConnectionFetchingTests.swift */; };
		169FF3D82715CE5B00330C2E /* store2-96-0.wiredatabase in Resources */ = {isa = PBXBuildFile; fileRef = 169FF3D72715CE5B00330C2E /* store2-96-0.wiredatabase */; };
		16A86B4A22A6BF5B00A674F8 /* store2-71-0.wiredatabase in Resources */ = {isa = PBXBuildFile; fileRef = 16A86B4922A6BF5B00A674F8 /* store2-71-0.wiredatabase */; };
		16A9E354220CAB790062CFCD /* store2-60-0.wiredatabase in Resources */ = {isa = PBXBuildFile; fileRef = 16A9E353220CAB790062CFCD /* store2-60-0.wiredatabase */; };
		16AD86BA1F75426C00E4C797 /* NSManagedObjectContext+NotificationContext.swift in Sources */ = {isa = PBXBuildFile; fileRef = 16AD86B91F75426C00E4C797 /* NSManagedObjectContext+NotificationContext.swift */; };
		16B5B33126FDC5D2001A3216 /* ZMConnection+Actions.swift in Sources */ = {isa = PBXBuildFile; fileRef = 16B5B33026FDC5D2001A3216 /* ZMConnection+Actions.swift */; };
		16B75F6B222EEE6E00DCAFF2 /* store2-66-0.wiredatabase in Resources */ = {isa = PBXBuildFile; fileRef = 16B75F69222EEE4000DCAFF2 /* store2-66-0.wiredatabase */; };
		16BA4303233CD8E50018E883 /* Label.swift in Sources */ = {isa = PBXBuildFile; fileRef = 16BA4302233CD8E50018E883 /* Label.swift */; };
		16BA4305233CDEA30018E883 /* ZMConversation+Labels.swift in Sources */ = {isa = PBXBuildFile; fileRef = 16BA4304233CDEA30018E883 /* ZMConversation+Labels.swift */; };
		16C391E2214BD438003AB3AD /* MentionTests.swift in Sources */ = {isa = PBXBuildFile; fileRef = 16C391E1214BD437003AB3AD /* MentionTests.swift */; };
		16CDEBF72209897D00E74A41 /* ZMMessageTests+ShouldGenerateUnreadCount.swift in Sources */ = {isa = PBXBuildFile; fileRef = 16CDEBF62209897D00E74A41 /* ZMMessageTests+ShouldGenerateUnreadCount.swift */; };
		16CDEBFB2209D13B00E74A41 /* ZMMessage+Quotes.swift in Sources */ = {isa = PBXBuildFile; fileRef = 16CDEBFA2209D13B00E74A41 /* ZMMessage+Quotes.swift */; };
		16D5260D20DD1D9400608D8E /* ZMConversationTests+Timestamps.swift in Sources */ = {isa = PBXBuildFile; fileRef = 16D5260C20DD1D9400608D8E /* ZMConversationTests+Timestamps.swift */; };
		16D68E971CEF2EC4003AB9E0 /* ZMFileMetadata.swift in Sources */ = {isa = PBXBuildFile; fileRef = 16D68E961CEF2EC4003AB9E0 /* ZMFileMetadata.swift */; };
		16D95A421FCEF87B00C96069 /* ZMUser+Availability.swift in Sources */ = {isa = PBXBuildFile; fileRef = 16D95A411FCEF87B00C96069 /* ZMUser+Availability.swift */; };
		16DF3B5D2285B13100D09365 /* UserClientType.swift in Sources */ = {isa = PBXBuildFile; fileRef = 16DF3B5C2285B13100D09365 /* UserClientType.swift */; };
		16DF3B5F2289510600D09365 /* ZMConversationTests+Legalhold.swift in Sources */ = {isa = PBXBuildFile; fileRef = 16DF3B5E2289510600D09365 /* ZMConversationTests+Legalhold.swift */; };
		16E0FBC923326B72000E3235 /* ConversationDirectory.swift in Sources */ = {isa = PBXBuildFile; fileRef = 16E0FBC823326B72000E3235 /* ConversationDirectory.swift */; };
		16E6F24824B36D550015B249 /* NSManagedObjectContext+EncryptionAtRest.swift in Sources */ = {isa = PBXBuildFile; fileRef = 16E6F24724B36D550015B249 /* NSManagedObjectContext+EncryptionAtRest.swift */; };
		16E6F26424B614DC0015B249 /* EncryptionKeys.swift in Sources */ = {isa = PBXBuildFile; fileRef = 16E6F26324B614DC0015B249 /* EncryptionKeys.swift */; };
		16E6F26624B8952F0015B249 /* EncryptionKeysTests.swift in Sources */ = {isa = PBXBuildFile; fileRef = 16E6F26524B8952F0015B249 /* EncryptionKeysTests.swift */; };
		16E70FA7270F212100718E5D /* ZMConnection+Helper.m in Sources */ = {isa = PBXBuildFile; fileRef = 16E70FA6270F212000718E5D /* ZMConnection+Helper.m */; };
		16E7DA281FD9973B0065B6A6 /* store2-39-0.wiredatabase in Resources */ = {isa = PBXBuildFile; fileRef = 16E7DA261FD995810065B6A6 /* store2-39-0.wiredatabase */; };
		16E7DA2A1FDABE440065B6A6 /* ZMOTRMessage+SelfConversationUpdateTests.swift in Sources */ = {isa = PBXBuildFile; fileRef = 16E7DA291FDABE440065B6A6 /* ZMOTRMessage+SelfConversationUpdateTests.swift */; };
		16F6BB3A1EDEC2D6009EA803 /* ZMConversation+ObserverHelper.swift in Sources */ = {isa = PBXBuildFile; fileRef = 16F6BB391EDEC2D6009EA803 /* ZMConversation+ObserverHelper.swift */; };
		16F6BB3C1EDEDEFD009EA803 /* ZMConversationTests+ObservationHelper.swift in Sources */ = {isa = PBXBuildFile; fileRef = 16F6BB3B1EDEDEFD009EA803 /* ZMConversationTests+ObservationHelper.swift */; };
		16F7341224F9567000AB93B1 /* ZMConversationTests+DraftMessage.swift in Sources */ = {isa = PBXBuildFile; fileRef = 16F7341024F9556600AB93B1 /* ZMConversationTests+DraftMessage.swift */; };
		16F7341424F9573C00AB93B1 /* XCTestCase+EncryptionKeys.swift in Sources */ = {isa = PBXBuildFile; fileRef = 16F7341324F9573C00AB93B1 /* XCTestCase+EncryptionKeys.swift */; };
		16F7341624F95F9D00AB93B1 /* store2-85-0.wiredatabase in Resources */ = {isa = PBXBuildFile; fileRef = 16F7341524F95F9100AB93B1 /* store2-85-0.wiredatabase */; };
		2BB20770292B787000FB6468 /* PatchApplicator.swift in Sources */ = {isa = PBXBuildFile; fileRef = 2BB2076F292B787000FB6468 /* PatchApplicator.swift */; };
		2BB20771292B791400FB6468 /* PatchApplicatorTests.swift in Sources */ = {isa = PBXBuildFile; fileRef = 2BB2076D292B781E00FB6468 /* PatchApplicatorTests.swift */; };
		54178A1C1E02EA9900860ECE /* store2-24-1.wiredatabase in Resources */ = {isa = PBXBuildFile; fileRef = 54178A1A1E02E9FB00860ECE /* store2-24-1.wiredatabase */; };
		541E4F951CBD182100D82D69 /* FileAssetCache.swift in Sources */ = {isa = PBXBuildFile; fileRef = 541E4F941CBD182100D82D69 /* FileAssetCache.swift */; };
		54363A011D7876200048FD7D /* ZMClientMessage+Encryption.swift in Sources */ = {isa = PBXBuildFile; fileRef = 54363A001D7876200048FD7D /* ZMClientMessage+Encryption.swift */; };
		543ABF5C1F34A19C00DBE28B /* DatabaseBaseTest.swift in Sources */ = {isa = PBXBuildFile; fileRef = 543ABF5A1F34A13000DBE28B /* DatabaseBaseTest.swift */; };
		544034341D6DFE8500860F2D /* ZMAddressBookContactTests.swift in Sources */ = {isa = PBXBuildFile; fileRef = 544034331D6DFE8500860F2D /* ZMAddressBookContactTests.swift */; };
		544A46AE1E2E82BA00D6A748 /* ZMOTRMessage+SecurityDegradation.swift in Sources */ = {isa = PBXBuildFile; fileRef = 544A46AD1E2E82BA00D6A748 /* ZMOTRMessage+SecurityDegradation.swift */; };
		544E8C0F1E2F69EB00F9B8B8 /* ZMOTRMessage+SecurityDegradationTests.swift in Sources */ = {isa = PBXBuildFile; fileRef = 544E8C0D1E2F69E800F9B8B8 /* ZMOTRMessage+SecurityDegradationTests.swift */; };
		544E8C111E2F76B400F9B8B8 /* NSManagedObjectContext+UserInfoMerge.swift in Sources */ = {isa = PBXBuildFile; fileRef = 544E8C101E2F76B400F9B8B8 /* NSManagedObjectContext+UserInfoMerge.swift */; };
		544E8C131E2F825700F9B8B8 /* ZMConversation+SecurityLevel.swift in Sources */ = {isa = PBXBuildFile; fileRef = 544E8C121E2F825700F9B8B8 /* ZMConversation+SecurityLevel.swift */; };
		5451DE351F5FFF8B00C82E75 /* NotificationInContext.swift in Sources */ = {isa = PBXBuildFile; fileRef = 5451DE341F5FFF8B00C82E75 /* NotificationInContext.swift */; };
		5451DE371F604CD500C82E75 /* ZMMoveIndex.swift in Sources */ = {isa = PBXBuildFile; fileRef = 5451DE361F604CD500C82E75 /* ZMMoveIndex.swift */; };
		54563B761E0161730089B1D7 /* ZMMessage+Categorization.swift in Sources */ = {isa = PBXBuildFile; fileRef = 54563B751E0161730089B1D7 /* ZMMessage+Categorization.swift */; };
		54563B7B1E0189780089B1D7 /* ZMMessageCategorizationTests.swift in Sources */ = {isa = PBXBuildFile; fileRef = 54563B791E0189750089B1D7 /* ZMMessageCategorizationTests.swift */; };
		545FA5D71E2FD3750054171A /* ZMConversation+MessageDeletion.swift in Sources */ = {isa = PBXBuildFile; fileRef = 545FA5D61E2FD3750054171A /* ZMConversation+MessageDeletion.swift */; };
		546D3DE61CE5D0B100A6047F /* RichAssetFileType.swift in Sources */ = {isa = PBXBuildFile; fileRef = 546D3DE51CE5D0B100A6047F /* RichAssetFileType.swift */; };
		546D3DE91CE5D24C00A6047F /* RichAssetFileTypeTests.swift in Sources */ = {isa = PBXBuildFile; fileRef = 546D3DE81CE5D24C00A6047F /* RichAssetFileTypeTests.swift */; };
		5473CC731E14245C00814C03 /* NSManagedObjectContext+Debugging.swift in Sources */ = {isa = PBXBuildFile; fileRef = 5473CC721E14245C00814C03 /* NSManagedObjectContext+Debugging.swift */; };
		5473CC751E14268600814C03 /* NSManagedObjectContextDebuggingTests.swift in Sources */ = {isa = PBXBuildFile; fileRef = 5473CC741E14268600814C03 /* NSManagedObjectContextDebuggingTests.swift */; };
		5476BA3E1DEDABCC00D047F8 /* AddressBookEntryTests.swift in Sources */ = {isa = PBXBuildFile; fileRef = 5476BA3D1DEDABCC00D047F8 /* AddressBookEntryTests.swift */; };
		547E66491F7503A5008CB1FA /* ZMConversation+Notifications.swift in Sources */ = {isa = PBXBuildFile; fileRef = 547E66481F7503A5008CB1FA /* ZMConversation+Notifications.swift */; };
		547E664B1F750E4A008CB1FA /* ZMConnection+Notification.swift in Sources */ = {isa = PBXBuildFile; fileRef = 547E664A1F750E4A008CB1FA /* ZMConnection+Notification.swift */; };
		54829DAD1DE6F7BA009100D3 /* store1-24.wiredatabase in Resources */ = {isa = PBXBuildFile; fileRef = 54829D951DE6F782009100D3 /* store1-24.wiredatabase */; };
		54829DAE1DE6F7BA009100D3 /* store1-25.wiredatabase in Resources */ = {isa = PBXBuildFile; fileRef = 54829D961DE6F782009100D3 /* store1-25.wiredatabase */; };
		54829DAF1DE6F7BA009100D3 /* store1-27.wiredatabase in Resources */ = {isa = PBXBuildFile; fileRef = 54829D971DE6F782009100D3 /* store1-27.wiredatabase */; };
		54829DB01DE6F7BA009100D3 /* store1-28.wiredatabase in Resources */ = {isa = PBXBuildFile; fileRef = 54829D981DE6F782009100D3 /* store1-28.wiredatabase */; };
		54829DB11DE6F7BA009100D3 /* store2-3.wiredatabase in Resources */ = {isa = PBXBuildFile; fileRef = 54829D991DE6F782009100D3 /* store2-3.wiredatabase */; };
		54829DB21DE6F7BA009100D3 /* store2-4.wiredatabase in Resources */ = {isa = PBXBuildFile; fileRef = 54829D9A1DE6F782009100D3 /* store2-4.wiredatabase */; };
		54829DB31DE6F7BA009100D3 /* store2-5.wiredatabase in Resources */ = {isa = PBXBuildFile; fileRef = 54829D9B1DE6F782009100D3 /* store2-5.wiredatabase */; };
		54829DB41DE6F7BA009100D3 /* store2-6.wiredatabase in Resources */ = {isa = PBXBuildFile; fileRef = 54829D9C1DE6F782009100D3 /* store2-6.wiredatabase */; };
		54829DB51DE6F7BA009100D3 /* store2-7.wiredatabase in Resources */ = {isa = PBXBuildFile; fileRef = 54829D9D1DE6F782009100D3 /* store2-7.wiredatabase */; };
		54829DB61DE6F7BA009100D3 /* store2-8.wiredatabase in Resources */ = {isa = PBXBuildFile; fileRef = 54829D9E1DE6F782009100D3 /* store2-8.wiredatabase */; };
		54829DB71DE6F7BA009100D3 /* store2-21-1.wiredatabase in Resources */ = {isa = PBXBuildFile; fileRef = 54829D9F1DE6F782009100D3 /* store2-21-1.wiredatabase */; };
		54829DB81DE6F7BA009100D3 /* store2-21-2.wiredatabase in Resources */ = {isa = PBXBuildFile; fileRef = 54829DA01DE6F782009100D3 /* store2-21-2.wiredatabase */; };
		54929FAE1E12AC8B0010186B /* NSPersistentStoreMetadataTests.swift in Sources */ = {isa = PBXBuildFile; fileRef = 54929FAD1E12AC8B0010186B /* NSPersistentStoreMetadataTests.swift */; };
		5495BC431E019F1B004253ED /* audio.m4a in Resources */ = {isa = PBXBuildFile; fileRef = 5495BC421E019F1B004253ED /* audio.m4a */; };
		54A885A81F62EEB600AFBA95 /* ZMConversationTests+Messages.swift in Sources */ = {isa = PBXBuildFile; fileRef = 54A885A71F62EEB600AFBA95 /* ZMConversationTests+Messages.swift */; };
		54AA3C9924ED2CE700FE1F94 /* store2-84-0.wiredatabase in Resources */ = {isa = PBXBuildFile; fileRef = 54AA3C9824ED2CE600FE1F94 /* store2-84-0.wiredatabase */; };
		54BAB40B24A4FA0800EBC400 /* store2-82-0.wiredatabase in Resources */ = {isa = PBXBuildFile; fileRef = 54BAB40A24A4FA0800EBC400 /* store2-82-0.wiredatabase */; };
		54CD460A1DEDA55C00BA3429 /* AddressBookEntry.swift in Sources */ = {isa = PBXBuildFile; fileRef = 54CD46091DEDA55C00BA3429 /* AddressBookEntry.swift */; };
		54D7B83F1E12774600C1B347 /* NSPersistentStore+Metadata.swift in Sources */ = {isa = PBXBuildFile; fileRef = 54D7B83E1E12774600C1B347 /* NSPersistentStore+Metadata.swift */; };
		54D809FC1F681D6400B2CCB4 /* ZMClientMessage+LinkPreview.swift in Sources */ = {isa = PBXBuildFile; fileRef = 54D809FB1F681D6400B2CCB4 /* ZMClientMessage+LinkPreview.swift */; };
		54DE05DD1CF8711F00C35253 /* ProtobufUtilitiesTests.swift in Sources */ = {isa = PBXBuildFile; fileRef = 54DE05DC1CF8711F00C35253 /* ProtobufUtilitiesTests.swift */; };
		54E3EE3F1F6169A800A261E3 /* ZMAssetClientMessage+FileMessageData.swift in Sources */ = {isa = PBXBuildFile; fileRef = 54E3EE3E1F6169A800A261E3 /* ZMAssetClientMessage+FileMessageData.swift */; };
		54E3EE411F616BA600A261E3 /* ZMAssetClientMessage.swift in Sources */ = {isa = PBXBuildFile; fileRef = 54E3EE401F616BA600A261E3 /* ZMAssetClientMessage.swift */; };
		54E3EE431F6194A400A261E3 /* ZMAssetClientMessage+GenericMessage.swift in Sources */ = {isa = PBXBuildFile; fileRef = 54E3EE421F6194A400A261E3 /* ZMAssetClientMessage+GenericMessage.swift */; };
		54E3EE451F61A53C00A261E3 /* ZMAssetClientMessage+Ephemeral.swift in Sources */ = {isa = PBXBuildFile; fileRef = 54E3EE441F61A53C00A261E3 /* ZMAssetClientMessage+Ephemeral.swift */; };
		54E3EE471F61A78B00A261E3 /* ZMAssetClientMessage+Deletion.swift in Sources */ = {isa = PBXBuildFile; fileRef = 54E3EE461F61A78B00A261E3 /* ZMAssetClientMessage+Deletion.swift */; };
		54ED3A9D1F38CB6A0066AD47 /* DatabaseMigrationTests.swift in Sources */ = {isa = PBXBuildFile; fileRef = 54ED3A9C1F38CB6A0066AD47 /* DatabaseMigrationTests.swift */; };
		54EDE6801CBBF1860044A17E /* PINCache+ZMessaging.swift in Sources */ = {isa = PBXBuildFile; fileRef = 54EDE67F1CBBF1860044A17E /* PINCache+ZMessaging.swift */; };
		54F6CEAB1CE2972200A1276D /* ZMAssetClientMessage+Download.swift in Sources */ = {isa = PBXBuildFile; fileRef = 54F6CEAA1CE2972200A1276D /* ZMAssetClientMessage+Download.swift */; };
		54F84CFD1F9950B300ABD7D5 /* DuplicatedEntityRemoval.swift in Sources */ = {isa = PBXBuildFile; fileRef = 54F84CFC1F9950B300ABD7D5 /* DuplicatedEntityRemoval.swift */; };
		54F84D031F995B0200ABD7D5 /* DuplicatedEntityRemovalTests.swift in Sources */ = {isa = PBXBuildFile; fileRef = 54F84CFE1F99588D00ABD7D5 /* DuplicatedEntityRemovalTests.swift */; };
		54F84D041F995B0700ABD7D5 /* DiskDatabaseTests.swift in Sources */ = {isa = PBXBuildFile; fileRef = 54F84D001F995A1F00ABD7D5 /* DiskDatabaseTests.swift */; };
		54FB03A11E41E273000E13DC /* LegacyPersistedDataPatches.swift in Sources */ = {isa = PBXBuildFile; fileRef = 54FB03A01E41E273000E13DC /* LegacyPersistedDataPatches.swift */; };
		54FB03A31E41E64A000E13DC /* UserClient+Patches.swift in Sources */ = {isa = PBXBuildFile; fileRef = 54FB03A21E41E64A000E13DC /* UserClient+Patches.swift */; };
		54FB03AA1E41F204000E13DC /* LegacyPersistedDataPatches+Directory.swift in Sources */ = {isa = PBXBuildFile; fileRef = 54FB03A81E41F1B6000E13DC /* LegacyPersistedDataPatches+Directory.swift */; };
		54FB03AD1E41F6C2000E13DC /* LegacyPersistedDataPatchesTests.swift in Sources */ = {isa = PBXBuildFile; fileRef = 54FB03AC1E41F6C2000E13DC /* LegacyPersistedDataPatchesTests.swift */; };
		54FB03AF1E41FC86000E13DC /* NSManagedObjectContext+Patches.swift in Sources */ = {isa = PBXBuildFile; fileRef = 54FB03AE1E41FC86000E13DC /* NSManagedObjectContext+Patches.swift */; };
		55C40BCE22B0316800EFD8BD /* ZMUser+LegalHoldRequest.swift in Sources */ = {isa = PBXBuildFile; fileRef = 55C40BCD22B0316800EFD8BD /* ZMUser+LegalHoldRequest.swift */; };
		55C40BD722B0F78500EFD8BD /* ZMUserLegalHoldTests.swift in Sources */ = {isa = PBXBuildFile; fileRef = 55C40BD422B0F75C00EFD8BD /* ZMUserLegalHoldTests.swift */; };
		55C40BDD22B24AA600EFD8BD /* store2-73-0.wiredatabase in Resources */ = {isa = PBXBuildFile; fileRef = 55C40BDC22B24AA600EFD8BD /* store2-73-0.wiredatabase */; };
		5E0FB215205176B400FD9867 /* Set+ServiceUser.swift in Sources */ = {isa = PBXBuildFile; fileRef = 5E0FB214205176B400FD9867 /* Set+ServiceUser.swift */; };
		5E36B45E21CA5BBA00B7063B /* UnverifiedCredentials.swift in Sources */ = {isa = PBXBuildFile; fileRef = 5E36B45D21CA5BBA00B7063B /* UnverifiedCredentials.swift */; };
		5E39FC67225F22BE00C682B8 /* ZMConversation+ExternalParticipant.swift in Sources */ = {isa = PBXBuildFile; fileRef = 5E39FC66225F22BE00C682B8 /* ZMConversation+ExternalParticipant.swift */; };
		5E39FC69225F2DC000C682B8 /* ZMConversationExternalParticipantsStateTests.swift in Sources */ = {isa = PBXBuildFile; fileRef = 5E39FC68225F2DC000C682B8 /* ZMConversationExternalParticipantsStateTests.swift */; };
		5E454C60210638E300DB4501 /* PushTokenTests.swift in Sources */ = {isa = PBXBuildFile; fileRef = F13A89D22106293000AB40CB /* PushTokenTests.swift */; };
		5E4BA9F62216FF7800F938A8 /* store2-62-0.wiredatabase in Resources */ = {isa = PBXBuildFile; fileRef = 5E4BA9F42216FF4000F938A8 /* store2-62-0.wiredatabase */; };
		5E67168E2174B9AF00522E61 /* LoginCredentials.swift in Sources */ = {isa = PBXBuildFile; fileRef = 5E67168D2174B9AF00522E61 /* LoginCredentials.swift */; };
		5E771F382080BB0000575629 /* PBMessage+Validation.swift in Sources */ = {isa = PBXBuildFile; fileRef = 5E771F372080BB0000575629 /* PBMessage+Validation.swift */; };
		5E771F3B2080C42300575629 /* PBMessageValidationTests.swift in Sources */ = {isa = PBXBuildFile; fileRef = 5E771F392080C40B00575629 /* PBMessageValidationTests.swift */; };
		5E9EA4D62242942900D401B2 /* ZMClientMessageTests+LinkAttachments.swift in Sources */ = {isa = PBXBuildFile; fileRef = 5E9EA4D52242942900D401B2 /* ZMClientMessageTests+LinkAttachments.swift */; };
		5E9EA4DC2243AE4E00D401B2 /* store2-69-0.wiredatabase in Resources */ = {isa = PBXBuildFile; fileRef = 5E9EA4DA2243ADA400D401B2 /* store2-69-0.wiredatabase */; };
		5E9EA4E22243E0D300D401B2 /* ConversationMessage+Attachments.swift in Sources */ = {isa = PBXBuildFile; fileRef = 5E9EA4E12243E0D300D401B2 /* ConversationMessage+Attachments.swift */; };
		5EDDC7A62088CE3B00B24850 /* ZMConversation+Invalid.swift in Sources */ = {isa = PBXBuildFile; fileRef = 5EDDC7A52088CE3B00B24850 /* ZMConversation+Invalid.swift */; };
		5EF1F239229538FE008C80D0 /* store2-70-0.wiredatabase in Resources */ = {isa = PBXBuildFile; fileRef = 5EF1F238229538FD008C80D0 /* store2-70-0.wiredatabase */; };
		5EFE9C062125CD3F007932A6 /* UnregisteredUser.swift in Sources */ = {isa = PBXBuildFile; fileRef = 5EFE9C052125CD3F007932A6 /* UnregisteredUser.swift */; };
		5EFE9C092126BF9D007932A6 /* ZMPropertyNormalizationResult.h in Headers */ = {isa = PBXBuildFile; fileRef = 5EFE9C072126BF9D007932A6 /* ZMPropertyNormalizationResult.h */; settings = {ATTRIBUTES = (Public, ); }; };
		5EFE9C0A2126BF9D007932A6 /* ZMPropertyNormalizationResult.m in Sources */ = {isa = PBXBuildFile; fileRef = 5EFE9C082126BF9D007932A6 /* ZMPropertyNormalizationResult.m */; };
		5EFE9C0D2126CB7D007932A6 /* UnregisteredUserTests.swift in Sources */ = {isa = PBXBuildFile; fileRef = 5EFE9C0B2126CB71007932A6 /* UnregisteredUserTests.swift */; };
		5EFE9C0F2126D3FA007932A6 /* NormalizationResult.swift in Sources */ = {isa = PBXBuildFile; fileRef = 5EFE9C0E2126D3FA007932A6 /* NormalizationResult.swift */; };
		6312162F287DB7D900FF9A56 /* String+Bytes.swift in Sources */ = {isa = PBXBuildFile; fileRef = 6312162E287DB7D900FF9A56 /* String+Bytes.swift */; };
		63123BCC291BBB7A009A5179 /* MLSQualifiedClientIdTests.swift in Sources */ = {isa = PBXBuildFile; fileRef = 63123BCB291BBB79009A5179 /* MLSQualifiedClientIdTests.swift */; };
		631A0578240420380062B387 /* UserClient+SafeLogging.swift in Sources */ = {isa = PBXBuildFile; fileRef = 631A0577240420380062B387 /* UserClient+SafeLogging.swift */; };
		631A0586240439470062B387 /* UserClientTests+SafeLogging.swift in Sources */ = {isa = PBXBuildFile; fileRef = 631A0585240439470062B387 /* UserClientTests+SafeLogging.swift */; };
		63298D9A2434D04D006B6018 /* GenericMessage+External.swift in Sources */ = {isa = PBXBuildFile; fileRef = 63298D992434D04D006B6018 /* GenericMessage+External.swift */; };
		63298D9C24374094006B6018 /* GenericMessageTests+External.swift in Sources */ = {isa = PBXBuildFile; fileRef = 63298D9B24374094006B6018 /* GenericMessageTests+External.swift */; };
		63298D9E24374489006B6018 /* Dictionary+ObjectForKey.swift in Sources */ = {isa = PBXBuildFile; fileRef = 63298D9D24374489006B6018 /* Dictionary+ObjectForKey.swift */; };
		63340BBD241C2BC5004ED87C /* store2-80-0.wiredatabase in Resources */ = {isa = PBXBuildFile; fileRef = 63340BBC241C2BC5004ED87C /* store2-80-0.wiredatabase */; };
		63370C6C242A510A0072C37F /* ZMOTRMessage+UpdateEvent.swift in Sources */ = {isa = PBXBuildFile; fileRef = 63370C6B242A510A0072C37F /* ZMOTRMessage+UpdateEvent.swift */; };
		63370CBB242CB84A0072C37F /* CompositeMessageItemContent.swift in Sources */ = {isa = PBXBuildFile; fileRef = 63370CBA242CB84A0072C37F /* CompositeMessageItemContent.swift */; };
		63370CBD242CBA0A0072C37F /* CompositeMessageData.swift in Sources */ = {isa = PBXBuildFile; fileRef = 63370CBC242CBA0A0072C37F /* CompositeMessageData.swift */; };
		63370CC4242CFA860072C37F /* ZMAssetClientMessage+UpdateEvent.swift in Sources */ = {isa = PBXBuildFile; fileRef = 63370CC3242CFA860072C37F /* ZMAssetClientMessage+UpdateEvent.swift */; };
		63370CC9242E3B990072C37F /* ZMMessage+Conversation.swift in Sources */ = {isa = PBXBuildFile; fileRef = 63370CC8242E3B990072C37F /* ZMMessage+Conversation.swift */; };
		63370CF52431F3ED0072C37F /* CompositeMessageItemContentTests.swift in Sources */ = {isa = PBXBuildFile; fileRef = 63370CF42431F3ED0072C37F /* CompositeMessageItemContentTests.swift */; };
		63370CF82431F5DE0072C37F /* BaseCompositeMessageTests.swift in Sources */ = {isa = PBXBuildFile; fileRef = 63370CF72431F5DE0072C37F /* BaseCompositeMessageTests.swift */; };
		633B396828917C9600208124 /* XCTestCase+ErrorAssertion.swift in Sources */ = {isa = PBXBuildFile; fileRef = 633B396728917C9600208124 /* XCTestCase+ErrorAssertion.swift */; };
		63495DF023F6BD2A002A7C59 /* GenericMessageTests.swift in Sources */ = {isa = PBXBuildFile; fileRef = 63495DEF23F6BD2A002A7C59 /* GenericMessageTests.swift */; };
		63495E1B23FED9A9002A7C59 /* ZMUser+Protobuf.swift in Sources */ = {isa = PBXBuildFile; fileRef = 63495E1A23FED9A9002A7C59 /* ZMUser+Protobuf.swift */; };
		6354BDF32746C30900880D50 /* ZMConversation+Federation.swift in Sources */ = {isa = PBXBuildFile; fileRef = 6354BDF22746C30900880D50 /* ZMConversation+Federation.swift */; };
		6354BDF62747BF9200880D50 /* ZMConversationTests+Federation.swift in Sources */ = {isa = PBXBuildFile; fileRef = 6354BDF42747BD9600880D50 /* ZMConversationTests+Federation.swift */; };
		63709F652993E7A600577D4B /* libcore_crypto_ffi.a in Frameworks */ = {isa = PBXBuildFile; fileRef = 63709F642993E7A600577D4B /* libcore_crypto_ffi.a */; };
		63709F6B2994108700577D4B /* CoreCrypto in Frameworks */ = {isa = PBXBuildFile; productRef = 63709F6A2994108700577D4B /* CoreCrypto */; };
		63709F6D2994108700577D4B /* LibCoreCrypto in Frameworks */ = {isa = PBXBuildFile; productRef = 63709F6C2994108700577D4B /* LibCoreCrypto */; };
		6388054A240EA8990043B641 /* ZMClientMessageTests+Composite.swift in Sources */ = {isa = PBXBuildFile; fileRef = 63880548240EA8950043B641 /* ZMClientMessageTests+Composite.swift */; };
		638805652410FE920043B641 /* ButtonState.swift in Sources */ = {isa = PBXBuildFile; fileRef = 638805642410FE920043B641 /* ButtonState.swift */; };
		63AFE2D6244F49A90003F619 /* GenericMessage+MessageCapable.swift in Sources */ = {isa = PBXBuildFile; fileRef = 63AFE2D5244F49A90003F619 /* GenericMessage+MessageCapable.swift */; };
		63B1335429A503D100009D84 /* ProteusServiceInterface.swift in Sources */ = {isa = PBXBuildFile; fileRef = 63B1333729A503D000009D84 /* ProteusServiceInterface.swift */; };
		63B1335529A503D100009D84 /* ProteusService.swift in Sources */ = {isa = PBXBuildFile; fileRef = 63B1333829A503D000009D84 /* ProteusService.swift */; };
		63B1335629A503D100009D84 /* MLSGroup.swift in Sources */ = {isa = PBXBuildFile; fileRef = 63B1333A29A503D000009D84 /* MLSGroup.swift */; };
		63B1335729A503D100009D84 /* MLSActionsProvider.swift in Sources */ = {isa = PBXBuildFile; fileRef = 63B1333B29A503D000009D84 /* MLSActionsProvider.swift */; };
		63B1335829A503D100009D84 /* Bytes+Random.swift in Sources */ = {isa = PBXBuildFile; fileRef = 63B1333C29A503D000009D84 /* Bytes+Random.swift */; };
		63B1335929A503D100009D84 /* MLSGroupID.swift in Sources */ = {isa = PBXBuildFile; fileRef = 63B1333D29A503D000009D84 /* MLSGroupID.swift */; };
		63B1335A29A503D100009D84 /* MLSActionExecutor.swift in Sources */ = {isa = PBXBuildFile; fileRef = 63B1333E29A503D000009D84 /* MLSActionExecutor.swift */; };
		63B1335B29A503D100009D84 /* MLSQualifiedClientID.swift in Sources */ = {isa = PBXBuildFile; fileRef = 63B1333F29A503D000009D84 /* MLSQualifiedClientID.swift */; };
		63B1335C29A503D100009D84 /* MLSController.swift in Sources */ = {isa = PBXBuildFile; fileRef = 63B1334029A503D000009D84 /* MLSController.swift */; };
		63B1335D29A503D100009D84 /* CommitBundle+Protobuf.swift in Sources */ = {isa = PBXBuildFile; fileRef = 63B1334129A503D000009D84 /* CommitBundle+Protobuf.swift */; };
		63B1335E29A503D100009D84 /* BackendMLSPublicKeys.swift in Sources */ = {isa = PBXBuildFile; fileRef = 63B1334229A503D000009D84 /* BackendMLSPublicKeys.swift */; };
		63B1335F29A503D100009D84 /* MessageProtocol.swift in Sources */ = {isa = PBXBuildFile; fileRef = 63B1334329A503D000009D84 /* MessageProtocol.swift */; };
		63B1336029A503D100009D84 /* CoreCryptoConfiguration.swift in Sources */ = {isa = PBXBuildFile; fileRef = 63B1334429A503D000009D84 /* CoreCryptoConfiguration.swift */; };
		63B1336129A503D100009D84 /* MLSClientID.swift in Sources */ = {isa = PBXBuildFile; fileRef = 63B1334529A503D000009D84 /* MLSClientID.swift */; };
		63B1336229A503D100009D84 /* CoreCryptoKeyProvider.swift in Sources */ = {isa = PBXBuildFile; fileRef = 63B1334629A503D000009D84 /* CoreCryptoKeyProvider.swift */; };
		63B1336329A503D100009D84 /* SyncStatusProtocol.swift in Sources */ = {isa = PBXBuildFile; fileRef = 63B1334729A503D000009D84 /* SyncStatusProtocol.swift */; };
		63B1336429A503D100009D84 /* UploadSelfMLSKeyPackagesAction.swift in Sources */ = {isa = PBXBuildFile; fileRef = 63B1334929A503D000009D84 /* UploadSelfMLSKeyPackagesAction.swift */; };
		63B1336529A503D100009D84 /* SendMLSMessageAction.swift in Sources */ = {isa = PBXBuildFile; fileRef = 63B1334A29A503D000009D84 /* SendMLSMessageAction.swift */; };
		63B1336629A503D100009D84 /* SendCommitBundleAction.swift in Sources */ = {isa = PBXBuildFile; fileRef = 63B1334B29A503D000009D84 /* SendCommitBundleAction.swift */; };
		63B1336729A503D100009D84 /* FetchBackendMLSPublicKeysAction.swift in Sources */ = {isa = PBXBuildFile; fileRef = 63B1334C29A503D000009D84 /* FetchBackendMLSPublicKeysAction.swift */; };
		63B1336829A503D100009D84 /* CountSelfMLSKeyPackagesAction.swift in Sources */ = {isa = PBXBuildFile; fileRef = 63B1334D29A503D000009D84 /* CountSelfMLSKeyPackagesAction.swift */; };
		63B1336929A503D100009D84 /* FetchPublicGroupStateAction.swift in Sources */ = {isa = PBXBuildFile; fileRef = 63B1334E29A503D000009D84 /* FetchPublicGroupStateAction.swift */; };
		63B1336A29A503D100009D84 /* ClaimMLSKeyPackageAction.swift in Sources */ = {isa = PBXBuildFile; fileRef = 63B1334F29A503D000009D84 /* ClaimMLSKeyPackageAction.swift */; };
		63B1336B29A503D100009D84 /* MLSGroupStatus.swift in Sources */ = {isa = PBXBuildFile; fileRef = 63B1335029A503D000009D84 /* MLSGroupStatus.swift */; };
		63B1336C29A503D100009D84 /* CoreCryptoCallbacks.swift in Sources */ = {isa = PBXBuildFile; fileRef = 63B1335129A503D000009D84 /* CoreCryptoCallbacks.swift */; };
		63B1336D29A503D100009D84 /* Bytes.swift in Sources */ = {isa = PBXBuildFile; fileRef = 63B1335229A503D000009D84 /* Bytes.swift */; };
		63B1336E29A503D100009D84 /* StaleMLSKeyMaterialDetector.swift in Sources */ = {isa = PBXBuildFile; fileRef = 63B1335329A503D000009D84 /* StaleMLSKeyMaterialDetector.swift */; };
		63B1337329A798C800009D84 /* ProteusProvider.swift in Sources */ = {isa = PBXBuildFile; fileRef = 63B1337229A798C800009D84 /* ProteusProvider.swift */; };
		63B658DE243754E100EF463F /* GenericMessage+UpdateEvent.swift in Sources */ = {isa = PBXBuildFile; fileRef = 63B658DD243754E100EF463F /* GenericMessage+UpdateEvent.swift */; };
		63B658E0243789DE00EF463F /* GenericMessage+Assets.swift in Sources */ = {isa = PBXBuildFile; fileRef = 63B658DF243789DE00EF463F /* GenericMessage+Assets.swift */; };
		63C07015291144F70075D598 /* CoreCryptoFactoryTests.swift in Sources */ = {isa = PBXBuildFile; fileRef = 63C07014291144F70075D598 /* CoreCryptoFactoryTests.swift */; };
		63CA8215240812620073426A /* ZMClientMessage+Composite.swift in Sources */ = {isa = PBXBuildFile; fileRef = 63CA8214240812620073426A /* ZMClientMessage+Composite.swift */; };
		63D41E4F2452EA080076826F /* ZMConversation+SelfConversation.swift in Sources */ = {isa = PBXBuildFile; fileRef = 63D41E4E2452EA080076826F /* ZMConversation+SelfConversation.swift */; };
		63D41E512452F0A60076826F /* ZMMessage+Removal.swift in Sources */ = {isa = PBXBuildFile; fileRef = 63D41E502452F0A60076826F /* ZMMessage+Removal.swift */; };
		63D41E5324531BAD0076826F /* ZMMessage+Reaction.swift in Sources */ = {isa = PBXBuildFile; fileRef = 63D41E5224531BAD0076826F /* ZMMessage+Reaction.swift */; };
		63D41E6D245733AC0076826F /* ZMMessageTests+Removal.swift in Sources */ = {isa = PBXBuildFile; fileRef = 63D41E6C245733AC0076826F /* ZMMessageTests+Removal.swift */; };
		63D41E6F24573F420076826F /* ZMConversationTests+SelfConversation.swift in Sources */ = {isa = PBXBuildFile; fileRef = 63D41E6E24573F420076826F /* ZMConversationTests+SelfConversation.swift */; };
		63D41E7124597E420076826F /* GenericMessage+Flags.swift in Sources */ = {isa = PBXBuildFile; fileRef = 63D41E7024597E420076826F /* GenericMessage+Flags.swift */; };
		63D9A19E282AA0050074C20C /* NSManagedObjectContext+Federation.swift in Sources */ = {isa = PBXBuildFile; fileRef = 63D9A19D282AA0050074C20C /* NSManagedObjectContext+Federation.swift */; };
		63DA335E286C9CF000818C3C /* NSManagedObjectContext+MLSController.swift in Sources */ = {isa = PBXBuildFile; fileRef = 63DA335D286C9CF000818C3C /* NSManagedObjectContext+MLSController.swift */; };
		63DA3373286CA43300818C3C /* ZMConversation+MLS.swift in Sources */ = {isa = PBXBuildFile; fileRef = 63DA3372286CA43300818C3C /* ZMConversation+MLS.swift */; };
		63DA33AF28746CCF00818C3C /* store2-103-0.wiredatabase in Resources */ = {isa = PBXBuildFile; fileRef = 63DA33AE28746CC100818C3C /* store2-103-0.wiredatabase */; };
		63E21AE2291E92780084A942 /* FetchUserClientsAction.swift in Sources */ = {isa = PBXBuildFile; fileRef = 63E21AE1291E92770084A942 /* FetchUserClientsAction.swift */; };
		63E313D3274D5F57002EAF1D /* ZMConversationTests+Team.swift in Sources */ = {isa = PBXBuildFile; fileRef = 63E313D2274D5F57002EAF1D /* ZMConversationTests+Team.swift */; };
		63EDDCA128BE3B9200DE212F /* store2-105-0.wiredatabase in Resources */ = {isa = PBXBuildFile; fileRef = 63EDDCA028BE3B9200DE212F /* store2-105-0.wiredatabase */; };
		63F376DA2834FF7200FE1F05 /* NSManagedObjectContextTests+Federation.swift in Sources */ = {isa = PBXBuildFile; fileRef = 63F376D92834FF7200FE1F05 /* NSManagedObjectContextTests+Federation.swift */; };
		63F65F01246B073900534A69 /* GenericMessage+Content.swift in Sources */ = {isa = PBXBuildFile; fileRef = 63F65F00246B073900534A69 /* GenericMessage+Content.swift */; };
		63FACD56291BC598003AB25D /* MLSClientIdTests.swift in Sources */ = {isa = PBXBuildFile; fileRef = 63FACD55291BC598003AB25D /* MLSClientIdTests.swift */; };
		63FCE54828C78D1F00126D9D /* ZMConversationTests+Predicates.swift in Sources */ = {isa = PBXBuildFile; fileRef = 63FCE54728C78D1F00126D9D /* ZMConversationTests+Predicates.swift */; };
		70E77B7D273188150021EE70 /* ZMConversation+Role.swift in Sources */ = {isa = PBXBuildFile; fileRef = 70E77B7C273188150021EE70 /* ZMConversation+Role.swift */; };
		7A2778C6285223D90044A73F /* KeychainManager.swift in Sources */ = {isa = PBXBuildFile; fileRef = 7A2778C5285223D90044A73F /* KeychainManager.swift */; };
		7A2778C8285329210044A73F /* KeychainManagerTests.swift in Sources */ = {isa = PBXBuildFile; fileRef = 7A2778C7285329210044A73F /* KeychainManagerTests.swift */; };
		7C88C5352182FBD90037DD03 /* ZMClientMessageTests+Replies.swift in Sources */ = {isa = PBXBuildFile; fileRef = 7C88C5312182F6150037DD03 /* ZMClientMessageTests+Replies.swift */; };
		7C8BFFDF22FC5E1600B3C8A5 /* ZMUser+Validation.swift in Sources */ = {isa = PBXBuildFile; fileRef = 7C8BFFDE22FC5E1600B3C8A5 /* ZMUser+Validation.swift */; };
		7CBC3FC120177C3C008D06E4 /* RasterImages+Protobuf.swift in Sources */ = {isa = PBXBuildFile; fileRef = 7CBC3FC020177C3C008D06E4 /* RasterImages+Protobuf.swift */; };
		7CFB77362212C45E00B27972 /* store2-61-0.wiredatabase in Resources */ = {isa = PBXBuildFile; fileRef = 7CFB77352212C45E00B27972 /* store2-61-0.wiredatabase */; };
		8704676B21513DE900C628D7 /* ZMOTRMessage+Unarchive.swift in Sources */ = {isa = PBXBuildFile; fileRef = 8704676A21513DE900C628D7 /* ZMOTRMessage+Unarchive.swift */; };
		871DD79F2084A316006B1C56 /* BatchDeleteTests.swift in Sources */ = {isa = PBXBuildFile; fileRef = 871DD79E2084A316006B1C56 /* BatchDeleteTests.swift */; };
		872A2E8A1FFD2FBF00900B22 /* ZMSearchUserPayloadParsingTests.swift in Sources */ = {isa = PBXBuildFile; fileRef = 872A2E891FFD2FBF00900B22 /* ZMSearchUserPayloadParsingTests.swift */; };
		873B88FA2040431200FBE254 /* store2-42-0.wiredatabase in Resources */ = {isa = PBXBuildFile; fileRef = 873B88F82040430A00FBE254 /* store2-42-0.wiredatabase */; };
		873B88FC204044AC00FBE254 /* ConversationCreationOptions.swift in Sources */ = {isa = PBXBuildFile; fileRef = 873B88FB204044AC00FBE254 /* ConversationCreationOptions.swift */; };
		873B88FE2040470900FBE254 /* ConversationCreationOptionsTests.swift in Sources */ = {isa = PBXBuildFile; fileRef = 873B88FD2040470900FBE254 /* ConversationCreationOptionsTests.swift */; };
		874387BB21E6406F00901B0F /* store2-59-0.wiredatabase in Resources */ = {isa = PBXBuildFile; fileRef = 874387B921E6404F00901B0F /* store2-59-0.wiredatabase */; };
		874D9798211064D300B07674 /* ZMConversationLastMessagesTest.swift in Sources */ = {isa = PBXBuildFile; fileRef = 874D9797211064D300B07674 /* ZMConversationLastMessagesTest.swift */; };
		876344472052B1E400458C7F /* store2-43-0.wiredatabase in Resources */ = {isa = PBXBuildFile; fileRef = 8702B0EB20529C78006B60B9 /* store2-43-0.wiredatabase */; };
		8767E85B216391DF00390F75 /* ZMConversation+Mute.swift in Sources */ = {isa = PBXBuildFile; fileRef = 8767E85A216391DF00390F75 /* ZMConversation+Mute.swift */; };
		8767E8642163B2C200390F75 /* store2-53-0.wiredatabase in Resources */ = {isa = PBXBuildFile; fileRef = 8767E8622163B2C000390F75 /* store2-53-0.wiredatabase */; };
		8767E8682163B9EE00390F75 /* ZMConversationTests+Mute.swift in Sources */ = {isa = PBXBuildFile; fileRef = 8767E8672163B9EE00390F75 /* ZMConversationTests+Mute.swift */; };
		87A7FA25203DD1CC00AA066C /* ZMConversationTests+AccessMode.swift in Sources */ = {isa = PBXBuildFile; fileRef = 87A7FA23203DD11100AA066C /* ZMConversationTests+AccessMode.swift */; };
		87C125F71EF94EE800D28DC1 /* ZMManagedObject+Grouping.swift in Sources */ = {isa = PBXBuildFile; fileRef = 87C125F61EF94EE800D28DC1 /* ZMManagedObject+Grouping.swift */; };
		87C125F91EF94F2E00D28DC1 /* ZMManagedObjectGroupingTests.swift in Sources */ = {isa = PBXBuildFile; fileRef = 87C125F81EF94F2E00D28DC1 /* ZMManagedObjectGroupingTests.swift */; };
		87C1C25F207F7DA80083BF6B /* InvalidGenericMessageDataRemoval.swift in Sources */ = {isa = PBXBuildFile; fileRef = 87C1C25E207F7DA80083BF6B /* InvalidGenericMessageDataRemoval.swift */; };
		87C1C261207F812F0083BF6B /* InvalidGenericMessageDataRemovalTests.swift in Sources */ = {isa = PBXBuildFile; fileRef = 87C1C260207F812F0083BF6B /* InvalidGenericMessageDataRemovalTests.swift */; };
		87C1C264207F889D0083BF6B /* store2-45-0.wiredatabase in Resources */ = {isa = PBXBuildFile; fileRef = 87C1C262207F88530083BF6B /* store2-45-0.wiredatabase */; };
		87C1C267207F921A0083BF6B /* store2-46-0.wiredatabase in Resources */ = {isa = PBXBuildFile; fileRef = 87C1C266207F92190083BF6B /* store2-46-0.wiredatabase */; };
		87D9CCE91F27606200AA4388 /* NSManagedObjectContext+TearDown.swift in Sources */ = {isa = PBXBuildFile; fileRef = 87D9CCE81F27606200AA4388 /* NSManagedObjectContext+TearDown.swift */; };
		87DF59C01F729FDA00C7B406 /* ZMMovedIndexTests.swift in Sources */ = {isa = PBXBuildFile; fileRef = 87DF59BF1F729FDA00C7B406 /* ZMMovedIndexTests.swift */; };
		87E2CE312119F6AB0034C2C4 /* ZMClientMessageTests+Cleared.swift in Sources */ = {isa = PBXBuildFile; fileRef = 87E2CE302119F6AB0034C2C4 /* ZMClientMessageTests+Cleared.swift */; };
		87E9508B2118B2DA00306AA7 /* ZMConversation+DeleteOlderMessages.swift in Sources */ = {isa = PBXBuildFile; fileRef = 87E9508A2118B2DA00306AA7 /* ZMConversation+DeleteOlderMessages.swift */; };
		87EFA3AC210F52C6004DFA53 /* ZMConversation+LastMessages.swift in Sources */ = {isa = PBXBuildFile; fileRef = 87EFA3AB210F52C6004DFA53 /* ZMConversation+LastMessages.swift */; };
		87F7288C21B02E2A000ED371 /* store2-55-0.wiredatabase in Resources */ = {isa = PBXBuildFile; fileRef = 87F7288721B02DD7000ED371 /* store2-55-0.wiredatabase */; };
		87F7288D21B02E2A000ED371 /* store2-56-0.wiredatabase in Resources */ = {isa = PBXBuildFile; fileRef = 87F7288821B02DD7000ED371 /* store2-56-0.wiredatabase */; };
		87F7288E21B02E2A000ED371 /* store2-57-0.wiredatabase in Resources */ = {isa = PBXBuildFile; fileRef = 87F7288621B02DD6000ED371 /* store2-57-0.wiredatabase */; };
		87FFC71A20DBF2820005076E /* store2-47-0.wiredatabase in Resources */ = {isa = PBXBuildFile; fileRef = 87FFC71920DBF2820005076E /* store2-47-0.wiredatabase */; };
		A901DE8C23A2A31B00B4DDC6 /* ZMConnection+Role.swift in Sources */ = {isa = PBXBuildFile; fileRef = A901DE8B23A2A31B00B4DDC6 /* ZMConnection+Role.swift */; };
		A90676E7238EAE8B006417AC /* ParticipantRole.swift in Sources */ = {isa = PBXBuildFile; fileRef = A90676E6238EAE8B006417AC /* ParticipantRole.swift */; };
		A90676EA238EB05F006417AC /* Action.swift in Sources */ = {isa = PBXBuildFile; fileRef = A90676E8238EB05E006417AC /* Action.swift */; };
		A90676EB238EB05F006417AC /* Role.swift in Sources */ = {isa = PBXBuildFile; fileRef = A90676E9238EB05F006417AC /* Role.swift */; };
		A90B3E2D23A255D5003EFED4 /* ZMConversation+Creation.swift in Sources */ = {isa = PBXBuildFile; fileRef = A90B3E2C23A255D5003EFED4 /* ZMConversation+Creation.swift */; };
		A90D62C823A159B600F680CC /* ZMConversation+Transport.swift in Sources */ = {isa = PBXBuildFile; fileRef = A90D62C723A159B600F680CC /* ZMConversation+Transport.swift */; };
		A90E1FDF23ABA48700CDE283 /* store2-78-0.wiredatabase in Resources */ = {isa = PBXBuildFile; fileRef = A90E1FDE23ABA48700CDE283 /* store2-78-0.wiredatabase */; };
		A9128AD02398067E0056F591 /* ZMConversationTests+Participants.swift in Sources */ = {isa = PBXBuildFile; fileRef = A9128ACF2398067E0056F591 /* ZMConversationTests+Participants.swift */; };
		A923D77E239DB87700F47B85 /* ZMConversationTests+SecurityLevel.swift in Sources */ = {isa = PBXBuildFile; fileRef = A923D77D239DB87700F47B85 /* ZMConversationTests+SecurityLevel.swift */; };
		A927F52723A029250058D744 /* ParticipantRoleTests.swift in Sources */ = {isa = PBXBuildFile; fileRef = A927F52623A029250058D744 /* ParticipantRoleTests.swift */; };
		A93724A226983100005FD532 /* ZMMessageTests.swift in Sources */ = {isa = PBXBuildFile; fileRef = A93724A126983100005FD532 /* ZMMessageTests.swift */; };
		A94166FC2680CCB5001F4E37 /* ZMConversationTests.swift in Sources */ = {isa = PBXBuildFile; fileRef = A94166FB2680CCB5001F4E37 /* ZMConversationTests.swift */; };
		A943BBE825B5A59D003D66BA /* ConversationLike.swift in Sources */ = {isa = PBXBuildFile; fileRef = A943BBE725B5A59D003D66BA /* ConversationLike.swift */; };
		A949418F23E1DB79001B0373 /* ZMConnection+Fetch.swift in Sources */ = {isa = PBXBuildFile; fileRef = A949418E23E1DB78001B0373 /* ZMConnection+Fetch.swift */; };
		A9536FD323ACD23100CFD528 /* ConversationTests+gapsAndWindows.swift in Sources */ = {isa = PBXBuildFile; fileRef = A9536FD223ACD23100CFD528 /* ConversationTests+gapsAndWindows.swift */; };
		A95E7BF5239134E600935B88 /* ZMConversation+Participants.swift in Sources */ = {isa = PBXBuildFile; fileRef = A95E7BF4239134E600935B88 /* ZMConversation+Participants.swift */; };
		A96524BA23CDE07700303C60 /* String+WordTests.swift in Sources */ = {isa = PBXBuildFile; fileRef = A96524B823CDE07200303C60 /* String+WordTests.swift */; };
		A96E7A9925A35D36004FAADC /* ZMConversationTests+Knock.swift in Sources */ = {isa = PBXBuildFile; fileRef = A96E7A9725A35CEF004FAADC /* ZMConversationTests+Knock.swift */; };
		A982B46623BE1B86001828A6 /* ConversationTests.swift in Sources */ = {isa = PBXBuildFile; fileRef = A982B46523BE1B86001828A6 /* ConversationTests.swift */; };
		A995F05C23968D8500FAC3CF /* ParticipantRoleChangeInfo.swift in Sources */ = {isa = PBXBuildFile; fileRef = A995F05B23968D8500FAC3CF /* ParticipantRoleChangeInfo.swift */; };
		A995F05E239690B300FAC3CF /* ParticipantRoleObserverTests.swift in Sources */ = {isa = PBXBuildFile; fileRef = A995F05D239690B300FAC3CF /* ParticipantRoleObserverTests.swift */; };
		A99B8A72268221A6006B4D29 /* ZMImageMessage.swift in Sources */ = {isa = PBXBuildFile; fileRef = A99B8A71268221A6006B4D29 /* ZMImageMessage.swift */; };
		A9EEFEFA23A6D0CB0007828A /* RolesMigrationTests.swift in Sources */ = {isa = PBXBuildFile; fileRef = A9EEFEF923A6D0CB0007828A /* RolesMigrationTests.swift */; };
		A9FA524823A14E2B003AD4C6 /* RoleTests.swift in Sources */ = {isa = PBXBuildFile; fileRef = A9FA524723A14E2B003AD4C6 /* RoleTests.swift */; };
		A9FA524A23A1598B003AD4C6 /* ActionTests.swift in Sources */ = {isa = PBXBuildFile; fileRef = A9FA524923A1598B003AD4C6 /* ActionTests.swift */; };
		BF0D07FB1E4C7B7A00B934EB /* TextSearchQueryTests.swift in Sources */ = {isa = PBXBuildFile; fileRef = BF0D07F91E4C7B1100B934EB /* TextSearchQueryTests.swift */; };
		BF103F9D1F0112F30047FDE5 /* ManagedObjectObserver.swift in Sources */ = {isa = PBXBuildFile; fileRef = BF103F9C1F0112F30047FDE5 /* ManagedObjectObserver.swift */; };
		BF103FA11F0138390047FDE5 /* ManagedObjectContextChangeObserverTests.swift in Sources */ = {isa = PBXBuildFile; fileRef = BF103FA01F0138390047FDE5 /* ManagedObjectContextChangeObserverTests.swift */; };
		BF10B58B1E6432ED00E7036E /* Message.swift in Sources */ = {isa = PBXBuildFile; fileRef = BF10B58A1E6432ED00E7036E /* Message.swift */; };
		BF10B5971E64591600E7036E /* AnalyticsType.swift in Sources */ = {isa = PBXBuildFile; fileRef = BF10B5951E64591600E7036E /* AnalyticsType.swift */; };
		BF10B5981E64591600E7036E /* NSManagedObjectContext+Analytics.swift in Sources */ = {isa = PBXBuildFile; fileRef = BF10B5961E64591600E7036E /* NSManagedObjectContext+Analytics.swift */; };
		BF10B59D1E645A3300E7036E /* Analytics+UnknownMessage.swift in Sources */ = {isa = PBXBuildFile; fileRef = BF10B59C1E645A3300E7036E /* Analytics+UnknownMessage.swift */; };
		BF1B98041EC313C600DE033B /* Team.swift in Sources */ = {isa = PBXBuildFile; fileRef = BF1B98031EC313C600DE033B /* Team.swift */; };
		BF1B98071EC31A3C00DE033B /* Member.swift in Sources */ = {isa = PBXBuildFile; fileRef = BF1B98061EC31A3C00DE033B /* Member.swift */; };
		BF1B98091EC31A4200DE033B /* Permissions.swift in Sources */ = {isa = PBXBuildFile; fileRef = BF1B98081EC31A4200DE033B /* Permissions.swift */; };
		BF1B980B1EC31D6100DE033B /* TeamDeletionRuleTests.swift in Sources */ = {isa = PBXBuildFile; fileRef = BF1B980A1EC31D6100DE033B /* TeamDeletionRuleTests.swift */; };
		BF1B980D1EC3410000DE033B /* PermissionsTests.swift in Sources */ = {isa = PBXBuildFile; fileRef = BF1B980C1EC3410000DE033B /* PermissionsTests.swift */; };
		BF2ADF631E28CF1E00E81B1E /* SharedObjectStore.swift in Sources */ = {isa = PBXBuildFile; fileRef = BF2ADF621E28CF1E00E81B1E /* SharedObjectStore.swift */; };
		BF3493EB1EC34C0B00B0C314 /* TeamTests.swift in Sources */ = {isa = PBXBuildFile; fileRef = BF3493EA1EC34C0B00B0C314 /* TeamTests.swift */; };
		BF3493ED1EC34FF700B0C314 /* store2-29-0.wiredatabase in Resources */ = {isa = PBXBuildFile; fileRef = BF3493EC1EC34FF700B0C314 /* store2-29-0.wiredatabase */; };
		BF3493F01EC3569800B0C314 /* MemberTests.swift in Sources */ = {isa = PBXBuildFile; fileRef = BF3493EF1EC3569800B0C314 /* MemberTests.swift */; };
		BF3493F21EC3623200B0C314 /* ZMUser+Teams.swift in Sources */ = {isa = PBXBuildFile; fileRef = BF3493F11EC3623200B0C314 /* ZMUser+Teams.swift */; };
		BF3494001EC46D3D00B0C314 /* ZMConversationTests+Teams.swift in Sources */ = {isa = PBXBuildFile; fileRef = BF3493FF1EC46D3D00B0C314 /* ZMConversationTests+Teams.swift */; };
		BF3494081EC5A90400B0C314 /* ZMUser+OneOnOne.h in Headers */ = {isa = PBXBuildFile; fileRef = BF3494071EC5A90400B0C314 /* ZMUser+OneOnOne.h */; settings = {ATTRIBUTES = (Public, ); }; };
		BF421B2D1EF3F91D0079533A /* Team+Patches.swift in Sources */ = {isa = PBXBuildFile; fileRef = BF421B2C1EF3F91D0079533A /* Team+Patches.swift */; };
		BF421B311EF4015E0079533A /* store2-30-0.wiredatabase in Resources */ = {isa = PBXBuildFile; fileRef = BF421B301EF4015E0079533A /* store2-30-0.wiredatabase */; };
		BF46662A1DCB71B0007463FF /* V3Asset.swift in Sources */ = {isa = PBXBuildFile; fileRef = BF4666291DCB71B0007463FF /* V3Asset.swift */; };
		BF491CCF1F02A6CF0055EE44 /* Member+Patches.swift in Sources */ = {isa = PBXBuildFile; fileRef = BF491CCE1F02A6CF0055EE44 /* Member+Patches.swift */; };
		BF491CD71F0402F80055EE44 /* store2-31-0.wiredatabase in Resources */ = {isa = PBXBuildFile; fileRef = BF491CD61F0402F80055EE44 /* store2-31-0.wiredatabase */; };
		BF491CE41F063EDB0055EE44 /* Account.swift in Sources */ = {isa = PBXBuildFile; fileRef = BF491CE31F063EDB0055EE44 /* Account.swift */; };
		BF491CE61F063EE50055EE44 /* AccountStore.swift in Sources */ = {isa = PBXBuildFile; fileRef = BF491CE51F063EE50055EE44 /* AccountStore.swift */; };
		BF491CE81F063EEB0055EE44 /* AccountManager.swift in Sources */ = {isa = PBXBuildFile; fileRef = BF491CE71F063EEB0055EE44 /* AccountManager.swift */; };
		BF491CEA1F063F440055EE44 /* AccountTests.swift in Sources */ = {isa = PBXBuildFile; fileRef = BF491CDA1F0525DC0055EE44 /* AccountTests.swift */; };
		BF491CEB1F063F480055EE44 /* AccountManagerTests.swift in Sources */ = {isa = PBXBuildFile; fileRef = BF491CDC1F0525E50055EE44 /* AccountManagerTests.swift */; };
		BF491CEC1F063F4B0055EE44 /* AccountStoreTests.swift in Sources */ = {isa = PBXBuildFile; fileRef = BF491CDF1F0529D80055EE44 /* AccountStoreTests.swift */; };
		BF5AF287215156EE00449D43 /* store2-52-0.wiredatabase in Resources */ = {isa = PBXBuildFile; fileRef = BF5AF286215156EE00449D43 /* store2-52-0.wiredatabase */; };
		BF5DF5CD20F4EB3E002BCB67 /* ZMSystemMessage+NewConversation.swift in Sources */ = {isa = PBXBuildFile; fileRef = BF5DF5CC20F4EB3E002BCB67 /* ZMSystemMessage+NewConversation.swift */; };
		BF6ACFFB21060F7200FD762B /* store2-48-0.wiredatabase in Resources */ = {isa = PBXBuildFile; fileRef = BF6ACFFA21060F7200FD762B /* store2-48-0.wiredatabase */; };
		BF6EA4D21E2512E800B7BD4B /* ZMConversation+DisplayName.swift in Sources */ = {isa = PBXBuildFile; fileRef = BF6EA4D11E2512E800B7BD4B /* ZMConversation+DisplayName.swift */; };
		BF735CFD1E7050D5003BC61F /* ZMConversationTests+CallSystemMessages.swift in Sources */ = {isa = PBXBuildFile; fileRef = BF735CFB1E7050D0003BC61F /* ZMConversationTests+CallSystemMessages.swift */; };
		BF735CFF1E70626F003BC61F /* store2-27-0.wiredatabase in Resources */ = {isa = PBXBuildFile; fileRef = BF735CFE1E70626F003BC61F /* store2-27-0.wiredatabase */; };
		BF794FE61D1442B100E618C6 /* ZMClientMessageTests+Location.swift in Sources */ = {isa = PBXBuildFile; fileRef = BF794FE41D14425E00E618C6 /* ZMClientMessageTests+Location.swift */; };
		BF7D9C491D90286700949267 /* MessagingTest+UUID.swift in Sources */ = {isa = PBXBuildFile; fileRef = F9C8622A1D87DC18009AAC33 /* MessagingTest+UUID.swift */; };
		BF8361DA1F0A3C41009AE5AC /* NSSecureCoding+Swift.swift in Sources */ = {isa = PBXBuildFile; fileRef = BF8361D91F0A3C41009AE5AC /* NSSecureCoding+Swift.swift */; };
		BF85CF5F1D227A78006EDB97 /* LocationData.swift in Sources */ = {isa = PBXBuildFile; fileRef = BF85CF5E1D227A78006EDB97 /* LocationData.swift */; };
		BF8E024D1E606846003310E1 /* store2-26-0.wiredatabase in Resources */ = {isa = PBXBuildFile; fileRef = BF8E024C1E606846003310E1 /* store2-26-0.wiredatabase */; };
		BF8EDC741E53182F00DA6C40 /* store2-25-0.wiredatabase in Resources */ = {isa = PBXBuildFile; fileRef = BF8EDC731E53182F00DA6C40 /* store2-25-0.wiredatabase */; };
		BF8F3A831E4B61C70079E9E7 /* TextSearchQuery.swift in Sources */ = {isa = PBXBuildFile; fileRef = BF8F3A821E4B61C70079E9E7 /* TextSearchQuery.swift */; };
		BF949E5B1D3D17FB00587597 /* LinkPreview+ProtobufTests.swift in Sources */ = {isa = PBXBuildFile; fileRef = BF949E5A1D3D17FB00587597 /* LinkPreview+ProtobufTests.swift */; };
		BF989D0A1E8A6A120052BF8F /* SearchUserAsset.swift in Sources */ = {isa = PBXBuildFile; fileRef = BF989D091E8A6A120052BF8F /* SearchUserAsset.swift */; };
		BFB3BA731E28D38F0032A84F /* SharedObjectStoreTests.swift in Sources */ = {isa = PBXBuildFile; fileRef = BFB3BA721E28D38F0032A84F /* SharedObjectStoreTests.swift */; };
		BFC183E2210F57EA00601E5D /* store2-51-0.wiredatabase in Resources */ = {isa = PBXBuildFile; fileRef = BFC183E1210F57EA00601E5D /* store2-51-0.wiredatabase */; };
		BFCD502D21511D58008CD845 /* DraftMessage.swift in Sources */ = {isa = PBXBuildFile; fileRef = BFCD502C21511D58008CD845 /* DraftMessage.swift */; };
		BFCD8A2D1DCB4E8A00C6FCCF /* V2Asset.swift in Sources */ = {isa = PBXBuildFile; fileRef = BFCD8A2C1DCB4E8A00C6FCCF /* V2Asset.swift */; };
		BFCF31DB1DA50C650039B3DC /* GenericMessageTests+NativePush.swift in Sources */ = {isa = PBXBuildFile; fileRef = BFCF31DA1DA50C650039B3DC /* GenericMessageTests+NativePush.swift */; };
		BFE3A96C1ED2EC110024A05B /* ZMConversationListDirectoryTests+Teams.swift in Sources */ = {isa = PBXBuildFile; fileRef = BFE3A96B1ED2EC110024A05B /* ZMConversationListDirectoryTests+Teams.swift */; };
		BFE3A96E1ED301020024A05B /* ZMConversationListTests+Teams.swift in Sources */ = {isa = PBXBuildFile; fileRef = BFE3A96D1ED301020024A05B /* ZMConversationListTests+Teams.swift */; };
		BFE764431ED5AAE500C65C3E /* ZMConversation+TeamsTests.swift in Sources */ = {isa = PBXBuildFile; fileRef = BFE764421ED5AAE400C65C3E /* ZMConversation+TeamsTests.swift */; };
		BFF8AE8520E4E12A00988700 /* ZMMessage+ShouldDisplay.swift in Sources */ = {isa = PBXBuildFile; fileRef = BFF8AE8420E4E12A00988700 /* ZMMessage+ShouldDisplay.swift */; };
		BFFBFD931D59E3F00079773E /* ConversationMessage+Deletion.swift in Sources */ = {isa = PBXBuildFile; fileRef = BFFBFD921D59E3F00079773E /* ConversationMessage+Deletion.swift */; };
		BFFBFD951D59E49D0079773E /* ZMClientMessageTests+Deletion.swift in Sources */ = {isa = PBXBuildFile; fileRef = BFFBFD941D59E49D0079773E /* ZMClientMessageTests+Deletion.swift */; };
		CE4EDC091D6D9A3D002A20AA /* Reaction.swift in Sources */ = {isa = PBXBuildFile; fileRef = CE4EDC081D6D9A3D002A20AA /* Reaction.swift */; };
		CE4EDC0B1D6DC2D2002A20AA /* ConversationMessage+Reaction.swift in Sources */ = {isa = PBXBuildFile; fileRef = CE4EDC0A1D6DC2D2002A20AA /* ConversationMessage+Reaction.swift */; };
		CE58A3FF1CD3B3580037B626 /* ConversationMessage.swift in Sources */ = {isa = PBXBuildFile; fileRef = CE58A3FE1CD3B3580037B626 /* ConversationMessage.swift */; };
		CEB15E531D7EE5AB0048A011 /* ZMClientMessagesTests+Reaction.swift in Sources */ = {isa = PBXBuildFile; fileRef = CEB15E501D7EE53A0048A011 /* ZMClientMessagesTests+Reaction.swift */; };
		CEE525AA1CCA4C97001D06F9 /* NSString+RandomString.m in Sources */ = {isa = PBXBuildFile; fileRef = CEE525A91CCA4C97001D06F9 /* NSString+RandomString.m */; };
		D5D10DA9203B161700145497 /* ZMConversation+AccessMode.swift in Sources */ = {isa = PBXBuildFile; fileRef = D5D10DA8203B161700145497 /* ZMConversation+AccessMode.swift */; };
		D5D65A0D2074C97800D7F3C3 /* store2-44-0.wiredatabase in Resources */ = {isa = PBXBuildFile; fileRef = D5D65A0C2074C97700D7F3C3 /* store2-44-0.wiredatabase */; };
		D5FA30C52063DC2D00716618 /* BackupMetadata.swift in Sources */ = {isa = PBXBuildFile; fileRef = D5FA30C42063DC2D00716618 /* BackupMetadata.swift */; };
		D5FA30CB2063ECD400716618 /* BackupMetadataTests.swift in Sources */ = {isa = PBXBuildFile; fileRef = D5FA30CA2063ECD400716618 /* BackupMetadataTests.swift */; };
		D5FA30CF2063F8EC00716618 /* Version.swift in Sources */ = {isa = PBXBuildFile; fileRef = D5FA30CE2063F8EC00716618 /* Version.swift */; };
		D5FA30D12063FD3A00716618 /* VersionTests.swift in Sources */ = {isa = PBXBuildFile; fileRef = D5FA30D02063FD3A00716618 /* VersionTests.swift */; };
		E90AAE34279719D8003C7DB0 /* store2-98-0.wiredatabase in Resources */ = {isa = PBXBuildFile; fileRef = E90AAE33279719D8003C7DB0 /* store2-98-0.wiredatabase */; };
		E97A542827B122D80009DCCF /* AccessRoleMigrationTests.swift in Sources */ = {isa = PBXBuildFile; fileRef = E97A542727B122D80009DCCF /* AccessRoleMigrationTests.swift */; };
		E9C7DD9B27B533D000FB9AE8 /* AccessRoleMappingTests.swift in Sources */ = {isa = PBXBuildFile; fileRef = E9C7DD9A27B533D000FB9AE8 /* AccessRoleMappingTests.swift */; };
		EE002F222878345C0027D63A /* store2-104-0.wiredatabase in Resources */ = {isa = PBXBuildFile; fileRef = EE002F212878345C0027D63A /* store2-104-0.wiredatabase */; };
		EE032B3129A62CA600E1DDF3 /* ProteusSessionID.swift in Sources */ = {isa = PBXBuildFile; fileRef = EE032B2F29A62CA600E1DDF3 /* ProteusSessionID.swift */; };
		EE032B3229A62CA600E1DDF3 /* ProteusSessionID+Mapping.swift in Sources */ = {isa = PBXBuildFile; fileRef = EE032B3029A62CA600E1DDF3 /* ProteusSessionID+Mapping.swift */; };
		EE032B3629A62CD600E1DDF3 /* ProteusServiceTests.swift in Sources */ = {isa = PBXBuildFile; fileRef = EE032B3529A62CD600E1DDF3 /* ProteusServiceTests.swift */; };
		EE04084E28CA85B2009E4B8D /* Date+Helpers.swift in Sources */ = {isa = PBXBuildFile; fileRef = EE04084D28CA85B2009E4B8D /* Date+Helpers.swift */; };
		EE09EEB1255959F000919A6B /* ZMUserTests+AnalyticsIdentifier.swift in Sources */ = {isa = PBXBuildFile; fileRef = EE09EEB0255959F000919A6B /* ZMUserTests+AnalyticsIdentifier.swift */; };
		EE128A66286DE31200558550 /* UserClient+MLSPublicKeys.swift in Sources */ = {isa = PBXBuildFile; fileRef = EE128A65286DE31200558550 /* UserClient+MLSPublicKeys.swift */; };
		EE128A68286DE35F00558550 /* CodableHelpers.swift in Sources */ = {isa = PBXBuildFile; fileRef = EE128A67286DE35F00558550 /* CodableHelpers.swift */; };
		EE174FCE2522756700482A70 /* ZMConversationPerformanceTests.swift in Sources */ = {isa = PBXBuildFile; fileRef = EE174FCD2522756700482A70 /* ZMConversationPerformanceTests.swift */; };
		EE22185E2892C22C008EF6ED /* MockConversationEventProcessor.swift in Sources */ = {isa = PBXBuildFile; fileRef = EE22185D2892C22C008EF6ED /* MockConversationEventProcessor.swift */; };
		EE28991E26B4422800E7BAF0 /* Feature.ConferenceCalling.swift in Sources */ = {isa = PBXBuildFile; fileRef = EE28991D26B4422800E7BAF0 /* Feature.ConferenceCalling.swift */; };
		EE2B874624D9A11A00936A4E /* ContextProvider+EncryptionAtRest.swift in Sources */ = {isa = PBXBuildFile; fileRef = EE2B874524D9A11A00936A4E /* ContextProvider+EncryptionAtRest.swift */; };
		EE2BA00625CB3AA8001EB606 /* InvalidFeatureRemoval.swift in Sources */ = {isa = PBXBuildFile; fileRef = EE2BA00525CB3AA8001EB606 /* InvalidFeatureRemoval.swift */; };
		EE2BA00925CB3DE7001EB606 /* InvalidFeatureRemovalTests.swift in Sources */ = {isa = PBXBuildFile; fileRef = EE2BA00725CB3DE7001EB606 /* InvalidFeatureRemovalTests.swift */; };
		EE30F45B2592A357000FC69C /* AppLockController.PasscodeKeychainItem.swift in Sources */ = {isa = PBXBuildFile; fileRef = EE30F45A2592A357000FC69C /* AppLockController.PasscodeKeychainItem.swift */; };
		EE3C07E32698737D00CCB6FD /* store2-93-0.wiredatabase in Resources */ = {isa = PBXBuildFile; fileRef = EE3C07E22698737C00CCB6FD /* store2-93-0.wiredatabase */; };
		EE3EFE95253053B1009499E5 /* PotentialChangeDetector.swift in Sources */ = {isa = PBXBuildFile; fileRef = EE3EFE94253053B1009499E5 /* PotentialChangeDetector.swift */; };
		EE3EFE9725305A84009499E5 /* ModifiedObjects+Mergeable.swift in Sources */ = {isa = PBXBuildFile; fileRef = EE3EFE9625305A84009499E5 /* ModifiedObjects+Mergeable.swift */; };
		EE3EFEA1253090E0009499E5 /* PotentialChangeDetectorTests.swift in Sources */ = {isa = PBXBuildFile; fileRef = EE3EFEA0253090E0009499E5 /* PotentialChangeDetectorTests.swift */; };
		EE403ECA28D357AD00F78A36 /* ZMBaseTest+Async.swift in Sources */ = {isa = PBXBuildFile; fileRef = EE403EC928D357AD00F78A36 /* ZMBaseTest+Async.swift */; };
		EE42938A252C437900E70670 /* Notification.Name+ManagedObjectObservation.swift in Sources */ = {isa = PBXBuildFile; fileRef = EE429389252C437900E70670 /* Notification.Name+ManagedObjectObservation.swift */; };
		EE42938C252C443000E70670 /* ManagedObjectObserverToken.swift in Sources */ = {isa = PBXBuildFile; fileRef = EE42938B252C443000E70670 /* ManagedObjectObserverToken.swift */; };
		EE42938E252C460000E70670 /* Changes.swift in Sources */ = {isa = PBXBuildFile; fileRef = EE42938D252C460000E70670 /* Changes.swift */; };
		EE429390252C466500E70670 /* ChangeInfoConsumer.swift in Sources */ = {isa = PBXBuildFile; fileRef = EE42938F252C466500E70670 /* ChangeInfoConsumer.swift */; };
		EE46B92828A511630063B38D /* ZMClientMessageTests+MLSEncryptedPayloadGenerator.swift in Sources */ = {isa = PBXBuildFile; fileRef = EE46B92728A511630063B38D /* ZMClientMessageTests+MLSEncryptedPayloadGenerator.swift */; };
		EE47346729A3784F00E6C04E /* AutoMockable.generated.swift in Sources */ = {isa = PBXBuildFile; fileRef = EE47346629A3784F00E6C04E /* AutoMockable.generated.swift */; };
		EE4CCA95256C558400848212 /* Feature.AppLock.swift in Sources */ = {isa = PBXBuildFile; fileRef = EE4CCA94256C558400848212 /* Feature.AppLock.swift */; };
		EE5E2C1526DFC31900C3928A /* MessageDestructionTimeoutType.swift in Sources */ = {isa = PBXBuildFile; fileRef = EE5E2C1426DFC31900C3928A /* MessageDestructionTimeoutType.swift */; };
		EE5E2C1926DFC67900C3928A /* MessageDestructionTimeoutValue.swift in Sources */ = {isa = PBXBuildFile; fileRef = EE5E2C1826DFC67900C3928A /* MessageDestructionTimeoutValue.swift */; };
		EE5F54CC259B22C400F11F3C /* Account+Keychain.swift in Sources */ = {isa = PBXBuildFile; fileRef = EE5F54CB259B22C400F11F3C /* Account+Keychain.swift */; };
		EE67F6C3296F05FD001D7C88 /* PINCache.xcframework in Frameworks */ = {isa = PBXBuildFile; fileRef = EE67F6C2296F05FD001D7C88 /* PINCache.xcframework */; };
		EE67F728296F0C6A001D7C88 /* WireTesting.framework in Frameworks */ = {isa = PBXBuildFile; fileRef = EE67F727296F0C6A001D7C88 /* WireTesting.framework */; };
		EE67F729296F0C6A001D7C88 /* WireTesting.framework in Embed Frameworks */ = {isa = PBXBuildFile; fileRef = EE67F727296F0C6A001D7C88 /* WireTesting.framework */; settings = {ATTRIBUTES = (CodeSignOnCopy, RemoveHeadersOnCopy, ); }; };
		EE68EEC9252DC4450013B242 /* ChangeDetector.swift in Sources */ = {isa = PBXBuildFile; fileRef = EE68EEC8252DC4450013B242 /* ChangeDetector.swift */; };
		EE68EECB252DC4730013B242 /* ExplicitChangeDetector.swift in Sources */ = {isa = PBXBuildFile; fileRef = EE68EECA252DC4720013B242 /* ExplicitChangeDetector.swift */; };
		EE6A57DA25BAE0C900F848DD /* BiometricsStateTests.swift in Sources */ = {isa = PBXBuildFile; fileRef = EE6A57D925BAE0C900F848DD /* BiometricsStateTests.swift */; };
		EE6A57DC25BAE3D700F848DD /* MockLAContext.swift in Sources */ = {isa = PBXBuildFile; fileRef = EE6A57DB25BAE3D700F848DD /* MockLAContext.swift */; };
		EE6A57DE25BAE40700F848DD /* MockBiometricsState.swift in Sources */ = {isa = PBXBuildFile; fileRef = EE6A57DD25BAE40700F848DD /* MockBiometricsState.swift */; };
		EE6A57E025BB1C6800F848DD /* AppLockController.State.swift in Sources */ = {isa = PBXBuildFile; fileRef = EE6A57DF25BB1C6800F848DD /* AppLockController.State.swift */; };
		EE6CB3DC24E2A4E500B0EADD /* store2-83-0.wiredatabase in Resources */ = {isa = PBXBuildFile; fileRef = EE6CB3DB24E2A38500B0EADD /* store2-83-0.wiredatabase */; };
		EE6CB3DE24E2D24F00B0EADD /* ZMGenericMessageDataTests.swift in Sources */ = {isa = PBXBuildFile; fileRef = EE6CB3DD24E2D24F00B0EADD /* ZMGenericMessageDataTests.swift */; };
		EE715B7D256D153E00087A22 /* FeatureServiceTests.swift in Sources */ = {isa = PBXBuildFile; fileRef = EE715B7C256D153E00087A22 /* FeatureServiceTests.swift */; };
		EE770DAF25344B4F00163C4A /* NotificationDispatcher.OperationMode.swift in Sources */ = {isa = PBXBuildFile; fileRef = EE770DAE25344B4F00163C4A /* NotificationDispatcher.OperationMode.swift */; };
		EE84227028EC353900B80FE5 /* MLSActionExecutorTests.swift in Sources */ = {isa = PBXBuildFile; fileRef = EE84226F28EC353900B80FE5 /* MLSActionExecutorTests.swift */; };
		EE8B09AD25B86AB10057E85C /* AppLockError.swift in Sources */ = {isa = PBXBuildFile; fileRef = EE8B09AC25B86AB10057E85C /* AppLockError.swift */; };
		EE8B09AF25B86BB20057E85C /* AppLockPasscodePreference.swift in Sources */ = {isa = PBXBuildFile; fileRef = EE8B09AE25B86BB20057E85C /* AppLockPasscodePreference.swift */; };
		EE8DA9632954A02400F58B79 /* WireProtos.framework in Frameworks */ = {isa = PBXBuildFile; fileRef = EE8DA9622954A02400F58B79 /* WireProtos.framework */; };
		EE8DA9672954A02B00F58B79 /* WireCryptobox.framework in Frameworks */ = {isa = PBXBuildFile; fileRef = EE8DA9662954A02B00F58B79 /* WireCryptobox.framework */; };
		EE8DA96A2954A03100F58B79 /* WireTransport.framework in Frameworks */ = {isa = PBXBuildFile; fileRef = EE8DA9692954A03100F58B79 /* WireTransport.framework */; };
		EE8DA96D2954A03800F58B79 /* WireLinkPreview.framework in Frameworks */ = {isa = PBXBuildFile; fileRef = EE8DA96C2954A03800F58B79 /* WireLinkPreview.framework */; };
		EE8DA9702954A03E00F58B79 /* WireImages.framework in Frameworks */ = {isa = PBXBuildFile; fileRef = EE8DA96F2954A03E00F58B79 /* WireImages.framework */; };
		EE980FB22834EB3A00CC6B9F /* store2-100-0.wiredatabase in Resources */ = {isa = PBXBuildFile; fileRef = EE980FB12834EB3A00CC6B9F /* store2-100-0.wiredatabase */; };
		EE98878E28882BFF002340D2 /* MLSControllerTests.swift in Sources */ = {isa = PBXBuildFile; fileRef = EE98878D28882BFF002340D2 /* MLSControllerTests.swift */; };
		EE98879228882C8F002340D2 /* MockMLSController.swift in Sources */ = {isa = PBXBuildFile; fileRef = EE98879128882C8F002340D2 /* MockMLSController.swift */; };
		EE997A1425062295008336D2 /* Logging.swift in Sources */ = {isa = PBXBuildFile; fileRef = EE997A1325062295008336D2 /* Logging.swift */; };
		EE997A16250629DC008336D2 /* ZMMessage+ProcessingError.swift in Sources */ = {isa = PBXBuildFile; fileRef = EE997A15250629DC008336D2 /* ZMMessage+ProcessingError.swift */; };
		EE9AD9162696F01700DD5F51 /* FeatureService.swift in Sources */ = {isa = PBXBuildFile; fileRef = EE9AD9152696F01700DD5F51 /* FeatureService.swift */; };
		EE9ADC47286F38D1002B2148 /* store2-102-0.wiredatabase in Resources */ = {isa = PBXBuildFile; fileRef = EE9ADC46286F38D1002B2148 /* store2-102-0.wiredatabase */; };
		EE9B9F572993E57900A257BC /* NSManagedObjectContext+ProteusService.swift in Sources */ = {isa = PBXBuildFile; fileRef = EE9B9F562993E57900A257BC /* NSManagedObjectContext+ProteusService.swift */; };
		EE9B9F5929964F6A00A257BC /* NSManagedObjectContext+CoreCrypto.swift in Sources */ = {isa = PBXBuildFile; fileRef = EE9B9F5829964F6A00A257BC /* NSManagedObjectContext+CoreCrypto.swift */; };
		EEA985982555668A002BEF02 /* ZMUser+AnalyticsIdentifier.swift in Sources */ = {isa = PBXBuildFile; fileRef = EEA985972555668A002BEF02 /* ZMUser+AnalyticsIdentifier.swift */; };
		EEAAD75A252C6D2700E6A44E /* UnreadMessages.swift in Sources */ = {isa = PBXBuildFile; fileRef = EEAAD759252C6D2700E6A44E /* UnreadMessages.swift */; };
		EEAAD75C252C6DAE00E6A44E /* ModifiedObjects.swift in Sources */ = {isa = PBXBuildFile; fileRef = EEAAD75B252C6DAE00E6A44E /* ModifiedObjects.swift */; };
		EEAAD75E252C711800E6A44E /* ZMManagedObject+ClassIdentifier.swift in Sources */ = {isa = PBXBuildFile; fileRef = EEAAD75D252C711800E6A44E /* ZMManagedObject+ClassIdentifier.swift */; };
		EEAAD760252C713E00E6A44E /* ClassIdentifier.swift in Sources */ = {isa = PBXBuildFile; fileRef = EEAAD75F252C713E00E6A44E /* ClassIdentifier.swift */; };
		EEB5DE0A283784F9009B4741 /* Feature+DigitalSignature.swift in Sources */ = {isa = PBXBuildFile; fileRef = EEB5DE09283784F9009B4741 /* Feature+DigitalSignature.swift */; };
		EEB5DE112837BD52009B4741 /* store2-101-0.wiredatabase in Resources */ = {isa = PBXBuildFile; fileRef = EEB5DE102837BD52009B4741 /* store2-101-0.wiredatabase */; };
		EEB803AB283F61E600412F62 /* Feature.MLS.swift in Sources */ = {isa = PBXBuildFile; fileRef = EEB803AA283F61E600412F62 /* Feature.MLS.swift */; };
		EEBACDA525B9C243000210AC /* LAContextProtocol.swift in Sources */ = {isa = PBXBuildFile; fileRef = EEBACDA425B9C243000210AC /* LAContextProtocol.swift */; };
		EEBACDA725B9C2C6000210AC /* AppLockType.swift in Sources */ = {isa = PBXBuildFile; fileRef = EEBACDA625B9C2C6000210AC /* AppLockType.swift */; };
		EEBACDA925B9C47E000210AC /* AppLockController.Config.swift in Sources */ = {isa = PBXBuildFile; fileRef = EEBACDA825B9C47E000210AC /* AppLockController.Config.swift */; };
		EEBACDAB25B9C4B0000210AC /* AppLockAuthenticationResult.swift in Sources */ = {isa = PBXBuildFile; fileRef = EEBACDAA25B9C4B0000210AC /* AppLockAuthenticationResult.swift */; };
		EEBF69ED28A2724800195771 /* ZMConversationTests+MLS.swift in Sources */ = {isa = PBXBuildFile; fileRef = EEBF69EC28A2724800195771 /* ZMConversationTests+MLS.swift */; };
		EEC3BC742888403000BFDC35 /* MockCoreCrypto.swift in Sources */ = {isa = PBXBuildFile; fileRef = EEC3BC732888403000BFDC35 /* MockCoreCrypto.swift */; };
		EEC3BC76288855C000BFDC35 /* MockMLSActionsProvider.swift in Sources */ = {isa = PBXBuildFile; fileRef = EEC3BC75288855C000BFDC35 /* MockMLSActionsProvider.swift */; };
		EEC47ED627A81EF60020B599 /* Feature+ClassifiedDomains.swift in Sources */ = {isa = PBXBuildFile; fileRef = EEC47ED527A81EF60020B599 /* Feature+ClassifiedDomains.swift */; };
		EEC8064E28CF4C2D00DD58E9 /* MockStaleMLSKeyDetector.swift in Sources */ = {isa = PBXBuildFile; fileRef = EEC8064D28CF4C2D00DD58E9 /* MockStaleMLSKeyDetector.swift */; };
		EECFAA3826D52EB700D9E100 /* Feature.SelfDeletingMessages.swift in Sources */ = {isa = PBXBuildFile; fileRef = EECFAA3726D52EB700D9E100 /* Feature.SelfDeletingMessages.swift */; };
		EEDA9C0E2510F3D5003A5B27 /* ZMConversation+EncryptionAtRest.swift in Sources */ = {isa = PBXBuildFile; fileRef = EEDA9C0D2510F3D5003A5B27 /* ZMConversation+EncryptionAtRest.swift */; };
		EEDA9C1225121277003A5B27 /* NSManagedObjectContextTests+EncryptionAtRest.swift in Sources */ = {isa = PBXBuildFile; fileRef = EEDA9C1125121277003A5B27 /* NSManagedObjectContextTests+EncryptionAtRest.swift */; };
		EEDA9C152513A1DA003A5B27 /* ZMClientMessage+EncryptionAtRest.swift in Sources */ = {isa = PBXBuildFile; fileRef = EEDA9C132513A0A5003A5B27 /* ZMClientMessage+EncryptionAtRest.swift */; };
		EEDB51DB255410D000F35A29 /* GenericMessageHelperTests.swift in Sources */ = {isa = PBXBuildFile; fileRef = EEDB51DA255410D000F35A29 /* GenericMessageHelperTests.swift */; };
		EEDD426A28633B2800C9EBC4 /* ZMUser+Patches.swift in Sources */ = {isa = PBXBuildFile; fileRef = EEDD426928633B2800C9EBC4 /* ZMUser+Patches.swift */; };
		EEDE7DB728EC1618007DC6A3 /* MockMLSActionExecutor.swift in Sources */ = {isa = PBXBuildFile; fileRef = EEDE7DB628EC1618007DC6A3 /* MockMLSActionExecutor.swift */; };
		EEE186B2259CC7CD008707CA /* AppLockDelegate.swift in Sources */ = {isa = PBXBuildFile; fileRef = EEE186B1259CC7CC008707CA /* AppLockDelegate.swift */; };
		EEE83B4A1FBB496B00FC0296 /* ZMMessageTimerTests.swift in Sources */ = {isa = PBXBuildFile; fileRef = EEE83B491FBB496B00FC0296 /* ZMMessageTimerTests.swift */; };
		EEF0BC3128EEC02400ED16CA /* MockSyncStatus.swift in Sources */ = {isa = PBXBuildFile; fileRef = EEF0BC3028EEC02400ED16CA /* MockSyncStatus.swift */; };
		EEF4010723A9213B007B1A97 /* UserType+Team.swift in Sources */ = {isa = PBXBuildFile; fileRef = EEF4010623A9213B007B1A97 /* UserType+Team.swift */; };
		EEF6E3CA28D89251001C1799 /* StaleMLSKeyDetectorTests.swift in Sources */ = {isa = PBXBuildFile; fileRef = EEF6E3C928D89251001C1799 /* StaleMLSKeyDetectorTests.swift */; };
		EEFAAC3528DDE2B1009940E7 /* CoreCryptoCallbacksTests.swift in Sources */ = {isa = PBXBuildFile; fileRef = EEFAAC3328DDE27F009940E7 /* CoreCryptoCallbacksTests.swift */; };
		EEFC3EE72208311200D3091A /* ZMConversation+HasMessages.swift in Sources */ = {isa = PBXBuildFile; fileRef = EEFC3EE62208311200D3091A /* ZMConversation+HasMessages.swift */; };
		EEFC3EE922083B0900D3091A /* ZMConversationTests+HasMessages.swift in Sources */ = {isa = PBXBuildFile; fileRef = EEFC3EE822083B0900D3091A /* ZMConversationTests+HasMessages.swift */; };
		EF17175B22D4CC8E00697EB0 /* Team+MockTeam.swift in Sources */ = {isa = PBXBuildFile; fileRef = EF17175A22D4CC8E00697EB0 /* Team+MockTeam.swift */; };
		EF18C7E61F9E4F8A0085A832 /* ZMUser+Filename.swift in Sources */ = {isa = PBXBuildFile; fileRef = EF18C7E51F9E4F8A0085A832 /* ZMUser+Filename.swift */; };
		EF1F4F542301634500E4872C /* ZMSystemMessage+ChildMessages.swift in Sources */ = {isa = PBXBuildFile; fileRef = EF1F4F532301634500E4872C /* ZMSystemMessage+ChildMessages.swift */; };
		EF1F850422FD71BB0020F6DC /* ZMOTRMessage+VerifySender.swift in Sources */ = {isa = PBXBuildFile; fileRef = EF1F850322FD71BB0020F6DC /* ZMOTRMessage+VerifySender.swift */; };
		EF2C247322AFF368009389C6 /* store2-72-0.wiredatabase in Resources */ = {isa = PBXBuildFile; fileRef = EF2C247222AFF368009389C6 /* store2-72-0.wiredatabase */; };
		EF2CBDA720061E2D0004F65E /* ServiceUser.swift in Sources */ = {isa = PBXBuildFile; fileRef = EF2CBDA620061E2D0004F65E /* ServiceUser.swift */; };
		EF3510FA22CA07BB00115B97 /* ZMConversationTests+Transport.swift in Sources */ = {isa = PBXBuildFile; fileRef = EF3510F922CA07BB00115B97 /* ZMConversationTests+Transport.swift */; };
		EF451EA620066E5A005C12F1 /* store2-40-0.wiredatabase in Resources */ = {isa = PBXBuildFile; fileRef = EF451EA520066E53005C12F1 /* store2-40-0.wiredatabase */; };
		EF9A46FF2109FC3A00085102 /* store2-49-0.wiredatabase in Resources */ = {isa = PBXBuildFile; fileRef = EF9A46FE2109FC3700085102 /* store2-49-0.wiredatabase */; };
		EF9A47012109FCAE00085102 /* store2-50-0.wiredatabase in Resources */ = {isa = PBXBuildFile; fileRef = EF9A47002109FCAE00085102 /* store2-50-0.wiredatabase */; };
		EF9A4703210A026600085102 /* ZMConversationTests+Language.swift in Sources */ = {isa = PBXBuildFile; fileRef = EF9A4702210A026600085102 /* ZMConversationTests+Language.swift */; };
		EFD0B02D21087DC80065EBF3 /* ZMConversation+Language.swift in Sources */ = {isa = PBXBuildFile; fileRef = EFD0B02C21087DC80065EBF3 /* ZMConversation+Language.swift */; };
		F110503D2220439900F3EB62 /* ZMUser+RichProfile.swift in Sources */ = {isa = PBXBuildFile; fileRef = F110503C2220439900F3EB62 /* ZMUser+RichProfile.swift */; };
		F11F3E891FA32463007B6D3D /* InvalidClientsRemoval.swift in Sources */ = {isa = PBXBuildFile; fileRef = F11F3E881FA32463007B6D3D /* InvalidClientsRemoval.swift */; };
		F11F3E8B1FA32AA0007B6D3D /* InvalidClientsRemovalTests.swift in Sources */ = {isa = PBXBuildFile; fileRef = F11F3E8A1FA32AA0007B6D3D /* InvalidClientsRemovalTests.swift */; };
		F125BAD71EE9849B0018C2F8 /* ZMConversation+SystemMessages.swift in Sources */ = {isa = PBXBuildFile; fileRef = F125BAD61EE9849B0018C2F8 /* ZMConversation+SystemMessages.swift */; };
		F12BD0B01E4DCEC40012ADBA /* ZMMessage+Insert.swift in Sources */ = {isa = PBXBuildFile; fileRef = F12BD0AF1E4DCEC40012ADBA /* ZMMessage+Insert.swift */; };
		F137EEBE212C14300043FDEB /* ZMConversation+Services.swift in Sources */ = {isa = PBXBuildFile; fileRef = F137EEBD212C14300043FDEB /* ZMConversation+Services.swift */; };
		F13A89D1210628F700AB40CB /* PushToken.swift in Sources */ = {isa = PBXBuildFile; fileRef = F13A89D0210628F600AB40CB /* PushToken.swift */; };
		F14B7AFF2220302B00458624 /* ZMUser+Predicates.swift in Sources */ = {isa = PBXBuildFile; fileRef = F14B7AFE2220302B00458624 /* ZMUser+Predicates.swift */; };
		F14B9C6F212DB467004B6D7D /* ZMBaseManagedObjectTest+Helpers.swift in Sources */ = {isa = PBXBuildFile; fileRef = F14B9C6E212DB467004B6D7D /* ZMBaseManagedObjectTest+Helpers.swift */; };
		F14FA377221DB05B005E7EF5 /* MockBackgroundActivityManager.swift in Sources */ = {isa = PBXBuildFile; fileRef = F14FA376221DB05B005E7EF5 /* MockBackgroundActivityManager.swift */; };
		F1517922212DAE2E00BA3EBD /* ZMConversationTests+Services.swift in Sources */ = {isa = PBXBuildFile; fileRef = F1517921212DAE2E00BA3EBD /* ZMConversationTests+Services.swift */; };
		F163784F1E5C454C00898F84 /* ZMConversation+Patches.swift in Sources */ = {isa = PBXBuildFile; fileRef = F163784E1E5C454C00898F84 /* ZMConversation+Patches.swift */; };
		F16378511E5C805100898F84 /* ZMConversationSecurityLevel.swift in Sources */ = {isa = PBXBuildFile; fileRef = F16378501E5C805100898F84 /* ZMConversationSecurityLevel.swift */; };
		F179B5DA2062B77300C13DFD /* CoreDataStack+Backup.swift in Sources */ = {isa = PBXBuildFile; fileRef = F179B5D92062B77300C13DFD /* CoreDataStack+Backup.swift */; };
		F188A8992225492400BA53A5 /* store2-63-0.wiredatabase in Resources */ = {isa = PBXBuildFile; fileRef = F188A8982225492400BA53A5 /* store2-63-0.wiredatabase */; };
		F188A89B2225698C00BA53A5 /* store2-64-0.wiredatabase in Resources */ = {isa = PBXBuildFile; fileRef = F188A89A2225698C00BA53A5 /* store2-64-0.wiredatabase */; };
		F18998831E7AC6D900E579A2 /* ZMUser.swift in Sources */ = {isa = PBXBuildFile; fileRef = F18998821E7AC6D900E579A2 /* ZMUser.swift */; };
		F18998861E7AEECF00E579A2 /* ZMUserTests+Swift.swift in Sources */ = {isa = PBXBuildFile; fileRef = F18998841E7AEEC900E579A2 /* ZMUserTests+Swift.swift */; };
		F189988B1E7AF80500E579A2 /* store2-28-0.wiredatabase in Resources */ = {isa = PBXBuildFile; fileRef = F189988A1E7AF80500E579A2 /* store2-28-0.wiredatabase */; };
		F18998A61E7BE03800E579A2 /* zmessaging.xcdatamodeld in Sources */ = {isa = PBXBuildFile; fileRef = F189988C1E7BE03800E579A2 /* zmessaging.xcdatamodeld */; };
		F1B025621E53500400900C65 /* ZMConversationTests+PrepareToSend.swift in Sources */ = {isa = PBXBuildFile; fileRef = F1B025601E534CF900900C65 /* ZMConversationTests+PrepareToSend.swift */; };
		F1B58928202DCF0C002BB59B /* ZMConversationTests+CreationSystemMessages.swift in Sources */ = {isa = PBXBuildFile; fileRef = F1B58926202DCEF9002BB59B /* ZMConversationTests+CreationSystemMessages.swift */; };
		F1C867701FA9CCB5001505E8 /* DuplicateMerging.swift in Sources */ = {isa = PBXBuildFile; fileRef = F1C8676F1FA9CCB5001505E8 /* DuplicateMerging.swift */; };
		F1C867851FAA0D48001505E8 /* ZMUser+Create.swift in Sources */ = {isa = PBXBuildFile; fileRef = F1C867841FAA0D48001505E8 /* ZMUser+Create.swift */; };
		F1FDF2F721B152BC00E037A1 /* GenericMessage+Helper.swift in Sources */ = {isa = PBXBuildFile; fileRef = F1FDF2F521B152BC00E037A1 /* GenericMessage+Helper.swift */; };
		F1FDF2F821B152BC00E037A1 /* GenericMessage+Hashing.swift in Sources */ = {isa = PBXBuildFile; fileRef = F1FDF2F621B152BC00E037A1 /* GenericMessage+Hashing.swift */; };
		F1FDF2FA21B1555A00E037A1 /* ZMClientMessage+Location.swift in Sources */ = {isa = PBXBuildFile; fileRef = F1FDF2F921B1555A00E037A1 /* ZMClientMessage+Location.swift */; };
		F1FDF2FE21B1572500E037A1 /* ZMGenericMessageData.swift in Sources */ = {isa = PBXBuildFile; fileRef = F1FDF2FD21B1572500E037A1 /* ZMGenericMessageData.swift */; };
		F1FDF30021B1580400E037A1 /* GenericMessage+Utils.swift in Sources */ = {isa = PBXBuildFile; fileRef = F1FDF2FF21B1580400E037A1 /* GenericMessage+Utils.swift */; };
		F90D99A51E02DC6B00034070 /* AssetCollectionBatched.swift in Sources */ = {isa = PBXBuildFile; fileRef = F90D99A41E02DC6B00034070 /* AssetCollectionBatched.swift */; };
		F90D99A81E02E22900034070 /* AssetCollectionBatchedTests.swift in Sources */ = {isa = PBXBuildFile; fileRef = F90D99A61E02E22400034070 /* AssetCollectionBatchedTests.swift */; };
		F91EAAC61D885D7B0010ACBE /* video.mp4 in Resources */ = {isa = PBXBuildFile; fileRef = F91EAAC41D885D720010ACBE /* video.mp4 */; };
		F920AE171E38C547001BC14F /* NotificationObservers.swift in Sources */ = {isa = PBXBuildFile; fileRef = F920AE161E38C547001BC14F /* NotificationObservers.swift */; };
		F920AE2A1E3A5FDD001BC14F /* Dictionary+Mapping.swift in Sources */ = {isa = PBXBuildFile; fileRef = F920AE291E3A5FDD001BC14F /* Dictionary+Mapping.swift */; };
		F920AE3B1E3B844E001BC14F /* SearchUserObserverCenterTests.swift in Sources */ = {isa = PBXBuildFile; fileRef = F920AE391E3B8445001BC14F /* SearchUserObserverCenterTests.swift */; };
		F929C1751E41EBE20018ADA4 /* PersonName.swift in Sources */ = {isa = PBXBuildFile; fileRef = F929C1731E41D3480018ADA4 /* PersonName.swift */; };
		F929C17B1E423B620018ADA4 /* SnapshotCenterTests.swift in Sources */ = {isa = PBXBuildFile; fileRef = F929C17A1E423B620018ADA4 /* SnapshotCenterTests.swift */; };
		F92C99281DAE8D070034AFDD /* GenericMessageTests+Obfuscation.swift in Sources */ = {isa = PBXBuildFile; fileRef = F92C99271DAE8D060034AFDD /* GenericMessageTests+Obfuscation.swift */; };
		F92C992A1DAFBC910034AFDD /* ZMConversation+SelfDeletingMessages.swift in Sources */ = {isa = PBXBuildFile; fileRef = F92C99291DAFBC910034AFDD /* ZMConversation+SelfDeletingMessages.swift */; };
		F92C992D1DAFC5AC0034AFDD /* ZMConversationTests+Ephemeral.swift in Sources */ = {isa = PBXBuildFile; fileRef = F92C992B1DAFC58A0034AFDD /* ZMConversationTests+Ephemeral.swift */; };
		F93265211D8950F10076AAD6 /* NSManagedObjectContext+FetchRequest.swift in Sources */ = {isa = PBXBuildFile; fileRef = F93265201D8950F10076AAD6 /* NSManagedObjectContext+FetchRequest.swift */; };
		F93265291D89648B0076AAD6 /* ZMAssetClientMessageTests.swift in Sources */ = {isa = PBXBuildFile; fileRef = F9B71F5D1CB2BC85001DB03F /* ZMAssetClientMessageTests.swift */; };
		F9331C521CB3BC6800139ECC /* CryptoBoxTests.swift in Sources */ = {isa = PBXBuildFile; fileRef = F9331C501CB3BC6800139ECC /* CryptoBoxTests.swift */; };
		F9331C561CB3BCF300139ECC /* OtrBaseTest.swift in Sources */ = {isa = PBXBuildFile; fileRef = F9331C541CB3BCDA00139ECC /* OtrBaseTest.swift */; };
		F9331C5A1CB3BECB00139ECC /* ZMClientMessageTests+OTR.swift in Sources */ = {isa = PBXBuildFile; fileRef = F9331C591CB3BECB00139ECC /* ZMClientMessageTests+OTR.swift */; };
		F9331C5C1CB3BF9F00139ECC /* UserClientKeyStoreTests.swift in Sources */ = {isa = PBXBuildFile; fileRef = F9331C5B1CB3BF9F00139ECC /* UserClientKeyStoreTests.swift */; };
		F9331C771CB4165100139ECC /* NSString+ZMPersonName.h in Headers */ = {isa = PBXBuildFile; fileRef = F9331C751CB4165100139ECC /* NSString+ZMPersonName.h */; settings = {ATTRIBUTES = (Public, ); }; };
		F9331C781CB4165100139ECC /* NSString+ZMPersonName.m in Sources */ = {isa = PBXBuildFile; fileRef = F9331C761CB4165100139ECC /* NSString+ZMPersonName.m */; };
		F9331C831CB4191B00139ECC /* NSPredicate+ZMSearch.h in Headers */ = {isa = PBXBuildFile; fileRef = F9331C811CB4191B00139ECC /* NSPredicate+ZMSearch.h */; settings = {ATTRIBUTES = (Public, ); }; };
		F9331C841CB4191B00139ECC /* NSPredicate+ZMSearch.m in Sources */ = {isa = PBXBuildFile; fileRef = F9331C821CB4191B00139ECC /* NSPredicate+ZMSearch.m */; };
		F9331C871CB419B500139ECC /* NSFetchRequest+ZMRelationshipKeyPaths.h in Headers */ = {isa = PBXBuildFile; fileRef = F9331C851CB419B500139ECC /* NSFetchRequest+ZMRelationshipKeyPaths.h */; settings = {ATTRIBUTES = (Public, ); }; };
		F9331C881CB419B500139ECC /* NSFetchRequest+ZMRelationshipKeyPaths.m in Sources */ = {isa = PBXBuildFile; fileRef = F9331C861CB419B500139ECC /* NSFetchRequest+ZMRelationshipKeyPaths.m */; };
		F93A30251D6EFB47005CCB1D /* ZMMessageConfirmation.swift in Sources */ = {isa = PBXBuildFile; fileRef = F93A30231D6EFB47005CCB1D /* ZMMessageConfirmation.swift */; };
		F93A302F1D6F2633005CCB1D /* ZMMessageTests+Confirmation.swift in Sources */ = {isa = PBXBuildFile; fileRef = F93A302E1D6F2633005CCB1D /* ZMMessageTests+Confirmation.swift */; };
		F93C4C7D1E24E1B1007E9CEE /* NotificationDispatcher.swift in Sources */ = {isa = PBXBuildFile; fileRef = F93C4C7C1E24E1B1007E9CEE /* NotificationDispatcher.swift */; };
		F93C4C7F1E24F832007E9CEE /* NotificationDispatcherTests.swift in Sources */ = {isa = PBXBuildFile; fileRef = F93C4C7E1E24F832007E9CEE /* NotificationDispatcherTests.swift */; };
		F943BC2D1E88FEC80048A768 /* ChangedIndexes.swift in Sources */ = {isa = PBXBuildFile; fileRef = F943BC2C1E88FEC80048A768 /* ChangedIndexes.swift */; };
		F94A208F1CB51AF50059632A /* ManagedObjectValidationTests.m in Sources */ = {isa = PBXBuildFile; fileRef = F94A208E1CB51AF50059632A /* ManagedObjectValidationTests.m */; };
		F963E9701D9ADD5A00098AD3 /* ZMImageAssetEncryptionKeys.h in Headers */ = {isa = PBXBuildFile; fileRef = F963E96B1D9ADD5A00098AD3 /* ZMImageAssetEncryptionKeys.h */; settings = {ATTRIBUTES = (Public, ); }; };
		F963E9711D9ADD5A00098AD3 /* ZMImageAssetEncryptionKeys.m in Sources */ = {isa = PBXBuildFile; fileRef = F963E96C1D9ADD5A00098AD3 /* ZMImageAssetEncryptionKeys.m */; };
		F963E9741D9BF9ED00098AD3 /* ProtosTests.swift in Sources */ = {isa = PBXBuildFile; fileRef = F963E9721D9BF9E300098AD3 /* ProtosTests.swift */; };
		F963E9801D9C09E700098AD3 /* ZMMessageTimer.h in Headers */ = {isa = PBXBuildFile; fileRef = F963E97E1D9C09E700098AD3 /* ZMMessageTimer.h */; settings = {ATTRIBUTES = (Public, ); }; };
		F963E9811D9C09E700098AD3 /* ZMMessageTimer.m in Sources */ = {isa = PBXBuildFile; fileRef = F963E97F1D9C09E700098AD3 /* ZMMessageTimer.m */; };
		F963E9831D9C0DC400098AD3 /* ZMMessageDestructionTimer.swift in Sources */ = {isa = PBXBuildFile; fileRef = F963E9821D9C0DC400098AD3 /* ZMMessageDestructionTimer.swift */; };
		F963E9861D9D485900098AD3 /* ZMClientMessageTests+Ephemeral.swift in Sources */ = {isa = PBXBuildFile; fileRef = F963E9841D9D47D100098AD3 /* ZMClientMessageTests+Ephemeral.swift */; };
		F963E9931D9E9D1800098AD3 /* ZMAssetClientMessageTests+Ephemeral.swift in Sources */ = {isa = PBXBuildFile; fileRef = F963E9921D9E9D1800098AD3 /* ZMAssetClientMessageTests+Ephemeral.swift */; };
		F991CE191CB55E95004D8465 /* ZMSearchUserTests.m in Sources */ = {isa = PBXBuildFile; fileRef = F991CE181CB55E95004D8465 /* ZMSearchUserTests.m */; };
		F991CE1B1CB561B0004D8465 /* ZMAddressBookContact.m in Sources */ = {isa = PBXBuildFile; fileRef = F991CE1A1CB561B0004D8465 /* ZMAddressBookContact.m */; };
		F99C5B8A1ED460E20049CCD7 /* TeamChangeInfo.swift in Sources */ = {isa = PBXBuildFile; fileRef = F99C5B891ED460E20049CCD7 /* TeamChangeInfo.swift */; };
		F99C5B8C1ED466760049CCD7 /* TeamObserverTests.swift in Sources */ = {isa = PBXBuildFile; fileRef = F99C5B8B1ED466760049CCD7 /* TeamObserverTests.swift */; };
		F9A706501CAEE01D00C2F5FE /* NSManagedObjectContext+tests.h in Headers */ = {isa = PBXBuildFile; fileRef = F9A705CA1CAEE01D00C2F5FE /* NSManagedObjectContext+tests.h */; settings = {ATTRIBUTES = (Public, ); }; };
		F9A706511CAEE01D00C2F5FE /* NSManagedObjectContext+zmessaging-Internal.h in Headers */ = {isa = PBXBuildFile; fileRef = F9A705CB1CAEE01D00C2F5FE /* NSManagedObjectContext+zmessaging-Internal.h */; };
		F9A706521CAEE01D00C2F5FE /* NSManagedObjectContext+zmessaging.h in Headers */ = {isa = PBXBuildFile; fileRef = F9A705CC1CAEE01D00C2F5FE /* NSManagedObjectContext+zmessaging.h */; settings = {ATTRIBUTES = (Public, ); }; };
		F9A706531CAEE01D00C2F5FE /* NSManagedObjectContext+zmessaging.m in Sources */ = {isa = PBXBuildFile; fileRef = F9A705CD1CAEE01D00C2F5FE /* NSManagedObjectContext+zmessaging.m */; };
		F9A706561CAEE01D00C2F5FE /* NSNotification+ManagedObjectContextSave.h in Headers */ = {isa = PBXBuildFile; fileRef = F9A705D01CAEE01D00C2F5FE /* NSNotification+ManagedObjectContextSave.h */; };
		F9A706571CAEE01D00C2F5FE /* NSNotification+ManagedObjectContextSave.m in Sources */ = {isa = PBXBuildFile; fileRef = F9A705D11CAEE01D00C2F5FE /* NSNotification+ManagedObjectContextSave.m */; };
		F9A7065A1CAEE01D00C2F5FE /* ZMConnection+Internal.h in Headers */ = {isa = PBXBuildFile; fileRef = F9A705D61CAEE01D00C2F5FE /* ZMConnection+Internal.h */; settings = {ATTRIBUTES = (Public, ); }; };
		F9A7065B1CAEE01D00C2F5FE /* ZMConnection.h in Headers */ = {isa = PBXBuildFile; fileRef = F9A705D71CAEE01D00C2F5FE /* ZMConnection.h */; settings = {ATTRIBUTES = (Public, ); }; };
		F9A7065C1CAEE01D00C2F5FE /* ZMConnection.m in Sources */ = {isa = PBXBuildFile; fileRef = F9A705D81CAEE01D00C2F5FE /* ZMConnection.m */; };
		F9A706731CAEE01D00C2F5FE /* AssetEncryption.swift in Sources */ = {isa = PBXBuildFile; fileRef = F9A705F21CAEE01D00C2F5FE /* AssetEncryption.swift */; };
		F9A706791CAEE01D00C2F5FE /* ZMExternalEncryptedDataWithKeys.h in Headers */ = {isa = PBXBuildFile; fileRef = F9A705F81CAEE01D00C2F5FE /* ZMExternalEncryptedDataWithKeys.h */; settings = {ATTRIBUTES = (Public, ); }; };
		F9A7067A1CAEE01D00C2F5FE /* ZMExternalEncryptedDataWithKeys.m in Sources */ = {isa = PBXBuildFile; fileRef = F9A705F91CAEE01D00C2F5FE /* ZMExternalEncryptedDataWithKeys.m */; };
		F9A7067F1CAEE01D00C2F5FE /* ZMImageMessage.m in Sources */ = {isa = PBXBuildFile; fileRef = F9A705FE1CAEE01D00C2F5FE /* ZMImageMessage.m */; };
		F9A706801CAEE01D00C2F5FE /* ZMMessage+Internal.h in Headers */ = {isa = PBXBuildFile; fileRef = F9A705FF1CAEE01D00C2F5FE /* ZMMessage+Internal.h */; settings = {ATTRIBUTES = (Public, ); }; };
		F9A706811CAEE01D00C2F5FE /* ZMMessage.m in Sources */ = {isa = PBXBuildFile; fileRef = F9A706001CAEE01D00C2F5FE /* ZMMessage.m */; };
		F9A706821CAEE01D00C2F5FE /* ZMOTRMessage.h in Headers */ = {isa = PBXBuildFile; fileRef = F9A706011CAEE01D00C2F5FE /* ZMOTRMessage.h */; settings = {ATTRIBUTES = (Public, ); }; };
		F9A706831CAEE01D00C2F5FE /* ZMOTRMessage.m in Sources */ = {isa = PBXBuildFile; fileRef = F9A706021CAEE01D00C2F5FE /* ZMOTRMessage.m */; };
		F9A7068D1CAEE01D00C2F5FE /* ZMUser+Internal.h in Headers */ = {isa = PBXBuildFile; fileRef = F9A7060D1CAEE01D00C2F5FE /* ZMUser+Internal.h */; settings = {ATTRIBUTES = (Public, ); }; };
		F9A706901CAEE01D00C2F5FE /* ZMUser.m in Sources */ = {isa = PBXBuildFile; fileRef = F9A706101CAEE01D00C2F5FE /* ZMUser.m */; };
		F9A706941CAEE01D00C2F5FE /* UserClient+Protobuf.swift in Sources */ = {isa = PBXBuildFile; fileRef = F9A706151CAEE01D00C2F5FE /* UserClient+Protobuf.swift */; };
		F9A706951CAEE01D00C2F5FE /* UserClient.swift in Sources */ = {isa = PBXBuildFile; fileRef = F9A706161CAEE01D00C2F5FE /* UserClient.swift */; };
		F9A706961CAEE01D00C2F5FE /* UserClientTypes.h in Headers */ = {isa = PBXBuildFile; fileRef = F9A706171CAEE01D00C2F5FE /* UserClientTypes.h */; settings = {ATTRIBUTES = (Public, ); }; };
		F9A706971CAEE01D00C2F5FE /* UserClientTypes.m in Sources */ = {isa = PBXBuildFile; fileRef = F9A706181CAEE01D00C2F5FE /* UserClientTypes.m */; };
		F9A706981CAEE01D00C2F5FE /* ZMManagedObject+Internal.h in Headers */ = {isa = PBXBuildFile; fileRef = F9A706191CAEE01D00C2F5FE /* ZMManagedObject+Internal.h */; settings = {ATTRIBUTES = (Public, ); }; };
		F9A706991CAEE01D00C2F5FE /* ZMManagedObject.m in Sources */ = {isa = PBXBuildFile; fileRef = F9A7061A1CAEE01D00C2F5FE /* ZMManagedObject.m */; };
		F9A706A31CAEE01D00C2F5FE /* ConversationListChangeInfo.swift in Sources */ = {isa = PBXBuildFile; fileRef = F9A706271CAEE01D00C2F5FE /* ConversationListChangeInfo.swift */; };
		F9A706A41CAEE01D00C2F5FE /* ConversationChangeInfo.swift in Sources */ = {isa = PBXBuildFile; fileRef = F9A706281CAEE01D00C2F5FE /* ConversationChangeInfo.swift */; };
		F9A706A71CAEE01D00C2F5FE /* AnyClassTuple.swift in Sources */ = {isa = PBXBuildFile; fileRef = F9A7062C1CAEE01D00C2F5FE /* AnyClassTuple.swift */; };
		F9A706A81CAEE01D00C2F5FE /* DependentObjectsKeysForObservedObjectKeysCache.swift in Sources */ = {isa = PBXBuildFile; fileRef = F9A7062D1CAEE01D00C2F5FE /* DependentObjectsKeysForObservedObjectKeysCache.swift */; };
		F9A706A91CAEE01D00C2F5FE /* StringKeyPath.swift in Sources */ = {isa = PBXBuildFile; fileRef = F9A7062E1CAEE01D00C2F5FE /* StringKeyPath.swift */; };
		F9A706AA1CAEE01D00C2F5FE /* KeySet.swift in Sources */ = {isa = PBXBuildFile; fileRef = F9A7062F1CAEE01D00C2F5FE /* KeySet.swift */; };
		F9A706AE1CAEE01D00C2F5FE /* SetSnapshot.swift in Sources */ = {isa = PBXBuildFile; fileRef = F9A706331CAEE01D00C2F5FE /* SetSnapshot.swift */; };
		F9A706B01CAEE01D00C2F5FE /* MessageChangeInfo.swift in Sources */ = {isa = PBXBuildFile; fileRef = F9A706351CAEE01D00C2F5FE /* MessageChangeInfo.swift */; };
		F9A706B21CAEE01D00C2F5FE /* NewUnreadMessageChangeInfos.swift in Sources */ = {isa = PBXBuildFile; fileRef = F9A706371CAEE01D00C2F5FE /* NewUnreadMessageChangeInfos.swift */; };
		F9A706B41CAEE01D00C2F5FE /* ObjectChangeInfo.swift in Sources */ = {isa = PBXBuildFile; fileRef = F9A706391CAEE01D00C2F5FE /* ObjectChangeInfo.swift */; };
		F9A706B61CAEE01D00C2F5FE /* UserClientChangeInfo.swift in Sources */ = {isa = PBXBuildFile; fileRef = F9A7063B1CAEE01D00C2F5FE /* UserClientChangeInfo.swift */; };
		F9A706B71CAEE01D00C2F5FE /* UserChangeInfo.swift in Sources */ = {isa = PBXBuildFile; fileRef = F9A7063C1CAEE01D00C2F5FE /* UserChangeInfo.swift */; };
		F9A706BD1CAEE01D00C2F5FE /* CryptoBox.swift in Sources */ = {isa = PBXBuildFile; fileRef = F9A706431CAEE01D00C2F5FE /* CryptoBox.swift */; };
		F9A706C31CAEE01D00C2F5FE /* UserImageLocalCache.swift in Sources */ = {isa = PBXBuildFile; fileRef = F9A706491CAEE01D00C2F5FE /* UserImageLocalCache.swift */; };
		F9A706C51CAEE01D00C2F5FE /* ZMFetchRequestBatch.h in Headers */ = {isa = PBXBuildFile; fileRef = F9A7064B1CAEE01D00C2F5FE /* ZMFetchRequestBatch.h */; settings = {ATTRIBUTES = (Public, ); }; };
		F9A706C61CAEE01D00C2F5FE /* ZMFetchRequestBatch.m in Sources */ = {isa = PBXBuildFile; fileRef = F9A7064C1CAEE01D00C2F5FE /* ZMFetchRequestBatch.m */; };
		F9A706C81CAEE01D00C2F5FE /* ZMUpdateEvent+WireDataModel.h in Headers */ = {isa = PBXBuildFile; fileRef = F9A7064E1CAEE01D00C2F5FE /* ZMUpdateEvent+WireDataModel.h */; settings = {ATTRIBUTES = (Public, ); }; };
		F9A706C91CAEE01D00C2F5FE /* ZMUpdateEvent+WireDataModel.m in Sources */ = {isa = PBXBuildFile; fileRef = F9A7064F1CAEE01D00C2F5FE /* ZMUpdateEvent+WireDataModel.m */; };
		F9A706F61CAEE31800C2F5FE /* 1900x1500.jpg in Resources */ = {isa = PBXBuildFile; fileRef = F9A706CA1CAEE30700C2F5FE /* 1900x1500.jpg */; };
		F9A706F71CAEE31C00C2F5FE /* animated.gif in Resources */ = {isa = PBXBuildFile; fileRef = F9A706CB1CAEE30700C2F5FE /* animated.gif */; };
		F9A706F81CAEE32400C2F5FE /* InfoPlist.strings in Resources */ = {isa = PBXBuildFile; fileRef = F9A706CD1CAEE30700C2F5FE /* InfoPlist.strings */; };
		F9A706F91CAEE32A00C2F5FE /* EncryptedBase64EncondedExternalMessageTestFixture.txt in Resources */ = {isa = PBXBuildFile; fileRef = F9A706CF1CAEE30700C2F5FE /* EncryptedBase64EncondedExternalMessageTestFixture.txt */; };
		F9A706FA1CAEE32A00C2F5FE /* ExternalMessageTextFixture.txt in Resources */ = {isa = PBXBuildFile; fileRef = F9A706D01CAEE30700C2F5FE /* ExternalMessageTextFixture.txt */; };
		F9A706FC1CAEE32A00C2F5FE /* Lorem Ipsum.txt in Resources */ = {isa = PBXBuildFile; fileRef = F9A706D21CAEE30700C2F5FE /* Lorem Ipsum.txt */; };
		F9A706FD1CAEE32A00C2F5FE /* medium.jpg in Resources */ = {isa = PBXBuildFile; fileRef = F9A706D31CAEE30700C2F5FE /* medium.jpg */; };
		F9A706FE1CAEE32A00C2F5FE /* not_animated.gif in Resources */ = {isa = PBXBuildFile; fileRef = F9A706D41CAEE30700C2F5FE /* not_animated.gif */; };
		F9A707031CAEE32E00C2F5FE /* tiny.jpg in Resources */ = {isa = PBXBuildFile; fileRef = F9A706D91CAEE30700C2F5FE /* tiny.jpg */; };
		F9A7073D1CAEE8FC00C2F5FE /* AppDelegate.m in Sources */ = {isa = PBXBuildFile; fileRef = F9C9A81D1CAEDA330039E10C /* AppDelegate.m */; };
		F9A7073E1CAEE8FC00C2F5FE /* main.m in Sources */ = {isa = PBXBuildFile; fileRef = F9C9A8241CAEDA330039E10C /* main.m */; };
		F9A708341CAEEB7500C2F5FE /* ManagedObjectContextSaveNotificationTests.m in Sources */ = {isa = PBXBuildFile; fileRef = F9A708041CAEEB7400C2F5FE /* ManagedObjectContextSaveNotificationTests.m */; };
		F9A708351CAEEB7500C2F5FE /* ManagedObjectContextTests.m in Sources */ = {isa = PBXBuildFile; fileRef = F9A708051CAEEB7400C2F5FE /* ManagedObjectContextTests.m */; };
		F9A708361CAEEB7500C2F5FE /* NSManagedObjectContext+TestHelpers.m in Sources */ = {isa = PBXBuildFile; fileRef = F9A708071CAEEB7400C2F5FE /* NSManagedObjectContext+TestHelpers.m */; };
		F9A7083A1CAEEB7500C2F5FE /* MockEntity.m in Sources */ = {isa = PBXBuildFile; fileRef = F9A7080E1CAEEB7400C2F5FE /* MockEntity.m */; };
		F9A7083B1CAEEB7500C2F5FE /* MockEntity2.m in Sources */ = {isa = PBXBuildFile; fileRef = F9A708101CAEEB7400C2F5FE /* MockEntity2.m */; };
		F9A7083C1CAEEB7500C2F5FE /* MockModelObjectContextFactory.m in Sources */ = {isa = PBXBuildFile; fileRef = F9A708121CAEEB7400C2F5FE /* MockModelObjectContextFactory.m */; };
		F9A7083D1CAEEB7500C2F5FE /* ModelObjectsTests.m in Sources */ = {isa = PBXBuildFile; fileRef = F9A708141CAEEB7400C2F5FE /* ModelObjectsTests.m */; };
		F9A7083E1CAEEB7500C2F5FE /* NSFetchRequestTests+ZMRelationshipKeyPaths.m in Sources */ = {isa = PBXBuildFile; fileRef = F9A708151CAEEB7400C2F5FE /* NSFetchRequestTests+ZMRelationshipKeyPaths.m */; };
		F9A7083F1CAEEB7500C2F5FE /* PersistentChangeTrackingTests.m in Sources */ = {isa = PBXBuildFile; fileRef = F9A708161CAEEB7400C2F5FE /* PersistentChangeTrackingTests.m */; };
		F9A708441CAEEB7500C2F5FE /* ZMConnectionTests.m in Sources */ = {isa = PBXBuildFile; fileRef = F9A7081B1CAEEB7400C2F5FE /* ZMConnectionTests.m */; };
		F9A708521CAEEB7500C2F5FE /* ZMFetchRequestBatchTests.m in Sources */ = {isa = PBXBuildFile; fileRef = F9A7082B1CAEEB7400C2F5FE /* ZMFetchRequestBatchTests.m */; };
		F9A708531CAEEB7500C2F5FE /* ZMManagedObjectTests.m in Sources */ = {isa = PBXBuildFile; fileRef = F9A7082C1CAEEB7400C2F5FE /* ZMManagedObjectTests.m */; };
		F9A7085C1CAEED1B00C2F5FE /* ZMBaseManagedObjectTest.m in Sources */ = {isa = PBXBuildFile; fileRef = F9A7085B1CAEED1B00C2F5FE /* ZMBaseManagedObjectTest.m */; };
		F9A708601CAEEF4700C2F5FE /* MessagingTest+EventFactory.m in Sources */ = {isa = PBXBuildFile; fileRef = F9A7085F1CAEEF4700C2F5FE /* MessagingTest+EventFactory.m */; };
		F9A708651CAEF9BD00C2F5FE /* Default-568h@2x.png in Resources */ = {isa = PBXBuildFile; fileRef = F9A708641CAEF9BD00C2F5FE /* Default-568h@2x.png */; };
		F9AB00271F0CE5520037B437 /* FileManager+FileLocations.swift in Sources */ = {isa = PBXBuildFile; fileRef = F9AB00261F0CE5520037B437 /* FileManager+FileLocations.swift */; };
		F9AB002A1F0D2C120037B437 /* FileManager+FileLocationTests.swift in Sources */ = {isa = PBXBuildFile; fileRef = F9AB00281F0D2BE40037B437 /* FileManager+FileLocationTests.swift */; };
		F9AB395B1CB3AED900A7254F /* BaseTestSwiftHelpers.swift in Sources */ = {isa = PBXBuildFile; fileRef = F9AB39591CB3AEB100A7254F /* BaseTestSwiftHelpers.swift */; };
		F9B0FF321D79D1140098C17C /* ZMClientMessageTests+Unarchiving.swift in Sources */ = {isa = PBXBuildFile; fileRef = F9B0FF311D79D1140098C17C /* ZMClientMessageTests+Unarchiving.swift */; };
		F9B71F091CB264DF001DB03F /* ZMConversationList.m in Sources */ = {isa = PBXBuildFile; fileRef = F9B71F041CB264DF001DB03F /* ZMConversationList.m */; };
		F9B71F0A1CB264DF001DB03F /* ZMConversationList+Internal.h in Headers */ = {isa = PBXBuildFile; fileRef = F9B71F051CB264DF001DB03F /* ZMConversationList+Internal.h */; settings = {ATTRIBUTES = (Public, ); }; };
		F9B71F0C1CB264DF001DB03F /* ZMConversationListDirectory.h in Headers */ = {isa = PBXBuildFile; fileRef = F9B71F071CB264DF001DB03F /* ZMConversationListDirectory.h */; settings = {ATTRIBUTES = (Public, ); }; };
		F9B71F0D1CB264DF001DB03F /* ZMConversationListDirectory.m in Sources */ = {isa = PBXBuildFile; fileRef = F9B71F081CB264DF001DB03F /* ZMConversationListDirectory.m */; };
		F9B71F221CB264EF001DB03F /* ZMConversation.m in Sources */ = {isa = PBXBuildFile; fileRef = F9B71F101CB264EF001DB03F /* ZMConversation.m */; };
		F9B71F231CB264EF001DB03F /* ZMConversation+Internal.h in Headers */ = {isa = PBXBuildFile; fileRef = F9B71F111CB264EF001DB03F /* ZMConversation+Internal.h */; settings = {ATTRIBUTES = (Public, ); }; };
		F9B71F2C1CB264EF001DB03F /* ZMConversation+UnreadCount.h in Headers */ = {isa = PBXBuildFile; fileRef = F9B71F1A1CB264EF001DB03F /* ZMConversation+UnreadCount.h */; settings = {ATTRIBUTES = (Public, ); }; };
		F9B71F2D1CB264EF001DB03F /* ZMConversation+UnreadCount.m in Sources */ = {isa = PBXBuildFile; fileRef = F9B71F1B1CB264EF001DB03F /* ZMConversation+UnreadCount.m */; };
		F9B71F301CB264EF001DB03F /* ZMConversationSecurityLevel.h in Headers */ = {isa = PBXBuildFile; fileRef = F9B71F1E1CB264EF001DB03F /* ZMConversationSecurityLevel.h */; settings = {ATTRIBUTES = (Public, ); }; };
		F9B71F921CB2BEF4001DB03F /* BaseClientMessageTests.swift in Sources */ = {isa = PBXBuildFile; fileRef = F9B71F5F1CB2BC85001DB03F /* BaseClientMessageTests.swift */; };
		F9B71F931CB2BF00001DB03F /* ZMMessageTests.m in Sources */ = {isa = PBXBuildFile; fileRef = F9B71F611CB2BC85001DB03F /* ZMMessageTests.m */; };
		F9B71F941CB2BF08001DB03F /* UserImageLocalCacheTests.swift in Sources */ = {isa = PBXBuildFile; fileRef = F9B71F631CB2BC85001DB03F /* UserImageLocalCacheTests.swift */; };
		F9B71F971CB2BF08001DB03F /* ZMPersonNameTests.m in Sources */ = {isa = PBXBuildFile; fileRef = F9B71F661CB2BC85001DB03F /* ZMPersonNameTests.m */; };
		F9B71F9A1CB2BF0E001DB03F /* ZMUserTests.m in Sources */ = {isa = PBXBuildFile; fileRef = F9B71F6A1CB2BC85001DB03F /* ZMUserTests.m */; };
		F9B71F9C1CB2BF18001DB03F /* ZMCallStateTests.swift in Sources */ = {isa = PBXBuildFile; fileRef = F9B71F6D1CB2BC85001DB03F /* ZMCallStateTests.swift */; };
		F9B71F9F1CB2BF2B001DB03F /* ZMConversationListDirectoryTests.m in Sources */ = {isa = PBXBuildFile; fileRef = F9B71F5A1CB2BC85001DB03F /* ZMConversationListDirectoryTests.m */; };
		F9B71FA01CB2BF2B001DB03F /* ZMConversationListTests.m in Sources */ = {isa = PBXBuildFile; fileRef = F9B71F5B1CB2BC85001DB03F /* ZMConversationListTests.m */; };
		F9B71FA11CB2BF37001DB03F /* ZMConversation+Testing.m in Sources */ = {isa = PBXBuildFile; fileRef = F9B71F4F1CB2BC85001DB03F /* ZMConversation+Testing.m */; };
		F9B71FA31CB2BF37001DB03F /* ZMConversationTests+gapsAndWindows.m in Sources */ = {isa = PBXBuildFile; fileRef = F9B71F511CB2BC85001DB03F /* ZMConversationTests+gapsAndWindows.m */; };
		F9B71FA81CB2BF37001DB03F /* ZMConversationTests+Validation.m in Sources */ = {isa = PBXBuildFile; fileRef = F9B71F561CB2BC85001DB03F /* ZMConversationTests+Validation.m */; };
		F9B71FA91CB2BF37001DB03F /* ZMConversationTests.m in Sources */ = {isa = PBXBuildFile; fileRef = F9B71F581CB2BC85001DB03F /* ZMConversationTests.m */; };
		F9B71FED1CB2C4C6001DB03F /* StringKeyPathTests.swift in Sources */ = {isa = PBXBuildFile; fileRef = F9B71FD91CB2C4C6001DB03F /* StringKeyPathTests.swift */; };
		F9B71FF21CB2C4C6001DB03F /* AnyClassTupleTests.swift in Sources */ = {isa = PBXBuildFile; fileRef = F9B71FDF1CB2C4C6001DB03F /* AnyClassTupleTests.swift */; };
		F9B720041CB2C770001DB03F /* UserClientTests.swift in Sources */ = {isa = PBXBuildFile; fileRef = F9B720021CB2C68B001DB03F /* UserClientTests.swift */; };
		F9C348841E2CC08E0015D69D /* UserClientObserverTests.swift in Sources */ = {isa = PBXBuildFile; fileRef = F9C348821E2CC0730015D69D /* UserClientObserverTests.swift */; };
		F9C348861E2CC27D0015D69D /* NewUnreadMessageObserverTests.swift in Sources */ = {isa = PBXBuildFile; fileRef = F9C348851E2CC27D0015D69D /* NewUnreadMessageObserverTests.swift */; };
		F9C348921E2E3FF60015D69D /* SnapshotCenter.swift in Sources */ = {isa = PBXBuildFile; fileRef = F9C348911E2E3FF60015D69D /* SnapshotCenter.swift */; };
		F9C877091E000C9D00792613 /* AssetCollection.swift in Sources */ = {isa = PBXBuildFile; fileRef = F9C877081E000C9D00792613 /* AssetCollection.swift */; };
		F9C8770B1E015AAF00792613 /* AssetColletionTests.swift in Sources */ = {isa = PBXBuildFile; fileRef = F9C8770A1E015AAF00792613 /* AssetColletionTests.swift */; };
		F9C9A5071CAD5DF10039E10C /* WireDataModel.framework in Frameworks */ = {isa = PBXBuildFile; fileRef = F9C9A4FC1CAD5DF10039E10C /* WireDataModel.framework */; };
		F9C9A65F1CAD76A50039E10C /* WireDataModel.h in Headers */ = {isa = PBXBuildFile; fileRef = F9C9A60C1CAD76A50039E10C /* WireDataModel.h */; settings = {ATTRIBUTES = (Public, ); }; };
		F9C9A66D1CAD778C0039E10C /* Foundation.framework in Frameworks */ = {isa = PBXBuildFile; fileRef = F9C9A66C1CAD778C0039E10C /* Foundation.framework */; };
		F9C9A66F1CAD77930039E10C /* CoreData.framework in Frameworks */ = {isa = PBXBuildFile; fileRef = F9C9A66E1CAD77930039E10C /* CoreData.framework */; };
		F9C9A6AA1CAD7C7F0039E10C /* ZMConversation.h in Headers */ = {isa = PBXBuildFile; fileRef = F9C9A6A31CAD7C7F0039E10C /* ZMConversation.h */; settings = {ATTRIBUTES = (Public, ); }; };
		F9C9A6AB1CAD7C7F0039E10C /* ZMConversationList.h in Headers */ = {isa = PBXBuildFile; fileRef = F9C9A6A41CAD7C7F0039E10C /* ZMConversationList.h */; settings = {ATTRIBUTES = (Public, ); }; };
		F9C9A6AC1CAD7C7F0039E10C /* ZMEditableUser.h in Headers */ = {isa = PBXBuildFile; fileRef = F9C9A6A51CAD7C7F0039E10C /* ZMEditableUser.h */; settings = {ATTRIBUTES = (Public, ); }; };
		F9C9A6AD1CAD7C7F0039E10C /* ZMMessage.h in Headers */ = {isa = PBXBuildFile; fileRef = F9C9A6A61CAD7C7F0039E10C /* ZMMessage.h */; settings = {ATTRIBUTES = (Public, ); }; };
		F9C9A6AE1CAD7C7F0039E10C /* ZMUser.h in Headers */ = {isa = PBXBuildFile; fileRef = F9C9A6A71CAD7C7F0039E10C /* ZMUser.h */; settings = {ATTRIBUTES = (Public, ); }; };
		F9C9A6B01CAD7D1F0039E10C /* ZMManagedObject.h in Headers */ = {isa = PBXBuildFile; fileRef = F9C9A6AF1CAD7D1F0039E10C /* ZMManagedObject.h */; settings = {ATTRIBUTES = (Public, ); }; };
		F9C9A7661CAE8DFC0039E10C /* ZMAddressBookContact.h in Headers */ = {isa = PBXBuildFile; fileRef = F9C9A7641CAE8DFC0039E10C /* ZMAddressBookContact.h */; settings = {ATTRIBUTES = (Public, ); }; };
		F9C9A80C1CAED99F0039E10C /* WireDataModel.framework in Frameworks */ = {isa = PBXBuildFile; fileRef = F9C9A4FC1CAD5DF10039E10C /* WireDataModel.framework */; };
		F9DBA5201E28EA8B00BE23C0 /* DependencyKeyStore.swift in Sources */ = {isa = PBXBuildFile; fileRef = F9DBA51F1E28EA8B00BE23C0 /* DependencyKeyStore.swift */; };
		F9DBA5221E28EB4000BE23C0 /* SideEffectSources.swift in Sources */ = {isa = PBXBuildFile; fileRef = F9DBA5211E28EB4000BE23C0 /* SideEffectSources.swift */; };
		F9DBA5251E28EE1500BE23C0 /* ConversationObserverTests.swift in Sources */ = {isa = PBXBuildFile; fileRef = F9DBA5231E28EE0A00BE23C0 /* ConversationObserverTests.swift */; };
		F9DBA5271E28EEBD00BE23C0 /* UserObserverTests.swift in Sources */ = {isa = PBXBuildFile; fileRef = F9DBA5261E28EEBD00BE23C0 /* UserObserverTests.swift */; };
		F9DBA5291E29162A00BE23C0 /* MessageObserverTests.swift in Sources */ = {isa = PBXBuildFile; fileRef = F9DBA5281E29162A00BE23C0 /* MessageObserverTests.swift */; };
		F9DD60C11E8916170019823F /* ChangedIndexesTests.swift in Sources */ = {isa = PBXBuildFile; fileRef = F9DD60BF1E8916000019823F /* ChangedIndexesTests.swift */; };
		F9FD75731E2E6A2100B4558B /* ConversationListObserverCenter.swift in Sources */ = {isa = PBXBuildFile; fileRef = F9FD75721E2E6A2100B4558B /* ConversationListObserverCenter.swift */; };
		F9FD75761E2E79BF00B4558B /* ConversationListObserverTests.swift in Sources */ = {isa = PBXBuildFile; fileRef = F9FD75741E2E79B200B4558B /* ConversationListObserverTests.swift */; };
		F9FD75781E2F9A0600B4558B /* SearchUserObserverCenter.swift in Sources */ = {isa = PBXBuildFile; fileRef = F9FD75771E2F9A0600B4558B /* SearchUserObserverCenter.swift */; };
		F9FD757B1E2FB60E00B4558B /* SearchUserObserverTests.swift in Sources */ = {isa = PBXBuildFile; fileRef = F9FD75791E2FB60000B4558B /* SearchUserObserverTests.swift */; };
/* End PBXBuildFile section */

/* Begin PBXContainerItemProxy section */
		F991CE1F1CB7E5FD004D8465 /* PBXContainerItemProxy */ = {
			isa = PBXContainerItemProxy;
			containerPortal = F9C9A4F31CAD5DF10039E10C /* Project object */;
			proxyType = 1;
			remoteGlobalIDString = F9C9A7F21CAED9510039E10C;
			remoteInfo = WireDataModelTestHost;
		};
		F9C9A5081CAD5DF10039E10C /* PBXContainerItemProxy */ = {
			isa = PBXContainerItemProxy;
			containerPortal = F9C9A4F31CAD5DF10039E10C /* Project object */;
			proxyType = 1;
			remoteGlobalIDString = F9C9A4FB1CAD5DF10039E10C;
			remoteInfo = WireDataModel;
		};
/* End PBXContainerItemProxy section */

/* Begin PBXCopyFilesBuildPhase section */
		EE67F72A296F0C6A001D7C88 /* Embed Frameworks */ = {
			isa = PBXCopyFilesBuildPhase;
			buildActionMask = 2147483647;
			dstPath = "";
			dstSubfolderSpec = 10;
			files = (
				EE67F729296F0C6A001D7C88 /* WireTesting.framework in Embed Frameworks */,
			);
			name = "Embed Frameworks";
			runOnlyForDeploymentPostprocessing = 0;
		};
/* End PBXCopyFilesBuildPhase section */

/* Begin PBXFileReference section */
<<<<<<< HEAD
		0191513929ACB3CA00920D04 /* SpyUserClientKeyStore.swift */ = {isa = PBXFileReference; lastKnownFileType = sourcecode.swift; name = SpyUserClientKeyStore.swift; path = Tests/Source/Helper/SpyUserClientKeyStore.swift; sourceTree = SOURCE_ROOT; };
		0191513B29ACB46000920D04 /* MockProteusProvider.swift */ = {isa = PBXFileReference; lastKnownFileType = sourcecode.swift; path = MockProteusProvider.swift; sourceTree = "<group>"; };
=======
		0129E7F829A520870065E6DB /* SafeCoreCrypto.swift */ = {isa = PBXFileReference; fileEncoding = 4; lastKnownFileType = sourcecode.swift; path = SafeCoreCrypto.swift; sourceTree = "<group>"; };
		0129E7FA29A520EB0065E6DB /* SafeFileContext.swift */ = {isa = PBXFileReference; lastKnownFileType = sourcecode.swift; path = SafeFileContext.swift; sourceTree = "<group>"; };
		0189815429A66B0800B52510 /* SafeCoreCryptoTests.swift */ = {isa = PBXFileReference; lastKnownFileType = sourcecode.swift; path = SafeCoreCryptoTests.swift; sourceTree = "<group>"; };
>>>>>>> f8842f94
		06034B6C26A8D36E003624B4 /* Feature.FileSharing.swift */ = {isa = PBXFileReference; lastKnownFileType = sourcecode.swift; path = Feature.FileSharing.swift; sourceTree = "<group>"; };
		0604F7C7265184B70016A71E /* ZMSystemMessage+ParticipantsRemovedReason.swift */ = {isa = PBXFileReference; lastKnownFileType = sourcecode.swift; path = "ZMSystemMessage+ParticipantsRemovedReason.swift"; sourceTree = "<group>"; };
		0604F7FC2651C9220016A71E /* zmessaging2.91.0.xcdatamodel */ = {isa = PBXFileReference; lastKnownFileType = wrapper.xcdatamodel; path = zmessaging2.91.0.xcdatamodel; sourceTree = "<group>"; };
		0604F7FF2651CAFD0016A71E /* store2-91-0.wiredatabase */ = {isa = PBXFileReference; lastKnownFileType = file; path = "store2-91-0.wiredatabase"; sourceTree = "<group>"; };
		060D194D2462A9D000623376 /* ZMMessageTests+GenericMessage.swift */ = {isa = PBXFileReference; lastKnownFileType = sourcecode.swift; path = "ZMMessageTests+GenericMessage.swift"; sourceTree = "<group>"; };
		060ED6D02499E97200412C4A /* NSManagedObjectContext+ServerTimeDelta.swift */ = {isa = PBXFileReference; lastKnownFileType = sourcecode.swift; path = "NSManagedObjectContext+ServerTimeDelta.swift"; sourceTree = "<group>"; };
		060ED6E3249BB09200412C4A /* NSManagedObjectContext+LastNotificationID.swift */ = {isa = PBXFileReference; lastKnownFileType = sourcecode.swift; path = "NSManagedObjectContext+LastNotificationID.swift"; sourceTree = "<group>"; };
		0612D23F243DBE9F008811A7 /* zmessaging2.81.0.xcdatamodel */ = {isa = PBXFileReference; lastKnownFileType = wrapper.xcdatamodel; path = zmessaging2.81.0.xcdatamodel; sourceTree = "<group>"; };
		0612D240243DC12E008811A7 /* store2-81-0.wiredatabase */ = {isa = PBXFileReference; lastKnownFileType = file; path = "store2-81-0.wiredatabase"; sourceTree = "<group>"; };
		0617001123E2FBC0005C262D /* GenericMessageTests+LinkMetaData.swift */ = {isa = PBXFileReference; lastKnownFileType = sourcecode.swift; path = "GenericMessageTests+LinkMetaData.swift"; sourceTree = "<group>"; };
		062FD8842756053800B9DE39 /* Feature.ConversationGuestLinks.swift */ = {isa = PBXFileReference; lastKnownFileType = sourcecode.swift; path = Feature.ConversationGuestLinks.swift; sourceTree = "<group>"; };
		0630E16F26E0F20F0012E2F9 /* zmessaging2.95.0.xcdatamodel */ = {isa = PBXFileReference; lastKnownFileType = wrapper.xcdatamodel; path = zmessaging2.95.0.xcdatamodel; sourceTree = "<group>"; };
		0630E17626E0F3570012E2F9 /* store2-95-0.wiredatabase */ = {isa = PBXFileReference; lastKnownFileType = file; path = "store2-95-0.wiredatabase"; sourceTree = "<group>"; };
		0630E4B5257F888600C75BFB /* NSManagedObjectContext+AppLock.swift */ = {isa = PBXFileReference; lastKnownFileType = sourcecode.swift; path = "NSManagedObjectContext+AppLock.swift"; sourceTree = "<group>"; };
		0630E4B7257F8C0B00C75BFB /* ZMUser+Applock.swift */ = {isa = PBXFileReference; lastKnownFileType = sourcecode.swift; path = "ZMUser+Applock.swift"; sourceTree = "<group>"; };
		0630E4BE257FA2BD00C75BFB /* TransferAppLockKeychainTests.swift */ = {isa = PBXFileReference; lastKnownFileType = sourcecode.swift; path = TransferAppLockKeychainTests.swift; sourceTree = "<group>"; };
		0630E4C0257FC41300C75BFB /* store2-88-0.wiredatabase */ = {isa = PBXFileReference; lastKnownFileType = file; path = "store2-88-0.wiredatabase"; sourceTree = "<group>"; };
		0634C3A824643A400006081D /* ZMUpdateEvent.swift */ = {isa = PBXFileReference; lastKnownFileType = sourcecode.swift; path = ZMUpdateEvent.swift; sourceTree = "<group>"; };
		06392CF723BF9C22003186E6 /* zmessaging2.79.0.xcdatamodel */ = {isa = PBXFileReference; lastKnownFileType = wrapper.xcdatamodel; path = zmessaging2.79.0.xcdatamodel; sourceTree = "<group>"; };
		06392CF823BF9DA9003186E6 /* store2-79-0.wiredatabase */ = {isa = PBXFileReference; lastKnownFileType = file; path = "store2-79-0.wiredatabase"; sourceTree = "<group>"; };
		063D2927242128D200FA6FEE /* ZMClientMessage+Ephemeral.swift */ = {isa = PBXFileReference; lastKnownFileType = sourcecode.swift; path = "ZMClientMessage+Ephemeral.swift"; sourceTree = "<group>"; };
		063D292924212AFD00FA6FEE /* ZMClientMessage.swift */ = {isa = PBXFileReference; lastKnownFileType = sourcecode.swift; path = ZMClientMessage.swift; sourceTree = "<group>"; };
		0642A3322445F2B500DCCFCD /* ZMClientMessage+UpdateEvent.swift */ = {isa = PBXFileReference; fileEncoding = 4; lastKnownFileType = sourcecode.swift; path = "ZMClientMessage+UpdateEvent.swift"; sourceTree = "<group>"; };
		0649D1C424F6A542001DDC78 /* NSManagedObjectContext+ZMKeyValueStore.swift */ = {isa = PBXFileReference; lastKnownFileType = sourcecode.swift; path = "NSManagedObjectContext+ZMKeyValueStore.swift"; sourceTree = "<group>"; };
		064F8E06255E014B0040371D /* zmessaging2.88.0.xcdatamodel */ = {isa = PBXFileReference; lastKnownFileType = wrapper.xcdatamodel; path = zmessaging2.88.0.xcdatamodel; sourceTree = "<group>"; };
		064F8E07255E04800040371D /* Feature.swift */ = {isa = PBXFileReference; lastKnownFileType = sourcecode.swift; path = Feature.swift; sourceTree = "<group>"; };
		0651D00323FC46A500411A22 /* ZMClientMessage+Confirmations.swift */ = {isa = PBXFileReference; lastKnownFileType = sourcecode.swift; path = "ZMClientMessage+Confirmations.swift"; sourceTree = "<group>"; };
		0651D00523FC481B00411A22 /* ZMAssetClientMessage+Confirmations.swift */ = {isa = PBXFileReference; lastKnownFileType = sourcecode.swift; path = "ZMAssetClientMessage+Confirmations.swift"; sourceTree = "<group>"; };
		0651D00723FC4FDC00411A22 /* GenericMessageTests+LegalHoldStatus.swift */ = {isa = PBXFileReference; lastKnownFileType = sourcecode.swift; path = "GenericMessageTests+LegalHoldStatus.swift"; sourceTree = "<group>"; };
		065D7500239FAB1200275114 /* SelfUserParticipantMigrationTests.swift */ = {isa = PBXFileReference; lastKnownFileType = sourcecode.swift; path = SelfUserParticipantMigrationTests.swift; sourceTree = "<group>"; };
		0660FEBC2580E4A900F4C19F /* TransferApplockKeychain.swift */ = {isa = PBXFileReference; lastKnownFileType = sourcecode.swift; path = TransferApplockKeychain.swift; sourceTree = "<group>"; };
		0663285D2428CEC3005BB3BE /* ZMClientMessage+Deletion.swift */ = {isa = PBXFileReference; lastKnownFileType = sourcecode.swift; path = "ZMClientMessage+Deletion.swift"; sourceTree = "<group>"; };
		0663285F2428D01C005BB3BE /* ZMClientMessage+GenericMessage.swift */ = {isa = PBXFileReference; lastKnownFileType = sourcecode.swift; path = "ZMClientMessage+GenericMessage.swift"; sourceTree = "<group>"; };
		066A96FE25A88E510083E317 /* BiometricsState.swift */ = {isa = PBXFileReference; lastKnownFileType = sourcecode.swift; path = BiometricsState.swift; sourceTree = "<group>"; };
		0674CB3828198707002C4175 /* zmessaging2.99.0.xcdatamodel */ = {isa = PBXFileReference; lastKnownFileType = wrapper.xcdatamodel; path = zmessaging2.99.0.xcdatamodel; sourceTree = "<group>"; };
		0680A9C1246002DC000F80F3 /* ZMClientMessageTests.swift */ = {isa = PBXFileReference; lastKnownFileType = sourcecode.swift; path = ZMClientMessageTests.swift; sourceTree = "<group>"; };
		0680A9C42460627B000F80F3 /* ZMMessage+Reaction.swift */ = {isa = PBXFileReference; lastKnownFileType = sourcecode.swift; path = "ZMMessage+Reaction.swift"; sourceTree = "<group>"; };
		0686649E256FB0CA001C8747 /* AppLockController.swift */ = {isa = PBXFileReference; lastKnownFileType = sourcecode.swift; path = AppLockController.swift; sourceTree = "<group>"; };
		068664A1256FB834001C8747 /* AppLockControllerTests.swift */ = {isa = PBXFileReference; lastKnownFileType = sourcecode.swift; path = AppLockControllerTests.swift; sourceTree = "<group>"; };
		068D610124629AA300A110A2 /* ZMBaseManagedObjectTest.swift */ = {isa = PBXFileReference; lastKnownFileType = sourcecode.swift; path = ZMBaseManagedObjectTest.swift; sourceTree = "<group>"; };
		069D07B72562671D00DBA592 /* FeatureTests.swift */ = {isa = PBXFileReference; lastKnownFileType = sourcecode.swift; path = FeatureTests.swift; sourceTree = "<group>"; };
		06A0E60A281AE65D00E5F822 /* store2-99-0.wiredatabase */ = {isa = PBXFileReference; lastKnownFileType = file; path = "store2-99-0.wiredatabase"; sourceTree = "<group>"; };
		06B1C492248F9173007FDA8D /* GenericMessage+Debug.swift */ = {isa = PBXFileReference; lastKnownFileType = sourcecode.swift; path = "GenericMessage+Debug.swift"; sourceTree = "<group>"; };
		06B99C78242A293500FEAFDE /* ZMClientMessage+Knock.swift */ = {isa = PBXFileReference; lastKnownFileType = sourcecode.swift; path = "ZMClientMessage+Knock.swift"; sourceTree = "<group>"; };
		06C6B1AF2745675D0049B54E /* store2-97-0.wiredatabase */ = {isa = PBXFileReference; lastKnownFileType = file; path = "store2-97-0.wiredatabase"; sourceTree = "<group>"; };
		06D33FCA2524E402004B9BC1 /* ZMConversation+UnreadCount.swift */ = {isa = PBXFileReference; lastKnownFileType = sourcecode.swift; path = "ZMConversation+UnreadCount.swift"; sourceTree = "<group>"; };
		06D33FCC2524F65D004B9BC1 /* ZMConversationTests+UnreadMessages.swift */ = {isa = PBXFileReference; lastKnownFileType = sourcecode.swift; path = "ZMConversationTests+UnreadMessages.swift"; sourceTree = "<group>"; };
		06D33FCE2525D368004B9BC1 /* store2-86-0.wiredatabase */ = {isa = PBXFileReference; lastKnownFileType = file; path = "store2-86-0.wiredatabase"; sourceTree = "<group>"; };
		06D33FD12525D4E8004B9BC1 /* zmessaging2.87.0.xcdatamodel */ = {isa = PBXFileReference; lastKnownFileType = wrapper.xcdatamodel; path = zmessaging2.87.0.xcdatamodel; sourceTree = "<group>"; };
		06D48734241F930A00881B08 /* GenericMessage+Obfuscation.swift */ = {isa = PBXFileReference; lastKnownFileType = sourcecode.swift; path = "GenericMessage+Obfuscation.swift"; sourceTree = "<group>"; };
		06D48736241FB3F700881B08 /* ZMClientMessage+Obfuscate.swift */ = {isa = PBXFileReference; lastKnownFileType = sourcecode.swift; path = "ZMClientMessage+Obfuscate.swift"; sourceTree = "<group>"; };
		06D5423B26399C32006B0C5A /* UserType+External.swift */ = {isa = PBXFileReference; lastKnownFileType = sourcecode.swift; path = "UserType+External.swift"; sourceTree = "<group>"; };
		06E1C834244F1A2300CA4EF2 /* ZMOTRMessage+Helper.swift */ = {isa = PBXFileReference; lastKnownFileType = sourcecode.swift; path = "ZMOTRMessage+Helper.swift"; sourceTree = "<group>"; };
		06E8AAB3242BAA6A008929B1 /* SignatureStatus.swift */ = {isa = PBXFileReference; lastKnownFileType = sourcecode.swift; path = SignatureStatus.swift; sourceTree = "<group>"; };
		06EE09DF2659335100D6CAC3 /* zmessaging2.92.0.xcdatamodel */ = {isa = PBXFileReference; lastKnownFileType = wrapper.xcdatamodel; path = zmessaging2.92.0.xcdatamodel; sourceTree = "<group>"; };
		06EE09E22659340F00D6CAC3 /* store2-92-0.wiredatabase */ = {isa = PBXFileReference; lastKnownFileType = file; path = "store2-92-0.wiredatabase"; sourceTree = "<group>"; };
		06EED73E2525D5B80014FE1E /* store2-87-0.wiredatabase */ = {isa = PBXFileReference; lastKnownFileType = file; path = "store2-87-0.wiredatabase"; sourceTree = "<group>"; };
		06F98D62243B2470007E914A /* SignatureStatusTests.swift */ = {isa = PBXFileReference; lastKnownFileType = sourcecode.swift; path = SignatureStatusTests.swift; sourceTree = "<group>"; };
		1600D93B267A80D700970F99 /* ZMManagedObject+Fetching.swift */ = {isa = PBXFileReference; lastKnownFileType = sourcecode.swift; path = "ZMManagedObject+Fetching.swift"; sourceTree = "<group>"; };
		1600D943267BC5A000970F99 /* ZMManagedObjectFetchingTests.swift */ = {isa = PBXFileReference; lastKnownFileType = sourcecode.swift; path = ZMManagedObjectFetchingTests.swift; sourceTree = "<group>"; };
		16030DAE21AC536700F8032E /* zmessaging2.58.0.xcdatamodel */ = {isa = PBXFileReference; lastKnownFileType = wrapper.xcdatamodel; path = zmessaging2.58.0.xcdatamodel; sourceTree = "<group>"; };
		16030DAF21AD765D00F8032E /* ZMConversation+Confirmations.swift */ = {isa = PBXFileReference; lastKnownFileType = sourcecode.swift; path = "ZMConversation+Confirmations.swift"; sourceTree = "<group>"; };
		16030DBD21AE8FAB00F8032E /* ZMConversationTests+Confirmations.swift */ = {isa = PBXFileReference; lastKnownFileType = sourcecode.swift; path = "ZMConversationTests+Confirmations.swift"; sourceTree = "<group>"; };
		16030DC421AEE25500F8032E /* ZMOTRMessage+Confirmations.swift */ = {isa = PBXFileReference; lastKnownFileType = sourcecode.swift; path = "ZMOTRMessage+Confirmations.swift"; sourceTree = "<group>"; };
		1607AAF1243768D200A93D29 /* UserType+Materialize.swift */ = {isa = PBXFileReference; lastKnownFileType = sourcecode.swift; path = "UserType+Materialize.swift"; sourceTree = "<group>"; };
		160B3BB024EFD64E0026D355 /* ExtendedSecureUnarchiveFromData.swift */ = {isa = PBXFileReference; lastKnownFileType = sourcecode.swift; path = ExtendedSecureUnarchiveFromData.swift; sourceTree = "<group>"; };
		16127CF2220058160020E65C /* InvalidConversationRemoval.swift */ = {isa = PBXFileReference; lastKnownFileType = sourcecode.swift; path = InvalidConversationRemoval.swift; sourceTree = "<group>"; };
		16127CF422005AAA0020E65C /* InvalidConversationRemovalTests.swift */ = {isa = PBXFileReference; lastKnownFileType = sourcecode.swift; path = InvalidConversationRemovalTests.swift; sourceTree = "<group>"; };
		1614CFC625D2AADA00B415D9 /* zmessaging2.90.0.xcdatamodel */ = {isa = PBXFileReference; lastKnownFileType = wrapper.xcdatamodel; path = zmessaging2.90.0.xcdatamodel; sourceTree = "<group>"; };
		161541B91E27EBD400AC2FFB /* ZMConversation+Calling.swift */ = {isa = PBXFileReference; fileEncoding = 4; lastKnownFileType = sourcecode.swift; path = "ZMConversation+Calling.swift"; sourceTree = "<group>"; };
		1615F2D7234D027B005E4E20 /* store2-76-0.wiredatabase */ = {isa = PBXFileReference; lastKnownFileType = file; path = "store2-76-0.wiredatabase"; sourceTree = "<group>"; };
		16168139207B982800BCF33A /* zmessaging2.46.0.xcdatamodel */ = {isa = PBXFileReference; lastKnownFileType = wrapper.xcdatamodel; path = zmessaging2.46.0.xcdatamodel; sourceTree = "<group>"; };
		161E05692667C4D000DADC3D /* AccountDeletedObserver.swift */ = {isa = PBXFileReference; lastKnownFileType = sourcecode.swift; path = AccountDeletedObserver.swift; sourceTree = "<group>"; };
		1621E59120E62BD2006B2D17 /* ZMConversationTests+Silencing.swift */ = {isa = PBXFileReference; lastKnownFileType = sourcecode.swift; path = "ZMConversationTests+Silencing.swift"; sourceTree = "<group>"; };
		162207F7272291CA0041EDE8 /* String+NilEmpty.swift */ = {isa = PBXFileReference; lastKnownFileType = sourcecode.swift; path = "String+NilEmpty.swift"; sourceTree = "<group>"; };
		162294A4222038FA00A98679 /* CacheAssetTests.swift */ = {isa = PBXFileReference; lastKnownFileType = sourcecode.swift; path = CacheAssetTests.swift; sourceTree = "<group>"; };
		1626344A20D935C0000D4063 /* ZMConversation+Timestamps.swift */ = {isa = PBXFileReference; lastKnownFileType = sourcecode.swift; path = "ZMConversation+Timestamps.swift"; sourceTree = "<group>"; };
		1628361520173C280027082D /* zmessaging2.42.0.xcdatamodel */ = {isa = PBXFileReference; lastKnownFileType = wrapper.xcdatamodel; path = zmessaging2.42.0.xcdatamodel; sourceTree = "<group>"; };
		162836162017466E0027082D /* store2-41-0.wiredatabase */ = {isa = PBXFileReference; lastKnownFileType = file; name = "store2-41-0.wiredatabase"; path = "Tests/Resources/store2-41-0.wiredatabase"; sourceTree = SOURCE_ROOT; };
		16313D611D227DC1001B2AB3 /* LinkPreview+ProtocolBuffer.swift */ = {isa = PBXFileReference; fileEncoding = 4; lastKnownFileType = sourcecode.swift; path = "LinkPreview+ProtocolBuffer.swift"; sourceTree = "<group>"; };
		1637729A22B3ECC400510B7B /* zmessaging2.74.0.xcdatamodel */ = {isa = PBXFileReference; lastKnownFileType = wrapper.xcdatamodel; path = zmessaging2.74.0.xcdatamodel; sourceTree = "<group>"; };
		1637729B22B3F1F700510B7B /* store2-74-0.wiredatabase */ = {isa = PBXFileReference; lastKnownFileType = file; path = "store2-74-0.wiredatabase"; sourceTree = "<group>"; };
		1639A8122260916E00868AB9 /* AlertAvailabilityBehaviourChange.swift */ = {isa = PBXFileReference; lastKnownFileType = sourcecode.swift; path = AlertAvailabilityBehaviourChange.swift; sourceTree = "<group>"; };
		1639A8502264B91E00868AB9 /* AvailabilityBehaviourChangeTests.swift */ = {isa = PBXFileReference; lastKnownFileType = sourcecode.swift; path = AvailabilityBehaviourChangeTests.swift; sourceTree = "<group>"; };
		163C92A92630A80400F8DC14 /* NSManagedObjectContext+SelfUser.swift */ = {isa = PBXFileReference; lastKnownFileType = sourcecode.swift; path = "NSManagedObjectContext+SelfUser.swift"; sourceTree = "<group>"; };
		163CE64D25ACE57B0013C12D /* store2-89-0.wiredatabase */ = {isa = PBXFileReference; lastKnownFileType = file; path = "store2-89-0.wiredatabase"; sourceTree = "<group>"; };
		163CE6AE25BEB9680013C12D /* ZMMessageTests+SystemMessages.swift */ = {isa = PBXFileReference; lastKnownFileType = sourcecode.swift; path = "ZMMessageTests+SystemMessages.swift"; sourceTree = "<group>"; };
		163D01DF2472DE6200984999 /* InvalidConnectionRemoval.swift */ = {isa = PBXFileReference; lastKnownFileType = sourcecode.swift; path = InvalidConnectionRemoval.swift; sourceTree = "<group>"; };
		163D01E12472E44000984999 /* InvalidConnectionRemovalTests.swift */ = {isa = PBXFileReference; lastKnownFileType = sourcecode.swift; path = InvalidConnectionRemovalTests.swift; sourceTree = "<group>"; };
		1645ECC1243B643B007A82D6 /* ZMSearchUserTests+TeamUser.swift */ = {isa = PBXFileReference; lastKnownFileType = sourcecode.swift; path = "ZMSearchUserTests+TeamUser.swift"; sourceTree = "<group>"; };
		1645ECC3243B69A1007A82D6 /* UserTypeTests+Materialize.swift */ = {isa = PBXFileReference; lastKnownFileType = sourcecode.swift; name = "UserTypeTests+Materialize.swift"; path = "Tests/Source/Model/UserTypeTests+Materialize.swift"; sourceTree = SOURCE_ROOT; };
		16460A43206515370096B616 /* NSManagedObjectContext+BackupImport.swift */ = {isa = PBXFileReference; lastKnownFileType = sourcecode.swift; path = "NSManagedObjectContext+BackupImport.swift"; sourceTree = "<group>"; };
		16460A45206544B00096B616 /* PersistentMetadataKeys.swift */ = {isa = PBXFileReference; lastKnownFileType = sourcecode.swift; path = PersistentMetadataKeys.swift; sourceTree = "<group>"; };
		1646D5B9234FA56B00E60F1E /* zmessaging2.77.0.xcdatamodel */ = {isa = PBXFileReference; lastKnownFileType = wrapper.xcdatamodel; path = zmessaging2.77.0.xcdatamodel; sourceTree = "<group>"; };
		1646D5BA234FA6B400E60F1E /* store2-77-0.wiredatabase */ = {isa = PBXFileReference; lastKnownFileType = file; path = "store2-77-0.wiredatabase"; sourceTree = "<group>"; };
		164A55D220F3AF6700AE62A6 /* ZMSearchUserTests+ProfileImages.swift */ = {isa = PBXFileReference; lastKnownFileType = sourcecode.swift; path = "ZMSearchUserTests+ProfileImages.swift"; sourceTree = "<group>"; };
		164E224B27454044004EFD12 /* zmessaging2.97.0.xcdatamodel */ = {isa = PBXFileReference; lastKnownFileType = wrapper.xcdatamodel; path = zmessaging2.97.0.xcdatamodel; sourceTree = "<group>"; };
		164EB6F2230D987A001BBD4A /* ZMMessage+DataRetention.swift */ = {isa = PBXFileReference; lastKnownFileType = sourcecode.swift; path = "ZMMessage+DataRetention.swift"; sourceTree = "<group>"; };
		16500C0225E3A7520021B3AE /* store2-90-0.wiredatabase */ = {isa = PBXFileReference; lastKnownFileType = file; path = "store2-90-0.wiredatabase"; sourceTree = "<group>"; };
		165124D121886EDB006A3C75 /* ZMOTRMessage+Quotes.swift */ = {isa = PBXFileReference; lastKnownFileType = sourcecode.swift; path = "ZMOTRMessage+Quotes.swift"; sourceTree = "<group>"; };
		165124D32188B613006A3C75 /* ZMClientMessage+Quotes.swift */ = {isa = PBXFileReference; lastKnownFileType = sourcecode.swift; path = "ZMClientMessage+Quotes.swift"; sourceTree = "<group>"; };
		165124D52188CF66006A3C75 /* ZMClientMessage+Editing.swift */ = {isa = PBXFileReference; lastKnownFileType = sourcecode.swift; path = "ZMClientMessage+Editing.swift"; sourceTree = "<group>"; };
		165124D72189AE90006A3C75 /* ZMAssetClientMessage+Quotes.swift */ = {isa = PBXFileReference; lastKnownFileType = sourcecode.swift; path = "ZMAssetClientMessage+Quotes.swift"; sourceTree = "<group>"; };
		16519D35231D1BB200C9D76D /* ZMConversation+Deletion.swift */ = {isa = PBXFileReference; lastKnownFileType = sourcecode.swift; path = "ZMConversation+Deletion.swift"; sourceTree = "<group>"; };
		16519D53231D6F8200C9D76D /* ZMConversationTests+Deletion.swift */ = {isa = PBXFileReference; lastKnownFileType = sourcecode.swift; path = "ZMConversationTests+Deletion.swift"; sourceTree = "<group>"; };
		1651F9BD1D3554C800A9FAE8 /* ZMClientMessageTests+TextMessage.swift */ = {isa = PBXFileReference; fileEncoding = 4; lastKnownFileType = sourcecode.swift; path = "ZMClientMessageTests+TextMessage.swift"; sourceTree = "<group>"; };
		165911541DF054AD007FA847 /* ZMConversation+Predicates.swift */ = {isa = PBXFileReference; fileEncoding = 4; lastKnownFileType = sourcecode.swift; path = "ZMConversation+Predicates.swift"; sourceTree = "<group>"; };
		165D3A2B1E1D47AB0052E654 /* ZMCallState.swift */ = {isa = PBXFileReference; fileEncoding = 4; lastKnownFileType = sourcecode.swift; path = ZMCallState.swift; sourceTree = "<group>"; };
		165DC51E21491C0400090B7B /* Mention.swift */ = {isa = PBXFileReference; lastKnownFileType = sourcecode.swift; path = Mention.swift; sourceTree = "<group>"; };
		165DC52021491D8700090B7B /* ZMClientMessage+TextMessageData.swift */ = {isa = PBXFileReference; lastKnownFileType = sourcecode.swift; path = "ZMClientMessage+TextMessageData.swift"; sourceTree = "<group>"; };
		165DC522214A614100090B7B /* ZMConversation+Message.swift */ = {isa = PBXFileReference; lastKnownFileType = sourcecode.swift; path = "ZMConversation+Message.swift"; sourceTree = "<group>"; };
		165E0F68217F871400E36D08 /* ZMOTRMessage+ContentHashing.swift */ = {isa = PBXFileReference; lastKnownFileType = sourcecode.swift; path = "ZMOTRMessage+ContentHashing.swift"; sourceTree = "<group>"; };
		165E141725CC516B00F0B075 /* ZMClientMessageTests+Prefetching.swift */ = {isa = PBXFileReference; lastKnownFileType = sourcecode.swift; path = "ZMClientMessageTests+Prefetching.swift"; sourceTree = "<group>"; };
		166166C92236669C00779AE3 /* zmessaging2.67.0.xcdatamodel */ = {isa = PBXFileReference; lastKnownFileType = wrapper.xcdatamodel; path = zmessaging2.67.0.xcdatamodel; sourceTree = "<group>"; };
		166166CC22366C7A00779AE3 /* store2-67-0.wiredatabase */ = {isa = PBXFileReference; lastKnownFileType = file; path = "store2-67-0.wiredatabase"; sourceTree = "<group>"; };
		1661673D22394B9400779AE3 /* zmessaging2.68.0.xcdatamodel */ = {isa = PBXFileReference; lastKnownFileType = wrapper.xcdatamodel; path = zmessaging2.68.0.xcdatamodel; sourceTree = "<group>"; };
		1661673E22394E2A00779AE3 /* store2-68-0.wiredatabase */ = {isa = PBXFileReference; lastKnownFileType = file; path = "store2-68-0.wiredatabase"; sourceTree = "<group>"; };
		16626495216763EE00300F45 /* zmessaging2.55.0.xcdatamodel */ = {isa = PBXFileReference; lastKnownFileType = wrapper.xcdatamodel; path = zmessaging2.55.0.xcdatamodel; sourceTree = "<group>"; };
		166264A22167B48000300F45 /* store2-54-0.wiredatabase */ = {isa = PBXFileReference; lastKnownFileType = file; name = "store2-54-0.wiredatabase"; path = "Tests/Resources/store2-54-0.wiredatabase"; sourceTree = SOURCE_ROOT; };
		16626507217F4E0B00300F45 /* GenericMessageTests+Hashing.swift */ = {isa = PBXFileReference; lastKnownFileType = sourcecode.swift; path = "GenericMessageTests+Hashing.swift"; sourceTree = "<group>"; };
		166A2A0C25FB991800B4A4F8 /* CoreDataStack.swift */ = {isa = PBXFileReference; lastKnownFileType = sourcecode.swift; path = CoreDataStack.swift; sourceTree = "<group>"; };
		166D189D230E9E66001288CD /* ZMMessage+DataRetentionTests.swift */ = {isa = PBXFileReference; lastKnownFileType = sourcecode.swift; path = "ZMMessage+DataRetentionTests.swift"; sourceTree = "<group>"; };
		166DCDB72555886E004F4F59 /* CoreDataStack+Migration.swift */ = {isa = PBXFileReference; lastKnownFileType = sourcecode.swift; path = "CoreDataStack+Migration.swift"; sourceTree = "<group>"; };
		166E47BC255A98D900C161C8 /* CoreDataStackTests+Migration.swift */ = {isa = PBXFileReference; lastKnownFileType = sourcecode.swift; path = "CoreDataStackTests+Migration.swift"; sourceTree = "<group>"; };
		166EC36D26C50E8B0043ED01 /* store2-94-0.wiredatabase */ = {isa = PBXFileReference; lastKnownFileType = file; path = "store2-94-0.wiredatabase"; sourceTree = "<group>"; };
		1670D0162317F92B003A143B /* ZMConversation+Team.swift */ = {isa = PBXFileReference; lastKnownFileType = sourcecode.swift; path = "ZMConversation+Team.swift"; sourceTree = "<group>"; };
		1670D01B231823DC003A143B /* ZMUser+Permissions.swift */ = {isa = PBXFileReference; lastKnownFileType = sourcecode.swift; path = "ZMUser+Permissions.swift"; sourceTree = "<group>"; };
		1670D01D231825BE003A143B /* ZMUserTests+Permissions.swift */ = {isa = PBXFileReference; lastKnownFileType = sourcecode.swift; path = "ZMUserTests+Permissions.swift"; sourceTree = "<group>"; };
		1670D01F23183209003A143B /* ModelObjectsTests+Helpers.swift */ = {isa = PBXFileReference; lastKnownFileType = sourcecode.swift; path = "ModelObjectsTests+Helpers.swift"; sourceTree = "<group>"; };
		1672A5FD23434FA200380537 /* ZMConversationTests+Labels.swift */ = {isa = PBXFileReference; lastKnownFileType = sourcecode.swift; path = "ZMConversationTests+Labels.swift"; sourceTree = "<group>"; };
		1672A6012343973600380537 /* LabelTests.swift */ = {isa = PBXFileReference; lastKnownFileType = sourcecode.swift; path = LabelTests.swift; sourceTree = "<group>"; };
		1672A6102343CABA00380537 /* store2-75-0.wiredatabase */ = {isa = PBXFileReference; lastKnownFileType = file; path = "store2-75-0.wiredatabase"; sourceTree = "<group>"; };
		1672A613234499B500380537 /* LabelChangeInfo.swift */ = {isa = PBXFileReference; lastKnownFileType = sourcecode.swift; path = LabelChangeInfo.swift; sourceTree = "<group>"; };
		1672A6152344A14E00380537 /* LabelObserverTests.swift */ = {isa = PBXFileReference; lastKnownFileType = sourcecode.swift; path = LabelObserverTests.swift; sourceTree = "<group>"; };
		1672A6272344F10700380537 /* FolderList.swift */ = {isa = PBXFileReference; lastKnownFileType = sourcecode.swift; path = FolderList.swift; sourceTree = "<group>"; };
		1672A6292345102400380537 /* ZMConversationListTests+Labels.swift */ = {isa = PBXFileReference; lastKnownFileType = sourcecode.swift; path = "ZMConversationListTests+Labels.swift"; sourceTree = "<group>"; };
		16746B071D2EAF8E00831771 /* ZMClientMessageTests+ZMImageOwner.swift */ = {isa = PBXFileReference; fileEncoding = 4; lastKnownFileType = sourcecode.swift; path = "ZMClientMessageTests+ZMImageOwner.swift"; sourceTree = "<group>"; };
		167BCC192609E92300E9D7E3 /* ZMEventModel2.0.xcdatamodel */ = {isa = PBXFileReference; lastKnownFileType = wrapper.xcdatamodel; path = ZMEventModel2.0.xcdatamodel; sourceTree = "<group>"; };
		167BCC1A2609E92300E9D7E3 /* ZMEventModel.xcdatamodel */ = {isa = PBXFileReference; lastKnownFileType = wrapper.xcdatamodel; path = ZMEventModel.xcdatamodel; sourceTree = "<group>"; };
		167BCC1B2609E92300E9D7E3 /* ZMEventModel3.0.xcdatamodel */ = {isa = PBXFileReference; lastKnownFileType = wrapper.xcdatamodel; path = ZMEventModel3.0.xcdatamodel; sourceTree = "<group>"; };
		167BCC81260CFAD500E9D7E3 /* UserType+Federation.swift */ = {isa = PBXFileReference; lastKnownFileType = sourcecode.swift; path = "UserType+Federation.swift"; sourceTree = "<group>"; };
		167BCC85260CFC7B00E9D7E3 /* UserTypeTests+Federation.swift */ = {isa = PBXFileReference; lastKnownFileType = sourcecode.swift; path = "UserTypeTests+Federation.swift"; sourceTree = "<group>"; };
		167BCC91260DB5FA00E9D7E3 /* CoreDataStackTests+ClearStorage.swift */ = {isa = PBXFileReference; lastKnownFileType = sourcecode.swift; path = "CoreDataStackTests+ClearStorage.swift"; sourceTree = "<group>"; };
		167BCC95260DC3F100E9D7E3 /* CoreDataStack+ClearStorage.swift */ = {isa = PBXFileReference; lastKnownFileType = sourcecode.swift; path = "CoreDataStack+ClearStorage.swift"; sourceTree = "<group>"; };
		16827AE92732A3C20079405D /* InvalidDomainRemoval.swift */ = {isa = PBXFileReference; lastKnownFileType = sourcecode.swift; path = InvalidDomainRemoval.swift; sourceTree = "<group>"; };
		16827AF12732AB2E0079405D /* InvalidDomainRemovalTests.swift */ = {isa = PBXFileReference; lastKnownFileType = sourcecode.swift; path = InvalidDomainRemovalTests.swift; sourceTree = "<group>"; };
		168413E82225902200FCB9BC /* zmessaging2.65.0.xcdatamodel */ = {isa = PBXFileReference; lastKnownFileType = wrapper.xcdatamodel; path = zmessaging2.65.0.xcdatamodel; sourceTree = "<group>"; };
		168413E9222594E600FCB9BC /* store2-65-0.wiredatabase */ = {isa = PBXFileReference; lastKnownFileType = file; path = "store2-65-0.wiredatabase"; sourceTree = "<group>"; };
		168413EC2225965500FCB9BC /* TransferStateMigration.swift */ = {isa = PBXFileReference; lastKnownFileType = sourcecode.swift; path = TransferStateMigration.swift; sourceTree = "<group>"; };
		1684141622282A1A00FCB9BC /* TransferStateMigrationTests.swift */ = {isa = PBXFileReference; lastKnownFileType = sourcecode.swift; path = TransferStateMigrationTests.swift; sourceTree = "<group>"; };
		168414292228421700FCB9BC /* ZMAssetClientMessageTests+AssetMessage.swift */ = {isa = PBXFileReference; lastKnownFileType = sourcecode.swift; path = "ZMAssetClientMessageTests+AssetMessage.swift"; sourceTree = "<group>"; };
		1687ABAB20EBE0770007C240 /* UserType.swift */ = {isa = PBXFileReference; lastKnownFileType = sourcecode.swift; path = UserType.swift; sourceTree = "<group>"; };
		1687ABAD20ECD51E0007C240 /* ZMSearchUser.swift */ = {isa = PBXFileReference; lastKnownFileType = sourcecode.swift; path = ZMSearchUser.swift; sourceTree = "<group>"; };
		1687C0E12150EE91003099DD /* ZMClientMessageTests+Mentions.swift */ = {isa = PBXFileReference; lastKnownFileType = sourcecode.swift; path = "ZMClientMessageTests+Mentions.swift"; sourceTree = "<group>"; };
		1689FD452194A63E00A656E2 /* ZMClientMessageTests+Editing.swift */ = {isa = PBXFileReference; lastKnownFileType = sourcecode.swift; path = "ZMClientMessageTests+Editing.swift"; sourceTree = "<group>"; };
		168D7BFC26F365ED00789960 /* EntityAction.swift */ = {isa = PBXFileReference; lastKnownFileType = sourcecode.swift; path = EntityAction.swift; sourceTree = "<group>"; };
		168D7C9526F9ED1E00789960 /* QualifiedID.swift */ = {isa = PBXFileReference; lastKnownFileType = sourcecode.swift; path = QualifiedID.swift; sourceTree = "<group>"; };
		168E96C4220B445000FC92FA /* zmessaging2.61.0.xcdatamodel */ = {isa = PBXFileReference; lastKnownFileType = wrapper.xcdatamodel; path = zmessaging2.61.0.xcdatamodel; sourceTree = "<group>"; };
		168FF32F258200AD0066DAE3 /* ZMClientMessageTests+ResetSession.swift */ = {isa = PBXFileReference; lastKnownFileType = sourcecode.swift; path = "ZMClientMessageTests+ResetSession.swift"; sourceTree = "<group>"; };
		16925336234F677B0041A8FF /* ZMConversationListDirectoryTests+Labels.swift */ = {isa = PBXFileReference; lastKnownFileType = sourcecode.swift; path = "ZMConversationListDirectoryTests+Labels.swift"; sourceTree = "<group>"; };
		1693155225A30D4E00709F15 /* UserClientTests+ResetSession.swift */ = {isa = PBXFileReference; lastKnownFileType = sourcecode.swift; path = "UserClientTests+ResetSession.swift"; sourceTree = "<group>"; };
		1693155425A329FE00709F15 /* NSManagedObjectContext+UpdateRequest.swift */ = {isa = PBXFileReference; lastKnownFileType = sourcecode.swift; path = "NSManagedObjectContext+UpdateRequest.swift"; sourceTree = "<group>"; };
		169315DD25A76E4600709F15 /* zmessaging2.89.0.xcdatamodel */ = {isa = PBXFileReference; lastKnownFileType = wrapper.xcdatamodel; path = zmessaging2.89.0.xcdatamodel; sourceTree = "<group>"; };
		169315EE25AC4C8100709F15 /* MigrateSenderClient.swift */ = {isa = PBXFileReference; lastKnownFileType = sourcecode.swift; path = MigrateSenderClient.swift; sourceTree = "<group>"; };
		169315F025AC501300709F15 /* MigrateSenderClientTests.swift */ = {isa = PBXFileReference; lastKnownFileType = sourcecode.swift; path = MigrateSenderClientTests.swift; sourceTree = "<group>"; };
		169FF3A427157B3800330C2E /* MockActionHandler.swift */ = {isa = PBXFileReference; lastKnownFileType = sourcecode.swift; path = MockActionHandler.swift; sourceTree = "<group>"; };
		169FF3A927157F0100330C2E /* ZMSearchUserTests+Connections.swift */ = {isa = PBXFileReference; lastKnownFileType = sourcecode.swift; path = "ZMSearchUserTests+Connections.swift"; sourceTree = "<group>"; };
		169FF3AE2715820400330C2E /* ZMConnectionFetchingTests.swift */ = {isa = PBXFileReference; lastKnownFileType = sourcecode.swift; path = ZMConnectionFetchingTests.swift; sourceTree = "<group>"; };
		169FF3D32715CA6600330C2E /* zmessaging2.96.0.xcdatamodel */ = {isa = PBXFileReference; lastKnownFileType = wrapper.xcdatamodel; path = zmessaging2.96.0.xcdatamodel; sourceTree = "<group>"; };
		169FF3D72715CE5B00330C2E /* store2-96-0.wiredatabase */ = {isa = PBXFileReference; lastKnownFileType = file; path = "store2-96-0.wiredatabase"; sourceTree = "<group>"; };
		16A86B23229EC29800A674F8 /* zmessaging2.71.0.xcdatamodel */ = {isa = PBXFileReference; lastKnownFileType = wrapper.xcdatamodel; path = zmessaging2.71.0.xcdatamodel; sourceTree = "<group>"; };
		16A86B4922A6BF5B00A674F8 /* store2-71-0.wiredatabase */ = {isa = PBXFileReference; lastKnownFileType = file; path = "store2-71-0.wiredatabase"; sourceTree = "<group>"; };
		16A9E353220CAB790062CFCD /* store2-60-0.wiredatabase */ = {isa = PBXFileReference; lastKnownFileType = file; name = "store2-60-0.wiredatabase"; path = "Tests/Resources/store2-60-0.wiredatabase"; sourceTree = SOURCE_ROOT; };
		16AD86B91F75426C00E4C797 /* NSManagedObjectContext+NotificationContext.swift */ = {isa = PBXFileReference; fileEncoding = 4; lastKnownFileType = sourcecode.swift; path = "NSManagedObjectContext+NotificationContext.swift"; sourceTree = "<group>"; };
		16B5B33026FDC5D2001A3216 /* ZMConnection+Actions.swift */ = {isa = PBXFileReference; lastKnownFileType = sourcecode.swift; path = "ZMConnection+Actions.swift"; sourceTree = "<group>"; };
		16B75F52222ED23500DCAFF2 /* zmessaging2.66.0.xcdatamodel */ = {isa = PBXFileReference; lastKnownFileType = wrapper.xcdatamodel; path = zmessaging2.66.0.xcdatamodel; sourceTree = "<group>"; };
		16B75F69222EEE4000DCAFF2 /* store2-66-0.wiredatabase */ = {isa = PBXFileReference; lastKnownFileType = file; path = "store2-66-0.wiredatabase"; sourceTree = "<group>"; };
		16BA4300233CC3090018E883 /* zmessaging2.75.0.xcdatamodel */ = {isa = PBXFileReference; lastKnownFileType = wrapper.xcdatamodel; path = zmessaging2.75.0.xcdatamodel; sourceTree = "<group>"; };
		16BA4302233CD8E50018E883 /* Label.swift */ = {isa = PBXFileReference; lastKnownFileType = sourcecode.swift; path = Label.swift; sourceTree = "<group>"; };
		16BA4304233CDEA30018E883 /* ZMConversation+Labels.swift */ = {isa = PBXFileReference; lastKnownFileType = sourcecode.swift; path = "ZMConversation+Labels.swift"; sourceTree = "<group>"; };
		16C391E1214BD437003AB3AD /* MentionTests.swift */ = {isa = PBXFileReference; lastKnownFileType = sourcecode.swift; path = MentionTests.swift; sourceTree = "<group>"; };
		16CDEBF62209897D00E74A41 /* ZMMessageTests+ShouldGenerateUnreadCount.swift */ = {isa = PBXFileReference; lastKnownFileType = sourcecode.swift; path = "ZMMessageTests+ShouldGenerateUnreadCount.swift"; sourceTree = "<group>"; };
		16CDEBFA2209D13B00E74A41 /* ZMMessage+Quotes.swift */ = {isa = PBXFileReference; lastKnownFileType = sourcecode.swift; path = "ZMMessage+Quotes.swift"; sourceTree = "<group>"; };
		16D0A0FC234B667F00A83F87 /* zmessaging2.76.0.xcdatamodel */ = {isa = PBXFileReference; lastKnownFileType = wrapper.xcdatamodel; path = zmessaging2.76.0.xcdatamodel; sourceTree = "<group>"; };
		16D5260C20DD1D9400608D8E /* ZMConversationTests+Timestamps.swift */ = {isa = PBXFileReference; lastKnownFileType = sourcecode.swift; path = "ZMConversationTests+Timestamps.swift"; sourceTree = "<group>"; };
		16D68E961CEF2EC4003AB9E0 /* ZMFileMetadata.swift */ = {isa = PBXFileReference; fileEncoding = 4; lastKnownFileType = sourcecode.swift; path = ZMFileMetadata.swift; sourceTree = "<group>"; };
		16D95A411FCEF87B00C96069 /* ZMUser+Availability.swift */ = {isa = PBXFileReference; lastKnownFileType = sourcecode.swift; path = "ZMUser+Availability.swift"; sourceTree = "<group>"; };
		16D95A431FCEF9A900C96069 /* zmessaging2.40.0.xcdatamodel */ = {isa = PBXFileReference; lastKnownFileType = wrapper.xcdatamodel; path = zmessaging2.40.0.xcdatamodel; sourceTree = "<group>"; };
		16DF3B5C2285B13100D09365 /* UserClientType.swift */ = {isa = PBXFileReference; lastKnownFileType = sourcecode.swift; path = UserClientType.swift; sourceTree = "<group>"; };
		16DF3B5E2289510600D09365 /* ZMConversationTests+Legalhold.swift */ = {isa = PBXFileReference; lastKnownFileType = sourcecode.swift; path = "ZMConversationTests+Legalhold.swift"; sourceTree = "<group>"; };
		16E0FBC823326B72000E3235 /* ConversationDirectory.swift */ = {isa = PBXFileReference; lastKnownFileType = sourcecode.swift; path = ConversationDirectory.swift; sourceTree = "<group>"; };
		16E6F24724B36D550015B249 /* NSManagedObjectContext+EncryptionAtRest.swift */ = {isa = PBXFileReference; lastKnownFileType = sourcecode.swift; path = "NSManagedObjectContext+EncryptionAtRest.swift"; sourceTree = "<group>"; };
		16E6F26324B614DC0015B249 /* EncryptionKeys.swift */ = {isa = PBXFileReference; lastKnownFileType = sourcecode.swift; path = EncryptionKeys.swift; sourceTree = "<group>"; };
		16E6F26524B8952F0015B249 /* EncryptionKeysTests.swift */ = {isa = PBXFileReference; lastKnownFileType = sourcecode.swift; path = EncryptionKeysTests.swift; sourceTree = "<group>"; };
		16E70F97270F1F5700718E5D /* ZMConnection+Helper.h */ = {isa = PBXFileReference; lastKnownFileType = sourcecode.c.h; path = "ZMConnection+Helper.h"; sourceTree = "<group>"; };
		16E70FA6270F212000718E5D /* ZMConnection+Helper.m */ = {isa = PBXFileReference; lastKnownFileType = sourcecode.c.objc; path = "ZMConnection+Helper.m"; sourceTree = "<group>"; };
		16E7DA261FD995810065B6A6 /* store2-39-0.wiredatabase */ = {isa = PBXFileReference; lastKnownFileType = file; name = "store2-39-0.wiredatabase"; path = "Tests/Resources/store2-39-0.wiredatabase"; sourceTree = SOURCE_ROOT; };
		16E7DA291FDABE440065B6A6 /* ZMOTRMessage+SelfConversationUpdateTests.swift */ = {isa = PBXFileReference; lastKnownFileType = sourcecode.swift; path = "ZMOTRMessage+SelfConversationUpdateTests.swift"; sourceTree = "<group>"; };
		16F6BB391EDEC2D6009EA803 /* ZMConversation+ObserverHelper.swift */ = {isa = PBXFileReference; fileEncoding = 4; lastKnownFileType = sourcecode.swift; path = "ZMConversation+ObserverHelper.swift"; sourceTree = "<group>"; };
		16F6BB3B1EDEDEFD009EA803 /* ZMConversationTests+ObservationHelper.swift */ = {isa = PBXFileReference; fileEncoding = 4; lastKnownFileType = sourcecode.swift; path = "ZMConversationTests+ObservationHelper.swift"; sourceTree = "<group>"; };
		16F7340F24F938EC00AB93B1 /* zmessaging2.85.0.xcdatamodel */ = {isa = PBXFileReference; lastKnownFileType = wrapper.xcdatamodel; path = zmessaging2.85.0.xcdatamodel; sourceTree = "<group>"; };
		16F7341024F9556600AB93B1 /* ZMConversationTests+DraftMessage.swift */ = {isa = PBXFileReference; lastKnownFileType = sourcecode.swift; path = "ZMConversationTests+DraftMessage.swift"; sourceTree = "<group>"; };
		16F7341324F9573C00AB93B1 /* XCTestCase+EncryptionKeys.swift */ = {isa = PBXFileReference; lastKnownFileType = sourcecode.swift; path = "XCTestCase+EncryptionKeys.swift"; sourceTree = "<group>"; };
		16F7341524F95F9100AB93B1 /* store2-85-0.wiredatabase */ = {isa = PBXFileReference; lastKnownFileType = file; path = "store2-85-0.wiredatabase"; sourceTree = "<group>"; };
		16F9010226C50967002794B5 /* zmessaging2.94.0.xcdatamodel */ = {isa = PBXFileReference; lastKnownFileType = wrapper.xcdatamodel; path = zmessaging2.94.0.xcdatamodel; sourceTree = "<group>"; };
		2BB2076D292B781E00FB6468 /* PatchApplicatorTests.swift */ = {isa = PBXFileReference; lastKnownFileType = sourcecode.swift; path = PatchApplicatorTests.swift; sourceTree = "<group>"; };
		2BB2076F292B787000FB6468 /* PatchApplicator.swift */ = {isa = PBXFileReference; lastKnownFileType = sourcecode.swift; path = PatchApplicator.swift; sourceTree = "<group>"; };
		54178A1A1E02E9FB00860ECE /* store2-24-1.wiredatabase */ = {isa = PBXFileReference; lastKnownFileType = file; name = "store2-24-1.wiredatabase"; path = "Tests/Resources/store2-24-1.wiredatabase"; sourceTree = SOURCE_ROOT; };
		541E4F941CBD182100D82D69 /* FileAssetCache.swift */ = {isa = PBXFileReference; fileEncoding = 4; lastKnownFileType = sourcecode.swift; path = FileAssetCache.swift; sourceTree = "<group>"; };
		54207D4924A4B28C00D40D4F /* zmessaging2.82.0.xcdatamodel */ = {isa = PBXFileReference; lastKnownFileType = wrapper.xcdatamodel; path = zmessaging2.82.0.xcdatamodel; sourceTree = "<group>"; };
		543089B71D420165004D8AC4 /* README.md */ = {isa = PBXFileReference; lastKnownFileType = net.daringfireball.markdown; path = README.md; sourceTree = "<group>"; };
		54363A001D7876200048FD7D /* ZMClientMessage+Encryption.swift */ = {isa = PBXFileReference; fileEncoding = 4; lastKnownFileType = sourcecode.swift; path = "ZMClientMessage+Encryption.swift"; sourceTree = "<group>"; };
		543ABF5A1F34A13000DBE28B /* DatabaseBaseTest.swift */ = {isa = PBXFileReference; fileEncoding = 4; lastKnownFileType = sourcecode.swift; path = DatabaseBaseTest.swift; sourceTree = "<group>"; };
		544034331D6DFE8500860F2D /* ZMAddressBookContactTests.swift */ = {isa = PBXFileReference; fileEncoding = 4; lastKnownFileType = sourcecode.swift; path = ZMAddressBookContactTests.swift; sourceTree = "<group>"; };
		544A46AD1E2E82BA00D6A748 /* ZMOTRMessage+SecurityDegradation.swift */ = {isa = PBXFileReference; fileEncoding = 4; lastKnownFileType = sourcecode.swift; path = "ZMOTRMessage+SecurityDegradation.swift"; sourceTree = "<group>"; };
		544E8C0D1E2F69E800F9B8B8 /* ZMOTRMessage+SecurityDegradationTests.swift */ = {isa = PBXFileReference; fileEncoding = 4; lastKnownFileType = sourcecode.swift; path = "ZMOTRMessage+SecurityDegradationTests.swift"; sourceTree = "<group>"; };
		544E8C101E2F76B400F9B8B8 /* NSManagedObjectContext+UserInfoMerge.swift */ = {isa = PBXFileReference; fileEncoding = 4; lastKnownFileType = sourcecode.swift; path = "NSManagedObjectContext+UserInfoMerge.swift"; sourceTree = "<group>"; };
		544E8C121E2F825700F9B8B8 /* ZMConversation+SecurityLevel.swift */ = {isa = PBXFileReference; fileEncoding = 4; lastKnownFileType = sourcecode.swift; path = "ZMConversation+SecurityLevel.swift"; sourceTree = "<group>"; };
		5451DE341F5FFF8B00C82E75 /* NotificationInContext.swift */ = {isa = PBXFileReference; fileEncoding = 4; lastKnownFileType = sourcecode.swift; path = NotificationInContext.swift; sourceTree = "<group>"; };
		5451DE361F604CD500C82E75 /* ZMMoveIndex.swift */ = {isa = PBXFileReference; fileEncoding = 4; lastKnownFileType = sourcecode.swift; path = ZMMoveIndex.swift; sourceTree = "<group>"; };
		54563B751E0161730089B1D7 /* ZMMessage+Categorization.swift */ = {isa = PBXFileReference; fileEncoding = 4; lastKnownFileType = sourcecode.swift; path = "ZMMessage+Categorization.swift"; sourceTree = "<group>"; };
		54563B791E0189750089B1D7 /* ZMMessageCategorizationTests.swift */ = {isa = PBXFileReference; fileEncoding = 4; lastKnownFileType = sourcecode.swift; path = ZMMessageCategorizationTests.swift; sourceTree = "<group>"; };
		545FA5D61E2FD3750054171A /* ZMConversation+MessageDeletion.swift */ = {isa = PBXFileReference; fileEncoding = 4; lastKnownFileType = sourcecode.swift; path = "ZMConversation+MessageDeletion.swift"; sourceTree = "<group>"; };
		546D3DE51CE5D0B100A6047F /* RichAssetFileType.swift */ = {isa = PBXFileReference; fileEncoding = 4; lastKnownFileType = sourcecode.swift; path = RichAssetFileType.swift; sourceTree = "<group>"; };
		546D3DE81CE5D24C00A6047F /* RichAssetFileTypeTests.swift */ = {isa = PBXFileReference; fileEncoding = 4; lastKnownFileType = sourcecode.swift; path = RichAssetFileTypeTests.swift; sourceTree = "<group>"; };
		5473CC721E14245C00814C03 /* NSManagedObjectContext+Debugging.swift */ = {isa = PBXFileReference; fileEncoding = 4; lastKnownFileType = sourcecode.swift; path = "NSManagedObjectContext+Debugging.swift"; sourceTree = "<group>"; };
		5473CC741E14268600814C03 /* NSManagedObjectContextDebuggingTests.swift */ = {isa = PBXFileReference; fileEncoding = 4; lastKnownFileType = sourcecode.swift; path = NSManagedObjectContextDebuggingTests.swift; sourceTree = "<group>"; };
		5476BA3D1DEDABCC00D047F8 /* AddressBookEntryTests.swift */ = {isa = PBXFileReference; fileEncoding = 4; lastKnownFileType = sourcecode.swift; path = AddressBookEntryTests.swift; sourceTree = "<group>"; };
		547E66481F7503A5008CB1FA /* ZMConversation+Notifications.swift */ = {isa = PBXFileReference; fileEncoding = 4; lastKnownFileType = sourcecode.swift; path = "ZMConversation+Notifications.swift"; sourceTree = "<group>"; };
		547E664A1F750E4A008CB1FA /* ZMConnection+Notification.swift */ = {isa = PBXFileReference; fileEncoding = 4; lastKnownFileType = sourcecode.swift; path = "ZMConnection+Notification.swift"; sourceTree = "<group>"; };
		54829D951DE6F782009100D3 /* store1-24.wiredatabase */ = {isa = PBXFileReference; lastKnownFileType = file; name = "store1-24.wiredatabase"; path = "Tests/Resources/store1-24.wiredatabase"; sourceTree = SOURCE_ROOT; };
		54829D961DE6F782009100D3 /* store1-25.wiredatabase */ = {isa = PBXFileReference; lastKnownFileType = file; name = "store1-25.wiredatabase"; path = "Tests/Resources/store1-25.wiredatabase"; sourceTree = SOURCE_ROOT; };
		54829D971DE6F782009100D3 /* store1-27.wiredatabase */ = {isa = PBXFileReference; lastKnownFileType = file; name = "store1-27.wiredatabase"; path = "Tests/Resources/store1-27.wiredatabase"; sourceTree = SOURCE_ROOT; };
		54829D981DE6F782009100D3 /* store1-28.wiredatabase */ = {isa = PBXFileReference; lastKnownFileType = file; name = "store1-28.wiredatabase"; path = "Tests/Resources/store1-28.wiredatabase"; sourceTree = SOURCE_ROOT; };
		54829D991DE6F782009100D3 /* store2-3.wiredatabase */ = {isa = PBXFileReference; lastKnownFileType = file; name = "store2-3.wiredatabase"; path = "Tests/Resources/store2-3.wiredatabase"; sourceTree = SOURCE_ROOT; };
		54829D9A1DE6F782009100D3 /* store2-4.wiredatabase */ = {isa = PBXFileReference; lastKnownFileType = file; name = "store2-4.wiredatabase"; path = "Tests/Resources/store2-4.wiredatabase"; sourceTree = SOURCE_ROOT; };
		54829D9B1DE6F782009100D3 /* store2-5.wiredatabase */ = {isa = PBXFileReference; lastKnownFileType = file; name = "store2-5.wiredatabase"; path = "Tests/Resources/store2-5.wiredatabase"; sourceTree = SOURCE_ROOT; };
		54829D9C1DE6F782009100D3 /* store2-6.wiredatabase */ = {isa = PBXFileReference; lastKnownFileType = file; name = "store2-6.wiredatabase"; path = "Tests/Resources/store2-6.wiredatabase"; sourceTree = SOURCE_ROOT; };
		54829D9D1DE6F782009100D3 /* store2-7.wiredatabase */ = {isa = PBXFileReference; lastKnownFileType = file; name = "store2-7.wiredatabase"; path = "Tests/Resources/store2-7.wiredatabase"; sourceTree = SOURCE_ROOT; };
		54829D9E1DE6F782009100D3 /* store2-8.wiredatabase */ = {isa = PBXFileReference; lastKnownFileType = file; name = "store2-8.wiredatabase"; path = "Tests/Resources/store2-8.wiredatabase"; sourceTree = SOURCE_ROOT; };
		54829D9F1DE6F782009100D3 /* store2-21-1.wiredatabase */ = {isa = PBXFileReference; lastKnownFileType = file; name = "store2-21-1.wiredatabase"; path = "Tests/Resources/store2-21-1.wiredatabase"; sourceTree = SOURCE_ROOT; };
		54829DA01DE6F782009100D3 /* store2-21-2.wiredatabase */ = {isa = PBXFileReference; lastKnownFileType = file; name = "store2-21-2.wiredatabase"; path = "Tests/Resources/store2-21-2.wiredatabase"; sourceTree = SOURCE_ROOT; };
		54929FAD1E12AC8B0010186B /* NSPersistentStoreMetadataTests.swift */ = {isa = PBXFileReference; fileEncoding = 4; lastKnownFileType = sourcecode.swift; path = NSPersistentStoreMetadataTests.swift; sourceTree = "<group>"; };
		5495BC421E019F1B004253ED /* audio.m4a */ = {isa = PBXFileReference; lastKnownFileType = file; name = audio.m4a; path = Tests/Resources/audio.m4a; sourceTree = SOURCE_ROOT; };
		54A885A71F62EEB600AFBA95 /* ZMConversationTests+Messages.swift */ = {isa = PBXFileReference; fileEncoding = 4; lastKnownFileType = sourcecode.swift; path = "ZMConversationTests+Messages.swift"; sourceTree = "<group>"; };
		54AA3C9524ED16D200FE1F94 /* zmessaging2.84.0.xcdatamodel */ = {isa = PBXFileReference; lastKnownFileType = wrapper.xcdatamodel; path = zmessaging2.84.0.xcdatamodel; sourceTree = "<group>"; };
		54AA3C9824ED2CE600FE1F94 /* store2-84-0.wiredatabase */ = {isa = PBXFileReference; lastKnownFileType = file; path = "store2-84-0.wiredatabase"; sourceTree = "<group>"; };
		54BAB40A24A4FA0800EBC400 /* store2-82-0.wiredatabase */ = {isa = PBXFileReference; lastKnownFileType = file; path = "store2-82-0.wiredatabase"; sourceTree = "<group>"; };
		54CD46091DEDA55C00BA3429 /* AddressBookEntry.swift */ = {isa = PBXFileReference; fileEncoding = 4; lastKnownFileType = sourcecode.swift; path = AddressBookEntry.swift; sourceTree = "<group>"; };
		54D7B83E1E12774600C1B347 /* NSPersistentStore+Metadata.swift */ = {isa = PBXFileReference; fileEncoding = 4; lastKnownFileType = sourcecode.swift; path = "NSPersistentStore+Metadata.swift"; sourceTree = "<group>"; };
		54D809FB1F681D6400B2CCB4 /* ZMClientMessage+LinkPreview.swift */ = {isa = PBXFileReference; fileEncoding = 4; lastKnownFileType = sourcecode.swift; path = "ZMClientMessage+LinkPreview.swift"; sourceTree = "<group>"; };
		54DE05DC1CF8711F00C35253 /* ProtobufUtilitiesTests.swift */ = {isa = PBXFileReference; fileEncoding = 4; lastKnownFileType = sourcecode.swift; path = ProtobufUtilitiesTests.swift; sourceTree = "<group>"; };
		54E3EE3E1F6169A800A261E3 /* ZMAssetClientMessage+FileMessageData.swift */ = {isa = PBXFileReference; fileEncoding = 4; lastKnownFileType = sourcecode.swift; path = "ZMAssetClientMessage+FileMessageData.swift"; sourceTree = "<group>"; };
		54E3EE401F616BA600A261E3 /* ZMAssetClientMessage.swift */ = {isa = PBXFileReference; fileEncoding = 4; lastKnownFileType = sourcecode.swift; path = ZMAssetClientMessage.swift; sourceTree = "<group>"; };
		54E3EE421F6194A400A261E3 /* ZMAssetClientMessage+GenericMessage.swift */ = {isa = PBXFileReference; fileEncoding = 4; lastKnownFileType = sourcecode.swift; path = "ZMAssetClientMessage+GenericMessage.swift"; sourceTree = "<group>"; };
		54E3EE441F61A53C00A261E3 /* ZMAssetClientMessage+Ephemeral.swift */ = {isa = PBXFileReference; fileEncoding = 4; lastKnownFileType = sourcecode.swift; path = "ZMAssetClientMessage+Ephemeral.swift"; sourceTree = "<group>"; };
		54E3EE461F61A78B00A261E3 /* ZMAssetClientMessage+Deletion.swift */ = {isa = PBXFileReference; fileEncoding = 4; lastKnownFileType = sourcecode.swift; path = "ZMAssetClientMessage+Deletion.swift"; sourceTree = "<group>"; };
		54ED3A9C1F38CB6A0066AD47 /* DatabaseMigrationTests.swift */ = {isa = PBXFileReference; fileEncoding = 4; lastKnownFileType = sourcecode.swift; path = DatabaseMigrationTests.swift; sourceTree = "<group>"; };
		54ED8A912523197B005C2BDF /* zmessaging2.86.0.xcdatamodel */ = {isa = PBXFileReference; lastKnownFileType = wrapper.xcdatamodel; path = zmessaging2.86.0.xcdatamodel; sourceTree = "<group>"; };
		54EDE67F1CBBF1860044A17E /* PINCache+ZMessaging.swift */ = {isa = PBXFileReference; fileEncoding = 4; lastKnownFileType = sourcecode.swift; path = "PINCache+ZMessaging.swift"; sourceTree = "<group>"; };
		54EDE6811CBBF6260044A17E /* FileAssetCacheTests.swift */ = {isa = PBXFileReference; fileEncoding = 4; lastKnownFileType = sourcecode.swift; path = FileAssetCacheTests.swift; sourceTree = "<group>"; };
		54F6CEAA1CE2972200A1276D /* ZMAssetClientMessage+Download.swift */ = {isa = PBXFileReference; fileEncoding = 4; lastKnownFileType = sourcecode.swift; path = "ZMAssetClientMessage+Download.swift"; sourceTree = "<group>"; };
		54F84CFC1F9950B300ABD7D5 /* DuplicatedEntityRemoval.swift */ = {isa = PBXFileReference; lastKnownFileType = sourcecode.swift; path = DuplicatedEntityRemoval.swift; sourceTree = "<group>"; };
		54F84CFE1F99588D00ABD7D5 /* DuplicatedEntityRemovalTests.swift */ = {isa = PBXFileReference; lastKnownFileType = sourcecode.swift; path = DuplicatedEntityRemovalTests.swift; sourceTree = "<group>"; };
		54F84D001F995A1F00ABD7D5 /* DiskDatabaseTests.swift */ = {isa = PBXFileReference; lastKnownFileType = sourcecode.swift; path = DiskDatabaseTests.swift; sourceTree = "<group>"; };
		54FB03A01E41E273000E13DC /* LegacyPersistedDataPatches.swift */ = {isa = PBXFileReference; fileEncoding = 4; lastKnownFileType = sourcecode.swift; path = LegacyPersistedDataPatches.swift; sourceTree = "<group>"; };
		54FB03A21E41E64A000E13DC /* UserClient+Patches.swift */ = {isa = PBXFileReference; fileEncoding = 4; lastKnownFileType = sourcecode.swift; path = "UserClient+Patches.swift"; sourceTree = "<group>"; };
		54FB03A81E41F1B6000E13DC /* LegacyPersistedDataPatches+Directory.swift */ = {isa = PBXFileReference; fileEncoding = 4; lastKnownFileType = sourcecode.swift; path = "LegacyPersistedDataPatches+Directory.swift"; sourceTree = "<group>"; };
		54FB03AC1E41F6C2000E13DC /* LegacyPersistedDataPatchesTests.swift */ = {isa = PBXFileReference; fileEncoding = 4; lastKnownFileType = sourcecode.swift; path = LegacyPersistedDataPatchesTests.swift; sourceTree = "<group>"; };
		54FB03AE1E41FC86000E13DC /* NSManagedObjectContext+Patches.swift */ = {isa = PBXFileReference; fileEncoding = 4; lastKnownFileType = sourcecode.swift; path = "NSManagedObjectContext+Patches.swift"; sourceTree = "<group>"; };
		55C40BCD22B0316800EFD8BD /* ZMUser+LegalHoldRequest.swift */ = {isa = PBXFileReference; lastKnownFileType = sourcecode.swift; path = "ZMUser+LegalHoldRequest.swift"; sourceTree = "<group>"; };
		55C40BD322B0F23000EFD8BD /* zmessaging2.73.0.xcdatamodel */ = {isa = PBXFileReference; lastKnownFileType = wrapper.xcdatamodel; path = zmessaging2.73.0.xcdatamodel; sourceTree = "<group>"; };
		55C40BD422B0F75C00EFD8BD /* ZMUserLegalHoldTests.swift */ = {isa = PBXFileReference; lastKnownFileType = sourcecode.swift; path = ZMUserLegalHoldTests.swift; sourceTree = "<group>"; };
		55C40BDC22B24AA600EFD8BD /* store2-73-0.wiredatabase */ = {isa = PBXFileReference; lastKnownFileType = file; path = "store2-73-0.wiredatabase"; sourceTree = "<group>"; };
		5E055B29228C46DA00E91314 /* zmessaging2.70.0.xcdatamodel */ = {isa = PBXFileReference; lastKnownFileType = wrapper.xcdatamodel; path = zmessaging2.70.0.xcdatamodel; sourceTree = "<group>"; };
		5E0FB214205176B400FD9867 /* Set+ServiceUser.swift */ = {isa = PBXFileReference; lastKnownFileType = sourcecode.swift; path = "Set+ServiceUser.swift"; sourceTree = "<group>"; };
		5E36B45D21CA5BBA00B7063B /* UnverifiedCredentials.swift */ = {isa = PBXFileReference; lastKnownFileType = sourcecode.swift; path = UnverifiedCredentials.swift; sourceTree = "<group>"; };
		5E39FC66225F22BE00C682B8 /* ZMConversation+ExternalParticipant.swift */ = {isa = PBXFileReference; lastKnownFileType = sourcecode.swift; path = "ZMConversation+ExternalParticipant.swift"; sourceTree = "<group>"; };
		5E39FC68225F2DC000C682B8 /* ZMConversationExternalParticipantsStateTests.swift */ = {isa = PBXFileReference; lastKnownFileType = sourcecode.swift; path = ZMConversationExternalParticipantsStateTests.swift; sourceTree = "<group>"; };
		5E4BA9F32216F4B400F938A8 /* zmessaging2.63.0.xcdatamodel */ = {isa = PBXFileReference; lastKnownFileType = wrapper.xcdatamodel; path = zmessaging2.63.0.xcdatamodel; sourceTree = "<group>"; };
		5E4BA9F42216FF4000F938A8 /* store2-62-0.wiredatabase */ = {isa = PBXFileReference; lastKnownFileType = file; name = "store2-62-0.wiredatabase"; path = "Tests/Resources/store2-62-0.wiredatabase"; sourceTree = SOURCE_ROOT; };
		5E67168D2174B9AF00522E61 /* LoginCredentials.swift */ = {isa = PBXFileReference; lastKnownFileType = sourcecode.swift; path = LoginCredentials.swift; sourceTree = "<group>"; };
		5E771F372080BB0000575629 /* PBMessage+Validation.swift */ = {isa = PBXFileReference; lastKnownFileType = sourcecode.swift; path = "PBMessage+Validation.swift"; sourceTree = "<group>"; };
		5E771F392080C40B00575629 /* PBMessageValidationTests.swift */ = {isa = PBXFileReference; lastKnownFileType = sourcecode.swift; path = PBMessageValidationTests.swift; sourceTree = "<group>"; };
		5E9EA4D52242942900D401B2 /* ZMClientMessageTests+LinkAttachments.swift */ = {isa = PBXFileReference; lastKnownFileType = sourcecode.swift; path = "ZMClientMessageTests+LinkAttachments.swift"; sourceTree = "<group>"; };
		5E9EA4D92243AC3900D401B2 /* zmessaging2.69.0.xcdatamodel */ = {isa = PBXFileReference; lastKnownFileType = wrapper.xcdatamodel; path = zmessaging2.69.0.xcdatamodel; sourceTree = "<group>"; };
		5E9EA4DA2243ADA400D401B2 /* store2-69-0.wiredatabase */ = {isa = PBXFileReference; lastKnownFileType = file; path = "store2-69-0.wiredatabase"; sourceTree = "<group>"; };
		5E9EA4E12243E0D300D401B2 /* ConversationMessage+Attachments.swift */ = {isa = PBXFileReference; lastKnownFileType = sourcecode.swift; path = "ConversationMessage+Attachments.swift"; sourceTree = "<group>"; };
		5EDDC7A52088CE3B00B24850 /* ZMConversation+Invalid.swift */ = {isa = PBXFileReference; lastKnownFileType = sourcecode.swift; path = "ZMConversation+Invalid.swift"; sourceTree = "<group>"; };
		5EF1F238229538FD008C80D0 /* store2-70-0.wiredatabase */ = {isa = PBXFileReference; lastKnownFileType = file; path = "store2-70-0.wiredatabase"; sourceTree = "<group>"; };
		5EFE9C052125CD3F007932A6 /* UnregisteredUser.swift */ = {isa = PBXFileReference; lastKnownFileType = sourcecode.swift; path = UnregisteredUser.swift; sourceTree = "<group>"; };
		5EFE9C072126BF9D007932A6 /* ZMPropertyNormalizationResult.h */ = {isa = PBXFileReference; lastKnownFileType = sourcecode.c.h; path = ZMPropertyNormalizationResult.h; sourceTree = "<group>"; };
		5EFE9C082126BF9D007932A6 /* ZMPropertyNormalizationResult.m */ = {isa = PBXFileReference; lastKnownFileType = sourcecode.c.objc; path = ZMPropertyNormalizationResult.m; sourceTree = "<group>"; };
		5EFE9C0B2126CB71007932A6 /* UnregisteredUserTests.swift */ = {isa = PBXFileReference; lastKnownFileType = sourcecode.swift; path = UnregisteredUserTests.swift; sourceTree = "<group>"; };
		5EFE9C0E2126D3FA007932A6 /* NormalizationResult.swift */ = {isa = PBXFileReference; lastKnownFileType = sourcecode.swift; path = NormalizationResult.swift; sourceTree = "<group>"; };
		6312162E287DB7D900FF9A56 /* String+Bytes.swift */ = {isa = PBXFileReference; lastKnownFileType = sourcecode.swift; path = "String+Bytes.swift"; sourceTree = "<group>"; };
		63123BCB291BBB79009A5179 /* MLSQualifiedClientIdTests.swift */ = {isa = PBXFileReference; lastKnownFileType = sourcecode.swift; path = MLSQualifiedClientIdTests.swift; sourceTree = "<group>"; };
		631A0577240420380062B387 /* UserClient+SafeLogging.swift */ = {isa = PBXFileReference; lastKnownFileType = sourcecode.swift; path = "UserClient+SafeLogging.swift"; sourceTree = "<group>"; };
		631A0585240439470062B387 /* UserClientTests+SafeLogging.swift */ = {isa = PBXFileReference; lastKnownFileType = sourcecode.swift; path = "UserClientTests+SafeLogging.swift"; sourceTree = "<group>"; };
		63298D992434D04D006B6018 /* GenericMessage+External.swift */ = {isa = PBXFileReference; lastKnownFileType = sourcecode.swift; path = "GenericMessage+External.swift"; sourceTree = "<group>"; };
		63298D9B24374094006B6018 /* GenericMessageTests+External.swift */ = {isa = PBXFileReference; lastKnownFileType = sourcecode.swift; path = "GenericMessageTests+External.swift"; sourceTree = "<group>"; };
		63298D9D24374489006B6018 /* Dictionary+ObjectForKey.swift */ = {isa = PBXFileReference; lastKnownFileType = sourcecode.swift; path = "Dictionary+ObjectForKey.swift"; sourceTree = "<group>"; };
		63340BBC241C2BC5004ED87C /* store2-80-0.wiredatabase */ = {isa = PBXFileReference; lastKnownFileType = file; path = "store2-80-0.wiredatabase"; sourceTree = "<group>"; };
		63370C6B242A510A0072C37F /* ZMOTRMessage+UpdateEvent.swift */ = {isa = PBXFileReference; lastKnownFileType = sourcecode.swift; path = "ZMOTRMessage+UpdateEvent.swift"; sourceTree = "<group>"; };
		63370CBA242CB84A0072C37F /* CompositeMessageItemContent.swift */ = {isa = PBXFileReference; lastKnownFileType = sourcecode.swift; path = CompositeMessageItemContent.swift; sourceTree = "<group>"; };
		63370CBC242CBA0A0072C37F /* CompositeMessageData.swift */ = {isa = PBXFileReference; lastKnownFileType = sourcecode.swift; path = CompositeMessageData.swift; sourceTree = "<group>"; };
		63370CC3242CFA860072C37F /* ZMAssetClientMessage+UpdateEvent.swift */ = {isa = PBXFileReference; lastKnownFileType = sourcecode.swift; path = "ZMAssetClientMessage+UpdateEvent.swift"; sourceTree = "<group>"; };
		63370CC8242E3B990072C37F /* ZMMessage+Conversation.swift */ = {isa = PBXFileReference; lastKnownFileType = sourcecode.swift; path = "ZMMessage+Conversation.swift"; sourceTree = "<group>"; };
		63370CF42431F3ED0072C37F /* CompositeMessageItemContentTests.swift */ = {isa = PBXFileReference; lastKnownFileType = sourcecode.swift; path = CompositeMessageItemContentTests.swift; sourceTree = "<group>"; };
		63370CF72431F5DE0072C37F /* BaseCompositeMessageTests.swift */ = {isa = PBXFileReference; lastKnownFileType = sourcecode.swift; path = BaseCompositeMessageTests.swift; sourceTree = "<group>"; };
		633B396728917C9600208124 /* XCTestCase+ErrorAssertion.swift */ = {isa = PBXFileReference; lastKnownFileType = sourcecode.swift; path = "XCTestCase+ErrorAssertion.swift"; sourceTree = "<group>"; };
		63495DEF23F6BD2A002A7C59 /* GenericMessageTests.swift */ = {isa = PBXFileReference; lastKnownFileType = sourcecode.swift; path = GenericMessageTests.swift; sourceTree = "<group>"; };
		63495E1A23FED9A9002A7C59 /* ZMUser+Protobuf.swift */ = {isa = PBXFileReference; lastKnownFileType = sourcecode.swift; path = "ZMUser+Protobuf.swift"; sourceTree = "<group>"; };
		6354BDF22746C30900880D50 /* ZMConversation+Federation.swift */ = {isa = PBXFileReference; lastKnownFileType = sourcecode.swift; path = "ZMConversation+Federation.swift"; sourceTree = "<group>"; };
		6354BDF42747BD9600880D50 /* ZMConversationTests+Federation.swift */ = {isa = PBXFileReference; lastKnownFileType = sourcecode.swift; path = "ZMConversationTests+Federation.swift"; sourceTree = "<group>"; };
		63709F632993E70B00577D4B /* CoreCrypto */ = {isa = PBXFileReference; lastKnownFileType = wrapper; path = CoreCrypto; sourceTree = "<group>"; };
		63709F642993E7A600577D4B /* libcore_crypto_ffi.a */ = {isa = PBXFileReference; lastKnownFileType = archive.ar; name = libcore_crypto_ffi.a; path = CoreCrypto/lib/libcore_crypto_ffi.a; sourceTree = "<group>"; };
		63880548240EA8950043B641 /* ZMClientMessageTests+Composite.swift */ = {isa = PBXFileReference; lastKnownFileType = sourcecode.swift; path = "ZMClientMessageTests+Composite.swift"; sourceTree = "<group>"; };
		63880556240FFE7A0043B641 /* zmessaging2.80.0.xcdatamodel */ = {isa = PBXFileReference; lastKnownFileType = wrapper.xcdatamodel; path = zmessaging2.80.0.xcdatamodel; sourceTree = "<group>"; };
		638805642410FE920043B641 /* ButtonState.swift */ = {isa = PBXFileReference; lastKnownFileType = sourcecode.swift; path = ButtonState.swift; sourceTree = "<group>"; };
		63AFE2D5244F49A90003F619 /* GenericMessage+MessageCapable.swift */ = {isa = PBXFileReference; lastKnownFileType = sourcecode.swift; path = "GenericMessage+MessageCapable.swift"; sourceTree = "<group>"; };
		63B1333729A503D000009D84 /* ProteusServiceInterface.swift */ = {isa = PBXFileReference; fileEncoding = 4; lastKnownFileType = sourcecode.swift; path = ProteusServiceInterface.swift; sourceTree = "<group>"; };
		63B1333829A503D000009D84 /* ProteusService.swift */ = {isa = PBXFileReference; fileEncoding = 4; lastKnownFileType = sourcecode.swift; path = ProteusService.swift; sourceTree = "<group>"; };
		63B1333A29A503D000009D84 /* MLSGroup.swift */ = {isa = PBXFileReference; fileEncoding = 4; lastKnownFileType = sourcecode.swift; path = MLSGroup.swift; sourceTree = "<group>"; };
		63B1333B29A503D000009D84 /* MLSActionsProvider.swift */ = {isa = PBXFileReference; fileEncoding = 4; lastKnownFileType = sourcecode.swift; path = MLSActionsProvider.swift; sourceTree = "<group>"; };
		63B1333C29A503D000009D84 /* Bytes+Random.swift */ = {isa = PBXFileReference; fileEncoding = 4; lastKnownFileType = sourcecode.swift; path = "Bytes+Random.swift"; sourceTree = "<group>"; };
		63B1333D29A503D000009D84 /* MLSGroupID.swift */ = {isa = PBXFileReference; fileEncoding = 4; lastKnownFileType = sourcecode.swift; path = MLSGroupID.swift; sourceTree = "<group>"; };
		63B1333E29A503D000009D84 /* MLSActionExecutor.swift */ = {isa = PBXFileReference; fileEncoding = 4; lastKnownFileType = sourcecode.swift; path = MLSActionExecutor.swift; sourceTree = "<group>"; };
		63B1333F29A503D000009D84 /* MLSQualifiedClientID.swift */ = {isa = PBXFileReference; fileEncoding = 4; lastKnownFileType = sourcecode.swift; path = MLSQualifiedClientID.swift; sourceTree = "<group>"; };
		63B1334029A503D000009D84 /* MLSController.swift */ = {isa = PBXFileReference; fileEncoding = 4; lastKnownFileType = sourcecode.swift; path = MLSController.swift; sourceTree = "<group>"; };
		63B1334129A503D000009D84 /* CommitBundle+Protobuf.swift */ = {isa = PBXFileReference; fileEncoding = 4; lastKnownFileType = sourcecode.swift; path = "CommitBundle+Protobuf.swift"; sourceTree = "<group>"; };
		63B1334229A503D000009D84 /* BackendMLSPublicKeys.swift */ = {isa = PBXFileReference; fileEncoding = 4; lastKnownFileType = sourcecode.swift; path = BackendMLSPublicKeys.swift; sourceTree = "<group>"; };
		63B1334329A503D000009D84 /* MessageProtocol.swift */ = {isa = PBXFileReference; fileEncoding = 4; lastKnownFileType = sourcecode.swift; path = MessageProtocol.swift; sourceTree = "<group>"; };
		63B1334429A503D000009D84 /* CoreCryptoConfiguration.swift */ = {isa = PBXFileReference; fileEncoding = 4; lastKnownFileType = sourcecode.swift; path = CoreCryptoConfiguration.swift; sourceTree = "<group>"; };
		63B1334529A503D000009D84 /* MLSClientID.swift */ = {isa = PBXFileReference; fileEncoding = 4; lastKnownFileType = sourcecode.swift; path = MLSClientID.swift; sourceTree = "<group>"; };
		63B1334629A503D000009D84 /* CoreCryptoKeyProvider.swift */ = {isa = PBXFileReference; fileEncoding = 4; lastKnownFileType = sourcecode.swift; path = CoreCryptoKeyProvider.swift; sourceTree = "<group>"; };
		63B1334729A503D000009D84 /* SyncStatusProtocol.swift */ = {isa = PBXFileReference; fileEncoding = 4; lastKnownFileType = sourcecode.swift; path = SyncStatusProtocol.swift; sourceTree = "<group>"; };
		63B1334929A503D000009D84 /* UploadSelfMLSKeyPackagesAction.swift */ = {isa = PBXFileReference; fileEncoding = 4; lastKnownFileType = sourcecode.swift; path = UploadSelfMLSKeyPackagesAction.swift; sourceTree = "<group>"; };
		63B1334A29A503D000009D84 /* SendMLSMessageAction.swift */ = {isa = PBXFileReference; fileEncoding = 4; lastKnownFileType = sourcecode.swift; path = SendMLSMessageAction.swift; sourceTree = "<group>"; };
		63B1334B29A503D000009D84 /* SendCommitBundleAction.swift */ = {isa = PBXFileReference; fileEncoding = 4; lastKnownFileType = sourcecode.swift; path = SendCommitBundleAction.swift; sourceTree = "<group>"; };
		63B1334C29A503D000009D84 /* FetchBackendMLSPublicKeysAction.swift */ = {isa = PBXFileReference; fileEncoding = 4; lastKnownFileType = sourcecode.swift; path = FetchBackendMLSPublicKeysAction.swift; sourceTree = "<group>"; };
		63B1334D29A503D000009D84 /* CountSelfMLSKeyPackagesAction.swift */ = {isa = PBXFileReference; fileEncoding = 4; lastKnownFileType = sourcecode.swift; path = CountSelfMLSKeyPackagesAction.swift; sourceTree = "<group>"; };
		63B1334E29A503D000009D84 /* FetchPublicGroupStateAction.swift */ = {isa = PBXFileReference; fileEncoding = 4; lastKnownFileType = sourcecode.swift; path = FetchPublicGroupStateAction.swift; sourceTree = "<group>"; };
		63B1334F29A503D000009D84 /* ClaimMLSKeyPackageAction.swift */ = {isa = PBXFileReference; fileEncoding = 4; lastKnownFileType = sourcecode.swift; path = ClaimMLSKeyPackageAction.swift; sourceTree = "<group>"; };
		63B1335029A503D000009D84 /* MLSGroupStatus.swift */ = {isa = PBXFileReference; fileEncoding = 4; lastKnownFileType = sourcecode.swift; path = MLSGroupStatus.swift; sourceTree = "<group>"; };
		63B1335129A503D000009D84 /* CoreCryptoCallbacks.swift */ = {isa = PBXFileReference; fileEncoding = 4; lastKnownFileType = sourcecode.swift; path = CoreCryptoCallbacks.swift; sourceTree = "<group>"; };
		63B1335229A503D000009D84 /* Bytes.swift */ = {isa = PBXFileReference; fileEncoding = 4; lastKnownFileType = sourcecode.swift; path = Bytes.swift; sourceTree = "<group>"; };
		63B1335329A503D000009D84 /* StaleMLSKeyMaterialDetector.swift */ = {isa = PBXFileReference; fileEncoding = 4; lastKnownFileType = sourcecode.swift; path = StaleMLSKeyMaterialDetector.swift; sourceTree = "<group>"; };
		63B1337229A798C800009D84 /* ProteusProvider.swift */ = {isa = PBXFileReference; lastKnownFileType = sourcecode.swift; path = ProteusProvider.swift; sourceTree = "<group>"; };
		63B658DD243754E100EF463F /* GenericMessage+UpdateEvent.swift */ = {isa = PBXFileReference; fileEncoding = 4; lastKnownFileType = sourcecode.swift; path = "GenericMessage+UpdateEvent.swift"; sourceTree = "<group>"; };
		63B658DF243789DE00EF463F /* GenericMessage+Assets.swift */ = {isa = PBXFileReference; lastKnownFileType = sourcecode.swift; path = "GenericMessage+Assets.swift"; sourceTree = "<group>"; };
		63C07014291144F70075D598 /* CoreCryptoFactoryTests.swift */ = {isa = PBXFileReference; lastKnownFileType = sourcecode.swift; path = CoreCryptoFactoryTests.swift; sourceTree = "<group>"; };
		63CA8214240812620073426A /* ZMClientMessage+Composite.swift */ = {isa = PBXFileReference; lastKnownFileType = sourcecode.swift; path = "ZMClientMessage+Composite.swift"; sourceTree = "<group>"; };
		63D41E4E2452EA080076826F /* ZMConversation+SelfConversation.swift */ = {isa = PBXFileReference; lastKnownFileType = sourcecode.swift; path = "ZMConversation+SelfConversation.swift"; sourceTree = "<group>"; };
		63D41E502452F0A60076826F /* ZMMessage+Removal.swift */ = {isa = PBXFileReference; lastKnownFileType = sourcecode.swift; path = "ZMMessage+Removal.swift"; sourceTree = "<group>"; };
		63D41E5224531BAD0076826F /* ZMMessage+Reaction.swift */ = {isa = PBXFileReference; lastKnownFileType = sourcecode.swift; path = "ZMMessage+Reaction.swift"; sourceTree = "<group>"; };
		63D41E6C245733AC0076826F /* ZMMessageTests+Removal.swift */ = {isa = PBXFileReference; lastKnownFileType = sourcecode.swift; path = "ZMMessageTests+Removal.swift"; sourceTree = "<group>"; };
		63D41E6E24573F420076826F /* ZMConversationTests+SelfConversation.swift */ = {isa = PBXFileReference; lastKnownFileType = sourcecode.swift; path = "ZMConversationTests+SelfConversation.swift"; sourceTree = "<group>"; };
		63D41E7024597E420076826F /* GenericMessage+Flags.swift */ = {isa = PBXFileReference; lastKnownFileType = sourcecode.swift; path = "GenericMessage+Flags.swift"; sourceTree = "<group>"; };
		63D5654528B4C45100BDFB49 /* zmessaging2.105.0.xcdatamodel */ = {isa = PBXFileReference; lastKnownFileType = wrapper.xcdatamodel; path = zmessaging2.105.0.xcdatamodel; sourceTree = "<group>"; };
		63D9A19D282AA0050074C20C /* NSManagedObjectContext+Federation.swift */ = {isa = PBXFileReference; lastKnownFileType = sourcecode.swift; path = "NSManagedObjectContext+Federation.swift"; sourceTree = "<group>"; };
		63DA335D286C9CF000818C3C /* NSManagedObjectContext+MLSController.swift */ = {isa = PBXFileReference; lastKnownFileType = sourcecode.swift; path = "NSManagedObjectContext+MLSController.swift"; sourceTree = "<group>"; };
		63DA3372286CA43300818C3C /* ZMConversation+MLS.swift */ = {isa = PBXFileReference; lastKnownFileType = sourcecode.swift; path = "ZMConversation+MLS.swift"; sourceTree = "<group>"; };
		63DA33AD28746BD200818C3C /* zmessaging2.103.0.xcdatamodel */ = {isa = PBXFileReference; lastKnownFileType = wrapper.xcdatamodel; path = zmessaging2.103.0.xcdatamodel; sourceTree = "<group>"; };
		63DA33AE28746CC100818C3C /* store2-103-0.wiredatabase */ = {isa = PBXFileReference; lastKnownFileType = file; path = "store2-103-0.wiredatabase"; sourceTree = "<group>"; };
		63E21AE1291E92770084A942 /* FetchUserClientsAction.swift */ = {isa = PBXFileReference; fileEncoding = 4; lastKnownFileType = sourcecode.swift; path = FetchUserClientsAction.swift; sourceTree = "<group>"; };
		63E313D2274D5F57002EAF1D /* ZMConversationTests+Team.swift */ = {isa = PBXFileReference; lastKnownFileType = sourcecode.swift; path = "ZMConversationTests+Team.swift"; sourceTree = "<group>"; };
		63EDDCA028BE3B9200DE212F /* store2-105-0.wiredatabase */ = {isa = PBXFileReference; lastKnownFileType = file; path = "store2-105-0.wiredatabase"; sourceTree = "<group>"; };
		63F376D92834FF7200FE1F05 /* NSManagedObjectContextTests+Federation.swift */ = {isa = PBXFileReference; lastKnownFileType = sourcecode.swift; path = "NSManagedObjectContextTests+Federation.swift"; sourceTree = "<group>"; };
		63F65F00246B073900534A69 /* GenericMessage+Content.swift */ = {isa = PBXFileReference; lastKnownFileType = sourcecode.swift; path = "GenericMessage+Content.swift"; sourceTree = "<group>"; };
		63FACD55291BC598003AB25D /* MLSClientIdTests.swift */ = {isa = PBXFileReference; lastKnownFileType = sourcecode.swift; path = MLSClientIdTests.swift; sourceTree = "<group>"; };
		63FCE54728C78D1F00126D9D /* ZMConversationTests+Predicates.swift */ = {isa = PBXFileReference; lastKnownFileType = sourcecode.swift; path = "ZMConversationTests+Predicates.swift"; sourceTree = "<group>"; };
		70E77B7C273188150021EE70 /* ZMConversation+Role.swift */ = {isa = PBXFileReference; lastKnownFileType = sourcecode.swift; path = "ZMConversation+Role.swift"; sourceTree = "<group>"; };
		7A2778C5285223D90044A73F /* KeychainManager.swift */ = {isa = PBXFileReference; lastKnownFileType = sourcecode.swift; path = KeychainManager.swift; sourceTree = "<group>"; };
		7A2778C7285329210044A73F /* KeychainManagerTests.swift */ = {isa = PBXFileReference; lastKnownFileType = sourcecode.swift; path = KeychainManagerTests.swift; sourceTree = "<group>"; };
		7C2E467721072A31007E2566 /* zmessaging2.50.0.xcdatamodel */ = {isa = PBXFileReference; lastKnownFileType = wrapper.xcdatamodel; path = zmessaging2.50.0.xcdatamodel; sourceTree = "<group>"; };
		7C88C5312182F6150037DD03 /* ZMClientMessageTests+Replies.swift */ = {isa = PBXFileReference; fileEncoding = 4; lastKnownFileType = sourcecode.swift; path = "ZMClientMessageTests+Replies.swift"; sourceTree = "<group>"; };
		7C8BFFDE22FC5E1600B3C8A5 /* ZMUser+Validation.swift */ = {isa = PBXFileReference; lastKnownFileType = sourcecode.swift; path = "ZMUser+Validation.swift"; sourceTree = "<group>"; };
		7CAE54512180B59800177A8E /* zmessaging2.56.0.xcdatamodel */ = {isa = PBXFileReference; lastKnownFileType = wrapper.xcdatamodel; path = zmessaging2.56.0.xcdatamodel; sourceTree = "<group>"; };
		7CBC3FC020177C3C008D06E4 /* RasterImages+Protobuf.swift */ = {isa = PBXFileReference; lastKnownFileType = sourcecode.swift; path = "RasterImages+Protobuf.swift"; sourceTree = "<group>"; };
		7CBC42EA2211CE900037E716 /* zmessaging2.62.0.xcdatamodel */ = {isa = PBXFileReference; lastKnownFileType = wrapper.xcdatamodel; path = zmessaging2.62.0.xcdatamodel; sourceTree = "<group>"; };
		7CFB77352212C45E00B27972 /* store2-61-0.wiredatabase */ = {isa = PBXFileReference; lastKnownFileType = file; name = "store2-61-0.wiredatabase"; path = "Tests/Resources/store2-61-0.wiredatabase"; sourceTree = SOURCE_ROOT; };
		8702B0EA20527F47006B60B9 /* zmessaging2.44.0.xcdatamodel */ = {isa = PBXFileReference; lastKnownFileType = wrapper.xcdatamodel; path = zmessaging2.44.0.xcdatamodel; sourceTree = "<group>"; };
		8702B0EB20529C78006B60B9 /* store2-43-0.wiredatabase */ = {isa = PBXFileReference; lastKnownFileType = file; name = "store2-43-0.wiredatabase"; path = "Tests/Resources/store2-43-0.wiredatabase"; sourceTree = SOURCE_ROOT; };
		8704676A21513DE900C628D7 /* ZMOTRMessage+Unarchive.swift */ = {isa = PBXFileReference; lastKnownFileType = sourcecode.swift; path = "ZMOTRMessage+Unarchive.swift"; sourceTree = "<group>"; };
		87140ACC20D7DD700036B7CB /* zmessaging2.48.0.xcdatamodel */ = {isa = PBXFileReference; lastKnownFileType = wrapper.xcdatamodel; path = zmessaging2.48.0.xcdatamodel; sourceTree = "<group>"; };
		871DD79E2084A316006B1C56 /* BatchDeleteTests.swift */ = {isa = PBXFileReference; lastKnownFileType = sourcecode.swift; path = BatchDeleteTests.swift; sourceTree = "<group>"; };
		872A2E891FFD2FBF00900B22 /* ZMSearchUserPayloadParsingTests.swift */ = {isa = PBXFileReference; lastKnownFileType = sourcecode.swift; path = ZMSearchUserPayloadParsingTests.swift; sourceTree = "<group>"; };
		873B88F82040430A00FBE254 /* store2-42-0.wiredatabase */ = {isa = PBXFileReference; lastKnownFileType = file; name = "store2-42-0.wiredatabase"; path = "Tests/Resources/store2-42-0.wiredatabase"; sourceTree = SOURCE_ROOT; };
		873B88FB204044AC00FBE254 /* ConversationCreationOptions.swift */ = {isa = PBXFileReference; lastKnownFileType = sourcecode.swift; path = ConversationCreationOptions.swift; sourceTree = "<group>"; };
		873B88FD2040470900FBE254 /* ConversationCreationOptionsTests.swift */ = {isa = PBXFileReference; lastKnownFileType = sourcecode.swift; path = ConversationCreationOptionsTests.swift; sourceTree = "<group>"; };
		874387B921E6404F00901B0F /* store2-59-0.wiredatabase */ = {isa = PBXFileReference; lastKnownFileType = file; name = "store2-59-0.wiredatabase"; path = "Tests/Resources/store2-59-0.wiredatabase"; sourceTree = SOURCE_ROOT; };
		874D9797211064D300B07674 /* ZMConversationLastMessagesTest.swift */ = {isa = PBXFileReference; lastKnownFileType = sourcecode.swift; path = ZMConversationLastMessagesTest.swift; sourceTree = "<group>"; };
		8767E85A216391DF00390F75 /* ZMConversation+Mute.swift */ = {isa = PBXFileReference; lastKnownFileType = sourcecode.swift; path = "ZMConversation+Mute.swift"; sourceTree = "<group>"; };
		8767E85C2163AA4800390F75 /* zmessaging2.54.0.xcdatamodel */ = {isa = PBXFileReference; lastKnownFileType = wrapper.xcdatamodel; path = zmessaging2.54.0.xcdatamodel; sourceTree = "<group>"; };
		8767E8622163B2C000390F75 /* store2-53-0.wiredatabase */ = {isa = PBXFileReference; lastKnownFileType = file; name = "store2-53-0.wiredatabase"; path = "Tests/Resources/store2-53-0.wiredatabase"; sourceTree = SOURCE_ROOT; };
		8767E8672163B9EE00390F75 /* ZMConversationTests+Mute.swift */ = {isa = PBXFileReference; lastKnownFileType = sourcecode.swift; path = "ZMConversationTests+Mute.swift"; sourceTree = "<group>"; };
		8768679221B97C770002633C /* zmessaging2.59.0.xcdatamodel */ = {isa = PBXFileReference; lastKnownFileType = wrapper.xcdatamodel; path = zmessaging2.59.0.xcdatamodel; sourceTree = "<group>"; };
		87890A1821E348F500E19A42 /* zmessaging2.60.0.xcdatamodel */ = {isa = PBXFileReference; lastKnownFileType = wrapper.xcdatamodel; path = zmessaging2.60.0.xcdatamodel; sourceTree = "<group>"; };
		87A7FA23203DD11100AA066C /* ZMConversationTests+AccessMode.swift */ = {isa = PBXFileReference; lastKnownFileType = sourcecode.swift; path = "ZMConversationTests+AccessMode.swift"; sourceTree = "<group>"; };
		87C125F61EF94EE800D28DC1 /* ZMManagedObject+Grouping.swift */ = {isa = PBXFileReference; fileEncoding = 4; lastKnownFileType = sourcecode.swift; path = "ZMManagedObject+Grouping.swift"; sourceTree = "<group>"; };
		87C125F81EF94F2E00D28DC1 /* ZMManagedObjectGroupingTests.swift */ = {isa = PBXFileReference; fileEncoding = 4; lastKnownFileType = sourcecode.swift; path = ZMManagedObjectGroupingTests.swift; sourceTree = "<group>"; };
		87C1C25E207F7DA80083BF6B /* InvalidGenericMessageDataRemoval.swift */ = {isa = PBXFileReference; lastKnownFileType = sourcecode.swift; path = InvalidGenericMessageDataRemoval.swift; sourceTree = "<group>"; };
		87C1C260207F812F0083BF6B /* InvalidGenericMessageDataRemovalTests.swift */ = {isa = PBXFileReference; lastKnownFileType = sourcecode.swift; path = InvalidGenericMessageDataRemovalTests.swift; sourceTree = "<group>"; };
		87C1C262207F88530083BF6B /* store2-45-0.wiredatabase */ = {isa = PBXFileReference; lastKnownFileType = file; name = "store2-45-0.wiredatabase"; path = "Tests/Resources/store2-45-0.wiredatabase"; sourceTree = SOURCE_ROOT; };
		87C1C265207F8FE40083BF6B /* zmessaging2.47.0.xcdatamodel */ = {isa = PBXFileReference; lastKnownFileType = wrapper.xcdatamodel; path = zmessaging2.47.0.xcdatamodel; sourceTree = "<group>"; };
		87C1C266207F92190083BF6B /* store2-46-0.wiredatabase */ = {isa = PBXFileReference; lastKnownFileType = file; name = "store2-46-0.wiredatabase"; path = "Tests/Resources/store2-46-0.wiredatabase"; sourceTree = SOURCE_ROOT; };
		87D9CCE81F27606200AA4388 /* NSManagedObjectContext+TearDown.swift */ = {isa = PBXFileReference; fileEncoding = 4; lastKnownFileType = sourcecode.swift; path = "NSManagedObjectContext+TearDown.swift"; sourceTree = "<group>"; };
		87DF59BF1F729FDA00C7B406 /* ZMMovedIndexTests.swift */ = {isa = PBXFileReference; fileEncoding = 4; lastKnownFileType = sourcecode.swift; path = ZMMovedIndexTests.swift; sourceTree = "<group>"; };
		87E2CE302119F6AB0034C2C4 /* ZMClientMessageTests+Cleared.swift */ = {isa = PBXFileReference; lastKnownFileType = sourcecode.swift; path = "ZMClientMessageTests+Cleared.swift"; sourceTree = "<group>"; };
		87E9508A2118B2DA00306AA7 /* ZMConversation+DeleteOlderMessages.swift */ = {isa = PBXFileReference; lastKnownFileType = sourcecode.swift; path = "ZMConversation+DeleteOlderMessages.swift"; sourceTree = "<group>"; };
		87EFA3AB210F52C6004DFA53 /* ZMConversation+LastMessages.swift */ = {isa = PBXFileReference; lastKnownFileType = sourcecode.swift; path = "ZMConversation+LastMessages.swift"; sourceTree = "<group>"; };
		87F7288621B02DD6000ED371 /* store2-57-0.wiredatabase */ = {isa = PBXFileReference; lastKnownFileType = file; name = "store2-57-0.wiredatabase"; path = "Tests/Resources/store2-57-0.wiredatabase"; sourceTree = SOURCE_ROOT; };
		87F7288721B02DD7000ED371 /* store2-55-0.wiredatabase */ = {isa = PBXFileReference; lastKnownFileType = file; name = "store2-55-0.wiredatabase"; path = "Tests/Resources/store2-55-0.wiredatabase"; sourceTree = SOURCE_ROOT; };
		87F7288821B02DD7000ED371 /* store2-56-0.wiredatabase */ = {isa = PBXFileReference; lastKnownFileType = file; name = "store2-56-0.wiredatabase"; path = "Tests/Resources/store2-56-0.wiredatabase"; sourceTree = SOURCE_ROOT; };
		87FFC71920DBF2820005076E /* store2-47-0.wiredatabase */ = {isa = PBXFileReference; lastKnownFileType = file; name = "store2-47-0.wiredatabase"; path = "Tests/Resources/store2-47-0.wiredatabase"; sourceTree = SOURCE_ROOT; };
		A901DE8B23A2A31B00B4DDC6 /* ZMConnection+Role.swift */ = {isa = PBXFileReference; fileEncoding = 4; lastKnownFileType = sourcecode.swift; path = "ZMConnection+Role.swift"; sourceTree = "<group>"; };
		A90676E4238D844E006417AC /* zmessaging2.78.0.xcdatamodel */ = {isa = PBXFileReference; lastKnownFileType = wrapper.xcdatamodel; path = zmessaging2.78.0.xcdatamodel; sourceTree = "<group>"; };
		A90676E6238EAE8B006417AC /* ParticipantRole.swift */ = {isa = PBXFileReference; lastKnownFileType = sourcecode.swift; path = ParticipantRole.swift; sourceTree = "<group>"; };
		A90676E8238EB05E006417AC /* Action.swift */ = {isa = PBXFileReference; fileEncoding = 4; lastKnownFileType = sourcecode.swift; path = Action.swift; sourceTree = "<group>"; };
		A90676E9238EB05F006417AC /* Role.swift */ = {isa = PBXFileReference; fileEncoding = 4; lastKnownFileType = sourcecode.swift; path = Role.swift; sourceTree = "<group>"; };
		A90B3E2C23A255D5003EFED4 /* ZMConversation+Creation.swift */ = {isa = PBXFileReference; lastKnownFileType = sourcecode.swift; path = "ZMConversation+Creation.swift"; sourceTree = "<group>"; };
		A90D62C723A159B600F680CC /* ZMConversation+Transport.swift */ = {isa = PBXFileReference; lastKnownFileType = sourcecode.swift; path = "ZMConversation+Transport.swift"; sourceTree = "<group>"; };
		A90E1FDE23ABA48700CDE283 /* store2-78-0.wiredatabase */ = {isa = PBXFileReference; lastKnownFileType = file; path = "store2-78-0.wiredatabase"; sourceTree = "<group>"; };
		A9128ACF2398067E0056F591 /* ZMConversationTests+Participants.swift */ = {isa = PBXFileReference; lastKnownFileType = sourcecode.swift; path = "ZMConversationTests+Participants.swift"; sourceTree = "<group>"; };
		A923D77D239DB87700F47B85 /* ZMConversationTests+SecurityLevel.swift */ = {isa = PBXFileReference; lastKnownFileType = sourcecode.swift; path = "ZMConversationTests+SecurityLevel.swift"; sourceTree = "<group>"; };
		A927F52623A029250058D744 /* ParticipantRoleTests.swift */ = {isa = PBXFileReference; lastKnownFileType = sourcecode.swift; path = ParticipantRoleTests.swift; sourceTree = "<group>"; };
		A93724A126983100005FD532 /* ZMMessageTests.swift */ = {isa = PBXFileReference; lastKnownFileType = sourcecode.swift; path = ZMMessageTests.swift; sourceTree = "<group>"; };
		A94166FB2680CCB5001F4E37 /* ZMConversationTests.swift */ = {isa = PBXFileReference; fileEncoding = 4; lastKnownFileType = sourcecode.swift; path = ZMConversationTests.swift; sourceTree = "<group>"; };
		A943BBE725B5A59D003D66BA /* ConversationLike.swift */ = {isa = PBXFileReference; lastKnownFileType = sourcecode.swift; path = ConversationLike.swift; sourceTree = "<group>"; };
		A949418E23E1DB78001B0373 /* ZMConnection+Fetch.swift */ = {isa = PBXFileReference; lastKnownFileType = sourcecode.swift; path = "ZMConnection+Fetch.swift"; sourceTree = "<group>"; };
		A9536FD223ACD23100CFD528 /* ConversationTests+gapsAndWindows.swift */ = {isa = PBXFileReference; lastKnownFileType = sourcecode.swift; path = "ConversationTests+gapsAndWindows.swift"; sourceTree = "<group>"; };
		A95E7BF4239134E600935B88 /* ZMConversation+Participants.swift */ = {isa = PBXFileReference; fileEncoding = 4; lastKnownFileType = sourcecode.swift; path = "ZMConversation+Participants.swift"; sourceTree = "<group>"; };
		A96524B823CDE07200303C60 /* String+WordTests.swift */ = {isa = PBXFileReference; lastKnownFileType = sourcecode.swift; path = "String+WordTests.swift"; sourceTree = "<group>"; };
		A96E7A9725A35CEF004FAADC /* ZMConversationTests+Knock.swift */ = {isa = PBXFileReference; fileEncoding = 4; lastKnownFileType = sourcecode.swift; path = "ZMConversationTests+Knock.swift"; sourceTree = "<group>"; };
		A982B46523BE1B86001828A6 /* ConversationTests.swift */ = {isa = PBXFileReference; lastKnownFileType = sourcecode.swift; path = ConversationTests.swift; sourceTree = "<group>"; };
		A995F05B23968D8500FAC3CF /* ParticipantRoleChangeInfo.swift */ = {isa = PBXFileReference; fileEncoding = 4; lastKnownFileType = sourcecode.swift; path = ParticipantRoleChangeInfo.swift; sourceTree = "<group>"; };
		A995F05D239690B300FAC3CF /* ParticipantRoleObserverTests.swift */ = {isa = PBXFileReference; fileEncoding = 4; lastKnownFileType = sourcecode.swift; path = ParticipantRoleObserverTests.swift; sourceTree = "<group>"; };
		A99B8A71268221A6006B4D29 /* ZMImageMessage.swift */ = {isa = PBXFileReference; fileEncoding = 4; lastKnownFileType = sourcecode.swift; path = ZMImageMessage.swift; sourceTree = "<group>"; };
		A9EEFEF923A6D0CB0007828A /* RolesMigrationTests.swift */ = {isa = PBXFileReference; lastKnownFileType = sourcecode.swift; path = RolesMigrationTests.swift; sourceTree = "<group>"; };
		A9FA524723A14E2B003AD4C6 /* RoleTests.swift */ = {isa = PBXFileReference; lastKnownFileType = sourcecode.swift; path = RoleTests.swift; sourceTree = "<group>"; };
		A9FA524923A1598B003AD4C6 /* ActionTests.swift */ = {isa = PBXFileReference; lastKnownFileType = sourcecode.swift; path = ActionTests.swift; sourceTree = "<group>"; };
		BF0D07F91E4C7B1100B934EB /* TextSearchQueryTests.swift */ = {isa = PBXFileReference; fileEncoding = 4; lastKnownFileType = sourcecode.swift; path = TextSearchQueryTests.swift; sourceTree = "<group>"; };
		BF103F9C1F0112F30047FDE5 /* ManagedObjectObserver.swift */ = {isa = PBXFileReference; fileEncoding = 4; lastKnownFileType = sourcecode.swift; path = ManagedObjectObserver.swift; sourceTree = "<group>"; };
		BF103FA01F0138390047FDE5 /* ManagedObjectContextChangeObserverTests.swift */ = {isa = PBXFileReference; fileEncoding = 4; lastKnownFileType = sourcecode.swift; path = ManagedObjectContextChangeObserverTests.swift; sourceTree = "<group>"; };
		BF10B58A1E6432ED00E7036E /* Message.swift */ = {isa = PBXFileReference; fileEncoding = 4; lastKnownFileType = sourcecode.swift; path = Message.swift; sourceTree = "<group>"; };
		BF10B5951E64591600E7036E /* AnalyticsType.swift */ = {isa = PBXFileReference; fileEncoding = 4; lastKnownFileType = sourcecode.swift; path = AnalyticsType.swift; sourceTree = "<group>"; };
		BF10B5961E64591600E7036E /* NSManagedObjectContext+Analytics.swift */ = {isa = PBXFileReference; fileEncoding = 4; lastKnownFileType = sourcecode.swift; path = "NSManagedObjectContext+Analytics.swift"; sourceTree = "<group>"; };
		BF10B59C1E645A3300E7036E /* Analytics+UnknownMessage.swift */ = {isa = PBXFileReference; fileEncoding = 4; lastKnownFileType = sourcecode.swift; path = "Analytics+UnknownMessage.swift"; sourceTree = "<group>"; };
		BF1B98021EC3110F00DE033B /* zmessaging2.30.0.xcdatamodel */ = {isa = PBXFileReference; lastKnownFileType = wrapper.xcdatamodel; path = zmessaging2.30.0.xcdatamodel; sourceTree = "<group>"; };
		BF1B98031EC313C600DE033B /* Team.swift */ = {isa = PBXFileReference; fileEncoding = 4; lastKnownFileType = sourcecode.swift; path = Team.swift; sourceTree = "<group>"; };
		BF1B98061EC31A3C00DE033B /* Member.swift */ = {isa = PBXFileReference; fileEncoding = 4; lastKnownFileType = sourcecode.swift; path = Member.swift; sourceTree = "<group>"; };
		BF1B98081EC31A4200DE033B /* Permissions.swift */ = {isa = PBXFileReference; fileEncoding = 4; lastKnownFileType = sourcecode.swift; path = Permissions.swift; sourceTree = "<group>"; };
		BF1B980A1EC31D6100DE033B /* TeamDeletionRuleTests.swift */ = {isa = PBXFileReference; fileEncoding = 4; lastKnownFileType = sourcecode.swift; path = TeamDeletionRuleTests.swift; sourceTree = "<group>"; };
		BF1B980C1EC3410000DE033B /* PermissionsTests.swift */ = {isa = PBXFileReference; fileEncoding = 4; lastKnownFileType = sourcecode.swift; path = PermissionsTests.swift; sourceTree = "<group>"; };
		BF2ADF621E28CF1E00E81B1E /* SharedObjectStore.swift */ = {isa = PBXFileReference; fileEncoding = 4; lastKnownFileType = sourcecode.swift; path = SharedObjectStore.swift; sourceTree = "<group>"; };
		BF3493EA1EC34C0B00B0C314 /* TeamTests.swift */ = {isa = PBXFileReference; fileEncoding = 4; lastKnownFileType = sourcecode.swift; path = TeamTests.swift; sourceTree = "<group>"; };
		BF3493EC1EC34FF700B0C314 /* store2-29-0.wiredatabase */ = {isa = PBXFileReference; lastKnownFileType = file; name = "store2-29-0.wiredatabase"; path = "Tests/Resources/store2-29-0.wiredatabase"; sourceTree = SOURCE_ROOT; };
		BF3493EF1EC3569800B0C314 /* MemberTests.swift */ = {isa = PBXFileReference; fileEncoding = 4; lastKnownFileType = sourcecode.swift; path = MemberTests.swift; sourceTree = "<group>"; };
		BF3493F11EC3623200B0C314 /* ZMUser+Teams.swift */ = {isa = PBXFileReference; fileEncoding = 4; lastKnownFileType = sourcecode.swift; path = "ZMUser+Teams.swift"; sourceTree = "<group>"; };
		BF3493FF1EC46D3D00B0C314 /* ZMConversationTests+Teams.swift */ = {isa = PBXFileReference; fileEncoding = 4; lastKnownFileType = sourcecode.swift; name = "ZMConversationTests+Teams.swift"; path = "Conversation/ZMConversationTests+Teams.swift"; sourceTree = "<group>"; };
		BF3494071EC5A90400B0C314 /* ZMUser+OneOnOne.h */ = {isa = PBXFileReference; fileEncoding = 4; lastKnownFileType = sourcecode.c.h; path = "ZMUser+OneOnOne.h"; sourceTree = "<group>"; };
		BF421B2C1EF3F91D0079533A /* Team+Patches.swift */ = {isa = PBXFileReference; fileEncoding = 4; lastKnownFileType = sourcecode.swift; path = "Team+Patches.swift"; sourceTree = "<group>"; };
		BF421B301EF4015E0079533A /* store2-30-0.wiredatabase */ = {isa = PBXFileReference; lastKnownFileType = file; name = "store2-30-0.wiredatabase"; path = "Tests/Resources/store2-30-0.wiredatabase"; sourceTree = SOURCE_ROOT; };
		BF4666291DCB71B0007463FF /* V3Asset.swift */ = {isa = PBXFileReference; fileEncoding = 4; lastKnownFileType = sourcecode.swift; path = V3Asset.swift; sourceTree = "<group>"; };
		BF491CCE1F02A6CF0055EE44 /* Member+Patches.swift */ = {isa = PBXFileReference; fileEncoding = 4; lastKnownFileType = sourcecode.swift; path = "Member+Patches.swift"; sourceTree = "<group>"; };
		BF491CD61F0402F80055EE44 /* store2-31-0.wiredatabase */ = {isa = PBXFileReference; lastKnownFileType = file; name = "store2-31-0.wiredatabase"; path = "Tests/Resources/store2-31-0.wiredatabase"; sourceTree = SOURCE_ROOT; };
		BF491CDA1F0525DC0055EE44 /* AccountTests.swift */ = {isa = PBXFileReference; fileEncoding = 4; lastKnownFileType = sourcecode.swift; path = AccountTests.swift; sourceTree = "<group>"; };
		BF491CDC1F0525E50055EE44 /* AccountManagerTests.swift */ = {isa = PBXFileReference; fileEncoding = 4; lastKnownFileType = sourcecode.swift; path = AccountManagerTests.swift; sourceTree = "<group>"; };
		BF491CDF1F0529D80055EE44 /* AccountStoreTests.swift */ = {isa = PBXFileReference; fileEncoding = 4; lastKnownFileType = sourcecode.swift; path = AccountStoreTests.swift; sourceTree = "<group>"; };
		BF491CE31F063EDB0055EE44 /* Account.swift */ = {isa = PBXFileReference; fileEncoding = 4; lastKnownFileType = sourcecode.swift; path = Account.swift; sourceTree = "<group>"; };
		BF491CE51F063EE50055EE44 /* AccountStore.swift */ = {isa = PBXFileReference; fileEncoding = 4; lastKnownFileType = sourcecode.swift; path = AccountStore.swift; sourceTree = "<group>"; };
		BF491CE71F063EEB0055EE44 /* AccountManager.swift */ = {isa = PBXFileReference; fileEncoding = 4; lastKnownFileType = sourcecode.swift; path = AccountManager.swift; sourceTree = "<group>"; };
		BF5AF281215134DA00449D43 /* zmessaging2.53.0.xcdatamodel */ = {isa = PBXFileReference; lastKnownFileType = wrapper.xcdatamodel; path = zmessaging2.53.0.xcdatamodel; sourceTree = "<group>"; };
		BF5AF286215156EE00449D43 /* store2-52-0.wiredatabase */ = {isa = PBXFileReference; lastKnownFileType = file; name = "store2-52-0.wiredatabase"; path = "Tests/Resources/store2-52-0.wiredatabase"; sourceTree = SOURCE_ROOT; };
		BF5DF5CB20F4E8DD002BCB67 /* zmessaging2.49.0.xcdatamodel */ = {isa = PBXFileReference; lastKnownFileType = wrapper.xcdatamodel; path = zmessaging2.49.0.xcdatamodel; sourceTree = "<group>"; };
		BF5DF5CC20F4EB3E002BCB67 /* ZMSystemMessage+NewConversation.swift */ = {isa = PBXFileReference; lastKnownFileType = sourcecode.swift; path = "ZMSystemMessage+NewConversation.swift"; sourceTree = "<group>"; };
		BF6ACFFA21060F7200FD762B /* store2-48-0.wiredatabase */ = {isa = PBXFileReference; lastKnownFileType = file; name = "store2-48-0.wiredatabase"; path = "Tests/Resources/store2-48-0.wiredatabase"; sourceTree = SOURCE_ROOT; };
		BF6EA4D11E2512E800B7BD4B /* ZMConversation+DisplayName.swift */ = {isa = PBXFileReference; fileEncoding = 4; lastKnownFileType = sourcecode.swift; path = "ZMConversation+DisplayName.swift"; sourceTree = "<group>"; };
		BF735CFB1E7050D0003BC61F /* ZMConversationTests+CallSystemMessages.swift */ = {isa = PBXFileReference; fileEncoding = 4; lastKnownFileType = sourcecode.swift; path = "ZMConversationTests+CallSystemMessages.swift"; sourceTree = "<group>"; };
		BF735CFE1E70626F003BC61F /* store2-27-0.wiredatabase */ = {isa = PBXFileReference; lastKnownFileType = file; name = "store2-27-0.wiredatabase"; path = "Tests/Resources/store2-27-0.wiredatabase"; sourceTree = SOURCE_ROOT; };
		BF794FE41D14425E00E618C6 /* ZMClientMessageTests+Location.swift */ = {isa = PBXFileReference; fileEncoding = 4; lastKnownFileType = sourcecode.swift; path = "ZMClientMessageTests+Location.swift"; sourceTree = "<group>"; };
		BF8361D91F0A3C41009AE5AC /* NSSecureCoding+Swift.swift */ = {isa = PBXFileReference; fileEncoding = 4; lastKnownFileType = sourcecode.swift; path = "NSSecureCoding+Swift.swift"; sourceTree = "<group>"; };
		BF85CF5E1D227A78006EDB97 /* LocationData.swift */ = {isa = PBXFileReference; fileEncoding = 4; lastKnownFileType = sourcecode.swift; path = LocationData.swift; sourceTree = "<group>"; };
		BF8ABD591EF2B09A005E58E0 /* zmessaging2.31.0.xcdatamodel */ = {isa = PBXFileReference; lastKnownFileType = wrapper.xcdatamodel; path = zmessaging2.31.0.xcdatamodel; sourceTree = "<group>"; };
		BF8E024C1E606846003310E1 /* store2-26-0.wiredatabase */ = {isa = PBXFileReference; lastKnownFileType = file; name = "store2-26-0.wiredatabase"; path = "Tests/Resources/store2-26-0.wiredatabase"; sourceTree = SOURCE_ROOT; };
		BF8EDC731E53182F00DA6C40 /* store2-25-0.wiredatabase */ = {isa = PBXFileReference; lastKnownFileType = file; name = "store2-25-0.wiredatabase"; path = "Tests/Resources/store2-25-0.wiredatabase"; sourceTree = SOURCE_ROOT; };
		BF8F3A821E4B61C70079E9E7 /* TextSearchQuery.swift */ = {isa = PBXFileReference; fileEncoding = 4; lastKnownFileType = sourcecode.swift; path = TextSearchQuery.swift; sourceTree = "<group>"; };
		BF949E5A1D3D17FB00587597 /* LinkPreview+ProtobufTests.swift */ = {isa = PBXFileReference; fileEncoding = 4; lastKnownFileType = sourcecode.swift; path = "LinkPreview+ProtobufTests.swift"; sourceTree = "<group>"; };
		BF989D091E8A6A120052BF8F /* SearchUserAsset.swift */ = {isa = PBXFileReference; fileEncoding = 4; lastKnownFileType = sourcecode.swift; path = SearchUserAsset.swift; sourceTree = "<group>"; };
		BFB3BA721E28D38F0032A84F /* SharedObjectStoreTests.swift */ = {isa = PBXFileReference; fileEncoding = 4; lastKnownFileType = sourcecode.swift; path = SharedObjectStoreTests.swift; sourceTree = "<group>"; };
		BFC183E0210F389900601E5D /* zmessaging2.52.0.xcdatamodel */ = {isa = PBXFileReference; lastKnownFileType = wrapper.xcdatamodel; path = zmessaging2.52.0.xcdatamodel; sourceTree = "<group>"; };
		BFC183E1210F57EA00601E5D /* store2-51-0.wiredatabase */ = {isa = PBXFileReference; lastKnownFileType = file; name = "store2-51-0.wiredatabase"; path = "Tests/Resources/store2-51-0.wiredatabase"; sourceTree = SOURCE_ROOT; };
		BFCD502C21511D58008CD845 /* DraftMessage.swift */ = {isa = PBXFileReference; lastKnownFileType = sourcecode.swift; path = DraftMessage.swift; sourceTree = "<group>"; };
		BFCD8A2C1DCB4E8A00C6FCCF /* V2Asset.swift */ = {isa = PBXFileReference; fileEncoding = 4; lastKnownFileType = sourcecode.swift; path = V2Asset.swift; sourceTree = "<group>"; };
		BFCF31DA1DA50C650039B3DC /* GenericMessageTests+NativePush.swift */ = {isa = PBXFileReference; fileEncoding = 4; lastKnownFileType = sourcecode.swift; path = "GenericMessageTests+NativePush.swift"; sourceTree = "<group>"; };
		BFE3A96B1ED2EC110024A05B /* ZMConversationListDirectoryTests+Teams.swift */ = {isa = PBXFileReference; fileEncoding = 4; lastKnownFileType = sourcecode.swift; path = "ZMConversationListDirectoryTests+Teams.swift"; sourceTree = "<group>"; };
		BFE3A96D1ED301020024A05B /* ZMConversationListTests+Teams.swift */ = {isa = PBXFileReference; fileEncoding = 4; lastKnownFileType = sourcecode.swift; path = "ZMConversationListTests+Teams.swift"; sourceTree = "<group>"; };
		BFE764421ED5AAE400C65C3E /* ZMConversation+TeamsTests.swift */ = {isa = PBXFileReference; fileEncoding = 4; lastKnownFileType = sourcecode.swift; path = "ZMConversation+TeamsTests.swift"; sourceTree = "<group>"; };
		BFF8AE8420E4E12A00988700 /* ZMMessage+ShouldDisplay.swift */ = {isa = PBXFileReference; lastKnownFileType = sourcecode.swift; path = "ZMMessage+ShouldDisplay.swift"; sourceTree = "<group>"; };
		BFFBFD921D59E3F00079773E /* ConversationMessage+Deletion.swift */ = {isa = PBXFileReference; fileEncoding = 4; lastKnownFileType = sourcecode.swift; path = "ConversationMessage+Deletion.swift"; sourceTree = "<group>"; };
		BFFBFD941D59E49D0079773E /* ZMClientMessageTests+Deletion.swift */ = {isa = PBXFileReference; fileEncoding = 4; lastKnownFileType = sourcecode.swift; path = "ZMClientMessageTests+Deletion.swift"; sourceTree = "<group>"; };
		CE4EDC081D6D9A3D002A20AA /* Reaction.swift */ = {isa = PBXFileReference; fileEncoding = 4; lastKnownFileType = sourcecode.swift; name = Reaction.swift; path = Reaction/Reaction.swift; sourceTree = "<group>"; };
		CE4EDC0A1D6DC2D2002A20AA /* ConversationMessage+Reaction.swift */ = {isa = PBXFileReference; fileEncoding = 4; lastKnownFileType = sourcecode.swift; path = "ConversationMessage+Reaction.swift"; sourceTree = "<group>"; };
		CE58A3FE1CD3B3580037B626 /* ConversationMessage.swift */ = {isa = PBXFileReference; fileEncoding = 4; lastKnownFileType = sourcecode.swift; path = ConversationMessage.swift; sourceTree = "<group>"; };
		CEB15E501D7EE53A0048A011 /* ZMClientMessagesTests+Reaction.swift */ = {isa = PBXFileReference; fileEncoding = 4; lastKnownFileType = sourcecode.swift; path = "ZMClientMessagesTests+Reaction.swift"; sourceTree = "<group>"; };
		CEE525A81CCA4C97001D06F9 /* NSString+RandomString.h */ = {isa = PBXFileReference; fileEncoding = 4; lastKnownFileType = sourcecode.c.h; path = "NSString+RandomString.h"; sourceTree = "<group>"; };
		CEE525A91CCA4C97001D06F9 /* NSString+RandomString.m */ = {isa = PBXFileReference; fileEncoding = 4; lastKnownFileType = sourcecode.c.objc; path = "NSString+RandomString.m"; sourceTree = "<group>"; };
		D5D10DA7203B154C00145497 /* zmessaging2.43.0.xcdatamodel */ = {isa = PBXFileReference; lastKnownFileType = wrapper.xcdatamodel; path = zmessaging2.43.0.xcdatamodel; sourceTree = "<group>"; };
		D5D10DA8203B161700145497 /* ZMConversation+AccessMode.swift */ = {isa = PBXFileReference; lastKnownFileType = sourcecode.swift; path = "ZMConversation+AccessMode.swift"; sourceTree = "<group>"; };
		D5D65A0C2074C97700D7F3C3 /* store2-44-0.wiredatabase */ = {isa = PBXFileReference; lastKnownFileType = file; name = "store2-44-0.wiredatabase"; path = "Tests/Resources/store2-44-0.wiredatabase"; sourceTree = SOURCE_ROOT; };
		D5FA30C42063DC2D00716618 /* BackupMetadata.swift */ = {isa = PBXFileReference; lastKnownFileType = sourcecode.swift; path = BackupMetadata.swift; sourceTree = "<group>"; };
		D5FA30CA2063ECD400716618 /* BackupMetadataTests.swift */ = {isa = PBXFileReference; lastKnownFileType = sourcecode.swift; path = BackupMetadataTests.swift; sourceTree = "<group>"; };
		D5FA30CE2063F8EC00716618 /* Version.swift */ = {isa = PBXFileReference; lastKnownFileType = sourcecode.swift; path = Version.swift; sourceTree = "<group>"; };
		D5FA30D02063FD3A00716618 /* VersionTests.swift */ = {isa = PBXFileReference; lastKnownFileType = sourcecode.swift; path = VersionTests.swift; sourceTree = "<group>"; };
		D5FD9FD32073B94500F6F4FC /* zmessaging2.45.0.xcdatamodel */ = {isa = PBXFileReference; lastKnownFileType = wrapper.xcdatamodel; path = zmessaging2.45.0.xcdatamodel; sourceTree = "<group>"; };
		E90AAE33279719D8003C7DB0 /* store2-98-0.wiredatabase */ = {isa = PBXFileReference; lastKnownFileType = file; path = "store2-98-0.wiredatabase"; sourceTree = "<group>"; };
		E97A542727B122D80009DCCF /* AccessRoleMigrationTests.swift */ = {isa = PBXFileReference; lastKnownFileType = sourcecode.swift; path = AccessRoleMigrationTests.swift; sourceTree = "<group>"; };
		E9A61E3A27957F6700B96E50 /* zmessaging2.98.0.xcdatamodel */ = {isa = PBXFileReference; lastKnownFileType = wrapper.xcdatamodel; path = zmessaging2.98.0.xcdatamodel; sourceTree = "<group>"; };
		E9C7DD9A27B533D000FB9AE8 /* AccessRoleMappingTests.swift */ = {isa = PBXFileReference; lastKnownFileType = sourcecode.swift; path = AccessRoleMappingTests.swift; sourceTree = "<group>"; };
		EE002F1C28772DFA0027D63A /* zmessaging2.104.0.xcdatamodel */ = {isa = PBXFileReference; lastKnownFileType = wrapper.xcdatamodel; path = zmessaging2.104.0.xcdatamodel; sourceTree = "<group>"; };
		EE002F212878345C0027D63A /* store2-104-0.wiredatabase */ = {isa = PBXFileReference; lastKnownFileType = file; path = "store2-104-0.wiredatabase"; sourceTree = "<group>"; };
		EE032B2F29A62CA600E1DDF3 /* ProteusSessionID.swift */ = {isa = PBXFileReference; fileEncoding = 4; lastKnownFileType = sourcecode.swift; path = ProteusSessionID.swift; sourceTree = "<group>"; };
		EE032B3029A62CA600E1DDF3 /* ProteusSessionID+Mapping.swift */ = {isa = PBXFileReference; fileEncoding = 4; lastKnownFileType = sourcecode.swift; path = "ProteusSessionID+Mapping.swift"; sourceTree = "<group>"; };
		EE032B3529A62CD600E1DDF3 /* ProteusServiceTests.swift */ = {isa = PBXFileReference; fileEncoding = 4; lastKnownFileType = sourcecode.swift; path = ProteusServiceTests.swift; sourceTree = "<group>"; };
		EE04084D28CA85B2009E4B8D /* Date+Helpers.swift */ = {isa = PBXFileReference; lastKnownFileType = sourcecode.swift; path = "Date+Helpers.swift"; sourceTree = "<group>"; };
		EE09EEB0255959F000919A6B /* ZMUserTests+AnalyticsIdentifier.swift */ = {isa = PBXFileReference; lastKnownFileType = sourcecode.swift; path = "ZMUserTests+AnalyticsIdentifier.swift"; sourceTree = "<group>"; };
		EE128A65286DE31200558550 /* UserClient+MLSPublicKeys.swift */ = {isa = PBXFileReference; lastKnownFileType = sourcecode.swift; path = "UserClient+MLSPublicKeys.swift"; sourceTree = "<group>"; };
		EE128A67286DE35F00558550 /* CodableHelpers.swift */ = {isa = PBXFileReference; lastKnownFileType = sourcecode.swift; path = CodableHelpers.swift; sourceTree = "<group>"; };
		EE174FCD2522756700482A70 /* ZMConversationPerformanceTests.swift */ = {isa = PBXFileReference; lastKnownFileType = sourcecode.swift; name = ZMConversationPerformanceTests.swift; path = Conversation/ZMConversationPerformanceTests.swift; sourceTree = "<group>"; };
		EE22185D2892C22C008EF6ED /* MockConversationEventProcessor.swift */ = {isa = PBXFileReference; lastKnownFileType = sourcecode.swift; path = MockConversationEventProcessor.swift; sourceTree = "<group>"; };
		EE28991D26B4422800E7BAF0 /* Feature.ConferenceCalling.swift */ = {isa = PBXFileReference; lastKnownFileType = sourcecode.swift; path = Feature.ConferenceCalling.swift; sourceTree = "<group>"; };
		EE2B874524D9A11A00936A4E /* ContextProvider+EncryptionAtRest.swift */ = {isa = PBXFileReference; lastKnownFileType = sourcecode.swift; path = "ContextProvider+EncryptionAtRest.swift"; sourceTree = "<group>"; };
		EE2BA00525CB3AA8001EB606 /* InvalidFeatureRemoval.swift */ = {isa = PBXFileReference; lastKnownFileType = sourcecode.swift; path = InvalidFeatureRemoval.swift; sourceTree = "<group>"; };
		EE2BA00725CB3DE7001EB606 /* InvalidFeatureRemovalTests.swift */ = {isa = PBXFileReference; lastKnownFileType = sourcecode.swift; path = InvalidFeatureRemovalTests.swift; sourceTree = "<group>"; };
		EE30F45A2592A357000FC69C /* AppLockController.PasscodeKeychainItem.swift */ = {isa = PBXFileReference; lastKnownFileType = sourcecode.swift; path = AppLockController.PasscodeKeychainItem.swift; sourceTree = "<group>"; };
		EE3C07DF269872B600CCB6FD /* zmessaging2.93.0.xcdatamodel */ = {isa = PBXFileReference; lastKnownFileType = wrapper.xcdatamodel; path = zmessaging2.93.0.xcdatamodel; sourceTree = "<group>"; };
		EE3C07E22698737C00CCB6FD /* store2-93-0.wiredatabase */ = {isa = PBXFileReference; lastKnownFileType = file; path = "store2-93-0.wiredatabase"; sourceTree = "<group>"; };
		EE3EFE94253053B1009499E5 /* PotentialChangeDetector.swift */ = {isa = PBXFileReference; fileEncoding = 4; lastKnownFileType = sourcecode.swift; path = PotentialChangeDetector.swift; sourceTree = "<group>"; };
		EE3EFE9625305A84009499E5 /* ModifiedObjects+Mergeable.swift */ = {isa = PBXFileReference; lastKnownFileType = sourcecode.swift; path = "ModifiedObjects+Mergeable.swift"; sourceTree = "<group>"; };
		EE3EFEA0253090E0009499E5 /* PotentialChangeDetectorTests.swift */ = {isa = PBXFileReference; lastKnownFileType = sourcecode.swift; path = PotentialChangeDetectorTests.swift; sourceTree = "<group>"; };
		EE403EC928D357AD00F78A36 /* ZMBaseTest+Async.swift */ = {isa = PBXFileReference; lastKnownFileType = sourcecode.swift; path = "ZMBaseTest+Async.swift"; sourceTree = "<group>"; };
		EE429389252C437900E70670 /* Notification.Name+ManagedObjectObservation.swift */ = {isa = PBXFileReference; lastKnownFileType = sourcecode.swift; path = "Notification.Name+ManagedObjectObservation.swift"; sourceTree = "<group>"; };
		EE42938B252C443000E70670 /* ManagedObjectObserverToken.swift */ = {isa = PBXFileReference; lastKnownFileType = sourcecode.swift; path = ManagedObjectObserverToken.swift; sourceTree = "<group>"; };
		EE42938D252C460000E70670 /* Changes.swift */ = {isa = PBXFileReference; lastKnownFileType = sourcecode.swift; path = Changes.swift; sourceTree = "<group>"; };
		EE42938F252C466500E70670 /* ChangeInfoConsumer.swift */ = {isa = PBXFileReference; lastKnownFileType = sourcecode.swift; path = ChangeInfoConsumer.swift; sourceTree = "<group>"; };
		EE46B92728A511630063B38D /* ZMClientMessageTests+MLSEncryptedPayloadGenerator.swift */ = {isa = PBXFileReference; lastKnownFileType = sourcecode.swift; path = "ZMClientMessageTests+MLSEncryptedPayloadGenerator.swift"; sourceTree = "<group>"; };
		EE47346629A3784F00E6C04E /* AutoMockable.generated.swift */ = {isa = PBXFileReference; fileEncoding = 4; lastKnownFileType = sourcecode.swift; name = AutoMockable.generated.swift; path = sourcery/generated/AutoMockable.generated.swift; sourceTree = SOURCE_ROOT; };
		EE4CCA94256C558400848212 /* Feature.AppLock.swift */ = {isa = PBXFileReference; lastKnownFileType = sourcecode.swift; path = Feature.AppLock.swift; sourceTree = "<group>"; };
		EE5E2C1426DFC31900C3928A /* MessageDestructionTimeoutType.swift */ = {isa = PBXFileReference; lastKnownFileType = sourcecode.swift; path = MessageDestructionTimeoutType.swift; sourceTree = "<group>"; };
		EE5E2C1826DFC67900C3928A /* MessageDestructionTimeoutValue.swift */ = {isa = PBXFileReference; lastKnownFileType = sourcecode.swift; path = MessageDestructionTimeoutValue.swift; sourceTree = "<group>"; };
		EE5F54CB259B22C400F11F3C /* Account+Keychain.swift */ = {isa = PBXFileReference; lastKnownFileType = sourcecode.swift; path = "Account+Keychain.swift"; sourceTree = "<group>"; };
		EE67F6C2296F05FD001D7C88 /* PINCache.xcframework */ = {isa = PBXFileReference; lastKnownFileType = wrapper.xcframework; name = PINCache.xcframework; path = ../Carthage/Build/PINCache.xcframework; sourceTree = "<group>"; };
		EE67F727296F0C6A001D7C88 /* WireTesting.framework */ = {isa = PBXFileReference; explicitFileType = wrapper.framework; path = WireTesting.framework; sourceTree = BUILT_PRODUCTS_DIR; };
		EE68EEC8252DC4450013B242 /* ChangeDetector.swift */ = {isa = PBXFileReference; lastKnownFileType = sourcecode.swift; path = ChangeDetector.swift; sourceTree = "<group>"; };
		EE68EECA252DC4720013B242 /* ExplicitChangeDetector.swift */ = {isa = PBXFileReference; lastKnownFileType = sourcecode.swift; path = ExplicitChangeDetector.swift; sourceTree = "<group>"; };
		EE6A57D925BAE0C900F848DD /* BiometricsStateTests.swift */ = {isa = PBXFileReference; lastKnownFileType = sourcecode.swift; path = BiometricsStateTests.swift; sourceTree = "<group>"; };
		EE6A57DB25BAE3D700F848DD /* MockLAContext.swift */ = {isa = PBXFileReference; lastKnownFileType = sourcecode.swift; path = MockLAContext.swift; sourceTree = "<group>"; };
		EE6A57DD25BAE40700F848DD /* MockBiometricsState.swift */ = {isa = PBXFileReference; lastKnownFileType = sourcecode.swift; path = MockBiometricsState.swift; sourceTree = "<group>"; };
		EE6A57DF25BB1C6800F848DD /* AppLockController.State.swift */ = {isa = PBXFileReference; lastKnownFileType = sourcecode.swift; path = AppLockController.State.swift; sourceTree = "<group>"; };
		EE6CB3DB24E2A38500B0EADD /* store2-83-0.wiredatabase */ = {isa = PBXFileReference; lastKnownFileType = file; path = "store2-83-0.wiredatabase"; sourceTree = "<group>"; };
		EE6CB3DD24E2D24F00B0EADD /* ZMGenericMessageDataTests.swift */ = {isa = PBXFileReference; lastKnownFileType = sourcecode.swift; path = ZMGenericMessageDataTests.swift; sourceTree = "<group>"; };
		EE715B7C256D153E00087A22 /* FeatureServiceTests.swift */ = {isa = PBXFileReference; lastKnownFileType = sourcecode.swift; path = FeatureServiceTests.swift; sourceTree = "<group>"; };
		EE770DAE25344B4F00163C4A /* NotificationDispatcher.OperationMode.swift */ = {isa = PBXFileReference; fileEncoding = 4; lastKnownFileType = sourcecode.swift; path = NotificationDispatcher.OperationMode.swift; sourceTree = "<group>"; };
		EE84226F28EC353900B80FE5 /* MLSActionExecutorTests.swift */ = {isa = PBXFileReference; lastKnownFileType = sourcecode.swift; path = MLSActionExecutorTests.swift; sourceTree = "<group>"; };
		EE8B09AC25B86AB10057E85C /* AppLockError.swift */ = {isa = PBXFileReference; lastKnownFileType = sourcecode.swift; path = AppLockError.swift; sourceTree = "<group>"; };
		EE8B09AE25B86BB20057E85C /* AppLockPasscodePreference.swift */ = {isa = PBXFileReference; lastKnownFileType = sourcecode.swift; path = AppLockPasscodePreference.swift; sourceTree = "<group>"; };
		EE8DA9622954A02400F58B79 /* WireProtos.framework */ = {isa = PBXFileReference; explicitFileType = wrapper.framework; path = WireProtos.framework; sourceTree = BUILT_PRODUCTS_DIR; };
		EE8DA9662954A02B00F58B79 /* WireCryptobox.framework */ = {isa = PBXFileReference; explicitFileType = wrapper.framework; path = WireCryptobox.framework; sourceTree = BUILT_PRODUCTS_DIR; };
		EE8DA9692954A03100F58B79 /* WireTransport.framework */ = {isa = PBXFileReference; explicitFileType = wrapper.framework; path = WireTransport.framework; sourceTree = BUILT_PRODUCTS_DIR; };
		EE8DA96C2954A03800F58B79 /* WireLinkPreview.framework */ = {isa = PBXFileReference; explicitFileType = wrapper.framework; path = WireLinkPreview.framework; sourceTree = BUILT_PRODUCTS_DIR; };
		EE8DA96F2954A03E00F58B79 /* WireImages.framework */ = {isa = PBXFileReference; explicitFileType = wrapper.framework; path = WireImages.framework; sourceTree = BUILT_PRODUCTS_DIR; };
		EE980FB02834EA3200CC6B9F /* zmessaging2.100.0.xcdatamodel */ = {isa = PBXFileReference; lastKnownFileType = wrapper.xcdatamodel; path = zmessaging2.100.0.xcdatamodel; sourceTree = "<group>"; };
		EE980FB12834EB3A00CC6B9F /* store2-100-0.wiredatabase */ = {isa = PBXFileReference; lastKnownFileType = file; path = "store2-100-0.wiredatabase"; sourceTree = "<group>"; };
		EE98878D28882BFF002340D2 /* MLSControllerTests.swift */ = {isa = PBXFileReference; lastKnownFileType = sourcecode.swift; path = MLSControllerTests.swift; sourceTree = "<group>"; };
		EE98879128882C8F002340D2 /* MockMLSController.swift */ = {isa = PBXFileReference; lastKnownFileType = sourcecode.swift; path = MockMLSController.swift; sourceTree = "<group>"; };
		EE997A1325062295008336D2 /* Logging.swift */ = {isa = PBXFileReference; lastKnownFileType = sourcecode.swift; path = Logging.swift; sourceTree = "<group>"; };
		EE997A15250629DC008336D2 /* ZMMessage+ProcessingError.swift */ = {isa = PBXFileReference; lastKnownFileType = sourcecode.swift; path = "ZMMessage+ProcessingError.swift"; sourceTree = "<group>"; };
		EE9AD9152696F01700DD5F51 /* FeatureService.swift */ = {isa = PBXFileReference; lastKnownFileType = sourcecode.swift; path = FeatureService.swift; sourceTree = "<group>"; };
		EE9ADC45286F31E9002B2148 /* zmessaging2.102.0.xcdatamodel */ = {isa = PBXFileReference; lastKnownFileType = wrapper.xcdatamodel; path = zmessaging2.102.0.xcdatamodel; sourceTree = "<group>"; };
		EE9ADC46286F38D1002B2148 /* store2-102-0.wiredatabase */ = {isa = PBXFileReference; lastKnownFileType = file; path = "store2-102-0.wiredatabase"; sourceTree = "<group>"; };
		EE9B9F562993E57900A257BC /* NSManagedObjectContext+ProteusService.swift */ = {isa = PBXFileReference; lastKnownFileType = sourcecode.swift; path = "NSManagedObjectContext+ProteusService.swift"; sourceTree = "<group>"; };
		EE9B9F5829964F6A00A257BC /* NSManagedObjectContext+CoreCrypto.swift */ = {isa = PBXFileReference; lastKnownFileType = sourcecode.swift; path = "NSManagedObjectContext+CoreCrypto.swift"; sourceTree = "<group>"; };
		EEA2B84524DA943100C6659E /* CoreDataStackTests+EncryptionAtRest.swift */ = {isa = PBXFileReference; lastKnownFileType = sourcecode.swift; name = "CoreDataStackTests+EncryptionAtRest.swift"; path = "Tests/Source/ManagedObjectContext/CoreDataStackTests+EncryptionAtRest.swift"; sourceTree = SOURCE_ROOT; };
		EEA2B87524DD7B8B00C6659E /* zmessaging2.83.0.xcdatamodel */ = {isa = PBXFileReference; lastKnownFileType = wrapper.xcdatamodel; path = zmessaging2.83.0.xcdatamodel; sourceTree = "<group>"; };
		EEA985972555668A002BEF02 /* ZMUser+AnalyticsIdentifier.swift */ = {isa = PBXFileReference; lastKnownFileType = sourcecode.swift; path = "ZMUser+AnalyticsIdentifier.swift"; sourceTree = "<group>"; };
		EEAAD759252C6D2700E6A44E /* UnreadMessages.swift */ = {isa = PBXFileReference; lastKnownFileType = sourcecode.swift; path = UnreadMessages.swift; sourceTree = "<group>"; };
		EEAAD75B252C6DAE00E6A44E /* ModifiedObjects.swift */ = {isa = PBXFileReference; lastKnownFileType = sourcecode.swift; path = ModifiedObjects.swift; sourceTree = "<group>"; };
		EEAAD75D252C711800E6A44E /* ZMManagedObject+ClassIdentifier.swift */ = {isa = PBXFileReference; lastKnownFileType = sourcecode.swift; path = "ZMManagedObject+ClassIdentifier.swift"; sourceTree = "<group>"; };
		EEAAD75F252C713E00E6A44E /* ClassIdentifier.swift */ = {isa = PBXFileReference; lastKnownFileType = sourcecode.swift; path = ClassIdentifier.swift; sourceTree = "<group>"; };
		EEB5DE09283784F9009B4741 /* Feature+DigitalSignature.swift */ = {isa = PBXFileReference; lastKnownFileType = sourcecode.swift; path = "Feature+DigitalSignature.swift"; sourceTree = "<group>"; };
		EEB5DE0B2837877A009B4741 /* zmessaging2.101.0.xcdatamodel */ = {isa = PBXFileReference; lastKnownFileType = wrapper.xcdatamodel; path = zmessaging2.101.0.xcdatamodel; sourceTree = "<group>"; };
		EEB5DE102837BD52009B4741 /* store2-101-0.wiredatabase */ = {isa = PBXFileReference; lastKnownFileType = file; path = "store2-101-0.wiredatabase"; sourceTree = "<group>"; };
		EEB803AA283F61E600412F62 /* Feature.MLS.swift */ = {isa = PBXFileReference; lastKnownFileType = sourcecode.swift; path = Feature.MLS.swift; sourceTree = "<group>"; };
		EEBACDA425B9C243000210AC /* LAContextProtocol.swift */ = {isa = PBXFileReference; lastKnownFileType = sourcecode.swift; path = LAContextProtocol.swift; sourceTree = "<group>"; };
		EEBACDA625B9C2C6000210AC /* AppLockType.swift */ = {isa = PBXFileReference; lastKnownFileType = sourcecode.swift; path = AppLockType.swift; sourceTree = "<group>"; };
		EEBACDA825B9C47E000210AC /* AppLockController.Config.swift */ = {isa = PBXFileReference; lastKnownFileType = sourcecode.swift; path = AppLockController.Config.swift; sourceTree = "<group>"; };
		EEBACDAA25B9C4B0000210AC /* AppLockAuthenticationResult.swift */ = {isa = PBXFileReference; lastKnownFileType = sourcecode.swift; path = AppLockAuthenticationResult.swift; sourceTree = "<group>"; };
		EEBF69EC28A2724800195771 /* ZMConversationTests+MLS.swift */ = {isa = PBXFileReference; lastKnownFileType = sourcecode.swift; path = "ZMConversationTests+MLS.swift"; sourceTree = "<group>"; };
		EEC3BC732888403000BFDC35 /* MockCoreCrypto.swift */ = {isa = PBXFileReference; lastKnownFileType = sourcecode.swift; path = MockCoreCrypto.swift; sourceTree = "<group>"; };
		EEC3BC75288855C000BFDC35 /* MockMLSActionsProvider.swift */ = {isa = PBXFileReference; lastKnownFileType = sourcecode.swift; path = MockMLSActionsProvider.swift; sourceTree = "<group>"; };
		EEC47ED527A81EF60020B599 /* Feature+ClassifiedDomains.swift */ = {isa = PBXFileReference; lastKnownFileType = sourcecode.swift; path = "Feature+ClassifiedDomains.swift"; sourceTree = "<group>"; };
		EEC8064D28CF4C2D00DD58E9 /* MockStaleMLSKeyDetector.swift */ = {isa = PBXFileReference; lastKnownFileType = sourcecode.swift; path = MockStaleMLSKeyDetector.swift; sourceTree = "<group>"; };
		EECFAA3726D52EB700D9E100 /* Feature.SelfDeletingMessages.swift */ = {isa = PBXFileReference; lastKnownFileType = sourcecode.swift; path = Feature.SelfDeletingMessages.swift; sourceTree = "<group>"; };
		EEDA9C0D2510F3D5003A5B27 /* ZMConversation+EncryptionAtRest.swift */ = {isa = PBXFileReference; lastKnownFileType = sourcecode.swift; path = "ZMConversation+EncryptionAtRest.swift"; sourceTree = "<group>"; };
		EEDA9C1125121277003A5B27 /* NSManagedObjectContextTests+EncryptionAtRest.swift */ = {isa = PBXFileReference; lastKnownFileType = sourcecode.swift; path = "NSManagedObjectContextTests+EncryptionAtRest.swift"; sourceTree = "<group>"; };
		EEDA9C132513A0A5003A5B27 /* ZMClientMessage+EncryptionAtRest.swift */ = {isa = PBXFileReference; lastKnownFileType = sourcecode.swift; path = "ZMClientMessage+EncryptionAtRest.swift"; sourceTree = "<group>"; };
		EEDB51DA255410D000F35A29 /* GenericMessageHelperTests.swift */ = {isa = PBXFileReference; lastKnownFileType = sourcecode.swift; path = GenericMessageHelperTests.swift; sourceTree = "<group>"; };
		EEDD426928633B2800C9EBC4 /* ZMUser+Patches.swift */ = {isa = PBXFileReference; lastKnownFileType = sourcecode.swift; path = "ZMUser+Patches.swift"; sourceTree = "<group>"; };
		EEDE7DB628EC1618007DC6A3 /* MockMLSActionExecutor.swift */ = {isa = PBXFileReference; lastKnownFileType = sourcecode.swift; path = MockMLSActionExecutor.swift; sourceTree = "<group>"; };
		EEE186B1259CC7CC008707CA /* AppLockDelegate.swift */ = {isa = PBXFileReference; lastKnownFileType = sourcecode.swift; path = AppLockDelegate.swift; sourceTree = "<group>"; };
		EEE83B491FBB496B00FC0296 /* ZMMessageTimerTests.swift */ = {isa = PBXFileReference; lastKnownFileType = sourcecode.swift; path = ZMMessageTimerTests.swift; sourceTree = "<group>"; };
		EEEE60EC218B393E0032C249 /* zmessaging2.57.0.xcdatamodel */ = {isa = PBXFileReference; lastKnownFileType = wrapper.xcdatamodel; path = zmessaging2.57.0.xcdatamodel; sourceTree = "<group>"; };
		EEF0BC3028EEC02400ED16CA /* MockSyncStatus.swift */ = {isa = PBXFileReference; lastKnownFileType = sourcecode.swift; path = MockSyncStatus.swift; sourceTree = "<group>"; };
		EEF4010623A9213B007B1A97 /* UserType+Team.swift */ = {isa = PBXFileReference; lastKnownFileType = sourcecode.swift; path = "UserType+Team.swift"; sourceTree = "<group>"; };
		EEF6E3C928D89251001C1799 /* StaleMLSKeyDetectorTests.swift */ = {isa = PBXFileReference; lastKnownFileType = sourcecode.swift; path = StaleMLSKeyDetectorTests.swift; sourceTree = "<group>"; };
		EEFAAC3328DDE27F009940E7 /* CoreCryptoCallbacksTests.swift */ = {isa = PBXFileReference; lastKnownFileType = sourcecode.swift; path = CoreCryptoCallbacksTests.swift; sourceTree = "<group>"; };
		EEFC3EE62208311200D3091A /* ZMConversation+HasMessages.swift */ = {isa = PBXFileReference; lastKnownFileType = sourcecode.swift; path = "ZMConversation+HasMessages.swift"; sourceTree = "<group>"; };
		EEFC3EE822083B0900D3091A /* ZMConversationTests+HasMessages.swift */ = {isa = PBXFileReference; lastKnownFileType = sourcecode.swift; path = "ZMConversationTests+HasMessages.swift"; sourceTree = "<group>"; };
		EF17175A22D4CC8E00697EB0 /* Team+MockTeam.swift */ = {isa = PBXFileReference; lastKnownFileType = sourcecode.swift; path = "Team+MockTeam.swift"; sourceTree = "<group>"; };
		EF18C7E51F9E4F8A0085A832 /* ZMUser+Filename.swift */ = {isa = PBXFileReference; lastKnownFileType = sourcecode.swift; path = "ZMUser+Filename.swift"; sourceTree = "<group>"; };
		EF1F4F532301634500E4872C /* ZMSystemMessage+ChildMessages.swift */ = {isa = PBXFileReference; lastKnownFileType = sourcecode.swift; path = "ZMSystemMessage+ChildMessages.swift"; sourceTree = "<group>"; };
		EF1F850322FD71BB0020F6DC /* ZMOTRMessage+VerifySender.swift */ = {isa = PBXFileReference; lastKnownFileType = sourcecode.swift; path = "ZMOTRMessage+VerifySender.swift"; sourceTree = "<group>"; };
		EF2C247122AFE408009389C6 /* zmessaging2.72.0.xcdatamodel */ = {isa = PBXFileReference; lastKnownFileType = wrapper.xcdatamodel; path = zmessaging2.72.0.xcdatamodel; sourceTree = "<group>"; };
		EF2C247222AFF368009389C6 /* store2-72-0.wiredatabase */ = {isa = PBXFileReference; lastKnownFileType = file; path = "store2-72-0.wiredatabase"; sourceTree = "<group>"; };
		EF2CBDA620061E2D0004F65E /* ServiceUser.swift */ = {isa = PBXFileReference; lastKnownFileType = sourcecode.swift; path = ServiceUser.swift; sourceTree = "<group>"; };
		EF2CBDA8200627940004F65E /* zmessaging2.41.0.xcdatamodel */ = {isa = PBXFileReference; lastKnownFileType = wrapper.xcdatamodel; path = zmessaging2.41.0.xcdatamodel; sourceTree = "<group>"; };
		EF3510F922CA07BB00115B97 /* ZMConversationTests+Transport.swift */ = {isa = PBXFileReference; lastKnownFileType = sourcecode.swift; path = "ZMConversationTests+Transport.swift"; sourceTree = "<group>"; };
		EF451EA520066E53005C12F1 /* store2-40-0.wiredatabase */ = {isa = PBXFileReference; lastKnownFileType = file; name = "store2-40-0.wiredatabase"; path = "Tests/Resources/store2-40-0.wiredatabase"; sourceTree = SOURCE_ROOT; };
		EF9A46FD2109FA6400085102 /* zmessaging2.51.0.xcdatamodel */ = {isa = PBXFileReference; lastKnownFileType = wrapper.xcdatamodel; path = zmessaging2.51.0.xcdatamodel; sourceTree = "<group>"; };
		EF9A46FE2109FC3700085102 /* store2-49-0.wiredatabase */ = {isa = PBXFileReference; lastKnownFileType = file; name = "store2-49-0.wiredatabase"; path = "Tests/Resources/store2-49-0.wiredatabase"; sourceTree = SOURCE_ROOT; };
		EF9A47002109FCAE00085102 /* store2-50-0.wiredatabase */ = {isa = PBXFileReference; lastKnownFileType = file; name = "store2-50-0.wiredatabase"; path = "Tests/Resources/store2-50-0.wiredatabase"; sourceTree = SOURCE_ROOT; };
		EF9A4702210A026600085102 /* ZMConversationTests+Language.swift */ = {isa = PBXFileReference; fileEncoding = 4; lastKnownFileType = sourcecode.swift; path = "ZMConversationTests+Language.swift"; sourceTree = "<group>"; };
		EFD0B02C21087DC80065EBF3 /* ZMConversation+Language.swift */ = {isa = PBXFileReference; fileEncoding = 4; lastKnownFileType = sourcecode.swift; path = "ZMConversation+Language.swift"; sourceTree = "<group>"; };
		F110503C2220439900F3EB62 /* ZMUser+RichProfile.swift */ = {isa = PBXFileReference; lastKnownFileType = sourcecode.swift; path = "ZMUser+RichProfile.swift"; sourceTree = "<group>"; };
		F11F3E881FA32463007B6D3D /* InvalidClientsRemoval.swift */ = {isa = PBXFileReference; lastKnownFileType = sourcecode.swift; path = InvalidClientsRemoval.swift; sourceTree = "<group>"; };
		F11F3E8A1FA32AA0007B6D3D /* InvalidClientsRemovalTests.swift */ = {isa = PBXFileReference; lastKnownFileType = sourcecode.swift; path = InvalidClientsRemovalTests.swift; sourceTree = "<group>"; };
		F125BAD61EE9849B0018C2F8 /* ZMConversation+SystemMessages.swift */ = {isa = PBXFileReference; fileEncoding = 4; lastKnownFileType = sourcecode.swift; path = "ZMConversation+SystemMessages.swift"; sourceTree = "<group>"; };
		F12BD0AF1E4DCEC40012ADBA /* ZMMessage+Insert.swift */ = {isa = PBXFileReference; fileEncoding = 4; lastKnownFileType = sourcecode.swift; path = "ZMMessage+Insert.swift"; sourceTree = "<group>"; };
		F137EEBD212C14300043FDEB /* ZMConversation+Services.swift */ = {isa = PBXFileReference; lastKnownFileType = sourcecode.swift; path = "ZMConversation+Services.swift"; sourceTree = "<group>"; };
		F13A89D0210628F600AB40CB /* PushToken.swift */ = {isa = PBXFileReference; fileEncoding = 4; lastKnownFileType = sourcecode.swift; path = PushToken.swift; sourceTree = "<group>"; };
		F13A89D22106293000AB40CB /* PushTokenTests.swift */ = {isa = PBXFileReference; fileEncoding = 4; lastKnownFileType = sourcecode.swift; path = PushTokenTests.swift; sourceTree = "<group>"; };
		F14B7AFB22200CEF00458624 /* zmessaging2.64.0.xcdatamodel */ = {isa = PBXFileReference; lastKnownFileType = wrapper.xcdatamodel; path = zmessaging2.64.0.xcdatamodel; sourceTree = "<group>"; };
		F14B7AFE2220302B00458624 /* ZMUser+Predicates.swift */ = {isa = PBXFileReference; fileEncoding = 4; lastKnownFileType = sourcecode.swift; path = "ZMUser+Predicates.swift"; sourceTree = "<group>"; };
		F14B9C6E212DB467004B6D7D /* ZMBaseManagedObjectTest+Helpers.swift */ = {isa = PBXFileReference; lastKnownFileType = sourcecode.swift; path = "ZMBaseManagedObjectTest+Helpers.swift"; sourceTree = "<group>"; };
		F14FA376221DB05B005E7EF5 /* MockBackgroundActivityManager.swift */ = {isa = PBXFileReference; lastKnownFileType = sourcecode.swift; path = MockBackgroundActivityManager.swift; sourceTree = "<group>"; };
		F1517921212DAE2E00BA3EBD /* ZMConversationTests+Services.swift */ = {isa = PBXFileReference; lastKnownFileType = sourcecode.swift; path = "ZMConversationTests+Services.swift"; sourceTree = "<group>"; };
		F163784E1E5C454C00898F84 /* ZMConversation+Patches.swift */ = {isa = PBXFileReference; fileEncoding = 4; lastKnownFileType = sourcecode.swift; path = "ZMConversation+Patches.swift"; sourceTree = "<group>"; };
		F16378501E5C805100898F84 /* ZMConversationSecurityLevel.swift */ = {isa = PBXFileReference; fileEncoding = 4; lastKnownFileType = sourcecode.swift; path = ZMConversationSecurityLevel.swift; sourceTree = "<group>"; };
		F16F8EBE2063E9CC009A9D6F /* CoreDataStackTests+Backup.swift */ = {isa = PBXFileReference; lastKnownFileType = sourcecode.swift; path = "CoreDataStackTests+Backup.swift"; sourceTree = "<group>"; };
		F179B5D92062B77300C13DFD /* CoreDataStack+Backup.swift */ = {isa = PBXFileReference; lastKnownFileType = sourcecode.swift; path = "CoreDataStack+Backup.swift"; sourceTree = "<group>"; };
		F188A8982225492400BA53A5 /* store2-63-0.wiredatabase */ = {isa = PBXFileReference; lastKnownFileType = file; path = "store2-63-0.wiredatabase"; sourceTree = "<group>"; };
		F188A89A2225698C00BA53A5 /* store2-64-0.wiredatabase */ = {isa = PBXFileReference; lastKnownFileType = file; path = "store2-64-0.wiredatabase"; sourceTree = "<group>"; };
		F18998821E7AC6D900E579A2 /* ZMUser.swift */ = {isa = PBXFileReference; fileEncoding = 4; lastKnownFileType = sourcecode.swift; path = ZMUser.swift; sourceTree = "<group>"; };
		F18998841E7AEEC900E579A2 /* ZMUserTests+Swift.swift */ = {isa = PBXFileReference; fileEncoding = 4; lastKnownFileType = sourcecode.swift; path = "ZMUserTests+Swift.swift"; sourceTree = "<group>"; };
		F18998871E7AF0BE00E579A2 /* ZMUserTests.h */ = {isa = PBXFileReference; lastKnownFileType = sourcecode.c.h; path = ZMUserTests.h; sourceTree = "<group>"; };
		F189988A1E7AF80500E579A2 /* store2-28-0.wiredatabase */ = {isa = PBXFileReference; lastKnownFileType = file; name = "store2-28-0.wiredatabase"; path = "Tests/Resources/store2-28-0.wiredatabase"; sourceTree = SOURCE_ROOT; };
		F189988D1E7BE03800E579A2 /* zmessaging.xcdatamodel */ = {isa = PBXFileReference; lastKnownFileType = wrapper.xcdatamodel; path = zmessaging.xcdatamodel; sourceTree = "<group>"; };
		F189988E1E7BE03800E579A2 /* zmessaging1.27.xcdatamodel */ = {isa = PBXFileReference; lastKnownFileType = wrapper.xcdatamodel; path = zmessaging1.27.xcdatamodel; sourceTree = "<group>"; };
		F189988F1E7BE03800E579A2 /* zmessaging1.28.xcdatamodel */ = {isa = PBXFileReference; lastKnownFileType = wrapper.xcdatamodel; path = zmessaging1.28.xcdatamodel; sourceTree = "<group>"; };
		F18998901E7BE03800E579A2 /* zmessaging2.10.xcdatamodel */ = {isa = PBXFileReference; lastKnownFileType = wrapper.xcdatamodel; path = zmessaging2.10.xcdatamodel; sourceTree = "<group>"; };
		F18998911E7BE03800E579A2 /* zmessaging2.11.xcdatamodel */ = {isa = PBXFileReference; lastKnownFileType = wrapper.xcdatamodel; path = zmessaging2.11.xcdatamodel; sourceTree = "<group>"; };
		F18998921E7BE03800E579A2 /* zmessaging2.15.0.xcdatamodel */ = {isa = PBXFileReference; lastKnownFileType = wrapper.xcdatamodel; path = zmessaging2.15.0.xcdatamodel; sourceTree = "<group>"; };
		F18998931E7BE03800E579A2 /* zmessaging2.17.0.xcdatamodel */ = {isa = PBXFileReference; lastKnownFileType = wrapper.xcdatamodel; path = zmessaging2.17.0.xcdatamodel; sourceTree = "<group>"; };
		F18998941E7BE03800E579A2 /* zmessaging2.18.0.xcdatamodel */ = {isa = PBXFileReference; lastKnownFileType = wrapper.xcdatamodel; path = zmessaging2.18.0.xcdatamodel; sourceTree = "<group>"; };
		F18998951E7BE03800E579A2 /* zmessaging2.21.0.xcdatamodel */ = {isa = PBXFileReference; lastKnownFileType = wrapper.xcdatamodel; path = zmessaging2.21.0.xcdatamodel; sourceTree = "<group>"; };
		F18998961E7BE03800E579A2 /* zmessaging2.21.1.xcdatamodel */ = {isa = PBXFileReference; lastKnownFileType = wrapper.xcdatamodel; path = zmessaging2.21.1.xcdatamodel; sourceTree = "<group>"; };
		F18998971E7BE03800E579A2 /* zmessaging2.21.2.xcdatamodel */ = {isa = PBXFileReference; lastKnownFileType = wrapper.xcdatamodel; path = zmessaging2.21.2.xcdatamodel; sourceTree = "<group>"; };
		F18998981E7BE03800E579A2 /* zmessaging2.24.1.xcdatamodel */ = {isa = PBXFileReference; lastKnownFileType = wrapper.xcdatamodel; path = zmessaging2.24.1.xcdatamodel; sourceTree = "<group>"; };
		F18998991E7BE03800E579A2 /* zmessaging2.24.xcdatamodel */ = {isa = PBXFileReference; lastKnownFileType = wrapper.xcdatamodel; path = zmessaging2.24.xcdatamodel; sourceTree = "<group>"; };
		F189989A1E7BE03800E579A2 /* zmessaging2.25.0.xcdatamodel */ = {isa = PBXFileReference; lastKnownFileType = wrapper.xcdatamodel; path = zmessaging2.25.0.xcdatamodel; sourceTree = "<group>"; };
		F189989B1E7BE03800E579A2 /* zmessaging2.26.0.xcdatamodel */ = {isa = PBXFileReference; lastKnownFileType = wrapper.xcdatamodel; path = zmessaging2.26.0.xcdatamodel; sourceTree = "<group>"; };
		F189989C1E7BE03800E579A2 /* zmessaging2.27.0.xcdatamodel */ = {isa = PBXFileReference; lastKnownFileType = wrapper.xcdatamodel; path = zmessaging2.27.0.xcdatamodel; sourceTree = "<group>"; };
		F189989D1E7BE03800E579A2 /* zmessaging2.28.0.xcdatamodel */ = {isa = PBXFileReference; lastKnownFileType = wrapper.xcdatamodel; path = zmessaging2.28.0.xcdatamodel; sourceTree = "<group>"; };
		F189989E1E7BE03800E579A2 /* zmessaging2.29.0.xcdatamodel */ = {isa = PBXFileReference; lastKnownFileType = wrapper.xcdatamodel; path = zmessaging2.29.0.xcdatamodel; sourceTree = "<group>"; };
		F189989F1E7BE03800E579A2 /* zmessaging2.3.xcdatamodel */ = {isa = PBXFileReference; lastKnownFileType = wrapper.xcdatamodel; path = zmessaging2.3.xcdatamodel; sourceTree = "<group>"; };
		F18998A01E7BE03800E579A2 /* zmessaging2.4.xcdatamodel */ = {isa = PBXFileReference; lastKnownFileType = wrapper.xcdatamodel; path = zmessaging2.4.xcdatamodel; sourceTree = "<group>"; };
		F18998A11E7BE03800E579A2 /* zmessaging2.5.xcdatamodel */ = {isa = PBXFileReference; lastKnownFileType = wrapper.xcdatamodel; path = zmessaging2.5.xcdatamodel; sourceTree = "<group>"; };
		F18998A21E7BE03800E579A2 /* zmessaging2.6.xcdatamodel */ = {isa = PBXFileReference; lastKnownFileType = wrapper.xcdatamodel; path = zmessaging2.6.xcdatamodel; sourceTree = "<group>"; };
		F18998A31E7BE03800E579A2 /* zmessaging2.7.xcdatamodel */ = {isa = PBXFileReference; lastKnownFileType = wrapper.xcdatamodel; path = zmessaging2.7.xcdatamodel; sourceTree = "<group>"; };
		F18998A41E7BE03800E579A2 /* zmessaging2.8.xcdatamodel */ = {isa = PBXFileReference; lastKnownFileType = wrapper.xcdatamodel; path = zmessaging2.8.xcdatamodel; sourceTree = "<group>"; };
		F18998A51E7BE03800E579A2 /* zmessaging2.9.xcdatamodel */ = {isa = PBXFileReference; lastKnownFileType = wrapper.xcdatamodel; path = zmessaging2.9.xcdatamodel; sourceTree = "<group>"; };
		F19550372040628000338E91 /* ZMUpdateEvent+Helper.swift */ = {isa = PBXFileReference; lastKnownFileType = sourcecode.swift; path = "ZMUpdateEvent+Helper.swift"; sourceTree = "<group>"; };
		F1B025601E534CF900900C65 /* ZMConversationTests+PrepareToSend.swift */ = {isa = PBXFileReference; fileEncoding = 4; lastKnownFileType = sourcecode.swift; path = "ZMConversationTests+PrepareToSend.swift"; sourceTree = "<group>"; };
		F1B58926202DCEF9002BB59B /* ZMConversationTests+CreationSystemMessages.swift */ = {isa = PBXFileReference; fileEncoding = 4; lastKnownFileType = sourcecode.swift; path = "ZMConversationTests+CreationSystemMessages.swift"; sourceTree = "<group>"; };
		F1C8676F1FA9CCB5001505E8 /* DuplicateMerging.swift */ = {isa = PBXFileReference; lastKnownFileType = sourcecode.swift; path = DuplicateMerging.swift; sourceTree = "<group>"; };
		F1C867841FAA0D48001505E8 /* ZMUser+Create.swift */ = {isa = PBXFileReference; lastKnownFileType = sourcecode.swift; path = "ZMUser+Create.swift"; sourceTree = "<group>"; };
		F1FDF2F521B152BC00E037A1 /* GenericMessage+Helper.swift */ = {isa = PBXFileReference; fileEncoding = 4; lastKnownFileType = sourcecode.swift; path = "GenericMessage+Helper.swift"; sourceTree = "<group>"; };
		F1FDF2F621B152BC00E037A1 /* GenericMessage+Hashing.swift */ = {isa = PBXFileReference; fileEncoding = 4; lastKnownFileType = sourcecode.swift; path = "GenericMessage+Hashing.swift"; sourceTree = "<group>"; };
		F1FDF2F921B1555A00E037A1 /* ZMClientMessage+Location.swift */ = {isa = PBXFileReference; lastKnownFileType = sourcecode.swift; path = "ZMClientMessage+Location.swift"; sourceTree = "<group>"; };
		F1FDF2FD21B1572500E037A1 /* ZMGenericMessageData.swift */ = {isa = PBXFileReference; lastKnownFileType = sourcecode.swift; path = ZMGenericMessageData.swift; sourceTree = "<group>"; };
		F1FDF2FF21B1580400E037A1 /* GenericMessage+Utils.swift */ = {isa = PBXFileReference; lastKnownFileType = sourcecode.swift; path = "GenericMessage+Utils.swift"; sourceTree = "<group>"; };
		F90D99A41E02DC6B00034070 /* AssetCollectionBatched.swift */ = {isa = PBXFileReference; fileEncoding = 4; lastKnownFileType = sourcecode.swift; path = AssetCollectionBatched.swift; sourceTree = "<group>"; };
		F90D99A61E02E22400034070 /* AssetCollectionBatchedTests.swift */ = {isa = PBXFileReference; fileEncoding = 4; lastKnownFileType = sourcecode.swift; path = AssetCollectionBatchedTests.swift; sourceTree = "<group>"; };
		F91EAAC41D885D720010ACBE /* video.mp4 */ = {isa = PBXFileReference; lastKnownFileType = file; name = video.mp4; path = Tests/Resources/video.mp4; sourceTree = SOURCE_ROOT; };
		F920AE161E38C547001BC14F /* NotificationObservers.swift */ = {isa = PBXFileReference; fileEncoding = 4; lastKnownFileType = sourcecode.swift; path = NotificationObservers.swift; sourceTree = "<group>"; };
		F920AE291E3A5FDD001BC14F /* Dictionary+Mapping.swift */ = {isa = PBXFileReference; fileEncoding = 4; lastKnownFileType = sourcecode.swift; path = "Dictionary+Mapping.swift"; sourceTree = "<group>"; };
		F920AE391E3B8445001BC14F /* SearchUserObserverCenterTests.swift */ = {isa = PBXFileReference; fileEncoding = 4; lastKnownFileType = sourcecode.swift; path = SearchUserObserverCenterTests.swift; sourceTree = "<group>"; };
		F929C1731E41D3480018ADA4 /* PersonName.swift */ = {isa = PBXFileReference; fileEncoding = 4; lastKnownFileType = sourcecode.swift; path = PersonName.swift; sourceTree = "<group>"; };
		F929C17A1E423B620018ADA4 /* SnapshotCenterTests.swift */ = {isa = PBXFileReference; fileEncoding = 4; lastKnownFileType = sourcecode.swift; path = SnapshotCenterTests.swift; sourceTree = "<group>"; };
		F92C99271DAE8D060034AFDD /* GenericMessageTests+Obfuscation.swift */ = {isa = PBXFileReference; fileEncoding = 4; lastKnownFileType = sourcecode.swift; path = "GenericMessageTests+Obfuscation.swift"; sourceTree = "<group>"; };
		F92C99291DAFBC910034AFDD /* ZMConversation+SelfDeletingMessages.swift */ = {isa = PBXFileReference; fileEncoding = 4; lastKnownFileType = sourcecode.swift; path = "ZMConversation+SelfDeletingMessages.swift"; sourceTree = "<group>"; };
		F92C992B1DAFC58A0034AFDD /* ZMConversationTests+Ephemeral.swift */ = {isa = PBXFileReference; fileEncoding = 4; lastKnownFileType = sourcecode.swift; path = "ZMConversationTests+Ephemeral.swift"; sourceTree = "<group>"; };
		F93265201D8950F10076AAD6 /* NSManagedObjectContext+FetchRequest.swift */ = {isa = PBXFileReference; fileEncoding = 4; lastKnownFileType = sourcecode.swift; path = "NSManagedObjectContext+FetchRequest.swift"; sourceTree = "<group>"; };
		F9331C501CB3BC6800139ECC /* CryptoBoxTests.swift */ = {isa = PBXFileReference; fileEncoding = 4; lastKnownFileType = sourcecode.swift; path = CryptoBoxTests.swift; sourceTree = "<group>"; };
		F9331C541CB3BCDA00139ECC /* OtrBaseTest.swift */ = {isa = PBXFileReference; fileEncoding = 4; lastKnownFileType = sourcecode.swift; path = OtrBaseTest.swift; sourceTree = "<group>"; };
		F9331C591CB3BECB00139ECC /* ZMClientMessageTests+OTR.swift */ = {isa = PBXFileReference; fileEncoding = 4; lastKnownFileType = sourcecode.swift; path = "ZMClientMessageTests+OTR.swift"; sourceTree = "<group>"; };
		F9331C5B1CB3BF9F00139ECC /* UserClientKeyStoreTests.swift */ = {isa = PBXFileReference; fileEncoding = 4; lastKnownFileType = sourcecode.swift; path = UserClientKeyStoreTests.swift; sourceTree = "<group>"; };
		F9331C751CB4165100139ECC /* NSString+ZMPersonName.h */ = {isa = PBXFileReference; fileEncoding = 4; lastKnownFileType = sourcecode.c.h; path = "NSString+ZMPersonName.h"; sourceTree = "<group>"; };
		F9331C761CB4165100139ECC /* NSString+ZMPersonName.m */ = {isa = PBXFileReference; fileEncoding = 4; lastKnownFileType = sourcecode.c.objc; path = "NSString+ZMPersonName.m"; sourceTree = "<group>"; };
		F9331C811CB4191B00139ECC /* NSPredicate+ZMSearch.h */ = {isa = PBXFileReference; fileEncoding = 4; lastKnownFileType = sourcecode.c.h; path = "NSPredicate+ZMSearch.h"; sourceTree = "<group>"; };
		F9331C821CB4191B00139ECC /* NSPredicate+ZMSearch.m */ = {isa = PBXFileReference; fileEncoding = 4; lastKnownFileType = sourcecode.c.objc; path = "NSPredicate+ZMSearch.m"; sourceTree = "<group>"; };
		F9331C851CB419B500139ECC /* NSFetchRequest+ZMRelationshipKeyPaths.h */ = {isa = PBXFileReference; fileEncoding = 4; lastKnownFileType = sourcecode.c.h; path = "NSFetchRequest+ZMRelationshipKeyPaths.h"; sourceTree = "<group>"; };
		F9331C861CB419B500139ECC /* NSFetchRequest+ZMRelationshipKeyPaths.m */ = {isa = PBXFileReference; fileEncoding = 4; lastKnownFileType = sourcecode.c.objc; path = "NSFetchRequest+ZMRelationshipKeyPaths.m"; sourceTree = "<group>"; };
		F93A30231D6EFB47005CCB1D /* ZMMessageConfirmation.swift */ = {isa = PBXFileReference; fileEncoding = 4; lastKnownFileType = sourcecode.swift; path = ZMMessageConfirmation.swift; sourceTree = "<group>"; };
		F93A302E1D6F2633005CCB1D /* ZMMessageTests+Confirmation.swift */ = {isa = PBXFileReference; fileEncoding = 4; lastKnownFileType = sourcecode.swift; path = "ZMMessageTests+Confirmation.swift"; sourceTree = "<group>"; };
		F93C4C7C1E24E1B1007E9CEE /* NotificationDispatcher.swift */ = {isa = PBXFileReference; fileEncoding = 4; lastKnownFileType = sourcecode.swift; path = NotificationDispatcher.swift; sourceTree = "<group>"; };
		F93C4C7E1E24F832007E9CEE /* NotificationDispatcherTests.swift */ = {isa = PBXFileReference; fileEncoding = 4; lastKnownFileType = sourcecode.swift; path = NotificationDispatcherTests.swift; sourceTree = "<group>"; };
		F943BC2C1E88FEC80048A768 /* ChangedIndexes.swift */ = {isa = PBXFileReference; fileEncoding = 4; lastKnownFileType = sourcecode.swift; path = ChangedIndexes.swift; sourceTree = "<group>"; };
		F94A208E1CB51AF50059632A /* ManagedObjectValidationTests.m */ = {isa = PBXFileReference; fileEncoding = 4; lastKnownFileType = sourcecode.c.objc; name = ManagedObjectValidationTests.m; path = Tests/Source/Model/ManagedObjectValidationTests.m; sourceTree = SOURCE_ROOT; };
		F963E96B1D9ADD5A00098AD3 /* ZMImageAssetEncryptionKeys.h */ = {isa = PBXFileReference; fileEncoding = 4; lastKnownFileType = sourcecode.c.h; path = ZMImageAssetEncryptionKeys.h; sourceTree = "<group>"; };
		F963E96C1D9ADD5A00098AD3 /* ZMImageAssetEncryptionKeys.m */ = {isa = PBXFileReference; fileEncoding = 4; lastKnownFileType = sourcecode.c.objc; path = ZMImageAssetEncryptionKeys.m; sourceTree = "<group>"; };
		F963E9721D9BF9E300098AD3 /* ProtosTests.swift */ = {isa = PBXFileReference; fileEncoding = 4; lastKnownFileType = sourcecode.swift; path = ProtosTests.swift; sourceTree = "<group>"; };
		F963E97E1D9C09E700098AD3 /* ZMMessageTimer.h */ = {isa = PBXFileReference; fileEncoding = 4; lastKnownFileType = sourcecode.c.h; path = ZMMessageTimer.h; sourceTree = "<group>"; };
		F963E97F1D9C09E700098AD3 /* ZMMessageTimer.m */ = {isa = PBXFileReference; fileEncoding = 4; lastKnownFileType = sourcecode.c.objc; path = ZMMessageTimer.m; sourceTree = "<group>"; };
		F963E9821D9C0DC400098AD3 /* ZMMessageDestructionTimer.swift */ = {isa = PBXFileReference; fileEncoding = 4; lastKnownFileType = sourcecode.swift; path = ZMMessageDestructionTimer.swift; sourceTree = "<group>"; };
		F963E9841D9D47D100098AD3 /* ZMClientMessageTests+Ephemeral.swift */ = {isa = PBXFileReference; fileEncoding = 4; lastKnownFileType = sourcecode.swift; path = "ZMClientMessageTests+Ephemeral.swift"; sourceTree = "<group>"; };
		F963E9921D9E9D1800098AD3 /* ZMAssetClientMessageTests+Ephemeral.swift */ = {isa = PBXFileReference; fileEncoding = 4; lastKnownFileType = sourcecode.swift; path = "ZMAssetClientMessageTests+Ephemeral.swift"; sourceTree = "<group>"; };
		F991CE101CB5549D004D8465 /* ZMConversation+Testing.h */ = {isa = PBXFileReference; fileEncoding = 4; lastKnownFileType = sourcecode.c.h; path = "ZMConversation+Testing.h"; sourceTree = "<group>"; };
		F991CE181CB55E95004D8465 /* ZMSearchUserTests.m */ = {isa = PBXFileReference; fileEncoding = 4; lastKnownFileType = sourcecode.c.objc; path = ZMSearchUserTests.m; sourceTree = "<group>"; };
		F991CE1A1CB561B0004D8465 /* ZMAddressBookContact.m */ = {isa = PBXFileReference; fileEncoding = 4; lastKnownFileType = sourcecode.c.objc; path = ZMAddressBookContact.m; sourceTree = "<group>"; };
		F99C5B891ED460E20049CCD7 /* TeamChangeInfo.swift */ = {isa = PBXFileReference; fileEncoding = 4; lastKnownFileType = sourcecode.swift; path = TeamChangeInfo.swift; sourceTree = "<group>"; };
		F99C5B8B1ED466760049CCD7 /* TeamObserverTests.swift */ = {isa = PBXFileReference; fileEncoding = 4; lastKnownFileType = sourcecode.swift; path = TeamObserverTests.swift; sourceTree = "<group>"; };
		F9A705CA1CAEE01D00C2F5FE /* NSManagedObjectContext+tests.h */ = {isa = PBXFileReference; fileEncoding = 4; lastKnownFileType = sourcecode.c.h; path = "NSManagedObjectContext+tests.h"; sourceTree = "<group>"; };
		F9A705CB1CAEE01D00C2F5FE /* NSManagedObjectContext+zmessaging-Internal.h */ = {isa = PBXFileReference; fileEncoding = 4; lastKnownFileType = sourcecode.c.h; path = "NSManagedObjectContext+zmessaging-Internal.h"; sourceTree = "<group>"; };
		F9A705CC1CAEE01D00C2F5FE /* NSManagedObjectContext+zmessaging.h */ = {isa = PBXFileReference; fileEncoding = 4; lastKnownFileType = sourcecode.c.h; path = "NSManagedObjectContext+zmessaging.h"; sourceTree = "<group>"; };
		F9A705CD1CAEE01D00C2F5FE /* NSManagedObjectContext+zmessaging.m */ = {isa = PBXFileReference; fileEncoding = 4; lastKnownFileType = sourcecode.c.objc; path = "NSManagedObjectContext+zmessaging.m"; sourceTree = "<group>"; };
		F9A705D01CAEE01D00C2F5FE /* NSNotification+ManagedObjectContextSave.h */ = {isa = PBXFileReference; fileEncoding = 4; lastKnownFileType = sourcecode.c.h; path = "NSNotification+ManagedObjectContextSave.h"; sourceTree = "<group>"; };
		F9A705D11CAEE01D00C2F5FE /* NSNotification+ManagedObjectContextSave.m */ = {isa = PBXFileReference; fileEncoding = 4; lastKnownFileType = sourcecode.c.objc; path = "NSNotification+ManagedObjectContextSave.m"; sourceTree = "<group>"; };
		F9A705D61CAEE01D00C2F5FE /* ZMConnection+Internal.h */ = {isa = PBXFileReference; fileEncoding = 4; lastKnownFileType = sourcecode.c.h; path = "ZMConnection+Internal.h"; sourceTree = "<group>"; };
		F9A705D71CAEE01D00C2F5FE /* ZMConnection.h */ = {isa = PBXFileReference; fileEncoding = 4; lastKnownFileType = sourcecode.c.h; path = ZMConnection.h; sourceTree = "<group>"; };
		F9A705D81CAEE01D00C2F5FE /* ZMConnection.m */ = {isa = PBXFileReference; fileEncoding = 4; lastKnownFileType = sourcecode.c.objc; path = ZMConnection.m; sourceTree = "<group>"; };
		F9A705F11CAEE01D00C2F5FE /* AssetCache.swift */ = {isa = PBXFileReference; fileEncoding = 4; lastKnownFileType = sourcecode.swift; path = AssetCache.swift; sourceTree = "<group>"; };
		F9A705F21CAEE01D00C2F5FE /* AssetEncryption.swift */ = {isa = PBXFileReference; fileEncoding = 4; lastKnownFileType = sourcecode.swift; path = AssetEncryption.swift; sourceTree = "<group>"; };
		F9A705F81CAEE01D00C2F5FE /* ZMExternalEncryptedDataWithKeys.h */ = {isa = PBXFileReference; fileEncoding = 4; lastKnownFileType = sourcecode.c.h; path = ZMExternalEncryptedDataWithKeys.h; sourceTree = "<group>"; };
		F9A705F91CAEE01D00C2F5FE /* ZMExternalEncryptedDataWithKeys.m */ = {isa = PBXFileReference; fileEncoding = 4; lastKnownFileType = sourcecode.c.objc; path = ZMExternalEncryptedDataWithKeys.m; sourceTree = "<group>"; };
		F9A705FE1CAEE01D00C2F5FE /* ZMImageMessage.m */ = {isa = PBXFileReference; fileEncoding = 4; lastKnownFileType = sourcecode.c.objc; path = ZMImageMessage.m; sourceTree = "<group>"; };
		F9A705FF1CAEE01D00C2F5FE /* ZMMessage+Internal.h */ = {isa = PBXFileReference; fileEncoding = 4; lastKnownFileType = sourcecode.c.h; path = "ZMMessage+Internal.h"; sourceTree = "<group>"; };
		F9A706001CAEE01D00C2F5FE /* ZMMessage.m */ = {isa = PBXFileReference; fileEncoding = 4; lastKnownFileType = sourcecode.c.objc; path = ZMMessage.m; sourceTree = "<group>"; };
		F9A706011CAEE01D00C2F5FE /* ZMOTRMessage.h */ = {isa = PBXFileReference; fileEncoding = 4; lastKnownFileType = sourcecode.c.h; path = ZMOTRMessage.h; sourceTree = "<group>"; };
		F9A706021CAEE01D00C2F5FE /* ZMOTRMessage.m */ = {isa = PBXFileReference; fileEncoding = 4; lastKnownFileType = sourcecode.c.objc; path = ZMOTRMessage.m; sourceTree = "<group>"; };
		F9A7060D1CAEE01D00C2F5FE /* ZMUser+Internal.h */ = {isa = PBXFileReference; fileEncoding = 4; lastKnownFileType = sourcecode.c.h; path = "ZMUser+Internal.h"; sourceTree = "<group>"; };
		F9A706101CAEE01D00C2F5FE /* ZMUser.m */ = {isa = PBXFileReference; fileEncoding = 4; lastKnownFileType = sourcecode.c.objc; path = ZMUser.m; sourceTree = "<group>"; };
		F9A706151CAEE01D00C2F5FE /* UserClient+Protobuf.swift */ = {isa = PBXFileReference; fileEncoding = 4; lastKnownFileType = sourcecode.swift; path = "UserClient+Protobuf.swift"; sourceTree = "<group>"; };
		F9A706161CAEE01D00C2F5FE /* UserClient.swift */ = {isa = PBXFileReference; fileEncoding = 4; lastKnownFileType = sourcecode.swift; path = UserClient.swift; sourceTree = "<group>"; };
		F9A706171CAEE01D00C2F5FE /* UserClientTypes.h */ = {isa = PBXFileReference; fileEncoding = 4; lastKnownFileType = sourcecode.c.h; path = UserClientTypes.h; sourceTree = "<group>"; };
		F9A706181CAEE01D00C2F5FE /* UserClientTypes.m */ = {isa = PBXFileReference; fileEncoding = 4; lastKnownFileType = sourcecode.c.objc; path = UserClientTypes.m; sourceTree = "<group>"; };
		F9A706191CAEE01D00C2F5FE /* ZMManagedObject+Internal.h */ = {isa = PBXFileReference; fileEncoding = 4; lastKnownFileType = sourcecode.c.h; path = "ZMManagedObject+Internal.h"; sourceTree = "<group>"; };
		F9A7061A1CAEE01D00C2F5FE /* ZMManagedObject.m */ = {isa = PBXFileReference; fileEncoding = 4; lastKnownFileType = sourcecode.c.objc; path = ZMManagedObject.m; sourceTree = "<group>"; };
		F9A706271CAEE01D00C2F5FE /* ConversationListChangeInfo.swift */ = {isa = PBXFileReference; fileEncoding = 4; lastKnownFileType = sourcecode.swift; path = ConversationListChangeInfo.swift; sourceTree = "<group>"; };
		F9A706281CAEE01D00C2F5FE /* ConversationChangeInfo.swift */ = {isa = PBXFileReference; fileEncoding = 4; lastKnownFileType = sourcecode.swift; path = ConversationChangeInfo.swift; sourceTree = "<group>"; };
		F9A7062C1CAEE01D00C2F5FE /* AnyClassTuple.swift */ = {isa = PBXFileReference; fileEncoding = 4; lastKnownFileType = sourcecode.swift; path = AnyClassTuple.swift; sourceTree = "<group>"; };
		F9A7062D1CAEE01D00C2F5FE /* DependentObjectsKeysForObservedObjectKeysCache.swift */ = {isa = PBXFileReference; fileEncoding = 4; lastKnownFileType = sourcecode.swift; path = DependentObjectsKeysForObservedObjectKeysCache.swift; sourceTree = "<group>"; };
		F9A7062E1CAEE01D00C2F5FE /* StringKeyPath.swift */ = {isa = PBXFileReference; fileEncoding = 4; lastKnownFileType = sourcecode.swift; path = StringKeyPath.swift; sourceTree = "<group>"; };
		F9A7062F1CAEE01D00C2F5FE /* KeySet.swift */ = {isa = PBXFileReference; fileEncoding = 4; lastKnownFileType = sourcecode.swift; path = KeySet.swift; sourceTree = "<group>"; };
		F9A706331CAEE01D00C2F5FE /* SetSnapshot.swift */ = {isa = PBXFileReference; fileEncoding = 4; lastKnownFileType = sourcecode.swift; path = SetSnapshot.swift; sourceTree = "<group>"; };
		F9A706351CAEE01D00C2F5FE /* MessageChangeInfo.swift */ = {isa = PBXFileReference; fileEncoding = 4; lastKnownFileType = sourcecode.swift; path = MessageChangeInfo.swift; sourceTree = "<group>"; };
		F9A706371CAEE01D00C2F5FE /* NewUnreadMessageChangeInfos.swift */ = {isa = PBXFileReference; fileEncoding = 4; lastKnownFileType = sourcecode.swift; path = NewUnreadMessageChangeInfos.swift; sourceTree = "<group>"; };
		F9A706391CAEE01D00C2F5FE /* ObjectChangeInfo.swift */ = {isa = PBXFileReference; fileEncoding = 4; lastKnownFileType = sourcecode.swift; path = ObjectChangeInfo.swift; sourceTree = "<group>"; };
		F9A7063B1CAEE01D00C2F5FE /* UserClientChangeInfo.swift */ = {isa = PBXFileReference; fileEncoding = 4; lastKnownFileType = sourcecode.swift; path = UserClientChangeInfo.swift; sourceTree = "<group>"; };
		F9A7063C1CAEE01D00C2F5FE /* UserChangeInfo.swift */ = {isa = PBXFileReference; fileEncoding = 4; lastKnownFileType = sourcecode.swift; path = UserChangeInfo.swift; sourceTree = "<group>"; };
		F9A706431CAEE01D00C2F5FE /* CryptoBox.swift */ = {isa = PBXFileReference; fileEncoding = 4; lastKnownFileType = sourcecode.swift; path = CryptoBox.swift; sourceTree = "<group>"; };
		F9A706491CAEE01D00C2F5FE /* UserImageLocalCache.swift */ = {isa = PBXFileReference; fileEncoding = 4; lastKnownFileType = sourcecode.swift; path = UserImageLocalCache.swift; sourceTree = "<group>"; };
		F9A7064B1CAEE01D00C2F5FE /* ZMFetchRequestBatch.h */ = {isa = PBXFileReference; fileEncoding = 4; lastKnownFileType = sourcecode.c.h; path = ZMFetchRequestBatch.h; sourceTree = "<group>"; };
		F9A7064C1CAEE01D00C2F5FE /* ZMFetchRequestBatch.m */ = {isa = PBXFileReference; fileEncoding = 4; lastKnownFileType = sourcecode.c.objc; path = ZMFetchRequestBatch.m; sourceTree = "<group>"; };
		F9A7064E1CAEE01D00C2F5FE /* ZMUpdateEvent+WireDataModel.h */ = {isa = PBXFileReference; fileEncoding = 4; lastKnownFileType = sourcecode.c.h; path = "ZMUpdateEvent+WireDataModel.h"; sourceTree = "<group>"; };
		F9A7064F1CAEE01D00C2F5FE /* ZMUpdateEvent+WireDataModel.m */ = {isa = PBXFileReference; fileEncoding = 4; lastKnownFileType = sourcecode.c.objc; path = "ZMUpdateEvent+WireDataModel.m"; sourceTree = "<group>"; };
		F9A706CA1CAEE30700C2F5FE /* 1900x1500.jpg */ = {isa = PBXFileReference; lastKnownFileType = image.jpeg; name = 1900x1500.jpg; path = Tests/Resources/1900x1500.jpg; sourceTree = SOURCE_ROOT; };
		F9A706CB1CAEE30700C2F5FE /* animated.gif */ = {isa = PBXFileReference; lastKnownFileType = image.gif; name = animated.gif; path = Tests/Resources/animated.gif; sourceTree = SOURCE_ROOT; };
		F9A706CE1CAEE30700C2F5FE /* en */ = {isa = PBXFileReference; lastKnownFileType = text.plist.strings; name = en; path = InfoPlist.strings; sourceTree = "<group>"; };
		F9A706CF1CAEE30700C2F5FE /* EncryptedBase64EncondedExternalMessageTestFixture.txt */ = {isa = PBXFileReference; fileEncoding = 4; lastKnownFileType = text; name = EncryptedBase64EncondedExternalMessageTestFixture.txt; path = Tests/Resources/EncryptedBase64EncondedExternalMessageTestFixture.txt; sourceTree = SOURCE_ROOT; };
		F9A706D01CAEE30700C2F5FE /* ExternalMessageTextFixture.txt */ = {isa = PBXFileReference; fileEncoding = 4; lastKnownFileType = text; name = ExternalMessageTextFixture.txt; path = Tests/Resources/ExternalMessageTextFixture.txt; sourceTree = SOURCE_ROOT; };
		F9A706D11CAEE30700C2F5FE /* Info.plist */ = {isa = PBXFileReference; fileEncoding = 4; lastKnownFileType = text.plist.xml; name = Info.plist; path = Tests/Resources/Info.plist; sourceTree = SOURCE_ROOT; };
		F9A706D21CAEE30700C2F5FE /* Lorem Ipsum.txt */ = {isa = PBXFileReference; fileEncoding = 4; lastKnownFileType = text; name = "Lorem Ipsum.txt"; path = "Tests/Resources/Lorem Ipsum.txt"; sourceTree = SOURCE_ROOT; };
		F9A706D31CAEE30700C2F5FE /* medium.jpg */ = {isa = PBXFileReference; lastKnownFileType = image.jpeg; name = medium.jpg; path = Tests/Resources/medium.jpg; sourceTree = SOURCE_ROOT; };
		F9A706D41CAEE30700C2F5FE /* not_animated.gif */ = {isa = PBXFileReference; lastKnownFileType = image.gif; name = not_animated.gif; path = Tests/Resources/not_animated.gif; sourceTree = SOURCE_ROOT; };
		F9A706D91CAEE30700C2F5FE /* tiny.jpg */ = {isa = PBXFileReference; lastKnownFileType = image.jpeg; name = tiny.jpg; path = Tests/Resources/tiny.jpg; sourceTree = SOURCE_ROOT; };
		F9A708041CAEEB7400C2F5FE /* ManagedObjectContextSaveNotificationTests.m */ = {isa = PBXFileReference; fileEncoding = 4; lastKnownFileType = sourcecode.c.objc; path = ManagedObjectContextSaveNotificationTests.m; sourceTree = "<group>"; };
		F9A708051CAEEB7400C2F5FE /* ManagedObjectContextTests.m */ = {isa = PBXFileReference; fileEncoding = 4; lastKnownFileType = sourcecode.c.objc; path = ManagedObjectContextTests.m; sourceTree = "<group>"; };
		F9A708061CAEEB7400C2F5FE /* NSManagedObjectContext+TestHelpers.h */ = {isa = PBXFileReference; fileEncoding = 4; lastKnownFileType = sourcecode.c.h; path = "NSManagedObjectContext+TestHelpers.h"; sourceTree = "<group>"; };
		F9A708071CAEEB7400C2F5FE /* NSManagedObjectContext+TestHelpers.m */ = {isa = PBXFileReference; fileEncoding = 4; lastKnownFileType = sourcecode.c.objc; path = "NSManagedObjectContext+TestHelpers.m"; sourceTree = "<group>"; };
		F9A708081CAEEB7400C2F5FE /* PersistentStoreCoordinatorTests.m */ = {isa = PBXFileReference; fileEncoding = 4; lastKnownFileType = sourcecode.c.objc; path = PersistentStoreCoordinatorTests.m; sourceTree = "<group>"; };
		F9A7080B1CAEEB7400C2F5FE /* CoreDataRelationshipsTests.m */ = {isa = PBXFileReference; fileEncoding = 4; lastKnownFileType = sourcecode.c.objc; path = CoreDataRelationshipsTests.m; sourceTree = "<group>"; };
		F9A7080D1CAEEB7400C2F5FE /* MockEntity.h */ = {isa = PBXFileReference; fileEncoding = 4; lastKnownFileType = sourcecode.c.h; path = MockEntity.h; sourceTree = "<group>"; };
		F9A7080E1CAEEB7400C2F5FE /* MockEntity.m */ = {isa = PBXFileReference; fileEncoding = 4; lastKnownFileType = sourcecode.c.objc; path = MockEntity.m; sourceTree = "<group>"; };
		F9A7080F1CAEEB7400C2F5FE /* MockEntity2.h */ = {isa = PBXFileReference; fileEncoding = 4; lastKnownFileType = sourcecode.c.h; path = MockEntity2.h; sourceTree = "<group>"; };
		F9A708101CAEEB7400C2F5FE /* MockEntity2.m */ = {isa = PBXFileReference; fileEncoding = 4; lastKnownFileType = sourcecode.c.objc; path = MockEntity2.m; sourceTree = "<group>"; };
		F9A708111CAEEB7400C2F5FE /* MockModelObjectContextFactory.h */ = {isa = PBXFileReference; fileEncoding = 4; lastKnownFileType = sourcecode.c.h; path = MockModelObjectContextFactory.h; sourceTree = "<group>"; };
		F9A708121CAEEB7400C2F5FE /* MockModelObjectContextFactory.m */ = {isa = PBXFileReference; fileEncoding = 4; lastKnownFileType = sourcecode.c.objc; path = MockModelObjectContextFactory.m; sourceTree = "<group>"; };
		F9A708131CAEEB7400C2F5FE /* ModelObjectsTests.h */ = {isa = PBXFileReference; fileEncoding = 4; lastKnownFileType = sourcecode.c.h; path = ModelObjectsTests.h; sourceTree = "<group>"; };
		F9A708141CAEEB7400C2F5FE /* ModelObjectsTests.m */ = {isa = PBXFileReference; fileEncoding = 4; lastKnownFileType = sourcecode.c.objc; path = ModelObjectsTests.m; sourceTree = "<group>"; };
		F9A708151CAEEB7400C2F5FE /* NSFetchRequestTests+ZMRelationshipKeyPaths.m */ = {isa = PBXFileReference; fileEncoding = 4; lastKnownFileType = sourcecode.c.objc; path = "NSFetchRequestTests+ZMRelationshipKeyPaths.m"; sourceTree = "<group>"; };
		F9A708161CAEEB7400C2F5FE /* PersistentChangeTrackingTests.m */ = {isa = PBXFileReference; fileEncoding = 4; lastKnownFileType = sourcecode.c.objc; lineEnding = 0; path = PersistentChangeTrackingTests.m; sourceTree = "<group>"; xcLanguageSpecificationIdentifier = xcode.lang.objc; };
		F9A7081B1CAEEB7400C2F5FE /* ZMConnectionTests.m */ = {isa = PBXFileReference; fileEncoding = 4; lastKnownFileType = sourcecode.c.objc; path = ZMConnectionTests.m; sourceTree = "<group>"; };
		F9A7082B1CAEEB7400C2F5FE /* ZMFetchRequestBatchTests.m */ = {isa = PBXFileReference; fileEncoding = 4; lastKnownFileType = sourcecode.c.objc; path = ZMFetchRequestBatchTests.m; sourceTree = "<group>"; };
		F9A7082C1CAEEB7400C2F5FE /* ZMManagedObjectTests.m */ = {isa = PBXFileReference; fileEncoding = 4; lastKnownFileType = sourcecode.c.objc; path = ZMManagedObjectTests.m; sourceTree = "<group>"; };
		F9A708591CAEEC0700C2F5FE /* Test-Bridging-Header.h */ = {isa = PBXFileReference; fileEncoding = 4; lastKnownFileType = sourcecode.c.h; lineEnding = 0; name = "Test-Bridging-Header.h"; path = "Tests/Resources/Test-Bridging-Header.h"; sourceTree = SOURCE_ROOT; xcLanguageSpecificationIdentifier = xcode.lang.objcpp; };
		F9A7085A1CAEED1B00C2F5FE /* ZMBaseManagedObjectTest.h */ = {isa = PBXFileReference; fileEncoding = 4; lastKnownFileType = sourcecode.c.h; path = ZMBaseManagedObjectTest.h; sourceTree = "<group>"; };
		F9A7085B1CAEED1B00C2F5FE /* ZMBaseManagedObjectTest.m */ = {isa = PBXFileReference; fileEncoding = 4; lastKnownFileType = sourcecode.c.objc; path = ZMBaseManagedObjectTest.m; sourceTree = "<group>"; };
		F9A7085E1CAEEF4700C2F5FE /* MessagingTest+EventFactory.h */ = {isa = PBXFileReference; fileEncoding = 4; lastKnownFileType = sourcecode.c.h; path = "MessagingTest+EventFactory.h"; sourceTree = "<group>"; };
		F9A7085F1CAEEF4700C2F5FE /* MessagingTest+EventFactory.m */ = {isa = PBXFileReference; fileEncoding = 4; lastKnownFileType = sourcecode.c.objc; lineEnding = 0; path = "MessagingTest+EventFactory.m"; sourceTree = "<group>"; xcLanguageSpecificationIdentifier = xcode.lang.objc; };
		F9A708641CAEF9BD00C2F5FE /* Default-568h@2x.png */ = {isa = PBXFileReference; lastKnownFileType = image.png; path = "Default-568h@2x.png"; sourceTree = "<group>"; };
		F9AB00261F0CE5520037B437 /* FileManager+FileLocations.swift */ = {isa = PBXFileReference; fileEncoding = 4; lastKnownFileType = sourcecode.swift; path = "FileManager+FileLocations.swift"; sourceTree = "<group>"; };
		F9AB00281F0D2BE40037B437 /* FileManager+FileLocationTests.swift */ = {isa = PBXFileReference; fileEncoding = 4; lastKnownFileType = sourcecode.swift; path = "FileManager+FileLocationTests.swift"; sourceTree = "<group>"; };
		F9AB39591CB3AEB100A7254F /* BaseTestSwiftHelpers.swift */ = {isa = PBXFileReference; fileEncoding = 4; lastKnownFileType = sourcecode.swift; path = BaseTestSwiftHelpers.swift; sourceTree = "<group>"; };
		F9ABE8841F02673E00D83214 /* zmessaging2.39.0.xcdatamodel */ = {isa = PBXFileReference; lastKnownFileType = wrapper.xcdatamodel; path = zmessaging2.39.0.xcdatamodel; sourceTree = "<group>"; };
		F9B0FF311D79D1140098C17C /* ZMClientMessageTests+Unarchiving.swift */ = {isa = PBXFileReference; fileEncoding = 4; lastKnownFileType = sourcecode.swift; path = "ZMClientMessageTests+Unarchiving.swift"; sourceTree = "<group>"; };
		F9B71F041CB264DF001DB03F /* ZMConversationList.m */ = {isa = PBXFileReference; fileEncoding = 4; lastKnownFileType = sourcecode.c.objc; path = ZMConversationList.m; sourceTree = "<group>"; };
		F9B71F051CB264DF001DB03F /* ZMConversationList+Internal.h */ = {isa = PBXFileReference; fileEncoding = 4; lastKnownFileType = sourcecode.c.h; path = "ZMConversationList+Internal.h"; sourceTree = "<group>"; };
		F9B71F071CB264DF001DB03F /* ZMConversationListDirectory.h */ = {isa = PBXFileReference; fileEncoding = 4; lastKnownFileType = sourcecode.c.h; path = ZMConversationListDirectory.h; sourceTree = "<group>"; };
		F9B71F081CB264DF001DB03F /* ZMConversationListDirectory.m */ = {isa = PBXFileReference; fileEncoding = 4; lastKnownFileType = sourcecode.c.objc; path = ZMConversationListDirectory.m; sourceTree = "<group>"; };
		F9B71F101CB264EF001DB03F /* ZMConversation.m */ = {isa = PBXFileReference; fileEncoding = 4; lastKnownFileType = sourcecode.c.objc; path = ZMConversation.m; sourceTree = "<group>"; };
		F9B71F111CB264EF001DB03F /* ZMConversation+Internal.h */ = {isa = PBXFileReference; fileEncoding = 4; lastKnownFileType = sourcecode.c.h; path = "ZMConversation+Internal.h"; sourceTree = "<group>"; };
		F9B71F1A1CB264EF001DB03F /* ZMConversation+UnreadCount.h */ = {isa = PBXFileReference; fileEncoding = 4; lastKnownFileType = sourcecode.c.h; path = "ZMConversation+UnreadCount.h"; sourceTree = "<group>"; };
		F9B71F1B1CB264EF001DB03F /* ZMConversation+UnreadCount.m */ = {isa = PBXFileReference; fileEncoding = 4; lastKnownFileType = sourcecode.c.objc; path = "ZMConversation+UnreadCount.m"; sourceTree = "<group>"; };
		F9B71F1E1CB264EF001DB03F /* ZMConversationSecurityLevel.h */ = {isa = PBXFileReference; fileEncoding = 4; lastKnownFileType = sourcecode.c.h; path = ZMConversationSecurityLevel.h; sourceTree = "<group>"; };
		F9B71F4F1CB2BC85001DB03F /* ZMConversation+Testing.m */ = {isa = PBXFileReference; fileEncoding = 4; lastKnownFileType = sourcecode.c.objc; path = "ZMConversation+Testing.m"; sourceTree = "<group>"; };
		F9B71F511CB2BC85001DB03F /* ZMConversationTests+gapsAndWindows.m */ = {isa = PBXFileReference; fileEncoding = 4; lastKnownFileType = sourcecode.c.objc; path = "ZMConversationTests+gapsAndWindows.m"; sourceTree = "<group>"; };
		F9B71F561CB2BC85001DB03F /* ZMConversationTests+Validation.m */ = {isa = PBXFileReference; fileEncoding = 4; lastKnownFileType = sourcecode.c.objc; path = "ZMConversationTests+Validation.m"; sourceTree = "<group>"; };
		F9B71F571CB2BC85001DB03F /* ZMConversationTests.h */ = {isa = PBXFileReference; fileEncoding = 4; lastKnownFileType = sourcecode.c.h; path = ZMConversationTests.h; sourceTree = "<group>"; };
		F9B71F581CB2BC85001DB03F /* ZMConversationTests.m */ = {isa = PBXFileReference; fileEncoding = 4; lastKnownFileType = sourcecode.c.objc; path = ZMConversationTests.m; sourceTree = "<group>"; };
		F9B71F5A1CB2BC85001DB03F /* ZMConversationListDirectoryTests.m */ = {isa = PBXFileReference; fileEncoding = 4; lastKnownFileType = sourcecode.c.objc; path = ZMConversationListDirectoryTests.m; sourceTree = "<group>"; };
		F9B71F5B1CB2BC85001DB03F /* ZMConversationListTests.m */ = {isa = PBXFileReference; fileEncoding = 4; lastKnownFileType = sourcecode.c.objc; path = ZMConversationListTests.m; sourceTree = "<group>"; };
		F9B71F5D1CB2BC85001DB03F /* ZMAssetClientMessageTests.swift */ = {isa = PBXFileReference; fileEncoding = 4; lastKnownFileType = sourcecode.swift; path = ZMAssetClientMessageTests.swift; sourceTree = "<group>"; };
		F9B71F5F1CB2BC85001DB03F /* BaseClientMessageTests.swift */ = {isa = PBXFileReference; fileEncoding = 4; lastKnownFileType = sourcecode.swift; path = BaseClientMessageTests.swift; sourceTree = "<group>"; };
		F9B71F601CB2BC85001DB03F /* ZMMessageTests.h */ = {isa = PBXFileReference; fileEncoding = 4; lastKnownFileType = sourcecode.c.h; path = ZMMessageTests.h; sourceTree = "<group>"; };
		F9B71F611CB2BC85001DB03F /* ZMMessageTests.m */ = {isa = PBXFileReference; fileEncoding = 4; lastKnownFileType = sourcecode.c.objc; path = ZMMessageTests.m; sourceTree = "<group>"; };
		F9B71F631CB2BC85001DB03F /* UserImageLocalCacheTests.swift */ = {isa = PBXFileReference; fileEncoding = 4; lastKnownFileType = sourcecode.swift; path = UserImageLocalCacheTests.swift; sourceTree = "<group>"; };
		F9B71F661CB2BC85001DB03F /* ZMPersonNameTests.m */ = {isa = PBXFileReference; fileEncoding = 4; lastKnownFileType = sourcecode.c.objc; path = ZMPersonNameTests.m; sourceTree = "<group>"; };
		F9B71F6A1CB2BC85001DB03F /* ZMUserTests.m */ = {isa = PBXFileReference; fileEncoding = 4; lastKnownFileType = sourcecode.c.objc; path = ZMUserTests.m; sourceTree = "<group>"; };
		F9B71F6D1CB2BC85001DB03F /* ZMCallStateTests.swift */ = {isa = PBXFileReference; fileEncoding = 4; lastKnownFileType = sourcecode.swift; path = ZMCallStateTests.swift; sourceTree = "<group>"; };
		F9B71FD91CB2C4C6001DB03F /* StringKeyPathTests.swift */ = {isa = PBXFileReference; fileEncoding = 4; lastKnownFileType = sourcecode.swift; path = StringKeyPathTests.swift; sourceTree = "<group>"; };
		F9B71FDF1CB2C4C6001DB03F /* AnyClassTupleTests.swift */ = {isa = PBXFileReference; fileEncoding = 4; lastKnownFileType = sourcecode.swift; path = AnyClassTupleTests.swift; sourceTree = "<group>"; };
		F9B720021CB2C68B001DB03F /* UserClientTests.swift */ = {isa = PBXFileReference; fileEncoding = 4; lastKnownFileType = sourcecode.swift; path = UserClientTests.swift; sourceTree = "<group>"; };
		F9C348821E2CC0730015D69D /* UserClientObserverTests.swift */ = {isa = PBXFileReference; fileEncoding = 4; lastKnownFileType = sourcecode.swift; name = UserClientObserverTests.swift; path = ../UserClientObserverTests.swift; sourceTree = "<group>"; };
		F9C348851E2CC27D0015D69D /* NewUnreadMessageObserverTests.swift */ = {isa = PBXFileReference; fileEncoding = 4; lastKnownFileType = sourcecode.swift; name = NewUnreadMessageObserverTests.swift; path = ../NewUnreadMessageObserverTests.swift; sourceTree = "<group>"; };
		F9C348911E2E3FF60015D69D /* SnapshotCenter.swift */ = {isa = PBXFileReference; fileEncoding = 4; lastKnownFileType = sourcecode.swift; path = SnapshotCenter.swift; sourceTree = "<group>"; };
		F9C8622A1D87DC18009AAC33 /* MessagingTest+UUID.swift */ = {isa = PBXFileReference; fileEncoding = 4; lastKnownFileType = sourcecode.swift; path = "MessagingTest+UUID.swift"; sourceTree = "<group>"; };
		F9C877081E000C9D00792613 /* AssetCollection.swift */ = {isa = PBXFileReference; fileEncoding = 4; lastKnownFileType = sourcecode.swift; path = AssetCollection.swift; sourceTree = "<group>"; };
		F9C8770A1E015AAF00792613 /* AssetColletionTests.swift */ = {isa = PBXFileReference; fileEncoding = 4; lastKnownFileType = sourcecode.swift; path = AssetColletionTests.swift; sourceTree = "<group>"; };
		F9C9A4FC1CAD5DF10039E10C /* WireDataModel.framework */ = {isa = PBXFileReference; explicitFileType = wrapper.framework; includeInIndex = 0; path = WireDataModel.framework; sourceTree = BUILT_PRODUCTS_DIR; };
		F9C9A5061CAD5DF10039E10C /* WireDataModelTests.xctest */ = {isa = PBXFileReference; explicitFileType = wrapper.cfbundle; includeInIndex = 0; path = WireDataModelTests.xctest; sourceTree = BUILT_PRODUCTS_DIR; };
		F9C9A5DC1CAD76A50039E10C /* Info.plist */ = {isa = PBXFileReference; fileEncoding = 4; lastKnownFileType = text.plist.xml; name = Info.plist; path = Resources/Info.plist; sourceTree = SOURCE_ROOT; };
		F9C9A60C1CAD76A50039E10C /* WireDataModel.h */ = {isa = PBXFileReference; fileEncoding = 4; lastKnownFileType = sourcecode.c.h; name = WireDataModel.h; path = Source/WireDataModel.h; sourceTree = SOURCE_ROOT; };
		F9C9A66C1CAD778C0039E10C /* Foundation.framework */ = {isa = PBXFileReference; lastKnownFileType = wrapper.framework; name = Foundation.framework; path = System/Library/Frameworks/Foundation.framework; sourceTree = SDKROOT; };
		F9C9A66E1CAD77930039E10C /* CoreData.framework */ = {isa = PBXFileReference; lastKnownFileType = wrapper.framework; name = CoreData.framework; path = System/Library/Frameworks/CoreData.framework; sourceTree = SDKROOT; };
		F9C9A6791CAD7A790039E10C /* version.xcconfig */ = {isa = PBXFileReference; fileEncoding = 4; lastKnownFileType = text.xcconfig; path = version.xcconfig; sourceTree = "<group>"; };
		F9C9A67C1CAD7A790039E10C /* ios-test-host.xcconfig */ = {isa = PBXFileReference; fileEncoding = 4; lastKnownFileType = text.xcconfig; path = "ios-test-host.xcconfig"; sourceTree = "<group>"; };
		F9C9A67D1CAD7A790039E10C /* ios-test-target.xcconfig */ = {isa = PBXFileReference; fileEncoding = 4; lastKnownFileType = text.xcconfig; path = "ios-test-target.xcconfig"; sourceTree = "<group>"; };
		F9C9A67F1CAD7A790039E10C /* project-common.xcconfig */ = {isa = PBXFileReference; fileEncoding = 4; lastKnownFileType = text.xcconfig; path = "project-common.xcconfig"; sourceTree = "<group>"; };
		F9C9A6801CAD7A790039E10C /* project-debug.xcconfig */ = {isa = PBXFileReference; fileEncoding = 4; lastKnownFileType = text.xcconfig; path = "project-debug.xcconfig"; sourceTree = "<group>"; };
		F9C9A6811CAD7A790039E10C /* project.xcconfig */ = {isa = PBXFileReference; fileEncoding = 4; lastKnownFileType = text.xcconfig; path = project.xcconfig; sourceTree = "<group>"; };
		F9C9A6841CAD7A790039E10C /* tests.xcconfig */ = {isa = PBXFileReference; fileEncoding = 4; lastKnownFileType = text.xcconfig; path = tests.xcconfig; sourceTree = "<group>"; };
		F9C9A6851CAD7A790039E10C /* warnings-debug.xcconfig */ = {isa = PBXFileReference; fileEncoding = 4; lastKnownFileType = text.xcconfig; path = "warnings-debug.xcconfig"; sourceTree = "<group>"; };
		F9C9A6861CAD7A790039E10C /* warnings.xcconfig */ = {isa = PBXFileReference; fileEncoding = 4; lastKnownFileType = text.xcconfig; path = warnings.xcconfig; sourceTree = "<group>"; };
		F9C9A6891CAD7A790039E10C /* WireDataModel.xcconfig */ = {isa = PBXFileReference; fileEncoding = 4; lastKnownFileType = text.xcconfig; path = WireDataModel.xcconfig; sourceTree = "<group>"; };
		F9C9A6A31CAD7C7F0039E10C /* ZMConversation.h */ = {isa = PBXFileReference; fileEncoding = 4; lastKnownFileType = sourcecode.c.h; path = ZMConversation.h; sourceTree = "<group>"; };
		F9C9A6A41CAD7C7F0039E10C /* ZMConversationList.h */ = {isa = PBXFileReference; fileEncoding = 4; lastKnownFileType = sourcecode.c.h; path = ZMConversationList.h; sourceTree = "<group>"; };
		F9C9A6A51CAD7C7F0039E10C /* ZMEditableUser.h */ = {isa = PBXFileReference; fileEncoding = 4; lastKnownFileType = sourcecode.c.h; path = ZMEditableUser.h; sourceTree = "<group>"; };
		F9C9A6A61CAD7C7F0039E10C /* ZMMessage.h */ = {isa = PBXFileReference; fileEncoding = 4; lastKnownFileType = sourcecode.c.h; path = ZMMessage.h; sourceTree = "<group>"; };
		F9C9A6A71CAD7C7F0039E10C /* ZMUser.h */ = {isa = PBXFileReference; fileEncoding = 4; lastKnownFileType = sourcecode.c.h; path = ZMUser.h; sourceTree = "<group>"; };
		F9C9A6AF1CAD7D1F0039E10C /* ZMManagedObject.h */ = {isa = PBXFileReference; fileEncoding = 4; lastKnownFileType = sourcecode.c.h; path = ZMManagedObject.h; sourceTree = "<group>"; };
		F9C9A7641CAE8DFC0039E10C /* ZMAddressBookContact.h */ = {isa = PBXFileReference; fileEncoding = 4; lastKnownFileType = sourcecode.c.h; path = ZMAddressBookContact.h; sourceTree = "<group>"; };
		F9C9A7F31CAED9510039E10C /* WireDataModelTestHost.app */ = {isa = PBXFileReference; explicitFileType = wrapper.application; includeInIndex = 0; path = WireDataModelTestHost.app; sourceTree = BUILT_PRODUCTS_DIR; };
		F9C9A81C1CAEDA330039E10C /* AppDelegate.h */ = {isa = PBXFileReference; fileEncoding = 4; lastKnownFileType = sourcecode.c.h; path = AppDelegate.h; sourceTree = "<group>"; };
		F9C9A81D1CAEDA330039E10C /* AppDelegate.m */ = {isa = PBXFileReference; fileEncoding = 4; lastKnownFileType = sourcecode.c.objc; path = AppDelegate.m; sourceTree = "<group>"; };
		F9C9A8231CAEDA330039E10C /* Info.plist */ = {isa = PBXFileReference; fileEncoding = 4; lastKnownFileType = text.plist.xml; path = Info.plist; sourceTree = "<group>"; };
		F9C9A8241CAEDA330039E10C /* main.m */ = {isa = PBXFileReference; fileEncoding = 4; lastKnownFileType = sourcecode.c.objc; path = main.m; sourceTree = "<group>"; };
		F9DBA51F1E28EA8B00BE23C0 /* DependencyKeyStore.swift */ = {isa = PBXFileReference; fileEncoding = 4; lastKnownFileType = sourcecode.swift; path = DependencyKeyStore.swift; sourceTree = "<group>"; };
		F9DBA5211E28EB4000BE23C0 /* SideEffectSources.swift */ = {isa = PBXFileReference; fileEncoding = 4; lastKnownFileType = sourcecode.swift; path = SideEffectSources.swift; sourceTree = "<group>"; };
		F9DBA5231E28EE0A00BE23C0 /* ConversationObserverTests.swift */ = {isa = PBXFileReference; fileEncoding = 4; lastKnownFileType = sourcecode.swift; name = ConversationObserverTests.swift; path = ../ConversationObserverTests.swift; sourceTree = "<group>"; };
		F9DBA5261E28EEBD00BE23C0 /* UserObserverTests.swift */ = {isa = PBXFileReference; fileEncoding = 4; lastKnownFileType = sourcecode.swift; name = UserObserverTests.swift; path = ../UserObserverTests.swift; sourceTree = "<group>"; };
		F9DBA5281E29162A00BE23C0 /* MessageObserverTests.swift */ = {isa = PBXFileReference; fileEncoding = 4; lastKnownFileType = sourcecode.swift; name = MessageObserverTests.swift; path = ../MessageObserverTests.swift; sourceTree = "<group>"; };
		F9DD60BF1E8916000019823F /* ChangedIndexesTests.swift */ = {isa = PBXFileReference; fileEncoding = 4; lastKnownFileType = sourcecode.swift; path = ChangedIndexesTests.swift; sourceTree = "<group>"; };
		F9FD75721E2E6A2100B4558B /* ConversationListObserverCenter.swift */ = {isa = PBXFileReference; fileEncoding = 4; lastKnownFileType = sourcecode.swift; path = ConversationListObserverCenter.swift; sourceTree = "<group>"; };
		F9FD75741E2E79B200B4558B /* ConversationListObserverTests.swift */ = {isa = PBXFileReference; fileEncoding = 4; lastKnownFileType = sourcecode.swift; name = ConversationListObserverTests.swift; path = ../ConversationListObserverTests.swift; sourceTree = "<group>"; };
		F9FD75771E2F9A0600B4558B /* SearchUserObserverCenter.swift */ = {isa = PBXFileReference; fileEncoding = 4; lastKnownFileType = sourcecode.swift; path = SearchUserObserverCenter.swift; sourceTree = "<group>"; };
		F9FD75791E2FB60000B4558B /* SearchUserObserverTests.swift */ = {isa = PBXFileReference; fileEncoding = 4; lastKnownFileType = sourcecode.swift; name = SearchUserObserverTests.swift; path = ../SearchUserObserverTests.swift; sourceTree = "<group>"; };
/* End PBXFileReference section */

/* Begin PBXFrameworksBuildPhase section */
		F9C9A4F81CAD5DF10039E10C /* Frameworks */ = {
			isa = PBXFrameworksBuildPhase;
			buildActionMask = 2147483647;
			files = (
				EE8DA9672954A02B00F58B79 /* WireCryptobox.framework in Frameworks */,
				F9C9A66F1CAD77930039E10C /* CoreData.framework in Frameworks */,
				EE8DA96D2954A03800F58B79 /* WireLinkPreview.framework in Frameworks */,
				EE8DA9632954A02400F58B79 /* WireProtos.framework in Frameworks */,
				EE8DA9702954A03E00F58B79 /* WireImages.framework in Frameworks */,
				F9C9A66D1CAD778C0039E10C /* Foundation.framework in Frameworks */,
				EE67F6C3296F05FD001D7C88 /* PINCache.xcframework in Frameworks */,
				63709F652993E7A600577D4B /* libcore_crypto_ffi.a in Frameworks */,
				63709F6B2994108700577D4B /* CoreCrypto in Frameworks */,
				EE8DA96A2954A03100F58B79 /* WireTransport.framework in Frameworks */,
				63709F6D2994108700577D4B /* LibCoreCrypto in Frameworks */,
			);
			runOnlyForDeploymentPostprocessing = 0;
		};
		F9C9A5031CAD5DF10039E10C /* Frameworks */ = {
			isa = PBXFrameworksBuildPhase;
			buildActionMask = 2147483647;
			files = (
				F9C9A5071CAD5DF10039E10C /* WireDataModel.framework in Frameworks */,
			);
			runOnlyForDeploymentPostprocessing = 0;
		};
		F9C9A7F01CAED9510039E10C /* Frameworks */ = {
			isa = PBXFrameworksBuildPhase;
			buildActionMask = 2147483647;
			files = (
				EE67F728296F0C6A001D7C88 /* WireTesting.framework in Frameworks */,
				F9C9A80C1CAED99F0039E10C /* WireDataModel.framework in Frameworks */,
			);
			runOnlyForDeploymentPostprocessing = 0;
		};
/* End PBXFrameworksBuildPhase section */

/* Begin PBXGroup section */
		06034B6B26A8D31F003624B4 /* FileSharing */ = {
			isa = PBXGroup;
			children = (
				06034B6C26A8D36E003624B4 /* Feature.FileSharing.swift */,
			);
			path = FileSharing;
			sourceTree = "<group>";
		};
		062FD8832756051000B9DE39 /* ConversationGuestLinks */ = {
			isa = PBXGroup;
			children = (
				062FD8842756053800B9DE39 /* Feature.ConversationGuestLinks.swift */,
			);
			path = ConversationGuestLinks;
			sourceTree = "<group>";
		};
		0686649D256FB087001C8747 /* AppLock */ = {
			isa = PBXGroup;
			children = (
				EE4CCA94256C558400848212 /* Feature.AppLock.swift */,
				EEBACDA625B9C2C6000210AC /* AppLockType.swift */,
				EEE186B1259CC7CC008707CA /* AppLockDelegate.swift */,
				0686649E256FB0CA001C8747 /* AppLockController.swift */,
				EE6A57DF25BB1C6800F848DD /* AppLockController.State.swift */,
				EEBACDA825B9C47E000210AC /* AppLockController.Config.swift */,
				EE30F45A2592A357000FC69C /* AppLockController.PasscodeKeychainItem.swift */,
				EE8B09AE25B86BB20057E85C /* AppLockPasscodePreference.swift */,
				EEBACDAA25B9C4B0000210AC /* AppLockAuthenticationResult.swift */,
				EE8B09AC25B86AB10057E85C /* AppLockError.swift */,
				EEBACDA425B9C243000210AC /* LAContextProtocol.swift */,
				066A96FE25A88E510083E317 /* BiometricsState.swift */,
			);
			path = AppLock;
			sourceTree = "<group>";
		};
		068664A0256FB814001C8747 /* AppLock */ = {
			isa = PBXGroup;
			children = (
				068664A1256FB834001C8747 /* AppLockControllerTests.swift */,
				EE6A57D925BAE0C900F848DD /* BiometricsStateTests.swift */,
				EE6A57DB25BAE3D700F848DD /* MockLAContext.swift */,
				EE6A57DD25BAE40700F848DD /* MockBiometricsState.swift */,
			);
			path = AppLock;
			sourceTree = "<group>";
		};
		069D07B6256266F000DBA592 /* FeatureConfiguration */ = {
			isa = PBXGroup;
			children = (
				068664A0256FB814001C8747 /* AppLock */,
				069D07B72562671D00DBA592 /* FeatureTests.swift */,
				EE715B7C256D153E00087A22 /* FeatureServiceTests.swift */,
			);
			path = FeatureConfiguration;
			sourceTree = "<group>";
		};
		06E8AAB2242BAA1B008929B1 /* File */ = {
			isa = PBXGroup;
			children = (
				06E8AAB3242BAA6A008929B1 /* SignatureStatus.swift */,
			);
			path = File;
			sourceTree = "<group>";
		};
		06F98D61243B2446007E914A /* DigitalSignature */ = {
			isa = PBXGroup;
			children = (
				06F98D62243B2470007E914A /* SignatureStatusTests.swift */,
			);
			path = DigitalSignature;
			sourceTree = "<group>";
		};
		1639A81122608FEB00868AB9 /* Patches */ = {
			isa = PBXGroup;
			children = (
				54FB03A01E41E273000E13DC /* LegacyPersistedDataPatches.swift */,
				2BB2076F292B787000FB6468 /* PatchApplicator.swift */,
				54FB03A81E41F1B6000E13DC /* LegacyPersistedDataPatches+Directory.swift */,
				54F84CFC1F9950B300ABD7D5 /* DuplicatedEntityRemoval.swift */,
				16827AE92732A3C20079405D /* InvalidDomainRemoval.swift */,
				F11F3E881FA32463007B6D3D /* InvalidClientsRemoval.swift */,
				16127CF2220058160020E65C /* InvalidConversationRemoval.swift */,
				87C1C25E207F7DA80083BF6B /* InvalidGenericMessageDataRemoval.swift */,
				163D01DF2472DE6200984999 /* InvalidConnectionRemoval.swift */,
				168413EC2225965500FCB9BC /* TransferStateMigration.swift */,
				1639A8122260916E00868AB9 /* AlertAvailabilityBehaviourChange.swift */,
				0660FEBC2580E4A900F4C19F /* TransferApplockKeychain.swift */,
				169315EE25AC4C8100709F15 /* MigrateSenderClient.swift */,
				EE2BA00525CB3AA8001EB606 /* InvalidFeatureRemoval.swift */,
			);
			path = Patches;
			sourceTree = "<group>";
		};
		1672A6002343971500380537 /* Label */ = {
			isa = PBXGroup;
			children = (
				1672A6012343973600380537 /* LabelTests.swift */,
			);
			path = Label;
			sourceTree = "<group>";
		};
		16BA4301233CD8170018E883 /* Label */ = {
			isa = PBXGroup;
			children = (
				16BA4302233CD8E50018E883 /* Label.swift */,
			);
			path = Label;
			sourceTree = "<group>";
		};
		546D3DE71CE5D22C00A6047F /* Utils */ = {
			isa = PBXGroup;
			children = (
				F963E9721D9BF9E300098AD3 /* ProtosTests.swift */,
				5E771F392080C40B00575629 /* PBMessageValidationTests.swift */,
				546D3DE81CE5D24C00A6047F /* RichAssetFileTypeTests.swift */,
				54DE05DC1CF8711F00C35253 /* ProtobufUtilitiesTests.swift */,
				BF949E5A1D3D17FB00587597 /* LinkPreview+ProtobufTests.swift */,
				F92C99271DAE8D060034AFDD /* GenericMessageTests+Obfuscation.swift */,
				F9AB00281F0D2BE40037B437 /* FileManager+FileLocationTests.swift */,
				87DF59BF1F729FDA00C7B406 /* ZMMovedIndexTests.swift */,
				F19550372040628000338E91 /* ZMUpdateEvent+Helper.swift */,
				EF17175A22D4CC8E00697EB0 /* Team+MockTeam.swift */,
				A96524B823CDE07200303C60 /* String+WordTests.swift */,
			);
			path = Utils;
			sourceTree = "<group>";
		};
		54CB3FE824A3993400BA86DD /* FeatureConfig */ = {
			isa = PBXGroup;
			children = (
				0686649D256FB087001C8747 /* AppLock */,
				EEC47ED427A81ED70020B599 /* ClassifiedDomains */,
				EE28991C26B4420A00E7BAF0 /* ConferenceCalling */,
				062FD8832756051000B9DE39 /* ConversationGuestLinks */,
				EEB5DE08283784DF009B4741 /* DigitalSignature */,
				06034B6B26A8D31F003624B4 /* FileSharing */,
				EEB803A9283F61CE00412F62 /* MLS */,
				EECA830126EF34FB0087ECB0 /* SelfDeletingMessages */,
				EE9AD9152696F01700DD5F51 /* FeatureService.swift */,
				064F8E07255E04800040371D /* Feature.swift */,
			);
			path = FeatureConfig;
			sourceTree = "<group>";
		};
		54FB03AB1E41F6C2000E13DC /* Utils */ = {
			isa = PBXGroup;
			children = (
				EE47346629A3784F00E6C04E /* AutoMockable.generated.swift */,
				0191513929ACB3CA00920D04 /* SpyUserClientKeyStore.swift */,
				0191513B29ACB46000920D04 /* MockProteusProvider.swift */,
				54FB03AC1E41F6C2000E13DC /* LegacyPersistedDataPatchesTests.swift */,
				2BB2076D292B781E00FB6468 /* PatchApplicatorTests.swift */,
				54F84CFE1F99588D00ABD7D5 /* DuplicatedEntityRemovalTests.swift */,
				F11F3E8A1FA32AA0007B6D3D /* InvalidClientsRemovalTests.swift */,
				16127CF422005AAA0020E65C /* InvalidConversationRemovalTests.swift */,
				87C1C260207F812F0083BF6B /* InvalidGenericMessageDataRemovalTests.swift */,
				163D01E12472E44000984999 /* InvalidConnectionRemovalTests.swift */,
				0617001123E2FBC0005C262D /* GenericMessageTests+LinkMetaData.swift */,
				1684141622282A1A00FCB9BC /* TransferStateMigrationTests.swift */,
				065D7500239FAB1200275114 /* SelfUserParticipantMigrationTests.swift */,
				A9EEFEF923A6D0CB0007828A /* RolesMigrationTests.swift */,
				1639A8502264B91E00868AB9 /* AvailabilityBehaviourChangeTests.swift */,
				16626507217F4E0B00300F45 /* GenericMessageTests+Hashing.swift */,
				871DD79E2084A316006B1C56 /* BatchDeleteTests.swift */,
				54F84D001F995A1F00ABD7D5 /* DiskDatabaseTests.swift */,
				16E6F26524B8952F0015B249 /* EncryptionKeysTests.swift */,
				7A2778C7285329210044A73F /* KeychainManagerTests.swift */,
				0630E4BE257FA2BD00C75BFB /* TransferAppLockKeychainTests.swift */,
				169315F025AC501300709F15 /* MigrateSenderClientTests.swift */,
				EE2BA00725CB3DE7001EB606 /* InvalidFeatureRemovalTests.swift */,
				16827AF12732AB2E0079405D /* InvalidDomainRemovalTests.swift */,
				E97A542727B122D80009DCCF /* AccessRoleMigrationTests.swift */,
			);
			name = Utils;
			path = Tests/Source/Utils;
			sourceTree = SOURCE_ROOT;
		};
		5E771F362080BAB200575629 /* Validation */ = {
			isa = PBXGroup;
			children = (
				5E771F372080BB0000575629 /* PBMessage+Validation.swift */,
			);
			path = Validation;
			sourceTree = "<group>";
		};
		63370CB9242CB8310072C37F /* Composite */ = {
			isa = PBXGroup;
			children = (
				63370CBA242CB84A0072C37F /* CompositeMessageItemContent.swift */,
				63370CBC242CBA0A0072C37F /* CompositeMessageData.swift */,
			);
			path = Composite;
			sourceTree = "<group>";
		};
		63370CF62431F4FA0072C37F /* Composite */ = {
			isa = PBXGroup;
			children = (
				63880548240EA8950043B641 /* ZMClientMessageTests+Composite.swift */,
				63370CF42431F3ED0072C37F /* CompositeMessageItemContentTests.swift */,
				63370CF72431F5DE0072C37F /* BaseCompositeMessageTests.swift */,
			);
			path = Composite;
			sourceTree = "<group>";
		};
		63709F622993E70A00577D4B /* Packages */ = {
			isa = PBXGroup;
			children = (
				63709F632993E70B00577D4B /* CoreCrypto */,
			);
			name = Packages;
			sourceTree = "<group>";
		};
		638805632410FB930043B641 /* ButtonState */ = {
			isa = PBXGroup;
			children = (
				638805642410FE920043B641 /* ButtonState.swift */,
			);
			path = ButtonState;
			sourceTree = "<group>";
		};
		63B1333629A503D000009D84 /* Proteus */ = {
			isa = PBXGroup;
			children = (
				63B1333729A503D000009D84 /* ProteusServiceInterface.swift */,
				63B1333829A503D000009D84 /* ProteusService.swift */,
				63B1337229A798C800009D84 /* ProteusProvider.swift */,
<<<<<<< HEAD
=======
				EE032B2F29A62CA600E1DDF3 /* ProteusSessionID.swift */,
				EE032B3029A62CA600E1DDF3 /* ProteusSessionID+Mapping.swift */,
>>>>>>> f8842f94
			);
			name = Proteus;
			path = Source/Proteus;
			sourceTree = "<group>";
		};
		63B1333929A503D000009D84 /* MLS */ = {
			isa = PBXGroup;
			children = (
				63B1333A29A503D000009D84 /* MLSGroup.swift */,
				63B1333B29A503D000009D84 /* MLSActionsProvider.swift */,
				63B1333C29A503D000009D84 /* Bytes+Random.swift */,
				63B1333D29A503D000009D84 /* MLSGroupID.swift */,
				63B1333E29A503D000009D84 /* MLSActionExecutor.swift */,
				63B1333F29A503D000009D84 /* MLSQualifiedClientID.swift */,
				63B1334029A503D000009D84 /* MLSController.swift */,
				63B1334129A503D000009D84 /* CommitBundle+Protobuf.swift */,
				63B1334229A503D000009D84 /* BackendMLSPublicKeys.swift */,
				63B1334329A503D000009D84 /* MessageProtocol.swift */,
				63B1334429A503D000009D84 /* CoreCryptoConfiguration.swift */,
				63B1334529A503D000009D84 /* MLSClientID.swift */,
				0129E7F829A520870065E6DB /* SafeCoreCrypto.swift */,
				63B1334629A503D000009D84 /* CoreCryptoKeyProvider.swift */,
				63B1334729A503D000009D84 /* SyncStatusProtocol.swift */,
				63B1334829A503D000009D84 /* Actions */,
				63B1335029A503D000009D84 /* MLSGroupStatus.swift */,
				63B1335129A503D000009D84 /* CoreCryptoCallbacks.swift */,
				63B1335229A503D000009D84 /* Bytes.swift */,
				63B1335329A503D000009D84 /* StaleMLSKeyMaterialDetector.swift */,
			);
			name = MLS;
			path = Source/MLS;
			sourceTree = "<group>";
		};
		63B1334829A503D000009D84 /* Actions */ = {
			isa = PBXGroup;
			children = (
				63B1334929A503D000009D84 /* UploadSelfMLSKeyPackagesAction.swift */,
				63B1334A29A503D000009D84 /* SendMLSMessageAction.swift */,
				63B1334B29A503D000009D84 /* SendCommitBundleAction.swift */,
				63B1334C29A503D000009D84 /* FetchBackendMLSPublicKeysAction.swift */,
				63B1334D29A503D000009D84 /* CountSelfMLSKeyPackagesAction.swift */,
				63B1334E29A503D000009D84 /* FetchPublicGroupStateAction.swift */,
				63B1334F29A503D000009D84 /* ClaimMLSKeyPackageAction.swift */,
			);
			path = Actions;
			sourceTree = "<group>";
		};
		A90676E5238EAE63006417AC /* ConversationRole */ = {
			isa = PBXGroup;
			children = (
				A90676E8238EB05E006417AC /* Action.swift */,
				A90676E9238EB05F006417AC /* Role.swift */,
				A90676E6238EAE8B006417AC /* ParticipantRole.swift */,
			);
			path = ConversationRole;
			sourceTree = "<group>";
		};
		A9FA524623A14E00003AD4C6 /* ConversationRole */ = {
			isa = PBXGroup;
			children = (
				A9FA524723A14E2B003AD4C6 /* RoleTests.swift */,
				A9FA524923A1598B003AD4C6 /* ActionTests.swift */,
			);
			path = ConversationRole;
			sourceTree = "<group>";
		};
		BF10B5941E64591600E7036E /* Analytics */ = {
			isa = PBXGroup;
			children = (
				BF10B59E1E645A3A00E7036E /* Events */,
				BF10B5951E64591600E7036E /* AnalyticsType.swift */,
				BF10B5961E64591600E7036E /* NSManagedObjectContext+Analytics.swift */,
			);
			path = Analytics;
			sourceTree = "<group>";
		};
		BF10B59E1E645A3A00E7036E /* Events */ = {
			isa = PBXGroup;
			children = (
				BF10B59C1E645A3300E7036E /* Analytics+UnknownMessage.swift */,
			);
			name = Events;
			sourceTree = "<group>";
		};
		BF1B98051EC313D100DE033B /* Teams */ = {
			isa = PBXGroup;
			children = (
				BF1B98031EC313C600DE033B /* Team.swift */,
				BF421B2C1EF3F91D0079533A /* Team+Patches.swift */,
				BF491CCE1F02A6CF0055EE44 /* Member+Patches.swift */,
				BF1B98061EC31A3C00DE033B /* Member.swift */,
				BF1B98081EC31A4200DE033B /* Permissions.swift */,
			);
			name = Teams;
			path = Conversation;
			sourceTree = "<group>";
		};
		BF3493EE1EC3566500B0C314 /* Teams */ = {
			isa = PBXGroup;
			children = (
				BF1B980A1EC31D6100DE033B /* TeamDeletionRuleTests.swift */,
				BF3493FF1EC46D3D00B0C314 /* ZMConversationTests+Teams.swift */,
				BF1B980C1EC3410000DE033B /* PermissionsTests.swift */,
				BF3493EA1EC34C0B00B0C314 /* TeamTests.swift */,
				BFE764421ED5AAE400C65C3E /* ZMConversation+TeamsTests.swift */,
				BF3493EF1EC3569800B0C314 /* MemberTests.swift */,
			);
			name = Teams;
			sourceTree = "<group>";
		};
		BF491CDE1F0525ED0055EE44 /* Accounts */ = {
			isa = PBXGroup;
			children = (
				EE174FCD2522756700482A70 /* ZMConversationPerformanceTests.swift */,
				BF491CDA1F0525DC0055EE44 /* AccountTests.swift */,
				BF491CDC1F0525E50055EE44 /* AccountManagerTests.swift */,
				BF491CDF1F0529D80055EE44 /* AccountStoreTests.swift */,
			);
			name = Accounts;
			sourceTree = "<group>";
		};
		BF491CE91F063F0A0055EE44 /* Accounts */ = {
			isa = PBXGroup;
			children = (
				BF491CE31F063EDB0055EE44 /* Account.swift */,
				EE5F54CB259B22C400F11F3C /* Account+Keychain.swift */,
				BF491CE51F063EE50055EE44 /* AccountStore.swift */,
				BF491CE71F063EEB0055EE44 /* AccountManager.swift */,
				161E05692667C4D000DADC3D /* AccountDeletedObserver.swift */,
				BF8361D91F0A3C41009AE5AC /* NSSecureCoding+Swift.swift */,
				5E67168D2174B9AF00522E61 /* LoginCredentials.swift */,
			);
			name = Accounts;
			sourceTree = "<group>";
		};
		CE4EDC071D6D9A04002A20AA /* Reaction */ = {
			isa = PBXGroup;
			children = (
				CE4EDC081D6D9A3D002A20AA /* Reaction.swift */,
			);
			name = Reaction;
			sourceTree = "<group>";
		};
		EE032B3429A62CD600E1DDF3 /* Proteus */ = {
			isa = PBXGroup;
			children = (
				EE032B3529A62CD600E1DDF3 /* ProteusServiceTests.swift */,
			);
			path = Proteus;
			sourceTree = "<group>";
		};
		EE28991C26B4420A00E7BAF0 /* ConferenceCalling */ = {
			isa = PBXGroup;
			children = (
				EE28991D26B4422800E7BAF0 /* Feature.ConferenceCalling.swift */,
			);
			path = ConferenceCalling;
			sourceTree = "<group>";
		};
		EE68EECC252DCAB80013B242 /* Change detection */ = {
			isa = PBXGroup;
			children = (
				EE68EEC8252DC4450013B242 /* ChangeDetector.swift */,
				EE68EECA252DC4720013B242 /* ExplicitChangeDetector.swift */,
				EE3EFE94253053B1009499E5 /* PotentialChangeDetector.swift */,
				EEAAD75B252C6DAE00E6A44E /* ModifiedObjects.swift */,
				EE3EFE9625305A84009499E5 /* ModifiedObjects+Mergeable.swift */,
				EEAAD759252C6D2700E6A44E /* UnreadMessages.swift */,
			);
			path = "Change detection";
			sourceTree = "<group>";
		};
		EE98879028882C6D002340D2 /* MLS */ = {
			isa = PBXGroup;
			children = (
				EE98878D28882BFF002340D2 /* MLSControllerTests.swift */,
				EE84226F28EC353900B80FE5 /* MLSActionExecutorTests.swift */,
				63123BCB291BBB79009A5179 /* MLSQualifiedClientIdTests.swift */,
				0189815429A66B0800B52510 /* SafeCoreCryptoTests.swift */,
				EEDE7DB628EC1618007DC6A3 /* MockMLSActionExecutor.swift */,
				EEF6E3C928D89251001C1799 /* StaleMLSKeyDetectorTests.swift */,
				EEFAAC3328DDE27F009940E7 /* CoreCryptoCallbacksTests.swift */,
				EE98879128882C8F002340D2 /* MockMLSController.swift */,
				EEF0BC3028EEC02400ED16CA /* MockSyncStatus.swift */,
				EEC3BC732888403000BFDC35 /* MockCoreCrypto.swift */,
				EE22185D2892C22C008EF6ED /* MockConversationEventProcessor.swift */,
				EEC3BC75288855C000BFDC35 /* MockMLSActionsProvider.swift */,
				EEC8064D28CF4C2D00DD58E9 /* MockStaleMLSKeyDetector.swift */,
				63C07014291144F70075D598 /* CoreCryptoFactoryTests.swift */,
				63FACD55291BC598003AB25D /* MLSClientIdTests.swift */,
			);
			path = MLS;
			sourceTree = "<group>";
		};
		EEB5DE08283784DF009B4741 /* DigitalSignature */ = {
			isa = PBXGroup;
			children = (
				EEB5DE09283784F9009B4741 /* Feature+DigitalSignature.swift */,
			);
			path = DigitalSignature;
			sourceTree = "<group>";
		};
		EEB803A9283F61CE00412F62 /* MLS */ = {
			isa = PBXGroup;
			children = (
				EEB803AA283F61E600412F62 /* Feature.MLS.swift */,
			);
			path = MLS;
			sourceTree = "<group>";
		};
		EEC47ED427A81ED70020B599 /* ClassifiedDomains */ = {
			isa = PBXGroup;
			children = (
				EEC47ED527A81EF60020B599 /* Feature+ClassifiedDomains.swift */,
			);
			path = ClassifiedDomains;
			sourceTree = "<group>";
		};
		EECA82FD26EF34E20087ECB0 /* SelfDeletingMessages */ = {
			isa = PBXGroup;
			children = (
				F92C99291DAFBC910034AFDD /* ZMConversation+SelfDeletingMessages.swift */,
				EE5E2C1426DFC31900C3928A /* MessageDestructionTimeoutType.swift */,
				EE5E2C1826DFC67900C3928A /* MessageDestructionTimeoutValue.swift */,
			);
			path = SelfDeletingMessages;
			sourceTree = "<group>";
		};
		EECA830126EF34FB0087ECB0 /* SelfDeletingMessages */ = {
			isa = PBXGroup;
			children = (
				EECFAA3726D52EB700D9E100 /* Feature.SelfDeletingMessages.swift */,
			);
			path = SelfDeletingMessages;
			sourceTree = "<group>";
		};
		F1103BD82135471A00EB9ED6 /* Calling */ = {
			isa = PBXGroup;
			children = (
				161541B91E27EBD400AC2FFB /* ZMConversation+Calling.swift */,
				165D3A2B1E1D47AB0052E654 /* ZMCallState.swift */,
			);
			path = Calling;
			sourceTree = "<group>";
		};
		F93A30281D6EFB66005CCB1D /* Confirmation */ = {
			isa = PBXGroup;
			children = (
				F93A30231D6EFB47005CCB1D /* ZMMessageConfirmation.swift */,
			);
			path = Confirmation;
			sourceTree = "<group>";
		};
		F963E9671D9ADD5A00098AD3 /* Protos */ = {
			isa = PBXGroup;
			children = (
				F1FDF2F521B152BC00E037A1 /* GenericMessage+Helper.swift */,
				06B1C492248F9173007FDA8D /* GenericMessage+Debug.swift */,
				F1FDF2F621B152BC00E037A1 /* GenericMessage+Hashing.swift */,
				63B658DF243789DE00EF463F /* GenericMessage+Assets.swift */,
				F1FDF2FF21B1580400E037A1 /* GenericMessage+Utils.swift */,
				06D48734241F930A00881B08 /* GenericMessage+Obfuscation.swift */,
				63AFE2D5244F49A90003F619 /* GenericMessage+MessageCapable.swift */,
				63D41E7024597E420076826F /* GenericMessage+Flags.swift */,
				63F65F00246B073900534A69 /* GenericMessage+Content.swift */,
				F963E96B1D9ADD5A00098AD3 /* ZMImageAssetEncryptionKeys.h */,
				F963E96C1D9ADD5A00098AD3 /* ZMImageAssetEncryptionKeys.m */,
			);
			path = Protos;
			sourceTree = "<group>";
		};
		F963E97D1D9C09DA00098AD3 /* Ephemeral */ = {
			isa = PBXGroup;
			children = (
				F963E9821D9C0DC400098AD3 /* ZMMessageDestructionTimer.swift */,
			);
			path = Ephemeral;
			sourceTree = "<group>";
		};
		F9A705C91CAEE01D00C2F5FE /* ManagedObjectContext */ = {
			isa = PBXGroup;
			children = (
				166A2A0C25FB991800B4A4F8 /* CoreDataStack.swift */,
				167BCC95260DC3F100E9D7E3 /* CoreDataStack+ClearStorage.swift */,
				F179B5D92062B77300C13DFD /* CoreDataStack+Backup.swift */,
				166DCDB72555886E004F4F59 /* CoreDataStack+Migration.swift */,
				EE2B874524D9A11A00936A4E /* ContextProvider+EncryptionAtRest.swift */,
				F9A705CA1CAEE01D00C2F5FE /* NSManagedObjectContext+tests.h */,
				F9A705CB1CAEE01D00C2F5FE /* NSManagedObjectContext+zmessaging-Internal.h */,
				F9A705CC1CAEE01D00C2F5FE /* NSManagedObjectContext+zmessaging.h */,
				F9A705CD1CAEE01D00C2F5FE /* NSManagedObjectContext+zmessaging.m */,
				54FB03AE1E41FC86000E13DC /* NSManagedObjectContext+Patches.swift */,
				0649D1C424F6A542001DDC78 /* NSManagedObjectContext+ZMKeyValueStore.swift */,
				F93265201D8950F10076AAD6 /* NSManagedObjectContext+FetchRequest.swift */,
				1693155425A329FE00709F15 /* NSManagedObjectContext+UpdateRequest.swift */,
				544E8C101E2F76B400F9B8B8 /* NSManagedObjectContext+UserInfoMerge.swift */,
				87D9CCE81F27606200AA4388 /* NSManagedObjectContext+TearDown.swift */,
				16460A43206515370096B616 /* NSManagedObjectContext+BackupImport.swift */,
				16E6F24724B36D550015B249 /* NSManagedObjectContext+EncryptionAtRest.swift */,
				0630E4B5257F888600C75BFB /* NSManagedObjectContext+AppLock.swift */,
				16AD86B91F75426C00E4C797 /* NSManagedObjectContext+NotificationContext.swift */,
				163C92A92630A80400F8DC14 /* NSManagedObjectContext+SelfUser.swift */,
				63DA335D286C9CF000818C3C /* NSManagedObjectContext+MLSController.swift */,
				EE9B9F562993E57900A257BC /* NSManagedObjectContext+ProteusService.swift */,
				EE9B9F5829964F6A00A257BC /* NSManagedObjectContext+CoreCrypto.swift */,
				F9A705D01CAEE01D00C2F5FE /* NSNotification+ManagedObjectContextSave.h */,
				F9A705D11CAEE01D00C2F5FE /* NSNotification+ManagedObjectContextSave.m */,
				D5FA30C42063DC2D00716618 /* BackupMetadata.swift */,
				54D7B83E1E12774600C1B347 /* NSPersistentStore+Metadata.swift */,
				5473CC721E14245C00814C03 /* NSManagedObjectContext+Debugging.swift */,
				060ED6D02499E97200412C4A /* NSManagedObjectContext+ServerTimeDelta.swift */,
				060ED6E3249BB09200412C4A /* NSManagedObjectContext+LastNotificationID.swift */,
				63D9A19D282AA0050074C20C /* NSManagedObjectContext+Federation.swift */,
				160B3BB024EFD64E0026D355 /* ExtendedSecureUnarchiveFromData.swift */,
			);
			name = ManagedObjectContext;
			path = Source/ManagedObjectContext;
			sourceTree = SOURCE_ROOT;
		};
		F9A705D41CAEE01D00C2F5FE /* Model */ = {
			isa = PBXGroup;
			children = (
				54CB3FE824A3993400BA86DD /* FeatureConfig */,
				638805632410FB930043B641 /* ButtonState */,
				A90676E5238EAE63006417AC /* ConversationRole */,
				16BA4301233CD8170018E883 /* Label */,
				5E771F362080BAB200575629 /* Validation */,
				CE4EDC071D6D9A04002A20AA /* Reaction */,
				F93A30281D6EFB66005CCB1D /* Confirmation */,
				F9A705D51CAEE01D00C2F5FE /* Connection */,
				BF491CE91F063F0A0055EE44 /* Accounts */,
				BF1B98051EC313D100DE033B /* Teams */,
				F9A705D91CAEE01D00C2F5FE /* Conversation */,
				F9A705F01CAEE01D00C2F5FE /* Message */,
				F9A706031CAEE01D00C2F5FE /* User */,
				F9A706141CAEE01D00C2F5FE /* UserClient */,
				BF10B5941E64591600E7036E /* Analytics */,
				F9A706191CAEE01D00C2F5FE /* ZMManagedObject+Internal.h */,
				F9A7061A1CAEE01D00C2F5FE /* ZMManagedObject.m */,
				1600D93B267A80D700970F99 /* ZMManagedObject+Fetching.swift */,
				F1C8676F1FA9CCB5001505E8 /* DuplicateMerging.swift */,
				54CD46091DEDA55C00BA3429 /* AddressBookEntry.swift */,
				87C125F61EF94EE800D28DC1 /* ZMManagedObject+Grouping.swift */,
				16460A45206544B00096B616 /* PersistentMetadataKeys.swift */,
				168D7BFC26F365ED00789960 /* EntityAction.swift */,
				168D7C9526F9ED1E00789960 /* QualifiedID.swift */,
			);
			name = Model;
			path = Source/Model;
			sourceTree = SOURCE_ROOT;
		};
		F9A705D51CAEE01D00C2F5FE /* Connection */ = {
			isa = PBXGroup;
			children = (
				F9A705D61CAEE01D00C2F5FE /* ZMConnection+Internal.h */,
				F9A705D71CAEE01D00C2F5FE /* ZMConnection.h */,
				F9A705D81CAEE01D00C2F5FE /* ZMConnection.m */,
				A949418E23E1DB78001B0373 /* ZMConnection+Fetch.swift */,
				16B5B33026FDC5D2001A3216 /* ZMConnection+Actions.swift */,
				A901DE8B23A2A31B00B4DDC6 /* ZMConnection+Role.swift */,
				547E664A1F750E4A008CB1FA /* ZMConnection+Notification.swift */,
			);
			path = Connection;
			sourceTree = "<group>";
		};
		F9A705D91CAEE01D00C2F5FE /* Conversation */ = {
			isa = PBXGroup;
			children = (
				A943BBE725B5A59D003D66BA /* ConversationLike.swift */,
				F1103BD82135471A00EB9ED6 /* Calling */,
				EECA82FD26EF34E20087ECB0 /* SelfDeletingMessages */,
				F9B71F111CB264EF001DB03F /* ZMConversation+Internal.h */,
				F9B71F101CB264EF001DB03F /* ZMConversation.m */,
				63D41E4E2452EA080076826F /* ZMConversation+SelfConversation.swift */,
				A95E7BF4239134E600935B88 /* ZMConversation+Participants.swift */,
				A90B3E2C23A255D5003EFED4 /* ZMConversation+Creation.swift */,
				165DC522214A614100090B7B /* ZMConversation+Message.swift */,
				EFD0B02C21087DC80065EBF3 /* ZMConversation+Language.swift */,
				F163784E1E5C454C00898F84 /* ZMConversation+Patches.swift */,
				165911541DF054AD007FA847 /* ZMConversation+Predicates.swift */,
				545FA5D61E2FD3750054171A /* ZMConversation+MessageDeletion.swift */,
				16519D35231D1BB200C9D76D /* ZMConversation+Deletion.swift */,
				BF6EA4D11E2512E800B7BD4B /* ZMConversation+DisplayName.swift */,
				16F6BB391EDEC2D6009EA803 /* ZMConversation+ObserverHelper.swift */,
				EEDA9C0D2510F3D5003A5B27 /* ZMConversation+EncryptionAtRest.swift */,
				BF2ADF621E28CF1E00E81B1E /* SharedObjectStore.swift */,
				544E8C121E2F825700F9B8B8 /* ZMConversation+SecurityLevel.swift */,
				547E66481F7503A5008CB1FA /* ZMConversation+Notifications.swift */,
				F125BAD61EE9849B0018C2F8 /* ZMConversation+SystemMessages.swift */,
				1626344A20D935C0000D4063 /* ZMConversation+Timestamps.swift */,
				F137EEBD212C14300043FDEB /* ZMConversation+Services.swift */,
				A90D62C723A159B600F680CC /* ZMConversation+Transport.swift */,
				06D33FCA2524E402004B9BC1 /* ZMConversation+UnreadCount.swift */,
				F9B71F1A1CB264EF001DB03F /* ZMConversation+UnreadCount.h */,
				F9B71F1B1CB264EF001DB03F /* ZMConversation+UnreadCount.m */,
				D5D10DA8203B161700145497 /* ZMConversation+AccessMode.swift */,
				8767E85A216391DF00390F75 /* ZMConversation+Mute.swift */,
				16030DAF21AD765D00F8032E /* ZMConversation+Confirmations.swift */,
				16BA4304233CDEA30018E883 /* ZMConversation+Labels.swift */,
				873B88FB204044AC00FBE254 /* ConversationCreationOptions.swift */,
				BFF8AE8420E4E12A00988700 /* ZMMessage+ShouldDisplay.swift */,
				F9B71F1E1CB264EF001DB03F /* ZMConversationSecurityLevel.h */,
				F16378501E5C805100898F84 /* ZMConversationSecurityLevel.swift */,
				F9C877081E000C9D00792613 /* AssetCollection.swift */,
				F90D99A41E02DC6B00034070 /* AssetCollectionBatched.swift */,
				5EDDC7A52088CE3B00B24850 /* ZMConversation+Invalid.swift */,
				87EFA3AB210F52C6004DFA53 /* ZMConversation+LastMessages.swift */,
				87E9508A2118B2DA00306AA7 /* ZMConversation+DeleteOlderMessages.swift */,
				EEFC3EE62208311200D3091A /* ZMConversation+HasMessages.swift */,
				1670D0162317F92B003A143B /* ZMConversation+Team.swift */,
				5E39FC66225F22BE00C682B8 /* ZMConversation+ExternalParticipant.swift */,
				70E77B7C273188150021EE70 /* ZMConversation+Role.swift */,
				6354BDF22746C30900880D50 /* ZMConversation+Federation.swift */,
				63DA3372286CA43300818C3C /* ZMConversation+MLS.swift */,
			);
			path = Conversation;
			sourceTree = "<group>";
		};
		F9A705F01CAEE01D00C2F5FE /* Message */ = {
			isa = PBXGroup;
			children = (
				06E8AAB2242BAA1B008929B1 /* File */,
				63370CB9242CB8310072C37F /* Composite */,
				F963E97D1D9C09DA00098AD3 /* Ephemeral */,
				CE58A3FE1CD3B3580037B626 /* ConversationMessage.swift */,
				BFFBFD921D59E3F00079773E /* ConversationMessage+Deletion.swift */,
				5E9EA4E12243E0D300D401B2 /* ConversationMessage+Attachments.swift */,
				16D68E961CEF2EC4003AB9E0 /* ZMFileMetadata.swift */,
				F9A705F11CAEE01D00C2F5FE /* AssetCache.swift */,
				BF85CF5E1D227A78006EDB97 /* LocationData.swift */,
				541E4F941CBD182100D82D69 /* FileAssetCache.swift */,
				F9A705F21CAEE01D00C2F5FE /* AssetEncryption.swift */,
				16313D611D227DC1001B2AB3 /* LinkPreview+ProtocolBuffer.swift */,
				165DC51E21491C0400090B7B /* Mention.swift */,
				54E3EE401F616BA600A261E3 /* ZMAssetClientMessage.swift */,
				54E3EE441F61A53C00A261E3 /* ZMAssetClientMessage+Ephemeral.swift */,
				0651D00523FC481B00411A22 /* ZMAssetClientMessage+Confirmations.swift */,
				54E3EE461F61A78B00A261E3 /* ZMAssetClientMessage+Deletion.swift */,
				54F6CEAA1CE2972200A1276D /* ZMAssetClientMessage+Download.swift */,
				54E3EE3E1F6169A800A261E3 /* ZMAssetClientMessage+FileMessageData.swift */,
				54E3EE421F6194A400A261E3 /* ZMAssetClientMessage+GenericMessage.swift */,
				63370CC3242CFA860072C37F /* ZMAssetClientMessage+UpdateEvent.swift */,
				165124D72189AE90006A3C75 /* ZMAssetClientMessage+Quotes.swift */,
				7CBC3FC020177C3C008D06E4 /* RasterImages+Protobuf.swift */,
				BFCD8A2C1DCB4E8A00C6FCCF /* V2Asset.swift */,
				BF4666291DCB71B0007463FF /* V3Asset.swift */,
				063D292924212AFD00FA6FEE /* ZMClientMessage.swift */,
				0642A3322445F2B500DCCFCD /* ZMClientMessage+UpdateEvent.swift */,
				0663285F2428D01C005BB3BE /* ZMClientMessage+GenericMessage.swift */,
				0663285D2428CEC3005BB3BE /* ZMClientMessage+Deletion.swift */,
				063D2927242128D200FA6FEE /* ZMClientMessage+Ephemeral.swift */,
				0651D00323FC46A500411A22 /* ZMClientMessage+Confirmations.swift */,
				06D48736241FB3F700881B08 /* ZMClientMessage+Obfuscate.swift */,
				F1FDF2F921B1555A00E037A1 /* ZMClientMessage+Location.swift */,
				06B99C78242A293500FEAFDE /* ZMClientMessage+Knock.swift */,
				63CA8214240812620073426A /* ZMClientMessage+Composite.swift */,
				165DC52021491D8700090B7B /* ZMClientMessage+TextMessageData.swift */,
				54D809FB1F681D6400B2CCB4 /* ZMClientMessage+LinkPreview.swift */,
				54363A001D7876200048FD7D /* ZMClientMessage+Encryption.swift */,
				165124D32188B613006A3C75 /* ZMClientMessage+Quotes.swift */,
				165124D52188CF66006A3C75 /* ZMClientMessage+Editing.swift */,
				EEDA9C132513A0A5003A5B27 /* ZMClientMessage+EncryptionAtRest.swift */,
				F9A705F81CAEE01D00C2F5FE /* ZMExternalEncryptedDataWithKeys.h */,
				F9A705F91CAEE01D00C2F5FE /* ZMExternalEncryptedDataWithKeys.m */,
				63298D992434D04D006B6018 /* GenericMessage+External.swift */,
				63B658DD243754E100EF463F /* GenericMessage+UpdateEvent.swift */,
				F1FDF2FD21B1572500E037A1 /* ZMGenericMessageData.swift */,
				F9A705FE1CAEE01D00C2F5FE /* ZMImageMessage.m */,
				A99B8A71268221A6006B4D29 /* ZMImageMessage.swift */,
				F9A705FF1CAEE01D00C2F5FE /* ZMMessage+Internal.h */,
				F9A706001CAEE01D00C2F5FE /* ZMMessage.m */,
				EF1F4F532301634500E4872C /* ZMSystemMessage+ChildMessages.swift */,
				0604F7C7265184B70016A71E /* ZMSystemMessage+ParticipantsRemovedReason.swift */,
				BF5DF5CC20F4EB3E002BCB67 /* ZMSystemMessage+NewConversation.swift */,
				BF10B58A1E6432ED00E7036E /* Message.swift */,
				63370CC8242E3B990072C37F /* ZMMessage+Conversation.swift */,
				54563B751E0161730089B1D7 /* ZMMessage+Categorization.swift */,
				F12BD0AF1E4DCEC40012ADBA /* ZMMessage+Insert.swift */,
				16CDEBFA2209D13B00E74A41 /* ZMMessage+Quotes.swift */,
				164EB6F2230D987A001BBD4A /* ZMMessage+DataRetention.swift */,
				63D41E502452F0A60076826F /* ZMMessage+Removal.swift */,
				63D41E5224531BAD0076826F /* ZMMessage+Reaction.swift */,
				EE997A15250629DC008336D2 /* ZMMessage+ProcessingError.swift */,
				BF8F3A821E4B61C70079E9E7 /* TextSearchQuery.swift */,
				F9A706011CAEE01D00C2F5FE /* ZMOTRMessage.h */,
				F9A706021CAEE01D00C2F5FE /* ZMOTRMessage.m */,
				16030DC421AEE25500F8032E /* ZMOTRMessage+Confirmations.swift */,
				EF1F850322FD71BB0020F6DC /* ZMOTRMessage+VerifySender.swift */,
				06E1C834244F1A2300CA4EF2 /* ZMOTRMessage+Helper.swift */,
				544A46AD1E2E82BA00D6A748 /* ZMOTRMessage+SecurityDegradation.swift */,
				8704676A21513DE900C628D7 /* ZMOTRMessage+Unarchive.swift */,
				165E0F68217F871400E36D08 /* ZMOTRMessage+ContentHashing.swift */,
				165124D121886EDB006A3C75 /* ZMOTRMessage+Quotes.swift */,
				63370C6B242A510A0072C37F /* ZMOTRMessage+UpdateEvent.swift */,
				CE4EDC0A1D6DC2D2002A20AA /* ConversationMessage+Reaction.swift */,
			);
			path = Message;
			sourceTree = "<group>";
		};
		F9A706031CAEE01D00C2F5FE /* User */ = {
			isa = PBXGroup;
			children = (
				1687ABAB20EBE0770007C240 /* UserType.swift */,
				EEF4010623A9213B007B1A97 /* UserType+Team.swift */,
				1607AAF1243768D200A93D29 /* UserType+Materialize.swift */,
				167BCC81260CFAD500E9D7E3 /* UserType+Federation.swift */,
				06D5423B26399C32006B0C5A /* UserType+External.swift */,
				EF2CBDA620061E2D0004F65E /* ServiceUser.swift */,
				F9331C751CB4165100139ECC /* NSString+ZMPersonName.h */,
				F9331C761CB4165100139ECC /* NSString+ZMPersonName.m */,
				F929C1731E41D3480018ADA4 /* PersonName.swift */,
				1687ABAD20ECD51E0007C240 /* ZMSearchUser.swift */,
				BF989D091E8A6A120052BF8F /* SearchUserAsset.swift */,
				F9A7060D1CAEE01D00C2F5FE /* ZMUser+Internal.h */,
				F9A706101CAEE01D00C2F5FE /* ZMUser.m */,
				F18998821E7AC6D900E579A2 /* ZMUser.swift */,
				EEDD426928633B2800C9EBC4 /* ZMUser+Patches.swift */,
				EEA985972555668A002BEF02 /* ZMUser+AnalyticsIdentifier.swift */,
				F110503C2220439900F3EB62 /* ZMUser+RichProfile.swift */,
				55C40BCD22B0316800EFD8BD /* ZMUser+LegalHoldRequest.swift */,
				F14B7AFE2220302B00458624 /* ZMUser+Predicates.swift */,
				F1C867841FAA0D48001505E8 /* ZMUser+Create.swift */,
				BF3493F11EC3623200B0C314 /* ZMUser+Teams.swift */,
				1670D01B231823DC003A143B /* ZMUser+Permissions.swift */,
				16D95A411FCEF87B00C96069 /* ZMUser+Availability.swift */,
				F991CE1A1CB561B0004D8465 /* ZMAddressBookContact.m */,
				EF18C7E51F9E4F8A0085A832 /* ZMUser+Filename.swift */,
				5E0FB214205176B400FD9867 /* Set+ServiceUser.swift */,
				5EFE9C052125CD3F007932A6 /* UnregisteredUser.swift */,
				5E36B45D21CA5BBA00B7063B /* UnverifiedCredentials.swift */,
				7C8BFFDE22FC5E1600B3C8A5 /* ZMUser+Validation.swift */,
				63495E1A23FED9A9002A7C59 /* ZMUser+Protobuf.swift */,
				0630E4B7257F8C0B00C75BFB /* ZMUser+Applock.swift */,
			);
			path = User;
			sourceTree = "<group>";
		};
		F9A706141CAEE01D00C2F5FE /* UserClient */ = {
			isa = PBXGroup;
			children = (
				63E21AE1291E92770084A942 /* FetchUserClientsAction.swift */,
				F13A89D0210628F600AB40CB /* PushToken.swift */,
				631A0577240420380062B387 /* UserClient+SafeLogging.swift */,
				F9A706151CAEE01D00C2F5FE /* UserClient+Protobuf.swift */,
				F9A706161CAEE01D00C2F5FE /* UserClient.swift */,
				EE128A65286DE31200558550 /* UserClient+MLSPublicKeys.swift */,
				54FB03A21E41E64A000E13DC /* UserClient+Patches.swift */,
				16DF3B5C2285B13100D09365 /* UserClientType.swift */,
				F9A706171CAEE01D00C2F5FE /* UserClientTypes.h */,
				F9A706181CAEE01D00C2F5FE /* UserClientTypes.m */,
			);
			path = UserClient;
			sourceTree = "<group>";
		};
		F9A7061B1CAEE01D00C2F5FE /* Notifications */ = {
			isa = PBXGroup;
			children = (
				F9A7061C1CAEE01D00C2F5FE /* ChangeCalculation */,
				F9A706261CAEE01D00C2F5FE /* ObjectObserverTokens */,
				5451DE361F604CD500C82E75 /* ZMMoveIndex.swift */,
				F93C4C7C1E24E1B1007E9CEE /* NotificationDispatcher.swift */,
				EE770DAE25344B4F00163C4A /* NotificationDispatcher.OperationMode.swift */,
				EE68EECC252DCAB80013B242 /* Change detection */,
				EEAAD75D252C711800E6A44E /* ZMManagedObject+ClassIdentifier.swift */,
				EEAAD75F252C713E00E6A44E /* ClassIdentifier.swift */,
				EE42938D252C460000E70670 /* Changes.swift */,
				EE42938F252C466500E70670 /* ChangeInfoConsumer.swift */,
				EE42938B252C443000E70670 /* ManagedObjectObserverToken.swift */,
				EE429389252C437900E70670 /* Notification.Name+ManagedObjectObservation.swift */,
				5451DE341F5FFF8B00C82E75 /* NotificationInContext.swift */,
				F920AE291E3A5FDD001BC14F /* Dictionary+Mapping.swift */,
				F9FD75771E2F9A0600B4558B /* SearchUserObserverCenter.swift */,
				F9FD75721E2E6A2100B4558B /* ConversationListObserverCenter.swift */,
				F9C348911E2E3FF60015D69D /* SnapshotCenter.swift */,
				F9DBA5211E28EB4000BE23C0 /* SideEffectSources.swift */,
				F9DBA51F1E28EA8B00BE23C0 /* DependencyKeyStore.swift */,
				BF103F9C1F0112F30047FDE5 /* ManagedObjectObserver.swift */,
			);
			name = Notifications;
			path = Source/Notifications;
			sourceTree = SOURCE_ROOT;
		};
		F9A7061C1CAEE01D00C2F5FE /* ChangeCalculation */ = {
			isa = PBXGroup;
			children = (
				F943BC2C1E88FEC80048A768 /* ChangedIndexes.swift */,
			);
			path = ChangeCalculation;
			sourceTree = "<group>";
		};
		F9A706261CAEE01D00C2F5FE /* ObjectObserverTokens */ = {
			isa = PBXGroup;
			children = (
				F9A7062B1CAEE01D00C2F5FE /* Helpers */,
				F9A706271CAEE01D00C2F5FE /* ConversationListChangeInfo.swift */,
				F9A706281CAEE01D00C2F5FE /* ConversationChangeInfo.swift */,
				F9A706351CAEE01D00C2F5FE /* MessageChangeInfo.swift */,
				F9A706371CAEE01D00C2F5FE /* NewUnreadMessageChangeInfos.swift */,
				F9A706391CAEE01D00C2F5FE /* ObjectChangeInfo.swift */,
				F9A7063B1CAEE01D00C2F5FE /* UserClientChangeInfo.swift */,
				F9A7063C1CAEE01D00C2F5FE /* UserChangeInfo.swift */,
				F99C5B891ED460E20049CCD7 /* TeamChangeInfo.swift */,
				1672A613234499B500380537 /* LabelChangeInfo.swift */,
				A995F05B23968D8500FAC3CF /* ParticipantRoleChangeInfo.swift */,
			);
			path = ObjectObserverTokens;
			sourceTree = "<group>";
		};
		F9A7062B1CAEE01D00C2F5FE /* Helpers */ = {
			isa = PBXGroup;
			children = (
				F9A7062C1CAEE01D00C2F5FE /* AnyClassTuple.swift */,
				F9A7062D1CAEE01D00C2F5FE /* DependentObjectsKeysForObservedObjectKeysCache.swift */,
				F9A7062E1CAEE01D00C2F5FE /* StringKeyPath.swift */,
				F9A7062F1CAEE01D00C2F5FE /* KeySet.swift */,
				F9A706331CAEE01D00C2F5FE /* SetSnapshot.swift */,
			);
			path = Helpers;
			sourceTree = "<group>";
		};
		F9A706421CAEE01D00C2F5FE /* Utilis */ = {
			isa = PBXGroup;
			children = (
				F963E9671D9ADD5A00098AD3 /* Protos */,
				F9331C851CB419B500139ECC /* NSFetchRequest+ZMRelationshipKeyPaths.h */,
				F9331C861CB419B500139ECC /* NSFetchRequest+ZMRelationshipKeyPaths.m */,
				F9331C811CB4191B00139ECC /* NSPredicate+ZMSearch.h */,
				D5FA30CE2063F8EC00716618 /* Version.swift */,
				F9331C821CB4191B00139ECC /* NSPredicate+ZMSearch.m */,
				F9A706431CAEE01D00C2F5FE /* CryptoBox.swift */,
				F9A706491CAEE01D00C2F5FE /* UserImageLocalCache.swift */,
				F9A7064B1CAEE01D00C2F5FE /* ZMFetchRequestBatch.h */,
				F9A7064C1CAEE01D00C2F5FE /* ZMFetchRequestBatch.m */,
				F9A7064E1CAEE01D00C2F5FE /* ZMUpdateEvent+WireDataModel.h */,
				0634C3A824643A400006081D /* ZMUpdateEvent.swift */,
				F9A7064F1CAEE01D00C2F5FE /* ZMUpdateEvent+WireDataModel.m */,
				54EDE67F1CBBF1860044A17E /* PINCache+ZMessaging.swift */,
				546D3DE51CE5D0B100A6047F /* RichAssetFileType.swift */,
				F963E97E1D9C09E700098AD3 /* ZMMessageTimer.h */,
				F963E97F1D9C09E700098AD3 /* ZMMessageTimer.m */,
				F9AB00261F0CE5520037B437 /* FileManager+FileLocations.swift */,
				5EFE9C072126BF9D007932A6 /* ZMPropertyNormalizationResult.h */,
				5EFE9C082126BF9D007932A6 /* ZMPropertyNormalizationResult.m */,
				5EFE9C0E2126D3FA007932A6 /* NormalizationResult.swift */,
				63298D9D24374489006B6018 /* Dictionary+ObjectForKey.swift */,
				162207F7272291CA0041EDE8 /* String+NilEmpty.swift */,
				16E6F26324B614DC0015B249 /* EncryptionKeys.swift */,
				7A2778C5285223D90044A73F /* KeychainManager.swift */,
				EE997A1325062295008336D2 /* Logging.swift */,
				EE128A67286DE35F00558550 /* CodableHelpers.swift */,
				6312162E287DB7D900FF9A56 /* String+Bytes.swift */,
				EE04084D28CA85B2009E4B8D /* Date+Helpers.swift */,
				0129E7FA29A520EB0065E6DB /* SafeFileContext.swift */,
			);
			name = Utilis;
			path = Source/Utilis;
			sourceTree = SOURCE_ROOT;
		};
		F9A706CC1CAEE30700C2F5FE /* en.lproj */ = {
			isa = PBXGroup;
			children = (
				F9A706CD1CAEE30700C2F5FE /* InfoPlist.strings */,
			);
			name = en.lproj;
			path = Tests/Resources/en.lproj;
			sourceTree = SOURCE_ROOT;
		};
		F9A708031CAEEB7400C2F5FE /* ManagedObjectContext */ = {
			isa = PBXGroup;
			children = (
				EEA2B84524DA943100C6659E /* CoreDataStackTests+EncryptionAtRest.swift */,
				166E47BC255A98D900C161C8 /* CoreDataStackTests+Migration.swift */,
				F16F8EBE2063E9CC009A9D6F /* CoreDataStackTests+Backup.swift */,
				167BCC91260DB5FA00E9D7E3 /* CoreDataStackTests+ClearStorage.swift */,
				F9A708041CAEEB7400C2F5FE /* ManagedObjectContextSaveNotificationTests.m */,
				F9A708051CAEEB7400C2F5FE /* ManagedObjectContextTests.m */,
				F14FA376221DB05B005E7EF5 /* MockBackgroundActivityManager.swift */,
				54929FAD1E12AC8B0010186B /* NSPersistentStoreMetadataTests.swift */,
				F9A708061CAEEB7400C2F5FE /* NSManagedObjectContext+TestHelpers.h */,
				F9A708071CAEEB7400C2F5FE /* NSManagedObjectContext+TestHelpers.m */,
				F9A708081CAEEB7400C2F5FE /* PersistentStoreCoordinatorTests.m */,
				5473CC741E14268600814C03 /* NSManagedObjectContextDebuggingTests.swift */,
				BF103FA01F0138390047FDE5 /* ManagedObjectContextChangeObserverTests.swift */,
				EEDA9C1125121277003A5B27 /* NSManagedObjectContextTests+EncryptionAtRest.swift */,
				543ABF5A1F34A13000DBE28B /* DatabaseBaseTest.swift */,
				54ED3A9C1F38CB6A0066AD47 /* DatabaseMigrationTests.swift */,
				D5FA30CA2063ECD400716618 /* BackupMetadataTests.swift */,
				D5FA30D02063FD3A00716618 /* VersionTests.swift */,
				63F376D92834FF7200FE1F05 /* NSManagedObjectContextTests+Federation.swift */,
			);
			name = ManagedObjectContext;
			path = Tests/Source/ManagedObjectContext;
			sourceTree = SOURCE_ROOT;
		};
		F9A7080A1CAEEB7400C2F5FE /* Model */ = {
			isa = PBXGroup;
			children = (
				069D07B6256266F000DBA592 /* FeatureConfiguration */,
				06F98D61243B2446007E914A /* DigitalSignature */,
				A9FA524623A14E00003AD4C6 /* ConversationRole */,
				1672A6002343971500380537 /* Label */,
				546D3DE71CE5D22C00A6047F /* Utils */,
				F9B71FD71CB2C4C6001DB03F /* Observer */,
				F9B71F4D1CB2BC85001DB03F /* Conversation */,
				F9B71F591CB2BC85001DB03F /* ConversationList */,
				F9B71F5C1CB2BC85001DB03F /* Messages */,
				F9B71F621CB2BC85001DB03F /* User */,
				F9B71F6B1CB2BC85001DB03F /* VoiceChannel */,
				F9B720011CB2C68B001DB03F /* UserClient */,
				F9A7080C1CAEEB7400C2F5FE /* MockDataModel */,
				BF3493EE1EC3566500B0C314 /* Teams */,
				BF491CDE1F0525ED0055EE44 /* Accounts */,
				F9A7080B1CAEEB7400C2F5FE /* CoreDataRelationshipsTests.m */,
				F94A208E1CB51AF50059632A /* ManagedObjectValidationTests.m */,
				F9A708131CAEEB7400C2F5FE /* ModelObjectsTests.h */,
				F9A708141CAEEB7400C2F5FE /* ModelObjectsTests.m */,
				1670D01F23183209003A143B /* ModelObjectsTests+Helpers.swift */,
				F9A708151CAEEB7400C2F5FE /* NSFetchRequestTests+ZMRelationshipKeyPaths.m */,
				F9A708161CAEEB7400C2F5FE /* PersistentChangeTrackingTests.m */,
				F9A7081B1CAEEB7400C2F5FE /* ZMConnectionTests.m */,
				169FF3AE2715820400330C2E /* ZMConnectionFetchingTests.swift */,
				F9A7082B1CAEEB7400C2F5FE /* ZMFetchRequestBatchTests.m */,
				F9A7082C1CAEEB7400C2F5FE /* ZMManagedObjectTests.m */,
				87C125F81EF94F2E00D28DC1 /* ZMManagedObjectGroupingTests.swift */,
				1600D943267BC5A000970F99 /* ZMManagedObjectFetchingTests.swift */,
				F9A7085A1CAEED1B00C2F5FE /* ZMBaseManagedObjectTest.h */,
				F9A7085B1CAEED1B00C2F5FE /* ZMBaseManagedObjectTest.m */,
				068D610124629AA300A110A2 /* ZMBaseManagedObjectTest.swift */,
				544034331D6DFE8500860F2D /* ZMAddressBookContactTests.swift */,
				5476BA3D1DEDABCC00D047F8 /* AddressBookEntryTests.swift */,
				BF0D07F91E4C7B1100B934EB /* TextSearchQueryTests.swift */,
			);
			name = Model;
			path = Tests/Source/Model;
			sourceTree = SOURCE_ROOT;
		};
		F9A7080C1CAEEB7400C2F5FE /* MockDataModel */ = {
			isa = PBXGroup;
			children = (
				F9A7080D1CAEEB7400C2F5FE /* MockEntity.h */,
				F9A7080E1CAEEB7400C2F5FE /* MockEntity.m */,
				F9A7080F1CAEEB7400C2F5FE /* MockEntity2.h */,
				F9A708101CAEEB7400C2F5FE /* MockEntity2.m */,
				F9A708111CAEEB7400C2F5FE /* MockModelObjectContextFactory.h */,
				F9A708121CAEEB7400C2F5FE /* MockModelObjectContextFactory.m */,
			);
			path = MockDataModel;
			sourceTree = "<group>";
		};
		F9A7085D1CAEEF4700C2F5FE /* Helper */ = {
			isa = PBXGroup;
			children = (
				F9AB39591CB3AEB100A7254F /* BaseTestSwiftHelpers.swift */,
				F920AE161E38C547001BC14F /* NotificationObservers.swift */,
				F9A7085E1CAEEF4700C2F5FE /* MessagingTest+EventFactory.h */,
				F9A7085F1CAEEF4700C2F5FE /* MessagingTest+EventFactory.m */,
				F9C8622A1D87DC18009AAC33 /* MessagingTest+UUID.swift */,
				CEE525A81CCA4C97001D06F9 /* NSString+RandomString.h */,
				CEE525A91CCA4C97001D06F9 /* NSString+RandomString.m */,
				F14B9C6E212DB467004B6D7D /* ZMBaseManagedObjectTest+Helpers.swift */,
				16F7341324F9573C00AB93B1 /* XCTestCase+EncryptionKeys.swift */,
				16E70F97270F1F5700718E5D /* ZMConnection+Helper.h */,
				16E70FA6270F212000718E5D /* ZMConnection+Helper.m */,
				169FF3A427157B3800330C2E /* MockActionHandler.swift */,
				633B396728917C9600208124 /* XCTestCase+ErrorAssertion.swift */,
				EE403EC928D357AD00F78A36 /* ZMBaseTest+Async.swift */,
			);
			name = Helper;
			path = Tests/Source/Helper;
			sourceTree = SOURCE_ROOT;
		};
		F9B71F4D1CB2BC85001DB03F /* Conversation */ = {
			isa = PBXGroup;
			children = (
				F991CE101CB5549D004D8465 /* ZMConversation+Testing.h */,
				16DF3B5E2289510600D09365 /* ZMConversationTests+Legalhold.swift */,
				A923D77D239DB87700F47B85 /* ZMConversationTests+SecurityLevel.swift */,
				F9B71F4F1CB2BC85001DB03F /* ZMConversation+Testing.m */,
				F9B71F511CB2BC85001DB03F /* ZMConversationTests+gapsAndWindows.m */,
				A9536FD223ACD23100CFD528 /* ConversationTests+gapsAndWindows.swift */,
				54A885A71F62EEB600AFBA95 /* ZMConversationTests+Messages.swift */,
				16D5260C20DD1D9400608D8E /* ZMConversationTests+Timestamps.swift */,
				A9128ACF2398067E0056F591 /* ZMConversationTests+Participants.swift */,
				EF3510F922CA07BB00115B97 /* ZMConversationTests+Transport.swift */,
				F9B71F561CB2BC85001DB03F /* ZMConversationTests+Validation.m */,
				F92C992B1DAFC58A0034AFDD /* ZMConversationTests+Ephemeral.swift */,
				1621E59120E62BD2006B2D17 /* ZMConversationTests+Silencing.swift */,
				F1B025601E534CF900900C65 /* ZMConversationTests+PrepareToSend.swift */,
				BF735CFB1E7050D0003BC61F /* ZMConversationTests+CallSystemMessages.swift */,
				16F6BB3B1EDEDEFD009EA803 /* ZMConversationTests+ObservationHelper.swift */,
				F1B58926202DCEF9002BB59B /* ZMConversationTests+CreationSystemMessages.swift */,
				EF9A4702210A026600085102 /* ZMConversationTests+Language.swift */,
				F1517921212DAE2E00BA3EBD /* ZMConversationTests+Services.swift */,
				8767E8672163B9EE00390F75 /* ZMConversationTests+Mute.swift */,
				16030DBD21AE8FAB00F8032E /* ZMConversationTests+Confirmations.swift */,
				06D33FCC2524F65D004B9BC1 /* ZMConversationTests+UnreadMessages.swift */,
				EEFC3EE822083B0900D3091A /* ZMConversationTests+HasMessages.swift */,
				16519D53231D6F8200C9D76D /* ZMConversationTests+Deletion.swift */,
				1672A5FD23434FA200380537 /* ZMConversationTests+Labels.swift */,
				63FCE54728C78D1F00126D9D /* ZMConversationTests+Predicates.swift */,
				F9B71F571CB2BC85001DB03F /* ZMConversationTests.h */,
				F9B71F581CB2BC85001DB03F /* ZMConversationTests.m */,
				A94166FB2680CCB5001F4E37 /* ZMConversationTests.swift */,
				EEBF69EC28A2724800195771 /* ZMConversationTests+MLS.swift */,
				A96E7A9725A35CEF004FAADC /* ZMConversationTests+Knock.swift */,
				63D41E6E24573F420076826F /* ZMConversationTests+SelfConversation.swift */,
				16F7341024F9556600AB93B1 /* ZMConversationTests+DraftMessage.swift */,
				A982B46523BE1B86001828A6 /* ConversationTests.swift */,
				F9C8770A1E015AAF00792613 /* AssetColletionTests.swift */,
				F90D99A61E02E22400034070 /* AssetCollectionBatchedTests.swift */,
				BFB3BA721E28D38F0032A84F /* SharedObjectStoreTests.swift */,
				87A7FA23203DD11100AA066C /* ZMConversationTests+AccessMode.swift */,
				873B88FD2040470900FBE254 /* ConversationCreationOptionsTests.swift */,
				874D9797211064D300B07674 /* ZMConversationLastMessagesTest.swift */,
				5E39FC68225F2DC000C682B8 /* ZMConversationExternalParticipantsStateTests.swift */,
				A927F52623A029250058D744 /* ParticipantRoleTests.swift */,
				6354BDF42747BD9600880D50 /* ZMConversationTests+Federation.swift */,
				63E313D2274D5F57002EAF1D /* ZMConversationTests+Team.swift */,
				E9C7DD9A27B533D000FB9AE8 /* AccessRoleMappingTests.swift */,
			);
			name = Conversation;
			path = Tests/Source/Model/Conversation;
			sourceTree = SOURCE_ROOT;
		};
		F9B71F591CB2BC85001DB03F /* ConversationList */ = {
			isa = PBXGroup;
			children = (
				F9B71F5A1CB2BC85001DB03F /* ZMConversationListDirectoryTests.m */,
				16925336234F677B0041A8FF /* ZMConversationListDirectoryTests+Labels.swift */,
				BFE3A96B1ED2EC110024A05B /* ZMConversationListDirectoryTests+Teams.swift */,
				BFE3A96D1ED301020024A05B /* ZMConversationListTests+Teams.swift */,
				1672A6292345102400380537 /* ZMConversationListTests+Labels.swift */,
				F9B71F5B1CB2BC85001DB03F /* ZMConversationListTests.m */,
			);
			name = ConversationList;
			path = Tests/Source/Model/ConversationList;
			sourceTree = SOURCE_ROOT;
		};
		F9B71F5C1CB2BC85001DB03F /* Messages */ = {
			isa = PBXGroup;
			children = (
				EEDB51DA255410D000F35A29 /* GenericMessageHelperTests.swift */,
				63370CF62431F4FA0072C37F /* Composite */,
				EEE83B491FBB496B00FC0296 /* ZMMessageTimerTests.swift */,
				54EDE6811CBBF6260044A17E /* FileAssetCacheTests.swift */,
				F9331C541CB3BCDA00139ECC /* OtrBaseTest.swift */,
				F9331C501CB3BC6800139ECC /* CryptoBoxTests.swift */,
				16C391E1214BD437003AB3AD /* MentionTests.swift */,
				F9B71F5D1CB2BC85001DB03F /* ZMAssetClientMessageTests.swift */,
				168414292228421700FCB9BC /* ZMAssetClientMessageTests+AssetMessage.swift */,
				F963E9921D9E9D1800098AD3 /* ZMAssetClientMessageTests+Ephemeral.swift */,
				162294A4222038FA00A98679 /* CacheAssetTests.swift */,
				0680A9C1246002DC000F80F3 /* ZMClientMessageTests.swift */,
				F9331C591CB3BECB00139ECC /* ZMClientMessageTests+OTR.swift */,
				EE46B92728A511630063B38D /* ZMClientMessageTests+MLSEncryptedPayloadGenerator.swift */,
				63495DEF23F6BD2A002A7C59 /* GenericMessageTests.swift */,
				63298D9B24374094006B6018 /* GenericMessageTests+External.swift */,
				BFCF31DA1DA50C650039B3DC /* GenericMessageTests+NativePush.swift */,
				BF794FE41D14425E00E618C6 /* ZMClientMessageTests+Location.swift */,
				1651F9BD1D3554C800A9FAE8 /* ZMClientMessageTests+TextMessage.swift */,
				BFFBFD941D59E49D0079773E /* ZMClientMessageTests+Deletion.swift */,
				16746B071D2EAF8E00831771 /* ZMClientMessageTests+ZMImageOwner.swift */,
				87E2CE302119F6AB0034C2C4 /* ZMClientMessageTests+Cleared.swift */,
				1687C0E12150EE91003099DD /* ZMClientMessageTests+Mentions.swift */,
				7C88C5312182F6150037DD03 /* ZMClientMessageTests+Replies.swift */,
				168FF32F258200AD0066DAE3 /* ZMClientMessageTests+ResetSession.swift */,
				165E141725CC516B00F0B075 /* ZMClientMessageTests+Prefetching.swift */,
				F9B71F5F1CB2BC85001DB03F /* BaseClientMessageTests.swift */,
				F9B71F601CB2BC85001DB03F /* ZMMessageTests.h */,
				F9B71F611CB2BC85001DB03F /* ZMMessageTests.m */,
				A93724A126983100005FD532 /* ZMMessageTests.swift */,
				163CE6AE25BEB9680013C12D /* ZMMessageTests+SystemMessages.swift */,
				63D41E6C245733AC0076826F /* ZMMessageTests+Removal.swift */,
				F93A302E1D6F2633005CCB1D /* ZMMessageTests+Confirmation.swift */,
				060D194D2462A9D000623376 /* ZMMessageTests+GenericMessage.swift */,
				0651D00723FC4FDC00411A22 /* GenericMessageTests+LegalHoldStatus.swift */,
				16CDEBF62209897D00E74A41 /* ZMMessageTests+ShouldGenerateUnreadCount.swift */,
				F9B0FF311D79D1140098C17C /* ZMClientMessageTests+Unarchiving.swift */,
				1689FD452194A63E00A656E2 /* ZMClientMessageTests+Editing.swift */,
				CEB15E501D7EE53A0048A011 /* ZMClientMessagesTests+Reaction.swift */,
				5E9EA4D52242942900D401B2 /* ZMClientMessageTests+LinkAttachments.swift */,
				F963E9841D9D47D100098AD3 /* ZMClientMessageTests+Ephemeral.swift */,
				54563B791E0189750089B1D7 /* ZMMessageCategorizationTests.swift */,
				544E8C0D1E2F69E800F9B8B8 /* ZMOTRMessage+SecurityDegradationTests.swift */,
				16E7DA291FDABE440065B6A6 /* ZMOTRMessage+SelfConversationUpdateTests.swift */,
				166D189D230E9E66001288CD /* ZMMessage+DataRetentionTests.swift */,
				0680A9C42460627B000F80F3 /* ZMMessage+Reaction.swift */,
				EE6CB3DD24E2D24F00B0EADD /* ZMGenericMessageDataTests.swift */,
			);
			name = Messages;
			path = Tests/Source/Model/Messages;
			sourceTree = SOURCE_ROOT;
		};
		F9B71F621CB2BC85001DB03F /* User */ = {
			isa = PBXGroup;
			children = (
				F991CE181CB55E95004D8465 /* ZMSearchUserTests.m */,
				164A55D220F3AF6700AE62A6 /* ZMSearchUserTests+ProfileImages.swift */,
				1645ECC1243B643B007A82D6 /* ZMSearchUserTests+TeamUser.swift */,
				169FF3A927157F0100330C2E /* ZMSearchUserTests+Connections.swift */,
				872A2E891FFD2FBF00900B22 /* ZMSearchUserPayloadParsingTests.swift */,
				F9B71F631CB2BC85001DB03F /* UserImageLocalCacheTests.swift */,
				1645ECC3243B69A1007A82D6 /* UserTypeTests+Materialize.swift */,
				167BCC85260CFC7B00E9D7E3 /* UserTypeTests+Federation.swift */,
				F9B71F661CB2BC85001DB03F /* ZMPersonNameTests.m */,
				F18998871E7AF0BE00E579A2 /* ZMUserTests.h */,
				F9B71F6A1CB2BC85001DB03F /* ZMUserTests.m */,
				F18998841E7AEEC900E579A2 /* ZMUserTests+Swift.swift */,
				EE09EEB0255959F000919A6B /* ZMUserTests+AnalyticsIdentifier.swift */,
				1670D01D231825BE003A143B /* ZMUserTests+Permissions.swift */,
				5EFE9C0B2126CB71007932A6 /* UnregisteredUserTests.swift */,
				55C40BD422B0F75C00EFD8BD /* ZMUserLegalHoldTests.swift */,
			);
			name = User;
			path = Tests/Source/Model/User;
			sourceTree = SOURCE_ROOT;
		};
		F9B71F6B1CB2BC85001DB03F /* VoiceChannel */ = {
			isa = PBXGroup;
			children = (
				F9B71F6D1CB2BC85001DB03F /* ZMCallStateTests.swift */,
			);
			name = VoiceChannel;
			path = Tests/Source/Model/VoiceChannel;
			sourceTree = SOURCE_ROOT;
		};
		F9B71FD71CB2C4C6001DB03F /* Observer */ = {
			isa = PBXGroup;
			children = (
				F9B71FD91CB2C4C6001DB03F /* StringKeyPathTests.swift */,
				F9B71FDE1CB2C4C6001DB03F /* ObjectObserver */,
				F929C17A1E423B620018ADA4 /* SnapshotCenterTests.swift */,
				F9DD60BF1E8916000019823F /* ChangedIndexesTests.swift */,
				F93C4C7E1E24F832007E9CEE /* NotificationDispatcherTests.swift */,
				EE3EFEA0253090E0009499E5 /* PotentialChangeDetectorTests.swift */,
				F920AE391E3B8445001BC14F /* SearchUserObserverCenterTests.swift */,
			);
			path = Observer;
			sourceTree = "<group>";
		};
		F9B71FDE1CB2C4C6001DB03F /* ObjectObserver */ = {
			isa = PBXGroup;
			children = (
				F9DBA5231E28EE0A00BE23C0 /* ConversationObserverTests.swift */,
				F9DBA5261E28EEBD00BE23C0 /* UserObserverTests.swift */,
				F9DBA5281E29162A00BE23C0 /* MessageObserverTests.swift */,
				F9C348821E2CC0730015D69D /* UserClientObserverTests.swift */,
				F99C5B8B1ED466760049CCD7 /* TeamObserverTests.swift */,
				1672A6152344A14E00380537 /* LabelObserverTests.swift */,
				F9C348851E2CC27D0015D69D /* NewUnreadMessageObserverTests.swift */,
				F9FD75741E2E79B200B4558B /* ConversationListObserverTests.swift */,
				F9FD75791E2FB60000B4558B /* SearchUserObserverTests.swift */,
				F9B71FDF1CB2C4C6001DB03F /* AnyClassTupleTests.swift */,
				A995F05D239690B300FAC3CF /* ParticipantRoleObserverTests.swift */,
			);
			name = ObjectObserver;
			path = ObjectObserverToken;
			sourceTree = "<group>";
		};
		F9B720011CB2C68B001DB03F /* UserClient */ = {
			isa = PBXGroup;
			children = (
				F13A89D22106293000AB40CB /* PushTokenTests.swift */,
				F9331C5B1CB3BF9F00139ECC /* UserClientKeyStoreTests.swift */,
				F9B720021CB2C68B001DB03F /* UserClientTests.swift */,
				631A0585240439470062B387 /* UserClientTests+SafeLogging.swift */,
				1693155225A30D4E00709F15 /* UserClientTests+ResetSession.swift */,
			);
			name = UserClient;
			path = Tests/Source/Model/UserClient;
			sourceTree = SOURCE_ROOT;
		};
		F9C9A4F21CAD5DF10039E10C = {
			isa = PBXGroup;
			children = (
				543089B71D420165004D8AC4 /* README.md */,
				F9A708641CAEF9BD00C2F5FE /* Default-568h@2x.png */,
				F9C9A6771CAD7A790039E10C /* Resources */,
				F9C9A4FE1CAD5DF10039E10C /* Source */,
				F9C9A50A1CAD5DF10039E10C /* Tests */,
				F9C9A4FD1CAD5DF10039E10C /* Products */,
				F9C9A6701CAD779E0039E10C /* Frameworks */,
				63709F622993E70A00577D4B /* Packages */,
			);
			indentWidth = 4;
			sourceTree = "<group>";
			tabWidth = 4;
		};
		F9C9A4FD1CAD5DF10039E10C /* Products */ = {
			isa = PBXGroup;
			children = (
				F9C9A4FC1CAD5DF10039E10C /* WireDataModel.framework */,
				F9C9A5061CAD5DF10039E10C /* WireDataModelTests.xctest */,
				F9C9A7F31CAED9510039E10C /* WireDataModelTestHost.app */,
			);
			name = Products;
			sourceTree = "<group>";
		};
		F9C9A4FE1CAD5DF10039E10C /* Source */ = {
			isa = PBXGroup;
			children = (
				1639A81122608FEB00868AB9 /* Patches */,
				F9A705C91CAEE01D00C2F5FE /* ManagedObjectContext */,
				63B1333929A503D000009D84 /* MLS */,
				63B1333629A503D000009D84 /* Proteus */,
				F9A705D41CAEE01D00C2F5FE /* Model */,
				F9A7061B1CAEE01D00C2F5FE /* Notifications */,
				F9A706421CAEE01D00C2F5FE /* Utilis */,
				F9C9A60C1CAD76A50039E10C /* WireDataModel.h */,
				F9C9A7371CAE6D890039E10C /* ConversationList */,
				F9C9A6A01CAD7C7F0039E10C /* Public */,
			);
			name = Source;
			sourceTree = "<group>";
		};
		F9C9A50A1CAD5DF10039E10C /* Tests */ = {
			isa = PBXGroup;
			children = (
				F9C9A83D1CAEDBC40039E10C /* Resources */,
				F9C9A81B1CAEDA330039E10C /* WireDataModelTestHost */,
				F9C9A79A1CAEA8FC0039E10C /* Source */,
			);
			path = Tests;
			sourceTree = "<group>";
		};
		F9C9A6701CAD779E0039E10C /* Frameworks */ = {
			isa = PBXGroup;
			children = (
				EE67F727296F0C6A001D7C88 /* WireTesting.framework */,
				EE67F6C2296F05FD001D7C88 /* PINCache.xcframework */,
				EE8DA96F2954A03E00F58B79 /* WireImages.framework */,
				EE8DA96C2954A03800F58B79 /* WireLinkPreview.framework */,
				EE8DA9692954A03100F58B79 /* WireTransport.framework */,
				EE8DA9662954A02B00F58B79 /* WireCryptobox.framework */,
				EE8DA9622954A02400F58B79 /* WireProtos.framework */,
				F9C9A66E1CAD77930039E10C /* CoreData.framework */,
				63709F642993E7A600577D4B /* libcore_crypto_ffi.a */,
				F9C9A66C1CAD778C0039E10C /* Foundation.framework */,
			);
			name = Frameworks;
			sourceTree = "<group>";
		};
		F9C9A6771CAD7A790039E10C /* Resources */ = {
			isa = PBXGroup;
			children = (
				167BCC182609E92300E9D7E3 /* ZMEventModel.xcdatamodeld */,
				F189988C1E7BE03800E579A2 /* zmessaging.xcdatamodeld */,
				F9C9A5DC1CAD76A50039E10C /* Info.plist */,
				F9C9A6781CAD7A790039E10C /* Configurations */,
			);
			path = Resources;
			sourceTree = "<group>";
		};
		F9C9A6781CAD7A790039E10C /* Configurations */ = {
			isa = PBXGroup;
			children = (
				F9C9A6791CAD7A790039E10C /* version.xcconfig */,
				F9C9A67A1CAD7A790039E10C /* zmc-config */,
				F9C9A6891CAD7A790039E10C /* WireDataModel.xcconfig */,
			);
			path = Configurations;
			sourceTree = "<group>";
		};
		F9C9A67A1CAD7A790039E10C /* zmc-config */ = {
			isa = PBXGroup;
			children = (
				F9C9A67C1CAD7A790039E10C /* ios-test-host.xcconfig */,
				F9C9A67D1CAD7A790039E10C /* ios-test-target.xcconfig */,
				F9C9A67F1CAD7A790039E10C /* project-common.xcconfig */,
				F9C9A6801CAD7A790039E10C /* project-debug.xcconfig */,
				F9C9A6811CAD7A790039E10C /* project.xcconfig */,
				F9C9A6841CAD7A790039E10C /* tests.xcconfig */,
				F9C9A6851CAD7A790039E10C /* warnings-debug.xcconfig */,
				F9C9A6861CAD7A790039E10C /* warnings.xcconfig */,
			);
			path = "zmc-config";
			sourceTree = "<group>";
		};
		F9C9A6A01CAD7C7F0039E10C /* Public */ = {
			isa = PBXGroup;
			children = (
				F9C9A7641CAE8DFC0039E10C /* ZMAddressBookContact.h */,
				F9C9A6AF1CAD7D1F0039E10C /* ZMManagedObject.h */,
				F9C9A6A31CAD7C7F0039E10C /* ZMConversation.h */,
				BFCD502C21511D58008CD845 /* DraftMessage.swift */,
				F9C9A6A41CAD7C7F0039E10C /* ZMConversationList.h */,
				F9C9A6A51CAD7C7F0039E10C /* ZMEditableUser.h */,
				F9C9A6A61CAD7C7F0039E10C /* ZMMessage.h */,
				F9C9A6A71CAD7C7F0039E10C /* ZMUser.h */,
				BF3494071EC5A90400B0C314 /* ZMUser+OneOnOne.h */,
			);
			name = Public;
			path = Source/Public;
			sourceTree = SOURCE_ROOT;
		};
		F9C9A7371CAE6D890039E10C /* ConversationList */ = {
			isa = PBXGroup;
			children = (
				1672A6272344F10700380537 /* FolderList.swift */,
				F9B71F041CB264DF001DB03F /* ZMConversationList.m */,
				F9B71F051CB264DF001DB03F /* ZMConversationList+Internal.h */,
				F9B71F071CB264DF001DB03F /* ZMConversationListDirectory.h */,
				F9B71F081CB264DF001DB03F /* ZMConversationListDirectory.m */,
				16E0FBC823326B72000E3235 /* ConversationDirectory.swift */,
			);
			name = ConversationList;
			path = Source/ConversationList;
			sourceTree = SOURCE_ROOT;
		};
		F9C9A79A1CAEA8FC0039E10C /* Source */ = {
			isa = PBXGroup;
			children = (
				54FB03AB1E41F6C2000E13DC /* Utils */,
				F9A7085D1CAEEF4700C2F5FE /* Helper */,
				F9A708031CAEEB7400C2F5FE /* ManagedObjectContext */,
				F9A7080A1CAEEB7400C2F5FE /* Model */,
				EE98879028882C6D002340D2 /* MLS */,
				EE032B3429A62CD600E1DDF3 /* Proteus */,
			);
			name = Source;
			sourceTree = "<group>";
		};
		F9C9A81B1CAEDA330039E10C /* WireDataModelTestHost */ = {
			isa = PBXGroup;
			children = (
				F9C9A81C1CAEDA330039E10C /* AppDelegate.h */,
				F9C9A81D1CAEDA330039E10C /* AppDelegate.m */,
				F9C9A8231CAEDA330039E10C /* Info.plist */,
				F9C9A8241CAEDA330039E10C /* main.m */,
			);
			name = WireDataModelTestHost;
			path = Tests/WireDataModelTestTarget;
			sourceTree = SOURCE_ROOT;
		};
		F9C9A83D1CAEDBC40039E10C /* Resources */ = {
			isa = PBXGroup;
			children = (
				63EDDCA028BE3B9200DE212F /* store2-105-0.wiredatabase */,
				EE002F212878345C0027D63A /* store2-104-0.wiredatabase */,
				63DA33AE28746CC100818C3C /* store2-103-0.wiredatabase */,
				EE9ADC46286F38D1002B2148 /* store2-102-0.wiredatabase */,
				EEB5DE102837BD52009B4741 /* store2-101-0.wiredatabase */,
				EE980FB12834EB3A00CC6B9F /* store2-100-0.wiredatabase */,
				06A0E60A281AE65D00E5F822 /* store2-99-0.wiredatabase */,
				E90AAE33279719D8003C7DB0 /* store2-98-0.wiredatabase */,
				06C6B1AF2745675D0049B54E /* store2-97-0.wiredatabase */,
				169FF3D72715CE5B00330C2E /* store2-96-0.wiredatabase */,
				0630E17626E0F3570012E2F9 /* store2-95-0.wiredatabase */,
				166EC36D26C50E8B0043ED01 /* store2-94-0.wiredatabase */,
				EE3C07E22698737C00CCB6FD /* store2-93-0.wiredatabase */,
				06EE09E22659340F00D6CAC3 /* store2-92-0.wiredatabase */,
				0604F7FF2651CAFD0016A71E /* store2-91-0.wiredatabase */,
				16500C0225E3A7520021B3AE /* store2-90-0.wiredatabase */,
				163CE64D25ACE57B0013C12D /* store2-89-0.wiredatabase */,
				0630E4C0257FC41300C75BFB /* store2-88-0.wiredatabase */,
				06EED73E2525D5B80014FE1E /* store2-87-0.wiredatabase */,
				06D33FCE2525D368004B9BC1 /* store2-86-0.wiredatabase */,
				16F7341524F95F9100AB93B1 /* store2-85-0.wiredatabase */,
				54AA3C9824ED2CE600FE1F94 /* store2-84-0.wiredatabase */,
				EE6CB3DB24E2A38500B0EADD /* store2-83-0.wiredatabase */,
				54BAB40A24A4FA0800EBC400 /* store2-82-0.wiredatabase */,
				0612D240243DC12E008811A7 /* store2-81-0.wiredatabase */,
				63340BBC241C2BC5004ED87C /* store2-80-0.wiredatabase */,
				06392CF823BF9DA9003186E6 /* store2-79-0.wiredatabase */,
				A90E1FDE23ABA48700CDE283 /* store2-78-0.wiredatabase */,
				1646D5BA234FA6B400E60F1E /* store2-77-0.wiredatabase */,
				1615F2D7234D027B005E4E20 /* store2-76-0.wiredatabase */,
				1672A6102343CABA00380537 /* store2-75-0.wiredatabase */,
				1637729B22B3F1F700510B7B /* store2-74-0.wiredatabase */,
				55C40BDC22B24AA600EFD8BD /* store2-73-0.wiredatabase */,
				EF2C247222AFF368009389C6 /* store2-72-0.wiredatabase */,
				16A86B4922A6BF5B00A674F8 /* store2-71-0.wiredatabase */,
				5EF1F238229538FD008C80D0 /* store2-70-0.wiredatabase */,
				5E9EA4DA2243ADA400D401B2 /* store2-69-0.wiredatabase */,
				1661673E22394E2A00779AE3 /* store2-68-0.wiredatabase */,
				166166CC22366C7A00779AE3 /* store2-67-0.wiredatabase */,
				16B75F69222EEE4000DCAFF2 /* store2-66-0.wiredatabase */,
				168413E9222594E600FCB9BC /* store2-65-0.wiredatabase */,
				F188A89A2225698C00BA53A5 /* store2-64-0.wiredatabase */,
				F188A8982225492400BA53A5 /* store2-63-0.wiredatabase */,
				5E4BA9F42216FF4000F938A8 /* store2-62-0.wiredatabase */,
				7CFB77352212C45E00B27972 /* store2-61-0.wiredatabase */,
				874387B921E6404F00901B0F /* store2-59-0.wiredatabase */,
				87F7288721B02DD7000ED371 /* store2-55-0.wiredatabase */,
				87F7288821B02DD7000ED371 /* store2-56-0.wiredatabase */,
				87F7288621B02DD6000ED371 /* store2-57-0.wiredatabase */,
				166264A22167B48000300F45 /* store2-54-0.wiredatabase */,
				16A9E353220CAB790062CFCD /* store2-60-0.wiredatabase */,
				8767E8622163B2C000390F75 /* store2-53-0.wiredatabase */,
				BF5AF286215156EE00449D43 /* store2-52-0.wiredatabase */,
				BFC183E1210F57EA00601E5D /* store2-51-0.wiredatabase */,
				EF9A47002109FCAE00085102 /* store2-50-0.wiredatabase */,
				EF9A46FE2109FC3700085102 /* store2-49-0.wiredatabase */,
				87FFC71920DBF2820005076E /* store2-47-0.wiredatabase */,
				87C1C266207F92190083BF6B /* store2-46-0.wiredatabase */,
				87C1C262207F88530083BF6B /* store2-45-0.wiredatabase */,
				D5D65A0C2074C97700D7F3C3 /* store2-44-0.wiredatabase */,
				8702B0EB20529C78006B60B9 /* store2-43-0.wiredatabase */,
				873B88F82040430A00FBE254 /* store2-42-0.wiredatabase */,
				54178A1A1E02E9FB00860ECE /* store2-24-1.wiredatabase */,
				54829D951DE6F782009100D3 /* store1-24.wiredatabase */,
				54829D961DE6F782009100D3 /* store1-25.wiredatabase */,
				54829D971DE6F782009100D3 /* store1-27.wiredatabase */,
				54829D981DE6F782009100D3 /* store1-28.wiredatabase */,
				54829D991DE6F782009100D3 /* store2-3.wiredatabase */,
				54829D9A1DE6F782009100D3 /* store2-4.wiredatabase */,
				54829D9B1DE6F782009100D3 /* store2-5.wiredatabase */,
				54829D9C1DE6F782009100D3 /* store2-6.wiredatabase */,
				54829D9D1DE6F782009100D3 /* store2-7.wiredatabase */,
				54829D9E1DE6F782009100D3 /* store2-8.wiredatabase */,
				54829D9F1DE6F782009100D3 /* store2-21-1.wiredatabase */,
				54829DA01DE6F782009100D3 /* store2-21-2.wiredatabase */,
				BF8EDC731E53182F00DA6C40 /* store2-25-0.wiredatabase */,
				BF8E024C1E606846003310E1 /* store2-26-0.wiredatabase */,
				BF735CFE1E70626F003BC61F /* store2-27-0.wiredatabase */,
				BF421B301EF4015E0079533A /* store2-30-0.wiredatabase */,
				F189988A1E7AF80500E579A2 /* store2-28-0.wiredatabase */,
				BF3493EC1EC34FF700B0C314 /* store2-29-0.wiredatabase */,
				BF491CD61F0402F80055EE44 /* store2-31-0.wiredatabase */,
				16E7DA261FD995810065B6A6 /* store2-39-0.wiredatabase */,
				EF451EA520066E53005C12F1 /* store2-40-0.wiredatabase */,
				BF6ACFFA21060F7200FD762B /* store2-48-0.wiredatabase */,
				162836162017466E0027082D /* store2-41-0.wiredatabase */,
				F91EAAC41D885D720010ACBE /* video.mp4 */,
				F9A708591CAEEC0700C2F5FE /* Test-Bridging-Header.h */,
				5495BC421E019F1B004253ED /* audio.m4a */,
				F9A706CA1CAEE30700C2F5FE /* 1900x1500.jpg */,
				F9A706CB1CAEE30700C2F5FE /* animated.gif */,
				F9A706CC1CAEE30700C2F5FE /* en.lproj */,
				F9A706CF1CAEE30700C2F5FE /* EncryptedBase64EncondedExternalMessageTestFixture.txt */,
				F9A706D01CAEE30700C2F5FE /* ExternalMessageTextFixture.txt */,
				F9A706D11CAEE30700C2F5FE /* Info.plist */,
				F9A706D21CAEE30700C2F5FE /* Lorem Ipsum.txt */,
				F9A706D31CAEE30700C2F5FE /* medium.jpg */,
				F9A706D41CAEE30700C2F5FE /* not_animated.gif */,
				F9A706D91CAEE30700C2F5FE /* tiny.jpg */,
			);
			path = Resources;
			sourceTree = "<group>";
		};
/* End PBXGroup section */

/* Begin PBXHeadersBuildPhase section */
		F9C9A4F91CAD5DF10039E10C /* Headers */ = {
			isa = PBXHeadersBuildPhase;
			buildActionMask = 2147483647;
			files = (
				F9A706C81CAEE01D00C2F5FE /* ZMUpdateEvent+WireDataModel.h in Headers */,
				F9A7068D1CAEE01D00C2F5FE /* ZMUser+Internal.h in Headers */,
				F9331C871CB419B500139ECC /* NSFetchRequest+ZMRelationshipKeyPaths.h in Headers */,
				F9A706561CAEE01D00C2F5FE /* NSNotification+ManagedObjectContextSave.h in Headers */,
				F9A706801CAEE01D00C2F5FE /* ZMMessage+Internal.h in Headers */,
				F9A706501CAEE01D00C2F5FE /* NSManagedObjectContext+tests.h in Headers */,
				F9C9A6AE1CAD7C7F0039E10C /* ZMUser.h in Headers */,
				F9B71F2C1CB264EF001DB03F /* ZMConversation+UnreadCount.h in Headers */,
				F963E9701D9ADD5A00098AD3 /* ZMImageAssetEncryptionKeys.h in Headers */,
				F9A706981CAEE01D00C2F5FE /* ZMManagedObject+Internal.h in Headers */,
				F9C9A7661CAE8DFC0039E10C /* ZMAddressBookContact.h in Headers */,
				F9C9A65F1CAD76A50039E10C /* WireDataModel.h in Headers */,
				F9C9A6AC1CAD7C7F0039E10C /* ZMEditableUser.h in Headers */,
				F9B71F0C1CB264DF001DB03F /* ZMConversationListDirectory.h in Headers */,
				F9C9A6AA1CAD7C7F0039E10C /* ZMConversation.h in Headers */,
				F9A706521CAEE01D00C2F5FE /* NSManagedObjectContext+zmessaging.h in Headers */,
				F9331C831CB4191B00139ECC /* NSPredicate+ZMSearch.h in Headers */,
				F9C9A6B01CAD7D1F0039E10C /* ZMManagedObject.h in Headers */,
				F9B71F0A1CB264DF001DB03F /* ZMConversationList+Internal.h in Headers */,
				F9C9A6AB1CAD7C7F0039E10C /* ZMConversationList.h in Headers */,
				BF3494081EC5A90400B0C314 /* ZMUser+OneOnOne.h in Headers */,
				F9A706511CAEE01D00C2F5FE /* NSManagedObjectContext+zmessaging-Internal.h in Headers */,
				F9A706821CAEE01D00C2F5FE /* ZMOTRMessage.h in Headers */,
				F9A7065A1CAEE01D00C2F5FE /* ZMConnection+Internal.h in Headers */,
				F9A706961CAEE01D00C2F5FE /* UserClientTypes.h in Headers */,
				F9A706C51CAEE01D00C2F5FE /* ZMFetchRequestBatch.h in Headers */,
				F9A7065B1CAEE01D00C2F5FE /* ZMConnection.h in Headers */,
				F9B71F301CB264EF001DB03F /* ZMConversationSecurityLevel.h in Headers */,
				F963E9801D9C09E700098AD3 /* ZMMessageTimer.h in Headers */,
				5EFE9C092126BF9D007932A6 /* ZMPropertyNormalizationResult.h in Headers */,
				F9A706791CAEE01D00C2F5FE /* ZMExternalEncryptedDataWithKeys.h in Headers */,
				F9B71F231CB264EF001DB03F /* ZMConversation+Internal.h in Headers */,
				F9C9A6AD1CAD7C7F0039E10C /* ZMMessage.h in Headers */,
				F9331C771CB4165100139ECC /* NSString+ZMPersonName.h in Headers */,
			);
			runOnlyForDeploymentPostprocessing = 0;
		};
/* End PBXHeadersBuildPhase section */

/* Begin PBXNativeTarget section */
		F9C9A4FB1CAD5DF10039E10C /* WireDataModel */ = {
			isa = PBXNativeTarget;
			buildConfigurationList = F9C9A5101CAD5DF10039E10C /* Build configuration list for PBXNativeTarget "WireDataModel" */;
			buildPhases = (
				F9C9A4F71CAD5DF10039E10C /* Sources */,
				F9C9A4F81CAD5DF10039E10C /* Frameworks */,
				F9C9A4F91CAD5DF10039E10C /* Headers */,
				EE47346529A377D100E6C04E /* Run Sourcery */,
				668BEFB527453BF600866A25 /* Run Swiftlint */,
				F9C9A4FA1CAD5DF10039E10C /* Resources */,
			);
			buildRules = (
			);
			dependencies = (
			);
			name = WireDataModel;
			packageProductDependencies = (
				63709F6A2994108700577D4B /* CoreCrypto */,
				63709F6C2994108700577D4B /* LibCoreCrypto */,
			);
			productName = WireDataModel;
			productReference = F9C9A4FC1CAD5DF10039E10C /* WireDataModel.framework */;
			productType = "com.apple.product-type.framework";
		};
		F9C9A5051CAD5DF10039E10C /* WireDataModelTests */ = {
			isa = PBXNativeTarget;
			buildConfigurationList = F9C9A5131CAD5DF10039E10C /* Build configuration list for PBXNativeTarget "WireDataModelTests" */;
			buildPhases = (
				F9C9A5021CAD5DF10039E10C /* Sources */,
				F9C9A5031CAD5DF10039E10C /* Frameworks */,
				F9C9A5041CAD5DF10039E10C /* Resources */,
			);
			buildRules = (
			);
			dependencies = (
				F991CE201CB7E5FD004D8465 /* PBXTargetDependency */,
				F9C9A5091CAD5DF10039E10C /* PBXTargetDependency */,
			);
			name = WireDataModelTests;
			productName = WireDataModelTests;
			productReference = F9C9A5061CAD5DF10039E10C /* WireDataModelTests.xctest */;
			productType = "com.apple.product-type.bundle.unit-test";
		};
		F9C9A7F21CAED9510039E10C /* WireDataModelTestHost */ = {
			isa = PBXNativeTarget;
			buildConfigurationList = F9C9A8091CAED9510039E10C /* Build configuration list for PBXNativeTarget "WireDataModelTestHost" */;
			buildPhases = (
				F9C9A7EF1CAED9510039E10C /* Sources */,
				F9C9A7F01CAED9510039E10C /* Frameworks */,
				F9C9A7F11CAED9510039E10C /* Resources */,
				EE67F72A296F0C6A001D7C88 /* Embed Frameworks */,
			);
			buildRules = (
			);
			dependencies = (
			);
			name = WireDataModelTestHost;
			productName = WireDataModelTestTarget;
			productReference = F9C9A7F31CAED9510039E10C /* WireDataModelTestHost.app */;
			productType = "com.apple.product-type.application";
		};
/* End PBXNativeTarget section */

/* Begin PBXProject section */
		F9C9A4F31CAD5DF10039E10C /* Project object */ = {
			isa = PBXProject;
			attributes = {
				LastSwiftUpdateCheck = 0830;
				LastUpgradeCheck = 1310;
				ORGANIZATIONNAME = "Wire Swiss GmbH";
				TargetAttributes = {
					F9C9A4FB1CAD5DF10039E10C = {
						CreatedOnToolsVersion = 7.2;
						LastSwiftMigration = 1000;
						ProvisioningStyle = Manual;
					};
					F9C9A5051CAD5DF10039E10C = {
						CreatedOnToolsVersion = 7.2;
						LastSwiftMigration = 1000;
						TestTargetID = F9C9A7F21CAED9510039E10C;
					};
					F9C9A7F21CAED9510039E10C = {
						CreatedOnToolsVersion = 7.2;
						LastSwiftMigration = 0800;
					};
				};
			};
			buildConfigurationList = F9C9A4F61CAD5DF10039E10C /* Build configuration list for PBXProject "WireDataModel" */;
			compatibilityVersion = "Xcode 3.2";
			developmentRegion = en;
			hasScannedForEncodings = 0;
			knownRegions = (
				en,
				Base,
			);
			mainGroup = F9C9A4F21CAD5DF10039E10C;
			productRefGroup = F9C9A4FD1CAD5DF10039E10C /* Products */;
			projectDirPath = "";
			projectRoot = "";
			targets = (
				F9C9A4FB1CAD5DF10039E10C /* WireDataModel */,
				F9C9A5051CAD5DF10039E10C /* WireDataModelTests */,
				F9C9A7F21CAED9510039E10C /* WireDataModelTestHost */,
			);
		};
/* End PBXProject section */

/* Begin PBXResourcesBuildPhase section */
		F9C9A4FA1CAD5DF10039E10C /* Resources */ = {
			isa = PBXResourcesBuildPhase;
			buildActionMask = 2147483647;
			files = (
			);
			runOnlyForDeploymentPostprocessing = 0;
		};
		F9C9A5041CAD5DF10039E10C /* Resources */ = {
			isa = PBXResourcesBuildPhase;
			buildActionMask = 2147483647;
			files = (
				06C6B1B02745675E0049B54E /* store2-97-0.wiredatabase in Resources */,
				0630E17726E0F3570012E2F9 /* store2-95-0.wiredatabase in Resources */,
				7CFB77362212C45E00B27972 /* store2-61-0.wiredatabase in Resources */,
				169FF3D82715CE5B00330C2E /* store2-96-0.wiredatabase in Resources */,
				87F7288D21B02E2A000ED371 /* store2-56-0.wiredatabase in Resources */,
				BF735CFF1E70626F003BC61F /* store2-27-0.wiredatabase in Resources */,
				63EDDCA128BE3B9200DE212F /* store2-105-0.wiredatabase in Resources */,
				F9A706F61CAEE31800C2F5FE /* 1900x1500.jpg in Resources */,
				1646D5BB234FA6B500E60F1E /* store2-77-0.wiredatabase in Resources */,
				1615F2D8234D027B005E4E20 /* store2-76-0.wiredatabase in Resources */,
				EF2C247322AFF368009389C6 /* store2-72-0.wiredatabase in Resources */,
				EF9A47012109FCAE00085102 /* store2-50-0.wiredatabase in Resources */,
				BF421B311EF4015E0079533A /* store2-30-0.wiredatabase in Resources */,
				F9A706FA1CAEE32A00C2F5FE /* ExternalMessageTextFixture.txt in Resources */,
				87F7288C21B02E2A000ED371 /* store2-55-0.wiredatabase in Resources */,
				54AA3C9924ED2CE700FE1F94 /* store2-84-0.wiredatabase in Resources */,
				5495BC431E019F1B004253ED /* audio.m4a in Resources */,
				16B75F6B222EEE6E00DCAFF2 /* store2-66-0.wiredatabase in Resources */,
				F188A89B2225698C00BA53A5 /* store2-64-0.wiredatabase in Resources */,
				BF6ACFFB21060F7200FD762B /* store2-48-0.wiredatabase in Resources */,
				54829DAE1DE6F7BA009100D3 /* store1-25.wiredatabase in Resources */,
				87FFC71A20DBF2820005076E /* store2-47-0.wiredatabase in Resources */,
				87C1C267207F921A0083BF6B /* store2-46-0.wiredatabase in Resources */,
				55C40BDD22B24AA600EFD8BD /* store2-73-0.wiredatabase in Resources */,
				54BAB40B24A4FA0800EBC400 /* store2-82-0.wiredatabase in Resources */,
				06392CF923BF9DA9003186E6 /* store2-79-0.wiredatabase in Resources */,
				EEB5DE112837BD52009B4741 /* store2-101-0.wiredatabase in Resources */,
				06A0E60B281AE65D00E5F822 /* store2-99-0.wiredatabase in Resources */,
				0604F8002651CAFE0016A71E /* store2-91-0.wiredatabase in Resources */,
				BF5AF287215156EE00449D43 /* store2-52-0.wiredatabase in Resources */,
				163CE64E25ACE5DB0013C12D /* store2-89-0.wiredatabase in Resources */,
				54829DB31DE6F7BA009100D3 /* store2-5.wiredatabase in Resources */,
				16E7DA281FD9973B0065B6A6 /* store2-39-0.wiredatabase in Resources */,
				F9A706FD1CAEE32A00C2F5FE /* medium.jpg in Resources */,
				F9A706F91CAEE32A00C2F5FE /* EncryptedBase64EncondedExternalMessageTestFixture.txt in Resources */,
				87F7288E21B02E2A000ED371 /* store2-57-0.wiredatabase in Resources */,
				54829DB11DE6F7BA009100D3 /* store2-3.wiredatabase in Resources */,
				54829DB61DE6F7BA009100D3 /* store2-8.wiredatabase in Resources */,
				F9A707031CAEE32E00C2F5FE /* tiny.jpg in Resources */,
				54178A1C1E02EA9900860ECE /* store2-24-1.wiredatabase in Resources */,
				876344472052B1E400458C7F /* store2-43-0.wiredatabase in Resources */,
				1672A6112343CABA00380537 /* store2-75-0.wiredatabase in Resources */,
				873B88FA2040431200FBE254 /* store2-42-0.wiredatabase in Resources */,
				874387BB21E6406F00901B0F /* store2-59-0.wiredatabase in Resources */,
				166264A42167B48A00300F45 /* store2-54-0.wiredatabase in Resources */,
				168413EB222594ED00FCB9BC /* store2-65-0.wiredatabase in Resources */,
				54829DAF1DE6F7BA009100D3 /* store1-27.wiredatabase in Resources */,
				BFC183E2210F57EA00601E5D /* store2-51-0.wiredatabase in Resources */,
				EF9A46FF2109FC3A00085102 /* store2-49-0.wiredatabase in Resources */,
				E90AAE34279719D8003C7DB0 /* store2-98-0.wiredatabase in Resources */,
				EE002F222878345C0027D63A /* store2-104-0.wiredatabase in Resources */,
				A90E1FDF23ABA48700CDE283 /* store2-78-0.wiredatabase in Resources */,
				63DA33AF28746CCF00818C3C /* store2-103-0.wiredatabase in Resources */,
				87C1C264207F889D0083BF6B /* store2-45-0.wiredatabase in Resources */,
				54829DB41DE6F7BA009100D3 /* store2-6.wiredatabase in Resources */,
				F9A706FE1CAEE32A00C2F5FE /* not_animated.gif in Resources */,
				06D33FCF2525D368004B9BC1 /* store2-86-0.wiredatabase in Resources */,
				54829DB71DE6F7BA009100D3 /* store2-21-1.wiredatabase in Resources */,
				F9A706FC1CAEE32A00C2F5FE /* Lorem Ipsum.txt in Resources */,
				06EED73F2525D5B90014FE1E /* store2-87-0.wiredatabase in Resources */,
				BF3493ED1EC34FF700B0C314 /* store2-29-0.wiredatabase in Resources */,
				F189988B1E7AF80500E579A2 /* store2-28-0.wiredatabase in Resources */,
				54829DB81DE6F7BA009100D3 /* store2-21-2.wiredatabase in Resources */,
				1661673F22394E2A00779AE3 /* store2-68-0.wiredatabase in Resources */,
				EE9ADC47286F38D1002B2148 /* store2-102-0.wiredatabase in Resources */,
				16500C0325E3A7F80021B3AE /* store2-90-0.wiredatabase in Resources */,
				EE980FB22834EB3A00CC6B9F /* store2-100-0.wiredatabase in Resources */,
				F9A706F81CAEE32400C2F5FE /* InfoPlist.strings in Resources */,
				166166CD22366C7A00779AE3 /* store2-67-0.wiredatabase in Resources */,
				5E4BA9F62216FF7800F938A8 /* store2-62-0.wiredatabase in Resources */,
				8767E8642163B2C200390F75 /* store2-53-0.wiredatabase in Resources */,
				0612D241243DC134008811A7 /* store2-81-0.wiredatabase in Resources */,
				BF491CD71F0402F80055EE44 /* store2-31-0.wiredatabase in Resources */,
				0630E4C1257FC41400C75BFB /* store2-88-0.wiredatabase in Resources */,
				D5D65A0D2074C97800D7F3C3 /* store2-44-0.wiredatabase in Resources */,
				5EF1F239229538FE008C80D0 /* store2-70-0.wiredatabase in Resources */,
				BF8EDC741E53182F00DA6C40 /* store2-25-0.wiredatabase in Resources */,
				F188A8992225492400BA53A5 /* store2-63-0.wiredatabase in Resources */,
				BF8E024D1E606846003310E1 /* store2-26-0.wiredatabase in Resources */,
				54829DB51DE6F7BA009100D3 /* store2-7.wiredatabase in Resources */,
				EE3C07E32698737D00CCB6FD /* store2-93-0.wiredatabase in Resources */,
				EE6CB3DC24E2A4E500B0EADD /* store2-83-0.wiredatabase in Resources */,
				16A86B4A22A6BF5B00A674F8 /* store2-71-0.wiredatabase in Resources */,
				166EC36E26C50E960043ED01 /* store2-94-0.wiredatabase in Resources */,
				F91EAAC61D885D7B0010ACBE /* video.mp4 in Resources */,
				16283618201747410027082D /* store2-41-0.wiredatabase in Resources */,
				16F7341624F95F9D00AB93B1 /* store2-85-0.wiredatabase in Resources */,
				54829DAD1DE6F7BA009100D3 /* store1-24.wiredatabase in Resources */,
				1637729C22B3F1F700510B7B /* store2-74-0.wiredatabase in Resources */,
				F9A706F71CAEE31C00C2F5FE /* animated.gif in Resources */,
				54829DB01DE6F7BA009100D3 /* store1-28.wiredatabase in Resources */,
				63340BBD241C2BC5004ED87C /* store2-80-0.wiredatabase in Resources */,
				16A9E354220CAB790062CFCD /* store2-60-0.wiredatabase in Resources */,
				EF451EA620066E5A005C12F1 /* store2-40-0.wiredatabase in Resources */,
				54829DB21DE6F7BA009100D3 /* store2-4.wiredatabase in Resources */,
				06EE09E32659340F00D6CAC3 /* store2-92-0.wiredatabase in Resources */,
				5E9EA4DC2243AE4E00D401B2 /* store2-69-0.wiredatabase in Resources */,
			);
			runOnlyForDeploymentPostprocessing = 0;
		};
		F9C9A7F11CAED9510039E10C /* Resources */ = {
			isa = PBXResourcesBuildPhase;
			buildActionMask = 2147483647;
			files = (
				F9A708651CAEF9BD00C2F5FE /* Default-568h@2x.png in Resources */,
			);
			runOnlyForDeploymentPostprocessing = 0;
		};
/* End PBXResourcesBuildPhase section */

/* Begin PBXShellScriptBuildPhase section */
		668BEFB527453BF600866A25 /* Run Swiftlint */ = {
			isa = PBXShellScriptBuildPhase;
			buildActionMask = 2147483647;
			files = (
			);
			inputFileListPaths = (
			);
			inputPaths = (
			);
			name = "Run Swiftlint";
			outputFileListPaths = (
			);
			outputPaths = (
			);
			runOnlyForDeploymentPostprocessing = 0;
			shellPath = /bin/sh;
			shellScript = "# Adds support for Apple Silicon brew directory\nexport PATH=\"$PATH:/opt/homebrew/bin\"\n \nif which swiftlint >/dev/null; then\n  swiftlint\nelse\n  echo \"warning: SwiftLint not installed, download from https://github.com/realm/SwiftLint\"\nfi\n";
		};
		EE47346529A377D100E6C04E /* Run Sourcery */ = {
			isa = PBXShellScriptBuildPhase;
			buildActionMask = 2147483647;
			files = (
			);
			inputFileListPaths = (
			);
			inputPaths = (
			);
			name = "Run Sourcery";
			outputFileListPaths = (
			);
			outputPaths = (
			);
			runOnlyForDeploymentPostprocessing = 0;
			shellPath = /bin/sh;
			shellScript = "# Adds support for Apple Silicon brew directory\nexport PATH=\"$PATH:/opt/homebrew/bin\"\n \nif which sourcery >/dev/null; then\n  sourcery --config ./sourcery/config.yml\nelse\n  echo \"warning: Sourcery not installed, download from https://github.com/krzysztofzablocki/Sourcery\"\nfi\n\n";
		};
/* End PBXShellScriptBuildPhase section */

/* Begin PBXSourcesBuildPhase section */
		F9C9A4F71CAD5DF10039E10C /* Sources */ = {
			isa = PBXSourcesBuildPhase;
			buildActionMask = 2147483647;
			files = (
				EE3EFE95253053B1009499E5 /* PotentialChangeDetector.swift in Sources */,
				BF1B98041EC313C600DE033B /* Team.swift in Sources */,
				A90676E7238EAE8B006417AC /* ParticipantRole.swift in Sources */,
				165124D82189AE90006A3C75 /* ZMAssetClientMessage+Quotes.swift in Sources */,
				BF5DF5CD20F4EB3E002BCB67 /* ZMSystemMessage+NewConversation.swift in Sources */,
				63B1336929A503D100009D84 /* FetchPublicGroupStateAction.swift in Sources */,
				0651D00423FC46A500411A22 /* ZMClientMessage+Confirmations.swift in Sources */,
				F163784F1E5C454C00898F84 /* ZMConversation+Patches.swift in Sources */,
				1639A8132260916E00868AB9 /* AlertAvailabilityBehaviourChange.swift in Sources */,
				166A2A0D25FB991800B4A4F8 /* CoreDataStack.swift in Sources */,
				F9A706AE1CAEE01D00C2F5FE /* SetSnapshot.swift in Sources */,
				162A81DD202DA4BC00F6200C /* AssetCache.swift in Sources */,
				EEBACDAB25B9C4B0000210AC /* AppLockAuthenticationResult.swift in Sources */,
				638805652410FE920043B641 /* ButtonState.swift in Sources */,
				63B1335A29A503D100009D84 /* MLSActionExecutor.swift in Sources */,
				060ED6E4249BB09200412C4A /* NSManagedObjectContext+LastNotificationID.swift in Sources */,
				63B1335829A503D100009D84 /* Bytes+Random.swift in Sources */,
				16460A46206544B00096B616 /* PersistentMetadataKeys.swift in Sources */,
				5E67168E2174B9AF00522E61 /* LoginCredentials.swift in Sources */,
				63DA335E286C9CF000818C3C /* NSManagedObjectContext+MLSController.swift in Sources */,
				CE4EDC0B1D6DC2D2002A20AA /* ConversationMessage+Reaction.swift in Sources */,
				63B1336529A503D100009D84 /* SendMLSMessageAction.swift in Sources */,
				EEAAD75A252C6D2700E6A44E /* UnreadMessages.swift in Sources */,
				A90676EB238EB05F006417AC /* Role.swift in Sources */,
				63B658DE243754E100EF463F /* GenericMessage+UpdateEvent.swift in Sources */,
				545FA5D71E2FD3750054171A /* ZMConversation+MessageDeletion.swift in Sources */,
				5EFE9C062125CD3F007932A6 /* UnregisteredUser.swift in Sources */,
				63370C6C242A510A0072C37F /* ZMOTRMessage+UpdateEvent.swift in Sources */,
				167BCC82260CFAD500E9D7E3 /* UserType+Federation.swift in Sources */,
				BF10B5981E64591600E7036E /* NSManagedObjectContext+Analytics.swift in Sources */,
				F1C867701FA9CCB5001505E8 /* DuplicateMerging.swift in Sources */,
				544A46AE1E2E82BA00D6A748 /* ZMOTRMessage+SecurityDegradation.swift in Sources */,
				F18998831E7AC6D900E579A2 /* ZMUser.swift in Sources */,
				EE30F45B2592A357000FC69C /* AppLockController.PasscodeKeychainItem.swift in Sources */,
				54563B761E0161730089B1D7 /* ZMMessage+Categorization.swift in Sources */,
				1670D0172317F92B003A143B /* ZMConversation+Team.swift in Sources */,
				EE28991E26B4422800E7BAF0 /* Feature.ConferenceCalling.swift in Sources */,
				63B1336A29A503D100009D84 /* ClaimMLSKeyPackageAction.swift in Sources */,
				63B1335929A503D100009D84 /* MLSGroupID.swift in Sources */,
				F963E9831D9C0DC400098AD3 /* ZMMessageDestructionTimer.swift in Sources */,
				63AFE2D6244F49A90003F619 /* GenericMessage+MessageCapable.swift in Sources */,
				A901DE8C23A2A31B00B4DDC6 /* ZMConnection+Role.swift in Sources */,
				F9A706C91CAEE01D00C2F5FE /* ZMUpdateEvent+WireDataModel.m in Sources */,
				EE997A16250629DC008336D2 /* ZMMessage+ProcessingError.swift in Sources */,
				063D2928242128D300FA6FEE /* ZMClientMessage+Ephemeral.swift in Sources */,
				63370CBB242CB84A0072C37F /* CompositeMessageItemContent.swift in Sources */,
				F13A89D1210628F700AB40CB /* PushToken.swift in Sources */,
				CE58A3FF1CD3B3580037B626 /* ConversationMessage.swift in Sources */,
				0634C3A924643A400006081D /* ZMUpdateEvent.swift in Sources */,
				160B3BB124EFD64E0026D355 /* ExtendedSecureUnarchiveFromData.swift in Sources */,
				BF85CF5F1D227A78006EDB97 /* LocationData.swift in Sources */,
				F9DBA5221E28EB4000BE23C0 /* SideEffectSources.swift in Sources */,
				1672A614234499B500380537 /* LabelChangeInfo.swift in Sources */,
				06E1C835244F1A2300CA4EF2 /* ZMOTRMessage+Helper.swift in Sources */,
				06B1C493248F9173007FDA8D /* GenericMessage+Debug.swift in Sources */,
				1687ABAC20EBE0770007C240 /* UserType.swift in Sources */,
				16030DB021AD765D00F8032E /* ZMConversation+Confirmations.swift in Sources */,
				F9A7065C1CAEE01D00C2F5FE /* ZMConnection.m in Sources */,
				EF2CBDA720061E2D0004F65E /* ServiceUser.swift in Sources */,
				A995F05C23968D8500FAC3CF /* ParticipantRoleChangeInfo.swift in Sources */,
				060ED6D12499E97200412C4A /* NSManagedObjectContext+ServerTimeDelta.swift in Sources */,
				F929C1751E41EBE20018ADA4 /* PersonName.swift in Sources */,
				16BA4303233CD8E50018E883 /* Label.swift in Sources */,
				63B1336C29A503D100009D84 /* CoreCryptoCallbacks.swift in Sources */,
				EE42938C252C443000E70670 /* ManagedObjectObserverToken.swift in Sources */,
				EE128A68286DE35F00558550 /* CodableHelpers.swift in Sources */,
				161E056A2667C4D100DADC3D /* AccountDeletedObserver.swift in Sources */,
				F9A706B61CAEE01D00C2F5FE /* UserClientChangeInfo.swift in Sources */,
				EE128A66286DE31200558550 /* UserClient+MLSPublicKeys.swift in Sources */,
				EEB803AB283F61E600412F62 /* Feature.MLS.swift in Sources */,
				6354BDF32746C30900880D50 /* ZMConversation+Federation.swift in Sources */,
				BF989D0A1E8A6A120052BF8F /* SearchUserAsset.swift in Sources */,
				066328602428D01C005BB3BE /* ZMClientMessage+GenericMessage.swift in Sources */,
				5E36B45E21CA5BBA00B7063B /* UnverifiedCredentials.swift in Sources */,
				EE04084E28CA85B2009E4B8D /* Date+Helpers.swift in Sources */,
				F9B71F091CB264DF001DB03F /* ZMConversationList.m in Sources */,
				55C40BCE22B0316800EFD8BD /* ZMUser+LegalHoldRequest.swift in Sources */,
				EE5E2C1926DFC67900C3928A /* MessageDestructionTimeoutValue.swift in Sources */,
				5EFE9C0A2126BF9D007932A6 /* ZMPropertyNormalizationResult.m in Sources */,
				63F65F01246B073900534A69 /* GenericMessage+Content.swift in Sources */,
				1607AAF2243768D200A93D29 /* UserType+Materialize.swift in Sources */,
				63B658E0243789DE00EF463F /* GenericMessage+Assets.swift in Sources */,
				164EB6F3230D987A001BBD4A /* ZMMessage+DataRetention.swift in Sources */,
				EECFAA3826D52EB700D9E100 /* Feature.SelfDeletingMessages.swift in Sources */,
				1693155525A329FE00709F15 /* NSManagedObjectContext+UpdateRequest.swift in Sources */,
				A90D62C823A159B600F680CC /* ZMConversation+Transport.swift in Sources */,
				F9A706941CAEE01D00C2F5FE /* UserClient+Protobuf.swift in Sources */,
				63370CBD242CBA0A0072C37F /* CompositeMessageData.swift in Sources */,
				BF8F3A831E4B61C70079E9E7 /* TextSearchQuery.swift in Sources */,
				5E771F382080BB0000575629 /* PBMessage+Validation.swift in Sources */,
				BF10B5971E64591600E7036E /* AnalyticsType.swift in Sources */,
				16313D621D227DC1001B2AB3 /* LinkPreview+ProtocolBuffer.swift in Sources */,
				F1FDF2F721B152BC00E037A1 /* GenericMessage+Helper.swift in Sources */,
				16030DC521AEE25500F8032E /* ZMOTRMessage+Confirmations.swift in Sources */,
				D5FA30C52063DC2D00716618 /* BackupMetadata.swift in Sources */,
				BF8361DA1F0A3C41009AE5AC /* NSSecureCoding+Swift.swift in Sources */,
				16CDEBFB2209D13B00E74A41 /* ZMMessage+Quotes.swift in Sources */,
				EE997A1425062295008336D2 /* Logging.swift in Sources */,
				F9331C841CB4191B00139ECC /* NSPredicate+ZMSearch.m in Sources */,
				BFCD502D21511D58008CD845 /* DraftMessage.swift in Sources */,
				63B1336B29A503D100009D84 /* MLSGroupStatus.swift in Sources */,
				F9A706BD1CAEE01D00C2F5FE /* CryptoBox.swift in Sources */,
				EE3EFE9725305A84009499E5 /* ModifiedObjects+Mergeable.swift in Sources */,
				EE42938A252C437900E70670 /* Notification.Name+ManagedObjectObservation.swift in Sources */,
				16AD86BA1F75426C00E4C797 /* NSManagedObjectContext+NotificationContext.swift in Sources */,
				165E0F69217F871400E36D08 /* ZMOTRMessage+ContentHashing.swift in Sources */,
				F9C348921E2E3FF60015D69D /* SnapshotCenter.swift in Sources */,
				0651D00623FC481B00411A22 /* ZMAssetClientMessage+Confirmations.swift in Sources */,
				54E3EE471F61A78B00A261E3 /* ZMAssetClientMessage+Deletion.swift in Sources */,
				F9331C781CB4165100139ECC /* NSString+ZMPersonName.m in Sources */,
				63B1335529A503D100009D84 /* ProteusService.swift in Sources */,
				BF6EA4D21E2512E800B7BD4B /* ZMConversation+DisplayName.swift in Sources */,
				F1C867851FAA0D48001505E8 /* ZMUser+Create.swift in Sources */,
				EEDA9C152513A1DA003A5B27 /* ZMClientMessage+EncryptionAtRest.swift in Sources */,
				A95E7BF5239134E600935B88 /* ZMConversation+Participants.swift in Sources */,
				546D3DE61CE5D0B100A6047F /* RichAssetFileType.swift in Sources */,
				EE42938E252C460000E70670 /* Changes.swift in Sources */,
				D5FA30CF2063F8EC00716618 /* Version.swift in Sources */,
				06D5423C26399C33006B0C5A /* UserType+External.swift in Sources */,
				F9DBA5201E28EA8B00BE23C0 /* DependencyKeyStore.swift in Sources */,
				EEA985982555668A002BEF02 /* ZMUser+AnalyticsIdentifier.swift in Sources */,
				F125BAD71EE9849B0018C2F8 /* ZMConversation+SystemMessages.swift in Sources */,
				54F84CFD1F9950B300ABD7D5 /* DuplicatedEntityRemoval.swift in Sources */,
				A90B3E2D23A255D5003EFED4 /* ZMConversation+Creation.swift in Sources */,
				06034B6D26A8D36E003624B4 /* Feature.FileSharing.swift in Sources */,
				87C1C25F207F7DA80083BF6B /* InvalidGenericMessageDataRemoval.swift in Sources */,
				544E8C111E2F76B400F9B8B8 /* NSManagedObjectContext+UserInfoMerge.swift in Sources */,
				0649D1C524F6A542001DDC78 /* NSManagedObjectContext+ZMKeyValueStore.swift in Sources */,
				63D9A19E282AA0050074C20C /* NSManagedObjectContext+Federation.swift in Sources */,
				EEDD426A28633B2800C9EBC4 /* ZMUser+Patches.swift in Sources */,
				EEBACDA725B9C2C6000210AC /* AppLockType.swift in Sources */,
				165124D42188B613006A3C75 /* ZMClientMessage+Quotes.swift in Sources */,
				06B99C79242A293500FEAFDE /* ZMClientMessage+Knock.swift in Sources */,
				BF1B98071EC31A3C00DE033B /* Member.swift in Sources */,
				F1FDF2FE21B1572500E037A1 /* ZMGenericMessageData.swift in Sources */,
				54CD460A1DEDA55C00BA3429 /* AddressBookEntry.swift in Sources */,
				63B1335D29A503D100009D84 /* CommitBundle+Protobuf.swift in Sources */,
				BFFBFD931D59E3F00079773E /* ConversationMessage+Deletion.swift in Sources */,
				168D7BFD26F365ED00789960 /* EntityAction.swift in Sources */,
				F1FDF30021B1580400E037A1 /* GenericMessage+Utils.swift in Sources */,
				F12BD0B01E4DCEC40012ADBA /* ZMMessage+Insert.swift in Sources */,
				16127CF3220058160020E65C /* InvalidConversationRemoval.swift in Sources */,
				7CBC3FC120177C3C008D06E4 /* RasterImages+Protobuf.swift in Sources */,
				63B1336329A503D100009D84 /* SyncStatusProtocol.swift in Sources */,
				BF2ADF631E28CF1E00E81B1E /* SharedObjectStore.swift in Sources */,
				F9A706831CAEE01D00C2F5FE /* ZMOTRMessage.m in Sources */,
				165DC51F21491C0400090B7B /* Mention.swift in Sources */,
				F9A706531CAEE01D00C2F5FE /* NSManagedObjectContext+zmessaging.m in Sources */,
				6312162F287DB7D900FF9A56 /* String+Bytes.swift in Sources */,
				16B5B33126FDC5D2001A3216 /* ZMConnection+Actions.swift in Sources */,
				F110503D2220439900F3EB62 /* ZMUser+RichProfile.swift in Sources */,
				5EFE9C0F2126D3FA007932A6 /* NormalizationResult.swift in Sources */,
				F9A706571CAEE01D00C2F5FE /* NSNotification+ManagedObjectContextSave.m in Sources */,
				BF491CE61F063EE50055EE44 /* AccountStore.swift in Sources */,
				16BA4305233CDEA30018E883 /* ZMConversation+Labels.swift in Sources */,
				63B1335B29A503D100009D84 /* MLSQualifiedClientID.swift in Sources */,
				5451DE371F604CD500C82E75 /* ZMMoveIndex.swift in Sources */,
				63D41E5324531BAD0076826F /* ZMMessage+Reaction.swift in Sources */,
				16827AEA2732A3C20079405D /* InvalidDomainRemoval.swift in Sources */,
				54E3EE451F61A53C00A261E3 /* ZMAssetClientMessage+Ephemeral.swift in Sources */,
				5EDDC7A62088CE3B00B24850 /* ZMConversation+Invalid.swift in Sources */,
				F9A706B01CAEE01D00C2F5FE /* MessageChangeInfo.swift in Sources */,
				F9A706A71CAEE01D00C2F5FE /* AnyClassTuple.swift in Sources */,
				5451DE351F5FFF8B00C82E75 /* NotificationInContext.swift in Sources */,
				F179B5DA2062B77300C13DFD /* CoreDataStack+Backup.swift in Sources */,
				F9A706A41CAEE01D00C2F5FE /* ConversationChangeInfo.swift in Sources */,
				A943BBE825B5A59D003D66BA /* ConversationLike.swift in Sources */,
				062FD8852756053800B9DE39 /* Feature.ConversationGuestLinks.swift in Sources */,
				F9B71F0D1CB264DF001DB03F /* ZMConversationListDirectory.m in Sources */,
				A949418F23E1DB79001B0373 /* ZMConnection+Fetch.swift in Sources */,
				EEC47ED627A81EF60020B599 /* Feature+ClassifiedDomains.swift in Sources */,
				F920AE2A1E3A5FDD001BC14F /* Dictionary+Mapping.swift in Sources */,
				F93265211D8950F10076AAD6 /* NSManagedObjectContext+FetchRequest.swift in Sources */,
				0129E7F929A520870065E6DB /* SafeCoreCrypto.swift in Sources */,
				CE4EDC091D6D9A3D002A20AA /* Reaction.swift in Sources */,
				544E8C131E2F825700F9B8B8 /* ZMConversation+SecurityLevel.swift in Sources */,
				F9A7067A1CAEE01D00C2F5FE /* ZMExternalEncryptedDataWithKeys.m in Sources */,
				EE68EECB252DC4730013B242 /* ExplicitChangeDetector.swift in Sources */,
				63D41E512452F0A60076826F /* ZMMessage+Removal.swift in Sources */,
				63B1336129A503D100009D84 /* MLSClientID.swift in Sources */,
				54D809FC1F681D6400B2CCB4 /* ZMClientMessage+LinkPreview.swift in Sources */,
				F93A30251D6EFB47005CCB1D /* ZMMessageConfirmation.swift in Sources */,
				63B1336729A503D100009D84 /* FetchBackendMLSPublicKeysAction.swift in Sources */,
				EFD0B02D21087DC80065EBF3 /* ZMConversation+Language.swift in Sources */,
				63B1336629A503D100009D84 /* SendCommitBundleAction.swift in Sources */,
				F137EEBE212C14300043FDEB /* ZMConversation+Services.swift in Sources */,
				54EDE6801CBBF1860044A17E /* PINCache+ZMessaging.swift in Sources */,
				06E8AAB4242BAA6A008929B1 /* SignatureStatus.swift in Sources */,
				F963E9811D9C09E700098AD3 /* ZMMessageTimer.m in Sources */,
				0129E7FB29A520EB0065E6DB /* SafeFileContext.swift in Sources */,
				63370CC4242CFA860072C37F /* ZMAssetClientMessage+UpdateEvent.swift in Sources */,
				F9A706C61CAEE01D00C2F5FE /* ZMFetchRequestBatch.m in Sources */,
				166DCDB82555886F004F4F59 /* CoreDataStack+Migration.swift in Sources */,
				54363A011D7876200048FD7D /* ZMClientMessage+Encryption.swift in Sources */,
				8704676B21513DE900C628D7 /* ZMOTRMessage+Unarchive.swift in Sources */,
				54FB03A11E41E273000E13DC /* LegacyPersistedDataPatches.swift in Sources */,
				63CA8215240812620073426A /* ZMClientMessage+Composite.swift in Sources */,
				162207F8272291CA0041EDE8 /* String+NilEmpty.swift in Sources */,
				0630E4B8257F8C0B00C75BFB /* ZMUser+Applock.swift in Sources */,
				F9A706A91CAEE01D00C2F5FE /* StringKeyPath.swift in Sources */,
				63298D9A2434D04D006B6018 /* GenericMessage+External.swift in Sources */,
				A90676EA238EB05F006417AC /* Action.swift in Sources */,
				EE6A57E025BB1C6800F848DD /* AppLockController.State.swift in Sources */,
				EE032B3129A62CA600E1DDF3 /* ProteusSessionID.swift in Sources */,
				63B1336E29A503D100009D84 /* StaleMLSKeyMaterialDetector.swift in Sources */,
				63B1336229A503D100009D84 /* CoreCryptoKeyProvider.swift in Sources */,
				16D68E971CEF2EC4003AB9E0 /* ZMFileMetadata.swift in Sources */,
				BF421B2D1EF3F91D0079533A /* Team+Patches.swift in Sources */,
				547E664B1F750E4A008CB1FA /* ZMConnection+Notification.swift in Sources */,
				BF10B59D1E645A3300E7036E /* Analytics+UnknownMessage.swift in Sources */,
				D5D10DA9203B161700145497 /* ZMConversation+AccessMode.swift in Sources */,
				0660FEBD2580E4A900F4C19F /* TransferApplockKeychain.swift in Sources */,
				63B1336029A503D100009D84 /* CoreCryptoConfiguration.swift in Sources */,
				EF1F850422FD71BB0020F6DC /* ZMOTRMessage+VerifySender.swift in Sources */,
				165DC523214A614100090B7B /* ZMConversation+Message.swift in Sources */,
				F9A706811CAEE01D00C2F5FE /* ZMMessage.m in Sources */,
				631A0578240420380062B387 /* UserClient+SafeLogging.swift in Sources */,
				165DC52121491D8700090B7B /* ZMClientMessage+TextMessageData.swift in Sources */,
				EE9B9F572993E57900A257BC /* NSManagedObjectContext+ProteusService.swift in Sources */,
				BF491CCF1F02A6CF0055EE44 /* Member+Patches.swift in Sources */,
				16E6F26424B614DC0015B249 /* EncryptionKeys.swift in Sources */,
				EE2BA00625CB3AA8001EB606 /* InvalidFeatureRemoval.swift in Sources */,
				EE8B09AD25B86AB10057E85C /* AppLockError.swift in Sources */,
				1687ABAE20ECD51E0007C240 /* ZMSearchUser.swift in Sources */,
				163C92AA2630A80400F8DC14 /* NSManagedObjectContext+SelfUser.swift in Sources */,
				63298D9E24374489006B6018 /* Dictionary+ObjectForKey.swift in Sources */,
				A99B8A72268221A6006B4D29 /* ZMImageMessage.swift in Sources */,
				BF3493F21EC3623200B0C314 /* ZMUser+Teams.swift in Sources */,
				541E4F951CBD182100D82D69 /* FileAssetCache.swift in Sources */,
				165911551DF054AD007FA847 /* ZMConversation+Predicates.swift in Sources */,
				0663285E2428CEC3005BB3BE /* ZMClientMessage+Deletion.swift in Sources */,
				1600D93C267A80D700970F99 /* ZMManagedObject+Fetching.swift in Sources */,
				EE2B874624D9A11A00936A4E /* ContextProvider+EncryptionAtRest.swift in Sources */,
				63B1336429A503D100009D84 /* UploadSelfMLSKeyPackagesAction.swift in Sources */,
				165124D62188CF66006A3C75 /* ZMClientMessage+Editing.swift in Sources */,
				165D3A2D1E1D47AB0052E654 /* ZMCallState.swift in Sources */,
				F9A706731CAEE01D00C2F5FE /* AssetEncryption.swift in Sources */,
				F9FD75731E2E6A2100B4558B /* ConversationListObserverCenter.swift in Sources */,
				F1FDF2FA21B1555A00E037A1 /* ZMClientMessage+Location.swift in Sources */,
				F92C992A1DAFBC910034AFDD /* ZMConversation+SelfDeletingMessages.swift in Sources */,
				63D41E4F2452EA080076826F /* ZMConversation+SelfConversation.swift in Sources */,
				F16378511E5C805100898F84 /* ZMConversationSecurityLevel.swift in Sources */,
				5E9EA4E22243E0D300D401B2 /* ConversationMessage+Attachments.swift in Sources */,
				EE5F54CC259B22C400F11F3C /* Account+Keychain.swift in Sources */,
				F93C4C7D1E24E1B1007E9CEE /* NotificationDispatcher.swift in Sources */,
				06D48735241F930A00881B08 /* GenericMessage+Obfuscation.swift in Sources */,
				0686649F256FB0CA001C8747 /* AppLockController.swift in Sources */,
				F9A706951CAEE01D00C2F5FE /* UserClient.swift in Sources */,
				EEAAD75E252C711800E6A44E /* ZMManagedObject+ClassIdentifier.swift in Sources */,
				064F8E08255E04800040371D /* Feature.swift in Sources */,
				54FB03A31E41E64A000E13DC /* UserClient+Patches.swift in Sources */,
				F9A706971CAEE01D00C2F5FE /* UserClientTypes.m in Sources */,
				5E0FB215205176B400FD9867 /* Set+ServiceUser.swift in Sources */,
				F9A706A81CAEE01D00C2F5FE /* DependentObjectsKeysForObservedObjectKeysCache.swift in Sources */,
				EEBACDA525B9C243000210AC /* LAContextProtocol.swift in Sources */,
				1670D01C231823DC003A143B /* ZMUser+Permissions.swift in Sources */,
				54FB03AA1E41F204000E13DC /* LegacyPersistedDataPatches+Directory.swift in Sources */,
				F9B71F2D1CB264EF001DB03F /* ZMConversation+UnreadCount.m in Sources */,
				54D7B83F1E12774600C1B347 /* NSPersistentStore+Metadata.swift in Sources */,
				BFCD8A2D1DCB4E8A00C6FCCF /* V2Asset.swift in Sources */,
				F9A706B41CAEE01D00C2F5FE /* ObjectChangeInfo.swift in Sources */,
				63B1335E29A503D100009D84 /* BackendMLSPublicKeys.swift in Sources */,
				F9A706AA1CAEE01D00C2F5FE /* KeySet.swift in Sources */,
				16460A44206515370096B616 /* NSManagedObjectContext+BackupImport.swift in Sources */,
				EEBACDA925B9C47E000210AC /* AppLockController.Config.swift in Sources */,
				63B1335F29A503D100009D84 /* MessageProtocol.swift in Sources */,
				16E6F24824B36D550015B249 /* NSManagedObjectContext+EncryptionAtRest.swift in Sources */,
				F90D99A51E02DC6B00034070 /* AssetCollectionBatched.swift in Sources */,
				54FB03AF1E41FC86000E13DC /* NSManagedObjectContext+Patches.swift in Sources */,
				70E77B7D273188150021EE70 /* ZMConversation+Role.swift in Sources */,
				63370CC9242E3B990072C37F /* ZMMessage+Conversation.swift in Sources */,
				63B1335729A503D100009D84 /* MLSActionsProvider.swift in Sources */,
				163D01E02472DE6200984999 /* InvalidConnectionRemoval.swift in Sources */,
				547E66491F7503A5008CB1FA /* ZMConversation+Notifications.swift in Sources */,
				EF18C7E61F9E4F8A0085A832 /* ZMUser+Filename.swift in Sources */,
				1672A6282344F10700380537 /* FolderList.swift in Sources */,
				54E3EE3F1F6169A800A261E3 /* ZMAssetClientMessage+FileMessageData.swift in Sources */,
				EF1F4F542301634500E4872C /* ZMSystemMessage+ChildMessages.swift in Sources */,
				F943BC2D1E88FEC80048A768 /* ChangedIndexes.swift in Sources */,
				7A2778C6285223D90044A73F /* KeychainManager.swift in Sources */,
				63B1336D29A503D100009D84 /* Bytes.swift in Sources */,
				F9A706A31CAEE01D00C2F5FE /* ConversationListChangeInfo.swift in Sources */,
				873B88FC204044AC00FBE254 /* ConversationCreationOptions.swift in Sources */,
				87E9508B2118B2DA00306AA7 /* ZMConversation+DeleteOlderMessages.swift in Sources */,
				EE9AD9162696F01700DD5F51 /* FeatureService.swift in Sources */,
				63B1337329A798C800009D84 /* ProteusProvider.swift in Sources */,
				0630E4B6257F888600C75BFB /* NSManagedObjectContext+AppLock.swift in Sources */,
				63495E1B23FED9A9002A7C59 /* ZMUser+Protobuf.swift in Sources */,
				EEF4010723A9213B007B1A97 /* UserType+Team.swift in Sources */,
				EE4CCA95256C558400848212 /* Feature.AppLock.swift in Sources */,
				63DA3373286CA43300818C3C /* ZMConversation+MLS.swift in Sources */,
				54E3EE411F616BA600A261E3 /* ZMAssetClientMessage.swift in Sources */,
				EE429390252C466500E70670 /* ChangeInfoConsumer.swift in Sources */,
				EE770DAF25344B4F00163C4A /* NotificationDispatcher.OperationMode.swift in Sources */,
				16F6BB3A1EDEC2D6009EA803 /* ZMConversation+ObserverHelper.swift in Sources */,
				EEE186B2259CC7CD008707CA /* AppLockDelegate.swift in Sources */,
				16E0FBC923326B72000E3235 /* ConversationDirectory.swift in Sources */,
				F99C5B8A1ED460E20049CCD7 /* TeamChangeInfo.swift in Sources */,
				EEB5DE0A283784F9009B4741 /* Feature+DigitalSignature.swift in Sources */,
				165124D221886EDB006A3C75 /* ZMOTRMessage+Quotes.swift in Sources */,
				63E21AE2291E92780084A942 /* FetchUserClientsAction.swift in Sources */,
				87D9CCE91F27606200AA4388 /* NSManagedObjectContext+TearDown.swift in Sources */,
				F963E9711D9ADD5A00098AD3 /* ZMImageAssetEncryptionKeys.m in Sources */,
				0604F7C8265184B70016A71E /* ZMSystemMessage+ParticipantsRemovedReason.swift in Sources */,
				63B1336829A503D100009D84 /* CountSelfMLSKeyPackagesAction.swift in Sources */,
				F11F3E891FA32463007B6D3D /* InvalidClientsRemoval.swift in Sources */,
				F9FD75781E2F9A0600B4558B /* SearchUserObserverCenter.swift in Sources */,
				168D7C9626F9ED1E00789960 /* QualifiedID.swift in Sources */,
				54F6CEAB1CE2972200A1276D /* ZMAssetClientMessage+Download.swift in Sources */,
				F9B71F221CB264EF001DB03F /* ZMConversation.m in Sources */,
				EEAAD760252C713E00E6A44E /* ClassIdentifier.swift in Sources */,
				8767E85B216391DF00390F75 /* ZMConversation+Mute.swift in Sources */,
				F18998A61E7BE03800E579A2 /* zmessaging.xcdatamodeld in Sources */,
				06D48737241FB3F700881B08 /* ZMClientMessage+Obfuscate.swift in Sources */,
				BF103F9D1F0112F30047FDE5 /* ManagedObjectObserver.swift in Sources */,
				F9A706B71CAEE01D00C2F5FE /* UserChangeInfo.swift in Sources */,
				EE68EEC9252DC4450013B242 /* ChangeDetector.swift in Sources */,
				63B1335629A503D100009D84 /* MLSGroup.swift in Sources */,
				EE032B3229A62CA600E1DDF3 /* ProteusSessionID+Mapping.swift in Sources */,
				F9AB00271F0CE5520037B437 /* FileManager+FileLocations.swift in Sources */,
				F9A7067F1CAEE01D00C2F5FE /* ZMImageMessage.m in Sources */,
				63D41E7124597E420076826F /* GenericMessage+Flags.swift in Sources */,
				5473CC731E14245C00814C03 /* NSManagedObjectContext+Debugging.swift in Sources */,
				BF46662A1DCB71B0007463FF /* V3Asset.swift in Sources */,
				F9A706991CAEE01D00C2F5FE /* ZMManagedObject.m in Sources */,
				F1FDF2F821B152BC00E037A1 /* GenericMessage+Hashing.swift in Sources */,
				BF491CE41F063EDB0055EE44 /* Account.swift in Sources */,
				EEDA9C0E2510F3D5003A5B27 /* ZMConversation+EncryptionAtRest.swift in Sources */,
				0642A3332445F2B600DCCFCD /* ZMClientMessage+UpdateEvent.swift in Sources */,
				EEAAD75C252C6DAE00E6A44E /* ModifiedObjects.swift in Sources */,
				EE5E2C1526DFC31900C3928A /* MessageDestructionTimeoutType.swift in Sources */,
				F991CE1B1CB561B0004D8465 /* ZMAddressBookContact.m in Sources */,
				63B1335C29A503D100009D84 /* MLSController.swift in Sources */,
				2BB20770292B787000FB6468 /* PatchApplicator.swift in Sources */,
				87EFA3AC210F52C6004DFA53 /* ZMConversation+LastMessages.swift in Sources */,
				F9C877091E000C9D00792613 /* AssetCollection.swift in Sources */,
				169315EF25AC4C8100709F15 /* MigrateSenderClient.swift in Sources */,
				167BCC1C2609E92400E9D7E3 /* ZMEventModel.xcdatamodeld in Sources */,
				BF10B58B1E6432ED00E7036E /* Message.swift in Sources */,
				BF491CE81F063EEB0055EE44 /* AccountManager.swift in Sources */,
				63B1335429A503D100009D84 /* ProteusServiceInterface.swift in Sources */,
				16D95A421FCEF87B00C96069 /* ZMUser+Availability.swift in Sources */,
				168413ED2225965500FCB9BC /* TransferStateMigration.swift in Sources */,
				167BCC96260DC3F100E9D7E3 /* CoreDataStack+ClearStorage.swift in Sources */,
				F9331C881CB419B500139ECC /* NSFetchRequest+ZMRelationshipKeyPaths.m in Sources */,
				063D292A24212AFD00FA6FEE /* ZMClientMessage.swift in Sources */,
				EE9B9F5929964F6A00A257BC /* NSManagedObjectContext+CoreCrypto.swift in Sources */,
				BF1B98091EC31A4200DE033B /* Permissions.swift in Sources */,
				06D33FCB2524E402004B9BC1 /* ZMConversation+UnreadCount.swift in Sources */,
				F9A706901CAEE01D00C2F5FE /* ZMUser.m in Sources */,
				F14B7AFF2220302B00458624 /* ZMUser+Predicates.swift in Sources */,
				066A96FF25A88E510083E317 /* BiometricsState.swift in Sources */,
				EEFC3EE72208311200D3091A /* ZMConversation+HasMessages.swift in Sources */,
				16DF3B5D2285B13100D09365 /* UserClientType.swift in Sources */,
				54E3EE431F6194A400A261E3 /* ZMAssetClientMessage+GenericMessage.swift in Sources */,
				5E39FC67225F22BE00C682B8 /* ZMConversation+ExternalParticipant.swift in Sources */,
				F9A706C31CAEE01D00C2F5FE /* UserImageLocalCache.swift in Sources */,
				16519D36231D1BB200C9D76D /* ZMConversation+Deletion.swift in Sources */,
				1626344B20D935C0000D4063 /* ZMConversation+Timestamps.swift in Sources */,
				87C125F71EF94EE800D28DC1 /* ZMManagedObject+Grouping.swift in Sources */,
				F9A706B21CAEE01D00C2F5FE /* NewUnreadMessageChangeInfos.swift in Sources */,
				EE8B09AF25B86BB20057E85C /* AppLockPasscodePreference.swift in Sources */,
				7C8BFFDF22FC5E1600B3C8A5 /* ZMUser+Validation.swift in Sources */,
				161541BA1E27EBD400AC2FFB /* ZMConversation+Calling.swift in Sources */,
				BFF8AE8520E4E12A00988700 /* ZMMessage+ShouldDisplay.swift in Sources */,
			);
			runOnlyForDeploymentPostprocessing = 0;
		};
		F9C9A5021CAD5DF10039E10C /* Sources */ = {
			isa = PBXSourcesBuildPhase;
			buildActionMask = 2147483647;
			files = (
				F920AE171E38C547001BC14F /* NotificationObservers.swift in Sources */,
				F93265291D89648B0076AAD6 /* ZMAssetClientMessageTests.swift in Sources */,
				63298D9C24374094006B6018 /* GenericMessageTests+External.swift in Sources */,
				1689FD462194A63E00A656E2 /* ZMClientMessageTests+Editing.swift in Sources */,
				F9B71F9C1CB2BF18001DB03F /* ZMCallStateTests.swift in Sources */,
				0630E4BF257FA2BD00C75BFB /* TransferAppLockKeychainTests.swift in Sources */,
				BF491CEB1F063F480055EE44 /* AccountManagerTests.swift in Sources */,
				544E8C0F1E2F69EB00F9B8B8 /* ZMOTRMessage+SecurityDegradationTests.swift in Sources */,
				F9B720041CB2C770001DB03F /* UserClientTests.swift in Sources */,
				872A2E8A1FFD2FBF00900B22 /* ZMSearchUserPayloadParsingTests.swift in Sources */,
				163D01E22472E44000984999 /* InvalidConnectionRemovalTests.swift in Sources */,
				0191513C29ACB46000920D04 /* MockProteusProvider.swift in Sources */,
				EE22185E2892C22C008EF6ED /* MockConversationEventProcessor.swift in Sources */,
				1672A5FE23434FA200380537 /* ZMConversationTests+Labels.swift in Sources */,
				BF0D07FB1E4C7B7A00B934EB /* TextSearchQueryTests.swift in Sources */,
				0189815529A66B0800B52510 /* SafeCoreCryptoTests.swift in Sources */,
				060ED6DC2499F78700412C4A /* ZMUpdateEvent+Helper.swift in Sources */,
				F9C348841E2CC08E0015D69D /* UserClientObserverTests.swift in Sources */,
				1651F9BE1D3554C800A9FAE8 /* ZMClientMessageTests+TextMessage.swift in Sources */,
				A982B46623BE1B86001828A6 /* ConversationTests.swift in Sources */,
				F929C17B1E423B620018ADA4 /* SnapshotCenterTests.swift in Sources */,
				A995F05E239690B300FAC3CF /* ParticipantRoleObserverTests.swift in Sources */,
				F9A708521CAEEB7500C2F5FE /* ZMFetchRequestBatchTests.m in Sources */,
				F92C99281DAE8D070034AFDD /* GenericMessageTests+Obfuscation.swift in Sources */,
				A96E7A9925A35D36004FAADC /* ZMConversationTests+Knock.swift in Sources */,
				BF949E5B1D3D17FB00587597 /* LinkPreview+ProtobufTests.swift in Sources */,
				167BCC92260DB5FA00E9D7E3 /* CoreDataStackTests+ClearStorage.swift in Sources */,
				EEC3BC742888403000BFDC35 /* MockCoreCrypto.swift in Sources */,
				CEE525AA1CCA4C97001D06F9 /* NSString+RandomString.m in Sources */,
				165E141825CC516B00F0B075 /* ZMClientMessageTests+Prefetching.swift in Sources */,
				EE403ECA28D357AD00F78A36 /* ZMBaseTest+Async.swift in Sources */,
				A9FA524A23A1598B003AD4C6 /* ActionTests.swift in Sources */,
				0191513A29ACB3CA00920D04 /* SpyUserClientKeyStore.swift in Sources */,
				16E7DA2A1FDABE440065B6A6 /* ZMOTRMessage+SelfConversationUpdateTests.swift in Sources */,
				87DF59C01F729FDA00C7B406 /* ZMMovedIndexTests.swift in Sources */,
				BF3494001EC46D3D00B0C314 /* ZMConversationTests+Teams.swift in Sources */,
				63495DF023F6BD2A002A7C59 /* GenericMessageTests.swift in Sources */,
				A96524BA23CDE07700303C60 /* String+WordTests.swift in Sources */,
				16F7341424F9573C00AB93B1 /* XCTestCase+EncryptionKeys.swift in Sources */,
				06F98D64243B2474007E914A /* SignatureStatusTests.swift in Sources */,
				F9B71F941CB2BF08001DB03F /* UserImageLocalCacheTests.swift in Sources */,
				63D41E6F24573F420076826F /* ZMConversationTests+SelfConversation.swift in Sources */,
				BFE764431ED5AAE500C65C3E /* ZMConversation+TeamsTests.swift in Sources */,
				F14B9C6F212DB467004B6D7D /* ZMBaseManagedObjectTest+Helpers.swift in Sources */,
				16626508217F4E0B00300F45 /* GenericMessageTests+Hashing.swift in Sources */,
				F9A708441CAEEB7500C2F5FE /* ZMConnectionTests.m in Sources */,
				F9FD75761E2E79BF00B4558B /* ConversationListObserverTests.swift in Sources */,
				BF3493EB1EC34C0B00B0C314 /* TeamTests.swift in Sources */,
				F9A7085C1CAEED1B00C2F5FE /* ZMBaseManagedObjectTest.m in Sources */,
				1670D01E231825BE003A143B /* ZMUserTests+Permissions.swift in Sources */,
				8767E8682163B9EE00390F75 /* ZMConversationTests+Mute.swift in Sources */,
				163CE6AF25BEB9680013C12D /* ZMMessageTests+SystemMessages.swift in Sources */,
				F9A708351CAEEB7500C2F5FE /* ManagedObjectContextTests.m in Sources */,
				874D9798211064D300B07674 /* ZMConversationLastMessagesTest.swift in Sources */,
				87C125F91EF94F2E00D28DC1 /* ZMManagedObjectGroupingTests.swift in Sources */,
				54DE05DD1CF8711F00C35253 /* ProtobufUtilitiesTests.swift in Sources */,
				F9C8770B1E015AAF00792613 /* AssetColletionTests.swift in Sources */,
				F18998861E7AEECF00E579A2 /* ZMUserTests+Swift.swift in Sources */,
				16CDEBF72209897D00E74A41 /* ZMMessageTests+ShouldGenerateUnreadCount.swift in Sources */,
				162294A5222038FA00A98679 /* CacheAssetTests.swift in Sources */,
				543ABF5C1F34A19C00DBE28B /* DatabaseBaseTest.swift in Sources */,
				A9EEFEFA23A6D0CB0007828A /* RolesMigrationTests.swift in Sources */,
				069D07B82562671D00DBA592 /* FeatureTests.swift in Sources */,
				A9128AD02398067E0056F591 /* ZMConversationTests+Participants.swift in Sources */,
				167BCB512600C70F00E9D7E3 /* CoreDataStackTests+Backup.swift in Sources */,
				BF3493F01EC3569800B0C314 /* MemberTests.swift in Sources */,
				631A0586240439470062B387 /* UserClientTests+SafeLogging.swift in Sources */,
				F9A7083B1CAEEB7500C2F5FE /* MockEntity2.m in Sources */,
				1672A62A2345102400380537 /* ZMConversationListTests+Labels.swift in Sources */,
				169315F125AC501300709F15 /* MigrateSenderClientTests.swift in Sources */,
				169FF3AF2715820400330C2E /* ZMConnectionFetchingTests.swift in Sources */,
				F9331C5A1CB3BECB00139ECC /* ZMClientMessageTests+OTR.swift in Sources */,
				16127CF522005AAB0020E65C /* InvalidConversationRemovalTests.swift in Sources */,
				EEFC3EE922083B0900D3091A /* ZMConversationTests+HasMessages.swift in Sources */,
				EE715B7D256D153E00087A22 /* FeatureServiceTests.swift in Sources */,
				F1B025621E53500400900C65 /* ZMConversationTests+PrepareToSend.swift in Sources */,
				54F84D041F995B0700ABD7D5 /* DiskDatabaseTests.swift in Sources */,
				EEC8064E28CF4C2D00DD58E9 /* MockStaleMLSKeyDetector.swift in Sources */,
				63FACD56291BC598003AB25D /* MLSClientIdTests.swift in Sources */,
				D5FA30D12063FD3A00716618 /* VersionTests.swift in Sources */,
				54A885A81F62EEB600AFBA95 /* ZMConversationTests+Messages.swift in Sources */,
				54ED3A9D1F38CB6A0066AD47 /* DatabaseMigrationTests.swift in Sources */,
				0680A9C624606288000F80F3 /* ZMMessage+Reaction.swift in Sources */,
				1670D02023183209003A143B /* ModelObjectsTests+Helpers.swift in Sources */,
				F9B71F971CB2BF08001DB03F /* ZMPersonNameTests.m in Sources */,
				54929FAE1E12AC8B0010186B /* NSPersistentStoreMetadataTests.swift in Sources */,
				1684142A2228421700FCB9BC /* ZMAssetClientMessageTests+AssetMessage.swift in Sources */,
				F9B71FED1CB2C4C6001DB03F /* StringKeyPathTests.swift in Sources */,
				F90D99A81E02E22900034070 /* AssetCollectionBatchedTests.swift in Sources */,
				5E39FC69225F2DC000C682B8 /* ZMConversationExternalParticipantsStateTests.swift in Sources */,
				167BCB542600C96000E9D7E3 /* CoreDataStackTests+EncryptionAtRest.swift in Sources */,
				F9AB395B1CB3AED900A7254F /* BaseTestSwiftHelpers.swift in Sources */,
				A923D77E239DB87700F47B85 /* ZMConversationTests+SecurityLevel.swift in Sources */,
				F93C4C7F1E24F832007E9CEE /* NotificationDispatcherTests.swift in Sources */,
				EEDE7DB728EC1618007DC6A3 /* MockMLSActionExecutor.swift in Sources */,
				63C07015291144F70075D598 /* CoreCryptoFactoryTests.swift in Sources */,
				1645ECC2243B643B007A82D6 /* ZMSearchUserTests+TeamUser.swift in Sources */,
				F9331C521CB3BC6800139ECC /* CryptoBoxTests.swift in Sources */,
				1693155325A30D4E00709F15 /* UserClientTests+ResetSession.swift in Sources */,
				F9A7083E1CAEEB7500C2F5FE /* NSFetchRequestTests+ZMRelationshipKeyPaths.m in Sources */,
				D5FA30CB2063ECD400716618 /* BackupMetadataTests.swift in Sources */,
				EEE83B4A1FBB496B00FC0296 /* ZMMessageTimerTests.swift in Sources */,
				F9B71F931CB2BF00001DB03F /* ZMMessageTests.m in Sources */,
				16030DBE21AE8FAB00F8032E /* ZMConversationTests+Confirmations.swift in Sources */,
				EE032B3629A62CD600E1DDF3 /* ProteusServiceTests.swift in Sources */,
				54FB03AD1E41F6C2000E13DC /* LegacyPersistedDataPatchesTests.swift in Sources */,
				F9B71F9F1CB2BF2B001DB03F /* ZMConversationListDirectoryTests.m in Sources */,
				F94A208F1CB51AF50059632A /* ManagedObjectValidationTests.m in Sources */,
				A927F52723A029250058D744 /* ParticipantRoleTests.swift in Sources */,
				E97A542827B122D80009DCCF /* AccessRoleMigrationTests.swift in Sources */,
				871DD79F2084A316006B1C56 /* BatchDeleteTests.swift in Sources */,
				F9DD60C11E8916170019823F /* ChangedIndexesTests.swift in Sources */,
				F9A7083D1CAEEB7500C2F5FE /* ModelObjectsTests.m in Sources */,
				F9B71F921CB2BEF4001DB03F /* BaseClientMessageTests.swift in Sources */,
				63D41E6D245733AC0076826F /* ZMMessageTests+Removal.swift in Sources */,
				F963E9861D9D485900098AD3 /* ZMClientMessageTests+Ephemeral.swift in Sources */,
				BFB3BA731E28D38F0032A84F /* SharedObjectStoreTests.swift in Sources */,
				BF7D9C491D90286700949267 /* MessagingTest+UUID.swift in Sources */,
				1645ECC4243B69A1007A82D6 /* UserTypeTests+Materialize.swift in Sources */,
				2BB20771292B791400FB6468 /* PatchApplicatorTests.swift in Sources */,
				16F7341224F9567000AB93B1 /* ZMConversationTests+DraftMessage.swift in Sources */,
				EE174FCE2522756700482A70 /* ZMConversationPerformanceTests.swift in Sources */,
				169FF3A527157B3900330C2E /* MockActionHandler.swift in Sources */,
				1621E59220E62BD2006B2D17 /* ZMConversationTests+Silencing.swift in Sources */,
				F14FA377221DB05B005E7EF5 /* MockBackgroundActivityManager.swift in Sources */,
				544034341D6DFE8500860F2D /* ZMAddressBookContactTests.swift in Sources */,
				F920AE3B1E3B844E001BC14F /* SearchUserObserverCenterTests.swift in Sources */,
				EE98879228882C8F002340D2 /* MockMLSController.swift in Sources */,
				F9B71FA81CB2BF37001DB03F /* ZMConversationTests+Validation.m in Sources */,
				F9B71FA11CB2BF37001DB03F /* ZMConversation+Testing.m in Sources */,
				1600D944267BC5A100970F99 /* ZMManagedObjectFetchingTests.swift in Sources */,
				F9A708531CAEEB7500C2F5FE /* ZMManagedObjectTests.m in Sources */,
				F92C992D1DAFC5AC0034AFDD /* ZMConversationTests+Ephemeral.swift in Sources */,
				EEBF69ED28A2724800195771 /* ZMConversationTests+MLS.swift in Sources */,
				7A2778C8285329210044A73F /* KeychainManagerTests.swift in Sources */,
				0617001323E2FC14005C262D /* GenericMessageTests+LinkMetaData.swift in Sources */,
				068D610324629AB900A110A2 /* ZMBaseManagedObjectTest.swift in Sources */,
				54563B7B1E0189780089B1D7 /* ZMMessageCategorizationTests.swift in Sources */,
				16E6F26624B8952F0015B249 /* EncryptionKeysTests.swift in Sources */,
				16F6BB3C1EDEDEFD009EA803 /* ZMConversationTests+ObservationHelper.swift in Sources */,
				1639A8512264B91E00868AB9 /* AvailabilityBehaviourChangeTests.swift in Sources */,
				06D33FCD2524F65D004B9BC1 /* ZMConversationTests+UnreadMessages.swift in Sources */,
				F9DBA5271E28EEBD00BE23C0 /* UserObserverTests.swift in Sources */,
				63FCE54828C78D1F00126D9D /* ZMConversationTests+Predicates.swift in Sources */,
				1611CF59203AE6A0004D807B /* FileAssetCacheTests.swift in Sources */,
				6354BDF62747BF9200880D50 /* ZMConversationTests+Federation.swift in Sources */,
				5EFE9C0D2126CB7D007932A6 /* UnregisteredUserTests.swift in Sources */,
				A9536FD323ACD23100CFD528 /* ConversationTests+gapsAndWindows.swift in Sources */,
				EEF0BC3128EEC02400ED16CA /* MockSyncStatus.swift in Sources */,
				EE47346729A3784F00E6C04E /* AutoMockable.generated.swift in Sources */,
				A93724A226983100005FD532 /* ZMMessageTests.swift in Sources */,
				EEC3BC76288855C000BFDC35 /* MockMLSActionsProvider.swift in Sources */,
				168FF330258200AD0066DAE3 /* ZMClientMessageTests+ResetSession.swift in Sources */,
				5473CC751E14268600814C03 /* NSManagedObjectContextDebuggingTests.swift in Sources */,
				0651D00823FC4FDD00411A22 /* GenericMessageTests+LegalHoldStatus.swift in Sources */,
				F99C5B8C1ED466760049CCD7 /* TeamObserverTests.swift in Sources */,
				EE46B92828A511630063B38D /* ZMClientMessageTests+MLSEncryptedPayloadGenerator.swift in Sources */,
				F9A7083C1CAEEB7500C2F5FE /* MockModelObjectContextFactory.m in Sources */,
				F9331C5C1CB3BF9F00139ECC /* UserClientKeyStoreTests.swift in Sources */,
				87C1C261207F812F0083BF6B /* InvalidGenericMessageDataRemovalTests.swift in Sources */,
				166D189E230E9E66001288CD /* ZMMessage+DataRetentionTests.swift in Sources */,
				F9A708361CAEEB7500C2F5FE /* NSManagedObjectContext+TestHelpers.m in Sources */,
				16D5260D20DD1D9400608D8E /* ZMConversationTests+Timestamps.swift in Sources */,
				F9AB002A1F0D2C120037B437 /* FileManager+FileLocationTests.swift in Sources */,
				EF17175B22D4CC8E00697EB0 /* Team+MockTeam.swift in Sources */,
				A9FA524823A14E2B003AD4C6 /* RoleTests.swift in Sources */,
				EE6A57DA25BAE0C900F848DD /* BiometricsStateTests.swift in Sources */,
				87E2CE312119F6AB0034C2C4 /* ZMClientMessageTests+Cleared.swift in Sources */,
				F9B71FA31CB2BF37001DB03F /* ZMConversationTests+gapsAndWindows.m in Sources */,
				EE6A57DE25BAE40700F848DD /* MockBiometricsState.swift in Sources */,
				F1517922212DAE2E00BA3EBD /* ZMConversationTests+Services.swift in Sources */,
				BFCF31DB1DA50C650039B3DC /* GenericMessageTests+NativePush.swift in Sources */,
				F9B71FF21CB2C4C6001DB03F /* AnyClassTupleTests.swift in Sources */,
				EEF6E3CA28D89251001C1799 /* StaleMLSKeyDetectorTests.swift in Sources */,
				F9A7083A1CAEEB7500C2F5FE /* MockEntity.m in Sources */,
				F963E9741D9BF9ED00098AD3 /* ProtosTests.swift in Sources */,
				16746B081D2EAF8E00831771 /* ZMClientMessageTests+ZMImageOwner.swift in Sources */,
				873B88FE2040470900FBE254 /* ConversationCreationOptionsTests.swift in Sources */,
				16827AF22732AB2E0079405D /* InvalidDomainRemovalTests.swift in Sources */,
				5E771F3B2080C42300575629 /* PBMessageValidationTests.swift in Sources */,
				F9FD757B1E2FB60E00B4558B /* SearchUserObserverTests.swift in Sources */,
				F9B71F9A1CB2BF0E001DB03F /* ZMUserTests.m in Sources */,
				1672A6022343973600380537 /* LabelTests.swift in Sources */,
				7C88C5352182FBD90037DD03 /* ZMClientMessageTests+Replies.swift in Sources */,
				167BCC86260CFC7B00E9D7E3 /* UserTypeTests+Federation.swift in Sources */,
				F9B71FA91CB2BF37001DB03F /* ZMConversationTests.m in Sources */,
				F963E9931D9E9D1800098AD3 /* ZMAssetClientMessageTests+Ephemeral.swift in Sources */,
				16925337234F677B0041A8FF /* ZMConversationListDirectoryTests+Labels.swift in Sources */,
				EE6A57DC25BAE3D700F848DD /* MockLAContext.swift in Sources */,
				1687C0E22150EE91003099DD /* ZMClientMessageTests+Mentions.swift in Sources */,
				EE84227028EC353900B80FE5 /* MLSActionExecutorTests.swift in Sources */,
				F9A708341CAEEB7500C2F5FE /* ManagedObjectContextSaveNotificationTests.m in Sources */,
				63370CF52431F3ED0072C37F /* CompositeMessageItemContentTests.swift in Sources */,
				E9C7DD9B27B533D000FB9AE8 /* AccessRoleMappingTests.swift in Sources */,
				BF491CEC1F063F4B0055EE44 /* AccountStoreTests.swift in Sources */,
				164A55D320F3AF6700AE62A6 /* ZMSearchUserTests+ProfileImages.swift in Sources */,
				F9B71FA01CB2BF2B001DB03F /* ZMConversationListTests.m in Sources */,
				BF794FE61D1442B100E618C6 /* ZMClientMessageTests+Location.swift in Sources */,
				CEB15E531D7EE5AB0048A011 /* ZMClientMessagesTests+Reaction.swift in Sources */,
				F9B0FF321D79D1140098C17C /* ZMClientMessageTests+Unarchiving.swift in Sources */,
				0680A9C324600306000F80F3 /* ZMClientMessageTests.swift in Sources */,
				5E454C60210638E300DB4501 /* PushTokenTests.swift in Sources */,
				55C40BD722B0F78500EFD8BD /* ZMUserLegalHoldTests.swift in Sources */,
				EE6CB3DE24E2D24F00B0EADD /* ZMGenericMessageDataTests.swift in Sources */,
				F9C348861E2CC27D0015D69D /* NewUnreadMessageObserverTests.swift in Sources */,
				63F376DA2834FF7200FE1F05 /* NSManagedObjectContextTests+Federation.swift in Sources */,
				633B396828917C9600208124 /* XCTestCase+ErrorAssertion.swift in Sources */,
				87A7FA25203DD1CC00AA066C /* ZMConversationTests+AccessMode.swift in Sources */,
				F9A708601CAEEF4700C2F5FE /* MessagingTest+EventFactory.m in Sources */,
				F9DBA5291E29162A00BE23C0 /* MessageObserverTests.swift in Sources */,
				BF1B980D1EC3410000DE033B /* PermissionsTests.swift in Sources */,
				63E313D3274D5F57002EAF1D /* ZMConversationTests+Team.swift in Sources */,
				63370CF82431F5DE0072C37F /* BaseCompositeMessageTests.swift in Sources */,
				546D3DE91CE5D24C00A6047F /* RichAssetFileTypeTests.swift in Sources */,
				065D7501239FAB1200275114 /* SelfUserParticipantMigrationTests.swift in Sources */,
				EF3510FA22CA07BB00115B97 /* ZMConversationTests+Transport.swift in Sources */,
				5476BA3E1DEDABCC00D047F8 /* AddressBookEntryTests.swift in Sources */,
				068664A2256FB834001C8747 /* AppLockControllerTests.swift in Sources */,
				F93A302F1D6F2633005CCB1D /* ZMMessageTests+Confirmation.swift in Sources */,
				F9331C561CB3BCF300139ECC /* OtrBaseTest.swift in Sources */,
				EE3EFEA1253090E0009499E5 /* PotentialChangeDetectorTests.swift in Sources */,
				1684141722282A1A00FCB9BC /* TransferStateMigrationTests.swift in Sources */,
				16DF3B5F2289510600D09365 /* ZMConversationTests+Legalhold.swift in Sources */,
				169FF3AA27157F0100330C2E /* ZMSearchUserTests+Connections.swift in Sources */,
				EE2BA00925CB3DE7001EB606 /* InvalidFeatureRemovalTests.swift in Sources */,
				63123BCC291BBB7A009A5179 /* MLSQualifiedClientIdTests.swift in Sources */,
				EE98878E28882BFF002340D2 /* MLSControllerTests.swift in Sources */,
				BFE3A96E1ED301020024A05B /* ZMConversationListTests+Teams.swift in Sources */,
				16C391E2214BD438003AB3AD /* MentionTests.swift in Sources */,
				F991CE191CB55E95004D8465 /* ZMSearchUserTests.m in Sources */,
				16519D54231D6F8200C9D76D /* ZMConversationTests+Deletion.swift in Sources */,
				BF103FA11F0138390047FDE5 /* ManagedObjectContextChangeObserverTests.swift in Sources */,
				5E9EA4D62242942900D401B2 /* ZMClientMessageTests+LinkAttachments.swift in Sources */,
				EEDB51DB255410D000F35A29 /* GenericMessageHelperTests.swift in Sources */,
				F1B58928202DCF0C002BB59B /* ZMConversationTests+CreationSystemMessages.swift in Sources */,
				F9DBA5251E28EE1500BE23C0 /* ConversationObserverTests.swift in Sources */,
				167BCB4E2600C62100E9D7E3 /* CoreDataStackTests+Migration.swift in Sources */,
				BFE3A96C1ED2EC110024A05B /* ZMConversationListDirectoryTests+Teams.swift in Sources */,
				54F84D031F995B0200ABD7D5 /* DuplicatedEntityRemovalTests.swift in Sources */,
				BF491CEA1F063F440055EE44 /* AccountTests.swift in Sources */,
				EF9A4703210A026600085102 /* ZMConversationTests+Language.swift in Sources */,
				F9A7083F1CAEEB7500C2F5FE /* PersistentChangeTrackingTests.m in Sources */,
				16E70FA7270F212100718E5D /* ZMConnection+Helper.m in Sources */,
				EEDA9C1225121277003A5B27 /* NSManagedObjectContextTests+EncryptionAtRest.swift in Sources */,
				1672A6162344A14E00380537 /* LabelObserverTests.swift in Sources */,
				BF1B980B1EC31D6100DE033B /* TeamDeletionRuleTests.swift in Sources */,
				EEFAAC3528DDE2B1009940E7 /* CoreCryptoCallbacksTests.swift in Sources */,
				BF735CFD1E7050D5003BC61F /* ZMConversationTests+CallSystemMessages.swift in Sources */,
				6388054A240EA8990043B641 /* ZMClientMessageTests+Composite.swift in Sources */,
				F11F3E8B1FA32AA0007B6D3D /* InvalidClientsRemovalTests.swift in Sources */,
				060D194F2462A9EC00623376 /* ZMMessageTests+GenericMessage.swift in Sources */,
				A94166FC2680CCB5001F4E37 /* ZMConversationTests.swift in Sources */,
				EE09EEB1255959F000919A6B /* ZMUserTests+AnalyticsIdentifier.swift in Sources */,
				BFFBFD951D59E49D0079773E /* ZMClientMessageTests+Deletion.swift in Sources */,
			);
			runOnlyForDeploymentPostprocessing = 0;
		};
		F9C9A7EF1CAED9510039E10C /* Sources */ = {
			isa = PBXSourcesBuildPhase;
			buildActionMask = 2147483647;
			files = (
				F9A7073D1CAEE8FC00C2F5FE /* AppDelegate.m in Sources */,
				F9A7073E1CAEE8FC00C2F5FE /* main.m in Sources */,
			);
			runOnlyForDeploymentPostprocessing = 0;
		};
/* End PBXSourcesBuildPhase section */

/* Begin PBXTargetDependency section */
		F991CE201CB7E5FD004D8465 /* PBXTargetDependency */ = {
			isa = PBXTargetDependency;
			target = F9C9A7F21CAED9510039E10C /* WireDataModelTestHost */;
			targetProxy = F991CE1F1CB7E5FD004D8465 /* PBXContainerItemProxy */;
		};
		F9C9A5091CAD5DF10039E10C /* PBXTargetDependency */ = {
			isa = PBXTargetDependency;
			target = F9C9A4FB1CAD5DF10039E10C /* WireDataModel */;
			targetProxy = F9C9A5081CAD5DF10039E10C /* PBXContainerItemProxy */;
		};
/* End PBXTargetDependency section */

/* Begin PBXVariantGroup section */
		F9A706CD1CAEE30700C2F5FE /* InfoPlist.strings */ = {
			isa = PBXVariantGroup;
			children = (
				F9A706CE1CAEE30700C2F5FE /* en */,
			);
			name = InfoPlist.strings;
			sourceTree = "<group>";
		};
/* End PBXVariantGroup section */

/* Begin XCBuildConfiguration section */
		F9C9A50E1CAD5DF10039E10C /* Debug */ = {
			isa = XCBuildConfiguration;
			baseConfigurationReference = F9C9A6801CAD7A790039E10C /* project-debug.xcconfig */;
			buildSettings = {
				HEADER_SEARCH_PATHS = "$(SDKROOT)/usr/include/libxml2";
			};
			name = Debug;
		};
		F9C9A50F1CAD5DF10039E10C /* Release */ = {
			isa = XCBuildConfiguration;
			baseConfigurationReference = F9C9A6811CAD7A790039E10C /* project.xcconfig */;
			buildSettings = {
				HEADER_SEARCH_PATHS = "$(SDKROOT)/usr/include/libxml2";
			};
			name = Release;
		};
		F9C9A5111CAD5DF10039E10C /* Debug */ = {
			isa = XCBuildConfiguration;
			baseConfigurationReference = F9C9A6891CAD7A790039E10C /* WireDataModel.xcconfig */;
			buildSettings = {
				GCC_TREAT_WARNINGS_AS_ERRORS = NO;
				INFOPLIST_FILE = "$(SRCROOT)/Resources/Info.plist";
				LIBRARY_SEARCH_PATHS = (
					"$(inherited)",
					"$(PROJECT_DIR)/CoreCrypto/lib",
				);
				MOMC_NO_INVERSE_RELATIONSHIP_WARNINGS = YES;
				ONLY_ACTIVE_ARCH = YES;
				PRODUCT_BUNDLE_IDENTIFIER = com.wire.WireDataModel;
				SKIP_INSTALL = YES;
			};
			name = Debug;
		};
		F9C9A5121CAD5DF10039E10C /* Release */ = {
			isa = XCBuildConfiguration;
			baseConfigurationReference = F9C9A6891CAD7A790039E10C /* WireDataModel.xcconfig */;
			buildSettings = {
				INFOPLIST_FILE = "$(SRCROOT)/Resources/Info.plist";
				LIBRARY_SEARCH_PATHS = (
					"$(inherited)",
					"$(PROJECT_DIR)/CoreCrypto/lib",
				);
				MOMC_NO_INVERSE_RELATIONSHIP_WARNINGS = YES;
				ONLY_ACTIVE_ARCH = NO;
				PRODUCT_BUNDLE_IDENTIFIER = com.wire.WireDataModel;
				SKIP_INSTALL = YES;
				SWIFT_OPTIMIZATION_LEVEL = "-O";
			};
			name = Release;
		};
		F9C9A5141CAD5DF10039E10C /* Debug */ = {
			isa = XCBuildConfiguration;
			baseConfigurationReference = F9C9A67D1CAD7A790039E10C /* ios-test-target.xcconfig */;
			buildSettings = {
				INFOPLIST_FILE = "$(SRCROOT)/Tests/Resources/Info.plist";
				PRODUCT_BUNDLE_IDENTIFIER = com.wire.WireDataModelTests;
				PRODUCT_NAME = "$(TARGET_NAME)";
				SWIFT_OBJC_BRIDGING_HEADER = "$(SRCROOT)/Tests/Resources/Test-Bridging-Header.h";
				TEST_HOST = "$(BUILT_PRODUCTS_DIR)/WireDataModelTestHost.app/WireDataModelTestHost";
			};
			name = Debug;
		};
		F9C9A5151CAD5DF10039E10C /* Release */ = {
			isa = XCBuildConfiguration;
			baseConfigurationReference = F9C9A67D1CAD7A790039E10C /* ios-test-target.xcconfig */;
			buildSettings = {
				INFOPLIST_FILE = "$(SRCROOT)/Tests/Resources/Info.plist";
				PRODUCT_BUNDLE_IDENTIFIER = com.wire.WireDataModelTests;
				PRODUCT_NAME = "$(TARGET_NAME)";
				SWIFT_OBJC_BRIDGING_HEADER = "$(SRCROOT)/Tests/Resources/Test-Bridging-Header.h";
				TEST_HOST = "$(BUILT_PRODUCTS_DIR)/WireDataModelTestHost.app/WireDataModelTestHost";
			};
			name = Release;
		};
		F9C9A8071CAED9510039E10C /* Debug */ = {
			isa = XCBuildConfiguration;
			baseConfigurationReference = F9C9A67C1CAD7A790039E10C /* ios-test-host.xcconfig */;
			buildSettings = {
				INFOPLIST_FILE = "$(SRCROOT)/Tests/WireDataModelTestTarget/Info.plist";
				LD_RUNPATH_SEARCH_PATHS = (
					"$(inherited)",
					"@executable_path/Frameworks",
				);
				PRODUCT_BUNDLE_IDENTIFIER = com.wire.WireDataModelTestTarget;
				PRODUCT_NAME = "$(TARGET_NAME)";
				VALIDATE_WORKSPACE = YES;
			};
			name = Debug;
		};
		F9C9A8081CAED9510039E10C /* Release */ = {
			isa = XCBuildConfiguration;
			baseConfigurationReference = F9C9A67C1CAD7A790039E10C /* ios-test-host.xcconfig */;
			buildSettings = {
				INFOPLIST_FILE = "$(SRCROOT)/Tests/WireDataModelTestTarget/Info.plist";
				LD_RUNPATH_SEARCH_PATHS = (
					"$(inherited)",
					"@executable_path/Frameworks",
				);
				PRODUCT_BUNDLE_IDENTIFIER = com.wire.WireDataModelTestTarget;
				PRODUCT_NAME = "$(TARGET_NAME)";
				VALIDATE_WORKSPACE = YES;
			};
			name = Release;
		};
/* End XCBuildConfiguration section */

/* Begin XCConfigurationList section */
		F9C9A4F61CAD5DF10039E10C /* Build configuration list for PBXProject "WireDataModel" */ = {
			isa = XCConfigurationList;
			buildConfigurations = (
				F9C9A50E1CAD5DF10039E10C /* Debug */,
				F9C9A50F1CAD5DF10039E10C /* Release */,
			);
			defaultConfigurationIsVisible = 0;
			defaultConfigurationName = Release;
		};
		F9C9A5101CAD5DF10039E10C /* Build configuration list for PBXNativeTarget "WireDataModel" */ = {
			isa = XCConfigurationList;
			buildConfigurations = (
				F9C9A5111CAD5DF10039E10C /* Debug */,
				F9C9A5121CAD5DF10039E10C /* Release */,
			);
			defaultConfigurationIsVisible = 0;
			defaultConfigurationName = Release;
		};
		F9C9A5131CAD5DF10039E10C /* Build configuration list for PBXNativeTarget "WireDataModelTests" */ = {
			isa = XCConfigurationList;
			buildConfigurations = (
				F9C9A5141CAD5DF10039E10C /* Debug */,
				F9C9A5151CAD5DF10039E10C /* Release */,
			);
			defaultConfigurationIsVisible = 0;
			defaultConfigurationName = Release;
		};
		F9C9A8091CAED9510039E10C /* Build configuration list for PBXNativeTarget "WireDataModelTestHost" */ = {
			isa = XCConfigurationList;
			buildConfigurations = (
				F9C9A8071CAED9510039E10C /* Debug */,
				F9C9A8081CAED9510039E10C /* Release */,
			);
			defaultConfigurationIsVisible = 0;
			defaultConfigurationName = Release;
		};
/* End XCConfigurationList section */

/* Begin XCSwiftPackageProductDependency section */
		63709F6A2994108700577D4B /* CoreCrypto */ = {
			isa = XCSwiftPackageProductDependency;
			productName = CoreCrypto;
		};
		63709F6C2994108700577D4B /* LibCoreCrypto */ = {
			isa = XCSwiftPackageProductDependency;
			productName = LibCoreCrypto;
		};
/* End XCSwiftPackageProductDependency section */

/* Begin XCVersionGroup section */
		167BCC182609E92300E9D7E3 /* ZMEventModel.xcdatamodeld */ = {
			isa = XCVersionGroup;
			children = (
				167BCC192609E92300E9D7E3 /* ZMEventModel2.0.xcdatamodel */,
				167BCC1A2609E92300E9D7E3 /* ZMEventModel.xcdatamodel */,
				167BCC1B2609E92300E9D7E3 /* ZMEventModel3.0.xcdatamodel */,
			);
			currentVersion = 167BCC1B2609E92300E9D7E3 /* ZMEventModel3.0.xcdatamodel */;
			path = ZMEventModel.xcdatamodeld;
			sourceTree = "<group>";
			versionGroupType = wrapper.xcdatamodel;
		};
		F189988C1E7BE03800E579A2 /* zmessaging.xcdatamodeld */ = {
			isa = XCVersionGroup;
			children = (
				63D5654528B4C45100BDFB49 /* zmessaging2.105.0.xcdatamodel */,
				EE002F1C28772DFA0027D63A /* zmessaging2.104.0.xcdatamodel */,
				63DA33AD28746BD200818C3C /* zmessaging2.103.0.xcdatamodel */,
				EE9ADC45286F31E9002B2148 /* zmessaging2.102.0.xcdatamodel */,
				EEB5DE0B2837877A009B4741 /* zmessaging2.101.0.xcdatamodel */,
				EE980FB02834EA3200CC6B9F /* zmessaging2.100.0.xcdatamodel */,
				0674CB3828198707002C4175 /* zmessaging2.99.0.xcdatamodel */,
				E9A61E3A27957F6700B96E50 /* zmessaging2.98.0.xcdatamodel */,
				164E224B27454044004EFD12 /* zmessaging2.97.0.xcdatamodel */,
				169FF3D32715CA6600330C2E /* zmessaging2.96.0.xcdatamodel */,
				0630E16F26E0F20F0012E2F9 /* zmessaging2.95.0.xcdatamodel */,
				16F9010226C50967002794B5 /* zmessaging2.94.0.xcdatamodel */,
				EE3C07DF269872B600CCB6FD /* zmessaging2.93.0.xcdatamodel */,
				06EE09DF2659335100D6CAC3 /* zmessaging2.92.0.xcdatamodel */,
				0604F7FC2651C9220016A71E /* zmessaging2.91.0.xcdatamodel */,
				1614CFC625D2AADA00B415D9 /* zmessaging2.90.0.xcdatamodel */,
				169315DD25A76E4600709F15 /* zmessaging2.89.0.xcdatamodel */,
				064F8E06255E014B0040371D /* zmessaging2.88.0.xcdatamodel */,
				06D33FD12525D4E8004B9BC1 /* zmessaging2.87.0.xcdatamodel */,
				54ED8A912523197B005C2BDF /* zmessaging2.86.0.xcdatamodel */,
				16F7340F24F938EC00AB93B1 /* zmessaging2.85.0.xcdatamodel */,
				54AA3C9524ED16D200FE1F94 /* zmessaging2.84.0.xcdatamodel */,
				EEA2B87524DD7B8B00C6659E /* zmessaging2.83.0.xcdatamodel */,
				54207D4924A4B28C00D40D4F /* zmessaging2.82.0.xcdatamodel */,
				0612D23F243DBE9F008811A7 /* zmessaging2.81.0.xcdatamodel */,
				63880556240FFE7A0043B641 /* zmessaging2.80.0.xcdatamodel */,
				06392CF723BF9C22003186E6 /* zmessaging2.79.0.xcdatamodel */,
				A90676E4238D844E006417AC /* zmessaging2.78.0.xcdatamodel */,
				1646D5B9234FA56B00E60F1E /* zmessaging2.77.0.xcdatamodel */,
				16D0A0FC234B667F00A83F87 /* zmessaging2.76.0.xcdatamodel */,
				16BA4300233CC3090018E883 /* zmessaging2.75.0.xcdatamodel */,
				1637729A22B3ECC400510B7B /* zmessaging2.74.0.xcdatamodel */,
				55C40BD322B0F23000EFD8BD /* zmessaging2.73.0.xcdatamodel */,
				EF2C247122AFE408009389C6 /* zmessaging2.72.0.xcdatamodel */,
				16A86B23229EC29800A674F8 /* zmessaging2.71.0.xcdatamodel */,
				5E055B29228C46DA00E91314 /* zmessaging2.70.0.xcdatamodel */,
				5E9EA4D92243AC3900D401B2 /* zmessaging2.69.0.xcdatamodel */,
				1661673D22394B9400779AE3 /* zmessaging2.68.0.xcdatamodel */,
				166166C92236669C00779AE3 /* zmessaging2.67.0.xcdatamodel */,
				16B75F52222ED23500DCAFF2 /* zmessaging2.66.0.xcdatamodel */,
				168413E82225902200FCB9BC /* zmessaging2.65.0.xcdatamodel */,
				F14B7AFB22200CEF00458624 /* zmessaging2.64.0.xcdatamodel */,
				5E4BA9F32216F4B400F938A8 /* zmessaging2.63.0.xcdatamodel */,
				7CBC42EA2211CE900037E716 /* zmessaging2.62.0.xcdatamodel */,
				168E96C4220B445000FC92FA /* zmessaging2.61.0.xcdatamodel */,
				87890A1821E348F500E19A42 /* zmessaging2.60.0.xcdatamodel */,
				8768679221B97C770002633C /* zmessaging2.59.0.xcdatamodel */,
				16030DAE21AC536700F8032E /* zmessaging2.58.0.xcdatamodel */,
				EEEE60EC218B393E0032C249 /* zmessaging2.57.0.xcdatamodel */,
				7CAE54512180B59800177A8E /* zmessaging2.56.0.xcdatamodel */,
				16626495216763EE00300F45 /* zmessaging2.55.0.xcdatamodel */,
				8767E85C2163AA4800390F75 /* zmessaging2.54.0.xcdatamodel */,
				BF5AF281215134DA00449D43 /* zmessaging2.53.0.xcdatamodel */,
				BFC183E0210F389900601E5D /* zmessaging2.52.0.xcdatamodel */,
				EF9A46FD2109FA6400085102 /* zmessaging2.51.0.xcdatamodel */,
				7C2E467721072A31007E2566 /* zmessaging2.50.0.xcdatamodel */,
				BF5DF5CB20F4E8DD002BCB67 /* zmessaging2.49.0.xcdatamodel */,
				87140ACC20D7DD700036B7CB /* zmessaging2.48.0.xcdatamodel */,
				87C1C265207F8FE40083BF6B /* zmessaging2.47.0.xcdatamodel */,
				16168139207B982800BCF33A /* zmessaging2.46.0.xcdatamodel */,
				D5FD9FD32073B94500F6F4FC /* zmessaging2.45.0.xcdatamodel */,
				8702B0EA20527F47006B60B9 /* zmessaging2.44.0.xcdatamodel */,
				D5D10DA7203B154C00145497 /* zmessaging2.43.0.xcdatamodel */,
				1628361520173C280027082D /* zmessaging2.42.0.xcdatamodel */,
				EF2CBDA8200627940004F65E /* zmessaging2.41.0.xcdatamodel */,
				16D95A431FCEF9A900C96069 /* zmessaging2.40.0.xcdatamodel */,
				F9ABE8841F02673E00D83214 /* zmessaging2.39.0.xcdatamodel */,
				BF8ABD591EF2B09A005E58E0 /* zmessaging2.31.0.xcdatamodel */,
				BF1B98021EC3110F00DE033B /* zmessaging2.30.0.xcdatamodel */,
				F189988D1E7BE03800E579A2 /* zmessaging.xcdatamodel */,
				F189988E1E7BE03800E579A2 /* zmessaging1.27.xcdatamodel */,
				F189988F1E7BE03800E579A2 /* zmessaging1.28.xcdatamodel */,
				F18998901E7BE03800E579A2 /* zmessaging2.10.xcdatamodel */,
				F18998911E7BE03800E579A2 /* zmessaging2.11.xcdatamodel */,
				F18998921E7BE03800E579A2 /* zmessaging2.15.0.xcdatamodel */,
				F18998931E7BE03800E579A2 /* zmessaging2.17.0.xcdatamodel */,
				F18998941E7BE03800E579A2 /* zmessaging2.18.0.xcdatamodel */,
				F18998951E7BE03800E579A2 /* zmessaging2.21.0.xcdatamodel */,
				F18998961E7BE03800E579A2 /* zmessaging2.21.1.xcdatamodel */,
				F18998971E7BE03800E579A2 /* zmessaging2.21.2.xcdatamodel */,
				F18998981E7BE03800E579A2 /* zmessaging2.24.1.xcdatamodel */,
				F18998991E7BE03800E579A2 /* zmessaging2.24.xcdatamodel */,
				F189989A1E7BE03800E579A2 /* zmessaging2.25.0.xcdatamodel */,
				F189989B1E7BE03800E579A2 /* zmessaging2.26.0.xcdatamodel */,
				F189989C1E7BE03800E579A2 /* zmessaging2.27.0.xcdatamodel */,
				F189989D1E7BE03800E579A2 /* zmessaging2.28.0.xcdatamodel */,
				F189989E1E7BE03800E579A2 /* zmessaging2.29.0.xcdatamodel */,
				F189989F1E7BE03800E579A2 /* zmessaging2.3.xcdatamodel */,
				F18998A01E7BE03800E579A2 /* zmessaging2.4.xcdatamodel */,
				F18998A11E7BE03800E579A2 /* zmessaging2.5.xcdatamodel */,
				F18998A21E7BE03800E579A2 /* zmessaging2.6.xcdatamodel */,
				F18998A31E7BE03800E579A2 /* zmessaging2.7.xcdatamodel */,
				F18998A41E7BE03800E579A2 /* zmessaging2.8.xcdatamodel */,
				F18998A51E7BE03800E579A2 /* zmessaging2.9.xcdatamodel */,
			);
			currentVersion = 63D5654528B4C45100BDFB49 /* zmessaging2.105.0.xcdatamodel */;
			path = zmessaging.xcdatamodeld;
			sourceTree = "<group>";
			versionGroupType = wrapper.xcdatamodel;
		};
/* End XCVersionGroup section */
	};
	rootObject = F9C9A4F31CAD5DF10039E10C /* Project object */;
}<|MERGE_RESOLUTION|>--- conflicted
+++ resolved
@@ -7,14 +7,11 @@
 	objects = {
 
 /* Begin PBXBuildFile section */
-<<<<<<< HEAD
 		0191513A29ACB3CA00920D04 /* SpyUserClientKeyStore.swift in Sources */ = {isa = PBXBuildFile; fileRef = 0191513929ACB3CA00920D04 /* SpyUserClientKeyStore.swift */; };
 		0191513C29ACB46000920D04 /* MockProteusProvider.swift in Sources */ = {isa = PBXBuildFile; fileRef = 0191513B29ACB46000920D04 /* MockProteusProvider.swift */; };
-=======
 		0129E7F929A520870065E6DB /* SafeCoreCrypto.swift in Sources */ = {isa = PBXBuildFile; fileRef = 0129E7F829A520870065E6DB /* SafeCoreCrypto.swift */; };
 		0129E7FB29A520EB0065E6DB /* SafeFileContext.swift in Sources */ = {isa = PBXBuildFile; fileRef = 0129E7FA29A520EB0065E6DB /* SafeFileContext.swift */; };
 		0189815529A66B0800B52510 /* SafeCoreCryptoTests.swift in Sources */ = {isa = PBXBuildFile; fileRef = 0189815429A66B0800B52510 /* SafeCoreCryptoTests.swift */; };
->>>>>>> f8842f94
 		06034B6D26A8D36E003624B4 /* Feature.FileSharing.swift in Sources */ = {isa = PBXBuildFile; fileRef = 06034B6C26A8D36E003624B4 /* Feature.FileSharing.swift */; };
 		0604F7C8265184B70016A71E /* ZMSystemMessage+ParticipantsRemovedReason.swift in Sources */ = {isa = PBXBuildFile; fileRef = 0604F7C7265184B70016A71E /* ZMSystemMessage+ParticipantsRemovedReason.swift */; };
 		0604F8002651CAFE0016A71E /* store2-91-0.wiredatabase in Resources */ = {isa = PBXBuildFile; fileRef = 0604F7FF2651CAFD0016A71E /* store2-91-0.wiredatabase */; };
@@ -812,14 +809,11 @@
 /* End PBXCopyFilesBuildPhase section */
 
 /* Begin PBXFileReference section */
-<<<<<<< HEAD
 		0191513929ACB3CA00920D04 /* SpyUserClientKeyStore.swift */ = {isa = PBXFileReference; lastKnownFileType = sourcecode.swift; name = SpyUserClientKeyStore.swift; path = Tests/Source/Helper/SpyUserClientKeyStore.swift; sourceTree = SOURCE_ROOT; };
 		0191513B29ACB46000920D04 /* MockProteusProvider.swift */ = {isa = PBXFileReference; lastKnownFileType = sourcecode.swift; path = MockProteusProvider.swift; sourceTree = "<group>"; };
-=======
 		0129E7F829A520870065E6DB /* SafeCoreCrypto.swift */ = {isa = PBXFileReference; fileEncoding = 4; lastKnownFileType = sourcecode.swift; path = SafeCoreCrypto.swift; sourceTree = "<group>"; };
 		0129E7FA29A520EB0065E6DB /* SafeFileContext.swift */ = {isa = PBXFileReference; lastKnownFileType = sourcecode.swift; path = SafeFileContext.swift; sourceTree = "<group>"; };
 		0189815429A66B0800B52510 /* SafeCoreCryptoTests.swift */ = {isa = PBXFileReference; lastKnownFileType = sourcecode.swift; path = SafeCoreCryptoTests.swift; sourceTree = "<group>"; };
->>>>>>> f8842f94
 		06034B6C26A8D36E003624B4 /* Feature.FileSharing.swift */ = {isa = PBXFileReference; lastKnownFileType = sourcecode.swift; path = Feature.FileSharing.swift; sourceTree = "<group>"; };
 		0604F7C7265184B70016A71E /* ZMSystemMessage+ParticipantsRemovedReason.swift */ = {isa = PBXFileReference; lastKnownFileType = sourcecode.swift; path = "ZMSystemMessage+ParticipantsRemovedReason.swift"; sourceTree = "<group>"; };
 		0604F7FC2651C9220016A71E /* zmessaging2.91.0.xcdatamodel */ = {isa = PBXFileReference; lastKnownFileType = wrapper.xcdatamodel; path = zmessaging2.91.0.xcdatamodel; sourceTree = "<group>"; };
@@ -1975,11 +1969,8 @@
 				63B1333729A503D000009D84 /* ProteusServiceInterface.swift */,
 				63B1333829A503D000009D84 /* ProteusService.swift */,
 				63B1337229A798C800009D84 /* ProteusProvider.swift */,
-<<<<<<< HEAD
-=======
 				EE032B2F29A62CA600E1DDF3 /* ProteusSessionID.swift */,
 				EE032B3029A62CA600E1DDF3 /* ProteusSessionID+Mapping.swift */,
->>>>>>> f8842f94
 			);
 			name = Proteus;
 			path = Source/Proteus;
