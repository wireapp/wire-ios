// !$*UTF8*$!
{
	archiveVersion = 1;
	classes = {
	};
	objectVersion = 54;
	objects = {

/* Begin PBXBuildFile section */
		0125F73C2B28A31C00D989AB /* SpyUserClientKeyStore.swift in Sources */ = {isa = PBXBuildFile; fileRef = 0125F73A2B28A31C00D989AB /* SpyUserClientKeyStore.swift */; };
		0125F73D2B28A31C00D989AB /* MockProteusProvider.swift in Sources */ = {isa = PBXBuildFile; fileRef = 0125F73B2B28A31C00D989AB /* MockProteusProvider.swift */; };
		0129E7F929A520870065E6DB /* SafeCoreCrypto.swift in Sources */ = {isa = PBXBuildFile; fileRef = 0129E7F829A520870065E6DB /* SafeCoreCrypto.swift */; };
		0129E7FB29A520EB0065E6DB /* SafeFileContext.swift in Sources */ = {isa = PBXBuildFile; fileRef = 0129E7FA29A520EB0065E6DB /* SafeFileContext.swift */; };
		01482E8A2B10ED0800F3B2CB /* MLSSubgroup.swift in Sources */ = {isa = PBXBuildFile; fileRef = 63F0781129F6C59D0031E19D /* MLSSubgroup.swift */; };
		01482E8B2B10EEB000F3B2CB /* FetchSubgroupAction.swift in Sources */ = {isa = PBXBuildFile; fileRef = 63F0780C29F292770031E19D /* FetchSubgroupAction.swift */; };
		014C36A62B27140300D7E8EA /* SpyUserClientKeyStore.swift in Sources */ = {isa = PBXBuildFile; fileRef = 0191513929ACB3CA00920D04 /* SpyUserClientKeyStore.swift */; };
		014C36A72B27174800D7E8EA /* MockProteusProvider.swift in Sources */ = {isa = PBXBuildFile; fileRef = 0191513B29ACB46000920D04 /* MockProteusProvider.swift */; };
		017CA4442A2742B800E8E778 /* WireCoreCrypto.xcframework in Frameworks */ = {isa = PBXBuildFile; fileRef = 017CA4432A2742B800E8E778 /* WireCoreCrypto.xcframework */; };
		018964252A6FE72700BCEE0E /* EARStorage.swift in Sources */ = {isa = PBXBuildFile; fileRef = 018964242A6FE72700BCEE0E /* EARStorage.swift */; };
		0189815529A66B0800B52510 /* SafeCoreCryptoTests.swift in Sources */ = {isa = PBXBuildFile; fileRef = 0189815429A66B0800B52510 /* SafeCoreCryptoTests.swift */; };
		01A2D62F2A153118000EFC9C /* MockSafeCoreCrypto.swift in Sources */ = {isa = PBXBuildFile; fileRef = 01A2D62E2A153118000EFC9C /* MockSafeCoreCrypto.swift */; };
		01B6A8A02B16268300E409A0 /* store2-111-0.wiredatabase in Resources */ = {isa = PBXBuildFile; fileRef = 01B6A89F2B16268300E409A0 /* store2-111-0.wiredatabase */; };
		01B7A5752B0FB6DA00FE5132 /* CoreDataMessagingMigrationVersionTests.swift in Sources */ = {isa = PBXBuildFile; fileRef = 01B7A5742B0FB6DA00FE5132 /* CoreDataMessagingMigrationVersionTests.swift */; };
		06034B6D26A8D36E003624B4 /* Feature.FileSharing.swift in Sources */ = {isa = PBXBuildFile; fileRef = 06034B6C26A8D36E003624B4 /* Feature.FileSharing.swift */; };
		0604F7C8265184B70016A71E /* ZMSystemMessage+ParticipantsRemovedReason.swift in Sources */ = {isa = PBXBuildFile; fileRef = 0604F7C7265184B70016A71E /* ZMSystemMessage+ParticipantsRemovedReason.swift */; };
		0604F8002651CAFE0016A71E /* store2-91-0.wiredatabase in Resources */ = {isa = PBXBuildFile; fileRef = 0604F7FF2651CAFD0016A71E /* store2-91-0.wiredatabase */; };
		060D194F2462A9EC00623376 /* ZMMessageTests+GenericMessage.swift in Sources */ = {isa = PBXBuildFile; fileRef = 060D194D2462A9D000623376 /* ZMMessageTests+GenericMessage.swift */; };
		060ED6D12499E97200412C4A /* NSManagedObjectContext+ServerTimeDelta.swift in Sources */ = {isa = PBXBuildFile; fileRef = 060ED6D02499E97200412C4A /* NSManagedObjectContext+ServerTimeDelta.swift */; };
		060ED6DC2499F78700412C4A /* ZMUpdateEvent+Helper.swift in Sources */ = {isa = PBXBuildFile; fileRef = F19550372040628000338E91 /* ZMUpdateEvent+Helper.swift */; };
		0612D241243DC134008811A7 /* store2-81-0.wiredatabase in Resources */ = {isa = PBXBuildFile; fileRef = 0612D240243DC12E008811A7 /* store2-81-0.wiredatabase */; };
		0614E96D2A863EED007BB1F6 /* NSPredicate+BaseCompounds.swift in Sources */ = {isa = PBXBuildFile; fileRef = 0614E96C2A863EED007BB1F6 /* NSPredicate+BaseCompounds.swift */; };
		0617001323E2FC14005C262D /* GenericMessageTests+LinkMetaData.swift in Sources */ = {isa = PBXBuildFile; fileRef = 0617001123E2FBC0005C262D /* GenericMessageTests+LinkMetaData.swift */; };
		062FD8852756053800B9DE39 /* Feature.ConversationGuestLinks.swift in Sources */ = {isa = PBXBuildFile; fileRef = 062FD8842756053800B9DE39 /* Feature.ConversationGuestLinks.swift */; };
		0630E17726E0F3570012E2F9 /* store2-95-0.wiredatabase in Resources */ = {isa = PBXBuildFile; fileRef = 0630E17626E0F3570012E2F9 /* store2-95-0.wiredatabase */; };
		0630E4B6257F888600C75BFB /* NSManagedObjectContext+AppLock.swift in Sources */ = {isa = PBXBuildFile; fileRef = 0630E4B5257F888600C75BFB /* NSManagedObjectContext+AppLock.swift */; };
		0630E4B8257F8C0B00C75BFB /* ZMUser+Applock.swift in Sources */ = {isa = PBXBuildFile; fileRef = 0630E4B7257F8C0B00C75BFB /* ZMUser+Applock.swift */; };
		0630E4BF257FA2BD00C75BFB /* TransferAppLockKeychainTests.swift in Sources */ = {isa = PBXBuildFile; fileRef = 0630E4BE257FA2BD00C75BFB /* TransferAppLockKeychainTests.swift */; };
		0630E4C1257FC41400C75BFB /* store2-88-0.wiredatabase in Resources */ = {isa = PBXBuildFile; fileRef = 0630E4C0257FC41300C75BFB /* store2-88-0.wiredatabase */; };
		0634C3A924643A400006081D /* ZMUpdateEvent.swift in Sources */ = {isa = PBXBuildFile; fileRef = 0634C3A824643A400006081D /* ZMUpdateEvent.swift */; };
		063D2928242128D300FA6FEE /* ZMClientMessage+Ephemeral.swift in Sources */ = {isa = PBXBuildFile; fileRef = 063D2927242128D200FA6FEE /* ZMClientMessage+Ephemeral.swift */; };
		063D292A24212AFD00FA6FEE /* ZMClientMessage.swift in Sources */ = {isa = PBXBuildFile; fileRef = 063D292924212AFD00FA6FEE /* ZMClientMessage.swift */; };
		0642A3332445F2B600DCCFCD /* ZMClientMessage+UpdateEvent.swift in Sources */ = {isa = PBXBuildFile; fileRef = 0642A3322445F2B500DCCFCD /* ZMClientMessage+UpdateEvent.swift */; };
		0649D1C524F6A542001DDC78 /* NSManagedObjectContext+ZMKeyValueStore.swift in Sources */ = {isa = PBXBuildFile; fileRef = 0649D1C424F6A542001DDC78 /* NSManagedObjectContext+ZMKeyValueStore.swift */; };
		064F8E08255E04800040371D /* Feature.swift in Sources */ = {isa = PBXBuildFile; fileRef = 064F8E07255E04800040371D /* Feature.swift */; };
		0651D00423FC46A500411A22 /* ZMClientMessage+Confirmations.swift in Sources */ = {isa = PBXBuildFile; fileRef = 0651D00323FC46A500411A22 /* ZMClientMessage+Confirmations.swift */; };
		0651D00623FC481B00411A22 /* ZMAssetClientMessage+Confirmations.swift in Sources */ = {isa = PBXBuildFile; fileRef = 0651D00523FC481B00411A22 /* ZMAssetClientMessage+Confirmations.swift */; };
		0651D00823FC4FDD00411A22 /* GenericMessageTests+LegalHoldStatus.swift in Sources */ = {isa = PBXBuildFile; fileRef = 0651D00723FC4FDC00411A22 /* GenericMessageTests+LegalHoldStatus.swift */; };
		065D7501239FAB1200275114 /* SelfUserParticipantMigrationTests.swift in Sources */ = {isa = PBXBuildFile; fileRef = 065D7500239FAB1200275114 /* SelfUserParticipantMigrationTests.swift */; };
		0660FEBD2580E4A900F4C19F /* TransferApplockKeychain.swift in Sources */ = {isa = PBXBuildFile; fileRef = 0660FEBC2580E4A900F4C19F /* TransferApplockKeychain.swift */; };
		0663285E2428CEC3005BB3BE /* ZMClientMessage+Deletion.swift in Sources */ = {isa = PBXBuildFile; fileRef = 0663285D2428CEC3005BB3BE /* ZMClientMessage+Deletion.swift */; };
		066328602428D01C005BB3BE /* ZMClientMessage+GenericMessage.swift in Sources */ = {isa = PBXBuildFile; fileRef = 0663285F2428D01C005BB3BE /* ZMClientMessage+GenericMessage.swift */; };
		066A96FF25A88E510083E317 /* BiometricsState.swift in Sources */ = {isa = PBXBuildFile; fileRef = 066A96FE25A88E510083E317 /* BiometricsState.swift */; };
		0680A9C324600306000F80F3 /* ZMClientMessageTests.swift in Sources */ = {isa = PBXBuildFile; fileRef = 0680A9C1246002DC000F80F3 /* ZMClientMessageTests.swift */; };
		0680A9C624606288000F80F3 /* ZMMessage+Reaction.swift in Sources */ = {isa = PBXBuildFile; fileRef = 0680A9C42460627B000F80F3 /* ZMMessage+Reaction.swift */; };
		0686649F256FB0CA001C8747 /* AppLockController.swift in Sources */ = {isa = PBXBuildFile; fileRef = 0686649E256FB0CA001C8747 /* AppLockController.swift */; };
		068664A2256FB834001C8747 /* AppLockControllerTests.swift in Sources */ = {isa = PBXBuildFile; fileRef = 068664A1256FB834001C8747 /* AppLockControllerTests.swift */; };
		068D610324629AB900A110A2 /* ZMBaseManagedObjectTest.swift in Sources */ = {isa = PBXBuildFile; fileRef = 068D610124629AA300A110A2 /* ZMBaseManagedObjectTest.swift */; };
		068DCC5729BB816300F7E4F1 /* ZMOTRMessage+FailedToSendReason.swift in Sources */ = {isa = PBXBuildFile; fileRef = 068DCC5629BB816300F7E4F1 /* ZMOTRMessage+FailedToSendReason.swift */; };
		068DCC5B29BFEC4E00F7E4F1 /* ZMMessageTests+ExpirationReasonCode.swift in Sources */ = {isa = PBXBuildFile; fileRef = 068DCC5A29BFEC4E00F7E4F1 /* ZMMessageTests+ExpirationReasonCode.swift */; };
		069D07B82562671D00DBA592 /* FeatureTests.swift in Sources */ = {isa = PBXBuildFile; fileRef = 069D07B72562671D00DBA592 /* FeatureTests.swift */; };
		06A0E60B281AE65D00E5F822 /* store2-99-0.wiredatabase in Resources */ = {isa = PBXBuildFile; fileRef = 06A0E60A281AE65D00E5F822 /* store2-99-0.wiredatabase */; };
		06B1C493248F9173007FDA8D /* GenericMessage+Debug.swift in Sources */ = {isa = PBXBuildFile; fileRef = 06B1C492248F9173007FDA8D /* GenericMessage+Debug.swift */; };
		06B99C79242A293500FEAFDE /* ZMClientMessage+Knock.swift in Sources */ = {isa = PBXBuildFile; fileRef = 06B99C78242A293500FEAFDE /* ZMClientMessage+Knock.swift */; };
		06C6B1B02745675E0049B54E /* store2-97-0.wiredatabase in Resources */ = {isa = PBXBuildFile; fileRef = 06C6B1AF2745675D0049B54E /* store2-97-0.wiredatabase */; };
		06D33FCB2524E402004B9BC1 /* ZMConversation+UnreadCount.swift in Sources */ = {isa = PBXBuildFile; fileRef = 06D33FCA2524E402004B9BC1 /* ZMConversation+UnreadCount.swift */; };
		06D33FCD2524F65D004B9BC1 /* ZMConversationTests+UnreadMessages.swift in Sources */ = {isa = PBXBuildFile; fileRef = 06D33FCC2524F65D004B9BC1 /* ZMConversationTests+UnreadMessages.swift */; };
		06D33FCF2525D368004B9BC1 /* store2-86-0.wiredatabase in Resources */ = {isa = PBXBuildFile; fileRef = 06D33FCE2525D368004B9BC1 /* store2-86-0.wiredatabase */; };
		06D48735241F930A00881B08 /* GenericMessage+Obfuscation.swift in Sources */ = {isa = PBXBuildFile; fileRef = 06D48734241F930A00881B08 /* GenericMessage+Obfuscation.swift */; };
		06D48737241FB3F700881B08 /* ZMClientMessage+Obfuscate.swift in Sources */ = {isa = PBXBuildFile; fileRef = 06D48736241FB3F700881B08 /* ZMClientMessage+Obfuscate.swift */; };
		06D5423C26399C33006B0C5A /* UserType+External.swift in Sources */ = {isa = PBXBuildFile; fileRef = 06D5423B26399C32006B0C5A /* UserType+External.swift */; };
		06E1C835244F1A2300CA4EF2 /* ZMOTRMessage+Helper.swift in Sources */ = {isa = PBXBuildFile; fileRef = 06E1C834244F1A2300CA4EF2 /* ZMOTRMessage+Helper.swift */; };
		06E8AAB4242BAA6A008929B1 /* SignatureStatus.swift in Sources */ = {isa = PBXBuildFile; fileRef = 06E8AAB3242BAA6A008929B1 /* SignatureStatus.swift */; };
		06EE09E32659340F00D6CAC3 /* store2-92-0.wiredatabase in Resources */ = {isa = PBXBuildFile; fileRef = 06EE09E22659340F00D6CAC3 /* store2-92-0.wiredatabase */; };
		06EED73F2525D5B90014FE1E /* store2-87-0.wiredatabase in Resources */ = {isa = PBXBuildFile; fileRef = 06EED73E2525D5B80014FE1E /* store2-87-0.wiredatabase */; };
		06F98D64243B2474007E914A /* SignatureStatusTests.swift in Sources */ = {isa = PBXBuildFile; fileRef = 06F98D62243B2470007E914A /* SignatureStatusTests.swift */; };
		1600D93C267A80D700970F99 /* ZMManagedObject+Fetching.swift in Sources */ = {isa = PBXBuildFile; fileRef = 1600D93B267A80D700970F99 /* ZMManagedObject+Fetching.swift */; };
		1600D944267BC5A100970F99 /* ZMManagedObjectFetchingTests.swift in Sources */ = {isa = PBXBuildFile; fileRef = 1600D943267BC5A000970F99 /* ZMManagedObjectFetchingTests.swift */; };
		16030DB021AD765D00F8032E /* ZMConversation+Confirmations.swift in Sources */ = {isa = PBXBuildFile; fileRef = 16030DAF21AD765D00F8032E /* ZMConversation+Confirmations.swift */; };
		16030DBE21AE8FAB00F8032E /* ZMConversationTests+Confirmations.swift in Sources */ = {isa = PBXBuildFile; fileRef = 16030DBD21AE8FAB00F8032E /* ZMConversationTests+Confirmations.swift */; };
		16030DC521AEE25500F8032E /* ZMOTRMessage+Confirmations.swift in Sources */ = {isa = PBXBuildFile; fileRef = 16030DC421AEE25500F8032E /* ZMOTRMessage+Confirmations.swift */; };
		1607AAF2243768D200A93D29 /* UserType+Materialize.swift in Sources */ = {isa = PBXBuildFile; fileRef = 1607AAF1243768D200A93D29 /* UserType+Materialize.swift */; };
		160B3BB124EFD64E0026D355 /* ExtendedSecureUnarchiveFromData.swift in Sources */ = {isa = PBXBuildFile; fileRef = 160B3BB024EFD64E0026D355 /* ExtendedSecureUnarchiveFromData.swift */; };
		1611CF59203AE6A0004D807B /* FileAssetCacheTests.swift in Sources */ = {isa = PBXBuildFile; fileRef = 54EDE6811CBBF6260044A17E /* FileAssetCacheTests.swift */; };
		16127CF3220058160020E65C /* InvalidConversationRemoval.swift in Sources */ = {isa = PBXBuildFile; fileRef = 16127CF2220058160020E65C /* InvalidConversationRemoval.swift */; };
		16127CF522005AAB0020E65C /* InvalidConversationRemovalTests.swift in Sources */ = {isa = PBXBuildFile; fileRef = 16127CF422005AAA0020E65C /* InvalidConversationRemovalTests.swift */; };
		161541BA1E27EBD400AC2FFB /* ZMConversation+Calling.swift in Sources */ = {isa = PBXBuildFile; fileRef = 161541B91E27EBD400AC2FFB /* ZMConversation+Calling.swift */; };
		161E056A2667C4D100DADC3D /* AccountDeletedObserver.swift in Sources */ = {isa = PBXBuildFile; fileRef = 161E05692667C4D000DADC3D /* AccountDeletedObserver.swift */; };
		1621E59220E62BD2006B2D17 /* ZMConversationTests+Silencing.swift in Sources */ = {isa = PBXBuildFile; fileRef = 1621E59120E62BD2006B2D17 /* ZMConversationTests+Silencing.swift */; };
		162207F8272291CA0041EDE8 /* String+NilEmpty.swift in Sources */ = {isa = PBXBuildFile; fileRef = 162207F7272291CA0041EDE8 /* String+NilEmpty.swift */; };
		162294A5222038FA00A98679 /* CacheAssetTests.swift in Sources */ = {isa = PBXBuildFile; fileRef = 162294A4222038FA00A98679 /* CacheAssetTests.swift */; };
		1623F8F32AEBB80C004F0319 /* ZMMessageTests+Legalhold.swift in Sources */ = {isa = PBXBuildFile; fileRef = 1623F8F22AEBB80C004F0319 /* ZMMessageTests+Legalhold.swift */; };
		1626344B20D935C0000D4063 /* ZMConversation+Timestamps.swift in Sources */ = {isa = PBXBuildFile; fileRef = 1626344A20D935C0000D4063 /* ZMConversation+Timestamps.swift */; };
		162A81DD202DA4BC00F6200C /* AssetCache.swift in Sources */ = {isa = PBXBuildFile; fileRef = F9A705F11CAEE01D00C2F5FE /* AssetCache.swift */; };
		16313D621D227DC1001B2AB3 /* LinkPreview+ProtocolBuffer.swift in Sources */ = {isa = PBXBuildFile; fileRef = 16313D611D227DC1001B2AB3 /* LinkPreview+ProtocolBuffer.swift */; };
		1639A8132260916E00868AB9 /* AlertAvailabilityBehaviourChange.swift in Sources */ = {isa = PBXBuildFile; fileRef = 1639A8122260916E00868AB9 /* AlertAvailabilityBehaviourChange.swift */; };
		1639A8512264B91E00868AB9 /* AvailabilityBehaviourChangeTests.swift in Sources */ = {isa = PBXBuildFile; fileRef = 1639A8502264B91E00868AB9 /* AvailabilityBehaviourChangeTests.swift */; };
		163C92AA2630A80400F8DC14 /* NSManagedObjectContext+SelfUser.swift in Sources */ = {isa = PBXBuildFile; fileRef = 163C92A92630A80400F8DC14 /* NSManagedObjectContext+SelfUser.swift */; };
		163CE64E25ACE5DB0013C12D /* store2-89-0.wiredatabase in Resources */ = {isa = PBXBuildFile; fileRef = 163CE64D25ACE57B0013C12D /* store2-89-0.wiredatabase */; };
		163CE6AF25BEB9680013C12D /* ZMMessageTests+SystemMessages.swift in Sources */ = {isa = PBXBuildFile; fileRef = 163CE6AE25BEB9680013C12D /* ZMMessageTests+SystemMessages.swift */; };
		163D01E02472DE6200984999 /* InvalidConnectionRemoval.swift in Sources */ = {isa = PBXBuildFile; fileRef = 163D01DF2472DE6200984999 /* InvalidConnectionRemoval.swift */; };
		163D01E22472E44000984999 /* InvalidConnectionRemovalTests.swift in Sources */ = {isa = PBXBuildFile; fileRef = 163D01E12472E44000984999 /* InvalidConnectionRemovalTests.swift */; };
		1645ECC2243B643B007A82D6 /* ZMSearchUserTests+TeamUser.swift in Sources */ = {isa = PBXBuildFile; fileRef = 1645ECC1243B643B007A82D6 /* ZMSearchUserTests+TeamUser.swift */; };
		1645ECC4243B69A1007A82D6 /* UserTypeTests+Materialize.swift in Sources */ = {isa = PBXBuildFile; fileRef = 1645ECC3243B69A1007A82D6 /* UserTypeTests+Materialize.swift */; };
		16460A44206515370096B616 /* NSManagedObjectContext+BackupImport.swift in Sources */ = {isa = PBXBuildFile; fileRef = 16460A43206515370096B616 /* NSManagedObjectContext+BackupImport.swift */; };
		16460A46206544B00096B616 /* PersistentMetadataKeys.swift in Sources */ = {isa = PBXBuildFile; fileRef = 16460A45206544B00096B616 /* PersistentMetadataKeys.swift */; };
		164A55D320F3AF6700AE62A6 /* ZMSearchUserTests+ProfileImages.swift in Sources */ = {isa = PBXBuildFile; fileRef = 164A55D220F3AF6700AE62A6 /* ZMSearchUserTests+ProfileImages.swift */; };
		164EB6F3230D987A001BBD4A /* ZMMessage+DataRetention.swift in Sources */ = {isa = PBXBuildFile; fileRef = 164EB6F2230D987A001BBD4A /* ZMMessage+DataRetention.swift */; };
		16500C0325E3A7F80021B3AE /* store2-90-0.wiredatabase in Resources */ = {isa = PBXBuildFile; fileRef = 16500C0225E3A7520021B3AE /* store2-90-0.wiredatabase */; };
		165124D221886EDB006A3C75 /* ZMOTRMessage+Quotes.swift in Sources */ = {isa = PBXBuildFile; fileRef = 165124D121886EDB006A3C75 /* ZMOTRMessage+Quotes.swift */; };
		165124D42188B613006A3C75 /* ZMClientMessage+Quotes.swift in Sources */ = {isa = PBXBuildFile; fileRef = 165124D32188B613006A3C75 /* ZMClientMessage+Quotes.swift */; };
		165124D62188CF66006A3C75 /* ZMClientMessage+Editing.swift in Sources */ = {isa = PBXBuildFile; fileRef = 165124D52188CF66006A3C75 /* ZMClientMessage+Editing.swift */; };
		165124D82189AE90006A3C75 /* ZMAssetClientMessage+Quotes.swift in Sources */ = {isa = PBXBuildFile; fileRef = 165124D72189AE90006A3C75 /* ZMAssetClientMessage+Quotes.swift */; };
		16519D36231D1BB200C9D76D /* ZMConversation+Deletion.swift in Sources */ = {isa = PBXBuildFile; fileRef = 16519D35231D1BB200C9D76D /* ZMConversation+Deletion.swift */; };
		16519D54231D6F8200C9D76D /* ZMConversationTests+Deletion.swift in Sources */ = {isa = PBXBuildFile; fileRef = 16519D53231D6F8200C9D76D /* ZMConversationTests+Deletion.swift */; };
		1651F9BE1D3554C800A9FAE8 /* ZMClientMessageTests+TextMessage.swift in Sources */ = {isa = PBXBuildFile; fileRef = 1651F9BD1D3554C800A9FAE8 /* ZMClientMessageTests+TextMessage.swift */; };
		165911551DF054AD007FA847 /* ZMConversation+Predicates.swift in Sources */ = {isa = PBXBuildFile; fileRef = 165911541DF054AD007FA847 /* ZMConversation+Predicates.swift */; };
		165D3A2D1E1D47AB0052E654 /* ZMCallState.swift in Sources */ = {isa = PBXBuildFile; fileRef = 165D3A2B1E1D47AB0052E654 /* ZMCallState.swift */; };
		165DC51F21491C0400090B7B /* Mention.swift in Sources */ = {isa = PBXBuildFile; fileRef = 165DC51E21491C0400090B7B /* Mention.swift */; };
		165DC52121491D8700090B7B /* ZMClientMessage+TextMessageData.swift in Sources */ = {isa = PBXBuildFile; fileRef = 165DC52021491D8700090B7B /* ZMClientMessage+TextMessageData.swift */; };
		165DC523214A614100090B7B /* ZMConversation+Message.swift in Sources */ = {isa = PBXBuildFile; fileRef = 165DC522214A614100090B7B /* ZMConversation+Message.swift */; };
		165E0F69217F871400E36D08 /* ZMOTRMessage+ContentHashing.swift in Sources */ = {isa = PBXBuildFile; fileRef = 165E0F68217F871400E36D08 /* ZMOTRMessage+ContentHashing.swift */; };
		165E141825CC516B00F0B075 /* ZMClientMessageTests+Prefetching.swift in Sources */ = {isa = PBXBuildFile; fileRef = 165E141725CC516B00F0B075 /* ZMClientMessageTests+Prefetching.swift */; };
		16626508217F4E0B00300F45 /* GenericMessageTests+Hashing.swift in Sources */ = {isa = PBXBuildFile; fileRef = 16626507217F4E0B00300F45 /* GenericMessageTests+Hashing.swift */; };
		166A2A0D25FB991800B4A4F8 /* CoreDataStack.swift in Sources */ = {isa = PBXBuildFile; fileRef = 166A2A0C25FB991800B4A4F8 /* CoreDataStack.swift */; };
		166D189E230E9E66001288CD /* ZMMessage+DataRetentionTests.swift in Sources */ = {isa = PBXBuildFile; fileRef = 166D189D230E9E66001288CD /* ZMMessage+DataRetentionTests.swift */; };
		166DCDB82555886F004F4F59 /* CoreDataStack+Migration.swift in Sources */ = {isa = PBXBuildFile; fileRef = 166DCDB72555886E004F4F59 /* CoreDataStack+Migration.swift */; };
		166EC36E26C50E960043ED01 /* store2-94-0.wiredatabase in Resources */ = {isa = PBXBuildFile; fileRef = 166EC36D26C50E8B0043ED01 /* store2-94-0.wiredatabase */; };
		1670D0172317F92B003A143B /* ZMConversation+Team.swift in Sources */ = {isa = PBXBuildFile; fileRef = 1670D0162317F92B003A143B /* ZMConversation+Team.swift */; };
		1670D01C231823DC003A143B /* ZMUser+Permissions.swift in Sources */ = {isa = PBXBuildFile; fileRef = 1670D01B231823DC003A143B /* ZMUser+Permissions.swift */; };
		1670D01E231825BE003A143B /* ZMUserTests+Permissions.swift in Sources */ = {isa = PBXBuildFile; fileRef = 1670D01D231825BE003A143B /* ZMUserTests+Permissions.swift */; };
		1670D02023183209003A143B /* ModelObjectsTests+Helpers.swift in Sources */ = {isa = PBXBuildFile; fileRef = 1670D01F23183209003A143B /* ModelObjectsTests+Helpers.swift */; };
		1672A5FE23434FA200380537 /* ZMConversationTests+Labels.swift in Sources */ = {isa = PBXBuildFile; fileRef = 1672A5FD23434FA200380537 /* ZMConversationTests+Labels.swift */; };
		1672A6022343973600380537 /* LabelTests.swift in Sources */ = {isa = PBXBuildFile; fileRef = 1672A6012343973600380537 /* LabelTests.swift */; };
		1672A614234499B500380537 /* LabelChangeInfo.swift in Sources */ = {isa = PBXBuildFile; fileRef = 1672A613234499B500380537 /* LabelChangeInfo.swift */; };
		1672A6162344A14E00380537 /* LabelObserverTests.swift in Sources */ = {isa = PBXBuildFile; fileRef = 1672A6152344A14E00380537 /* LabelObserverTests.swift */; };
		1672A6282344F10700380537 /* FolderList.swift in Sources */ = {isa = PBXBuildFile; fileRef = 1672A6272344F10700380537 /* FolderList.swift */; };
		1672A62A2345102400380537 /* ZMConversationListTests+Labels.swift in Sources */ = {isa = PBXBuildFile; fileRef = 1672A6292345102400380537 /* ZMConversationListTests+Labels.swift */; };
		16746B081D2EAF8E00831771 /* ZMClientMessageTests+ZMImageOwner.swift in Sources */ = {isa = PBXBuildFile; fileRef = 16746B071D2EAF8E00831771 /* ZMClientMessageTests+ZMImageOwner.swift */; };
		167BCB4E2600C62100E9D7E3 /* CoreDataStackTests+Migration.swift in Sources */ = {isa = PBXBuildFile; fileRef = 166E47BC255A98D900C161C8 /* CoreDataStackTests+Migration.swift */; };
		167BCB512600C70F00E9D7E3 /* CoreDataStackTests+Backup.swift in Sources */ = {isa = PBXBuildFile; fileRef = F16F8EBE2063E9CC009A9D6F /* CoreDataStackTests+Backup.swift */; };
		167BCC1C2609E92400E9D7E3 /* ZMEventModel.xcdatamodeld in Sources */ = {isa = PBXBuildFile; fileRef = 167BCC182609E92300E9D7E3 /* ZMEventModel.xcdatamodeld */; };
		167BCC82260CFAD500E9D7E3 /* UserType+Federation.swift in Sources */ = {isa = PBXBuildFile; fileRef = 167BCC81260CFAD500E9D7E3 /* UserType+Federation.swift */; };
		167BCC86260CFC7B00E9D7E3 /* UserTypeTests+Federation.swift in Sources */ = {isa = PBXBuildFile; fileRef = 167BCC85260CFC7B00E9D7E3 /* UserTypeTests+Federation.swift */; };
		167BCC92260DB5FA00E9D7E3 /* CoreDataStackTests+ClearStorage.swift in Sources */ = {isa = PBXBuildFile; fileRef = 167BCC91260DB5FA00E9D7E3 /* CoreDataStackTests+ClearStorage.swift */; };
		167BCC96260DC3F100E9D7E3 /* CoreDataStack+ClearStorage.swift in Sources */ = {isa = PBXBuildFile; fileRef = 167BCC95260DC3F100E9D7E3 /* CoreDataStack+ClearStorage.swift */; };
		16827AEA2732A3C20079405D /* InvalidDomainRemoval.swift in Sources */ = {isa = PBXBuildFile; fileRef = 16827AE92732A3C20079405D /* InvalidDomainRemoval.swift */; };
		16827AF22732AB2E0079405D /* InvalidDomainRemovalTests.swift in Sources */ = {isa = PBXBuildFile; fileRef = 16827AF12732AB2E0079405D /* InvalidDomainRemovalTests.swift */; };
		168413ED2225965500FCB9BC /* TransferStateMigration.swift in Sources */ = {isa = PBXBuildFile; fileRef = 168413EC2225965500FCB9BC /* TransferStateMigration.swift */; };
		1684141722282A1A00FCB9BC /* TransferStateMigrationTests.swift in Sources */ = {isa = PBXBuildFile; fileRef = 1684141622282A1A00FCB9BC /* TransferStateMigrationTests.swift */; };
		1684142A2228421700FCB9BC /* ZMAssetClientMessageTests+AssetMessage.swift in Sources */ = {isa = PBXBuildFile; fileRef = 168414292228421700FCB9BC /* ZMAssetClientMessageTests+AssetMessage.swift */; };
		1687ABAC20EBE0770007C240 /* UserType.swift in Sources */ = {isa = PBXBuildFile; fileRef = 1687ABAB20EBE0770007C240 /* UserType.swift */; };
		1687ABAE20ECD51E0007C240 /* ZMSearchUser.swift in Sources */ = {isa = PBXBuildFile; fileRef = 1687ABAD20ECD51E0007C240 /* ZMSearchUser.swift */; };
		1687C0E22150EE91003099DD /* ZMClientMessageTests+Mentions.swift in Sources */ = {isa = PBXBuildFile; fileRef = 1687C0E12150EE91003099DD /* ZMClientMessageTests+Mentions.swift */; };
		1689FD462194A63E00A656E2 /* ZMClientMessageTests+Editing.swift in Sources */ = {isa = PBXBuildFile; fileRef = 1689FD452194A63E00A656E2 /* ZMClientMessageTests+Editing.swift */; };
		168D7BFD26F365ED00789960 /* EntityAction.swift in Sources */ = {isa = PBXBuildFile; fileRef = 168D7BFC26F365ED00789960 /* EntityAction.swift */; };
		168D7C9626F9ED1E00789960 /* QualifiedID.swift in Sources */ = {isa = PBXBuildFile; fileRef = 168D7C9526F9ED1E00789960 /* QualifiedID.swift */; };
		168FF330258200AD0066DAE3 /* ZMClientMessageTests+ResetSession.swift in Sources */ = {isa = PBXBuildFile; fileRef = 168FF32F258200AD0066DAE3 /* ZMClientMessageTests+ResetSession.swift */; };
		16925337234F677B0041A8FF /* ZMConversationListDirectoryTests+Labels.swift in Sources */ = {isa = PBXBuildFile; fileRef = 16925336234F677B0041A8FF /* ZMConversationListDirectoryTests+Labels.swift */; };
		1693155325A30D4E00709F15 /* UserClientTests+ResetSession.swift in Sources */ = {isa = PBXBuildFile; fileRef = 1693155225A30D4E00709F15 /* UserClientTests+ResetSession.swift */; };
		1693155525A329FE00709F15 /* NSManagedObjectContext+UpdateRequest.swift in Sources */ = {isa = PBXBuildFile; fileRef = 1693155425A329FE00709F15 /* NSManagedObjectContext+UpdateRequest.swift */; };
		169315EF25AC4C8100709F15 /* MigrateSenderClient.swift in Sources */ = {isa = PBXBuildFile; fileRef = 169315EE25AC4C8100709F15 /* MigrateSenderClient.swift */; };
		169315F125AC501300709F15 /* MigrateSenderClientTests.swift in Sources */ = {isa = PBXBuildFile; fileRef = 169315F025AC501300709F15 /* MigrateSenderClientTests.swift */; };
		169FF3A527157B3900330C2E /* MockActionHandler.swift in Sources */ = {isa = PBXBuildFile; fileRef = 169FF3A427157B3800330C2E /* MockActionHandler.swift */; };
		169FF3AA27157F0100330C2E /* ZMSearchUserTests+Connections.swift in Sources */ = {isa = PBXBuildFile; fileRef = 169FF3A927157F0100330C2E /* ZMSearchUserTests+Connections.swift */; };
		169FF3AF2715820400330C2E /* ZMConnectionFetchingTests.swift in Sources */ = {isa = PBXBuildFile; fileRef = 169FF3AE2715820400330C2E /* ZMConnectionFetchingTests.swift */; };
		169FF3D82715CE5B00330C2E /* store2-96-0.wiredatabase in Resources */ = {isa = PBXBuildFile; fileRef = 169FF3D72715CE5B00330C2E /* store2-96-0.wiredatabase */; };
		16AD86BA1F75426C00E4C797 /* NSManagedObjectContext+NotificationContext.swift in Sources */ = {isa = PBXBuildFile; fileRef = 16AD86B91F75426C00E4C797 /* NSManagedObjectContext+NotificationContext.swift */; };
		16B5B33126FDC5D2001A3216 /* ZMConnection+Actions.swift in Sources */ = {isa = PBXBuildFile; fileRef = 16B5B33026FDC5D2001A3216 /* ZMConnection+Actions.swift */; };
		16BA4303233CD8E50018E883 /* Label.swift in Sources */ = {isa = PBXBuildFile; fileRef = 16BA4302233CD8E50018E883 /* Label.swift */; };
		16BA4305233CDEA30018E883 /* ZMConversation+Labels.swift in Sources */ = {isa = PBXBuildFile; fileRef = 16BA4304233CDEA30018E883 /* ZMConversation+Labels.swift */; };
		16C391E2214BD438003AB3AD /* MentionTests.swift in Sources */ = {isa = PBXBuildFile; fileRef = 16C391E1214BD437003AB3AD /* MentionTests.swift */; };
		16CDEBF72209897D00E74A41 /* ZMMessageTests+ShouldGenerateUnreadCount.swift in Sources */ = {isa = PBXBuildFile; fileRef = 16CDEBF62209897D00E74A41 /* ZMMessageTests+ShouldGenerateUnreadCount.swift */; };
		16CDEBFB2209D13B00E74A41 /* ZMMessage+Quotes.swift in Sources */ = {isa = PBXBuildFile; fileRef = 16CDEBFA2209D13B00E74A41 /* ZMMessage+Quotes.swift */; };
		16D5260D20DD1D9400608D8E /* ZMConversationTests+Timestamps.swift in Sources */ = {isa = PBXBuildFile; fileRef = 16D5260C20DD1D9400608D8E /* ZMConversationTests+Timestamps.swift */; };
		16D68E971CEF2EC4003AB9E0 /* ZMFileMetadata.swift in Sources */ = {isa = PBXBuildFile; fileRef = 16D68E961CEF2EC4003AB9E0 /* ZMFileMetadata.swift */; };
		16D95A421FCEF87B00C96069 /* ZMUser+Availability.swift in Sources */ = {isa = PBXBuildFile; fileRef = 16D95A411FCEF87B00C96069 /* ZMUser+Availability.swift */; };
		16DF3B5D2285B13100D09365 /* UserClientType.swift in Sources */ = {isa = PBXBuildFile; fileRef = 16DF3B5C2285B13100D09365 /* UserClientType.swift */; };
		16DF3B5F2289510600D09365 /* ZMConversationTests+Legalhold.swift in Sources */ = {isa = PBXBuildFile; fileRef = 16DF3B5E2289510600D09365 /* ZMConversationTests+Legalhold.swift */; };
		16E0FBC923326B72000E3235 /* ConversationDirectory.swift in Sources */ = {isa = PBXBuildFile; fileRef = 16E0FBC823326B72000E3235 /* ConversationDirectory.swift */; };
		16E6F24824B36D550015B249 /* NSManagedObjectContext+EncryptionAtRest.swift in Sources */ = {isa = PBXBuildFile; fileRef = 16E6F24724B36D550015B249 /* NSManagedObjectContext+EncryptionAtRest.swift */; };
		16E70FA7270F212100718E5D /* ZMConnection+Helper.m in Sources */ = {isa = PBXBuildFile; fileRef = 16E70FA6270F212000718E5D /* ZMConnection+Helper.m */; };
		16E7DA2A1FDABE440065B6A6 /* ZMOTRMessage+SelfConversationUpdateTests.swift in Sources */ = {isa = PBXBuildFile; fileRef = 16E7DA291FDABE440065B6A6 /* ZMOTRMessage+SelfConversationUpdateTests.swift */; };
		16F6BB3A1EDEC2D6009EA803 /* ZMConversation+ObserverHelper.swift in Sources */ = {isa = PBXBuildFile; fileRef = 16F6BB391EDEC2D6009EA803 /* ZMConversation+ObserverHelper.swift */; };
		16F7341224F9567000AB93B1 /* ZMConversationTests+DraftMessage.swift in Sources */ = {isa = PBXBuildFile; fileRef = 16F7341024F9556600AB93B1 /* ZMConversationTests+DraftMessage.swift */; };
		16F7341424F9573C00AB93B1 /* XCTestCase+EncryptionKeys.swift in Sources */ = {isa = PBXBuildFile; fileRef = 16F7341324F9573C00AB93B1 /* XCTestCase+EncryptionKeys.swift */; };
		16F7341624F95F9D00AB93B1 /* store2-85-0.wiredatabase in Resources */ = {isa = PBXBuildFile; fileRef = 16F7341524F95F9100AB93B1 /* store2-85-0.wiredatabase */; };
		2BB20770292B787000FB6468 /* PatchApplicator.swift in Sources */ = {isa = PBXBuildFile; fileRef = 2BB2076F292B787000FB6468 /* PatchApplicator.swift */; };
		2BB20771292B791400FB6468 /* PatchApplicatorTests.swift in Sources */ = {isa = PBXBuildFile; fileRef = 2BB2076D292B781E00FB6468 /* PatchApplicatorTests.swift */; };
		4058AAA22AA76BFA0013DE71 /* ReactionData.swift in Sources */ = {isa = PBXBuildFile; fileRef = 4058AAA12AA76BFA0013DE71 /* ReactionData.swift */; };
		4058AAA62AAA017F0013DE71 /* store2-109-0.wiredatabase in Resources */ = {isa = PBXBuildFile; fileRef = 4058AAA52AAA017F0013DE71 /* store2-109-0.wiredatabase */; };
		4058AAA82AAB65530013DE71 /* ReactionsSortingTests.swift in Sources */ = {isa = PBXBuildFile; fileRef = 4058AAA72AAB65530013DE71 /* ReactionsSortingTests.swift */; };
		541E4F951CBD182100D82D69 /* FileAssetCache.swift in Sources */ = {isa = PBXBuildFile; fileRef = 541E4F941CBD182100D82D69 /* FileAssetCache.swift */; };
		54363A011D7876200048FD7D /* ZMClientMessage+Encryption.swift in Sources */ = {isa = PBXBuildFile; fileRef = 54363A001D7876200048FD7D /* ZMClientMessage+Encryption.swift */; };
		543ABF5C1F34A19C00DBE28B /* DatabaseBaseTest.swift in Sources */ = {isa = PBXBuildFile; fileRef = 543ABF5A1F34A13000DBE28B /* DatabaseBaseTest.swift */; };
		544034341D6DFE8500860F2D /* ZMAddressBookContactTests.swift in Sources */ = {isa = PBXBuildFile; fileRef = 544034331D6DFE8500860F2D /* ZMAddressBookContactTests.swift */; };
		544A46AE1E2E82BA00D6A748 /* ZMOTRMessage+SecurityDegradation.swift in Sources */ = {isa = PBXBuildFile; fileRef = 544A46AD1E2E82BA00D6A748 /* ZMOTRMessage+SecurityDegradation.swift */; };
		544E8C0F1E2F69EB00F9B8B8 /* ZMOTRMessage+SecurityDegradationTests.swift in Sources */ = {isa = PBXBuildFile; fileRef = 544E8C0D1E2F69E800F9B8B8 /* ZMOTRMessage+SecurityDegradationTests.swift */; };
		544E8C111E2F76B400F9B8B8 /* NSManagedObjectContext+UserInfoMerge.swift in Sources */ = {isa = PBXBuildFile; fileRef = 544E8C101E2F76B400F9B8B8 /* NSManagedObjectContext+UserInfoMerge.swift */; };
		544E8C131E2F825700F9B8B8 /* ZMConversation+SecurityLevel.swift in Sources */ = {isa = PBXBuildFile; fileRef = 544E8C121E2F825700F9B8B8 /* ZMConversation+SecurityLevel.swift */; };
		5451DE351F5FFF8B00C82E75 /* NotificationInContext.swift in Sources */ = {isa = PBXBuildFile; fileRef = 5451DE341F5FFF8B00C82E75 /* NotificationInContext.swift */; };
		5451DE371F604CD500C82E75 /* ZMMoveIndex.swift in Sources */ = {isa = PBXBuildFile; fileRef = 5451DE361F604CD500C82E75 /* ZMMoveIndex.swift */; };
		54563B761E0161730089B1D7 /* ZMMessage+Categorization.swift in Sources */ = {isa = PBXBuildFile; fileRef = 54563B751E0161730089B1D7 /* ZMMessage+Categorization.swift */; };
		54563B7B1E0189780089B1D7 /* ZMMessageCategorizationTests.swift in Sources */ = {isa = PBXBuildFile; fileRef = 54563B791E0189750089B1D7 /* ZMMessageCategorizationTests.swift */; };
		545FA5D71E2FD3750054171A /* ZMConversation+MessageDeletion.swift in Sources */ = {isa = PBXBuildFile; fileRef = 545FA5D61E2FD3750054171A /* ZMConversation+MessageDeletion.swift */; };
		546D3DE61CE5D0B100A6047F /* RichAssetFileType.swift in Sources */ = {isa = PBXBuildFile; fileRef = 546D3DE51CE5D0B100A6047F /* RichAssetFileType.swift */; };
		546D3DE91CE5D24C00A6047F /* RichAssetFileTypeTests.swift in Sources */ = {isa = PBXBuildFile; fileRef = 546D3DE81CE5D24C00A6047F /* RichAssetFileTypeTests.swift */; };
		5473CC731E14245C00814C03 /* NSManagedObjectContext+Debugging.swift in Sources */ = {isa = PBXBuildFile; fileRef = 5473CC721E14245C00814C03 /* NSManagedObjectContext+Debugging.swift */; };
		5473CC751E14268600814C03 /* NSManagedObjectContextDebuggingTests.swift in Sources */ = {isa = PBXBuildFile; fileRef = 5473CC741E14268600814C03 /* NSManagedObjectContextDebuggingTests.swift */; };
		5476BA3E1DEDABCC00D047F8 /* AddressBookEntryTests.swift in Sources */ = {isa = PBXBuildFile; fileRef = 5476BA3D1DEDABCC00D047F8 /* AddressBookEntryTests.swift */; };
		547E66491F7503A5008CB1FA /* ZMConversation+Notifications.swift in Sources */ = {isa = PBXBuildFile; fileRef = 547E66481F7503A5008CB1FA /* ZMConversation+Notifications.swift */; };
		547E664B1F750E4A008CB1FA /* ZMConnection+Notification.swift in Sources */ = {isa = PBXBuildFile; fileRef = 547E664A1F750E4A008CB1FA /* ZMConnection+Notification.swift */; };
		54929FAE1E12AC8B0010186B /* NSPersistentStoreMetadataTests.swift in Sources */ = {isa = PBXBuildFile; fileRef = 54929FAD1E12AC8B0010186B /* NSPersistentStoreMetadataTests.swift */; };
		5495BC431E019F1B004253ED /* audio.m4a in Resources */ = {isa = PBXBuildFile; fileRef = 5495BC421E019F1B004253ED /* audio.m4a */; };
		54A885A81F62EEB600AFBA95 /* ZMConversationTests+Messages.swift in Sources */ = {isa = PBXBuildFile; fileRef = 54A885A71F62EEB600AFBA95 /* ZMConversationTests+Messages.swift */; };
		54AA3C9924ED2CE700FE1F94 /* store2-84-0.wiredatabase in Resources */ = {isa = PBXBuildFile; fileRef = 54AA3C9824ED2CE600FE1F94 /* store2-84-0.wiredatabase */; };
		54BAB40B24A4FA0800EBC400 /* store2-82-0.wiredatabase in Resources */ = {isa = PBXBuildFile; fileRef = 54BAB40A24A4FA0800EBC400 /* store2-82-0.wiredatabase */; };
		54CD460A1DEDA55C00BA3429 /* AddressBookEntry.swift in Sources */ = {isa = PBXBuildFile; fileRef = 54CD46091DEDA55C00BA3429 /* AddressBookEntry.swift */; };
		54D7B83F1E12774600C1B347 /* NSPersistentStore+Metadata.swift in Sources */ = {isa = PBXBuildFile; fileRef = 54D7B83E1E12774600C1B347 /* NSPersistentStore+Metadata.swift */; };
		54D809FC1F681D6400B2CCB4 /* ZMClientMessage+LinkPreview.swift in Sources */ = {isa = PBXBuildFile; fileRef = 54D809FB1F681D6400B2CCB4 /* ZMClientMessage+LinkPreview.swift */; };
		54DE05DD1CF8711F00C35253 /* ProtobufUtilitiesTests.swift in Sources */ = {isa = PBXBuildFile; fileRef = 54DE05DC1CF8711F00C35253 /* ProtobufUtilitiesTests.swift */; };
		54E3EE3F1F6169A800A261E3 /* ZMAssetClientMessage+FileMessageData.swift in Sources */ = {isa = PBXBuildFile; fileRef = 54E3EE3E1F6169A800A261E3 /* ZMAssetClientMessage+FileMessageData.swift */; };
		54E3EE411F616BA600A261E3 /* ZMAssetClientMessage.swift in Sources */ = {isa = PBXBuildFile; fileRef = 54E3EE401F616BA600A261E3 /* ZMAssetClientMessage.swift */; };
		54E3EE431F6194A400A261E3 /* ZMAssetClientMessage+GenericMessage.swift in Sources */ = {isa = PBXBuildFile; fileRef = 54E3EE421F6194A400A261E3 /* ZMAssetClientMessage+GenericMessage.swift */; };
		54E3EE451F61A53C00A261E3 /* ZMAssetClientMessage+Ephemeral.swift in Sources */ = {isa = PBXBuildFile; fileRef = 54E3EE441F61A53C00A261E3 /* ZMAssetClientMessage+Ephemeral.swift */; };
		54E3EE471F61A78B00A261E3 /* ZMAssetClientMessage+Deletion.swift in Sources */ = {isa = PBXBuildFile; fileRef = 54E3EE461F61A78B00A261E3 /* ZMAssetClientMessage+Deletion.swift */; };
		54ED3A9D1F38CB6A0066AD47 /* DatabaseMigrationTests.swift in Sources */ = {isa = PBXBuildFile; fileRef = 54ED3A9C1F38CB6A0066AD47 /* DatabaseMigrationTests.swift */; };
		54EDE6801CBBF1860044A17E /* PINCache+ZMessaging.swift in Sources */ = {isa = PBXBuildFile; fileRef = 54EDE67F1CBBF1860044A17E /* PINCache+ZMessaging.swift */; };
		54F6CEAB1CE2972200A1276D /* ZMAssetClientMessage+Download.swift in Sources */ = {isa = PBXBuildFile; fileRef = 54F6CEAA1CE2972200A1276D /* ZMAssetClientMessage+Download.swift */; };
		54F84CFD1F9950B300ABD7D5 /* DuplicatedEntityRemoval.swift in Sources */ = {isa = PBXBuildFile; fileRef = 54F84CFC1F9950B300ABD7D5 /* DuplicatedEntityRemoval.swift */; };
		54F84D031F995B0200ABD7D5 /* DuplicatedEntityRemovalTests.swift in Sources */ = {isa = PBXBuildFile; fileRef = 54F84CFE1F99588D00ABD7D5 /* DuplicatedEntityRemovalTests.swift */; };
		54F84D041F995B0700ABD7D5 /* DiskDatabaseTests.swift in Sources */ = {isa = PBXBuildFile; fileRef = 54F84D001F995A1F00ABD7D5 /* DiskDatabaseTests.swift */; };
		54FB03A11E41E273000E13DC /* LegacyPersistedDataPatches.swift in Sources */ = {isa = PBXBuildFile; fileRef = 54FB03A01E41E273000E13DC /* LegacyPersistedDataPatches.swift */; };
		54FB03A31E41E64A000E13DC /* UserClient+Patches.swift in Sources */ = {isa = PBXBuildFile; fileRef = 54FB03A21E41E64A000E13DC /* UserClient+Patches.swift */; };
		54FB03AA1E41F204000E13DC /* LegacyPersistedDataPatches+Directory.swift in Sources */ = {isa = PBXBuildFile; fileRef = 54FB03A81E41F1B6000E13DC /* LegacyPersistedDataPatches+Directory.swift */; };
		54FB03AD1E41F6C2000E13DC /* LegacyPersistedDataPatchesTests.swift in Sources */ = {isa = PBXBuildFile; fileRef = 54FB03AC1E41F6C2000E13DC /* LegacyPersistedDataPatchesTests.swift */; };
		54FB03AF1E41FC86000E13DC /* NSManagedObjectContext+Patches.swift in Sources */ = {isa = PBXBuildFile; fileRef = 54FB03AE1E41FC86000E13DC /* NSManagedObjectContext+Patches.swift */; };
		55C40BCE22B0316800EFD8BD /* ZMUser+LegalHoldRequest.swift in Sources */ = {isa = PBXBuildFile; fileRef = 55C40BCD22B0316800EFD8BD /* ZMUser+LegalHoldRequest.swift */; };
		55C40BD722B0F78500EFD8BD /* ZMUserLegalHoldTests.swift in Sources */ = {isa = PBXBuildFile; fileRef = 55C40BD422B0F75C00EFD8BD /* ZMUserLegalHoldTests.swift */; };
		594EB3062B1E3B340022A5CD /* AutoMockable.generated.swift in Sources */ = {isa = PBXBuildFile; fileRef = 594EB3002B1E31D30022A5CD /* AutoMockable.generated.swift */; };
		59D1C3032B1DE6FF0016F6B2 /* WireDataModelSupport.h in Headers */ = {isa = PBXBuildFile; fileRef = 59D1C3022B1DE6FF0016F6B2 /* WireDataModelSupport.h */; settings = {ATTRIBUTES = (Public, ); }; };
		59D1C3062B1DE6FF0016F6B2 /* WireDataModelSupport.framework in Frameworks */ = {isa = PBXBuildFile; fileRef = 59D1C3002B1DE6FF0016F6B2 /* WireDataModelSupport.framework */; };
		59D1C3072B1DE6FF0016F6B2 /* WireDataModelSupport.framework in Embed Frameworks */ = {isa = PBXBuildFile; fileRef = 59D1C3002B1DE6FF0016F6B2 /* WireDataModelSupport.framework */; settings = {ATTRIBUTES = (CodeSignOnCopy, RemoveHeadersOnCopy, ); }; };
		59D1C30D2B1DE8750016F6B2 /* WireDataModel.framework in Frameworks */ = {isa = PBXBuildFile; fileRef = F9C9A4FC1CAD5DF10039E10C /* WireDataModel.framework */; };
		59D1C30E2B1DEC300016F6B2 /* WireDataModelSupport.framework in Frameworks */ = {isa = PBXBuildFile; fileRef = 59D1C3002B1DE6FF0016F6B2 /* WireDataModelSupport.framework */; };
		5E0FB215205176B400FD9867 /* Set+ServiceUser.swift in Sources */ = {isa = PBXBuildFile; fileRef = 5E0FB214205176B400FD9867 /* Set+ServiceUser.swift */; };
		5E36B45E21CA5BBA00B7063B /* UnverifiedCredentials.swift in Sources */ = {isa = PBXBuildFile; fileRef = 5E36B45D21CA5BBA00B7063B /* UnverifiedCredentials.swift */; };
		5E39FC67225F22BE00C682B8 /* ZMConversation+ExternalParticipant.swift in Sources */ = {isa = PBXBuildFile; fileRef = 5E39FC66225F22BE00C682B8 /* ZMConversation+ExternalParticipant.swift */; };
		5E39FC69225F2DC000C682B8 /* ZMConversationExternalParticipantsStateTests.swift in Sources */ = {isa = PBXBuildFile; fileRef = 5E39FC68225F2DC000C682B8 /* ZMConversationExternalParticipantsStateTests.swift */; };
		5E454C60210638E300DB4501 /* PushTokenTests.swift in Sources */ = {isa = PBXBuildFile; fileRef = F13A89D22106293000AB40CB /* PushTokenTests.swift */; };
		5E67168E2174B9AF00522E61 /* LoginCredentials.swift in Sources */ = {isa = PBXBuildFile; fileRef = 5E67168D2174B9AF00522E61 /* LoginCredentials.swift */; };
		5E771F382080BB0000575629 /* PBMessage+Validation.swift in Sources */ = {isa = PBXBuildFile; fileRef = 5E771F372080BB0000575629 /* PBMessage+Validation.swift */; };
		5E771F3B2080C42300575629 /* PBMessageValidationTests.swift in Sources */ = {isa = PBXBuildFile; fileRef = 5E771F392080C40B00575629 /* PBMessageValidationTests.swift */; };
		5E9EA4D62242942900D401B2 /* ZMClientMessageTests+LinkAttachments.swift in Sources */ = {isa = PBXBuildFile; fileRef = 5E9EA4D52242942900D401B2 /* ZMClientMessageTests+LinkAttachments.swift */; };
		5E9EA4E22243E0D300D401B2 /* ConversationMessage+Attachments.swift in Sources */ = {isa = PBXBuildFile; fileRef = 5E9EA4E12243E0D300D401B2 /* ConversationMessage+Attachments.swift */; };
		5EDDC7A62088CE3B00B24850 /* ZMConversation+Invalid.swift in Sources */ = {isa = PBXBuildFile; fileRef = 5EDDC7A52088CE3B00B24850 /* ZMConversation+Invalid.swift */; };
		5EFE9C062125CD3F007932A6 /* UnregisteredUser.swift in Sources */ = {isa = PBXBuildFile; fileRef = 5EFE9C052125CD3F007932A6 /* UnregisteredUser.swift */; };
		5EFE9C092126BF9D007932A6 /* ZMPropertyNormalizationResult.h in Headers */ = {isa = PBXBuildFile; fileRef = 5EFE9C072126BF9D007932A6 /* ZMPropertyNormalizationResult.h */; settings = {ATTRIBUTES = (Public, ); }; };
		5EFE9C0A2126BF9D007932A6 /* ZMPropertyNormalizationResult.m in Sources */ = {isa = PBXBuildFile; fileRef = 5EFE9C082126BF9D007932A6 /* ZMPropertyNormalizationResult.m */; };
		5EFE9C0D2126CB7D007932A6 /* UnregisteredUserTests.swift in Sources */ = {isa = PBXBuildFile; fileRef = 5EFE9C0B2126CB71007932A6 /* UnregisteredUserTests.swift */; };
		5EFE9C0F2126D3FA007932A6 /* NormalizationResult.swift in Sources */ = {isa = PBXBuildFile; fileRef = 5EFE9C0E2126D3FA007932A6 /* NormalizationResult.swift */; };
		6308F8A22A273C0B0072A177 /* BaseFetchMLSGroupInfoAction.swift in Sources */ = {isa = PBXBuildFile; fileRef = 6308F8A12A273C0B0072A177 /* BaseFetchMLSGroupInfoAction.swift */; };
		6308F8A42A273C680072A177 /* FetchMLSSubconversationGroupInfoAction.swift in Sources */ = {isa = PBXBuildFile; fileRef = 6308F8A32A273C680072A177 /* FetchMLSSubconversationGroupInfoAction.swift */; };
		6308F8A62A273CB70072A177 /* FetchMLSConversationGroupInfoAction.swift in Sources */ = {isa = PBXBuildFile; fileRef = 6308F8A52A273CB70072A177 /* FetchMLSConversationGroupInfoAction.swift */; };
		631A0578240420380062B387 /* UserClient+SafeLogging.swift in Sources */ = {isa = PBXBuildFile; fileRef = 631A0577240420380062B387 /* UserClient+SafeLogging.swift */; };
		631A0586240439470062B387 /* UserClientTests+SafeLogging.swift in Sources */ = {isa = PBXBuildFile; fileRef = 631A0585240439470062B387 /* UserClientTests+SafeLogging.swift */; };
		63298D9A2434D04D006B6018 /* GenericMessage+External.swift in Sources */ = {isa = PBXBuildFile; fileRef = 63298D992434D04D006B6018 /* GenericMessage+External.swift */; };
		63298D9C24374094006B6018 /* GenericMessageTests+External.swift in Sources */ = {isa = PBXBuildFile; fileRef = 63298D9B24374094006B6018 /* GenericMessageTests+External.swift */; };
		63298D9E24374489006B6018 /* Dictionary+ObjectForKey.swift in Sources */ = {isa = PBXBuildFile; fileRef = 63298D9D24374489006B6018 /* Dictionary+ObjectForKey.swift */; };
		63340BBD241C2BC5004ED87C /* store2-80-0.wiredatabase in Resources */ = {isa = PBXBuildFile; fileRef = 63340BBC241C2BC5004ED87C /* store2-80-0.wiredatabase */; };
		63370C6C242A510A0072C37F /* ZMOTRMessage+UpdateEvent.swift in Sources */ = {isa = PBXBuildFile; fileRef = 63370C6B242A510A0072C37F /* ZMOTRMessage+UpdateEvent.swift */; };
		63370CBB242CB84A0072C37F /* CompositeMessageItemContent.swift in Sources */ = {isa = PBXBuildFile; fileRef = 63370CBA242CB84A0072C37F /* CompositeMessageItemContent.swift */; };
		63370CBD242CBA0A0072C37F /* CompositeMessageData.swift in Sources */ = {isa = PBXBuildFile; fileRef = 63370CBC242CBA0A0072C37F /* CompositeMessageData.swift */; };
		63370CC4242CFA860072C37F /* ZMAssetClientMessage+UpdateEvent.swift in Sources */ = {isa = PBXBuildFile; fileRef = 63370CC3242CFA860072C37F /* ZMAssetClientMessage+UpdateEvent.swift */; };
		63370CC9242E3B990072C37F /* ZMMessage+Conversation.swift in Sources */ = {isa = PBXBuildFile; fileRef = 63370CC8242E3B990072C37F /* ZMMessage+Conversation.swift */; };
		63370CF52431F3ED0072C37F /* CompositeMessageItemContentTests.swift in Sources */ = {isa = PBXBuildFile; fileRef = 63370CF42431F3ED0072C37F /* CompositeMessageItemContentTests.swift */; };
		63370CF82431F5DE0072C37F /* BaseCompositeMessageTests.swift in Sources */ = {isa = PBXBuildFile; fileRef = 63370CF72431F5DE0072C37F /* BaseCompositeMessageTests.swift */; };
		63495DF023F6BD2A002A7C59 /* GenericMessageTests.swift in Sources */ = {isa = PBXBuildFile; fileRef = 63495DEF23F6BD2A002A7C59 /* GenericMessageTests.swift */; };
		63495E1B23FED9A9002A7C59 /* ZMUser+Protobuf.swift in Sources */ = {isa = PBXBuildFile; fileRef = 63495E1A23FED9A9002A7C59 /* ZMUser+Protobuf.swift */; };
		6354BDF32746C30900880D50 /* ZMConversation+Federation.swift in Sources */ = {isa = PBXBuildFile; fileRef = 6354BDF22746C30900880D50 /* ZMConversation+Federation.swift */; };
		6354BDF62747BF9200880D50 /* ZMConversationTests+Federation.swift in Sources */ = {isa = PBXBuildFile; fileRef = 6354BDF42747BD9600880D50 /* ZMConversationTests+Federation.swift */; };
		6374562229C3323D001D1A33 /* CoreCryptoKeyProviderTests.swift in Sources */ = {isa = PBXBuildFile; fileRef = 6374562129C3323D001D1A33 /* CoreCryptoKeyProviderTests.swift */; };
		6388054A240EA8990043B641 /* ZMClientMessageTests+Composite.swift in Sources */ = {isa = PBXBuildFile; fileRef = 63880548240EA8950043B641 /* ZMClientMessageTests+Composite.swift */; };
		638805652410FE920043B641 /* ButtonState.swift in Sources */ = {isa = PBXBuildFile; fileRef = 638805642410FE920043B641 /* ButtonState.swift */; };
		638941EE2AF4FD4B0051ABFD /* RemoveLocalConversationUseCase.swift in Sources */ = {isa = PBXBuildFile; fileRef = 638941ED2AF4FD4B0051ABFD /* RemoveLocalConversationUseCase.swift */; };
		638941F82AF521790051ABFD /* RemoveLocalConversationUseCaseTests.swift in Sources */ = {isa = PBXBuildFile; fileRef = 638941F52AF5211D0051ABFD /* RemoveLocalConversationUseCaseTests.swift */; };
		6391A7F82A6FD66A00832665 /* DuplicateClientsMigrationPolicy.swift in Sources */ = {isa = PBXBuildFile; fileRef = 6391A7F62A6FD66A00832665 /* DuplicateClientsMigrationPolicy.swift */; };
		6391A7FA2A6FD6FC00832665 /* MappingModel_2.106-2.107.xcmappingmodel in Sources */ = {isa = PBXBuildFile; fileRef = 6391A7F92A6FD6FC00832665 /* MappingModel_2.106-2.107.xcmappingmodel */; };
		6391A7FD2A6FD7D100832665 /* DatabaseMigrationTests+UserClientUniqueness.swift in Sources */ = {isa = PBXBuildFile; fileRef = 6391A7FB2A6FD7C900832665 /* DatabaseMigrationTests+UserClientUniqueness.swift */; };
		6391A7FF2A6FDB9100832665 /* store2-107-0.wiredatabase in Resources */ = {isa = PBXBuildFile; fileRef = 6391A7FE2A6FDB9100832665 /* store2-107-0.wiredatabase */; };
		63AFE2D6244F49A90003F619 /* GenericMessage+MessageCapable.swift in Sources */ = {isa = PBXBuildFile; fileRef = 63AFE2D5244F49A90003F619 /* GenericMessage+MessageCapable.swift */; };
		63B1335429A503D100009D84 /* ProteusServiceInterface.swift in Sources */ = {isa = PBXBuildFile; fileRef = 63B1333729A503D000009D84 /* ProteusServiceInterface.swift */; };
		63B1335529A503D100009D84 /* ProteusService.swift in Sources */ = {isa = PBXBuildFile; fileRef = 63B1333829A503D000009D84 /* ProteusService.swift */; };
		63B1335629A503D100009D84 /* MLSGroup.swift in Sources */ = {isa = PBXBuildFile; fileRef = 63B1333A29A503D000009D84 /* MLSGroup.swift */; };
		63B1335729A503D100009D84 /* MLSActionsProvider.swift in Sources */ = {isa = PBXBuildFile; fileRef = 63B1333B29A503D000009D84 /* MLSActionsProvider.swift */; };
		63B1335929A503D100009D84 /* MLSGroupID.swift in Sources */ = {isa = PBXBuildFile; fileRef = 63B1333D29A503D000009D84 /* MLSGroupID.swift */; };
		63B1335A29A503D100009D84 /* MLSActionExecutor.swift in Sources */ = {isa = PBXBuildFile; fileRef = 63B1333E29A503D000009D84 /* MLSActionExecutor.swift */; };
		63B1335C29A503D100009D84 /* MLSService.swift in Sources */ = {isa = PBXBuildFile; fileRef = 63B1334029A503D000009D84 /* MLSService.swift */; };
		63B1335E29A503D100009D84 /* BackendMLSPublicKeys.swift in Sources */ = {isa = PBXBuildFile; fileRef = 63B1334229A503D000009D84 /* BackendMLSPublicKeys.swift */; };
		63B1335F29A503D100009D84 /* MessageProtocol.swift in Sources */ = {isa = PBXBuildFile; fileRef = 63B1334329A503D000009D84 /* MessageProtocol.swift */; };
		63B1336029A503D100009D84 /* CoreCryptoConfiguration.swift in Sources */ = {isa = PBXBuildFile; fileRef = 63B1334429A503D000009D84 /* CoreCryptoConfiguration.swift */; };
		63B1336129A503D100009D84 /* MLSClientID.swift in Sources */ = {isa = PBXBuildFile; fileRef = 63B1334529A503D000009D84 /* MLSClientID.swift */; };
		63B1336229A503D100009D84 /* CoreCryptoKeyProvider.swift in Sources */ = {isa = PBXBuildFile; fileRef = 63B1334629A503D000009D84 /* CoreCryptoKeyProvider.swift */; };
		63B1336329A503D100009D84 /* SyncStatusProtocol.swift in Sources */ = {isa = PBXBuildFile; fileRef = 63B1334729A503D000009D84 /* SyncStatusProtocol.swift */; };
		63B1336429A503D100009D84 /* UploadSelfMLSKeyPackagesAction.swift in Sources */ = {isa = PBXBuildFile; fileRef = 63B1334929A503D000009D84 /* UploadSelfMLSKeyPackagesAction.swift */; };
		63B1336529A503D100009D84 /* SendMLSMessageAction.swift in Sources */ = {isa = PBXBuildFile; fileRef = 63B1334A29A503D000009D84 /* SendMLSMessageAction.swift */; };
		63B1336629A503D100009D84 /* SendCommitBundleAction.swift in Sources */ = {isa = PBXBuildFile; fileRef = 63B1334B29A503D000009D84 /* SendCommitBundleAction.swift */; };
		63B1336729A503D100009D84 /* FetchBackendMLSPublicKeysAction.swift in Sources */ = {isa = PBXBuildFile; fileRef = 63B1334C29A503D000009D84 /* FetchBackendMLSPublicKeysAction.swift */; };
		63B1336829A503D100009D84 /* CountSelfMLSKeyPackagesAction.swift in Sources */ = {isa = PBXBuildFile; fileRef = 63B1334D29A503D000009D84 /* CountSelfMLSKeyPackagesAction.swift */; };
		63B1336A29A503D100009D84 /* ClaimMLSKeyPackageAction.swift in Sources */ = {isa = PBXBuildFile; fileRef = 63B1334F29A503D000009D84 /* ClaimMLSKeyPackageAction.swift */; };
		63B1336B29A503D100009D84 /* MLSGroupStatus.swift in Sources */ = {isa = PBXBuildFile; fileRef = 63B1335029A503D000009D84 /* MLSGroupStatus.swift */; };
		63B1336C29A503D100009D84 /* CoreCryptoCallbacks.swift in Sources */ = {isa = PBXBuildFile; fileRef = 63B1335129A503D000009D84 /* CoreCryptoCallbacks.swift */; };
		63B1336E29A503D100009D84 /* StaleMLSKeyMaterialDetector.swift in Sources */ = {isa = PBXBuildFile; fileRef = 63B1335329A503D000009D84 /* StaleMLSKeyMaterialDetector.swift */; };
		63B1337329A798C800009D84 /* ProteusProvider.swift in Sources */ = {isa = PBXBuildFile; fileRef = 63B1337229A798C800009D84 /* ProteusProvider.swift */; };
		63B658DE243754E100EF463F /* GenericMessage+UpdateEvent.swift in Sources */ = {isa = PBXBuildFile; fileRef = 63B658DD243754E100EF463F /* GenericMessage+UpdateEvent.swift */; };
		63B658E0243789DE00EF463F /* GenericMessage+Assets.swift in Sources */ = {isa = PBXBuildFile; fileRef = 63B658DF243789DE00EF463F /* GenericMessage+Assets.swift */; };
		63BEF5872A2636BC00F482E8 /* MLSConferenceInfo.swift in Sources */ = {isa = PBXBuildFile; fileRef = 63BEF5862A2636BC00F482E8 /* MLSConferenceInfo.swift */; };
		63C07015291144F70075D598 /* CoreCryptoConfigProviderTests.swift in Sources */ = {isa = PBXBuildFile; fileRef = 63C07014291144F70075D598 /* CoreCryptoConfigProviderTests.swift */; };
		63C2EABD2A93B174008A0AB7 /* AddParticipantAction.swift in Sources */ = {isa = PBXBuildFile; fileRef = 63C2EABC2A93B174008A0AB7 /* AddParticipantAction.swift */; };
		63C2EABF2A93B1E7008A0AB7 /* RemoveParticipantAction.swift in Sources */ = {isa = PBXBuildFile; fileRef = 63C2EABE2A93B1E7008A0AB7 /* RemoveParticipantAction.swift */; };
		63C2EAC12A93B244008A0AB7 /* SyncConversationAction.swift in Sources */ = {isa = PBXBuildFile; fileRef = 63C2EAC02A93B244008A0AB7 /* SyncConversationAction.swift */; };
		63CA8215240812620073426A /* ZMClientMessage+Composite.swift in Sources */ = {isa = PBXBuildFile; fileRef = 63CA8214240812620073426A /* ZMClientMessage+Composite.swift */; };
		63D41E4F2452EA080076826F /* ZMConversation+SelfConversation.swift in Sources */ = {isa = PBXBuildFile; fileRef = 63D41E4E2452EA080076826F /* ZMConversation+SelfConversation.swift */; };
		63D41E512452F0A60076826F /* ZMMessage+Removal.swift in Sources */ = {isa = PBXBuildFile; fileRef = 63D41E502452F0A60076826F /* ZMMessage+Removal.swift */; };
		63D41E5324531BAD0076826F /* ZMMessage+Reaction.swift in Sources */ = {isa = PBXBuildFile; fileRef = 63D41E5224531BAD0076826F /* ZMMessage+Reaction.swift */; };
		63D41E6D245733AC0076826F /* ZMMessageTests+Removal.swift in Sources */ = {isa = PBXBuildFile; fileRef = 63D41E6C245733AC0076826F /* ZMMessageTests+Removal.swift */; };
		63D41E6F24573F420076826F /* ZMConversationTests+SelfConversation.swift in Sources */ = {isa = PBXBuildFile; fileRef = 63D41E6E24573F420076826F /* ZMConversationTests+SelfConversation.swift */; };
		63D41E7124597E420076826F /* GenericMessage+Flags.swift in Sources */ = {isa = PBXBuildFile; fileRef = 63D41E7024597E420076826F /* GenericMessage+Flags.swift */; };
		63D9A19E282AA0050074C20C /* NSManagedObjectContext+Federation.swift in Sources */ = {isa = PBXBuildFile; fileRef = 63D9A19D282AA0050074C20C /* NSManagedObjectContext+Federation.swift */; };
		63DA335E286C9CF000818C3C /* NSManagedObjectContext+MLSService.swift in Sources */ = {isa = PBXBuildFile; fileRef = 63DA335D286C9CF000818C3C /* NSManagedObjectContext+MLSService.swift */; };
		63DA3373286CA43300818C3C /* ZMConversation+MLS.swift in Sources */ = {isa = PBXBuildFile; fileRef = 63DA3372286CA43300818C3C /* ZMConversation+MLS.swift */; };
		63DA33AF28746CCF00818C3C /* store2-103-0.wiredatabase in Resources */ = {isa = PBXBuildFile; fileRef = 63DA33AE28746CC100818C3C /* store2-103-0.wiredatabase */; };
		63E21AE2291E92780084A942 /* FetchUserClientsAction.swift in Sources */ = {isa = PBXBuildFile; fileRef = 63E21AE1291E92770084A942 /* FetchUserClientsAction.swift */; };
		63E313D3274D5F57002EAF1D /* ZMConversationTests+Team.swift in Sources */ = {isa = PBXBuildFile; fileRef = 63E313D2274D5F57002EAF1D /* ZMConversationTests+Team.swift */; };
		63F376DA2834FF7200FE1F05 /* NSManagedObjectContextTests+Federation.swift in Sources */ = {isa = PBXBuildFile; fileRef = 63F376D92834FF7200FE1F05 /* NSManagedObjectContextTests+Federation.swift */; };
		63F65F01246B073900534A69 /* GenericMessage+Content.swift in Sources */ = {isa = PBXBuildFile; fileRef = 63F65F00246B073900534A69 /* GenericMessage+Content.swift */; };
		63FACD56291BC598003AB25D /* MLSClientIDTests.swift in Sources */ = {isa = PBXBuildFile; fileRef = 63FACD55291BC598003AB25D /* MLSClientIDTests.swift */; };
		63FCE54828C78D1F00126D9D /* ZMConversationTests+Predicates.swift in Sources */ = {isa = PBXBuildFile; fileRef = 63FCE54728C78D1F00126D9D /* ZMConversationTests+Predicates.swift */; };
		70E77B7D273188150021EE70 /* ZMConversation+Role.swift in Sources */ = {isa = PBXBuildFile; fileRef = 70E77B7C273188150021EE70 /* ZMConversation+Role.swift */; };
		7A2778C6285223D90044A73F /* KeychainManager.swift in Sources */ = {isa = PBXBuildFile; fileRef = 7A2778C5285223D90044A73F /* KeychainManager.swift */; };
		7A2778C8285329210044A73F /* KeychainManagerTests.swift in Sources */ = {isa = PBXBuildFile; fileRef = 7A2778C7285329210044A73F /* KeychainManagerTests.swift */; };
		7C88C5352182FBD90037DD03 /* ZMClientMessageTests+Replies.swift in Sources */ = {isa = PBXBuildFile; fileRef = 7C88C5312182F6150037DD03 /* ZMClientMessageTests+Replies.swift */; };
		7C8BFFDF22FC5E1600B3C8A5 /* ZMUser+Validation.swift in Sources */ = {isa = PBXBuildFile; fileRef = 7C8BFFDE22FC5E1600B3C8A5 /* ZMUser+Validation.swift */; };
		7CBC3FC120177C3C008D06E4 /* RasterImages+Protobuf.swift in Sources */ = {isa = PBXBuildFile; fileRef = 7CBC3FC020177C3C008D06E4 /* RasterImages+Protobuf.swift */; };
		8704676B21513DE900C628D7 /* ZMOTRMessage+Unarchive.swift in Sources */ = {isa = PBXBuildFile; fileRef = 8704676A21513DE900C628D7 /* ZMOTRMessage+Unarchive.swift */; };
		871DD79F2084A316006B1C56 /* BatchDeleteTests.swift in Sources */ = {isa = PBXBuildFile; fileRef = 871DD79E2084A316006B1C56 /* BatchDeleteTests.swift */; };
		872A2E8A1FFD2FBF00900B22 /* ZMSearchUserPayloadParsingTests.swift in Sources */ = {isa = PBXBuildFile; fileRef = 872A2E891FFD2FBF00900B22 /* ZMSearchUserPayloadParsingTests.swift */; };
		873B88FC204044AC00FBE254 /* ConversationCreationOptions.swift in Sources */ = {isa = PBXBuildFile; fileRef = 873B88FB204044AC00FBE254 /* ConversationCreationOptions.swift */; };
		873B88FE2040470900FBE254 /* ConversationCreationOptionsTests.swift in Sources */ = {isa = PBXBuildFile; fileRef = 873B88FD2040470900FBE254 /* ConversationCreationOptionsTests.swift */; };
		874D9798211064D300B07674 /* ZMConversationLastMessagesTest.swift in Sources */ = {isa = PBXBuildFile; fileRef = 874D9797211064D300B07674 /* ZMConversationLastMessagesTest.swift */; };
		8767E85B216391DF00390F75 /* ZMConversation+Mute.swift in Sources */ = {isa = PBXBuildFile; fileRef = 8767E85A216391DF00390F75 /* ZMConversation+Mute.swift */; };
		8767E8682163B9EE00390F75 /* ZMConversationTests+Mute.swift in Sources */ = {isa = PBXBuildFile; fileRef = 8767E8672163B9EE00390F75 /* ZMConversationTests+Mute.swift */; };
		87A7FA25203DD1CC00AA066C /* ZMConversationTests+AccessMode.swift in Sources */ = {isa = PBXBuildFile; fileRef = 87A7FA23203DD11100AA066C /* ZMConversationTests+AccessMode.swift */; };
		87C125F71EF94EE800D28DC1 /* ZMManagedObject+Grouping.swift in Sources */ = {isa = PBXBuildFile; fileRef = 87C125F61EF94EE800D28DC1 /* ZMManagedObject+Grouping.swift */; };
		87C125F91EF94F2E00D28DC1 /* ZMManagedObjectGroupingTests.swift in Sources */ = {isa = PBXBuildFile; fileRef = 87C125F81EF94F2E00D28DC1 /* ZMManagedObjectGroupingTests.swift */; };
		87C1C25F207F7DA80083BF6B /* InvalidGenericMessageDataRemoval.swift in Sources */ = {isa = PBXBuildFile; fileRef = 87C1C25E207F7DA80083BF6B /* InvalidGenericMessageDataRemoval.swift */; };
		87C1C261207F812F0083BF6B /* InvalidGenericMessageDataRemovalTests.swift in Sources */ = {isa = PBXBuildFile; fileRef = 87C1C260207F812F0083BF6B /* InvalidGenericMessageDataRemovalTests.swift */; };
		87D9CCE91F27606200AA4388 /* NSManagedObjectContext+TearDown.swift in Sources */ = {isa = PBXBuildFile; fileRef = 87D9CCE81F27606200AA4388 /* NSManagedObjectContext+TearDown.swift */; };
		87DF59C01F729FDA00C7B406 /* ZMMovedIndexTests.swift in Sources */ = {isa = PBXBuildFile; fileRef = 87DF59BF1F729FDA00C7B406 /* ZMMovedIndexTests.swift */; };
		87E2CE312119F6AB0034C2C4 /* ZMClientMessageTests+Cleared.swift in Sources */ = {isa = PBXBuildFile; fileRef = 87E2CE302119F6AB0034C2C4 /* ZMClientMessageTests+Cleared.swift */; };
		87E9508B2118B2DA00306AA7 /* ZMConversation+DeleteOlderMessages.swift in Sources */ = {isa = PBXBuildFile; fileRef = 87E9508A2118B2DA00306AA7 /* ZMConversation+DeleteOlderMessages.swift */; };
		87EFA3AC210F52C6004DFA53 /* ZMConversation+LastMessages.swift in Sources */ = {isa = PBXBuildFile; fileRef = 87EFA3AB210F52C6004DFA53 /* ZMConversation+LastMessages.swift */; };
		A901DE8C23A2A31B00B4DDC6 /* ZMConnection+Role.swift in Sources */ = {isa = PBXBuildFile; fileRef = A901DE8B23A2A31B00B4DDC6 /* ZMConnection+Role.swift */; };
		A90676E7238EAE8B006417AC /* ParticipantRole.swift in Sources */ = {isa = PBXBuildFile; fileRef = A90676E6238EAE8B006417AC /* ParticipantRole.swift */; };
		A90676EA238EB05F006417AC /* Action.swift in Sources */ = {isa = PBXBuildFile; fileRef = A90676E8238EB05E006417AC /* Action.swift */; };
		A90676EB238EB05F006417AC /* Role.swift in Sources */ = {isa = PBXBuildFile; fileRef = A90676E9238EB05F006417AC /* Role.swift */; };
		A90B3E2D23A255D5003EFED4 /* ZMConversation+Creation.swift in Sources */ = {isa = PBXBuildFile; fileRef = A90B3E2C23A255D5003EFED4 /* ZMConversation+Creation.swift */; };
		A90D62C823A159B600F680CC /* ZMConversation+Transport.swift in Sources */ = {isa = PBXBuildFile; fileRef = A90D62C723A159B600F680CC /* ZMConversation+Transport.swift */; };
		A9128AD02398067E0056F591 /* ZMConversationTests+Participants.swift in Sources */ = {isa = PBXBuildFile; fileRef = A9128ACF2398067E0056F591 /* ZMConversationTests+Participants.swift */; };
		A923D77E239DB87700F47B85 /* ZMConversationTests+SecurityLevel.swift in Sources */ = {isa = PBXBuildFile; fileRef = A923D77D239DB87700F47B85 /* ZMConversationTests+SecurityLevel.swift */; };
		A927F52723A029250058D744 /* ParticipantRoleTests.swift in Sources */ = {isa = PBXBuildFile; fileRef = A927F52623A029250058D744 /* ParticipantRoleTests.swift */; };
		A93724A226983100005FD532 /* ZMMessageTests.swift in Sources */ = {isa = PBXBuildFile; fileRef = A93724A126983100005FD532 /* ZMMessageTests.swift */; };
		A94166FC2680CCB5001F4E37 /* ZMConversationTests.swift in Sources */ = {isa = PBXBuildFile; fileRef = A94166FB2680CCB5001F4E37 /* ZMConversationTests.swift */; };
		A943BBE825B5A59D003D66BA /* ConversationLike.swift in Sources */ = {isa = PBXBuildFile; fileRef = A943BBE725B5A59D003D66BA /* ConversationLike.swift */; };
		A949418F23E1DB79001B0373 /* ZMConnection+Fetch.swift in Sources */ = {isa = PBXBuildFile; fileRef = A949418E23E1DB78001B0373 /* ZMConnection+Fetch.swift */; };
		A9536FD323ACD23100CFD528 /* ConversationTests+gapsAndWindows.swift in Sources */ = {isa = PBXBuildFile; fileRef = A9536FD223ACD23100CFD528 /* ConversationTests+gapsAndWindows.swift */; };
		A95E7BF5239134E600935B88 /* ZMConversation+Participants.swift in Sources */ = {isa = PBXBuildFile; fileRef = A95E7BF4239134E600935B88 /* ZMConversation+Participants.swift */; };
		A96524BA23CDE07700303C60 /* String+WordTests.swift in Sources */ = {isa = PBXBuildFile; fileRef = A96524B823CDE07200303C60 /* String+WordTests.swift */; };
		A96E7A9925A35D36004FAADC /* ZMConversationTests+Knock.swift in Sources */ = {isa = PBXBuildFile; fileRef = A96E7A9725A35CEF004FAADC /* ZMConversationTests+Knock.swift */; };
		A982B46623BE1B86001828A6 /* ConversationTests.swift in Sources */ = {isa = PBXBuildFile; fileRef = A982B46523BE1B86001828A6 /* ConversationTests.swift */; };
		A995F05C23968D8500FAC3CF /* ParticipantRoleChangeInfo.swift in Sources */ = {isa = PBXBuildFile; fileRef = A995F05B23968D8500FAC3CF /* ParticipantRoleChangeInfo.swift */; };
		A995F05E239690B300FAC3CF /* ParticipantRoleObserverTests.swift in Sources */ = {isa = PBXBuildFile; fileRef = A995F05D239690B300FAC3CF /* ParticipantRoleObserverTests.swift */; };
		A99B8A72268221A6006B4D29 /* ZMImageMessage.swift in Sources */ = {isa = PBXBuildFile; fileRef = A99B8A71268221A6006B4D29 /* ZMImageMessage.swift */; };
		A9EEFEFA23A6D0CB0007828A /* RolesMigrationTests.swift in Sources */ = {isa = PBXBuildFile; fileRef = A9EEFEF923A6D0CB0007828A /* RolesMigrationTests.swift */; };
		A9FA524823A14E2B003AD4C6 /* RoleTests.swift in Sources */ = {isa = PBXBuildFile; fileRef = A9FA524723A14E2B003AD4C6 /* RoleTests.swift */; };
		A9FA524A23A1598B003AD4C6 /* ActionTests.swift in Sources */ = {isa = PBXBuildFile; fileRef = A9FA524923A1598B003AD4C6 /* ActionTests.swift */; };
		BF0D07FB1E4C7B7A00B934EB /* TextSearchQueryTests.swift in Sources */ = {isa = PBXBuildFile; fileRef = BF0D07F91E4C7B1100B934EB /* TextSearchQueryTests.swift */; };
		BF103F9D1F0112F30047FDE5 /* ManagedObjectObserver.swift in Sources */ = {isa = PBXBuildFile; fileRef = BF103F9C1F0112F30047FDE5 /* ManagedObjectObserver.swift */; };
		BF103FA11F0138390047FDE5 /* ManagedObjectContextChangeObserverTests.swift in Sources */ = {isa = PBXBuildFile; fileRef = BF103FA01F0138390047FDE5 /* ManagedObjectContextChangeObserverTests.swift */; };
		BF10B58B1E6432ED00E7036E /* Message.swift in Sources */ = {isa = PBXBuildFile; fileRef = BF10B58A1E6432ED00E7036E /* Message.swift */; };
		BF10B5971E64591600E7036E /* AnalyticsType.swift in Sources */ = {isa = PBXBuildFile; fileRef = BF10B5951E64591600E7036E /* AnalyticsType.swift */; };
		BF10B5981E64591600E7036E /* NSManagedObjectContext+Analytics.swift in Sources */ = {isa = PBXBuildFile; fileRef = BF10B5961E64591600E7036E /* NSManagedObjectContext+Analytics.swift */; };
		BF10B59D1E645A3300E7036E /* Analytics+UnknownMessage.swift in Sources */ = {isa = PBXBuildFile; fileRef = BF10B59C1E645A3300E7036E /* Analytics+UnknownMessage.swift */; };
		BF1B98041EC313C600DE033B /* Team.swift in Sources */ = {isa = PBXBuildFile; fileRef = BF1B98031EC313C600DE033B /* Team.swift */; };
		BF1B98071EC31A3C00DE033B /* Member.swift in Sources */ = {isa = PBXBuildFile; fileRef = BF1B98061EC31A3C00DE033B /* Member.swift */; };
		BF1B98091EC31A4200DE033B /* Permissions.swift in Sources */ = {isa = PBXBuildFile; fileRef = BF1B98081EC31A4200DE033B /* Permissions.swift */; };
		BF1B980B1EC31D6100DE033B /* TeamDeletionRuleTests.swift in Sources */ = {isa = PBXBuildFile; fileRef = BF1B980A1EC31D6100DE033B /* TeamDeletionRuleTests.swift */; };
		BF1B980D1EC3410000DE033B /* PermissionsTests.swift in Sources */ = {isa = PBXBuildFile; fileRef = BF1B980C1EC3410000DE033B /* PermissionsTests.swift */; };
		BF2ADF631E28CF1E00E81B1E /* SharedObjectStore.swift in Sources */ = {isa = PBXBuildFile; fileRef = BF2ADF621E28CF1E00E81B1E /* SharedObjectStore.swift */; };
		BF3493EB1EC34C0B00B0C314 /* TeamTests.swift in Sources */ = {isa = PBXBuildFile; fileRef = BF3493EA1EC34C0B00B0C314 /* TeamTests.swift */; };
		BF3493F01EC3569800B0C314 /* MemberTests.swift in Sources */ = {isa = PBXBuildFile; fileRef = BF3493EF1EC3569800B0C314 /* MemberTests.swift */; };
		BF3493F21EC3623200B0C314 /* ZMUser+Teams.swift in Sources */ = {isa = PBXBuildFile; fileRef = BF3493F11EC3623200B0C314 /* ZMUser+Teams.swift */; };
		BF3494001EC46D3D00B0C314 /* ZMConversationTests+Teams.swift in Sources */ = {isa = PBXBuildFile; fileRef = BF3493FF1EC46D3D00B0C314 /* ZMConversationTests+Teams.swift */; };
		BF3494081EC5A90400B0C314 /* ZMUser+OneOnOne.h in Headers */ = {isa = PBXBuildFile; fileRef = BF3494071EC5A90400B0C314 /* ZMUser+OneOnOne.h */; settings = {ATTRIBUTES = (Public, ); }; };
		BF421B2D1EF3F91D0079533A /* Team+Patches.swift in Sources */ = {isa = PBXBuildFile; fileRef = BF421B2C1EF3F91D0079533A /* Team+Patches.swift */; };
		BF46662A1DCB71B0007463FF /* V3Asset.swift in Sources */ = {isa = PBXBuildFile; fileRef = BF4666291DCB71B0007463FF /* V3Asset.swift */; };
		BF491CCF1F02A6CF0055EE44 /* Member+Patches.swift in Sources */ = {isa = PBXBuildFile; fileRef = BF491CCE1F02A6CF0055EE44 /* Member+Patches.swift */; };
		BF491CE41F063EDB0055EE44 /* Account.swift in Sources */ = {isa = PBXBuildFile; fileRef = BF491CE31F063EDB0055EE44 /* Account.swift */; };
		BF491CE61F063EE50055EE44 /* AccountStore.swift in Sources */ = {isa = PBXBuildFile; fileRef = BF491CE51F063EE50055EE44 /* AccountStore.swift */; };
		BF491CE81F063EEB0055EE44 /* AccountManager.swift in Sources */ = {isa = PBXBuildFile; fileRef = BF491CE71F063EEB0055EE44 /* AccountManager.swift */; };
		BF491CEA1F063F440055EE44 /* AccountTests.swift in Sources */ = {isa = PBXBuildFile; fileRef = BF491CDA1F0525DC0055EE44 /* AccountTests.swift */; };
		BF491CEB1F063F480055EE44 /* AccountManagerTests.swift in Sources */ = {isa = PBXBuildFile; fileRef = BF491CDC1F0525E50055EE44 /* AccountManagerTests.swift */; };
		BF491CEC1F063F4B0055EE44 /* AccountStoreTests.swift in Sources */ = {isa = PBXBuildFile; fileRef = BF491CDF1F0529D80055EE44 /* AccountStoreTests.swift */; };
		BF5DF5CD20F4EB3E002BCB67 /* ZMSystemMessage+NewConversation.swift in Sources */ = {isa = PBXBuildFile; fileRef = BF5DF5CC20F4EB3E002BCB67 /* ZMSystemMessage+NewConversation.swift */; };
		BF6EA4D21E2512E800B7BD4B /* ZMConversation+DisplayName.swift in Sources */ = {isa = PBXBuildFile; fileRef = BF6EA4D11E2512E800B7BD4B /* ZMConversation+DisplayName.swift */; };
		BF735CFD1E7050D5003BC61F /* ZMConversationTests+CallSystemMessages.swift in Sources */ = {isa = PBXBuildFile; fileRef = BF735CFB1E7050D0003BC61F /* ZMConversationTests+CallSystemMessages.swift */; };
		BF794FE61D1442B100E618C6 /* ZMClientMessageTests+Location.swift in Sources */ = {isa = PBXBuildFile; fileRef = BF794FE41D14425E00E618C6 /* ZMClientMessageTests+Location.swift */; };
		BF7D9C491D90286700949267 /* MessagingTest+UUID.swift in Sources */ = {isa = PBXBuildFile; fileRef = F9C8622A1D87DC18009AAC33 /* MessagingTest+UUID.swift */; };
		BF8361DA1F0A3C41009AE5AC /* NSSecureCoding+Swift.swift in Sources */ = {isa = PBXBuildFile; fileRef = BF8361D91F0A3C41009AE5AC /* NSSecureCoding+Swift.swift */; };
		BF85CF5F1D227A78006EDB97 /* LocationData.swift in Sources */ = {isa = PBXBuildFile; fileRef = BF85CF5E1D227A78006EDB97 /* LocationData.swift */; };
		BF8F3A831E4B61C70079E9E7 /* TextSearchQuery.swift in Sources */ = {isa = PBXBuildFile; fileRef = BF8F3A821E4B61C70079E9E7 /* TextSearchQuery.swift */; };
		BF949E5B1D3D17FB00587597 /* LinkPreview+ProtobufTests.swift in Sources */ = {isa = PBXBuildFile; fileRef = BF949E5A1D3D17FB00587597 /* LinkPreview+ProtobufTests.swift */; };
		BF989D0A1E8A6A120052BF8F /* SearchUserAsset.swift in Sources */ = {isa = PBXBuildFile; fileRef = BF989D091E8A6A120052BF8F /* SearchUserAsset.swift */; };
		BFB3BA731E28D38F0032A84F /* SharedObjectStoreTests.swift in Sources */ = {isa = PBXBuildFile; fileRef = BFB3BA721E28D38F0032A84F /* SharedObjectStoreTests.swift */; };
		BFCD502D21511D58008CD845 /* DraftMessage.swift in Sources */ = {isa = PBXBuildFile; fileRef = BFCD502C21511D58008CD845 /* DraftMessage.swift */; };
		BFCD8A2D1DCB4E8A00C6FCCF /* V2Asset.swift in Sources */ = {isa = PBXBuildFile; fileRef = BFCD8A2C1DCB4E8A00C6FCCF /* V2Asset.swift */; };
		BFCF31DB1DA50C650039B3DC /* GenericMessageTests+NativePush.swift in Sources */ = {isa = PBXBuildFile; fileRef = BFCF31DA1DA50C650039B3DC /* GenericMessageTests+NativePush.swift */; };
		BFE3A96C1ED2EC110024A05B /* ZMConversationListDirectoryTests+Teams.swift in Sources */ = {isa = PBXBuildFile; fileRef = BFE3A96B1ED2EC110024A05B /* ZMConversationListDirectoryTests+Teams.swift */; };
		BFE3A96E1ED301020024A05B /* ZMConversationListTests+Teams.swift in Sources */ = {isa = PBXBuildFile; fileRef = BFE3A96D1ED301020024A05B /* ZMConversationListTests+Teams.swift */; };
		BFE764431ED5AAE500C65C3E /* ZMConversation+TeamsTests.swift in Sources */ = {isa = PBXBuildFile; fileRef = BFE764421ED5AAE400C65C3E /* ZMConversation+TeamsTests.swift */; };
		BFF8AE8520E4E12A00988700 /* ZMMessage+ShouldDisplay.swift in Sources */ = {isa = PBXBuildFile; fileRef = BFF8AE8420E4E12A00988700 /* ZMMessage+ShouldDisplay.swift */; };
		BFFBFD931D59E3F00079773E /* ConversationMessage+Deletion.swift in Sources */ = {isa = PBXBuildFile; fileRef = BFFBFD921D59E3F00079773E /* ConversationMessage+Deletion.swift */; };
		BFFBFD951D59E49D0079773E /* ZMClientMessageTests+Deletion.swift in Sources */ = {isa = PBXBuildFile; fileRef = BFFBFD941D59E49D0079773E /* ZMClientMessageTests+Deletion.swift */; };
		CE4EDC091D6D9A3D002A20AA /* Reaction.swift in Sources */ = {isa = PBXBuildFile; fileRef = CE4EDC081D6D9A3D002A20AA /* Reaction.swift */; };
		CE4EDC0B1D6DC2D2002A20AA /* ConversationMessage+Reaction.swift in Sources */ = {isa = PBXBuildFile; fileRef = CE4EDC0A1D6DC2D2002A20AA /* ConversationMessage+Reaction.swift */; };
		CE58A3FF1CD3B3580037B626 /* ConversationMessage.swift in Sources */ = {isa = PBXBuildFile; fileRef = CE58A3FE1CD3B3580037B626 /* ConversationMessage.swift */; };
		CEB15E531D7EE5AB0048A011 /* ZMClientMessagesTests+Reaction.swift in Sources */ = {isa = PBXBuildFile; fileRef = CEB15E501D7EE53A0048A011 /* ZMClientMessagesTests+Reaction.swift */; };
		CEE525AA1CCA4C97001D06F9 /* NSString+RandomString.m in Sources */ = {isa = PBXBuildFile; fileRef = CEE525A91CCA4C97001D06F9 /* NSString+RandomString.m */; };
		D5D10DA9203B161700145497 /* ZMConversation+AccessMode.swift in Sources */ = {isa = PBXBuildFile; fileRef = D5D10DA8203B161700145497 /* ZMConversation+AccessMode.swift */; };
		D5FA30C52063DC2D00716618 /* BackupMetadata.swift in Sources */ = {isa = PBXBuildFile; fileRef = D5FA30C42063DC2D00716618 /* BackupMetadata.swift */; };
		D5FA30CB2063ECD400716618 /* BackupMetadataTests.swift in Sources */ = {isa = PBXBuildFile; fileRef = D5FA30CA2063ECD400716618 /* BackupMetadataTests.swift */; };
		D5FA30CF2063F8EC00716618 /* Version.swift in Sources */ = {isa = PBXBuildFile; fileRef = D5FA30CE2063F8EC00716618 /* Version.swift */; };
		D5FA30D12063FD3A00716618 /* VersionTests.swift in Sources */ = {isa = PBXBuildFile; fileRef = D5FA30D02063FD3A00716618 /* VersionTests.swift */; };
		E68D9FF12B0F595100EFE04F /* store2-108-0.wiredatabase in Resources */ = {isa = PBXBuildFile; fileRef = E68D9FF02B0F594600EFE04F /* store2-108-0.wiredatabase */; };
		E68D9FF32B0F5B4600EFE04F /* store2-105-0.wiredatabase in Resources */ = {isa = PBXBuildFile; fileRef = E68D9FF22B0F5B4600EFE04F /* store2-105-0.wiredatabase */; };
		E6A5BBA62B0E33DB00ACC236 /* CoreDataMessagingMigrationVersion.swift in Sources */ = {isa = PBXBuildFile; fileRef = E6A5BBA52B0E33DB00ACC236 /* CoreDataMessagingMigrationVersion.swift */; };
		E6A5BBA82B0E355A00ACC236 /* CoreDataMessagingMigrator.swift in Sources */ = {isa = PBXBuildFile; fileRef = E6A5BBA72B0E355A00ACC236 /* CoreDataMessagingMigrator.swift */; };
		E6A5BBAA2B0E4DD500ACC236 /* CoreDataMessagingMigrationStep.swift in Sources */ = {isa = PBXBuildFile; fileRef = E6A5BBA92B0E4DD500ACC236 /* CoreDataMessagingMigrationStep.swift */; };
		E6A5BBAE2B0E564200ACC236 /* WireDataModelBundle.swift in Sources */ = {isa = PBXBuildFile; fileRef = E6A5BBAD2B0E564200ACC236 /* WireDataModelBundle.swift */; };
		E6BDA1152B1642A400488D92 /* store2-110-0.wiredatabase in Resources */ = {isa = PBXBuildFile; fileRef = E6BDA1142B1642A400488D92 /* store2-110-0.wiredatabase */; };
		E6E68B2B2B18D7B4003C29D2 /* ZMMessage+ServerTimestamp.swift in Sources */ = {isa = PBXBuildFile; fileRef = E6E68B2A2B18D7B4003C29D2 /* ZMMessage+ServerTimestamp.swift */; };
		E6F443232B16294400D2B08A /* zmessaging.xcdatamodeld in Sources */ = {isa = PBXBuildFile; fileRef = E6F443042B16294000D2B08A /* zmessaging.xcdatamodeld */; };
		E90AAE34279719D8003C7DB0 /* store2-98-0.wiredatabase in Resources */ = {isa = PBXBuildFile; fileRef = E90AAE33279719D8003C7DB0 /* store2-98-0.wiredatabase */; };
		E97A542827B122D80009DCCF /* AccessRoleMigrationTests.swift in Sources */ = {isa = PBXBuildFile; fileRef = E97A542727B122D80009DCCF /* AccessRoleMigrationTests.swift */; };
		E9C7DD9B27B533D000FB9AE8 /* AccessRoleMappingTests.swift in Sources */ = {isa = PBXBuildFile; fileRef = E9C7DD9A27B533D000FB9AE8 /* AccessRoleMappingTests.swift */; };
		EE002F222878345C0027D63A /* store2-104-0.wiredatabase in Resources */ = {isa = PBXBuildFile; fileRef = EE002F212878345C0027D63A /* store2-104-0.wiredatabase */; };
		EE032B3129A62CA600E1DDF3 /* ProteusSessionID.swift in Sources */ = {isa = PBXBuildFile; fileRef = EE032B2F29A62CA600E1DDF3 /* ProteusSessionID.swift */; };
		EE032B3229A62CA600E1DDF3 /* ProteusSessionID+Mapping.swift in Sources */ = {isa = PBXBuildFile; fileRef = EE032B3029A62CA600E1DDF3 /* ProteusSessionID+Mapping.swift */; };
		EE032B3629A62CD600E1DDF3 /* ProteusServiceTests.swift in Sources */ = {isa = PBXBuildFile; fileRef = EE032B3529A62CD600E1DDF3 /* ProteusServiceTests.swift */; };
		EE04084E28CA85B2009E4B8D /* Date+Helpers.swift in Sources */ = {isa = PBXBuildFile; fileRef = EE04084D28CA85B2009E4B8D /* Date+Helpers.swift */; };
		EE09EEB1255959F000919A6B /* ZMUserTests+AnalyticsIdentifier.swift in Sources */ = {isa = PBXBuildFile; fileRef = EE09EEB0255959F000919A6B /* ZMUserTests+AnalyticsIdentifier.swift */; };
		EE0DE5042A24D2A10029746C /* DeleteSubgroupAction.swift in Sources */ = {isa = PBXBuildFile; fileRef = EE0DE5032A24D2A10029746C /* DeleteSubgroupAction.swift */; };
		EE128A66286DE31200558550 /* UserClient+MLSPublicKeys.swift in Sources */ = {isa = PBXBuildFile; fileRef = EE128A65286DE31200558550 /* UserClient+MLSPublicKeys.swift */; };
		EE128A68286DE35F00558550 /* CodableHelpers.swift in Sources */ = {isa = PBXBuildFile; fileRef = EE128A67286DE35F00558550 /* CodableHelpers.swift */; };
		EE174FCE2522756700482A70 /* ZMConversationPerformanceTests.swift in Sources */ = {isa = PBXBuildFile; fileRef = EE174FCD2522756700482A70 /* ZMConversationPerformanceTests.swift */; };
		EE22F80929DD818B0053E1C6 /* BaseEARKeyDescription.swift in Sources */ = {isa = PBXBuildFile; fileRef = EE22F80829DD818B0053E1C6 /* BaseEARKeyDescription.swift */; };
		EE22F80B29DD81C50053E1C6 /* PublicEARKeyDescription.swift in Sources */ = {isa = PBXBuildFile; fileRef = EE22F80A29DD81C50053E1C6 /* PublicEARKeyDescription.swift */; };
		EE22F80D29DD81FC0053E1C6 /* PrivateEARKeyDescription.swift in Sources */ = {isa = PBXBuildFile; fileRef = EE22F80C29DD81FC0053E1C6 /* PrivateEARKeyDescription.swift */; };
		EE22F80F29DD82110053E1C6 /* DatabaseEARKeyDescription.swift in Sources */ = {isa = PBXBuildFile; fileRef = EE22F80E29DD82110053E1C6 /* DatabaseEARKeyDescription.swift */; };
		EE22F81229DD84ED0053E1C6 /* EARKeyRepository.swift in Sources */ = {isa = PBXBuildFile; fileRef = EE22F81129DD84ED0053E1C6 /* EARKeyRepository.swift */; };
		EE28991E26B4422800E7BAF0 /* Feature.ConferenceCalling.swift in Sources */ = {isa = PBXBuildFile; fileRef = EE28991D26B4422800E7BAF0 /* Feature.ConferenceCalling.swift */; };
		EE2BA00625CB3AA8001EB606 /* InvalidFeatureRemoval.swift in Sources */ = {isa = PBXBuildFile; fileRef = EE2BA00525CB3AA8001EB606 /* InvalidFeatureRemoval.swift */; };
		EE2BA00925CB3DE7001EB606 /* InvalidFeatureRemovalTests.swift in Sources */ = {isa = PBXBuildFile; fileRef = EE2BA00725CB3DE7001EB606 /* InvalidFeatureRemovalTests.swift */; };
		EE30F45B2592A357000FC69C /* AppLockController.PasscodeKeychainItem.swift in Sources */ = {isa = PBXBuildFile; fileRef = EE30F45A2592A357000FC69C /* AppLockController.PasscodeKeychainItem.swift */; };
		EE3C07E32698737D00CCB6FD /* store2-93-0.wiredatabase in Resources */ = {isa = PBXBuildFile; fileRef = EE3C07E22698737C00CCB6FD /* store2-93-0.wiredatabase */; };
		EE3EFE95253053B1009499E5 /* PotentialChangeDetector.swift in Sources */ = {isa = PBXBuildFile; fileRef = EE3EFE94253053B1009499E5 /* PotentialChangeDetector.swift */; };
		EE3EFE9725305A84009499E5 /* ModifiedObjects+Mergeable.swift in Sources */ = {isa = PBXBuildFile; fileRef = EE3EFE9625305A84009499E5 /* ModifiedObjects+Mergeable.swift */; };
		EE3EFEA1253090E0009499E5 /* PotentialChangeDetectorTests.swift in Sources */ = {isa = PBXBuildFile; fileRef = EE3EFEA0253090E0009499E5 /* PotentialChangeDetectorTests.swift */; };
		EE428C4E29F01E4800ECB715 /* EARServiceTests.swift in Sources */ = {isa = PBXBuildFile; fileRef = EE428C4D29F01E4800ECB715 /* EARServiceTests.swift */; };
		EE428C5029F1247400ECB715 /* EARKeyGenerator.swift in Sources */ = {isa = PBXBuildFile; fileRef = EE428C4F29F1247400ECB715 /* EARKeyGenerator.swift */; };
		EE428C5229F1533000ECB715 /* EARKeyEncryptor.swift in Sources */ = {isa = PBXBuildFile; fileRef = EE428C5129F1533000ECB715 /* EARKeyEncryptor.swift */; };
		EE42938A252C437900E70670 /* Notification.Name+ManagedObjectObservation.swift in Sources */ = {isa = PBXBuildFile; fileRef = EE429389252C437900E70670 /* Notification.Name+ManagedObjectObservation.swift */; };
		EE42938C252C443000E70670 /* ManagedObjectObserverToken.swift in Sources */ = {isa = PBXBuildFile; fileRef = EE42938B252C443000E70670 /* ManagedObjectObserverToken.swift */; };
		EE42938E252C460000E70670 /* Changes.swift in Sources */ = {isa = PBXBuildFile; fileRef = EE42938D252C460000E70670 /* Changes.swift */; };
		EE429390252C466500E70670 /* ChangeInfoConsumer.swift in Sources */ = {isa = PBXBuildFile; fileRef = EE42938F252C466500E70670 /* ChangeInfoConsumer.swift */; };
		EE46B92828A511630063B38D /* ZMClientMessageTests+MLSEncryptedPayloadGenerator.swift in Sources */ = {isa = PBXBuildFile; fileRef = EE46B92728A511630063B38D /* ZMClientMessageTests+MLSEncryptedPayloadGenerator.swift */; };
		EE4CCA95256C558400848212 /* Feature.AppLock.swift in Sources */ = {isa = PBXBuildFile; fileRef = EE4CCA94256C558400848212 /* Feature.AppLock.swift */; };
		EE5316422A13B59500A9E0B1 /* LastUpdateEventIDRepository.swift in Sources */ = {isa = PBXBuildFile; fileRef = EE5316412A13B59500A9E0B1 /* LastUpdateEventIDRepository.swift */; };
		EE5E2C1526DFC31900C3928A /* MessageDestructionTimeoutType.swift in Sources */ = {isa = PBXBuildFile; fileRef = EE5E2C1426DFC31900C3928A /* MessageDestructionTimeoutType.swift */; };
		EE5E2C1926DFC67900C3928A /* MessageDestructionTimeoutValue.swift in Sources */ = {isa = PBXBuildFile; fileRef = EE5E2C1826DFC67900C3928A /* MessageDestructionTimeoutValue.swift */; };
		EE5F54CC259B22C400F11F3C /* Account+Keychain.swift in Sources */ = {isa = PBXBuildFile; fileRef = EE5F54CB259B22C400F11F3C /* Account+Keychain.swift */; };
		EE67F6C3296F05FD001D7C88 /* PINCache.xcframework in Frameworks */ = {isa = PBXBuildFile; fileRef = EE67F6C2296F05FD001D7C88 /* PINCache.xcframework */; };
		EE67F728296F0C6A001D7C88 /* WireTesting.framework in Frameworks */ = {isa = PBXBuildFile; fileRef = EE67F727296F0C6A001D7C88 /* WireTesting.framework */; };
		EE67F729296F0C6A001D7C88 /* WireTesting.framework in Embed Frameworks */ = {isa = PBXBuildFile; fileRef = EE67F727296F0C6A001D7C88 /* WireTesting.framework */; settings = {ATTRIBUTES = (CodeSignOnCopy, RemoveHeadersOnCopy, ); }; };
		EE68EEC9252DC4450013B242 /* ChangeDetector.swift in Sources */ = {isa = PBXBuildFile; fileRef = EE68EEC8252DC4450013B242 /* ChangeDetector.swift */; };
		EE68EECB252DC4730013B242 /* ExplicitChangeDetector.swift in Sources */ = {isa = PBXBuildFile; fileRef = EE68EECA252DC4720013B242 /* ExplicitChangeDetector.swift */; };
		EE6A57DA25BAE0C900F848DD /* BiometricsStateTests.swift in Sources */ = {isa = PBXBuildFile; fileRef = EE6A57D925BAE0C900F848DD /* BiometricsStateTests.swift */; };
		EE6A57DC25BAE3D700F848DD /* MockLAContext.swift in Sources */ = {isa = PBXBuildFile; fileRef = EE6A57DB25BAE3D700F848DD /* MockLAContext.swift */; };
		EE6A57DE25BAE40700F848DD /* MockBiometricsState.swift in Sources */ = {isa = PBXBuildFile; fileRef = EE6A57DD25BAE40700F848DD /* MockBiometricsState.swift */; };
		EE6A57E025BB1C6800F848DD /* AppLockController.State.swift in Sources */ = {isa = PBXBuildFile; fileRef = EE6A57DF25BB1C6800F848DD /* AppLockController.State.swift */; };
		EE6CB3DC24E2A4E500B0EADD /* store2-83-0.wiredatabase in Resources */ = {isa = PBXBuildFile; fileRef = EE6CB3DB24E2A38500B0EADD /* store2-83-0.wiredatabase */; };
		EE6CB3DE24E2D24F00B0EADD /* ZMGenericMessageDataTests.swift in Sources */ = {isa = PBXBuildFile; fileRef = EE6CB3DD24E2D24F00B0EADD /* ZMGenericMessageDataTests.swift */; };
		EE715B7D256D153E00087A22 /* FeatureRepositoryTests.swift in Sources */ = {isa = PBXBuildFile; fileRef = EE715B7C256D153E00087A22 /* FeatureRepositoryTests.swift */; };
		EE74E4DE2A37B28C00B63E6E /* SubconversationGroupIDRepository.swift in Sources */ = {isa = PBXBuildFile; fileRef = EE74E4DD2A37B28C00B63E6E /* SubconversationGroupIDRepository.swift */; };
		EE74E4E02A37B3BF00B63E6E /* SubconversationGroupIDRepositoryTests.swift in Sources */ = {isa = PBXBuildFile; fileRef = EE74E4DF2A37B3BF00B63E6E /* SubconversationGroupIDRepositoryTests.swift */; };
		EE770DAF25344B4F00163C4A /* NotificationDispatcher.OperationMode.swift in Sources */ = {isa = PBXBuildFile; fileRef = EE770DAE25344B4F00163C4A /* NotificationDispatcher.OperationMode.swift */; };
		EE79699629D4684C00075E38 /* CryptoboxMigrationManager.swift in Sources */ = {isa = PBXBuildFile; fileRef = EE79699529D4684C00075E38 /* CryptoboxMigrationManager.swift */; };
		EE79699829D469A800075E38 /* CryptoboxMigrationManagerTests.swift in Sources */ = {isa = PBXBuildFile; fileRef = EE79699729D469A700075E38 /* CryptoboxMigrationManagerTests.swift */; };
		EE82625129A8D6BD0023B13A /* ZMClientMessageTests+OTR.swift in Sources */ = {isa = PBXBuildFile; fileRef = EE82625029A8D6BD0023B13A /* ZMClientMessageTests+OTR.swift */; };
		EE84227028EC353900B80FE5 /* MLSActionExecutorTests.swift in Sources */ = {isa = PBXBuildFile; fileRef = EE84226F28EC353900B80FE5 /* MLSActionExecutorTests.swift */; };
		EE86678E2A56CF77005CBEA4 /* ZMConversation.swift in Sources */ = {isa = PBXBuildFile; fileRef = EE86678D2A56CF77005CBEA4 /* ZMConversation.swift */; };
		EE8B09AD25B86AB10057E85C /* AppLockError.swift in Sources */ = {isa = PBXBuildFile; fileRef = EE8B09AC25B86AB10057E85C /* AppLockError.swift */; };
		EE8B09AF25B86BB20057E85C /* AppLockPasscodePreference.swift in Sources */ = {isa = PBXBuildFile; fileRef = EE8B09AE25B86BB20057E85C /* AppLockPasscodePreference.swift */; };
		EE8DA9632954A02400F58B79 /* WireProtos.framework in Frameworks */ = {isa = PBXBuildFile; fileRef = EE8DA9622954A02400F58B79 /* WireProtos.framework */; };
		EE8DA9672954A02B00F58B79 /* WireCryptobox.framework in Frameworks */ = {isa = PBXBuildFile; fileRef = EE8DA9662954A02B00F58B79 /* WireCryptobox.framework */; };
		EE8DA96A2954A03100F58B79 /* WireTransport.framework in Frameworks */ = {isa = PBXBuildFile; fileRef = EE8DA9692954A03100F58B79 /* WireTransport.framework */; };
		EE8DA96D2954A03800F58B79 /* WireLinkPreview.framework in Frameworks */ = {isa = PBXBuildFile; fileRef = EE8DA96C2954A03800F58B79 /* WireLinkPreview.framework */; };
		EE8DA9702954A03E00F58B79 /* WireImages.framework in Frameworks */ = {isa = PBXBuildFile; fileRef = EE8DA96F2954A03E00F58B79 /* WireImages.framework */; };
		EE980FB22834EB3A00CC6B9F /* store2-100-0.wiredatabase in Resources */ = {isa = PBXBuildFile; fileRef = EE980FB12834EB3A00CC6B9F /* store2-100-0.wiredatabase */; };
		EE98878E28882BFF002340D2 /* MLSServiceTests.swift in Sources */ = {isa = PBXBuildFile; fileRef = EE98878D28882BFF002340D2 /* MLSServiceTests.swift */; };
		EE997A1425062295008336D2 /* Logging.swift in Sources */ = {isa = PBXBuildFile; fileRef = EE997A1325062295008336D2 /* Logging.swift */; };
		EE997A16250629DC008336D2 /* ZMMessage+ProcessingError.swift in Sources */ = {isa = PBXBuildFile; fileRef = EE997A15250629DC008336D2 /* ZMMessage+ProcessingError.swift */; };
		EE9AD9162696F01700DD5F51 /* FeatureRepository.swift in Sources */ = {isa = PBXBuildFile; fileRef = EE9AD9152696F01700DD5F51 /* FeatureRepository.swift */; };
		EE9ADC47286F38D1002B2148 /* store2-102-0.wiredatabase in Resources */ = {isa = PBXBuildFile; fileRef = EE9ADC46286F38D1002B2148 /* store2-102-0.wiredatabase */; };
		EE9B9F572993E57900A257BC /* NSManagedObjectContext+ProteusService.swift in Sources */ = {isa = PBXBuildFile; fileRef = EE9B9F562993E57900A257BC /* NSManagedObjectContext+ProteusService.swift */; };
		EE9B9F5929964F6A00A257BC /* NSManagedObjectContext+CoreCrypto.swift in Sources */ = {isa = PBXBuildFile; fileRef = EE9B9F5829964F6A00A257BC /* NSManagedObjectContext+CoreCrypto.swift */; };
		EEA985982555668A002BEF02 /* ZMUser+AnalyticsIdentifier.swift in Sources */ = {isa = PBXBuildFile; fileRef = EEA985972555668A002BEF02 /* ZMUser+AnalyticsIdentifier.swift */; };
		EEAAD75A252C6D2700E6A44E /* UnreadMessages.swift in Sources */ = {isa = PBXBuildFile; fileRef = EEAAD759252C6D2700E6A44E /* UnreadMessages.swift */; };
		EEAAD75C252C6DAE00E6A44E /* ModifiedObjects.swift in Sources */ = {isa = PBXBuildFile; fileRef = EEAAD75B252C6DAE00E6A44E /* ModifiedObjects.swift */; };
		EEAAD75E252C711800E6A44E /* ZMManagedObject+ClassIdentifier.swift in Sources */ = {isa = PBXBuildFile; fileRef = EEAAD75D252C711800E6A44E /* ZMManagedObject+ClassIdentifier.swift */; };
		EEAAD760252C713E00E6A44E /* ClassIdentifier.swift in Sources */ = {isa = PBXBuildFile; fileRef = EEAAD75F252C713E00E6A44E /* ClassIdentifier.swift */; };
		EEB121AE2A175C9500E74D39 /* LastEventIDRepositoryTests.swift in Sources */ = {isa = PBXBuildFile; fileRef = EEB121AD2A175C9500E74D39 /* LastEventIDRepositoryTests.swift */; };
		EEB5DE0A283784F9009B4741 /* Feature+DigitalSignature.swift in Sources */ = {isa = PBXBuildFile; fileRef = EEB5DE09283784F9009B4741 /* Feature+DigitalSignature.swift */; };
		EEB5DE112837BD52009B4741 /* store2-101-0.wiredatabase in Resources */ = {isa = PBXBuildFile; fileRef = EEB5DE102837BD52009B4741 /* store2-101-0.wiredatabase */; };
		EEB803AB283F61E600412F62 /* Feature.MLS.swift in Sources */ = {isa = PBXBuildFile; fileRef = EEB803AA283F61E600412F62 /* Feature.MLS.swift */; };
		EEBACDA525B9C243000210AC /* LAContextProtocol.swift in Sources */ = {isa = PBXBuildFile; fileRef = EEBACDA425B9C243000210AC /* LAContextProtocol.swift */; };
		EEBACDA725B9C2C6000210AC /* AppLockType.swift in Sources */ = {isa = PBXBuildFile; fileRef = EEBACDA625B9C2C6000210AC /* AppLockType.swift */; };
		EEBACDA925B9C47E000210AC /* AppLockController.Config.swift in Sources */ = {isa = PBXBuildFile; fileRef = EEBACDA825B9C47E000210AC /* AppLockController.Config.swift */; };
		EEBACDAB25B9C4B0000210AC /* AppLockAuthenticationResult.swift in Sources */ = {isa = PBXBuildFile; fileRef = EEBACDAA25B9C4B0000210AC /* AppLockAuthenticationResult.swift */; };
		EEBF69ED28A2724800195771 /* ZMConversationTests+MLS.swift in Sources */ = {isa = PBXBuildFile; fileRef = EEBF69EC28A2724800195771 /* ZMConversationTests+MLS.swift */; };
		EEBFA2E829D1D94B0004E8B4 /* ProteusError.swift in Sources */ = {isa = PBXBuildFile; fileRef = EEBFA2E729D1D94B0004E8B4 /* ProteusError.swift */; };
		EEC3BC742888403000BFDC35 /* MockCoreCrypto.swift in Sources */ = {isa = PBXBuildFile; fileRef = EEC3BC732888403000BFDC35 /* MockCoreCrypto.swift */; };
		EEC47ED627A81EF60020B599 /* Feature+ClassifiedDomains.swift in Sources */ = {isa = PBXBuildFile; fileRef = EEC47ED527A81EF60020B599 /* Feature+ClassifiedDomains.swift */; };
		EEC57C4A29E407CC0068DFDA /* EARService.swift in Sources */ = {isa = PBXBuildFile; fileRef = EEC57C4929E407CC0068DFDA /* EARService.swift */; };
		EEC794F42A384421008E1A3B /* MLSDecryptionService.swift in Sources */ = {isa = PBXBuildFile; fileRef = EEC794F32A384421008E1A3B /* MLSDecryptionService.swift */; };
		EEC794F62A384464008E1A3B /* MLSEncryptionService.swift in Sources */ = {isa = PBXBuildFile; fileRef = EEC794F52A384464008E1A3B /* MLSEncryptionService.swift */; };
		EEC794F82A385359008E1A3B /* MLSDecryptionServiceTests.swift in Sources */ = {isa = PBXBuildFile; fileRef = EEC794F72A385359008E1A3B /* MLSDecryptionServiceTests.swift */; };
		EEC794FA2A38963F008E1A3B /* MLSEncryptionServiceTests.swift in Sources */ = {isa = PBXBuildFile; fileRef = EEC794F92A38963F008E1A3B /* MLSEncryptionServiceTests.swift */; };
		EEC8064E28CF4C2D00DD58E9 /* MockStaleMLSKeyDetector.swift in Sources */ = {isa = PBXBuildFile; fileRef = EEC8064D28CF4C2D00DD58E9 /* MockStaleMLSKeyDetector.swift */; };
		EEC80B3629B0AD8100099727 /* NSManagedObjectContext+ProteusProvider.swift in Sources */ = {isa = PBXBuildFile; fileRef = EEC80B3529B0AD8100099727 /* NSManagedObjectContext+ProteusProvider.swift */; };
		EEC80B5C29B611CA00099727 /* PersistedDataPatch.swift in Sources */ = {isa = PBXBuildFile; fileRef = EEC80B5B29B611CA00099727 /* PersistedDataPatch.swift */; };
		EECCF10429D1BC7B000C0BF3 /* ProteusError+CBox.swift in Sources */ = {isa = PBXBuildFile; fileRef = EECCF10329D1BC7B000C0BF3 /* ProteusError+CBox.swift */; };
		EECFAA3826D52EB700D9E100 /* Feature.SelfDeletingMessages.swift in Sources */ = {isa = PBXBuildFile; fileRef = EECFAA3726D52EB700D9E100 /* Feature.SelfDeletingMessages.swift */; };
		EED6C7142A30B94100CB8B60 /* MLSUserID.swift in Sources */ = {isa = PBXBuildFile; fileRef = EED6C7132A30B94100CB8B60 /* MLSUserID.swift */; };
		EED6C7162A31AD1200CB8B60 /* MLSUserIDTests.swift in Sources */ = {isa = PBXBuildFile; fileRef = EED6C7152A31AD1200CB8B60 /* MLSUserIDTests.swift */; };
		EEDA9C0E2510F3D5003A5B27 /* ZMConversation+EncryptionAtRest.swift in Sources */ = {isa = PBXBuildFile; fileRef = EEDA9C0D2510F3D5003A5B27 /* ZMConversation+EncryptionAtRest.swift */; };
		EEDA9C152513A1DA003A5B27 /* ZMClientMessage+EncryptionAtRest.swift in Sources */ = {isa = PBXBuildFile; fileRef = EEDA9C132513A0A5003A5B27 /* ZMClientMessage+EncryptionAtRest.swift */; };
		EEDB51DB255410D000F35A29 /* GenericMessageHelperTests.swift in Sources */ = {isa = PBXBuildFile; fileRef = EEDB51DA255410D000F35A29 /* GenericMessageHelperTests.swift */; };
		EEDD426A28633B2800C9EBC4 /* ZMUser+Patches.swift in Sources */ = {isa = PBXBuildFile; fileRef = EEDD426928633B2800C9EBC4 /* ZMUser+Patches.swift */; };
		EEDE7DB728EC1618007DC6A3 /* MockMLSActionExecutor.swift in Sources */ = {isa = PBXBuildFile; fileRef = EEDE7DB628EC1618007DC6A3 /* MockMLSActionExecutor.swift */; };
		EEE186B2259CC7CD008707CA /* AppLockDelegate.swift in Sources */ = {isa = PBXBuildFile; fileRef = EEE186B1259CC7CC008707CA /* AppLockDelegate.swift */; };
		EEE83B4A1FBB496B00FC0296 /* ZMMessageTimerTests.swift in Sources */ = {isa = PBXBuildFile; fileRef = EEE83B491FBB496B00FC0296 /* ZMMessageTimerTests.swift */; };
		EEE95CD52A432FA100E136CB /* LeaveSubconversationAction.swift in Sources */ = {isa = PBXBuildFile; fileRef = EEE95CD42A432FA100E136CB /* LeaveSubconversationAction.swift */; };
		EEF0BC3128EEC02400ED16CA /* MockSyncStatus.swift in Sources */ = {isa = PBXBuildFile; fileRef = EEF0BC3028EEC02400ED16CA /* MockSyncStatus.swift */; };
		EEF4010723A9213B007B1A97 /* UserType+Team.swift in Sources */ = {isa = PBXBuildFile; fileRef = EEF4010623A9213B007B1A97 /* UserType+Team.swift */; };
		EEF6E3CA28D89251001C1799 /* StaleMLSKeyDetectorTests.swift in Sources */ = {isa = PBXBuildFile; fileRef = EEF6E3C928D89251001C1799 /* StaleMLSKeyDetectorTests.swift */; };
		EEFAAC3528DDE2B1009940E7 /* CoreCryptoCallbacksTests.swift in Sources */ = {isa = PBXBuildFile; fileRef = EEFAAC3328DDE27F009940E7 /* CoreCryptoCallbacksTests.swift */; };
		EEFC3EE72208311200D3091A /* ZMConversation+HasMessages.swift in Sources */ = {isa = PBXBuildFile; fileRef = EEFC3EE62208311200D3091A /* ZMConversation+HasMessages.swift */; };
		EEFC3EE922083B0900D3091A /* ZMConversationTests+HasMessages.swift in Sources */ = {isa = PBXBuildFile; fileRef = EEFC3EE822083B0900D3091A /* ZMConversationTests+HasMessages.swift */; };
		EEFFBEB52A67D9CF0058C343 /* store2-106-0.wiredatabase in Resources */ = {isa = PBXBuildFile; fileRef = EEFFBEB42A67D9CF0058C343 /* store2-106-0.wiredatabase */; };
		EF17175B22D4CC8E00697EB0 /* Team+MockTeam.swift in Sources */ = {isa = PBXBuildFile; fileRef = EF17175A22D4CC8E00697EB0 /* Team+MockTeam.swift */; };
		EF18C7E61F9E4F8A0085A832 /* UserType+Filename.swift in Sources */ = {isa = PBXBuildFile; fileRef = EF18C7E51F9E4F8A0085A832 /* UserType+Filename.swift */; };
		EF1F4F542301634500E4872C /* ZMSystemMessage+ChildMessages.swift in Sources */ = {isa = PBXBuildFile; fileRef = EF1F4F532301634500E4872C /* ZMSystemMessage+ChildMessages.swift */; };
		EF1F850422FD71BB0020F6DC /* ZMOTRMessage+VerifySender.swift in Sources */ = {isa = PBXBuildFile; fileRef = EF1F850322FD71BB0020F6DC /* ZMOTRMessage+VerifySender.swift */; };
		EF2CBDA720061E2D0004F65E /* ServiceUser.swift in Sources */ = {isa = PBXBuildFile; fileRef = EF2CBDA620061E2D0004F65E /* ServiceUser.swift */; };
		EF3510FA22CA07BB00115B97 /* ZMConversationTests+Transport.swift in Sources */ = {isa = PBXBuildFile; fileRef = EF3510F922CA07BB00115B97 /* ZMConversationTests+Transport.swift */; };
		EF9A4703210A026600085102 /* ZMConversationTests+Language.swift in Sources */ = {isa = PBXBuildFile; fileRef = EF9A4702210A026600085102 /* ZMConversationTests+Language.swift */; };
		EFD0B02D21087DC80065EBF3 /* ZMConversation+Language.swift in Sources */ = {isa = PBXBuildFile; fileRef = EFD0B02C21087DC80065EBF3 /* ZMConversation+Language.swift */; };
		F110503D2220439900F3EB62 /* ZMUser+RichProfile.swift in Sources */ = {isa = PBXBuildFile; fileRef = F110503C2220439900F3EB62 /* ZMUser+RichProfile.swift */; };
		F11F3E891FA32463007B6D3D /* InvalidClientsRemoval.swift in Sources */ = {isa = PBXBuildFile; fileRef = F11F3E881FA32463007B6D3D /* InvalidClientsRemoval.swift */; };
		F11F3E8B1FA32AA0007B6D3D /* InvalidClientsRemovalTests.swift in Sources */ = {isa = PBXBuildFile; fileRef = F11F3E8A1FA32AA0007B6D3D /* InvalidClientsRemovalTests.swift */; };
		F125BAD71EE9849B0018C2F8 /* ZMConversation+SystemMessages.swift in Sources */ = {isa = PBXBuildFile; fileRef = F125BAD61EE9849B0018C2F8 /* ZMConversation+SystemMessages.swift */; };
		F12BD0B01E4DCEC40012ADBA /* ZMMessage+Insert.swift in Sources */ = {isa = PBXBuildFile; fileRef = F12BD0AF1E4DCEC40012ADBA /* ZMMessage+Insert.swift */; };
		F137EEBE212C14300043FDEB /* ZMConversation+Services.swift in Sources */ = {isa = PBXBuildFile; fileRef = F137EEBD212C14300043FDEB /* ZMConversation+Services.swift */; };
		F13A89D1210628F700AB40CB /* PushToken.swift in Sources */ = {isa = PBXBuildFile; fileRef = F13A89D0210628F600AB40CB /* PushToken.swift */; };
		F14B7AFF2220302B00458624 /* ZMUser+Predicates.swift in Sources */ = {isa = PBXBuildFile; fileRef = F14B7AFE2220302B00458624 /* ZMUser+Predicates.swift */; };
		F14B9C6F212DB467004B6D7D /* ZMBaseManagedObjectTest+Helpers.swift in Sources */ = {isa = PBXBuildFile; fileRef = F14B9C6E212DB467004B6D7D /* ZMBaseManagedObjectTest+Helpers.swift */; };
		F14FA377221DB05B005E7EF5 /* MockBackgroundActivityManager.swift in Sources */ = {isa = PBXBuildFile; fileRef = F14FA376221DB05B005E7EF5 /* MockBackgroundActivityManager.swift */; };
		F1517922212DAE2E00BA3EBD /* ZMConversationTests+Services.swift in Sources */ = {isa = PBXBuildFile; fileRef = F1517921212DAE2E00BA3EBD /* ZMConversationTests+Services.swift */; };
		F163784F1E5C454C00898F84 /* ZMConversation+Patches.swift in Sources */ = {isa = PBXBuildFile; fileRef = F163784E1E5C454C00898F84 /* ZMConversation+Patches.swift */; };
		F16378511E5C805100898F84 /* ZMConversationSecurityLevel.swift in Sources */ = {isa = PBXBuildFile; fileRef = F16378501E5C805100898F84 /* ZMConversationSecurityLevel.swift */; };
		F179B5DA2062B77300C13DFD /* CoreDataStack+Backup.swift in Sources */ = {isa = PBXBuildFile; fileRef = F179B5D92062B77300C13DFD /* CoreDataStack+Backup.swift */; };
		F18998831E7AC6D900E579A2 /* ZMUser.swift in Sources */ = {isa = PBXBuildFile; fileRef = F18998821E7AC6D900E579A2 /* ZMUser.swift */; };
		F18998861E7AEECF00E579A2 /* ZMUserTests+Swift.swift in Sources */ = {isa = PBXBuildFile; fileRef = F18998841E7AEEC900E579A2 /* ZMUserTests+Swift.swift */; };
		F1B025621E53500400900C65 /* ZMConversationTests+PrepareToSend.swift in Sources */ = {isa = PBXBuildFile; fileRef = F1B025601E534CF900900C65 /* ZMConversationTests+PrepareToSend.swift */; };
		F1B58928202DCF0C002BB59B /* ZMConversationTests+CreationSystemMessages.swift in Sources */ = {isa = PBXBuildFile; fileRef = F1B58926202DCEF9002BB59B /* ZMConversationTests+CreationSystemMessages.swift */; };
		F1C867701FA9CCB5001505E8 /* DuplicateMerging.swift in Sources */ = {isa = PBXBuildFile; fileRef = F1C8676F1FA9CCB5001505E8 /* DuplicateMerging.swift */; };
		F1C867851FAA0D48001505E8 /* ZMUser+Create.swift in Sources */ = {isa = PBXBuildFile; fileRef = F1C867841FAA0D48001505E8 /* ZMUser+Create.swift */; };
		F1FDF2F721B152BC00E037A1 /* GenericMessage+Helper.swift in Sources */ = {isa = PBXBuildFile; fileRef = F1FDF2F521B152BC00E037A1 /* GenericMessage+Helper.swift */; };
		F1FDF2F821B152BC00E037A1 /* GenericMessage+Hashing.swift in Sources */ = {isa = PBXBuildFile; fileRef = F1FDF2F621B152BC00E037A1 /* GenericMessage+Hashing.swift */; };
		F1FDF2FA21B1555A00E037A1 /* ZMClientMessage+Location.swift in Sources */ = {isa = PBXBuildFile; fileRef = F1FDF2F921B1555A00E037A1 /* ZMClientMessage+Location.swift */; };
		F1FDF2FE21B1572500E037A1 /* ZMGenericMessageData.swift in Sources */ = {isa = PBXBuildFile; fileRef = F1FDF2FD21B1572500E037A1 /* ZMGenericMessageData.swift */; };
		F1FDF30021B1580400E037A1 /* GenericMessage+Utils.swift in Sources */ = {isa = PBXBuildFile; fileRef = F1FDF2FF21B1580400E037A1 /* GenericMessage+Utils.swift */; };
		F90D99A51E02DC6B00034070 /* AssetCollectionBatched.swift in Sources */ = {isa = PBXBuildFile; fileRef = F90D99A41E02DC6B00034070 /* AssetCollectionBatched.swift */; };
		F90D99A81E02E22900034070 /* AssetCollectionBatchedTests.swift in Sources */ = {isa = PBXBuildFile; fileRef = F90D99A61E02E22400034070 /* AssetCollectionBatchedTests.swift */; };
		F91EAAC61D885D7B0010ACBE /* video.mp4 in Resources */ = {isa = PBXBuildFile; fileRef = F91EAAC41D885D720010ACBE /* video.mp4 */; };
		F920AE171E38C547001BC14F /* NotificationObservers.swift in Sources */ = {isa = PBXBuildFile; fileRef = F920AE161E38C547001BC14F /* NotificationObservers.swift */; };
		F920AE2A1E3A5FDD001BC14F /* Dictionary+Mapping.swift in Sources */ = {isa = PBXBuildFile; fileRef = F920AE291E3A5FDD001BC14F /* Dictionary+Mapping.swift */; };
		F920AE3B1E3B844E001BC14F /* SearchUserObserverCenterTests.swift in Sources */ = {isa = PBXBuildFile; fileRef = F920AE391E3B8445001BC14F /* SearchUserObserverCenterTests.swift */; };
		F929C1751E41EBE20018ADA4 /* PersonName.swift in Sources */ = {isa = PBXBuildFile; fileRef = F929C1731E41D3480018ADA4 /* PersonName.swift */; };
		F929C17B1E423B620018ADA4 /* SnapshotCenterTests.swift in Sources */ = {isa = PBXBuildFile; fileRef = F929C17A1E423B620018ADA4 /* SnapshotCenterTests.swift */; };
		F92C99281DAE8D070034AFDD /* GenericMessageTests+Obfuscation.swift in Sources */ = {isa = PBXBuildFile; fileRef = F92C99271DAE8D060034AFDD /* GenericMessageTests+Obfuscation.swift */; };
		F92C992A1DAFBC910034AFDD /* ZMConversation+SelfDeletingMessages.swift in Sources */ = {isa = PBXBuildFile; fileRef = F92C99291DAFBC910034AFDD /* ZMConversation+SelfDeletingMessages.swift */; };
		F92C992D1DAFC5AC0034AFDD /* ZMConversationTests+Ephemeral.swift in Sources */ = {isa = PBXBuildFile; fileRef = F92C992B1DAFC58A0034AFDD /* ZMConversationTests+Ephemeral.swift */; };
		F93265211D8950F10076AAD6 /* NSManagedObjectContext+FetchRequest.swift in Sources */ = {isa = PBXBuildFile; fileRef = F93265201D8950F10076AAD6 /* NSManagedObjectContext+FetchRequest.swift */; };
		F93265291D89648B0076AAD6 /* ZMAssetClientMessageTests.swift in Sources */ = {isa = PBXBuildFile; fileRef = F9B71F5D1CB2BC85001DB03F /* ZMAssetClientMessageTests.swift */; };
		F9331C521CB3BC6800139ECC /* CryptoBoxTests.swift in Sources */ = {isa = PBXBuildFile; fileRef = F9331C501CB3BC6800139ECC /* CryptoBoxTests.swift */; };
		F9331C561CB3BCF300139ECC /* OtrBaseTest.swift in Sources */ = {isa = PBXBuildFile; fileRef = F9331C541CB3BCDA00139ECC /* OtrBaseTest.swift */; };
		F9331C5A1CB3BECB00139ECC /* ZMClientMessageTests+OTR_Legacy.swift in Sources */ = {isa = PBXBuildFile; fileRef = F9331C591CB3BECB00139ECC /* ZMClientMessageTests+OTR_Legacy.swift */; };
		F9331C5C1CB3BF9F00139ECC /* UserClientKeyStoreTests.swift in Sources */ = {isa = PBXBuildFile; fileRef = F9331C5B1CB3BF9F00139ECC /* UserClientKeyStoreTests.swift */; };
		F9331C771CB4165100139ECC /* NSString+ZMPersonName.h in Headers */ = {isa = PBXBuildFile; fileRef = F9331C751CB4165100139ECC /* NSString+ZMPersonName.h */; settings = {ATTRIBUTES = (Public, ); }; };
		F9331C781CB4165100139ECC /* NSString+ZMPersonName.m in Sources */ = {isa = PBXBuildFile; fileRef = F9331C761CB4165100139ECC /* NSString+ZMPersonName.m */; };
		F9331C831CB4191B00139ECC /* NSPredicate+ZMSearch.h in Headers */ = {isa = PBXBuildFile; fileRef = F9331C811CB4191B00139ECC /* NSPredicate+ZMSearch.h */; settings = {ATTRIBUTES = (Public, ); }; };
		F9331C841CB4191B00139ECC /* NSPredicate+ZMSearch.m in Sources */ = {isa = PBXBuildFile; fileRef = F9331C821CB4191B00139ECC /* NSPredicate+ZMSearch.m */; };
		F9331C871CB419B500139ECC /* NSFetchRequest+ZMRelationshipKeyPaths.h in Headers */ = {isa = PBXBuildFile; fileRef = F9331C851CB419B500139ECC /* NSFetchRequest+ZMRelationshipKeyPaths.h */; settings = {ATTRIBUTES = (Public, ); }; };
		F9331C881CB419B500139ECC /* NSFetchRequest+ZMRelationshipKeyPaths.m in Sources */ = {isa = PBXBuildFile; fileRef = F9331C861CB419B500139ECC /* NSFetchRequest+ZMRelationshipKeyPaths.m */; };
		F93A30251D6EFB47005CCB1D /* ZMMessageConfirmation.swift in Sources */ = {isa = PBXBuildFile; fileRef = F93A30231D6EFB47005CCB1D /* ZMMessageConfirmation.swift */; };
		F93A302F1D6F2633005CCB1D /* ZMMessageTests+Confirmation.swift in Sources */ = {isa = PBXBuildFile; fileRef = F93A302E1D6F2633005CCB1D /* ZMMessageTests+Confirmation.swift */; };
		F93C4C7D1E24E1B1007E9CEE /* NotificationDispatcher.swift in Sources */ = {isa = PBXBuildFile; fileRef = F93C4C7C1E24E1B1007E9CEE /* NotificationDispatcher.swift */; };
		F93C4C7F1E24F832007E9CEE /* NotificationDispatcherTests.swift in Sources */ = {isa = PBXBuildFile; fileRef = F93C4C7E1E24F832007E9CEE /* NotificationDispatcherTests.swift */; };
		F943BC2D1E88FEC80048A768 /* ChangedIndexes.swift in Sources */ = {isa = PBXBuildFile; fileRef = F943BC2C1E88FEC80048A768 /* ChangedIndexes.swift */; };
		F94A208F1CB51AF50059632A /* ManagedObjectValidationTests.m in Sources */ = {isa = PBXBuildFile; fileRef = F94A208E1CB51AF50059632A /* ManagedObjectValidationTests.m */; };
		F963E9701D9ADD5A00098AD3 /* ZMImageAssetEncryptionKeys.h in Headers */ = {isa = PBXBuildFile; fileRef = F963E96B1D9ADD5A00098AD3 /* ZMImageAssetEncryptionKeys.h */; settings = {ATTRIBUTES = (Public, ); }; };
		F963E9711D9ADD5A00098AD3 /* ZMImageAssetEncryptionKeys.m in Sources */ = {isa = PBXBuildFile; fileRef = F963E96C1D9ADD5A00098AD3 /* ZMImageAssetEncryptionKeys.m */; };
		F963E9741D9BF9ED00098AD3 /* ProtosTests.swift in Sources */ = {isa = PBXBuildFile; fileRef = F963E9721D9BF9E300098AD3 /* ProtosTests.swift */; };
		F963E9801D9C09E700098AD3 /* ZMMessageTimer.h in Headers */ = {isa = PBXBuildFile; fileRef = F963E97E1D9C09E700098AD3 /* ZMMessageTimer.h */; settings = {ATTRIBUTES = (Public, ); }; };
		F963E9811D9C09E700098AD3 /* ZMMessageTimer.m in Sources */ = {isa = PBXBuildFile; fileRef = F963E97F1D9C09E700098AD3 /* ZMMessageTimer.m */; };
		F963E9831D9C0DC400098AD3 /* ZMMessageDestructionTimer.swift in Sources */ = {isa = PBXBuildFile; fileRef = F963E9821D9C0DC400098AD3 /* ZMMessageDestructionTimer.swift */; };
		F963E9861D9D485900098AD3 /* ZMClientMessageTests+Ephemeral.swift in Sources */ = {isa = PBXBuildFile; fileRef = F963E9841D9D47D100098AD3 /* ZMClientMessageTests+Ephemeral.swift */; };
		F963E9931D9E9D1800098AD3 /* ZMAssetClientMessageTests+Ephemeral.swift in Sources */ = {isa = PBXBuildFile; fileRef = F963E9921D9E9D1800098AD3 /* ZMAssetClientMessageTests+Ephemeral.swift */; };
		F991CE191CB55E95004D8465 /* ZMSearchUserTests.m in Sources */ = {isa = PBXBuildFile; fileRef = F991CE181CB55E95004D8465 /* ZMSearchUserTests.m */; };
		F991CE1B1CB561B0004D8465 /* ZMAddressBookContact.m in Sources */ = {isa = PBXBuildFile; fileRef = F991CE1A1CB561B0004D8465 /* ZMAddressBookContact.m */; };
		F99C5B8A1ED460E20049CCD7 /* TeamChangeInfo.swift in Sources */ = {isa = PBXBuildFile; fileRef = F99C5B891ED460E20049CCD7 /* TeamChangeInfo.swift */; };
		F99C5B8C1ED466760049CCD7 /* TeamObserverTests.swift in Sources */ = {isa = PBXBuildFile; fileRef = F99C5B8B1ED466760049CCD7 /* TeamObserverTests.swift */; };
		F9A706501CAEE01D00C2F5FE /* NSManagedObjectContext+tests.h in Headers */ = {isa = PBXBuildFile; fileRef = F9A705CA1CAEE01D00C2F5FE /* NSManagedObjectContext+tests.h */; settings = {ATTRIBUTES = (Public, ); }; };
		F9A706511CAEE01D00C2F5FE /* NSManagedObjectContext+zmessaging-Internal.h in Headers */ = {isa = PBXBuildFile; fileRef = F9A705CB1CAEE01D00C2F5FE /* NSManagedObjectContext+zmessaging-Internal.h */; };
		F9A706521CAEE01D00C2F5FE /* NSManagedObjectContext+zmessaging.h in Headers */ = {isa = PBXBuildFile; fileRef = F9A705CC1CAEE01D00C2F5FE /* NSManagedObjectContext+zmessaging.h */; settings = {ATTRIBUTES = (Public, ); }; };
		F9A706531CAEE01D00C2F5FE /* NSManagedObjectContext+zmessaging.m in Sources */ = {isa = PBXBuildFile; fileRef = F9A705CD1CAEE01D00C2F5FE /* NSManagedObjectContext+zmessaging.m */; };
		F9A706561CAEE01D00C2F5FE /* NSNotification+ManagedObjectContextSave.h in Headers */ = {isa = PBXBuildFile; fileRef = F9A705D01CAEE01D00C2F5FE /* NSNotification+ManagedObjectContextSave.h */; };
		F9A706571CAEE01D00C2F5FE /* NSNotification+ManagedObjectContextSave.m in Sources */ = {isa = PBXBuildFile; fileRef = F9A705D11CAEE01D00C2F5FE /* NSNotification+ManagedObjectContextSave.m */; };
		F9A7065A1CAEE01D00C2F5FE /* ZMConnection+Internal.h in Headers */ = {isa = PBXBuildFile; fileRef = F9A705D61CAEE01D00C2F5FE /* ZMConnection+Internal.h */; settings = {ATTRIBUTES = (Public, ); }; };
		F9A7065B1CAEE01D00C2F5FE /* ZMConnection.h in Headers */ = {isa = PBXBuildFile; fileRef = F9A705D71CAEE01D00C2F5FE /* ZMConnection.h */; settings = {ATTRIBUTES = (Public, ); }; };
		F9A7065C1CAEE01D00C2F5FE /* ZMConnection.m in Sources */ = {isa = PBXBuildFile; fileRef = F9A705D81CAEE01D00C2F5FE /* ZMConnection.m */; };
		F9A706731CAEE01D00C2F5FE /* AssetEncryption.swift in Sources */ = {isa = PBXBuildFile; fileRef = F9A705F21CAEE01D00C2F5FE /* AssetEncryption.swift */; };
		F9A706791CAEE01D00C2F5FE /* ZMExternalEncryptedDataWithKeys.h in Headers */ = {isa = PBXBuildFile; fileRef = F9A705F81CAEE01D00C2F5FE /* ZMExternalEncryptedDataWithKeys.h */; settings = {ATTRIBUTES = (Public, ); }; };
		F9A7067A1CAEE01D00C2F5FE /* ZMExternalEncryptedDataWithKeys.m in Sources */ = {isa = PBXBuildFile; fileRef = F9A705F91CAEE01D00C2F5FE /* ZMExternalEncryptedDataWithKeys.m */; };
		F9A7067F1CAEE01D00C2F5FE /* ZMImageMessage.m in Sources */ = {isa = PBXBuildFile; fileRef = F9A705FE1CAEE01D00C2F5FE /* ZMImageMessage.m */; };
		F9A706801CAEE01D00C2F5FE /* ZMMessage+Internal.h in Headers */ = {isa = PBXBuildFile; fileRef = F9A705FF1CAEE01D00C2F5FE /* ZMMessage+Internal.h */; settings = {ATTRIBUTES = (Public, ); }; };
		F9A706811CAEE01D00C2F5FE /* ZMMessage.m in Sources */ = {isa = PBXBuildFile; fileRef = F9A706001CAEE01D00C2F5FE /* ZMMessage.m */; };
		F9A706821CAEE01D00C2F5FE /* ZMOTRMessage.h in Headers */ = {isa = PBXBuildFile; fileRef = F9A706011CAEE01D00C2F5FE /* ZMOTRMessage.h */; settings = {ATTRIBUTES = (Public, ); }; };
		F9A706831CAEE01D00C2F5FE /* ZMOTRMessage.m in Sources */ = {isa = PBXBuildFile; fileRef = F9A706021CAEE01D00C2F5FE /* ZMOTRMessage.m */; };
		F9A7068D1CAEE01D00C2F5FE /* ZMUser+Internal.h in Headers */ = {isa = PBXBuildFile; fileRef = F9A7060D1CAEE01D00C2F5FE /* ZMUser+Internal.h */; settings = {ATTRIBUTES = (Public, ); }; };
		F9A706901CAEE01D00C2F5FE /* ZMUser.m in Sources */ = {isa = PBXBuildFile; fileRef = F9A706101CAEE01D00C2F5FE /* ZMUser.m */; };
		F9A706941CAEE01D00C2F5FE /* UserClient+Protobuf.swift in Sources */ = {isa = PBXBuildFile; fileRef = F9A706151CAEE01D00C2F5FE /* UserClient+Protobuf.swift */; };
		F9A706951CAEE01D00C2F5FE /* UserClient.swift in Sources */ = {isa = PBXBuildFile; fileRef = F9A706161CAEE01D00C2F5FE /* UserClient.swift */; };
		F9A706961CAEE01D00C2F5FE /* UserClientTypes.h in Headers */ = {isa = PBXBuildFile; fileRef = F9A706171CAEE01D00C2F5FE /* UserClientTypes.h */; settings = {ATTRIBUTES = (Public, ); }; };
		F9A706971CAEE01D00C2F5FE /* UserClientTypes.m in Sources */ = {isa = PBXBuildFile; fileRef = F9A706181CAEE01D00C2F5FE /* UserClientTypes.m */; };
		F9A706981CAEE01D00C2F5FE /* ZMManagedObject+Internal.h in Headers */ = {isa = PBXBuildFile; fileRef = F9A706191CAEE01D00C2F5FE /* ZMManagedObject+Internal.h */; settings = {ATTRIBUTES = (Public, ); }; };
		F9A706991CAEE01D00C2F5FE /* ZMManagedObject.m in Sources */ = {isa = PBXBuildFile; fileRef = F9A7061A1CAEE01D00C2F5FE /* ZMManagedObject.m */; };
		F9A706A31CAEE01D00C2F5FE /* ConversationListChangeInfo.swift in Sources */ = {isa = PBXBuildFile; fileRef = F9A706271CAEE01D00C2F5FE /* ConversationListChangeInfo.swift */; };
		F9A706A41CAEE01D00C2F5FE /* ConversationChangeInfo.swift in Sources */ = {isa = PBXBuildFile; fileRef = F9A706281CAEE01D00C2F5FE /* ConversationChangeInfo.swift */; };
		F9A706A71CAEE01D00C2F5FE /* AnyClassTuple.swift in Sources */ = {isa = PBXBuildFile; fileRef = F9A7062C1CAEE01D00C2F5FE /* AnyClassTuple.swift */; };
		F9A706A81CAEE01D00C2F5FE /* DependentObjectsKeysForObservedObjectKeysCache.swift in Sources */ = {isa = PBXBuildFile; fileRef = F9A7062D1CAEE01D00C2F5FE /* DependentObjectsKeysForObservedObjectKeysCache.swift */; };
		F9A706A91CAEE01D00C2F5FE /* StringKeyPath.swift in Sources */ = {isa = PBXBuildFile; fileRef = F9A7062E1CAEE01D00C2F5FE /* StringKeyPath.swift */; };
		F9A706AA1CAEE01D00C2F5FE /* KeySet.swift in Sources */ = {isa = PBXBuildFile; fileRef = F9A7062F1CAEE01D00C2F5FE /* KeySet.swift */; };
		F9A706AE1CAEE01D00C2F5FE /* SetSnapshot.swift in Sources */ = {isa = PBXBuildFile; fileRef = F9A706331CAEE01D00C2F5FE /* SetSnapshot.swift */; };
		F9A706B01CAEE01D00C2F5FE /* MessageChangeInfo.swift in Sources */ = {isa = PBXBuildFile; fileRef = F9A706351CAEE01D00C2F5FE /* MessageChangeInfo.swift */; };
		F9A706B21CAEE01D00C2F5FE /* NewUnreadMessageChangeInfos.swift in Sources */ = {isa = PBXBuildFile; fileRef = F9A706371CAEE01D00C2F5FE /* NewUnreadMessageChangeInfos.swift */; };
		F9A706B41CAEE01D00C2F5FE /* ObjectChangeInfo.swift in Sources */ = {isa = PBXBuildFile; fileRef = F9A706391CAEE01D00C2F5FE /* ObjectChangeInfo.swift */; };
		F9A706B61CAEE01D00C2F5FE /* UserClientChangeInfo.swift in Sources */ = {isa = PBXBuildFile; fileRef = F9A7063B1CAEE01D00C2F5FE /* UserClientChangeInfo.swift */; };
		F9A706B71CAEE01D00C2F5FE /* UserChangeInfo.swift in Sources */ = {isa = PBXBuildFile; fileRef = F9A7063C1CAEE01D00C2F5FE /* UserChangeInfo.swift */; };
		F9A706BD1CAEE01D00C2F5FE /* CryptoBox.swift in Sources */ = {isa = PBXBuildFile; fileRef = F9A706431CAEE01D00C2F5FE /* CryptoBox.swift */; };
		F9A706C31CAEE01D00C2F5FE /* UserImageLocalCache.swift in Sources */ = {isa = PBXBuildFile; fileRef = F9A706491CAEE01D00C2F5FE /* UserImageLocalCache.swift */; };
		F9A706C51CAEE01D00C2F5FE /* ZMFetchRequestBatch.h in Headers */ = {isa = PBXBuildFile; fileRef = F9A7064B1CAEE01D00C2F5FE /* ZMFetchRequestBatch.h */; settings = {ATTRIBUTES = (Public, ); }; };
		F9A706C61CAEE01D00C2F5FE /* ZMFetchRequestBatch.m in Sources */ = {isa = PBXBuildFile; fileRef = F9A7064C1CAEE01D00C2F5FE /* ZMFetchRequestBatch.m */; };
		F9A706C81CAEE01D00C2F5FE /* ZMUpdateEvent+WireDataModel.h in Headers */ = {isa = PBXBuildFile; fileRef = F9A7064E1CAEE01D00C2F5FE /* ZMUpdateEvent+WireDataModel.h */; settings = {ATTRIBUTES = (Public, ); }; };
		F9A706C91CAEE01D00C2F5FE /* ZMUpdateEvent+WireDataModel.m in Sources */ = {isa = PBXBuildFile; fileRef = F9A7064F1CAEE01D00C2F5FE /* ZMUpdateEvent+WireDataModel.m */; };
		F9A706F61CAEE31800C2F5FE /* 1900x1500.jpg in Resources */ = {isa = PBXBuildFile; fileRef = F9A706CA1CAEE30700C2F5FE /* 1900x1500.jpg */; };
		F9A706F71CAEE31C00C2F5FE /* animated.gif in Resources */ = {isa = PBXBuildFile; fileRef = F9A706CB1CAEE30700C2F5FE /* animated.gif */; };
		F9A706F81CAEE32400C2F5FE /* InfoPlist.strings in Resources */ = {isa = PBXBuildFile; fileRef = F9A706CD1CAEE30700C2F5FE /* InfoPlist.strings */; };
		F9A706F91CAEE32A00C2F5FE /* EncryptedBase64EncondedExternalMessageTestFixture.txt in Resources */ = {isa = PBXBuildFile; fileRef = F9A706CF1CAEE30700C2F5FE /* EncryptedBase64EncondedExternalMessageTestFixture.txt */; };
		F9A706FA1CAEE32A00C2F5FE /* ExternalMessageTextFixture.txt in Resources */ = {isa = PBXBuildFile; fileRef = F9A706D01CAEE30700C2F5FE /* ExternalMessageTextFixture.txt */; };
		F9A706FC1CAEE32A00C2F5FE /* Lorem Ipsum.txt in Resources */ = {isa = PBXBuildFile; fileRef = F9A706D21CAEE30700C2F5FE /* Lorem Ipsum.txt */; };
		F9A706FD1CAEE32A00C2F5FE /* medium.jpg in Resources */ = {isa = PBXBuildFile; fileRef = F9A706D31CAEE30700C2F5FE /* medium.jpg */; };
		F9A706FE1CAEE32A00C2F5FE /* not_animated.gif in Resources */ = {isa = PBXBuildFile; fileRef = F9A706D41CAEE30700C2F5FE /* not_animated.gif */; };
		F9A707031CAEE32E00C2F5FE /* tiny.jpg in Resources */ = {isa = PBXBuildFile; fileRef = F9A706D91CAEE30700C2F5FE /* tiny.jpg */; };
		F9A7073D1CAEE8FC00C2F5FE /* AppDelegate.m in Sources */ = {isa = PBXBuildFile; fileRef = F9C9A81D1CAEDA330039E10C /* AppDelegate.m */; };
		F9A7073E1CAEE8FC00C2F5FE /* main.m in Sources */ = {isa = PBXBuildFile; fileRef = F9C9A8241CAEDA330039E10C /* main.m */; };
		F9A708341CAEEB7500C2F5FE /* ManagedObjectContextSaveNotificationTests.m in Sources */ = {isa = PBXBuildFile; fileRef = F9A708041CAEEB7400C2F5FE /* ManagedObjectContextSaveNotificationTests.m */; };
		F9A708351CAEEB7500C2F5FE /* ManagedObjectContextTests.m in Sources */ = {isa = PBXBuildFile; fileRef = F9A708051CAEEB7400C2F5FE /* ManagedObjectContextTests.m */; };
		F9A708361CAEEB7500C2F5FE /* NSManagedObjectContext+TestHelpers.m in Sources */ = {isa = PBXBuildFile; fileRef = F9A708071CAEEB7400C2F5FE /* NSManagedObjectContext+TestHelpers.m */; };
		F9A7083A1CAEEB7500C2F5FE /* MockEntity.m in Sources */ = {isa = PBXBuildFile; fileRef = F9A7080E1CAEEB7400C2F5FE /* MockEntity.m */; };
		F9A7083B1CAEEB7500C2F5FE /* MockEntity2.m in Sources */ = {isa = PBXBuildFile; fileRef = F9A708101CAEEB7400C2F5FE /* MockEntity2.m */; };
		F9A7083C1CAEEB7500C2F5FE /* MockModelObjectContextFactory.m in Sources */ = {isa = PBXBuildFile; fileRef = F9A708121CAEEB7400C2F5FE /* MockModelObjectContextFactory.m */; };
		F9A7083D1CAEEB7500C2F5FE /* ModelObjectsTests.m in Sources */ = {isa = PBXBuildFile; fileRef = F9A708141CAEEB7400C2F5FE /* ModelObjectsTests.m */; };
		F9A7083E1CAEEB7500C2F5FE /* NSFetchRequestTests+ZMRelationshipKeyPaths.m in Sources */ = {isa = PBXBuildFile; fileRef = F9A708151CAEEB7400C2F5FE /* NSFetchRequestTests+ZMRelationshipKeyPaths.m */; };
		F9A7083F1CAEEB7500C2F5FE /* PersistentChangeTrackingTests.m in Sources */ = {isa = PBXBuildFile; fileRef = F9A708161CAEEB7400C2F5FE /* PersistentChangeTrackingTests.m */; };
		F9A708441CAEEB7500C2F5FE /* ZMConnectionTests.m in Sources */ = {isa = PBXBuildFile; fileRef = F9A7081B1CAEEB7400C2F5FE /* ZMConnectionTests.m */; };
		F9A708521CAEEB7500C2F5FE /* ZMFetchRequestBatchTests.m in Sources */ = {isa = PBXBuildFile; fileRef = F9A7082B1CAEEB7400C2F5FE /* ZMFetchRequestBatchTests.m */; };
		F9A708531CAEEB7500C2F5FE /* ZMManagedObjectTests.m in Sources */ = {isa = PBXBuildFile; fileRef = F9A7082C1CAEEB7400C2F5FE /* ZMManagedObjectTests.m */; };
		F9A7085C1CAEED1B00C2F5FE /* ZMBaseManagedObjectTest.m in Sources */ = {isa = PBXBuildFile; fileRef = F9A7085B1CAEED1B00C2F5FE /* ZMBaseManagedObjectTest.m */; };
		F9A708601CAEEF4700C2F5FE /* MessagingTest+EventFactory.m in Sources */ = {isa = PBXBuildFile; fileRef = F9A7085F1CAEEF4700C2F5FE /* MessagingTest+EventFactory.m */; };
		F9A708651CAEF9BD00C2F5FE /* Default-568h@2x.png in Resources */ = {isa = PBXBuildFile; fileRef = F9A708641CAEF9BD00C2F5FE /* Default-568h@2x.png */; };
		F9AB00271F0CE5520037B437 /* FileManager+FileLocations.swift in Sources */ = {isa = PBXBuildFile; fileRef = F9AB00261F0CE5520037B437 /* FileManager+FileLocations.swift */; };
		F9AB002A1F0D2C120037B437 /* FileManager+FileLocationTests.swift in Sources */ = {isa = PBXBuildFile; fileRef = F9AB00281F0D2BE40037B437 /* FileManager+FileLocationTests.swift */; };
		F9AB395B1CB3AED900A7254F /* BaseTestSwiftHelpers.swift in Sources */ = {isa = PBXBuildFile; fileRef = F9AB39591CB3AEB100A7254F /* BaseTestSwiftHelpers.swift */; };
		F9B0FF321D79D1140098C17C /* ZMClientMessageTests+Unarchiving.swift in Sources */ = {isa = PBXBuildFile; fileRef = F9B0FF311D79D1140098C17C /* ZMClientMessageTests+Unarchiving.swift */; };
		F9B71F091CB264DF001DB03F /* ZMConversationList.m in Sources */ = {isa = PBXBuildFile; fileRef = F9B71F041CB264DF001DB03F /* ZMConversationList.m */; };
		F9B71F0A1CB264DF001DB03F /* ZMConversationList+Internal.h in Headers */ = {isa = PBXBuildFile; fileRef = F9B71F051CB264DF001DB03F /* ZMConversationList+Internal.h */; settings = {ATTRIBUTES = (Public, ); }; };
		F9B71F0C1CB264DF001DB03F /* ZMConversationListDirectory.h in Headers */ = {isa = PBXBuildFile; fileRef = F9B71F071CB264DF001DB03F /* ZMConversationListDirectory.h */; settings = {ATTRIBUTES = (Public, ); }; };
		F9B71F0D1CB264DF001DB03F /* ZMConversationListDirectory.m in Sources */ = {isa = PBXBuildFile; fileRef = F9B71F081CB264DF001DB03F /* ZMConversationListDirectory.m */; };
		F9B71F221CB264EF001DB03F /* ZMConversation.m in Sources */ = {isa = PBXBuildFile; fileRef = F9B71F101CB264EF001DB03F /* ZMConversation.m */; };
		F9B71F231CB264EF001DB03F /* ZMConversation+Internal.h in Headers */ = {isa = PBXBuildFile; fileRef = F9B71F111CB264EF001DB03F /* ZMConversation+Internal.h */; settings = {ATTRIBUTES = (Public, ); }; };
		F9B71F2C1CB264EF001DB03F /* ZMConversation+UnreadCount.h in Headers */ = {isa = PBXBuildFile; fileRef = F9B71F1A1CB264EF001DB03F /* ZMConversation+UnreadCount.h */; settings = {ATTRIBUTES = (Public, ); }; };
		F9B71F2D1CB264EF001DB03F /* ZMConversation+UnreadCount.m in Sources */ = {isa = PBXBuildFile; fileRef = F9B71F1B1CB264EF001DB03F /* ZMConversation+UnreadCount.m */; };
		F9B71F301CB264EF001DB03F /* ZMConversationSecurityLevel.h in Headers */ = {isa = PBXBuildFile; fileRef = F9B71F1E1CB264EF001DB03F /* ZMConversationSecurityLevel.h */; settings = {ATTRIBUTES = (Public, ); }; };
		F9B71F921CB2BEF4001DB03F /* BaseClientMessageTests.swift in Sources */ = {isa = PBXBuildFile; fileRef = F9B71F5F1CB2BC85001DB03F /* BaseClientMessageTests.swift */; };
		F9B71F931CB2BF00001DB03F /* ZMMessageTests.m in Sources */ = {isa = PBXBuildFile; fileRef = F9B71F611CB2BC85001DB03F /* ZMMessageTests.m */; };
		F9B71F941CB2BF08001DB03F /* UserImageLocalCacheTests.swift in Sources */ = {isa = PBXBuildFile; fileRef = F9B71F631CB2BC85001DB03F /* UserImageLocalCacheTests.swift */; };
		F9B71F971CB2BF08001DB03F /* ZMPersonNameTests.m in Sources */ = {isa = PBXBuildFile; fileRef = F9B71F661CB2BC85001DB03F /* ZMPersonNameTests.m */; };
		F9B71F9A1CB2BF0E001DB03F /* ZMUserTests.m in Sources */ = {isa = PBXBuildFile; fileRef = F9B71F6A1CB2BC85001DB03F /* ZMUserTests.m */; };
		F9B71F9C1CB2BF18001DB03F /* ZMCallStateTests.swift in Sources */ = {isa = PBXBuildFile; fileRef = F9B71F6D1CB2BC85001DB03F /* ZMCallStateTests.swift */; };
		F9B71F9F1CB2BF2B001DB03F /* ZMConversationListDirectoryTests.m in Sources */ = {isa = PBXBuildFile; fileRef = F9B71F5A1CB2BC85001DB03F /* ZMConversationListDirectoryTests.m */; };
		F9B71FA01CB2BF2B001DB03F /* ZMConversationListTests.m in Sources */ = {isa = PBXBuildFile; fileRef = F9B71F5B1CB2BC85001DB03F /* ZMConversationListTests.m */; };
		F9B71FA11CB2BF37001DB03F /* ZMConversation+Testing.m in Sources */ = {isa = PBXBuildFile; fileRef = F9B71F4F1CB2BC85001DB03F /* ZMConversation+Testing.m */; };
		F9B71FA31CB2BF37001DB03F /* ZMConversationTests+gapsAndWindows.m in Sources */ = {isa = PBXBuildFile; fileRef = F9B71F511CB2BC85001DB03F /* ZMConversationTests+gapsAndWindows.m */; };
		F9B71FA81CB2BF37001DB03F /* ZMConversationTests+Validation.m in Sources */ = {isa = PBXBuildFile; fileRef = F9B71F561CB2BC85001DB03F /* ZMConversationTests+Validation.m */; };
		F9B71FA91CB2BF37001DB03F /* ZMConversationTests.m in Sources */ = {isa = PBXBuildFile; fileRef = F9B71F581CB2BC85001DB03F /* ZMConversationTests.m */; };
		F9B71FED1CB2C4C6001DB03F /* StringKeyPathTests.swift in Sources */ = {isa = PBXBuildFile; fileRef = F9B71FD91CB2C4C6001DB03F /* StringKeyPathTests.swift */; };
		F9B71FF21CB2C4C6001DB03F /* AnyClassTupleTests.swift in Sources */ = {isa = PBXBuildFile; fileRef = F9B71FDF1CB2C4C6001DB03F /* AnyClassTupleTests.swift */; };
		F9B720041CB2C770001DB03F /* UserClientTests.swift in Sources */ = {isa = PBXBuildFile; fileRef = F9B720021CB2C68B001DB03F /* UserClientTests.swift */; };
		F9C348841E2CC08E0015D69D /* UserClientObserverTests.swift in Sources */ = {isa = PBXBuildFile; fileRef = F9C348821E2CC0730015D69D /* UserClientObserverTests.swift */; };
		F9C348861E2CC27D0015D69D /* NewUnreadMessageObserverTests.swift in Sources */ = {isa = PBXBuildFile; fileRef = F9C348851E2CC27D0015D69D /* NewUnreadMessageObserverTests.swift */; };
		F9C348921E2E3FF60015D69D /* SnapshotCenter.swift in Sources */ = {isa = PBXBuildFile; fileRef = F9C348911E2E3FF60015D69D /* SnapshotCenter.swift */; };
		F9C877091E000C9D00792613 /* AssetCollection.swift in Sources */ = {isa = PBXBuildFile; fileRef = F9C877081E000C9D00792613 /* AssetCollection.swift */; };
		F9C8770B1E015AAF00792613 /* AssetColletionTests.swift in Sources */ = {isa = PBXBuildFile; fileRef = F9C8770A1E015AAF00792613 /* AssetColletionTests.swift */; };
		F9C9A5071CAD5DF10039E10C /* WireDataModel.framework in Frameworks */ = {isa = PBXBuildFile; fileRef = F9C9A4FC1CAD5DF10039E10C /* WireDataModel.framework */; };
		F9C9A65F1CAD76A50039E10C /* WireDataModel.h in Headers */ = {isa = PBXBuildFile; fileRef = F9C9A60C1CAD76A50039E10C /* WireDataModel.h */; settings = {ATTRIBUTES = (Public, ); }; };
		F9C9A66D1CAD778C0039E10C /* Foundation.framework in Frameworks */ = {isa = PBXBuildFile; fileRef = F9C9A66C1CAD778C0039E10C /* Foundation.framework */; };
		F9C9A66F1CAD77930039E10C /* CoreData.framework in Frameworks */ = {isa = PBXBuildFile; fileRef = F9C9A66E1CAD77930039E10C /* CoreData.framework */; };
		F9C9A6AA1CAD7C7F0039E10C /* ZMConversation.h in Headers */ = {isa = PBXBuildFile; fileRef = F9C9A6A31CAD7C7F0039E10C /* ZMConversation.h */; settings = {ATTRIBUTES = (Public, ); }; };
		F9C9A6AB1CAD7C7F0039E10C /* ZMConversationList.h in Headers */ = {isa = PBXBuildFile; fileRef = F9C9A6A41CAD7C7F0039E10C /* ZMConversationList.h */; settings = {ATTRIBUTES = (Public, ); }; };
		F9C9A6AC1CAD7C7F0039E10C /* ZMEditableUser.h in Headers */ = {isa = PBXBuildFile; fileRef = F9C9A6A51CAD7C7F0039E10C /* ZMEditableUser.h */; settings = {ATTRIBUTES = (Public, ); }; };
		F9C9A6AD1CAD7C7F0039E10C /* ZMMessage.h in Headers */ = {isa = PBXBuildFile; fileRef = F9C9A6A61CAD7C7F0039E10C /* ZMMessage.h */; settings = {ATTRIBUTES = (Public, ); }; };
		F9C9A6AE1CAD7C7F0039E10C /* ZMUser.h in Headers */ = {isa = PBXBuildFile; fileRef = F9C9A6A71CAD7C7F0039E10C /* ZMUser.h */; settings = {ATTRIBUTES = (Public, ); }; };
		F9C9A6B01CAD7D1F0039E10C /* ZMManagedObject.h in Headers */ = {isa = PBXBuildFile; fileRef = F9C9A6AF1CAD7D1F0039E10C /* ZMManagedObject.h */; settings = {ATTRIBUTES = (Public, ); }; };
		F9C9A7661CAE8DFC0039E10C /* ZMAddressBookContact.h in Headers */ = {isa = PBXBuildFile; fileRef = F9C9A7641CAE8DFC0039E10C /* ZMAddressBookContact.h */; settings = {ATTRIBUTES = (Public, ); }; };
		F9C9A80C1CAED99F0039E10C /* WireDataModel.framework in Frameworks */ = {isa = PBXBuildFile; fileRef = F9C9A4FC1CAD5DF10039E10C /* WireDataModel.framework */; };
		F9DBA5201E28EA8B00BE23C0 /* DependencyKeyStore.swift in Sources */ = {isa = PBXBuildFile; fileRef = F9DBA51F1E28EA8B00BE23C0 /* DependencyKeyStore.swift */; };
		F9DBA5221E28EB4000BE23C0 /* SideEffectSources.swift in Sources */ = {isa = PBXBuildFile; fileRef = F9DBA5211E28EB4000BE23C0 /* SideEffectSources.swift */; };
		F9DBA5251E28EE1500BE23C0 /* ConversationObserverTests.swift in Sources */ = {isa = PBXBuildFile; fileRef = F9DBA5231E28EE0A00BE23C0 /* ConversationObserverTests.swift */; };
		F9DBA5271E28EEBD00BE23C0 /* UserObserverTests.swift in Sources */ = {isa = PBXBuildFile; fileRef = F9DBA5261E28EEBD00BE23C0 /* UserObserverTests.swift */; };
		F9DBA5291E29162A00BE23C0 /* MessageObserverTests.swift in Sources */ = {isa = PBXBuildFile; fileRef = F9DBA5281E29162A00BE23C0 /* MessageObserverTests.swift */; };
		F9DD60C11E8916170019823F /* ChangedIndexesTests.swift in Sources */ = {isa = PBXBuildFile; fileRef = F9DD60BF1E8916000019823F /* ChangedIndexesTests.swift */; };
		F9FD75731E2E6A2100B4558B /* ConversationListObserverCenter.swift in Sources */ = {isa = PBXBuildFile; fileRef = F9FD75721E2E6A2100B4558B /* ConversationListObserverCenter.swift */; };
		F9FD75761E2E79BF00B4558B /* ConversationListObserverTests.swift in Sources */ = {isa = PBXBuildFile; fileRef = F9FD75741E2E79B200B4558B /* ConversationListObserverTests.swift */; };
		F9FD75781E2F9A0600B4558B /* SearchUserObserverCenter.swift in Sources */ = {isa = PBXBuildFile; fileRef = F9FD75771E2F9A0600B4558B /* SearchUserObserverCenter.swift */; };
		F9FD757B1E2FB60E00B4558B /* SearchUserObserverTests.swift in Sources */ = {isa = PBXBuildFile; fileRef = F9FD75791E2FB60000B4558B /* SearchUserObserverTests.swift */; };
/* End PBXBuildFile section */

/* Begin PBXContainerItemProxy section */
		59D1C3042B1DE6FF0016F6B2 /* PBXContainerItemProxy */ = {
			isa = PBXContainerItemProxy;
			containerPortal = F9C9A4F31CAD5DF10039E10C /* Project object */;
			proxyType = 1;
			remoteGlobalIDString = 59D1C2FF2B1DE6FF0016F6B2;
			remoteInfo = WireDataModelSupport;
		};
		F991CE1F1CB7E5FD004D8465 /* PBXContainerItemProxy */ = {
			isa = PBXContainerItemProxy;
			containerPortal = F9C9A4F31CAD5DF10039E10C /* Project object */;
			proxyType = 1;
			remoteGlobalIDString = F9C9A7F21CAED9510039E10C;
			remoteInfo = WireDataModelTestHost;
		};
		F9C9A5081CAD5DF10039E10C /* PBXContainerItemProxy */ = {
			isa = PBXContainerItemProxy;
			containerPortal = F9C9A4F31CAD5DF10039E10C /* Project object */;
			proxyType = 1;
			remoteGlobalIDString = F9C9A4FB1CAD5DF10039E10C;
			remoteInfo = WireDataModel;
		};
/* End PBXContainerItemProxy section */

/* Begin PBXCopyFilesBuildPhase section */
		014C36B32B27206E00D7E8EA /* Embed Frameworks */ = {
			isa = PBXCopyFilesBuildPhase;
			buildActionMask = 2147483647;
			dstPath = "";
			dstSubfolderSpec = 10;
			files = (
			);
			name = "Embed Frameworks";
			runOnlyForDeploymentPostprocessing = 0;
		};
		EE67F72A296F0C6A001D7C88 /* Embed Frameworks */ = {
			isa = PBXCopyFilesBuildPhase;
			buildActionMask = 2147483647;
			dstPath = "";
			dstSubfolderSpec = 10;
			files = (
				EE67F729296F0C6A001D7C88 /* WireTesting.framework in Embed Frameworks */,
				59D1C3072B1DE6FF0016F6B2 /* WireDataModelSupport.framework in Embed Frameworks */,
			);
			name = "Embed Frameworks";
			runOnlyForDeploymentPostprocessing = 0;
		};
/* End PBXCopyFilesBuildPhase section */

/* Begin PBXFileReference section */
		0125F73A2B28A31C00D989AB /* SpyUserClientKeyStore.swift */ = {isa = PBXFileReference; fileEncoding = 4; lastKnownFileType = sourcecode.swift; path = SpyUserClientKeyStore.swift; sourceTree = "<group>"; };
		0125F73B2B28A31C00D989AB /* MockProteusProvider.swift */ = {isa = PBXFileReference; fileEncoding = 4; lastKnownFileType = sourcecode.swift; path = MockProteusProvider.swift; sourceTree = "<group>"; };
		0129E7F829A520870065E6DB /* SafeCoreCrypto.swift */ = {isa = PBXFileReference; fileEncoding = 4; lastKnownFileType = sourcecode.swift; path = SafeCoreCrypto.swift; sourceTree = "<group>"; };
		0129E7FA29A520EB0065E6DB /* SafeFileContext.swift */ = {isa = PBXFileReference; lastKnownFileType = sourcecode.swift; path = SafeFileContext.swift; sourceTree = "<group>"; };
		014C36AC2B271F2900D7E8EA /* WireTesting.framework */ = {isa = PBXFileReference; explicitFileType = wrapper.framework; path = WireTesting.framework; sourceTree = BUILT_PRODUCTS_DIR; };
		014C36B02B27206D00D7E8EA /* XCTest.framework */ = {isa = PBXFileReference; lastKnownFileType = wrapper.framework; name = XCTest.framework; path = Platforms/iPhoneOS.platform/Developer/Library/Frameworks/XCTest.framework; sourceTree = DEVELOPER_DIR; };
		017CA4432A2742B800E8E778 /* WireCoreCrypto.xcframework */ = {isa = PBXFileReference; lastKnownFileType = wrapper.xcframework; name = WireCoreCrypto.xcframework; path = ../Carthage/Build/WireCoreCrypto.xcframework; sourceTree = "<group>"; };
		018964242A6FE72700BCEE0E /* EARStorage.swift */ = {isa = PBXFileReference; lastKnownFileType = sourcecode.swift; path = EARStorage.swift; sourceTree = "<group>"; };
		0189815429A66B0800B52510 /* SafeCoreCryptoTests.swift */ = {isa = PBXFileReference; lastKnownFileType = sourcecode.swift; path = SafeCoreCryptoTests.swift; sourceTree = "<group>"; };
		01A2D62E2A153118000EFC9C /* MockSafeCoreCrypto.swift */ = {isa = PBXFileReference; fileEncoding = 4; lastKnownFileType = sourcecode.swift; path = MockSafeCoreCrypto.swift; sourceTree = "<group>"; };
		01B6A89E2B16252300E409A0 /* zmessaging2.111.0.xcdatamodel */ = {isa = PBXFileReference; lastKnownFileType = wrapper.xcdatamodel; path = zmessaging2.111.0.xcdatamodel; sourceTree = "<group>"; };
		01B6A89F2B16268300E409A0 /* store2-111-0.wiredatabase */ = {isa = PBXFileReference; lastKnownFileType = file; path = "store2-111-0.wiredatabase"; sourceTree = "<group>"; };
		01B7A5742B0FB6DA00FE5132 /* CoreDataMessagingMigrationVersionTests.swift */ = {isa = PBXFileReference; lastKnownFileType = sourcecode.swift; name = CoreDataMessagingMigrationVersionTests.swift; path = Migrations/CoreDataMessagingMigrationVersionTests.swift; sourceTree = "<group>"; };
		06034B6C26A8D36E003624B4 /* Feature.FileSharing.swift */ = {isa = PBXFileReference; lastKnownFileType = sourcecode.swift; path = Feature.FileSharing.swift; sourceTree = "<group>"; };
		0604F7C7265184B70016A71E /* ZMSystemMessage+ParticipantsRemovedReason.swift */ = {isa = PBXFileReference; lastKnownFileType = sourcecode.swift; path = "ZMSystemMessage+ParticipantsRemovedReason.swift"; sourceTree = "<group>"; };
		0604F7FF2651CAFD0016A71E /* store2-91-0.wiredatabase */ = {isa = PBXFileReference; lastKnownFileType = file; path = "store2-91-0.wiredatabase"; sourceTree = "<group>"; };
		060D194D2462A9D000623376 /* ZMMessageTests+GenericMessage.swift */ = {isa = PBXFileReference; lastKnownFileType = sourcecode.swift; path = "ZMMessageTests+GenericMessage.swift"; sourceTree = "<group>"; };
		060ED6D02499E97200412C4A /* NSManagedObjectContext+ServerTimeDelta.swift */ = {isa = PBXFileReference; lastKnownFileType = sourcecode.swift; path = "NSManagedObjectContext+ServerTimeDelta.swift"; sourceTree = "<group>"; };
		0612D240243DC12E008811A7 /* store2-81-0.wiredatabase */ = {isa = PBXFileReference; lastKnownFileType = file; path = "store2-81-0.wiredatabase"; sourceTree = "<group>"; };
		0614E96C2A863EED007BB1F6 /* NSPredicate+BaseCompounds.swift */ = {isa = PBXFileReference; lastKnownFileType = sourcecode.swift; path = "NSPredicate+BaseCompounds.swift"; sourceTree = "<group>"; };
		0617001123E2FBC0005C262D /* GenericMessageTests+LinkMetaData.swift */ = {isa = PBXFileReference; lastKnownFileType = sourcecode.swift; path = "GenericMessageTests+LinkMetaData.swift"; sourceTree = "<group>"; };
		062FD8842756053800B9DE39 /* Feature.ConversationGuestLinks.swift */ = {isa = PBXFileReference; lastKnownFileType = sourcecode.swift; path = Feature.ConversationGuestLinks.swift; sourceTree = "<group>"; };
		0630E17626E0F3570012E2F9 /* store2-95-0.wiredatabase */ = {isa = PBXFileReference; lastKnownFileType = file; path = "store2-95-0.wiredatabase"; sourceTree = "<group>"; };
		0630E4B5257F888600C75BFB /* NSManagedObjectContext+AppLock.swift */ = {isa = PBXFileReference; lastKnownFileType = sourcecode.swift; path = "NSManagedObjectContext+AppLock.swift"; sourceTree = "<group>"; };
		0630E4B7257F8C0B00C75BFB /* ZMUser+Applock.swift */ = {isa = PBXFileReference; lastKnownFileType = sourcecode.swift; path = "ZMUser+Applock.swift"; sourceTree = "<group>"; };
		0630E4BE257FA2BD00C75BFB /* TransferAppLockKeychainTests.swift */ = {isa = PBXFileReference; lastKnownFileType = sourcecode.swift; path = TransferAppLockKeychainTests.swift; sourceTree = "<group>"; };
		0630E4C0257FC41300C75BFB /* store2-88-0.wiredatabase */ = {isa = PBXFileReference; lastKnownFileType = file; path = "store2-88-0.wiredatabase"; sourceTree = "<group>"; };
		0634C3A824643A400006081D /* ZMUpdateEvent.swift */ = {isa = PBXFileReference; lastKnownFileType = sourcecode.swift; path = ZMUpdateEvent.swift; sourceTree = "<group>"; };
		063D2927242128D200FA6FEE /* ZMClientMessage+Ephemeral.swift */ = {isa = PBXFileReference; lastKnownFileType = sourcecode.swift; path = "ZMClientMessage+Ephemeral.swift"; sourceTree = "<group>"; };
		063D292924212AFD00FA6FEE /* ZMClientMessage.swift */ = {isa = PBXFileReference; lastKnownFileType = sourcecode.swift; path = ZMClientMessage.swift; sourceTree = "<group>"; };
		0642A3322445F2B500DCCFCD /* ZMClientMessage+UpdateEvent.swift */ = {isa = PBXFileReference; fileEncoding = 4; lastKnownFileType = sourcecode.swift; path = "ZMClientMessage+UpdateEvent.swift"; sourceTree = "<group>"; };
		0649D1C424F6A542001DDC78 /* NSManagedObjectContext+ZMKeyValueStore.swift */ = {isa = PBXFileReference; lastKnownFileType = sourcecode.swift; path = "NSManagedObjectContext+ZMKeyValueStore.swift"; sourceTree = "<group>"; };
		064F8E07255E04800040371D /* Feature.swift */ = {isa = PBXFileReference; lastKnownFileType = sourcecode.swift; path = Feature.swift; sourceTree = "<group>"; };
		0651D00323FC46A500411A22 /* ZMClientMessage+Confirmations.swift */ = {isa = PBXFileReference; lastKnownFileType = sourcecode.swift; path = "ZMClientMessage+Confirmations.swift"; sourceTree = "<group>"; };
		0651D00523FC481B00411A22 /* ZMAssetClientMessage+Confirmations.swift */ = {isa = PBXFileReference; lastKnownFileType = sourcecode.swift; path = "ZMAssetClientMessage+Confirmations.swift"; sourceTree = "<group>"; };
		0651D00723FC4FDC00411A22 /* GenericMessageTests+LegalHoldStatus.swift */ = {isa = PBXFileReference; lastKnownFileType = sourcecode.swift; path = "GenericMessageTests+LegalHoldStatus.swift"; sourceTree = "<group>"; };
		065D7500239FAB1200275114 /* SelfUserParticipantMigrationTests.swift */ = {isa = PBXFileReference; lastKnownFileType = sourcecode.swift; path = SelfUserParticipantMigrationTests.swift; sourceTree = "<group>"; };
		0660FEBC2580E4A900F4C19F /* TransferApplockKeychain.swift */ = {isa = PBXFileReference; lastKnownFileType = sourcecode.swift; path = TransferApplockKeychain.swift; sourceTree = "<group>"; };
		0663285D2428CEC3005BB3BE /* ZMClientMessage+Deletion.swift */ = {isa = PBXFileReference; lastKnownFileType = sourcecode.swift; path = "ZMClientMessage+Deletion.swift"; sourceTree = "<group>"; };
		0663285F2428D01C005BB3BE /* ZMClientMessage+GenericMessage.swift */ = {isa = PBXFileReference; lastKnownFileType = sourcecode.swift; path = "ZMClientMessage+GenericMessage.swift"; sourceTree = "<group>"; };
		066A96FE25A88E510083E317 /* BiometricsState.swift */ = {isa = PBXFileReference; lastKnownFileType = sourcecode.swift; path = BiometricsState.swift; sourceTree = "<group>"; };
		0680A9C1246002DC000F80F3 /* ZMClientMessageTests.swift */ = {isa = PBXFileReference; lastKnownFileType = sourcecode.swift; path = ZMClientMessageTests.swift; sourceTree = "<group>"; };
		0680A9C42460627B000F80F3 /* ZMMessage+Reaction.swift */ = {isa = PBXFileReference; lastKnownFileType = sourcecode.swift; path = "ZMMessage+Reaction.swift"; sourceTree = "<group>"; };
		0686649E256FB0CA001C8747 /* AppLockController.swift */ = {isa = PBXFileReference; lastKnownFileType = sourcecode.swift; path = AppLockController.swift; sourceTree = "<group>"; };
		068664A1256FB834001C8747 /* AppLockControllerTests.swift */ = {isa = PBXFileReference; lastKnownFileType = sourcecode.swift; path = AppLockControllerTests.swift; sourceTree = "<group>"; };
		068D610124629AA300A110A2 /* ZMBaseManagedObjectTest.swift */ = {isa = PBXFileReference; lastKnownFileType = sourcecode.swift; path = ZMBaseManagedObjectTest.swift; sourceTree = "<group>"; };
		068DCC5629BB816300F7E4F1 /* ZMOTRMessage+FailedToSendReason.swift */ = {isa = PBXFileReference; lastKnownFileType = sourcecode.swift; path = "ZMOTRMessage+FailedToSendReason.swift"; sourceTree = "<group>"; };
		068DCC5A29BFEC4E00F7E4F1 /* ZMMessageTests+ExpirationReasonCode.swift */ = {isa = PBXFileReference; fileEncoding = 4; lastKnownFileType = sourcecode.swift; path = "ZMMessageTests+ExpirationReasonCode.swift"; sourceTree = "<group>"; };
		069D07B72562671D00DBA592 /* FeatureTests.swift */ = {isa = PBXFileReference; lastKnownFileType = sourcecode.swift; path = FeatureTests.swift; sourceTree = "<group>"; };
		06A0E60A281AE65D00E5F822 /* store2-99-0.wiredatabase */ = {isa = PBXFileReference; lastKnownFileType = file; path = "store2-99-0.wiredatabase"; sourceTree = "<group>"; };
		06B1C492248F9173007FDA8D /* GenericMessage+Debug.swift */ = {isa = PBXFileReference; lastKnownFileType = sourcecode.swift; path = "GenericMessage+Debug.swift"; sourceTree = "<group>"; };
		06B99C78242A293500FEAFDE /* ZMClientMessage+Knock.swift */ = {isa = PBXFileReference; lastKnownFileType = sourcecode.swift; path = "ZMClientMessage+Knock.swift"; sourceTree = "<group>"; };
		06C6B1AF2745675D0049B54E /* store2-97-0.wiredatabase */ = {isa = PBXFileReference; lastKnownFileType = file; path = "store2-97-0.wiredatabase"; sourceTree = "<group>"; };
		06D33FCA2524E402004B9BC1 /* ZMConversation+UnreadCount.swift */ = {isa = PBXFileReference; lastKnownFileType = sourcecode.swift; path = "ZMConversation+UnreadCount.swift"; sourceTree = "<group>"; };
		06D33FCC2524F65D004B9BC1 /* ZMConversationTests+UnreadMessages.swift */ = {isa = PBXFileReference; lastKnownFileType = sourcecode.swift; path = "ZMConversationTests+UnreadMessages.swift"; sourceTree = "<group>"; };
		06D33FCE2525D368004B9BC1 /* store2-86-0.wiredatabase */ = {isa = PBXFileReference; lastKnownFileType = file; path = "store2-86-0.wiredatabase"; sourceTree = "<group>"; };
		06D48734241F930A00881B08 /* GenericMessage+Obfuscation.swift */ = {isa = PBXFileReference; lastKnownFileType = sourcecode.swift; path = "GenericMessage+Obfuscation.swift"; sourceTree = "<group>"; };
		06D48736241FB3F700881B08 /* ZMClientMessage+Obfuscate.swift */ = {isa = PBXFileReference; lastKnownFileType = sourcecode.swift; path = "ZMClientMessage+Obfuscate.swift"; sourceTree = "<group>"; };
		06D5423B26399C32006B0C5A /* UserType+External.swift */ = {isa = PBXFileReference; lastKnownFileType = sourcecode.swift; path = "UserType+External.swift"; sourceTree = "<group>"; };
		06E1C834244F1A2300CA4EF2 /* ZMOTRMessage+Helper.swift */ = {isa = PBXFileReference; lastKnownFileType = sourcecode.swift; path = "ZMOTRMessage+Helper.swift"; sourceTree = "<group>"; };
		06E8AAB3242BAA6A008929B1 /* SignatureStatus.swift */ = {isa = PBXFileReference; lastKnownFileType = sourcecode.swift; path = SignatureStatus.swift; sourceTree = "<group>"; };
		06EE09E22659340F00D6CAC3 /* store2-92-0.wiredatabase */ = {isa = PBXFileReference; lastKnownFileType = file; path = "store2-92-0.wiredatabase"; sourceTree = "<group>"; };
		06EED73E2525D5B80014FE1E /* store2-87-0.wiredatabase */ = {isa = PBXFileReference; lastKnownFileType = file; path = "store2-87-0.wiredatabase"; sourceTree = "<group>"; };
		06F98D62243B2470007E914A /* SignatureStatusTests.swift */ = {isa = PBXFileReference; lastKnownFileType = sourcecode.swift; path = SignatureStatusTests.swift; sourceTree = "<group>"; };
		1600D93B267A80D700970F99 /* ZMManagedObject+Fetching.swift */ = {isa = PBXFileReference; lastKnownFileType = sourcecode.swift; path = "ZMManagedObject+Fetching.swift"; sourceTree = "<group>"; };
		1600D943267BC5A000970F99 /* ZMManagedObjectFetchingTests.swift */ = {isa = PBXFileReference; lastKnownFileType = sourcecode.swift; path = ZMManagedObjectFetchingTests.swift; sourceTree = "<group>"; };
		16030DAF21AD765D00F8032E /* ZMConversation+Confirmations.swift */ = {isa = PBXFileReference; lastKnownFileType = sourcecode.swift; path = "ZMConversation+Confirmations.swift"; sourceTree = "<group>"; };
		16030DBD21AE8FAB00F8032E /* ZMConversationTests+Confirmations.swift */ = {isa = PBXFileReference; lastKnownFileType = sourcecode.swift; path = "ZMConversationTests+Confirmations.swift"; sourceTree = "<group>"; };
		16030DC421AEE25500F8032E /* ZMOTRMessage+Confirmations.swift */ = {isa = PBXFileReference; lastKnownFileType = sourcecode.swift; path = "ZMOTRMessage+Confirmations.swift"; sourceTree = "<group>"; };
		1607AAF1243768D200A93D29 /* UserType+Materialize.swift */ = {isa = PBXFileReference; lastKnownFileType = sourcecode.swift; path = "UserType+Materialize.swift"; sourceTree = "<group>"; };
		160B3BB024EFD64E0026D355 /* ExtendedSecureUnarchiveFromData.swift */ = {isa = PBXFileReference; lastKnownFileType = sourcecode.swift; path = ExtendedSecureUnarchiveFromData.swift; sourceTree = "<group>"; };
		16127CF2220058160020E65C /* InvalidConversationRemoval.swift */ = {isa = PBXFileReference; lastKnownFileType = sourcecode.swift; path = InvalidConversationRemoval.swift; sourceTree = "<group>"; };
		16127CF422005AAA0020E65C /* InvalidConversationRemovalTests.swift */ = {isa = PBXFileReference; lastKnownFileType = sourcecode.swift; path = InvalidConversationRemovalTests.swift; sourceTree = "<group>"; };
		161541B91E27EBD400AC2FFB /* ZMConversation+Calling.swift */ = {isa = PBXFileReference; fileEncoding = 4; lastKnownFileType = sourcecode.swift; path = "ZMConversation+Calling.swift"; sourceTree = "<group>"; };
		161E05692667C4D000DADC3D /* AccountDeletedObserver.swift */ = {isa = PBXFileReference; lastKnownFileType = sourcecode.swift; path = AccountDeletedObserver.swift; sourceTree = "<group>"; };
		1621E59120E62BD2006B2D17 /* ZMConversationTests+Silencing.swift */ = {isa = PBXFileReference; lastKnownFileType = sourcecode.swift; path = "ZMConversationTests+Silencing.swift"; sourceTree = "<group>"; };
		162207F7272291CA0041EDE8 /* String+NilEmpty.swift */ = {isa = PBXFileReference; lastKnownFileType = sourcecode.swift; path = "String+NilEmpty.swift"; sourceTree = "<group>"; };
		162294A4222038FA00A98679 /* CacheAssetTests.swift */ = {isa = PBXFileReference; lastKnownFileType = sourcecode.swift; path = CacheAssetTests.swift; sourceTree = "<group>"; };
		1623F8F22AEBB80C004F0319 /* ZMMessageTests+Legalhold.swift */ = {isa = PBXFileReference; fileEncoding = 4; lastKnownFileType = sourcecode.swift; path = "ZMMessageTests+Legalhold.swift"; sourceTree = "<group>"; };
		1626344A20D935C0000D4063 /* ZMConversation+Timestamps.swift */ = {isa = PBXFileReference; lastKnownFileType = sourcecode.swift; path = "ZMConversation+Timestamps.swift"; sourceTree = "<group>"; };
		16313D611D227DC1001B2AB3 /* LinkPreview+ProtocolBuffer.swift */ = {isa = PBXFileReference; fileEncoding = 4; lastKnownFileType = sourcecode.swift; path = "LinkPreview+ProtocolBuffer.swift"; sourceTree = "<group>"; };
		1639A8122260916E00868AB9 /* AlertAvailabilityBehaviourChange.swift */ = {isa = PBXFileReference; lastKnownFileType = sourcecode.swift; path = AlertAvailabilityBehaviourChange.swift; sourceTree = "<group>"; };
		1639A8502264B91E00868AB9 /* AvailabilityBehaviourChangeTests.swift */ = {isa = PBXFileReference; lastKnownFileType = sourcecode.swift; path = AvailabilityBehaviourChangeTests.swift; sourceTree = "<group>"; };
		163C92A92630A80400F8DC14 /* NSManagedObjectContext+SelfUser.swift */ = {isa = PBXFileReference; lastKnownFileType = sourcecode.swift; path = "NSManagedObjectContext+SelfUser.swift"; sourceTree = "<group>"; };
		163CE64D25ACE57B0013C12D /* store2-89-0.wiredatabase */ = {isa = PBXFileReference; lastKnownFileType = file; path = "store2-89-0.wiredatabase"; sourceTree = "<group>"; };
		163CE6AE25BEB9680013C12D /* ZMMessageTests+SystemMessages.swift */ = {isa = PBXFileReference; lastKnownFileType = sourcecode.swift; path = "ZMMessageTests+SystemMessages.swift"; sourceTree = "<group>"; };
		163D01DF2472DE6200984999 /* InvalidConnectionRemoval.swift */ = {isa = PBXFileReference; lastKnownFileType = sourcecode.swift; path = InvalidConnectionRemoval.swift; sourceTree = "<group>"; };
		163D01E12472E44000984999 /* InvalidConnectionRemovalTests.swift */ = {isa = PBXFileReference; lastKnownFileType = sourcecode.swift; path = InvalidConnectionRemovalTests.swift; sourceTree = "<group>"; };
		1645ECC1243B643B007A82D6 /* ZMSearchUserTests+TeamUser.swift */ = {isa = PBXFileReference; lastKnownFileType = sourcecode.swift; path = "ZMSearchUserTests+TeamUser.swift"; sourceTree = "<group>"; };
		1645ECC3243B69A1007A82D6 /* UserTypeTests+Materialize.swift */ = {isa = PBXFileReference; lastKnownFileType = sourcecode.swift; name = "UserTypeTests+Materialize.swift"; path = "Tests/Source/Model/UserTypeTests+Materialize.swift"; sourceTree = SOURCE_ROOT; };
		16460A43206515370096B616 /* NSManagedObjectContext+BackupImport.swift */ = {isa = PBXFileReference; lastKnownFileType = sourcecode.swift; path = "NSManagedObjectContext+BackupImport.swift"; sourceTree = "<group>"; };
		16460A45206544B00096B616 /* PersistentMetadataKeys.swift */ = {isa = PBXFileReference; lastKnownFileType = sourcecode.swift; path = PersistentMetadataKeys.swift; sourceTree = "<group>"; };
		164A55D220F3AF6700AE62A6 /* ZMSearchUserTests+ProfileImages.swift */ = {isa = PBXFileReference; lastKnownFileType = sourcecode.swift; path = "ZMSearchUserTests+ProfileImages.swift"; sourceTree = "<group>"; };
		164EB6F2230D987A001BBD4A /* ZMMessage+DataRetention.swift */ = {isa = PBXFileReference; lastKnownFileType = sourcecode.swift; path = "ZMMessage+DataRetention.swift"; sourceTree = "<group>"; };
		16500C0225E3A7520021B3AE /* store2-90-0.wiredatabase */ = {isa = PBXFileReference; lastKnownFileType = file; path = "store2-90-0.wiredatabase"; sourceTree = "<group>"; };
		165124D121886EDB006A3C75 /* ZMOTRMessage+Quotes.swift */ = {isa = PBXFileReference; lastKnownFileType = sourcecode.swift; path = "ZMOTRMessage+Quotes.swift"; sourceTree = "<group>"; };
		165124D32188B613006A3C75 /* ZMClientMessage+Quotes.swift */ = {isa = PBXFileReference; lastKnownFileType = sourcecode.swift; path = "ZMClientMessage+Quotes.swift"; sourceTree = "<group>"; };
		165124D52188CF66006A3C75 /* ZMClientMessage+Editing.swift */ = {isa = PBXFileReference; lastKnownFileType = sourcecode.swift; path = "ZMClientMessage+Editing.swift"; sourceTree = "<group>"; };
		165124D72189AE90006A3C75 /* ZMAssetClientMessage+Quotes.swift */ = {isa = PBXFileReference; lastKnownFileType = sourcecode.swift; path = "ZMAssetClientMessage+Quotes.swift"; sourceTree = "<group>"; };
		16519D35231D1BB200C9D76D /* ZMConversation+Deletion.swift */ = {isa = PBXFileReference; lastKnownFileType = sourcecode.swift; path = "ZMConversation+Deletion.swift"; sourceTree = "<group>"; };
		16519D53231D6F8200C9D76D /* ZMConversationTests+Deletion.swift */ = {isa = PBXFileReference; lastKnownFileType = sourcecode.swift; path = "ZMConversationTests+Deletion.swift"; sourceTree = "<group>"; };
		1651F9BD1D3554C800A9FAE8 /* ZMClientMessageTests+TextMessage.swift */ = {isa = PBXFileReference; fileEncoding = 4; lastKnownFileType = sourcecode.swift; path = "ZMClientMessageTests+TextMessage.swift"; sourceTree = "<group>"; };
		165911541DF054AD007FA847 /* ZMConversation+Predicates.swift */ = {isa = PBXFileReference; fileEncoding = 4; lastKnownFileType = sourcecode.swift; path = "ZMConversation+Predicates.swift"; sourceTree = "<group>"; };
		165D3A2B1E1D47AB0052E654 /* ZMCallState.swift */ = {isa = PBXFileReference; fileEncoding = 4; lastKnownFileType = sourcecode.swift; path = ZMCallState.swift; sourceTree = "<group>"; };
		165DC51E21491C0400090B7B /* Mention.swift */ = {isa = PBXFileReference; lastKnownFileType = sourcecode.swift; path = Mention.swift; sourceTree = "<group>"; };
		165DC52021491D8700090B7B /* ZMClientMessage+TextMessageData.swift */ = {isa = PBXFileReference; lastKnownFileType = sourcecode.swift; path = "ZMClientMessage+TextMessageData.swift"; sourceTree = "<group>"; };
		165DC522214A614100090B7B /* ZMConversation+Message.swift */ = {isa = PBXFileReference; lastKnownFileType = sourcecode.swift; path = "ZMConversation+Message.swift"; sourceTree = "<group>"; };
		165E0F68217F871400E36D08 /* ZMOTRMessage+ContentHashing.swift */ = {isa = PBXFileReference; lastKnownFileType = sourcecode.swift; path = "ZMOTRMessage+ContentHashing.swift"; sourceTree = "<group>"; };
		165E141725CC516B00F0B075 /* ZMClientMessageTests+Prefetching.swift */ = {isa = PBXFileReference; lastKnownFileType = sourcecode.swift; path = "ZMClientMessageTests+Prefetching.swift"; sourceTree = "<group>"; };
		16626507217F4E0B00300F45 /* GenericMessageTests+Hashing.swift */ = {isa = PBXFileReference; lastKnownFileType = sourcecode.swift; path = "GenericMessageTests+Hashing.swift"; sourceTree = "<group>"; };
		166A2A0C25FB991800B4A4F8 /* CoreDataStack.swift */ = {isa = PBXFileReference; lastKnownFileType = sourcecode.swift; path = CoreDataStack.swift; sourceTree = "<group>"; };
		166D189D230E9E66001288CD /* ZMMessage+DataRetentionTests.swift */ = {isa = PBXFileReference; lastKnownFileType = sourcecode.swift; path = "ZMMessage+DataRetentionTests.swift"; sourceTree = "<group>"; };
		166DCDB72555886E004F4F59 /* CoreDataStack+Migration.swift */ = {isa = PBXFileReference; lastKnownFileType = sourcecode.swift; path = "CoreDataStack+Migration.swift"; sourceTree = "<group>"; };
		166E47BC255A98D900C161C8 /* CoreDataStackTests+Migration.swift */ = {isa = PBXFileReference; lastKnownFileType = sourcecode.swift; path = "CoreDataStackTests+Migration.swift"; sourceTree = "<group>"; };
		166EC36D26C50E8B0043ED01 /* store2-94-0.wiredatabase */ = {isa = PBXFileReference; lastKnownFileType = file; path = "store2-94-0.wiredatabase"; sourceTree = "<group>"; };
		1670D0162317F92B003A143B /* ZMConversation+Team.swift */ = {isa = PBXFileReference; lastKnownFileType = sourcecode.swift; path = "ZMConversation+Team.swift"; sourceTree = "<group>"; };
		1670D01B231823DC003A143B /* ZMUser+Permissions.swift */ = {isa = PBXFileReference; lastKnownFileType = sourcecode.swift; path = "ZMUser+Permissions.swift"; sourceTree = "<group>"; };
		1670D01D231825BE003A143B /* ZMUserTests+Permissions.swift */ = {isa = PBXFileReference; lastKnownFileType = sourcecode.swift; path = "ZMUserTests+Permissions.swift"; sourceTree = "<group>"; };
		1670D01F23183209003A143B /* ModelObjectsTests+Helpers.swift */ = {isa = PBXFileReference; lastKnownFileType = sourcecode.swift; path = "ModelObjectsTests+Helpers.swift"; sourceTree = "<group>"; };
		1672A5FD23434FA200380537 /* ZMConversationTests+Labels.swift */ = {isa = PBXFileReference; lastKnownFileType = sourcecode.swift; path = "ZMConversationTests+Labels.swift"; sourceTree = "<group>"; };
		1672A6012343973600380537 /* LabelTests.swift */ = {isa = PBXFileReference; lastKnownFileType = sourcecode.swift; path = LabelTests.swift; sourceTree = "<group>"; };
		1672A613234499B500380537 /* LabelChangeInfo.swift */ = {isa = PBXFileReference; lastKnownFileType = sourcecode.swift; path = LabelChangeInfo.swift; sourceTree = "<group>"; };
		1672A6152344A14E00380537 /* LabelObserverTests.swift */ = {isa = PBXFileReference; lastKnownFileType = sourcecode.swift; path = LabelObserverTests.swift; sourceTree = "<group>"; };
		1672A6272344F10700380537 /* FolderList.swift */ = {isa = PBXFileReference; lastKnownFileType = sourcecode.swift; path = FolderList.swift; sourceTree = "<group>"; };
		1672A6292345102400380537 /* ZMConversationListTests+Labels.swift */ = {isa = PBXFileReference; lastKnownFileType = sourcecode.swift; path = "ZMConversationListTests+Labels.swift"; sourceTree = "<group>"; };
		16746B071D2EAF8E00831771 /* ZMClientMessageTests+ZMImageOwner.swift */ = {isa = PBXFileReference; fileEncoding = 4; lastKnownFileType = sourcecode.swift; path = "ZMClientMessageTests+ZMImageOwner.swift"; sourceTree = "<group>"; };
		167BCC192609E92300E9D7E3 /* ZMEventModel2.0.xcdatamodel */ = {isa = PBXFileReference; lastKnownFileType = wrapper.xcdatamodel; path = ZMEventModel2.0.xcdatamodel; sourceTree = "<group>"; };
		167BCC1A2609E92300E9D7E3 /* ZMEventModel.xcdatamodel */ = {isa = PBXFileReference; lastKnownFileType = wrapper.xcdatamodel; path = ZMEventModel.xcdatamodel; sourceTree = "<group>"; };
		167BCC1B2609E92300E9D7E3 /* ZMEventModel3.0.xcdatamodel */ = {isa = PBXFileReference; lastKnownFileType = wrapper.xcdatamodel; path = ZMEventModel3.0.xcdatamodel; sourceTree = "<group>"; };
		167BCC81260CFAD500E9D7E3 /* UserType+Federation.swift */ = {isa = PBXFileReference; lastKnownFileType = sourcecode.swift; path = "UserType+Federation.swift"; sourceTree = "<group>"; };
		167BCC85260CFC7B00E9D7E3 /* UserTypeTests+Federation.swift */ = {isa = PBXFileReference; lastKnownFileType = sourcecode.swift; path = "UserTypeTests+Federation.swift"; sourceTree = "<group>"; };
		167BCC91260DB5FA00E9D7E3 /* CoreDataStackTests+ClearStorage.swift */ = {isa = PBXFileReference; lastKnownFileType = sourcecode.swift; path = "CoreDataStackTests+ClearStorage.swift"; sourceTree = "<group>"; };
		167BCC95260DC3F100E9D7E3 /* CoreDataStack+ClearStorage.swift */ = {isa = PBXFileReference; lastKnownFileType = sourcecode.swift; path = "CoreDataStack+ClearStorage.swift"; sourceTree = "<group>"; };
		16827AE92732A3C20079405D /* InvalidDomainRemoval.swift */ = {isa = PBXFileReference; lastKnownFileType = sourcecode.swift; path = InvalidDomainRemoval.swift; sourceTree = "<group>"; };
		16827AF12732AB2E0079405D /* InvalidDomainRemovalTests.swift */ = {isa = PBXFileReference; lastKnownFileType = sourcecode.swift; path = InvalidDomainRemovalTests.swift; sourceTree = "<group>"; };
		168413EC2225965500FCB9BC /* TransferStateMigration.swift */ = {isa = PBXFileReference; lastKnownFileType = sourcecode.swift; path = TransferStateMigration.swift; sourceTree = "<group>"; };
		1684141622282A1A00FCB9BC /* TransferStateMigrationTests.swift */ = {isa = PBXFileReference; lastKnownFileType = sourcecode.swift; path = TransferStateMigrationTests.swift; sourceTree = "<group>"; };
		168414292228421700FCB9BC /* ZMAssetClientMessageTests+AssetMessage.swift */ = {isa = PBXFileReference; lastKnownFileType = sourcecode.swift; path = "ZMAssetClientMessageTests+AssetMessage.swift"; sourceTree = "<group>"; };
		1687ABAB20EBE0770007C240 /* UserType.swift */ = {isa = PBXFileReference; lastKnownFileType = sourcecode.swift; path = UserType.swift; sourceTree = "<group>"; };
		1687ABAD20ECD51E0007C240 /* ZMSearchUser.swift */ = {isa = PBXFileReference; lastKnownFileType = sourcecode.swift; path = ZMSearchUser.swift; sourceTree = "<group>"; };
		1687C0E12150EE91003099DD /* ZMClientMessageTests+Mentions.swift */ = {isa = PBXFileReference; lastKnownFileType = sourcecode.swift; path = "ZMClientMessageTests+Mentions.swift"; sourceTree = "<group>"; };
		1689FD452194A63E00A656E2 /* ZMClientMessageTests+Editing.swift */ = {isa = PBXFileReference; lastKnownFileType = sourcecode.swift; path = "ZMClientMessageTests+Editing.swift"; sourceTree = "<group>"; };
		168D7BFC26F365ED00789960 /* EntityAction.swift */ = {isa = PBXFileReference; lastKnownFileType = sourcecode.swift; path = EntityAction.swift; sourceTree = "<group>"; };
		168D7C9526F9ED1E00789960 /* QualifiedID.swift */ = {isa = PBXFileReference; lastKnownFileType = sourcecode.swift; path = QualifiedID.swift; sourceTree = "<group>"; };
		168FF32F258200AD0066DAE3 /* ZMClientMessageTests+ResetSession.swift */ = {isa = PBXFileReference; lastKnownFileType = sourcecode.swift; path = "ZMClientMessageTests+ResetSession.swift"; sourceTree = "<group>"; };
		16925336234F677B0041A8FF /* ZMConversationListDirectoryTests+Labels.swift */ = {isa = PBXFileReference; lastKnownFileType = sourcecode.swift; path = "ZMConversationListDirectoryTests+Labels.swift"; sourceTree = "<group>"; };
		1693155225A30D4E00709F15 /* UserClientTests+ResetSession.swift */ = {isa = PBXFileReference; lastKnownFileType = sourcecode.swift; path = "UserClientTests+ResetSession.swift"; sourceTree = "<group>"; };
		1693155425A329FE00709F15 /* NSManagedObjectContext+UpdateRequest.swift */ = {isa = PBXFileReference; lastKnownFileType = sourcecode.swift; path = "NSManagedObjectContext+UpdateRequest.swift"; sourceTree = "<group>"; };
		169315EE25AC4C8100709F15 /* MigrateSenderClient.swift */ = {isa = PBXFileReference; lastKnownFileType = sourcecode.swift; path = MigrateSenderClient.swift; sourceTree = "<group>"; };
		169315F025AC501300709F15 /* MigrateSenderClientTests.swift */ = {isa = PBXFileReference; lastKnownFileType = sourcecode.swift; path = MigrateSenderClientTests.swift; sourceTree = "<group>"; };
		169FF3A427157B3800330C2E /* MockActionHandler.swift */ = {isa = PBXFileReference; lastKnownFileType = sourcecode.swift; path = MockActionHandler.swift; sourceTree = "<group>"; };
		169FF3A927157F0100330C2E /* ZMSearchUserTests+Connections.swift */ = {isa = PBXFileReference; lastKnownFileType = sourcecode.swift; path = "ZMSearchUserTests+Connections.swift"; sourceTree = "<group>"; };
		169FF3AE2715820400330C2E /* ZMConnectionFetchingTests.swift */ = {isa = PBXFileReference; lastKnownFileType = sourcecode.swift; path = ZMConnectionFetchingTests.swift; sourceTree = "<group>"; };
		169FF3D72715CE5B00330C2E /* store2-96-0.wiredatabase */ = {isa = PBXFileReference; lastKnownFileType = file; path = "store2-96-0.wiredatabase"; sourceTree = "<group>"; };
		16AD86B91F75426C00E4C797 /* NSManagedObjectContext+NotificationContext.swift */ = {isa = PBXFileReference; fileEncoding = 4; lastKnownFileType = sourcecode.swift; path = "NSManagedObjectContext+NotificationContext.swift"; sourceTree = "<group>"; };
		16B5B33026FDC5D2001A3216 /* ZMConnection+Actions.swift */ = {isa = PBXFileReference; lastKnownFileType = sourcecode.swift; path = "ZMConnection+Actions.swift"; sourceTree = "<group>"; };
		16BA4302233CD8E50018E883 /* Label.swift */ = {isa = PBXFileReference; lastKnownFileType = sourcecode.swift; path = Label.swift; sourceTree = "<group>"; };
		16BA4304233CDEA30018E883 /* ZMConversation+Labels.swift */ = {isa = PBXFileReference; lastKnownFileType = sourcecode.swift; path = "ZMConversation+Labels.swift"; sourceTree = "<group>"; };
		16C391E1214BD437003AB3AD /* MentionTests.swift */ = {isa = PBXFileReference; lastKnownFileType = sourcecode.swift; path = MentionTests.swift; sourceTree = "<group>"; };
		16CDEBF62209897D00E74A41 /* ZMMessageTests+ShouldGenerateUnreadCount.swift */ = {isa = PBXFileReference; lastKnownFileType = sourcecode.swift; path = "ZMMessageTests+ShouldGenerateUnreadCount.swift"; sourceTree = "<group>"; };
		16CDEBFA2209D13B00E74A41 /* ZMMessage+Quotes.swift */ = {isa = PBXFileReference; lastKnownFileType = sourcecode.swift; path = "ZMMessage+Quotes.swift"; sourceTree = "<group>"; };
		16D5260C20DD1D9400608D8E /* ZMConversationTests+Timestamps.swift */ = {isa = PBXFileReference; lastKnownFileType = sourcecode.swift; path = "ZMConversationTests+Timestamps.swift"; sourceTree = "<group>"; };
		16D68E961CEF2EC4003AB9E0 /* ZMFileMetadata.swift */ = {isa = PBXFileReference; fileEncoding = 4; lastKnownFileType = sourcecode.swift; path = ZMFileMetadata.swift; sourceTree = "<group>"; };
		16D95A411FCEF87B00C96069 /* ZMUser+Availability.swift */ = {isa = PBXFileReference; lastKnownFileType = sourcecode.swift; path = "ZMUser+Availability.swift"; sourceTree = "<group>"; };
		16DF3B5C2285B13100D09365 /* UserClientType.swift */ = {isa = PBXFileReference; lastKnownFileType = sourcecode.swift; path = UserClientType.swift; sourceTree = "<group>"; };
		16DF3B5E2289510600D09365 /* ZMConversationTests+Legalhold.swift */ = {isa = PBXFileReference; lastKnownFileType = sourcecode.swift; path = "ZMConversationTests+Legalhold.swift"; sourceTree = "<group>"; };
		16E0FBC823326B72000E3235 /* ConversationDirectory.swift */ = {isa = PBXFileReference; lastKnownFileType = sourcecode.swift; path = ConversationDirectory.swift; sourceTree = "<group>"; };
		16E6F24724B36D550015B249 /* NSManagedObjectContext+EncryptionAtRest.swift */ = {isa = PBXFileReference; lastKnownFileType = sourcecode.swift; path = "NSManagedObjectContext+EncryptionAtRest.swift"; sourceTree = "<group>"; };
		16E70F97270F1F5700718E5D /* ZMConnection+Helper.h */ = {isa = PBXFileReference; lastKnownFileType = sourcecode.c.h; path = "ZMConnection+Helper.h"; sourceTree = "<group>"; };
		16E70FA6270F212000718E5D /* ZMConnection+Helper.m */ = {isa = PBXFileReference; lastKnownFileType = sourcecode.c.objc; path = "ZMConnection+Helper.m"; sourceTree = "<group>"; };
		16E7DA291FDABE440065B6A6 /* ZMOTRMessage+SelfConversationUpdateTests.swift */ = {isa = PBXFileReference; lastKnownFileType = sourcecode.swift; path = "ZMOTRMessage+SelfConversationUpdateTests.swift"; sourceTree = "<group>"; };
		16F6BB391EDEC2D6009EA803 /* ZMConversation+ObserverHelper.swift */ = {isa = PBXFileReference; fileEncoding = 4; lastKnownFileType = sourcecode.swift; path = "ZMConversation+ObserverHelper.swift"; sourceTree = "<group>"; };
		16F7341024F9556600AB93B1 /* ZMConversationTests+DraftMessage.swift */ = {isa = PBXFileReference; lastKnownFileType = sourcecode.swift; path = "ZMConversationTests+DraftMessage.swift"; sourceTree = "<group>"; };
		16F7341324F9573C00AB93B1 /* XCTestCase+EncryptionKeys.swift */ = {isa = PBXFileReference; lastKnownFileType = sourcecode.swift; path = "XCTestCase+EncryptionKeys.swift"; sourceTree = "<group>"; };
		16F7341524F95F9100AB93B1 /* store2-85-0.wiredatabase */ = {isa = PBXFileReference; lastKnownFileType = file; path = "store2-85-0.wiredatabase"; sourceTree = "<group>"; };
		2B6F6AB429ACC162001BB36F /* AllTests.xctestplan */ = {isa = PBXFileReference; lastKnownFileType = text; path = AllTests.xctestplan; sourceTree = "<group>"; };
		2B7AB1B729A4EAC500D9A63A /* SecurityTests.xctestplan */ = {isa = PBXFileReference; lastKnownFileType = text; path = SecurityTests.xctestplan; sourceTree = "<group>"; };
		2BB2076D292B781E00FB6468 /* PatchApplicatorTests.swift */ = {isa = PBXFileReference; lastKnownFileType = sourcecode.swift; path = PatchApplicatorTests.swift; sourceTree = "<group>"; };
		2BB2076F292B787000FB6468 /* PatchApplicator.swift */ = {isa = PBXFileReference; lastKnownFileType = sourcecode.swift; path = PatchApplicator.swift; sourceTree = "<group>"; };
		4058AAA12AA76BFA0013DE71 /* ReactionData.swift */ = {isa = PBXFileReference; lastKnownFileType = sourcecode.swift; path = ReactionData.swift; sourceTree = "<group>"; };
		4058AAA52AAA017F0013DE71 /* store2-109-0.wiredatabase */ = {isa = PBXFileReference; lastKnownFileType = file; path = "store2-109-0.wiredatabase"; sourceTree = "<group>"; };
		4058AAA72AAB65530013DE71 /* ReactionsSortingTests.swift */ = {isa = PBXFileReference; lastKnownFileType = sourcecode.swift; path = ReactionsSortingTests.swift; sourceTree = "<group>"; };
		541E4F941CBD182100D82D69 /* FileAssetCache.swift */ = {isa = PBXFileReference; fileEncoding = 4; lastKnownFileType = sourcecode.swift; path = FileAssetCache.swift; sourceTree = "<group>"; };
		543089B71D420165004D8AC4 /* README.md */ = {isa = PBXFileReference; lastKnownFileType = net.daringfireball.markdown; path = README.md; sourceTree = "<group>"; };
		54363A001D7876200048FD7D /* ZMClientMessage+Encryption.swift */ = {isa = PBXFileReference; fileEncoding = 4; lastKnownFileType = sourcecode.swift; path = "ZMClientMessage+Encryption.swift"; sourceTree = "<group>"; };
		543ABF5A1F34A13000DBE28B /* DatabaseBaseTest.swift */ = {isa = PBXFileReference; fileEncoding = 4; lastKnownFileType = sourcecode.swift; path = DatabaseBaseTest.swift; sourceTree = "<group>"; };
		544034331D6DFE8500860F2D /* ZMAddressBookContactTests.swift */ = {isa = PBXFileReference; fileEncoding = 4; lastKnownFileType = sourcecode.swift; path = ZMAddressBookContactTests.swift; sourceTree = "<group>"; };
		544A46AD1E2E82BA00D6A748 /* ZMOTRMessage+SecurityDegradation.swift */ = {isa = PBXFileReference; fileEncoding = 4; lastKnownFileType = sourcecode.swift; path = "ZMOTRMessage+SecurityDegradation.swift"; sourceTree = "<group>"; };
		544E8C0D1E2F69E800F9B8B8 /* ZMOTRMessage+SecurityDegradationTests.swift */ = {isa = PBXFileReference; fileEncoding = 4; lastKnownFileType = sourcecode.swift; path = "ZMOTRMessage+SecurityDegradationTests.swift"; sourceTree = "<group>"; };
		544E8C101E2F76B400F9B8B8 /* NSManagedObjectContext+UserInfoMerge.swift */ = {isa = PBXFileReference; fileEncoding = 4; lastKnownFileType = sourcecode.swift; path = "NSManagedObjectContext+UserInfoMerge.swift"; sourceTree = "<group>"; };
		544E8C121E2F825700F9B8B8 /* ZMConversation+SecurityLevel.swift */ = {isa = PBXFileReference; fileEncoding = 4; lastKnownFileType = sourcecode.swift; path = "ZMConversation+SecurityLevel.swift"; sourceTree = "<group>"; };
		5451DE341F5FFF8B00C82E75 /* NotificationInContext.swift */ = {isa = PBXFileReference; fileEncoding = 4; lastKnownFileType = sourcecode.swift; path = NotificationInContext.swift; sourceTree = "<group>"; };
		5451DE361F604CD500C82E75 /* ZMMoveIndex.swift */ = {isa = PBXFileReference; fileEncoding = 4; lastKnownFileType = sourcecode.swift; path = ZMMoveIndex.swift; sourceTree = "<group>"; };
		54563B751E0161730089B1D7 /* ZMMessage+Categorization.swift */ = {isa = PBXFileReference; fileEncoding = 4; lastKnownFileType = sourcecode.swift; path = "ZMMessage+Categorization.swift"; sourceTree = "<group>"; };
		54563B791E0189750089B1D7 /* ZMMessageCategorizationTests.swift */ = {isa = PBXFileReference; fileEncoding = 4; lastKnownFileType = sourcecode.swift; path = ZMMessageCategorizationTests.swift; sourceTree = "<group>"; };
		545FA5D61E2FD3750054171A /* ZMConversation+MessageDeletion.swift */ = {isa = PBXFileReference; fileEncoding = 4; lastKnownFileType = sourcecode.swift; path = "ZMConversation+MessageDeletion.swift"; sourceTree = "<group>"; };
		546D3DE51CE5D0B100A6047F /* RichAssetFileType.swift */ = {isa = PBXFileReference; fileEncoding = 4; lastKnownFileType = sourcecode.swift; path = RichAssetFileType.swift; sourceTree = "<group>"; };
		546D3DE81CE5D24C00A6047F /* RichAssetFileTypeTests.swift */ = {isa = PBXFileReference; fileEncoding = 4; lastKnownFileType = sourcecode.swift; path = RichAssetFileTypeTests.swift; sourceTree = "<group>"; };
		5473CC721E14245C00814C03 /* NSManagedObjectContext+Debugging.swift */ = {isa = PBXFileReference; fileEncoding = 4; lastKnownFileType = sourcecode.swift; path = "NSManagedObjectContext+Debugging.swift"; sourceTree = "<group>"; };
		5473CC741E14268600814C03 /* NSManagedObjectContextDebuggingTests.swift */ = {isa = PBXFileReference; fileEncoding = 4; lastKnownFileType = sourcecode.swift; path = NSManagedObjectContextDebuggingTests.swift; sourceTree = "<group>"; };
		5476BA3D1DEDABCC00D047F8 /* AddressBookEntryTests.swift */ = {isa = PBXFileReference; fileEncoding = 4; lastKnownFileType = sourcecode.swift; path = AddressBookEntryTests.swift; sourceTree = "<group>"; };
		547E66481F7503A5008CB1FA /* ZMConversation+Notifications.swift */ = {isa = PBXFileReference; fileEncoding = 4; lastKnownFileType = sourcecode.swift; path = "ZMConversation+Notifications.swift"; sourceTree = "<group>"; };
		547E664A1F750E4A008CB1FA /* ZMConnection+Notification.swift */ = {isa = PBXFileReference; fileEncoding = 4; lastKnownFileType = sourcecode.swift; path = "ZMConnection+Notification.swift"; sourceTree = "<group>"; };
		54929FAD1E12AC8B0010186B /* NSPersistentStoreMetadataTests.swift */ = {isa = PBXFileReference; fileEncoding = 4; lastKnownFileType = sourcecode.swift; path = NSPersistentStoreMetadataTests.swift; sourceTree = "<group>"; };
		5495BC421E019F1B004253ED /* audio.m4a */ = {isa = PBXFileReference; lastKnownFileType = file; name = audio.m4a; path = Tests/Resources/audio.m4a; sourceTree = SOURCE_ROOT; };
		54A885A71F62EEB600AFBA95 /* ZMConversationTests+Messages.swift */ = {isa = PBXFileReference; fileEncoding = 4; lastKnownFileType = sourcecode.swift; path = "ZMConversationTests+Messages.swift"; sourceTree = "<group>"; };
		54AA3C9824ED2CE600FE1F94 /* store2-84-0.wiredatabase */ = {isa = PBXFileReference; lastKnownFileType = file; path = "store2-84-0.wiredatabase"; sourceTree = "<group>"; };
		54BAB40A24A4FA0800EBC400 /* store2-82-0.wiredatabase */ = {isa = PBXFileReference; lastKnownFileType = file; path = "store2-82-0.wiredatabase"; sourceTree = "<group>"; };
		54CD46091DEDA55C00BA3429 /* AddressBookEntry.swift */ = {isa = PBXFileReference; fileEncoding = 4; lastKnownFileType = sourcecode.swift; path = AddressBookEntry.swift; sourceTree = "<group>"; };
		54D7B83E1E12774600C1B347 /* NSPersistentStore+Metadata.swift */ = {isa = PBXFileReference; fileEncoding = 4; lastKnownFileType = sourcecode.swift; path = "NSPersistentStore+Metadata.swift"; sourceTree = "<group>"; };
		54D809FB1F681D6400B2CCB4 /* ZMClientMessage+LinkPreview.swift */ = {isa = PBXFileReference; fileEncoding = 4; lastKnownFileType = sourcecode.swift; path = "ZMClientMessage+LinkPreview.swift"; sourceTree = "<group>"; };
		54DE05DC1CF8711F00C35253 /* ProtobufUtilitiesTests.swift */ = {isa = PBXFileReference; fileEncoding = 4; lastKnownFileType = sourcecode.swift; path = ProtobufUtilitiesTests.swift; sourceTree = "<group>"; };
		54E3EE3E1F6169A800A261E3 /* ZMAssetClientMessage+FileMessageData.swift */ = {isa = PBXFileReference; fileEncoding = 4; lastKnownFileType = sourcecode.swift; path = "ZMAssetClientMessage+FileMessageData.swift"; sourceTree = "<group>"; };
		54E3EE401F616BA600A261E3 /* ZMAssetClientMessage.swift */ = {isa = PBXFileReference; fileEncoding = 4; lastKnownFileType = sourcecode.swift; path = ZMAssetClientMessage.swift; sourceTree = "<group>"; };
		54E3EE421F6194A400A261E3 /* ZMAssetClientMessage+GenericMessage.swift */ = {isa = PBXFileReference; fileEncoding = 4; lastKnownFileType = sourcecode.swift; path = "ZMAssetClientMessage+GenericMessage.swift"; sourceTree = "<group>"; };
		54E3EE441F61A53C00A261E3 /* ZMAssetClientMessage+Ephemeral.swift */ = {isa = PBXFileReference; fileEncoding = 4; lastKnownFileType = sourcecode.swift; path = "ZMAssetClientMessage+Ephemeral.swift"; sourceTree = "<group>"; };
		54E3EE461F61A78B00A261E3 /* ZMAssetClientMessage+Deletion.swift */ = {isa = PBXFileReference; fileEncoding = 4; lastKnownFileType = sourcecode.swift; path = "ZMAssetClientMessage+Deletion.swift"; sourceTree = "<group>"; };
		54ED3A9C1F38CB6A0066AD47 /* DatabaseMigrationTests.swift */ = {isa = PBXFileReference; fileEncoding = 4; lastKnownFileType = sourcecode.swift; path = DatabaseMigrationTests.swift; sourceTree = "<group>"; };
		54EDE67F1CBBF1860044A17E /* PINCache+ZMessaging.swift */ = {isa = PBXFileReference; fileEncoding = 4; lastKnownFileType = sourcecode.swift; path = "PINCache+ZMessaging.swift"; sourceTree = "<group>"; };
		54EDE6811CBBF6260044A17E /* FileAssetCacheTests.swift */ = {isa = PBXFileReference; fileEncoding = 4; lastKnownFileType = sourcecode.swift; path = FileAssetCacheTests.swift; sourceTree = "<group>"; };
		54F6CEAA1CE2972200A1276D /* ZMAssetClientMessage+Download.swift */ = {isa = PBXFileReference; fileEncoding = 4; lastKnownFileType = sourcecode.swift; path = "ZMAssetClientMessage+Download.swift"; sourceTree = "<group>"; };
		54F84CFC1F9950B300ABD7D5 /* DuplicatedEntityRemoval.swift */ = {isa = PBXFileReference; lastKnownFileType = sourcecode.swift; path = DuplicatedEntityRemoval.swift; sourceTree = "<group>"; };
		54F84CFE1F99588D00ABD7D5 /* DuplicatedEntityRemovalTests.swift */ = {isa = PBXFileReference; lastKnownFileType = sourcecode.swift; path = DuplicatedEntityRemovalTests.swift; sourceTree = "<group>"; };
		54F84D001F995A1F00ABD7D5 /* DiskDatabaseTests.swift */ = {isa = PBXFileReference; lastKnownFileType = sourcecode.swift; path = DiskDatabaseTests.swift; sourceTree = "<group>"; };
		54FB03A01E41E273000E13DC /* LegacyPersistedDataPatches.swift */ = {isa = PBXFileReference; fileEncoding = 4; lastKnownFileType = sourcecode.swift; path = LegacyPersistedDataPatches.swift; sourceTree = "<group>"; };
		54FB03A21E41E64A000E13DC /* UserClient+Patches.swift */ = {isa = PBXFileReference; fileEncoding = 4; lastKnownFileType = sourcecode.swift; path = "UserClient+Patches.swift"; sourceTree = "<group>"; };
		54FB03A81E41F1B6000E13DC /* LegacyPersistedDataPatches+Directory.swift */ = {isa = PBXFileReference; fileEncoding = 4; lastKnownFileType = sourcecode.swift; path = "LegacyPersistedDataPatches+Directory.swift"; sourceTree = "<group>"; };
		54FB03AC1E41F6C2000E13DC /* LegacyPersistedDataPatchesTests.swift */ = {isa = PBXFileReference; fileEncoding = 4; lastKnownFileType = sourcecode.swift; path = LegacyPersistedDataPatchesTests.swift; sourceTree = "<group>"; };
		54FB03AE1E41FC86000E13DC /* NSManagedObjectContext+Patches.swift */ = {isa = PBXFileReference; fileEncoding = 4; lastKnownFileType = sourcecode.swift; path = "NSManagedObjectContext+Patches.swift"; sourceTree = "<group>"; };
		55C40BCD22B0316800EFD8BD /* ZMUser+LegalHoldRequest.swift */ = {isa = PBXFileReference; lastKnownFileType = sourcecode.swift; path = "ZMUser+LegalHoldRequest.swift"; sourceTree = "<group>"; };
		55C40BD422B0F75C00EFD8BD /* ZMUserLegalHoldTests.swift */ = {isa = PBXFileReference; lastKnownFileType = sourcecode.swift; path = ZMUserLegalHoldTests.swift; sourceTree = "<group>"; };
		594EB3002B1E31D30022A5CD /* AutoMockable.generated.swift */ = {isa = PBXFileReference; fileEncoding = 4; lastKnownFileType = sourcecode.swift; path = AutoMockable.generated.swift; sourceTree = "<group>"; };
		59D1C3002B1DE6FF0016F6B2 /* WireDataModelSupport.framework */ = {isa = PBXFileReference; explicitFileType = wrapper.framework; includeInIndex = 0; path = WireDataModelSupport.framework; sourceTree = BUILT_PRODUCTS_DIR; };
		59D1C3022B1DE6FF0016F6B2 /* WireDataModelSupport.h */ = {isa = PBXFileReference; lastKnownFileType = sourcecode.c.h; path = WireDataModelSupport.h; sourceTree = "<group>"; };
		5E0FB214205176B400FD9867 /* Set+ServiceUser.swift */ = {isa = PBXFileReference; lastKnownFileType = sourcecode.swift; path = "Set+ServiceUser.swift"; sourceTree = "<group>"; };
		5E36B45D21CA5BBA00B7063B /* UnverifiedCredentials.swift */ = {isa = PBXFileReference; lastKnownFileType = sourcecode.swift; path = UnverifiedCredentials.swift; sourceTree = "<group>"; };
		5E39FC66225F22BE00C682B8 /* ZMConversation+ExternalParticipant.swift */ = {isa = PBXFileReference; lastKnownFileType = sourcecode.swift; path = "ZMConversation+ExternalParticipant.swift"; sourceTree = "<group>"; };
		5E39FC68225F2DC000C682B8 /* ZMConversationExternalParticipantsStateTests.swift */ = {isa = PBXFileReference; lastKnownFileType = sourcecode.swift; path = ZMConversationExternalParticipantsStateTests.swift; sourceTree = "<group>"; };
		5E67168D2174B9AF00522E61 /* LoginCredentials.swift */ = {isa = PBXFileReference; lastKnownFileType = sourcecode.swift; path = LoginCredentials.swift; sourceTree = "<group>"; };
		5E771F372080BB0000575629 /* PBMessage+Validation.swift */ = {isa = PBXFileReference; lastKnownFileType = sourcecode.swift; path = "PBMessage+Validation.swift"; sourceTree = "<group>"; };
		5E771F392080C40B00575629 /* PBMessageValidationTests.swift */ = {isa = PBXFileReference; lastKnownFileType = sourcecode.swift; path = PBMessageValidationTests.swift; sourceTree = "<group>"; };
		5E9EA4D52242942900D401B2 /* ZMClientMessageTests+LinkAttachments.swift */ = {isa = PBXFileReference; lastKnownFileType = sourcecode.swift; path = "ZMClientMessageTests+LinkAttachments.swift"; sourceTree = "<group>"; };
		5E9EA4E12243E0D300D401B2 /* ConversationMessage+Attachments.swift */ = {isa = PBXFileReference; lastKnownFileType = sourcecode.swift; path = "ConversationMessage+Attachments.swift"; sourceTree = "<group>"; };
		5EDDC7A52088CE3B00B24850 /* ZMConversation+Invalid.swift */ = {isa = PBXFileReference; lastKnownFileType = sourcecode.swift; path = "ZMConversation+Invalid.swift"; sourceTree = "<group>"; };
		5EFE9C052125CD3F007932A6 /* UnregisteredUser.swift */ = {isa = PBXFileReference; lastKnownFileType = sourcecode.swift; path = UnregisteredUser.swift; sourceTree = "<group>"; };
		5EFE9C072126BF9D007932A6 /* ZMPropertyNormalizationResult.h */ = {isa = PBXFileReference; lastKnownFileType = sourcecode.c.h; path = ZMPropertyNormalizationResult.h; sourceTree = "<group>"; };
		5EFE9C082126BF9D007932A6 /* ZMPropertyNormalizationResult.m */ = {isa = PBXFileReference; lastKnownFileType = sourcecode.c.objc; path = ZMPropertyNormalizationResult.m; sourceTree = "<group>"; };
		5EFE9C0B2126CB71007932A6 /* UnregisteredUserTests.swift */ = {isa = PBXFileReference; lastKnownFileType = sourcecode.swift; path = UnregisteredUserTests.swift; sourceTree = "<group>"; };
		5EFE9C0E2126D3FA007932A6 /* NormalizationResult.swift */ = {isa = PBXFileReference; lastKnownFileType = sourcecode.swift; path = NormalizationResult.swift; sourceTree = "<group>"; };
		6308F8A12A273C0B0072A177 /* BaseFetchMLSGroupInfoAction.swift */ = {isa = PBXFileReference; lastKnownFileType = sourcecode.swift; path = BaseFetchMLSGroupInfoAction.swift; sourceTree = "<group>"; };
		6308F8A32A273C680072A177 /* FetchMLSSubconversationGroupInfoAction.swift */ = {isa = PBXFileReference; lastKnownFileType = sourcecode.swift; path = FetchMLSSubconversationGroupInfoAction.swift; sourceTree = "<group>"; };
		6308F8A52A273CB70072A177 /* FetchMLSConversationGroupInfoAction.swift */ = {isa = PBXFileReference; lastKnownFileType = sourcecode.swift; path = FetchMLSConversationGroupInfoAction.swift; sourceTree = "<group>"; };
		631A0577240420380062B387 /* UserClient+SafeLogging.swift */ = {isa = PBXFileReference; lastKnownFileType = sourcecode.swift; path = "UserClient+SafeLogging.swift"; sourceTree = "<group>"; };
		631A0585240439470062B387 /* UserClientTests+SafeLogging.swift */ = {isa = PBXFileReference; lastKnownFileType = sourcecode.swift; path = "UserClientTests+SafeLogging.swift"; sourceTree = "<group>"; };
		63298D992434D04D006B6018 /* GenericMessage+External.swift */ = {isa = PBXFileReference; lastKnownFileType = sourcecode.swift; path = "GenericMessage+External.swift"; sourceTree = "<group>"; };
		63298D9B24374094006B6018 /* GenericMessageTests+External.swift */ = {isa = PBXFileReference; lastKnownFileType = sourcecode.swift; path = "GenericMessageTests+External.swift"; sourceTree = "<group>"; };
		63298D9D24374489006B6018 /* Dictionary+ObjectForKey.swift */ = {isa = PBXFileReference; lastKnownFileType = sourcecode.swift; path = "Dictionary+ObjectForKey.swift"; sourceTree = "<group>"; };
		63340BBC241C2BC5004ED87C /* store2-80-0.wiredatabase */ = {isa = PBXFileReference; lastKnownFileType = file; path = "store2-80-0.wiredatabase"; sourceTree = "<group>"; };
		63370C6B242A510A0072C37F /* ZMOTRMessage+UpdateEvent.swift */ = {isa = PBXFileReference; lastKnownFileType = sourcecode.swift; path = "ZMOTRMessage+UpdateEvent.swift"; sourceTree = "<group>"; };
		63370CBA242CB84A0072C37F /* CompositeMessageItemContent.swift */ = {isa = PBXFileReference; lastKnownFileType = sourcecode.swift; path = CompositeMessageItemContent.swift; sourceTree = "<group>"; };
		63370CBC242CBA0A0072C37F /* CompositeMessageData.swift */ = {isa = PBXFileReference; lastKnownFileType = sourcecode.swift; path = CompositeMessageData.swift; sourceTree = "<group>"; };
		63370CC3242CFA860072C37F /* ZMAssetClientMessage+UpdateEvent.swift */ = {isa = PBXFileReference; lastKnownFileType = sourcecode.swift; path = "ZMAssetClientMessage+UpdateEvent.swift"; sourceTree = "<group>"; };
		63370CC8242E3B990072C37F /* ZMMessage+Conversation.swift */ = {isa = PBXFileReference; lastKnownFileType = sourcecode.swift; path = "ZMMessage+Conversation.swift"; sourceTree = "<group>"; };
		63370CF42431F3ED0072C37F /* CompositeMessageItemContentTests.swift */ = {isa = PBXFileReference; lastKnownFileType = sourcecode.swift; path = CompositeMessageItemContentTests.swift; sourceTree = "<group>"; };
		63370CF72431F5DE0072C37F /* BaseCompositeMessageTests.swift */ = {isa = PBXFileReference; lastKnownFileType = sourcecode.swift; path = BaseCompositeMessageTests.swift; sourceTree = "<group>"; };
		63495DEF23F6BD2A002A7C59 /* GenericMessageTests.swift */ = {isa = PBXFileReference; lastKnownFileType = sourcecode.swift; path = GenericMessageTests.swift; sourceTree = "<group>"; };
		63495E1A23FED9A9002A7C59 /* ZMUser+Protobuf.swift */ = {isa = PBXFileReference; lastKnownFileType = sourcecode.swift; path = "ZMUser+Protobuf.swift"; sourceTree = "<group>"; };
		6354BDF22746C30900880D50 /* ZMConversation+Federation.swift */ = {isa = PBXFileReference; lastKnownFileType = sourcecode.swift; path = "ZMConversation+Federation.swift"; sourceTree = "<group>"; };
		6354BDF42747BD9600880D50 /* ZMConversationTests+Federation.swift */ = {isa = PBXFileReference; lastKnownFileType = sourcecode.swift; path = "ZMConversationTests+Federation.swift"; sourceTree = "<group>"; };
		6374562129C3323D001D1A33 /* CoreCryptoKeyProviderTests.swift */ = {isa = PBXFileReference; lastKnownFileType = sourcecode.swift; path = CoreCryptoKeyProviderTests.swift; sourceTree = "<group>"; };
		63880548240EA8950043B641 /* ZMClientMessageTests+Composite.swift */ = {isa = PBXFileReference; lastKnownFileType = sourcecode.swift; path = "ZMClientMessageTests+Composite.swift"; sourceTree = "<group>"; };
		638805642410FE920043B641 /* ButtonState.swift */ = {isa = PBXFileReference; lastKnownFileType = sourcecode.swift; path = ButtonState.swift; sourceTree = "<group>"; };
		638941ED2AF4FD4B0051ABFD /* RemoveLocalConversationUseCase.swift */ = {isa = PBXFileReference; lastKnownFileType = sourcecode.swift; path = RemoveLocalConversationUseCase.swift; sourceTree = "<group>"; };
		638941F52AF5211D0051ABFD /* RemoveLocalConversationUseCaseTests.swift */ = {isa = PBXFileReference; lastKnownFileType = sourcecode.swift; path = RemoveLocalConversationUseCaseTests.swift; sourceTree = "<group>"; };
		6391A7F62A6FD66A00832665 /* DuplicateClientsMigrationPolicy.swift */ = {isa = PBXFileReference; fileEncoding = 4; lastKnownFileType = sourcecode.swift; path = DuplicateClientsMigrationPolicy.swift; sourceTree = "<group>"; };
		6391A7F92A6FD6FC00832665 /* MappingModel_2.106-2.107.xcmappingmodel */ = {isa = PBXFileReference; lastKnownFileType = wrapper.xcmappingmodel; path = "MappingModel_2.106-2.107.xcmappingmodel"; sourceTree = "<group>"; };
		6391A7FB2A6FD7C900832665 /* DatabaseMigrationTests+UserClientUniqueness.swift */ = {isa = PBXFileReference; fileEncoding = 4; lastKnownFileType = sourcecode.swift; path = "DatabaseMigrationTests+UserClientUniqueness.swift"; sourceTree = "<group>"; };
		6391A7FE2A6FDB9100832665 /* store2-107-0.wiredatabase */ = {isa = PBXFileReference; lastKnownFileType = file; path = "store2-107-0.wiredatabase"; sourceTree = "<group>"; };
		63AFE2D5244F49A90003F619 /* GenericMessage+MessageCapable.swift */ = {isa = PBXFileReference; lastKnownFileType = sourcecode.swift; path = "GenericMessage+MessageCapable.swift"; sourceTree = "<group>"; };
		63B1333729A503D000009D84 /* ProteusServiceInterface.swift */ = {isa = PBXFileReference; fileEncoding = 4; lastKnownFileType = sourcecode.swift; path = ProteusServiceInterface.swift; sourceTree = "<group>"; };
		63B1333829A503D000009D84 /* ProteusService.swift */ = {isa = PBXFileReference; fileEncoding = 4; lastKnownFileType = sourcecode.swift; path = ProteusService.swift; sourceTree = "<group>"; };
		63B1333A29A503D000009D84 /* MLSGroup.swift */ = {isa = PBXFileReference; fileEncoding = 4; lastKnownFileType = sourcecode.swift; path = MLSGroup.swift; sourceTree = "<group>"; };
		63B1333B29A503D000009D84 /* MLSActionsProvider.swift */ = {isa = PBXFileReference; fileEncoding = 4; lastKnownFileType = sourcecode.swift; path = MLSActionsProvider.swift; sourceTree = "<group>"; };
		63B1333D29A503D000009D84 /* MLSGroupID.swift */ = {isa = PBXFileReference; fileEncoding = 4; lastKnownFileType = sourcecode.swift; path = MLSGroupID.swift; sourceTree = "<group>"; };
		63B1333E29A503D000009D84 /* MLSActionExecutor.swift */ = {isa = PBXFileReference; fileEncoding = 4; lastKnownFileType = sourcecode.swift; path = MLSActionExecutor.swift; sourceTree = "<group>"; };
		63B1334029A503D000009D84 /* MLSService.swift */ = {isa = PBXFileReference; fileEncoding = 4; lastKnownFileType = sourcecode.swift; path = MLSService.swift; sourceTree = "<group>"; };
		63B1334229A503D000009D84 /* BackendMLSPublicKeys.swift */ = {isa = PBXFileReference; fileEncoding = 4; lastKnownFileType = sourcecode.swift; path = BackendMLSPublicKeys.swift; sourceTree = "<group>"; };
		63B1334329A503D000009D84 /* MessageProtocol.swift */ = {isa = PBXFileReference; fileEncoding = 4; lastKnownFileType = sourcecode.swift; path = MessageProtocol.swift; sourceTree = "<group>"; };
		63B1334429A503D000009D84 /* CoreCryptoConfiguration.swift */ = {isa = PBXFileReference; fileEncoding = 4; lastKnownFileType = sourcecode.swift; path = CoreCryptoConfiguration.swift; sourceTree = "<group>"; };
		63B1334529A503D000009D84 /* MLSClientID.swift */ = {isa = PBXFileReference; fileEncoding = 4; lastKnownFileType = sourcecode.swift; path = MLSClientID.swift; sourceTree = "<group>"; };
		63B1334629A503D000009D84 /* CoreCryptoKeyProvider.swift */ = {isa = PBXFileReference; fileEncoding = 4; lastKnownFileType = sourcecode.swift; path = CoreCryptoKeyProvider.swift; sourceTree = "<group>"; };
		63B1334729A503D000009D84 /* SyncStatusProtocol.swift */ = {isa = PBXFileReference; fileEncoding = 4; lastKnownFileType = sourcecode.swift; path = SyncStatusProtocol.swift; sourceTree = "<group>"; };
		63B1334929A503D000009D84 /* UploadSelfMLSKeyPackagesAction.swift */ = {isa = PBXFileReference; fileEncoding = 4; lastKnownFileType = sourcecode.swift; path = UploadSelfMLSKeyPackagesAction.swift; sourceTree = "<group>"; };
		63B1334A29A503D000009D84 /* SendMLSMessageAction.swift */ = {isa = PBXFileReference; fileEncoding = 4; lastKnownFileType = sourcecode.swift; path = SendMLSMessageAction.swift; sourceTree = "<group>"; };
		63B1334B29A503D000009D84 /* SendCommitBundleAction.swift */ = {isa = PBXFileReference; fileEncoding = 4; lastKnownFileType = sourcecode.swift; path = SendCommitBundleAction.swift; sourceTree = "<group>"; };
		63B1334C29A503D000009D84 /* FetchBackendMLSPublicKeysAction.swift */ = {isa = PBXFileReference; fileEncoding = 4; lastKnownFileType = sourcecode.swift; path = FetchBackendMLSPublicKeysAction.swift; sourceTree = "<group>"; };
		63B1334D29A503D000009D84 /* CountSelfMLSKeyPackagesAction.swift */ = {isa = PBXFileReference; fileEncoding = 4; lastKnownFileType = sourcecode.swift; path = CountSelfMLSKeyPackagesAction.swift; sourceTree = "<group>"; };
		63B1334F29A503D000009D84 /* ClaimMLSKeyPackageAction.swift */ = {isa = PBXFileReference; fileEncoding = 4; lastKnownFileType = sourcecode.swift; path = ClaimMLSKeyPackageAction.swift; sourceTree = "<group>"; };
		63B1335029A503D000009D84 /* MLSGroupStatus.swift */ = {isa = PBXFileReference; fileEncoding = 4; lastKnownFileType = sourcecode.swift; path = MLSGroupStatus.swift; sourceTree = "<group>"; };
		63B1335129A503D000009D84 /* CoreCryptoCallbacks.swift */ = {isa = PBXFileReference; fileEncoding = 4; lastKnownFileType = sourcecode.swift; path = CoreCryptoCallbacks.swift; sourceTree = "<group>"; };
		63B1335329A503D000009D84 /* StaleMLSKeyMaterialDetector.swift */ = {isa = PBXFileReference; fileEncoding = 4; lastKnownFileType = sourcecode.swift; path = StaleMLSKeyMaterialDetector.swift; sourceTree = "<group>"; };
		63B1337229A798C800009D84 /* ProteusProvider.swift */ = {isa = PBXFileReference; lastKnownFileType = sourcecode.swift; path = ProteusProvider.swift; sourceTree = "<group>"; };
		63B658DD243754E100EF463F /* GenericMessage+UpdateEvent.swift */ = {isa = PBXFileReference; fileEncoding = 4; lastKnownFileType = sourcecode.swift; path = "GenericMessage+UpdateEvent.swift"; sourceTree = "<group>"; };
		63B658DF243789DE00EF463F /* GenericMessage+Assets.swift */ = {isa = PBXFileReference; lastKnownFileType = sourcecode.swift; path = "GenericMessage+Assets.swift"; sourceTree = "<group>"; };
		63BEF5862A2636BC00F482E8 /* MLSConferenceInfo.swift */ = {isa = PBXFileReference; lastKnownFileType = sourcecode.swift; path = MLSConferenceInfo.swift; sourceTree = "<group>"; };
		63C07014291144F70075D598 /* CoreCryptoConfigProviderTests.swift */ = {isa = PBXFileReference; lastKnownFileType = sourcecode.swift; path = CoreCryptoConfigProviderTests.swift; sourceTree = "<group>"; };
		63C2EABC2A93B174008A0AB7 /* AddParticipantAction.swift */ = {isa = PBXFileReference; lastKnownFileType = sourcecode.swift; path = AddParticipantAction.swift; sourceTree = "<group>"; };
		63C2EABE2A93B1E7008A0AB7 /* RemoveParticipantAction.swift */ = {isa = PBXFileReference; lastKnownFileType = sourcecode.swift; path = RemoveParticipantAction.swift; sourceTree = "<group>"; };
		63C2EAC02A93B244008A0AB7 /* SyncConversationAction.swift */ = {isa = PBXFileReference; lastKnownFileType = sourcecode.swift; path = SyncConversationAction.swift; sourceTree = "<group>"; };
		63CA8214240812620073426A /* ZMClientMessage+Composite.swift */ = {isa = PBXFileReference; lastKnownFileType = sourcecode.swift; path = "ZMClientMessage+Composite.swift"; sourceTree = "<group>"; };
		63D41E4E2452EA080076826F /* ZMConversation+SelfConversation.swift */ = {isa = PBXFileReference; lastKnownFileType = sourcecode.swift; path = "ZMConversation+SelfConversation.swift"; sourceTree = "<group>"; };
		63D41E502452F0A60076826F /* ZMMessage+Removal.swift */ = {isa = PBXFileReference; lastKnownFileType = sourcecode.swift; path = "ZMMessage+Removal.swift"; sourceTree = "<group>"; };
		63D41E5224531BAD0076826F /* ZMMessage+Reaction.swift */ = {isa = PBXFileReference; lastKnownFileType = sourcecode.swift; path = "ZMMessage+Reaction.swift"; sourceTree = "<group>"; };
		63D41E6C245733AC0076826F /* ZMMessageTests+Removal.swift */ = {isa = PBXFileReference; lastKnownFileType = sourcecode.swift; path = "ZMMessageTests+Removal.swift"; sourceTree = "<group>"; };
		63D41E6E24573F420076826F /* ZMConversationTests+SelfConversation.swift */ = {isa = PBXFileReference; lastKnownFileType = sourcecode.swift; path = "ZMConversationTests+SelfConversation.swift"; sourceTree = "<group>"; };
		63D41E7024597E420076826F /* GenericMessage+Flags.swift */ = {isa = PBXFileReference; lastKnownFileType = sourcecode.swift; path = "GenericMessage+Flags.swift"; sourceTree = "<group>"; };
		63D9A19D282AA0050074C20C /* NSManagedObjectContext+Federation.swift */ = {isa = PBXFileReference; lastKnownFileType = sourcecode.swift; path = "NSManagedObjectContext+Federation.swift"; sourceTree = "<group>"; };
		63DA335D286C9CF000818C3C /* NSManagedObjectContext+MLSService.swift */ = {isa = PBXFileReference; lastKnownFileType = sourcecode.swift; path = "NSManagedObjectContext+MLSService.swift"; sourceTree = "<group>"; };
		63DA3372286CA43300818C3C /* ZMConversation+MLS.swift */ = {isa = PBXFileReference; lastKnownFileType = sourcecode.swift; path = "ZMConversation+MLS.swift"; sourceTree = "<group>"; };
		63DA33AE28746CC100818C3C /* store2-103-0.wiredatabase */ = {isa = PBXFileReference; lastKnownFileType = file; path = "store2-103-0.wiredatabase"; sourceTree = "<group>"; };
		63E21AE1291E92770084A942 /* FetchUserClientsAction.swift */ = {isa = PBXFileReference; fileEncoding = 4; lastKnownFileType = sourcecode.swift; path = FetchUserClientsAction.swift; sourceTree = "<group>"; };
		63E313D2274D5F57002EAF1D /* ZMConversationTests+Team.swift */ = {isa = PBXFileReference; lastKnownFileType = sourcecode.swift; path = "ZMConversationTests+Team.swift"; sourceTree = "<group>"; };
		63F0780C29F292770031E19D /* FetchSubgroupAction.swift */ = {isa = PBXFileReference; lastKnownFileType = sourcecode.swift; path = FetchSubgroupAction.swift; sourceTree = "<group>"; };
		63F0781129F6C59D0031E19D /* MLSSubgroup.swift */ = {isa = PBXFileReference; lastKnownFileType = sourcecode.swift; path = MLSSubgroup.swift; sourceTree = "<group>"; };
		63F376D92834FF7200FE1F05 /* NSManagedObjectContextTests+Federation.swift */ = {isa = PBXFileReference; lastKnownFileType = sourcecode.swift; path = "NSManagedObjectContextTests+Federation.swift"; sourceTree = "<group>"; };
		63F65F00246B073900534A69 /* GenericMessage+Content.swift */ = {isa = PBXFileReference; lastKnownFileType = sourcecode.swift; path = "GenericMessage+Content.swift"; sourceTree = "<group>"; };
		63FACD55291BC598003AB25D /* MLSClientIDTests.swift */ = {isa = PBXFileReference; lastKnownFileType = sourcecode.swift; path = MLSClientIDTests.swift; sourceTree = "<group>"; };
		63FCE54728C78D1F00126D9D /* ZMConversationTests+Predicates.swift */ = {isa = PBXFileReference; lastKnownFileType = sourcecode.swift; path = "ZMConversationTests+Predicates.swift"; sourceTree = "<group>"; };
		70E77B7C273188150021EE70 /* ZMConversation+Role.swift */ = {isa = PBXFileReference; lastKnownFileType = sourcecode.swift; path = "ZMConversation+Role.swift"; sourceTree = "<group>"; };
		7A2778C5285223D90044A73F /* KeychainManager.swift */ = {isa = PBXFileReference; lastKnownFileType = sourcecode.swift; path = KeychainManager.swift; sourceTree = "<group>"; };
		7A2778C7285329210044A73F /* KeychainManagerTests.swift */ = {isa = PBXFileReference; lastKnownFileType = sourcecode.swift; path = KeychainManagerTests.swift; sourceTree = "<group>"; };
		7C88C5312182F6150037DD03 /* ZMClientMessageTests+Replies.swift */ = {isa = PBXFileReference; fileEncoding = 4; lastKnownFileType = sourcecode.swift; path = "ZMClientMessageTests+Replies.swift"; sourceTree = "<group>"; };
		7C8BFFDE22FC5E1600B3C8A5 /* ZMUser+Validation.swift */ = {isa = PBXFileReference; lastKnownFileType = sourcecode.swift; path = "ZMUser+Validation.swift"; sourceTree = "<group>"; };
		7CBC3FC020177C3C008D06E4 /* RasterImages+Protobuf.swift */ = {isa = PBXFileReference; lastKnownFileType = sourcecode.swift; path = "RasterImages+Protobuf.swift"; sourceTree = "<group>"; };
		8704676A21513DE900C628D7 /* ZMOTRMessage+Unarchive.swift */ = {isa = PBXFileReference; lastKnownFileType = sourcecode.swift; path = "ZMOTRMessage+Unarchive.swift"; sourceTree = "<group>"; };
		871DD79E2084A316006B1C56 /* BatchDeleteTests.swift */ = {isa = PBXFileReference; lastKnownFileType = sourcecode.swift; path = BatchDeleteTests.swift; sourceTree = "<group>"; };
		872A2E891FFD2FBF00900B22 /* ZMSearchUserPayloadParsingTests.swift */ = {isa = PBXFileReference; lastKnownFileType = sourcecode.swift; path = ZMSearchUserPayloadParsingTests.swift; sourceTree = "<group>"; };
		873B88FB204044AC00FBE254 /* ConversationCreationOptions.swift */ = {isa = PBXFileReference; lastKnownFileType = sourcecode.swift; path = ConversationCreationOptions.swift; sourceTree = "<group>"; };
		873B88FD2040470900FBE254 /* ConversationCreationOptionsTests.swift */ = {isa = PBXFileReference; lastKnownFileType = sourcecode.swift; path = ConversationCreationOptionsTests.swift; sourceTree = "<group>"; };
		874D9797211064D300B07674 /* ZMConversationLastMessagesTest.swift */ = {isa = PBXFileReference; lastKnownFileType = sourcecode.swift; path = ZMConversationLastMessagesTest.swift; sourceTree = "<group>"; };
		8767E85A216391DF00390F75 /* ZMConversation+Mute.swift */ = {isa = PBXFileReference; lastKnownFileType = sourcecode.swift; path = "ZMConversation+Mute.swift"; sourceTree = "<group>"; };
		8767E8672163B9EE00390F75 /* ZMConversationTests+Mute.swift */ = {isa = PBXFileReference; lastKnownFileType = sourcecode.swift; path = "ZMConversationTests+Mute.swift"; sourceTree = "<group>"; };
		87A7FA23203DD11100AA066C /* ZMConversationTests+AccessMode.swift */ = {isa = PBXFileReference; lastKnownFileType = sourcecode.swift; path = "ZMConversationTests+AccessMode.swift"; sourceTree = "<group>"; };
		87C125F61EF94EE800D28DC1 /* ZMManagedObject+Grouping.swift */ = {isa = PBXFileReference; fileEncoding = 4; lastKnownFileType = sourcecode.swift; path = "ZMManagedObject+Grouping.swift"; sourceTree = "<group>"; };
		87C125F81EF94F2E00D28DC1 /* ZMManagedObjectGroupingTests.swift */ = {isa = PBXFileReference; fileEncoding = 4; lastKnownFileType = sourcecode.swift; path = ZMManagedObjectGroupingTests.swift; sourceTree = "<group>"; };
		87C1C25E207F7DA80083BF6B /* InvalidGenericMessageDataRemoval.swift */ = {isa = PBXFileReference; lastKnownFileType = sourcecode.swift; path = InvalidGenericMessageDataRemoval.swift; sourceTree = "<group>"; };
		87C1C260207F812F0083BF6B /* InvalidGenericMessageDataRemovalTests.swift */ = {isa = PBXFileReference; lastKnownFileType = sourcecode.swift; path = InvalidGenericMessageDataRemovalTests.swift; sourceTree = "<group>"; };
		87D9CCE81F27606200AA4388 /* NSManagedObjectContext+TearDown.swift */ = {isa = PBXFileReference; fileEncoding = 4; lastKnownFileType = sourcecode.swift; path = "NSManagedObjectContext+TearDown.swift"; sourceTree = "<group>"; };
		87DF59BF1F729FDA00C7B406 /* ZMMovedIndexTests.swift */ = {isa = PBXFileReference; fileEncoding = 4; lastKnownFileType = sourcecode.swift; path = ZMMovedIndexTests.swift; sourceTree = "<group>"; };
		87E2CE302119F6AB0034C2C4 /* ZMClientMessageTests+Cleared.swift */ = {isa = PBXFileReference; lastKnownFileType = sourcecode.swift; path = "ZMClientMessageTests+Cleared.swift"; sourceTree = "<group>"; };
		87E9508A2118B2DA00306AA7 /* ZMConversation+DeleteOlderMessages.swift */ = {isa = PBXFileReference; lastKnownFileType = sourcecode.swift; path = "ZMConversation+DeleteOlderMessages.swift"; sourceTree = "<group>"; };
		87EFA3AB210F52C6004DFA53 /* ZMConversation+LastMessages.swift */ = {isa = PBXFileReference; lastKnownFileType = sourcecode.swift; path = "ZMConversation+LastMessages.swift"; sourceTree = "<group>"; };
		A901DE8B23A2A31B00B4DDC6 /* ZMConnection+Role.swift */ = {isa = PBXFileReference; fileEncoding = 4; lastKnownFileType = sourcecode.swift; path = "ZMConnection+Role.swift"; sourceTree = "<group>"; };
		A90676E6238EAE8B006417AC /* ParticipantRole.swift */ = {isa = PBXFileReference; lastKnownFileType = sourcecode.swift; path = ParticipantRole.swift; sourceTree = "<group>"; };
		A90676E8238EB05E006417AC /* Action.swift */ = {isa = PBXFileReference; fileEncoding = 4; lastKnownFileType = sourcecode.swift; path = Action.swift; sourceTree = "<group>"; };
		A90676E9238EB05F006417AC /* Role.swift */ = {isa = PBXFileReference; fileEncoding = 4; lastKnownFileType = sourcecode.swift; path = Role.swift; sourceTree = "<group>"; };
		A90B3E2C23A255D5003EFED4 /* ZMConversation+Creation.swift */ = {isa = PBXFileReference; lastKnownFileType = sourcecode.swift; path = "ZMConversation+Creation.swift"; sourceTree = "<group>"; };
		A90D62C723A159B600F680CC /* ZMConversation+Transport.swift */ = {isa = PBXFileReference; lastKnownFileType = sourcecode.swift; path = "ZMConversation+Transport.swift"; sourceTree = "<group>"; };
		A9128ACF2398067E0056F591 /* ZMConversationTests+Participants.swift */ = {isa = PBXFileReference; lastKnownFileType = sourcecode.swift; path = "ZMConversationTests+Participants.swift"; sourceTree = "<group>"; };
		A923D77D239DB87700F47B85 /* ZMConversationTests+SecurityLevel.swift */ = {isa = PBXFileReference; lastKnownFileType = sourcecode.swift; path = "ZMConversationTests+SecurityLevel.swift"; sourceTree = "<group>"; };
		A927F52623A029250058D744 /* ParticipantRoleTests.swift */ = {isa = PBXFileReference; lastKnownFileType = sourcecode.swift; path = ParticipantRoleTests.swift; sourceTree = "<group>"; };
		A93724A126983100005FD532 /* ZMMessageTests.swift */ = {isa = PBXFileReference; lastKnownFileType = sourcecode.swift; path = ZMMessageTests.swift; sourceTree = "<group>"; };
		A94166FB2680CCB5001F4E37 /* ZMConversationTests.swift */ = {isa = PBXFileReference; fileEncoding = 4; lastKnownFileType = sourcecode.swift; path = ZMConversationTests.swift; sourceTree = "<group>"; };
		A943BBE725B5A59D003D66BA /* ConversationLike.swift */ = {isa = PBXFileReference; lastKnownFileType = sourcecode.swift; path = ConversationLike.swift; sourceTree = "<group>"; };
		A949418E23E1DB78001B0373 /* ZMConnection+Fetch.swift */ = {isa = PBXFileReference; lastKnownFileType = sourcecode.swift; path = "ZMConnection+Fetch.swift"; sourceTree = "<group>"; };
		A9536FD223ACD23100CFD528 /* ConversationTests+gapsAndWindows.swift */ = {isa = PBXFileReference; lastKnownFileType = sourcecode.swift; path = "ConversationTests+gapsAndWindows.swift"; sourceTree = "<group>"; };
		A95E7BF4239134E600935B88 /* ZMConversation+Participants.swift */ = {isa = PBXFileReference; fileEncoding = 4; lastKnownFileType = sourcecode.swift; path = "ZMConversation+Participants.swift"; sourceTree = "<group>"; };
		A96524B823CDE07200303C60 /* String+WordTests.swift */ = {isa = PBXFileReference; lastKnownFileType = sourcecode.swift; path = "String+WordTests.swift"; sourceTree = "<group>"; };
		A96E7A9725A35CEF004FAADC /* ZMConversationTests+Knock.swift */ = {isa = PBXFileReference; fileEncoding = 4; lastKnownFileType = sourcecode.swift; path = "ZMConversationTests+Knock.swift"; sourceTree = "<group>"; };
		A982B46523BE1B86001828A6 /* ConversationTests.swift */ = {isa = PBXFileReference; lastKnownFileType = sourcecode.swift; path = ConversationTests.swift; sourceTree = "<group>"; };
		A995F05B23968D8500FAC3CF /* ParticipantRoleChangeInfo.swift */ = {isa = PBXFileReference; fileEncoding = 4; lastKnownFileType = sourcecode.swift; path = ParticipantRoleChangeInfo.swift; sourceTree = "<group>"; };
		A995F05D239690B300FAC3CF /* ParticipantRoleObserverTests.swift */ = {isa = PBXFileReference; fileEncoding = 4; lastKnownFileType = sourcecode.swift; path = ParticipantRoleObserverTests.swift; sourceTree = "<group>"; };
		A99B8A71268221A6006B4D29 /* ZMImageMessage.swift */ = {isa = PBXFileReference; fileEncoding = 4; lastKnownFileType = sourcecode.swift; path = ZMImageMessage.swift; sourceTree = "<group>"; };
		A9EEFEF923A6D0CB0007828A /* RolesMigrationTests.swift */ = {isa = PBXFileReference; lastKnownFileType = sourcecode.swift; path = RolesMigrationTests.swift; sourceTree = "<group>"; };
		A9FA524723A14E2B003AD4C6 /* RoleTests.swift */ = {isa = PBXFileReference; lastKnownFileType = sourcecode.swift; path = RoleTests.swift; sourceTree = "<group>"; };
		A9FA524923A1598B003AD4C6 /* ActionTests.swift */ = {isa = PBXFileReference; lastKnownFileType = sourcecode.swift; path = ActionTests.swift; sourceTree = "<group>"; };
		BF0D07F91E4C7B1100B934EB /* TextSearchQueryTests.swift */ = {isa = PBXFileReference; fileEncoding = 4; lastKnownFileType = sourcecode.swift; path = TextSearchQueryTests.swift; sourceTree = "<group>"; };
		BF103F9C1F0112F30047FDE5 /* ManagedObjectObserver.swift */ = {isa = PBXFileReference; fileEncoding = 4; lastKnownFileType = sourcecode.swift; path = ManagedObjectObserver.swift; sourceTree = "<group>"; };
		BF103FA01F0138390047FDE5 /* ManagedObjectContextChangeObserverTests.swift */ = {isa = PBXFileReference; fileEncoding = 4; lastKnownFileType = sourcecode.swift; path = ManagedObjectContextChangeObserverTests.swift; sourceTree = "<group>"; };
		BF10B58A1E6432ED00E7036E /* Message.swift */ = {isa = PBXFileReference; fileEncoding = 4; lastKnownFileType = sourcecode.swift; path = Message.swift; sourceTree = "<group>"; };
		BF10B5951E64591600E7036E /* AnalyticsType.swift */ = {isa = PBXFileReference; fileEncoding = 4; lastKnownFileType = sourcecode.swift; path = AnalyticsType.swift; sourceTree = "<group>"; };
		BF10B5961E64591600E7036E /* NSManagedObjectContext+Analytics.swift */ = {isa = PBXFileReference; fileEncoding = 4; lastKnownFileType = sourcecode.swift; path = "NSManagedObjectContext+Analytics.swift"; sourceTree = "<group>"; };
		BF10B59C1E645A3300E7036E /* Analytics+UnknownMessage.swift */ = {isa = PBXFileReference; fileEncoding = 4; lastKnownFileType = sourcecode.swift; path = "Analytics+UnknownMessage.swift"; sourceTree = "<group>"; };
		BF1B98031EC313C600DE033B /* Team.swift */ = {isa = PBXFileReference; fileEncoding = 4; lastKnownFileType = sourcecode.swift; path = Team.swift; sourceTree = "<group>"; };
		BF1B98061EC31A3C00DE033B /* Member.swift */ = {isa = PBXFileReference; fileEncoding = 4; lastKnownFileType = sourcecode.swift; path = Member.swift; sourceTree = "<group>"; };
		BF1B98081EC31A4200DE033B /* Permissions.swift */ = {isa = PBXFileReference; fileEncoding = 4; lastKnownFileType = sourcecode.swift; path = Permissions.swift; sourceTree = "<group>"; };
		BF1B980A1EC31D6100DE033B /* TeamDeletionRuleTests.swift */ = {isa = PBXFileReference; fileEncoding = 4; lastKnownFileType = sourcecode.swift; path = TeamDeletionRuleTests.swift; sourceTree = "<group>"; };
		BF1B980C1EC3410000DE033B /* PermissionsTests.swift */ = {isa = PBXFileReference; fileEncoding = 4; lastKnownFileType = sourcecode.swift; path = PermissionsTests.swift; sourceTree = "<group>"; };
		BF2ADF621E28CF1E00E81B1E /* SharedObjectStore.swift */ = {isa = PBXFileReference; fileEncoding = 4; lastKnownFileType = sourcecode.swift; path = SharedObjectStore.swift; sourceTree = "<group>"; };
		BF3493EA1EC34C0B00B0C314 /* TeamTests.swift */ = {isa = PBXFileReference; fileEncoding = 4; lastKnownFileType = sourcecode.swift; path = TeamTests.swift; sourceTree = "<group>"; };
		BF3493EF1EC3569800B0C314 /* MemberTests.swift */ = {isa = PBXFileReference; fileEncoding = 4; lastKnownFileType = sourcecode.swift; path = MemberTests.swift; sourceTree = "<group>"; };
		BF3493F11EC3623200B0C314 /* ZMUser+Teams.swift */ = {isa = PBXFileReference; fileEncoding = 4; lastKnownFileType = sourcecode.swift; path = "ZMUser+Teams.swift"; sourceTree = "<group>"; };
		BF3493FF1EC46D3D00B0C314 /* ZMConversationTests+Teams.swift */ = {isa = PBXFileReference; fileEncoding = 4; lastKnownFileType = sourcecode.swift; name = "ZMConversationTests+Teams.swift"; path = "Conversation/ZMConversationTests+Teams.swift"; sourceTree = "<group>"; };
		BF3494071EC5A90400B0C314 /* ZMUser+OneOnOne.h */ = {isa = PBXFileReference; fileEncoding = 4; lastKnownFileType = sourcecode.c.h; path = "ZMUser+OneOnOne.h"; sourceTree = "<group>"; };
		BF421B2C1EF3F91D0079533A /* Team+Patches.swift */ = {isa = PBXFileReference; fileEncoding = 4; lastKnownFileType = sourcecode.swift; path = "Team+Patches.swift"; sourceTree = "<group>"; };
		BF4666291DCB71B0007463FF /* V3Asset.swift */ = {isa = PBXFileReference; fileEncoding = 4; lastKnownFileType = sourcecode.swift; path = V3Asset.swift; sourceTree = "<group>"; };
		BF491CCE1F02A6CF0055EE44 /* Member+Patches.swift */ = {isa = PBXFileReference; fileEncoding = 4; lastKnownFileType = sourcecode.swift; path = "Member+Patches.swift"; sourceTree = "<group>"; };
		BF491CDA1F0525DC0055EE44 /* AccountTests.swift */ = {isa = PBXFileReference; fileEncoding = 4; lastKnownFileType = sourcecode.swift; path = AccountTests.swift; sourceTree = "<group>"; };
		BF491CDC1F0525E50055EE44 /* AccountManagerTests.swift */ = {isa = PBXFileReference; fileEncoding = 4; lastKnownFileType = sourcecode.swift; path = AccountManagerTests.swift; sourceTree = "<group>"; };
		BF491CDF1F0529D80055EE44 /* AccountStoreTests.swift */ = {isa = PBXFileReference; fileEncoding = 4; lastKnownFileType = sourcecode.swift; path = AccountStoreTests.swift; sourceTree = "<group>"; };
		BF491CE31F063EDB0055EE44 /* Account.swift */ = {isa = PBXFileReference; fileEncoding = 4; lastKnownFileType = sourcecode.swift; path = Account.swift; sourceTree = "<group>"; };
		BF491CE51F063EE50055EE44 /* AccountStore.swift */ = {isa = PBXFileReference; fileEncoding = 4; lastKnownFileType = sourcecode.swift; path = AccountStore.swift; sourceTree = "<group>"; };
		BF491CE71F063EEB0055EE44 /* AccountManager.swift */ = {isa = PBXFileReference; fileEncoding = 4; lastKnownFileType = sourcecode.swift; path = AccountManager.swift; sourceTree = "<group>"; };
		BF5DF5CC20F4EB3E002BCB67 /* ZMSystemMessage+NewConversation.swift */ = {isa = PBXFileReference; lastKnownFileType = sourcecode.swift; path = "ZMSystemMessage+NewConversation.swift"; sourceTree = "<group>"; };
		BF6EA4D11E2512E800B7BD4B /* ZMConversation+DisplayName.swift */ = {isa = PBXFileReference; fileEncoding = 4; lastKnownFileType = sourcecode.swift; path = "ZMConversation+DisplayName.swift"; sourceTree = "<group>"; };
		BF735CFB1E7050D0003BC61F /* ZMConversationTests+CallSystemMessages.swift */ = {isa = PBXFileReference; fileEncoding = 4; lastKnownFileType = sourcecode.swift; path = "ZMConversationTests+CallSystemMessages.swift"; sourceTree = "<group>"; };
		BF794FE41D14425E00E618C6 /* ZMClientMessageTests+Location.swift */ = {isa = PBXFileReference; fileEncoding = 4; lastKnownFileType = sourcecode.swift; path = "ZMClientMessageTests+Location.swift"; sourceTree = "<group>"; };
		BF8361D91F0A3C41009AE5AC /* NSSecureCoding+Swift.swift */ = {isa = PBXFileReference; fileEncoding = 4; lastKnownFileType = sourcecode.swift; path = "NSSecureCoding+Swift.swift"; sourceTree = "<group>"; };
		BF85CF5E1D227A78006EDB97 /* LocationData.swift */ = {isa = PBXFileReference; fileEncoding = 4; lastKnownFileType = sourcecode.swift; path = LocationData.swift; sourceTree = "<group>"; };
		BF8F3A821E4B61C70079E9E7 /* TextSearchQuery.swift */ = {isa = PBXFileReference; fileEncoding = 4; lastKnownFileType = sourcecode.swift; path = TextSearchQuery.swift; sourceTree = "<group>"; };
		BF949E5A1D3D17FB00587597 /* LinkPreview+ProtobufTests.swift */ = {isa = PBXFileReference; fileEncoding = 4; lastKnownFileType = sourcecode.swift; path = "LinkPreview+ProtobufTests.swift"; sourceTree = "<group>"; };
		BF989D091E8A6A120052BF8F /* SearchUserAsset.swift */ = {isa = PBXFileReference; fileEncoding = 4; lastKnownFileType = sourcecode.swift; path = SearchUserAsset.swift; sourceTree = "<group>"; };
		BFB3BA721E28D38F0032A84F /* SharedObjectStoreTests.swift */ = {isa = PBXFileReference; fileEncoding = 4; lastKnownFileType = sourcecode.swift; path = SharedObjectStoreTests.swift; sourceTree = "<group>"; };
		BFCD502C21511D58008CD845 /* DraftMessage.swift */ = {isa = PBXFileReference; lastKnownFileType = sourcecode.swift; path = DraftMessage.swift; sourceTree = "<group>"; };
		BFCD8A2C1DCB4E8A00C6FCCF /* V2Asset.swift */ = {isa = PBXFileReference; fileEncoding = 4; lastKnownFileType = sourcecode.swift; path = V2Asset.swift; sourceTree = "<group>"; };
		BFCF31DA1DA50C650039B3DC /* GenericMessageTests+NativePush.swift */ = {isa = PBXFileReference; fileEncoding = 4; lastKnownFileType = sourcecode.swift; path = "GenericMessageTests+NativePush.swift"; sourceTree = "<group>"; };
		BFE3A96B1ED2EC110024A05B /* ZMConversationListDirectoryTests+Teams.swift */ = {isa = PBXFileReference; fileEncoding = 4; lastKnownFileType = sourcecode.swift; path = "ZMConversationListDirectoryTests+Teams.swift"; sourceTree = "<group>"; };
		BFE3A96D1ED301020024A05B /* ZMConversationListTests+Teams.swift */ = {isa = PBXFileReference; fileEncoding = 4; lastKnownFileType = sourcecode.swift; path = "ZMConversationListTests+Teams.swift"; sourceTree = "<group>"; };
		BFE764421ED5AAE400C65C3E /* ZMConversation+TeamsTests.swift */ = {isa = PBXFileReference; fileEncoding = 4; lastKnownFileType = sourcecode.swift; path = "ZMConversation+TeamsTests.swift"; sourceTree = "<group>"; };
		BFF8AE8420E4E12A00988700 /* ZMMessage+ShouldDisplay.swift */ = {isa = PBXFileReference; lastKnownFileType = sourcecode.swift; path = "ZMMessage+ShouldDisplay.swift"; sourceTree = "<group>"; };
		BFFBFD921D59E3F00079773E /* ConversationMessage+Deletion.swift */ = {isa = PBXFileReference; fileEncoding = 4; lastKnownFileType = sourcecode.swift; path = "ConversationMessage+Deletion.swift"; sourceTree = "<group>"; };
		BFFBFD941D59E49D0079773E /* ZMClientMessageTests+Deletion.swift */ = {isa = PBXFileReference; fileEncoding = 4; lastKnownFileType = sourcecode.swift; path = "ZMClientMessageTests+Deletion.swift"; sourceTree = "<group>"; };
		CE4EDC081D6D9A3D002A20AA /* Reaction.swift */ = {isa = PBXFileReference; fileEncoding = 4; lastKnownFileType = sourcecode.swift; name = Reaction.swift; path = Reaction/Reaction.swift; sourceTree = "<group>"; };
		CE4EDC0A1D6DC2D2002A20AA /* ConversationMessage+Reaction.swift */ = {isa = PBXFileReference; fileEncoding = 4; lastKnownFileType = sourcecode.swift; path = "ConversationMessage+Reaction.swift"; sourceTree = "<group>"; };
		CE58A3FE1CD3B3580037B626 /* ConversationMessage.swift */ = {isa = PBXFileReference; fileEncoding = 4; lastKnownFileType = sourcecode.swift; path = ConversationMessage.swift; sourceTree = "<group>"; };
		CEB15E501D7EE53A0048A011 /* ZMClientMessagesTests+Reaction.swift */ = {isa = PBXFileReference; fileEncoding = 4; lastKnownFileType = sourcecode.swift; path = "ZMClientMessagesTests+Reaction.swift"; sourceTree = "<group>"; };
		CEE525A81CCA4C97001D06F9 /* NSString+RandomString.h */ = {isa = PBXFileReference; fileEncoding = 4; lastKnownFileType = sourcecode.c.h; path = "NSString+RandomString.h"; sourceTree = "<group>"; };
		CEE525A91CCA4C97001D06F9 /* NSString+RandomString.m */ = {isa = PBXFileReference; fileEncoding = 4; lastKnownFileType = sourcecode.c.objc; path = "NSString+RandomString.m"; sourceTree = "<group>"; };
		D5D10DA8203B161700145497 /* ZMConversation+AccessMode.swift */ = {isa = PBXFileReference; lastKnownFileType = sourcecode.swift; path = "ZMConversation+AccessMode.swift"; sourceTree = "<group>"; };
		D5FA30C42063DC2D00716618 /* BackupMetadata.swift */ = {isa = PBXFileReference; lastKnownFileType = sourcecode.swift; path = BackupMetadata.swift; sourceTree = "<group>"; };
		D5FA30CA2063ECD400716618 /* BackupMetadataTests.swift */ = {isa = PBXFileReference; lastKnownFileType = sourcecode.swift; path = BackupMetadataTests.swift; sourceTree = "<group>"; };
		D5FA30CE2063F8EC00716618 /* Version.swift */ = {isa = PBXFileReference; lastKnownFileType = sourcecode.swift; path = Version.swift; sourceTree = "<group>"; };
		D5FA30D02063FD3A00716618 /* VersionTests.swift */ = {isa = PBXFileReference; lastKnownFileType = sourcecode.swift; path = VersionTests.swift; sourceTree = "<group>"; };
		E68D9FF02B0F594600EFE04F /* store2-108-0.wiredatabase */ = {isa = PBXFileReference; lastKnownFileType = file; path = "store2-108-0.wiredatabase"; sourceTree = "<group>"; };
		E68D9FF22B0F5B4600EFE04F /* store2-105-0.wiredatabase */ = {isa = PBXFileReference; lastKnownFileType = file; path = "store2-105-0.wiredatabase"; sourceTree = "<group>"; };
		E6A5BBA52B0E33DB00ACC236 /* CoreDataMessagingMigrationVersion.swift */ = {isa = PBXFileReference; lastKnownFileType = sourcecode.swift; path = CoreDataMessagingMigrationVersion.swift; sourceTree = "<group>"; };
		E6A5BBA72B0E355A00ACC236 /* CoreDataMessagingMigrator.swift */ = {isa = PBXFileReference; lastKnownFileType = sourcecode.swift; path = CoreDataMessagingMigrator.swift; sourceTree = "<group>"; };
		E6A5BBA92B0E4DD500ACC236 /* CoreDataMessagingMigrationStep.swift */ = {isa = PBXFileReference; lastKnownFileType = sourcecode.swift; path = CoreDataMessagingMigrationStep.swift; sourceTree = "<group>"; };
		E6A5BBAD2B0E564200ACC236 /* WireDataModelBundle.swift */ = {isa = PBXFileReference; lastKnownFileType = sourcecode.swift; path = WireDataModelBundle.swift; sourceTree = "<group>"; };
		E6BDA1132B16421300488D92 /* zmessaging2.110.0.xcdatamodel */ = {isa = PBXFileReference; lastKnownFileType = wrapper.xcdatamodel; path = zmessaging2.110.0.xcdatamodel; sourceTree = "<group>"; };
		E6BDA1142B1642A400488D92 /* store2-110-0.wiredatabase */ = {isa = PBXFileReference; lastKnownFileType = file; path = "store2-110-0.wiredatabase"; sourceTree = "<group>"; };
		E6E68B2A2B18D7B4003C29D2 /* ZMMessage+ServerTimestamp.swift */ = {isa = PBXFileReference; lastKnownFileType = sourcecode.swift; path = "ZMMessage+ServerTimestamp.swift"; sourceTree = "<group>"; };
		E6F443052B16294000D2B08A /* zmessaging2.98.0.xcdatamodel */ = {isa = PBXFileReference; lastKnownFileType = wrapper.xcdatamodel; path = zmessaging2.98.0.xcdatamodel; sourceTree = "<group>"; };
		E6F443062B16294000D2B08A /* zmessaging2.102.0.xcdatamodel */ = {isa = PBXFileReference; lastKnownFileType = wrapper.xcdatamodel; path = zmessaging2.102.0.xcdatamodel; sourceTree = "<group>"; };
		E6F443072B16294000D2B08A /* zmessaging2.106.0.xcdatamodel */ = {isa = PBXFileReference; lastKnownFileType = wrapper.xcdatamodel; path = zmessaging2.106.0.xcdatamodel; sourceTree = "<group>"; };
		E6F443082B16294000D2B08A /* zmessaging2.101.0.xcdatamodel */ = {isa = PBXFileReference; lastKnownFileType = wrapper.xcdatamodel; path = zmessaging2.101.0.xcdatamodel; sourceTree = "<group>"; };
		E6F443092B16294000D2B08A /* zmessaging2.105.0.xcdatamodel */ = {isa = PBXFileReference; lastKnownFileType = wrapper.xcdatamodel; path = zmessaging2.105.0.xcdatamodel; sourceTree = "<group>"; };
		E6F4430A2B16294000D2B08A /* zmessaging2.88.0.xcdatamodel */ = {isa = PBXFileReference; lastKnownFileType = wrapper.xcdatamodel; path = zmessaging2.88.0.xcdatamodel; sourceTree = "<group>"; };
		E6F4430B2B16294000D2B08A /* zmessaging2.95.0.xcdatamodel */ = {isa = PBXFileReference; lastKnownFileType = wrapper.xcdatamodel; path = zmessaging2.95.0.xcdatamodel; sourceTree = "<group>"; };
		E6F4430C2B16294000D2B08A /* zmessaging2.82.0.xcdatamodel */ = {isa = PBXFileReference; lastKnownFileType = wrapper.xcdatamodel; path = zmessaging2.82.0.xcdatamodel; sourceTree = "<group>"; };
		E6F4430D2B16294000D2B08A /* zmessaging2.86.0.xcdatamodel */ = {isa = PBXFileReference; lastKnownFileType = wrapper.xcdatamodel; path = zmessaging2.86.0.xcdatamodel; sourceTree = "<group>"; };
		E6F4430E2B16294000D2B08A /* zmessaging2.91.0.xcdatamodel */ = {isa = PBXFileReference; lastKnownFileType = wrapper.xcdatamodel; path = zmessaging2.91.0.xcdatamodel; sourceTree = "<group>"; };
		E6F4430F2B16294000D2B08A /* zmessaging2.108.0.xcdatamodel */ = {isa = PBXFileReference; lastKnownFileType = wrapper.xcdatamodel; path = zmessaging2.108.0.xcdatamodel; sourceTree = "<group>"; };
		E6F443102B16294000D2B08A /* zmessaging2.81.0.xcdatamodel */ = {isa = PBXFileReference; lastKnownFileType = wrapper.xcdatamodel; path = zmessaging2.81.0.xcdatamodel; sourceTree = "<group>"; };
		E6F443112B16294000D2B08A /* zmessaging2.96.0.xcdatamodel */ = {isa = PBXFileReference; lastKnownFileType = wrapper.xcdatamodel; path = zmessaging2.96.0.xcdatamodel; sourceTree = "<group>"; };
		E6F443122B16294000D2B08A /* zmessaging2.92.0.xcdatamodel */ = {isa = PBXFileReference; lastKnownFileType = wrapper.xcdatamodel; path = zmessaging2.92.0.xcdatamodel; sourceTree = "<group>"; };
		E6F443132B16294000D2B08A /* zmessaging2.85.0.xcdatamodel */ = {isa = PBXFileReference; lastKnownFileType = wrapper.xcdatamodel; path = zmessaging2.85.0.xcdatamodel; sourceTree = "<group>"; };
		E6F443142B16294000D2B08A /* zmessaging2.109.0.xcdatamodel */ = {isa = PBXFileReference; lastKnownFileType = wrapper.xcdatamodel; path = zmessaging2.109.0.xcdatamodel; sourceTree = "<group>"; };
		E6F443152B16294000D2B08A /* zmessaging2.84.0.xcdatamodel */ = {isa = PBXFileReference; lastKnownFileType = wrapper.xcdatamodel; path = zmessaging2.84.0.xcdatamodel; sourceTree = "<group>"; };
		E6F443162B16294000D2B08A /* zmessaging2.93.0.xcdatamodel */ = {isa = PBXFileReference; lastKnownFileType = wrapper.xcdatamodel; path = zmessaging2.93.0.xcdatamodel; sourceTree = "<group>"; };
		E6F443172B16294000D2B08A /* zmessaging2.97.0.xcdatamodel */ = {isa = PBXFileReference; lastKnownFileType = wrapper.xcdatamodel; path = zmessaging2.97.0.xcdatamodel; sourceTree = "<group>"; };
		E6F443182B16294000D2B08A /* zmessaging2.80.0.xcdatamodel */ = {isa = PBXFileReference; lastKnownFileType = wrapper.xcdatamodel; path = zmessaging2.80.0.xcdatamodel; sourceTree = "<group>"; };
		E6F443192B16294000D2B08A /* zmessaging2.90.0.xcdatamodel */ = {isa = PBXFileReference; lastKnownFileType = wrapper.xcdatamodel; path = zmessaging2.90.0.xcdatamodel; sourceTree = "<group>"; };
		E6F4431A2B16294000D2B08A /* zmessaging2.87.0.xcdatamodel */ = {isa = PBXFileReference; lastKnownFileType = wrapper.xcdatamodel; path = zmessaging2.87.0.xcdatamodel; sourceTree = "<group>"; };
		E6F4431B2B16294000D2B08A /* zmessaging2.83.0.xcdatamodel */ = {isa = PBXFileReference; lastKnownFileType = wrapper.xcdatamodel; path = zmessaging2.83.0.xcdatamodel; sourceTree = "<group>"; };
		E6F4431C2B16294000D2B08A /* zmessaging2.94.0.xcdatamodel */ = {isa = PBXFileReference; lastKnownFileType = wrapper.xcdatamodel; path = zmessaging2.94.0.xcdatamodel; sourceTree = "<group>"; };
		E6F4431D2B16294000D2B08A /* zmessaging2.104.0.xcdatamodel */ = {isa = PBXFileReference; lastKnownFileType = wrapper.xcdatamodel; path = zmessaging2.104.0.xcdatamodel; sourceTree = "<group>"; };
		E6F4431E2B16294000D2B08A /* zmessaging2.100.0.xcdatamodel */ = {isa = PBXFileReference; lastKnownFileType = wrapper.xcdatamodel; path = zmessaging2.100.0.xcdatamodel; sourceTree = "<group>"; };
		E6F4431F2B16294000D2B08A /* zmessaging2.89.0.xcdatamodel */ = {isa = PBXFileReference; lastKnownFileType = wrapper.xcdatamodel; path = zmessaging2.89.0.xcdatamodel; sourceTree = "<group>"; };
		E6F443202B16294000D2B08A /* zmessaging2.99.0.xcdatamodel */ = {isa = PBXFileReference; lastKnownFileType = wrapper.xcdatamodel; path = zmessaging2.99.0.xcdatamodel; sourceTree = "<group>"; };
		E6F443212B16294000D2B08A /* zmessaging2.107.0.xcdatamodel */ = {isa = PBXFileReference; lastKnownFileType = wrapper.xcdatamodel; path = zmessaging2.107.0.xcdatamodel; sourceTree = "<group>"; };
		E6F443222B16294000D2B08A /* zmessaging2.103.0.xcdatamodel */ = {isa = PBXFileReference; lastKnownFileType = wrapper.xcdatamodel; path = zmessaging2.103.0.xcdatamodel; sourceTree = "<group>"; };
		E90AAE33279719D8003C7DB0 /* store2-98-0.wiredatabase */ = {isa = PBXFileReference; lastKnownFileType = file; path = "store2-98-0.wiredatabase"; sourceTree = "<group>"; };
		E97A542727B122D80009DCCF /* AccessRoleMigrationTests.swift */ = {isa = PBXFileReference; lastKnownFileType = sourcecode.swift; path = AccessRoleMigrationTests.swift; sourceTree = "<group>"; };
		E9C7DD9A27B533D000FB9AE8 /* AccessRoleMappingTests.swift */ = {isa = PBXFileReference; lastKnownFileType = sourcecode.swift; path = AccessRoleMappingTests.swift; sourceTree = "<group>"; };
		EE002F212878345C0027D63A /* store2-104-0.wiredatabase */ = {isa = PBXFileReference; lastKnownFileType = file; path = "store2-104-0.wiredatabase"; sourceTree = "<group>"; };
		EE032B2F29A62CA600E1DDF3 /* ProteusSessionID.swift */ = {isa = PBXFileReference; fileEncoding = 4; lastKnownFileType = sourcecode.swift; path = ProteusSessionID.swift; sourceTree = "<group>"; };
		EE032B3029A62CA600E1DDF3 /* ProteusSessionID+Mapping.swift */ = {isa = PBXFileReference; fileEncoding = 4; lastKnownFileType = sourcecode.swift; path = "ProteusSessionID+Mapping.swift"; sourceTree = "<group>"; };
		EE032B3529A62CD600E1DDF3 /* ProteusServiceTests.swift */ = {isa = PBXFileReference; fileEncoding = 4; lastKnownFileType = sourcecode.swift; path = ProteusServiceTests.swift; sourceTree = "<group>"; };
		EE04084D28CA85B2009E4B8D /* Date+Helpers.swift */ = {isa = PBXFileReference; lastKnownFileType = sourcecode.swift; path = "Date+Helpers.swift"; sourceTree = "<group>"; };
		EE09EEB0255959F000919A6B /* ZMUserTests+AnalyticsIdentifier.swift */ = {isa = PBXFileReference; lastKnownFileType = sourcecode.swift; path = "ZMUserTests+AnalyticsIdentifier.swift"; sourceTree = "<group>"; };
		EE0DE5032A24D2A10029746C /* DeleteSubgroupAction.swift */ = {isa = PBXFileReference; lastKnownFileType = sourcecode.swift; path = DeleteSubgroupAction.swift; sourceTree = "<group>"; };
		EE128A65286DE31200558550 /* UserClient+MLSPublicKeys.swift */ = {isa = PBXFileReference; lastKnownFileType = sourcecode.swift; path = "UserClient+MLSPublicKeys.swift"; sourceTree = "<group>"; };
		EE128A67286DE35F00558550 /* CodableHelpers.swift */ = {isa = PBXFileReference; lastKnownFileType = sourcecode.swift; path = CodableHelpers.swift; sourceTree = "<group>"; };
		EE174FCD2522756700482A70 /* ZMConversationPerformanceTests.swift */ = {isa = PBXFileReference; lastKnownFileType = sourcecode.swift; name = ZMConversationPerformanceTests.swift; path = Conversation/ZMConversationPerformanceTests.swift; sourceTree = "<group>"; };
		EE22F80729DC6D880053E1C6 /* ZMEventModel4.0.xcdatamodel */ = {isa = PBXFileReference; lastKnownFileType = wrapper.xcdatamodel; path = ZMEventModel4.0.xcdatamodel; sourceTree = "<group>"; };
		EE22F80829DD818B0053E1C6 /* BaseEARKeyDescription.swift */ = {isa = PBXFileReference; lastKnownFileType = sourcecode.swift; path = BaseEARKeyDescription.swift; sourceTree = "<group>"; };
		EE22F80A29DD81C50053E1C6 /* PublicEARKeyDescription.swift */ = {isa = PBXFileReference; lastKnownFileType = sourcecode.swift; path = PublicEARKeyDescription.swift; sourceTree = "<group>"; };
		EE22F80C29DD81FC0053E1C6 /* PrivateEARKeyDescription.swift */ = {isa = PBXFileReference; lastKnownFileType = sourcecode.swift; path = PrivateEARKeyDescription.swift; sourceTree = "<group>"; };
		EE22F80E29DD82110053E1C6 /* DatabaseEARKeyDescription.swift */ = {isa = PBXFileReference; lastKnownFileType = sourcecode.swift; path = DatabaseEARKeyDescription.swift; sourceTree = "<group>"; };
		EE22F81129DD84ED0053E1C6 /* EARKeyRepository.swift */ = {isa = PBXFileReference; lastKnownFileType = sourcecode.swift; path = EARKeyRepository.swift; sourceTree = "<group>"; };
		EE28991D26B4422800E7BAF0 /* Feature.ConferenceCalling.swift */ = {isa = PBXFileReference; lastKnownFileType = sourcecode.swift; path = Feature.ConferenceCalling.swift; sourceTree = "<group>"; };
		EE2BA00525CB3AA8001EB606 /* InvalidFeatureRemoval.swift */ = {isa = PBXFileReference; lastKnownFileType = sourcecode.swift; path = InvalidFeatureRemoval.swift; sourceTree = "<group>"; };
		EE2BA00725CB3DE7001EB606 /* InvalidFeatureRemovalTests.swift */ = {isa = PBXFileReference; lastKnownFileType = sourcecode.swift; path = InvalidFeatureRemovalTests.swift; sourceTree = "<group>"; };
		EE30F45A2592A357000FC69C /* AppLockController.PasscodeKeychainItem.swift */ = {isa = PBXFileReference; lastKnownFileType = sourcecode.swift; path = AppLockController.PasscodeKeychainItem.swift; sourceTree = "<group>"; };
		EE3C07E22698737C00CCB6FD /* store2-93-0.wiredatabase */ = {isa = PBXFileReference; lastKnownFileType = file; path = "store2-93-0.wiredatabase"; sourceTree = "<group>"; };
		EE3EFE94253053B1009499E5 /* PotentialChangeDetector.swift */ = {isa = PBXFileReference; fileEncoding = 4; lastKnownFileType = sourcecode.swift; path = PotentialChangeDetector.swift; sourceTree = "<group>"; };
		EE3EFE9625305A84009499E5 /* ModifiedObjects+Mergeable.swift */ = {isa = PBXFileReference; lastKnownFileType = sourcecode.swift; path = "ModifiedObjects+Mergeable.swift"; sourceTree = "<group>"; };
		EE3EFEA0253090E0009499E5 /* PotentialChangeDetectorTests.swift */ = {isa = PBXFileReference; lastKnownFileType = sourcecode.swift; path = PotentialChangeDetectorTests.swift; sourceTree = "<group>"; };
		EE428C4D29F01E4800ECB715 /* EARServiceTests.swift */ = {isa = PBXFileReference; fileEncoding = 4; lastKnownFileType = sourcecode.swift; name = EARServiceTests.swift; path = Tests/Source/EAR/EARServiceTests.swift; sourceTree = SOURCE_ROOT; };
		EE428C4F29F1247400ECB715 /* EARKeyGenerator.swift */ = {isa = PBXFileReference; lastKnownFileType = sourcecode.swift; path = EARKeyGenerator.swift; sourceTree = "<group>"; };
		EE428C5129F1533000ECB715 /* EARKeyEncryptor.swift */ = {isa = PBXFileReference; lastKnownFileType = sourcecode.swift; path = EARKeyEncryptor.swift; sourceTree = "<group>"; };
		EE429389252C437900E70670 /* Notification.Name+ManagedObjectObservation.swift */ = {isa = PBXFileReference; lastKnownFileType = sourcecode.swift; path = "Notification.Name+ManagedObjectObservation.swift"; sourceTree = "<group>"; };
		EE42938B252C443000E70670 /* ManagedObjectObserverToken.swift */ = {isa = PBXFileReference; lastKnownFileType = sourcecode.swift; path = ManagedObjectObserverToken.swift; sourceTree = "<group>"; };
		EE42938D252C460000E70670 /* Changes.swift */ = {isa = PBXFileReference; lastKnownFileType = sourcecode.swift; path = Changes.swift; sourceTree = "<group>"; };
		EE42938F252C466500E70670 /* ChangeInfoConsumer.swift */ = {isa = PBXFileReference; lastKnownFileType = sourcecode.swift; path = ChangeInfoConsumer.swift; sourceTree = "<group>"; };
		EE46B92728A511630063B38D /* ZMClientMessageTests+MLSEncryptedPayloadGenerator.swift */ = {isa = PBXFileReference; lastKnownFileType = sourcecode.swift; path = "ZMClientMessageTests+MLSEncryptedPayloadGenerator.swift"; sourceTree = "<group>"; };
		EE4CCA94256C558400848212 /* Feature.AppLock.swift */ = {isa = PBXFileReference; lastKnownFileType = sourcecode.swift; path = Feature.AppLock.swift; sourceTree = "<group>"; };
		EE5316412A13B59500A9E0B1 /* LastUpdateEventIDRepository.swift */ = {isa = PBXFileReference; lastKnownFileType = sourcecode.swift; path = LastUpdateEventIDRepository.swift; sourceTree = "<group>"; };
		EE5E2C1426DFC31900C3928A /* MessageDestructionTimeoutType.swift */ = {isa = PBXFileReference; lastKnownFileType = sourcecode.swift; path = MessageDestructionTimeoutType.swift; sourceTree = "<group>"; };
		EE5E2C1826DFC67900C3928A /* MessageDestructionTimeoutValue.swift */ = {isa = PBXFileReference; lastKnownFileType = sourcecode.swift; path = MessageDestructionTimeoutValue.swift; sourceTree = "<group>"; };
		EE5F54CB259B22C400F11F3C /* Account+Keychain.swift */ = {isa = PBXFileReference; lastKnownFileType = sourcecode.swift; path = "Account+Keychain.swift"; sourceTree = "<group>"; };
		EE67F6C2296F05FD001D7C88 /* PINCache.xcframework */ = {isa = PBXFileReference; lastKnownFileType = wrapper.xcframework; name = PINCache.xcframework; path = ../Carthage/Build/PINCache.xcframework; sourceTree = "<group>"; };
		EE67F727296F0C6A001D7C88 /* WireTesting.framework */ = {isa = PBXFileReference; explicitFileType = wrapper.framework; path = WireTesting.framework; sourceTree = BUILT_PRODUCTS_DIR; };
		EE68EEC8252DC4450013B242 /* ChangeDetector.swift */ = {isa = PBXFileReference; lastKnownFileType = sourcecode.swift; path = ChangeDetector.swift; sourceTree = "<group>"; };
		EE68EECA252DC4720013B242 /* ExplicitChangeDetector.swift */ = {isa = PBXFileReference; lastKnownFileType = sourcecode.swift; path = ExplicitChangeDetector.swift; sourceTree = "<group>"; };
		EE6A57D925BAE0C900F848DD /* BiometricsStateTests.swift */ = {isa = PBXFileReference; lastKnownFileType = sourcecode.swift; path = BiometricsStateTests.swift; sourceTree = "<group>"; };
		EE6A57DB25BAE3D700F848DD /* MockLAContext.swift */ = {isa = PBXFileReference; lastKnownFileType = sourcecode.swift; path = MockLAContext.swift; sourceTree = "<group>"; };
		EE6A57DD25BAE40700F848DD /* MockBiometricsState.swift */ = {isa = PBXFileReference; lastKnownFileType = sourcecode.swift; path = MockBiometricsState.swift; sourceTree = "<group>"; };
		EE6A57DF25BB1C6800F848DD /* AppLockController.State.swift */ = {isa = PBXFileReference; lastKnownFileType = sourcecode.swift; path = AppLockController.State.swift; sourceTree = "<group>"; };
		EE6CB3DB24E2A38500B0EADD /* store2-83-0.wiredatabase */ = {isa = PBXFileReference; lastKnownFileType = file; path = "store2-83-0.wiredatabase"; sourceTree = "<group>"; };
		EE6CB3DD24E2D24F00B0EADD /* ZMGenericMessageDataTests.swift */ = {isa = PBXFileReference; lastKnownFileType = sourcecode.swift; path = ZMGenericMessageDataTests.swift; sourceTree = "<group>"; };
		EE715B7C256D153E00087A22 /* FeatureRepositoryTests.swift */ = {isa = PBXFileReference; lastKnownFileType = sourcecode.swift; path = FeatureRepositoryTests.swift; sourceTree = "<group>"; };
		EE74E4DD2A37B28C00B63E6E /* SubconversationGroupIDRepository.swift */ = {isa = PBXFileReference; lastKnownFileType = sourcecode.swift; path = SubconversationGroupIDRepository.swift; sourceTree = "<group>"; };
		EE74E4DF2A37B3BF00B63E6E /* SubconversationGroupIDRepositoryTests.swift */ = {isa = PBXFileReference; lastKnownFileType = sourcecode.swift; path = SubconversationGroupIDRepositoryTests.swift; sourceTree = "<group>"; };
		EE770DAE25344B4F00163C4A /* NotificationDispatcher.OperationMode.swift */ = {isa = PBXFileReference; fileEncoding = 4; lastKnownFileType = sourcecode.swift; path = NotificationDispatcher.OperationMode.swift; sourceTree = "<group>"; };
		EE79699529D4684C00075E38 /* CryptoboxMigrationManager.swift */ = {isa = PBXFileReference; lastKnownFileType = sourcecode.swift; path = CryptoboxMigrationManager.swift; sourceTree = "<group>"; };
		EE79699729D469A700075E38 /* CryptoboxMigrationManagerTests.swift */ = {isa = PBXFileReference; lastKnownFileType = sourcecode.swift; path = CryptoboxMigrationManagerTests.swift; sourceTree = "<group>"; };
		EE82625029A8D6BD0023B13A /* ZMClientMessageTests+OTR.swift */ = {isa = PBXFileReference; lastKnownFileType = sourcecode.swift; path = "ZMClientMessageTests+OTR.swift"; sourceTree = "<group>"; };
		EE84226F28EC353900B80FE5 /* MLSActionExecutorTests.swift */ = {isa = PBXFileReference; lastKnownFileType = sourcecode.swift; path = MLSActionExecutorTests.swift; sourceTree = "<group>"; };
		EE86678D2A56CF77005CBEA4 /* ZMConversation.swift */ = {isa = PBXFileReference; lastKnownFileType = sourcecode.swift; path = ZMConversation.swift; sourceTree = "<group>"; };
		EE8B09AC25B86AB10057E85C /* AppLockError.swift */ = {isa = PBXFileReference; lastKnownFileType = sourcecode.swift; path = AppLockError.swift; sourceTree = "<group>"; };
		EE8B09AE25B86BB20057E85C /* AppLockPasscodePreference.swift */ = {isa = PBXFileReference; lastKnownFileType = sourcecode.swift; path = AppLockPasscodePreference.swift; sourceTree = "<group>"; };
		EE8DA9622954A02400F58B79 /* WireProtos.framework */ = {isa = PBXFileReference; explicitFileType = wrapper.framework; path = WireProtos.framework; sourceTree = BUILT_PRODUCTS_DIR; };
		EE8DA9662954A02B00F58B79 /* WireCryptobox.framework */ = {isa = PBXFileReference; explicitFileType = wrapper.framework; path = WireCryptobox.framework; sourceTree = BUILT_PRODUCTS_DIR; };
		EE8DA9692954A03100F58B79 /* WireTransport.framework */ = {isa = PBXFileReference; explicitFileType = wrapper.framework; path = WireTransport.framework; sourceTree = BUILT_PRODUCTS_DIR; };
		EE8DA96C2954A03800F58B79 /* WireLinkPreview.framework */ = {isa = PBXFileReference; explicitFileType = wrapper.framework; path = WireLinkPreview.framework; sourceTree = BUILT_PRODUCTS_DIR; };
		EE8DA96F2954A03E00F58B79 /* WireImages.framework */ = {isa = PBXFileReference; explicitFileType = wrapper.framework; path = WireImages.framework; sourceTree = BUILT_PRODUCTS_DIR; };
		EE980FB12834EB3A00CC6B9F /* store2-100-0.wiredatabase */ = {isa = PBXFileReference; lastKnownFileType = file; path = "store2-100-0.wiredatabase"; sourceTree = "<group>"; };
		EE98878D28882BFF002340D2 /* MLSServiceTests.swift */ = {isa = PBXFileReference; lastKnownFileType = sourcecode.swift; path = MLSServiceTests.swift; sourceTree = "<group>"; };
		EE997A1325062295008336D2 /* Logging.swift */ = {isa = PBXFileReference; lastKnownFileType = sourcecode.swift; path = Logging.swift; sourceTree = "<group>"; };
		EE997A15250629DC008336D2 /* ZMMessage+ProcessingError.swift */ = {isa = PBXFileReference; lastKnownFileType = sourcecode.swift; path = "ZMMessage+ProcessingError.swift"; sourceTree = "<group>"; };
		EE9AD9152696F01700DD5F51 /* FeatureRepository.swift */ = {isa = PBXFileReference; lastKnownFileType = sourcecode.swift; path = FeatureRepository.swift; sourceTree = "<group>"; };
		EE9ADC46286F38D1002B2148 /* store2-102-0.wiredatabase */ = {isa = PBXFileReference; lastKnownFileType = file; path = "store2-102-0.wiredatabase"; sourceTree = "<group>"; };
		EE9B9F562993E57900A257BC /* NSManagedObjectContext+ProteusService.swift */ = {isa = PBXFileReference; lastKnownFileType = sourcecode.swift; path = "NSManagedObjectContext+ProteusService.swift"; sourceTree = "<group>"; };
		EE9B9F5829964F6A00A257BC /* NSManagedObjectContext+CoreCrypto.swift */ = {isa = PBXFileReference; lastKnownFileType = sourcecode.swift; path = "NSManagedObjectContext+CoreCrypto.swift"; sourceTree = "<group>"; };
		EEA985972555668A002BEF02 /* ZMUser+AnalyticsIdentifier.swift */ = {isa = PBXFileReference; lastKnownFileType = sourcecode.swift; path = "ZMUser+AnalyticsIdentifier.swift"; sourceTree = "<group>"; };
		EEAAD759252C6D2700E6A44E /* UnreadMessages.swift */ = {isa = PBXFileReference; lastKnownFileType = sourcecode.swift; path = UnreadMessages.swift; sourceTree = "<group>"; };
		EEAAD75B252C6DAE00E6A44E /* ModifiedObjects.swift */ = {isa = PBXFileReference; lastKnownFileType = sourcecode.swift; path = ModifiedObjects.swift; sourceTree = "<group>"; };
		EEAAD75D252C711800E6A44E /* ZMManagedObject+ClassIdentifier.swift */ = {isa = PBXFileReference; lastKnownFileType = sourcecode.swift; path = "ZMManagedObject+ClassIdentifier.swift"; sourceTree = "<group>"; };
		EEAAD75F252C713E00E6A44E /* ClassIdentifier.swift */ = {isa = PBXFileReference; lastKnownFileType = sourcecode.swift; path = ClassIdentifier.swift; sourceTree = "<group>"; };
		EEB121AD2A175C9500E74D39 /* LastEventIDRepositoryTests.swift */ = {isa = PBXFileReference; lastKnownFileType = sourcecode.swift; path = LastEventIDRepositoryTests.swift; sourceTree = "<group>"; };
		EEB5DE09283784F9009B4741 /* Feature+DigitalSignature.swift */ = {isa = PBXFileReference; lastKnownFileType = sourcecode.swift; path = "Feature+DigitalSignature.swift"; sourceTree = "<group>"; };
		EEB5DE102837BD52009B4741 /* store2-101-0.wiredatabase */ = {isa = PBXFileReference; lastKnownFileType = file; path = "store2-101-0.wiredatabase"; sourceTree = "<group>"; };
		EEB803AA283F61E600412F62 /* Feature.MLS.swift */ = {isa = PBXFileReference; lastKnownFileType = sourcecode.swift; path = Feature.MLS.swift; sourceTree = "<group>"; };
		EEBACDA425B9C243000210AC /* LAContextProtocol.swift */ = {isa = PBXFileReference; lastKnownFileType = sourcecode.swift; path = LAContextProtocol.swift; sourceTree = "<group>"; };
		EEBACDA625B9C2C6000210AC /* AppLockType.swift */ = {isa = PBXFileReference; lastKnownFileType = sourcecode.swift; path = AppLockType.swift; sourceTree = "<group>"; };
		EEBACDA825B9C47E000210AC /* AppLockController.Config.swift */ = {isa = PBXFileReference; lastKnownFileType = sourcecode.swift; path = AppLockController.Config.swift; sourceTree = "<group>"; };
		EEBACDAA25B9C4B0000210AC /* AppLockAuthenticationResult.swift */ = {isa = PBXFileReference; lastKnownFileType = sourcecode.swift; path = AppLockAuthenticationResult.swift; sourceTree = "<group>"; };
		EEBF69EC28A2724800195771 /* ZMConversationTests+MLS.swift */ = {isa = PBXFileReference; lastKnownFileType = sourcecode.swift; path = "ZMConversationTests+MLS.swift"; sourceTree = "<group>"; };
		EEBFA2E729D1D94B0004E8B4 /* ProteusError.swift */ = {isa = PBXFileReference; lastKnownFileType = sourcecode.swift; path = ProteusError.swift; sourceTree = "<group>"; };
		EEC3BC732888403000BFDC35 /* MockCoreCrypto.swift */ = {isa = PBXFileReference; lastKnownFileType = sourcecode.swift; path = MockCoreCrypto.swift; sourceTree = "<group>"; };
		EEC47ED527A81EF60020B599 /* Feature+ClassifiedDomains.swift */ = {isa = PBXFileReference; lastKnownFileType = sourcecode.swift; path = "Feature+ClassifiedDomains.swift"; sourceTree = "<group>"; };
		EEC57C4929E407CC0068DFDA /* EARService.swift */ = {isa = PBXFileReference; lastKnownFileType = sourcecode.swift; path = EARService.swift; sourceTree = "<group>"; };
		EEC794F32A384421008E1A3B /* MLSDecryptionService.swift */ = {isa = PBXFileReference; lastKnownFileType = sourcecode.swift; path = MLSDecryptionService.swift; sourceTree = "<group>"; };
		EEC794F52A384464008E1A3B /* MLSEncryptionService.swift */ = {isa = PBXFileReference; lastKnownFileType = sourcecode.swift; path = MLSEncryptionService.swift; sourceTree = "<group>"; };
		EEC794F72A385359008E1A3B /* MLSDecryptionServiceTests.swift */ = {isa = PBXFileReference; lastKnownFileType = sourcecode.swift; path = MLSDecryptionServiceTests.swift; sourceTree = "<group>"; };
		EEC794F92A38963F008E1A3B /* MLSEncryptionServiceTests.swift */ = {isa = PBXFileReference; lastKnownFileType = sourcecode.swift; path = MLSEncryptionServiceTests.swift; sourceTree = "<group>"; };
		EEC8064D28CF4C2D00DD58E9 /* MockStaleMLSKeyDetector.swift */ = {isa = PBXFileReference; lastKnownFileType = sourcecode.swift; path = MockStaleMLSKeyDetector.swift; sourceTree = "<group>"; };
		EEC80B3529B0AD8100099727 /* NSManagedObjectContext+ProteusProvider.swift */ = {isa = PBXFileReference; lastKnownFileType = sourcecode.swift; path = "NSManagedObjectContext+ProteusProvider.swift"; sourceTree = "<group>"; };
		EEC80B5B29B611CA00099727 /* PersistedDataPatch.swift */ = {isa = PBXFileReference; lastKnownFileType = sourcecode.swift; path = PersistedDataPatch.swift; sourceTree = "<group>"; };
		EECCF10329D1BC7B000C0BF3 /* ProteusError+CBox.swift */ = {isa = PBXFileReference; lastKnownFileType = sourcecode.swift; path = "ProteusError+CBox.swift"; sourceTree = "<group>"; };
		EECFAA3726D52EB700D9E100 /* Feature.SelfDeletingMessages.swift */ = {isa = PBXFileReference; lastKnownFileType = sourcecode.swift; path = Feature.SelfDeletingMessages.swift; sourceTree = "<group>"; };
		EED6C7132A30B94100CB8B60 /* MLSUserID.swift */ = {isa = PBXFileReference; lastKnownFileType = sourcecode.swift; path = MLSUserID.swift; sourceTree = "<group>"; };
		EED6C7152A31AD1200CB8B60 /* MLSUserIDTests.swift */ = {isa = PBXFileReference; lastKnownFileType = sourcecode.swift; path = MLSUserIDTests.swift; sourceTree = "<group>"; };
		EEDA9C0D2510F3D5003A5B27 /* ZMConversation+EncryptionAtRest.swift */ = {isa = PBXFileReference; lastKnownFileType = sourcecode.swift; path = "ZMConversation+EncryptionAtRest.swift"; sourceTree = "<group>"; };
		EEDA9C132513A0A5003A5B27 /* ZMClientMessage+EncryptionAtRest.swift */ = {isa = PBXFileReference; lastKnownFileType = sourcecode.swift; path = "ZMClientMessage+EncryptionAtRest.swift"; sourceTree = "<group>"; };
		EEDB51DA255410D000F35A29 /* GenericMessageHelperTests.swift */ = {isa = PBXFileReference; lastKnownFileType = sourcecode.swift; path = GenericMessageHelperTests.swift; sourceTree = "<group>"; };
		EEDD426928633B2800C9EBC4 /* ZMUser+Patches.swift */ = {isa = PBXFileReference; lastKnownFileType = sourcecode.swift; path = "ZMUser+Patches.swift"; sourceTree = "<group>"; };
		EEDE7DB628EC1618007DC6A3 /* MockMLSActionExecutor.swift */ = {isa = PBXFileReference; lastKnownFileType = sourcecode.swift; path = MockMLSActionExecutor.swift; sourceTree = "<group>"; };
		EEE186B1259CC7CC008707CA /* AppLockDelegate.swift */ = {isa = PBXFileReference; lastKnownFileType = sourcecode.swift; path = AppLockDelegate.swift; sourceTree = "<group>"; };
		EEE83B491FBB496B00FC0296 /* ZMMessageTimerTests.swift */ = {isa = PBXFileReference; lastKnownFileType = sourcecode.swift; path = ZMMessageTimerTests.swift; sourceTree = "<group>"; };
		EEE95CD42A432FA100E136CB /* LeaveSubconversationAction.swift */ = {isa = PBXFileReference; lastKnownFileType = sourcecode.swift; path = LeaveSubconversationAction.swift; sourceTree = "<group>"; };
		EEF0BC3028EEC02400ED16CA /* MockSyncStatus.swift */ = {isa = PBXFileReference; lastKnownFileType = sourcecode.swift; path = MockSyncStatus.swift; sourceTree = "<group>"; };
		EEF4010623A9213B007B1A97 /* UserType+Team.swift */ = {isa = PBXFileReference; lastKnownFileType = sourcecode.swift; path = "UserType+Team.swift"; sourceTree = "<group>"; };
		EEF6E3C928D89251001C1799 /* StaleMLSKeyDetectorTests.swift */ = {isa = PBXFileReference; lastKnownFileType = sourcecode.swift; path = StaleMLSKeyDetectorTests.swift; sourceTree = "<group>"; };
		EEFAAC3328DDE27F009940E7 /* CoreCryptoCallbacksTests.swift */ = {isa = PBXFileReference; lastKnownFileType = sourcecode.swift; path = CoreCryptoCallbacksTests.swift; sourceTree = "<group>"; };
		EEFC3EE62208311200D3091A /* ZMConversation+HasMessages.swift */ = {isa = PBXFileReference; lastKnownFileType = sourcecode.swift; path = "ZMConversation+HasMessages.swift"; sourceTree = "<group>"; };
		EEFC3EE822083B0900D3091A /* ZMConversationTests+HasMessages.swift */ = {isa = PBXFileReference; lastKnownFileType = sourcecode.swift; path = "ZMConversationTests+HasMessages.swift"; sourceTree = "<group>"; };
		EEFFBEB42A67D9CF0058C343 /* store2-106-0.wiredatabase */ = {isa = PBXFileReference; lastKnownFileType = file; path = "store2-106-0.wiredatabase"; sourceTree = "<group>"; };
		EF17175A22D4CC8E00697EB0 /* Team+MockTeam.swift */ = {isa = PBXFileReference; lastKnownFileType = sourcecode.swift; path = "Team+MockTeam.swift"; sourceTree = "<group>"; };
		EF18C7E51F9E4F8A0085A832 /* UserType+Filename.swift */ = {isa = PBXFileReference; lastKnownFileType = sourcecode.swift; path = "UserType+Filename.swift"; sourceTree = "<group>"; };
		EF1F4F532301634500E4872C /* ZMSystemMessage+ChildMessages.swift */ = {isa = PBXFileReference; lastKnownFileType = sourcecode.swift; path = "ZMSystemMessage+ChildMessages.swift"; sourceTree = "<group>"; };
		EF1F850322FD71BB0020F6DC /* ZMOTRMessage+VerifySender.swift */ = {isa = PBXFileReference; lastKnownFileType = sourcecode.swift; path = "ZMOTRMessage+VerifySender.swift"; sourceTree = "<group>"; };
		EF2CBDA620061E2D0004F65E /* ServiceUser.swift */ = {isa = PBXFileReference; lastKnownFileType = sourcecode.swift; path = ServiceUser.swift; sourceTree = "<group>"; };
		EF3510F922CA07BB00115B97 /* ZMConversationTests+Transport.swift */ = {isa = PBXFileReference; lastKnownFileType = sourcecode.swift; path = "ZMConversationTests+Transport.swift"; sourceTree = "<group>"; };
		EF9A4702210A026600085102 /* ZMConversationTests+Language.swift */ = {isa = PBXFileReference; fileEncoding = 4; lastKnownFileType = sourcecode.swift; path = "ZMConversationTests+Language.swift"; sourceTree = "<group>"; };
		EFD0B02C21087DC80065EBF3 /* ZMConversation+Language.swift */ = {isa = PBXFileReference; fileEncoding = 4; lastKnownFileType = sourcecode.swift; path = "ZMConversation+Language.swift"; sourceTree = "<group>"; };
		F110503C2220439900F3EB62 /* ZMUser+RichProfile.swift */ = {isa = PBXFileReference; lastKnownFileType = sourcecode.swift; path = "ZMUser+RichProfile.swift"; sourceTree = "<group>"; };
		F11F3E881FA32463007B6D3D /* InvalidClientsRemoval.swift */ = {isa = PBXFileReference; lastKnownFileType = sourcecode.swift; path = InvalidClientsRemoval.swift; sourceTree = "<group>"; };
		F11F3E8A1FA32AA0007B6D3D /* InvalidClientsRemovalTests.swift */ = {isa = PBXFileReference; lastKnownFileType = sourcecode.swift; path = InvalidClientsRemovalTests.swift; sourceTree = "<group>"; };
		F125BAD61EE9849B0018C2F8 /* ZMConversation+SystemMessages.swift */ = {isa = PBXFileReference; fileEncoding = 4; lastKnownFileType = sourcecode.swift; path = "ZMConversation+SystemMessages.swift"; sourceTree = "<group>"; };
		F12BD0AF1E4DCEC40012ADBA /* ZMMessage+Insert.swift */ = {isa = PBXFileReference; fileEncoding = 4; lastKnownFileType = sourcecode.swift; path = "ZMMessage+Insert.swift"; sourceTree = "<group>"; };
		F137EEBD212C14300043FDEB /* ZMConversation+Services.swift */ = {isa = PBXFileReference; lastKnownFileType = sourcecode.swift; path = "ZMConversation+Services.swift"; sourceTree = "<group>"; };
		F13A89D0210628F600AB40CB /* PushToken.swift */ = {isa = PBXFileReference; fileEncoding = 4; lastKnownFileType = sourcecode.swift; path = PushToken.swift; sourceTree = "<group>"; };
		F13A89D22106293000AB40CB /* PushTokenTests.swift */ = {isa = PBXFileReference; fileEncoding = 4; lastKnownFileType = sourcecode.swift; path = PushTokenTests.swift; sourceTree = "<group>"; };
		F14B7AFE2220302B00458624 /* ZMUser+Predicates.swift */ = {isa = PBXFileReference; fileEncoding = 4; lastKnownFileType = sourcecode.swift; path = "ZMUser+Predicates.swift"; sourceTree = "<group>"; };
		F14B9C6E212DB467004B6D7D /* ZMBaseManagedObjectTest+Helpers.swift */ = {isa = PBXFileReference; lastKnownFileType = sourcecode.swift; path = "ZMBaseManagedObjectTest+Helpers.swift"; sourceTree = "<group>"; };
		F14FA376221DB05B005E7EF5 /* MockBackgroundActivityManager.swift */ = {isa = PBXFileReference; lastKnownFileType = sourcecode.swift; path = MockBackgroundActivityManager.swift; sourceTree = "<group>"; };
		F1517921212DAE2E00BA3EBD /* ZMConversationTests+Services.swift */ = {isa = PBXFileReference; lastKnownFileType = sourcecode.swift; path = "ZMConversationTests+Services.swift"; sourceTree = "<group>"; };
		F163784E1E5C454C00898F84 /* ZMConversation+Patches.swift */ = {isa = PBXFileReference; fileEncoding = 4; lastKnownFileType = sourcecode.swift; path = "ZMConversation+Patches.swift"; sourceTree = "<group>"; };
		F16378501E5C805100898F84 /* ZMConversationSecurityLevel.swift */ = {isa = PBXFileReference; fileEncoding = 4; lastKnownFileType = sourcecode.swift; path = ZMConversationSecurityLevel.swift; sourceTree = "<group>"; };
		F16F8EBE2063E9CC009A9D6F /* CoreDataStackTests+Backup.swift */ = {isa = PBXFileReference; lastKnownFileType = sourcecode.swift; path = "CoreDataStackTests+Backup.swift"; sourceTree = "<group>"; };
		F179B5D92062B77300C13DFD /* CoreDataStack+Backup.swift */ = {isa = PBXFileReference; lastKnownFileType = sourcecode.swift; path = "CoreDataStack+Backup.swift"; sourceTree = "<group>"; };
		F18998821E7AC6D900E579A2 /* ZMUser.swift */ = {isa = PBXFileReference; fileEncoding = 4; lastKnownFileType = sourcecode.swift; path = ZMUser.swift; sourceTree = "<group>"; };
		F18998841E7AEEC900E579A2 /* ZMUserTests+Swift.swift */ = {isa = PBXFileReference; fileEncoding = 4; lastKnownFileType = sourcecode.swift; path = "ZMUserTests+Swift.swift"; sourceTree = "<group>"; };
		F18998871E7AF0BE00E579A2 /* ZMUserTests.h */ = {isa = PBXFileReference; lastKnownFileType = sourcecode.c.h; path = ZMUserTests.h; sourceTree = "<group>"; };
		F19550372040628000338E91 /* ZMUpdateEvent+Helper.swift */ = {isa = PBXFileReference; lastKnownFileType = sourcecode.swift; path = "ZMUpdateEvent+Helper.swift"; sourceTree = "<group>"; };
		F1B025601E534CF900900C65 /* ZMConversationTests+PrepareToSend.swift */ = {isa = PBXFileReference; fileEncoding = 4; lastKnownFileType = sourcecode.swift; path = "ZMConversationTests+PrepareToSend.swift"; sourceTree = "<group>"; };
		F1B58926202DCEF9002BB59B /* ZMConversationTests+CreationSystemMessages.swift */ = {isa = PBXFileReference; fileEncoding = 4; lastKnownFileType = sourcecode.swift; path = "ZMConversationTests+CreationSystemMessages.swift"; sourceTree = "<group>"; };
		F1C8676F1FA9CCB5001505E8 /* DuplicateMerging.swift */ = {isa = PBXFileReference; lastKnownFileType = sourcecode.swift; path = DuplicateMerging.swift; sourceTree = "<group>"; };
		F1C867841FAA0D48001505E8 /* ZMUser+Create.swift */ = {isa = PBXFileReference; lastKnownFileType = sourcecode.swift; path = "ZMUser+Create.swift"; sourceTree = "<group>"; };
		F1FDF2F521B152BC00E037A1 /* GenericMessage+Helper.swift */ = {isa = PBXFileReference; fileEncoding = 4; lastKnownFileType = sourcecode.swift; path = "GenericMessage+Helper.swift"; sourceTree = "<group>"; };
		F1FDF2F621B152BC00E037A1 /* GenericMessage+Hashing.swift */ = {isa = PBXFileReference; fileEncoding = 4; lastKnownFileType = sourcecode.swift; path = "GenericMessage+Hashing.swift"; sourceTree = "<group>"; };
		F1FDF2F921B1555A00E037A1 /* ZMClientMessage+Location.swift */ = {isa = PBXFileReference; lastKnownFileType = sourcecode.swift; path = "ZMClientMessage+Location.swift"; sourceTree = "<group>"; };
		F1FDF2FD21B1572500E037A1 /* ZMGenericMessageData.swift */ = {isa = PBXFileReference; lastKnownFileType = sourcecode.swift; path = ZMGenericMessageData.swift; sourceTree = "<group>"; };
		F1FDF2FF21B1580400E037A1 /* GenericMessage+Utils.swift */ = {isa = PBXFileReference; lastKnownFileType = sourcecode.swift; path = "GenericMessage+Utils.swift"; sourceTree = "<group>"; };
		F90D99A41E02DC6B00034070 /* AssetCollectionBatched.swift */ = {isa = PBXFileReference; fileEncoding = 4; lastKnownFileType = sourcecode.swift; path = AssetCollectionBatched.swift; sourceTree = "<group>"; };
		F90D99A61E02E22400034070 /* AssetCollectionBatchedTests.swift */ = {isa = PBXFileReference; fileEncoding = 4; lastKnownFileType = sourcecode.swift; path = AssetCollectionBatchedTests.swift; sourceTree = "<group>"; };
		F91EAAC41D885D720010ACBE /* video.mp4 */ = {isa = PBXFileReference; lastKnownFileType = file; name = video.mp4; path = Tests/Resources/video.mp4; sourceTree = SOURCE_ROOT; };
		F920AE161E38C547001BC14F /* NotificationObservers.swift */ = {isa = PBXFileReference; fileEncoding = 4; lastKnownFileType = sourcecode.swift; path = NotificationObservers.swift; sourceTree = "<group>"; };
		F920AE291E3A5FDD001BC14F /* Dictionary+Mapping.swift */ = {isa = PBXFileReference; fileEncoding = 4; lastKnownFileType = sourcecode.swift; path = "Dictionary+Mapping.swift"; sourceTree = "<group>"; };
		F920AE391E3B8445001BC14F /* SearchUserObserverCenterTests.swift */ = {isa = PBXFileReference; fileEncoding = 4; lastKnownFileType = sourcecode.swift; path = SearchUserObserverCenterTests.swift; sourceTree = "<group>"; };
		F929C1731E41D3480018ADA4 /* PersonName.swift */ = {isa = PBXFileReference; fileEncoding = 4; lastKnownFileType = sourcecode.swift; path = PersonName.swift; sourceTree = "<group>"; };
		F929C17A1E423B620018ADA4 /* SnapshotCenterTests.swift */ = {isa = PBXFileReference; fileEncoding = 4; lastKnownFileType = sourcecode.swift; path = SnapshotCenterTests.swift; sourceTree = "<group>"; };
		F92C99271DAE8D060034AFDD /* GenericMessageTests+Obfuscation.swift */ = {isa = PBXFileReference; fileEncoding = 4; lastKnownFileType = sourcecode.swift; path = "GenericMessageTests+Obfuscation.swift"; sourceTree = "<group>"; };
		F92C99291DAFBC910034AFDD /* ZMConversation+SelfDeletingMessages.swift */ = {isa = PBXFileReference; fileEncoding = 4; lastKnownFileType = sourcecode.swift; path = "ZMConversation+SelfDeletingMessages.swift"; sourceTree = "<group>"; };
		F92C992B1DAFC58A0034AFDD /* ZMConversationTests+Ephemeral.swift */ = {isa = PBXFileReference; fileEncoding = 4; lastKnownFileType = sourcecode.swift; path = "ZMConversationTests+Ephemeral.swift"; sourceTree = "<group>"; };
		F93265201D8950F10076AAD6 /* NSManagedObjectContext+FetchRequest.swift */ = {isa = PBXFileReference; fileEncoding = 4; lastKnownFileType = sourcecode.swift; path = "NSManagedObjectContext+FetchRequest.swift"; sourceTree = "<group>"; };
		F9331C501CB3BC6800139ECC /* CryptoBoxTests.swift */ = {isa = PBXFileReference; fileEncoding = 4; lastKnownFileType = sourcecode.swift; path = CryptoBoxTests.swift; sourceTree = "<group>"; };
		F9331C541CB3BCDA00139ECC /* OtrBaseTest.swift */ = {isa = PBXFileReference; fileEncoding = 4; lastKnownFileType = sourcecode.swift; path = OtrBaseTest.swift; sourceTree = "<group>"; };
		F9331C591CB3BECB00139ECC /* ZMClientMessageTests+OTR_Legacy.swift */ = {isa = PBXFileReference; fileEncoding = 4; lastKnownFileType = sourcecode.swift; path = "ZMClientMessageTests+OTR_Legacy.swift"; sourceTree = "<group>"; };
		F9331C5B1CB3BF9F00139ECC /* UserClientKeyStoreTests.swift */ = {isa = PBXFileReference; fileEncoding = 4; lastKnownFileType = sourcecode.swift; path = UserClientKeyStoreTests.swift; sourceTree = "<group>"; };
		F9331C751CB4165100139ECC /* NSString+ZMPersonName.h */ = {isa = PBXFileReference; fileEncoding = 4; lastKnownFileType = sourcecode.c.h; path = "NSString+ZMPersonName.h"; sourceTree = "<group>"; };
		F9331C761CB4165100139ECC /* NSString+ZMPersonName.m */ = {isa = PBXFileReference; fileEncoding = 4; lastKnownFileType = sourcecode.c.objc; path = "NSString+ZMPersonName.m"; sourceTree = "<group>"; };
		F9331C811CB4191B00139ECC /* NSPredicate+ZMSearch.h */ = {isa = PBXFileReference; fileEncoding = 4; lastKnownFileType = sourcecode.c.h; path = "NSPredicate+ZMSearch.h"; sourceTree = "<group>"; };
		F9331C821CB4191B00139ECC /* NSPredicate+ZMSearch.m */ = {isa = PBXFileReference; fileEncoding = 4; lastKnownFileType = sourcecode.c.objc; path = "NSPredicate+ZMSearch.m"; sourceTree = "<group>"; };
		F9331C851CB419B500139ECC /* NSFetchRequest+ZMRelationshipKeyPaths.h */ = {isa = PBXFileReference; fileEncoding = 4; lastKnownFileType = sourcecode.c.h; path = "NSFetchRequest+ZMRelationshipKeyPaths.h"; sourceTree = "<group>"; };
		F9331C861CB419B500139ECC /* NSFetchRequest+ZMRelationshipKeyPaths.m */ = {isa = PBXFileReference; fileEncoding = 4; lastKnownFileType = sourcecode.c.objc; path = "NSFetchRequest+ZMRelationshipKeyPaths.m"; sourceTree = "<group>"; };
		F93A30231D6EFB47005CCB1D /* ZMMessageConfirmation.swift */ = {isa = PBXFileReference; fileEncoding = 4; lastKnownFileType = sourcecode.swift; path = ZMMessageConfirmation.swift; sourceTree = "<group>"; };
		F93A302E1D6F2633005CCB1D /* ZMMessageTests+Confirmation.swift */ = {isa = PBXFileReference; fileEncoding = 4; lastKnownFileType = sourcecode.swift; path = "ZMMessageTests+Confirmation.swift"; sourceTree = "<group>"; };
		F93C4C7C1E24E1B1007E9CEE /* NotificationDispatcher.swift */ = {isa = PBXFileReference; fileEncoding = 4; lastKnownFileType = sourcecode.swift; path = NotificationDispatcher.swift; sourceTree = "<group>"; };
		F93C4C7E1E24F832007E9CEE /* NotificationDispatcherTests.swift */ = {isa = PBXFileReference; fileEncoding = 4; lastKnownFileType = sourcecode.swift; path = NotificationDispatcherTests.swift; sourceTree = "<group>"; };
		F943BC2C1E88FEC80048A768 /* ChangedIndexes.swift */ = {isa = PBXFileReference; fileEncoding = 4; lastKnownFileType = sourcecode.swift; path = ChangedIndexes.swift; sourceTree = "<group>"; };
		F94A208E1CB51AF50059632A /* ManagedObjectValidationTests.m */ = {isa = PBXFileReference; fileEncoding = 4; lastKnownFileType = sourcecode.c.objc; name = ManagedObjectValidationTests.m; path = Tests/Source/Model/ManagedObjectValidationTests.m; sourceTree = SOURCE_ROOT; };
		F963E96B1D9ADD5A00098AD3 /* ZMImageAssetEncryptionKeys.h */ = {isa = PBXFileReference; fileEncoding = 4; lastKnownFileType = sourcecode.c.h; path = ZMImageAssetEncryptionKeys.h; sourceTree = "<group>"; };
		F963E96C1D9ADD5A00098AD3 /* ZMImageAssetEncryptionKeys.m */ = {isa = PBXFileReference; fileEncoding = 4; lastKnownFileType = sourcecode.c.objc; path = ZMImageAssetEncryptionKeys.m; sourceTree = "<group>"; };
		F963E9721D9BF9E300098AD3 /* ProtosTests.swift */ = {isa = PBXFileReference; fileEncoding = 4; lastKnownFileType = sourcecode.swift; path = ProtosTests.swift; sourceTree = "<group>"; };
		F963E97E1D9C09E700098AD3 /* ZMMessageTimer.h */ = {isa = PBXFileReference; fileEncoding = 4; lastKnownFileType = sourcecode.c.h; path = ZMMessageTimer.h; sourceTree = "<group>"; };
		F963E97F1D9C09E700098AD3 /* ZMMessageTimer.m */ = {isa = PBXFileReference; fileEncoding = 4; lastKnownFileType = sourcecode.c.objc; path = ZMMessageTimer.m; sourceTree = "<group>"; };
		F963E9821D9C0DC400098AD3 /* ZMMessageDestructionTimer.swift */ = {isa = PBXFileReference; fileEncoding = 4; lastKnownFileType = sourcecode.swift; path = ZMMessageDestructionTimer.swift; sourceTree = "<group>"; };
		F963E9841D9D47D100098AD3 /* ZMClientMessageTests+Ephemeral.swift */ = {isa = PBXFileReference; fileEncoding = 4; lastKnownFileType = sourcecode.swift; path = "ZMClientMessageTests+Ephemeral.swift"; sourceTree = "<group>"; };
		F963E9921D9E9D1800098AD3 /* ZMAssetClientMessageTests+Ephemeral.swift */ = {isa = PBXFileReference; fileEncoding = 4; lastKnownFileType = sourcecode.swift; path = "ZMAssetClientMessageTests+Ephemeral.swift"; sourceTree = "<group>"; };
		F991CE101CB5549D004D8465 /* ZMConversation+Testing.h */ = {isa = PBXFileReference; fileEncoding = 4; lastKnownFileType = sourcecode.c.h; path = "ZMConversation+Testing.h"; sourceTree = "<group>"; };
		F991CE181CB55E95004D8465 /* ZMSearchUserTests.m */ = {isa = PBXFileReference; fileEncoding = 4; lastKnownFileType = sourcecode.c.objc; path = ZMSearchUserTests.m; sourceTree = "<group>"; };
		F991CE1A1CB561B0004D8465 /* ZMAddressBookContact.m */ = {isa = PBXFileReference; fileEncoding = 4; lastKnownFileType = sourcecode.c.objc; path = ZMAddressBookContact.m; sourceTree = "<group>"; };
		F99C5B891ED460E20049CCD7 /* TeamChangeInfo.swift */ = {isa = PBXFileReference; fileEncoding = 4; lastKnownFileType = sourcecode.swift; path = TeamChangeInfo.swift; sourceTree = "<group>"; };
		F99C5B8B1ED466760049CCD7 /* TeamObserverTests.swift */ = {isa = PBXFileReference; fileEncoding = 4; lastKnownFileType = sourcecode.swift; path = TeamObserverTests.swift; sourceTree = "<group>"; };
		F9A705CA1CAEE01D00C2F5FE /* NSManagedObjectContext+tests.h */ = {isa = PBXFileReference; fileEncoding = 4; lastKnownFileType = sourcecode.c.h; path = "NSManagedObjectContext+tests.h"; sourceTree = "<group>"; };
		F9A705CB1CAEE01D00C2F5FE /* NSManagedObjectContext+zmessaging-Internal.h */ = {isa = PBXFileReference; fileEncoding = 4; lastKnownFileType = sourcecode.c.h; path = "NSManagedObjectContext+zmessaging-Internal.h"; sourceTree = "<group>"; };
		F9A705CC1CAEE01D00C2F5FE /* NSManagedObjectContext+zmessaging.h */ = {isa = PBXFileReference; fileEncoding = 4; lastKnownFileType = sourcecode.c.h; path = "NSManagedObjectContext+zmessaging.h"; sourceTree = "<group>"; };
		F9A705CD1CAEE01D00C2F5FE /* NSManagedObjectContext+zmessaging.m */ = {isa = PBXFileReference; fileEncoding = 4; lastKnownFileType = sourcecode.c.objc; path = "NSManagedObjectContext+zmessaging.m"; sourceTree = "<group>"; };
		F9A705D01CAEE01D00C2F5FE /* NSNotification+ManagedObjectContextSave.h */ = {isa = PBXFileReference; fileEncoding = 4; lastKnownFileType = sourcecode.c.h; path = "NSNotification+ManagedObjectContextSave.h"; sourceTree = "<group>"; };
		F9A705D11CAEE01D00C2F5FE /* NSNotification+ManagedObjectContextSave.m */ = {isa = PBXFileReference; fileEncoding = 4; lastKnownFileType = sourcecode.c.objc; path = "NSNotification+ManagedObjectContextSave.m"; sourceTree = "<group>"; };
		F9A705D61CAEE01D00C2F5FE /* ZMConnection+Internal.h */ = {isa = PBXFileReference; fileEncoding = 4; lastKnownFileType = sourcecode.c.h; path = "ZMConnection+Internal.h"; sourceTree = "<group>"; };
		F9A705D71CAEE01D00C2F5FE /* ZMConnection.h */ = {isa = PBXFileReference; fileEncoding = 4; lastKnownFileType = sourcecode.c.h; path = ZMConnection.h; sourceTree = "<group>"; };
		F9A705D81CAEE01D00C2F5FE /* ZMConnection.m */ = {isa = PBXFileReference; fileEncoding = 4; lastKnownFileType = sourcecode.c.objc; path = ZMConnection.m; sourceTree = "<group>"; };
		F9A705F11CAEE01D00C2F5FE /* AssetCache.swift */ = {isa = PBXFileReference; fileEncoding = 4; lastKnownFileType = sourcecode.swift; path = AssetCache.swift; sourceTree = "<group>"; };
		F9A705F21CAEE01D00C2F5FE /* AssetEncryption.swift */ = {isa = PBXFileReference; fileEncoding = 4; lastKnownFileType = sourcecode.swift; path = AssetEncryption.swift; sourceTree = "<group>"; };
		F9A705F81CAEE01D00C2F5FE /* ZMExternalEncryptedDataWithKeys.h */ = {isa = PBXFileReference; fileEncoding = 4; lastKnownFileType = sourcecode.c.h; path = ZMExternalEncryptedDataWithKeys.h; sourceTree = "<group>"; };
		F9A705F91CAEE01D00C2F5FE /* ZMExternalEncryptedDataWithKeys.m */ = {isa = PBXFileReference; fileEncoding = 4; lastKnownFileType = sourcecode.c.objc; path = ZMExternalEncryptedDataWithKeys.m; sourceTree = "<group>"; };
		F9A705FE1CAEE01D00C2F5FE /* ZMImageMessage.m */ = {isa = PBXFileReference; fileEncoding = 4; lastKnownFileType = sourcecode.c.objc; path = ZMImageMessage.m; sourceTree = "<group>"; };
		F9A705FF1CAEE01D00C2F5FE /* ZMMessage+Internal.h */ = {isa = PBXFileReference; fileEncoding = 4; lastKnownFileType = sourcecode.c.h; path = "ZMMessage+Internal.h"; sourceTree = "<group>"; };
		F9A706001CAEE01D00C2F5FE /* ZMMessage.m */ = {isa = PBXFileReference; fileEncoding = 4; lastKnownFileType = sourcecode.c.objc; path = ZMMessage.m; sourceTree = "<group>"; };
		F9A706011CAEE01D00C2F5FE /* ZMOTRMessage.h */ = {isa = PBXFileReference; fileEncoding = 4; lastKnownFileType = sourcecode.c.h; path = ZMOTRMessage.h; sourceTree = "<group>"; };
		F9A706021CAEE01D00C2F5FE /* ZMOTRMessage.m */ = {isa = PBXFileReference; fileEncoding = 4; lastKnownFileType = sourcecode.c.objc; path = ZMOTRMessage.m; sourceTree = "<group>"; };
		F9A7060D1CAEE01D00C2F5FE /* ZMUser+Internal.h */ = {isa = PBXFileReference; fileEncoding = 4; lastKnownFileType = sourcecode.c.h; path = "ZMUser+Internal.h"; sourceTree = "<group>"; };
		F9A706101CAEE01D00C2F5FE /* ZMUser.m */ = {isa = PBXFileReference; fileEncoding = 4; lastKnownFileType = sourcecode.c.objc; path = ZMUser.m; sourceTree = "<group>"; };
		F9A706151CAEE01D00C2F5FE /* UserClient+Protobuf.swift */ = {isa = PBXFileReference; fileEncoding = 4; lastKnownFileType = sourcecode.swift; path = "UserClient+Protobuf.swift"; sourceTree = "<group>"; };
		F9A706161CAEE01D00C2F5FE /* UserClient.swift */ = {isa = PBXFileReference; fileEncoding = 4; lastKnownFileType = sourcecode.swift; path = UserClient.swift; sourceTree = "<group>"; };
		F9A706171CAEE01D00C2F5FE /* UserClientTypes.h */ = {isa = PBXFileReference; fileEncoding = 4; lastKnownFileType = sourcecode.c.h; path = UserClientTypes.h; sourceTree = "<group>"; };
		F9A706181CAEE01D00C2F5FE /* UserClientTypes.m */ = {isa = PBXFileReference; fileEncoding = 4; lastKnownFileType = sourcecode.c.objc; path = UserClientTypes.m; sourceTree = "<group>"; };
		F9A706191CAEE01D00C2F5FE /* ZMManagedObject+Internal.h */ = {isa = PBXFileReference; fileEncoding = 4; lastKnownFileType = sourcecode.c.h; path = "ZMManagedObject+Internal.h"; sourceTree = "<group>"; };
		F9A7061A1CAEE01D00C2F5FE /* ZMManagedObject.m */ = {isa = PBXFileReference; fileEncoding = 4; lastKnownFileType = sourcecode.c.objc; path = ZMManagedObject.m; sourceTree = "<group>"; };
		F9A706271CAEE01D00C2F5FE /* ConversationListChangeInfo.swift */ = {isa = PBXFileReference; fileEncoding = 4; lastKnownFileType = sourcecode.swift; path = ConversationListChangeInfo.swift; sourceTree = "<group>"; };
		F9A706281CAEE01D00C2F5FE /* ConversationChangeInfo.swift */ = {isa = PBXFileReference; fileEncoding = 4; lastKnownFileType = sourcecode.swift; path = ConversationChangeInfo.swift; sourceTree = "<group>"; };
		F9A7062C1CAEE01D00C2F5FE /* AnyClassTuple.swift */ = {isa = PBXFileReference; fileEncoding = 4; lastKnownFileType = sourcecode.swift; path = AnyClassTuple.swift; sourceTree = "<group>"; };
		F9A7062D1CAEE01D00C2F5FE /* DependentObjectsKeysForObservedObjectKeysCache.swift */ = {isa = PBXFileReference; fileEncoding = 4; lastKnownFileType = sourcecode.swift; path = DependentObjectsKeysForObservedObjectKeysCache.swift; sourceTree = "<group>"; };
		F9A7062E1CAEE01D00C2F5FE /* StringKeyPath.swift */ = {isa = PBXFileReference; fileEncoding = 4; lastKnownFileType = sourcecode.swift; path = StringKeyPath.swift; sourceTree = "<group>"; };
		F9A7062F1CAEE01D00C2F5FE /* KeySet.swift */ = {isa = PBXFileReference; fileEncoding = 4; lastKnownFileType = sourcecode.swift; path = KeySet.swift; sourceTree = "<group>"; };
		F9A706331CAEE01D00C2F5FE /* SetSnapshot.swift */ = {isa = PBXFileReference; fileEncoding = 4; lastKnownFileType = sourcecode.swift; path = SetSnapshot.swift; sourceTree = "<group>"; };
		F9A706351CAEE01D00C2F5FE /* MessageChangeInfo.swift */ = {isa = PBXFileReference; fileEncoding = 4; lastKnownFileType = sourcecode.swift; path = MessageChangeInfo.swift; sourceTree = "<group>"; };
		F9A706371CAEE01D00C2F5FE /* NewUnreadMessageChangeInfos.swift */ = {isa = PBXFileReference; fileEncoding = 4; lastKnownFileType = sourcecode.swift; path = NewUnreadMessageChangeInfos.swift; sourceTree = "<group>"; };
		F9A706391CAEE01D00C2F5FE /* ObjectChangeInfo.swift */ = {isa = PBXFileReference; fileEncoding = 4; lastKnownFileType = sourcecode.swift; path = ObjectChangeInfo.swift; sourceTree = "<group>"; };
		F9A7063B1CAEE01D00C2F5FE /* UserClientChangeInfo.swift */ = {isa = PBXFileReference; fileEncoding = 4; lastKnownFileType = sourcecode.swift; path = UserClientChangeInfo.swift; sourceTree = "<group>"; };
		F9A7063C1CAEE01D00C2F5FE /* UserChangeInfo.swift */ = {isa = PBXFileReference; fileEncoding = 4; lastKnownFileType = sourcecode.swift; path = UserChangeInfo.swift; sourceTree = "<group>"; };
		F9A706431CAEE01D00C2F5FE /* CryptoBox.swift */ = {isa = PBXFileReference; fileEncoding = 4; lastKnownFileType = sourcecode.swift; path = CryptoBox.swift; sourceTree = "<group>"; };
		F9A706491CAEE01D00C2F5FE /* UserImageLocalCache.swift */ = {isa = PBXFileReference; fileEncoding = 4; lastKnownFileType = sourcecode.swift; path = UserImageLocalCache.swift; sourceTree = "<group>"; };
		F9A7064B1CAEE01D00C2F5FE /* ZMFetchRequestBatch.h */ = {isa = PBXFileReference; fileEncoding = 4; lastKnownFileType = sourcecode.c.h; path = ZMFetchRequestBatch.h; sourceTree = "<group>"; };
		F9A7064C1CAEE01D00C2F5FE /* ZMFetchRequestBatch.m */ = {isa = PBXFileReference; fileEncoding = 4; lastKnownFileType = sourcecode.c.objc; path = ZMFetchRequestBatch.m; sourceTree = "<group>"; };
		F9A7064E1CAEE01D00C2F5FE /* ZMUpdateEvent+WireDataModel.h */ = {isa = PBXFileReference; fileEncoding = 4; lastKnownFileType = sourcecode.c.h; path = "ZMUpdateEvent+WireDataModel.h"; sourceTree = "<group>"; };
		F9A7064F1CAEE01D00C2F5FE /* ZMUpdateEvent+WireDataModel.m */ = {isa = PBXFileReference; fileEncoding = 4; lastKnownFileType = sourcecode.c.objc; path = "ZMUpdateEvent+WireDataModel.m"; sourceTree = "<group>"; };
		F9A706CA1CAEE30700C2F5FE /* 1900x1500.jpg */ = {isa = PBXFileReference; lastKnownFileType = image.jpeg; name = 1900x1500.jpg; path = Tests/Resources/1900x1500.jpg; sourceTree = SOURCE_ROOT; };
		F9A706CB1CAEE30700C2F5FE /* animated.gif */ = {isa = PBXFileReference; lastKnownFileType = image.gif; name = animated.gif; path = Tests/Resources/animated.gif; sourceTree = SOURCE_ROOT; };
		F9A706CE1CAEE30700C2F5FE /* en */ = {isa = PBXFileReference; lastKnownFileType = text.plist.strings; name = en; path = InfoPlist.strings; sourceTree = "<group>"; };
		F9A706CF1CAEE30700C2F5FE /* EncryptedBase64EncondedExternalMessageTestFixture.txt */ = {isa = PBXFileReference; fileEncoding = 4; lastKnownFileType = text; name = EncryptedBase64EncondedExternalMessageTestFixture.txt; path = Tests/Resources/EncryptedBase64EncondedExternalMessageTestFixture.txt; sourceTree = SOURCE_ROOT; };
		F9A706D01CAEE30700C2F5FE /* ExternalMessageTextFixture.txt */ = {isa = PBXFileReference; fileEncoding = 4; lastKnownFileType = text; name = ExternalMessageTextFixture.txt; path = Tests/Resources/ExternalMessageTextFixture.txt; sourceTree = SOURCE_ROOT; };
		F9A706D11CAEE30700C2F5FE /* Info.plist */ = {isa = PBXFileReference; fileEncoding = 4; lastKnownFileType = text.plist.xml; name = Info.plist; path = Tests/Resources/Info.plist; sourceTree = SOURCE_ROOT; };
		F9A706D21CAEE30700C2F5FE /* Lorem Ipsum.txt */ = {isa = PBXFileReference; fileEncoding = 4; lastKnownFileType = text; name = "Lorem Ipsum.txt"; path = "Tests/Resources/Lorem Ipsum.txt"; sourceTree = SOURCE_ROOT; };
		F9A706D31CAEE30700C2F5FE /* medium.jpg */ = {isa = PBXFileReference; lastKnownFileType = image.jpeg; name = medium.jpg; path = Tests/Resources/medium.jpg; sourceTree = SOURCE_ROOT; };
		F9A706D41CAEE30700C2F5FE /* not_animated.gif */ = {isa = PBXFileReference; lastKnownFileType = image.gif; name = not_animated.gif; path = Tests/Resources/not_animated.gif; sourceTree = SOURCE_ROOT; };
		F9A706D91CAEE30700C2F5FE /* tiny.jpg */ = {isa = PBXFileReference; lastKnownFileType = image.jpeg; name = tiny.jpg; path = Tests/Resources/tiny.jpg; sourceTree = SOURCE_ROOT; };
		F9A708041CAEEB7400C2F5FE /* ManagedObjectContextSaveNotificationTests.m */ = {isa = PBXFileReference; fileEncoding = 4; lastKnownFileType = sourcecode.c.objc; path = ManagedObjectContextSaveNotificationTests.m; sourceTree = "<group>"; };
		F9A708051CAEEB7400C2F5FE /* ManagedObjectContextTests.m */ = {isa = PBXFileReference; fileEncoding = 4; lastKnownFileType = sourcecode.c.objc; path = ManagedObjectContextTests.m; sourceTree = "<group>"; };
		F9A708061CAEEB7400C2F5FE /* NSManagedObjectContext+TestHelpers.h */ = {isa = PBXFileReference; fileEncoding = 4; lastKnownFileType = sourcecode.c.h; path = "NSManagedObjectContext+TestHelpers.h"; sourceTree = "<group>"; };
		F9A708071CAEEB7400C2F5FE /* NSManagedObjectContext+TestHelpers.m */ = {isa = PBXFileReference; fileEncoding = 4; lastKnownFileType = sourcecode.c.objc; path = "NSManagedObjectContext+TestHelpers.m"; sourceTree = "<group>"; };
		F9A708081CAEEB7400C2F5FE /* PersistentStoreCoordinatorTests.m */ = {isa = PBXFileReference; fileEncoding = 4; lastKnownFileType = sourcecode.c.objc; path = PersistentStoreCoordinatorTests.m; sourceTree = "<group>"; };
		F9A7080B1CAEEB7400C2F5FE /* CoreDataRelationshipsTests.m */ = {isa = PBXFileReference; fileEncoding = 4; lastKnownFileType = sourcecode.c.objc; path = CoreDataRelationshipsTests.m; sourceTree = "<group>"; };
		F9A7080D1CAEEB7400C2F5FE /* MockEntity.h */ = {isa = PBXFileReference; fileEncoding = 4; lastKnownFileType = sourcecode.c.h; path = MockEntity.h; sourceTree = "<group>"; };
		F9A7080E1CAEEB7400C2F5FE /* MockEntity.m */ = {isa = PBXFileReference; fileEncoding = 4; lastKnownFileType = sourcecode.c.objc; path = MockEntity.m; sourceTree = "<group>"; };
		F9A7080F1CAEEB7400C2F5FE /* MockEntity2.h */ = {isa = PBXFileReference; fileEncoding = 4; lastKnownFileType = sourcecode.c.h; path = MockEntity2.h; sourceTree = "<group>"; };
		F9A708101CAEEB7400C2F5FE /* MockEntity2.m */ = {isa = PBXFileReference; fileEncoding = 4; lastKnownFileType = sourcecode.c.objc; path = MockEntity2.m; sourceTree = "<group>"; };
		F9A708111CAEEB7400C2F5FE /* MockModelObjectContextFactory.h */ = {isa = PBXFileReference; fileEncoding = 4; lastKnownFileType = sourcecode.c.h; path = MockModelObjectContextFactory.h; sourceTree = "<group>"; };
		F9A708121CAEEB7400C2F5FE /* MockModelObjectContextFactory.m */ = {isa = PBXFileReference; fileEncoding = 4; lastKnownFileType = sourcecode.c.objc; path = MockModelObjectContextFactory.m; sourceTree = "<group>"; };
		F9A708131CAEEB7400C2F5FE /* ModelObjectsTests.h */ = {isa = PBXFileReference; fileEncoding = 4; lastKnownFileType = sourcecode.c.h; path = ModelObjectsTests.h; sourceTree = "<group>"; };
		F9A708141CAEEB7400C2F5FE /* ModelObjectsTests.m */ = {isa = PBXFileReference; fileEncoding = 4; lastKnownFileType = sourcecode.c.objc; path = ModelObjectsTests.m; sourceTree = "<group>"; };
		F9A708151CAEEB7400C2F5FE /* NSFetchRequestTests+ZMRelationshipKeyPaths.m */ = {isa = PBXFileReference; fileEncoding = 4; lastKnownFileType = sourcecode.c.objc; path = "NSFetchRequestTests+ZMRelationshipKeyPaths.m"; sourceTree = "<group>"; };
		F9A708161CAEEB7400C2F5FE /* PersistentChangeTrackingTests.m */ = {isa = PBXFileReference; fileEncoding = 4; lastKnownFileType = sourcecode.c.objc; lineEnding = 0; path = PersistentChangeTrackingTests.m; sourceTree = "<group>"; xcLanguageSpecificationIdentifier = xcode.lang.objc; };
		F9A7081B1CAEEB7400C2F5FE /* ZMConnectionTests.m */ = {isa = PBXFileReference; fileEncoding = 4; lastKnownFileType = sourcecode.c.objc; path = ZMConnectionTests.m; sourceTree = "<group>"; };
		F9A7082B1CAEEB7400C2F5FE /* ZMFetchRequestBatchTests.m */ = {isa = PBXFileReference; fileEncoding = 4; lastKnownFileType = sourcecode.c.objc; path = ZMFetchRequestBatchTests.m; sourceTree = "<group>"; };
		F9A7082C1CAEEB7400C2F5FE /* ZMManagedObjectTests.m */ = {isa = PBXFileReference; fileEncoding = 4; lastKnownFileType = sourcecode.c.objc; path = ZMManagedObjectTests.m; sourceTree = "<group>"; };
		F9A708591CAEEC0700C2F5FE /* Test-Bridging-Header.h */ = {isa = PBXFileReference; fileEncoding = 4; lastKnownFileType = sourcecode.c.h; lineEnding = 0; name = "Test-Bridging-Header.h"; path = "Tests/Resources/Test-Bridging-Header.h"; sourceTree = SOURCE_ROOT; xcLanguageSpecificationIdentifier = xcode.lang.objcpp; };
		F9A7085A1CAEED1B00C2F5FE /* ZMBaseManagedObjectTest.h */ = {isa = PBXFileReference; fileEncoding = 4; lastKnownFileType = sourcecode.c.h; path = ZMBaseManagedObjectTest.h; sourceTree = "<group>"; };
		F9A7085B1CAEED1B00C2F5FE /* ZMBaseManagedObjectTest.m */ = {isa = PBXFileReference; fileEncoding = 4; lastKnownFileType = sourcecode.c.objc; path = ZMBaseManagedObjectTest.m; sourceTree = "<group>"; };
		F9A7085E1CAEEF4700C2F5FE /* MessagingTest+EventFactory.h */ = {isa = PBXFileReference; fileEncoding = 4; lastKnownFileType = sourcecode.c.h; path = "MessagingTest+EventFactory.h"; sourceTree = "<group>"; };
		F9A7085F1CAEEF4700C2F5FE /* MessagingTest+EventFactory.m */ = {isa = PBXFileReference; fileEncoding = 4; lastKnownFileType = sourcecode.c.objc; lineEnding = 0; path = "MessagingTest+EventFactory.m"; sourceTree = "<group>"; xcLanguageSpecificationIdentifier = xcode.lang.objc; };
		F9A708641CAEF9BD00C2F5FE /* Default-568h@2x.png */ = {isa = PBXFileReference; lastKnownFileType = image.png; path = "Default-568h@2x.png"; sourceTree = "<group>"; };
		F9AB00261F0CE5520037B437 /* FileManager+FileLocations.swift */ = {isa = PBXFileReference; fileEncoding = 4; lastKnownFileType = sourcecode.swift; path = "FileManager+FileLocations.swift"; sourceTree = "<group>"; };
		F9AB00281F0D2BE40037B437 /* FileManager+FileLocationTests.swift */ = {isa = PBXFileReference; fileEncoding = 4; lastKnownFileType = sourcecode.swift; path = "FileManager+FileLocationTests.swift"; sourceTree = "<group>"; };
		F9AB39591CB3AEB100A7254F /* BaseTestSwiftHelpers.swift */ = {isa = PBXFileReference; fileEncoding = 4; lastKnownFileType = sourcecode.swift; path = BaseTestSwiftHelpers.swift; sourceTree = "<group>"; };
		F9B0FF311D79D1140098C17C /* ZMClientMessageTests+Unarchiving.swift */ = {isa = PBXFileReference; fileEncoding = 4; lastKnownFileType = sourcecode.swift; path = "ZMClientMessageTests+Unarchiving.swift"; sourceTree = "<group>"; };
		F9B71F041CB264DF001DB03F /* ZMConversationList.m */ = {isa = PBXFileReference; fileEncoding = 4; lastKnownFileType = sourcecode.c.objc; path = ZMConversationList.m; sourceTree = "<group>"; };
		F9B71F051CB264DF001DB03F /* ZMConversationList+Internal.h */ = {isa = PBXFileReference; fileEncoding = 4; lastKnownFileType = sourcecode.c.h; path = "ZMConversationList+Internal.h"; sourceTree = "<group>"; };
		F9B71F071CB264DF001DB03F /* ZMConversationListDirectory.h */ = {isa = PBXFileReference; fileEncoding = 4; lastKnownFileType = sourcecode.c.h; path = ZMConversationListDirectory.h; sourceTree = "<group>"; };
		F9B71F081CB264DF001DB03F /* ZMConversationListDirectory.m */ = {isa = PBXFileReference; fileEncoding = 4; lastKnownFileType = sourcecode.c.objc; path = ZMConversationListDirectory.m; sourceTree = "<group>"; };
		F9B71F101CB264EF001DB03F /* ZMConversation.m */ = {isa = PBXFileReference; fileEncoding = 4; lastKnownFileType = sourcecode.c.objc; path = ZMConversation.m; sourceTree = "<group>"; };
		F9B71F111CB264EF001DB03F /* ZMConversation+Internal.h */ = {isa = PBXFileReference; fileEncoding = 4; lastKnownFileType = sourcecode.c.h; path = "ZMConversation+Internal.h"; sourceTree = "<group>"; };
		F9B71F1A1CB264EF001DB03F /* ZMConversation+UnreadCount.h */ = {isa = PBXFileReference; fileEncoding = 4; lastKnownFileType = sourcecode.c.h; path = "ZMConversation+UnreadCount.h"; sourceTree = "<group>"; };
		F9B71F1B1CB264EF001DB03F /* ZMConversation+UnreadCount.m */ = {isa = PBXFileReference; fileEncoding = 4; lastKnownFileType = sourcecode.c.objc; path = "ZMConversation+UnreadCount.m"; sourceTree = "<group>"; };
		F9B71F1E1CB264EF001DB03F /* ZMConversationSecurityLevel.h */ = {isa = PBXFileReference; fileEncoding = 4; lastKnownFileType = sourcecode.c.h; path = ZMConversationSecurityLevel.h; sourceTree = "<group>"; };
		F9B71F4F1CB2BC85001DB03F /* ZMConversation+Testing.m */ = {isa = PBXFileReference; fileEncoding = 4; lastKnownFileType = sourcecode.c.objc; path = "ZMConversation+Testing.m"; sourceTree = "<group>"; };
		F9B71F511CB2BC85001DB03F /* ZMConversationTests+gapsAndWindows.m */ = {isa = PBXFileReference; fileEncoding = 4; lastKnownFileType = sourcecode.c.objc; path = "ZMConversationTests+gapsAndWindows.m"; sourceTree = "<group>"; };
		F9B71F561CB2BC85001DB03F /* ZMConversationTests+Validation.m */ = {isa = PBXFileReference; fileEncoding = 4; lastKnownFileType = sourcecode.c.objc; path = "ZMConversationTests+Validation.m"; sourceTree = "<group>"; };
		F9B71F571CB2BC85001DB03F /* ZMConversationTests.h */ = {isa = PBXFileReference; fileEncoding = 4; lastKnownFileType = sourcecode.c.h; path = ZMConversationTests.h; sourceTree = "<group>"; };
		F9B71F581CB2BC85001DB03F /* ZMConversationTests.m */ = {isa = PBXFileReference; fileEncoding = 4; lastKnownFileType = sourcecode.c.objc; path = ZMConversationTests.m; sourceTree = "<group>"; };
		F9B71F5A1CB2BC85001DB03F /* ZMConversationListDirectoryTests.m */ = {isa = PBXFileReference; fileEncoding = 4; lastKnownFileType = sourcecode.c.objc; path = ZMConversationListDirectoryTests.m; sourceTree = "<group>"; };
		F9B71F5B1CB2BC85001DB03F /* ZMConversationListTests.m */ = {isa = PBXFileReference; fileEncoding = 4; lastKnownFileType = sourcecode.c.objc; path = ZMConversationListTests.m; sourceTree = "<group>"; };
		F9B71F5D1CB2BC85001DB03F /* ZMAssetClientMessageTests.swift */ = {isa = PBXFileReference; fileEncoding = 4; lastKnownFileType = sourcecode.swift; path = ZMAssetClientMessageTests.swift; sourceTree = "<group>"; };
		F9B71F5F1CB2BC85001DB03F /* BaseClientMessageTests.swift */ = {isa = PBXFileReference; fileEncoding = 4; lastKnownFileType = sourcecode.swift; path = BaseClientMessageTests.swift; sourceTree = "<group>"; };
		F9B71F601CB2BC85001DB03F /* ZMMessageTests.h */ = {isa = PBXFileReference; fileEncoding = 4; lastKnownFileType = sourcecode.c.h; path = ZMMessageTests.h; sourceTree = "<group>"; };
		F9B71F611CB2BC85001DB03F /* ZMMessageTests.m */ = {isa = PBXFileReference; fileEncoding = 4; lastKnownFileType = sourcecode.c.objc; path = ZMMessageTests.m; sourceTree = "<group>"; };
		F9B71F631CB2BC85001DB03F /* UserImageLocalCacheTests.swift */ = {isa = PBXFileReference; fileEncoding = 4; lastKnownFileType = sourcecode.swift; path = UserImageLocalCacheTests.swift; sourceTree = "<group>"; };
		F9B71F661CB2BC85001DB03F /* ZMPersonNameTests.m */ = {isa = PBXFileReference; fileEncoding = 4; lastKnownFileType = sourcecode.c.objc; path = ZMPersonNameTests.m; sourceTree = "<group>"; };
		F9B71F6A1CB2BC85001DB03F /* ZMUserTests.m */ = {isa = PBXFileReference; fileEncoding = 4; lastKnownFileType = sourcecode.c.objc; path = ZMUserTests.m; sourceTree = "<group>"; };
		F9B71F6D1CB2BC85001DB03F /* ZMCallStateTests.swift */ = {isa = PBXFileReference; fileEncoding = 4; lastKnownFileType = sourcecode.swift; path = ZMCallStateTests.swift; sourceTree = "<group>"; };
		F9B71FD91CB2C4C6001DB03F /* StringKeyPathTests.swift */ = {isa = PBXFileReference; fileEncoding = 4; lastKnownFileType = sourcecode.swift; path = StringKeyPathTests.swift; sourceTree = "<group>"; };
		F9B71FDF1CB2C4C6001DB03F /* AnyClassTupleTests.swift */ = {isa = PBXFileReference; fileEncoding = 4; lastKnownFileType = sourcecode.swift; path = AnyClassTupleTests.swift; sourceTree = "<group>"; };
		F9B720021CB2C68B001DB03F /* UserClientTests.swift */ = {isa = PBXFileReference; fileEncoding = 4; lastKnownFileType = sourcecode.swift; path = UserClientTests.swift; sourceTree = "<group>"; };
		F9C348821E2CC0730015D69D /* UserClientObserverTests.swift */ = {isa = PBXFileReference; fileEncoding = 4; lastKnownFileType = sourcecode.swift; name = UserClientObserverTests.swift; path = ../UserClientObserverTests.swift; sourceTree = "<group>"; };
		F9C348851E2CC27D0015D69D /* NewUnreadMessageObserverTests.swift */ = {isa = PBXFileReference; fileEncoding = 4; lastKnownFileType = sourcecode.swift; name = NewUnreadMessageObserverTests.swift; path = ../NewUnreadMessageObserverTests.swift; sourceTree = "<group>"; };
		F9C348911E2E3FF60015D69D /* SnapshotCenter.swift */ = {isa = PBXFileReference; fileEncoding = 4; lastKnownFileType = sourcecode.swift; path = SnapshotCenter.swift; sourceTree = "<group>"; };
		F9C8622A1D87DC18009AAC33 /* MessagingTest+UUID.swift */ = {isa = PBXFileReference; fileEncoding = 4; lastKnownFileType = sourcecode.swift; path = "MessagingTest+UUID.swift"; sourceTree = "<group>"; };
		F9C877081E000C9D00792613 /* AssetCollection.swift */ = {isa = PBXFileReference; fileEncoding = 4; lastKnownFileType = sourcecode.swift; path = AssetCollection.swift; sourceTree = "<group>"; };
		F9C8770A1E015AAF00792613 /* AssetColletionTests.swift */ = {isa = PBXFileReference; fileEncoding = 4; lastKnownFileType = sourcecode.swift; path = AssetColletionTests.swift; sourceTree = "<group>"; };
		F9C9A4FC1CAD5DF10039E10C /* WireDataModel.framework */ = {isa = PBXFileReference; explicitFileType = wrapper.framework; includeInIndex = 0; path = WireDataModel.framework; sourceTree = BUILT_PRODUCTS_DIR; };
		F9C9A5061CAD5DF10039E10C /* WireDataModelTests.xctest */ = {isa = PBXFileReference; explicitFileType = wrapper.cfbundle; includeInIndex = 0; path = WireDataModelTests.xctest; sourceTree = BUILT_PRODUCTS_DIR; };
		F9C9A5DC1CAD76A50039E10C /* Info.plist */ = {isa = PBXFileReference; fileEncoding = 4; lastKnownFileType = text.plist.xml; name = Info.plist; path = Resources/Info.plist; sourceTree = SOURCE_ROOT; };
		F9C9A60C1CAD76A50039E10C /* WireDataModel.h */ = {isa = PBXFileReference; fileEncoding = 4; lastKnownFileType = sourcecode.c.h; name = WireDataModel.h; path = Source/WireDataModel.h; sourceTree = SOURCE_ROOT; };
		F9C9A66C1CAD778C0039E10C /* Foundation.framework */ = {isa = PBXFileReference; lastKnownFileType = wrapper.framework; name = Foundation.framework; path = System/Library/Frameworks/Foundation.framework; sourceTree = SDKROOT; };
		F9C9A66E1CAD77930039E10C /* CoreData.framework */ = {isa = PBXFileReference; lastKnownFileType = wrapper.framework; name = CoreData.framework; path = System/Library/Frameworks/CoreData.framework; sourceTree = SDKROOT; };
		F9C9A6791CAD7A790039E10C /* version.xcconfig */ = {isa = PBXFileReference; fileEncoding = 4; lastKnownFileType = text.xcconfig; path = version.xcconfig; sourceTree = "<group>"; };
		F9C9A67C1CAD7A790039E10C /* ios-test-host.xcconfig */ = {isa = PBXFileReference; fileEncoding = 4; lastKnownFileType = text.xcconfig; path = "ios-test-host.xcconfig"; sourceTree = "<group>"; };
		F9C9A67D1CAD7A790039E10C /* ios-test-target.xcconfig */ = {isa = PBXFileReference; fileEncoding = 4; lastKnownFileType = text.xcconfig; path = "ios-test-target.xcconfig"; sourceTree = "<group>"; };
		F9C9A67F1CAD7A790039E10C /* project-common.xcconfig */ = {isa = PBXFileReference; fileEncoding = 4; lastKnownFileType = text.xcconfig; path = "project-common.xcconfig"; sourceTree = "<group>"; };
		F9C9A6801CAD7A790039E10C /* project-debug.xcconfig */ = {isa = PBXFileReference; fileEncoding = 4; lastKnownFileType = text.xcconfig; path = "project-debug.xcconfig"; sourceTree = "<group>"; };
		F9C9A6811CAD7A790039E10C /* project.xcconfig */ = {isa = PBXFileReference; fileEncoding = 4; lastKnownFileType = text.xcconfig; path = project.xcconfig; sourceTree = "<group>"; };
		F9C9A6841CAD7A790039E10C /* tests.xcconfig */ = {isa = PBXFileReference; fileEncoding = 4; lastKnownFileType = text.xcconfig; path = tests.xcconfig; sourceTree = "<group>"; };
		F9C9A6851CAD7A790039E10C /* warnings-debug.xcconfig */ = {isa = PBXFileReference; fileEncoding = 4; lastKnownFileType = text.xcconfig; path = "warnings-debug.xcconfig"; sourceTree = "<group>"; };
		F9C9A6861CAD7A790039E10C /* warnings.xcconfig */ = {isa = PBXFileReference; fileEncoding = 4; lastKnownFileType = text.xcconfig; path = warnings.xcconfig; sourceTree = "<group>"; };
		F9C9A6891CAD7A790039E10C /* WireDataModel.xcconfig */ = {isa = PBXFileReference; fileEncoding = 4; lastKnownFileType = text.xcconfig; path = WireDataModel.xcconfig; sourceTree = "<group>"; };
		F9C9A6A31CAD7C7F0039E10C /* ZMConversation.h */ = {isa = PBXFileReference; fileEncoding = 4; lastKnownFileType = sourcecode.c.h; path = ZMConversation.h; sourceTree = "<group>"; };
		F9C9A6A41CAD7C7F0039E10C /* ZMConversationList.h */ = {isa = PBXFileReference; fileEncoding = 4; lastKnownFileType = sourcecode.c.h; path = ZMConversationList.h; sourceTree = "<group>"; };
		F9C9A6A51CAD7C7F0039E10C /* ZMEditableUser.h */ = {isa = PBXFileReference; fileEncoding = 4; lastKnownFileType = sourcecode.c.h; path = ZMEditableUser.h; sourceTree = "<group>"; };
		F9C9A6A61CAD7C7F0039E10C /* ZMMessage.h */ = {isa = PBXFileReference; fileEncoding = 4; lastKnownFileType = sourcecode.c.h; path = ZMMessage.h; sourceTree = "<group>"; };
		F9C9A6A71CAD7C7F0039E10C /* ZMUser.h */ = {isa = PBXFileReference; fileEncoding = 4; lastKnownFileType = sourcecode.c.h; path = ZMUser.h; sourceTree = "<group>"; };
		F9C9A6AF1CAD7D1F0039E10C /* ZMManagedObject.h */ = {isa = PBXFileReference; fileEncoding = 4; lastKnownFileType = sourcecode.c.h; path = ZMManagedObject.h; sourceTree = "<group>"; };
		F9C9A7641CAE8DFC0039E10C /* ZMAddressBookContact.h */ = {isa = PBXFileReference; fileEncoding = 4; lastKnownFileType = sourcecode.c.h; path = ZMAddressBookContact.h; sourceTree = "<group>"; };
		F9C9A7F31CAED9510039E10C /* WireDataModelTestHost.app */ = {isa = PBXFileReference; explicitFileType = wrapper.application; includeInIndex = 0; path = WireDataModelTestHost.app; sourceTree = BUILT_PRODUCTS_DIR; };
		F9C9A81C1CAEDA330039E10C /* AppDelegate.h */ = {isa = PBXFileReference; fileEncoding = 4; lastKnownFileType = sourcecode.c.h; path = AppDelegate.h; sourceTree = "<group>"; };
		F9C9A81D1CAEDA330039E10C /* AppDelegate.m */ = {isa = PBXFileReference; fileEncoding = 4; lastKnownFileType = sourcecode.c.objc; path = AppDelegate.m; sourceTree = "<group>"; };
		F9C9A8231CAEDA330039E10C /* Info.plist */ = {isa = PBXFileReference; fileEncoding = 4; lastKnownFileType = text.plist.xml; path = Info.plist; sourceTree = "<group>"; };
		F9C9A8241CAEDA330039E10C /* main.m */ = {isa = PBXFileReference; fileEncoding = 4; lastKnownFileType = sourcecode.c.objc; path = main.m; sourceTree = "<group>"; };
		F9DBA51F1E28EA8B00BE23C0 /* DependencyKeyStore.swift */ = {isa = PBXFileReference; fileEncoding = 4; lastKnownFileType = sourcecode.swift; path = DependencyKeyStore.swift; sourceTree = "<group>"; };
		F9DBA5211E28EB4000BE23C0 /* SideEffectSources.swift */ = {isa = PBXFileReference; fileEncoding = 4; lastKnownFileType = sourcecode.swift; path = SideEffectSources.swift; sourceTree = "<group>"; };
		F9DBA5231E28EE0A00BE23C0 /* ConversationObserverTests.swift */ = {isa = PBXFileReference; fileEncoding = 4; lastKnownFileType = sourcecode.swift; name = ConversationObserverTests.swift; path = ../ConversationObserverTests.swift; sourceTree = "<group>"; };
		F9DBA5261E28EEBD00BE23C0 /* UserObserverTests.swift */ = {isa = PBXFileReference; fileEncoding = 4; lastKnownFileType = sourcecode.swift; name = UserObserverTests.swift; path = ../UserObserverTests.swift; sourceTree = "<group>"; };
		F9DBA5281E29162A00BE23C0 /* MessageObserverTests.swift */ = {isa = PBXFileReference; fileEncoding = 4; lastKnownFileType = sourcecode.swift; name = MessageObserverTests.swift; path = ../MessageObserverTests.swift; sourceTree = "<group>"; };
		F9DD60BF1E8916000019823F /* ChangedIndexesTests.swift */ = {isa = PBXFileReference; fileEncoding = 4; lastKnownFileType = sourcecode.swift; path = ChangedIndexesTests.swift; sourceTree = "<group>"; };
		F9FD75721E2E6A2100B4558B /* ConversationListObserverCenter.swift */ = {isa = PBXFileReference; fileEncoding = 4; lastKnownFileType = sourcecode.swift; path = ConversationListObserverCenter.swift; sourceTree = "<group>"; };
		F9FD75741E2E79B200B4558B /* ConversationListObserverTests.swift */ = {isa = PBXFileReference; fileEncoding = 4; lastKnownFileType = sourcecode.swift; name = ConversationListObserverTests.swift; path = ../ConversationListObserverTests.swift; sourceTree = "<group>"; };
		F9FD75771E2F9A0600B4558B /* SearchUserObserverCenter.swift */ = {isa = PBXFileReference; fileEncoding = 4; lastKnownFileType = sourcecode.swift; path = SearchUserObserverCenter.swift; sourceTree = "<group>"; };
		F9FD75791E2FB60000B4558B /* SearchUserObserverTests.swift */ = {isa = PBXFileReference; fileEncoding = 4; lastKnownFileType = sourcecode.swift; name = SearchUserObserverTests.swift; path = ../SearchUserObserverTests.swift; sourceTree = "<group>"; };
/* End PBXFileReference section */

/* Begin PBXFrameworksBuildPhase section */
		59D1C2FD2B1DE6FF0016F6B2 /* Frameworks */ = {
			isa = PBXFrameworksBuildPhase;
			buildActionMask = 2147483647;
			files = (
				59D1C30D2B1DE8750016F6B2 /* WireDataModel.framework in Frameworks */,
			);
			runOnlyForDeploymentPostprocessing = 0;
		};
		F9C9A4F81CAD5DF10039E10C /* Frameworks */ = {
			isa = PBXFrameworksBuildPhase;
			buildActionMask = 2147483647;
			files = (
				EE8DA9672954A02B00F58B79 /* WireCryptobox.framework in Frameworks */,
				F9C9A66F1CAD77930039E10C /* CoreData.framework in Frameworks */,
				EE8DA96D2954A03800F58B79 /* WireLinkPreview.framework in Frameworks */,
				EE8DA9632954A02400F58B79 /* WireProtos.framework in Frameworks */,
				EE8DA9702954A03E00F58B79 /* WireImages.framework in Frameworks */,
				F9C9A66D1CAD778C0039E10C /* Foundation.framework in Frameworks */,
				EE67F6C3296F05FD001D7C88 /* PINCache.xcframework in Frameworks */,
				EE8DA96A2954A03100F58B79 /* WireTransport.framework in Frameworks */,
				017CA4442A2742B800E8E778 /* WireCoreCrypto.xcframework in Frameworks */,
			);
			runOnlyForDeploymentPostprocessing = 0;
		};
		F9C9A5031CAD5DF10039E10C /* Frameworks */ = {
			isa = PBXFrameworksBuildPhase;
			buildActionMask = 2147483647;
			files = (
				59D1C30E2B1DEC300016F6B2 /* WireDataModelSupport.framework in Frameworks */,
				F9C9A5071CAD5DF10039E10C /* WireDataModel.framework in Frameworks */,
			);
			runOnlyForDeploymentPostprocessing = 0;
		};
		F9C9A7F01CAED9510039E10C /* Frameworks */ = {
			isa = PBXFrameworksBuildPhase;
			buildActionMask = 2147483647;
			files = (
				EE67F728296F0C6A001D7C88 /* WireTesting.framework in Frameworks */,
				F9C9A80C1CAED99F0039E10C /* WireDataModel.framework in Frameworks */,
				59D1C3062B1DE6FF0016F6B2 /* WireDataModelSupport.framework in Frameworks */,
			);
			runOnlyForDeploymentPostprocessing = 0;
		};
/* End PBXFrameworksBuildPhase section */

/* Begin PBXGroup section */
		0125F7392B28A31C00D989AB /* Sources */ = {
			isa = PBXGroup;
			children = (
				0125F73A2B28A31C00D989AB /* SpyUserClientKeyStore.swift */,
				0125F73B2B28A31C00D989AB /* MockProteusProvider.swift */,
			);
			path = Sources;
			sourceTree = "<group>";
		};
		06034B6B26A8D31F003624B4 /* FileSharing */ = {
			isa = PBXGroup;
			children = (
				06034B6C26A8D36E003624B4 /* Feature.FileSharing.swift */,
			);
			path = FileSharing;
			sourceTree = "<group>";
		};
		062FD8832756051000B9DE39 /* ConversationGuestLinks */ = {
			isa = PBXGroup;
			children = (
				062FD8842756053800B9DE39 /* Feature.ConversationGuestLinks.swift */,
			);
			path = ConversationGuestLinks;
			sourceTree = "<group>";
		};
		0686649D256FB087001C8747 /* AppLock */ = {
			isa = PBXGroup;
			children = (
				EE4CCA94256C558400848212 /* Feature.AppLock.swift */,
				EEBACDA625B9C2C6000210AC /* AppLockType.swift */,
				EEE186B1259CC7CC008707CA /* AppLockDelegate.swift */,
				0686649E256FB0CA001C8747 /* AppLockController.swift */,
				EE6A57DF25BB1C6800F848DD /* AppLockController.State.swift */,
				EEBACDA825B9C47E000210AC /* AppLockController.Config.swift */,
				EE30F45A2592A357000FC69C /* AppLockController.PasscodeKeychainItem.swift */,
				EE8B09AE25B86BB20057E85C /* AppLockPasscodePreference.swift */,
				EEBACDAA25B9C4B0000210AC /* AppLockAuthenticationResult.swift */,
				EE8B09AC25B86AB10057E85C /* AppLockError.swift */,
				EEBACDA425B9C243000210AC /* LAContextProtocol.swift */,
				066A96FE25A88E510083E317 /* BiometricsState.swift */,
			);
			path = AppLock;
			sourceTree = "<group>";
		};
		068664A0256FB814001C8747 /* AppLock */ = {
			isa = PBXGroup;
			children = (
				068664A1256FB834001C8747 /* AppLockControllerTests.swift */,
				EE6A57D925BAE0C900F848DD /* BiometricsStateTests.swift */,
				EE6A57DB25BAE3D700F848DD /* MockLAContext.swift */,
				EE6A57DD25BAE40700F848DD /* MockBiometricsState.swift */,
			);
			path = AppLock;
			sourceTree = "<group>";
		};
		069D07B6256266F000DBA592 /* FeatureConfiguration */ = {
			isa = PBXGroup;
			children = (
				068664A0256FB814001C8747 /* AppLock */,
				069D07B72562671D00DBA592 /* FeatureTests.swift */,
				EE715B7C256D153E00087A22 /* FeatureRepositoryTests.swift */,
			);
			path = FeatureConfiguration;
			sourceTree = "<group>";
		};
		06E8AAB2242BAA1B008929B1 /* File */ = {
			isa = PBXGroup;
			children = (
				06E8AAB3242BAA6A008929B1 /* SignatureStatus.swift */,
			);
			path = File;
			sourceTree = "<group>";
		};
		06F98D61243B2446007E914A /* DigitalSignature */ = {
			isa = PBXGroup;
			children = (
				06F98D62243B2470007E914A /* SignatureStatusTests.swift */,
			);
			path = DigitalSignature;
			sourceTree = "<group>";
		};
		1639A81122608FEB00868AB9 /* Patches */ = {
			isa = PBXGroup;
			children = (
				EEC80B5A29B60F7200099727 /* Legacy */,
				2BB2076F292B787000FB6468 /* PatchApplicator.swift */,
				EEC80B5B29B611CA00099727 /* PersistedDataPatch.swift */,
				54F84CFC1F9950B300ABD7D5 /* DuplicatedEntityRemoval.swift */,
				16827AE92732A3C20079405D /* InvalidDomainRemoval.swift */,
				F11F3E881FA32463007B6D3D /* InvalidClientsRemoval.swift */,
				16127CF2220058160020E65C /* InvalidConversationRemoval.swift */,
				87C1C25E207F7DA80083BF6B /* InvalidGenericMessageDataRemoval.swift */,
				163D01DF2472DE6200984999 /* InvalidConnectionRemoval.swift */,
				168413EC2225965500FCB9BC /* TransferStateMigration.swift */,
				1639A8122260916E00868AB9 /* AlertAvailabilityBehaviourChange.swift */,
				0660FEBC2580E4A900F4C19F /* TransferApplockKeychain.swift */,
				169315EE25AC4C8100709F15 /* MigrateSenderClient.swift */,
				EE2BA00525CB3AA8001EB606 /* InvalidFeatureRemoval.swift */,
			);
			path = Patches;
			sourceTree = "<group>";
		};
		1672A6002343971500380537 /* Label */ = {
			isa = PBXGroup;
			children = (
				1672A6012343973600380537 /* LabelTests.swift */,
			);
			path = Label;
			sourceTree = "<group>";
		};
		16BA4301233CD8170018E883 /* Label */ = {
			isa = PBXGroup;
			children = (
				16BA4302233CD8E50018E883 /* Label.swift */,
			);
			path = Label;
			sourceTree = "<group>";
		};
		2B7AB1B529A4E5C500D9A63A /* TestPlans */ = {
			isa = PBXGroup;
			children = (
				2B6F6AB429ACC162001BB36F /* AllTests.xctestplan */,
				2B7AB1B729A4EAC500D9A63A /* SecurityTests.xctestplan */,
			);
			path = TestPlans;
			sourceTree = "<group>";
		};
		546D3DE71CE5D22C00A6047F /* Utils */ = {
			isa = PBXGroup;
			children = (
				F963E9721D9BF9E300098AD3 /* ProtosTests.swift */,
				5E771F392080C40B00575629 /* PBMessageValidationTests.swift */,
				546D3DE81CE5D24C00A6047F /* RichAssetFileTypeTests.swift */,
				54DE05DC1CF8711F00C35253 /* ProtobufUtilitiesTests.swift */,
				BF949E5A1D3D17FB00587597 /* LinkPreview+ProtobufTests.swift */,
				F92C99271DAE8D060034AFDD /* GenericMessageTests+Obfuscation.swift */,
				F9AB00281F0D2BE40037B437 /* FileManager+FileLocationTests.swift */,
				87DF59BF1F729FDA00C7B406 /* ZMMovedIndexTests.swift */,
				F19550372040628000338E91 /* ZMUpdateEvent+Helper.swift */,
				EF17175A22D4CC8E00697EB0 /* Team+MockTeam.swift */,
				A96524B823CDE07200303C60 /* String+WordTests.swift */,
			);
			path = Utils;
			sourceTree = "<group>";
		};
		54CB3FE824A3993400BA86DD /* FeatureConfig */ = {
			isa = PBXGroup;
			children = (
				0686649D256FB087001C8747 /* AppLock */,
				EEC47ED427A81ED70020B599 /* ClassifiedDomains */,
				EE28991C26B4420A00E7BAF0 /* ConferenceCalling */,
				062FD8832756051000B9DE39 /* ConversationGuestLinks */,
				EEB5DE08283784DF009B4741 /* DigitalSignature */,
				06034B6B26A8D31F003624B4 /* FileSharing */,
				EEB803A9283F61CE00412F62 /* MLS */,
				EECA830126EF34FB0087ECB0 /* SelfDeletingMessages */,
				EE9AD9152696F01700DD5F51 /* FeatureRepository.swift */,
				064F8E07255E04800040371D /* Feature.swift */,
			);
			path = FeatureConfig;
			sourceTree = "<group>";
		};
		54FB03AB1E41F6C2000E13DC /* Utils */ = {
			isa = PBXGroup;
			children = (
				54FB03AC1E41F6C2000E13DC /* LegacyPersistedDataPatchesTests.swift */,
				2BB2076D292B781E00FB6468 /* PatchApplicatorTests.swift */,
				54F84CFE1F99588D00ABD7D5 /* DuplicatedEntityRemovalTests.swift */,
				F11F3E8A1FA32AA0007B6D3D /* InvalidClientsRemovalTests.swift */,
				16127CF422005AAA0020E65C /* InvalidConversationRemovalTests.swift */,
				87C1C260207F812F0083BF6B /* InvalidGenericMessageDataRemovalTests.swift */,
				163D01E12472E44000984999 /* InvalidConnectionRemovalTests.swift */,
				0617001123E2FBC0005C262D /* GenericMessageTests+LinkMetaData.swift */,
				1684141622282A1A00FCB9BC /* TransferStateMigrationTests.swift */,
				065D7500239FAB1200275114 /* SelfUserParticipantMigrationTests.swift */,
				A9EEFEF923A6D0CB0007828A /* RolesMigrationTests.swift */,
				1639A8502264B91E00868AB9 /* AvailabilityBehaviourChangeTests.swift */,
				16626507217F4E0B00300F45 /* GenericMessageTests+Hashing.swift */,
				871DD79E2084A316006B1C56 /* BatchDeleteTests.swift */,
				54F84D001F995A1F00ABD7D5 /* DiskDatabaseTests.swift */,
				7A2778C7285329210044A73F /* KeychainManagerTests.swift */,
				0630E4BE257FA2BD00C75BFB /* TransferAppLockKeychainTests.swift */,
				169315F025AC501300709F15 /* MigrateSenderClientTests.swift */,
				EE2BA00725CB3DE7001EB606 /* InvalidFeatureRemovalTests.swift */,
				16827AF12732AB2E0079405D /* InvalidDomainRemovalTests.swift */,
				E97A542727B122D80009DCCF /* AccessRoleMigrationTests.swift */,
				EEB121AD2A175C9500E74D39 /* LastEventIDRepositoryTests.swift */,
			);
			name = Utils;
			path = Tests/Source/Utils;
			sourceTree = SOURCE_ROOT;
		};
		594EB2FE2B1E31D30022A5CD /* Sourcery */ = {
			isa = PBXGroup;
			children = (
				594EB2FF2B1E31D30022A5CD /* generated */,
			);
			path = Sourcery;
			sourceTree = "<group>";
		};
		594EB2FF2B1E31D30022A5CD /* generated */ = {
			isa = PBXGroup;
			children = (
				594EB3002B1E31D30022A5CD /* AutoMockable.generated.swift */,
			);
			path = generated;
			sourceTree = "<group>";
		};
		59D1C3012B1DE6FF0016F6B2 /* Support */ = {
			isa = PBXGroup;
			children = (
				0125F7392B28A31C00D989AB /* Sources */,
				594EB2FE2B1E31D30022A5CD /* Sourcery */,
				59D1C3022B1DE6FF0016F6B2 /* WireDataModelSupport.h */,
			);
			path = Support;
			sourceTree = "<group>";
		};
		5E771F362080BAB200575629 /* Validation */ = {
			isa = PBXGroup;
			children = (
				5E771F372080BB0000575629 /* PBMessage+Validation.swift */,
			);
			path = Validation;
			sourceTree = "<group>";
		};
		63370CB9242CB8310072C37F /* Composite */ = {
			isa = PBXGroup;
			children = (
				63370CBA242CB84A0072C37F /* CompositeMessageItemContent.swift */,
				63370CBC242CBA0A0072C37F /* CompositeMessageData.swift */,
			);
			path = Composite;
			sourceTree = "<group>";
		};
		63370CF62431F4FA0072C37F /* Composite */ = {
			isa = PBXGroup;
			children = (
				63880548240EA8950043B641 /* ZMClientMessageTests+Composite.swift */,
				63370CF42431F3ED0072C37F /* CompositeMessageItemContentTests.swift */,
				63370CF72431F5DE0072C37F /* BaseCompositeMessageTests.swift */,
			);
			path = Composite;
			sourceTree = "<group>";
		};
		63709F622993E70A00577D4B /* Packages */ = {
			isa = PBXGroup;
			children = (
			);
			name = Packages;
			sourceTree = "<group>";
		};
		638805632410FB930043B641 /* ButtonState */ = {
			isa = PBXGroup;
			children = (
				638805642410FE920043B641 /* ButtonState.swift */,
			);
			path = ButtonState;
			sourceTree = "<group>";
		};
		638941EC2AF4FD170051ABFD /* Use cases */ = {
			isa = PBXGroup;
			children = (
				638941ED2AF4FD4B0051ABFD /* RemoveLocalConversationUseCase.swift */,
			);
			path = "Use cases";
			sourceTree = "<group>";
		};
		638941F42AF521050051ABFD /* Use cases */ = {
			isa = PBXGroup;
			children = (
				638941F52AF5211D0051ABFD /* RemoveLocalConversationUseCaseTests.swift */,
			);
			path = "Use cases";
			sourceTree = "<group>";
		};
		63B1333629A503D000009D84 /* Proteus */ = {
			isa = PBXGroup;
			children = (
				63B1333729A503D000009D84 /* ProteusServiceInterface.swift */,
				63B1333829A503D000009D84 /* ProteusService.swift */,
				63B1337229A798C800009D84 /* ProteusProvider.swift */,
				EEBFA2E729D1D94B0004E8B4 /* ProteusError.swift */,
				EECCF10329D1BC7B000C0BF3 /* ProteusError+CBox.swift */,
				EE032B2F29A62CA600E1DDF3 /* ProteusSessionID.swift */,
				EE032B3029A62CA600E1DDF3 /* ProteusSessionID+Mapping.swift */,
				EE79699529D4684C00075E38 /* CryptoboxMigrationManager.swift */,
			);
			name = Proteus;
			path = Source/Proteus;
			sourceTree = "<group>";
		};
		63B1333929A503D000009D84 /* MLS */ = {
			isa = PBXGroup;
			children = (
				63B1333A29A503D000009D84 /* MLSGroup.swift */,
				63B1333B29A503D000009D84 /* MLSActionsProvider.swift */,
				63B1333D29A503D000009D84 /* MLSGroupID.swift */,
				63B1333E29A503D000009D84 /* MLSActionExecutor.swift */,
				EED6C7132A30B94100CB8B60 /* MLSUserID.swift */,
				63B1334029A503D000009D84 /* MLSService.swift */,
				EEC794F32A384421008E1A3B /* MLSDecryptionService.swift */,
				EEC794F52A384464008E1A3B /* MLSEncryptionService.swift */,
				EE74E4DD2A37B28C00B63E6E /* SubconversationGroupIDRepository.swift */,
				63B1334229A503D000009D84 /* BackendMLSPublicKeys.swift */,
				63B1334329A503D000009D84 /* MessageProtocol.swift */,
				63B1334429A503D000009D84 /* CoreCryptoConfiguration.swift */,
				63B1334529A503D000009D84 /* MLSClientID.swift */,
				0129E7F829A520870065E6DB /* SafeCoreCrypto.swift */,
				63B1334629A503D000009D84 /* CoreCryptoKeyProvider.swift */,
				63B1334729A503D000009D84 /* SyncStatusProtocol.swift */,
				63B1334829A503D000009D84 /* Actions */,
				63B1335029A503D000009D84 /* MLSGroupStatus.swift */,
				63B1335129A503D000009D84 /* CoreCryptoCallbacks.swift */,
				63B1335329A503D000009D84 /* StaleMLSKeyMaterialDetector.swift */,
				63BEF5862A2636BC00F482E8 /* MLSConferenceInfo.swift */,
				63F0781129F6C59D0031E19D /* MLSSubgroup.swift */,
			);
			name = MLS;
			path = Source/MLS;
			sourceTree = "<group>";
		};
		63B1334829A503D000009D84 /* Actions */ = {
			isa = PBXGroup;
			children = (
				63B1334929A503D000009D84 /* UploadSelfMLSKeyPackagesAction.swift */,
				63B1334A29A503D000009D84 /* SendMLSMessageAction.swift */,
				63B1334B29A503D000009D84 /* SendCommitBundleAction.swift */,
				63B1334C29A503D000009D84 /* FetchBackendMLSPublicKeysAction.swift */,
				63B1334D29A503D000009D84 /* CountSelfMLSKeyPackagesAction.swift */,
				63B1334F29A503D000009D84 /* ClaimMLSKeyPackageAction.swift */,
				63F0780C29F292770031E19D /* FetchSubgroupAction.swift */,
				6308F8A12A273C0B0072A177 /* BaseFetchMLSGroupInfoAction.swift */,
				6308F8A52A273CB70072A177 /* FetchMLSConversationGroupInfoAction.swift */,
				6308F8A32A273C680072A177 /* FetchMLSSubconversationGroupInfoAction.swift */,
				EE0DE5032A24D2A10029746C /* DeleteSubgroupAction.swift */,
				EEE95CD42A432FA100E136CB /* LeaveSubconversationAction.swift */,
			);
			path = Actions;
			sourceTree = "<group>";
		};
		63C2EABB2A93B14D008A0AB7 /* Actions */ = {
			isa = PBXGroup;
			children = (
				63C2EABC2A93B174008A0AB7 /* AddParticipantAction.swift */,
				63C2EABE2A93B1E7008A0AB7 /* RemoveParticipantAction.swift */,
				63C2EAC02A93B244008A0AB7 /* SyncConversationAction.swift */,
			);
			path = Actions;
			sourceTree = "<group>";
		};
		A90676E5238EAE63006417AC /* ConversationRole */ = {
			isa = PBXGroup;
			children = (
				A90676E8238EB05E006417AC /* Action.swift */,
				A90676E9238EB05F006417AC /* Role.swift */,
				A90676E6238EAE8B006417AC /* ParticipantRole.swift */,
			);
			path = ConversationRole;
			sourceTree = "<group>";
		};
		A9FA524623A14E00003AD4C6 /* ConversationRole */ = {
			isa = PBXGroup;
			children = (
				A9FA524723A14E2B003AD4C6 /* RoleTests.swift */,
				A9FA524923A1598B003AD4C6 /* ActionTests.swift */,
			);
			path = ConversationRole;
			sourceTree = "<group>";
		};
		BF10B5941E64591600E7036E /* Analytics */ = {
			isa = PBXGroup;
			children = (
				BF10B59E1E645A3A00E7036E /* Events */,
				BF10B5951E64591600E7036E /* AnalyticsType.swift */,
				BF10B5961E64591600E7036E /* NSManagedObjectContext+Analytics.swift */,
			);
			path = Analytics;
			sourceTree = "<group>";
		};
		BF10B59E1E645A3A00E7036E /* Events */ = {
			isa = PBXGroup;
			children = (
				BF10B59C1E645A3300E7036E /* Analytics+UnknownMessage.swift */,
			);
			name = Events;
			sourceTree = "<group>";
		};
		BF1B98051EC313D100DE033B /* Teams */ = {
			isa = PBXGroup;
			children = (
				BF1B98031EC313C600DE033B /* Team.swift */,
				BF421B2C1EF3F91D0079533A /* Team+Patches.swift */,
				BF491CCE1F02A6CF0055EE44 /* Member+Patches.swift */,
				BF1B98061EC31A3C00DE033B /* Member.swift */,
				BF1B98081EC31A4200DE033B /* Permissions.swift */,
			);
			name = Teams;
			path = Conversation;
			sourceTree = "<group>";
		};
		BF3493EE1EC3566500B0C314 /* Teams */ = {
			isa = PBXGroup;
			children = (
				BF1B980A1EC31D6100DE033B /* TeamDeletionRuleTests.swift */,
				BF3493FF1EC46D3D00B0C314 /* ZMConversationTests+Teams.swift */,
				BF1B980C1EC3410000DE033B /* PermissionsTests.swift */,
				BF3493EA1EC34C0B00B0C314 /* TeamTests.swift */,
				BFE764421ED5AAE400C65C3E /* ZMConversation+TeamsTests.swift */,
				BF3493EF1EC3569800B0C314 /* MemberTests.swift */,
			);
			name = Teams;
			sourceTree = "<group>";
		};
		BF491CDE1F0525ED0055EE44 /* Accounts */ = {
			isa = PBXGroup;
			children = (
				EE174FCD2522756700482A70 /* ZMConversationPerformanceTests.swift */,
				BF491CDA1F0525DC0055EE44 /* AccountTests.swift */,
				BF491CDC1F0525E50055EE44 /* AccountManagerTests.swift */,
				BF491CDF1F0529D80055EE44 /* AccountStoreTests.swift */,
			);
			name = Accounts;
			sourceTree = "<group>";
		};
		BF491CE91F063F0A0055EE44 /* Accounts */ = {
			isa = PBXGroup;
			children = (
				BF491CE31F063EDB0055EE44 /* Account.swift */,
				EE5F54CB259B22C400F11F3C /* Account+Keychain.swift */,
				BF491CE51F063EE50055EE44 /* AccountStore.swift */,
				BF491CE71F063EEB0055EE44 /* AccountManager.swift */,
				161E05692667C4D000DADC3D /* AccountDeletedObserver.swift */,
				BF8361D91F0A3C41009AE5AC /* NSSecureCoding+Swift.swift */,
				5E67168D2174B9AF00522E61 /* LoginCredentials.swift */,
			);
			name = Accounts;
			sourceTree = "<group>";
		};
		CE4EDC071D6D9A04002A20AA /* Reaction */ = {
			isa = PBXGroup;
			children = (
				CE4EDC081D6D9A3D002A20AA /* Reaction.swift */,
				4058AAA12AA76BFA0013DE71 /* ReactionData.swift */,
			);
			name = Reaction;
			sourceTree = "<group>";
		};
		E6A5BBA22B0E329800ACC236 /* Migration */ = {
			isa = PBXGroup;
			children = (
				6391A7F92A6FD6FC00832665 /* MappingModel_2.106-2.107.xcmappingmodel */,
				E6A5BBA52B0E33DB00ACC236 /* CoreDataMessagingMigrationVersion.swift */,
				E6A5BBA72B0E355A00ACC236 /* CoreDataMessagingMigrator.swift */,
				E6A5BBA92B0E4DD500ACC236 /* CoreDataMessagingMigrationStep.swift */,
			);
			path = Migration;
			sourceTree = "<group>";
		};
		EE032B3429A62CD600E1DDF3 /* Proteus */ = {
			isa = PBXGroup;
			children = (
				EE032B3529A62CD600E1DDF3 /* ProteusServiceTests.swift */,
				EE79699729D469A700075E38 /* CryptoboxMigrationManagerTests.swift */,
			);
			path = Proteus;
			sourceTree = "<group>";
		};
		EE22F81029DD82290053E1C6 /* EAR */ = {
			isa = PBXGroup;
			children = (
				EEC57C4929E407CC0068DFDA /* EARService.swift */,
				EE22F81129DD84ED0053E1C6 /* EARKeyRepository.swift */,
				EE428C4F29F1247400ECB715 /* EARKeyGenerator.swift */,
				EE428C5129F1533000ECB715 /* EARKeyEncryptor.swift */,
				018964242A6FE72700BCEE0E /* EARStorage.swift */,
				EE22F80829DD818B0053E1C6 /* BaseEARKeyDescription.swift */,
				EE22F80A29DD81C50053E1C6 /* PublicEARKeyDescription.swift */,
				EE22F80C29DD81FC0053E1C6 /* PrivateEARKeyDescription.swift */,
				EE22F80E29DD82110053E1C6 /* DatabaseEARKeyDescription.swift */,
			);
			path = EAR;
			sourceTree = "<group>";
		};
		EE28991C26B4420A00E7BAF0 /* ConferenceCalling */ = {
			isa = PBXGroup;
			children = (
				EE28991D26B4422800E7BAF0 /* Feature.ConferenceCalling.swift */,
			);
			path = ConferenceCalling;
			sourceTree = "<group>";
		};
		EE68EECC252DCAB80013B242 /* Change detection */ = {
			isa = PBXGroup;
			children = (
				EE68EEC8252DC4450013B242 /* ChangeDetector.swift */,
				EE68EECA252DC4720013B242 /* ExplicitChangeDetector.swift */,
				EE3EFE94253053B1009499E5 /* PotentialChangeDetector.swift */,
				EEAAD75B252C6DAE00E6A44E /* ModifiedObjects.swift */,
				EE3EFE9625305A84009499E5 /* ModifiedObjects+Mergeable.swift */,
				EEAAD759252C6D2700E6A44E /* UnreadMessages.swift */,
			);
			path = "Change detection";
			sourceTree = "<group>";
		};
		EE91911829F0196600514A2D /* EAR */ = {
			isa = PBXGroup;
			children = (
				EE428C4D29F01E4800ECB715 /* EARServiceTests.swift */,
			);
			name = EAR;
			path = Source/EAR;
			sourceTree = "<group>";
		};
		EE98879028882C6D002340D2 /* MLS */ = {
			isa = PBXGroup;
			children = (
				EE98878D28882BFF002340D2 /* MLSServiceTests.swift */,
				EEC794F92A38963F008E1A3B /* MLSEncryptionServiceTests.swift */,
				EEC794F72A385359008E1A3B /* MLSDecryptionServiceTests.swift */,
				EE84226F28EC353900B80FE5 /* MLSActionExecutorTests.swift */,
				0189815429A66B0800B52510 /* SafeCoreCryptoTests.swift */,
				EEDE7DB628EC1618007DC6A3 /* MockMLSActionExecutor.swift */,
				EEF6E3C928D89251001C1799 /* StaleMLSKeyDetectorTests.swift */,
				EEFAAC3328DDE27F009940E7 /* CoreCryptoCallbacksTests.swift */,
				EEF0BC3028EEC02400ED16CA /* MockSyncStatus.swift */,
				EEC3BC732888403000BFDC35 /* MockCoreCrypto.swift */,
				01A2D62E2A153118000EFC9C /* MockSafeCoreCrypto.swift */,
				EEC8064D28CF4C2D00DD58E9 /* MockStaleMLSKeyDetector.swift */,
				63C07014291144F70075D598 /* CoreCryptoConfigProviderTests.swift */,
				6374562129C3323D001D1A33 /* CoreCryptoKeyProviderTests.swift */,
				63FACD55291BC598003AB25D /* MLSClientIDTests.swift */,
				EED6C7152A31AD1200CB8B60 /* MLSUserIDTests.swift */,
				EE74E4DF2A37B3BF00B63E6E /* SubconversationGroupIDRepositoryTests.swift */,
			);
			path = MLS;
			sourceTree = "<group>";
		};
		EEB5DE08283784DF009B4741 /* DigitalSignature */ = {
			isa = PBXGroup;
			children = (
				EEB5DE09283784F9009B4741 /* Feature+DigitalSignature.swift */,
			);
			path = DigitalSignature;
			sourceTree = "<group>";
		};
		EEB803A9283F61CE00412F62 /* MLS */ = {
			isa = PBXGroup;
			children = (
				EEB803AA283F61E600412F62 /* Feature.MLS.swift */,
			);
			path = MLS;
			sourceTree = "<group>";
		};
		EEC47ED427A81ED70020B599 /* ClassifiedDomains */ = {
			isa = PBXGroup;
			children = (
				EEC47ED527A81EF60020B599 /* Feature+ClassifiedDomains.swift */,
			);
			path = ClassifiedDomains;
			sourceTree = "<group>";
		};
		EEC80B5A29B60F7200099727 /* Legacy */ = {
			isa = PBXGroup;
			children = (
				54FB03A01E41E273000E13DC /* LegacyPersistedDataPatches.swift */,
				54FB03A81E41F1B6000E13DC /* LegacyPersistedDataPatches+Directory.swift */,
			);
			path = Legacy;
			sourceTree = "<group>";
		};
		EECA82FD26EF34E20087ECB0 /* SelfDeletingMessages */ = {
			isa = PBXGroup;
			children = (
				F92C99291DAFBC910034AFDD /* ZMConversation+SelfDeletingMessages.swift */,
				EE5E2C1426DFC31900C3928A /* MessageDestructionTimeoutType.swift */,
				EE5E2C1826DFC67900C3928A /* MessageDestructionTimeoutValue.swift */,
			);
			path = SelfDeletingMessages;
			sourceTree = "<group>";
		};
		EECA830126EF34FB0087ECB0 /* SelfDeletingMessages */ = {
			isa = PBXGroup;
			children = (
				EECFAA3726D52EB700D9E100 /* Feature.SelfDeletingMessages.swift */,
			);
			path = SelfDeletingMessages;
			sourceTree = "<group>";
		};
		F1103BD82135471A00EB9ED6 /* Calling */ = {
			isa = PBXGroup;
			children = (
				161541B91E27EBD400AC2FFB /* ZMConversation+Calling.swift */,
				165D3A2B1E1D47AB0052E654 /* ZMCallState.swift */,
			);
			path = Calling;
			sourceTree = "<group>";
		};
		F93A30281D6EFB66005CCB1D /* Confirmation */ = {
			isa = PBXGroup;
			children = (
				F93A30231D6EFB47005CCB1D /* ZMMessageConfirmation.swift */,
			);
			path = Confirmation;
			sourceTree = "<group>";
		};
		F963E9671D9ADD5A00098AD3 /* Protos */ = {
			isa = PBXGroup;
			children = (
				F1FDF2F521B152BC00E037A1 /* GenericMessage+Helper.swift */,
				06B1C492248F9173007FDA8D /* GenericMessage+Debug.swift */,
				F1FDF2F621B152BC00E037A1 /* GenericMessage+Hashing.swift */,
				63B658DF243789DE00EF463F /* GenericMessage+Assets.swift */,
				F1FDF2FF21B1580400E037A1 /* GenericMessage+Utils.swift */,
				06D48734241F930A00881B08 /* GenericMessage+Obfuscation.swift */,
				63AFE2D5244F49A90003F619 /* GenericMessage+MessageCapable.swift */,
				63D41E7024597E420076826F /* GenericMessage+Flags.swift */,
				63F65F00246B073900534A69 /* GenericMessage+Content.swift */,
				F963E96B1D9ADD5A00098AD3 /* ZMImageAssetEncryptionKeys.h */,
				F963E96C1D9ADD5A00098AD3 /* ZMImageAssetEncryptionKeys.m */,
			);
			path = Protos;
			sourceTree = "<group>";
		};
		F963E97D1D9C09DA00098AD3 /* Ephemeral */ = {
			isa = PBXGroup;
			children = (
				F963E9821D9C0DC400098AD3 /* ZMMessageDestructionTimer.swift */,
			);
			path = Ephemeral;
			sourceTree = "<group>";
		};
		F9A705C91CAEE01D00C2F5FE /* ManagedObjectContext */ = {
			isa = PBXGroup;
			children = (
				E6A5BBA22B0E329800ACC236 /* Migration */,
				166A2A0C25FB991800B4A4F8 /* CoreDataStack.swift */,
				167BCC95260DC3F100E9D7E3 /* CoreDataStack+ClearStorage.swift */,
				F179B5D92062B77300C13DFD /* CoreDataStack+Backup.swift */,
				166DCDB72555886E004F4F59 /* CoreDataStack+Migration.swift */,
				F9A705CA1CAEE01D00C2F5FE /* NSManagedObjectContext+tests.h */,
				F9A705CB1CAEE01D00C2F5FE /* NSManagedObjectContext+zmessaging-Internal.h */,
				F9A705CC1CAEE01D00C2F5FE /* NSManagedObjectContext+zmessaging.h */,
				F9A705CD1CAEE01D00C2F5FE /* NSManagedObjectContext+zmessaging.m */,
				54FB03AE1E41FC86000E13DC /* NSManagedObjectContext+Patches.swift */,
				0649D1C424F6A542001DDC78 /* NSManagedObjectContext+ZMKeyValueStore.swift */,
				F93265201D8950F10076AAD6 /* NSManagedObjectContext+FetchRequest.swift */,
				1693155425A329FE00709F15 /* NSManagedObjectContext+UpdateRequest.swift */,
				544E8C101E2F76B400F9B8B8 /* NSManagedObjectContext+UserInfoMerge.swift */,
				87D9CCE81F27606200AA4388 /* NSManagedObjectContext+TearDown.swift */,
				16460A43206515370096B616 /* NSManagedObjectContext+BackupImport.swift */,
				16E6F24724B36D550015B249 /* NSManagedObjectContext+EncryptionAtRest.swift */,
				0630E4B5257F888600C75BFB /* NSManagedObjectContext+AppLock.swift */,
				16AD86B91F75426C00E4C797 /* NSManagedObjectContext+NotificationContext.swift */,
				163C92A92630A80400F8DC14 /* NSManagedObjectContext+SelfUser.swift */,
				63DA335D286C9CF000818C3C /* NSManagedObjectContext+MLSService.swift */,
				EE9B9F562993E57900A257BC /* NSManagedObjectContext+ProteusService.swift */,
				EEC80B3529B0AD8100099727 /* NSManagedObjectContext+ProteusProvider.swift */,
				EE9B9F5829964F6A00A257BC /* NSManagedObjectContext+CoreCrypto.swift */,
				F9A705D01CAEE01D00C2F5FE /* NSNotification+ManagedObjectContextSave.h */,
				F9A705D11CAEE01D00C2F5FE /* NSNotification+ManagedObjectContextSave.m */,
				D5FA30C42063DC2D00716618 /* BackupMetadata.swift */,
				54D7B83E1E12774600C1B347 /* NSPersistentStore+Metadata.swift */,
				5473CC721E14245C00814C03 /* NSManagedObjectContext+Debugging.swift */,
				060ED6D02499E97200412C4A /* NSManagedObjectContext+ServerTimeDelta.swift */,
				63D9A19D282AA0050074C20C /* NSManagedObjectContext+Federation.swift */,
				160B3BB024EFD64E0026D355 /* ExtendedSecureUnarchiveFromData.swift */,
				6391A7F62A6FD66A00832665 /* DuplicateClientsMigrationPolicy.swift */,
			);
			name = ManagedObjectContext;
			path = Source/ManagedObjectContext;
			sourceTree = SOURCE_ROOT;
		};
		F9A705D41CAEE01D00C2F5FE /* Model */ = {
			isa = PBXGroup;
			children = (
				54CB3FE824A3993400BA86DD /* FeatureConfig */,
				638805632410FB930043B641 /* ButtonState */,
				A90676E5238EAE63006417AC /* ConversationRole */,
				16BA4301233CD8170018E883 /* Label */,
				5E771F362080BAB200575629 /* Validation */,
				CE4EDC071D6D9A04002A20AA /* Reaction */,
				F93A30281D6EFB66005CCB1D /* Confirmation */,
				F9A705D51CAEE01D00C2F5FE /* Connection */,
				BF491CE91F063F0A0055EE44 /* Accounts */,
				BF1B98051EC313D100DE033B /* Teams */,
				F9A705D91CAEE01D00C2F5FE /* Conversation */,
				F9A705F01CAEE01D00C2F5FE /* Message */,
				F9A706031CAEE01D00C2F5FE /* User */,
				F9A706141CAEE01D00C2F5FE /* UserClient */,
				BF10B5941E64591600E7036E /* Analytics */,
				F9A706191CAEE01D00C2F5FE /* ZMManagedObject+Internal.h */,
				F9A7061A1CAEE01D00C2F5FE /* ZMManagedObject.m */,
				1600D93B267A80D700970F99 /* ZMManagedObject+Fetching.swift */,
				F1C8676F1FA9CCB5001505E8 /* DuplicateMerging.swift */,
				54CD46091DEDA55C00BA3429 /* AddressBookEntry.swift */,
				87C125F61EF94EE800D28DC1 /* ZMManagedObject+Grouping.swift */,
				16460A45206544B00096B616 /* PersistentMetadataKeys.swift */,
				168D7BFC26F365ED00789960 /* EntityAction.swift */,
				168D7C9526F9ED1E00789960 /* QualifiedID.swift */,
			);
			name = Model;
			path = Source/Model;
			sourceTree = SOURCE_ROOT;
		};
		F9A705D51CAEE01D00C2F5FE /* Connection */ = {
			isa = PBXGroup;
			children = (
				F9A705D61CAEE01D00C2F5FE /* ZMConnection+Internal.h */,
				F9A705D71CAEE01D00C2F5FE /* ZMConnection.h */,
				F9A705D81CAEE01D00C2F5FE /* ZMConnection.m */,
				A949418E23E1DB78001B0373 /* ZMConnection+Fetch.swift */,
				16B5B33026FDC5D2001A3216 /* ZMConnection+Actions.swift */,
				A901DE8B23A2A31B00B4DDC6 /* ZMConnection+Role.swift */,
				547E664A1F750E4A008CB1FA /* ZMConnection+Notification.swift */,
			);
			path = Connection;
			sourceTree = "<group>";
		};
		F9A705D91CAEE01D00C2F5FE /* Conversation */ = {
			isa = PBXGroup;
			children = (
				63C2EABB2A93B14D008A0AB7 /* Actions */,
				A943BBE725B5A59D003D66BA /* ConversationLike.swift */,
				F1103BD82135471A00EB9ED6 /* Calling */,
				EECA82FD26EF34E20087ECB0 /* SelfDeletingMessages */,
				F9B71F111CB264EF001DB03F /* ZMConversation+Internal.h */,
				F9B71F101CB264EF001DB03F /* ZMConversation.m */,
				EE86678D2A56CF77005CBEA4 /* ZMConversation.swift */,
				63D41E4E2452EA080076826F /* ZMConversation+SelfConversation.swift */,
				A95E7BF4239134E600935B88 /* ZMConversation+Participants.swift */,
				A90B3E2C23A255D5003EFED4 /* ZMConversation+Creation.swift */,
				165DC522214A614100090B7B /* ZMConversation+Message.swift */,
				EFD0B02C21087DC80065EBF3 /* ZMConversation+Language.swift */,
				F163784E1E5C454C00898F84 /* ZMConversation+Patches.swift */,
				165911541DF054AD007FA847 /* ZMConversation+Predicates.swift */,
				545FA5D61E2FD3750054171A /* ZMConversation+MessageDeletion.swift */,
				16519D35231D1BB200C9D76D /* ZMConversation+Deletion.swift */,
				BF6EA4D11E2512E800B7BD4B /* ZMConversation+DisplayName.swift */,
				16F6BB391EDEC2D6009EA803 /* ZMConversation+ObserverHelper.swift */,
				EEDA9C0D2510F3D5003A5B27 /* ZMConversation+EncryptionAtRest.swift */,
				BF2ADF621E28CF1E00E81B1E /* SharedObjectStore.swift */,
				544E8C121E2F825700F9B8B8 /* ZMConversation+SecurityLevel.swift */,
				547E66481F7503A5008CB1FA /* ZMConversation+Notifications.swift */,
				F125BAD61EE9849B0018C2F8 /* ZMConversation+SystemMessages.swift */,
				1626344A20D935C0000D4063 /* ZMConversation+Timestamps.swift */,
				F137EEBD212C14300043FDEB /* ZMConversation+Services.swift */,
				A90D62C723A159B600F680CC /* ZMConversation+Transport.swift */,
				06D33FCA2524E402004B9BC1 /* ZMConversation+UnreadCount.swift */,
				F9B71F1A1CB264EF001DB03F /* ZMConversation+UnreadCount.h */,
				F9B71F1B1CB264EF001DB03F /* ZMConversation+UnreadCount.m */,
				D5D10DA8203B161700145497 /* ZMConversation+AccessMode.swift */,
				8767E85A216391DF00390F75 /* ZMConversation+Mute.swift */,
				16030DAF21AD765D00F8032E /* ZMConversation+Confirmations.swift */,
				16BA4304233CDEA30018E883 /* ZMConversation+Labels.swift */,
				873B88FB204044AC00FBE254 /* ConversationCreationOptions.swift */,
				BFF8AE8420E4E12A00988700 /* ZMMessage+ShouldDisplay.swift */,
				F9B71F1E1CB264EF001DB03F /* ZMConversationSecurityLevel.h */,
				F16378501E5C805100898F84 /* ZMConversationSecurityLevel.swift */,
				F9C877081E000C9D00792613 /* AssetCollection.swift */,
				F90D99A41E02DC6B00034070 /* AssetCollectionBatched.swift */,
				5EDDC7A52088CE3B00B24850 /* ZMConversation+Invalid.swift */,
				87EFA3AB210F52C6004DFA53 /* ZMConversation+LastMessages.swift */,
				87E9508A2118B2DA00306AA7 /* ZMConversation+DeleteOlderMessages.swift */,
				EEFC3EE62208311200D3091A /* ZMConversation+HasMessages.swift */,
				1670D0162317F92B003A143B /* ZMConversation+Team.swift */,
				5E39FC66225F22BE00C682B8 /* ZMConversation+ExternalParticipant.swift */,
				70E77B7C273188150021EE70 /* ZMConversation+Role.swift */,
				6354BDF22746C30900880D50 /* ZMConversation+Federation.swift */,
				63DA3372286CA43300818C3C /* ZMConversation+MLS.swift */,
			);
			path = Conversation;
			sourceTree = "<group>";
		};
		F9A705F01CAEE01D00C2F5FE /* Message */ = {
			isa = PBXGroup;
			children = (
				06E8AAB2242BAA1B008929B1 /* File */,
				63370CB9242CB8310072C37F /* Composite */,
				F963E97D1D9C09DA00098AD3 /* Ephemeral */,
				CE58A3FE1CD3B3580037B626 /* ConversationMessage.swift */,
				BFFBFD921D59E3F00079773E /* ConversationMessage+Deletion.swift */,
				5E9EA4E12243E0D300D401B2 /* ConversationMessage+Attachments.swift */,
				16D68E961CEF2EC4003AB9E0 /* ZMFileMetadata.swift */,
				F9A705F11CAEE01D00C2F5FE /* AssetCache.swift */,
				BF85CF5E1D227A78006EDB97 /* LocationData.swift */,
				541E4F941CBD182100D82D69 /* FileAssetCache.swift */,
				F9A705F21CAEE01D00C2F5FE /* AssetEncryption.swift */,
				16313D611D227DC1001B2AB3 /* LinkPreview+ProtocolBuffer.swift */,
				165DC51E21491C0400090B7B /* Mention.swift */,
				54E3EE401F616BA600A261E3 /* ZMAssetClientMessage.swift */,
				54E3EE441F61A53C00A261E3 /* ZMAssetClientMessage+Ephemeral.swift */,
				0651D00523FC481B00411A22 /* ZMAssetClientMessage+Confirmations.swift */,
				54E3EE461F61A78B00A261E3 /* ZMAssetClientMessage+Deletion.swift */,
				54F6CEAA1CE2972200A1276D /* ZMAssetClientMessage+Download.swift */,
				54E3EE3E1F6169A800A261E3 /* ZMAssetClientMessage+FileMessageData.swift */,
				54E3EE421F6194A400A261E3 /* ZMAssetClientMessage+GenericMessage.swift */,
				63370CC3242CFA860072C37F /* ZMAssetClientMessage+UpdateEvent.swift */,
				165124D72189AE90006A3C75 /* ZMAssetClientMessage+Quotes.swift */,
				7CBC3FC020177C3C008D06E4 /* RasterImages+Protobuf.swift */,
				BFCD8A2C1DCB4E8A00C6FCCF /* V2Asset.swift */,
				BF4666291DCB71B0007463FF /* V3Asset.swift */,
				063D292924212AFD00FA6FEE /* ZMClientMessage.swift */,
				0642A3322445F2B500DCCFCD /* ZMClientMessage+UpdateEvent.swift */,
				0663285F2428D01C005BB3BE /* ZMClientMessage+GenericMessage.swift */,
				0663285D2428CEC3005BB3BE /* ZMClientMessage+Deletion.swift */,
				063D2927242128D200FA6FEE /* ZMClientMessage+Ephemeral.swift */,
				0651D00323FC46A500411A22 /* ZMClientMessage+Confirmations.swift */,
				06D48736241FB3F700881B08 /* ZMClientMessage+Obfuscate.swift */,
				F1FDF2F921B1555A00E037A1 /* ZMClientMessage+Location.swift */,
				06B99C78242A293500FEAFDE /* ZMClientMessage+Knock.swift */,
				63CA8214240812620073426A /* ZMClientMessage+Composite.swift */,
				165DC52021491D8700090B7B /* ZMClientMessage+TextMessageData.swift */,
				54D809FB1F681D6400B2CCB4 /* ZMClientMessage+LinkPreview.swift */,
				54363A001D7876200048FD7D /* ZMClientMessage+Encryption.swift */,
				165124D32188B613006A3C75 /* ZMClientMessage+Quotes.swift */,
				165124D52188CF66006A3C75 /* ZMClientMessage+Editing.swift */,
				EEDA9C132513A0A5003A5B27 /* ZMClientMessage+EncryptionAtRest.swift */,
				F9A705F81CAEE01D00C2F5FE /* ZMExternalEncryptedDataWithKeys.h */,
				F9A705F91CAEE01D00C2F5FE /* ZMExternalEncryptedDataWithKeys.m */,
				63298D992434D04D006B6018 /* GenericMessage+External.swift */,
				63B658DD243754E100EF463F /* GenericMessage+UpdateEvent.swift */,
				F1FDF2FD21B1572500E037A1 /* ZMGenericMessageData.swift */,
				F9A705FE1CAEE01D00C2F5FE /* ZMImageMessage.m */,
				A99B8A71268221A6006B4D29 /* ZMImageMessage.swift */,
				F9A705FF1CAEE01D00C2F5FE /* ZMMessage+Internal.h */,
				F9A706001CAEE01D00C2F5FE /* ZMMessage.m */,
				EF1F4F532301634500E4872C /* ZMSystemMessage+ChildMessages.swift */,
				0604F7C7265184B70016A71E /* ZMSystemMessage+ParticipantsRemovedReason.swift */,
				BF5DF5CC20F4EB3E002BCB67 /* ZMSystemMessage+NewConversation.swift */,
				BF10B58A1E6432ED00E7036E /* Message.swift */,
				63370CC8242E3B990072C37F /* ZMMessage+Conversation.swift */,
				54563B751E0161730089B1D7 /* ZMMessage+Categorization.swift */,
				F12BD0AF1E4DCEC40012ADBA /* ZMMessage+Insert.swift */,
				16CDEBFA2209D13B00E74A41 /* ZMMessage+Quotes.swift */,
				164EB6F2230D987A001BBD4A /* ZMMessage+DataRetention.swift */,
				63D41E502452F0A60076826F /* ZMMessage+Removal.swift */,
				63D41E5224531BAD0076826F /* ZMMessage+Reaction.swift */,
				EE997A15250629DC008336D2 /* ZMMessage+ProcessingError.swift */,
				BF8F3A821E4B61C70079E9E7 /* TextSearchQuery.swift */,
				F9A706011CAEE01D00C2F5FE /* ZMOTRMessage.h */,
				F9A706021CAEE01D00C2F5FE /* ZMOTRMessage.m */,
				16030DC421AEE25500F8032E /* ZMOTRMessage+Confirmations.swift */,
				EF1F850322FD71BB0020F6DC /* ZMOTRMessage+VerifySender.swift */,
				06E1C834244F1A2300CA4EF2 /* ZMOTRMessage+Helper.swift */,
				544A46AD1E2E82BA00D6A748 /* ZMOTRMessage+SecurityDegradation.swift */,
				8704676A21513DE900C628D7 /* ZMOTRMessage+Unarchive.swift */,
				165E0F68217F871400E36D08 /* ZMOTRMessage+ContentHashing.swift */,
				165124D121886EDB006A3C75 /* ZMOTRMessage+Quotes.swift */,
				63370C6B242A510A0072C37F /* ZMOTRMessage+UpdateEvent.swift */,
				068DCC5629BB816300F7E4F1 /* ZMOTRMessage+FailedToSendReason.swift */,
				CE4EDC0A1D6DC2D2002A20AA /* ConversationMessage+Reaction.swift */,
			);
			path = Message;
			sourceTree = "<group>";
		};
		F9A706031CAEE01D00C2F5FE /* User */ = {
			isa = PBXGroup;
			children = (
				1687ABAB20EBE0770007C240 /* UserType.swift */,
				EEF4010623A9213B007B1A97 /* UserType+Team.swift */,
				1607AAF1243768D200A93D29 /* UserType+Materialize.swift */,
				167BCC81260CFAD500E9D7E3 /* UserType+Federation.swift */,
				EF18C7E51F9E4F8A0085A832 /* UserType+Filename.swift */,
				06D5423B26399C32006B0C5A /* UserType+External.swift */,
				EF2CBDA620061E2D0004F65E /* ServiceUser.swift */,
				F9331C751CB4165100139ECC /* NSString+ZMPersonName.h */,
				F9331C761CB4165100139ECC /* NSString+ZMPersonName.m */,
				F929C1731E41D3480018ADA4 /* PersonName.swift */,
				1687ABAD20ECD51E0007C240 /* ZMSearchUser.swift */,
				BF989D091E8A6A120052BF8F /* SearchUserAsset.swift */,
				F9A7060D1CAEE01D00C2F5FE /* ZMUser+Internal.h */,
				F9A706101CAEE01D00C2F5FE /* ZMUser.m */,
				F18998821E7AC6D900E579A2 /* ZMUser.swift */,
				EEDD426928633B2800C9EBC4 /* ZMUser+Patches.swift */,
				EEA985972555668A002BEF02 /* ZMUser+AnalyticsIdentifier.swift */,
				F110503C2220439900F3EB62 /* ZMUser+RichProfile.swift */,
				55C40BCD22B0316800EFD8BD /* ZMUser+LegalHoldRequest.swift */,
				F14B7AFE2220302B00458624 /* ZMUser+Predicates.swift */,
				F1C867841FAA0D48001505E8 /* ZMUser+Create.swift */,
				BF3493F11EC3623200B0C314 /* ZMUser+Teams.swift */,
				1670D01B231823DC003A143B /* ZMUser+Permissions.swift */,
				16D95A411FCEF87B00C96069 /* ZMUser+Availability.swift */,
				F991CE1A1CB561B0004D8465 /* ZMAddressBookContact.m */,
				5E0FB214205176B400FD9867 /* Set+ServiceUser.swift */,
				5EFE9C052125CD3F007932A6 /* UnregisteredUser.swift */,
				5E36B45D21CA5BBA00B7063B /* UnverifiedCredentials.swift */,
				7C8BFFDE22FC5E1600B3C8A5 /* ZMUser+Validation.swift */,
				63495E1A23FED9A9002A7C59 /* ZMUser+Protobuf.swift */,
				0630E4B7257F8C0B00C75BFB /* ZMUser+Applock.swift */,
			);
			path = User;
			sourceTree = "<group>";
		};
		F9A706141CAEE01D00C2F5FE /* UserClient */ = {
			isa = PBXGroup;
			children = (
				63E21AE1291E92770084A942 /* FetchUserClientsAction.swift */,
				F13A89D0210628F600AB40CB /* PushToken.swift */,
				631A0577240420380062B387 /* UserClient+SafeLogging.swift */,
				F9A706151CAEE01D00C2F5FE /* UserClient+Protobuf.swift */,
				F9A706161CAEE01D00C2F5FE /* UserClient.swift */,
				EE128A65286DE31200558550 /* UserClient+MLSPublicKeys.swift */,
				54FB03A21E41E64A000E13DC /* UserClient+Patches.swift */,
				16DF3B5C2285B13100D09365 /* UserClientType.swift */,
				F9A706171CAEE01D00C2F5FE /* UserClientTypes.h */,
				F9A706181CAEE01D00C2F5FE /* UserClientTypes.m */,
			);
			path = UserClient;
			sourceTree = "<group>";
		};
		F9A7061B1CAEE01D00C2F5FE /* Notifications */ = {
			isa = PBXGroup;
			children = (
				F9A7061C1CAEE01D00C2F5FE /* ChangeCalculation */,
				F9A706261CAEE01D00C2F5FE /* ObjectObserverTokens */,
				5451DE361F604CD500C82E75 /* ZMMoveIndex.swift */,
				F93C4C7C1E24E1B1007E9CEE /* NotificationDispatcher.swift */,
				EE770DAE25344B4F00163C4A /* NotificationDispatcher.OperationMode.swift */,
				EE68EECC252DCAB80013B242 /* Change detection */,
				EEAAD75D252C711800E6A44E /* ZMManagedObject+ClassIdentifier.swift */,
				EEAAD75F252C713E00E6A44E /* ClassIdentifier.swift */,
				EE42938D252C460000E70670 /* Changes.swift */,
				EE42938F252C466500E70670 /* ChangeInfoConsumer.swift */,
				EE42938B252C443000E70670 /* ManagedObjectObserverToken.swift */,
				EE429389252C437900E70670 /* Notification.Name+ManagedObjectObservation.swift */,
				5451DE341F5FFF8B00C82E75 /* NotificationInContext.swift */,
				F920AE291E3A5FDD001BC14F /* Dictionary+Mapping.swift */,
				F9FD75771E2F9A0600B4558B /* SearchUserObserverCenter.swift */,
				F9FD75721E2E6A2100B4558B /* ConversationListObserverCenter.swift */,
				F9C348911E2E3FF60015D69D /* SnapshotCenter.swift */,
				F9DBA5211E28EB4000BE23C0 /* SideEffectSources.swift */,
				F9DBA51F1E28EA8B00BE23C0 /* DependencyKeyStore.swift */,
				BF103F9C1F0112F30047FDE5 /* ManagedObjectObserver.swift */,
			);
			name = Notifications;
			path = Source/Notifications;
			sourceTree = SOURCE_ROOT;
		};
		F9A7061C1CAEE01D00C2F5FE /* ChangeCalculation */ = {
			isa = PBXGroup;
			children = (
				F943BC2C1E88FEC80048A768 /* ChangedIndexes.swift */,
			);
			path = ChangeCalculation;
			sourceTree = "<group>";
		};
		F9A706261CAEE01D00C2F5FE /* ObjectObserverTokens */ = {
			isa = PBXGroup;
			children = (
				F9A7062B1CAEE01D00C2F5FE /* Helpers */,
				F9A706271CAEE01D00C2F5FE /* ConversationListChangeInfo.swift */,
				F9A706281CAEE01D00C2F5FE /* ConversationChangeInfo.swift */,
				F9A706351CAEE01D00C2F5FE /* MessageChangeInfo.swift */,
				F9A706371CAEE01D00C2F5FE /* NewUnreadMessageChangeInfos.swift */,
				F9A706391CAEE01D00C2F5FE /* ObjectChangeInfo.swift */,
				F9A7063B1CAEE01D00C2F5FE /* UserClientChangeInfo.swift */,
				F9A7063C1CAEE01D00C2F5FE /* UserChangeInfo.swift */,
				F99C5B891ED460E20049CCD7 /* TeamChangeInfo.swift */,
				1672A613234499B500380537 /* LabelChangeInfo.swift */,
				A995F05B23968D8500FAC3CF /* ParticipantRoleChangeInfo.swift */,
			);
			path = ObjectObserverTokens;
			sourceTree = "<group>";
		};
		F9A7062B1CAEE01D00C2F5FE /* Helpers */ = {
			isa = PBXGroup;
			children = (
				F9A7062C1CAEE01D00C2F5FE /* AnyClassTuple.swift */,
				F9A7062D1CAEE01D00C2F5FE /* DependentObjectsKeysForObservedObjectKeysCache.swift */,
				F9A7062E1CAEE01D00C2F5FE /* StringKeyPath.swift */,
				F9A7062F1CAEE01D00C2F5FE /* KeySet.swift */,
				F9A706331CAEE01D00C2F5FE /* SetSnapshot.swift */,
			);
			path = Helpers;
			sourceTree = "<group>";
		};
		F9A706421CAEE01D00C2F5FE /* Utilis */ = {
			isa = PBXGroup;
			children = (
				EE5316412A13B59500A9E0B1 /* LastUpdateEventIDRepository.swift */,
				F963E9671D9ADD5A00098AD3 /* Protos */,
				EE22F81029DD82290053E1C6 /* EAR */,
				F9331C851CB419B500139ECC /* NSFetchRequest+ZMRelationshipKeyPaths.h */,
				F9331C861CB419B500139ECC /* NSFetchRequest+ZMRelationshipKeyPaths.m */,
				F9331C811CB4191B00139ECC /* NSPredicate+ZMSearch.h */,
				D5FA30CE2063F8EC00716618 /* Version.swift */,
				F9331C821CB4191B00139ECC /* NSPredicate+ZMSearch.m */,
				F9A706431CAEE01D00C2F5FE /* CryptoBox.swift */,
				F9A706491CAEE01D00C2F5FE /* UserImageLocalCache.swift */,
				F9A7064B1CAEE01D00C2F5FE /* ZMFetchRequestBatch.h */,
				F9A7064C1CAEE01D00C2F5FE /* ZMFetchRequestBatch.m */,
				F9A7064E1CAEE01D00C2F5FE /* ZMUpdateEvent+WireDataModel.h */,
				0634C3A824643A400006081D /* ZMUpdateEvent.swift */,
				F9A7064F1CAEE01D00C2F5FE /* ZMUpdateEvent+WireDataModel.m */,
				54EDE67F1CBBF1860044A17E /* PINCache+ZMessaging.swift */,
				546D3DE51CE5D0B100A6047F /* RichAssetFileType.swift */,
				F963E97E1D9C09E700098AD3 /* ZMMessageTimer.h */,
				F963E97F1D9C09E700098AD3 /* ZMMessageTimer.m */,
				F9AB00261F0CE5520037B437 /* FileManager+FileLocations.swift */,
				5EFE9C072126BF9D007932A6 /* ZMPropertyNormalizationResult.h */,
				5EFE9C082126BF9D007932A6 /* ZMPropertyNormalizationResult.m */,
				5EFE9C0E2126D3FA007932A6 /* NormalizationResult.swift */,
				63298D9D24374489006B6018 /* Dictionary+ObjectForKey.swift */,
				162207F7272291CA0041EDE8 /* String+NilEmpty.swift */,
				7A2778C5285223D90044A73F /* KeychainManager.swift */,
				EE997A1325062295008336D2 /* Logging.swift */,
				EE128A67286DE35F00558550 /* CodableHelpers.swift */,
				EE04084D28CA85B2009E4B8D /* Date+Helpers.swift */,
				0129E7FA29A520EB0065E6DB /* SafeFileContext.swift */,
				0614E96C2A863EED007BB1F6 /* NSPredicate+BaseCompounds.swift */,
				E6A5BBAD2B0E564200ACC236 /* WireDataModelBundle.swift */,
			);
			name = Utilis;
			path = Source/Utilis;
			sourceTree = SOURCE_ROOT;
		};
		F9A706CC1CAEE30700C2F5FE /* en.lproj */ = {
			isa = PBXGroup;
			children = (
				F9A706CD1CAEE30700C2F5FE /* InfoPlist.strings */,
			);
			name = en.lproj;
			path = Tests/Resources/en.lproj;
			sourceTree = SOURCE_ROOT;
		};
		F9A708031CAEEB7400C2F5FE /* ManagedObjectContext */ = {
			isa = PBXGroup;
			children = (
				166E47BC255A98D900C161C8 /* CoreDataStackTests+Migration.swift */,
				F16F8EBE2063E9CC009A9D6F /* CoreDataStackTests+Backup.swift */,
				167BCC91260DB5FA00E9D7E3 /* CoreDataStackTests+ClearStorage.swift */,
				F9A708041CAEEB7400C2F5FE /* ManagedObjectContextSaveNotificationTests.m */,
				F9A708051CAEEB7400C2F5FE /* ManagedObjectContextTests.m */,
				F14FA376221DB05B005E7EF5 /* MockBackgroundActivityManager.swift */,
				54929FAD1E12AC8B0010186B /* NSPersistentStoreMetadataTests.swift */,
				F9A708061CAEEB7400C2F5FE /* NSManagedObjectContext+TestHelpers.h */,
				F9A708071CAEEB7400C2F5FE /* NSManagedObjectContext+TestHelpers.m */,
				F9A708081CAEEB7400C2F5FE /* PersistentStoreCoordinatorTests.m */,
				5473CC741E14268600814C03 /* NSManagedObjectContextDebuggingTests.swift */,
				BF103FA01F0138390047FDE5 /* ManagedObjectContextChangeObserverTests.swift */,
				543ABF5A1F34A13000DBE28B /* DatabaseBaseTest.swift */,
				54ED3A9C1F38CB6A0066AD47 /* DatabaseMigrationTests.swift */,
				6391A7FB2A6FD7C900832665 /* DatabaseMigrationTests+UserClientUniqueness.swift */,
				D5FA30CA2063ECD400716618 /* BackupMetadataTests.swift */,
				D5FA30D02063FD3A00716618 /* VersionTests.swift */,
				63F376D92834FF7200FE1F05 /* NSManagedObjectContextTests+Federation.swift */,
				01B7A5742B0FB6DA00FE5132 /* CoreDataMessagingMigrationVersionTests.swift */,
			);
			name = ManagedObjectContext;
			path = Tests/Source/ManagedObjectContext;
			sourceTree = SOURCE_ROOT;
		};
		F9A7080A1CAEEB7400C2F5FE /* Model */ = {
			isa = PBXGroup;
			children = (
				069D07B6256266F000DBA592 /* FeatureConfiguration */,
				06F98D61243B2446007E914A /* DigitalSignature */,
				A9FA524623A14E00003AD4C6 /* ConversationRole */,
				1672A6002343971500380537 /* Label */,
				546D3DE71CE5D22C00A6047F /* Utils */,
				F9B71FD71CB2C4C6001DB03F /* Observer */,
				F9B71F4D1CB2BC85001DB03F /* Conversation */,
				F9B71F591CB2BC85001DB03F /* ConversationList */,
				F9B71F5C1CB2BC85001DB03F /* Messages */,
				F9B71F621CB2BC85001DB03F /* User */,
				F9B71F6B1CB2BC85001DB03F /* VoiceChannel */,
				F9B720011CB2C68B001DB03F /* UserClient */,
				F9A7080C1CAEEB7400C2F5FE /* MockDataModel */,
				BF3493EE1EC3566500B0C314 /* Teams */,
				BF491CDE1F0525ED0055EE44 /* Accounts */,
				F9A7080B1CAEEB7400C2F5FE /* CoreDataRelationshipsTests.m */,
				F94A208E1CB51AF50059632A /* ManagedObjectValidationTests.m */,
				F9A708131CAEEB7400C2F5FE /* ModelObjectsTests.h */,
				F9A708141CAEEB7400C2F5FE /* ModelObjectsTests.m */,
				1670D01F23183209003A143B /* ModelObjectsTests+Helpers.swift */,
				F9A708151CAEEB7400C2F5FE /* NSFetchRequestTests+ZMRelationshipKeyPaths.m */,
				F9A708161CAEEB7400C2F5FE /* PersistentChangeTrackingTests.m */,
				F9A7081B1CAEEB7400C2F5FE /* ZMConnectionTests.m */,
				169FF3AE2715820400330C2E /* ZMConnectionFetchingTests.swift */,
				F9A7082B1CAEEB7400C2F5FE /* ZMFetchRequestBatchTests.m */,
				F9A7082C1CAEEB7400C2F5FE /* ZMManagedObjectTests.m */,
				87C125F81EF94F2E00D28DC1 /* ZMManagedObjectGroupingTests.swift */,
				1600D943267BC5A000970F99 /* ZMManagedObjectFetchingTests.swift */,
				F9A7085A1CAEED1B00C2F5FE /* ZMBaseManagedObjectTest.h */,
				F9A7085B1CAEED1B00C2F5FE /* ZMBaseManagedObjectTest.m */,
				068D610124629AA300A110A2 /* ZMBaseManagedObjectTest.swift */,
				544034331D6DFE8500860F2D /* ZMAddressBookContactTests.swift */,
				5476BA3D1DEDABCC00D047F8 /* AddressBookEntryTests.swift */,
				BF0D07F91E4C7B1100B934EB /* TextSearchQueryTests.swift */,
			);
			name = Model;
			path = Tests/Source/Model;
			sourceTree = SOURCE_ROOT;
		};
		F9A7080C1CAEEB7400C2F5FE /* MockDataModel */ = {
			isa = PBXGroup;
			children = (
				F9A7080D1CAEEB7400C2F5FE /* MockEntity.h */,
				F9A7080E1CAEEB7400C2F5FE /* MockEntity.m */,
				F9A7080F1CAEEB7400C2F5FE /* MockEntity2.h */,
				F9A708101CAEEB7400C2F5FE /* MockEntity2.m */,
				F9A708111CAEEB7400C2F5FE /* MockModelObjectContextFactory.h */,
				F9A708121CAEEB7400C2F5FE /* MockModelObjectContextFactory.m */,
			);
			path = MockDataModel;
			sourceTree = "<group>";
		};
		F9A7085D1CAEEF4700C2F5FE /* Helper */ = {
			isa = PBXGroup;
			children = (
				F9AB39591CB3AEB100A7254F /* BaseTestSwiftHelpers.swift */,
				F920AE161E38C547001BC14F /* NotificationObservers.swift */,
				F9A7085E1CAEEF4700C2F5FE /* MessagingTest+EventFactory.h */,
				F9A7085F1CAEEF4700C2F5FE /* MessagingTest+EventFactory.m */,
				F9C8622A1D87DC18009AAC33 /* MessagingTest+UUID.swift */,
				CEE525A81CCA4C97001D06F9 /* NSString+RandomString.h */,
				CEE525A91CCA4C97001D06F9 /* NSString+RandomString.m */,
				F14B9C6E212DB467004B6D7D /* ZMBaseManagedObjectTest+Helpers.swift */,
				16F7341324F9573C00AB93B1 /* XCTestCase+EncryptionKeys.swift */,
				16E70F97270F1F5700718E5D /* ZMConnection+Helper.h */,
				16E70FA6270F212000718E5D /* ZMConnection+Helper.m */,
				169FF3A427157B3800330C2E /* MockActionHandler.swift */,
			);
			name = Helper;
			path = Tests/Source/Helper;
			sourceTree = SOURCE_ROOT;
		};
		F9B71F4D1CB2BC85001DB03F /* Conversation */ = {
			isa = PBXGroup;
			children = (
				F991CE101CB5549D004D8465 /* ZMConversation+Testing.h */,
				16DF3B5E2289510600D09365 /* ZMConversationTests+Legalhold.swift */,
				A923D77D239DB87700F47B85 /* ZMConversationTests+SecurityLevel.swift */,
				F9B71F4F1CB2BC85001DB03F /* ZMConversation+Testing.m */,
				F9B71F511CB2BC85001DB03F /* ZMConversationTests+gapsAndWindows.m */,
				A9536FD223ACD23100CFD528 /* ConversationTests+gapsAndWindows.swift */,
				54A885A71F62EEB600AFBA95 /* ZMConversationTests+Messages.swift */,
				16D5260C20DD1D9400608D8E /* ZMConversationTests+Timestamps.swift */,
				A9128ACF2398067E0056F591 /* ZMConversationTests+Participants.swift */,
				EF3510F922CA07BB00115B97 /* ZMConversationTests+Transport.swift */,
				F9B71F561CB2BC85001DB03F /* ZMConversationTests+Validation.m */,
				F92C992B1DAFC58A0034AFDD /* ZMConversationTests+Ephemeral.swift */,
				1621E59120E62BD2006B2D17 /* ZMConversationTests+Silencing.swift */,
				F1B025601E534CF900900C65 /* ZMConversationTests+PrepareToSend.swift */,
				BF735CFB1E7050D0003BC61F /* ZMConversationTests+CallSystemMessages.swift */,
				F1B58926202DCEF9002BB59B /* ZMConversationTests+CreationSystemMessages.swift */,
				EF9A4702210A026600085102 /* ZMConversationTests+Language.swift */,
				F1517921212DAE2E00BA3EBD /* ZMConversationTests+Services.swift */,
				8767E8672163B9EE00390F75 /* ZMConversationTests+Mute.swift */,
				16030DBD21AE8FAB00F8032E /* ZMConversationTests+Confirmations.swift */,
				06D33FCC2524F65D004B9BC1 /* ZMConversationTests+UnreadMessages.swift */,
				EEFC3EE822083B0900D3091A /* ZMConversationTests+HasMessages.swift */,
				16519D53231D6F8200C9D76D /* ZMConversationTests+Deletion.swift */,
				1672A5FD23434FA200380537 /* ZMConversationTests+Labels.swift */,
				63FCE54728C78D1F00126D9D /* ZMConversationTests+Predicates.swift */,
				F9B71F571CB2BC85001DB03F /* ZMConversationTests.h */,
				F9B71F581CB2BC85001DB03F /* ZMConversationTests.m */,
				A94166FB2680CCB5001F4E37 /* ZMConversationTests.swift */,
				EEBF69EC28A2724800195771 /* ZMConversationTests+MLS.swift */,
				A96E7A9725A35CEF004FAADC /* ZMConversationTests+Knock.swift */,
				63D41E6E24573F420076826F /* ZMConversationTests+SelfConversation.swift */,
				16F7341024F9556600AB93B1 /* ZMConversationTests+DraftMessage.swift */,
				A982B46523BE1B86001828A6 /* ConversationTests.swift */,
				F9C8770A1E015AAF00792613 /* AssetColletionTests.swift */,
				F90D99A61E02E22400034070 /* AssetCollectionBatchedTests.swift */,
				BFB3BA721E28D38F0032A84F /* SharedObjectStoreTests.swift */,
				87A7FA23203DD11100AA066C /* ZMConversationTests+AccessMode.swift */,
				873B88FD2040470900FBE254 /* ConversationCreationOptionsTests.swift */,
				874D9797211064D300B07674 /* ZMConversationLastMessagesTest.swift */,
				5E39FC68225F2DC000C682B8 /* ZMConversationExternalParticipantsStateTests.swift */,
				A927F52623A029250058D744 /* ParticipantRoleTests.swift */,
				6354BDF42747BD9600880D50 /* ZMConversationTests+Federation.swift */,
				63E313D2274D5F57002EAF1D /* ZMConversationTests+Team.swift */,
				E9C7DD9A27B533D000FB9AE8 /* AccessRoleMappingTests.swift */,
			);
			name = Conversation;
			path = Tests/Source/Model/Conversation;
			sourceTree = SOURCE_ROOT;
		};
		F9B71F591CB2BC85001DB03F /* ConversationList */ = {
			isa = PBXGroup;
			children = (
				F9B71F5A1CB2BC85001DB03F /* ZMConversationListDirectoryTests.m */,
				16925336234F677B0041A8FF /* ZMConversationListDirectoryTests+Labels.swift */,
				BFE3A96B1ED2EC110024A05B /* ZMConversationListDirectoryTests+Teams.swift */,
				BFE3A96D1ED301020024A05B /* ZMConversationListTests+Teams.swift */,
				1672A6292345102400380537 /* ZMConversationListTests+Labels.swift */,
				F9B71F5B1CB2BC85001DB03F /* ZMConversationListTests.m */,
			);
			name = ConversationList;
			path = Tests/Source/Model/ConversationList;
			sourceTree = SOURCE_ROOT;
		};
		F9B71F5C1CB2BC85001DB03F /* Messages */ = {
			isa = PBXGroup;
			children = (
				EEDB51DA255410D000F35A29 /* GenericMessageHelperTests.swift */,
				63370CF62431F4FA0072C37F /* Composite */,
				EEE83B491FBB496B00FC0296 /* ZMMessageTimerTests.swift */,
				54EDE6811CBBF6260044A17E /* FileAssetCacheTests.swift */,
				F9331C541CB3BCDA00139ECC /* OtrBaseTest.swift */,
				F9331C501CB3BC6800139ECC /* CryptoBoxTests.swift */,
				16C391E1214BD437003AB3AD /* MentionTests.swift */,
				F9B71F5D1CB2BC85001DB03F /* ZMAssetClientMessageTests.swift */,
				168414292228421700FCB9BC /* ZMAssetClientMessageTests+AssetMessage.swift */,
				F963E9921D9E9D1800098AD3 /* ZMAssetClientMessageTests+Ephemeral.swift */,
				162294A4222038FA00A98679 /* CacheAssetTests.swift */,
				0680A9C1246002DC000F80F3 /* ZMClientMessageTests.swift */,
				EE82625029A8D6BD0023B13A /* ZMClientMessageTests+OTR.swift */,
				F9331C591CB3BECB00139ECC /* ZMClientMessageTests+OTR_Legacy.swift */,
				EE46B92728A511630063B38D /* ZMClientMessageTests+MLSEncryptedPayloadGenerator.swift */,
				63495DEF23F6BD2A002A7C59 /* GenericMessageTests.swift */,
				63298D9B24374094006B6018 /* GenericMessageTests+External.swift */,
				BFCF31DA1DA50C650039B3DC /* GenericMessageTests+NativePush.swift */,
				BF794FE41D14425E00E618C6 /* ZMClientMessageTests+Location.swift */,
				1651F9BD1D3554C800A9FAE8 /* ZMClientMessageTests+TextMessage.swift */,
				BFFBFD941D59E49D0079773E /* ZMClientMessageTests+Deletion.swift */,
				16746B071D2EAF8E00831771 /* ZMClientMessageTests+ZMImageOwner.swift */,
				87E2CE302119F6AB0034C2C4 /* ZMClientMessageTests+Cleared.swift */,
				1687C0E12150EE91003099DD /* ZMClientMessageTests+Mentions.swift */,
				7C88C5312182F6150037DD03 /* ZMClientMessageTests+Replies.swift */,
				168FF32F258200AD0066DAE3 /* ZMClientMessageTests+ResetSession.swift */,
				165E141725CC516B00F0B075 /* ZMClientMessageTests+Prefetching.swift */,
				F9B71F5F1CB2BC85001DB03F /* BaseClientMessageTests.swift */,
				F9B71F601CB2BC85001DB03F /* ZMMessageTests.h */,
				F9B71F611CB2BC85001DB03F /* ZMMessageTests.m */,
				A93724A126983100005FD532 /* ZMMessageTests.swift */,
				163CE6AE25BEB9680013C12D /* ZMMessageTests+SystemMessages.swift */,
				63D41E6C245733AC0076826F /* ZMMessageTests+Removal.swift */,
				F93A302E1D6F2633005CCB1D /* ZMMessageTests+Confirmation.swift */,
				1623F8F22AEBB80C004F0319 /* ZMMessageTests+Legalhold.swift */,
				060D194D2462A9D000623376 /* ZMMessageTests+GenericMessage.swift */,
				068DCC5A29BFEC4E00F7E4F1 /* ZMMessageTests+ExpirationReasonCode.swift */,
				0651D00723FC4FDC00411A22 /* GenericMessageTests+LegalHoldStatus.swift */,
				16CDEBF62209897D00E74A41 /* ZMMessageTests+ShouldGenerateUnreadCount.swift */,
				F9B0FF311D79D1140098C17C /* ZMClientMessageTests+Unarchiving.swift */,
				1689FD452194A63E00A656E2 /* ZMClientMessageTests+Editing.swift */,
				CEB15E501D7EE53A0048A011 /* ZMClientMessagesTests+Reaction.swift */,
				5E9EA4D52242942900D401B2 /* ZMClientMessageTests+LinkAttachments.swift */,
				F963E9841D9D47D100098AD3 /* ZMClientMessageTests+Ephemeral.swift */,
				54563B791E0189750089B1D7 /* ZMMessageCategorizationTests.swift */,
				544E8C0D1E2F69E800F9B8B8 /* ZMOTRMessage+SecurityDegradationTests.swift */,
				16E7DA291FDABE440065B6A6 /* ZMOTRMessage+SelfConversationUpdateTests.swift */,
				166D189D230E9E66001288CD /* ZMMessage+DataRetentionTests.swift */,
				0680A9C42460627B000F80F3 /* ZMMessage+Reaction.swift */,
				E6E68B2A2B18D7B4003C29D2 /* ZMMessage+ServerTimestamp.swift */,
				EE6CB3DD24E2D24F00B0EADD /* ZMGenericMessageDataTests.swift */,
				4058AAA72AAB65530013DE71 /* ReactionsSortingTests.swift */,
			);
			name = Messages;
			path = Tests/Source/Model/Messages;
			sourceTree = SOURCE_ROOT;
		};
		F9B71F621CB2BC85001DB03F /* User */ = {
			isa = PBXGroup;
			children = (
				F991CE181CB55E95004D8465 /* ZMSearchUserTests.m */,
				164A55D220F3AF6700AE62A6 /* ZMSearchUserTests+ProfileImages.swift */,
				1645ECC1243B643B007A82D6 /* ZMSearchUserTests+TeamUser.swift */,
				169FF3A927157F0100330C2E /* ZMSearchUserTests+Connections.swift */,
				872A2E891FFD2FBF00900B22 /* ZMSearchUserPayloadParsingTests.swift */,
				F9B71F631CB2BC85001DB03F /* UserImageLocalCacheTests.swift */,
				1645ECC3243B69A1007A82D6 /* UserTypeTests+Materialize.swift */,
				167BCC85260CFC7B00E9D7E3 /* UserTypeTests+Federation.swift */,
				F9B71F661CB2BC85001DB03F /* ZMPersonNameTests.m */,
				F18998871E7AF0BE00E579A2 /* ZMUserTests.h */,
				F9B71F6A1CB2BC85001DB03F /* ZMUserTests.m */,
				F18998841E7AEEC900E579A2 /* ZMUserTests+Swift.swift */,
				EE09EEB0255959F000919A6B /* ZMUserTests+AnalyticsIdentifier.swift */,
				1670D01D231825BE003A143B /* ZMUserTests+Permissions.swift */,
				5EFE9C0B2126CB71007932A6 /* UnregisteredUserTests.swift */,
				55C40BD422B0F75C00EFD8BD /* ZMUserLegalHoldTests.swift */,
			);
			name = User;
			path = Tests/Source/Model/User;
			sourceTree = SOURCE_ROOT;
		};
		F9B71F6B1CB2BC85001DB03F /* VoiceChannel */ = {
			isa = PBXGroup;
			children = (
				F9B71F6D1CB2BC85001DB03F /* ZMCallStateTests.swift */,
			);
			name = VoiceChannel;
			path = Tests/Source/Model/VoiceChannel;
			sourceTree = SOURCE_ROOT;
		};
		F9B71FD71CB2C4C6001DB03F /* Observer */ = {
			isa = PBXGroup;
			children = (
				F9B71FD91CB2C4C6001DB03F /* StringKeyPathTests.swift */,
				F9B71FDE1CB2C4C6001DB03F /* ObjectObserver */,
				F929C17A1E423B620018ADA4 /* SnapshotCenterTests.swift */,
				F9DD60BF1E8916000019823F /* ChangedIndexesTests.swift */,
				F93C4C7E1E24F832007E9CEE /* NotificationDispatcherTests.swift */,
				EE3EFEA0253090E0009499E5 /* PotentialChangeDetectorTests.swift */,
				F920AE391E3B8445001BC14F /* SearchUserObserverCenterTests.swift */,
			);
			path = Observer;
			sourceTree = "<group>";
		};
		F9B71FDE1CB2C4C6001DB03F /* ObjectObserver */ = {
			isa = PBXGroup;
			children = (
				F9DBA5231E28EE0A00BE23C0 /* ConversationObserverTests.swift */,
				F9DBA5261E28EEBD00BE23C0 /* UserObserverTests.swift */,
				F9DBA5281E29162A00BE23C0 /* MessageObserverTests.swift */,
				F9C348821E2CC0730015D69D /* UserClientObserverTests.swift */,
				F99C5B8B1ED466760049CCD7 /* TeamObserverTests.swift */,
				1672A6152344A14E00380537 /* LabelObserverTests.swift */,
				F9C348851E2CC27D0015D69D /* NewUnreadMessageObserverTests.swift */,
				F9FD75741E2E79B200B4558B /* ConversationListObserverTests.swift */,
				F9FD75791E2FB60000B4558B /* SearchUserObserverTests.swift */,
				F9B71FDF1CB2C4C6001DB03F /* AnyClassTupleTests.swift */,
				A995F05D239690B300FAC3CF /* ParticipantRoleObserverTests.swift */,
			);
			name = ObjectObserver;
			path = ObjectObserverToken;
			sourceTree = "<group>";
		};
		F9B720011CB2C68B001DB03F /* UserClient */ = {
			isa = PBXGroup;
			children = (
				F13A89D22106293000AB40CB /* PushTokenTests.swift */,
				F9331C5B1CB3BF9F00139ECC /* UserClientKeyStoreTests.swift */,
				F9B720021CB2C68B001DB03F /* UserClientTests.swift */,
				631A0585240439470062B387 /* UserClientTests+SafeLogging.swift */,
				1693155225A30D4E00709F15 /* UserClientTests+ResetSession.swift */,
			);
			name = UserClient;
			path = Tests/Source/Model/UserClient;
			sourceTree = SOURCE_ROOT;
		};
		F9C9A4F21CAD5DF10039E10C = {
			isa = PBXGroup;
			children = (
				543089B71D420165004D8AC4 /* README.md */,
				F9A708641CAEF9BD00C2F5FE /* Default-568h@2x.png */,
				F9C9A6771CAD7A790039E10C /* Resources */,
				F9C9A4FE1CAD5DF10039E10C /* Source */,
				F9C9A50A1CAD5DF10039E10C /* Tests */,
				59D1C3012B1DE6FF0016F6B2 /* Support */,
				F9C9A4FD1CAD5DF10039E10C /* Products */,
				F9C9A6701CAD779E0039E10C /* Frameworks */,
				63709F622993E70A00577D4B /* Packages */,
			);
			indentWidth = 4;
			sourceTree = "<group>";
			tabWidth = 4;
		};
		F9C9A4FD1CAD5DF10039E10C /* Products */ = {
			isa = PBXGroup;
			children = (
				F9C9A4FC1CAD5DF10039E10C /* WireDataModel.framework */,
				F9C9A5061CAD5DF10039E10C /* WireDataModelTests.xctest */,
				F9C9A7F31CAED9510039E10C /* WireDataModelTestHost.app */,
				59D1C3002B1DE6FF0016F6B2 /* WireDataModelSupport.framework */,
			);
			name = Products;
			sourceTree = "<group>";
		};
		F9C9A4FE1CAD5DF10039E10C /* Source */ = {
			isa = PBXGroup;
			children = (
				638941EC2AF4FD170051ABFD /* Use cases */,
				1639A81122608FEB00868AB9 /* Patches */,
				F9A705C91CAEE01D00C2F5FE /* ManagedObjectContext */,
				63B1333929A503D000009D84 /* MLS */,
				63B1333629A503D000009D84 /* Proteus */,
				F9A705D41CAEE01D00C2F5FE /* Model */,
				F9A7061B1CAEE01D00C2F5FE /* Notifications */,
				F9A706421CAEE01D00C2F5FE /* Utilis */,
				F9C9A60C1CAD76A50039E10C /* WireDataModel.h */,
				F9C9A7371CAE6D890039E10C /* ConversationList */,
				F9C9A6A01CAD7C7F0039E10C /* Public */,
			);
			name = Source;
			sourceTree = "<group>";
		};
		F9C9A50A1CAD5DF10039E10C /* Tests */ = {
			isa = PBXGroup;
			children = (
				2B7AB1B529A4E5C500D9A63A /* TestPlans */,
				F9C9A83D1CAEDBC40039E10C /* Resources */,
				F9C9A81B1CAEDA330039E10C /* WireDataModelTestHost */,
				F9C9A79A1CAEA8FC0039E10C /* Source */,
			);
			path = Tests;
			sourceTree = "<group>";
		};
		F9C9A6701CAD779E0039E10C /* Frameworks */ = {
			isa = PBXGroup;
			children = (
				014C36B02B27206D00D7E8EA /* XCTest.framework */,
				014C36AC2B271F2900D7E8EA /* WireTesting.framework */,
				017CA4432A2742B800E8E778 /* WireCoreCrypto.xcframework */,
				EE67F727296F0C6A001D7C88 /* WireTesting.framework */,
				EE67F6C2296F05FD001D7C88 /* PINCache.xcframework */,
				EE8DA96F2954A03E00F58B79 /* WireImages.framework */,
				EE8DA96C2954A03800F58B79 /* WireLinkPreview.framework */,
				EE8DA9692954A03100F58B79 /* WireTransport.framework */,
				EE8DA9662954A02B00F58B79 /* WireCryptobox.framework */,
				EE8DA9622954A02400F58B79 /* WireProtos.framework */,
				F9C9A66E1CAD77930039E10C /* CoreData.framework */,
				F9C9A66C1CAD778C0039E10C /* Foundation.framework */,
			);
			name = Frameworks;
			sourceTree = "<group>";
		};
		F9C9A6771CAD7A790039E10C /* Resources */ = {
			isa = PBXGroup;
			children = (
				167BCC182609E92300E9D7E3 /* ZMEventModel.xcdatamodeld */,
				E6F443042B16294000D2B08A /* zmessaging.xcdatamodeld */,
				F9C9A5DC1CAD76A50039E10C /* Info.plist */,
				F9C9A6781CAD7A790039E10C /* Configurations */,
			);
			path = Resources;
			sourceTree = "<group>";
		};
		F9C9A6781CAD7A790039E10C /* Configurations */ = {
			isa = PBXGroup;
			children = (
				F9C9A6791CAD7A790039E10C /* version.xcconfig */,
				F9C9A67A1CAD7A790039E10C /* zmc-config */,
				F9C9A6891CAD7A790039E10C /* WireDataModel.xcconfig */,
			);
			path = Configurations;
			sourceTree = "<group>";
		};
		F9C9A67A1CAD7A790039E10C /* zmc-config */ = {
			isa = PBXGroup;
			children = (
				F9C9A67C1CAD7A790039E10C /* ios-test-host.xcconfig */,
				F9C9A67D1CAD7A790039E10C /* ios-test-target.xcconfig */,
				F9C9A67F1CAD7A790039E10C /* project-common.xcconfig */,
				F9C9A6801CAD7A790039E10C /* project-debug.xcconfig */,
				F9C9A6811CAD7A790039E10C /* project.xcconfig */,
				F9C9A6841CAD7A790039E10C /* tests.xcconfig */,
				F9C9A6851CAD7A790039E10C /* warnings-debug.xcconfig */,
				F9C9A6861CAD7A790039E10C /* warnings.xcconfig */,
			);
			path = "zmc-config";
			sourceTree = "<group>";
		};
		F9C9A6A01CAD7C7F0039E10C /* Public */ = {
			isa = PBXGroup;
			children = (
				F9C9A7641CAE8DFC0039E10C /* ZMAddressBookContact.h */,
				F9C9A6AF1CAD7D1F0039E10C /* ZMManagedObject.h */,
				F9C9A6A31CAD7C7F0039E10C /* ZMConversation.h */,
				BFCD502C21511D58008CD845 /* DraftMessage.swift */,
				F9C9A6A41CAD7C7F0039E10C /* ZMConversationList.h */,
				F9C9A6A51CAD7C7F0039E10C /* ZMEditableUser.h */,
				F9C9A6A61CAD7C7F0039E10C /* ZMMessage.h */,
				F9C9A6A71CAD7C7F0039E10C /* ZMUser.h */,
				BF3494071EC5A90400B0C314 /* ZMUser+OneOnOne.h */,
			);
			name = Public;
			path = Source/Public;
			sourceTree = SOURCE_ROOT;
		};
		F9C9A7371CAE6D890039E10C /* ConversationList */ = {
			isa = PBXGroup;
			children = (
				1672A6272344F10700380537 /* FolderList.swift */,
				F9B71F041CB264DF001DB03F /* ZMConversationList.m */,
				F9B71F051CB264DF001DB03F /* ZMConversationList+Internal.h */,
				F9B71F071CB264DF001DB03F /* ZMConversationListDirectory.h */,
				F9B71F081CB264DF001DB03F /* ZMConversationListDirectory.m */,
				16E0FBC823326B72000E3235 /* ConversationDirectory.swift */,
			);
			name = ConversationList;
			path = Source/ConversationList;
			sourceTree = SOURCE_ROOT;
		};
		F9C9A79A1CAEA8FC0039E10C /* Source */ = {
			isa = PBXGroup;
			children = (
				638941F42AF521050051ABFD /* Use cases */,
				EE91911829F0196600514A2D /* EAR */,
				54FB03AB1E41F6C2000E13DC /* Utils */,
				F9A7085D1CAEEF4700C2F5FE /* Helper */,
				F9A708031CAEEB7400C2F5FE /* ManagedObjectContext */,
				F9A7080A1CAEEB7400C2F5FE /* Model */,
				EE98879028882C6D002340D2 /* MLS */,
				EE032B3429A62CD600E1DDF3 /* Proteus */,
			);
			name = Source;
			sourceTree = "<group>";
		};
		F9C9A81B1CAEDA330039E10C /* WireDataModelTestHost */ = {
			isa = PBXGroup;
			children = (
				F9C9A81C1CAEDA330039E10C /* AppDelegate.h */,
				F9C9A81D1CAEDA330039E10C /* AppDelegate.m */,
				F9C9A8231CAEDA330039E10C /* Info.plist */,
				F9C9A8241CAEDA330039E10C /* main.m */,
			);
			name = WireDataModelTestHost;
			path = Tests/WireDataModelTestTarget;
			sourceTree = SOURCE_ROOT;
		};
		F9C9A83D1CAEDBC40039E10C /* Resources */ = {
			isa = PBXGroup;
			children = (
				01B6A89F2B16268300E409A0 /* store2-111-0.wiredatabase */,
				E6BDA1142B1642A400488D92 /* store2-110-0.wiredatabase */,
				4058AAA52AAA017F0013DE71 /* store2-109-0.wiredatabase */,
				E68D9FF02B0F594600EFE04F /* store2-108-0.wiredatabase */,
				6391A7FE2A6FDB9100832665 /* store2-107-0.wiredatabase */,
				EEFFBEB42A67D9CF0058C343 /* store2-106-0.wiredatabase */,
				E68D9FF22B0F5B4600EFE04F /* store2-105-0.wiredatabase */,
				EE002F212878345C0027D63A /* store2-104-0.wiredatabase */,
				63DA33AE28746CC100818C3C /* store2-103-0.wiredatabase */,
				EE9ADC46286F38D1002B2148 /* store2-102-0.wiredatabase */,
				EEB5DE102837BD52009B4741 /* store2-101-0.wiredatabase */,
				EE980FB12834EB3A00CC6B9F /* store2-100-0.wiredatabase */,
				06A0E60A281AE65D00E5F822 /* store2-99-0.wiredatabase */,
				E90AAE33279719D8003C7DB0 /* store2-98-0.wiredatabase */,
				06C6B1AF2745675D0049B54E /* store2-97-0.wiredatabase */,
				169FF3D72715CE5B00330C2E /* store2-96-0.wiredatabase */,
				0630E17626E0F3570012E2F9 /* store2-95-0.wiredatabase */,
				166EC36D26C50E8B0043ED01 /* store2-94-0.wiredatabase */,
				EE3C07E22698737C00CCB6FD /* store2-93-0.wiredatabase */,
				06EE09E22659340F00D6CAC3 /* store2-92-0.wiredatabase */,
				0604F7FF2651CAFD0016A71E /* store2-91-0.wiredatabase */,
				16500C0225E3A7520021B3AE /* store2-90-0.wiredatabase */,
				163CE64D25ACE57B0013C12D /* store2-89-0.wiredatabase */,
				0630E4C0257FC41300C75BFB /* store2-88-0.wiredatabase */,
				06EED73E2525D5B80014FE1E /* store2-87-0.wiredatabase */,
				06D33FCE2525D368004B9BC1 /* store2-86-0.wiredatabase */,
				16F7341524F95F9100AB93B1 /* store2-85-0.wiredatabase */,
				54AA3C9824ED2CE600FE1F94 /* store2-84-0.wiredatabase */,
				EE6CB3DB24E2A38500B0EADD /* store2-83-0.wiredatabase */,
				54BAB40A24A4FA0800EBC400 /* store2-82-0.wiredatabase */,
				0612D240243DC12E008811A7 /* store2-81-0.wiredatabase */,
				63340BBC241C2BC5004ED87C /* store2-80-0.wiredatabase */,
				F91EAAC41D885D720010ACBE /* video.mp4 */,
				F9A708591CAEEC0700C2F5FE /* Test-Bridging-Header.h */,
				5495BC421E019F1B004253ED /* audio.m4a */,
				F9A706CA1CAEE30700C2F5FE /* 1900x1500.jpg */,
				F9A706CB1CAEE30700C2F5FE /* animated.gif */,
				F9A706CC1CAEE30700C2F5FE /* en.lproj */,
				F9A706CF1CAEE30700C2F5FE /* EncryptedBase64EncondedExternalMessageTestFixture.txt */,
				F9A706D01CAEE30700C2F5FE /* ExternalMessageTextFixture.txt */,
				F9A706D11CAEE30700C2F5FE /* Info.plist */,
				F9A706D21CAEE30700C2F5FE /* Lorem Ipsum.txt */,
				F9A706D31CAEE30700C2F5FE /* medium.jpg */,
				F9A706D41CAEE30700C2F5FE /* not_animated.gif */,
				F9A706D91CAEE30700C2F5FE /* tiny.jpg */,
			);
			path = Resources;
			sourceTree = "<group>";
		};
/* End PBXGroup section */

/* Begin PBXHeadersBuildPhase section */
		59D1C2FB2B1DE6FF0016F6B2 /* Headers */ = {
			isa = PBXHeadersBuildPhase;
			buildActionMask = 2147483647;
			files = (
				59D1C3032B1DE6FF0016F6B2 /* WireDataModelSupport.h in Headers */,
			);
			runOnlyForDeploymentPostprocessing = 0;
		};
		F9C9A4F91CAD5DF10039E10C /* Headers */ = {
			isa = PBXHeadersBuildPhase;
			buildActionMask = 2147483647;
			files = (
				F9A706C81CAEE01D00C2F5FE /* ZMUpdateEvent+WireDataModel.h in Headers */,
				F9A7068D1CAEE01D00C2F5FE /* ZMUser+Internal.h in Headers */,
				F9331C871CB419B500139ECC /* NSFetchRequest+ZMRelationshipKeyPaths.h in Headers */,
				F9A706561CAEE01D00C2F5FE /* NSNotification+ManagedObjectContextSave.h in Headers */,
				F9A706801CAEE01D00C2F5FE /* ZMMessage+Internal.h in Headers */,
				F9A706501CAEE01D00C2F5FE /* NSManagedObjectContext+tests.h in Headers */,
				F9C9A6AE1CAD7C7F0039E10C /* ZMUser.h in Headers */,
				F9B71F2C1CB264EF001DB03F /* ZMConversation+UnreadCount.h in Headers */,
				F963E9701D9ADD5A00098AD3 /* ZMImageAssetEncryptionKeys.h in Headers */,
				F9A706981CAEE01D00C2F5FE /* ZMManagedObject+Internal.h in Headers */,
				F9C9A7661CAE8DFC0039E10C /* ZMAddressBookContact.h in Headers */,
				F9C9A65F1CAD76A50039E10C /* WireDataModel.h in Headers */,
				F9C9A6AC1CAD7C7F0039E10C /* ZMEditableUser.h in Headers */,
				F9B71F0C1CB264DF001DB03F /* ZMConversationListDirectory.h in Headers */,
				F9C9A6AA1CAD7C7F0039E10C /* ZMConversation.h in Headers */,
				F9A706521CAEE01D00C2F5FE /* NSManagedObjectContext+zmessaging.h in Headers */,
				F9331C831CB4191B00139ECC /* NSPredicate+ZMSearch.h in Headers */,
				F9C9A6B01CAD7D1F0039E10C /* ZMManagedObject.h in Headers */,
				F9B71F0A1CB264DF001DB03F /* ZMConversationList+Internal.h in Headers */,
				F9C9A6AB1CAD7C7F0039E10C /* ZMConversationList.h in Headers */,
				BF3494081EC5A90400B0C314 /* ZMUser+OneOnOne.h in Headers */,
				F9A706511CAEE01D00C2F5FE /* NSManagedObjectContext+zmessaging-Internal.h in Headers */,
				F9A706821CAEE01D00C2F5FE /* ZMOTRMessage.h in Headers */,
				F9A7065A1CAEE01D00C2F5FE /* ZMConnection+Internal.h in Headers */,
				F9A706961CAEE01D00C2F5FE /* UserClientTypes.h in Headers */,
				F9A706C51CAEE01D00C2F5FE /* ZMFetchRequestBatch.h in Headers */,
				F9A7065B1CAEE01D00C2F5FE /* ZMConnection.h in Headers */,
				F9B71F301CB264EF001DB03F /* ZMConversationSecurityLevel.h in Headers */,
				F963E9801D9C09E700098AD3 /* ZMMessageTimer.h in Headers */,
				5EFE9C092126BF9D007932A6 /* ZMPropertyNormalizationResult.h in Headers */,
				F9A706791CAEE01D00C2F5FE /* ZMExternalEncryptedDataWithKeys.h in Headers */,
				F9B71F231CB264EF001DB03F /* ZMConversation+Internal.h in Headers */,
				F9C9A6AD1CAD7C7F0039E10C /* ZMMessage.h in Headers */,
				F9331C771CB4165100139ECC /* NSString+ZMPersonName.h in Headers */,
			);
			runOnlyForDeploymentPostprocessing = 0;
		};
/* End PBXHeadersBuildPhase section */

/* Begin PBXNativeTarget section */
		59D1C2FF2B1DE6FF0016F6B2 /* WireDataModelSupport */ = {
			isa = PBXNativeTarget;
			buildConfigurationList = 59D1C30A2B1DE6FF0016F6B2 /* Build configuration list for PBXNativeTarget "WireDataModelSupport" */;
			buildPhases = (
				594EB2FD2B1E2DCF0022A5CD /* Run Sourcery */,
				59D1C2FB2B1DE6FF0016F6B2 /* Headers */,
				59D1C2FC2B1DE6FF0016F6B2 /* Sources */,
				59D1C2FD2B1DE6FF0016F6B2 /* Frameworks */,
				59D1C2FE2B1DE6FF0016F6B2 /* Resources */,
				014C36B32B27206E00D7E8EA /* Embed Frameworks */,
			);
			buildRules = (
			);
			dependencies = (
			);
			name = WireDataModelSupport;
			productName = WireDataModelSupport;
			productReference = 59D1C3002B1DE6FF0016F6B2 /* WireDataModelSupport.framework */;
			productType = "com.apple.product-type.framework";
		};
		F9C9A4FB1CAD5DF10039E10C /* WireDataModel */ = {
			isa = PBXNativeTarget;
			buildConfigurationList = F9C9A5101CAD5DF10039E10C /* Build configuration list for PBXNativeTarget "WireDataModel" */;
			buildPhases = (
				F9C9A4F71CAD5DF10039E10C /* Sources */,
				F9C9A4F81CAD5DF10039E10C /* Frameworks */,
				F9C9A4F91CAD5DF10039E10C /* Headers */,
				668BEFB527453BF600866A25 /* Run Swiftlint */,
				F9C9A4FA1CAD5DF10039E10C /* Resources */,
			);
			buildRules = (
			);
			dependencies = (
			);
			name = WireDataModel;
			packageProductDependencies = (
			);
			productName = WireDataModel;
			productReference = F9C9A4FC1CAD5DF10039E10C /* WireDataModel.framework */;
			productType = "com.apple.product-type.framework";
		};
		F9C9A5051CAD5DF10039E10C /* WireDataModelTests */ = {
			isa = PBXNativeTarget;
			buildConfigurationList = F9C9A5131CAD5DF10039E10C /* Build configuration list for PBXNativeTarget "WireDataModelTests" */;
			buildPhases = (
				F9C9A5021CAD5DF10039E10C /* Sources */,
				F9C9A5031CAD5DF10039E10C /* Frameworks */,
				F9C9A5041CAD5DF10039E10C /* Resources */,
			);
			buildRules = (
			);
			dependencies = (
				F991CE201CB7E5FD004D8465 /* PBXTargetDependency */,
				F9C9A5091CAD5DF10039E10C /* PBXTargetDependency */,
			);
			name = WireDataModelTests;
			productName = WireDataModelTests;
			productReference = F9C9A5061CAD5DF10039E10C /* WireDataModelTests.xctest */;
			productType = "com.apple.product-type.bundle.unit-test";
		};
		F9C9A7F21CAED9510039E10C /* WireDataModelTestHost */ = {
			isa = PBXNativeTarget;
			buildConfigurationList = F9C9A8091CAED9510039E10C /* Build configuration list for PBXNativeTarget "WireDataModelTestHost" */;
			buildPhases = (
				F9C9A7EF1CAED9510039E10C /* Sources */,
				F9C9A7F01CAED9510039E10C /* Frameworks */,
				F9C9A7F11CAED9510039E10C /* Resources */,
				EE67F72A296F0C6A001D7C88 /* Embed Frameworks */,
			);
			buildRules = (
			);
			dependencies = (
				59D1C3052B1DE6FF0016F6B2 /* PBXTargetDependency */,
			);
			name = WireDataModelTestHost;
			productName = WireDataModelTestTarget;
			productReference = F9C9A7F31CAED9510039E10C /* WireDataModelTestHost.app */;
			productType = "com.apple.product-type.application";
		};
/* End PBXNativeTarget section */

/* Begin PBXProject section */
		F9C9A4F31CAD5DF10039E10C /* Project object */ = {
			isa = PBXProject;
			attributes = {
				LastSwiftUpdateCheck = 0830;
				LastUpgradeCheck = 1310;
				ORGANIZATIONNAME = "Wire Swiss GmbH";
				TargetAttributes = {
					59D1C2FF2B1DE6FF0016F6B2 = {
						CreatedOnToolsVersion = 15.0.1;
						LastSwiftMigration = 1500;
					};
					F9C9A4FB1CAD5DF10039E10C = {
						CreatedOnToolsVersion = 7.2;
						LastSwiftMigration = 1000;
						ProvisioningStyle = Manual;
					};
					F9C9A5051CAD5DF10039E10C = {
						CreatedOnToolsVersion = 7.2;
						LastSwiftMigration = 1000;
						TestTargetID = F9C9A7F21CAED9510039E10C;
					};
					F9C9A7F21CAED9510039E10C = {
						CreatedOnToolsVersion = 7.2;
						LastSwiftMigration = 0800;
					};
				};
			};
			buildConfigurationList = F9C9A4F61CAD5DF10039E10C /* Build configuration list for PBXProject "WireDataModel" */;
			compatibilityVersion = "Xcode 3.2";
			developmentRegion = en;
			hasScannedForEncodings = 0;
			knownRegions = (
				en,
				Base,
			);
			mainGroup = F9C9A4F21CAD5DF10039E10C;
			productRefGroup = F9C9A4FD1CAD5DF10039E10C /* Products */;
			projectDirPath = "";
			projectRoot = "";
			targets = (
				F9C9A4FB1CAD5DF10039E10C /* WireDataModel */,
				F9C9A5051CAD5DF10039E10C /* WireDataModelTests */,
				F9C9A7F21CAED9510039E10C /* WireDataModelTestHost */,
				59D1C2FF2B1DE6FF0016F6B2 /* WireDataModelSupport */,
			);
		};
/* End PBXProject section */

/* Begin PBXResourcesBuildPhase section */
		59D1C2FE2B1DE6FF0016F6B2 /* Resources */ = {
			isa = PBXResourcesBuildPhase;
			buildActionMask = 2147483647;
			files = (
			);
			runOnlyForDeploymentPostprocessing = 0;
		};
		F9C9A4FA1CAD5DF10039E10C /* Resources */ = {
			isa = PBXResourcesBuildPhase;
			buildActionMask = 2147483647;
			files = (
			);
			runOnlyForDeploymentPostprocessing = 0;
		};
		F9C9A5041CAD5DF10039E10C /* Resources */ = {
			isa = PBXResourcesBuildPhase;
			buildActionMask = 2147483647;
			files = (
				06C6B1B02745675E0049B54E /* store2-97-0.wiredatabase in Resources */,
				0630E17726E0F3570012E2F9 /* store2-95-0.wiredatabase in Resources */,
				169FF3D82715CE5B00330C2E /* store2-96-0.wiredatabase in Resources */,
				F9A706F61CAEE31800C2F5FE /* 1900x1500.jpg in Resources */,
				F9A706FA1CAEE32A00C2F5FE /* ExternalMessageTextFixture.txt in Resources */,
				6391A7FF2A6FDB9100832665 /* store2-107-0.wiredatabase in Resources */,
				54AA3C9924ED2CE700FE1F94 /* store2-84-0.wiredatabase in Resources */,
				5495BC431E019F1B004253ED /* audio.m4a in Resources */,
				4058AAA62AAA017F0013DE71 /* store2-109-0.wiredatabase in Resources */,
				54BAB40B24A4FA0800EBC400 /* store2-82-0.wiredatabase in Resources */,
				EEB5DE112837BD52009B4741 /* store2-101-0.wiredatabase in Resources */,
				06A0E60B281AE65D00E5F822 /* store2-99-0.wiredatabase in Resources */,
				0604F8002651CAFE0016A71E /* store2-91-0.wiredatabase in Resources */,
				163CE64E25ACE5DB0013C12D /* store2-89-0.wiredatabase in Resources */,
				EEFFBEB52A67D9CF0058C343 /* store2-106-0.wiredatabase in Resources */,
				F9A706FD1CAEE32A00C2F5FE /* medium.jpg in Resources */,
				F9A706F91CAEE32A00C2F5FE /* EncryptedBase64EncondedExternalMessageTestFixture.txt in Resources */,
				F9A707031CAEE32E00C2F5FE /* tiny.jpg in Resources */,
				E90AAE34279719D8003C7DB0 /* store2-98-0.wiredatabase in Resources */,
				EE002F222878345C0027D63A /* store2-104-0.wiredatabase in Resources */,
				63DA33AF28746CCF00818C3C /* store2-103-0.wiredatabase in Resources */,
				F9A706FE1CAEE32A00C2F5FE /* not_animated.gif in Resources */,
				06D33FCF2525D368004B9BC1 /* store2-86-0.wiredatabase in Resources */,
				E68D9FF32B0F5B4600EFE04F /* store2-105-0.wiredatabase in Resources */,
				F9A706FC1CAEE32A00C2F5FE /* Lorem Ipsum.txt in Resources */,
				01B6A8A02B16268300E409A0 /* store2-111-0.wiredatabase in Resources */,
				06EED73F2525D5B90014FE1E /* store2-87-0.wiredatabase in Resources */,
				EE9ADC47286F38D1002B2148 /* store2-102-0.wiredatabase in Resources */,
				16500C0325E3A7F80021B3AE /* store2-90-0.wiredatabase in Resources */,
				E6BDA1152B1642A400488D92 /* store2-110-0.wiredatabase in Resources */,
				EE980FB22834EB3A00CC6B9F /* store2-100-0.wiredatabase in Resources */,
				F9A706F81CAEE32400C2F5FE /* InfoPlist.strings in Resources */,
				0612D241243DC134008811A7 /* store2-81-0.wiredatabase in Resources */,
				0630E4C1257FC41400C75BFB /* store2-88-0.wiredatabase in Resources */,
				E68D9FF12B0F595100EFE04F /* store2-108-0.wiredatabase in Resources */,
				EE3C07E32698737D00CCB6FD /* store2-93-0.wiredatabase in Resources */,
				EE6CB3DC24E2A4E500B0EADD /* store2-83-0.wiredatabase in Resources */,
				166EC36E26C50E960043ED01 /* store2-94-0.wiredatabase in Resources */,
				F91EAAC61D885D7B0010ACBE /* video.mp4 in Resources */,
				16F7341624F95F9D00AB93B1 /* store2-85-0.wiredatabase in Resources */,
				F9A706F71CAEE31C00C2F5FE /* animated.gif in Resources */,
				63340BBD241C2BC5004ED87C /* store2-80-0.wiredatabase in Resources */,
				06EE09E32659340F00D6CAC3 /* store2-92-0.wiredatabase in Resources */,
			);
			runOnlyForDeploymentPostprocessing = 0;
		};
		F9C9A7F11CAED9510039E10C /* Resources */ = {
			isa = PBXResourcesBuildPhase;
			buildActionMask = 2147483647;
			files = (
				F9A708651CAEF9BD00C2F5FE /* Default-568h@2x.png in Resources */,
			);
			runOnlyForDeploymentPostprocessing = 0;
		};
/* End PBXResourcesBuildPhase section */

/* Begin PBXShellScriptBuildPhase section */
		594EB2FD2B1E2DCF0022A5CD /* Run Sourcery */ = {
			isa = PBXShellScriptBuildPhase;
			alwaysOutOfDate = 1;
			buildActionMask = 2147483647;
			files = (
			);
			inputFileListPaths = (
			);
			inputPaths = (
			);
			name = "Run Sourcery";
			outputFileListPaths = (
			);
			outputPaths = (
			);
			runOnlyForDeploymentPostprocessing = 0;
			shellPath = /bin/sh;
			shellScript = "../scripts/run-sourcery.sh --config ./Support/Sourcery/config.yml\n";
		};
		668BEFB527453BF600866A25 /* Run Swiftlint */ = {
			isa = PBXShellScriptBuildPhase;
			alwaysOutOfDate = 1;
			buildActionMask = 2147483647;
			files = (
			);
			inputFileListPaths = (
			);
			inputPaths = (
				"$(SRCROOT)/../scripts/run-swiftlint.sh",
			);
			name = "Run Swiftlint";
			outputFileListPaths = (
			);
			outputPaths = (
			);
			runOnlyForDeploymentPostprocessing = 0;
			shellPath = /bin/sh;
			shellScript = "../scripts/run-swiftlint.sh\n";
		};
/* End PBXShellScriptBuildPhase section */

/* Begin PBXSourcesBuildPhase section */
		59D1C2FC2B1DE6FF0016F6B2 /* Sources */ = {
			isa = PBXSourcesBuildPhase;
			buildActionMask = 2147483647;
			files = (
<<<<<<< HEAD
				014C36A62B27140300D7E8EA /* SpyUserClientKeyStore.swift in Sources */,
				594EB3062B1E3B340022A5CD /* AutoMockable.generated.swift in Sources */,
				014C36A72B27174800D7E8EA /* MockProteusProvider.swift in Sources */,
=======
				0125F73C2B28A31C00D989AB /* SpyUserClientKeyStore.swift in Sources */,
				594EB3062B1E3B340022A5CD /* AutoMockable.generated.swift in Sources */,
				0125F73D2B28A31C00D989AB /* MockProteusProvider.swift in Sources */,
>>>>>>> 08f927af
			);
			runOnlyForDeploymentPostprocessing = 0;
		};
		F9C9A4F71CAD5DF10039E10C /* Sources */ = {
			isa = PBXSourcesBuildPhase;
			buildActionMask = 2147483647;
			files = (
				EE3EFE95253053B1009499E5 /* PotentialChangeDetector.swift in Sources */,
				BF1B98041EC313C600DE033B /* Team.swift in Sources */,
				A90676E7238EAE8B006417AC /* ParticipantRole.swift in Sources */,
				165124D82189AE90006A3C75 /* ZMAssetClientMessage+Quotes.swift in Sources */,
				BF5DF5CD20F4EB3E002BCB67 /* ZMSystemMessage+NewConversation.swift in Sources */,
				0651D00423FC46A500411A22 /* ZMClientMessage+Confirmations.swift in Sources */,
				F163784F1E5C454C00898F84 /* ZMConversation+Patches.swift in Sources */,
				1639A8132260916E00868AB9 /* AlertAvailabilityBehaviourChange.swift in Sources */,
				166A2A0D25FB991800B4A4F8 /* CoreDataStack.swift in Sources */,
				F9A706AE1CAEE01D00C2F5FE /* SetSnapshot.swift in Sources */,
				162A81DD202DA4BC00F6200C /* AssetCache.swift in Sources */,
				EEBACDAB25B9C4B0000210AC /* AppLockAuthenticationResult.swift in Sources */,
				638805652410FE920043B641 /* ButtonState.swift in Sources */,
				63B1335A29A503D100009D84 /* MLSActionExecutor.swift in Sources */,
				16460A46206544B00096B616 /* PersistentMetadataKeys.swift in Sources */,
				5E67168E2174B9AF00522E61 /* LoginCredentials.swift in Sources */,
				63DA335E286C9CF000818C3C /* NSManagedObjectContext+MLSService.swift in Sources */,
				CE4EDC0B1D6DC2D2002A20AA /* ConversationMessage+Reaction.swift in Sources */,
				63B1336529A503D100009D84 /* SendMLSMessageAction.swift in Sources */,
				EEAAD75A252C6D2700E6A44E /* UnreadMessages.swift in Sources */,
				A90676EB238EB05F006417AC /* Role.swift in Sources */,
				63B658DE243754E100EF463F /* GenericMessage+UpdateEvent.swift in Sources */,
				EEC80B3629B0AD8100099727 /* NSManagedObjectContext+ProteusProvider.swift in Sources */,
				545FA5D71E2FD3750054171A /* ZMConversation+MessageDeletion.swift in Sources */,
				5EFE9C062125CD3F007932A6 /* UnregisteredUser.swift in Sources */,
				63370C6C242A510A0072C37F /* ZMOTRMessage+UpdateEvent.swift in Sources */,
				167BCC82260CFAD500E9D7E3 /* UserType+Federation.swift in Sources */,
				BF10B5981E64591600E7036E /* NSManagedObjectContext+Analytics.swift in Sources */,
				F1C867701FA9CCB5001505E8 /* DuplicateMerging.swift in Sources */,
				544A46AE1E2E82BA00D6A748 /* ZMOTRMessage+SecurityDegradation.swift in Sources */,
				F18998831E7AC6D900E579A2 /* ZMUser.swift in Sources */,
				EE30F45B2592A357000FC69C /* AppLockController.PasscodeKeychainItem.swift in Sources */,
				54563B761E0161730089B1D7 /* ZMMessage+Categorization.swift in Sources */,
				1670D0172317F92B003A143B /* ZMConversation+Team.swift in Sources */,
				EED6C7142A30B94100CB8B60 /* MLSUserID.swift in Sources */,
				EE28991E26B4422800E7BAF0 /* Feature.ConferenceCalling.swift in Sources */,
				63B1336A29A503D100009D84 /* ClaimMLSKeyPackageAction.swift in Sources */,
				6308F8A62A273CB70072A177 /* FetchMLSConversationGroupInfoAction.swift in Sources */,
				63B1335929A503D100009D84 /* MLSGroupID.swift in Sources */,
				F963E9831D9C0DC400098AD3 /* ZMMessageDestructionTimer.swift in Sources */,
				63AFE2D6244F49A90003F619 /* GenericMessage+MessageCapable.swift in Sources */,
				A901DE8C23A2A31B00B4DDC6 /* ZMConnection+Role.swift in Sources */,
				F9A706C91CAEE01D00C2F5FE /* ZMUpdateEvent+WireDataModel.m in Sources */,
				E6A5BBA62B0E33DB00ACC236 /* CoreDataMessagingMigrationVersion.swift in Sources */,
				EE997A16250629DC008336D2 /* ZMMessage+ProcessingError.swift in Sources */,
				063D2928242128D300FA6FEE /* ZMClientMessage+Ephemeral.swift in Sources */,
				63370CBB242CB84A0072C37F /* CompositeMessageItemContent.swift in Sources */,
				F13A89D1210628F700AB40CB /* PushToken.swift in Sources */,
				CE58A3FF1CD3B3580037B626 /* ConversationMessage.swift in Sources */,
				0634C3A924643A400006081D /* ZMUpdateEvent.swift in Sources */,
				160B3BB124EFD64E0026D355 /* ExtendedSecureUnarchiveFromData.swift in Sources */,
				EE22F81229DD84ED0053E1C6 /* EARKeyRepository.swift in Sources */,
				BF85CF5F1D227A78006EDB97 /* LocationData.swift in Sources */,
				F9DBA5221E28EB4000BE23C0 /* SideEffectSources.swift in Sources */,
				1672A614234499B500380537 /* LabelChangeInfo.swift in Sources */,
				06E1C835244F1A2300CA4EF2 /* ZMOTRMessage+Helper.swift in Sources */,
				06B1C493248F9173007FDA8D /* GenericMessage+Debug.swift in Sources */,
				1687ABAC20EBE0770007C240 /* UserType.swift in Sources */,
				16030DB021AD765D00F8032E /* ZMConversation+Confirmations.swift in Sources */,
				F9A7065C1CAEE01D00C2F5FE /* ZMConnection.m in Sources */,
				EF2CBDA720061E2D0004F65E /* ServiceUser.swift in Sources */,
				A995F05C23968D8500FAC3CF /* ParticipantRoleChangeInfo.swift in Sources */,
				060ED6D12499E97200412C4A /* NSManagedObjectContext+ServerTimeDelta.swift in Sources */,
				F929C1751E41EBE20018ADA4 /* PersonName.swift in Sources */,
				16BA4303233CD8E50018E883 /* Label.swift in Sources */,
				63B1336C29A503D100009D84 /* CoreCryptoCallbacks.swift in Sources */,
				EE42938C252C443000E70670 /* ManagedObjectObserverToken.swift in Sources */,
				EE128A68286DE35F00558550 /* CodableHelpers.swift in Sources */,
				161E056A2667C4D100DADC3D /* AccountDeletedObserver.swift in Sources */,
				F9A706B61CAEE01D00C2F5FE /* UserClientChangeInfo.swift in Sources */,
				EE128A66286DE31200558550 /* UserClient+MLSPublicKeys.swift in Sources */,
				EEB803AB283F61E600412F62 /* Feature.MLS.swift in Sources */,
				6354BDF32746C30900880D50 /* ZMConversation+Federation.swift in Sources */,
				BF989D0A1E8A6A120052BF8F /* SearchUserAsset.swift in Sources */,
				066328602428D01C005BB3BE /* ZMClientMessage+GenericMessage.swift in Sources */,
				5E36B45E21CA5BBA00B7063B /* UnverifiedCredentials.swift in Sources */,
				EE0DE5042A24D2A10029746C /* DeleteSubgroupAction.swift in Sources */,
				EE04084E28CA85B2009E4B8D /* Date+Helpers.swift in Sources */,
				F9B71F091CB264DF001DB03F /* ZMConversationList.m in Sources */,
				01482E8A2B10ED0800F3B2CB /* MLSSubgroup.swift in Sources */,
				EEBFA2E829D1D94B0004E8B4 /* ProteusError.swift in Sources */,
				55C40BCE22B0316800EFD8BD /* ZMUser+LegalHoldRequest.swift in Sources */,
				EE5E2C1926DFC67900C3928A /* MessageDestructionTimeoutValue.swift in Sources */,
				5EFE9C0A2126BF9D007932A6 /* ZMPropertyNormalizationResult.m in Sources */,
				63F65F01246B073900534A69 /* GenericMessage+Content.swift in Sources */,
				1607AAF2243768D200A93D29 /* UserType+Materialize.swift in Sources */,
				63B658E0243789DE00EF463F /* GenericMessage+Assets.swift in Sources */,
				164EB6F3230D987A001BBD4A /* ZMMessage+DataRetention.swift in Sources */,
				EECFAA3826D52EB700D9E100 /* Feature.SelfDeletingMessages.swift in Sources */,
				1693155525A329FE00709F15 /* NSManagedObjectContext+UpdateRequest.swift in Sources */,
				6391A7F82A6FD66A00832665 /* DuplicateClientsMigrationPolicy.swift in Sources */,
				A90D62C823A159B600F680CC /* ZMConversation+Transport.swift in Sources */,
				F9A706941CAEE01D00C2F5FE /* UserClient+Protobuf.swift in Sources */,
				63370CBD242CBA0A0072C37F /* CompositeMessageData.swift in Sources */,
				6308F8A22A273C0B0072A177 /* BaseFetchMLSGroupInfoAction.swift in Sources */,
				BF8F3A831E4B61C70079E9E7 /* TextSearchQuery.swift in Sources */,
				5E771F382080BB0000575629 /* PBMessage+Validation.swift in Sources */,
				BF10B5971E64591600E7036E /* AnalyticsType.swift in Sources */,
				16313D621D227DC1001B2AB3 /* LinkPreview+ProtocolBuffer.swift in Sources */,
				63C2EABF2A93B1E7008A0AB7 /* RemoveParticipantAction.swift in Sources */,
				F1FDF2F721B152BC00E037A1 /* GenericMessage+Helper.swift in Sources */,
				16030DC521AEE25500F8032E /* ZMOTRMessage+Confirmations.swift in Sources */,
				D5FA30C52063DC2D00716618 /* BackupMetadata.swift in Sources */,
				BF8361DA1F0A3C41009AE5AC /* NSSecureCoding+Swift.swift in Sources */,
				16CDEBFB2209D13B00E74A41 /* ZMMessage+Quotes.swift in Sources */,
				EE997A1425062295008336D2 /* Logging.swift in Sources */,
				F9331C841CB4191B00139ECC /* NSPredicate+ZMSearch.m in Sources */,
				BFCD502D21511D58008CD845 /* DraftMessage.swift in Sources */,
				63B1336B29A503D100009D84 /* MLSGroupStatus.swift in Sources */,
				F9A706BD1CAEE01D00C2F5FE /* CryptoBox.swift in Sources */,
				EE3EFE9725305A84009499E5 /* ModifiedObjects+Mergeable.swift in Sources */,
				EE42938A252C437900E70670 /* Notification.Name+ManagedObjectObservation.swift in Sources */,
				16AD86BA1F75426C00E4C797 /* NSManagedObjectContext+NotificationContext.swift in Sources */,
				165E0F69217F871400E36D08 /* ZMOTRMessage+ContentHashing.swift in Sources */,
				F9C348921E2E3FF60015D69D /* SnapshotCenter.swift in Sources */,
				0651D00623FC481B00411A22 /* ZMAssetClientMessage+Confirmations.swift in Sources */,
				54E3EE471F61A78B00A261E3 /* ZMAssetClientMessage+Deletion.swift in Sources */,
				F9331C781CB4165100139ECC /* NSString+ZMPersonName.m in Sources */,
				63B1335529A503D100009D84 /* ProteusService.swift in Sources */,
				BF6EA4D21E2512E800B7BD4B /* ZMConversation+DisplayName.swift in Sources */,
				F1C867851FAA0D48001505E8 /* ZMUser+Create.swift in Sources */,
				EEDA9C152513A1DA003A5B27 /* ZMClientMessage+EncryptionAtRest.swift in Sources */,
				A95E7BF5239134E600935B88 /* ZMConversation+Participants.swift in Sources */,
				546D3DE61CE5D0B100A6047F /* RichAssetFileType.swift in Sources */,
				EE42938E252C460000E70670 /* Changes.swift in Sources */,
				EE86678E2A56CF77005CBEA4 /* ZMConversation.swift in Sources */,
				D5FA30CF2063F8EC00716618 /* Version.swift in Sources */,
				06D5423C26399C33006B0C5A /* UserType+External.swift in Sources */,
				F9DBA5201E28EA8B00BE23C0 /* DependencyKeyStore.swift in Sources */,
				EEA985982555668A002BEF02 /* ZMUser+AnalyticsIdentifier.swift in Sources */,
				F125BAD71EE9849B0018C2F8 /* ZMConversation+SystemMessages.swift in Sources */,
				54F84CFD1F9950B300ABD7D5 /* DuplicatedEntityRemoval.swift in Sources */,
				EE5316422A13B59500A9E0B1 /* LastUpdateEventIDRepository.swift in Sources */,
				A90B3E2D23A255D5003EFED4 /* ZMConversation+Creation.swift in Sources */,
				EE74E4DE2A37B28C00B63E6E /* SubconversationGroupIDRepository.swift in Sources */,
				06034B6D26A8D36E003624B4 /* Feature.FileSharing.swift in Sources */,
				87C1C25F207F7DA80083BF6B /* InvalidGenericMessageDataRemoval.swift in Sources */,
				544E8C111E2F76B400F9B8B8 /* NSManagedObjectContext+UserInfoMerge.swift in Sources */,
				0649D1C524F6A542001DDC78 /* NSManagedObjectContext+ZMKeyValueStore.swift in Sources */,
				63D9A19E282AA0050074C20C /* NSManagedObjectContext+Federation.swift in Sources */,
				EEDD426A28633B2800C9EBC4 /* ZMUser+Patches.swift in Sources */,
				EEBACDA725B9C2C6000210AC /* AppLockType.swift in Sources */,
				E6A5BBA82B0E355A00ACC236 /* CoreDataMessagingMigrator.swift in Sources */,
				165124D42188B613006A3C75 /* ZMClientMessage+Quotes.swift in Sources */,
				06B99C79242A293500FEAFDE /* ZMClientMessage+Knock.swift in Sources */,
				BF1B98071EC31A3C00DE033B /* Member.swift in Sources */,
				F1FDF2FE21B1572500E037A1 /* ZMGenericMessageData.swift in Sources */,
				54CD460A1DEDA55C00BA3429 /* AddressBookEntry.swift in Sources */,
				E6A5BBAA2B0E4DD500ACC236 /* CoreDataMessagingMigrationStep.swift in Sources */,
				BFFBFD931D59E3F00079773E /* ConversationMessage+Deletion.swift in Sources */,
				168D7BFD26F365ED00789960 /* EntityAction.swift in Sources */,
				F1FDF30021B1580400E037A1 /* GenericMessage+Utils.swift in Sources */,
				F12BD0B01E4DCEC40012ADBA /* ZMMessage+Insert.swift in Sources */,
				16127CF3220058160020E65C /* InvalidConversationRemoval.swift in Sources */,
				7CBC3FC120177C3C008D06E4 /* RasterImages+Protobuf.swift in Sources */,
				63B1336329A503D100009D84 /* SyncStatusProtocol.swift in Sources */,
				BF2ADF631E28CF1E00E81B1E /* SharedObjectStore.swift in Sources */,
				F9A706831CAEE01D00C2F5FE /* ZMOTRMessage.m in Sources */,
				165DC51F21491C0400090B7B /* Mention.swift in Sources */,
				F9A706531CAEE01D00C2F5FE /* NSManagedObjectContext+zmessaging.m in Sources */,
				16B5B33126FDC5D2001A3216 /* ZMConnection+Actions.swift in Sources */,
				F110503D2220439900F3EB62 /* ZMUser+RichProfile.swift in Sources */,
				5EFE9C0F2126D3FA007932A6 /* NormalizationResult.swift in Sources */,
				F9A706571CAEE01D00C2F5FE /* NSNotification+ManagedObjectContextSave.m in Sources */,
				EE22F80D29DD81FC0053E1C6 /* PrivateEARKeyDescription.swift in Sources */,
				EE428C5229F1533000ECB715 /* EARKeyEncryptor.swift in Sources */,
				BF491CE61F063EE50055EE44 /* AccountStore.swift in Sources */,
				16BA4305233CDEA30018E883 /* ZMConversation+Labels.swift in Sources */,
				5451DE371F604CD500C82E75 /* ZMMoveIndex.swift in Sources */,
				63D41E5324531BAD0076826F /* ZMMessage+Reaction.swift in Sources */,
				16827AEA2732A3C20079405D /* InvalidDomainRemoval.swift in Sources */,
				54E3EE451F61A53C00A261E3 /* ZMAssetClientMessage+Ephemeral.swift in Sources */,
				5EDDC7A62088CE3B00B24850 /* ZMConversation+Invalid.swift in Sources */,
				F9A706B01CAEE01D00C2F5FE /* MessageChangeInfo.swift in Sources */,
				F9A706A71CAEE01D00C2F5FE /* AnyClassTuple.swift in Sources */,
				5451DE351F5FFF8B00C82E75 /* NotificationInContext.swift in Sources */,
				F179B5DA2062B77300C13DFD /* CoreDataStack+Backup.swift in Sources */,
				F9A706A41CAEE01D00C2F5FE /* ConversationChangeInfo.swift in Sources */,
				A943BBE825B5A59D003D66BA /* ConversationLike.swift in Sources */,
				062FD8852756053800B9DE39 /* Feature.ConversationGuestLinks.swift in Sources */,
				F9B71F0D1CB264DF001DB03F /* ZMConversationListDirectory.m in Sources */,
				A949418F23E1DB79001B0373 /* ZMConnection+Fetch.swift in Sources */,
				EEC47ED627A81EF60020B599 /* Feature+ClassifiedDomains.swift in Sources */,
				EE22F80B29DD81C50053E1C6 /* PublicEARKeyDescription.swift in Sources */,
				F920AE2A1E3A5FDD001BC14F /* Dictionary+Mapping.swift in Sources */,
				F93265211D8950F10076AAD6 /* NSManagedObjectContext+FetchRequest.swift in Sources */,
				0129E7F929A520870065E6DB /* SafeCoreCrypto.swift in Sources */,
				CE4EDC091D6D9A3D002A20AA /* Reaction.swift in Sources */,
				544E8C131E2F825700F9B8B8 /* ZMConversation+SecurityLevel.swift in Sources */,
				F9A7067A1CAEE01D00C2F5FE /* ZMExternalEncryptedDataWithKeys.m in Sources */,
				EE68EECB252DC4730013B242 /* ExplicitChangeDetector.swift in Sources */,
				63D41E512452F0A60076826F /* ZMMessage+Removal.swift in Sources */,
				63B1336129A503D100009D84 /* MLSClientID.swift in Sources */,
				54D809FC1F681D6400B2CCB4 /* ZMClientMessage+LinkPreview.swift in Sources */,
				F93A30251D6EFB47005CCB1D /* ZMMessageConfirmation.swift in Sources */,
				63B1336729A503D100009D84 /* FetchBackendMLSPublicKeysAction.swift in Sources */,
				638941EE2AF4FD4B0051ABFD /* RemoveLocalConversationUseCase.swift in Sources */,
				EFD0B02D21087DC80065EBF3 /* ZMConversation+Language.swift in Sources */,
				63B1336629A503D100009D84 /* SendCommitBundleAction.swift in Sources */,
				F137EEBE212C14300043FDEB /* ZMConversation+Services.swift in Sources */,
				54EDE6801CBBF1860044A17E /* PINCache+ZMessaging.swift in Sources */,
				06E8AAB4242BAA6A008929B1 /* SignatureStatus.swift in Sources */,
				068DCC5729BB816300F7E4F1 /* ZMOTRMessage+FailedToSendReason.swift in Sources */,
				F963E9811D9C09E700098AD3 /* ZMMessageTimer.m in Sources */,
				EE79699629D4684C00075E38 /* CryptoboxMigrationManager.swift in Sources */,
				4058AAA22AA76BFA0013DE71 /* ReactionData.swift in Sources */,
				0129E7FB29A520EB0065E6DB /* SafeFileContext.swift in Sources */,
				63370CC4242CFA860072C37F /* ZMAssetClientMessage+UpdateEvent.swift in Sources */,
				F9A706C61CAEE01D00C2F5FE /* ZMFetchRequestBatch.m in Sources */,
				166DCDB82555886F004F4F59 /* CoreDataStack+Migration.swift in Sources */,
				54363A011D7876200048FD7D /* ZMClientMessage+Encryption.swift in Sources */,
				8704676B21513DE900C628D7 /* ZMOTRMessage+Unarchive.swift in Sources */,
				54FB03A11E41E273000E13DC /* LegacyPersistedDataPatches.swift in Sources */,
				63CA8215240812620073426A /* ZMClientMessage+Composite.swift in Sources */,
				162207F8272291CA0041EDE8 /* String+NilEmpty.swift in Sources */,
				E6A5BBAE2B0E564200ACC236 /* WireDataModelBundle.swift in Sources */,
				0630E4B8257F8C0B00C75BFB /* ZMUser+Applock.swift in Sources */,
				F9A706A91CAEE01D00C2F5FE /* StringKeyPath.swift in Sources */,
				63298D9A2434D04D006B6018 /* GenericMessage+External.swift in Sources */,
				A90676EA238EB05F006417AC /* Action.swift in Sources */,
				EE6A57E025BB1C6800F848DD /* AppLockController.State.swift in Sources */,
				EE032B3129A62CA600E1DDF3 /* ProteusSessionID.swift in Sources */,
				63B1336E29A503D100009D84 /* StaleMLSKeyMaterialDetector.swift in Sources */,
				63B1336229A503D100009D84 /* CoreCryptoKeyProvider.swift in Sources */,
				EECCF10429D1BC7B000C0BF3 /* ProteusError+CBox.swift in Sources */,
				16D68E971CEF2EC4003AB9E0 /* ZMFileMetadata.swift in Sources */,
				BF421B2D1EF3F91D0079533A /* Team+Patches.swift in Sources */,
				547E664B1F750E4A008CB1FA /* ZMConnection+Notification.swift in Sources */,
				BF10B59D1E645A3300E7036E /* Analytics+UnknownMessage.swift in Sources */,
				D5D10DA9203B161700145497 /* ZMConversation+AccessMode.swift in Sources */,
				0660FEBD2580E4A900F4C19F /* TransferApplockKeychain.swift in Sources */,
				63B1336029A503D100009D84 /* CoreCryptoConfiguration.swift in Sources */,
				EF1F850422FD71BB0020F6DC /* ZMOTRMessage+VerifySender.swift in Sources */,
				165DC523214A614100090B7B /* ZMConversation+Message.swift in Sources */,
				F9A706811CAEE01D00C2F5FE /* ZMMessage.m in Sources */,
				631A0578240420380062B387 /* UserClient+SafeLogging.swift in Sources */,
				165DC52121491D8700090B7B /* ZMClientMessage+TextMessageData.swift in Sources */,
				EEE95CD52A432FA100E136CB /* LeaveSubconversationAction.swift in Sources */,
				EE9B9F572993E57900A257BC /* NSManagedObjectContext+ProteusService.swift in Sources */,
				BF491CCF1F02A6CF0055EE44 /* Member+Patches.swift in Sources */,
				018964252A6FE72700BCEE0E /* EARStorage.swift in Sources */,
				EE2BA00625CB3AA8001EB606 /* InvalidFeatureRemoval.swift in Sources */,
				EE8B09AD25B86AB10057E85C /* AppLockError.swift in Sources */,
				63C2EABD2A93B174008A0AB7 /* AddParticipantAction.swift in Sources */,
				1687ABAE20ECD51E0007C240 /* ZMSearchUser.swift in Sources */,
				163C92AA2630A80400F8DC14 /* NSManagedObjectContext+SelfUser.swift in Sources */,
				63298D9E24374489006B6018 /* Dictionary+ObjectForKey.swift in Sources */,
				A99B8A72268221A6006B4D29 /* ZMImageMessage.swift in Sources */,
				BF3493F21EC3623200B0C314 /* ZMUser+Teams.swift in Sources */,
				541E4F951CBD182100D82D69 /* FileAssetCache.swift in Sources */,
				0614E96D2A863EED007BB1F6 /* NSPredicate+BaseCompounds.swift in Sources */,
				165911551DF054AD007FA847 /* ZMConversation+Predicates.swift in Sources */,
				0663285E2428CEC3005BB3BE /* ZMClientMessage+Deletion.swift in Sources */,
				1600D93C267A80D700970F99 /* ZMManagedObject+Fetching.swift in Sources */,
				63B1336429A503D100009D84 /* UploadSelfMLSKeyPackagesAction.swift in Sources */,
				165124D62188CF66006A3C75 /* ZMClientMessage+Editing.swift in Sources */,
				165D3A2D1E1D47AB0052E654 /* ZMCallState.swift in Sources */,
				F9A706731CAEE01D00C2F5FE /* AssetEncryption.swift in Sources */,
				F9FD75731E2E6A2100B4558B /* ConversationListObserverCenter.swift in Sources */,
				F1FDF2FA21B1555A00E037A1 /* ZMClientMessage+Location.swift in Sources */,
				F92C992A1DAFBC910034AFDD /* ZMConversation+SelfDeletingMessages.swift in Sources */,
				63D41E4F2452EA080076826F /* ZMConversation+SelfConversation.swift in Sources */,
				F16378511E5C805100898F84 /* ZMConversationSecurityLevel.swift in Sources */,
				5E9EA4E22243E0D300D401B2 /* ConversationMessage+Attachments.swift in Sources */,
				EE5F54CC259B22C400F11F3C /* Account+Keychain.swift in Sources */,
				F93C4C7D1E24E1B1007E9CEE /* NotificationDispatcher.swift in Sources */,
				06D48735241F930A00881B08 /* GenericMessage+Obfuscation.swift in Sources */,
				0686649F256FB0CA001C8747 /* AppLockController.swift in Sources */,
				F9A706951CAEE01D00C2F5FE /* UserClient.swift in Sources */,
				EEAAD75E252C711800E6A44E /* ZMManagedObject+ClassIdentifier.swift in Sources */,
				064F8E08255E04800040371D /* Feature.swift in Sources */,
				54FB03A31E41E64A000E13DC /* UserClient+Patches.swift in Sources */,
				F9A706971CAEE01D00C2F5FE /* UserClientTypes.m in Sources */,
				5E0FB215205176B400FD9867 /* Set+ServiceUser.swift in Sources */,
				F9A706A81CAEE01D00C2F5FE /* DependentObjectsKeysForObservedObjectKeysCache.swift in Sources */,
				EEBACDA525B9C243000210AC /* LAContextProtocol.swift in Sources */,
				1670D01C231823DC003A143B /* ZMUser+Permissions.swift in Sources */,
				EE428C5029F1247400ECB715 /* EARKeyGenerator.swift in Sources */,
				54FB03AA1E41F204000E13DC /* LegacyPersistedDataPatches+Directory.swift in Sources */,
				EEC57C4A29E407CC0068DFDA /* EARService.swift in Sources */,
				F9B71F2D1CB264EF001DB03F /* ZMConversation+UnreadCount.m in Sources */,
				54D7B83F1E12774600C1B347 /* NSPersistentStore+Metadata.swift in Sources */,
				BFCD8A2D1DCB4E8A00C6FCCF /* V2Asset.swift in Sources */,
				F9A706B41CAEE01D00C2F5FE /* ObjectChangeInfo.swift in Sources */,
				63B1335E29A503D100009D84 /* BackendMLSPublicKeys.swift in Sources */,
				F9A706AA1CAEE01D00C2F5FE /* KeySet.swift in Sources */,
				16460A44206515370096B616 /* NSManagedObjectContext+BackupImport.swift in Sources */,
				EEBACDA925B9C47E000210AC /* AppLockController.Config.swift in Sources */,
				63B1335F29A503D100009D84 /* MessageProtocol.swift in Sources */,
				16E6F24824B36D550015B249 /* NSManagedObjectContext+EncryptionAtRest.swift in Sources */,
				F90D99A51E02DC6B00034070 /* AssetCollectionBatched.swift in Sources */,
				54FB03AF1E41FC86000E13DC /* NSManagedObjectContext+Patches.swift in Sources */,
				70E77B7D273188150021EE70 /* ZMConversation+Role.swift in Sources */,
				63370CC9242E3B990072C37F /* ZMMessage+Conversation.swift in Sources */,
				63B1335729A503D100009D84 /* MLSActionsProvider.swift in Sources */,
				EEC794F42A384421008E1A3B /* MLSDecryptionService.swift in Sources */,
				163D01E02472DE6200984999 /* InvalidConnectionRemoval.swift in Sources */,
				547E66491F7503A5008CB1FA /* ZMConversation+Notifications.swift in Sources */,
				EF18C7E61F9E4F8A0085A832 /* UserType+Filename.swift in Sources */,
				1672A6282344F10700380537 /* FolderList.swift in Sources */,
				54E3EE3F1F6169A800A261E3 /* ZMAssetClientMessage+FileMessageData.swift in Sources */,
				EF1F4F542301634500E4872C /* ZMSystemMessage+ChildMessages.swift in Sources */,
				F943BC2D1E88FEC80048A768 /* ChangedIndexes.swift in Sources */,
				7A2778C6285223D90044A73F /* KeychainManager.swift in Sources */,
				63BEF5872A2636BC00F482E8 /* MLSConferenceInfo.swift in Sources */,
				EEC794F62A384464008E1A3B /* MLSEncryptionService.swift in Sources */,
				F9A706A31CAEE01D00C2F5FE /* ConversationListChangeInfo.swift in Sources */,
				873B88FC204044AC00FBE254 /* ConversationCreationOptions.swift in Sources */,
				87E9508B2118B2DA00306AA7 /* ZMConversation+DeleteOlderMessages.swift in Sources */,
				E6F443232B16294400D2B08A /* zmessaging.xcdatamodeld in Sources */,
				EE9AD9162696F01700DD5F51 /* FeatureRepository.swift in Sources */,
				63B1337329A798C800009D84 /* ProteusProvider.swift in Sources */,
				0630E4B6257F888600C75BFB /* NSManagedObjectContext+AppLock.swift in Sources */,
				63495E1B23FED9A9002A7C59 /* ZMUser+Protobuf.swift in Sources */,
				EEF4010723A9213B007B1A97 /* UserType+Team.swift in Sources */,
				EE4CCA95256C558400848212 /* Feature.AppLock.swift in Sources */,
				63DA3373286CA43300818C3C /* ZMConversation+MLS.swift in Sources */,
				54E3EE411F616BA600A261E3 /* ZMAssetClientMessage.swift in Sources */,
				EE429390252C466500E70670 /* ChangeInfoConsumer.swift in Sources */,
				EE770DAF25344B4F00163C4A /* NotificationDispatcher.OperationMode.swift in Sources */,
				16F6BB3A1EDEC2D6009EA803 /* ZMConversation+ObserverHelper.swift in Sources */,
				EEE186B2259CC7CD008707CA /* AppLockDelegate.swift in Sources */,
				16E0FBC923326B72000E3235 /* ConversationDirectory.swift in Sources */,
				F99C5B8A1ED460E20049CCD7 /* TeamChangeInfo.swift in Sources */,
				EEB5DE0A283784F9009B4741 /* Feature+DigitalSignature.swift in Sources */,
				165124D221886EDB006A3C75 /* ZMOTRMessage+Quotes.swift in Sources */,
				63E21AE2291E92780084A942 /* FetchUserClientsAction.swift in Sources */,
				6308F8A42A273C680072A177 /* FetchMLSSubconversationGroupInfoAction.swift in Sources */,
				87D9CCE91F27606200AA4388 /* NSManagedObjectContext+TearDown.swift in Sources */,
				F963E9711D9ADD5A00098AD3 /* ZMImageAssetEncryptionKeys.m in Sources */,
				0604F7C8265184B70016A71E /* ZMSystemMessage+ParticipantsRemovedReason.swift in Sources */,
				63B1336829A503D100009D84 /* CountSelfMLSKeyPackagesAction.swift in Sources */,
				F11F3E891FA32463007B6D3D /* InvalidClientsRemoval.swift in Sources */,
				F9FD75781E2F9A0600B4558B /* SearchUserObserverCenter.swift in Sources */,
				168D7C9626F9ED1E00789960 /* QualifiedID.swift in Sources */,
				54F6CEAB1CE2972200A1276D /* ZMAssetClientMessage+Download.swift in Sources */,
				F9B71F221CB264EF001DB03F /* ZMConversation.m in Sources */,
				EEAAD760252C713E00E6A44E /* ClassIdentifier.swift in Sources */,
				8767E85B216391DF00390F75 /* ZMConversation+Mute.swift in Sources */,
				06D48737241FB3F700881B08 /* ZMClientMessage+Obfuscate.swift in Sources */,
				BF103F9D1F0112F30047FDE5 /* ManagedObjectObserver.swift in Sources */,
				F9A706B71CAEE01D00C2F5FE /* UserChangeInfo.swift in Sources */,
				EE68EEC9252DC4450013B242 /* ChangeDetector.swift in Sources */,
				63B1335629A503D100009D84 /* MLSGroup.swift in Sources */,
				EE032B3229A62CA600E1DDF3 /* ProteusSessionID+Mapping.swift in Sources */,
				EEC80B5C29B611CA00099727 /* PersistedDataPatch.swift in Sources */,
				F9AB00271F0CE5520037B437 /* FileManager+FileLocations.swift in Sources */,
				F9A7067F1CAEE01D00C2F5FE /* ZMImageMessage.m in Sources */,
				EE22F80F29DD82110053E1C6 /* DatabaseEARKeyDescription.swift in Sources */,
				63D41E7124597E420076826F /* GenericMessage+Flags.swift in Sources */,
				5473CC731E14245C00814C03 /* NSManagedObjectContext+Debugging.swift in Sources */,
				BF46662A1DCB71B0007463FF /* V3Asset.swift in Sources */,
				F9A706991CAEE01D00C2F5FE /* ZMManagedObject.m in Sources */,
				F1FDF2F821B152BC00E037A1 /* GenericMessage+Hashing.swift in Sources */,
				BF491CE41F063EDB0055EE44 /* Account.swift in Sources */,
				01482E8B2B10EEB000F3B2CB /* FetchSubgroupAction.swift in Sources */,
				EEDA9C0E2510F3D5003A5B27 /* ZMConversation+EncryptionAtRest.swift in Sources */,
				0642A3332445F2B600DCCFCD /* ZMClientMessage+UpdateEvent.swift in Sources */,
				EEAAD75C252C6DAE00E6A44E /* ModifiedObjects.swift in Sources */,
				EE5E2C1526DFC31900C3928A /* MessageDestructionTimeoutType.swift in Sources */,
				F991CE1B1CB561B0004D8465 /* ZMAddressBookContact.m in Sources */,
				63B1335C29A503D100009D84 /* MLSService.swift in Sources */,
				6391A7FA2A6FD6FC00832665 /* MappingModel_2.106-2.107.xcmappingmodel in Sources */,
				2BB20770292B787000FB6468 /* PatchApplicator.swift in Sources */,
				87EFA3AC210F52C6004DFA53 /* ZMConversation+LastMessages.swift in Sources */,
				F9C877091E000C9D00792613 /* AssetCollection.swift in Sources */,
				169315EF25AC4C8100709F15 /* MigrateSenderClient.swift in Sources */,
				167BCC1C2609E92400E9D7E3 /* ZMEventModel.xcdatamodeld in Sources */,
				BF10B58B1E6432ED00E7036E /* Message.swift in Sources */,
				BF491CE81F063EEB0055EE44 /* AccountManager.swift in Sources */,
				63B1335429A503D100009D84 /* ProteusServiceInterface.swift in Sources */,
				16D95A421FCEF87B00C96069 /* ZMUser+Availability.swift in Sources */,
				168413ED2225965500FCB9BC /* TransferStateMigration.swift in Sources */,
				167BCC96260DC3F100E9D7E3 /* CoreDataStack+ClearStorage.swift in Sources */,
				F9331C881CB419B500139ECC /* NSFetchRequest+ZMRelationshipKeyPaths.m in Sources */,
				063D292A24212AFD00FA6FEE /* ZMClientMessage.swift in Sources */,
				EE9B9F5929964F6A00A257BC /* NSManagedObjectContext+CoreCrypto.swift in Sources */,
				BF1B98091EC31A4200DE033B /* Permissions.swift in Sources */,
				06D33FCB2524E402004B9BC1 /* ZMConversation+UnreadCount.swift in Sources */,
				EE22F80929DD818B0053E1C6 /* BaseEARKeyDescription.swift in Sources */,
				F9A706901CAEE01D00C2F5FE /* ZMUser.m in Sources */,
				F14B7AFF2220302B00458624 /* ZMUser+Predicates.swift in Sources */,
				066A96FF25A88E510083E317 /* BiometricsState.swift in Sources */,
				EEFC3EE72208311200D3091A /* ZMConversation+HasMessages.swift in Sources */,
				16DF3B5D2285B13100D09365 /* UserClientType.swift in Sources */,
				54E3EE431F6194A400A261E3 /* ZMAssetClientMessage+GenericMessage.swift in Sources */,
				5E39FC67225F22BE00C682B8 /* ZMConversation+ExternalParticipant.swift in Sources */,
				F9A706C31CAEE01D00C2F5FE /* UserImageLocalCache.swift in Sources */,
				16519D36231D1BB200C9D76D /* ZMConversation+Deletion.swift in Sources */,
				1626344B20D935C0000D4063 /* ZMConversation+Timestamps.swift in Sources */,
				87C125F71EF94EE800D28DC1 /* ZMManagedObject+Grouping.swift in Sources */,
				F9A706B21CAEE01D00C2F5FE /* NewUnreadMessageChangeInfos.swift in Sources */,
				EE8B09AF25B86BB20057E85C /* AppLockPasscodePreference.swift in Sources */,
				7C8BFFDF22FC5E1600B3C8A5 /* ZMUser+Validation.swift in Sources */,
				63C2EAC12A93B244008A0AB7 /* SyncConversationAction.swift in Sources */,
				161541BA1E27EBD400AC2FFB /* ZMConversation+Calling.swift in Sources */,
				BFF8AE8520E4E12A00988700 /* ZMMessage+ShouldDisplay.swift in Sources */,
			);
			runOnlyForDeploymentPostprocessing = 0;
		};
		F9C9A5021CAD5DF10039E10C /* Sources */ = {
			isa = PBXSourcesBuildPhase;
			buildActionMask = 2147483647;
			files = (
				F920AE171E38C547001BC14F /* NotificationObservers.swift in Sources */,
				F93265291D89648B0076AAD6 /* ZMAssetClientMessageTests.swift in Sources */,
				63298D9C24374094006B6018 /* GenericMessageTests+External.swift in Sources */,
				1689FD462194A63E00A656E2 /* ZMClientMessageTests+Editing.swift in Sources */,
				F9B71F9C1CB2BF18001DB03F /* ZMCallStateTests.swift in Sources */,
				0630E4BF257FA2BD00C75BFB /* TransferAppLockKeychainTests.swift in Sources */,
				BF491CEB1F063F480055EE44 /* AccountManagerTests.swift in Sources */,
				544E8C0F1E2F69EB00F9B8B8 /* ZMOTRMessage+SecurityDegradationTests.swift in Sources */,
				F9B720041CB2C770001DB03F /* UserClientTests.swift in Sources */,
				872A2E8A1FFD2FBF00900B22 /* ZMSearchUserPayloadParsingTests.swift in Sources */,
				163D01E22472E44000984999 /* InvalidConnectionRemovalTests.swift in Sources */,
				E6E68B2B2B18D7B4003C29D2 /* ZMMessage+ServerTimestamp.swift in Sources */,
				1672A5FE23434FA200380537 /* ZMConversationTests+Labels.swift in Sources */,
				BF0D07FB1E4C7B7A00B934EB /* TextSearchQueryTests.swift in Sources */,
				0189815529A66B0800B52510 /* SafeCoreCryptoTests.swift in Sources */,
				060ED6DC2499F78700412C4A /* ZMUpdateEvent+Helper.swift in Sources */,
				F9C348841E2CC08E0015D69D /* UserClientObserverTests.swift in Sources */,
				1651F9BE1D3554C800A9FAE8 /* ZMClientMessageTests+TextMessage.swift in Sources */,
				A982B46623BE1B86001828A6 /* ConversationTests.swift in Sources */,
				F929C17B1E423B620018ADA4 /* SnapshotCenterTests.swift in Sources */,
				A995F05E239690B300FAC3CF /* ParticipantRoleObserverTests.swift in Sources */,
				F9A708521CAEEB7500C2F5FE /* ZMFetchRequestBatchTests.m in Sources */,
				F92C99281DAE8D070034AFDD /* GenericMessageTests+Obfuscation.swift in Sources */,
				A96E7A9925A35D36004FAADC /* ZMConversationTests+Knock.swift in Sources */,
				BF949E5B1D3D17FB00587597 /* LinkPreview+ProtobufTests.swift in Sources */,
				167BCC92260DB5FA00E9D7E3 /* CoreDataStackTests+ClearStorage.swift in Sources */,
				EEC3BC742888403000BFDC35 /* MockCoreCrypto.swift in Sources */,
				CEE525AA1CCA4C97001D06F9 /* NSString+RandomString.m in Sources */,
				165E141825CC516B00F0B075 /* ZMClientMessageTests+Prefetching.swift in Sources */,
				A9FA524A23A1598B003AD4C6 /* ActionTests.swift in Sources */,
				16E7DA2A1FDABE440065B6A6 /* ZMOTRMessage+SelfConversationUpdateTests.swift in Sources */,
				87DF59C01F729FDA00C7B406 /* ZMMovedIndexTests.swift in Sources */,
				BF3494001EC46D3D00B0C314 /* ZMConversationTests+Teams.swift in Sources */,
				6391A7FD2A6FD7D100832665 /* DatabaseMigrationTests+UserClientUniqueness.swift in Sources */,
				63495DF023F6BD2A002A7C59 /* GenericMessageTests.swift in Sources */,
				A96524BA23CDE07700303C60 /* String+WordTests.swift in Sources */,
				16F7341424F9573C00AB93B1 /* XCTestCase+EncryptionKeys.swift in Sources */,
				638941F82AF521790051ABFD /* RemoveLocalConversationUseCaseTests.swift in Sources */,
				06F98D64243B2474007E914A /* SignatureStatusTests.swift in Sources */,
				F9B71F941CB2BF08001DB03F /* UserImageLocalCacheTests.swift in Sources */,
				63D41E6F24573F420076826F /* ZMConversationTests+SelfConversation.swift in Sources */,
				BFE764431ED5AAE500C65C3E /* ZMConversation+TeamsTests.swift in Sources */,
				F14B9C6F212DB467004B6D7D /* ZMBaseManagedObjectTest+Helpers.swift in Sources */,
				16626508217F4E0B00300F45 /* GenericMessageTests+Hashing.swift in Sources */,
				6374562229C3323D001D1A33 /* CoreCryptoKeyProviderTests.swift in Sources */,
				F9A708441CAEEB7500C2F5FE /* ZMConnectionTests.m in Sources */,
				F9FD75761E2E79BF00B4558B /* ConversationListObserverTests.swift in Sources */,
				BF3493EB1EC34C0B00B0C314 /* TeamTests.swift in Sources */,
				F9A7085C1CAEED1B00C2F5FE /* ZMBaseManagedObjectTest.m in Sources */,
				1670D01E231825BE003A143B /* ZMUserTests+Permissions.swift in Sources */,
				EE428C4E29F01E4800ECB715 /* EARServiceTests.swift in Sources */,
				EE82625129A8D6BD0023B13A /* ZMClientMessageTests+OTR.swift in Sources */,
				8767E8682163B9EE00390F75 /* ZMConversationTests+Mute.swift in Sources */,
				163CE6AF25BEB9680013C12D /* ZMMessageTests+SystemMessages.swift in Sources */,
				F9A708351CAEEB7500C2F5FE /* ManagedObjectContextTests.m in Sources */,
				874D9798211064D300B07674 /* ZMConversationLastMessagesTest.swift in Sources */,
				87C125F91EF94F2E00D28DC1 /* ZMManagedObjectGroupingTests.swift in Sources */,
				54DE05DD1CF8711F00C35253 /* ProtobufUtilitiesTests.swift in Sources */,
				F9C8770B1E015AAF00792613 /* AssetColletionTests.swift in Sources */,
				F18998861E7AEECF00E579A2 /* ZMUserTests+Swift.swift in Sources */,
				16CDEBF72209897D00E74A41 /* ZMMessageTests+ShouldGenerateUnreadCount.swift in Sources */,
				162294A5222038FA00A98679 /* CacheAssetTests.swift in Sources */,
				543ABF5C1F34A19C00DBE28B /* DatabaseBaseTest.swift in Sources */,
				A9EEFEFA23A6D0CB0007828A /* RolesMigrationTests.swift in Sources */,
				069D07B82562671D00DBA592 /* FeatureTests.swift in Sources */,
				A9128AD02398067E0056F591 /* ZMConversationTests+Participants.swift in Sources */,
				167BCB512600C70F00E9D7E3 /* CoreDataStackTests+Backup.swift in Sources */,
				BF3493F01EC3569800B0C314 /* MemberTests.swift in Sources */,
				631A0586240439470062B387 /* UserClientTests+SafeLogging.swift in Sources */,
				F9A7083B1CAEEB7500C2F5FE /* MockEntity2.m in Sources */,
				1672A62A2345102400380537 /* ZMConversationListTests+Labels.swift in Sources */,
				169315F125AC501300709F15 /* MigrateSenderClientTests.swift in Sources */,
				169FF3AF2715820400330C2E /* ZMConnectionFetchingTests.swift in Sources */,
				F9331C5A1CB3BECB00139ECC /* ZMClientMessageTests+OTR_Legacy.swift in Sources */,
				16127CF522005AAB0020E65C /* InvalidConversationRemovalTests.swift in Sources */,
				EEFC3EE922083B0900D3091A /* ZMConversationTests+HasMessages.swift in Sources */,
				EE715B7D256D153E00087A22 /* FeatureRepositoryTests.swift in Sources */,
				F1B025621E53500400900C65 /* ZMConversationTests+PrepareToSend.swift in Sources */,
				54F84D041F995B0700ABD7D5 /* DiskDatabaseTests.swift in Sources */,
				EEC8064E28CF4C2D00DD58E9 /* MockStaleMLSKeyDetector.swift in Sources */,
				63FACD56291BC598003AB25D /* MLSClientIDTests.swift in Sources */,
				D5FA30D12063FD3A00716618 /* VersionTests.swift in Sources */,
				54A885A81F62EEB600AFBA95 /* ZMConversationTests+Messages.swift in Sources */,
				54ED3A9D1F38CB6A0066AD47 /* DatabaseMigrationTests.swift in Sources */,
				0680A9C624606288000F80F3 /* ZMMessage+Reaction.swift in Sources */,
				1670D02023183209003A143B /* ModelObjectsTests+Helpers.swift in Sources */,
				F9B71F971CB2BF08001DB03F /* ZMPersonNameTests.m in Sources */,
				54929FAE1E12AC8B0010186B /* NSPersistentStoreMetadataTests.swift in Sources */,
				1684142A2228421700FCB9BC /* ZMAssetClientMessageTests+AssetMessage.swift in Sources */,
				F9B71FED1CB2C4C6001DB03F /* StringKeyPathTests.swift in Sources */,
				F90D99A81E02E22900034070 /* AssetCollectionBatchedTests.swift in Sources */,
				5E39FC69225F2DC000C682B8 /* ZMConversationExternalParticipantsStateTests.swift in Sources */,
				F9AB395B1CB3AED900A7254F /* BaseTestSwiftHelpers.swift in Sources */,
				A923D77E239DB87700F47B85 /* ZMConversationTests+SecurityLevel.swift in Sources */,
				F93C4C7F1E24F832007E9CEE /* NotificationDispatcherTests.swift in Sources */,
				EEDE7DB728EC1618007DC6A3 /* MockMLSActionExecutor.swift in Sources */,
				63C07015291144F70075D598 /* CoreCryptoConfigProviderTests.swift in Sources */,
				1645ECC2243B643B007A82D6 /* ZMSearchUserTests+TeamUser.swift in Sources */,
				F9331C521CB3BC6800139ECC /* CryptoBoxTests.swift in Sources */,
				1693155325A30D4E00709F15 /* UserClientTests+ResetSession.swift in Sources */,
				F9A7083E1CAEEB7500C2F5FE /* NSFetchRequestTests+ZMRelationshipKeyPaths.m in Sources */,
				D5FA30CB2063ECD400716618 /* BackupMetadataTests.swift in Sources */,
				EEE83B4A1FBB496B00FC0296 /* ZMMessageTimerTests.swift in Sources */,
				F9B71F931CB2BF00001DB03F /* ZMMessageTests.m in Sources */,
				16030DBE21AE8FAB00F8032E /* ZMConversationTests+Confirmations.swift in Sources */,
				EE032B3629A62CD600E1DDF3 /* ProteusServiceTests.swift in Sources */,
				54FB03AD1E41F6C2000E13DC /* LegacyPersistedDataPatchesTests.swift in Sources */,
				F9B71F9F1CB2BF2B001DB03F /* ZMConversationListDirectoryTests.m in Sources */,
				F94A208F1CB51AF50059632A /* ManagedObjectValidationTests.m in Sources */,
				A927F52723A029250058D744 /* ParticipantRoleTests.swift in Sources */,
				E97A542827B122D80009DCCF /* AccessRoleMigrationTests.swift in Sources */,
				871DD79F2084A316006B1C56 /* BatchDeleteTests.swift in Sources */,
				068DCC5B29BFEC4E00F7E4F1 /* ZMMessageTests+ExpirationReasonCode.swift in Sources */,
				F9DD60C11E8916170019823F /* ChangedIndexesTests.swift in Sources */,
				F9A7083D1CAEEB7500C2F5FE /* ModelObjectsTests.m in Sources */,
				F9B71F921CB2BEF4001DB03F /* BaseClientMessageTests.swift in Sources */,
				63D41E6D245733AC0076826F /* ZMMessageTests+Removal.swift in Sources */,
				F963E9861D9D485900098AD3 /* ZMClientMessageTests+Ephemeral.swift in Sources */,
				BFB3BA731E28D38F0032A84F /* SharedObjectStoreTests.swift in Sources */,
				BF7D9C491D90286700949267 /* MessagingTest+UUID.swift in Sources */,
				1645ECC4243B69A1007A82D6 /* UserTypeTests+Materialize.swift in Sources */,
				EEC794FA2A38963F008E1A3B /* MLSEncryptionServiceTests.swift in Sources */,
				2BB20771292B791400FB6468 /* PatchApplicatorTests.swift in Sources */,
				16F7341224F9567000AB93B1 /* ZMConversationTests+DraftMessage.swift in Sources */,
				EE174FCE2522756700482A70 /* ZMConversationPerformanceTests.swift in Sources */,
				169FF3A527157B3900330C2E /* MockActionHandler.swift in Sources */,
				1621E59220E62BD2006B2D17 /* ZMConversationTests+Silencing.swift in Sources */,
				F14FA377221DB05B005E7EF5 /* MockBackgroundActivityManager.swift in Sources */,
				544034341D6DFE8500860F2D /* ZMAddressBookContactTests.swift in Sources */,
				F920AE3B1E3B844E001BC14F /* SearchUserObserverCenterTests.swift in Sources */,
				F9B71FA81CB2BF37001DB03F /* ZMConversationTests+Validation.m in Sources */,
				F9B71FA11CB2BF37001DB03F /* ZMConversation+Testing.m in Sources */,
				1600D944267BC5A100970F99 /* ZMManagedObjectFetchingTests.swift in Sources */,
				F9A708531CAEEB7500C2F5FE /* ZMManagedObjectTests.m in Sources */,
				F92C992D1DAFC5AC0034AFDD /* ZMConversationTests+Ephemeral.swift in Sources */,
				EEBF69ED28A2724800195771 /* ZMConversationTests+MLS.swift in Sources */,
				7A2778C8285329210044A73F /* KeychainManagerTests.swift in Sources */,
				0617001323E2FC14005C262D /* GenericMessageTests+LinkMetaData.swift in Sources */,
				068D610324629AB900A110A2 /* ZMBaseManagedObjectTest.swift in Sources */,
				54563B7B1E0189780089B1D7 /* ZMMessageCategorizationTests.swift in Sources */,
				1639A8512264B91E00868AB9 /* AvailabilityBehaviourChangeTests.swift in Sources */,
				06D33FCD2524F65D004B9BC1 /* ZMConversationTests+UnreadMessages.swift in Sources */,
				F9DBA5271E28EEBD00BE23C0 /* UserObserverTests.swift in Sources */,
				63FCE54828C78D1F00126D9D /* ZMConversationTests+Predicates.swift in Sources */,
				1611CF59203AE6A0004D807B /* FileAssetCacheTests.swift in Sources */,
				6354BDF62747BF9200880D50 /* ZMConversationTests+Federation.swift in Sources */,
				5EFE9C0D2126CB7D007932A6 /* UnregisteredUserTests.swift in Sources */,
				A9536FD323ACD23100CFD528 /* ConversationTests+gapsAndWindows.swift in Sources */,
				EEF0BC3128EEC02400ED16CA /* MockSyncStatus.swift in Sources */,
				A93724A226983100005FD532 /* ZMMessageTests.swift in Sources */,
				168FF330258200AD0066DAE3 /* ZMClientMessageTests+ResetSession.swift in Sources */,
				5473CC751E14268600814C03 /* NSManagedObjectContextDebuggingTests.swift in Sources */,
				EED6C7162A31AD1200CB8B60 /* MLSUserIDTests.swift in Sources */,
				0651D00823FC4FDD00411A22 /* GenericMessageTests+LegalHoldStatus.swift in Sources */,
				F99C5B8C1ED466760049CCD7 /* TeamObserverTests.swift in Sources */,
				EEC794F82A385359008E1A3B /* MLSDecryptionServiceTests.swift in Sources */,
				EE46B92828A511630063B38D /* ZMClientMessageTests+MLSEncryptedPayloadGenerator.swift in Sources */,
				4058AAA82AAB65530013DE71 /* ReactionsSortingTests.swift in Sources */,
				F9A7083C1CAEEB7500C2F5FE /* MockModelObjectContextFactory.m in Sources */,
				F9331C5C1CB3BF9F00139ECC /* UserClientKeyStoreTests.swift in Sources */,
				87C1C261207F812F0083BF6B /* InvalidGenericMessageDataRemovalTests.swift in Sources */,
				01B7A5752B0FB6DA00FE5132 /* CoreDataMessagingMigrationVersionTests.swift in Sources */,
				166D189E230E9E66001288CD /* ZMMessage+DataRetentionTests.swift in Sources */,
				F9A708361CAEEB7500C2F5FE /* NSManagedObjectContext+TestHelpers.m in Sources */,
				16D5260D20DD1D9400608D8E /* ZMConversationTests+Timestamps.swift in Sources */,
				F9AB002A1F0D2C120037B437 /* FileManager+FileLocationTests.swift in Sources */,
				EF17175B22D4CC8E00697EB0 /* Team+MockTeam.swift in Sources */,
				A9FA524823A14E2B003AD4C6 /* RoleTests.swift in Sources */,
				EE6A57DA25BAE0C900F848DD /* BiometricsStateTests.swift in Sources */,
				87E2CE312119F6AB0034C2C4 /* ZMClientMessageTests+Cleared.swift in Sources */,
				01A2D62F2A153118000EFC9C /* MockSafeCoreCrypto.swift in Sources */,
				F9B71FA31CB2BF37001DB03F /* ZMConversationTests+gapsAndWindows.m in Sources */,
				EE6A57DE25BAE40700F848DD /* MockBiometricsState.swift in Sources */,
				F1517922212DAE2E00BA3EBD /* ZMConversationTests+Services.swift in Sources */,
				BFCF31DB1DA50C650039B3DC /* GenericMessageTests+NativePush.swift in Sources */,
				F9B71FF21CB2C4C6001DB03F /* AnyClassTupleTests.swift in Sources */,
				EEF6E3CA28D89251001C1799 /* StaleMLSKeyDetectorTests.swift in Sources */,
				F9A7083A1CAEEB7500C2F5FE /* MockEntity.m in Sources */,
				F963E9741D9BF9ED00098AD3 /* ProtosTests.swift in Sources */,
				16746B081D2EAF8E00831771 /* ZMClientMessageTests+ZMImageOwner.swift in Sources */,
				873B88FE2040470900FBE254 /* ConversationCreationOptionsTests.swift in Sources */,
				16827AF22732AB2E0079405D /* InvalidDomainRemovalTests.swift in Sources */,
				5E771F3B2080C42300575629 /* PBMessageValidationTests.swift in Sources */,
				F9FD757B1E2FB60E00B4558B /* SearchUserObserverTests.swift in Sources */,
				F9B71F9A1CB2BF0E001DB03F /* ZMUserTests.m in Sources */,
				1672A6022343973600380537 /* LabelTests.swift in Sources */,
				7C88C5352182FBD90037DD03 /* ZMClientMessageTests+Replies.swift in Sources */,
				167BCC86260CFC7B00E9D7E3 /* UserTypeTests+Federation.swift in Sources */,
				F9B71FA91CB2BF37001DB03F /* ZMConversationTests.m in Sources */,
				F963E9931D9E9D1800098AD3 /* ZMAssetClientMessageTests+Ephemeral.swift in Sources */,
				16925337234F677B0041A8FF /* ZMConversationListDirectoryTests+Labels.swift in Sources */,
				1623F8F32AEBB80C004F0319 /* ZMMessageTests+Legalhold.swift in Sources */,
				EE6A57DC25BAE3D700F848DD /* MockLAContext.swift in Sources */,
				1687C0E22150EE91003099DD /* ZMClientMessageTests+Mentions.swift in Sources */,
				EE84227028EC353900B80FE5 /* MLSActionExecutorTests.swift in Sources */,
				F9A708341CAEEB7500C2F5FE /* ManagedObjectContextSaveNotificationTests.m in Sources */,
				63370CF52431F3ED0072C37F /* CompositeMessageItemContentTests.swift in Sources */,
				E9C7DD9B27B533D000FB9AE8 /* AccessRoleMappingTests.swift in Sources */,
				BF491CEC1F063F4B0055EE44 /* AccountStoreTests.swift in Sources */,
				164A55D320F3AF6700AE62A6 /* ZMSearchUserTests+ProfileImages.swift in Sources */,
				EE74E4E02A37B3BF00B63E6E /* SubconversationGroupIDRepositoryTests.swift in Sources */,
				F9B71FA01CB2BF2B001DB03F /* ZMConversationListTests.m in Sources */,
				BF794FE61D1442B100E618C6 /* ZMClientMessageTests+Location.swift in Sources */,
				CEB15E531D7EE5AB0048A011 /* ZMClientMessagesTests+Reaction.swift in Sources */,
				F9B0FF321D79D1140098C17C /* ZMClientMessageTests+Unarchiving.swift in Sources */,
				0680A9C324600306000F80F3 /* ZMClientMessageTests.swift in Sources */,
				5E454C60210638E300DB4501 /* PushTokenTests.swift in Sources */,
				55C40BD722B0F78500EFD8BD /* ZMUserLegalHoldTests.swift in Sources */,
				EE6CB3DE24E2D24F00B0EADD /* ZMGenericMessageDataTests.swift in Sources */,
				F9C348861E2CC27D0015D69D /* NewUnreadMessageObserverTests.swift in Sources */,
				63F376DA2834FF7200FE1F05 /* NSManagedObjectContextTests+Federation.swift in Sources */,
				87A7FA25203DD1CC00AA066C /* ZMConversationTests+AccessMode.swift in Sources */,
				EE79699829D469A800075E38 /* CryptoboxMigrationManagerTests.swift in Sources */,
				F9A708601CAEEF4700C2F5FE /* MessagingTest+EventFactory.m in Sources */,
				F9DBA5291E29162A00BE23C0 /* MessageObserverTests.swift in Sources */,
				BF1B980D1EC3410000DE033B /* PermissionsTests.swift in Sources */,
				63E313D3274D5F57002EAF1D /* ZMConversationTests+Team.swift in Sources */,
				63370CF82431F5DE0072C37F /* BaseCompositeMessageTests.swift in Sources */,
				546D3DE91CE5D24C00A6047F /* RichAssetFileTypeTests.swift in Sources */,
				065D7501239FAB1200275114 /* SelfUserParticipantMigrationTests.swift in Sources */,
				EF3510FA22CA07BB00115B97 /* ZMConversationTests+Transport.swift in Sources */,
				5476BA3E1DEDABCC00D047F8 /* AddressBookEntryTests.swift in Sources */,
				068664A2256FB834001C8747 /* AppLockControllerTests.swift in Sources */,
				F93A302F1D6F2633005CCB1D /* ZMMessageTests+Confirmation.swift in Sources */,
				F9331C561CB3BCF300139ECC /* OtrBaseTest.swift in Sources */,
				EE3EFEA1253090E0009499E5 /* PotentialChangeDetectorTests.swift in Sources */,
				1684141722282A1A00FCB9BC /* TransferStateMigrationTests.swift in Sources */,
				16DF3B5F2289510600D09365 /* ZMConversationTests+Legalhold.swift in Sources */,
				169FF3AA27157F0100330C2E /* ZMSearchUserTests+Connections.swift in Sources */,
				EEB121AE2A175C9500E74D39 /* LastEventIDRepositoryTests.swift in Sources */,
				EE2BA00925CB3DE7001EB606 /* InvalidFeatureRemovalTests.swift in Sources */,
				EE98878E28882BFF002340D2 /* MLSServiceTests.swift in Sources */,
				BFE3A96E1ED301020024A05B /* ZMConversationListTests+Teams.swift in Sources */,
				16C391E2214BD438003AB3AD /* MentionTests.swift in Sources */,
				F991CE191CB55E95004D8465 /* ZMSearchUserTests.m in Sources */,
				16519D54231D6F8200C9D76D /* ZMConversationTests+Deletion.swift in Sources */,
				BF103FA11F0138390047FDE5 /* ManagedObjectContextChangeObserverTests.swift in Sources */,
				5E9EA4D62242942900D401B2 /* ZMClientMessageTests+LinkAttachments.swift in Sources */,
				EEDB51DB255410D000F35A29 /* GenericMessageHelperTests.swift in Sources */,
				F1B58928202DCF0C002BB59B /* ZMConversationTests+CreationSystemMessages.swift in Sources */,
				F9DBA5251E28EE1500BE23C0 /* ConversationObserverTests.swift in Sources */,
				167BCB4E2600C62100E9D7E3 /* CoreDataStackTests+Migration.swift in Sources */,
				BFE3A96C1ED2EC110024A05B /* ZMConversationListDirectoryTests+Teams.swift in Sources */,
				54F84D031F995B0200ABD7D5 /* DuplicatedEntityRemovalTests.swift in Sources */,
				BF491CEA1F063F440055EE44 /* AccountTests.swift in Sources */,
				EF9A4703210A026600085102 /* ZMConversationTests+Language.swift in Sources */,
				F9A7083F1CAEEB7500C2F5FE /* PersistentChangeTrackingTests.m in Sources */,
				16E70FA7270F212100718E5D /* ZMConnection+Helper.m in Sources */,
				1672A6162344A14E00380537 /* LabelObserverTests.swift in Sources */,
				BF1B980B1EC31D6100DE033B /* TeamDeletionRuleTests.swift in Sources */,
				EEFAAC3528DDE2B1009940E7 /* CoreCryptoCallbacksTests.swift in Sources */,
				BF735CFD1E7050D5003BC61F /* ZMConversationTests+CallSystemMessages.swift in Sources */,
				6388054A240EA8990043B641 /* ZMClientMessageTests+Composite.swift in Sources */,
				F11F3E8B1FA32AA0007B6D3D /* InvalidClientsRemovalTests.swift in Sources */,
				060D194F2462A9EC00623376 /* ZMMessageTests+GenericMessage.swift in Sources */,
				A94166FC2680CCB5001F4E37 /* ZMConversationTests.swift in Sources */,
				EE09EEB1255959F000919A6B /* ZMUserTests+AnalyticsIdentifier.swift in Sources */,
				BFFBFD951D59E49D0079773E /* ZMClientMessageTests+Deletion.swift in Sources */,
			);
			runOnlyForDeploymentPostprocessing = 0;
		};
		F9C9A7EF1CAED9510039E10C /* Sources */ = {
			isa = PBXSourcesBuildPhase;
			buildActionMask = 2147483647;
			files = (
				F9A7073D1CAEE8FC00C2F5FE /* AppDelegate.m in Sources */,
				F9A7073E1CAEE8FC00C2F5FE /* main.m in Sources */,
			);
			runOnlyForDeploymentPostprocessing = 0;
		};
/* End PBXSourcesBuildPhase section */

/* Begin PBXTargetDependency section */
		59D1C3052B1DE6FF0016F6B2 /* PBXTargetDependency */ = {
			isa = PBXTargetDependency;
			target = 59D1C2FF2B1DE6FF0016F6B2 /* WireDataModelSupport */;
			targetProxy = 59D1C3042B1DE6FF0016F6B2 /* PBXContainerItemProxy */;
		};
		F991CE201CB7E5FD004D8465 /* PBXTargetDependency */ = {
			isa = PBXTargetDependency;
			target = F9C9A7F21CAED9510039E10C /* WireDataModelTestHost */;
			targetProxy = F991CE1F1CB7E5FD004D8465 /* PBXContainerItemProxy */;
		};
		F9C9A5091CAD5DF10039E10C /* PBXTargetDependency */ = {
			isa = PBXTargetDependency;
			target = F9C9A4FB1CAD5DF10039E10C /* WireDataModel */;
			targetProxy = F9C9A5081CAD5DF10039E10C /* PBXContainerItemProxy */;
		};
/* End PBXTargetDependency section */

/* Begin PBXVariantGroup section */
		F9A706CD1CAEE30700C2F5FE /* InfoPlist.strings */ = {
			isa = PBXVariantGroup;
			children = (
				F9A706CE1CAEE30700C2F5FE /* en */,
			);
			name = InfoPlist.strings;
			sourceTree = "<group>";
		};
/* End PBXVariantGroup section */

/* Begin XCBuildConfiguration section */
		59D1C3082B1DE6FF0016F6B2 /* Debug */ = {
			isa = XCBuildConfiguration;
			buildSettings = {
				ALWAYS_SEARCH_USER_PATHS = NO;
				ASSETCATALOG_COMPILER_GENERATE_SWIFT_ASSET_SYMBOL_EXTENSIONS = YES;
				CLANG_ANALYZER_NONNULL = YES;
				CLANG_ANALYZER_NUMBER_OBJECT_CONVERSION = YES_AGGRESSIVE;
				CLANG_CXX_LANGUAGE_STANDARD = "gnu++20";
				CLANG_ENABLE_MODULES = YES;
				CLANG_ENABLE_OBJC_ARC = YES;
				CLANG_ENABLE_OBJC_WEAK = YES;
				CLANG_WARN_BLOCK_CAPTURE_AUTORELEASING = YES;
				CLANG_WARN_BOOL_CONVERSION = YES;
				CLANG_WARN_COMMA = YES;
				CLANG_WARN_CONSTANT_CONVERSION = YES;
				CLANG_WARN_DEPRECATED_OBJC_IMPLEMENTATIONS = YES;
				CLANG_WARN_DIRECT_OBJC_ISA_USAGE = YES_ERROR;
				CLANG_WARN_DOCUMENTATION_COMMENTS = YES;
				CLANG_WARN_EMPTY_BODY = YES;
				CLANG_WARN_ENUM_CONVERSION = YES;
				CLANG_WARN_INFINITE_RECURSION = YES;
				CLANG_WARN_INT_CONVERSION = YES;
				CLANG_WARN_NON_LITERAL_NULL_CONVERSION = YES;
				CLANG_WARN_OBJC_IMPLICIT_RETAIN_SELF = YES;
				CLANG_WARN_OBJC_LITERAL_CONVERSION = YES;
				CLANG_WARN_OBJC_ROOT_CLASS = YES_ERROR;
				CLANG_WARN_QUOTED_INCLUDE_IN_FRAMEWORK_HEADER = YES;
				CLANG_WARN_RANGE_LOOP_ANALYSIS = YES;
				CLANG_WARN_STRICT_PROTOTYPES = YES;
				CLANG_WARN_SUSPICIOUS_MOVE = YES;
				CLANG_WARN_UNGUARDED_AVAILABILITY = YES_AGGRESSIVE;
				CLANG_WARN_UNREACHABLE_CODE = YES;
				CLANG_WARN__DUPLICATE_METHOD_MATCH = YES;
				CODE_SIGN_STYLE = Automatic;
				COPY_PHASE_STRIP = NO;
				CURRENT_PROJECT_VERSION = 1;
				DEBUG_INFORMATION_FORMAT = dwarf;
				DEFINES_MODULE = YES;
				DYLIB_COMPATIBILITY_VERSION = 1;
				DYLIB_CURRENT_VERSION = 1;
				DYLIB_INSTALL_NAME_BASE = "@rpath";
				ENABLE_MODULE_VERIFIER = YES;
				ENABLE_STRICT_OBJC_MSGSEND = YES;
				ENABLE_TESTABILITY = YES;
				GCC_C_LANGUAGE_STANDARD = gnu17;
				GCC_DYNAMIC_NO_PIC = NO;
				GCC_NO_COMMON_BLOCKS = YES;
				GCC_OPTIMIZATION_LEVEL = 0;
				GCC_PREPROCESSOR_DEFINITIONS = (
					"DEBUG=1",
					"$(inherited)",
				);
				GCC_WARN_64_TO_32_BIT_CONVERSION = YES;
				GCC_WARN_ABOUT_RETURN_TYPE = YES_ERROR;
				GCC_WARN_UNDECLARED_SELECTOR = YES;
				GCC_WARN_UNINITIALIZED_AUTOS = YES_AGGRESSIVE;
				GCC_WARN_UNUSED_FUNCTION = YES;
				GCC_WARN_UNUSED_VARIABLE = YES;
				GENERATE_INFOPLIST_FILE = YES;
				INFOPLIST_KEY_NSHumanReadableCopyright = "Copyright © 2023 Wire Swiss GmbH. All rights reserved.";
				INSTALL_PATH = "$(LOCAL_LIBRARY_DIR)/Frameworks";
				LD_RUNPATH_SEARCH_PATHS = (
					"$(inherited)",
					"@executable_path/Frameworks",
					"@loader_path/Frameworks",
				);
				LOCALIZATION_PREFERS_STRING_CATALOGS = YES;
				MARKETING_VERSION = 1.0;
				MODULE_VERIFIER_SUPPORTED_LANGUAGES = "objective-c objective-c++";
				MODULE_VERIFIER_SUPPORTED_LANGUAGE_STANDARDS = "gnu17 gnu++20";
				MTL_ENABLE_DEBUG_INFO = INCLUDE_SOURCE;
				MTL_FAST_MATH = YES;
				ONLY_ACTIVE_ARCH = YES;
				PRODUCT_BUNDLE_IDENTIFIER = com.wire.WireDataModelSupport;
				PRODUCT_NAME = "$(TARGET_NAME:c99extidentifier)";
				SDKROOT = iphoneos;
				SKIP_INSTALL = YES;
				SWIFT_ACTIVE_COMPILATION_CONDITIONS = "DEBUG $(inherited)";
				SWIFT_EMIT_LOC_STRINGS = YES;
				SWIFT_OPTIMIZATION_LEVEL = "-Onone";
				SWIFT_VERSION = 5.0;
				TARGETED_DEVICE_FAMILY = "1,2";
				VERSIONING_SYSTEM = "apple-generic";
				VERSION_INFO_PREFIX = "";
			};
			name = Debug;
		};
		59D1C3092B1DE6FF0016F6B2 /* Release */ = {
			isa = XCBuildConfiguration;
			buildSettings = {
				ALWAYS_SEARCH_USER_PATHS = NO;
				ASSETCATALOG_COMPILER_GENERATE_SWIFT_ASSET_SYMBOL_EXTENSIONS = YES;
				CLANG_ANALYZER_NONNULL = YES;
				CLANG_ANALYZER_NUMBER_OBJECT_CONVERSION = YES_AGGRESSIVE;
				CLANG_CXX_LANGUAGE_STANDARD = "gnu++20";
				CLANG_ENABLE_MODULES = YES;
				CLANG_ENABLE_OBJC_ARC = YES;
				CLANG_ENABLE_OBJC_WEAK = YES;
				CLANG_WARN_BLOCK_CAPTURE_AUTORELEASING = YES;
				CLANG_WARN_BOOL_CONVERSION = YES;
				CLANG_WARN_COMMA = YES;
				CLANG_WARN_CONSTANT_CONVERSION = YES;
				CLANG_WARN_DEPRECATED_OBJC_IMPLEMENTATIONS = YES;
				CLANG_WARN_DIRECT_OBJC_ISA_USAGE = YES_ERROR;
				CLANG_WARN_DOCUMENTATION_COMMENTS = YES;
				CLANG_WARN_EMPTY_BODY = YES;
				CLANG_WARN_ENUM_CONVERSION = YES;
				CLANG_WARN_INFINITE_RECURSION = YES;
				CLANG_WARN_INT_CONVERSION = YES;
				CLANG_WARN_NON_LITERAL_NULL_CONVERSION = YES;
				CLANG_WARN_OBJC_IMPLICIT_RETAIN_SELF = YES;
				CLANG_WARN_OBJC_LITERAL_CONVERSION = YES;
				CLANG_WARN_OBJC_ROOT_CLASS = YES_ERROR;
				CLANG_WARN_QUOTED_INCLUDE_IN_FRAMEWORK_HEADER = YES;
				CLANG_WARN_RANGE_LOOP_ANALYSIS = YES;
				CLANG_WARN_STRICT_PROTOTYPES = YES;
				CLANG_WARN_SUSPICIOUS_MOVE = YES;
				CLANG_WARN_UNGUARDED_AVAILABILITY = YES_AGGRESSIVE;
				CLANG_WARN_UNREACHABLE_CODE = YES;
				CLANG_WARN__DUPLICATE_METHOD_MATCH = YES;
				CODE_SIGN_STYLE = Automatic;
				COPY_PHASE_STRIP = NO;
				CURRENT_PROJECT_VERSION = 1;
				DEBUG_INFORMATION_FORMAT = "dwarf-with-dsym";
				DEFINES_MODULE = YES;
				DYLIB_COMPATIBILITY_VERSION = 1;
				DYLIB_CURRENT_VERSION = 1;
				DYLIB_INSTALL_NAME_BASE = "@rpath";
				ENABLE_MODULE_VERIFIER = YES;
				ENABLE_NS_ASSERTIONS = NO;
				ENABLE_STRICT_OBJC_MSGSEND = YES;
				GCC_C_LANGUAGE_STANDARD = gnu17;
				GCC_NO_COMMON_BLOCKS = YES;
				GCC_WARN_64_TO_32_BIT_CONVERSION = YES;
				GCC_WARN_ABOUT_RETURN_TYPE = YES_ERROR;
				GCC_WARN_UNDECLARED_SELECTOR = YES;
				GCC_WARN_UNINITIALIZED_AUTOS = YES_AGGRESSIVE;
				GCC_WARN_UNUSED_FUNCTION = YES;
				GCC_WARN_UNUSED_VARIABLE = YES;
				GENERATE_INFOPLIST_FILE = YES;
				INFOPLIST_KEY_NSHumanReadableCopyright = "Copyright © 2023 Wire Swiss GmbH. All rights reserved.";
				INSTALL_PATH = "$(LOCAL_LIBRARY_DIR)/Frameworks";
				LD_RUNPATH_SEARCH_PATHS = (
					"$(inherited)",
					"@executable_path/Frameworks",
					"@loader_path/Frameworks",
				);
				LOCALIZATION_PREFERS_STRING_CATALOGS = YES;
				MARKETING_VERSION = 1.0;
				MODULE_VERIFIER_SUPPORTED_LANGUAGES = "objective-c objective-c++";
				MODULE_VERIFIER_SUPPORTED_LANGUAGE_STANDARDS = "gnu17 gnu++20";
				MTL_ENABLE_DEBUG_INFO = NO;
				MTL_FAST_MATH = YES;
				PRODUCT_BUNDLE_IDENTIFIER = com.wire.WireDataModelSupport;
				PRODUCT_NAME = "$(TARGET_NAME:c99extidentifier)";
				SDKROOT = iphoneos;
				SKIP_INSTALL = YES;
				SWIFT_COMPILATION_MODE = wholemodule;
				SWIFT_EMIT_LOC_STRINGS = YES;
				SWIFT_VERSION = 5.0;
				TARGETED_DEVICE_FAMILY = "1,2";
				VALIDATE_PRODUCT = YES;
				VERSIONING_SYSTEM = "apple-generic";
				VERSION_INFO_PREFIX = "";
			};
			name = Release;
		};
		F9C9A50E1CAD5DF10039E10C /* Debug */ = {
			isa = XCBuildConfiguration;
			baseConfigurationReference = F9C9A6801CAD7A790039E10C /* project-debug.xcconfig */;
			buildSettings = {
				ENABLE_USER_SCRIPT_SANDBOXING = NO;
				HEADER_SEARCH_PATHS = "$(SDKROOT)/usr/include/libxml2";
			};
			name = Debug;
		};
		F9C9A50F1CAD5DF10039E10C /* Release */ = {
			isa = XCBuildConfiguration;
			baseConfigurationReference = F9C9A6811CAD7A790039E10C /* project.xcconfig */;
			buildSettings = {
				ENABLE_USER_SCRIPT_SANDBOXING = NO;
				HEADER_SEARCH_PATHS = "$(SDKROOT)/usr/include/libxml2";
			};
			name = Release;
		};
		F9C9A5111CAD5DF10039E10C /* Debug */ = {
			isa = XCBuildConfiguration;
			baseConfigurationReference = F9C9A6891CAD7A790039E10C /* WireDataModel.xcconfig */;
			buildSettings = {
				"ARCHS[sdk=iphonesimulator*]" = (
					x86_64,
					arm64,
				);
				GCC_TREAT_WARNINGS_AS_ERRORS = NO;
				INFOPLIST_FILE = "$(SRCROOT)/Resources/Info.plist";
				LIBRARY_SEARCH_PATHS = (
					"$(inherited)",
					"$(PROJECT_DIR)/CoreCrypto/lib",
				);
				MOMC_NO_INVERSE_RELATIONSHIP_WARNINGS = YES;
				ONLY_ACTIVE_ARCH = YES;
				PRODUCT_BUNDLE_IDENTIFIER = com.wire.WireDataModel;
				SKIP_INSTALL = YES;
			};
			name = Debug;
		};
		F9C9A5121CAD5DF10039E10C /* Release */ = {
			isa = XCBuildConfiguration;
			baseConfigurationReference = F9C9A6891CAD7A790039E10C /* WireDataModel.xcconfig */;
			buildSettings = {
				INFOPLIST_FILE = "$(SRCROOT)/Resources/Info.plist";
				LIBRARY_SEARCH_PATHS = (
					"$(inherited)",
					"$(PROJECT_DIR)/CoreCrypto/lib",
				);
				MOMC_NO_INVERSE_RELATIONSHIP_WARNINGS = YES;
				ONLY_ACTIVE_ARCH = NO;
				PRODUCT_BUNDLE_IDENTIFIER = com.wire.WireDataModel;
				SKIP_INSTALL = YES;
				SWIFT_OPTIMIZATION_LEVEL = "-O";
			};
			name = Release;
		};
		F9C9A5141CAD5DF10039E10C /* Debug */ = {
			isa = XCBuildConfiguration;
			baseConfigurationReference = F9C9A67D1CAD7A790039E10C /* ios-test-target.xcconfig */;
			buildSettings = {
				INFOPLIST_FILE = "$(SRCROOT)/Tests/Resources/Info.plist";
				PRODUCT_BUNDLE_IDENTIFIER = com.wire.WireDataModelTests;
				PRODUCT_NAME = "$(TARGET_NAME)";
				SWIFT_OBJC_BRIDGING_HEADER = "$(SRCROOT)/Tests/Resources/Test-Bridging-Header.h";
				TEST_HOST = "$(BUILT_PRODUCTS_DIR)/WireDataModelTestHost.app/WireDataModelTestHost";
			};
			name = Debug;
		};
		F9C9A5151CAD5DF10039E10C /* Release */ = {
			isa = XCBuildConfiguration;
			baseConfigurationReference = F9C9A67D1CAD7A790039E10C /* ios-test-target.xcconfig */;
			buildSettings = {
				INFOPLIST_FILE = "$(SRCROOT)/Tests/Resources/Info.plist";
				PRODUCT_BUNDLE_IDENTIFIER = com.wire.WireDataModelTests;
				PRODUCT_NAME = "$(TARGET_NAME)";
				SWIFT_OBJC_BRIDGING_HEADER = "$(SRCROOT)/Tests/Resources/Test-Bridging-Header.h";
				TEST_HOST = "$(BUILT_PRODUCTS_DIR)/WireDataModelTestHost.app/WireDataModelTestHost";
			};
			name = Release;
		};
		F9C9A8071CAED9510039E10C /* Debug */ = {
			isa = XCBuildConfiguration;
			baseConfigurationReference = F9C9A67C1CAD7A790039E10C /* ios-test-host.xcconfig */;
			buildSettings = {
				ALWAYS_EMBED_SWIFT_STANDARD_LIBRARIES = YES;
				INFOPLIST_FILE = "$(SRCROOT)/Tests/WireDataModelTestTarget/Info.plist";
				LD_RUNPATH_SEARCH_PATHS = (
					"$(inherited)",
					"@executable_path/Frameworks",
				);
				PRODUCT_BUNDLE_IDENTIFIER = com.wire.WireDataModelTestTarget;
				PRODUCT_NAME = "$(TARGET_NAME)";
				VALIDATE_WORKSPACE = YES;
			};
			name = Debug;
		};
		F9C9A8081CAED9510039E10C /* Release */ = {
			isa = XCBuildConfiguration;
			baseConfigurationReference = F9C9A67C1CAD7A790039E10C /* ios-test-host.xcconfig */;
			buildSettings = {
				ALWAYS_EMBED_SWIFT_STANDARD_LIBRARIES = YES;
				INFOPLIST_FILE = "$(SRCROOT)/Tests/WireDataModelTestTarget/Info.plist";
				LD_RUNPATH_SEARCH_PATHS = (
					"$(inherited)",
					"@executable_path/Frameworks",
				);
				PRODUCT_BUNDLE_IDENTIFIER = com.wire.WireDataModelTestTarget;
				PRODUCT_NAME = "$(TARGET_NAME)";
				VALIDATE_WORKSPACE = YES;
			};
			name = Release;
		};
/* End XCBuildConfiguration section */

/* Begin XCConfigurationList section */
		59D1C30A2B1DE6FF0016F6B2 /* Build configuration list for PBXNativeTarget "WireDataModelSupport" */ = {
			isa = XCConfigurationList;
			buildConfigurations = (
				59D1C3082B1DE6FF0016F6B2 /* Debug */,
				59D1C3092B1DE6FF0016F6B2 /* Release */,
			);
			defaultConfigurationIsVisible = 0;
			defaultConfigurationName = Release;
		};
		F9C9A4F61CAD5DF10039E10C /* Build configuration list for PBXProject "WireDataModel" */ = {
			isa = XCConfigurationList;
			buildConfigurations = (
				F9C9A50E1CAD5DF10039E10C /* Debug */,
				F9C9A50F1CAD5DF10039E10C /* Release */,
			);
			defaultConfigurationIsVisible = 0;
			defaultConfigurationName = Release;
		};
		F9C9A5101CAD5DF10039E10C /* Build configuration list for PBXNativeTarget "WireDataModel" */ = {
			isa = XCConfigurationList;
			buildConfigurations = (
				F9C9A5111CAD5DF10039E10C /* Debug */,
				F9C9A5121CAD5DF10039E10C /* Release */,
			);
			defaultConfigurationIsVisible = 0;
			defaultConfigurationName = Release;
		};
		F9C9A5131CAD5DF10039E10C /* Build configuration list for PBXNativeTarget "WireDataModelTests" */ = {
			isa = XCConfigurationList;
			buildConfigurations = (
				F9C9A5141CAD5DF10039E10C /* Debug */,
				F9C9A5151CAD5DF10039E10C /* Release */,
			);
			defaultConfigurationIsVisible = 0;
			defaultConfigurationName = Release;
		};
		F9C9A8091CAED9510039E10C /* Build configuration list for PBXNativeTarget "WireDataModelTestHost" */ = {
			isa = XCConfigurationList;
			buildConfigurations = (
				F9C9A8071CAED9510039E10C /* Debug */,
				F9C9A8081CAED9510039E10C /* Release */,
			);
			defaultConfigurationIsVisible = 0;
			defaultConfigurationName = Release;
		};
/* End XCConfigurationList section */

/* Begin XCVersionGroup section */
		167BCC182609E92300E9D7E3 /* ZMEventModel.xcdatamodeld */ = {
			isa = XCVersionGroup;
			children = (
				EE22F80729DC6D880053E1C6 /* ZMEventModel4.0.xcdatamodel */,
				167BCC192609E92300E9D7E3 /* ZMEventModel2.0.xcdatamodel */,
				167BCC1A2609E92300E9D7E3 /* ZMEventModel.xcdatamodel */,
				167BCC1B2609E92300E9D7E3 /* ZMEventModel3.0.xcdatamodel */,
			);
			currentVersion = EE22F80729DC6D880053E1C6 /* ZMEventModel4.0.xcdatamodel */;
			path = ZMEventModel.xcdatamodeld;
			sourceTree = "<group>";
			versionGroupType = wrapper.xcdatamodel;
		};
		E6F443042B16294000D2B08A /* zmessaging.xcdatamodeld */ = {
			isa = XCVersionGroup;
			children = (
				01B6A89E2B16252300E409A0 /* zmessaging2.111.0.xcdatamodel */,
				E6BDA1132B16421300488D92 /* zmessaging2.110.0.xcdatamodel */,
				E6F443142B16294000D2B08A /* zmessaging2.109.0.xcdatamodel */,
				E6F4430F2B16294000D2B08A /* zmessaging2.108.0.xcdatamodel */,
				E6F443212B16294000D2B08A /* zmessaging2.107.0.xcdatamodel */,
				E6F443072B16294000D2B08A /* zmessaging2.106.0.xcdatamodel */,
				E6F443092B16294000D2B08A /* zmessaging2.105.0.xcdatamodel */,
				E6F4431D2B16294000D2B08A /* zmessaging2.104.0.xcdatamodel */,
				E6F443222B16294000D2B08A /* zmessaging2.103.0.xcdatamodel */,
				E6F443062B16294000D2B08A /* zmessaging2.102.0.xcdatamodel */,
				E6F443082B16294000D2B08A /* zmessaging2.101.0.xcdatamodel */,
				E6F4431E2B16294000D2B08A /* zmessaging2.100.0.xcdatamodel */,
				E6F443202B16294000D2B08A /* zmessaging2.99.0.xcdatamodel */,
				E6F443052B16294000D2B08A /* zmessaging2.98.0.xcdatamodel */,
				E6F443172B16294000D2B08A /* zmessaging2.97.0.xcdatamodel */,
				E6F443112B16294000D2B08A /* zmessaging2.96.0.xcdatamodel */,
				E6F4430B2B16294000D2B08A /* zmessaging2.95.0.xcdatamodel */,
				E6F4431C2B16294000D2B08A /* zmessaging2.94.0.xcdatamodel */,
				E6F443162B16294000D2B08A /* zmessaging2.93.0.xcdatamodel */,
				E6F443122B16294000D2B08A /* zmessaging2.92.0.xcdatamodel */,
				E6F4430E2B16294000D2B08A /* zmessaging2.91.0.xcdatamodel */,
				E6F443192B16294000D2B08A /* zmessaging2.90.0.xcdatamodel */,
				E6F4431F2B16294000D2B08A /* zmessaging2.89.0.xcdatamodel */,
				E6F4430A2B16294000D2B08A /* zmessaging2.88.0.xcdatamodel */,
				E6F4431A2B16294000D2B08A /* zmessaging2.87.0.xcdatamodel */,
				E6F4430D2B16294000D2B08A /* zmessaging2.86.0.xcdatamodel */,
				E6F443132B16294000D2B08A /* zmessaging2.85.0.xcdatamodel */,
				E6F443152B16294000D2B08A /* zmessaging2.84.0.xcdatamodel */,
				E6F4431B2B16294000D2B08A /* zmessaging2.83.0.xcdatamodel */,
				E6F4430C2B16294000D2B08A /* zmessaging2.82.0.xcdatamodel */,
				E6F443102B16294000D2B08A /* zmessaging2.81.0.xcdatamodel */,
				E6F443182B16294000D2B08A /* zmessaging2.80.0.xcdatamodel */,
			);
			currentVersion = 01B6A89E2B16252300E409A0 /* zmessaging2.111.0.xcdatamodel */;
			path = zmessaging.xcdatamodeld;
			sourceTree = "<group>";
			versionGroupType = wrapper.xcdatamodel;
		};
/* End XCVersionGroup section */
	};
	rootObject = F9C9A4F31CAD5DF10039E10C /* Project object */;
}<|MERGE_RESOLUTION|>--- conflicted
+++ resolved
@@ -3550,15 +3550,9 @@
 			isa = PBXSourcesBuildPhase;
 			buildActionMask = 2147483647;
 			files = (
-<<<<<<< HEAD
-				014C36A62B27140300D7E8EA /* SpyUserClientKeyStore.swift in Sources */,
-				594EB3062B1E3B340022A5CD /* AutoMockable.generated.swift in Sources */,
-				014C36A72B27174800D7E8EA /* MockProteusProvider.swift in Sources */,
-=======
 				0125F73C2B28A31C00D989AB /* SpyUserClientKeyStore.swift in Sources */,
 				594EB3062B1E3B340022A5CD /* AutoMockable.generated.swift in Sources */,
 				0125F73D2B28A31C00D989AB /* MockProteusProvider.swift in Sources */,
->>>>>>> 08f927af
 			);
 			runOnlyForDeploymentPostprocessing = 0;
 		};
