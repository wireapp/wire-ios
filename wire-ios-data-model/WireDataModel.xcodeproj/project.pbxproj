// !$*UTF8*$!
{
	archiveVersion = 1;
	classes = {
	};
	objectVersion = 54;
	objects = {

/* Begin PBXBuildFile section */
		0129E7F929A520870065E6DB /* SafeCoreCrypto.swift in Sources */ = {isa = PBXBuildFile; fileRef = 0129E7F829A520870065E6DB /* SafeCoreCrypto.swift */; };
		0129E7FB29A520EB0065E6DB /* SafeFileContext.swift in Sources */ = {isa = PBXBuildFile; fileRef = 0129E7FA29A520EB0065E6DB /* SafeFileContext.swift */; };
<<<<<<< HEAD
		014DD8B82B692DE3007ECFD1 /* DuplicateConversationsMigrationPolicy.swift in Sources */ = {isa = PBXBuildFile; fileRef = 014DD8B72B692DE3007ECFD1 /* DuplicateConversationsMigrationPolicy.swift */; };
		014DD8BA2B6930B4007ECFD1 /* DuplicateTeamsMigrationPolicy.swift in Sources */ = {isa = PBXBuildFile; fileRef = 014DD8B92B6930B4007ECFD1 /* DuplicateTeamsMigrationPolicy.swift */; };
		014DD8BC2B699429007ECFD1 /* DatabaseMigrationTests+UserUniqueness.swift in Sources */ = {isa = PBXBuildFile; fileRef = 014DD8BB2B699429007ECFD1 /* DatabaseMigrationTests+UserUniqueness.swift */; };
		014DD8C72B6C3F01007ECFD1 /* DatabaseMigrationTests+ConversationUniqueness.swift in Sources */ = {isa = PBXBuildFile; fileRef = 014DD8C62B6C3F01007ECFD1 /* DatabaseMigrationTests+ConversationUniqueness.swift */; };
=======
		014DD8D42B6D1FF6007ECFD1 /* UUID+SafeLogging.swift in Sources */ = {isa = PBXBuildFile; fileRef = 014DD8D22B6D1FE9007ECFD1 /* UUID+SafeLogging.swift */; };
>>>>>>> 525c4560
		017CA4442A2742B800E8E778 /* WireCoreCrypto.xcframework in Frameworks */ = {isa = PBXBuildFile; fileRef = 017CA4432A2742B800E8E778 /* WireCoreCrypto.xcframework */; };
		018964252A6FE72700BCEE0E /* EARStorage.swift in Sources */ = {isa = PBXBuildFile; fileRef = 018964242A6FE72700BCEE0E /* EARStorage.swift */; };
		0189815529A66B0800B52510 /* SafeCoreCryptoTests.swift in Sources */ = {isa = PBXBuildFile; fileRef = 0189815429A66B0800B52510 /* SafeCoreCryptoTests.swift */; };
		018D00EC2B72DAFD00420BD6 /* MappingModel_2.110-2.111.xcmappingmodel in Sources */ = {isa = PBXBuildFile; fileRef = 018D00EB2B72DAFD00420BD6 /* MappingModel_2.110-2.111.xcmappingmodel */; };
		018D00EE2B72DDFE00420BD6 /* store2-111-0.wiredatabase in Resources */ = {isa = PBXBuildFile; fileRef = 018D00ED2B72DDFE00420BD6 /* store2-111-0.wiredatabase */; };
		0191513A29ACB3CA00920D04 /* SpyUserClientKeyStore.swift in Sources */ = {isa = PBXBuildFile; fileRef = 0191513929ACB3CA00920D04 /* SpyUserClientKeyStore.swift */; };
		0191513C29ACB46000920D04 /* MockProteusProvider.swift in Sources */ = {isa = PBXBuildFile; fileRef = 0191513B29ACB46000920D04 /* MockProteusProvider.swift */; };
		01A2D62F2A153118000EFC9C /* MockSafeCoreCrypto.swift in Sources */ = {isa = PBXBuildFile; fileRef = 01A2D62E2A153118000EFC9C /* MockSafeCoreCrypto.swift */; };
		01B7A5752B0FB6DA00FE5132 /* CoreDataMessagingMigrationVersionTests.swift in Sources */ = {isa = PBXBuildFile; fileRef = 01B7A5742B0FB6DA00FE5132 /* CoreDataMessagingMigrationVersionTests.swift */; };
		01D017AB2B6313420065CCD6 /* DuplicateUsersMigrationPolicy.swift in Sources */ = {isa = PBXBuildFile; fileRef = 01D017AA2B6313420065CCD6 /* DuplicateUsersMigrationPolicy.swift */; };
		01E3C8552B308AEA00556D8A /* ZMMessage+ServerTimestamp.swift in Sources */ = {isa = PBXBuildFile; fileRef = 01E3C8542B308AEA00556D8A /* ZMMessage+ServerTimestamp.swift */; };
		06034B6D26A8D36E003624B4 /* Feature.FileSharing.swift in Sources */ = {isa = PBXBuildFile; fileRef = 06034B6C26A8D36E003624B4 /* Feature.FileSharing.swift */; };
		0604F7C8265184B70016A71E /* ZMSystemMessage+ParticipantsRemovedReason.swift in Sources */ = {isa = PBXBuildFile; fileRef = 0604F7C7265184B70016A71E /* ZMSystemMessage+ParticipantsRemovedReason.swift */; };
		0604F8002651CAFE0016A71E /* store2-91-0.wiredatabase in Resources */ = {isa = PBXBuildFile; fileRef = 0604F7FF2651CAFD0016A71E /* store2-91-0.wiredatabase */; };
		060D194F2462A9EC00623376 /* ZMMessageTests+GenericMessage.swift in Sources */ = {isa = PBXBuildFile; fileRef = 060D194D2462A9D000623376 /* ZMMessageTests+GenericMessage.swift */; };
		060ED6D12499E97200412C4A /* NSManagedObjectContext+ServerTimeDelta.swift in Sources */ = {isa = PBXBuildFile; fileRef = 060ED6D02499E97200412C4A /* NSManagedObjectContext+ServerTimeDelta.swift */; };
		060ED6DC2499F78700412C4A /* ZMUpdateEvent+Helper.swift in Sources */ = {isa = PBXBuildFile; fileRef = F19550372040628000338E91 /* ZMUpdateEvent+Helper.swift */; };
		0612D241243DC134008811A7 /* store2-81-0.wiredatabase in Resources */ = {isa = PBXBuildFile; fileRef = 0612D240243DC12E008811A7 /* store2-81-0.wiredatabase */; };
		0614E96D2A863EED007BB1F6 /* NSPredicate+BaseCompounds.swift in Sources */ = {isa = PBXBuildFile; fileRef = 0614E96C2A863EED007BB1F6 /* NSPredicate+BaseCompounds.swift */; };
		0617001323E2FC14005C262D /* GenericMessageTests+LinkMetaData.swift in Sources */ = {isa = PBXBuildFile; fileRef = 0617001123E2FBC0005C262D /* GenericMessageTests+LinkMetaData.swift */; };
		062FD8852756053800B9DE39 /* Feature.ConversationGuestLinks.swift in Sources */ = {isa = PBXBuildFile; fileRef = 062FD8842756053800B9DE39 /* Feature.ConversationGuestLinks.swift */; };
		0630E17726E0F3570012E2F9 /* store2-95-0.wiredatabase in Resources */ = {isa = PBXBuildFile; fileRef = 0630E17626E0F3570012E2F9 /* store2-95-0.wiredatabase */; };
		0630E4B6257F888600C75BFB /* NSManagedObjectContext+AppLock.swift in Sources */ = {isa = PBXBuildFile; fileRef = 0630E4B5257F888600C75BFB /* NSManagedObjectContext+AppLock.swift */; };
		0630E4B8257F8C0B00C75BFB /* ZMUser+Applock.swift in Sources */ = {isa = PBXBuildFile; fileRef = 0630E4B7257F8C0B00C75BFB /* ZMUser+Applock.swift */; };
		0630E4BF257FA2BD00C75BFB /* TransferAppLockKeychainTests.swift in Sources */ = {isa = PBXBuildFile; fileRef = 0630E4BE257FA2BD00C75BFB /* TransferAppLockKeychainTests.swift */; };
		0630E4C1257FC41400C75BFB /* store2-88-0.wiredatabase in Resources */ = {isa = PBXBuildFile; fileRef = 0630E4C0257FC41300C75BFB /* store2-88-0.wiredatabase */; };
		0634C3A924643A400006081D /* ZMUpdateEvent.swift in Sources */ = {isa = PBXBuildFile; fileRef = 0634C3A824643A400006081D /* ZMUpdateEvent.swift */; };
		063D2928242128D300FA6FEE /* ZMClientMessage+Ephemeral.swift in Sources */ = {isa = PBXBuildFile; fileRef = 063D2927242128D200FA6FEE /* ZMClientMessage+Ephemeral.swift */; };
		063D292A24212AFD00FA6FEE /* ZMClientMessage.swift in Sources */ = {isa = PBXBuildFile; fileRef = 063D292924212AFD00FA6FEE /* ZMClientMessage.swift */; };
		0642A3332445F2B600DCCFCD /* ZMClientMessage+UpdateEvent.swift in Sources */ = {isa = PBXBuildFile; fileRef = 0642A3322445F2B500DCCFCD /* ZMClientMessage+UpdateEvent.swift */; };
		0649D1C524F6A542001DDC78 /* NSManagedObjectContext+ZMKeyValueStore.swift in Sources */ = {isa = PBXBuildFile; fileRef = 0649D1C424F6A542001DDC78 /* NSManagedObjectContext+ZMKeyValueStore.swift */; };
		064F8E08255E04800040371D /* Feature.swift in Sources */ = {isa = PBXBuildFile; fileRef = 064F8E07255E04800040371D /* Feature.swift */; };
		0651D00423FC46A500411A22 /* ZMClientMessage+Confirmations.swift in Sources */ = {isa = PBXBuildFile; fileRef = 0651D00323FC46A500411A22 /* ZMClientMessage+Confirmations.swift */; };
		0651D00623FC481B00411A22 /* ZMAssetClientMessage+Confirmations.swift in Sources */ = {isa = PBXBuildFile; fileRef = 0651D00523FC481B00411A22 /* ZMAssetClientMessage+Confirmations.swift */; };
		0651D00823FC4FDD00411A22 /* GenericMessageTests+LegalHoldStatus.swift in Sources */ = {isa = PBXBuildFile; fileRef = 0651D00723FC4FDC00411A22 /* GenericMessageTests+LegalHoldStatus.swift */; };
		065D7501239FAB1200275114 /* SelfUserParticipantMigrationTests.swift in Sources */ = {isa = PBXBuildFile; fileRef = 065D7500239FAB1200275114 /* SelfUserParticipantMigrationTests.swift */; };
		0660FEBD2580E4A900F4C19F /* TransferApplockKeychain.swift in Sources */ = {isa = PBXBuildFile; fileRef = 0660FEBC2580E4A900F4C19F /* TransferApplockKeychain.swift */; };
		0663285E2428CEC3005BB3BE /* ZMClientMessage+Deletion.swift in Sources */ = {isa = PBXBuildFile; fileRef = 0663285D2428CEC3005BB3BE /* ZMClientMessage+Deletion.swift */; };
		066328602428D01C005BB3BE /* ZMClientMessage+GenericMessage.swift in Sources */ = {isa = PBXBuildFile; fileRef = 0663285F2428D01C005BB3BE /* ZMClientMessage+GenericMessage.swift */; };
		066A96FF25A88E510083E317 /* BiometricsState.swift in Sources */ = {isa = PBXBuildFile; fileRef = 066A96FE25A88E510083E317 /* BiometricsState.swift */; };
		0680A9C324600306000F80F3 /* ZMClientMessageTests.swift in Sources */ = {isa = PBXBuildFile; fileRef = 0680A9C1246002DC000F80F3 /* ZMClientMessageTests.swift */; };
		0680A9C624606288000F80F3 /* ZMMessage+Reaction.swift in Sources */ = {isa = PBXBuildFile; fileRef = 0680A9C42460627B000F80F3 /* ZMMessage+Reaction.swift */; };
		0686649F256FB0CA001C8747 /* AppLockController.swift in Sources */ = {isa = PBXBuildFile; fileRef = 0686649E256FB0CA001C8747 /* AppLockController.swift */; };
		068664A2256FB834001C8747 /* AppLockControllerTests.swift in Sources */ = {isa = PBXBuildFile; fileRef = 068664A1256FB834001C8747 /* AppLockControllerTests.swift */; };
		068D610324629AB900A110A2 /* ZMBaseManagedObjectTest.swift in Sources */ = {isa = PBXBuildFile; fileRef = 068D610124629AA300A110A2 /* ZMBaseManagedObjectTest.swift */; };
		068DCC5729BB816300F7E4F1 /* ZMOTRMessage+FailedToSendReason.swift in Sources */ = {isa = PBXBuildFile; fileRef = 068DCC5629BB816300F7E4F1 /* ZMOTRMessage+FailedToSendReason.swift */; };
		068DCC5B29BFEC4E00F7E4F1 /* ZMMessageTests+ExpirationReasonCode.swift in Sources */ = {isa = PBXBuildFile; fileRef = 068DCC5A29BFEC4E00F7E4F1 /* ZMMessageTests+ExpirationReasonCode.swift */; };
		069D07B82562671D00DBA592 /* FeatureTests.swift in Sources */ = {isa = PBXBuildFile; fileRef = 069D07B72562671D00DBA592 /* FeatureTests.swift */; };
		06A0E60B281AE65D00E5F822 /* store2-99-0.wiredatabase in Resources */ = {isa = PBXBuildFile; fileRef = 06A0E60A281AE65D00E5F822 /* store2-99-0.wiredatabase */; };
		06B1C493248F9173007FDA8D /* GenericMessage+Debug.swift in Sources */ = {isa = PBXBuildFile; fileRef = 06B1C492248F9173007FDA8D /* GenericMessage+Debug.swift */; };
		06B99C79242A293500FEAFDE /* ZMClientMessage+Knock.swift in Sources */ = {isa = PBXBuildFile; fileRef = 06B99C78242A293500FEAFDE /* ZMClientMessage+Knock.swift */; };
		06C6B1B02745675E0049B54E /* store2-97-0.wiredatabase in Resources */ = {isa = PBXBuildFile; fileRef = 06C6B1AF2745675D0049B54E /* store2-97-0.wiredatabase */; };
		06D33FCB2524E402004B9BC1 /* ZMConversation+UnreadCount.swift in Sources */ = {isa = PBXBuildFile; fileRef = 06D33FCA2524E402004B9BC1 /* ZMConversation+UnreadCount.swift */; };
		06D33FCD2524F65D004B9BC1 /* ZMConversationTests+UnreadMessages.swift in Sources */ = {isa = PBXBuildFile; fileRef = 06D33FCC2524F65D004B9BC1 /* ZMConversationTests+UnreadMessages.swift */; };
		06D33FCF2525D368004B9BC1 /* store2-86-0.wiredatabase in Resources */ = {isa = PBXBuildFile; fileRef = 06D33FCE2525D368004B9BC1 /* store2-86-0.wiredatabase */; };
		06D48735241F930A00881B08 /* GenericMessage+Obfuscation.swift in Sources */ = {isa = PBXBuildFile; fileRef = 06D48734241F930A00881B08 /* GenericMessage+Obfuscation.swift */; };
		06D48737241FB3F700881B08 /* ZMClientMessage+Obfuscate.swift in Sources */ = {isa = PBXBuildFile; fileRef = 06D48736241FB3F700881B08 /* ZMClientMessage+Obfuscate.swift */; };
		06D5423C26399C33006B0C5A /* UserType+External.swift in Sources */ = {isa = PBXBuildFile; fileRef = 06D5423B26399C32006B0C5A /* UserType+External.swift */; };
		06E1C835244F1A2300CA4EF2 /* ZMOTRMessage+Helper.swift in Sources */ = {isa = PBXBuildFile; fileRef = 06E1C834244F1A2300CA4EF2 /* ZMOTRMessage+Helper.swift */; };
		06E8AAB4242BAA6A008929B1 /* SignatureStatus.swift in Sources */ = {isa = PBXBuildFile; fileRef = 06E8AAB3242BAA6A008929B1 /* SignatureStatus.swift */; };
		06EE09E32659340F00D6CAC3 /* store2-92-0.wiredatabase in Resources */ = {isa = PBXBuildFile; fileRef = 06EE09E22659340F00D6CAC3 /* store2-92-0.wiredatabase */; };
		06EED73F2525D5B90014FE1E /* store2-87-0.wiredatabase in Resources */ = {isa = PBXBuildFile; fileRef = 06EED73E2525D5B80014FE1E /* store2-87-0.wiredatabase */; };
		06F98D64243B2474007E914A /* SignatureStatusTests.swift in Sources */ = {isa = PBXBuildFile; fileRef = 06F98D62243B2470007E914A /* SignatureStatusTests.swift */; };
		1600D93C267A80D700970F99 /* ZMManagedObject+Fetching.swift in Sources */ = {isa = PBXBuildFile; fileRef = 1600D93B267A80D700970F99 /* ZMManagedObject+Fetching.swift */; };
		1600D944267BC5A100970F99 /* ZMManagedObjectFetchingTests.swift in Sources */ = {isa = PBXBuildFile; fileRef = 1600D943267BC5A000970F99 /* ZMManagedObjectFetchingTests.swift */; };
		16030DB021AD765D00F8032E /* ZMConversation+Confirmations.swift in Sources */ = {isa = PBXBuildFile; fileRef = 16030DAF21AD765D00F8032E /* ZMConversation+Confirmations.swift */; };
		16030DBE21AE8FAB00F8032E /* ZMConversationTests+Confirmations.swift in Sources */ = {isa = PBXBuildFile; fileRef = 16030DBD21AE8FAB00F8032E /* ZMConversationTests+Confirmations.swift */; };
		16030DC521AEE25500F8032E /* ZMOTRMessage+Confirmations.swift in Sources */ = {isa = PBXBuildFile; fileRef = 16030DC421AEE25500F8032E /* ZMOTRMessage+Confirmations.swift */; };
		1607AAF2243768D200A93D29 /* UserType+Materialize.swift in Sources */ = {isa = PBXBuildFile; fileRef = 1607AAF1243768D200A93D29 /* UserType+Materialize.swift */; };
		160B3BB124EFD64E0026D355 /* ExtendedSecureUnarchiveFromData.swift in Sources */ = {isa = PBXBuildFile; fileRef = 160B3BB024EFD64E0026D355 /* ExtendedSecureUnarchiveFromData.swift */; };
		1611CF59203AE6A0004D807B /* FileAssetCacheTests.swift in Sources */ = {isa = PBXBuildFile; fileRef = 54EDE6811CBBF6260044A17E /* FileAssetCacheTests.swift */; };
		16127CF3220058160020E65C /* InvalidConversationRemoval.swift in Sources */ = {isa = PBXBuildFile; fileRef = 16127CF2220058160020E65C /* InvalidConversationRemoval.swift */; };
		16127CF522005AAB0020E65C /* InvalidConversationRemovalTests.swift in Sources */ = {isa = PBXBuildFile; fileRef = 16127CF422005AAA0020E65C /* InvalidConversationRemovalTests.swift */; };
		161541BA1E27EBD400AC2FFB /* ZMConversation+Calling.swift in Sources */ = {isa = PBXBuildFile; fileRef = 161541B91E27EBD400AC2FFB /* ZMConversation+Calling.swift */; };
		161E056A2667C4D100DADC3D /* AccountDeletedObserver.swift in Sources */ = {isa = PBXBuildFile; fileRef = 161E05692667C4D000DADC3D /* AccountDeletedObserver.swift */; };
		1621E59220E62BD2006B2D17 /* ZMConversationTests+Silencing.swift in Sources */ = {isa = PBXBuildFile; fileRef = 1621E59120E62BD2006B2D17 /* ZMConversationTests+Silencing.swift */; };
		162207F8272291CA0041EDE8 /* String+NilEmpty.swift in Sources */ = {isa = PBXBuildFile; fileRef = 162207F7272291CA0041EDE8 /* String+NilEmpty.swift */; };
		162294A5222038FA00A98679 /* CacheAssetTests.swift in Sources */ = {isa = PBXBuildFile; fileRef = 162294A4222038FA00A98679 /* CacheAssetTests.swift */; };
		1626344B20D935C0000D4063 /* ZMConversation+Timestamps.swift in Sources */ = {isa = PBXBuildFile; fileRef = 1626344A20D935C0000D4063 /* ZMConversation+Timestamps.swift */; };
		162A81DD202DA4BC00F6200C /* AssetCache.swift in Sources */ = {isa = PBXBuildFile; fileRef = F9A705F11CAEE01D00C2F5FE /* AssetCache.swift */; };
		16313D621D227DC1001B2AB3 /* LinkPreview+ProtocolBuffer.swift in Sources */ = {isa = PBXBuildFile; fileRef = 16313D611D227DC1001B2AB3 /* LinkPreview+ProtocolBuffer.swift */; };
		1639A8132260916E00868AB9 /* AlertAvailabilityBehaviourChange.swift in Sources */ = {isa = PBXBuildFile; fileRef = 1639A8122260916E00868AB9 /* AlertAvailabilityBehaviourChange.swift */; };
		1639A8512264B91E00868AB9 /* AvailabilityBehaviourChangeTests.swift in Sources */ = {isa = PBXBuildFile; fileRef = 1639A8502264B91E00868AB9 /* AvailabilityBehaviourChangeTests.swift */; };
		163C92AA2630A80400F8DC14 /* NSManagedObjectContext+SelfUser.swift in Sources */ = {isa = PBXBuildFile; fileRef = 163C92A92630A80400F8DC14 /* NSManagedObjectContext+SelfUser.swift */; };
		163CE64E25ACE5DB0013C12D /* store2-89-0.wiredatabase in Resources */ = {isa = PBXBuildFile; fileRef = 163CE64D25ACE57B0013C12D /* store2-89-0.wiredatabase */; };
		163CE6AF25BEB9680013C12D /* ZMMessageTests+SystemMessages.swift in Sources */ = {isa = PBXBuildFile; fileRef = 163CE6AE25BEB9680013C12D /* ZMMessageTests+SystemMessages.swift */; };
		163D01E02472DE6200984999 /* InvalidConnectionRemoval.swift in Sources */ = {isa = PBXBuildFile; fileRef = 163D01DF2472DE6200984999 /* InvalidConnectionRemoval.swift */; };
		163D01E22472E44000984999 /* InvalidConnectionRemovalTests.swift in Sources */ = {isa = PBXBuildFile; fileRef = 163D01E12472E44000984999 /* InvalidConnectionRemovalTests.swift */; };
		1645ECC2243B643B007A82D6 /* ZMSearchUserTests+TeamUser.swift in Sources */ = {isa = PBXBuildFile; fileRef = 1645ECC1243B643B007A82D6 /* ZMSearchUserTests+TeamUser.swift */; };
		1645ECC4243B69A1007A82D6 /* UserTypeTests+Materialize.swift in Sources */ = {isa = PBXBuildFile; fileRef = 1645ECC3243B69A1007A82D6 /* UserTypeTests+Materialize.swift */; };
		16460A44206515370096B616 /* NSManagedObjectContext+BackupImport.swift in Sources */ = {isa = PBXBuildFile; fileRef = 16460A43206515370096B616 /* NSManagedObjectContext+BackupImport.swift */; };
		16460A46206544B00096B616 /* PersistentMetadataKeys.swift in Sources */ = {isa = PBXBuildFile; fileRef = 16460A45206544B00096B616 /* PersistentMetadataKeys.swift */; };
		164A55D320F3AF6700AE62A6 /* ZMSearchUserTests+ProfileImages.swift in Sources */ = {isa = PBXBuildFile; fileRef = 164A55D220F3AF6700AE62A6 /* ZMSearchUserTests+ProfileImages.swift */; };
		164EB6F3230D987A001BBD4A /* ZMMessage+DataRetention.swift in Sources */ = {isa = PBXBuildFile; fileRef = 164EB6F2230D987A001BBD4A /* ZMMessage+DataRetention.swift */; };
		16500C0325E3A7F80021B3AE /* store2-90-0.wiredatabase in Resources */ = {isa = PBXBuildFile; fileRef = 16500C0225E3A7520021B3AE /* store2-90-0.wiredatabase */; };
		165124D221886EDB006A3C75 /* ZMOTRMessage+Quotes.swift in Sources */ = {isa = PBXBuildFile; fileRef = 165124D121886EDB006A3C75 /* ZMOTRMessage+Quotes.swift */; };
		165124D42188B613006A3C75 /* ZMClientMessage+Quotes.swift in Sources */ = {isa = PBXBuildFile; fileRef = 165124D32188B613006A3C75 /* ZMClientMessage+Quotes.swift */; };
		165124D62188CF66006A3C75 /* ZMClientMessage+Editing.swift in Sources */ = {isa = PBXBuildFile; fileRef = 165124D52188CF66006A3C75 /* ZMClientMessage+Editing.swift */; };
		165124D82189AE90006A3C75 /* ZMAssetClientMessage+Quotes.swift in Sources */ = {isa = PBXBuildFile; fileRef = 165124D72189AE90006A3C75 /* ZMAssetClientMessage+Quotes.swift */; };
		16519D36231D1BB200C9D76D /* ZMConversation+Deletion.swift in Sources */ = {isa = PBXBuildFile; fileRef = 16519D35231D1BB200C9D76D /* ZMConversation+Deletion.swift */; };
		16519D54231D6F8200C9D76D /* ZMConversationTests+Deletion.swift in Sources */ = {isa = PBXBuildFile; fileRef = 16519D53231D6F8200C9D76D /* ZMConversationTests+Deletion.swift */; };
		1651F9BE1D3554C800A9FAE8 /* ZMClientMessageTests+TextMessage.swift in Sources */ = {isa = PBXBuildFile; fileRef = 1651F9BD1D3554C800A9FAE8 /* ZMClientMessageTests+TextMessage.swift */; };
		165911551DF054AD007FA847 /* ZMConversation+Predicates.swift in Sources */ = {isa = PBXBuildFile; fileRef = 165911541DF054AD007FA847 /* ZMConversation+Predicates.swift */; };
		165D3A2D1E1D47AB0052E654 /* ZMCallState.swift in Sources */ = {isa = PBXBuildFile; fileRef = 165D3A2B1E1D47AB0052E654 /* ZMCallState.swift */; };
		165DC51F21491C0400090B7B /* Mention.swift in Sources */ = {isa = PBXBuildFile; fileRef = 165DC51E21491C0400090B7B /* Mention.swift */; };
		165DC52121491D8700090B7B /* ZMClientMessage+TextMessageData.swift in Sources */ = {isa = PBXBuildFile; fileRef = 165DC52021491D8700090B7B /* ZMClientMessage+TextMessageData.swift */; };
		165DC523214A614100090B7B /* ZMConversation+Message.swift in Sources */ = {isa = PBXBuildFile; fileRef = 165DC522214A614100090B7B /* ZMConversation+Message.swift */; };
		165E0F69217F871400E36D08 /* ZMOTRMessage+ContentHashing.swift in Sources */ = {isa = PBXBuildFile; fileRef = 165E0F68217F871400E36D08 /* ZMOTRMessage+ContentHashing.swift */; };
		165E141825CC516B00F0B075 /* ZMClientMessageTests+Prefetching.swift in Sources */ = {isa = PBXBuildFile; fileRef = 165E141725CC516B00F0B075 /* ZMClientMessageTests+Prefetching.swift */; };
		16626508217F4E0B00300F45 /* GenericMessageTests+Hashing.swift in Sources */ = {isa = PBXBuildFile; fileRef = 16626507217F4E0B00300F45 /* GenericMessageTests+Hashing.swift */; };
		166A2A0D25FB991800B4A4F8 /* CoreDataStack.swift in Sources */ = {isa = PBXBuildFile; fileRef = 166A2A0C25FB991800B4A4F8 /* CoreDataStack.swift */; };
		166D189E230E9E66001288CD /* ZMMessage+DataRetentionTests.swift in Sources */ = {isa = PBXBuildFile; fileRef = 166D189D230E9E66001288CD /* ZMMessage+DataRetentionTests.swift */; };
		166DCDB82555886F004F4F59 /* CoreDataStack+Migration.swift in Sources */ = {isa = PBXBuildFile; fileRef = 166DCDB72555886E004F4F59 /* CoreDataStack+Migration.swift */; };
		166EC36E26C50E960043ED01 /* store2-94-0.wiredatabase in Resources */ = {isa = PBXBuildFile; fileRef = 166EC36D26C50E8B0043ED01 /* store2-94-0.wiredatabase */; };
		1670D0172317F92B003A143B /* ZMConversation+Team.swift in Sources */ = {isa = PBXBuildFile; fileRef = 1670D0162317F92B003A143B /* ZMConversation+Team.swift */; };
		1670D01C231823DC003A143B /* ZMUser+Permissions.swift in Sources */ = {isa = PBXBuildFile; fileRef = 1670D01B231823DC003A143B /* ZMUser+Permissions.swift */; };
		1670D01E231825BE003A143B /* ZMUserTests+Permissions.swift in Sources */ = {isa = PBXBuildFile; fileRef = 1670D01D231825BE003A143B /* ZMUserTests+Permissions.swift */; };
		1670D02023183209003A143B /* ModelObjectsTests+Helpers.swift in Sources */ = {isa = PBXBuildFile; fileRef = 1670D01F23183209003A143B /* ModelObjectsTests+Helpers.swift */; };
		1672A5FE23434FA200380537 /* ZMConversationTests+Labels.swift in Sources */ = {isa = PBXBuildFile; fileRef = 1672A5FD23434FA200380537 /* ZMConversationTests+Labels.swift */; };
		1672A6022343973600380537 /* LabelTests.swift in Sources */ = {isa = PBXBuildFile; fileRef = 1672A6012343973600380537 /* LabelTests.swift */; };
		1672A614234499B500380537 /* LabelChangeInfo.swift in Sources */ = {isa = PBXBuildFile; fileRef = 1672A613234499B500380537 /* LabelChangeInfo.swift */; };
		1672A6162344A14E00380537 /* LabelObserverTests.swift in Sources */ = {isa = PBXBuildFile; fileRef = 1672A6152344A14E00380537 /* LabelObserverTests.swift */; };
		1672A6282344F10700380537 /* FolderList.swift in Sources */ = {isa = PBXBuildFile; fileRef = 1672A6272344F10700380537 /* FolderList.swift */; };
		1672A62A2345102400380537 /* ZMConversationListTests+Labels.swift in Sources */ = {isa = PBXBuildFile; fileRef = 1672A6292345102400380537 /* ZMConversationListTests+Labels.swift */; };
		16746B081D2EAF8E00831771 /* ZMClientMessageTests+ZMImageOwner.swift in Sources */ = {isa = PBXBuildFile; fileRef = 16746B071D2EAF8E00831771 /* ZMClientMessageTests+ZMImageOwner.swift */; };
		167BCB4E2600C62100E9D7E3 /* CoreDataStackTests+Migration.swift in Sources */ = {isa = PBXBuildFile; fileRef = 166E47BC255A98D900C161C8 /* CoreDataStackTests+Migration.swift */; };
		167BCB512600C70F00E9D7E3 /* CoreDataStackTests+Backup.swift in Sources */ = {isa = PBXBuildFile; fileRef = F16F8EBE2063E9CC009A9D6F /* CoreDataStackTests+Backup.swift */; };
		167BCC1C2609E92400E9D7E3 /* ZMEventModel.xcdatamodeld in Sources */ = {isa = PBXBuildFile; fileRef = 167BCC182609E92300E9D7E3 /* ZMEventModel.xcdatamodeld */; };
		167BCC82260CFAD500E9D7E3 /* UserType+Federation.swift in Sources */ = {isa = PBXBuildFile; fileRef = 167BCC81260CFAD500E9D7E3 /* UserType+Federation.swift */; };
		167BCC86260CFC7B00E9D7E3 /* UserTypeTests+Federation.swift in Sources */ = {isa = PBXBuildFile; fileRef = 167BCC85260CFC7B00E9D7E3 /* UserTypeTests+Federation.swift */; };
		167BCC92260DB5FA00E9D7E3 /* CoreDataStackTests+ClearStorage.swift in Sources */ = {isa = PBXBuildFile; fileRef = 167BCC91260DB5FA00E9D7E3 /* CoreDataStackTests+ClearStorage.swift */; };
		167BCC96260DC3F100E9D7E3 /* CoreDataStack+ClearStorage.swift in Sources */ = {isa = PBXBuildFile; fileRef = 167BCC95260DC3F100E9D7E3 /* CoreDataStack+ClearStorage.swift */; };
		16827AEA2732A3C20079405D /* InvalidDomainRemoval.swift in Sources */ = {isa = PBXBuildFile; fileRef = 16827AE92732A3C20079405D /* InvalidDomainRemoval.swift */; };
		16827AF22732AB2E0079405D /* InvalidDomainRemovalTests.swift in Sources */ = {isa = PBXBuildFile; fileRef = 16827AF12732AB2E0079405D /* InvalidDomainRemovalTests.swift */; };
		168413ED2225965500FCB9BC /* TransferStateMigration.swift in Sources */ = {isa = PBXBuildFile; fileRef = 168413EC2225965500FCB9BC /* TransferStateMigration.swift */; };
		1684141722282A1A00FCB9BC /* TransferStateMigrationTests.swift in Sources */ = {isa = PBXBuildFile; fileRef = 1684141622282A1A00FCB9BC /* TransferStateMigrationTests.swift */; };
		1684142A2228421700FCB9BC /* ZMAssetClientMessageTests+AssetMessage.swift in Sources */ = {isa = PBXBuildFile; fileRef = 168414292228421700FCB9BC /* ZMAssetClientMessageTests+AssetMessage.swift */; };
		1687ABAC20EBE0770007C240 /* UserType.swift in Sources */ = {isa = PBXBuildFile; fileRef = 1687ABAB20EBE0770007C240 /* UserType.swift */; };
		1687ABAE20ECD51E0007C240 /* ZMSearchUser.swift in Sources */ = {isa = PBXBuildFile; fileRef = 1687ABAD20ECD51E0007C240 /* ZMSearchUser.swift */; };
		1687C0E22150EE91003099DD /* ZMClientMessageTests+Mentions.swift in Sources */ = {isa = PBXBuildFile; fileRef = 1687C0E12150EE91003099DD /* ZMClientMessageTests+Mentions.swift */; };
		1689FD462194A63E00A656E2 /* ZMClientMessageTests+Editing.swift in Sources */ = {isa = PBXBuildFile; fileRef = 1689FD452194A63E00A656E2 /* ZMClientMessageTests+Editing.swift */; };
		168D7BFD26F365ED00789960 /* EntityAction.swift in Sources */ = {isa = PBXBuildFile; fileRef = 168D7BFC26F365ED00789960 /* EntityAction.swift */; };
		168D7C9626F9ED1E00789960 /* QualifiedID.swift in Sources */ = {isa = PBXBuildFile; fileRef = 168D7C9526F9ED1E00789960 /* QualifiedID.swift */; };
		168FF330258200AD0066DAE3 /* ZMClientMessageTests+ResetSession.swift in Sources */ = {isa = PBXBuildFile; fileRef = 168FF32F258200AD0066DAE3 /* ZMClientMessageTests+ResetSession.swift */; };
		16925337234F677B0041A8FF /* ZMConversationListDirectoryTests+Labels.swift in Sources */ = {isa = PBXBuildFile; fileRef = 16925336234F677B0041A8FF /* ZMConversationListDirectoryTests+Labels.swift */; };
		1693155325A30D4E00709F15 /* UserClientTests+ResetSession.swift in Sources */ = {isa = PBXBuildFile; fileRef = 1693155225A30D4E00709F15 /* UserClientTests+ResetSession.swift */; };
		1693155525A329FE00709F15 /* NSManagedObjectContext+UpdateRequest.swift in Sources */ = {isa = PBXBuildFile; fileRef = 1693155425A329FE00709F15 /* NSManagedObjectContext+UpdateRequest.swift */; };
		169315EF25AC4C8100709F15 /* MigrateSenderClient.swift in Sources */ = {isa = PBXBuildFile; fileRef = 169315EE25AC4C8100709F15 /* MigrateSenderClient.swift */; };
		169315F125AC501300709F15 /* MigrateSenderClientTests.swift in Sources */ = {isa = PBXBuildFile; fileRef = 169315F025AC501300709F15 /* MigrateSenderClientTests.swift */; };
		169FF3A527157B3900330C2E /* MockActionHandler.swift in Sources */ = {isa = PBXBuildFile; fileRef = 169FF3A427157B3800330C2E /* MockActionHandler.swift */; };
		169FF3AA27157F0100330C2E /* ZMSearchUserTests+Connections.swift in Sources */ = {isa = PBXBuildFile; fileRef = 169FF3A927157F0100330C2E /* ZMSearchUserTests+Connections.swift */; };
		169FF3AF2715820400330C2E /* ZMConnectionFetchingTests.swift in Sources */ = {isa = PBXBuildFile; fileRef = 169FF3AE2715820400330C2E /* ZMConnectionFetchingTests.swift */; };
		169FF3D82715CE5B00330C2E /* store2-96-0.wiredatabase in Resources */ = {isa = PBXBuildFile; fileRef = 169FF3D72715CE5B00330C2E /* store2-96-0.wiredatabase */; };
		16AD86BA1F75426C00E4C797 /* NSManagedObjectContext+NotificationContext.swift in Sources */ = {isa = PBXBuildFile; fileRef = 16AD86B91F75426C00E4C797 /* NSManagedObjectContext+NotificationContext.swift */; };
		16B5B33126FDC5D2001A3216 /* ZMConnection+Actions.swift in Sources */ = {isa = PBXBuildFile; fileRef = 16B5B33026FDC5D2001A3216 /* ZMConnection+Actions.swift */; };
		16BA4303233CD8E50018E883 /* Label.swift in Sources */ = {isa = PBXBuildFile; fileRef = 16BA4302233CD8E50018E883 /* Label.swift */; };
		16BA4305233CDEA30018E883 /* ZMConversation+Labels.swift in Sources */ = {isa = PBXBuildFile; fileRef = 16BA4304233CDEA30018E883 /* ZMConversation+Labels.swift */; };
		16C391E2214BD438003AB3AD /* MentionTests.swift in Sources */ = {isa = PBXBuildFile; fileRef = 16C391E1214BD437003AB3AD /* MentionTests.swift */; };
		16CDEBF72209897D00E74A41 /* ZMMessageTests+ShouldGenerateUnreadCount.swift in Sources */ = {isa = PBXBuildFile; fileRef = 16CDEBF62209897D00E74A41 /* ZMMessageTests+ShouldGenerateUnreadCount.swift */; };
		16CDEBFB2209D13B00E74A41 /* ZMMessage+Quotes.swift in Sources */ = {isa = PBXBuildFile; fileRef = 16CDEBFA2209D13B00E74A41 /* ZMMessage+Quotes.swift */; };
		16D5260D20DD1D9400608D8E /* ZMConversationTests+Timestamps.swift in Sources */ = {isa = PBXBuildFile; fileRef = 16D5260C20DD1D9400608D8E /* ZMConversationTests+Timestamps.swift */; };
		16D68E971CEF2EC4003AB9E0 /* ZMFileMetadata.swift in Sources */ = {isa = PBXBuildFile; fileRef = 16D68E961CEF2EC4003AB9E0 /* ZMFileMetadata.swift */; };
		16D95A421FCEF87B00C96069 /* ZMUser+Availability.swift in Sources */ = {isa = PBXBuildFile; fileRef = 16D95A411FCEF87B00C96069 /* ZMUser+Availability.swift */; };
		16DF3B5D2285B13100D09365 /* UserClientType.swift in Sources */ = {isa = PBXBuildFile; fileRef = 16DF3B5C2285B13100D09365 /* UserClientType.swift */; };
		16DF3B5F2289510600D09365 /* ZMConversationTests+Legalhold.swift in Sources */ = {isa = PBXBuildFile; fileRef = 16DF3B5E2289510600D09365 /* ZMConversationTests+Legalhold.swift */; };
		16E0FBC923326B72000E3235 /* ConversationDirectory.swift in Sources */ = {isa = PBXBuildFile; fileRef = 16E0FBC823326B72000E3235 /* ConversationDirectory.swift */; };
		16E6F24824B36D550015B249 /* NSManagedObjectContext+EncryptionAtRest.swift in Sources */ = {isa = PBXBuildFile; fileRef = 16E6F24724B36D550015B249 /* NSManagedObjectContext+EncryptionAtRest.swift */; };
		16E70FA7270F212100718E5D /* ZMConnection+Helper.m in Sources */ = {isa = PBXBuildFile; fileRef = 16E70FA6270F212000718E5D /* ZMConnection+Helper.m */; };
		16E7DA2A1FDABE440065B6A6 /* ZMOTRMessage+SelfConversationUpdateTests.swift in Sources */ = {isa = PBXBuildFile; fileRef = 16E7DA291FDABE440065B6A6 /* ZMOTRMessage+SelfConversationUpdateTests.swift */; };
		16F6BB3A1EDEC2D6009EA803 /* ZMConversation+ObserverHelper.swift in Sources */ = {isa = PBXBuildFile; fileRef = 16F6BB391EDEC2D6009EA803 /* ZMConversation+ObserverHelper.swift */; };
		16F7341224F9567000AB93B1 /* ZMConversationTests+DraftMessage.swift in Sources */ = {isa = PBXBuildFile; fileRef = 16F7341024F9556600AB93B1 /* ZMConversationTests+DraftMessage.swift */; };
		16F7341424F9573C00AB93B1 /* XCTestCase+EncryptionKeys.swift in Sources */ = {isa = PBXBuildFile; fileRef = 16F7341324F9573C00AB93B1 /* XCTestCase+EncryptionKeys.swift */; };
		16F7341624F95F9D00AB93B1 /* store2-85-0.wiredatabase in Resources */ = {isa = PBXBuildFile; fileRef = 16F7341524F95F9100AB93B1 /* store2-85-0.wiredatabase */; };
		2BB20770292B787000FB6468 /* PatchApplicator.swift in Sources */ = {isa = PBXBuildFile; fileRef = 2BB2076F292B787000FB6468 /* PatchApplicator.swift */; };
		2BB20771292B791400FB6468 /* PatchApplicatorTests.swift in Sources */ = {isa = PBXBuildFile; fileRef = 2BB2076D292B781E00FB6468 /* PatchApplicatorTests.swift */; };
		4058AAA22AA76BFA0013DE71 /* ReactionData.swift in Sources */ = {isa = PBXBuildFile; fileRef = 4058AAA12AA76BFA0013DE71 /* ReactionData.swift */; };
		4058AAA62AAA017F0013DE71 /* store2-109-0.wiredatabase in Resources */ = {isa = PBXBuildFile; fileRef = 4058AAA52AAA017F0013DE71 /* store2-109-0.wiredatabase */; };
		4058AAA82AAB65530013DE71 /* ReactionsSortingTests.swift in Sources */ = {isa = PBXBuildFile; fileRef = 4058AAA72AAB65530013DE71 /* ReactionsSortingTests.swift */; };
		541E4F951CBD182100D82D69 /* FileAssetCache.swift in Sources */ = {isa = PBXBuildFile; fileRef = 541E4F941CBD182100D82D69 /* FileAssetCache.swift */; };
		54363A011D7876200048FD7D /* ZMClientMessage+Encryption.swift in Sources */ = {isa = PBXBuildFile; fileRef = 54363A001D7876200048FD7D /* ZMClientMessage+Encryption.swift */; };
		543ABF5C1F34A19C00DBE28B /* DatabaseBaseTest.swift in Sources */ = {isa = PBXBuildFile; fileRef = 543ABF5A1F34A13000DBE28B /* DatabaseBaseTest.swift */; };
		544034341D6DFE8500860F2D /* ZMAddressBookContactTests.swift in Sources */ = {isa = PBXBuildFile; fileRef = 544034331D6DFE8500860F2D /* ZMAddressBookContactTests.swift */; };
		544A46AE1E2E82BA00D6A748 /* ZMOTRMessage+SecurityDegradation.swift in Sources */ = {isa = PBXBuildFile; fileRef = 544A46AD1E2E82BA00D6A748 /* ZMOTRMessage+SecurityDegradation.swift */; };
		544E8C0F1E2F69EB00F9B8B8 /* ZMOTRMessage+SecurityDegradationTests.swift in Sources */ = {isa = PBXBuildFile; fileRef = 544E8C0D1E2F69E800F9B8B8 /* ZMOTRMessage+SecurityDegradationTests.swift */; };
		544E8C111E2F76B400F9B8B8 /* NSManagedObjectContext+UserInfoMerge.swift in Sources */ = {isa = PBXBuildFile; fileRef = 544E8C101E2F76B400F9B8B8 /* NSManagedObjectContext+UserInfoMerge.swift */; };
		544E8C131E2F825700F9B8B8 /* ZMConversation+SecurityLevel.swift in Sources */ = {isa = PBXBuildFile; fileRef = 544E8C121E2F825700F9B8B8 /* ZMConversation+SecurityLevel.swift */; };
		5451DE351F5FFF8B00C82E75 /* NotificationInContext.swift in Sources */ = {isa = PBXBuildFile; fileRef = 5451DE341F5FFF8B00C82E75 /* NotificationInContext.swift */; };
		5451DE371F604CD500C82E75 /* ZMMoveIndex.swift in Sources */ = {isa = PBXBuildFile; fileRef = 5451DE361F604CD500C82E75 /* ZMMoveIndex.swift */; };
		54563B761E0161730089B1D7 /* ZMMessage+Categorization.swift in Sources */ = {isa = PBXBuildFile; fileRef = 54563B751E0161730089B1D7 /* ZMMessage+Categorization.swift */; };
		54563B7B1E0189780089B1D7 /* ZMMessageCategorizationTests.swift in Sources */ = {isa = PBXBuildFile; fileRef = 54563B791E0189750089B1D7 /* ZMMessageCategorizationTests.swift */; };
		545FA5D71E2FD3750054171A /* ZMConversation+MessageDeletion.swift in Sources */ = {isa = PBXBuildFile; fileRef = 545FA5D61E2FD3750054171A /* ZMConversation+MessageDeletion.swift */; };
		546D3DE61CE5D0B100A6047F /* RichAssetFileType.swift in Sources */ = {isa = PBXBuildFile; fileRef = 546D3DE51CE5D0B100A6047F /* RichAssetFileType.swift */; };
		546D3DE91CE5D24C00A6047F /* RichAssetFileTypeTests.swift in Sources */ = {isa = PBXBuildFile; fileRef = 546D3DE81CE5D24C00A6047F /* RichAssetFileTypeTests.swift */; };
		5473CC731E14245C00814C03 /* NSManagedObjectContext+Debugging.swift in Sources */ = {isa = PBXBuildFile; fileRef = 5473CC721E14245C00814C03 /* NSManagedObjectContext+Debugging.swift */; };
		5473CC751E14268600814C03 /* NSManagedObjectContextDebuggingTests.swift in Sources */ = {isa = PBXBuildFile; fileRef = 5473CC741E14268600814C03 /* NSManagedObjectContextDebuggingTests.swift */; };
		5476BA3E1DEDABCC00D047F8 /* AddressBookEntryTests.swift in Sources */ = {isa = PBXBuildFile; fileRef = 5476BA3D1DEDABCC00D047F8 /* AddressBookEntryTests.swift */; };
		547E66491F7503A5008CB1FA /* ZMConversation+Notifications.swift in Sources */ = {isa = PBXBuildFile; fileRef = 547E66481F7503A5008CB1FA /* ZMConversation+Notifications.swift */; };
		547E664B1F750E4A008CB1FA /* ZMConnection+Notification.swift in Sources */ = {isa = PBXBuildFile; fileRef = 547E664A1F750E4A008CB1FA /* ZMConnection+Notification.swift */; };
		54929FAE1E12AC8B0010186B /* NSPersistentStoreMetadataTests.swift in Sources */ = {isa = PBXBuildFile; fileRef = 54929FAD1E12AC8B0010186B /* NSPersistentStoreMetadataTests.swift */; };
		5495BC431E019F1B004253ED /* audio.m4a in Resources */ = {isa = PBXBuildFile; fileRef = 5495BC421E019F1B004253ED /* audio.m4a */; };
		54A885A81F62EEB600AFBA95 /* ZMConversationTests+Messages.swift in Sources */ = {isa = PBXBuildFile; fileRef = 54A885A71F62EEB600AFBA95 /* ZMConversationTests+Messages.swift */; };
		54AA3C9924ED2CE700FE1F94 /* store2-84-0.wiredatabase in Resources */ = {isa = PBXBuildFile; fileRef = 54AA3C9824ED2CE600FE1F94 /* store2-84-0.wiredatabase */; };
		54BAB40B24A4FA0800EBC400 /* store2-82-0.wiredatabase in Resources */ = {isa = PBXBuildFile; fileRef = 54BAB40A24A4FA0800EBC400 /* store2-82-0.wiredatabase */; };
		54CD460A1DEDA55C00BA3429 /* AddressBookEntry.swift in Sources */ = {isa = PBXBuildFile; fileRef = 54CD46091DEDA55C00BA3429 /* AddressBookEntry.swift */; };
		54D7B83F1E12774600C1B347 /* NSPersistentStore+Metadata.swift in Sources */ = {isa = PBXBuildFile; fileRef = 54D7B83E1E12774600C1B347 /* NSPersistentStore+Metadata.swift */; };
		54D809FC1F681D6400B2CCB4 /* ZMClientMessage+LinkPreview.swift in Sources */ = {isa = PBXBuildFile; fileRef = 54D809FB1F681D6400B2CCB4 /* ZMClientMessage+LinkPreview.swift */; };
		54DE05DD1CF8711F00C35253 /* ProtobufUtilitiesTests.swift in Sources */ = {isa = PBXBuildFile; fileRef = 54DE05DC1CF8711F00C35253 /* ProtobufUtilitiesTests.swift */; };
		54E3EE3F1F6169A800A261E3 /* ZMAssetClientMessage+FileMessageData.swift in Sources */ = {isa = PBXBuildFile; fileRef = 54E3EE3E1F6169A800A261E3 /* ZMAssetClientMessage+FileMessageData.swift */; };
		54E3EE411F616BA600A261E3 /* ZMAssetClientMessage.swift in Sources */ = {isa = PBXBuildFile; fileRef = 54E3EE401F616BA600A261E3 /* ZMAssetClientMessage.swift */; };
		54E3EE431F6194A400A261E3 /* ZMAssetClientMessage+GenericMessage.swift in Sources */ = {isa = PBXBuildFile; fileRef = 54E3EE421F6194A400A261E3 /* ZMAssetClientMessage+GenericMessage.swift */; };
		54E3EE451F61A53C00A261E3 /* ZMAssetClientMessage+Ephemeral.swift in Sources */ = {isa = PBXBuildFile; fileRef = 54E3EE441F61A53C00A261E3 /* ZMAssetClientMessage+Ephemeral.swift */; };
		54E3EE471F61A78B00A261E3 /* ZMAssetClientMessage+Deletion.swift in Sources */ = {isa = PBXBuildFile; fileRef = 54E3EE461F61A78B00A261E3 /* ZMAssetClientMessage+Deletion.swift */; };
		54ED3A9D1F38CB6A0066AD47 /* DatabaseMigrationTests.swift in Sources */ = {isa = PBXBuildFile; fileRef = 54ED3A9C1F38CB6A0066AD47 /* DatabaseMigrationTests.swift */; };
		54EDE6801CBBF1860044A17E /* PINCache+ZMessaging.swift in Sources */ = {isa = PBXBuildFile; fileRef = 54EDE67F1CBBF1860044A17E /* PINCache+ZMessaging.swift */; };
		54F6CEAB1CE2972200A1276D /* ZMAssetClientMessage+Download.swift in Sources */ = {isa = PBXBuildFile; fileRef = 54F6CEAA1CE2972200A1276D /* ZMAssetClientMessage+Download.swift */; };
		54F84CFD1F9950B300ABD7D5 /* DuplicatedEntityRemoval.swift in Sources */ = {isa = PBXBuildFile; fileRef = 54F84CFC1F9950B300ABD7D5 /* DuplicatedEntityRemoval.swift */; };
		54F84D031F995B0200ABD7D5 /* DuplicatedEntityRemovalTests.swift in Sources */ = {isa = PBXBuildFile; fileRef = 54F84CFE1F99588D00ABD7D5 /* DuplicatedEntityRemovalTests.swift */; };
		54F84D041F995B0700ABD7D5 /* DiskDatabaseTests.swift in Sources */ = {isa = PBXBuildFile; fileRef = 54F84D001F995A1F00ABD7D5 /* DiskDatabaseTests.swift */; };
		54FB03A11E41E273000E13DC /* LegacyPersistedDataPatches.swift in Sources */ = {isa = PBXBuildFile; fileRef = 54FB03A01E41E273000E13DC /* LegacyPersistedDataPatches.swift */; };
		54FB03A31E41E64A000E13DC /* UserClient+Patches.swift in Sources */ = {isa = PBXBuildFile; fileRef = 54FB03A21E41E64A000E13DC /* UserClient+Patches.swift */; };
		54FB03AA1E41F204000E13DC /* LegacyPersistedDataPatches+Directory.swift in Sources */ = {isa = PBXBuildFile; fileRef = 54FB03A81E41F1B6000E13DC /* LegacyPersistedDataPatches+Directory.swift */; };
		54FB03AD1E41F6C2000E13DC /* LegacyPersistedDataPatchesTests.swift in Sources */ = {isa = PBXBuildFile; fileRef = 54FB03AC1E41F6C2000E13DC /* LegacyPersistedDataPatchesTests.swift */; };
		54FB03AF1E41FC86000E13DC /* NSManagedObjectContext+Patches.swift in Sources */ = {isa = PBXBuildFile; fileRef = 54FB03AE1E41FC86000E13DC /* NSManagedObjectContext+Patches.swift */; };
		55C40BCE22B0316800EFD8BD /* ZMUser+LegalHoldRequest.swift in Sources */ = {isa = PBXBuildFile; fileRef = 55C40BCD22B0316800EFD8BD /* ZMUser+LegalHoldRequest.swift */; };
		55C40BD722B0F78500EFD8BD /* ZMUserLegalHoldTests.swift in Sources */ = {isa = PBXBuildFile; fileRef = 55C40BD422B0F75C00EFD8BD /* ZMUserLegalHoldTests.swift */; };
		5E0FB215205176B400FD9867 /* Set+ServiceUser.swift in Sources */ = {isa = PBXBuildFile; fileRef = 5E0FB214205176B400FD9867 /* Set+ServiceUser.swift */; };
		5E36B45E21CA5BBA00B7063B /* UnverifiedCredentials.swift in Sources */ = {isa = PBXBuildFile; fileRef = 5E36B45D21CA5BBA00B7063B /* UnverifiedCredentials.swift */; };
		5E39FC67225F22BE00C682B8 /* ZMConversation+ExternalParticipant.swift in Sources */ = {isa = PBXBuildFile; fileRef = 5E39FC66225F22BE00C682B8 /* ZMConversation+ExternalParticipant.swift */; };
		5E39FC69225F2DC000C682B8 /* ZMConversationExternalParticipantsStateTests.swift in Sources */ = {isa = PBXBuildFile; fileRef = 5E39FC68225F2DC000C682B8 /* ZMConversationExternalParticipantsStateTests.swift */; };
		5E454C60210638E300DB4501 /* PushTokenTests.swift in Sources */ = {isa = PBXBuildFile; fileRef = F13A89D22106293000AB40CB /* PushTokenTests.swift */; };
		5E67168E2174B9AF00522E61 /* LoginCredentials.swift in Sources */ = {isa = PBXBuildFile; fileRef = 5E67168D2174B9AF00522E61 /* LoginCredentials.swift */; };
		5E771F382080BB0000575629 /* PBMessage+Validation.swift in Sources */ = {isa = PBXBuildFile; fileRef = 5E771F372080BB0000575629 /* PBMessage+Validation.swift */; };
		5E771F3B2080C42300575629 /* PBMessageValidationTests.swift in Sources */ = {isa = PBXBuildFile; fileRef = 5E771F392080C40B00575629 /* PBMessageValidationTests.swift */; };
		5E9EA4D62242942900D401B2 /* ZMClientMessageTests+LinkAttachments.swift in Sources */ = {isa = PBXBuildFile; fileRef = 5E9EA4D52242942900D401B2 /* ZMClientMessageTests+LinkAttachments.swift */; };
		5E9EA4E22243E0D300D401B2 /* ConversationMessage+Attachments.swift in Sources */ = {isa = PBXBuildFile; fileRef = 5E9EA4E12243E0D300D401B2 /* ConversationMessage+Attachments.swift */; };
		5EDDC7A62088CE3B00B24850 /* ZMConversation+Invalid.swift in Sources */ = {isa = PBXBuildFile; fileRef = 5EDDC7A52088CE3B00B24850 /* ZMConversation+Invalid.swift */; };
		5EFE9C062125CD3F007932A6 /* UnregisteredUser.swift in Sources */ = {isa = PBXBuildFile; fileRef = 5EFE9C052125CD3F007932A6 /* UnregisteredUser.swift */; };
		5EFE9C092126BF9D007932A6 /* ZMPropertyNormalizationResult.h in Headers */ = {isa = PBXBuildFile; fileRef = 5EFE9C072126BF9D007932A6 /* ZMPropertyNormalizationResult.h */; settings = {ATTRIBUTES = (Public, ); }; };
		5EFE9C0A2126BF9D007932A6 /* ZMPropertyNormalizationResult.m in Sources */ = {isa = PBXBuildFile; fileRef = 5EFE9C082126BF9D007932A6 /* ZMPropertyNormalizationResult.m */; };
		5EFE9C0D2126CB7D007932A6 /* UnregisteredUserTests.swift in Sources */ = {isa = PBXBuildFile; fileRef = 5EFE9C0B2126CB71007932A6 /* UnregisteredUserTests.swift */; };
		5EFE9C0F2126D3FA007932A6 /* NormalizationResult.swift in Sources */ = {isa = PBXBuildFile; fileRef = 5EFE9C0E2126D3FA007932A6 /* NormalizationResult.swift */; };
		6312162F287DB7D900FF9A56 /* String+Bytes.swift in Sources */ = {isa = PBXBuildFile; fileRef = 6312162E287DB7D900FF9A56 /* String+Bytes.swift */; };
		63123BCC291BBB7A009A5179 /* MLSQualifiedClientIdTests.swift in Sources */ = {isa = PBXBuildFile; fileRef = 63123BCB291BBB79009A5179 /* MLSQualifiedClientIdTests.swift */; };
		631A0578240420380062B387 /* UserClient+SafeLogging.swift in Sources */ = {isa = PBXBuildFile; fileRef = 631A0577240420380062B387 /* UserClient+SafeLogging.swift */; };
		631A0586240439470062B387 /* UserClientTests+SafeLogging.swift in Sources */ = {isa = PBXBuildFile; fileRef = 631A0585240439470062B387 /* UserClientTests+SafeLogging.swift */; };
		63298D9A2434D04D006B6018 /* GenericMessage+External.swift in Sources */ = {isa = PBXBuildFile; fileRef = 63298D992434D04D006B6018 /* GenericMessage+External.swift */; };
		63298D9C24374094006B6018 /* GenericMessageTests+External.swift in Sources */ = {isa = PBXBuildFile; fileRef = 63298D9B24374094006B6018 /* GenericMessageTests+External.swift */; };
		63298D9E24374489006B6018 /* Dictionary+ObjectForKey.swift in Sources */ = {isa = PBXBuildFile; fileRef = 63298D9D24374489006B6018 /* Dictionary+ObjectForKey.swift */; };
		63340BBD241C2BC5004ED87C /* store2-80-0.wiredatabase in Resources */ = {isa = PBXBuildFile; fileRef = 63340BBC241C2BC5004ED87C /* store2-80-0.wiredatabase */; };
		63370C6C242A510A0072C37F /* ZMOTRMessage+UpdateEvent.swift in Sources */ = {isa = PBXBuildFile; fileRef = 63370C6B242A510A0072C37F /* ZMOTRMessage+UpdateEvent.swift */; };
		63370CBB242CB84A0072C37F /* CompositeMessageItemContent.swift in Sources */ = {isa = PBXBuildFile; fileRef = 63370CBA242CB84A0072C37F /* CompositeMessageItemContent.swift */; };
		63370CBD242CBA0A0072C37F /* CompositeMessageData.swift in Sources */ = {isa = PBXBuildFile; fileRef = 63370CBC242CBA0A0072C37F /* CompositeMessageData.swift */; };
		63370CC4242CFA860072C37F /* ZMAssetClientMessage+UpdateEvent.swift in Sources */ = {isa = PBXBuildFile; fileRef = 63370CC3242CFA860072C37F /* ZMAssetClientMessage+UpdateEvent.swift */; };
		63370CC9242E3B990072C37F /* ZMMessage+Conversation.swift in Sources */ = {isa = PBXBuildFile; fileRef = 63370CC8242E3B990072C37F /* ZMMessage+Conversation.swift */; };
		63370CF52431F3ED0072C37F /* CompositeMessageItemContentTests.swift in Sources */ = {isa = PBXBuildFile; fileRef = 63370CF42431F3ED0072C37F /* CompositeMessageItemContentTests.swift */; };
		63370CF82431F5DE0072C37F /* BaseCompositeMessageTests.swift in Sources */ = {isa = PBXBuildFile; fileRef = 63370CF72431F5DE0072C37F /* BaseCompositeMessageTests.swift */; };
		63495DF023F6BD2A002A7C59 /* GenericMessageTests.swift in Sources */ = {isa = PBXBuildFile; fileRef = 63495DEF23F6BD2A002A7C59 /* GenericMessageTests.swift */; };
		63495E1B23FED9A9002A7C59 /* ZMUser+Protobuf.swift in Sources */ = {isa = PBXBuildFile; fileRef = 63495E1A23FED9A9002A7C59 /* ZMUser+Protobuf.swift */; };
		6354BDF32746C30900880D50 /* ZMConversation+Federation.swift in Sources */ = {isa = PBXBuildFile; fileRef = 6354BDF22746C30900880D50 /* ZMConversation+Federation.swift */; };
		6354BDF62747BF9200880D50 /* ZMConversationTests+Federation.swift in Sources */ = {isa = PBXBuildFile; fileRef = 6354BDF42747BD9600880D50 /* ZMConversationTests+Federation.swift */; };
		6374562229C3323D001D1A33 /* CoreCryptoKeyProviderTests.swift in Sources */ = {isa = PBXBuildFile; fileRef = 6374562129C3323D001D1A33 /* CoreCryptoKeyProviderTests.swift */; };
		6388054A240EA8990043B641 /* ZMClientMessageTests+Composite.swift in Sources */ = {isa = PBXBuildFile; fileRef = 63880548240EA8950043B641 /* ZMClientMessageTests+Composite.swift */; };
		638805652410FE920043B641 /* ButtonState.swift in Sources */ = {isa = PBXBuildFile; fileRef = 638805642410FE920043B641 /* ButtonState.swift */; };
		6391A7F82A6FD66A00832665 /* DuplicateClientsMigrationPolicy.swift in Sources */ = {isa = PBXBuildFile; fileRef = 6391A7F62A6FD66A00832665 /* DuplicateClientsMigrationPolicy.swift */; };
		6391A7FA2A6FD6FC00832665 /* MappingModel_2.106-2.107.xcmappingmodel in Sources */ = {isa = PBXBuildFile; fileRef = 6391A7F92A6FD6FC00832665 /* MappingModel_2.106-2.107.xcmappingmodel */; };
		6391A7FD2A6FD7D100832665 /* DatabaseMigrationTests+UserClientUniqueness.swift in Sources */ = {isa = PBXBuildFile; fileRef = 6391A7FB2A6FD7C900832665 /* DatabaseMigrationTests+UserClientUniqueness.swift */; };
		6391A7FF2A6FDB9100832665 /* store2-107-0.wiredatabase in Resources */ = {isa = PBXBuildFile; fileRef = 6391A7FE2A6FDB9100832665 /* store2-107-0.wiredatabase */; };
		63AFE2D6244F49A90003F619 /* GenericMessage+MessageCapable.swift in Sources */ = {isa = PBXBuildFile; fileRef = 63AFE2D5244F49A90003F619 /* GenericMessage+MessageCapable.swift */; };
		63B1335429A503D100009D84 /* ProteusServiceInterface.swift in Sources */ = {isa = PBXBuildFile; fileRef = 63B1333729A503D000009D84 /* ProteusServiceInterface.swift */; };
		63B1335529A503D100009D84 /* ProteusService.swift in Sources */ = {isa = PBXBuildFile; fileRef = 63B1333829A503D000009D84 /* ProteusService.swift */; };
		63B1335629A503D100009D84 /* MLSGroup.swift in Sources */ = {isa = PBXBuildFile; fileRef = 63B1333A29A503D000009D84 /* MLSGroup.swift */; };
		63B1335729A503D100009D84 /* MLSActionsProvider.swift in Sources */ = {isa = PBXBuildFile; fileRef = 63B1333B29A503D000009D84 /* MLSActionsProvider.swift */; };
		63B1335829A503D100009D84 /* Bytes+Random.swift in Sources */ = {isa = PBXBuildFile; fileRef = 63B1333C29A503D000009D84 /* Bytes+Random.swift */; };
		63B1335929A503D100009D84 /* MLSGroupID.swift in Sources */ = {isa = PBXBuildFile; fileRef = 63B1333D29A503D000009D84 /* MLSGroupID.swift */; };
		63B1335A29A503D100009D84 /* MLSActionExecutor.swift in Sources */ = {isa = PBXBuildFile; fileRef = 63B1333E29A503D000009D84 /* MLSActionExecutor.swift */; };
		63B1335B29A503D100009D84 /* MLSQualifiedClientID.swift in Sources */ = {isa = PBXBuildFile; fileRef = 63B1333F29A503D000009D84 /* MLSQualifiedClientID.swift */; };
		63B1335C29A503D100009D84 /* MLSService.swift in Sources */ = {isa = PBXBuildFile; fileRef = 63B1334029A503D000009D84 /* MLSService.swift */; };
		63B1335D29A503D100009D84 /* CommitBundle+Protobuf.swift in Sources */ = {isa = PBXBuildFile; fileRef = 63B1334129A503D000009D84 /* CommitBundle+Protobuf.swift */; };
		63B1335E29A503D100009D84 /* BackendMLSPublicKeys.swift in Sources */ = {isa = PBXBuildFile; fileRef = 63B1334229A503D000009D84 /* BackendMLSPublicKeys.swift */; };
		63B1335F29A503D100009D84 /* MessageProtocol.swift in Sources */ = {isa = PBXBuildFile; fileRef = 63B1334329A503D000009D84 /* MessageProtocol.swift */; };
		63B1336029A503D100009D84 /* CoreCryptoConfiguration.swift in Sources */ = {isa = PBXBuildFile; fileRef = 63B1334429A503D000009D84 /* CoreCryptoConfiguration.swift */; };
		63B1336129A503D100009D84 /* MLSClientID.swift in Sources */ = {isa = PBXBuildFile; fileRef = 63B1334529A503D000009D84 /* MLSClientID.swift */; };
		63B1336229A503D100009D84 /* CoreCryptoKeyProvider.swift in Sources */ = {isa = PBXBuildFile; fileRef = 63B1334629A503D000009D84 /* CoreCryptoKeyProvider.swift */; };
		63B1336329A503D100009D84 /* SyncStatusProtocol.swift in Sources */ = {isa = PBXBuildFile; fileRef = 63B1334729A503D000009D84 /* SyncStatusProtocol.swift */; };
		63B1336429A503D100009D84 /* UploadSelfMLSKeyPackagesAction.swift in Sources */ = {isa = PBXBuildFile; fileRef = 63B1334929A503D000009D84 /* UploadSelfMLSKeyPackagesAction.swift */; };
		63B1336529A503D100009D84 /* SendMLSMessageAction.swift in Sources */ = {isa = PBXBuildFile; fileRef = 63B1334A29A503D000009D84 /* SendMLSMessageAction.swift */; };
		63B1336629A503D100009D84 /* SendCommitBundleAction.swift in Sources */ = {isa = PBXBuildFile; fileRef = 63B1334B29A503D000009D84 /* SendCommitBundleAction.swift */; };
		63B1336729A503D100009D84 /* FetchBackendMLSPublicKeysAction.swift in Sources */ = {isa = PBXBuildFile; fileRef = 63B1334C29A503D000009D84 /* FetchBackendMLSPublicKeysAction.swift */; };
		63B1336829A503D100009D84 /* CountSelfMLSKeyPackagesAction.swift in Sources */ = {isa = PBXBuildFile; fileRef = 63B1334D29A503D000009D84 /* CountSelfMLSKeyPackagesAction.swift */; };
		63B1336929A503D100009D84 /* FetchPublicGroupStateAction.swift in Sources */ = {isa = PBXBuildFile; fileRef = 63B1334E29A503D000009D84 /* FetchPublicGroupStateAction.swift */; };
		63B1336A29A503D100009D84 /* ClaimMLSKeyPackageAction.swift in Sources */ = {isa = PBXBuildFile; fileRef = 63B1334F29A503D000009D84 /* ClaimMLSKeyPackageAction.swift */; };
		63B1336B29A503D100009D84 /* MLSGroupStatus.swift in Sources */ = {isa = PBXBuildFile; fileRef = 63B1335029A503D000009D84 /* MLSGroupStatus.swift */; };
		63B1336C29A503D100009D84 /* CoreCryptoCallbacks.swift in Sources */ = {isa = PBXBuildFile; fileRef = 63B1335129A503D000009D84 /* CoreCryptoCallbacks.swift */; };
		63B1336D29A503D100009D84 /* Bytes.swift in Sources */ = {isa = PBXBuildFile; fileRef = 63B1335229A503D000009D84 /* Bytes.swift */; };
		63B1336E29A503D100009D84 /* StaleMLSKeyMaterialDetector.swift in Sources */ = {isa = PBXBuildFile; fileRef = 63B1335329A503D000009D84 /* StaleMLSKeyMaterialDetector.swift */; };
		63B1337329A798C800009D84 /* ProteusProvider.swift in Sources */ = {isa = PBXBuildFile; fileRef = 63B1337229A798C800009D84 /* ProteusProvider.swift */; };
		63B658DE243754E100EF463F /* GenericMessage+UpdateEvent.swift in Sources */ = {isa = PBXBuildFile; fileRef = 63B658DD243754E100EF463F /* GenericMessage+UpdateEvent.swift */; };
		63B658E0243789DE00EF463F /* GenericMessage+Assets.swift in Sources */ = {isa = PBXBuildFile; fileRef = 63B658DF243789DE00EF463F /* GenericMessage+Assets.swift */; };
		63C07015291144F70075D598 /* CoreCryptoConfigProviderTests.swift in Sources */ = {isa = PBXBuildFile; fileRef = 63C07014291144F70075D598 /* CoreCryptoConfigProviderTests.swift */; };
		63CA8215240812620073426A /* ZMClientMessage+Composite.swift in Sources */ = {isa = PBXBuildFile; fileRef = 63CA8214240812620073426A /* ZMClientMessage+Composite.swift */; };
		63D41E4F2452EA080076826F /* ZMConversation+SelfConversation.swift in Sources */ = {isa = PBXBuildFile; fileRef = 63D41E4E2452EA080076826F /* ZMConversation+SelfConversation.swift */; };
		63D41E512452F0A60076826F /* ZMMessage+Removal.swift in Sources */ = {isa = PBXBuildFile; fileRef = 63D41E502452F0A60076826F /* ZMMessage+Removal.swift */; };
		63D41E5324531BAD0076826F /* ZMMessage+Reaction.swift in Sources */ = {isa = PBXBuildFile; fileRef = 63D41E5224531BAD0076826F /* ZMMessage+Reaction.swift */; };
		63D41E6D245733AC0076826F /* ZMMessageTests+Removal.swift in Sources */ = {isa = PBXBuildFile; fileRef = 63D41E6C245733AC0076826F /* ZMMessageTests+Removal.swift */; };
		63D41E6F24573F420076826F /* ZMConversationTests+SelfConversation.swift in Sources */ = {isa = PBXBuildFile; fileRef = 63D41E6E24573F420076826F /* ZMConversationTests+SelfConversation.swift */; };
		63D41E7124597E420076826F /* GenericMessage+Flags.swift in Sources */ = {isa = PBXBuildFile; fileRef = 63D41E7024597E420076826F /* GenericMessage+Flags.swift */; };
		63D9A19E282AA0050074C20C /* NSManagedObjectContext+Federation.swift in Sources */ = {isa = PBXBuildFile; fileRef = 63D9A19D282AA0050074C20C /* NSManagedObjectContext+Federation.swift */; };
		63DA335E286C9CF000818C3C /* NSManagedObjectContext+MLSService.swift in Sources */ = {isa = PBXBuildFile; fileRef = 63DA335D286C9CF000818C3C /* NSManagedObjectContext+MLSService.swift */; };
		63DA3373286CA43300818C3C /* ZMConversation+MLS.swift in Sources */ = {isa = PBXBuildFile; fileRef = 63DA3372286CA43300818C3C /* ZMConversation+MLS.swift */; };
		63DA33AF28746CCF00818C3C /* store2-103-0.wiredatabase in Resources */ = {isa = PBXBuildFile; fileRef = 63DA33AE28746CC100818C3C /* store2-103-0.wiredatabase */; };
		63E21AE2291E92780084A942 /* FetchUserClientsAction.swift in Sources */ = {isa = PBXBuildFile; fileRef = 63E21AE1291E92770084A942 /* FetchUserClientsAction.swift */; };
		63E313D3274D5F57002EAF1D /* ZMConversationTests+Team.swift in Sources */ = {isa = PBXBuildFile; fileRef = 63E313D2274D5F57002EAF1D /* ZMConversationTests+Team.swift */; };
		63F376DA2834FF7200FE1F05 /* NSManagedObjectContextTests+Federation.swift in Sources */ = {isa = PBXBuildFile; fileRef = 63F376D92834FF7200FE1F05 /* NSManagedObjectContextTests+Federation.swift */; };
		63F65F01246B073900534A69 /* GenericMessage+Content.swift in Sources */ = {isa = PBXBuildFile; fileRef = 63F65F00246B073900534A69 /* GenericMessage+Content.swift */; };
		63FACD56291BC598003AB25D /* MLSClientIdTests.swift in Sources */ = {isa = PBXBuildFile; fileRef = 63FACD55291BC598003AB25D /* MLSClientIdTests.swift */; };
		63FCE54828C78D1F00126D9D /* ZMConversationTests+Predicates.swift in Sources */ = {isa = PBXBuildFile; fileRef = 63FCE54728C78D1F00126D9D /* ZMConversationTests+Predicates.swift */; };
		70E77B7D273188150021EE70 /* ZMConversation+Role.swift in Sources */ = {isa = PBXBuildFile; fileRef = 70E77B7C273188150021EE70 /* ZMConversation+Role.swift */; };
		7A2778C6285223D90044A73F /* KeychainManager.swift in Sources */ = {isa = PBXBuildFile; fileRef = 7A2778C5285223D90044A73F /* KeychainManager.swift */; };
		7A2778C8285329210044A73F /* KeychainManagerTests.swift in Sources */ = {isa = PBXBuildFile; fileRef = 7A2778C7285329210044A73F /* KeychainManagerTests.swift */; };
		7C88C5352182FBD90037DD03 /* ZMClientMessageTests+Replies.swift in Sources */ = {isa = PBXBuildFile; fileRef = 7C88C5312182F6150037DD03 /* ZMClientMessageTests+Replies.swift */; };
		7C8BFFDF22FC5E1600B3C8A5 /* ZMUser+Validation.swift in Sources */ = {isa = PBXBuildFile; fileRef = 7C8BFFDE22FC5E1600B3C8A5 /* ZMUser+Validation.swift */; };
		7CBC3FC120177C3C008D06E4 /* RasterImages+Protobuf.swift in Sources */ = {isa = PBXBuildFile; fileRef = 7CBC3FC020177C3C008D06E4 /* RasterImages+Protobuf.swift */; };
		8704676B21513DE900C628D7 /* ZMOTRMessage+Unarchive.swift in Sources */ = {isa = PBXBuildFile; fileRef = 8704676A21513DE900C628D7 /* ZMOTRMessage+Unarchive.swift */; };
		871DD79F2084A316006B1C56 /* BatchDeleteTests.swift in Sources */ = {isa = PBXBuildFile; fileRef = 871DD79E2084A316006B1C56 /* BatchDeleteTests.swift */; };
		872A2E8A1FFD2FBF00900B22 /* ZMSearchUserPayloadParsingTests.swift in Sources */ = {isa = PBXBuildFile; fileRef = 872A2E891FFD2FBF00900B22 /* ZMSearchUserPayloadParsingTests.swift */; };
		873B88FC204044AC00FBE254 /* ConversationCreationOptions.swift in Sources */ = {isa = PBXBuildFile; fileRef = 873B88FB204044AC00FBE254 /* ConversationCreationOptions.swift */; };
		873B88FE2040470900FBE254 /* ConversationCreationOptionsTests.swift in Sources */ = {isa = PBXBuildFile; fileRef = 873B88FD2040470900FBE254 /* ConversationCreationOptionsTests.swift */; };
		874D9798211064D300B07674 /* ZMConversationLastMessagesTest.swift in Sources */ = {isa = PBXBuildFile; fileRef = 874D9797211064D300B07674 /* ZMConversationLastMessagesTest.swift */; };
		8767E85B216391DF00390F75 /* ZMConversation+Mute.swift in Sources */ = {isa = PBXBuildFile; fileRef = 8767E85A216391DF00390F75 /* ZMConversation+Mute.swift */; };
		8767E8682163B9EE00390F75 /* ZMConversationTests+Mute.swift in Sources */ = {isa = PBXBuildFile; fileRef = 8767E8672163B9EE00390F75 /* ZMConversationTests+Mute.swift */; };
		87A7FA25203DD1CC00AA066C /* ZMConversationTests+AccessMode.swift in Sources */ = {isa = PBXBuildFile; fileRef = 87A7FA23203DD11100AA066C /* ZMConversationTests+AccessMode.swift */; };
		87C125F71EF94EE800D28DC1 /* ZMManagedObject+Grouping.swift in Sources */ = {isa = PBXBuildFile; fileRef = 87C125F61EF94EE800D28DC1 /* ZMManagedObject+Grouping.swift */; };
		87C125F91EF94F2E00D28DC1 /* ZMManagedObjectGroupingTests.swift in Sources */ = {isa = PBXBuildFile; fileRef = 87C125F81EF94F2E00D28DC1 /* ZMManagedObjectGroupingTests.swift */; };
		87C1C25F207F7DA80083BF6B /* InvalidGenericMessageDataRemoval.swift in Sources */ = {isa = PBXBuildFile; fileRef = 87C1C25E207F7DA80083BF6B /* InvalidGenericMessageDataRemoval.swift */; };
		87C1C261207F812F0083BF6B /* InvalidGenericMessageDataRemovalTests.swift in Sources */ = {isa = PBXBuildFile; fileRef = 87C1C260207F812F0083BF6B /* InvalidGenericMessageDataRemovalTests.swift */; };
		87D9CCE91F27606200AA4388 /* NSManagedObjectContext+TearDown.swift in Sources */ = {isa = PBXBuildFile; fileRef = 87D9CCE81F27606200AA4388 /* NSManagedObjectContext+TearDown.swift */; };
		87DF59C01F729FDA00C7B406 /* ZMMovedIndexTests.swift in Sources */ = {isa = PBXBuildFile; fileRef = 87DF59BF1F729FDA00C7B406 /* ZMMovedIndexTests.swift */; };
		87E2CE312119F6AB0034C2C4 /* ZMClientMessageTests+Cleared.swift in Sources */ = {isa = PBXBuildFile; fileRef = 87E2CE302119F6AB0034C2C4 /* ZMClientMessageTests+Cleared.swift */; };
		87E9508B2118B2DA00306AA7 /* ZMConversation+DeleteOlderMessages.swift in Sources */ = {isa = PBXBuildFile; fileRef = 87E9508A2118B2DA00306AA7 /* ZMConversation+DeleteOlderMessages.swift */; };
		87EFA3AC210F52C6004DFA53 /* ZMConversation+LastMessages.swift in Sources */ = {isa = PBXBuildFile; fileRef = 87EFA3AB210F52C6004DFA53 /* ZMConversation+LastMessages.swift */; };
		A901DE8C23A2A31B00B4DDC6 /* ZMConnection+Role.swift in Sources */ = {isa = PBXBuildFile; fileRef = A901DE8B23A2A31B00B4DDC6 /* ZMConnection+Role.swift */; };
		A90676E7238EAE8B006417AC /* ParticipantRole.swift in Sources */ = {isa = PBXBuildFile; fileRef = A90676E6238EAE8B006417AC /* ParticipantRole.swift */; };
		A90676EA238EB05F006417AC /* Action.swift in Sources */ = {isa = PBXBuildFile; fileRef = A90676E8238EB05E006417AC /* Action.swift */; };
		A90676EB238EB05F006417AC /* Role.swift in Sources */ = {isa = PBXBuildFile; fileRef = A90676E9238EB05F006417AC /* Role.swift */; };
		A90B3E2D23A255D5003EFED4 /* ZMConversation+Creation.swift in Sources */ = {isa = PBXBuildFile; fileRef = A90B3E2C23A255D5003EFED4 /* ZMConversation+Creation.swift */; };
		A90D62C823A159B600F680CC /* ZMConversation+Transport.swift in Sources */ = {isa = PBXBuildFile; fileRef = A90D62C723A159B600F680CC /* ZMConversation+Transport.swift */; };
		A9128AD02398067E0056F591 /* ZMConversationTests+Participants.swift in Sources */ = {isa = PBXBuildFile; fileRef = A9128ACF2398067E0056F591 /* ZMConversationTests+Participants.swift */; };
		A923D77E239DB87700F47B85 /* ZMConversationTests+SecurityLevel.swift in Sources */ = {isa = PBXBuildFile; fileRef = A923D77D239DB87700F47B85 /* ZMConversationTests+SecurityLevel.swift */; };
		A927F52723A029250058D744 /* ParticipantRoleTests.swift in Sources */ = {isa = PBXBuildFile; fileRef = A927F52623A029250058D744 /* ParticipantRoleTests.swift */; };
		A93724A226983100005FD532 /* ZMMessageTests.swift in Sources */ = {isa = PBXBuildFile; fileRef = A93724A126983100005FD532 /* ZMMessageTests.swift */; };
		A94166FC2680CCB5001F4E37 /* ZMConversationTests.swift in Sources */ = {isa = PBXBuildFile; fileRef = A94166FB2680CCB5001F4E37 /* ZMConversationTests.swift */; };
		A943BBE825B5A59D003D66BA /* ConversationLike.swift in Sources */ = {isa = PBXBuildFile; fileRef = A943BBE725B5A59D003D66BA /* ConversationLike.swift */; };
		A949418F23E1DB79001B0373 /* ZMConnection+Fetch.swift in Sources */ = {isa = PBXBuildFile; fileRef = A949418E23E1DB78001B0373 /* ZMConnection+Fetch.swift */; };
		A9536FD323ACD23100CFD528 /* ConversationTests+gapsAndWindows.swift in Sources */ = {isa = PBXBuildFile; fileRef = A9536FD223ACD23100CFD528 /* ConversationTests+gapsAndWindows.swift */; };
		A95E7BF5239134E600935B88 /* ZMConversation+Participants.swift in Sources */ = {isa = PBXBuildFile; fileRef = A95E7BF4239134E600935B88 /* ZMConversation+Participants.swift */; };
		A96524BA23CDE07700303C60 /* String+WordTests.swift in Sources */ = {isa = PBXBuildFile; fileRef = A96524B823CDE07200303C60 /* String+WordTests.swift */; };
		A96E7A9925A35D36004FAADC /* ZMConversationTests+Knock.swift in Sources */ = {isa = PBXBuildFile; fileRef = A96E7A9725A35CEF004FAADC /* ZMConversationTests+Knock.swift */; };
		A982B46623BE1B86001828A6 /* ConversationTests.swift in Sources */ = {isa = PBXBuildFile; fileRef = A982B46523BE1B86001828A6 /* ConversationTests.swift */; };
		A995F05C23968D8500FAC3CF /* ParticipantRoleChangeInfo.swift in Sources */ = {isa = PBXBuildFile; fileRef = A995F05B23968D8500FAC3CF /* ParticipantRoleChangeInfo.swift */; };
		A995F05E239690B300FAC3CF /* ParticipantRoleObserverTests.swift in Sources */ = {isa = PBXBuildFile; fileRef = A995F05D239690B300FAC3CF /* ParticipantRoleObserverTests.swift */; };
		A99B8A72268221A6006B4D29 /* ZMImageMessage.swift in Sources */ = {isa = PBXBuildFile; fileRef = A99B8A71268221A6006B4D29 /* ZMImageMessage.swift */; };
		A9EEFEFA23A6D0CB0007828A /* RolesMigrationTests.swift in Sources */ = {isa = PBXBuildFile; fileRef = A9EEFEF923A6D0CB0007828A /* RolesMigrationTests.swift */; };
		A9FA524823A14E2B003AD4C6 /* RoleTests.swift in Sources */ = {isa = PBXBuildFile; fileRef = A9FA524723A14E2B003AD4C6 /* RoleTests.swift */; };
		A9FA524A23A1598B003AD4C6 /* ActionTests.swift in Sources */ = {isa = PBXBuildFile; fileRef = A9FA524923A1598B003AD4C6 /* ActionTests.swift */; };
		BF0D07FB1E4C7B7A00B934EB /* TextSearchQueryTests.swift in Sources */ = {isa = PBXBuildFile; fileRef = BF0D07F91E4C7B1100B934EB /* TextSearchQueryTests.swift */; };
		BF103F9D1F0112F30047FDE5 /* ManagedObjectObserver.swift in Sources */ = {isa = PBXBuildFile; fileRef = BF103F9C1F0112F30047FDE5 /* ManagedObjectObserver.swift */; };
		BF103FA11F0138390047FDE5 /* ManagedObjectContextChangeObserverTests.swift in Sources */ = {isa = PBXBuildFile; fileRef = BF103FA01F0138390047FDE5 /* ManagedObjectContextChangeObserverTests.swift */; };
		BF10B58B1E6432ED00E7036E /* Message.swift in Sources */ = {isa = PBXBuildFile; fileRef = BF10B58A1E6432ED00E7036E /* Message.swift */; };
		BF10B5971E64591600E7036E /* AnalyticsType.swift in Sources */ = {isa = PBXBuildFile; fileRef = BF10B5951E64591600E7036E /* AnalyticsType.swift */; };
		BF10B5981E64591600E7036E /* NSManagedObjectContext+Analytics.swift in Sources */ = {isa = PBXBuildFile; fileRef = BF10B5961E64591600E7036E /* NSManagedObjectContext+Analytics.swift */; };
		BF10B59D1E645A3300E7036E /* Analytics+UnknownMessage.swift in Sources */ = {isa = PBXBuildFile; fileRef = BF10B59C1E645A3300E7036E /* Analytics+UnknownMessage.swift */; };
		BF1B98041EC313C600DE033B /* Team.swift in Sources */ = {isa = PBXBuildFile; fileRef = BF1B98031EC313C600DE033B /* Team.swift */; };
		BF1B98071EC31A3C00DE033B /* Member.swift in Sources */ = {isa = PBXBuildFile; fileRef = BF1B98061EC31A3C00DE033B /* Member.swift */; };
		BF1B98091EC31A4200DE033B /* Permissions.swift in Sources */ = {isa = PBXBuildFile; fileRef = BF1B98081EC31A4200DE033B /* Permissions.swift */; };
		BF1B980B1EC31D6100DE033B /* TeamDeletionRuleTests.swift in Sources */ = {isa = PBXBuildFile; fileRef = BF1B980A1EC31D6100DE033B /* TeamDeletionRuleTests.swift */; };
		BF1B980D1EC3410000DE033B /* PermissionsTests.swift in Sources */ = {isa = PBXBuildFile; fileRef = BF1B980C1EC3410000DE033B /* PermissionsTests.swift */; };
		BF2ADF631E28CF1E00E81B1E /* SharedObjectStore.swift in Sources */ = {isa = PBXBuildFile; fileRef = BF2ADF621E28CF1E00E81B1E /* SharedObjectStore.swift */; };
		BF3493EB1EC34C0B00B0C314 /* TeamTests.swift in Sources */ = {isa = PBXBuildFile; fileRef = BF3493EA1EC34C0B00B0C314 /* TeamTests.swift */; };
		BF3493F01EC3569800B0C314 /* MemberTests.swift in Sources */ = {isa = PBXBuildFile; fileRef = BF3493EF1EC3569800B0C314 /* MemberTests.swift */; };
		BF3493F21EC3623200B0C314 /* ZMUser+Teams.swift in Sources */ = {isa = PBXBuildFile; fileRef = BF3493F11EC3623200B0C314 /* ZMUser+Teams.swift */; };
		BF3494001EC46D3D00B0C314 /* ZMConversationTests+Teams.swift in Sources */ = {isa = PBXBuildFile; fileRef = BF3493FF1EC46D3D00B0C314 /* ZMConversationTests+Teams.swift */; };
		BF3494081EC5A90400B0C314 /* ZMUser+OneOnOne.h in Headers */ = {isa = PBXBuildFile; fileRef = BF3494071EC5A90400B0C314 /* ZMUser+OneOnOne.h */; settings = {ATTRIBUTES = (Public, ); }; };
		BF421B2D1EF3F91D0079533A /* Team+Patches.swift in Sources */ = {isa = PBXBuildFile; fileRef = BF421B2C1EF3F91D0079533A /* Team+Patches.swift */; };
		BF46662A1DCB71B0007463FF /* V3Asset.swift in Sources */ = {isa = PBXBuildFile; fileRef = BF4666291DCB71B0007463FF /* V3Asset.swift */; };
		BF491CCF1F02A6CF0055EE44 /* Member+Patches.swift in Sources */ = {isa = PBXBuildFile; fileRef = BF491CCE1F02A6CF0055EE44 /* Member+Patches.swift */; };
		BF491CE41F063EDB0055EE44 /* Account.swift in Sources */ = {isa = PBXBuildFile; fileRef = BF491CE31F063EDB0055EE44 /* Account.swift */; };
		BF491CE61F063EE50055EE44 /* AccountStore.swift in Sources */ = {isa = PBXBuildFile; fileRef = BF491CE51F063EE50055EE44 /* AccountStore.swift */; };
		BF491CE81F063EEB0055EE44 /* AccountManager.swift in Sources */ = {isa = PBXBuildFile; fileRef = BF491CE71F063EEB0055EE44 /* AccountManager.swift */; };
		BF491CEA1F063F440055EE44 /* AccountTests.swift in Sources */ = {isa = PBXBuildFile; fileRef = BF491CDA1F0525DC0055EE44 /* AccountTests.swift */; };
		BF491CEB1F063F480055EE44 /* AccountManagerTests.swift in Sources */ = {isa = PBXBuildFile; fileRef = BF491CDC1F0525E50055EE44 /* AccountManagerTests.swift */; };
		BF491CEC1F063F4B0055EE44 /* AccountStoreTests.swift in Sources */ = {isa = PBXBuildFile; fileRef = BF491CDF1F0529D80055EE44 /* AccountStoreTests.swift */; };
		BF5DF5CD20F4EB3E002BCB67 /* ZMSystemMessage+NewConversation.swift in Sources */ = {isa = PBXBuildFile; fileRef = BF5DF5CC20F4EB3E002BCB67 /* ZMSystemMessage+NewConversation.swift */; };
		BF6EA4D21E2512E800B7BD4B /* ZMConversation+DisplayName.swift in Sources */ = {isa = PBXBuildFile; fileRef = BF6EA4D11E2512E800B7BD4B /* ZMConversation+DisplayName.swift */; };
		BF735CFD1E7050D5003BC61F /* ZMConversationTests+CallSystemMessages.swift in Sources */ = {isa = PBXBuildFile; fileRef = BF735CFB1E7050D0003BC61F /* ZMConversationTests+CallSystemMessages.swift */; };
		BF794FE61D1442B100E618C6 /* ZMClientMessageTests+Location.swift in Sources */ = {isa = PBXBuildFile; fileRef = BF794FE41D14425E00E618C6 /* ZMClientMessageTests+Location.swift */; };
		BF7D9C491D90286700949267 /* MessagingTest+UUID.swift in Sources */ = {isa = PBXBuildFile; fileRef = F9C8622A1D87DC18009AAC33 /* MessagingTest+UUID.swift */; };
		BF8361DA1F0A3C41009AE5AC /* NSSecureCoding+Swift.swift in Sources */ = {isa = PBXBuildFile; fileRef = BF8361D91F0A3C41009AE5AC /* NSSecureCoding+Swift.swift */; };
		BF85CF5F1D227A78006EDB97 /* LocationData.swift in Sources */ = {isa = PBXBuildFile; fileRef = BF85CF5E1D227A78006EDB97 /* LocationData.swift */; };
		BF8F3A831E4B61C70079E9E7 /* TextSearchQuery.swift in Sources */ = {isa = PBXBuildFile; fileRef = BF8F3A821E4B61C70079E9E7 /* TextSearchQuery.swift */; };
		BF949E5B1D3D17FB00587597 /* LinkPreview+ProtobufTests.swift in Sources */ = {isa = PBXBuildFile; fileRef = BF949E5A1D3D17FB00587597 /* LinkPreview+ProtobufTests.swift */; };
		BF989D0A1E8A6A120052BF8F /* SearchUserAsset.swift in Sources */ = {isa = PBXBuildFile; fileRef = BF989D091E8A6A120052BF8F /* SearchUserAsset.swift */; };
		BFB3BA731E28D38F0032A84F /* SharedObjectStoreTests.swift in Sources */ = {isa = PBXBuildFile; fileRef = BFB3BA721E28D38F0032A84F /* SharedObjectStoreTests.swift */; };
		BFCD502D21511D58008CD845 /* DraftMessage.swift in Sources */ = {isa = PBXBuildFile; fileRef = BFCD502C21511D58008CD845 /* DraftMessage.swift */; };
		BFCD8A2D1DCB4E8A00C6FCCF /* V2Asset.swift in Sources */ = {isa = PBXBuildFile; fileRef = BFCD8A2C1DCB4E8A00C6FCCF /* V2Asset.swift */; };
		BFCF31DB1DA50C650039B3DC /* GenericMessageTests+NativePush.swift in Sources */ = {isa = PBXBuildFile; fileRef = BFCF31DA1DA50C650039B3DC /* GenericMessageTests+NativePush.swift */; };
		BFE3A96C1ED2EC110024A05B /* ZMConversationListDirectoryTests+Teams.swift in Sources */ = {isa = PBXBuildFile; fileRef = BFE3A96B1ED2EC110024A05B /* ZMConversationListDirectoryTests+Teams.swift */; };
		BFE3A96E1ED301020024A05B /* ZMConversationListTests+Teams.swift in Sources */ = {isa = PBXBuildFile; fileRef = BFE3A96D1ED301020024A05B /* ZMConversationListTests+Teams.swift */; };
		BFE764431ED5AAE500C65C3E /* ZMConversation+TeamsTests.swift in Sources */ = {isa = PBXBuildFile; fileRef = BFE764421ED5AAE400C65C3E /* ZMConversation+TeamsTests.swift */; };
		BFF8AE8520E4E12A00988700 /* ZMMessage+ShouldDisplay.swift in Sources */ = {isa = PBXBuildFile; fileRef = BFF8AE8420E4E12A00988700 /* ZMMessage+ShouldDisplay.swift */; };
		BFFBFD931D59E3F00079773E /* ConversationMessage+Deletion.swift in Sources */ = {isa = PBXBuildFile; fileRef = BFFBFD921D59E3F00079773E /* ConversationMessage+Deletion.swift */; };
		BFFBFD951D59E49D0079773E /* ZMClientMessageTests+Deletion.swift in Sources */ = {isa = PBXBuildFile; fileRef = BFFBFD941D59E49D0079773E /* ZMClientMessageTests+Deletion.swift */; };
		CE4EDC091D6D9A3D002A20AA /* Reaction.swift in Sources */ = {isa = PBXBuildFile; fileRef = CE4EDC081D6D9A3D002A20AA /* Reaction.swift */; };
		CE4EDC0B1D6DC2D2002A20AA /* ConversationMessage+Reaction.swift in Sources */ = {isa = PBXBuildFile; fileRef = CE4EDC0A1D6DC2D2002A20AA /* ConversationMessage+Reaction.swift */; };
		CE58A3FF1CD3B3580037B626 /* ConversationMessage.swift in Sources */ = {isa = PBXBuildFile; fileRef = CE58A3FE1CD3B3580037B626 /* ConversationMessage.swift */; };
		CEB15E531D7EE5AB0048A011 /* ZMClientMessagesTests+Reaction.swift in Sources */ = {isa = PBXBuildFile; fileRef = CEB15E501D7EE53A0048A011 /* ZMClientMessagesTests+Reaction.swift */; };
		CEE525AA1CCA4C97001D06F9 /* NSString+RandomString.m in Sources */ = {isa = PBXBuildFile; fileRef = CEE525A91CCA4C97001D06F9 /* NSString+RandomString.m */; };
		D5D10DA9203B161700145497 /* ZMConversation+AccessMode.swift in Sources */ = {isa = PBXBuildFile; fileRef = D5D10DA8203B161700145497 /* ZMConversation+AccessMode.swift */; };
		D5FA30C52063DC2D00716618 /* BackupMetadata.swift in Sources */ = {isa = PBXBuildFile; fileRef = D5FA30C42063DC2D00716618 /* BackupMetadata.swift */; };
		D5FA30CB2063ECD400716618 /* BackupMetadataTests.swift in Sources */ = {isa = PBXBuildFile; fileRef = D5FA30CA2063ECD400716618 /* BackupMetadataTests.swift */; };
		D5FA30CF2063F8EC00716618 /* Version.swift in Sources */ = {isa = PBXBuildFile; fileRef = D5FA30CE2063F8EC00716618 /* Version.swift */; };
		D5FA30D12063FD3A00716618 /* VersionTests.swift in Sources */ = {isa = PBXBuildFile; fileRef = D5FA30D02063FD3A00716618 /* VersionTests.swift */; };
		E62EE7F82B3447E9002A54EF /* RemoveZombieParticipantRolesMigrationPolicy.swift in Sources */ = {isa = PBXBuildFile; fileRef = E62EE7F72B3447E9002A54EF /* RemoveZombieParticipantRolesMigrationPolicy.swift */; };
		E68D9FF12B0F595100EFE04F /* store2-108-0.wiredatabase in Resources */ = {isa = PBXBuildFile; fileRef = E68D9FF02B0F594600EFE04F /* store2-108-0.wiredatabase */; };
		E68D9FF32B0F5B4600EFE04F /* store2-105-0.wiredatabase in Resources */ = {isa = PBXBuildFile; fileRef = E68D9FF22B0F5B4600EFE04F /* store2-105-0.wiredatabase */; };
		E6A5BBA62B0E33DB00ACC236 /* CoreDataMessagingMigrationVersion.swift in Sources */ = {isa = PBXBuildFile; fileRef = E6A5BBA52B0E33DB00ACC236 /* CoreDataMessagingMigrationVersion.swift */; };
		E6A5BBA82B0E355A00ACC236 /* CoreDataMessagingMigrator.swift in Sources */ = {isa = PBXBuildFile; fileRef = E6A5BBA72B0E355A00ACC236 /* CoreDataMessagingMigrator.swift */; };
		E6A5BBAA2B0E4DD500ACC236 /* CoreDataMessagingMigrationStep.swift in Sources */ = {isa = PBXBuildFile; fileRef = E6A5BBA92B0E4DD500ACC236 /* CoreDataMessagingMigrationStep.swift */; };
		E6A5BBAE2B0E564200ACC236 /* WireDataModelBundle.swift in Sources */ = {isa = PBXBuildFile; fileRef = E6A5BBAD2B0E564200ACC236 /* WireDataModelBundle.swift */; };
		E6BDA1152B1642A400488D92 /* store2-110-0.wiredatabase in Resources */ = {isa = PBXBuildFile; fileRef = E6BDA1142B1642A400488D92 /* store2-110-0.wiredatabase */; };
		E6BFE8382B3320C7000F0FBE /* DatabaseMigrationHelper.swift in Sources */ = {isa = PBXBuildFile; fileRef = E6BFE8372B3320C7000F0FBE /* DatabaseMigrationHelper.swift */; };
		E6BFE83A2B332DDB000F0FBE /* DatabaseMigrationTests+ParticipantRole.swift in Sources */ = {isa = PBXBuildFile; fileRef = E6BFE8392B332DDB000F0FBE /* DatabaseMigrationTests+ParticipantRole.swift */; };
		E6F443232B16294400D2B08A /* zmessaging.xcdatamodeld in Sources */ = {isa = PBXBuildFile; fileRef = E6F443042B16294000D2B08A /* zmessaging.xcdatamodeld */; };
		E90AAE34279719D8003C7DB0 /* store2-98-0.wiredatabase in Resources */ = {isa = PBXBuildFile; fileRef = E90AAE33279719D8003C7DB0 /* store2-98-0.wiredatabase */; };
		E97A542827B122D80009DCCF /* AccessRoleMigrationTests.swift in Sources */ = {isa = PBXBuildFile; fileRef = E97A542727B122D80009DCCF /* AccessRoleMigrationTests.swift */; };
		E9C7DD9B27B533D000FB9AE8 /* AccessRoleMappingTests.swift in Sources */ = {isa = PBXBuildFile; fileRef = E9C7DD9A27B533D000FB9AE8 /* AccessRoleMappingTests.swift */; };
		EE002F222878345C0027D63A /* store2-104-0.wiredatabase in Resources */ = {isa = PBXBuildFile; fileRef = EE002F212878345C0027D63A /* store2-104-0.wiredatabase */; };
		EE032B3129A62CA600E1DDF3 /* ProteusSessionID.swift in Sources */ = {isa = PBXBuildFile; fileRef = EE032B2F29A62CA600E1DDF3 /* ProteusSessionID.swift */; };
		EE032B3229A62CA600E1DDF3 /* ProteusSessionID+Mapping.swift in Sources */ = {isa = PBXBuildFile; fileRef = EE032B3029A62CA600E1DDF3 /* ProteusSessionID+Mapping.swift */; };
		EE032B3629A62CD600E1DDF3 /* ProteusServiceTests.swift in Sources */ = {isa = PBXBuildFile; fileRef = EE032B3529A62CD600E1DDF3 /* ProteusServiceTests.swift */; };
		EE04084E28CA85B2009E4B8D /* Date+Helpers.swift in Sources */ = {isa = PBXBuildFile; fileRef = EE04084D28CA85B2009E4B8D /* Date+Helpers.swift */; };
		EE09EEB1255959F000919A6B /* ZMUserTests+AnalyticsIdentifier.swift in Sources */ = {isa = PBXBuildFile; fileRef = EE09EEB0255959F000919A6B /* ZMUserTests+AnalyticsIdentifier.swift */; };
		EE128A66286DE31200558550 /* UserClient+MLSPublicKeys.swift in Sources */ = {isa = PBXBuildFile; fileRef = EE128A65286DE31200558550 /* UserClient+MLSPublicKeys.swift */; };
		EE128A68286DE35F00558550 /* CodableHelpers.swift in Sources */ = {isa = PBXBuildFile; fileRef = EE128A67286DE35F00558550 /* CodableHelpers.swift */; };
		EE174FCE2522756700482A70 /* ZMConversationPerformanceTests.swift in Sources */ = {isa = PBXBuildFile; fileRef = EE174FCD2522756700482A70 /* ZMConversationPerformanceTests.swift */; };
		EE22185E2892C22C008EF6ED /* MockConversationEventProcessor.swift in Sources */ = {isa = PBXBuildFile; fileRef = EE22185D2892C22C008EF6ED /* MockConversationEventProcessor.swift */; };
		EE22F80929DD818B0053E1C6 /* BaseEARKeyDescription.swift in Sources */ = {isa = PBXBuildFile; fileRef = EE22F80829DD818B0053E1C6 /* BaseEARKeyDescription.swift */; };
		EE22F80B29DD81C50053E1C6 /* PublicEARKeyDescription.swift in Sources */ = {isa = PBXBuildFile; fileRef = EE22F80A29DD81C50053E1C6 /* PublicEARKeyDescription.swift */; };
		EE22F80D29DD81FC0053E1C6 /* PrivateEARKeyDescription.swift in Sources */ = {isa = PBXBuildFile; fileRef = EE22F80C29DD81FC0053E1C6 /* PrivateEARKeyDescription.swift */; };
		EE22F80F29DD82110053E1C6 /* DatabaseEARKeyDescription.swift in Sources */ = {isa = PBXBuildFile; fileRef = EE22F80E29DD82110053E1C6 /* DatabaseEARKeyDescription.swift */; };
		EE22F81229DD84ED0053E1C6 /* EARKeyRepository.swift in Sources */ = {isa = PBXBuildFile; fileRef = EE22F81129DD84ED0053E1C6 /* EARKeyRepository.swift */; };
		EE28991E26B4422800E7BAF0 /* Feature.ConferenceCalling.swift in Sources */ = {isa = PBXBuildFile; fileRef = EE28991D26B4422800E7BAF0 /* Feature.ConferenceCalling.swift */; };
		EE2BA00625CB3AA8001EB606 /* InvalidFeatureRemoval.swift in Sources */ = {isa = PBXBuildFile; fileRef = EE2BA00525CB3AA8001EB606 /* InvalidFeatureRemoval.swift */; };
		EE2BA00925CB3DE7001EB606 /* InvalidFeatureRemovalTests.swift in Sources */ = {isa = PBXBuildFile; fileRef = EE2BA00725CB3DE7001EB606 /* InvalidFeatureRemovalTests.swift */; };
		EE30F45B2592A357000FC69C /* AppLockController.PasscodeKeychainItem.swift in Sources */ = {isa = PBXBuildFile; fileRef = EE30F45A2592A357000FC69C /* AppLockController.PasscodeKeychainItem.swift */; };
		EE3C07E32698737D00CCB6FD /* store2-93-0.wiredatabase in Resources */ = {isa = PBXBuildFile; fileRef = EE3C07E22698737C00CCB6FD /* store2-93-0.wiredatabase */; };
		EE3EFE95253053B1009499E5 /* PotentialChangeDetector.swift in Sources */ = {isa = PBXBuildFile; fileRef = EE3EFE94253053B1009499E5 /* PotentialChangeDetector.swift */; };
		EE3EFE9725305A84009499E5 /* ModifiedObjects+Mergeable.swift in Sources */ = {isa = PBXBuildFile; fileRef = EE3EFE9625305A84009499E5 /* ModifiedObjects+Mergeable.swift */; };
		EE3EFEA1253090E0009499E5 /* PotentialChangeDetectorTests.swift in Sources */ = {isa = PBXBuildFile; fileRef = EE3EFEA0253090E0009499E5 /* PotentialChangeDetectorTests.swift */; };
		EE403ECA28D357AD00F78A36 /* ZMBaseTest+Async.swift in Sources */ = {isa = PBXBuildFile; fileRef = EE403EC928D357AD00F78A36 /* ZMBaseTest+Async.swift */; };
		EE428C4E29F01E4800ECB715 /* EARServiceTests.swift in Sources */ = {isa = PBXBuildFile; fileRef = EE428C4D29F01E4800ECB715 /* EARServiceTests.swift */; };
		EE428C5029F1247400ECB715 /* EARKeyGenerator.swift in Sources */ = {isa = PBXBuildFile; fileRef = EE428C4F29F1247400ECB715 /* EARKeyGenerator.swift */; };
		EE428C5229F1533000ECB715 /* EARKeyEncryptor.swift in Sources */ = {isa = PBXBuildFile; fileRef = EE428C5129F1533000ECB715 /* EARKeyEncryptor.swift */; };
		EE42938A252C437900E70670 /* Notification.Name+ManagedObjectObservation.swift in Sources */ = {isa = PBXBuildFile; fileRef = EE429389252C437900E70670 /* Notification.Name+ManagedObjectObservation.swift */; };
		EE42938C252C443000E70670 /* ManagedObjectObserverToken.swift in Sources */ = {isa = PBXBuildFile; fileRef = EE42938B252C443000E70670 /* ManagedObjectObserverToken.swift */; };
		EE42938E252C460000E70670 /* Changes.swift in Sources */ = {isa = PBXBuildFile; fileRef = EE42938D252C460000E70670 /* Changes.swift */; };
		EE429390252C466500E70670 /* ChangeInfoConsumer.swift in Sources */ = {isa = PBXBuildFile; fileRef = EE42938F252C466500E70670 /* ChangeInfoConsumer.swift */; };
		EE46B92828A511630063B38D /* ZMClientMessageTests+MLSEncryptedPayloadGenerator.swift in Sources */ = {isa = PBXBuildFile; fileRef = EE46B92728A511630063B38D /* ZMClientMessageTests+MLSEncryptedPayloadGenerator.swift */; };
		EE47346729A3784F00E6C04E /* AutoMockable.generated.swift in Sources */ = {isa = PBXBuildFile; fileRef = EE47346629A3784F00E6C04E /* AutoMockable.generated.swift */; };
		EE4CCA95256C558400848212 /* Feature.AppLock.swift in Sources */ = {isa = PBXBuildFile; fileRef = EE4CCA94256C558400848212 /* Feature.AppLock.swift */; };
		EE5316422A13B59500A9E0B1 /* LastUpdateEventIDRepository.swift in Sources */ = {isa = PBXBuildFile; fileRef = EE5316412A13B59500A9E0B1 /* LastUpdateEventIDRepository.swift */; };
		EE5E2C1526DFC31900C3928A /* MessageDestructionTimeoutType.swift in Sources */ = {isa = PBXBuildFile; fileRef = EE5E2C1426DFC31900C3928A /* MessageDestructionTimeoutType.swift */; };
		EE5E2C1926DFC67900C3928A /* MessageDestructionTimeoutValue.swift in Sources */ = {isa = PBXBuildFile; fileRef = EE5E2C1826DFC67900C3928A /* MessageDestructionTimeoutValue.swift */; };
		EE5F54CC259B22C400F11F3C /* Account+Keychain.swift in Sources */ = {isa = PBXBuildFile; fileRef = EE5F54CB259B22C400F11F3C /* Account+Keychain.swift */; };
		EE67F6C3296F05FD001D7C88 /* PINCache.xcframework in Frameworks */ = {isa = PBXBuildFile; fileRef = EE67F6C2296F05FD001D7C88 /* PINCache.xcframework */; };
		EE67F728296F0C6A001D7C88 /* WireTesting.framework in Frameworks */ = {isa = PBXBuildFile; fileRef = EE67F727296F0C6A001D7C88 /* WireTesting.framework */; };
		EE67F729296F0C6A001D7C88 /* WireTesting.framework in Embed Frameworks */ = {isa = PBXBuildFile; fileRef = EE67F727296F0C6A001D7C88 /* WireTesting.framework */; settings = {ATTRIBUTES = (CodeSignOnCopy, RemoveHeadersOnCopy, ); }; };
		EE68EEC9252DC4450013B242 /* ChangeDetector.swift in Sources */ = {isa = PBXBuildFile; fileRef = EE68EEC8252DC4450013B242 /* ChangeDetector.swift */; };
		EE68EECB252DC4730013B242 /* ExplicitChangeDetector.swift in Sources */ = {isa = PBXBuildFile; fileRef = EE68EECA252DC4720013B242 /* ExplicitChangeDetector.swift */; };
		EE6A57DA25BAE0C900F848DD /* BiometricsStateTests.swift in Sources */ = {isa = PBXBuildFile; fileRef = EE6A57D925BAE0C900F848DD /* BiometricsStateTests.swift */; };
		EE6A57DC25BAE3D700F848DD /* MockLAContext.swift in Sources */ = {isa = PBXBuildFile; fileRef = EE6A57DB25BAE3D700F848DD /* MockLAContext.swift */; };
		EE6A57DE25BAE40700F848DD /* MockBiometricsState.swift in Sources */ = {isa = PBXBuildFile; fileRef = EE6A57DD25BAE40700F848DD /* MockBiometricsState.swift */; };
		EE6A57E025BB1C6800F848DD /* AppLockController.State.swift in Sources */ = {isa = PBXBuildFile; fileRef = EE6A57DF25BB1C6800F848DD /* AppLockController.State.swift */; };
		EE6CB3DC24E2A4E500B0EADD /* store2-83-0.wiredatabase in Resources */ = {isa = PBXBuildFile; fileRef = EE6CB3DB24E2A38500B0EADD /* store2-83-0.wiredatabase */; };
		EE6CB3DE24E2D24F00B0EADD /* ZMGenericMessageDataTests.swift in Sources */ = {isa = PBXBuildFile; fileRef = EE6CB3DD24E2D24F00B0EADD /* ZMGenericMessageDataTests.swift */; };
		EE715B7D256D153E00087A22 /* FeatureRepositoryTests.swift in Sources */ = {isa = PBXBuildFile; fileRef = EE715B7C256D153E00087A22 /* FeatureRepositoryTests.swift */; };
		EE770DAF25344B4F00163C4A /* NotificationDispatcher.OperationMode.swift in Sources */ = {isa = PBXBuildFile; fileRef = EE770DAE25344B4F00163C4A /* NotificationDispatcher.OperationMode.swift */; };
		EE79699629D4684C00075E38 /* CryptoboxMigrationManager.swift in Sources */ = {isa = PBXBuildFile; fileRef = EE79699529D4684C00075E38 /* CryptoboxMigrationManager.swift */; };
		EE79699829D469A800075E38 /* CryptoboxMigrationManagerTests.swift in Sources */ = {isa = PBXBuildFile; fileRef = EE79699729D469A700075E38 /* CryptoboxMigrationManagerTests.swift */; };
		EE82625129A8D6BD0023B13A /* ZMClientMessageTests+OTR.swift in Sources */ = {isa = PBXBuildFile; fileRef = EE82625029A8D6BD0023B13A /* ZMClientMessageTests+OTR.swift */; };
		EE84227028EC353900B80FE5 /* MLSActionExecutorTests.swift in Sources */ = {isa = PBXBuildFile; fileRef = EE84226F28EC353900B80FE5 /* MLSActionExecutorTests.swift */; };
		EE86678E2A56CF77005CBEA4 /* ZMConversation.swift in Sources */ = {isa = PBXBuildFile; fileRef = EE86678D2A56CF77005CBEA4 /* ZMConversation.swift */; };
		EE8B09AD25B86AB10057E85C /* AppLockError.swift in Sources */ = {isa = PBXBuildFile; fileRef = EE8B09AC25B86AB10057E85C /* AppLockError.swift */; };
		EE8B09AF25B86BB20057E85C /* AppLockPasscodePreference.swift in Sources */ = {isa = PBXBuildFile; fileRef = EE8B09AE25B86BB20057E85C /* AppLockPasscodePreference.swift */; };
		EE8DA9632954A02400F58B79 /* WireProtos.framework in Frameworks */ = {isa = PBXBuildFile; fileRef = EE8DA9622954A02400F58B79 /* WireProtos.framework */; };
		EE8DA9672954A02B00F58B79 /* WireCryptobox.framework in Frameworks */ = {isa = PBXBuildFile; fileRef = EE8DA9662954A02B00F58B79 /* WireCryptobox.framework */; };
		EE8DA96A2954A03100F58B79 /* WireTransport.framework in Frameworks */ = {isa = PBXBuildFile; fileRef = EE8DA9692954A03100F58B79 /* WireTransport.framework */; };
		EE8DA96D2954A03800F58B79 /* WireLinkPreview.framework in Frameworks */ = {isa = PBXBuildFile; fileRef = EE8DA96C2954A03800F58B79 /* WireLinkPreview.framework */; };
		EE8DA9702954A03E00F58B79 /* WireImages.framework in Frameworks */ = {isa = PBXBuildFile; fileRef = EE8DA96F2954A03E00F58B79 /* WireImages.framework */; };
		EE980FB22834EB3A00CC6B9F /* store2-100-0.wiredatabase in Resources */ = {isa = PBXBuildFile; fileRef = EE980FB12834EB3A00CC6B9F /* store2-100-0.wiredatabase */; };
		EE98878E28882BFF002340D2 /* MLSServiceTests.swift in Sources */ = {isa = PBXBuildFile; fileRef = EE98878D28882BFF002340D2 /* MLSServiceTests.swift */; };
		EE98879228882C8F002340D2 /* MockMLSService.swift in Sources */ = {isa = PBXBuildFile; fileRef = EE98879128882C8F002340D2 /* MockMLSService.swift */; };
		EE997A1425062295008336D2 /* Logging.swift in Sources */ = {isa = PBXBuildFile; fileRef = EE997A1325062295008336D2 /* Logging.swift */; };
		EE997A16250629DC008336D2 /* ZMMessage+ProcessingError.swift in Sources */ = {isa = PBXBuildFile; fileRef = EE997A15250629DC008336D2 /* ZMMessage+ProcessingError.swift */; };
		EE9AD9162696F01700DD5F51 /* FeatureRepository.swift in Sources */ = {isa = PBXBuildFile; fileRef = EE9AD9152696F01700DD5F51 /* FeatureRepository.swift */; };
		EE9ADC47286F38D1002B2148 /* store2-102-0.wiredatabase in Resources */ = {isa = PBXBuildFile; fileRef = EE9ADC46286F38D1002B2148 /* store2-102-0.wiredatabase */; };
		EE9B9F572993E57900A257BC /* NSManagedObjectContext+ProteusService.swift in Sources */ = {isa = PBXBuildFile; fileRef = EE9B9F562993E57900A257BC /* NSManagedObjectContext+ProteusService.swift */; };
		EE9B9F5929964F6A00A257BC /* NSManagedObjectContext+CoreCrypto.swift in Sources */ = {isa = PBXBuildFile; fileRef = EE9B9F5829964F6A00A257BC /* NSManagedObjectContext+CoreCrypto.swift */; };
		EEA985982555668A002BEF02 /* ZMUser+AnalyticsIdentifier.swift in Sources */ = {isa = PBXBuildFile; fileRef = EEA985972555668A002BEF02 /* ZMUser+AnalyticsIdentifier.swift */; };
		EEAAD75A252C6D2700E6A44E /* UnreadMessages.swift in Sources */ = {isa = PBXBuildFile; fileRef = EEAAD759252C6D2700E6A44E /* UnreadMessages.swift */; };
		EEAAD75C252C6DAE00E6A44E /* ModifiedObjects.swift in Sources */ = {isa = PBXBuildFile; fileRef = EEAAD75B252C6DAE00E6A44E /* ModifiedObjects.swift */; };
		EEAAD75E252C711800E6A44E /* ZMManagedObject+ClassIdentifier.swift in Sources */ = {isa = PBXBuildFile; fileRef = EEAAD75D252C711800E6A44E /* ZMManagedObject+ClassIdentifier.swift */; };
		EEAAD760252C713E00E6A44E /* ClassIdentifier.swift in Sources */ = {isa = PBXBuildFile; fileRef = EEAAD75F252C713E00E6A44E /* ClassIdentifier.swift */; };
		EEB121AE2A175C9500E74D39 /* LastEventIDRepositoryTests.swift in Sources */ = {isa = PBXBuildFile; fileRef = EEB121AD2A175C9500E74D39 /* LastEventIDRepositoryTests.swift */; };
		EEB5DE0A283784F9009B4741 /* Feature+DigitalSignature.swift in Sources */ = {isa = PBXBuildFile; fileRef = EEB5DE09283784F9009B4741 /* Feature+DigitalSignature.swift */; };
		EEB5DE112837BD52009B4741 /* store2-101-0.wiredatabase in Resources */ = {isa = PBXBuildFile; fileRef = EEB5DE102837BD52009B4741 /* store2-101-0.wiredatabase */; };
		EEB803AB283F61E600412F62 /* Feature.MLS.swift in Sources */ = {isa = PBXBuildFile; fileRef = EEB803AA283F61E600412F62 /* Feature.MLS.swift */; };
		EEBACDA525B9C243000210AC /* LAContextProtocol.swift in Sources */ = {isa = PBXBuildFile; fileRef = EEBACDA425B9C243000210AC /* LAContextProtocol.swift */; };
		EEBACDA725B9C2C6000210AC /* AppLockType.swift in Sources */ = {isa = PBXBuildFile; fileRef = EEBACDA625B9C2C6000210AC /* AppLockType.swift */; };
		EEBACDA925B9C47E000210AC /* AppLockController.Config.swift in Sources */ = {isa = PBXBuildFile; fileRef = EEBACDA825B9C47E000210AC /* AppLockController.Config.swift */; };
		EEBACDAB25B9C4B0000210AC /* AppLockAuthenticationResult.swift in Sources */ = {isa = PBXBuildFile; fileRef = EEBACDAA25B9C4B0000210AC /* AppLockAuthenticationResult.swift */; };
		EEBF69ED28A2724800195771 /* ZMConversationTests+MLS.swift in Sources */ = {isa = PBXBuildFile; fileRef = EEBF69EC28A2724800195771 /* ZMConversationTests+MLS.swift */; };
		EEBFA2E829D1D94B0004E8B4 /* ProteusError.swift in Sources */ = {isa = PBXBuildFile; fileRef = EEBFA2E729D1D94B0004E8B4 /* ProteusError.swift */; };
		EEC3BC742888403000BFDC35 /* MockCoreCrypto.swift in Sources */ = {isa = PBXBuildFile; fileRef = EEC3BC732888403000BFDC35 /* MockCoreCrypto.swift */; };
		EEC3BC76288855C000BFDC35 /* MockMLSActionsProvider.swift in Sources */ = {isa = PBXBuildFile; fileRef = EEC3BC75288855C000BFDC35 /* MockMLSActionsProvider.swift */; };
		EEC47ED627A81EF60020B599 /* Feature+ClassifiedDomains.swift in Sources */ = {isa = PBXBuildFile; fileRef = EEC47ED527A81EF60020B599 /* Feature+ClassifiedDomains.swift */; };
		EEC57C4A29E407CC0068DFDA /* EARService.swift in Sources */ = {isa = PBXBuildFile; fileRef = EEC57C4929E407CC0068DFDA /* EARService.swift */; };
		EEC8064E28CF4C2D00DD58E9 /* MockStaleMLSKeyDetector.swift in Sources */ = {isa = PBXBuildFile; fileRef = EEC8064D28CF4C2D00DD58E9 /* MockStaleMLSKeyDetector.swift */; };
		EEC80B3629B0AD8100099727 /* NSManagedObjectContext+ProteusProvider.swift in Sources */ = {isa = PBXBuildFile; fileRef = EEC80B3529B0AD8100099727 /* NSManagedObjectContext+ProteusProvider.swift */; };
		EEC80B5C29B611CA00099727 /* PersistedDataPatch.swift in Sources */ = {isa = PBXBuildFile; fileRef = EEC80B5B29B611CA00099727 /* PersistedDataPatch.swift */; };
		EECCF10429D1BC7B000C0BF3 /* ProteusError+CBox.swift in Sources */ = {isa = PBXBuildFile; fileRef = EECCF10329D1BC7B000C0BF3 /* ProteusError+CBox.swift */; };
		EECFAA3826D52EB700D9E100 /* Feature.SelfDeletingMessages.swift in Sources */ = {isa = PBXBuildFile; fileRef = EECFAA3726D52EB700D9E100 /* Feature.SelfDeletingMessages.swift */; };
		EEDA9C0E2510F3D5003A5B27 /* ZMConversation+EncryptionAtRest.swift in Sources */ = {isa = PBXBuildFile; fileRef = EEDA9C0D2510F3D5003A5B27 /* ZMConversation+EncryptionAtRest.swift */; };
		EEDA9C152513A1DA003A5B27 /* ZMClientMessage+EncryptionAtRest.swift in Sources */ = {isa = PBXBuildFile; fileRef = EEDA9C132513A0A5003A5B27 /* ZMClientMessage+EncryptionAtRest.swift */; };
		EEDB51DB255410D000F35A29 /* GenericMessageHelperTests.swift in Sources */ = {isa = PBXBuildFile; fileRef = EEDB51DA255410D000F35A29 /* GenericMessageHelperTests.swift */; };
		EEDD426A28633B2800C9EBC4 /* ZMUser+Patches.swift in Sources */ = {isa = PBXBuildFile; fileRef = EEDD426928633B2800C9EBC4 /* ZMUser+Patches.swift */; };
		EEDE7DB728EC1618007DC6A3 /* MockMLSActionExecutor.swift in Sources */ = {isa = PBXBuildFile; fileRef = EEDE7DB628EC1618007DC6A3 /* MockMLSActionExecutor.swift */; };
		EEE186B2259CC7CD008707CA /* AppLockDelegate.swift in Sources */ = {isa = PBXBuildFile; fileRef = EEE186B1259CC7CC008707CA /* AppLockDelegate.swift */; };
		EEE83B4A1FBB496B00FC0296 /* ZMMessageTimerTests.swift in Sources */ = {isa = PBXBuildFile; fileRef = EEE83B491FBB496B00FC0296 /* ZMMessageTimerTests.swift */; };
		EEF0BC3128EEC02400ED16CA /* MockSyncStatus.swift in Sources */ = {isa = PBXBuildFile; fileRef = EEF0BC3028EEC02400ED16CA /* MockSyncStatus.swift */; };
		EEF4010723A9213B007B1A97 /* UserType+Team.swift in Sources */ = {isa = PBXBuildFile; fileRef = EEF4010623A9213B007B1A97 /* UserType+Team.swift */; };
		EEF6E3CA28D89251001C1799 /* StaleMLSKeyDetectorTests.swift in Sources */ = {isa = PBXBuildFile; fileRef = EEF6E3C928D89251001C1799 /* StaleMLSKeyDetectorTests.swift */; };
		EEFAAC3528DDE2B1009940E7 /* CoreCryptoCallbacksTests.swift in Sources */ = {isa = PBXBuildFile; fileRef = EEFAAC3328DDE27F009940E7 /* CoreCryptoCallbacksTests.swift */; };
		EEFC3EE72208311200D3091A /* ZMConversation+HasMessages.swift in Sources */ = {isa = PBXBuildFile; fileRef = EEFC3EE62208311200D3091A /* ZMConversation+HasMessages.swift */; };
		EEFC3EE922083B0900D3091A /* ZMConversationTests+HasMessages.swift in Sources */ = {isa = PBXBuildFile; fileRef = EEFC3EE822083B0900D3091A /* ZMConversationTests+HasMessages.swift */; };
		EEFFBEB52A67D9CF0058C343 /* store2-106-0.wiredatabase in Resources */ = {isa = PBXBuildFile; fileRef = EEFFBEB42A67D9CF0058C343 /* store2-106-0.wiredatabase */; };
		EF17175B22D4CC8E00697EB0 /* Team+MockTeam.swift in Sources */ = {isa = PBXBuildFile; fileRef = EF17175A22D4CC8E00697EB0 /* Team+MockTeam.swift */; };
		EF18C7E61F9E4F8A0085A832 /* UserType+Filename.swift in Sources */ = {isa = PBXBuildFile; fileRef = EF18C7E51F9E4F8A0085A832 /* UserType+Filename.swift */; };
		EF1F4F542301634500E4872C /* ZMSystemMessage+ChildMessages.swift in Sources */ = {isa = PBXBuildFile; fileRef = EF1F4F532301634500E4872C /* ZMSystemMessage+ChildMessages.swift */; };
		EF1F850422FD71BB0020F6DC /* ZMOTRMessage+VerifySender.swift in Sources */ = {isa = PBXBuildFile; fileRef = EF1F850322FD71BB0020F6DC /* ZMOTRMessage+VerifySender.swift */; };
		EF2CBDA720061E2D0004F65E /* ServiceUser.swift in Sources */ = {isa = PBXBuildFile; fileRef = EF2CBDA620061E2D0004F65E /* ServiceUser.swift */; };
		EF3510FA22CA07BB00115B97 /* ZMConversationTests+Transport.swift in Sources */ = {isa = PBXBuildFile; fileRef = EF3510F922CA07BB00115B97 /* ZMConversationTests+Transport.swift */; };
		EF9A4703210A026600085102 /* ZMConversationTests+Language.swift in Sources */ = {isa = PBXBuildFile; fileRef = EF9A4702210A026600085102 /* ZMConversationTests+Language.swift */; };
		EFD0B02D21087DC80065EBF3 /* ZMConversation+Language.swift in Sources */ = {isa = PBXBuildFile; fileRef = EFD0B02C21087DC80065EBF3 /* ZMConversation+Language.swift */; };
		F110503D2220439900F3EB62 /* ZMUser+RichProfile.swift in Sources */ = {isa = PBXBuildFile; fileRef = F110503C2220439900F3EB62 /* ZMUser+RichProfile.swift */; };
		F11F3E891FA32463007B6D3D /* InvalidClientsRemoval.swift in Sources */ = {isa = PBXBuildFile; fileRef = F11F3E881FA32463007B6D3D /* InvalidClientsRemoval.swift */; };
		F11F3E8B1FA32AA0007B6D3D /* InvalidClientsRemovalTests.swift in Sources */ = {isa = PBXBuildFile; fileRef = F11F3E8A1FA32AA0007B6D3D /* InvalidClientsRemovalTests.swift */; };
		F125BAD71EE9849B0018C2F8 /* ZMConversation+SystemMessages.swift in Sources */ = {isa = PBXBuildFile; fileRef = F125BAD61EE9849B0018C2F8 /* ZMConversation+SystemMessages.swift */; };
		F12BD0B01E4DCEC40012ADBA /* ZMMessage+Insert.swift in Sources */ = {isa = PBXBuildFile; fileRef = F12BD0AF1E4DCEC40012ADBA /* ZMMessage+Insert.swift */; };
		F137EEBE212C14300043FDEB /* ZMConversation+Services.swift in Sources */ = {isa = PBXBuildFile; fileRef = F137EEBD212C14300043FDEB /* ZMConversation+Services.swift */; };
		F13A89D1210628F700AB40CB /* PushToken.swift in Sources */ = {isa = PBXBuildFile; fileRef = F13A89D0210628F600AB40CB /* PushToken.swift */; };
		F14B7AFF2220302B00458624 /* ZMUser+Predicates.swift in Sources */ = {isa = PBXBuildFile; fileRef = F14B7AFE2220302B00458624 /* ZMUser+Predicates.swift */; };
		F14B9C6F212DB467004B6D7D /* ZMBaseManagedObjectTest+Helpers.swift in Sources */ = {isa = PBXBuildFile; fileRef = F14B9C6E212DB467004B6D7D /* ZMBaseManagedObjectTest+Helpers.swift */; };
		F14FA377221DB05B005E7EF5 /* MockBackgroundActivityManager.swift in Sources */ = {isa = PBXBuildFile; fileRef = F14FA376221DB05B005E7EF5 /* MockBackgroundActivityManager.swift */; };
		F1517922212DAE2E00BA3EBD /* ZMConversationTests+Services.swift in Sources */ = {isa = PBXBuildFile; fileRef = F1517921212DAE2E00BA3EBD /* ZMConversationTests+Services.swift */; };
		F163784F1E5C454C00898F84 /* ZMConversation+Patches.swift in Sources */ = {isa = PBXBuildFile; fileRef = F163784E1E5C454C00898F84 /* ZMConversation+Patches.swift */; };
		F16378511E5C805100898F84 /* ZMConversationSecurityLevel.swift in Sources */ = {isa = PBXBuildFile; fileRef = F16378501E5C805100898F84 /* ZMConversationSecurityLevel.swift */; };
		F179B5DA2062B77300C13DFD /* CoreDataStack+Backup.swift in Sources */ = {isa = PBXBuildFile; fileRef = F179B5D92062B77300C13DFD /* CoreDataStack+Backup.swift */; };
		F18998831E7AC6D900E579A2 /* ZMUser.swift in Sources */ = {isa = PBXBuildFile; fileRef = F18998821E7AC6D900E579A2 /* ZMUser.swift */; };
		F18998861E7AEECF00E579A2 /* ZMUserTests+Swift.swift in Sources */ = {isa = PBXBuildFile; fileRef = F18998841E7AEEC900E579A2 /* ZMUserTests+Swift.swift */; };
		F1B025621E53500400900C65 /* ZMConversationTests+PrepareToSend.swift in Sources */ = {isa = PBXBuildFile; fileRef = F1B025601E534CF900900C65 /* ZMConversationTests+PrepareToSend.swift */; };
		F1B58928202DCF0C002BB59B /* ZMConversationTests+CreationSystemMessages.swift in Sources */ = {isa = PBXBuildFile; fileRef = F1B58926202DCEF9002BB59B /* ZMConversationTests+CreationSystemMessages.swift */; };
		F1C867701FA9CCB5001505E8 /* DuplicateMerging.swift in Sources */ = {isa = PBXBuildFile; fileRef = F1C8676F1FA9CCB5001505E8 /* DuplicateMerging.swift */; };
		F1C867851FAA0D48001505E8 /* ZMUser+Create.swift in Sources */ = {isa = PBXBuildFile; fileRef = F1C867841FAA0D48001505E8 /* ZMUser+Create.swift */; };
		F1FDF2F721B152BC00E037A1 /* GenericMessage+Helper.swift in Sources */ = {isa = PBXBuildFile; fileRef = F1FDF2F521B152BC00E037A1 /* GenericMessage+Helper.swift */; };
		F1FDF2F821B152BC00E037A1 /* GenericMessage+Hashing.swift in Sources */ = {isa = PBXBuildFile; fileRef = F1FDF2F621B152BC00E037A1 /* GenericMessage+Hashing.swift */; };
		F1FDF2FA21B1555A00E037A1 /* ZMClientMessage+Location.swift in Sources */ = {isa = PBXBuildFile; fileRef = F1FDF2F921B1555A00E037A1 /* ZMClientMessage+Location.swift */; };
		F1FDF2FE21B1572500E037A1 /* ZMGenericMessageData.swift in Sources */ = {isa = PBXBuildFile; fileRef = F1FDF2FD21B1572500E037A1 /* ZMGenericMessageData.swift */; };
		F1FDF30021B1580400E037A1 /* GenericMessage+Utils.swift in Sources */ = {isa = PBXBuildFile; fileRef = F1FDF2FF21B1580400E037A1 /* GenericMessage+Utils.swift */; };
		F90D99A51E02DC6B00034070 /* AssetCollectionBatched.swift in Sources */ = {isa = PBXBuildFile; fileRef = F90D99A41E02DC6B00034070 /* AssetCollectionBatched.swift */; };
		F90D99A81E02E22900034070 /* AssetCollectionBatchedTests.swift in Sources */ = {isa = PBXBuildFile; fileRef = F90D99A61E02E22400034070 /* AssetCollectionBatchedTests.swift */; };
		F91EAAC61D885D7B0010ACBE /* video.mp4 in Resources */ = {isa = PBXBuildFile; fileRef = F91EAAC41D885D720010ACBE /* video.mp4 */; };
		F920AE171E38C547001BC14F /* NotificationObservers.swift in Sources */ = {isa = PBXBuildFile; fileRef = F920AE161E38C547001BC14F /* NotificationObservers.swift */; };
		F920AE2A1E3A5FDD001BC14F /* Dictionary+Mapping.swift in Sources */ = {isa = PBXBuildFile; fileRef = F920AE291E3A5FDD001BC14F /* Dictionary+Mapping.swift */; };
		F920AE3B1E3B844E001BC14F /* SearchUserObserverCenterTests.swift in Sources */ = {isa = PBXBuildFile; fileRef = F920AE391E3B8445001BC14F /* SearchUserObserverCenterTests.swift */; };
		F929C1751E41EBE20018ADA4 /* PersonName.swift in Sources */ = {isa = PBXBuildFile; fileRef = F929C1731E41D3480018ADA4 /* PersonName.swift */; };
		F929C17B1E423B620018ADA4 /* SnapshotCenterTests.swift in Sources */ = {isa = PBXBuildFile; fileRef = F929C17A1E423B620018ADA4 /* SnapshotCenterTests.swift */; };
		F92C99281DAE8D070034AFDD /* GenericMessageTests+Obfuscation.swift in Sources */ = {isa = PBXBuildFile; fileRef = F92C99271DAE8D060034AFDD /* GenericMessageTests+Obfuscation.swift */; };
		F92C992A1DAFBC910034AFDD /* ZMConversation+SelfDeletingMessages.swift in Sources */ = {isa = PBXBuildFile; fileRef = F92C99291DAFBC910034AFDD /* ZMConversation+SelfDeletingMessages.swift */; };
		F92C992D1DAFC5AC0034AFDD /* ZMConversationTests+Ephemeral.swift in Sources */ = {isa = PBXBuildFile; fileRef = F92C992B1DAFC58A0034AFDD /* ZMConversationTests+Ephemeral.swift */; };
		F93265211D8950F10076AAD6 /* NSManagedObjectContext+FetchRequest.swift in Sources */ = {isa = PBXBuildFile; fileRef = F93265201D8950F10076AAD6 /* NSManagedObjectContext+FetchRequest.swift */; };
		F93265291D89648B0076AAD6 /* ZMAssetClientMessageTests.swift in Sources */ = {isa = PBXBuildFile; fileRef = F9B71F5D1CB2BC85001DB03F /* ZMAssetClientMessageTests.swift */; };
		F9331C521CB3BC6800139ECC /* CryptoBoxTests.swift in Sources */ = {isa = PBXBuildFile; fileRef = F9331C501CB3BC6800139ECC /* CryptoBoxTests.swift */; };
		F9331C561CB3BCF300139ECC /* OtrBaseTest.swift in Sources */ = {isa = PBXBuildFile; fileRef = F9331C541CB3BCDA00139ECC /* OtrBaseTest.swift */; };
		F9331C5A1CB3BECB00139ECC /* ZMClientMessageTests+OTR_Legacy.swift in Sources */ = {isa = PBXBuildFile; fileRef = F9331C591CB3BECB00139ECC /* ZMClientMessageTests+OTR_Legacy.swift */; };
		F9331C5C1CB3BF9F00139ECC /* UserClientKeyStoreTests.swift in Sources */ = {isa = PBXBuildFile; fileRef = F9331C5B1CB3BF9F00139ECC /* UserClientKeyStoreTests.swift */; };
		F9331C771CB4165100139ECC /* NSString+ZMPersonName.h in Headers */ = {isa = PBXBuildFile; fileRef = F9331C751CB4165100139ECC /* NSString+ZMPersonName.h */; settings = {ATTRIBUTES = (Public, ); }; };
		F9331C781CB4165100139ECC /* NSString+ZMPersonName.m in Sources */ = {isa = PBXBuildFile; fileRef = F9331C761CB4165100139ECC /* NSString+ZMPersonName.m */; };
		F9331C831CB4191B00139ECC /* NSPredicate+ZMSearch.h in Headers */ = {isa = PBXBuildFile; fileRef = F9331C811CB4191B00139ECC /* NSPredicate+ZMSearch.h */; settings = {ATTRIBUTES = (Public, ); }; };
		F9331C841CB4191B00139ECC /* NSPredicate+ZMSearch.m in Sources */ = {isa = PBXBuildFile; fileRef = F9331C821CB4191B00139ECC /* NSPredicate+ZMSearch.m */; };
		F9331C871CB419B500139ECC /* NSFetchRequest+ZMRelationshipKeyPaths.h in Headers */ = {isa = PBXBuildFile; fileRef = F9331C851CB419B500139ECC /* NSFetchRequest+ZMRelationshipKeyPaths.h */; settings = {ATTRIBUTES = (Public, ); }; };
		F9331C881CB419B500139ECC /* NSFetchRequest+ZMRelationshipKeyPaths.m in Sources */ = {isa = PBXBuildFile; fileRef = F9331C861CB419B500139ECC /* NSFetchRequest+ZMRelationshipKeyPaths.m */; };
		F93A30251D6EFB47005CCB1D /* ZMMessageConfirmation.swift in Sources */ = {isa = PBXBuildFile; fileRef = F93A30231D6EFB47005CCB1D /* ZMMessageConfirmation.swift */; };
		F93A302F1D6F2633005CCB1D /* ZMMessageTests+Confirmation.swift in Sources */ = {isa = PBXBuildFile; fileRef = F93A302E1D6F2633005CCB1D /* ZMMessageTests+Confirmation.swift */; };
		F93C4C7D1E24E1B1007E9CEE /* NotificationDispatcher.swift in Sources */ = {isa = PBXBuildFile; fileRef = F93C4C7C1E24E1B1007E9CEE /* NotificationDispatcher.swift */; };
		F93C4C7F1E24F832007E9CEE /* NotificationDispatcherTests.swift in Sources */ = {isa = PBXBuildFile; fileRef = F93C4C7E1E24F832007E9CEE /* NotificationDispatcherTests.swift */; };
		F943BC2D1E88FEC80048A768 /* ChangedIndexes.swift in Sources */ = {isa = PBXBuildFile; fileRef = F943BC2C1E88FEC80048A768 /* ChangedIndexes.swift */; };
		F94A208F1CB51AF50059632A /* ManagedObjectValidationTests.m in Sources */ = {isa = PBXBuildFile; fileRef = F94A208E1CB51AF50059632A /* ManagedObjectValidationTests.m */; };
		F963E9701D9ADD5A00098AD3 /* ZMImageAssetEncryptionKeys.h in Headers */ = {isa = PBXBuildFile; fileRef = F963E96B1D9ADD5A00098AD3 /* ZMImageAssetEncryptionKeys.h */; settings = {ATTRIBUTES = (Public, ); }; };
		F963E9711D9ADD5A00098AD3 /* ZMImageAssetEncryptionKeys.m in Sources */ = {isa = PBXBuildFile; fileRef = F963E96C1D9ADD5A00098AD3 /* ZMImageAssetEncryptionKeys.m */; };
		F963E9741D9BF9ED00098AD3 /* ProtosTests.swift in Sources */ = {isa = PBXBuildFile; fileRef = F963E9721D9BF9E300098AD3 /* ProtosTests.swift */; };
		F963E9801D9C09E700098AD3 /* ZMMessageTimer.h in Headers */ = {isa = PBXBuildFile; fileRef = F963E97E1D9C09E700098AD3 /* ZMMessageTimer.h */; settings = {ATTRIBUTES = (Public, ); }; };
		F963E9811D9C09E700098AD3 /* ZMMessageTimer.m in Sources */ = {isa = PBXBuildFile; fileRef = F963E97F1D9C09E700098AD3 /* ZMMessageTimer.m */; };
		F963E9831D9C0DC400098AD3 /* ZMMessageDestructionTimer.swift in Sources */ = {isa = PBXBuildFile; fileRef = F963E9821D9C0DC400098AD3 /* ZMMessageDestructionTimer.swift */; };
		F963E9861D9D485900098AD3 /* ZMClientMessageTests+Ephemeral.swift in Sources */ = {isa = PBXBuildFile; fileRef = F963E9841D9D47D100098AD3 /* ZMClientMessageTests+Ephemeral.swift */; };
		F963E9931D9E9D1800098AD3 /* ZMAssetClientMessageTests+Ephemeral.swift in Sources */ = {isa = PBXBuildFile; fileRef = F963E9921D9E9D1800098AD3 /* ZMAssetClientMessageTests+Ephemeral.swift */; };
		F991CE191CB55E95004D8465 /* ZMSearchUserTests.m in Sources */ = {isa = PBXBuildFile; fileRef = F991CE181CB55E95004D8465 /* ZMSearchUserTests.m */; };
		F991CE1B1CB561B0004D8465 /* ZMAddressBookContact.m in Sources */ = {isa = PBXBuildFile; fileRef = F991CE1A1CB561B0004D8465 /* ZMAddressBookContact.m */; };
		F99C5B8A1ED460E20049CCD7 /* TeamChangeInfo.swift in Sources */ = {isa = PBXBuildFile; fileRef = F99C5B891ED460E20049CCD7 /* TeamChangeInfo.swift */; };
		F99C5B8C1ED466760049CCD7 /* TeamObserverTests.swift in Sources */ = {isa = PBXBuildFile; fileRef = F99C5B8B1ED466760049CCD7 /* TeamObserverTests.swift */; };
		F9A706501CAEE01D00C2F5FE /* NSManagedObjectContext+tests.h in Headers */ = {isa = PBXBuildFile; fileRef = F9A705CA1CAEE01D00C2F5FE /* NSManagedObjectContext+tests.h */; settings = {ATTRIBUTES = (Public, ); }; };
		F9A706511CAEE01D00C2F5FE /* NSManagedObjectContext+zmessaging-Internal.h in Headers */ = {isa = PBXBuildFile; fileRef = F9A705CB1CAEE01D00C2F5FE /* NSManagedObjectContext+zmessaging-Internal.h */; };
		F9A706521CAEE01D00C2F5FE /* NSManagedObjectContext+zmessaging.h in Headers */ = {isa = PBXBuildFile; fileRef = F9A705CC1CAEE01D00C2F5FE /* NSManagedObjectContext+zmessaging.h */; settings = {ATTRIBUTES = (Public, ); }; };
		F9A706531CAEE01D00C2F5FE /* NSManagedObjectContext+zmessaging.m in Sources */ = {isa = PBXBuildFile; fileRef = F9A705CD1CAEE01D00C2F5FE /* NSManagedObjectContext+zmessaging.m */; };
		F9A706561CAEE01D00C2F5FE /* NSNotification+ManagedObjectContextSave.h in Headers */ = {isa = PBXBuildFile; fileRef = F9A705D01CAEE01D00C2F5FE /* NSNotification+ManagedObjectContextSave.h */; };
		F9A706571CAEE01D00C2F5FE /* NSNotification+ManagedObjectContextSave.m in Sources */ = {isa = PBXBuildFile; fileRef = F9A705D11CAEE01D00C2F5FE /* NSNotification+ManagedObjectContextSave.m */; };
		F9A7065A1CAEE01D00C2F5FE /* ZMConnection+Internal.h in Headers */ = {isa = PBXBuildFile; fileRef = F9A705D61CAEE01D00C2F5FE /* ZMConnection+Internal.h */; settings = {ATTRIBUTES = (Public, ); }; };
		F9A7065B1CAEE01D00C2F5FE /* ZMConnection.h in Headers */ = {isa = PBXBuildFile; fileRef = F9A705D71CAEE01D00C2F5FE /* ZMConnection.h */; settings = {ATTRIBUTES = (Public, ); }; };
		F9A7065C1CAEE01D00C2F5FE /* ZMConnection.m in Sources */ = {isa = PBXBuildFile; fileRef = F9A705D81CAEE01D00C2F5FE /* ZMConnection.m */; };
		F9A706731CAEE01D00C2F5FE /* AssetEncryption.swift in Sources */ = {isa = PBXBuildFile; fileRef = F9A705F21CAEE01D00C2F5FE /* AssetEncryption.swift */; };
		F9A706791CAEE01D00C2F5FE /* ZMExternalEncryptedDataWithKeys.h in Headers */ = {isa = PBXBuildFile; fileRef = F9A705F81CAEE01D00C2F5FE /* ZMExternalEncryptedDataWithKeys.h */; settings = {ATTRIBUTES = (Public, ); }; };
		F9A7067A1CAEE01D00C2F5FE /* ZMExternalEncryptedDataWithKeys.m in Sources */ = {isa = PBXBuildFile; fileRef = F9A705F91CAEE01D00C2F5FE /* ZMExternalEncryptedDataWithKeys.m */; };
		F9A7067F1CAEE01D00C2F5FE /* ZMImageMessage.m in Sources */ = {isa = PBXBuildFile; fileRef = F9A705FE1CAEE01D00C2F5FE /* ZMImageMessage.m */; };
		F9A706801CAEE01D00C2F5FE /* ZMMessage+Internal.h in Headers */ = {isa = PBXBuildFile; fileRef = F9A705FF1CAEE01D00C2F5FE /* ZMMessage+Internal.h */; settings = {ATTRIBUTES = (Public, ); }; };
		F9A706811CAEE01D00C2F5FE /* ZMMessage.m in Sources */ = {isa = PBXBuildFile; fileRef = F9A706001CAEE01D00C2F5FE /* ZMMessage.m */; };
		F9A706821CAEE01D00C2F5FE /* ZMOTRMessage.h in Headers */ = {isa = PBXBuildFile; fileRef = F9A706011CAEE01D00C2F5FE /* ZMOTRMessage.h */; settings = {ATTRIBUTES = (Public, ); }; };
		F9A706831CAEE01D00C2F5FE /* ZMOTRMessage.m in Sources */ = {isa = PBXBuildFile; fileRef = F9A706021CAEE01D00C2F5FE /* ZMOTRMessage.m */; };
		F9A7068D1CAEE01D00C2F5FE /* ZMUser+Internal.h in Headers */ = {isa = PBXBuildFile; fileRef = F9A7060D1CAEE01D00C2F5FE /* ZMUser+Internal.h */; settings = {ATTRIBUTES = (Public, ); }; };
		F9A706901CAEE01D00C2F5FE /* ZMUser.m in Sources */ = {isa = PBXBuildFile; fileRef = F9A706101CAEE01D00C2F5FE /* ZMUser.m */; };
		F9A706941CAEE01D00C2F5FE /* UserClient+Protobuf.swift in Sources */ = {isa = PBXBuildFile; fileRef = F9A706151CAEE01D00C2F5FE /* UserClient+Protobuf.swift */; };
		F9A706951CAEE01D00C2F5FE /* UserClient.swift in Sources */ = {isa = PBXBuildFile; fileRef = F9A706161CAEE01D00C2F5FE /* UserClient.swift */; };
		F9A706961CAEE01D00C2F5FE /* UserClientTypes.h in Headers */ = {isa = PBXBuildFile; fileRef = F9A706171CAEE01D00C2F5FE /* UserClientTypes.h */; settings = {ATTRIBUTES = (Public, ); }; };
		F9A706971CAEE01D00C2F5FE /* UserClientTypes.m in Sources */ = {isa = PBXBuildFile; fileRef = F9A706181CAEE01D00C2F5FE /* UserClientTypes.m */; };
		F9A706981CAEE01D00C2F5FE /* ZMManagedObject+Internal.h in Headers */ = {isa = PBXBuildFile; fileRef = F9A706191CAEE01D00C2F5FE /* ZMManagedObject+Internal.h */; settings = {ATTRIBUTES = (Public, ); }; };
		F9A706991CAEE01D00C2F5FE /* ZMManagedObject.m in Sources */ = {isa = PBXBuildFile; fileRef = F9A7061A1CAEE01D00C2F5FE /* ZMManagedObject.m */; };
		F9A706A31CAEE01D00C2F5FE /* ConversationListChangeInfo.swift in Sources */ = {isa = PBXBuildFile; fileRef = F9A706271CAEE01D00C2F5FE /* ConversationListChangeInfo.swift */; };
		F9A706A41CAEE01D00C2F5FE /* ConversationChangeInfo.swift in Sources */ = {isa = PBXBuildFile; fileRef = F9A706281CAEE01D00C2F5FE /* ConversationChangeInfo.swift */; };
		F9A706A71CAEE01D00C2F5FE /* AnyClassTuple.swift in Sources */ = {isa = PBXBuildFile; fileRef = F9A7062C1CAEE01D00C2F5FE /* AnyClassTuple.swift */; };
		F9A706A81CAEE01D00C2F5FE /* DependentObjectsKeysForObservedObjectKeysCache.swift in Sources */ = {isa = PBXBuildFile; fileRef = F9A7062D1CAEE01D00C2F5FE /* DependentObjectsKeysForObservedObjectKeysCache.swift */; };
		F9A706A91CAEE01D00C2F5FE /* StringKeyPath.swift in Sources */ = {isa = PBXBuildFile; fileRef = F9A7062E1CAEE01D00C2F5FE /* StringKeyPath.swift */; };
		F9A706AA1CAEE01D00C2F5FE /* KeySet.swift in Sources */ = {isa = PBXBuildFile; fileRef = F9A7062F1CAEE01D00C2F5FE /* KeySet.swift */; };
		F9A706AE1CAEE01D00C2F5FE /* SetSnapshot.swift in Sources */ = {isa = PBXBuildFile; fileRef = F9A706331CAEE01D00C2F5FE /* SetSnapshot.swift */; };
		F9A706B01CAEE01D00C2F5FE /* MessageChangeInfo.swift in Sources */ = {isa = PBXBuildFile; fileRef = F9A706351CAEE01D00C2F5FE /* MessageChangeInfo.swift */; };
		F9A706B21CAEE01D00C2F5FE /* NewUnreadMessageChangeInfos.swift in Sources */ = {isa = PBXBuildFile; fileRef = F9A706371CAEE01D00C2F5FE /* NewUnreadMessageChangeInfos.swift */; };
		F9A706B41CAEE01D00C2F5FE /* ObjectChangeInfo.swift in Sources */ = {isa = PBXBuildFile; fileRef = F9A706391CAEE01D00C2F5FE /* ObjectChangeInfo.swift */; };
		F9A706B61CAEE01D00C2F5FE /* UserClientChangeInfo.swift in Sources */ = {isa = PBXBuildFile; fileRef = F9A7063B1CAEE01D00C2F5FE /* UserClientChangeInfo.swift */; };
		F9A706B71CAEE01D00C2F5FE /* UserChangeInfo.swift in Sources */ = {isa = PBXBuildFile; fileRef = F9A7063C1CAEE01D00C2F5FE /* UserChangeInfo.swift */; };
		F9A706BD1CAEE01D00C2F5FE /* CryptoBox.swift in Sources */ = {isa = PBXBuildFile; fileRef = F9A706431CAEE01D00C2F5FE /* CryptoBox.swift */; };
		F9A706C31CAEE01D00C2F5FE /* UserImageLocalCache.swift in Sources */ = {isa = PBXBuildFile; fileRef = F9A706491CAEE01D00C2F5FE /* UserImageLocalCache.swift */; };
		F9A706C51CAEE01D00C2F5FE /* ZMFetchRequestBatch.h in Headers */ = {isa = PBXBuildFile; fileRef = F9A7064B1CAEE01D00C2F5FE /* ZMFetchRequestBatch.h */; settings = {ATTRIBUTES = (Public, ); }; };
		F9A706C61CAEE01D00C2F5FE /* ZMFetchRequestBatch.m in Sources */ = {isa = PBXBuildFile; fileRef = F9A7064C1CAEE01D00C2F5FE /* ZMFetchRequestBatch.m */; };
		F9A706C81CAEE01D00C2F5FE /* ZMUpdateEvent+WireDataModel.h in Headers */ = {isa = PBXBuildFile; fileRef = F9A7064E1CAEE01D00C2F5FE /* ZMUpdateEvent+WireDataModel.h */; settings = {ATTRIBUTES = (Public, ); }; };
		F9A706C91CAEE01D00C2F5FE /* ZMUpdateEvent+WireDataModel.m in Sources */ = {isa = PBXBuildFile; fileRef = F9A7064F1CAEE01D00C2F5FE /* ZMUpdateEvent+WireDataModel.m */; };
		F9A706F61CAEE31800C2F5FE /* 1900x1500.jpg in Resources */ = {isa = PBXBuildFile; fileRef = F9A706CA1CAEE30700C2F5FE /* 1900x1500.jpg */; };
		F9A706F71CAEE31C00C2F5FE /* animated.gif in Resources */ = {isa = PBXBuildFile; fileRef = F9A706CB1CAEE30700C2F5FE /* animated.gif */; };
		F9A706F81CAEE32400C2F5FE /* InfoPlist.strings in Resources */ = {isa = PBXBuildFile; fileRef = F9A706CD1CAEE30700C2F5FE /* InfoPlist.strings */; };
		F9A706F91CAEE32A00C2F5FE /* EncryptedBase64EncondedExternalMessageTestFixture.txt in Resources */ = {isa = PBXBuildFile; fileRef = F9A706CF1CAEE30700C2F5FE /* EncryptedBase64EncondedExternalMessageTestFixture.txt */; };
		F9A706FA1CAEE32A00C2F5FE /* ExternalMessageTextFixture.txt in Resources */ = {isa = PBXBuildFile; fileRef = F9A706D01CAEE30700C2F5FE /* ExternalMessageTextFixture.txt */; };
		F9A706FC1CAEE32A00C2F5FE /* Lorem Ipsum.txt in Resources */ = {isa = PBXBuildFile; fileRef = F9A706D21CAEE30700C2F5FE /* Lorem Ipsum.txt */; };
		F9A706FD1CAEE32A00C2F5FE /* medium.jpg in Resources */ = {isa = PBXBuildFile; fileRef = F9A706D31CAEE30700C2F5FE /* medium.jpg */; };
		F9A706FE1CAEE32A00C2F5FE /* not_animated.gif in Resources */ = {isa = PBXBuildFile; fileRef = F9A706D41CAEE30700C2F5FE /* not_animated.gif */; };
		F9A707031CAEE32E00C2F5FE /* tiny.jpg in Resources */ = {isa = PBXBuildFile; fileRef = F9A706D91CAEE30700C2F5FE /* tiny.jpg */; };
		F9A7073D1CAEE8FC00C2F5FE /* AppDelegate.m in Sources */ = {isa = PBXBuildFile; fileRef = F9C9A81D1CAEDA330039E10C /* AppDelegate.m */; };
		F9A7073E1CAEE8FC00C2F5FE /* main.m in Sources */ = {isa = PBXBuildFile; fileRef = F9C9A8241CAEDA330039E10C /* main.m */; };
		F9A708341CAEEB7500C2F5FE /* ManagedObjectContextSaveNotificationTests.m in Sources */ = {isa = PBXBuildFile; fileRef = F9A708041CAEEB7400C2F5FE /* ManagedObjectContextSaveNotificationTests.m */; };
		F9A708351CAEEB7500C2F5FE /* ManagedObjectContextTests.m in Sources */ = {isa = PBXBuildFile; fileRef = F9A708051CAEEB7400C2F5FE /* ManagedObjectContextTests.m */; };
		F9A708361CAEEB7500C2F5FE /* NSManagedObjectContext+TestHelpers.m in Sources */ = {isa = PBXBuildFile; fileRef = F9A708071CAEEB7400C2F5FE /* NSManagedObjectContext+TestHelpers.m */; };
		F9A7083A1CAEEB7500C2F5FE /* MockEntity.m in Sources */ = {isa = PBXBuildFile; fileRef = F9A7080E1CAEEB7400C2F5FE /* MockEntity.m */; };
		F9A7083B1CAEEB7500C2F5FE /* MockEntity2.m in Sources */ = {isa = PBXBuildFile; fileRef = F9A708101CAEEB7400C2F5FE /* MockEntity2.m */; };
		F9A7083C1CAEEB7500C2F5FE /* MockModelObjectContextFactory.m in Sources */ = {isa = PBXBuildFile; fileRef = F9A708121CAEEB7400C2F5FE /* MockModelObjectContextFactory.m */; };
		F9A7083D1CAEEB7500C2F5FE /* ModelObjectsTests.m in Sources */ = {isa = PBXBuildFile; fileRef = F9A708141CAEEB7400C2F5FE /* ModelObjectsTests.m */; };
		F9A7083E1CAEEB7500C2F5FE /* NSFetchRequestTests+ZMRelationshipKeyPaths.m in Sources */ = {isa = PBXBuildFile; fileRef = F9A708151CAEEB7400C2F5FE /* NSFetchRequestTests+ZMRelationshipKeyPaths.m */; };
		F9A7083F1CAEEB7500C2F5FE /* PersistentChangeTrackingTests.m in Sources */ = {isa = PBXBuildFile; fileRef = F9A708161CAEEB7400C2F5FE /* PersistentChangeTrackingTests.m */; };
		F9A708441CAEEB7500C2F5FE /* ZMConnectionTests.m in Sources */ = {isa = PBXBuildFile; fileRef = F9A7081B1CAEEB7400C2F5FE /* ZMConnectionTests.m */; };
		F9A708521CAEEB7500C2F5FE /* ZMFetchRequestBatchTests.m in Sources */ = {isa = PBXBuildFile; fileRef = F9A7082B1CAEEB7400C2F5FE /* ZMFetchRequestBatchTests.m */; };
		F9A708531CAEEB7500C2F5FE /* ZMManagedObjectTests.m in Sources */ = {isa = PBXBuildFile; fileRef = F9A7082C1CAEEB7400C2F5FE /* ZMManagedObjectTests.m */; };
		F9A7085C1CAEED1B00C2F5FE /* ZMBaseManagedObjectTest.m in Sources */ = {isa = PBXBuildFile; fileRef = F9A7085B1CAEED1B00C2F5FE /* ZMBaseManagedObjectTest.m */; };
		F9A708601CAEEF4700C2F5FE /* MessagingTest+EventFactory.m in Sources */ = {isa = PBXBuildFile; fileRef = F9A7085F1CAEEF4700C2F5FE /* MessagingTest+EventFactory.m */; };
		F9A708651CAEF9BD00C2F5FE /* Default-568h@2x.png in Resources */ = {isa = PBXBuildFile; fileRef = F9A708641CAEF9BD00C2F5FE /* Default-568h@2x.png */; };
		F9AB00271F0CE5520037B437 /* FileManager+FileLocations.swift in Sources */ = {isa = PBXBuildFile; fileRef = F9AB00261F0CE5520037B437 /* FileManager+FileLocations.swift */; };
		F9AB002A1F0D2C120037B437 /* FileManager+FileLocationTests.swift in Sources */ = {isa = PBXBuildFile; fileRef = F9AB00281F0D2BE40037B437 /* FileManager+FileLocationTests.swift */; };
		F9AB395B1CB3AED900A7254F /* BaseTestSwiftHelpers.swift in Sources */ = {isa = PBXBuildFile; fileRef = F9AB39591CB3AEB100A7254F /* BaseTestSwiftHelpers.swift */; };
		F9B0FF321D79D1140098C17C /* ZMClientMessageTests+Unarchiving.swift in Sources */ = {isa = PBXBuildFile; fileRef = F9B0FF311D79D1140098C17C /* ZMClientMessageTests+Unarchiving.swift */; };
		F9B71F091CB264DF001DB03F /* ZMConversationList.m in Sources */ = {isa = PBXBuildFile; fileRef = F9B71F041CB264DF001DB03F /* ZMConversationList.m */; };
		F9B71F0A1CB264DF001DB03F /* ZMConversationList+Internal.h in Headers */ = {isa = PBXBuildFile; fileRef = F9B71F051CB264DF001DB03F /* ZMConversationList+Internal.h */; settings = {ATTRIBUTES = (Public, ); }; };
		F9B71F0C1CB264DF001DB03F /* ZMConversationListDirectory.h in Headers */ = {isa = PBXBuildFile; fileRef = F9B71F071CB264DF001DB03F /* ZMConversationListDirectory.h */; settings = {ATTRIBUTES = (Public, ); }; };
		F9B71F0D1CB264DF001DB03F /* ZMConversationListDirectory.m in Sources */ = {isa = PBXBuildFile; fileRef = F9B71F081CB264DF001DB03F /* ZMConversationListDirectory.m */; };
		F9B71F221CB264EF001DB03F /* ZMConversation.m in Sources */ = {isa = PBXBuildFile; fileRef = F9B71F101CB264EF001DB03F /* ZMConversation.m */; };
		F9B71F231CB264EF001DB03F /* ZMConversation+Internal.h in Headers */ = {isa = PBXBuildFile; fileRef = F9B71F111CB264EF001DB03F /* ZMConversation+Internal.h */; settings = {ATTRIBUTES = (Public, ); }; };
		F9B71F2C1CB264EF001DB03F /* ZMConversation+UnreadCount.h in Headers */ = {isa = PBXBuildFile; fileRef = F9B71F1A1CB264EF001DB03F /* ZMConversation+UnreadCount.h */; settings = {ATTRIBUTES = (Public, ); }; };
		F9B71F2D1CB264EF001DB03F /* ZMConversation+UnreadCount.m in Sources */ = {isa = PBXBuildFile; fileRef = F9B71F1B1CB264EF001DB03F /* ZMConversation+UnreadCount.m */; };
		F9B71F301CB264EF001DB03F /* ZMConversationSecurityLevel.h in Headers */ = {isa = PBXBuildFile; fileRef = F9B71F1E1CB264EF001DB03F /* ZMConversationSecurityLevel.h */; settings = {ATTRIBUTES = (Public, ); }; };
		F9B71F921CB2BEF4001DB03F /* BaseClientMessageTests.swift in Sources */ = {isa = PBXBuildFile; fileRef = F9B71F5F1CB2BC85001DB03F /* BaseClientMessageTests.swift */; };
		F9B71F931CB2BF00001DB03F /* ZMMessageTests.m in Sources */ = {isa = PBXBuildFile; fileRef = F9B71F611CB2BC85001DB03F /* ZMMessageTests.m */; };
		F9B71F941CB2BF08001DB03F /* UserImageLocalCacheTests.swift in Sources */ = {isa = PBXBuildFile; fileRef = F9B71F631CB2BC85001DB03F /* UserImageLocalCacheTests.swift */; };
		F9B71F971CB2BF08001DB03F /* ZMPersonNameTests.m in Sources */ = {isa = PBXBuildFile; fileRef = F9B71F661CB2BC85001DB03F /* ZMPersonNameTests.m */; };
		F9B71F9A1CB2BF0E001DB03F /* ZMUserTests.m in Sources */ = {isa = PBXBuildFile; fileRef = F9B71F6A1CB2BC85001DB03F /* ZMUserTests.m */; };
		F9B71F9C1CB2BF18001DB03F /* ZMCallStateTests.swift in Sources */ = {isa = PBXBuildFile; fileRef = F9B71F6D1CB2BC85001DB03F /* ZMCallStateTests.swift */; };
		F9B71F9F1CB2BF2B001DB03F /* ZMConversationListDirectoryTests.m in Sources */ = {isa = PBXBuildFile; fileRef = F9B71F5A1CB2BC85001DB03F /* ZMConversationListDirectoryTests.m */; };
		F9B71FA01CB2BF2B001DB03F /* ZMConversationListTests.m in Sources */ = {isa = PBXBuildFile; fileRef = F9B71F5B1CB2BC85001DB03F /* ZMConversationListTests.m */; };
		F9B71FA11CB2BF37001DB03F /* ZMConversation+Testing.m in Sources */ = {isa = PBXBuildFile; fileRef = F9B71F4F1CB2BC85001DB03F /* ZMConversation+Testing.m */; };
		F9B71FA31CB2BF37001DB03F /* ZMConversationTests+gapsAndWindows.m in Sources */ = {isa = PBXBuildFile; fileRef = F9B71F511CB2BC85001DB03F /* ZMConversationTests+gapsAndWindows.m */; };
		F9B71FA81CB2BF37001DB03F /* ZMConversationTests+Validation.m in Sources */ = {isa = PBXBuildFile; fileRef = F9B71F561CB2BC85001DB03F /* ZMConversationTests+Validation.m */; };
		F9B71FA91CB2BF37001DB03F /* ZMConversationTests.m in Sources */ = {isa = PBXBuildFile; fileRef = F9B71F581CB2BC85001DB03F /* ZMConversationTests.m */; };
		F9B71FED1CB2C4C6001DB03F /* StringKeyPathTests.swift in Sources */ = {isa = PBXBuildFile; fileRef = F9B71FD91CB2C4C6001DB03F /* StringKeyPathTests.swift */; };
		F9B71FF21CB2C4C6001DB03F /* AnyClassTupleTests.swift in Sources */ = {isa = PBXBuildFile; fileRef = F9B71FDF1CB2C4C6001DB03F /* AnyClassTupleTests.swift */; };
		F9B720041CB2C770001DB03F /* UserClientTests.swift in Sources */ = {isa = PBXBuildFile; fileRef = F9B720021CB2C68B001DB03F /* UserClientTests.swift */; };
		F9C348841E2CC08E0015D69D /* UserClientObserverTests.swift in Sources */ = {isa = PBXBuildFile; fileRef = F9C348821E2CC0730015D69D /* UserClientObserverTests.swift */; };
		F9C348861E2CC27D0015D69D /* NewUnreadMessageObserverTests.swift in Sources */ = {isa = PBXBuildFile; fileRef = F9C348851E2CC27D0015D69D /* NewUnreadMessageObserverTests.swift */; };
		F9C348921E2E3FF60015D69D /* SnapshotCenter.swift in Sources */ = {isa = PBXBuildFile; fileRef = F9C348911E2E3FF60015D69D /* SnapshotCenter.swift */; };
		F9C877091E000C9D00792613 /* AssetCollection.swift in Sources */ = {isa = PBXBuildFile; fileRef = F9C877081E000C9D00792613 /* AssetCollection.swift */; };
		F9C8770B1E015AAF00792613 /* AssetColletionTests.swift in Sources */ = {isa = PBXBuildFile; fileRef = F9C8770A1E015AAF00792613 /* AssetColletionTests.swift */; };
		F9C9A5071CAD5DF10039E10C /* WireDataModel.framework in Frameworks */ = {isa = PBXBuildFile; fileRef = F9C9A4FC1CAD5DF10039E10C /* WireDataModel.framework */; };
		F9C9A65F1CAD76A50039E10C /* WireDataModel.h in Headers */ = {isa = PBXBuildFile; fileRef = F9C9A60C1CAD76A50039E10C /* WireDataModel.h */; settings = {ATTRIBUTES = (Public, ); }; };
		F9C9A66D1CAD778C0039E10C /* Foundation.framework in Frameworks */ = {isa = PBXBuildFile; fileRef = F9C9A66C1CAD778C0039E10C /* Foundation.framework */; };
		F9C9A66F1CAD77930039E10C /* CoreData.framework in Frameworks */ = {isa = PBXBuildFile; fileRef = F9C9A66E1CAD77930039E10C /* CoreData.framework */; };
		F9C9A6AA1CAD7C7F0039E10C /* ZMConversation.h in Headers */ = {isa = PBXBuildFile; fileRef = F9C9A6A31CAD7C7F0039E10C /* ZMConversation.h */; settings = {ATTRIBUTES = (Public, ); }; };
		F9C9A6AB1CAD7C7F0039E10C /* ZMConversationList.h in Headers */ = {isa = PBXBuildFile; fileRef = F9C9A6A41CAD7C7F0039E10C /* ZMConversationList.h */; settings = {ATTRIBUTES = (Public, ); }; };
		F9C9A6AC1CAD7C7F0039E10C /* ZMEditableUser.h in Headers */ = {isa = PBXBuildFile; fileRef = F9C9A6A51CAD7C7F0039E10C /* ZMEditableUser.h */; settings = {ATTRIBUTES = (Public, ); }; };
		F9C9A6AD1CAD7C7F0039E10C /* ZMMessage.h in Headers */ = {isa = PBXBuildFile; fileRef = F9C9A6A61CAD7C7F0039E10C /* ZMMessage.h */; settings = {ATTRIBUTES = (Public, ); }; };
		F9C9A6AE1CAD7C7F0039E10C /* ZMUser.h in Headers */ = {isa = PBXBuildFile; fileRef = F9C9A6A71CAD7C7F0039E10C /* ZMUser.h */; settings = {ATTRIBUTES = (Public, ); }; };
		F9C9A6B01CAD7D1F0039E10C /* ZMManagedObject.h in Headers */ = {isa = PBXBuildFile; fileRef = F9C9A6AF1CAD7D1F0039E10C /* ZMManagedObject.h */; settings = {ATTRIBUTES = (Public, ); }; };
		F9C9A7661CAE8DFC0039E10C /* ZMAddressBookContact.h in Headers */ = {isa = PBXBuildFile; fileRef = F9C9A7641CAE8DFC0039E10C /* ZMAddressBookContact.h */; settings = {ATTRIBUTES = (Public, ); }; };
		F9C9A80C1CAED99F0039E10C /* WireDataModel.framework in Frameworks */ = {isa = PBXBuildFile; fileRef = F9C9A4FC1CAD5DF10039E10C /* WireDataModel.framework */; };
		F9DBA5201E28EA8B00BE23C0 /* DependencyKeyStore.swift in Sources */ = {isa = PBXBuildFile; fileRef = F9DBA51F1E28EA8B00BE23C0 /* DependencyKeyStore.swift */; };
		F9DBA5221E28EB4000BE23C0 /* SideEffectSources.swift in Sources */ = {isa = PBXBuildFile; fileRef = F9DBA5211E28EB4000BE23C0 /* SideEffectSources.swift */; };
		F9DBA5251E28EE1500BE23C0 /* ConversationObserverTests.swift in Sources */ = {isa = PBXBuildFile; fileRef = F9DBA5231E28EE0A00BE23C0 /* ConversationObserverTests.swift */; };
		F9DBA5271E28EEBD00BE23C0 /* UserObserverTests.swift in Sources */ = {isa = PBXBuildFile; fileRef = F9DBA5261E28EEBD00BE23C0 /* UserObserverTests.swift */; };
		F9DBA5291E29162A00BE23C0 /* MessageObserverTests.swift in Sources */ = {isa = PBXBuildFile; fileRef = F9DBA5281E29162A00BE23C0 /* MessageObserverTests.swift */; };
		F9DD60C11E8916170019823F /* ChangedIndexesTests.swift in Sources */ = {isa = PBXBuildFile; fileRef = F9DD60BF1E8916000019823F /* ChangedIndexesTests.swift */; };
		F9FD75731E2E6A2100B4558B /* ConversationListObserverCenter.swift in Sources */ = {isa = PBXBuildFile; fileRef = F9FD75721E2E6A2100B4558B /* ConversationListObserverCenter.swift */; };
		F9FD75761E2E79BF00B4558B /* ConversationListObserverTests.swift in Sources */ = {isa = PBXBuildFile; fileRef = F9FD75741E2E79B200B4558B /* ConversationListObserverTests.swift */; };
		F9FD75781E2F9A0600B4558B /* SearchUserObserverCenter.swift in Sources */ = {isa = PBXBuildFile; fileRef = F9FD75771E2F9A0600B4558B /* SearchUserObserverCenter.swift */; };
		F9FD757B1E2FB60E00B4558B /* SearchUserObserverTests.swift in Sources */ = {isa = PBXBuildFile; fileRef = F9FD75791E2FB60000B4558B /* SearchUserObserverTests.swift */; };
/* End PBXBuildFile section */

/* Begin PBXContainerItemProxy section */
		F991CE1F1CB7E5FD004D8465 /* PBXContainerItemProxy */ = {
			isa = PBXContainerItemProxy;
			containerPortal = F9C9A4F31CAD5DF10039E10C /* Project object */;
			proxyType = 1;
			remoteGlobalIDString = F9C9A7F21CAED9510039E10C;
			remoteInfo = WireDataModelTestHost;
		};
		F9C9A5081CAD5DF10039E10C /* PBXContainerItemProxy */ = {
			isa = PBXContainerItemProxy;
			containerPortal = F9C9A4F31CAD5DF10039E10C /* Project object */;
			proxyType = 1;
			remoteGlobalIDString = F9C9A4FB1CAD5DF10039E10C;
			remoteInfo = WireDataModel;
		};
/* End PBXContainerItemProxy section */

/* Begin PBXCopyFilesBuildPhase section */
		EE67F72A296F0C6A001D7C88 /* Embed Frameworks */ = {
			isa = PBXCopyFilesBuildPhase;
			buildActionMask = 2147483647;
			dstPath = "";
			dstSubfolderSpec = 10;
			files = (
				EE67F729296F0C6A001D7C88 /* WireTesting.framework in Embed Frameworks */,
			);
			name = "Embed Frameworks";
			runOnlyForDeploymentPostprocessing = 0;
		};
/* End PBXCopyFilesBuildPhase section */

/* Begin PBXFileReference section */
		0129E7F829A520870065E6DB /* SafeCoreCrypto.swift */ = {isa = PBXFileReference; fileEncoding = 4; lastKnownFileType = sourcecode.swift; path = SafeCoreCrypto.swift; sourceTree = "<group>"; };
		0129E7FA29A520EB0065E6DB /* SafeFileContext.swift */ = {isa = PBXFileReference; lastKnownFileType = sourcecode.swift; path = SafeFileContext.swift; sourceTree = "<group>"; };
<<<<<<< HEAD
		014DD8B72B692DE3007ECFD1 /* DuplicateConversationsMigrationPolicy.swift */ = {isa = PBXFileReference; fileEncoding = 4; lastKnownFileType = sourcecode.swift; path = DuplicateConversationsMigrationPolicy.swift; sourceTree = "<group>"; };
		014DD8B92B6930B4007ECFD1 /* DuplicateTeamsMigrationPolicy.swift */ = {isa = PBXFileReference; fileEncoding = 4; lastKnownFileType = sourcecode.swift; path = DuplicateTeamsMigrationPolicy.swift; sourceTree = "<group>"; };
		014DD8BB2B699429007ECFD1 /* DatabaseMigrationTests+UserUniqueness.swift */ = {isa = PBXFileReference; fileEncoding = 4; lastKnownFileType = sourcecode.swift; path = "DatabaseMigrationTests+UserUniqueness.swift"; sourceTree = "<group>"; };
		014DD8C62B6C3F01007ECFD1 /* DatabaseMigrationTests+ConversationUniqueness.swift */ = {isa = PBXFileReference; fileEncoding = 4; lastKnownFileType = sourcecode.swift; path = "DatabaseMigrationTests+ConversationUniqueness.swift"; sourceTree = "<group>"; };
=======
		014DD8D22B6D1FE9007ECFD1 /* UUID+SafeLogging.swift */ = {isa = PBXFileReference; lastKnownFileType = sourcecode.swift; path = "UUID+SafeLogging.swift"; sourceTree = "<group>"; };
>>>>>>> 525c4560
		017CA4432A2742B800E8E778 /* WireCoreCrypto.xcframework */ = {isa = PBXFileReference; lastKnownFileType = wrapper.xcframework; name = WireCoreCrypto.xcframework; path = ../Carthage/Build/WireCoreCrypto.xcframework; sourceTree = "<group>"; };
		018964242A6FE72700BCEE0E /* EARStorage.swift */ = {isa = PBXFileReference; lastKnownFileType = sourcecode.swift; path = EARStorage.swift; sourceTree = "<group>"; };
		0189815429A66B0800B52510 /* SafeCoreCryptoTests.swift */ = {isa = PBXFileReference; lastKnownFileType = sourcecode.swift; path = SafeCoreCryptoTests.swift; sourceTree = "<group>"; };
		018D00EB2B72DAFD00420BD6 /* MappingModel_2.110-2.111.xcmappingmodel */ = {isa = PBXFileReference; lastKnownFileType = wrapper.xcmappingmodel; path = "MappingModel_2.110-2.111.xcmappingmodel"; sourceTree = "<group>"; };
		018D00ED2B72DDFE00420BD6 /* store2-111-0.wiredatabase */ = {isa = PBXFileReference; lastKnownFileType = file; path = "store2-111-0.wiredatabase"; sourceTree = "<group>"; };
		0191513929ACB3CA00920D04 /* SpyUserClientKeyStore.swift */ = {isa = PBXFileReference; lastKnownFileType = sourcecode.swift; name = SpyUserClientKeyStore.swift; path = Tests/Source/Helper/SpyUserClientKeyStore.swift; sourceTree = SOURCE_ROOT; };
		0191513B29ACB46000920D04 /* MockProteusProvider.swift */ = {isa = PBXFileReference; lastKnownFileType = sourcecode.swift; path = MockProteusProvider.swift; sourceTree = "<group>"; };
		01A2D62E2A153118000EFC9C /* MockSafeCoreCrypto.swift */ = {isa = PBXFileReference; fileEncoding = 4; lastKnownFileType = sourcecode.swift; path = MockSafeCoreCrypto.swift; sourceTree = "<group>"; };
		01B7A5742B0FB6DA00FE5132 /* CoreDataMessagingMigrationVersionTests.swift */ = {isa = PBXFileReference; lastKnownFileType = sourcecode.swift; name = CoreDataMessagingMigrationVersionTests.swift; path = Migrations/CoreDataMessagingMigrationVersionTests.swift; sourceTree = "<group>"; };
		01D017A62B6311EA0065CCD6 /* zmessaging2.111.0.xcdatamodel */ = {isa = PBXFileReference; lastKnownFileType = wrapper.xcdatamodel; path = zmessaging2.111.0.xcdatamodel; sourceTree = "<group>"; };
		01D017AA2B6313420065CCD6 /* DuplicateUsersMigrationPolicy.swift */ = {isa = PBXFileReference; lastKnownFileType = sourcecode.swift; path = DuplicateUsersMigrationPolicy.swift; sourceTree = "<group>"; };
		01E3C8542B308AEA00556D8A /* ZMMessage+ServerTimestamp.swift */ = {isa = PBXFileReference; fileEncoding = 4; lastKnownFileType = sourcecode.swift; path = "ZMMessage+ServerTimestamp.swift"; sourceTree = "<group>"; };
		06034B6C26A8D36E003624B4 /* Feature.FileSharing.swift */ = {isa = PBXFileReference; lastKnownFileType = sourcecode.swift; path = Feature.FileSharing.swift; sourceTree = "<group>"; };
		0604F7C7265184B70016A71E /* ZMSystemMessage+ParticipantsRemovedReason.swift */ = {isa = PBXFileReference; lastKnownFileType = sourcecode.swift; path = "ZMSystemMessage+ParticipantsRemovedReason.swift"; sourceTree = "<group>"; };
		0604F7FF2651CAFD0016A71E /* store2-91-0.wiredatabase */ = {isa = PBXFileReference; lastKnownFileType = file; path = "store2-91-0.wiredatabase"; sourceTree = "<group>"; };
		060D194D2462A9D000623376 /* ZMMessageTests+GenericMessage.swift */ = {isa = PBXFileReference; lastKnownFileType = sourcecode.swift; path = "ZMMessageTests+GenericMessage.swift"; sourceTree = "<group>"; };
		060ED6D02499E97200412C4A /* NSManagedObjectContext+ServerTimeDelta.swift */ = {isa = PBXFileReference; lastKnownFileType = sourcecode.swift; path = "NSManagedObjectContext+ServerTimeDelta.swift"; sourceTree = "<group>"; };
		0612D240243DC12E008811A7 /* store2-81-0.wiredatabase */ = {isa = PBXFileReference; lastKnownFileType = file; path = "store2-81-0.wiredatabase"; sourceTree = "<group>"; };
		0614E96C2A863EED007BB1F6 /* NSPredicate+BaseCompounds.swift */ = {isa = PBXFileReference; lastKnownFileType = sourcecode.swift; path = "NSPredicate+BaseCompounds.swift"; sourceTree = "<group>"; };
		0617001123E2FBC0005C262D /* GenericMessageTests+LinkMetaData.swift */ = {isa = PBXFileReference; lastKnownFileType = sourcecode.swift; path = "GenericMessageTests+LinkMetaData.swift"; sourceTree = "<group>"; };
		062FD8842756053800B9DE39 /* Feature.ConversationGuestLinks.swift */ = {isa = PBXFileReference; lastKnownFileType = sourcecode.swift; path = Feature.ConversationGuestLinks.swift; sourceTree = "<group>"; };
		0630E17626E0F3570012E2F9 /* store2-95-0.wiredatabase */ = {isa = PBXFileReference; lastKnownFileType = file; path = "store2-95-0.wiredatabase"; sourceTree = "<group>"; };
		0630E4B5257F888600C75BFB /* NSManagedObjectContext+AppLock.swift */ = {isa = PBXFileReference; lastKnownFileType = sourcecode.swift; path = "NSManagedObjectContext+AppLock.swift"; sourceTree = "<group>"; };
		0630E4B7257F8C0B00C75BFB /* ZMUser+Applock.swift */ = {isa = PBXFileReference; lastKnownFileType = sourcecode.swift; path = "ZMUser+Applock.swift"; sourceTree = "<group>"; };
		0630E4BE257FA2BD00C75BFB /* TransferAppLockKeychainTests.swift */ = {isa = PBXFileReference; lastKnownFileType = sourcecode.swift; path = TransferAppLockKeychainTests.swift; sourceTree = "<group>"; };
		0630E4C0257FC41300C75BFB /* store2-88-0.wiredatabase */ = {isa = PBXFileReference; lastKnownFileType = file; path = "store2-88-0.wiredatabase"; sourceTree = "<group>"; };
		0634C3A824643A400006081D /* ZMUpdateEvent.swift */ = {isa = PBXFileReference; lastKnownFileType = sourcecode.swift; path = ZMUpdateEvent.swift; sourceTree = "<group>"; };
		063D2927242128D200FA6FEE /* ZMClientMessage+Ephemeral.swift */ = {isa = PBXFileReference; lastKnownFileType = sourcecode.swift; path = "ZMClientMessage+Ephemeral.swift"; sourceTree = "<group>"; };
		063D292924212AFD00FA6FEE /* ZMClientMessage.swift */ = {isa = PBXFileReference; lastKnownFileType = sourcecode.swift; path = ZMClientMessage.swift; sourceTree = "<group>"; };
		0642A3322445F2B500DCCFCD /* ZMClientMessage+UpdateEvent.swift */ = {isa = PBXFileReference; fileEncoding = 4; lastKnownFileType = sourcecode.swift; path = "ZMClientMessage+UpdateEvent.swift"; sourceTree = "<group>"; };
		0649D1C424F6A542001DDC78 /* NSManagedObjectContext+ZMKeyValueStore.swift */ = {isa = PBXFileReference; lastKnownFileType = sourcecode.swift; path = "NSManagedObjectContext+ZMKeyValueStore.swift"; sourceTree = "<group>"; };
		064F8E07255E04800040371D /* Feature.swift */ = {isa = PBXFileReference; lastKnownFileType = sourcecode.swift; path = Feature.swift; sourceTree = "<group>"; };
		0651D00323FC46A500411A22 /* ZMClientMessage+Confirmations.swift */ = {isa = PBXFileReference; lastKnownFileType = sourcecode.swift; path = "ZMClientMessage+Confirmations.swift"; sourceTree = "<group>"; };
		0651D00523FC481B00411A22 /* ZMAssetClientMessage+Confirmations.swift */ = {isa = PBXFileReference; lastKnownFileType = sourcecode.swift; path = "ZMAssetClientMessage+Confirmations.swift"; sourceTree = "<group>"; };
		0651D00723FC4FDC00411A22 /* GenericMessageTests+LegalHoldStatus.swift */ = {isa = PBXFileReference; lastKnownFileType = sourcecode.swift; path = "GenericMessageTests+LegalHoldStatus.swift"; sourceTree = "<group>"; };
		065D7500239FAB1200275114 /* SelfUserParticipantMigrationTests.swift */ = {isa = PBXFileReference; lastKnownFileType = sourcecode.swift; path = SelfUserParticipantMigrationTests.swift; sourceTree = "<group>"; };
		0660FEBC2580E4A900F4C19F /* TransferApplockKeychain.swift */ = {isa = PBXFileReference; lastKnownFileType = sourcecode.swift; path = TransferApplockKeychain.swift; sourceTree = "<group>"; };
		0663285D2428CEC3005BB3BE /* ZMClientMessage+Deletion.swift */ = {isa = PBXFileReference; lastKnownFileType = sourcecode.swift; path = "ZMClientMessage+Deletion.swift"; sourceTree = "<group>"; };
		0663285F2428D01C005BB3BE /* ZMClientMessage+GenericMessage.swift */ = {isa = PBXFileReference; lastKnownFileType = sourcecode.swift; path = "ZMClientMessage+GenericMessage.swift"; sourceTree = "<group>"; };
		066A96FE25A88E510083E317 /* BiometricsState.swift */ = {isa = PBXFileReference; lastKnownFileType = sourcecode.swift; path = BiometricsState.swift; sourceTree = "<group>"; };
		0680A9C1246002DC000F80F3 /* ZMClientMessageTests.swift */ = {isa = PBXFileReference; lastKnownFileType = sourcecode.swift; path = ZMClientMessageTests.swift; sourceTree = "<group>"; };
		0680A9C42460627B000F80F3 /* ZMMessage+Reaction.swift */ = {isa = PBXFileReference; lastKnownFileType = sourcecode.swift; path = "ZMMessage+Reaction.swift"; sourceTree = "<group>"; };
		0686649E256FB0CA001C8747 /* AppLockController.swift */ = {isa = PBXFileReference; lastKnownFileType = sourcecode.swift; path = AppLockController.swift; sourceTree = "<group>"; };
		068664A1256FB834001C8747 /* AppLockControllerTests.swift */ = {isa = PBXFileReference; lastKnownFileType = sourcecode.swift; path = AppLockControllerTests.swift; sourceTree = "<group>"; };
		068D610124629AA300A110A2 /* ZMBaseManagedObjectTest.swift */ = {isa = PBXFileReference; lastKnownFileType = sourcecode.swift; path = ZMBaseManagedObjectTest.swift; sourceTree = "<group>"; };
		068DCC5629BB816300F7E4F1 /* ZMOTRMessage+FailedToSendReason.swift */ = {isa = PBXFileReference; lastKnownFileType = sourcecode.swift; path = "ZMOTRMessage+FailedToSendReason.swift"; sourceTree = "<group>"; };
		068DCC5A29BFEC4E00F7E4F1 /* ZMMessageTests+ExpirationReasonCode.swift */ = {isa = PBXFileReference; fileEncoding = 4; lastKnownFileType = sourcecode.swift; path = "ZMMessageTests+ExpirationReasonCode.swift"; sourceTree = "<group>"; };
		069D07B72562671D00DBA592 /* FeatureTests.swift */ = {isa = PBXFileReference; lastKnownFileType = sourcecode.swift; path = FeatureTests.swift; sourceTree = "<group>"; };
		06A0E60A281AE65D00E5F822 /* store2-99-0.wiredatabase */ = {isa = PBXFileReference; lastKnownFileType = file; path = "store2-99-0.wiredatabase"; sourceTree = "<group>"; };
		06B1C492248F9173007FDA8D /* GenericMessage+Debug.swift */ = {isa = PBXFileReference; lastKnownFileType = sourcecode.swift; path = "GenericMessage+Debug.swift"; sourceTree = "<group>"; };
		06B99C78242A293500FEAFDE /* ZMClientMessage+Knock.swift */ = {isa = PBXFileReference; lastKnownFileType = sourcecode.swift; path = "ZMClientMessage+Knock.swift"; sourceTree = "<group>"; };
		06C6B1AF2745675D0049B54E /* store2-97-0.wiredatabase */ = {isa = PBXFileReference; lastKnownFileType = file; path = "store2-97-0.wiredatabase"; sourceTree = "<group>"; };
		06D33FCA2524E402004B9BC1 /* ZMConversation+UnreadCount.swift */ = {isa = PBXFileReference; lastKnownFileType = sourcecode.swift; path = "ZMConversation+UnreadCount.swift"; sourceTree = "<group>"; };
		06D33FCC2524F65D004B9BC1 /* ZMConversationTests+UnreadMessages.swift */ = {isa = PBXFileReference; lastKnownFileType = sourcecode.swift; path = "ZMConversationTests+UnreadMessages.swift"; sourceTree = "<group>"; };
		06D33FCE2525D368004B9BC1 /* store2-86-0.wiredatabase */ = {isa = PBXFileReference; lastKnownFileType = file; path = "store2-86-0.wiredatabase"; sourceTree = "<group>"; };
		06D48734241F930A00881B08 /* GenericMessage+Obfuscation.swift */ = {isa = PBXFileReference; lastKnownFileType = sourcecode.swift; path = "GenericMessage+Obfuscation.swift"; sourceTree = "<group>"; };
		06D48736241FB3F700881B08 /* ZMClientMessage+Obfuscate.swift */ = {isa = PBXFileReference; lastKnownFileType = sourcecode.swift; path = "ZMClientMessage+Obfuscate.swift"; sourceTree = "<group>"; };
		06D5423B26399C32006B0C5A /* UserType+External.swift */ = {isa = PBXFileReference; lastKnownFileType = sourcecode.swift; path = "UserType+External.swift"; sourceTree = "<group>"; };
		06E1C834244F1A2300CA4EF2 /* ZMOTRMessage+Helper.swift */ = {isa = PBXFileReference; lastKnownFileType = sourcecode.swift; path = "ZMOTRMessage+Helper.swift"; sourceTree = "<group>"; };
		06E8AAB3242BAA6A008929B1 /* SignatureStatus.swift */ = {isa = PBXFileReference; lastKnownFileType = sourcecode.swift; path = SignatureStatus.swift; sourceTree = "<group>"; };
		06EE09E22659340F00D6CAC3 /* store2-92-0.wiredatabase */ = {isa = PBXFileReference; lastKnownFileType = file; path = "store2-92-0.wiredatabase"; sourceTree = "<group>"; };
		06EED73E2525D5B80014FE1E /* store2-87-0.wiredatabase */ = {isa = PBXFileReference; lastKnownFileType = file; path = "store2-87-0.wiredatabase"; sourceTree = "<group>"; };
		06F98D62243B2470007E914A /* SignatureStatusTests.swift */ = {isa = PBXFileReference; lastKnownFileType = sourcecode.swift; path = SignatureStatusTests.swift; sourceTree = "<group>"; };
		1600D93B267A80D700970F99 /* ZMManagedObject+Fetching.swift */ = {isa = PBXFileReference; lastKnownFileType = sourcecode.swift; path = "ZMManagedObject+Fetching.swift"; sourceTree = "<group>"; };
		1600D943267BC5A000970F99 /* ZMManagedObjectFetchingTests.swift */ = {isa = PBXFileReference; lastKnownFileType = sourcecode.swift; path = ZMManagedObjectFetchingTests.swift; sourceTree = "<group>"; };
		16030DAF21AD765D00F8032E /* ZMConversation+Confirmations.swift */ = {isa = PBXFileReference; lastKnownFileType = sourcecode.swift; path = "ZMConversation+Confirmations.swift"; sourceTree = "<group>"; };
		16030DBD21AE8FAB00F8032E /* ZMConversationTests+Confirmations.swift */ = {isa = PBXFileReference; lastKnownFileType = sourcecode.swift; path = "ZMConversationTests+Confirmations.swift"; sourceTree = "<group>"; };
		16030DC421AEE25500F8032E /* ZMOTRMessage+Confirmations.swift */ = {isa = PBXFileReference; lastKnownFileType = sourcecode.swift; path = "ZMOTRMessage+Confirmations.swift"; sourceTree = "<group>"; };
		1607AAF1243768D200A93D29 /* UserType+Materialize.swift */ = {isa = PBXFileReference; lastKnownFileType = sourcecode.swift; path = "UserType+Materialize.swift"; sourceTree = "<group>"; };
		160B3BB024EFD64E0026D355 /* ExtendedSecureUnarchiveFromData.swift */ = {isa = PBXFileReference; lastKnownFileType = sourcecode.swift; path = ExtendedSecureUnarchiveFromData.swift; sourceTree = "<group>"; };
		16127CF2220058160020E65C /* InvalidConversationRemoval.swift */ = {isa = PBXFileReference; lastKnownFileType = sourcecode.swift; path = InvalidConversationRemoval.swift; sourceTree = "<group>"; };
		16127CF422005AAA0020E65C /* InvalidConversationRemovalTests.swift */ = {isa = PBXFileReference; lastKnownFileType = sourcecode.swift; path = InvalidConversationRemovalTests.swift; sourceTree = "<group>"; };
		161541B91E27EBD400AC2FFB /* ZMConversation+Calling.swift */ = {isa = PBXFileReference; fileEncoding = 4; lastKnownFileType = sourcecode.swift; path = "ZMConversation+Calling.swift"; sourceTree = "<group>"; };
		161E05692667C4D000DADC3D /* AccountDeletedObserver.swift */ = {isa = PBXFileReference; lastKnownFileType = sourcecode.swift; path = AccountDeletedObserver.swift; sourceTree = "<group>"; };
		1621E59120E62BD2006B2D17 /* ZMConversationTests+Silencing.swift */ = {isa = PBXFileReference; lastKnownFileType = sourcecode.swift; path = "ZMConversationTests+Silencing.swift"; sourceTree = "<group>"; };
		162207F7272291CA0041EDE8 /* String+NilEmpty.swift */ = {isa = PBXFileReference; lastKnownFileType = sourcecode.swift; path = "String+NilEmpty.swift"; sourceTree = "<group>"; };
		162294A4222038FA00A98679 /* CacheAssetTests.swift */ = {isa = PBXFileReference; lastKnownFileType = sourcecode.swift; path = CacheAssetTests.swift; sourceTree = "<group>"; };
		1626344A20D935C0000D4063 /* ZMConversation+Timestamps.swift */ = {isa = PBXFileReference; lastKnownFileType = sourcecode.swift; path = "ZMConversation+Timestamps.swift"; sourceTree = "<group>"; };
		16313D611D227DC1001B2AB3 /* LinkPreview+ProtocolBuffer.swift */ = {isa = PBXFileReference; fileEncoding = 4; lastKnownFileType = sourcecode.swift; path = "LinkPreview+ProtocolBuffer.swift"; sourceTree = "<group>"; };
		1639A8122260916E00868AB9 /* AlertAvailabilityBehaviourChange.swift */ = {isa = PBXFileReference; lastKnownFileType = sourcecode.swift; path = AlertAvailabilityBehaviourChange.swift; sourceTree = "<group>"; };
		1639A8502264B91E00868AB9 /* AvailabilityBehaviourChangeTests.swift */ = {isa = PBXFileReference; lastKnownFileType = sourcecode.swift; path = AvailabilityBehaviourChangeTests.swift; sourceTree = "<group>"; };
		163C92A92630A80400F8DC14 /* NSManagedObjectContext+SelfUser.swift */ = {isa = PBXFileReference; lastKnownFileType = sourcecode.swift; path = "NSManagedObjectContext+SelfUser.swift"; sourceTree = "<group>"; };
		163CE64D25ACE57B0013C12D /* store2-89-0.wiredatabase */ = {isa = PBXFileReference; lastKnownFileType = file; path = "store2-89-0.wiredatabase"; sourceTree = "<group>"; };
		163CE6AE25BEB9680013C12D /* ZMMessageTests+SystemMessages.swift */ = {isa = PBXFileReference; lastKnownFileType = sourcecode.swift; path = "ZMMessageTests+SystemMessages.swift"; sourceTree = "<group>"; };
		163D01DF2472DE6200984999 /* InvalidConnectionRemoval.swift */ = {isa = PBXFileReference; lastKnownFileType = sourcecode.swift; path = InvalidConnectionRemoval.swift; sourceTree = "<group>"; };
		163D01E12472E44000984999 /* InvalidConnectionRemovalTests.swift */ = {isa = PBXFileReference; lastKnownFileType = sourcecode.swift; path = InvalidConnectionRemovalTests.swift; sourceTree = "<group>"; };
		1645ECC1243B643B007A82D6 /* ZMSearchUserTests+TeamUser.swift */ = {isa = PBXFileReference; lastKnownFileType = sourcecode.swift; path = "ZMSearchUserTests+TeamUser.swift"; sourceTree = "<group>"; };
		1645ECC3243B69A1007A82D6 /* UserTypeTests+Materialize.swift */ = {isa = PBXFileReference; lastKnownFileType = sourcecode.swift; name = "UserTypeTests+Materialize.swift"; path = "Tests/Source/Model/UserTypeTests+Materialize.swift"; sourceTree = SOURCE_ROOT; };
		16460A43206515370096B616 /* NSManagedObjectContext+BackupImport.swift */ = {isa = PBXFileReference; lastKnownFileType = sourcecode.swift; path = "NSManagedObjectContext+BackupImport.swift"; sourceTree = "<group>"; };
		16460A45206544B00096B616 /* PersistentMetadataKeys.swift */ = {isa = PBXFileReference; lastKnownFileType = sourcecode.swift; path = PersistentMetadataKeys.swift; sourceTree = "<group>"; };
		164A55D220F3AF6700AE62A6 /* ZMSearchUserTests+ProfileImages.swift */ = {isa = PBXFileReference; lastKnownFileType = sourcecode.swift; path = "ZMSearchUserTests+ProfileImages.swift"; sourceTree = "<group>"; };
		164EB6F2230D987A001BBD4A /* ZMMessage+DataRetention.swift */ = {isa = PBXFileReference; lastKnownFileType = sourcecode.swift; path = "ZMMessage+DataRetention.swift"; sourceTree = "<group>"; };
		16500C0225E3A7520021B3AE /* store2-90-0.wiredatabase */ = {isa = PBXFileReference; lastKnownFileType = file; path = "store2-90-0.wiredatabase"; sourceTree = "<group>"; };
		165124D121886EDB006A3C75 /* ZMOTRMessage+Quotes.swift */ = {isa = PBXFileReference; lastKnownFileType = sourcecode.swift; path = "ZMOTRMessage+Quotes.swift"; sourceTree = "<group>"; };
		165124D32188B613006A3C75 /* ZMClientMessage+Quotes.swift */ = {isa = PBXFileReference; lastKnownFileType = sourcecode.swift; path = "ZMClientMessage+Quotes.swift"; sourceTree = "<group>"; };
		165124D52188CF66006A3C75 /* ZMClientMessage+Editing.swift */ = {isa = PBXFileReference; lastKnownFileType = sourcecode.swift; path = "ZMClientMessage+Editing.swift"; sourceTree = "<group>"; };
		165124D72189AE90006A3C75 /* ZMAssetClientMessage+Quotes.swift */ = {isa = PBXFileReference; lastKnownFileType = sourcecode.swift; path = "ZMAssetClientMessage+Quotes.swift"; sourceTree = "<group>"; };
		16519D35231D1BB200C9D76D /* ZMConversation+Deletion.swift */ = {isa = PBXFileReference; lastKnownFileType = sourcecode.swift; path = "ZMConversation+Deletion.swift"; sourceTree = "<group>"; };
		16519D53231D6F8200C9D76D /* ZMConversationTests+Deletion.swift */ = {isa = PBXFileReference; lastKnownFileType = sourcecode.swift; path = "ZMConversationTests+Deletion.swift"; sourceTree = "<group>"; };
		1651F9BD1D3554C800A9FAE8 /* ZMClientMessageTests+TextMessage.swift */ = {isa = PBXFileReference; fileEncoding = 4; lastKnownFileType = sourcecode.swift; path = "ZMClientMessageTests+TextMessage.swift"; sourceTree = "<group>"; };
		165911541DF054AD007FA847 /* ZMConversation+Predicates.swift */ = {isa = PBXFileReference; fileEncoding = 4; lastKnownFileType = sourcecode.swift; path = "ZMConversation+Predicates.swift"; sourceTree = "<group>"; };
		165D3A2B1E1D47AB0052E654 /* ZMCallState.swift */ = {isa = PBXFileReference; fileEncoding = 4; lastKnownFileType = sourcecode.swift; path = ZMCallState.swift; sourceTree = "<group>"; };
		165DC51E21491C0400090B7B /* Mention.swift */ = {isa = PBXFileReference; lastKnownFileType = sourcecode.swift; path = Mention.swift; sourceTree = "<group>"; };
		165DC52021491D8700090B7B /* ZMClientMessage+TextMessageData.swift */ = {isa = PBXFileReference; lastKnownFileType = sourcecode.swift; path = "ZMClientMessage+TextMessageData.swift"; sourceTree = "<group>"; };
		165DC522214A614100090B7B /* ZMConversation+Message.swift */ = {isa = PBXFileReference; lastKnownFileType = sourcecode.swift; path = "ZMConversation+Message.swift"; sourceTree = "<group>"; };
		165E0F68217F871400E36D08 /* ZMOTRMessage+ContentHashing.swift */ = {isa = PBXFileReference; lastKnownFileType = sourcecode.swift; path = "ZMOTRMessage+ContentHashing.swift"; sourceTree = "<group>"; };
		165E141725CC516B00F0B075 /* ZMClientMessageTests+Prefetching.swift */ = {isa = PBXFileReference; lastKnownFileType = sourcecode.swift; path = "ZMClientMessageTests+Prefetching.swift"; sourceTree = "<group>"; };
		16626507217F4E0B00300F45 /* GenericMessageTests+Hashing.swift */ = {isa = PBXFileReference; lastKnownFileType = sourcecode.swift; path = "GenericMessageTests+Hashing.swift"; sourceTree = "<group>"; };
		166A2A0C25FB991800B4A4F8 /* CoreDataStack.swift */ = {isa = PBXFileReference; lastKnownFileType = sourcecode.swift; path = CoreDataStack.swift; sourceTree = "<group>"; };
		166D189D230E9E66001288CD /* ZMMessage+DataRetentionTests.swift */ = {isa = PBXFileReference; lastKnownFileType = sourcecode.swift; path = "ZMMessage+DataRetentionTests.swift"; sourceTree = "<group>"; };
		166DCDB72555886E004F4F59 /* CoreDataStack+Migration.swift */ = {isa = PBXFileReference; lastKnownFileType = sourcecode.swift; path = "CoreDataStack+Migration.swift"; sourceTree = "<group>"; };
		166E47BC255A98D900C161C8 /* CoreDataStackTests+Migration.swift */ = {isa = PBXFileReference; lastKnownFileType = sourcecode.swift; path = "CoreDataStackTests+Migration.swift"; sourceTree = "<group>"; };
		166EC36D26C50E8B0043ED01 /* store2-94-0.wiredatabase */ = {isa = PBXFileReference; lastKnownFileType = file; path = "store2-94-0.wiredatabase"; sourceTree = "<group>"; };
		1670D0162317F92B003A143B /* ZMConversation+Team.swift */ = {isa = PBXFileReference; lastKnownFileType = sourcecode.swift; path = "ZMConversation+Team.swift"; sourceTree = "<group>"; };
		1670D01B231823DC003A143B /* ZMUser+Permissions.swift */ = {isa = PBXFileReference; lastKnownFileType = sourcecode.swift; path = "ZMUser+Permissions.swift"; sourceTree = "<group>"; };
		1670D01D231825BE003A143B /* ZMUserTests+Permissions.swift */ = {isa = PBXFileReference; lastKnownFileType = sourcecode.swift; path = "ZMUserTests+Permissions.swift"; sourceTree = "<group>"; };
		1670D01F23183209003A143B /* ModelObjectsTests+Helpers.swift */ = {isa = PBXFileReference; lastKnownFileType = sourcecode.swift; path = "ModelObjectsTests+Helpers.swift"; sourceTree = "<group>"; };
		1672A5FD23434FA200380537 /* ZMConversationTests+Labels.swift */ = {isa = PBXFileReference; lastKnownFileType = sourcecode.swift; path = "ZMConversationTests+Labels.swift"; sourceTree = "<group>"; };
		1672A6012343973600380537 /* LabelTests.swift */ = {isa = PBXFileReference; lastKnownFileType = sourcecode.swift; path = LabelTests.swift; sourceTree = "<group>"; };
		1672A613234499B500380537 /* LabelChangeInfo.swift */ = {isa = PBXFileReference; lastKnownFileType = sourcecode.swift; path = LabelChangeInfo.swift; sourceTree = "<group>"; };
		1672A6152344A14E00380537 /* LabelObserverTests.swift */ = {isa = PBXFileReference; lastKnownFileType = sourcecode.swift; path = LabelObserverTests.swift; sourceTree = "<group>"; };
		1672A6272344F10700380537 /* FolderList.swift */ = {isa = PBXFileReference; lastKnownFileType = sourcecode.swift; path = FolderList.swift; sourceTree = "<group>"; };
		1672A6292345102400380537 /* ZMConversationListTests+Labels.swift */ = {isa = PBXFileReference; lastKnownFileType = sourcecode.swift; path = "ZMConversationListTests+Labels.swift"; sourceTree = "<group>"; };
		16746B071D2EAF8E00831771 /* ZMClientMessageTests+ZMImageOwner.swift */ = {isa = PBXFileReference; fileEncoding = 4; lastKnownFileType = sourcecode.swift; path = "ZMClientMessageTests+ZMImageOwner.swift"; sourceTree = "<group>"; };
		167BCC192609E92300E9D7E3 /* ZMEventModel2.0.xcdatamodel */ = {isa = PBXFileReference; lastKnownFileType = wrapper.xcdatamodel; path = ZMEventModel2.0.xcdatamodel; sourceTree = "<group>"; };
		167BCC1A2609E92300E9D7E3 /* ZMEventModel.xcdatamodel */ = {isa = PBXFileReference; lastKnownFileType = wrapper.xcdatamodel; path = ZMEventModel.xcdatamodel; sourceTree = "<group>"; };
		167BCC1B2609E92300E9D7E3 /* ZMEventModel3.0.xcdatamodel */ = {isa = PBXFileReference; lastKnownFileType = wrapper.xcdatamodel; path = ZMEventModel3.0.xcdatamodel; sourceTree = "<group>"; };
		167BCC81260CFAD500E9D7E3 /* UserType+Federation.swift */ = {isa = PBXFileReference; lastKnownFileType = sourcecode.swift; path = "UserType+Federation.swift"; sourceTree = "<group>"; };
		167BCC85260CFC7B00E9D7E3 /* UserTypeTests+Federation.swift */ = {isa = PBXFileReference; lastKnownFileType = sourcecode.swift; path = "UserTypeTests+Federation.swift"; sourceTree = "<group>"; };
		167BCC91260DB5FA00E9D7E3 /* CoreDataStackTests+ClearStorage.swift */ = {isa = PBXFileReference; lastKnownFileType = sourcecode.swift; path = "CoreDataStackTests+ClearStorage.swift"; sourceTree = "<group>"; };
		167BCC95260DC3F100E9D7E3 /* CoreDataStack+ClearStorage.swift */ = {isa = PBXFileReference; lastKnownFileType = sourcecode.swift; path = "CoreDataStack+ClearStorage.swift"; sourceTree = "<group>"; };
		16827AE92732A3C20079405D /* InvalidDomainRemoval.swift */ = {isa = PBXFileReference; lastKnownFileType = sourcecode.swift; path = InvalidDomainRemoval.swift; sourceTree = "<group>"; };
		16827AF12732AB2E0079405D /* InvalidDomainRemovalTests.swift */ = {isa = PBXFileReference; lastKnownFileType = sourcecode.swift; path = InvalidDomainRemovalTests.swift; sourceTree = "<group>"; };
		168413EC2225965500FCB9BC /* TransferStateMigration.swift */ = {isa = PBXFileReference; lastKnownFileType = sourcecode.swift; path = TransferStateMigration.swift; sourceTree = "<group>"; };
		1684141622282A1A00FCB9BC /* TransferStateMigrationTests.swift */ = {isa = PBXFileReference; lastKnownFileType = sourcecode.swift; path = TransferStateMigrationTests.swift; sourceTree = "<group>"; };
		168414292228421700FCB9BC /* ZMAssetClientMessageTests+AssetMessage.swift */ = {isa = PBXFileReference; lastKnownFileType = sourcecode.swift; path = "ZMAssetClientMessageTests+AssetMessage.swift"; sourceTree = "<group>"; };
		1687ABAB20EBE0770007C240 /* UserType.swift */ = {isa = PBXFileReference; lastKnownFileType = sourcecode.swift; path = UserType.swift; sourceTree = "<group>"; };
		1687ABAD20ECD51E0007C240 /* ZMSearchUser.swift */ = {isa = PBXFileReference; lastKnownFileType = sourcecode.swift; path = ZMSearchUser.swift; sourceTree = "<group>"; };
		1687C0E12150EE91003099DD /* ZMClientMessageTests+Mentions.swift */ = {isa = PBXFileReference; lastKnownFileType = sourcecode.swift; path = "ZMClientMessageTests+Mentions.swift"; sourceTree = "<group>"; };
		1689FD452194A63E00A656E2 /* ZMClientMessageTests+Editing.swift */ = {isa = PBXFileReference; lastKnownFileType = sourcecode.swift; path = "ZMClientMessageTests+Editing.swift"; sourceTree = "<group>"; };
		168D7BFC26F365ED00789960 /* EntityAction.swift */ = {isa = PBXFileReference; lastKnownFileType = sourcecode.swift; path = EntityAction.swift; sourceTree = "<group>"; };
		168D7C9526F9ED1E00789960 /* QualifiedID.swift */ = {isa = PBXFileReference; lastKnownFileType = sourcecode.swift; path = QualifiedID.swift; sourceTree = "<group>"; };
		168FF32F258200AD0066DAE3 /* ZMClientMessageTests+ResetSession.swift */ = {isa = PBXFileReference; lastKnownFileType = sourcecode.swift; path = "ZMClientMessageTests+ResetSession.swift"; sourceTree = "<group>"; };
		16925336234F677B0041A8FF /* ZMConversationListDirectoryTests+Labels.swift */ = {isa = PBXFileReference; lastKnownFileType = sourcecode.swift; path = "ZMConversationListDirectoryTests+Labels.swift"; sourceTree = "<group>"; };
		1693155225A30D4E00709F15 /* UserClientTests+ResetSession.swift */ = {isa = PBXFileReference; lastKnownFileType = sourcecode.swift; path = "UserClientTests+ResetSession.swift"; sourceTree = "<group>"; };
		1693155425A329FE00709F15 /* NSManagedObjectContext+UpdateRequest.swift */ = {isa = PBXFileReference; lastKnownFileType = sourcecode.swift; path = "NSManagedObjectContext+UpdateRequest.swift"; sourceTree = "<group>"; };
		169315EE25AC4C8100709F15 /* MigrateSenderClient.swift */ = {isa = PBXFileReference; lastKnownFileType = sourcecode.swift; path = MigrateSenderClient.swift; sourceTree = "<group>"; };
		169315F025AC501300709F15 /* MigrateSenderClientTests.swift */ = {isa = PBXFileReference; lastKnownFileType = sourcecode.swift; path = MigrateSenderClientTests.swift; sourceTree = "<group>"; };
		169FF3A427157B3800330C2E /* MockActionHandler.swift */ = {isa = PBXFileReference; lastKnownFileType = sourcecode.swift; path = MockActionHandler.swift; sourceTree = "<group>"; };
		169FF3A927157F0100330C2E /* ZMSearchUserTests+Connections.swift */ = {isa = PBXFileReference; lastKnownFileType = sourcecode.swift; path = "ZMSearchUserTests+Connections.swift"; sourceTree = "<group>"; };
		169FF3AE2715820400330C2E /* ZMConnectionFetchingTests.swift */ = {isa = PBXFileReference; lastKnownFileType = sourcecode.swift; path = ZMConnectionFetchingTests.swift; sourceTree = "<group>"; };
		169FF3D72715CE5B00330C2E /* store2-96-0.wiredatabase */ = {isa = PBXFileReference; lastKnownFileType = file; path = "store2-96-0.wiredatabase"; sourceTree = "<group>"; };
		16AD86B91F75426C00E4C797 /* NSManagedObjectContext+NotificationContext.swift */ = {isa = PBXFileReference; fileEncoding = 4; lastKnownFileType = sourcecode.swift; path = "NSManagedObjectContext+NotificationContext.swift"; sourceTree = "<group>"; };
		16B5B33026FDC5D2001A3216 /* ZMConnection+Actions.swift */ = {isa = PBXFileReference; lastKnownFileType = sourcecode.swift; path = "ZMConnection+Actions.swift"; sourceTree = "<group>"; };
		16BA4302233CD8E50018E883 /* Label.swift */ = {isa = PBXFileReference; lastKnownFileType = sourcecode.swift; path = Label.swift; sourceTree = "<group>"; };
		16BA4304233CDEA30018E883 /* ZMConversation+Labels.swift */ = {isa = PBXFileReference; lastKnownFileType = sourcecode.swift; path = "ZMConversation+Labels.swift"; sourceTree = "<group>"; };
		16C391E1214BD437003AB3AD /* MentionTests.swift */ = {isa = PBXFileReference; lastKnownFileType = sourcecode.swift; path = MentionTests.swift; sourceTree = "<group>"; };
		16CDEBF62209897D00E74A41 /* ZMMessageTests+ShouldGenerateUnreadCount.swift */ = {isa = PBXFileReference; lastKnownFileType = sourcecode.swift; path = "ZMMessageTests+ShouldGenerateUnreadCount.swift"; sourceTree = "<group>"; };
		16CDEBFA2209D13B00E74A41 /* ZMMessage+Quotes.swift */ = {isa = PBXFileReference; lastKnownFileType = sourcecode.swift; path = "ZMMessage+Quotes.swift"; sourceTree = "<group>"; };
		16D5260C20DD1D9400608D8E /* ZMConversationTests+Timestamps.swift */ = {isa = PBXFileReference; lastKnownFileType = sourcecode.swift; path = "ZMConversationTests+Timestamps.swift"; sourceTree = "<group>"; };
		16D68E961CEF2EC4003AB9E0 /* ZMFileMetadata.swift */ = {isa = PBXFileReference; fileEncoding = 4; lastKnownFileType = sourcecode.swift; path = ZMFileMetadata.swift; sourceTree = "<group>"; };
		16D95A411FCEF87B00C96069 /* ZMUser+Availability.swift */ = {isa = PBXFileReference; lastKnownFileType = sourcecode.swift; path = "ZMUser+Availability.swift"; sourceTree = "<group>"; };
		16DF3B5C2285B13100D09365 /* UserClientType.swift */ = {isa = PBXFileReference; lastKnownFileType = sourcecode.swift; path = UserClientType.swift; sourceTree = "<group>"; };
		16DF3B5E2289510600D09365 /* ZMConversationTests+Legalhold.swift */ = {isa = PBXFileReference; lastKnownFileType = sourcecode.swift; path = "ZMConversationTests+Legalhold.swift"; sourceTree = "<group>"; };
		16E0FBC823326B72000E3235 /* ConversationDirectory.swift */ = {isa = PBXFileReference; lastKnownFileType = sourcecode.swift; path = ConversationDirectory.swift; sourceTree = "<group>"; };
		16E6F24724B36D550015B249 /* NSManagedObjectContext+EncryptionAtRest.swift */ = {isa = PBXFileReference; lastKnownFileType = sourcecode.swift; path = "NSManagedObjectContext+EncryptionAtRest.swift"; sourceTree = "<group>"; };
		16E70F97270F1F5700718E5D /* ZMConnection+Helper.h */ = {isa = PBXFileReference; lastKnownFileType = sourcecode.c.h; path = "ZMConnection+Helper.h"; sourceTree = "<group>"; };
		16E70FA6270F212000718E5D /* ZMConnection+Helper.m */ = {isa = PBXFileReference; lastKnownFileType = sourcecode.c.objc; path = "ZMConnection+Helper.m"; sourceTree = "<group>"; };
		16E7DA291FDABE440065B6A6 /* ZMOTRMessage+SelfConversationUpdateTests.swift */ = {isa = PBXFileReference; lastKnownFileType = sourcecode.swift; path = "ZMOTRMessage+SelfConversationUpdateTests.swift"; sourceTree = "<group>"; };
		16F6BB391EDEC2D6009EA803 /* ZMConversation+ObserverHelper.swift */ = {isa = PBXFileReference; fileEncoding = 4; lastKnownFileType = sourcecode.swift; path = "ZMConversation+ObserverHelper.swift"; sourceTree = "<group>"; };
		16F7341024F9556600AB93B1 /* ZMConversationTests+DraftMessage.swift */ = {isa = PBXFileReference; lastKnownFileType = sourcecode.swift; path = "ZMConversationTests+DraftMessage.swift"; sourceTree = "<group>"; };
		16F7341324F9573C00AB93B1 /* XCTestCase+EncryptionKeys.swift */ = {isa = PBXFileReference; lastKnownFileType = sourcecode.swift; path = "XCTestCase+EncryptionKeys.swift"; sourceTree = "<group>"; };
		16F7341524F95F9100AB93B1 /* store2-85-0.wiredatabase */ = {isa = PBXFileReference; lastKnownFileType = file; path = "store2-85-0.wiredatabase"; sourceTree = "<group>"; };
		2B6F6AB429ACC162001BB36F /* AllTests.xctestplan */ = {isa = PBXFileReference; lastKnownFileType = text; path = AllTests.xctestplan; sourceTree = "<group>"; };
		2B7AB1B729A4EAC500D9A63A /* SecurityTests.xctestplan */ = {isa = PBXFileReference; lastKnownFileType = text; path = SecurityTests.xctestplan; sourceTree = "<group>"; };
		2BB2076D292B781E00FB6468 /* PatchApplicatorTests.swift */ = {isa = PBXFileReference; lastKnownFileType = sourcecode.swift; path = PatchApplicatorTests.swift; sourceTree = "<group>"; };
		2BB2076F292B787000FB6468 /* PatchApplicator.swift */ = {isa = PBXFileReference; lastKnownFileType = sourcecode.swift; path = PatchApplicator.swift; sourceTree = "<group>"; };
		4058AAA12AA76BFA0013DE71 /* ReactionData.swift */ = {isa = PBXFileReference; lastKnownFileType = sourcecode.swift; path = ReactionData.swift; sourceTree = "<group>"; };
		4058AAA52AAA017F0013DE71 /* store2-109-0.wiredatabase */ = {isa = PBXFileReference; lastKnownFileType = file; path = "store2-109-0.wiredatabase"; sourceTree = "<group>"; };
		4058AAA72AAB65530013DE71 /* ReactionsSortingTests.swift */ = {isa = PBXFileReference; lastKnownFileType = sourcecode.swift; path = ReactionsSortingTests.swift; sourceTree = "<group>"; };
		541E4F941CBD182100D82D69 /* FileAssetCache.swift */ = {isa = PBXFileReference; fileEncoding = 4; lastKnownFileType = sourcecode.swift; path = FileAssetCache.swift; sourceTree = "<group>"; };
		543089B71D420165004D8AC4 /* README.md */ = {isa = PBXFileReference; lastKnownFileType = net.daringfireball.markdown; path = README.md; sourceTree = "<group>"; };
		54363A001D7876200048FD7D /* ZMClientMessage+Encryption.swift */ = {isa = PBXFileReference; fileEncoding = 4; lastKnownFileType = sourcecode.swift; path = "ZMClientMessage+Encryption.swift"; sourceTree = "<group>"; };
		543ABF5A1F34A13000DBE28B /* DatabaseBaseTest.swift */ = {isa = PBXFileReference; fileEncoding = 4; lastKnownFileType = sourcecode.swift; path = DatabaseBaseTest.swift; sourceTree = "<group>"; };
		544034331D6DFE8500860F2D /* ZMAddressBookContactTests.swift */ = {isa = PBXFileReference; fileEncoding = 4; lastKnownFileType = sourcecode.swift; path = ZMAddressBookContactTests.swift; sourceTree = "<group>"; };
		544A46AD1E2E82BA00D6A748 /* ZMOTRMessage+SecurityDegradation.swift */ = {isa = PBXFileReference; fileEncoding = 4; lastKnownFileType = sourcecode.swift; path = "ZMOTRMessage+SecurityDegradation.swift"; sourceTree = "<group>"; };
		544E8C0D1E2F69E800F9B8B8 /* ZMOTRMessage+SecurityDegradationTests.swift */ = {isa = PBXFileReference; fileEncoding = 4; lastKnownFileType = sourcecode.swift; path = "ZMOTRMessage+SecurityDegradationTests.swift"; sourceTree = "<group>"; };
		544E8C101E2F76B400F9B8B8 /* NSManagedObjectContext+UserInfoMerge.swift */ = {isa = PBXFileReference; fileEncoding = 4; lastKnownFileType = sourcecode.swift; path = "NSManagedObjectContext+UserInfoMerge.swift"; sourceTree = "<group>"; };
		544E8C121E2F825700F9B8B8 /* ZMConversation+SecurityLevel.swift */ = {isa = PBXFileReference; fileEncoding = 4; lastKnownFileType = sourcecode.swift; path = "ZMConversation+SecurityLevel.swift"; sourceTree = "<group>"; };
		5451DE341F5FFF8B00C82E75 /* NotificationInContext.swift */ = {isa = PBXFileReference; fileEncoding = 4; lastKnownFileType = sourcecode.swift; path = NotificationInContext.swift; sourceTree = "<group>"; };
		5451DE361F604CD500C82E75 /* ZMMoveIndex.swift */ = {isa = PBXFileReference; fileEncoding = 4; lastKnownFileType = sourcecode.swift; path = ZMMoveIndex.swift; sourceTree = "<group>"; };
		54563B751E0161730089B1D7 /* ZMMessage+Categorization.swift */ = {isa = PBXFileReference; fileEncoding = 4; lastKnownFileType = sourcecode.swift; path = "ZMMessage+Categorization.swift"; sourceTree = "<group>"; };
		54563B791E0189750089B1D7 /* ZMMessageCategorizationTests.swift */ = {isa = PBXFileReference; fileEncoding = 4; lastKnownFileType = sourcecode.swift; path = ZMMessageCategorizationTests.swift; sourceTree = "<group>"; };
		545FA5D61E2FD3750054171A /* ZMConversation+MessageDeletion.swift */ = {isa = PBXFileReference; fileEncoding = 4; lastKnownFileType = sourcecode.swift; path = "ZMConversation+MessageDeletion.swift"; sourceTree = "<group>"; };
		546D3DE51CE5D0B100A6047F /* RichAssetFileType.swift */ = {isa = PBXFileReference; fileEncoding = 4; lastKnownFileType = sourcecode.swift; path = RichAssetFileType.swift; sourceTree = "<group>"; };
		546D3DE81CE5D24C00A6047F /* RichAssetFileTypeTests.swift */ = {isa = PBXFileReference; fileEncoding = 4; lastKnownFileType = sourcecode.swift; path = RichAssetFileTypeTests.swift; sourceTree = "<group>"; };
		5473CC721E14245C00814C03 /* NSManagedObjectContext+Debugging.swift */ = {isa = PBXFileReference; fileEncoding = 4; lastKnownFileType = sourcecode.swift; path = "NSManagedObjectContext+Debugging.swift"; sourceTree = "<group>"; };
		5473CC741E14268600814C03 /* NSManagedObjectContextDebuggingTests.swift */ = {isa = PBXFileReference; fileEncoding = 4; lastKnownFileType = sourcecode.swift; path = NSManagedObjectContextDebuggingTests.swift; sourceTree = "<group>"; };
		5476BA3D1DEDABCC00D047F8 /* AddressBookEntryTests.swift */ = {isa = PBXFileReference; fileEncoding = 4; lastKnownFileType = sourcecode.swift; path = AddressBookEntryTests.swift; sourceTree = "<group>"; };
		547E66481F7503A5008CB1FA /* ZMConversation+Notifications.swift */ = {isa = PBXFileReference; fileEncoding = 4; lastKnownFileType = sourcecode.swift; path = "ZMConversation+Notifications.swift"; sourceTree = "<group>"; };
		547E664A1F750E4A008CB1FA /* ZMConnection+Notification.swift */ = {isa = PBXFileReference; fileEncoding = 4; lastKnownFileType = sourcecode.swift; path = "ZMConnection+Notification.swift"; sourceTree = "<group>"; };
		54929FAD1E12AC8B0010186B /* NSPersistentStoreMetadataTests.swift */ = {isa = PBXFileReference; fileEncoding = 4; lastKnownFileType = sourcecode.swift; path = NSPersistentStoreMetadataTests.swift; sourceTree = "<group>"; };
		5495BC421E019F1B004253ED /* audio.m4a */ = {isa = PBXFileReference; lastKnownFileType = file; name = audio.m4a; path = Tests/Resources/audio.m4a; sourceTree = SOURCE_ROOT; };
		54A885A71F62EEB600AFBA95 /* ZMConversationTests+Messages.swift */ = {isa = PBXFileReference; fileEncoding = 4; lastKnownFileType = sourcecode.swift; path = "ZMConversationTests+Messages.swift"; sourceTree = "<group>"; };
		54AA3C9824ED2CE600FE1F94 /* store2-84-0.wiredatabase */ = {isa = PBXFileReference; lastKnownFileType = file; path = "store2-84-0.wiredatabase"; sourceTree = "<group>"; };
		54BAB40A24A4FA0800EBC400 /* store2-82-0.wiredatabase */ = {isa = PBXFileReference; lastKnownFileType = file; path = "store2-82-0.wiredatabase"; sourceTree = "<group>"; };
		54CD46091DEDA55C00BA3429 /* AddressBookEntry.swift */ = {isa = PBXFileReference; fileEncoding = 4; lastKnownFileType = sourcecode.swift; path = AddressBookEntry.swift; sourceTree = "<group>"; };
		54D7B83E1E12774600C1B347 /* NSPersistentStore+Metadata.swift */ = {isa = PBXFileReference; fileEncoding = 4; lastKnownFileType = sourcecode.swift; path = "NSPersistentStore+Metadata.swift"; sourceTree = "<group>"; };
		54D809FB1F681D6400B2CCB4 /* ZMClientMessage+LinkPreview.swift */ = {isa = PBXFileReference; fileEncoding = 4; lastKnownFileType = sourcecode.swift; path = "ZMClientMessage+LinkPreview.swift"; sourceTree = "<group>"; };
		54DE05DC1CF8711F00C35253 /* ProtobufUtilitiesTests.swift */ = {isa = PBXFileReference; fileEncoding = 4; lastKnownFileType = sourcecode.swift; path = ProtobufUtilitiesTests.swift; sourceTree = "<group>"; };
		54E3EE3E1F6169A800A261E3 /* ZMAssetClientMessage+FileMessageData.swift */ = {isa = PBXFileReference; fileEncoding = 4; lastKnownFileType = sourcecode.swift; path = "ZMAssetClientMessage+FileMessageData.swift"; sourceTree = "<group>"; };
		54E3EE401F616BA600A261E3 /* ZMAssetClientMessage.swift */ = {isa = PBXFileReference; fileEncoding = 4; lastKnownFileType = sourcecode.swift; path = ZMAssetClientMessage.swift; sourceTree = "<group>"; };
		54E3EE421F6194A400A261E3 /* ZMAssetClientMessage+GenericMessage.swift */ = {isa = PBXFileReference; fileEncoding = 4; lastKnownFileType = sourcecode.swift; path = "ZMAssetClientMessage+GenericMessage.swift"; sourceTree = "<group>"; };
		54E3EE441F61A53C00A261E3 /* ZMAssetClientMessage+Ephemeral.swift */ = {isa = PBXFileReference; fileEncoding = 4; lastKnownFileType = sourcecode.swift; path = "ZMAssetClientMessage+Ephemeral.swift"; sourceTree = "<group>"; };
		54E3EE461F61A78B00A261E3 /* ZMAssetClientMessage+Deletion.swift */ = {isa = PBXFileReference; fileEncoding = 4; lastKnownFileType = sourcecode.swift; path = "ZMAssetClientMessage+Deletion.swift"; sourceTree = "<group>"; };
		54ED3A9C1F38CB6A0066AD47 /* DatabaseMigrationTests.swift */ = {isa = PBXFileReference; fileEncoding = 4; lastKnownFileType = sourcecode.swift; path = DatabaseMigrationTests.swift; sourceTree = "<group>"; };
		54EDE67F1CBBF1860044A17E /* PINCache+ZMessaging.swift */ = {isa = PBXFileReference; fileEncoding = 4; lastKnownFileType = sourcecode.swift; path = "PINCache+ZMessaging.swift"; sourceTree = "<group>"; };
		54EDE6811CBBF6260044A17E /* FileAssetCacheTests.swift */ = {isa = PBXFileReference; fileEncoding = 4; lastKnownFileType = sourcecode.swift; path = FileAssetCacheTests.swift; sourceTree = "<group>"; };
		54F6CEAA1CE2972200A1276D /* ZMAssetClientMessage+Download.swift */ = {isa = PBXFileReference; fileEncoding = 4; lastKnownFileType = sourcecode.swift; path = "ZMAssetClientMessage+Download.swift"; sourceTree = "<group>"; };
		54F84CFC1F9950B300ABD7D5 /* DuplicatedEntityRemoval.swift */ = {isa = PBXFileReference; lastKnownFileType = sourcecode.swift; path = DuplicatedEntityRemoval.swift; sourceTree = "<group>"; };
		54F84CFE1F99588D00ABD7D5 /* DuplicatedEntityRemovalTests.swift */ = {isa = PBXFileReference; lastKnownFileType = sourcecode.swift; path = DuplicatedEntityRemovalTests.swift; sourceTree = "<group>"; };
		54F84D001F995A1F00ABD7D5 /* DiskDatabaseTests.swift */ = {isa = PBXFileReference; lastKnownFileType = sourcecode.swift; path = DiskDatabaseTests.swift; sourceTree = "<group>"; };
		54FB03A01E41E273000E13DC /* LegacyPersistedDataPatches.swift */ = {isa = PBXFileReference; fileEncoding = 4; lastKnownFileType = sourcecode.swift; path = LegacyPersistedDataPatches.swift; sourceTree = "<group>"; };
		54FB03A21E41E64A000E13DC /* UserClient+Patches.swift */ = {isa = PBXFileReference; fileEncoding = 4; lastKnownFileType = sourcecode.swift; path = "UserClient+Patches.swift"; sourceTree = "<group>"; };
		54FB03A81E41F1B6000E13DC /* LegacyPersistedDataPatches+Directory.swift */ = {isa = PBXFileReference; fileEncoding = 4; lastKnownFileType = sourcecode.swift; path = "LegacyPersistedDataPatches+Directory.swift"; sourceTree = "<group>"; };
		54FB03AC1E41F6C2000E13DC /* LegacyPersistedDataPatchesTests.swift */ = {isa = PBXFileReference; fileEncoding = 4; lastKnownFileType = sourcecode.swift; path = LegacyPersistedDataPatchesTests.swift; sourceTree = "<group>"; };
		54FB03AE1E41FC86000E13DC /* NSManagedObjectContext+Patches.swift */ = {isa = PBXFileReference; fileEncoding = 4; lastKnownFileType = sourcecode.swift; path = "NSManagedObjectContext+Patches.swift"; sourceTree = "<group>"; };
		55C40BCD22B0316800EFD8BD /* ZMUser+LegalHoldRequest.swift */ = {isa = PBXFileReference; lastKnownFileType = sourcecode.swift; path = "ZMUser+LegalHoldRequest.swift"; sourceTree = "<group>"; };
		55C40BD422B0F75C00EFD8BD /* ZMUserLegalHoldTests.swift */ = {isa = PBXFileReference; lastKnownFileType = sourcecode.swift; path = ZMUserLegalHoldTests.swift; sourceTree = "<group>"; };
		5E0FB214205176B400FD9867 /* Set+ServiceUser.swift */ = {isa = PBXFileReference; lastKnownFileType = sourcecode.swift; path = "Set+ServiceUser.swift"; sourceTree = "<group>"; };
		5E36B45D21CA5BBA00B7063B /* UnverifiedCredentials.swift */ = {isa = PBXFileReference; lastKnownFileType = sourcecode.swift; path = UnverifiedCredentials.swift; sourceTree = "<group>"; };
		5E39FC66225F22BE00C682B8 /* ZMConversation+ExternalParticipant.swift */ = {isa = PBXFileReference; lastKnownFileType = sourcecode.swift; path = "ZMConversation+ExternalParticipant.swift"; sourceTree = "<group>"; };
		5E39FC68225F2DC000C682B8 /* ZMConversationExternalParticipantsStateTests.swift */ = {isa = PBXFileReference; lastKnownFileType = sourcecode.swift; path = ZMConversationExternalParticipantsStateTests.swift; sourceTree = "<group>"; };
		5E67168D2174B9AF00522E61 /* LoginCredentials.swift */ = {isa = PBXFileReference; lastKnownFileType = sourcecode.swift; path = LoginCredentials.swift; sourceTree = "<group>"; };
		5E771F372080BB0000575629 /* PBMessage+Validation.swift */ = {isa = PBXFileReference; lastKnownFileType = sourcecode.swift; path = "PBMessage+Validation.swift"; sourceTree = "<group>"; };
		5E771F392080C40B00575629 /* PBMessageValidationTests.swift */ = {isa = PBXFileReference; lastKnownFileType = sourcecode.swift; path = PBMessageValidationTests.swift; sourceTree = "<group>"; };
		5E9EA4D52242942900D401B2 /* ZMClientMessageTests+LinkAttachments.swift */ = {isa = PBXFileReference; lastKnownFileType = sourcecode.swift; path = "ZMClientMessageTests+LinkAttachments.swift"; sourceTree = "<group>"; };
		5E9EA4E12243E0D300D401B2 /* ConversationMessage+Attachments.swift */ = {isa = PBXFileReference; lastKnownFileType = sourcecode.swift; path = "ConversationMessage+Attachments.swift"; sourceTree = "<group>"; };
		5EDDC7A52088CE3B00B24850 /* ZMConversation+Invalid.swift */ = {isa = PBXFileReference; lastKnownFileType = sourcecode.swift; path = "ZMConversation+Invalid.swift"; sourceTree = "<group>"; };
		5EFE9C052125CD3F007932A6 /* UnregisteredUser.swift */ = {isa = PBXFileReference; lastKnownFileType = sourcecode.swift; path = UnregisteredUser.swift; sourceTree = "<group>"; };
		5EFE9C072126BF9D007932A6 /* ZMPropertyNormalizationResult.h */ = {isa = PBXFileReference; lastKnownFileType = sourcecode.c.h; path = ZMPropertyNormalizationResult.h; sourceTree = "<group>"; };
		5EFE9C082126BF9D007932A6 /* ZMPropertyNormalizationResult.m */ = {isa = PBXFileReference; lastKnownFileType = sourcecode.c.objc; path = ZMPropertyNormalizationResult.m; sourceTree = "<group>"; };
		5EFE9C0B2126CB71007932A6 /* UnregisteredUserTests.swift */ = {isa = PBXFileReference; lastKnownFileType = sourcecode.swift; path = UnregisteredUserTests.swift; sourceTree = "<group>"; };
		5EFE9C0E2126D3FA007932A6 /* NormalizationResult.swift */ = {isa = PBXFileReference; lastKnownFileType = sourcecode.swift; path = NormalizationResult.swift; sourceTree = "<group>"; };
		6312162E287DB7D900FF9A56 /* String+Bytes.swift */ = {isa = PBXFileReference; lastKnownFileType = sourcecode.swift; path = "String+Bytes.swift"; sourceTree = "<group>"; };
		63123BCB291BBB79009A5179 /* MLSQualifiedClientIdTests.swift */ = {isa = PBXFileReference; lastKnownFileType = sourcecode.swift; path = MLSQualifiedClientIdTests.swift; sourceTree = "<group>"; };
		631A0577240420380062B387 /* UserClient+SafeLogging.swift */ = {isa = PBXFileReference; lastKnownFileType = sourcecode.swift; path = "UserClient+SafeLogging.swift"; sourceTree = "<group>"; };
		631A0585240439470062B387 /* UserClientTests+SafeLogging.swift */ = {isa = PBXFileReference; lastKnownFileType = sourcecode.swift; path = "UserClientTests+SafeLogging.swift"; sourceTree = "<group>"; };
		63298D992434D04D006B6018 /* GenericMessage+External.swift */ = {isa = PBXFileReference; lastKnownFileType = sourcecode.swift; path = "GenericMessage+External.swift"; sourceTree = "<group>"; };
		63298D9B24374094006B6018 /* GenericMessageTests+External.swift */ = {isa = PBXFileReference; lastKnownFileType = sourcecode.swift; path = "GenericMessageTests+External.swift"; sourceTree = "<group>"; };
		63298D9D24374489006B6018 /* Dictionary+ObjectForKey.swift */ = {isa = PBXFileReference; lastKnownFileType = sourcecode.swift; path = "Dictionary+ObjectForKey.swift"; sourceTree = "<group>"; };
		63340BBC241C2BC5004ED87C /* store2-80-0.wiredatabase */ = {isa = PBXFileReference; lastKnownFileType = file; path = "store2-80-0.wiredatabase"; sourceTree = "<group>"; };
		63370C6B242A510A0072C37F /* ZMOTRMessage+UpdateEvent.swift */ = {isa = PBXFileReference; lastKnownFileType = sourcecode.swift; path = "ZMOTRMessage+UpdateEvent.swift"; sourceTree = "<group>"; };
		63370CBA242CB84A0072C37F /* CompositeMessageItemContent.swift */ = {isa = PBXFileReference; lastKnownFileType = sourcecode.swift; path = CompositeMessageItemContent.swift; sourceTree = "<group>"; };
		63370CBC242CBA0A0072C37F /* CompositeMessageData.swift */ = {isa = PBXFileReference; lastKnownFileType = sourcecode.swift; path = CompositeMessageData.swift; sourceTree = "<group>"; };
		63370CC3242CFA860072C37F /* ZMAssetClientMessage+UpdateEvent.swift */ = {isa = PBXFileReference; lastKnownFileType = sourcecode.swift; path = "ZMAssetClientMessage+UpdateEvent.swift"; sourceTree = "<group>"; };
		63370CC8242E3B990072C37F /* ZMMessage+Conversation.swift */ = {isa = PBXFileReference; lastKnownFileType = sourcecode.swift; path = "ZMMessage+Conversation.swift"; sourceTree = "<group>"; };
		63370CF42431F3ED0072C37F /* CompositeMessageItemContentTests.swift */ = {isa = PBXFileReference; lastKnownFileType = sourcecode.swift; path = CompositeMessageItemContentTests.swift; sourceTree = "<group>"; };
		63370CF72431F5DE0072C37F /* BaseCompositeMessageTests.swift */ = {isa = PBXFileReference; lastKnownFileType = sourcecode.swift; path = BaseCompositeMessageTests.swift; sourceTree = "<group>"; };
		63495DEF23F6BD2A002A7C59 /* GenericMessageTests.swift */ = {isa = PBXFileReference; lastKnownFileType = sourcecode.swift; path = GenericMessageTests.swift; sourceTree = "<group>"; };
		63495E1A23FED9A9002A7C59 /* ZMUser+Protobuf.swift */ = {isa = PBXFileReference; lastKnownFileType = sourcecode.swift; path = "ZMUser+Protobuf.swift"; sourceTree = "<group>"; };
		6354BDF22746C30900880D50 /* ZMConversation+Federation.swift */ = {isa = PBXFileReference; lastKnownFileType = sourcecode.swift; path = "ZMConversation+Federation.swift"; sourceTree = "<group>"; };
		6354BDF42747BD9600880D50 /* ZMConversationTests+Federation.swift */ = {isa = PBXFileReference; lastKnownFileType = sourcecode.swift; path = "ZMConversationTests+Federation.swift"; sourceTree = "<group>"; };
		6374562129C3323D001D1A33 /* CoreCryptoKeyProviderTests.swift */ = {isa = PBXFileReference; lastKnownFileType = sourcecode.swift; path = CoreCryptoKeyProviderTests.swift; sourceTree = "<group>"; };
		63880548240EA8950043B641 /* ZMClientMessageTests+Composite.swift */ = {isa = PBXFileReference; lastKnownFileType = sourcecode.swift; path = "ZMClientMessageTests+Composite.swift"; sourceTree = "<group>"; };
		638805642410FE920043B641 /* ButtonState.swift */ = {isa = PBXFileReference; lastKnownFileType = sourcecode.swift; path = ButtonState.swift; sourceTree = "<group>"; };
		6391A7F62A6FD66A00832665 /* DuplicateClientsMigrationPolicy.swift */ = {isa = PBXFileReference; fileEncoding = 4; lastKnownFileType = sourcecode.swift; path = DuplicateClientsMigrationPolicy.swift; sourceTree = "<group>"; };
		6391A7F92A6FD6FC00832665 /* MappingModel_2.106-2.107.xcmappingmodel */ = {isa = PBXFileReference; lastKnownFileType = wrapper.xcmappingmodel; path = "MappingModel_2.106-2.107.xcmappingmodel"; sourceTree = "<group>"; };
		6391A7FB2A6FD7C900832665 /* DatabaseMigrationTests+UserClientUniqueness.swift */ = {isa = PBXFileReference; fileEncoding = 4; lastKnownFileType = sourcecode.swift; path = "DatabaseMigrationTests+UserClientUniqueness.swift"; sourceTree = "<group>"; };
		6391A7FE2A6FDB9100832665 /* store2-107-0.wiredatabase */ = {isa = PBXFileReference; lastKnownFileType = file; path = "store2-107-0.wiredatabase"; sourceTree = "<group>"; };
		63AFE2D5244F49A90003F619 /* GenericMessage+MessageCapable.swift */ = {isa = PBXFileReference; lastKnownFileType = sourcecode.swift; path = "GenericMessage+MessageCapable.swift"; sourceTree = "<group>"; };
		63B1333729A503D000009D84 /* ProteusServiceInterface.swift */ = {isa = PBXFileReference; fileEncoding = 4; lastKnownFileType = sourcecode.swift; path = ProteusServiceInterface.swift; sourceTree = "<group>"; };
		63B1333829A503D000009D84 /* ProteusService.swift */ = {isa = PBXFileReference; fileEncoding = 4; lastKnownFileType = sourcecode.swift; path = ProteusService.swift; sourceTree = "<group>"; };
		63B1333A29A503D000009D84 /* MLSGroup.swift */ = {isa = PBXFileReference; fileEncoding = 4; lastKnownFileType = sourcecode.swift; path = MLSGroup.swift; sourceTree = "<group>"; };
		63B1333B29A503D000009D84 /* MLSActionsProvider.swift */ = {isa = PBXFileReference; fileEncoding = 4; lastKnownFileType = sourcecode.swift; path = MLSActionsProvider.swift; sourceTree = "<group>"; };
		63B1333C29A503D000009D84 /* Bytes+Random.swift */ = {isa = PBXFileReference; fileEncoding = 4; lastKnownFileType = sourcecode.swift; path = "Bytes+Random.swift"; sourceTree = "<group>"; };
		63B1333D29A503D000009D84 /* MLSGroupID.swift */ = {isa = PBXFileReference; fileEncoding = 4; lastKnownFileType = sourcecode.swift; path = MLSGroupID.swift; sourceTree = "<group>"; };
		63B1333E29A503D000009D84 /* MLSActionExecutor.swift */ = {isa = PBXFileReference; fileEncoding = 4; lastKnownFileType = sourcecode.swift; path = MLSActionExecutor.swift; sourceTree = "<group>"; };
		63B1333F29A503D000009D84 /* MLSQualifiedClientID.swift */ = {isa = PBXFileReference; fileEncoding = 4; lastKnownFileType = sourcecode.swift; path = MLSQualifiedClientID.swift; sourceTree = "<group>"; };
		63B1334029A503D000009D84 /* MLSService.swift */ = {isa = PBXFileReference; fileEncoding = 4; lastKnownFileType = sourcecode.swift; path = MLSService.swift; sourceTree = "<group>"; };
		63B1334129A503D000009D84 /* CommitBundle+Protobuf.swift */ = {isa = PBXFileReference; fileEncoding = 4; lastKnownFileType = sourcecode.swift; path = "CommitBundle+Protobuf.swift"; sourceTree = "<group>"; };
		63B1334229A503D000009D84 /* BackendMLSPublicKeys.swift */ = {isa = PBXFileReference; fileEncoding = 4; lastKnownFileType = sourcecode.swift; path = BackendMLSPublicKeys.swift; sourceTree = "<group>"; };
		63B1334329A503D000009D84 /* MessageProtocol.swift */ = {isa = PBXFileReference; fileEncoding = 4; lastKnownFileType = sourcecode.swift; path = MessageProtocol.swift; sourceTree = "<group>"; };
		63B1334429A503D000009D84 /* CoreCryptoConfiguration.swift */ = {isa = PBXFileReference; fileEncoding = 4; lastKnownFileType = sourcecode.swift; path = CoreCryptoConfiguration.swift; sourceTree = "<group>"; };
		63B1334529A503D000009D84 /* MLSClientID.swift */ = {isa = PBXFileReference; fileEncoding = 4; lastKnownFileType = sourcecode.swift; path = MLSClientID.swift; sourceTree = "<group>"; };
		63B1334629A503D000009D84 /* CoreCryptoKeyProvider.swift */ = {isa = PBXFileReference; fileEncoding = 4; lastKnownFileType = sourcecode.swift; path = CoreCryptoKeyProvider.swift; sourceTree = "<group>"; };
		63B1334729A503D000009D84 /* SyncStatusProtocol.swift */ = {isa = PBXFileReference; fileEncoding = 4; lastKnownFileType = sourcecode.swift; path = SyncStatusProtocol.swift; sourceTree = "<group>"; };
		63B1334929A503D000009D84 /* UploadSelfMLSKeyPackagesAction.swift */ = {isa = PBXFileReference; fileEncoding = 4; lastKnownFileType = sourcecode.swift; path = UploadSelfMLSKeyPackagesAction.swift; sourceTree = "<group>"; };
		63B1334A29A503D000009D84 /* SendMLSMessageAction.swift */ = {isa = PBXFileReference; fileEncoding = 4; lastKnownFileType = sourcecode.swift; path = SendMLSMessageAction.swift; sourceTree = "<group>"; };
		63B1334B29A503D000009D84 /* SendCommitBundleAction.swift */ = {isa = PBXFileReference; fileEncoding = 4; lastKnownFileType = sourcecode.swift; path = SendCommitBundleAction.swift; sourceTree = "<group>"; };
		63B1334C29A503D000009D84 /* FetchBackendMLSPublicKeysAction.swift */ = {isa = PBXFileReference; fileEncoding = 4; lastKnownFileType = sourcecode.swift; path = FetchBackendMLSPublicKeysAction.swift; sourceTree = "<group>"; };
		63B1334D29A503D000009D84 /* CountSelfMLSKeyPackagesAction.swift */ = {isa = PBXFileReference; fileEncoding = 4; lastKnownFileType = sourcecode.swift; path = CountSelfMLSKeyPackagesAction.swift; sourceTree = "<group>"; };
		63B1334E29A503D000009D84 /* FetchPublicGroupStateAction.swift */ = {isa = PBXFileReference; fileEncoding = 4; lastKnownFileType = sourcecode.swift; path = FetchPublicGroupStateAction.swift; sourceTree = "<group>"; };
		63B1334F29A503D000009D84 /* ClaimMLSKeyPackageAction.swift */ = {isa = PBXFileReference; fileEncoding = 4; lastKnownFileType = sourcecode.swift; path = ClaimMLSKeyPackageAction.swift; sourceTree = "<group>"; };
		63B1335029A503D000009D84 /* MLSGroupStatus.swift */ = {isa = PBXFileReference; fileEncoding = 4; lastKnownFileType = sourcecode.swift; path = MLSGroupStatus.swift; sourceTree = "<group>"; };
		63B1335129A503D000009D84 /* CoreCryptoCallbacks.swift */ = {isa = PBXFileReference; fileEncoding = 4; lastKnownFileType = sourcecode.swift; path = CoreCryptoCallbacks.swift; sourceTree = "<group>"; };
		63B1335229A503D000009D84 /* Bytes.swift */ = {isa = PBXFileReference; fileEncoding = 4; lastKnownFileType = sourcecode.swift; path = Bytes.swift; sourceTree = "<group>"; };
		63B1335329A503D000009D84 /* StaleMLSKeyMaterialDetector.swift */ = {isa = PBXFileReference; fileEncoding = 4; lastKnownFileType = sourcecode.swift; path = StaleMLSKeyMaterialDetector.swift; sourceTree = "<group>"; };
		63B1337229A798C800009D84 /* ProteusProvider.swift */ = {isa = PBXFileReference; lastKnownFileType = sourcecode.swift; path = ProteusProvider.swift; sourceTree = "<group>"; };
		63B658DD243754E100EF463F /* GenericMessage+UpdateEvent.swift */ = {isa = PBXFileReference; fileEncoding = 4; lastKnownFileType = sourcecode.swift; path = "GenericMessage+UpdateEvent.swift"; sourceTree = "<group>"; };
		63B658DF243789DE00EF463F /* GenericMessage+Assets.swift */ = {isa = PBXFileReference; lastKnownFileType = sourcecode.swift; path = "GenericMessage+Assets.swift"; sourceTree = "<group>"; };
		63C07014291144F70075D598 /* CoreCryptoConfigProviderTests.swift */ = {isa = PBXFileReference; lastKnownFileType = sourcecode.swift; path = CoreCryptoConfigProviderTests.swift; sourceTree = "<group>"; };
		63CA8214240812620073426A /* ZMClientMessage+Composite.swift */ = {isa = PBXFileReference; lastKnownFileType = sourcecode.swift; path = "ZMClientMessage+Composite.swift"; sourceTree = "<group>"; };
		63D41E4E2452EA080076826F /* ZMConversation+SelfConversation.swift */ = {isa = PBXFileReference; lastKnownFileType = sourcecode.swift; path = "ZMConversation+SelfConversation.swift"; sourceTree = "<group>"; };
		63D41E502452F0A60076826F /* ZMMessage+Removal.swift */ = {isa = PBXFileReference; lastKnownFileType = sourcecode.swift; path = "ZMMessage+Removal.swift"; sourceTree = "<group>"; };
		63D41E5224531BAD0076826F /* ZMMessage+Reaction.swift */ = {isa = PBXFileReference; lastKnownFileType = sourcecode.swift; path = "ZMMessage+Reaction.swift"; sourceTree = "<group>"; };
		63D41E6C245733AC0076826F /* ZMMessageTests+Removal.swift */ = {isa = PBXFileReference; lastKnownFileType = sourcecode.swift; path = "ZMMessageTests+Removal.swift"; sourceTree = "<group>"; };
		63D41E6E24573F420076826F /* ZMConversationTests+SelfConversation.swift */ = {isa = PBXFileReference; lastKnownFileType = sourcecode.swift; path = "ZMConversationTests+SelfConversation.swift"; sourceTree = "<group>"; };
		63D41E7024597E420076826F /* GenericMessage+Flags.swift */ = {isa = PBXFileReference; lastKnownFileType = sourcecode.swift; path = "GenericMessage+Flags.swift"; sourceTree = "<group>"; };
		63D9A19D282AA0050074C20C /* NSManagedObjectContext+Federation.swift */ = {isa = PBXFileReference; lastKnownFileType = sourcecode.swift; path = "NSManagedObjectContext+Federation.swift"; sourceTree = "<group>"; };
		63DA335D286C9CF000818C3C /* NSManagedObjectContext+MLSService.swift */ = {isa = PBXFileReference; lastKnownFileType = sourcecode.swift; path = "NSManagedObjectContext+MLSService.swift"; sourceTree = "<group>"; };
		63DA3372286CA43300818C3C /* ZMConversation+MLS.swift */ = {isa = PBXFileReference; lastKnownFileType = sourcecode.swift; path = "ZMConversation+MLS.swift"; sourceTree = "<group>"; };
		63DA33AE28746CC100818C3C /* store2-103-0.wiredatabase */ = {isa = PBXFileReference; lastKnownFileType = file; path = "store2-103-0.wiredatabase"; sourceTree = "<group>"; };
		63E21AE1291E92770084A942 /* FetchUserClientsAction.swift */ = {isa = PBXFileReference; fileEncoding = 4; lastKnownFileType = sourcecode.swift; path = FetchUserClientsAction.swift; sourceTree = "<group>"; };
		63E313D2274D5F57002EAF1D /* ZMConversationTests+Team.swift */ = {isa = PBXFileReference; lastKnownFileType = sourcecode.swift; path = "ZMConversationTests+Team.swift"; sourceTree = "<group>"; };
		63F376D92834FF7200FE1F05 /* NSManagedObjectContextTests+Federation.swift */ = {isa = PBXFileReference; lastKnownFileType = sourcecode.swift; path = "NSManagedObjectContextTests+Federation.swift"; sourceTree = "<group>"; };
		63F65F00246B073900534A69 /* GenericMessage+Content.swift */ = {isa = PBXFileReference; lastKnownFileType = sourcecode.swift; path = "GenericMessage+Content.swift"; sourceTree = "<group>"; };
		63FACD55291BC598003AB25D /* MLSClientIdTests.swift */ = {isa = PBXFileReference; lastKnownFileType = sourcecode.swift; path = MLSClientIdTests.swift; sourceTree = "<group>"; };
		63FCE54728C78D1F00126D9D /* ZMConversationTests+Predicates.swift */ = {isa = PBXFileReference; lastKnownFileType = sourcecode.swift; path = "ZMConversationTests+Predicates.swift"; sourceTree = "<group>"; };
		70E77B7C273188150021EE70 /* ZMConversation+Role.swift */ = {isa = PBXFileReference; lastKnownFileType = sourcecode.swift; path = "ZMConversation+Role.swift"; sourceTree = "<group>"; };
		7A2778C5285223D90044A73F /* KeychainManager.swift */ = {isa = PBXFileReference; lastKnownFileType = sourcecode.swift; path = KeychainManager.swift; sourceTree = "<group>"; };
		7A2778C7285329210044A73F /* KeychainManagerTests.swift */ = {isa = PBXFileReference; lastKnownFileType = sourcecode.swift; path = KeychainManagerTests.swift; sourceTree = "<group>"; };
		7C88C5312182F6150037DD03 /* ZMClientMessageTests+Replies.swift */ = {isa = PBXFileReference; fileEncoding = 4; lastKnownFileType = sourcecode.swift; path = "ZMClientMessageTests+Replies.swift"; sourceTree = "<group>"; };
		7C8BFFDE22FC5E1600B3C8A5 /* ZMUser+Validation.swift */ = {isa = PBXFileReference; lastKnownFileType = sourcecode.swift; path = "ZMUser+Validation.swift"; sourceTree = "<group>"; };
		7CBC3FC020177C3C008D06E4 /* RasterImages+Protobuf.swift */ = {isa = PBXFileReference; lastKnownFileType = sourcecode.swift; path = "RasterImages+Protobuf.swift"; sourceTree = "<group>"; };
		8704676A21513DE900C628D7 /* ZMOTRMessage+Unarchive.swift */ = {isa = PBXFileReference; lastKnownFileType = sourcecode.swift; path = "ZMOTRMessage+Unarchive.swift"; sourceTree = "<group>"; };
		871DD79E2084A316006B1C56 /* BatchDeleteTests.swift */ = {isa = PBXFileReference; lastKnownFileType = sourcecode.swift; path = BatchDeleteTests.swift; sourceTree = "<group>"; };
		872A2E891FFD2FBF00900B22 /* ZMSearchUserPayloadParsingTests.swift */ = {isa = PBXFileReference; lastKnownFileType = sourcecode.swift; path = ZMSearchUserPayloadParsingTests.swift; sourceTree = "<group>"; };
		873B88FB204044AC00FBE254 /* ConversationCreationOptions.swift */ = {isa = PBXFileReference; lastKnownFileType = sourcecode.swift; path = ConversationCreationOptions.swift; sourceTree = "<group>"; };
		873B88FD2040470900FBE254 /* ConversationCreationOptionsTests.swift */ = {isa = PBXFileReference; lastKnownFileType = sourcecode.swift; path = ConversationCreationOptionsTests.swift; sourceTree = "<group>"; };
		874D9797211064D300B07674 /* ZMConversationLastMessagesTest.swift */ = {isa = PBXFileReference; lastKnownFileType = sourcecode.swift; path = ZMConversationLastMessagesTest.swift; sourceTree = "<group>"; };
		8767E85A216391DF00390F75 /* ZMConversation+Mute.swift */ = {isa = PBXFileReference; lastKnownFileType = sourcecode.swift; path = "ZMConversation+Mute.swift"; sourceTree = "<group>"; };
		8767E8672163B9EE00390F75 /* ZMConversationTests+Mute.swift */ = {isa = PBXFileReference; lastKnownFileType = sourcecode.swift; path = "ZMConversationTests+Mute.swift"; sourceTree = "<group>"; };
		87A7FA23203DD11100AA066C /* ZMConversationTests+AccessMode.swift */ = {isa = PBXFileReference; lastKnownFileType = sourcecode.swift; path = "ZMConversationTests+AccessMode.swift"; sourceTree = "<group>"; };
		87C125F61EF94EE800D28DC1 /* ZMManagedObject+Grouping.swift */ = {isa = PBXFileReference; fileEncoding = 4; lastKnownFileType = sourcecode.swift; path = "ZMManagedObject+Grouping.swift"; sourceTree = "<group>"; };
		87C125F81EF94F2E00D28DC1 /* ZMManagedObjectGroupingTests.swift */ = {isa = PBXFileReference; fileEncoding = 4; lastKnownFileType = sourcecode.swift; path = ZMManagedObjectGroupingTests.swift; sourceTree = "<group>"; };
		87C1C25E207F7DA80083BF6B /* InvalidGenericMessageDataRemoval.swift */ = {isa = PBXFileReference; lastKnownFileType = sourcecode.swift; path = InvalidGenericMessageDataRemoval.swift; sourceTree = "<group>"; };
		87C1C260207F812F0083BF6B /* InvalidGenericMessageDataRemovalTests.swift */ = {isa = PBXFileReference; lastKnownFileType = sourcecode.swift; path = InvalidGenericMessageDataRemovalTests.swift; sourceTree = "<group>"; };
		87D9CCE81F27606200AA4388 /* NSManagedObjectContext+TearDown.swift */ = {isa = PBXFileReference; fileEncoding = 4; lastKnownFileType = sourcecode.swift; path = "NSManagedObjectContext+TearDown.swift"; sourceTree = "<group>"; };
		87DF59BF1F729FDA00C7B406 /* ZMMovedIndexTests.swift */ = {isa = PBXFileReference; fileEncoding = 4; lastKnownFileType = sourcecode.swift; path = ZMMovedIndexTests.swift; sourceTree = "<group>"; };
		87E2CE302119F6AB0034C2C4 /* ZMClientMessageTests+Cleared.swift */ = {isa = PBXFileReference; lastKnownFileType = sourcecode.swift; path = "ZMClientMessageTests+Cleared.swift"; sourceTree = "<group>"; };
		87E9508A2118B2DA00306AA7 /* ZMConversation+DeleteOlderMessages.swift */ = {isa = PBXFileReference; lastKnownFileType = sourcecode.swift; path = "ZMConversation+DeleteOlderMessages.swift"; sourceTree = "<group>"; };
		87EFA3AB210F52C6004DFA53 /* ZMConversation+LastMessages.swift */ = {isa = PBXFileReference; lastKnownFileType = sourcecode.swift; path = "ZMConversation+LastMessages.swift"; sourceTree = "<group>"; };
		A901DE8B23A2A31B00B4DDC6 /* ZMConnection+Role.swift */ = {isa = PBXFileReference; fileEncoding = 4; lastKnownFileType = sourcecode.swift; path = "ZMConnection+Role.swift"; sourceTree = "<group>"; };
		A90676E6238EAE8B006417AC /* ParticipantRole.swift */ = {isa = PBXFileReference; lastKnownFileType = sourcecode.swift; path = ParticipantRole.swift; sourceTree = "<group>"; };
		A90676E8238EB05E006417AC /* Action.swift */ = {isa = PBXFileReference; fileEncoding = 4; lastKnownFileType = sourcecode.swift; path = Action.swift; sourceTree = "<group>"; };
		A90676E9238EB05F006417AC /* Role.swift */ = {isa = PBXFileReference; fileEncoding = 4; lastKnownFileType = sourcecode.swift; path = Role.swift; sourceTree = "<group>"; };
		A90B3E2C23A255D5003EFED4 /* ZMConversation+Creation.swift */ = {isa = PBXFileReference; lastKnownFileType = sourcecode.swift; path = "ZMConversation+Creation.swift"; sourceTree = "<group>"; };
		A90D62C723A159B600F680CC /* ZMConversation+Transport.swift */ = {isa = PBXFileReference; lastKnownFileType = sourcecode.swift; path = "ZMConversation+Transport.swift"; sourceTree = "<group>"; };
		A9128ACF2398067E0056F591 /* ZMConversationTests+Participants.swift */ = {isa = PBXFileReference; lastKnownFileType = sourcecode.swift; path = "ZMConversationTests+Participants.swift"; sourceTree = "<group>"; };
		A923D77D239DB87700F47B85 /* ZMConversationTests+SecurityLevel.swift */ = {isa = PBXFileReference; lastKnownFileType = sourcecode.swift; path = "ZMConversationTests+SecurityLevel.swift"; sourceTree = "<group>"; };
		A927F52623A029250058D744 /* ParticipantRoleTests.swift */ = {isa = PBXFileReference; lastKnownFileType = sourcecode.swift; path = ParticipantRoleTests.swift; sourceTree = "<group>"; };
		A93724A126983100005FD532 /* ZMMessageTests.swift */ = {isa = PBXFileReference; lastKnownFileType = sourcecode.swift; path = ZMMessageTests.swift; sourceTree = "<group>"; };
		A94166FB2680CCB5001F4E37 /* ZMConversationTests.swift */ = {isa = PBXFileReference; fileEncoding = 4; lastKnownFileType = sourcecode.swift; path = ZMConversationTests.swift; sourceTree = "<group>"; };
		A943BBE725B5A59D003D66BA /* ConversationLike.swift */ = {isa = PBXFileReference; lastKnownFileType = sourcecode.swift; path = ConversationLike.swift; sourceTree = "<group>"; };
		A949418E23E1DB78001B0373 /* ZMConnection+Fetch.swift */ = {isa = PBXFileReference; lastKnownFileType = sourcecode.swift; path = "ZMConnection+Fetch.swift"; sourceTree = "<group>"; };
		A9536FD223ACD23100CFD528 /* ConversationTests+gapsAndWindows.swift */ = {isa = PBXFileReference; lastKnownFileType = sourcecode.swift; path = "ConversationTests+gapsAndWindows.swift"; sourceTree = "<group>"; };
		A95E7BF4239134E600935B88 /* ZMConversation+Participants.swift */ = {isa = PBXFileReference; fileEncoding = 4; lastKnownFileType = sourcecode.swift; path = "ZMConversation+Participants.swift"; sourceTree = "<group>"; };
		A96524B823CDE07200303C60 /* String+WordTests.swift */ = {isa = PBXFileReference; lastKnownFileType = sourcecode.swift; path = "String+WordTests.swift"; sourceTree = "<group>"; };
		A96E7A9725A35CEF004FAADC /* ZMConversationTests+Knock.swift */ = {isa = PBXFileReference; fileEncoding = 4; lastKnownFileType = sourcecode.swift; path = "ZMConversationTests+Knock.swift"; sourceTree = "<group>"; };
		A982B46523BE1B86001828A6 /* ConversationTests.swift */ = {isa = PBXFileReference; lastKnownFileType = sourcecode.swift; path = ConversationTests.swift; sourceTree = "<group>"; };
		A995F05B23968D8500FAC3CF /* ParticipantRoleChangeInfo.swift */ = {isa = PBXFileReference; fileEncoding = 4; lastKnownFileType = sourcecode.swift; path = ParticipantRoleChangeInfo.swift; sourceTree = "<group>"; };
		A995F05D239690B300FAC3CF /* ParticipantRoleObserverTests.swift */ = {isa = PBXFileReference; fileEncoding = 4; lastKnownFileType = sourcecode.swift; path = ParticipantRoleObserverTests.swift; sourceTree = "<group>"; };
		A99B8A71268221A6006B4D29 /* ZMImageMessage.swift */ = {isa = PBXFileReference; fileEncoding = 4; lastKnownFileType = sourcecode.swift; path = ZMImageMessage.swift; sourceTree = "<group>"; };
		A9EEFEF923A6D0CB0007828A /* RolesMigrationTests.swift */ = {isa = PBXFileReference; lastKnownFileType = sourcecode.swift; path = RolesMigrationTests.swift; sourceTree = "<group>"; };
		A9FA524723A14E2B003AD4C6 /* RoleTests.swift */ = {isa = PBXFileReference; lastKnownFileType = sourcecode.swift; path = RoleTests.swift; sourceTree = "<group>"; };
		A9FA524923A1598B003AD4C6 /* ActionTests.swift */ = {isa = PBXFileReference; lastKnownFileType = sourcecode.swift; path = ActionTests.swift; sourceTree = "<group>"; };
		BF0D07F91E4C7B1100B934EB /* TextSearchQueryTests.swift */ = {isa = PBXFileReference; fileEncoding = 4; lastKnownFileType = sourcecode.swift; path = TextSearchQueryTests.swift; sourceTree = "<group>"; };
		BF103F9C1F0112F30047FDE5 /* ManagedObjectObserver.swift */ = {isa = PBXFileReference; fileEncoding = 4; lastKnownFileType = sourcecode.swift; path = ManagedObjectObserver.swift; sourceTree = "<group>"; };
		BF103FA01F0138390047FDE5 /* ManagedObjectContextChangeObserverTests.swift */ = {isa = PBXFileReference; fileEncoding = 4; lastKnownFileType = sourcecode.swift; path = ManagedObjectContextChangeObserverTests.swift; sourceTree = "<group>"; };
		BF10B58A1E6432ED00E7036E /* Message.swift */ = {isa = PBXFileReference; fileEncoding = 4; lastKnownFileType = sourcecode.swift; path = Message.swift; sourceTree = "<group>"; };
		BF10B5951E64591600E7036E /* AnalyticsType.swift */ = {isa = PBXFileReference; fileEncoding = 4; lastKnownFileType = sourcecode.swift; path = AnalyticsType.swift; sourceTree = "<group>"; };
		BF10B5961E64591600E7036E /* NSManagedObjectContext+Analytics.swift */ = {isa = PBXFileReference; fileEncoding = 4; lastKnownFileType = sourcecode.swift; path = "NSManagedObjectContext+Analytics.swift"; sourceTree = "<group>"; };
		BF10B59C1E645A3300E7036E /* Analytics+UnknownMessage.swift */ = {isa = PBXFileReference; fileEncoding = 4; lastKnownFileType = sourcecode.swift; path = "Analytics+UnknownMessage.swift"; sourceTree = "<group>"; };
		BF1B98031EC313C600DE033B /* Team.swift */ = {isa = PBXFileReference; fileEncoding = 4; lastKnownFileType = sourcecode.swift; path = Team.swift; sourceTree = "<group>"; };
		BF1B98061EC31A3C00DE033B /* Member.swift */ = {isa = PBXFileReference; fileEncoding = 4; lastKnownFileType = sourcecode.swift; path = Member.swift; sourceTree = "<group>"; };
		BF1B98081EC31A4200DE033B /* Permissions.swift */ = {isa = PBXFileReference; fileEncoding = 4; lastKnownFileType = sourcecode.swift; path = Permissions.swift; sourceTree = "<group>"; };
		BF1B980A1EC31D6100DE033B /* TeamDeletionRuleTests.swift */ = {isa = PBXFileReference; fileEncoding = 4; lastKnownFileType = sourcecode.swift; path = TeamDeletionRuleTests.swift; sourceTree = "<group>"; };
		BF1B980C1EC3410000DE033B /* PermissionsTests.swift */ = {isa = PBXFileReference; fileEncoding = 4; lastKnownFileType = sourcecode.swift; path = PermissionsTests.swift; sourceTree = "<group>"; };
		BF2ADF621E28CF1E00E81B1E /* SharedObjectStore.swift */ = {isa = PBXFileReference; fileEncoding = 4; lastKnownFileType = sourcecode.swift; path = SharedObjectStore.swift; sourceTree = "<group>"; };
		BF3493EA1EC34C0B00B0C314 /* TeamTests.swift */ = {isa = PBXFileReference; fileEncoding = 4; lastKnownFileType = sourcecode.swift; path = TeamTests.swift; sourceTree = "<group>"; };
		BF3493EF1EC3569800B0C314 /* MemberTests.swift */ = {isa = PBXFileReference; fileEncoding = 4; lastKnownFileType = sourcecode.swift; path = MemberTests.swift; sourceTree = "<group>"; };
		BF3493F11EC3623200B0C314 /* ZMUser+Teams.swift */ = {isa = PBXFileReference; fileEncoding = 4; lastKnownFileType = sourcecode.swift; path = "ZMUser+Teams.swift"; sourceTree = "<group>"; };
		BF3493FF1EC46D3D00B0C314 /* ZMConversationTests+Teams.swift */ = {isa = PBXFileReference; fileEncoding = 4; lastKnownFileType = sourcecode.swift; name = "ZMConversationTests+Teams.swift"; path = "Conversation/ZMConversationTests+Teams.swift"; sourceTree = "<group>"; };
		BF3494071EC5A90400B0C314 /* ZMUser+OneOnOne.h */ = {isa = PBXFileReference; fileEncoding = 4; lastKnownFileType = sourcecode.c.h; path = "ZMUser+OneOnOne.h"; sourceTree = "<group>"; };
		BF421B2C1EF3F91D0079533A /* Team+Patches.swift */ = {isa = PBXFileReference; fileEncoding = 4; lastKnownFileType = sourcecode.swift; path = "Team+Patches.swift"; sourceTree = "<group>"; };
		BF4666291DCB71B0007463FF /* V3Asset.swift */ = {isa = PBXFileReference; fileEncoding = 4; lastKnownFileType = sourcecode.swift; path = V3Asset.swift; sourceTree = "<group>"; };
		BF491CCE1F02A6CF0055EE44 /* Member+Patches.swift */ = {isa = PBXFileReference; fileEncoding = 4; lastKnownFileType = sourcecode.swift; path = "Member+Patches.swift"; sourceTree = "<group>"; };
		BF491CDA1F0525DC0055EE44 /* AccountTests.swift */ = {isa = PBXFileReference; fileEncoding = 4; lastKnownFileType = sourcecode.swift; path = AccountTests.swift; sourceTree = "<group>"; };
		BF491CDC1F0525E50055EE44 /* AccountManagerTests.swift */ = {isa = PBXFileReference; fileEncoding = 4; lastKnownFileType = sourcecode.swift; path = AccountManagerTests.swift; sourceTree = "<group>"; };
		BF491CDF1F0529D80055EE44 /* AccountStoreTests.swift */ = {isa = PBXFileReference; fileEncoding = 4; lastKnownFileType = sourcecode.swift; path = AccountStoreTests.swift; sourceTree = "<group>"; };
		BF491CE31F063EDB0055EE44 /* Account.swift */ = {isa = PBXFileReference; fileEncoding = 4; lastKnownFileType = sourcecode.swift; path = Account.swift; sourceTree = "<group>"; };
		BF491CE51F063EE50055EE44 /* AccountStore.swift */ = {isa = PBXFileReference; fileEncoding = 4; lastKnownFileType = sourcecode.swift; path = AccountStore.swift; sourceTree = "<group>"; };
		BF491CE71F063EEB0055EE44 /* AccountManager.swift */ = {isa = PBXFileReference; fileEncoding = 4; lastKnownFileType = sourcecode.swift; path = AccountManager.swift; sourceTree = "<group>"; };
		BF5DF5CC20F4EB3E002BCB67 /* ZMSystemMessage+NewConversation.swift */ = {isa = PBXFileReference; lastKnownFileType = sourcecode.swift; path = "ZMSystemMessage+NewConversation.swift"; sourceTree = "<group>"; };
		BF6EA4D11E2512E800B7BD4B /* ZMConversation+DisplayName.swift */ = {isa = PBXFileReference; fileEncoding = 4; lastKnownFileType = sourcecode.swift; path = "ZMConversation+DisplayName.swift"; sourceTree = "<group>"; };
		BF735CFB1E7050D0003BC61F /* ZMConversationTests+CallSystemMessages.swift */ = {isa = PBXFileReference; fileEncoding = 4; lastKnownFileType = sourcecode.swift; path = "ZMConversationTests+CallSystemMessages.swift"; sourceTree = "<group>"; };
		BF794FE41D14425E00E618C6 /* ZMClientMessageTests+Location.swift */ = {isa = PBXFileReference; fileEncoding = 4; lastKnownFileType = sourcecode.swift; path = "ZMClientMessageTests+Location.swift"; sourceTree = "<group>"; };
		BF8361D91F0A3C41009AE5AC /* NSSecureCoding+Swift.swift */ = {isa = PBXFileReference; fileEncoding = 4; lastKnownFileType = sourcecode.swift; path = "NSSecureCoding+Swift.swift"; sourceTree = "<group>"; };
		BF85CF5E1D227A78006EDB97 /* LocationData.swift */ = {isa = PBXFileReference; fileEncoding = 4; lastKnownFileType = sourcecode.swift; path = LocationData.swift; sourceTree = "<group>"; };
		BF8F3A821E4B61C70079E9E7 /* TextSearchQuery.swift */ = {isa = PBXFileReference; fileEncoding = 4; lastKnownFileType = sourcecode.swift; path = TextSearchQuery.swift; sourceTree = "<group>"; };
		BF949E5A1D3D17FB00587597 /* LinkPreview+ProtobufTests.swift */ = {isa = PBXFileReference; fileEncoding = 4; lastKnownFileType = sourcecode.swift; path = "LinkPreview+ProtobufTests.swift"; sourceTree = "<group>"; };
		BF989D091E8A6A120052BF8F /* SearchUserAsset.swift */ = {isa = PBXFileReference; fileEncoding = 4; lastKnownFileType = sourcecode.swift; path = SearchUserAsset.swift; sourceTree = "<group>"; };
		BFB3BA721E28D38F0032A84F /* SharedObjectStoreTests.swift */ = {isa = PBXFileReference; fileEncoding = 4; lastKnownFileType = sourcecode.swift; path = SharedObjectStoreTests.swift; sourceTree = "<group>"; };
		BFCD502C21511D58008CD845 /* DraftMessage.swift */ = {isa = PBXFileReference; lastKnownFileType = sourcecode.swift; path = DraftMessage.swift; sourceTree = "<group>"; };
		BFCD8A2C1DCB4E8A00C6FCCF /* V2Asset.swift */ = {isa = PBXFileReference; fileEncoding = 4; lastKnownFileType = sourcecode.swift; path = V2Asset.swift; sourceTree = "<group>"; };
		BFCF31DA1DA50C650039B3DC /* GenericMessageTests+NativePush.swift */ = {isa = PBXFileReference; fileEncoding = 4; lastKnownFileType = sourcecode.swift; path = "GenericMessageTests+NativePush.swift"; sourceTree = "<group>"; };
		BFE3A96B1ED2EC110024A05B /* ZMConversationListDirectoryTests+Teams.swift */ = {isa = PBXFileReference; fileEncoding = 4; lastKnownFileType = sourcecode.swift; path = "ZMConversationListDirectoryTests+Teams.swift"; sourceTree = "<group>"; };
		BFE3A96D1ED301020024A05B /* ZMConversationListTests+Teams.swift */ = {isa = PBXFileReference; fileEncoding = 4; lastKnownFileType = sourcecode.swift; path = "ZMConversationListTests+Teams.swift"; sourceTree = "<group>"; };
		BFE764421ED5AAE400C65C3E /* ZMConversation+TeamsTests.swift */ = {isa = PBXFileReference; fileEncoding = 4; lastKnownFileType = sourcecode.swift; path = "ZMConversation+TeamsTests.swift"; sourceTree = "<group>"; };
		BFF8AE8420E4E12A00988700 /* ZMMessage+ShouldDisplay.swift */ = {isa = PBXFileReference; lastKnownFileType = sourcecode.swift; path = "ZMMessage+ShouldDisplay.swift"; sourceTree = "<group>"; };
		BFFBFD921D59E3F00079773E /* ConversationMessage+Deletion.swift */ = {isa = PBXFileReference; fileEncoding = 4; lastKnownFileType = sourcecode.swift; path = "ConversationMessage+Deletion.swift"; sourceTree = "<group>"; };
		BFFBFD941D59E49D0079773E /* ZMClientMessageTests+Deletion.swift */ = {isa = PBXFileReference; fileEncoding = 4; lastKnownFileType = sourcecode.swift; path = "ZMClientMessageTests+Deletion.swift"; sourceTree = "<group>"; };
		CE4EDC081D6D9A3D002A20AA /* Reaction.swift */ = {isa = PBXFileReference; fileEncoding = 4; lastKnownFileType = sourcecode.swift; name = Reaction.swift; path = Reaction/Reaction.swift; sourceTree = "<group>"; };
		CE4EDC0A1D6DC2D2002A20AA /* ConversationMessage+Reaction.swift */ = {isa = PBXFileReference; fileEncoding = 4; lastKnownFileType = sourcecode.swift; path = "ConversationMessage+Reaction.swift"; sourceTree = "<group>"; };
		CE58A3FE1CD3B3580037B626 /* ConversationMessage.swift */ = {isa = PBXFileReference; fileEncoding = 4; lastKnownFileType = sourcecode.swift; path = ConversationMessage.swift; sourceTree = "<group>"; };
		CEB15E501D7EE53A0048A011 /* ZMClientMessagesTests+Reaction.swift */ = {isa = PBXFileReference; fileEncoding = 4; lastKnownFileType = sourcecode.swift; path = "ZMClientMessagesTests+Reaction.swift"; sourceTree = "<group>"; };
		CEE525A81CCA4C97001D06F9 /* NSString+RandomString.h */ = {isa = PBXFileReference; fileEncoding = 4; lastKnownFileType = sourcecode.c.h; path = "NSString+RandomString.h"; sourceTree = "<group>"; };
		CEE525A91CCA4C97001D06F9 /* NSString+RandomString.m */ = {isa = PBXFileReference; fileEncoding = 4; lastKnownFileType = sourcecode.c.objc; path = "NSString+RandomString.m"; sourceTree = "<group>"; };
		D5D10DA8203B161700145497 /* ZMConversation+AccessMode.swift */ = {isa = PBXFileReference; lastKnownFileType = sourcecode.swift; path = "ZMConversation+AccessMode.swift"; sourceTree = "<group>"; };
		D5FA30C42063DC2D00716618 /* BackupMetadata.swift */ = {isa = PBXFileReference; lastKnownFileType = sourcecode.swift; path = BackupMetadata.swift; sourceTree = "<group>"; };
		D5FA30CA2063ECD400716618 /* BackupMetadataTests.swift */ = {isa = PBXFileReference; lastKnownFileType = sourcecode.swift; path = BackupMetadataTests.swift; sourceTree = "<group>"; };
		D5FA30CE2063F8EC00716618 /* Version.swift */ = {isa = PBXFileReference; lastKnownFileType = sourcecode.swift; path = Version.swift; sourceTree = "<group>"; };
		D5FA30D02063FD3A00716618 /* VersionTests.swift */ = {isa = PBXFileReference; lastKnownFileType = sourcecode.swift; path = VersionTests.swift; sourceTree = "<group>"; };
		E62EE7F72B3447E9002A54EF /* RemoveZombieParticipantRolesMigrationPolicy.swift */ = {isa = PBXFileReference; lastKnownFileType = sourcecode.swift; path = RemoveZombieParticipantRolesMigrationPolicy.swift; sourceTree = "<group>"; };
		E68D9FF02B0F594600EFE04F /* store2-108-0.wiredatabase */ = {isa = PBXFileReference; lastKnownFileType = file; path = "store2-108-0.wiredatabase"; sourceTree = "<group>"; };
		E68D9FF22B0F5B4600EFE04F /* store2-105-0.wiredatabase */ = {isa = PBXFileReference; lastKnownFileType = file; path = "store2-105-0.wiredatabase"; sourceTree = "<group>"; };
		E6A5BBA52B0E33DB00ACC236 /* CoreDataMessagingMigrationVersion.swift */ = {isa = PBXFileReference; lastKnownFileType = sourcecode.swift; path = CoreDataMessagingMigrationVersion.swift; sourceTree = "<group>"; };
		E6A5BBA72B0E355A00ACC236 /* CoreDataMessagingMigrator.swift */ = {isa = PBXFileReference; lastKnownFileType = sourcecode.swift; path = CoreDataMessagingMigrator.swift; sourceTree = "<group>"; };
		E6A5BBA92B0E4DD500ACC236 /* CoreDataMessagingMigrationStep.swift */ = {isa = PBXFileReference; lastKnownFileType = sourcecode.swift; path = CoreDataMessagingMigrationStep.swift; sourceTree = "<group>"; };
		E6A5BBAD2B0E564200ACC236 /* WireDataModelBundle.swift */ = {isa = PBXFileReference; lastKnownFileType = sourcecode.swift; path = WireDataModelBundle.swift; sourceTree = "<group>"; };
		E6BDA1132B16421300488D92 /* zmessaging2.110.0.xcdatamodel */ = {isa = PBXFileReference; lastKnownFileType = wrapper.xcdatamodel; path = zmessaging2.110.0.xcdatamodel; sourceTree = "<group>"; };
		E6BDA1142B1642A400488D92 /* store2-110-0.wiredatabase */ = {isa = PBXFileReference; lastKnownFileType = file; path = "store2-110-0.wiredatabase"; sourceTree = "<group>"; };
		E6BFE8372B3320C7000F0FBE /* DatabaseMigrationHelper.swift */ = {isa = PBXFileReference; lastKnownFileType = sourcecode.swift; path = DatabaseMigrationHelper.swift; sourceTree = "<group>"; };
		E6BFE8392B332DDB000F0FBE /* DatabaseMigrationTests+ParticipantRole.swift */ = {isa = PBXFileReference; lastKnownFileType = sourcecode.swift; path = "DatabaseMigrationTests+ParticipantRole.swift"; sourceTree = "<group>"; };
		E6F443052B16294000D2B08A /* zmessaging2.98.0.xcdatamodel */ = {isa = PBXFileReference; lastKnownFileType = wrapper.xcdatamodel; path = zmessaging2.98.0.xcdatamodel; sourceTree = "<group>"; };
		E6F443062B16294000D2B08A /* zmessaging2.102.0.xcdatamodel */ = {isa = PBXFileReference; lastKnownFileType = wrapper.xcdatamodel; path = zmessaging2.102.0.xcdatamodel; sourceTree = "<group>"; };
		E6F443072B16294000D2B08A /* zmessaging2.106.0.xcdatamodel */ = {isa = PBXFileReference; lastKnownFileType = wrapper.xcdatamodel; path = zmessaging2.106.0.xcdatamodel; sourceTree = "<group>"; };
		E6F443082B16294000D2B08A /* zmessaging2.101.0.xcdatamodel */ = {isa = PBXFileReference; lastKnownFileType = wrapper.xcdatamodel; path = zmessaging2.101.0.xcdatamodel; sourceTree = "<group>"; };
		E6F443092B16294000D2B08A /* zmessaging2.105.0.xcdatamodel */ = {isa = PBXFileReference; lastKnownFileType = wrapper.xcdatamodel; path = zmessaging2.105.0.xcdatamodel; sourceTree = "<group>"; };
		E6F4430A2B16294000D2B08A /* zmessaging2.88.0.xcdatamodel */ = {isa = PBXFileReference; lastKnownFileType = wrapper.xcdatamodel; path = zmessaging2.88.0.xcdatamodel; sourceTree = "<group>"; };
		E6F4430B2B16294000D2B08A /* zmessaging2.95.0.xcdatamodel */ = {isa = PBXFileReference; lastKnownFileType = wrapper.xcdatamodel; path = zmessaging2.95.0.xcdatamodel; sourceTree = "<group>"; };
		E6F4430C2B16294000D2B08A /* zmessaging2.82.0.xcdatamodel */ = {isa = PBXFileReference; lastKnownFileType = wrapper.xcdatamodel; path = zmessaging2.82.0.xcdatamodel; sourceTree = "<group>"; };
		E6F4430D2B16294000D2B08A /* zmessaging2.86.0.xcdatamodel */ = {isa = PBXFileReference; lastKnownFileType = wrapper.xcdatamodel; path = zmessaging2.86.0.xcdatamodel; sourceTree = "<group>"; };
		E6F4430E2B16294000D2B08A /* zmessaging2.91.0.xcdatamodel */ = {isa = PBXFileReference; lastKnownFileType = wrapper.xcdatamodel; path = zmessaging2.91.0.xcdatamodel; sourceTree = "<group>"; };
		E6F4430F2B16294000D2B08A /* zmessaging2.108.0.xcdatamodel */ = {isa = PBXFileReference; lastKnownFileType = wrapper.xcdatamodel; path = zmessaging2.108.0.xcdatamodel; sourceTree = "<group>"; };
		E6F443102B16294000D2B08A /* zmessaging2.81.0.xcdatamodel */ = {isa = PBXFileReference; lastKnownFileType = wrapper.xcdatamodel; path = zmessaging2.81.0.xcdatamodel; sourceTree = "<group>"; };
		E6F443112B16294000D2B08A /* zmessaging2.96.0.xcdatamodel */ = {isa = PBXFileReference; lastKnownFileType = wrapper.xcdatamodel; path = zmessaging2.96.0.xcdatamodel; sourceTree = "<group>"; };
		E6F443122B16294000D2B08A /* zmessaging2.92.0.xcdatamodel */ = {isa = PBXFileReference; lastKnownFileType = wrapper.xcdatamodel; path = zmessaging2.92.0.xcdatamodel; sourceTree = "<group>"; };
		E6F443132B16294000D2B08A /* zmessaging2.85.0.xcdatamodel */ = {isa = PBXFileReference; lastKnownFileType = wrapper.xcdatamodel; path = zmessaging2.85.0.xcdatamodel; sourceTree = "<group>"; };
		E6F443142B16294000D2B08A /* zmessaging2.109.0.xcdatamodel */ = {isa = PBXFileReference; lastKnownFileType = wrapper.xcdatamodel; path = zmessaging2.109.0.xcdatamodel; sourceTree = "<group>"; };
		E6F443152B16294000D2B08A /* zmessaging2.84.0.xcdatamodel */ = {isa = PBXFileReference; lastKnownFileType = wrapper.xcdatamodel; path = zmessaging2.84.0.xcdatamodel; sourceTree = "<group>"; };
		E6F443162B16294000D2B08A /* zmessaging2.93.0.xcdatamodel */ = {isa = PBXFileReference; lastKnownFileType = wrapper.xcdatamodel; path = zmessaging2.93.0.xcdatamodel; sourceTree = "<group>"; };
		E6F443172B16294000D2B08A /* zmessaging2.97.0.xcdatamodel */ = {isa = PBXFileReference; lastKnownFileType = wrapper.xcdatamodel; path = zmessaging2.97.0.xcdatamodel; sourceTree = "<group>"; };
		E6F443182B16294000D2B08A /* zmessaging2.80.0.xcdatamodel */ = {isa = PBXFileReference; lastKnownFileType = wrapper.xcdatamodel; path = zmessaging2.80.0.xcdatamodel; sourceTree = "<group>"; };
		E6F443192B16294000D2B08A /* zmessaging2.90.0.xcdatamodel */ = {isa = PBXFileReference; lastKnownFileType = wrapper.xcdatamodel; path = zmessaging2.90.0.xcdatamodel; sourceTree = "<group>"; };
		E6F4431A2B16294000D2B08A /* zmessaging2.87.0.xcdatamodel */ = {isa = PBXFileReference; lastKnownFileType = wrapper.xcdatamodel; path = zmessaging2.87.0.xcdatamodel; sourceTree = "<group>"; };
		E6F4431B2B16294000D2B08A /* zmessaging2.83.0.xcdatamodel */ = {isa = PBXFileReference; lastKnownFileType = wrapper.xcdatamodel; path = zmessaging2.83.0.xcdatamodel; sourceTree = "<group>"; };
		E6F4431C2B16294000D2B08A /* zmessaging2.94.0.xcdatamodel */ = {isa = PBXFileReference; lastKnownFileType = wrapper.xcdatamodel; path = zmessaging2.94.0.xcdatamodel; sourceTree = "<group>"; };
		E6F4431D2B16294000D2B08A /* zmessaging2.104.0.xcdatamodel */ = {isa = PBXFileReference; lastKnownFileType = wrapper.xcdatamodel; path = zmessaging2.104.0.xcdatamodel; sourceTree = "<group>"; };
		E6F4431E2B16294000D2B08A /* zmessaging2.100.0.xcdatamodel */ = {isa = PBXFileReference; lastKnownFileType = wrapper.xcdatamodel; path = zmessaging2.100.0.xcdatamodel; sourceTree = "<group>"; };
		E6F4431F2B16294000D2B08A /* zmessaging2.89.0.xcdatamodel */ = {isa = PBXFileReference; lastKnownFileType = wrapper.xcdatamodel; path = zmessaging2.89.0.xcdatamodel; sourceTree = "<group>"; };
		E6F443202B16294000D2B08A /* zmessaging2.99.0.xcdatamodel */ = {isa = PBXFileReference; lastKnownFileType = wrapper.xcdatamodel; path = zmessaging2.99.0.xcdatamodel; sourceTree = "<group>"; };
		E6F443212B16294000D2B08A /* zmessaging2.107.0.xcdatamodel */ = {isa = PBXFileReference; lastKnownFileType = wrapper.xcdatamodel; path = zmessaging2.107.0.xcdatamodel; sourceTree = "<group>"; };
		E6F443222B16294000D2B08A /* zmessaging2.103.0.xcdatamodel */ = {isa = PBXFileReference; lastKnownFileType = wrapper.xcdatamodel; path = zmessaging2.103.0.xcdatamodel; sourceTree = "<group>"; };
		E90AAE33279719D8003C7DB0 /* store2-98-0.wiredatabase */ = {isa = PBXFileReference; lastKnownFileType = file; path = "store2-98-0.wiredatabase"; sourceTree = "<group>"; };
		E97A542727B122D80009DCCF /* AccessRoleMigrationTests.swift */ = {isa = PBXFileReference; lastKnownFileType = sourcecode.swift; path = AccessRoleMigrationTests.swift; sourceTree = "<group>"; };
		E9C7DD9A27B533D000FB9AE8 /* AccessRoleMappingTests.swift */ = {isa = PBXFileReference; lastKnownFileType = sourcecode.swift; path = AccessRoleMappingTests.swift; sourceTree = "<group>"; };
		EE002F212878345C0027D63A /* store2-104-0.wiredatabase */ = {isa = PBXFileReference; lastKnownFileType = file; path = "store2-104-0.wiredatabase"; sourceTree = "<group>"; };
		EE032B2F29A62CA600E1DDF3 /* ProteusSessionID.swift */ = {isa = PBXFileReference; fileEncoding = 4; lastKnownFileType = sourcecode.swift; path = ProteusSessionID.swift; sourceTree = "<group>"; };
		EE032B3029A62CA600E1DDF3 /* ProteusSessionID+Mapping.swift */ = {isa = PBXFileReference; fileEncoding = 4; lastKnownFileType = sourcecode.swift; path = "ProteusSessionID+Mapping.swift"; sourceTree = "<group>"; };
		EE032B3529A62CD600E1DDF3 /* ProteusServiceTests.swift */ = {isa = PBXFileReference; fileEncoding = 4; lastKnownFileType = sourcecode.swift; path = ProteusServiceTests.swift; sourceTree = "<group>"; };
		EE04084D28CA85B2009E4B8D /* Date+Helpers.swift */ = {isa = PBXFileReference; lastKnownFileType = sourcecode.swift; path = "Date+Helpers.swift"; sourceTree = "<group>"; };
		EE09EEB0255959F000919A6B /* ZMUserTests+AnalyticsIdentifier.swift */ = {isa = PBXFileReference; lastKnownFileType = sourcecode.swift; path = "ZMUserTests+AnalyticsIdentifier.swift"; sourceTree = "<group>"; };
		EE128A65286DE31200558550 /* UserClient+MLSPublicKeys.swift */ = {isa = PBXFileReference; lastKnownFileType = sourcecode.swift; path = "UserClient+MLSPublicKeys.swift"; sourceTree = "<group>"; };
		EE128A67286DE35F00558550 /* CodableHelpers.swift */ = {isa = PBXFileReference; lastKnownFileType = sourcecode.swift; path = CodableHelpers.swift; sourceTree = "<group>"; };
		EE174FCD2522756700482A70 /* ZMConversationPerformanceTests.swift */ = {isa = PBXFileReference; lastKnownFileType = sourcecode.swift; name = ZMConversationPerformanceTests.swift; path = Conversation/ZMConversationPerformanceTests.swift; sourceTree = "<group>"; };
		EE22185D2892C22C008EF6ED /* MockConversationEventProcessor.swift */ = {isa = PBXFileReference; lastKnownFileType = sourcecode.swift; path = MockConversationEventProcessor.swift; sourceTree = "<group>"; };
		EE22F80729DC6D880053E1C6 /* ZMEventModel4.0.xcdatamodel */ = {isa = PBXFileReference; lastKnownFileType = wrapper.xcdatamodel; path = ZMEventModel4.0.xcdatamodel; sourceTree = "<group>"; };
		EE22F80829DD818B0053E1C6 /* BaseEARKeyDescription.swift */ = {isa = PBXFileReference; lastKnownFileType = sourcecode.swift; path = BaseEARKeyDescription.swift; sourceTree = "<group>"; };
		EE22F80A29DD81C50053E1C6 /* PublicEARKeyDescription.swift */ = {isa = PBXFileReference; lastKnownFileType = sourcecode.swift; path = PublicEARKeyDescription.swift; sourceTree = "<group>"; };
		EE22F80C29DD81FC0053E1C6 /* PrivateEARKeyDescription.swift */ = {isa = PBXFileReference; lastKnownFileType = sourcecode.swift; path = PrivateEARKeyDescription.swift; sourceTree = "<group>"; };
		EE22F80E29DD82110053E1C6 /* DatabaseEARKeyDescription.swift */ = {isa = PBXFileReference; lastKnownFileType = sourcecode.swift; path = DatabaseEARKeyDescription.swift; sourceTree = "<group>"; };
		EE22F81129DD84ED0053E1C6 /* EARKeyRepository.swift */ = {isa = PBXFileReference; lastKnownFileType = sourcecode.swift; path = EARKeyRepository.swift; sourceTree = "<group>"; };
		EE28991D26B4422800E7BAF0 /* Feature.ConferenceCalling.swift */ = {isa = PBXFileReference; lastKnownFileType = sourcecode.swift; path = Feature.ConferenceCalling.swift; sourceTree = "<group>"; };
		EE2BA00525CB3AA8001EB606 /* InvalidFeatureRemoval.swift */ = {isa = PBXFileReference; lastKnownFileType = sourcecode.swift; path = InvalidFeatureRemoval.swift; sourceTree = "<group>"; };
		EE2BA00725CB3DE7001EB606 /* InvalidFeatureRemovalTests.swift */ = {isa = PBXFileReference; lastKnownFileType = sourcecode.swift; path = InvalidFeatureRemovalTests.swift; sourceTree = "<group>"; };
		EE30F45A2592A357000FC69C /* AppLockController.PasscodeKeychainItem.swift */ = {isa = PBXFileReference; lastKnownFileType = sourcecode.swift; path = AppLockController.PasscodeKeychainItem.swift; sourceTree = "<group>"; };
		EE3C07E22698737C00CCB6FD /* store2-93-0.wiredatabase */ = {isa = PBXFileReference; lastKnownFileType = file; path = "store2-93-0.wiredatabase"; sourceTree = "<group>"; };
		EE3EFE94253053B1009499E5 /* PotentialChangeDetector.swift */ = {isa = PBXFileReference; fileEncoding = 4; lastKnownFileType = sourcecode.swift; path = PotentialChangeDetector.swift; sourceTree = "<group>"; };
		EE3EFE9625305A84009499E5 /* ModifiedObjects+Mergeable.swift */ = {isa = PBXFileReference; lastKnownFileType = sourcecode.swift; path = "ModifiedObjects+Mergeable.swift"; sourceTree = "<group>"; };
		EE3EFEA0253090E0009499E5 /* PotentialChangeDetectorTests.swift */ = {isa = PBXFileReference; lastKnownFileType = sourcecode.swift; path = PotentialChangeDetectorTests.swift; sourceTree = "<group>"; };
		EE403EC928D357AD00F78A36 /* ZMBaseTest+Async.swift */ = {isa = PBXFileReference; lastKnownFileType = sourcecode.swift; path = "ZMBaseTest+Async.swift"; sourceTree = "<group>"; };
		EE428C4D29F01E4800ECB715 /* EARServiceTests.swift */ = {isa = PBXFileReference; fileEncoding = 4; lastKnownFileType = sourcecode.swift; name = EARServiceTests.swift; path = Tests/Source/EAR/EARServiceTests.swift; sourceTree = SOURCE_ROOT; };
		EE428C4F29F1247400ECB715 /* EARKeyGenerator.swift */ = {isa = PBXFileReference; lastKnownFileType = sourcecode.swift; path = EARKeyGenerator.swift; sourceTree = "<group>"; };
		EE428C5129F1533000ECB715 /* EARKeyEncryptor.swift */ = {isa = PBXFileReference; lastKnownFileType = sourcecode.swift; path = EARKeyEncryptor.swift; sourceTree = "<group>"; };
		EE429389252C437900E70670 /* Notification.Name+ManagedObjectObservation.swift */ = {isa = PBXFileReference; lastKnownFileType = sourcecode.swift; path = "Notification.Name+ManagedObjectObservation.swift"; sourceTree = "<group>"; };
		EE42938B252C443000E70670 /* ManagedObjectObserverToken.swift */ = {isa = PBXFileReference; lastKnownFileType = sourcecode.swift; path = ManagedObjectObserverToken.swift; sourceTree = "<group>"; };
		EE42938D252C460000E70670 /* Changes.swift */ = {isa = PBXFileReference; lastKnownFileType = sourcecode.swift; path = Changes.swift; sourceTree = "<group>"; };
		EE42938F252C466500E70670 /* ChangeInfoConsumer.swift */ = {isa = PBXFileReference; lastKnownFileType = sourcecode.swift; path = ChangeInfoConsumer.swift; sourceTree = "<group>"; };
		EE46B92728A511630063B38D /* ZMClientMessageTests+MLSEncryptedPayloadGenerator.swift */ = {isa = PBXFileReference; lastKnownFileType = sourcecode.swift; path = "ZMClientMessageTests+MLSEncryptedPayloadGenerator.swift"; sourceTree = "<group>"; };
		EE47346629A3784F00E6C04E /* AutoMockable.generated.swift */ = {isa = PBXFileReference; fileEncoding = 4; lastKnownFileType = sourcecode.swift; name = AutoMockable.generated.swift; path = sourcery/generated/AutoMockable.generated.swift; sourceTree = SOURCE_ROOT; };
		EE4CCA94256C558400848212 /* Feature.AppLock.swift */ = {isa = PBXFileReference; lastKnownFileType = sourcecode.swift; path = Feature.AppLock.swift; sourceTree = "<group>"; };
		EE5316412A13B59500A9E0B1 /* LastUpdateEventIDRepository.swift */ = {isa = PBXFileReference; lastKnownFileType = sourcecode.swift; path = LastUpdateEventIDRepository.swift; sourceTree = "<group>"; };
		EE5E2C1426DFC31900C3928A /* MessageDestructionTimeoutType.swift */ = {isa = PBXFileReference; lastKnownFileType = sourcecode.swift; path = MessageDestructionTimeoutType.swift; sourceTree = "<group>"; };
		EE5E2C1826DFC67900C3928A /* MessageDestructionTimeoutValue.swift */ = {isa = PBXFileReference; lastKnownFileType = sourcecode.swift; path = MessageDestructionTimeoutValue.swift; sourceTree = "<group>"; };
		EE5F54CB259B22C400F11F3C /* Account+Keychain.swift */ = {isa = PBXFileReference; lastKnownFileType = sourcecode.swift; path = "Account+Keychain.swift"; sourceTree = "<group>"; };
		EE67F6C2296F05FD001D7C88 /* PINCache.xcframework */ = {isa = PBXFileReference; lastKnownFileType = wrapper.xcframework; name = PINCache.xcframework; path = ../Carthage/Build/PINCache.xcframework; sourceTree = "<group>"; };
		EE67F727296F0C6A001D7C88 /* WireTesting.framework */ = {isa = PBXFileReference; explicitFileType = wrapper.framework; path = WireTesting.framework; sourceTree = BUILT_PRODUCTS_DIR; };
		EE68EEC8252DC4450013B242 /* ChangeDetector.swift */ = {isa = PBXFileReference; lastKnownFileType = sourcecode.swift; path = ChangeDetector.swift; sourceTree = "<group>"; };
		EE68EECA252DC4720013B242 /* ExplicitChangeDetector.swift */ = {isa = PBXFileReference; lastKnownFileType = sourcecode.swift; path = ExplicitChangeDetector.swift; sourceTree = "<group>"; };
		EE6A57D925BAE0C900F848DD /* BiometricsStateTests.swift */ = {isa = PBXFileReference; lastKnownFileType = sourcecode.swift; path = BiometricsStateTests.swift; sourceTree = "<group>"; };
		EE6A57DB25BAE3D700F848DD /* MockLAContext.swift */ = {isa = PBXFileReference; lastKnownFileType = sourcecode.swift; path = MockLAContext.swift; sourceTree = "<group>"; };
		EE6A57DD25BAE40700F848DD /* MockBiometricsState.swift */ = {isa = PBXFileReference; lastKnownFileType = sourcecode.swift; path = MockBiometricsState.swift; sourceTree = "<group>"; };
		EE6A57DF25BB1C6800F848DD /* AppLockController.State.swift */ = {isa = PBXFileReference; lastKnownFileType = sourcecode.swift; path = AppLockController.State.swift; sourceTree = "<group>"; };
		EE6CB3DB24E2A38500B0EADD /* store2-83-0.wiredatabase */ = {isa = PBXFileReference; lastKnownFileType = file; path = "store2-83-0.wiredatabase"; sourceTree = "<group>"; };
		EE6CB3DD24E2D24F00B0EADD /* ZMGenericMessageDataTests.swift */ = {isa = PBXFileReference; lastKnownFileType = sourcecode.swift; path = ZMGenericMessageDataTests.swift; sourceTree = "<group>"; };
		EE715B7C256D153E00087A22 /* FeatureRepositoryTests.swift */ = {isa = PBXFileReference; lastKnownFileType = sourcecode.swift; path = FeatureRepositoryTests.swift; sourceTree = "<group>"; };
		EE770DAE25344B4F00163C4A /* NotificationDispatcher.OperationMode.swift */ = {isa = PBXFileReference; fileEncoding = 4; lastKnownFileType = sourcecode.swift; path = NotificationDispatcher.OperationMode.swift; sourceTree = "<group>"; };
		EE79699529D4684C00075E38 /* CryptoboxMigrationManager.swift */ = {isa = PBXFileReference; lastKnownFileType = sourcecode.swift; path = CryptoboxMigrationManager.swift; sourceTree = "<group>"; };
		EE79699729D469A700075E38 /* CryptoboxMigrationManagerTests.swift */ = {isa = PBXFileReference; lastKnownFileType = sourcecode.swift; path = CryptoboxMigrationManagerTests.swift; sourceTree = "<group>"; };
		EE82625029A8D6BD0023B13A /* ZMClientMessageTests+OTR.swift */ = {isa = PBXFileReference; lastKnownFileType = sourcecode.swift; path = "ZMClientMessageTests+OTR.swift"; sourceTree = "<group>"; };
		EE84226F28EC353900B80FE5 /* MLSActionExecutorTests.swift */ = {isa = PBXFileReference; lastKnownFileType = sourcecode.swift; path = MLSActionExecutorTests.swift; sourceTree = "<group>"; };
		EE86678D2A56CF77005CBEA4 /* ZMConversation.swift */ = {isa = PBXFileReference; lastKnownFileType = sourcecode.swift; path = ZMConversation.swift; sourceTree = "<group>"; };
		EE8B09AC25B86AB10057E85C /* AppLockError.swift */ = {isa = PBXFileReference; lastKnownFileType = sourcecode.swift; path = AppLockError.swift; sourceTree = "<group>"; };
		EE8B09AE25B86BB20057E85C /* AppLockPasscodePreference.swift */ = {isa = PBXFileReference; lastKnownFileType = sourcecode.swift; path = AppLockPasscodePreference.swift; sourceTree = "<group>"; };
		EE8DA9622954A02400F58B79 /* WireProtos.framework */ = {isa = PBXFileReference; explicitFileType = wrapper.framework; path = WireProtos.framework; sourceTree = BUILT_PRODUCTS_DIR; };
		EE8DA9662954A02B00F58B79 /* WireCryptobox.framework */ = {isa = PBXFileReference; explicitFileType = wrapper.framework; path = WireCryptobox.framework; sourceTree = BUILT_PRODUCTS_DIR; };
		EE8DA9692954A03100F58B79 /* WireTransport.framework */ = {isa = PBXFileReference; explicitFileType = wrapper.framework; path = WireTransport.framework; sourceTree = BUILT_PRODUCTS_DIR; };
		EE8DA96C2954A03800F58B79 /* WireLinkPreview.framework */ = {isa = PBXFileReference; explicitFileType = wrapper.framework; path = WireLinkPreview.framework; sourceTree = BUILT_PRODUCTS_DIR; };
		EE8DA96F2954A03E00F58B79 /* WireImages.framework */ = {isa = PBXFileReference; explicitFileType = wrapper.framework; path = WireImages.framework; sourceTree = BUILT_PRODUCTS_DIR; };
		EE980FB12834EB3A00CC6B9F /* store2-100-0.wiredatabase */ = {isa = PBXFileReference; lastKnownFileType = file; path = "store2-100-0.wiredatabase"; sourceTree = "<group>"; };
		EE98878D28882BFF002340D2 /* MLSServiceTests.swift */ = {isa = PBXFileReference; lastKnownFileType = sourcecode.swift; path = MLSServiceTests.swift; sourceTree = "<group>"; };
		EE98879128882C8F002340D2 /* MockMLSService.swift */ = {isa = PBXFileReference; lastKnownFileType = sourcecode.swift; path = MockMLSService.swift; sourceTree = "<group>"; };
		EE997A1325062295008336D2 /* Logging.swift */ = {isa = PBXFileReference; lastKnownFileType = sourcecode.swift; path = Logging.swift; sourceTree = "<group>"; };
		EE997A15250629DC008336D2 /* ZMMessage+ProcessingError.swift */ = {isa = PBXFileReference; lastKnownFileType = sourcecode.swift; path = "ZMMessage+ProcessingError.swift"; sourceTree = "<group>"; };
		EE9AD9152696F01700DD5F51 /* FeatureRepository.swift */ = {isa = PBXFileReference; lastKnownFileType = sourcecode.swift; path = FeatureRepository.swift; sourceTree = "<group>"; };
		EE9ADC46286F38D1002B2148 /* store2-102-0.wiredatabase */ = {isa = PBXFileReference; lastKnownFileType = file; path = "store2-102-0.wiredatabase"; sourceTree = "<group>"; };
		EE9B9F562993E57900A257BC /* NSManagedObjectContext+ProteusService.swift */ = {isa = PBXFileReference; lastKnownFileType = sourcecode.swift; path = "NSManagedObjectContext+ProteusService.swift"; sourceTree = "<group>"; };
		EE9B9F5829964F6A00A257BC /* NSManagedObjectContext+CoreCrypto.swift */ = {isa = PBXFileReference; lastKnownFileType = sourcecode.swift; path = "NSManagedObjectContext+CoreCrypto.swift"; sourceTree = "<group>"; };
		EEA985972555668A002BEF02 /* ZMUser+AnalyticsIdentifier.swift */ = {isa = PBXFileReference; lastKnownFileType = sourcecode.swift; path = "ZMUser+AnalyticsIdentifier.swift"; sourceTree = "<group>"; };
		EEAAD759252C6D2700E6A44E /* UnreadMessages.swift */ = {isa = PBXFileReference; lastKnownFileType = sourcecode.swift; path = UnreadMessages.swift; sourceTree = "<group>"; };
		EEAAD75B252C6DAE00E6A44E /* ModifiedObjects.swift */ = {isa = PBXFileReference; lastKnownFileType = sourcecode.swift; path = ModifiedObjects.swift; sourceTree = "<group>"; };
		EEAAD75D252C711800E6A44E /* ZMManagedObject+ClassIdentifier.swift */ = {isa = PBXFileReference; lastKnownFileType = sourcecode.swift; path = "ZMManagedObject+ClassIdentifier.swift"; sourceTree = "<group>"; };
		EEAAD75F252C713E00E6A44E /* ClassIdentifier.swift */ = {isa = PBXFileReference; lastKnownFileType = sourcecode.swift; path = ClassIdentifier.swift; sourceTree = "<group>"; };
		EEB121AD2A175C9500E74D39 /* LastEventIDRepositoryTests.swift */ = {isa = PBXFileReference; lastKnownFileType = sourcecode.swift; path = LastEventIDRepositoryTests.swift; sourceTree = "<group>"; };
		EEB5DE09283784F9009B4741 /* Feature+DigitalSignature.swift */ = {isa = PBXFileReference; lastKnownFileType = sourcecode.swift; path = "Feature+DigitalSignature.swift"; sourceTree = "<group>"; };
		EEB5DE102837BD52009B4741 /* store2-101-0.wiredatabase */ = {isa = PBXFileReference; lastKnownFileType = file; path = "store2-101-0.wiredatabase"; sourceTree = "<group>"; };
		EEB803AA283F61E600412F62 /* Feature.MLS.swift */ = {isa = PBXFileReference; lastKnownFileType = sourcecode.swift; path = Feature.MLS.swift; sourceTree = "<group>"; };
		EEBACDA425B9C243000210AC /* LAContextProtocol.swift */ = {isa = PBXFileReference; lastKnownFileType = sourcecode.swift; path = LAContextProtocol.swift; sourceTree = "<group>"; };
		EEBACDA625B9C2C6000210AC /* AppLockType.swift */ = {isa = PBXFileReference; lastKnownFileType = sourcecode.swift; path = AppLockType.swift; sourceTree = "<group>"; };
		EEBACDA825B9C47E000210AC /* AppLockController.Config.swift */ = {isa = PBXFileReference; lastKnownFileType = sourcecode.swift; path = AppLockController.Config.swift; sourceTree = "<group>"; };
		EEBACDAA25B9C4B0000210AC /* AppLockAuthenticationResult.swift */ = {isa = PBXFileReference; lastKnownFileType = sourcecode.swift; path = AppLockAuthenticationResult.swift; sourceTree = "<group>"; };
		EEBF69EC28A2724800195771 /* ZMConversationTests+MLS.swift */ = {isa = PBXFileReference; lastKnownFileType = sourcecode.swift; path = "ZMConversationTests+MLS.swift"; sourceTree = "<group>"; };
		EEBFA2E729D1D94B0004E8B4 /* ProteusError.swift */ = {isa = PBXFileReference; lastKnownFileType = sourcecode.swift; path = ProteusError.swift; sourceTree = "<group>"; };
		EEC3BC732888403000BFDC35 /* MockCoreCrypto.swift */ = {isa = PBXFileReference; lastKnownFileType = sourcecode.swift; path = MockCoreCrypto.swift; sourceTree = "<group>"; };
		EEC3BC75288855C000BFDC35 /* MockMLSActionsProvider.swift */ = {isa = PBXFileReference; lastKnownFileType = sourcecode.swift; path = MockMLSActionsProvider.swift; sourceTree = "<group>"; };
		EEC47ED527A81EF60020B599 /* Feature+ClassifiedDomains.swift */ = {isa = PBXFileReference; lastKnownFileType = sourcecode.swift; path = "Feature+ClassifiedDomains.swift"; sourceTree = "<group>"; };
		EEC57C4929E407CC0068DFDA /* EARService.swift */ = {isa = PBXFileReference; lastKnownFileType = sourcecode.swift; path = EARService.swift; sourceTree = "<group>"; };
		EEC8064D28CF4C2D00DD58E9 /* MockStaleMLSKeyDetector.swift */ = {isa = PBXFileReference; lastKnownFileType = sourcecode.swift; path = MockStaleMLSKeyDetector.swift; sourceTree = "<group>"; };
		EEC80B3529B0AD8100099727 /* NSManagedObjectContext+ProteusProvider.swift */ = {isa = PBXFileReference; lastKnownFileType = sourcecode.swift; path = "NSManagedObjectContext+ProteusProvider.swift"; sourceTree = "<group>"; };
		EEC80B5B29B611CA00099727 /* PersistedDataPatch.swift */ = {isa = PBXFileReference; lastKnownFileType = sourcecode.swift; path = PersistedDataPatch.swift; sourceTree = "<group>"; };
		EECCF10329D1BC7B000C0BF3 /* ProteusError+CBox.swift */ = {isa = PBXFileReference; lastKnownFileType = sourcecode.swift; path = "ProteusError+CBox.swift"; sourceTree = "<group>"; };
		EECFAA3726D52EB700D9E100 /* Feature.SelfDeletingMessages.swift */ = {isa = PBXFileReference; lastKnownFileType = sourcecode.swift; path = Feature.SelfDeletingMessages.swift; sourceTree = "<group>"; };
		EEDA9C0D2510F3D5003A5B27 /* ZMConversation+EncryptionAtRest.swift */ = {isa = PBXFileReference; lastKnownFileType = sourcecode.swift; path = "ZMConversation+EncryptionAtRest.swift"; sourceTree = "<group>"; };
		EEDA9C132513A0A5003A5B27 /* ZMClientMessage+EncryptionAtRest.swift */ = {isa = PBXFileReference; lastKnownFileType = sourcecode.swift; path = "ZMClientMessage+EncryptionAtRest.swift"; sourceTree = "<group>"; };
		EEDB51DA255410D000F35A29 /* GenericMessageHelperTests.swift */ = {isa = PBXFileReference; lastKnownFileType = sourcecode.swift; path = GenericMessageHelperTests.swift; sourceTree = "<group>"; };
		EEDD426928633B2800C9EBC4 /* ZMUser+Patches.swift */ = {isa = PBXFileReference; lastKnownFileType = sourcecode.swift; path = "ZMUser+Patches.swift"; sourceTree = "<group>"; };
		EEDE7DB628EC1618007DC6A3 /* MockMLSActionExecutor.swift */ = {isa = PBXFileReference; lastKnownFileType = sourcecode.swift; path = MockMLSActionExecutor.swift; sourceTree = "<group>"; };
		EEE186B1259CC7CC008707CA /* AppLockDelegate.swift */ = {isa = PBXFileReference; lastKnownFileType = sourcecode.swift; path = AppLockDelegate.swift; sourceTree = "<group>"; };
		EEE83B491FBB496B00FC0296 /* ZMMessageTimerTests.swift */ = {isa = PBXFileReference; lastKnownFileType = sourcecode.swift; path = ZMMessageTimerTests.swift; sourceTree = "<group>"; };
		EEF0BC3028EEC02400ED16CA /* MockSyncStatus.swift */ = {isa = PBXFileReference; lastKnownFileType = sourcecode.swift; path = MockSyncStatus.swift; sourceTree = "<group>"; };
		EEF4010623A9213B007B1A97 /* UserType+Team.swift */ = {isa = PBXFileReference; lastKnownFileType = sourcecode.swift; path = "UserType+Team.swift"; sourceTree = "<group>"; };
		EEF6E3C928D89251001C1799 /* StaleMLSKeyDetectorTests.swift */ = {isa = PBXFileReference; lastKnownFileType = sourcecode.swift; path = StaleMLSKeyDetectorTests.swift; sourceTree = "<group>"; };
		EEFAAC3328DDE27F009940E7 /* CoreCryptoCallbacksTests.swift */ = {isa = PBXFileReference; lastKnownFileType = sourcecode.swift; path = CoreCryptoCallbacksTests.swift; sourceTree = "<group>"; };
		EEFC3EE62208311200D3091A /* ZMConversation+HasMessages.swift */ = {isa = PBXFileReference; lastKnownFileType = sourcecode.swift; path = "ZMConversation+HasMessages.swift"; sourceTree = "<group>"; };
		EEFC3EE822083B0900D3091A /* ZMConversationTests+HasMessages.swift */ = {isa = PBXFileReference; lastKnownFileType = sourcecode.swift; path = "ZMConversationTests+HasMessages.swift"; sourceTree = "<group>"; };
		EEFFBEB42A67D9CF0058C343 /* store2-106-0.wiredatabase */ = {isa = PBXFileReference; lastKnownFileType = file; path = "store2-106-0.wiredatabase"; sourceTree = "<group>"; };
		EF17175A22D4CC8E00697EB0 /* Team+MockTeam.swift */ = {isa = PBXFileReference; lastKnownFileType = sourcecode.swift; path = "Team+MockTeam.swift"; sourceTree = "<group>"; };
		EF18C7E51F9E4F8A0085A832 /* UserType+Filename.swift */ = {isa = PBXFileReference; lastKnownFileType = sourcecode.swift; path = "UserType+Filename.swift"; sourceTree = "<group>"; };
		EF1F4F532301634500E4872C /* ZMSystemMessage+ChildMessages.swift */ = {isa = PBXFileReference; lastKnownFileType = sourcecode.swift; path = "ZMSystemMessage+ChildMessages.swift"; sourceTree = "<group>"; };
		EF1F850322FD71BB0020F6DC /* ZMOTRMessage+VerifySender.swift */ = {isa = PBXFileReference; lastKnownFileType = sourcecode.swift; path = "ZMOTRMessage+VerifySender.swift"; sourceTree = "<group>"; };
		EF2CBDA620061E2D0004F65E /* ServiceUser.swift */ = {isa = PBXFileReference; lastKnownFileType = sourcecode.swift; path = ServiceUser.swift; sourceTree = "<group>"; };
		EF3510F922CA07BB00115B97 /* ZMConversationTests+Transport.swift */ = {isa = PBXFileReference; lastKnownFileType = sourcecode.swift; path = "ZMConversationTests+Transport.swift"; sourceTree = "<group>"; };
		EF9A4702210A026600085102 /* ZMConversationTests+Language.swift */ = {isa = PBXFileReference; fileEncoding = 4; lastKnownFileType = sourcecode.swift; path = "ZMConversationTests+Language.swift"; sourceTree = "<group>"; };
		EFD0B02C21087DC80065EBF3 /* ZMConversation+Language.swift */ = {isa = PBXFileReference; fileEncoding = 4; lastKnownFileType = sourcecode.swift; path = "ZMConversation+Language.swift"; sourceTree = "<group>"; };
		F110503C2220439900F3EB62 /* ZMUser+RichProfile.swift */ = {isa = PBXFileReference; lastKnownFileType = sourcecode.swift; path = "ZMUser+RichProfile.swift"; sourceTree = "<group>"; };
		F11F3E881FA32463007B6D3D /* InvalidClientsRemoval.swift */ = {isa = PBXFileReference; lastKnownFileType = sourcecode.swift; path = InvalidClientsRemoval.swift; sourceTree = "<group>"; };
		F11F3E8A1FA32AA0007B6D3D /* InvalidClientsRemovalTests.swift */ = {isa = PBXFileReference; lastKnownFileType = sourcecode.swift; path = InvalidClientsRemovalTests.swift; sourceTree = "<group>"; };
		F125BAD61EE9849B0018C2F8 /* ZMConversation+SystemMessages.swift */ = {isa = PBXFileReference; fileEncoding = 4; lastKnownFileType = sourcecode.swift; path = "ZMConversation+SystemMessages.swift"; sourceTree = "<group>"; };
		F12BD0AF1E4DCEC40012ADBA /* ZMMessage+Insert.swift */ = {isa = PBXFileReference; fileEncoding = 4; lastKnownFileType = sourcecode.swift; path = "ZMMessage+Insert.swift"; sourceTree = "<group>"; };
		F137EEBD212C14300043FDEB /* ZMConversation+Services.swift */ = {isa = PBXFileReference; lastKnownFileType = sourcecode.swift; path = "ZMConversation+Services.swift"; sourceTree = "<group>"; };
		F13A89D0210628F600AB40CB /* PushToken.swift */ = {isa = PBXFileReference; fileEncoding = 4; lastKnownFileType = sourcecode.swift; path = PushToken.swift; sourceTree = "<group>"; };
		F13A89D22106293000AB40CB /* PushTokenTests.swift */ = {isa = PBXFileReference; fileEncoding = 4; lastKnownFileType = sourcecode.swift; path = PushTokenTests.swift; sourceTree = "<group>"; };
		F14B7AFE2220302B00458624 /* ZMUser+Predicates.swift */ = {isa = PBXFileReference; fileEncoding = 4; lastKnownFileType = sourcecode.swift; path = "ZMUser+Predicates.swift"; sourceTree = "<group>"; };
		F14B9C6E212DB467004B6D7D /* ZMBaseManagedObjectTest+Helpers.swift */ = {isa = PBXFileReference; lastKnownFileType = sourcecode.swift; path = "ZMBaseManagedObjectTest+Helpers.swift"; sourceTree = "<group>"; };
		F14FA376221DB05B005E7EF5 /* MockBackgroundActivityManager.swift */ = {isa = PBXFileReference; lastKnownFileType = sourcecode.swift; path = MockBackgroundActivityManager.swift; sourceTree = "<group>"; };
		F1517921212DAE2E00BA3EBD /* ZMConversationTests+Services.swift */ = {isa = PBXFileReference; lastKnownFileType = sourcecode.swift; path = "ZMConversationTests+Services.swift"; sourceTree = "<group>"; };
		F163784E1E5C454C00898F84 /* ZMConversation+Patches.swift */ = {isa = PBXFileReference; fileEncoding = 4; lastKnownFileType = sourcecode.swift; path = "ZMConversation+Patches.swift"; sourceTree = "<group>"; };
		F16378501E5C805100898F84 /* ZMConversationSecurityLevel.swift */ = {isa = PBXFileReference; fileEncoding = 4; lastKnownFileType = sourcecode.swift; path = ZMConversationSecurityLevel.swift; sourceTree = "<group>"; };
		F16F8EBE2063E9CC009A9D6F /* CoreDataStackTests+Backup.swift */ = {isa = PBXFileReference; lastKnownFileType = sourcecode.swift; path = "CoreDataStackTests+Backup.swift"; sourceTree = "<group>"; };
		F179B5D92062B77300C13DFD /* CoreDataStack+Backup.swift */ = {isa = PBXFileReference; lastKnownFileType = sourcecode.swift; path = "CoreDataStack+Backup.swift"; sourceTree = "<group>"; };
		F18998821E7AC6D900E579A2 /* ZMUser.swift */ = {isa = PBXFileReference; fileEncoding = 4; lastKnownFileType = sourcecode.swift; path = ZMUser.swift; sourceTree = "<group>"; };
		F18998841E7AEEC900E579A2 /* ZMUserTests+Swift.swift */ = {isa = PBXFileReference; fileEncoding = 4; lastKnownFileType = sourcecode.swift; path = "ZMUserTests+Swift.swift"; sourceTree = "<group>"; };
		F18998871E7AF0BE00E579A2 /* ZMUserTests.h */ = {isa = PBXFileReference; lastKnownFileType = sourcecode.c.h; path = ZMUserTests.h; sourceTree = "<group>"; };
		F19550372040628000338E91 /* ZMUpdateEvent+Helper.swift */ = {isa = PBXFileReference; lastKnownFileType = sourcecode.swift; path = "ZMUpdateEvent+Helper.swift"; sourceTree = "<group>"; };
		F1B025601E534CF900900C65 /* ZMConversationTests+PrepareToSend.swift */ = {isa = PBXFileReference; fileEncoding = 4; lastKnownFileType = sourcecode.swift; path = "ZMConversationTests+PrepareToSend.swift"; sourceTree = "<group>"; };
		F1B58926202DCEF9002BB59B /* ZMConversationTests+CreationSystemMessages.swift */ = {isa = PBXFileReference; fileEncoding = 4; lastKnownFileType = sourcecode.swift; path = "ZMConversationTests+CreationSystemMessages.swift"; sourceTree = "<group>"; };
		F1C8676F1FA9CCB5001505E8 /* DuplicateMerging.swift */ = {isa = PBXFileReference; lastKnownFileType = sourcecode.swift; path = DuplicateMerging.swift; sourceTree = "<group>"; };
		F1C867841FAA0D48001505E8 /* ZMUser+Create.swift */ = {isa = PBXFileReference; lastKnownFileType = sourcecode.swift; path = "ZMUser+Create.swift"; sourceTree = "<group>"; };
		F1FDF2F521B152BC00E037A1 /* GenericMessage+Helper.swift */ = {isa = PBXFileReference; fileEncoding = 4; lastKnownFileType = sourcecode.swift; path = "GenericMessage+Helper.swift"; sourceTree = "<group>"; };
		F1FDF2F621B152BC00E037A1 /* GenericMessage+Hashing.swift */ = {isa = PBXFileReference; fileEncoding = 4; lastKnownFileType = sourcecode.swift; path = "GenericMessage+Hashing.swift"; sourceTree = "<group>"; };
		F1FDF2F921B1555A00E037A1 /* ZMClientMessage+Location.swift */ = {isa = PBXFileReference; lastKnownFileType = sourcecode.swift; path = "ZMClientMessage+Location.swift"; sourceTree = "<group>"; };
		F1FDF2FD21B1572500E037A1 /* ZMGenericMessageData.swift */ = {isa = PBXFileReference; lastKnownFileType = sourcecode.swift; path = ZMGenericMessageData.swift; sourceTree = "<group>"; };
		F1FDF2FF21B1580400E037A1 /* GenericMessage+Utils.swift */ = {isa = PBXFileReference; lastKnownFileType = sourcecode.swift; path = "GenericMessage+Utils.swift"; sourceTree = "<group>"; };
		F90D99A41E02DC6B00034070 /* AssetCollectionBatched.swift */ = {isa = PBXFileReference; fileEncoding = 4; lastKnownFileType = sourcecode.swift; path = AssetCollectionBatched.swift; sourceTree = "<group>"; };
		F90D99A61E02E22400034070 /* AssetCollectionBatchedTests.swift */ = {isa = PBXFileReference; fileEncoding = 4; lastKnownFileType = sourcecode.swift; path = AssetCollectionBatchedTests.swift; sourceTree = "<group>"; };
		F91EAAC41D885D720010ACBE /* video.mp4 */ = {isa = PBXFileReference; lastKnownFileType = file; name = video.mp4; path = Tests/Resources/video.mp4; sourceTree = SOURCE_ROOT; };
		F920AE161E38C547001BC14F /* NotificationObservers.swift */ = {isa = PBXFileReference; fileEncoding = 4; lastKnownFileType = sourcecode.swift; path = NotificationObservers.swift; sourceTree = "<group>"; };
		F920AE291E3A5FDD001BC14F /* Dictionary+Mapping.swift */ = {isa = PBXFileReference; fileEncoding = 4; lastKnownFileType = sourcecode.swift; path = "Dictionary+Mapping.swift"; sourceTree = "<group>"; };
		F920AE391E3B8445001BC14F /* SearchUserObserverCenterTests.swift */ = {isa = PBXFileReference; fileEncoding = 4; lastKnownFileType = sourcecode.swift; path = SearchUserObserverCenterTests.swift; sourceTree = "<group>"; };
		F929C1731E41D3480018ADA4 /* PersonName.swift */ = {isa = PBXFileReference; fileEncoding = 4; lastKnownFileType = sourcecode.swift; path = PersonName.swift; sourceTree = "<group>"; };
		F929C17A1E423B620018ADA4 /* SnapshotCenterTests.swift */ = {isa = PBXFileReference; fileEncoding = 4; lastKnownFileType = sourcecode.swift; path = SnapshotCenterTests.swift; sourceTree = "<group>"; };
		F92C99271DAE8D060034AFDD /* GenericMessageTests+Obfuscation.swift */ = {isa = PBXFileReference; fileEncoding = 4; lastKnownFileType = sourcecode.swift; path = "GenericMessageTests+Obfuscation.swift"; sourceTree = "<group>"; };
		F92C99291DAFBC910034AFDD /* ZMConversation+SelfDeletingMessages.swift */ = {isa = PBXFileReference; fileEncoding = 4; lastKnownFileType = sourcecode.swift; path = "ZMConversation+SelfDeletingMessages.swift"; sourceTree = "<group>"; };
		F92C992B1DAFC58A0034AFDD /* ZMConversationTests+Ephemeral.swift */ = {isa = PBXFileReference; fileEncoding = 4; lastKnownFileType = sourcecode.swift; path = "ZMConversationTests+Ephemeral.swift"; sourceTree = "<group>"; };
		F93265201D8950F10076AAD6 /* NSManagedObjectContext+FetchRequest.swift */ = {isa = PBXFileReference; fileEncoding = 4; lastKnownFileType = sourcecode.swift; path = "NSManagedObjectContext+FetchRequest.swift"; sourceTree = "<group>"; };
		F9331C501CB3BC6800139ECC /* CryptoBoxTests.swift */ = {isa = PBXFileReference; fileEncoding = 4; lastKnownFileType = sourcecode.swift; path = CryptoBoxTests.swift; sourceTree = "<group>"; };
		F9331C541CB3BCDA00139ECC /* OtrBaseTest.swift */ = {isa = PBXFileReference; fileEncoding = 4; lastKnownFileType = sourcecode.swift; path = OtrBaseTest.swift; sourceTree = "<group>"; };
		F9331C591CB3BECB00139ECC /* ZMClientMessageTests+OTR_Legacy.swift */ = {isa = PBXFileReference; fileEncoding = 4; lastKnownFileType = sourcecode.swift; path = "ZMClientMessageTests+OTR_Legacy.swift"; sourceTree = "<group>"; };
		F9331C5B1CB3BF9F00139ECC /* UserClientKeyStoreTests.swift */ = {isa = PBXFileReference; fileEncoding = 4; lastKnownFileType = sourcecode.swift; path = UserClientKeyStoreTests.swift; sourceTree = "<group>"; };
		F9331C751CB4165100139ECC /* NSString+ZMPersonName.h */ = {isa = PBXFileReference; fileEncoding = 4; lastKnownFileType = sourcecode.c.h; path = "NSString+ZMPersonName.h"; sourceTree = "<group>"; };
		F9331C761CB4165100139ECC /* NSString+ZMPersonName.m */ = {isa = PBXFileReference; fileEncoding = 4; lastKnownFileType = sourcecode.c.objc; path = "NSString+ZMPersonName.m"; sourceTree = "<group>"; };
		F9331C811CB4191B00139ECC /* NSPredicate+ZMSearch.h */ = {isa = PBXFileReference; fileEncoding = 4; lastKnownFileType = sourcecode.c.h; path = "NSPredicate+ZMSearch.h"; sourceTree = "<group>"; };
		F9331C821CB4191B00139ECC /* NSPredicate+ZMSearch.m */ = {isa = PBXFileReference; fileEncoding = 4; lastKnownFileType = sourcecode.c.objc; path = "NSPredicate+ZMSearch.m"; sourceTree = "<group>"; };
		F9331C851CB419B500139ECC /* NSFetchRequest+ZMRelationshipKeyPaths.h */ = {isa = PBXFileReference; fileEncoding = 4; lastKnownFileType = sourcecode.c.h; path = "NSFetchRequest+ZMRelationshipKeyPaths.h"; sourceTree = "<group>"; };
		F9331C861CB419B500139ECC /* NSFetchRequest+ZMRelationshipKeyPaths.m */ = {isa = PBXFileReference; fileEncoding = 4; lastKnownFileType = sourcecode.c.objc; path = "NSFetchRequest+ZMRelationshipKeyPaths.m"; sourceTree = "<group>"; };
		F93A30231D6EFB47005CCB1D /* ZMMessageConfirmation.swift */ = {isa = PBXFileReference; fileEncoding = 4; lastKnownFileType = sourcecode.swift; path = ZMMessageConfirmation.swift; sourceTree = "<group>"; };
		F93A302E1D6F2633005CCB1D /* ZMMessageTests+Confirmation.swift */ = {isa = PBXFileReference; fileEncoding = 4; lastKnownFileType = sourcecode.swift; path = "ZMMessageTests+Confirmation.swift"; sourceTree = "<group>"; };
		F93C4C7C1E24E1B1007E9CEE /* NotificationDispatcher.swift */ = {isa = PBXFileReference; fileEncoding = 4; lastKnownFileType = sourcecode.swift; path = NotificationDispatcher.swift; sourceTree = "<group>"; };
		F93C4C7E1E24F832007E9CEE /* NotificationDispatcherTests.swift */ = {isa = PBXFileReference; fileEncoding = 4; lastKnownFileType = sourcecode.swift; path = NotificationDispatcherTests.swift; sourceTree = "<group>"; };
		F943BC2C1E88FEC80048A768 /* ChangedIndexes.swift */ = {isa = PBXFileReference; fileEncoding = 4; lastKnownFileType = sourcecode.swift; path = ChangedIndexes.swift; sourceTree = "<group>"; };
		F94A208E1CB51AF50059632A /* ManagedObjectValidationTests.m */ = {isa = PBXFileReference; fileEncoding = 4; lastKnownFileType = sourcecode.c.objc; name = ManagedObjectValidationTests.m; path = Tests/Source/Model/ManagedObjectValidationTests.m; sourceTree = SOURCE_ROOT; };
		F963E96B1D9ADD5A00098AD3 /* ZMImageAssetEncryptionKeys.h */ = {isa = PBXFileReference; fileEncoding = 4; lastKnownFileType = sourcecode.c.h; path = ZMImageAssetEncryptionKeys.h; sourceTree = "<group>"; };
		F963E96C1D9ADD5A00098AD3 /* ZMImageAssetEncryptionKeys.m */ = {isa = PBXFileReference; fileEncoding = 4; lastKnownFileType = sourcecode.c.objc; path = ZMImageAssetEncryptionKeys.m; sourceTree = "<group>"; };
		F963E9721D9BF9E300098AD3 /* ProtosTests.swift */ = {isa = PBXFileReference; fileEncoding = 4; lastKnownFileType = sourcecode.swift; path = ProtosTests.swift; sourceTree = "<group>"; };
		F963E97E1D9C09E700098AD3 /* ZMMessageTimer.h */ = {isa = PBXFileReference; fileEncoding = 4; lastKnownFileType = sourcecode.c.h; path = ZMMessageTimer.h; sourceTree = "<group>"; };
		F963E97F1D9C09E700098AD3 /* ZMMessageTimer.m */ = {isa = PBXFileReference; fileEncoding = 4; lastKnownFileType = sourcecode.c.objc; path = ZMMessageTimer.m; sourceTree = "<group>"; };
		F963E9821D9C0DC400098AD3 /* ZMMessageDestructionTimer.swift */ = {isa = PBXFileReference; fileEncoding = 4; lastKnownFileType = sourcecode.swift; path = ZMMessageDestructionTimer.swift; sourceTree = "<group>"; };
		F963E9841D9D47D100098AD3 /* ZMClientMessageTests+Ephemeral.swift */ = {isa = PBXFileReference; fileEncoding = 4; lastKnownFileType = sourcecode.swift; path = "ZMClientMessageTests+Ephemeral.swift"; sourceTree = "<group>"; };
		F963E9921D9E9D1800098AD3 /* ZMAssetClientMessageTests+Ephemeral.swift */ = {isa = PBXFileReference; fileEncoding = 4; lastKnownFileType = sourcecode.swift; path = "ZMAssetClientMessageTests+Ephemeral.swift"; sourceTree = "<group>"; };
		F991CE101CB5549D004D8465 /* ZMConversation+Testing.h */ = {isa = PBXFileReference; fileEncoding = 4; lastKnownFileType = sourcecode.c.h; path = "ZMConversation+Testing.h"; sourceTree = "<group>"; };
		F991CE181CB55E95004D8465 /* ZMSearchUserTests.m */ = {isa = PBXFileReference; fileEncoding = 4; lastKnownFileType = sourcecode.c.objc; path = ZMSearchUserTests.m; sourceTree = "<group>"; };
		F991CE1A1CB561B0004D8465 /* ZMAddressBookContact.m */ = {isa = PBXFileReference; fileEncoding = 4; lastKnownFileType = sourcecode.c.objc; path = ZMAddressBookContact.m; sourceTree = "<group>"; };
		F99C5B891ED460E20049CCD7 /* TeamChangeInfo.swift */ = {isa = PBXFileReference; fileEncoding = 4; lastKnownFileType = sourcecode.swift; path = TeamChangeInfo.swift; sourceTree = "<group>"; };
		F99C5B8B1ED466760049CCD7 /* TeamObserverTests.swift */ = {isa = PBXFileReference; fileEncoding = 4; lastKnownFileType = sourcecode.swift; path = TeamObserverTests.swift; sourceTree = "<group>"; };
		F9A705CA1CAEE01D00C2F5FE /* NSManagedObjectContext+tests.h */ = {isa = PBXFileReference; fileEncoding = 4; lastKnownFileType = sourcecode.c.h; path = "NSManagedObjectContext+tests.h"; sourceTree = "<group>"; };
		F9A705CB1CAEE01D00C2F5FE /* NSManagedObjectContext+zmessaging-Internal.h */ = {isa = PBXFileReference; fileEncoding = 4; lastKnownFileType = sourcecode.c.h; path = "NSManagedObjectContext+zmessaging-Internal.h"; sourceTree = "<group>"; };
		F9A705CC1CAEE01D00C2F5FE /* NSManagedObjectContext+zmessaging.h */ = {isa = PBXFileReference; fileEncoding = 4; lastKnownFileType = sourcecode.c.h; path = "NSManagedObjectContext+zmessaging.h"; sourceTree = "<group>"; };
		F9A705CD1CAEE01D00C2F5FE /* NSManagedObjectContext+zmessaging.m */ = {isa = PBXFileReference; fileEncoding = 4; lastKnownFileType = sourcecode.c.objc; path = "NSManagedObjectContext+zmessaging.m"; sourceTree = "<group>"; };
		F9A705D01CAEE01D00C2F5FE /* NSNotification+ManagedObjectContextSave.h */ = {isa = PBXFileReference; fileEncoding = 4; lastKnownFileType = sourcecode.c.h; path = "NSNotification+ManagedObjectContextSave.h"; sourceTree = "<group>"; };
		F9A705D11CAEE01D00C2F5FE /* NSNotification+ManagedObjectContextSave.m */ = {isa = PBXFileReference; fileEncoding = 4; lastKnownFileType = sourcecode.c.objc; path = "NSNotification+ManagedObjectContextSave.m"; sourceTree = "<group>"; };
		F9A705D61CAEE01D00C2F5FE /* ZMConnection+Internal.h */ = {isa = PBXFileReference; fileEncoding = 4; lastKnownFileType = sourcecode.c.h; path = "ZMConnection+Internal.h"; sourceTree = "<group>"; };
		F9A705D71CAEE01D00C2F5FE /* ZMConnection.h */ = {isa = PBXFileReference; fileEncoding = 4; lastKnownFileType = sourcecode.c.h; path = ZMConnection.h; sourceTree = "<group>"; };
		F9A705D81CAEE01D00C2F5FE /* ZMConnection.m */ = {isa = PBXFileReference; fileEncoding = 4; lastKnownFileType = sourcecode.c.objc; path = ZMConnection.m; sourceTree = "<group>"; };
		F9A705F11CAEE01D00C2F5FE /* AssetCache.swift */ = {isa = PBXFileReference; fileEncoding = 4; lastKnownFileType = sourcecode.swift; path = AssetCache.swift; sourceTree = "<group>"; };
		F9A705F21CAEE01D00C2F5FE /* AssetEncryption.swift */ = {isa = PBXFileReference; fileEncoding = 4; lastKnownFileType = sourcecode.swift; path = AssetEncryption.swift; sourceTree = "<group>"; };
		F9A705F81CAEE01D00C2F5FE /* ZMExternalEncryptedDataWithKeys.h */ = {isa = PBXFileReference; fileEncoding = 4; lastKnownFileType = sourcecode.c.h; path = ZMExternalEncryptedDataWithKeys.h; sourceTree = "<group>"; };
		F9A705F91CAEE01D00C2F5FE /* ZMExternalEncryptedDataWithKeys.m */ = {isa = PBXFileReference; fileEncoding = 4; lastKnownFileType = sourcecode.c.objc; path = ZMExternalEncryptedDataWithKeys.m; sourceTree = "<group>"; };
		F9A705FE1CAEE01D00C2F5FE /* ZMImageMessage.m */ = {isa = PBXFileReference; fileEncoding = 4; lastKnownFileType = sourcecode.c.objc; path = ZMImageMessage.m; sourceTree = "<group>"; };
		F9A705FF1CAEE01D00C2F5FE /* ZMMessage+Internal.h */ = {isa = PBXFileReference; fileEncoding = 4; lastKnownFileType = sourcecode.c.h; path = "ZMMessage+Internal.h"; sourceTree = "<group>"; };
		F9A706001CAEE01D00C2F5FE /* ZMMessage.m */ = {isa = PBXFileReference; fileEncoding = 4; lastKnownFileType = sourcecode.c.objc; path = ZMMessage.m; sourceTree = "<group>"; };
		F9A706011CAEE01D00C2F5FE /* ZMOTRMessage.h */ = {isa = PBXFileReference; fileEncoding = 4; lastKnownFileType = sourcecode.c.h; path = ZMOTRMessage.h; sourceTree = "<group>"; };
		F9A706021CAEE01D00C2F5FE /* ZMOTRMessage.m */ = {isa = PBXFileReference; fileEncoding = 4; lastKnownFileType = sourcecode.c.objc; path = ZMOTRMessage.m; sourceTree = "<group>"; };
		F9A7060D1CAEE01D00C2F5FE /* ZMUser+Internal.h */ = {isa = PBXFileReference; fileEncoding = 4; lastKnownFileType = sourcecode.c.h; path = "ZMUser+Internal.h"; sourceTree = "<group>"; };
		F9A706101CAEE01D00C2F5FE /* ZMUser.m */ = {isa = PBXFileReference; fileEncoding = 4; lastKnownFileType = sourcecode.c.objc; path = ZMUser.m; sourceTree = "<group>"; };
		F9A706151CAEE01D00C2F5FE /* UserClient+Protobuf.swift */ = {isa = PBXFileReference; fileEncoding = 4; lastKnownFileType = sourcecode.swift; path = "UserClient+Protobuf.swift"; sourceTree = "<group>"; };
		F9A706161CAEE01D00C2F5FE /* UserClient.swift */ = {isa = PBXFileReference; fileEncoding = 4; lastKnownFileType = sourcecode.swift; path = UserClient.swift; sourceTree = "<group>"; };
		F9A706171CAEE01D00C2F5FE /* UserClientTypes.h */ = {isa = PBXFileReference; fileEncoding = 4; lastKnownFileType = sourcecode.c.h; path = UserClientTypes.h; sourceTree = "<group>"; };
		F9A706181CAEE01D00C2F5FE /* UserClientTypes.m */ = {isa = PBXFileReference; fileEncoding = 4; lastKnownFileType = sourcecode.c.objc; path = UserClientTypes.m; sourceTree = "<group>"; };
		F9A706191CAEE01D00C2F5FE /* ZMManagedObject+Internal.h */ = {isa = PBXFileReference; fileEncoding = 4; lastKnownFileType = sourcecode.c.h; path = "ZMManagedObject+Internal.h"; sourceTree = "<group>"; };
		F9A7061A1CAEE01D00C2F5FE /* ZMManagedObject.m */ = {isa = PBXFileReference; fileEncoding = 4; lastKnownFileType = sourcecode.c.objc; path = ZMManagedObject.m; sourceTree = "<group>"; };
		F9A706271CAEE01D00C2F5FE /* ConversationListChangeInfo.swift */ = {isa = PBXFileReference; fileEncoding = 4; lastKnownFileType = sourcecode.swift; path = ConversationListChangeInfo.swift; sourceTree = "<group>"; };
		F9A706281CAEE01D00C2F5FE /* ConversationChangeInfo.swift */ = {isa = PBXFileReference; fileEncoding = 4; lastKnownFileType = sourcecode.swift; path = ConversationChangeInfo.swift; sourceTree = "<group>"; };
		F9A7062C1CAEE01D00C2F5FE /* AnyClassTuple.swift */ = {isa = PBXFileReference; fileEncoding = 4; lastKnownFileType = sourcecode.swift; path = AnyClassTuple.swift; sourceTree = "<group>"; };
		F9A7062D1CAEE01D00C2F5FE /* DependentObjectsKeysForObservedObjectKeysCache.swift */ = {isa = PBXFileReference; fileEncoding = 4; lastKnownFileType = sourcecode.swift; path = DependentObjectsKeysForObservedObjectKeysCache.swift; sourceTree = "<group>"; };
		F9A7062E1CAEE01D00C2F5FE /* StringKeyPath.swift */ = {isa = PBXFileReference; fileEncoding = 4; lastKnownFileType = sourcecode.swift; path = StringKeyPath.swift; sourceTree = "<group>"; };
		F9A7062F1CAEE01D00C2F5FE /* KeySet.swift */ = {isa = PBXFileReference; fileEncoding = 4; lastKnownFileType = sourcecode.swift; path = KeySet.swift; sourceTree = "<group>"; };
		F9A706331CAEE01D00C2F5FE /* SetSnapshot.swift */ = {isa = PBXFileReference; fileEncoding = 4; lastKnownFileType = sourcecode.swift; path = SetSnapshot.swift; sourceTree = "<group>"; };
		F9A706351CAEE01D00C2F5FE /* MessageChangeInfo.swift */ = {isa = PBXFileReference; fileEncoding = 4; lastKnownFileType = sourcecode.swift; path = MessageChangeInfo.swift; sourceTree = "<group>"; };
		F9A706371CAEE01D00C2F5FE /* NewUnreadMessageChangeInfos.swift */ = {isa = PBXFileReference; fileEncoding = 4; lastKnownFileType = sourcecode.swift; path = NewUnreadMessageChangeInfos.swift; sourceTree = "<group>"; };
		F9A706391CAEE01D00C2F5FE /* ObjectChangeInfo.swift */ = {isa = PBXFileReference; fileEncoding = 4; lastKnownFileType = sourcecode.swift; path = ObjectChangeInfo.swift; sourceTree = "<group>"; };
		F9A7063B1CAEE01D00C2F5FE /* UserClientChangeInfo.swift */ = {isa = PBXFileReference; fileEncoding = 4; lastKnownFileType = sourcecode.swift; path = UserClientChangeInfo.swift; sourceTree = "<group>"; };
		F9A7063C1CAEE01D00C2F5FE /* UserChangeInfo.swift */ = {isa = PBXFileReference; fileEncoding = 4; lastKnownFileType = sourcecode.swift; path = UserChangeInfo.swift; sourceTree = "<group>"; };
		F9A706431CAEE01D00C2F5FE /* CryptoBox.swift */ = {isa = PBXFileReference; fileEncoding = 4; lastKnownFileType = sourcecode.swift; path = CryptoBox.swift; sourceTree = "<group>"; };
		F9A706491CAEE01D00C2F5FE /* UserImageLocalCache.swift */ = {isa = PBXFileReference; fileEncoding = 4; lastKnownFileType = sourcecode.swift; path = UserImageLocalCache.swift; sourceTree = "<group>"; };
		F9A7064B1CAEE01D00C2F5FE /* ZMFetchRequestBatch.h */ = {isa = PBXFileReference; fileEncoding = 4; lastKnownFileType = sourcecode.c.h; path = ZMFetchRequestBatch.h; sourceTree = "<group>"; };
		F9A7064C1CAEE01D00C2F5FE /* ZMFetchRequestBatch.m */ = {isa = PBXFileReference; fileEncoding = 4; lastKnownFileType = sourcecode.c.objc; path = ZMFetchRequestBatch.m; sourceTree = "<group>"; };
		F9A7064E1CAEE01D00C2F5FE /* ZMUpdateEvent+WireDataModel.h */ = {isa = PBXFileReference; fileEncoding = 4; lastKnownFileType = sourcecode.c.h; path = "ZMUpdateEvent+WireDataModel.h"; sourceTree = "<group>"; };
		F9A7064F1CAEE01D00C2F5FE /* ZMUpdateEvent+WireDataModel.m */ = {isa = PBXFileReference; fileEncoding = 4; lastKnownFileType = sourcecode.c.objc; path = "ZMUpdateEvent+WireDataModel.m"; sourceTree = "<group>"; };
		F9A706CA1CAEE30700C2F5FE /* 1900x1500.jpg */ = {isa = PBXFileReference; lastKnownFileType = image.jpeg; name = 1900x1500.jpg; path = Tests/Resources/1900x1500.jpg; sourceTree = SOURCE_ROOT; };
		F9A706CB1CAEE30700C2F5FE /* animated.gif */ = {isa = PBXFileReference; lastKnownFileType = image.gif; name = animated.gif; path = Tests/Resources/animated.gif; sourceTree = SOURCE_ROOT; };
		F9A706CE1CAEE30700C2F5FE /* en */ = {isa = PBXFileReference; lastKnownFileType = text.plist.strings; name = en; path = InfoPlist.strings; sourceTree = "<group>"; };
		F9A706CF1CAEE30700C2F5FE /* EncryptedBase64EncondedExternalMessageTestFixture.txt */ = {isa = PBXFileReference; fileEncoding = 4; lastKnownFileType = text; name = EncryptedBase64EncondedExternalMessageTestFixture.txt; path = Tests/Resources/EncryptedBase64EncondedExternalMessageTestFixture.txt; sourceTree = SOURCE_ROOT; };
		F9A706D01CAEE30700C2F5FE /* ExternalMessageTextFixture.txt */ = {isa = PBXFileReference; fileEncoding = 4; lastKnownFileType = text; name = ExternalMessageTextFixture.txt; path = Tests/Resources/ExternalMessageTextFixture.txt; sourceTree = SOURCE_ROOT; };
		F9A706D11CAEE30700C2F5FE /* Info.plist */ = {isa = PBXFileReference; fileEncoding = 4; lastKnownFileType = text.plist.xml; name = Info.plist; path = Tests/Resources/Info.plist; sourceTree = SOURCE_ROOT; };
		F9A706D21CAEE30700C2F5FE /* Lorem Ipsum.txt */ = {isa = PBXFileReference; fileEncoding = 4; lastKnownFileType = text; name = "Lorem Ipsum.txt"; path = "Tests/Resources/Lorem Ipsum.txt"; sourceTree = SOURCE_ROOT; };
		F9A706D31CAEE30700C2F5FE /* medium.jpg */ = {isa = PBXFileReference; lastKnownFileType = image.jpeg; name = medium.jpg; path = Tests/Resources/medium.jpg; sourceTree = SOURCE_ROOT; };
		F9A706D41CAEE30700C2F5FE /* not_animated.gif */ = {isa = PBXFileReference; lastKnownFileType = image.gif; name = not_animated.gif; path = Tests/Resources/not_animated.gif; sourceTree = SOURCE_ROOT; };
		F9A706D91CAEE30700C2F5FE /* tiny.jpg */ = {isa = PBXFileReference; lastKnownFileType = image.jpeg; name = tiny.jpg; path = Tests/Resources/tiny.jpg; sourceTree = SOURCE_ROOT; };
		F9A708041CAEEB7400C2F5FE /* ManagedObjectContextSaveNotificationTests.m */ = {isa = PBXFileReference; fileEncoding = 4; lastKnownFileType = sourcecode.c.objc; path = ManagedObjectContextSaveNotificationTests.m; sourceTree = "<group>"; };
		F9A708051CAEEB7400C2F5FE /* ManagedObjectContextTests.m */ = {isa = PBXFileReference; fileEncoding = 4; lastKnownFileType = sourcecode.c.objc; path = ManagedObjectContextTests.m; sourceTree = "<group>"; };
		F9A708061CAEEB7400C2F5FE /* NSManagedObjectContext+TestHelpers.h */ = {isa = PBXFileReference; fileEncoding = 4; lastKnownFileType = sourcecode.c.h; path = "NSManagedObjectContext+TestHelpers.h"; sourceTree = "<group>"; };
		F9A708071CAEEB7400C2F5FE /* NSManagedObjectContext+TestHelpers.m */ = {isa = PBXFileReference; fileEncoding = 4; lastKnownFileType = sourcecode.c.objc; path = "NSManagedObjectContext+TestHelpers.m"; sourceTree = "<group>"; };
		F9A708081CAEEB7400C2F5FE /* PersistentStoreCoordinatorTests.m */ = {isa = PBXFileReference; fileEncoding = 4; lastKnownFileType = sourcecode.c.objc; path = PersistentStoreCoordinatorTests.m; sourceTree = "<group>"; };
		F9A7080B1CAEEB7400C2F5FE /* CoreDataRelationshipsTests.m */ = {isa = PBXFileReference; fileEncoding = 4; lastKnownFileType = sourcecode.c.objc; path = CoreDataRelationshipsTests.m; sourceTree = "<group>"; };
		F9A7080D1CAEEB7400C2F5FE /* MockEntity.h */ = {isa = PBXFileReference; fileEncoding = 4; lastKnownFileType = sourcecode.c.h; path = MockEntity.h; sourceTree = "<group>"; };
		F9A7080E1CAEEB7400C2F5FE /* MockEntity.m */ = {isa = PBXFileReference; fileEncoding = 4; lastKnownFileType = sourcecode.c.objc; path = MockEntity.m; sourceTree = "<group>"; };
		F9A7080F1CAEEB7400C2F5FE /* MockEntity2.h */ = {isa = PBXFileReference; fileEncoding = 4; lastKnownFileType = sourcecode.c.h; path = MockEntity2.h; sourceTree = "<group>"; };
		F9A708101CAEEB7400C2F5FE /* MockEntity2.m */ = {isa = PBXFileReference; fileEncoding = 4; lastKnownFileType = sourcecode.c.objc; path = MockEntity2.m; sourceTree = "<group>"; };
		F9A708111CAEEB7400C2F5FE /* MockModelObjectContextFactory.h */ = {isa = PBXFileReference; fileEncoding = 4; lastKnownFileType = sourcecode.c.h; path = MockModelObjectContextFactory.h; sourceTree = "<group>"; };
		F9A708121CAEEB7400C2F5FE /* MockModelObjectContextFactory.m */ = {isa = PBXFileReference; fileEncoding = 4; lastKnownFileType = sourcecode.c.objc; path = MockModelObjectContextFactory.m; sourceTree = "<group>"; };
		F9A708131CAEEB7400C2F5FE /* ModelObjectsTests.h */ = {isa = PBXFileReference; fileEncoding = 4; lastKnownFileType = sourcecode.c.h; path = ModelObjectsTests.h; sourceTree = "<group>"; };
		F9A708141CAEEB7400C2F5FE /* ModelObjectsTests.m */ = {isa = PBXFileReference; fileEncoding = 4; lastKnownFileType = sourcecode.c.objc; path = ModelObjectsTests.m; sourceTree = "<group>"; };
		F9A708151CAEEB7400C2F5FE /* NSFetchRequestTests+ZMRelationshipKeyPaths.m */ = {isa = PBXFileReference; fileEncoding = 4; lastKnownFileType = sourcecode.c.objc; path = "NSFetchRequestTests+ZMRelationshipKeyPaths.m"; sourceTree = "<group>"; };
		F9A708161CAEEB7400C2F5FE /* PersistentChangeTrackingTests.m */ = {isa = PBXFileReference; fileEncoding = 4; lastKnownFileType = sourcecode.c.objc; lineEnding = 0; path = PersistentChangeTrackingTests.m; sourceTree = "<group>"; xcLanguageSpecificationIdentifier = xcode.lang.objc; };
		F9A7081B1CAEEB7400C2F5FE /* ZMConnectionTests.m */ = {isa = PBXFileReference; fileEncoding = 4; lastKnownFileType = sourcecode.c.objc; path = ZMConnectionTests.m; sourceTree = "<group>"; };
		F9A7082B1CAEEB7400C2F5FE /* ZMFetchRequestBatchTests.m */ = {isa = PBXFileReference; fileEncoding = 4; lastKnownFileType = sourcecode.c.objc; path = ZMFetchRequestBatchTests.m; sourceTree = "<group>"; };
		F9A7082C1CAEEB7400C2F5FE /* ZMManagedObjectTests.m */ = {isa = PBXFileReference; fileEncoding = 4; lastKnownFileType = sourcecode.c.objc; path = ZMManagedObjectTests.m; sourceTree = "<group>"; };
		F9A708591CAEEC0700C2F5FE /* Test-Bridging-Header.h */ = {isa = PBXFileReference; fileEncoding = 4; lastKnownFileType = sourcecode.c.h; lineEnding = 0; name = "Test-Bridging-Header.h"; path = "Tests/Resources/Test-Bridging-Header.h"; sourceTree = SOURCE_ROOT; xcLanguageSpecificationIdentifier = xcode.lang.objcpp; };
		F9A7085A1CAEED1B00C2F5FE /* ZMBaseManagedObjectTest.h */ = {isa = PBXFileReference; fileEncoding = 4; lastKnownFileType = sourcecode.c.h; path = ZMBaseManagedObjectTest.h; sourceTree = "<group>"; };
		F9A7085B1CAEED1B00C2F5FE /* ZMBaseManagedObjectTest.m */ = {isa = PBXFileReference; fileEncoding = 4; lastKnownFileType = sourcecode.c.objc; path = ZMBaseManagedObjectTest.m; sourceTree = "<group>"; };
		F9A7085E1CAEEF4700C2F5FE /* MessagingTest+EventFactory.h */ = {isa = PBXFileReference; fileEncoding = 4; lastKnownFileType = sourcecode.c.h; path = "MessagingTest+EventFactory.h"; sourceTree = "<group>"; };
		F9A7085F1CAEEF4700C2F5FE /* MessagingTest+EventFactory.m */ = {isa = PBXFileReference; fileEncoding = 4; lastKnownFileType = sourcecode.c.objc; lineEnding = 0; path = "MessagingTest+EventFactory.m"; sourceTree = "<group>"; xcLanguageSpecificationIdentifier = xcode.lang.objc; };
		F9A708641CAEF9BD00C2F5FE /* Default-568h@2x.png */ = {isa = PBXFileReference; lastKnownFileType = image.png; path = "Default-568h@2x.png"; sourceTree = "<group>"; };
		F9AB00261F0CE5520037B437 /* FileManager+FileLocations.swift */ = {isa = PBXFileReference; fileEncoding = 4; lastKnownFileType = sourcecode.swift; path = "FileManager+FileLocations.swift"; sourceTree = "<group>"; };
		F9AB00281F0D2BE40037B437 /* FileManager+FileLocationTests.swift */ = {isa = PBXFileReference; fileEncoding = 4; lastKnownFileType = sourcecode.swift; path = "FileManager+FileLocationTests.swift"; sourceTree = "<group>"; };
		F9AB39591CB3AEB100A7254F /* BaseTestSwiftHelpers.swift */ = {isa = PBXFileReference; fileEncoding = 4; lastKnownFileType = sourcecode.swift; path = BaseTestSwiftHelpers.swift; sourceTree = "<group>"; };
		F9B0FF311D79D1140098C17C /* ZMClientMessageTests+Unarchiving.swift */ = {isa = PBXFileReference; fileEncoding = 4; lastKnownFileType = sourcecode.swift; path = "ZMClientMessageTests+Unarchiving.swift"; sourceTree = "<group>"; };
		F9B71F041CB264DF001DB03F /* ZMConversationList.m */ = {isa = PBXFileReference; fileEncoding = 4; lastKnownFileType = sourcecode.c.objc; path = ZMConversationList.m; sourceTree = "<group>"; };
		F9B71F051CB264DF001DB03F /* ZMConversationList+Internal.h */ = {isa = PBXFileReference; fileEncoding = 4; lastKnownFileType = sourcecode.c.h; path = "ZMConversationList+Internal.h"; sourceTree = "<group>"; };
		F9B71F071CB264DF001DB03F /* ZMConversationListDirectory.h */ = {isa = PBXFileReference; fileEncoding = 4; lastKnownFileType = sourcecode.c.h; path = ZMConversationListDirectory.h; sourceTree = "<group>"; };
		F9B71F081CB264DF001DB03F /* ZMConversationListDirectory.m */ = {isa = PBXFileReference; fileEncoding = 4; lastKnownFileType = sourcecode.c.objc; path = ZMConversationListDirectory.m; sourceTree = "<group>"; };
		F9B71F101CB264EF001DB03F /* ZMConversation.m */ = {isa = PBXFileReference; fileEncoding = 4; lastKnownFileType = sourcecode.c.objc; path = ZMConversation.m; sourceTree = "<group>"; };
		F9B71F111CB264EF001DB03F /* ZMConversation+Internal.h */ = {isa = PBXFileReference; fileEncoding = 4; lastKnownFileType = sourcecode.c.h; path = "ZMConversation+Internal.h"; sourceTree = "<group>"; };
		F9B71F1A1CB264EF001DB03F /* ZMConversation+UnreadCount.h */ = {isa = PBXFileReference; fileEncoding = 4; lastKnownFileType = sourcecode.c.h; path = "ZMConversation+UnreadCount.h"; sourceTree = "<group>"; };
		F9B71F1B1CB264EF001DB03F /* ZMConversation+UnreadCount.m */ = {isa = PBXFileReference; fileEncoding = 4; lastKnownFileType = sourcecode.c.objc; path = "ZMConversation+UnreadCount.m"; sourceTree = "<group>"; };
		F9B71F1E1CB264EF001DB03F /* ZMConversationSecurityLevel.h */ = {isa = PBXFileReference; fileEncoding = 4; lastKnownFileType = sourcecode.c.h; path = ZMConversationSecurityLevel.h; sourceTree = "<group>"; };
		F9B71F4F1CB2BC85001DB03F /* ZMConversation+Testing.m */ = {isa = PBXFileReference; fileEncoding = 4; lastKnownFileType = sourcecode.c.objc; path = "ZMConversation+Testing.m"; sourceTree = "<group>"; };
		F9B71F511CB2BC85001DB03F /* ZMConversationTests+gapsAndWindows.m */ = {isa = PBXFileReference; fileEncoding = 4; lastKnownFileType = sourcecode.c.objc; path = "ZMConversationTests+gapsAndWindows.m"; sourceTree = "<group>"; };
		F9B71F561CB2BC85001DB03F /* ZMConversationTests+Validation.m */ = {isa = PBXFileReference; fileEncoding = 4; lastKnownFileType = sourcecode.c.objc; path = "ZMConversationTests+Validation.m"; sourceTree = "<group>"; };
		F9B71F571CB2BC85001DB03F /* ZMConversationTests.h */ = {isa = PBXFileReference; fileEncoding = 4; lastKnownFileType = sourcecode.c.h; path = ZMConversationTests.h; sourceTree = "<group>"; };
		F9B71F581CB2BC85001DB03F /* ZMConversationTests.m */ = {isa = PBXFileReference; fileEncoding = 4; lastKnownFileType = sourcecode.c.objc; path = ZMConversationTests.m; sourceTree = "<group>"; };
		F9B71F5A1CB2BC85001DB03F /* ZMConversationListDirectoryTests.m */ = {isa = PBXFileReference; fileEncoding = 4; lastKnownFileType = sourcecode.c.objc; path = ZMConversationListDirectoryTests.m; sourceTree = "<group>"; };
		F9B71F5B1CB2BC85001DB03F /* ZMConversationListTests.m */ = {isa = PBXFileReference; fileEncoding = 4; lastKnownFileType = sourcecode.c.objc; path = ZMConversationListTests.m; sourceTree = "<group>"; };
		F9B71F5D1CB2BC85001DB03F /* ZMAssetClientMessageTests.swift */ = {isa = PBXFileReference; fileEncoding = 4; lastKnownFileType = sourcecode.swift; path = ZMAssetClientMessageTests.swift; sourceTree = "<group>"; };
		F9B71F5F1CB2BC85001DB03F /* BaseClientMessageTests.swift */ = {isa = PBXFileReference; fileEncoding = 4; lastKnownFileType = sourcecode.swift; path = BaseClientMessageTests.swift; sourceTree = "<group>"; };
		F9B71F601CB2BC85001DB03F /* ZMMessageTests.h */ = {isa = PBXFileReference; fileEncoding = 4; lastKnownFileType = sourcecode.c.h; path = ZMMessageTests.h; sourceTree = "<group>"; };
		F9B71F611CB2BC85001DB03F /* ZMMessageTests.m */ = {isa = PBXFileReference; fileEncoding = 4; lastKnownFileType = sourcecode.c.objc; path = ZMMessageTests.m; sourceTree = "<group>"; };
		F9B71F631CB2BC85001DB03F /* UserImageLocalCacheTests.swift */ = {isa = PBXFileReference; fileEncoding = 4; lastKnownFileType = sourcecode.swift; path = UserImageLocalCacheTests.swift; sourceTree = "<group>"; };
		F9B71F661CB2BC85001DB03F /* ZMPersonNameTests.m */ = {isa = PBXFileReference; fileEncoding = 4; lastKnownFileType = sourcecode.c.objc; path = ZMPersonNameTests.m; sourceTree = "<group>"; };
		F9B71F6A1CB2BC85001DB03F /* ZMUserTests.m */ = {isa = PBXFileReference; fileEncoding = 4; lastKnownFileType = sourcecode.c.objc; path = ZMUserTests.m; sourceTree = "<group>"; };
		F9B71F6D1CB2BC85001DB03F /* ZMCallStateTests.swift */ = {isa = PBXFileReference; fileEncoding = 4; lastKnownFileType = sourcecode.swift; path = ZMCallStateTests.swift; sourceTree = "<group>"; };
		F9B71FD91CB2C4C6001DB03F /* StringKeyPathTests.swift */ = {isa = PBXFileReference; fileEncoding = 4; lastKnownFileType = sourcecode.swift; path = StringKeyPathTests.swift; sourceTree = "<group>"; };
		F9B71FDF1CB2C4C6001DB03F /* AnyClassTupleTests.swift */ = {isa = PBXFileReference; fileEncoding = 4; lastKnownFileType = sourcecode.swift; path = AnyClassTupleTests.swift; sourceTree = "<group>"; };
		F9B720021CB2C68B001DB03F /* UserClientTests.swift */ = {isa = PBXFileReference; fileEncoding = 4; lastKnownFileType = sourcecode.swift; path = UserClientTests.swift; sourceTree = "<group>"; };
		F9C348821E2CC0730015D69D /* UserClientObserverTests.swift */ = {isa = PBXFileReference; fileEncoding = 4; lastKnownFileType = sourcecode.swift; name = UserClientObserverTests.swift; path = ../UserClientObserverTests.swift; sourceTree = "<group>"; };
		F9C348851E2CC27D0015D69D /* NewUnreadMessageObserverTests.swift */ = {isa = PBXFileReference; fileEncoding = 4; lastKnownFileType = sourcecode.swift; name = NewUnreadMessageObserverTests.swift; path = ../NewUnreadMessageObserverTests.swift; sourceTree = "<group>"; };
		F9C348911E2E3FF60015D69D /* SnapshotCenter.swift */ = {isa = PBXFileReference; fileEncoding = 4; lastKnownFileType = sourcecode.swift; path = SnapshotCenter.swift; sourceTree = "<group>"; };
		F9C8622A1D87DC18009AAC33 /* MessagingTest+UUID.swift */ = {isa = PBXFileReference; fileEncoding = 4; lastKnownFileType = sourcecode.swift; path = "MessagingTest+UUID.swift"; sourceTree = "<group>"; };
		F9C877081E000C9D00792613 /* AssetCollection.swift */ = {isa = PBXFileReference; fileEncoding = 4; lastKnownFileType = sourcecode.swift; path = AssetCollection.swift; sourceTree = "<group>"; };
		F9C8770A1E015AAF00792613 /* AssetColletionTests.swift */ = {isa = PBXFileReference; fileEncoding = 4; lastKnownFileType = sourcecode.swift; path = AssetColletionTests.swift; sourceTree = "<group>"; };
		F9C9A4FC1CAD5DF10039E10C /* WireDataModel.framework */ = {isa = PBXFileReference; explicitFileType = wrapper.framework; includeInIndex = 0; path = WireDataModel.framework; sourceTree = BUILT_PRODUCTS_DIR; };
		F9C9A5061CAD5DF10039E10C /* WireDataModelTests.xctest */ = {isa = PBXFileReference; explicitFileType = wrapper.cfbundle; includeInIndex = 0; path = WireDataModelTests.xctest; sourceTree = BUILT_PRODUCTS_DIR; };
		F9C9A5DC1CAD76A50039E10C /* Info.plist */ = {isa = PBXFileReference; fileEncoding = 4; lastKnownFileType = text.plist.xml; name = Info.plist; path = Resources/Info.plist; sourceTree = SOURCE_ROOT; };
		F9C9A60C1CAD76A50039E10C /* WireDataModel.h */ = {isa = PBXFileReference; fileEncoding = 4; lastKnownFileType = sourcecode.c.h; name = WireDataModel.h; path = Source/WireDataModel.h; sourceTree = SOURCE_ROOT; };
		F9C9A66C1CAD778C0039E10C /* Foundation.framework */ = {isa = PBXFileReference; lastKnownFileType = wrapper.framework; name = Foundation.framework; path = System/Library/Frameworks/Foundation.framework; sourceTree = SDKROOT; };
		F9C9A66E1CAD77930039E10C /* CoreData.framework */ = {isa = PBXFileReference; lastKnownFileType = wrapper.framework; name = CoreData.framework; path = System/Library/Frameworks/CoreData.framework; sourceTree = SDKROOT; };
		F9C9A6791CAD7A790039E10C /* version.xcconfig */ = {isa = PBXFileReference; fileEncoding = 4; lastKnownFileType = text.xcconfig; path = version.xcconfig; sourceTree = "<group>"; };
		F9C9A67C1CAD7A790039E10C /* ios-test-host.xcconfig */ = {isa = PBXFileReference; fileEncoding = 4; lastKnownFileType = text.xcconfig; path = "ios-test-host.xcconfig"; sourceTree = "<group>"; };
		F9C9A67D1CAD7A790039E10C /* ios-test-target.xcconfig */ = {isa = PBXFileReference; fileEncoding = 4; lastKnownFileType = text.xcconfig; path = "ios-test-target.xcconfig"; sourceTree = "<group>"; };
		F9C9A67F1CAD7A790039E10C /* project-common.xcconfig */ = {isa = PBXFileReference; fileEncoding = 4; lastKnownFileType = text.xcconfig; path = "project-common.xcconfig"; sourceTree = "<group>"; };
		F9C9A6801CAD7A790039E10C /* project-debug.xcconfig */ = {isa = PBXFileReference; fileEncoding = 4; lastKnownFileType = text.xcconfig; path = "project-debug.xcconfig"; sourceTree = "<group>"; };
		F9C9A6811CAD7A790039E10C /* project.xcconfig */ = {isa = PBXFileReference; fileEncoding = 4; lastKnownFileType = text.xcconfig; path = project.xcconfig; sourceTree = "<group>"; };
		F9C9A6841CAD7A790039E10C /* tests.xcconfig */ = {isa = PBXFileReference; fileEncoding = 4; lastKnownFileType = text.xcconfig; path = tests.xcconfig; sourceTree = "<group>"; };
		F9C9A6851CAD7A790039E10C /* warnings-debug.xcconfig */ = {isa = PBXFileReference; fileEncoding = 4; lastKnownFileType = text.xcconfig; path = "warnings-debug.xcconfig"; sourceTree = "<group>"; };
		F9C9A6861CAD7A790039E10C /* warnings.xcconfig */ = {isa = PBXFileReference; fileEncoding = 4; lastKnownFileType = text.xcconfig; path = warnings.xcconfig; sourceTree = "<group>"; };
		F9C9A6891CAD7A790039E10C /* WireDataModel.xcconfig */ = {isa = PBXFileReference; fileEncoding = 4; lastKnownFileType = text.xcconfig; path = WireDataModel.xcconfig; sourceTree = "<group>"; };
		F9C9A6A31CAD7C7F0039E10C /* ZMConversation.h */ = {isa = PBXFileReference; fileEncoding = 4; lastKnownFileType = sourcecode.c.h; path = ZMConversation.h; sourceTree = "<group>"; };
		F9C9A6A41CAD7C7F0039E10C /* ZMConversationList.h */ = {isa = PBXFileReference; fileEncoding = 4; lastKnownFileType = sourcecode.c.h; path = ZMConversationList.h; sourceTree = "<group>"; };
		F9C9A6A51CAD7C7F0039E10C /* ZMEditableUser.h */ = {isa = PBXFileReference; fileEncoding = 4; lastKnownFileType = sourcecode.c.h; path = ZMEditableUser.h; sourceTree = "<group>"; };
		F9C9A6A61CAD7C7F0039E10C /* ZMMessage.h */ = {isa = PBXFileReference; fileEncoding = 4; lastKnownFileType = sourcecode.c.h; path = ZMMessage.h; sourceTree = "<group>"; };
		F9C9A6A71CAD7C7F0039E10C /* ZMUser.h */ = {isa = PBXFileReference; fileEncoding = 4; lastKnownFileType = sourcecode.c.h; path = ZMUser.h; sourceTree = "<group>"; };
		F9C9A6AF1CAD7D1F0039E10C /* ZMManagedObject.h */ = {isa = PBXFileReference; fileEncoding = 4; lastKnownFileType = sourcecode.c.h; path = ZMManagedObject.h; sourceTree = "<group>"; };
		F9C9A7641CAE8DFC0039E10C /* ZMAddressBookContact.h */ = {isa = PBXFileReference; fileEncoding = 4; lastKnownFileType = sourcecode.c.h; path = ZMAddressBookContact.h; sourceTree = "<group>"; };
		F9C9A7F31CAED9510039E10C /* WireDataModelTestHost.app */ = {isa = PBXFileReference; explicitFileType = wrapper.application; includeInIndex = 0; path = WireDataModelTestHost.app; sourceTree = BUILT_PRODUCTS_DIR; };
		F9C9A81C1CAEDA330039E10C /* AppDelegate.h */ = {isa = PBXFileReference; fileEncoding = 4; lastKnownFileType = sourcecode.c.h; path = AppDelegate.h; sourceTree = "<group>"; };
		F9C9A81D1CAEDA330039E10C /* AppDelegate.m */ = {isa = PBXFileReference; fileEncoding = 4; lastKnownFileType = sourcecode.c.objc; path = AppDelegate.m; sourceTree = "<group>"; };
		F9C9A8231CAEDA330039E10C /* Info.plist */ = {isa = PBXFileReference; fileEncoding = 4; lastKnownFileType = text.plist.xml; path = Info.plist; sourceTree = "<group>"; };
		F9C9A8241CAEDA330039E10C /* main.m */ = {isa = PBXFileReference; fileEncoding = 4; lastKnownFileType = sourcecode.c.objc; path = main.m; sourceTree = "<group>"; };
		F9DBA51F1E28EA8B00BE23C0 /* DependencyKeyStore.swift */ = {isa = PBXFileReference; fileEncoding = 4; lastKnownFileType = sourcecode.swift; path = DependencyKeyStore.swift; sourceTree = "<group>"; };
		F9DBA5211E28EB4000BE23C0 /* SideEffectSources.swift */ = {isa = PBXFileReference; fileEncoding = 4; lastKnownFileType = sourcecode.swift; path = SideEffectSources.swift; sourceTree = "<group>"; };
		F9DBA5231E28EE0A00BE23C0 /* ConversationObserverTests.swift */ = {isa = PBXFileReference; fileEncoding = 4; lastKnownFileType = sourcecode.swift; name = ConversationObserverTests.swift; path = ../ConversationObserverTests.swift; sourceTree = "<group>"; };
		F9DBA5261E28EEBD00BE23C0 /* UserObserverTests.swift */ = {isa = PBXFileReference; fileEncoding = 4; lastKnownFileType = sourcecode.swift; name = UserObserverTests.swift; path = ../UserObserverTests.swift; sourceTree = "<group>"; };
		F9DBA5281E29162A00BE23C0 /* MessageObserverTests.swift */ = {isa = PBXFileReference; fileEncoding = 4; lastKnownFileType = sourcecode.swift; name = MessageObserverTests.swift; path = ../MessageObserverTests.swift; sourceTree = "<group>"; };
		F9DD60BF1E8916000019823F /* ChangedIndexesTests.swift */ = {isa = PBXFileReference; fileEncoding = 4; lastKnownFileType = sourcecode.swift; path = ChangedIndexesTests.swift; sourceTree = "<group>"; };
		F9FD75721E2E6A2100B4558B /* ConversationListObserverCenter.swift */ = {isa = PBXFileReference; fileEncoding = 4; lastKnownFileType = sourcecode.swift; path = ConversationListObserverCenter.swift; sourceTree = "<group>"; };
		F9FD75741E2E79B200B4558B /* ConversationListObserverTests.swift */ = {isa = PBXFileReference; fileEncoding = 4; lastKnownFileType = sourcecode.swift; name = ConversationListObserverTests.swift; path = ../ConversationListObserverTests.swift; sourceTree = "<group>"; };
		F9FD75771E2F9A0600B4558B /* SearchUserObserverCenter.swift */ = {isa = PBXFileReference; fileEncoding = 4; lastKnownFileType = sourcecode.swift; path = SearchUserObserverCenter.swift; sourceTree = "<group>"; };
		F9FD75791E2FB60000B4558B /* SearchUserObserverTests.swift */ = {isa = PBXFileReference; fileEncoding = 4; lastKnownFileType = sourcecode.swift; name = SearchUserObserverTests.swift; path = ../SearchUserObserverTests.swift; sourceTree = "<group>"; };
/* End PBXFileReference section */

/* Begin PBXFrameworksBuildPhase section */
		F9C9A4F81CAD5DF10039E10C /* Frameworks */ = {
			isa = PBXFrameworksBuildPhase;
			buildActionMask = 2147483647;
			files = (
				EE8DA9672954A02B00F58B79 /* WireCryptobox.framework in Frameworks */,
				F9C9A66F1CAD77930039E10C /* CoreData.framework in Frameworks */,
				EE8DA96D2954A03800F58B79 /* WireLinkPreview.framework in Frameworks */,
				EE8DA9632954A02400F58B79 /* WireProtos.framework in Frameworks */,
				EE8DA9702954A03E00F58B79 /* WireImages.framework in Frameworks */,
				F9C9A66D1CAD778C0039E10C /* Foundation.framework in Frameworks */,
				EE67F6C3296F05FD001D7C88 /* PINCache.xcframework in Frameworks */,
				EE8DA96A2954A03100F58B79 /* WireTransport.framework in Frameworks */,
				017CA4442A2742B800E8E778 /* WireCoreCrypto.xcframework in Frameworks */,
			);
			runOnlyForDeploymentPostprocessing = 0;
		};
		F9C9A5031CAD5DF10039E10C /* Frameworks */ = {
			isa = PBXFrameworksBuildPhase;
			buildActionMask = 2147483647;
			files = (
				F9C9A5071CAD5DF10039E10C /* WireDataModel.framework in Frameworks */,
			);
			runOnlyForDeploymentPostprocessing = 0;
		};
		F9C9A7F01CAED9510039E10C /* Frameworks */ = {
			isa = PBXFrameworksBuildPhase;
			buildActionMask = 2147483647;
			files = (
				EE67F728296F0C6A001D7C88 /* WireTesting.framework in Frameworks */,
				F9C9A80C1CAED99F0039E10C /* WireDataModel.framework in Frameworks */,
			);
			runOnlyForDeploymentPostprocessing = 0;
		};
/* End PBXFrameworksBuildPhase section */

/* Begin PBXGroup section */
		01D017A72B6312D70065CCD6 /* 2.110-2.111 */ = {
			isa = PBXGroup;
			children = (
				01D017AA2B6313420065CCD6 /* DuplicateUsersMigrationPolicy.swift */,
				014DD8B92B6930B4007ECFD1 /* DuplicateTeamsMigrationPolicy.swift */,
				014DD8B72B692DE3007ECFD1 /* DuplicateConversationsMigrationPolicy.swift */,
				018D00EB2B72DAFD00420BD6 /* MappingModel_2.110-2.111.xcmappingmodel */,
			);
			path = "2.110-2.111";
			sourceTree = "<group>";
		};
		06034B6B26A8D31F003624B4 /* FileSharing */ = {
			isa = PBXGroup;
			children = (
				06034B6C26A8D36E003624B4 /* Feature.FileSharing.swift */,
			);
			path = FileSharing;
			sourceTree = "<group>";
		};
		062FD8832756051000B9DE39 /* ConversationGuestLinks */ = {
			isa = PBXGroup;
			children = (
				062FD8842756053800B9DE39 /* Feature.ConversationGuestLinks.swift */,
			);
			path = ConversationGuestLinks;
			sourceTree = "<group>";
		};
		0686649D256FB087001C8747 /* AppLock */ = {
			isa = PBXGroup;
			children = (
				EE4CCA94256C558400848212 /* Feature.AppLock.swift */,
				EEBACDA625B9C2C6000210AC /* AppLockType.swift */,
				EEE186B1259CC7CC008707CA /* AppLockDelegate.swift */,
				0686649E256FB0CA001C8747 /* AppLockController.swift */,
				EE6A57DF25BB1C6800F848DD /* AppLockController.State.swift */,
				EEBACDA825B9C47E000210AC /* AppLockController.Config.swift */,
				EE30F45A2592A357000FC69C /* AppLockController.PasscodeKeychainItem.swift */,
				EE8B09AE25B86BB20057E85C /* AppLockPasscodePreference.swift */,
				EEBACDAA25B9C4B0000210AC /* AppLockAuthenticationResult.swift */,
				EE8B09AC25B86AB10057E85C /* AppLockError.swift */,
				EEBACDA425B9C243000210AC /* LAContextProtocol.swift */,
				066A96FE25A88E510083E317 /* BiometricsState.swift */,
			);
			path = AppLock;
			sourceTree = "<group>";
		};
		068664A0256FB814001C8747 /* AppLock */ = {
			isa = PBXGroup;
			children = (
				068664A1256FB834001C8747 /* AppLockControllerTests.swift */,
				EE6A57D925BAE0C900F848DD /* BiometricsStateTests.swift */,
				EE6A57DB25BAE3D700F848DD /* MockLAContext.swift */,
				EE6A57DD25BAE40700F848DD /* MockBiometricsState.swift */,
			);
			path = AppLock;
			sourceTree = "<group>";
		};
		069D07B6256266F000DBA592 /* FeatureConfiguration */ = {
			isa = PBXGroup;
			children = (
				068664A0256FB814001C8747 /* AppLock */,
				069D07B72562671D00DBA592 /* FeatureTests.swift */,
				EE715B7C256D153E00087A22 /* FeatureRepositoryTests.swift */,
			);
			path = FeatureConfiguration;
			sourceTree = "<group>";
		};
		06E8AAB2242BAA1B008929B1 /* File */ = {
			isa = PBXGroup;
			children = (
				06E8AAB3242BAA6A008929B1 /* SignatureStatus.swift */,
			);
			path = File;
			sourceTree = "<group>";
		};
		06F98D61243B2446007E914A /* DigitalSignature */ = {
			isa = PBXGroup;
			children = (
				06F98D62243B2470007E914A /* SignatureStatusTests.swift */,
			);
			path = DigitalSignature;
			sourceTree = "<group>";
		};
		1639A81122608FEB00868AB9 /* Patches */ = {
			isa = PBXGroup;
			children = (
				EEC80B5A29B60F7200099727 /* Legacy */,
				2BB2076F292B787000FB6468 /* PatchApplicator.swift */,
				EEC80B5B29B611CA00099727 /* PersistedDataPatch.swift */,
				54F84CFC1F9950B300ABD7D5 /* DuplicatedEntityRemoval.swift */,
				16827AE92732A3C20079405D /* InvalidDomainRemoval.swift */,
				F11F3E881FA32463007B6D3D /* InvalidClientsRemoval.swift */,
				16127CF2220058160020E65C /* InvalidConversationRemoval.swift */,
				87C1C25E207F7DA80083BF6B /* InvalidGenericMessageDataRemoval.swift */,
				163D01DF2472DE6200984999 /* InvalidConnectionRemoval.swift */,
				168413EC2225965500FCB9BC /* TransferStateMigration.swift */,
				1639A8122260916E00868AB9 /* AlertAvailabilityBehaviourChange.swift */,
				0660FEBC2580E4A900F4C19F /* TransferApplockKeychain.swift */,
				169315EE25AC4C8100709F15 /* MigrateSenderClient.swift */,
				EE2BA00525CB3AA8001EB606 /* InvalidFeatureRemoval.swift */,
			);
			path = Patches;
			sourceTree = "<group>";
		};
		1672A6002343971500380537 /* Label */ = {
			isa = PBXGroup;
			children = (
				1672A6012343973600380537 /* LabelTests.swift */,
			);
			path = Label;
			sourceTree = "<group>";
		};
		16BA4301233CD8170018E883 /* Label */ = {
			isa = PBXGroup;
			children = (
				16BA4302233CD8E50018E883 /* Label.swift */,
			);
			path = Label;
			sourceTree = "<group>";
		};
		2B7AB1B529A4E5C500D9A63A /* TestPlans */ = {
			isa = PBXGroup;
			children = (
				2B6F6AB429ACC162001BB36F /* AllTests.xctestplan */,
				2B7AB1B729A4EAC500D9A63A /* SecurityTests.xctestplan */,
			);
			path = TestPlans;
			sourceTree = "<group>";
		};
		546D3DE71CE5D22C00A6047F /* Utils */ = {
			isa = PBXGroup;
			children = (
				F963E9721D9BF9E300098AD3 /* ProtosTests.swift */,
				5E771F392080C40B00575629 /* PBMessageValidationTests.swift */,
				546D3DE81CE5D24C00A6047F /* RichAssetFileTypeTests.swift */,
				54DE05DC1CF8711F00C35253 /* ProtobufUtilitiesTests.swift */,
				BF949E5A1D3D17FB00587597 /* LinkPreview+ProtobufTests.swift */,
				F92C99271DAE8D060034AFDD /* GenericMessageTests+Obfuscation.swift */,
				F9AB00281F0D2BE40037B437 /* FileManager+FileLocationTests.swift */,
				87DF59BF1F729FDA00C7B406 /* ZMMovedIndexTests.swift */,
				F19550372040628000338E91 /* ZMUpdateEvent+Helper.swift */,
				EF17175A22D4CC8E00697EB0 /* Team+MockTeam.swift */,
				A96524B823CDE07200303C60 /* String+WordTests.swift */,
			);
			path = Utils;
			sourceTree = "<group>";
		};
		54CB3FE824A3993400BA86DD /* FeatureConfig */ = {
			isa = PBXGroup;
			children = (
				0686649D256FB087001C8747 /* AppLock */,
				EEC47ED427A81ED70020B599 /* ClassifiedDomains */,
				EE28991C26B4420A00E7BAF0 /* ConferenceCalling */,
				062FD8832756051000B9DE39 /* ConversationGuestLinks */,
				EEB5DE08283784DF009B4741 /* DigitalSignature */,
				06034B6B26A8D31F003624B4 /* FileSharing */,
				EEB803A9283F61CE00412F62 /* MLS */,
				EECA830126EF34FB0087ECB0 /* SelfDeletingMessages */,
				EE9AD9152696F01700DD5F51 /* FeatureRepository.swift */,
				064F8E07255E04800040371D /* Feature.swift */,
			);
			path = FeatureConfig;
			sourceTree = "<group>";
		};
		54FB03AB1E41F6C2000E13DC /* Utils */ = {
			isa = PBXGroup;
			children = (
				EE47346629A3784F00E6C04E /* AutoMockable.generated.swift */,
				0191513929ACB3CA00920D04 /* SpyUserClientKeyStore.swift */,
				0191513B29ACB46000920D04 /* MockProteusProvider.swift */,
				54FB03AC1E41F6C2000E13DC /* LegacyPersistedDataPatchesTests.swift */,
				2BB2076D292B781E00FB6468 /* PatchApplicatorTests.swift */,
				54F84CFE1F99588D00ABD7D5 /* DuplicatedEntityRemovalTests.swift */,
				F11F3E8A1FA32AA0007B6D3D /* InvalidClientsRemovalTests.swift */,
				16127CF422005AAA0020E65C /* InvalidConversationRemovalTests.swift */,
				87C1C260207F812F0083BF6B /* InvalidGenericMessageDataRemovalTests.swift */,
				163D01E12472E44000984999 /* InvalidConnectionRemovalTests.swift */,
				0617001123E2FBC0005C262D /* GenericMessageTests+LinkMetaData.swift */,
				1684141622282A1A00FCB9BC /* TransferStateMigrationTests.swift */,
				065D7500239FAB1200275114 /* SelfUserParticipantMigrationTests.swift */,
				A9EEFEF923A6D0CB0007828A /* RolesMigrationTests.swift */,
				1639A8502264B91E00868AB9 /* AvailabilityBehaviourChangeTests.swift */,
				16626507217F4E0B00300F45 /* GenericMessageTests+Hashing.swift */,
				871DD79E2084A316006B1C56 /* BatchDeleteTests.swift */,
				54F84D001F995A1F00ABD7D5 /* DiskDatabaseTests.swift */,
				7A2778C7285329210044A73F /* KeychainManagerTests.swift */,
				0630E4BE257FA2BD00C75BFB /* TransferAppLockKeychainTests.swift */,
				169315F025AC501300709F15 /* MigrateSenderClientTests.swift */,
				EE2BA00725CB3DE7001EB606 /* InvalidFeatureRemovalTests.swift */,
				16827AF12732AB2E0079405D /* InvalidDomainRemovalTests.swift */,
				E97A542727B122D80009DCCF /* AccessRoleMigrationTests.swift */,
				EEB121AD2A175C9500E74D39 /* LastEventIDRepositoryTests.swift */,
			);
			name = Utils;
			path = Tests/Source/Utils;
			sourceTree = SOURCE_ROOT;
		};
		5E771F362080BAB200575629 /* Validation */ = {
			isa = PBXGroup;
			children = (
				5E771F372080BB0000575629 /* PBMessage+Validation.swift */,
			);
			path = Validation;
			sourceTree = "<group>";
		};
		63370CB9242CB8310072C37F /* Composite */ = {
			isa = PBXGroup;
			children = (
				63370CBA242CB84A0072C37F /* CompositeMessageItemContent.swift */,
				63370CBC242CBA0A0072C37F /* CompositeMessageData.swift */,
			);
			path = Composite;
			sourceTree = "<group>";
		};
		63370CF62431F4FA0072C37F /* Composite */ = {
			isa = PBXGroup;
			children = (
				63880548240EA8950043B641 /* ZMClientMessageTests+Composite.swift */,
				63370CF42431F3ED0072C37F /* CompositeMessageItemContentTests.swift */,
				63370CF72431F5DE0072C37F /* BaseCompositeMessageTests.swift */,
			);
			path = Composite;
			sourceTree = "<group>";
		};
		63709F622993E70A00577D4B /* Packages */ = {
			isa = PBXGroup;
			children = (
			);
			name = Packages;
			sourceTree = "<group>";
		};
		638805632410FB930043B641 /* ButtonState */ = {
			isa = PBXGroup;
			children = (
				638805642410FE920043B641 /* ButtonState.swift */,
			);
			path = ButtonState;
			sourceTree = "<group>";
		};
		63B1333629A503D000009D84 /* Proteus */ = {
			isa = PBXGroup;
			children = (
				63B1333729A503D000009D84 /* ProteusServiceInterface.swift */,
				63B1333829A503D000009D84 /* ProteusService.swift */,
				63B1337229A798C800009D84 /* ProteusProvider.swift */,
				EEBFA2E729D1D94B0004E8B4 /* ProteusError.swift */,
				EECCF10329D1BC7B000C0BF3 /* ProteusError+CBox.swift */,
				EE032B2F29A62CA600E1DDF3 /* ProteusSessionID.swift */,
				EE032B3029A62CA600E1DDF3 /* ProteusSessionID+Mapping.swift */,
				EE79699529D4684C00075E38 /* CryptoboxMigrationManager.swift */,
			);
			name = Proteus;
			path = Source/Proteus;
			sourceTree = "<group>";
		};
		63B1333929A503D000009D84 /* MLS */ = {
			isa = PBXGroup;
			children = (
				63B1333A29A503D000009D84 /* MLSGroup.swift */,
				63B1333B29A503D000009D84 /* MLSActionsProvider.swift */,
				63B1333C29A503D000009D84 /* Bytes+Random.swift */,
				63B1333D29A503D000009D84 /* MLSGroupID.swift */,
				63B1333E29A503D000009D84 /* MLSActionExecutor.swift */,
				63B1333F29A503D000009D84 /* MLSQualifiedClientID.swift */,
				63B1334029A503D000009D84 /* MLSService.swift */,
				63B1334129A503D000009D84 /* CommitBundle+Protobuf.swift */,
				63B1334229A503D000009D84 /* BackendMLSPublicKeys.swift */,
				63B1334329A503D000009D84 /* MessageProtocol.swift */,
				63B1334429A503D000009D84 /* CoreCryptoConfiguration.swift */,
				63B1334529A503D000009D84 /* MLSClientID.swift */,
				0129E7F829A520870065E6DB /* SafeCoreCrypto.swift */,
				63B1334629A503D000009D84 /* CoreCryptoKeyProvider.swift */,
				63B1334729A503D000009D84 /* SyncStatusProtocol.swift */,
				63B1334829A503D000009D84 /* Actions */,
				63B1335029A503D000009D84 /* MLSGroupStatus.swift */,
				63B1335129A503D000009D84 /* CoreCryptoCallbacks.swift */,
				63B1335229A503D000009D84 /* Bytes.swift */,
				63B1335329A503D000009D84 /* StaleMLSKeyMaterialDetector.swift */,
			);
			name = MLS;
			path = Source/MLS;
			sourceTree = "<group>";
		};
		63B1334829A503D000009D84 /* Actions */ = {
			isa = PBXGroup;
			children = (
				63B1334929A503D000009D84 /* UploadSelfMLSKeyPackagesAction.swift */,
				63B1334A29A503D000009D84 /* SendMLSMessageAction.swift */,
				63B1334B29A503D000009D84 /* SendCommitBundleAction.swift */,
				63B1334C29A503D000009D84 /* FetchBackendMLSPublicKeysAction.swift */,
				63B1334D29A503D000009D84 /* CountSelfMLSKeyPackagesAction.swift */,
				63B1334E29A503D000009D84 /* FetchPublicGroupStateAction.swift */,
				63B1334F29A503D000009D84 /* ClaimMLSKeyPackageAction.swift */,
			);
			path = Actions;
			sourceTree = "<group>";
		};
		A90676E5238EAE63006417AC /* ConversationRole */ = {
			isa = PBXGroup;
			children = (
				A90676E8238EB05E006417AC /* Action.swift */,
				A90676E9238EB05F006417AC /* Role.swift */,
				A90676E6238EAE8B006417AC /* ParticipantRole.swift */,
			);
			path = ConversationRole;
			sourceTree = "<group>";
		};
		A9FA524623A14E00003AD4C6 /* ConversationRole */ = {
			isa = PBXGroup;
			children = (
				A9FA524723A14E2B003AD4C6 /* RoleTests.swift */,
				A9FA524923A1598B003AD4C6 /* ActionTests.swift */,
			);
			path = ConversationRole;
			sourceTree = "<group>";
		};
		BF10B5941E64591600E7036E /* Analytics */ = {
			isa = PBXGroup;
			children = (
				BF10B59E1E645A3A00E7036E /* Events */,
				BF10B5951E64591600E7036E /* AnalyticsType.swift */,
				BF10B5961E64591600E7036E /* NSManagedObjectContext+Analytics.swift */,
			);
			path = Analytics;
			sourceTree = "<group>";
		};
		BF10B59E1E645A3A00E7036E /* Events */ = {
			isa = PBXGroup;
			children = (
				BF10B59C1E645A3300E7036E /* Analytics+UnknownMessage.swift */,
			);
			name = Events;
			sourceTree = "<group>";
		};
		BF1B98051EC313D100DE033B /* Teams */ = {
			isa = PBXGroup;
			children = (
				BF1B98031EC313C600DE033B /* Team.swift */,
				BF421B2C1EF3F91D0079533A /* Team+Patches.swift */,
				BF491CCE1F02A6CF0055EE44 /* Member+Patches.swift */,
				BF1B98061EC31A3C00DE033B /* Member.swift */,
				BF1B98081EC31A4200DE033B /* Permissions.swift */,
			);
			name = Teams;
			path = Conversation;
			sourceTree = "<group>";
		};
		BF3493EE1EC3566500B0C314 /* Teams */ = {
			isa = PBXGroup;
			children = (
				BF1B980A1EC31D6100DE033B /* TeamDeletionRuleTests.swift */,
				BF3493FF1EC46D3D00B0C314 /* ZMConversationTests+Teams.swift */,
				BF1B980C1EC3410000DE033B /* PermissionsTests.swift */,
				BF3493EA1EC34C0B00B0C314 /* TeamTests.swift */,
				BFE764421ED5AAE400C65C3E /* ZMConversation+TeamsTests.swift */,
				BF3493EF1EC3569800B0C314 /* MemberTests.swift */,
			);
			name = Teams;
			sourceTree = "<group>";
		};
		BF491CDE1F0525ED0055EE44 /* Accounts */ = {
			isa = PBXGroup;
			children = (
				EE174FCD2522756700482A70 /* ZMConversationPerformanceTests.swift */,
				BF491CDA1F0525DC0055EE44 /* AccountTests.swift */,
				BF491CDC1F0525E50055EE44 /* AccountManagerTests.swift */,
				BF491CDF1F0529D80055EE44 /* AccountStoreTests.swift */,
			);
			name = Accounts;
			sourceTree = "<group>";
		};
		BF491CE91F063F0A0055EE44 /* Accounts */ = {
			isa = PBXGroup;
			children = (
				BF491CE31F063EDB0055EE44 /* Account.swift */,
				EE5F54CB259B22C400F11F3C /* Account+Keychain.swift */,
				BF491CE51F063EE50055EE44 /* AccountStore.swift */,
				BF491CE71F063EEB0055EE44 /* AccountManager.swift */,
				161E05692667C4D000DADC3D /* AccountDeletedObserver.swift */,
				BF8361D91F0A3C41009AE5AC /* NSSecureCoding+Swift.swift */,
				5E67168D2174B9AF00522E61 /* LoginCredentials.swift */,
			);
			name = Accounts;
			sourceTree = "<group>";
		};
		CE4EDC071D6D9A04002A20AA /* Reaction */ = {
			isa = PBXGroup;
			children = (
				CE4EDC081D6D9A3D002A20AA /* Reaction.swift */,
				4058AAA12AA76BFA0013DE71 /* ReactionData.swift */,
			);
			name = Reaction;
			sourceTree = "<group>";
		};
		E62EE7F62B3447A3002A54EF /* 2.106-2.107 */ = {
			isa = PBXGroup;
			children = (
				6391A7F62A6FD66A00832665 /* DuplicateClientsMigrationPolicy.swift */,
				6391A7F92A6FD6FC00832665 /* MappingModel_2.106-2.107.xcmappingmodel */,
				E62EE7F72B3447E9002A54EF /* RemoveZombieParticipantRolesMigrationPolicy.swift */,
			);
			path = "2.106-2.107";
			sourceTree = "<group>";
		};
		E6A5BBA22B0E329800ACC236 /* Migration */ = {
			isa = PBXGroup;
			children = (
				01D017A72B6312D70065CCD6 /* 2.110-2.111 */,
				E62EE7F62B3447A3002A54EF /* 2.106-2.107 */,
				E6A5BBA52B0E33DB00ACC236 /* CoreDataMessagingMigrationVersion.swift */,
				E6A5BBA72B0E355A00ACC236 /* CoreDataMessagingMigrator.swift */,
				E6A5BBA92B0E4DD500ACC236 /* CoreDataMessagingMigrationStep.swift */,
			);
			path = Migration;
			sourceTree = "<group>";
		};
		EE032B3429A62CD600E1DDF3 /* Proteus */ = {
			isa = PBXGroup;
			children = (
				EE032B3529A62CD600E1DDF3 /* ProteusServiceTests.swift */,
				EE79699729D469A700075E38 /* CryptoboxMigrationManagerTests.swift */,
			);
			path = Proteus;
			sourceTree = "<group>";
		};
		EE22F81029DD82290053E1C6 /* EAR */ = {
			isa = PBXGroup;
			children = (
				EEC57C4929E407CC0068DFDA /* EARService.swift */,
				EE22F81129DD84ED0053E1C6 /* EARKeyRepository.swift */,
				EE428C4F29F1247400ECB715 /* EARKeyGenerator.swift */,
				EE428C5129F1533000ECB715 /* EARKeyEncryptor.swift */,
				018964242A6FE72700BCEE0E /* EARStorage.swift */,
				EE22F80829DD818B0053E1C6 /* BaseEARKeyDescription.swift */,
				EE22F80A29DD81C50053E1C6 /* PublicEARKeyDescription.swift */,
				EE22F80C29DD81FC0053E1C6 /* PrivateEARKeyDescription.swift */,
				EE22F80E29DD82110053E1C6 /* DatabaseEARKeyDescription.swift */,
			);
			path = EAR;
			sourceTree = "<group>";
		};
		EE28991C26B4420A00E7BAF0 /* ConferenceCalling */ = {
			isa = PBXGroup;
			children = (
				EE28991D26B4422800E7BAF0 /* Feature.ConferenceCalling.swift */,
			);
			path = ConferenceCalling;
			sourceTree = "<group>";
		};
		EE68EECC252DCAB80013B242 /* Change detection */ = {
			isa = PBXGroup;
			children = (
				EE68EEC8252DC4450013B242 /* ChangeDetector.swift */,
				EE68EECA252DC4720013B242 /* ExplicitChangeDetector.swift */,
				EE3EFE94253053B1009499E5 /* PotentialChangeDetector.swift */,
				EEAAD75B252C6DAE00E6A44E /* ModifiedObjects.swift */,
				EE3EFE9625305A84009499E5 /* ModifiedObjects+Mergeable.swift */,
				EEAAD759252C6D2700E6A44E /* UnreadMessages.swift */,
			);
			path = "Change detection";
			sourceTree = "<group>";
		};
		EE91911829F0196600514A2D /* EAR */ = {
			isa = PBXGroup;
			children = (
				EE428C4D29F01E4800ECB715 /* EARServiceTests.swift */,
			);
			name = EAR;
			path = Source/EAR;
			sourceTree = "<group>";
		};
		EE98879028882C6D002340D2 /* MLS */ = {
			isa = PBXGroup;
			children = (
				EE98878D28882BFF002340D2 /* MLSServiceTests.swift */,
				EE84226F28EC353900B80FE5 /* MLSActionExecutorTests.swift */,
				63123BCB291BBB79009A5179 /* MLSQualifiedClientIdTests.swift */,
				0189815429A66B0800B52510 /* SafeCoreCryptoTests.swift */,
				EEDE7DB628EC1618007DC6A3 /* MockMLSActionExecutor.swift */,
				EEF6E3C928D89251001C1799 /* StaleMLSKeyDetectorTests.swift */,
				EEFAAC3328DDE27F009940E7 /* CoreCryptoCallbacksTests.swift */,
				EE98879128882C8F002340D2 /* MockMLSService.swift */,
				EEF0BC3028EEC02400ED16CA /* MockSyncStatus.swift */,
				EEC3BC732888403000BFDC35 /* MockCoreCrypto.swift */,
				01A2D62E2A153118000EFC9C /* MockSafeCoreCrypto.swift */,
				EE22185D2892C22C008EF6ED /* MockConversationEventProcessor.swift */,
				EEC3BC75288855C000BFDC35 /* MockMLSActionsProvider.swift */,
				EEC8064D28CF4C2D00DD58E9 /* MockStaleMLSKeyDetector.swift */,
				63C07014291144F70075D598 /* CoreCryptoConfigProviderTests.swift */,
				6374562129C3323D001D1A33 /* CoreCryptoKeyProviderTests.swift */,
				63FACD55291BC598003AB25D /* MLSClientIdTests.swift */,
			);
			path = MLS;
			sourceTree = "<group>";
		};
		EEB5DE08283784DF009B4741 /* DigitalSignature */ = {
			isa = PBXGroup;
			children = (
				EEB5DE09283784F9009B4741 /* Feature+DigitalSignature.swift */,
			);
			path = DigitalSignature;
			sourceTree = "<group>";
		};
		EEB803A9283F61CE00412F62 /* MLS */ = {
			isa = PBXGroup;
			children = (
				EEB803AA283F61E600412F62 /* Feature.MLS.swift */,
			);
			path = MLS;
			sourceTree = "<group>";
		};
		EEC47ED427A81ED70020B599 /* ClassifiedDomains */ = {
			isa = PBXGroup;
			children = (
				EEC47ED527A81EF60020B599 /* Feature+ClassifiedDomains.swift */,
			);
			path = ClassifiedDomains;
			sourceTree = "<group>";
		};
		EEC80B5A29B60F7200099727 /* Legacy */ = {
			isa = PBXGroup;
			children = (
				54FB03A01E41E273000E13DC /* LegacyPersistedDataPatches.swift */,
				54FB03A81E41F1B6000E13DC /* LegacyPersistedDataPatches+Directory.swift */,
			);
			path = Legacy;
			sourceTree = "<group>";
		};
		EECA82FD26EF34E20087ECB0 /* SelfDeletingMessages */ = {
			isa = PBXGroup;
			children = (
				F92C99291DAFBC910034AFDD /* ZMConversation+SelfDeletingMessages.swift */,
				EE5E2C1426DFC31900C3928A /* MessageDestructionTimeoutType.swift */,
				EE5E2C1826DFC67900C3928A /* MessageDestructionTimeoutValue.swift */,
			);
			path = SelfDeletingMessages;
			sourceTree = "<group>";
		};
		EECA830126EF34FB0087ECB0 /* SelfDeletingMessages */ = {
			isa = PBXGroup;
			children = (
				EECFAA3726D52EB700D9E100 /* Feature.SelfDeletingMessages.swift */,
			);
			path = SelfDeletingMessages;
			sourceTree = "<group>";
		};
		F1103BD82135471A00EB9ED6 /* Calling */ = {
			isa = PBXGroup;
			children = (
				161541B91E27EBD400AC2FFB /* ZMConversation+Calling.swift */,
				165D3A2B1E1D47AB0052E654 /* ZMCallState.swift */,
			);
			path = Calling;
			sourceTree = "<group>";
		};
		F93A30281D6EFB66005CCB1D /* Confirmation */ = {
			isa = PBXGroup;
			children = (
				F93A30231D6EFB47005CCB1D /* ZMMessageConfirmation.swift */,
			);
			path = Confirmation;
			sourceTree = "<group>";
		};
		F963E9671D9ADD5A00098AD3 /* Protos */ = {
			isa = PBXGroup;
			children = (
				F1FDF2F521B152BC00E037A1 /* GenericMessage+Helper.swift */,
				06B1C492248F9173007FDA8D /* GenericMessage+Debug.swift */,
				F1FDF2F621B152BC00E037A1 /* GenericMessage+Hashing.swift */,
				63B658DF243789DE00EF463F /* GenericMessage+Assets.swift */,
				F1FDF2FF21B1580400E037A1 /* GenericMessage+Utils.swift */,
				06D48734241F930A00881B08 /* GenericMessage+Obfuscation.swift */,
				63AFE2D5244F49A90003F619 /* GenericMessage+MessageCapable.swift */,
				63D41E7024597E420076826F /* GenericMessage+Flags.swift */,
				63F65F00246B073900534A69 /* GenericMessage+Content.swift */,
				F963E96B1D9ADD5A00098AD3 /* ZMImageAssetEncryptionKeys.h */,
				F963E96C1D9ADD5A00098AD3 /* ZMImageAssetEncryptionKeys.m */,
			);
			path = Protos;
			sourceTree = "<group>";
		};
		F963E97D1D9C09DA00098AD3 /* Ephemeral */ = {
			isa = PBXGroup;
			children = (
				F963E9821D9C0DC400098AD3 /* ZMMessageDestructionTimer.swift */,
			);
			path = Ephemeral;
			sourceTree = "<group>";
		};
		F9A705C91CAEE01D00C2F5FE /* ManagedObjectContext */ = {
			isa = PBXGroup;
			children = (
				E6A5BBA22B0E329800ACC236 /* Migration */,
				166A2A0C25FB991800B4A4F8 /* CoreDataStack.swift */,
				167BCC95260DC3F100E9D7E3 /* CoreDataStack+ClearStorage.swift */,
				F179B5D92062B77300C13DFD /* CoreDataStack+Backup.swift */,
				166DCDB72555886E004F4F59 /* CoreDataStack+Migration.swift */,
				F9A705CA1CAEE01D00C2F5FE /* NSManagedObjectContext+tests.h */,
				F9A705CB1CAEE01D00C2F5FE /* NSManagedObjectContext+zmessaging-Internal.h */,
				F9A705CC1CAEE01D00C2F5FE /* NSManagedObjectContext+zmessaging.h */,
				F9A705CD1CAEE01D00C2F5FE /* NSManagedObjectContext+zmessaging.m */,
				54FB03AE1E41FC86000E13DC /* NSManagedObjectContext+Patches.swift */,
				0649D1C424F6A542001DDC78 /* NSManagedObjectContext+ZMKeyValueStore.swift */,
				F93265201D8950F10076AAD6 /* NSManagedObjectContext+FetchRequest.swift */,
				1693155425A329FE00709F15 /* NSManagedObjectContext+UpdateRequest.swift */,
				544E8C101E2F76B400F9B8B8 /* NSManagedObjectContext+UserInfoMerge.swift */,
				87D9CCE81F27606200AA4388 /* NSManagedObjectContext+TearDown.swift */,
				16460A43206515370096B616 /* NSManagedObjectContext+BackupImport.swift */,
				16E6F24724B36D550015B249 /* NSManagedObjectContext+EncryptionAtRest.swift */,
				0630E4B5257F888600C75BFB /* NSManagedObjectContext+AppLock.swift */,
				16AD86B91F75426C00E4C797 /* NSManagedObjectContext+NotificationContext.swift */,
				163C92A92630A80400F8DC14 /* NSManagedObjectContext+SelfUser.swift */,
				63DA335D286C9CF000818C3C /* NSManagedObjectContext+MLSService.swift */,
				EE9B9F562993E57900A257BC /* NSManagedObjectContext+ProteusService.swift */,
				EEC80B3529B0AD8100099727 /* NSManagedObjectContext+ProteusProvider.swift */,
				EE9B9F5829964F6A00A257BC /* NSManagedObjectContext+CoreCrypto.swift */,
				F9A705D01CAEE01D00C2F5FE /* NSNotification+ManagedObjectContextSave.h */,
				F9A705D11CAEE01D00C2F5FE /* NSNotification+ManagedObjectContextSave.m */,
				D5FA30C42063DC2D00716618 /* BackupMetadata.swift */,
				54D7B83E1E12774600C1B347 /* NSPersistentStore+Metadata.swift */,
				5473CC721E14245C00814C03 /* NSManagedObjectContext+Debugging.swift */,
				060ED6D02499E97200412C4A /* NSManagedObjectContext+ServerTimeDelta.swift */,
				63D9A19D282AA0050074C20C /* NSManagedObjectContext+Federation.swift */,
				160B3BB024EFD64E0026D355 /* ExtendedSecureUnarchiveFromData.swift */,
			);
			name = ManagedObjectContext;
			path = Source/ManagedObjectContext;
			sourceTree = SOURCE_ROOT;
		};
		F9A705D41CAEE01D00C2F5FE /* Model */ = {
			isa = PBXGroup;
			children = (
				54CB3FE824A3993400BA86DD /* FeatureConfig */,
				638805632410FB930043B641 /* ButtonState */,
				A90676E5238EAE63006417AC /* ConversationRole */,
				16BA4301233CD8170018E883 /* Label */,
				5E771F362080BAB200575629 /* Validation */,
				CE4EDC071D6D9A04002A20AA /* Reaction */,
				F93A30281D6EFB66005CCB1D /* Confirmation */,
				F9A705D51CAEE01D00C2F5FE /* Connection */,
				BF491CE91F063F0A0055EE44 /* Accounts */,
				BF1B98051EC313D100DE033B /* Teams */,
				F9A705D91CAEE01D00C2F5FE /* Conversation */,
				F9A705F01CAEE01D00C2F5FE /* Message */,
				F9A706031CAEE01D00C2F5FE /* User */,
				F9A706141CAEE01D00C2F5FE /* UserClient */,
				BF10B5941E64591600E7036E /* Analytics */,
				F9A706191CAEE01D00C2F5FE /* ZMManagedObject+Internal.h */,
				F9A7061A1CAEE01D00C2F5FE /* ZMManagedObject.m */,
				1600D93B267A80D700970F99 /* ZMManagedObject+Fetching.swift */,
				F1C8676F1FA9CCB5001505E8 /* DuplicateMerging.swift */,
				54CD46091DEDA55C00BA3429 /* AddressBookEntry.swift */,
				87C125F61EF94EE800D28DC1 /* ZMManagedObject+Grouping.swift */,
				16460A45206544B00096B616 /* PersistentMetadataKeys.swift */,
				168D7BFC26F365ED00789960 /* EntityAction.swift */,
				168D7C9526F9ED1E00789960 /* QualifiedID.swift */,
			);
			name = Model;
			path = Source/Model;
			sourceTree = SOURCE_ROOT;
		};
		F9A705D51CAEE01D00C2F5FE /* Connection */ = {
			isa = PBXGroup;
			children = (
				F9A705D61CAEE01D00C2F5FE /* ZMConnection+Internal.h */,
				F9A705D71CAEE01D00C2F5FE /* ZMConnection.h */,
				F9A705D81CAEE01D00C2F5FE /* ZMConnection.m */,
				A949418E23E1DB78001B0373 /* ZMConnection+Fetch.swift */,
				16B5B33026FDC5D2001A3216 /* ZMConnection+Actions.swift */,
				A901DE8B23A2A31B00B4DDC6 /* ZMConnection+Role.swift */,
				547E664A1F750E4A008CB1FA /* ZMConnection+Notification.swift */,
			);
			path = Connection;
			sourceTree = "<group>";
		};
		F9A705D91CAEE01D00C2F5FE /* Conversation */ = {
			isa = PBXGroup;
			children = (
				A943BBE725B5A59D003D66BA /* ConversationLike.swift */,
				F1103BD82135471A00EB9ED6 /* Calling */,
				EECA82FD26EF34E20087ECB0 /* SelfDeletingMessages */,
				F9B71F111CB264EF001DB03F /* ZMConversation+Internal.h */,
				F9B71F101CB264EF001DB03F /* ZMConversation.m */,
				EE86678D2A56CF77005CBEA4 /* ZMConversation.swift */,
				63D41E4E2452EA080076826F /* ZMConversation+SelfConversation.swift */,
				A95E7BF4239134E600935B88 /* ZMConversation+Participants.swift */,
				A90B3E2C23A255D5003EFED4 /* ZMConversation+Creation.swift */,
				165DC522214A614100090B7B /* ZMConversation+Message.swift */,
				EFD0B02C21087DC80065EBF3 /* ZMConversation+Language.swift */,
				F163784E1E5C454C00898F84 /* ZMConversation+Patches.swift */,
				165911541DF054AD007FA847 /* ZMConversation+Predicates.swift */,
				545FA5D61E2FD3750054171A /* ZMConversation+MessageDeletion.swift */,
				16519D35231D1BB200C9D76D /* ZMConversation+Deletion.swift */,
				BF6EA4D11E2512E800B7BD4B /* ZMConversation+DisplayName.swift */,
				16F6BB391EDEC2D6009EA803 /* ZMConversation+ObserverHelper.swift */,
				EEDA9C0D2510F3D5003A5B27 /* ZMConversation+EncryptionAtRest.swift */,
				BF2ADF621E28CF1E00E81B1E /* SharedObjectStore.swift */,
				544E8C121E2F825700F9B8B8 /* ZMConversation+SecurityLevel.swift */,
				547E66481F7503A5008CB1FA /* ZMConversation+Notifications.swift */,
				F125BAD61EE9849B0018C2F8 /* ZMConversation+SystemMessages.swift */,
				1626344A20D935C0000D4063 /* ZMConversation+Timestamps.swift */,
				F137EEBD212C14300043FDEB /* ZMConversation+Services.swift */,
				A90D62C723A159B600F680CC /* ZMConversation+Transport.swift */,
				06D33FCA2524E402004B9BC1 /* ZMConversation+UnreadCount.swift */,
				F9B71F1A1CB264EF001DB03F /* ZMConversation+UnreadCount.h */,
				F9B71F1B1CB264EF001DB03F /* ZMConversation+UnreadCount.m */,
				D5D10DA8203B161700145497 /* ZMConversation+AccessMode.swift */,
				8767E85A216391DF00390F75 /* ZMConversation+Mute.swift */,
				16030DAF21AD765D00F8032E /* ZMConversation+Confirmations.swift */,
				16BA4304233CDEA30018E883 /* ZMConversation+Labels.swift */,
				873B88FB204044AC00FBE254 /* ConversationCreationOptions.swift */,
				BFF8AE8420E4E12A00988700 /* ZMMessage+ShouldDisplay.swift */,
				F9B71F1E1CB264EF001DB03F /* ZMConversationSecurityLevel.h */,
				F16378501E5C805100898F84 /* ZMConversationSecurityLevel.swift */,
				F9C877081E000C9D00792613 /* AssetCollection.swift */,
				F90D99A41E02DC6B00034070 /* AssetCollectionBatched.swift */,
				5EDDC7A52088CE3B00B24850 /* ZMConversation+Invalid.swift */,
				87EFA3AB210F52C6004DFA53 /* ZMConversation+LastMessages.swift */,
				87E9508A2118B2DA00306AA7 /* ZMConversation+DeleteOlderMessages.swift */,
				EEFC3EE62208311200D3091A /* ZMConversation+HasMessages.swift */,
				1670D0162317F92B003A143B /* ZMConversation+Team.swift */,
				5E39FC66225F22BE00C682B8 /* ZMConversation+ExternalParticipant.swift */,
				70E77B7C273188150021EE70 /* ZMConversation+Role.swift */,
				6354BDF22746C30900880D50 /* ZMConversation+Federation.swift */,
				63DA3372286CA43300818C3C /* ZMConversation+MLS.swift */,
			);
			path = Conversation;
			sourceTree = "<group>";
		};
		F9A705F01CAEE01D00C2F5FE /* Message */ = {
			isa = PBXGroup;
			children = (
				06E8AAB2242BAA1B008929B1 /* File */,
				63370CB9242CB8310072C37F /* Composite */,
				F963E97D1D9C09DA00098AD3 /* Ephemeral */,
				CE58A3FE1CD3B3580037B626 /* ConversationMessage.swift */,
				BFFBFD921D59E3F00079773E /* ConversationMessage+Deletion.swift */,
				5E9EA4E12243E0D300D401B2 /* ConversationMessage+Attachments.swift */,
				16D68E961CEF2EC4003AB9E0 /* ZMFileMetadata.swift */,
				F9A705F11CAEE01D00C2F5FE /* AssetCache.swift */,
				BF85CF5E1D227A78006EDB97 /* LocationData.swift */,
				541E4F941CBD182100D82D69 /* FileAssetCache.swift */,
				F9A705F21CAEE01D00C2F5FE /* AssetEncryption.swift */,
				16313D611D227DC1001B2AB3 /* LinkPreview+ProtocolBuffer.swift */,
				165DC51E21491C0400090B7B /* Mention.swift */,
				54E3EE401F616BA600A261E3 /* ZMAssetClientMessage.swift */,
				54E3EE441F61A53C00A261E3 /* ZMAssetClientMessage+Ephemeral.swift */,
				0651D00523FC481B00411A22 /* ZMAssetClientMessage+Confirmations.swift */,
				54E3EE461F61A78B00A261E3 /* ZMAssetClientMessage+Deletion.swift */,
				54F6CEAA1CE2972200A1276D /* ZMAssetClientMessage+Download.swift */,
				54E3EE3E1F6169A800A261E3 /* ZMAssetClientMessage+FileMessageData.swift */,
				54E3EE421F6194A400A261E3 /* ZMAssetClientMessage+GenericMessage.swift */,
				63370CC3242CFA860072C37F /* ZMAssetClientMessage+UpdateEvent.swift */,
				165124D72189AE90006A3C75 /* ZMAssetClientMessage+Quotes.swift */,
				7CBC3FC020177C3C008D06E4 /* RasterImages+Protobuf.swift */,
				BFCD8A2C1DCB4E8A00C6FCCF /* V2Asset.swift */,
				BF4666291DCB71B0007463FF /* V3Asset.swift */,
				063D292924212AFD00FA6FEE /* ZMClientMessage.swift */,
				0642A3322445F2B500DCCFCD /* ZMClientMessage+UpdateEvent.swift */,
				0663285F2428D01C005BB3BE /* ZMClientMessage+GenericMessage.swift */,
				0663285D2428CEC3005BB3BE /* ZMClientMessage+Deletion.swift */,
				063D2927242128D200FA6FEE /* ZMClientMessage+Ephemeral.swift */,
				0651D00323FC46A500411A22 /* ZMClientMessage+Confirmations.swift */,
				06D48736241FB3F700881B08 /* ZMClientMessage+Obfuscate.swift */,
				F1FDF2F921B1555A00E037A1 /* ZMClientMessage+Location.swift */,
				06B99C78242A293500FEAFDE /* ZMClientMessage+Knock.swift */,
				63CA8214240812620073426A /* ZMClientMessage+Composite.swift */,
				165DC52021491D8700090B7B /* ZMClientMessage+TextMessageData.swift */,
				54D809FB1F681D6400B2CCB4 /* ZMClientMessage+LinkPreview.swift */,
				54363A001D7876200048FD7D /* ZMClientMessage+Encryption.swift */,
				165124D32188B613006A3C75 /* ZMClientMessage+Quotes.swift */,
				165124D52188CF66006A3C75 /* ZMClientMessage+Editing.swift */,
				EEDA9C132513A0A5003A5B27 /* ZMClientMessage+EncryptionAtRest.swift */,
				F9A705F81CAEE01D00C2F5FE /* ZMExternalEncryptedDataWithKeys.h */,
				F9A705F91CAEE01D00C2F5FE /* ZMExternalEncryptedDataWithKeys.m */,
				63298D992434D04D006B6018 /* GenericMessage+External.swift */,
				63B658DD243754E100EF463F /* GenericMessage+UpdateEvent.swift */,
				F1FDF2FD21B1572500E037A1 /* ZMGenericMessageData.swift */,
				F9A705FE1CAEE01D00C2F5FE /* ZMImageMessage.m */,
				A99B8A71268221A6006B4D29 /* ZMImageMessage.swift */,
				F9A705FF1CAEE01D00C2F5FE /* ZMMessage+Internal.h */,
				F9A706001CAEE01D00C2F5FE /* ZMMessage.m */,
				EF1F4F532301634500E4872C /* ZMSystemMessage+ChildMessages.swift */,
				0604F7C7265184B70016A71E /* ZMSystemMessage+ParticipantsRemovedReason.swift */,
				BF5DF5CC20F4EB3E002BCB67 /* ZMSystemMessage+NewConversation.swift */,
				BF10B58A1E6432ED00E7036E /* Message.swift */,
				63370CC8242E3B990072C37F /* ZMMessage+Conversation.swift */,
				54563B751E0161730089B1D7 /* ZMMessage+Categorization.swift */,
				F12BD0AF1E4DCEC40012ADBA /* ZMMessage+Insert.swift */,
				16CDEBFA2209D13B00E74A41 /* ZMMessage+Quotes.swift */,
				164EB6F2230D987A001BBD4A /* ZMMessage+DataRetention.swift */,
				63D41E502452F0A60076826F /* ZMMessage+Removal.swift */,
				63D41E5224531BAD0076826F /* ZMMessage+Reaction.swift */,
				EE997A15250629DC008336D2 /* ZMMessage+ProcessingError.swift */,
				BF8F3A821E4B61C70079E9E7 /* TextSearchQuery.swift */,
				F9A706011CAEE01D00C2F5FE /* ZMOTRMessage.h */,
				F9A706021CAEE01D00C2F5FE /* ZMOTRMessage.m */,
				16030DC421AEE25500F8032E /* ZMOTRMessage+Confirmations.swift */,
				EF1F850322FD71BB0020F6DC /* ZMOTRMessage+VerifySender.swift */,
				06E1C834244F1A2300CA4EF2 /* ZMOTRMessage+Helper.swift */,
				544A46AD1E2E82BA00D6A748 /* ZMOTRMessage+SecurityDegradation.swift */,
				8704676A21513DE900C628D7 /* ZMOTRMessage+Unarchive.swift */,
				165E0F68217F871400E36D08 /* ZMOTRMessage+ContentHashing.swift */,
				165124D121886EDB006A3C75 /* ZMOTRMessage+Quotes.swift */,
				63370C6B242A510A0072C37F /* ZMOTRMessage+UpdateEvent.swift */,
				068DCC5629BB816300F7E4F1 /* ZMOTRMessage+FailedToSendReason.swift */,
				CE4EDC0A1D6DC2D2002A20AA /* ConversationMessage+Reaction.swift */,
			);
			path = Message;
			sourceTree = "<group>";
		};
		F9A706031CAEE01D00C2F5FE /* User */ = {
			isa = PBXGroup;
			children = (
				1687ABAB20EBE0770007C240 /* UserType.swift */,
				EEF4010623A9213B007B1A97 /* UserType+Team.swift */,
				1607AAF1243768D200A93D29 /* UserType+Materialize.swift */,
				167BCC81260CFAD500E9D7E3 /* UserType+Federation.swift */,
				EF18C7E51F9E4F8A0085A832 /* UserType+Filename.swift */,
				06D5423B26399C32006B0C5A /* UserType+External.swift */,
				EF2CBDA620061E2D0004F65E /* ServiceUser.swift */,
				F9331C751CB4165100139ECC /* NSString+ZMPersonName.h */,
				F9331C761CB4165100139ECC /* NSString+ZMPersonName.m */,
				F929C1731E41D3480018ADA4 /* PersonName.swift */,
				1687ABAD20ECD51E0007C240 /* ZMSearchUser.swift */,
				BF989D091E8A6A120052BF8F /* SearchUserAsset.swift */,
				F9A7060D1CAEE01D00C2F5FE /* ZMUser+Internal.h */,
				F9A706101CAEE01D00C2F5FE /* ZMUser.m */,
				F18998821E7AC6D900E579A2 /* ZMUser.swift */,
				EEDD426928633B2800C9EBC4 /* ZMUser+Patches.swift */,
				EEA985972555668A002BEF02 /* ZMUser+AnalyticsIdentifier.swift */,
				F110503C2220439900F3EB62 /* ZMUser+RichProfile.swift */,
				55C40BCD22B0316800EFD8BD /* ZMUser+LegalHoldRequest.swift */,
				F14B7AFE2220302B00458624 /* ZMUser+Predicates.swift */,
				F1C867841FAA0D48001505E8 /* ZMUser+Create.swift */,
				BF3493F11EC3623200B0C314 /* ZMUser+Teams.swift */,
				1670D01B231823DC003A143B /* ZMUser+Permissions.swift */,
				16D95A411FCEF87B00C96069 /* ZMUser+Availability.swift */,
				F991CE1A1CB561B0004D8465 /* ZMAddressBookContact.m */,
				5E0FB214205176B400FD9867 /* Set+ServiceUser.swift */,
				5EFE9C052125CD3F007932A6 /* UnregisteredUser.swift */,
				5E36B45D21CA5BBA00B7063B /* UnverifiedCredentials.swift */,
				7C8BFFDE22FC5E1600B3C8A5 /* ZMUser+Validation.swift */,
				63495E1A23FED9A9002A7C59 /* ZMUser+Protobuf.swift */,
				0630E4B7257F8C0B00C75BFB /* ZMUser+Applock.swift */,
			);
			path = User;
			sourceTree = "<group>";
		};
		F9A706141CAEE01D00C2F5FE /* UserClient */ = {
			isa = PBXGroup;
			children = (
				63E21AE1291E92770084A942 /* FetchUserClientsAction.swift */,
				F13A89D0210628F600AB40CB /* PushToken.swift */,
				631A0577240420380062B387 /* UserClient+SafeLogging.swift */,
				F9A706151CAEE01D00C2F5FE /* UserClient+Protobuf.swift */,
				F9A706161CAEE01D00C2F5FE /* UserClient.swift */,
				EE128A65286DE31200558550 /* UserClient+MLSPublicKeys.swift */,
				54FB03A21E41E64A000E13DC /* UserClient+Patches.swift */,
				16DF3B5C2285B13100D09365 /* UserClientType.swift */,
				F9A706171CAEE01D00C2F5FE /* UserClientTypes.h */,
				F9A706181CAEE01D00C2F5FE /* UserClientTypes.m */,
			);
			path = UserClient;
			sourceTree = "<group>";
		};
		F9A7061B1CAEE01D00C2F5FE /* Notifications */ = {
			isa = PBXGroup;
			children = (
				F9A7061C1CAEE01D00C2F5FE /* ChangeCalculation */,
				F9A706261CAEE01D00C2F5FE /* ObjectObserverTokens */,
				5451DE361F604CD500C82E75 /* ZMMoveIndex.swift */,
				F93C4C7C1E24E1B1007E9CEE /* NotificationDispatcher.swift */,
				EE770DAE25344B4F00163C4A /* NotificationDispatcher.OperationMode.swift */,
				EE68EECC252DCAB80013B242 /* Change detection */,
				EEAAD75D252C711800E6A44E /* ZMManagedObject+ClassIdentifier.swift */,
				EEAAD75F252C713E00E6A44E /* ClassIdentifier.swift */,
				EE42938D252C460000E70670 /* Changes.swift */,
				EE42938F252C466500E70670 /* ChangeInfoConsumer.swift */,
				EE42938B252C443000E70670 /* ManagedObjectObserverToken.swift */,
				EE429389252C437900E70670 /* Notification.Name+ManagedObjectObservation.swift */,
				5451DE341F5FFF8B00C82E75 /* NotificationInContext.swift */,
				F920AE291E3A5FDD001BC14F /* Dictionary+Mapping.swift */,
				F9FD75771E2F9A0600B4558B /* SearchUserObserverCenter.swift */,
				F9FD75721E2E6A2100B4558B /* ConversationListObserverCenter.swift */,
				F9C348911E2E3FF60015D69D /* SnapshotCenter.swift */,
				F9DBA5211E28EB4000BE23C0 /* SideEffectSources.swift */,
				F9DBA51F1E28EA8B00BE23C0 /* DependencyKeyStore.swift */,
				BF103F9C1F0112F30047FDE5 /* ManagedObjectObserver.swift */,
			);
			name = Notifications;
			path = Source/Notifications;
			sourceTree = SOURCE_ROOT;
		};
		F9A7061C1CAEE01D00C2F5FE /* ChangeCalculation */ = {
			isa = PBXGroup;
			children = (
				F943BC2C1E88FEC80048A768 /* ChangedIndexes.swift */,
			);
			path = ChangeCalculation;
			sourceTree = "<group>";
		};
		F9A706261CAEE01D00C2F5FE /* ObjectObserverTokens */ = {
			isa = PBXGroup;
			children = (
				F9A7062B1CAEE01D00C2F5FE /* Helpers */,
				F9A706271CAEE01D00C2F5FE /* ConversationListChangeInfo.swift */,
				F9A706281CAEE01D00C2F5FE /* ConversationChangeInfo.swift */,
				F9A706351CAEE01D00C2F5FE /* MessageChangeInfo.swift */,
				F9A706371CAEE01D00C2F5FE /* NewUnreadMessageChangeInfos.swift */,
				F9A706391CAEE01D00C2F5FE /* ObjectChangeInfo.swift */,
				F9A7063B1CAEE01D00C2F5FE /* UserClientChangeInfo.swift */,
				F9A7063C1CAEE01D00C2F5FE /* UserChangeInfo.swift */,
				F99C5B891ED460E20049CCD7 /* TeamChangeInfo.swift */,
				1672A613234499B500380537 /* LabelChangeInfo.swift */,
				A995F05B23968D8500FAC3CF /* ParticipantRoleChangeInfo.swift */,
			);
			path = ObjectObserverTokens;
			sourceTree = "<group>";
		};
		F9A7062B1CAEE01D00C2F5FE /* Helpers */ = {
			isa = PBXGroup;
			children = (
				F9A7062C1CAEE01D00C2F5FE /* AnyClassTuple.swift */,
				F9A7062D1CAEE01D00C2F5FE /* DependentObjectsKeysForObservedObjectKeysCache.swift */,
				F9A7062E1CAEE01D00C2F5FE /* StringKeyPath.swift */,
				F9A7062F1CAEE01D00C2F5FE /* KeySet.swift */,
				F9A706331CAEE01D00C2F5FE /* SetSnapshot.swift */,
			);
			path = Helpers;
			sourceTree = "<group>";
		};
		F9A706421CAEE01D00C2F5FE /* Utilis */ = {
			isa = PBXGroup;
			children = (
				EE5316412A13B59500A9E0B1 /* LastUpdateEventIDRepository.swift */,
				F963E9671D9ADD5A00098AD3 /* Protos */,
				EE22F81029DD82290053E1C6 /* EAR */,
				F9331C851CB419B500139ECC /* NSFetchRequest+ZMRelationshipKeyPaths.h */,
				F9331C861CB419B500139ECC /* NSFetchRequest+ZMRelationshipKeyPaths.m */,
				F9331C811CB4191B00139ECC /* NSPredicate+ZMSearch.h */,
				D5FA30CE2063F8EC00716618 /* Version.swift */,
				F9331C821CB4191B00139ECC /* NSPredicate+ZMSearch.m */,
				F9A706431CAEE01D00C2F5FE /* CryptoBox.swift */,
				F9A706491CAEE01D00C2F5FE /* UserImageLocalCache.swift */,
				014DD8D22B6D1FE9007ECFD1 /* UUID+SafeLogging.swift */,
				F9A7064B1CAEE01D00C2F5FE /* ZMFetchRequestBatch.h */,
				F9A7064C1CAEE01D00C2F5FE /* ZMFetchRequestBatch.m */,
				F9A7064E1CAEE01D00C2F5FE /* ZMUpdateEvent+WireDataModel.h */,
				0634C3A824643A400006081D /* ZMUpdateEvent.swift */,
				F9A7064F1CAEE01D00C2F5FE /* ZMUpdateEvent+WireDataModel.m */,
				54EDE67F1CBBF1860044A17E /* PINCache+ZMessaging.swift */,
				546D3DE51CE5D0B100A6047F /* RichAssetFileType.swift */,
				F963E97E1D9C09E700098AD3 /* ZMMessageTimer.h */,
				F963E97F1D9C09E700098AD3 /* ZMMessageTimer.m */,
				F9AB00261F0CE5520037B437 /* FileManager+FileLocations.swift */,
				5EFE9C072126BF9D007932A6 /* ZMPropertyNormalizationResult.h */,
				5EFE9C082126BF9D007932A6 /* ZMPropertyNormalizationResult.m */,
				5EFE9C0E2126D3FA007932A6 /* NormalizationResult.swift */,
				63298D9D24374489006B6018 /* Dictionary+ObjectForKey.swift */,
				162207F7272291CA0041EDE8 /* String+NilEmpty.swift */,
				7A2778C5285223D90044A73F /* KeychainManager.swift */,
				EE997A1325062295008336D2 /* Logging.swift */,
				EE128A67286DE35F00558550 /* CodableHelpers.swift */,
				6312162E287DB7D900FF9A56 /* String+Bytes.swift */,
				EE04084D28CA85B2009E4B8D /* Date+Helpers.swift */,
				0129E7FA29A520EB0065E6DB /* SafeFileContext.swift */,
				0614E96C2A863EED007BB1F6 /* NSPredicate+BaseCompounds.swift */,
				E6A5BBAD2B0E564200ACC236 /* WireDataModelBundle.swift */,
			);
			name = Utilis;
			path = Source/Utilis;
			sourceTree = SOURCE_ROOT;
		};
		F9A706CC1CAEE30700C2F5FE /* en.lproj */ = {
			isa = PBXGroup;
			children = (
				F9A706CD1CAEE30700C2F5FE /* InfoPlist.strings */,
			);
			name = en.lproj;
			path = Tests/Resources/en.lproj;
			sourceTree = SOURCE_ROOT;
		};
		F9A708031CAEEB7400C2F5FE /* ManagedObjectContext */ = {
			isa = PBXGroup;
			children = (
				166E47BC255A98D900C161C8 /* CoreDataStackTests+Migration.swift */,
				F16F8EBE2063E9CC009A9D6F /* CoreDataStackTests+Backup.swift */,
				167BCC91260DB5FA00E9D7E3 /* CoreDataStackTests+ClearStorage.swift */,
				F9A708041CAEEB7400C2F5FE /* ManagedObjectContextSaveNotificationTests.m */,
				F9A708051CAEEB7400C2F5FE /* ManagedObjectContextTests.m */,
				F14FA376221DB05B005E7EF5 /* MockBackgroundActivityManager.swift */,
				54929FAD1E12AC8B0010186B /* NSPersistentStoreMetadataTests.swift */,
				F9A708061CAEEB7400C2F5FE /* NSManagedObjectContext+TestHelpers.h */,
				F9A708071CAEEB7400C2F5FE /* NSManagedObjectContext+TestHelpers.m */,
				F9A708081CAEEB7400C2F5FE /* PersistentStoreCoordinatorTests.m */,
				5473CC741E14268600814C03 /* NSManagedObjectContextDebuggingTests.swift */,
				BF103FA01F0138390047FDE5 /* ManagedObjectContextChangeObserverTests.swift */,
				543ABF5A1F34A13000DBE28B /* DatabaseBaseTest.swift */,
				54ED3A9C1F38CB6A0066AD47 /* DatabaseMigrationTests.swift */,
				E6BFE8392B332DDB000F0FBE /* DatabaseMigrationTests+ParticipantRole.swift */,
				6391A7FB2A6FD7C900832665 /* DatabaseMigrationTests+UserClientUniqueness.swift */,
				014DD8BB2B699429007ECFD1 /* DatabaseMigrationTests+UserUniqueness.swift */,
				014DD8C62B6C3F01007ECFD1 /* DatabaseMigrationTests+ConversationUniqueness.swift */,
				D5FA30CA2063ECD400716618 /* BackupMetadataTests.swift */,
				D5FA30D02063FD3A00716618 /* VersionTests.swift */,
				63F376D92834FF7200FE1F05 /* NSManagedObjectContextTests+Federation.swift */,
				01B7A5742B0FB6DA00FE5132 /* CoreDataMessagingMigrationVersionTests.swift */,
			);
			name = ManagedObjectContext;
			path = Tests/Source/ManagedObjectContext;
			sourceTree = SOURCE_ROOT;
		};
		F9A7080A1CAEEB7400C2F5FE /* Model */ = {
			isa = PBXGroup;
			children = (
				069D07B6256266F000DBA592 /* FeatureConfiguration */,
				06F98D61243B2446007E914A /* DigitalSignature */,
				A9FA524623A14E00003AD4C6 /* ConversationRole */,
				1672A6002343971500380537 /* Label */,
				546D3DE71CE5D22C00A6047F /* Utils */,
				F9B71FD71CB2C4C6001DB03F /* Observer */,
				F9B71F4D1CB2BC85001DB03F /* Conversation */,
				F9B71F591CB2BC85001DB03F /* ConversationList */,
				F9B71F5C1CB2BC85001DB03F /* Messages */,
				F9B71F621CB2BC85001DB03F /* User */,
				F9B71F6B1CB2BC85001DB03F /* VoiceChannel */,
				F9B720011CB2C68B001DB03F /* UserClient */,
				F9A7080C1CAEEB7400C2F5FE /* MockDataModel */,
				BF3493EE1EC3566500B0C314 /* Teams */,
				BF491CDE1F0525ED0055EE44 /* Accounts */,
				F9A7080B1CAEEB7400C2F5FE /* CoreDataRelationshipsTests.m */,
				F94A208E1CB51AF50059632A /* ManagedObjectValidationTests.m */,
				F9A708131CAEEB7400C2F5FE /* ModelObjectsTests.h */,
				F9A708141CAEEB7400C2F5FE /* ModelObjectsTests.m */,
				1670D01F23183209003A143B /* ModelObjectsTests+Helpers.swift */,
				F9A708151CAEEB7400C2F5FE /* NSFetchRequestTests+ZMRelationshipKeyPaths.m */,
				F9A708161CAEEB7400C2F5FE /* PersistentChangeTrackingTests.m */,
				F9A7081B1CAEEB7400C2F5FE /* ZMConnectionTests.m */,
				169FF3AE2715820400330C2E /* ZMConnectionFetchingTests.swift */,
				F9A7082B1CAEEB7400C2F5FE /* ZMFetchRequestBatchTests.m */,
				F9A7082C1CAEEB7400C2F5FE /* ZMManagedObjectTests.m */,
				87C125F81EF94F2E00D28DC1 /* ZMManagedObjectGroupingTests.swift */,
				1600D943267BC5A000970F99 /* ZMManagedObjectFetchingTests.swift */,
				F9A7085A1CAEED1B00C2F5FE /* ZMBaseManagedObjectTest.h */,
				F9A7085B1CAEED1B00C2F5FE /* ZMBaseManagedObjectTest.m */,
				068D610124629AA300A110A2 /* ZMBaseManagedObjectTest.swift */,
				544034331D6DFE8500860F2D /* ZMAddressBookContactTests.swift */,
				5476BA3D1DEDABCC00D047F8 /* AddressBookEntryTests.swift */,
				BF0D07F91E4C7B1100B934EB /* TextSearchQueryTests.swift */,
			);
			name = Model;
			path = Tests/Source/Model;
			sourceTree = SOURCE_ROOT;
		};
		F9A7080C1CAEEB7400C2F5FE /* MockDataModel */ = {
			isa = PBXGroup;
			children = (
				F9A7080D1CAEEB7400C2F5FE /* MockEntity.h */,
				F9A7080E1CAEEB7400C2F5FE /* MockEntity.m */,
				F9A7080F1CAEEB7400C2F5FE /* MockEntity2.h */,
				F9A708101CAEEB7400C2F5FE /* MockEntity2.m */,
				F9A708111CAEEB7400C2F5FE /* MockModelObjectContextFactory.h */,
				F9A708121CAEEB7400C2F5FE /* MockModelObjectContextFactory.m */,
			);
			path = MockDataModel;
			sourceTree = "<group>";
		};
		F9A7085D1CAEEF4700C2F5FE /* Helper */ = {
			isa = PBXGroup;
			children = (
				F9AB39591CB3AEB100A7254F /* BaseTestSwiftHelpers.swift */,
				F920AE161E38C547001BC14F /* NotificationObservers.swift */,
				F9A7085E1CAEEF4700C2F5FE /* MessagingTest+EventFactory.h */,
				F9A7085F1CAEEF4700C2F5FE /* MessagingTest+EventFactory.m */,
				F9C8622A1D87DC18009AAC33 /* MessagingTest+UUID.swift */,
				CEE525A81CCA4C97001D06F9 /* NSString+RandomString.h */,
				CEE525A91CCA4C97001D06F9 /* NSString+RandomString.m */,
				F14B9C6E212DB467004B6D7D /* ZMBaseManagedObjectTest+Helpers.swift */,
				16F7341324F9573C00AB93B1 /* XCTestCase+EncryptionKeys.swift */,
				16E70F97270F1F5700718E5D /* ZMConnection+Helper.h */,
				16E70FA6270F212000718E5D /* ZMConnection+Helper.m */,
				169FF3A427157B3800330C2E /* MockActionHandler.swift */,
				EE403EC928D357AD00F78A36 /* ZMBaseTest+Async.swift */,
				E6BFE8372B3320C7000F0FBE /* DatabaseMigrationHelper.swift */,
			);
			name = Helper;
			path = Tests/Source/Helper;
			sourceTree = SOURCE_ROOT;
		};
		F9B71F4D1CB2BC85001DB03F /* Conversation */ = {
			isa = PBXGroup;
			children = (
				F991CE101CB5549D004D8465 /* ZMConversation+Testing.h */,
				16DF3B5E2289510600D09365 /* ZMConversationTests+Legalhold.swift */,
				A923D77D239DB87700F47B85 /* ZMConversationTests+SecurityLevel.swift */,
				F9B71F4F1CB2BC85001DB03F /* ZMConversation+Testing.m */,
				F9B71F511CB2BC85001DB03F /* ZMConversationTests+gapsAndWindows.m */,
				A9536FD223ACD23100CFD528 /* ConversationTests+gapsAndWindows.swift */,
				54A885A71F62EEB600AFBA95 /* ZMConversationTests+Messages.swift */,
				16D5260C20DD1D9400608D8E /* ZMConversationTests+Timestamps.swift */,
				A9128ACF2398067E0056F591 /* ZMConversationTests+Participants.swift */,
				EF3510F922CA07BB00115B97 /* ZMConversationTests+Transport.swift */,
				F9B71F561CB2BC85001DB03F /* ZMConversationTests+Validation.m */,
				F92C992B1DAFC58A0034AFDD /* ZMConversationTests+Ephemeral.swift */,
				1621E59120E62BD2006B2D17 /* ZMConversationTests+Silencing.swift */,
				F1B025601E534CF900900C65 /* ZMConversationTests+PrepareToSend.swift */,
				BF735CFB1E7050D0003BC61F /* ZMConversationTests+CallSystemMessages.swift */,
				F1B58926202DCEF9002BB59B /* ZMConversationTests+CreationSystemMessages.swift */,
				EF9A4702210A026600085102 /* ZMConversationTests+Language.swift */,
				F1517921212DAE2E00BA3EBD /* ZMConversationTests+Services.swift */,
				8767E8672163B9EE00390F75 /* ZMConversationTests+Mute.swift */,
				16030DBD21AE8FAB00F8032E /* ZMConversationTests+Confirmations.swift */,
				06D33FCC2524F65D004B9BC1 /* ZMConversationTests+UnreadMessages.swift */,
				EEFC3EE822083B0900D3091A /* ZMConversationTests+HasMessages.swift */,
				16519D53231D6F8200C9D76D /* ZMConversationTests+Deletion.swift */,
				1672A5FD23434FA200380537 /* ZMConversationTests+Labels.swift */,
				63FCE54728C78D1F00126D9D /* ZMConversationTests+Predicates.swift */,
				F9B71F571CB2BC85001DB03F /* ZMConversationTests.h */,
				F9B71F581CB2BC85001DB03F /* ZMConversationTests.m */,
				A94166FB2680CCB5001F4E37 /* ZMConversationTests.swift */,
				EEBF69EC28A2724800195771 /* ZMConversationTests+MLS.swift */,
				A96E7A9725A35CEF004FAADC /* ZMConversationTests+Knock.swift */,
				63D41E6E24573F420076826F /* ZMConversationTests+SelfConversation.swift */,
				16F7341024F9556600AB93B1 /* ZMConversationTests+DraftMessage.swift */,
				A982B46523BE1B86001828A6 /* ConversationTests.swift */,
				F9C8770A1E015AAF00792613 /* AssetColletionTests.swift */,
				F90D99A61E02E22400034070 /* AssetCollectionBatchedTests.swift */,
				BFB3BA721E28D38F0032A84F /* SharedObjectStoreTests.swift */,
				87A7FA23203DD11100AA066C /* ZMConversationTests+AccessMode.swift */,
				873B88FD2040470900FBE254 /* ConversationCreationOptionsTests.swift */,
				874D9797211064D300B07674 /* ZMConversationLastMessagesTest.swift */,
				5E39FC68225F2DC000C682B8 /* ZMConversationExternalParticipantsStateTests.swift */,
				A927F52623A029250058D744 /* ParticipantRoleTests.swift */,
				6354BDF42747BD9600880D50 /* ZMConversationTests+Federation.swift */,
				63E313D2274D5F57002EAF1D /* ZMConversationTests+Team.swift */,
				E9C7DD9A27B533D000FB9AE8 /* AccessRoleMappingTests.swift */,
			);
			name = Conversation;
			path = Tests/Source/Model/Conversation;
			sourceTree = SOURCE_ROOT;
		};
		F9B71F591CB2BC85001DB03F /* ConversationList */ = {
			isa = PBXGroup;
			children = (
				F9B71F5A1CB2BC85001DB03F /* ZMConversationListDirectoryTests.m */,
				16925336234F677B0041A8FF /* ZMConversationListDirectoryTests+Labels.swift */,
				BFE3A96B1ED2EC110024A05B /* ZMConversationListDirectoryTests+Teams.swift */,
				BFE3A96D1ED301020024A05B /* ZMConversationListTests+Teams.swift */,
				1672A6292345102400380537 /* ZMConversationListTests+Labels.swift */,
				F9B71F5B1CB2BC85001DB03F /* ZMConversationListTests.m */,
			);
			name = ConversationList;
			path = Tests/Source/Model/ConversationList;
			sourceTree = SOURCE_ROOT;
		};
		F9B71F5C1CB2BC85001DB03F /* Messages */ = {
			isa = PBXGroup;
			children = (
				EEDB51DA255410D000F35A29 /* GenericMessageHelperTests.swift */,
				63370CF62431F4FA0072C37F /* Composite */,
				EEE83B491FBB496B00FC0296 /* ZMMessageTimerTests.swift */,
				54EDE6811CBBF6260044A17E /* FileAssetCacheTests.swift */,
				F9331C541CB3BCDA00139ECC /* OtrBaseTest.swift */,
				F9331C501CB3BC6800139ECC /* CryptoBoxTests.swift */,
				16C391E1214BD437003AB3AD /* MentionTests.swift */,
				F9B71F5D1CB2BC85001DB03F /* ZMAssetClientMessageTests.swift */,
				168414292228421700FCB9BC /* ZMAssetClientMessageTests+AssetMessage.swift */,
				F963E9921D9E9D1800098AD3 /* ZMAssetClientMessageTests+Ephemeral.swift */,
				162294A4222038FA00A98679 /* CacheAssetTests.swift */,
				0680A9C1246002DC000F80F3 /* ZMClientMessageTests.swift */,
				EE82625029A8D6BD0023B13A /* ZMClientMessageTests+OTR.swift */,
				F9331C591CB3BECB00139ECC /* ZMClientMessageTests+OTR_Legacy.swift */,
				EE46B92728A511630063B38D /* ZMClientMessageTests+MLSEncryptedPayloadGenerator.swift */,
				01E3C8542B308AEA00556D8A /* ZMMessage+ServerTimestamp.swift */,
				63495DEF23F6BD2A002A7C59 /* GenericMessageTests.swift */,
				63298D9B24374094006B6018 /* GenericMessageTests+External.swift */,
				BFCF31DA1DA50C650039B3DC /* GenericMessageTests+NativePush.swift */,
				BF794FE41D14425E00E618C6 /* ZMClientMessageTests+Location.swift */,
				1651F9BD1D3554C800A9FAE8 /* ZMClientMessageTests+TextMessage.swift */,
				BFFBFD941D59E49D0079773E /* ZMClientMessageTests+Deletion.swift */,
				16746B071D2EAF8E00831771 /* ZMClientMessageTests+ZMImageOwner.swift */,
				87E2CE302119F6AB0034C2C4 /* ZMClientMessageTests+Cleared.swift */,
				1687C0E12150EE91003099DD /* ZMClientMessageTests+Mentions.swift */,
				7C88C5312182F6150037DD03 /* ZMClientMessageTests+Replies.swift */,
				168FF32F258200AD0066DAE3 /* ZMClientMessageTests+ResetSession.swift */,
				165E141725CC516B00F0B075 /* ZMClientMessageTests+Prefetching.swift */,
				F9B71F5F1CB2BC85001DB03F /* BaseClientMessageTests.swift */,
				F9B71F601CB2BC85001DB03F /* ZMMessageTests.h */,
				F9B71F611CB2BC85001DB03F /* ZMMessageTests.m */,
				A93724A126983100005FD532 /* ZMMessageTests.swift */,
				163CE6AE25BEB9680013C12D /* ZMMessageTests+SystemMessages.swift */,
				63D41E6C245733AC0076826F /* ZMMessageTests+Removal.swift */,
				F93A302E1D6F2633005CCB1D /* ZMMessageTests+Confirmation.swift */,
				060D194D2462A9D000623376 /* ZMMessageTests+GenericMessage.swift */,
				068DCC5A29BFEC4E00F7E4F1 /* ZMMessageTests+ExpirationReasonCode.swift */,
				0651D00723FC4FDC00411A22 /* GenericMessageTests+LegalHoldStatus.swift */,
				16CDEBF62209897D00E74A41 /* ZMMessageTests+ShouldGenerateUnreadCount.swift */,
				F9B0FF311D79D1140098C17C /* ZMClientMessageTests+Unarchiving.swift */,
				1689FD452194A63E00A656E2 /* ZMClientMessageTests+Editing.swift */,
				CEB15E501D7EE53A0048A011 /* ZMClientMessagesTests+Reaction.swift */,
				5E9EA4D52242942900D401B2 /* ZMClientMessageTests+LinkAttachments.swift */,
				F963E9841D9D47D100098AD3 /* ZMClientMessageTests+Ephemeral.swift */,
				54563B791E0189750089B1D7 /* ZMMessageCategorizationTests.swift */,
				544E8C0D1E2F69E800F9B8B8 /* ZMOTRMessage+SecurityDegradationTests.swift */,
				16E7DA291FDABE440065B6A6 /* ZMOTRMessage+SelfConversationUpdateTests.swift */,
				166D189D230E9E66001288CD /* ZMMessage+DataRetentionTests.swift */,
				0680A9C42460627B000F80F3 /* ZMMessage+Reaction.swift */,
				EE6CB3DD24E2D24F00B0EADD /* ZMGenericMessageDataTests.swift */,
				4058AAA72AAB65530013DE71 /* ReactionsSortingTests.swift */,
			);
			name = Messages;
			path = Tests/Source/Model/Messages;
			sourceTree = SOURCE_ROOT;
		};
		F9B71F621CB2BC85001DB03F /* User */ = {
			isa = PBXGroup;
			children = (
				F991CE181CB55E95004D8465 /* ZMSearchUserTests.m */,
				164A55D220F3AF6700AE62A6 /* ZMSearchUserTests+ProfileImages.swift */,
				1645ECC1243B643B007A82D6 /* ZMSearchUserTests+TeamUser.swift */,
				169FF3A927157F0100330C2E /* ZMSearchUserTests+Connections.swift */,
				872A2E891FFD2FBF00900B22 /* ZMSearchUserPayloadParsingTests.swift */,
				F9B71F631CB2BC85001DB03F /* UserImageLocalCacheTests.swift */,
				1645ECC3243B69A1007A82D6 /* UserTypeTests+Materialize.swift */,
				167BCC85260CFC7B00E9D7E3 /* UserTypeTests+Federation.swift */,
				F9B71F661CB2BC85001DB03F /* ZMPersonNameTests.m */,
				F18998871E7AF0BE00E579A2 /* ZMUserTests.h */,
				F9B71F6A1CB2BC85001DB03F /* ZMUserTests.m */,
				F18998841E7AEEC900E579A2 /* ZMUserTests+Swift.swift */,
				EE09EEB0255959F000919A6B /* ZMUserTests+AnalyticsIdentifier.swift */,
				1670D01D231825BE003A143B /* ZMUserTests+Permissions.swift */,
				5EFE9C0B2126CB71007932A6 /* UnregisteredUserTests.swift */,
				55C40BD422B0F75C00EFD8BD /* ZMUserLegalHoldTests.swift */,
			);
			name = User;
			path = Tests/Source/Model/User;
			sourceTree = SOURCE_ROOT;
		};
		F9B71F6B1CB2BC85001DB03F /* VoiceChannel */ = {
			isa = PBXGroup;
			children = (
				F9B71F6D1CB2BC85001DB03F /* ZMCallStateTests.swift */,
			);
			name = VoiceChannel;
			path = Tests/Source/Model/VoiceChannel;
			sourceTree = SOURCE_ROOT;
		};
		F9B71FD71CB2C4C6001DB03F /* Observer */ = {
			isa = PBXGroup;
			children = (
				F9B71FD91CB2C4C6001DB03F /* StringKeyPathTests.swift */,
				F9B71FDE1CB2C4C6001DB03F /* ObjectObserver */,
				F929C17A1E423B620018ADA4 /* SnapshotCenterTests.swift */,
				F9DD60BF1E8916000019823F /* ChangedIndexesTests.swift */,
				F93C4C7E1E24F832007E9CEE /* NotificationDispatcherTests.swift */,
				EE3EFEA0253090E0009499E5 /* PotentialChangeDetectorTests.swift */,
				F920AE391E3B8445001BC14F /* SearchUserObserverCenterTests.swift */,
			);
			path = Observer;
			sourceTree = "<group>";
		};
		F9B71FDE1CB2C4C6001DB03F /* ObjectObserver */ = {
			isa = PBXGroup;
			children = (
				F9DBA5231E28EE0A00BE23C0 /* ConversationObserverTests.swift */,
				F9DBA5261E28EEBD00BE23C0 /* UserObserverTests.swift */,
				F9DBA5281E29162A00BE23C0 /* MessageObserverTests.swift */,
				F9C348821E2CC0730015D69D /* UserClientObserverTests.swift */,
				F99C5B8B1ED466760049CCD7 /* TeamObserverTests.swift */,
				1672A6152344A14E00380537 /* LabelObserverTests.swift */,
				F9C348851E2CC27D0015D69D /* NewUnreadMessageObserverTests.swift */,
				F9FD75741E2E79B200B4558B /* ConversationListObserverTests.swift */,
				F9FD75791E2FB60000B4558B /* SearchUserObserverTests.swift */,
				F9B71FDF1CB2C4C6001DB03F /* AnyClassTupleTests.swift */,
				A995F05D239690B300FAC3CF /* ParticipantRoleObserverTests.swift */,
			);
			name = ObjectObserver;
			path = ObjectObserverToken;
			sourceTree = "<group>";
		};
		F9B720011CB2C68B001DB03F /* UserClient */ = {
			isa = PBXGroup;
			children = (
				F13A89D22106293000AB40CB /* PushTokenTests.swift */,
				F9331C5B1CB3BF9F00139ECC /* UserClientKeyStoreTests.swift */,
				F9B720021CB2C68B001DB03F /* UserClientTests.swift */,
				631A0585240439470062B387 /* UserClientTests+SafeLogging.swift */,
				1693155225A30D4E00709F15 /* UserClientTests+ResetSession.swift */,
			);
			name = UserClient;
			path = Tests/Source/Model/UserClient;
			sourceTree = SOURCE_ROOT;
		};
		F9C9A4F21CAD5DF10039E10C = {
			isa = PBXGroup;
			children = (
				543089B71D420165004D8AC4 /* README.md */,
				F9A708641CAEF9BD00C2F5FE /* Default-568h@2x.png */,
				F9C9A6771CAD7A790039E10C /* Resources */,
				F9C9A4FE1CAD5DF10039E10C /* Source */,
				F9C9A50A1CAD5DF10039E10C /* Tests */,
				F9C9A4FD1CAD5DF10039E10C /* Products */,
				F9C9A6701CAD779E0039E10C /* Frameworks */,
				63709F622993E70A00577D4B /* Packages */,
			);
			indentWidth = 4;
			sourceTree = "<group>";
			tabWidth = 4;
		};
		F9C9A4FD1CAD5DF10039E10C /* Products */ = {
			isa = PBXGroup;
			children = (
				F9C9A4FC1CAD5DF10039E10C /* WireDataModel.framework */,
				F9C9A5061CAD5DF10039E10C /* WireDataModelTests.xctest */,
				F9C9A7F31CAED9510039E10C /* WireDataModelTestHost.app */,
			);
			name = Products;
			sourceTree = "<group>";
		};
		F9C9A4FE1CAD5DF10039E10C /* Source */ = {
			isa = PBXGroup;
			children = (
				1639A81122608FEB00868AB9 /* Patches */,
				F9A705C91CAEE01D00C2F5FE /* ManagedObjectContext */,
				63B1333929A503D000009D84 /* MLS */,
				63B1333629A503D000009D84 /* Proteus */,
				F9A705D41CAEE01D00C2F5FE /* Model */,
				F9A7061B1CAEE01D00C2F5FE /* Notifications */,
				F9A706421CAEE01D00C2F5FE /* Utilis */,
				F9C9A60C1CAD76A50039E10C /* WireDataModel.h */,
				F9C9A7371CAE6D890039E10C /* ConversationList */,
				F9C9A6A01CAD7C7F0039E10C /* Public */,
			);
			name = Source;
			sourceTree = "<group>";
		};
		F9C9A50A1CAD5DF10039E10C /* Tests */ = {
			isa = PBXGroup;
			children = (
				2B7AB1B529A4E5C500D9A63A /* TestPlans */,
				F9C9A83D1CAEDBC40039E10C /* Resources */,
				F9C9A81B1CAEDA330039E10C /* WireDataModelTestHost */,
				F9C9A79A1CAEA8FC0039E10C /* Source */,
			);
			path = Tests;
			sourceTree = "<group>";
		};
		F9C9A6701CAD779E0039E10C /* Frameworks */ = {
			isa = PBXGroup;
			children = (
				017CA4432A2742B800E8E778 /* WireCoreCrypto.xcframework */,
				EE67F727296F0C6A001D7C88 /* WireTesting.framework */,
				EE67F6C2296F05FD001D7C88 /* PINCache.xcframework */,
				EE8DA96F2954A03E00F58B79 /* WireImages.framework */,
				EE8DA96C2954A03800F58B79 /* WireLinkPreview.framework */,
				EE8DA9692954A03100F58B79 /* WireTransport.framework */,
				EE8DA9662954A02B00F58B79 /* WireCryptobox.framework */,
				EE8DA9622954A02400F58B79 /* WireProtos.framework */,
				F9C9A66E1CAD77930039E10C /* CoreData.framework */,
				F9C9A66C1CAD778C0039E10C /* Foundation.framework */,
			);
			name = Frameworks;
			sourceTree = "<group>";
		};
		F9C9A6771CAD7A790039E10C /* Resources */ = {
			isa = PBXGroup;
			children = (
				167BCC182609E92300E9D7E3 /* ZMEventModel.xcdatamodeld */,
				E6F443042B16294000D2B08A /* zmessaging.xcdatamodeld */,
				F9C9A5DC1CAD76A50039E10C /* Info.plist */,
				F9C9A6781CAD7A790039E10C /* Configurations */,
			);
			path = Resources;
			sourceTree = "<group>";
		};
		F9C9A6781CAD7A790039E10C /* Configurations */ = {
			isa = PBXGroup;
			children = (
				F9C9A6791CAD7A790039E10C /* version.xcconfig */,
				F9C9A67A1CAD7A790039E10C /* zmc-config */,
				F9C9A6891CAD7A790039E10C /* WireDataModel.xcconfig */,
			);
			path = Configurations;
			sourceTree = "<group>";
		};
		F9C9A67A1CAD7A790039E10C /* zmc-config */ = {
			isa = PBXGroup;
			children = (
				F9C9A67C1CAD7A790039E10C /* ios-test-host.xcconfig */,
				F9C9A67D1CAD7A790039E10C /* ios-test-target.xcconfig */,
				F9C9A67F1CAD7A790039E10C /* project-common.xcconfig */,
				F9C9A6801CAD7A790039E10C /* project-debug.xcconfig */,
				F9C9A6811CAD7A790039E10C /* project.xcconfig */,
				F9C9A6841CAD7A790039E10C /* tests.xcconfig */,
				F9C9A6851CAD7A790039E10C /* warnings-debug.xcconfig */,
				F9C9A6861CAD7A790039E10C /* warnings.xcconfig */,
			);
			path = "zmc-config";
			sourceTree = "<group>";
		};
		F9C9A6A01CAD7C7F0039E10C /* Public */ = {
			isa = PBXGroup;
			children = (
				F9C9A7641CAE8DFC0039E10C /* ZMAddressBookContact.h */,
				F9C9A6AF1CAD7D1F0039E10C /* ZMManagedObject.h */,
				F9C9A6A31CAD7C7F0039E10C /* ZMConversation.h */,
				BFCD502C21511D58008CD845 /* DraftMessage.swift */,
				F9C9A6A41CAD7C7F0039E10C /* ZMConversationList.h */,
				F9C9A6A51CAD7C7F0039E10C /* ZMEditableUser.h */,
				F9C9A6A61CAD7C7F0039E10C /* ZMMessage.h */,
				F9C9A6A71CAD7C7F0039E10C /* ZMUser.h */,
				BF3494071EC5A90400B0C314 /* ZMUser+OneOnOne.h */,
			);
			name = Public;
			path = Source/Public;
			sourceTree = SOURCE_ROOT;
		};
		F9C9A7371CAE6D890039E10C /* ConversationList */ = {
			isa = PBXGroup;
			children = (
				1672A6272344F10700380537 /* FolderList.swift */,
				F9B71F041CB264DF001DB03F /* ZMConversationList.m */,
				F9B71F051CB264DF001DB03F /* ZMConversationList+Internal.h */,
				F9B71F071CB264DF001DB03F /* ZMConversationListDirectory.h */,
				F9B71F081CB264DF001DB03F /* ZMConversationListDirectory.m */,
				16E0FBC823326B72000E3235 /* ConversationDirectory.swift */,
			);
			name = ConversationList;
			path = Source/ConversationList;
			sourceTree = SOURCE_ROOT;
		};
		F9C9A79A1CAEA8FC0039E10C /* Source */ = {
			isa = PBXGroup;
			children = (
				EE91911829F0196600514A2D /* EAR */,
				54FB03AB1E41F6C2000E13DC /* Utils */,
				F9A7085D1CAEEF4700C2F5FE /* Helper */,
				F9A708031CAEEB7400C2F5FE /* ManagedObjectContext */,
				F9A7080A1CAEEB7400C2F5FE /* Model */,
				EE98879028882C6D002340D2 /* MLS */,
				EE032B3429A62CD600E1DDF3 /* Proteus */,
			);
			name = Source;
			sourceTree = "<group>";
		};
		F9C9A81B1CAEDA330039E10C /* WireDataModelTestHost */ = {
			isa = PBXGroup;
			children = (
				F9C9A81C1CAEDA330039E10C /* AppDelegate.h */,
				F9C9A81D1CAEDA330039E10C /* AppDelegate.m */,
				F9C9A8231CAEDA330039E10C /* Info.plist */,
				F9C9A8241CAEDA330039E10C /* main.m */,
			);
			name = WireDataModelTestHost;
			path = Tests/WireDataModelTestTarget;
			sourceTree = SOURCE_ROOT;
		};
		F9C9A83D1CAEDBC40039E10C /* Resources */ = {
			isa = PBXGroup;
			children = (
				018D00ED2B72DDFE00420BD6 /* store2-111-0.wiredatabase */,
				E6BDA1142B1642A400488D92 /* store2-110-0.wiredatabase */,
				4058AAA52AAA017F0013DE71 /* store2-109-0.wiredatabase */,
				E68D9FF02B0F594600EFE04F /* store2-108-0.wiredatabase */,
				6391A7FE2A6FDB9100832665 /* store2-107-0.wiredatabase */,
				EEFFBEB42A67D9CF0058C343 /* store2-106-0.wiredatabase */,
				E68D9FF22B0F5B4600EFE04F /* store2-105-0.wiredatabase */,
				EE002F212878345C0027D63A /* store2-104-0.wiredatabase */,
				63DA33AE28746CC100818C3C /* store2-103-0.wiredatabase */,
				EE9ADC46286F38D1002B2148 /* store2-102-0.wiredatabase */,
				EEB5DE102837BD52009B4741 /* store2-101-0.wiredatabase */,
				EE980FB12834EB3A00CC6B9F /* store2-100-0.wiredatabase */,
				06A0E60A281AE65D00E5F822 /* store2-99-0.wiredatabase */,
				E90AAE33279719D8003C7DB0 /* store2-98-0.wiredatabase */,
				06C6B1AF2745675D0049B54E /* store2-97-0.wiredatabase */,
				169FF3D72715CE5B00330C2E /* store2-96-0.wiredatabase */,
				0630E17626E0F3570012E2F9 /* store2-95-0.wiredatabase */,
				166EC36D26C50E8B0043ED01 /* store2-94-0.wiredatabase */,
				EE3C07E22698737C00CCB6FD /* store2-93-0.wiredatabase */,
				06EE09E22659340F00D6CAC3 /* store2-92-0.wiredatabase */,
				0604F7FF2651CAFD0016A71E /* store2-91-0.wiredatabase */,
				16500C0225E3A7520021B3AE /* store2-90-0.wiredatabase */,
				163CE64D25ACE57B0013C12D /* store2-89-0.wiredatabase */,
				0630E4C0257FC41300C75BFB /* store2-88-0.wiredatabase */,
				06EED73E2525D5B80014FE1E /* store2-87-0.wiredatabase */,
				06D33FCE2525D368004B9BC1 /* store2-86-0.wiredatabase */,
				16F7341524F95F9100AB93B1 /* store2-85-0.wiredatabase */,
				54AA3C9824ED2CE600FE1F94 /* store2-84-0.wiredatabase */,
				EE6CB3DB24E2A38500B0EADD /* store2-83-0.wiredatabase */,
				54BAB40A24A4FA0800EBC400 /* store2-82-0.wiredatabase */,
				0612D240243DC12E008811A7 /* store2-81-0.wiredatabase */,
				63340BBC241C2BC5004ED87C /* store2-80-0.wiredatabase */,
				F91EAAC41D885D720010ACBE /* video.mp4 */,
				F9A708591CAEEC0700C2F5FE /* Test-Bridging-Header.h */,
				5495BC421E019F1B004253ED /* audio.m4a */,
				F9A706CA1CAEE30700C2F5FE /* 1900x1500.jpg */,
				F9A706CB1CAEE30700C2F5FE /* animated.gif */,
				F9A706CC1CAEE30700C2F5FE /* en.lproj */,
				F9A706CF1CAEE30700C2F5FE /* EncryptedBase64EncondedExternalMessageTestFixture.txt */,
				F9A706D01CAEE30700C2F5FE /* ExternalMessageTextFixture.txt */,
				F9A706D11CAEE30700C2F5FE /* Info.plist */,
				F9A706D21CAEE30700C2F5FE /* Lorem Ipsum.txt */,
				F9A706D31CAEE30700C2F5FE /* medium.jpg */,
				F9A706D41CAEE30700C2F5FE /* not_animated.gif */,
				F9A706D91CAEE30700C2F5FE /* tiny.jpg */,
			);
			path = Resources;
			sourceTree = "<group>";
		};
/* End PBXGroup section */

/* Begin PBXHeadersBuildPhase section */
		F9C9A4F91CAD5DF10039E10C /* Headers */ = {
			isa = PBXHeadersBuildPhase;
			buildActionMask = 2147483647;
			files = (
				F9A706C81CAEE01D00C2F5FE /* ZMUpdateEvent+WireDataModel.h in Headers */,
				F9A7068D1CAEE01D00C2F5FE /* ZMUser+Internal.h in Headers */,
				F9331C871CB419B500139ECC /* NSFetchRequest+ZMRelationshipKeyPaths.h in Headers */,
				F9A706561CAEE01D00C2F5FE /* NSNotification+ManagedObjectContextSave.h in Headers */,
				F9A706801CAEE01D00C2F5FE /* ZMMessage+Internal.h in Headers */,
				F9A706501CAEE01D00C2F5FE /* NSManagedObjectContext+tests.h in Headers */,
				F9C9A6AE1CAD7C7F0039E10C /* ZMUser.h in Headers */,
				F9B71F2C1CB264EF001DB03F /* ZMConversation+UnreadCount.h in Headers */,
				F963E9701D9ADD5A00098AD3 /* ZMImageAssetEncryptionKeys.h in Headers */,
				F9A706981CAEE01D00C2F5FE /* ZMManagedObject+Internal.h in Headers */,
				F9C9A7661CAE8DFC0039E10C /* ZMAddressBookContact.h in Headers */,
				F9C9A65F1CAD76A50039E10C /* WireDataModel.h in Headers */,
				F9C9A6AC1CAD7C7F0039E10C /* ZMEditableUser.h in Headers */,
				F9B71F0C1CB264DF001DB03F /* ZMConversationListDirectory.h in Headers */,
				F9C9A6AA1CAD7C7F0039E10C /* ZMConversation.h in Headers */,
				F9A706521CAEE01D00C2F5FE /* NSManagedObjectContext+zmessaging.h in Headers */,
				F9331C831CB4191B00139ECC /* NSPredicate+ZMSearch.h in Headers */,
				F9C9A6B01CAD7D1F0039E10C /* ZMManagedObject.h in Headers */,
				F9B71F0A1CB264DF001DB03F /* ZMConversationList+Internal.h in Headers */,
				F9C9A6AB1CAD7C7F0039E10C /* ZMConversationList.h in Headers */,
				BF3494081EC5A90400B0C314 /* ZMUser+OneOnOne.h in Headers */,
				F9A706511CAEE01D00C2F5FE /* NSManagedObjectContext+zmessaging-Internal.h in Headers */,
				F9A706821CAEE01D00C2F5FE /* ZMOTRMessage.h in Headers */,
				F9A7065A1CAEE01D00C2F5FE /* ZMConnection+Internal.h in Headers */,
				F9A706961CAEE01D00C2F5FE /* UserClientTypes.h in Headers */,
				F9A706C51CAEE01D00C2F5FE /* ZMFetchRequestBatch.h in Headers */,
				F9A7065B1CAEE01D00C2F5FE /* ZMConnection.h in Headers */,
				F9B71F301CB264EF001DB03F /* ZMConversationSecurityLevel.h in Headers */,
				F963E9801D9C09E700098AD3 /* ZMMessageTimer.h in Headers */,
				5EFE9C092126BF9D007932A6 /* ZMPropertyNormalizationResult.h in Headers */,
				F9A706791CAEE01D00C2F5FE /* ZMExternalEncryptedDataWithKeys.h in Headers */,
				F9B71F231CB264EF001DB03F /* ZMConversation+Internal.h in Headers */,
				F9C9A6AD1CAD7C7F0039E10C /* ZMMessage.h in Headers */,
				F9331C771CB4165100139ECC /* NSString+ZMPersonName.h in Headers */,
			);
			runOnlyForDeploymentPostprocessing = 0;
		};
/* End PBXHeadersBuildPhase section */

/* Begin PBXNativeTarget section */
		F9C9A4FB1CAD5DF10039E10C /* WireDataModel */ = {
			isa = PBXNativeTarget;
			buildConfigurationList = F9C9A5101CAD5DF10039E10C /* Build configuration list for PBXNativeTarget "WireDataModel" */;
			buildPhases = (
				F9C9A4F71CAD5DF10039E10C /* Sources */,
				F9C9A4F81CAD5DF10039E10C /* Frameworks */,
				F9C9A4F91CAD5DF10039E10C /* Headers */,
				EE47346529A377D100E6C04E /* Run Sourcery */,
				668BEFB527453BF600866A25 /* Run Swiftlint */,
				F9C9A4FA1CAD5DF10039E10C /* Resources */,
			);
			buildRules = (
			);
			dependencies = (
			);
			name = WireDataModel;
			packageProductDependencies = (
			);
			productName = WireDataModel;
			productReference = F9C9A4FC1CAD5DF10039E10C /* WireDataModel.framework */;
			productType = "com.apple.product-type.framework";
		};
		F9C9A5051CAD5DF10039E10C /* WireDataModelTests */ = {
			isa = PBXNativeTarget;
			buildConfigurationList = F9C9A5131CAD5DF10039E10C /* Build configuration list for PBXNativeTarget "WireDataModelTests" */;
			buildPhases = (
				F9C9A5021CAD5DF10039E10C /* Sources */,
				F9C9A5031CAD5DF10039E10C /* Frameworks */,
				F9C9A5041CAD5DF10039E10C /* Resources */,
			);
			buildRules = (
			);
			dependencies = (
				F991CE201CB7E5FD004D8465 /* PBXTargetDependency */,
				F9C9A5091CAD5DF10039E10C /* PBXTargetDependency */,
			);
			name = WireDataModelTests;
			productName = WireDataModelTests;
			productReference = F9C9A5061CAD5DF10039E10C /* WireDataModelTests.xctest */;
			productType = "com.apple.product-type.bundle.unit-test";
		};
		F9C9A7F21CAED9510039E10C /* WireDataModelTestHost */ = {
			isa = PBXNativeTarget;
			buildConfigurationList = F9C9A8091CAED9510039E10C /* Build configuration list for PBXNativeTarget "WireDataModelTestHost" */;
			buildPhases = (
				F9C9A7EF1CAED9510039E10C /* Sources */,
				F9C9A7F01CAED9510039E10C /* Frameworks */,
				F9C9A7F11CAED9510039E10C /* Resources */,
				EE67F72A296F0C6A001D7C88 /* Embed Frameworks */,
			);
			buildRules = (
			);
			dependencies = (
			);
			name = WireDataModelTestHost;
			productName = WireDataModelTestTarget;
			productReference = F9C9A7F31CAED9510039E10C /* WireDataModelTestHost.app */;
			productType = "com.apple.product-type.application";
		};
/* End PBXNativeTarget section */

/* Begin PBXProject section */
		F9C9A4F31CAD5DF10039E10C /* Project object */ = {
			isa = PBXProject;
			attributes = {
				LastSwiftUpdateCheck = 0830;
				LastUpgradeCheck = 1310;
				ORGANIZATIONNAME = "Wire Swiss GmbH";
				TargetAttributes = {
					F9C9A4FB1CAD5DF10039E10C = {
						CreatedOnToolsVersion = 7.2;
						LastSwiftMigration = 1000;
						ProvisioningStyle = Manual;
					};
					F9C9A5051CAD5DF10039E10C = {
						CreatedOnToolsVersion = 7.2;
						LastSwiftMigration = 1000;
						TestTargetID = F9C9A7F21CAED9510039E10C;
					};
					F9C9A7F21CAED9510039E10C = {
						CreatedOnToolsVersion = 7.2;
						LastSwiftMigration = 0800;
					};
				};
			};
			buildConfigurationList = F9C9A4F61CAD5DF10039E10C /* Build configuration list for PBXProject "WireDataModel" */;
			compatibilityVersion = "Xcode 3.2";
			developmentRegion = en;
			hasScannedForEncodings = 0;
			knownRegions = (
				en,
				Base,
			);
			mainGroup = F9C9A4F21CAD5DF10039E10C;
			productRefGroup = F9C9A4FD1CAD5DF10039E10C /* Products */;
			projectDirPath = "";
			projectRoot = "";
			targets = (
				F9C9A4FB1CAD5DF10039E10C /* WireDataModel */,
				F9C9A5051CAD5DF10039E10C /* WireDataModelTests */,
				F9C9A7F21CAED9510039E10C /* WireDataModelTestHost */,
			);
		};
/* End PBXProject section */

/* Begin PBXResourcesBuildPhase section */
		F9C9A4FA1CAD5DF10039E10C /* Resources */ = {
			isa = PBXResourcesBuildPhase;
			buildActionMask = 2147483647;
			files = (
			);
			runOnlyForDeploymentPostprocessing = 0;
		};
		F9C9A5041CAD5DF10039E10C /* Resources */ = {
			isa = PBXResourcesBuildPhase;
			buildActionMask = 2147483647;
			files = (
				06C6B1B02745675E0049B54E /* store2-97-0.wiredatabase in Resources */,
				0630E17726E0F3570012E2F9 /* store2-95-0.wiredatabase in Resources */,
				169FF3D82715CE5B00330C2E /* store2-96-0.wiredatabase in Resources */,
				F9A706F61CAEE31800C2F5FE /* 1900x1500.jpg in Resources */,
				F9A706FA1CAEE32A00C2F5FE /* ExternalMessageTextFixture.txt in Resources */,
				6391A7FF2A6FDB9100832665 /* store2-107-0.wiredatabase in Resources */,
				54AA3C9924ED2CE700FE1F94 /* store2-84-0.wiredatabase in Resources */,
				5495BC431E019F1B004253ED /* audio.m4a in Resources */,
				4058AAA62AAA017F0013DE71 /* store2-109-0.wiredatabase in Resources */,
				54BAB40B24A4FA0800EBC400 /* store2-82-0.wiredatabase in Resources */,
				EEB5DE112837BD52009B4741 /* store2-101-0.wiredatabase in Resources */,
				06A0E60B281AE65D00E5F822 /* store2-99-0.wiredatabase in Resources */,
				0604F8002651CAFE0016A71E /* store2-91-0.wiredatabase in Resources */,
				163CE64E25ACE5DB0013C12D /* store2-89-0.wiredatabase in Resources */,
				EEFFBEB52A67D9CF0058C343 /* store2-106-0.wiredatabase in Resources */,
				F9A706FD1CAEE32A00C2F5FE /* medium.jpg in Resources */,
				F9A706F91CAEE32A00C2F5FE /* EncryptedBase64EncondedExternalMessageTestFixture.txt in Resources */,
				F9A707031CAEE32E00C2F5FE /* tiny.jpg in Resources */,
				E90AAE34279719D8003C7DB0 /* store2-98-0.wiredatabase in Resources */,
				EE002F222878345C0027D63A /* store2-104-0.wiredatabase in Resources */,
				63DA33AF28746CCF00818C3C /* store2-103-0.wiredatabase in Resources */,
				F9A706FE1CAEE32A00C2F5FE /* not_animated.gif in Resources */,
				06D33FCF2525D368004B9BC1 /* store2-86-0.wiredatabase in Resources */,
				E68D9FF32B0F5B4600EFE04F /* store2-105-0.wiredatabase in Resources */,
				F9A706FC1CAEE32A00C2F5FE /* Lorem Ipsum.txt in Resources */,
				06EED73F2525D5B90014FE1E /* store2-87-0.wiredatabase in Resources */,
				EE9ADC47286F38D1002B2148 /* store2-102-0.wiredatabase in Resources */,
				16500C0325E3A7F80021B3AE /* store2-90-0.wiredatabase in Resources */,
				E6BDA1152B1642A400488D92 /* store2-110-0.wiredatabase in Resources */,
				EE980FB22834EB3A00CC6B9F /* store2-100-0.wiredatabase in Resources */,
				F9A706F81CAEE32400C2F5FE /* InfoPlist.strings in Resources */,
				0612D241243DC134008811A7 /* store2-81-0.wiredatabase in Resources */,
				0630E4C1257FC41400C75BFB /* store2-88-0.wiredatabase in Resources */,
				E68D9FF12B0F595100EFE04F /* store2-108-0.wiredatabase in Resources */,
				EE3C07E32698737D00CCB6FD /* store2-93-0.wiredatabase in Resources */,
				018D00EE2B72DDFE00420BD6 /* store2-111-0.wiredatabase in Resources */,
				EE6CB3DC24E2A4E500B0EADD /* store2-83-0.wiredatabase in Resources */,
				166EC36E26C50E960043ED01 /* store2-94-0.wiredatabase in Resources */,
				F91EAAC61D885D7B0010ACBE /* video.mp4 in Resources */,
				16F7341624F95F9D00AB93B1 /* store2-85-0.wiredatabase in Resources */,
				F9A706F71CAEE31C00C2F5FE /* animated.gif in Resources */,
				63340BBD241C2BC5004ED87C /* store2-80-0.wiredatabase in Resources */,
				06EE09E32659340F00D6CAC3 /* store2-92-0.wiredatabase in Resources */,
			);
			runOnlyForDeploymentPostprocessing = 0;
		};
		F9C9A7F11CAED9510039E10C /* Resources */ = {
			isa = PBXResourcesBuildPhase;
			buildActionMask = 2147483647;
			files = (
				F9A708651CAEF9BD00C2F5FE /* Default-568h@2x.png in Resources */,
			);
			runOnlyForDeploymentPostprocessing = 0;
		};
/* End PBXResourcesBuildPhase section */

/* Begin PBXShellScriptBuildPhase section */
		668BEFB527453BF600866A25 /* Run Swiftlint */ = {
			isa = PBXShellScriptBuildPhase;
			buildActionMask = 2147483647;
			files = (
			);
			inputFileListPaths = (
			);
			inputPaths = (
			);
			name = "Run Swiftlint";
			outputFileListPaths = (
			);
			outputPaths = (
			);
			runOnlyForDeploymentPostprocessing = 0;
			shellPath = /bin/sh;
			shellScript = "# Adds support for Apple Silicon brew directory\nexport PATH=\"$PATH:/opt/homebrew/bin\"\n \nif which swiftlint >/dev/null; then\n  swiftlint\nelse\n  echo \"warning: SwiftLint not installed, download from https://github.com/realm/SwiftLint\"\nfi\n";
		};
		EE47346529A377D100E6C04E /* Run Sourcery */ = {
			isa = PBXShellScriptBuildPhase;
			buildActionMask = 2147483647;
			files = (
			);
			inputFileListPaths = (
			);
			inputPaths = (
			);
			name = "Run Sourcery";
			outputFileListPaths = (
			);
			outputPaths = (
			);
			runOnlyForDeploymentPostprocessing = 0;
			shellPath = /bin/sh;
			shellScript = "# Adds support for Apple Silicon brew directory\nexport PATH=\"$PATH:/opt/homebrew/bin\"\n \nif which sourcery >/dev/null; then\n  sourcery --config ./sourcery/config.yml\nelse\n  echo \"warning: Sourcery not installed, download from https://github.com/krzysztofzablocki/Sourcery\"\nfi\n\n";
		};
/* End PBXShellScriptBuildPhase section */

/* Begin PBXSourcesBuildPhase section */
		F9C9A4F71CAD5DF10039E10C /* Sources */ = {
			isa = PBXSourcesBuildPhase;
			buildActionMask = 2147483647;
			files = (
				EE3EFE95253053B1009499E5 /* PotentialChangeDetector.swift in Sources */,
				014DD8D42B6D1FF6007ECFD1 /* UUID+SafeLogging.swift in Sources */,
				BF1B98041EC313C600DE033B /* Team.swift in Sources */,
				A90676E7238EAE8B006417AC /* ParticipantRole.swift in Sources */,
				165124D82189AE90006A3C75 /* ZMAssetClientMessage+Quotes.swift in Sources */,
				BF5DF5CD20F4EB3E002BCB67 /* ZMSystemMessage+NewConversation.swift in Sources */,
				63B1336929A503D100009D84 /* FetchPublicGroupStateAction.swift in Sources */,
				0651D00423FC46A500411A22 /* ZMClientMessage+Confirmations.swift in Sources */,
				F163784F1E5C454C00898F84 /* ZMConversation+Patches.swift in Sources */,
				1639A8132260916E00868AB9 /* AlertAvailabilityBehaviourChange.swift in Sources */,
				166A2A0D25FB991800B4A4F8 /* CoreDataStack.swift in Sources */,
				F9A706AE1CAEE01D00C2F5FE /* SetSnapshot.swift in Sources */,
				162A81DD202DA4BC00F6200C /* AssetCache.swift in Sources */,
				EEBACDAB25B9C4B0000210AC /* AppLockAuthenticationResult.swift in Sources */,
				638805652410FE920043B641 /* ButtonState.swift in Sources */,
				63B1335A29A503D100009D84 /* MLSActionExecutor.swift in Sources */,
				63B1335829A503D100009D84 /* Bytes+Random.swift in Sources */,
				16460A46206544B00096B616 /* PersistentMetadataKeys.swift in Sources */,
				5E67168E2174B9AF00522E61 /* LoginCredentials.swift in Sources */,
				63DA335E286C9CF000818C3C /* NSManagedObjectContext+MLSService.swift in Sources */,
				CE4EDC0B1D6DC2D2002A20AA /* ConversationMessage+Reaction.swift in Sources */,
				63B1336529A503D100009D84 /* SendMLSMessageAction.swift in Sources */,
				EEAAD75A252C6D2700E6A44E /* UnreadMessages.swift in Sources */,
				A90676EB238EB05F006417AC /* Role.swift in Sources */,
				63B658DE243754E100EF463F /* GenericMessage+UpdateEvent.swift in Sources */,
				EEC80B3629B0AD8100099727 /* NSManagedObjectContext+ProteusProvider.swift in Sources */,
				545FA5D71E2FD3750054171A /* ZMConversation+MessageDeletion.swift in Sources */,
				5EFE9C062125CD3F007932A6 /* UnregisteredUser.swift in Sources */,
				63370C6C242A510A0072C37F /* ZMOTRMessage+UpdateEvent.swift in Sources */,
				167BCC82260CFAD500E9D7E3 /* UserType+Federation.swift in Sources */,
				BF10B5981E64591600E7036E /* NSManagedObjectContext+Analytics.swift in Sources */,
				F1C867701FA9CCB5001505E8 /* DuplicateMerging.swift in Sources */,
				544A46AE1E2E82BA00D6A748 /* ZMOTRMessage+SecurityDegradation.swift in Sources */,
				F18998831E7AC6D900E579A2 /* ZMUser.swift in Sources */,
				EE30F45B2592A357000FC69C /* AppLockController.PasscodeKeychainItem.swift in Sources */,
				54563B761E0161730089B1D7 /* ZMMessage+Categorization.swift in Sources */,
				1670D0172317F92B003A143B /* ZMConversation+Team.swift in Sources */,
				EE28991E26B4422800E7BAF0 /* Feature.ConferenceCalling.swift in Sources */,
				63B1336A29A503D100009D84 /* ClaimMLSKeyPackageAction.swift in Sources */,
				014DD8B82B692DE3007ECFD1 /* DuplicateConversationsMigrationPolicy.swift in Sources */,
				63B1335929A503D100009D84 /* MLSGroupID.swift in Sources */,
				F963E9831D9C0DC400098AD3 /* ZMMessageDestructionTimer.swift in Sources */,
				63AFE2D6244F49A90003F619 /* GenericMessage+MessageCapable.swift in Sources */,
				A901DE8C23A2A31B00B4DDC6 /* ZMConnection+Role.swift in Sources */,
				F9A706C91CAEE01D00C2F5FE /* ZMUpdateEvent+WireDataModel.m in Sources */,
				E6A5BBA62B0E33DB00ACC236 /* CoreDataMessagingMigrationVersion.swift in Sources */,
				EE997A16250629DC008336D2 /* ZMMessage+ProcessingError.swift in Sources */,
				063D2928242128D300FA6FEE /* ZMClientMessage+Ephemeral.swift in Sources */,
				63370CBB242CB84A0072C37F /* CompositeMessageItemContent.swift in Sources */,
				F13A89D1210628F700AB40CB /* PushToken.swift in Sources */,
				CE58A3FF1CD3B3580037B626 /* ConversationMessage.swift in Sources */,
				0634C3A924643A400006081D /* ZMUpdateEvent.swift in Sources */,
				160B3BB124EFD64E0026D355 /* ExtendedSecureUnarchiveFromData.swift in Sources */,
				EE22F81229DD84ED0053E1C6 /* EARKeyRepository.swift in Sources */,
				BF85CF5F1D227A78006EDB97 /* LocationData.swift in Sources */,
				F9DBA5221E28EB4000BE23C0 /* SideEffectSources.swift in Sources */,
				1672A614234499B500380537 /* LabelChangeInfo.swift in Sources */,
				06E1C835244F1A2300CA4EF2 /* ZMOTRMessage+Helper.swift in Sources */,
				06B1C493248F9173007FDA8D /* GenericMessage+Debug.swift in Sources */,
				1687ABAC20EBE0770007C240 /* UserType.swift in Sources */,
				16030DB021AD765D00F8032E /* ZMConversation+Confirmations.swift in Sources */,
				F9A7065C1CAEE01D00C2F5FE /* ZMConnection.m in Sources */,
				EF2CBDA720061E2D0004F65E /* ServiceUser.swift in Sources */,
				A995F05C23968D8500FAC3CF /* ParticipantRoleChangeInfo.swift in Sources */,
				060ED6D12499E97200412C4A /* NSManagedObjectContext+ServerTimeDelta.swift in Sources */,
				F929C1751E41EBE20018ADA4 /* PersonName.swift in Sources */,
				16BA4303233CD8E50018E883 /* Label.swift in Sources */,
				63B1336C29A503D100009D84 /* CoreCryptoCallbacks.swift in Sources */,
				EE42938C252C443000E70670 /* ManagedObjectObserverToken.swift in Sources */,
				EE128A68286DE35F00558550 /* CodableHelpers.swift in Sources */,
				161E056A2667C4D100DADC3D /* AccountDeletedObserver.swift in Sources */,
				F9A706B61CAEE01D00C2F5FE /* UserClientChangeInfo.swift in Sources */,
				EE128A66286DE31200558550 /* UserClient+MLSPublicKeys.swift in Sources */,
				EEB803AB283F61E600412F62 /* Feature.MLS.swift in Sources */,
				6354BDF32746C30900880D50 /* ZMConversation+Federation.swift in Sources */,
				BF989D0A1E8A6A120052BF8F /* SearchUserAsset.swift in Sources */,
				066328602428D01C005BB3BE /* ZMClientMessage+GenericMessage.swift in Sources */,
				5E36B45E21CA5BBA00B7063B /* UnverifiedCredentials.swift in Sources */,
				EE04084E28CA85B2009E4B8D /* Date+Helpers.swift in Sources */,
				F9B71F091CB264DF001DB03F /* ZMConversationList.m in Sources */,
				EEBFA2E829D1D94B0004E8B4 /* ProteusError.swift in Sources */,
				55C40BCE22B0316800EFD8BD /* ZMUser+LegalHoldRequest.swift in Sources */,
				EE5E2C1926DFC67900C3928A /* MessageDestructionTimeoutValue.swift in Sources */,
				5EFE9C0A2126BF9D007932A6 /* ZMPropertyNormalizationResult.m in Sources */,
				63F65F01246B073900534A69 /* GenericMessage+Content.swift in Sources */,
				1607AAF2243768D200A93D29 /* UserType+Materialize.swift in Sources */,
				63B658E0243789DE00EF463F /* GenericMessage+Assets.swift in Sources */,
				164EB6F3230D987A001BBD4A /* ZMMessage+DataRetention.swift in Sources */,
				EECFAA3826D52EB700D9E100 /* Feature.SelfDeletingMessages.swift in Sources */,
				1693155525A329FE00709F15 /* NSManagedObjectContext+UpdateRequest.swift in Sources */,
				6391A7F82A6FD66A00832665 /* DuplicateClientsMigrationPolicy.swift in Sources */,
				A90D62C823A159B600F680CC /* ZMConversation+Transport.swift in Sources */,
				F9A706941CAEE01D00C2F5FE /* UserClient+Protobuf.swift in Sources */,
				63370CBD242CBA0A0072C37F /* CompositeMessageData.swift in Sources */,
				BF8F3A831E4B61C70079E9E7 /* TextSearchQuery.swift in Sources */,
				5E771F382080BB0000575629 /* PBMessage+Validation.swift in Sources */,
				BF10B5971E64591600E7036E /* AnalyticsType.swift in Sources */,
				16313D621D227DC1001B2AB3 /* LinkPreview+ProtocolBuffer.swift in Sources */,
				F1FDF2F721B152BC00E037A1 /* GenericMessage+Helper.swift in Sources */,
				16030DC521AEE25500F8032E /* ZMOTRMessage+Confirmations.swift in Sources */,
				D5FA30C52063DC2D00716618 /* BackupMetadata.swift in Sources */,
				BF8361DA1F0A3C41009AE5AC /* NSSecureCoding+Swift.swift in Sources */,
				16CDEBFB2209D13B00E74A41 /* ZMMessage+Quotes.swift in Sources */,
				EE997A1425062295008336D2 /* Logging.swift in Sources */,
				F9331C841CB4191B00139ECC /* NSPredicate+ZMSearch.m in Sources */,
				BFCD502D21511D58008CD845 /* DraftMessage.swift in Sources */,
				63B1336B29A503D100009D84 /* MLSGroupStatus.swift in Sources */,
				F9A706BD1CAEE01D00C2F5FE /* CryptoBox.swift in Sources */,
				EE3EFE9725305A84009499E5 /* ModifiedObjects+Mergeable.swift in Sources */,
				EE42938A252C437900E70670 /* Notification.Name+ManagedObjectObservation.swift in Sources */,
				16AD86BA1F75426C00E4C797 /* NSManagedObjectContext+NotificationContext.swift in Sources */,
				165E0F69217F871400E36D08 /* ZMOTRMessage+ContentHashing.swift in Sources */,
				F9C348921E2E3FF60015D69D /* SnapshotCenter.swift in Sources */,
				0651D00623FC481B00411A22 /* ZMAssetClientMessage+Confirmations.swift in Sources */,
				54E3EE471F61A78B00A261E3 /* ZMAssetClientMessage+Deletion.swift in Sources */,
				F9331C781CB4165100139ECC /* NSString+ZMPersonName.m in Sources */,
				63B1335529A503D100009D84 /* ProteusService.swift in Sources */,
				BF6EA4D21E2512E800B7BD4B /* ZMConversation+DisplayName.swift in Sources */,
				F1C867851FAA0D48001505E8 /* ZMUser+Create.swift in Sources */,
				01D017AB2B6313420065CCD6 /* DuplicateUsersMigrationPolicy.swift in Sources */,
				EEDA9C152513A1DA003A5B27 /* ZMClientMessage+EncryptionAtRest.swift in Sources */,
				A95E7BF5239134E600935B88 /* ZMConversation+Participants.swift in Sources */,
				546D3DE61CE5D0B100A6047F /* RichAssetFileType.swift in Sources */,
				EE42938E252C460000E70670 /* Changes.swift in Sources */,
				EE86678E2A56CF77005CBEA4 /* ZMConversation.swift in Sources */,
				D5FA30CF2063F8EC00716618 /* Version.swift in Sources */,
				06D5423C26399C33006B0C5A /* UserType+External.swift in Sources */,
				F9DBA5201E28EA8B00BE23C0 /* DependencyKeyStore.swift in Sources */,
				EEA985982555668A002BEF02 /* ZMUser+AnalyticsIdentifier.swift in Sources */,
				F125BAD71EE9849B0018C2F8 /* ZMConversation+SystemMessages.swift in Sources */,
				54F84CFD1F9950B300ABD7D5 /* DuplicatedEntityRemoval.swift in Sources */,
				EE5316422A13B59500A9E0B1 /* LastUpdateEventIDRepository.swift in Sources */,
				A90B3E2D23A255D5003EFED4 /* ZMConversation+Creation.swift in Sources */,
				06034B6D26A8D36E003624B4 /* Feature.FileSharing.swift in Sources */,
				87C1C25F207F7DA80083BF6B /* InvalidGenericMessageDataRemoval.swift in Sources */,
				544E8C111E2F76B400F9B8B8 /* NSManagedObjectContext+UserInfoMerge.swift in Sources */,
				0649D1C524F6A542001DDC78 /* NSManagedObjectContext+ZMKeyValueStore.swift in Sources */,
				63D9A19E282AA0050074C20C /* NSManagedObjectContext+Federation.swift in Sources */,
				EEDD426A28633B2800C9EBC4 /* ZMUser+Patches.swift in Sources */,
				EEBACDA725B9C2C6000210AC /* AppLockType.swift in Sources */,
				E6A5BBA82B0E355A00ACC236 /* CoreDataMessagingMigrator.swift in Sources */,
				165124D42188B613006A3C75 /* ZMClientMessage+Quotes.swift in Sources */,
				06B99C79242A293500FEAFDE /* ZMClientMessage+Knock.swift in Sources */,
				BF1B98071EC31A3C00DE033B /* Member.swift in Sources */,
				F1FDF2FE21B1572500E037A1 /* ZMGenericMessageData.swift in Sources */,
				54CD460A1DEDA55C00BA3429 /* AddressBookEntry.swift in Sources */,
				63B1335D29A503D100009D84 /* CommitBundle+Protobuf.swift in Sources */,
				E6A5BBAA2B0E4DD500ACC236 /* CoreDataMessagingMigrationStep.swift in Sources */,
				BFFBFD931D59E3F00079773E /* ConversationMessage+Deletion.swift in Sources */,
				168D7BFD26F365ED00789960 /* EntityAction.swift in Sources */,
				F1FDF30021B1580400E037A1 /* GenericMessage+Utils.swift in Sources */,
				F12BD0B01E4DCEC40012ADBA /* ZMMessage+Insert.swift in Sources */,
				16127CF3220058160020E65C /* InvalidConversationRemoval.swift in Sources */,
				7CBC3FC120177C3C008D06E4 /* RasterImages+Protobuf.swift in Sources */,
				63B1336329A503D100009D84 /* SyncStatusProtocol.swift in Sources */,
				BF2ADF631E28CF1E00E81B1E /* SharedObjectStore.swift in Sources */,
				F9A706831CAEE01D00C2F5FE /* ZMOTRMessage.m in Sources */,
				165DC51F21491C0400090B7B /* Mention.swift in Sources */,
				F9A706531CAEE01D00C2F5FE /* NSManagedObjectContext+zmessaging.m in Sources */,
				6312162F287DB7D900FF9A56 /* String+Bytes.swift in Sources */,
				16B5B33126FDC5D2001A3216 /* ZMConnection+Actions.swift in Sources */,
				F110503D2220439900F3EB62 /* ZMUser+RichProfile.swift in Sources */,
				5EFE9C0F2126D3FA007932A6 /* NormalizationResult.swift in Sources */,
				F9A706571CAEE01D00C2F5FE /* NSNotification+ManagedObjectContextSave.m in Sources */,
				EE22F80D29DD81FC0053E1C6 /* PrivateEARKeyDescription.swift in Sources */,
				EE428C5229F1533000ECB715 /* EARKeyEncryptor.swift in Sources */,
				BF491CE61F063EE50055EE44 /* AccountStore.swift in Sources */,
				16BA4305233CDEA30018E883 /* ZMConversation+Labels.swift in Sources */,
				63B1335B29A503D100009D84 /* MLSQualifiedClientID.swift in Sources */,
				5451DE371F604CD500C82E75 /* ZMMoveIndex.swift in Sources */,
				63D41E5324531BAD0076826F /* ZMMessage+Reaction.swift in Sources */,
				16827AEA2732A3C20079405D /* InvalidDomainRemoval.swift in Sources */,
				54E3EE451F61A53C00A261E3 /* ZMAssetClientMessage+Ephemeral.swift in Sources */,
				5EDDC7A62088CE3B00B24850 /* ZMConversation+Invalid.swift in Sources */,
				F9A706B01CAEE01D00C2F5FE /* MessageChangeInfo.swift in Sources */,
				F9A706A71CAEE01D00C2F5FE /* AnyClassTuple.swift in Sources */,
				5451DE351F5FFF8B00C82E75 /* NotificationInContext.swift in Sources */,
				F179B5DA2062B77300C13DFD /* CoreDataStack+Backup.swift in Sources */,
				F9A706A41CAEE01D00C2F5FE /* ConversationChangeInfo.swift in Sources */,
				A943BBE825B5A59D003D66BA /* ConversationLike.swift in Sources */,
				062FD8852756053800B9DE39 /* Feature.ConversationGuestLinks.swift in Sources */,
				F9B71F0D1CB264DF001DB03F /* ZMConversationListDirectory.m in Sources */,
				A949418F23E1DB79001B0373 /* ZMConnection+Fetch.swift in Sources */,
				EEC47ED627A81EF60020B599 /* Feature+ClassifiedDomains.swift in Sources */,
				EE22F80B29DD81C50053E1C6 /* PublicEARKeyDescription.swift in Sources */,
				F920AE2A1E3A5FDD001BC14F /* Dictionary+Mapping.swift in Sources */,
				F93265211D8950F10076AAD6 /* NSManagedObjectContext+FetchRequest.swift in Sources */,
				0129E7F929A520870065E6DB /* SafeCoreCrypto.swift in Sources */,
				CE4EDC091D6D9A3D002A20AA /* Reaction.swift in Sources */,
				544E8C131E2F825700F9B8B8 /* ZMConversation+SecurityLevel.swift in Sources */,
				F9A7067A1CAEE01D00C2F5FE /* ZMExternalEncryptedDataWithKeys.m in Sources */,
				EE68EECB252DC4730013B242 /* ExplicitChangeDetector.swift in Sources */,
				63D41E512452F0A60076826F /* ZMMessage+Removal.swift in Sources */,
				63B1336129A503D100009D84 /* MLSClientID.swift in Sources */,
				54D809FC1F681D6400B2CCB4 /* ZMClientMessage+LinkPreview.swift in Sources */,
				F93A30251D6EFB47005CCB1D /* ZMMessageConfirmation.swift in Sources */,
				63B1336729A503D100009D84 /* FetchBackendMLSPublicKeysAction.swift in Sources */,
				EFD0B02D21087DC80065EBF3 /* ZMConversation+Language.swift in Sources */,
				63B1336629A503D100009D84 /* SendCommitBundleAction.swift in Sources */,
				F137EEBE212C14300043FDEB /* ZMConversation+Services.swift in Sources */,
				54EDE6801CBBF1860044A17E /* PINCache+ZMessaging.swift in Sources */,
				06E8AAB4242BAA6A008929B1 /* SignatureStatus.swift in Sources */,
				068DCC5729BB816300F7E4F1 /* ZMOTRMessage+FailedToSendReason.swift in Sources */,
				F963E9811D9C09E700098AD3 /* ZMMessageTimer.m in Sources */,
				EE79699629D4684C00075E38 /* CryptoboxMigrationManager.swift in Sources */,
				014DD8BA2B6930B4007ECFD1 /* DuplicateTeamsMigrationPolicy.swift in Sources */,
				4058AAA22AA76BFA0013DE71 /* ReactionData.swift in Sources */,
				0129E7FB29A520EB0065E6DB /* SafeFileContext.swift in Sources */,
				63370CC4242CFA860072C37F /* ZMAssetClientMessage+UpdateEvent.swift in Sources */,
				F9A706C61CAEE01D00C2F5FE /* ZMFetchRequestBatch.m in Sources */,
				166DCDB82555886F004F4F59 /* CoreDataStack+Migration.swift in Sources */,
				54363A011D7876200048FD7D /* ZMClientMessage+Encryption.swift in Sources */,
				8704676B21513DE900C628D7 /* ZMOTRMessage+Unarchive.swift in Sources */,
				54FB03A11E41E273000E13DC /* LegacyPersistedDataPatches.swift in Sources */,
				63CA8215240812620073426A /* ZMClientMessage+Composite.swift in Sources */,
				162207F8272291CA0041EDE8 /* String+NilEmpty.swift in Sources */,
				E6A5BBAE2B0E564200ACC236 /* WireDataModelBundle.swift in Sources */,
				0630E4B8257F8C0B00C75BFB /* ZMUser+Applock.swift in Sources */,
				F9A706A91CAEE01D00C2F5FE /* StringKeyPath.swift in Sources */,
				63298D9A2434D04D006B6018 /* GenericMessage+External.swift in Sources */,
				A90676EA238EB05F006417AC /* Action.swift in Sources */,
				EE6A57E025BB1C6800F848DD /* AppLockController.State.swift in Sources */,
				EE032B3129A62CA600E1DDF3 /* ProteusSessionID.swift in Sources */,
				63B1336E29A503D100009D84 /* StaleMLSKeyMaterialDetector.swift in Sources */,
				63B1336229A503D100009D84 /* CoreCryptoKeyProvider.swift in Sources */,
				EECCF10429D1BC7B000C0BF3 /* ProteusError+CBox.swift in Sources */,
				16D68E971CEF2EC4003AB9E0 /* ZMFileMetadata.swift in Sources */,
				BF421B2D1EF3F91D0079533A /* Team+Patches.swift in Sources */,
				547E664B1F750E4A008CB1FA /* ZMConnection+Notification.swift in Sources */,
				BF10B59D1E645A3300E7036E /* Analytics+UnknownMessage.swift in Sources */,
				D5D10DA9203B161700145497 /* ZMConversation+AccessMode.swift in Sources */,
				0660FEBD2580E4A900F4C19F /* TransferApplockKeychain.swift in Sources */,
				63B1336029A503D100009D84 /* CoreCryptoConfiguration.swift in Sources */,
				EF1F850422FD71BB0020F6DC /* ZMOTRMessage+VerifySender.swift in Sources */,
				165DC523214A614100090B7B /* ZMConversation+Message.swift in Sources */,
				F9A706811CAEE01D00C2F5FE /* ZMMessage.m in Sources */,
				631A0578240420380062B387 /* UserClient+SafeLogging.swift in Sources */,
				165DC52121491D8700090B7B /* ZMClientMessage+TextMessageData.swift in Sources */,
				EE9B9F572993E57900A257BC /* NSManagedObjectContext+ProteusService.swift in Sources */,
				BF491CCF1F02A6CF0055EE44 /* Member+Patches.swift in Sources */,
				018964252A6FE72700BCEE0E /* EARStorage.swift in Sources */,
				EE2BA00625CB3AA8001EB606 /* InvalidFeatureRemoval.swift in Sources */,
				EE8B09AD25B86AB10057E85C /* AppLockError.swift in Sources */,
				1687ABAE20ECD51E0007C240 /* ZMSearchUser.swift in Sources */,
				163C92AA2630A80400F8DC14 /* NSManagedObjectContext+SelfUser.swift in Sources */,
				63298D9E24374489006B6018 /* Dictionary+ObjectForKey.swift in Sources */,
				A99B8A72268221A6006B4D29 /* ZMImageMessage.swift in Sources */,
				BF3493F21EC3623200B0C314 /* ZMUser+Teams.swift in Sources */,
				541E4F951CBD182100D82D69 /* FileAssetCache.swift in Sources */,
				0614E96D2A863EED007BB1F6 /* NSPredicate+BaseCompounds.swift in Sources */,
				165911551DF054AD007FA847 /* ZMConversation+Predicates.swift in Sources */,
				0663285E2428CEC3005BB3BE /* ZMClientMessage+Deletion.swift in Sources */,
				1600D93C267A80D700970F99 /* ZMManagedObject+Fetching.swift in Sources */,
				63B1336429A503D100009D84 /* UploadSelfMLSKeyPackagesAction.swift in Sources */,
				165124D62188CF66006A3C75 /* ZMClientMessage+Editing.swift in Sources */,
				165D3A2D1E1D47AB0052E654 /* ZMCallState.swift in Sources */,
				F9A706731CAEE01D00C2F5FE /* AssetEncryption.swift in Sources */,
				F9FD75731E2E6A2100B4558B /* ConversationListObserverCenter.swift in Sources */,
				F1FDF2FA21B1555A00E037A1 /* ZMClientMessage+Location.swift in Sources */,
				F92C992A1DAFBC910034AFDD /* ZMConversation+SelfDeletingMessages.swift in Sources */,
				63D41E4F2452EA080076826F /* ZMConversation+SelfConversation.swift in Sources */,
				F16378511E5C805100898F84 /* ZMConversationSecurityLevel.swift in Sources */,
				5E9EA4E22243E0D300D401B2 /* ConversationMessage+Attachments.swift in Sources */,
				EE5F54CC259B22C400F11F3C /* Account+Keychain.swift in Sources */,
				F93C4C7D1E24E1B1007E9CEE /* NotificationDispatcher.swift in Sources */,
				06D48735241F930A00881B08 /* GenericMessage+Obfuscation.swift in Sources */,
				0686649F256FB0CA001C8747 /* AppLockController.swift in Sources */,
				F9A706951CAEE01D00C2F5FE /* UserClient.swift in Sources */,
				EEAAD75E252C711800E6A44E /* ZMManagedObject+ClassIdentifier.swift in Sources */,
				064F8E08255E04800040371D /* Feature.swift in Sources */,
				54FB03A31E41E64A000E13DC /* UserClient+Patches.swift in Sources */,
				F9A706971CAEE01D00C2F5FE /* UserClientTypes.m in Sources */,
				5E0FB215205176B400FD9867 /* Set+ServiceUser.swift in Sources */,
				F9A706A81CAEE01D00C2F5FE /* DependentObjectsKeysForObservedObjectKeysCache.swift in Sources */,
				EEBACDA525B9C243000210AC /* LAContextProtocol.swift in Sources */,
				1670D01C231823DC003A143B /* ZMUser+Permissions.swift in Sources */,
				EE428C5029F1247400ECB715 /* EARKeyGenerator.swift in Sources */,
				54FB03AA1E41F204000E13DC /* LegacyPersistedDataPatches+Directory.swift in Sources */,
				EEC57C4A29E407CC0068DFDA /* EARService.swift in Sources */,
				F9B71F2D1CB264EF001DB03F /* ZMConversation+UnreadCount.m in Sources */,
				54D7B83F1E12774600C1B347 /* NSPersistentStore+Metadata.swift in Sources */,
				BFCD8A2D1DCB4E8A00C6FCCF /* V2Asset.swift in Sources */,
				F9A706B41CAEE01D00C2F5FE /* ObjectChangeInfo.swift in Sources */,
				63B1335E29A503D100009D84 /* BackendMLSPublicKeys.swift in Sources */,
				F9A706AA1CAEE01D00C2F5FE /* KeySet.swift in Sources */,
				16460A44206515370096B616 /* NSManagedObjectContext+BackupImport.swift in Sources */,
				EEBACDA925B9C47E000210AC /* AppLockController.Config.swift in Sources */,
				63B1335F29A503D100009D84 /* MessageProtocol.swift in Sources */,
				16E6F24824B36D550015B249 /* NSManagedObjectContext+EncryptionAtRest.swift in Sources */,
				F90D99A51E02DC6B00034070 /* AssetCollectionBatched.swift in Sources */,
				54FB03AF1E41FC86000E13DC /* NSManagedObjectContext+Patches.swift in Sources */,
				70E77B7D273188150021EE70 /* ZMConversation+Role.swift in Sources */,
				63370CC9242E3B990072C37F /* ZMMessage+Conversation.swift in Sources */,
				63B1335729A503D100009D84 /* MLSActionsProvider.swift in Sources */,
				163D01E02472DE6200984999 /* InvalidConnectionRemoval.swift in Sources */,
				547E66491F7503A5008CB1FA /* ZMConversation+Notifications.swift in Sources */,
				EF18C7E61F9E4F8A0085A832 /* UserType+Filename.swift in Sources */,
				1672A6282344F10700380537 /* FolderList.swift in Sources */,
				54E3EE3F1F6169A800A261E3 /* ZMAssetClientMessage+FileMessageData.swift in Sources */,
				EF1F4F542301634500E4872C /* ZMSystemMessage+ChildMessages.swift in Sources */,
				018D00EC2B72DAFD00420BD6 /* MappingModel_2.110-2.111.xcmappingmodel in Sources */,
				F943BC2D1E88FEC80048A768 /* ChangedIndexes.swift in Sources */,
				7A2778C6285223D90044A73F /* KeychainManager.swift in Sources */,
				63B1336D29A503D100009D84 /* Bytes.swift in Sources */,
				F9A706A31CAEE01D00C2F5FE /* ConversationListChangeInfo.swift in Sources */,
				873B88FC204044AC00FBE254 /* ConversationCreationOptions.swift in Sources */,
				87E9508B2118B2DA00306AA7 /* ZMConversation+DeleteOlderMessages.swift in Sources */,
				E6F443232B16294400D2B08A /* zmessaging.xcdatamodeld in Sources */,
				EE9AD9162696F01700DD5F51 /* FeatureRepository.swift in Sources */,
				63B1337329A798C800009D84 /* ProteusProvider.swift in Sources */,
				0630E4B6257F888600C75BFB /* NSManagedObjectContext+AppLock.swift in Sources */,
				63495E1B23FED9A9002A7C59 /* ZMUser+Protobuf.swift in Sources */,
				EEF4010723A9213B007B1A97 /* UserType+Team.swift in Sources */,
				EE4CCA95256C558400848212 /* Feature.AppLock.swift in Sources */,
				63DA3373286CA43300818C3C /* ZMConversation+MLS.swift in Sources */,
				54E3EE411F616BA600A261E3 /* ZMAssetClientMessage.swift in Sources */,
				EE429390252C466500E70670 /* ChangeInfoConsumer.swift in Sources */,
				EE770DAF25344B4F00163C4A /* NotificationDispatcher.OperationMode.swift in Sources */,
				16F6BB3A1EDEC2D6009EA803 /* ZMConversation+ObserverHelper.swift in Sources */,
				EEE186B2259CC7CD008707CA /* AppLockDelegate.swift in Sources */,
				16E0FBC923326B72000E3235 /* ConversationDirectory.swift in Sources */,
				F99C5B8A1ED460E20049CCD7 /* TeamChangeInfo.swift in Sources */,
				EEB5DE0A283784F9009B4741 /* Feature+DigitalSignature.swift in Sources */,
				165124D221886EDB006A3C75 /* ZMOTRMessage+Quotes.swift in Sources */,
				63E21AE2291E92780084A942 /* FetchUserClientsAction.swift in Sources */,
				87D9CCE91F27606200AA4388 /* NSManagedObjectContext+TearDown.swift in Sources */,
				F963E9711D9ADD5A00098AD3 /* ZMImageAssetEncryptionKeys.m in Sources */,
				0604F7C8265184B70016A71E /* ZMSystemMessage+ParticipantsRemovedReason.swift in Sources */,
				63B1336829A503D100009D84 /* CountSelfMLSKeyPackagesAction.swift in Sources */,
				F11F3E891FA32463007B6D3D /* InvalidClientsRemoval.swift in Sources */,
				F9FD75781E2F9A0600B4558B /* SearchUserObserverCenter.swift in Sources */,
				168D7C9626F9ED1E00789960 /* QualifiedID.swift in Sources */,
				54F6CEAB1CE2972200A1276D /* ZMAssetClientMessage+Download.swift in Sources */,
				F9B71F221CB264EF001DB03F /* ZMConversation.m in Sources */,
				EEAAD760252C713E00E6A44E /* ClassIdentifier.swift in Sources */,
				8767E85B216391DF00390F75 /* ZMConversation+Mute.swift in Sources */,
				06D48737241FB3F700881B08 /* ZMClientMessage+Obfuscate.swift in Sources */,
				BF103F9D1F0112F30047FDE5 /* ManagedObjectObserver.swift in Sources */,
				F9A706B71CAEE01D00C2F5FE /* UserChangeInfo.swift in Sources */,
				EE68EEC9252DC4450013B242 /* ChangeDetector.swift in Sources */,
				63B1335629A503D100009D84 /* MLSGroup.swift in Sources */,
				EE032B3229A62CA600E1DDF3 /* ProteusSessionID+Mapping.swift in Sources */,
				EEC80B5C29B611CA00099727 /* PersistedDataPatch.swift in Sources */,
				F9AB00271F0CE5520037B437 /* FileManager+FileLocations.swift in Sources */,
				F9A7067F1CAEE01D00C2F5FE /* ZMImageMessage.m in Sources */,
				EE22F80F29DD82110053E1C6 /* DatabaseEARKeyDescription.swift in Sources */,
				63D41E7124597E420076826F /* GenericMessage+Flags.swift in Sources */,
				5473CC731E14245C00814C03 /* NSManagedObjectContext+Debugging.swift in Sources */,
				BF46662A1DCB71B0007463FF /* V3Asset.swift in Sources */,
				F9A706991CAEE01D00C2F5FE /* ZMManagedObject.m in Sources */,
				F1FDF2F821B152BC00E037A1 /* GenericMessage+Hashing.swift in Sources */,
				BF491CE41F063EDB0055EE44 /* Account.swift in Sources */,
				EEDA9C0E2510F3D5003A5B27 /* ZMConversation+EncryptionAtRest.swift in Sources */,
				0642A3332445F2B600DCCFCD /* ZMClientMessage+UpdateEvent.swift in Sources */,
				EEAAD75C252C6DAE00E6A44E /* ModifiedObjects.swift in Sources */,
				EE5E2C1526DFC31900C3928A /* MessageDestructionTimeoutType.swift in Sources */,
				F991CE1B1CB561B0004D8465 /* ZMAddressBookContact.m in Sources */,
				63B1335C29A503D100009D84 /* MLSService.swift in Sources */,
				6391A7FA2A6FD6FC00832665 /* MappingModel_2.106-2.107.xcmappingmodel in Sources */,
				E62EE7F82B3447E9002A54EF /* RemoveZombieParticipantRolesMigrationPolicy.swift in Sources */,
				2BB20770292B787000FB6468 /* PatchApplicator.swift in Sources */,
				87EFA3AC210F52C6004DFA53 /* ZMConversation+LastMessages.swift in Sources */,
				F9C877091E000C9D00792613 /* AssetCollection.swift in Sources */,
				169315EF25AC4C8100709F15 /* MigrateSenderClient.swift in Sources */,
				167BCC1C2609E92400E9D7E3 /* ZMEventModel.xcdatamodeld in Sources */,
				BF10B58B1E6432ED00E7036E /* Message.swift in Sources */,
				BF491CE81F063EEB0055EE44 /* AccountManager.swift in Sources */,
				63B1335429A503D100009D84 /* ProteusServiceInterface.swift in Sources */,
				16D95A421FCEF87B00C96069 /* ZMUser+Availability.swift in Sources */,
				168413ED2225965500FCB9BC /* TransferStateMigration.swift in Sources */,
				167BCC96260DC3F100E9D7E3 /* CoreDataStack+ClearStorage.swift in Sources */,
				F9331C881CB419B500139ECC /* NSFetchRequest+ZMRelationshipKeyPaths.m in Sources */,
				063D292A24212AFD00FA6FEE /* ZMClientMessage.swift in Sources */,
				EE9B9F5929964F6A00A257BC /* NSManagedObjectContext+CoreCrypto.swift in Sources */,
				BF1B98091EC31A4200DE033B /* Permissions.swift in Sources */,
				06D33FCB2524E402004B9BC1 /* ZMConversation+UnreadCount.swift in Sources */,
				EE22F80929DD818B0053E1C6 /* BaseEARKeyDescription.swift in Sources */,
				F9A706901CAEE01D00C2F5FE /* ZMUser.m in Sources */,
				F14B7AFF2220302B00458624 /* ZMUser+Predicates.swift in Sources */,
				066A96FF25A88E510083E317 /* BiometricsState.swift in Sources */,
				EEFC3EE72208311200D3091A /* ZMConversation+HasMessages.swift in Sources */,
				16DF3B5D2285B13100D09365 /* UserClientType.swift in Sources */,
				54E3EE431F6194A400A261E3 /* ZMAssetClientMessage+GenericMessage.swift in Sources */,
				5E39FC67225F22BE00C682B8 /* ZMConversation+ExternalParticipant.swift in Sources */,
				F9A706C31CAEE01D00C2F5FE /* UserImageLocalCache.swift in Sources */,
				16519D36231D1BB200C9D76D /* ZMConversation+Deletion.swift in Sources */,
				1626344B20D935C0000D4063 /* ZMConversation+Timestamps.swift in Sources */,
				87C125F71EF94EE800D28DC1 /* ZMManagedObject+Grouping.swift in Sources */,
				F9A706B21CAEE01D00C2F5FE /* NewUnreadMessageChangeInfos.swift in Sources */,
				EE8B09AF25B86BB20057E85C /* AppLockPasscodePreference.swift in Sources */,
				7C8BFFDF22FC5E1600B3C8A5 /* ZMUser+Validation.swift in Sources */,
				161541BA1E27EBD400AC2FFB /* ZMConversation+Calling.swift in Sources */,
				BFF8AE8520E4E12A00988700 /* ZMMessage+ShouldDisplay.swift in Sources */,
			);
			runOnlyForDeploymentPostprocessing = 0;
		};
		F9C9A5021CAD5DF10039E10C /* Sources */ = {
			isa = PBXSourcesBuildPhase;
			buildActionMask = 2147483647;
			files = (
				F920AE171E38C547001BC14F /* NotificationObservers.swift in Sources */,
				F93265291D89648B0076AAD6 /* ZMAssetClientMessageTests.swift in Sources */,
				63298D9C24374094006B6018 /* GenericMessageTests+External.swift in Sources */,
				1689FD462194A63E00A656E2 /* ZMClientMessageTests+Editing.swift in Sources */,
				F9B71F9C1CB2BF18001DB03F /* ZMCallStateTests.swift in Sources */,
				0630E4BF257FA2BD00C75BFB /* TransferAppLockKeychainTests.swift in Sources */,
				BF491CEB1F063F480055EE44 /* AccountManagerTests.swift in Sources */,
				544E8C0F1E2F69EB00F9B8B8 /* ZMOTRMessage+SecurityDegradationTests.swift in Sources */,
				F9B720041CB2C770001DB03F /* UserClientTests.swift in Sources */,
				872A2E8A1FFD2FBF00900B22 /* ZMSearchUserPayloadParsingTests.swift in Sources */,
				163D01E22472E44000984999 /* InvalidConnectionRemovalTests.swift in Sources */,
				0191513C29ACB46000920D04 /* MockProteusProvider.swift in Sources */,
				EE22185E2892C22C008EF6ED /* MockConversationEventProcessor.swift in Sources */,
				1672A5FE23434FA200380537 /* ZMConversationTests+Labels.swift in Sources */,
				BF0D07FB1E4C7B7A00B934EB /* TextSearchQueryTests.swift in Sources */,
				0189815529A66B0800B52510 /* SafeCoreCryptoTests.swift in Sources */,
				060ED6DC2499F78700412C4A /* ZMUpdateEvent+Helper.swift in Sources */,
				F9C348841E2CC08E0015D69D /* UserClientObserverTests.swift in Sources */,
				1651F9BE1D3554C800A9FAE8 /* ZMClientMessageTests+TextMessage.swift in Sources */,
				A982B46623BE1B86001828A6 /* ConversationTests.swift in Sources */,
				F929C17B1E423B620018ADA4 /* SnapshotCenterTests.swift in Sources */,
				A995F05E239690B300FAC3CF /* ParticipantRoleObserverTests.swift in Sources */,
				F9A708521CAEEB7500C2F5FE /* ZMFetchRequestBatchTests.m in Sources */,
				F92C99281DAE8D070034AFDD /* GenericMessageTests+Obfuscation.swift in Sources */,
				A96E7A9925A35D36004FAADC /* ZMConversationTests+Knock.swift in Sources */,
				BF949E5B1D3D17FB00587597 /* LinkPreview+ProtobufTests.swift in Sources */,
				167BCC92260DB5FA00E9D7E3 /* CoreDataStackTests+ClearStorage.swift in Sources */,
				EEC3BC742888403000BFDC35 /* MockCoreCrypto.swift in Sources */,
				CEE525AA1CCA4C97001D06F9 /* NSString+RandomString.m in Sources */,
				165E141825CC516B00F0B075 /* ZMClientMessageTests+Prefetching.swift in Sources */,
				EE403ECA28D357AD00F78A36 /* ZMBaseTest+Async.swift in Sources */,
				A9FA524A23A1598B003AD4C6 /* ActionTests.swift in Sources */,
				0191513A29ACB3CA00920D04 /* SpyUserClientKeyStore.swift in Sources */,
				16E7DA2A1FDABE440065B6A6 /* ZMOTRMessage+SelfConversationUpdateTests.swift in Sources */,
				87DF59C01F729FDA00C7B406 /* ZMMovedIndexTests.swift in Sources */,
				BF3494001EC46D3D00B0C314 /* ZMConversationTests+Teams.swift in Sources */,
				6391A7FD2A6FD7D100832665 /* DatabaseMigrationTests+UserClientUniqueness.swift in Sources */,
				63495DF023F6BD2A002A7C59 /* GenericMessageTests.swift in Sources */,
				A96524BA23CDE07700303C60 /* String+WordTests.swift in Sources */,
				16F7341424F9573C00AB93B1 /* XCTestCase+EncryptionKeys.swift in Sources */,
				06F98D64243B2474007E914A /* SignatureStatusTests.swift in Sources */,
				F9B71F941CB2BF08001DB03F /* UserImageLocalCacheTests.swift in Sources */,
				63D41E6F24573F420076826F /* ZMConversationTests+SelfConversation.swift in Sources */,
				BFE764431ED5AAE500C65C3E /* ZMConversation+TeamsTests.swift in Sources */,
				F14B9C6F212DB467004B6D7D /* ZMBaseManagedObjectTest+Helpers.swift in Sources */,
				16626508217F4E0B00300F45 /* GenericMessageTests+Hashing.swift in Sources */,
				6374562229C3323D001D1A33 /* CoreCryptoKeyProviderTests.swift in Sources */,
				F9A708441CAEEB7500C2F5FE /* ZMConnectionTests.m in Sources */,
				F9FD75761E2E79BF00B4558B /* ConversationListObserverTests.swift in Sources */,
				BF3493EB1EC34C0B00B0C314 /* TeamTests.swift in Sources */,
				F9A7085C1CAEED1B00C2F5FE /* ZMBaseManagedObjectTest.m in Sources */,
				1670D01E231825BE003A143B /* ZMUserTests+Permissions.swift in Sources */,
				EE428C4E29F01E4800ECB715 /* EARServiceTests.swift in Sources */,
				EE82625129A8D6BD0023B13A /* ZMClientMessageTests+OTR.swift in Sources */,
				8767E8682163B9EE00390F75 /* ZMConversationTests+Mute.swift in Sources */,
				163CE6AF25BEB9680013C12D /* ZMMessageTests+SystemMessages.swift in Sources */,
				F9A708351CAEEB7500C2F5FE /* ManagedObjectContextTests.m in Sources */,
				874D9798211064D300B07674 /* ZMConversationLastMessagesTest.swift in Sources */,
				87C125F91EF94F2E00D28DC1 /* ZMManagedObjectGroupingTests.swift in Sources */,
				54DE05DD1CF8711F00C35253 /* ProtobufUtilitiesTests.swift in Sources */,
				F9C8770B1E015AAF00792613 /* AssetColletionTests.swift in Sources */,
				F18998861E7AEECF00E579A2 /* ZMUserTests+Swift.swift in Sources */,
				16CDEBF72209897D00E74A41 /* ZMMessageTests+ShouldGenerateUnreadCount.swift in Sources */,
				162294A5222038FA00A98679 /* CacheAssetTests.swift in Sources */,
				543ABF5C1F34A19C00DBE28B /* DatabaseBaseTest.swift in Sources */,
				A9EEFEFA23A6D0CB0007828A /* RolesMigrationTests.swift in Sources */,
				069D07B82562671D00DBA592 /* FeatureTests.swift in Sources */,
				A9128AD02398067E0056F591 /* ZMConversationTests+Participants.swift in Sources */,
				167BCB512600C70F00E9D7E3 /* CoreDataStackTests+Backup.swift in Sources */,
				BF3493F01EC3569800B0C314 /* MemberTests.swift in Sources */,
				631A0586240439470062B387 /* UserClientTests+SafeLogging.swift in Sources */,
				F9A7083B1CAEEB7500C2F5FE /* MockEntity2.m in Sources */,
				1672A62A2345102400380537 /* ZMConversationListTests+Labels.swift in Sources */,
				169315F125AC501300709F15 /* MigrateSenderClientTests.swift in Sources */,
				169FF3AF2715820400330C2E /* ZMConnectionFetchingTests.swift in Sources */,
				F9331C5A1CB3BECB00139ECC /* ZMClientMessageTests+OTR_Legacy.swift in Sources */,
				16127CF522005AAB0020E65C /* InvalidConversationRemovalTests.swift in Sources */,
				EEFC3EE922083B0900D3091A /* ZMConversationTests+HasMessages.swift in Sources */,
				EE715B7D256D153E00087A22 /* FeatureRepositoryTests.swift in Sources */,
				F1B025621E53500400900C65 /* ZMConversationTests+PrepareToSend.swift in Sources */,
				54F84D041F995B0700ABD7D5 /* DiskDatabaseTests.swift in Sources */,
				EEC8064E28CF4C2D00DD58E9 /* MockStaleMLSKeyDetector.swift in Sources */,
				63FACD56291BC598003AB25D /* MLSClientIdTests.swift in Sources */,
				D5FA30D12063FD3A00716618 /* VersionTests.swift in Sources */,
				54A885A81F62EEB600AFBA95 /* ZMConversationTests+Messages.swift in Sources */,
				54ED3A9D1F38CB6A0066AD47 /* DatabaseMigrationTests.swift in Sources */,
				0680A9C624606288000F80F3 /* ZMMessage+Reaction.swift in Sources */,
				1670D02023183209003A143B /* ModelObjectsTests+Helpers.swift in Sources */,
				F9B71F971CB2BF08001DB03F /* ZMPersonNameTests.m in Sources */,
				54929FAE1E12AC8B0010186B /* NSPersistentStoreMetadataTests.swift in Sources */,
				1684142A2228421700FCB9BC /* ZMAssetClientMessageTests+AssetMessage.swift in Sources */,
				F9B71FED1CB2C4C6001DB03F /* StringKeyPathTests.swift in Sources */,
				F90D99A81E02E22900034070 /* AssetCollectionBatchedTests.swift in Sources */,
				5E39FC69225F2DC000C682B8 /* ZMConversationExternalParticipantsStateTests.swift in Sources */,
				F9AB395B1CB3AED900A7254F /* BaseTestSwiftHelpers.swift in Sources */,
				A923D77E239DB87700F47B85 /* ZMConversationTests+SecurityLevel.swift in Sources */,
				F93C4C7F1E24F832007E9CEE /* NotificationDispatcherTests.swift in Sources */,
				EEDE7DB728EC1618007DC6A3 /* MockMLSActionExecutor.swift in Sources */,
				63C07015291144F70075D598 /* CoreCryptoConfigProviderTests.swift in Sources */,
				1645ECC2243B643B007A82D6 /* ZMSearchUserTests+TeamUser.swift in Sources */,
				F9331C521CB3BC6800139ECC /* CryptoBoxTests.swift in Sources */,
				1693155325A30D4E00709F15 /* UserClientTests+ResetSession.swift in Sources */,
				F9A7083E1CAEEB7500C2F5FE /* NSFetchRequestTests+ZMRelationshipKeyPaths.m in Sources */,
				D5FA30CB2063ECD400716618 /* BackupMetadataTests.swift in Sources */,
				EEE83B4A1FBB496B00FC0296 /* ZMMessageTimerTests.swift in Sources */,
				F9B71F931CB2BF00001DB03F /* ZMMessageTests.m in Sources */,
				16030DBE21AE8FAB00F8032E /* ZMConversationTests+Confirmations.swift in Sources */,
				EE032B3629A62CD600E1DDF3 /* ProteusServiceTests.swift in Sources */,
				54FB03AD1E41F6C2000E13DC /* LegacyPersistedDataPatchesTests.swift in Sources */,
				F9B71F9F1CB2BF2B001DB03F /* ZMConversationListDirectoryTests.m in Sources */,
				F94A208F1CB51AF50059632A /* ManagedObjectValidationTests.m in Sources */,
				A927F52723A029250058D744 /* ParticipantRoleTests.swift in Sources */,
				E97A542827B122D80009DCCF /* AccessRoleMigrationTests.swift in Sources */,
				871DD79F2084A316006B1C56 /* BatchDeleteTests.swift in Sources */,
				068DCC5B29BFEC4E00F7E4F1 /* ZMMessageTests+ExpirationReasonCode.swift in Sources */,
				F9DD60C11E8916170019823F /* ChangedIndexesTests.swift in Sources */,
				F9A7083D1CAEEB7500C2F5FE /* ModelObjectsTests.m in Sources */,
				F9B71F921CB2BEF4001DB03F /* BaseClientMessageTests.swift in Sources */,
				63D41E6D245733AC0076826F /* ZMMessageTests+Removal.swift in Sources */,
				F963E9861D9D485900098AD3 /* ZMClientMessageTests+Ephemeral.swift in Sources */,
				BFB3BA731E28D38F0032A84F /* SharedObjectStoreTests.swift in Sources */,
				BF7D9C491D90286700949267 /* MessagingTest+UUID.swift in Sources */,
				1645ECC4243B69A1007A82D6 /* UserTypeTests+Materialize.swift in Sources */,
				2BB20771292B791400FB6468 /* PatchApplicatorTests.swift in Sources */,
				16F7341224F9567000AB93B1 /* ZMConversationTests+DraftMessage.swift in Sources */,
				EE174FCE2522756700482A70 /* ZMConversationPerformanceTests.swift in Sources */,
				169FF3A527157B3900330C2E /* MockActionHandler.swift in Sources */,
				1621E59220E62BD2006B2D17 /* ZMConversationTests+Silencing.swift in Sources */,
				F14FA377221DB05B005E7EF5 /* MockBackgroundActivityManager.swift in Sources */,
				544034341D6DFE8500860F2D /* ZMAddressBookContactTests.swift in Sources */,
				F920AE3B1E3B844E001BC14F /* SearchUserObserverCenterTests.swift in Sources */,
				EE98879228882C8F002340D2 /* MockMLSService.swift in Sources */,
				F9B71FA81CB2BF37001DB03F /* ZMConversationTests+Validation.m in Sources */,
				F9B71FA11CB2BF37001DB03F /* ZMConversation+Testing.m in Sources */,
				1600D944267BC5A100970F99 /* ZMManagedObjectFetchingTests.swift in Sources */,
				F9A708531CAEEB7500C2F5FE /* ZMManagedObjectTests.m in Sources */,
				F92C992D1DAFC5AC0034AFDD /* ZMConversationTests+Ephemeral.swift in Sources */,
				EEBF69ED28A2724800195771 /* ZMConversationTests+MLS.swift in Sources */,
				7A2778C8285329210044A73F /* KeychainManagerTests.swift in Sources */,
				0617001323E2FC14005C262D /* GenericMessageTests+LinkMetaData.swift in Sources */,
				068D610324629AB900A110A2 /* ZMBaseManagedObjectTest.swift in Sources */,
				54563B7B1E0189780089B1D7 /* ZMMessageCategorizationTests.swift in Sources */,
				1639A8512264B91E00868AB9 /* AvailabilityBehaviourChangeTests.swift in Sources */,
				06D33FCD2524F65D004B9BC1 /* ZMConversationTests+UnreadMessages.swift in Sources */,
				F9DBA5271E28EEBD00BE23C0 /* UserObserverTests.swift in Sources */,
				63FCE54828C78D1F00126D9D /* ZMConversationTests+Predicates.swift in Sources */,
				1611CF59203AE6A0004D807B /* FileAssetCacheTests.swift in Sources */,
				6354BDF62747BF9200880D50 /* ZMConversationTests+Federation.swift in Sources */,
				5EFE9C0D2126CB7D007932A6 /* UnregisteredUserTests.swift in Sources */,
				A9536FD323ACD23100CFD528 /* ConversationTests+gapsAndWindows.swift in Sources */,
				EEF0BC3128EEC02400ED16CA /* MockSyncStatus.swift in Sources */,
				EE47346729A3784F00E6C04E /* AutoMockable.generated.swift in Sources */,
				E6BFE83A2B332DDB000F0FBE /* DatabaseMigrationTests+ParticipantRole.swift in Sources */,
				A93724A226983100005FD532 /* ZMMessageTests.swift in Sources */,
				EEC3BC76288855C000BFDC35 /* MockMLSActionsProvider.swift in Sources */,
				168FF330258200AD0066DAE3 /* ZMClientMessageTests+ResetSession.swift in Sources */,
				5473CC751E14268600814C03 /* NSManagedObjectContextDebuggingTests.swift in Sources */,
				0651D00823FC4FDD00411A22 /* GenericMessageTests+LegalHoldStatus.swift in Sources */,
				F99C5B8C1ED466760049CCD7 /* TeamObserverTests.swift in Sources */,
				EE46B92828A511630063B38D /* ZMClientMessageTests+MLSEncryptedPayloadGenerator.swift in Sources */,
				4058AAA82AAB65530013DE71 /* ReactionsSortingTests.swift in Sources */,
				F9A7083C1CAEEB7500C2F5FE /* MockModelObjectContextFactory.m in Sources */,
				F9331C5C1CB3BF9F00139ECC /* UserClientKeyStoreTests.swift in Sources */,
				87C1C261207F812F0083BF6B /* InvalidGenericMessageDataRemovalTests.swift in Sources */,
				01B7A5752B0FB6DA00FE5132 /* CoreDataMessagingMigrationVersionTests.swift in Sources */,
				166D189E230E9E66001288CD /* ZMMessage+DataRetentionTests.swift in Sources */,
				F9A708361CAEEB7500C2F5FE /* NSManagedObjectContext+TestHelpers.m in Sources */,
				16D5260D20DD1D9400608D8E /* ZMConversationTests+Timestamps.swift in Sources */,
				F9AB002A1F0D2C120037B437 /* FileManager+FileLocationTests.swift in Sources */,
				EF17175B22D4CC8E00697EB0 /* Team+MockTeam.swift in Sources */,
				A9FA524823A14E2B003AD4C6 /* RoleTests.swift in Sources */,
				EE6A57DA25BAE0C900F848DD /* BiometricsStateTests.swift in Sources */,
				87E2CE312119F6AB0034C2C4 /* ZMClientMessageTests+Cleared.swift in Sources */,
				01A2D62F2A153118000EFC9C /* MockSafeCoreCrypto.swift in Sources */,
				F9B71FA31CB2BF37001DB03F /* ZMConversationTests+gapsAndWindows.m in Sources */,
				EE6A57DE25BAE40700F848DD /* MockBiometricsState.swift in Sources */,
				F1517922212DAE2E00BA3EBD /* ZMConversationTests+Services.swift in Sources */,
				BFCF31DB1DA50C650039B3DC /* GenericMessageTests+NativePush.swift in Sources */,
				F9B71FF21CB2C4C6001DB03F /* AnyClassTupleTests.swift in Sources */,
				014DD8BC2B699429007ECFD1 /* DatabaseMigrationTests+UserUniqueness.swift in Sources */,
				EEF6E3CA28D89251001C1799 /* StaleMLSKeyDetectorTests.swift in Sources */,
				F9A7083A1CAEEB7500C2F5FE /* MockEntity.m in Sources */,
				F963E9741D9BF9ED00098AD3 /* ProtosTests.swift in Sources */,
				16746B081D2EAF8E00831771 /* ZMClientMessageTests+ZMImageOwner.swift in Sources */,
				873B88FE2040470900FBE254 /* ConversationCreationOptionsTests.swift in Sources */,
				16827AF22732AB2E0079405D /* InvalidDomainRemovalTests.swift in Sources */,
				5E771F3B2080C42300575629 /* PBMessageValidationTests.swift in Sources */,
				F9FD757B1E2FB60E00B4558B /* SearchUserObserverTests.swift in Sources */,
				F9B71F9A1CB2BF0E001DB03F /* ZMUserTests.m in Sources */,
				1672A6022343973600380537 /* LabelTests.swift in Sources */,
				7C88C5352182FBD90037DD03 /* ZMClientMessageTests+Replies.swift in Sources */,
				167BCC86260CFC7B00E9D7E3 /* UserTypeTests+Federation.swift in Sources */,
				F9B71FA91CB2BF37001DB03F /* ZMConversationTests.m in Sources */,
				F963E9931D9E9D1800098AD3 /* ZMAssetClientMessageTests+Ephemeral.swift in Sources */,
				16925337234F677B0041A8FF /* ZMConversationListDirectoryTests+Labels.swift in Sources */,
				EE6A57DC25BAE3D700F848DD /* MockLAContext.swift in Sources */,
				1687C0E22150EE91003099DD /* ZMClientMessageTests+Mentions.swift in Sources */,
				EE84227028EC353900B80FE5 /* MLSActionExecutorTests.swift in Sources */,
				F9A708341CAEEB7500C2F5FE /* ManagedObjectContextSaveNotificationTests.m in Sources */,
				63370CF52431F3ED0072C37F /* CompositeMessageItemContentTests.swift in Sources */,
				E9C7DD9B27B533D000FB9AE8 /* AccessRoleMappingTests.swift in Sources */,
				BF491CEC1F063F4B0055EE44 /* AccountStoreTests.swift in Sources */,
				164A55D320F3AF6700AE62A6 /* ZMSearchUserTests+ProfileImages.swift in Sources */,
				F9B71FA01CB2BF2B001DB03F /* ZMConversationListTests.m in Sources */,
				BF794FE61D1442B100E618C6 /* ZMClientMessageTests+Location.swift in Sources */,
				CEB15E531D7EE5AB0048A011 /* ZMClientMessagesTests+Reaction.swift in Sources */,
				F9B0FF321D79D1140098C17C /* ZMClientMessageTests+Unarchiving.swift in Sources */,
				0680A9C324600306000F80F3 /* ZMClientMessageTests.swift in Sources */,
				5E454C60210638E300DB4501 /* PushTokenTests.swift in Sources */,
				55C40BD722B0F78500EFD8BD /* ZMUserLegalHoldTests.swift in Sources */,
				EE6CB3DE24E2D24F00B0EADD /* ZMGenericMessageDataTests.swift in Sources */,
				F9C348861E2CC27D0015D69D /* NewUnreadMessageObserverTests.swift in Sources */,
				63F376DA2834FF7200FE1F05 /* NSManagedObjectContextTests+Federation.swift in Sources */,
				87A7FA25203DD1CC00AA066C /* ZMConversationTests+AccessMode.swift in Sources */,
				014DD8C72B6C3F01007ECFD1 /* DatabaseMigrationTests+ConversationUniqueness.swift in Sources */,
				EE79699829D469A800075E38 /* CryptoboxMigrationManagerTests.swift in Sources */,
				F9A708601CAEEF4700C2F5FE /* MessagingTest+EventFactory.m in Sources */,
				F9DBA5291E29162A00BE23C0 /* MessageObserverTests.swift in Sources */,
				BF1B980D1EC3410000DE033B /* PermissionsTests.swift in Sources */,
				63E313D3274D5F57002EAF1D /* ZMConversationTests+Team.swift in Sources */,
				63370CF82431F5DE0072C37F /* BaseCompositeMessageTests.swift in Sources */,
				546D3DE91CE5D24C00A6047F /* RichAssetFileTypeTests.swift in Sources */,
				065D7501239FAB1200275114 /* SelfUserParticipantMigrationTests.swift in Sources */,
				EF3510FA22CA07BB00115B97 /* ZMConversationTests+Transport.swift in Sources */,
				5476BA3E1DEDABCC00D047F8 /* AddressBookEntryTests.swift in Sources */,
				068664A2256FB834001C8747 /* AppLockControllerTests.swift in Sources */,
				F93A302F1D6F2633005CCB1D /* ZMMessageTests+Confirmation.swift in Sources */,
				F9331C561CB3BCF300139ECC /* OtrBaseTest.swift in Sources */,
				EE3EFEA1253090E0009499E5 /* PotentialChangeDetectorTests.swift in Sources */,
				1684141722282A1A00FCB9BC /* TransferStateMigrationTests.swift in Sources */,
				16DF3B5F2289510600D09365 /* ZMConversationTests+Legalhold.swift in Sources */,
				169FF3AA27157F0100330C2E /* ZMSearchUserTests+Connections.swift in Sources */,
				EEB121AE2A175C9500E74D39 /* LastEventIDRepositoryTests.swift in Sources */,
				EE2BA00925CB3DE7001EB606 /* InvalidFeatureRemovalTests.swift in Sources */,
				63123BCC291BBB7A009A5179 /* MLSQualifiedClientIdTests.swift in Sources */,
				EE98878E28882BFF002340D2 /* MLSServiceTests.swift in Sources */,
				BFE3A96E1ED301020024A05B /* ZMConversationListTests+Teams.swift in Sources */,
				16C391E2214BD438003AB3AD /* MentionTests.swift in Sources */,
				F991CE191CB55E95004D8465 /* ZMSearchUserTests.m in Sources */,
				16519D54231D6F8200C9D76D /* ZMConversationTests+Deletion.swift in Sources */,
				BF103FA11F0138390047FDE5 /* ManagedObjectContextChangeObserverTests.swift in Sources */,
				5E9EA4D62242942900D401B2 /* ZMClientMessageTests+LinkAttachments.swift in Sources */,
				EEDB51DB255410D000F35A29 /* GenericMessageHelperTests.swift in Sources */,
				F1B58928202DCF0C002BB59B /* ZMConversationTests+CreationSystemMessages.swift in Sources */,
				F9DBA5251E28EE1500BE23C0 /* ConversationObserverTests.swift in Sources */,
				167BCB4E2600C62100E9D7E3 /* CoreDataStackTests+Migration.swift in Sources */,
				BFE3A96C1ED2EC110024A05B /* ZMConversationListDirectoryTests+Teams.swift in Sources */,
				54F84D031F995B0200ABD7D5 /* DuplicatedEntityRemovalTests.swift in Sources */,
				BF491CEA1F063F440055EE44 /* AccountTests.swift in Sources */,
				EF9A4703210A026600085102 /* ZMConversationTests+Language.swift in Sources */,
				F9A7083F1CAEEB7500C2F5FE /* PersistentChangeTrackingTests.m in Sources */,
				16E70FA7270F212100718E5D /* ZMConnection+Helper.m in Sources */,
				1672A6162344A14E00380537 /* LabelObserverTests.swift in Sources */,
				BF1B980B1EC31D6100DE033B /* TeamDeletionRuleTests.swift in Sources */,
				EEFAAC3528DDE2B1009940E7 /* CoreCryptoCallbacksTests.swift in Sources */,
				BF735CFD1E7050D5003BC61F /* ZMConversationTests+CallSystemMessages.swift in Sources */,
				E6BFE8382B3320C7000F0FBE /* DatabaseMigrationHelper.swift in Sources */,
				6388054A240EA8990043B641 /* ZMClientMessageTests+Composite.swift in Sources */,
				F11F3E8B1FA32AA0007B6D3D /* InvalidClientsRemovalTests.swift in Sources */,
				01E3C8552B308AEA00556D8A /* ZMMessage+ServerTimestamp.swift in Sources */,
				060D194F2462A9EC00623376 /* ZMMessageTests+GenericMessage.swift in Sources */,
				A94166FC2680CCB5001F4E37 /* ZMConversationTests.swift in Sources */,
				EE09EEB1255959F000919A6B /* ZMUserTests+AnalyticsIdentifier.swift in Sources */,
				BFFBFD951D59E49D0079773E /* ZMClientMessageTests+Deletion.swift in Sources */,
			);
			runOnlyForDeploymentPostprocessing = 0;
		};
		F9C9A7EF1CAED9510039E10C /* Sources */ = {
			isa = PBXSourcesBuildPhase;
			buildActionMask = 2147483647;
			files = (
				F9A7073D1CAEE8FC00C2F5FE /* AppDelegate.m in Sources */,
				F9A7073E1CAEE8FC00C2F5FE /* main.m in Sources */,
			);
			runOnlyForDeploymentPostprocessing = 0;
		};
/* End PBXSourcesBuildPhase section */

/* Begin PBXTargetDependency section */
		F991CE201CB7E5FD004D8465 /* PBXTargetDependency */ = {
			isa = PBXTargetDependency;
			target = F9C9A7F21CAED9510039E10C /* WireDataModelTestHost */;
			targetProxy = F991CE1F1CB7E5FD004D8465 /* PBXContainerItemProxy */;
		};
		F9C9A5091CAD5DF10039E10C /* PBXTargetDependency */ = {
			isa = PBXTargetDependency;
			target = F9C9A4FB1CAD5DF10039E10C /* WireDataModel */;
			targetProxy = F9C9A5081CAD5DF10039E10C /* PBXContainerItemProxy */;
		};
/* End PBXTargetDependency section */

/* Begin PBXVariantGroup section */
		F9A706CD1CAEE30700C2F5FE /* InfoPlist.strings */ = {
			isa = PBXVariantGroup;
			children = (
				F9A706CE1CAEE30700C2F5FE /* en */,
			);
			name = InfoPlist.strings;
			sourceTree = "<group>";
		};
/* End PBXVariantGroup section */

/* Begin XCBuildConfiguration section */
		F9C9A50E1CAD5DF10039E10C /* Debug */ = {
			isa = XCBuildConfiguration;
			baseConfigurationReference = F9C9A6801CAD7A790039E10C /* project-debug.xcconfig */;
			buildSettings = {
				HEADER_SEARCH_PATHS = "$(SDKROOT)/usr/include/libxml2";
			};
			name = Debug;
		};
		F9C9A50F1CAD5DF10039E10C /* Release */ = {
			isa = XCBuildConfiguration;
			baseConfigurationReference = F9C9A6811CAD7A790039E10C /* project.xcconfig */;
			buildSettings = {
				HEADER_SEARCH_PATHS = "$(SDKROOT)/usr/include/libxml2";
			};
			name = Release;
		};
		F9C9A5111CAD5DF10039E10C /* Debug */ = {
			isa = XCBuildConfiguration;
			baseConfigurationReference = F9C9A6891CAD7A790039E10C /* WireDataModel.xcconfig */;
			buildSettings = {
				"ARCHS[sdk=iphonesimulator*]" = (
					x86_64,
					arm64,
				);
				GCC_TREAT_WARNINGS_AS_ERRORS = NO;
				INFOPLIST_FILE = "$(SRCROOT)/Resources/Info.plist";
				LIBRARY_SEARCH_PATHS = (
					"$(inherited)",
					"$(PROJECT_DIR)/CoreCrypto/lib",
				);
				MOMC_NO_INVERSE_RELATIONSHIP_WARNINGS = YES;
				ONLY_ACTIVE_ARCH = YES;
				PRODUCT_BUNDLE_IDENTIFIER = com.wire.WireDataModel;
				SKIP_INSTALL = YES;
			};
			name = Debug;
		};
		F9C9A5121CAD5DF10039E10C /* Release */ = {
			isa = XCBuildConfiguration;
			baseConfigurationReference = F9C9A6891CAD7A790039E10C /* WireDataModel.xcconfig */;
			buildSettings = {
				INFOPLIST_FILE = "$(SRCROOT)/Resources/Info.plist";
				LIBRARY_SEARCH_PATHS = (
					"$(inherited)",
					"$(PROJECT_DIR)/CoreCrypto/lib",
				);
				MOMC_NO_INVERSE_RELATIONSHIP_WARNINGS = YES;
				ONLY_ACTIVE_ARCH = NO;
				PRODUCT_BUNDLE_IDENTIFIER = com.wire.WireDataModel;
				SKIP_INSTALL = YES;
				SWIFT_OPTIMIZATION_LEVEL = "-O";
			};
			name = Release;
		};
		F9C9A5141CAD5DF10039E10C /* Debug */ = {
			isa = XCBuildConfiguration;
			baseConfigurationReference = F9C9A67D1CAD7A790039E10C /* ios-test-target.xcconfig */;
			buildSettings = {
				INFOPLIST_FILE = "$(SRCROOT)/Tests/Resources/Info.plist";
				PRODUCT_BUNDLE_IDENTIFIER = com.wire.WireDataModelTests;
				PRODUCT_NAME = "$(TARGET_NAME)";
				SWIFT_OBJC_BRIDGING_HEADER = "$(SRCROOT)/Tests/Resources/Test-Bridging-Header.h";
				TEST_HOST = "$(BUILT_PRODUCTS_DIR)/WireDataModelTestHost.app/WireDataModelTestHost";
			};
			name = Debug;
		};
		F9C9A5151CAD5DF10039E10C /* Release */ = {
			isa = XCBuildConfiguration;
			baseConfigurationReference = F9C9A67D1CAD7A790039E10C /* ios-test-target.xcconfig */;
			buildSettings = {
				INFOPLIST_FILE = "$(SRCROOT)/Tests/Resources/Info.plist";
				PRODUCT_BUNDLE_IDENTIFIER = com.wire.WireDataModelTests;
				PRODUCT_NAME = "$(TARGET_NAME)";
				SWIFT_OBJC_BRIDGING_HEADER = "$(SRCROOT)/Tests/Resources/Test-Bridging-Header.h";
				TEST_HOST = "$(BUILT_PRODUCTS_DIR)/WireDataModelTestHost.app/WireDataModelTestHost";
			};
			name = Release;
		};
		F9C9A8071CAED9510039E10C /* Debug */ = {
			isa = XCBuildConfiguration;
			baseConfigurationReference = F9C9A67C1CAD7A790039E10C /* ios-test-host.xcconfig */;
			buildSettings = {
				INFOPLIST_FILE = "$(SRCROOT)/Tests/WireDataModelTestTarget/Info.plist";
				LD_RUNPATH_SEARCH_PATHS = (
					"$(inherited)",
					"@executable_path/Frameworks",
				);
				PRODUCT_BUNDLE_IDENTIFIER = com.wire.WireDataModelTestTarget;
				PRODUCT_NAME = "$(TARGET_NAME)";
				VALIDATE_WORKSPACE = YES;
			};
			name = Debug;
		};
		F9C9A8081CAED9510039E10C /* Release */ = {
			isa = XCBuildConfiguration;
			baseConfigurationReference = F9C9A67C1CAD7A790039E10C /* ios-test-host.xcconfig */;
			buildSettings = {
				INFOPLIST_FILE = "$(SRCROOT)/Tests/WireDataModelTestTarget/Info.plist";
				LD_RUNPATH_SEARCH_PATHS = (
					"$(inherited)",
					"@executable_path/Frameworks",
				);
				PRODUCT_BUNDLE_IDENTIFIER = com.wire.WireDataModelTestTarget;
				PRODUCT_NAME = "$(TARGET_NAME)";
				VALIDATE_WORKSPACE = YES;
			};
			name = Release;
		};
/* End XCBuildConfiguration section */

/* Begin XCConfigurationList section */
		F9C9A4F61CAD5DF10039E10C /* Build configuration list for PBXProject "WireDataModel" */ = {
			isa = XCConfigurationList;
			buildConfigurations = (
				F9C9A50E1CAD5DF10039E10C /* Debug */,
				F9C9A50F1CAD5DF10039E10C /* Release */,
			);
			defaultConfigurationIsVisible = 0;
			defaultConfigurationName = Release;
		};
		F9C9A5101CAD5DF10039E10C /* Build configuration list for PBXNativeTarget "WireDataModel" */ = {
			isa = XCConfigurationList;
			buildConfigurations = (
				F9C9A5111CAD5DF10039E10C /* Debug */,
				F9C9A5121CAD5DF10039E10C /* Release */,
			);
			defaultConfigurationIsVisible = 0;
			defaultConfigurationName = Release;
		};
		F9C9A5131CAD5DF10039E10C /* Build configuration list for PBXNativeTarget "WireDataModelTests" */ = {
			isa = XCConfigurationList;
			buildConfigurations = (
				F9C9A5141CAD5DF10039E10C /* Debug */,
				F9C9A5151CAD5DF10039E10C /* Release */,
			);
			defaultConfigurationIsVisible = 0;
			defaultConfigurationName = Release;
		};
		F9C9A8091CAED9510039E10C /* Build configuration list for PBXNativeTarget "WireDataModelTestHost" */ = {
			isa = XCConfigurationList;
			buildConfigurations = (
				F9C9A8071CAED9510039E10C /* Debug */,
				F9C9A8081CAED9510039E10C /* Release */,
			);
			defaultConfigurationIsVisible = 0;
			defaultConfigurationName = Release;
		};
/* End XCConfigurationList section */

/* Begin XCVersionGroup section */
		167BCC182609E92300E9D7E3 /* ZMEventModel.xcdatamodeld */ = {
			isa = XCVersionGroup;
			children = (
				EE22F80729DC6D880053E1C6 /* ZMEventModel4.0.xcdatamodel */,
				167BCC192609E92300E9D7E3 /* ZMEventModel2.0.xcdatamodel */,
				167BCC1A2609E92300E9D7E3 /* ZMEventModel.xcdatamodel */,
				167BCC1B2609E92300E9D7E3 /* ZMEventModel3.0.xcdatamodel */,
			);
			currentVersion = EE22F80729DC6D880053E1C6 /* ZMEventModel4.0.xcdatamodel */;
			path = ZMEventModel.xcdatamodeld;
			sourceTree = "<group>";
			versionGroupType = wrapper.xcdatamodel;
		};
		E6F443042B16294000D2B08A /* zmessaging.xcdatamodeld */ = {
			isa = XCVersionGroup;
			children = (
				01D017A62B6311EA0065CCD6 /* zmessaging2.111.0.xcdatamodel */,
				E6BDA1132B16421300488D92 /* zmessaging2.110.0.xcdatamodel */,
				E6F443142B16294000D2B08A /* zmessaging2.109.0.xcdatamodel */,
				E6F4430F2B16294000D2B08A /* zmessaging2.108.0.xcdatamodel */,
				E6F443212B16294000D2B08A /* zmessaging2.107.0.xcdatamodel */,
				E6F443072B16294000D2B08A /* zmessaging2.106.0.xcdatamodel */,
				E6F443092B16294000D2B08A /* zmessaging2.105.0.xcdatamodel */,
				E6F4431D2B16294000D2B08A /* zmessaging2.104.0.xcdatamodel */,
				E6F443222B16294000D2B08A /* zmessaging2.103.0.xcdatamodel */,
				E6F443062B16294000D2B08A /* zmessaging2.102.0.xcdatamodel */,
				E6F443082B16294000D2B08A /* zmessaging2.101.0.xcdatamodel */,
				E6F4431E2B16294000D2B08A /* zmessaging2.100.0.xcdatamodel */,
				E6F443202B16294000D2B08A /* zmessaging2.99.0.xcdatamodel */,
				E6F443052B16294000D2B08A /* zmessaging2.98.0.xcdatamodel */,
				E6F443172B16294000D2B08A /* zmessaging2.97.0.xcdatamodel */,
				E6F443112B16294000D2B08A /* zmessaging2.96.0.xcdatamodel */,
				E6F4430B2B16294000D2B08A /* zmessaging2.95.0.xcdatamodel */,
				E6F4431C2B16294000D2B08A /* zmessaging2.94.0.xcdatamodel */,
				E6F443162B16294000D2B08A /* zmessaging2.93.0.xcdatamodel */,
				E6F443122B16294000D2B08A /* zmessaging2.92.0.xcdatamodel */,
				E6F4430E2B16294000D2B08A /* zmessaging2.91.0.xcdatamodel */,
				E6F443192B16294000D2B08A /* zmessaging2.90.0.xcdatamodel */,
				E6F4431F2B16294000D2B08A /* zmessaging2.89.0.xcdatamodel */,
				E6F4430A2B16294000D2B08A /* zmessaging2.88.0.xcdatamodel */,
				E6F4431A2B16294000D2B08A /* zmessaging2.87.0.xcdatamodel */,
				E6F4430D2B16294000D2B08A /* zmessaging2.86.0.xcdatamodel */,
				E6F443132B16294000D2B08A /* zmessaging2.85.0.xcdatamodel */,
				E6F443152B16294000D2B08A /* zmessaging2.84.0.xcdatamodel */,
				E6F4431B2B16294000D2B08A /* zmessaging2.83.0.xcdatamodel */,
				E6F4430C2B16294000D2B08A /* zmessaging2.82.0.xcdatamodel */,
				E6F443102B16294000D2B08A /* zmessaging2.81.0.xcdatamodel */,
				E6F443182B16294000D2B08A /* zmessaging2.80.0.xcdatamodel */,
			);
			currentVersion = 01D017A62B6311EA0065CCD6 /* zmessaging2.111.0.xcdatamodel */;
			path = zmessaging.xcdatamodeld;
			sourceTree = "<group>";
			versionGroupType = wrapper.xcdatamodel;
		};
/* End XCVersionGroup section */
	};
	rootObject = F9C9A4F31CAD5DF10039E10C /* Project object */;
}<|MERGE_RESOLUTION|>--- conflicted
+++ resolved
@@ -9,14 +9,11 @@
 /* Begin PBXBuildFile section */
 		0129E7F929A520870065E6DB /* SafeCoreCrypto.swift in Sources */ = {isa = PBXBuildFile; fileRef = 0129E7F829A520870065E6DB /* SafeCoreCrypto.swift */; };
 		0129E7FB29A520EB0065E6DB /* SafeFileContext.swift in Sources */ = {isa = PBXBuildFile; fileRef = 0129E7FA29A520EB0065E6DB /* SafeFileContext.swift */; };
-<<<<<<< HEAD
 		014DD8B82B692DE3007ECFD1 /* DuplicateConversationsMigrationPolicy.swift in Sources */ = {isa = PBXBuildFile; fileRef = 014DD8B72B692DE3007ECFD1 /* DuplicateConversationsMigrationPolicy.swift */; };
 		014DD8BA2B6930B4007ECFD1 /* DuplicateTeamsMigrationPolicy.swift in Sources */ = {isa = PBXBuildFile; fileRef = 014DD8B92B6930B4007ECFD1 /* DuplicateTeamsMigrationPolicy.swift */; };
 		014DD8BC2B699429007ECFD1 /* DatabaseMigrationTests+UserUniqueness.swift in Sources */ = {isa = PBXBuildFile; fileRef = 014DD8BB2B699429007ECFD1 /* DatabaseMigrationTests+UserUniqueness.swift */; };
 		014DD8C72B6C3F01007ECFD1 /* DatabaseMigrationTests+ConversationUniqueness.swift in Sources */ = {isa = PBXBuildFile; fileRef = 014DD8C62B6C3F01007ECFD1 /* DatabaseMigrationTests+ConversationUniqueness.swift */; };
-=======
 		014DD8D42B6D1FF6007ECFD1 /* UUID+SafeLogging.swift in Sources */ = {isa = PBXBuildFile; fileRef = 014DD8D22B6D1FE9007ECFD1 /* UUID+SafeLogging.swift */; };
->>>>>>> 525c4560
 		017CA4442A2742B800E8E778 /* WireCoreCrypto.xcframework in Frameworks */ = {isa = PBXBuildFile; fileRef = 017CA4432A2742B800E8E778 /* WireCoreCrypto.xcframework */; };
 		018964252A6FE72700BCEE0E /* EARStorage.swift in Sources */ = {isa = PBXBuildFile; fileRef = 018964242A6FE72700BCEE0E /* EARStorage.swift */; };
 		0189815529A66B0800B52510 /* SafeCoreCryptoTests.swift in Sources */ = {isa = PBXBuildFile; fileRef = 0189815429A66B0800B52510 /* SafeCoreCryptoTests.swift */; };
@@ -796,14 +793,11 @@
 /* Begin PBXFileReference section */
 		0129E7F829A520870065E6DB /* SafeCoreCrypto.swift */ = {isa = PBXFileReference; fileEncoding = 4; lastKnownFileType = sourcecode.swift; path = SafeCoreCrypto.swift; sourceTree = "<group>"; };
 		0129E7FA29A520EB0065E6DB /* SafeFileContext.swift */ = {isa = PBXFileReference; lastKnownFileType = sourcecode.swift; path = SafeFileContext.swift; sourceTree = "<group>"; };
-<<<<<<< HEAD
 		014DD8B72B692DE3007ECFD1 /* DuplicateConversationsMigrationPolicy.swift */ = {isa = PBXFileReference; fileEncoding = 4; lastKnownFileType = sourcecode.swift; path = DuplicateConversationsMigrationPolicy.swift; sourceTree = "<group>"; };
 		014DD8B92B6930B4007ECFD1 /* DuplicateTeamsMigrationPolicy.swift */ = {isa = PBXFileReference; fileEncoding = 4; lastKnownFileType = sourcecode.swift; path = DuplicateTeamsMigrationPolicy.swift; sourceTree = "<group>"; };
 		014DD8BB2B699429007ECFD1 /* DatabaseMigrationTests+UserUniqueness.swift */ = {isa = PBXFileReference; fileEncoding = 4; lastKnownFileType = sourcecode.swift; path = "DatabaseMigrationTests+UserUniqueness.swift"; sourceTree = "<group>"; };
 		014DD8C62B6C3F01007ECFD1 /* DatabaseMigrationTests+ConversationUniqueness.swift */ = {isa = PBXFileReference; fileEncoding = 4; lastKnownFileType = sourcecode.swift; path = "DatabaseMigrationTests+ConversationUniqueness.swift"; sourceTree = "<group>"; };
-=======
 		014DD8D22B6D1FE9007ECFD1 /* UUID+SafeLogging.swift */ = {isa = PBXFileReference; lastKnownFileType = sourcecode.swift; path = "UUID+SafeLogging.swift"; sourceTree = "<group>"; };
->>>>>>> 525c4560
 		017CA4432A2742B800E8E778 /* WireCoreCrypto.xcframework */ = {isa = PBXFileReference; lastKnownFileType = wrapper.xcframework; name = WireCoreCrypto.xcframework; path = ../Carthage/Build/WireCoreCrypto.xcframework; sourceTree = "<group>"; };
 		018964242A6FE72700BCEE0E /* EARStorage.swift */ = {isa = PBXFileReference; lastKnownFileType = sourcecode.swift; path = EARStorage.swift; sourceTree = "<group>"; };
 		0189815429A66B0800B52510 /* SafeCoreCryptoTests.swift */ = {isa = PBXFileReference; lastKnownFileType = sourcecode.swift; path = SafeCoreCryptoTests.swift; sourceTree = "<group>"; };
