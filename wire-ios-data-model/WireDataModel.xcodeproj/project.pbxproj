--- conflicted
+++ resolved
@@ -1060,12 +1060,9 @@
 		594EB3002B1E31D30022A5CD /* AutoMockable.generated.swift */ = {isa = PBXFileReference; fileEncoding = 4; lastKnownFileType = sourcecode.swift; path = AutoMockable.generated.swift; sourceTree = "<group>"; };
 		59D1C3002B1DE6FF0016F6B2 /* WireDataModelSupport.framework */ = {isa = PBXFileReference; explicitFileType = wrapper.framework; includeInIndex = 0; path = WireDataModelSupport.framework; sourceTree = BUILT_PRODUCTS_DIR; };
 		59D1C3022B1DE6FF0016F6B2 /* WireDataModelSupport.h */ = {isa = PBXFileReference; lastKnownFileType = sourcecode.c.h; path = WireDataModelSupport.h; sourceTree = "<group>"; };
-<<<<<<< HEAD
 		597B70C62B03C6A5006C2121 /* UpdateConversationProtocolAction.swift */ = {isa = PBXFileReference; fileEncoding = 4; lastKnownFileType = sourcecode.swift; path = UpdateConversationProtocolAction.swift; sourceTree = "<group>"; };
 		59AAB6482AFCF541005B39E6 /* MessageProtocolTests.swift */ = {isa = PBXFileReference; lastKnownFileType = sourcecode.swift; path = MessageProtocolTests.swift; sourceTree = "<group>"; };
 		5E055B29228C46DA00E91314 /* zmessaging2.70.0.xcdatamodel */ = {isa = PBXFileReference; lastKnownFileType = wrapper.xcdatamodel; path = zmessaging2.70.0.xcdatamodel; sourceTree = "<group>"; };
-=======
->>>>>>> a2284a81
 		5E0FB214205176B400FD9867 /* Set+ServiceUser.swift */ = {isa = PBXFileReference; lastKnownFileType = sourcecode.swift; path = "Set+ServiceUser.swift"; sourceTree = "<group>"; };
 		5E36B45D21CA5BBA00B7063B /* UnverifiedCredentials.swift */ = {isa = PBXFileReference; lastKnownFileType = sourcecode.swift; path = UnverifiedCredentials.swift; sourceTree = "<group>"; };
 		5E39FC66225F22BE00C682B8 /* ZMConversation+ExternalParticipant.swift */ = {isa = PBXFileReference; lastKnownFileType = sourcecode.swift; path = "ZMConversation+ExternalParticipant.swift"; sourceTree = "<group>"; };
@@ -2034,11 +2031,8 @@
 				63B1335329A503D000009D84 /* StaleMLSKeyMaterialDetector.swift */,
 				63BEF5862A2636BC00F482E8 /* MLSConferenceInfo.swift */,
 				63F0781129F6C59D0031E19D /* MLSSubgroup.swift */,
-<<<<<<< HEAD
+				16BBA1FF2AFD130F00CDF38A /* CoreCryptoProvider.swift */,
 				6326E4752AEBB936006EEA28 /* Migration */,
-=======
-				16BBA1FF2AFD130F00CDF38A /* CoreCryptoProvider.swift */,
->>>>>>> a2284a81
 			);
 			name = MLS;
 			path = Source/MLS;
