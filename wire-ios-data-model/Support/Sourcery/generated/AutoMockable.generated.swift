--- conflicted
+++ resolved
@@ -3682,8 +3682,6 @@
 
 }
 
-<<<<<<< HEAD
-=======
 public class MockMLSConversationVerificationStatusUpdating: MLSConversationVerificationStatusUpdating {
 
     // MARK: - Life cycle
@@ -3733,7 +3731,6 @@
 
 }
 
->>>>>>> 0f3b19d0
 public class MockMLSDecryptionServiceInterface: MLSDecryptionServiceInterface {
 
     // MARK: - Life cycle
