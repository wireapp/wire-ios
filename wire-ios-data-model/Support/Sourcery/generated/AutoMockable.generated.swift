--- conflicted
+++ resolved
@@ -1782,7 +1782,21 @@
         await mock(groupID)
     }
 
-<<<<<<< HEAD
+    // MARK: - updateKeyMaterialForAllStaleGroupsIfNeeded
+
+    public var updateKeyMaterialForAllStaleGroupsIfNeeded_Invocations: [Void] = []
+    public var updateKeyMaterialForAllStaleGroupsIfNeeded_MockMethod: (() -> Void)?
+
+    public func updateKeyMaterialForAllStaleGroupsIfNeeded() {
+        updateKeyMaterialForAllStaleGroupsIfNeeded_Invocations.append(())
+
+        guard let mock = updateKeyMaterialForAllStaleGroupsIfNeeded_MockMethod else {
+            fatalError("no mock for `updateKeyMaterialForAllStaleGroupsIfNeeded`")
+        }
+
+        mock()
+    }
+
     // MARK: - startProteusToMLSMigration
 
     public var startProteusToMLSMigration_Invocations: [Void] = []
@@ -1801,21 +1815,6 @@
         }
 
         try await mock()
-=======
-    // MARK: - updateKeyMaterialForAllStaleGroupsIfNeeded
-
-    public var updateKeyMaterialForAllStaleGroupsIfNeeded_Invocations: [Void] = []
-    public var updateKeyMaterialForAllStaleGroupsIfNeeded_MockMethod: (() -> Void)?
-
-    public func updateKeyMaterialForAllStaleGroupsIfNeeded() {
-        updateKeyMaterialForAllStaleGroupsIfNeeded_Invocations.append(())
-
-        guard let mock = updateKeyMaterialForAllStaleGroupsIfNeeded_MockMethod else {
-            fatalError("no mock for `updateKeyMaterialForAllStaleGroupsIfNeeded`")
-        }
-
-        mock()
->>>>>>> a2284a81
     }
 
     // MARK: - onEpochChanged
