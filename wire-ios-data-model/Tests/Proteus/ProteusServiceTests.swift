--- conflicted
+++ resolved
@@ -19,11 +19,7 @@
 import Foundation
 import XCTest
 import WireCoreCrypto
-<<<<<<< HEAD
-@testable import WireDataModelSupport
-=======
-
->>>>>>> 8269122f
+
 @testable import WireDataModel
 @testable import WireDataModelSupport
 
