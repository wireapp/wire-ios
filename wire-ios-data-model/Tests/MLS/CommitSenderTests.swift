//
// Wire
// Copyright (C) 2023 Wire Swiss GmbH
//
// This program is free software: you can redistribute it and/or modify
// it under the terms of the GNU General Public License as published by
// the Free Software Foundation, either version 3 of the License, or
// (at your option) any later version.
//
// This program is distributed in the hope that it will be useful,
// but WITHOUT ANY WARRANTY; without even the implied warranty of
// MERCHANTABILITY or FITNESS FOR A PARTICULAR PURPOSE. See the
// GNU General Public License for more details.
//
// You should have received a copy of the GNU General Public License
// along with this program. If not, see http://www.gnu.org/licenses/.
//

import Foundation
import XCTest
import WireCoreCrypto
@testable import WireDataModel
@testable import WireDataModelSupport
import Combine

class CommitSenderTests: ZMBaseManagedObjectTest {

    // MARK: - Properties

    private var sut: CommitSender!
    private var mockActionsProvider: MockMLSActionsProviderProtocol!
    private var mockCoreCrypto: MockCoreCryptoProtocol!
    private var mockCoreCryptoProvider: MockCoreCryptoProviderProtocol!
    private var mockClearPendingCommitInvocations: [Data]!
    private var mockClearPendingGroupInvocations: [Data]!
    private var cancellables: Set<AnyCancellable>!

    private lazy var groupID: MLSGroupID = .random()
    private lazy var commitBundle = CommitBundle(
        welcome: nil,
        commit: .random(),
        groupInfo: .init(
            encryptionType: .plaintext,
            ratchetTreeType: .full,
            payload: .random()
        )
    )

    // MARK: - Life cycle

    override func setUp() {
        super.setUp()

        mockCoreCrypto = MockCoreCryptoProtocol()
        mockActionsProvider = MockMLSActionsProviderProtocol()
        mockCoreCryptoProvider = MockCoreCryptoProviderProtocol()
        mockCoreCryptoProvider.coreCryptoRequireMLS_MockValue = MockSafeCoreCrypto(coreCrypto: mockCoreCrypto)
        cancellables = .init()

        sut = CommitSender(
            coreCryptoProvider: mockCoreCryptoProvider,
            notificationContext: syncMOC.notificationContext,
            actionsProvider: mockActionsProvider
        )

        mockClearPendingCommitInvocations = []
        mockCoreCrypto.clearPendingCommitConversationId_MockMethod = { [self] groupID in
            mockClearPendingCommitInvocations.append(groupID)
        }

        mockClearPendingGroupInvocations = []
        mockCoreCrypto.clearPendingGroupFromExternalCommitConversationId_MockMethod = { [self] groupID in
            mockClearPendingGroupInvocations.append(groupID)
        }
    }

    override func tearDown() {
        mockCoreCrypto = nil
        mockCoreCryptoProvider = nil
        mockActionsProvider = nil
        sut = nil
        cancellables = nil
        super.tearDown()
    }

    // MARK: - Send Commit

    func test_SendCommitBundle_Success() async throws {
        // Given
        let event = ZMUpdateEvent()

        // Mock action provider
        mockActionsProvider.sendCommitBundleIn_MockMethod = { _, _ in
            return [event]
        }

        // Mock core crypto
        var commitAcceptedInvocations = [Data]()
        mockCoreCrypto.commitAcceptedConversationId_MockMethod = { groupID in
            commitAcceptedInvocations.append(groupID)
            return nil
        }

        // When
        let receivedEvents = try await sut.sendCommitBundle(commitBundle, for: groupID)

        // Then
        // Send commit bundle was called on the action provider
        XCTAssertEqual(mockActionsProvider.sendCommitBundleIn_Invocations.count, 1)
        XCTAssertEqual(mockActionsProvider.sendCommitBundleIn_Invocations.first?.bundle, commitBundle.transportData())

        // Commit accepted was called
        XCTAssertEqual(commitAcceptedInvocations.count, 1)
        XCTAssertEqual(commitAcceptedInvocations.first, groupID.data)

        // Events were received
        XCTAssertEqual(receivedEvents, [event])
    }

    func test_SendCommitBundle_ThrowsWithRecoveryStrategy_RetryAfterQuickSync() async {
        await assertSendCommitBundleThrows(
            withRecovery: .retryAfterQuickSync,
            for: .mlsClientMismatch,
            shouldClearPendingCommit: true
        )
    }

    func test_SendCommitBundle_ThrowsWithRecoveryStrategy_CommitPendingProposalsAfterQuickSync() async {
        await assertSendCommitBundleThrows(
            withRecovery: .commitPendingProposalsAfterQuickSync,
            for: .mlsCommitMissingReferences,
            shouldClearPendingCommit: false
        )
    }

    func test_SendCommitBundle_ThrowsWithRecoveryStrategy_RetryAfterRepairingGroup() async {
        await assertSendCommitBundleThrows(
            withRecovery: .retryAfterRepairingGroup,
            for: .mlsStaleMessage,
            shouldClearPendingCommit: true
        )
    }

    func test_SendCommitBundle_ThrowsWithRecoveryStrategy_GiveUp() async {
        await assertSendCommitBundleThrows(
            withRecovery: .giveUp,
            for: .unknown(status: 400, label: "", message: ""),
            shouldClearPendingCommit: true
        )
    }

    private func assertSendCommitBundleThrows(
        withRecovery recovery: CommitError.RecoveryStrategy,
        for error: SendCommitBundleAction.Failure,
        shouldClearPendingCommit: Bool,
        file: StaticString = #file,
        line: UInt = #line
    ) async {
        // Given
        // Mock action provider throwing an error
        mockActionsProvider.sendCommitBundleIn_MockMethod = { _, _ in
            throw error
        }

        // Then
        await assertItThrows(error: CommitError.failedToSendCommit(recovery: recovery)) {
            // When
            _ = try await sut.sendCommitBundle(commitBundle, for: groupID)
        }

        if shouldClearPendingCommit {
            // It clears pending commit
            XCTAssertEqual(mockClearPendingCommitInvocations.count, 1)
            XCTAssertEqual(mockClearPendingCommitInvocations.first, groupID.data)
        } else {
            // It doesn't clear pending commit
            XCTAssertEqual(mockClearPendingCommitInvocations.count, 0)
        }
    }

    // MARK: - Send External Commit

    func test_SendExternalCommitBundle_Success() async throws {
        // Given
        let event = ZMUpdateEvent()

        // Mock action provider
        mockActionsProvider.sendCommitBundleIn_MockMethod = { _, _ in
            return [event]
        }

        // Mock core crypto
        var mergePendingGroupInvocations = [Data]()
        mockCoreCrypto.mergePendingGroupFromExternalCommitConversationId_MockMethod = { groupID in
            mergePendingGroupInvocations.append(groupID)
            return nil
        }

        // When
        let receivedEvents = try await sut.sendExternalCommitBundle(commitBundle, for: groupID)

        // Then
        // Send commit bundle was called on the action provider
        XCTAssertEqual(mockActionsProvider.sendCommitBundleIn_Invocations.count, 1)
        XCTAssertEqual(mockActionsProvider.sendCommitBundleIn_Invocations.first?.bundle, commitBundle.transportData())

        // Commit accepted was called
        XCTAssertEqual(mergePendingGroupInvocations.count, 1)
        XCTAssertEqual(mergePendingGroupInvocations.first, groupID.data)

        // Events were received
        XCTAssertEqual(receivedEvents, [event])
    }

    func test_SendExternalCommitBundle_ThrowsWithRecoveryStrategy_Retry() async {
        await assertSendExternalCommitBundleThrows(
            withRecovery: .retry,
            for: .mlsStaleMessage,
            shouldClearPendingGroup: false
        )
    }

    func test_SendExternalCommitBundle_ThrowsWithRecoveryStrategy_GiveUp() async {
        await assertSendExternalCommitBundleThrows(
            withRecovery: .giveUp,
            for: .unknown(status: 400, label: "", message: ""),
            shouldClearPendingGroup: true
        )
    }

    private func assertSendExternalCommitBundleThrows(
        withRecovery recovery: ExternalCommitError.RecoveryStrategy,
        for error: SendCommitBundleAction.Failure,
        shouldClearPendingGroup: Bool,
        file: StaticString = #file,
        line: UInt = #line
    ) async {
        // Given
        // Mock action provider throwing an error
        mockActionsProvider.sendCommitBundleIn_MockMethod = { _, _ in
            throw error
        }

        // Then
        await assertItThrows(error: ExternalCommitError.failedToSendCommit(recovery: recovery)) {
            // When
            _ = try await sut.sendExternalCommitBundle(commitBundle, for: groupID)
        }

        if shouldClearPendingGroup {
            // It clears pending commit
            XCTAssertEqual(mockClearPendingGroupInvocations.count, 1, file: file, line: line)
            XCTAssertEqual(mockClearPendingGroupInvocations.first, groupID.data, file: file, line: line)
        } else {
            // It doesn't clear pending commit
            XCTAssertEqual(mockClearPendingGroupInvocations.count, 0, file: file, line: line)
        }
    }

    // MARK: - Epoch change

    func test_OnEpochChanged() async throws {
        // Given

        // Mock action provider
        mockActionsProvider.sendCommitBundleIn_MockMethod = { _, _ in
            return []
        }

        // Mock commit accepted
        mockCoreCrypto.commitAcceptedConversationId_MockMethod = { _ in  return nil }

        // Set up expectation
        let expectation = XCTestExpectation(description: "observed epoch change")
        var receivedGroupIDs = [MLSGroupID]()
<<<<<<< HEAD
        _ = sut.onEpochChanged().collect(1).sink {
=======
        sut.onEpochChanged().collect(1).sink {
>>>>>>> 0654a485
            receivedGroupIDs = $0
            expectation.fulfill()
        }.store(in: &cancellables)

        // When
        _ = try await sut.sendCommitBundle(commitBundle, for: groupID)

        // Then
        await fulfillment(of: [expectation])
        XCTAssertEqual(receivedGroupIDs, [groupID])
    }
}<|MERGE_RESOLUTION|>--- conflicted
+++ resolved
@@ -273,11 +273,8 @@
         // Set up expectation
         let expectation = XCTestExpectation(description: "observed epoch change")
         var receivedGroupIDs = [MLSGroupID]()
-<<<<<<< HEAD
-        _ = sut.onEpochChanged().collect(1).sink {
-=======
+
         sut.onEpochChanged().collect(1).sink {
->>>>>>> 0654a485
             receivedGroupIDs = $0
             expectation.fulfill()
         }.store(in: &cancellables)
