//
// Wire
// Copyright (C) 2022 Wire Swiss GmbH
//
// This program is free software: you can redistribute it and/or modify
// it under the terms of the GNU General Public License as published by
// the Free Software Foundation, either version 3 of the License, or
// (at your option) any later version.
//
// This program is distributed in the hope that it will be useful,
// but WITHOUT ANY WARRANTY; without even the implied warranty of
// MERCHANTABILITY or FITNESS FOR A PARTICULAR PURPOSE. See the
// GNU General Public License for more details.
//
// You should have received a copy of the GNU General Public License
// along with this program. If not, see http://www.gnu.org/licenses/.
//

import Foundation
import XCTest
import WireCoreCrypto
import Combine

@testable import WireDataModel
@testable import WireDataModelSupport

class MLSServiceTests: ZMConversationTestsBase, MLSServiceDelegate {

    var sut: MLSService!
    var mockCoreCrypto: MockCoreCrypto!
    var mockSafeCoreCrypto: MockSafeCoreCrypto!
    var mockCoreCryptoProvider: MockCoreCryptoProviderProtocol!
    var mockEncryptionService: MockMLSEncryptionServiceInterface!
    var mockDecryptionService: MockMLSDecryptionServiceInterface!
    var mockMLSActionExecutor: MockMLSActionExecutor!
    var mockSyncStatus: MockSyncStatus!
    var mockActionsProvider: MockMLSActionsProviderProtocol!
    var mockConversationEventProcessor: MockConversationEventProcessorProtocol!
    var mockStaleMLSKeyDetector: MockStaleMLSKeyDetector!
    var userDefaultsTestSuite: UserDefaults!
    var privateUserDefaults: PrivateUserDefaults<MLSService.Keys>!
    var mockSubconversationGroupIDRepository: MockSubconversationGroupIDRepositoryInterface!

    let groupID = MLSGroupID([1, 2, 3])

    // `MLSService.init` performs actions which make it hard to assert state on mocks
    let skipSetupSUTTestNames: Set<String> = [
        "-[MLSServiceTests test_BackendPublicKeysAreFetched_WhenInitializing]",
        "-[MLSServiceTests test_UpdateKeyMaterial_WhenInitializing]",
        "-[MLSServiceTests test_SendPendingProposal_BeforeUpdatingKeyMaterial_WhenInitializing]"
    ]

    override func setUp() {
        super.setUp()
        mockCoreCrypto = MockCoreCrypto()
        mockSafeCoreCrypto = MockSafeCoreCrypto(coreCrypto: mockCoreCrypto)
        mockCoreCryptoProvider = MockCoreCryptoProviderProtocol()
        mockCoreCryptoProvider.coreCryptoRequireMLS_MockValue = mockSafeCoreCrypto
        mockEncryptionService = MockMLSEncryptionServiceInterface()
        mockDecryptionService = MockMLSDecryptionServiceInterface()
        mockMLSActionExecutor = MockMLSActionExecutor()
        mockSyncStatus = MockSyncStatus()
        mockActionsProvider = MockMLSActionsProviderProtocol()
        mockConversationEventProcessor = MockConversationEventProcessorProtocol()
        mockConversationEventProcessor.processConversationEvents_MockMethod = { _ in }
        mockStaleMLSKeyDetector = MockStaleMLSKeyDetector()
        userDefaultsTestSuite = UserDefaults(suiteName: "com.wire.mls-test-suite")!
        privateUserDefaults = PrivateUserDefaults(userID: userIdentifier, storage: userDefaultsTestSuite)
        mockSubconversationGroupIDRepository = MockSubconversationGroupIDRepositoryInterface()

        mockCoreCrypto.mockClientValidKeypackagesCount = { _ in
            return 100
        }

        mockActionsProvider.fetchBackendPublicKeysIn_MockValue = BackendMLSPublicKeys()
        mockActionsProvider.claimKeyPackagesUserIDDomainExcludedSelfClientIDIn_MockValue = []

        if !skipSetupSUTTestNames.contains(name) {
            createSut()
        }
    }

    private func createSut() {
        didFinishInitializationExpectation = XCTestExpectation(description: "did finish initialization")
        sut = MLSService(
            context: uiMOC,
            coreCryptoProvider: mockCoreCryptoProvider,
            encryptionService: mockEncryptionService,
            decryptionService: mockDecryptionService,
            mlsActionExecutor: mockMLSActionExecutor,
            conversationEventProcessor: mockConversationEventProcessor,
            staleKeyMaterialDetector: mockStaleMLSKeyDetector,
            userDefaults: userDefaultsTestSuite,
            actionsProvider: mockActionsProvider,
            delegate: self,
            syncStatus: mockSyncStatus,
            userID: userIdentifier,
            subconversationGroupIDRepository: mockSubconversationGroupIDRepository
        )
    }

    override func tearDown() {
        sut = nil
        didFinishInitializationExpectation = nil
        keyMaterialUpdatedExpectation = nil
        mockCoreCrypto = nil
        mockSafeCoreCrypto = nil
        mockEncryptionService = nil
        mockDecryptionService = nil
        mockMLSActionExecutor = nil
        mockSyncStatus = nil
        mockActionsProvider = nil
        mockStaleMLSKeyDetector = nil
        mockSubconversationGroupIDRepository = nil
        super.tearDown()
    }

    // MARK: - Helpers

    func dummyMemberJoinEvent() -> ZMUpdateEvent {
        let payload: NSDictionary = [
            "type": "conversation.member-join",
            "data": "foo"
        ]

        return ZMUpdateEvent(fromEventStreamPayload: payload, uuid: nil)!
    }

    func dummyMemberLeaveEvent() -> ZMUpdateEvent {
        let payload: NSDictionary = [
            "type": "conversation.member-leave",
            "data": "foo"
        ]

        return ZMUpdateEvent(fromEventStreamPayload: payload, uuid: nil)!
    }

    func createKeyPackage(userID: UUID, domain: String) -> KeyPackage {
        return KeyPackage(
            client: Data.random(byteCount: 32).base64EncodedString(),
            domain: domain,
            keyPackage: Data.random(byteCount: 32).base64EncodedString(),
            keyPackageRef: Data.random(byteCount: 32).base64EncodedString(),
            userID: userID
        )
    }

    // MARK: - mlsServiceDelegate

    var pendingProposalCommitExpectations = [MLSGroupID: XCTestExpectation]()
    var keyMaterialUpdatedExpectation: XCTestExpectation?
    var didFinishInitializationExpectation: XCTestExpectation!

    // Since SUT may schedule timers to commit pending proposals, we create expectations
    // and fulfill them when SUT informs us the commit was made.

    func mlsServiceDidCommitPendingProposal(for: MLSGroupID) {
        pendingProposalCommitExpectations[groupID]?.fulfill()
    }

    func mlsServiceDidUpdateKeyMaterialForAllGroups() {
        keyMaterialUpdatedExpectation?.fulfill()
    }

    func MLSServiceDidFinishInitialization() {
        didFinishInitializationExpectation.fulfill()
    }

    // MARK: - Public keys

    func test_BackendPublicKeysAreFetched_WhenInitializing() throws {
        // Mock
        let keys = BackendMLSPublicKeys(
            removal: .init(ed25519: Data([1, 2, 3]))
        )

        // expectations
        let fetchBackendPublicKeysExpectation = XCTestExpectation(description: "Fetch backend public keys")
        didFinishInitializationExpectation = XCTestExpectation(description: "did finish initialization")

        mockActionsProvider.fetchBackendPublicKeysIn_MockMethod = { _ in
            fetchBackendPublicKeysExpectation.fulfill()
            return keys
        }

        // When
        let sut = MLSService(
            context: uiMOC,
            coreCryptoProvider: mockCoreCryptoProvider,
            conversationEventProcessor: mockConversationEventProcessor,
            staleKeyMaterialDetector: mockStaleMLSKeyDetector,
            userDefaults: userDefaultsTestSuite,
            actionsProvider: mockActionsProvider,
<<<<<<< HEAD
            delegate: self,
            syncStatus: mockSyncStatus
=======
            syncStatus: mockSyncStatus,
            userID: userIdentifier
>>>>>>> 1d3558f2
        )

        // Then
        wait(for: [fetchBackendPublicKeysExpectation, didFinishInitializationExpectation], timeout: 0.5)
        XCTAssertEqual(sut.backendPublicKeys, keys)
    }

    // MARK: - Conference info

    func test_GenerateConferenceInfo_IsSuccessful() async throws {
        // Given
        let parentGroupID = MLSGroupID.random()
        let subconversationGroupID = MLSGroupID.random()
        let secretKey = Data.random()
        let epoch: UInt64 = 1

        let member1 = MLSClientID.random()
        let member2 = MLSClientID.random()
        let member3 = MLSClientID.random()

        var mockExportSecretKeyCount = 0
        mockCoreCrypto.mockExportSecretKey = { _, _ in
            mockExportSecretKeyCount += 1
            return secretKey.bytes
        }

        var mockConversationEpochCount = 0
        mockCoreCrypto.mockConversationEpoch = { _ in
            mockConversationEpochCount += 1
            return epoch
        }

        var mockGetClientIDsCount = 0
        mockCoreCrypto.mockGetClientIds = { groupID in
            mockGetClientIDsCount += 1

            switch groupID {
            case parentGroupID.bytes:
                return [member1, member2, member3].compactMap {
                    $0.rawValue.utf8Data?.bytes
                }

            case subconversationGroupID.bytes:
                return [member1, member2].compactMap {
                    $0.rawValue.utf8Data?.bytes
                }

            default:
                return []
            }
        }

        // wait for `MLSService.init`'s async operations
        await fulfillment(of: [didFinishInitializationExpectation], timeout: 1)

        // When
        let conferenceInfo = try await sut.generateConferenceInfo(
            parentGroupID: parentGroupID,
            subconversationGroupID: subconversationGroupID
        )

        // Then
        XCTAssertEqual(mockExportSecretKeyCount, 1)
        XCTAssertEqual(mockConversationEpochCount, 1)
        XCTAssertEqual(mockGetClientIDsCount, 2)

        let expectedConferenceInfo = MLSConferenceInfo(
            epoch: epoch,
            keyData: secretKey,
            members: [
                MLSConferenceInfo.Member(id: member1, isInSubconversation: true),
                MLSConferenceInfo.Member(id: member2, isInSubconversation: true),
                MLSConferenceInfo.Member(id: member3, isInSubconversation: false)
            ]
        )

        XCTAssertEqual(conferenceInfo, expectedConferenceInfo)
    }

    typealias ConferenceInfoError = MLSService.MLSConferenceInfoError

    func test_GenerateConferenceInfo_Fails() async {
        // Given
        let parentGroupID = MLSGroupID.random()
        let subconversationGroupID = MLSGroupID.random()

        var mockConversationEpochCount = 0
        mockCoreCrypto.mockConversationEpoch = { _ in
            mockConversationEpochCount += 1
            return 0
        }

        mockCoreCrypto.mockExportSecretKey = { _, _ in
            throw CryptoError.ConversationNotFound(message: "foo")
        }

        // wait for `MLSService.init`'s async operations
        await fulfillment(of: [didFinishInitializationExpectation], timeout: 1)

        // When / Then
        await assertItThrows(error: ConferenceInfoError.failedToGenerateConferenceInfo) {
            _ = try await sut.generateConferenceInfo(
                parentGroupID: parentGroupID,
                subconversationGroupID: subconversationGroupID
            )
        }
    }

    // MARK: - Message Encryption

    func test_Encrypt_UsesEncyptionService() throws {
        // Given
        let message = "foo"
        let groupID = MLSGroupID.random()
        let subconversationType = SubgroupType.conference

        let mockResult = MLSDecryptResult.message(.random(), .random(length: 3))

        mockDecryptionService.decryptMessageForSubconversationType_MockValue = mockResult

        // wait for `MLSService.init`'s async operations
        wait(for: [didFinishInitializationExpectation], timeout: 1)

        // When
        let result = try sut.decrypt(
            message: message,
            for: groupID,
            subconversationType: subconversationType
        )

        // Then
        XCTAssertEqual(mockDecryptionService.decryptMessageForSubconversationType_Invocations.count, 1)
        let invocation = mockDecryptionService.decryptMessageForSubconversationType_Invocations.element(atIndex: 0)
        XCTAssertEqual(invocation?.message, message)
        XCTAssertEqual(invocation?.groupID, groupID)
        XCTAssertEqual(invocation?.subconversationType, subconversationType)
        XCTAssertEqual(result, mockResult)
    }

    // MARK: - Message Decryption

    func test_Decrypt_UsesDecyptionService() throws {
        // Given
        let message = "foo"
        let groupID = MLSGroupID.random()
        let subconversationType = SubgroupType.conference

        let mockResult = MLSDecryptResult.message(.random(), .random(length: 3))
        mockDecryptionService.decryptMessageForSubconversationType_MockValue = mockResult

        // wait for `MLSService.init`'s async operations
        wait(for: [didFinishInitializationExpectation], timeout: 1)

        // When
        let result = try sut.decrypt(
            message: message,
            for: groupID,
            subconversationType: subconversationType
        )

        // Then
        XCTAssertEqual(mockDecryptionService.decryptMessageForSubconversationType_Invocations.count, 1)
        let invocation = mockDecryptionService.decryptMessageForSubconversationType_Invocations.element(atIndex: 0)
        XCTAssertEqual(invocation?.message, message)
        XCTAssertEqual(invocation?.groupID, groupID)
        XCTAssertEqual(invocation?.subconversationType, subconversationType)
        XCTAssertEqual(result, mockResult)
    }

    func test_Decrypt_RepairsConversationOnWrongEpochError() throws {
        // Given
        let conversation = createConversation(outOfSync: true).conversation
        let groupID = try XCTUnwrap(conversation.mlsGroupID)
        let message = "foo"
        let error = MLSDecryptionService.MLSMessageDecryptionError.wrongEpoch
        mockDecryptionService.decryptMessageForSubconversationType_MockError = error

        let expectation = XCTestExpectation(description: "repaired conversation")

        setMocksForConversationRepair(
            parentGroupID: groupID,
            epoch: conversation.epoch + 1,
            onJoinGroup: { joinedGroupID in
                XCTAssertEqual(groupID, joinedGroupID)
                expectation.fulfill()
            }
        )

        // wait for `MLSService.init`'s async operations
        wait(for: [didFinishInitializationExpectation], timeout: 1)

        // When
        _ = try? sut.decrypt(
            message: message,
            for: groupID,
            subconversationType: nil
        )

        // Then
        wait(for: [expectation], timeout: 0.5)
        _ = waitForAllGroupsToBeEmpty(withTimeout: 0.5)
    }

    // MARK: - Create group

    func test_CreateGroup_IsSuccessful() throws {
        // Given
        let groupID = MLSGroupID(Data([1, 2, 3]))
        let removalKey = Data([1, 2, 3])

        mockActionsProvider.fetchBackendPublicKeysIn_MockValue = .init(
            removal: .init(ed25519: removalKey)
        )

        var mockCreateConversationCount = 0
        mockCoreCrypto.mockCreateConversation = {
            mockCreateConversationCount += 1

            XCTAssertEqual($0, groupID.bytes)
            XCTAssertEqual($1, .basic)
            XCTAssertEqual($2, ConversationConfiguration(
                ciphersuite: CiphersuiteName.mls128Dhkemx25519Aes128gcmSha256Ed25519.rawValue,
                externalSenders: [removalKey.bytes],
                custom: .init(keyRotationSpan: nil, wirePolicy: nil)
            ))
        }

        // wait for `MLSService.init`'s async operations
        wait(for: [didFinishInitializationExpectation], timeout: 1)

        // When
        XCTAssertNoThrow(try sut.createGroup(for: groupID))

        // Then
        XCTAssertEqual(mockCreateConversationCount, 1)
        XCTAssertEqual(mockStaleMLSKeyDetector.calls.keyingMaterialUpdated, [groupID])
    }

    func test_CreateGroup_ThrowsError() throws {
        // Given
        let groupID = MLSGroupID(Data([1, 2, 3]))
        let config = ConversationConfiguration(
            ciphersuite: CiphersuiteName.mls128Dhkemx25519Aes128gcmSha256Ed25519.rawValue,
            externalSenders: [],
            custom: .init(keyRotationSpan: nil, wirePolicy: nil)
        )

        var mockCreateConversationCount = 0
        mockCoreCrypto.mockCreateConversation = {
            mockCreateConversationCount += 1

            XCTAssertEqual($0, groupID.bytes)
            XCTAssertEqual($1, .basic)
            XCTAssertEqual($2, config)

            throw CryptoError.MalformedIdentifier(message: "bad id")
        }

        // wait for `MLSService.init`'s async operations
        wait(for: [didFinishInitializationExpectation], timeout: 1)

        // when / then
        assertItThrows(error: MLSService.MLSGroupCreationError.failedToCreateGroup) {
            try sut.createGroup(for: groupID)
        }

        // Then
        XCTAssertEqual(mockCreateConversationCount, 1)
    }

    // MARK: - Adding participants

    func test_AddingMembersToConversation_Successfully() async throws {
        // Given
        let id = UUID.create()
        let domain = "example.com"
        let mlsGroupID = MLSGroupID(Data([1, 2, 3]))
        let mlsUser = [MLSUser(id: id, domain: domain)]

        // Mock no pending proposals.
        mockMLSActionExecutor.mockCommitPendingProposals = { _ in
            throw MLSActionExecutor.Error.noPendingProposals
        }

        // Mock claiming a key package.
        var keyPackage: KeyPackage!
        mockActionsProvider.claimKeyPackagesUserIDDomainExcludedSelfClientIDIn_MockMethod = { userID, _, _, _ in
            keyPackage = self.createKeyPackage(userID: userID, domain: domain)
            return [keyPackage]
        }

        // Mock adding memebers to the conversation.
        var mockAddMembersArguments = [([Invitee], MLSGroupID)]()
        let updateEvent = dummyMemberJoinEvent()

        mockMLSActionExecutor.mockAddMembers = {
            mockAddMembersArguments.append(($0, $1))
            return [updateEvent]
        }

        // wait for `MLSService.init`'s async operations
        await fulfillment(of: [didFinishInitializationExpectation], timeout: 1)

        // When
        try await sut.addMembersToConversation(with: mlsUser, for: mlsGroupID)

        // Then we added the members.
        XCTAssertEqual(mockAddMembersArguments.count, 1)
        XCTAssertEqual(mockAddMembersArguments.first?.0, [Invitee(from: keyPackage)])
        XCTAssertEqual(mockAddMembersArguments.first?.1, mlsGroupID)

        // And processd the update event.
        let processConversationEventsCalls = self.mockConversationEventProcessor.processConversationEvents_Invocations
        XCTAssertEqual(processConversationEventsCalls.count, 1)
        XCTAssertEqual(processConversationEventsCalls[0], [updateEvent])
    }

    func test_CommitPendingProposals_BeforeAddingMembersToConversation_Successfully() async throws {
        // Given
        let groupID = MLSGroupID.random()
        var conversation: ZMConversation!
        let futureCommitDate = Date().addingTimeInterval(2)

        await uiMOC.perform { [self] in
            // A group with pending proposal in the future
            conversation = createConversation(in: uiMOC)
            conversation.mlsGroupID = groupID
            conversation.commitPendingProposalDate = futureCommitDate
        }

        // Mock commiting a pending proposal
        var mockCommitPendingProposalsArgument = [MLSGroupID]()
        let updateEvent1 = dummyMemberJoinEvent()
        mockMLSActionExecutor.mockCommitPendingProposals = {
            mockCommitPendingProposalsArgument.append($0)
            return [updateEvent1]
        }

        // The user to add.
        let domain = "example.com"
        let id = UUID.create()
        let mlsUser = [MLSUser(id: id, domain: domain)]

        // Mock claiming a key package.
        var keyPackage: KeyPackage!
        mockActionsProvider.claimKeyPackagesUserIDDomainExcludedSelfClientIDIn_MockMethod = { userID, _, _, _ in
            keyPackage = self.createKeyPackage(userID: userID, domain: domain)
            return [keyPackage]
        }

        // Mock adding memebers to the conversation.
        var mockAddMembersArguments = [([Invitee], MLSGroupID)]()
        let updateEvent2 = dummyMemberJoinEvent()

        mockMLSActionExecutor.mockAddMembers = {
            mockAddMembersArguments.append(($0, $1))
            return [updateEvent2]
        }

        // wait for `MLSService.init`'s async operations
        await fulfillment(of: [didFinishInitializationExpectation], timeout: 1)

        // When
        try await sut.addMembersToConversation(with: mlsUser, for: groupID)

        // Then we committed pending proposals.
        XCTAssertEqual(mockCommitPendingProposalsArgument, [groupID])

        await uiMOC.perform {
            XCTAssertNil(conversation.commitPendingProposalDate)
        }

        // Then we added the members.
        XCTAssertEqual(mockAddMembersArguments.count, 1)
        XCTAssertEqual(mockAddMembersArguments.first?.0, [Invitee(from: keyPackage)])
        XCTAssertEqual(mockAddMembersArguments.first?.1, groupID)

        // We processed the conversation events.
        let processConversationEventsCalls = self.mockConversationEventProcessor.processConversationEvents_Invocations
        XCTAssertEqual(processConversationEventsCalls, [[updateEvent1], [updateEvent2]])
    }

    func test_AddingMembersToConversation_ThrowsNoParticipantsToAdd() async {
        // Given
        let mlsGroupID = MLSGroupID(Data([1, 2, 3]))

        // Mock no pending proposals.
        mockMLSActionExecutor.mockCommitPendingProposals = { _ in
            throw MLSActionExecutor.Error.noPendingProposals
        }

        // wait for `MLSService.init`'s async operations
        await fulfillment(of: [didFinishInitializationExpectation], timeout: 1)

        // when / then
        await assertItThrows(error: MLSService.MLSAddMembersError.noMembersToAdd) {
            try await sut.addMembersToConversation(with: [], for: mlsGroupID)
        }
    }

    func test_AddingMembersToConversation_ClaimKeyPackagesFails() async {
        // Given
        let domain = "example.com"
        let id = UUID.create()
        let mlsGroupID = MLSGroupID(Data([1, 2, 3]))
        let mlsUser: [MLSUser] = [MLSUser(id: id, domain: domain)]

        // Mock no pending proposals.
        mockMLSActionExecutor.mockCommitPendingProposals = { _ in
            throw MLSActionExecutor.Error.noPendingProposals
        }

        // Mock failure for claiming key packages.
        mockActionsProvider.claimKeyPackagesUserIDDomainExcludedSelfClientIDIn_MockError = ClaimMLSKeyPackageAction.Failure.missingDomain

        // wait for `MLSService.init`'s async operations
        await fulfillment(of: [didFinishInitializationExpectation], timeout: 1)

        // Then
        await assertItThrows(error: MLSService.MLSAddMembersError.failedToClaimKeyPackages) {
            // When
            try await sut.addMembersToConversation(with: mlsUser, for: mlsGroupID)
        }
    }

    func test_AddingMembersToConversation_ExecutorFails() async {
        // Given
        let domain = "example.com"
        let id = UUID.create()
        let mlsGroupID = MLSGroupID(Data([1, 2, 3]))
        let mlsUser: [MLSUser] = [MLSUser(id: id, domain: domain)]

        // Mock no pending proposals.
        mockMLSActionExecutor.mockCommitPendingProposals = { _ in
            throw MLSActionExecutor.Error.noPendingProposals
        }

        // Mock key package.
        var keyPackage: KeyPackage!
        mockActionsProvider.claimKeyPackagesUserIDDomainExcludedSelfClientIDIn_MockMethod = { userID, _, _, _ in
            keyPackage = self.createKeyPackage(userID: userID, domain: domain)
            return [keyPackage]
        }

        mockMLSActionExecutor.mockAddMembers = { _, _ in
            throw MLSActionExecutor.Error.failedToGenerateCommit
        }

        // wait for `MLSService.init`'s async operations
        await fulfillment(of: [didFinishInitializationExpectation], timeout: 1)

        // when / then
        await assertItThrows(error: MLSActionExecutor.Error.failedToGenerateCommit) {
            try await sut.addMembersToConversation(with: mlsUser, for: mlsGroupID)
        }
    }

    // MARK: - Remove participants

    func test_RemoveMembersFromConversation_IsSuccessful() async throws {
        // Given
        let id = UUID.create().uuidString
        let domain = "example.com"
        let clientID = UUID.create().uuidString
        let mlsGroupID = MLSGroupID(Data([1, 2, 3]))
        let mlsClientID = MLSClientID(userID: id, clientID: clientID, domain: domain)

        // Mock no pending proposals.
        mockMLSActionExecutor.mockCommitPendingProposals = { _ in
            throw MLSActionExecutor.Error.noPendingProposals
        }

        // Mock removing clients from the group.
        var mockRemoveClientsArguments = [([ClientId], MLSGroupID)]()
        let updateEvent = dummyMemberLeaveEvent()

        mockMLSActionExecutor.mockRemoveClients = {
            mockRemoveClientsArguments.append(($0, $1))
            return [updateEvent]
        }

        // wait for `MLSService.init`'s async operations
        await fulfillment(of: [didFinishInitializationExpectation], timeout: 1)

        // When
        try await sut.removeMembersFromConversation(with: [mlsClientID], for: mlsGroupID)

        // Then we removed the clients.
        let clientIDBytes = try XCTUnwrap(mlsClientID.rawValue.data(using: .utf8)?.bytes)
        XCTAssertEqual(mockRemoveClientsArguments.count, 1)
        XCTAssertEqual(mockRemoveClientsArguments.first?.0, [clientIDBytes])
        XCTAssertEqual(mockRemoveClientsArguments.first?.1, mlsGroupID)

        // Then we process the update event.
        let processConversationEventsCalls = self.mockConversationEventProcessor.processConversationEvents_Invocations
        XCTAssertEqual(processConversationEventsCalls, [[updateEvent]])
    }

    func test_CommitPendingProposals_BeforeRemoveMembersFromConversation_IsSuccessful() async throws {
        // Given
        let groupID = MLSGroupID.random()
        var conversation: ZMConversation!
        let futureCommitDate = Date().addingTimeInterval(2)

        await uiMOC.perform { [self] in
            // A group with pending proposal in the future
            conversation = createConversation(in: uiMOC)
            conversation.mlsGroupID = groupID
            conversation.commitPendingProposalDate = futureCommitDate
        }

        // Mock commiting a pending proposal.
        var mockCommitPendingProposalsArgument = [MLSGroupID]()
        let updateEvent1 = dummyMemberJoinEvent()
        mockMLSActionExecutor.mockCommitPendingProposals = {
            mockCommitPendingProposalsArgument.append($0)
            return [updateEvent1]
        }

        // The user to remove.
        let id = UUID.create().uuidString
        let domain = "example.com"
        let clientID = UUID.create().uuidString
        let mlsClientID = MLSClientID(userID: id, clientID: clientID, domain: domain)

        // Mock removing clients from the group.
        var mockRemoveClientsArguments = [([ClientId], MLSGroupID)]()
        let updateEvent2 = dummyMemberLeaveEvent()

        mockMLSActionExecutor.mockRemoveClients = {
            mockRemoveClientsArguments.append(($0, $1))
            return [updateEvent2]
        }

        // wait for `MLSService.init`'s async operations
        await fulfillment(of: [didFinishInitializationExpectation], timeout: 1)

        // When
        try await sut.removeMembersFromConversation(with: [mlsClientID], for: groupID)

        // Then we committed pending proposals.
        XCTAssertEqual(mockCommitPendingProposalsArgument, [groupID])

        await uiMOC.perform {
            XCTAssertNil(conversation.commitPendingProposalDate)
        }

        // Then we removed the clients.
        let clientIDBytes = try XCTUnwrap(mlsClientID.rawValue.data(using: .utf8)?.bytes)
        XCTAssertEqual(mockRemoveClientsArguments.count, 1)
        XCTAssertEqual(mockRemoveClientsArguments.first?.0, [clientIDBytes])
        XCTAssertEqual(mockRemoveClientsArguments.first?.1, groupID)

        // Then we process the update events.
        let processConversationEventsCalls = self.mockConversationEventProcessor.processConversationEvents_Invocations
        XCTAssertEqual(processConversationEventsCalls, [[updateEvent1], [updateEvent2]])
    }

    func test_RemovingMembersToConversation_ThrowsNoClientsToRemove() async {
        // Given
        let mlsGroupID = MLSGroupID(Data([1, 2, 3]))

        // Mock no pending proposals.
        mockMLSActionExecutor.mockCommitPendingProposals = { _ in
            throw MLSActionExecutor.Error.noPendingProposals
        }

        // wait for `MLSService.init`'s async operations
        await fulfillment(of: [didFinishInitializationExpectation], timeout: 1)

        // When / Then
        await assertItThrows(error: MLSService.MLSRemoveParticipantsError.noClientsToRemove) {
            try await sut.removeMembersFromConversation(with: [], for: mlsGroupID)
        }
    }

    func test_RemovingMembersToConversation_ExecutorFails() async {
        // Given
        let id = UUID.create().uuidString
        let domain = "example.com"
        let clientID = UUID.create().uuidString
        let mlsGroupID = MLSGroupID(Data([1, 2, 3]))
        let mlsClientID = MLSClientID(userID: id, clientID: clientID, domain: domain)

        // Mock no pending proposals.
        mockMLSActionExecutor.mockCommitPendingProposals = { _ in
            throw MLSActionExecutor.Error.noPendingProposals
        }

        // Mock executor error.
        mockMLSActionExecutor.mockRemoveClients = { _, _ in
            throw MLSActionExecutor.Error.failedToGenerateCommit
        }

        // wait for `MLSService.init`'s async operations
        await fulfillment(of: [didFinishInitializationExpectation], timeout: 1)

        // When / Then
        await assertItThrows(error: MLSActionExecutor.Error.failedToGenerateCommit) {
            try await sut.removeMembersFromConversation(with: [mlsClientID], for: mlsGroupID)
        }
    }

    // MARK: - Pending proposals

    func test_CommitPendingProposals_NoProposalsExist() async throws {
        // Given
        let overdueCommitDate = Date().addingTimeInterval(-5)
        let groupID = MLSGroupID.random()
        var conversation: ZMConversation!

        await uiMOC.perform { [self] in
            // A group with pending proposal in the past.
            conversation = createConversation(in: uiMOC)
            conversation.mlsGroupID = groupID
            conversation.commitPendingProposalDate = overdueCommitDate
        }

        // Mock no subconversations
        mockSubconversationGroupIDRepository.fetchSubconversationGroupIDForTypeParentGroupID_MockValue = .some(nil)

        // Mock no pending proposals.
        mockMLSActionExecutor.mockCommitPendingProposals = { _ in
            throw MLSActionExecutor.Error.noPendingProposals
        }

        // wait for `MLSService.init`'s async operations
        await fulfillment(of: [didFinishInitializationExpectation], timeout: 1)

        // When
        try await self.sut.commitPendingProposals()

        // Then we cleared the pending proposal date.
        await uiMOC.perform {
            XCTAssertNil(conversation.commitPendingProposalDate)
        }
    }

    func test_CommitPendingProposals_OneOverdueCommit() async throws {
        // Given
        let overdueCommitDate = Date().addingTimeInterval(-5)
        let groupID = MLSGroupID.random()
        var conversation: ZMConversation!

        await uiMOC.perform { [self] in
            // A group with pending proposal in the past.
            conversation = createConversation(in: uiMOC)
            conversation.mlsGroupID = groupID
            conversation.commitPendingProposalDate = overdueCommitDate
        }

        // Mock no subconversations
        mockSubconversationGroupIDRepository.fetchSubconversationGroupIDForTypeParentGroupID_MockValue = .some(nil)

        // Mock committing pending proposal.
        var mockCommitPendingProposalArguments = [(MLSGroupID, Date)]()
        let updateEvent = dummyMemberJoinEvent()

        mockMLSActionExecutor.mockCommitPendingProposals = {
            mockCommitPendingProposalArguments.append(($0, Date()))
            return [updateEvent]
        }

        // wait for `MLSService.init`'s async operations
        await fulfillment(of: [didFinishInitializationExpectation], timeout: 1)

        // When
        try await self.sut.commitPendingProposals()

        // Then we committed the pending proposal immediately.
        let (id, commitTime) = try XCTUnwrap(mockCommitPendingProposalArguments.first)
        XCTAssertEqual(mockCommitPendingProposalArguments.count, 1)
        XCTAssertEqual(id, groupID)
        XCTAssertEqual(commitTime.timeIntervalSinceNow, Date().timeIntervalSinceNow, accuracy: 0.1)

        await uiMOC.perform {
            XCTAssertNil(conversation.commitPendingProposalDate)
        }

        // Then we processed the update event.
        XCTAssertEqual(mockConversationEventProcessor.processConversationEvents_Invocations, [[updateEvent]])
    }

    func test_CommitPendingProposals_OneFutureCommit() async throws {
        // Given
        let futureCommitDate = Date().addingTimeInterval(2)
        let groupID = MLSGroupID([1, 2, 3])
        var conversation: ZMConversation!

        await uiMOC.perform { [self] in
            // A group with pending proposal in the future
            conversation = createConversation(in: uiMOC)
            conversation.mlsGroupID = groupID
            conversation.commitPendingProposalDate = futureCommitDate
        }

        // Mock no subconversations
        mockSubconversationGroupIDRepository.fetchSubconversationGroupIDForTypeParentGroupID_MockValue = .some(nil)

        // Mock committing pending proposal.
        var mockCommitPendingProposalArguments = [(MLSGroupID, Date)]()
        let updateEvent = dummyMemberJoinEvent()

        mockMLSActionExecutor.mockCommitPendingProposals = {
            mockCommitPendingProposalArguments.append(($0, Date()))
            return [updateEvent]
        }

        // wait for `MLSService.init`'s async operations
        await fulfillment(of: [didFinishInitializationExpectation], timeout: 1)

        // When
        try await self.sut.commitPendingProposals()

        // Then we committed the proposal at the right time.
        let (id, commitTime) = try XCTUnwrap(mockCommitPendingProposalArguments.first)
        XCTAssertEqual(mockCommitPendingProposalArguments.count, 1)
        XCTAssertEqual(id, groupID)
        XCTAssertEqual(commitTime.timeIntervalSinceNow, futureCommitDate.timeIntervalSinceNow, accuracy: 0.1)

        await uiMOC.perform {
            XCTAssertNil(conversation.commitPendingProposalDate)
        }

        // Then we processed the update event.
        XCTAssertEqual(mockConversationEventProcessor.processConversationEvents_Invocations, [[updateEvent]])
    }

    func test_CommitPendingProposals_MultipleCommits() async throws {
        // Given
        let overdueCommitDate = Date().addingTimeInterval(-5)
        let futureCommitDate1 = Date().addingTimeInterval(2)
        let futureCommitDate2 = Date().addingTimeInterval(5)

        let conversation1MLSGroupID = MLSGroupID([1, 2, 3])
        let conversation2MLSGroupID = MLSGroupID([4, 5, 6])
        let conversation3MLSGroupID = MLSGroupID([7, 8, 9])

        var conversation1: ZMConversation!
        var conversation2: ZMConversation!
        var conversation3: ZMConversation!

        await uiMOC.perform { [self] in
            // A group with pending proposal in the past
            conversation1 = createConversation(in: uiMOC)
            conversation1.mlsGroupID = conversation1MLSGroupID
            conversation1.commitPendingProposalDate = overdueCommitDate

            // A group with pending proposal in the future
            conversation2 = createConversation(in: uiMOC)
            conversation2.mlsGroupID = conversation2MLSGroupID
            conversation2.commitPendingProposalDate = futureCommitDate1

            // A group with pending proposal in the future
            conversation3 = createConversation(in: uiMOC)
            conversation3.mlsGroupID = conversation3MLSGroupID
            conversation3.commitPendingProposalDate = futureCommitDate2
        }

        // Mock no subconversations
        mockSubconversationGroupIDRepository.fetchSubconversationGroupIDForTypeParentGroupID_MockValue = .some(nil)

        // Mock committing pending proposal.
        var mockCommitPendingProposalArguments = [(MLSGroupID, Date)]()
        let updateEvent1 = dummyMemberJoinEvent()
        let updateEvent2 = dummyMemberJoinEvent()
        let updateEvent3 = dummyMemberJoinEvent()

        mockMLSActionExecutor.mockCommitPendingProposals = {
            mockCommitPendingProposalArguments.append(($0, Date()))

            switch mockCommitPendingProposalArguments.count {
            case 1: return [updateEvent1]
            case 2: return [updateEvent2]
            case 3: return [updateEvent3]
            default: return []
            }
        }

        // wait for `MLSService.init`'s async operations
        await fulfillment(of: [didFinishInitializationExpectation], timeout: 1)

        // When
        try await sut.commitPendingProposals()

        // Then pending proposals were committed in order at the right times.
        XCTAssertEqual(mockCommitPendingProposalArguments.count, 3)

        // Commit 1
        let (id1, commitTime1) = try XCTUnwrap(mockCommitPendingProposalArguments.element(atIndex: 0))
        XCTAssertEqual(id1, conversation1MLSGroupID)
        XCTAssertEqual(
            commitTime1.timeIntervalSinceNow,
            overdueCommitDate.addingTimeInterval(5).timeIntervalSinceNow,
            accuracy: 0.1
        )

        // Commit 2
        let (id2, commitTime2) = try XCTUnwrap(mockCommitPendingProposalArguments.element(atIndex: 1))
        XCTAssertEqual(id2, conversation2MLSGroupID)
        XCTAssertEqual(
            commitTime2.timeIntervalSinceNow,
            futureCommitDate1.timeIntervalSinceNow,
            accuracy: 0.1
        )

        // Commit 3
        let (id3, commitTime3) = try XCTUnwrap(mockCommitPendingProposalArguments.element(atIndex: 2))
        XCTAssertEqual(id3, conversation3MLSGroupID)
        XCTAssertEqual(
            commitTime3.timeIntervalSinceNow,
            futureCommitDate2.timeIntervalSinceNow,
            accuracy: 0.1
        )

        // Then all conversations have no more commit dates.
        await uiMOC.perform {
            XCTAssertNil(conversation1.commitPendingProposalDate)
            XCTAssertNil(conversation2.commitPendingProposalDate)
            XCTAssertNil(conversation3.commitPendingProposalDate)
        }

        // Then we processed the update event.
        XCTAssertEqual(
            mockConversationEventProcessor.processConversationEvents_Invocations,
            [[updateEvent1], [updateEvent2], [updateEvent3]]
        )
    }

    func test_CommitPendingProposals_ForSubconversation() async throws {
        // Given
        let overdueCommitDate = Date().addingTimeInterval(-5)
        let parentGroupdID = MLSGroupID.random()
        let subgroupID = MLSGroupID.random()
        var conversation: ZMConversation!

        await uiMOC.perform { [self] in
            // A group with pending proposal in the past.
            conversation = createConversation(in: uiMOC)
            conversation.mlsGroupID = parentGroupdID
            conversation.commitPendingProposalDate = overdueCommitDate
        }

        // Mock subconversation
        mockSubconversationGroupIDRepository.fetchSubconversationGroupIDForTypeParentGroupID_MockValue = subgroupID

        // Mock committing pending proposal.
        var mockCommitPendingProposalArguments = [(MLSGroupID, Date)]()

        mockMLSActionExecutor.mockCommitPendingProposals = {
            mockCommitPendingProposalArguments.append(($0, Date()))
            return []
        }

        // wait for `MLSService.init`'s async operations
        await fulfillment(of: [didFinishInitializationExpectation], timeout: 1)

        // When
        try await self.sut.commitPendingProposals()

        // Then we asked for the subgroup id
        let subgroupInvocations = mockSubconversationGroupIDRepository.fetchSubconversationGroupIDForTypeParentGroupID_Invocations
        XCTAssertEqual(subgroupInvocations.count, 1)
        XCTAssertEqual(subgroupInvocations.first?.type, .conference)
        XCTAssertEqual(subgroupInvocations.first?.parentGroupID, parentGroupdID)

        // Then we try to commit pending propsoals twice, once for the subgroup, once for the parent
        XCTAssertEqual(mockCommitPendingProposalArguments.count, 2)
        let (id1, commitTime1) = try XCTUnwrap(mockCommitPendingProposalArguments.first)
        XCTAssertEqual(id1, subgroupID)
        XCTAssertEqual(commitTime1.timeIntervalSinceNow, Date().timeIntervalSinceNow, accuracy: 0.1)

        let (id2, commitTime2) = try XCTUnwrap(mockCommitPendingProposalArguments.last)
        XCTAssertEqual(id2, parentGroupdID)
        XCTAssertEqual(commitTime2.timeIntervalSinceNow, Date().timeIntervalSinceNow, accuracy: 0.1)

        await uiMOC.perform {
            XCTAssertNil(conversation.commitPendingProposalDate)
        }
    }

    // MARK: - Joining conversations

    func test_PerformPendingJoins_IsSuccessful() {
        // Given
        let groupID = MLSGroupID.random()
        let conversationID = UUID.create()
        let domain = "example.domain.com"
        let publicGroupState = Data()
        let conversation = ZMConversation.insertNewObject(in: uiMOC)
        conversation.remoteIdentifier = conversationID
        conversation.domain = domain
        conversation.mlsGroupID = groupID
        conversation.mlsStatus = .pendingJoin

        // TODO: Mock properly
        let mockUpdateEvents = [ZMUpdateEvent]()

        // register the group to be joined
        sut.registerPendingJoin(groupID)

        // expectation
        let expectation = XCTestExpectation(description: "Send Message")

        // mock fetching group info
        mockActionsProvider.fetchConversationGroupInfoConversationIdDomainSubgroupTypeContext_MockValue = publicGroupState

        // mock joining group
        var joinGroupArguments = [(groupID: MLSGroupID, groupState: Data)]()
        mockMLSActionExecutor.mockJoinGroup = {
            joinGroupArguments.append(($0, $1))
            return mockUpdateEvents
        }

        // mock processing conversation events
        var processConversationEventsArguments = [[ZMUpdateEvent]]()
        mockConversationEventProcessor.processConversationEvents_MockMethod = {
            processConversationEventsArguments.append($0)
            expectation.fulfill()
        }

        // wait for `MLSService.init`'s async operations
        wait(for: [didFinishInitializationExpectation], timeout: 1)

        // When
        sut.performPendingJoins()

        // Then
        wait(for: [expectation], timeout: 0.5)

        // it fetches public group state
        let groupStateInvocations = mockActionsProvider.fetchConversationGroupInfoConversationIdDomainSubgroupTypeContext_Invocations
        XCTAssertEqual(groupStateInvocations.count, 1)
        XCTAssertEqual(groupStateInvocations.first?.conversationId, conversationID)
        XCTAssertEqual(groupStateInvocations.first?.domain, domain)

        // it asks executor to join group
        XCTAssertEqual(joinGroupArguments.count, 1)
        XCTAssertEqual(joinGroupArguments.first?.groupID, groupID)
        XCTAssertEqual(joinGroupArguments.first?.groupState, publicGroupState)

        // it sets conversation state to ready
        XCTAssertEqual(conversation.mlsStatus, .ready)

        // it processes conversation events
        XCTAssertEqual(processConversationEventsArguments.count, 1)
        XCTAssertEqual(processConversationEventsArguments.first, mockUpdateEvents)
    }

    func test_PerformPendingJoins_Retries() {
        test_PerformPendingJoinsRecovery(.retry)
    }

    func test_PerformPendingJoins_GivesUp() {
        test_PerformPendingJoinsRecovery(.giveUp)
    }

    private func test_PerformPendingJoinsRecovery(_ recovery: MLSActionExecutor.ExternalCommitErrorRecovery) {
        // Given
        let shouldRetry = recovery == .retry
        let groupID = MLSGroupID.random()
        let conversationID = UUID.create()
        let domain = "example.domain.com"
        let groupInfo = Data()
        let conversation = ZMConversation.insertNewObject(in: uiMOC)
        conversation.remoteIdentifier = conversationID
        conversation.domain = domain
        conversation.mlsGroupID = groupID
        conversation.mlsStatus = .pendingJoin

        // register the group to be joined
        sut.registerPendingJoin(groupID)

        // set up expectations
        let expectation = XCTestExpectation(description: "Send Message")
        expectation.isInverted = !shouldRetry

        // mock fetching group info
        mockActionsProvider.fetchConversationGroupInfoConversationIdDomainSubgroupTypeContext_MockValue = groupInfo

        // mock joining group
        var joinGroupCount = 0
        mockMLSActionExecutor.mockJoinGroup = { _, _ in
            joinGroupCount += 1

            if joinGroupCount == 1 {
                throw MLSActionExecutor.Error.failedToSendExternalCommit(recovery: recovery)
            }

            return []
        }

        // mock processing conversation events
        var processConversationEventsCount = 0
        mockConversationEventProcessor.processConversationEvents_MockMethod = { _ in
            processConversationEventsCount += 1
            expectation.fulfill()
        }

        // wait for `MLSService.init`'s async operations
        wait(for: [didFinishInitializationExpectation], timeout: 1)

        // When
        sut.performPendingJoins()

        // Then
        wait(for: [expectation], timeout: 0.5)

        // it fetches group info
        let groupInfoInvocations = mockActionsProvider.fetchConversationGroupInfoConversationIdDomainSubgroupTypeContext_Invocations
        XCTAssertEqual(groupInfoInvocations.count, shouldRetry ? 2 : 1)

        // it asks executor to join group
        XCTAssertEqual(joinGroupCount, shouldRetry ? 2 : 1)

        // it sets conversation state to ready
        XCTAssertEqual(conversation.mlsStatus, shouldRetry ? .ready : .pendingJoin)

        // it processes conversation events
        XCTAssertEqual(processConversationEventsCount, shouldRetry ? 1 : 0)
    }

    func test_PerformPendingJoins_DoesntJoinGroupNotPending() {
        // Given
        let groupID = MLSGroupID.random()
        let conversation = ZMConversation.insertNewObject(in: uiMOC)
        conversation.mlsGroupID = groupID
        conversation.remoteIdentifier = UUID.create()
        conversation.domain = "domain.com"
        conversation.mlsStatus = .ready

        // register the group to be joined
        sut.registerPendingJoin(groupID)

        // expectation
        let expectation = XCTestExpectation(description: "Send Message")
        expectation.isInverted = true

        // mock fetching group info
        mockActionsProvider.fetchConversationGroupInfoConversationIdDomainSubgroupTypeContext_MockValue = Data()

        // mock joining group
        mockMLSActionExecutor.mockJoinGroup = { _, _ in
            expectation.fulfill()
            return []
        }

        // wait for `MLSService.init`'s async operations
        wait(for: [didFinishInitializationExpectation], timeout: 1)

        // When
        sut.performPendingJoins()

        // Then
        wait(for: [expectation], timeout: 0.5)

        let groupInfoInvocations = mockActionsProvider.fetchConversationGroupInfoConversationIdDomainSubgroupTypeContext_Invocations
        XCTAssertEqual(groupInfoInvocations.count, 0)
    }

    // MARK: - Handling out of sync conversations

    func test_RepairOutOfSyncConversations_RejoinsOutOfSyncConversations() {
        // GIVEN
        let conversationAndOutOfSyncTuples = [
            createConversation(outOfSync: true),
            createConversation(outOfSync: true),
            createConversation(outOfSync: false)
        ]

        // mock conversation epoch
        mockCoreCrypto.mockConversationEpoch = { groupID in
            guard let tuple = conversationAndOutOfSyncTuples.first(
                where: { $0.conversation.mlsGroupID?.bytes == groupID }
            ) else {
                return 1
            }

            let epoch = tuple.conversation.epoch
            return tuple.isOutOfSync ? epoch + 1 : epoch
        }

        // mock fetching group info
        mockActionsProvider.fetchConversationGroupInfoConversationIdDomainSubgroupTypeContext_MockValue = Data()

        // mock joining group
        let expectations = expectations(from: conversationAndOutOfSyncTuples)
        mockMLSActionExecutor.mockJoinGroup = { groupID, _ in
            expectations[groupID]?.fulfill()
            return []
        }

        // wait for `MLSService.init`'s async operations
        wait(for: [didFinishInitializationExpectation], timeout: 1)

        // WHEN
        sut.repairOutOfSyncConversations()

        // THEN
        wait(for: Array(expectations.values), timeout: 1.5)
    }

    func test_FetchAndRepairConversation_RejoinsOutOfSyncConversation() throws {
        // GIVEN
        let conversation = createConversation(outOfSync: true).conversation
        let groupID = try XCTUnwrap(conversation.mlsGroupID)
        let expectation = XCTestExpectation(description: "rejoined conversation")

        setMocksForConversationRepair(
            parentGroupID: groupID,
            epoch: conversation.epoch + 1,
            onJoinGroup: { joinedGroupID in
                XCTAssertEqual(groupID, joinedGroupID)
                expectation.fulfill()
            }
        )

        // wait for `MLSService.init`'s async operations
        wait(for: [didFinishInitializationExpectation], timeout: 1)

        // WHEN
        sut.fetchAndRepairGroupIfPossible(with: groupID)

        // THEN
        // Verify expectation that the conversation was rejoined
        wait(for: [expectation], timeout: 0.5)
        // Wait for groups that need the current context before its deallocated
        XCTAssertTrue(waitForAllGroupsToBeEmpty(withTimeout: 0.5))
    }

    func test_FetchAndRepairConversation_DoesNothingIfConversationIsNotOutOfSync() throws {
        // GIVEN
        let conversation = createConversation(outOfSync: true).conversation
        let groupID = try XCTUnwrap(conversation.mlsGroupID)

        let expectation = XCTestExpectation(description: "didn't rejoin conversation")
        expectation.isInverted = true

        setMocksForConversationRepair(
            parentGroupID: groupID,
            epoch: conversation.epoch,
            onJoinGroup: { _ in
                expectation.fulfill()
            }
        )

        // wait for `MLSService.init`'s async operations
        wait(for: [didFinishInitializationExpectation], timeout: 1)

        // WHEN
        sut.fetchAndRepairGroupIfPossible(with: groupID)

        // THEN
        // Verify expectation that the conversation was NOT rejoined
        wait(for: [expectation], timeout: 0.5)
    }

    func test_FetchAndRepairConversation_RejoinsOutOfSyncSubgroup() throws {
        // GIVEN
        let conversation = createConversation(outOfSync: true).conversation
        let groupID = try XCTUnwrap(conversation.mlsGroupID)
        let subgroupID = MLSGroupID.random()

        let subgroup = MLSSubgroup(
            cipherSuite: 0,
            epoch: 1,
            epochTimestamp: Date(),
            groupID: subgroupID,
            members: [],
            parentQualifiedID: try XCTUnwrap(conversation.qualifiedID)
        )

        let expectation = XCTestExpectation(description: "rejoined subgroup")

        setMocksForConversationRepair(
            parentGroupID: groupID,
            epoch: UInt64(subgroup.epoch + 1),
            subgroup: subgroup,
            onJoinGroup: { joinedGroupID in
                XCTAssertEqual(subgroupID, joinedGroupID)
                expectation.fulfill()
            }
        )

        // wait for `MLSService.init`'s async operations
        wait(for: [didFinishInitializationExpectation], timeout: 1)

        // WHEN
        sut.fetchAndRepairGroupIfPossible(with: groupID)

        // THEN
        // Verify expectation that the subgroup was rejoined
        wait(for: [expectation], timeout: 0.5)
    }

    func test_FetchAndRepairConversation_DoesNothingIfSubgroupIsNotOutOfSync() throws {
        // GIVEN
        let conversation = createConversation(outOfSync: true).conversation
        let groupID = try XCTUnwrap(conversation.mlsGroupID)
        let subgroupID = MLSGroupID.random()

        let subgroup = MLSSubgroup(
            cipherSuite: 0,
            epoch: 1,
            epochTimestamp: Date(),
            groupID: subgroupID,
            members: [],
            parentQualifiedID: try XCTUnwrap(conversation.qualifiedID)
        )

        let expectation = XCTestExpectation(description: "didn't rejoin subgroup")
        expectation.isInverted = true

        setMocksForConversationRepair(
            parentGroupID: groupID,
            epoch: UInt64(subgroup.epoch),
            subgroup: subgroup,
            onJoinGroup: { _ in
                expectation.fulfill()
            }
        )

        // wait for `MLSService.init`'s async operations
        wait(for: [didFinishInitializationExpectation], timeout: 1)

        // WHEN
        sut.fetchAndRepairGroupIfPossible(with: groupID)

        // THEN
        // Verify expectation that the subgroup was NOT rejoined
        wait(for: [expectation], timeout: 0.5)
    }

    private func setMocksForConversationRepair(
        parentGroupID: MLSGroupID,
        epoch: UInt64,
        subgroup: MLSSubgroup? = nil,
        onJoinGroup: @escaping (MLSGroupID) -> Void
    ) {
        // mock conversation epoch
        mockCoreCrypto.mockConversationEpoch = { _ in
            return epoch
        }

        if let subgroup = subgroup {
            // mock fetching subgroup
            mockActionsProvider.fetchSubgroupConversationIDDomainTypeContext_MockValue = subgroup
            // mock finding parent of subgroup on subconversation repository
            mockSubconversationGroupIDRepository.findSubgroupTypeAndParentIDFor_MockValue = (parentGroupID, .conference)
        } else {
            // mock conversation sync
            mockActionsProvider.syncConversationQualifiedIDContext_MockMethod = { _, _ in
                // do nothing
            }
            // mock finding parent of subgroup on subconversation repository
            mockSubconversationGroupIDRepository.findSubgroupTypeAndParentIDFor_MockValue = .some(nil)
        }

        // mock fetching group info
        mockActionsProvider.fetchConversationGroupInfoConversationIdDomainSubgroupTypeContext_MockValue = Data()

        // mock join group
        mockMLSActionExecutor.mockJoinGroup = { groupID, _ in
            onJoinGroup(groupID)
            return []
        }
    }

    private typealias ConversationAndOutOfSyncTuple = (conversation: ZMConversation, isOutOfSync: Bool)

    private func createConversation(outOfSync: Bool) -> ConversationAndOutOfSyncTuple {
        let conversation = ZMConversation.insertNewObject(in: uiMOC)
        conversation.mlsGroupID = .random()
        conversation.remoteIdentifier = UUID()
        conversation.domain = "domain.com"
        conversation.messageProtocol = .mls
        conversation.epoch = 1

        return (conversation, outOfSync)
    }

    private func expectations(from tuples: [ConversationAndOutOfSyncTuple]) -> [MLSGroupID: XCTestExpectation] {
        tuples.reduce(into: [MLSGroupID: XCTestExpectation]()) { expectations, tuple in
            guard let groupID = tuple.conversation.mlsGroupID else {
                return
            }

            let expectation = XCTestExpectation(description: "joined group")
            expectation.isInverted = !tuple.isOutOfSync
            expectations[groupID] = expectation
        }
    }

    // MARK: - Wipe Groups

    func test_WipeGroup_IsSuccessfull() async {
        // Given
        let groupID = MLSGroupID.random()

        var count = 0
        mockCoreCrypto.mockWipeConversation = { (id: ConversationId) in
            count += 1
            XCTAssertEqual(id, groupID.bytes)
        }

        // wait for `MLSService.init`'s async operations
        await fulfillment(of: [didFinishInitializationExpectation], timeout: 1)

        // When
        await sut.wipeGroup(groupID)

        // Then
        XCTAssertEqual(count, 1)
    }

    // MARK: - Key Packages

    func test_UploadKeyPackages_IsSuccessfull() async {
        // Given
        guard let clientID = await uiMOC.perform({ self.createSelfClient(onMOC: self.uiMOC).remoteIdentifier }) else {
            XCTFail("failed to get client id")
            return
        }

        let keyPackages: [[Byte]] = [
            [1, 2, 3],
            [4, 5, 6]
        ]

        // we need more than half the target number to have a sufficient amount
        let unsufficientKeyPackagesAmount = sut.targetUnclaimedKeyPackageCount / 3

        // expectation
        let countUnclaimedKeyPackages = self.expectation(description: "Count unclaimed key packages")
        let uploadKeyPackages = self.expectation(description: "Upload key packages")

        // mock that we queried kp count recently
        userDefaultsTestSuite.set(Date(), forKey: MLSService.Keys.keyPackageQueriedTime.rawValue)

        // mock that we don't have enough unclaimed kp locally
        mockCoreCrypto.mockClientValidKeypackagesCount = { _ in
            UInt64(unsufficientKeyPackagesAmount)
        }

        // mock keyPackages returned by core cryto
        var mockClientKeypackagesCount = 0
        mockCoreCrypto.mockClientKeypackages = { _, amountRequested in
            mockClientKeypackagesCount += 1
            XCTAssertEqual(amountRequested, UInt32(self.sut.targetUnclaimedKeyPackageCount))
            return keyPackages
        }

        // mock return value for unclaimed key packages count
        mockActionsProvider.countUnclaimedKeyPackagesClientIDContext_MockMethod = { _, _ in
            countUnclaimedKeyPackages.fulfill()
            return unsufficientKeyPackagesAmount
        }

        mockActionsProvider.uploadKeyPackagesClientIDKeyPackagesContext_MockMethod = { _, _, _ in
            uploadKeyPackages.fulfill()
        }

        // wait for `MLSService.init`'s async operations
        await fulfillment(of: [didFinishInitializationExpectation], timeout: 1)

        // When
        await sut.uploadKeyPackagesIfNeeded()

        // Then
        XCTAssertTrue(waitForCustomExpectations(withTimeout: 0.5))
        XCTAssertEqual(mockClientKeypackagesCount, 1)

        let countUnclaimedKeypackagesInvocations = mockActionsProvider.countUnclaimedKeyPackagesClientIDContext_Invocations
        XCTAssertEqual(countUnclaimedKeypackagesInvocations.count, 1)
        XCTAssertEqual(countUnclaimedKeypackagesInvocations.first?.clientID, clientID)

        let uploadKeypackagesInvocations = mockActionsProvider.uploadKeyPackagesClientIDKeyPackagesContext_Invocations
        XCTAssertEqual(uploadKeypackagesInvocations.count, 1)
        XCTAssertEqual(uploadKeypackagesInvocations.first?.clientID, clientID)
        XCTAssertEqual(uploadKeypackagesInvocations.first?.keyPackages, keyPackages.map { $0.data.base64EncodedString() })
    }

    func test_UploadKeyPackages_DoesntCountUnclaimedKeyPackages_WhenNotNeeded() async {
        // Given
        await uiMOC.perform { _ = self.createSelfClient(onMOC: self.uiMOC) }

        // expectation
        let countUnclaimedKeyPackages = XCTestExpectation(description: "Count unclaimed key packages")
        countUnclaimedKeyPackages.isInverted = true

        // mock that we queried kp count recently
        privateUserDefaults.set(Date(), forKey: .keyPackageQueriedTime)

        // mock that there are enough kp locally
        mockCoreCrypto.mockClientValidKeypackagesCount = { _ in
            UInt64(self.sut.targetUnclaimedKeyPackageCount)
        }

        mockActionsProvider.countUnclaimedKeyPackagesClientIDContext_MockMethod = { _, _ in
            countUnclaimedKeyPackages.fulfill()
            return 0
        }

        // wait for `MLSService.init`'s async operations
        await fulfillment(of: [didFinishInitializationExpectation], timeout: 1)

        // When
        await sut.uploadKeyPackagesIfNeeded()

        // Then
        await fulfillment(of: [countUnclaimedKeyPackages], timeout: 0.5)
    }

    func test_UploadKeyPackages_DoesntUploadKeyPackages_WhenNotNeeded() async {
        // Given
        await uiMOC.perform { _ = self.createSelfClient(onMOC: self.uiMOC) }

        // we need more than half the target number to have a sufficient amount
        let unsufficientKeyPackagesAmount = sut.targetUnclaimedKeyPackageCount / 3

        // expectation
        let countUnclaimedKeyPackages = XCTestExpectation(description: "Count unclaimed key packages")
        let uploadKeyPackages = XCTestExpectation(description: "Upload key packages")
        uploadKeyPackages.isInverted = true

        // mock that we didn't query kp count recently
        privateUserDefaults.set(Date.distantPast, forKey: .keyPackageQueriedTime)

        // mock that we don't have enough unclaimed kp locally
        mockCoreCrypto.mockClientValidKeypackagesCount = { _ in
            return UInt64(unsufficientKeyPackagesAmount)
        }

        // mock return value for unclaimed key packages count
        mockActionsProvider.countUnclaimedKeyPackagesClientIDContext_MockMethod = { _, _ in
            countUnclaimedKeyPackages.fulfill()
            return self.sut.targetUnclaimedKeyPackageCount
        }

        mockActionsProvider.uploadKeyPackagesClientIDKeyPackagesContext_MockMethod = { _, _, _ in
            uploadKeyPackages.fulfill()
        }

        mockCoreCrypto.mockClientKeypackages = { _, _ in
            XCTFail("shouldn't be generating key packages")
            return []
        }

        // wait for `MLSService.init`'s async operations
        await fulfillment(of: [didFinishInitializationExpectation], timeout: 1)

        // When
        await sut.uploadKeyPackagesIfNeeded()

        // Then
        await fulfillment(of: [countUnclaimedKeyPackages, uploadKeyPackages], timeout: 0.5)
    }

    // MARK: - Welcome message

    func test_ProcessWelcomeMessage_Sucess() async throws {
        // Given
        let groupID = MLSGroupID.random()
        let message = Data.random().base64EncodedString()

        // Mock
        mockCoreCrypto.mockProcessWelcomeMessage = { _, _ in
            groupID.bytes
        }

        var mockClientValidKeypackagesCountCount = 0
        mockCoreCrypto.mockClientValidKeypackagesCount = { _ in
            mockClientValidKeypackagesCountCount += 1
            return UInt64(self.sut.targetUnclaimedKeyPackageCount)
        }

        // wait for `MLSService.init`'s async operations
        await fulfillment(of: [didFinishInitializationExpectation], timeout: 1)

        // When
        _ = try await sut.processWelcomeMessage(welcomeMessage: message)

        // Then
        XCTAssertEqual(mockClientValidKeypackagesCountCount, 1)
        XCTAssertEqual(mockStaleMLSKeyDetector.calls.keyingMaterialUpdated, [groupID])
    }

    // MARK: - Update key material

    func test_UpdateKeyMaterial() throws {
        // Given
        let group1 = MLSGroupID.random()
        let group2 = MLSGroupID.random()

        // Mock no pending proposals.
        mockMLSActionExecutor.mockCommitPendingProposals = { _ in
            throw MLSActionExecutor.Error.noPendingProposals
        }

        // Mock stale groups.
        mockStaleMLSKeyDetector.groupsWithStaleKeyingMaterial = [group1, group2]

        // Mock updating key material.
        var mockUpdateKeyingMaterialArguments = Set<MLSGroupID>()
        mockMLSActionExecutor.mockUpdateKeyMaterial = {
            mockUpdateKeyingMaterialArguments.insert($0)
            return []
        }

        // Expectations
        keyMaterialUpdatedExpectation = self.expectation(description: "did update key material")
        didFinishInitializationExpectation = expectation(description: "did finish initialization")

        // When
        sut.updateKeyMaterialForAllStaleGroupsIfNeeded()

        // Then
<<<<<<< HEAD
        _ = waitForCustomExpectations(withTimeout: 5)
=======
        XCTAssertTrue(waitForCustomExpectations(withTimeout: 5))
>>>>>>> 1d3558f2

        // Then we updated the key material.
        XCTAssertEqual(
            mockUpdateKeyingMaterialArguments,
            [group1, group2]
        )

        // Then we informed the detector.
        XCTAssertEqual(
            Set(mockStaleMLSKeyDetector.calls.keyingMaterialUpdated),
            Set([group1, group2])
        )

        // Then we didn't process any events.
        XCTAssertEqual(
            mockConversationEventProcessor.processConversationEvents_Invocations.flatMap(\.self),
            []
        )

        // Then we updated the last check date.
        XCTAssertEqual(
            sut.lastKeyMaterialUpdateCheck.timeIntervalSinceNow,
            Date().timeIntervalSinceNow,
            accuracy: 0.1
        )

        // Then we scheduled a timer.
        let timer = try XCTUnwrap(sut.keyMaterialUpdateCheckTimer)
        XCTAssertTrue(timer.isValid)

        XCTAssertEqual(
            timer.fireDate.timeIntervalSinceNow,
            Date().addingTimeInterval(.oneDay).timeIntervalSinceNow,
            accuracy: 0.1
        )
    }

<<<<<<< HEAD
    func test_SendPendingProposal_BeforeUpdatingKeyMaterial_WhenInitializing() throws {
        // Given
        let futureCommitDate = Date().addingTimeInterval(2)
        let groupID = MLSGroupID.random()
        var conversation: ZMConversation!

        uiMOC.performAndWait {
            // A group with pending proposal in the future.
            conversation = createConversation(in: uiMOC)
            conversation.mlsGroupID = groupID
            conversation.commitPendingProposalDate = futureCommitDate
        }

        // Expectation
        keyMaterialUpdatedExpectation = expectation(description: "did update key material")
        didFinishInitializationExpectation = expectation(description: "did finish initialization")

        // Mock committing pending proposal.
        var mockCommitPendingProposalsArguments = [MLSGroupID]()
        let updateEvent = dummyMemberJoinEvent()

        mockMLSActionExecutor.mockCommitPendingProposals = {
            mockCommitPendingProposalsArguments.append($0)
            return [updateEvent]
        }

        // Mock stale groups.
        mockStaleMLSKeyDetector.groupsWithStaleKeyingMaterial = [groupID]

        // Mock updating key material.
        var mockUpdateKeyingMaterialArguments = Set<MLSGroupID>()
        mockMLSActionExecutor.mockUpdateKeyMaterial = {
            mockUpdateKeyingMaterialArguments.insert($0)
            return []
        }

        // When
        let sut = MLSService(
            context: uiMOC,
            coreCrypto: mockSafeCoreCrypto,
            mlsActionExecutor: mockMLSActionExecutor,
            conversationEventProcessor: mockConversationEventProcessor,
            staleKeyMaterialDetector: mockStaleMLSKeyDetector,
            userDefaults: userDefaultsTestSuite,
            actionsProvider: mockActionsProvider,
            delegate: self,
            syncStatus: mockSyncStatus
        )

        // Then
        XCTAssertTrue(waitForCustomExpectations(withTimeout: 5))

        // Then we committed the pending proposal.
        XCTAssertEqual(mockCommitPendingProposalsArguments, [groupID])

        // Then the conversation has been updated.
        uiMOC.performAndWait {
            XCTAssertNil(conversation.commitPendingProposalDate)
        }

        // Then we updated the key material.
        XCTAssertEqual(
            mockUpdateKeyingMaterialArguments,
            [groupID]
        )

        // Then we informed the key detector of the update.
        XCTAssertEqual(
            Set(mockStaleMLSKeyDetector.calls.keyingMaterialUpdated),
            Set([groupID])
        )

        // Then we processed the update event from the proposal.
        XCTAssertEqual(
            mockConversationEventProcessor.processConversationEvents_Invocations,
            [[updateEvent], []]
        )

        // Then we updated the last check date.
        XCTAssertEqual(
            sut.lastKeyMaterialUpdateCheck.timeIntervalSinceNow,
            Date().timeIntervalSinceNow,
            accuracy: 3
        )

        // Then we scheduled a timer.
        let timer = try XCTUnwrap(sut.keyMaterialUpdateCheckTimer)
        XCTAssertTrue(timer.isValid)

        XCTAssertEqual(
            timer.fireDate.timeIntervalSinceNow,
            Date().addingTimeInterval(.oneDay).timeIntervalSinceNow,
            accuracy: 3
        )
    }

    // MARK: - Rety on commit failure

=======
>>>>>>> 1d3558f2
    // Note: these tests are asserting the behavior of the retry mechanism only, which
    // is used in various operations, such as adding members or removing clients. For
    // these tests, we will just pick one operation.

    func test_RetryOnCommitFailure_SingleRetry() async throws {
        // Given a group.
        let groupID = MLSGroupID.random()

        // Mock no pending proposals.
        mockMLSActionExecutor.mockCommitPendingProposals = { _ in
            throw MLSActionExecutor.Error.noPendingProposals
        }

        // Mock one failure to update key material, then a success.
        var mockUpdateKeyMaterialCount = 0
        mockMLSActionExecutor.mockUpdateKeyMaterial = { _ in
            defer { mockUpdateKeyMaterialCount += 1 }
            switch mockUpdateKeyMaterialCount {
            case 0:
                throw MLSActionExecutor.Error.failedToSendCommit(recovery: .retryAfterQuickSync)
            default:
                return []
            }
        }

        // Mock quick sync.
        var mockPerformQuickSyncCount = 0
        mockSyncStatus.mockPerformQuickSync = {
            mockPerformQuickSyncCount += 1
        }

        // wait for `MLSService.init`'s async operations
        await fulfillment(of: [didFinishInitializationExpectation], timeout: 1)

        // When
        try await sut.updateKeyMaterial(for: groupID)

        // Then it attempted to update key material twice.
        XCTAssertEqual(mockUpdateKeyMaterialCount, 2)

        // Then it performed a quick sync once.
        XCTAssertEqual(mockPerformQuickSyncCount, 1)

        // Then processed the result once.
        XCTAssertEqual(mockConversationEventProcessor.processConversationEvents_Invocations, [[]])
    }

    func test_RetryOnCommitFailure_MultipleRetries() async throws {
        // Given a group.
        let groupID = MLSGroupID.random()

        // Mock no pending proposals.
        mockMLSActionExecutor.mockCommitPendingProposals = { _ in
            throw MLSActionExecutor.Error.noPendingProposals
        }

        // Mock three failures to update key material, then a success.
        var mockUpdateKeyMaterialCount = 0
        mockMLSActionExecutor.mockUpdateKeyMaterial = { _ in
            defer { mockUpdateKeyMaterialCount += 1 }
            switch mockUpdateKeyMaterialCount {
            case 0..<3:
                throw MLSActionExecutor.Error.failedToSendCommit(recovery: .retryAfterQuickSync)
            default:
                return []
            }
        }

        // Mock quick sync.
        var mockPerformQuickSyncCount = 0
        mockSyncStatus.mockPerformQuickSync = {
            mockPerformQuickSyncCount += 1
        }

        // wait for `MLSService.init`'s async operations
        await fulfillment(of: [didFinishInitializationExpectation], timeout: 1)

        // When
        try await sut.updateKeyMaterial(for: groupID)

        // Then it attempted to update key material 4 times (3 failed, 1 success).
        XCTAssertEqual(mockUpdateKeyMaterialCount, 4)

        // Then it performed a quick sync 3 times (for 3 failures).
        XCTAssertEqual(mockPerformQuickSyncCount, 3)

        // Then processed the result once.
        XCTAssertEqual(mockConversationEventProcessor.processConversationEvents_Invocations, [[]])
    }

    func test_RetryOnCommitFailure_ChainMultipleRecoverableOperations() async throws {
        // Given a group.
        let groupID = MLSGroupID.random()

        // Mock two failures to commit pending proposals, then a success.
        var mockCommitPendingProposalsCount = 0
        mockMLSActionExecutor.mockCommitPendingProposals = { _ in
            defer { mockCommitPendingProposalsCount += 1 }
            switch mockCommitPendingProposalsCount {
            case 0..<2:
                throw MLSActionExecutor.Error.failedToSendCommit(recovery: .retryAfterQuickSync)
            default:
                return []
            }
        }

        // Mock three failures to update key material, then a success.
        var mockUpdateKeyMaterialCount = 0
        mockMLSActionExecutor.mockUpdateKeyMaterial = { _ in
            defer { mockUpdateKeyMaterialCount += 1 }
            switch mockUpdateKeyMaterialCount {
            case 0..<3:
                throw MLSActionExecutor.Error.failedToSendCommit(recovery: .retryAfterQuickSync)
            default:
                return []
            }
        }

        // Mock quick sync.
        var mockPerformQuickSyncCount = 0
        mockSyncStatus.mockPerformQuickSync = {
            mockPerformQuickSyncCount += 1
        }

        // wait for `MLSService.init`'s async operations
        await fulfillment(of: [didFinishInitializationExpectation], timeout: 1)

        // When
        try await sut.updateKeyMaterial(for: groupID)

        // Then it attempted to commit pending proposals 3 times (2 failed, 1 success).
        XCTAssertEqual(mockCommitPendingProposalsCount, 3)

        // Then it attempted to update key material 4 times (3 failed, 1 success).
        XCTAssertEqual(mockUpdateKeyMaterialCount, 4)

        // Then it performed a quick sync 5 times (for 2 + 3 failures).
        XCTAssertEqual(mockPerformQuickSyncCount, 5)

        // Then processed the results twice (1 for each success).
        XCTAssertEqual(mockConversationEventProcessor.processConversationEvents_Invocations, [[], []])
    }

    func test_RetryOnCommitFailure_CommitPendingProposalsAfterRetry() async throws {
        // Given a group.
        let groupID = MLSGroupID.random()

        // Mock no pending proposals when first trying to update key material, but
        // then a successful pending proposal commit after the failed commit is migrated
        // by Core Crypto.
        var mockCommitPendingProposalsCount = 0
        mockMLSActionExecutor.mockCommitPendingProposals = { _ in
            defer { mockCommitPendingProposalsCount += 1 }
            switch mockCommitPendingProposalsCount {
            case 0:
                throw MLSActionExecutor.Error.noPendingProposals
            default:
                return []
            }
        }

        // Mock failures to update key material: but no success since the commit was
        // migrated to a pending proposal.
        var mockUpdateKeyMaterialCount = 0
        mockMLSActionExecutor.mockUpdateKeyMaterial = { _ in
            defer { mockUpdateKeyMaterialCount += 1 }
            throw MLSActionExecutor.Error.failedToSendCommit(recovery: .commitPendingProposalsAfterQuickSync)
        }

        // Mock quick sync.
        var mockPerformQuickSyncCount = 0
        mockSyncStatus.mockPerformQuickSync = {
            mockPerformQuickSyncCount += 1
        }

        // wait for `MLSService.init`'s async operations
        await fulfillment(of: [didFinishInitializationExpectation], timeout: 1)

        // When
        try await sut.updateKeyMaterial(for: groupID)

        // Then it attempted to commit pending proposals twice (1 no-op, 1 success).
        XCTAssertEqual(mockCommitPendingProposalsCount, 2)

        // Then it attempted to update key material once.
        XCTAssertEqual(mockUpdateKeyMaterialCount, 1)

        // Then it performed a quick sync once.
        XCTAssertEqual(mockPerformQuickSyncCount, 1)

        // Then processed the result once.
        XCTAssertEqual(mockConversationEventProcessor.processConversationEvents_Invocations, [[]])
    }

    func test_RetryOnCommitFailure_ItGivesUp() async throws {
        // Given a group.
        let groupID = MLSGroupID.random()

        // Mock no pending proposals.
        mockMLSActionExecutor.mockCommitPendingProposals = { _ in
            throw MLSActionExecutor.Error.noPendingProposals
        }

        // Mock failures to update key material, no successes.
        var mockUpdateKeyMaterialCount = 0
        mockMLSActionExecutor.mockUpdateKeyMaterial = { _ in
            defer { mockUpdateKeyMaterialCount += 1 }
            throw MLSActionExecutor.Error.failedToSendCommit(recovery: .giveUp)
        }

        // Mock quick sync.
        var mockPerformQuickSyncCount = 0
        mockSyncStatus.mockPerformQuickSync = {
            mockPerformQuickSyncCount += 1
        }

        // wait for `MLSService.init`'s async operations
        await fulfillment(of: [didFinishInitializationExpectation], timeout: 1)

        // Then
        await assertItThrows(error: MLSActionExecutor.Error.failedToSendCommit(recovery: .giveUp)) {
            // When
            try await sut.updateKeyMaterial(for: groupID)
        }

        // Then it attempted to update key material once.
        XCTAssertEqual(mockUpdateKeyMaterialCount, 1)

        // Then it didn't perform a quick sync.
        XCTAssertEqual(mockPerformQuickSyncCount, 0)

        // Then it didn't process any result.
        XCTAssertEqual(mockConversationEventProcessor.processConversationEvents_Invocations, [])
    }

    // MARK: - Subgroups

    func test_CreateOrJoinSubgroup_CreateNewGroup() async throws {
        // Given
        let parentQualifiedID = QualifiedID.random()
        let parentID = MLSGroupID.random()
        let subgroupID = MLSGroupID.random()
        let epoch = 0
        let epochTimestamp = Date()

        mockActionsProvider.fetchSubgroupConversationIDDomainTypeContext_MockMethod = { _, _, _, _ in
            return MLSSubgroup(
                cipherSuite: 0,
                epoch: epoch,
                epochTimestamp: epochTimestamp,
                groupID: subgroupID,
                members: [],
                parentQualifiedID: parentQualifiedID
            )
        }

        mockCoreCrypto.mockCreateConversation = { groupID, _, _ in
            XCTAssertEqual(groupID, subgroupID.bytes)
        }

        mockMLSActionExecutor.mockCommitPendingProposals = { groupID in
            XCTAssertEqual(groupID, subgroupID)
            return []
        }

        mockMLSActionExecutor.mockUpdateKeyMaterial = { groupID in
            XCTAssertEqual(groupID, subgroupID)
            return []
        }

        mockSubconversationGroupIDRepository.storeSubconversationGroupIDForTypeParentGroupID_MockMethod = { _, _, _ in
            // no op
        }

        // wait for `MLSService.init`'s async operations
        await fulfillment(of: [didFinishInitializationExpectation], timeout: 1)

        // When
        let result = try await sut.createOrJoinSubgroup(
            parentQualifiedID: parentQualifiedID,
            parentID: parentID
        )

        // Then
        XCTAssertEqual(result, subgroupID)

        XCTAssertEqual(mockActionsProvider.fetchSubgroupConversationIDDomainTypeContext_Invocations.count, 1)
        let fetchSubroupInvocation = try XCTUnwrap(mockActionsProvider.fetchSubgroupConversationIDDomainTypeContext_Invocations.first)
        XCTAssertEqual(fetchSubroupInvocation.conversationID, parentQualifiedID.uuid)
        XCTAssertEqual(fetchSubroupInvocation.domain, parentQualifiedID.domain)
        XCTAssertEqual(fetchSubroupInvocation.type, .conference)

        XCTAssertEqual(mockCoreCrypto.mockCreateConversationCount, 1)
        XCTAssertEqual(mockMLSActionExecutor.commitPendingProposalsCount, 1)
        XCTAssertEqual(mockMLSActionExecutor.updateKeyMaterialCount, 1)

        XCTAssertEqual(
            mockSubconversationGroupIDRepository.storeSubconversationGroupIDForTypeParentGroupID_Invocations.count,
            1
        )
        let subconversationGroupID = try XCTUnwrap(mockSubconversationGroupIDRepository.storeSubconversationGroupIDForTypeParentGroupID_Invocations.element(atIndex: 0))
        XCTAssertEqual(subconversationGroupID.groupID, subgroupID)
        XCTAssertEqual(subconversationGroupID.type, .conference)
        XCTAssertEqual(subconversationGroupID.parentGroupID, parentID)
    }

    func test_CreateOrJoinSubgroup_DeleteOldGroupCreateNewGroup() async throws {
        // Given
        let parentQualifiedID = QualifiedID.random()
        let parentID = MLSGroupID.random()
        let subgroupID = MLSGroupID.random()
        let epoch = 1
        let epochTimestamp = Date(timeIntervalSinceNow: -.oneDay)

        mockActionsProvider.deleteSubgroupConversationIDDomainSubgroupTypeContext_MockMethod = { _, _, _, _ in
            // no-op
        }

        mockActionsProvider.fetchSubgroupConversationIDDomainTypeContext_MockMethod = { _, _, _, _ in
            return MLSSubgroup(
                cipherSuite: 0,
                epoch: epoch,
                epochTimestamp: epochTimestamp,
                groupID: subgroupID,
                members: [],
                parentQualifiedID: parentQualifiedID
            )
        }

        mockCoreCrypto.mockCreateConversation = { groupID, _, _ in
            XCTAssertEqual(groupID, subgroupID.bytes)
        }

        mockMLSActionExecutor.mockCommitPendingProposals = { groupID in
            XCTAssertEqual(groupID, subgroupID)
            return []
        }

        mockMLSActionExecutor.mockUpdateKeyMaterial = { groupID in
            XCTAssertEqual(groupID, subgroupID)
            return []
        }

        mockSubconversationGroupIDRepository.storeSubconversationGroupIDForTypeParentGroupID_MockMethod = { _, _, _ in
            // no op
        }

        // wait for `MLSService.init`'s async operations
        await fulfillment(of: [didFinishInitializationExpectation], timeout: 1)

        // When
        let result = try await sut.createOrJoinSubgroup(
            parentQualifiedID: parentQualifiedID,
            parentID: parentID
        )

        // Then
        XCTAssertEqual(result, subgroupID)

        XCTAssertEqual(mockActionsProvider.deleteSubgroupConversationIDDomainSubgroupTypeContext_Invocations.count, 1)
        let deleteSubroupInvocation = try XCTUnwrap(mockActionsProvider.deleteSubgroupConversationIDDomainSubgroupTypeContext_Invocations.first)
        XCTAssertEqual(deleteSubroupInvocation.conversationID, parentQualifiedID.uuid)
        XCTAssertEqual(deleteSubroupInvocation.domain, parentQualifiedID.domain)
        XCTAssertEqual(deleteSubroupInvocation.subgroupType, .conference)

        XCTAssertEqual(mockActionsProvider.fetchSubgroupConversationIDDomainTypeContext_Invocations.count, 1)
        let fetchSubroupInvocation = try XCTUnwrap(mockActionsProvider.fetchSubgroupConversationIDDomainTypeContext_Invocations.first)
        XCTAssertEqual(fetchSubroupInvocation.conversationID, parentQualifiedID.uuid)
        XCTAssertEqual(fetchSubroupInvocation.domain, parentQualifiedID.domain)
        XCTAssertEqual(fetchSubroupInvocation.type, .conference)

        XCTAssertEqual(mockCoreCrypto.mockCreateConversationCount, 1)
        XCTAssertEqual(mockMLSActionExecutor.commitPendingProposalsCount, 1)
        XCTAssertEqual(mockMLSActionExecutor.updateKeyMaterialCount, 1)

        XCTAssertEqual(
            mockSubconversationGroupIDRepository.storeSubconversationGroupIDForTypeParentGroupID_Invocations.count,
            1
        )
        let subconversationGroupID = try XCTUnwrap(mockSubconversationGroupIDRepository.storeSubconversationGroupIDForTypeParentGroupID_Invocations.element(atIndex: 0))
        XCTAssertEqual(subconversationGroupID.groupID, subgroupID)
        XCTAssertEqual(subconversationGroupID.type, .conference)
        XCTAssertEqual(subconversationGroupID.parentGroupID, parentID)
    }

    func test_CreateOrJoinSubgroup_JoinExistingGroup() async throws {
        // Given
        let parentQualifiedID = QualifiedID.random()
        let parentID = MLSGroupID.random()
        let subgroupID = MLSGroupID.random()
        let epoch = 1
        let epochTimestamp = Date()
        let publicGroupState = Data.random()

        let conversation = ZMConversation.insertNewObject(in: uiMOC)
        conversation.remoteIdentifier = parentQualifiedID.uuid
        conversation.domain = parentQualifiedID.domain
        conversation.mlsGroupID = parentID

        mockActionsProvider.fetchSubgroupConversationIDDomainTypeContext_MockMethod = { _, _, _, _ in
            return MLSSubgroup(
                cipherSuite: 0,
                epoch: epoch,
                epochTimestamp: epochTimestamp,
                groupID: subgroupID,
                members: [],
                parentQualifiedID: parentQualifiedID
            )
        }

        mockActionsProvider.fetchConversationGroupInfoConversationIdDomainSubgroupTypeContext_MockValue = publicGroupState

        mockMLSActionExecutor.mockJoinGroup = {
            XCTAssertEqual($0, subgroupID)
            XCTAssertEqual($1, publicGroupState)
            return []
        }

        mockSubconversationGroupIDRepository.storeSubconversationGroupIDForTypeParentGroupID_MockMethod = { _, _, _ in
            // no op
        }

        // wait for `MLSService.init`'s async operations
        await fulfillment(of: [didFinishInitializationExpectation], timeout: 1)

        // When
        let result = try await sut.createOrJoinSubgroup(
            parentQualifiedID: parentQualifiedID,
            parentID: parentID
        )

        // Then
        XCTAssertEqual(result, subgroupID)

        XCTAssertEqual(mockActionsProvider.fetchSubgroupConversationIDDomainTypeContext_Invocations.count, 1)
        let fetchSubroupInvocation = try XCTUnwrap(mockActionsProvider.fetchSubgroupConversationIDDomainTypeContext_Invocations.first)
        XCTAssertEqual(fetchSubroupInvocation.conversationID, parentQualifiedID.uuid)
        XCTAssertEqual(fetchSubroupInvocation.domain, parentQualifiedID.domain)
        XCTAssertEqual(fetchSubroupInvocation.type, .conference)

        XCTAssertEqual(mockActionsProvider.fetchConversationGroupInfoConversationIdDomainSubgroupTypeContext_Invocations.count, 1)
        let fetchGroupInfoInvocation = try XCTUnwrap(mockActionsProvider.fetchConversationGroupInfoConversationIdDomainSubgroupTypeContext_Invocations.first)
        XCTAssertEqual(fetchGroupInfoInvocation.conversationId, parentQualifiedID.uuid)
        XCTAssertEqual(fetchGroupInfoInvocation.domain, parentQualifiedID.domain)
        XCTAssertEqual(fetchGroupInfoInvocation.subgroupType, .conference)

        XCTAssertEqual(mockMLSActionExecutor.mockJoinGroupCount, 1)

        XCTAssertEqual(
            mockSubconversationGroupIDRepository.storeSubconversationGroupIDForTypeParentGroupID_Invocations.count,
            1
        )
        let subconversationGroupID = try XCTUnwrap(mockSubconversationGroupIDRepository.storeSubconversationGroupIDForTypeParentGroupID_Invocations.element(atIndex: 0))
        XCTAssertEqual(subconversationGroupID.groupID, subgroupID)
        XCTAssertEqual(subconversationGroupID.type, .conference)
        XCTAssertEqual(subconversationGroupID.parentGroupID, parentID)
    }

    func test_LeaveSubconversation() async throws {
        // Given
        let parentID = QualifiedID.random()
        let parentGroupID = MLSGroupID.random()
        let subconversationGroupID = MLSGroupID.random()
        let subconversationType = SubgroupType.conference

        mockActionsProvider.leaveSubconversationConversationIDDomainSubconversationTypeContext_MockMethod = { _, _, _, _ in
            // no op
        }

        var mockWipeConversationArguments = [[Byte]]()
        mockCoreCrypto.mockWipeConversation = {
            mockWipeConversationArguments.append($0)
        }

        mockSubconversationGroupIDRepository.fetchSubconversationGroupIDForTypeParentGroupID_MockValue = subconversationGroupID

        mockSubconversationGroupIDRepository.storeSubconversationGroupIDForTypeParentGroupID_MockMethod = { _, _, _ in
            // no op
        }

        // wait for `MLSService.init`'s async operations
        await fulfillment(of: [didFinishInitializationExpectation], timeout: 1)

        // When
        try await sut.leaveSubconversation(
            parentQualifiedID: parentID,
            parentGroupID: parentGroupID,
            subconversationType: subconversationType
        )

        // Then
        let leaveSubconversationInvocations = mockActionsProvider.leaveSubconversationConversationIDDomainSubconversationTypeContext_Invocations
        XCTAssertEqual(leaveSubconversationInvocations.count, 1)
        let leaveSubconversationInvocation = try XCTUnwrap(leaveSubconversationInvocations.first)
        XCTAssertEqual(leaveSubconversationInvocation.conversationID, parentID.uuid)
        XCTAssertEqual(leaveSubconversationInvocation.domain, parentID.domain)
        XCTAssertEqual(leaveSubconversationInvocation.subconversationType, subconversationType)

        XCTAssertEqual(mockWipeConversationArguments, [subconversationGroupID.bytes])

        let clearSubconversationGroupIDInvocations = mockSubconversationGroupIDRepository.storeSubconversationGroupIDForTypeParentGroupID_Invocations
        XCTAssertEqual(clearSubconversationGroupIDInvocations.count, 1)
        let clearSubconversationGroupIDInvocation = try XCTUnwrap(clearSubconversationGroupIDInvocations.first)
        XCTAssertEqual(clearSubconversationGroupIDInvocation.groupID, nil)
        XCTAssertEqual(clearSubconversationGroupIDInvocation.type, .conference)
        XCTAssertEqual(clearSubconversationGroupIDInvocation.parentGroupID, parentGroupID)
    }

    func test_LeaveSubconversationIfNeeded_GroupIDExists() async throws {
        // Given
        let parentID = QualifiedID.random()
        let parentGroupID = MLSGroupID.random()
        let subconversationGroupID = MLSGroupID.random()
        let subconversationType = SubgroupType.conference
        let selfClientID = MLSClientID.random()

        mockSubconversationGroupIDRepository.fetchSubconversationGroupIDForTypeParentGroupID_MockValue = subconversationGroupID
        mockCoreCrypto.mockConversationExists = {
            XCTAssertEqual($0, subconversationGroupID.bytes)
            return true
        }

        mockActionsProvider.leaveSubconversationConversationIDDomainSubconversationTypeContext_MockMethod = { _, _, _, _ in
            // no op
        }

        var mockWipeConversationArguments = [[Byte]]()
        mockCoreCrypto.mockWipeConversation = {
            mockWipeConversationArguments.append($0)
        }

        mockSubconversationGroupIDRepository.fetchSubconversationGroupIDForTypeParentGroupID_MockValue = subconversationGroupID

        mockSubconversationGroupIDRepository.storeSubconversationGroupIDForTypeParentGroupID_MockMethod = { _, _, _ in
            // no op
        }

        // wait for `MLSService.init`'s async operations
        await fulfillment(of: [didFinishInitializationExpectation], timeout: 1)

        // When
        try await sut.leaveSubconversationIfNeeded(
            parentQualifiedID: parentID,
            parentGroupID: parentGroupID,
            subconversationType: subconversationType,
            selfClientID: selfClientID
        )

        // Then
        let invocations = mockActionsProvider.leaveSubconversationConversationIDDomainSubconversationTypeContext_Invocations
        XCTAssertEqual(invocations.count, 1)
        let invocation = try XCTUnwrap(invocations.element(atIndex: 0))
        XCTAssertEqual(invocation.conversationID, parentID.uuid)
        XCTAssertEqual(invocation.domain, parentID.domain)
        XCTAssertEqual(invocation.subconversationType, subconversationType)

        XCTAssertEqual(mockWipeConversationArguments, [subconversationGroupID.bytes])

        let clearSubconversationGroupIDInvocations = mockSubconversationGroupIDRepository.storeSubconversationGroupIDForTypeParentGroupID_Invocations
        XCTAssertEqual(clearSubconversationGroupIDInvocations.count, 1)
        let clearSubconversationGroupIDInvocation = try XCTUnwrap(clearSubconversationGroupIDInvocations.first)
        XCTAssertEqual(clearSubconversationGroupIDInvocation.groupID, nil)
        XCTAssertEqual(clearSubconversationGroupIDInvocation.type, .conference)
        XCTAssertEqual(clearSubconversationGroupIDInvocation.parentGroupID, parentGroupID)
    }

    func test_LeaveSubconversationIfNeeded_GroupIDDoesNotExist() async throws {
        // Given
        let parentID = QualifiedID.random()
        let parentGroupID = MLSGroupID.random()
        let subconversationGroupID = MLSGroupID.random()
        let subconversationType = SubgroupType.conference
        let selfClientID = MLSClientID.random()

        mockSubconversationGroupIDRepository.fetchSubconversationGroupIDForTypeParentGroupID_MockMethod = { _, _ in
            return nil
        }

        mockActionsProvider.fetchSubgroupConversationIDDomainTypeContext_MockMethod = { _, _, _, _ in
            return MLSSubgroup(
                cipherSuite: 1,
                epoch: 1,
                epochTimestamp: nil,
                groupID: subconversationGroupID,
                members: [selfClientID],
                parentQualifiedID: parentID
            )
        }

        mockActionsProvider.leaveSubconversationConversationIDDomainSubconversationTypeContext_MockMethod = { _, _, _, _ in
            // no op
        }

        var mockWipeConversationArguments = [[Byte]]()
        mockCoreCrypto.mockWipeConversation = {
            mockWipeConversationArguments.append($0)
        }

        mockSubconversationGroupIDRepository.fetchSubconversationGroupIDForTypeParentGroupID_MockValue = subconversationGroupID

        mockSubconversationGroupIDRepository.storeSubconversationGroupIDForTypeParentGroupID_MockMethod = { _, _, _ in
            // no op
        }

        // wait for `MLSService.init`'s async operations
        await fulfillment(of: [didFinishInitializationExpectation], timeout: 1)

        // When
        try await sut.leaveSubconversationIfNeeded(
            parentQualifiedID: parentID,
            parentGroupID: parentGroupID,
            subconversationType: subconversationType,
            selfClientID: selfClientID
        )

        // Then
        let invocations = mockActionsProvider.leaveSubconversationConversationIDDomainSubconversationTypeContext_Invocations
        XCTAssertEqual(invocations.count, 1)
        let invocation = try XCTUnwrap(invocations.element(atIndex: 0))
        XCTAssertEqual(invocation.conversationID, parentID.uuid)
        XCTAssertEqual(invocation.domain, parentID.domain)
        XCTAssertEqual(invocation.subconversationType, subconversationType)

        XCTAssertEqual(mockWipeConversationArguments, [subconversationGroupID.bytes])

        let clearSubconversationGroupIDInvocations = mockSubconversationGroupIDRepository.storeSubconversationGroupIDForTypeParentGroupID_Invocations
        XCTAssertEqual(clearSubconversationGroupIDInvocations.count, 1)
        let clearSubconversationGroupIDInvocation = try XCTUnwrap(clearSubconversationGroupIDInvocations.first)
        XCTAssertEqual(clearSubconversationGroupIDInvocation.groupID, nil)
        XCTAssertEqual(clearSubconversationGroupIDInvocation.type, .conference)
        XCTAssertEqual(clearSubconversationGroupIDInvocation.parentGroupID, parentGroupID)
    }

    // MARK: - On conference info changed

    func test_OnEpochChanged_InterleavesSources() throws {
        // Given
        let groupID1 = MLSGroupID.random()
        let groupID2 = MLSGroupID.random()
        let groupID3 = MLSGroupID.random()

        // Mock epoch changes
        let epochChangedFromDecryptionSerivce = PassthroughSubject<MLSGroupID, Never>()
        mockDecryptionService.onEpochChanged_MockValue = epochChangedFromDecryptionSerivce.eraseToAnyPublisher()

        let epochChangedFromActionExecutor = PassthroughSubject<MLSGroupID, Never>()
        mockMLSActionExecutor.mockOnEpochChanged = epochChangedFromActionExecutor.eraseToAnyPublisher

        // Colect ids for groups with changed epochs
        var receivedGroupIDs = [MLSGroupID]()
        let didReceiveGroupIDs = expectation(description: "didReceiveGroupIDs")
        let cancellable = sut.onEpochChanged().collect(3).sink {
            receivedGroupIDs = $0
            didReceiveGroupIDs.fulfill()
        }

        // wait for `MLSService.init`'s async operations
        wait(for: [didFinishInitializationExpectation], timeout: 1)

        // When
        epochChangedFromDecryptionSerivce.send(groupID1)
        epochChangedFromActionExecutor.send(groupID2)
        epochChangedFromDecryptionSerivce.send(groupID3)

        // Then
        XCTAssert(waitForCustomExpectations(withTimeout: 0.5))
        cancellable.cancel()
        XCTAssertEqual(receivedGroupIDs, [groupID1, groupID2, groupID3])
    }

    func test_OnConferenceInfoChanged_WhenEpochChangesForParentConversation() async throws {
        // Given
        let parentGroupID = MLSGroupID.random()
        let subconversationGroupID = MLSGroupID.random()

        // When then
        try await assertConferenceInfoIsReceivedWhenEpochChanges(
            parentGroupID: parentGroupID,
            subconversationGroupID: subconversationGroupID,
            epochChangeSequence: .random(), .random(), parentGroupID
        )
    }

    func test_OnConferenceInfoChanged_WhenEpochChangesForSubconversation() async throws {
        // Given
        let parentGroupID = MLSGroupID.random()
        let subconversationGroupID = MLSGroupID.random()

        // When then
        try await assertConferenceInfoIsReceivedWhenEpochChanges(
            parentGroupID: parentGroupID,
            subconversationGroupID: subconversationGroupID,
            epochChangeSequence: .random(), .random(), subconversationGroupID
        )
    }

    private func assertConferenceInfoIsReceivedWhenEpochChanges(
        parentGroupID: MLSGroupID,
        subconversationGroupID: MLSGroupID,
        epochChangeSequence: MLSGroupID...
    ) async throws {
        // Mock epoch changes
        let epochChangedFromDecryptionSerivce = PassthroughSubject<MLSGroupID, Never>()
        mockDecryptionService.onEpochChanged_MockValue = epochChangedFromDecryptionSerivce.eraseToAnyPublisher()

        let epochChangedFromActionExecutor = PassthroughSubject<MLSGroupID, Never>()
        mockMLSActionExecutor.mockOnEpochChanged = epochChangedFromActionExecutor.eraseToAnyPublisher

        // Mock conference info
        let epoch: UInt64 = 42
        let key = Data.random(byteCount: 32)
        let clientID = MLSClientID.random()
        let clientIDBytes = try XCTUnwrap(clientID.rawValue.utf8Data?.bytes)

        mockCoreCrypto.mockConversationEpoch = { groupID in
            XCTAssertEqual(groupID, subconversationGroupID.bytes)
            return epoch
        }

        mockCoreCrypto.mockExportSecretKey = { groupID, _ in
            XCTAssertEqual(groupID, subconversationGroupID.bytes)
            return key.bytes
        }

        mockCoreCrypto.mockGetClientIds = { groupID in
            XCTAssertTrue(groupID.isOne(of: parentGroupID.bytes, subconversationGroupID.bytes))
            return [clientIDBytes]
        }

        // Collect the received conference infos
        let conferenceInfoChanges = sut.onConferenceInfoChange(
            parentGroupID: parentGroupID,
            subConversationGroupID: subconversationGroupID
        )

        // wait for `MLSService.init`'s async operations
        await fulfillment(of: [didFinishInitializationExpectation], timeout: 1)

        // When
        for groupID in epochChangeSequence {
            epochChangedFromDecryptionSerivce.send(groupID)
        }

        // Then
        let receivedConferenceInfo = try await conferenceInfoChanges.first(where: { _ in true })
        let expectedConferenceInfo = MLSConferenceInfo(
            epoch: epoch,
            keyData: key,
            members: [.init(id: clientID, isInSubconversation: true)]
        )

        XCTAssertEqual(receivedConferenceInfo, expectedConferenceInfo)
    }

    // MARK: - Self group

    func test_itCreatesSelfGroup_WithNoKeyPackages_Successfully() async throws {
        BackendInfo.domain = "example.com"

        // Given a group.
        let groupID = MLSGroupID.random()
        let expectation1 = self.expectation(description: "CreateConversation should be called")
        let expectation2 = self.expectation(description: "UpdateKeyMaterial should be called")

        mockCoreCrypto.mockCreateConversation = { _, _, _ in
            expectation1.fulfill()
        }

        mockMLSActionExecutor.mockCommitPendingProposals = { _ in
            return []
        }

        mockActionsProvider.claimKeyPackagesUserIDDomainExcludedSelfClientIDIn_MockValue = []

        var mockUpdateKeyingMaterialArguments = [MLSGroupID]()
        mockMLSActionExecutor.mockUpdateKeyMaterial = {
            defer { expectation2.fulfill() }
            mockUpdateKeyingMaterialArguments.append($0)
            return []
        }

        // wait for `MLSService.init`'s async operations
        await fulfillment(of: [didFinishInitializationExpectation], timeout: 1)

        // WHEN
        await sut.createSelfGroup(for: groupID)

        // THEN
        XCTAssertTrue(waitForCustomExpectations(withTimeout: 0.5))
        XCTAssertEqual(mockUpdateKeyingMaterialArguments, [groupID])
    }

    func test_itCreatesSelfGroup_WithKeyPackages_Successfully() async throws {
        BackendInfo.domain = "example.com"

        // Given a group.
        let expectation1 = self.expectation(description: "CreateConversation should be called")
        let expectation2 = self.expectation(description: "AddMembers should be called")
        mockCoreCrypto.mockCreateConversation = { _, _, _ in
            expectation1.fulfill()
        }

        mockActionsProvider.claimKeyPackagesUserIDDomainExcludedSelfClientIDIn_MockMethod = { _, _, _, _ in
            return [KeyPackage.init(client: "", domain: "", keyPackage: "", keyPackageRef: "", userID: UUID())]
        }

        mockMLSActionExecutor.mockCommitPendingProposals = { _ in
            return [ZMUpdateEvent()]
        }

        mockMLSActionExecutor.mockAddMembers = { _, _ in
            expectation2.fulfill()
            return [ZMUpdateEvent()]
        }

        let groupID = MLSGroupID.random()

        // wait for `MLSService.init`'s async operations
        await fulfillment(of: [didFinishInitializationExpectation], timeout: 1)

        // WHEN
        await sut.createSelfGroup(for: groupID)

        // THEN
        XCTAssertTrue(waitForCustomExpectations(withTimeout: 2.0))
    }

    func test_GenerateNewEpoch() async throws {
        // Given
        let groupID = MLSGroupID.random()

        var commitPendingProposalsInvocations = [MLSGroupID]()
        mockMLSActionExecutor.mockCommitPendingProposals = {
            commitPendingProposalsInvocations.append($0)
            return []
        }

        var updateKeyMaterialInvocations = [MLSGroupID]()
        mockMLSActionExecutor.mockUpdateKeyMaterial = {
            updateKeyMaterialInvocations.append($0)
            return []
        }

        // wait for `MLSService.init`'s async operations
        await fulfillment(of: [didFinishInitializationExpectation], timeout: 1)

        // When
        try await sut.generateNewEpoch(groupID: groupID)

        // Then
        XCTAssertEqual(commitPendingProposalsInvocations, [groupID])
        XCTAssertEqual(updateKeyMaterialInvocations, [groupID])
    }

    // MARK: - Guest links

    func test_ItJoinsNewGroupForGuestLinkWhenConversationDoesNotExist() async throws {
        // Given
        let groupID = MLSGroupID.random()
        var conversation: ZMConversation!

        await uiMOC.perform { [self] in
            // A group with pending proposal in the future
            conversation = createConversation(in: uiMOC)
            conversation.mlsGroupID = groupID
            conversation.messageProtocol = .mls
            conversation.domain = "example.com"
        }

        let expectation1 = self.expectation(description: "CreateConversation should be called")

        mockMLSActionExecutor.mockJoinGroup = { _, _ in
            return [ZMUpdateEvent()]
        }
        mockActionsProvider.fetchConversationGroupInfoConversationIdDomainSubgroupTypeContext_MockValue = Data()
        mockCoreCrypto.mockConversationExists = {_ in
            return false
        }
        mockCoreCrypto.mockCreateConversation = { _, _, _ in
            expectation1.fulfill()
        }

        mockMLSActionExecutor.mockCommitPendingProposals = { id in
            XCTAssertEqual(id, groupID)
            return []
        }

        mockActionsProvider.claimKeyPackagesUserIDDomainExcludedSelfClientIDIn_MockValue = [.init(client: "123", domain: BackendInfo.domain!, keyPackage: "", keyPackageRef: "", userID: UUID())]

        mockMLSActionExecutor.mockAddMembers = { _, id in
            XCTAssertEqual(id, groupID)
            return []
        }

        // WHEN
        try await sut.joinNewGroup(with: groupID)

        // THEN
        XCTAssertTrue(waitForCustomExpectations(withTimeout: 0.5))
    }

    func test_ItJoinsNewGroupForGuestLinkWhenConversationExists() async throws {
        // Given
        let groupID = MLSGroupID.random()
        var conversation: ZMConversation!

        await uiMOC.perform { [self] in
            // A group with pending proposal in the future
            conversation = createConversation(in: uiMOC)
            conversation.mlsGroupID = groupID
            conversation.messageProtocol = .mls
            conversation.domain = "example.com"
        }

        mockMLSActionExecutor.mockJoinGroup = { _, _ in
            return [ZMUpdateEvent()]
        }
        mockActionsProvider.fetchConversationGroupInfoConversationIdDomainSubgroupTypeContext_MockValue = Data()
        mockCoreCrypto.mockConversationExists = {_ in
            return true
        }

        mockMLSActionExecutor.mockCommitPendingProposals = { id in
            XCTAssertEqual(id, groupID)
            return []
        }

        mockActionsProvider.claimKeyPackagesUserIDDomainExcludedSelfClientIDIn_MockValue = [.init(client: "123", domain: BackendInfo.domain!, keyPackage: "", keyPackageRef: "", userID: UUID())]

        mockMLSActionExecutor.mockAddMembers = { _, id in
            XCTAssertEqual(id, groupID)
            return []
        }

        // WHEN
        _ = try await sut.joinNewGroup(with: groupID)

        // THEN
        XCTAssertTrue(waitForCustomExpectations(withTimeout: 0.5))
    }

}<|MERGE_RESOLUTION|>--- conflicted
+++ resolved
@@ -191,13 +191,9 @@
             staleKeyMaterialDetector: mockStaleMLSKeyDetector,
             userDefaults: userDefaultsTestSuite,
             actionsProvider: mockActionsProvider,
-<<<<<<< HEAD
             delegate: self,
-            syncStatus: mockSyncStatus
-=======
             syncStatus: mockSyncStatus,
             userID: userIdentifier
->>>>>>> 1d3558f2
         )
 
         // Then
@@ -1687,7 +1683,7 @@
 
     // MARK: - Update key material
 
-    func test_UpdateKeyMaterial() throws {
+    func test_UpdateKeyMaterial() async throws {
         // Given
         let group1 = MLSGroupID.random()
         let group2 = MLSGroupID.random()
@@ -1712,14 +1708,10 @@
         didFinishInitializationExpectation = expectation(description: "did finish initialization")
 
         // When
-        sut.updateKeyMaterialForAllStaleGroupsIfNeeded()
+        await sut.updateKeyMaterialForAllStaleGroupsIfNeeded()
 
         // Then
-<<<<<<< HEAD
-        _ = waitForCustomExpectations(withTimeout: 5)
-=======
         XCTAssertTrue(waitForCustomExpectations(withTimeout: 5))
->>>>>>> 1d3558f2
 
         // Then we updated the key material.
         XCTAssertEqual(
@@ -1757,107 +1749,6 @@
         )
     }
 
-<<<<<<< HEAD
-    func test_SendPendingProposal_BeforeUpdatingKeyMaterial_WhenInitializing() throws {
-        // Given
-        let futureCommitDate = Date().addingTimeInterval(2)
-        let groupID = MLSGroupID.random()
-        var conversation: ZMConversation!
-
-        uiMOC.performAndWait {
-            // A group with pending proposal in the future.
-            conversation = createConversation(in: uiMOC)
-            conversation.mlsGroupID = groupID
-            conversation.commitPendingProposalDate = futureCommitDate
-        }
-
-        // Expectation
-        keyMaterialUpdatedExpectation = expectation(description: "did update key material")
-        didFinishInitializationExpectation = expectation(description: "did finish initialization")
-
-        // Mock committing pending proposal.
-        var mockCommitPendingProposalsArguments = [MLSGroupID]()
-        let updateEvent = dummyMemberJoinEvent()
-
-        mockMLSActionExecutor.mockCommitPendingProposals = {
-            mockCommitPendingProposalsArguments.append($0)
-            return [updateEvent]
-        }
-
-        // Mock stale groups.
-        mockStaleMLSKeyDetector.groupsWithStaleKeyingMaterial = [groupID]
-
-        // Mock updating key material.
-        var mockUpdateKeyingMaterialArguments = Set<MLSGroupID>()
-        mockMLSActionExecutor.mockUpdateKeyMaterial = {
-            mockUpdateKeyingMaterialArguments.insert($0)
-            return []
-        }
-
-        // When
-        let sut = MLSService(
-            context: uiMOC,
-            coreCrypto: mockSafeCoreCrypto,
-            mlsActionExecutor: mockMLSActionExecutor,
-            conversationEventProcessor: mockConversationEventProcessor,
-            staleKeyMaterialDetector: mockStaleMLSKeyDetector,
-            userDefaults: userDefaultsTestSuite,
-            actionsProvider: mockActionsProvider,
-            delegate: self,
-            syncStatus: mockSyncStatus
-        )
-
-        // Then
-        XCTAssertTrue(waitForCustomExpectations(withTimeout: 5))
-
-        // Then we committed the pending proposal.
-        XCTAssertEqual(mockCommitPendingProposalsArguments, [groupID])
-
-        // Then the conversation has been updated.
-        uiMOC.performAndWait {
-            XCTAssertNil(conversation.commitPendingProposalDate)
-        }
-
-        // Then we updated the key material.
-        XCTAssertEqual(
-            mockUpdateKeyingMaterialArguments,
-            [groupID]
-        )
-
-        // Then we informed the key detector of the update.
-        XCTAssertEqual(
-            Set(mockStaleMLSKeyDetector.calls.keyingMaterialUpdated),
-            Set([groupID])
-        )
-
-        // Then we processed the update event from the proposal.
-        XCTAssertEqual(
-            mockConversationEventProcessor.processConversationEvents_Invocations,
-            [[updateEvent], []]
-        )
-
-        // Then we updated the last check date.
-        XCTAssertEqual(
-            sut.lastKeyMaterialUpdateCheck.timeIntervalSinceNow,
-            Date().timeIntervalSinceNow,
-            accuracy: 3
-        )
-
-        // Then we scheduled a timer.
-        let timer = try XCTUnwrap(sut.keyMaterialUpdateCheckTimer)
-        XCTAssertTrue(timer.isValid)
-
-        XCTAssertEqual(
-            timer.fireDate.timeIntervalSinceNow,
-            Date().addingTimeInterval(.oneDay).timeIntervalSinceNow,
-            accuracy: 3
-        )
-    }
-
-    // MARK: - Rety on commit failure
-
-=======
->>>>>>> 1d3558f2
     // Note: these tests are asserting the behavior of the retry mechanism only, which
     // is used in various operations, such as adding members or removing clients. For
     // these tests, we will just pick one operation.
