--- conflicted
+++ resolved
@@ -269,59 +269,11 @@
 
     // MARK: - Message Encryption
 
-<<<<<<< HEAD
     func test_Encrypt_UsesEncyptionService() throws {
         // Given
         let message = "foo"
         let groupID = MLSGroupID.random()
         let subconversationType = SubgroupType.conference
-=======
-    typealias EncryptionError = MLSService.MLSMessageEncryptionError
-
-    func test_Encrypt_IsSuccessful() {
-        do {
-            // Given
-            let groupID = MLSGroupID([1, 1, 1])
-            let unencryptedMessage: [Byte] = [2, 2, 2]
-            let encryptedMessage: [Byte] = [3, 3, 3]
-
-            // Mock
-            var mockEncryptMessageCount = 0
-            mockCoreCrypto.mockEncryptMessage = {
-                mockEncryptMessageCount += 1
-                XCTAssertEqual($0, groupID.bytes)
-                XCTAssertEqual($1, unencryptedMessage)
-                return encryptedMessage
-            }
-
-            // When
-            let result = try sut.encrypt(message: unencryptedMessage, for: groupID)
-
-            // Then
-            XCTAssertEqual(mockEncryptMessageCount, 1)
-            XCTAssertEqual(result, encryptedMessage)
-
-        } catch {
-            XCTFail("Unexpected error: \(String(describing: error))")
-        }
-    }
-
-    func test_Encrypt_Fails() {
-        // Given
-        let groupID = MLSGroupID([1, 1, 1])
-        let unencryptedMessage: [Byte] = [2, 2, 2]
-
-        // Mock
-        mockCoreCrypto.mockEncryptMessage = { (_, _) in
-            throw CryptoError.InvalidByteArrayError(message: "bad bytes!")
-        }
-
-        // When / Then
-        assertItThrows(error: EncryptionError.failedToEncryptMessage) {
-            _ = try sut.encrypt(message: unencryptedMessage, for: groupID)
-        }
-    }
->>>>>>> b3a561c4
 
         let mockResult = MLSDecryptResult.message(.random(), .random(length: 3))
 
@@ -334,7 +286,6 @@
             subconversationType: subconversationType
         )
 
-<<<<<<< HEAD
         // Then
         XCTAssertEqual(mockDecryptionService.decryptMessageForSubconversationType_Invocations.count, 1)
         let invocation = mockDecryptionService.decryptMessageForSubconversationType_Invocations.element(atIndex: 0)
@@ -346,65 +297,6 @@
 
 
     // MARK: - Message Decryption
-=======
-            // When / Then
-            assertItThrows(error: DecryptionError.failedToConvertMessageToBytes) {
-                try _ = sut.decrypt(
-                    message: invalidBase64String,
-                    for: groupID,
-                    subconversationType: nil
-                )
-            }
-        }
-    }
-
-    func test_Decrypt_ThrowsFailedToDecryptMessage() {
-        syncMOC.performAndWait {
-            // Given
-            let message = Data([1, 2, 3]).base64EncodedString()
-            self.mockCoreCrypto.mockDecryptMessage = { _, _ in
-                throw CryptoError.ConversationNotFound(message: "conversation not found")
-            }
-
-            // When / Then
-            assertItThrows(error: DecryptionError.failedToDecryptMessage) {
-                try _ = sut.decrypt(
-                    message: message,
-                    for: groupID,
-                    subconversationType: nil
-                )
-            }
-        }
-    }
-
-    func test_Decrypt_ReturnsNil_WhenCoreCryptoReturnsNil() {
-        syncMOC.performAndWait {
-            // Given
-            let messageBytes: [Byte] = [1, 2, 3]
-            self.mockCoreCrypto.mockDecryptMessage = { _, _ in
-                DecryptedMessage(
-                    message: nil,
-                    proposals: [],
-                    isActive: false,
-                    commitDelay: nil,
-                    senderClientId: nil,
-                    hasEpochChanged: false,
-                    identity: nil
-                )
-            }
-
-            // When
-            var result: MLSDecryptResult?
-            do {
-                result = try sut.decrypt(
-                    message: messageBytes.data.base64EncodedString(),
-                    for: groupID,
-                    subconversationType: nil
-                )
-            } catch {
-                XCTFail("Unexpected error: \(String(describing: error))")
-            }
->>>>>>> b3a561c4
 
     func test_Decrypt_UsesDecyptionService() throws {
         // Given
@@ -412,7 +304,6 @@
         let groupID = MLSGroupID.random()
         let subconversationType = SubgroupType.conference
 
-<<<<<<< HEAD
         let mockResult = MLSDecryptResult.message(.random(), .random(length: 3))
 
         mockDecryptionService.decryptMessageForSubconversationType_MockValue = mockResult
@@ -423,47 +314,6 @@
             for: groupID,
             subconversationType: subconversationType
         )
-=======
-    func test_Decrypt_IsSuccessful() {
-        syncMOC.performAndWait {
-            // Given
-            let messageBytes: [Byte] = [1, 2, 3]
-            let sender = MLSClientID(
-                userID: UUID.create().transportString(),
-                clientID: "client",
-                domain: "example.com"
-            )
-
-            var mockDecryptMessageCount = 0
-            self.mockCoreCrypto.mockDecryptMessage = {
-                mockDecryptMessageCount += 1
-
-                XCTAssertEqual($0, self.groupID.bytes)
-                XCTAssertEqual($1, messageBytes)
-
-                return DecryptedMessage(
-                    message: messageBytes,
-                    proposals: [],
-                    isActive: false,
-                    commitDelay: nil,
-                    senderClientId: sender.rawValue.data(using: .utf8)!.bytes,
-                    hasEpochChanged: false,
-                    identity: nil
-                )
-            }
-
-            // When
-            var result: MLSDecryptResult?
-            do {
-                result = try sut.decrypt(
-                    message: messageBytes.data.base64EncodedString(),
-                    for: groupID,
-                    subconversationType: nil
-                )
-            } catch {
-                XCTFail("Unexpected error: \(String(describing: error))")
-            }
->>>>>>> b3a561c4
 
         // Then
         XCTAssertEqual(mockDecryptionService.decryptMessageForSubconversationType_Invocations.count, 1)
