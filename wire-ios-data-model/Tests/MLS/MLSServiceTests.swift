//
// Wire
// Copyright (C) 2023 Wire Swiss GmbH
//
// This program is free software: you can redistribute it and/or modify
// it under the terms of the GNU General Public License as published by
// the Free Software Foundation, either version 3 of the License, or
// (at your option) any later version.
//
// This program is distributed in the hope that it will be useful,
// but WITHOUT ANY WARRANTY; without even the implied warranty of
// MERCHANTABILITY or FITNESS FOR A PARTICULAR PURPOSE. See the
// GNU General Public License for more details.
//
// You should have received a copy of the GNU General Public License
// along with this program. If not, see http://www.gnu.org/licenses/.
//

import Combine
import Foundation
import WireCoreCrypto
import XCTest

@testable import WireDataModel
@testable import WireDataModelSupport

class MLSServiceTests: ZMConversationTestsBase, MLSServiceDelegate {

    var sut: MLSService!
    var mockCoreCrypto: MockCoreCryptoProtocol!
    var mockSafeCoreCrypto: MockSafeCoreCrypto!
    var mockCoreCryptoProvider: MockCoreCryptoProviderProtocol!
    var mockEncryptionService: MockMLSEncryptionServiceInterface!
    var mockDecryptionService: MockMLSDecryptionServiceInterface!
    var mockMLSActionExecutor: MockMLSActionExecutor!
    var mockSyncStatus: MockSyncStatus!
    var mockActionsProvider: MockMLSActionsProviderProtocol!
    var mockConversationEventProcessor: MockConversationEventProcessorProtocol!
    var mockStaleMLSKeyDetector: MockStaleMLSKeyDetector!
    var userDefaultsTestSuite: UserDefaults!
    var privateUserDefaults: PrivateUserDefaults<MLSService.Keys>!
    var mockSubconversationGroupIDRepository: MockSubconversationGroupIDRepositoryInterface!

    let groupID = MLSGroupID([1, 2, 3])

    override func setUp() {
        super.setUp()
        mockCoreCrypto = MockCoreCryptoProtocol()
        mockSafeCoreCrypto = MockSafeCoreCrypto(coreCrypto: mockCoreCrypto)
        mockCoreCryptoProvider = MockCoreCryptoProviderProtocol()
        mockCoreCryptoProvider.coreCryptoRequireMLS_MockValue = mockSafeCoreCrypto
        mockEncryptionService = MockMLSEncryptionServiceInterface()
        mockDecryptionService = MockMLSDecryptionServiceInterface()
        mockMLSActionExecutor = MockMLSActionExecutor()
        mockSyncStatus = MockSyncStatus()
        mockActionsProvider = MockMLSActionsProviderProtocol()
        mockConversationEventProcessor = MockConversationEventProcessorProtocol()
        mockConversationEventProcessor.processConversationEvents_MockMethod = { _ in }
        mockStaleMLSKeyDetector = MockStaleMLSKeyDetector()
        userDefaultsTestSuite = UserDefaults(suiteName: "com.wire.mls-test-suite")!
        privateUserDefaults = PrivateUserDefaults(userID: userIdentifier, storage: userDefaultsTestSuite)
        mockSubconversationGroupIDRepository = MockSubconversationGroupIDRepositoryInterface()

        mockCoreCrypto.clientValidKeypackagesCountCiphersuiteCredentialType_MockMethod = { _, _ in
            return 100
        }

        mockActionsProvider.fetchBackendPublicKeysIn_MockValue = BackendMLSPublicKeys()
        mockActionsProvider.claimKeyPackagesUserIDDomainExcludedSelfClientIDIn_MockValue = []

        createSut()
    }

    private func createSut() {
        sut = MLSService(
            context: uiMOC,
            coreCryptoProvider: mockCoreCryptoProvider,
            encryptionService: mockEncryptionService,
            decryptionService: mockDecryptionService,
            mlsActionExecutor: mockMLSActionExecutor,
            conversationEventProcessor: mockConversationEventProcessor,
            staleKeyMaterialDetector: mockStaleMLSKeyDetector,
            userDefaults: userDefaultsTestSuite,
            actionsProvider: mockActionsProvider,
            delegate: self,
            syncStatus: mockSyncStatus,
            userID: userIdentifier,
            subconversationGroupIDRepository: mockSubconversationGroupIDRepository
        )
    }

    override func tearDown() {
        sut = nil
        keyMaterialUpdatedExpectation = nil
        mockCoreCrypto = nil
        mockSafeCoreCrypto = nil
        mockEncryptionService = nil
        mockDecryptionService = nil
        mockMLSActionExecutor = nil
        mockSyncStatus = nil
        mockActionsProvider = nil
        mockStaleMLSKeyDetector = nil
        mockSubconversationGroupIDRepository = nil
        super.tearDown()
    }

    // MARK: - Helpers

    func dummyMemberJoinEvent() -> ZMUpdateEvent {
        let payload: NSDictionary = [
            "type": "conversation.member-join",
            "data": "foo"
        ]

        return ZMUpdateEvent(fromEventStreamPayload: payload, uuid: nil)!
    }

    func dummyMemberLeaveEvent() -> ZMUpdateEvent {
        let payload: NSDictionary = [
            "type": "conversation.member-leave",
            "data": "foo"
        ]

        return ZMUpdateEvent(fromEventStreamPayload: payload, uuid: nil)!
    }

    func createKeyPackage(userID: UUID, domain: String) -> KeyPackage {
        return KeyPackage(
            client: Data.random(byteCount: 32).base64EncodedString(),
            domain: domain,
            keyPackage: Data.random(byteCount: 32).base64EncodedString(),
            keyPackageRef: Data.random(byteCount: 32).base64EncodedString(),
            userID: userID
        )
    }

    // MARK: - mlsServiceDelegate

    var pendingProposalCommitExpectations = [MLSGroupID: XCTestExpectation]()
    var keyMaterialUpdatedExpectation: XCTestExpectation?

    // Since SUT may schedule timers to commit pending proposals, we create expectations
    // and fulfill them when SUT informs us the commit was made.

    func mlsServiceDidCommitPendingProposal(for: MLSGroupID) {
        pendingProposalCommitExpectations[groupID]?.fulfill()
    }

    func mlsServiceDidUpdateKeyMaterialForAllGroups() {
        keyMaterialUpdatedExpectation?.fulfill()
    }

    // MARK: - Conference info

    func test_GenerateConferenceInfo_IsSuccessful() async throws {
        // Given
        let parentGroupID = MLSGroupID.random()
        let subconversationGroupID = MLSGroupID.random()
        let secretKey = Data.random()
        let epoch: UInt64 = 1

        let member1 = MLSClientID.random()
        let member2 = MLSClientID.random()
        let member3 = MLSClientID.random()

        var mockExportSecretKeyCount = 0
        mockCoreCrypto.exportSecretKeyConversationIdKeyLength_MockMethod = { _, _ in
            mockExportSecretKeyCount += 1
            return secretKey
        }

        var mockConversationEpochCount = 0
        mockCoreCrypto.conversationEpochConversationId_MockMethod = { _ in
            mockConversationEpochCount += 1
            return epoch
        }

        var mockGetClientIDsCount = 0
        mockCoreCrypto.getClientIdsConversationId_MockMethod = { groupID in
            mockGetClientIDsCount += 1

            switch groupID {
            case parentGroupID.data:
                return [member1, member2, member3].compactMap {
                    $0.rawValue.utf8Data
                }

            case subconversationGroupID.data:
                return [member1, member2].compactMap {
                    $0.rawValue.utf8Data
                }

            default:
                return []
            }
        }

        // When
        let conferenceInfo = try await sut.generateConferenceInfo(
            parentGroupID: parentGroupID,
            subconversationGroupID: subconversationGroupID
        )

        // Then
        XCTAssertEqual(mockExportSecretKeyCount, 1)
        XCTAssertEqual(mockConversationEpochCount, 1)
        XCTAssertEqual(mockGetClientIDsCount, 2)

        let expectedConferenceInfo = MLSConferenceInfo(
            epoch: epoch,
            keyData: secretKey,
            members: [
                MLSConferenceInfo.Member(id: member1, isInSubconversation: true),
                MLSConferenceInfo.Member(id: member2, isInSubconversation: true),
                MLSConferenceInfo.Member(id: member3, isInSubconversation: false)
            ]
        )

        XCTAssertEqual(conferenceInfo, expectedConferenceInfo)
    }

    typealias ConferenceInfoError = MLSService.MLSConferenceInfoError

    func test_GenerateConferenceInfo_Fails() async {
        // Given
        let parentGroupID = MLSGroupID.random()
        let subconversationGroupID = MLSGroupID.random()

        var mockConversationEpochCount = 0
        mockCoreCrypto.conversationEpochConversationId_MockMethod = { _ in
            mockConversationEpochCount += 1
            return 0
        }

        mockCoreCrypto.exportSecretKeyConversationIdKeyLength_MockMethod = { _, _ in
            throw CryptoError.ConversationNotFound(message: "foo")
        }

        // When / Then
        await assertItThrows(error: ConferenceInfoError.failedToGenerateConferenceInfo) {
            _ = try await sut.generateConferenceInfo(
                parentGroupID: parentGroupID,
                subconversationGroupID: subconversationGroupID
            )
        }
    }

    // MARK: - Message Encryption

    func test_Encrypt_UsesEncyptionService() async throws {
        // Given
        let message = "foo"
        let groupID = MLSGroupID.random()
        let subconversationType = SubgroupType.conference

        let mockResult = MLSDecryptResult.message(.random(), .random(length: 3))

        mockDecryptionService.decryptMessageForSubconversationType_MockValue = mockResult

        // When
        let result = try await sut.decrypt(
            message: message,
            for: groupID,
            subconversationType: subconversationType
        )

        // Then
        XCTAssertEqual(mockDecryptionService.decryptMessageForSubconversationType_Invocations.count, 1)
        let invocation = mockDecryptionService.decryptMessageForSubconversationType_Invocations.element(atIndex: 0)
        XCTAssertEqual(invocation?.message, message)
        XCTAssertEqual(invocation?.groupID, groupID)
        XCTAssertEqual(invocation?.subconversationType, subconversationType)
        XCTAssertEqual(result, mockResult)
    }

    // MARK: - Message Decryption

    func test_Decrypt_UsesDecyptionService() async throws {
        // Given
        let message = "foo"
        let groupID = MLSGroupID.random()
        let subconversationType = SubgroupType.conference

        let mockResult = MLSDecryptResult.message(.random(), .random(length: 3))
        mockDecryptionService.decryptMessageForSubconversationType_MockValue = mockResult

        // When
        let result = try await sut.decrypt(
            message: message,
            for: groupID,
            subconversationType: subconversationType
        )

        // Then
        XCTAssertEqual(mockDecryptionService.decryptMessageForSubconversationType_Invocations.count, 1)
        let invocation = mockDecryptionService.decryptMessageForSubconversationType_Invocations.element(atIndex: 0)
        XCTAssertEqual(invocation?.message, message)
        XCTAssertEqual(invocation?.groupID, groupID)
        XCTAssertEqual(invocation?.subconversationType, subconversationType)
        XCTAssertEqual(result, mockResult)
    }

    func test_Decrypt_RepairsConversationOnWrongEpochError() async throws {
        // Given
        let conversation = await uiMOC.perform { self.createConversation(outOfSync: true).conversation }
        guard let groupID = await uiMOC.perform({ conversation.mlsGroupID }) else {
            XCTFail("no groupId")
            return
        }
        let message = "foo"
        let error = MLSDecryptionService.MLSMessageDecryptionError.wrongEpoch
        mockDecryptionService.decryptMessageForSubconversationType_MockError = error

        let expectation = XCTestExpectation(description: "repaired conversation")
        await uiMOC.perform {
            self.setMocksForConversationRepair(
                parentGroupID: groupID,
                epoch: conversation.epoch + 1,
                onJoinGroup: { joinedGroupID in
                    XCTAssertEqual(groupID, joinedGroupID)
                    expectation.fulfill()
                }
            )
        }

        // When
        _ = try? await sut.decrypt(
            message: message,
            for: groupID,
            subconversationType: nil
        )

        // Then
        await fulfillment(of: [expectation], timeout: 0.5)
        _ = waitForAllGroupsToBeEmpty(withTimeout: 0.5)
    }

    // MARK: - Create group

    func test_CreateGroup_IsSuccessful() async throws {
        // Given
        let groupID = MLSGroupID(Data([1, 2, 3]))
        let removalKey = Data([1, 2, 3])

        mockActionsProvider.fetchBackendPublicKeysIn_MockValue = .init(
            removal: .init(ed25519: removalKey)
        )

        var mockCreateConversationCount = 0
        mockCoreCrypto.createConversationConversationIdCreatorCredentialTypeConfig_MockMethod = { conversationID, creatorCredentialType, config in
            mockCreateConversationCount += 1

            XCTAssertEqual(conversationID, groupID.data)
            XCTAssertEqual(creatorCredentialType, .basic)
            XCTAssertEqual(config, .init(
                ciphersuite: CiphersuiteName.mls128Dhkemx25519Aes128gcmSha256Ed25519.rawValue,
                externalSenders: [removalKey],
                custom: .init(keyRotationSpan: nil, wirePolicy: nil),
                perDomainTrustAnchors: []
            ))
        }

        // When
        try await sut.createGroup(for: groupID)

        // Then
        XCTAssertEqual(mockCreateConversationCount, 1)
        XCTAssertEqual(mockStaleMLSKeyDetector.calls.keyingMaterialUpdated, [groupID])
    }

    func test_CreateGroup_ThrowsError() async throws {
        // Given
        let groupID = MLSGroupID(Data([1, 2, 3]))
        let config = ConversationConfiguration(
            ciphersuite: CiphersuiteName.mls128Dhkemx25519Aes128gcmSha256Ed25519.rawValue,
            externalSenders: [],
            custom: .init(keyRotationSpan: nil, wirePolicy: nil),
            perDomainTrustAnchors: []
        )

        var mockCreateConversationCount = 0
        mockCoreCrypto.createConversationConversationIdCreatorCredentialTypeConfig_MockMethod = {
            mockCreateConversationCount += 1

            XCTAssertEqual($0, groupID.data)
            XCTAssertEqual($1, .basic)
            XCTAssertEqual($2, config)

            throw CryptoError.MalformedIdentifier(message: "bad id")
        }

        // when / then
        do {
            try await sut.createGroup(for: groupID)
            XCTFail("Unexpected success")
        } catch MLSService.MLSGroupCreationError.failedToCreateGroup {
            // Then
            XCTAssertEqual(mockCreateConversationCount, 1)
        }
    }

    func test_CreateGroup_BackendPublicKeysAreFetched() async throws {
        // Given
        let groupID = MLSGroupID(Data([1, 2, 3]))
        let backendPublicKeys = BackendMLSPublicKeys(removal: .init(ed25519: .init([1, 2, 3])))

        let fetchBackendPublicKeysExpectation = XCTestExpectation(description: "Fetch backend public keys")
        mockActionsProvider.fetchBackendPublicKeysIn_MockMethod = { _ in
            fetchBackendPublicKeysExpectation.fulfill()
            return backendPublicKeys
        }
        mockCoreCrypto.createConversationConversationIdCreatorCredentialTypeConfig_MockMethod = { _, _, _ in }

        // When
        try await sut.createGroup(for: groupID)

        // Then
        await fulfillment(of: [fetchBackendPublicKeysExpectation], timeout: 0.5)
        XCTAssertEqual(mockStaleMLSKeyDetector.calls.keyingMaterialUpdated, [groupID])
        XCTAssertEqual(sut.backendPublicKeys, backendPublicKeys)
    }

    // MARK: - Adding participants

    func test_AddingMembersToConversation_Successfully() async throws {
        // Given
        let id = UUID.create()
        let domain = "example.com"
        let mlsGroupID = MLSGroupID(Data([1, 2, 3]))
        let mlsUser = [MLSUser(id: id, domain: domain)]

        // Mock no pending proposals.
        mockMLSActionExecutor.mockCommitPendingProposals = { _ in
            throw CommitError.noPendingProposals
        }

        // Mock claiming a key package.
        var keyPackage: KeyPackage!
        mockActionsProvider.claimKeyPackagesUserIDDomainExcludedSelfClientIDIn_MockMethod = { userID, _, _, _ in
            keyPackage = self.createKeyPackage(userID: userID, domain: domain)
            return [keyPackage]
        }

<<<<<<< HEAD
        // Mock adding members to the conversation.
        var mockAddMembersArguments = [([Invitee], MLSGroupID)]()
=======
        // Mock adding memebers to the conversation.
        var mockAddMembersArguments = [([KeyPackage], MLSGroupID)]()
>>>>>>> ca901e1e
        let updateEvent = dummyMemberJoinEvent()

        mockMLSActionExecutor.mockAddMembers = {
            mockAddMembersArguments.append(($0, $1))
            return [updateEvent]
        }

        // When
        try await sut.addMembersToConversation(with: mlsUser, for: mlsGroupID)

        // Then we added the members.
        XCTAssertEqual(mockAddMembersArguments.count, 1)
        XCTAssertEqual(mockAddMembersArguments.first?.0, [keyPackage])
        XCTAssertEqual(mockAddMembersArguments.first?.1, mlsGroupID)

        // And processd the update event.
        let processConversationEventsCalls = self.mockConversationEventProcessor.processConversationEvents_Invocations
        XCTAssertEqual(processConversationEventsCalls.count, 1)
        XCTAssertEqual(processConversationEventsCalls[0], [updateEvent])
    }

    func test_CommitPendingProposals_BeforeAddingMembersToConversation_Successfully() async throws {
        // Given
        let groupID = MLSGroupID.random()
        var conversation: ZMConversation!
        let futureCommitDate = Date().addingTimeInterval(2)

        await uiMOC.perform { [self] in
            // A group with pending proposal in the future
            conversation = createConversation(in: uiMOC)
            conversation.mlsGroupID = groupID
            conversation.commitPendingProposalDate = futureCommitDate
        }

        // Mock commiting a pending proposal
        var mockCommitPendingProposalsArgument = [MLSGroupID]()
        let updateEvent1 = dummyMemberJoinEvent()
        mockMLSActionExecutor.mockCommitPendingProposals = {
            mockCommitPendingProposalsArgument.append($0)
            return [updateEvent1]
        }

        // The user to add.
        let domain = "example.com"
        let id = UUID.create()
        let mlsUser = [MLSUser(id: id, domain: domain)]

        // Mock claiming a key package.
        var keyPackage: KeyPackage!
        mockActionsProvider.claimKeyPackagesUserIDDomainExcludedSelfClientIDIn_MockMethod = { userID, _, _, _ in
            keyPackage = self.createKeyPackage(userID: userID, domain: domain)
            return [keyPackage]
        }

<<<<<<< HEAD
        // Mock adding members to the conversation.
        var mockAddMembersArguments = [([Invitee], MLSGroupID)]()
=======
        // Mock adding memebers to the conversation.
        var mockAddMembersArguments = [([KeyPackage], MLSGroupID)]()
>>>>>>> ca901e1e
        let updateEvent2 = dummyMemberJoinEvent()

        mockMLSActionExecutor.mockAddMembers = {
            mockAddMembersArguments.append(($0, $1))
            return [updateEvent2]
        }

        // When
        try await sut.addMembersToConversation(with: mlsUser, for: groupID)

        // Then we committed pending proposals.
        XCTAssertEqual(mockCommitPendingProposalsArgument, [groupID])

        await uiMOC.perform {
            XCTAssertNil(conversation.commitPendingProposalDate)
        }

        // Then we added the members.
        XCTAssertEqual(mockAddMembersArguments.count, 1)
        XCTAssertEqual(mockAddMembersArguments.first?.0, [keyPackage])
        XCTAssertEqual(mockAddMembersArguments.first?.1, groupID)

        // We processed the conversation events.
        let processConversationEventsCalls = self.mockConversationEventProcessor.processConversationEvents_Invocations
        XCTAssertEqual(processConversationEventsCalls, [[updateEvent1], [updateEvent2]])
    }

    func test_AddingMembersToConversation_ThrowsNoParticipantsToAdd() async {
        // Given
        let mlsGroupID = MLSGroupID(Data([1, 2, 3]))

        // Mock no pending proposals.
        mockMLSActionExecutor.mockCommitPendingProposals = { _ in
            throw CommitError.noPendingProposals
        }

        // when / then
        await assertItThrows(error: MLSService.MLSAddMembersError.noMembersToAdd) {
            try await sut.addMembersToConversation(with: [], for: mlsGroupID)
        }
    }

    func test_AddingMembersToConversation_ThrowsFailedToClaimKeyPackages() async {
        // Given
        let userID1 = UUID.create()
        let domain = "example.com"
        let user1 = MLSUser(id: userID1, domain: domain)
        let user2 = MLSUser(id: .create(), domain: domain)
        let user3 = MLSUser(id: .create(), domain: domain)
        let keyPackage = createKeyPackage(userID: userID1, domain: domain)
        let groupID = MLSGroupID.random()

        // Mock no pending proposals.
        mockMLSActionExecutor.mockCommitPendingProposals = { _ in
            throw CommitError.noPendingProposals
        }

        // Mock claiming a key package. Works for user1, throws for user2 and user3
        mockActionsProvider.claimKeyPackagesUserIDDomainExcludedSelfClientIDIn_MockMethod = { userID, _, _, _ in
            if userID == userID1 {
                return [keyPackage]
            } else {
                throw ClaimMLSKeyPackageAction.Failure.emptyKeyPackages
            }
        }

        // Then
        await assertItThrows(error: MLSService.MLSAddMembersError.failedToClaimKeyPackages(users: [user2, user3])) {
            // When
            try await sut.addMembersToConversation(with: [user1, user2, user3], for: groupID)
        }
    }

    func test_AddingMembersToConversation_ExecutorFails() async {
        // Given
        let domain = "example.com"
        let id = UUID.create()
        let mlsGroupID = MLSGroupID(Data([1, 2, 3]))
        let mlsUser: [MLSUser] = [MLSUser(id: id, domain: domain)]

        // Mock no pending proposals.
        mockMLSActionExecutor.mockCommitPendingProposals = { _ in
            throw CommitError.noPendingProposals
        }

        // Mock key package.
        var keyPackage: KeyPackage!
        mockActionsProvider.claimKeyPackagesUserIDDomainExcludedSelfClientIDIn_MockMethod = { userID, _, _, _ in
            keyPackage = self.createKeyPackage(userID: userID, domain: domain)
            return [keyPackage]
        }

        mockMLSActionExecutor.mockAddMembers = { _, _ in
            throw CommitError.failedToGenerateCommit
        }

        // when / then
        await assertItThrows(error: CommitError.failedToGenerateCommit) {
            try await sut.addMembersToConversation(with: mlsUser, for: mlsGroupID)
        }
    }

    // MARK: - Remove participants

    func test_RemoveMembersFromConversation_IsSuccessful() async throws {
        // Given
        let id = UUID.create().uuidString
        let domain = "example.com"
        let clientID = UUID.create().uuidString
        let mlsGroupID = MLSGroupID(Data([1, 2, 3]))
        let mlsClientID = MLSClientID(userID: id, clientID: clientID, domain: domain)

        // Mock no pending proposals.
        mockMLSActionExecutor.mockCommitPendingProposals = { _ in
            throw CommitError.noPendingProposals
        }

        // Mock removing clients from the group.
        var mockRemoveClientsArguments = [([ClientId], MLSGroupID)]()
        let updateEvent = dummyMemberLeaveEvent()

        mockMLSActionExecutor.mockRemoveClients = {
            mockRemoveClientsArguments.append(($0, $1))
            return [updateEvent]
        }

        // When
        try await sut.removeMembersFromConversation(with: [mlsClientID], for: mlsGroupID)

        // Then we removed the clients.
        let clientIDData = try XCTUnwrap(mlsClientID.rawValue.data(using: .utf8))
        XCTAssertEqual(mockRemoveClientsArguments.count, 1)
        XCTAssertEqual(mockRemoveClientsArguments.first?.0, [clientIDData])
        XCTAssertEqual(mockRemoveClientsArguments.first?.1, mlsGroupID)

        // Then we process the update event.
        let processConversationEventsCalls = self.mockConversationEventProcessor.processConversationEvents_Invocations
        XCTAssertEqual(processConversationEventsCalls, [[updateEvent]])
    }

    func test_CommitPendingProposals_BeforeRemoveMembersFromConversation_IsSuccessful() async throws {
        // Given
        let groupID = MLSGroupID.random()
        var conversation: ZMConversation!
        let futureCommitDate = Date().addingTimeInterval(2)

        await uiMOC.perform { [self] in
            // A group with pending proposal in the future
            conversation = createConversation(in: uiMOC)
            conversation.mlsGroupID = groupID
            conversation.commitPendingProposalDate = futureCommitDate
        }

        // Mock commiting a pending proposal.
        var mockCommitPendingProposalsArgument = [MLSGroupID]()
        let updateEvent1 = dummyMemberJoinEvent()
        mockMLSActionExecutor.mockCommitPendingProposals = {
            mockCommitPendingProposalsArgument.append($0)
            return [updateEvent1]
        }

        // The user to remove.
        let id = UUID.create().uuidString
        let domain = "example.com"
        let clientID = UUID.create().uuidString
        let mlsClientID = MLSClientID(userID: id, clientID: clientID, domain: domain)

        // Mock removing clients from the group.
        var mockRemoveClientsArguments = [([ClientId], MLSGroupID)]()
        let updateEvent2 = dummyMemberLeaveEvent()

        mockMLSActionExecutor.mockRemoveClients = {
            mockRemoveClientsArguments.append(($0, $1))
            return [updateEvent2]
        }

        // When
        try await sut.removeMembersFromConversation(with: [mlsClientID], for: groupID)

        // Then we committed pending proposals.
        XCTAssertEqual(mockCommitPendingProposalsArgument, [groupID])

        await uiMOC.perform {
            XCTAssertNil(conversation.commitPendingProposalDate)
        }

        // Then we removed the clients.
        let clientIDData = try XCTUnwrap(mlsClientID.rawValue.data(using: .utf8))
        XCTAssertEqual(mockRemoveClientsArguments.count, 1)
        XCTAssertEqual(mockRemoveClientsArguments.first?.0, [clientIDData])
        XCTAssertEqual(mockRemoveClientsArguments.first?.1, groupID)

        // Then we process the update events.
        let processConversationEventsCalls = self.mockConversationEventProcessor.processConversationEvents_Invocations
        XCTAssertEqual(processConversationEventsCalls, [[updateEvent1], [updateEvent2]])
    }

    func test_RemovingMembersToConversation_ThrowsNoClientsToRemove() async {
        // Given
        let mlsGroupID = MLSGroupID(Data([1, 2, 3]))

        // Mock no pending proposals.
        mockMLSActionExecutor.mockCommitPendingProposals = { _ in
            throw CommitError.noPendingProposals
        }

        // When / Then
        await assertItThrows(error: MLSService.MLSRemoveParticipantsError.noClientsToRemove) {
            try await sut.removeMembersFromConversation(with: [], for: mlsGroupID)
        }
    }

    func test_RemovingMembersToConversation_ExecutorFails() async {
        // Given
        let id = UUID.create().uuidString
        let domain = "example.com"
        let clientID = UUID.create().uuidString
        let mlsGroupID = MLSGroupID(Data([1, 2, 3]))
        let mlsClientID = MLSClientID(userID: id, clientID: clientID, domain: domain)

        // Mock no pending proposals.
        mockMLSActionExecutor.mockCommitPendingProposals = { _ in
            throw CommitError.noPendingProposals
        }

        // Mock executor error.
        mockMLSActionExecutor.mockRemoveClients = { _, _ in
            throw CommitError.failedToGenerateCommit
        }

        // When / Then
        await assertItThrows(error: CommitError.failedToGenerateCommit) {
            try await sut.removeMembersFromConversation(with: [mlsClientID], for: mlsGroupID)
        }
    }

    // MARK: - Pending proposals

    func test_CommitPendingProposals_NoProposalsExist() async throws {
        // Given
        let overdueCommitDate = Date().addingTimeInterval(-5)
        let groupID = MLSGroupID.random()
        var conversation: ZMConversation!

        await uiMOC.perform { [self] in
            // A group with pending proposal in the past.
            conversation = createConversation(in: uiMOC)
            conversation.mlsGroupID = groupID
            conversation.commitPendingProposalDate = overdueCommitDate
        }

        // Mock no subconversations
        mockSubconversationGroupIDRepository.fetchSubconversationGroupIDForTypeParentGroupID_MockValue = .some(nil)

        // Mock no pending proposals.
        mockMLSActionExecutor.mockCommitPendingProposals = { _ in
            throw CommitError.noPendingProposals
        }

        // When
        try await self.sut.commitPendingProposals()

        // Then we cleared the pending proposal date.
        await uiMOC.perform {
            XCTAssertNil(conversation.commitPendingProposalDate)
        }
    }

    func test_CommitPendingProposals_OneOverdueCommit() async throws {
        // Given
        let overdueCommitDate = Date().addingTimeInterval(-5)
        let groupID = MLSGroupID.random()
        var conversation: ZMConversation!

        await uiMOC.perform { [self] in
            // A group with pending proposal in the past.
            conversation = createConversation(in: uiMOC)
            conversation.mlsGroupID = groupID
            conversation.commitPendingProposalDate = overdueCommitDate
        }

        // Mock no subconversations
        mockSubconversationGroupIDRepository.fetchSubconversationGroupIDForTypeParentGroupID_MockValue = .some(nil)

        // Mock committing pending proposal.
        var mockCommitPendingProposalArguments = [(MLSGroupID, Date)]()
        let updateEvent = dummyMemberJoinEvent()

        mockMLSActionExecutor.mockCommitPendingProposals = {
            mockCommitPendingProposalArguments.append(($0, Date()))
            return [updateEvent]
        }

        // When
        try await self.sut.commitPendingProposals()

        // Then we committed the pending proposal immediately.
        let (id, commitTime) = try XCTUnwrap(mockCommitPendingProposalArguments.first)
        XCTAssertEqual(mockCommitPendingProposalArguments.count, 1)
        XCTAssertEqual(id, groupID)
        XCTAssertEqual(commitTime.timeIntervalSinceNow, Date().timeIntervalSinceNow, accuracy: 0.1)

        await uiMOC.perform {
            XCTAssertNil(conversation.commitPendingProposalDate)
        }

        // Then we processed the update event.
        XCTAssertEqual(mockConversationEventProcessor.processConversationEvents_Invocations, [[updateEvent]])
    }

    func test_CommitPendingProposals_OneFutureCommit() async throws {
        // Given
        let futureCommitDate = Date().addingTimeInterval(2)
        let groupID = MLSGroupID([1, 2, 3])
        var conversation: ZMConversation!

        await uiMOC.perform { [self] in
            // A group with pending proposal in the future
            conversation = createConversation(in: uiMOC)
            conversation.mlsGroupID = groupID
            conversation.commitPendingProposalDate = futureCommitDate
        }

        // Mock no subconversations
        mockSubconversationGroupIDRepository.fetchSubconversationGroupIDForTypeParentGroupID_MockValue = .some(nil)

        // Mock committing pending proposal.
        var mockCommitPendingProposalArguments = [(MLSGroupID, Date)]()
        let updateEvent = dummyMemberJoinEvent()

        mockMLSActionExecutor.mockCommitPendingProposals = {
            mockCommitPendingProposalArguments.append(($0, Date()))
            return [updateEvent]
        }

        // When
        try await self.sut.commitPendingProposals()

        // Then we committed the proposal at the right time.
        let (id, commitTime) = try XCTUnwrap(mockCommitPendingProposalArguments.first)
        XCTAssertEqual(mockCommitPendingProposalArguments.count, 1)
        XCTAssertEqual(id, groupID)
        XCTAssertEqual(commitTime.timeIntervalSinceNow, futureCommitDate.timeIntervalSinceNow, accuracy: 0.1)

        await uiMOC.perform {
            XCTAssertNil(conversation.commitPendingProposalDate)
        }

        // Then we processed the update event.
        XCTAssertEqual(mockConversationEventProcessor.processConversationEvents_Invocations, [[updateEvent]])
    }

    func test_CommitPendingProposals_MultipleCommits() async throws {
        // Given
        let overdueCommitDate = Date().addingTimeInterval(-5)
        let futureCommitDate1 = Date().addingTimeInterval(2)
        let futureCommitDate2 = Date().addingTimeInterval(5)

        let conversation1MLSGroupID = MLSGroupID([1, 2, 3])
        let conversation2MLSGroupID = MLSGroupID([4, 5, 6])
        let conversation3MLSGroupID = MLSGroupID([7, 8, 9])

        var conversation1: ZMConversation!
        var conversation2: ZMConversation!
        var conversation3: ZMConversation!

        await uiMOC.perform { [self] in
            // A group with pending proposal in the past
            conversation1 = createConversation(in: uiMOC)
            conversation1.mlsGroupID = conversation1MLSGroupID
            conversation1.commitPendingProposalDate = overdueCommitDate

            // A group with pending proposal in the future
            conversation2 = createConversation(in: uiMOC)
            conversation2.mlsGroupID = conversation2MLSGroupID
            conversation2.commitPendingProposalDate = futureCommitDate1

            // A group with pending proposal in the future
            conversation3 = createConversation(in: uiMOC)
            conversation3.mlsGroupID = conversation3MLSGroupID
            conversation3.commitPendingProposalDate = futureCommitDate2
        }

        // Mock no subconversations
        mockSubconversationGroupIDRepository.fetchSubconversationGroupIDForTypeParentGroupID_MockValue = .some(nil)

        // Mock committing pending proposal.
        var mockCommitPendingProposalArguments = [(MLSGroupID, Date)]()
        let updateEvent1 = dummyMemberJoinEvent()
        let updateEvent2 = dummyMemberJoinEvent()
        let updateEvent3 = dummyMemberJoinEvent()

        mockMLSActionExecutor.mockCommitPendingProposals = {
            mockCommitPendingProposalArguments.append(($0, Date()))

            switch mockCommitPendingProposalArguments.count {
            case 1: return [updateEvent1]
            case 2: return [updateEvent2]
            case 3: return [updateEvent3]
            default: return []
            }
        }

        // When
        try await sut.commitPendingProposals()

        // Then pending proposals were committed in order at the right times.
        XCTAssertEqual(mockCommitPendingProposalArguments.count, 3)

        // Commit 1
        let (id1, commitTime1) = try XCTUnwrap(mockCommitPendingProposalArguments.element(atIndex: 0))
        XCTAssertEqual(id1, conversation1MLSGroupID)
        XCTAssertEqual(
            commitTime1.timeIntervalSinceNow,
            overdueCommitDate.addingTimeInterval(5).timeIntervalSinceNow,
            accuracy: 0.1
        )

        // Commit 2
        let (id2, commitTime2) = try XCTUnwrap(mockCommitPendingProposalArguments.element(atIndex: 1))
        XCTAssertEqual(id2, conversation2MLSGroupID)
        XCTAssertEqual(
            commitTime2.timeIntervalSinceNow,
            futureCommitDate1.timeIntervalSinceNow,
            accuracy: 0.1
        )

        // Commit 3
        let (id3, commitTime3) = try XCTUnwrap(mockCommitPendingProposalArguments.element(atIndex: 2))
        XCTAssertEqual(id3, conversation3MLSGroupID)
        XCTAssertEqual(
            commitTime3.timeIntervalSinceNow,
            futureCommitDate2.timeIntervalSinceNow,
            accuracy: 0.1
        )

        // Then all conversations have no more commit dates.
        await uiMOC.perform {
            XCTAssertNil(conversation1.commitPendingProposalDate)
            XCTAssertNil(conversation2.commitPendingProposalDate)
            XCTAssertNil(conversation3.commitPendingProposalDate)
        }

        // Then we processed the update event.
        XCTAssertEqual(
            mockConversationEventProcessor.processConversationEvents_Invocations,
            [[updateEvent1], [updateEvent2], [updateEvent3]]
        )
    }

    func test_CommitPendingProposals_ForSubconversation() async throws {
        // Given
        let overdueCommitDate = Date().addingTimeInterval(-5)
        let parentGroupdID = MLSGroupID.random()
        let subgroupID = MLSGroupID.random()
        var conversation: ZMConversation!

        await uiMOC.perform { [self] in
            // A group with pending proposal in the past.
            conversation = createConversation(in: uiMOC)
            conversation.mlsGroupID = parentGroupdID
            conversation.commitPendingProposalDate = overdueCommitDate
        }

        // Mock subconversation
        mockSubconversationGroupIDRepository.fetchSubconversationGroupIDForTypeParentGroupID_MockValue = subgroupID

        // Mock committing pending proposal.
        var mockCommitPendingProposalArguments = [(MLSGroupID, Date)]()

        mockMLSActionExecutor.mockCommitPendingProposals = {
            mockCommitPendingProposalArguments.append(($0, Date()))
            return []
        }

        // When
        try await self.sut.commitPendingProposals()

        // Then we asked for the subgroup id
        let subgroupInvocations = mockSubconversationGroupIDRepository.fetchSubconversationGroupIDForTypeParentGroupID_Invocations
        XCTAssertEqual(subgroupInvocations.count, 1)
        XCTAssertEqual(subgroupInvocations.first?.type, .conference)
        XCTAssertEqual(subgroupInvocations.first?.parentGroupID, parentGroupdID)

        // Then we try to commit pending propsoals twice, once for the subgroup, once for the parent
        XCTAssertEqual(mockCommitPendingProposalArguments.count, 2)
        let (id1, commitTime1) = try XCTUnwrap(mockCommitPendingProposalArguments.first)
        XCTAssertEqual(id1, subgroupID)
        XCTAssertEqual(commitTime1.timeIntervalSinceNow, Date().timeIntervalSinceNow, accuracy: 0.1)

        let (id2, commitTime2) = try XCTUnwrap(mockCommitPendingProposalArguments.last)
        XCTAssertEqual(id2, parentGroupdID)
        XCTAssertEqual(commitTime2.timeIntervalSinceNow, Date().timeIntervalSinceNow, accuracy: 0.1)

        await uiMOC.perform {
            XCTAssertNil(conversation.commitPendingProposalDate)
        }
    }

    // MARK: - Joining conversations

    func test_PerformPendingJoins_IsSuccessful() async throws {
        // Given
        let groupID = MLSGroupID.random()
        let conversationID = UUID.create()
        let domain = "example.domain.com"
        let publicGroupState = Data()
        let conversation = await uiMOC.perform { [uiMOC] in
            let conversation = ZMConversation.insertNewObject(in: uiMOC)
            conversation.remoteIdentifier = conversationID
            conversation.domain = domain
            conversation.mlsGroupID = groupID
            conversation.mlsStatus = .pendingJoin
            return conversation
        }

        // TODO: Mock properly
        let mockUpdateEvents = [ZMUpdateEvent]()

        // register the group to be joined
        sut.registerPendingJoin(groupID)

        // expectation
        let expectation = XCTestExpectation(description: "Send Message")

        // mock fetching group info
        mockActionsProvider.fetchConversationGroupInfoConversationIdDomainSubgroupTypeContext_MockValue = publicGroupState

        // mock joining group
        var joinGroupArguments = [(groupID: MLSGroupID, groupState: Data)]()
        mockMLSActionExecutor.mockJoinGroup = {
            joinGroupArguments.append(($0, $1))
            return mockUpdateEvents
        }

        // mock processing conversation events
        var processConversationEventsArguments = [[ZMUpdateEvent]]()
        mockConversationEventProcessor.processConversationEvents_MockMethod = {
            processConversationEventsArguments.append($0)
            expectation.fulfill()
        }

        // When
        try await sut.performPendingJoins()

        // Then
        await fulfillment(of: [expectation], timeout: 0.5)

        // it fetches public group state
        let groupStateInvocations = mockActionsProvider.fetchConversationGroupInfoConversationIdDomainSubgroupTypeContext_Invocations
        XCTAssertEqual(groupStateInvocations.count, 1)
        XCTAssertEqual(groupStateInvocations.first?.conversationId, conversationID)
        XCTAssertEqual(groupStateInvocations.first?.domain, domain)

        // it asks executor to join group
        XCTAssertEqual(joinGroupArguments.count, 1)
        XCTAssertEqual(joinGroupArguments.first?.groupID, groupID)
        XCTAssertEqual(joinGroupArguments.first?.groupState, publicGroupState)

        // it sets conversation state to ready
        let conversationMLSStatus = await uiMOC.perform { conversation.mlsStatus }
        XCTAssertEqual(conversationMLSStatus, .ready)

        // it processes conversation events
        XCTAssertEqual(processConversationEventsArguments.count, 1)
        XCTAssertEqual(processConversationEventsArguments.first, mockUpdateEvents)
    }

    func test_PerformPendingJoins_Retries() async throws {
        try await test_PerformPendingJoinsRecovery(.retry)
    }

    func test_PerformPendingJoins_GivesUp() async throws {
        do {
            try await test_PerformPendingJoinsRecovery(.giveUp)
        } catch ExternalCommitError.failedToSendCommit(recovery: .giveUp) {
            // expected
        }
    }

    private func test_PerformPendingJoinsRecovery(
        _ recovery: ExternalCommitError.RecoveryStrategy,
        file: StaticString = #filePath,
        line: UInt = #line
    ) async throws {
        // Given
        let shouldRetry = recovery == .retry
        let groupID = MLSGroupID.random()
        let conversationID = UUID.create()
        let domain = "example.domain.com"
        let groupInfo = Data()
        let conversation = await uiMOC.perform { [uiMOC] in
            let conversation = ZMConversation.insertNewObject(in: uiMOC)
            conversation.remoteIdentifier = conversationID
            conversation.domain = domain
            conversation.mlsGroupID = groupID
            conversation.mlsStatus = .pendingJoin
            return conversation
        }

        // register the group to be joined
        sut.registerPendingJoin(groupID)

        // set up expectations
        let expectation = XCTestExpectation(description: "Send Message")
        expectation.isInverted = !shouldRetry

        // mock fetching group info
        mockActionsProvider.fetchConversationGroupInfoConversationIdDomainSubgroupTypeContext_MockValue = groupInfo

        // mock joining group
        var joinGroupCount = 0
        mockMLSActionExecutor.mockJoinGroup = { _, _ in
            joinGroupCount += 1

            if joinGroupCount == 1 {
                throw ExternalCommitError.failedToSendCommit(recovery: recovery)
            }

            return []
        }

        // mock processing conversation events
        var processConversationEventsCount = 0
        mockConversationEventProcessor.processConversationEvents_MockMethod = { _ in
            processConversationEventsCount += 1
            expectation.fulfill()
        }

        // When
        try await sut.performPendingJoins()

        // Then
        await fulfillment(of: [expectation], timeout: 0.5)

        // it fetches group info
        let groupInfoInvocations = mockActionsProvider.fetchConversationGroupInfoConversationIdDomainSubgroupTypeContext_Invocations
        XCTAssertEqual(groupInfoInvocations.count, shouldRetry ? 2 : 1, file: file, line: line)

        // it asks executor to join group
        XCTAssertEqual(joinGroupCount, shouldRetry ? 2 : 1, file: file, line: line)

        // it sets conversation state to ready
        let conversationMLSStatus = await uiMOC.perform { conversation.mlsStatus }
        XCTAssertEqual(conversationMLSStatus, shouldRetry ? .ready : .pendingJoin, file: file, line: line)

        // it processes conversation events
        XCTAssertEqual(processConversationEventsCount, shouldRetry ? 1 : 0, file: file, line: line)
    }

    func test_PerformPendingJoins_DoesntJoinGroupNotPending() async throws {
        // Given
        let groupID = MLSGroupID.random()
        await uiMOC.perform { [uiMOC] in
            let conversation = ZMConversation.insertNewObject(in: uiMOC)
            conversation.mlsGroupID = groupID
            conversation.remoteIdentifier = UUID.create()
            conversation.domain = "domain.com"
            conversation.mlsStatus = .ready
        }

        // register the group to be joined
        sut.registerPendingJoin(groupID)

        // expectation
        let expectation = XCTestExpectation(description: "Send Message")
        expectation.isInverted = true

        // mock fetching group info
        mockActionsProvider.fetchConversationGroupInfoConversationIdDomainSubgroupTypeContext_MockValue = Data()

        // mock joining group
        mockMLSActionExecutor.mockJoinGroup = { _, _ in
            expectation.fulfill()
            return []
        }

        // When
        try await sut.performPendingJoins()

        // Then
        await fulfillment(of: [expectation], timeout: 0.5)

        let groupInfoInvocations = mockActionsProvider.fetchConversationGroupInfoConversationIdDomainSubgroupTypeContext_Invocations
        XCTAssertEqual(groupInfoInvocations.count, 0)
    }

    // MARK: - Handling out of sync conversations

    func test_RepairOutOfSyncConversations_RejoinsOutOfSyncConversations() async {
        // GIVEN
        let conversationAndOutOfSyncTuples = await uiMOC.perform { [self] in
            [
                createConversation(outOfSync: true),
                createConversation(outOfSync: true),
                createConversation(outOfSync: false)
            ]
        }

        await uiMOC.perform {
            // mock conversation epoch
            self.mockCoreCrypto.conversationEpochConversationId_MockMethod = { groupID in
                guard let tuple = conversationAndOutOfSyncTuples.first(
                    where: { element in
                        self.uiMOC.performGroupedAndWait({ _ in
                            element.conversation.mlsGroupID?.data
                        }) == groupID }
                ) else {
                    return 1
                }

                let epoch = await self.uiMOC.perform { tuple.conversation.epoch }
                return tuple.isOutOfSync ? epoch + 1 : epoch
            }
        }

        // mock fetching group info
        mockActionsProvider.fetchConversationGroupInfoConversationIdDomainSubgroupTypeContext_MockValue = Data()

        // mock joining group
        let expectations = await uiMOC.perform { self.expectations(from: conversationAndOutOfSyncTuples) }
        await uiMOC.perform { [self] in
            mockMLSActionExecutor.mockJoinGroup = { groupID, _ in
                expectations[groupID]?.fulfill()
                return []
            }
        }

        // WHEN
        await sut.repairOutOfSyncConversations()

        // THEN
        await fulfillment(of: Array(expectations.values), timeout: 1.5)
    }

    func test_FetchAndRepairConversation_RejoinsOutOfSyncConversation() async throws {
        // GIVEN
        let conversation = await uiMOC.perform({ self.createConversation(outOfSync: true).conversation })
        guard let groupID = await uiMOC.perform({ conversation.mlsGroupID }) else {
            XCTFail("missing groupID")
            return
        }

        let expectation = XCTestExpectation(description: "rejoined conversation")

        await uiMOC.perform { [self] in
            setMocksForConversationRepair(
                parentGroupID: groupID,
                epoch: conversation.epoch + 1,
                onJoinGroup: { joinedGroupID in
                    XCTAssertEqual(groupID, joinedGroupID)
                    expectation.fulfill()
                }
            )
        }
        // WHEN
        await sut.fetchAndRepairGroupIfPossible(with: groupID)

        // THEN
        // Verify expectation that the conversation was rejoined
        await fulfillment(of: [expectation], timeout: 0.5)
        // Wait for groups that need the current context before its deallocated
        XCTAssertTrue(waitForAllGroupsToBeEmpty(withTimeout: 0.5))
    }

    func test_FetchAndRepairConversation_DoesNothingIfConversationIsNotOutOfSync() async throws {
        // GIVEN
        let conversation = await uiMOC.perform({ self.createConversation(outOfSync: true).conversation })
        guard let groupID = await uiMOC.perform({ conversation.mlsGroupID }) else {
            XCTFail("missing groupID")
            return
        }

        let expectation = XCTestExpectation(description: "didn't rejoin conversation")
        expectation.isInverted = true

        await uiMOC.perform { [self] in
            setMocksForConversationRepair(
                parentGroupID: groupID,
                epoch: conversation.epoch,
                onJoinGroup: { _ in
                    expectation.fulfill()
                }
            )
        }
        // WHEN
        await sut.fetchAndRepairGroupIfPossible(with: groupID)

        // THEN
        // Verify expectation that the conversation was NOT rejoined
        await fulfillment(of: [expectation], timeout: 0.5)
    }

    func test_FetchAndRepairConversation_RejoinsOutOfSyncSubgroup() async throws {
        // GIVEN
        let conversation = await uiMOC.perform({ self.createConversation(outOfSync: true).conversation })
        guard let groupID = await uiMOC.perform({ conversation.mlsGroupID }) else {
            XCTFail("missing groupID")
            return
        }
        let subgroupID = MLSGroupID.random()
        let qualifiedID = await uiMOC.perform { conversation.qualifiedID }

        let subgroup = MLSSubgroup(
            cipherSuite: 0,
            epoch: 1,
            epochTimestamp: Date(),
            groupID: subgroupID,
            members: [],
            parentQualifiedID: try XCTUnwrap(qualifiedID)
        )

        let expectation = XCTestExpectation(description: "rejoined subgroup")
        await uiMOC.perform {
            self.setMocksForConversationRepair(
                parentGroupID: groupID,
                epoch: UInt64(subgroup.epoch + 1),
                subgroup: subgroup,
                onJoinGroup: { joinedGroupID in
                    XCTAssertEqual(subgroupID, joinedGroupID)
                    expectation.fulfill()
                }
            )
        }

        // WHEN
        await sut.fetchAndRepairGroupIfPossible(with: groupID)

        // THEN
        // Verify expectation that the subgroup was rejoined
        await fulfillment(of: [expectation], timeout: 0.5)
    }

    func test_FetchAndRepairConversation_DoesNothingIfSubgroupIsNotOutOfSync() async throws {
        // GIVEN
        let conversation = await uiMOC.perform({ self.createConversation(outOfSync: true).conversation })
        guard let groupID =  await uiMOC.perform({ conversation.mlsGroupID }) else {
            XCTFail("missing groupID")
            return
        }
        let subgroupID = MLSGroupID.random()
        let qualifiedID = await uiMOC.perform { conversation.qualifiedID }

        let subgroup = MLSSubgroup(
            cipherSuite: 0,
            epoch: 1,
            epochTimestamp: Date(),
            groupID: subgroupID,
            members: [],
            parentQualifiedID: try XCTUnwrap(qualifiedID)
        )

        let expectation = XCTestExpectation(description: "didn't rejoin subgroup")
        expectation.isInverted = true

        await uiMOC.perform {
            self.setMocksForConversationRepair(
                parentGroupID: groupID,
                epoch: UInt64(subgroup.epoch),
                subgroup: subgroup,
                onJoinGroup: { _ in
                    expectation.fulfill()
                }
            )
        }

        // WHEN
        await sut.fetchAndRepairGroupIfPossible(with: groupID)

        // THEN
        // Verify expectation that the subgroup was NOT rejoined
        await fulfillment(of: [expectation], timeout: 0.5)
    }

    private func setMocksForConversationRepair(
        parentGroupID: MLSGroupID,
        epoch: UInt64,
        subgroup: MLSSubgroup? = nil,
        onJoinGroup: @escaping (MLSGroupID) -> Void
    ) {
        // mock conversation epoch
        mockCoreCrypto.conversationEpochConversationId_MockMethod = { _ in
            return epoch
        }

        if let subgroup = subgroup {
            // mock fetching subgroup
            mockActionsProvider.fetchSubgroupConversationIDDomainTypeContext_MockValue = subgroup
            // mock finding parent of subgroup on subconversation repository
            mockSubconversationGroupIDRepository.findSubgroupTypeAndParentIDFor_MockValue = (parentGroupID, .conference)
        } else {
            // mock conversation sync
            mockActionsProvider.syncConversationQualifiedIDContext_MockMethod = { _, _ in
                // do nothing
            }
            // mock finding parent of subgroup on subconversation repository
            mockSubconversationGroupIDRepository.findSubgroupTypeAndParentIDFor_MockValue = .some(nil)
        }

        // mock fetching group info
        mockActionsProvider.fetchConversationGroupInfoConversationIdDomainSubgroupTypeContext_MockValue = Data()

        // mock join group
        mockMLSActionExecutor.mockJoinGroup = { groupID, _ in
            onJoinGroup(groupID)
            return []
        }
    }

    private typealias ConversationAndOutOfSyncTuple = (conversation: ZMConversation, isOutOfSync: Bool)

    private func createConversation(outOfSync: Bool) -> ConversationAndOutOfSyncTuple {
        let conversation = ZMConversation.insertNewObject(in: uiMOC)
        conversation.mlsGroupID = .random()
        conversation.remoteIdentifier = UUID()
        conversation.domain = "domain.com"
        conversation.messageProtocol = .mls
        conversation.epoch = 1

        return (conversation, outOfSync)
    }

    private func expectations(from tuples: [ConversationAndOutOfSyncTuple]) -> [MLSGroupID: XCTestExpectation] {
        tuples.reduce(into: [MLSGroupID: XCTestExpectation]()) { expectations, tuple in
            guard let groupID = tuple.conversation.mlsGroupID else {
                return
            }

            let expectation = XCTestExpectation(description: "joined group")
            expectation.isInverted = !tuple.isOutOfSync
            expectations[groupID] = expectation
        }
    }

    // MARK: - Wipe Groups

    func test_WipeGroup_IsSuccessfull() async throws {
        // Given
        let groupID = MLSGroupID.random()

        var count = 0
        mockCoreCrypto.wipeConversationConversationId_MockMethod = { (id: ConversationId) in
            count += 1
            XCTAssertEqual(id, groupID.data)
        }

        // When
        try await sut.wipeGroup(groupID)

        // Then
        XCTAssertEqual(count, 1)
    }

    // MARK: - Key Packages

    func test_UploadKeyPackages_IsSuccessfull() async {
        // Given
        guard let clientID = await uiMOC.perform({ self.createSelfClient(onMOC: self.uiMOC).remoteIdentifier }) else {
            XCTFail("failed to get client id")
            return
        }

        let keyPackages: [Data] = [
            Data.secureRandomData(length: 1),
            Data.secureRandomData(length: 1)
        ]

        // we need more than half the target number to have a sufficient amount
        let unsufficientKeyPackagesAmount = sut.targetUnclaimedKeyPackageCount / 3

        // expectation
        let countUnclaimedKeyPackages = self.expectation(description: "Count unclaimed key packages")
        let uploadKeyPackages = self.expectation(description: "Upload key packages")

        // mock that we queried kp count recently
        userDefaultsTestSuite.set(Date(), forKey: MLSService.Keys.keyPackageQueriedTime.rawValue)

        // mock that we don't have enough unclaimed kp locally
        mockCoreCrypto.clientValidKeypackagesCountCiphersuiteCredentialType_MockMethod = { _, _ in
            UInt64(unsufficientKeyPackagesAmount)
        }

        // mock keyPackages returned by core cryto
        var mockClientKeypackagesCount = 0
        mockCoreCrypto.clientKeypackagesCiphersuiteCredentialTypeAmountRequested_MockMethod = { _, _, amountRequested in
            mockClientKeypackagesCount += 1
            XCTAssertEqual(amountRequested, UInt32(self.sut.targetUnclaimedKeyPackageCount))
            return keyPackages
        }

        // mock return value for unclaimed key packages count
        mockActionsProvider.countUnclaimedKeyPackagesClientIDContext_MockMethod = { _, _ in
            countUnclaimedKeyPackages.fulfill()
            return unsufficientKeyPackagesAmount
        }

        mockActionsProvider.uploadKeyPackagesClientIDKeyPackagesContext_MockMethod = { _, _, _ in
            uploadKeyPackages.fulfill()
        }

        // When
        await sut.uploadKeyPackagesIfNeeded()

        // Then
        XCTAssertTrue(waitForCustomExpectations(withTimeout: 0.5))
        XCTAssertEqual(mockClientKeypackagesCount, 1)

        let countUnclaimedKeypackagesInvocations = mockActionsProvider.countUnclaimedKeyPackagesClientIDContext_Invocations
        XCTAssertEqual(countUnclaimedKeypackagesInvocations.count, 1)
        XCTAssertEqual(countUnclaimedKeypackagesInvocations.first?.clientID, clientID)

        let uploadKeypackagesInvocations = mockActionsProvider.uploadKeyPackagesClientIDKeyPackagesContext_Invocations
        XCTAssertEqual(uploadKeypackagesInvocations.count, 1)
        XCTAssertEqual(uploadKeypackagesInvocations.first?.clientID, clientID)
        XCTAssertEqual(uploadKeypackagesInvocations.first?.keyPackages, keyPackages.map { $0.base64EncodedString() })
    }

    func test_UploadKeyPackages_DoesntCountUnclaimedKeyPackages_WhenNotNeeded() async {
        // Given
        await uiMOC.perform { _ = self.createSelfClient(onMOC: self.uiMOC) }

        // expectation
        let countUnclaimedKeyPackages = XCTestExpectation(description: "Count unclaimed key packages")
        countUnclaimedKeyPackages.isInverted = true

        // mock that we queried kp count recently
        privateUserDefaults.set(Date(), forKey: .keyPackageQueriedTime)

        // mock that there are enough kp locally
        mockCoreCrypto.clientValidKeypackagesCountCiphersuiteCredentialType_MockMethod = { _, _ in
            UInt64(self.sut.targetUnclaimedKeyPackageCount)
        }

        mockActionsProvider.countUnclaimedKeyPackagesClientIDContext_MockMethod = { _, _ in
            countUnclaimedKeyPackages.fulfill()
            return 0
        }

        // When
        await sut.uploadKeyPackagesIfNeeded()

        // Then
        await fulfillment(of: [countUnclaimedKeyPackages], timeout: 0.5)
    }

    func test_UploadKeyPackages_DoesntUploadKeyPackages_WhenNotNeeded() async {
        // Given
        await uiMOC.perform { _ = self.createSelfClient(onMOC: self.uiMOC) }

        // we need more than half the target number to have a sufficient amount
        let unsufficientKeyPackagesAmount = sut.targetUnclaimedKeyPackageCount / 3

        // expectation
        let countUnclaimedKeyPackages = XCTestExpectation(description: "Count unclaimed key packages")
        let uploadKeyPackages = XCTestExpectation(description: "Upload key packages")
        uploadKeyPackages.isInverted = true

        // mock that we didn't query kp count recently
        privateUserDefaults.set(Date.distantPast, forKey: .keyPackageQueriedTime)

        // mock that we don't have enough unclaimed kp locally
        mockCoreCrypto.clientValidKeypackagesCountCiphersuiteCredentialType_MockMethod = { _, _ in
            return UInt64(unsufficientKeyPackagesAmount)
        }

        // mock return value for unclaimed key packages count
        mockActionsProvider.countUnclaimedKeyPackagesClientIDContext_MockMethod = { _, _ in
            countUnclaimedKeyPackages.fulfill()
            return self.sut.targetUnclaimedKeyPackageCount
        }

        mockActionsProvider.uploadKeyPackagesClientIDKeyPackagesContext_MockMethod = { _, _, _ in
            uploadKeyPackages.fulfill()
        }

        mockCoreCrypto.clientKeypackagesCiphersuiteCredentialTypeAmountRequested_MockMethod = { _, _, _ in
            XCTFail("shouldn't be generating key packages")
            return []
        }

        // When
        await sut.uploadKeyPackagesIfNeeded()

        // Then
        await fulfillment(of: [countUnclaimedKeyPackages, uploadKeyPackages], timeout: 0.5)
    }

    // MARK: - Welcome message

    func test_ProcessWelcomeMessage_Sucess() async throws {
        // Given
        let groupID = MLSGroupID.random()
        let message = Data.random().base64EncodedString()

        // Mock
        mockCoreCrypto.processWelcomeMessageWelcomeMessageCustomConfiguration_MockMethod = { _, _ in
            groupID.data
        }

        var mockClientValidKeypackagesCountCount = 0
        mockCoreCrypto.clientValidKeypackagesCountCiphersuiteCredentialType_MockMethod = { _, _ in
            mockClientValidKeypackagesCountCount += 1
            return UInt64(self.sut.targetUnclaimedKeyPackageCount)
        }

        // When
        _ = try await sut.processWelcomeMessage(welcomeMessage: message)

        // Then
        XCTAssertEqual(mockClientValidKeypackagesCountCount, 1)
        XCTAssertEqual(mockStaleMLSKeyDetector.calls.keyingMaterialUpdated, [groupID])
    }

    // MARK: - Update key material

    func test_UpdateKeyMaterial() async throws {
        // Given
        let group1 = MLSGroupID.random()
        let group2 = MLSGroupID.random()

        // Mock no pending proposals.
        mockMLSActionExecutor.mockCommitPendingProposals = { _ in
            throw CommitError.noPendingProposals
        }

        // Mock stale groups.
        mockStaleMLSKeyDetector.groupsWithStaleKeyingMaterial = [group1, group2]

        // Mock updating key material.
        var mockUpdateKeyingMaterialArguments = Set<MLSGroupID>()
        mockMLSActionExecutor.mockUpdateKeyMaterial = {
            mockUpdateKeyingMaterialArguments.insert($0)
            return []
        }

        // Expectations
        keyMaterialUpdatedExpectation = expectation(description: "did update key material")

        // When
        await sut.updateKeyMaterialForAllStaleGroupsIfNeeded()

        // Then
        XCTAssertTrue(waitForCustomExpectations(withTimeout: 5))

        // Then we updated the key material.
        XCTAssertEqual(
            mockUpdateKeyingMaterialArguments,
            [group1, group2]
        )

        // Then we informed the detector.
        XCTAssertEqual(
            Set(mockStaleMLSKeyDetector.calls.keyingMaterialUpdated),
            Set([group1, group2])
        )

        // Then we didn't process any events.
        XCTAssertEqual(
            mockConversationEventProcessor.processConversationEvents_Invocations.flatMap(\.self),
            []
        )

        // Then we updated the last check date.
        XCTAssertEqual(
            sut.lastKeyMaterialUpdateCheck.timeIntervalSinceNow,
            Date().timeIntervalSinceNow,
            accuracy: 0.1
        )

        // Then we scheduled a timer.
        let timer = try XCTUnwrap(sut.keyMaterialUpdateCheckTimer)
        XCTAssertTrue(timer.isValid)

        XCTAssertEqual(
            timer.fireDate.timeIntervalSinceNow,
            Date().addingTimeInterval(.oneDay).timeIntervalSinceNow,
            accuracy: 0.1
        )
    }

    // Note: these tests are asserting the behavior of the retry mechanism only, which
    // is used in various operations, such as adding members or removing clients. For
    // these tests, we will just pick one operation.

    func test_RetryOnCommitFailure_SingleRetry() async throws {
        // Given a group.
        let groupID = MLSGroupID.random()

        // Mock no pending proposals.
        mockMLSActionExecutor.mockCommitPendingProposals = { _ in
            throw CommitError.noPendingProposals
        }

        // Mock one failure to update key material, then a success.
        var mockUpdateKeyMaterialCount = 0
        mockMLSActionExecutor.mockUpdateKeyMaterial = { _ in
            defer { mockUpdateKeyMaterialCount += 1 }
            switch mockUpdateKeyMaterialCount {
            case 0:
                throw CommitError.failedToSendCommit(recovery: .retryAfterQuickSync)
            default:
                return []
            }
        }

        // Mock quick sync.
        var mockPerformQuickSyncCount = 0
        mockSyncStatus.mockPerformQuickSync = {
            mockPerformQuickSyncCount += 1
        }

        // When
        try await sut.updateKeyMaterial(for: groupID)

        // Then it attempted to update key material twice.
        XCTAssertEqual(mockUpdateKeyMaterialCount, 2)

        // Then it performed a quick sync once.
        XCTAssertEqual(mockPerformQuickSyncCount, 1)

        // Then processed the result once.
        XCTAssertEqual(mockConversationEventProcessor.processConversationEvents_Invocations, [[]])
    }

    func test_RetryOnCommitFailure_MultipleRetries() async throws {
        // Given a group.
        let groupID = MLSGroupID.random()

        // Mock no pending proposals.
        mockMLSActionExecutor.mockCommitPendingProposals = { _ in
            throw CommitError.noPendingProposals
        }

        // Mock three failures to update key material, then a success.
        var mockUpdateKeyMaterialCount = 0
        mockMLSActionExecutor.mockUpdateKeyMaterial = { _ in
            defer { mockUpdateKeyMaterialCount += 1 }
            switch mockUpdateKeyMaterialCount {
            case 0..<3:
                throw CommitError.failedToSendCommit(recovery: .retryAfterQuickSync)
            default:
                return []
            }
        }

        // Mock quick sync.
        var mockPerformQuickSyncCount = 0
        mockSyncStatus.mockPerformQuickSync = {
            mockPerformQuickSyncCount += 1
        }

        // When
        try await sut.updateKeyMaterial(for: groupID)

        // Then it attempted to update key material 4 times (3 failed, 1 success).
        XCTAssertEqual(mockUpdateKeyMaterialCount, 4)

        // Then it performed a quick sync 3 times (for 3 failures).
        XCTAssertEqual(mockPerformQuickSyncCount, 3)

        // Then processed the result once.
        XCTAssertEqual(mockConversationEventProcessor.processConversationEvents_Invocations, [[]])
    }

    func test_RetryOnCommitFailure_ChainMultipleRecoverableOperations() async throws {
        // Given a group.
        let groupID = MLSGroupID.random()

        // Mock two failures to commit pending proposals, then a success.
        var mockCommitPendingProposalsCount = 0
        mockMLSActionExecutor.mockCommitPendingProposals = { _ in
            defer { mockCommitPendingProposalsCount += 1 }
            switch mockCommitPendingProposalsCount {
            case 0..<2:
                throw CommitError.failedToSendCommit(recovery: .retryAfterQuickSync)
            default:
                return []
            }
        }

        // Mock three failures to update key material, then a success.
        var mockUpdateKeyMaterialCount = 0
        mockMLSActionExecutor.mockUpdateKeyMaterial = { _ in
            defer { mockUpdateKeyMaterialCount += 1 }
            switch mockUpdateKeyMaterialCount {
            case 0..<3:
                throw CommitError.failedToSendCommit(recovery: .retryAfterQuickSync)
            default:
                return []
            }
        }

        // Mock quick sync.
        var mockPerformQuickSyncCount = 0
        mockSyncStatus.mockPerformQuickSync = {
            mockPerformQuickSyncCount += 1
        }

        // When
        try await sut.updateKeyMaterial(for: groupID)

        // Then it attempted to commit pending proposals 3 times (2 failed, 1 success).
        XCTAssertEqual(mockCommitPendingProposalsCount, 3)

        // Then it attempted to update key material 4 times (3 failed, 1 success).
        XCTAssertEqual(mockUpdateKeyMaterialCount, 4)

        // Then it performed a quick sync 5 times (for 2 + 3 failures).
        XCTAssertEqual(mockPerformQuickSyncCount, 5)

        // Then processed the results twice (1 for each success).
        XCTAssertEqual(mockConversationEventProcessor.processConversationEvents_Invocations, [[], []])
    }

    func test_RetryOnCommitFailure_CommitPendingProposalsAfterRetry() async throws {
        // Given a group.
        let groupID = MLSGroupID.random()

        // Mock no pending proposals when first trying to update key material, but
        // then a successful pending proposal commit after the failed commit is migrated
        // by Core Crypto.
        var mockCommitPendingProposalsCount = 0
        mockMLSActionExecutor.mockCommitPendingProposals = { _ in
            defer { mockCommitPendingProposalsCount += 1 }
            switch mockCommitPendingProposalsCount {
            case 0:
                throw CommitError.noPendingProposals
            default:
                return []
            }
        }

        // Mock failures to update key material: but no success since the commit was
        // migrated to a pending proposal.
        var mockUpdateKeyMaterialCount = 0
        mockMLSActionExecutor.mockUpdateKeyMaterial = { _ in
            defer { mockUpdateKeyMaterialCount += 1 }
            throw CommitError.failedToSendCommit(recovery: .commitPendingProposalsAfterQuickSync)
        }

        // Mock quick sync.
        var mockPerformQuickSyncCount = 0
        mockSyncStatus.mockPerformQuickSync = {
            mockPerformQuickSyncCount += 1
        }

        // When
        try await sut.updateKeyMaterial(for: groupID)

        // Then it attempted to commit pending proposals twice (1 no-op, 1 success).
        XCTAssertEqual(mockCommitPendingProposalsCount, 2)

        // Then it attempted to update key material once.
        XCTAssertEqual(mockUpdateKeyMaterialCount, 1)

        // Then it performed a quick sync once.
        XCTAssertEqual(mockPerformQuickSyncCount, 1)

        // Then processed the result once.
        XCTAssertEqual(mockConversationEventProcessor.processConversationEvents_Invocations, [[]])
    }

    func test_RetryOnCommitFailure_ItGivesUp() async throws {
        // Given a group.
        let groupID = MLSGroupID.random()

        // Mock no pending proposals.
        mockMLSActionExecutor.mockCommitPendingProposals = { _ in
            throw CommitError.noPendingProposals
        }

        // Mock failures to update key material, no successes.
        var mockUpdateKeyMaterialCount = 0
        mockMLSActionExecutor.mockUpdateKeyMaterial = { _ in
            defer { mockUpdateKeyMaterialCount += 1 }
            throw CommitError.failedToSendCommit(recovery: .giveUp)
        }

        // Mock quick sync.
        var mockPerformQuickSyncCount = 0
        mockSyncStatus.mockPerformQuickSync = {
            mockPerformQuickSyncCount += 1
        }

        // Then
        await assertItThrows(error: CommitError.failedToSendCommit(recovery: .giveUp)) {
            // When
            try await sut.updateKeyMaterial(for: groupID)
        }

        // Then it attempted to update key material once.
        XCTAssertEqual(mockUpdateKeyMaterialCount, 1)

        // Then it didn't perform a quick sync.
        XCTAssertEqual(mockPerformQuickSyncCount, 0)

        // Then it didn't process any result.
        XCTAssertEqual(mockConversationEventProcessor.processConversationEvents_Invocations, [])
    }

    // MARK: - Subgroups

    func test_CreateOrJoinSubgroup_CreateNewGroup() async throws {
        // Given
        let parentQualifiedID = QualifiedID.random()
        let parentID = MLSGroupID.random()
        let subgroupID = MLSGroupID.random()
        let epoch = 0
        let epochTimestamp = Date()

        mockActionsProvider.fetchSubgroupConversationIDDomainTypeContext_MockMethod = { _, _, _, _ in
            return MLSSubgroup(
                cipherSuite: 0,
                epoch: epoch,
                epochTimestamp: epochTimestamp,
                groupID: subgroupID,
                members: [],
                parentQualifiedID: parentQualifiedID
            )
        }

        mockCoreCrypto.createConversationConversationIdCreatorCredentialTypeConfig_MockMethod = { groupID, _, _ in
            XCTAssertEqual(groupID, subgroupID.data)
        }

        mockMLSActionExecutor.mockCommitPendingProposals = { groupID in
            XCTAssertEqual(groupID, subgroupID)
            return []
        }

        mockMLSActionExecutor.mockUpdateKeyMaterial = { groupID in
            XCTAssertEqual(groupID, subgroupID)
            return []
        }

        mockSubconversationGroupIDRepository.storeSubconversationGroupIDForTypeParentGroupID_MockMethod = { _, _, _ in
            // no op
        }

        // When
        let result = try await sut.createOrJoinSubgroup(
            parentQualifiedID: parentQualifiedID,
            parentID: parentID
        )

        // Then
        XCTAssertEqual(result, subgroupID)

        XCTAssertEqual(mockActionsProvider.fetchSubgroupConversationIDDomainTypeContext_Invocations.count, 1)
        let fetchSubroupInvocation = try XCTUnwrap(mockActionsProvider.fetchSubgroupConversationIDDomainTypeContext_Invocations.first)
        XCTAssertEqual(fetchSubroupInvocation.conversationID, parentQualifiedID.uuid)
        XCTAssertEqual(fetchSubroupInvocation.domain, parentQualifiedID.domain)
        XCTAssertEqual(fetchSubroupInvocation.type, .conference)

        XCTAssertEqual(mockCoreCrypto.createConversationConversationIdCreatorCredentialTypeConfig_Invocations.count, 1)
        XCTAssertEqual(mockMLSActionExecutor.commitPendingProposalsCount, 1)
        XCTAssertEqual(mockMLSActionExecutor.updateKeyMaterialCount, 1)

        XCTAssertEqual(
            mockSubconversationGroupIDRepository.storeSubconversationGroupIDForTypeParentGroupID_Invocations.count,
            1
        )
        let subconversationGroupID = try XCTUnwrap(mockSubconversationGroupIDRepository.storeSubconversationGroupIDForTypeParentGroupID_Invocations.element(atIndex: 0))
        XCTAssertEqual(subconversationGroupID.groupID, subgroupID)
        XCTAssertEqual(subconversationGroupID.type, .conference)
        XCTAssertEqual(subconversationGroupID.parentGroupID, parentID)
    }

    func test_CreateOrJoinSubgroup_DeleteOldGroupCreateNewGroup() async throws {
        // Given
        let parentQualifiedID = QualifiedID.random()
        let parentID = MLSGroupID.random()
        let subgroupID = MLSGroupID.random()
        let epoch = 1
        let epochTimestamp = Date(timeIntervalSinceNow: -.oneDay)

        mockActionsProvider.deleteSubgroupConversationIDDomainSubgroupTypeContext_MockMethod = { _, _, _, _ in
            // no-op
        }

        mockActionsProvider.fetchSubgroupConversationIDDomainTypeContext_MockMethod = { _, _, _, _ in
            return MLSSubgroup(
                cipherSuite: 0,
                epoch: epoch,
                epochTimestamp: epochTimestamp,
                groupID: subgroupID,
                members: [],
                parentQualifiedID: parentQualifiedID
            )
        }

        mockCoreCrypto.createConversationConversationIdCreatorCredentialTypeConfig_MockMethod = { groupID, _, _ in
            XCTAssertEqual(groupID, subgroupID.data)
        }

        mockMLSActionExecutor.mockCommitPendingProposals = { groupID in
            XCTAssertEqual(groupID, subgroupID)
            return []
        }

        mockMLSActionExecutor.mockUpdateKeyMaterial = { groupID in
            XCTAssertEqual(groupID, subgroupID)
            return []
        }

        mockSubconversationGroupIDRepository.storeSubconversationGroupIDForTypeParentGroupID_MockMethod = { _, _, _ in
            // no op
        }

        // When
        let result = try await sut.createOrJoinSubgroup(
            parentQualifiedID: parentQualifiedID,
            parentID: parentID
        )

        // Then
        XCTAssertEqual(result, subgroupID)

        XCTAssertEqual(mockActionsProvider.deleteSubgroupConversationIDDomainSubgroupTypeContext_Invocations.count, 1)
        let deleteSubroupInvocation = try XCTUnwrap(mockActionsProvider.deleteSubgroupConversationIDDomainSubgroupTypeContext_Invocations.first)
        XCTAssertEqual(deleteSubroupInvocation.conversationID, parentQualifiedID.uuid)
        XCTAssertEqual(deleteSubroupInvocation.domain, parentQualifiedID.domain)
        XCTAssertEqual(deleteSubroupInvocation.subgroupType, .conference)

        XCTAssertEqual(mockActionsProvider.fetchSubgroupConversationIDDomainTypeContext_Invocations.count, 1)
        let fetchSubroupInvocation = try XCTUnwrap(mockActionsProvider.fetchSubgroupConversationIDDomainTypeContext_Invocations.first)
        XCTAssertEqual(fetchSubroupInvocation.conversationID, parentQualifiedID.uuid)
        XCTAssertEqual(fetchSubroupInvocation.domain, parentQualifiedID.domain)
        XCTAssertEqual(fetchSubroupInvocation.type, .conference)

        XCTAssertEqual(mockCoreCrypto.createConversationConversationIdCreatorCredentialTypeConfig_Invocations.count, 1)
        XCTAssertEqual(mockMLSActionExecutor.commitPendingProposalsCount, 1)
        XCTAssertEqual(mockMLSActionExecutor.updateKeyMaterialCount, 1)

        XCTAssertEqual(
            mockSubconversationGroupIDRepository.storeSubconversationGroupIDForTypeParentGroupID_Invocations.count,
            1
        )
        let subconversationGroupID = try XCTUnwrap(mockSubconversationGroupIDRepository.storeSubconversationGroupIDForTypeParentGroupID_Invocations.element(atIndex: 0))
        XCTAssertEqual(subconversationGroupID.groupID, subgroupID)
        XCTAssertEqual(subconversationGroupID.type, .conference)
        XCTAssertEqual(subconversationGroupID.parentGroupID, parentID)
    }

    func test_CreateOrJoinSubgroup_JoinExistingGroup() async throws {
        // Given
        let parentQualifiedID = QualifiedID.random()
        let parentID = MLSGroupID.random()
        let subgroupID = MLSGroupID.random()
        let epoch = 1
        let epochTimestamp = Date()
        let publicGroupState = Data.random()

        await uiMOC.perform { [uiMOC] in
            let conversation = ZMConversation.insertNewObject(in: uiMOC)
            conversation.remoteIdentifier = parentQualifiedID.uuid
            conversation.domain = parentQualifiedID.domain
            conversation.mlsGroupID = parentID
        }

        mockActionsProvider.fetchSubgroupConversationIDDomainTypeContext_MockMethod = { _, _, _, _ in
            return MLSSubgroup(
                cipherSuite: 0,
                epoch: epoch,
                epochTimestamp: epochTimestamp,
                groupID: subgroupID,
                members: [],
                parentQualifiedID: parentQualifiedID
            )
        }

        mockActionsProvider.fetchConversationGroupInfoConversationIdDomainSubgroupTypeContext_MockValue = publicGroupState

        mockMLSActionExecutor.mockJoinGroup = {
            XCTAssertEqual($0, subgroupID)
            XCTAssertEqual($1, publicGroupState)
            return []
        }

        mockSubconversationGroupIDRepository.storeSubconversationGroupIDForTypeParentGroupID_MockMethod = { _, _, _ in
            // no op
        }

        // When
        let result = try await sut.createOrJoinSubgroup(
            parentQualifiedID: parentQualifiedID,
            parentID: parentID
        )

        // Then
        XCTAssertEqual(result, subgroupID)

        XCTAssertEqual(mockActionsProvider.fetchSubgroupConversationIDDomainTypeContext_Invocations.count, 1)
        let fetchSubroupInvocation = try XCTUnwrap(mockActionsProvider.fetchSubgroupConversationIDDomainTypeContext_Invocations.first)
        XCTAssertEqual(fetchSubroupInvocation.conversationID, parentQualifiedID.uuid)
        XCTAssertEqual(fetchSubroupInvocation.domain, parentQualifiedID.domain)
        XCTAssertEqual(fetchSubroupInvocation.type, .conference)

        XCTAssertEqual(mockActionsProvider.fetchConversationGroupInfoConversationIdDomainSubgroupTypeContext_Invocations.count, 1)
        let fetchGroupInfoInvocation = try XCTUnwrap(mockActionsProvider.fetchConversationGroupInfoConversationIdDomainSubgroupTypeContext_Invocations.first)
        XCTAssertEqual(fetchGroupInfoInvocation.conversationId, parentQualifiedID.uuid)
        XCTAssertEqual(fetchGroupInfoInvocation.domain, parentQualifiedID.domain)
        XCTAssertEqual(fetchGroupInfoInvocation.subgroupType, .conference)

        XCTAssertEqual(mockMLSActionExecutor.mockJoinGroupCount, 1)

        XCTAssertEqual(
            mockSubconversationGroupIDRepository.storeSubconversationGroupIDForTypeParentGroupID_Invocations.count,
            1
        )
        let subconversationGroupID = try XCTUnwrap(mockSubconversationGroupIDRepository.storeSubconversationGroupIDForTypeParentGroupID_Invocations.element(atIndex: 0))
        XCTAssertEqual(subconversationGroupID.groupID, subgroupID)
        XCTAssertEqual(subconversationGroupID.type, .conference)
        XCTAssertEqual(subconversationGroupID.parentGroupID, parentID)
    }

    func test_LeaveSubconversation() async throws {
        // Given
        let parentID = QualifiedID.random()
        let parentGroupID = MLSGroupID.random()
        let subconversationGroupID = MLSGroupID.random()
        let subconversationType = SubgroupType.conference

        mockActionsProvider.leaveSubconversationConversationIDDomainSubconversationTypeContext_MockMethod = { _, _, _, _ in
            // no op
        }

        var mockWipeConversationArguments = [Data]()
        mockCoreCrypto.wipeConversationConversationId_MockMethod = {
            mockWipeConversationArguments.append($0)
        }

        mockSubconversationGroupIDRepository.fetchSubconversationGroupIDForTypeParentGroupID_MockValue = subconversationGroupID

        mockSubconversationGroupIDRepository.storeSubconversationGroupIDForTypeParentGroupID_MockMethod = { _, _, _ in
            // no op
        }

        // When
        try await sut.leaveSubconversation(
            parentQualifiedID: parentID,
            parentGroupID: parentGroupID,
            subconversationType: subconversationType
        )

        // Then
        let leaveSubconversationInvocations = mockActionsProvider.leaveSubconversationConversationIDDomainSubconversationTypeContext_Invocations
        XCTAssertEqual(leaveSubconversationInvocations.count, 1)
        let leaveSubconversationInvocation = try XCTUnwrap(leaveSubconversationInvocations.first)
        XCTAssertEqual(leaveSubconversationInvocation.conversationID, parentID.uuid)
        XCTAssertEqual(leaveSubconversationInvocation.domain, parentID.domain)
        XCTAssertEqual(leaveSubconversationInvocation.subconversationType, subconversationType)

        XCTAssertEqual(mockWipeConversationArguments, [subconversationGroupID.data])

        let clearSubconversationGroupIDInvocations = mockSubconversationGroupIDRepository.storeSubconversationGroupIDForTypeParentGroupID_Invocations
        XCTAssertEqual(clearSubconversationGroupIDInvocations.count, 1)
        let clearSubconversationGroupIDInvocation = try XCTUnwrap(clearSubconversationGroupIDInvocations.first)
        XCTAssertEqual(clearSubconversationGroupIDInvocation.groupID, nil)
        XCTAssertEqual(clearSubconversationGroupIDInvocation.type, .conference)
        XCTAssertEqual(clearSubconversationGroupIDInvocation.parentGroupID, parentGroupID)
    }

    func test_LeaveSubconversationIfNeeded_GroupIDExists() async throws {
        // Given
        let parentID = QualifiedID.random()
        let parentGroupID = MLSGroupID.random()
        let subconversationGroupID = MLSGroupID.random()
        let subconversationType = SubgroupType.conference
        let selfClientID = MLSClientID.random()

        mockSubconversationGroupIDRepository.fetchSubconversationGroupIDForTypeParentGroupID_MockValue = subconversationGroupID
        mockCoreCrypto.conversationExistsConversationId_MockMethod = {
            XCTAssertEqual($0, subconversationGroupID.data)
            return true
        }

        mockActionsProvider.leaveSubconversationConversationIDDomainSubconversationTypeContext_MockMethod = { _, _, _, _ in
            // no op
        }

        var mockWipeConversationArguments = [Data]()
        mockCoreCrypto.wipeConversationConversationId_MockMethod = {
            mockWipeConversationArguments.append($0)
        }

        mockSubconversationGroupIDRepository.fetchSubconversationGroupIDForTypeParentGroupID_MockValue = subconversationGroupID

        mockSubconversationGroupIDRepository.storeSubconversationGroupIDForTypeParentGroupID_MockMethod = { _, _, _ in
            // no op
        }

        // When
        try await sut.leaveSubconversationIfNeeded(
            parentQualifiedID: parentID,
            parentGroupID: parentGroupID,
            subconversationType: subconversationType,
            selfClientID: selfClientID
        )

        // Then
        let invocations = mockActionsProvider.leaveSubconversationConversationIDDomainSubconversationTypeContext_Invocations
        XCTAssertEqual(invocations.count, 1)
        let invocation = try XCTUnwrap(invocations.element(atIndex: 0))
        XCTAssertEqual(invocation.conversationID, parentID.uuid)
        XCTAssertEqual(invocation.domain, parentID.domain)
        XCTAssertEqual(invocation.subconversationType, subconversationType)

        XCTAssertEqual(mockWipeConversationArguments, [subconversationGroupID.data])

        let clearSubconversationGroupIDInvocations = mockSubconversationGroupIDRepository.storeSubconversationGroupIDForTypeParentGroupID_Invocations
        XCTAssertEqual(clearSubconversationGroupIDInvocations.count, 1)
        let clearSubconversationGroupIDInvocation = try XCTUnwrap(clearSubconversationGroupIDInvocations.first)
        XCTAssertEqual(clearSubconversationGroupIDInvocation.groupID, nil)
        XCTAssertEqual(clearSubconversationGroupIDInvocation.type, .conference)
        XCTAssertEqual(clearSubconversationGroupIDInvocation.parentGroupID, parentGroupID)
    }

    func test_LeaveSubconversationIfNeeded_GroupIDDoesNotExist() async throws {
        // Given
        let parentID = QualifiedID.random()
        let parentGroupID = MLSGroupID.random()
        let subconversationGroupID = MLSGroupID.random()
        let subconversationType = SubgroupType.conference
        let selfClientID = MLSClientID.random()

        mockSubconversationGroupIDRepository.fetchSubconversationGroupIDForTypeParentGroupID_MockMethod = { _, _ in
            return nil
        }

        mockActionsProvider.fetchSubgroupConversationIDDomainTypeContext_MockMethod = { _, _, _, _ in
            return MLSSubgroup(
                cipherSuite: 1,
                epoch: 1,
                epochTimestamp: nil,
                groupID: subconversationGroupID,
                members: [selfClientID],
                parentQualifiedID: parentID
            )
        }

        mockActionsProvider.leaveSubconversationConversationIDDomainSubconversationTypeContext_MockMethod = { _, _, _, _ in
            // no op
        }

        var mockWipeConversationArguments = [Data]()
        mockCoreCrypto.wipeConversationConversationId_MockMethod = {
            mockWipeConversationArguments.append($0)
        }

        mockSubconversationGroupIDRepository.fetchSubconversationGroupIDForTypeParentGroupID_MockValue = subconversationGroupID

        mockSubconversationGroupIDRepository.storeSubconversationGroupIDForTypeParentGroupID_MockMethod = { _, _, _ in
            // no op
        }

        // When
        try await sut.leaveSubconversationIfNeeded(
            parentQualifiedID: parentID,
            parentGroupID: parentGroupID,
            subconversationType: subconversationType,
            selfClientID: selfClientID
        )

        // Then
        let invocations = mockActionsProvider.leaveSubconversationConversationIDDomainSubconversationTypeContext_Invocations
        XCTAssertEqual(invocations.count, 1)
        let invocation = try XCTUnwrap(invocations.element(atIndex: 0))
        XCTAssertEqual(invocation.conversationID, parentID.uuid)
        XCTAssertEqual(invocation.domain, parentID.domain)
        XCTAssertEqual(invocation.subconversationType, subconversationType)

        XCTAssertEqual(mockWipeConversationArguments, [subconversationGroupID.data])

        let clearSubconversationGroupIDInvocations = mockSubconversationGroupIDRepository.storeSubconversationGroupIDForTypeParentGroupID_Invocations
        XCTAssertEqual(clearSubconversationGroupIDInvocations.count, 1)
        let clearSubconversationGroupIDInvocation = try XCTUnwrap(clearSubconversationGroupIDInvocations.first)
        XCTAssertEqual(clearSubconversationGroupIDInvocation.groupID, nil)
        XCTAssertEqual(clearSubconversationGroupIDInvocation.type, .conference)
        XCTAssertEqual(clearSubconversationGroupIDInvocation.parentGroupID, parentGroupID)
    }

    // MARK: - On conference info changed

    func test_OnEpochChanged_InterleavesSources() throws {
        // Given
        let groupID1 = MLSGroupID.random()
        let groupID2 = MLSGroupID.random()
        let groupID3 = MLSGroupID.random()

        // Mock epoch changes
        let epochChangedFromDecryptionSerivce = PassthroughSubject<MLSGroupID, Never>()
        mockDecryptionService.onEpochChanged_MockValue = epochChangedFromDecryptionSerivce.eraseToAnyPublisher()

        let epochChangedFromActionExecutor = PassthroughSubject<MLSGroupID, Never>()
        mockMLSActionExecutor.mockOnEpochChanged = epochChangedFromActionExecutor.eraseToAnyPublisher

        // Colect ids for groups with changed epochs
        var receivedGroupIDs = [MLSGroupID]()
        let didReceiveGroupIDs = expectation(description: "didReceiveGroupIDs")
        let cancellable = sut.onEpochChanged().collect(3).sink {
            receivedGroupIDs = $0
            didReceiveGroupIDs.fulfill()
        }

        // When
        epochChangedFromDecryptionSerivce.send(groupID1)
        epochChangedFromActionExecutor.send(groupID2)
        epochChangedFromDecryptionSerivce.send(groupID3)

        // Then
        XCTAssert(waitForCustomExpectations(withTimeout: 0.5))
        cancellable.cancel()
        XCTAssertEqual(receivedGroupIDs, [groupID1, groupID2, groupID3])
    }

    func test_OnConferenceInfoChanged_WhenEpochChangesForParentConversation() async throws {
        // Given
        let parentGroupID = MLSGroupID.random()
        let subconversationGroupID = MLSGroupID.random()

        // When then
        try await assertConferenceInfoIsReceivedWhenEpochChanges(
            parentGroupID: parentGroupID,
            subconversationGroupID: subconversationGroupID,
            epochChangeSequence: .random(), .random(), parentGroupID
        )
    }

    func test_OnConferenceInfoChanged_WhenEpochChangesForSubconversation() async throws {
        // Given
        let parentGroupID = MLSGroupID.random()
        let subconversationGroupID = MLSGroupID.random()

        // When then
        try await assertConferenceInfoIsReceivedWhenEpochChanges(
            parentGroupID: parentGroupID,
            subconversationGroupID: subconversationGroupID,
            epochChangeSequence: .random(), .random(), subconversationGroupID
        )
    }

    private func assertConferenceInfoIsReceivedWhenEpochChanges(
        parentGroupID: MLSGroupID,
        subconversationGroupID: MLSGroupID,
        epochChangeSequence: MLSGroupID...
    ) async throws {
        // Mock epoch changes
        let epochChangedFromDecryptionSerivce = PassthroughSubject<MLSGroupID, Never>()
        mockDecryptionService.onEpochChanged_MockValue = epochChangedFromDecryptionSerivce.eraseToAnyPublisher()

        let epochChangedFromActionExecutor = PassthroughSubject<MLSGroupID, Never>()
        mockMLSActionExecutor.mockOnEpochChanged = epochChangedFromActionExecutor.eraseToAnyPublisher

        // Mock conference info
        let epoch: UInt64 = 42
        let key = Data.random(byteCount: 32)
        let clientID = MLSClientID.random()
        let clientIDData = try XCTUnwrap(clientID.rawValue.utf8Data)

        mockCoreCrypto.conversationEpochConversationId_MockMethod = { groupID in
            XCTAssertEqual(groupID, subconversationGroupID.data)
            return epoch
        }

        mockCoreCrypto.exportSecretKeyConversationIdKeyLength_MockMethod = { groupID, _ in
            XCTAssertEqual(groupID, subconversationGroupID.data)
            return key
        }

        mockCoreCrypto.getClientIdsConversationId_MockMethod = { groupID in
            XCTAssertTrue(groupID.isOne(of: parentGroupID.data, subconversationGroupID.data))
            return [clientIDData]
        }

        // Collect the received conference infos
        let conferenceInfoChanges = sut.onConferenceInfoChange(
            parentGroupID: parentGroupID,
            subConversationGroupID: subconversationGroupID
        )

        // When
        for groupID in epochChangeSequence {
            epochChangedFromDecryptionSerivce.send(groupID)
        }

        // Then
        let receivedConferenceInfo = try await conferenceInfoChanges.first(where: { _ in true })
        let expectedConferenceInfo = MLSConferenceInfo(
            epoch: epoch,
            keyData: key,
            members: [.init(id: clientID, isInSubconversation: true)]
        )

        XCTAssertEqual(receivedConferenceInfo, expectedConferenceInfo)
    }

    // MARK: - Self group

    func test_itCreatesSelfGroup_WithNoKeyPackages_Successfully() async throws {
        BackendInfo.domain = "example.com"

        // Given a group.
        let groupID = MLSGroupID.random()
        let expectation1 = self.expectation(description: "CreateConversation should be called")
        let expectation2 = self.expectation(description: "UpdateKeyMaterial should be called")

        mockCoreCrypto.createConversationConversationIdCreatorCredentialTypeConfig_MockMethod = { _, _, _ in
            expectation1.fulfill()
        }

        mockMLSActionExecutor.mockCommitPendingProposals = { _ in
            return []
        }

        mockActionsProvider.claimKeyPackagesUserIDDomainExcludedSelfClientIDIn_MockValue = []

        var mockUpdateKeyingMaterialArguments = [MLSGroupID]()
        mockMLSActionExecutor.mockUpdateKeyMaterial = {
            defer { expectation2.fulfill() }
            mockUpdateKeyingMaterialArguments.append($0)
            return []
        }

        // WHEN
        await sut.createSelfGroup(for: groupID)

        // THEN
        XCTAssertTrue(waitForCustomExpectations(withTimeout: 0.5))
        XCTAssertEqual(mockUpdateKeyingMaterialArguments, [groupID])
    }

    func test_itCreatesSelfGroup_WithKeyPackages_Successfully() async throws {
        BackendInfo.domain = "example.com"

        // Given a group.
        let expectation1 = self.expectation(description: "CreateConversation should be called")
        let expectation2 = self.expectation(description: "AddMembers should be called")
        mockCoreCrypto.createConversationConversationIdCreatorCredentialTypeConfig_MockMethod = { _, _, _ in
            expectation1.fulfill()
        }

        mockActionsProvider.claimKeyPackagesUserIDDomainExcludedSelfClientIDIn_MockMethod = { _, _, _, _ in
            return [KeyPackage.init(client: "", domain: "", keyPackage: "", keyPackageRef: "", userID: UUID())]
        }

        mockMLSActionExecutor.mockCommitPendingProposals = { _ in
            return [ZMUpdateEvent()]
        }

        mockMLSActionExecutor.mockAddMembers = { _, _ in
            expectation2.fulfill()
            return [ZMUpdateEvent()]
        }

        let groupID = MLSGroupID.random()

        // WHEN
        await sut.createSelfGroup(for: groupID)

        // THEN
        XCTAssertTrue(waitForCustomExpectations(withTimeout: 2.0))
    }

    func test_GenerateNewEpoch() async throws {
        // Given
        let groupID = MLSGroupID.random()

        var commitPendingProposalsInvocations = [MLSGroupID]()
        mockMLSActionExecutor.mockCommitPendingProposals = {
            commitPendingProposalsInvocations.append($0)
            return []
        }

        var updateKeyMaterialInvocations = [MLSGroupID]()
        mockMLSActionExecutor.mockUpdateKeyMaterial = {
            updateKeyMaterialInvocations.append($0)
            return []
        }

        // When
        try await sut.generateNewEpoch(groupID: groupID)

        // Then
        XCTAssertEqual(commitPendingProposalsInvocations, [groupID])
        XCTAssertEqual(updateKeyMaterialInvocations, [groupID])
    }

    // MARK: - Guest links

    func test_ItJoinsNewGroupForGuestLinkWhenConversationDoesNotExist() async throws {
        // Given
        let groupID = MLSGroupID.random()
        var conversation: ZMConversation!

        await uiMOC.perform { [self] in
            // A group with pending proposal in the future
            conversation = createConversation(in: uiMOC)
            conversation.mlsGroupID = groupID
            conversation.messageProtocol = .mls
            conversation.domain = "example.com"
        }

        let expectation1 = self.expectation(description: "CreateConversation should be called")

        mockMLSActionExecutor.mockJoinGroup = { _, _ in
            return [ZMUpdateEvent()]
        }
        mockActionsProvider.fetchConversationGroupInfoConversationIdDomainSubgroupTypeContext_MockValue = Data()
        mockCoreCrypto.conversationExistsConversationId_MockMethod = {_ in
            return false
        }
        mockCoreCrypto.createConversationConversationIdCreatorCredentialTypeConfig_MockMethod = { _, _, _ in
            expectation1.fulfill()
        }

        mockMLSActionExecutor.mockCommitPendingProposals = { id in
            XCTAssertEqual(id, groupID)
            return []
        }

        mockActionsProvider.claimKeyPackagesUserIDDomainExcludedSelfClientIDIn_MockValue = [.init(client: "123", domain: BackendInfo.domain!, keyPackage: "", keyPackageRef: "", userID: UUID())]

        mockMLSActionExecutor.mockAddMembers = { _, id in
            XCTAssertEqual(id, groupID)
            return []
        }

        // WHEN
        try await sut.joinNewGroup(with: groupID)

        // THEN
        XCTAssertTrue(waitForCustomExpectations(withTimeout: 0.5))
    }

    func test_ItJoinsNewGroupForGuestLinkWhenConversationExists() async throws {
        // Given
        let groupID = MLSGroupID.random()
        var conversation: ZMConversation!

        await uiMOC.perform { [self] in
            // A group with pending proposal in the future
            conversation = createConversation(in: uiMOC)
            conversation.mlsGroupID = groupID
            conversation.messageProtocol = .mls
            conversation.domain = "example.com"
        }

        mockMLSActionExecutor.mockJoinGroup = { _, _ in
            return [ZMUpdateEvent()]
        }
        mockActionsProvider.fetchConversationGroupInfoConversationIdDomainSubgroupTypeContext_MockValue = Data()
        mockCoreCrypto.conversationExistsConversationId_MockMethod = { _ in
            return true
        }

        mockMLSActionExecutor.mockCommitPendingProposals = { id in
            XCTAssertEqual(id, groupID)
            return []
        }

        mockActionsProvider.claimKeyPackagesUserIDDomainExcludedSelfClientIDIn_MockValue = [.init(client: "123", domain: BackendInfo.domain!, keyPackage: "", keyPackageRef: "", userID: UUID())]

        mockMLSActionExecutor.mockAddMembers = { _, id in
            XCTAssertEqual(id, groupID)
            return []
        }

        // WHEN
        _ = try await sut.joinNewGroup(with: groupID)

        // THEN
        XCTAssertTrue(waitForCustomExpectations(withTimeout: 0.5))
    }

    // MARK: - Proteus to MLS migration

    func test_startProteusToMLSMigration_succeeds() async throws {
        // Given
        BackendInfo.storage = .random()!
        BackendInfo.domain = "example.com"
        let mlsGroupID = MLSGroupID.random()
        let conversation = await uiMOC.perform { [self] in
            let selfUser = ZMUser.selfUser(in: uiMOC)
            selfUser.teamIdentifier = .create()
            selfUser.domain = BackendInfo.domain

            let conversation = createConversation(in: uiMOC, with: [selfUser])
            conversation.mlsGroupID = mlsGroupID
            conversation.messageProtocol = .proteus
            conversation.domain = BackendInfo.domain
            conversation.teamRemoteIdentifier = selfUser.teamIdentifier
            return conversation
        }

        let updateConversationProtocolExpectation = XCTestExpectation(description: "updateConversationProtocol must be called")
        mockActionsProvider.updateConversationProtocolQualifiedIDMessageProtocolContext_MockMethod = { [uiMOC] qualifiedID, messageProtocol, notificationContext in
            XCTAssertEqual(qualifiedID, uiMOC.performAndWait { conversation.qualifiedID })
            XCTAssertEqual(messageProtocol, .mixed)
            XCTAssert(notificationContext === uiMOC.notificationContext)
            updateConversationProtocolExpectation.fulfill()
        }

        let syncConversationExpectation = XCTestExpectation(description: "syncConversation must be called")
        mockActionsProvider.syncConversationQualifiedIDContext_MockMethod = { [uiMOC] qualifiedID, notificationContext in
            uiMOC.performAndWait {
                XCTAssertEqual(qualifiedID, conversation.qualifiedID)
                XCTAssert(notificationContext === uiMOC.notificationContext)
                conversation.messageProtocol = .mixed
            }
            syncConversationExpectation.fulfill()
        }

        let createConversationExpectation = XCTestExpectation(description: "createConversation must be called")
        mockCoreCrypto.mockCreateConversation = { conversationID, _, _ in
            XCTAssertEqual(conversationID, [UInt8](mlsGroupID.data))
            createConversationExpectation.fulfill()
        }

        let updateKeyMaterialExpectation = XCTestExpectation(description: "updateKeyMaterial must be called")
        mockMLSActionExecutor.mockUpdateKeyMaterial = { [self] mlsGroupID in
            XCTAssertEqual(mlsGroupID, uiMOC.performAndWait { conversation.mlsGroupID })
            updateKeyMaterialExpectation.fulfill()
            return []
        }

        let commitPendingProposalsExpectation = XCTestExpectation(description: "commitPendingProposals must be called")
        mockMLSActionExecutor.mockCommitPendingProposals = { _ in
            commitPendingProposalsExpectation.fulfill()
            throw CommitError.noPendingProposals
        }

        // Mock claiming a key package.
        var keyPackage: KeyPackage!
        mockActionsProvider.claimKeyPackagesUserIDDomainExcludedSelfClientIDIn_MockMethod = { [self] userID, domain, _, _ in
            keyPackage = createKeyPackage(userID: userID, domain: domain ?? BackendInfo.domain!)
            return [keyPackage]
        }

        // Mock adding members to the conversation.
        var addedMembers = [(invitee: [Invitee], mlsGroupID: MLSGroupID)]()
        let updateEvent = dummyMemberJoinEvent()
        mockMLSActionExecutor.mockAddMembers = {
            addedMembers.append(($0, $1))
            return [updateEvent]
        }

        // When
        try await sut.startProteusToMLSMigration()

        // Then
        await fulfillment(
            of: [
                updateConversationProtocolExpectation,
                syncConversationExpectation,
                createConversationExpectation,
                updateKeyMaterialExpectation,
                commitPendingProposalsExpectation
            ],
            timeout: 0.5,
            enforceOrder: true
        )

        // members are added
        XCTAssertEqual(addedMembers.count, 1)
        XCTAssertEqual(addedMembers.first?.invitee, [Invitee(from: keyPackage)])
        XCTAssertEqual(addedMembers.first?.mlsGroupID, mlsGroupID)

        // And processd the update event.
        let processConversationEventsCalls = mockConversationEventProcessor.processConversationEvents_Invocations
        XCTAssertEqual(processConversationEventsCalls.flatMap { $0 }.count, 1)
        XCTAssertEqual(processConversationEventsCalls.flatMap { $0 }.first, updateEvent)
    }

    func test_startProteusToMLSMigration_staleMessageErrorWipesGroup() async throws {
        // Given
        BackendInfo.storage = .random()!
        BackendInfo.domain = "example.com"
        let mlsGroupID = MLSGroupID.random()
        let conversation = await uiMOC.perform { [self] in
            let selfUser = ZMUser.selfUser(in: uiMOC)
            selfUser.teamIdentifier = .create()
            selfUser.domain = BackendInfo.domain

            let conversation = createConversation(in: uiMOC, with: [selfUser])
            conversation.mlsGroupID = mlsGroupID
            conversation.messageProtocol = .proteus
            conversation.domain = BackendInfo.domain
            conversation.teamRemoteIdentifier = selfUser.teamIdentifier
            return conversation
        }

        mockActionsProvider.updateConversationProtocolQualifiedIDMessageProtocolContext_MockMethod = { _, _, _ in }
        mockActionsProvider.syncConversationQualifiedIDContext_MockMethod = { [uiMOC] _, _ in
            uiMOC.performAndWait { conversation.messageProtocol = .mixed }
        }
        mockCoreCrypto.mockCreateConversation = { _, _, _ in }
        mockMLSActionExecutor.mockUpdateKeyMaterial = { _ in
            throw SendMLSMessageAction.Failure.mlsStaleMessage
        }
        let wipeConversationExpectation = XCTestExpectation(description: "wipeConversation must be called")
        mockCoreCrypto.mockWipeConversation = { conversationID in
            XCTAssertEqual(conversationID, [UInt8](mlsGroupID.data))
            wipeConversationExpectation.fulfill()
        }

        // When
        try await sut.startProteusToMLSMigration()

        // Then
        await fulfillment(
            of: [wipeConversationExpectation],
            timeout: 0.5,
            enforceOrder: true
        )
    }
}<|MERGE_RESOLUTION|>--- conflicted
+++ resolved
@@ -441,13 +441,8 @@
             return [keyPackage]
         }
 
-<<<<<<< HEAD
         // Mock adding members to the conversation.
-        var mockAddMembersArguments = [([Invitee], MLSGroupID)]()
-=======
-        // Mock adding memebers to the conversation.
         var mockAddMembersArguments = [([KeyPackage], MLSGroupID)]()
->>>>>>> ca901e1e
         let updateEvent = dummyMemberJoinEvent()
 
         mockMLSActionExecutor.mockAddMembers = {
@@ -502,13 +497,8 @@
             return [keyPackage]
         }
 
-<<<<<<< HEAD
         // Mock adding members to the conversation.
-        var mockAddMembersArguments = [([Invitee], MLSGroupID)]()
-=======
-        // Mock adding memebers to the conversation.
         var mockAddMembersArguments = [([KeyPackage], MLSGroupID)]()
->>>>>>> ca901e1e
         let updateEvent2 = dummyMemberJoinEvent()
 
         mockMLSActionExecutor.mockAddMembers = {
