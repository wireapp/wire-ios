//
// Wire
// Copyright (C) 2022 Wire Swiss GmbH
//
// This program is free software: you can redistribute it and/or modify
// it under the terms of the GNU General Public License as published by
// the Free Software Foundation, either version 3 of the License, or
// (at your option) any later version.
//
// This program is distributed in the hope that it will be useful,
// but WITHOUT ANY WARRANTY; without even the implied warranty of
// MERCHANTABILITY or FITNESS FOR A PARTICULAR PURPOSE. See the
// GNU General Public License for more details.
//
// You should have received a copy of the GNU General Public License
// along with this program. If not, see http://www.gnu.org/licenses/.
//

import Foundation
import XCTest
import WireCoreCrypto
import Combine
@testable import WireDataModel

class MLSServiceTests: ZMConversationTestsBase, MLSServiceDelegate {

    var sut: MLSService!
    var mockCoreCrypto: MockCoreCrypto!
    var mockSafeCoreCrypto: MockSafeCoreCrypto!
    var mockEncryptionService: MockMLSEncryptionServiceInterface!
    var mockDecryptionService: MockMLSDecryptionServiceInterface!
    var mockMLSActionExecutor: MockMLSActionExecutor!
    var mockSyncStatus: MockSyncStatus!
    var mockActionsProvider: MockMLSActionsProviderProtocol!
    var mockConversationEventProcessor: MockConversationEventProcessor!
    var mockStaleMLSKeyDetector: MockStaleMLSKeyDetector!
    var userDefaultsTestSuite: UserDefaults!
    var mockSubconversationGroupIDRepository: MockSubconversationGroupIDRepositoryInterface!

    let groupID = MLSGroupID([1, 2, 3])

    override func setUp() {
        super.setUp()
        mockCoreCrypto = MockCoreCrypto()
        mockSafeCoreCrypto = MockSafeCoreCrypto(coreCrypto: mockCoreCrypto)
        mockEncryptionService = MockMLSEncryptionServiceInterface()
        mockDecryptionService = MockMLSDecryptionServiceInterface()
        mockMLSActionExecutor = MockMLSActionExecutor()
        mockSyncStatus = MockSyncStatus()
        mockActionsProvider = MockMLSActionsProviderProtocol()
        mockConversationEventProcessor = MockConversationEventProcessor()
        mockStaleMLSKeyDetector = MockStaleMLSKeyDetector()
        userDefaultsTestSuite = UserDefaults(suiteName: "com.wire.mls-test-suite")!
        mockSubconversationGroupIDRepository = MockSubconversationGroupIDRepositoryInterface()

        mockCoreCrypto.mockClientValidKeypackagesCount = { _ in
            return 100
        }
    }

<<<<<<< HEAD
        mockActionsProvider.fetchBackendPublicKeysIn_MockValue = BackendMLSPublicKeys()
        mockActionsProvider.claimKeyPackagesUserIDDomainExcludedSelfClientIDIn_MockValue = []

=======
    private func createSut() {
>>>>>>> 724f2303
        sut = MLSService(
            context: uiMOC,
            coreCrypto: mockSafeCoreCrypto,
            encryptionService: mockEncryptionService,
            decryptionService: mockDecryptionService,
            mlsActionExecutor: mockMLSActionExecutor,
            conversationEventProcessor: mockConversationEventProcessor,
            staleKeyMaterialDetector: mockStaleMLSKeyDetector,
            userDefaults: userDefaultsTestSuite,
            actionsProvider: mockActionsProvider,
            syncStatus: mockSyncStatus,
            subconversationGroupIDRepository: mockSubconversationGroupIDRepository
        )

        sut.delegate = self
    }

    override func tearDown() {
        sut = nil
        keyMaterialUpdatedExpectation = nil
        mockCoreCrypto = nil
        mockSafeCoreCrypto = nil
        mockEncryptionService = nil
        mockDecryptionService = nil
        mockMLSActionExecutor = nil
        mockSyncStatus = nil
        mockActionsProvider = nil
        mockStaleMLSKeyDetector = nil
        mockSubconversationGroupIDRepository = nil
        super.tearDown()
    }

    // MARK: - Helpers

    func dummyMemberJoinEvent() -> ZMUpdateEvent {
        let payload: NSDictionary = [
            "type": "conversation.member-join",
            "data": "foo"
        ]

        return ZMUpdateEvent(fromEventStreamPayload: payload, uuid: nil)!
    }

    func dummyMemberLeaveEvent() -> ZMUpdateEvent {
        let payload: NSDictionary = [
            "type": "conversation.member-leave",
            "data": "foo"
        ]

        return ZMUpdateEvent(fromEventStreamPayload: payload, uuid: nil)!
    }

    func createKeyPackage(userID: UUID, domain: String) -> KeyPackage {
        return KeyPackage(
            client: Data.random(byteCount: 32).base64EncodedString(),
            domain: domain,
            keyPackage: Data.random(byteCount: 32).base64EncodedString(),
            keyPackageRef: Data.random(byteCount: 32).base64EncodedString(),
            userID: userID
        )
    }

    // MARK: - mlsServiceDelegate

    var pendingProposalCommitExpectations = [MLSGroupID: XCTestExpectation]()
    var keyMaterialUpdatedExpectation: XCTestExpectation?

    // Since SUT may schedule timers to commit pending proposals, we create expectations
    // and fulfill them when SUT informs us the commit was made.

    func mlsServiceDidCommitPendingProposal(for: MLSGroupID) {
        pendingProposalCommitExpectations[groupID]?.fulfill()
    }

    func mlsServiceDidUpdateKeyMaterialForAllGroups() {
        keyMaterialUpdatedExpectation?.fulfill()
    }

    // MARK: - Public keys

    func test_BackendPublicKeysAreFetched_WhenInitializing() throws {
        // Mock
        let keys = BackendMLSPublicKeys(
            removal: .init(ed25519: Data([1, 2, 3]))
        )

        // expectation
        let expectation = XCTestExpectation(description: "Fetch backend public keys")

        mockActionsProvider.fetchBackendPublicKeysIn_MockMethod = { _ in
            expectation.fulfill()
            return keys
        }

        // When
        let sut = MLSService(
            context: uiMOC,
            coreCrypto: mockSafeCoreCrypto,
            conversationEventProcessor: mockConversationEventProcessor,
            staleKeyMaterialDetector: mockStaleMLSKeyDetector,
            userDefaults: userDefaultsTestSuite,
            actionsProvider: mockActionsProvider,
            syncStatus: mockSyncStatus
        )

        // Then
        wait(for: [expectation], timeout: 0.5)
        XCTAssertEqual(sut.backendPublicKeys, keys)
    }

    // MARK: - Conference info

    func test_GenerateConferenceInfo_IsSuccessful() {
        do {
            // Given
<<<<<<< HEAD
            let parentGroupID = MLSGroupID.random()
            let subconversationGroupID = MLSGroupID.random()
            let secretKey = Data.random()
            let epoch: UInt64 = 1

            let member1 = MLSClientID.random()
            let member2 = MLSClientID.random()
            let member3 = MLSClientID.random()

            var mockExportSecretKeyCount = 0
            mockCoreCrypto.mockExportSecretKey = { _, _ in
                mockExportSecretKeyCount += 1
                return secretKey.bytes
            }

            var mockConversationEpochCount = 0
            mockCoreCrypto.mockConversationEpoch = { _ in
                mockConversationEpochCount += 1
                return epoch
            }

            var mockGetClientIDsCount = 0
            mockCoreCrypto.mockGetClientIds = { groupID in
                mockGetClientIDsCount += 1

                switch groupID {
                case parentGroupID.bytes:
                    return [member1, member2, member3].compactMap {
                        $0.rawValue.utf8Data?.bytes
                    }

                case subconversationGroupID.bytes:
                    return [member1, member2].compactMap {
                        $0.rawValue.utf8Data?.bytes
                    }

                default:
                    return []
                }
=======
            createSut()
            let groupID = MLSGroupID([1, 1, 1])
            let unencryptedMessage: Bytes = [2, 2, 2]
            let encryptedMessage: Bytes = [3, 3, 3]

            // Mock
            var mockEncryptMessageCount = 0
            mockCoreCrypto.mockEncryptMessage = {
                mockEncryptMessageCount += 1
                XCTAssertEqual($0, groupID.bytes)
                XCTAssertEqual($1, unencryptedMessage)
                return encryptedMessage
>>>>>>> 724f2303
            }

            // When
            let conferenceInfo = try sut.generateConferenceInfo(
                parentGroupID: parentGroupID,
                subconversationGroupID: subconversationGroupID
            )

            // Then
            XCTAssertEqual(mockExportSecretKeyCount, 1)
            XCTAssertEqual(mockConversationEpochCount, 1)
            XCTAssertEqual(mockGetClientIDsCount, 2)

            let expectedConferenceInfo = MLSConferenceInfo(
                epoch: epoch,
                keyData: secretKey,
                members: [
                    MLSConferenceInfo.Member(id: member1, isInSubconversation: true),
                    MLSConferenceInfo.Member(id: member2, isInSubconversation: true),
                    MLSConferenceInfo.Member(id: member3, isInSubconversation: false)
                ]
            )

            XCTAssertEqual(conferenceInfo, expectedConferenceInfo)
        } catch {
            XCTFail("unexpected error: \(String(describing: error))")
        }
    }

    func test_GenerateConferenceInfo_Fails() {
        // Given
<<<<<<< HEAD
        typealias ConferenceInfoError = MLSService.MLSConferenceInfoError
        let parentGroupID = MLSGroupID.random()
        let subconversationGroupID = MLSGroupID.random()
=======
        createSut()
        let groupID = MLSGroupID([1, 1, 1])
        let unencryptedMessage: Bytes = [2, 2, 2]
>>>>>>> 724f2303

        var mockConversationEpochCount = 0
        mockCoreCrypto.mockConversationEpoch = { _ in
            mockConversationEpochCount += 1
            return 0
        }

        mockCoreCrypto.mockExportSecretKey = { _, _ in
            throw CryptoError.ConversationNotFound(message: "foo")
        }

        // When / Then
        assertItThrows(error: ConferenceInfoError.failedToGenerateConferenceInfo) {
            _ = try sut.generateConferenceInfo(
                parentGroupID: parentGroupID,
                subconversationGroupID: subconversationGroupID
            )
        }
    }

    // MARK: - Message Encryption

    func test_Encrypt_UsesEncyptionService() throws {
        // Given
        let message = "foo"
        let groupID = MLSGroupID.random()
        let subconversationType = SubgroupType.conference

<<<<<<< HEAD
        let mockResult = MLSDecryptResult.message(.random(), .random(length: 3))
=======
    func test_Decrypt_ThrowsFailedToConvertMessageToBytes() {
        syncMOC.performAndWait {
            // Given
            createSut()
            let invalidBase64String = "%"
>>>>>>> 724f2303

        mockDecryptionService.decryptMessageForSubconversationType_MockValue = mockResult

<<<<<<< HEAD
        // When
        let result = try sut.decrypt(
            message: message,
            for: groupID,
            subconversationType: subconversationType
        )
=======
    func test_Decrypt_ThrowsFailedToDecryptMessage() {
        syncMOC.performAndWait {
            // Given
            createSut()
            let message = Data([1, 2, 3]).base64EncodedString()
            self.mockCoreCrypto.mockDecryptMessage = { _, _ in
                throw CryptoError.ConversationNotFound(message: "conversation not found")
            }
>>>>>>> 724f2303

        // Then
        XCTAssertEqual(mockDecryptionService.decryptMessageForSubconversationType_Invocations.count, 1)
        let invocation = mockDecryptionService.decryptMessageForSubconversationType_Invocations.element(atIndex: 0)
        XCTAssertEqual(invocation?.message, message)
        XCTAssertEqual(invocation?.groupID, groupID)
        XCTAssertEqual(invocation?.subconversationType, subconversationType)
        XCTAssertEqual(result, mockResult)
    }

<<<<<<< HEAD
=======
    func test_Decrypt_ReturnsNil_WhenCoreCryptoReturnsNil() {
        syncMOC.performAndWait {
            // Given
            createSut()
            let messageBytes: Bytes = [1, 2, 3]
            self.mockCoreCrypto.mockDecryptMessage = { _, _ in
                DecryptedMessage(
                    message: nil,
                    proposals: [],
                    isActive: false,
                    commitDelay: nil,
                    senderClientId: nil,
                    hasEpochChanged: false,
                    identity: nil
                )
            }
>>>>>>> 724f2303

    // MARK: - Message Decryption

    func test_Decrypt_UsesDecyptionService() throws {
        // Given
        let message = "foo"
        let groupID = MLSGroupID.random()
        let subconversationType = SubgroupType.conference

<<<<<<< HEAD
        let mockResult = MLSDecryptResult.message(.random(), .random(length: 3))
=======
    func test_Decrypt_IsSuccessful() {
        syncMOC.performAndWait {
            // Given
            createSut()
            let messageBytes: Bytes = [1, 2, 3]
            let sender = MLSClientID(
                userID: UUID.create().transportString(),
                clientID: "client",
                domain: "example.com"
            )
>>>>>>> 724f2303

        mockDecryptionService.decryptMessageForSubconversationType_MockValue = mockResult

        // When
        let result = try sut.decrypt(
            message: message,
            for: groupID,
            subconversationType: subconversationType
        )

        // Then
        XCTAssertEqual(mockDecryptionService.decryptMessageForSubconversationType_Invocations.count, 1)
        let invocation = mockDecryptionService.decryptMessageForSubconversationType_Invocations.element(atIndex: 0)
        XCTAssertEqual(invocation?.message, message)
        XCTAssertEqual(invocation?.groupID, groupID)
        XCTAssertEqual(invocation?.subconversationType, subconversationType)
        XCTAssertEqual(result, mockResult)
    }

    // MARK: - Create group

    func test_CreateGroup_IsSuccessful() throws {
        // Given
        createSut()
        let groupID = MLSGroupID(Data([1, 2, 3]))
        let removalKey = Data([1, 2, 3])

        sut.backendPublicKeys = BackendMLSPublicKeys(
            removal: .init(ed25519: removalKey)
        )

        var mockCreateConversationCount = 0
        mockCoreCrypto.mockCreateConversation = {
            mockCreateConversationCount += 1

            XCTAssertEqual($0, groupID.bytes)
            XCTAssertEqual($1, .basic)
            XCTAssertEqual($2, ConversationConfiguration(
                ciphersuite: CiphersuiteName.mls128Dhkemx25519Aes128gcmSha256Ed25519.rawValue,
                externalSenders: [removalKey.bytes],
                custom: .init(keyRotationSpan: nil, wirePolicy: nil)
            ))
        }

        // When
        XCTAssertNoThrow(try sut.createGroup(for: groupID))

        // Then
        XCTAssertEqual(mockCreateConversationCount, 1)
        XCTAssertEqual(mockStaleMLSKeyDetector.calls.keyingMaterialUpdated, [groupID])
    }

    func test_CreateGroup_ThrowsError() throws {
        // Given
        createSut()
        let groupID = MLSGroupID(Data([1, 2, 3]))
        let config = ConversationConfiguration(
            ciphersuite: CiphersuiteName.mls128Dhkemx25519Aes128gcmSha256Ed25519.rawValue,
            externalSenders: [],
            custom: .init(keyRotationSpan: nil, wirePolicy: nil)
        )

        var mockCreateConversationCount = 0
        mockCoreCrypto.mockCreateConversation = {
            mockCreateConversationCount += 1

            XCTAssertEqual($0, groupID.bytes)
            XCTAssertEqual($1, .basic)
            XCTAssertEqual($2, config)

            throw CryptoError.MalformedIdentifier(message: "bad id")
        }

        // when / then
        assertItThrows(error: MLSService.MLSGroupCreationError.failedToCreateGroup) {
            try sut.createGroup(for: groupID)
        }

        // Then
        XCTAssertEqual(mockCreateConversationCount, 1)
    }

    // MARK: - Adding participants

    func test_AddingMembersToConversation_Successfully() async {
        // Given
        createSut()
        let id = UUID.create()
        let domain = "example.com"
        let mlsGroupID = MLSGroupID(Data([1, 2, 3]))
        let mlsUser = [MLSUser(id: id, domain: domain)]

        // Mock no pending proposals.
        mockMLSActionExecutor.mockCommitPendingProposals = { _ in
            throw MLSActionExecutor.Error.noPendingProposals
        }

        // Mock claiming a key package.
        var keyPackage: KeyPackage!
        mockActionsProvider.claimKeyPackagesUserIDDomainExcludedSelfClientIDIn_MockMethod = { userID, _, _, _ in
            keyPackage = self.createKeyPackage(userID: userID, domain: domain)
            return [keyPackage]
        }

        // Mock adding memebers to the conversation.
        var mockAddMembersArguments = [([Invitee], MLSGroupID)]()
        let updateEvent = dummyMemberJoinEvent()

        mockMLSActionExecutor.mockAddMembers = {
            mockAddMembersArguments.append(($0, $1))
            return [updateEvent]
        }

        do {
            // When
            try await sut.addMembersToConversation(with: mlsUser, for: mlsGroupID)
        } catch let error {
            XCTFail("Unexpected error: \(String(describing: error))")
        }

        // Then we added the members.
        XCTAssertEqual(mockAddMembersArguments.count, 1)
        XCTAssertEqual(mockAddMembersArguments.first?.0, [Invitee(from: keyPackage)])
        XCTAssertEqual(mockAddMembersArguments.first?.1, mlsGroupID)

        // And processd the update event.
        let processConversationEventsCalls = self.mockConversationEventProcessor.calls.processConversationEvents
        XCTAssertEqual(processConversationEventsCalls.count, 1)
        XCTAssertEqual(processConversationEventsCalls[0], [updateEvent])
    }

    func test_CommitPendingProposals_BeforeAddingMembersToConversation_Successfully() async {
        // Given
<<<<<<< HEAD
        let groupID = MLSGroupID.random()
=======
        createSut()
        let groupID = MLSGroupID(.random())
>>>>>>> 724f2303
        var conversation: ZMConversation!
        let futureCommitDate = Date().addingTimeInterval(2)

        uiMOC.performAndWait {
            // A group with pending proposal in the future
            conversation = createConversation(in: uiMOC)
            conversation.mlsGroupID = groupID
            conversation.commitPendingProposalDate = futureCommitDate
        }

        // Mock commiting a pending proposal
        var mockCommitPendingProposalsArgument = [MLSGroupID]()
        let updateEvent1 = dummyMemberJoinEvent()
        mockMLSActionExecutor.mockCommitPendingProposals = {
            mockCommitPendingProposalsArgument.append($0)
            return [updateEvent1]
        }

        // The user to add.
        let domain = "example.com"
        let id = UUID.create()
        let mlsUser = [MLSUser(id: id, domain: domain)]

        // Mock claiming a key package.
        var keyPackage: KeyPackage!
        mockActionsProvider.claimKeyPackagesUserIDDomainExcludedSelfClientIDIn_MockMethod = { userID, _, _, _ in
            keyPackage = self.createKeyPackage(userID: userID, domain: domain)
            return [keyPackage]
        }

        // Mock adding memebers to the conversation.
        var mockAddMembersArguments = [([Invitee], MLSGroupID)]()
        let updateEvent2 = dummyMemberJoinEvent()

        mockMLSActionExecutor.mockAddMembers = {
            mockAddMembersArguments.append(($0, $1))
            return [updateEvent2]
        }

        do {
            // When
            try await sut.addMembersToConversation(with: mlsUser, for: groupID)

        } catch let error {
            XCTFail("Unexpected error: \(String(describing: error))")
        }

        // Then we committed pending proposals.
        XCTAssertEqual(mockCommitPendingProposalsArgument, [groupID])

        uiMOC.performAndWait {
            XCTAssertNil(conversation.commitPendingProposalDate)
        }

        // Then we added the members.
        XCTAssertEqual(mockAddMembersArguments.count, 1)
        XCTAssertEqual(mockAddMembersArguments.first?.0, [Invitee(from: keyPackage)])
        XCTAssertEqual(mockAddMembersArguments.first?.1, groupID)

        // We processed the conversation events.
        let processConversationEventsCalls = self.mockConversationEventProcessor.calls.processConversationEvents
        XCTAssertEqual(processConversationEventsCalls, [[updateEvent1], [updateEvent2]])
    }

    func test_AddingMembersToConversation_ThrowsNoParticipantsToAdd() async {
        // Given
        createSut()
        let mlsGroupID = MLSGroupID(Data([1, 2, 3]))

        // Mock no pending proposals.
        mockMLSActionExecutor.mockCommitPendingProposals = { _ in
            throw MLSActionExecutor.Error.noPendingProposals
        }

        // when / then
        await assertItThrows(error: MLSService.MLSAddMembersError.noMembersToAdd) {
            try await sut.addMembersToConversation(with: [], for: mlsGroupID)
        }
    }

    func test_AddingMembersToConversation_ClaimKeyPackagesFails() async {
        // Given
        createSut()
        let domain = "example.com"
        let id = UUID.create()
        let mlsGroupID = MLSGroupID(Data([1, 2, 3]))
        let mlsUser: [MLSUser] = [MLSUser(id: id, domain: domain)]

        // Mock no pending proposals.
        mockMLSActionExecutor.mockCommitPendingProposals = { _ in
            throw MLSActionExecutor.Error.noPendingProposals
        }

        // Mock failure for claiming key packages.
        mockActionsProvider.claimKeyPackagesUserIDDomainExcludedSelfClientIDIn_MockError = ClaimMLSKeyPackageAction.Failure.missingDomain

        // Then
        await assertItThrows(error: MLSService.MLSAddMembersError.failedToClaimKeyPackages) {
            // When
            try await sut.addMembersToConversation(with: mlsUser, for: mlsGroupID)
        }
    }

    func test_AddingMembersToConversation_ExecutorFails() async {
        // Given
        createSut()
        let domain = "example.com"
        let id = UUID.create()
        let mlsGroupID = MLSGroupID(Data([1, 2, 3]))
        let mlsUser: [MLSUser] = [MLSUser(id: id, domain: domain)]

        // Mock no pending proposals.
        mockMLSActionExecutor.mockCommitPendingProposals = { _ in
            throw MLSActionExecutor.Error.noPendingProposals
        }

        // Mock key package.
        var keyPackage: KeyPackage!
        mockActionsProvider.claimKeyPackagesUserIDDomainExcludedSelfClientIDIn_MockMethod = { userID, _, _, _ in
            keyPackage = self.createKeyPackage(userID: userID, domain: domain)
            return [keyPackage]
        }

        mockMLSActionExecutor.mockAddMembers = { _, _ in
            throw MLSActionExecutor.Error.failedToGenerateCommit
        }

        // when / then
        await assertItThrows(error: MLSActionExecutor.Error.failedToGenerateCommit) {
            try await sut.addMembersToConversation(with: mlsUser, for: mlsGroupID)
        }
    }

    // MARK: - Remove participants

    func test_RemoveMembersFromConversation_IsSuccessful() async throws {
        // Given
        createSut()
        let id = UUID.create().uuidString
        let domain = "example.com"
        let clientID = UUID.create().uuidString
        let mlsGroupID = MLSGroupID(Data([1, 2, 3]))
        let mlsClientID = MLSClientID(userID: id, clientID: clientID, domain: domain)

        // Mock no pending proposals.
        mockMLSActionExecutor.mockCommitPendingProposals = { _ in
            throw MLSActionExecutor.Error.noPendingProposals
        }

        // Mock removing clients from the group.
        var mockRemoveClientsArguments = [([ClientId], MLSGroupID)]()
        let updateEvent = dummyMemberLeaveEvent()

        mockMLSActionExecutor.mockRemoveClients = {
            mockRemoveClientsArguments.append(($0, $1))
            return [updateEvent]
        }

        do {
            // When
            try await sut.removeMembersFromConversation(with: [mlsClientID], for: mlsGroupID)

        } catch let error {
            XCTFail("Unexpected error: \(String(describing: error))")
        }

        // Then we removed the clients.
        let clientIDBytes = try XCTUnwrap(mlsClientID.rawValue.data(using: .utf8)?.bytes)
        XCTAssertEqual(mockRemoveClientsArguments.count, 1)
        XCTAssertEqual(mockRemoveClientsArguments.first?.0, [clientIDBytes])
        XCTAssertEqual(mockRemoveClientsArguments.first?.1, mlsGroupID)

        // Then we process the update event.
        let processConversationEventsCalls = self.mockConversationEventProcessor.calls.processConversationEvents
        XCTAssertEqual(processConversationEventsCalls, [[updateEvent]])
    }

    func test_CommitPendingProposals_BeforeRemoveMembersFromConversation_IsSuccessful() async throws {
        // Given
<<<<<<< HEAD
        let groupID = MLSGroupID.random()
=======
        createSut()
        let groupID = MLSGroupID(.random())
>>>>>>> 724f2303
        var conversation: ZMConversation!
        let futureCommitDate = Date().addingTimeInterval(2)

        uiMOC.performAndWait {
            // A group with pending proposal in the future
            conversation = createConversation(in: uiMOC)
            conversation.mlsGroupID = groupID
            conversation.commitPendingProposalDate = futureCommitDate
        }

        // Mock commiting a pending proposal.
        var mockCommitPendingProposalsArgument = [MLSGroupID]()
        let updateEvent1 = dummyMemberJoinEvent()
        mockMLSActionExecutor.mockCommitPendingProposals = {
            mockCommitPendingProposalsArgument.append($0)
            return [updateEvent1]
        }

        // The user to remove.
        let id = UUID.create().uuidString
        let domain = "example.com"
        let clientID = UUID.create().uuidString
        let mlsClientID = MLSClientID(userID: id, clientID: clientID, domain: domain)

        // Mock removing clients from the group.
        var mockRemoveClientsArguments = [([ClientId], MLSGroupID)]()
        let updateEvent2 = dummyMemberLeaveEvent()

        mockMLSActionExecutor.mockRemoveClients = {
            mockRemoveClientsArguments.append(($0, $1))
            return [updateEvent2]
        }

        do {
            // When
            try await sut.removeMembersFromConversation(with: [mlsClientID], for: groupID)

        } catch let error {
            XCTFail("Unexpected error: \(String(describing: error))")
        }

        // Then we committed pending proposals.
        XCTAssertEqual(mockCommitPendingProposalsArgument, [groupID])

        uiMOC.performAndWait {
            XCTAssertNil(conversation.commitPendingProposalDate)
        }

        // Then we removed the clients.
        let clientIDBytes = try XCTUnwrap(mlsClientID.rawValue.data(using: .utf8)?.bytes)
        XCTAssertEqual(mockRemoveClientsArguments.count, 1)
        XCTAssertEqual(mockRemoveClientsArguments.first?.0, [clientIDBytes])
        XCTAssertEqual(mockRemoveClientsArguments.first?.1, groupID)

        // Then we process the update events.
        let processConversationEventsCalls = self.mockConversationEventProcessor.calls.processConversationEvents
        XCTAssertEqual(processConversationEventsCalls, [[updateEvent1], [updateEvent2]])
    }

    func test_RemovingMembersToConversation_ThrowsNoClientsToRemove() async {
        // Given
        createSut()
        let mlsGroupID = MLSGroupID(Data([1, 2, 3]))

        // Mock no pending proposals.
        mockMLSActionExecutor.mockCommitPendingProposals = { _ in
            throw MLSActionExecutor.Error.noPendingProposals
        }

        // When / Then
        await assertItThrows(error: MLSService.MLSRemoveParticipantsError.noClientsToRemove) {
            try await sut.removeMembersFromConversation(with: [], for: mlsGroupID)
        }
    }

    func test_RemovingMembersToConversation_ExecutorFails() async {
        // Given
        createSut()
        let id = UUID.create().uuidString
        let domain = "example.com"
        let clientID = UUID.create().uuidString
        let mlsGroupID = MLSGroupID(Data([1, 2, 3]))
        let mlsClientID = MLSClientID(userID: id, clientID: clientID, domain: domain)

        // Mock no pending proposals.
        mockMLSActionExecutor.mockCommitPendingProposals = { _ in
            throw MLSActionExecutor.Error.noPendingProposals
        }

        // Mock executor error.
        mockMLSActionExecutor.mockRemoveClients = { _, _ in
            throw MLSActionExecutor.Error.failedToGenerateCommit
        }

        // When / Then
        await assertItThrows(error: MLSActionExecutor.Error.failedToGenerateCommit) {
            try await sut.removeMembersFromConversation(with: [mlsClientID], for: mlsGroupID)
        }
    }

    // MARK: - Pending proposals

<<<<<<< HEAD
=======
    func test_SchedulePendingProposalCommit() throws {
        // Given
        createSut()
        let conversationID = UUID.create()
        let groupID = MLSGroupID([1, 2, 3])

        let conversation = self.createConversation(in: uiMOC)
        conversation.remoteIdentifier = conversationID
        conversation.mlsGroupID = groupID

        let commitDate = Date().addingTimeInterval(2)

        // When
        sut.scheduleCommitPendingProposals(groupID: groupID, at: commitDate)

        // Then
        conversation.commitPendingProposalDate = commitDate
    }

>>>>>>> 724f2303
    func test_CommitPendingProposals_NoProposalsExist() async throws {
        // Given
        createSut()
        let overdueCommitDate = Date().addingTimeInterval(-5)
        let groupID = MLSGroupID.random()
        var conversation: ZMConversation!

        uiMOC.performAndWait {
            // A group with pending proposal in the past.
            conversation = createConversation(in: uiMOC)
            conversation.mlsGroupID = groupID
            conversation.commitPendingProposalDate = overdueCommitDate
        }

        // Mock no pending proposals.
        mockMLSActionExecutor.mockCommitPendingProposals = { _ in
            throw MLSActionExecutor.Error.noPendingProposals
        }

        // When
        try await self.sut.commitPendingProposals()

        // Then we cleared the pending proposal date.
        uiMOC.performAndWait {
            XCTAssertNil(conversation.commitPendingProposalDate)
        }
    }

    func test_CommitPendingProposals_OneOverdueCommit() async throws {
        // Given
        createSut()
        let overdueCommitDate = Date().addingTimeInterval(-5)
        let groupID = MLSGroupID.random()
        var conversation: ZMConversation!

        uiMOC.performAndWait {
            // A group with pending proposal in the past.
            conversation = createConversation(in: uiMOC)
            conversation.mlsGroupID = groupID
            conversation.commitPendingProposalDate = overdueCommitDate
        }

        // Mock committing pending proposal.
        var mockCommitPendingProposalArguments = [(MLSGroupID, Date)]()
        let updateEvent = dummyMemberJoinEvent()

        mockMLSActionExecutor.mockCommitPendingProposals = {
            mockCommitPendingProposalArguments.append(($0, Date()))
            return [updateEvent]
        }

        // When
        try await self.sut.commitPendingProposals()

        // Then we committed the pending proposal immediately.
        let (id, commitTime) = try XCTUnwrap(mockCommitPendingProposalArguments.first)
        XCTAssertEqual(mockCommitPendingProposalArguments.count, 1)
        XCTAssertEqual(id, groupID)
        XCTAssertEqual(commitTime.timeIntervalSinceNow, Date().timeIntervalSinceNow, accuracy: 0.1)

        uiMOC.performAndWait {
            XCTAssertNil(conversation.commitPendingProposalDate)
        }

        // Then we processed the update event.
        XCTAssertEqual(mockConversationEventProcessor.calls.processConversationEvents, [[updateEvent]])
    }

    func test_CommitPendingProposals_OneFutureCommit() async throws {
        // Given
        createSut()
        let futureCommitDate = Date().addingTimeInterval(2)
        let groupID = MLSGroupID([1, 2, 3])
        var conversation: ZMConversation!

        uiMOC.performAndWait {
            // A group with pending proposal in the future
            conversation = createConversation(in: uiMOC)
            conversation.mlsGroupID = groupID
            conversation.commitPendingProposalDate = futureCommitDate
        }

        // Mock committing pending proposal.
        var mockCommitPendingProposalArguments = [(MLSGroupID, Date)]()
        let updateEvent = dummyMemberJoinEvent()

        mockMLSActionExecutor.mockCommitPendingProposals = {
            mockCommitPendingProposalArguments.append(($0, Date()))
            return [updateEvent]
        }

        // When
        try await self.sut.commitPendingProposals()

        // Then we committed the proposal at the right time.
        let (id, commitTime) = try XCTUnwrap(mockCommitPendingProposalArguments.first)
        XCTAssertEqual(mockCommitPendingProposalArguments.count, 1)
        XCTAssertEqual(id, groupID)
        XCTAssertEqual(commitTime.timeIntervalSinceNow, futureCommitDate.timeIntervalSinceNow, accuracy: 0.1)

        uiMOC.performAndWait {
            XCTAssertNil(conversation.commitPendingProposalDate)
        }

        // Then we processed the update event.
        XCTAssertEqual(mockConversationEventProcessor.calls.processConversationEvents, [[updateEvent]])
    }

    func test_CommitPendingProposals_MultipleCommits() async throws {
        // Given
        createSut()
        let overdueCommitDate = Date().addingTimeInterval(-5)
        let futureCommitDate1 = Date().addingTimeInterval(2)
        let futureCommitDate2 = Date().addingTimeInterval(5)

        let conversation1MLSGroupID = MLSGroupID([1, 2, 3])
        let conversation2MLSGroupID = MLSGroupID([4, 5, 6])
        let conversation3MLSGroupID = MLSGroupID([7, 8, 9])

        var conversation1: ZMConversation!
        var conversation2: ZMConversation!
        var conversation3: ZMConversation!

        uiMOC.performAndWait {
            // A group with pending proposal in the past
            conversation1 = createConversation(in: uiMOC)
            conversation1.mlsGroupID = conversation1MLSGroupID
            conversation1.commitPendingProposalDate = overdueCommitDate

            // A group with pending proposal in the future
            conversation2 = createConversation(in: uiMOC)
            conversation2.mlsGroupID = conversation2MLSGroupID
            conversation2.commitPendingProposalDate = futureCommitDate1

            // A group with pending proposal in the future
            conversation3 = createConversation(in: uiMOC)
            conversation3.mlsGroupID = conversation3MLSGroupID
            conversation3.commitPendingProposalDate = futureCommitDate2
        }

        // Mock committing pending proposal.
        var mockCommitPendingProposalArguments = [(MLSGroupID, Date)]()
        let updateEvent1 = dummyMemberJoinEvent()
        let updateEvent2 = dummyMemberJoinEvent()
        let updateEvent3 = dummyMemberJoinEvent()

        mockMLSActionExecutor.mockCommitPendingProposals = {
            mockCommitPendingProposalArguments.append(($0, Date()))

            switch mockCommitPendingProposalArguments.count {
            case 1: return [updateEvent1]
            case 2: return [updateEvent2]
            case 3: return [updateEvent3]
            default: return []
            }
        }

        // When
        try await sut.commitPendingProposals()

        // Then pending proposals were committed in order at the right times.
        XCTAssertEqual(mockCommitPendingProposalArguments.count, 3)

        // Commit 1
        let (id1, commitTime1) = try XCTUnwrap(mockCommitPendingProposalArguments.element(atIndex: 0))
        XCTAssertEqual(id1, conversation1MLSGroupID)
        XCTAssertEqual(
            commitTime1.timeIntervalSinceNow,
            overdueCommitDate.addingTimeInterval(5).timeIntervalSinceNow,
            accuracy: 0.1
        )

        // Commit 2
        let (id2, commitTime2) = try XCTUnwrap(mockCommitPendingProposalArguments.element(atIndex: 1))
        XCTAssertEqual(id2, conversation2MLSGroupID)
        XCTAssertEqual(
            commitTime2.timeIntervalSinceNow,
            futureCommitDate1.timeIntervalSinceNow,
            accuracy: 0.1
        )

        // Commit 3
        let (id3, commitTime3) = try XCTUnwrap(mockCommitPendingProposalArguments.element(atIndex: 2))
        XCTAssertEqual(id3, conversation3MLSGroupID)
        XCTAssertEqual(
            commitTime3.timeIntervalSinceNow,
            futureCommitDate2.timeIntervalSinceNow,
            accuracy: 0.1
        )

        // Then all conversations have no more commit dates.
        uiMOC.performAndWait {
            XCTAssertNil(conversation1.commitPendingProposalDate)
            XCTAssertNil(conversation2.commitPendingProposalDate)
            XCTAssertNil(conversation3.commitPendingProposalDate)
        }

        // Then we processed the update event.
        XCTAssertEqual(
            mockConversationEventProcessor.calls.processConversationEvents,
            [[updateEvent1], [updateEvent2], [updateEvent3]]
        )
    }

    // MARK: - Joining conversations

    func test_PerformPendingJoins_IsSuccessful() {
        // Given
<<<<<<< HEAD
        let groupID = MLSGroupID.random()
=======
        createSut()
        let groupID = MLSGroupID(.random())
>>>>>>> 724f2303
        let conversationID = UUID.create()
        let domain = "example.domain.com"
        let publicGroupState = Data()
        let conversation = ZMConversation.insertNewObject(in: uiMOC)
        conversation.remoteIdentifier = conversationID
        conversation.domain = domain
        conversation.mlsGroupID = groupID
        conversation.mlsStatus = .pendingJoin

        // TODO: Mock properly
        let mockUpdateEvents = [ZMUpdateEvent]()

        // register the group to be joined
        sut.registerPendingJoin(groupID)

        // expectation
        let expectation = XCTestExpectation(description: "Send Message")

        // mock fetching group info
        mockActionsProvider.fetchConversationGroupInfoConversationIdDomainSubgroupTypeContext_MockValue = publicGroupState

        // mock joining group
        var joinGroupArguments = [(groupID: MLSGroupID, groupState: Data)]()
        mockMLSActionExecutor.mockJoinGroup = {
            joinGroupArguments.append(($0, $1))
            return mockUpdateEvents
        }

        // mock processing conversation events
        var processConversationEventsArguments = [[ZMUpdateEvent]]()
        mockConversationEventProcessor.mockProcessConversationEvents = {
            processConversationEventsArguments.append($0)
            expectation.fulfill()
        }

        // When
        sut.performPendingJoins()

        // Then
        wait(for: [expectation], timeout: 0.5)

        // it fetches public group state
        let groupStateInvocations = mockActionsProvider.fetchConversationGroupInfoConversationIdDomainSubgroupTypeContext_Invocations
        XCTAssertEqual(groupStateInvocations.count, 1)
        XCTAssertEqual(groupStateInvocations.first?.conversationId, conversationID)
        XCTAssertEqual(groupStateInvocations.first?.domain, domain)

        // it asks executor to join group
        XCTAssertEqual(joinGroupArguments.count, 1)
        XCTAssertEqual(joinGroupArguments.first?.groupID, groupID)
        XCTAssertEqual(joinGroupArguments.first?.groupState, publicGroupState)

        // it sets conversation state to ready
        XCTAssertEqual(conversation.mlsStatus, .ready)

        // it processes conversation events
        XCTAssertEqual(processConversationEventsArguments.count, 1)
        XCTAssertEqual(processConversationEventsArguments.first, mockUpdateEvents)
    }

    func test_PerformPendingJoins_Retries() {
        test_PerformPendingJoinsRecovery(.retry)
    }

    func test_PerformPendingJoins_GivesUp() {
        test_PerformPendingJoinsRecovery(.giveUp)
    }

    private func test_PerformPendingJoinsRecovery(_ recovery: MLSActionExecutor.ExternalCommitErrorRecovery) {
        // Given
        createSut()
        let shouldRetry = recovery == .retry
        let groupID = MLSGroupID.random()
        let conversationID = UUID.create()
        let domain = "example.domain.com"
        let groupInfo = Data()
        let conversation = ZMConversation.insertNewObject(in: uiMOC)
        conversation.remoteIdentifier = conversationID
        conversation.domain = domain
        conversation.mlsGroupID = groupID
        conversation.mlsStatus = .pendingJoin

        // register the group to be joined
        sut.registerPendingJoin(groupID)

        // set up expectations
        let expectation = XCTestExpectation(description: "Send Message")
        expectation.isInverted = !shouldRetry

        // mock fetching group info
        mockActionsProvider.fetchConversationGroupInfoConversationIdDomainSubgroupTypeContext_MockValue = groupInfo

        // mock joining group
        var joinGroupCount = 0
        mockMLSActionExecutor.mockJoinGroup = { _, _ in
            joinGroupCount += 1

            if joinGroupCount == 1 {
                throw MLSActionExecutor.Error.failedToSendExternalCommit(recovery: recovery)
            }

            return []
        }

        // mock processing conversation events
        var processConversationEventsCount = 0
        mockConversationEventProcessor.mockProcessConversationEvents = { _ in
            processConversationEventsCount += 1
            expectation.fulfill()
        }

        // When
        sut.performPendingJoins()

        // Then
        wait(for: [expectation], timeout: 0.5)

        // it fetches group info
        let groupInfoInvocations = mockActionsProvider.fetchConversationGroupInfoConversationIdDomainSubgroupTypeContext_Invocations
        XCTAssertEqual(groupInfoInvocations.count, shouldRetry ? 2 : 1)

        // it asks executor to join group
        XCTAssertEqual(joinGroupCount, shouldRetry ? 2 : 1)

        // it sets conversation state to ready
        XCTAssertEqual(conversation.mlsStatus, shouldRetry ? .ready : .pendingJoin)

        // it processes conversation events
        XCTAssertEqual(processConversationEventsCount, shouldRetry ? 1 : 0)
    }

    func test_PerformPendingJoins_DoesntJoinGroupNotPending() {
        // Given
<<<<<<< HEAD
        let groupID = MLSGroupID.random()
=======
        createSut()
        let groupID = MLSGroupID(.random())
>>>>>>> 724f2303

        let conversation = ZMConversation.insertNewObject(in: uiMOC)
        conversation.mlsGroupID = groupID
        conversation.remoteIdentifier = UUID.create()
        conversation.domain = "domain.com"
        conversation.mlsStatus = .ready

        // register the group to be joined
        sut.registerPendingJoin(groupID)

        // expectation
        let expectation = XCTestExpectation(description: "Send Message")
        expectation.isInverted = true

        // mock fetching group info
        mockActionsProvider.fetchConversationGroupInfoConversationIdDomainSubgroupTypeContext_MockValue = Data()

        // mock joining group
        mockMLSActionExecutor.mockJoinGroup = { _, _ in
            expectation.fulfill()
            return []
        }

        // When
        sut.performPendingJoins()

        // Then
        wait(for: [expectation], timeout: 0.5)

        let groupInfoInvocations = mockActionsProvider.fetchConversationGroupInfoConversationIdDomainSubgroupTypeContext_Invocations
        XCTAssertEqual(groupInfoInvocations.count, 0)
    }

    // MARK: - Wipe Groups

    func test_WipeGroup_IsSuccessfull() {
        // Given
<<<<<<< HEAD
        let groupID = MLSGroupID.random()
=======
        createSut()
        let groupID = MLSGroupID(.random())
>>>>>>> 724f2303

        var count = 0
        mockCoreCrypto.mockWipeConversation = { (id: ConversationId) in
            count += 1
            XCTAssertEqual(id, groupID.bytes)
        }

        // When
        sut.wipeGroup(groupID)

        // Then
        XCTAssertEqual(count, 1)
    }

    // MARK: - Key Packages

    func test_UploadKeyPackages_IsSuccessfull() {
        // Given
<<<<<<< HEAD
        guard let clientID = self.createSelfClient(onMOC: uiMOC).remoteIdentifier else {
            XCTFail("failed to get client id")
            return
        }

        let keyPackages: [[Byte]] = [
=======
        createSut()
        let clientID = self.createSelfClient(onMOC: uiMOC).remoteIdentifier
        let keyPackages: [Bytes] = [
>>>>>>> 724f2303
            [1, 2, 3],
            [4, 5, 6]
        ]

        // we need more than half the target number to have a sufficient amount
        let unsufficientKeyPackagesAmount = sut.targetUnclaimedKeyPackageCount / 3

        // expectation
        let countUnclaimedKeyPackages = self.expectation(description: "Count unclaimed key packages")
        let uploadKeyPackages = self.expectation(description: "Upload key packages")

        // mock that we queried kp count recently
        userDefaultsTestSuite.test_setLastKeyPackageCountDate(Date())

        // mock that we don't have enough unclaimed kp locally
        mockCoreCrypto.mockClientValidKeypackagesCount = { _ in
            UInt64(unsufficientKeyPackagesAmount)
        }

        // mock keyPackages returned by core cryto
        var mockClientKeypackagesCount = 0
        mockCoreCrypto.mockClientKeypackages = { _, amountRequested in
            mockClientKeypackagesCount += 1
            XCTAssertEqual(amountRequested, UInt32(self.sut.targetUnclaimedKeyPackageCount))
            return keyPackages
        }

        // mock return value for unclaimed key packages count
        mockActionsProvider.countUnclaimedKeyPackagesClientIDContext_MockMethod = { _, _ in
            countUnclaimedKeyPackages.fulfill()
            return unsufficientKeyPackagesAmount
        }

        mockActionsProvider.uploadKeyPackagesClientIDKeyPackagesContext_MockMethod = { _, _, _ in
            uploadKeyPackages.fulfill()
        }

        // When
        sut.uploadKeyPackagesIfNeeded()

        // Then
        XCTAssertTrue(waitForCustomExpectations(withTimeout: 0.5))
        XCTAssertEqual(mockClientKeypackagesCount, 1)

        let countUnclaimedKeypackagesInvocations = mockActionsProvider.countUnclaimedKeyPackagesClientIDContext_Invocations
        XCTAssertEqual(countUnclaimedKeypackagesInvocations.count, 1)
        XCTAssertEqual(countUnclaimedKeypackagesInvocations.first?.clientID, clientID)

        let uploadKeypackagesInvocations = mockActionsProvider.uploadKeyPackagesClientIDKeyPackagesContext_Invocations
        XCTAssertEqual(uploadKeypackagesInvocations.count, 1)
        XCTAssertEqual(uploadKeypackagesInvocations.first?.clientID, clientID)
        XCTAssertEqual(uploadKeypackagesInvocations.first?.keyPackages, keyPackages.map { $0.data.base64EncodedString() })
    }

    func test_UploadKeyPackages_DoesntCountUnclaimedKeyPackages_WhenNotNeeded() {
        // Given
        createSut()
        createSelfClient(onMOC: uiMOC)

        // expectation
        let countUnclaimedKeyPackages = XCTestExpectation(description: "Count unclaimed key packages")
        countUnclaimedKeyPackages.isInverted = true

        // mock that we queried kp count recently
        userDefaultsTestSuite.test_setLastKeyPackageCountDate(Date())

        // mock that there are enough kp locally
        mockCoreCrypto.mockClientValidKeypackagesCount = { _ in
            UInt64(self.sut.targetUnclaimedKeyPackageCount)
        }

        mockActionsProvider.countUnclaimedKeyPackagesClientIDContext_MockMethod = { _, _ in
            countUnclaimedKeyPackages.fulfill()
            return 0
        }

        // When
        sut.uploadKeyPackagesIfNeeded()

        // Then
        wait(for: [countUnclaimedKeyPackages], timeout: 0.5)
    }

    func test_UploadKeyPackages_DoesntUploadKeyPackages_WhenNotNeeded() {
        // Given
        createSut()
        createSelfClient(onMOC: uiMOC)

        // we need more than half the target number to have a sufficient amount
        let unsufficientKeyPackagesAmount = sut.targetUnclaimedKeyPackageCount / 3

        // expectation
        let countUnclaimedKeyPackages = XCTestExpectation(description: "Count unclaimed key packages")
        let uploadKeyPackages = XCTestExpectation(description: "Upload key packages")
        uploadKeyPackages.isInverted = true

        // mock that we didn't query kp count recently
        userDefaultsTestSuite.test_setLastKeyPackageCountDate(.distantPast)

        // mock that we don't have enough unclaimed kp locally
        mockCoreCrypto.mockClientValidKeypackagesCount = { _ in
            return UInt64(unsufficientKeyPackagesAmount)
        }

        // mock return value for unclaimed key packages count
        mockActionsProvider.countUnclaimedKeyPackagesClientIDContext_MockMethod = { _, _ in
            countUnclaimedKeyPackages.fulfill()
            return self.sut.targetUnclaimedKeyPackageCount
        }

        mockActionsProvider.uploadKeyPackagesClientIDKeyPackagesContext_MockMethod = { _, _, _ in
            uploadKeyPackages.fulfill()
        }

        mockCoreCrypto.mockClientKeypackages = { _, _ in
            XCTFail("shouldn't be generating key packages")
            return []
        }

        // When
        sut.uploadKeyPackagesIfNeeded()

        // Then
        wait(for: [countUnclaimedKeyPackages, uploadKeyPackages], timeout: 0.5)
    }

    // MARK: - Welcome message

    func test_ProcessWelcomeMessage_Sucess() throws {
        // Given
<<<<<<< HEAD
        let groupID = MLSGroupID.random()
        let message = Data.random().base64EncodedString()
=======
        createSut()
        let groupID = MLSGroupID(.random())
        let message = Bytes.random().base64EncodedString
>>>>>>> 724f2303

        // Mock
        mockCoreCrypto.mockProcessWelcomeMessage = { _, _ in
            groupID.bytes
        }

        var mockClientValidKeypackagesCountCount = 0
        mockCoreCrypto.mockClientValidKeypackagesCount = { _ in
            mockClientValidKeypackagesCountCount += 1
            return UInt64(self.sut.targetUnclaimedKeyPackageCount)
        }

        // When
        _ = try sut.processWelcomeMessage(welcomeMessage: message)

        // Then
        XCTAssertEqual(mockClientValidKeypackagesCountCount, 1)
        XCTAssertEqual(mockStaleMLSKeyDetector.calls.keyingMaterialUpdated, [groupID])
    }

    // MARK: - Update key material

    func test_UpdateKeyMaterial_WhenInitializing() throws {
        // Given
        let group1 = MLSGroupID.random()
        let group2 = MLSGroupID.random()

        // Mock no pending proposals.
        mockMLSActionExecutor.mockCommitPendingProposals = { _ in
            throw MLSActionExecutor.Error.noPendingProposals
        }

        // Mock stale groups.
        mockStaleMLSKeyDetector.groupsWithStaleKeyingMaterial = [group1, group2]

        // Mock updating key material.
        var mockUpdateKeyingMaterialArguments = Set<MLSGroupID>()
        mockMLSActionExecutor.mockUpdateKeyMaterial = {
            mockUpdateKeyingMaterialArguments.insert($0)
            return []
        }

        // Expectation
        keyMaterialUpdatedExpectation = self.expectation(description: "did update key material")


        // When
        let sut = MLSService(
            context: uiMOC,
            coreCrypto: mockSafeCoreCrypto,
            mlsActionExecutor: mockMLSActionExecutor,
            conversationEventProcessor: mockConversationEventProcessor,
            staleKeyMaterialDetector: mockStaleMLSKeyDetector,
            userDefaults: userDefaultsTestSuite,
            actionsProvider: mockActionsProvider,
            delegate: self,
            syncStatus: mockSyncStatus
        )

        // Then
        waitForCustomExpectations(withTimeout: 5)

        // Then we updated the key material.
        XCTAssertEqual(
            mockUpdateKeyingMaterialArguments,
            [group1, group2]
        )

        // Then we informed the detector.
        XCTAssertEqual(
            Set(mockStaleMLSKeyDetector.calls.keyingMaterialUpdated),
            Set([group1, group2])
        )

        // Then we didn't process any events.
        XCTAssertEqual(
            mockConversationEventProcessor.calls.processConversationEvents.flatMap(\.self),
            []
        )

        // Then we updated the last check date.
        XCTAssertEqual(
            sut.lastKeyMaterialUpdateCheck.timeIntervalSinceNow,
            Date().timeIntervalSinceNow,
            accuracy: 0.1
        )

        // Then we scheduled a timer.
        let timer = try XCTUnwrap(sut.keyMaterialUpdateCheckTimer)
        XCTAssertTrue(timer.isValid)

        XCTAssertEqual(
            timer.fireDate.timeIntervalSinceNow,
            Date().addingTimeInterval(.oneDay).timeIntervalSinceNow,
            accuracy: 0.1
        )
    }

    func test_SendPendingProposal_BeforeUpdatingKeyMaterial_WhenInitializing() throws {
        // Given
        let futureCommitDate = Date().addingTimeInterval(2)
        let groupID = MLSGroupID.random()
        var conversation: ZMConversation!

        uiMOC.performAndWait {
            // A group with pending proposal in the future.
            conversation = createConversation(in: uiMOC)
            conversation.mlsGroupID = groupID
            conversation.commitPendingProposalDate = futureCommitDate
        }

        // Expectation
        keyMaterialUpdatedExpectation = self.expectation(description: "did update key material")

        // Mock committing pending proposal.
        var mockCommitPendingProposalsArguments = [MLSGroupID]()
        let updateEvent = dummyMemberJoinEvent()

        mockMLSActionExecutor.mockCommitPendingProposals = {
            mockCommitPendingProposalsArguments.append($0)
            return [updateEvent]
        }

        // Mock stale groups.
        mockStaleMLSKeyDetector.groupsWithStaleKeyingMaterial = [groupID]

        // Mock updating key material.
        var mockUpdateKeyingMaterialArguments = Set<MLSGroupID>()
        mockMLSActionExecutor.mockUpdateKeyMaterial = {
            mockUpdateKeyingMaterialArguments.insert($0)
            return []
        }

        // When
        let sut = MLSService(
            context: uiMOC,
            coreCrypto: mockSafeCoreCrypto,
            mlsActionExecutor: mockMLSActionExecutor,
            conversationEventProcessor: mockConversationEventProcessor,
            staleKeyMaterialDetector: mockStaleMLSKeyDetector,
            userDefaults: userDefaultsTestSuite,
            actionsProvider: mockActionsProvider,
            delegate: self,
            syncStatus: mockSyncStatus
        )

        // Then
        XCTAssertTrue(waitForCustomExpectations(withTimeout: 5))

        // Then we committed the pending proposal.
        XCTAssertEqual(mockCommitPendingProposalsArguments, [groupID])

        // Then the conversation has been updated.
        uiMOC.performAndWait {
            XCTAssertNil(conversation.commitPendingProposalDate)
        }

        // Then we updated the key material.
        XCTAssertEqual(
            mockUpdateKeyingMaterialArguments,
            [groupID]
        )

        // Then we informed the key detector of the update.
        XCTAssertEqual(
            Set(mockStaleMLSKeyDetector.calls.keyingMaterialUpdated),
            Set([groupID])
        )

        // Then we processed the update event from the proposal.
        XCTAssertEqual(
            mockConversationEventProcessor.calls.processConversationEvents,
            [[updateEvent], []]
        )

        // Then we updated the last check date.
        XCTAssertEqual(
            sut.lastKeyMaterialUpdateCheck.timeIntervalSinceNow,
            Date().timeIntervalSinceNow,
            accuracy: 0.1
        )

        // Then we scheduled a timer.
        let timer = try XCTUnwrap(sut.keyMaterialUpdateCheckTimer)
        XCTAssertTrue(timer.isValid)

        XCTAssertEqual(
            timer.fireDate.timeIntervalSinceNow,
            Date().addingTimeInterval(.oneDay).timeIntervalSinceNow,
            accuracy: 0.1
        )
    }

    // MARK: - Rety on commit failure

    // Note: these tests are asserting the behavior of the retry mechanism only, which
    // is used in various operations, such as adding members or removing clients. For
    // these tests, we will just pick one operation.

    func test_RetryOnCommitFailure_SingleRetry() async throws {
        // Given a group.
        createSut()
        let groupID = MLSGroupID.random()

        // Mock no pending proposals.
        mockMLSActionExecutor.mockCommitPendingProposals = { _ in
            throw MLSActionExecutor.Error.noPendingProposals
        }

        // Mock one failure to update key material, then a success.
        var mockUpdateKeyMaterialCount = 0
        mockMLSActionExecutor.mockUpdateKeyMaterial = { _ in
            defer { mockUpdateKeyMaterialCount += 1 }
            switch mockUpdateKeyMaterialCount {
            case 0:
                throw MLSActionExecutor.Error.failedToSendCommit(recovery: .retryAfterQuickSync)
            default:
                return []
            }
        }

        // Mock quick sync.
        var mockPerformQuickSyncCount = 0
        mockSyncStatus.mockPerformQuickSync = {
            mockPerformQuickSyncCount += 1
        }

        // When
        try await sut.updateKeyMaterial(for: groupID)

        // Then it attempted to update key material twice.
        XCTAssertEqual(mockUpdateKeyMaterialCount, 2)

        // Then it performed a quick sync once.
        XCTAssertEqual(mockPerformQuickSyncCount, 1)

        // Then processed the result once.
        XCTAssertEqual(mockConversationEventProcessor.calls.processConversationEvents, [[]])
    }

    func test_RetryOnCommitFailure_MultipleRetries() async throws {
        // Given a group.
        createSut()
        let groupID = MLSGroupID.random()

        // Mock no pending proposals.
        mockMLSActionExecutor.mockCommitPendingProposals = { _ in
            throw MLSActionExecutor.Error.noPendingProposals
        }

        // Mock three failures to update key material, then a success.
        var mockUpdateKeyMaterialCount = 0
        mockMLSActionExecutor.mockUpdateKeyMaterial = { _ in
            defer { mockUpdateKeyMaterialCount += 1 }
            switch mockUpdateKeyMaterialCount {
            case 0..<3:
                throw MLSActionExecutor.Error.failedToSendCommit(recovery: .retryAfterQuickSync)
            default:
                return []
            }
        }

        // Mock quick sync.
        var mockPerformQuickSyncCount = 0
        mockSyncStatus.mockPerformQuickSync = {
            mockPerformQuickSyncCount += 1
        }

        // When
        try await sut.updateKeyMaterial(for: groupID)

        // Then it attempted to update key material 4 times (3 failed, 1 success).
        XCTAssertEqual(mockUpdateKeyMaterialCount, 4)

        // Then it performed a quick sync 3 times (for 3 failures).
        XCTAssertEqual(mockPerformQuickSyncCount, 3)

        // Then processed the result once.
        XCTAssertEqual(mockConversationEventProcessor.calls.processConversationEvents, [[]])
    }

    func test_RetryOnCommitFailure_ChainMultipleRecoverableOperations() async throws {
        // Given a group.
        createSut()
        let groupID = MLSGroupID.random()

        // Mock two failures to commit pending proposals, then a success.
        var mockCommitPendingProposalsCount = 0
        mockMLSActionExecutor.mockCommitPendingProposals = { _ in
            defer { mockCommitPendingProposalsCount += 1 }
            switch mockCommitPendingProposalsCount {
            case 0..<2:
                throw MLSActionExecutor.Error.failedToSendCommit(recovery: .retryAfterQuickSync)
            default:
                return []
            }
        }

        // Mock three failures to update key material, then a success.
        var mockUpdateKeyMaterialCount = 0
        mockMLSActionExecutor.mockUpdateKeyMaterial = { _ in
            defer { mockUpdateKeyMaterialCount += 1 }
            switch mockUpdateKeyMaterialCount {
            case 0..<3:
                throw MLSActionExecutor.Error.failedToSendCommit(recovery: .retryAfterQuickSync)
            default:
                return []
            }
        }

        // Mock quick sync.
        var mockPerformQuickSyncCount = 0
        mockSyncStatus.mockPerformQuickSync = {
            mockPerformQuickSyncCount += 1
        }

        // When
        try await sut.updateKeyMaterial(for: groupID)

        // Then it attempted to commit pending proposals 3 times (2 failed, 1 success).
        XCTAssertEqual(mockCommitPendingProposalsCount, 3)

        // Then it attempted to update key material 4 times (3 failed, 1 success).
        XCTAssertEqual(mockUpdateKeyMaterialCount, 4)

        // Then it performed a quick sync 5 times (for 2 + 3 failures).
        XCTAssertEqual(mockPerformQuickSyncCount, 5)

        // Then processed the results twice (1 for each success).
        XCTAssertEqual(mockConversationEventProcessor.calls.processConversationEvents, [[], []])
    }

    func test_RetryOnCommitFailure_CommitPendingProposalsAfterRetry() async throws {
        // Given a group.
        createSut()
        let groupID = MLSGroupID.random()

        // Mock no pending proposals when first trying to update key material, but
        // then a successful pending proposal commit after the failed commit is migrated
        // by Core Crypto.
        var mockCommitPendingProposalsCount = 0
        mockMLSActionExecutor.mockCommitPendingProposals = { _ in
            defer { mockCommitPendingProposalsCount += 1 }
            switch mockCommitPendingProposalsCount {
            case 0:
                throw MLSActionExecutor.Error.noPendingProposals
            default:
                return []
            }
        }

        // Mock failures to update key material: but no success since the commit was
        // migrated to a pending proposal.
        var mockUpdateKeyMaterialCount = 0
        mockMLSActionExecutor.mockUpdateKeyMaterial = { _ in
            defer { mockUpdateKeyMaterialCount += 1 }
            throw MLSActionExecutor.Error.failedToSendCommit(recovery: .commitPendingProposalsAfterQuickSync)
        }

        // Mock quick sync.
        var mockPerformQuickSyncCount = 0
        mockSyncStatus.mockPerformQuickSync = {
            mockPerformQuickSyncCount += 1
        }

        // When
        try await sut.updateKeyMaterial(for: groupID)

        // Then it attempted to commit pending proposals twice (1 no-op, 1 success).
        XCTAssertEqual(mockCommitPendingProposalsCount, 2)

        // Then it attempted to update key material once.
        XCTAssertEqual(mockUpdateKeyMaterialCount, 1)

        // Then it performed a quick sync once.
        XCTAssertEqual(mockPerformQuickSyncCount, 1)

        // Then processed the result once.
        XCTAssertEqual(mockConversationEventProcessor.calls.processConversationEvents, [[]])
    }

    func test_RetryOnCommitFailure_ItGivesUp() async throws {
        // Given a group.
        createSut()
        let groupID = MLSGroupID.random()

        // Mock no pending proposals.
        mockMLSActionExecutor.mockCommitPendingProposals = { _ in
            throw MLSActionExecutor.Error.noPendingProposals
        }

        // Mock failures to update key material, no successes.
        var mockUpdateKeyMaterialCount = 0
        mockMLSActionExecutor.mockUpdateKeyMaterial = { _ in
            defer { mockUpdateKeyMaterialCount += 1 }
            throw MLSActionExecutor.Error.failedToSendCommit(recovery: .giveUp)
        }

        // Mock quick sync.
        var mockPerformQuickSyncCount = 0
        mockSyncStatus.mockPerformQuickSync = {
            mockPerformQuickSyncCount += 1
        }

        // Then
        await assertItThrows(error: MLSActionExecutor.Error.failedToSendCommit(recovery: .giveUp)) {
            // When
            try await sut.updateKeyMaterial(for: groupID)
        }

        // Then it attempted to update key material once.
        XCTAssertEqual(mockUpdateKeyMaterialCount, 1)

        // Then it didn't perform a quick sync.
        XCTAssertEqual(mockPerformQuickSyncCount, 0)

        // Then it didn't process any result.
        XCTAssertEqual(mockConversationEventProcessor.calls.processConversationEvents, [])
    }

    // MARK: - Subgroups

    func test_CreateOrJoinSubgroup_CreateNewGroup() async throws {
        // Given
        let parentQualifiedID = QualifiedID.random()
        let parentID = MLSGroupID.random()
        let subgroupID = MLSGroupID.random()
        let epoch = 0
        let epochTimestamp = Date()

        mockActionsProvider.fetchSubgroupConversationIDDomainTypeContext_MockMethod = { _, _, _, _ in
            return MLSSubgroup(
                cipherSuite: 0,
                epoch: epoch,
                epochTimestamp: epochTimestamp,
                groupID: subgroupID,
                members: [],
                parentQualifiedID: parentQualifiedID
            )
        }

        mockCoreCrypto.mockCreateConversation = { groupID, _, _ in
            XCTAssertEqual(groupID, subgroupID.bytes)
        }

        mockMLSActionExecutor.mockCommitPendingProposals = { groupID in
            XCTAssertEqual(groupID, subgroupID)
            return []
        }

        mockMLSActionExecutor.mockUpdateKeyMaterial = { groupID in
            XCTAssertEqual(groupID, subgroupID)
            return []
        }

        mockSubconversationGroupIDRepository.storeSubconversationGroupIDForTypeParentGroupID_MockMethod = { _, _, _ in
            // no op
        }

        // When
        let result = try await sut.createOrJoinSubgroup(
            parentQualifiedID: parentQualifiedID,
            parentID: parentID
        )

        // Then
        XCTAssertEqual(result, subgroupID)

        XCTAssertEqual(mockActionsProvider.fetchSubgroupConversationIDDomainTypeContext_Invocations.count, 1)
        let fetchSubroupInvocation = try XCTUnwrap(mockActionsProvider.fetchSubgroupConversationIDDomainTypeContext_Invocations.first)
        XCTAssertEqual(fetchSubroupInvocation.conversationID, parentQualifiedID.uuid)
        XCTAssertEqual(fetchSubroupInvocation.domain, parentQualifiedID.domain)
        XCTAssertEqual(fetchSubroupInvocation.type, .conference)

        XCTAssertEqual(mockCoreCrypto.mockCreateConversationCount, 1)
        XCTAssertEqual(mockMLSActionExecutor.commitPendingProposalsCount, 1)
        XCTAssertEqual(mockMLSActionExecutor.updateKeyMaterialCount, 1)

        XCTAssertEqual(
            mockSubconversationGroupIDRepository.storeSubconversationGroupIDForTypeParentGroupID_Invocations.count,
            1
        )
        let subconversationGroupID = try XCTUnwrap(mockSubconversationGroupIDRepository.storeSubconversationGroupIDForTypeParentGroupID_Invocations.element(atIndex: 0))
        XCTAssertEqual(subconversationGroupID.groupID, subgroupID)
        XCTAssertEqual(subconversationGroupID.type, .conference)
        XCTAssertEqual(subconversationGroupID.parentGroupID, parentID)
    }

    func test_CreateOrJoinSubgroup_DeleteOldGroupCreateNewGroup() async throws {
        // Given
        let parentQualifiedID = QualifiedID.random()
        let parentID = MLSGroupID.random()
        let subgroupID = MLSGroupID.random()
        let epoch = 1
        let epochTimestamp = Date(timeIntervalSinceNow: -.oneDay)

        mockActionsProvider.deleteSubgroupConversationIDDomainSubgroupTypeContext_MockMethod = { _, _, _, _ in
            // no-op
        }

        mockActionsProvider.fetchSubgroupConversationIDDomainTypeContext_MockMethod = { _, _, _, _ in
            return MLSSubgroup(
                cipherSuite: 0,
                epoch: epoch,
                epochTimestamp: epochTimestamp,
                groupID: subgroupID,
                members: [],
                parentQualifiedID: parentQualifiedID
            )
        }

        mockCoreCrypto.mockCreateConversation = { groupID, _, _ in
            XCTAssertEqual(groupID, subgroupID.bytes)
        }

        mockMLSActionExecutor.mockCommitPendingProposals = { groupID in
            XCTAssertEqual(groupID, subgroupID)
            return []
        }

        mockMLSActionExecutor.mockUpdateKeyMaterial = { groupID in
            XCTAssertEqual(groupID, subgroupID)
            return []
        }

        mockSubconversationGroupIDRepository.storeSubconversationGroupIDForTypeParentGroupID_MockMethod = { _, _, _ in
            // no op
        }

        // When
        let result = try await sut.createOrJoinSubgroup(
            parentQualifiedID: parentQualifiedID,
            parentID: parentID
        )

        // Then
        XCTAssertEqual(result, subgroupID)

        XCTAssertEqual(mockActionsProvider.deleteSubgroupConversationIDDomainSubgroupTypeContext_Invocations.count, 1)
        let deleteSubroupInvocation = try XCTUnwrap(mockActionsProvider.deleteSubgroupConversationIDDomainSubgroupTypeContext_Invocations.first)
        XCTAssertEqual(deleteSubroupInvocation.conversationID, parentQualifiedID.uuid)
        XCTAssertEqual(deleteSubroupInvocation.domain, parentQualifiedID.domain)
        XCTAssertEqual(deleteSubroupInvocation.subgroupType, .conference)

        XCTAssertEqual(mockActionsProvider.fetchSubgroupConversationIDDomainTypeContext_Invocations.count, 1)
        let fetchSubroupInvocation = try XCTUnwrap(mockActionsProvider.fetchSubgroupConversationIDDomainTypeContext_Invocations.first)
        XCTAssertEqual(fetchSubroupInvocation.conversationID, parentQualifiedID.uuid)
        XCTAssertEqual(fetchSubroupInvocation.domain, parentQualifiedID.domain)
        XCTAssertEqual(fetchSubroupInvocation.type, .conference)

        XCTAssertEqual(mockCoreCrypto.mockCreateConversationCount, 1)
        XCTAssertEqual(mockMLSActionExecutor.commitPendingProposalsCount, 1)
        XCTAssertEqual(mockMLSActionExecutor.updateKeyMaterialCount, 1)

        XCTAssertEqual(
            mockSubconversationGroupIDRepository.storeSubconversationGroupIDForTypeParentGroupID_Invocations.count,
            1
        )
        let subconversationGroupID = try XCTUnwrap(mockSubconversationGroupIDRepository.storeSubconversationGroupIDForTypeParentGroupID_Invocations.element(atIndex: 0))
        XCTAssertEqual(subconversationGroupID.groupID, subgroupID)
        XCTAssertEqual(subconversationGroupID.type, .conference)
        XCTAssertEqual(subconversationGroupID.parentGroupID, parentID)
    }

    func test_CreateOrJoinSubgroup_JoinExistingGroup() async throws {
        // Given
        let parentQualifiedID = QualifiedID.random()
        let parentID = MLSGroupID.random()
        let subgroupID = MLSGroupID.random()
        let epoch = 1
        let epochTimestamp = Date()
        let publicGroupState = Data.random()

        let conversation = ZMConversation.insertNewObject(in: uiMOC)
        conversation.remoteIdentifier = parentQualifiedID.uuid
        conversation.domain = parentQualifiedID.domain
        conversation.mlsGroupID = parentID

        mockActionsProvider.fetchSubgroupConversationIDDomainTypeContext_MockMethod = { _, _, _, _ in
            return MLSSubgroup(
                cipherSuite: 0,
                epoch: epoch,
                epochTimestamp: epochTimestamp,
                groupID: subgroupID,
                members: [],
                parentQualifiedID: parentQualifiedID
            )
        }

        mockActionsProvider.fetchConversationGroupInfoConversationIdDomainSubgroupTypeContext_MockValue = publicGroupState

        mockMLSActionExecutor.mockJoinGroup = {
            XCTAssertEqual($0, subgroupID)
            XCTAssertEqual($1, publicGroupState)
            return []
        }

        mockSubconversationGroupIDRepository.storeSubconversationGroupIDForTypeParentGroupID_MockMethod = { _, _, _ in
            // no op
        }

        // When
        let result = try await sut.createOrJoinSubgroup(
            parentQualifiedID: parentQualifiedID,
            parentID: parentID
        )

        // Then
        XCTAssertEqual(result, subgroupID)

        XCTAssertEqual(mockActionsProvider.fetchSubgroupConversationIDDomainTypeContext_Invocations.count, 1)
        let fetchSubroupInvocation = try XCTUnwrap(mockActionsProvider.fetchSubgroupConversationIDDomainTypeContext_Invocations.first)
        XCTAssertEqual(fetchSubroupInvocation.conversationID, parentQualifiedID.uuid)
        XCTAssertEqual(fetchSubroupInvocation.domain, parentQualifiedID.domain)
        XCTAssertEqual(fetchSubroupInvocation.type, .conference)

        XCTAssertEqual(mockActionsProvider.fetchConversationGroupInfoConversationIdDomainSubgroupTypeContext_Invocations.count, 1)
        let fetchGroupInfoInvocation = try XCTUnwrap(mockActionsProvider.fetchConversationGroupInfoConversationIdDomainSubgroupTypeContext_Invocations.first)
        XCTAssertEqual(fetchGroupInfoInvocation.conversationId, parentQualifiedID.uuid)
        XCTAssertEqual(fetchGroupInfoInvocation.domain, parentQualifiedID.domain)
        XCTAssertEqual(fetchGroupInfoInvocation.subgroupType, .conference)

        XCTAssertEqual(mockMLSActionExecutor.mockJoinGroupCount, 1)

        XCTAssertEqual(
            mockSubconversationGroupIDRepository.storeSubconversationGroupIDForTypeParentGroupID_Invocations.count,
            1
        )
        let subconversationGroupID = try XCTUnwrap(mockSubconversationGroupIDRepository.storeSubconversationGroupIDForTypeParentGroupID_Invocations.element(atIndex: 0))
        XCTAssertEqual(subconversationGroupID.groupID, subgroupID)
        XCTAssertEqual(subconversationGroupID.type, .conference)
        XCTAssertEqual(subconversationGroupID.parentGroupID, parentID)
    }

    func test_LeaveSubconversation() async throws {
        // Given
        let parentID = QualifiedID.random()
        let parentGroupID = MLSGroupID.random()
        let subconversationGroupID = MLSGroupID.random()
        let subconversationType = SubgroupType.conference

        mockActionsProvider.leaveSubconversationConversationIDDomainSubconversationTypeContext_MockMethod = { _, _, _, _ in
            // no op
        }

        var mockWipeConversationArguments = [[Byte]]()
        mockCoreCrypto.mockWipeConversation = {
            mockWipeConversationArguments.append($0)
        }

        mockSubconversationGroupIDRepository.fetchSubconversationGroupIDForTypeParentGroupID_MockValue = subconversationGroupID

        mockSubconversationGroupIDRepository.storeSubconversationGroupIDForTypeParentGroupID_MockMethod = { _, _, _ in
            // no op
        }

        // When
        try await sut.leaveSubconversation(
            parentQualifiedID: parentID,
            parentGroupID: parentGroupID,
            subconversationType: subconversationType
        )

        // Then
        let leaveSubconversationInvocations = mockActionsProvider.leaveSubconversationConversationIDDomainSubconversationTypeContext_Invocations
        XCTAssertEqual(leaveSubconversationInvocations.count, 1)
        let leaveSubconversationInvocation = try XCTUnwrap(leaveSubconversationInvocations.first)
        XCTAssertEqual(leaveSubconversationInvocation.conversationID, parentID.uuid)
        XCTAssertEqual(leaveSubconversationInvocation.domain, parentID.domain)
        XCTAssertEqual(leaveSubconversationInvocation.subconversationType, subconversationType)

        XCTAssertEqual(mockWipeConversationArguments, [subconversationGroupID.bytes])

        let clearSubconversationGroupIDInvocations = mockSubconversationGroupIDRepository.storeSubconversationGroupIDForTypeParentGroupID_Invocations
        XCTAssertEqual(clearSubconversationGroupIDInvocations.count, 1)
        let clearSubconversationGroupIDInvocation = try XCTUnwrap(clearSubconversationGroupIDInvocations.first)
        XCTAssertEqual(clearSubconversationGroupIDInvocation.groupID, nil)
        XCTAssertEqual(clearSubconversationGroupIDInvocation.type, .conference)
        XCTAssertEqual(clearSubconversationGroupIDInvocation.parentGroupID, parentGroupID)
    }

    func test_LeaveSubconversationIfNeeded_GroupIDExists() async throws {
        // Given
        let parentID = QualifiedID.random()
        let parentGroupID = MLSGroupID.random()
        let subconversationGroupID = MLSGroupID.random()
        let subconversationType = SubgroupType.conference
        let selfClientID = MLSClientID.random()

        mockSubconversationGroupIDRepository.fetchSubconversationGroupIDForTypeParentGroupID_MockValue = subconversationGroupID
        mockCoreCrypto.mockConversationExists = {
            XCTAssertEqual($0, subconversationGroupID.bytes)
            return true
        }

        mockActionsProvider.leaveSubconversationConversationIDDomainSubconversationTypeContext_MockMethod = { _, _, _, _ in
            // no op
        }

        var mockWipeConversationArguments = [[Byte]]()
        mockCoreCrypto.mockWipeConversation = {
            mockWipeConversationArguments.append($0)
        }

        mockSubconversationGroupIDRepository.fetchSubconversationGroupIDForTypeParentGroupID_MockValue = subconversationGroupID

        mockSubconversationGroupIDRepository.storeSubconversationGroupIDForTypeParentGroupID_MockMethod = { _, _, _ in
            // no op
        }

        // When
        try await sut.leaveSubconversationIfNeeded(
            parentQualifiedID: parentID,
            parentGroupID: parentGroupID,
            subconversationType: subconversationType,
            selfClientID: selfClientID
        )

        // Then
        let invocations = mockActionsProvider.leaveSubconversationConversationIDDomainSubconversationTypeContext_Invocations
        XCTAssertEqual(invocations.count, 1)
        let invocation = try XCTUnwrap(invocations.element(atIndex: 0))
        XCTAssertEqual(invocation.conversationID, parentID.uuid)
        XCTAssertEqual(invocation.domain, parentID.domain)
        XCTAssertEqual(invocation.subconversationType, subconversationType)

        XCTAssertEqual(mockWipeConversationArguments, [subconversationGroupID.bytes])

        let clearSubconversationGroupIDInvocations = mockSubconversationGroupIDRepository.storeSubconversationGroupIDForTypeParentGroupID_Invocations
        XCTAssertEqual(clearSubconversationGroupIDInvocations.count, 1)
        let clearSubconversationGroupIDInvocation = try XCTUnwrap(clearSubconversationGroupIDInvocations.first)
        XCTAssertEqual(clearSubconversationGroupIDInvocation.groupID, nil)
        XCTAssertEqual(clearSubconversationGroupIDInvocation.type, .conference)
        XCTAssertEqual(clearSubconversationGroupIDInvocation.parentGroupID, parentGroupID)
    }

    func test_LeaveSubconversationIfNeeded_GroupIDDoesNotExist() async throws {
        // Given
        let parentID = QualifiedID.random()
        let parentGroupID = MLSGroupID.random()
        let subconversationGroupID = MLSGroupID.random()
        let subconversationType = SubgroupType.conference
        let selfClientID = MLSClientID.random()

        mockSubconversationGroupIDRepository.fetchSubconversationGroupIDForTypeParentGroupID_MockMethod = { _, _ in
            return nil
        }

        mockActionsProvider.fetchSubgroupConversationIDDomainTypeContext_MockMethod = { _, _, _, _ in
            return MLSSubgroup(
                cipherSuite: 1,
                epoch: 1,
                epochTimestamp: nil,
                groupID: subconversationGroupID,
                members: [selfClientID],
                parentQualifiedID: parentID
            )
        }

        mockActionsProvider.leaveSubconversationConversationIDDomainSubconversationTypeContext_MockMethod = { _, _, _, _ in
            // no op
        }

        var mockWipeConversationArguments = [[Byte]]()
        mockCoreCrypto.mockWipeConversation = {
            mockWipeConversationArguments.append($0)
        }

        mockSubconversationGroupIDRepository.fetchSubconversationGroupIDForTypeParentGroupID_MockValue = subconversationGroupID

        mockSubconversationGroupIDRepository.storeSubconversationGroupIDForTypeParentGroupID_MockMethod = { _, _, _ in
            // no op
        }

        // When
        try await sut.leaveSubconversationIfNeeded(
            parentQualifiedID: parentID,
            parentGroupID: parentGroupID,
            subconversationType: subconversationType,
            selfClientID: selfClientID
        )

        // Then
        let invocations = mockActionsProvider.leaveSubconversationConversationIDDomainSubconversationTypeContext_Invocations
        XCTAssertEqual(invocations.count, 1)
        let invocation = try XCTUnwrap(invocations.element(atIndex: 0))
        XCTAssertEqual(invocation.conversationID, parentID.uuid)
        XCTAssertEqual(invocation.domain, parentID.domain)
        XCTAssertEqual(invocation.subconversationType, subconversationType)

        XCTAssertEqual(mockWipeConversationArguments, [subconversationGroupID.bytes])

        let clearSubconversationGroupIDInvocations = mockSubconversationGroupIDRepository.storeSubconversationGroupIDForTypeParentGroupID_Invocations
        XCTAssertEqual(clearSubconversationGroupIDInvocations.count, 1)
        let clearSubconversationGroupIDInvocation = try XCTUnwrap(clearSubconversationGroupIDInvocations.first)
        XCTAssertEqual(clearSubconversationGroupIDInvocation.groupID, nil)
        XCTAssertEqual(clearSubconversationGroupIDInvocation.type, .conference)
        XCTAssertEqual(clearSubconversationGroupIDInvocation.parentGroupID, parentGroupID)
    }

    // MARK: - On conference info changed

    func test_OnEpochChanged_InterleavesSources() throws {
        // Given
        let groupID1 = MLSGroupID.random()
        let groupID2 = MLSGroupID.random()
        let groupID3 = MLSGroupID.random()

        // Mock epoch changes
        let epochChangedFromDecryptionSerivce = PassthroughSubject<MLSGroupID, Never>()
        mockDecryptionService.onEpochChanged_MockValue = epochChangedFromDecryptionSerivce.eraseToAnyPublisher()

        let epochChangedFromActionExecutor = PassthroughSubject<MLSGroupID, Never>()
        mockMLSActionExecutor.mockOnEpochChanged = epochChangedFromActionExecutor.eraseToAnyPublisher

        // Colect ids for groups with changed epochs
        var receivedGroupIDs = [MLSGroupID]()
        let didReceiveGroupIDs = expectation(description: "didReceiveGroupIDs")
        let cancellable = sut.onEpochChanged().collect(3).sink {
            receivedGroupIDs = $0
            didReceiveGroupIDs.fulfill()
        }

        // When
        epochChangedFromDecryptionSerivce.send(groupID1)
        epochChangedFromActionExecutor.send(groupID2)
        epochChangedFromDecryptionSerivce.send(groupID3)

        // Then
        XCTAssert(waitForCustomExpectations(withTimeout: 0.5))
        cancellable.cancel()
        XCTAssertEqual(receivedGroupIDs, [groupID1, groupID2, groupID3])
    }

    func test_OnConferenceInfoChanged_WhenEpochChangesForParentConversation() throws {
        // Given
        let parentGroupID = MLSGroupID.random()
        let subconversationGroupID = MLSGroupID.random()

        // When then
        try assertConferenceInfoIsReceivedWhenEpochChanges(
            parentGroupID: parentGroupID,
            subconversationGroupID: subconversationGroupID,
            epochChangeSequence: .random(), .random(), parentGroupID
        )
    }

    func test_OnConferenceInfoChanged_WhenEpochChangesForSubconversation() throws {
        // Given
        let parentGroupID = MLSGroupID.random()
        let subconversationGroupID = MLSGroupID.random()

        // When then
        try assertConferenceInfoIsReceivedWhenEpochChanges(
            parentGroupID: parentGroupID,
            subconversationGroupID: subconversationGroupID,
            epochChangeSequence: .random(), .random(), subconversationGroupID
        )
    }

    private func assertConferenceInfoIsReceivedWhenEpochChanges(
        parentGroupID: MLSGroupID,
        subconversationGroupID: MLSGroupID,
        epochChangeSequence: MLSGroupID...
    ) throws {
        // Mock epoch changes
        let epochChangedFromDecryptionSerivce = PassthroughSubject<MLSGroupID, Never>()
        mockDecryptionService.onEpochChanged_MockValue = epochChangedFromDecryptionSerivce.eraseToAnyPublisher()

        let epochChangedFromActionExecutor = PassthroughSubject<MLSGroupID, Never>()
        mockMLSActionExecutor.mockOnEpochChanged = epochChangedFromActionExecutor.eraseToAnyPublisher

        // Mock conference info
        let epoch: UInt64 = 42
        let key = Data.random(byteCount: 32)
        let clientID = MLSClientID.random()
        let clientIDBytes = try XCTUnwrap(clientID.rawValue.utf8Data?.bytes)

        mockCoreCrypto.mockConversationEpoch = { groupID in
            XCTAssertEqual(groupID, subconversationGroupID.bytes)
            return epoch
        }

        mockCoreCrypto.mockExportSecretKey = { groupID, _ in
            XCTAssertEqual(groupID, subconversationGroupID.bytes)
            return key.bytes
        }

        mockCoreCrypto.mockGetClientIds = { groupID in
            XCTAssertTrue(groupID.isOne(of: parentGroupID.bytes, subconversationGroupID.bytes))
            return [clientIDBytes]
        }

        // Collect the received conference infos
        var receivedConferenceInfos = [MLSConferenceInfo]()
        let didReceiveConferenceInfos = expectation(description: "didReceiveConferenceInfos")
        let cancellable = sut.onConferenceInfoChange(
            parentGroupID: parentGroupID,
            subConversationGroupID: subconversationGroupID
        ).collect(1).sink {
            receivedConferenceInfos = $0
            didReceiveConferenceInfos.fulfill()
        }

        // When
        for groupID in epochChangeSequence {
            epochChangedFromDecryptionSerivce.send(groupID)
        }

        // Then
        XCTAssert(waitForCustomExpectations(withTimeout: 0.5))
        cancellable.cancel()

        let expectedConferenceInfo = MLSConferenceInfo(
            epoch: epoch,
            keyData: key,
            members: [.init(id: clientID, isInSubconversation: true)]
        )

        XCTAssertEqual(receivedConferenceInfos, [expectedConferenceInfo])
    }

    // MARK: - Self group

    func test_itCreatesSelfGroup_WithNoKeyPackages_Successfully() throws {
        BackendInfo.domain = "example.com"

        // Given a group.
        let groupID = MLSGroupID.random()
        let expectation1 = self.expectation(description: "CreateConversation should be called")
        let expectation2 = self.expectation(description: "UpdateKeyMaterial should be called")

        mockCoreCrypto.mockCreateConversation = { _, _, _ in
            expectation1.fulfill()
        }

        mockMLSActionExecutor.mockCommitPendingProposals = { _ in
            return []
        }

        mockActionsProvider.claimKeyPackagesUserIDDomainExcludedSelfClientIDIn_MockValue = []

        var mockUpdateKeyingMaterialArguments = [MLSGroupID]()
        mockMLSActionExecutor.mockUpdateKeyMaterial = {
            defer { expectation2.fulfill() }
            mockUpdateKeyingMaterialArguments.append($0)
            return []
        }

        // WHEN
        sut.createSelfGroup(for: groupID)

        // THEN
        XCTAssertTrue(waitForCustomExpectations(withTimeout: 0.5))
        XCTAssertEqual(mockUpdateKeyingMaterialArguments, [groupID])
    }

    func test_itCreatesSelfGroup_WithKeyPackages_Successfully() throws {
        BackendInfo.domain = "example.com"

        // Given a group.
        let expectation1 = self.expectation(description: "CreateConversation should be called")
        let expectation2 = self.expectation(description: "AddMembers should be called")
        mockCoreCrypto.mockCreateConversation = { _, _, _ in
            expectation1.fulfill()
        }

        mockActionsProvider.claimKeyPackagesUserIDDomainExcludedSelfClientIDIn_MockMethod = { _, _, _, _ in
            return [KeyPackage.init(client: "", domain: "", keyPackage: "", keyPackageRef: "", userID: UUID())]
        }

        mockMLSActionExecutor.mockCommitPendingProposals = { _ in
            return [ZMUpdateEvent()]
        }

        mockMLSActionExecutor.mockAddMembers = { _, _ in
            expectation2.fulfill()
            return [ZMUpdateEvent()]
        }

        let groupID = MLSGroupID.random()

        // WHEN
        sut.createSelfGroup(for: groupID)

        // THEN
        XCTAssertTrue(waitForCustomExpectations(withTimeout: 2.0))
    }

    func test_GenerateNewEpoch() async throws {
        // Given
        let groupID = MLSGroupID.random()

        var commitPendingProposalsInvocations = [MLSGroupID]()
        mockMLSActionExecutor.mockCommitPendingProposals = {
            commitPendingProposalsInvocations.append($0)
            return []
        }

        var updateKeyMaterialInvocations = [MLSGroupID]()
        mockMLSActionExecutor.mockUpdateKeyMaterial = {
            updateKeyMaterialInvocations.append($0)
            return []
        }

        // When
        try await sut.generateNewEpoch(groupID: groupID)

        // Then
        XCTAssertEqual(commitPendingProposalsInvocations, [groupID])
        XCTAssertEqual(updateKeyMaterialInvocations, [groupID])
    }

}<|MERGE_RESOLUTION|>--- conflicted
+++ resolved
@@ -56,15 +56,14 @@
         mockCoreCrypto.mockClientValidKeypackagesCount = { _ in
             return 100
         }
-    }
-
-<<<<<<< HEAD
+
         mockActionsProvider.fetchBackendPublicKeysIn_MockValue = BackendMLSPublicKeys()
         mockActionsProvider.claimKeyPackagesUserIDDomainExcludedSelfClientIDIn_MockValue = []
 
-=======
+        createSut()
+    }
+
     private func createSut() {
->>>>>>> 724f2303
         sut = MLSService(
             context: uiMOC,
             coreCrypto: mockSafeCoreCrypto,
@@ -180,7 +179,6 @@
     func test_GenerateConferenceInfo_IsSuccessful() {
         do {
             // Given
-<<<<<<< HEAD
             let parentGroupID = MLSGroupID.random()
             let subconversationGroupID = MLSGroupID.random()
             let secretKey = Data.random()
@@ -220,20 +218,6 @@
                 default:
                     return []
                 }
-=======
-            createSut()
-            let groupID = MLSGroupID([1, 1, 1])
-            let unencryptedMessage: Bytes = [2, 2, 2]
-            let encryptedMessage: Bytes = [3, 3, 3]
-
-            // Mock
-            var mockEncryptMessageCount = 0
-            mockCoreCrypto.mockEncryptMessage = {
-                mockEncryptMessageCount += 1
-                XCTAssertEqual($0, groupID.bytes)
-                XCTAssertEqual($1, unencryptedMessage)
-                return encryptedMessage
->>>>>>> 724f2303
             }
 
             // When
@@ -263,17 +247,12 @@
         }
     }
 
+    typealias ConferenceInfoError = MLSService.MLSConferenceInfoError
+
     func test_GenerateConferenceInfo_Fails() {
         // Given
-<<<<<<< HEAD
-        typealias ConferenceInfoError = MLSService.MLSConferenceInfoError
         let parentGroupID = MLSGroupID.random()
         let subconversationGroupID = MLSGroupID.random()
-=======
-        createSut()
-        let groupID = MLSGroupID([1, 1, 1])
-        let unencryptedMessage: Bytes = [2, 2, 2]
->>>>>>> 724f2303
 
         var mockConversationEpochCount = 0
         mockCoreCrypto.mockConversationEpoch = { _ in
@@ -302,35 +281,16 @@
         let groupID = MLSGroupID.random()
         let subconversationType = SubgroupType.conference
 
-<<<<<<< HEAD
         let mockResult = MLSDecryptResult.message(.random(), .random(length: 3))
-=======
-    func test_Decrypt_ThrowsFailedToConvertMessageToBytes() {
-        syncMOC.performAndWait {
-            // Given
-            createSut()
-            let invalidBase64String = "%"
->>>>>>> 724f2303
 
         mockDecryptionService.decryptMessageForSubconversationType_MockValue = mockResult
 
-<<<<<<< HEAD
         // When
         let result = try sut.decrypt(
             message: message,
             for: groupID,
             subconversationType: subconversationType
         )
-=======
-    func test_Decrypt_ThrowsFailedToDecryptMessage() {
-        syncMOC.performAndWait {
-            // Given
-            createSut()
-            let message = Data([1, 2, 3]).base64EncodedString()
-            self.mockCoreCrypto.mockDecryptMessage = { _, _ in
-                throw CryptoError.ConversationNotFound(message: "conversation not found")
-            }
->>>>>>> 724f2303
 
         // Then
         XCTAssertEqual(mockDecryptionService.decryptMessageForSubconversationType_Invocations.count, 1)
@@ -341,25 +301,6 @@
         XCTAssertEqual(result, mockResult)
     }
 
-<<<<<<< HEAD
-=======
-    func test_Decrypt_ReturnsNil_WhenCoreCryptoReturnsNil() {
-        syncMOC.performAndWait {
-            // Given
-            createSut()
-            let messageBytes: Bytes = [1, 2, 3]
-            self.mockCoreCrypto.mockDecryptMessage = { _, _ in
-                DecryptedMessage(
-                    message: nil,
-                    proposals: [],
-                    isActive: false,
-                    commitDelay: nil,
-                    senderClientId: nil,
-                    hasEpochChanged: false,
-                    identity: nil
-                )
-            }
->>>>>>> 724f2303
 
     // MARK: - Message Decryption
 
@@ -369,21 +310,7 @@
         let groupID = MLSGroupID.random()
         let subconversationType = SubgroupType.conference
 
-<<<<<<< HEAD
         let mockResult = MLSDecryptResult.message(.random(), .random(length: 3))
-=======
-    func test_Decrypt_IsSuccessful() {
-        syncMOC.performAndWait {
-            // Given
-            createSut()
-            let messageBytes: Bytes = [1, 2, 3]
-            let sender = MLSClientID(
-                userID: UUID.create().transportString(),
-                clientID: "client",
-                domain: "example.com"
-            )
->>>>>>> 724f2303
-
         mockDecryptionService.decryptMessageForSubconversationType_MockValue = mockResult
 
         // When
@@ -406,7 +333,6 @@
 
     func test_CreateGroup_IsSuccessful() throws {
         // Given
-        createSut()
         let groupID = MLSGroupID(Data([1, 2, 3]))
         let removalKey = Data([1, 2, 3])
 
@@ -437,7 +363,6 @@
 
     func test_CreateGroup_ThrowsError() throws {
         // Given
-        createSut()
         let groupID = MLSGroupID(Data([1, 2, 3]))
         let config = ConversationConfiguration(
             ciphersuite: CiphersuiteName.mls128Dhkemx25519Aes128gcmSha256Ed25519.rawValue,
@@ -469,7 +394,6 @@
 
     func test_AddingMembersToConversation_Successfully() async {
         // Given
-        createSut()
         let id = UUID.create()
         let domain = "example.com"
         let mlsGroupID = MLSGroupID(Data([1, 2, 3]))
@@ -516,12 +440,7 @@
 
     func test_CommitPendingProposals_BeforeAddingMembersToConversation_Successfully() async {
         // Given
-<<<<<<< HEAD
         let groupID = MLSGroupID.random()
-=======
-        createSut()
-        let groupID = MLSGroupID(.random())
->>>>>>> 724f2303
         var conversation: ZMConversation!
         let futureCommitDate = Date().addingTimeInterval(2)
 
@@ -588,7 +507,6 @@
 
     func test_AddingMembersToConversation_ThrowsNoParticipantsToAdd() async {
         // Given
-        createSut()
         let mlsGroupID = MLSGroupID(Data([1, 2, 3]))
 
         // Mock no pending proposals.
@@ -604,7 +522,6 @@
 
     func test_AddingMembersToConversation_ClaimKeyPackagesFails() async {
         // Given
-        createSut()
         let domain = "example.com"
         let id = UUID.create()
         let mlsGroupID = MLSGroupID(Data([1, 2, 3]))
@@ -627,7 +544,6 @@
 
     func test_AddingMembersToConversation_ExecutorFails() async {
         // Given
-        createSut()
         let domain = "example.com"
         let id = UUID.create()
         let mlsGroupID = MLSGroupID(Data([1, 2, 3]))
@@ -659,7 +575,6 @@
 
     func test_RemoveMembersFromConversation_IsSuccessful() async throws {
         // Given
-        createSut()
         let id = UUID.create().uuidString
         let domain = "example.com"
         let clientID = UUID.create().uuidString
@@ -701,12 +616,7 @@
 
     func test_CommitPendingProposals_BeforeRemoveMembersFromConversation_IsSuccessful() async throws {
         // Given
-<<<<<<< HEAD
         let groupID = MLSGroupID.random()
-=======
-        createSut()
-        let groupID = MLSGroupID(.random())
->>>>>>> 724f2303
         var conversation: ZMConversation!
         let futureCommitDate = Date().addingTimeInterval(2)
 
@@ -768,7 +678,6 @@
 
     func test_RemovingMembersToConversation_ThrowsNoClientsToRemove() async {
         // Given
-        createSut()
         let mlsGroupID = MLSGroupID(Data([1, 2, 3]))
 
         // Mock no pending proposals.
@@ -784,7 +693,6 @@
 
     func test_RemovingMembersToConversation_ExecutorFails() async {
         // Given
-        createSut()
         let id = UUID.create().uuidString
         let domain = "example.com"
         let clientID = UUID.create().uuidString
@@ -809,31 +717,8 @@
 
     // MARK: - Pending proposals
 
-<<<<<<< HEAD
-=======
-    func test_SchedulePendingProposalCommit() throws {
-        // Given
-        createSut()
-        let conversationID = UUID.create()
-        let groupID = MLSGroupID([1, 2, 3])
-
-        let conversation = self.createConversation(in: uiMOC)
-        conversation.remoteIdentifier = conversationID
-        conversation.mlsGroupID = groupID
-
-        let commitDate = Date().addingTimeInterval(2)
-
-        // When
-        sut.scheduleCommitPendingProposals(groupID: groupID, at: commitDate)
-
-        // Then
-        conversation.commitPendingProposalDate = commitDate
-    }
-
->>>>>>> 724f2303
     func test_CommitPendingProposals_NoProposalsExist() async throws {
         // Given
-        createSut()
         let overdueCommitDate = Date().addingTimeInterval(-5)
         let groupID = MLSGroupID.random()
         var conversation: ZMConversation!
@@ -861,7 +746,6 @@
 
     func test_CommitPendingProposals_OneOverdueCommit() async throws {
         // Given
-        createSut()
         let overdueCommitDate = Date().addingTimeInterval(-5)
         let groupID = MLSGroupID.random()
         var conversation: ZMConversation!
@@ -901,7 +785,6 @@
 
     func test_CommitPendingProposals_OneFutureCommit() async throws {
         // Given
-        createSut()
         let futureCommitDate = Date().addingTimeInterval(2)
         let groupID = MLSGroupID([1, 2, 3])
         var conversation: ZMConversation!
@@ -941,7 +824,6 @@
 
     func test_CommitPendingProposals_MultipleCommits() async throws {
         // Given
-        createSut()
         let overdueCommitDate = Date().addingTimeInterval(-5)
         let futureCommitDate1 = Date().addingTimeInterval(2)
         let futureCommitDate2 = Date().addingTimeInterval(5)
@@ -1039,12 +921,7 @@
 
     func test_PerformPendingJoins_IsSuccessful() {
         // Given
-<<<<<<< HEAD
         let groupID = MLSGroupID.random()
-=======
-        createSut()
-        let groupID = MLSGroupID(.random())
->>>>>>> 724f2303
         let conversationID = UUID.create()
         let domain = "example.domain.com"
         let publicGroupState = Data()
@@ -1115,7 +992,6 @@
 
     private func test_PerformPendingJoinsRecovery(_ recovery: MLSActionExecutor.ExternalCommitErrorRecovery) {
         // Given
-        createSut()
         let shouldRetry = recovery == .retry
         let groupID = MLSGroupID.random()
         let conversationID = UUID.create()
@@ -1178,13 +1054,7 @@
 
     func test_PerformPendingJoins_DoesntJoinGroupNotPending() {
         // Given
-<<<<<<< HEAD
         let groupID = MLSGroupID.random()
-=======
-        createSut()
-        let groupID = MLSGroupID(.random())
->>>>>>> 724f2303
-
         let conversation = ZMConversation.insertNewObject(in: uiMOC)
         conversation.mlsGroupID = groupID
         conversation.remoteIdentifier = UUID.create()
@@ -1221,12 +1091,7 @@
 
     func test_WipeGroup_IsSuccessfull() {
         // Given
-<<<<<<< HEAD
         let groupID = MLSGroupID.random()
-=======
-        createSut()
-        let groupID = MLSGroupID(.random())
->>>>>>> 724f2303
 
         var count = 0
         mockCoreCrypto.mockWipeConversation = { (id: ConversationId) in
@@ -1245,18 +1110,12 @@
 
     func test_UploadKeyPackages_IsSuccessfull() {
         // Given
-<<<<<<< HEAD
         guard let clientID = self.createSelfClient(onMOC: uiMOC).remoteIdentifier else {
             XCTFail("failed to get client id")
             return
         }
 
         let keyPackages: [[Byte]] = [
-=======
-        createSut()
-        let clientID = self.createSelfClient(onMOC: uiMOC).remoteIdentifier
-        let keyPackages: [Bytes] = [
->>>>>>> 724f2303
             [1, 2, 3],
             [4, 5, 6]
         ]
@@ -1313,7 +1172,6 @@
 
     func test_UploadKeyPackages_DoesntCountUnclaimedKeyPackages_WhenNotNeeded() {
         // Given
-        createSut()
         createSelfClient(onMOC: uiMOC)
 
         // expectation
@@ -1342,7 +1200,6 @@
 
     func test_UploadKeyPackages_DoesntUploadKeyPackages_WhenNotNeeded() {
         // Given
-        createSut()
         createSelfClient(onMOC: uiMOC)
 
         // we need more than half the target number to have a sufficient amount
@@ -1387,14 +1244,8 @@
 
     func test_ProcessWelcomeMessage_Sucess() throws {
         // Given
-<<<<<<< HEAD
         let groupID = MLSGroupID.random()
         let message = Data.random().base64EncodedString()
-=======
-        createSut()
-        let groupID = MLSGroupID(.random())
-        let message = Bytes.random().base64EncodedString
->>>>>>> 724f2303
 
         // Mock
         mockCoreCrypto.mockProcessWelcomeMessage = { _, _ in
@@ -1596,7 +1447,6 @@
 
     func test_RetryOnCommitFailure_SingleRetry() async throws {
         // Given a group.
-        createSut()
         let groupID = MLSGroupID.random()
 
         // Mock no pending proposals.
@@ -1637,7 +1487,6 @@
 
     func test_RetryOnCommitFailure_MultipleRetries() async throws {
         // Given a group.
-        createSut()
         let groupID = MLSGroupID.random()
 
         // Mock no pending proposals.
@@ -1678,7 +1527,6 @@
 
     func test_RetryOnCommitFailure_ChainMultipleRecoverableOperations() async throws {
         // Given a group.
-        createSut()
         let groupID = MLSGroupID.random()
 
         // Mock two failures to commit pending proposals, then a success.
@@ -1729,7 +1577,6 @@
 
     func test_RetryOnCommitFailure_CommitPendingProposalsAfterRetry() async throws {
         // Given a group.
-        createSut()
         let groupID = MLSGroupID.random()
 
         // Mock no pending proposals when first trying to update key material, but
@@ -1778,7 +1625,6 @@
 
     func test_RetryOnCommitFailure_ItGivesUp() async throws {
         // Given a group.
-        createSut()
         let groupID = MLSGroupID.random()
 
         // Mock no pending proposals.
