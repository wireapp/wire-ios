//
// Wire
// Copyright (C) 2022 Wire Swiss GmbH
//
// This program is free software: you can redistribute it and/or modify
// it under the terms of the GNU General Public License as published by
// the Free Software Foundation, either version 3 of the License, or
// (at your option) any later version.
//
// This program is distributed in the hope that it will be useful,
// but WITHOUT ANY WARRANTY; without even the implied warranty of
// MERCHANTABILITY or FITNESS FOR A PARTICULAR PURPOSE. See the
// GNU General Public License for more details.
//
// You should have received a copy of the GNU General Public License
// along with this program. If not, see http://www.gnu.org/licenses/.
//

import Foundation
import WireDataModel
import Combine

class MockMLSService: MLSServiceInterface {

    // MARK: - Types

    enum MockError: Error {

        case unmockedMethodCalled

    }

    struct Calls {

        var uploadKeyPackagesIfNeeded: [Void] = []
        var createGroup = [MLSGroupID]()
        var conversationExists = [MLSGroupID]()
        var processWelcomeMessage = [String]()
        var enccrypt = [([Byte], MLSGroupID)]()
        var decrypt = [(String, MLSGroupID, SubgroupType?)]()
        var addMembersToConversation = [([MLSUser], MLSGroupID)]()
        var removeMembersFromConversation = [([MLSClientID], MLSGroupID)]()
        var commitPendingProposals: [Void] = []
        var commitPendingProposalsInGroup = [MLSGroupID]()
        var scheduleCommitPendingProposals: [(MLSGroupID, Date)] = []
        var registerPendingJoin = [MLSGroupID]()
        var performPendingJoins: [Void] = []
        var wipeGroup = [MLSGroupID]()
        var generateConferenceInfo = [(MLSGroupID, MLSGroupID)]()

    }

    // MARK: - Properties

    var calls = Calls()

    // MARK: - Conference info

    typealias GenerateConferenceInfoMock = (MLSGroupID, MLSGroupID) throws -> MLSConferenceInfo

    var generateConferenceInfoMock: GenerateConferenceInfoMock?

    func generateConferenceInfo(
        parentGroupID: MLSGroupID,
        subconversationGroupID: MLSGroupID
    ) throws -> MLSConferenceInfo {
        calls.generateConferenceInfo.append((parentGroupID, subconversationGroupID))
        guard let mock = generateConferenceInfoMock else { throw MockError.unmockedMethodCalled }
        return try mock(parentGroupID, subconversationGroupID)
    }

    // MARK: - Key packages

    func uploadKeyPackagesIfNeeded() {
        calls.uploadKeyPackagesIfNeeded.append(())
    }

    // MARK: - Create group

    func createGroup(for groupID: MLSGroupID) throws {
        calls.createGroup.append(groupID)
    }

    // MARK: - Conversation exists

    typealias ConversationExistsMock = (MLSGroupID) -> Bool

    var conversationExistsMock: ConversationExistsMock?

    func conversationExists(groupID: MLSGroupID) -> Bool {
        calls.conversationExists.append(groupID)
        return conversationExistsMock?(groupID) ?? false
    }

    // MARK: - Process welcome message

    typealias ProcessWelcomeMessageMock = (String) throws -> MLSGroupID

    var processWelcomeMessageMock: ProcessWelcomeMessageMock?

    func processWelcomeMessage(welcomeMessage: String) throws -> MLSGroupID {
        calls.processWelcomeMessage.append(welcomeMessage)
        guard let mock = processWelcomeMessageMock else { throw MockError.unmockedMethodCalled }
        return try mock(welcomeMessage)
    }

    // MARK: - Encrypt

    typealias EncryptMock = ([Byte], MLSGroupID) throws -> [Byte]
    var encryptMock: EncryptMock?

    func encrypt(message: [Byte], for groupID: MLSGroupID) throws -> [Byte] {
        calls.enccrypt.append((message, groupID))
        guard let mock = encryptMock else { throw MockError.unmockedMethodCalled }
        return try mock(message, groupID)
    }

    // MARK: - Decrypt

    typealias DecryptMock = (String, MLSGroupID, SubgroupType?) throws -> MLSDecryptResult?

    var decryptMock: DecryptMock?

    func decrypt(message: String, for groupID: MLSGroupID, subconversationType: SubgroupType?) throws -> MLSDecryptResult? {
        calls.decrypt.append((message, groupID, subconversationType))
        guard let mock = decryptMock else { throw MockError.unmockedMethodCalled }
        return try mock(message, groupID, subconversationType)
    }

    // MARK: - Add members

    func addMembersToConversation(with users: [MLSUser], for groupID: MLSGroupID) throws {
        calls.addMembersToConversation.append((users, groupID))
    }

    // MARK: - Remove members

    typealias RemoveMembersMock = ([MLSClientID], MLSGroupID) throws -> Void

    var removeMembersMock: RemoveMembersMock?

    func removeMembersFromConversation(with clientIds: [MLSClientID], for groupID: MLSGroupID) throws {
        calls.removeMembersFromConversation.append((clientIds, groupID))
        guard let mock = removeMembersMock else { throw MockError.unmockedMethodCalled }
        try mock(clientIds, groupID)
    }

    // MARK: - Joining groups

    func registerPendingJoin(_ groupID: MLSGroupID) {
        calls.registerPendingJoin.append(groupID)
    }

    func performPendingJoins() {
        calls.performPendingJoins.append(())
    }

    // MARK: - Wiping group

    func wipeGroup(_ groupID: MLSGroupID) {
        calls.wipeGroup.append(groupID)
    }

    // MARK: - Pending Proposals

    func commitPendingProposals() {
        calls.commitPendingProposals.append(())
    }

    func commitPendingProposals(in groupID: MLSGroupID) async throws {
        calls.commitPendingProposalsInGroup.append(groupID)
    }

    func scheduleCommitPendingProposals(groupID: MLSGroupID, at commitDate: Date) {
        calls.scheduleCommitPendingProposals.append((groupID, commitDate))
    }

    func createOrJoinSubgroup(
        parentQualifiedID: QualifiedID,
        parentID: MLSGroupID
    ) async throws -> MLSGroupID {
        fatalError("not implemented")
    }

    func onConferenceInfoChange(parentGroupID: MLSGroupID, subConversationGroupID: MLSGroupID) -> AnyPublisher<MLSConferenceInfo, Never> {
        fatalError("not implemented")
    }

    func onEpochChanged() -> AnyPublisher<MLSGroupID, Never> {
        fatalError("not implemented")
    }

    // MARK: - Self Group

    func createSelfGroup(for groupID: MLSGroupID) {
        fatalError("not implemented")
    }

    func joinSelfGroup(with groupID: MLSGroupID) {
        fatalError("not implemented")
    }

<<<<<<< HEAD
    // MARK: - New epoch

    func generateNewEpoch(groupID: MLSGroupID) async throws {
=======
    // MARK: - Subconversation

    func leaveSubconversation(
        parentQualifiedID: QualifiedID,
        parentGroupID: MLSGroupID,
        subconversationType: SubgroupType
    ) async throws {
        fatalError("not implemented")
    }

    func leaveSubconversationIfNeeded(
        parentQualifiedID: QualifiedID,
        parentGroupID: MLSGroupID,
        subconversationType: SubgroupType,
        selfClientID: MLSClientID
    ) async throws {
>>>>>>> df3b8fcf
        fatalError("not implemented")
    }

}<|MERGE_RESOLUTION|>--- conflicted
+++ resolved
@@ -200,11 +200,6 @@
         fatalError("not implemented")
     }
 
-<<<<<<< HEAD
-    // MARK: - New epoch
-
-    func generateNewEpoch(groupID: MLSGroupID) async throws {
-=======
     // MARK: - Subconversation
 
     func leaveSubconversation(
@@ -221,7 +216,12 @@
         subconversationType: SubgroupType,
         selfClientID: MLSClientID
     ) async throws {
->>>>>>> df3b8fcf
+        fatalError("not implemented")
+    }
+
+    // MARK: - New epoch
+
+    func generateNewEpoch(groupID: MLSGroupID) async throws {
         fatalError("not implemented")
     }
 
