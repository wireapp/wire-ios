//
// Wire
// Copyright (C) 2022 Wire Swiss GmbH
//
// This program is free software: you can redistribute it and/or modify
// it under the terms of the GNU General Public License as published by
// the Free Software Foundation, either version 3 of the License, or
// (at your option) any later version.
//
// This program is distributed in the hope that it will be useful,
// but WITHOUT ANY WARRANTY; without even the implied warranty of
// MERCHANTABILITY or FITNESS FOR A PARTICULAR PURPOSE. See the
// GNU General Public License for more details.
//
// You should have received a copy of the GNU General Public License
// along with this program. If not, see http://www.gnu.org/licenses/.
//

import Foundation
import WireDataModel
import Combine

class MockMLSService: MLSServiceInterface {

    // MARK: - Types

    enum MockError: Error {

        case unmockedMethodCalled

    }

    struct Calls {

        var uploadKeyPackagesIfNeeded: [Void] = []
        var createGroup = [MLSGroupID]()
        var conversationExists = [MLSGroupID]()
        var processWelcomeMessage = [String]()
        var enccrypt = [([Byte], MLSGroupID)]()
        var decrypt = [(String, MLSGroupID, SubgroupType?)]()
        var addMembersToConversation = [([MLSUser], MLSGroupID)]()
        var removeMembersFromConversation = [([MLSClientID], MLSGroupID)]()
        var commitPendingProposals: [Void] = []
        var commitPendingProposalsInGroup = [MLSGroupID]()
        var scheduleCommitPendingProposals: [(MLSGroupID, Date)] = []
        var registerPendingJoin = [MLSGroupID]()
        var performPendingJoins: [Void] = []
        var wipeGroup = [MLSGroupID]()
        var generateConferenceInfo = [(MLSGroupID, MLSGroupID)]()

    }

    // MARK: - Properties

    var calls = Calls()

    // MARK: - Conference info

    typealias GenerateConferenceInfoMock = (MLSGroupID, MLSGroupID) throws -> MLSConferenceInfo

    var generateConferenceInfoMock: GenerateConferenceInfoMock?

    func generateConferenceInfo(
        parentGroupID: MLSGroupID,
        subconversationGroupID: MLSGroupID
    ) throws -> MLSConferenceInfo {
        calls.generateConferenceInfo.append((parentGroupID, subconversationGroupID))
        guard let mock = generateConferenceInfoMock else { throw MockError.unmockedMethodCalled }
        return try mock(parentGroupID, subconversationGroupID)
    }

    // MARK: - Key packages

    func uploadKeyPackagesIfNeeded() {
        calls.uploadKeyPackagesIfNeeded.append(())
    }

    // MARK: - Create group

    func createGroup(for groupID: MLSGroupID) throws {
        calls.createGroup.append(groupID)
    }

    // MARK: - Conversation exists

    typealias ConversationExistsMock = (MLSGroupID) -> Bool

    var conversationExistsMock: ConversationExistsMock?

    func conversationExists(groupID: MLSGroupID) -> Bool {
        calls.conversationExists.append(groupID)
        return conversationExistsMock?(groupID) ?? false
    }

    // MARK: - Process welcome message

    typealias ProcessWelcomeMessageMock = (String) throws -> MLSGroupID

    var processWelcomeMessageMock: ProcessWelcomeMessageMock?

    func processWelcomeMessage(welcomeMessage: String) throws -> MLSGroupID {
        calls.processWelcomeMessage.append(welcomeMessage)
        guard let mock = processWelcomeMessageMock else { throw MockError.unmockedMethodCalled }
        return try mock(welcomeMessage)
    }

    // MARK: - Encrypt

    typealias EncryptMock = ([Byte], MLSGroupID) throws -> [Byte]
    var encryptMock: EncryptMock?

    func encrypt(message: [Byte], for groupID: MLSGroupID) throws -> [Byte] {
        calls.enccrypt.append((message, groupID))
        guard let mock = encryptMock else { throw MockError.unmockedMethodCalled }
        return try mock(message, groupID)
    }

    // MARK: - Decrypt

    typealias DecryptMock = (String, MLSGroupID, SubgroupType?) throws -> MLSDecryptResult?

    var decryptMock: DecryptMock?

    func decrypt(message: String, for groupID: MLSGroupID, subconversationType: SubgroupType?) throws -> MLSDecryptResult? {
        calls.decrypt.append((message, groupID, subconversationType))
        guard let mock = decryptMock else { throw MockError.unmockedMethodCalled }
        return try mock(message, groupID, subconversationType)
    }

    // MARK: - Add members

    func addMembersToConversation(with users: [MLSUser], for groupID: MLSGroupID) throws {
        calls.addMembersToConversation.append((users, groupID))
    }

    // MARK: - Remove members

    typealias RemoveMembersMock = ([MLSClientID], MLSGroupID) throws -> Void

    var removeMembersMock: RemoveMembersMock?

    func removeMembersFromConversation(with clientIds: [MLSClientID], for groupID: MLSGroupID) throws {
        calls.removeMembersFromConversation.append((clientIds, groupID))
        guard let mock = removeMembersMock else { throw MockError.unmockedMethodCalled }
        try mock(clientIds, groupID)
    }

    // MARK: - Joining groups

    func registerPendingJoin(_ groupID: MLSGroupID) {
        calls.registerPendingJoin.append(groupID)
    }

    func performPendingJoins() {
        calls.performPendingJoins.append(())
    }

    // MARK: - Wiping group

    func wipeGroup(_ groupID: MLSGroupID) {
        calls.wipeGroup.append(groupID)
    }

    // MARK: - Pending Proposals

    func commitPendingProposals() {
        calls.commitPendingProposals.append(())
    }

    func commitPendingProposals(in groupID: MLSGroupID) async throws {
        calls.commitPendingProposalsInGroup.append(groupID)
    }

    func scheduleCommitPendingProposals(groupID: MLSGroupID, at commitDate: Date) {
        calls.scheduleCommitPendingProposals.append((groupID, commitDate))
    }

    func createOrJoinSubgroup(
        parentQualifiedID: QualifiedID,
        parentID: MLSGroupID
    ) async throws -> MLSGroupID {
        fatalError("not implemented")
    }

    func onConferenceInfoChange(parentGroupID: MLSGroupID, subConversationGroupID: MLSGroupID) -> AnyPublisher<MLSConferenceInfo, Never> {
        fatalError("not implemented")
    }

    func onEpochChanged() -> AnyPublisher<MLSGroupID, Never> {
        fatalError("not implemented")
    }

    // MARK: - Self Group

    func createSelfGroup(for groupID: MLSGroupID) {
        fatalError("not implemented")
    }

    func joinGroup(with groupID: MLSGroupID) async throws {
        fatalError("not implemented")
    }

    func joinNewGroup(with groupID: MLSGroupID) async throws {
        fatalError("not implemented")
    }

    // MARK: - Subconversation

    func leaveSubconversation(
        parentQualifiedID: QualifiedID,
        parentGroupID: MLSGroupID,
        subconversationType: SubgroupType
    ) async throws {
        fatalError("not implemented")
    }

    func leaveSubconversationIfNeeded(
        parentQualifiedID: QualifiedID,
        parentGroupID: MLSGroupID,
        subconversationType: SubgroupType,
        selfClientID: MLSClientID
    ) async throws {
        fatalError("not implemented")
    }

    // MARK: - New epoch

    func generateNewEpoch(groupID: MLSGroupID) async throws {
        fatalError("not implemented")
    }

    // MARK: - Subconversation Members

    func subconversationMembers(for subconversationGroupID: MLSGroupID) throws -> [MLSClientID] {
        fatalError("not implemented")
    }

    // MARK: - Out of sync

    typealias RepairOutOfSyncConversationsMock = () -> Void
    var repairOutOfSyncConversationsMock: RepairOutOfSyncConversationsMock?

    func repairOutOfSyncConversations() {
        guard let mock = repairOutOfSyncConversationsMock else {
            return
        }
        mock()
    }

<<<<<<< HEAD
    // MARK: - Migration

    typealias StartProteusToMLSMigrationMock = () -> Void
    var startProteusToMLSMigrationMock: StartProteusToMLSMigrationMock?

    func startProteusToMLSMigration() {
        guard let mock = startProteusToMLSMigrationMock else {
            return
        }
        mock()
=======
    typealias FetchAndRepairGroupMock = (MLSGroupID) -> Void
    var fetchAndRepairGroupMock: FetchAndRepairGroupMock?

    func fetchAndRepairGroup(with groupID: MLSGroupID) async {
        guard let mock = fetchAndRepairGroupMock else {
            return
        }
        mock(groupID)
>>>>>>> ed57fb52
    }
}<|MERGE_RESOLUTION|>--- conflicted
+++ resolved
@@ -247,7 +247,16 @@
         mock()
     }
 
-<<<<<<< HEAD
+    typealias FetchAndRepairGroupMock = (MLSGroupID) -> Void
+    var fetchAndRepairGroupMock: FetchAndRepairGroupMock?
+
+    func fetchAndRepairGroup(with groupID: MLSGroupID) async {
+        guard let mock = fetchAndRepairGroupMock else {
+            return
+        }
+        mock(groupID)
+	}
+
     // MARK: - Migration
 
     typealias StartProteusToMLSMigrationMock = () -> Void
@@ -258,15 +267,5 @@
             return
         }
         mock()
-=======
-    typealias FetchAndRepairGroupMock = (MLSGroupID) -> Void
-    var fetchAndRepairGroupMock: FetchAndRepairGroupMock?
-
-    func fetchAndRepairGroup(with groupID: MLSGroupID) async {
-        guard let mock = fetchAndRepairGroupMock else {
-            return
-        }
-        mock(groupID)
->>>>>>> ed57fb52
     }
 }