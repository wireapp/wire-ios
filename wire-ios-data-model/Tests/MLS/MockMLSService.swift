//
// Wire
// Copyright (C) 2022 Wire Swiss GmbH
//
// This program is free software: you can redistribute it and/or modify
// it under the terms of the GNU General Public License as published by
// the Free Software Foundation, either version 3 of the License, or
// (at your option) any later version.
//
// This program is distributed in the hope that it will be useful,
// but WITHOUT ANY WARRANTY; without even the implied warranty of
// MERCHANTABILITY or FITNESS FOR A PARTICULAR PURPOSE. See the
// GNU General Public License for more details.
//
// You should have received a copy of the GNU General Public License
// along with this program. If not, see http://www.gnu.org/licenses/.
//

import Foundation
import WireDataModel
import Combine

class MockMLSService: MLSServiceInterface {

    // MARK: - Types

    enum MockError: Error {

        case unmockedMethodCalled

    }

    struct Calls {

        var uploadKeyPackagesIfNeeded: [Void] = []
        var createGroup = [MLSGroupID]()
        var conversationExists = [MLSGroupID]()
        var processWelcomeMessage = [String]()
        var enccrypt = [([Byte], MLSGroupID)]()
        var decrypt = [(String, MLSGroupID, SubgroupType?)]()
        var addMembersToConversation = [([MLSUser], MLSGroupID)]()
        var removeMembersFromConversation = [([MLSClientID], MLSGroupID)]()
        var commitPendingProposals: [Void] = []
        var commitPendingProposalsInGroup = [MLSGroupID]()
        var scheduleCommitPendingProposals: [(MLSGroupID, Date)] = []
        var registerPendingJoin = [MLSGroupID]()
        var performPendingJoins: [Void] = []
        var wipeGroup = [MLSGroupID]()
        var generateConferenceInfo = [(MLSGroupID, MLSGroupID)]()

    }

    // MARK: - Properties

    var calls = Calls()

    // MARK: - Conference info

    typealias GenerateConferenceInfoMock = (MLSGroupID, MLSGroupID) throws -> MLSConferenceInfo

    var generateConferenceInfoMock: GenerateConferenceInfoMock?

    func generateConferenceInfo(
        parentGroupID: MLSGroupID,
        subconversationGroupID: MLSGroupID
    ) throws -> MLSConferenceInfo {
        calls.generateConferenceInfo.append((parentGroupID, subconversationGroupID))
        guard let mock = generateConferenceInfoMock else { throw MockError.unmockedMethodCalled }
        return try mock(parentGroupID, subconversationGroupID)
    }

    // MARK: - Key packages

    func uploadKeyPackagesIfNeeded() {
        calls.uploadKeyPackagesIfNeeded.append(())
    }

    // MARK: - Create group

    func createGroup(for groupID: MLSGroupID) throws {
        calls.createGroup.append(groupID)
    }

    // MARK: - Conversation exists

    typealias ConversationExistsMock = (MLSGroupID) -> Bool

    var conversationExistsMock: ConversationExistsMock?

    func conversationExists(groupID: MLSGroupID) -> Bool {
        calls.conversationExists.append(groupID)
        return conversationExistsMock?(groupID) ?? false
    }

    // MARK: - Process welcome message

    typealias ProcessWelcomeMessageMock = (String) throws -> MLSGroupID

    var processWelcomeMessageMock: ProcessWelcomeMessageMock?

    func processWelcomeMessage(welcomeMessage: String) throws -> MLSGroupID {
        calls.processWelcomeMessage.append(welcomeMessage)
        guard let mock = processWelcomeMessageMock else { throw MockError.unmockedMethodCalled }
        return try mock(welcomeMessage)
    }

    // MARK: - Encrypt

    typealias EncryptMock = ([Byte], MLSGroupID) throws -> [Byte]
    var encryptMock: EncryptMock?

    func encrypt(message: [Byte], for groupID: MLSGroupID) throws -> [Byte] {
        calls.enccrypt.append((message, groupID))
        guard let mock = encryptMock else { throw MockError.unmockedMethodCalled }
        return try mock(message, groupID)
    }

    // MARK: - Decrypt

    typealias DecryptMock = (String, MLSGroupID, SubgroupType?) throws -> MLSDecryptResult?

    var decryptMock: DecryptMock?

    func decrypt(message: String, for groupID: MLSGroupID, subconversationType: SubgroupType?) throws -> MLSDecryptResult? {
        calls.decrypt.append((message, groupID, subconversationType))
        guard let mock = decryptMock else { throw MockError.unmockedMethodCalled }
        return try mock(message, groupID, subconversationType)
    }

    // MARK: - Add members

    func addMembersToConversation(with users: [MLSUser], for groupID: MLSGroupID) throws {
        calls.addMembersToConversation.append((users, groupID))
    }

    // MARK: - Remove members

    typealias RemoveMembersMock = ([MLSClientID], MLSGroupID) throws -> Void

    var removeMembersMock: RemoveMembersMock?

    func removeMembersFromConversation(with clientIds: [MLSClientID], for groupID: MLSGroupID) throws {
        calls.removeMembersFromConversation.append((clientIds, groupID))
        guard let mock = removeMembersMock else { throw MockError.unmockedMethodCalled }
        try mock(clientIds, groupID)
    }

    // MARK: - Joining groups

    func registerPendingJoin(_ groupID: MLSGroupID) {
        calls.registerPendingJoin.append(groupID)
    }

    func performPendingJoins() {
        calls.performPendingJoins.append(())
    }

    // MARK: - Wiping group

    func wipeGroup(_ groupID: MLSGroupID) {
        calls.wipeGroup.append(groupID)
    }

    // MARK: - Pending Proposals

    func commitPendingProposals() {
        calls.commitPendingProposals.append(())
    }

    func commitPendingProposals(in groupID: MLSGroupID) async throws {
        calls.commitPendingProposalsInGroup.append(groupID)
    }

    func scheduleCommitPendingProposals(groupID: MLSGroupID, at commitDate: Date) {
        calls.scheduleCommitPendingProposals.append((groupID, commitDate))
    }

<<<<<<< HEAD
    func createOrJoinSubgroup(
        parentQualifiedID: QualifiedID,
        parentID: MLSGroupID
    ) async throws -> MLSGroupID {
        fatalError("not implemented")
    }

    func onConferenceInfoChange(parentGroupID: MLSGroupID, subConversationGroupID: MLSGroupID) -> AnyPublisher<MLSConferenceInfo, Never> {
        fatalError("not implemented")
    }

    func onEpochChanged() -> AnyPublisher<MLSGroupID, Never> {
=======
    // MARK: - Self Group

    func createSelfGroup(for groupID: MLSGroupID) {
        fatalError("not implemented")
    }

    func joinSelfGroup(with groupID: MLSGroupID) {
>>>>>>> 32ea58e7
        fatalError("not implemented")
    }

}<|MERGE_RESOLUTION|>--- conflicted
+++ resolved
@@ -175,7 +175,6 @@
         calls.scheduleCommitPendingProposals.append((groupID, commitDate))
     }
 
-<<<<<<< HEAD
     func createOrJoinSubgroup(
         parentQualifiedID: QualifiedID,
         parentID: MLSGroupID
@@ -188,7 +187,9 @@
     }
 
     func onEpochChanged() -> AnyPublisher<MLSGroupID, Never> {
-=======
+        fatalError("not implemented")
+    }
+
     // MARK: - Self Group
 
     func createSelfGroup(for groupID: MLSGroupID) {
@@ -196,7 +197,6 @@
     }
 
     func joinSelfGroup(with groupID: MLSGroupID) {
->>>>>>> 32ea58e7
         fatalError("not implemented")
     }
 
