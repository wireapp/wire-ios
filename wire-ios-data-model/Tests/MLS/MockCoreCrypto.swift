//
// Wire
// Copyright (C) 2022 Wire Swiss GmbH
//
// This program is free software: you can redistribute it and/or modify
// it under the terms of the GNU General Public License as published by
// the Free Software Foundation, either version 3 of the License, or
// (at your option) any later version.
//
// This program is distributed in the hope that it will be useful,
// but WITHOUT ANY WARRANTY; without even the implied warranty of
// MERCHANTABILITY or FITNESS FOR A PARTICULAR PURPOSE. See the
// GNU General Public License for more details.
//
// You should have received a copy of the GNU General Public License
// along with this program. If not, see http://www.gnu.org/licenses/.
//

import Foundation
import WireDataModel
import CoreCryptoSwift

class MockSafeCoreCrypto: SafeCoreCryptoProtocol {

    var coreCrypto: MockCoreCrypto

    init(coreCrypto: MockCoreCrypto = .init()) {
        self.coreCrypto = coreCrypto
    }

    var performCount = 0
    func perform<T>(_ block: (CoreCryptoProtocol) throws -> T) rethrows -> T {
<<<<<<< HEAD
        try block(coreCrypto)
=======
        performCount += 1
        return try block(self)
>>>>>>> e42a1949
    }

    var unsafePerformCount = 0
    func unsafePerform<T>(_ block: (CoreCryptoProtocol) throws -> T) rethrows -> T {
<<<<<<< HEAD
        try block(coreCrypto)
=======
        unsafePerformCount += 1
        return try block(self)
>>>>>>> e42a1949
    }

    var mockMlsInit: ((String) throws -> Void)?

    func mlsInit(clientID: String) throws {
        guard let mock = mockMlsInit else {
            fatalError("no mock for `mlsInit`")
        }

        try mock(clientID)
    }
}

class MockCoreCrypto: CoreCryptoProtocol {

    // MARK: - mlsInit

    var mockMlsInit: ((ClientId) throws -> Void)?

    func mlsInit(clientId: ClientId) throws {
        guard let mock = mockMlsInit else {
            fatalError("no mock for `mlsInit`")
        }

        try mock(clientId)
    }

    // MARK: - mlsGenerateKeypair

    var mockMlsGenerateKeypair: (() throws -> [UInt8])?

    func mlsGenerateKeypair() throws -> [UInt8] {
        guard let mock = mockMlsGenerateKeypair else {
            fatalError("no mock for `mlsGenerateKeypair`")
        }

        return try mock()
    }

    // MARK: - mlsInitWithClientId

    var mockMlsInitWithClientId: ((ClientId, Bytes) throws -> Void)?

    func mlsInitWithClientId(clientId: ClientId, signaturePublicKey: [UInt8]) throws {
        guard let mock = mockMlsInitWithClientId else {
            fatalError("no mock for `mlsInitWithClientId`")
        }

        try mock(clientId, signaturePublicKey)
    }

    // MARK: - setCallbacks

    func setCallbacks(callbacks: CoreCryptoCallbacks) throws {

    }

    // MARK: - clientPublicKey

    var mockClientPublicKey: (() throws -> [UInt8])?

    func clientPublicKey() throws -> [UInt8] {
        guard let mock = mockClientPublicKey else {
            fatalError("no mock for `clientPublicKey`")
        }

        return try mock()
    }

    // MARK: - clientKeypackages

    var mockClientKeypackages: ((UInt32) throws -> [[UInt8]])?

    func clientKeypackages(amountRequested: UInt32) throws -> [[UInt8]] {
        guard let mock = mockClientKeypackages else {
            fatalError("no mock for `clientKeypackages`")
        }

        return try mock(amountRequested)
    }

    // MARK: - clientValidKeypackagesCount

    var mockClientValidKeypackagesCount: (() throws -> UInt64)?

    func clientValidKeypackagesCount() throws -> UInt64 {
        guard let mock = mockClientValidKeypackagesCount else {
            fatalError("no mock for `clientValidKeypackagesCount`")
        }

        return try mock()
    }

    // MARK: - createConversation

    var mockCreateConversation: ((ConversationId, ConversationConfiguration) throws -> Void)?

    func createConversation(conversationId: ConversationId, config: ConversationConfiguration) throws {
        guard let mock = mockCreateConversation else {
            fatalError("no mock for `createConversation`")
        }

        return try mock(conversationId, config)
    }

    // MARK: - conversationEpoch

    var mockConversationEpoch: ((ConversationId) throws -> UInt64)?

    func conversationEpoch(conversationId: ConversationId) throws -> UInt64 {
        guard let mock = mockConversationEpoch else {
            fatalError("no mock for `conversationEpoch`")
        }

        return try mock(conversationId)
    }

    // MARK: - conversationExists

    var mockConversationExists: ((ConversationId) -> Bool)?

    func conversationExists(conversationId: ConversationId) -> Bool {
        guard let mock = mockConversationExists else {
            fatalError("no mock for `conversationExists`")
        }

        return mock(conversationId)
    }

    // MARK: - processWelcomeMessage

    var mockProcessWelcomeMessage: (([UInt8], CustomConfiguration) throws -> ConversationId)?

    func processWelcomeMessage(welcomeMessage: [UInt8], customConfiguration: CustomConfiguration) throws -> ConversationId {
        guard let mock = mockProcessWelcomeMessage else {
            fatalError("no mock for `processWelcomeMessage`")
        }

        return try mock(welcomeMessage, customConfiguration)
    }

    // MARK: - addClientsToConversation

    var mockAddClientsToConversation: ((ConversationId, [Invitee]) throws -> MemberAddedMessages)?

    func addClientsToConversation(conversationId: ConversationId, clients: [Invitee]) throws -> MemberAddedMessages {
        guard let mock = mockAddClientsToConversation else {
            fatalError("no mock for `addClientsToConversation`")
        }

        return try mock(conversationId, clients)
    }

    // MARK: - removeClientsFromConversation

    var mockRemoveClientsFromConversation: ((ConversationId, [ClientId]) throws -> CommitBundle)?

    func removeClientsFromConversation(conversationId: ConversationId, clients: [ClientId]) throws -> CommitBundle {
        guard let mock = mockRemoveClientsFromConversation else {
            fatalError("no mock for `removeClientsFromConversation`")
        }

        return try mock(conversationId, clients)
    }

    // MARK: - updateKeyingMaterial

    var mockUpdateKeyingMaterial: ((ConversationId) throws -> CommitBundle)?

    func updateKeyingMaterial(conversationId: ConversationId) throws -> CommitBundle {
        guard let mock = mockUpdateKeyingMaterial else {
            fatalError("no mock for `updateKeyingMaterial`")
        }

        return try mock(conversationId)
    }

    // MARK: - commitPendingProposals

    var mockCommitPendingProposals: ((ConversationId) throws -> CommitBundle?)?

    func commitPendingProposals(conversationId: ConversationId) throws -> CommitBundle? {
        guard let mock = mockCommitPendingProposals else {
            fatalError("no mock for `commitPendingProposals`")
        }

        return try mock(conversationId)
    }

    // MARK: - wipeConversation

    var mockWipeConversation: ((ConversationId) throws -> Void)?

    func wipeConversation(conversationId: ConversationId) throws {
        guard let mock = mockWipeConversation else {
            fatalError("no mock for `wipeConversation`")
        }

        return try mock(conversationId)
    }

    // MARK: - decryptMessage

    var mockDecryptMessage: ((ConversationId, [UInt8]) throws -> DecryptedMessage)?

    func decryptMessage(conversationId: ConversationId, payload: [UInt8]) throws -> DecryptedMessage {
        guard let mock = mockDecryptMessage else {
            fatalError("no mock for `decryptMessage`")
        }

        return try mock(conversationId, payload)
    }

    // MARK: - encryptMessage

    var mockEncryptMessage: ((ConversationId, [UInt8]) throws -> [UInt8])?

    func encryptMessage(conversationId: ConversationId, message: [UInt8]) throws -> [UInt8] {
        guard let mock = mockEncryptMessage else {
            fatalError("no mock for `encryptMessage`")
        }

        return try mock(conversationId, message)
    }

    // MARK: - newAddProposal

    var mockNewAddProposal: ((ConversationId, [UInt8]) throws -> ProposalBundle)?

    func newAddProposal(conversationId: ConversationId, keyPackage: [UInt8]) throws -> ProposalBundle {
        guard let mock = mockNewAddProposal else {
            fatalError("no mock for `newAddProposal`")
        }

        return try mock(conversationId, keyPackage)
    }

    // MARK: - newUpdateProposal

    var mockNewUpdateProposal: ((ConversationId) throws -> ProposalBundle)?

    func newUpdateProposal(conversationId: ConversationId) throws -> ProposalBundle {
        guard let mock = mockNewUpdateProposal else {
            fatalError("no mock for `newUpdateProposal`")
        }

        return try mock(conversationId)
    }

    // MARK: - newRemoveProposal

    var mockNewRemoveProposal: ((ConversationId, ClientId) throws -> ProposalBundle)?

    func newRemoveProposal(conversationId: ConversationId, clientId: ClientId) throws -> ProposalBundle {
        guard let mock = mockNewRemoveProposal else {
            fatalError("no mock for `newRemoveProposal`")
        }

        return try mock(conversationId, clientId)
    }

    // MARK: - newExternalAddProposal

    var mockNewExternalAddProposal: ((ConversationId, UInt64) throws -> [UInt8])?

    func newExternalAddProposal(conversationId: ConversationId, epoch: UInt64) throws -> [UInt8] {
        guard let mock = mockNewExternalAddProposal else {
            fatalError("no mock for `newExternalAddProposal`")
        }

        return try mock(conversationId, epoch)
    }

    // MARK: - newExternalRemoveProposal

    var mockNewExternalRemoveProposal: ((ConversationId, UInt64, [UInt8]) throws -> [UInt8])?

    func newExternalRemoveProposal(conversationId: ConversationId, epoch: UInt64, keyPackageRef: [UInt8]) throws -> [UInt8] {
        guard let mock = mockNewExternalRemoveProposal else {
            fatalError("no mock for `newExternalRemoveProposal`")
        }

        return try mock(conversationId, epoch, keyPackageRef)
    }

    // MARK: - joinByExternalCommit

    var mockJoinByExternalCommit: ((Bytes, CustomConfiguration) throws -> ConversationInitBundle)?

    func joinByExternalCommit(
        publicGroupState: [UInt8],
        customConfiguration: CustomConfiguration
    ) throws -> ConversationInitBundle {
        guard let mock = mockJoinByExternalCommit else {
            fatalError("no mock for `joinByExternalCommit`")
        }

        return try mock(publicGroupState, customConfiguration)
    }

    // MARK: - exportGroupState

    var mockExportGroupState: ((ConversationId) throws -> [UInt8])?

    func exportGroupState(conversationId: ConversationId) throws -> [UInt8] {
        guard let mock = mockExportGroupState else {
            fatalError("no mock for `exportGroupState`")
        }

        return try mock(conversationId)
    }

    // MARK: - mergePendingGroupFromExternalCommit

    var mockMergePendingGroupFromExternalCommit: ((ConversationId) throws -> Void)?

    func mergePendingGroupFromExternalCommit(conversationId: ConversationId) throws {
        guard let mock = mockMergePendingGroupFromExternalCommit else {
            fatalError("no mock for `mergePendingGroupFromExternalCommit`")
        }

        return try mock(conversationId)
    }

    // MARK: - clearPendingGroupFromExternalCommit

    var mockClearPendingGroupFromExternalCommit: ((ConversationId) throws -> Void)?

    func clearPendingGroupFromExternalCommit(conversationId: ConversationId) throws {
        guard let mock = mockClearPendingGroupFromExternalCommit else {
            fatalError("no mock for `clearPendingGroupFromExternalCommit`")
        }

        return try mock(conversationId)
    }

    // MARK: - exportSecretKey

    var mockExportSecretKey: ((ConversationId, UInt32) throws -> Bytes)?

    func exportSecretKey(conversationId: ConversationId, keyLength: UInt32) throws -> [UInt8] {
        guard let mock = mockExportSecretKey else {
            fatalError("no mock for `exportSecretKey`")
        }

        return try mock(conversationId, keyLength)
    }

    // MARK: - getClientIds

    var mockGetClientIds: ((ConversationId) throws -> [ClientId])?

    func getClientIds(conversationId: ConversationId) throws -> [ClientId] {
        guard let mock = mockGetClientIds else {
            fatalError("no mock for `getClientIds`")
        }

        return try mock(conversationId)
    }

    // MARK: - randomBytes

    var mockRandomBytes: ((UInt32) throws -> [UInt8])?

    func randomBytes(length: UInt32) throws -> [UInt8] {
        guard let mock = mockRandomBytes else {
            fatalError("no mock for `randomBytes`")
        }

        return try mock(length)
    }

    // MARK: - reseedRng

    var mockReseedRng: (([UInt8]) throws -> Void)?

    func reseedRng(seed: [UInt8]) throws {
        guard let mock = mockReseedRng else {
            fatalError("no mock for `reseedRng`")
        }

        return try mock(seed)
    }

    // MARK: - commitAccepted

    var mockCommitAccepted: ((ConversationId) throws -> Void)?

    func commitAccepted(conversationId: ConversationId) throws {
        guard let mock = mockCommitAccepted else {
            fatalError("no mock for `commitAccepted`")
        }

        return try mock(conversationId)
    }

    // MARK: - clearPendingProposal

    var mockClearPendingProposal: ((ConversationId, [UInt8]) throws -> Void)?

    func clearPendingProposal(conversationId: ConversationId, proposalRef: [UInt8]) throws {
        guard let mock = mockClearPendingProposal else {
            fatalError("no mock for `clearPendingProposal`")
        }

        return try mock(conversationId, proposalRef)
    }

    // MARK: - clearPendingCommit

    var mockClearPendingCommit: ((ConversationId) throws -> Void)?

    func clearPendingCommit(conversationId: ConversationId) throws {
        guard let mock = mockClearPendingCommit else {
            fatalError("no mock for `clearPendingCommit`")
        }

        return try mock(conversationId)
    }

    // MARK: - proteusInit

    var mockProteusInit: (() throws -> Void)?

    func proteusInit() throws {
        guard let mock = mockProteusInit else {
            fatalError("no mock for `proteusInit`")
        }

        return try mock()
    }

    // MARK: - proteusSessionFromPrekey

    var mockProteusSessionFromPrekey: ((String, Bytes) throws -> Void)?

    func proteusSessionFromPrekey(sessionId: String, prekey: [UInt8]) throws {
        guard let mock = mockProteusSessionFromPrekey else {
            fatalError("no mock for `proteusSessionFromPrekey`")
        }

        return try mock(sessionId, prekey)
    }

    // MARK: - proteusSessionFromMessage

    var mockProteusSessionFromMessage: ((String, Bytes) throws -> Bytes)?

    func proteusSessionFromMessage(sessionId: String, envelope: [UInt8]) throws -> [UInt8] {
        guard let mock = mockProteusSessionFromMessage else {
            fatalError("no mock for `proteusSessionFromMessage`")
        }

        return try mock(sessionId, envelope)
    }

    // MARK: - proteusSessionSave

    var mockProteusSessionSave: ((String) throws -> Void)?

    func proteusSessionSave(sessionId: String) throws {
        guard let mock = mockProteusSessionSave else {
            fatalError("no mock for `proteusSessionSave`")
        }

        return try mock(sessionId)
    }

    // MARK: - proteusSessionDelete

    var mockProteusSessionDelete: ((String) throws -> Void)?

    func proteusSessionDelete(sessionId: String) throws {
        guard let mock = mockProteusSessionDelete else {
            fatalError("no mock for `proteusSessionDelete`")
        }

        return try mock(sessionId)
    }

    // MARK: - proteusDecrypt

    var mockProteusDecrypt: ((String, Bytes) throws -> Bytes)?

    func proteusDecrypt(sessionId: String, ciphertext: [UInt8]) throws -> [UInt8] {
        guard let mock = mockProteusDecrypt else {
            fatalError("no mock for `proteusDecrypt`")
        }

        return try mock(sessionId, ciphertext)
    }

    // MARK: - proteusEncrypt

    var mockProteusEncrypt: ((String, Bytes) throws -> Bytes)?

    func proteusEncrypt(sessionId: String, plaintext: [UInt8]) throws -> [UInt8] {
        guard let mock = mockProteusEncrypt else {
            fatalError("no mock for `proteusEncrypt`")
        }

        return try mock(sessionId, plaintext)
    }

    // MARK: - proteusEncryptBatched

    var mockProteusEncryptBatched: (([String], Bytes) throws -> [String: Bytes])?

    func proteusEncryptBatched(sessionId: [String], plaintext: [UInt8]) throws -> [String: [UInt8]] {
        guard let mock = mockProteusEncryptBatched else {
            fatalError("no mock for `proteusEncryptBatched`")
        }

        return try mock(sessionId, plaintext)
    }

    // MARK: - proteusNewPrekey

    var mockProteusNewPrekey: ((UInt16) throws -> Bytes)?

    func proteusNewPrekey(prekeyId: UInt16) throws -> [UInt8] {
        guard let mock = mockProteusNewPrekey else {
            fatalError("no mock for `proteusNewPrekey`")
        }

        return try mock(prekeyId)
    }

    // MARK: - proteusFingerprint

    var mockProteusFingerprint: (() throws -> String)?

    func proteusFingerprint() throws -> String {
        guard let mock = mockProteusFingerprint else {
            fatalError("no mock for `proteusFingerprint`")
        }

        return try mock()
    }

    // MARK: - proteusCryptoboxMigrate

    var mockProteusCryptoboxMigrate: ((String) throws -> Void)?

    func proteusCryptoboxMigrate(path: String) throws {
        guard let mock = mockProteusCryptoboxMigrate else {
            fatalError("no mock for `proteusCryptoboxMigrate`")
        }

        return try mock(path)
    }

    // MARK: - proteusSessionExists

    var mockProteusSessionExists: ((String) throws -> Bool)?

    func proteusSessionExists(sessionId: String) throws -> Bool {
        guard let mock = mockProteusSessionExists else {
            fatalError("no mock for `proteusSessionExists`")
        }

        return try mock(sessionId)
    }

    // MARK: - proteusNewPrekeyAuto

    var mockProteusNewPrekeyAuto: (() throws -> [UInt8])?

    func proteusNewPrekeyAuto() throws -> [UInt8] {
        guard let mock = mockProteusNewPrekeyAuto else {
            fatalError("no mock for `proteusNewPrekeyAuto`")
        }

        return try mock()
    }

    // MARK: - proteusLastResortPrekey

    var mockProteusLastResortPrekey: (() throws -> [UInt8])?

    func proteusLastResortPrekey() throws -> [UInt8] {
        guard let mock = mockProteusLastResortPrekey else {
            fatalError("no mock for `proteusLastResortPrekey`")
        }

        return try mock()
    }

    // MARK: - proteusLastResortPrekeyId

    var mockProteusLastResortPrekeyId: (() throws -> UInt16)?

    func proteusLastResortPrekeyId() throws -> UInt16 {
        guard let mock = mockProteusLastResortPrekeyId else {
            fatalError("no mock for `proteusLastResortPrekeyId`")
        }

        return try mock()
    }

    // MARK: - proteusFingerprintLocal

    var mockProteusFingerprintLocal: ((String) throws -> String)?

    func proteusFingerprintLocal(sessionId: String) throws -> String {
        guard let mock = mockProteusFingerprintLocal else {
            fatalError("no mock for `proteusFingerprintLocal`")
        }

        return try mock(sessionId)
    }

    // MARK: - proteusFingerprintRemote

    var mockProteusFingerprintRemote: ((String) throws -> String)?

    func proteusFingerprintRemote(sessionId: String) throws -> String {
        guard let mock = mockProteusFingerprintRemote else {
            fatalError("no mock for `proteusFingerprintRemote`")
        }

        return try mock(sessionId)
    }

    // MARK: - proteusFingerprintPrekeybundle

    var mockProteusFingerprintPrekeybundle: (([UInt8]) throws -> String)?

    func proteusFingerprintPrekeybundle(prekey: [UInt8]) throws -> String {
        guard let mock = mockProteusFingerprintPrekeybundle else {
            fatalError("no mock for `proteusFingerprintPrekeybundle`")
        }

        return try mock(prekey)
    }

    // MARK: - proteusLastErrorCode

    var mockProteusLastErrorCode: (() -> (UInt32))?

    func proteusLastErrorCode() -> UInt32 {
        guard let mock = mockProteusLastErrorCode else {
            fatalError("no mock for `proteusLastErrorCode`")
        }

        return mock()
    }

    // MARK: - newAcmeEnrollment

    var mockNewAcmeEnrollment: ((CiphersuiteName) throws -> WireE2eIdentity)?

    func newAcmeEnrollment(ciphersuite: CiphersuiteName) throws -> WireE2eIdentity {
        guard let mock = mockNewAcmeEnrollment else {
            fatalError("no mock for `newAcmeEnrollment`")
        }

        return try mock(ciphersuite)
    }

    // MARK: - restoreFromDisk

    var mockRestoreFromDisk: (() throws -> Void)?

    func restoreFromDisk() throws {
        guard let mock = mockRestoreFromDisk else {
            fatalError("no mock for `restoreFromDisk`")
        }

        try mock()
    }
}<|MERGE_RESOLUTION|>--- conflicted
+++ resolved
@@ -30,22 +30,14 @@
 
     var performCount = 0
     func perform<T>(_ block: (CoreCryptoProtocol) throws -> T) rethrows -> T {
-<<<<<<< HEAD
-        try block(coreCrypto)
-=======
         performCount += 1
-        return try block(self)
->>>>>>> e42a1949
+        return try block(coreCrypto)
     }
 
     var unsafePerformCount = 0
     func unsafePerform<T>(_ block: (CoreCryptoProtocol) throws -> T) rethrows -> T {
-<<<<<<< HEAD
-        try block(coreCrypto)
-=======
         unsafePerformCount += 1
-        return try block(self)
->>>>>>> e42a1949
+        return try block(coreCrypto)
     }
 
     var mockMlsInit: ((String) throws -> Void)?
