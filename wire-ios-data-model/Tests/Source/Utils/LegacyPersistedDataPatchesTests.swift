--- conflicted
+++ resolved
@@ -220,10 +220,7 @@
 
             // THEN
             let readData = try? Data(contentsOf: newSession)
-<<<<<<< HEAD
             XCTAssertNotNil(readData)
-=======
->>>>>>> 73bc1645
             XCTAssertEqual(readData, previousData)
             XCTAssertFalse(FileManager.default.fileExists(atPath: oldSession.path))
             XCTAssertTrue(FileManager.default.fileExists(atPath: newSession.path))
