--- conflicted
+++ resolved
@@ -86,12 +86,8 @@
             // given
             let selfClient = self.createSelfClient(in: syncMOC)
             var preKeys: [(id: UInt16, prekey: String)] = []
-<<<<<<< HEAD
-            selfClient.keysStore.encryptionContext.perform {
-=======
+            syncMOC.zm_cryptKeyStore.encryptionContext.perform {
             // TODO: [John] use flag here
-            syncMOC.zm_cryptKeyStore.encryptionContext.perform {
->>>>>>> 33098a79
                 preKeys = try! $0.generatePrekeys(0 ..< 2)
             }
 
