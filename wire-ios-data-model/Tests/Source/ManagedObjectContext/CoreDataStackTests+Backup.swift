////
// Wire
// Copyright (C) 2018 Wire Swiss GmbH
//
// This program is free software: you can redistribute it and/or modify
// it under the terms of the GNU General Public License as published by
// the Free Software Foundation, either version 3 of the License, or
// (at your option) any later version.
//
// This program is distributed in the hope that it will be useful,
// but WITHOUT ANY WARRANTY; without even the implied warranty of
// MERCHANTABILITY or FITNESS FOR A PARTICULAR PURPOSE. See the
// GNU General Public License for more details.
//
// You should have received a copy of the GNU General Public License
// along with this program. If not, see http://www.gnu.org/licenses/.
//

import Foundation
import XCTest
@testable import WireDataModel

class CoreDataStackTests_Backup: DatabaseBaseTest {

    override func tearDown() {
        CoreDataStack.clearBackupDirectory(dispatchGroup: dispatchGroup)
        XCTAssert(waitForAllGroupsToBeEmpty(withTimeout: 0.1))
        XCTAssertFalse(FileManager.default.fileExists(atPath: CoreDataStack.backupsDirectory.path))
        XCTAssertFalse(FileManager.default.fileExists(atPath: CoreDataStack.importsDirectory.path))
        super.tearDown()
    }

    func createBackup(accountIdentifier: UUID, databaseKey: VolatileData? = nil, file: StaticString = #file, line: UInt = #line) -> Result<URL>? {
        var result: Result<URL>?
        CoreDataStack.backupLocalStorage(accountIdentifier: accountIdentifier,
                                         clientIdentifier: name,
                                         applicationContainer: applicationContainer,
                                         dispatchGroup: self.dispatchGroup,
                                         databaseKey: databaseKey) {
            result = $0.map { $0.url }
        }
        XCTAssert(waitForAllGroupsToBeEmpty(withTimeout: 0.5), file: file, line: line)
        return result
    }

    func importBackup(accountIdentifier: UUID, backup: URL, file: StaticString = #file, line: UInt = #line) -> Result<URL>? {

        var result: Result<URL>?
        CoreDataStack.importLocalStorage(accountIdentifier: accountIdentifier,
                                         from: backup,
                                         applicationContainer: applicationContainer,
                                         dispatchGroup: dispatchGroup) {
            result = $0
        }

        XCTAssert(waitForAllGroupsToBeEmpty(withTimeout: 0.5), file: file, line: line)
        return result
    }

    func createBackupAndDeleteOriginalAccount(accountIdentifier: UUID, file: StaticString = #file, line: UInt = #line) -> URL? {
        // create populated account database
        let directory = createStorageStackAndWaitForCompletion(userID: accountIdentifier)
        _ = ZMConversation.insertGroupConversation(moc: directory.viewContext, participants: [ZMUser]())
        directory.viewContext.saveOrRollback()

        guard let result = createBackup(accountIdentifier: accountIdentifier) else { return nil }
        guard case .success(let url) = result else { return nil }

        // Delete account
        clearStorageFolder()

        return url
    }

    // MARK: - Export

    func testThatItFailsWithWrongAccountIdentifier() throws {
        // given
        let uuid = UUID()
        _ = createStorageStackAndWaitForCompletion(userID: uuid)

        // when
        guard let result = createBackup(accountIdentifier: UUID()) else { return XCTFail() }

        guard case let .failure(error) = result else { return XCTFail() }

        switch error as? CoreDataStack.BackupError {
        case .failedToRead?: break
        default: XCTFail("unexpected error type")
        }
    }

    func testThatItFindsTheStorageWithCorrectAccountIdentifier() throws {
        // given
        let uuid = UUID()
        _ = createStorageStackAndWaitForCompletion(userID: uuid)

        // when
        guard let result = createBackup(accountIdentifier: uuid) else { return XCTFail() }

        // then
        guard case let .success(url) = result else { return XCTFail() }

        let fm = FileManager.default
        XCTAssertTrue(fm.fileExists(atPath: url.path))
        let databaseDirectory = url.appendingPathComponent("data")
        let metadataURL = url.appendingPathComponent("export.json")

        XCTAssertTrue(fm.fileExists(atPath: databaseDirectory.path))
        XCTAssertTrue(fm.fileExists(atPath: metadataURL.path))
        XCTAssertTrue(try fm.contentsOfDirectory(atPath: databaseDirectory.path).count > 1)
        XCTAssertTrue(try fm.contentsOfDirectory(atPath: url.path).count > 1)
    }

    func testThatItFailsWhenItCannotCreateTargetDirectory() throws {
        // given
        let uuid = UUID()
        _ = createStorageStackAndWaitForCompletion(userID: uuid)
        // create empty file where backup needs to be saved to
        try Data().write(to: CoreDataStack.backupsDirectory)

        // when
        guard let result = createBackup(accountIdentifier: uuid) else { return XCTFail() }

        guard case let .failure(error) = result else { return XCTFail() }

        switch error as? CoreDataStack.BackupError {
        case .failedToWrite?: break
        default: XCTFail("unexpected error type")
        }
    }

    func testThatItDisablesEncryptionAtRest_WhenEARIsEnableAndEncryptionKeysAreValid() throws {
        // given
        let uuid = UUID()
        let directory = createStorageStackAndWaitForCompletion(userID: uuid)
        directory.viewContext.encryptMessagesAtRest = true
<<<<<<< HEAD
        directory.viewContext.databaseKey = validDatabaseKey
=======
    
        directory.viewContext.databaseKey = validDatabaseKey
        directory.viewContext.saveOrRollback()
>>>>>>> 33098a79

        // when
        guard let result = createBackup(
            accountIdentifier: uuid,
            databaseKey: directory.viewContext.databaseKey
        ) else {
            return XCTFail()
        }
        directory.viewContext.saveOrRollback()

        // then
        switch result {
        case let .success(backup):
      
            let model = CoreDataStack.loadMessagingModel()
            let coordinator = NSPersistentStoreCoordinator(managedObjectModel: model)
            let storeFile = backup.appendingPathComponent("data").appendingStoreFile()
            let store = try coordinator.addPersistentStore(ofType: NSSQLiteStoreType, configurationName: nil, at: storeFile, options: [:])
            XCTAssert(FileManager.default.fileExists(atPath: storeFile.path))
            let context = NSManagedObjectContext(concurrencyType: .mainQueueConcurrencyType)
            context.persistentStoreCoordinator = coordinator
            XCTAssertFalse(context.encryptMessagesAtRest)
        case .failure:
            XCTFail()
        }
    }

    func testThatItFailsWhenEARIsEnabledAndEncryptionKeysAreNil() throws {
        // given
        let uuid = UUID()
        let directory = createStorageStackAndWaitForCompletion(userID: uuid)
        directory.viewContext.encryptMessagesAtRest = true
        directory.viewContext.databaseKey = nil
        directory.viewContext.saveOrRollback()

        // when
        guard let result = createBackup(
            accountIdentifier: uuid,
            databaseKey: nil
        ) else {
            return XCTFail()
        }

        guard case let .failure(error) = result else { return XCTFail() }

        // then
        switch error as? CoreDataStack.BackupError {
        case .failedToWrite(let failureError):
            switch failureError as? CoreDataStack.BackupError {
            case .missingEAREncryptionKey: break
            default: XCTFail("unexpected error type")
        }
        default: XCTFail("unexpected error type")
        }
    }

    func testThatItPreservesOriginalDataAfterBackup() {
        // given
        let uuid = UUID()
        let directory = createStorageStackAndWaitForCompletion(userID: uuid)
        _ = ZMConversation.insertGroupConversation(moc: directory.viewContext, participants: [])
        directory.viewContext.saveOrRollback()

        // when
        guard let result = createBackup(accountIdentifier: uuid) else { return XCTFail() }

        // then
        guard case .success = result else { return XCTFail() }
        let fetchConversations = ZMConversation.sortedFetchRequest()
        XCTAssertEqual(try directory.viewContext.count(for: fetchConversations), 1)
    }

    func testThatItPreservesOriginaDataAfterBackupIfStackIsNotActive() throws {
        // given
        let uuid = UUID()
        let directory = createStorageStackAndWaitForCompletion(userID: uuid)
        _ = ZMConversation.insertGroupConversation(moc: directory.viewContext, participants: [])
        directory.viewContext.saveOrRollback()

        // when
        guard let result = createBackup(accountIdentifier: uuid) else { return XCTFail() }

        // then
        guard case .success = result else { return XCTFail() }
        let anotherDirectory = createStorageStackAndWaitForCompletion(userID: uuid)
        let fetchConversations = ZMConversation.sortedFetchRequest()
        XCTAssertEqual(try anotherDirectory.viewContext.count(for: fetchConversations), 1)
    }

    // MARK: - Import

    func testThatItCanOpenAnImportedBackup() {
        // given
        let uuid = UUID()
        guard let backup = createBackupAndDeleteOriginalAccount(accountIdentifier: uuid) else { return XCTFail() }

        // when
        guard let result = importBackup(accountIdentifier: uuid, backup: backup) else { return XCTFail() }

        // then
        guard case .success = result else { return XCTFail() }
        let directory = createStorageStackAndWaitForCompletion(userID: uuid)
        let fetchConversations = ZMConversation.sortedFetchRequest()
        XCTAssertEqual(try directory.viewContext.count(for: fetchConversations), 1)
    }

    func testThatMetadataIsDeletedWhenImportingBackup() {
        // given
        let uuid = UUID()
        let directory = createStorageStackAndWaitForCompletion(userID: uuid)

        // Set metadata on DB which we expect to be cleared when importing from a backup
        directory.viewContext.setPersistentStoreMetadata("1234567890", key: ZMPersistedClientIdKey)
        directory.viewContext.setPersistentStoreMetadata("1234567890", key: PersistentMetadataKey.pushToken.rawValue)
        directory.viewContext.setPersistentStoreMetadata("1234567890", key: PersistentMetadataKey.pushKitToken.rawValue)
        directory.viewContext.setPersistentStoreMetadata("1234567890", key: PersistentMetadataKey.lastUpdateEventID.rawValue)
        directory.viewContext.forceSaveOrRollback()

        guard let backup = createBackup(accountIdentifier: uuid)?.value else { return XCTFail() }

        // Delete account
        clearStorageFolder()

        // when
        guard let result = importBackup(accountIdentifier: uuid, backup: backup) else { return XCTFail() }
        guard case .success = result else { return XCTFail() }
        let importedDirectory = createStorageStackAndWaitForCompletion(userID: uuid)

        // then
        XCTAssertNil(importedDirectory.viewContext.persistentStoreMetadata(forKey: ZMPersistedClientIdKey))
        XCTAssertNil(importedDirectory.viewContext.persistentStoreMetadata(forKey: PersistentMetadataKey.pushToken.rawValue))
        XCTAssertNil(importedDirectory.viewContext.persistentStoreMetadata(forKey: PersistentMetadataKey.pushKitToken.rawValue))
        XCTAssertNil(importedDirectory.viewContext.persistentStoreMetadata(forKey: PersistentMetadataKey.lastUpdateEventID.rawValue))
    }

    func testThatItFailsWhenImportingBackupIntoWrongAccount() {
        // given
        let uuid = UUID()
        guard let backup = createBackupAndDeleteOriginalAccount(accountIdentifier: uuid) else { return XCTFail() }

        // when
        let differentUUID = UUID()
        guard let result = importBackup(accountIdentifier: differentUUID, backup: backup) else { return XCTFail() }

        // then
        guard case let .failure(error) = result else { return XCTFail() }
        switch error as? CoreDataStack.BackupImportError {
        case .incompatibleBackup?: break
        default: XCTFail()
        }
    }

    func testThatItFailsWhenImportingNonExistantBackup() {
        // given
        let uuid = UUID()
        let backup = applicationContainer.appendingPathComponent("non-existing-backup")

        // when
        guard let result = importBackup(accountIdentifier: uuid, backup: backup) else { return XCTFail() }

        // then
        guard case let .failure(error) = result else { return XCTFail() }
        switch error as? CoreDataStack.BackupImportError {
        case .failedToCopy?: break
        default: XCTFail()
        }
    }
}<|MERGE_RESOLUTION|>--- conflicted
+++ resolved
@@ -135,13 +135,9 @@
         let uuid = UUID()
         let directory = createStorageStackAndWaitForCompletion(userID: uuid)
         directory.viewContext.encryptMessagesAtRest = true
-<<<<<<< HEAD
-        directory.viewContext.databaseKey = validDatabaseKey
-=======
     
         directory.viewContext.databaseKey = validDatabaseKey
         directory.viewContext.saveOrRollback()
->>>>>>> 33098a79
 
         // when
         guard let result = createBackup(
