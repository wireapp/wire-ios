//
// Wire
// Copyright (C) 2020 Wire Swiss GmbH
//
// This program is free software: you can redistribute it and/or modify
// it under the terms of the GNU General Public License as published by
// the Free Software Foundation, either version 3 of the License, or
// (at your option) any later version.
//
// This program is distributed in the hope that it will be useful,
// but WITHOUT ANY WARRANTY; without even the implied warranty of
// MERCHANTABILITY or FITNESS FOR A PARTICULAR PURPOSE. See the
// GNU General Public License for more details.
//
// You should have received a copy of the GNU General Public License
// along with this program. If not, see http://www.gnu.org/licenses/.
//
//

@testable import WireDataModel
import XCTest

final class DatabaseMigrationTests: DatabaseBaseTest {

    func testThatItDoesNotMigrateFromANonE2EEVersionAndWipesTheDB() {

        // GIVEN
        self.createDatabaseWithOlderModelVersion(versionName: "1-24")

        // WHEN
        let directory = self.createStorageStackAndWaitForCompletion()

        // THEN
        let users = try! directory.viewContext.fetch(ZMUser.sortedFetchRequest())
        XCTAssertEqual(users.count, 1) // only self user
    }

    func testThatItPerformsMigrationFrom_1_25_ToCurrentModelVersion() {

        // GIVEN
        self.createDatabaseWithOlderModelVersion(versionName: "1-25")

        // WHEN
        let directory = self.createStorageStackAndWaitForCompletion(userID: DatabaseMigrationTests.testUUID)

        // THEN
        let conversationCount = try! directory.viewContext.count(for: ZMConversation.sortedFetchRequest())
        let messageCount = try! directory.viewContext.count(for: ZMTextMessage.sortedFetchRequest())
        let systemMessageCount = try! directory.viewContext.count(for: ZMSystemMessage.sortedFetchRequest())
        let connectionCount = try! directory.viewContext.count(for: ZMConnection.sortedFetchRequest())
        let userClientCount = try! directory.viewContext.count(for: UserClient.sortedFetchRequest())
        let helloWorldMessageCount = try! directory.viewContext.count(for: ZMTextMessage.sortedFetchRequest(with: NSPredicate(format: "%K BEGINSWITH[c] %@", "text", "Hello World")))
        let message = directory.viewContext.executeFetchRequestOrAssert(ZMTextMessage.sortedFetchRequest(with: NSPredicate(format: "%K == %@", "text", "You are the best Burno"))).first as? ZMMessage
        let messageServerTimestampTransportString = message?.serverTimestamp?.transportString()
        let userFetchRequest = ZMUser.sortedFetchRequest()
        userFetchRequest.resultType = .dictionaryResultType
        userFetchRequest.propertiesToFetch = self.userPropertiesToFetch
        let userDictionaries = directory.viewContext.executeFetchRequestOrAssert(userFetchRequest)

        XCTAssertEqual(conversationCount, 13)
        XCTAssertEqual(messageCount, 1681)
        XCTAssertEqual(systemMessageCount, 53)
        XCTAssertEqual(connectionCount, 5)
        XCTAssertEqual(userClientCount, 7)
        XCTAssertEqual(helloWorldMessageCount, 1515)

        XCTAssertNotNil(message)
        XCTAssertEqual(messageServerTimestampTransportString, "2015-12-18T16:57:06.836Z")

        XCTAssertNotNil(userDictionaries)
        XCTAssertEqual(userDictionaries.count, 7)
        XCTAssertEqual(userDictionaries as NSArray, DatabaseMigrationTests.userDictionaryFixture1_25 as NSArray)
    }

    func testThatItPerformsMigrationFrom_1_27_ToCurrentModelVersion() {

        // GIVEN
        self.createDatabaseWithOlderModelVersion(versionName: "1-27")

        // WHEN
        let directory = self.createStorageStackAndWaitForCompletion(userID: DatabaseMigrationTests.testUUID)

        // THEN
        let conversationCount = try! directory.viewContext.count(for: ZMConversation.sortedFetchRequest())
        let messageCount = try! directory.viewContext.count(for: ZMClientMessage.sortedFetchRequest())
        let systemMessageCount = try! directory.viewContext.count(for: ZMSystemMessage.sortedFetchRequest())
        let connectionCount = try! directory.viewContext.count(for: ZMConnection.sortedFetchRequest())
        let userClientCount = try! directory.viewContext.count(for: UserClient.sortedFetchRequest())

        let userFetchRequest = ZMUser.sortedFetchRequest()
        userFetchRequest.resultType = .dictionaryResultType
        userFetchRequest.propertiesToFetch = self.userPropertiesToFetch
        let userDictionaries = directory.viewContext.executeFetchRequestOrAssert(userFetchRequest)

        // THEN
        XCTAssertEqual(conversationCount, 18)
        XCTAssertEqual(messageCount, 27)
        XCTAssertEqual(systemMessageCount, 18)
        XCTAssertEqual(connectionCount, 9)
        XCTAssertEqual(userClientCount, 25)

        XCTAssertNotNil(userDictionaries)
        XCTAssertEqual(userDictionaries.count, 7)
        XCTAssertEqual(userDictionaries as NSArray, DatabaseMigrationTests.userDictionaryFixture1_27 as NSArray)
    }

    func testThatItPerformsMigrationFrom_1_28_ToCurrentModelVersion() {

        // GIVEN
        self.createDatabaseWithOlderModelVersion(versionName: "1-28")

        // WHEN
        let directory = self.createStorageStackAndWaitForCompletion(userID: DatabaseMigrationTests.testUUID)

        // THEN
        let conversationCount = try! directory.viewContext.count(for: ZMConversation.sortedFetchRequest())
        let messageCount = try! directory.viewContext.count(for: ZMClientMessage.sortedFetchRequest())
        let systemMessageCount = try! directory.viewContext.count(for: ZMSystemMessage.sortedFetchRequest())
        let connectionCount = try! directory.viewContext.count(for: ZMConnection.sortedFetchRequest())
        let userClientCount = try! directory.viewContext.count(for: UserClient.sortedFetchRequest())

        let userFetchRequest = ZMUser.sortedFetchRequest()
        userFetchRequest.resultType = .dictionaryResultType
        userFetchRequest.propertiesToFetch = self.userPropertiesToFetch
        let userDictionaries = directory.viewContext.executeFetchRequestOrAssert(userFetchRequest)

        // THEN
        XCTAssertEqual(conversationCount, 3)
        XCTAssertEqual(messageCount, 17)
        XCTAssertEqual(systemMessageCount, 1)
        XCTAssertEqual(connectionCount, 2)
        XCTAssertEqual(userClientCount, 3)

        XCTAssertNotNil(userDictionaries)
        XCTAssertEqual(userDictionaries.count, 3)
        XCTAssertEqual(userDictionaries as NSArray, DatabaseMigrationTests.userDictionaryFixture1_28 as NSArray)
    }

    func testThatItPerformsMigrationFrom_2_3_ToCurrentModelVersion() {

        // GIVEN
        self.createDatabaseWithOlderModelVersion(versionName: "2-3")

        // WHEN
        let directory = self.createStorageStackAndWaitForCompletion(userID: DatabaseMigrationTests.testUUID)

        // THEN
        let conversationCount = try! directory.viewContext.count(for: ZMConversation.sortedFetchRequest())
        let messageCount = try! directory.viewContext.count(for: ZMClientMessage.sortedFetchRequest())
        let systemMessageCount = try! directory.viewContext.count(for: ZMSystemMessage.sortedFetchRequest())
        let connectionCount = try! directory.viewContext.count(for: ZMConnection.sortedFetchRequest())
        let userClientCount = try! directory.viewContext.count(for: UserClient.sortedFetchRequest())

        let userFetchRequest = ZMUser.sortedFetchRequest()
        userFetchRequest.resultType = .dictionaryResultType
        userFetchRequest.propertiesToFetch = self.userPropertiesToFetch
        let userDictionaries = directory.viewContext.executeFetchRequestOrAssert(userFetchRequest)

        // THEN
        XCTAssertEqual(conversationCount, 2)
        XCTAssertEqual(messageCount, 5)
        XCTAssertEqual(systemMessageCount, 0)
        XCTAssertEqual(connectionCount, 2)
        XCTAssertEqual(userClientCount, 8)

        XCTAssertNotNil(userDictionaries)
        XCTAssertEqual(userDictionaries.count, 3)
        XCTAssertEqual(userDictionaries as NSArray, DatabaseMigrationTests.userDictionaryFixture2_3 as NSArray)
    }

    func testThatItPerformsMigrationFrom_2_4_ToCurrentModelVersion() {

        // GIVEN
        self.createDatabaseWithOlderModelVersion(versionName: "2-4")

        // WHEN
        let directory = self.createStorageStackAndWaitForCompletion(userID: DatabaseMigrationTests.testUUID)

        // THEN
        let conversationCount = try! directory.viewContext.count(for: ZMConversation.sortedFetchRequest())
        let messageCount = try! directory.viewContext.count(for: ZMClientMessage.sortedFetchRequest())
        let systemMessageCount = try! directory.viewContext.count(for: ZMSystemMessage.sortedFetchRequest())
        let connectionCount = try! directory.viewContext.count(for: ZMConnection.sortedFetchRequest())
        let userClientCount = try! directory.viewContext.count(for: UserClient.sortedFetchRequest())

        let userFetchRequest = ZMUser.sortedFetchRequest()
        userFetchRequest.resultType = .dictionaryResultType
        userFetchRequest.propertiesToFetch = self.userPropertiesToFetch
        let userDictionaries = directory.viewContext.executeFetchRequestOrAssert(userFetchRequest)

        // THEN
        XCTAssertEqual(conversationCount, 2)
        XCTAssertEqual(messageCount, 15)
        XCTAssertEqual(systemMessageCount, 4)
        XCTAssertEqual(connectionCount, 2)
        XCTAssertEqual(userClientCount, 9)

        XCTAssertNotNil(userDictionaries)
        XCTAssertEqual(userDictionaries.count, 3)
        XCTAssertEqual(userDictionaries as NSArray, DatabaseMigrationTests.userDictionaryFixture_2_45 as NSArray)
    }

    func testThatItPerformsMigrationFrom_2_5_ToCurrentModelVersion() {

        // GIVEN
        self.createDatabaseWithOlderModelVersion(versionName: "2-5")

        // WHEN
        let directory = self.createStorageStackAndWaitForCompletion(userID: DatabaseMigrationTests.testUUID)

        // THEN
        let conversationCount = try! directory.viewContext.count(for: ZMConversation.sortedFetchRequest())
        let messageCount = try! directory.viewContext.count(for: ZMClientMessage.sortedFetchRequest())
        let systemMessageCount = try! directory.viewContext.count(for: ZMSystemMessage.sortedFetchRequest())
        let connectionCount = try! directory.viewContext.count(for: ZMConnection.sortedFetchRequest())
        let userClientCount = try! directory.viewContext.count(for: UserClient.sortedFetchRequest())
        let assetClientMessagesCount = try! directory.viewContext.count(for: ZMAssetClientMessage.sortedFetchRequest())

        let userFetchRequest = ZMUser.sortedFetchRequest()
        userFetchRequest.resultType = .dictionaryResultType
        userFetchRequest.propertiesToFetch = self.userPropertiesToFetch
        let userDictionaries = directory.viewContext.executeFetchRequestOrAssert(userFetchRequest)

        // THEN
        XCTAssertEqual(assetClientMessagesCount, 5)
        XCTAssertEqual(conversationCount, 2)
        XCTAssertEqual(messageCount, 13)
        XCTAssertEqual(systemMessageCount, 1)
        XCTAssertEqual(connectionCount, 2)
        XCTAssertEqual(userClientCount, 10)

        XCTAssertNotNil(userDictionaries)
        XCTAssertEqual(userDictionaries.count, 3)
        XCTAssertEqual(userDictionaries as NSArray, DatabaseMigrationTests.userDictionaryFixture_2_45 as NSArray)
    }

    func testThatItPerformsMigrationFrom_2_6_ToCurrentModelVersion() {

        // GIVEN
        self.createDatabaseWithOlderModelVersion(versionName: "2-6")

        // WHEN
        let directory = self.createStorageStackAndWaitForCompletion(userID: DatabaseMigrationTests.testUUID)

        // THEN
        let conversationCount = try! directory.viewContext.count(for: ZMConversation.sortedFetchRequest())
        let messageCount = try! directory.viewContext.count(for: ZMClientMessage.sortedFetchRequest())
        let systemMessageCount = try! directory.viewContext.count(for: ZMSystemMessage.sortedFetchRequest())
        let connectionCount = try! directory.viewContext.count(for: ZMConnection.sortedFetchRequest())
        let userClientCount = try! directory.viewContext.count(for: UserClient.sortedFetchRequest())
        let assetClientMessagesCount = try! directory.viewContext.count(for: ZMAssetClientMessage.sortedFetchRequest())

        let userFetchRequest = ZMUser.sortedFetchRequest()
        userFetchRequest.resultType = .dictionaryResultType
        userFetchRequest.propertiesToFetch = self.userPropertiesToFetch
        let userDictionaries = directory.viewContext.executeFetchRequestOrAssert(userFetchRequest)

        // THEN
        XCTAssertEqual(assetClientMessagesCount, 0)
        XCTAssertEqual(conversationCount, 20)
        XCTAssertEqual(messageCount, 3)
        XCTAssertEqual(systemMessageCount, 21)
        XCTAssertEqual(connectionCount, 16)
        XCTAssertEqual(userClientCount, 12)

        XCTAssertNotNil(userDictionaries)
        XCTAssertEqual(userDictionaries.count, 22)
        XCTAssertEqual(Array(userDictionaries[0..<3]) as NSArray, DatabaseMigrationTests.userDictionaryFixture2_6 as NSArray)
    }

    func testThatItPerformsMigrationFrom_Between_2_7_and_2_21_4_ToCurrentModelVersion() {

        ["2-7", "2-8", "2-21-1", "2-21-2"].forEach { storeFile in
            // GIVEN
            self.createDatabaseWithOlderModelVersion(versionName: storeFile)

            // WHEN
            var directory: CoreDataStack! = self.createStorageStackAndWaitForCompletion(userID: DatabaseMigrationTests.testUUID)

            // THEN
            let conversationCount = try! directory.viewContext.count(for: ZMConversation.sortedFetchRequest())
            let messageCount = try! directory.viewContext.count(for: ZMClientMessage.sortedFetchRequest())
            let systemMessageCount = try! directory.viewContext.count(for: ZMSystemMessage.sortedFetchRequest())
            let connectionCount = try! directory.viewContext.count(for: ZMConnection.sortedFetchRequest())
            let userClientCount = try! directory.viewContext.count(for: UserClient.sortedFetchRequest())
            let assetClientMessagesCount = try! directory.viewContext.count(for: ZMAssetClientMessage.sortedFetchRequest())

            let userFetchRequest = ZMUser.sortedFetchRequest()
            userFetchRequest.resultType = .dictionaryResultType
            userFetchRequest.propertiesToFetch = self.userPropertiesToFetch
            let userDictionaries = directory.viewContext.executeFetchRequestOrAssert(userFetchRequest)

            // THEN
            XCTAssertEqual(assetClientMessagesCount, 0)
            XCTAssertEqual(conversationCount, 20)
            XCTAssertEqual(messageCount, 3)
            XCTAssertEqual(systemMessageCount, 21)
            XCTAssertEqual(connectionCount, 16)
            XCTAssertEqual(userClientCount, 12)

            XCTAssertNotNil(userDictionaries)
            XCTAssertEqual(userDictionaries.count, 22)
            XCTAssertEqual(Array(userDictionaries[0..<3]) as NSArray, DatabaseMigrationTests.userDictionaryFixture2_7 as NSArray)

            directory = nil // need to release
            self.clearStorageFolder()
        }
    }

    func testThatItPerformsMigrationFrom_Between_2_24_1_and_PreLast_ToCurrentModelVersion() {
        // NOTICE: When a new version of data model is created, please increase the last number of the array.
<<<<<<< HEAD
        let allVersions = ["2-24-1"] + [(25...31), (39...57), (59...102)].joined().map {
=======
        let allVersions = ["2-24-1"] + [(25...31), (39...57), (59...105)].joined().map {
>>>>>>> 2abb974c
            "2-\($0)-0"
        }

        let modelVersion = CoreDataStack.loadMessagingModel().version
        let fixtureVersion = String(databaseFixtureFileName(for: modelVersion).dropFirst("store".count))

        // Check that we have current version fixture file
        guard databaseFixtureURL(version: modelVersion) != nil else {
            let versionsWithoutCurrent = allVersions.filter { $0 != fixtureVersion }
            createDatabaseWithOlderModelVersion(versionName: versionsWithoutCurrent.last!)
            let directory = createStorageStackAndWaitForCompletion(userID: DatabaseMigrationTests.testUUID)
            let currentDatabaseURL = directory.syncContext.persistentStoreCoordinator!.persistentStores.last!.url!

            XCTFail("\nMissing current version database file: `store\(fixtureVersion).wiredatabase`. \n\n" +
                    "**HOW TO FIX THIS** \n" +
                    "- Run the test, until you hit the assertion\n" +
                    "- **WHILE THE TEST IS PAUSED** on the assertion, do the following:\n" +
                    "- open the the folder in Finder by typing this command in your terminal. IT WILL NOT WORK IF THE TEST IS NOT PAUSED!!!.\n" +
                    "\t cp \"\(currentDatabaseURL.path)\" ~/Desktop/store\(fixtureVersion).wiredatabase\n\n" +
                    "- The command will copy a file on your desktop called `store\(fixtureVersion).wiredatabase`\n" +
                    "- Copy it to test bundle if this project in `WireDataModel/Test/Resources` with the other stores\n\n")
            assert(false)
        }

        guard allVersions.contains(fixtureVersion) else {
            return XCTFail("Current model version '\(fixtureVersion)' is not added to allVersions array. \n" +
                "Please add it to the array above, so that we are sure it's there when we bump to the next version\n" +
                "and we don't forget to test the migration from that version")
        }

        allVersions.forEach { storeFile in
            // GIVEN
            self.createDatabaseWithOlderModelVersion(versionName: storeFile)

            // WHEN
            var directory: CoreDataStack! = self.createStorageStackAndWaitForCompletion(userID: DatabaseMigrationTests.testUUID)

            // THEN
            let conversationCount = try! directory.viewContext.count(for: ZMConversation.sortedFetchRequest())
            let messageCount = try! directory.viewContext.count(for: ZMClientMessage.sortedFetchRequest())
            let systemMessageCount = try! directory.viewContext.count(for: ZMSystemMessage.sortedFetchRequest())
            let connectionCount = try! directory.viewContext.count(for: ZMConnection.sortedFetchRequest())
            let userClientCount = try! directory.viewContext.count(for: UserClient.sortedFetchRequest())
            let assetClientMessagesCount = try! directory.viewContext.count(for: ZMAssetClientMessage.sortedFetchRequest())
            let messages = directory.viewContext.executeFetchRequestOrAssert(ZMMessage.sortedFetchRequest()) as! [ZMMessage]
            let users = directory.viewContext.fetchOrAssert(request: NSFetchRequest<ZMUser>(entityName: ZMUser.entityName()))

            let userFetchRequest = ZMUser.sortedFetchRequest()
            userFetchRequest.resultType = .dictionaryResultType
            userFetchRequest.propertiesToFetch = self.userPropertiesToFetch
            let userDictionaries = directory.viewContext.executeFetchRequestOrAssert(userFetchRequest)

            // THEN
            XCTAssertEqual(assetClientMessagesCount, 0)
            XCTAssertEqual(conversationCount, 20)
            XCTAssertEqual(messageCount, 3)
            XCTAssertEqual(systemMessageCount, 21)
            XCTAssertEqual(connectionCount, 16)
            XCTAssertEqual(userClientCount, 12)

            // TODO: check still needed after XCode 11
            /*
            if storeFile == "2-53-0" {
                let silencedConversations = ((directory.uiContext.executeFetchRequestOrAssert(ZMConversation.sortedFetchRequest()!)) as! [ZMConversation]).filter { conversation in
                    return conversation.mutedStatus != 0
                }

                XCTAssertEqual(silencedConversations.count, 1)
            }*/

            XCTAssertNotNil(userDictionaries)
            XCTAssertEqual(userDictionaries.count, 22)
            XCTAssertEqual(Array(userDictionaries[0..<3]) as NSArray, DatabaseMigrationTests.userDictionaryFixture2_25_1 as NSArray)
            users.forEach({
                XCTAssertFalse($0.isAccountDeleted)
            })

            XCTAssertGreaterThan(messages.count, 0)
            messages.forEach {
                XCTAssertNil($0.normalizedText)
            }

            directory = nil // need to release
            self.clearStorageFolder()
        }
    }

    func testThatTheVersionIdentifiersMatchModelNameAndDoNotDuplicate() throws {
        // given
        guard let source = Bundle(for: ZMMessage.self).url(forResource: "zmessaging", withExtension: "momd") else {
            fatalError("missing resource")
        }
        let fm = FileManager.default

        let excludedModels = Set(["zmessaging.mom", "zmessaging2.9.mom", "zmessaging2.10.mom", "zmessaging2.11.mom"])

        let regex = try NSRegularExpression(pattern: "[0-9\\.]+[0-9]+")

        var processedVersions = Set<String>()

        try fm.contentsOfDirectory(atPath: source.path).filter { URL(fileURLWithPath: $0).pathExtension == "mom" } .forEach { modelFileName in

            let nameMatches = regex.matches(in: modelFileName, range: NSRange(modelFileName.startIndex..., in: modelFileName)).map {
                String(modelFileName[Range($0.range, in: modelFileName)!])
            }

            if excludedModels.contains(modelFileName) { // first version
                return
            }

            guard let version = nameMatches.first else {
                fatal("Wrong name format: \(modelFileName)")
            }

            XCTAssertFalse(processedVersions.contains(version))

            let store = NSManagedObjectModel(contentsOf: source.appendingPathComponent(modelFileName))!
            // then
            XCTAssertTrue(store.versionIdentifiers.contains(version))
            processedVersions.insert(version)
        }
    }
}

// MARK: - Helpers
extension DatabaseMigrationTests {

    static let testUUID: UUID = UUID()

    var userPropertiesToFetch: [String] {
        return [
                 "accentColorValue",
                 "emailAddress",
                 "modifiedKeys",
                 "name",
                 "normalizedEmailAddress",
                 "normalizedName",
                 "handle"
        ]
    }

    func createDatabaseWithOlderModelVersion(versionName: String, file: StaticString = #file, line: UInt = #line) {
        let storeFile = CoreDataStack.accountDataFolder(accountIdentifier: DatabaseMigrationTests.testUUID, applicationContainer: self.applicationContainer).appendingPersistentStoreLocation()
        try! FileManager.default.createDirectory(at: storeFile.deletingLastPathComponent(), withIntermediateDirectories: true)

        // copy old version database into the expected location
        guard let source = databaseFixtureURL(version: versionName, file: file, line: line) else {
            return
        }
        try! FileManager.default.copyItem(at: source, to: storeFile)
    }

    // The naming scheme is slightly different for fixture files
    func databaseFixtureFileName(for version: String) -> String {
        let fixedVersion = version.replacingOccurrences(of: ".", with: "-")
        let name = "store" + fixedVersion
        return name
    }

    func databaseFixtureURL(version: String, file: StaticString = #file, line: UInt = #line) -> URL? {
        let name = databaseFixtureFileName(for: version)
        guard let source = Bundle(for: type(of: self)).url(forResource: name, withExtension: "wiredatabase") else {
            XCTFail("Could not find \(name).wiredatabase in test bundle", file: file, line: line)
            return nil
        }
        return source
    }
}

// MARK: - Fixtures
extension DatabaseMigrationTests {

    static let userDictionaryFixture1_25 = [
        [
            "accentColorValue": 1,
            "emailAddress": "hello@example.com",
            "name": "awesome test user",
            "normalizedEmailAddress": "hello@example.com",
            "normalizedName": "awesome test user"
            ],
        [
            "accentColorValue": 1,
            "emailAddress": "censored@example.com",
            "name": "Bruno",
            "normalizedEmailAddress": "censored@example.com",
            "normalizedName": "bruno"
        ],
        [
            "accentColorValue": 6,
            "name": "Florian",
            "normalizedName": "florian"
        ],
        [
            "accentColorValue": 4,
            "name": "Heinzelmann",
            "normalizedName": "heinzelmann"
        ],
        [
            "accentColorValue": 3,
            "emailAddress": "migrationtest@example.com",
            "name": "MIGRATION TEST",
            "normalizedEmailAddress": "migrationtest@example.com",
            "normalizedName": "migration test"
        ],
        [
            "accentColorValue": 3,
            "emailAddress": "welcome+23@example.com",
            "name": "Otto the Bot",
            "normalizedEmailAddress": "welcome+23@example.com",
            "normalizedName": "otto the bot"
            ],
        [
            "accentColorValue": 6,
            "name": "Pierre-Joris",
            "normalizedName": "pierrejoris"
        ]
    ]

    static let userDictionaryFixture1_27 = [
        [
            "accentColorValue": (1),
            "emailAddress": "email@example.com",
            "name": "Bruno",
            "normalizedEmailAddress": "email@example.com",
            "normalizedName": "bruno"
            ],
        [
            "accentColorValue": (6),
            "emailAddress": "secret@example.com",
            "name": "Florian",
            "normalizedEmailAddress": "secret@example.com",
            "normalizedName": "florian"
            ],
        [
            "accentColorValue": (4),
            "emailAddress": "hidden@example.com",
            "name": "Heinzelmann",
            "normalizedEmailAddress": "hidden@example.com",
            "normalizedName": "heinzelmann"
            ],
        [
            "accentColorValue": (1),
            "emailAddress": "censored@example.com",
            "name": "It is me",
            "normalizedEmailAddress": "censored@example.com",
            "normalizedName": "it is me"
            ],
        [
            "accentColorValue": (3),
            "emailAddress": "welcome+23@example.com",
            "name": "Otto the Bot",
            "normalizedEmailAddress": "welcome+23@example.com",
            "normalizedName": "otto the bot"
            ],
        [
            "accentColorValue": (3),
            "name": "Pierre-Joris",
            "normalizedName": "pierrejoris"
            ],
        [
            "accentColorValue": (3),
            "emailAddress": "secret2@example.com",
            "name": "Test User",
            "normalizedEmailAddress": "secret2@example.com",
            "normalizedName": "test user"
            ]
    ]

    static let userDictionaryFixture1_28 = [
        [
            "accentColorValue": 1,
            "emailAddress": "user1@example.com",
            "name": "user1",
            "normalizedEmailAddress": "user1@example.com",
            "normalizedName": "user1"
        ],
        [
            "accentColorValue": 6,
            "emailAddress": "user2@example.com",
            "name": "user2",
            "normalizedEmailAddress": "user2@example.com",
            "normalizedName": "user2"
        ],
        [
            "accentColorValue": 1,
            "emailAddress": "user3@example.com",
            "name": "user3",
            "normalizedEmailAddress": "user3@example.com",
            "normalizedName": "user3"
            ]
        ]

    static let userDictionaryFixture2_3 = [
        [
            "accentColorValue": 1,
            "emailAddress": "user1@example.com",
            "name": "Example User 1",
            "normalizedEmailAddress": "user1@example.com",
            "normalizedName": "example user 1"
        ],
        [
            "accentColorValue": 6,
            "name": "Example User 2",
            "normalizedName": "example user 2"
        ],
        [
            "accentColorValue": 3,
            "emailAddress": "user3@example.com",
            "name": "Example User 3",
            "normalizedEmailAddress": "user3@example.com",
            "normalizedName": "example user 3"
            ]
    ]

    static let userDictionaryFixture_2_45 = [
        [
            "accentColorValue": 4,
            "emailAddress": "user1@example.com",
            "name": "User 1",
            "normalizedEmailAddress": "user1@example.com",
            "normalizedName": "user 1"
        ],
        [
            "accentColorValue": 6,
            "name": "User 2",
            "normalizedName": "user 2"
        ],
        [
            "accentColorValue": 1,
            "emailAddress": "user3@example.com",
            "name": "User 3",
            "normalizedEmailAddress": "user3@example.com",
            "normalizedName": "user 3"
            ]
        ]

    static let userDictionaryFixture2_6 = [
        [
            "accentColorValue": 3,
            "name": "Andreas",
            "normalizedName": "Andreas"
        ],
        [
            "accentColorValue": 3,
            "emailAddress": "574@example.com",
            "name": "Chad",
            "normalizedEmailAddress": "574@example.com",
            "normalizedName": "Chad"
        ],
        [
            "accentColorValue": 5,
            "emailAddress": "183@example.com",
            "name": "Daniel",
            "normalizedEmailAddress": "183@example.com",
            "normalizedName": "Daniel"
            ]
        ]

    static let userDictionaryFixture2_7 = [
        [
            "accentColorValue": 3,
            "name": "Andreas",
            "normalizedName": "Andreas"
        ],
        [
            "accentColorValue": 3,
            "emailAddress": "574@example.com",
            "name": "Chad",
            "normalizedEmailAddress": "574@example.com",
            "normalizedName": "Chad"
        ],
        [
            "accentColorValue": 5,
            "emailAddress": "183@example.com",
            "name": "Daniel",
            "normalizedEmailAddress": "183@example.com",
            "normalizedName": "Daniel"
            ]
        ]

    static let userDictionaryFixture2_25_1 = [
        [
            "accentColorValue": 3,
            "name": "Andreas",
            "normalizedName": "Andreas",
            "handle": "andre"
        ],
        [
            "accentColorValue": 3,
            "emailAddress": "574@example.com",
            "name": "Chad",
            "normalizedEmailAddress": "574@example.com",
            "normalizedName": "Chad",
            "handle": "titus"
        ],
        [
            "accentColorValue": 5,
            "emailAddress": "183@example.com",
            "name": "Daniel",
            "normalizedEmailAddress": "183@example.com",
            "normalizedName": "Daniel"
            ]
        ]

}<|MERGE_RESOLUTION|>--- conflicted
+++ resolved
@@ -309,11 +309,7 @@
 
     func testThatItPerformsMigrationFrom_Between_2_24_1_and_PreLast_ToCurrentModelVersion() {
         // NOTICE: When a new version of data model is created, please increase the last number of the array.
-<<<<<<< HEAD
-        let allVersions = ["2-24-1"] + [(25...31), (39...57), (59...102)].joined().map {
-=======
         let allVersions = ["2-24-1"] + [(25...31), (39...57), (59...105)].joined().map {
->>>>>>> 2abb974c
             "2-\($0)-0"
         }
 
