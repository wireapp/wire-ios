--- conflicted
+++ resolved
@@ -19,64 +19,8 @@
 @testable import WireDataModel
 import XCTest
 
-<<<<<<< HEAD
-class UnregisteredUserTests: XCTestCase {
-
-    func testThatItValidatesTheUserName() {
-        // GIVEN
-        let validName = "Maria"
-        let longName = "Ro" + String(repeating: "x", count: 200) + "y"
-        let shortName = "M"
-
-        // THEN
-        XCTAssertTrue(UnregisteredUser.normalizedName(validName).isValid)
-        XCTAssertFalse(UnregisteredUser.normalizedName(longName).isValid)
-        XCTAssertFalse(UnregisteredUser.normalizedName(shortName).isValid)
-    }
-
-    func testThatItValidatesTheEmail() {
-        // GIVEN
-        let validEmail = "anette@foo.bar"
-        let invalidEmail = "kathrine@"
-
-        // THEN
-        XCTAssertTrue(UnregisteredUser.normalizedEmailAddress(validEmail).isValid)
-        XCTAssertFalse(UnregisteredUser.normalizedEmailAddress(invalidEmail).isValid)
-    }
-
-    func testThatItNormalizesTheEmailAddress() {
-        // GIVEN
-        let email = " john.doe@gmail.com "
-
-        // WHEN
-        let normalizedEmail = UnregisteredUser.normalizedEmailAddress(email)
-
-        // THEN
-        assertNormalizationValue(normalizedEmail, "john.doe@gmail.com")
-    }
-
-=======
 final class UnregisteredUserTests: XCTestCase {
 
-    func testThatItReturnsCompletedWhenUserIsComplete_Phone() {
-
-        // GIVEN
-        let user = UnregisteredUser()
-
-        // WHEN
-        user.name = "Mario"
-        user.credentials = .phone("+49123456789")
-        user.verificationCode = "123456"
-        user.accentColor = .turquoise
-        user.acceptedTermsOfService = true
-        user.marketingConsent = false
-
-        // THEN
-        XCTAssertTrue(user.isComplete)
-        XCTAssertFalse(user.needsPassword)
-    }
-
->>>>>>> 640b4fd1
     func testThatItReturnsCompletedWhenUserIsComplete_Email() {
 
         // GIVEN
