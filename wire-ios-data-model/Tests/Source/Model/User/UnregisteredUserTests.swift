//
// Wire
// Copyright (C) 2024 Wire Swiss GmbH
//
// This program is free software: you can redistribute it and/or modify
// it under the terms of the GNU General Public License as published by
// the Free Software Foundation, either version 3 of the License, or
// (at your option) any later version.
//
// This program is distributed in the hope that it will be useful,
// but WITHOUT ANY WARRANTY; without even the implied warranty of
// MERCHANTABILITY or FITNESS FOR A PARTICULAR PURPOSE. See the
// GNU General Public License for more details.
//
// You should have received a copy of the GNU General Public License
// along with this program. If not, see http://www.gnu.org/licenses/.
//

import XCTest
@testable import WireDataModel

class UnregisteredUserTests: XCTestCase {

    func testThatItValidatesTheUserName() {
        // GIVEN
        let validName = "Maria"
        let longName = "Ro" + String(repeating: "x", count: 200) + "y"
        let shortName = "M"

        // THEN
        XCTAssertTrue(UnregisteredUser.normalizedName(validName).isValid)
        XCTAssertFalse(UnregisteredUser.normalizedName(longName).isValid)
        XCTAssertFalse(UnregisteredUser.normalizedName(shortName).isValid)
    }

    func testThatItValidatesTheEmail() {
        // GIVEN
        let validEmail = "anette@foo.bar"
        let invalidEmail = "kathrine@"

        // THEN
        XCTAssertTrue(UnregisteredUser.normalizedEmailAddress(validEmail).isValid)
        XCTAssertFalse(UnregisteredUser.normalizedEmailAddress(invalidEmail).isValid)
    }

    func testThatItNormalizesTheEmailAddress() {
        // GIVEN
        let email = " john.doe@gmail.com "

        // WHEN
        let normalizedEmail = UnregisteredUser.normalizedEmailAddress(email)

        // THEN
        assertNormalizationValue(normalizedEmail, "john.doe@gmail.com")
    }

<<<<<<< HEAD
=======
    func testThatItReturnsCompletedWhenUserIsComplete_Phone() {
        // GIVEN
        let user = UnregisteredUser()

        // WHEN
        user.name = "Mario"
        user.credentials = .phone("+49123456789")
        user.verificationCode = "123456"
        user.accentColorValue = .turquoise
        user.acceptedTermsOfService = true
        user.marketingConsent = false

        // THEN
        XCTAssertTrue(user.isComplete)
        XCTAssertFalse(user.needsPassword)
    }

>>>>>>> a3e09244
    func testThatItReturnsCompletedWhenUserIsComplete_Email() {
        // GIVEN
        let user = UnregisteredUser()

        // WHEN
        user.name = "Mario"
        user.credentials = .email("alexis@example.com")
        user.verificationCode = "123456"
        user.accentColorValue = .turquoise
        user.acceptedTermsOfService = true
        user.marketingConsent = false

        // WHEN: we check if the user needs a password
        XCTAssertFalse(user.isComplete)
        XCTAssertTrue(user.needsPassword)

        // WHEN: we provide the password
        user.password = "12345678"

        // THEN
        XCTAssertTrue(user.isComplete)
        XCTAssertFalse(user.needsPassword)
    }

}

// MARK: - Helpers

private extension UnregisteredUserTests {

    func assertNormalizationValue<T>(_ normalizationResult: NormalizationResult<T>, _ expectedValue: T) where T: Equatable {
        guard case let .valid(value) = normalizationResult else {
            XCTFail()
            return
        }

        XCTAssertEqual(value, expectedValue)
    }

    func assertNormalizationErrorCode<T>(_ normalizationResult: NormalizationResult<T>, _ expectedCode: ZMManagedObjectValidationErrorCode) {
        guard case let .invalid(errorCode) = normalizationResult else {
            XCTFail()
            return
        }

        XCTAssertEqual(errorCode, expectedCode)
    }

}<|MERGE_RESOLUTION|>--- conflicted
+++ resolved
@@ -54,26 +54,6 @@
         assertNormalizationValue(normalizedEmail, "john.doe@gmail.com")
     }
 
-<<<<<<< HEAD
-=======
-    func testThatItReturnsCompletedWhenUserIsComplete_Phone() {
-        // GIVEN
-        let user = UnregisteredUser()
-
-        // WHEN
-        user.name = "Mario"
-        user.credentials = .phone("+49123456789")
-        user.verificationCode = "123456"
-        user.accentColorValue = .turquoise
-        user.acceptedTermsOfService = true
-        user.marketingConsent = false
-
-        // THEN
-        XCTAssertTrue(user.isComplete)
-        XCTAssertFalse(user.needsPassword)
-    }
-
->>>>>>> a3e09244
     func testThatItReturnsCompletedWhenUserIsComplete_Email() {
         // GIVEN
         let user = UnregisteredUser()
