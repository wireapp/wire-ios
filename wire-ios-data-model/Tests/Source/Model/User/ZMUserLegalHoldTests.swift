--- conflicted
+++ resolved
@@ -22,11 +22,7 @@
 class ZMUserLegalHoldTests: ModelObjectsTests {
 
     override func setUp() {
-<<<<<<< HEAD
-        DeveloperFlag.storage = .random()!
-=======
         DeveloperFlag.storage = .temporary()
->>>>>>> 48002498
         var flag = DeveloperFlag.proteusViaCoreCrypto
         flag.isOn = false
         super.setUp()
