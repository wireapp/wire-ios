//
// Wire
// Copyright (C) 2024 Wire Swiss GmbH
//
// This program is free software: you can redistribute it and/or modify
// it under the terms of the GNU General Public License as published by
// the Free Software Foundation, either version 3 of the License, or
// (at your option) any later version.
//
// This program is distributed in the hope that it will be useful,
// but WITHOUT ANY WARRANTY; without even the implied warranty of
// MERCHANTABILITY or FITNESS FOR A PARTICULAR PURPOSE. See the
// GNU General Public License for more details.
//
// You should have received a copy of the GNU General Public License
// along with this program. If not, see http://www.gnu.org/licenses/.
//

import CoreData
import XCTest

@testable import WireDataModel

final class ZMConversationTests_SecurityLevel: ZMConversationTestsBase {

    private var context: NSManagedObjectContext { syncMOC }

    private func createUsersWithClientsOnSyncMOC(count: Int) -> [ZMUser] {
        self.selfUser = ZMUser.selfUser(in: context)
        return (0..<count).map { i in
            let user = ZMUser.insertNewObject(in: context)
            let userClient = UserClient.insertNewObject(in: context)
            let userConnection = ZMConnection.insertNewSentConnection(to: user)
            userConnection.status = .accepted
            userClient.user = user
            user.name = "createdUser \(i + 1)"
            return user
        }
    }

    func testThatConversationInitialSecurityLevelIsNotSecured() {
        context.performGroupedAndWait { _ in
            // given
            let users = self.createUsersWithClientsOnSyncMOC(count: 2)
            let conversation = ZMConversation.insertGroupConversation(moc: context, participants: users)!

            // then
            XCTAssertEqual(conversation.securityLevel, .notSecure)
        }
    }

    func testThatItIncreasesSecurityLevelIfAllClientsInConversationAreTrusted() {
        context.performGroupedAndWait { _ in
            // given
            let users = self.createUsersWithClientsOnSyncMOC(count: 2)
            let conversation = ZMConversation.insertGroupConversation(moc: context, participants: users)!
            let selfClient = self.createSelfClient(onMOC: context)

            // when
            selfClient.trustClients(Set(users.map { $0.clients.first! }))

            // then
            XCTAssertEqual(conversation.securityLevel, .secure)
        }
    }

    func testThatItDoesNotIncreaseTheSecurityLevelIfAConversationIsAConnection() {
        context.performGroupedAndWait { _ in
            // given
            let selfUser = ZMUser.selfUser(in: self.uiMOC)

            let conversation = ZMConversation.insertNewObject(in: self.uiMOC)
            conversation.conversationType = .connection
            conversation.addParticipantAndUpdateConversationState(user: selfUser, role: nil)
            let selfClient = self.createSelfClient(onMOC: self.uiMOC)

            let userClient = UserClient.insertNewObject(in: self.uiMOC)
            userClient.remoteIdentifier = UUID.create().uuidString
            userClient.user = selfUser

            // when
            XCTAssertEqual(conversation.securityLevel, .notSecure)
            XCTAssertFalse(conversation.allUsersTrusted)

            selfClient.trustClient(userClient)
            conversation.increaseSecurityLevelIfNeededAfterTrusting(clients: Set([userClient]))

            // then
            XCTAssertTrue(conversation.allUsersTrusted)
            XCTAssertEqual(conversation.securityLevel, .notSecure)
        }
    }

    func testThatItDoesNotIncreaseTheSecurityLevelIfAConversationContainsUsersWithoutAConnection() {
        context.performGroupedAndWait { _ in
            // given
            let users = self.createUsersWithClientsOnSyncMOC(count: 2)

            let unconnectedUser = users.first!
            let connectedUser = users.last!
            unconnectedUser.connection!.status = .sent

            let conversation = ZMConversation.insertGroupConversation(moc: context, participants: users)!
            let selfClient = self.createSelfClient(onMOC: context)

            // when
            selfClient.trustClients(connectedUser.clients)

            // then
            XCTAssertFalse(conversation.allUsersTrusted)
            XCTAssertEqual(conversation.securityLevel, .notSecure)

            // when
            unconnectedUser.connection!.status = .accepted
            selfClient.trustClients(unconnectedUser.clients)

            // then
            XCTAssertTrue(conversation.allUsersTrusted)
            XCTAssertEqual(conversation.securityLevel, .secure)

            let newUnconnectedUser = ZMUser.insertNewObject(in: context)
            let unconnectedUserClient = UserClient.insertNewObject(in: context)
            unconnectedUserClient.user = newUnconnectedUser

            // when adding a new participant
            conversation.addParticipantAndUpdateConversationState(user: newUnconnectedUser, role: nil)

            // then the conversation should degrade
            XCTAssertFalse(conversation.allUsersTrusted)
            XCTAssertEqual(conversation.securityLevel, .secureWithIgnored)

            // when
            conversation.removeParticipantAndUpdateConversationState(user: newUnconnectedUser, initiatingUser: self.selfUser)

            // then
            XCTAssertTrue(conversation.allUsersTrusted)
            XCTAssertEqual(conversation.securityLevel, .secure)
        }
    }

    func testThatItIncreaseTheSecurityLevelIfAConversationContainsUsersWithoutAConnection_Wireless() {
        context.performGroupedAndWait { _ in
            // given
            let users = self.createUsersWithClientsOnSyncMOC(count: 2)

            let unconnectedUser = users.first!
            let connectedUser = users.last!
            unconnectedUser.expiresAt = Date(timeIntervalSinceNow: 60)
            unconnectedUser.connection = nil

            XCTAssertTrue(unconnectedUser.isWirelessUser)
            XCTAssertFalse(unconnectedUser.isConnected)
            XCTAssertNil(unconnectedUser.team)

            let conversation = ZMConversation.insertGroupConversation(moc: context, participants: users)!
            let selfClient = self.createSelfClient(onMOC: context)

            // when
            selfClient.trustClients(connectedUser.clients)
            selfClient.trustClients(unconnectedUser.clients)

            // then
            XCTAssertTrue(conversation.allUsersTrusted)
            XCTAssertEqual(conversation.securityLevel, .secure)
        }
    }

    func testThatItDoesDecreaseTheSecurityLevelWhenAskedToMakeNotSecure() {
        // given
        let conversation = ZMConversation.insertNewObject(in: self.uiMOC)
        conversation.conversationType = .oneOnOne
        conversation.securityLevel = .secureWithIgnored

        // when
        conversation.acknowledgePrivacyWarningAndResendMessages()

        // then
        XCTAssertEqual(conversation.securityLevel, .notSecure)
    }

    func testThatItInsertsAnIgnoredClientsSystemMessageWhenAddingAConversationParticipantInASecuredConversation() {
        context.performGroupedAndWait { _ in
            // given
            let users = self.createUsersWithClientsOnSyncMOC(count: 2)

            let conversation = ZMConversation.insertGroupConversation(moc: context, participants: users)!
            let selfClient = self.createSelfClient(onMOC: context)

            // when
            selfClient.trustClients(users.first!.clients)
            selfClient.trustClients(users.last!.clients)

            // then
            XCTAssertTrue(conversation.allUsersTrusted)
            XCTAssertEqual(conversation.securityLevel, .secure)

            // when adding a new participant
            let user3 = self.createUsersWithClientsOnSyncMOC(count: 1).last!
            conversation.addParticipantAndUpdateConversationState(user: user3, role: nil)

            // then the conversation should degrade
            XCTAssertFalse(conversation.allUsersTrusted)
            XCTAssertEqual(conversation.securityLevel, .secureWithIgnored)

            // Conversation degraded message
            let conversationDegradedMessage = conversation.lastMessage as? ZMSystemMessage
            XCTAssertEqual(conversationDegradedMessage?.systemMessageType, .newClient)
            XCTAssertEqual(conversationDegradedMessage?.addedUsers, Set([user3]))
            XCTAssertEqual(conversationDegradedMessage?.users, Set([user3]))

            // when
            conversation.removeParticipantAndUpdateConversationState(user: user3, initiatingUser: self.selfUser)

            // then
            XCTAssertTrue(conversation.allUsersTrusted)
            XCTAssertEqual(conversation.securityLevel, .secure)
            let message2 = conversation.lastMessage as? ZMSystemMessage
            XCTAssertEqual(message2?.systemMessageType, .conversationIsSecure)
        }
    }

    func testThatItDoesNotIncreaseSecurityLevelIfNotAllClientsAreTrusted() {
        context.performGroupedAndWait { _ in
            // given
            let users = self.createUsersWithClientsOnSyncMOC(count: 2)
            let conversation = ZMConversation.insertGroupConversation(moc: context, participants: users)!
            let selfClient = self.createSelfClient(onMOC: context)

            // when
            selfClient.trustClients(users.first!.clients)

            // then
            XCTAssertEqual(conversation.securityLevel, .notSecure)
        }
    }

    func testThatItDoesNotIncreaseSecurityLevelIfNotAllUsersHaveClients() {
        context.performGroupedAndWait { _ in
            // given
            let userWithoutClients = ZMUser.insertNewObject(in: context)
            let users = self.createUsersWithClientsOnSyncMOC(count: 2) + [userWithoutClients]
            let conversation = ZMConversation.insertGroupConversation(moc: context, participants: users)!
            let selfClient = self.createSelfClient(onMOC: context)

            let allClients = users.flatMap {
                $0.clients
            }

            // when
            selfClient.trustClients(Set(allClients))

            // then
            XCTAssertEqual(conversation.securityLevel, .notSecure)
        }
    }

    func testThatItDecreaseSecurityLevelIfSomeOfTheClientsIsIgnored() {
        context.performGroupedAndWait { _ in
            // given
            let users = self.createUsersWithClientsOnSyncMOC(count: 2)
            let conversation = ZMConversation.insertGroupConversation(moc: context, participants: users)!
            let selfClient = self.createSelfClient(onMOC: context)

            // when
            selfClient.trustClients(users.first!.clients.union(users.last!.clients))
            selfClient.ignoreClients(users.first!.clients)

            // then
            XCTAssertEqual(conversation.securityLevel, .secureWithIgnored)
        }
    }

    func testThatItDoesNotDecreaseSecurityLevelIfItIsInPartialSecureLevel() {
        context.performGroupedAndWait { _ in
            // given
            let users = self.createUsersWithClientsOnSyncMOC(count: 2)
            let conversation = ZMConversation.insertGroupConversation(moc: context, participants: users)!
            let selfClient = self.createSelfClient(onMOC: context)

            // when
            selfClient.trustClients(users.first!.clients.union(users.last!.clients))
            selfClient.ignoreClients(users.first!.clients)

            // then
            XCTAssertEqual(conversation.securityLevel, .secureWithIgnored)

            // and when
            selfClient.ignoreClients(users.last!.clients)

            // then we should not change the security level as we were already ignored
            XCTAssertEqual(conversation.securityLevel, .secureWithIgnored)
        }
    }

    func testThatItCorrectlySetsNeedUpdatingUsersFlagOnPotentialGapSystemMessage() {
        // given
        let conversation = ZMConversation.insertNewObject(in: self.uiMOC)
        conversation.remoteIdentifier = UUID.create()
        conversation.appendNewPotentialGapSystemMessage(users: nil, timestamp: Date())

        // then
        var fetchedMessage = ZMSystemMessage.fetchLatestPotentialGapSystemMessage(in: conversation)
        XCTAssertEqual(conversation.allMessages.count, 1)
        XCTAssertNotNil(fetchedMessage)
        XCTAssertTrue(fetchedMessage!.needsUpdatingUsers)

        // when
        conversation.updatePotentialGapSystemMessagesIfNeeded(users: Set())

        // then
        XCTAssertFalse(fetchedMessage!.needsUpdatingUsers)
        fetchedMessage = ZMSystemMessage.fetchLatestPotentialGapSystemMessage(in: conversation)
        XCTAssertEqual(conversation.allMessages.count, 1)
        XCTAssertNil(fetchedMessage)
    }

    func testThatItNotifiesWhenAllClientAreVerified() {
        var conversationObjectID: NSManagedObjectID! = nil
        var token: Any?
        context.performGroupedAndWait { _ in
            // given
            let users = self.createUsersWithClientsOnSyncMOC(count: 2)
            let conversation = ZMConversation.insertGroupConversation(moc: context, participants: users)!
            let selfClient = self.createSelfClient(onMOC: context)

            // expect
            let expectation = self.customExpectation(description: "Notified")
            token = NotificationInContext.addObserver(
                name: ZMConversation.isVerifiedNotificationName,
                context: self.uiMOC.notificationContext) {
                    XCTAssertEqual($0.object as? ZMConversation, conversation)
                    if ($0.object as? ZMConversation) == conversation {
                        expectation.fulfill()
                    }
                }

            // when
            XCTAssertNotEqual(conversation.securityLevel, .secure)
            selfClient.trustClients(users.first!.clients.union(users.last!.clients))

            conversationObjectID = conversation.objectID
            context.saveOrRollback()
        }

        // then
        let uiConversation = try! self.uiMOC.existingObject(with: conversationObjectID!) as! ZMConversation
        XCTAssertEqual(uiConversation.securityLevel, .secure)
        XCTAssertTrue(self.waitForCustomExpectations(withTimeout: 0.5))
        _ = String(describing: token) // so that it does not complain that is never read
    }

    func testThatIncreasesSecurityLevelOfCreatedGroupConversationWithAllParticipantsAlreadyTrusted() {

        context.performGroupedAndWait { _ in
            // given
            let users = self.createUsersWithClientsOnSyncMOC(count: 2)
            let clients = users.first!.clients.union(users.last!.clients)
            let selfClient = self.createSelfClient(onMOC: context)
            selfClient.trustClients(clients)

            // when
            let conversation = ZMConversation.insertGroupConversation(moc: context, participants: users)!
            // then
            XCTAssertEqual(conversation.securityLevel, .secure)
            guard let message = conversation.lastMessage as? ZMSystemMessage,
                let systemMessageData = message.systemMessageData else {
                return XCTFail()
            }
            XCTAssertEqual(systemMessageData.systemMessageType, .conversationIsSecure)
            XCTAssertEqual(systemMessageData.clients, clients.union([selfClient]))
        }

        XCTAssertTrue(self.waitForCustomExpectations(withTimeout: 0.5))
    }

    func testThatItDoesNotIncreaseSecurityLevelOfCreatedGroupConversationWithAllParticipantsIfNotAlreadyTrusted() {
        context.performGroupedAndWait { _ in
            // given
            let users = self.createUsersWithClientsOnSyncMOC(count: 2)
            let selfClient = self.createSelfClient(onMOC: context)
            selfClient.trustClients(users.first!.clients)

            // when
            let conversation = ZMConversation.insertGroupConversation(moc: context, participants: users)!
            // then
            XCTAssertEqual(conversation.securityLevel, .notSecure)
            guard let message = conversation.lastMessage as? ZMSystemMessage else {
                return XCTFail()
            }
            XCTAssertNotEqual(message.systemMessageType, .conversationIsSecure)
        }

        XCTAssertTrue(self.waitForCustomExpectations(withTimeout: 0.5))
    }

    private var creationCounter = 1 // used to distinguish users

    func insertUser(conversation: ZMConversation, userIsTrusted: Bool, moc: NSManagedObjectContext) -> ZMUser {
        let selfClient = self.createSelfClient(onMOC: moc)
        self.uiMOC.refreshAllObjects()

        let user = ZMUser.insertNewObject(in: moc)
        user.name = "insertUser \(creationCounter)"
        self.creationCounter += 1
        conversation.addParticipantAndUpdateConversationState(user: user, role: nil)
        let client = UserClient.insertNewObject(in: moc)
        client.user = user
        if userIsTrusted {
            selfClient.trustClient(client)
        } else {
            selfClient.ignoreClient(client)
        }
        return user
    }

    func testThatItReturns_HasUntrustedClients_YES_ifThereAreUntrustedClients() {
        // given
        let conversation = ZMConversation.insertNewObject(in: self.uiMOC)
        conversation.conversationType = .group

        // when
        _ = self.insertUser(conversation: conversation, userIsTrusted: false, moc: self.uiMOC)
        let hasUntrustedClients = conversation.hasUntrustedClients

        // then
        XCTAssertTrue(hasUntrustedClients)

    }

    func testThatItReturns_HasUntrustedClients_NO_ifThereAreNoUntrustedClients() {
        // given
        let conversation = ZMConversation.insertNewObject(in: self.uiMOC)
        conversation.conversationType = .group

        // when
        _ = self.insertUser(conversation: conversation, userIsTrusted: true, moc: self.uiMOC)
        let hasUntrustedClients = conversation.hasUntrustedClients

        // then
        XCTAssertFalse(hasUntrustedClients)
    }

    func testThatItReturns_HasUntrustedClients_NO_ifThereAreNoOtherClients() {
        // given
        let conversation = ZMConversation.insertNewObject(in: self.uiMOC)
        conversation.conversationType = .group
        let user = ZMUser.insertNewObject(in: self.uiMOC)
        conversation.addParticipantAndUpdateConversationState(user: user, role: nil)

        // when
        let hasUntrustedClients = conversation.hasUntrustedClients

        // then
        XCTAssertFalse(hasUntrustedClients)
    }

    func testThatItReturns_HasUntrustedClients_NO_ifThereAreNoOtherUsers() {
        // given
        let conversation = ZMConversation.insertNewObject(in: self.uiMOC)
        conversation.conversationType = .group

        // when
        let hasUntrustedClients = conversation.hasUntrustedClients

        // then
        XCTAssertFalse(hasUntrustedClients)
    }

    func testThatItAppendsASystemMessageOfTypeRemoteIDChangedForCBErrorCodeRemoteIdentityChanged() {
        // given
        let conversation = ZMConversation.insertNewObject(in: self.uiMOC)
        conversation.conversationType = .group
        let user = ZMUser.insertNewObject(in: self.uiMOC)
        user.name = "Fancy One"
        let decryptionError = CBOX_REMOTE_IDENTITY_CHANGED

        // when
        conversation.appendDecryptionFailedSystemMessage(at: Date(), sender: user, client: nil, errorCode: Int(decryptionError.rawValue))

        // then
        guard let lastMessage = conversation.lastMessage as? ZMSystemMessage else {
            return XCTFail()
        }
        XCTAssertEqual(lastMessage.systemMessageType, ZMSystemMessageType.decryptionFailed_RemoteIdentityChanged)
        XCTAssertEqual(lastMessage.decryptionErrorCode?.intValue, Int(decryptionError.rawValue))
    }

    func testThatItAppendsASystemMessageOfGeneralTypeForCBErrorCodeInvalidMessage() {
        // given
        let conversation = ZMConversation.insertNewObject(in: self.uiMOC)
        conversation.conversationType = .group
        let user = ZMUser.insertNewObject(in: self.uiMOC)
        user.name = "Fancy One"
        let decryptionError = CBOX_INVALID_MESSAGE

        // when
        conversation.appendDecryptionFailedSystemMessage(at: Date(), sender: user, client: nil, errorCode: Int(decryptionError.rawValue))

        // then
        guard let lastMessage = conversation.lastMessage as? ZMSystemMessage else {
            return XCTFail()
        }
        XCTAssertEqual(lastMessage.systemMessageType, ZMSystemMessageType.decryptionFailed)
        XCTAssertEqual(lastMessage.decryptionErrorCode?.intValue, Int(decryptionError.rawValue))
    }

    func testThatAConversationIsNotTrustedIfItHasNoOtherParticipants() {
        // GIVEN
        let conversation = ZMConversation.insertNewObject(in: self.uiMOC)
        conversation.conversationType = .group

        // THEN
        XCTAssertFalse(conversation.allUsersTrusted)
    }

    func testThatAConversationIsTrustedIfItHasTeamUsers() {
        context.performGroupedAndWait { _ in
            // GIVEN
            let conversation = ZMConversation.insertNewObject(in: context)
            conversation.conversationType = .group

            let selfUser = ZMUser.selfUser(in: context)
            selfUser.name = "MYSELF"
            conversation.addParticipantAndUpdateConversationState(user: selfUser, role: nil)

<<<<<<< HEAD
            let mainTeam = Team.fetchOrCreate(with: UUID.create(),
                                              create: true,
                                              in: context,
                                              created: nil)!
=======
            let mainTeam = Team.fetchOrCreate(
                with: UUID(),
                in: self.syncMOC
            )
>>>>>>> 4e2da016

            _ = Member.getOrUpdateMember(for: selfUser, in: mainTeam, context: context)

            // WHEN
            let user = self.insertUser(conversation: conversation, userIsTrusted: true, moc: context)
            _ = Member.getOrUpdateMember(for: user, in: mainTeam, context: context)

            // THEN
            XCTAssertTrue(conversation.allUsersTrusted)
        }
    }

    func testThatAConversationIsNotTrustedIfItExternalUsers() {
        context.performGroupedAndWait { _ in
            // GIVEN
            let conversation = ZMConversation.insertNewObject(in: context)
            conversation.conversationType = .group

            let selfUser = ZMUser.selfUser(in: context)

<<<<<<< HEAD
            let mainTeam = Team.fetchOrCreate(with: UUID.create(),
                                              create: true,
                                              in: context,
                                              created: nil)!
=======
            let mainTeam = Team.fetchOrCreate(
                with: UUID.create(),
                in: self.syncMOC
            )
>>>>>>> 4e2da016

            _ = Member.getOrUpdateMember(for: selfUser, in: mainTeam, context: context)

            // WHEN
            _ = self.insertUser(conversation: conversation, userIsTrusted: true, moc: context)

            // THEN
            XCTAssertFalse(conversation.allUsersTrusted)
        }
    }

    func testThatAConversationIsNotTrustedIfNotAMemberAnymore() {
        // GIVEN
        let conversation = ZMConversation.insertNewObject(in: self.uiMOC)
        conversation.conversationType = .group
        let otherUser = ZMUser.insertNewObject(in: self.uiMOC)
        conversation.addParticipantAndUpdateConversationState(user: otherUser, role: nil)
        let client = UserClient.insertNewObject(in: self.uiMOC)
        client.user = otherUser
        let selfUser = ZMUser.selfUser(in: self.uiMOC)
        selfUser.selfClient()?.trustClient(client)

        // WHEN
        conversation.removeParticipantAndUpdateConversationState(user: selfUser, initiatingUser: otherUser)

        // THEN
        XCTAssertFalse(conversation.allUsersTrusted)
    }

    // MARK: - Resending / cancelling messages in degraded conversation

    func testItExpiresAllMessagesAfterTheCurrentOneWhenAUserCausesDegradation() {
        context.performGroupedAndWait { _ in

            // GIVEN
            self.createSelfClient()
            let conversation = ZMConversation.insertNewObject(in: context)
            conversation.conversationType = .group
            let selfUser = ZMUser.selfUser(in: context)

            let user = ZMUser.insertNewObject(in: context)
            conversation.addParticipantsAndUpdateConversationState(users: Set([user, selfUser]), role: nil)
            conversation.securityLevel = .secure

            let message1 = try! conversation.appendImage(from: self.verySmallJPEGData()) as! ZMOTRMessage
            Thread.sleep(forTimeInterval: 0.1)  // cause system time to advance
            let message2 = try! conversation.appendText(content: "foo 2") as! ZMOTRMessage

            let client = UserClient.insertNewObject(in: context)
            client.remoteIdentifier = "aabbccdd"
            client.user = user

            // WHEN
            conversation.decreaseSecurityLevelIfNeededAfterDiscovering(
                clients: Set([client]), causedBy: Set([user]))

            // THEN
            XCTAssertTrue(message1.isExpired)
            XCTAssertTrue(message1.causedSecurityLevelDegradation)
            XCTAssertTrue(message2.isExpired)
            XCTAssertTrue(message2.causedSecurityLevelDegradation)
            XCTAssertFalse(conversation.allUsersTrusted)
            XCTAssertEqual(conversation.securityLevel, .secureWithIgnored)
        }
    }

    func testItExpiresAllMessagesAfterTheCurrentOneWhenAMessageCausesDegradation() {
        context.performGroupedAndWait { _ in

            // GIVEN
            self.createSelfClient()
            let conversation = ZMConversation.insertNewObject(in: context)
            conversation.conversationType = .group
            let user = self.insertUser(conversation: conversation, userIsTrusted: true, moc: context)
            conversation.securityLevel = .secure

            let message1 = try! conversation.appendImage(from: self.verySmallJPEGData()) as! ZMOTRMessage
            Thread.sleep(forTimeInterval: 0.1) // cause system time to advance
            let message2 = try! conversation.appendText(content: "foo 2") as! ZMOTRMessage
            Thread.sleep(forTimeInterval: 0.1) // cause system time to advance
            let message3 = try! conversation.appendText(content: "foo 3") as! ZMOTRMessage
            Thread.sleep(forTimeInterval: 0.1) // cause system time to advance
            let message4 = try! conversation.appendText(content: "foo 4") as! ZMOTRMessage
            Thread.sleep(forTimeInterval: 0.1) // cause system time to advance
            let message5 = try! conversation.appendImage(from: self.verySmallJPEGData()) as! ZMOTRMessage

            let client = UserClient.insertNewObject(in: context)
            client.remoteIdentifier = "aabbccdd"
            client.user = user

            // WHEN
            conversation.decreaseSecurityLevelIfNeededAfterDiscovering(clients: Set([client]), causedBy: message3)

            // THEN
            XCTAssertTrue(message1.isExpired)
            XCTAssertTrue(message1.causedSecurityLevelDegradation)
            XCTAssertTrue(message2.isExpired)
            XCTAssertTrue(message2.causedSecurityLevelDegradation)
            XCTAssertTrue(message3.isExpired)
            XCTAssertTrue(message3.causedSecurityLevelDegradation)
            XCTAssertTrue(message4.isExpired)
            XCTAssertTrue(message4.causedSecurityLevelDegradation)
            XCTAssertTrue(message5.isExpired)
            XCTAssertTrue(message5.causedSecurityLevelDegradation)
            XCTAssertFalse(conversation.allUsersTrusted)
            XCTAssertEqual(conversation.securityLevel, .secureWithIgnored)
        }
    }

    func testItCancelsAllMessagesThatCausedDegradation() {
        var conversation: ZMConversation! = nil
        var message1: ZMOTRMessage! = nil
        var message2: ZMOTRMessage! = nil
        var message3: ZMOTRMessage! = nil

        context.performGroupedAndWait { _ in

            // GIVEN
            self.createSelfClient()
            conversation = ZMConversation.insertNewObject(in: context)
            conversation.conversationType = .group
            let user = self.insertUser(conversation: conversation, userIsTrusted: true, moc: context)
            conversation.securityLevel = .secure

            message1 = try! conversation.appendText(content: "foo 2") as! ZMOTRMessage
            Thread.sleep(forTimeInterval: 0.1) // cause system time to advance
            message2 = try! conversation.appendText(content: "foo 3") as! ZMOTRMessage
            Thread.sleep(forTimeInterval: 0.1) // cause system time to advance
            message3 = try! conversation.appendImage(from: self.verySmallJPEGData()) as! ZMOTRMessage

            let client = UserClient.insertNewObject(in: context)
            client.remoteIdentifier = "aabbccdd"
            client.user = user
            conversation.decreaseSecurityLevelIfNeededAfterDiscovering(clients: Set([client]), causedBy: message2)
            context.saveOrRollback()
        }

        // WHEN
        let uiConversation = try! self.uiMOC.existingObject(with: conversation.objectID) as! ZMConversation
        uiConversation.discardPendingMessagesAfterPrivacyChanges()

        context.performGroupedAndWait { _ in
            context.refreshAllObjects()

            // THEN
            XCTAssertTrue(message1.isExpired)
            XCTAssertFalse(message1.causedSecurityLevelDegradation)
            XCTAssertTrue(message2.isExpired)
            XCTAssertFalse(message2.causedSecurityLevelDegradation)
            XCTAssertEqual(message2.deliveryState, .failedToSend)
            XCTAssertTrue(message3.isExpired)
            XCTAssertFalse(message3.causedSecurityLevelDegradation)
            XCTAssertEqual(message3.deliveryState, .failedToSend)
            XCTAssertFalse(conversation.allUsersTrusted)
            XCTAssertEqual(conversation.securityLevel, .secureWithIgnored)
        }
    }

    func testItMarksConversationAsNotSecureAfterResendMessages() {
        var conversation: ZMConversation! = nil
        context.performGroupedAndWait { _ in
            // GIVEN
            conversation = ZMConversation.insertNewObject(in: context)
            conversation.conversationType = .group
            conversation.securityLevel = .secureWithIgnored
            context.saveOrRollback()
        }

        // WHEN
        let uiConversation = try! self.uiMOC.existingObject(with: conversation.objectID) as! ZMConversation
        uiConversation.acknowledgePrivacyWarningAndResendMessages()
        self.uiMOC.saveOrRollback()

        context.performGroupedAndWait { _ in
            context.refreshAllObjects()

            // THEN
            XCTAssertEqual(conversation.securityLevel, .notSecure)
        }
    }

    func testItMarksMLSConversationAsNotVerifiedAfterResendMessage() async throws {
        // GIVEN
        let conversation = await context.perform {
            let conversation = ZMConversation.insertNewObject(in: self.context)
            conversation.conversationType = .group
            conversation.messageProtocol = .mls
            conversation.mlsVerificationStatus = .degraded

            return conversation
        }

        let message = try await syncMOC.perform {
            return try XCTUnwrap(
                try conversation.appendText(content: "foo") as? ZMOTRMessage
            )
        }

        await syncMOC.perform {
            XCTAssertEqual(message.deliveryState, .failedToSend)
            XCTAssertTrue(message.isExpired)
            XCTAssertTrue(message.causedSecurityLevelDegradation)
        }

        // WHEN
        try await uiMOC.perform {
            let uiConversation = try XCTUnwrap(try self.uiMOC.existingObject(with: conversation.objectID) as? ZMConversation)
            uiConversation.acknowledgePrivacyWarningAndResendMessages()
        }

        await syncMOC.perform {
            self.syncMOC.refreshAllObjects()

            // THEN
            XCTAssertFalse(message.isExpired)
            XCTAssertEqual(conversation.mlsVerificationStatus, .notVerified)
        }
    }

    func testItResendsAllMessagesThatCausedDegradation() {
        var conversation: ZMConversation! = nil
        var message1: ZMOTRMessage! = nil
        var message2: ZMOTRMessage! = nil
        var message3: ZMOTRMessage! = nil

        context.performGroupedAndWait { _ in

            // GIVEN
            self.createSelfClient()
            conversation = ZMConversation.insertNewObject(in: context)
            conversation.conversationType = .group
            let user = self.insertUser(conversation: conversation, userIsTrusted: true, moc: context)
            conversation.securityLevel = .secure

            message1 = try! conversation.appendText(content: "foo 2") as! ZMOTRMessage
            Thread.sleep(forTimeInterval: 0.1) // cause system time to advance
            message2 = try! conversation.appendText(content: "foo 3") as! ZMOTRMessage
            Thread.sleep(forTimeInterval: 0.1) // cause system time to advance
            message3 = try! conversation.appendImage(from: self.verySmallJPEGData()) as! ZMOTRMessage

            let client = UserClient.insertNewObject(in: context)
            client.remoteIdentifier = "aabbccdd"
            client.user = user
            conversation.decreaseSecurityLevelIfNeededAfterDiscovering(clients: Set([client]), causedBy: message2)
            context.saveOrRollback()

            XCTAssertTrue(message1.isExpired)
            XCTAssertTrue(message1.causedSecurityLevelDegradation)
            XCTAssertTrue(message2.isExpired)
            XCTAssertTrue(message2.causedSecurityLevelDegradation)
            XCTAssertTrue(message3.isExpired)
            XCTAssertTrue(message3.causedSecurityLevelDegradation)
        }

        // WHEN
        let uiConversation = try! self.uiMOC.existingObject(with: conversation.objectID) as! ZMConversation
        uiConversation.acknowledgePrivacyWarningAndResendMessages()

        context.performGroupedAndWait { _ in

            // THEN
            XCTAssertFalse(message1.isExpired)
            XCTAssertFalse(message1.causedSecurityLevelDegradation)
            XCTAssertFalse(message2.isExpired)
            XCTAssertFalse(message3.causedSecurityLevelDegradation)
            XCTAssertEqual(message2.deliveryState, .pending)
            XCTAssertFalse(message3.isExpired)
            XCTAssertFalse(message3.causedSecurityLevelDegradation)
            XCTAssertEqual(message3.deliveryState, .pending)
            XCTAssertFalse(conversation.allUsersTrusted)
            XCTAssertNotEqual(conversation.securityLevel, .secure)
        }
    }

    // MARK: - Hotfix

    func testThatItUpdatesFirstNewClientSystemMessage() {
        // given
        self.createSelfClient()
        self.uiMOC.refreshAllObjects()

        let selfUser = ZMUser.selfUser(in: self.uiMOC)
        let selfClient = selfUser.selfClient()
        let systemMessageClients: Set = [selfClient]
        XCTAssertNotNil(selfClient)

        let conv = ZMConversation.insertNewObject(in: self.uiMOC)
        conv.conversationType = .oneOnOne

        let systemMessage = ZMSystemMessage(nonce: UUID.create(), managedObjectContext: self.uiMOC)
        systemMessage.visibleInConversation = conv
        systemMessage.systemMessageType = .newClient
        systemMessage.sender = selfUser
        systemMessage.clients = systemMessageClients
        systemMessage.serverTimestamp = Date()

        // when
        conv.replaceNewClientMessageIfNeededWithNewDeviceMesssage()

        // then
        XCTAssertEqual(systemMessage.systemMessageType, .usingNewDevice)
    }

    // MARK: - Add/Remove participants

    func simulateAdding(users: Set<ZMUser>, conversation: ZMConversation, by actionUser: ZMUser) -> ZMSystemMessage {

        let userIDs = users.map { $0.remoteIdentifier.transportString() }
        let data = ["user_ids": userIDs]
        let payload = self.payloadForMessage(
            in: conversation,
            type: EventConversationMemberJoin,
            data: data,
            time: Date(),
            from: actionUser
        )
        let event = ZMUpdateEvent(fromEventStreamPayload: payload, uuid: nil)!

        var result: ZMSystemMessage! = nil
        self.performPretendingUiMocIsSyncMoc {
            users.forEach {
                conversation.addParticipantAndUpdateConversationState(user: $0, role: nil)
            }
            result = ZMSystemMessage.createOrUpdate(from: event, in: conversation.managedObjectContext!, prefetchResult: nil)
        }
        return result
    }

    func simulateRemoving(users: Set<ZMUser>, conversation: ZMConversation, by actionUser: ZMUser) -> ZMSystemMessage {
        let userIDs = users.map { $0.remoteIdentifier.transportString() }
        let data = ["user_ids": userIDs]
        let payload = self.payloadForMessage(
            in: conversation,
            type: EventConversationMemberLeave,
            data: data,
            time: Date(),
            from: actionUser
        )
        let event = ZMUpdateEvent(fromEventStreamPayload: payload, uuid: nil)!

        var result: ZMSystemMessage! = nil
        self.performPretendingUiMocIsSyncMoc {
            conversation.removeParticipantsAndUpdateConversationState(users: users, initiatingUser: actionUser)
            result = ZMSystemMessage.createOrUpdate(from: event, in: conversation.managedObjectContext!, prefetchResult: nil)
        }
        return result
    }

    func setupVerifiedConversation() -> ZMConversation {
        let selfUser = ZMUser.selfUser(in: self.uiMOC)
        selfUser.remoteIdentifier = UUID()
        let selfClient = self.createSelfClient(onMOC: self.uiMOC)

        let conversation = ZMConversation.insertNewObject(in: self.uiMOC)
        conversation.conversationType = .group
        conversation.remoteIdentifier = UUID()
        conversation.addParticipantAndUpdateConversationState(user: selfUser, role: nil)

        let verifiedUser = ZMUser.insertNewObject(in: self.uiMOC)
        verifiedUser.remoteIdentifier = UUID()
        let verifiedUserConnection = ZMConnection.insertNewSentConnection(to: verifiedUser)
        verifiedUserConnection.status = .accepted

        let verifiedUserClient = UserClient.insertNewObject(in: self.uiMOC)
        verifiedUserClient.user = verifiedUser

        conversation.addParticipantAndUpdateConversationState(user: verifiedUser, role: nil)

        selfClient.trustClients(Set([verifiedUserClient]))
        conversation.increaseSecurityLevelIfNeededAfterTrusting(clients: Set([verifiedUserClient]))
        return conversation
    }

    func setupUnverifiedUsers(count: Int) -> Set<ZMUser> {

        return Set((0..<count).map { _ in
            let unverifiedUser = ZMUser.insertNewObject(in: self.uiMOC)
            let unverifiedUserConnection = ZMConnection.insertNewSentConnection(to: unverifiedUser)
            unverifiedUserConnection.status = .accepted
            unverifiedUser.remoteIdentifier = UUID()
            return unverifiedUser
        })
    }

    func testThatItDoesNotInsertDegradedMessageWhenAddingVerifiedUsers() {
        // GIVEN
        let conversation = self.setupVerifiedConversation()
        let selfUser = ZMUser.selfUser(in: self.uiMOC)

        // WHEN
        let verifiedUser = ZMUser.insertNewObject(in: self.uiMOC)
        verifiedUser.remoteIdentifier = UUID()
        let verifiedUserConnection = ZMConnection.insertNewSentConnection(to: verifiedUser)
        verifiedUserConnection.status = .accepted

        let verifiedUserClient = UserClient.insertNewObject(in: self.uiMOC)
        verifiedUserClient.user = verifiedUser
        selfUser.selfClient()!.trustClient(verifiedUserClient)

        conversation.addParticipantAndUpdateConversationState(user: verifiedUser, role: nil)

        // THEN
        guard let lastMessage1 = conversation.lastMessage as? ZMSystemMessage else {
            return XCTFail()
        }

        XCTAssertEqual(lastMessage1.systemMessageType, .conversationIsSecure)

        // WHEN
        _ = self.simulateAdding(users: Set([verifiedUser]), conversation: conversation, by: verifiedUser)

        // THEN
        guard let lastMessage2 = conversation.lastMessage as? ZMSystemMessage else {
            return XCTFail()
        }
        XCTAssertEqual(lastMessage2.systemMessageType, .participantsAdded)

    }

    func testThatItDoesNotMoveExistingDegradedMessageWhenRemoteParticpantsAdd_OtherParticipants() {
        // GIVEN
        let conversation = self.setupVerifiedConversation()
        let selfUser = ZMUser.selfUser(in: self.uiMOC)

        // WHEN
        let unverifiedUsers = self.setupUnverifiedUsers(count: 1)
        conversation.addParticipantsAndUpdateConversationState(users: unverifiedUsers, role: nil)
        let otherUnverifiedUsers = self.setupUnverifiedUsers(count: 1)

        // THEN
        XCTAssertEqual(conversation.allMessages.count, 2)
        guard let lastMessage1 = conversation.lastMessage as? ZMSystemMessage else {
            return XCTFail()
        }
        XCTAssertEqual(lastMessage1.systemMessageType, .newClient)
        XCTAssertEqual(lastMessage1.addedUsers, unverifiedUsers)

        // WHEN
        _ = self.simulateAdding(users: otherUnverifiedUsers, conversation: conversation, by: selfUser)

        // THEN
        XCTAssertEqual(conversation.allMessages.count, 3)
        guard let lastMessage2 = conversation.lastMessage as? ZMSystemMessage else {
            return XCTFail()
        }
        XCTAssertEqual(lastMessage2.systemMessageType, .participantsAdded)
    }

    func testThatAddingABlockedUserThatAlreadyIsMemberOfTheConversationDoesNotDegradeTheConversation() {
        // This happens when we are blocking a user in a 1on1: We recieve a conversation update from the backend as a response to blocking the user, which then "readds" the user. Since the user is already part of the conversation it should not degrade the conversation.

        // given
        let conversation = self.setupVerifiedConversation()
        let participant = conversation.participantRoles.first!.user!
        XCTAssertEqual(conversation.securityLevel, .secure)
        participant.connection?.status = .blocked

        // when
        conversation.addParticipantAndUpdateConversationState(user: participant, role: nil)

        // then
        XCTAssertEqual(conversation.securityLevel, .secure)
    }

    func testThatSecurityLevelIsNotIncreased_WhenAddingOnlySelfClientToANewConversation() {
        // given
        let selfUser = ZMUser.selfUser(in: self.uiMOC)
        self.createSelfClient(onMOC: self.uiMOC)
        let conversation = ZMConversation.insertNewObject(in: self.uiMOC)
        conversation.conversationType = .group
        conversation.remoteIdentifier = UUID()

        // when
        conversation.addParticipantAndUpdateConversationState(user: selfUser, role: nil)

        // then
        XCTAssertEqual(conversation.securityLevel, .notSecure)
    }

    func testThatSecurityLevelIsIncreased_WhenAddingSelfUserWithVerifiedClientsToANewConversation() {
        // given
        let conversation = ZMConversation.insertNewObject(in: self.uiMOC)
        conversation.conversationType = .group
        conversation.remoteIdentifier = UUID()

        let selfUser = ZMUser.selfUser(in: self.uiMOC)
        let selfClient = self.createSelfClient(onMOC: self.uiMOC)

        let verifiedUserClient = UserClient.insertNewObject(in: self.uiMOC)
        verifiedUserClient.user = selfUser
        selfClient.trustClients(Set([verifiedUserClient]))

        // when
        conversation.addParticipantAndUpdateConversationState(user: selfUser, role: nil)

        // then
        XCTAssertEqual(conversation.securityLevel, .secure)
    }

}<|MERGE_RESOLUTION|>--- conflicted
+++ resolved
@@ -523,17 +523,10 @@
             selfUser.name = "MYSELF"
             conversation.addParticipantAndUpdateConversationState(user: selfUser, role: nil)
 
-<<<<<<< HEAD
-            let mainTeam = Team.fetchOrCreate(with: UUID.create(),
-                                              create: true,
-                                              in: context,
-                                              created: nil)!
-=======
             let mainTeam = Team.fetchOrCreate(
                 with: UUID(),
                 in: self.syncMOC
             )
->>>>>>> 4e2da016
 
             _ = Member.getOrUpdateMember(for: selfUser, in: mainTeam, context: context)
 
@@ -554,17 +547,10 @@
 
             let selfUser = ZMUser.selfUser(in: context)
 
-<<<<<<< HEAD
-            let mainTeam = Team.fetchOrCreate(with: UUID.create(),
-                                              create: true,
-                                              in: context,
-                                              created: nil)!
-=======
             let mainTeam = Team.fetchOrCreate(
                 with: UUID.create(),
                 in: self.syncMOC
             )
->>>>>>> 4e2da016
 
             _ = Member.getOrUpdateMember(for: selfUser, in: mainTeam, context: context)
 
