--- conflicted
+++ resolved
@@ -181,12 +181,8 @@
             let selfClient = self.createSelfClient(onMOC: self.syncMOC)
 
             var preKeys: [(id: UInt16, prekey: String)] = []
-<<<<<<< HEAD
-            selfClient.keysStore.encryptionContext.perform({ (sessionsDirectory) in
-=======
 
             self.syncMOC.zm_cryptKeyStore.encryptionContext.perform({ (sessionsDirectory) in
->>>>>>> 33098a79
                 preKeys = try! sessionsDirectory.generatePrekeys(0 ..< 2)
             })
 
@@ -255,12 +251,8 @@
             // given
             let selfClient = self.createSelfClient(onMOC: self.syncMOC)
             var preKeys: [(id: UInt16, prekey: String)] = []
-<<<<<<< HEAD
-            selfClient.keysStore.encryptionContext.perform({ (sessionsDirectory) in
-=======
 
             self.syncMOC.zm_cryptKeyStore.encryptionContext.perform({ (sessionsDirectory) in
->>>>>>> 33098a79
                 preKeys = try! sessionsDirectory.generatePrekeys(0 ..< 2)
             })
 
@@ -387,10 +379,6 @@
             otherUser.remoteIdentifier = UUID.create()
             otherClient.user = otherUser
 
-<<<<<<< HEAD
-            var preKeys: [(id: UInt16, prekey: String)] = []
-            selfClient.keysStore.encryptionContext.perform({ (sessionsDirectory) in
-=======
             // Mock
             let mockProteusService = MockProteusServiceInterface()
             self.syncMOC.proteusService = mockProteusService
@@ -431,7 +419,6 @@
             var preKeys: [(id: UInt16, prekey: String)] = []
 
             self.syncMOC.zm_cryptKeyStore.encryptionContext.perform({ (sessionsDirectory) in
->>>>>>> 33098a79
                 preKeys = try! sessionsDirectory.generatePrekeys(0 ..< 2)
             })
 
@@ -838,8 +825,6 @@
         }
         XCTAssertTrue(self.waitForAllGroupsToBeEmpty(withTimeout: 0.05))
 
-<<<<<<< HEAD
-=======
         // Then
         self.syncMOC.performGroupedBlockAndWait {
             XCTAssertTrue(client.keysThatHaveLocalModifications.isEmpty)
@@ -854,7 +839,6 @@
 
         self.syncMOC.performGroupedBlockAndWait {
             // GIVEN
->>>>>>> 33098a79
             var preKeys: [(id: UInt16, prekey: String)] = []
 
             self.syncMOC.zm_cryptKeyStore.encryptionContext.perform({ (sessionsDirectory) in
@@ -1134,12 +1118,8 @@
             otherClient.needsSessionMigration = true
 
             var preKeys: [(id: UInt16, prekey: String)] = []
-<<<<<<< HEAD
-            selfClient.keysStore.encryptionContext.perform { sessionsDirectory in
-=======
             // TODO: [John] use flag here
             self.syncMOC.zm_cryptKeyStore.encryptionContext.perform { sessionsDirectory in
->>>>>>> 33098a79
                 preKeys = try! sessionsDirectory.generatePrekeys(0 ..< 2)
             }
 
@@ -1194,12 +1174,8 @@
             otherClient.needsSessionMigration = true
 
             var preKeys: [(id: UInt16, prekey: String)] = []
-<<<<<<< HEAD
-            selfClient.keysStore.encryptionContext.perform { sessionsDirectory in
-=======
             // TODO: [John] use flag here
             self.syncMOC.zm_cryptKeyStore.encryptionContext.perform { sessionsDirectory in
->>>>>>> 33098a79
                 preKeys = try! sessionsDirectory.generatePrekeys(0 ..< 2)
             }
 
