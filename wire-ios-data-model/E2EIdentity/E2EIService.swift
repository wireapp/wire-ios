--- conflicted
+++ resolved
@@ -21,16 +21,12 @@
 
 public protocol E2EIServiceInterface {
 
-<<<<<<< HEAD
-    func directoryResponse(directoryData: Data) async throws -> WireCoreCrypto.AcmeDirectory
-=======
     func setupEnrollment() async throws
     func directoryResponse(directoryData: Data) async throws -> AcmeDirectory
->>>>>>> c981642a
     func getNewAccountRequest(previousNonce: String) async throws -> Data
     func setAccountResponse(accountData: Data) async throws
     func getNewOrderRequest(nonce: String) async throws -> Data
-    func setOrderResponse(order: Data) async throws -> WireCoreCrypto.NewAcmeOrder
+    func setOrderResponse(order: Data) async throws -> NewAcmeOrder
 
 }
 
@@ -64,7 +60,9 @@
         /// TODO: we should use the new CoreCrypto version: `e2eiNewRotateEnrollment` and `e2eiNewActivationEnrollment`
         do {
             e2eIdentity = try coreCrypto.perform {
-                try $0.e2eiNewEnrollment(clientId: mlsClientId.rawValue,
+                try $0.e2eiNewEnrollment(clientId: 
+                                            //mlsClientId.rawValue,
+                                          "OWE0ZGVkNDYtYmE4Yi00MTI0LTk1MDktZTgzZjkwMmFiMWVk:871610f2e52b6480@elna.wire.link",
                                          displayName: userName,
                                          handle: handle,
                                          expiryDays: UInt32(90),
@@ -74,22 +72,93 @@
         } catch {
             throw Failure.failedToSetupE2eiEnrollment
         }
-<<<<<<< HEAD
-        // TODO: we should use the new CoreCrypto version: `e2eiNewRotateEnrollment` and `e2eiNewActivationEnrollment`
-        print(clientId.rawValue)
-        print(clientId)
-        wireE2eIdentity = try? coreCrypto.perform { try $0.e2eiNewEnrollment(clientId: "OWE0ZGVkNDYtYmE4Yi00MTI0LTk1MDktZTgzZjkwMmFiMWVk:871610f2e52b6480@elna.wire.link",
-//                                                                                clientId.rawValue,
-                                                                             displayName: selfUserName,
-                                                                             handle: selfUserHandle,
-                                                                             expiryDays: UInt32(90),
-                                                                             ciphersuite: defaultCipherSuite.rawValue)
-=======
-    }
->>>>>>> c981642a
+    }
 
     // MARK: - E2EIdentity methods
 
+    //    public func directoryResponse(directoryData: Data) async throws -> WireCoreCrypto.AcmeDirectory {
+    //        let buffer = [UInt8](directoryData)
+    //        guard let wireE2eIdentity = wireE2eIdentity else {
+    //            WireLogger.e2ei.warn("wireE2eIdentity is missing")
+    //
+    //            throw Failure.failedToEncodeDirectoryResponse
+    //        }
+    //
+    //        do {
+    //            return try wireE2eIdentity.directoryResponse(directory: buffer)
+    //        } catch {
+    //            throw Failure.failedToEncodeDirectoryResponse
+    //        }
+    //    }
+    //
+    //    public func getNewAccountRequest(previousNonce: String) async throws -> Data {
+    //        guard let wireE2eIdentity = wireE2eIdentity else {
+    //            WireLogger.e2ei.warn("wireE2eIdentity is missing")
+    //
+    //            throw Failure.failedToGetAccountRequest
+    //        }
+    //        do {
+    //            let accountRequest = try wireE2eIdentity.newAccountRequest(previousNonce: previousNonce)
+    //            return accountRequest.data
+    //        } catch {
+    //            throw Failure.failedToGetAccountRequest
+    //        }
+    //    }
+    //
+    //    public func setAccountResponse(accountData: Data) async throws {
+    //        let acc = try JSONDecoder().decode(NewAccResponse.self, from: accountData)
+    //        print(acc)
+    //        guard let wireE2eIdentity = wireE2eIdentity else {
+    //            WireLogger.e2ei.warn("wireE2eIdentity is missing")
+    //
+    //            throw Failure.failedToSetAccountResponse
+    //        }
+    //
+    //        let buffer = [UInt8](accountData)
+    //        do {
+    //            try wireE2eIdentity.newAccountResponse(account: buffer)
+    //        } catch {
+    //            throw Failure.failedToSetAccountResponse
+    //        }
+    //    }
+    //
+    //    public func getNewOrderRequest(nonce: String) async throws -> Data {
+    //        guard let wireE2eIdentity = wireE2eIdentity else {
+    //            WireLogger.e2ei.warn("wireE2eIdentity is missing")
+    //
+    //            throw Failure.failedToGetNewOrderRequest
+    //        }
+    //        do {
+    //            let bytes = try wireE2eIdentity.newOrderRequest(previousNonce: nonce)
+    //            print(bytes)
+    //            print(bytes.data)
+    //            return bytes.data
+    //        } catch {
+    //            print("Error:  \(error as! E2eIdentityError)")
+    //            throw Failure.failedToGetNewOrderRequest
+    //        }
+    //    }
+    //
+    //    public func setOrderResponse(order: Data) async throws -> WireCoreCrypto.NewAcmeOrder {
+    //        guard let wireE2eIdentity = wireE2eIdentity else {
+    //            WireLogger.e2ei.warn("wireE2eIdentity is missing")
+    //
+    //            throw Failure.failedToSetOrderResponse
+    //        }
+    //        let buffer = [UInt8](order)
+    //        do {
+    //            return try wireE2eIdentity.newOrderResponse(order: buffer)
+    //        } catch {
+    //            throw Failure.failedToSetOrderResponse
+    //        }
+    //
+    //    }
+    //
+    //    struct NewAccResponse: Decodable {
+    //        let contact: [String]
+    //        let status: String
+    //        let orders: String
+//}
     public func directoryResponse(directoryData: Data) async throws -> AcmeDirectory {
         return try wireE2eIdentity().directoryResponse(directory: directoryData.bytes)
     }
@@ -98,118 +167,37 @@
         return try wireE2eIdentity().newAccountRequest(previousNonce: previousNonce).data
     }
 
-<<<<<<< HEAD
-    // MARK: - WireE2EIdentity methods
-
-    public func directoryResponse(directoryData: Data) async throws -> WireCoreCrypto.AcmeDirectory {
-        let buffer = [UInt8](directoryData)
-        guard let wireE2eIdentity = wireE2eIdentity else {
-            WireLogger.e2ei.warn("wireE2eIdentity is missing")
-
-            throw Failure.failedToEncodeDirectoryResponse
-        }
-
-        do {
-            return try wireE2eIdentity.directoryResponse(directory: buffer)
-        } catch {
-            throw Failure.failedToEncodeDirectoryResponse
-        }
-    }
-
-    public func getNewAccountRequest(previousNonce: String) async throws -> Data {
-        guard let wireE2eIdentity = wireE2eIdentity else {
-            WireLogger.e2ei.warn("wireE2eIdentity is missing")
-=======
     public func setAccountResponse(accountData: Data) async throws {
         try wireE2eIdentity().newAccountResponse(account: accountData.bytes)
     }
 
+    public func getNewOrderRequest(nonce: String) async throws -> Data {
+        return try wireE2eIdentity().newOrderRequest(previousNonce: nonce).data
+    }
+
+    public func setOrderResponse(order: Data) async throws -> NewAcmeOrder {
+        return try wireE2eIdentity().newOrderResponse(order: order.bytes)
+    }
+
     // MARK: - Private methods
->>>>>>> c981642a
 
     private func wireE2eIdentity() throws -> WireE2eIdentityProtocol {
         guard let e2eIdentity = e2eIdentity else {
             throw Failure.missingE2eIdentity
         }
-<<<<<<< HEAD
-        do {
-            let accountRequest = try wireE2eIdentity.newAccountRequest(previousNonce: previousNonce)
-            return accountRequest.data
-        } catch {
-            throw Failure.failedToGetAccountRequest
-        }
-    }
-
-    public func setAccountResponse(accountData: Data) async throws {
-        let acc = try JSONDecoder().decode(NewAccResponse.self, from: accountData)
-        print(acc)
-        guard let wireE2eIdentity = wireE2eIdentity else {
-            WireLogger.e2ei.warn("wireE2eIdentity is missing")
-
-            throw Failure.failedToSetAccountResponse
-        }
-
-        let buffer = [UInt8](accountData)
-        do {
-            try wireE2eIdentity.newAccountResponse(account: buffer)
-        } catch {
-            throw Failure.failedToSetAccountResponse
-        }
-    }
-
-    public func getNewOrderRequest(nonce: String) async throws -> Data {
-        guard let wireE2eIdentity = wireE2eIdentity else {
-            WireLogger.e2ei.warn("wireE2eIdentity is missing")
-
-            throw Failure.failedToGetNewOrderRequest
-        }
-        do {
-            let bytes = try wireE2eIdentity.newOrderRequest(previousNonce: nonce)
-            print(bytes)
-            print(bytes.data)
-            return bytes.data
-        } catch {
-            print("Error:  \(error as! E2eIdentityError)")
-            throw Failure.failedToGetNewOrderRequest
-        }
-    }
-
-    public func setOrderResponse(order: Data) async throws -> WireCoreCrypto.NewAcmeOrder {
-        guard let wireE2eIdentity = wireE2eIdentity else {
-            WireLogger.e2ei.warn("wireE2eIdentity is missing")
-
-            throw Failure.failedToSetOrderResponse
-        }
-        let buffer = [UInt8](order)
-        do {
-            return try wireE2eIdentity.newOrderResponse(order: buffer)
-        } catch {
-            throw Failure.failedToSetOrderResponse
-        }
-
-    }
-    
-    struct NewAccResponse: Decodable {
-        let contact: [String]
-        let status: String
-        let orders: String
-=======
         return e2eIdentity
->>>>>>> c981642a
     }
 
     enum Failure: Error, Equatable {
 
-<<<<<<< HEAD
-        case failedToEncodeDirectoryResponse
-        case failedToGetAccountRequest
-        case failedToSetAccountResponse
-        case failedToGetNewOrderRequest
-        case failedToSetOrderResponse
-=======
         case failedToSetupE2eiEnrollment
         case missingE2eIdentity
->>>>>>> c981642a
+
+//        case failedToEncodeDirectoryResponse
+//        case failedToGetAccountRequest
+//        case failedToSetAccountResponse
+//        case failedToGetNewOrderRequest
+//        case failedToSetOrderResponse
 
     }
 
