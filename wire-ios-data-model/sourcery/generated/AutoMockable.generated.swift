// Generated using Sourcery 2.1.1 — https://github.com/krzysztofzablocki/Sourcery
// DO NOT EDIT

import Foundation
#if os(iOS) || os(tvOS) || os(watchOS)
import UIKit
#elseif os(OSX)
import AppKit
#endif

import LocalAuthentication
import Combine

@testable import WireDataModel

public class MockCryptoboxMigrationManagerInterface: CryptoboxMigrationManagerInterface {

    // MARK: - Life cycle

    public init() {}

    // MARK: - isMigrationNeeded

    public var isMigrationNeededAccountDirectory_Invocations: [URL] = []
    public var isMigrationNeededAccountDirectory_MockMethod: ((URL) -> Bool)?
    public var isMigrationNeededAccountDirectory_MockValue: Bool?

    public func isMigrationNeeded(accountDirectory: URL) -> Bool {
        isMigrationNeededAccountDirectory_Invocations.append(accountDirectory)

        if let mock = isMigrationNeededAccountDirectory_MockMethod {
            return mock(accountDirectory)
        } else if let mock = isMigrationNeededAccountDirectory_MockValue {
            return mock
        } else {
            fatalError("no mock for `isMigrationNeededAccountDirectory`")
        }
    }

    // MARK: - performMigration

    public var performMigrationAccountDirectorySyncContext_Invocations: [(accountDirectory: URL, syncContext: NSManagedObjectContext)] = []
    public var performMigrationAccountDirectorySyncContext_MockError: Error?
    public var performMigrationAccountDirectorySyncContext_MockMethod: ((URL, NSManagedObjectContext) throws -> Void)?

    public func performMigration(accountDirectory: URL, syncContext: NSManagedObjectContext) throws {
        performMigrationAccountDirectorySyncContext_Invocations.append((accountDirectory: accountDirectory, syncContext: syncContext))

        if let error = performMigrationAccountDirectorySyncContext_MockError {
            throw error
        }

        guard let mock = performMigrationAccountDirectorySyncContext_MockMethod else {
            fatalError("no mock for `performMigrationAccountDirectorySyncContext`")
        }

        try mock(accountDirectory, syncContext)
    }

    // MARK: - completeMigration

    public var completeMigrationSyncContext_Invocations: [NSManagedObjectContext] = []
    public var completeMigrationSyncContext_MockError: Error?
    public var completeMigrationSyncContext_MockMethod: ((NSManagedObjectContext) throws -> Void)?

    public func completeMigration(syncContext: NSManagedObjectContext) throws {
        completeMigrationSyncContext_Invocations.append(syncContext)

        if let error = completeMigrationSyncContext_MockError {
            throw error
        }

        guard let mock = completeMigrationSyncContext_MockMethod else {
            fatalError("no mock for `completeMigrationSyncContext`")
        }

        try mock(syncContext)
    }

}
class MockEARKeyEncryptorInterface: EARKeyEncryptorInterface {

    // MARK: - Life cycle

    // MARK: - encryptDatabaseKey

    var encryptDatabaseKeyPublicKey_Invocations: [(databaseKey: Data, publicKey: SecKey)] = []
    var encryptDatabaseKeyPublicKey_MockError: Error?
    var encryptDatabaseKeyPublicKey_MockMethod: ((Data, SecKey) throws -> Data)?
    var encryptDatabaseKeyPublicKey_MockValue: Data?

    func encryptDatabaseKey(_ databaseKey: Data, publicKey: SecKey) throws -> Data {
        encryptDatabaseKeyPublicKey_Invocations.append((databaseKey: databaseKey, publicKey: publicKey))

        if let error = encryptDatabaseKeyPublicKey_MockError {
            throw error
        }

        if let mock = encryptDatabaseKeyPublicKey_MockMethod {
            return try mock(databaseKey, publicKey)
        } else if let mock = encryptDatabaseKeyPublicKey_MockValue {
            return mock
        } else {
            fatalError("no mock for `encryptDatabaseKeyPublicKey`")
        }
    }

    // MARK: - decryptDatabaseKey

    var decryptDatabaseKeyPrivateKey_Invocations: [(encryptedDatabaseKey: Data, privateKey: SecKey)] = []
    var decryptDatabaseKeyPrivateKey_MockError: Error?
    var decryptDatabaseKeyPrivateKey_MockMethod: ((Data, SecKey) throws -> Data)?
    var decryptDatabaseKeyPrivateKey_MockValue: Data?

    func decryptDatabaseKey(_ encryptedDatabaseKey: Data, privateKey: SecKey) throws -> Data {
        decryptDatabaseKeyPrivateKey_Invocations.append((encryptedDatabaseKey: encryptedDatabaseKey, privateKey: privateKey))

        if let error = decryptDatabaseKeyPrivateKey_MockError {
            throw error
        }

        if let mock = decryptDatabaseKeyPrivateKey_MockMethod {
            return try mock(encryptedDatabaseKey, privateKey)
        } else if let mock = decryptDatabaseKeyPrivateKey_MockValue {
            return mock
        } else {
            fatalError("no mock for `decryptDatabaseKeyPrivateKey`")
        }
    }

}
public class MockEARKeyRepositoryInterface: EARKeyRepositoryInterface {

    // MARK: - Life cycle

    public init() {}

    // MARK: - storePublicKey

    public var storePublicKeyDescriptionKey_Invocations: [(description: PublicEARKeyDescription, key: SecKey)] = []
    public var storePublicKeyDescriptionKey_MockError: Error?
    public var storePublicKeyDescriptionKey_MockMethod: ((PublicEARKeyDescription, SecKey) throws -> Void)?

    public func storePublicKey(description: PublicEARKeyDescription, key: SecKey) throws {
        storePublicKeyDescriptionKey_Invocations.append((description: description, key: key))

        if let error = storePublicKeyDescriptionKey_MockError {
            throw error
        }

        guard let mock = storePublicKeyDescriptionKey_MockMethod else {
            fatalError("no mock for `storePublicKeyDescriptionKey`")
        }

        try mock(description, key)
    }

    // MARK: - fetchPublicKey

    public var fetchPublicKeyDescription_Invocations: [PublicEARKeyDescription] = []
    public var fetchPublicKeyDescription_MockError: Error?
    public var fetchPublicKeyDescription_MockMethod: ((PublicEARKeyDescription) throws -> SecKey)?
    public var fetchPublicKeyDescription_MockValue: SecKey?

    public func fetchPublicKey(description: PublicEARKeyDescription) throws -> SecKey {
        fetchPublicKeyDescription_Invocations.append(description)

        if let error = fetchPublicKeyDescription_MockError {
            throw error
        }

        if let mock = fetchPublicKeyDescription_MockMethod {
            return try mock(description)
        } else if let mock = fetchPublicKeyDescription_MockValue {
            return mock
        } else {
            fatalError("no mock for `fetchPublicKeyDescription`")
        }
    }

    // MARK: - deletePublicKey

    public var deletePublicKeyDescription_Invocations: [PublicEARKeyDescription] = []
    public var deletePublicKeyDescription_MockError: Error?
    public var deletePublicKeyDescription_MockMethod: ((PublicEARKeyDescription) throws -> Void)?

    public func deletePublicKey(description: PublicEARKeyDescription) throws {
        deletePublicKeyDescription_Invocations.append(description)

        if let error = deletePublicKeyDescription_MockError {
            throw error
        }

        guard let mock = deletePublicKeyDescription_MockMethod else {
            fatalError("no mock for `deletePublicKeyDescription`")
        }

        try mock(description)
    }

    // MARK: - fetchPrivateKey

    public var fetchPrivateKeyDescription_Invocations: [PrivateEARKeyDescription] = []
    public var fetchPrivateKeyDescription_MockError: Error?
    public var fetchPrivateKeyDescription_MockMethod: ((PrivateEARKeyDescription) throws -> SecKey)?
    public var fetchPrivateKeyDescription_MockValue: SecKey?

    public func fetchPrivateKey(description: PrivateEARKeyDescription) throws -> SecKey {
        fetchPrivateKeyDescription_Invocations.append(description)

        if let error = fetchPrivateKeyDescription_MockError {
            throw error
        }

        if let mock = fetchPrivateKeyDescription_MockMethod {
            return try mock(description)
        } else if let mock = fetchPrivateKeyDescription_MockValue {
            return mock
        } else {
            fatalError("no mock for `fetchPrivateKeyDescription`")
        }
    }

    // MARK: - deletePrivateKey

    public var deletePrivateKeyDescription_Invocations: [PrivateEARKeyDescription] = []
    public var deletePrivateKeyDescription_MockError: Error?
    public var deletePrivateKeyDescription_MockMethod: ((PrivateEARKeyDescription) throws -> Void)?

    public func deletePrivateKey(description: PrivateEARKeyDescription) throws {
        deletePrivateKeyDescription_Invocations.append(description)

        if let error = deletePrivateKeyDescription_MockError {
            throw error
        }

        guard let mock = deletePrivateKeyDescription_MockMethod else {
            fatalError("no mock for `deletePrivateKeyDescription`")
        }

        try mock(description)
    }

    // MARK: - storeDatabaseKey

    public var storeDatabaseKeyDescriptionKey_Invocations: [(description: DatabaseEARKeyDescription, key: Data)] = []
    public var storeDatabaseKeyDescriptionKey_MockError: Error?
    public var storeDatabaseKeyDescriptionKey_MockMethod: ((DatabaseEARKeyDescription, Data) throws -> Void)?

    public func storeDatabaseKey(description: DatabaseEARKeyDescription, key: Data) throws {
        storeDatabaseKeyDescriptionKey_Invocations.append((description: description, key: key))

        if let error = storeDatabaseKeyDescriptionKey_MockError {
            throw error
        }

        guard let mock = storeDatabaseKeyDescriptionKey_MockMethod else {
            fatalError("no mock for `storeDatabaseKeyDescriptionKey`")
        }

        try mock(description, key)
    }

    // MARK: - fetchDatabaseKey

    public var fetchDatabaseKeyDescription_Invocations: [DatabaseEARKeyDescription] = []
    public var fetchDatabaseKeyDescription_MockError: Error?
    public var fetchDatabaseKeyDescription_MockMethod: ((DatabaseEARKeyDescription) throws -> Data)?
    public var fetchDatabaseKeyDescription_MockValue: Data?

    public func fetchDatabaseKey(description: DatabaseEARKeyDescription) throws -> Data {
        fetchDatabaseKeyDescription_Invocations.append(description)

        if let error = fetchDatabaseKeyDescription_MockError {
            throw error
        }

        if let mock = fetchDatabaseKeyDescription_MockMethod {
            return try mock(description)
        } else if let mock = fetchDatabaseKeyDescription_MockValue {
            return mock
        } else {
            fatalError("no mock for `fetchDatabaseKeyDescription`")
        }
    }

    // MARK: - deleteDatabaseKey

    public var deleteDatabaseKeyDescription_Invocations: [DatabaseEARKeyDescription] = []
    public var deleteDatabaseKeyDescription_MockError: Error?
    public var deleteDatabaseKeyDescription_MockMethod: ((DatabaseEARKeyDescription) throws -> Void)?

    public func deleteDatabaseKey(description: DatabaseEARKeyDescription) throws {
        deleteDatabaseKeyDescription_Invocations.append(description)

        if let error = deleteDatabaseKeyDescription_MockError {
            throw error
        }

        guard let mock = deleteDatabaseKeyDescription_MockMethod else {
            fatalError("no mock for `deleteDatabaseKeyDescription`")
        }

        try mock(description)
    }

    // MARK: - clearCache

    public var clearCache_Invocations: [Void] = []
    public var clearCache_MockMethod: (() -> Void)?

    public func clearCache() {
        clearCache_Invocations.append(())

        guard let mock = clearCache_MockMethod else {
            fatalError("no mock for `clearCache`")
        }

        mock()
    }

}
public class MockEARServiceInterface: EARServiceInterface {

    // MARK: - Life cycle

    public init() {}

    // MARK: - delegate

    public var delegate: EARServiceDelegate?

    // MARK: - enableEncryptionAtRest

    public var enableEncryptionAtRestContextSkipMigration_Invocations: [(context: NSManagedObjectContext, skipMigration: Bool)] = []
    public var enableEncryptionAtRestContextSkipMigration_MockError: Error?
    public var enableEncryptionAtRestContextSkipMigration_MockMethod: ((NSManagedObjectContext, Bool) throws -> Void)?

    public func enableEncryptionAtRest(context: NSManagedObjectContext, skipMigration: Bool) throws {
        enableEncryptionAtRestContextSkipMigration_Invocations.append((context: context, skipMigration: skipMigration))

        if let error = enableEncryptionAtRestContextSkipMigration_MockError {
            throw error
        }

        guard let mock = enableEncryptionAtRestContextSkipMigration_MockMethod else {
            fatalError("no mock for `enableEncryptionAtRestContextSkipMigration`")
        }

        try mock(context, skipMigration)
    }

    // MARK: - disableEncryptionAtRest

    public var disableEncryptionAtRestContextSkipMigration_Invocations: [(context: NSManagedObjectContext, skipMigration: Bool)] = []
    public var disableEncryptionAtRestContextSkipMigration_MockError: Error?
    public var disableEncryptionAtRestContextSkipMigration_MockMethod: ((NSManagedObjectContext, Bool) throws -> Void)?

    public func disableEncryptionAtRest(context: NSManagedObjectContext, skipMigration: Bool) throws {
        disableEncryptionAtRestContextSkipMigration_Invocations.append((context: context, skipMigration: skipMigration))

        if let error = disableEncryptionAtRestContextSkipMigration_MockError {
            throw error
        }

        guard let mock = disableEncryptionAtRestContextSkipMigration_MockMethod else {
            fatalError("no mock for `disableEncryptionAtRestContextSkipMigration`")
        }

        try mock(context, skipMigration)
    }

    // MARK: - lockDatabase

    public var lockDatabase_Invocations: [Void] = []
    public var lockDatabase_MockMethod: (() -> Void)?

    public func lockDatabase() {
        lockDatabase_Invocations.append(())

        guard let mock = lockDatabase_MockMethod else {
            fatalError("no mock for `lockDatabase`")
        }

        mock()
    }

    // MARK: - unlockDatabase

    public var unlockDatabaseContext_Invocations: [LAContext] = []
    public var unlockDatabaseContext_MockError: Error?
    public var unlockDatabaseContext_MockMethod: ((LAContext) throws -> Void)?

    public func unlockDatabase(context: LAContext) throws {
        unlockDatabaseContext_Invocations.append(context)

        if let error = unlockDatabaseContext_MockError {
            throw error
        }

        guard let mock = unlockDatabaseContext_MockMethod else {
            fatalError("no mock for `unlockDatabaseContext`")
        }

        try mock(context)
    }

    // MARK: - fetchPublicKeys

    public var fetchPublicKeys_Invocations: [Void] = []
    public var fetchPublicKeys_MockError: Error?
    public var fetchPublicKeys_MockMethod: (() throws -> EARPublicKeys?)?
    public var fetchPublicKeys_MockValue: EARPublicKeys??

    public func fetchPublicKeys() throws -> EARPublicKeys? {
        fetchPublicKeys_Invocations.append(())

        if let error = fetchPublicKeys_MockError {
            throw error
        }

        if let mock = fetchPublicKeys_MockMethod {
            return try mock()
        } else if let mock = fetchPublicKeys_MockValue {
            return mock
        } else {
            fatalError("no mock for `fetchPublicKeys`")
        }
    }

    // MARK: - fetchPrivateKeys

    public var fetchPrivateKeysIncludingPrimary_Invocations: [Bool] = []
    public var fetchPrivateKeysIncludingPrimary_MockError: Error?
    public var fetchPrivateKeysIncludingPrimary_MockMethod: ((Bool) throws -> EARPrivateKeys?)?
    public var fetchPrivateKeysIncludingPrimary_MockValue: EARPrivateKeys??

    public func fetchPrivateKeys(includingPrimary: Bool) throws -> EARPrivateKeys? {
        fetchPrivateKeysIncludingPrimary_Invocations.append(includingPrimary)

        if let error = fetchPrivateKeysIncludingPrimary_MockError {
            throw error
        }

        if let mock = fetchPrivateKeysIncludingPrimary_MockMethod {
            return try mock(includingPrimary)
        } else if let mock = fetchPrivateKeysIncludingPrimary_MockValue {
            return mock
        } else {
            fatalError("no mock for `fetchPrivateKeysIncludingPrimary`")
        }
    }

    // MARK: - setInitialEARFlagValue

    public var setInitialEARFlagValue_Invocations: [Bool] = []
    public var setInitialEARFlagValue_MockMethod: ((Bool) -> Void)?

    public func setInitialEARFlagValue(_ enabled: Bool) {
        setInitialEARFlagValue_Invocations.append(enabled)

        guard let mock = setInitialEARFlagValue_MockMethod else {
            fatalError("no mock for `setInitialEARFlagValue`")
        }

        mock(enabled)
    }

}
public class MockFeatureRepositoryInterface: FeatureRepositoryInterface {

    // MARK: - Life cycle

    public init() {}

    // MARK: - fetchAppLock

    public var fetchAppLock_Invocations: [Void] = []
    public var fetchAppLock_MockMethod: (() -> Feature.AppLock)?
    public var fetchAppLock_MockValue: Feature.AppLock?

    public func fetchAppLock() -> Feature.AppLock {
        fetchAppLock_Invocations.append(())

        if let mock = fetchAppLock_MockMethod {
            return mock()
        } else if let mock = fetchAppLock_MockValue {
            return mock
        } else {
            fatalError("no mock for `fetchAppLock`")
        }
    }

    // MARK: - storeAppLock

    public var storeAppLock_Invocations: [Feature.AppLock] = []
    public var storeAppLock_MockMethod: ((Feature.AppLock) -> Void)?

    public func storeAppLock(_ appLock: Feature.AppLock) {
        storeAppLock_Invocations.append(appLock)

        guard let mock = storeAppLock_MockMethod else {
            fatalError("no mock for `storeAppLock`")
        }

        mock(appLock)
    }

    // MARK: - fetchConferenceCalling

    public var fetchConferenceCalling_Invocations: [Void] = []
    public var fetchConferenceCalling_MockMethod: (() -> Feature.ConferenceCalling)?
    public var fetchConferenceCalling_MockValue: Feature.ConferenceCalling?

    public func fetchConferenceCalling() -> Feature.ConferenceCalling {
        fetchConferenceCalling_Invocations.append(())

        if let mock = fetchConferenceCalling_MockMethod {
            return mock()
        } else if let mock = fetchConferenceCalling_MockValue {
            return mock
        } else {
            fatalError("no mock for `fetchConferenceCalling`")
        }
    }

    // MARK: - storeConferenceCalling

    public var storeConferenceCalling_Invocations: [Feature.ConferenceCalling] = []
    public var storeConferenceCalling_MockMethod: ((Feature.ConferenceCalling) -> Void)?

    public func storeConferenceCalling(_ conferenceCalling: Feature.ConferenceCalling) {
        storeConferenceCalling_Invocations.append(conferenceCalling)

        guard let mock = storeConferenceCalling_MockMethod else {
            fatalError("no mock for `storeConferenceCalling`")
        }

        mock(conferenceCalling)
    }

    // MARK: - fetchFileSharing

    public var fetchFileSharing_Invocations: [Void] = []
    public var fetchFileSharing_MockMethod: (() -> Feature.FileSharing)?
    public var fetchFileSharing_MockValue: Feature.FileSharing?

    public func fetchFileSharing() -> Feature.FileSharing {
        fetchFileSharing_Invocations.append(())

        if let mock = fetchFileSharing_MockMethod {
            return mock()
        } else if let mock = fetchFileSharing_MockValue {
            return mock
        } else {
            fatalError("no mock for `fetchFileSharing`")
        }
    }

    // MARK: - storeFileSharing

    public var storeFileSharing_Invocations: [Feature.FileSharing] = []
    public var storeFileSharing_MockMethod: ((Feature.FileSharing) -> Void)?

    public func storeFileSharing(_ fileSharing: Feature.FileSharing) {
        storeFileSharing_Invocations.append(fileSharing)

        guard let mock = storeFileSharing_MockMethod else {
            fatalError("no mock for `storeFileSharing`")
        }

        mock(fileSharing)
    }

    // MARK: - fetchSelfDeletingMesssages

    public var fetchSelfDeletingMesssages_Invocations: [Void] = []
    public var fetchSelfDeletingMesssages_MockMethod: (() -> Feature.SelfDeletingMessages)?
    public var fetchSelfDeletingMesssages_MockValue: Feature.SelfDeletingMessages?

    public func fetchSelfDeletingMesssages() -> Feature.SelfDeletingMessages {
        fetchSelfDeletingMesssages_Invocations.append(())

        if let mock = fetchSelfDeletingMesssages_MockMethod {
            return mock()
        } else if let mock = fetchSelfDeletingMesssages_MockValue {
            return mock
        } else {
            fatalError("no mock for `fetchSelfDeletingMesssages`")
        }
    }

    // MARK: - storeSelfDeletingMessages

    public var storeSelfDeletingMessages_Invocations: [Feature.SelfDeletingMessages] = []
    public var storeSelfDeletingMessages_MockMethod: ((Feature.SelfDeletingMessages) -> Void)?

    public func storeSelfDeletingMessages(_ selfDeletingMessages: Feature.SelfDeletingMessages) {
        storeSelfDeletingMessages_Invocations.append(selfDeletingMessages)

        guard let mock = storeSelfDeletingMessages_MockMethod else {
            fatalError("no mock for `storeSelfDeletingMessages`")
        }

        mock(selfDeletingMessages)
    }

    // MARK: - fetchConversationGuestLinks

    public var fetchConversationGuestLinks_Invocations: [Void] = []
    public var fetchConversationGuestLinks_MockMethod: (() -> Feature.ConversationGuestLinks)?
    public var fetchConversationGuestLinks_MockValue: Feature.ConversationGuestLinks?

    public func fetchConversationGuestLinks() -> Feature.ConversationGuestLinks {
        fetchConversationGuestLinks_Invocations.append(())

        if let mock = fetchConversationGuestLinks_MockMethod {
            return mock()
        } else if let mock = fetchConversationGuestLinks_MockValue {
            return mock
        } else {
            fatalError("no mock for `fetchConversationGuestLinks`")
        }
    }

    // MARK: - storeConversationGuestLinks

    public var storeConversationGuestLinks_Invocations: [Feature.ConversationGuestLinks] = []
    public var storeConversationGuestLinks_MockMethod: ((Feature.ConversationGuestLinks) -> Void)?

    public func storeConversationGuestLinks(_ conversationGuestLinks: Feature.ConversationGuestLinks) {
        storeConversationGuestLinks_Invocations.append(conversationGuestLinks)

        guard let mock = storeConversationGuestLinks_MockMethod else {
            fatalError("no mock for `storeConversationGuestLinks`")
        }

        mock(conversationGuestLinks)
    }

    // MARK: - fetchClassifiedDomains

    public var fetchClassifiedDomains_Invocations: [Void] = []
    public var fetchClassifiedDomains_MockMethod: (() -> Feature.ClassifiedDomains)?
    public var fetchClassifiedDomains_MockValue: Feature.ClassifiedDomains?

    public func fetchClassifiedDomains() -> Feature.ClassifiedDomains {
        fetchClassifiedDomains_Invocations.append(())

        if let mock = fetchClassifiedDomains_MockMethod {
            return mock()
        } else if let mock = fetchClassifiedDomains_MockValue {
            return mock
        } else {
            fatalError("no mock for `fetchClassifiedDomains`")
        }
    }

    // MARK: - storeClassifiedDomains

    public var storeClassifiedDomains_Invocations: [Feature.ClassifiedDomains] = []
    public var storeClassifiedDomains_MockMethod: ((Feature.ClassifiedDomains) -> Void)?

    public func storeClassifiedDomains(_ classifiedDomains: Feature.ClassifiedDomains) {
        storeClassifiedDomains_Invocations.append(classifiedDomains)

        guard let mock = storeClassifiedDomains_MockMethod else {
            fatalError("no mock for `storeClassifiedDomains`")
        }

        mock(classifiedDomains)
    }

    // MARK: - fetchDigitalSignature

    public var fetchDigitalSignature_Invocations: [Void] = []
    public var fetchDigitalSignature_MockMethod: (() -> Feature.DigitalSignature)?
    public var fetchDigitalSignature_MockValue: Feature.DigitalSignature?

    public func fetchDigitalSignature() -> Feature.DigitalSignature {
        fetchDigitalSignature_Invocations.append(())

        if let mock = fetchDigitalSignature_MockMethod {
            return mock()
        } else if let mock = fetchDigitalSignature_MockValue {
            return mock
        } else {
            fatalError("no mock for `fetchDigitalSignature`")
        }
    }

    // MARK: - storeDigitalSignature

    public var storeDigitalSignature_Invocations: [Feature.DigitalSignature] = []
    public var storeDigitalSignature_MockMethod: ((Feature.DigitalSignature) -> Void)?

    public func storeDigitalSignature(_ digitalSignature: Feature.DigitalSignature) {
        storeDigitalSignature_Invocations.append(digitalSignature)

        guard let mock = storeDigitalSignature_MockMethod else {
            fatalError("no mock for `storeDigitalSignature`")
        }

        mock(digitalSignature)
    }

    // MARK: - fetchMLS

    public var fetchMLS_Invocations: [Void] = []
    public var fetchMLS_MockMethod: (() -> Feature.MLS)?
    public var fetchMLS_MockValue: Feature.MLS?

    public func fetchMLS() -> Feature.MLS {
        fetchMLS_Invocations.append(())

        if let mock = fetchMLS_MockMethod {
            return mock()
        } else if let mock = fetchMLS_MockValue {
            return mock
        } else {
            fatalError("no mock for `fetchMLS`")
        }
    }

    // MARK: - storeMLS

    public var storeMLS_Invocations: [Feature.MLS] = []
    public var storeMLS_MockMethod: ((Feature.MLS) -> Void)?

    public func storeMLS(_ mls: Feature.MLS) {
        storeMLS_Invocations.append(mls)

        guard let mock = storeMLS_MockMethod else {
            fatalError("no mock for `storeMLS`")
        }

        mock(mls)
    }

}
class MockFileManagerInterface: FileManagerInterface {

    // MARK: - Life cycle

    // MARK: - fileExists

    var fileExistsAtPath_Invocations: [String] = []
    var fileExistsAtPath_MockMethod: ((String) -> Bool)?
    var fileExistsAtPath_MockValue: Bool?

    func fileExists(atPath path: String) -> Bool {
        fileExistsAtPath_Invocations.append(path)

        if let mock = fileExistsAtPath_MockMethod {
            return mock(path)
        } else if let mock = fileExistsAtPath_MockValue {
            return mock
        } else {
            fatalError("no mock for `fileExistsAtPath`")
        }
    }

    // MARK: - removeItem

    var removeItemAt_Invocations: [URL] = []
    var removeItemAt_MockError: Error?
    var removeItemAt_MockMethod: ((URL) throws -> Void)?

    func removeItem(at url: URL) throws {
        removeItemAt_Invocations.append(url)

        if let error = removeItemAt_MockError {
            throw error
        }

        guard let mock = removeItemAt_MockMethod else {
            fatalError("no mock for `removeItemAt`")
        }

        try mock(url)
    }

    // MARK: - cryptoboxDirectory

    var cryptoboxDirectoryIn_Invocations: [URL] = []
    var cryptoboxDirectoryIn_MockMethod: ((URL) -> URL)?
    var cryptoboxDirectoryIn_MockValue: URL?

    func cryptoboxDirectory(in accountDirectory: URL) -> URL {
        cryptoboxDirectoryIn_Invocations.append(accountDirectory)

        if let mock = cryptoboxDirectoryIn_MockMethod {
            return mock(accountDirectory)
        } else if let mock = cryptoboxDirectoryIn_MockValue {
            return mock
        } else {
            fatalError("no mock for `cryptoboxDirectoryIn`")
        }
    }

}
class MockMLSActionsProviderProtocol: MLSActionsProviderProtocol {

    // MARK: - Life cycle



    // MARK: - fetchBackendPublicKeys

    var fetchBackendPublicKeysIn_Invocations: [NotificationContext] = []
    var fetchBackendPublicKeysIn_MockError: Error?
    var fetchBackendPublicKeysIn_MockMethod: ((NotificationContext) async throws -> BackendMLSPublicKeys)?
    var fetchBackendPublicKeysIn_MockValue: BackendMLSPublicKeys?

    func fetchBackendPublicKeys(in context: NotificationContext) async throws -> BackendMLSPublicKeys {
        fetchBackendPublicKeysIn_Invocations.append(context)

        if let error = fetchBackendPublicKeysIn_MockError {
            throw error
        }

        if let mock = fetchBackendPublicKeysIn_MockMethod {
            return try await mock(context)
        } else if let mock = fetchBackendPublicKeysIn_MockValue {
            return mock
        } else {
            fatalError("no mock for `fetchBackendPublicKeysIn`")
        }
    }

    // MARK: - countUnclaimedKeyPackages

    var countUnclaimedKeyPackagesClientIDContext_Invocations: [(clientID: String, context: NotificationContext)] = []
    var countUnclaimedKeyPackagesClientIDContext_MockError: Error?
    var countUnclaimedKeyPackagesClientIDContext_MockMethod: ((String, NotificationContext) async throws -> Int)?
    var countUnclaimedKeyPackagesClientIDContext_MockValue: Int?

    func countUnclaimedKeyPackages(clientID: String, context: NotificationContext) async throws -> Int {
        countUnclaimedKeyPackagesClientIDContext_Invocations.append((clientID: clientID, context: context))

        if let error = countUnclaimedKeyPackagesClientIDContext_MockError {
            throw error
        }

        if let mock = countUnclaimedKeyPackagesClientIDContext_MockMethod {
            return try await mock(clientID, context)
        } else if let mock = countUnclaimedKeyPackagesClientIDContext_MockValue {
            return mock
        } else {
            fatalError("no mock for `countUnclaimedKeyPackagesClientIDContext`")
        }
    }

    // MARK: - uploadKeyPackages

    var uploadKeyPackagesClientIDKeyPackagesContext_Invocations: [(clientID: String, keyPackages: [String], context: NotificationContext)] = []
    var uploadKeyPackagesClientIDKeyPackagesContext_MockError: Error?
    var uploadKeyPackagesClientIDKeyPackagesContext_MockMethod: ((String, [String], NotificationContext) async throws -> Void)?

    func uploadKeyPackages(clientID: String, keyPackages: [String], context: NotificationContext) async throws {
        uploadKeyPackagesClientIDKeyPackagesContext_Invocations.append((clientID: clientID, keyPackages: keyPackages, context: context))

        if let error = uploadKeyPackagesClientIDKeyPackagesContext_MockError {
            throw error
        }

        guard let mock = uploadKeyPackagesClientIDKeyPackagesContext_MockMethod else {
            fatalError("no mock for `uploadKeyPackagesClientIDKeyPackagesContext`")
        }

        try await mock(clientID, keyPackages, context)            
    }

    // MARK: - claimKeyPackages

    var claimKeyPackagesUserIDDomainExcludedSelfClientIDIn_Invocations: [(userID: UUID, domain: String?, excludedSelfClientID: String?, context: NotificationContext)] = []
    var claimKeyPackagesUserIDDomainExcludedSelfClientIDIn_MockError: Error?
    var claimKeyPackagesUserIDDomainExcludedSelfClientIDIn_MockMethod: ((UUID, String?, String?, NotificationContext) async throws -> [KeyPackage])?
    var claimKeyPackagesUserIDDomainExcludedSelfClientIDIn_MockValue: [KeyPackage]?

    func claimKeyPackages(userID: UUID, domain: String?, excludedSelfClientID: String?, in context: NotificationContext) async throws -> [KeyPackage] {
        claimKeyPackagesUserIDDomainExcludedSelfClientIDIn_Invocations.append((userID: userID, domain: domain, excludedSelfClientID: excludedSelfClientID, context: context))

        if let error = claimKeyPackagesUserIDDomainExcludedSelfClientIDIn_MockError {
            throw error
        }

        if let mock = claimKeyPackagesUserIDDomainExcludedSelfClientIDIn_MockMethod {
            return try await mock(userID, domain, excludedSelfClientID, context)
        } else if let mock = claimKeyPackagesUserIDDomainExcludedSelfClientIDIn_MockValue {
            return mock
        } else {
            fatalError("no mock for `claimKeyPackagesUserIDDomainExcludedSelfClientIDIn`")
        }
    }

    // MARK: - sendMessage

    var sendMessageIn_Invocations: [(message: Data, context: NotificationContext)] = []
    var sendMessageIn_MockError: Error?
    var sendMessageIn_MockMethod: ((Data, NotificationContext) async throws -> [ZMUpdateEvent])?
    var sendMessageIn_MockValue: [ZMUpdateEvent]?

    func sendMessage(_ message: Data, in context: NotificationContext) async throws -> [ZMUpdateEvent] {
        sendMessageIn_Invocations.append((message: message, context: context))

        if let error = sendMessageIn_MockError {
            throw error
        }

        if let mock = sendMessageIn_MockMethod {
            return try await mock(message, context)
        } else if let mock = sendMessageIn_MockValue {
            return mock
        } else {
            fatalError("no mock for `sendMessageIn`")
        }
    }

    // MARK: - sendCommitBundle

    var sendCommitBundleIn_Invocations: [(bundle: Data, context: NotificationContext)] = []
    var sendCommitBundleIn_MockError: Error?
    var sendCommitBundleIn_MockMethod: ((Data, NotificationContext) async throws -> [ZMUpdateEvent])?
    var sendCommitBundleIn_MockValue: [ZMUpdateEvent]?

    func sendCommitBundle(_ bundle: Data, in context: NotificationContext) async throws -> [ZMUpdateEvent] {
        sendCommitBundleIn_Invocations.append((bundle: bundle, context: context))

        if let error = sendCommitBundleIn_MockError {
            throw error
        }

        if let mock = sendCommitBundleIn_MockMethod {
            return try await mock(bundle, context)
        } else if let mock = sendCommitBundleIn_MockValue {
            return mock
        } else {
            fatalError("no mock for `sendCommitBundleIn`")
        }
    }

    // MARK: - fetchConversationGroupInfo

    var fetchConversationGroupInfoConversationIdDomainSubgroupTypeContext_Invocations: [(conversationId: UUID, domain: String, subgroupType: SubgroupType?, context: NotificationContext)] = []
    var fetchConversationGroupInfoConversationIdDomainSubgroupTypeContext_MockError: Error?
    var fetchConversationGroupInfoConversationIdDomainSubgroupTypeContext_MockMethod: ((UUID, String, SubgroupType?, NotificationContext) async throws -> Data)?
    var fetchConversationGroupInfoConversationIdDomainSubgroupTypeContext_MockValue: Data?

    func fetchConversationGroupInfo(conversationId: UUID, domain: String, subgroupType: SubgroupType?, context: NotificationContext) async throws -> Data {
        fetchConversationGroupInfoConversationIdDomainSubgroupTypeContext_Invocations.append((conversationId: conversationId, domain: domain, subgroupType: subgroupType, context: context))

        if let error = fetchConversationGroupInfoConversationIdDomainSubgroupTypeContext_MockError {
            throw error
        }

        if let mock = fetchConversationGroupInfoConversationIdDomainSubgroupTypeContext_MockMethod {
            return try await mock(conversationId, domain, subgroupType, context)
        } else if let mock = fetchConversationGroupInfoConversationIdDomainSubgroupTypeContext_MockValue {
            return mock
        } else {
            fatalError("no mock for `fetchConversationGroupInfoConversationIdDomainSubgroupTypeContext`")
        }
    }

    // MARK: - fetchSubgroup

    var fetchSubgroupConversationIDDomainTypeContext_Invocations: [(conversationID: UUID, domain: String, type: SubgroupType, context: NotificationContext)] = []
    var fetchSubgroupConversationIDDomainTypeContext_MockError: Error?
    var fetchSubgroupConversationIDDomainTypeContext_MockMethod: ((UUID, String, SubgroupType, NotificationContext) async throws -> MLSSubgroup)?
    var fetchSubgroupConversationIDDomainTypeContext_MockValue: MLSSubgroup?

    func fetchSubgroup(conversationID: UUID, domain: String, type: SubgroupType, context: NotificationContext) async throws -> MLSSubgroup {
        fetchSubgroupConversationIDDomainTypeContext_Invocations.append((conversationID: conversationID, domain: domain, type: type, context: context))

        if let error = fetchSubgroupConversationIDDomainTypeContext_MockError {
            throw error
        }

        if let mock = fetchSubgroupConversationIDDomainTypeContext_MockMethod {
            return try await mock(conversationID, domain, type, context)
        } else if let mock = fetchSubgroupConversationIDDomainTypeContext_MockValue {
            return mock
        } else {
            fatalError("no mock for `fetchSubgroupConversationIDDomainTypeContext`")
        }
    }

    // MARK: - deleteSubgroup

    var deleteSubgroupConversationIDDomainSubgroupTypeContext_Invocations: [(conversationID: UUID, domain: String, subgroupType: SubgroupType, context: NotificationContext)] = []
    var deleteSubgroupConversationIDDomainSubgroupTypeContext_MockError: Error?
    var deleteSubgroupConversationIDDomainSubgroupTypeContext_MockMethod: ((UUID, String, SubgroupType, NotificationContext) async throws -> Void)?

    func deleteSubgroup(conversationID: UUID, domain: String, subgroupType: SubgroupType, context: NotificationContext) async throws {
        deleteSubgroupConversationIDDomainSubgroupTypeContext_Invocations.append((conversationID: conversationID, domain: domain, subgroupType: subgroupType, context: context))

        if let error = deleteSubgroupConversationIDDomainSubgroupTypeContext_MockError {
            throw error
        }

        guard let mock = deleteSubgroupConversationIDDomainSubgroupTypeContext_MockMethod else {
            fatalError("no mock for `deleteSubgroupConversationIDDomainSubgroupTypeContext`")
        }

        try await mock(conversationID, domain, subgroupType, context)            
    }

    // MARK: - leaveSubconversation

    var leaveSubconversationConversationIDDomainSubconversationTypeContext_Invocations: [(conversationID: UUID, domain: String, subconversationType: SubgroupType, context: NotificationContext)] = []
    var leaveSubconversationConversationIDDomainSubconversationTypeContext_MockError: Error?
    var leaveSubconversationConversationIDDomainSubconversationTypeContext_MockMethod: ((UUID, String, SubgroupType, NotificationContext) async throws -> Void)?

    func leaveSubconversation(conversationID: UUID, domain: String, subconversationType: SubgroupType, context: NotificationContext) async throws {
        leaveSubconversationConversationIDDomainSubconversationTypeContext_Invocations.append((conversationID: conversationID, domain: domain, subconversationType: subconversationType, context: context))

        if let error = leaveSubconversationConversationIDDomainSubconversationTypeContext_MockError {
            throw error
        }

        guard let mock = leaveSubconversationConversationIDDomainSubconversationTypeContext_MockMethod else {
            fatalError("no mock for `leaveSubconversationConversationIDDomainSubconversationTypeContext`")
        }

        try await mock(conversationID, domain, subconversationType, context)            
    }

    // MARK: - syncConversation

    var syncConversationQualifiedIDContext_Invocations: [(qualifiedID: QualifiedID, context: NotificationContext)] = []
    var syncConversationQualifiedIDContext_MockError: Error?
    var syncConversationQualifiedIDContext_MockMethod: ((QualifiedID, NotificationContext) async throws -> Void)?

    func syncConversation(qualifiedID: QualifiedID, context: NotificationContext) async throws {
        syncConversationQualifiedIDContext_Invocations.append((qualifiedID: qualifiedID, context: context))

        if let error = syncConversationQualifiedIDContext_MockError {
            throw error
        }

        guard let mock = syncConversationQualifiedIDContext_MockMethod else {
            fatalError("no mock for `syncConversationQualifiedIDContext`")
        }

        try await mock(qualifiedID, context)            
    }

}
public class MockMLSDecryptionServiceInterface: MLSDecryptionServiceInterface {

    // MARK: - Life cycle

    public init() {}


    // MARK: - onEpochChanged

    public var onEpochChanged_Invocations: [Void] = []
    public var onEpochChanged_MockMethod: (() -> AnyPublisher<MLSGroupID, Never>)?
    public var onEpochChanged_MockValue: AnyPublisher<MLSGroupID, Never>?

    public func onEpochChanged() -> AnyPublisher<MLSGroupID, Never> {
        onEpochChanged_Invocations.append(())

        if let mock = onEpochChanged_MockMethod {
            return mock()
        } else if let mock = onEpochChanged_MockValue {
            return mock
        } else {
            fatalError("no mock for `onEpochChanged`")
        }
    }

    // MARK: - decrypt

    public var decryptMessageForSubconversationType_Invocations: [(message: String, groupID: MLSGroupID, subconversationType: SubgroupType?)] = []
    public var decryptMessageForSubconversationType_MockError: Error?
    public var decryptMessageForSubconversationType_MockMethod: ((String, MLSGroupID, SubgroupType?) throws -> MLSDecryptResult?)?
    public var decryptMessageForSubconversationType_MockValue: MLSDecryptResult??

    public func decrypt(message: String, for groupID: MLSGroupID, subconversationType: SubgroupType?) throws -> MLSDecryptResult? {
        decryptMessageForSubconversationType_Invocations.append((message: message, groupID: groupID, subconversationType: subconversationType))

        if let error = decryptMessageForSubconversationType_MockError {
            throw error
        }

        if let mock = decryptMessageForSubconversationType_MockMethod {
            return try mock(message, groupID, subconversationType)
        } else if let mock = decryptMessageForSubconversationType_MockValue {
            return mock
        } else {
            fatalError("no mock for `decryptMessageForSubconversationType`")
        }
    }

}
public class MockMLSEncryptionServiceInterface: MLSEncryptionServiceInterface {

    // MARK: - Life cycle

    public init() {}


    // MARK: - encrypt

    public var encryptMessageFor_Invocations: [(message: [Byte], groupID: MLSGroupID)] = []
    public var encryptMessageFor_MockError: Error?
    public var encryptMessageFor_MockMethod: (([Byte], MLSGroupID) throws -> [Byte])?
    public var encryptMessageFor_MockValue: [Byte]?

    public func encrypt(message: [Byte], for groupID: MLSGroupID) throws -> [Byte] {
        encryptMessageFor_Invocations.append((message: message, groupID: groupID))

        if let error = encryptMessageFor_MockError {
            throw error
        }

        if let mock = encryptMessageFor_MockMethod {
            return try mock(message, groupID)
        } else if let mock = encryptMessageFor_MockValue {
            return mock
        } else {
            fatalError("no mock for `encryptMessageFor`")
        }
    }

}
public class MockProteusServiceInterface: ProteusServiceInterface {

    // MARK: - Life cycle

    public init() {}

    // MARK: - lastPrekeyID

    public var lastPrekeyID: UInt16 {
        get { return underlyingLastPrekeyID }
        set(value) { underlyingLastPrekeyID = value }
    }

    public var underlyingLastPrekeyID: UInt16!

    // MARK: - completeInitialization

    public var completeInitialization_Invocations: [Void] = []
    public var completeInitialization_MockError: Error?
    public var completeInitialization_MockMethod: (() throws -> Void)?

    public func completeInitialization() throws {
        completeInitialization_Invocations.append(())

        if let error = completeInitialization_MockError {
            throw error
        }

        guard let mock = completeInitialization_MockMethod else {
            fatalError("no mock for `completeInitialization`")
        }

        try mock()
    }

    // MARK: - establishSession

    public var establishSessionIdFromPrekey_Invocations: [(id: ProteusSessionID, fromPrekey: String)] = []
    public var establishSessionIdFromPrekey_MockError: Error?
    public var establishSessionIdFromPrekey_MockMethod: ((ProteusSessionID, String) throws -> Void)?

    public func establishSession(id: ProteusSessionID, fromPrekey: String) throws {
        establishSessionIdFromPrekey_Invocations.append((id: id, fromPrekey: fromPrekey))

        if let error = establishSessionIdFromPrekey_MockError {
            throw error
        }

        guard let mock = establishSessionIdFromPrekey_MockMethod else {
            fatalError("no mock for `establishSessionIdFromPrekey`")
        }

        try mock(id, fromPrekey)
    }

    // MARK: - deleteSession

    public var deleteSessionId_Invocations: [ProteusSessionID] = []
    public var deleteSessionId_MockError: Error?
    public var deleteSessionId_MockMethod: ((ProteusSessionID) throws -> Void)?

    public func deleteSession(id: ProteusSessionID) throws {
        deleteSessionId_Invocations.append(id)

        if let error = deleteSessionId_MockError {
            throw error
        }

        guard let mock = deleteSessionId_MockMethod else {
            fatalError("no mock for `deleteSessionId`")
        }

        try mock(id)
    }

    // MARK: - sessionExists

    public var sessionExistsId_Invocations: [ProteusSessionID] = []
    public var sessionExistsId_MockMethod: ((ProteusSessionID) -> Bool)?
    public var sessionExistsId_MockValue: Bool?

    public func sessionExists(id: ProteusSessionID) -> Bool {
        sessionExistsId_Invocations.append(id)

        if let mock = sessionExistsId_MockMethod {
            return mock(id)
        } else if let mock = sessionExistsId_MockValue {
            return mock
        } else {
            fatalError("no mock for `sessionExistsId`")
        }
    }

    // MARK: - encrypt

    public var encryptDataForSession_Invocations: [(data: Data, id: ProteusSessionID)] = []
    public var encryptDataForSession_MockError: Error?
    public var encryptDataForSession_MockMethod: ((Data, ProteusSessionID) throws -> Data)?
    public var encryptDataForSession_MockValue: Data?

    public func encrypt(data: Data, forSession id: ProteusSessionID) throws -> Data {
        encryptDataForSession_Invocations.append((data: data, id: id))

        if let error = encryptDataForSession_MockError {
            throw error
        }

        if let mock = encryptDataForSession_MockMethod {
            return try mock(data, id)
        } else if let mock = encryptDataForSession_MockValue {
            return mock
        } else {
            fatalError("no mock for `encryptDataForSession`")
        }
    }

    // MARK: - encryptBatched

    public var encryptBatchedDataForSessions_Invocations: [(data: Data, sessions: [ProteusSessionID])] = []
    public var encryptBatchedDataForSessions_MockError: Error?
    public var encryptBatchedDataForSessions_MockMethod: ((Data, [ProteusSessionID]) throws -> [String: Data])?
    public var encryptBatchedDataForSessions_MockValue: [String: Data]?

    public func encryptBatched(data: Data, forSessions sessions: [ProteusSessionID]) throws -> [String: Data] {
        encryptBatchedDataForSessions_Invocations.append((data: data, sessions: sessions))

        if let error = encryptBatchedDataForSessions_MockError {
            throw error
        }

        if let mock = encryptBatchedDataForSessions_MockMethod {
            return try mock(data, sessions)
        } else if let mock = encryptBatchedDataForSessions_MockValue {
            return mock
        } else {
            fatalError("no mock for `encryptBatchedDataForSessions`")
        }
    }

    // MARK: - decrypt

    public var decryptDataForSession_Invocations: [(data: Data, id: ProteusSessionID)] = []
    public var decryptDataForSession_MockError: Error?
    public var decryptDataForSession_MockMethod: ((Data, ProteusSessionID) throws -> (didCreateSession: Bool, decryptedData: Data))?
    public var decryptDataForSession_MockValue: (didCreateSession: Bool, decryptedData: Data)?

    public func decrypt(data: Data, forSession id: ProteusSessionID) throws -> (didCreateSession: Bool, decryptedData: Data) {
        decryptDataForSession_Invocations.append((data: data, id: id))

        if let error = decryptDataForSession_MockError {
            throw error
        }

        if let mock = decryptDataForSession_MockMethod {
            return try mock(data, id)
        } else if let mock = decryptDataForSession_MockValue {
            return mock
        } else {
            fatalError("no mock for `decryptDataForSession`")
        }
    }

    // MARK: - generatePrekey

    public var generatePrekeyId_Invocations: [UInt16] = []
    public var generatePrekeyId_MockError: Error?
    public var generatePrekeyId_MockMethod: ((UInt16) throws -> String)?
    public var generatePrekeyId_MockValue: String?

    public func generatePrekey(id: UInt16) throws -> String {
        generatePrekeyId_Invocations.append(id)

        if let error = generatePrekeyId_MockError {
            throw error
        }

        if let mock = generatePrekeyId_MockMethod {
            return try mock(id)
        } else if let mock = generatePrekeyId_MockValue {
            return mock
        } else {
            fatalError("no mock for `generatePrekeyId`")
        }
    }

    // MARK: - lastPrekey

    public var lastPrekey_Invocations: [Void] = []
    public var lastPrekey_MockError: Error?
    public var lastPrekey_MockMethod: (() throws -> String)?
    public var lastPrekey_MockValue: String?

    public func lastPrekey() throws -> String {
        lastPrekey_Invocations.append(())

        if let error = lastPrekey_MockError {
            throw error
        }

        if let mock = lastPrekey_MockMethod {
            return try mock()
        } else if let mock = lastPrekey_MockValue {
            return mock
        } else {
            fatalError("no mock for `lastPrekey`")
        }
    }

    // MARK: - generatePrekeys

    public var generatePrekeysStartCount_Invocations: [(start: UInt16, count: UInt16)] = []
    public var generatePrekeysStartCount_MockError: Error?
    public var generatePrekeysStartCount_MockMethod: ((UInt16, UInt16) throws -> [IdPrekeyTuple])?
    public var generatePrekeysStartCount_MockValue: [IdPrekeyTuple]?

    public func generatePrekeys(start: UInt16, count: UInt16) throws -> [IdPrekeyTuple] {
        generatePrekeysStartCount_Invocations.append((start: start, count: count))

        if let error = generatePrekeysStartCount_MockError {
            throw error
        }

        if let mock = generatePrekeysStartCount_MockMethod {
            return try mock(start, count)
        } else if let mock = generatePrekeysStartCount_MockValue {
            return mock
        } else {
            fatalError("no mock for `generatePrekeysStartCount`")
        }
    }

    // MARK: - localFingerprint

    public var localFingerprint_Invocations: [Void] = []
    public var localFingerprint_MockError: Error?
    public var localFingerprint_MockMethod: (() throws -> String)?
    public var localFingerprint_MockValue: String?

    public func localFingerprint() throws -> String {
        localFingerprint_Invocations.append(())

        if let error = localFingerprint_MockError {
            throw error
        }

        if let mock = localFingerprint_MockMethod {
            return try mock()
        } else if let mock = localFingerprint_MockValue {
            return mock
        } else {
            fatalError("no mock for `localFingerprint`")
        }
    }

    // MARK: - remoteFingerprint

    public var remoteFingerprintForSession_Invocations: [ProteusSessionID] = []
    public var remoteFingerprintForSession_MockError: Error?
    public var remoteFingerprintForSession_MockMethod: ((ProteusSessionID) throws -> String)?
    public var remoteFingerprintForSession_MockValue: String?

    public func remoteFingerprint(forSession id: ProteusSessionID) throws -> String {
        remoteFingerprintForSession_Invocations.append(id)

        if let error = remoteFingerprintForSession_MockError {
            throw error
        }

        if let mock = remoteFingerprintForSession_MockMethod {
            return try mock(id)
        } else if let mock = remoteFingerprintForSession_MockValue {
            return mock
        } else {
            fatalError("no mock for `remoteFingerprintForSession`")
        }
    }

    // MARK: - fingerprint

    public var fingerprintFromPrekey_Invocations: [String] = []
    public var fingerprintFromPrekey_MockError: Error?
    public var fingerprintFromPrekey_MockMethod: ((String) throws -> String)?
    public var fingerprintFromPrekey_MockValue: String?

    public func fingerprint(fromPrekey prekey: String) throws -> String {
        fingerprintFromPrekey_Invocations.append(prekey)

        if let error = fingerprintFromPrekey_MockError {
            throw error
        }

        if let mock = fingerprintFromPrekey_MockMethod {
            return try mock(prekey)
        } else if let mock = fingerprintFromPrekey_MockValue {
            return mock
        } else {
            fatalError("no mock for `fingerprintFromPrekey`")
        }
    }

    // MARK: - migrateCryptoboxSessions

    public var migrateCryptoboxSessionsAt_Invocations: [URL] = []
    public var migrateCryptoboxSessionsAt_MockError: Error?
    public var migrateCryptoboxSessionsAt_MockMethod: ((URL) throws -> Void)?

    public func migrateCryptoboxSessions(at url: URL) throws {
        migrateCryptoboxSessionsAt_Invocations.append(url)

        if let error = migrateCryptoboxSessionsAt_MockError {
            throw error
        }

        guard let mock = migrateCryptoboxSessionsAt_MockMethod else {
            fatalError("no mock for `migrateCryptoboxSessionsAt`")
        }

        try mock(url)
    }

}
<<<<<<< HEAD
// swiftlint:enable variable_name
=======
public class MockSubconversationGroupIDRepositoryInterface: SubconversationGroupIDRepositoryInterface {

    // MARK: - Life cycle

    public init() {}


    // MARK: - storeSubconversationGroupID

    public var storeSubconversationGroupIDForTypeParentGroupID_Invocations: [(groupID: MLSGroupID?, type: SubgroupType, parentGroupID: MLSGroupID)] = []
    public var storeSubconversationGroupIDForTypeParentGroupID_MockMethod: ((MLSGroupID?, SubgroupType, MLSGroupID) -> Void)?

    public func storeSubconversationGroupID(_ groupID: MLSGroupID?, forType type: SubgroupType, parentGroupID: MLSGroupID) {
        storeSubconversationGroupIDForTypeParentGroupID_Invocations.append((groupID: groupID, type: type, parentGroupID: parentGroupID))

        guard let mock = storeSubconversationGroupIDForTypeParentGroupID_MockMethod else {
            fatalError("no mock for `storeSubconversationGroupIDForTypeParentGroupID`")
        }

        mock(groupID, type, parentGroupID)            
    }

    // MARK: - fetchSubconversationGroupID

    public var fetchSubconversationGroupIDForTypeParentGroupID_Invocations: [(type: SubgroupType, parentGroupID: MLSGroupID)] = []
    public var fetchSubconversationGroupIDForTypeParentGroupID_MockMethod: ((SubgroupType, MLSGroupID) -> MLSGroupID?)?
    public var fetchSubconversationGroupIDForTypeParentGroupID_MockValue: MLSGroupID??

    public func fetchSubconversationGroupID(forType type: SubgroupType, parentGroupID: MLSGroupID) -> MLSGroupID? {
        fetchSubconversationGroupIDForTypeParentGroupID_Invocations.append((type: type, parentGroupID: parentGroupID))

        if let mock = fetchSubconversationGroupIDForTypeParentGroupID_MockMethod {
            return mock(type, parentGroupID)
        } else if let mock = fetchSubconversationGroupIDForTypeParentGroupID_MockValue {
            return mock
        } else {
            fatalError("no mock for `fetchSubconversationGroupIDForTypeParentGroupID`")
        }
    }

}
>>>>>>> fb2cb2f1
<|MERGE_RESOLUTION|>--- conflicted
+++ resolved
@@ -1448,9 +1448,7 @@
     }
 
 }
-<<<<<<< HEAD
-// swiftlint:enable variable_name
-=======
+
 public class MockSubconversationGroupIDRepositoryInterface: SubconversationGroupIDRepositoryInterface {
 
     // MARK: - Life cycle
@@ -1491,5 +1489,4 @@
         }
     }
 
-}
->>>>>>> fb2cb2f1
+}