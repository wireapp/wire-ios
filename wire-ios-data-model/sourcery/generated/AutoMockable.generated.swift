--- conflicted
+++ resolved
@@ -1476,8 +1476,6 @@
         try mock(url)            
     }
 
-<<<<<<< HEAD
-=======
 }
 
 public class MockSubconversationGroupIDRepositoryInterface: SubconversationGroupIDRepositoryInterface {
@@ -1520,5 +1518,4 @@
         }
     }
 
->>>>>>> 3c0d3758
 }