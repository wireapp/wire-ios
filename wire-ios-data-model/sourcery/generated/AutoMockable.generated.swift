--- conflicted
+++ resolved
@@ -1,9 +1,5 @@
 // Generated using Sourcery 2.1.1 — https://github.com/krzysztofzablocki/Sourcery
 // DO NOT EDIT
-<<<<<<< HEAD
-// swiftlint:disable variable_name
-=======
->>>>>>> f639f1db
 
 import Foundation
 #if os(iOS) || os(tvOS) || os(watchOS)
