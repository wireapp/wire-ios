--- conflicted
+++ resolved
@@ -20,7 +20,6 @@
 
 public extension Color {
 
-<<<<<<< HEAD
     static let primaryViewBackground = Color(
         uiColor: UIColor(
             light: .gray20,
@@ -28,17 +27,11 @@
         )
     )
 
-    static let primaryText = Color(uiColor: UIColor(
-        light: .black,
-        dark: .white
-    )
-=======
     static let primaryText = Color(
         uiColor: UIColor(
             light: .black,
             dark: .white
         )
->>>>>>> b0d851e9
     )
 
     static let secondaryText = Color(
@@ -69,24 +62,18 @@
         )
     )
 
-<<<<<<< HEAD
-    static let secondaryButtonBackgroundHighlighted = Color(uiColor: UIColor(
-        light: .white,
-        dark: .gray80
+    static let secondaryButtonBackgroundHighlighted = Color(
+        uiColor: UIColor(
+            light: .white,
+            dark: .gray80
+        )
     )
-    )
-
-    static let secondaryButtonBorder = Color(uiColor: UIColor(
-        light: .gray40,
-        dark: .gray80
-    )
-=======
+    
     static let secondaryButtonBorder = Color(
         uiColor: UIColor(
             light: .gray40,
             dark: .gray80
         )
->>>>>>> b0d851e9
     )
 
     static let secondaryButtonText = Color(
