--- conflicted
+++ resolved
@@ -24,15 +24,7 @@
     Archive,
     NewConversation,
     Settings
-<<<<<<< HEAD
-> where
-    ConversationList: UIViewController,
-    Archive: UIViewController,
-    NewConversation: UIViewController,
-    Settings: UIViewController {
-=======
 > where ConversationList: UIViewController, Archive: UIViewController, NewConversation: UIViewController, Settings: UIViewController {
->>>>>>> e573de1d
     case conversationList(_ conversationList: WeakReference<ConversationList>)
     case archive(_ archive: WeakReference<Archive>)
     case newConversation(_ newConversation: WeakReference<NewConversation>)
