--- conflicted
+++ resolved
@@ -133,10 +133,6 @@
                 settingsNavigationController.tabBarItem = tabBarItem
             }
         }
-<<<<<<< HEAD
-=======
-        viewControllers?.removeLast() // this line will be removed with navigation overhaul
->>>>>>> bf9931f5
         selectedContent = .conversations
     }
 
