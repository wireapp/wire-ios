{
  "sourceLanguage" : "en",
  "strings" : {
    "tabBar.archived.description" : {
      "localizations" : {
        "ar" : {
          "stringUnit" : {
            "state" : "translated",
            "value" : "حفظ في الأرشيف"
          }
        },
        "da" : {
          "stringUnit" : {
            "state" : "translated",
            "value" : "Arkiv"
          }
        },
        "de" : {
          "stringUnit" : {
            "state" : "translated",
            "value" : "Archiv"
          }
        },
        "en" : {
          "stringUnit" : {
            "state" : "translated",
            "value" : "Archive"
          }
        },
        "es" : {
          "stringUnit" : {
            "state" : "translated",
            "value" : "Lista de conversaciones archivadas"
          }
        },
        "et" : {
          "stringUnit" : {
            "state" : "translated",
            "value" : "Arhiveeri"
          }
        },
        "fi" : {
          "stringUnit" : {
            "state" : "translated",
            "value" : "Arkistoi"
          }
        },
        "fr" : {
          "stringUnit" : {
            "state" : "translated",
            "value" : "Archiver"
          }
        },
        "it" : {
          "stringUnit" : {
            "state" : "translated",
            "value" : "Archivia"
          }
        },
        "ja" : {
          "stringUnit" : {
            "state" : "translated",
            "value" : "アーカイブ"
          }
        },
        "lt" : {
          "stringUnit" : {
            "state" : "translated",
            "value" : "Archyvuoti"
          }
        },
<<<<<<< HEAD
        "lv" : {
          "stringUnit" : {
            "state" : "translated",
            "value" : "Arhīvs"
          }
        },
        "ms" : {
          "stringUnit" : {
            "state" : "new",
            "value" : "Archive"
          }
        },
        "my" : {
          "stringUnit" : {
            "state" : "new",
            "value" : "Archive"
          }
        },
        "nb" : {
=======
        "nl" : {
>>>>>>> 766182e2
          "stringUnit" : {
            "state" : "translated",
            "value" : "Arkiver"
          }
        },
<<<<<<< HEAD
        "nl" : {
          "stringUnit" : {
            "state" : "translated",
            "value" : "Archiveren"
          }
        },
=======
>>>>>>> 766182e2
        "pl" : {
          "stringUnit" : {
            "state" : "translated",
            "value" : "Archiwum"
          }
        },
        "pt-BR" : {
          "stringUnit" : {
            "state" : "translated",
            "value" : "Arquivar"
          }
        },
        "ru" : {
          "stringUnit" : {
            "state" : "translated",
            "value" : "Архивировать"
          }
        },
        "sl" : {
          "stringUnit" : {
            "state" : "translated",
            "value" : "Arhiviraj"
          }
        },
<<<<<<< HEAD
        "sr-RS" : {
          "stringUnit" : {
            "state" : "new",
            "value" : "Archive"
          }
        },
        "sr-SP" : {
          "stringUnit" : {
            "state" : "translated",
            "value" : "Архивирај"
          }
        },
        "sv" : {
          "stringUnit" : {
            "state" : "translated",
            "value" : "Arkiv"
          }
        },
        "th" : {
          "stringUnit" : {
            "state" : "new",
            "value" : "Archive"
          }
        },
=======
>>>>>>> 766182e2
        "tr" : {
          "stringUnit" : {
            "state" : "translated",
            "value" : "Arşivle"
          }
        },
        "uk" : {
          "stringUnit" : {
            "state" : "translated",
            "value" : "Архівувати"
          }
        },
        "zh-Hans" : {
          "stringUnit" : {
            "state" : "translated",
            "value" : "归档"
          }
        },
        "zh-Hant" : {
          "stringUnit" : {
            "state" : "translated",
            "value" : "封存"
          }
        }
      }
    },
    "tabBar.archived.hint" : {
      "localizations" : {
        "ar" : {
          "stringUnit" : {
            "state" : "new",
            "value" : "Double tap to open list of archived conversations"
          }
        },
        "da" : {
          "stringUnit" : {
            "state" : "new",
            "value" : "Double tap to open list of archived conversations"
          }
        },
        "de" : {
          "stringUnit" : {
            "state" : "translated",
            "value" : "Doppeltippen, um Liste archivierter Unterhaltungen zu öffnen"
          }
        },
        "en" : {
          "stringUnit" : {
            "state" : "translated",
            "value" : "Double tap to open list of archived conversations"
          }
        },
        "es" : {
          "stringUnit" : {
            "state" : "new",
            "value" : "Double tap to open list of archived conversations"
          }
        },
        "et" : {
          "stringUnit" : {
            "state" : "new",
            "value" : "Double tap to open list of archived conversations"
          }
        },
        "fi" : {
          "stringUnit" : {
            "state" : "new",
            "value" : "Double tap to open list of archived conversations"
          }
        },
        "fr" : {
          "stringUnit" : {
            "state" : "new",
            "value" : "Double tap to open list of archived conversations"
          }
        },
        "it" : {
          "stringUnit" : {
            "state" : "new",
            "value" : "Double tap to open list of archived conversations"
          }
        },
        "ja" : {
          "stringUnit" : {
            "state" : "new",
            "value" : "Double tap to open list of archived conversations"
          }
        },
        "lt" : {
          "stringUnit" : {
            "state" : "new",
            "value" : "Double tap to open list of archived conversations"
          }
        },
        "nl" : {
          "stringUnit" : {
            "state" : "new",
            "value" : "Double tap to open list of archived conversations"
          }
        },
        "pl" : {
          "stringUnit" : {
            "state" : "new",
            "value" : "Double tap to open list of archived conversations"
          }
        },
        "pt-BR" : {
          "stringUnit" : {
            "state" : "new",
            "value" : "Double tap to open list of archived conversations"
          }
        },
        "ru" : {
          "stringUnit" : {
            "state" : "translated",
            "value" : "Нажмите дважды, чтобы открыть список архивных бесед"
          }
        },
        "sl" : {
          "stringUnit" : {
            "state" : "new",
            "value" : "Double tap to open list of archived conversations"
          }
        },
        "tr" : {
          "stringUnit" : {
            "state" : "new",
            "value" : "Double tap to open list of archived conversations"
          }
        },
        "uk" : {
          "stringUnit" : {
            "state" : "translated",
            "value" : "Торкніться двічі, щоб відкрити список заархівованих розмов"
          }
        },
        "zh-Hans" : {
          "stringUnit" : {
            "state" : "new",
            "value" : "Double tap to open list of archived conversations"
          }
        },
        "zh-Hant" : {
          "stringUnit" : {
            "state" : "new",
            "value" : "Double tap to open list of archived conversations"
          }
        }
      }
    },
    "tabBar.archived.title" : {
      "localizations" : {
        "ar" : {
          "stringUnit" : {
            "state" : "translated",
            "value" : "حفظ في الأرشيف"
          }
        },
        "da" : {
          "stringUnit" : {
            "state" : "translated",
            "value" : "Arkiv"
          }
        },
        "de" : {
          "stringUnit" : {
            "state" : "translated",
            "value" : "Archiv"
          }
        },
<<<<<<< HEAD
        "nb" : {
=======
        "en" : {
>>>>>>> 766182e2
          "stringUnit" : {
            "state" : "translated",
            "value" : "Archive"
          }
        },
<<<<<<< HEAD
        "nl" : {
=======
        "es" : {
>>>>>>> 766182e2
          "stringUnit" : {
            "state" : "translated",
            "value" : "Archivar"
          }
        },
        "et" : {
          "stringUnit" : {
            "state" : "translated",
            "value" : "Arhiveeri"
          }
        },
        "fi" : {
          "stringUnit" : {
            "state" : "translated",
            "value" : "Arkistoi"
          }
        },
        "fr" : {
          "stringUnit" : {
            "state" : "translated",
            "value" : "Archiver"
          }
        },
        "it" : {
          "stringUnit" : {
            "state" : "translated",
            "value" : "Archivia"
          }
        },
        "ja" : {
          "stringUnit" : {
            "state" : "translated",
            "value" : "アーカイブ"
          }
        },
        "lt" : {
          "stringUnit" : {
            "state" : "translated",
            "value" : "Archyvuoti"
          }
        },
<<<<<<< HEAD
        "sk" : {
          "stringUnit" : {
            "state" : "new",
            "value" : "Double tap to open list of archived conversations"
          }
        },
        "sl" : {
          "stringUnit" : {
            "state" : "new",
            "value" : "Double tap to open list of archived conversations"
          }
        },
        "sr-RS" : {
          "stringUnit" : {
            "state" : "new",
            "value" : "Double tap to open list of archived conversations"
          }
        },
        "sr-SP" : {
          "stringUnit" : {
            "state" : "new",
            "value" : "Double tap to open list of archived conversations"
          }
        },
        "sv" : {
          "stringUnit" : {
            "state" : "new",
            "value" : "Double tap to open list of archived conversations"
          }
        },
        "th" : {
          "stringUnit" : {
            "state" : "new",
            "value" : "Double tap to open list of archived conversations"
          }
        },
        "tr" : {
          "stringUnit" : {
            "state" : "new",
            "value" : "Double tap to open list of archived conversations"
          }
        },
        "uk" : {
          "stringUnit" : {
            "state" : "translated",
            "value" : "Торкніться двічі, щоб відкрити список заархівованих розмов"
          }
        },
        "ur-PK" : {
          "stringUnit" : {
            "state" : "new",
            "value" : "Double tap to open list of archived conversations"
          }
        },
        "vi" : {
          "stringUnit" : {
            "state" : "new",
            "value" : "Double tap to open list of archived conversations"
          }
        },
        "zh-Hans" : {
          "stringUnit" : {
            "state" : "new",
            "value" : "Double tap to open list of archived conversations"
          }
        },
        "zh-Hant" : {
          "stringUnit" : {
            "state" : "new",
            "value" : "Double tap to open list of archived conversations"
          }
        }
      }
    },
    "tabBar.archived.title" : {
      "localizations" : {
        "ar" : {
          "stringUnit" : {
            "state" : "translated",
            "value" : "حفظ في الأرشيف"
          }
        },
        "be" : {
          "stringUnit" : {
            "state" : "new",
            "value" : "Archive"
          }
        },
        "bg" : {
          "stringUnit" : {
            "state" : "new",
            "value" : "Archive"
          }
        },
        "bn" : {
          "stringUnit" : {
            "state" : "new",
            "value" : "Archive"
          }
        },
        "ca" : {
          "stringUnit" : {
            "state" : "translated",
            "value" : "Arxiva"
          }
        },
        "cs" : {
          "stringUnit" : {
            "state" : "translated",
            "value" : "Archivovat"
          }
        },
        "da" : {
          "stringUnit" : {
            "state" : "translated",
            "value" : "Arkiv"
          }
        },
        "de" : {
          "stringUnit" : {
            "state" : "translated",
            "value" : "Archiv"
          }
        },
        "el" : {
          "stringUnit" : {
            "state" : "translated",
            "value" : "Αρχείο"
          }
        },
        "en" : {
          "stringUnit" : {
            "state" : "translated",
            "value" : "Archive"
          }
        },
        "es" : {
          "stringUnit" : {
            "state" : "translated",
            "value" : "Archivar"
          }
        },
        "et" : {
          "stringUnit" : {
            "state" : "translated",
            "value" : "Arhiveeri"
          }
        },
        "eu" : {
          "stringUnit" : {
            "state" : "new",
            "value" : "Archive"
          }
        },
        "fa" : {
          "stringUnit" : {
            "state" : "translated",
            "value" : "بایگانی"
          }
        },
        "fi" : {
          "stringUnit" : {
            "state" : "translated",
            "value" : "Arkistoi"
          }
        },
        "fr" : {
          "stringUnit" : {
            "state" : "translated",
            "value" : "Archiver"
          }
        },
        "he" : {
          "stringUnit" : {
            "state" : "new",
            "value" : "Archive"
          }
        },
        "hr" : {
          "stringUnit" : {
            "state" : "translated",
            "value" : "Arhiva"
          }
        },
        "hu" : {
          "stringUnit" : {
            "state" : "translated",
            "value" : "Archiválás"
          }
        },
        "id" : {
          "stringUnit" : {
            "state" : "translated",
            "value" : "Arsip"
          }
        },
        "is" : {
          "stringUnit" : {
            "state" : "new",
            "value" : "Archive"
          }
        },
        "it" : {
          "stringUnit" : {
            "state" : "translated",
            "value" : "Archivia"
          }
        },
        "ja" : {
          "stringUnit" : {
            "state" : "translated",
            "value" : "アーカイブ"
          }
        },
        "ka" : {
          "stringUnit" : {
            "state" : "new",
            "value" : "Archive"
          }
        },
        "ko" : {
          "stringUnit" : {
            "state" : "new",
            "value" : "Archive"
          }
        },
        "lt" : {
          "stringUnit" : {
            "state" : "translated",
            "value" : "Archyvuoti"
          }
        },
        "lv" : {
          "stringUnit" : {
            "state" : "translated",
            "value" : "Arhīvs"
          }
        },
        "ms" : {
          "stringUnit" : {
            "state" : "new",
            "value" : "Archive"
          }
        },
        "my" : {
          "stringUnit" : {
            "state" : "new",
            "value" : "Archive"
          }
        },
        "nb" : {
          "stringUnit" : {
            "state" : "translated",
            "value" : "Arkiver"
          }
        },
        "nl" : {
          "stringUnit" : {
            "state" : "translated",
            "value" : "Archiveren"
          }
        },
        "pl" : {
          "stringUnit" : {
            "state" : "translated",
            "value" : "Archiwum"
          }
        },
        "pt-BR" : {
          "stringUnit" : {
            "state" : "translated",
            "value" : "Arquivar"
          }
        },
        "pt-PT" : {
          "stringUnit" : {
            "state" : "translated",
            "value" : "Arquivar"
          }
        },
        "ro" : {
          "stringUnit" : {
            "state" : "translated",
            "value" : "Arhivă"
          }
        },
        "ru" : {
          "stringUnit" : {
            "state" : "translated",
            "value" : "Архивировать"
          }
        },
        "si" : {
          "stringUnit" : {
            "state" : "new",
            "value" : "Archive"
          }
        },
        "sk" : {
          "stringUnit" : {
            "state" : "translated",
            "value" : "Archív"
          }
        },
        "sl" : {
          "stringUnit" : {
            "state" : "translated",
            "value" : "Arhiviraj"
          }
        },
        "sr-RS" : {
          "stringUnit" : {
            "state" : "new",
            "value" : "Archive"
          }
        },
        "sr-SP" : {
          "stringUnit" : {
            "state" : "translated",
            "value" : "Архивирај"
          }
        },
        "sv" : {
          "stringUnit" : {
            "state" : "translated",
            "value" : "Arkiv"
          }
        },
        "th" : {
          "stringUnit" : {
            "state" : "new",
            "value" : "Archive"
          }
        },
        "tr" : {
          "stringUnit" : {
            "state" : "translated",
            "value" : "Arşivle"
          }
        },
        "uk" : {
          "stringUnit" : {
            "state" : "translated",
            "value" : "Архівувати"
          }
        },
        "ur-PK" : {
          "stringUnit" : {
            "state" : "new",
            "value" : "Archive"
          }
        },
        "vi" : {
          "stringUnit" : {
            "state" : "translated",
            "value" : "Lưu trữ"
          }
        },
        "zh-Hans" : {
          "stringUnit" : {
            "state" : "translated",
            "value" : "归档"
          }
        },
        "zh-Hant" : {
          "stringUnit" : {
            "state" : "translated",
            "value" : "封存"
          }
        }
      }
    },
    "tabBar.conversations.description" : {
      "localizations" : {
        "ar" : {
          "stringUnit" : {
            "state" : "new",
            "value" : "List of recent conversations"
          }
        },
        "be" : {
          "stringUnit" : {
            "state" : "new",
            "value" : "List of recent conversations"
          }
        },
        "bg" : {
          "stringUnit" : {
            "state" : "new",
            "value" : "List of recent conversations"
          }
        },
        "bn" : {
          "stringUnit" : {
            "state" : "new",
            "value" : "List of recent conversations"
          }
        },
        "ca" : {
          "stringUnit" : {
            "state" : "new",
            "value" : "List of recent conversations"
          }
        },
        "cs" : {
          "stringUnit" : {
            "state" : "new",
            "value" : "List of recent conversations"
          }
        },
        "da" : {
          "stringUnit" : {
            "state" : "new",
            "value" : "List of recent conversations"
          }
        },
        "de" : {
          "stringUnit" : {
            "state" : "translated",
            "value" : "Liste der letzten Unterhaltungen"
          }
        },
        "el" : {
          "stringUnit" : {
            "state" : "new",
            "value" : "List of recent conversations"
          }
        },
        "en" : {
          "stringUnit" : {
            "state" : "translated",
            "value" : "List of recent conversations"
          }
        },
        "es" : {
          "stringUnit" : {
            "state" : "new",
            "value" : "List of recent conversations"
          }
        },
        "et" : {
          "stringUnit" : {
            "state" : "new",
            "value" : "List of recent conversations"
          }
        },
        "eu" : {
          "stringUnit" : {
            "state" : "new",
            "value" : "List of recent conversations"
          }
        },
        "fa" : {
          "stringUnit" : {
            "state" : "new",
            "value" : "List of recent conversations"
          }
        },
        "fi" : {
          "stringUnit" : {
            "state" : "new",
            "value" : "List of recent conversations"
          }
        },
        "fr" : {
          "stringUnit" : {
            "state" : "new",
            "value" : "List of recent conversations"
          }
        },
        "he" : {
          "stringUnit" : {
            "state" : "new",
            "value" : "List of recent conversations"
          }
        },
        "hr" : {
          "stringUnit" : {
            "state" : "new",
            "value" : "List of recent conversations"
          }
        },
        "hu" : {
          "stringUnit" : {
            "state" : "new",
            "value" : "List of recent conversations"
          }
        },
        "id" : {
          "stringUnit" : {
            "state" : "new",
            "value" : "List of recent conversations"
          }
        },
        "is" : {
          "stringUnit" : {
            "state" : "new",
            "value" : "List of recent conversations"
          }
        },
        "it" : {
          "stringUnit" : {
            "state" : "new",
            "value" : "List of recent conversations"
          }
        },
        "ja" : {
          "stringUnit" : {
            "state" : "new",
            "value" : "List of recent conversations"
          }
        },
        "ka" : {
          "stringUnit" : {
            "state" : "new",
            "value" : "List of recent conversations"
          }
        },
        "ko" : {
          "stringUnit" : {
            "state" : "new",
            "value" : "List of recent conversations"
          }
        },
        "lt" : {
          "stringUnit" : {
            "state" : "new",
            "value" : "List of recent conversations"
          }
        },
        "lv" : {
          "stringUnit" : {
            "state" : "new",
            "value" : "List of recent conversations"
          }
        },
        "ms" : {
          "stringUnit" : {
            "state" : "new",
            "value" : "List of recent conversations"
          }
        },
        "my" : {
          "stringUnit" : {
            "state" : "new",
            "value" : "List of recent conversations"
          }
        },
        "nb" : {
          "stringUnit" : {
            "state" : "new",
            "value" : "List of recent conversations"
          }
        },
        "nl" : {
          "stringUnit" : {
            "state" : "new",
            "value" : "List of recent conversations"
          }
        },
        "pl" : {
          "stringUnit" : {
            "state" : "new",
            "value" : "List of recent conversations"
          }
        },
        "pt-BR" : {
          "stringUnit" : {
            "state" : "new",
            "value" : "List of recent conversations"
          }
        },
        "pt-PT" : {
          "stringUnit" : {
            "state" : "new",
            "value" : "List of recent conversations"
          }
        },
        "ro" : {
          "stringUnit" : {
            "state" : "new",
            "value" : "List of recent conversations"
          }
        },
        "ru" : {
          "stringUnit" : {
            "state" : "translated",
            "value" : "Список недавних бесед"
          }
        },
        "si" : {
          "stringUnit" : {
            "state" : "new",
            "value" : "List of recent conversations"
          }
        },
        "sk" : {
          "stringUnit" : {
            "state" : "new",
            "value" : "List of recent conversations"
          }
        },
        "sl" : {
          "stringUnit" : {
            "state" : "new",
            "value" : "List of recent conversations"
          }
        },
        "sr-RS" : {
          "stringUnit" : {
            "state" : "new",
            "value" : "List of recent conversations"
          }
        },
        "sr-SP" : {
          "stringUnit" : {
            "state" : "new",
            "value" : "List of recent conversations"
          }
        },
        "sv" : {
          "stringUnit" : {
            "state" : "new",
            "value" : "List of recent conversations"
          }
        },
        "th" : {
          "stringUnit" : {
            "state" : "new",
            "value" : "List of recent conversations"
          }
        },
        "tr" : {
          "stringUnit" : {
            "state" : "new",
            "value" : "List of recent conversations"
          }
        },
        "uk" : {
          "stringUnit" : {
            "state" : "translated",
            "value" : "Список недавніх розмов"
          }
        },
        "ur-PK" : {
          "stringUnit" : {
            "state" : "new",
            "value" : "List of recent conversations"
          }
        },
        "vi" : {
          "stringUnit" : {
            "state" : "new",
            "value" : "List of recent conversations"
          }
        },
        "zh-Hans" : {
          "stringUnit" : {
            "state" : "new",
            "value" : "List of recent conversations"
          }
        },
        "zh-Hant" : {
          "stringUnit" : {
            "state" : "new",
            "value" : "List of recent conversations"
          }
        }
      }
    },
    "tabBar.conversations.hint" : {
      "localizations" : {
        "ar" : {
          "stringUnit" : {
            "state" : "new",
            "value" : "Double tap to open list of recent conversations"
          }
        },
        "be" : {
          "stringUnit" : {
            "state" : "new",
            "value" : "Double tap to open list of recent conversations"
          }
        },
        "bg" : {
          "stringUnit" : {
            "state" : "new",
            "value" : "Double tap to open list of recent conversations"
          }
        },
        "bn" : {
          "stringUnit" : {
            "state" : "new",
            "value" : "Double tap to open list of recent conversations"
          }
        },
        "ca" : {
          "stringUnit" : {
            "state" : "new",
            "value" : "Double tap to open list of recent conversations"
          }
        },
        "cs" : {
          "stringUnit" : {
            "state" : "new",
            "value" : "Double tap to open list of recent conversations"
          }
        },
        "da" : {
          "stringUnit" : {
            "state" : "new",
            "value" : "Double tap to open list of recent conversations"
          }
        },
        "de" : {
          "stringUnit" : {
            "state" : "translated",
            "value" : "Doppeltippen, um Liste der letzten Unterhaltungen zu öffnen"
          }
        },
        "el" : {
          "stringUnit" : {
            "state" : "new",
            "value" : "Double tap to open list of recent conversations"
          }
        },
        "en" : {
          "stringUnit" : {
            "state" : "translated",
            "value" : "Double tap to open list of recent conversations"
          }
        },
        "es" : {
          "stringUnit" : {
            "state" : "new",
            "value" : "Double tap to open list of recent conversations"
          }
        },
        "et" : {
          "stringUnit" : {
            "state" : "new",
            "value" : "Double tap to open list of recent conversations"
          }
        },
        "eu" : {
          "stringUnit" : {
            "state" : "new",
            "value" : "Double tap to open list of recent conversations"
          }
        },
        "fa" : {
          "stringUnit" : {
            "state" : "new",
            "value" : "Double tap to open list of recent conversations"
          }
        },
        "fi" : {
          "stringUnit" : {
            "state" : "new",
            "value" : "Double tap to open list of recent conversations"
          }
        },
        "fr" : {
          "stringUnit" : {
            "state" : "new",
            "value" : "Double tap to open list of recent conversations"
          }
        },
        "he" : {
          "stringUnit" : {
            "state" : "new",
            "value" : "Double tap to open list of recent conversations"
          }
        },
        "hr" : {
          "stringUnit" : {
            "state" : "new",
            "value" : "Double tap to open list of recent conversations"
          }
        },
        "hu" : {
          "stringUnit" : {
            "state" : "new",
            "value" : "Double tap to open list of recent conversations"
          }
        },
        "id" : {
          "stringUnit" : {
            "state" : "new",
            "value" : "Double tap to open list of recent conversations"
          }
        },
        "is" : {
          "stringUnit" : {
            "state" : "new",
            "value" : "Double tap to open list of recent conversations"
          }
        },
        "it" : {
          "stringUnit" : {
            "state" : "new",
            "value" : "Double tap to open list of recent conversations"
          }
        },
        "ja" : {
          "stringUnit" : {
            "state" : "new",
            "value" : "Double tap to open list of recent conversations"
          }
        },
        "ka" : {
          "stringUnit" : {
            "state" : "new",
            "value" : "Double tap to open list of recent conversations"
          }
        },
        "ko" : {
          "stringUnit" : {
            "state" : "new",
            "value" : "Double tap to open list of recent conversations"
          }
        },
        "lt" : {
          "stringUnit" : {
            "state" : "new",
            "value" : "Double tap to open list of recent conversations"
          }
        },
        "lv" : {
          "stringUnit" : {
            "state" : "new",
            "value" : "Double tap to open list of recent conversations"
          }
        },
        "ms" : {
          "stringUnit" : {
            "state" : "new",
            "value" : "Double tap to open list of recent conversations"
          }
        },
        "my" : {
          "stringUnit" : {
            "state" : "new",
            "value" : "Double tap to open list of recent conversations"
          }
        },
        "nb" : {
          "stringUnit" : {
            "state" : "new",
            "value" : "Double tap to open list of recent conversations"
          }
        },
        "nl" : {
          "stringUnit" : {
            "state" : "new",
            "value" : "Double tap to open list of recent conversations"
          }
        },
        "pl" : {
          "stringUnit" : {
            "state" : "new",
            "value" : "Double tap to open list of recent conversations"
          }
        },
        "pt-BR" : {
          "stringUnit" : {
            "state" : "new",
            "value" : "Double tap to open list of recent conversations"
          }
        },
        "pt-PT" : {
          "stringUnit" : {
            "state" : "new",
            "value" : "Double tap to open list of recent conversations"
          }
        },
        "ro" : {
          "stringUnit" : {
            "state" : "new",
            "value" : "Double tap to open list of recent conversations"
          }
        },
        "ru" : {
          "stringUnit" : {
            "state" : "translated",
            "value" : "Нажмите дважды, чтобы открыть список последних бесед"
          }
        },
        "si" : {
          "stringUnit" : {
            "state" : "new",
            "value" : "Double tap to open list of recent conversations"
          }
        },
        "sk" : {
          "stringUnit" : {
            "state" : "new",
            "value" : "Double tap to open list of recent conversations"
          }
        },
        "sl" : {
          "stringUnit" : {
            "state" : "new",
            "value" : "Double tap to open list of recent conversations"
          }
        },
        "sr-RS" : {
          "stringUnit" : {
            "state" : "new",
            "value" : "Double tap to open list of recent conversations"
          }
        },
        "sr-SP" : {
          "stringUnit" : {
            "state" : "new",
            "value" : "Double tap to open list of recent conversations"
          }
        },
        "sv" : {
          "stringUnit" : {
            "state" : "new",
            "value" : "Double tap to open list of recent conversations"
          }
        },
        "th" : {
          "stringUnit" : {
            "state" : "new",
            "value" : "Double tap to open list of recent conversations"
          }
        },
        "tr" : {
          "stringUnit" : {
            "state" : "new",
            "value" : "Double tap to open list of recent conversations"
          }
        },
        "uk" : {
          "stringUnit" : {
            "state" : "translated",
            "value" : "Торкніться двічі, щоб відкрити список недавніх розмов"
          }
        },
        "ur-PK" : {
          "stringUnit" : {
            "state" : "new",
            "value" : "Double tap to open list of recent conversations"
          }
        },
        "vi" : {
          "stringUnit" : {
            "state" : "new",
            "value" : "Double tap to open list of recent conversations"
          }
        },
        "zh-Hans" : {
          "stringUnit" : {
            "state" : "new",
            "value" : "Double tap to open list of recent conversations"
          }
        },
        "zh-Hant" : {
          "stringUnit" : {
            "state" : "new",
            "value" : "Double tap to open list of recent conversations"
          }
        }
      }
    },
    "tabBar.conversations.title" : {
      "localizations" : {
        "ar" : {
          "stringUnit" : {
            "state" : "translated",
            "value" : "المحادثات"
          }
        },
        "be" : {
          "stringUnit" : {
            "state" : "new",
            "value" : "Conversations"
          }
        },
        "bg" : {
          "stringUnit" : {
            "state" : "new",
            "value" : "Conversations"
          }
        },
        "bn" : {
          "stringUnit" : {
            "state" : "new",
            "value" : "Conversations"
          }
        },
        "ca" : {
          "stringUnit" : {
            "state" : "translated",
            "value" : "Converses"
          }
        },
        "cs" : {
          "stringUnit" : {
            "state" : "translated",
            "value" : "Konverzace"
          }
        },
        "da" : {
          "stringUnit" : {
            "state" : "new",
            "value" : "Conversations"
          }
        },
        "de" : {
          "stringUnit" : {
            "state" : "translated",
            "value" : "Unterhaltungen"
          }
        },
        "el" : {
          "stringUnit" : {
            "state" : "new",
            "value" : "Conversations"
          }
        },
        "en" : {
          "stringUnit" : {
            "state" : "translated",
            "value" : "Conversations"
          }
        },
        "es" : {
          "stringUnit" : {
            "state" : "translated",
            "value" : "Conversaciones"
          }
        },
        "et" : {
          "stringUnit" : {
            "state" : "translated",
            "value" : "Vestlused"
          }
        },
        "eu" : {
          "stringUnit" : {
            "state" : "new",
            "value" : "Conversations"
          }
        },
        "fa" : {
          "stringUnit" : {
            "state" : "translated",
            "value" : "گفتگو"
          }
        },
        "fi" : {
          "stringUnit" : {
            "state" : "translated",
            "value" : "Keskustelut"
          }
        },
        "fr" : {
          "stringUnit" : {
            "state" : "translated",
            "value" : "Conversations"
          }
        },
        "he" : {
          "stringUnit" : {
            "state" : "new",
            "value" : "Conversations"
          }
        },
        "hr" : {
          "stringUnit" : {
            "state" : "translated",
            "value" : "Razgovori"
          }
        },
        "hu" : {
          "stringUnit" : {
            "state" : "translated",
            "value" : "Beszélgetések"
          }
        },
        "id" : {
          "stringUnit" : {
            "state" : "translated",
            "value" : "Percakapan"
          }
        },
        "is" : {
          "stringUnit" : {
            "state" : "new",
            "value" : "Conversations"
          }
        },
        "it" : {
          "stringUnit" : {
            "state" : "translated",
            "value" : "Conversazioni"
          }
        },
        "ja" : {
          "stringUnit" : {
            "state" : "translated",
            "value" : "会話"
          }
        },
        "ka" : {
          "stringUnit" : {
            "state" : "new",
            "value" : "Conversations"
          }
        },
        "ko" : {
          "stringUnit" : {
            "state" : "translated",
            "value" : "대화 목록"
          }
        },
        "lt" : {
          "stringUnit" : {
            "state" : "translated",
            "value" : "Susirašinėjimai"
          }
        },
        "lv" : {
          "stringUnit" : {
            "state" : "new",
            "value" : "Conversations"
          }
        },
        "ms" : {
          "stringUnit" : {
            "state" : "new",
            "value" : "Conversations"
          }
        },
        "my" : {
          "stringUnit" : {
            "state" : "new",
            "value" : "Conversations"
          }
        },
        "nb" : {
          "stringUnit" : {
            "state" : "translated",
            "value" : "Samtaler"
          }
        },
        "nl" : {
          "stringUnit" : {
            "state" : "translated",
            "value" : "Gesprekken"
          }
        },
        "pl" : {
          "stringUnit" : {
            "state" : "translated",
            "value" : "Konwersacje"
          }
        },
        "pt-BR" : {
          "stringUnit" : {
            "state" : "translated",
            "value" : "Conversas"
          }
        },
        "pt-PT" : {
          "stringUnit" : {
            "state" : "translated",
            "value" : "Conversas"
          }
        },
        "ro" : {
          "stringUnit" : {
            "state" : "new",
            "value" : "Conversations"
          }
        },
        "ru" : {
          "stringUnit" : {
            "state" : "translated",
            "value" : "Беседы"
          }
        },
        "si" : {
          "stringUnit" : {
            "state" : "new",
            "value" : "Conversations"
          }
        },
        "sk" : {
          "stringUnit" : {
            "state" : "new",
            "value" : "Conversations"
          }
        },
        "sl" : {
          "stringUnit" : {
            "state" : "translated",
            "value" : "Pogovori"
          }
        },
        "sr-RS" : {
          "stringUnit" : {
            "state" : "new",
            "value" : "Conversations"
          }
        },
        "sr-SP" : {
          "stringUnit" : {
            "state" : "translated",
            "value" : "Разговори"
          }
        },
        "sv" : {
          "stringUnit" : {
            "state" : "translated",
            "value" : "Konversationer"
          }
        },
        "th" : {
          "stringUnit" : {
            "state" : "new",
            "value" : "Conversations"
          }
        },
        "tr" : {
          "stringUnit" : {
            "state" : "translated",
            "value" : "Konuşmalar"
          }
        },
        "uk" : {
          "stringUnit" : {
            "state" : "translated",
            "value" : "Розмови"
          }
        },
        "ur-PK" : {
          "stringUnit" : {
            "state" : "new",
            "value" : "Conversations"
          }
        },
        "vi" : {
          "stringUnit" : {
            "state" : "translated",
            "value" : "Các cuộc hội thoại"
=======
        "nl" : {
          "stringUnit" : {
            "state" : "translated",
            "value" : "Archiveren"
          }
        },
        "pl" : {
          "stringUnit" : {
            "state" : "translated",
            "value" : "Archiwum"
          }
        },
        "pt-BR" : {
          "stringUnit" : {
            "state" : "translated",
            "value" : "Arquivar"
          }
        },
        "ru" : {
          "stringUnit" : {
            "state" : "translated",
            "value" : "Архивировать"
          }
        },
        "sl" : {
          "stringUnit" : {
            "state" : "translated",
            "value" : "Arhiviraj"
          }
        },
        "tr" : {
          "stringUnit" : {
            "state" : "translated",
            "value" : "Arşivle"
          }
        },
        "uk" : {
          "stringUnit" : {
            "state" : "translated",
            "value" : "Архівувати"
          }
        },
        "zh-Hans" : {
          "stringUnit" : {
            "state" : "translated",
            "value" : "归档"
          }
        },
        "zh-Hant" : {
          "stringUnit" : {
            "state" : "translated",
            "value" : "封存"
          }
        }
      }
    },
    "tabBar.contacts.description" : {
      "localizations" : {
        "ar" : {
          "stringUnit" : {
            "state" : "new",
            "value" : "List of recent conversations"
          }
        },
        "da" : {
          "stringUnit" : {
            "state" : "new",
            "value" : "List of recent conversations"
          }
        },
        "de" : {
          "stringUnit" : {
            "state" : "translated",
            "value" : "Liste der letzten Unterhaltungen"
          }
        },
        "en" : {
          "stringUnit" : {
            "state" : "translated",
            "value" : "List of recent conversations"
          }
        },
        "es" : {
          "stringUnit" : {
            "state" : "new",
            "value" : "List of recent conversations"
          }
        },
        "et" : {
          "stringUnit" : {
            "state" : "new",
            "value" : "List of recent conversations"
          }
        },
        "fi" : {
          "stringUnit" : {
            "state" : "new",
            "value" : "List of recent conversations"
          }
        },
        "fr" : {
          "stringUnit" : {
            "state" : "new",
            "value" : "List of recent conversations"
          }
        },
        "it" : {
          "stringUnit" : {
            "state" : "new",
            "value" : "List of recent conversations"
          }
        },
        "ja" : {
          "stringUnit" : {
            "state" : "new",
            "value" : "List of recent conversations"
          }
        },
        "lt" : {
          "stringUnit" : {
            "state" : "new",
            "value" : "List of recent conversations"
          }
        },
        "nl" : {
          "stringUnit" : {
            "state" : "new",
            "value" : "List of recent conversations"
          }
        },
        "pl" : {
          "stringUnit" : {
            "state" : "new",
            "value" : "List of recent conversations"
          }
        },
        "pt-BR" : {
          "stringUnit" : {
            "state" : "new",
            "value" : "List of recent conversations"
          }
        },
        "ru" : {
          "stringUnit" : {
            "state" : "translated",
            "value" : "Список недавних бесед"
          }
        },
        "sl" : {
          "stringUnit" : {
            "state" : "new",
            "value" : "List of recent conversations"
          }
        },
        "tr" : {
          "stringUnit" : {
            "state" : "new",
            "value" : "List of recent conversations"
          }
        },
        "uk" : {
          "stringUnit" : {
            "state" : "translated",
            "value" : "Список недавніх розмов"
          }
        },
        "zh-Hans" : {
          "stringUnit" : {
            "state" : "new",
            "value" : "List of recent conversations"
          }
        },
        "zh-Hant" : {
          "stringUnit" : {
            "state" : "new",
            "value" : "List of recent conversations"
          }
        }
      }
    },
    "tabBar.contacts.hint" : {
      "localizations" : {
        "ar" : {
          "stringUnit" : {
            "state" : "new",
            "value" : "Double tap to search for people and open contact list"
          }
        },
        "da" : {
          "stringUnit" : {
            "state" : "new",
            "value" : "Double tap to search for people and open contact list"
          }
        },
        "de" : {
          "stringUnit" : {
            "state" : "translated",
            "value" : "Doppeltippen, um nach Personen zu suchen und Kontaktliste zu öffnen"
          }
        },
        "en" : {
          "stringUnit" : {
            "state" : "translated",
            "value" : "Double tap to search for people and open contact list"
          }
        },
        "es" : {
          "stringUnit" : {
            "state" : "new",
            "value" : "Double tap to search for people and open contact list"
          }
        },
        "et" : {
          "stringUnit" : {
            "state" : "new",
            "value" : "Double tap to search for people and open contact list"
          }
        },
        "fi" : {
          "stringUnit" : {
            "state" : "new",
            "value" : "Double tap to search for people and open contact list"
          }
        },
        "fr" : {
          "stringUnit" : {
            "state" : "new",
            "value" : "Double tap to search for people and open contact list"
          }
        },
        "it" : {
          "stringUnit" : {
            "state" : "new",
            "value" : "Double tap to search for people and open contact list"
          }
        },
        "ja" : {
          "stringUnit" : {
            "state" : "new",
            "value" : "Double tap to search for people and open contact list"
          }
        },
        "lt" : {
          "stringUnit" : {
            "state" : "new",
            "value" : "Double tap to search for people and open contact list"
          }
        },
        "nl" : {
          "stringUnit" : {
            "state" : "new",
            "value" : "Double tap to search for people and open contact list"
          }
        },
        "pl" : {
          "stringUnit" : {
            "state" : "new",
            "value" : "Double tap to search for people and open contact list"
          }
        },
        "pt-BR" : {
          "stringUnit" : {
            "state" : "new",
            "value" : "Double tap to search for people and open contact list"
          }
        },
        "ru" : {
          "stringUnit" : {
            "state" : "translated",
            "value" : "Нажмите дважды, чтобы найти пользователей и открыть список контактов"
          }
        },
        "sl" : {
          "stringUnit" : {
            "state" : "new",
            "value" : "Double tap to search for people and open contact list"
          }
        },
        "tr" : {
          "stringUnit" : {
            "state" : "new",
            "value" : "Double tap to search for people and open contact list"
          }
        },
        "uk" : {
          "stringUnit" : {
            "state" : "new",
            "value" : "Double tap to search for people and open contact list"
          }
        },
        "zh-Hans" : {
          "stringUnit" : {
            "state" : "new",
            "value" : "Double tap to search for people and open contact list"
          }
        },
        "zh-Hant" : {
          "stringUnit" : {
            "state" : "new",
            "value" : "Double tap to search for people and open contact list"
          }
        }
      }
    },
    "tabBar.contacts.title" : {
      "localizations" : {
        "ar" : {
          "stringUnit" : {
            "state" : "translated",
            "value" : "جهات الاتصال"
          }
        },
        "da" : {
          "stringUnit" : {
            "state" : "translated",
            "value" : "Kontakter"
          }
        },
        "de" : {
          "stringUnit" : {
            "state" : "translated",
            "value" : "Kontakte"
          }
        },
        "en" : {
          "stringUnit" : {
            "state" : "translated",
            "value" : "Contacts"
          }
        },
        "es" : {
          "stringUnit" : {
            "state" : "translated",
            "value" : "Contactos"
          }
        },
        "et" : {
          "stringUnit" : {
            "state" : "translated",
            "value" : "Kontaktid"
          }
        },
        "fi" : {
          "stringUnit" : {
            "state" : "translated",
            "value" : "Yhteystiedot"
          }
        },
        "fr" : {
          "stringUnit" : {
            "state" : "translated",
            "value" : "Contacts"
          }
        },
        "it" : {
          "stringUnit" : {
            "state" : "translated",
            "value" : "Contatti"
          }
        },
        "ja" : {
          "stringUnit" : {
            "state" : "translated",
            "value" : "連絡先"
          }
        },
        "lt" : {
          "stringUnit" : {
            "state" : "translated",
            "value" : "Kontaktai"
          }
        },
        "nl" : {
          "stringUnit" : {
            "state" : "translated",
            "value" : "Contacten"
          }
        },
        "pl" : {
          "stringUnit" : {
            "state" : "translated",
            "value" : "Kontakty"
          }
        },
        "pt-BR" : {
          "stringUnit" : {
            "state" : "translated",
            "value" : "Contatos"
          }
        },
        "ru" : {
          "stringUnit" : {
            "state" : "translated",
            "value" : "Контакты"
          }
        },
        "sl" : {
          "stringUnit" : {
            "state" : "translated",
            "value" : "Stiki"
          }
        },
        "tr" : {
          "stringUnit" : {
            "state" : "translated",
            "value" : "Kişiler"
          }
        },
        "uk" : {
          "stringUnit" : {
            "state" : "translated",
            "value" : "Контакти"
          }
        },
        "zh-Hans" : {
          "stringUnit" : {
            "state" : "translated",
            "value" : "联络人"
          }
        },
        "zh-Hant" : {
          "stringUnit" : {
            "state" : "translated",
            "value" : "連絡人"
          }
        }
      }
    },
    "tabBar.conversations.description" : {
      "localizations" : {
        "ar" : {
          "stringUnit" : {
            "state" : "new",
            "value" : "List of recent conversations"
          }
        },
        "da" : {
          "stringUnit" : {
            "state" : "new",
            "value" : "List of recent conversations"
          }
        },
        "de" : {
          "stringUnit" : {
            "state" : "translated",
            "value" : "Liste der letzten Unterhaltungen"
          }
        },
        "en" : {
          "stringUnit" : {
            "state" : "translated",
            "value" : "List of recent conversations"
          }
        },
        "es" : {
          "stringUnit" : {
            "state" : "new",
            "value" : "List of recent conversations"
          }
        },
        "et" : {
          "stringUnit" : {
            "state" : "new",
            "value" : "List of recent conversations"
          }
        },
        "fi" : {
          "stringUnit" : {
            "state" : "new",
            "value" : "List of recent conversations"
          }
        },
        "fr" : {
          "stringUnit" : {
            "state" : "new",
            "value" : "List of recent conversations"
          }
        },
        "it" : {
          "stringUnit" : {
            "state" : "new",
            "value" : "List of recent conversations"
          }
        },
        "ja" : {
          "stringUnit" : {
            "state" : "new",
            "value" : "List of recent conversations"
          }
        },
        "lt" : {
          "stringUnit" : {
            "state" : "new",
            "value" : "List of recent conversations"
          }
        },
        "nl" : {
          "stringUnit" : {
            "state" : "new",
            "value" : "List of recent conversations"
          }
        },
        "pl" : {
          "stringUnit" : {
            "state" : "new",
            "value" : "List of recent conversations"
          }
        },
        "pt-BR" : {
          "stringUnit" : {
            "state" : "new",
            "value" : "List of recent conversations"
          }
        },
        "ru" : {
          "stringUnit" : {
            "state" : "translated",
            "value" : "Список недавних бесед"
          }
        },
        "sl" : {
          "stringUnit" : {
            "state" : "new",
            "value" : "List of recent conversations"
          }
        },
        "tr" : {
          "stringUnit" : {
            "state" : "new",
            "value" : "List of recent conversations"
          }
        },
        "uk" : {
          "stringUnit" : {
            "state" : "translated",
            "value" : "Список недавніх розмов"
          }
        },
        "zh-Hans" : {
          "stringUnit" : {
            "state" : "new",
            "value" : "List of recent conversations"
          }
        },
        "zh-Hant" : {
          "stringUnit" : {
            "state" : "new",
            "value" : "List of recent conversations"
          }
        }
      }
    },
    "tabBar.conversations.hint" : {
      "localizations" : {
        "ar" : {
          "stringUnit" : {
            "state" : "new",
            "value" : "Double tap to open list of recent conversations"
          }
        },
        "da" : {
          "stringUnit" : {
            "state" : "new",
            "value" : "Double tap to open list of recent conversations"
          }
        },
        "de" : {
          "stringUnit" : {
            "state" : "translated",
            "value" : "Doppeltippen, um Liste der letzten Unterhaltungen zu öffnen"
          }
        },
        "en" : {
          "stringUnit" : {
            "state" : "translated",
            "value" : "Double tap to open list of recent conversations"
          }
        },
        "es" : {
          "stringUnit" : {
            "state" : "new",
            "value" : "Double tap to open list of recent conversations"
          }
        },
        "et" : {
          "stringUnit" : {
            "state" : "new",
            "value" : "Double tap to open list of recent conversations"
          }
        },
        "fi" : {
          "stringUnit" : {
            "state" : "new",
            "value" : "Double tap to open list of recent conversations"
          }
        },
        "fr" : {
          "stringUnit" : {
            "state" : "new",
            "value" : "Double tap to open list of recent conversations"
          }
        },
        "it" : {
          "stringUnit" : {
            "state" : "new",
            "value" : "Double tap to open list of recent conversations"
          }
        },
        "ja" : {
          "stringUnit" : {
            "state" : "new",
            "value" : "Double tap to open list of recent conversations"
          }
        },
        "lt" : {
          "stringUnit" : {
            "state" : "new",
            "value" : "Double tap to open list of recent conversations"
          }
        },
        "nl" : {
          "stringUnit" : {
            "state" : "new",
            "value" : "Double tap to open list of recent conversations"
          }
        },
        "pl" : {
          "stringUnit" : {
            "state" : "new",
            "value" : "Double tap to open list of recent conversations"
          }
        },
        "pt-BR" : {
          "stringUnit" : {
            "state" : "new",
            "value" : "Double tap to open list of recent conversations"
          }
        },
        "ru" : {
          "stringUnit" : {
            "state" : "translated",
            "value" : "Нажмите дважды, чтобы открыть список последних бесед"
          }
        },
        "sl" : {
          "stringUnit" : {
            "state" : "new",
            "value" : "Double tap to open list of recent conversations"
          }
        },
        "tr" : {
          "stringUnit" : {
            "state" : "new",
            "value" : "Double tap to open list of recent conversations"
          }
        },
        "uk" : {
          "stringUnit" : {
            "state" : "translated",
            "value" : "Торкніться двічі, щоб відкрити список недавніх розмов"
          }
        },
        "zh-Hans" : {
          "stringUnit" : {
            "state" : "new",
            "value" : "Double tap to open list of recent conversations"
          }
        },
        "zh-Hant" : {
          "stringUnit" : {
            "state" : "new",
            "value" : "Double tap to open list of recent conversations"
          }
        }
      }
    },
    "tabBar.conversations.title" : {
      "localizations" : {
        "ar" : {
          "stringUnit" : {
            "state" : "translated",
            "value" : "المحادثات"
          }
        },
        "da" : {
          "stringUnit" : {
            "state" : "new",
            "value" : "Conversations"
          }
        },
        "de" : {
          "stringUnit" : {
            "state" : "translated",
            "value" : "Unterhaltungen"
          }
        },
        "en" : {
          "stringUnit" : {
            "state" : "translated",
            "value" : "Conversations"
          }
        },
        "es" : {
          "stringUnit" : {
            "state" : "translated",
            "value" : "Conversaciones"
          }
        },
        "et" : {
          "stringUnit" : {
            "state" : "translated",
            "value" : "Vestlused"
          }
        },
        "fi" : {
          "stringUnit" : {
            "state" : "translated",
            "value" : "Keskustelut"
          }
        },
        "fr" : {
          "stringUnit" : {
            "state" : "translated",
            "value" : "Conversations"
          }
        },
        "it" : {
          "stringUnit" : {
            "state" : "translated",
            "value" : "Conversazioni"
          }
        },
        "ja" : {
          "stringUnit" : {
            "state" : "translated",
            "value" : "会話"
          }
        },
        "lt" : {
          "stringUnit" : {
            "state" : "translated",
            "value" : "Susirašinėjimai"
          }
        },
        "nl" : {
          "stringUnit" : {
            "state" : "translated",
            "value" : "Gesprekken"
          }
        },
        "pl" : {
          "stringUnit" : {
            "state" : "translated",
            "value" : "Konwersacje"
          }
        },
        "pt-BR" : {
          "stringUnit" : {
            "state" : "translated",
            "value" : "Conversas"
          }
        },
        "ru" : {
          "stringUnit" : {
            "state" : "translated",
            "value" : "Беседы"
          }
        },
        "sl" : {
          "stringUnit" : {
            "state" : "translated",
            "value" : "Pogovori"
          }
        },
        "tr" : {
          "stringUnit" : {
            "state" : "translated",
            "value" : "Konuşmalar"
          }
        },
        "uk" : {
          "stringUnit" : {
            "state" : "translated",
            "value" : "Розмови"
>>>>>>> 766182e2
          }
        },
        "zh-Hans" : {
          "stringUnit" : {
            "state" : "translated",
            "value" : "会话"
          }
        },
        "zh-Hant" : {
          "stringUnit" : {
            "state" : "translated",
            "value" : "對話"
          }
        }
      }
    },
<<<<<<< HEAD
    "tabBar.settings.description" : {
      "localizations" : {
        "en" : {
          "stringUnit" : {
            "state" : "translated",
            "value" : "TODO"
          }
        }
      }
    },
    "tabBar.settings.hint" : {
      "localizations" : {
        "en" : {
          "stringUnit" : {
            "state" : "translated",
            "value" : "TODO"
          }
        }
      }
    },
    "tabBar.settings.title" : {
      "localizations" : {
        "en" : {
          "stringUnit" : {
            "state" : "translated",
            "value" : "Settings"
=======
    "tabBar.folders.description" : {
      "localizations" : {
        "ar" : {
          "stringUnit" : {
            "state" : "new",
            "value" : "List of conversations organized in folders"
          }
        },
        "da" : {
          "stringUnit" : {
            "state" : "new",
            "value" : "List of conversations organized in folders"
          }
        },
        "de" : {
          "stringUnit" : {
            "state" : "translated",
            "value" : "Liste der in Ordnern organisierten Unterhaltungen"
          }
        },
        "en" : {
          "stringUnit" : {
            "state" : "translated",
            "value" : "List of conversations organized in folders"
          }
        },
        "es" : {
          "stringUnit" : {
            "state" : "translated",
            "value" : "Lista de conversaciones organizadas en carpetas"
          }
        },
        "et" : {
          "stringUnit" : {
            "state" : "new",
            "value" : "List of conversations organized in folders"
          }
        },
        "fi" : {
          "stringUnit" : {
            "state" : "new",
            "value" : "List of conversations organized in folders"
          }
        },
        "fr" : {
          "stringUnit" : {
            "state" : "new",
            "value" : "List of conversations organized in folders"
          }
        },
        "it" : {
          "stringUnit" : {
            "state" : "new",
            "value" : "List of conversations organized in folders"
          }
        },
        "ja" : {
          "stringUnit" : {
            "state" : "new",
            "value" : "List of conversations organized in folders"
          }
        },
        "lt" : {
          "stringUnit" : {
            "state" : "new",
            "value" : "List of conversations organized in folders"
          }
        },
        "nl" : {
          "stringUnit" : {
            "state" : "new",
            "value" : "List of conversations organized in folders"
          }
        },
        "pl" : {
          "stringUnit" : {
            "state" : "new",
            "value" : "List of conversations organized in folders"
          }
        },
        "pt-BR" : {
          "stringUnit" : {
            "state" : "new",
            "value" : "List of conversations organized in folders"
          }
        },
        "ru" : {
          "stringUnit" : {
            "state" : "translated",
            "value" : "Список бесед, организованных по папкам"
          }
        },
        "sl" : {
          "stringUnit" : {
            "state" : "new",
            "value" : "List of conversations organized in folders"
          }
        },
        "tr" : {
          "stringUnit" : {
            "state" : "new",
            "value" : "List of conversations organized in folders"
          }
        },
        "uk" : {
          "stringUnit" : {
            "state" : "new",
            "value" : "List of conversations organized in folders"
          }
        },
        "zh-Hans" : {
          "stringUnit" : {
            "state" : "new",
            "value" : "List of conversations organized in folders"
          }
        },
        "zh-Hant" : {
          "stringUnit" : {
            "state" : "new",
            "value" : "List of conversations organized in folders"
          }
        }
      }
    },
    "tabBar.folders.hint" : {
      "localizations" : {
        "ar" : {
          "stringUnit" : {
            "state" : "new",
            "value" : "Double tap to open list of conversations organized in folders"
          }
        },
        "da" : {
          "stringUnit" : {
            "state" : "new",
            "value" : "Double tap to open list of conversations organized in folders"
          }
        },
        "de" : {
          "stringUnit" : {
            "state" : "translated",
            "value" : "Doppeltippen, um die Liste der in Ordnern organisierten Unterhaltungen zu öffnen"
          }
        },
        "en" : {
          "stringUnit" : {
            "state" : "translated",
            "value" : "Double tap to open list of conversations organized in folders"
          }
        },
        "es" : {
          "stringUnit" : {
            "state" : "new",
            "value" : "Double tap to open list of conversations organized in folders"
          }
        },
        "et" : {
          "stringUnit" : {
            "state" : "new",
            "value" : "Double tap to open list of conversations organized in folders"
          }
        },
        "fi" : {
          "stringUnit" : {
            "state" : "new",
            "value" : "Double tap to open list of conversations organized in folders"
          }
        },
        "fr" : {
          "stringUnit" : {
            "state" : "new",
            "value" : "Double tap to open list of conversations organized in folders"
          }
        },
        "it" : {
          "stringUnit" : {
            "state" : "new",
            "value" : "Double tap to open list of conversations organized in folders"
          }
        },
        "ja" : {
          "stringUnit" : {
            "state" : "new",
            "value" : "Double tap to open list of conversations organized in folders"
          }
        },
        "lt" : {
          "stringUnit" : {
            "state" : "new",
            "value" : "Double tap to open list of conversations organized in folders"
          }
        },
        "nl" : {
          "stringUnit" : {
            "state" : "new",
            "value" : "Double tap to open list of conversations organized in folders"
          }
        },
        "pl" : {
          "stringUnit" : {
            "state" : "new",
            "value" : "Double tap to open list of conversations organized in folders"
          }
        },
        "pt-BR" : {
          "stringUnit" : {
            "state" : "new",
            "value" : "Double tap to open list of conversations organized in folders"
          }
        },
        "ru" : {
          "stringUnit" : {
            "state" : "translated",
            "value" : "Нажмите дважды, чтобы открыть список бесед, организованных по папкам"
          }
        },
        "sl" : {
          "stringUnit" : {
            "state" : "new",
            "value" : "Double tap to open list of conversations organized in folders"
          }
        },
        "tr" : {
          "stringUnit" : {
            "state" : "new",
            "value" : "Double tap to open list of conversations organized in folders"
          }
        },
        "uk" : {
          "stringUnit" : {
            "state" : "new",
            "value" : "Double tap to open list of conversations organized in folders"
          }
        },
        "zh-Hans" : {
          "stringUnit" : {
            "state" : "new",
            "value" : "Double tap to open list of conversations organized in folders"
          }
        },
        "zh-Hant" : {
          "stringUnit" : {
            "state" : "new",
            "value" : "Double tap to open list of conversations organized in folders"
          }
        }
      }
    },
    "tabBar.folders.title" : {
      "localizations" : {
        "ar" : {
          "stringUnit" : {
            "state" : "new",
            "value" : "Folders"
          }
        },
        "da" : {
          "stringUnit" : {
            "state" : "new",
            "value" : "Folders"
          }
        },
        "de" : {
          "stringUnit" : {
            "state" : "translated",
            "value" : "Ordner"
          }
        },
        "en" : {
          "stringUnit" : {
            "state" : "translated",
            "value" : "Folders"
          }
        },
        "es" : {
          "stringUnit" : {
            "state" : "new",
            "value" : "Folders"
          }
        },
        "et" : {
          "stringUnit" : {
            "state" : "new",
            "value" : "Folders"
          }
        },
        "fi" : {
          "stringUnit" : {
            "state" : "new",
            "value" : "Folders"
          }
        },
        "fr" : {
          "stringUnit" : {
            "state" : "new",
            "value" : "Folders"
          }
        },
        "it" : {
          "stringUnit" : {
            "state" : "new",
            "value" : "Folders"
          }
        },
        "ja" : {
          "stringUnit" : {
            "state" : "new",
            "value" : "Folders"
          }
        },
        "lt" : {
          "stringUnit" : {
            "state" : "new",
            "value" : "Folders"
          }
        },
        "nl" : {
          "stringUnit" : {
            "state" : "new",
            "value" : "Folders"
          }
        },
        "pl" : {
          "stringUnit" : {
            "state" : "new",
            "value" : "Folders"
          }
        },
        "pt-BR" : {
          "stringUnit" : {
            "state" : "new",
            "value" : "Folders"
          }
        },
        "ru" : {
          "stringUnit" : {
            "state" : "translated",
            "value" : "Папки"
          }
        },
        "sl" : {
          "stringUnit" : {
            "state" : "new",
            "value" : "Folders"
          }
        },
        "tr" : {
          "stringUnit" : {
            "state" : "new",
            "value" : "Folders"
          }
        },
        "uk" : {
          "stringUnit" : {
            "state" : "new",
            "value" : "Folders"
          }
        },
        "zh-Hans" : {
          "stringUnit" : {
            "state" : "new",
            "value" : "Folders"
          }
        },
        "zh-Hant" : {
          "stringUnit" : {
            "state" : "new",
            "value" : "Folders"
>>>>>>> 766182e2
          }
        }
      }
    }
  },
  "version" : "1.0"
}<|MERGE_RESOLUTION|>--- conflicted
+++ resolved
@@ -69,43 +69,12 @@
             "value" : "Archyvuoti"
           }
         },
-<<<<<<< HEAD
-        "lv" : {
-          "stringUnit" : {
-            "state" : "translated",
-            "value" : "Arhīvs"
-          }
-        },
-        "ms" : {
-          "stringUnit" : {
-            "state" : "new",
-            "value" : "Archive"
-          }
-        },
-        "my" : {
-          "stringUnit" : {
-            "state" : "new",
-            "value" : "Archive"
-          }
-        },
-        "nb" : {
-=======
         "nl" : {
->>>>>>> 766182e2
-          "stringUnit" : {
-            "state" : "translated",
-            "value" : "Arkiver"
-          }
-        },
-<<<<<<< HEAD
-        "nl" : {
           "stringUnit" : {
             "state" : "translated",
             "value" : "Archiveren"
           }
         },
-=======
->>>>>>> 766182e2
         "pl" : {
           "stringUnit" : {
             "state" : "translated",
@@ -130,33 +99,6 @@
             "value" : "Arhiviraj"
           }
         },
-<<<<<<< HEAD
-        "sr-RS" : {
-          "stringUnit" : {
-            "state" : "new",
-            "value" : "Archive"
-          }
-        },
-        "sr-SP" : {
-          "stringUnit" : {
-            "state" : "translated",
-            "value" : "Архивирај"
-          }
-        },
-        "sv" : {
-          "stringUnit" : {
-            "state" : "translated",
-            "value" : "Arkiv"
-          }
-        },
-        "th" : {
-          "stringUnit" : {
-            "state" : "new",
-            "value" : "Archive"
-          }
-        },
-=======
->>>>>>> 766182e2
         "tr" : {
           "stringUnit" : {
             "state" : "translated",
@@ -327,431 +269,478 @@
             "value" : "Archiv"
           }
         },
-<<<<<<< HEAD
-        "nb" : {
-=======
         "en" : {
->>>>>>> 766182e2
           "stringUnit" : {
             "state" : "translated",
             "value" : "Archive"
           }
         },
-<<<<<<< HEAD
+        "es" : {
+          "stringUnit" : {
+            "state" : "translated",
+            "value" : "Archivar"
+          }
+        },
+        "et" : {
+          "stringUnit" : {
+            "state" : "translated",
+            "value" : "Arhiveeri"
+          }
+        },
+        "fi" : {
+          "stringUnit" : {
+            "state" : "translated",
+            "value" : "Arkistoi"
+          }
+        },
+        "fr" : {
+          "stringUnit" : {
+            "state" : "translated",
+            "value" : "Archiver"
+          }
+        },
+        "it" : {
+          "stringUnit" : {
+            "state" : "translated",
+            "value" : "Archivia"
+          }
+        },
+        "ja" : {
+          "stringUnit" : {
+            "state" : "translated",
+            "value" : "アーカイブ"
+          }
+        },
+        "lt" : {
+          "stringUnit" : {
+            "state" : "translated",
+            "value" : "Archyvuoti"
+          }
+        },
         "nl" : {
-=======
-        "es" : {
->>>>>>> 766182e2
-          "stringUnit" : {
-            "state" : "translated",
-            "value" : "Archivar"
-          }
-        },
-        "et" : {
-          "stringUnit" : {
-            "state" : "translated",
-            "value" : "Arhiveeri"
-          }
-        },
-        "fi" : {
-          "stringUnit" : {
-            "state" : "translated",
-            "value" : "Arkistoi"
-          }
-        },
-        "fr" : {
-          "stringUnit" : {
-            "state" : "translated",
-            "value" : "Archiver"
-          }
-        },
-        "it" : {
-          "stringUnit" : {
-            "state" : "translated",
-            "value" : "Archivia"
-          }
-        },
-        "ja" : {
-          "stringUnit" : {
-            "state" : "translated",
-            "value" : "アーカイブ"
-          }
-        },
-        "lt" : {
-          "stringUnit" : {
-            "state" : "translated",
-            "value" : "Archyvuoti"
-          }
-        },
-<<<<<<< HEAD
-        "sk" : {
-          "stringUnit" : {
-            "state" : "new",
-            "value" : "Double tap to open list of archived conversations"
+          "stringUnit" : {
+            "state" : "translated",
+            "value" : "Archiveren"
+          }
+        },
+        "pl" : {
+          "stringUnit" : {
+            "state" : "translated",
+            "value" : "Archiwum"
+          }
+        },
+        "pt-BR" : {
+          "stringUnit" : {
+            "state" : "translated",
+            "value" : "Arquivar"
+          }
+        },
+        "ru" : {
+          "stringUnit" : {
+            "state" : "translated",
+            "value" : "Архивировать"
           }
         },
         "sl" : {
           "stringUnit" : {
-            "state" : "new",
-            "value" : "Double tap to open list of archived conversations"
-          }
-        },
-        "sr-RS" : {
-          "stringUnit" : {
-            "state" : "new",
-            "value" : "Double tap to open list of archived conversations"
-          }
-        },
-        "sr-SP" : {
-          "stringUnit" : {
-            "state" : "new",
-            "value" : "Double tap to open list of archived conversations"
-          }
-        },
-        "sv" : {
-          "stringUnit" : {
-            "state" : "new",
-            "value" : "Double tap to open list of archived conversations"
-          }
-        },
-        "th" : {
-          "stringUnit" : {
-            "state" : "new",
-            "value" : "Double tap to open list of archived conversations"
+            "state" : "translated",
+            "value" : "Arhiviraj"
           }
         },
         "tr" : {
           "stringUnit" : {
-            "state" : "new",
-            "value" : "Double tap to open list of archived conversations"
+            "state" : "translated",
+            "value" : "Arşivle"
           }
         },
         "uk" : {
           "stringUnit" : {
             "state" : "translated",
-            "value" : "Торкніться двічі, щоб відкрити список заархівованих розмов"
-          }
-        },
-        "ur-PK" : {
-          "stringUnit" : {
-            "state" : "new",
-            "value" : "Double tap to open list of archived conversations"
-          }
-        },
-        "vi" : {
-          "stringUnit" : {
-            "state" : "new",
-            "value" : "Double tap to open list of archived conversations"
+            "value" : "Архівувати"
           }
         },
         "zh-Hans" : {
           "stringUnit" : {
-            "state" : "new",
-            "value" : "Double tap to open list of archived conversations"
+            "state" : "translated",
+            "value" : "归档"
           }
         },
         "zh-Hant" : {
           "stringUnit" : {
-            "state" : "new",
-            "value" : "Double tap to open list of archived conversations"
+            "state" : "translated",
+            "value" : "封存"
           }
         }
       }
     },
-    "tabBar.archived.title" : {
+    "tabBar.contacts.description" : {
       "localizations" : {
         "ar" : {
           "stringUnit" : {
-            "state" : "translated",
-            "value" : "حفظ في الأرشيف"
-          }
-        },
-        "be" : {
-          "stringUnit" : {
-            "state" : "new",
-            "value" : "Archive"
-          }
-        },
-        "bg" : {
-          "stringUnit" : {
-            "state" : "new",
-            "value" : "Archive"
-          }
-        },
-        "bn" : {
-          "stringUnit" : {
-            "state" : "new",
-            "value" : "Archive"
-          }
-        },
-        "ca" : {
-          "stringUnit" : {
-            "state" : "translated",
-            "value" : "Arxiva"
-          }
-        },
-        "cs" : {
-          "stringUnit" : {
-            "state" : "translated",
-            "value" : "Archivovat"
+            "state" : "new",
+            "value" : "List of recent conversations"
           }
         },
         "da" : {
           "stringUnit" : {
-            "state" : "translated",
-            "value" : "Arkiv"
+            "state" : "new",
+            "value" : "List of recent conversations"
           }
         },
         "de" : {
           "stringUnit" : {
             "state" : "translated",
-            "value" : "Archiv"
-          }
-        },
-        "el" : {
-          "stringUnit" : {
-            "state" : "translated",
-            "value" : "Αρχείο"
+            "value" : "Liste der letzten Unterhaltungen"
           }
         },
         "en" : {
           "stringUnit" : {
             "state" : "translated",
-            "value" : "Archive"
+            "value" : "List of recent conversations"
           }
         },
         "es" : {
           "stringUnit" : {
-            "state" : "translated",
-            "value" : "Archivar"
+            "state" : "new",
+            "value" : "List of recent conversations"
           }
         },
         "et" : {
           "stringUnit" : {
-            "state" : "translated",
-            "value" : "Arhiveeri"
-          }
-        },
-        "eu" : {
-          "stringUnit" : {
-            "state" : "new",
-            "value" : "Archive"
-          }
-        },
-        "fa" : {
-          "stringUnit" : {
-            "state" : "translated",
-            "value" : "بایگانی"
+            "state" : "new",
+            "value" : "List of recent conversations"
           }
         },
         "fi" : {
           "stringUnit" : {
-            "state" : "translated",
-            "value" : "Arkistoi"
+            "state" : "new",
+            "value" : "List of recent conversations"
           }
         },
         "fr" : {
           "stringUnit" : {
-            "state" : "translated",
-            "value" : "Archiver"
-          }
-        },
-        "he" : {
-          "stringUnit" : {
-            "state" : "new",
-            "value" : "Archive"
-          }
-        },
-        "hr" : {
-          "stringUnit" : {
-            "state" : "translated",
-            "value" : "Arhiva"
-          }
-        },
-        "hu" : {
-          "stringUnit" : {
-            "state" : "translated",
-            "value" : "Archiválás"
-          }
-        },
-        "id" : {
-          "stringUnit" : {
-            "state" : "translated",
-            "value" : "Arsip"
-          }
-        },
-        "is" : {
-          "stringUnit" : {
-            "state" : "new",
-            "value" : "Archive"
+            "state" : "new",
+            "value" : "List of recent conversations"
           }
         },
         "it" : {
           "stringUnit" : {
-            "state" : "translated",
-            "value" : "Archivia"
+            "state" : "new",
+            "value" : "List of recent conversations"
           }
         },
         "ja" : {
           "stringUnit" : {
-            "state" : "translated",
-            "value" : "アーカイブ"
-          }
-        },
-        "ka" : {
-          "stringUnit" : {
-            "state" : "new",
-            "value" : "Archive"
-          }
-        },
-        "ko" : {
-          "stringUnit" : {
-            "state" : "new",
-            "value" : "Archive"
+            "state" : "new",
+            "value" : "List of recent conversations"
           }
         },
         "lt" : {
           "stringUnit" : {
-            "state" : "translated",
-            "value" : "Archyvuoti"
-          }
-        },
-        "lv" : {
-          "stringUnit" : {
-            "state" : "translated",
-            "value" : "Arhīvs"
-          }
-        },
-        "ms" : {
-          "stringUnit" : {
-            "state" : "new",
-            "value" : "Archive"
-          }
-        },
-        "my" : {
-          "stringUnit" : {
-            "state" : "new",
-            "value" : "Archive"
-          }
-        },
-        "nb" : {
-          "stringUnit" : {
-            "state" : "translated",
-            "value" : "Arkiver"
+            "state" : "new",
+            "value" : "List of recent conversations"
           }
         },
         "nl" : {
           "stringUnit" : {
-            "state" : "translated",
-            "value" : "Archiveren"
+            "state" : "new",
+            "value" : "List of recent conversations"
           }
         },
         "pl" : {
           "stringUnit" : {
-            "state" : "translated",
-            "value" : "Archiwum"
+            "state" : "new",
+            "value" : "List of recent conversations"
           }
         },
         "pt-BR" : {
           "stringUnit" : {
-            "state" : "translated",
-            "value" : "Arquivar"
-          }
-        },
-        "pt-PT" : {
-          "stringUnit" : {
-            "state" : "translated",
-            "value" : "Arquivar"
-          }
-        },
-        "ro" : {
-          "stringUnit" : {
-            "state" : "translated",
-            "value" : "Arhivă"
+            "state" : "new",
+            "value" : "List of recent conversations"
           }
         },
         "ru" : {
           "stringUnit" : {
             "state" : "translated",
-            "value" : "Архивировать"
-          }
-        },
-        "si" : {
-          "stringUnit" : {
-            "state" : "new",
-            "value" : "Archive"
-          }
-        },
-        "sk" : {
-          "stringUnit" : {
-            "state" : "translated",
-            "value" : "Archív"
+            "value" : "Список недавних бесед"
           }
         },
         "sl" : {
           "stringUnit" : {
-            "state" : "translated",
-            "value" : "Arhiviraj"
-          }
-        },
-        "sr-RS" : {
-          "stringUnit" : {
-            "state" : "new",
-            "value" : "Archive"
-          }
-        },
-        "sr-SP" : {
-          "stringUnit" : {
-            "state" : "translated",
-            "value" : "Архивирај"
-          }
-        },
-        "sv" : {
-          "stringUnit" : {
-            "state" : "translated",
-            "value" : "Arkiv"
-          }
-        },
-        "th" : {
-          "stringUnit" : {
-            "state" : "new",
-            "value" : "Archive"
+            "state" : "new",
+            "value" : "List of recent conversations"
           }
         },
         "tr" : {
           "stringUnit" : {
-            "state" : "translated",
-            "value" : "Arşivle"
+            "state" : "new",
+            "value" : "List of recent conversations"
           }
         },
         "uk" : {
           "stringUnit" : {
             "state" : "translated",
-            "value" : "Архівувати"
-          }
-        },
-        "ur-PK" : {
-          "stringUnit" : {
-            "state" : "new",
-            "value" : "Archive"
-          }
-        },
-        "vi" : {
-          "stringUnit" : {
-            "state" : "translated",
-            "value" : "Lưu trữ"
+            "value" : "Список недавніх розмов"
           }
         },
         "zh-Hans" : {
           "stringUnit" : {
-            "state" : "translated",
-            "value" : "归档"
+            "state" : "new",
+            "value" : "List of recent conversations"
           }
         },
         "zh-Hant" : {
           "stringUnit" : {
-            "state" : "translated",
-            "value" : "封存"
+            "state" : "new",
+            "value" : "List of recent conversations"
+          }
+        }
+      }
+    },
+    "tabBar.contacts.hint" : {
+      "localizations" : {
+        "ar" : {
+          "stringUnit" : {
+            "state" : "new",
+            "value" : "Double tap to search for people and open contact list"
+          }
+        },
+        "da" : {
+          "stringUnit" : {
+            "state" : "new",
+            "value" : "Double tap to search for people and open contact list"
+          }
+        },
+        "de" : {
+          "stringUnit" : {
+            "state" : "translated",
+            "value" : "Doppeltippen, um nach Personen zu suchen und Kontaktliste zu öffnen"
+          }
+        },
+        "en" : {
+          "stringUnit" : {
+            "state" : "translated",
+            "value" : "Double tap to search for people and open contact list"
+          }
+        },
+        "es" : {
+          "stringUnit" : {
+            "state" : "new",
+            "value" : "Double tap to search for people and open contact list"
+          }
+        },
+        "et" : {
+          "stringUnit" : {
+            "state" : "new",
+            "value" : "Double tap to search for people and open contact list"
+          }
+        },
+        "fi" : {
+          "stringUnit" : {
+            "state" : "new",
+            "value" : "Double tap to search for people and open contact list"
+          }
+        },
+        "fr" : {
+          "stringUnit" : {
+            "state" : "new",
+            "value" : "Double tap to search for people and open contact list"
+          }
+        },
+        "it" : {
+          "stringUnit" : {
+            "state" : "new",
+            "value" : "Double tap to search for people and open contact list"
+          }
+        },
+        "ja" : {
+          "stringUnit" : {
+            "state" : "new",
+            "value" : "Double tap to search for people and open contact list"
+          }
+        },
+        "lt" : {
+          "stringUnit" : {
+            "state" : "new",
+            "value" : "Double tap to search for people and open contact list"
+          }
+        },
+        "nl" : {
+          "stringUnit" : {
+            "state" : "new",
+            "value" : "Double tap to search for people and open contact list"
+          }
+        },
+        "pl" : {
+          "stringUnit" : {
+            "state" : "new",
+            "value" : "Double tap to search for people and open contact list"
+          }
+        },
+        "pt-BR" : {
+          "stringUnit" : {
+            "state" : "new",
+            "value" : "Double tap to search for people and open contact list"
+          }
+        },
+        "ru" : {
+          "stringUnit" : {
+            "state" : "translated",
+            "value" : "Нажмите дважды, чтобы найти пользователей и открыть список контактов"
+          }
+        },
+        "sl" : {
+          "stringUnit" : {
+            "state" : "new",
+            "value" : "Double tap to search for people and open contact list"
+          }
+        },
+        "tr" : {
+          "stringUnit" : {
+            "state" : "new",
+            "value" : "Double tap to search for people and open contact list"
+          }
+        },
+        "uk" : {
+          "stringUnit" : {
+            "state" : "new",
+            "value" : "Double tap to search for people and open contact list"
+          }
+        },
+        "zh-Hans" : {
+          "stringUnit" : {
+            "state" : "new",
+            "value" : "Double tap to search for people and open contact list"
+          }
+        },
+        "zh-Hant" : {
+          "stringUnit" : {
+            "state" : "new",
+            "value" : "Double tap to search for people and open contact list"
+          }
+        }
+      }
+    },
+    "tabBar.contacts.title" : {
+      "localizations" : {
+        "ar" : {
+          "stringUnit" : {
+            "state" : "translated",
+            "value" : "جهات الاتصال"
+          }
+        },
+        "da" : {
+          "stringUnit" : {
+            "state" : "translated",
+            "value" : "Kontakter"
+          }
+        },
+        "de" : {
+          "stringUnit" : {
+            "state" : "translated",
+            "value" : "Kontakte"
+          }
+        },
+        "en" : {
+          "stringUnit" : {
+            "state" : "translated",
+            "value" : "Contacts"
+          }
+        },
+        "es" : {
+          "stringUnit" : {
+            "state" : "translated",
+            "value" : "Contactos"
+          }
+        },
+        "et" : {
+          "stringUnit" : {
+            "state" : "translated",
+            "value" : "Kontaktid"
+          }
+        },
+        "fi" : {
+          "stringUnit" : {
+            "state" : "translated",
+            "value" : "Yhteystiedot"
+          }
+        },
+        "fr" : {
+          "stringUnit" : {
+            "state" : "translated",
+            "value" : "Contacts"
+          }
+        },
+        "it" : {
+          "stringUnit" : {
+            "state" : "translated",
+            "value" : "Contatti"
+          }
+        },
+        "ja" : {
+          "stringUnit" : {
+            "state" : "translated",
+            "value" : "連絡先"
+          }
+        },
+        "lt" : {
+          "stringUnit" : {
+            "state" : "translated",
+            "value" : "Kontaktai"
+          }
+        },
+        "nl" : {
+          "stringUnit" : {
+            "state" : "translated",
+            "value" : "Contacten"
+          }
+        },
+        "pl" : {
+          "stringUnit" : {
+            "state" : "translated",
+            "value" : "Kontakty"
+          }
+        },
+        "pt-BR" : {
+          "stringUnit" : {
+            "state" : "translated",
+            "value" : "Contatos"
+          }
+        },
+        "ru" : {
+          "stringUnit" : {
+            "state" : "translated",
+            "value" : "Контакты"
+          }
+        },
+        "sl" : {
+          "stringUnit" : {
+            "state" : "translated",
+            "value" : "Stiki"
+          }
+        },
+        "tr" : {
+          "stringUnit" : {
+            "state" : "translated",
+            "value" : "Kişiler"
+          }
+        },
+        "uk" : {
+          "stringUnit" : {
+            "state" : "translated",
+            "value" : "Контакти"
+          }
+        },
+        "zh-Hans" : {
+          "stringUnit" : {
+            "state" : "translated",
+            "value" : "联络人"
+          }
+        },
+        "zh-Hant" : {
+          "stringUnit" : {
+            "state" : "translated",
+            "value" : "連絡人"
           }
         }
       }
@@ -764,36 +753,6 @@
             "value" : "List of recent conversations"
           }
         },
-        "be" : {
-          "stringUnit" : {
-            "state" : "new",
-            "value" : "List of recent conversations"
-          }
-        },
-        "bg" : {
-          "stringUnit" : {
-            "state" : "new",
-            "value" : "List of recent conversations"
-          }
-        },
-        "bn" : {
-          "stringUnit" : {
-            "state" : "new",
-            "value" : "List of recent conversations"
-          }
-        },
-        "ca" : {
-          "stringUnit" : {
-            "state" : "new",
-            "value" : "List of recent conversations"
-          }
-        },
-        "cs" : {
-          "stringUnit" : {
-            "state" : "new",
-            "value" : "List of recent conversations"
-          }
-        },
         "da" : {
           "stringUnit" : {
             "state" : "new",
@@ -806,12 +765,6 @@
             "value" : "Liste der letzten Unterhaltungen"
           }
         },
-        "el" : {
-          "stringUnit" : {
-            "state" : "new",
-            "value" : "List of recent conversations"
-          }
-        },
         "en" : {
           "stringUnit" : {
             "state" : "translated",
@@ -830,18 +783,6 @@
             "value" : "List of recent conversations"
           }
         },
-        "eu" : {
-          "stringUnit" : {
-            "state" : "new",
-            "value" : "List of recent conversations"
-          }
-        },
-        "fa" : {
-          "stringUnit" : {
-            "state" : "new",
-            "value" : "List of recent conversations"
-          }
-        },
         "fi" : {
           "stringUnit" : {
             "state" : "new",
@@ -854,36 +795,6 @@
             "value" : "List of recent conversations"
           }
         },
-        "he" : {
-          "stringUnit" : {
-            "state" : "new",
-            "value" : "List of recent conversations"
-          }
-        },
-        "hr" : {
-          "stringUnit" : {
-            "state" : "new",
-            "value" : "List of recent conversations"
-          }
-        },
-        "hu" : {
-          "stringUnit" : {
-            "state" : "new",
-            "value" : "List of recent conversations"
-          }
-        },
-        "id" : {
-          "stringUnit" : {
-            "state" : "new",
-            "value" : "List of recent conversations"
-          }
-        },
-        "is" : {
-          "stringUnit" : {
-            "state" : "new",
-            "value" : "List of recent conversations"
-          }
-        },
         "it" : {
           "stringUnit" : {
             "state" : "new",
@@ -896,48 +807,12 @@
             "value" : "List of recent conversations"
           }
         },
-        "ka" : {
-          "stringUnit" : {
-            "state" : "new",
-            "value" : "List of recent conversations"
-          }
-        },
-        "ko" : {
-          "stringUnit" : {
-            "state" : "new",
-            "value" : "List of recent conversations"
-          }
-        },
         "lt" : {
           "stringUnit" : {
             "state" : "new",
             "value" : "List of recent conversations"
           }
         },
-        "lv" : {
-          "stringUnit" : {
-            "state" : "new",
-            "value" : "List of recent conversations"
-          }
-        },
-        "ms" : {
-          "stringUnit" : {
-            "state" : "new",
-            "value" : "List of recent conversations"
-          }
-        },
-        "my" : {
-          "stringUnit" : {
-            "state" : "new",
-            "value" : "List of recent conversations"
-          }
-        },
-        "nb" : {
-          "stringUnit" : {
-            "state" : "new",
-            "value" : "List of recent conversations"
-          }
-        },
         "nl" : {
           "stringUnit" : {
             "state" : "new",
@@ -956,66 +831,18 @@
             "value" : "List of recent conversations"
           }
         },
-        "pt-PT" : {
-          "stringUnit" : {
-            "state" : "new",
-            "value" : "List of recent conversations"
-          }
-        },
-        "ro" : {
-          "stringUnit" : {
-            "state" : "new",
-            "value" : "List of recent conversations"
-          }
-        },
         "ru" : {
           "stringUnit" : {
             "state" : "translated",
             "value" : "Список недавних бесед"
           }
         },
-        "si" : {
-          "stringUnit" : {
-            "state" : "new",
-            "value" : "List of recent conversations"
-          }
-        },
-        "sk" : {
-          "stringUnit" : {
-            "state" : "new",
-            "value" : "List of recent conversations"
-          }
-        },
         "sl" : {
           "stringUnit" : {
             "state" : "new",
             "value" : "List of recent conversations"
           }
         },
-        "sr-RS" : {
-          "stringUnit" : {
-            "state" : "new",
-            "value" : "List of recent conversations"
-          }
-        },
-        "sr-SP" : {
-          "stringUnit" : {
-            "state" : "new",
-            "value" : "List of recent conversations"
-          }
-        },
-        "sv" : {
-          "stringUnit" : {
-            "state" : "new",
-            "value" : "List of recent conversations"
-          }
-        },
-        "th" : {
-          "stringUnit" : {
-            "state" : "new",
-            "value" : "List of recent conversations"
-          }
-        },
         "tr" : {
           "stringUnit" : {
             "state" : "new",
@@ -1026,18 +853,6 @@
           "stringUnit" : {
             "state" : "translated",
             "value" : "Список недавніх розмов"
-          }
-        },
-        "ur-PK" : {
-          "stringUnit" : {
-            "state" : "new",
-            "value" : "List of recent conversations"
-          }
-        },
-        "vi" : {
-          "stringUnit" : {
-            "state" : "new",
-            "value" : "List of recent conversations"
           }
         },
         "zh-Hans" : {
@@ -1062,36 +877,6 @@
             "value" : "Double tap to open list of recent conversations"
           }
         },
-        "be" : {
-          "stringUnit" : {
-            "state" : "new",
-            "value" : "Double tap to open list of recent conversations"
-          }
-        },
-        "bg" : {
-          "stringUnit" : {
-            "state" : "new",
-            "value" : "Double tap to open list of recent conversations"
-          }
-        },
-        "bn" : {
-          "stringUnit" : {
-            "state" : "new",
-            "value" : "Double tap to open list of recent conversations"
-          }
-        },
-        "ca" : {
-          "stringUnit" : {
-            "state" : "new",
-            "value" : "Double tap to open list of recent conversations"
-          }
-        },
-        "cs" : {
-          "stringUnit" : {
-            "state" : "new",
-            "value" : "Double tap to open list of recent conversations"
-          }
-        },
         "da" : {
           "stringUnit" : {
             "state" : "new",
@@ -1104,12 +889,6 @@
             "value" : "Doppeltippen, um Liste der letzten Unterhaltungen zu öffnen"
           }
         },
-        "el" : {
-          "stringUnit" : {
-            "state" : "new",
-            "value" : "Double tap to open list of recent conversations"
-          }
-        },
         "en" : {
           "stringUnit" : {
             "state" : "translated",
@@ -1128,18 +907,6 @@
             "value" : "Double tap to open list of recent conversations"
           }
         },
-        "eu" : {
-          "stringUnit" : {
-            "state" : "new",
-            "value" : "Double tap to open list of recent conversations"
-          }
-        },
-        "fa" : {
-          "stringUnit" : {
-            "state" : "new",
-            "value" : "Double tap to open list of recent conversations"
-          }
-        },
         "fi" : {
           "stringUnit" : {
             "state" : "new",
@@ -1152,36 +919,6 @@
             "value" : "Double tap to open list of recent conversations"
           }
         },
-        "he" : {
-          "stringUnit" : {
-            "state" : "new",
-            "value" : "Double tap to open list of recent conversations"
-          }
-        },
-        "hr" : {
-          "stringUnit" : {
-            "state" : "new",
-            "value" : "Double tap to open list of recent conversations"
-          }
-        },
-        "hu" : {
-          "stringUnit" : {
-            "state" : "new",
-            "value" : "Double tap to open list of recent conversations"
-          }
-        },
-        "id" : {
-          "stringUnit" : {
-            "state" : "new",
-            "value" : "Double tap to open list of recent conversations"
-          }
-        },
-        "is" : {
-          "stringUnit" : {
-            "state" : "new",
-            "value" : "Double tap to open list of recent conversations"
-          }
-        },
         "it" : {
           "stringUnit" : {
             "state" : "new",
@@ -1194,48 +931,12 @@
             "value" : "Double tap to open list of recent conversations"
           }
         },
-        "ka" : {
-          "stringUnit" : {
-            "state" : "new",
-            "value" : "Double tap to open list of recent conversations"
-          }
-        },
-        "ko" : {
-          "stringUnit" : {
-            "state" : "new",
-            "value" : "Double tap to open list of recent conversations"
-          }
-        },
         "lt" : {
           "stringUnit" : {
             "state" : "new",
             "value" : "Double tap to open list of recent conversations"
           }
         },
-        "lv" : {
-          "stringUnit" : {
-            "state" : "new",
-            "value" : "Double tap to open list of recent conversations"
-          }
-        },
-        "ms" : {
-          "stringUnit" : {
-            "state" : "new",
-            "value" : "Double tap to open list of recent conversations"
-          }
-        },
-        "my" : {
-          "stringUnit" : {
-            "state" : "new",
-            "value" : "Double tap to open list of recent conversations"
-          }
-        },
-        "nb" : {
-          "stringUnit" : {
-            "state" : "new",
-            "value" : "Double tap to open list of recent conversations"
-          }
-        },
         "nl" : {
           "stringUnit" : {
             "state" : "new",
@@ -1254,66 +955,18 @@
             "value" : "Double tap to open list of recent conversations"
           }
         },
-        "pt-PT" : {
-          "stringUnit" : {
-            "state" : "new",
-            "value" : "Double tap to open list of recent conversations"
-          }
-        },
-        "ro" : {
-          "stringUnit" : {
-            "state" : "new",
-            "value" : "Double tap to open list of recent conversations"
-          }
-        },
         "ru" : {
           "stringUnit" : {
             "state" : "translated",
             "value" : "Нажмите дважды, чтобы открыть список последних бесед"
           }
         },
-        "si" : {
-          "stringUnit" : {
-            "state" : "new",
-            "value" : "Double tap to open list of recent conversations"
-          }
-        },
-        "sk" : {
-          "stringUnit" : {
-            "state" : "new",
-            "value" : "Double tap to open list of recent conversations"
-          }
-        },
         "sl" : {
           "stringUnit" : {
             "state" : "new",
             "value" : "Double tap to open list of recent conversations"
           }
         },
-        "sr-RS" : {
-          "stringUnit" : {
-            "state" : "new",
-            "value" : "Double tap to open list of recent conversations"
-          }
-        },
-        "sr-SP" : {
-          "stringUnit" : {
-            "state" : "new",
-            "value" : "Double tap to open list of recent conversations"
-          }
-        },
-        "sv" : {
-          "stringUnit" : {
-            "state" : "new",
-            "value" : "Double tap to open list of recent conversations"
-          }
-        },
-        "th" : {
-          "stringUnit" : {
-            "state" : "new",
-            "value" : "Double tap to open list of recent conversations"
-          }
-        },
         "tr" : {
           "stringUnit" : {
             "state" : "new",
@@ -1324,18 +977,6 @@
           "stringUnit" : {
             "state" : "translated",
             "value" : "Торкніться двічі, щоб відкрити список недавніх розмов"
-          }
-        },
-        "ur-PK" : {
-          "stringUnit" : {
-            "state" : "new",
-            "value" : "Double tap to open list of recent conversations"
-          }
-        },
-        "vi" : {
-          "stringUnit" : {
-            "state" : "new",
-            "value" : "Double tap to open list of recent conversations"
           }
         },
         "zh-Hans" : {
@@ -1360,126 +1001,48 @@
             "value" : "المحادثات"
           }
         },
-        "be" : {
+        "da" : {
           "stringUnit" : {
             "state" : "new",
             "value" : "Conversations"
           }
         },
-        "bg" : {
-          "stringUnit" : {
-            "state" : "new",
+        "de" : {
+          "stringUnit" : {
+            "state" : "translated",
+            "value" : "Unterhaltungen"
+          }
+        },
+        "en" : {
+          "stringUnit" : {
+            "state" : "translated",
             "value" : "Conversations"
           }
         },
-        "bn" : {
-          "stringUnit" : {
-            "state" : "new",
+        "es" : {
+          "stringUnit" : {
+            "state" : "translated",
+            "value" : "Conversaciones"
+          }
+        },
+        "et" : {
+          "stringUnit" : {
+            "state" : "translated",
+            "value" : "Vestlused"
+          }
+        },
+        "fi" : {
+          "stringUnit" : {
+            "state" : "translated",
+            "value" : "Keskustelut"
+          }
+        },
+        "fr" : {
+          "stringUnit" : {
+            "state" : "translated",
             "value" : "Conversations"
           }
         },
-        "ca" : {
-          "stringUnit" : {
-            "state" : "translated",
-            "value" : "Converses"
-          }
-        },
-        "cs" : {
-          "stringUnit" : {
-            "state" : "translated",
-            "value" : "Konverzace"
-          }
-        },
-        "da" : {
-          "stringUnit" : {
-            "state" : "new",
-            "value" : "Conversations"
-          }
-        },
-        "de" : {
-          "stringUnit" : {
-            "state" : "translated",
-            "value" : "Unterhaltungen"
-          }
-        },
-        "el" : {
-          "stringUnit" : {
-            "state" : "new",
-            "value" : "Conversations"
-          }
-        },
-        "en" : {
-          "stringUnit" : {
-            "state" : "translated",
-            "value" : "Conversations"
-          }
-        },
-        "es" : {
-          "stringUnit" : {
-            "state" : "translated",
-            "value" : "Conversaciones"
-          }
-        },
-        "et" : {
-          "stringUnit" : {
-            "state" : "translated",
-            "value" : "Vestlused"
-          }
-        },
-        "eu" : {
-          "stringUnit" : {
-            "state" : "new",
-            "value" : "Conversations"
-          }
-        },
-        "fa" : {
-          "stringUnit" : {
-            "state" : "translated",
-            "value" : "گفتگو"
-          }
-        },
-        "fi" : {
-          "stringUnit" : {
-            "state" : "translated",
-            "value" : "Keskustelut"
-          }
-        },
-        "fr" : {
-          "stringUnit" : {
-            "state" : "translated",
-            "value" : "Conversations"
-          }
-        },
-        "he" : {
-          "stringUnit" : {
-            "state" : "new",
-            "value" : "Conversations"
-          }
-        },
-        "hr" : {
-          "stringUnit" : {
-            "state" : "translated",
-            "value" : "Razgovori"
-          }
-        },
-        "hu" : {
-          "stringUnit" : {
-            "state" : "translated",
-            "value" : "Beszélgetések"
-          }
-        },
-        "id" : {
-          "stringUnit" : {
-            "state" : "translated",
-            "value" : "Percakapan"
-          }
-        },
-        "is" : {
-          "stringUnit" : {
-            "state" : "new",
-            "value" : "Conversations"
-          }
-        },
         "it" : {
           "stringUnit" : {
             "state" : "translated",
@@ -1492,48 +1055,12 @@
             "value" : "会話"
           }
         },
-        "ka" : {
-          "stringUnit" : {
-            "state" : "new",
-            "value" : "Conversations"
-          }
-        },
-        "ko" : {
-          "stringUnit" : {
-            "state" : "translated",
-            "value" : "대화 목록"
-          }
-        },
         "lt" : {
           "stringUnit" : {
             "state" : "translated",
             "value" : "Susirašinėjimai"
           }
         },
-        "lv" : {
-          "stringUnit" : {
-            "state" : "new",
-            "value" : "Conversations"
-          }
-        },
-        "ms" : {
-          "stringUnit" : {
-            "state" : "new",
-            "value" : "Conversations"
-          }
-        },
-        "my" : {
-          "stringUnit" : {
-            "state" : "new",
-            "value" : "Conversations"
-          }
-        },
-        "nb" : {
-          "stringUnit" : {
-            "state" : "translated",
-            "value" : "Samtaler"
-          }
-        },
         "nl" : {
           "stringUnit" : {
             "state" : "translated",
@@ -1552,66 +1079,18 @@
             "value" : "Conversas"
           }
         },
-        "pt-PT" : {
-          "stringUnit" : {
-            "state" : "translated",
-            "value" : "Conversas"
-          }
-        },
-        "ro" : {
-          "stringUnit" : {
-            "state" : "new",
-            "value" : "Conversations"
-          }
-        },
         "ru" : {
           "stringUnit" : {
             "state" : "translated",
             "value" : "Беседы"
           }
         },
-        "si" : {
-          "stringUnit" : {
-            "state" : "new",
-            "value" : "Conversations"
-          }
-        },
-        "sk" : {
-          "stringUnit" : {
-            "state" : "new",
-            "value" : "Conversations"
-          }
-        },
         "sl" : {
           "stringUnit" : {
             "state" : "translated",
             "value" : "Pogovori"
           }
         },
-        "sr-RS" : {
-          "stringUnit" : {
-            "state" : "new",
-            "value" : "Conversations"
-          }
-        },
-        "sr-SP" : {
-          "stringUnit" : {
-            "state" : "translated",
-            "value" : "Разговори"
-          }
-        },
-        "sv" : {
-          "stringUnit" : {
-            "state" : "translated",
-            "value" : "Konversationer"
-          }
-        },
-        "th" : {
-          "stringUnit" : {
-            "state" : "new",
-            "value" : "Conversations"
-          }
-        },
         "tr" : {
           "stringUnit" : {
             "state" : "translated",
@@ -1624,846 +1103,20 @@
             "value" : "Розмови"
           }
         },
-        "ur-PK" : {
-          "stringUnit" : {
-            "state" : "new",
-            "value" : "Conversations"
-          }
-        },
-        "vi" : {
-          "stringUnit" : {
-            "state" : "translated",
-            "value" : "Các cuộc hội thoại"
-=======
-        "nl" : {
-          "stringUnit" : {
-            "state" : "translated",
-            "value" : "Archiveren"
-          }
-        },
-        "pl" : {
-          "stringUnit" : {
-            "state" : "translated",
-            "value" : "Archiwum"
-          }
-        },
-        "pt-BR" : {
-          "stringUnit" : {
-            "state" : "translated",
-            "value" : "Arquivar"
-          }
-        },
-        "ru" : {
-          "stringUnit" : {
-            "state" : "translated",
-            "value" : "Архивировать"
-          }
-        },
-        "sl" : {
-          "stringUnit" : {
-            "state" : "translated",
-            "value" : "Arhiviraj"
-          }
-        },
-        "tr" : {
-          "stringUnit" : {
-            "state" : "translated",
-            "value" : "Arşivle"
-          }
-        },
-        "uk" : {
-          "stringUnit" : {
-            "state" : "translated",
-            "value" : "Архівувати"
-          }
-        },
         "zh-Hans" : {
           "stringUnit" : {
             "state" : "translated",
-            "value" : "归档"
+            "value" : "会话"
           }
         },
         "zh-Hant" : {
           "stringUnit" : {
             "state" : "translated",
-            "value" : "封存"
+            "value" : "對話"
           }
         }
       }
     },
-    "tabBar.contacts.description" : {
-      "localizations" : {
-        "ar" : {
-          "stringUnit" : {
-            "state" : "new",
-            "value" : "List of recent conversations"
-          }
-        },
-        "da" : {
-          "stringUnit" : {
-            "state" : "new",
-            "value" : "List of recent conversations"
-          }
-        },
-        "de" : {
-          "stringUnit" : {
-            "state" : "translated",
-            "value" : "Liste der letzten Unterhaltungen"
-          }
-        },
-        "en" : {
-          "stringUnit" : {
-            "state" : "translated",
-            "value" : "List of recent conversations"
-          }
-        },
-        "es" : {
-          "stringUnit" : {
-            "state" : "new",
-            "value" : "List of recent conversations"
-          }
-        },
-        "et" : {
-          "stringUnit" : {
-            "state" : "new",
-            "value" : "List of recent conversations"
-          }
-        },
-        "fi" : {
-          "stringUnit" : {
-            "state" : "new",
-            "value" : "List of recent conversations"
-          }
-        },
-        "fr" : {
-          "stringUnit" : {
-            "state" : "new",
-            "value" : "List of recent conversations"
-          }
-        },
-        "it" : {
-          "stringUnit" : {
-            "state" : "new",
-            "value" : "List of recent conversations"
-          }
-        },
-        "ja" : {
-          "stringUnit" : {
-            "state" : "new",
-            "value" : "List of recent conversations"
-          }
-        },
-        "lt" : {
-          "stringUnit" : {
-            "state" : "new",
-            "value" : "List of recent conversations"
-          }
-        },
-        "nl" : {
-          "stringUnit" : {
-            "state" : "new",
-            "value" : "List of recent conversations"
-          }
-        },
-        "pl" : {
-          "stringUnit" : {
-            "state" : "new",
-            "value" : "List of recent conversations"
-          }
-        },
-        "pt-BR" : {
-          "stringUnit" : {
-            "state" : "new",
-            "value" : "List of recent conversations"
-          }
-        },
-        "ru" : {
-          "stringUnit" : {
-            "state" : "translated",
-            "value" : "Список недавних бесед"
-          }
-        },
-        "sl" : {
-          "stringUnit" : {
-            "state" : "new",
-            "value" : "List of recent conversations"
-          }
-        },
-        "tr" : {
-          "stringUnit" : {
-            "state" : "new",
-            "value" : "List of recent conversations"
-          }
-        },
-        "uk" : {
-          "stringUnit" : {
-            "state" : "translated",
-            "value" : "Список недавніх розмов"
-          }
-        },
-        "zh-Hans" : {
-          "stringUnit" : {
-            "state" : "new",
-            "value" : "List of recent conversations"
-          }
-        },
-        "zh-Hant" : {
-          "stringUnit" : {
-            "state" : "new",
-            "value" : "List of recent conversations"
-          }
-        }
-      }
-    },
-    "tabBar.contacts.hint" : {
-      "localizations" : {
-        "ar" : {
-          "stringUnit" : {
-            "state" : "new",
-            "value" : "Double tap to search for people and open contact list"
-          }
-        },
-        "da" : {
-          "stringUnit" : {
-            "state" : "new",
-            "value" : "Double tap to search for people and open contact list"
-          }
-        },
-        "de" : {
-          "stringUnit" : {
-            "state" : "translated",
-            "value" : "Doppeltippen, um nach Personen zu suchen und Kontaktliste zu öffnen"
-          }
-        },
-        "en" : {
-          "stringUnit" : {
-            "state" : "translated",
-            "value" : "Double tap to search for people and open contact list"
-          }
-        },
-        "es" : {
-          "stringUnit" : {
-            "state" : "new",
-            "value" : "Double tap to search for people and open contact list"
-          }
-        },
-        "et" : {
-          "stringUnit" : {
-            "state" : "new",
-            "value" : "Double tap to search for people and open contact list"
-          }
-        },
-        "fi" : {
-          "stringUnit" : {
-            "state" : "new",
-            "value" : "Double tap to search for people and open contact list"
-          }
-        },
-        "fr" : {
-          "stringUnit" : {
-            "state" : "new",
-            "value" : "Double tap to search for people and open contact list"
-          }
-        },
-        "it" : {
-          "stringUnit" : {
-            "state" : "new",
-            "value" : "Double tap to search for people and open contact list"
-          }
-        },
-        "ja" : {
-          "stringUnit" : {
-            "state" : "new",
-            "value" : "Double tap to search for people and open contact list"
-          }
-        },
-        "lt" : {
-          "stringUnit" : {
-            "state" : "new",
-            "value" : "Double tap to search for people and open contact list"
-          }
-        },
-        "nl" : {
-          "stringUnit" : {
-            "state" : "new",
-            "value" : "Double tap to search for people and open contact list"
-          }
-        },
-        "pl" : {
-          "stringUnit" : {
-            "state" : "new",
-            "value" : "Double tap to search for people and open contact list"
-          }
-        },
-        "pt-BR" : {
-          "stringUnit" : {
-            "state" : "new",
-            "value" : "Double tap to search for people and open contact list"
-          }
-        },
-        "ru" : {
-          "stringUnit" : {
-            "state" : "translated",
-            "value" : "Нажмите дважды, чтобы найти пользователей и открыть список контактов"
-          }
-        },
-        "sl" : {
-          "stringUnit" : {
-            "state" : "new",
-            "value" : "Double tap to search for people and open contact list"
-          }
-        },
-        "tr" : {
-          "stringUnit" : {
-            "state" : "new",
-            "value" : "Double tap to search for people and open contact list"
-          }
-        },
-        "uk" : {
-          "stringUnit" : {
-            "state" : "new",
-            "value" : "Double tap to search for people and open contact list"
-          }
-        },
-        "zh-Hans" : {
-          "stringUnit" : {
-            "state" : "new",
-            "value" : "Double tap to search for people and open contact list"
-          }
-        },
-        "zh-Hant" : {
-          "stringUnit" : {
-            "state" : "new",
-            "value" : "Double tap to search for people and open contact list"
-          }
-        }
-      }
-    },
-    "tabBar.contacts.title" : {
-      "localizations" : {
-        "ar" : {
-          "stringUnit" : {
-            "state" : "translated",
-            "value" : "جهات الاتصال"
-          }
-        },
-        "da" : {
-          "stringUnit" : {
-            "state" : "translated",
-            "value" : "Kontakter"
-          }
-        },
-        "de" : {
-          "stringUnit" : {
-            "state" : "translated",
-            "value" : "Kontakte"
-          }
-        },
-        "en" : {
-          "stringUnit" : {
-            "state" : "translated",
-            "value" : "Contacts"
-          }
-        },
-        "es" : {
-          "stringUnit" : {
-            "state" : "translated",
-            "value" : "Contactos"
-          }
-        },
-        "et" : {
-          "stringUnit" : {
-            "state" : "translated",
-            "value" : "Kontaktid"
-          }
-        },
-        "fi" : {
-          "stringUnit" : {
-            "state" : "translated",
-            "value" : "Yhteystiedot"
-          }
-        },
-        "fr" : {
-          "stringUnit" : {
-            "state" : "translated",
-            "value" : "Contacts"
-          }
-        },
-        "it" : {
-          "stringUnit" : {
-            "state" : "translated",
-            "value" : "Contatti"
-          }
-        },
-        "ja" : {
-          "stringUnit" : {
-            "state" : "translated",
-            "value" : "連絡先"
-          }
-        },
-        "lt" : {
-          "stringUnit" : {
-            "state" : "translated",
-            "value" : "Kontaktai"
-          }
-        },
-        "nl" : {
-          "stringUnit" : {
-            "state" : "translated",
-            "value" : "Contacten"
-          }
-        },
-        "pl" : {
-          "stringUnit" : {
-            "state" : "translated",
-            "value" : "Kontakty"
-          }
-        },
-        "pt-BR" : {
-          "stringUnit" : {
-            "state" : "translated",
-            "value" : "Contatos"
-          }
-        },
-        "ru" : {
-          "stringUnit" : {
-            "state" : "translated",
-            "value" : "Контакты"
-          }
-        },
-        "sl" : {
-          "stringUnit" : {
-            "state" : "translated",
-            "value" : "Stiki"
-          }
-        },
-        "tr" : {
-          "stringUnit" : {
-            "state" : "translated",
-            "value" : "Kişiler"
-          }
-        },
-        "uk" : {
-          "stringUnit" : {
-            "state" : "translated",
-            "value" : "Контакти"
-          }
-        },
-        "zh-Hans" : {
-          "stringUnit" : {
-            "state" : "translated",
-            "value" : "联络人"
-          }
-        },
-        "zh-Hant" : {
-          "stringUnit" : {
-            "state" : "translated",
-            "value" : "連絡人"
-          }
-        }
-      }
-    },
-    "tabBar.conversations.description" : {
-      "localizations" : {
-        "ar" : {
-          "stringUnit" : {
-            "state" : "new",
-            "value" : "List of recent conversations"
-          }
-        },
-        "da" : {
-          "stringUnit" : {
-            "state" : "new",
-            "value" : "List of recent conversations"
-          }
-        },
-        "de" : {
-          "stringUnit" : {
-            "state" : "translated",
-            "value" : "Liste der letzten Unterhaltungen"
-          }
-        },
-        "en" : {
-          "stringUnit" : {
-            "state" : "translated",
-            "value" : "List of recent conversations"
-          }
-        },
-        "es" : {
-          "stringUnit" : {
-            "state" : "new",
-            "value" : "List of recent conversations"
-          }
-        },
-        "et" : {
-          "stringUnit" : {
-            "state" : "new",
-            "value" : "List of recent conversations"
-          }
-        },
-        "fi" : {
-          "stringUnit" : {
-            "state" : "new",
-            "value" : "List of recent conversations"
-          }
-        },
-        "fr" : {
-          "stringUnit" : {
-            "state" : "new",
-            "value" : "List of recent conversations"
-          }
-        },
-        "it" : {
-          "stringUnit" : {
-            "state" : "new",
-            "value" : "List of recent conversations"
-          }
-        },
-        "ja" : {
-          "stringUnit" : {
-            "state" : "new",
-            "value" : "List of recent conversations"
-          }
-        },
-        "lt" : {
-          "stringUnit" : {
-            "state" : "new",
-            "value" : "List of recent conversations"
-          }
-        },
-        "nl" : {
-          "stringUnit" : {
-            "state" : "new",
-            "value" : "List of recent conversations"
-          }
-        },
-        "pl" : {
-          "stringUnit" : {
-            "state" : "new",
-            "value" : "List of recent conversations"
-          }
-        },
-        "pt-BR" : {
-          "stringUnit" : {
-            "state" : "new",
-            "value" : "List of recent conversations"
-          }
-        },
-        "ru" : {
-          "stringUnit" : {
-            "state" : "translated",
-            "value" : "Список недавних бесед"
-          }
-        },
-        "sl" : {
-          "stringUnit" : {
-            "state" : "new",
-            "value" : "List of recent conversations"
-          }
-        },
-        "tr" : {
-          "stringUnit" : {
-            "state" : "new",
-            "value" : "List of recent conversations"
-          }
-        },
-        "uk" : {
-          "stringUnit" : {
-            "state" : "translated",
-            "value" : "Список недавніх розмов"
-          }
-        },
-        "zh-Hans" : {
-          "stringUnit" : {
-            "state" : "new",
-            "value" : "List of recent conversations"
-          }
-        },
-        "zh-Hant" : {
-          "stringUnit" : {
-            "state" : "new",
-            "value" : "List of recent conversations"
-          }
-        }
-      }
-    },
-    "tabBar.conversations.hint" : {
-      "localizations" : {
-        "ar" : {
-          "stringUnit" : {
-            "state" : "new",
-            "value" : "Double tap to open list of recent conversations"
-          }
-        },
-        "da" : {
-          "stringUnit" : {
-            "state" : "new",
-            "value" : "Double tap to open list of recent conversations"
-          }
-        },
-        "de" : {
-          "stringUnit" : {
-            "state" : "translated",
-            "value" : "Doppeltippen, um Liste der letzten Unterhaltungen zu öffnen"
-          }
-        },
-        "en" : {
-          "stringUnit" : {
-            "state" : "translated",
-            "value" : "Double tap to open list of recent conversations"
-          }
-        },
-        "es" : {
-          "stringUnit" : {
-            "state" : "new",
-            "value" : "Double tap to open list of recent conversations"
-          }
-        },
-        "et" : {
-          "stringUnit" : {
-            "state" : "new",
-            "value" : "Double tap to open list of recent conversations"
-          }
-        },
-        "fi" : {
-          "stringUnit" : {
-            "state" : "new",
-            "value" : "Double tap to open list of recent conversations"
-          }
-        },
-        "fr" : {
-          "stringUnit" : {
-            "state" : "new",
-            "value" : "Double tap to open list of recent conversations"
-          }
-        },
-        "it" : {
-          "stringUnit" : {
-            "state" : "new",
-            "value" : "Double tap to open list of recent conversations"
-          }
-        },
-        "ja" : {
-          "stringUnit" : {
-            "state" : "new",
-            "value" : "Double tap to open list of recent conversations"
-          }
-        },
-        "lt" : {
-          "stringUnit" : {
-            "state" : "new",
-            "value" : "Double tap to open list of recent conversations"
-          }
-        },
-        "nl" : {
-          "stringUnit" : {
-            "state" : "new",
-            "value" : "Double tap to open list of recent conversations"
-          }
-        },
-        "pl" : {
-          "stringUnit" : {
-            "state" : "new",
-            "value" : "Double tap to open list of recent conversations"
-          }
-        },
-        "pt-BR" : {
-          "stringUnit" : {
-            "state" : "new",
-            "value" : "Double tap to open list of recent conversations"
-          }
-        },
-        "ru" : {
-          "stringUnit" : {
-            "state" : "translated",
-            "value" : "Нажмите дважды, чтобы открыть список последних бесед"
-          }
-        },
-        "sl" : {
-          "stringUnit" : {
-            "state" : "new",
-            "value" : "Double tap to open list of recent conversations"
-          }
-        },
-        "tr" : {
-          "stringUnit" : {
-            "state" : "new",
-            "value" : "Double tap to open list of recent conversations"
-          }
-        },
-        "uk" : {
-          "stringUnit" : {
-            "state" : "translated",
-            "value" : "Торкніться двічі, щоб відкрити список недавніх розмов"
-          }
-        },
-        "zh-Hans" : {
-          "stringUnit" : {
-            "state" : "new",
-            "value" : "Double tap to open list of recent conversations"
-          }
-        },
-        "zh-Hant" : {
-          "stringUnit" : {
-            "state" : "new",
-            "value" : "Double tap to open list of recent conversations"
-          }
-        }
-      }
-    },
-    "tabBar.conversations.title" : {
-      "localizations" : {
-        "ar" : {
-          "stringUnit" : {
-            "state" : "translated",
-            "value" : "المحادثات"
-          }
-        },
-        "da" : {
-          "stringUnit" : {
-            "state" : "new",
-            "value" : "Conversations"
-          }
-        },
-        "de" : {
-          "stringUnit" : {
-            "state" : "translated",
-            "value" : "Unterhaltungen"
-          }
-        },
-        "en" : {
-          "stringUnit" : {
-            "state" : "translated",
-            "value" : "Conversations"
-          }
-        },
-        "es" : {
-          "stringUnit" : {
-            "state" : "translated",
-            "value" : "Conversaciones"
-          }
-        },
-        "et" : {
-          "stringUnit" : {
-            "state" : "translated",
-            "value" : "Vestlused"
-          }
-        },
-        "fi" : {
-          "stringUnit" : {
-            "state" : "translated",
-            "value" : "Keskustelut"
-          }
-        },
-        "fr" : {
-          "stringUnit" : {
-            "state" : "translated",
-            "value" : "Conversations"
-          }
-        },
-        "it" : {
-          "stringUnit" : {
-            "state" : "translated",
-            "value" : "Conversazioni"
-          }
-        },
-        "ja" : {
-          "stringUnit" : {
-            "state" : "translated",
-            "value" : "会話"
-          }
-        },
-        "lt" : {
-          "stringUnit" : {
-            "state" : "translated",
-            "value" : "Susirašinėjimai"
-          }
-        },
-        "nl" : {
-          "stringUnit" : {
-            "state" : "translated",
-            "value" : "Gesprekken"
-          }
-        },
-        "pl" : {
-          "stringUnit" : {
-            "state" : "translated",
-            "value" : "Konwersacje"
-          }
-        },
-        "pt-BR" : {
-          "stringUnit" : {
-            "state" : "translated",
-            "value" : "Conversas"
-          }
-        },
-        "ru" : {
-          "stringUnit" : {
-            "state" : "translated",
-            "value" : "Беседы"
-          }
-        },
-        "sl" : {
-          "stringUnit" : {
-            "state" : "translated",
-            "value" : "Pogovori"
-          }
-        },
-        "tr" : {
-          "stringUnit" : {
-            "state" : "translated",
-            "value" : "Konuşmalar"
-          }
-        },
-        "uk" : {
-          "stringUnit" : {
-            "state" : "translated",
-            "value" : "Розмови"
->>>>>>> 766182e2
-          }
-        },
-        "zh-Hans" : {
-          "stringUnit" : {
-            "state" : "translated",
-            "value" : "会话"
-          }
-        },
-        "zh-Hant" : {
-          "stringUnit" : {
-            "state" : "translated",
-            "value" : "對話"
-          }
-        }
-      }
-    },
-<<<<<<< HEAD
-    "tabBar.settings.description" : {
-      "localizations" : {
-        "en" : {
-          "stringUnit" : {
-            "state" : "translated",
-            "value" : "TODO"
-          }
-        }
-      }
-    },
-    "tabBar.settings.hint" : {
-      "localizations" : {
-        "en" : {
-          "stringUnit" : {
-            "state" : "translated",
-            "value" : "TODO"
-          }
-        }
-      }
-    },
-    "tabBar.settings.title" : {
-      "localizations" : {
-        "en" : {
-          "stringUnit" : {
-            "state" : "translated",
-            "value" : "Settings"
-=======
     "tabBar.folders.description" : {
       "localizations" : {
         "ar" : {
@@ -2832,7 +1485,6 @@
           "stringUnit" : {
             "state" : "new",
             "value" : "Folders"
->>>>>>> 766182e2
           }
         }
       }
