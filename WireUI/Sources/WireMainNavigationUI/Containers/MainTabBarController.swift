--- conflicted
+++ resolved
@@ -39,20 +39,9 @@
         set { setConversationListUI(newValue, animated: false) }
     }
 
-<<<<<<< HEAD
-    public var archive: Archive? {
-        get { _archive }
-        set { setArchive(newValue, animated: false) }
-=======
-    public var foldersUI: UIViewController? {
-        get { _foldersUI }
-        set { setFoldersUI(newValue, animated: false) }
-    }
-
     public var archiveUI: ArchiveUI? {
         get { _archiveUI }
         set { setArchiveUI(newValue, animated: false) }
->>>>>>> 97ae8006
     }
 
     public var settingsUI: SettingsUI? {
@@ -79,22 +68,13 @@
 
     private weak var conversationListNavigationController: UINavigationController!
     private weak var archiveNavigationController: UINavigationController!
-    private /* weak */ var settingsNavigationController: UINavigationController! // TODO: [WPB-6647] make this property weak as well
-
-<<<<<<< HEAD
-    private weak var _conversationList: ConversationList?
-    private weak var _archive: Archive?
-    private weak var _settings: Settings?
-    private weak var _conversation: Conversation?
-    private weak var _settingsContent: UIViewController?
-=======
+    private weak var settingsNavigationController: UINavigationController!
+
     private weak var _conversationListUI: ConversationListUI?
-    private weak var _foldersUI: UIViewController?
     private weak var _archiveUI: ArchiveUI?
     private weak var _settingsUI: SettingsUI?
     private weak var _conversationUI: ConversationUI?
     private weak var _settingsContentUI: UIViewController?
->>>>>>> 97ae8006
 
     // MARK: - Life Cycle
 
@@ -195,21 +175,8 @@
         conversationListNavigationController.view.layoutIfNeeded()
     }
 
-<<<<<<< HEAD
-    private func setArchive(_ archive: Archive?, animated: Bool) {
-        _archive = archive
-=======
-    private func setFoldersUI(_ foldersUI: UIViewController?, animated: Bool) {
-        _foldersUI = foldersUI
-
-        let viewControllers = [foldersUI].compactMap { $0 }
-        foldersNavigationController.setViewControllers(viewControllers, animated: animated)
-        foldersNavigationController.view.layoutIfNeeded()
-    }
-
     private func setArchiveUI(_ archiveUI: ArchiveUI?, animated: Bool) {
         _archiveUI = archiveUI
->>>>>>> 97ae8006
 
         let viewControllers = [archiveUI].compactMap { $0 }
         archiveNavigationController.setViewControllers(viewControllers, animated: animated)
