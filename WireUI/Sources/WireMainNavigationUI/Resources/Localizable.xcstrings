{
  "sourceLanguage" : "en",
  "strings" : {
    "tabBar.archived.description" : {
      "localizations" : {
        "ar" : {
          "stringUnit" : {
            "state" : "translated",
            "value" : "حفظ في الأرشيف"
          }
        },
        "da" : {
          "stringUnit" : {
            "state" : "translated",
            "value" : "Arkiv"
          }
        },
        "de" : {
          "stringUnit" : {
            "state" : "translated",
            "value" : "Archiv"
          }
        },
        "en" : {
          "stringUnit" : {
            "state" : "translated",
            "value" : "Archive"
          }
        },
        "es" : {
          "stringUnit" : {
            "state" : "translated",
            "value" : "Archivar"
          }
        },
        "et" : {
          "stringUnit" : {
            "state" : "translated",
            "value" : "Arhiveeri"
          }
        },
        "fi" : {
          "stringUnit" : {
            "state" : "translated",
            "value" : "Arkistoi"
          }
        },
        "fr" : {
          "stringUnit" : {
            "state" : "translated",
            "value" : "Archiver"
          }
        },
        "it" : {
          "stringUnit" : {
            "state" : "translated",
            "value" : "Archivia"
          }
        },
        "ja" : {
          "stringUnit" : {
            "state" : "translated",
            "value" : "アーカイブ"
          }
        },
        "lt" : {
          "stringUnit" : {
            "state" : "translated",
            "value" : "Archyvuoti"
          }
        },
        "nl" : {
          "stringUnit" : {
            "state" : "translated",
            "value" : "Archiveren"
          }
        },
        "pl" : {
          "stringUnit" : {
            "state" : "translated",
            "value" : "Archiwum"
          }
        },
        "pt-BR" : {
          "stringUnit" : {
            "state" : "translated",
            "value" : "Arquivar"
          }
        },
        "ru" : {
          "stringUnit" : {
            "state" : "translated",
            "value" : "Архивировать"
          }
        },
        "sl" : {
          "stringUnit" : {
            "state" : "translated",
            "value" : "Arhiviraj"
          }
        },
        "tr" : {
          "stringUnit" : {
            "state" : "translated",
            "value" : "Arşivle"
          }
        },
        "uk" : {
          "stringUnit" : {
            "state" : "translated",
            "value" : "Архівувати"
          }
        },
        "zh-Hans" : {
          "stringUnit" : {
            "state" : "translated",
            "value" : "归档"
          }
        },
        "zh-Hant" : {
          "stringUnit" : {
            "state" : "translated",
            "value" : "封存"
          }
        }
      }
    },
    "tabBar.archived.hint" : {
      "localizations" : {
        "ar" : {
          "stringUnit" : {
            "state" : "new",
            "value" : "Double tap to open list of archived conversations"
          }
        },
        "da" : {
          "stringUnit" : {
            "state" : "new",
            "value" : "Double tap to open list of archived conversations"
          }
        },
        "de" : {
          "stringUnit" : {
            "state" : "translated",
            "value" : "Doppeltippen, um Liste archivierter Unterhaltungen zu öffnen"
          }
        },
        "en" : {
          "stringUnit" : {
            "state" : "translated",
            "value" : "Double tap to open list of archived conversations"
          }
        },
        "es" : {
          "stringUnit" : {
            "state" : "new",
            "value" : "Double tap to open list of archived conversations"
          }
        },
        "et" : {
          "stringUnit" : {
            "state" : "new",
            "value" : "Double tap to open list of archived conversations"
          }
        },
        "fi" : {
          "stringUnit" : {
            "state" : "new",
            "value" : "Double tap to open list of archived conversations"
          }
        },
        "fr" : {
          "stringUnit" : {
            "state" : "new",
            "value" : "Double tap to open list of archived conversations"
          }
        },
        "it" : {
          "stringUnit" : {
            "state" : "new",
            "value" : "Double tap to open list of archived conversations"
          }
        },
        "ja" : {
          "stringUnit" : {
            "state" : "new",
            "value" : "Double tap to open list of archived conversations"
          }
        },
        "lt" : {
          "stringUnit" : {
            "state" : "new",
            "value" : "Double tap to open list of archived conversations"
          }
        },
        "nl" : {
          "stringUnit" : {
            "state" : "new",
            "value" : "Double tap to open list of archived conversations"
          }
        },
        "pl" : {
          "stringUnit" : {
            "state" : "new",
            "value" : "Double tap to open list of archived conversations"
          }
        },
        "pt-BR" : {
          "stringUnit" : {
            "state" : "new",
            "value" : "Double tap to open list of archived conversations"
          }
        },
        "ru" : {
          "stringUnit" : {
            "state" : "translated",
            "value" : "Нажмите дважды, чтобы открыть список архивных бесед"
          }
        },
        "sl" : {
          "stringUnit" : {
            "state" : "new",
            "value" : "Double tap to open list of archived conversations"
          }
        },
        "tr" : {
          "stringUnit" : {
            "state" : "new",
            "value" : "Double tap to open list of archived conversations"
          }
        },
        "uk" : {
          "stringUnit" : {
            "state" : "translated",
            "value" : "Торкніться двічі, щоб відкрити список заархівованих розмов"
          }
        },
        "zh-Hans" : {
          "stringUnit" : {
            "state" : "new",
            "value" : "Double tap to open list of archived conversations"
          }
        },
        "zh-Hant" : {
          "stringUnit" : {
            "state" : "new",
            "value" : "Double tap to open list of archived conversations"
          }
        }
      }
    },
    "tabBar.archived.title" : {
      "localizations" : {
        "ar" : {
          "stringUnit" : {
            "state" : "translated",
            "value" : "حفظ في الأرشيف"
          }
        },
        "da" : {
          "stringUnit" : {
            "state" : "translated",
            "value" : "Arkiv"
          }
        },
        "de" : {
          "stringUnit" : {
            "state" : "translated",
            "value" : "Archiv"
          }
        },
        "en" : {
          "stringUnit" : {
            "state" : "translated",
            "value" : "Archive"
          }
        },
        "es" : {
          "stringUnit" : {
            "state" : "translated",
            "value" : "Archivar"
          }
        },
        "et" : {
          "stringUnit" : {
            "state" : "translated",
            "value" : "Arhiveeri"
          }
        },
        "fi" : {
          "stringUnit" : {
            "state" : "translated",
            "value" : "Arkistoi"
          }
        },
        "fr" : {
          "stringUnit" : {
            "state" : "translated",
            "value" : "Archiver"
          }
        },
        "it" : {
          "stringUnit" : {
            "state" : "translated",
            "value" : "Archivia"
          }
        },
        "ja" : {
          "stringUnit" : {
            "state" : "translated",
            "value" : "アーカイブ"
          }
        },
        "lt" : {
          "stringUnit" : {
            "state" : "translated",
            "value" : "Archyvuoti"
          }
        },
        "nl" : {
          "stringUnit" : {
            "state" : "translated",
            "value" : "Archiveren"
          }
        },
        "pl" : {
          "stringUnit" : {
            "state" : "translated",
            "value" : "Archiwum"
          }
        },
        "pt-BR" : {
          "stringUnit" : {
            "state" : "translated",
            "value" : "Arquivar"
          }
        },
        "ru" : {
          "stringUnit" : {
            "state" : "translated",
            "value" : "Архивировать"
          }
        },
        "sl" : {
          "stringUnit" : {
            "state" : "translated",
            "value" : "Arhiviraj"
          }
        },
        "tr" : {
          "stringUnit" : {
            "state" : "translated",
            "value" : "Arşivle"
          }
        },
        "uk" : {
          "stringUnit" : {
            "state" : "translated",
            "value" : "Архівувати"
          }
        },
        "zh-Hans" : {
          "stringUnit" : {
            "state" : "translated",
            "value" : "归档"
          }
        },
        "zh-Hant" : {
          "stringUnit" : {
            "state" : "translated",
            "value" : "封存"
          }
        }
      }
    },
<<<<<<< HEAD
    "tabBar.conversations.description" : {
=======
    "tabBar.contacts.description" : {
>>>>>>> 2661c67d
      "localizations" : {
        "ar" : {
          "stringUnit" : {
            "state" : "new",
            "value" : "tabBar.contacts.description"
          }
        },
        "da" : {
          "stringUnit" : {
            "state" : "new",
            "value" : "tabBar.contacts.description"
          }
        },
        "de" : {
          "stringUnit" : {
            "state" : "new",
            "value" : "tabBar.contacts.description"
          }
        },
        "es" : {
          "stringUnit" : {
            "state" : "new",
            "value" : "tabBar.contacts.description"
          }
        },
        "et" : {
          "stringUnit" : {
            "state" : "new",
            "value" : "tabBar.contacts.description"
          }
        },
        "fi" : {
          "stringUnit" : {
            "state" : "new",
            "value" : "tabBar.contacts.description"
          }
        },
        "fr" : {
          "stringUnit" : {
            "state" : "new",
            "value" : "tabBar.contacts.description"
          }
        },
        "it" : {
          "stringUnit" : {
            "state" : "new",
            "value" : "tabBar.contacts.description"
          }
        },
        "ja" : {
          "stringUnit" : {
            "state" : "new",
            "value" : "tabBar.contacts.description"
          }
        },
        "lt" : {
          "stringUnit" : {
            "state" : "new",
            "value" : "tabBar.contacts.description"
          }
        },
        "nl" : {
          "stringUnit" : {
            "state" : "new",
            "value" : "tabBar.contacts.description"
          }
        },
        "pl" : {
          "stringUnit" : {
            "state" : "new",
            "value" : "tabBar.contacts.description"
          }
        },
        "pt-BR" : {
          "stringUnit" : {
            "state" : "new",
            "value" : "tabBar.contacts.description"
          }
        },
        "ru" : {
          "stringUnit" : {
            "state" : "new",
            "value" : "tabBar.contacts.description"
          }
        },
        "sl" : {
          "stringUnit" : {
            "state" : "new",
            "value" : "tabBar.contacts.description"
          }
        },
        "tr" : {
          "stringUnit" : {
            "state" : "new",
            "value" : "tabBar.contacts.description"
          }
        },
        "uk" : {
          "stringUnit" : {
            "state" : "new",
            "value" : "tabBar.contacts.description"
          }
        },
        "zh-Hans" : {
          "stringUnit" : {
            "state" : "new",
            "value" : "tabBar.contacts.description"
          }
        },
        "zh-Hant" : {
          "stringUnit" : {
            "state" : "new",
            "value" : "tabBar.contacts.description"
          }
        }
      }
    },
    "tabBar.contacts.hint" : {
      "localizations" : {
        "ar" : {
          "stringUnit" : {
            "state" : "new",
            "value" : "tabBar.contacts.hint"
          }
        },
        "da" : {
          "stringUnit" : {
            "state" : "new",
            "value" : "tabBar.contacts.hint"
          }
        },
        "de" : {
          "stringUnit" : {
            "state" : "new",
            "value" : "tabBar.contacts.hint"
          }
        },
        "es" : {
          "stringUnit" : {
            "state" : "new",
            "value" : "tabBar.contacts.hint"
          }
        },
        "et" : {
          "stringUnit" : {
            "state" : "new",
            "value" : "tabBar.contacts.hint"
          }
        },
        "fi" : {
          "stringUnit" : {
            "state" : "new",
            "value" : "tabBar.contacts.hint"
          }
        },
        "fr" : {
          "stringUnit" : {
            "state" : "new",
            "value" : "tabBar.contacts.hint"
          }
        },
        "it" : {
          "stringUnit" : {
            "state" : "new",
            "value" : "tabBar.contacts.hint"
          }
        },
        "ja" : {
          "stringUnit" : {
            "state" : "new",
            "value" : "tabBar.contacts.hint"
          }
        },
        "lt" : {
          "stringUnit" : {
            "state" : "new",
            "value" : "tabBar.contacts.hint"
          }
        },
        "nl" : {
          "stringUnit" : {
            "state" : "new",
            "value" : "tabBar.contacts.hint"
          }
        },
        "pl" : {
          "stringUnit" : {
            "state" : "new",
            "value" : "tabBar.contacts.hint"
          }
        },
        "pt-BR" : {
          "stringUnit" : {
            "state" : "new",
            "value" : "tabBar.contacts.hint"
          }
        },
        "ru" : {
          "stringUnit" : {
            "state" : "new",
            "value" : "tabBar.contacts.hint"
          }
        },
        "sl" : {
          "stringUnit" : {
            "state" : "new",
            "value" : "tabBar.contacts.hint"
          }
        },
        "tr" : {
          "stringUnit" : {
            "state" : "new",
            "value" : "tabBar.contacts.hint"
          }
        },
        "uk" : {
          "stringUnit" : {
            "state" : "new",
            "value" : "tabBar.contacts.hint"
          }
        },
        "zh-Hans" : {
          "stringUnit" : {
            "state" : "new",
            "value" : "tabBar.contacts.hint"
          }
        },
        "zh-Hant" : {
          "stringUnit" : {
            "state" : "new",
            "value" : "tabBar.contacts.hint"
          }
        }
      }
    },
    "tabBar.contacts.title" : {
      "localizations" : {
        "ar" : {
          "stringUnit" : {
            "state" : "translated",
            "value" : "جهات الاتصال"
          }
        },
        "da" : {
          "stringUnit" : {
            "state" : "translated",
            "value" : "Kontakter"
          }
        },
        "de" : {
          "stringUnit" : {
            "state" : "translated",
            "value" : "Kontakte"
          }
        },
        "en" : {
          "stringUnit" : {
            "state" : "translated",
            "value" : "Contacts"
          }
        },
        "es" : {
          "stringUnit" : {
            "state" : "translated",
            "value" : "Contactos"
          }
        },
        "et" : {
          "stringUnit" : {
            "state" : "translated",
            "value" : "Kontaktid"
          }
        },
        "fi" : {
          "stringUnit" : {
            "state" : "translated",
            "value" : "Yhteystiedot"
          }
        },
        "fr" : {
          "stringUnit" : {
            "state" : "translated",
            "value" : "Contacts"
          }
        },
        "it" : {
          "stringUnit" : {
            "state" : "translated",
            "value" : "Contatti"
          }
        },
        "ja" : {
          "stringUnit" : {
            "state" : "translated",
            "value" : "連絡先"
          }
        },
        "lt" : {
          "stringUnit" : {
            "state" : "translated",
            "value" : "Kontaktai"
          }
        },
        "nl" : {
          "stringUnit" : {
            "state" : "translated",
            "value" : "Contacten"
          }
        },
        "pl" : {
          "stringUnit" : {
            "state" : "translated",
            "value" : "Kontakty"
          }
        },
        "pt-BR" : {
          "stringUnit" : {
            "state" : "translated",
            "value" : "Contatos"
          }
        },
        "ru" : {
          "stringUnit" : {
            "state" : "translated",
            "value" : "Контакты"
          }
        },
        "sl" : {
          "stringUnit" : {
            "state" : "translated",
            "value" : "Stiki"
          }
        },
        "tr" : {
          "stringUnit" : {
            "state" : "translated",
            "value" : "Kişiler"
          }
        },
        "uk" : {
          "stringUnit" : {
            "state" : "translated",
            "value" : "Контакти"
          }
        },
        "zh-Hans" : {
          "stringUnit" : {
            "state" : "translated",
            "value" : "联络人"
          }
        },
        "zh-Hant" : {
          "stringUnit" : {
            "state" : "translated",
            "value" : "連絡人"
          }
        }
      }
    },
<<<<<<< HEAD
=======
    "tabBar.conversations.description" : {
      "localizations" : {
        "ar" : {
          "stringUnit" : {
            "state" : "new",
            "value" : "List of recent conversations"
          }
        },
        "da" : {
          "stringUnit" : {
            "state" : "new",
            "value" : "List of recent conversations"
          }
        },
        "de" : {
          "stringUnit" : {
            "state" : "translated",
            "value" : "Liste der letzten Unterhaltungen"
          }
        },
        "en" : {
          "stringUnit" : {
            "state" : "translated",
            "value" : "List of recent conversations"
          }
        },
        "es" : {
          "stringUnit" : {
            "state" : "new",
            "value" : "List of recent conversations"
          }
        },
        "et" : {
          "stringUnit" : {
            "state" : "new",
            "value" : "List of recent conversations"
          }
        },
        "fi" : {
          "stringUnit" : {
            "state" : "new",
            "value" : "List of recent conversations"
          }
        },
        "fr" : {
          "stringUnit" : {
            "state" : "new",
            "value" : "List of recent conversations"
          }
        },
        "it" : {
          "stringUnit" : {
            "state" : "new",
            "value" : "List of recent conversations"
          }
        },
        "ja" : {
          "stringUnit" : {
            "state" : "new",
            "value" : "List of recent conversations"
          }
        },
        "lt" : {
          "stringUnit" : {
            "state" : "new",
            "value" : "List of recent conversations"
          }
        },
        "nl" : {
          "stringUnit" : {
            "state" : "new",
            "value" : "List of recent conversations"
          }
        },
        "pl" : {
          "stringUnit" : {
            "state" : "new",
            "value" : "List of recent conversations"
          }
        },
        "pt-BR" : {
          "stringUnit" : {
            "state" : "new",
            "value" : "List of recent conversations"
          }
        },
        "ru" : {
          "stringUnit" : {
            "state" : "translated",
            "value" : "Список недавних бесед"
          }
        },
        "sl" : {
          "stringUnit" : {
            "state" : "new",
            "value" : "List of recent conversations"
          }
        },
        "tr" : {
          "stringUnit" : {
            "state" : "new",
            "value" : "List of recent conversations"
          }
        },
        "uk" : {
          "stringUnit" : {
            "state" : "translated",
            "value" : "Список недавніх розмов"
          }
        },
        "zh-Hans" : {
          "stringUnit" : {
            "state" : "new",
            "value" : "List of recent conversations"
          }
        },
        "zh-Hant" : {
          "stringUnit" : {
            "state" : "new",
            "value" : "List of recent conversations"
          }
        }
      }
    },
    "tabBar.conversations.hint" : {
      "localizations" : {
        "ar" : {
          "stringUnit" : {
            "state" : "new",
            "value" : "Double tap to open list of recent conversations"
          }
        },
        "da" : {
          "stringUnit" : {
            "state" : "new",
            "value" : "Double tap to open list of recent conversations"
          }
        },
        "de" : {
          "stringUnit" : {
            "state" : "translated",
            "value" : "Doppeltippen, um Liste der letzten Unterhaltungen zu öffnen"
          }
        },
        "en" : {
          "stringUnit" : {
            "state" : "translated",
            "value" : "Double tap to open list of recent conversations"
          }
        },
        "es" : {
          "stringUnit" : {
            "state" : "new",
            "value" : "Double tap to open list of recent conversations"
          }
        },
        "et" : {
          "stringUnit" : {
            "state" : "new",
            "value" : "Double tap to open list of recent conversations"
          }
        },
        "fi" : {
          "stringUnit" : {
            "state" : "new",
            "value" : "Double tap to open list of recent conversations"
          }
        },
        "fr" : {
          "stringUnit" : {
            "state" : "new",
            "value" : "Double tap to open list of recent conversations"
          }
        },
        "it" : {
          "stringUnit" : {
            "state" : "new",
            "value" : "Double tap to open list of recent conversations"
          }
        },
        "ja" : {
          "stringUnit" : {
            "state" : "new",
            "value" : "Double tap to open list of recent conversations"
          }
        },
        "lt" : {
          "stringUnit" : {
            "state" : "new",
            "value" : "Double tap to open list of recent conversations"
          }
        },
        "nl" : {
          "stringUnit" : {
            "state" : "new",
            "value" : "Double tap to open list of recent conversations"
          }
        },
        "pl" : {
          "stringUnit" : {
            "state" : "new",
            "value" : "Double tap to open list of recent conversations"
          }
        },
        "pt-BR" : {
          "stringUnit" : {
            "state" : "new",
            "value" : "Double tap to open list of recent conversations"
          }
        },
        "ru" : {
          "stringUnit" : {
            "state" : "translated",
            "value" : "Нажмите дважды, чтобы открыть список последних бесед"
          }
        },
        "sl" : {
          "stringUnit" : {
            "state" : "new",
            "value" : "Double tap to open list of recent conversations"
          }
        },
        "tr" : {
          "stringUnit" : {
            "state" : "new",
            "value" : "Double tap to open list of recent conversations"
          }
        },
        "uk" : {
          "stringUnit" : {
            "state" : "translated",
            "value" : "Торкніться двічі, щоб відкрити список недавніх розмов"
          }
        },
        "zh-Hans" : {
          "stringUnit" : {
            "state" : "new",
            "value" : "Double tap to open list of recent conversations"
          }
        },
        "zh-Hant" : {
          "stringUnit" : {
            "state" : "new",
            "value" : "Double tap to open list of recent conversations"
          }
        }
      }
    },
    "tabBar.conversations.title" : {
      "localizations" : {
        "ar" : {
          "stringUnit" : {
            "state" : "translated",
            "value" : "المحادثات"
          }
        },
        "da" : {
          "stringUnit" : {
            "state" : "new",
            "value" : "Conversations"
          }
        },
        "de" : {
          "stringUnit" : {
            "state" : "translated",
            "value" : "Unterhaltungen"
          }
        },
        "en" : {
          "stringUnit" : {
            "state" : "translated",
            "value" : "Conversations"
          }
        },
        "es" : {
          "stringUnit" : {
            "state" : "translated",
            "value" : "Conversaciones"
          }
        },
        "et" : {
          "stringUnit" : {
            "state" : "translated",
            "value" : "Vestlused"
          }
        },
        "fi" : {
          "stringUnit" : {
            "state" : "translated",
            "value" : "Keskustelut"
          }
        },
        "fr" : {
          "stringUnit" : {
            "state" : "translated",
            "value" : "Conversations"
          }
        },
        "it" : {
          "stringUnit" : {
            "state" : "translated",
            "value" : "Conversazioni"
          }
        },
        "ja" : {
          "stringUnit" : {
            "state" : "translated",
            "value" : "会話"
          }
        },
        "lt" : {
          "stringUnit" : {
            "state" : "translated",
            "value" : "Susirašinėjimai"
          }
        },
        "nl" : {
          "stringUnit" : {
            "state" : "translated",
            "value" : "Gesprekken"
          }
        },
        "pl" : {
          "stringUnit" : {
            "state" : "translated",
            "value" : "Konwersacje"
          }
        },
        "pt-BR" : {
          "stringUnit" : {
            "state" : "translated",
            "value" : "Conversas"
          }
        },
        "ru" : {
          "stringUnit" : {
            "state" : "translated",
            "value" : "Беседы"
          }
        },
        "sl" : {
          "stringUnit" : {
            "state" : "translated",
            "value" : "Pogovori"
          }
        },
        "tr" : {
          "stringUnit" : {
            "state" : "translated",
            "value" : "Konuşmalar"
          }
        },
        "uk" : {
          "stringUnit" : {
            "state" : "translated",
            "value" : "Розмови"
          }
        },
        "zh-Hans" : {
          "stringUnit" : {
            "state" : "translated",
            "value" : "会话"
          }
        },
        "zh-Hant" : {
          "stringUnit" : {
            "state" : "translated",
            "value" : "對話"
          }
        }
      }
    },
    "tabBar.folders.description" : {
      "localizations" : {
        "ar" : {
          "stringUnit" : {
            "state" : "new",
            "value" : "tabBar.folders.description"
          }
        },
        "da" : {
          "stringUnit" : {
            "state" : "new",
            "value" : "tabBar.folders.description"
          }
        },
        "de" : {
          "stringUnit" : {
            "state" : "new",
            "value" : "tabBar.folders.description"
          }
        },
        "es" : {
          "stringUnit" : {
            "state" : "new",
            "value" : "tabBar.folders.description"
          }
        },
        "et" : {
          "stringUnit" : {
            "state" : "new",
            "value" : "tabBar.folders.description"
          }
        },
        "fi" : {
          "stringUnit" : {
            "state" : "new",
            "value" : "tabBar.folders.description"
          }
        },
        "fr" : {
          "stringUnit" : {
            "state" : "new",
            "value" : "tabBar.folders.description"
          }
        },
        "it" : {
          "stringUnit" : {
            "state" : "new",
            "value" : "tabBar.folders.description"
          }
        },
        "ja" : {
          "stringUnit" : {
            "state" : "new",
            "value" : "tabBar.folders.description"
          }
        },
        "lt" : {
          "stringUnit" : {
            "state" : "new",
            "value" : "tabBar.folders.description"
          }
        },
        "nl" : {
          "stringUnit" : {
            "state" : "new",
            "value" : "tabBar.folders.description"
          }
        },
        "pl" : {
          "stringUnit" : {
            "state" : "new",
            "value" : "tabBar.folders.description"
          }
        },
        "pt-BR" : {
          "stringUnit" : {
            "state" : "new",
            "value" : "tabBar.folders.description"
          }
        },
        "ru" : {
          "stringUnit" : {
            "state" : "new",
            "value" : "tabBar.folders.description"
          }
        },
        "sl" : {
          "stringUnit" : {
            "state" : "new",
            "value" : "tabBar.folders.description"
          }
        },
        "tr" : {
          "stringUnit" : {
            "state" : "new",
            "value" : "tabBar.folders.description"
          }
        },
        "uk" : {
          "stringUnit" : {
            "state" : "new",
            "value" : "tabBar.folders.description"
          }
        },
        "zh-Hans" : {
          "stringUnit" : {
            "state" : "new",
            "value" : "tabBar.folders.description"
          }
        },
        "zh-Hant" : {
          "stringUnit" : {
            "state" : "new",
            "value" : "tabBar.folders.description"
          }
        }
      }
    },
    "tabBar.folders.hint" : {
      "localizations" : {
        "ar" : {
          "stringUnit" : {
            "state" : "new",
            "value" : "tabBar.folders.hint"
          }
        },
        "da" : {
          "stringUnit" : {
            "state" : "new",
            "value" : "tabBar.folders.hint"
          }
        },
        "de" : {
          "stringUnit" : {
            "state" : "new",
            "value" : "tabBar.folders.hint"
          }
        },
        "es" : {
          "stringUnit" : {
            "state" : "new",
            "value" : "tabBar.folders.hint"
          }
        },
        "et" : {
          "stringUnit" : {
            "state" : "new",
            "value" : "tabBar.folders.hint"
          }
        },
        "fi" : {
          "stringUnit" : {
            "state" : "new",
            "value" : "tabBar.folders.hint"
          }
        },
        "fr" : {
          "stringUnit" : {
            "state" : "new",
            "value" : "tabBar.folders.hint"
          }
        },
        "it" : {
          "stringUnit" : {
            "state" : "new",
            "value" : "tabBar.folders.hint"
          }
        },
        "ja" : {
          "stringUnit" : {
            "state" : "new",
            "value" : "tabBar.folders.hint"
          }
        },
        "lt" : {
          "stringUnit" : {
            "state" : "new",
            "value" : "tabBar.folders.hint"
          }
        },
        "nl" : {
          "stringUnit" : {
            "state" : "new",
            "value" : "tabBar.folders.hint"
          }
        },
        "pl" : {
          "stringUnit" : {
            "state" : "new",
            "value" : "tabBar.folders.hint"
          }
        },
        "pt-BR" : {
          "stringUnit" : {
            "state" : "new",
            "value" : "tabBar.folders.hint"
          }
        },
        "ru" : {
          "stringUnit" : {
            "state" : "new",
            "value" : "tabBar.folders.hint"
          }
        },
        "sl" : {
          "stringUnit" : {
            "state" : "new",
            "value" : "tabBar.folders.hint"
          }
        },
        "tr" : {
          "stringUnit" : {
            "state" : "new",
            "value" : "tabBar.folders.hint"
          }
        },
        "uk" : {
          "stringUnit" : {
            "state" : "new",
            "value" : "tabBar.folders.hint"
          }
        },
        "zh-Hans" : {
          "stringUnit" : {
            "state" : "new",
            "value" : "tabBar.folders.hint"
          }
        },
        "zh-Hant" : {
          "stringUnit" : {
            "state" : "new",
            "value" : "tabBar.folders.hint"
          }
        }
      }
    },
    "tabBar.folders.title" : {
      "localizations" : {
        "ar" : {
          "stringUnit" : {
            "state" : "new",
            "value" : "Folders"
          }
        },
        "da" : {
          "stringUnit" : {
            "state" : "new",
            "value" : "Folders"
          }
        },
        "de" : {
          "stringUnit" : {
            "state" : "translated",
            "value" : "Ordner"
          }
        },
        "en" : {
          "stringUnit" : {
            "state" : "translated",
            "value" : "Folders"
          }
        },
        "es" : {
          "stringUnit" : {
            "state" : "new",
            "value" : "Folders"
          }
        },
        "et" : {
          "stringUnit" : {
            "state" : "new",
            "value" : "Folders"
          }
        },
        "fi" : {
          "stringUnit" : {
            "state" : "new",
            "value" : "Folders"
          }
        },
        "fr" : {
          "stringUnit" : {
            "state" : "new",
            "value" : "Folders"
          }
        },
        "it" : {
          "stringUnit" : {
            "state" : "new",
            "value" : "Folders"
          }
        },
        "ja" : {
          "stringUnit" : {
            "state" : "new",
            "value" : "Folders"
          }
        },
        "lt" : {
          "stringUnit" : {
            "state" : "new",
            "value" : "Folders"
          }
        },
        "nl" : {
          "stringUnit" : {
            "state" : "new",
            "value" : "Folders"
          }
        },
        "pl" : {
          "stringUnit" : {
            "state" : "new",
            "value" : "Folders"
          }
        },
        "pt-BR" : {
          "stringUnit" : {
            "state" : "new",
            "value" : "Folders"
          }
        },
        "ru" : {
          "stringUnit" : {
            "state" : "translated",
            "value" : "Папки"
          }
        },
        "sl" : {
          "stringUnit" : {
            "state" : "new",
            "value" : "Folders"
          }
        },
        "tr" : {
          "stringUnit" : {
            "state" : "new",
            "value" : "Folders"
          }
        },
        "uk" : {
          "stringUnit" : {
            "state" : "new",
            "value" : "Folders"
          }
        },
        "zh-Hans" : {
          "stringUnit" : {
            "state" : "new",
            "value" : "Folders"
          }
        },
        "zh-Hant" : {
          "stringUnit" : {
            "state" : "new",
            "value" : "Folders"
          }
        }
      }
    },
>>>>>>> 2661c67d
    "tabBar.settings.description" : {
      "localizations" : {
        "ar" : {
          "stringUnit" : {
            "state" : "new",
            "value" : "tabBar.settings.description"
          }
        },
        "da" : {
          "stringUnit" : {
            "state" : "new",
            "value" : "tabBar.settings.description"
          }
        },
        "de" : {
          "stringUnit" : {
            "state" : "new",
            "value" : "tabBar.settings.description"
          }
        },
        "es" : {
          "stringUnit" : {
            "state" : "new",
            "value" : "tabBar.settings.description"
          }
        },
        "et" : {
          "stringUnit" : {
            "state" : "new",
            "value" : "tabBar.settings.description"
          }
        },
        "fi" : {
          "stringUnit" : {
            "state" : "new",
            "value" : "tabBar.settings.description"
          }
        },
        "fr" : {
          "stringUnit" : {
            "state" : "new",
            "value" : "tabBar.settings.description"
          }
        },
        "it" : {
          "stringUnit" : {
            "state" : "new",
            "value" : "tabBar.settings.description"
          }
        },
        "ja" : {
          "stringUnit" : {
            "state" : "new",
            "value" : "tabBar.settings.description"
          }
        },
        "lt" : {
          "stringUnit" : {
            "state" : "new",
            "value" : "tabBar.settings.description"
          }
        },
        "nl" : {
          "stringUnit" : {
            "state" : "new",
            "value" : "tabBar.settings.description"
          }
        },
        "pl" : {
          "stringUnit" : {
            "state" : "new",
            "value" : "tabBar.settings.description"
          }
        },
        "pt-BR" : {
          "stringUnit" : {
            "state" : "new",
            "value" : "tabBar.settings.description"
          }
        },
        "ru" : {
          "stringUnit" : {
            "state" : "new",
            "value" : "tabBar.settings.description"
          }
        },
        "sl" : {
          "stringUnit" : {
            "state" : "new",
            "value" : "tabBar.settings.description"
          }
        },
        "tr" : {
          "stringUnit" : {
            "state" : "new",
            "value" : "tabBar.settings.description"
          }
        },
        "uk" : {
          "stringUnit" : {
            "state" : "new",
            "value" : "tabBar.settings.description"
          }
        },
        "zh-Hans" : {
          "stringUnit" : {
            "state" : "new",
            "value" : "tabBar.settings.description"
          }
        },
        "zh-Hant" : {
          "stringUnit" : {
            "state" : "new",
            "value" : "tabBar.settings.description"
          }
        }
      }
    },
    "tabBar.settings.hint" : {
      "localizations" : {
        "ar" : {
          "stringUnit" : {
            "state" : "new",
            "value" : "tabBar.settings.hint"
          }
        },
        "da" : {
          "stringUnit" : {
            "state" : "new",
            "value" : "tabBar.settings.hint"
          }
        },
        "de" : {
          "stringUnit" : {
            "state" : "new",
            "value" : "tabBar.settings.hint"
          }
        },
        "es" : {
          "stringUnit" : {
            "state" : "new",
            "value" : "tabBar.settings.hint"
          }
        },
        "et" : {
          "stringUnit" : {
            "state" : "new",
            "value" : "tabBar.settings.hint"
          }
        },
        "fi" : {
          "stringUnit" : {
            "state" : "new",
            "value" : "tabBar.settings.hint"
          }
        },
        "fr" : {
          "stringUnit" : {
            "state" : "new",
            "value" : "tabBar.settings.hint"
          }
        },
        "it" : {
          "stringUnit" : {
            "state" : "new",
            "value" : "tabBar.settings.hint"
          }
        },
        "ja" : {
          "stringUnit" : {
            "state" : "new",
            "value" : "tabBar.settings.hint"
          }
        },
        "lt" : {
          "stringUnit" : {
            "state" : "new",
            "value" : "tabBar.settings.hint"
          }
        },
        "nl" : {
          "stringUnit" : {
            "state" : "new",
            "value" : "tabBar.settings.hint"
          }
        },
        "pl" : {
          "stringUnit" : {
            "state" : "new",
            "value" : "tabBar.settings.hint"
          }
        },
        "pt-BR" : {
          "stringUnit" : {
            "state" : "new",
            "value" : "tabBar.settings.hint"
          }
        },
        "ru" : {
          "stringUnit" : {
            "state" : "new",
            "value" : "tabBar.settings.hint"
          }
        },
        "sl" : {
          "stringUnit" : {
            "state" : "new",
            "value" : "tabBar.settings.hint"
          }
        },
        "tr" : {
          "stringUnit" : {
            "state" : "new",
            "value" : "tabBar.settings.hint"
          }
        },
        "uk" : {
          "stringUnit" : {
            "state" : "new",
            "value" : "tabBar.settings.hint"
          }
        },
        "zh-Hans" : {
          "stringUnit" : {
            "state" : "new",
            "value" : "tabBar.settings.hint"
          }
        },
        "zh-Hant" : {
          "stringUnit" : {
            "state" : "new",
            "value" : "tabBar.settings.hint"
          }
        }
      }
    },
    "tabBar.settings.title" : {
      "localizations" : {
        "ar" : {
          "stringUnit" : {
            "state" : "translated",
            "value" : "الإعدادات"
          }
        },
        "da" : {
          "stringUnit" : {
            "state" : "translated",
            "value" : "Indstillinger"
          }
        },
        "de" : {
          "stringUnit" : {
            "state" : "translated",
            "value" : "Einstellungen"
          }
        },
        "en" : {
          "stringUnit" : {
            "state" : "translated",
            "value" : "Settings"
          }
        },
        "es" : {
          "stringUnit" : {
            "state" : "translated",
            "value" : "Ajustes"
          }
        },
        "et" : {
          "stringUnit" : {
            "state" : "translated",
            "value" : "Seaded"
          }
        },
        "fi" : {
          "stringUnit" : {
            "state" : "translated",
            "value" : "Asetukset"
          }
        },
        "fr" : {
          "stringUnit" : {
            "state" : "translated",
            "value" : "Paramètres"
          }
        },
        "it" : {
          "stringUnit" : {
            "state" : "translated",
            "value" : "Impostazioni"
          }
        },
        "ja" : {
          "stringUnit" : {
            "state" : "translated",
            "value" : "設定"
          }
        },
        "lt" : {
          "stringUnit" : {
            "state" : "translated",
            "value" : "Nustatymai"
          }
        },
        "nl" : {
          "stringUnit" : {
            "state" : "translated",
            "value" : "Instellingen"
          }
        },
        "pl" : {
          "stringUnit" : {
            "state" : "translated",
            "value" : "Ustawienia"
          }
        },
        "pt-BR" : {
          "stringUnit" : {
            "state" : "translated",
            "value" : "Ajustes"
          }
        },
        "ru" : {
          "stringUnit" : {
            "state" : "translated",
            "value" : "Настройки"
          }
        },
        "sl" : {
          "stringUnit" : {
            "state" : "translated",
            "value" : "Nastavitve"
          }
        },
        "tr" : {
          "stringUnit" : {
            "state" : "translated",
            "value" : "Ayarlar"
          }
        },
        "uk" : {
          "stringUnit" : {
            "state" : "translated",
            "value" : "Налаштування"
          }
        },
        "zh-Hans" : {
          "stringUnit" : {
            "state" : "translated",
            "value" : "设置"
          }
        },
        "zh-Hant" : {
          "stringUnit" : {
            "state" : "translated",
            "value" : "設定"
          }
        }
      }
    }
  },
  "version" : "1.0"
}<|MERGE_RESOLUTION|>--- conflicted
+++ resolved
@@ -373,372 +373,6 @@
         }
       }
     },
-<<<<<<< HEAD
-    "tabBar.conversations.description" : {
-=======
-    "tabBar.contacts.description" : {
->>>>>>> 2661c67d
-      "localizations" : {
-        "ar" : {
-          "stringUnit" : {
-            "state" : "new",
-            "value" : "tabBar.contacts.description"
-          }
-        },
-        "da" : {
-          "stringUnit" : {
-            "state" : "new",
-            "value" : "tabBar.contacts.description"
-          }
-        },
-        "de" : {
-          "stringUnit" : {
-            "state" : "new",
-            "value" : "tabBar.contacts.description"
-          }
-        },
-        "es" : {
-          "stringUnit" : {
-            "state" : "new",
-            "value" : "tabBar.contacts.description"
-          }
-        },
-        "et" : {
-          "stringUnit" : {
-            "state" : "new",
-            "value" : "tabBar.contacts.description"
-          }
-        },
-        "fi" : {
-          "stringUnit" : {
-            "state" : "new",
-            "value" : "tabBar.contacts.description"
-          }
-        },
-        "fr" : {
-          "stringUnit" : {
-            "state" : "new",
-            "value" : "tabBar.contacts.description"
-          }
-        },
-        "it" : {
-          "stringUnit" : {
-            "state" : "new",
-            "value" : "tabBar.contacts.description"
-          }
-        },
-        "ja" : {
-          "stringUnit" : {
-            "state" : "new",
-            "value" : "tabBar.contacts.description"
-          }
-        },
-        "lt" : {
-          "stringUnit" : {
-            "state" : "new",
-            "value" : "tabBar.contacts.description"
-          }
-        },
-        "nl" : {
-          "stringUnit" : {
-            "state" : "new",
-            "value" : "tabBar.contacts.description"
-          }
-        },
-        "pl" : {
-          "stringUnit" : {
-            "state" : "new",
-            "value" : "tabBar.contacts.description"
-          }
-        },
-        "pt-BR" : {
-          "stringUnit" : {
-            "state" : "new",
-            "value" : "tabBar.contacts.description"
-          }
-        },
-        "ru" : {
-          "stringUnit" : {
-            "state" : "new",
-            "value" : "tabBar.contacts.description"
-          }
-        },
-        "sl" : {
-          "stringUnit" : {
-            "state" : "new",
-            "value" : "tabBar.contacts.description"
-          }
-        },
-        "tr" : {
-          "stringUnit" : {
-            "state" : "new",
-            "value" : "tabBar.contacts.description"
-          }
-        },
-        "uk" : {
-          "stringUnit" : {
-            "state" : "new",
-            "value" : "tabBar.contacts.description"
-          }
-        },
-        "zh-Hans" : {
-          "stringUnit" : {
-            "state" : "new",
-            "value" : "tabBar.contacts.description"
-          }
-        },
-        "zh-Hant" : {
-          "stringUnit" : {
-            "state" : "new",
-            "value" : "tabBar.contacts.description"
-          }
-        }
-      }
-    },
-    "tabBar.contacts.hint" : {
-      "localizations" : {
-        "ar" : {
-          "stringUnit" : {
-            "state" : "new",
-            "value" : "tabBar.contacts.hint"
-          }
-        },
-        "da" : {
-          "stringUnit" : {
-            "state" : "new",
-            "value" : "tabBar.contacts.hint"
-          }
-        },
-        "de" : {
-          "stringUnit" : {
-            "state" : "new",
-            "value" : "tabBar.contacts.hint"
-          }
-        },
-        "es" : {
-          "stringUnit" : {
-            "state" : "new",
-            "value" : "tabBar.contacts.hint"
-          }
-        },
-        "et" : {
-          "stringUnit" : {
-            "state" : "new",
-            "value" : "tabBar.contacts.hint"
-          }
-        },
-        "fi" : {
-          "stringUnit" : {
-            "state" : "new",
-            "value" : "tabBar.contacts.hint"
-          }
-        },
-        "fr" : {
-          "stringUnit" : {
-            "state" : "new",
-            "value" : "tabBar.contacts.hint"
-          }
-        },
-        "it" : {
-          "stringUnit" : {
-            "state" : "new",
-            "value" : "tabBar.contacts.hint"
-          }
-        },
-        "ja" : {
-          "stringUnit" : {
-            "state" : "new",
-            "value" : "tabBar.contacts.hint"
-          }
-        },
-        "lt" : {
-          "stringUnit" : {
-            "state" : "new",
-            "value" : "tabBar.contacts.hint"
-          }
-        },
-        "nl" : {
-          "stringUnit" : {
-            "state" : "new",
-            "value" : "tabBar.contacts.hint"
-          }
-        },
-        "pl" : {
-          "stringUnit" : {
-            "state" : "new",
-            "value" : "tabBar.contacts.hint"
-          }
-        },
-        "pt-BR" : {
-          "stringUnit" : {
-            "state" : "new",
-            "value" : "tabBar.contacts.hint"
-          }
-        },
-        "ru" : {
-          "stringUnit" : {
-            "state" : "new",
-            "value" : "tabBar.contacts.hint"
-          }
-        },
-        "sl" : {
-          "stringUnit" : {
-            "state" : "new",
-            "value" : "tabBar.contacts.hint"
-          }
-        },
-        "tr" : {
-          "stringUnit" : {
-            "state" : "new",
-            "value" : "tabBar.contacts.hint"
-          }
-        },
-        "uk" : {
-          "stringUnit" : {
-            "state" : "new",
-            "value" : "tabBar.contacts.hint"
-          }
-        },
-        "zh-Hans" : {
-          "stringUnit" : {
-            "state" : "new",
-            "value" : "tabBar.contacts.hint"
-          }
-        },
-        "zh-Hant" : {
-          "stringUnit" : {
-            "state" : "new",
-            "value" : "tabBar.contacts.hint"
-          }
-        }
-      }
-    },
-    "tabBar.contacts.title" : {
-      "localizations" : {
-        "ar" : {
-          "stringUnit" : {
-            "state" : "translated",
-            "value" : "جهات الاتصال"
-          }
-        },
-        "da" : {
-          "stringUnit" : {
-            "state" : "translated",
-            "value" : "Kontakter"
-          }
-        },
-        "de" : {
-          "stringUnit" : {
-            "state" : "translated",
-            "value" : "Kontakte"
-          }
-        },
-        "en" : {
-          "stringUnit" : {
-            "state" : "translated",
-            "value" : "Contacts"
-          }
-        },
-        "es" : {
-          "stringUnit" : {
-            "state" : "translated",
-            "value" : "Contactos"
-          }
-        },
-        "et" : {
-          "stringUnit" : {
-            "state" : "translated",
-            "value" : "Kontaktid"
-          }
-        },
-        "fi" : {
-          "stringUnit" : {
-            "state" : "translated",
-            "value" : "Yhteystiedot"
-          }
-        },
-        "fr" : {
-          "stringUnit" : {
-            "state" : "translated",
-            "value" : "Contacts"
-          }
-        },
-        "it" : {
-          "stringUnit" : {
-            "state" : "translated",
-            "value" : "Contatti"
-          }
-        },
-        "ja" : {
-          "stringUnit" : {
-            "state" : "translated",
-            "value" : "連絡先"
-          }
-        },
-        "lt" : {
-          "stringUnit" : {
-            "state" : "translated",
-            "value" : "Kontaktai"
-          }
-        },
-        "nl" : {
-          "stringUnit" : {
-            "state" : "translated",
-            "value" : "Contacten"
-          }
-        },
-        "pl" : {
-          "stringUnit" : {
-            "state" : "translated",
-            "value" : "Kontakty"
-          }
-        },
-        "pt-BR" : {
-          "stringUnit" : {
-            "state" : "translated",
-            "value" : "Contatos"
-          }
-        },
-        "ru" : {
-          "stringUnit" : {
-            "state" : "translated",
-            "value" : "Контакты"
-          }
-        },
-        "sl" : {
-          "stringUnit" : {
-            "state" : "translated",
-            "value" : "Stiki"
-          }
-        },
-        "tr" : {
-          "stringUnit" : {
-            "state" : "translated",
-            "value" : "Kişiler"
-          }
-        },
-        "uk" : {
-          "stringUnit" : {
-            "state" : "translated",
-            "value" : "Контакти"
-          }
-        },
-        "zh-Hans" : {
-          "stringUnit" : {
-            "state" : "translated",
-            "value" : "联络人"
-          }
-        },
-        "zh-Hant" : {
-          "stringUnit" : {
-            "state" : "translated",
-            "value" : "連絡人"
-          }
-        }
-      }
-    },
-<<<<<<< HEAD
-=======
     "tabBar.conversations.description" : {
       "localizations" : {
         "ar" : {
@@ -1111,367 +745,6 @@
         }
       }
     },
-    "tabBar.folders.description" : {
-      "localizations" : {
-        "ar" : {
-          "stringUnit" : {
-            "state" : "new",
-            "value" : "tabBar.folders.description"
-          }
-        },
-        "da" : {
-          "stringUnit" : {
-            "state" : "new",
-            "value" : "tabBar.folders.description"
-          }
-        },
-        "de" : {
-          "stringUnit" : {
-            "state" : "new",
-            "value" : "tabBar.folders.description"
-          }
-        },
-        "es" : {
-          "stringUnit" : {
-            "state" : "new",
-            "value" : "tabBar.folders.description"
-          }
-        },
-        "et" : {
-          "stringUnit" : {
-            "state" : "new",
-            "value" : "tabBar.folders.description"
-          }
-        },
-        "fi" : {
-          "stringUnit" : {
-            "state" : "new",
-            "value" : "tabBar.folders.description"
-          }
-        },
-        "fr" : {
-          "stringUnit" : {
-            "state" : "new",
-            "value" : "tabBar.folders.description"
-          }
-        },
-        "it" : {
-          "stringUnit" : {
-            "state" : "new",
-            "value" : "tabBar.folders.description"
-          }
-        },
-        "ja" : {
-          "stringUnit" : {
-            "state" : "new",
-            "value" : "tabBar.folders.description"
-          }
-        },
-        "lt" : {
-          "stringUnit" : {
-            "state" : "new",
-            "value" : "tabBar.folders.description"
-          }
-        },
-        "nl" : {
-          "stringUnit" : {
-            "state" : "new",
-            "value" : "tabBar.folders.description"
-          }
-        },
-        "pl" : {
-          "stringUnit" : {
-            "state" : "new",
-            "value" : "tabBar.folders.description"
-          }
-        },
-        "pt-BR" : {
-          "stringUnit" : {
-            "state" : "new",
-            "value" : "tabBar.folders.description"
-          }
-        },
-        "ru" : {
-          "stringUnit" : {
-            "state" : "new",
-            "value" : "tabBar.folders.description"
-          }
-        },
-        "sl" : {
-          "stringUnit" : {
-            "state" : "new",
-            "value" : "tabBar.folders.description"
-          }
-        },
-        "tr" : {
-          "stringUnit" : {
-            "state" : "new",
-            "value" : "tabBar.folders.description"
-          }
-        },
-        "uk" : {
-          "stringUnit" : {
-            "state" : "new",
-            "value" : "tabBar.folders.description"
-          }
-        },
-        "zh-Hans" : {
-          "stringUnit" : {
-            "state" : "new",
-            "value" : "tabBar.folders.description"
-          }
-        },
-        "zh-Hant" : {
-          "stringUnit" : {
-            "state" : "new",
-            "value" : "tabBar.folders.description"
-          }
-        }
-      }
-    },
-    "tabBar.folders.hint" : {
-      "localizations" : {
-        "ar" : {
-          "stringUnit" : {
-            "state" : "new",
-            "value" : "tabBar.folders.hint"
-          }
-        },
-        "da" : {
-          "stringUnit" : {
-            "state" : "new",
-            "value" : "tabBar.folders.hint"
-          }
-        },
-        "de" : {
-          "stringUnit" : {
-            "state" : "new",
-            "value" : "tabBar.folders.hint"
-          }
-        },
-        "es" : {
-          "stringUnit" : {
-            "state" : "new",
-            "value" : "tabBar.folders.hint"
-          }
-        },
-        "et" : {
-          "stringUnit" : {
-            "state" : "new",
-            "value" : "tabBar.folders.hint"
-          }
-        },
-        "fi" : {
-          "stringUnit" : {
-            "state" : "new",
-            "value" : "tabBar.folders.hint"
-          }
-        },
-        "fr" : {
-          "stringUnit" : {
-            "state" : "new",
-            "value" : "tabBar.folders.hint"
-          }
-        },
-        "it" : {
-          "stringUnit" : {
-            "state" : "new",
-            "value" : "tabBar.folders.hint"
-          }
-        },
-        "ja" : {
-          "stringUnit" : {
-            "state" : "new",
-            "value" : "tabBar.folders.hint"
-          }
-        },
-        "lt" : {
-          "stringUnit" : {
-            "state" : "new",
-            "value" : "tabBar.folders.hint"
-          }
-        },
-        "nl" : {
-          "stringUnit" : {
-            "state" : "new",
-            "value" : "tabBar.folders.hint"
-          }
-        },
-        "pl" : {
-          "stringUnit" : {
-            "state" : "new",
-            "value" : "tabBar.folders.hint"
-          }
-        },
-        "pt-BR" : {
-          "stringUnit" : {
-            "state" : "new",
-            "value" : "tabBar.folders.hint"
-          }
-        },
-        "ru" : {
-          "stringUnit" : {
-            "state" : "new",
-            "value" : "tabBar.folders.hint"
-          }
-        },
-        "sl" : {
-          "stringUnit" : {
-            "state" : "new",
-            "value" : "tabBar.folders.hint"
-          }
-        },
-        "tr" : {
-          "stringUnit" : {
-            "state" : "new",
-            "value" : "tabBar.folders.hint"
-          }
-        },
-        "uk" : {
-          "stringUnit" : {
-            "state" : "new",
-            "value" : "tabBar.folders.hint"
-          }
-        },
-        "zh-Hans" : {
-          "stringUnit" : {
-            "state" : "new",
-            "value" : "tabBar.folders.hint"
-          }
-        },
-        "zh-Hant" : {
-          "stringUnit" : {
-            "state" : "new",
-            "value" : "tabBar.folders.hint"
-          }
-        }
-      }
-    },
-    "tabBar.folders.title" : {
-      "localizations" : {
-        "ar" : {
-          "stringUnit" : {
-            "state" : "new",
-            "value" : "Folders"
-          }
-        },
-        "da" : {
-          "stringUnit" : {
-            "state" : "new",
-            "value" : "Folders"
-          }
-        },
-        "de" : {
-          "stringUnit" : {
-            "state" : "translated",
-            "value" : "Ordner"
-          }
-        },
-        "en" : {
-          "stringUnit" : {
-            "state" : "translated",
-            "value" : "Folders"
-          }
-        },
-        "es" : {
-          "stringUnit" : {
-            "state" : "new",
-            "value" : "Folders"
-          }
-        },
-        "et" : {
-          "stringUnit" : {
-            "state" : "new",
-            "value" : "Folders"
-          }
-        },
-        "fi" : {
-          "stringUnit" : {
-            "state" : "new",
-            "value" : "Folders"
-          }
-        },
-        "fr" : {
-          "stringUnit" : {
-            "state" : "new",
-            "value" : "Folders"
-          }
-        },
-        "it" : {
-          "stringUnit" : {
-            "state" : "new",
-            "value" : "Folders"
-          }
-        },
-        "ja" : {
-          "stringUnit" : {
-            "state" : "new",
-            "value" : "Folders"
-          }
-        },
-        "lt" : {
-          "stringUnit" : {
-            "state" : "new",
-            "value" : "Folders"
-          }
-        },
-        "nl" : {
-          "stringUnit" : {
-            "state" : "new",
-            "value" : "Folders"
-          }
-        },
-        "pl" : {
-          "stringUnit" : {
-            "state" : "new",
-            "value" : "Folders"
-          }
-        },
-        "pt-BR" : {
-          "stringUnit" : {
-            "state" : "new",
-            "value" : "Folders"
-          }
-        },
-        "ru" : {
-          "stringUnit" : {
-            "state" : "translated",
-            "value" : "Папки"
-          }
-        },
-        "sl" : {
-          "stringUnit" : {
-            "state" : "new",
-            "value" : "Folders"
-          }
-        },
-        "tr" : {
-          "stringUnit" : {
-            "state" : "new",
-            "value" : "Folders"
-          }
-        },
-        "uk" : {
-          "stringUnit" : {
-            "state" : "new",
-            "value" : "Folders"
-          }
-        },
-        "zh-Hans" : {
-          "stringUnit" : {
-            "state" : "new",
-            "value" : "Folders"
-          }
-        },
-        "zh-Hant" : {
-          "stringUnit" : {
-            "state" : "new",
-            "value" : "Folders"
-          }
-        }
-      }
-    },
->>>>>>> 2661c67d
     "tabBar.settings.description" : {
       "localizations" : {
         "ar" : {
