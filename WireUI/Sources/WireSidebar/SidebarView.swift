--- conflicted
+++ resolved
@@ -19,14 +19,9 @@
 import SwiftUI
 import WireFoundation
 
-<<<<<<< HEAD
 // TODO: remove commented code
 // private let sidebarBackgroundColor: UIColor = .init(white: 0.9, alpha: 1) // ColorTheme.Backgrounds.background
 
-// TODO: snapshot tests
-@MainActor
-=======
->>>>>>> f885d7a8
 public struct SidebarView<AccountImageView>: View where AccountImageView: View {
 
     @Environment(\.sidebarBackgroundColor) private var sidebarBackgroundColor
