--- conflicted
+++ resolved
@@ -373,11 +373,7 @@
         }
       }
     },
-<<<<<<< HEAD
-    "tabBar.conversations.description" : {
-=======
     "tabBar.contacts.description" : {
->>>>>>> b5b90375
       "localizations" : {
         "ar" : {
           "stringUnit" : {
@@ -737,15 +733,6 @@
         }
       }
     },
-<<<<<<< HEAD
-    "tabBar.settings.description" : {
-
-    },
-    "tabBar.settings.hint" : {
-
-    },
-    "tabBar.settings.title" : {
-=======
     "tabBar.conversations.description" : {
       "localizations" : {
         "ar" : {
@@ -871,7 +858,6 @@
       }
     },
     "tabBar.conversations.hint" : {
->>>>>>> b5b90375
       "localizations" : {
         "ar" : {
           "stringUnit" : {
