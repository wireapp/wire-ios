//
// Wire
// Copyright (C) 2024 Wire Swiss GmbH
//
// This program is free software: you can redistribute it and/or modify
// it under the terms of the GNU General Public License as published by
// the Free Software Foundation, either version 3 of the License, or
// (at your option) any later version.
//
// This program is distributed in the hope that it will be useful,
// but WITHOUT ANY WARRANTY; without even the implied warranty of
// MERCHANTABILITY or FITNESS FOR A PARTICULAR PURPOSE. See the
// GNU General Public License for more details.
//
// You should have received a copy of the GNU General Public License
// along with this program. If not, see http://www.gnu.org/licenses/.
//

import SwiftUI

public struct AccountImageViewRepresentable: UIViewRepresentable {

    private let accountImage: UIImage
    private let availability: Availability?

    @Environment(\.accountImageBorderWidth) private var accountImageBorderWidth
    @Environment(\.accountImageViewBorderColor) private var accountImageViewBorderColor

    @Environment(\.availabilityIndicatorAvailableColor) private var availabilityIndicatorAvailableColor
    @Environment(\.availabilityIndicatorAwayColor) private var availabilityIndicatorAwayColor
    @Environment(\.availabilityIndicatorBusyColor) private var availabilityIndicatorBusyColor
    @Environment(\.availabilityIndicatorBackgroundViewColor) private var availabilityIndicatorBackgroundViewColor

    // MARK: - Life Cycle

    public init(
        accountImage: UIImage,
        availability: Availability?
    ) {
        self.accountImage = accountImage
        self.availability = availability
    }

    public func makeUIView(context: Context) -> AccountImageView {
        .init()
    }

    public func updateUIView(_ view: AccountImageView, context: Context) {
        view.accountImage = accountImage
        view.availability = availability
        view.accountImageBorderWidth = accountImageBorderWidth
        view.accountImageViewBorderColor = accountImageViewBorderColor
    }
}

extension AccountImageViewRepresentable {

    init(
        _ accountImage: UIImage,
        _ availability: Availability?
    ) {
        self.init(
            accountImage: accountImage,
            availability: availability
        )
    }
}

// MARK: - View Modifiers + Environment

extension View {
    func accountImageBorderWidth(_ borderWidth: CGFloat) -> some View {
        modifier(AccountImageViewBorderWidthViewModifier(accountImageBorderWidth: borderWidth))
    }

    func accountImageViewBorderColor(_ borderColor: UIColor) -> some View {
        modifier(AccountImageViewBorderColorModifier(accountImageViewBorderColor: borderColor))
    }

<<<<<<< HEAD
    func availabilityIndicatorAvailableColor(_ availableColor: UIColor) -> some View {
        modifier(AvailabilityIndicatorViewAvailableColorViewModifier(availableColor: availableColor))
    }

    func availabilityIndicatorAwayColor(_ awayColor: UIColor) -> some View {
        modifier(AvailabilityIndicatorViewAwayColorViewModifier(awayColor: awayColor))
    }

    func availabilityIndicatorBusyColor(_ busyColor: UIColor) -> some View {
        modifier(AvailabilityIndicatorViewBusyColorViewModifier(availabilityIndicatorBusyColor: busyColor))
    }

    func availabilityIndicatorBackgroundViewColor(_ backgroundViewColor: UIColor) -> some View {
=======
    func availabilityIndicatorAvailableColor(_ availableColor: Color) -> some View {
        modifier(AvailabilityIndicatorViewAvailableColorViewModifier(availableColor: availableColor))
    }

    func availabilityIndicatorAwayColor(_ awayColor: Color) -> some View {
        modifier(AvailabilityIndicatorViewAwayColorViewModifier(awayColor: awayColor))
    }

    func availabilityIndicatorBusyColor(_ busyColor: Color) -> some View {
        modifier(AvailabilityIndicatorViewBusyColorViewModifier(availabilityIndicatorBusyColor: busyColor))
    }

    func availabilityIndicatorBackgroundViewColor(_ backgroundViewColor: Color) -> some View {
>>>>>>> a5544498
        modifier(AvailabilityIndicatorBackgroundColorViewModifier(availabilityIndicatorBackgroundViewColor: backgroundViewColor))
    }
}

private extension EnvironmentValues {
    var accountImageBorderWidth: CGFloat {
        get { self[AccountImageViewBorderWidthKey.self] }
        set { self[AccountImageViewBorderWidthKey.self] = newValue }
    }

    var accountImageViewBorderColor: UIColor {
        get { self[AccountImageViewBorderColorKey.self] }
        set { self[AccountImageViewBorderColorKey.self] = newValue }
    }

<<<<<<< HEAD
    var availabilityIndicatorAvailableColor: UIColor {
=======
    var availabilityIndicatorAvailableColor: Color {
>>>>>>> a5544498
        get { self[AvailableColorKey.self] }
        set { self[AvailableColorKey.self] = newValue }
    }

<<<<<<< HEAD
    var availabilityIndicatorAwayColor: UIColor {
=======
    var availabilityIndicatorAwayColor: Color {
>>>>>>> a5544498
        get { self[AvailabilityIndicatorViewAwayColorKey.self] }
        set { self[AvailabilityIndicatorViewAwayColorKey.self] = newValue }
    }

<<<<<<< HEAD
    var availabilityIndicatorBusyColor: UIColor {
=======
    var availabilityIndicatorBusyColor: Color {
>>>>>>> a5544498
        get { self[AvailabilityIndicatorViewBusyColorKey.self] }
        set { self[AvailabilityIndicatorViewBusyColorKey.self] = newValue }
    }

<<<<<<< HEAD
    var availabilityIndicatorBackgroundViewColor: UIColor {
=======
    var availabilityIndicatorBackgroundViewColor: Color {
>>>>>>> a5544498
        get { self[AvailabilityIndicatorBackgroundViewColorKey.self] }
        set { self[AvailabilityIndicatorBackgroundViewColorKey.self] = newValue }
    }
}

struct AccountImageViewBorderWidthViewModifier: ViewModifier {
    var accountImageBorderWidth: CGFloat
    func body(content: Content) -> some View {
        content.environment(\.accountImageBorderWidth, accountImageBorderWidth)
    }
}

private struct AccountImageViewBorderWidthKey: EnvironmentKey {
    static let defaultValue = AccountImageView.Defaults.accountImageBorderWidth
}

struct AccountImageViewBorderColorModifier: ViewModifier {
    var accountImageViewBorderColor: UIColor
    func body(content: Content) -> some View {
        content
            .environment(\.accountImageViewBorderColor, accountImageViewBorderColor)
    }
}

private struct AccountImageViewBorderColorKey: EnvironmentKey {
    static let defaultValue = AccountImageView.Defaults.accountImageViewBorderColor
}

struct AvailabilityIndicatorViewAvailableColorViewModifier: ViewModifier {
    var availableColor: Color
    func body(content: Content) -> some View {
        content.environment(\.availabilityIndicatorAvailableColor, availableColor)
    }
}

private struct AvailableColorKey: EnvironmentKey {
    static let defaultValue = Color(AvailabilityIndicatorView.Defaults.availableColor)
}

struct AvailabilityIndicatorViewAwayColorViewModifier: ViewModifier {
    var awayColor: Color
    func body(content: Content) -> some View {
        content.environment(\.availabilityIndicatorAwayColor, awayColor)
    }
}

private struct AvailabilityIndicatorViewAwayColorKey: EnvironmentKey {
    static let defaultValue = Color(AvailabilityIndicatorView.Defaults.awayColor)
}

struct AvailabilityIndicatorViewBusyColorViewModifier: ViewModifier {
    var availabilityIndicatorBusyColor: Color
    func body(content: Content) -> some View {
        content.environment(\.availabilityIndicatorBusyColor, availabilityIndicatorBusyColor)
    }
}

private struct AvailabilityIndicatorViewBusyColorKey: EnvironmentKey {
    static let defaultValue = Color(AvailabilityIndicatorView.Defaults.busyColor)
}

struct AvailabilityIndicatorBackgroundColorViewModifier: ViewModifier {
    var availabilityIndicatorBackgroundViewColor: Color
    func body(content: Content) -> some View {
        content.environment(\.availabilityIndicatorBackgroundViewColor, availabilityIndicatorBackgroundViewColor)
    }
}

private struct AvailabilityIndicatorBackgroundViewColorKey: EnvironmentKey {
    static let defaultValue = Color(AvailabilityIndicatorView.Defaults.backgroundViewColor)
}<|MERGE_RESOLUTION|>--- conflicted
+++ resolved
@@ -77,21 +77,6 @@
         modifier(AccountImageViewBorderColorModifier(accountImageViewBorderColor: borderColor))
     }
 
-<<<<<<< HEAD
-    func availabilityIndicatorAvailableColor(_ availableColor: UIColor) -> some View {
-        modifier(AvailabilityIndicatorViewAvailableColorViewModifier(availableColor: availableColor))
-    }
-
-    func availabilityIndicatorAwayColor(_ awayColor: UIColor) -> some View {
-        modifier(AvailabilityIndicatorViewAwayColorViewModifier(awayColor: awayColor))
-    }
-
-    func availabilityIndicatorBusyColor(_ busyColor: UIColor) -> some View {
-        modifier(AvailabilityIndicatorViewBusyColorViewModifier(availabilityIndicatorBusyColor: busyColor))
-    }
-
-    func availabilityIndicatorBackgroundViewColor(_ backgroundViewColor: UIColor) -> some View {
-=======
     func availabilityIndicatorAvailableColor(_ availableColor: Color) -> some View {
         modifier(AvailabilityIndicatorViewAvailableColorViewModifier(availableColor: availableColor))
     }
@@ -105,7 +90,6 @@
     }
 
     func availabilityIndicatorBackgroundViewColor(_ backgroundViewColor: Color) -> some View {
->>>>>>> a5544498
         modifier(AvailabilityIndicatorBackgroundColorViewModifier(availabilityIndicatorBackgroundViewColor: backgroundViewColor))
     }
 }
@@ -121,38 +105,22 @@
         set { self[AccountImageViewBorderColorKey.self] = newValue }
     }
 
-<<<<<<< HEAD
-    var availabilityIndicatorAvailableColor: UIColor {
-=======
     var availabilityIndicatorAvailableColor: Color {
->>>>>>> a5544498
         get { self[AvailableColorKey.self] }
         set { self[AvailableColorKey.self] = newValue }
     }
 
-<<<<<<< HEAD
-    var availabilityIndicatorAwayColor: UIColor {
-=======
     var availabilityIndicatorAwayColor: Color {
->>>>>>> a5544498
         get { self[AvailabilityIndicatorViewAwayColorKey.self] }
         set { self[AvailabilityIndicatorViewAwayColorKey.self] = newValue }
     }
 
-<<<<<<< HEAD
-    var availabilityIndicatorBusyColor: UIColor {
-=======
     var availabilityIndicatorBusyColor: Color {
->>>>>>> a5544498
         get { self[AvailabilityIndicatorViewBusyColorKey.self] }
         set { self[AvailabilityIndicatorViewBusyColorKey.self] = newValue }
     }
 
-<<<<<<< HEAD
-    var availabilityIndicatorBackgroundViewColor: UIColor {
-=======
     var availabilityIndicatorBackgroundViewColor: Color {
->>>>>>> a5544498
         get { self[AvailabilityIndicatorBackgroundViewColorKey.self] }
         set { self[AvailabilityIndicatorBackgroundViewColorKey.self] = newValue }
     }
