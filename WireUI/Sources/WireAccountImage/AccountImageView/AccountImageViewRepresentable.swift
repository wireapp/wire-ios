--- conflicted
+++ resolved
@@ -26,14 +26,11 @@
     @Environment(\.accountImageBorderWidth) private var accountImageBorderWidth
     @Environment(\.accountImageViewBorderColor) private var accountImageViewBorderColor
 
-<<<<<<< HEAD
-=======
     @Environment(\.availabilityIndicatorAvailableColor) private var availabilityIndicatorAvailableColor
     @Environment(\.availabilityIndicatorAwayColor) private var availabilityIndicatorAwayColor
     @Environment(\.availabilityIndicatorBusyColor) private var availabilityIndicatorBusyColor
     @Environment(\.availabilityIndicatorBackgroundViewColor) private var availabilityIndicatorBackgroundViewColor
 
->>>>>>> fdbed76b
     // MARK: - Life Cycle
 
     public init(
@@ -72,25 +69,6 @@
 // MARK: - View Modifiers + Environment
 
 extension View {
-<<<<<<< HEAD
-    func accountImageBorderWidth(_ accountImageBorderWidth: CGFloat) -> some View {
-        modifier(AccountImageBorderWidthModifier(accountImageBorderWidth: accountImageBorderWidth))
-    }
-}
-
-struct AccountImageBorderWidthModifier: ViewModifier {
-
-    var accountImageBorderWidth: CGFloat
-
-    func body(content: Content) -> some View {
-        content
-            .environment(\.accountImageBorderWidth, accountImageBorderWidth)
-    }
-}
-
-private struct AccountImageBorderWidthKey: EnvironmentKey {
-    static let defaultValue = AccountImageView.Defaults.accountImageBorderWidth
-=======
     func accountImageBorderWidth(_ borderWidth: CGFloat) -> some View {
         modifier(AccountImageViewBorderWidthViewModifier(accountImageBorderWidth: borderWidth))
     }
@@ -109,30 +87,10 @@
     func availabilityIndicatorBackgroundViewColor(_ backgroundViewColor: UIColor) -> some View {
         modifier(AvailabilityIndicatorBackgroundColorViewModifier(availabilityIndicatorBackgroundViewColor: backgroundViewColor))
     }
->>>>>>> fdbed76b
 }
 
 private extension EnvironmentValues {
     var accountImageBorderWidth: CGFloat {
-<<<<<<< HEAD
-        get { self[AccountImageBorderWidthKey.self] }
-        set { self[AccountImageBorderWidthKey.self] = newValue }
-    }
-}
-
-// MARK: -
-
-extension View {
-    func accountImageViewBorderColor(_ accountImageViewBorderColor: UIColor) -> some View {
-        modifier(AccountImageViewBorderColorModifier(accountImageViewBorderColor: accountImageViewBorderColor))
-    }
-}
-
-struct AccountImageViewBorderColorModifier: ViewModifier {
-
-    var accountImageViewBorderColor: UIColor
-
-=======
         get { self[AccountImageViewBorderWidthKey.self] }
         set { self[AccountImageViewBorderWidthKey.self] = newValue }
     }
@@ -170,27 +128,15 @@
 
 struct AccountImageViewBorderColorModifier: ViewModifier {
     var accountImageViewBorderColor: UIColor
->>>>>>> fdbed76b
     func body(content: Content) -> some View {
         content
             .environment(\.accountImageViewBorderColor, accountImageViewBorderColor)
     }
 }
-<<<<<<< HEAD
-
-=======
->>>>>>> fdbed76b
 private struct AccountImageViewBorderColorKey: EnvironmentKey {
     static let defaultValue = AccountImageView.Defaults.accountImageViewBorderColor
 }
 
-<<<<<<< HEAD
-private extension EnvironmentValues {
-    var accountImageViewBorderColor: UIColor {
-        get { self[AccountImageViewBorderColorKey.self] }
-        set { self[AccountImageViewBorderColorKey.self] = newValue }
-    }
-=======
 struct AvailabilityIndicatorViewAvailableColorViewModifier: ViewModifier {
     var availableColor: UIColor
     func body(content: Content) -> some View {
@@ -229,5 +175,4 @@
 }
 private struct AvailabilityIndicatorBackgroundViewColorKey: EnvironmentKey {
     static let defaultValue: UIColor = AvailabilityIndicatorView.Defaults.backgroundViewColor
->>>>>>> fdbed76b
 }