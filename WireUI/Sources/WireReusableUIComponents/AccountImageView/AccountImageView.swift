//
// Wire
// Copyright (C) 2024 Wire Swiss GmbH
//
// This program is free software: you can redistribute it and/or modify
// it under the terms of the GNU General Public License as published by
// the Free Software Foundation, either version 3 of the License, or
// (at your option) any later version.
//
// This program is distributed in the hope that it will be useful,
// but WITHOUT ANY WARRANTY; without even the implied warranty of
// MERCHANTABILITY or FITNESS FOR A PARTICULAR PURPOSE. See the
// GNU General Public License for more details.
//
// You should have received a copy of the GNU General Public License
// along with this program. If not, see http://www.gnu.org/licenses/.
//

import SwiftUI
import WireDesign

// MARK: Constants

/// Used for the intrinsic content size
private let accountImageHeight: CGFloat = 26
private let accountImageBorderWidth: CGFloat = 1
private let teamAccountImageCornerRadius: CGFloat = 6
private let accountImageViewBorderColor = ColorTheme.Strokes.outline

private let availabilityIndicatorDiameterFraction = CGFloat(10) / 32

// MARK: -

/// Displays the image of a user account plus optional availability.
public final class AccountImageView: UIView {

    // MARK: - Public Properties

    public var accountImage = UIImage() {
        didSet { updateAccountImage() }
    }

    public var isTeamAccount = false {
        didSet { updateShape() }
    }

    public var availability: Availability? {
        didSet { updateAvailabilityIndicator() }
    }

    // MARK: - Private Properties

    private let accountImageView = UIImageView()
    private let availabilityIndicatorView = AvailabilityIndicatorView()

    override public var intrinsicContentSize: CGSize {
        .init(
            width: accountImageBorderWidth * 2 + accountImageHeight,
            height: accountImageBorderWidth * 2 + accountImageHeight
        )
    }

    // MARK: - Life Cycle

    override init(frame: CGRect) {
        super.init(frame: frame)
        setupSubviews()
    }

    @available(*, unavailable)
    required init?(coder aDecoder: NSCoder) {
        fatalError("init(coder:) is not supported")
    }

    override public func layoutSubviews() {
        super.layoutSubviews()
        updateAccountImageBorder()
        updateShape()
    }

    override public func traitCollectionDidChange(_ previousTraitCollection: UITraitCollection?) {
        super.traitCollectionDidChange(previousTraitCollection)

        if #unavailable(iOS 17.0), previousTraitCollection?.userInterfaceStyle != traitCollection.userInterfaceStyle {
            updateAvailabilityIndicator()
        }
    }

    // MARK: - Methods

    private func setupSubviews() {
        // wrapper of the image view which applies the border on its layer
        let accountImageViewWrapper = UIView()
        accountImageViewWrapper.translatesAutoresizingMaskIntoConstraints = false
        accountImageViewWrapper.clipsToBounds = true
        addSubview(accountImageViewWrapper)
        var constraints = [
            // make sure it's in the center, even if the surrounding view is not a square
            accountImageViewWrapper.centerXAnchor.constraint(equalTo: centerXAnchor),
            accountImageViewWrapper.centerYAnchor.constraint(equalTo: centerYAnchor),
            // aspect ratio 1:1
            accountImageViewWrapper.widthAnchor.constraint(equalTo: accountImageViewWrapper.heightAnchor),
            // ensure the image wrapper is always inside its container
            accountImageViewWrapper.leadingAnchor.constraint(greaterThanOrEqualTo: leadingAnchor),
            accountImageViewWrapper.topAnchor.constraint(greaterThanOrEqualTo: topAnchor),
            trailingAnchor.constraint(greaterThanOrEqualTo: accountImageViewWrapper.trailingAnchor),
            bottomAnchor.constraint(greaterThanOrEqualTo: accountImageViewWrapper.bottomAnchor),
            // enlarge the image wrapper as much as possible
            accountImageViewWrapper.leadingAnchor.constraint(equalTo: leadingAnchor), // lower priority
            accountImageViewWrapper.topAnchor.constraint(equalTo: topAnchor), // lower priority
            trailingAnchor.constraint(equalTo: accountImageViewWrapper.trailingAnchor), // lower priority
            bottomAnchor.constraint(equalTo: accountImageViewWrapper.bottomAnchor) // lower priority
        ]
        constraints[constraints.endIndex - 4 ..< constraints.endIndex].forEach { $0.priority = .defaultHigh }
        NSLayoutConstraint.activate(constraints)

        // the image view which displays the account image
        accountImageView.contentMode = .scaleAspectFill
        accountImageView.translatesAutoresizingMaskIntoConstraints = false
        accountImageViewWrapper.addSubview(accountImageView)
        constraints = [
            accountImageView.widthAnchor.constraint(equalToConstant: accountImageHeight), // fallback, lower priority
            accountImageView.heightAnchor.constraint(equalToConstant: accountImageHeight), // fallback, lower priority
            accountImageView.leadingAnchor.constraint(equalTo: accountImageViewWrapper.leadingAnchor, constant: accountImageBorderWidth),
            accountImageView.topAnchor.constraint(equalTo: accountImageViewWrapper.topAnchor, constant: accountImageBorderWidth),
            accountImageViewWrapper.trailingAnchor.constraint(equalTo: accountImageView.trailingAnchor, constant: accountImageBorderWidth),
            accountImageViewWrapper.bottomAnchor.constraint(equalTo: accountImageView.bottomAnchor, constant: accountImageBorderWidth)
        ]
        constraints[0 ... 1].forEach { $0.priority = .defaultLow }
        NSLayoutConstraint.activate(constraints)

        // view which renders the availability status
        availabilityIndicatorView.translatesAutoresizingMaskIntoConstraints = false
        addSubview(availabilityIndicatorView)
        NSLayoutConstraint.activate([
            availabilityIndicatorView.widthAnchor.constraint(equalTo: accountImageViewWrapper.widthAnchor, multiplier: availabilityIndicatorDiameterFraction),
            availabilityIndicatorView.heightAnchor.constraint(equalTo: accountImageViewWrapper.heightAnchor, multiplier: availabilityIndicatorDiameterFraction),
            accountImageViewWrapper.trailingAnchor.constraint(equalTo: availabilityIndicatorView.trailingAnchor),
            accountImageViewWrapper.bottomAnchor.constraint(equalTo: availabilityIndicatorView.bottomAnchor)
        ])

        updateAccountImage()
        updateShape()
        updateAvailabilityIndicator()

        if #available(iOS 17.0, *) {
            registerForTraitChanges([UITraitUserInterfaceStyle.self]) { (self: Self, _: UITraitCollection) in
                self.updateAvailabilityIndicator()
            }
        }
    }

    private func updateAccountImageBorder() {
        guard let accountImageViewWrapper = accountImageView.superview else { return }

        accountImageViewWrapper.layer.borderWidth = 1
        accountImageViewWrapper.layer.borderColor = accountImageViewBorderColor.cgColor
    }

    private func updateAccountImage() {
        accountImageView.image = accountImage
    }

    private func updateShape() {
        guard let accountImageViewWrapper = accountImageView.superview else { return }

        accountImageViewWrapper.layer.cornerRadius = if isTeamAccount {
            teamAccountImageCornerRadius
        } else {
<<<<<<< HEAD
            accountImageHeight / 2 + accountImageBorderWidth
=======
            accountImageViewWrapper.frame.height / 2
>>>>>>> db43ed40
        }
    }

    private func updateAvailabilityIndicator() {
        if availabilityIndicatorView.availability != availability {
            availabilityIndicatorView.availability = availability
        }

        if availability == .none || traitCollection.userInterfaceStyle == .dark {
            // remove clipping
            accountImageView.superview?.layer.mask = .none
            return
        }
<<<<<<< HEAD

        // draw a rect over the total bounds (for inverting the arc)
        let imageWrapperViewHeight = accountImageBorderWidth * 2 + accountImageHeight
        let maskPath = UIBezierPath(
            rect: .init(origin: .zero, size: .init(width: imageWrapperViewHeight, height: imageWrapperViewHeight))
        )
        // crop a circle shape from the image
        let center = CGPoint(x: availabilityIndicatorCenterOffset, y: availabilityIndicatorCenterOffset)
        let radius = availabilityIndicatorRadius + availabilityIndicatorBorderWidth
        maskPath.addArc(withCenter: center, radius: radius, startAngle: 0, endAngle: 2 * .pi, clockwise: true)

        // this clips a circle from the view, which gives the
        // availability indicator view a transparent border
        let maskLayer = CAShapeLayer()
        maskLayer.path = maskPath.cgPath
        maskLayer.fillRule = .evenOdd
        accountImageView.superview?.layer.mask = maskLayer
=======
>>>>>>> db43ed40
    }
}

// MARK: - Convenience Init

public extension AccountImageView {

    convenience init(
        accountImage: UIImage,
        isTeamAccount: Bool,
        availability: Availability?
    ) {
        self.init()

        self.accountImage = accountImage
        self.isTeamAccount = isTeamAccount
        self.availability = availability

        updateAccountImage()
        updateShape()
        updateAvailabilityIndicator()
    }
}

// MARK: - Previews

@available(iOS 16.0, *)
struct AccountImageView_Previews: PreviewProvider {

    static var previews: some View {
        Group {
            ForEach([false, true], id: \.self) { isTeamAccount in

                previewWithNavigationBar(isTeamAccount, .none)
                    .previewDisplayName(isTeamAccount ? "team" : "personal")

                ForEach(Availability.allCases, id: \.self) { availability in
                    previewWithNavigationBar(isTeamAccount, availability)
                        .previewDisplayName(isTeamAccount ? "team" : "personal" + " - \(availability)")
                }
            }
        }
    }

    @ViewBuilder
    static func previewWithNavigationBar(
        _ isTeamAccount: Bool,
        _ availability: Availability?
    ) -> some View {
        let accountImage = UIImage.from(solidColor: .init(red: 0, green: 0.73, blue: 0.87, alpha: 1))
        NavigationStack {
            AccountImageViewRepresentable(accountImage, isTeamAccount, availability)
<<<<<<< HEAD
=======
                // set a frame in order check that it scales,
                // ensure it scales with "aspectFit" content mode
                .frame(width: 32, height: 50)
                // make the frame visible in order to be able
                // to check the alignment and size
                .background(Color(UIColor.systemGray2))
>>>>>>> db43ed40
                .center()
                // scale in order to better see it, keeping the
                // ratio between the border width and total size
                .scaleEffect(6)
                .navigationTitle("Conversations")
                .navigationBarTitleDisplayMode(.inline)
                .background(Color(UIColor.systemGray3))
                .toolbar {
                    ToolbarItem(placement: .navigationBarLeading) {
                        Button {} label: {
                            AccountImageViewRepresentable(accountImage, isTeamAccount, availability)
                                .padding(.horizontal)
                        }
                    }
                }
        }
    }
}

private extension View {

    func center() -> some View {
        VStack {
            Spacer()
            HStack {
                Spacer()
                self
                Spacer()
            }
            Spacer()
        }
    }
}

<<<<<<< HEAD
private struct AccountImageViewRepresentable: UIViewRepresentable {

    private(set) var accountImage: UIImage
    private(set) var isTeamAccount: Bool
    private(set) var availability: Availability?
=======
private extension AccountImageViewRepresentable {
>>>>>>> db43ed40

    init(
        _ accountImage: UIImage,
        _ isTeamAccount: Bool,
        _ availability: Availability?
    ) {
<<<<<<< HEAD
        self.accountImage = accountImage
        self.isTeamAccount = isTeamAccount
        self.availability = availability
    }

    func makeUIView(context: Context) -> AccountImageView {
        .init()
    }

    func updateUIView(_ view: AccountImageView, context: Context) {
        view.accountImage = accountImage
        view.isTeamAccount = isTeamAccount
        view.availability = availability
=======
        self.init(
            accountImage: accountImage,
            isTeamAccount: isTeamAccount,
            availability: availability
        )
>>>>>>> db43ed40
    }
}

private extension UIImage {

    static func from(solidColor color: UIColor) -> UIImage {
        UIGraphicsImageRenderer(size: .init(width: 1, height: 1)).image { rendererContext in
            color.setFill()
            rendererContext.fill(CGRect(x: 0, y: 0, width: 1, height: 1))
        }
    }
}<|MERGE_RESOLUTION|>--- conflicted
+++ resolved
@@ -167,11 +167,7 @@
         accountImageViewWrapper.layer.cornerRadius = if isTeamAccount {
             teamAccountImageCornerRadius
         } else {
-<<<<<<< HEAD
-            accountImageHeight / 2 + accountImageBorderWidth
-=======
             accountImageViewWrapper.frame.height / 2
->>>>>>> db43ed40
         }
     }
 
@@ -185,26 +181,6 @@
             accountImageView.superview?.layer.mask = .none
             return
         }
-<<<<<<< HEAD
-
-        // draw a rect over the total bounds (for inverting the arc)
-        let imageWrapperViewHeight = accountImageBorderWidth * 2 + accountImageHeight
-        let maskPath = UIBezierPath(
-            rect: .init(origin: .zero, size: .init(width: imageWrapperViewHeight, height: imageWrapperViewHeight))
-        )
-        // crop a circle shape from the image
-        let center = CGPoint(x: availabilityIndicatorCenterOffset, y: availabilityIndicatorCenterOffset)
-        let radius = availabilityIndicatorRadius + availabilityIndicatorBorderWidth
-        maskPath.addArc(withCenter: center, radius: radius, startAngle: 0, endAngle: 2 * .pi, clockwise: true)
-
-        // this clips a circle from the view, which gives the
-        // availability indicator view a transparent border
-        let maskLayer = CAShapeLayer()
-        maskLayer.path = maskPath.cgPath
-        maskLayer.fillRule = .evenOdd
-        accountImageView.superview?.layer.mask = maskLayer
-=======
->>>>>>> db43ed40
     }
 }
 
@@ -257,15 +233,12 @@
         let accountImage = UIImage.from(solidColor: .init(red: 0, green: 0.73, blue: 0.87, alpha: 1))
         NavigationStack {
             AccountImageViewRepresentable(accountImage, isTeamAccount, availability)
-<<<<<<< HEAD
-=======
                 // set a frame in order check that it scales,
                 // ensure it scales with "aspectFit" content mode
                 .frame(width: 32, height: 50)
                 // make the frame visible in order to be able
                 // to check the alignment and size
                 .background(Color(UIColor.systemGray2))
->>>>>>> db43ed40
                 .center()
                 // scale in order to better see it, keeping the
                 // ratio between the border width and total size
@@ -300,42 +273,18 @@
     }
 }
 
-<<<<<<< HEAD
-private struct AccountImageViewRepresentable: UIViewRepresentable {
-
-    private(set) var accountImage: UIImage
-    private(set) var isTeamAccount: Bool
-    private(set) var availability: Availability?
-=======
 private extension AccountImageViewRepresentable {
->>>>>>> db43ed40
 
     init(
         _ accountImage: UIImage,
         _ isTeamAccount: Bool,
         _ availability: Availability?
     ) {
-<<<<<<< HEAD
-        self.accountImage = accountImage
-        self.isTeamAccount = isTeamAccount
-        self.availability = availability
-    }
-
-    func makeUIView(context: Context) -> AccountImageView {
-        .init()
-    }
-
-    func updateUIView(_ view: AccountImageView, context: Context) {
-        view.accountImage = accountImage
-        view.isTeamAccount = isTeamAccount
-        view.availability = availability
-=======
         self.init(
             accountImage: accountImage,
             isTeamAccount: isTeamAccount,
             availability: availability
         )
->>>>>>> db43ed40
     }
 }
 
