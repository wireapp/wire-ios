//
// Wire
// Copyright (C) 2024 Wire Swiss GmbH
//
// This program is free software: you can redistribute it and/or modify
// it under the terms of the GNU General Public License as published by
// the Free Software Foundation, either version 3 of the License, or
// (at your option) any later version.
//
// This program is distributed in the hope that it will be useful,
// but WITHOUT ANY WARRANTY; without even the implied warranty of
// MERCHANTABILITY or FITNESS FOR A PARTICULAR PURPOSE. See the
// GNU General Public License for more details.
//
// You should have received a copy of the GNU General Public License
// along with this program. If not, see http://www.gnu.org/licenses/.
//

import XCTest

@testable import WireMainNavigationUI

@MainActor
final class AnyMainCoordinatorTests: XCTestCase {

    private var mockMainCoordinator: MockMainCoordinatorProtocol!
    private var sut: AnyMainCoordinator<MockMainCoordinatorDependencies>!

<<<<<<< HEAD
    @MainActor
=======
>>>>>>> 78f38e80
    override func setUp() async throws {
        mockMainCoordinator = .init()
        sut = .init(mainCoordinator: mockMainCoordinator)
    }

    override func tearDown() async throws {
        sut = nil
        mockMainCoordinator = nil
    }

    func testShowConversationListIsInvoked() async {
        // When
        await sut.showConversationList(conversationFilter: .groups)

        // Then
        XCTAssertEqual(mockMainCoordinator.showConversationList_Invocations.count, 1)
        XCTAssertEqual(mockMainCoordinator.showConversationList_Invocations.first, .groups)
    }

    func testShowArchiveIsInvoked() async {
        // When
        await sut.showArchive()

        // Then
        XCTAssertEqual(mockMainCoordinator.showArchive_Invocations.count, 1)
    }

    func testShowSettingsIsInvoked() async {
        // When
        await sut.showSettings()

        // Then
        XCTAssertEqual(mockMainCoordinator.showSettings_Invocations.count, 1)
    }

    func testShowConversationIsInvokedWithoutMessage() async {
        // Given
        let conversation = PreviewConversationModel()

        // When
        await sut.showConversation(conversation: conversation, message: nil)

        // Then
        XCTAssertEqual(mockMainCoordinator.showConversation_Invocations.count, 1)
        XCTAssertEqual(mockMainCoordinator.showConversation_Invocations.first?.conversation, conversation)
        XCTAssertNil(mockMainCoordinator.showConversation_Invocations.first?.message)
    }

    func testShowConversationIsInvokedWithMessage() async {
        // Given
        let conversation = PreviewConversationModel()
        let message: Void = ()

        // When
        await sut.showConversation(conversation: conversation, message: message)

        // Then
        XCTAssertEqual(mockMainCoordinator.showConversation_Invocations.count, 1)
        XCTAssertEqual(mockMainCoordinator.showConversation_Invocations.first?.conversation, conversation)
        XCTAssertNotNil(mockMainCoordinator.showConversation_Invocations.first?.message)
    }

    func testHideConversationIsInvoked() {
        // When
        sut.hideConversation()

        // Then
        XCTAssertEqual(mockMainCoordinator.hideConversation_Invocations.count, 1)
    }

    func testShowSettingsContentIsInvoked() {
        // When
        sut.showSettingsContent(.advanced)

        // Then
        XCTAssertEqual(mockMainCoordinator.showSettingsContent_Invocations.count, 1)
        XCTAssertEqual(mockMainCoordinator.showSettingsContent_Invocations.first, .advanced)
    }

    func testHideSettingsContentIsInvoked() {
        // When
        sut.hideSettingsContent()

        // Then
        XCTAssertEqual(mockMainCoordinator.hideSettingsContent_Invocations.count, 1)
    }

    func testShowSelfProfileIsInvoked() async {
        // When
        await sut.showSelfProfile()

        // Then
        XCTAssertEqual(mockMainCoordinator.showSelfProfile_Invocations.count, 1)
    }

    func testShowUserProfileIsInvoked() async {
        // Given
        let user = MockUser()

        // When
        await sut.showUserProfile(user: user)

        // Then
        XCTAssertEqual(mockMainCoordinator.showUserProfile_Invocations.count, 1)
        XCTAssertEqual(mockMainCoordinator.showUserProfile_Invocations.first, user)
    }

    func testShowConnectIsInvoked() async {
        // When
        await sut.showConnect()

        // Then
        XCTAssertEqual(mockMainCoordinator.showConnect_Invocations.count, 1)
    }

    func testShowCreateGroupConversationIsInvoked() async {
        // When
        await sut.showCreateGroupConversation()

        // Then
        XCTAssertEqual(mockMainCoordinator.showCreateGroupConversation_Invocations.count, 1)
    }

    func testPresentViewControllerIsInvoked() async {
        // Given
        let viewController = UIViewController()

        // When
        await sut.presentViewController(viewController)

        // Then
        XCTAssertEqual(mockMainCoordinator.presentViewController_Invocations.count, 1)
        XCTAssertEqual(mockMainCoordinator.presentViewController_Invocations.first, viewController)
    }

    func testDismissPresentedViewControllerIsInvoked() async {
        // When
        await sut.dismissPresentedViewController()

        // Then
        XCTAssertEqual(mockMainCoordinator.dismissPresentedViewController_Invocations.count, 1)
    }
}<|MERGE_RESOLUTION|>--- conflicted
+++ resolved
@@ -26,10 +26,6 @@
     private var mockMainCoordinator: MockMainCoordinatorProtocol!
     private var sut: AnyMainCoordinator<MockMainCoordinatorDependencies>!
 
-<<<<<<< HEAD
-    @MainActor
-=======
->>>>>>> 78f38e80
     override func setUp() async throws {
         mockMainCoordinator = .init()
         sut = .init(mainCoordinator: mockMainCoordinator)
