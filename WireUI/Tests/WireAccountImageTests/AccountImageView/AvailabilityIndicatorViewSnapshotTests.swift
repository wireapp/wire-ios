--- conflicted
+++ resolved
@@ -32,13 +32,8 @@
 
     @MainActor
     override func setUp() async throws {
-<<<<<<< HEAD
-        let container = UIView(frame: .init(origin: .zero, size: .init(width: 26, height: 26)))
-        let sut = SUT(frame: .init(x: 3, y: 3, width: 20, height: 20))
-=======
         sut = SUT(frame: .init(x: 3, y: 3, width: 20, height: 20))
         container = UIView(frame: .init(origin: .zero, size: .init(width: 26, height: 26)))
->>>>>>> 75e51504
         container.addSubview(sut)
 
         snapshotHelper = .init()
