--- conflicted
+++ resolved
@@ -16,12 +16,8 @@
 // along with this program. If not, see http://www.gnu.org/licenses/.
 //
 
-<<<<<<< HEAD
-=======
 import WireTestingPkg
->>>>>>> 94d90241
 import XCTest
-import WireTesting
 
 @testable import WireReusableUIComponents
 
