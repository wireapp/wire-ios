// swift-tools-version: 5.10
// The swift-tools-version declares the minimum version of Swift required to build this package.

import PackageDescription

let package = Package(
    name: "WireUI",
    defaultLocalization: "en",
    platforms: [.iOS(.v15), .macOS(.v12)],
    products: [
        .library(name: "WireDesign", targets: ["WireDesign"]),
        .library(name: "WireReusableUIComponents", targets: ["WireReusableUIComponents"]),
        .library(name: "WireUIFoundation", targets: ["WireUIFoundation"]),
<<<<<<< HEAD
        .library(name: "WireUserProfile", targets: ["WireUserProfile"])
=======
        .library(name: "WireAccountImage", targets: ["WireAccountImage"])
>>>>>>> 1e681a5b
    ],
    dependencies: [
        .package(url: "https://github.com/apple/swift-docc-plugin", from: "1.1.0"),
        .package(url: "https://github.com/pointfreeco/swift-snapshot-testing", from: "1.17.4"),
        .package(name: "WireFoundation", path: "../WireFoundation")
    ],
    targets: [
        .target(name: "WireDesign"),
        .testTarget(
            name: "WireDesignTests",
            dependencies: ["WireDesign", .product(name: "SnapshotTesting", package: "swift-snapshot-testing")]
        ),

        .target(
            name: "WireReusableUIComponents",
            dependencies: [
                "WireDesign",
                .product(name: "WireFoundation", package: "WireFoundation")
            ]
        ),
        .testTarget(
            name: "WireReusableUIComponentsTests",
            dependencies: [
                .product(name: "SnapshotTesting", package: "swift-snapshot-testing"),
                "WireReusableUIComponents",
                .product(name: "WireTestingPackage", package: "WireFoundation")
            ]
        ),

        .target(name: "WireUIFoundation", dependencies: ["WireDesign"]),
        .testTarget(
            name: "WireUIFoundationTests",
            dependencies: [
                .product(name: "SnapshotTesting", package: "swift-snapshot-testing"),
                "WireUIFoundation",
                .product(name: "WireTestingPackage", package: "WireFoundation")
            ]
        ),

<<<<<<< HEAD
        .target(name: "WireUserProfile", dependencies: ["WireFoundation"]),
        .testTarget(
            name: "WireUserProfileTests",
            dependencies: [
                .product(name: "SnapshotTesting", package: "swift-snapshot-testing"),
                "WireUserProfile",
=======
        .target(name: "WireAccountImage", dependencies: ["WireFoundation", "WireDesign"]),
        .testTarget(
            name: "WireAccountImageTests",
            dependencies: [
                .product(name: "SnapshotTesting", package: "swift-snapshot-testing"),
                "WireAccountImage",
>>>>>>> 1e681a5b
                .product(name: "WireTestingPackage", package: "WireFoundation")
            ]
        )
    ]
)

for target in package.targets {
    target.swiftSettings = [
        .enableUpcomingFeature("ExistentialAny"),
        .enableUpcomingFeature("GlobalConcurrency"),
        .enableExperimentalFeature("StrictConcurrency")
    ]
}<|MERGE_RESOLUTION|>--- conflicted
+++ resolved
@@ -11,11 +11,7 @@
         .library(name: "WireDesign", targets: ["WireDesign"]),
         .library(name: "WireReusableUIComponents", targets: ["WireReusableUIComponents"]),
         .library(name: "WireUIFoundation", targets: ["WireUIFoundation"]),
-<<<<<<< HEAD
-        .library(name: "WireUserProfile", targets: ["WireUserProfile"])
-=======
         .library(name: "WireAccountImage", targets: ["WireAccountImage"])
->>>>>>> 1e681a5b
     ],
     dependencies: [
         .package(url: "https://github.com/apple/swift-docc-plugin", from: "1.1.0"),
@@ -55,21 +51,12 @@
             ]
         ),
 
-<<<<<<< HEAD
-        .target(name: "WireUserProfile", dependencies: ["WireFoundation"]),
-        .testTarget(
-            name: "WireUserProfileTests",
-            dependencies: [
-                .product(name: "SnapshotTesting", package: "swift-snapshot-testing"),
-                "WireUserProfile",
-=======
         .target(name: "WireAccountImage", dependencies: ["WireFoundation", "WireDesign"]),
         .testTarget(
             name: "WireAccountImageTests",
             dependencies: [
                 .product(name: "SnapshotTesting", package: "swift-snapshot-testing"),
                 "WireAccountImage",
->>>>>>> 1e681a5b
                 .product(name: "WireTestingPackage", package: "WireFoundation")
             ]
         )
