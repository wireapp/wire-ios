--- conflicted
+++ resolved
@@ -53,12 +53,9 @@
                   Identifier = "AVURLAsset_conversionTests">
                </Test>
                <Test
-<<<<<<< HEAD
-=======
                   Identifier = "AppLockModuleInteractorTests">
                </Test>
                <Test
->>>>>>> 2681a20f
                   Identifier = "AppStateCalculatorTests/testApplicationTransit_WhenAppStateChanges()">
                </Test>
                <Test
