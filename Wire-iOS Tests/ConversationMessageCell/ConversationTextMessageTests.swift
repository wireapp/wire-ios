--- conflicted
+++ resolved
@@ -21,13 +21,6 @@
 @testable import Wire
 
 final class ConversationTextMessageTests: ConversationCellSnapshotTestCase {
-<<<<<<< HEAD
-
-    override func setUp() {
-        super.setUp()
-    }
-=======
->>>>>>> ecb441e0
 
     func testPlainText() {
         // GIVEN
