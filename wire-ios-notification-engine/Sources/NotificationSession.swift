--- conflicted
+++ resolved
@@ -163,9 +163,6 @@
             transportSession: transportSession
         )
 
-<<<<<<< HEAD
-        self.init(
-=======
         let cryptoboxMigrationManager = CryptoboxMigrationManager()
         let coreCryptoProvider = CoreCryptoProvider(
             selfUserID: accountIdentifier,
@@ -186,17 +183,11 @@
 
         let saveNotificationPersistence = ContextDidSaveNotificationPersistence(accountContainer: accountContainer)
 
-        try self.init(
-            coreDataStack: coreDataStack,
-            transportSession: transportSession,
-            cachesDirectory: cachesDirectory,
-            saveNotificationPersistence: saveNotificationPersistence,
->>>>>>> f49a742e
+        self.init(
             applicationStatusDirectory: applicationStatusDirectory,
             accountIdentifier: accountIdentifier,
             coreDataStack: coreDataStack,
             earService: EARService(accountID: accountIdentifier, sharedUserDefaults: sharedUserDefaults),
-<<<<<<< HEAD
             eventDecoder: EventDecoder(
                 eventMOC: coreDataStack.eventContext,
                 syncMOC: coreDataStack.syncContext
@@ -205,10 +196,6 @@
             saveNotificationPersistence: ContextDidSaveNotificationPersistence(accountContainer: accountContainer),
             transportSession: transportSession,
             operationLoop: operationLoop
-=======
-            proteusService: ProteusService(coreCryptoProvider: coreCryptoProvider),
-            mlsDecryptionService: MLSDecryptionService(context: coreDataStack.syncContext, mlsActionExecutor: mlsActionExecutor)
->>>>>>> f49a742e
         )
     }
 
