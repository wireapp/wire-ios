--- conflicted
+++ resolved
@@ -95,10 +95,7 @@
 }
 
 final class RequestGeneratorObserver {
-<<<<<<< HEAD
-=======
-
->>>>>>> 96dfd688
+
     private let context: NSManagedObjectContext
     public var observedGenerator: ZMTransportRequestGenerator?
 
