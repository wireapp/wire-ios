--- conflicted
+++ resolved
@@ -103,11 +103,7 @@
 
     // MARK: - createConversation
 
-<<<<<<< HEAD
-    var mockCreateConversation: ((ConversationId, MlsCredentialType,  ConversationConfiguration) throws -> Void)?
-=======
     var mockCreateConversation: ((ConversationId, MlsCredentialType, ConversationConfiguration) throws -> Void)?
->>>>>>> c3c82ad7
 
     func createConversation(conversationId: ConversationId, creatorCredentialType: MlsCredentialType, config: ConversationConfiguration) throws {
         guard let mock = mockCreateConversation else {
