--- conflicted
+++ resolved
@@ -3,7 +3,7 @@
 	archiveVersion = 1;
 	classes = {
 	};
-	objectVersion = 54;
+	objectVersion = 50;
 	objects = {
 
 /* Begin PBXBuildFile section */
@@ -13,14 +13,9 @@
 		069712972497C1BF00C32169 /* NotificationSession.swift in Sources */ = {isa = PBXBuildFile; fileRef = 069712952497C1BC00C32169 /* NotificationSession.swift */; };
 		069712992497C2B900C32169 /* AuthenticationStatusProvider.swift in Sources */ = {isa = PBXBuildFile; fileRef = 069712982497C2B900C32169 /* AuthenticationStatusProvider.swift */; };
 		0697129D2497CAC200C32169 /* PushNotificationStrategy.swift in Sources */ = {isa = PBXBuildFile; fileRef = 0697129C2497CAC200C32169 /* PushNotificationStrategy.swift */; };
-<<<<<<< HEAD
-		5986A0952C6B82C500299181 /* WireLinkPreview in Frameworks */ = {isa = PBXBuildFile; productRef = 5986A0942C6B82C500299181 /* WireLinkPreview */; };
-		59B170E62BCE70E200575995 /* WireDataModelSupport.framework in Frameworks */ = {isa = PBXBuildFile; fileRef = 59B170E52BCE70E200575995 /* WireDataModelSupport.framework */; };
-=======
 		591B6E262C8B097B009F8A7B /* WireRequestStrategy.framework in Frameworks */ = {isa = PBXBuildFile; fileRef = EE668BC52954BA4C00D939E7 /* WireRequestStrategy.framework */; };
 		591B6E2C2C8B0983009F8A7B /* WireDataModelSupport.framework in Frameworks */ = {isa = PBXBuildFile; fileRef = 59B170E52BCE70E200575995 /* WireDataModelSupport.framework */; };
 		591B6E2F2C8B0988009F8A7B /* WireMockTransport.framework in Frameworks */ = {isa = PBXBuildFile; fileRef = EEC80B5629B6054A00099727 /* WireMockTransport.framework */; };
->>>>>>> 0721ddb5
 		630A582D29AF9F3E00E26C4D /* BaseNotificationSessionTests.swift in Sources */ = {isa = PBXBuildFile; fileRef = 630A582C29AF9F3E00E26C4D /* BaseNotificationSessionTests.swift */; };
 		EE0BA28A29D59B1D004E93B5 /* NotificationSessionTests.swift in Sources */ = {isa = PBXBuildFile; fileRef = EE0BA28929D59B1D004E93B5 /* NotificationSessionTests.swift */; };
 		EE3245FE28229E8600F2A84A /* ApplicationStatusDirectory.swift in Sources */ = {isa = PBXBuildFile; fileRef = EE3245FD28229E8600F2A84A /* ApplicationStatusDirectory.swift */; };
@@ -52,33 +47,6 @@
 		};
 /* End PBXContainerItemProxy section */
 
-<<<<<<< HEAD
-/* Begin PBXCopyFilesBuildPhase section */
-		5986A0972C6B82C500299181 /* Embed Frameworks */ = {
-			isa = PBXCopyFilesBuildPhase;
-			buildActionMask = 2147483647;
-			dstPath = "";
-			dstSubfolderSpec = 10;
-			files = (
-			);
-			name = "Embed Frameworks";
-			runOnlyForDeploymentPostprocessing = 0;
-		};
-		EEC80B5929B6054A00099727 /* Embed Frameworks */ = {
-			isa = PBXCopyFilesBuildPhase;
-			buildActionMask = 2147483647;
-			dstPath = "";
-			dstSubfolderSpec = 10;
-			files = (
-				EEC80B5829B6054A00099727 /* WireMockTransport.framework in Embed Frameworks */,
-			);
-			name = "Embed Frameworks";
-			runOnlyForDeploymentPostprocessing = 0;
-		};
-/* End PBXCopyFilesBuildPhase section */
-
-=======
->>>>>>> 0721ddb5
 /* Begin PBXFileReference section */
 		06394AA12497B24600380494 /* OperationLoop.swift */ = {isa = PBXFileReference; lastKnownFileType = sourcecode.swift; path = OperationLoop.swift; sourceTree = "<group>"; };
 		06604297247FE76A00A5F161 /* AppDelegate.swift */ = {isa = PBXFileReference; lastKnownFileType = sourcecode.swift; path = AppDelegate.swift; sourceTree = "<group>"; };
@@ -126,12 +94,7 @@
 			isa = PBXFrameworksBuildPhase;
 			buildActionMask = 2147483647;
 			files = (
-<<<<<<< HEAD
-				5986A0952C6B82C500299181 /* WireLinkPreview in Frameworks */,
-				EE668BC62954BA4C00D939E7 /* WireRequestStrategy.framework in Frameworks */,
-=======
 				591B6E262C8B097B009F8A7B /* WireRequestStrategy.framework in Frameworks */,
->>>>>>> 0721ddb5
 			);
 			runOnlyForDeploymentPostprocessing = 0;
 		};
@@ -314,16 +277,12 @@
 				067ECB362487A93D00701956 /* Sources */,
 				067ECB372487A93D00701956 /* Frameworks */,
 				067ECB382487A93D00701956 /* Resources */,
-				5986A0972C6B82C500299181 /* Embed Frameworks */,
 			);
 			buildRules = (
 			);
 			dependencies = (
 			);
 			name = WireNotificationEngine;
-			packageProductDependencies = (
-				5986A0942C6B82C500299181 /* WireLinkPreview */,
-			);
 			productName = WireNotificationEngine;
 			productReference = 067ECB3A2487A93D00701956 /* WireNotificationEngine.framework */;
 			productType = "com.apple.product-type.framework";
@@ -834,13 +793,6 @@
 			defaultConfigurationName = Release;
 		};
 /* End XCConfigurationList section */
-
-/* Begin XCSwiftPackageProductDependency section */
-		5986A0942C6B82C500299181 /* WireLinkPreview */ = {
-			isa = XCSwiftPackageProductDependency;
-			productName = WireLinkPreview;
-		};
-/* End XCSwiftPackageProductDependency section */
 	};
 	rootObject = 0660428C247FE76A00A5F161 /* Project object */;
 }