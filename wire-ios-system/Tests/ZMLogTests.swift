//
// Wire
// Copyright (C) 2024 Wire Swiss GmbH
//
// This program is free software: you can redistribute it and/or modify
// it under the terms of the GNU General Public License as published by
// the Free Software Foundation, either version 3 of the License, or
// (at your option) any later version.
//
// This program is distributed in the hope that it will be useful,
// but WITHOUT ANY WARRANTY; without even the implied warranty of
// MERCHANTABILITY or FITNESS FOR A PARTICULAR PURPOSE. See the
// GNU General Public License for more details.
//
// You should have received a copy of the GNU General Public License
// along with this program. If not, see http://www.gnu.org/licenses/.
//

@testable import WireSystem
import XCTest

class ZMLogTests: XCTestCase {

    override func setUp() {
        super.setUp()
        ZMSLog.debug_resetAllLevels()
        ZMSLog.clearLogs()
    }

    override func tearDown() {
        ZMSLog.debug_resetAllLevels()
        ZMSLog.stopRecording()
        ZMSLog.removeAllLogHooks()
        super.tearDown()
    }

    func testNumberOfPreviousZipLogURLs() {
        // given
        let count = ZMSLog.previousZipLogURLs.count

        // when
        // then
        XCTAssertEqual(count, 5)
    }

    func testThatTheLoggerRegistersATag() {

        // given
        let tag = "Foo"

        // when
        _ = ZMSLog(tag: tag)

        // then
        let allTags = ZMSLog.allTags
        XCTAssertTrue(allTags.contains(tag))
    }

    func testThatTheLoggerRegistersTheRightLevel() {

        // given
        let tag = "Test11"

        // when
        _ = ZMSLog(tag: tag)

        // then
<<<<<<< HEAD
        XCTAssertEqual(ZMSLog.getLevel(tag: tag), ZMLogLevel.warn)
=======
        XCTAssertEqual(ZMSLog.getLevel(tag: tag), .warn)
>>>>>>> 0c89d1b8
    }

    func testThatTheLevelIsDebug() {

        // given
        let tag = "22test"
        let sut = ZMSLog(tag: tag)
        ZMSLog.set(level: .debug, tag: tag)

        // when
        var isDebug = false
        var isWarn = false
        var isInfo = false
        sut.ifDebug { isDebug = true }
        sut.ifInfo { isInfo = true }
        sut.ifWarn { isWarn = true }

        // then
        XCTAssertTrue(isDebug)
        XCTAssertTrue(isInfo)
        XCTAssertTrue(isWarn)
    }

    func testThatTheLevelIsWarn() {

        // given
        let tag = "22test"
        let sut = ZMSLog(tag: tag)
        ZMSLog.set(level: .warn, tag: tag)

        // when
        var isDebug = false
        var isWarn = false
        var isInfo = false
        sut.ifDebug { isDebug = true }
        sut.ifInfo { isInfo = true }
        sut.ifWarn { isWarn = true }

        // then
        XCTAssertFalse(isDebug)
        XCTAssertFalse(isInfo)
        XCTAssertTrue(isWarn)
    }

    func testThatTheLevelIsInfo() {

        // given
        let tag = "22test"
        let sut = ZMSLog(tag: tag)
        ZMSLog.set(level: .info, tag: tag)

        // when
        var isDebug = false
        var isWarn = false
        var isInfo = false
        sut.ifDebug { isDebug = true }
        sut.ifInfo { isInfo = true }
        sut.ifWarn { isWarn = true }

        // then
        XCTAssertFalse(isDebug)
        XCTAssertTrue(isInfo)
        XCTAssertTrue(isWarn)
    }

    func testThatTheLevelIsError() {

        // given
        let tag = "22test"
        let sut = ZMSLog(tag: tag)
        ZMSLog.set(level: .error, tag: tag)

        // when
        var isDebug = false
        var isWarn = false
        var isInfo = false
        sut.ifDebug { isDebug = true }
        sut.ifInfo { isInfo = true }
        sut.ifWarn { isWarn = true }

        // then
        XCTAssertFalse(isDebug)
        XCTAssertFalse(isInfo)
        XCTAssertFalse(isWarn)
    }
}

// MARK: - Log level management
extension ZMLogTests {

    func testThatLogIsNotRegisteredIfNoLogIsCalled() {
        XCTAssertEqual(ZMSLog.allTags.count, 0)
    }

    func testThatLogIsRegistered() {

        // GIVEN
        let tag = "Async"

        // WHEN
        ZMSLog.register(tag: tag)

        // THEN
        XCTAssertTrue(ZMSLog.allTags.contains(tag))
    }

    func testThatTheLogTagIsRegisteredAfterInitializingLog() {

        // GIVEN
        let tag = "Network"

        // WHEN
        _ = ZMSLog(tag: tag)

        // THEN
        XCTAssertTrue(ZMSLog.allTags.contains(tag))
    }

    func testThatTheDefaultLogLevelIsWarning() {
        XCTAssertEqual(ZMSLog.getLevel(tag: "1234"), .warn)
    }

    func testThatTheLogLevelCanBeChanged() {

        // GIVEN
        let tag = "Draw"

        // WHEN
        ZMSLog.set(level: .debug, tag: tag)

        // THEN
        XCTAssertEqual(ZMSLog.getLevel(tag: tag), .debug)
    }
}

// MARK: - Debug hook
extension ZMLogTests {

    func testThatLogHookIsCalledWithError() {

        // GIVEN
        let tag = "Network"
        let level = ZMLogLevel.error
        let message = "PANIC!"

        let expectation = self.expectation(description: "Log received")
        let token = ZMSLog.addEntryHook { _level, _tag, entry, _ in
            XCTAssertEqual(level, _level)
            XCTAssertEqual(tag, _tag)
            XCTAssertEqual(entry.text, message)
            expectation.fulfill()
        }

        // WHEN
        ZMSLog(tag: tag).error(message)

        // THEN
        self.waitForExpectations(timeout: 0.5)

        // AFTER
        ZMSLog.removeLogHook(token: token)
    }

    func testThatLogHookIsNotCalledWithInfo() {

        // GIVEN
        let tag = "Network"
        let level = ZMLogLevel.info
        let message = "PANIC!"

        let token = ZMSLog.addEntryHook { _level, _tag, entry, _ in
            XCTAssertEqual(level, _level)
            XCTAssertEqual(tag, _tag)
            XCTAssertEqual(entry.text, message)
        }

        // WHEN
        ZMSLog(tag: tag).info(message)

        // THEN
        Thread.sleep(forTimeInterval: 0.2)

        // AFTER
        ZMSLog.removeLogHook(token: token)
    }

    func testThatLogHookIsCalledWithWarning() {

        // GIVEN
        let tag = "Network"
        let level = ZMLogLevel.warn
        let message = "PANIC!"

        let expectation = self.expectation(description: "Log received")
        let token = ZMSLog.addEntryHook { _level, _tag, entry, _ in
            XCTAssertEqual(level, _level)
            XCTAssertEqual(tag, _tag)
            XCTAssertEqual(entry.text, message)
            expectation.fulfill()
        }

        // WHEN
        ZMSLog(tag: tag).warn(message)

        // THEN
        self.waitForExpectations(timeout: 0.5)

        // AFTER
        ZMSLog.removeLogHook(token: token)
    }

    func testThatLogHookIsNotCalledWithDebug() {

        // GIVEN
        let tag = "Network"
        let level = ZMLogLevel.debug
        let message = "PANIC!"

        let token = ZMSLog.addEntryHook { _level, _tag, entry, _ in
            XCTAssertEqual(level, _level)
            XCTAssertEqual(tag, _tag)
            XCTAssertEqual(entry.text, message)
            XCTFail()
        }

        // WHEN
        ZMSLog(tag: tag).debug(message)

        // THEN
        Thread.sleep(forTimeInterval: 0.2)

        // AFTER
        ZMSLog.removeLogHook(token: token)
    }

    func testThatLogHookIsCalledWithDebugIfEnabled() {

        // GIVEN
        let tag = "Network"
        let level = ZMLogLevel.debug
        let message = "PANIC!"

        let expectation = self.expectation(description: "Log received")
        let token = ZMSLog.addEntryHook { _level, _tag, entry, _ in
            XCTAssertEqual(level, _level)
            XCTAssertEqual(tag, _tag)
            XCTAssertEqual(entry.text, message)
            expectation.fulfill()
        }

        // WHEN
        ZMSLog.set(level: .debug, tag: tag)
        ZMSLog(tag: tag).debug(message)

        // THEN
        self.waitForExpectations(timeout: 0.5)

        // AFTER
        ZMSLog.removeLogHook(token: token)
    }

    func testThatLogHookIsNotCalledWhenRemoved() {

        // GIVEN
        let tag = "Network"
        let message = "PANIC!"

        let token = ZMSLog.addEntryHook { _, _, _, _ in
            XCTFail()
        }
        ZMSLog.removeLogHook(token: token)

        // WHEN
        ZMSLog(tag: tag).error(message)
        Thread.sleep(forTimeInterval: 0.2)
    }

    func testThatLogHookIsNotCalledWhenRemovedAll() {

        // GIVEN
        let tag = "Network"
        let message = "PANIC!"

        _ = ZMSLog.addEntryHook { _, _, _, _ in
            XCTFail()
        }
        ZMSLog.removeAllLogHooks()

        // WHEN
        ZMSLog(tag: tag).error(message)
        Thread.sleep(forTimeInterval: 0.2)
    }

    func testThatCallsMultipleLogHook() {

        // GIVEN
        let tag = "Network"
        let level = ZMLogLevel.error
        let message = "PANIC!"

        let expectation1 = self.expectation(description: "Log received")
        let expectation2 = self.expectation(description: "Log received")

        let token1 = ZMSLog.addEntryHook { _level, _tag, entry, _ in
            XCTAssertEqual(level, _level)
            XCTAssertEqual(tag, _tag)
            XCTAssertEqual(entry.text, message)
            expectation1.fulfill()
        }
        let token2 = ZMSLog.addEntryHook { _level, _tag, entry, _ in
            XCTAssertEqual(level, _level)
            XCTAssertEqual(tag, _tag)
            XCTAssertEqual(entry.text, message)
            expectation2.fulfill()
        }

        // WHEN
        ZMSLog(tag: tag).error(message)

        // THEN
        self.waitForExpectations(timeout: 0.5)

        // AFTER
        ZMSLog.removeLogHook(token: token1)
        ZMSLog.removeLogHook(token: token2)
    }

    func testThatItAppendsOnlyOneNewlineWhenLogEntryContainsNewline() {
        // GIVEN
        let sut = ZMSLog(tag: "foo")
        ZMSLog.startRecording()

        // WHEN
        sut.error("PANIC\n")
        sut.error("HELP")

        Thread.sleep(forTimeInterval: 0.2)

        // THEN
        let lines = getLinesFromCurrentLog()

        XCTAssertEqual(lines.count, 2)
    }

}

extension ZMLogTests {

    func testThatRecordedLogsAreNotWritedWhenNotStarted() {

        // GIVEN
        let sut = ZMSLog(tag: "foo")
        let currentLog = ZMSLog.currentZipLog

        // WHEN
        sut.error("PANIC")

        // THEN
        XCTAssertEqual(ZMSLog.currentZipLog, currentLog)

    }

    func testThatItRecordsLogs() {

        // GIVEN
        let sut = ZMSLog(tag: "foo")
        ZMSLog.startRecording()

        // WHEN
        sut.error("PANIC")
        sut.error("HELP")

        Thread.sleep(forTimeInterval: 0.2)

        // THEN
        let lines = getLinesFromCurrentLog()

        XCTAssertEqual(lines.count, 2)
        XCTAssertTrue(lines.first!.hasSuffix("[1] [foo] PANIC"))
        XCTAssertTrue(lines.last!.hasSuffix("[1] [foo] HELP"))
    }

    func testThatItDoesNotRecordsPublicLogsWhenLevelIsTooLow() {
        struct Item: SafeForLoggingStringConvertible {
            var name: String
            var safeForLoggingDescription: String {
                return "hidden"
            }
        }

        // GIVEN
        let sut = ZMSLog(tag: "foo")
        let item = Item(name: "Secret")
        ZMSLog.startRecording()

        // WHEN
        sut.safePublic("Item: \(item)")

        // THEN
        let currentLog = ZMSLog.currentZipLog
        XCTAssertNil(currentLog)
    }

    func testThatItRecordsPublicLogsWhenLevelIsEnabled() {
        struct Item: SafeForLoggingStringConvertible {
            var name: String
            var safeForLoggingDescription: String {
                return "hidden"
            }
        }

        // GIVEN
        let sut = ZMSLog(tag: "foo")
        ZMSLog.set(level: .debug, tag: "foo")
        let item = Item(name: "Secret")
        ZMSLog.startRecording()

        // WHEN
        sut.safePublic("Item: \(item)")

        Thread.sleep(forTimeInterval: 0.2)

        // THEN
        let lines = getLinesFromCurrentLog()

        XCTAssertEqual(lines.count, 1)
        XCTAssertTrue(lines.first!.hasSuffix("[3] [foo] Item: hidden"))
    }

    func testThatItDiscardsLogsWhenStopped() throws {

        // GIVEN
        let sut = ZMSLog(tag: "foo")
        ZMSLog.startRecording()

        // WHEN
        sut.error("PANIC")
        sut.error("HELP")
        ZMSLog.stopRecording()

        // THEN
        XCTAssertNil(ZMSLog.currentZipLog)

        try ZMSLog.previousZipLogURLs.forEach { url in
            XCTAssertThrowsError(try Data(contentsOf: url))
        }
    }
}

// MARK: - Save on disk
extension ZMLogTests {

    func testThatItSavesLogsOnDisk() {

        // given
        let sut = ZMSLog(tag: "foo")
        ZMSLog.startRecording()

        // when
        sut.warn("DON'T")
        sut.error("PANIC")

        Thread.sleep(forTimeInterval: 0.2)

        // then
        XCTAssertNotNil(ZMSLog.currentZipLog)
    }

    func testThatSwitchesCurrentLogToPrevious() throws {

        // given
        let sut = ZMSLog(tag: "foo")
        ZMSLog.startRecording()

        // when
        sut.warn("DON'T")
        sut.error("PANIC")

        Thread.sleep(forTimeInterval: 0.2)

        ZMSLog.switchCurrentLogToPrevious()

        Thread.sleep(forTimeInterval: 0.2)

        // then
        let path = try XCTUnwrap(ZMSLog.currentLogURL?.path)
        XCTAssertFalse(FileManager.default.fileExists(atPath: path))
    }

    func testThatSwitchesCurrentLogToPrevious_multipleFiles() throws {

        // given
        let sut = ZMSLog(tag: "foo")
        ZMSLog.startRecording()

        // when
        sut.warn("DON'T")
        sut.error("PANIC")

        ZMSLog.switchCurrentLogToPrevious()

        sut.warn("DON'T")
        ZMSLog.switchCurrentLogToPrevious()

        sut.warn("DON'T")
        ZMSLog.switchCurrentLogToPrevious()

        sut.warn("DON'T")
        ZMSLog.switchCurrentLogToPrevious()

        sut.warn("DON'T")
        ZMSLog.switchCurrentLogToPrevious()

        Thread.sleep(forTimeInterval: 0.2)

        // then
        XCTAssertNil(ZMSLog.currentZipLog)

        try ZMSLog.previousZipLogURLs.forEach {
            let data = try Data(contentsOf: $0, options: [.uncached])
            XCTAssertNotNil(data)
        }
    }

    func test_currentZipLogIsNotEmpty() {
        // given
        let sut = ZMSLog(tag: "foo")
        ZMSLog.startRecording()

        // when
        sut.warn("DON'T")
        sut.error("PANIC")

        Thread.sleep(forTimeInterval: 0.2)

        // then
        XCTAssertNotNil(ZMSLog.currentZipLog)
    }
}

extension ZMLogTests {

    func testThatItSavesDebugTagsInProduction() throws {

        // given
        let tag = "tag"
        let sut = ZMSLog(tag: tag)

        // when
        ZMSLog.startRecording(isInternal: false)

        sut.safePublic("PUBLIC", level: .public)

        ZMSLog.set(level: .error, tag: tag)
        sut.error("ERROR")

        ZMSLog.set(level: .warn, tag: tag)
        sut.warn("WARN")

        ZMSLog.set(level: .info, tag: tag)
        sut.info("INFO")

        ZMSLog.set(level: .debug, tag: tag)
        sut.debug("DEBUG")

        Thread.sleep(forTimeInterval: 0.2)

        let lines = getLinesFromCurrentLog()

        // then
        XCTAssertEqual(lines.count, 1)

        let firstsLine = try XCTUnwrap(lines.first)
        XCTAssertFalse(firstsLine.hasSuffix("[0] [tag] ERROR"))
    }

    func testThatItSavesAllLevelsOnInternals() {

        // given
        let tag = "tag"
        let sut = ZMSLog(tag: tag)

        // when
        ZMSLog.startRecording(isInternal: true)
        ZMSLog.set(level: .debug, tag: "tag")

        sut.safePublic("PUBLIC")

        ZMSLog.set(level: .error, tag: tag)
        sut.error("ERROR")

        ZMSLog.set(level: .warn, tag: tag)
        sut.warn("WARN")

        ZMSLog.set(level: .info, tag: tag)
        sut.info("INFO")

        ZMSLog.set(level: .debug, tag: tag)
        sut.debug("DEBUG")

        Thread.sleep(forTimeInterval: 0.2)

        let lines = getLinesFromCurrentLog()

        // then
        XCTAssertEqual(lines.count, 5)
        XCTAssertTrue(lines[0].hasSuffix("[3] [tag] PUBLIC"))
        XCTAssertTrue(lines[1].hasSuffix("[1] [tag] ERROR"))
        XCTAssertTrue(lines[2].hasSuffix("[2] [tag] WARN"))
        XCTAssertTrue(lines[3].hasSuffix("[3] [tag] INFO"))
        XCTAssertTrue(lines[4].hasSuffix("[4] [tag] DEBUG"))
    }

    func getLinesFromCurrentLog(file: StaticString = #file, line: UInt = #line) -> [String] {

        guard let currentLog = ZMSLog.currentLogURL,
              let data = FileManager.default.contents(atPath: currentLog.path),
            let logContent = String(data: data, encoding: .utf8) else {
                XCTFail(file: file, line: line)
                return []
        }

        var lines: [String] = []
        logContent.enumerateLines { str, _ in
            lines.append(str)
        }

        return lines
    }
}<|MERGE_RESOLUTION|>--- conflicted
+++ resolved
@@ -65,11 +65,7 @@
         _ = ZMSLog(tag: tag)
 
         // then
-<<<<<<< HEAD
-        XCTAssertEqual(ZMSLog.getLevel(tag: tag), ZMLogLevel.warn)
-=======
         XCTAssertEqual(ZMSLog.getLevel(tag: tag), .warn)
->>>>>>> 0c89d1b8
     }
 
     func testThatTheLevelIsDebug() {
