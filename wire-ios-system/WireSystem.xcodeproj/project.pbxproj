--- conflicted
+++ resolved
@@ -27,19 +27,14 @@
 		54DB81631DBF66CF00AF495D /* ZMSLog+Levels.swift in Sources */ = {isa = PBXBuildFile; fileRef = 54DB81621DBF66CF00AF495D /* ZMSLog+Levels.swift */; };
 		54DB81651DBFACE800AF495D /* CircularArray.swift in Sources */ = {isa = PBXBuildFile; fileRef = 54DB81641DBFACE800AF495D /* CircularArray.swift */; };
 		54DB81671DBFB16700AF495D /* CircularArrayTests.swift in Sources */ = {isa = PBXBuildFile; fileRef = 54DB81661DBFB16700AF495D /* CircularArrayTests.swift */; };
-<<<<<<< HEAD
-		59059B9B2B4DBA1D0087D1F1 /* SystemDateProvider.swift in Sources */ = {isa = PBXBuildFile; fileRef = 59059B992B4DBA1D0087D1F1 /* SystemDateProvider.swift */; };
-		59059B9C2B4DBA1D0087D1F1 /* CurrentDateProviding.swift in Sources */ = {isa = PBXBuildFile; fileRef = 59059B9A2B4DBA1D0087D1F1 /* CurrentDateProviding.swift */; };
-		594450562BDFE8BF003ACC98 /* TimePoint.swift in Sources */ = {isa = PBXBuildFile; fileRef = 594450552BDFE8BF003ACC98 /* TimePoint.swift */; };
-		594450582BE0F0C8003ACC98 /* GroupQueue.swift in Sources */ = {isa = PBXBuildFile; fileRef = 594450572BE0F0C8003ACC98 /* GroupQueue.swift */; };
-=======
 		54F249C81BB9242900040600 /* ZMSDispatchGroup.h in Headers */ = {isa = PBXBuildFile; fileRef = 54F249C61BB9242900040600 /* ZMSDispatchGroup.h */; settings = {ATTRIBUTES = (Public, ); }; };
 		54F249C91BB9242900040600 /* ZMSDispatchGroup.m in Sources */ = {isa = PBXBuildFile; fileRef = 54F249C71BB9242900040600 /* ZMSDispatchGroup.m */; };
 		54F5148C1B7377CA00FACDAA /* ZMSGroupQueue.h in Headers */ = {isa = PBXBuildFile; fileRef = 54F5148B1B7377CA00FACDAA /* ZMSGroupQueue.h */; settings = {ATTRIBUTES = (Public, ); }; };
 		59059B9B2B4DBA1D0087D1F1 /* SystemDateProvider.swift in Sources */ = {isa = PBXBuildFile; fileRef = 59059B992B4DBA1D0087D1F1 /* SystemDateProvider.swift */; };
 		59059B9C2B4DBA1D0087D1F1 /* CurrentDateProviding.swift in Sources */ = {isa = PBXBuildFile; fileRef = 59059B9A2B4DBA1D0087D1F1 /* CurrentDateProviding.swift */; };
 		594450562BDFE8BF003ACC98 /* TimePoint.swift in Sources */ = {isa = PBXBuildFile; fileRef = 594450552BDFE8BF003ACC98 /* TimePoint.swift */; };
->>>>>>> c16a3159
+		594450562BDFE8BF003ACC98 /* TimePoint.swift in Sources */ = {isa = PBXBuildFile; fileRef = 594450552BDFE8BF003ACC98 /* TimePoint.swift */; };
+		594450582BE0F0C8003ACC98 /* GroupQueue.swift in Sources */ = {isa = PBXBuildFile; fileRef = 594450572BE0F0C8003ACC98 /* GroupQueue.swift */; };
 		598E86DB2BF4DB3700FC5438 /* WireSystemSupport.h in Headers */ = {isa = PBXBuildFile; fileRef = 598E86DA2BF4DB3700FC5438 /* WireSystemSupport.h */; settings = {ATTRIBUTES = (Public, ); }; };
 		598E86E02BF4DB9B00FC5438 /* WireSystem.framework in Frameworks */ = {isa = PBXBuildFile; fileRef = 3ECC35191AD436750089FD4B /* WireSystem.framework */; };
 		598E86EA2BF4DBC900FC5438 /* AutoMockable.generated.swift in Sources */ = {isa = PBXBuildFile; fileRef = 598E86E52BF4DBC900FC5438 /* AutoMockable.generated.swift */; };
@@ -120,10 +115,8 @@
 		59059B992B4DBA1D0087D1F1 /* SystemDateProvider.swift */ = {isa = PBXFileReference; fileEncoding = 4; lastKnownFileType = sourcecode.swift; path = SystemDateProvider.swift; sourceTree = "<group>"; };
 		59059B9A2B4DBA1D0087D1F1 /* CurrentDateProviding.swift */ = {isa = PBXFileReference; fileEncoding = 4; lastKnownFileType = sourcecode.swift; path = CurrentDateProviding.swift; sourceTree = "<group>"; };
 		594450552BDFE8BF003ACC98 /* TimePoint.swift */ = {isa = PBXFileReference; lastKnownFileType = sourcecode.swift; path = TimePoint.swift; sourceTree = "<group>"; };
-<<<<<<< HEAD
+		594450552BDFE8BF003ACC98 /* TimePoint.swift */ = {isa = PBXFileReference; lastKnownFileType = sourcecode.swift; path = TimePoint.swift; sourceTree = "<group>"; };
 		594450572BE0F0C8003ACC98 /* GroupQueue.swift */ = {isa = PBXFileReference; lastKnownFileType = sourcecode.swift; path = GroupQueue.swift; sourceTree = "<group>"; };
-=======
->>>>>>> c16a3159
 		598E86D82BF4DB3700FC5438 /* WireSystemSupport.framework */ = {isa = PBXFileReference; explicitFileType = wrapper.framework; includeInIndex = 0; path = WireSystemSupport.framework; sourceTree = BUILT_PRODUCTS_DIR; };
 		598E86DA2BF4DB3700FC5438 /* WireSystemSupport.h */ = {isa = PBXFileReference; lastKnownFileType = sourcecode.c.h; path = WireSystemSupport.h; sourceTree = "<group>"; };
 		598E86E52BF4DBC900FC5438 /* AutoMockable.generated.swift */ = {isa = PBXFileReference; fileEncoding = 4; lastKnownFileType = sourcecode.swift; path = AutoMockable.generated.swift; sourceTree = "<group>"; };
