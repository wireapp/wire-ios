--- conflicted
+++ resolved
@@ -48,12 +48,7 @@
 		8701221920F641BE001E6342 /* CacheTests.swift in Sources */ = {isa = PBXBuildFile; fileRef = 8701221720F641A4001E6342 /* CacheTests.swift */; };
 		D59F3A1B206A448F0023474F /* DispatchQueue+ZMSDispatchGroup.swift in Sources */ = {isa = PBXBuildFile; fileRef = D59F3A1A206A448F0023474F /* DispatchQueue+ZMSDispatchGroup.swift */; };
 		D59F3A1D206A47E80023474F /* DispatchQueueHelperTests.swift in Sources */ = {isa = PBXBuildFile; fileRef = D59F3A1C206A47E80023474F /* DispatchQueueHelperTests.swift */; };
-<<<<<<< HEAD
-		EE08D03A29A79FCA00A9AB02 /* Flow.swift in Sources */ = {isa = PBXBuildFile; fileRef = EE08D03929A79FCA00A9AB02 /* Flow.swift */; };
-		EEEE4C02297EBCF700124235 /* WireLogger.swift in Sources */ = {isa = PBXBuildFile; fileRef = EEEE4C01297EBCF700124235 /* WireLogger.swift */; };
-=======
 		EEDC67192A1778D600201436 /* UserDefaults+Helpers.swift in Sources */ = {isa = PBXBuildFile; fileRef = EEDC67182A1778D600201436 /* UserDefaults+Helpers.swift */; };
->>>>>>> 33098a79
 		F1670FAE22A7C5F500BC6811 /* SanitizedString.swift in Sources */ = {isa = PBXBuildFile; fileRef = F1670FAD22A7C5F500BC6811 /* SanitizedString.swift */; };
 		F1670FB022A7C7D800BC6811 /* SanitizedStringTests.swift in Sources */ = {isa = PBXBuildFile; fileRef = F1670FAF22A7C7D800BC6811 /* SanitizedStringTests.swift */; };
 		F19E554522AA8748005C792D /* SafeForLoggingStringConvertible.swift in Sources */ = {isa = PBXBuildFile; fileRef = F19E554422AA8748005C792D /* SafeForLoggingStringConvertible.swift */; };
@@ -122,12 +117,7 @@
 		8701221720F641A4001E6342 /* CacheTests.swift */ = {isa = PBXFileReference; fileEncoding = 4; lastKnownFileType = sourcecode.swift; path = CacheTests.swift; sourceTree = "<group>"; };
 		D59F3A1A206A448F0023474F /* DispatchQueue+ZMSDispatchGroup.swift */ = {isa = PBXFileReference; lastKnownFileType = sourcecode.swift; path = "DispatchQueue+ZMSDispatchGroup.swift"; sourceTree = "<group>"; };
 		D59F3A1C206A47E80023474F /* DispatchQueueHelperTests.swift */ = {isa = PBXFileReference; lastKnownFileType = sourcecode.swift; path = DispatchQueueHelperTests.swift; sourceTree = "<group>"; };
-<<<<<<< HEAD
-		EE08D03929A79FCA00A9AB02 /* Flow.swift */ = {isa = PBXFileReference; lastKnownFileType = sourcecode.swift; path = Flow.swift; sourceTree = "<group>"; };
-		EEEE4C01297EBCF700124235 /* WireLogger.swift */ = {isa = PBXFileReference; lastKnownFileType = sourcecode.swift; path = WireLogger.swift; sourceTree = "<group>"; };
-=======
 		EEDC67182A1778D600201436 /* UserDefaults+Helpers.swift */ = {isa = PBXFileReference; lastKnownFileType = sourcecode.swift; path = "UserDefaults+Helpers.swift"; sourceTree = "<group>"; };
->>>>>>> 33098a79
 		F1670FAD22A7C5F500BC6811 /* SanitizedString.swift */ = {isa = PBXFileReference; lastKnownFileType = sourcecode.swift; path = SanitizedString.swift; sourceTree = "<group>"; };
 		F1670FAF22A7C7D800BC6811 /* SanitizedStringTests.swift */ = {isa = PBXFileReference; lastKnownFileType = sourcecode.swift; path = SanitizedStringTests.swift; sourceTree = "<group>"; };
 		F19E554422AA8748005C792D /* SafeForLoggingStringConvertible.swift */ = {isa = PBXFileReference; lastKnownFileType = sourcecode.swift; path = SafeForLoggingStringConvertible.swift; sourceTree = "<group>"; };
@@ -419,11 +409,7 @@
 			buildActionMask = 2147483647;
 			files = (
 				544CFC511B70B933007AA694 /* ZMSLog.swift in Sources */,
-<<<<<<< HEAD
-				EE08D03A29A79FCA00A9AB02 /* Flow.swift in Sources */,
-=======
 				01CB030F2A0CED010000CFF2 /* Flow.swift in Sources */,
->>>>>>> 33098a79
 				8701221620F64171001E6342 /* Cache.swift in Sources */,
 				01CB030E2A0CED010000CFF2 /* WireLogger.swift in Sources */,
 				54180BD91F459DCF0020D2BD /* MemoryReferenceDebugger.swift in Sources */,
