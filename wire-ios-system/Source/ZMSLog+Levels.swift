//
// Wire
// Copyright (C) 2024 Wire Swiss GmbH
//
// This program is free software: you can redistribute it and/or modify
// it under the terms of the GNU General Public License as published by
// the Free Software Foundation, either version 3 of the License, or
// (at your option) any later version.
//
// This program is distributed in the hope that it will be useful,
// but WITHOUT ANY WARRANTY; without even the implied warranty of
// MERCHANTABILITY or FITNESS FOR A PARTICULAR PURPOSE. See the
// GNU General Public License for more details.
//
// You should have received a copy of the GNU General Public License
// along with this program. If not, see http://www.gnu.org/licenses/.
//

import Foundation
import os.log

// MARK: - Log level management

/// Map of the level set for each log tag
private var logTagToLevel: [String: ZMLogLevel] = [:]
private var logTagToLogger: [String: OSLog] = [:]

@objc extension ZMSLog {

    /// Sets the minimum logging level for the tag
    /// - note: switches to the log queue
    public static func set(level: ZMLogLevel, tag: String) {
        logQueue.sync {
            logTagToLevel[tag] = level
        }
    }

    /// Gets the minimum logging level for the tag
    /// - note: switches to the log queue
    public static func getLevel(tag: String) -> ZMLogLevel {
        var level = ZMLogLevel.warn
        logQueue.sync {
            level = getLevelNoLock(tag: tag)
        }
        return level
    }

    /// Gets the minimum logging level for the tag
    /// - note: Does not switch to the log queue
    static func getLevelNoLock(tag: String) -> ZMLogLevel {
        return logTagToLevel[tag] ?? .warn
    }

    /// Registers a tag for logging
    /// - note: Does not switch to the log queue
    static func register(tag: String) {
        if logTagToLevel[tag] == nil {
<<<<<<< HEAD
            logTagToLevel[tag] = ZMLogLevel.warn
=======
            logTagToLevel[tag] = .warn
>>>>>>> 0c89d1b8
        }
    }

    static func logger(tag: String?) -> OSLog {
        guard let tag else { return OSLog.default }
        if logTagToLogger[tag] == nil {
            let bundleID = Bundle.main.bundleIdentifier ?? "com.wire.zmessaging.test"
            let logger = OSLog(subsystem: bundleID, category: tag)
            logTagToLogger[tag] = logger
        }
        return logTagToLogger[tag]!
    }

    /// Get all tags
    public static var allTags: [String] {
        var tags: [String] = []
        logQueue.sync {
            tags = Array(logTagToLevel.keys)
        }
        return tags
    }
}

// MARK: - Debugging
extension ZMSLog {

    static func debug_resetAllLevels() {
        logQueue.sync {
            logTagToLevel = [:]
        }
    }

}<|MERGE_RESOLUTION|>--- conflicted
+++ resolved
@@ -55,11 +55,7 @@
     /// - note: Does not switch to the log queue
     static func register(tag: String) {
         if logTagToLevel[tag] == nil {
-<<<<<<< HEAD
-            logTagToLevel[tag] = ZMLogLevel.warn
-=======
             logTagToLevel[tag] = .warn
->>>>>>> 0c89d1b8
         }
     }
 
