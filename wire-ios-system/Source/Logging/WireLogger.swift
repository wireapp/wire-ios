//
// Wire
// Copyright (C) 2023 Wire Swiss GmbH
//
// This program is free software: you can redistribute it and/or modify
// it under the terms of the GNU General Public License as published by
// the Free Software Foundation, either version 3 of the License, or
// (at your option) any later version.
//
// This program is distributed in the hope that it will be useful,
// but WITHOUT ANY WARRANTY; without even the implied warranty of
// MERCHANTABILITY or FITNESS FOR A PARTICULAR PURPOSE. See the
// GNU General Public License for more details.
//
// You should have received a copy of the GNU General Public License
// along with this program. If not, see http://www.gnu.org/licenses/.
//

import Foundation

public struct WireLogger: LoggerProtocol {

  public static var provider: LoggerProtocol?

  public let tag: String

  public init(tag: String = "") {
    self.tag = tag
  }

  public func debug(
    _ message: LogConvertible,
    attributes: LogAttributes? = nil
  ) {
    guard shouldLogMessage(message) else { return }
    log(level: .debug, message: message, attributes: attributes)
  }

  public func info(
    _ message: LogConvertible,
    attributes: LogAttributes? = nil
  ) {
    guard shouldLogMessage(message) else { return }
    log(level: .info, message: message, attributes: attributes)
  }

  public func notice(
    _ message: LogConvertible,
    attributes: LogAttributes? = nil
  ) {
    guard shouldLogMessage(message) else { return }
    log(level: .notice, message: message, attributes: attributes)
  }

  public func warn(
    _ message: LogConvertible,
    attributes: LogAttributes? = nil
  ) {
    guard shouldLogMessage(message) else { return }
    log(level: .warn, message: message, attributes: attributes)
  }

  public func error(
    _ message: LogConvertible,
    attributes: LogAttributes? = nil
  ) {
    guard shouldLogMessage(message) else { return }
    log(level: .error, message: message, attributes: attributes)
  }

  public func critical(
    _ message: LogConvertible,
    attributes: LogAttributes? = nil
  ) {
    guard shouldLogMessage(message) else { return }
    log(level: .critical, message: message, attributes: attributes)
  }

  private func shouldLogMessage(_ message: LogConvertible) -> Bool {
    return Self.provider != nil && !message.logDescription.isEmpty
  }

  private func log(
    level: LogLevel,
    message: LogConvertible,
    attributes: LogAttributes? = nil
  ) {
    var attributes = attributes ?? .init()

    if !tag.isEmpty {
      attributes["tag"] = tag
    }

    switch level {
    case .debug:
      Self.provider?.debug(message, attributes: attributes)

    case .info:
      Self.provider?.info(message, attributes: attributes)

    case .notice:
      Self.provider?.notice(message, attributes: attributes)

    case .warn:
      Self.provider?.warn(message, attributes: attributes)

    case .error:
      Self.provider?.error(message, attributes: attributes)

    case .critical:
      Self.provider?.critical(message, attributes: attributes)
    }
  }

  private enum LogLevel {

    case debug
    case info
    case notice
    case warn
    case error
    case critical

  }

}

public typealias LogAttributes = [String: Encodable]

public protocol LoggerProtocol {

  func debug(_ message: LogConvertible, attributes: LogAttributes?)
  func info(_ message: LogConvertible, attributes: LogAttributes?)
  func notice(_ message: LogConvertible, attributes: LogAttributes?)
  func warn(_ message: LogConvertible, attributes: LogAttributes?)
  func error(_ message: LogConvertible, attributes: LogAttributes?)
  func critical(_ message: LogConvertible, attributes: LogAttributes?)

}

public protocol LogConvertible {

  var logDescription: String { get }

}

extension String: LogConvertible {

  public var logDescription: String {
    return self
  }

}

public extension WireLogger {

    static let proteus = WireLogger(tag: "proteus")
    static let shareExtension = WireLogger(tag: "share-extension")
    static let notifications = WireLogger(tag: "notifications")
    static let calling = WireLogger(tag: "calling")
    static let messaging = WireLogger(tag: "messaging")
    static let backend = WireLogger(tag: "backend")
    static let ear = WireLogger(tag: "encryption-at-rest")
    static let keychain = WireLogger(tag: "keychain")
    static let mls = WireLogger(tag: "mls")
    static let coreCrypto = WireLogger(tag: "core-crypto")
    static let environment = WireLogger(tag: "environment")
    static let updateEvent = WireLogger(tag: "update-event")
    static let performance = WireLogger(tag: "performance")
<<<<<<< HEAD
    static let badgeCount = WireLogger(tag: "badge-count")
=======
    static let userClient = WireLogger(tag: "user-client")
>>>>>>> 2ee4465c

}<|MERGE_RESOLUTION|>--- conflicted
+++ resolved
@@ -167,10 +167,7 @@
     static let environment = WireLogger(tag: "environment")
     static let updateEvent = WireLogger(tag: "update-event")
     static let performance = WireLogger(tag: "performance")
-<<<<<<< HEAD
     static let badgeCount = WireLogger(tag: "badge-count")
-=======
     static let userClient = WireLogger(tag: "user-client")
->>>>>>> 2ee4465c
 
 }