--- conflicted
+++ resolved
@@ -87,90 +87,7 @@
         return finalizedAttributes
     }
 
-<<<<<<< HEAD
-    private enum LogLevel {
-
-        case debug
-        case info
-        case notice
-        case warn
-        case error
-        case critical
-
-    }
-}
-
-public typealias LogAttributes = [LogAttributesKey: Encodable]
-
-public enum LogAttributesKey: String {
-    case selfClientId = "self_client_id"
-    case selfUserId = "self_user_id"
-    case recipientID = "recipient_id"
-    case eventId = "event_id"
-    case senderUserId = "sender_user_id"
-    case nonce = "message_nonce"
-    case messageType = "message_type"
-    case lastEventID = "last_event_id"
-    case conversationId = "conversation_id"
-    case syncPhase = "sync_phase"
-    case `public`
-    case tag
-}
-
-public extension LogAttributes {
-    static var safePublic = [LogAttributesKey.public: true]
-}
-
-public protocol LoggerProtocol {
-
-    func debug(_ message: any LogConvertible, attributes: LogAttributes...)
-    func info(_ message: any LogConvertible, attributes: LogAttributes...)
-    func notice(_ message: any LogConvertible, attributes: LogAttributes...)
-    func warn(_ message: any LogConvertible, attributes: LogAttributes...)
-    func error(_ message: any LogConvertible, attributes: LogAttributes...)
-    func critical(_ message: any LogConvertible, attributes: LogAttributes...)
-
-    var logFiles: [URL] { get }
-
-    /// Add an attribute, value to each logs - DataDog only
-    func addTag(_ key: LogAttributesKey, value: String?)
-}
-
-extension LoggerProtocol {
-    func attributesDescription(from attributes: [LogAttributes]) -> String {
-        var logAttributes = flattenArray(attributes)
-
-        // drop attributes used for visibility and category
-        logAttributes.removeValue(forKey: LogAttributesKey.public)
-        logAttributes.removeValue(forKey: LogAttributesKey.tag)
-        return logAttributes.isEmpty == false ? " - \(logAttributes.description)" : ""
-    }
-
-    /// helper method to transform attributes array to single LogAttributes
-    /// - note: if same key is contained accross multiple attributes, the latest one is taken
-    public func flattenArray(_ attributes: [LogAttributes]) -> LogAttributes {
-        var mergedAttributes: LogAttributes = [:]
-        attributes.forEach {
-            mergedAttributes.merge($0) { _, new in new }
-        }
-        return mergedAttributes
-    }
-}
-
-public protocol LogConvertible {
-
-    var logDescription: String { get }
-
-}
-
-extension String: LogConvertible {
-
-    public var logDescription: String {
-        return self
-    }
-=======
     // MARK: Static Functions
->>>>>>> 550b0aee
 
     public static var logFiles: [URL] {
         provider.logFiles
