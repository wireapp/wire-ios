--- conflicted
+++ resolved
@@ -56,9 +56,6 @@
     static let network = WireLogger(tag: "network")
     static let eventProcessing = WireLogger(tag: "event-processing")
     static let messageProcessing = WireLogger(tag: "message-processing")
-<<<<<<< HEAD
     static let analytics = WireLogger(tag: "analytics")
-=======
     static let supportedProtocols = WireLogger(tag: "supported-protocols")
->>>>>>> 266e60e9
 }