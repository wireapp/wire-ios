--- conflicted
+++ resolved
@@ -101,15 +101,10 @@
             logger = loggers[tag] ?? OSLog(subsystem: Bundle.main.bundleIdentifier ?? "main", category: tag)
         }
 
-<<<<<<< HEAD
         let message = "\(message.logDescription)\(attributesDescription(from: attributes))"
 
-        if attributes?["public"] as? Bool == true {
+        if mergedAttributes[.public] as? Bool == true {
             os_log(osLogType, log: logger, "%{public}@", message)
-=======
-        if mergedAttributes[.public] as? Bool == true {
-            os_log(osLogType, log: logger, "%{public}@", "\(message.logDescription)")
->>>>>>> 1b5983f5
         } else {
             os_log(osLogType, log: logger, "\(message)")
         }
