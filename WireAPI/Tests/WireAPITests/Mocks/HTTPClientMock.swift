//
// Wire
// Copyright (C) 2024 Wire Swiss GmbH
//
// This program is free software: you can redistribute it and/or modify
// it under the terms of the GNU General Public License as published by
// the Free Software Foundation, either version 3 of the License, or
// (at your option) any later version.
//
// This program is distributed in the hope that it will be useful,
// but WITHOUT ANY WARRANTY; without even the implied warranty of
// MERCHANTABILITY or FITNESS FOR A PARTICULAR PURPOSE. See the
// GNU General Public License for more details.
//
// You should have received a copy of the GNU General Public License
// along with this program. If not, see http://www.gnu.org/licenses/.
//

import Foundation
@testable import WireAPI

struct HTTPClientMockError: Error {

    let message: String

}

final class HTTPClientMock: HTTPClient {

    private(set) var receivedRequests: [HTTPRequest] = []

    var receivedRequest: HTTPRequest? {
        receivedRequests.first
    }

    var executeRequestMock: (HTTPRequest) async throws -> HTTPResponse

    convenience init() {
        self.init { request in
            throw HTTPClientMockError(message: "response not mocked for request: \(request.path)")
        }
    }

    convenience init(responses: [HTTPResponse]) {
        var responses = responses

        self.init { _ in
            if responses.isEmpty {
                throw HTTPClientMockError(message: "no more responses")
            } else {
                return responses.removeFirst()
            }
        }
    }

    convenience init(
        code: HTTPStatusCode,
        payloadResourceName: String
    ) throws {
        let response = PredefinedResponse(resourceName: payloadResourceName)

        self.init(
            code: code,
            payload: try response.data()
        )
    }

    convenience init(
        code: HTTPStatusCode,
        errorLabel: String
    ) throws {
        try self.init(
            code: code,
            jsonResponse: """
            {
                "code": \(code.rawValue),
                "label": "\(errorLabel)",
                "message": ""
            }
            """
        )
    }

    convenience init(
        code: HTTPStatusCode,
        jsonResponse: String
    ) throws {
        guard let payload = jsonResponse.data(using: .utf8) else {
            throw HTTPClientMockError(message: "failed to create response payload data")
        }

        self.init(
            code: code,
            payload: payload
        )
    }

    convenience init(
<<<<<<< HEAD
        code: HTTPStatusCode,
        payload: Data
=======
        code: Int,
        payload: Data?
>>>>>>> 17b6d07c
    ) {
        self.init { _ in
            HTTPResponse(
                code: code.rawValue,
                payload: payload
            )
        }
    }

    init(executeRequestMock: @escaping (HTTPRequest) async throws -> HTTPResponse) {
        self.executeRequestMock = executeRequestMock
    }

    func executeRequest(_ request: HTTPRequest) async throws -> HTTPResponse {
        receivedRequests.append(request)
        return try await executeRequestMock(request)
    }
}

// MARK: - Predefined responses

extension HTTPClientMock {

    struct PredefinedResponse {
        var resourceName: String

        func data() throws -> Data {
            guard let url = Bundle.module.url(
                forResource: resourceName,
                withExtension: "json"
            ) else {
                throw HTTPClientMockError(message: "payload resource \(resourceName).json not found")
            }

            let payload: Data
            do {
                payload = try Data(contentsOf: url)
            } catch {
                throw HTTPClientMockError(message: "unable to load data from resource: \(error)")
            }
            return payload
        }
    }
}<|MERGE_RESOLUTION|>--- conflicted
+++ resolved
@@ -96,13 +96,8 @@
     }
 
     convenience init(
-<<<<<<< HEAD
         code: HTTPStatusCode,
-        payload: Data
-=======
-        code: Int,
         payload: Data?
->>>>>>> 17b6d07c
     ) {
         self.init { _ in
             HTTPResponse(
