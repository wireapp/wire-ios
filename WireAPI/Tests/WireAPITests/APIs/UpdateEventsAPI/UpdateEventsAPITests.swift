--- conflicted
+++ resolved
@@ -23,15 +23,9 @@
 
 final class UpdateEventsAPITests: XCTestCase {
 
-<<<<<<< HEAD
-    private func createSnapshotter() -> APIServiceSnapshotHelper<UpdateEventsAPI> {
+    private func createSnapshotter() -> APIServiceSnapshotHelper<any UpdateEventsAPI> {
         APIServiceSnapshotHelper { apiService, apiVersion in
             UpdateEventsAPIBuilder(apiService: apiService)
-=======
-    private func createSnapshotter() -> APISnapshotHelper<any UpdateEventsAPI> {
-        APISnapshotHelper { httpClient, apiVersion in
-            UpdateEventsAPIBuilder(httpClient: httpClient)
->>>>>>> 2faa3926
                 .makeAPI(for: apiVersion)
         }
     }
