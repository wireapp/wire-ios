//
// Wire
// Copyright (C) 2024 Wire Swiss GmbH
//
// This program is free software: you can redistribute it and/or modify
// it under the terms of the GNU General Public License as published by
// the Free Software Foundation, either version 3 of the License, or
// (at your option) any later version.
//
// This program is distributed in the hope that it will be useful,
// but WITHOUT ANY WARRANTY; without even the implied warranty of
// MERCHANTABILITY or FITNESS FOR A PARTICULAR PURPOSE. See the
// GNU General Public License for more details.
//
// You should have received a copy of the GNU General Public License
// along with this program. If not, see http://www.gnu.org/licenses/.
//

import SnapshotTesting
@testable import WireAPI
import XCTest

final class UpdateEventsAPITests: XCTestCase {

    private func createSnapshotter() -> APISnapshotHelper<UpdateEventsAPI> {
        APISnapshotHelper { httpClient, apiVersion in
            UpdateEventsAPIBuilder(httpClient: httpClient)
                .makeAPI(for: apiVersion)
        }
    }

    // MARK: - Request generation

    func testGetLastUpdateEvent() async throws {
        try await createSnapshotter().verifyRequestForAllAPIVersions { sut in
            _ = try await sut.getLastUpdateEvent(selfClientID: Scaffolding.selfClientID)
        }
    }

    func testGetUpdateEvents() async throws {
        // Then
        try await createSnapshotter().verifyRequestForAllAPIVersions {
            // Given
            try HTTPClientMock(responses: [
                .mockJSONResource(code: 200, name: "GetUpdateEventsSuccessResponse200_Page1"),
                .mockJSONResource(code: 200, name: "GetUpdateEventsSuccessResponse200_Page2")
            ])
        } when: { sut in
            for try await _ in sut.getUpdateEvents(
                selfClientID: Scaffolding.selfClientID,
                sinceEventID: Scaffolding.lastUpdateEventID
            ) {
                // Nothing to assert here since we're only snapshotting request.
            }
        }
    }

    // MARK: - Response handling

    // MARK: - V0

    func testGetLastUpdateEvent_200_V0() async throws {
        // Given
        let httpClient = try HTTPClientMock(
            code: 200,
            payloadResourceName: "GetLastEventSuccessResponseV0"
        )

        let sut = UpdateEventsAPIV0(httpClient: httpClient)

        // When
        let result = try await sut.getLastUpdateEvent(selfClientID: Scaffolding.selfClientID)

        // Then
        XCTAssertEqual(result, Scaffolding.updateEventEnvelope)
    }

    func testGetLastUpdateEvent_400_V0() async throws {
        // Given
        let httpClient = try HTTPClientMock(code: 400, errorLabel: "")
        let sut = UpdateEventsAPIV0(httpClient: httpClient)

        // Then
        await XCTAssertThrowsError(UpdateEventsAPIError.invalidClient) {
            // When
            try await sut.getLastUpdateEvent(selfClientID: Scaffolding.selfClientID)
        }
    }

    func testGetLastUpdateEvent_404_V0() async throws {
        // Given
        let httpClient = try HTTPClientMock(code: 404, errorLabel: "not-found")
        let sut = UpdateEventsAPIV0(httpClient: httpClient)

        // Then
        await XCTAssertThrowsError(UpdateEventsAPIError.notFound) {
            // When
            try await sut.getLastUpdateEvent(selfClientID: Scaffolding.selfClientID)
        }
    }

    func testGetUpdateEvents_200_V0() async throws {
        // Given
        let httpClient = try HTTPClientMock(responses: [
            .mockJSONResource(code: 200, name: "GetUpdateEventsSuccessResponse200_Page1"),
            .mockJSONResource(code: 200, name: "GetUpdateEventsSuccessResponse200_Page2")
        ])

        let sut = UpdateEventsAPIV0(httpClient: httpClient)

        // When
        var pages = [[UpdateEventEnvelope]]()
        for try await page in sut.getUpdateEvents(
            selfClientID: Scaffolding.selfClientID,
            sinceEventID: Scaffolding.lastUpdateEventID
        ) {
            pages.append(page)
        }

        // Then
        XCTAssertEqual(pages.count, 2)

        let page1 = try XCTUnwrap(pages.first)
        XCTAssertEqual(page1, Scaffolding.updateEventPage1)

        let page2 = try XCTUnwrap(pages.last)
        XCTAssertEqual(page2, Scaffolding.updateEventPage2)
    }

    func testGetUpdateEvents_400_V0() async throws {
        // Given
        let httpClient = try HTTPClientMock(code: 400, errorLabel: "")
        let sut = UpdateEventsAPIV0(httpClient: httpClient)

        // Then
        await XCTAssertThrowsError(UpdateEventsAPIError.invalidParameters) {
            // When
            for try await _ in sut.getUpdateEvents(
                selfClientID: Scaffolding.selfClientID,
                sinceEventID: Scaffolding.lastUpdateEventID
            ) {
                // no op
            }
        }
    }

    func testGetUpdateEvents_404_V0() async throws {
        // Given
        let httpClient = try HTTPClientMock(code: 404, errorLabel: "")
        let sut = UpdateEventsAPIV0(httpClient: httpClient)

        // Then
        await XCTAssertThrowsError(UpdateEventsAPIError.notFound) {
            // When
            for try await _ in sut.getUpdateEvents(
                selfClientID: Scaffolding.selfClientID,
                sinceEventID: Scaffolding.lastUpdateEventID
            ) {
                // no op
            }
        }
    }

    // MARK: - V5

    func testGetLastUpdateEvent_200_V5() async throws {
        // Given
        let httpClient = try HTTPClientMock(
            code: 200,
            payloadResourceName: "GetLastEventSuccessResponseV5"
        )

        let sut = UpdateEventsAPIV5(httpClient: httpClient)

        // When
        let result = try await sut.getLastUpdateEvent(selfClientID: Scaffolding.selfClientID)

        // Then
        XCTAssertEqual(result, Scaffolding.updateEventEnvelope)
    }

    func testGetLastUpdateEvent_404_V5() async throws {
        // Given
        let httpClient = try HTTPClientMock(code: 404, errorLabel: "not-found")
        let sut = UpdateEventsAPIV5(httpClient: httpClient)

        // Then
        await XCTAssertThrowsError(UpdateEventsAPIError.notFound) {
            // When
            try await sut.getLastUpdateEvent(selfClientID: Scaffolding.selfClientID)
        }
    }

    func testGetUpdateEvents_200_V5() async throws {
        // Given
        let httpClient = try HTTPClientMock(responses: [
            .mockJSONResource(code: 200, name: "GetUpdateEventsSuccessResponse200_Page1"),
            .mockJSONResource(code: 200, name: "GetUpdateEventsSuccessResponse200_Page2")
        ])

        let sut = UpdateEventsAPIV5(httpClient: httpClient)

        // When
        var pages = [[UpdateEventEnvelope]]()
        for try await page in sut.getUpdateEvents(
            selfClientID: Scaffolding.selfClientID,
            sinceEventID: Scaffolding.lastUpdateEventID
        ) {
            pages.append(page)
        }

        // Then
        XCTAssertEqual(pages.count, 2)

        let page1 = try XCTUnwrap(pages.first)
        XCTAssertEqual(page1, Scaffolding.updateEventPage1)

        let page2 = try XCTUnwrap(pages.last)
        XCTAssertEqual(page2, Scaffolding.updateEventPage2)
    }

    func testGetUpdateEvents_404_V5() async throws {
        // Given
        let httpClient = try HTTPClientMock(code: 404, errorLabel: "")
        let sut = UpdateEventsAPIV5(httpClient: httpClient)

        // Then
        await XCTAssertThrowsError(UpdateEventsAPIError.notFound) {
            // When
            for try await _ in sut.getUpdateEvents(
                selfClientID: Scaffolding.selfClientID,
                sinceEventID: Scaffolding.lastUpdateEventID
            ) {
                // no op
            }
        }
    }

    // MARK: - Helpers

    struct Scaffolding {

        static let selfClientID = "abcd1234"
        static let eventID = UUID(uuidString: "d7f7f946-c4da-4300-998d-5aeba8affeee")!
        static let lastUpdateEventID = UUID(uuidString: "d7f7f946-c4da-4300-998d-5aeba8affeee")!

        static let updateEventEnvelope = UpdateEventEnvelope(
            id: eventID,
<<<<<<< HEAD
            payloads: [.user(.pushRemove)],
=======
            events: [.conversation(.create)],
>>>>>>> 0ed97d5d
            isTransient: false
        )

        static let updateEventPage1 = [
            UpdateEventEnvelope(
                id: UUID(uuidString: "2eeeb5e4-df85-4aef-9eb2-289981f086ab")!,
                events: [.unknown(eventType: "some event")],
                isTransient: false
            ),
            UpdateEventEnvelope(
                id: UUID(uuidString: "688ad9fc-6906-4dd6-9ccc-db8d849c41ad")!,
                events: [.unknown(eventType: "some transient event")],
                isTransient: true
            )
        ]

        static let updateEventPage2 = [
            UpdateEventEnvelope(
                id: UUID(uuidString: "0b08693f-4f67-46e1-9e5e-f7c15f3e8157")!,
                events: [.unknown(eventType: "some transient event")],
                isTransient: true
            ),
            UpdateEventEnvelope(
                id: UUID(uuidString: "7ed84e3d-108c-4d50-904e-78a4e6908956")!,
                events: [.unknown(eventType: "some event")],
                isTransient: false
            )
        ]

    }

}<|MERGE_RESOLUTION|>--- conflicted
+++ resolved
@@ -246,11 +246,7 @@
 
         static let updateEventEnvelope = UpdateEventEnvelope(
             id: eventID,
-<<<<<<< HEAD
-            payloads: [.user(.pushRemove)],
-=======
-            events: [.conversation(.create)],
->>>>>>> 0ed97d5d
+            events: [.user(.pushRemove)],
             isTransient: false
         )
 
