--- conflicted
+++ resolved
@@ -49,14 +49,7 @@
             name: "WireAPITests",
             dependencies: [
                 "WireAPI",
-<<<<<<< HEAD
-                .product(
-                    name: "SnapshotTesting",
-                    package: "swift-snapshot-testing"
-                )
-=======
                 .product(name: "SnapshotTesting", package: "swift-snapshot-testing")
->>>>>>> 7b3ce68b
             ],
             resources: [
                 .process("APIs/BackendInfoAPI/Resources"),
