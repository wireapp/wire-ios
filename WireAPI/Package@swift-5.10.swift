--- conflicted
+++ resolved
@@ -44,12 +44,9 @@
                 .process("APIs/UpdateEventsAPI/Resources"),
                 .process("APIs/UsersAPI/Resources"),
                 .process("UpdateEvent/Resources"),
-<<<<<<< HEAD
+                .process("APIs/UserPropertiesAPI/Resources"),
+                .process("APIs/SelfUserAPI/Resources"),
                 .process("Network/PushChannel/Resources")
-=======
-                .process("APIs/UserPropertiesAPI/Resources"),
-                .process("APIs/SelfUserAPI/Resources")
->>>>>>> 784d5870
             ],
             swiftSettings: swiftSettings
         )
