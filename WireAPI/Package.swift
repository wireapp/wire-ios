// swift-tools-version: 5.10

import PackageDescription

let package = Package(
    name: "WireAPI",
    platforms: [
        .iOS(.v15)
    ],
    products: [
        .library(
            name: "WireAPI",
            targets: ["WireAPI"]
        ),
        .library(
            name: "WireAPISupport",
            targets: ["WireAPISupport"]
        )
    ],
    dependencies: [
        .package(
            url: "https://github.com/apple/swift-docc-plugin",
            from: "1.1.0"
        ),
        .package(
            url: "https://github.com/pointfreeco/swift-snapshot-testing",
            from: "1.16.0"
        ),
        .package(path: "../Packages/SourceryPlugin")
    ],
    targets: [
        .target(
            name: "WireAPI"
        ),
        .target(
            name: "WireAPISupport",
<<<<<<< HEAD
            plugins: [
                .plugin(
                    name: "SourceryPlugin",
                    package: "SourceryPlugin"
                )
            ]
=======
            dependencies: ["WireAPI"]
>>>>>>> e5919c12
        ),
        .testTarget(
            name: "WireAPITests",
            dependencies: [
                "WireAPI",
                .product(
                    name: "SnapshotTesting",
                    package: "swift-snapshot-testing"
                )
            ],
            resources: [
                .process("Resources")
            ]
        )
    ]
)<|MERGE_RESOLUTION|>--- conflicted
+++ resolved
@@ -34,16 +34,13 @@
         ),
         .target(
             name: "WireAPISupport",
-<<<<<<< HEAD
+            dependencies: ["WireAPI"],
             plugins: [
                 .plugin(
                     name: "SourceryPlugin",
                     package: "SourceryPlugin"
                 )
             ]
-=======
-            dependencies: ["WireAPI"]
->>>>>>> e5919c12
         ),
         .testTarget(
             name: "WireAPITests",
