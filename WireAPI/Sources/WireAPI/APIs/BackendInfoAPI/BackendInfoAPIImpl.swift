--- conflicted
+++ resolved
@@ -38,11 +38,7 @@
         )
 
         return try ResponseParser()
-<<<<<<< HEAD
-            .success(code: 200, type: BackendInfoResponse.self)
-=======
             .success(code: .ok, type: BackendInfoResponse.self)
->>>>>>> 784d5870
             .parse(code: response.statusCode, data: data)
     }
 
