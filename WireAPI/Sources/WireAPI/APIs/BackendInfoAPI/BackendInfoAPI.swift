//
// Wire
// Copyright (C) 2024 Wire Swiss GmbH
//
// This program is free software: you can redistribute it and/or modify
// it under the terms of the GNU General Public License as published by
// the Free Software Foundation, either version 3 of the License, or
// (at your option) any later version.
//
// This program is distributed in the hope that it will be useful,
// but WITHOUT ANY WARRANTY; without even the implied warranty of
// MERCHANTABILITY or FITNESS FOR A PARTICULAR PURPOSE. See the
// GNU General Public License for more details.
//
// You should have received a copy of the GNU General Public License
// along with this program. If not, see http://www.gnu.org/licenses/.
//

import Foundation

public protocol BackendInfoAPI {

    /// Fetch the info of the local backend.

    func getBackendInfo() async throws -> BackendInfo

<<<<<<< HEAD
}

extension BackendInfoAPI {

    /// Make a new `BackendInfoAPI` client.
    ///
    /// - Parameters:
    ///   - version: The api version to use.
    ///   - httpClient: A http client.
    ///
    /// - Returns: A versioned implementation of `BackendInfoAPI`.

    public static func makeAPI(
        for version: APIVersion,
        httpClient: any HTTPClient
    ) -> any BackendInfoAPI {
        switch version {
        case .v0:
            BackendInfoAPIV0(httpClient: httpClient)
        case .v1:
            BackendInfoAPIV1(httpClient: httpClient)
        case .v2:
            BackendInfoAPIV2(httpClient: httpClient)
        case .v3:
            BackendInfoAPIV3(httpClient: httpClient)
        case .v4:
            BackendInfoAPIV4(httpClient: httpClient)
        case .v5:
            BackendInfoAPIV5(httpClient: httpClient)
        case .v6:
            BackendInfoAPIV6(httpClient: httpClient)
        }
    }

=======
>>>>>>> b0dcd0f9
}<|MERGE_RESOLUTION|>--- conflicted
+++ resolved
@@ -24,41 +24,4 @@
 
     func getBackendInfo() async throws -> BackendInfo
 
-<<<<<<< HEAD
-}
-
-extension BackendInfoAPI {
-
-    /// Make a new `BackendInfoAPI` client.
-    ///
-    /// - Parameters:
-    ///   - version: The api version to use.
-    ///   - httpClient: A http client.
-    ///
-    /// - Returns: A versioned implementation of `BackendInfoAPI`.
-
-    public static func makeAPI(
-        for version: APIVersion,
-        httpClient: any HTTPClient
-    ) -> any BackendInfoAPI {
-        switch version {
-        case .v0:
-            BackendInfoAPIV0(httpClient: httpClient)
-        case .v1:
-            BackendInfoAPIV1(httpClient: httpClient)
-        case .v2:
-            BackendInfoAPIV2(httpClient: httpClient)
-        case .v3:
-            BackendInfoAPIV3(httpClient: httpClient)
-        case .v4:
-            BackendInfoAPIV4(httpClient: httpClient)
-        case .v5:
-            BackendInfoAPIV5(httpClient: httpClient)
-        case .v6:
-            BackendInfoAPIV6(httpClient: httpClient)
-        }
-    }
-
-=======
->>>>>>> b0dcd0f9
 }