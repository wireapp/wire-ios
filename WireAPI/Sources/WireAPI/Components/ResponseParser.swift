--- conflicted
+++ resolved
@@ -90,19 +90,16 @@
             throw ParsingError.noParseBlocksDefined
         }
 
-<<<<<<< HEAD
         let code = response.code
         let data = response.payload
 
-=======
         return try parse(
             code: code,
             data: data
         )
     }
 
-    func parse(code: Int, data: Data) throws -> Success {
->>>>>>> c4301371
+    func parse(code: Int, data: Data?) throws -> Success {
         for matcher in parseBlocks {
             if let success = try matcher(code, data) {
                 return success
