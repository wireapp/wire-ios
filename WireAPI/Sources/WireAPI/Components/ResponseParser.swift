--- conflicted
+++ resolved
@@ -46,15 +46,11 @@
         code: HTTPStatusCode,
         type: Payload.Type
     ) -> ResponseParser<Success> where Payload.APIModel == Success {
-        precondition(200 ..< 300 ~= code, "Requires a valid success code: 2xx")
+        precondition(200 ..< 300 ~= code.rawValue, "Requires a valid success code: 2xx")
 
         var copy = self
         copy.parseBlocks.append { actualCode, data in
-<<<<<<< HEAD
-            guard actualCode == code.rawValue else { return nil }
-=======
-            guard actualCode == code, let data else { return nil }
->>>>>>> 17b6d07c
+            guard actualCode == code.rawValue, let data else { return nil }
             let payload = try decoder.decode(Payload.self, from: data)
             return payload.toAPIModel()
         }
