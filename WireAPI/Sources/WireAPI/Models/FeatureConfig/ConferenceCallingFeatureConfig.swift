--- conflicted
+++ resolved
@@ -28,10 +28,6 @@
 
     /// If set to `true`, clients will use SFTs for 1:1 calls
 
-<<<<<<< HEAD
-    public let useSFTForOneToOneCalls: Bool?
-=======
     public let useSFTForOneToOneCalls: Bool
->>>>>>> 2906279b
 
 }