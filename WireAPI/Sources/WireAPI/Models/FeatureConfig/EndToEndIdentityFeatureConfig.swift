//
// Wire
// Copyright (C) 2024 Wire Swiss GmbH
//
// This program is free software: you can redistribute it and/or modify
// it under the terms of the GNU General Public License as published by
// the Free Software Foundation, either version 3 of the License, or
// (at your option) any later version.
//
// This program is distributed in the hope that it will be useful,
// but WITHOUT ANY WARRANTY; without even the implied warranty of
// MERCHANTABILITY or FITNESS FOR A PARTICULAR PURPOSE. See the
// GNU General Public License for more details.
//
// You should have received a copy of the GNU General Public License
// along with this program. If not, see http://www.gnu.org/licenses/.
//

import Foundation

/// A configuration for the *End To End Identity* feature.

public struct EndToEndIdentityFeatureConfig: Equatable, Codable {

    /// The feature's status.

    public let status: FeatureConfigStatus

    /// The URL of the ACME server directory service.

    public let acmeDiscoveryURL: String?

    /// The login grace period for OAUTH/OpenID Connect authentication.

    public let verificationExpiration: UInt

    /// The crl proxy URL

    public let crlProxy: String?

    /// Uses proxy on mobile

<<<<<<< HEAD
    public let useProxyOnMobile: Bool?
=======
    public let useProxyOnMobile: Bool
>>>>>>> 2906279b

}<|MERGE_RESOLUTION|>--- conflicted
+++ resolved
@@ -40,10 +40,6 @@
 
     /// Uses proxy on mobile
 
-<<<<<<< HEAD
-    public let useProxyOnMobile: Bool?
-=======
     public let useProxyOnMobile: Bool
->>>>>>> 2906279b
 
 }