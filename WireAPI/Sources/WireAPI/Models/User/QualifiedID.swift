--- conflicted
+++ resolved
@@ -25,14 +25,10 @@
     public let uuid: UUID
     public let domain: String
 
-<<<<<<< HEAD
-    public init(uuid: UUID, domain: String) {
-=======
     public init(
         uuid: UUID,
         domain: String
     ) {
->>>>>>> 6cfc4d14
         self.uuid = uuid
         self.domain = domain
     }
