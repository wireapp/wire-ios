--- conflicted
+++ resolved
@@ -100,11 +100,6 @@
 
 echo "ℹ️  Overriding configuration if specified..."
 scripts/override-configuration_if_needed.sh "$@"
-echo "" 
-
-<<<<<<< HEAD
-echo "ℹ️  Doing additional postprocessing..."
-scripts/postprocess.sh
 echo ""
 
 echo "ℹ️  Generate Licenses"
@@ -120,9 +115,6 @@
 fi
 echo ""
 
-
-=======
->>>>>>> 550b0aee
 echo "ℹ️ Install Git hook"
 scripts/githooks-install.sh
 echo ""
