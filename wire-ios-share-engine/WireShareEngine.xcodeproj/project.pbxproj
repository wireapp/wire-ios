--- conflicted
+++ resolved
@@ -3,20 +3,16 @@
 	archiveVersion = 1;
 	classes = {
 	};
-	objectVersion = 54;
+	objectVersion = 46;
 	objects = {
 
 /* Begin PBXBuildFile section */
 		165C55F62551AF1300731CA9 /* SharingSession+EncryptionAtRest.swift in Sources */ = {isa = PBXBuildFile; fileRef = 165C55F52551AF1300731CA9 /* SharingSession+EncryptionAtRest.swift */; };
 		166DCD9E2552969B004F4F59 /* SharingSessionTests+EncryptionAtRest.swift in Sources */ = {isa = PBXBuildFile; fileRef = 166DCD9D2552969B004F4F59 /* SharingSessionTests+EncryptionAtRest.swift */; };
 		5470D3F31D76E1B000FDE440 /* WireShareEngine.framework in Frameworks */ = {isa = PBXBuildFile; fileRef = 5470D3E81D76E1B000FDE440 /* WireShareEngine.framework */; };
-<<<<<<< HEAD
-		5986A0992C6B82E300299181 /* WireLinkPreview in Frameworks */ = {isa = PBXBuildFile; productRef = 5986A0982C6B82E300299181 /* WireLinkPreview */; };
-=======
 		591B6E322C8B098C009F8A7B /* WireRequestStrategy.framework in Frameworks */ = {isa = PBXBuildFile; fileRef = EE668BC12954B82900D939E7 /* WireRequestStrategy.framework */; };
 		591B6E352C8B0991009F8A7B /* WireDataModelSupport.framework in Frameworks */ = {isa = PBXBuildFile; fileRef = E6E504512BC58ACD004948E7 /* WireDataModelSupport.framework */; };
 		591B6E382C8B0995009F8A7B /* WireMockTransport.framework in Frameworks */ = {isa = PBXBuildFile; fileRef = EE67F6F8296F094C001D7C88 /* WireMockTransport.framework */; };
->>>>>>> 0721ddb5
 		BFA18BD41D806050005C281B /* BaseSharingSessionTests.swift in Sources */ = {isa = PBXBuildFile; fileRef = BFA18BD31D806050005C281B /* BaseSharingSessionTests.swift */; };
 		CB79791D2C748580006FBA58 /* TestSetup.swift in Sources */ = {isa = PBXBuildFile; fileRef = CB79791C2C748580006FBA58 /* TestSetup.swift */; };
 		CE7FBFC41E015C5900E1C4C9 /* RequestGeneratorStoreTests.swift in Sources */ = {isa = PBXBuildFile; fileRef = CE7FBFC31E015C5900E1C4C9 /* RequestGeneratorStoreTests.swift */; };
@@ -55,44 +51,6 @@
 		};
 /* End PBXContainerItemProxy section */
 
-<<<<<<< HEAD
-/* Begin PBXCopyFilesBuildPhase section */
-		54B04A611D77359000CED57C /* CopyFiles */ = {
-			isa = PBXCopyFilesBuildPhase;
-			buildActionMask = 2147483647;
-			dstPath = "";
-			dstSubfolderSpec = 10;
-			files = (
-				E6E504532BC58ACD004948E7 /* WireDataModelSupport.framework in CopyFiles */,
-			);
-			runOnlyForDeploymentPostprocessing = 0;
-		};
-		5986A09B2C6B82E300299181 /* Embed Frameworks */ = {
-			isa = PBXCopyFilesBuildPhase;
-			buildActionMask = 2147483647;
-			dstPath = "";
-			dstSubfolderSpec = 10;
-			files = (
-			);
-			name = "Embed Frameworks";
-			runOnlyForDeploymentPostprocessing = 0;
-		};
-		EE67F6F7296F093E001D7C88 /* Embed Frameworks */ = {
-			isa = PBXCopyFilesBuildPhase;
-			buildActionMask = 2147483647;
-			dstPath = "";
-			dstSubfolderSpec = 10;
-			files = (
-				EE67F6F6296F093E001D7C88 /* WireTesting.framework in Embed Frameworks */,
-				EE67F6FA296F094C001D7C88 /* WireMockTransport.framework in Embed Frameworks */,
-			);
-			name = "Embed Frameworks";
-			runOnlyForDeploymentPostprocessing = 0;
-		};
-/* End PBXCopyFilesBuildPhase section */
-
-=======
->>>>>>> 0721ddb5
 /* Begin PBXFileReference section */
 		165C55F52551AF1300731CA9 /* SharingSession+EncryptionAtRest.swift */ = {isa = PBXFileReference; lastKnownFileType = sourcecode.swift; path = "SharingSession+EncryptionAtRest.swift"; sourceTree = "<group>"; };
 		166DCD9D2552969B004F4F59 /* SharingSessionTests+EncryptionAtRest.swift */ = {isa = PBXFileReference; lastKnownFileType = sourcecode.swift; path = "SharingSessionTests+EncryptionAtRest.swift"; sourceTree = "<group>"; };
@@ -142,12 +100,7 @@
 			isa = PBXFrameworksBuildPhase;
 			buildActionMask = 2147483647;
 			files = (
-<<<<<<< HEAD
-				5986A0992C6B82E300299181 /* WireLinkPreview in Frameworks */,
-				EE668BC22954B82900D939E7 /* WireRequestStrategy.framework in Frameworks */,
-=======
 				591B6E322C8B098C009F8A7B /* WireRequestStrategy.framework in Frameworks */,
->>>>>>> 0721ddb5
 			);
 			runOnlyForDeploymentPostprocessing = 0;
 		};
@@ -309,16 +262,12 @@
 				5470D3E31D76E1B000FDE440 /* Sources */,
 				5470D3E41D76E1B000FDE440 /* Frameworks */,
 				5470D3E61D76E1B000FDE440 /* Resources */,
-				5986A09B2C6B82E300299181 /* Embed Frameworks */,
 			);
 			buildRules = (
 			);
 			dependencies = (
 			);
 			name = WireShareEngine;
-			packageProductDependencies = (
-				5986A0982C6B82E300299181 /* WireLinkPreview */,
-			);
 			productName = "wire-ios-share-engine";
 			productReference = 5470D3E81D76E1B000FDE440 /* WireShareEngine.framework */;
 			productType = "com.apple.product-type.framework";
@@ -569,10 +518,7 @@
 			baseConfigurationReference = 5470D40B1D76E2A400FDE440 /* ios-test-host.xcconfig */;
 			buildSettings = {
 				INFOPLIST_FILE = "$(SRCROOT)/WireShareEngineTests/WireShareEngineTestHost/Info.plist";
-				LD_RUNPATH_SEARCH_PATHS = (
-					"$(inherited)",
-					"@executable_path/Frameworks",
-				);
+				LD_RUNPATH_SEARCH_PATHS = "$(inherited) @executable_path/Frameworks";
 				PRODUCT_BUNDLE_IDENTIFIER = com.wire.WireShareEngineTestHost;
 				PRODUCT_NAME = "$(TARGET_NAME)";
 			};
@@ -583,10 +529,7 @@
 			baseConfigurationReference = 5470D40B1D76E2A400FDE440 /* ios-test-host.xcconfig */;
 			buildSettings = {
 				INFOPLIST_FILE = "$(SRCROOT)/WireShareEngineTests/WireShareEngineTestHost/Info.plist";
-				LD_RUNPATH_SEARCH_PATHS = (
-					"$(inherited)",
-					"@executable_path/Frameworks",
-				);
+				LD_RUNPATH_SEARCH_PATHS = "$(inherited) @executable_path/Frameworks";
 				PRODUCT_BUNDLE_IDENTIFIER = com.wire.WireShareEngineTestHost;
 				PRODUCT_NAME = "$(TARGET_NAME)";
 			};
@@ -632,13 +575,6 @@
 			defaultConfigurationName = Release;
 		};
 /* End XCConfigurationList section */
-
-/* Begin XCSwiftPackageProductDependency section */
-		5986A0982C6B82E300299181 /* WireLinkPreview */ = {
-			isa = XCSwiftPackageProductDependency;
-			productName = WireLinkPreview;
-		};
-/* End XCSwiftPackageProductDependency section */
 	};
 	rootObject = 5470D3DF1D76E1B000FDE440 /* Project object */;
 }