// !$*UTF8*$!
{
	archiveVersion = 1;
	classes = {
	};
	objectVersion = 46;
	objects = {

/* Begin PBXBuildFile section */
		165C55F62551AF1300731CA9 /* SharingSession+EncryptionAtRest.swift in Sources */ = {isa = PBXBuildFile; fileRef = 165C55F52551AF1300731CA9 /* SharingSession+EncryptionAtRest.swift */; };
		166DCD9E2552969B004F4F59 /* SharingSessionTests+EncryptionAtRest.swift in Sources */ = {isa = PBXBuildFile; fileRef = 166DCD9D2552969B004F4F59 /* SharingSessionTests+EncryptionAtRest.swift */; };
		5470D3F31D76E1B000FDE440 /* WireShareEngine.framework in Frameworks */ = {isa = PBXBuildFile; fileRef = 5470D3E81D76E1B000FDE440 /* WireShareEngine.framework */; };
		591B6E322C8B098C009F8A7B /* WireRequestStrategy.framework in Frameworks */ = {isa = PBXBuildFile; fileRef = EE668BC12954B82900D939E7 /* WireRequestStrategy.framework */; };
		591B6E352C8B0991009F8A7B /* WireDataModelSupport.framework in Frameworks */ = {isa = PBXBuildFile; fileRef = E6E504512BC58ACD004948E7 /* WireDataModelSupport.framework */; };
		591B6E382C8B0995009F8A7B /* WireMockTransport.framework in Frameworks */ = {isa = PBXBuildFile; fileRef = EE67F6F8296F094C001D7C88 /* WireMockTransport.framework */; };
		BFA18BD41D806050005C281B /* BaseSharingSessionTests.swift in Sources */ = {isa = PBXBuildFile; fileRef = BFA18BD31D806050005C281B /* BaseSharingSessionTests.swift */; };
		CB79791D2C748580006FBA58 /* TestSetup.swift in Sources */ = {isa = PBXBuildFile; fileRef = CB79791C2C748580006FBA58 /* TestSetup.swift */; };
		CE7FBFC41E015C5900E1C4C9 /* RequestGeneratorStoreTests.swift in Sources */ = {isa = PBXBuildFile; fileRef = CE7FBFC31E015C5900E1C4C9 /* RequestGeneratorStoreTests.swift */; };
		CEB50AEC1DF9BADF00211B30 /* OperationLoopTests.swift in Sources */ = {isa = PBXBuildFile; fileRef = CEB50AEB1DF9BADF00211B30 /* OperationLoopTests.swift */; };
		EE67F6F5296F093E001D7C88 /* WireTesting.framework in Frameworks */ = {isa = PBXBuildFile; fileRef = EE67F6F4296F093E001D7C88 /* WireTesting.framework */; };
		EE9AEC962BD159A900F7853F /* WireShareEngine.docc in Sources */ = {isa = PBXBuildFile; fileRef = EE9AEC952BD159A900F7853F /* WireShareEngine.docc */; };
		F125E9B51E28DB06006583A2 /* SharingSessionTests.swift in Sources */ = {isa = PBXBuildFile; fileRef = F125E9B41E28DB06006583A2 /* SharingSessionTests.swift */; };
		F154EE0B1F44826400CB8184 /* AppDelegate.swift in Sources */ = {isa = PBXBuildFile; fileRef = F154EE0A1F44826400CB8184 /* AppDelegate.swift */; };
		F1DABFA21E9B8B6100AD2324 /* AuthenticationStatusProvider.swift in Sources */ = {isa = PBXBuildFile; fileRef = F1DABF971E9B8B6100AD2324 /* AuthenticationStatusProvider.swift */; };
		F1DABFA31E9B8B6100AD2324 /* Conversation.swift in Sources */ = {isa = PBXBuildFile; fileRef = F1DABF981E9B8B6100AD2324 /* Conversation.swift */; };
		F1DABFA41E9B8B6100AD2324 /* OperationLoop.swift in Sources */ = {isa = PBXBuildFile; fileRef = F1DABF991E9B8B6100AD2324 /* OperationLoop.swift */; };
		F1DABFA51E9B8B6100AD2324 /* Sendable.swift in Sources */ = {isa = PBXBuildFile; fileRef = F1DABF9A1E9B8B6100AD2324 /* Sendable.swift */; };
		F1DABFA61E9B8B6100AD2324 /* SendableBatchObserver.swift in Sources */ = {isa = PBXBuildFile; fileRef = F1DABF9B1E9B8B6100AD2324 /* SendableBatchObserver.swift */; };
		F1DABFA71E9B8B6100AD2324 /* SharingSession.swift in Sources */ = {isa = PBXBuildFile; fileRef = F1DABF9C1E9B8B6100AD2324 /* SharingSession.swift */; };
		F1DABFA81E9B8B6100AD2324 /* SharingTarget.swift in Sources */ = {isa = PBXBuildFile; fileRef = F1DABF9D1E9B8B6100AD2324 /* SharingTarget.swift */; };
		F1DABFA91E9B8B6100AD2324 /* StrategyFactory.swift in Sources */ = {isa = PBXBuildFile; fileRef = F1DABF9E1E9B8B6100AD2324 /* StrategyFactory.swift */; };
		F1DABFAA1E9B8B6100AD2324 /* WireShareEngine.h in Headers */ = {isa = PBXBuildFile; fileRef = F1DABF9F1E9B8B6100AD2324 /* WireShareEngine.h */; settings = {ATTRIBUTES = (Public, ); }; };
		F1DABFAB1E9B8B6100AD2324 /* ZMConversation+Conversation.swift in Sources */ = {isa = PBXBuildFile; fileRef = F1DABFA01E9B8B6100AD2324 /* ZMConversation+Conversation.swift */; };
		F1DABFAC1E9B8B6100AD2324 /* ZMMessage+Sendable.swift in Sources */ = {isa = PBXBuildFile; fileRef = F1DABFA11E9B8B6100AD2324 /* ZMMessage+Sendable.swift */; };
/* End PBXBuildFile section */

/* Begin PBXContainerItemProxy section */
		5470D3F41D76E1B000FDE440 /* PBXContainerItemProxy */ = {
			isa = PBXContainerItemProxy;
			containerPortal = 5470D3DF1D76E1B000FDE440 /* Project object */;
			proxyType = 1;
			remoteGlobalIDString = 5470D3E71D76E1B000FDE440;
			remoteInfo = "wire-ios-share-engine";
		};
		F1E48012207E4C77008D4299 /* PBXContainerItemProxy */ = {
			isa = PBXContainerItemProxy;
			containerPortal = 5470D3DF1D76E1B000FDE440 /* Project object */;
			proxyType = 1;
			remoteGlobalIDString = F154EE071F44826400CB8184;
			remoteInfo = WireShareEngineTestHost;
		};
/* End PBXContainerItemProxy section */

/* Begin PBXFileReference section */
		01E8EC3C2BB7D36D002A5A91 /* AllTests.xctestplan */ = {isa = PBXFileReference; lastKnownFileType = text; path = AllTests.xctestplan; sourceTree = "<group>"; };
		165C55F52551AF1300731CA9 /* SharingSession+EncryptionAtRest.swift */ = {isa = PBXFileReference; lastKnownFileType = sourcecode.swift; path = "SharingSession+EncryptionAtRest.swift"; sourceTree = "<group>"; };
		166DCD9D2552969B004F4F59 /* SharingSessionTests+EncryptionAtRest.swift */ = {isa = PBXFileReference; lastKnownFileType = sourcecode.swift; path = "SharingSessionTests+EncryptionAtRest.swift"; sourceTree = "<group>"; };
		5470D3E81D76E1B000FDE440 /* WireShareEngine.framework */ = {isa = PBXFileReference; explicitFileType = wrapper.framework; includeInIndex = 0; path = WireShareEngine.framework; sourceTree = BUILT_PRODUCTS_DIR; };
		5470D3F21D76E1B000FDE440 /* WireShareEngineTests.xctest */ = {isa = PBXFileReference; explicitFileType = wrapper.cfbundle; includeInIndex = 0; path = WireShareEngineTests.xctest; sourceTree = BUILT_PRODUCTS_DIR; };
		5470D3F91D76E1B000FDE440 /* Info.plist */ = {isa = PBXFileReference; lastKnownFileType = text.plist.xml; path = Info.plist; sourceTree = "<group>"; };
		5470D4051D76E2A400FDE440 /* version.xcconfig */ = {isa = PBXFileReference; fileEncoding = 4; lastKnownFileType = text.xcconfig; path = version.xcconfig; sourceTree = "<group>"; };
		5470D4081D76E2A400FDE440 /* wire-ios-share-engine.xcconfig */ = {isa = PBXFileReference; fileEncoding = 4; lastKnownFileType = text.xcconfig; path = "wire-ios-share-engine.xcconfig"; sourceTree = "<group>"; };
		5470D40B1D76E2A400FDE440 /* ios-test-host.xcconfig */ = {isa = PBXFileReference; fileEncoding = 4; lastKnownFileType = text.xcconfig; path = "ios-test-host.xcconfig"; sourceTree = "<group>"; };
		5470D40C1D76E2A400FDE440 /* ios-test-target.xcconfig */ = {isa = PBXFileReference; fileEncoding = 4; lastKnownFileType = text.xcconfig; path = "ios-test-target.xcconfig"; sourceTree = "<group>"; };
		5470D4101D76E2A400FDE440 /* project-common.xcconfig */ = {isa = PBXFileReference; fileEncoding = 4; lastKnownFileType = text.xcconfig; path = "project-common.xcconfig"; sourceTree = "<group>"; };
		5470D4111D76E2A400FDE440 /* project-debug.xcconfig */ = {isa = PBXFileReference; fileEncoding = 4; lastKnownFileType = text.xcconfig; path = "project-debug.xcconfig"; sourceTree = "<group>"; };
		5470D4121D76E2A400FDE440 /* project.xcconfig */ = {isa = PBXFileReference; fileEncoding = 4; lastKnownFileType = text.xcconfig; path = project.xcconfig; sourceTree = "<group>"; };
		5470D4151D76E2A400FDE440 /* tests.xcconfig */ = {isa = PBXFileReference; fileEncoding = 4; lastKnownFileType = text.xcconfig; path = tests.xcconfig; sourceTree = "<group>"; };
		5470D4171D76E2A400FDE440 /* warnings.xcconfig */ = {isa = PBXFileReference; fileEncoding = 4; lastKnownFileType = text.xcconfig; path = warnings.xcconfig; sourceTree = "<group>"; };
		5470D42B1D770CEE00FDE440 /* LICENSE */ = {isa = PBXFileReference; fileEncoding = 4; lastKnownFileType = text; path = LICENSE; sourceTree = "<group>"; };
		5470D42C1D770CEE00FDE440 /* README.md */ = {isa = PBXFileReference; fileEncoding = 4; lastKnownFileType = net.daringfireball.markdown; path = README.md; sourceTree = "<group>"; };
		BFA18BD31D806050005C281B /* BaseSharingSessionTests.swift */ = {isa = PBXFileReference; fileEncoding = 4; lastKnownFileType = sourcecode.swift; path = BaseSharingSessionTests.swift; sourceTree = "<group>"; };
		CB79791C2C748580006FBA58 /* TestSetup.swift */ = {isa = PBXFileReference; lastKnownFileType = sourcecode.swift; path = TestSetup.swift; sourceTree = "<group>"; };
		CE7FBFC31E015C5900E1C4C9 /* RequestGeneratorStoreTests.swift */ = {isa = PBXFileReference; fileEncoding = 4; lastKnownFileType = sourcecode.swift; path = RequestGeneratorStoreTests.swift; sourceTree = "<group>"; };
		CEB50AEB1DF9BADF00211B30 /* OperationLoopTests.swift */ = {isa = PBXFileReference; fileEncoding = 4; lastKnownFileType = sourcecode.swift; path = OperationLoopTests.swift; sourceTree = "<group>"; };
		E6E504512BC58ACD004948E7 /* WireDataModelSupport.framework */ = {isa = PBXFileReference; explicitFileType = wrapper.framework; path = WireDataModelSupport.framework; sourceTree = BUILT_PRODUCTS_DIR; };
		EE668BC12954B82900D939E7 /* WireRequestStrategy.framework */ = {isa = PBXFileReference; explicitFileType = wrapper.framework; path = WireRequestStrategy.framework; sourceTree = BUILT_PRODUCTS_DIR; };
		EE67F6F4296F093E001D7C88 /* WireTesting.framework */ = {isa = PBXFileReference; explicitFileType = wrapper.framework; path = WireTesting.framework; sourceTree = BUILT_PRODUCTS_DIR; };
		EE67F6F8296F094C001D7C88 /* WireMockTransport.framework */ = {isa = PBXFileReference; explicitFileType = wrapper.framework; path = WireMockTransport.framework; sourceTree = BUILT_PRODUCTS_DIR; };
		EE9AEC952BD159A900F7853F /* WireShareEngine.docc */ = {isa = PBXFileReference; lastKnownFileType = folder.documentationcatalog; path = WireShareEngine.docc; sourceTree = "<group>"; };
		F10C8E4E1E9647AF00020408 /* Info.plist */ = {isa = PBXFileReference; fileEncoding = 4; lastKnownFileType = text.plist.xml; path = Info.plist; sourceTree = "<group>"; };
		F125E9B41E28DB06006583A2 /* SharingSessionTests.swift */ = {isa = PBXFileReference; fileEncoding = 4; lastKnownFileType = sourcecode.swift; path = SharingSessionTests.swift; sourceTree = "<group>"; };
		F154EE081F44826400CB8184 /* WireShareEngineTestHost.app */ = {isa = PBXFileReference; explicitFileType = wrapper.application; includeInIndex = 0; path = WireShareEngineTestHost.app; sourceTree = BUILT_PRODUCTS_DIR; };
		F154EE0A1F44826400CB8184 /* AppDelegate.swift */ = {isa = PBXFileReference; lastKnownFileType = sourcecode.swift; path = AppDelegate.swift; sourceTree = "<group>"; };
		F154EE161F44826400CB8184 /* Info.plist */ = {isa = PBXFileReference; lastKnownFileType = text.plist.xml; path = Info.plist; sourceTree = "<group>"; };
		F1DABF971E9B8B6100AD2324 /* AuthenticationStatusProvider.swift */ = {isa = PBXFileReference; fileEncoding = 4; lastKnownFileType = sourcecode.swift; path = AuthenticationStatusProvider.swift; sourceTree = "<group>"; };
		F1DABF981E9B8B6100AD2324 /* Conversation.swift */ = {isa = PBXFileReference; fileEncoding = 4; lastKnownFileType = sourcecode.swift; path = Conversation.swift; sourceTree = "<group>"; };
		F1DABF991E9B8B6100AD2324 /* OperationLoop.swift */ = {isa = PBXFileReference; fileEncoding = 4; lastKnownFileType = sourcecode.swift; path = OperationLoop.swift; sourceTree = "<group>"; };
		F1DABF9A1E9B8B6100AD2324 /* Sendable.swift */ = {isa = PBXFileReference; fileEncoding = 4; lastKnownFileType = sourcecode.swift; path = Sendable.swift; sourceTree = "<group>"; };
		F1DABF9B1E9B8B6100AD2324 /* SendableBatchObserver.swift */ = {isa = PBXFileReference; fileEncoding = 4; lastKnownFileType = sourcecode.swift; path = SendableBatchObserver.swift; sourceTree = "<group>"; };
		F1DABF9C1E9B8B6100AD2324 /* SharingSession.swift */ = {isa = PBXFileReference; fileEncoding = 4; lastKnownFileType = sourcecode.swift; path = SharingSession.swift; sourceTree = "<group>"; };
		F1DABF9D1E9B8B6100AD2324 /* SharingTarget.swift */ = {isa = PBXFileReference; fileEncoding = 4; lastKnownFileType = sourcecode.swift; path = SharingTarget.swift; sourceTree = "<group>"; };
		F1DABF9E1E9B8B6100AD2324 /* StrategyFactory.swift */ = {isa = PBXFileReference; fileEncoding = 4; lastKnownFileType = sourcecode.swift; path = StrategyFactory.swift; sourceTree = "<group>"; };
		F1DABF9F1E9B8B6100AD2324 /* WireShareEngine.h */ = {isa = PBXFileReference; fileEncoding = 4; lastKnownFileType = sourcecode.c.h; path = WireShareEngine.h; sourceTree = "<group>"; };
		F1DABFA01E9B8B6100AD2324 /* ZMConversation+Conversation.swift */ = {isa = PBXFileReference; fileEncoding = 4; lastKnownFileType = sourcecode.swift; path = "ZMConversation+Conversation.swift"; sourceTree = "<group>"; };
		F1DABFA11E9B8B6100AD2324 /* ZMMessage+Sendable.swift */ = {isa = PBXFileReference; fileEncoding = 4; lastKnownFileType = sourcecode.swift; path = "ZMMessage+Sendable.swift"; sourceTree = "<group>"; };
/* End PBXFileReference section */

/* Begin PBXFrameworksBuildPhase section */
		5470D3E41D76E1B000FDE440 /* Frameworks */ = {
			isa = PBXFrameworksBuildPhase;
			buildActionMask = 2147483647;
			files = (
				591B6E322C8B098C009F8A7B /* WireRequestStrategy.framework in Frameworks */,
			);
			runOnlyForDeploymentPostprocessing = 0;
		};
		5470D3EF1D76E1B000FDE440 /* Frameworks */ = {
			isa = PBXFrameworksBuildPhase;
			buildActionMask = 2147483647;
			files = (
				5470D3F31D76E1B000FDE440 /* WireShareEngine.framework in Frameworks */,
				591B6E352C8B0991009F8A7B /* WireDataModelSupport.framework in Frameworks */,
			);
			runOnlyForDeploymentPostprocessing = 0;
		};
		F154EE051F44826400CB8184 /* Frameworks */ = {
			isa = PBXFrameworksBuildPhase;
			buildActionMask = 2147483647;
			files = (
				EE67F6F5296F093E001D7C88 /* WireTesting.framework in Frameworks */,
				591B6E382C8B0995009F8A7B /* WireMockTransport.framework in Frameworks */,
			);
			runOnlyForDeploymentPostprocessing = 0;
		};
/* End PBXFrameworksBuildPhase section */

/* Begin PBXGroup section */
		5470D3DE1D76E1B000FDE440 = {
			isa = PBXGroup;
			children = (
				EE9AEC952BD159A900F7853F /* WireShareEngine.docc */,
				5470D42B1D770CEE00FDE440 /* LICENSE */,
				5470D42C1D770CEE00FDE440 /* README.md */,
				F1DABF961E9B8B6100AD2324 /* Sources */,
				5470D3F61D76E1B000FDE440 /* WireShareEngineTests */,
				5470D4021D76E2A400FDE440 /* Resources */,
				5470D3E91D76E1B000FDE440 /* Products */,
				5470D4331D77165E00FDE440 /* Frameworks */,
			);
			indentWidth = 4;
			sourceTree = "<group>";
			tabWidth = 4;
			usesTabs = 0;
			wrapsLines = 1;
		};
		5470D3E91D76E1B000FDE440 /* Products */ = {
			isa = PBXGroup;
			children = (
				5470D3E81D76E1B000FDE440 /* WireShareEngine.framework */,
				5470D3F21D76E1B000FDE440 /* WireShareEngineTests.xctest */,
				F154EE081F44826400CB8184 /* WireShareEngineTestHost.app */,
			);
			name = Products;
			sourceTree = "<group>";
		};
		5470D3F61D76E1B000FDE440 /* WireShareEngineTests */ = {
			isa = PBXGroup;
			children = (
				F154EE091F44826400CB8184 /* WireShareEngineTestHost */,
				5470D3F91D76E1B000FDE440 /* Info.plist */,
				BFA18BD31D806050005C281B /* BaseSharingSessionTests.swift */,
				F125E9B41E28DB06006583A2 /* SharingSessionTests.swift */,
				166DCD9D2552969B004F4F59 /* SharingSessionTests+EncryptionAtRest.swift */,
				CEB50AEB1DF9BADF00211B30 /* OperationLoopTests.swift */,
				CE7FBFC31E015C5900E1C4C9 /* RequestGeneratorStoreTests.swift */,
<<<<<<< HEAD
				01E8EC3C2BB7D36D002A5A91 /* AllTests.xctestplan */,
=======
				CB79791C2C748580006FBA58 /* TestSetup.swift */,
>>>>>>> 71033f42
			);
			path = WireShareEngineTests;
			sourceTree = "<group>";
		};
		5470D4021D76E2A400FDE440 /* Resources */ = {
			isa = PBXGroup;
			children = (
				F10C8E4E1E9647AF00020408 /* Info.plist */,
				5470D4031D76E2A400FDE440 /* Configurations */,
			);
			path = Resources;
			sourceTree = "<group>";
		};
		5470D4031D76E2A400FDE440 /* Configurations */ = {
			isa = PBXGroup;
			children = (
				5470D4051D76E2A400FDE440 /* version.xcconfig */,
				5470D4081D76E2A400FDE440 /* wire-ios-share-engine.xcconfig */,
				5470D4091D76E2A400FDE440 /* zmc-config */,
			);
			path = Configurations;
			sourceTree = "<group>";
		};
		5470D4091D76E2A400FDE440 /* zmc-config */ = {
			isa = PBXGroup;
			children = (
				5470D40B1D76E2A400FDE440 /* ios-test-host.xcconfig */,
				5470D40C1D76E2A400FDE440 /* ios-test-target.xcconfig */,
				5470D4101D76E2A400FDE440 /* project-common.xcconfig */,
				5470D4111D76E2A400FDE440 /* project-debug.xcconfig */,
				5470D4121D76E2A400FDE440 /* project.xcconfig */,
				5470D4151D76E2A400FDE440 /* tests.xcconfig */,
				5470D4171D76E2A400FDE440 /* warnings.xcconfig */,
			);
			path = "zmc-config";
			sourceTree = "<group>";
		};
		5470D4331D77165E00FDE440 /* Frameworks */ = {
			isa = PBXGroup;
			children = (
				E6E504512BC58ACD004948E7 /* WireDataModelSupport.framework */,
				EE67F6F8296F094C001D7C88 /* WireMockTransport.framework */,
				EE668BC12954B82900D939E7 /* WireRequestStrategy.framework */,
				EE67F6F4296F093E001D7C88 /* WireTesting.framework */,
			);
			name = Frameworks;
			sourceTree = "<group>";
		};
		F154EE091F44826400CB8184 /* WireShareEngineTestHost */ = {
			isa = PBXGroup;
			children = (
				F154EE0A1F44826400CB8184 /* AppDelegate.swift */,
				F154EE161F44826400CB8184 /* Info.plist */,
			);
			path = WireShareEngineTestHost;
			sourceTree = "<group>";
		};
		F1DABF961E9B8B6100AD2324 /* Sources */ = {
			isa = PBXGroup;
			children = (
				F1DABF971E9B8B6100AD2324 /* AuthenticationStatusProvider.swift */,
				F1DABF981E9B8B6100AD2324 /* Conversation.swift */,
				F1DABF991E9B8B6100AD2324 /* OperationLoop.swift */,
				F1DABF9A1E9B8B6100AD2324 /* Sendable.swift */,
				F1DABF9B1E9B8B6100AD2324 /* SendableBatchObserver.swift */,
				F1DABF9C1E9B8B6100AD2324 /* SharingSession.swift */,
				165C55F52551AF1300731CA9 /* SharingSession+EncryptionAtRest.swift */,
				F1DABF9D1E9B8B6100AD2324 /* SharingTarget.swift */,
				F1DABF9E1E9B8B6100AD2324 /* StrategyFactory.swift */,
				F1DABF9F1E9B8B6100AD2324 /* WireShareEngine.h */,
				F1DABFA01E9B8B6100AD2324 /* ZMConversation+Conversation.swift */,
				F1DABFA11E9B8B6100AD2324 /* ZMMessage+Sendable.swift */,
			);
			path = Sources;
			sourceTree = "<group>";
		};
/* End PBXGroup section */

/* Begin PBXHeadersBuildPhase section */
		5470D3E51D76E1B000FDE440 /* Headers */ = {
			isa = PBXHeadersBuildPhase;
			buildActionMask = 2147483647;
			files = (
				F1DABFAA1E9B8B6100AD2324 /* WireShareEngine.h in Headers */,
			);
			runOnlyForDeploymentPostprocessing = 0;
		};
/* End PBXHeadersBuildPhase section */

/* Begin PBXNativeTarget section */
		5470D3E71D76E1B000FDE440 /* WireShareEngine */ = {
			isa = PBXNativeTarget;
			buildConfigurationList = 5470D3FC1D76E1B000FDE440 /* Build configuration list for PBXNativeTarget "WireShareEngine" */;
			buildPhases = (
				5470D3E51D76E1B000FDE440 /* Headers */,
				5470D3E31D76E1B000FDE440 /* Sources */,
				5470D3E41D76E1B000FDE440 /* Frameworks */,
				5470D3E61D76E1B000FDE440 /* Resources */,
			);
			buildRules = (
			);
			dependencies = (
			);
			name = WireShareEngine;
			productName = "wire-ios-share-engine";
			productReference = 5470D3E81D76E1B000FDE440 /* WireShareEngine.framework */;
			productType = "com.apple.product-type.framework";
		};
		5470D3F11D76E1B000FDE440 /* WireShareEngineTests */ = {
			isa = PBXNativeTarget;
			buildConfigurationList = 5470D3FF1D76E1B000FDE440 /* Build configuration list for PBXNativeTarget "WireShareEngineTests" */;
			buildPhases = (
				5470D3EE1D76E1B000FDE440 /* Sources */,
				5470D3EF1D76E1B000FDE440 /* Frameworks */,
				5470D3F01D76E1B000FDE440 /* Resources */,
			);
			buildRules = (
			);
			dependencies = (
				5470D3F51D76E1B000FDE440 /* PBXTargetDependency */,
				F1E48013207E4C77008D4299 /* PBXTargetDependency */,
			);
			name = WireShareEngineTests;
			productName = "wire-ios-share-engineTests";
			productReference = 5470D3F21D76E1B000FDE440 /* WireShareEngineTests.xctest */;
			productType = "com.apple.product-type.bundle.unit-test";
		};
		F154EE071F44826400CB8184 /* WireShareEngineTestHost */ = {
			isa = PBXNativeTarget;
			buildConfigurationList = F154EE191F44826400CB8184 /* Build configuration list for PBXNativeTarget "WireShareEngineTestHost" */;
			buildPhases = (
				F154EE041F44826400CB8184 /* Sources */,
				F154EE051F44826400CB8184 /* Frameworks */,
				F154EE061F44826400CB8184 /* Resources */,
			);
			buildRules = (
			);
			dependencies = (
			);
			name = WireShareEngineTestHost;
			productName = WireShareEngineTestHost;
			productReference = F154EE081F44826400CB8184 /* WireShareEngineTestHost.app */;
			productType = "com.apple.product-type.application";
		};
/* End PBXNativeTarget section */

/* Begin PBXProject section */
		5470D3DF1D76E1B000FDE440 /* Project object */ = {
			isa = PBXProject;
			attributes = {
				LastSwiftUpdateCheck = 0830;
				LastUpgradeCheck = 1310;
				ORGANIZATIONNAME = com.wire;
				TargetAttributes = {
					5470D3E71D76E1B000FDE440 = {
						CreatedOnToolsVersion = 7.3.1;
						DevelopmentTeam = W5KEQBF9B5;
						LastSwiftMigration = 1000;
					};
					5470D3F11D76E1B000FDE440 = {
						CreatedOnToolsVersion = 7.3.1;
						LastSwiftMigration = 1000;
						TestTargetID = F154EE071F44826400CB8184;
					};
					F154EE071F44826400CB8184 = {
						CreatedOnToolsVersion = 8.3.2;
						DevelopmentTeam = EDF3JCE8BC;
						LastSwiftMigration = 1000;
						ProvisioningStyle = Automatic;
					};
				};
			};
			buildConfigurationList = 5470D3E21D76E1B000FDE440 /* Build configuration list for PBXProject "WireShareEngine" */;
			compatibilityVersion = "Xcode 3.2";
			developmentRegion = en;
			hasScannedForEncodings = 0;
			knownRegions = (
				en,
				Base,
			);
			mainGroup = 5470D3DE1D76E1B000FDE440;
			productRefGroup = 5470D3E91D76E1B000FDE440 /* Products */;
			projectDirPath = "";
			projectRoot = "";
			targets = (
				5470D3E71D76E1B000FDE440 /* WireShareEngine */,
				5470D3F11D76E1B000FDE440 /* WireShareEngineTests */,
				F154EE071F44826400CB8184 /* WireShareEngineTestHost */,
			);
		};
/* End PBXProject section */

/* Begin PBXResourcesBuildPhase section */
		5470D3E61D76E1B000FDE440 /* Resources */ = {
			isa = PBXResourcesBuildPhase;
			buildActionMask = 2147483647;
			files = (
			);
			runOnlyForDeploymentPostprocessing = 0;
		};
		5470D3F01D76E1B000FDE440 /* Resources */ = {
			isa = PBXResourcesBuildPhase;
			buildActionMask = 2147483647;
			files = (
			);
			runOnlyForDeploymentPostprocessing = 0;
		};
		F154EE061F44826400CB8184 /* Resources */ = {
			isa = PBXResourcesBuildPhase;
			buildActionMask = 2147483647;
			files = (
			);
			runOnlyForDeploymentPostprocessing = 0;
		};
/* End PBXResourcesBuildPhase section */

/* Begin PBXSourcesBuildPhase section */
		5470D3E31D76E1B000FDE440 /* Sources */ = {
			isa = PBXSourcesBuildPhase;
			buildActionMask = 2147483647;
			files = (
				F1DABFA31E9B8B6100AD2324 /* Conversation.swift in Sources */,
				F1DABFAB1E9B8B6100AD2324 /* ZMConversation+Conversation.swift in Sources */,
				165C55F62551AF1300731CA9 /* SharingSession+EncryptionAtRest.swift in Sources */,
				EE9AEC962BD159A900F7853F /* WireShareEngine.docc in Sources */,
				F1DABFA21E9B8B6100AD2324 /* AuthenticationStatusProvider.swift in Sources */,
				F1DABFA41E9B8B6100AD2324 /* OperationLoop.swift in Sources */,
				F1DABFA91E9B8B6100AD2324 /* StrategyFactory.swift in Sources */,
				F1DABFA81E9B8B6100AD2324 /* SharingTarget.swift in Sources */,
				F1DABFAC1E9B8B6100AD2324 /* ZMMessage+Sendable.swift in Sources */,
				F1DABFA61E9B8B6100AD2324 /* SendableBatchObserver.swift in Sources */,
				F1DABFA51E9B8B6100AD2324 /* Sendable.swift in Sources */,
				F1DABFA71E9B8B6100AD2324 /* SharingSession.swift in Sources */,
			);
			runOnlyForDeploymentPostprocessing = 0;
		};
		5470D3EE1D76E1B000FDE440 /* Sources */ = {
			isa = PBXSourcesBuildPhase;
			buildActionMask = 2147483647;
			files = (
				CE7FBFC41E015C5900E1C4C9 /* RequestGeneratorStoreTests.swift in Sources */,
				CB79791D2C748580006FBA58 /* TestSetup.swift in Sources */,
				BFA18BD41D806050005C281B /* BaseSharingSessionTests.swift in Sources */,
				CEB50AEC1DF9BADF00211B30 /* OperationLoopTests.swift in Sources */,
				166DCD9E2552969B004F4F59 /* SharingSessionTests+EncryptionAtRest.swift in Sources */,
				F125E9B51E28DB06006583A2 /* SharingSessionTests.swift in Sources */,
			);
			runOnlyForDeploymentPostprocessing = 0;
		};
		F154EE041F44826400CB8184 /* Sources */ = {
			isa = PBXSourcesBuildPhase;
			buildActionMask = 2147483647;
			files = (
				F154EE0B1F44826400CB8184 /* AppDelegate.swift in Sources */,
			);
			runOnlyForDeploymentPostprocessing = 0;
		};
/* End PBXSourcesBuildPhase section */

/* Begin PBXTargetDependency section */
		5470D3F51D76E1B000FDE440 /* PBXTargetDependency */ = {
			isa = PBXTargetDependency;
			target = 5470D3E71D76E1B000FDE440 /* WireShareEngine */;
			targetProxy = 5470D3F41D76E1B000FDE440 /* PBXContainerItemProxy */;
		};
		F1E48013207E4C77008D4299 /* PBXTargetDependency */ = {
			isa = PBXTargetDependency;
			target = F154EE071F44826400CB8184 /* WireShareEngineTestHost */;
			targetProxy = F1E48012207E4C77008D4299 /* PBXContainerItemProxy */;
		};
/* End PBXTargetDependency section */

/* Begin XCBuildConfiguration section */
		5470D3FA1D76E1B000FDE440 /* Debug */ = {
			isa = XCBuildConfiguration;
			baseConfigurationReference = 5470D4111D76E2A400FDE440 /* project-debug.xcconfig */;
			buildSettings = {
				CLANG_ANALYZER_LOCALIZABILITY_NONLOCALIZED = YES;
				CLANG_WARN_QUOTED_INCLUDE_IN_FRAMEWORK_HEADER = YES;
				HEADER_SEARCH_PATHS = "$(SDKROOT)/usr/include/libxml2";
				SWIFT_SWIFT3_OBJC_INFERENCE = Off;
			};
			name = Debug;
		};
		5470D3FB1D76E1B000FDE440 /* Release */ = {
			isa = XCBuildConfiguration;
			baseConfigurationReference = 5470D4121D76E2A400FDE440 /* project.xcconfig */;
			buildSettings = {
				CLANG_ANALYZER_LOCALIZABILITY_NONLOCALIZED = YES;
				CLANG_WARN_QUOTED_INCLUDE_IN_FRAMEWORK_HEADER = YES;
				HEADER_SEARCH_PATHS = "$(SDKROOT)/usr/include/libxml2";
				SWIFT_SWIFT3_OBJC_INFERENCE = Off;
			};
			name = Release;
		};
		5470D3FD1D76E1B000FDE440 /* Debug */ = {
			isa = XCBuildConfiguration;
			baseConfigurationReference = 5470D4081D76E2A400FDE440 /* wire-ios-share-engine.xcconfig */;
			buildSettings = {
				"ARCHS[sdk=iphonesimulator*]" = (
					x86_64,
					arm64,
				);
				CODE_SIGN_IDENTITY = "";
				INFOPLIST_FILE = Resources/Info.plist;
				ONLY_ACTIVE_ARCH = YES;
				PRODUCT_BUNDLE_IDENTIFIER = "com.wire.wire-ios-share-engine";
				SKIP_INSTALL = YES;
			};
			name = Debug;
		};
		5470D3FE1D76E1B000FDE440 /* Release */ = {
			isa = XCBuildConfiguration;
			baseConfigurationReference = 5470D4081D76E2A400FDE440 /* wire-ios-share-engine.xcconfig */;
			buildSettings = {
				CODE_SIGN_IDENTITY = "";
				INFOPLIST_FILE = Resources/Info.plist;
				ONLY_ACTIVE_ARCH = NO;
				PRODUCT_BUNDLE_IDENTIFIER = "com.wire.wire-ios-share-engine";
				SKIP_INSTALL = YES;
			};
			name = Release;
		};
		5470D4001D76E1B000FDE440 /* Debug */ = {
			isa = XCBuildConfiguration;
			baseConfigurationReference = 5470D40C1D76E2A400FDE440 /* ios-test-target.xcconfig */;
			buildSettings = {
				INFOPLIST_FILE = WireShareEngineTests/Info.plist;
				PRODUCT_BUNDLE_IDENTIFIER = "com.wire.wire-ios-share-engineTests";
				PRODUCT_NAME = "$(TARGET_NAME)";
				SWIFT_OBJC_BRIDGING_HEADER = "";
				TEST_HOST = "$(BUILT_PRODUCTS_DIR)/WireShareEngineTestHost.app/WireShareEngineTestHost";
				VALIDATE_WORKSPACE = YES;
			};
			name = Debug;
		};
		5470D4011D76E1B000FDE440 /* Release */ = {
			isa = XCBuildConfiguration;
			baseConfigurationReference = 5470D40C1D76E2A400FDE440 /* ios-test-target.xcconfig */;
			buildSettings = {
				INFOPLIST_FILE = WireShareEngineTests/Info.plist;
				PRODUCT_BUNDLE_IDENTIFIER = "com.wire.wire-ios-share-engineTests";
				PRODUCT_NAME = "$(TARGET_NAME)";
				SWIFT_OBJC_BRIDGING_HEADER = "";
				TEST_HOST = "$(BUILT_PRODUCTS_DIR)/WireShareEngineTestHost.app/WireShareEngineTestHost";
				VALIDATE_WORKSPACE = YES;
			};
			name = Release;
		};
		F154EE171F44826400CB8184 /* Debug */ = {
			isa = XCBuildConfiguration;
			baseConfigurationReference = 5470D40B1D76E2A400FDE440 /* ios-test-host.xcconfig */;
			buildSettings = {
				INFOPLIST_FILE = "$(SRCROOT)/WireShareEngineTests/WireShareEngineTestHost/Info.plist";
				LD_RUNPATH_SEARCH_PATHS = "$(inherited) @executable_path/Frameworks";
				PRODUCT_BUNDLE_IDENTIFIER = com.wire.WireShareEngineTestHost;
				PRODUCT_NAME = "$(TARGET_NAME)";
			};
			name = Debug;
		};
		F154EE181F44826400CB8184 /* Release */ = {
			isa = XCBuildConfiguration;
			baseConfigurationReference = 5470D40B1D76E2A400FDE440 /* ios-test-host.xcconfig */;
			buildSettings = {
				INFOPLIST_FILE = "$(SRCROOT)/WireShareEngineTests/WireShareEngineTestHost/Info.plist";
				LD_RUNPATH_SEARCH_PATHS = "$(inherited) @executable_path/Frameworks";
				PRODUCT_BUNDLE_IDENTIFIER = com.wire.WireShareEngineTestHost;
				PRODUCT_NAME = "$(TARGET_NAME)";
			};
			name = Release;
		};
/* End XCBuildConfiguration section */

/* Begin XCConfigurationList section */
		5470D3E21D76E1B000FDE440 /* Build configuration list for PBXProject "WireShareEngine" */ = {
			isa = XCConfigurationList;
			buildConfigurations = (
				5470D3FA1D76E1B000FDE440 /* Debug */,
				5470D3FB1D76E1B000FDE440 /* Release */,
			);
			defaultConfigurationIsVisible = 0;
			defaultConfigurationName = Release;
		};
		5470D3FC1D76E1B000FDE440 /* Build configuration list for PBXNativeTarget "WireShareEngine" */ = {
			isa = XCConfigurationList;
			buildConfigurations = (
				5470D3FD1D76E1B000FDE440 /* Debug */,
				5470D3FE1D76E1B000FDE440 /* Release */,
			);
			defaultConfigurationIsVisible = 0;
			defaultConfigurationName = Release;
		};
		5470D3FF1D76E1B000FDE440 /* Build configuration list for PBXNativeTarget "WireShareEngineTests" */ = {
			isa = XCConfigurationList;
			buildConfigurations = (
				5470D4001D76E1B000FDE440 /* Debug */,
				5470D4011D76E1B000FDE440 /* Release */,
			);
			defaultConfigurationIsVisible = 0;
			defaultConfigurationName = Release;
		};
		F154EE191F44826400CB8184 /* Build configuration list for PBXNativeTarget "WireShareEngineTestHost" */ = {
			isa = XCConfigurationList;
			buildConfigurations = (
				F154EE171F44826400CB8184 /* Debug */,
				F154EE181F44826400CB8184 /* Release */,
			);
			defaultConfigurationIsVisible = 0;
			defaultConfigurationName = Release;
		};
/* End XCConfigurationList section */
	};
	rootObject = 5470D3DF1D76E1B000FDE440 /* Project object */;
}<|MERGE_RESOLUTION|>--- conflicted
+++ resolved
@@ -164,11 +164,8 @@
 				166DCD9D2552969B004F4F59 /* SharingSessionTests+EncryptionAtRest.swift */,
 				CEB50AEB1DF9BADF00211B30 /* OperationLoopTests.swift */,
 				CE7FBFC31E015C5900E1C4C9 /* RequestGeneratorStoreTests.swift */,
-<<<<<<< HEAD
 				01E8EC3C2BB7D36D002A5A91 /* AllTests.xctestplan */,
-=======
 				CB79791C2C748580006FBA58 /* TestSetup.swift */,
->>>>>>> 71033f42
 			);
 			path = WireShareEngineTests;
 			sourceTree = "<group>";
