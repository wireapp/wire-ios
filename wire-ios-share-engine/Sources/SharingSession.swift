--- conflicted
+++ resolved
@@ -268,10 +268,7 @@
         )
     }
 
-<<<<<<< HEAD
-=======
-
->>>>>>> 33098a79
+
     init(
         accountIdentifier: UUID,
         coreDataStack: CoreDataStack,
@@ -283,15 +280,10 @@
         operationLoop: RequestGeneratingOperationLoop,
         strategyFactory: StrategyFactory,
         appLockConfig: AppLockController.LegacyConfig?,
-<<<<<<< HEAD
-        earService: EARServiceInterface? = nil
-    ) throws {
-=======
         cryptoboxMigrationManager: CryptoboxMigrationManagerInterface = CryptoboxMigrationManager(),
         earService: EARServiceInterface? = nil
     ) throws {
 
->>>>>>> 33098a79
         self.coreDataStack = coreDataStack
         self.transportSession = transportSession
         self.saveNotificationPersistence = saveNotificationPersistence
