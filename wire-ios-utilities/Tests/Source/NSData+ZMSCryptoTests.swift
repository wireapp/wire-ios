--- conflicted
+++ resolved
@@ -48,10 +48,7 @@
 // MARK: - Encryption with plaintext IV
 extension NSData_ZMSCryptoTests {
 
-<<<<<<< HEAD
-
-=======
->>>>>>> 96dfd688
+
     func testThatItEncryptsAndDecryptsData_plaintextIV() throws {
 
         // given
