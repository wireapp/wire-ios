--- conflicted
+++ resolved
@@ -25,16 +25,10 @@
             return String()
         }
 
-<<<<<<< HEAD
-    static func random(length: UInt) -> String {
-        let randomChars = (0..<length).compactMap { _ in
-            "aquickbrownfoxjumpsoveralazyvillagedog".randomElement()
-=======
         let letters = Array("abcdefghijklmnopqrstuvwxyzABCDEFGHIJKLMNOPQRSTUVWXYZ0123456789")
         var s = String()
         for _ in 0..<length {
             s.append(letters.randomElement()!)
->>>>>>> 36fe8f2a
         }
         return s
     }
