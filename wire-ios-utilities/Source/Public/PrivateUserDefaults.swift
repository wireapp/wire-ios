//
// Wire
// Copyright (C) 2023 Wire Swiss GmbH
//
// This program is free software: you can redistribute it and/or modify
// it under the terms of the GNU General Public License as published by
// the Free Software Foundation, either version 3 of the License, or
// (at your option) any later version.
//
// This program is distributed in the hope that it will be useful,
// but WITHOUT ANY WARRANTY; without even the implied warranty of
// MERCHANTABILITY or FITNESS FOR A PARTICULAR PURPOSE. See the
// GNU General Public License for more details.
//
// You should have received a copy of the GNU General Public License
// along with this program. If not, see http://www.gnu.org/licenses/.
//

import Foundation

public final class PrivateUserDefaults<Key: DefaultsKey> {

    // MARK: - Properties

    let userID: UUID
    let storage: UserDefaults

    // MARK: - Life cycle

    public init(
        userID: UUID,
        storage: UserDefaults = .standard
    ) {
        self.userID = userID
        self.storage = storage
    }

    // MARK: - Methods

    private func scopeKey(_ key: Key) -> String {
        return "\(userID.uuidString)_\(key.rawValue)"
    }
}

extension PrivateUserDefaults {

    public func setUUID(_ uuid: UUID?, forKey key: Key) {
        storage.set(uuid?.uuidString, forKey: scopeKey(key))
    }

    public func getUUID(forKey key: Key) -> UUID? {
        guard let uuidString = storage.string(forKey: scopeKey(key)) else { return nil }
        return UUID(uuidString: uuidString)
    }

    public func set(_ value: Bool, forKey key: Key) {
        storage.set(value, forKey: scopeKey(key))
    }

    public func bool(forKey key: Key) -> Bool {
        return storage.bool(forKey: scopeKey(key))
    }

<<<<<<< HEAD
    public func set(_ value: Any?, forKey key: Key) {
        storage.set(value, forKey: scopeKey(key))
    }

    public func object(forKey key: Key) -> Any? {
        return storage.object(forKey: scopeKey(key))
    }

    public func set(_ value: Int, forKey key: Key) {
        storage.set(value, forKey: scopeKey(key))
    }

    public func integer(forKey key: Key) -> Int {
        return storage.integer(forKey: scopeKey(key))
=======
    public func set(_ value: Date, forKey key: Key) {
        storage.set(value, forKey: scopeKey(key))
    }

    public func date(forKey key: Key) -> Date? {
        return storage.object(forKey: scopeKey(key)) as? Date
>>>>>>> a2284a81
    }

}

public protocol DefaultsKey {

    var rawValue: String { get }

}<|MERGE_RESOLUTION|>--- conflicted
+++ resolved
@@ -61,7 +61,6 @@
         return storage.bool(forKey: scopeKey(key))
     }
 
-<<<<<<< HEAD
     public func set(_ value: Any?, forKey key: Key) {
         storage.set(value, forKey: scopeKey(key))
     }
@@ -76,14 +75,14 @@
 
     public func integer(forKey key: Key) -> Int {
         return storage.integer(forKey: scopeKey(key))
-=======
+    }
+
     public func set(_ value: Date, forKey key: Key) {
         storage.set(value, forKey: scopeKey(key))
     }
 
     public func date(forKey key: Key) -> Date? {
         return storage.object(forKey: scopeKey(key)) as? Date
->>>>>>> a2284a81
     }
 
 }
