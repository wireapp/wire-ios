//
// Wire
// Copyright (C) 2022 Wire Swiss GmbH
//
// This program is free software: you can redistribute it and/or modify
// it under the terms of the GNU General Public License as published by
// the Free Software Foundation, either version 3 of the License, or
// (at your option) any later version.
//
// This program is distributed in the hope that it will be useful,
// but WITHOUT ANY WARRANTY; without even the implied warranty of
// MERCHANTABILITY or FITNESS FOR A PARTICULAR PURPOSE. See the
// GNU General Public License for more details.
//
// You should have received a copy of the GNU General Public License
// along with this program. If not, see http://www.gnu.org/licenses/.
//

import Foundation

public enum DeveloperFlag: String, CaseIterable {

    public static var storage = UserDefaults.standard

    case enableMLSSupport
    case showCreateMLSGroupToggle
<<<<<<< HEAD
=======
    case proteusViaCoreCrypto
    case breakMyNotifications
>>>>>>> 33098a79
    case nseV2
    case deprecatedCallingUI

    public var description: String {
        switch self {
        case .enableMLSSupport:
          return "Turn on to enable MLS support. This will cause the app to register an MLS client."

        case .showCreateMLSGroupToggle:
            return "Turn on to show the MLS toggle when creating a new group."

<<<<<<< HEAD
=======
        case .proteusViaCoreCrypto:
            return "Turn on to use CoreCrypto for proteus messaging."

        case .breakMyNotifications:
            return "Turn on to get your app in a state where it no longer receives notifications."

>>>>>>> 33098a79
        case .nseV2:
            return "Turn on to use the new implementation of the notification service extension."

        case .deprecatedCallingUI:
            return "Turn on to use deprecated calling UI"
        }
    }

    public var isOn: Bool {
        get {
            return Self.storage.object(forKey: rawValue) as? Bool ?? defaultValue
        }

        set {
            Self.storage.set(newValue, forKey: rawValue)
        }
    }

    private var defaultValue: Bool {
        switch self {
        case .enableMLSSupport:
            return false

        case .showCreateMLSGroupToggle:
            return false

        case .proteusViaCoreCrypto:
            return true

        case .breakMyNotifications:
            return false

        case .nseV2:
            return false

        case .nseDebugging:
            return false

        case .nseDebugEntryPoint:
            return false

        case .useDevelopmentBackendAPI:
            return false

        case .deprecatedCallingUI:
            return false
        }
    }

    static public func clearAllFlags() {
        allCases.forEach {
            storage.set(nil, forKey: $0.rawValue)
        }
    }

}<|MERGE_RESOLUTION|>--- conflicted
+++ resolved
@@ -24,11 +24,7 @@
 
     case enableMLSSupport
     case showCreateMLSGroupToggle
-<<<<<<< HEAD
-=======
     case proteusViaCoreCrypto
-    case breakMyNotifications
->>>>>>> 33098a79
     case nseV2
     case deprecatedCallingUI
 
@@ -40,15 +36,9 @@
         case .showCreateMLSGroupToggle:
             return "Turn on to show the MLS toggle when creating a new group."
 
-<<<<<<< HEAD
-=======
         case .proteusViaCoreCrypto:
             return "Turn on to use CoreCrypto for proteus messaging."
 
-        case .breakMyNotifications:
-            return "Turn on to get your app in a state where it no longer receives notifications."
-
->>>>>>> 33098a79
         case .nseV2:
             return "Turn on to use the new implementation of the notification service extension."
 
@@ -76,9 +66,6 @@
             return false
 
         case .proteusViaCoreCrypto:
-            return true
-
-        case .breakMyNotifications:
             return false
 
         case .nseV2:
