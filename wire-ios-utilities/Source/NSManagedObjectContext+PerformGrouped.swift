//
// Wire
// Copyright (C) 2024 Wire Swiss GmbH
//
// This program is free software: you can redistribute it and/or modify
// it under the terms of the GNU General Public License as published by
// the Free Software Foundation, either version 3 of the License, or
// (at your option) any later version.
//
// This program is distributed in the hope that it will be useful,
// but WITHOUT ANY WARRANTY; without even the implied warranty of
// MERCHANTABILITY or FITNESS FOR A PARTICULAR PURPOSE. See the
// GNU General Public License for more details.
//
// You should have received a copy of the GNU General Public License
// along with this program. If not, see http://www.gnu.org/licenses/.
//

import CoreData

extension NSManagedObjectContext {

    static private let timeout: TimeInterval = 10

<<<<<<< HEAD
    @discardableResult func performGroupedAndWait<T>(_ execute: @escaping (NSManagedObjectContext) -> T) -> T {
        var result: T!
        let groups = dispatchGroupContext.enterAll(except: nil)
        let tp = TimePoint(interval: NSManagedObjectContext.timeout)

        performAndWait {
            tp.resetTime()
            result = execute(self)
            dispatchGroupContext.leave(groups)
            tp.warnIfLongerThanInterval()
=======
    @discardableResult @available(*, noasync)
    public func performGroupedAndWait<T>(_ block: () -> T) -> T {

        let groups = dispatchGroupContext?.enterAll(except: nil) ?? []
        return performAndWait {

            let tp = ZMSTimePoint(interval: NSManagedObjectContext.timeout)
            defer {
                dispatchGroupContext?.leave(groups)
                tp.warnIfLongerThanInterval()
            }
            return block()
>>>>>>> 227e48e5
        }
    }

    @discardableResult
    public func performGrouped<T>(_ block: @escaping () -> T) async -> T {

        let groups = dispatchGroupContext?.enterAll(except: nil) ?? []
        return await perform {

            let tp = ZMSTimePoint(interval: NSManagedObjectContext.timeout)
            defer {
                self.dispatchGroupContext?.leave(groups)
                tp.warnIfLongerThanInterval()
            }
            return block()
        }
    }

<<<<<<< HEAD
    @discardableResult func performGroupedAndWait<T>(_ execute: @escaping (NSManagedObjectContext) throws -> T) throws -> T {
        var result: T!
        var thrownError: Error?
        let groups = dispatchGroupContext.enterAll(except: nil)
        let tp = TimePoint(interval: NSManagedObjectContext.timeout)

        performAndWait {
            do {
                tp.resetTime()
                result = try execute(self)
                dispatchGroupContext.leave(groups)
=======
    @discardableResult @available(*, noasync)
    public func performGroupedAndWait<T>(_ block: () throws -> T) throws -> T {

        let groups = dispatchGroupContext?.enterAll(except: nil) ?? []
        return try performAndWait {

            let tp = ZMSTimePoint(interval: NSManagedObjectContext.timeout)
            defer {
                dispatchGroupContext?.leave(groups)
>>>>>>> 227e48e5
                tp.warnIfLongerThanInterval()
            }
            return try block()
        }
    }

    @discardableResult
    public func performGrouped<T>(
        _ execute: @escaping () throws -> T
    ) async throws -> T {

<<<<<<< HEAD
        if let error = thrownError {
            dispatchGroupContext.leave(groups)
            throw error
        } else {
            return result
=======
        let groups = dispatchGroupContext?.enterAll(except: nil) ?? []
        return try await perform {

            let tp = ZMSTimePoint(interval: NSManagedObjectContext.timeout)
            defer {
                self.dispatchGroupContext?.leave(groups)
                tp.warnIfLongerThanInterval()
            }
            return try execute()
>>>>>>> 227e48e5
        }
    }
}

/**
 Wrapper around Task to make sure tests are waiting for the task to be finished using dispatchGroups attached to NSManagedObjectContext.

 We call `NSManagedObjectContext/enterAllGroupsExceptSecondary()` before the Task and leave the groups at the end.
 */
public struct WaitingGroupTask {

    let context: NSManagedObjectContext

    public init(context: NSManagedObjectContext) {
        self.context = context
    }

    public func callAsFunction(_ block: @escaping () async -> Void) {
        let groups = context.enterAllGroupsExceptSecondary()
        Task {
            await block()
            context.leaveAllGroups(groups)
        }
    }
}<|MERGE_RESOLUTION|>--- conflicted
+++ resolved
@@ -22,18 +22,6 @@
 
     static private let timeout: TimeInterval = 10
 
-<<<<<<< HEAD
-    @discardableResult func performGroupedAndWait<T>(_ execute: @escaping (NSManagedObjectContext) -> T) -> T {
-        var result: T!
-        let groups = dispatchGroupContext.enterAll(except: nil)
-        let tp = TimePoint(interval: NSManagedObjectContext.timeout)
-
-        performAndWait {
-            tp.resetTime()
-            result = execute(self)
-            dispatchGroupContext.leave(groups)
-            tp.warnIfLongerThanInterval()
-=======
     @discardableResult @available(*, noasync)
     public func performGroupedAndWait<T>(_ block: () -> T) -> T {
 
@@ -46,7 +34,6 @@
                 tp.warnIfLongerThanInterval()
             }
             return block()
->>>>>>> 227e48e5
         }
     }
 
@@ -65,19 +52,6 @@
         }
     }
 
-<<<<<<< HEAD
-    @discardableResult func performGroupedAndWait<T>(_ execute: @escaping (NSManagedObjectContext) throws -> T) throws -> T {
-        var result: T!
-        var thrownError: Error?
-        let groups = dispatchGroupContext.enterAll(except: nil)
-        let tp = TimePoint(interval: NSManagedObjectContext.timeout)
-
-        performAndWait {
-            do {
-                tp.resetTime()
-                result = try execute(self)
-                dispatchGroupContext.leave(groups)
-=======
     @discardableResult @available(*, noasync)
     public func performGroupedAndWait<T>(_ block: () throws -> T) throws -> T {
 
@@ -87,7 +61,6 @@
             let tp = ZMSTimePoint(interval: NSManagedObjectContext.timeout)
             defer {
                 dispatchGroupContext?.leave(groups)
->>>>>>> 227e48e5
                 tp.warnIfLongerThanInterval()
             }
             return try block()
@@ -99,13 +72,6 @@
         _ execute: @escaping () throws -> T
     ) async throws -> T {
 
-<<<<<<< HEAD
-        if let error = thrownError {
-            dispatchGroupContext.leave(groups)
-            throw error
-        } else {
-            return result
-=======
         let groups = dispatchGroupContext?.enterAll(except: nil) ?? []
         return try await perform {
 
@@ -115,7 +81,6 @@
                 tp.warnIfLongerThanInterval()
             }
             return try execute()
->>>>>>> 227e48e5
         }
     }
 }
