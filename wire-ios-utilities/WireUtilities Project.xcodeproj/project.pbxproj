--- conflicted
+++ resolved
@@ -74,14 +74,11 @@
 		598E86BA2BF4D6A900FC5438 /* WireUtilities.framework in Frameworks */ = {isa = PBXBuildFile; fileRef = 3E88BD381B1F3EA300232589 /* WireUtilities.framework */; };
 		598E86C72BF4D77200FC5438 /* AutoMockable.generated.swift in Sources */ = {isa = PBXBuildFile; fileRef = 598E86C22BF4D77200FC5438 /* AutoMockable.generated.swift */; };
 		598E86CA2BF4D7AA00FC5438 /* WireUtilitiesSupport.framework in Frameworks */ = {isa = PBXBuildFile; fileRef = 598E86B32BF4D64000FC5438 /* WireUtilitiesSupport.framework */; };
-<<<<<<< HEAD
 		59AB817E2C7CA75900A18B37 /* WireDesign in Frameworks */ = {isa = PBXBuildFile; productRef = 59AB817D2C7CA75900A18B37 /* WireDesign */; };
 		59AB81802C7CAB1500A18B37 /* WireUtilitiesPackage in Frameworks */ = {isa = PBXBuildFile; productRef = 59AB817F2C7CAB1500A18B37 /* WireUtilitiesPackage */; };
 		59AB81842C7CAB8200A18B37 /* WireUtilitiesPackage in Frameworks */ = {isa = PBXBuildFile; productRef = 59AB81832C7CAB8200A18B37 /* WireUtilitiesPackage */; };
-=======
 		59D588812C7CD83D00CAFA0F /* WireUtilitiesPackage in Frameworks */ = {isa = PBXBuildFile; productRef = 59D588802C7CD83D00CAFA0F /* WireUtilitiesPackage */; };
 		59D588852C7CD98800CAFA0F /* WireUtilitiesPackage in Frameworks */ = {isa = PBXBuildFile; productRef = 59D588842C7CD98800CAFA0F /* WireUtilitiesPackage */; };
->>>>>>> e4ecaad8
 		59E3C25C2BD8053000C95BD7 /* ZMAccentColorTests.swift in Sources */ = {isa = PBXBuildFile; fileRef = 59E3C25B2BD8053000C95BD7 /* ZMAccentColorTests.swift */; };
 		59E3C25E2BD8094900C95BD7 /* ZMAccentColor.h in Headers */ = {isa = PBXBuildFile; fileRef = 59E3C25D2BD8094100C95BD7 /* ZMAccentColor.h */; settings = {ATTRIBUTES = (Public, ); }; };
 		59F654252BF83DC500E521E0 /* MockUserNotificationCenterAbstraction.swift in Sources */ = {isa = PBXBuildFile; fileRef = 59F654242BF83D1100E521E0 /* MockUserNotificationCenterAbstraction.swift */; };
@@ -216,11 +213,7 @@
 /* End PBXContainerItemProxy section */
 
 /* Begin PBXCopyFilesBuildPhase section */
-<<<<<<< HEAD
 		59AB81822C7CAB1500A18B37 /* Embed Frameworks */ = {
-=======
-		59D588832C7CD83D00CAFA0F /* Embed Frameworks */ = {
->>>>>>> e4ecaad8
 			isa = PBXCopyFilesBuildPhase;
 			buildActionMask = 2147483647;
 			dstPath = "";
@@ -230,7 +223,6 @@
 			name = "Embed Frameworks";
 			runOnlyForDeploymentPostprocessing = 0;
 		};
-<<<<<<< HEAD
 		59AB81862C7CAB8200A18B37 /* Embed Frameworks */ = {
 			isa = PBXCopyFilesBuildPhase;
 			buildActionMask = 2147483647;
@@ -241,10 +233,17 @@
 			name = "Embed Frameworks";
 			runOnlyForDeploymentPostprocessing = 0;
 		};
-		F1D567B4207BA4E800CCDD77 /* Embed Frameworks */ = {
-=======
+		59D588832C7CD83D00CAFA0F /* Embed Frameworks */ = {
+			isa = PBXCopyFilesBuildPhase;
+			buildActionMask = 2147483647;
+			dstPath = "";
+			dstSubfolderSpec = 10;
+			files = (
+			);
+			name = "Embed Frameworks";
+			runOnlyForDeploymentPostprocessing = 0;
+		};
 		59D588872C7CD98800CAFA0F /* Embed Frameworks */ = {
->>>>>>> e4ecaad8
 			isa = PBXCopyFilesBuildPhase;
 			buildActionMask = 2147483647;
 			dstPath = "";
@@ -454,12 +453,9 @@
 			buildActionMask = 2147483647;
 			files = (
 				EE712FC8295487A9006EA7B3 /* WireSystem.framework in Frameworks */,
-<<<<<<< HEAD
+				59D588812C7CD83D00CAFA0F /* WireUtilitiesPackage in Frameworks */,
 				59AB817E2C7CA75900A18B37 /* WireDesign in Frameworks */,
 				59AB81802C7CAB1500A18B37 /* WireUtilitiesPackage in Frameworks */,
-=======
-				59D588812C7CD83D00CAFA0F /* WireUtilitiesPackage in Frameworks */,
->>>>>>> e4ecaad8
 			);
 			runOnlyForDeploymentPostprocessing = 0;
 		};
@@ -469,11 +465,8 @@
 			files = (
 				598E86CA2BF4D7AA00FC5438 /* WireUtilitiesSupport.framework in Frameworks */,
 				3E88BD441B1F3EA300232589 /* WireUtilities.framework in Frameworks */,
-<<<<<<< HEAD
+				59D588852C7CD98800CAFA0F /* WireUtilitiesPackage in Frameworks */,
 				59AB81842C7CAB8200A18B37 /* WireUtilitiesPackage in Frameworks */,
-=======
-				59D588852C7CD98800CAFA0F /* WireUtilitiesPackage in Frameworks */,
->>>>>>> e4ecaad8
 			);
 			runOnlyForDeploymentPostprocessing = 0;
 		};
@@ -942,11 +935,8 @@
 				3E88BD331B1F3EA300232589 /* Sources */,
 				3E88BD341B1F3EA300232589 /* Frameworks */,
 				3E88BD361B1F3EA300232589 /* Resources */,
-<<<<<<< HEAD
+				59D588832C7CD83D00CAFA0F /* Embed Frameworks */,
 				59AB81822C7CAB1500A18B37 /* Embed Frameworks */,
-=======
-				59D588832C7CD83D00CAFA0F /* Embed Frameworks */,
->>>>>>> e4ecaad8
 			);
 			buildRules = (
 			);
@@ -954,12 +944,8 @@
 			);
 			name = WireUtilities;
 			packageProductDependencies = (
-<<<<<<< HEAD
 				59AB817D2C7CA75900A18B37 /* WireDesign */,
 				59AB817F2C7CAB1500A18B37 /* WireUtilitiesPackage */,
-=======
-				59D588802C7CD83D00CAFA0F /* WireUtilitiesPackage */,
->>>>>>> e4ecaad8
 			);
 			productName = WireUtilities;
 			productReference = 3E88BD381B1F3EA300232589 /* WireUtilities.framework */;
@@ -972,11 +958,8 @@
 				3E88BD3F1B1F3EA300232589 /* Sources */,
 				3E88BD401B1F3EA300232589 /* Frameworks */,
 				3E88BD411B1F3EA300232589 /* Resources */,
-<<<<<<< HEAD
+				59D588872C7CD98800CAFA0F /* Embed Frameworks */,
 				59AB81862C7CAB8200A18B37 /* Embed Frameworks */,
-=======
-				59D588872C7CD98800CAFA0F /* Embed Frameworks */,
->>>>>>> e4ecaad8
 			);
 			buildRules = (
 			);
@@ -987,11 +970,7 @@
 			);
 			name = "WireUtilities-Tests";
 			packageProductDependencies = (
-<<<<<<< HEAD
 				59AB81832C7CAB8200A18B37 /* WireUtilitiesPackage */,
-=======
-				59D588842C7CD98800CAFA0F /* WireUtilitiesPackage */,
->>>>>>> e4ecaad8
 			);
 			productName = WireUtilitiesTests;
 			productReference = 3E88BD431B1F3EA300232589 /* WireUtilities-Tests.xctest */;
@@ -1653,7 +1632,6 @@
 /* End XCConfigurationList section */
 
 /* Begin XCSwiftPackageProductDependency section */
-<<<<<<< HEAD
 		59AB817D2C7CA75900A18B37 /* WireDesign */ = {
 			isa = XCSwiftPackageProductDependency;
 			productName = WireDesign;
@@ -1663,13 +1641,14 @@
 			productName = WireUtilitiesPackage;
 		};
 		59AB81832C7CAB8200A18B37 /* WireUtilitiesPackage */ = {
-=======
+			isa = XCSwiftPackageProductDependency;
+			productName = WireUtilitiesPackage;
+		};
 		59D588802C7CD83D00CAFA0F /* WireUtilitiesPackage */ = {
 			isa = XCSwiftPackageProductDependency;
 			productName = WireUtilitiesPackage;
 		};
 		59D588842C7CD98800CAFA0F /* WireUtilitiesPackage */ = {
->>>>>>> e4ecaad8
 			isa = XCSwiftPackageProductDependency;
 			productName = WireUtilitiesPackage;
 		};
