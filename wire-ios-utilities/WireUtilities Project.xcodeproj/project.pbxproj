// !$*UTF8*$!
{
	archiveVersion = 1;
	classes = {
	};
	objectVersion = 54;
	objects = {

/* Begin PBXBuildFile section */
		067BB07125068D6500946EC8 /* String+HexDecodedData.swift in Sources */ = {isa = PBXBuildFile; fileRef = 067BB07025068D6500946EC8 /* String+HexDecodedData.swift */; };
		06CDC6FA2A2F2B4B00EB518D /* TimeInterval+Units.swift in Sources */ = {isa = PBXBuildFile; fileRef = 06CDC6F92A2F2B4B00EB518D /* TimeInterval+Units.swift */; };
		097E36C31B7B62150039CC4C /* NSLocale+Internal.m in Sources */ = {isa = PBXBuildFile; fileRef = 097E36C21B7B62150039CC4C /* NSLocale+Internal.m */; };
		097E36C51B7B631C0039CC4C /* NSLocale+Internal.h in Headers */ = {isa = PBXBuildFile; fileRef = 097E36C41B7B631C0039CC4C /* NSLocale+Internal.h */; settings = {ATTRIBUTES = (Public, ); }; };
		09F027CB1B721D7300BADDB6 /* NSUserDefaults+SharedUserDefaults.m in Sources */ = {isa = PBXBuildFile; fileRef = 09F027C81B721D7300BADDB6 /* NSUserDefaults+SharedUserDefaults.m */; };
		09F027D01B721DA300BADDB6 /* NSUserDefaults+SharedUserDefaultsTests.m in Sources */ = {isa = PBXBuildFile; fileRef = 09F027CD1B721D8300BADDB6 /* NSUserDefaults+SharedUserDefaultsTests.m */; };
		09F028D31B78BE2700BADDB6 /* main.m in Sources */ = {isa = PBXBuildFile; fileRef = 09F028D21B78BE2700BADDB6 /* main.m */; };
		09F028D61B78BE2700BADDB6 /* AppDelegate.m in Sources */ = {isa = PBXBuildFile; fileRef = 09F028D51B78BE2700BADDB6 /* AppDelegate.m */; };
		09F028D91B78BE2700BADDB6 /* ViewController.m in Sources */ = {isa = PBXBuildFile; fileRef = 09F028D81B78BE2700BADDB6 /* ViewController.m */; };
		09F028DC1B78BE2700BADDB6 /* Main.storyboard in Resources */ = {isa = PBXBuildFile; fileRef = 09F028DA1B78BE2700BADDB6 /* Main.storyboard */; };
		09F028DE1B78BE2700BADDB6 /* Images.xcassets in Resources */ = {isa = PBXBuildFile; fileRef = 09F028DD1B78BE2700BADDB6 /* Images.xcassets */; };
		16030DC021AEA0FE00F8032E /* Array+PartitionByKeyPath.swift in Sources */ = {isa = PBXBuildFile; fileRef = 16030DBF21AEA0FE00F8032E /* Array+PartitionByKeyPath.swift */; };
		16030DC221AEA14100F8032E /* ArrayPartitionByKeyPathTests.swift in Sources */ = {isa = PBXBuildFile; fileRef = 16030DC121AEA14100F8032E /* ArrayPartitionByKeyPathTests.swift */; };
		1623F8F52AF1278A004F0319 /* NSManagedObjectContext+DispatchGroups.swift in Sources */ = {isa = PBXBuildFile; fileRef = 1623F8F42AF1278A004F0319 /* NSManagedObjectContext+DispatchGroups.swift */; };
		163FB9061F2229DF00802AF4 /* DispatchGroupContext.swift in Sources */ = {isa = PBXBuildFile; fileRef = 163FB9051F2229DF00802AF4 /* DispatchGroupContext.swift */; };
		163FB9081F22302C00802AF4 /* DispatchGroupQueue.swift in Sources */ = {isa = PBXBuildFile; fileRef = 163FB9071F22302C00802AF4 /* DispatchGroupQueue.swift */; };
		163FB90C1F25EA0B00802AF4 /* DispatchGroupContextTests.swift in Sources */ = {isa = PBXBuildFile; fileRef = 163FB90B1F25EA0B00802AF4 /* DispatchGroupContextTests.swift */; };
		168B158C1F25F67600AB3C44 /* DispatchGroupQueueTests.swift in Sources */ = {isa = PBXBuildFile; fileRef = 168B158B1F25F67600AB3C44 /* DispatchGroupQueueTests.swift */; };
		16B75F66222EDC5000DCAFF2 /* String+Stripping.swift in Sources */ = {isa = PBXBuildFile; fileRef = 16B75F65222EDC5000DCAFF2 /* String+Stripping.swift */; };
		16B75F68222EE3A000DCAFF2 /* String+StrippingTests.swift in Sources */ = {isa = PBXBuildFile; fileRef = 16B75F67222EE3A000DCAFF2 /* String+StrippingTests.swift */; };
		16D964DC1F79454000390417 /* SelfUnregisteringNotificationCenterToken.swift in Sources */ = {isa = PBXBuildFile; fileRef = 16D964DB1F79454000390417 /* SelfUnregisteringNotificationCenterToken.swift */; };
		2577CB652B18D596007D3443 /* String+Clipping.swift in Sources */ = {isa = PBXBuildFile; fileRef = 2577CB642B18D596007D3443 /* String+Clipping.swift */; };
		3E88BD441B1F3EA300232589 /* WireUtilities.framework in Frameworks */ = {isa = PBXBuildFile; fileRef = 3E88BD381B1F3EA300232589 /* WireUtilities.framework */; };
		3E88BE411B1F478200232589 /* ZMFunctional.m in Sources */ = {isa = PBXBuildFile; fileRef = 3E88BE081B1F478200232589 /* ZMFunctional.m */; };
		3E88BE551B1F478200232589 /* ZMTimer.m in Sources */ = {isa = PBXBuildFile; fileRef = 3E88BE121B1F478200232589 /* ZMTimer.m */; };
		3E88BF451B1F66B100232589 /* NSUUID+Data.m in Sources */ = {isa = PBXBuildFile; fileRef = 3E88BF3E1B1F66B100232589 /* NSUUID+Data.m */; };
		3E88BF631B1F68DC00232589 /* NSOperationQueue+Helpers.m in Sources */ = {isa = PBXBuildFile; fileRef = 3E88BF601B1F68DC00232589 /* NSOperationQueue+Helpers.m */; };
		3E88BF6B1B1F693F00232589 /* NSData+ZMAdditions.m in Sources */ = {isa = PBXBuildFile; fileRef = 3E88BF661B1F693F00232589 /* NSData+ZMAdditions.m */; };
		54181A501F594E4100155ABC /* FileManager+Move.swift in Sources */ = {isa = PBXBuildFile; fileRef = 54181A4F1F594E4100155ABC /* FileManager+Move.swift */; };
		54181A521F594E6F00155ABC /* FileManager+MoveTests.swift in Sources */ = {isa = PBXBuildFile; fileRef = 54181A511F594E6F00155ABC /* FileManager+MoveTests.swift */; };
		54181A541F594F6B00155ABC /* FileManager+Protection.swift in Sources */ = {isa = PBXBuildFile; fileRef = 54181A531F594F6B00155ABC /* FileManager+Protection.swift */; };
		54181A581F59516600155ABC /* FileManager+ProtectionTests.swift in Sources */ = {isa = PBXBuildFile; fileRef = 54181A571F59516600155ABC /* FileManager+ProtectionTests.swift */; };
		543B049E1BC6B5FA008C2912 /* NSData+ZMSCrypto.h in Headers */ = {isa = PBXBuildFile; fileRef = 543B049C1BC6B5FA008C2912 /* NSData+ZMSCrypto.h */; settings = {ATTRIBUTES = (Public, ); }; };
		543B04A11BC6B693008C2912 /* NSData+ZMSCrypto.m in Sources */ = {isa = PBXBuildFile; fileRef = 543B04A01BC6B693008C2912 /* NSData+ZMSCrypto.m */; };
		544B2FFE1C1FF79500384477 /* data_to_hash.enc in Resources */ = {isa = PBXBuildFile; fileRef = 544B2FFC1C1FF2DD00384477 /* data_to_hash.enc */; };
		546B178224192FB70091F4B3 /* ZMObjectValidationError.m in Sources */ = {isa = PBXBuildFile; fileRef = 546B178124192FB70091F4B3 /* ZMObjectValidationError.m */; };
		546B1784241930830091F4B3 /* ZMObjectValidationError.h in Headers */ = {isa = PBXBuildFile; fileRef = 546B1783241930830091F4B3 /* ZMObjectValidationError.h */; settings = {ATTRIBUTES = (Public, ); }; };
		546E8A4C1B74FF8F009EBA02 /* NSData+ZMAdditionsTests.m in Sources */ = {isa = PBXBuildFile; fileRef = 546E8A4B1B74FF8F009EBA02 /* NSData+ZMAdditionsTests.m */; };
		546E8A501B750146009EBA02 /* NSOperationQueue+HelpersTests.m in Sources */ = {isa = PBXBuildFile; fileRef = 546E8A4F1B750146009EBA02 /* NSOperationQueue+HelpersTests.m */; };
		546E8A531B7501D0009EBA02 /* NSUUID+DataTests.m in Sources */ = {isa = PBXBuildFile; fileRef = 546E8A521B7501D0009EBA02 /* NSUUID+DataTests.m */; };
		546E8A591B750384009EBA02 /* NSManagedObjectContext+WireUtilitiesTests.m in Sources */ = {isa = PBXBuildFile; fileRef = 546E8A581B750384009EBA02 /* NSManagedObjectContext+WireUtilitiesTests.m */; };
		546E8A621B75045E009EBA02 /* UnownedObjectTests.swift in Sources */ = {isa = PBXBuildFile; fileRef = 546E8A611B75045E009EBA02 /* UnownedObjectTests.swift */; };
		54C388A81C4D5A3B00A55C79 /* NSUUID+Type1.swift in Sources */ = {isa = PBXBuildFile; fileRef = 54C388A71C4D5A3A00A55C79 /* NSUUID+Type1.swift */; };
		54C388AA1C4D5AF600A55C79 /* NSUUID+Type1Tests.swift in Sources */ = {isa = PBXBuildFile; fileRef = 54C388A91C4D5AF600A55C79 /* NSUUID+Type1Tests.swift */; };
		54CA312B1B74F36B00B820C0 /* NSData+ZMAdditions.h in Headers */ = {isa = PBXBuildFile; fileRef = 54CA31161B74F36B00B820C0 /* NSData+ZMAdditions.h */; settings = {ATTRIBUTES = (Public, ); }; };
		54CA312F1B74F36B00B820C0 /* NSOperationQueue+Helpers.h in Headers */ = {isa = PBXBuildFile; fileRef = 54CA31181B74F36B00B820C0 /* NSOperationQueue+Helpers.h */; settings = {ATTRIBUTES = (Public, ); }; };
		54CA31371B74F36B00B820C0 /* NSUserDefaults+SharedUserDefaults.h in Headers */ = {isa = PBXBuildFile; fileRef = 54CA311C1B74F36B00B820C0 /* NSUserDefaults+SharedUserDefaults.h */; settings = {ATTRIBUTES = (Public, ); }; };
		54CA31391B74F36B00B820C0 /* NSUUID+Data.h in Headers */ = {isa = PBXBuildFile; fileRef = 54CA311D1B74F36B00B820C0 /* NSUUID+Data.h */; settings = {ATTRIBUTES = (Public, ); }; };
		54CA313D1B74F36B00B820C0 /* SwiftDebugging.swift in Sources */ = {isa = PBXBuildFile; fileRef = 54CA311F1B74F36B00B820C0 /* SwiftDebugging.swift */; };
		54CA313F1B74F36B00B820C0 /* UnownedObject.swift in Sources */ = {isa = PBXBuildFile; fileRef = 54CA31201B74F36B00B820C0 /* UnownedObject.swift */; };
		54CA31471B74F36B00B820C0 /* ZMFunctional.h in Headers */ = {isa = PBXBuildFile; fileRef = 54CA31241B74F36B00B820C0 /* ZMFunctional.h */; settings = {ATTRIBUTES = (Public, ); }; };
		54CA314D1B74F36B00B820C0 /* ZMTimer.h in Headers */ = {isa = PBXBuildFile; fileRef = 54CA31271B74F36B00B820C0 /* ZMTimer.h */; settings = {ATTRIBUTES = (Public, ); }; };
		54CA314F1B74F36B00B820C0 /* WireUtilities.h in Headers */ = {isa = PBXBuildFile; fileRef = 54CA31281B74F36B00B820C0 /* WireUtilities.h */; settings = {ATTRIBUTES = (Public, ); }; };
		54D06C5C1BC81AFF005F0FBB /* android_image.encrypted in Resources */ = {isa = PBXBuildFile; fileRef = 54D06C581BC81976005F0FBB /* android_image.encrypted */; };
		54D06C5D1BC81B03005F0FBB /* android_image.decrypted in Resources */ = {isa = PBXBuildFile; fileRef = 54D06C5A1BC81983005F0FBB /* android_image.decrypted */; };
		54FA8E821BC6CC3400E42980 /* NSData+ZMSCryptoTests.swift in Sources */ = {isa = PBXBuildFile; fileRef = 54FA8E811BC6CC3400E42980 /* NSData+ZMSCryptoTests.swift */; };
		5915B9502BF4ACDC00215817 /* NativelySupportedUserDefaultsKey.swift in Sources */ = {isa = PBXBuildFile; fileRef = 5915B94F2BF4ACDC00215817 /* NativelySupportedUserDefaultsKey.swift */; };
		5915B9522BF4AF2000215817 /* UserDefaults+NativelySupportedKey.swift in Sources */ = {isa = PBXBuildFile; fileRef = 5915B9512BF4AF2000215817 /* UserDefaults+NativelySupportedKey.swift */; };
		5915B95F2BF4C0B400215817 /* UserNotificationCenterAbstraction.swift in Sources */ = {isa = PBXBuildFile; fileRef = 5915B95E2BF4C0B400215817 /* UserNotificationCenterAbstraction.swift */; };
		5915B9622BF4C1AD00215817 /* UserNotificationCenterWrapper.swift in Sources */ = {isa = PBXBuildFile; fileRef = 5915B9612BF4C1AD00215817 /* UserNotificationCenterWrapper.swift */; };
		5966D83E2BD6C20700305BBC /* AccentColorTests.swift in Sources */ = {isa = PBXBuildFile; fileRef = 5966D83D2BD6C20700305BBC /* AccentColorTests.swift */; };
		5966D8432BD7DF3100305BBC /* ZMAccentColor.swift in Sources */ = {isa = PBXBuildFile; fileRef = 5966D8422BD7DF3100305BBC /* ZMAccentColor.swift */; };
		596C4DCE2BE0F95D00F63E61 /* NSManagedObjectContext+GroupQueue.swift in Sources */ = {isa = PBXBuildFile; fileRef = 596C4DCD2BE0F95D00F63E61 /* NSManagedObjectContext+GroupQueue.swift */; };
		598E86B62BF4D64100FC5438 /* WireUtilitiesSupport.h in Headers */ = {isa = PBXBuildFile; fileRef = 598E86B52BF4D64100FC5438 /* WireUtilitiesSupport.h */; settings = {ATTRIBUTES = (Public, ); }; };
		598E86BA2BF4D6A900FC5438 /* WireUtilities.framework in Frameworks */ = {isa = PBXBuildFile; fileRef = 3E88BD381B1F3EA300232589 /* WireUtilities.framework */; };
		598E86C72BF4D77200FC5438 /* AutoMockable.generated.swift in Sources */ = {isa = PBXBuildFile; fileRef = 598E86C22BF4D77200FC5438 /* AutoMockable.generated.swift */; };
		598E86CA2BF4D7AA00FC5438 /* WireUtilitiesSupport.framework in Frameworks */ = {isa = PBXBuildFile; fileRef = 598E86B32BF4D64000FC5438 /* WireUtilitiesSupport.framework */; };
<<<<<<< HEAD
		59AB817E2C7CA75900A18B37 /* WireDesign in Frameworks */ = {isa = PBXBuildFile; productRef = 59AB817D2C7CA75900A18B37 /* WireDesign */; };
		59AB81802C7CAB1500A18B37 /* WireUtilitiesPackage in Frameworks */ = {isa = PBXBuildFile; productRef = 59AB817F2C7CAB1500A18B37 /* WireUtilitiesPackage */; };
		59AB81842C7CAB8200A18B37 /* WireUtilitiesPackage in Frameworks */ = {isa = PBXBuildFile; productRef = 59AB81832C7CAB8200A18B37 /* WireUtilitiesPackage */; };
=======
>>>>>>> d829e61f
		59D588812C7CD83D00CAFA0F /* WireUtilitiesPackage in Frameworks */ = {isa = PBXBuildFile; productRef = 59D588802C7CD83D00CAFA0F /* WireUtilitiesPackage */; };
		59D588852C7CD98800CAFA0F /* WireUtilitiesPackage in Frameworks */ = {isa = PBXBuildFile; productRef = 59D588842C7CD98800CAFA0F /* WireUtilitiesPackage */; };
		59E3C25C2BD8053000C95BD7 /* ZMAccentColorTests.swift in Sources */ = {isa = PBXBuildFile; fileRef = 59E3C25B2BD8053000C95BD7 /* ZMAccentColorTests.swift */; };
		59E3C25E2BD8094900C95BD7 /* ZMAccentColor.h in Headers */ = {isa = PBXBuildFile; fileRef = 59E3C25D2BD8094100C95BD7 /* ZMAccentColor.h */; settings = {ATTRIBUTES = (Public, ); }; };
		59F654252BF83DC500E521E0 /* MockUserNotificationCenterAbstraction.swift in Sources */ = {isa = PBXBuildFile; fileRef = 59F654242BF83D1100E521E0 /* MockUserNotificationCenterAbstraction.swift */; };
		5E0A1FFC2105DE2700949B3E /* MapKeyPathTests.swift in Sources */ = {isa = PBXBuildFile; fileRef = 5E0A1FFA2105DE2100949B3E /* MapKeyPathTests.swift */; };
		5E4BC1BC2189E6A400A8682E /* AnyProperty.swift in Sources */ = {isa = PBXBuildFile; fileRef = 5E4BC1BB2189E6A400A8682E /* AnyProperty.swift */; };
		5E4BC1BE2189EA3900A8682E /* AnyPropertyTests.swift in Sources */ = {isa = PBXBuildFile; fileRef = 5E4BC1BD2189EA3900A8682E /* AnyPropertyTests.swift */; };
		5E4BC1C6218C830500A8682E /* String+Spaces.swift in Sources */ = {isa = PBXBuildFile; fileRef = 5E4BC1C5218C830500A8682E /* String+Spaces.swift */; };
		5E7C6CC1214AA1A2004C30B5 /* AtomicIntegerTests.swift in Sources */ = {isa = PBXBuildFile; fileRef = 5E7C6CBF214AA197004C30B5 /* AtomicIntegerTests.swift */; };
		5EE020C6214A9FC5001669F0 /* ZMAtomicInteger.h in Headers */ = {isa = PBXBuildFile; fileRef = 5EE020C4214A9FC5001669F0 /* ZMAtomicInteger.h */; settings = {ATTRIBUTES = (Public, ); }; };
		5EE020C7214A9FC5001669F0 /* ZMAtomicInteger.m in Sources */ = {isa = PBXBuildFile; fileRef = 5EE020C5214A9FC5001669F0 /* ZMAtomicInteger.m */; };
		6323786A2508D34D00AD4346 /* Array+Shift.swift in Sources */ = {isa = PBXBuildFile; fileRef = 632378692508D34D00AD4346 /* Array+Shift.swift */; };
		6323786C2508D51C00AD4346 /* ArrayShiftTests.swift in Sources */ = {isa = PBXBuildFile; fileRef = 6323786B2508D51C00AD4346 /* ArrayShiftTests.swift */; };
		636F70472A65AD7900E086B6 /* TimerManager.swift in Sources */ = {isa = PBXBuildFile; fileRef = 636F70462A65AD7800E086B6 /* TimerManager.swift */; };
		63DFEAD129A3845600FCA830 /* DeveloperFlag.swift in Sources */ = {isa = PBXBuildFile; fileRef = 63DFEAD029A3845600FCA830 /* DeveloperFlag.swift */; };
		7C35807A231E5DA000D994FD /* ZMEmailAddressValidatorTests.m in Sources */ = {isa = PBXBuildFile; fileRef = 7C358077231E5D9300D994FD /* ZMEmailAddressValidatorTests.m */; };
		7C35807F231E5F5B00D994FD /* ZMPhoneNumberValidatorTests.m in Sources */ = {isa = PBXBuildFile; fileRef = 7C35807C231E5ED300D994FD /* ZMPhoneNumberValidatorTests.m */; };
		7C8BFFE122FC612900B3C8A5 /* ZMPropertyValidator.swift in Sources */ = {isa = PBXBuildFile; fileRef = 7C8BFFE022FC612900B3C8A5 /* ZMPropertyValidator.swift */; };
		7C8BFFE522FD611700B3C8A5 /* ZMEmailAddressValidator.swift in Sources */ = {isa = PBXBuildFile; fileRef = 7C8BFFE422FD611700B3C8A5 /* ZMEmailAddressValidator.swift */; };
		7C8BFFE722FD612900B3C8A5 /* ZMPhoneNumberValidator.swift in Sources */ = {isa = PBXBuildFile; fileRef = 7C8BFFE622FD612900B3C8A5 /* ZMPhoneNumberValidator.swift */; };
		870FFA821D82B73B007E9806 /* Data+ZMSCrypto.swift in Sources */ = {isa = PBXBuildFile; fileRef = 870FFA811D82B73B007E9806 /* Data+ZMSCrypto.swift */; };
		871939C321D4D92900738968 /* ZMMobileProvisionParser.h in Headers */ = {isa = PBXBuildFile; fileRef = 871939C221D4D92900738968 /* ZMMobileProvisionParser.h */; settings = {ATTRIBUTES = (Public, ); }; };
		871939C521D4D93600738968 /* ZMMobileProvisionParser.m in Sources */ = {isa = PBXBuildFile; fileRef = 871939C421D4D93600738968 /* ZMMobileProvisionParser.m */; };
		871939C821D4D9B000738968 /* ZMMobileProvisionParserTests.m in Sources */ = {isa = PBXBuildFile; fileRef = 871939C621D4D99C00738968 /* ZMMobileProvisionParserTests.m */; };
		871E12351C4FEED200862958 /* UnownedNSObjectTests.swift in Sources */ = {isa = PBXBuildFile; fileRef = 871E12341C4FEED200862958 /* UnownedNSObjectTests.swift */; };
		872633E81D929C28008B69D8 /* OptionalComparisonTests.swift in Sources */ = {isa = PBXBuildFile; fileRef = BF3A7A611D8AAB8A0034FF40 /* OptionalComparisonTests.swift */; };
		8735AE6F2035E3BC00DCE66E /* StringLengthValidator.swift in Sources */ = {isa = PBXBuildFile; fileRef = 8735AE6E2035E3BC00DCE66E /* StringLengthValidator.swift */; };
		877F501D1E719B2B00894C90 /* String+ExtremeCombiningCharacters.swift in Sources */ = {isa = PBXBuildFile; fileRef = 877F501C1E719B2B00894C90 /* String+ExtremeCombiningCharacters.swift */; };
		877F501F1E71B69C00894C90 /* String+ExtremeCombiningCharactersTests.swift in Sources */ = {isa = PBXBuildFile; fileRef = 877F501E1E71B69C00894C90 /* String+ExtremeCombiningCharactersTests.swift */; };
		877F50211E729CCF00894C90 /* excessive_diacritics.txt in Resources */ = {isa = PBXBuildFile; fileRef = 877F50201E729CCF00894C90 /* excessive_diacritics.txt */; };
		87ECBDD51E78457C00596836 /* ExtremeCombiningCharactersValidator.swift in Sources */ = {isa = PBXBuildFile; fileRef = 87ECBDD41E78457C00596836 /* ExtremeCombiningCharactersValidator.swift */; };
		A94DA30826BC239400CC626C /* Data+Image.swift in Sources */ = {isa = PBXBuildFile; fileRef = A94DA30726BC239400CC626C /* Data+Image.swift */; };
		A94DA31626BC256E00CC626C /* NSData+ImageTests.swift in Sources */ = {isa = PBXBuildFile; fileRef = A94DA31526BC256E00CC626C /* NSData+ImageTests.swift */; };
		A94DA32726BC5DE700CC626C /* animated.gif in Resources */ = {isa = PBXBuildFile; fileRef = A94DA32526BC5DE700CC626C /* animated.gif */; };
		A94DA32826BC5DE700CC626C /* not_animated.gif in Resources */ = {isa = PBXBuildFile; fileRef = A94DA32626BC5DE700CC626C /* not_animated.gif */; };
		A98EC2A726B8169700D10C80 /* UTIHelperTests.swift in Sources */ = {isa = PBXBuildFile; fileRef = A98EC2A626B8169700D10C80 /* UTIHelperTests.swift */; };
		A9A3B1F024D9814D001AF38E /* Keychain.swift in Sources */ = {isa = PBXBuildFile; fileRef = A9A3B1EF24D9814D001AF38E /* Keychain.swift */; };
		A9C6EDE426B32E9D007F61C5 /* UTIHelper.swift in Sources */ = {isa = PBXBuildFile; fileRef = A9C6EDE326B32E9D007F61C5 /* UTIHelper.swift */; };
		A9CDCDC2237D9928008A9BC6 /* UIColor+Hex.swift in Sources */ = {isa = PBXBuildFile; fileRef = A9CDCDC1237D9927008A9BC6 /* UIColor+Hex.swift */; };
		A9CDCDC4237D9A14008A9BC6 /* UIColor+Mixing.swift in Sources */ = {isa = PBXBuildFile; fileRef = A9CDCDC3237D9A14008A9BC6 /* UIColor+Mixing.swift */; };
		A9CDCDC6237D9A6E008A9BC6 /* UIColor+Equatable.swift in Sources */ = {isa = PBXBuildFile; fileRef = A9CDCDC5237D9A6E008A9BC6 /* UIColor+Equatable.swift */; };
		A9CDCDCA237D9AE3008A9BC6 /* ColorComponentsTests.swift in Sources */ = {isa = PBXBuildFile; fileRef = A9CDCDC8237D9AE3008A9BC6 /* ColorComponentsTests.swift */; };
		A9CDCDCB237D9AE3008A9BC6 /* UIColor+MixingTests.swift in Sources */ = {isa = PBXBuildFile; fileRef = A9CDCDC9237D9AE3008A9BC6 /* UIColor+MixingTests.swift */; };
		BF3493F41EC362D400B0C314 /* Iterator+Containment.swift in Sources */ = {isa = PBXBuildFile; fileRef = BF3493F31EC362D400B0C314 /* Iterator+Containment.swift */; };
		BF3493F61EC36A6400B0C314 /* Iterator+ContainmentTests.swift in Sources */ = {isa = PBXBuildFile; fileRef = BF3493F51EC36A6400B0C314 /* Iterator+ContainmentTests.swift */; };
		BF3A7A601D8AA9B30034FF40 /* OptionalComparison.swift in Sources */ = {isa = PBXBuildFile; fileRef = BF3A7A5F1D8AA9B30034FF40 /* OptionalComparison.swift */; };
		BF3C1B0D20DA7270001CE126 /* Equatable+OneOf.swift in Sources */ = {isa = PBXBuildFile; fileRef = BF3C1B0C20DA7270001CE126 /* Equatable+OneOf.swift */; };
		BF3C1B1020DA7339001CE126 /* Equatable+OneOfTests.swift in Sources */ = {isa = PBXBuildFile; fileRef = BF3C1B0E20DA7289001CE126 /* Equatable+OneOfTests.swift */; };
		BF4A15CC1D47B8860051E8BA /* enterprise-production.xml in Resources */ = {isa = PBXBuildFile; fileRef = BF4A15CB1D47B8860051E8BA /* enterprise-production.xml */; };
		BF4A15CE1D47BECC0051E8BA /* appstore-sandbox.xml in Resources */ = {isa = PBXBuildFile; fileRef = BF4A15CD1D47BECC0051E8BA /* appstore-sandbox.xml */; };
		BF4A15D01D47BF360051E8BA /* enterprise-sandbox.xml in Resources */ = {isa = PBXBuildFile; fileRef = BF4A15CF1D47BF360051E8BA /* enterprise-sandbox.xml */; };
		BFA2F03620C9480A00EBE97C /* FunctionOperators.swift in Sources */ = {isa = PBXBuildFile; fileRef = BFA2F03520C9480A00EBE97C /* FunctionOperators.swift */; };
		BFA2F03920C9490500EBE97C /* FunctionOperatorTests.swift in Sources */ = {isa = PBXBuildFile; fileRef = BFA2F03720C9484E00EBE97C /* FunctionOperatorTests.swift */; };
		BFBAE9DB1E01A8F2003FCE49 /* String+Emoji.swift in Sources */ = {isa = PBXBuildFile; fileRef = BFBAE9DA1E01A8F2003FCE49 /* String+Emoji.swift */; };
		BFBAE9DD1E01A930003FCE49 /* String+EmojiTests.swift in Sources */ = {isa = PBXBuildFile; fileRef = BFBAE9DC1E01A930003FCE49 /* String+EmojiTests.swift */; };
		D56A2D4A207E408C00DB59F5 /* NSManagedObjectContext+SwiftTests.swift in Sources */ = {isa = PBXBuildFile; fileRef = D56A2D49207E408C00DB59F5 /* NSManagedObjectContext+SwiftTests.swift */; };
		D5D65A13207631A100D7F3C3 /* NSManagedObjectContext+PerformGrouped.swift in Sources */ = {isa = PBXBuildFile; fileRef = D5D65A12207631A100D7F3C3 /* NSManagedObjectContext+PerformGrouped.swift */; };
		E67995EA2B6D403A0024BD81 /* NSSet+IsEmpty.swift in Sources */ = {isa = PBXBuildFile; fileRef = E67995E92B6D403A0024BD81 /* NSSet+IsEmpty.swift */; };
		E6C4B37B2B68EFD6008BF384 /* NSString+Random.swift in Sources */ = {isa = PBXBuildFile; fileRef = E6C4B37A2B68EFD6008BF384 /* NSString+Random.swift */; };
		E6C4B37E2B6A896E008BF384 /* StringRandomTests.swift in Sources */ = {isa = PBXBuildFile; fileRef = E6C4B37D2B6A896E008BF384 /* StringRandomTests.swift */; };
		E9C337542ABC91DE0084ABCF /* Array+Cardinality.swift in Sources */ = {isa = PBXBuildFile; fileRef = E9C337532ABC91DE0084ABCF /* Array+Cardinality.swift */; };
		EE162710250BA12900D35062 /* VolatileData.swift in Sources */ = {isa = PBXBuildFile; fileRef = EE16270F250BA12900D35062 /* VolatileData.swift */; };
		EE162712250BA6E600D35062 /* VolatileDataTests.swift in Sources */ = {isa = PBXBuildFile; fileRef = EE162711250BA6E600D35062 /* VolatileDataTests.swift */; };
		EE1E354221E7739400F1144B /* DarwinNotificationCenter.swift in Sources */ = {isa = PBXBuildFile; fileRef = EE1E354121E7739400F1144B /* DarwinNotificationCenter.swift */; };
		EE1E357421E796F100F1144B /* DarwinNotificationCenterTests.swift in Sources */ = {isa = PBXBuildFile; fileRef = EE1E357321E796F100F1144B /* DarwinNotificationCenterTests.swift */; };
		EE5316442A13B61200A9E0B1 /* PrivateUserDefaults.swift in Sources */ = {isa = PBXBuildFile; fileRef = EE5316432A13B61200A9E0B1 /* PrivateUserDefaults.swift */; };
		EE712FC8295487A9006EA7B3 /* WireSystem.framework in Frameworks */ = {isa = PBXBuildFile; fileRef = EE712FC7295487A8006EA7B3 /* WireSystem.framework */; };
		EE98A0AE296EFBE60055E981 /* WireTesting.framework in Frameworks */ = {isa = PBXBuildFile; fileRef = EE98A0AD296EFBE60055E981 /* WireTesting.framework */; };
		EE9AEC882BD158BC00F7853F /* WireUtilities.docc in Sources */ = {isa = PBXBuildFile; fileRef = EE9AEC872BD158BC00F7853F /* WireUtilities.docc */; };
		EEAB73842A31CE4100EAB4E5 /* Data+Bytes.swift in Sources */ = {isa = PBXBuildFile; fileRef = EEAB73832A31CE4100EAB4E5 /* Data+Bytes.swift */; };
		EEAB73862A31F50F00EAB4E5 /* String+Base64.swift in Sources */ = {isa = PBXBuildFile; fileRef = EEAB73852A31F50F00EAB4E5 /* String+Base64.swift */; };
		EEB121AC2A1759F300E74D39 /* PrivateUserDefaultsTests.swift in Sources */ = {isa = PBXBuildFile; fileRef = EEB121AB2A1759F300E74D39 /* PrivateUserDefaultsTests.swift */; };
		EEBFE03E2A3AE58E001F1060 /* String+Random.swift in Sources */ = {isa = PBXBuildFile; fileRef = EEBFE03D2A3AE58E001F1060 /* String+Random.swift */; };
		EECE48C71FFBE45D0015BAE8 /* FixedWidthInteger_RandomTests.swift in Sources */ = {isa = PBXBuildFile; fileRef = EECE48C61FFBE45D0015BAE8 /* FixedWidthInteger_RandomTests.swift */; };
		EECE92301FFBC5540096387F /* FixedWidthInteger+Random.swift in Sources */ = {isa = PBXBuildFile; fileRef = EECE922F1FFBC5540096387F /* FixedWidthInteger+Random.swift */; };
		EF18C7D21F9E37CA0085A832 /* String+Filename.swift in Sources */ = {isa = PBXBuildFile; fileRef = EF18C7D11F9E37CA0085A832 /* String+Filename.swift */; };
		EF18C7DA1F9E3D3B0085A832 /* String+FilenameTests.swift in Sources */ = {isa = PBXBuildFile; fileRef = EF18C7D91F9E3D3B0085A832 /* String+FilenameTests.swift */; };
		EF2AFC9D228176C3008C921A /* UUID+Data.swift in Sources */ = {isa = PBXBuildFile; fileRef = EF2AFC9C228176C3008C921A /* UUID+Data.swift */; };
		EF2AFCA022817AC0008C921A /* UUID+DataTests.swift in Sources */ = {isa = PBXBuildFile; fileRef = EF2AFC9E228179C2008C921A /* UUID+DataTests.swift */; };
		EFC0C7B021772E6200380C4B /* EmojiOnlyStringTests.swift in Sources */ = {isa = PBXBuildFile; fileRef = EF638D7B2170EDF000344C8A /* EmojiOnlyStringTests.swift */; };
		EFD003562179FABC008C20D3 /* StringLengthValidatorTests.swift in Sources */ = {isa = PBXBuildFile; fileRef = EFD003552179FABC008C20D3 /* StringLengthValidatorTests.swift */; };
		F15BDB1E20889773002F36E8 /* TearDownCapable.swift in Sources */ = {isa = PBXBuildFile; fileRef = F15BDB1D20889772002F36E8 /* TearDownCapable.swift */; };
		F19E554D22AFDC8D005C792D /* String+ReadableHash.swift in Sources */ = {isa = PBXBuildFile; fileRef = F19E554C22AFDC8D005C792D /* String+ReadableHash.swift */; };
		F19E55A822B3AAF3005C792D /* Data+ReadableHash.swift in Sources */ = {isa = PBXBuildFile; fileRef = F19E55A722B3AAF3005C792D /* Data+ReadableHash.swift */; };
		F1D567B1207BA40C00CCDD77 /* WireUtilities.framework in Frameworks */ = {isa = PBXBuildFile; fileRef = 3E88BD381B1F3EA300232589 /* WireUtilities.framework */; };
		F9C9A7891CAE9F900039E10C /* NSString+Normalization.h in Headers */ = {isa = PBXBuildFile; fileRef = F9C9A7881CAE9F900039E10C /* NSString+Normalization.h */; settings = {ATTRIBUTES = (Public, ); }; };
		F9C9A78B1CAE9F9A0039E10C /* NSString+Normalization.m in Sources */ = {isa = PBXBuildFile; fileRef = F9C9A78A1CAE9F9A0039E10C /* NSString+Normalization.m */; };
		F9C9A78E1CAEA0110039E10C /* NSString_NormalizationTests.m in Sources */ = {isa = PBXBuildFile; fileRef = F9C9A78C1CAEA00D0039E10C /* NSString_NormalizationTests.m */; };
		F9C9A7941CAEA7200039E10C /* ZMEncodedNSUUIDWithTimestamp.m in Sources */ = {isa = PBXBuildFile; fileRef = F9C9A7931CAEA7200039E10C /* ZMEncodedNSUUIDWithTimestamp.m */; };
		F9C9A7961CAEA72A0039E10C /* ZMEncodedNSUUIDWithTimestamp.h in Headers */ = {isa = PBXBuildFile; fileRef = F9C9A7951CAEA72A0039E10C /* ZMEncodedNSUUIDWithTimestamp.h */; settings = {ATTRIBUTES = (Public, ); }; };
		F9C9A7991CAEA8400039E10C /* ZMEncodedNSUUIDWithTimestampTests.m in Sources */ = {isa = PBXBuildFile; fileRef = F9C9A7971CAEA83B0039E10C /* ZMEncodedNSUUIDWithTimestampTests.m */; };
		F9D381AE1B70B93800E6E4EB /* ZMTimerTests.m in Sources */ = {isa = PBXBuildFile; fileRef = F9D381A11B70B91000E6E4EB /* ZMTimerTests.m */; };
		F9D381B01B70B94300E6E4EB /* ZMFunctionalTests.m in Sources */ = {isa = PBXBuildFile; fileRef = F9D381A01B70B91000E6E4EB /* ZMFunctionalTests.m */; };
		F9D381B61B70B95A00E6E4EB /* WireUtilities-Tests.pch in Headers */ = {isa = PBXBuildFile; fileRef = F9D381A21B70B91000E6E4EB /* WireUtilities-Tests.pch */; };
/* End PBXBuildFile section */

/* Begin PBXContainerItemProxy section */
		3E88BD451B1F3EA300232589 /* PBXContainerItemProxy */ = {
			isa = PBXContainerItemProxy;
			containerPortal = 3E88BD2A1B1F3E8400232589 /* Project object */;
			proxyType = 1;
			remoteGlobalIDString = 3E88BD371B1F3EA300232589;
			remoteInfo = WireUtilities;
		};
		540EF2831EFD14AA00C6C6B5 /* PBXContainerItemProxy */ = {
			isa = PBXContainerItemProxy;
			containerPortal = 3E88BD2A1B1F3E8400232589 /* Project object */;
			proxyType = 1;
			remoteGlobalIDString = 09F028CD1B78BE2700BADDB6;
			remoteInfo = "WireUtilities-tests-host";
		};
		598E86BC2BF4D6A900FC5438 /* PBXContainerItemProxy */ = {
			isa = PBXContainerItemProxy;
			containerPortal = 3E88BD2A1B1F3E8400232589 /* Project object */;
			proxyType = 1;
			remoteGlobalIDString = 3E88BD371B1F3EA300232589;
			remoteInfo = WireUtilities;
		};
		598E86CC2BF4D7AA00FC5438 /* PBXContainerItemProxy */ = {
			isa = PBXContainerItemProxy;
			containerPortal = 3E88BD2A1B1F3E8400232589 /* Project object */;
			proxyType = 1;
			remoteGlobalIDString = 598E86B22BF4D64000FC5438;
			remoteInfo = WireUtilitiesSupport;
		};
		F1D567B2207BA4CF00CCDD77 /* PBXContainerItemProxy */ = {
			isa = PBXContainerItemProxy;
			containerPortal = 3E88BD2A1B1F3E8400232589 /* Project object */;
			proxyType = 1;
			remoteGlobalIDString = 3E88BD371B1F3EA300232589;
			remoteInfo = WireUtilities;
		};
/* End PBXContainerItemProxy section */

/* Begin PBXCopyFilesBuildPhase section */
<<<<<<< HEAD
		59AB81822C7CAB1500A18B37 /* Embed Frameworks */ = {
			isa = PBXCopyFilesBuildPhase;
			buildActionMask = 2147483647;
			dstPath = "";
			dstSubfolderSpec = 10;
			files = (
			);
			name = "Embed Frameworks";
			runOnlyForDeploymentPostprocessing = 0;
		};
		59AB81862C7CAB8200A18B37 /* Embed Frameworks */ = {
			isa = PBXCopyFilesBuildPhase;
			buildActionMask = 2147483647;
			dstPath = "";
			dstSubfolderSpec = 10;
			files = (
			);
			name = "Embed Frameworks";
			runOnlyForDeploymentPostprocessing = 0;
		};
=======
>>>>>>> d829e61f
		59D588832C7CD83D00CAFA0F /* Embed Frameworks */ = {
			isa = PBXCopyFilesBuildPhase;
			buildActionMask = 2147483647;
			dstPath = "";
			dstSubfolderSpec = 10;
			files = (
			);
			name = "Embed Frameworks";
			runOnlyForDeploymentPostprocessing = 0;
		};
		59D588872C7CD98800CAFA0F /* Embed Frameworks */ = {
			isa = PBXCopyFilesBuildPhase;
			buildActionMask = 2147483647;
			dstPath = "";
			dstSubfolderSpec = 10;
			files = (
			);
			name = "Embed Frameworks";
			runOnlyForDeploymentPostprocessing = 0;
		};
/* End PBXCopyFilesBuildPhase section */

/* Begin PBXFileReference section */
		01461A3F2A60422B00C3C85E /* Developer-Flags.xcconfig */ = {isa = PBXFileReference; fileEncoding = 4; lastKnownFileType = text.xcconfig; name = "Developer-Flags.xcconfig"; path = "../../../wire-ios/Configuration/Developer-Flags.xcconfig"; sourceTree = "<group>"; };
		067BB07025068D6500946EC8 /* String+HexDecodedData.swift */ = {isa = PBXFileReference; lastKnownFileType = sourcecode.swift; path = "String+HexDecodedData.swift"; sourceTree = "<group>"; };
		06CDC6F92A2F2B4B00EB518D /* TimeInterval+Units.swift */ = {isa = PBXFileReference; lastKnownFileType = sourcecode.swift; path = "TimeInterval+Units.swift"; sourceTree = "<group>"; };
		097E36C21B7B62150039CC4C /* NSLocale+Internal.m */ = {isa = PBXFileReference; fileEncoding = 4; lastKnownFileType = sourcecode.c.objc; path = "NSLocale+Internal.m"; sourceTree = "<group>"; };
		097E36C41B7B631C0039CC4C /* NSLocale+Internal.h */ = {isa = PBXFileReference; fileEncoding = 4; lastKnownFileType = sourcecode.c.h; path = "NSLocale+Internal.h"; sourceTree = "<group>"; };
		09F027C81B721D7300BADDB6 /* NSUserDefaults+SharedUserDefaults.m */ = {isa = PBXFileReference; fileEncoding = 4; lastKnownFileType = sourcecode.c.objc; path = "NSUserDefaults+SharedUserDefaults.m"; sourceTree = "<group>"; };
		09F027CD1B721D8300BADDB6 /* NSUserDefaults+SharedUserDefaultsTests.m */ = {isa = PBXFileReference; fileEncoding = 4; lastKnownFileType = sourcecode.c.objc; name = "NSUserDefaults+SharedUserDefaultsTests.m"; path = "Source/NSUserDefaults+SharedUserDefaultsTests.m"; sourceTree = "<group>"; };
		09F028CE1B78BE2700BADDB6 /* WireUtilities-tests-host.app */ = {isa = PBXFileReference; explicitFileType = wrapper.application; includeInIndex = 0; path = "WireUtilities-tests-host.app"; sourceTree = BUILT_PRODUCTS_DIR; };
		09F028D11B78BE2700BADDB6 /* Info.plist */ = {isa = PBXFileReference; lastKnownFileType = text.plist.xml; path = Info.plist; sourceTree = "<group>"; };
		09F028D21B78BE2700BADDB6 /* main.m */ = {isa = PBXFileReference; lastKnownFileType = sourcecode.c.objc; path = main.m; sourceTree = "<group>"; };
		09F028D41B78BE2700BADDB6 /* AppDelegate.h */ = {isa = PBXFileReference; lastKnownFileType = sourcecode.c.h; path = AppDelegate.h; sourceTree = "<group>"; };
		09F028D51B78BE2700BADDB6 /* AppDelegate.m */ = {isa = PBXFileReference; lastKnownFileType = sourcecode.c.objc; path = AppDelegate.m; sourceTree = "<group>"; };
		09F028D71B78BE2700BADDB6 /* ViewController.h */ = {isa = PBXFileReference; lastKnownFileType = sourcecode.c.h; path = ViewController.h; sourceTree = "<group>"; };
		09F028D81B78BE2700BADDB6 /* ViewController.m */ = {isa = PBXFileReference; lastKnownFileType = sourcecode.c.objc; path = ViewController.m; sourceTree = "<group>"; };
		09F028DB1B78BE2700BADDB6 /* Base */ = {isa = PBXFileReference; lastKnownFileType = file.storyboard; name = Base; path = Base.lproj/Main.storyboard; sourceTree = "<group>"; };
		09F028DD1B78BE2700BADDB6 /* Images.xcassets */ = {isa = PBXFileReference; lastKnownFileType = folder.assetcatalog; path = Images.xcassets; sourceTree = "<group>"; };
		09F028F61B78BEBB00BADDB6 /* WireUtilities-tests-host.entitlements */ = {isa = PBXFileReference; lastKnownFileType = text.plist.entitlements; path = "WireUtilities-tests-host.entitlements"; sourceTree = "<group>"; };
		16030DBF21AEA0FE00F8032E /* Array+PartitionByKeyPath.swift */ = {isa = PBXFileReference; lastKnownFileType = sourcecode.swift; path = "Array+PartitionByKeyPath.swift"; sourceTree = "<group>"; };
		16030DC121AEA14100F8032E /* ArrayPartitionByKeyPathTests.swift */ = {isa = PBXFileReference; lastKnownFileType = sourcecode.swift; path = ArrayPartitionByKeyPathTests.swift; sourceTree = "<group>"; };
		1623F8F42AF1278A004F0319 /* NSManagedObjectContext+DispatchGroups.swift */ = {isa = PBXFileReference; lastKnownFileType = sourcecode.swift; path = "NSManagedObjectContext+DispatchGroups.swift"; sourceTree = "<group>"; };
		163FB9051F2229DF00802AF4 /* DispatchGroupContext.swift */ = {isa = PBXFileReference; fileEncoding = 4; lastKnownFileType = sourcecode.swift; path = DispatchGroupContext.swift; sourceTree = "<group>"; };
		163FB9071F22302C00802AF4 /* DispatchGroupQueue.swift */ = {isa = PBXFileReference; fileEncoding = 4; lastKnownFileType = sourcecode.swift; path = DispatchGroupQueue.swift; sourceTree = "<group>"; };
		163FB90B1F25EA0B00802AF4 /* DispatchGroupContextTests.swift */ = {isa = PBXFileReference; fileEncoding = 4; lastKnownFileType = sourcecode.swift; path = DispatchGroupContextTests.swift; sourceTree = "<group>"; };
		168B158B1F25F67600AB3C44 /* DispatchGroupQueueTests.swift */ = {isa = PBXFileReference; fileEncoding = 4; lastKnownFileType = sourcecode.swift; path = DispatchGroupQueueTests.swift; sourceTree = "<group>"; };
		16B75F65222EDC5000DCAFF2 /* String+Stripping.swift */ = {isa = PBXFileReference; lastKnownFileType = sourcecode.swift; path = "String+Stripping.swift"; sourceTree = "<group>"; };
		16B75F67222EE3A000DCAFF2 /* String+StrippingTests.swift */ = {isa = PBXFileReference; lastKnownFileType = sourcecode.swift; path = "String+StrippingTests.swift"; sourceTree = "<group>"; };
		16D964DB1F79454000390417 /* SelfUnregisteringNotificationCenterToken.swift */ = {isa = PBXFileReference; fileEncoding = 4; lastKnownFileType = sourcecode.swift; path = SelfUnregisteringNotificationCenterToken.swift; sourceTree = "<group>"; };
		2577CB642B18D596007D3443 /* String+Clipping.swift */ = {isa = PBXFileReference; lastKnownFileType = sourcecode.swift; path = "String+Clipping.swift"; sourceTree = "<group>"; };
		3E88BD381B1F3EA300232589 /* WireUtilities.framework */ = {isa = PBXFileReference; explicitFileType = wrapper.framework; includeInIndex = 0; path = WireUtilities.framework; sourceTree = BUILT_PRODUCTS_DIR; };
		3E88BD431B1F3EA300232589 /* WireUtilities-Tests.xctest */ = {isa = PBXFileReference; explicitFileType = wrapper.cfbundle; includeInIndex = 0; path = "WireUtilities-Tests.xctest"; sourceTree = BUILT_PRODUCTS_DIR; };
		3E88BD7E1B1F3F8000232589 /* WireUtilities-Test-Info.plist */ = {isa = PBXFileReference; lastKnownFileType = text.plist.xml; path = "WireUtilities-Test-Info.plist"; sourceTree = "<group>"; };
		3E88BE081B1F478200232589 /* ZMFunctional.m */ = {isa = PBXFileReference; fileEncoding = 4; lastKnownFileType = sourcecode.c.objc; path = ZMFunctional.m; sourceTree = "<group>"; };
		3E88BE121B1F478200232589 /* ZMTimer.m */ = {isa = PBXFileReference; fileEncoding = 4; lastKnownFileType = sourcecode.c.objc; path = ZMTimer.m; sourceTree = "<group>"; };
		3E88BF3E1B1F66B100232589 /* NSUUID+Data.m */ = {isa = PBXFileReference; fileEncoding = 4; lastKnownFileType = sourcecode.c.objc; path = "NSUUID+Data.m"; sourceTree = "<group>"; };
		3E88BF601B1F68DC00232589 /* NSOperationQueue+Helpers.m */ = {isa = PBXFileReference; fileEncoding = 4; lastKnownFileType = sourcecode.c.objc; path = "NSOperationQueue+Helpers.m"; sourceTree = "<group>"; };
		3E88BF661B1F693F00232589 /* NSData+ZMAdditions.m */ = {isa = PBXFileReference; fileEncoding = 4; lastKnownFileType = sourcecode.c.objc; path = "NSData+ZMAdditions.m"; sourceTree = "<group>"; };
		54181A4F1F594E4100155ABC /* FileManager+Move.swift */ = {isa = PBXFileReference; fileEncoding = 4; lastKnownFileType = sourcecode.swift; path = "FileManager+Move.swift"; sourceTree = "<group>"; };
		54181A511F594E6F00155ABC /* FileManager+MoveTests.swift */ = {isa = PBXFileReference; fileEncoding = 4; lastKnownFileType = sourcecode.swift; path = "FileManager+MoveTests.swift"; sourceTree = "<group>"; };
		54181A531F594F6B00155ABC /* FileManager+Protection.swift */ = {isa = PBXFileReference; fileEncoding = 4; lastKnownFileType = sourcecode.swift; path = "FileManager+Protection.swift"; sourceTree = "<group>"; };
		54181A571F59516600155ABC /* FileManager+ProtectionTests.swift */ = {isa = PBXFileReference; fileEncoding = 4; lastKnownFileType = sourcecode.swift; path = "FileManager+ProtectionTests.swift"; sourceTree = "<group>"; };
		543B049C1BC6B5FA008C2912 /* NSData+ZMSCrypto.h */ = {isa = PBXFileReference; fileEncoding = 4; lastKnownFileType = sourcecode.c.h; path = "NSData+ZMSCrypto.h"; sourceTree = "<group>"; };
		543B04A01BC6B693008C2912 /* NSData+ZMSCrypto.m */ = {isa = PBXFileReference; fileEncoding = 4; lastKnownFileType = sourcecode.c.objc; path = "NSData+ZMSCrypto.m"; sourceTree = "<group>"; };
		544B2FFC1C1FF2DD00384477 /* data_to_hash.enc */ = {isa = PBXFileReference; lastKnownFileType = file; path = data_to_hash.enc; sourceTree = "<group>"; };
		546B178124192FB70091F4B3 /* ZMObjectValidationError.m */ = {isa = PBXFileReference; lastKnownFileType = sourcecode.c.objc; path = ZMObjectValidationError.m; sourceTree = "<group>"; };
		546B1783241930830091F4B3 /* ZMObjectValidationError.h */ = {isa = PBXFileReference; lastKnownFileType = sourcecode.c.h; path = ZMObjectValidationError.h; sourceTree = "<group>"; };
		546E8A4B1B74FF8F009EBA02 /* NSData+ZMAdditionsTests.m */ = {isa = PBXFileReference; fileEncoding = 4; lastKnownFileType = sourcecode.c.objc; name = "NSData+ZMAdditionsTests.m"; path = "Source/NSData+ZMAdditionsTests.m"; sourceTree = "<group>"; };
		546E8A4F1B750146009EBA02 /* NSOperationQueue+HelpersTests.m */ = {isa = PBXFileReference; fileEncoding = 4; lastKnownFileType = sourcecode.c.objc; name = "NSOperationQueue+HelpersTests.m"; path = "Source/NSOperationQueue+HelpersTests.m"; sourceTree = "<group>"; };
		546E8A521B7501D0009EBA02 /* NSUUID+DataTests.m */ = {isa = PBXFileReference; fileEncoding = 4; lastKnownFileType = sourcecode.c.objc; name = "NSUUID+DataTests.m"; path = "Source/NSUUID+DataTests.m"; sourceTree = "<group>"; };
		546E8A581B750384009EBA02 /* NSManagedObjectContext+WireUtilitiesTests.m */ = {isa = PBXFileReference; fileEncoding = 4; lastKnownFileType = sourcecode.c.objc; name = "NSManagedObjectContext+WireUtilitiesTests.m"; path = "Source/NSManagedObjectContext+WireUtilitiesTests.m"; sourceTree = "<group>"; };
		546E8A611B75045E009EBA02 /* UnownedObjectTests.swift */ = {isa = PBXFileReference; fileEncoding = 4; lastKnownFileType = sourcecode.swift; name = UnownedObjectTests.swift; path = Source/UnownedObjectTests.swift; sourceTree = "<group>"; };
		54BD49EE1D41FA1D006E29D1 /* README.md */ = {isa = PBXFileReference; lastKnownFileType = net.daringfireball.markdown; path = README.md; sourceTree = "<group>"; };
		54C1B0FB1B31A1E400CB8CF3 /* WireUtilities.xcconfig */ = {isa = PBXFileReference; fileEncoding = 4; lastKnownFileType = text.xcconfig; path = WireUtilities.xcconfig; sourceTree = "<group>"; };
		54C1B1001B31A1E400CB8CF3 /* version.xcconfig */ = {isa = PBXFileReference; fileEncoding = 4; lastKnownFileType = text.xcconfig; path = version.xcconfig; sourceTree = "<group>"; };
		54C388A71C4D5A3A00A55C79 /* NSUUID+Type1.swift */ = {isa = PBXFileReference; fileEncoding = 4; lastKnownFileType = sourcecode.swift; path = "NSUUID+Type1.swift"; sourceTree = "<group>"; };
		54C388A91C4D5AF600A55C79 /* NSUUID+Type1Tests.swift */ = {isa = PBXFileReference; fileEncoding = 4; lastKnownFileType = sourcecode.swift; name = "NSUUID+Type1Tests.swift"; path = "Source/NSUUID+Type1Tests.swift"; sourceTree = "<group>"; };
		54CA31161B74F36B00B820C0 /* NSData+ZMAdditions.h */ = {isa = PBXFileReference; fileEncoding = 4; lastKnownFileType = sourcecode.c.h; path = "NSData+ZMAdditions.h"; sourceTree = "<group>"; };
		54CA31181B74F36B00B820C0 /* NSOperationQueue+Helpers.h */ = {isa = PBXFileReference; fileEncoding = 4; lastKnownFileType = sourcecode.c.h; path = "NSOperationQueue+Helpers.h"; sourceTree = "<group>"; };
		54CA311C1B74F36B00B820C0 /* NSUserDefaults+SharedUserDefaults.h */ = {isa = PBXFileReference; fileEncoding = 4; lastKnownFileType = sourcecode.c.h; path = "NSUserDefaults+SharedUserDefaults.h"; sourceTree = "<group>"; };
		54CA311D1B74F36B00B820C0 /* NSUUID+Data.h */ = {isa = PBXFileReference; fileEncoding = 4; lastKnownFileType = sourcecode.c.h; path = "NSUUID+Data.h"; sourceTree = "<group>"; };
		54CA311F1B74F36B00B820C0 /* SwiftDebugging.swift */ = {isa = PBXFileReference; fileEncoding = 4; lastKnownFileType = sourcecode.swift; path = SwiftDebugging.swift; sourceTree = "<group>"; };
		54CA31201B74F36B00B820C0 /* UnownedObject.swift */ = {isa = PBXFileReference; fileEncoding = 4; lastKnownFileType = sourcecode.swift; path = UnownedObject.swift; sourceTree = "<group>"; };
		54CA31241B74F36B00B820C0 /* ZMFunctional.h */ = {isa = PBXFileReference; fileEncoding = 4; lastKnownFileType = sourcecode.c.h; path = ZMFunctional.h; sourceTree = "<group>"; };
		54CA31271B74F36B00B820C0 /* ZMTimer.h */ = {isa = PBXFileReference; fileEncoding = 4; lastKnownFileType = sourcecode.c.h; path = ZMTimer.h; sourceTree = "<group>"; };
		54CA31281B74F36B00B820C0 /* WireUtilities.h */ = {isa = PBXFileReference; fileEncoding = 4; lastKnownFileType = sourcecode.c.h; path = WireUtilities.h; sourceTree = "<group>"; };
		54D06C581BC81976005F0FBB /* android_image.encrypted */ = {isa = PBXFileReference; fileEncoding = 4; lastKnownFileType = text; path = android_image.encrypted; sourceTree = "<group>"; };
		54D06C5A1BC81983005F0FBB /* android_image.decrypted */ = {isa = PBXFileReference; fileEncoding = 4; lastKnownFileType = text; path = android_image.decrypted; sourceTree = "<group>"; };
		54FA8E811BC6CC3400E42980 /* NSData+ZMSCryptoTests.swift */ = {isa = PBXFileReference; fileEncoding = 4; lastKnownFileType = sourcecode.swift; name = "NSData+ZMSCryptoTests.swift"; path = "Source/NSData+ZMSCryptoTests.swift"; sourceTree = "<group>"; };
		5915B94F2BF4ACDC00215817 /* NativelySupportedUserDefaultsKey.swift */ = {isa = PBXFileReference; lastKnownFileType = sourcecode.swift; path = NativelySupportedUserDefaultsKey.swift; sourceTree = "<group>"; };
		5915B9512BF4AF2000215817 /* UserDefaults+NativelySupportedKey.swift */ = {isa = PBXFileReference; lastKnownFileType = sourcecode.swift; path = "UserDefaults+NativelySupportedKey.swift"; sourceTree = "<group>"; };
		5915B95E2BF4C0B400215817 /* UserNotificationCenterAbstraction.swift */ = {isa = PBXFileReference; lastKnownFileType = sourcecode.swift; path = UserNotificationCenterAbstraction.swift; sourceTree = "<group>"; };
		5915B9612BF4C1AD00215817 /* UserNotificationCenterWrapper.swift */ = {isa = PBXFileReference; lastKnownFileType = sourcecode.swift; path = UserNotificationCenterWrapper.swift; sourceTree = "<group>"; };
		5966D83D2BD6C20700305BBC /* AccentColorTests.swift */ = {isa = PBXFileReference; lastKnownFileType = sourcecode.swift; path = AccentColorTests.swift; sourceTree = "<group>"; };
		5966D8422BD7DF3100305BBC /* ZMAccentColor.swift */ = {isa = PBXFileReference; lastKnownFileType = sourcecode.swift; path = ZMAccentColor.swift; sourceTree = "<group>"; };
		596C4DCD2BE0F95D00F63E61 /* NSManagedObjectContext+GroupQueue.swift */ = {isa = PBXFileReference; lastKnownFileType = sourcecode.swift; path = "NSManagedObjectContext+GroupQueue.swift"; sourceTree = "<group>"; };
		598E86B32BF4D64000FC5438 /* WireUtilitiesSupport.framework */ = {isa = PBXFileReference; explicitFileType = wrapper.framework; includeInIndex = 0; path = WireUtilitiesSupport.framework; sourceTree = BUILT_PRODUCTS_DIR; };
		598E86B52BF4D64100FC5438 /* WireUtilitiesSupport.h */ = {isa = PBXFileReference; lastKnownFileType = sourcecode.c.h; path = WireUtilitiesSupport.h; sourceTree = "<group>"; };
		598E86C22BF4D77200FC5438 /* AutoMockable.generated.swift */ = {isa = PBXFileReference; fileEncoding = 4; lastKnownFileType = sourcecode.swift; path = AutoMockable.generated.swift; sourceTree = "<group>"; };
		598E86C42BF4D77200FC5438 /* AutoMockable.stencil */ = {isa = PBXFileReference; fileEncoding = 4; lastKnownFileType = text; path = AutoMockable.stencil; sourceTree = "<group>"; };
		598E86C52BF4D77200FC5438 /* config.yml */ = {isa = PBXFileReference; fileEncoding = 4; lastKnownFileType = text.yaml; path = config.yml; sourceTree = "<group>"; };
		59E3C25B2BD8053000C95BD7 /* ZMAccentColorTests.swift */ = {isa = PBXFileReference; lastKnownFileType = sourcecode.swift; path = ZMAccentColorTests.swift; sourceTree = "<group>"; };
		59E3C25D2BD8094100C95BD7 /* ZMAccentColor.h */ = {isa = PBXFileReference; lastKnownFileType = sourcecode.c.h; path = ZMAccentColor.h; sourceTree = "<group>"; };
		59F654242BF83D1100E521E0 /* MockUserNotificationCenterAbstraction.swift */ = {isa = PBXFileReference; lastKnownFileType = sourcecode.swift; path = MockUserNotificationCenterAbstraction.swift; sourceTree = "<group>"; };
		5E0A1FFA2105DE2100949B3E /* MapKeyPathTests.swift */ = {isa = PBXFileReference; lastKnownFileType = sourcecode.swift; path = MapKeyPathTests.swift; sourceTree = "<group>"; };
		5E4BC1BB2189E6A400A8682E /* AnyProperty.swift */ = {isa = PBXFileReference; lastKnownFileType = sourcecode.swift; path = AnyProperty.swift; sourceTree = "<group>"; };
		5E4BC1BD2189EA3900A8682E /* AnyPropertyTests.swift */ = {isa = PBXFileReference; lastKnownFileType = sourcecode.swift; path = AnyPropertyTests.swift; sourceTree = "<group>"; };
		5E4BC1C5218C830500A8682E /* String+Spaces.swift */ = {isa = PBXFileReference; lastKnownFileType = sourcecode.swift; path = "String+Spaces.swift"; sourceTree = "<group>"; };
		5E7C6CBF214AA197004C30B5 /* AtomicIntegerTests.swift */ = {isa = PBXFileReference; lastKnownFileType = sourcecode.swift; path = AtomicIntegerTests.swift; sourceTree = "<group>"; };
		5EE020C4214A9FC5001669F0 /* ZMAtomicInteger.h */ = {isa = PBXFileReference; lastKnownFileType = sourcecode.c.h; path = ZMAtomicInteger.h; sourceTree = "<group>"; };
		5EE020C5214A9FC5001669F0 /* ZMAtomicInteger.m */ = {isa = PBXFileReference; lastKnownFileType = sourcecode.c.objc; path = ZMAtomicInteger.m; sourceTree = "<group>"; };
		632378692508D34D00AD4346 /* Array+Shift.swift */ = {isa = PBXFileReference; fileEncoding = 4; lastKnownFileType = sourcecode.swift; path = "Array+Shift.swift"; sourceTree = "<group>"; };
		6323786B2508D51C00AD4346 /* ArrayShiftTests.swift */ = {isa = PBXFileReference; lastKnownFileType = sourcecode.swift; path = ArrayShiftTests.swift; sourceTree = "<group>"; };
		636F70462A65AD7800E086B6 /* TimerManager.swift */ = {isa = PBXFileReference; lastKnownFileType = sourcecode.swift; path = TimerManager.swift; sourceTree = "<group>"; };
		63DFEAD029A3845600FCA830 /* DeveloperFlag.swift */ = {isa = PBXFileReference; lastKnownFileType = sourcecode.swift; path = DeveloperFlag.swift; sourceTree = "<group>"; };
		7C358077231E5D9300D994FD /* ZMEmailAddressValidatorTests.m */ = {isa = PBXFileReference; lastKnownFileType = sourcecode.c.objc; path = ZMEmailAddressValidatorTests.m; sourceTree = "<group>"; };
		7C35807C231E5ED300D994FD /* ZMPhoneNumberValidatorTests.m */ = {isa = PBXFileReference; lastKnownFileType = sourcecode.c.objc; path = ZMPhoneNumberValidatorTests.m; sourceTree = "<group>"; };
		7C8BFFE022FC612900B3C8A5 /* ZMPropertyValidator.swift */ = {isa = PBXFileReference; lastKnownFileType = sourcecode.swift; path = ZMPropertyValidator.swift; sourceTree = "<group>"; };
		7C8BFFE422FD611700B3C8A5 /* ZMEmailAddressValidator.swift */ = {isa = PBXFileReference; lastKnownFileType = sourcecode.swift; path = ZMEmailAddressValidator.swift; sourceTree = "<group>"; };
		7C8BFFE622FD612900B3C8A5 /* ZMPhoneNumberValidator.swift */ = {isa = PBXFileReference; lastKnownFileType = sourcecode.swift; path = ZMPhoneNumberValidator.swift; sourceTree = "<group>"; };
		870FFA811D82B73B007E9806 /* Data+ZMSCrypto.swift */ = {isa = PBXFileReference; fileEncoding = 4; lastKnownFileType = sourcecode.swift; path = "Data+ZMSCrypto.swift"; sourceTree = "<group>"; };
		871939C221D4D92900738968 /* ZMMobileProvisionParser.h */ = {isa = PBXFileReference; fileEncoding = 4; lastKnownFileType = sourcecode.c.h; path = ZMMobileProvisionParser.h; sourceTree = "<group>"; };
		871939C421D4D93600738968 /* ZMMobileProvisionParser.m */ = {isa = PBXFileReference; fileEncoding = 4; lastKnownFileType = sourcecode.c.objc; path = ZMMobileProvisionParser.m; sourceTree = "<group>"; };
		871939C621D4D99C00738968 /* ZMMobileProvisionParserTests.m */ = {isa = PBXFileReference; fileEncoding = 4; lastKnownFileType = sourcecode.c.objc; name = ZMMobileProvisionParserTests.m; path = Source/ZMMobileProvisionParserTests.m; sourceTree = "<group>"; };
		871E12341C4FEED200862958 /* UnownedNSObjectTests.swift */ = {isa = PBXFileReference; fileEncoding = 4; lastKnownFileType = sourcecode.swift; name = UnownedNSObjectTests.swift; path = Source/UnownedNSObjectTests.swift; sourceTree = "<group>"; };
		8735AE6E2035E3BC00DCE66E /* StringLengthValidator.swift */ = {isa = PBXFileReference; lastKnownFileType = sourcecode.swift; path = StringLengthValidator.swift; sourceTree = "<group>"; };
		877F501C1E719B2B00894C90 /* String+ExtremeCombiningCharacters.swift */ = {isa = PBXFileReference; fileEncoding = 4; lastKnownFileType = sourcecode.swift; path = "String+ExtremeCombiningCharacters.swift"; sourceTree = "<group>"; };
		877F501E1E71B69C00894C90 /* String+ExtremeCombiningCharactersTests.swift */ = {isa = PBXFileReference; fileEncoding = 4; lastKnownFileType = sourcecode.swift; path = "String+ExtremeCombiningCharactersTests.swift"; sourceTree = "<group>"; };
		877F50201E729CCF00894C90 /* excessive_diacritics.txt */ = {isa = PBXFileReference; fileEncoding = 4; lastKnownFileType = text; path = excessive_diacritics.txt; sourceTree = "<group>"; };
		87ECBDD41E78457C00596836 /* ExtremeCombiningCharactersValidator.swift */ = {isa = PBXFileReference; fileEncoding = 4; lastKnownFileType = sourcecode.swift; path = ExtremeCombiningCharactersValidator.swift; sourceTree = "<group>"; };
		A94DA30726BC239400CC626C /* Data+Image.swift */ = {isa = PBXFileReference; lastKnownFileType = sourcecode.swift; path = "Data+Image.swift"; sourceTree = "<group>"; };
		A94DA31526BC256E00CC626C /* NSData+ImageTests.swift */ = {isa = PBXFileReference; lastKnownFileType = sourcecode.swift; path = "NSData+ImageTests.swift"; sourceTree = "<group>"; };
		A94DA32526BC5DE700CC626C /* animated.gif */ = {isa = PBXFileReference; lastKnownFileType = image.gif; path = animated.gif; sourceTree = "<group>"; };
		A94DA32626BC5DE700CC626C /* not_animated.gif */ = {isa = PBXFileReference; lastKnownFileType = image.gif; path = not_animated.gif; sourceTree = "<group>"; };
		A98EC2A626B8169700D10C80 /* UTIHelperTests.swift */ = {isa = PBXFileReference; lastKnownFileType = sourcecode.swift; path = UTIHelperTests.swift; sourceTree = "<group>"; };
		A9A3B1EF24D9814D001AF38E /* Keychain.swift */ = {isa = PBXFileReference; fileEncoding = 4; lastKnownFileType = sourcecode.swift; path = Keychain.swift; sourceTree = "<group>"; };
		A9C6EDE326B32E9D007F61C5 /* UTIHelper.swift */ = {isa = PBXFileReference; lastKnownFileType = sourcecode.swift; path = UTIHelper.swift; sourceTree = "<group>"; };
		A9CDCDC1237D9927008A9BC6 /* UIColor+Hex.swift */ = {isa = PBXFileReference; fileEncoding = 4; lastKnownFileType = sourcecode.swift; name = "UIColor+Hex.swift"; path = "Source/Public/UIColor+Hex.swift"; sourceTree = SOURCE_ROOT; };
		A9CDCDC3237D9A14008A9BC6 /* UIColor+Mixing.swift */ = {isa = PBXFileReference; fileEncoding = 4; lastKnownFileType = sourcecode.swift; path = "UIColor+Mixing.swift"; sourceTree = "<group>"; };
		A9CDCDC5237D9A6E008A9BC6 /* UIColor+Equatable.swift */ = {isa = PBXFileReference; fileEncoding = 4; lastKnownFileType = sourcecode.swift; path = "UIColor+Equatable.swift"; sourceTree = "<group>"; };
		A9CDCDC8237D9AE3008A9BC6 /* ColorComponentsTests.swift */ = {isa = PBXFileReference; fileEncoding = 4; lastKnownFileType = sourcecode.swift; path = ColorComponentsTests.swift; sourceTree = "<group>"; };
		A9CDCDC9237D9AE3008A9BC6 /* UIColor+MixingTests.swift */ = {isa = PBXFileReference; fileEncoding = 4; lastKnownFileType = sourcecode.swift; path = "UIColor+MixingTests.swift"; sourceTree = "<group>"; };
		BF3493F31EC362D400B0C314 /* Iterator+Containment.swift */ = {isa = PBXFileReference; fileEncoding = 4; lastKnownFileType = sourcecode.swift; path = "Iterator+Containment.swift"; sourceTree = "<group>"; };
		BF3493F51EC36A6400B0C314 /* Iterator+ContainmentTests.swift */ = {isa = PBXFileReference; fileEncoding = 4; lastKnownFileType = sourcecode.swift; path = "Iterator+ContainmentTests.swift"; sourceTree = "<group>"; };
		BF3A7A5F1D8AA9B30034FF40 /* OptionalComparison.swift */ = {isa = PBXFileReference; fileEncoding = 4; lastKnownFileType = sourcecode.swift; path = OptionalComparison.swift; sourceTree = "<group>"; };
		BF3A7A611D8AAB8A0034FF40 /* OptionalComparisonTests.swift */ = {isa = PBXFileReference; fileEncoding = 4; lastKnownFileType = sourcecode.swift; path = OptionalComparisonTests.swift; sourceTree = "<group>"; };
		BF3C1B0C20DA7270001CE126 /* Equatable+OneOf.swift */ = {isa = PBXFileReference; lastKnownFileType = sourcecode.swift; path = "Equatable+OneOf.swift"; sourceTree = "<group>"; };
		BF3C1B0E20DA7289001CE126 /* Equatable+OneOfTests.swift */ = {isa = PBXFileReference; lastKnownFileType = sourcecode.swift; path = "Equatable+OneOfTests.swift"; sourceTree = "<group>"; };
		BF4A15CB1D47B8860051E8BA /* enterprise-production.xml */ = {isa = PBXFileReference; fileEncoding = 4; lastKnownFileType = text.xml; path = "enterprise-production.xml"; sourceTree = "<group>"; };
		BF4A15CD1D47BECC0051E8BA /* appstore-sandbox.xml */ = {isa = PBXFileReference; fileEncoding = 4; lastKnownFileType = text.xml; name = "appstore-sandbox.xml"; path = "../appstore-sandbox.xml"; sourceTree = "<group>"; };
		BF4A15CF1D47BF360051E8BA /* enterprise-sandbox.xml */ = {isa = PBXFileReference; fileEncoding = 4; lastKnownFileType = text.xml; path = "enterprise-sandbox.xml"; sourceTree = "<group>"; };
		BF98AD6B1E92864E00026541 /* WireUtilities-Info.plist */ = {isa = PBXFileReference; lastKnownFileType = text.plist.xml; name = "WireUtilities-Info.plist"; path = "Resources/WireUtilities-Info.plist"; sourceTree = SOURCE_ROOT; };
		BFA2F03520C9480A00EBE97C /* FunctionOperators.swift */ = {isa = PBXFileReference; lastKnownFileType = sourcecode.swift; path = FunctionOperators.swift; sourceTree = "<group>"; };
		BFA2F03720C9484E00EBE97C /* FunctionOperatorTests.swift */ = {isa = PBXFileReference; lastKnownFileType = sourcecode.swift; path = FunctionOperatorTests.swift; sourceTree = "<group>"; };
		BFBAE9DA1E01A8F2003FCE49 /* String+Emoji.swift */ = {isa = PBXFileReference; fileEncoding = 4; lastKnownFileType = sourcecode.swift; path = "String+Emoji.swift"; sourceTree = "<group>"; };
		BFBAE9DC1E01A930003FCE49 /* String+EmojiTests.swift */ = {isa = PBXFileReference; fileEncoding = 4; lastKnownFileType = sourcecode.swift; path = "String+EmojiTests.swift"; sourceTree = "<group>"; };
		D56A2D49207E408C00DB59F5 /* NSManagedObjectContext+SwiftTests.swift */ = {isa = PBXFileReference; lastKnownFileType = sourcecode.swift; path = "NSManagedObjectContext+SwiftTests.swift"; sourceTree = "<group>"; };
		D5D65A12207631A100D7F3C3 /* NSManagedObjectContext+PerformGrouped.swift */ = {isa = PBXFileReference; lastKnownFileType = sourcecode.swift; path = "NSManagedObjectContext+PerformGrouped.swift"; sourceTree = "<group>"; };
		E67995E92B6D403A0024BD81 /* NSSet+IsEmpty.swift */ = {isa = PBXFileReference; fileEncoding = 4; lastKnownFileType = sourcecode.swift; path = "NSSet+IsEmpty.swift"; sourceTree = "<group>"; };
		E6C4B37A2B68EFD6008BF384 /* NSString+Random.swift */ = {isa = PBXFileReference; lastKnownFileType = sourcecode.swift; path = "NSString+Random.swift"; sourceTree = "<group>"; };
		E6C4B37D2B6A896E008BF384 /* StringRandomTests.swift */ = {isa = PBXFileReference; lastKnownFileType = sourcecode.swift; path = StringRandomTests.swift; sourceTree = "<group>"; };
		E9C337532ABC91DE0084ABCF /* Array+Cardinality.swift */ = {isa = PBXFileReference; lastKnownFileType = sourcecode.swift; path = "Array+Cardinality.swift"; sourceTree = "<group>"; };
		EE16270F250BA12900D35062 /* VolatileData.swift */ = {isa = PBXFileReference; lastKnownFileType = sourcecode.swift; path = VolatileData.swift; sourceTree = "<group>"; };
		EE162711250BA6E600D35062 /* VolatileDataTests.swift */ = {isa = PBXFileReference; lastKnownFileType = sourcecode.swift; name = VolatileDataTests.swift; path = Source/VolatileDataTests.swift; sourceTree = "<group>"; };
		EE1E354121E7739400F1144B /* DarwinNotificationCenter.swift */ = {isa = PBXFileReference; lastKnownFileType = sourcecode.swift; path = DarwinNotificationCenter.swift; sourceTree = "<group>"; };
		EE1E357321E796F100F1144B /* DarwinNotificationCenterTests.swift */ = {isa = PBXFileReference; lastKnownFileType = sourcecode.swift; path = DarwinNotificationCenterTests.swift; sourceTree = "<group>"; };
		EE5316432A13B61200A9E0B1 /* PrivateUserDefaults.swift */ = {isa = PBXFileReference; lastKnownFileType = sourcecode.swift; path = PrivateUserDefaults.swift; sourceTree = "<group>"; };
		EE712FC7295487A8006EA7B3 /* WireSystem.framework */ = {isa = PBXFileReference; explicitFileType = wrapper.framework; path = WireSystem.framework; sourceTree = BUILT_PRODUCTS_DIR; };
		EE98A0AD296EFBE60055E981 /* WireTesting.framework */ = {isa = PBXFileReference; explicitFileType = wrapper.framework; path = WireTesting.framework; sourceTree = BUILT_PRODUCTS_DIR; };
		EE9AEC872BD158BC00F7853F /* WireUtilities.docc */ = {isa = PBXFileReference; lastKnownFileType = folder.documentationcatalog; path = WireUtilities.docc; sourceTree = "<group>"; };
		EEAB73832A31CE4100EAB4E5 /* Data+Bytes.swift */ = {isa = PBXFileReference; lastKnownFileType = sourcecode.swift; path = "Data+Bytes.swift"; sourceTree = "<group>"; };
		EEAB73852A31F50F00EAB4E5 /* String+Base64.swift */ = {isa = PBXFileReference; lastKnownFileType = sourcecode.swift; path = "String+Base64.swift"; sourceTree = "<group>"; };
		EEB121AB2A1759F300E74D39 /* PrivateUserDefaultsTests.swift */ = {isa = PBXFileReference; lastKnownFileType = sourcecode.swift; path = PrivateUserDefaultsTests.swift; sourceTree = "<group>"; };
		EEBFE03D2A3AE58E001F1060 /* String+Random.swift */ = {isa = PBXFileReference; lastKnownFileType = sourcecode.swift; path = "String+Random.swift"; sourceTree = "<group>"; };
		EECE48C61FFBE45D0015BAE8 /* FixedWidthInteger_RandomTests.swift */ = {isa = PBXFileReference; lastKnownFileType = sourcecode.swift; path = FixedWidthInteger_RandomTests.swift; sourceTree = "<group>"; };
		EECE922F1FFBC5540096387F /* FixedWidthInteger+Random.swift */ = {isa = PBXFileReference; lastKnownFileType = sourcecode.swift; path = "FixedWidthInteger+Random.swift"; sourceTree = "<group>"; };
		EF18C7D11F9E37CA0085A832 /* String+Filename.swift */ = {isa = PBXFileReference; lastKnownFileType = sourcecode.swift; path = "String+Filename.swift"; sourceTree = "<group>"; };
		EF18C7D91F9E3D3B0085A832 /* String+FilenameTests.swift */ = {isa = PBXFileReference; lastKnownFileType = sourcecode.swift; path = "String+FilenameTests.swift"; sourceTree = "<group>"; };
		EF2AFC9C228176C3008C921A /* UUID+Data.swift */ = {isa = PBXFileReference; lastKnownFileType = sourcecode.swift; path = "UUID+Data.swift"; sourceTree = "<group>"; };
		EF2AFC9E228179C2008C921A /* UUID+DataTests.swift */ = {isa = PBXFileReference; lastKnownFileType = sourcecode.swift; path = "UUID+DataTests.swift"; sourceTree = "<group>"; };
		EF638D7B2170EDF000344C8A /* EmojiOnlyStringTests.swift */ = {isa = PBXFileReference; fileEncoding = 4; lastKnownFileType = sourcecode.swift; path = EmojiOnlyStringTests.swift; sourceTree = "<group>"; };
		EFD003552179FABC008C20D3 /* StringLengthValidatorTests.swift */ = {isa = PBXFileReference; lastKnownFileType = sourcecode.swift; path = StringLengthValidatorTests.swift; sourceTree = "<group>"; };
		F15BDB1D20889772002F36E8 /* TearDownCapable.swift */ = {isa = PBXFileReference; fileEncoding = 4; lastKnownFileType = sourcecode.swift; path = TearDownCapable.swift; sourceTree = "<group>"; };
		F19E554C22AFDC8D005C792D /* String+ReadableHash.swift */ = {isa = PBXFileReference; lastKnownFileType = sourcecode.swift; path = "String+ReadableHash.swift"; sourceTree = "<group>"; };
		F19E55A722B3AAF3005C792D /* Data+ReadableHash.swift */ = {isa = PBXFileReference; lastKnownFileType = sourcecode.swift; path = "Data+ReadableHash.swift"; sourceTree = "<group>"; };
		F1E148C0207BAECF00F81833 /* ios-test-host.xcconfig */ = {isa = PBXFileReference; lastKnownFileType = text.xcconfig; path = "ios-test-host.xcconfig"; sourceTree = "<group>"; };
		F1E148C2207BAED000F81833 /* tests.xcconfig */ = {isa = PBXFileReference; lastKnownFileType = text.xcconfig; path = tests.xcconfig; sourceTree = "<group>"; };
		F1E148C4207BAED000F81833 /* project-debug.xcconfig */ = {isa = PBXFileReference; lastKnownFileType = text.xcconfig; path = "project-debug.xcconfig"; sourceTree = "<group>"; };
		F1E148C6207BAED000F81833 /* ios-test-target.xcconfig */ = {isa = PBXFileReference; lastKnownFileType = text.xcconfig; path = "ios-test-target.xcconfig"; sourceTree = "<group>"; };
		F1E148C7207BAED000F81833 /* project-common.xcconfig */ = {isa = PBXFileReference; lastKnownFileType = text.xcconfig; path = "project-common.xcconfig"; sourceTree = "<group>"; };
		F1E148CB207BAED000F81833 /* warnings.xcconfig */ = {isa = PBXFileReference; lastKnownFileType = text.xcconfig; path = warnings.xcconfig; sourceTree = "<group>"; };
		F1E148CC207BAED000F81833 /* project.xcconfig */ = {isa = PBXFileReference; lastKnownFileType = text.xcconfig; path = project.xcconfig; sourceTree = "<group>"; };
		F9C9A7881CAE9F900039E10C /* NSString+Normalization.h */ = {isa = PBXFileReference; fileEncoding = 4; lastKnownFileType = sourcecode.c.h; path = "NSString+Normalization.h"; sourceTree = "<group>"; };
		F9C9A78A1CAE9F9A0039E10C /* NSString+Normalization.m */ = {isa = PBXFileReference; fileEncoding = 4; lastKnownFileType = sourcecode.c.objc; path = "NSString+Normalization.m"; sourceTree = "<group>"; };
		F9C9A78C1CAEA00D0039E10C /* NSString_NormalizationTests.m */ = {isa = PBXFileReference; fileEncoding = 4; lastKnownFileType = sourcecode.c.objc; name = NSString_NormalizationTests.m; path = Source/NSString_NormalizationTests.m; sourceTree = "<group>"; };
		F9C9A7931CAEA7200039E10C /* ZMEncodedNSUUIDWithTimestamp.m */ = {isa = PBXFileReference; fileEncoding = 4; lastKnownFileType = sourcecode.c.objc; path = ZMEncodedNSUUIDWithTimestamp.m; sourceTree = "<group>"; };
		F9C9A7951CAEA72A0039E10C /* ZMEncodedNSUUIDWithTimestamp.h */ = {isa = PBXFileReference; fileEncoding = 4; lastKnownFileType = sourcecode.c.h; path = ZMEncodedNSUUIDWithTimestamp.h; sourceTree = "<group>"; };
		F9C9A7971CAEA83B0039E10C /* ZMEncodedNSUUIDWithTimestampTests.m */ = {isa = PBXFileReference; fileEncoding = 4; lastKnownFileType = sourcecode.c.objc; name = ZMEncodedNSUUIDWithTimestampTests.m; path = Source/ZMEncodedNSUUIDWithTimestampTests.m; sourceTree = "<group>"; };
		F9D381A01B70B91000E6E4EB /* ZMFunctionalTests.m */ = {isa = PBXFileReference; fileEncoding = 4; lastKnownFileType = sourcecode.c.objc; name = ZMFunctionalTests.m; path = Source/ZMFunctionalTests.m; sourceTree = "<group>"; };
		F9D381A11B70B91000E6E4EB /* ZMTimerTests.m */ = {isa = PBXFileReference; fileEncoding = 4; lastKnownFileType = sourcecode.c.objc; name = ZMTimerTests.m; path = Source/ZMTimerTests.m; sourceTree = "<group>"; };
		F9D381A21B70B91000E6E4EB /* WireUtilities-Tests.pch */ = {isa = PBXFileReference; fileEncoding = 4; lastKnownFileType = sourcecode.c.h; name = "WireUtilities-Tests.pch"; path = "Source/WireUtilities-Tests.pch"; sourceTree = "<group>"; };
		F9D381D81B70DF8400E6E4EB /* WireUtilities-ios-tests-Bridging-Header.h */ = {isa = PBXFileReference; lastKnownFileType = sourcecode.c.h; path = "WireUtilities-ios-tests-Bridging-Header.h"; sourceTree = "<group>"; };
/* End PBXFileReference section */

/* Begin PBXFrameworksBuildPhase section */
		09F028CB1B78BE2700BADDB6 /* Frameworks */ = {
			isa = PBXFrameworksBuildPhase;
			buildActionMask = 2147483647;
			files = (
				EE98A0AE296EFBE60055E981 /* WireTesting.framework in Frameworks */,
				F1D567B1207BA40C00CCDD77 /* WireUtilities.framework in Frameworks */,
			);
			runOnlyForDeploymentPostprocessing = 0;
		};
		3E88BD341B1F3EA300232589 /* Frameworks */ = {
			isa = PBXFrameworksBuildPhase;
			buildActionMask = 2147483647;
			files = (
				EE712FC8295487A9006EA7B3 /* WireSystem.framework in Frameworks */,
				59D588812C7CD83D00CAFA0F /* WireUtilitiesPackage in Frameworks */,
<<<<<<< HEAD
				59AB817E2C7CA75900A18B37 /* WireDesign in Frameworks */,
				59AB81802C7CAB1500A18B37 /* WireUtilitiesPackage in Frameworks */,
=======
>>>>>>> d829e61f
			);
			runOnlyForDeploymentPostprocessing = 0;
		};
		3E88BD401B1F3EA300232589 /* Frameworks */ = {
			isa = PBXFrameworksBuildPhase;
			buildActionMask = 2147483647;
			files = (
				598E86CA2BF4D7AA00FC5438 /* WireUtilitiesSupport.framework in Frameworks */,
				3E88BD441B1F3EA300232589 /* WireUtilities.framework in Frameworks */,
				59D588852C7CD98800CAFA0F /* WireUtilitiesPackage in Frameworks */,
<<<<<<< HEAD
				59AB81842C7CAB8200A18B37 /* WireUtilitiesPackage in Frameworks */,
=======
>>>>>>> d829e61f
			);
			runOnlyForDeploymentPostprocessing = 0;
		};
		598E86B02BF4D64000FC5438 /* Frameworks */ = {
			isa = PBXFrameworksBuildPhase;
			buildActionMask = 2147483647;
			files = (
				598E86BA2BF4D6A900FC5438 /* WireUtilities.framework in Frameworks */,
			);
			runOnlyForDeploymentPostprocessing = 0;
		};
/* End PBXFrameworksBuildPhase section */

/* Begin PBXGroup section */
		091799791B7E2F0300E60DD9 /* Resources */ = {
			isa = PBXGroup;
			children = (
				A94DA32526BC5DE700CC626C /* animated.gif */,
				A94DA32626BC5DE700CC626C /* not_animated.gif */,
				544B2FFC1C1FF2DD00384477 /* data_to_hash.enc */,
				54D06C581BC81976005F0FBB /* android_image.encrypted */,
				54D06C5A1BC81983005F0FBB /* android_image.decrypted */,
				BF4A15CB1D47B8860051E8BA /* enterprise-production.xml */,
				BF4A15CD1D47BECC0051E8BA /* appstore-sandbox.xml */,
				BF4A15CF1D47BF360051E8BA /* enterprise-sandbox.xml */,
				877F50201E729CCF00894C90 /* excessive_diacritics.txt */,
			);
			path = Resources;
			sourceTree = "<group>";
		};
		09F028CF1B78BE2700BADDB6 /* WireUtilities-tests-host */ = {
			isa = PBXGroup;
			children = (
				09F028F61B78BEBB00BADDB6 /* WireUtilities-tests-host.entitlements */,
				09F028D41B78BE2700BADDB6 /* AppDelegate.h */,
				09F028D51B78BE2700BADDB6 /* AppDelegate.m */,
				09F028D71B78BE2700BADDB6 /* ViewController.h */,
				09F028D81B78BE2700BADDB6 /* ViewController.m */,
				09F028DA1B78BE2700BADDB6 /* Main.storyboard */,
				09F028DD1B78BE2700BADDB6 /* Images.xcassets */,
				09F028D01B78BE2700BADDB6 /* Supporting Files */,
			);
			path = "WireUtilities-tests-host";
			sourceTree = "<group>";
		};
		09F028D01B78BE2700BADDB6 /* Supporting Files */ = {
			isa = PBXGroup;
			children = (
				09F028D11B78BE2700BADDB6 /* Info.plist */,
				09F028D21B78BE2700BADDB6 /* main.m */,
			);
			name = "Supporting Files";
			sourceTree = "<group>";
		};
		3E88BD291B1F3E8400232589 = {
			isa = PBXGroup;
			children = (
				EE9AEC872BD158BC00F7853F /* WireUtilities.docc */,
				54BD49EE1D41FA1D006E29D1 /* README.md */,
				3E88BD3A1B1F3EA300232589 /* Source */,
				598E86B42BF4D64100FC5438 /* Support */,
				3E88BD471B1F3EA300232589 /* Tests */,
				3E88BD7C1B1F3F6700232589 /* Resources */,
				09F028CF1B78BE2700BADDB6 /* WireUtilities-tests-host */,
				3E88BE5E1B1F496600232589 /* Frameworks */,
				3E88BD391B1F3EA300232589 /* Products */,
			);
			indentWidth = 4;
			sourceTree = "<group>";
			tabWidth = 4;
			usesTabs = 0;
			wrapsLines = 1;
		};
		3E88BD391B1F3EA300232589 /* Products */ = {
			isa = PBXGroup;
			children = (
				3E88BD381B1F3EA300232589 /* WireUtilities.framework */,
				3E88BD431B1F3EA300232589 /* WireUtilities-Tests.xctest */,
				09F028CE1B78BE2700BADDB6 /* WireUtilities-tests-host.app */,
				598E86B32BF4D64000FC5438 /* WireUtilitiesSupport.framework */,
			);
			name = Products;
			sourceTree = "<group>";
		};
		3E88BD3A1B1F3EA300232589 /* Source */ = {
			isa = PBXGroup;
			children = (
				5915B95D2BF4C09700215817 /* Abstractions */,
				5915B94E2BF4ACCC00215817 /* UserDefaults */,
				A9A3B1EE24D9811B001AF38E /* Keychain */,
				871939C421D4D93600738968 /* ZMMobileProvisionParser.m */,
				54CA31141B74F2C400B820C0 /* Public */,
				F9C9A79F1CAEACB10039E10C /* Validation */,
				1623F8F42AF1278A004F0319 /* NSManagedObjectContext+DispatchGroups.swift */,
				D5D65A12207631A100D7F3C3 /* NSManagedObjectContext+PerformGrouped.swift */,
				163FB9051F2229DF00802AF4 /* DispatchGroupContext.swift */,
				546B178124192FB70091F4B3 /* ZMObjectValidationError.m */,
				F9C9A7931CAEA7200039E10C /* ZMEncodedNSUUIDWithTimestamp.m */,
				3E88BF661B1F693F00232589 /* NSData+ZMAdditions.m */,
				543B04A01BC6B693008C2912 /* NSData+ZMSCrypto.m */,
				3E88BF601B1F68DC00232589 /* NSOperationQueue+Helpers.m */,
				3E88BF3E1B1F66B100232589 /* NSUUID+Data.m */,
				F9C9A78A1CAE9F9A0039E10C /* NSString+Normalization.m */,
				3E88BE081B1F478200232589 /* ZMFunctional.m */,
				3E88BE121B1F478200232589 /* ZMTimer.m */,
				09F027C81B721D7300BADDB6 /* NSUserDefaults+SharedUserDefaults.m */,
				097E36C21B7B62150039CC4C /* NSLocale+Internal.m */,
				54181A4F1F594E4100155ABC /* FileManager+Move.swift */,
				54181A531F594F6B00155ABC /* FileManager+Protection.swift */,
				EECE922F1FFBC5540096387F /* FixedWidthInteger+Random.swift */,
				5EE020C4214A9FC5001669F0 /* ZMAtomicInteger.h */,
				5EE020C5214A9FC5001669F0 /* ZMAtomicInteger.m */,
				5E4BC1BB2189E6A400A8682E /* AnyProperty.swift */,
				16030DBF21AEA0FE00F8032E /* Array+PartitionByKeyPath.swift */,
				EE1E354121E7739400F1144B /* DarwinNotificationCenter.swift */,
				16B75F65222EDC5000DCAFF2 /* String+Stripping.swift */,
				632378692508D34D00AD4346 /* Array+Shift.swift */,
				EE16270F250BA12900D35062 /* VolatileData.swift */,
				A9C6EDE326B32E9D007F61C5 /* UTIHelper.swift */,
				63DFEAD029A3845600FCA830 /* DeveloperFlag.swift */,
				06CDC6F92A2F2B4B00EB518D /* TimeInterval+Units.swift */,
				636F70462A65AD7800E086B6 /* TimerManager.swift */,
				E9C337532ABC91DE0084ABCF /* Array+Cardinality.swift */,
			);
			path = Source;
			sourceTree = "<group>";
		};
		3E88BD471B1F3EA300232589 /* Tests */ = {
			isa = PBXGroup;
			children = (
				091799791B7E2F0300E60DD9 /* Resources */,
				F9D381A21B70B91000E6E4EB /* WireUtilities-Tests.pch */,
				F9D381D81B70DF8400E6E4EB /* WireUtilities-ios-tests-Bridging-Header.h */,
				F9D3819B1B70B8A700E6E4EB /* Source */,
			);
			path = Tests;
			sourceTree = "<group>";
		};
		3E88BD7C1B1F3F6700232589 /* Resources */ = {
			isa = PBXGroup;
			children = (
				54C1B0EE1B31A1E400CB8CF3 /* Configurations */,
				BF98AD6B1E92864E00026541 /* WireUtilities-Info.plist */,
				3E88BD7E1B1F3F8000232589 /* WireUtilities-Test-Info.plist */,
			);
			path = Resources;
			sourceTree = "<group>";
		};
		3E88BE5E1B1F496600232589 /* Frameworks */ = {
			isa = PBXGroup;
			children = (
				EE712FC7295487A8006EA7B3 /* WireSystem.framework */,
				EE98A0AD296EFBE60055E981 /* WireTesting.framework */,
			);
			name = Frameworks;
			sourceTree = "<group>";
		};
		546E84FA1B73DCA300532F17 /* zmc-config */ = {
			isa = PBXGroup;
			children = (
				F1E148C0207BAECF00F81833 /* ios-test-host.xcconfig */,
				F1E148C6207BAED000F81833 /* ios-test-target.xcconfig */,
				F1E148C7207BAED000F81833 /* project-common.xcconfig */,
				F1E148C4207BAED000F81833 /* project-debug.xcconfig */,
				F1E148CC207BAED000F81833 /* project.xcconfig */,
				F1E148C2207BAED000F81833 /* tests.xcconfig */,
				F1E148CB207BAED000F81833 /* warnings.xcconfig */,
			);
			path = "zmc-config";
			sourceTree = "<group>";
		};
		54C1B0EE1B31A1E400CB8CF3 /* Configurations */ = {
			isa = PBXGroup;
			children = (
				546E84FA1B73DCA300532F17 /* zmc-config */,
				54C1B0FB1B31A1E400CB8CF3 /* WireUtilities.xcconfig */,
				01461A3F2A60422B00C3C85E /* Developer-Flags.xcconfig */,
				54C1B1001B31A1E400CB8CF3 /* version.xcconfig */,
			);
			path = Configurations;
			sourceTree = "<group>";
		};
		54CA31141B74F2C400B820C0 /* Public */ = {
			isa = PBXGroup;
			children = (
				5966D8412BD7DF2500305BBC /* AccentColor */,
				E67995E92B6D403A0024BD81 /* NSSet+IsEmpty.swift */,
				A9CDCDBE237D98BF008A9BC6 /* UIColor */,
				EF18C7D11F9E37CA0085A832 /* String+Filename.swift */,
				F15BDB1D20889772002F36E8 /* TearDownCapable.swift */,
				BF3C1B0C20DA7270001CE126 /* Equatable+OneOf.swift */,
				546B1783241930830091F4B3 /* ZMObjectValidationError.h */,
				F9C9A7951CAEA72A0039E10C /* ZMEncodedNSUUIDWithTimestamp.h */,
				F9C9A7881CAE9F900039E10C /* NSString+Normalization.h */,
				54CA31281B74F36B00B820C0 /* WireUtilities.h */,
				54CA31161B74F36B00B820C0 /* NSData+ZMAdditions.h */,
				543B049C1BC6B5FA008C2912 /* NSData+ZMSCrypto.h */,
				54CA31181B74F36B00B820C0 /* NSOperationQueue+Helpers.h */,
				54CA311C1B74F36B00B820C0 /* NSUserDefaults+SharedUserDefaults.h */,
				54CA311D1B74F36B00B820C0 /* NSUUID+Data.h */,
				54CA31241B74F36B00B820C0 /* ZMFunctional.h */,
				54CA31271B74F36B00B820C0 /* ZMTimer.h */,
				596C4DCD2BE0F95D00F63E61 /* NSManagedObjectContext+GroupQueue.swift */,
				097E36C41B7B631C0039CC4C /* NSLocale+Internal.h */,
				BF3A7A5F1D8AA9B30034FF40 /* OptionalComparison.swift */,
				54CA311F1B74F36B00B820C0 /* SwiftDebugging.swift */,
				54CA31201B74F36B00B820C0 /* UnownedObject.swift */,
				54C388A71C4D5A3A00A55C79 /* NSUUID+Type1.swift */,
				BFA2F03520C9480A00EBE97C /* FunctionOperators.swift */,
				BF3493F31EC362D400B0C314 /* Iterator+Containment.swift */,
				BFBAE9DA1E01A8F2003FCE49 /* String+Emoji.swift */,
				5E4BC1C5218C830500A8682E /* String+Spaces.swift */,
				F19E554C22AFDC8D005C792D /* String+ReadableHash.swift */,
				A94DA30726BC239400CC626C /* Data+Image.swift */,
				F19E55A722B3AAF3005C792D /* Data+ReadableHash.swift */,
				870FFA811D82B73B007E9806 /* Data+ZMSCrypto.swift */,
				877F501C1E719B2B00894C90 /* String+ExtremeCombiningCharacters.swift */,
				163FB9071F22302C00802AF4 /* DispatchGroupQueue.swift */,
				871939C221D4D92900738968 /* ZMMobileProvisionParser.h */,
				16D964DB1F79454000390417 /* SelfUnregisteringNotificationCenterToken.swift */,
				8735AE6E2035E3BC00DCE66E /* StringLengthValidator.swift */,
				EF2AFC9C228176C3008C921A /* UUID+Data.swift */,
				067BB07025068D6500946EC8 /* String+HexDecodedData.swift */,
				EE5316432A13B61200A9E0B1 /* PrivateUserDefaults.swift */,
				EEAB73832A31CE4100EAB4E5 /* Data+Bytes.swift */,
				EEAB73852A31F50F00EAB4E5 /* String+Base64.swift */,
				EEBFE03D2A3AE58E001F1060 /* String+Random.swift */,
				E6C4B37A2B68EFD6008BF384 /* NSString+Random.swift */,
				2577CB642B18D596007D3443 /* String+Clipping.swift */,
			);
			path = Public;
			sourceTree = "<group>";
		};
		5915B94E2BF4ACCC00215817 /* UserDefaults */ = {
			isa = PBXGroup;
			children = (
				5915B94F2BF4ACDC00215817 /* NativelySupportedUserDefaultsKey.swift */,
				5915B9512BF4AF2000215817 /* UserDefaults+NativelySupportedKey.swift */,
			);
			path = UserDefaults;
			sourceTree = "<group>";
		};
		5915B95D2BF4C09700215817 /* Abstractions */ = {
			isa = PBXGroup;
			children = (
				5915B9602BF4C19A00215817 /* UserNotificationCenter */,
			);
			path = Abstractions;
			sourceTree = "<group>";
		};
		5915B9602BF4C19A00215817 /* UserNotificationCenter */ = {
			isa = PBXGroup;
			children = (
				5915B95E2BF4C0B400215817 /* UserNotificationCenterAbstraction.swift */,
				5915B9612BF4C1AD00215817 /* UserNotificationCenterWrapper.swift */,
			);
			path = UserNotificationCenter;
			sourceTree = "<group>";
		};
		5966D8412BD7DF2500305BBC /* AccentColor */ = {
			isa = PBXGroup;
			children = (
				5966D8422BD7DF3100305BBC /* ZMAccentColor.swift */,
				59E3C25D2BD8094100C95BD7 /* ZMAccentColor.h */,
			);
			path = AccentColor;
			sourceTree = "<group>";
		};
		598E86B42BF4D64100FC5438 /* Support */ = {
			isa = PBXGroup;
			children = (
				598E86C62BF4D77200FC5438 /* Sourcery */,
				598E86B52BF4D64100FC5438 /* WireUtilitiesSupport.h */,
			);
			path = Support;
			sourceTree = "<group>";
		};
		598E86C32BF4D77200FC5438 /* generated */ = {
			isa = PBXGroup;
			children = (
				598E86C22BF4D77200FC5438 /* AutoMockable.generated.swift */,
			);
			path = generated;
			sourceTree = "<group>";
		};
		598E86C62BF4D77200FC5438 /* Sourcery */ = {
			isa = PBXGroup;
			children = (
				59F654242BF83D1100E521E0 /* MockUserNotificationCenterAbstraction.swift */,
				598E86C32BF4D77200FC5438 /* generated */,
				598E86C42BF4D77200FC5438 /* AutoMockable.stencil */,
				598E86C52BF4D77200FC5438 /* config.yml */,
			);
			path = Sourcery;
			sourceTree = "<group>";
		};
		A9A3B1EE24D9811B001AF38E /* Keychain */ = {
			isa = PBXGroup;
			children = (
				A9A3B1EF24D9814D001AF38E /* Keychain.swift */,
			);
			path = Keychain;
			sourceTree = "<group>";
		};
		A9CDCDBE237D98BF008A9BC6 /* UIColor */ = {
			isa = PBXGroup;
			children = (
				A9CDCDC5237D9A6E008A9BC6 /* UIColor+Equatable.swift */,
				A9CDCDC3237D9A14008A9BC6 /* UIColor+Mixing.swift */,
				A9CDCDC1237D9927008A9BC6 /* UIColor+Hex.swift */,
			);
			path = UIColor;
			sourceTree = "<group>";
		};
		A9CDCDC7237D9ABD008A9BC6 /* UIColor */ = {
			isa = PBXGroup;
			children = (
				A9CDCDC8237D9AE3008A9BC6 /* ColorComponentsTests.swift */,
				A9CDCDC9237D9AE3008A9BC6 /* UIColor+MixingTests.swift */,
			);
			path = UIColor;
			sourceTree = "<group>";
		};
		E6C4B37C2B6A895C008BF384 /* Public */ = {
			isa = PBXGroup;
			children = (
				E6C4B37D2B6A896E008BF384 /* StringRandomTests.swift */,
				5966D83D2BD6C20700305BBC /* AccentColorTests.swift */,
			);
			path = Public;
			sourceTree = "<group>";
		};
		F9C9A79F1CAEACB10039E10C /* Validation */ = {
			isa = PBXGroup;
			children = (
				7C8BFFE022FC612900B3C8A5 /* ZMPropertyValidator.swift */,
				7C8BFFE422FD611700B3C8A5 /* ZMEmailAddressValidator.swift */,
				7C8BFFE622FD612900B3C8A5 /* ZMPhoneNumberValidator.swift */,
				87ECBDD41E78457C00596836 /* ExtremeCombiningCharactersValidator.swift */,
			);
			path = Validation;
			sourceTree = "<group>";
		};
		F9C9A7BE1CAEAFE10039E10C /* Validation */ = {
			isa = PBXGroup;
			children = (
				EFD003552179FABC008C20D3 /* StringLengthValidatorTests.swift */,
				7C358077231E5D9300D994FD /* ZMEmailAddressValidatorTests.m */,
				7C35807C231E5ED300D994FD /* ZMPhoneNumberValidatorTests.m */,
			);
			name = Validation;
			path = Source/Validation;
			sourceTree = "<group>";
		};
		F9D3819B1B70B8A700E6E4EB /* Source */ = {
			isa = PBXGroup;
			children = (
				E6C4B37C2B6A895C008BF384 /* Public */,
				EE162711250BA6E600D35062 /* VolatileDataTests.swift */,
				A9CDCDC7237D9ABD008A9BC6 /* UIColor */,
				F9C9A7BE1CAEAFE10039E10C /* Validation */,
				EECE48C61FFBE45D0015BAE8 /* FixedWidthInteger_RandomTests.swift */,
				871939C621D4D99C00738968 /* ZMMobileProvisionParserTests.m */,
				F9C9A7971CAEA83B0039E10C /* ZMEncodedNSUUIDWithTimestampTests.m */,
				F9C9A78C1CAEA00D0039E10C /* NSString_NormalizationTests.m */,
				546E8A4B1B74FF8F009EBA02 /* NSData+ZMAdditionsTests.m */,
				546E8A4F1B750146009EBA02 /* NSOperationQueue+HelpersTests.m */,
				09F027CD1B721D8300BADDB6 /* NSUserDefaults+SharedUserDefaultsTests.m */,
				546E8A521B7501D0009EBA02 /* NSUUID+DataTests.m */,
				F9D381A01B70B91000E6E4EB /* ZMFunctionalTests.m */,
				F9D381A11B70B91000E6E4EB /* ZMTimerTests.m */,
				546E8A581B750384009EBA02 /* NSManagedObjectContext+WireUtilitiesTests.m */,
				D56A2D49207E408C00DB59F5 /* NSManagedObjectContext+SwiftTests.swift */,
				163FB90B1F25EA0B00802AF4 /* DispatchGroupContextTests.swift */,
				168B158B1F25F67600AB3C44 /* DispatchGroupQueueTests.swift */,
				BF3C1B0E20DA7289001CE126 /* Equatable+OneOfTests.swift */,
				871E12341C4FEED200862958 /* UnownedNSObjectTests.swift */,
				546E8A611B75045E009EBA02 /* UnownedObjectTests.swift */,
				BF3A7A611D8AAB8A0034FF40 /* OptionalComparisonTests.swift */,
				54FA8E811BC6CC3400E42980 /* NSData+ZMSCryptoTests.swift */,
				BFA2F03720C9484E00EBE97C /* FunctionOperatorTests.swift */,
				54C388A91C4D5AF600A55C79 /* NSUUID+Type1Tests.swift */,
				BFBAE9DC1E01A930003FCE49 /* String+EmojiTests.swift */,
				EF638D7B2170EDF000344C8A /* EmojiOnlyStringTests.swift */,
				BF3493F51EC36A6400B0C314 /* Iterator+ContainmentTests.swift */,
				877F501E1E71B69C00894C90 /* String+ExtremeCombiningCharactersTests.swift */,
				EF18C7D91F9E3D3B0085A832 /* String+FilenameTests.swift */,
				54181A511F594E6F00155ABC /* FileManager+MoveTests.swift */,
				54181A571F59516600155ABC /* FileManager+ProtectionTests.swift */,
				5E0A1FFA2105DE2100949B3E /* MapKeyPathTests.swift */,
				5E7C6CBF214AA197004C30B5 /* AtomicIntegerTests.swift */,
				5E4BC1BD2189EA3900A8682E /* AnyPropertyTests.swift */,
				16030DC121AEA14100F8032E /* ArrayPartitionByKeyPathTests.swift */,
				EE1E357321E796F100F1144B /* DarwinNotificationCenterTests.swift */,
				16B75F67222EE3A000DCAFF2 /* String+StrippingTests.swift */,
				EF2AFC9E228179C2008C921A /* UUID+DataTests.swift */,
				6323786B2508D51C00AD4346 /* ArrayShiftTests.swift */,
				A98EC2A626B8169700D10C80 /* UTIHelperTests.swift */,
				A94DA31526BC256E00CC626C /* NSData+ImageTests.swift */,
				EEB121AB2A1759F300E74D39 /* PrivateUserDefaultsTests.swift */,
				59E3C25B2BD8053000C95BD7 /* ZMAccentColorTests.swift */,
			);
			name = Source;
			sourceTree = "<group>";
		};
/* End PBXGroup section */

/* Begin PBXHeadersBuildPhase section */
		3E88BD351B1F3EA300232589 /* Headers */ = {
			isa = PBXHeadersBuildPhase;
			buildActionMask = 2147483647;
			files = (
				097E36C51B7B631C0039CC4C /* NSLocale+Internal.h in Headers */,
				54CA314F1B74F36B00B820C0 /* WireUtilities.h in Headers */,
				543B049E1BC6B5FA008C2912 /* NSData+ZMSCrypto.h in Headers */,
				54CA31471B74F36B00B820C0 /* ZMFunctional.h in Headers */,
				F9C9A7891CAE9F900039E10C /* NSString+Normalization.h in Headers */,
				546B1784241930830091F4B3 /* ZMObjectValidationError.h in Headers */,
				54CA314D1B74F36B00B820C0 /* ZMTimer.h in Headers */,
				54CA31371B74F36B00B820C0 /* NSUserDefaults+SharedUserDefaults.h in Headers */,
				871939C321D4D92900738968 /* ZMMobileProvisionParser.h in Headers */,
				54CA312F1B74F36B00B820C0 /* NSOperationQueue+Helpers.h in Headers */,
				59E3C25E2BD8094900C95BD7 /* ZMAccentColor.h in Headers */,
				5EE020C6214A9FC5001669F0 /* ZMAtomicInteger.h in Headers */,
				54CA312B1B74F36B00B820C0 /* NSData+ZMAdditions.h in Headers */,
				F9D381B61B70B95A00E6E4EB /* WireUtilities-Tests.pch in Headers */,
				F9C9A7961CAEA72A0039E10C /* ZMEncodedNSUUIDWithTimestamp.h in Headers */,
				54CA31391B74F36B00B820C0 /* NSUUID+Data.h in Headers */,
			);
			runOnlyForDeploymentPostprocessing = 0;
		};
		598E86AE2BF4D64000FC5438 /* Headers */ = {
			isa = PBXHeadersBuildPhase;
			buildActionMask = 2147483647;
			files = (
				598E86B62BF4D64100FC5438 /* WireUtilitiesSupport.h in Headers */,
			);
			runOnlyForDeploymentPostprocessing = 0;
		};
/* End PBXHeadersBuildPhase section */

/* Begin PBXNativeTarget section */
		09F028CD1B78BE2700BADDB6 /* WireUtilities-tests-host */ = {
			isa = PBXNativeTarget;
			buildConfigurationList = 09F028F21B78BE2800BADDB6 /* Build configuration list for PBXNativeTarget "WireUtilities-tests-host" */;
			buildPhases = (
				09F028CA1B78BE2700BADDB6 /* Sources */,
				09F028CB1B78BE2700BADDB6 /* Frameworks */,
				09F028CC1B78BE2700BADDB6 /* Resources */,
			);
			buildRules = (
			);
			dependencies = (
				F1D567B3207BA4CF00CCDD77 /* PBXTargetDependency */,
			);
			name = "WireUtilities-tests-host";
			productName = "WireUtilities-tests-host";
			productReference = 09F028CE1B78BE2700BADDB6 /* WireUtilities-tests-host.app */;
			productType = "com.apple.product-type.application";
		};
		3E88BD371B1F3EA300232589 /* WireUtilities */ = {
			isa = PBXNativeTarget;
			buildConfigurationList = 3E88BD4C1B1F3EA300232589 /* Build configuration list for PBXNativeTarget "WireUtilities" */;
			buildPhases = (
				3E88BD351B1F3EA300232589 /* Headers */,
				3E88BD331B1F3EA300232589 /* Sources */,
				3E88BD341B1F3EA300232589 /* Frameworks */,
				3E88BD361B1F3EA300232589 /* Resources */,
				59D588832C7CD83D00CAFA0F /* Embed Frameworks */,
<<<<<<< HEAD
				59AB81822C7CAB1500A18B37 /* Embed Frameworks */,
=======
>>>>>>> d829e61f
			);
			buildRules = (
			);
			dependencies = (
			);
			name = WireUtilities;
			packageProductDependencies = (
<<<<<<< HEAD
				59AB817D2C7CA75900A18B37 /* WireDesign */,
				59AB817F2C7CAB1500A18B37 /* WireUtilitiesPackage */,
=======
				59D588802C7CD83D00CAFA0F /* WireUtilitiesPackage */,
>>>>>>> d829e61f
			);
			productName = WireUtilities;
			productReference = 3E88BD381B1F3EA300232589 /* WireUtilities.framework */;
			productType = "com.apple.product-type.framework";
		};
		3E88BD421B1F3EA300232589 /* WireUtilities-Tests */ = {
			isa = PBXNativeTarget;
			buildConfigurationList = 3E88BD4F1B1F3EA300232589 /* Build configuration list for PBXNativeTarget "WireUtilities-Tests" */;
			buildPhases = (
				3E88BD3F1B1F3EA300232589 /* Sources */,
				3E88BD401B1F3EA300232589 /* Frameworks */,
				3E88BD411B1F3EA300232589 /* Resources */,
				59D588872C7CD98800CAFA0F /* Embed Frameworks */,
<<<<<<< HEAD
				59AB81862C7CAB8200A18B37 /* Embed Frameworks */,
=======
>>>>>>> d829e61f
			);
			buildRules = (
			);
			dependencies = (
				540EF2841EFD14AA00C6C6B5 /* PBXTargetDependency */,
				3E88BD461B1F3EA300232589 /* PBXTargetDependency */,
				598E86CD2BF4D7AA00FC5438 /* PBXTargetDependency */,
			);
			name = "WireUtilities-Tests";
			packageProductDependencies = (
<<<<<<< HEAD
				59AB81832C7CAB8200A18B37 /* WireUtilitiesPackage */,
=======
				59D588842C7CD98800CAFA0F /* WireUtilitiesPackage */,
>>>>>>> d829e61f
			);
			productName = WireUtilitiesTests;
			productReference = 3E88BD431B1F3EA300232589 /* WireUtilities-Tests.xctest */;
			productType = "com.apple.product-type.bundle.unit-test";
		};
		598E86B22BF4D64000FC5438 /* WireUtilitiesSupport */ = {
			isa = PBXNativeTarget;
			buildConfigurationList = 598E86B92BF4D64100FC5438 /* Build configuration list for PBXNativeTarget "WireUtilitiesSupport" */;
			buildPhases = (
				598E86C12BF4D71200FC5438 /* Run Sourcery */,
				598E86AE2BF4D64000FC5438 /* Headers */,
				598E86AF2BF4D64000FC5438 /* Sources */,
				598E86B02BF4D64000FC5438 /* Frameworks */,
				598E86B12BF4D64000FC5438 /* Resources */,
			);
			buildRules = (
			);
			dependencies = (
				598E86BD2BF4D6A900FC5438 /* PBXTargetDependency */,
			);
			name = WireUtilitiesSupport;
			productName = Support;
			productReference = 598E86B32BF4D64000FC5438 /* WireUtilitiesSupport.framework */;
			productType = "com.apple.product-type.framework";
		};
/* End PBXNativeTarget section */

/* Begin PBXProject section */
		3E88BD2A1B1F3E8400232589 /* Project object */ = {
			isa = PBXProject;
			attributes = {
				LastSwiftUpdateCheck = 0700;
				LastUpgradeCheck = 1310;
				TargetAttributes = {
					09F028CD1B78BE2700BADDB6 = {
						CreatedOnToolsVersion = 6.4;
						DevelopmentTeam = W5KEQBF9B5;
						SystemCapabilities = {
							com.apple.ApplicationGroups.iOS = {
								enabled = 1;
							};
						};
					};
					3E88BD371B1F3EA300232589 = {
						CreatedOnToolsVersion = 6.3.2;
						DevelopmentTeam = W5KEQBF9B5;
						LastSwiftMigration = 1020;
					};
					3E88BD421B1F3EA300232589 = {
						CreatedOnToolsVersion = 6.3.2;
						LastSwiftMigration = 1020;
						TestTargetID = 09F028CD1B78BE2700BADDB6;
					};
					598E86B22BF4D64000FC5438 = {
						CreatedOnToolsVersion = 15.3;
					};
				};
			};
			buildConfigurationList = 3E88BD2D1B1F3E8400232589 /* Build configuration list for PBXProject "WireUtilities Project" */;
			compatibilityVersion = "Xcode 3.2";
			developmentRegion = en;
			hasScannedForEncodings = 0;
			knownRegions = (
				en,
				Base,
			);
			mainGroup = 3E88BD291B1F3E8400232589;
			productRefGroup = 3E88BD391B1F3EA300232589 /* Products */;
			projectDirPath = "";
			projectRoot = "";
			targets = (
				3E88BD371B1F3EA300232589 /* WireUtilities */,
				3E88BD421B1F3EA300232589 /* WireUtilities-Tests */,
				09F028CD1B78BE2700BADDB6 /* WireUtilities-tests-host */,
				598E86B22BF4D64000FC5438 /* WireUtilitiesSupport */,
			);
		};
/* End PBXProject section */

/* Begin PBXResourcesBuildPhase section */
		09F028CC1B78BE2700BADDB6 /* Resources */ = {
			isa = PBXResourcesBuildPhase;
			buildActionMask = 2147483647;
			files = (
				09F028DC1B78BE2700BADDB6 /* Main.storyboard in Resources */,
				09F028DE1B78BE2700BADDB6 /* Images.xcassets in Resources */,
			);
			runOnlyForDeploymentPostprocessing = 0;
		};
		3E88BD361B1F3EA300232589 /* Resources */ = {
			isa = PBXResourcesBuildPhase;
			buildActionMask = 2147483647;
			files = (
			);
			runOnlyForDeploymentPostprocessing = 0;
		};
		3E88BD411B1F3EA300232589 /* Resources */ = {
			isa = PBXResourcesBuildPhase;
			buildActionMask = 2147483647;
			files = (
				BF4A15CE1D47BECC0051E8BA /* appstore-sandbox.xml in Resources */,
				BF4A15D01D47BF360051E8BA /* enterprise-sandbox.xml in Resources */,
				54D06C5C1BC81AFF005F0FBB /* android_image.encrypted in Resources */,
				A94DA32726BC5DE700CC626C /* animated.gif in Resources */,
				544B2FFE1C1FF79500384477 /* data_to_hash.enc in Resources */,
				A94DA32826BC5DE700CC626C /* not_animated.gif in Resources */,
				877F50211E729CCF00894C90 /* excessive_diacritics.txt in Resources */,
				BF4A15CC1D47B8860051E8BA /* enterprise-production.xml in Resources */,
				54D06C5D1BC81B03005F0FBB /* android_image.decrypted in Resources */,
			);
			runOnlyForDeploymentPostprocessing = 0;
		};
		598E86B12BF4D64000FC5438 /* Resources */ = {
			isa = PBXResourcesBuildPhase;
			buildActionMask = 2147483647;
			files = (
			);
			runOnlyForDeploymentPostprocessing = 0;
		};
/* End PBXResourcesBuildPhase section */

/* Begin PBXShellScriptBuildPhase section */
		598E86C12BF4D71200FC5438 /* Run Sourcery */ = {
			isa = PBXShellScriptBuildPhase;
			alwaysOutOfDate = 1;
			buildActionMask = 2147483647;
			files = (
			);
			inputFileListPaths = (
			);
			inputPaths = (
			);
			name = "Run Sourcery";
			outputFileListPaths = (
			);
			outputPaths = (
			);
			runOnlyForDeploymentPostprocessing = 0;
			shellPath = /bin/sh;
			shellScript = "../scripts/run-sourcery.sh --config ./Support/Sourcery/config.yml\n";
		};
/* End PBXShellScriptBuildPhase section */

/* Begin PBXSourcesBuildPhase section */
		09F028CA1B78BE2700BADDB6 /* Sources */ = {
			isa = PBXSourcesBuildPhase;
			buildActionMask = 2147483647;
			files = (
				09F028D91B78BE2700BADDB6 /* ViewController.m in Sources */,
				09F028D61B78BE2700BADDB6 /* AppDelegate.m in Sources */,
				09F028D31B78BE2700BADDB6 /* main.m in Sources */,
			);
			runOnlyForDeploymentPostprocessing = 0;
		};
		3E88BD331B1F3EA300232589 /* Sources */ = {
			isa = PBXSourcesBuildPhase;
			buildActionMask = 2147483647;
			files = (
				877F501D1E719B2B00894C90 /* String+ExtremeCombiningCharacters.swift in Sources */,
				E67995EA2B6D403A0024BD81 /* NSSet+IsEmpty.swift in Sources */,
				5915B9502BF4ACDC00215817 /* NativelySupportedUserDefaultsKey.swift in Sources */,
				3E88BE411B1F478200232589 /* ZMFunctional.m in Sources */,
				16030DC021AEA0FE00F8032E /* Array+PartitionByKeyPath.swift in Sources */,
				EE162710250BA12900D35062 /* VolatileData.swift in Sources */,
				7C8BFFE122FC612900B3C8A5 /* ZMPropertyValidator.swift in Sources */,
				EEAB73842A31CE4100EAB4E5 /* Data+Bytes.swift in Sources */,
				3E88BF6B1B1F693F00232589 /* NSData+ZMAdditions.m in Sources */,
				EEBFE03E2A3AE58E001F1060 /* String+Random.swift in Sources */,
				54C388A81C4D5A3B00A55C79 /* NSUUID+Type1.swift in Sources */,
				EF2AFC9D228176C3008C921A /* UUID+Data.swift in Sources */,
				BFA2F03620C9480A00EBE97C /* FunctionOperators.swift in Sources */,
				54CA313D1B74F36B00B820C0 /* SwiftDebugging.swift in Sources */,
				EECE92301FFBC5540096387F /* FixedWidthInteger+Random.swift in Sources */,
				636F70472A65AD7900E086B6 /* TimerManager.swift in Sources */,
				3E88BF451B1F66B100232589 /* NSUUID+Data.m in Sources */,
				5E4BC1BC2189E6A400A8682E /* AnyProperty.swift in Sources */,
				7C8BFFE722FD612900B3C8A5 /* ZMPhoneNumberValidator.swift in Sources */,
				63DFEAD129A3845600FCA830 /* DeveloperFlag.swift in Sources */,
				5915B9522BF4AF2000215817 /* UserDefaults+NativelySupportedKey.swift in Sources */,
				D5D65A13207631A100D7F3C3 /* NSManagedObjectContext+PerformGrouped.swift in Sources */,
				A9CDCDC4237D9A14008A9BC6 /* UIColor+Mixing.swift in Sources */,
				87ECBDD51E78457C00596836 /* ExtremeCombiningCharactersValidator.swift in Sources */,
				16B75F66222EDC5000DCAFF2 /* String+Stripping.swift in Sources */,
				F15BDB1E20889773002F36E8 /* TearDownCapable.swift in Sources */,
				EF18C7D21F9E37CA0085A832 /* String+Filename.swift in Sources */,
				596C4DCE2BE0F95D00F63E61 /* NSManagedObjectContext+GroupQueue.swift in Sources */,
				54181A541F594F6B00155ABC /* FileManager+Protection.swift in Sources */,
				A9A3B1F024D9814D001AF38E /* Keychain.swift in Sources */,
				7C8BFFE522FD611700B3C8A5 /* ZMEmailAddressValidator.swift in Sources */,
				2577CB652B18D596007D3443 /* String+Clipping.swift in Sources */,
				A9C6EDE426B32E9D007F61C5 /* UTIHelper.swift in Sources */,
				5915B95F2BF4C0B400215817 /* UserNotificationCenterAbstraction.swift in Sources */,
				097E36C31B7B62150039CC4C /* NSLocale+Internal.m in Sources */,
				F19E55A822B3AAF3005C792D /* Data+ReadableHash.swift in Sources */,
				BF3A7A601D8AA9B30034FF40 /* OptionalComparison.swift in Sources */,
				BFBAE9DB1E01A8F2003FCE49 /* String+Emoji.swift in Sources */,
				5915B9622BF4C1AD00215817 /* UserNotificationCenterWrapper.swift in Sources */,
				F19E554D22AFDC8D005C792D /* String+ReadableHash.swift in Sources */,
				F9C9A7941CAEA7200039E10C /* ZMEncodedNSUUIDWithTimestamp.m in Sources */,
				EE5316442A13B61200A9E0B1 /* PrivateUserDefaults.swift in Sources */,
				1623F8F52AF1278A004F0319 /* NSManagedObjectContext+DispatchGroups.swift in Sources */,
				BF3C1B0D20DA7270001CE126 /* Equatable+OneOf.swift in Sources */,
				067BB07125068D6500946EC8 /* String+HexDecodedData.swift in Sources */,
				A94DA30826BC239400CC626C /* Data+Image.swift in Sources */,
				3E88BF631B1F68DC00232589 /* NSOperationQueue+Helpers.m in Sources */,
				EE9AEC882BD158BC00F7853F /* WireUtilities.docc in Sources */,
				546B178224192FB70091F4B3 /* ZMObjectValidationError.m in Sources */,
				54CA313F1B74F36B00B820C0 /* UnownedObject.swift in Sources */,
				3E88BE551B1F478200232589 /* ZMTimer.m in Sources */,
				54181A501F594E4100155ABC /* FileManager+Move.swift in Sources */,
				06CDC6FA2A2F2B4B00EB518D /* TimeInterval+Units.swift in Sources */,
				09F027CB1B721D7300BADDB6 /* NSUserDefaults+SharedUserDefaults.m in Sources */,
				543B04A11BC6B693008C2912 /* NSData+ZMSCrypto.m in Sources */,
				EEAB73862A31F50F00EAB4E5 /* String+Base64.swift in Sources */,
				5EE020C7214A9FC5001669F0 /* ZMAtomicInteger.m in Sources */,
				6323786A2508D34D00AD4346 /* Array+Shift.swift in Sources */,
				E6C4B37B2B68EFD6008BF384 /* NSString+Random.swift in Sources */,
				163FB9081F22302C00802AF4 /* DispatchGroupQueue.swift in Sources */,
				5E4BC1C6218C830500A8682E /* String+Spaces.swift in Sources */,
				871939C521D4D93600738968 /* ZMMobileProvisionParser.m in Sources */,
				BF3493F41EC362D400B0C314 /* Iterator+Containment.swift in Sources */,
				F9C9A78B1CAE9F9A0039E10C /* NSString+Normalization.m in Sources */,
				163FB9061F2229DF00802AF4 /* DispatchGroupContext.swift in Sources */,
				5966D8432BD7DF3100305BBC /* ZMAccentColor.swift in Sources */,
				16D964DC1F79454000390417 /* SelfUnregisteringNotificationCenterToken.swift in Sources */,
				870FFA821D82B73B007E9806 /* Data+ZMSCrypto.swift in Sources */,
				E9C337542ABC91DE0084ABCF /* Array+Cardinality.swift in Sources */,
				A9CDCDC2237D9928008A9BC6 /* UIColor+Hex.swift in Sources */,
				8735AE6F2035E3BC00DCE66E /* StringLengthValidator.swift in Sources */,
				EE1E354221E7739400F1144B /* DarwinNotificationCenter.swift in Sources */,
				A9CDCDC6237D9A6E008A9BC6 /* UIColor+Equatable.swift in Sources */,
			);
			runOnlyForDeploymentPostprocessing = 0;
		};
		3E88BD3F1B1F3EA300232589 /* Sources */ = {
			isa = PBXSourcesBuildPhase;
			buildActionMask = 2147483647;
			files = (
				BF3493F61EC36A6400B0C314 /* Iterator+ContainmentTests.swift in Sources */,
				EF2AFCA022817AC0008C921A /* UUID+DataTests.swift in Sources */,
				F9D381AE1B70B93800E6E4EB /* ZMTimerTests.m in Sources */,
				168B158C1F25F67600AB3C44 /* DispatchGroupQueueTests.swift in Sources */,
				54181A581F59516600155ABC /* FileManager+ProtectionTests.swift in Sources */,
				871939C821D4D9B000738968 /* ZMMobileProvisionParserTests.m in Sources */,
				EECE48C71FFBE45D0015BAE8 /* FixedWidthInteger_RandomTests.swift in Sources */,
				59E3C25C2BD8053000C95BD7 /* ZMAccentColorTests.swift in Sources */,
				6323786C2508D51C00AD4346 /* ArrayShiftTests.swift in Sources */,
				546E8A591B750384009EBA02 /* NSManagedObjectContext+WireUtilitiesTests.m in Sources */,
				BF3C1B1020DA7339001CE126 /* Equatable+OneOfTests.swift in Sources */,
				EE1E357421E796F100F1144B /* DarwinNotificationCenterTests.swift in Sources */,
				E6C4B37E2B6A896E008BF384 /* StringRandomTests.swift in Sources */,
				16B75F68222EE3A000DCAFF2 /* String+StrippingTests.swift in Sources */,
				7C35807F231E5F5B00D994FD /* ZMPhoneNumberValidatorTests.m in Sources */,
				546E8A4C1B74FF8F009EBA02 /* NSData+ZMAdditionsTests.m in Sources */,
				872633E81D929C28008B69D8 /* OptionalComparisonTests.swift in Sources */,
				7C35807A231E5DA000D994FD /* ZMEmailAddressValidatorTests.m in Sources */,
				5E0A1FFC2105DE2700949B3E /* MapKeyPathTests.swift in Sources */,
				EFC0C7B021772E6200380C4B /* EmojiOnlyStringTests.swift in Sources */,
				16030DC221AEA14100F8032E /* ArrayPartitionByKeyPathTests.swift in Sources */,
				F9C9A78E1CAEA0110039E10C /* NSString_NormalizationTests.m in Sources */,
				BFBAE9DD1E01A930003FCE49 /* String+EmojiTests.swift in Sources */,
				871E12351C4FEED200862958 /* UnownedNSObjectTests.swift in Sources */,
				F9D381B01B70B94300E6E4EB /* ZMFunctionalTests.m in Sources */,
				BFA2F03920C9490500EBE97C /* FunctionOperatorTests.swift in Sources */,
				A98EC2A726B8169700D10C80 /* UTIHelperTests.swift in Sources */,
				54FA8E821BC6CC3400E42980 /* NSData+ZMSCryptoTests.swift in Sources */,
				5966D83E2BD6C20700305BBC /* AccentColorTests.swift in Sources */,
				EE162712250BA6E600D35062 /* VolatileDataTests.swift in Sources */,
				877F501F1E71B69C00894C90 /* String+ExtremeCombiningCharactersTests.swift in Sources */,
				54181A521F594E6F00155ABC /* FileManager+MoveTests.swift in Sources */,
				546E8A501B750146009EBA02 /* NSOperationQueue+HelpersTests.m in Sources */,
				EEB121AC2A1759F300E74D39 /* PrivateUserDefaultsTests.swift in Sources */,
				A94DA31626BC256E00CC626C /* NSData+ImageTests.swift in Sources */,
				A9CDCDCB237D9AE3008A9BC6 /* UIColor+MixingTests.swift in Sources */,
				F9C9A7991CAEA8400039E10C /* ZMEncodedNSUUIDWithTimestampTests.m in Sources */,
				5E4BC1BE2189EA3900A8682E /* AnyPropertyTests.swift in Sources */,
				A9CDCDCA237D9AE3008A9BC6 /* ColorComponentsTests.swift in Sources */,
				EFD003562179FABC008C20D3 /* StringLengthValidatorTests.swift in Sources */,
				54C388AA1C4D5AF600A55C79 /* NSUUID+Type1Tests.swift in Sources */,
				546E8A531B7501D0009EBA02 /* NSUUID+DataTests.m in Sources */,
				5E7C6CC1214AA1A2004C30B5 /* AtomicIntegerTests.swift in Sources */,
				546E8A621B75045E009EBA02 /* UnownedObjectTests.swift in Sources */,
				D56A2D4A207E408C00DB59F5 /* NSManagedObjectContext+SwiftTests.swift in Sources */,
				163FB90C1F25EA0B00802AF4 /* DispatchGroupContextTests.swift in Sources */,
				EF18C7DA1F9E3D3B0085A832 /* String+FilenameTests.swift in Sources */,
				09F027D01B721DA300BADDB6 /* NSUserDefaults+SharedUserDefaultsTests.m in Sources */,
			);
			runOnlyForDeploymentPostprocessing = 0;
		};
		598E86AF2BF4D64000FC5438 /* Sources */ = {
			isa = PBXSourcesBuildPhase;
			buildActionMask = 2147483647;
			files = (
				598E86C72BF4D77200FC5438 /* AutoMockable.generated.swift in Sources */,
				59F654252BF83DC500E521E0 /* MockUserNotificationCenterAbstraction.swift in Sources */,
			);
			runOnlyForDeploymentPostprocessing = 0;
		};
/* End PBXSourcesBuildPhase section */

/* Begin PBXTargetDependency section */
		3E88BD461B1F3EA300232589 /* PBXTargetDependency */ = {
			isa = PBXTargetDependency;
			target = 3E88BD371B1F3EA300232589 /* WireUtilities */;
			targetProxy = 3E88BD451B1F3EA300232589 /* PBXContainerItemProxy */;
		};
		540EF2841EFD14AA00C6C6B5 /* PBXTargetDependency */ = {
			isa = PBXTargetDependency;
			target = 09F028CD1B78BE2700BADDB6 /* WireUtilities-tests-host */;
			targetProxy = 540EF2831EFD14AA00C6C6B5 /* PBXContainerItemProxy */;
		};
		598E86BD2BF4D6A900FC5438 /* PBXTargetDependency */ = {
			isa = PBXTargetDependency;
			target = 3E88BD371B1F3EA300232589 /* WireUtilities */;
			targetProxy = 598E86BC2BF4D6A900FC5438 /* PBXContainerItemProxy */;
		};
		598E86CD2BF4D7AA00FC5438 /* PBXTargetDependency */ = {
			isa = PBXTargetDependency;
			target = 598E86B22BF4D64000FC5438 /* WireUtilitiesSupport */;
			targetProxy = 598E86CC2BF4D7AA00FC5438 /* PBXContainerItemProxy */;
		};
		F1D567B3207BA4CF00CCDD77 /* PBXTargetDependency */ = {
			isa = PBXTargetDependency;
			target = 3E88BD371B1F3EA300232589 /* WireUtilities */;
			targetProxy = F1D567B2207BA4CF00CCDD77 /* PBXContainerItemProxy */;
		};
/* End PBXTargetDependency section */

/* Begin PBXVariantGroup section */
		09F028DA1B78BE2700BADDB6 /* Main.storyboard */ = {
			isa = PBXVariantGroup;
			children = (
				09F028DB1B78BE2700BADDB6 /* Base */,
			);
			name = Main.storyboard;
			sourceTree = "<group>";
		};
/* End PBXVariantGroup section */

/* Begin XCBuildConfiguration section */
		09F028EE1B78BE2800BADDB6 /* Debug */ = {
			isa = XCBuildConfiguration;
			baseConfigurationReference = F1E148C0207BAECF00F81833 /* ios-test-host.xcconfig */;
			buildSettings = {
				ASSETCATALOG_COMPILER_APPICON_NAME = AppIcon;
				CODE_SIGN_ENTITLEMENTS = "WireUtilities-tests-host/WireUtilities-tests-host.entitlements";
				INFOPLIST_FILE = "WireUtilities-tests-host/Info.plist";
				LD_RUNPATH_SEARCH_PATHS = (
					"$(inherited)",
					"@executable_path/Frameworks",
				);
				PRODUCT_BUNDLE_IDENTIFIER = "com.wire.$(PRODUCT_NAME:rfc1034identifier)";
				PRODUCT_NAME = "$(TARGET_NAME)";
				WIRE_BUNDLE_ID = "com.wearezeta.zclient-alpha";
			};
			name = Debug;
		};
		09F028EF1B78BE2800BADDB6 /* Release */ = {
			isa = XCBuildConfiguration;
			baseConfigurationReference = F1E148C0207BAECF00F81833 /* ios-test-host.xcconfig */;
			buildSettings = {
				ASSETCATALOG_COMPILER_APPICON_NAME = AppIcon;
				CODE_SIGN_ENTITLEMENTS = "WireUtilities-tests-host/WireUtilities-tests-host.entitlements";
				INFOPLIST_FILE = "WireUtilities-tests-host/Info.plist";
				LD_RUNPATH_SEARCH_PATHS = (
					"$(inherited)",
					"@executable_path/Frameworks",
				);
				PRODUCT_BUNDLE_IDENTIFIER = "com.wire.$(PRODUCT_NAME:rfc1034identifier)";
				PRODUCT_NAME = "$(TARGET_NAME)";
				WIRE_BUNDLE_ID = "com.wearezeta.zclient-alpha";
			};
			name = Release;
		};
		3E88BD2E1B1F3E8400232589 /* Debug */ = {
			isa = XCBuildConfiguration;
			baseConfigurationReference = F1E148C4207BAED000F81833 /* project-debug.xcconfig */;
			buildSettings = {
				SWIFT_SWIFT3_OBJC_INFERENCE = Off;
			};
			name = Debug;
		};
		3E88BD2F1B1F3E8400232589 /* Release */ = {
			isa = XCBuildConfiguration;
			baseConfigurationReference = F1E148CC207BAED000F81833 /* project.xcconfig */;
			buildSettings = {
				SWIFT_SWIFT3_OBJC_INFERENCE = Off;
			};
			name = Release;
		};
		3E88BD4D1B1F3EA300232589 /* Debug */ = {
			isa = XCBuildConfiguration;
			baseConfigurationReference = 54C1B0FB1B31A1E400CB8CF3 /* WireUtilities.xcconfig */;
			buildSettings = {
				CODE_SIGN_IDENTITY = "";
				INFOPLIST_FILE = "$(SRCROOT)/Resources/WireUtilities-Info.plist";
				ONLY_ACTIVE_ARCH = YES;
				PRODUCT_BUNDLE_IDENTIFIER = "com.wire.$(PRODUCT_NAME:rfc1034identifier)";
				SKIP_INSTALL = YES;
			};
			name = Debug;
		};
		3E88BD4E1B1F3EA300232589 /* Release */ = {
			isa = XCBuildConfiguration;
			baseConfigurationReference = 54C1B0FB1B31A1E400CB8CF3 /* WireUtilities.xcconfig */;
			buildSettings = {
				CODE_SIGN_IDENTITY = "";
				INFOPLIST_FILE = "$(SRCROOT)/Resources/WireUtilities-Info.plist";
				PRODUCT_BUNDLE_IDENTIFIER = "com.wire.$(PRODUCT_NAME:rfc1034identifier)";
				SKIP_INSTALL = YES;
			};
			name = Release;
		};
		3E88BD501B1F3EA300232589 /* Debug */ = {
			isa = XCBuildConfiguration;
			baseConfigurationReference = F1E148C6207BAED000F81833 /* ios-test-target.xcconfig */;
			buildSettings = {
				INFOPLIST_FILE = "Resources/WireUtilities-Test-Info.plist";
				PRODUCT_BUNDLE_IDENTIFIER = "com.wire.$(PRODUCT_NAME:rfc1034identifier)";
				PRODUCT_NAME = "WireUtilities-Tests";
				SWIFT_OBJC_BRIDGING_HEADER = "Tests/WireUtilities-ios-tests-Bridging-Header.h";
				TEST_HOST = "$(BUILT_PRODUCTS_DIR)/WireUtilities-tests-host.app/WireUtilities-tests-host";
				VALIDATE_WORKSPACE = YES;
			};
			name = Debug;
		};
		3E88BD511B1F3EA300232589 /* Release */ = {
			isa = XCBuildConfiguration;
			baseConfigurationReference = F1E148C6207BAED000F81833 /* ios-test-target.xcconfig */;
			buildSettings = {
				INFOPLIST_FILE = "Resources/WireUtilities-Test-Info.plist";
				PRODUCT_BUNDLE_IDENTIFIER = "com.wire.$(PRODUCT_NAME:rfc1034identifier)";
				PRODUCT_NAME = "WireUtilities-Tests";
				SWIFT_OBJC_BRIDGING_HEADER = "Tests/WireUtilities-ios-tests-Bridging-Header.h";
				TEST_HOST = "$(BUILT_PRODUCTS_DIR)/WireUtilities-tests-host.app/WireUtilities-tests-host";
				VALIDATE_WORKSPACE = YES;
			};
			name = Release;
		};
		598E86B72BF4D64100FC5438 /* Debug */ = {
			isa = XCBuildConfiguration;
			buildSettings = {
				ALWAYS_SEARCH_USER_PATHS = NO;
				ASSETCATALOG_COMPILER_GENERATE_SWIFT_ASSET_SYMBOL_EXTENSIONS = YES;
				CLANG_ANALYZER_NONNULL = YES;
				CLANG_ANALYZER_NUMBER_OBJECT_CONVERSION = YES_AGGRESSIVE;
				CLANG_CXX_LANGUAGE_STANDARD = "gnu++20";
				CLANG_ENABLE_MODULES = YES;
				CLANG_ENABLE_OBJC_ARC = YES;
				CLANG_ENABLE_OBJC_WEAK = YES;
				CLANG_WARN_BLOCK_CAPTURE_AUTORELEASING = YES;
				CLANG_WARN_BOOL_CONVERSION = YES;
				CLANG_WARN_COMMA = YES;
				CLANG_WARN_CONSTANT_CONVERSION = YES;
				CLANG_WARN_DEPRECATED_OBJC_IMPLEMENTATIONS = YES;
				CLANG_WARN_DIRECT_OBJC_ISA_USAGE = YES_ERROR;
				CLANG_WARN_DOCUMENTATION_COMMENTS = YES;
				CLANG_WARN_EMPTY_BODY = YES;
				CLANG_WARN_ENUM_CONVERSION = YES;
				CLANG_WARN_INFINITE_RECURSION = YES;
				CLANG_WARN_INT_CONVERSION = YES;
				CLANG_WARN_NON_LITERAL_NULL_CONVERSION = YES;
				CLANG_WARN_OBJC_IMPLICIT_RETAIN_SELF = YES;
				CLANG_WARN_OBJC_LITERAL_CONVERSION = YES;
				CLANG_WARN_OBJC_ROOT_CLASS = YES_ERROR;
				CLANG_WARN_QUOTED_INCLUDE_IN_FRAMEWORK_HEADER = YES;
				CLANG_WARN_RANGE_LOOP_ANALYSIS = YES;
				CLANG_WARN_STRICT_PROTOTYPES = YES;
				CLANG_WARN_SUSPICIOUS_MOVE = YES;
				CLANG_WARN_UNGUARDED_AVAILABILITY = YES_AGGRESSIVE;
				CLANG_WARN_UNREACHABLE_CODE = YES;
				CLANG_WARN__DUPLICATE_METHOD_MATCH = YES;
				CODE_SIGN_STYLE = Automatic;
				COPY_PHASE_STRIP = NO;
				CURRENT_PROJECT_VERSION = 1;
				DEBUG_INFORMATION_FORMAT = dwarf;
				DEFINES_MODULE = YES;
				DYLIB_COMPATIBILITY_VERSION = 1;
				DYLIB_CURRENT_VERSION = 1;
				DYLIB_INSTALL_NAME_BASE = "@rpath";
				ENABLE_MODULE_VERIFIER = YES;
				ENABLE_STRICT_OBJC_MSGSEND = YES;
				ENABLE_TESTABILITY = YES;
				GCC_C_LANGUAGE_STANDARD = gnu17;
				GCC_DYNAMIC_NO_PIC = NO;
				GCC_NO_COMMON_BLOCKS = YES;
				GCC_OPTIMIZATION_LEVEL = 0;
				GCC_PREPROCESSOR_DEFINITIONS = (
					"DEBUG=1",
					"$(inherited)",
				);
				GCC_WARN_64_TO_32_BIT_CONVERSION = YES;
				GCC_WARN_ABOUT_RETURN_TYPE = YES_ERROR;
				GCC_WARN_UNDECLARED_SELECTOR = YES;
				GCC_WARN_UNINITIALIZED_AUTOS = YES_AGGRESSIVE;
				GCC_WARN_UNUSED_FUNCTION = YES;
				GCC_WARN_UNUSED_VARIABLE = YES;
				GENERATE_INFOPLIST_FILE = YES;
				INFOPLIST_KEY_NSHumanReadableCopyright = "Copyright © 2024 Wire Swiss GmbH. All rights reserved.";
				INSTALL_PATH = "$(LOCAL_LIBRARY_DIR)/Frameworks";
				IPHONEOS_DEPLOYMENT_TARGET = 15.0;
				LD_RUNPATH_SEARCH_PATHS = (
					"$(inherited)",
					"@executable_path/Frameworks",
					"@loader_path/Frameworks",
				);
				LOCALIZATION_PREFERS_STRING_CATALOGS = YES;
				MARKETING_VERSION = 1.0;
				MODULE_VERIFIER_SUPPORTED_LANGUAGES = "objective-c objective-c++";
				MODULE_VERIFIER_SUPPORTED_LANGUAGE_STANDARDS = "gnu17 gnu++20";
				MTL_ENABLE_DEBUG_INFO = INCLUDE_SOURCE;
				MTL_FAST_MATH = YES;
				ONLY_ACTIVE_ARCH = YES;
				PRODUCT_BUNDLE_IDENTIFIER = com.wire.WireUtilitiesSupport;
				PRODUCT_NAME = "$(TARGET_NAME:c99extidentifier)";
				SDKROOT = iphoneos;
				SKIP_INSTALL = YES;
				SWIFT_ACTIVE_COMPILATION_CONDITIONS = "DEBUG $(inherited)";
				SWIFT_EMIT_LOC_STRINGS = YES;
				SWIFT_INSTALL_OBJC_HEADER = NO;
				SWIFT_OPTIMIZATION_LEVEL = "-Onone";
				SWIFT_VERSION = 5.0;
				TARGETED_DEVICE_FAMILY = "1,2";
				VERSIONING_SYSTEM = "apple-generic";
				VERSION_INFO_PREFIX = "";
			};
			name = Debug;
		};
		598E86B82BF4D64100FC5438 /* Release */ = {
			isa = XCBuildConfiguration;
			buildSettings = {
				ALWAYS_SEARCH_USER_PATHS = NO;
				ASSETCATALOG_COMPILER_GENERATE_SWIFT_ASSET_SYMBOL_EXTENSIONS = YES;
				CLANG_ANALYZER_NONNULL = YES;
				CLANG_ANALYZER_NUMBER_OBJECT_CONVERSION = YES_AGGRESSIVE;
				CLANG_CXX_LANGUAGE_STANDARD = "gnu++20";
				CLANG_ENABLE_MODULES = YES;
				CLANG_ENABLE_OBJC_ARC = YES;
				CLANG_ENABLE_OBJC_WEAK = YES;
				CLANG_WARN_BLOCK_CAPTURE_AUTORELEASING = YES;
				CLANG_WARN_BOOL_CONVERSION = YES;
				CLANG_WARN_COMMA = YES;
				CLANG_WARN_CONSTANT_CONVERSION = YES;
				CLANG_WARN_DEPRECATED_OBJC_IMPLEMENTATIONS = YES;
				CLANG_WARN_DIRECT_OBJC_ISA_USAGE = YES_ERROR;
				CLANG_WARN_DOCUMENTATION_COMMENTS = YES;
				CLANG_WARN_EMPTY_BODY = YES;
				CLANG_WARN_ENUM_CONVERSION = YES;
				CLANG_WARN_INFINITE_RECURSION = YES;
				CLANG_WARN_INT_CONVERSION = YES;
				CLANG_WARN_NON_LITERAL_NULL_CONVERSION = YES;
				CLANG_WARN_OBJC_IMPLICIT_RETAIN_SELF = YES;
				CLANG_WARN_OBJC_LITERAL_CONVERSION = YES;
				CLANG_WARN_OBJC_ROOT_CLASS = YES_ERROR;
				CLANG_WARN_QUOTED_INCLUDE_IN_FRAMEWORK_HEADER = YES;
				CLANG_WARN_RANGE_LOOP_ANALYSIS = YES;
				CLANG_WARN_STRICT_PROTOTYPES = YES;
				CLANG_WARN_SUSPICIOUS_MOVE = YES;
				CLANG_WARN_UNGUARDED_AVAILABILITY = YES_AGGRESSIVE;
				CLANG_WARN_UNREACHABLE_CODE = YES;
				CLANG_WARN__DUPLICATE_METHOD_MATCH = YES;
				CODE_SIGN_STYLE = Automatic;
				COPY_PHASE_STRIP = NO;
				CURRENT_PROJECT_VERSION = 1;
				DEBUG_INFORMATION_FORMAT = "dwarf-with-dsym";
				DEFINES_MODULE = YES;
				DYLIB_COMPATIBILITY_VERSION = 1;
				DYLIB_CURRENT_VERSION = 1;
				DYLIB_INSTALL_NAME_BASE = "@rpath";
				ENABLE_MODULE_VERIFIER = YES;
				ENABLE_NS_ASSERTIONS = NO;
				ENABLE_STRICT_OBJC_MSGSEND = YES;
				GCC_C_LANGUAGE_STANDARD = gnu17;
				GCC_NO_COMMON_BLOCKS = YES;
				GCC_WARN_64_TO_32_BIT_CONVERSION = YES;
				GCC_WARN_ABOUT_RETURN_TYPE = YES_ERROR;
				GCC_WARN_UNDECLARED_SELECTOR = YES;
				GCC_WARN_UNINITIALIZED_AUTOS = YES_AGGRESSIVE;
				GCC_WARN_UNUSED_FUNCTION = YES;
				GCC_WARN_UNUSED_VARIABLE = YES;
				GENERATE_INFOPLIST_FILE = YES;
				INFOPLIST_KEY_NSHumanReadableCopyright = "Copyright © 2024 Wire Swiss GmbH. All rights reserved.";
				INSTALL_PATH = "$(LOCAL_LIBRARY_DIR)/Frameworks";
				IPHONEOS_DEPLOYMENT_TARGET = 15.0;
				LD_RUNPATH_SEARCH_PATHS = (
					"$(inherited)",
					"@executable_path/Frameworks",
					"@loader_path/Frameworks",
				);
				LOCALIZATION_PREFERS_STRING_CATALOGS = YES;
				MARKETING_VERSION = 1.0;
				MODULE_VERIFIER_SUPPORTED_LANGUAGES = "objective-c objective-c++";
				MODULE_VERIFIER_SUPPORTED_LANGUAGE_STANDARDS = "gnu17 gnu++20";
				MTL_ENABLE_DEBUG_INFO = NO;
				MTL_FAST_MATH = YES;
				PRODUCT_BUNDLE_IDENTIFIER = com.wire.WireUtilitiesSupport;
				PRODUCT_NAME = "$(TARGET_NAME:c99extidentifier)";
				SDKROOT = iphoneos;
				SKIP_INSTALL = YES;
				SWIFT_COMPILATION_MODE = wholemodule;
				SWIFT_EMIT_LOC_STRINGS = YES;
				SWIFT_INSTALL_OBJC_HEADER = NO;
				SWIFT_VERSION = 5.0;
				TARGETED_DEVICE_FAMILY = "1,2";
				VALIDATE_PRODUCT = YES;
				VERSIONING_SYSTEM = "apple-generic";
				VERSION_INFO_PREFIX = "";
			};
			name = Release;
		};
/* End XCBuildConfiguration section */

/* Begin XCConfigurationList section */
		09F028F21B78BE2800BADDB6 /* Build configuration list for PBXNativeTarget "WireUtilities-tests-host" */ = {
			isa = XCConfigurationList;
			buildConfigurations = (
				09F028EE1B78BE2800BADDB6 /* Debug */,
				09F028EF1B78BE2800BADDB6 /* Release */,
			);
			defaultConfigurationIsVisible = 0;
			defaultConfigurationName = Release;
		};
		3E88BD2D1B1F3E8400232589 /* Build configuration list for PBXProject "WireUtilities Project" */ = {
			isa = XCConfigurationList;
			buildConfigurations = (
				3E88BD2E1B1F3E8400232589 /* Debug */,
				3E88BD2F1B1F3E8400232589 /* Release */,
			);
			defaultConfigurationIsVisible = 0;
			defaultConfigurationName = Release;
		};
		3E88BD4C1B1F3EA300232589 /* Build configuration list for PBXNativeTarget "WireUtilities" */ = {
			isa = XCConfigurationList;
			buildConfigurations = (
				3E88BD4D1B1F3EA300232589 /* Debug */,
				3E88BD4E1B1F3EA300232589 /* Release */,
			);
			defaultConfigurationIsVisible = 0;
			defaultConfigurationName = Release;
		};
		3E88BD4F1B1F3EA300232589 /* Build configuration list for PBXNativeTarget "WireUtilities-Tests" */ = {
			isa = XCConfigurationList;
			buildConfigurations = (
				3E88BD501B1F3EA300232589 /* Debug */,
				3E88BD511B1F3EA300232589 /* Release */,
			);
			defaultConfigurationIsVisible = 0;
			defaultConfigurationName = Release;
		};
		598E86B92BF4D64100FC5438 /* Build configuration list for PBXNativeTarget "WireUtilitiesSupport" */ = {
			isa = XCConfigurationList;
			buildConfigurations = (
				598E86B72BF4D64100FC5438 /* Debug */,
				598E86B82BF4D64100FC5438 /* Release */,
			);
			defaultConfigurationIsVisible = 0;
			defaultConfigurationName = Release;
		};
/* End XCConfigurationList section */

/* Begin XCSwiftPackageProductDependency section */
<<<<<<< HEAD
		59AB817D2C7CA75900A18B37 /* WireDesign */ = {
			isa = XCSwiftPackageProductDependency;
			productName = WireDesign;
		};
		59AB817F2C7CAB1500A18B37 /* WireUtilitiesPackage */ = {
			isa = XCSwiftPackageProductDependency;
			productName = WireUtilitiesPackage;
		};
		59AB81832C7CAB8200A18B37 /* WireUtilitiesPackage */ = {
			isa = XCSwiftPackageProductDependency;
			productName = WireUtilitiesPackage;
		};
=======
>>>>>>> d829e61f
		59D588802C7CD83D00CAFA0F /* WireUtilitiesPackage */ = {
			isa = XCSwiftPackageProductDependency;
			productName = WireUtilitiesPackage;
		};
		59D588842C7CD98800CAFA0F /* WireUtilitiesPackage */ = {
			isa = XCSwiftPackageProductDependency;
			productName = WireUtilitiesPackage;
		};
/* End XCSwiftPackageProductDependency section */
	};
	rootObject = 3E88BD2A1B1F3E8400232589 /* Project object */;
}<|MERGE_RESOLUTION|>--- conflicted
+++ resolved
@@ -74,12 +74,9 @@
 		598E86BA2BF4D6A900FC5438 /* WireUtilities.framework in Frameworks */ = {isa = PBXBuildFile; fileRef = 3E88BD381B1F3EA300232589 /* WireUtilities.framework */; };
 		598E86C72BF4D77200FC5438 /* AutoMockable.generated.swift in Sources */ = {isa = PBXBuildFile; fileRef = 598E86C22BF4D77200FC5438 /* AutoMockable.generated.swift */; };
 		598E86CA2BF4D7AA00FC5438 /* WireUtilitiesSupport.framework in Frameworks */ = {isa = PBXBuildFile; fileRef = 598E86B32BF4D64000FC5438 /* WireUtilitiesSupport.framework */; };
-<<<<<<< HEAD
 		59AB817E2C7CA75900A18B37 /* WireDesign in Frameworks */ = {isa = PBXBuildFile; productRef = 59AB817D2C7CA75900A18B37 /* WireDesign */; };
 		59AB81802C7CAB1500A18B37 /* WireUtilitiesPackage in Frameworks */ = {isa = PBXBuildFile; productRef = 59AB817F2C7CAB1500A18B37 /* WireUtilitiesPackage */; };
 		59AB81842C7CAB8200A18B37 /* WireUtilitiesPackage in Frameworks */ = {isa = PBXBuildFile; productRef = 59AB81832C7CAB8200A18B37 /* WireUtilitiesPackage */; };
-=======
->>>>>>> d829e61f
 		59D588812C7CD83D00CAFA0F /* WireUtilitiesPackage in Frameworks */ = {isa = PBXBuildFile; productRef = 59D588802C7CD83D00CAFA0F /* WireUtilitiesPackage */; };
 		59D588852C7CD98800CAFA0F /* WireUtilitiesPackage in Frameworks */ = {isa = PBXBuildFile; productRef = 59D588842C7CD98800CAFA0F /* WireUtilitiesPackage */; };
 		59E3C25C2BD8053000C95BD7 /* ZMAccentColorTests.swift in Sources */ = {isa = PBXBuildFile; fileRef = 59E3C25B2BD8053000C95BD7 /* ZMAccentColorTests.swift */; };
@@ -216,7 +213,6 @@
 /* End PBXContainerItemProxy section */
 
 /* Begin PBXCopyFilesBuildPhase section */
-<<<<<<< HEAD
 		59AB81822C7CAB1500A18B37 /* Embed Frameworks */ = {
 			isa = PBXCopyFilesBuildPhase;
 			buildActionMask = 2147483647;
@@ -237,8 +233,6 @@
 			name = "Embed Frameworks";
 			runOnlyForDeploymentPostprocessing = 0;
 		};
-=======
->>>>>>> d829e61f
 		59D588832C7CD83D00CAFA0F /* Embed Frameworks */ = {
 			isa = PBXCopyFilesBuildPhase;
 			buildActionMask = 2147483647;
@@ -460,11 +454,8 @@
 			files = (
 				EE712FC8295487A9006EA7B3 /* WireSystem.framework in Frameworks */,
 				59D588812C7CD83D00CAFA0F /* WireUtilitiesPackage in Frameworks */,
-<<<<<<< HEAD
 				59AB817E2C7CA75900A18B37 /* WireDesign in Frameworks */,
 				59AB81802C7CAB1500A18B37 /* WireUtilitiesPackage in Frameworks */,
-=======
->>>>>>> d829e61f
 			);
 			runOnlyForDeploymentPostprocessing = 0;
 		};
@@ -475,10 +466,7 @@
 				598E86CA2BF4D7AA00FC5438 /* WireUtilitiesSupport.framework in Frameworks */,
 				3E88BD441B1F3EA300232589 /* WireUtilities.framework in Frameworks */,
 				59D588852C7CD98800CAFA0F /* WireUtilitiesPackage in Frameworks */,
-<<<<<<< HEAD
 				59AB81842C7CAB8200A18B37 /* WireUtilitiesPackage in Frameworks */,
-=======
->>>>>>> d829e61f
 			);
 			runOnlyForDeploymentPostprocessing = 0;
 		};
@@ -948,10 +936,7 @@
 				3E88BD341B1F3EA300232589 /* Frameworks */,
 				3E88BD361B1F3EA300232589 /* Resources */,
 				59D588832C7CD83D00CAFA0F /* Embed Frameworks */,
-<<<<<<< HEAD
 				59AB81822C7CAB1500A18B37 /* Embed Frameworks */,
-=======
->>>>>>> d829e61f
 			);
 			buildRules = (
 			);
@@ -959,12 +944,8 @@
 			);
 			name = WireUtilities;
 			packageProductDependencies = (
-<<<<<<< HEAD
 				59AB817D2C7CA75900A18B37 /* WireDesign */,
 				59AB817F2C7CAB1500A18B37 /* WireUtilitiesPackage */,
-=======
-				59D588802C7CD83D00CAFA0F /* WireUtilitiesPackage */,
->>>>>>> d829e61f
 			);
 			productName = WireUtilities;
 			productReference = 3E88BD381B1F3EA300232589 /* WireUtilities.framework */;
@@ -978,10 +959,7 @@
 				3E88BD401B1F3EA300232589 /* Frameworks */,
 				3E88BD411B1F3EA300232589 /* Resources */,
 				59D588872C7CD98800CAFA0F /* Embed Frameworks */,
-<<<<<<< HEAD
 				59AB81862C7CAB8200A18B37 /* Embed Frameworks */,
-=======
->>>>>>> d829e61f
 			);
 			buildRules = (
 			);
@@ -992,11 +970,7 @@
 			);
 			name = "WireUtilities-Tests";
 			packageProductDependencies = (
-<<<<<<< HEAD
 				59AB81832C7CAB8200A18B37 /* WireUtilitiesPackage */,
-=======
-				59D588842C7CD98800CAFA0F /* WireUtilitiesPackage */,
->>>>>>> d829e61f
 			);
 			productName = WireUtilitiesTests;
 			productReference = 3E88BD431B1F3EA300232589 /* WireUtilities-Tests.xctest */;
@@ -1658,7 +1632,6 @@
 /* End XCConfigurationList section */
 
 /* Begin XCSwiftPackageProductDependency section */
-<<<<<<< HEAD
 		59AB817D2C7CA75900A18B37 /* WireDesign */ = {
 			isa = XCSwiftPackageProductDependency;
 			productName = WireDesign;
@@ -1671,8 +1644,6 @@
 			isa = XCSwiftPackageProductDependency;
 			productName = WireUtilitiesPackage;
 		};
-=======
->>>>>>> d829e61f
 		59D588802C7CD83D00CAFA0F /* WireUtilitiesPackage */ = {
 			isa = XCSwiftPackageProductDependency;
 			productName = WireUtilitiesPackage;
