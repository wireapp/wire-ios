--- conflicted
+++ resolved
@@ -159,7 +159,6 @@
 		EE162712250BA6E600D35062 /* VolatileDataTests.swift in Sources */ = {isa = PBXBuildFile; fileRef = EE162711250BA6E600D35062 /* VolatileDataTests.swift */; };
 		EE1E354221E7739400F1144B /* DarwinNotificationCenter.swift in Sources */ = {isa = PBXBuildFile; fileRef = EE1E354121E7739400F1144B /* DarwinNotificationCenter.swift */; };
 		EE1E357421E796F100F1144B /* DarwinNotificationCenterTests.swift in Sources */ = {isa = PBXBuildFile; fileRef = EE1E357321E796F100F1144B /* DarwinNotificationCenterTests.swift */; };
-		EE2E95E52A8B438700325A0C /* TimeInterval+Extensions.swift in Sources */ = {isa = PBXBuildFile; fileRef = EE2E95E42A8B438700325A0C /* TimeInterval+Extensions.swift */; };
 		EE5316442A13B61200A9E0B1 /* PrivateUserDefaults.swift in Sources */ = {isa = PBXBuildFile; fileRef = EE5316432A13B61200A9E0B1 /* PrivateUserDefaults.swift */; };
 		EE712FC8295487A9006EA7B3 /* WireSystem.framework in Frameworks */ = {isa = PBXBuildFile; fileRef = EE712FC7295487A8006EA7B3 /* WireSystem.framework */; };
 		EE98A0AE296EFBE60055E981 /* WireTesting.framework in Frameworks */ = {isa = PBXBuildFile; fileRef = EE98A0AD296EFBE60055E981 /* WireTesting.framework */; };
@@ -405,7 +404,6 @@
 		EE162711250BA6E600D35062 /* VolatileDataTests.swift */ = {isa = PBXFileReference; lastKnownFileType = sourcecode.swift; name = VolatileDataTests.swift; path = Source/VolatileDataTests.swift; sourceTree = "<group>"; };
 		EE1E354121E7739400F1144B /* DarwinNotificationCenter.swift */ = {isa = PBXFileReference; lastKnownFileType = sourcecode.swift; path = DarwinNotificationCenter.swift; sourceTree = "<group>"; };
 		EE1E357321E796F100F1144B /* DarwinNotificationCenterTests.swift */ = {isa = PBXFileReference; lastKnownFileType = sourcecode.swift; path = DarwinNotificationCenterTests.swift; sourceTree = "<group>"; };
-		EE2E95E42A8B438700325A0C /* TimeInterval+Extensions.swift */ = {isa = PBXFileReference; lastKnownFileType = sourcecode.swift; path = "TimeInterval+Extensions.swift"; sourceTree = "<group>"; };
 		EE5316432A13B61200A9E0B1 /* PrivateUserDefaults.swift */ = {isa = PBXFileReference; lastKnownFileType = sourcecode.swift; path = PrivateUserDefaults.swift; sourceTree = "<group>"; };
 		EE712FC7295487A8006EA7B3 /* WireSystem.framework */ = {isa = PBXFileReference; explicitFileType = wrapper.framework; path = WireSystem.framework; sourceTree = BUILT_PRODUCTS_DIR; };
 		EE98A0AD296EFBE60055E981 /* WireTesting.framework */ = {isa = PBXFileReference; explicitFileType = wrapper.framework; path = WireTesting.framework; sourceTree = BUILT_PRODUCTS_DIR; };
@@ -597,11 +595,7 @@
 				EE16270F250BA12900D35062 /* VolatileData.swift */,
 				A9C6EDE326B32E9D007F61C5 /* UTIHelper.swift */,
 				63DFEAD029A3845600FCA830 /* DeveloperFlag.swift */,
-<<<<<<< HEAD
-				EE2E95E42A8B438700325A0C /* TimeInterval+Extensions.swift */,
-=======
 				06CDC6F92A2F2B4B00EB518D /* TimeInterval+Units.swift */,
->>>>>>> 57ab4e23
 			);
 			path = Source;
 			sourceTree = "<group>";
@@ -1101,7 +1095,6 @@
 				3E88BF6F1B1F693F00232589 /* NSDate+Utility.m in Sources */,
 				543B04A11BC6B693008C2912 /* NSData+ZMSCrypto.m in Sources */,
 				EEAB73862A31F50F00EAB4E5 /* String+Base64.swift in Sources */,
-				EE2E95E52A8B438700325A0C /* TimeInterval+Extensions.swift in Sources */,
 				5EE020C7214A9FC5001669F0 /* ZMAtomicInteger.m in Sources */,
 				6323786A2508D34D00AD4346 /* Array+Shift.swift in Sources */,
 				D504CD372090CB2900A78DAA /* Flip.swift in Sources */,
