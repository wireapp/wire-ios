// !$*UTF8*$!
{
	archiveVersion = 1;
	classes = {
	};
	objectVersion = 54;
	objects = {

/* Begin PBXBuildFile section */
		0125F73F2B29E7E200D989AB /* Sequence_AsyncTests.swift in Sources */ = {isa = PBXBuildFile; fileRef = 0125F73E2B29E7E200D989AB /* Sequence_AsyncTests.swift */; };
		014C36B62B2754FC00D7E8EA /* Sequence+Async.swift in Sources */ = {isa = PBXBuildFile; fileRef = 014C36B52B2754FC00D7E8EA /* Sequence+Async.swift */; };
		067BB07125068D6500946EC8 /* String+HexDecodedData.swift in Sources */ = {isa = PBXBuildFile; fileRef = 067BB07025068D6500946EC8 /* String+HexDecodedData.swift */; };
		06CDC6FA2A2F2B4B00EB518D /* TimeInterval+Units.swift in Sources */ = {isa = PBXBuildFile; fileRef = 06CDC6F92A2F2B4B00EB518D /* TimeInterval+Units.swift */; };
		097E36C31B7B62150039CC4C /* NSLocale+Internal.m in Sources */ = {isa = PBXBuildFile; fileRef = 097E36C21B7B62150039CC4C /* NSLocale+Internal.m */; };
		097E36C51B7B631C0039CC4C /* NSLocale+Internal.h in Headers */ = {isa = PBXBuildFile; fileRef = 097E36C41B7B631C0039CC4C /* NSLocale+Internal.h */; settings = {ATTRIBUTES = (Public, ); }; };
		09F027CB1B721D7300BADDB6 /* NSUserDefaults+SharedUserDefaults.m in Sources */ = {isa = PBXBuildFile; fileRef = 09F027C81B721D7300BADDB6 /* NSUserDefaults+SharedUserDefaults.m */; };
		09F027D01B721DA300BADDB6 /* NSUserDefaults+SharedUserDefaultsTests.m in Sources */ = {isa = PBXBuildFile; fileRef = 09F027CD1B721D8300BADDB6 /* NSUserDefaults+SharedUserDefaultsTests.m */; };
		09F028D31B78BE2700BADDB6 /* main.m in Sources */ = {isa = PBXBuildFile; fileRef = 09F028D21B78BE2700BADDB6 /* main.m */; };
		09F028D61B78BE2700BADDB6 /* AppDelegate.m in Sources */ = {isa = PBXBuildFile; fileRef = 09F028D51B78BE2700BADDB6 /* AppDelegate.m */; };
		09F028D91B78BE2700BADDB6 /* ViewController.m in Sources */ = {isa = PBXBuildFile; fileRef = 09F028D81B78BE2700BADDB6 /* ViewController.m */; };
		09F028DC1B78BE2700BADDB6 /* Main.storyboard in Resources */ = {isa = PBXBuildFile; fileRef = 09F028DA1B78BE2700BADDB6 /* Main.storyboard */; };
		09F028DE1B78BE2700BADDB6 /* Images.xcassets in Resources */ = {isa = PBXBuildFile; fileRef = 09F028DD1B78BE2700BADDB6 /* Images.xcassets */; };
		09F028E11B78BE2700BADDB6 /* LaunchScreen.xib in Resources */ = {isa = PBXBuildFile; fileRef = 09F028DF1B78BE2700BADDB6 /* LaunchScreen.xib */; };
		16030DC021AEA0FE00F8032E /* Array+PartitionByKeyPath.swift in Sources */ = {isa = PBXBuildFile; fileRef = 16030DBF21AEA0FE00F8032E /* Array+PartitionByKeyPath.swift */; };
		16030DC221AEA14100F8032E /* ArrayPartitionByKeyPathTests.swift in Sources */ = {isa = PBXBuildFile; fileRef = 16030DC121AEA14100F8032E /* ArrayPartitionByKeyPathTests.swift */; };
		1623F8F52AF1278A004F0319 /* NSManagedObjectContext+DispatchGroups.swift in Sources */ = {isa = PBXBuildFile; fileRef = 1623F8F42AF1278A004F0319 /* NSManagedObjectContext+DispatchGroups.swift */; };
		163FB9061F2229DF00802AF4 /* DispatchGroupContext.swift in Sources */ = {isa = PBXBuildFile; fileRef = 163FB9051F2229DF00802AF4 /* DispatchGroupContext.swift */; };
		163FB9081F22302C00802AF4 /* DispatchGroupQueue.swift in Sources */ = {isa = PBXBuildFile; fileRef = 163FB9071F22302C00802AF4 /* DispatchGroupQueue.swift */; };
		163FB90C1F25EA0B00802AF4 /* DispatchGroupContextTests.swift in Sources */ = {isa = PBXBuildFile; fileRef = 163FB90B1F25EA0B00802AF4 /* DispatchGroupContextTests.swift */; };
		168B158C1F25F67600AB3C44 /* DispatchGroupQueueTests.swift in Sources */ = {isa = PBXBuildFile; fileRef = 168B158B1F25F67600AB3C44 /* DispatchGroupQueueTests.swift */; };
		16B75F66222EDC5000DCAFF2 /* String+Stripping.swift in Sources */ = {isa = PBXBuildFile; fileRef = 16B75F65222EDC5000DCAFF2 /* String+Stripping.swift */; };
		16B75F68222EE3A000DCAFF2 /* String+StrippingTests.swift in Sources */ = {isa = PBXBuildFile; fileRef = 16B75F67222EE3A000DCAFF2 /* String+StrippingTests.swift */; };
		16D964DC1F79454000390417 /* SelfUnregisteringNotificationCenterToken.swift in Sources */ = {isa = PBXBuildFile; fileRef = 16D964DB1F79454000390417 /* SelfUnregisteringNotificationCenterToken.swift */; };
		3E88BD441B1F3EA300232589 /* WireUtilities.framework in Frameworks */ = {isa = PBXBuildFile; fileRef = 3E88BD381B1F3EA300232589 /* WireUtilities.framework */; };
		3E88BE411B1F478200232589 /* ZMFunctional.m in Sources */ = {isa = PBXBuildFile; fileRef = 3E88BE081B1F478200232589 /* ZMFunctional.m */; };
		3E88BE551B1F478200232589 /* ZMTimer.m in Sources */ = {isa = PBXBuildFile; fileRef = 3E88BE121B1F478200232589 /* ZMTimer.m */; };
		3E88BF451B1F66B100232589 /* NSUUID+Data.m in Sources */ = {isa = PBXBuildFile; fileRef = 3E88BF3E1B1F66B100232589 /* NSUUID+Data.m */; };
		3E88BF631B1F68DC00232589 /* NSOperationQueue+Helpers.m in Sources */ = {isa = PBXBuildFile; fileRef = 3E88BF601B1F68DC00232589 /* NSOperationQueue+Helpers.m */; };
		3E88BF6B1B1F693F00232589 /* NSData+ZMAdditions.m in Sources */ = {isa = PBXBuildFile; fileRef = 3E88BF661B1F693F00232589 /* NSData+ZMAdditions.m */; };
		54024FE61DF81C8E009BF6A0 /* Dictionary.swift in Sources */ = {isa = PBXBuildFile; fileRef = 54024FE51DF81C8E009BF6A0 /* Dictionary.swift */; };
		54024FE81DF81CC6009BF6A0 /* DictionaryTests.swift in Sources */ = {isa = PBXBuildFile; fileRef = 54024FE71DF81CC6009BF6A0 /* DictionaryTests.swift */; };
		54181A501F594E4100155ABC /* FileManager+Move.swift in Sources */ = {isa = PBXBuildFile; fileRef = 54181A4F1F594E4100155ABC /* FileManager+Move.swift */; };
		54181A521F594E6F00155ABC /* FileManager+MoveTests.swift in Sources */ = {isa = PBXBuildFile; fileRef = 54181A511F594E6F00155ABC /* FileManager+MoveTests.swift */; };
		54181A541F594F6B00155ABC /* FileManager+Protection.swift in Sources */ = {isa = PBXBuildFile; fileRef = 54181A531F594F6B00155ABC /* FileManager+Protection.swift */; };
		54181A581F59516600155ABC /* FileManager+ProtectionTests.swift in Sources */ = {isa = PBXBuildFile; fileRef = 54181A571F59516600155ABC /* FileManager+ProtectionTests.swift */; };
		543B049E1BC6B5FA008C2912 /* NSData+ZMSCrypto.h in Headers */ = {isa = PBXBuildFile; fileRef = 543B049C1BC6B5FA008C2912 /* NSData+ZMSCrypto.h */; settings = {ATTRIBUTES = (Public, ); }; };
		543B04A11BC6B693008C2912 /* NSData+ZMSCrypto.m in Sources */ = {isa = PBXBuildFile; fileRef = 543B04A01BC6B693008C2912 /* NSData+ZMSCrypto.m */; };
		544B2FFE1C1FF79500384477 /* data_to_hash.enc in Resources */ = {isa = PBXBuildFile; fileRef = 544B2FFC1C1FF2DD00384477 /* data_to_hash.enc */; };
		546B178224192FB70091F4B3 /* ZMObjectValidationError.m in Sources */ = {isa = PBXBuildFile; fileRef = 546B178124192FB70091F4B3 /* ZMObjectValidationError.m */; };
		546B1784241930830091F4B3 /* ZMObjectValidationError.h in Headers */ = {isa = PBXBuildFile; fileRef = 546B1783241930830091F4B3 /* ZMObjectValidationError.h */; settings = {ATTRIBUTES = (Public, ); }; };
		546E8A4C1B74FF8F009EBA02 /* NSData+ZMAdditionsTests.m in Sources */ = {isa = PBXBuildFile; fileRef = 546E8A4B1B74FF8F009EBA02 /* NSData+ZMAdditionsTests.m */; };
		546E8A501B750146009EBA02 /* NSOperationQueue+HelpersTests.m in Sources */ = {isa = PBXBuildFile; fileRef = 546E8A4F1B750146009EBA02 /* NSOperationQueue+HelpersTests.m */; };
		546E8A531B7501D0009EBA02 /* NSUUID+DataTests.m in Sources */ = {isa = PBXBuildFile; fileRef = 546E8A521B7501D0009EBA02 /* NSUUID+DataTests.m */; };
		546E8A591B750384009EBA02 /* NSManagedObjectContext+WireUtilitiesTests.m in Sources */ = {isa = PBXBuildFile; fileRef = 546E8A581B750384009EBA02 /* NSManagedObjectContext+WireUtilitiesTests.m */; };
		546E8A621B75045E009EBA02 /* UnownedObjectTests.swift in Sources */ = {isa = PBXBuildFile; fileRef = 546E8A611B75045E009EBA02 /* UnownedObjectTests.swift */; };
		54C388A81C4D5A3B00A55C79 /* NSUUID+Type1.swift in Sources */ = {isa = PBXBuildFile; fileRef = 54C388A71C4D5A3A00A55C79 /* NSUUID+Type1.swift */; };
		54C388AA1C4D5AF600A55C79 /* NSUUID+Type1Tests.swift in Sources */ = {isa = PBXBuildFile; fileRef = 54C388A91C4D5AF600A55C79 /* NSUUID+Type1Tests.swift */; };
		54CA312B1B74F36B00B820C0 /* NSData+ZMAdditions.h in Headers */ = {isa = PBXBuildFile; fileRef = 54CA31161B74F36B00B820C0 /* NSData+ZMAdditions.h */; settings = {ATTRIBUTES = (Public, ); }; };
		54CA312F1B74F36B00B820C0 /* NSOperationQueue+Helpers.h in Headers */ = {isa = PBXBuildFile; fileRef = 54CA31181B74F36B00B820C0 /* NSOperationQueue+Helpers.h */; settings = {ATTRIBUTES = (Public, ); }; };
		54CA31371B74F36B00B820C0 /* NSUserDefaults+SharedUserDefaults.h in Headers */ = {isa = PBXBuildFile; fileRef = 54CA311C1B74F36B00B820C0 /* NSUserDefaults+SharedUserDefaults.h */; settings = {ATTRIBUTES = (Public, ); }; };
		54CA31391B74F36B00B820C0 /* NSUUID+Data.h in Headers */ = {isa = PBXBuildFile; fileRef = 54CA311D1B74F36B00B820C0 /* NSUUID+Data.h */; settings = {ATTRIBUTES = (Public, ); }; };
		54CA313D1B74F36B00B820C0 /* SwiftDebugging.swift in Sources */ = {isa = PBXBuildFile; fileRef = 54CA311F1B74F36B00B820C0 /* SwiftDebugging.swift */; };
		54CA313F1B74F36B00B820C0 /* UnownedObject.swift in Sources */ = {isa = PBXBuildFile; fileRef = 54CA31201B74F36B00B820C0 /* UnownedObject.swift */; };
		54CA31471B74F36B00B820C0 /* ZMFunctional.h in Headers */ = {isa = PBXBuildFile; fileRef = 54CA31241B74F36B00B820C0 /* ZMFunctional.h */; settings = {ATTRIBUTES = (Public, ); }; };
		54CA314D1B74F36B00B820C0 /* ZMTimer.h in Headers */ = {isa = PBXBuildFile; fileRef = 54CA31271B74F36B00B820C0 /* ZMTimer.h */; settings = {ATTRIBUTES = (Public, ); }; };
		54CA314F1B74F36B00B820C0 /* WireUtilities.h in Headers */ = {isa = PBXBuildFile; fileRef = 54CA31281B74F36B00B820C0 /* WireUtilities.h */; settings = {ATTRIBUTES = (Public, ); }; };
		54CA31531B74F7D400B820C0 /* NSManagedObjectContext+WireUtilities.h in Headers */ = {isa = PBXBuildFile; fileRef = 54CA31511B74F7D400B820C0 /* NSManagedObjectContext+WireUtilities.h */; settings = {ATTRIBUTES = (Public, ); }; };
		54CA31551B74F7D400B820C0 /* NSManagedObjectContext+WireUtilities.m in Sources */ = {isa = PBXBuildFile; fileRef = 54CA31521B74F7D400B820C0 /* NSManagedObjectContext+WireUtilities.m */; };
		54D06C5C1BC81AFF005F0FBB /* android_image.encrypted in Resources */ = {isa = PBXBuildFile; fileRef = 54D06C581BC81976005F0FBB /* android_image.encrypted */; };
		54D06C5D1BC81B03005F0FBB /* android_image.decrypted in Resources */ = {isa = PBXBuildFile; fileRef = 54D06C5A1BC81983005F0FBB /* android_image.decrypted */; };
		54FA8E821BC6CC3400E42980 /* NSData+ZMSCryptoTests.swift in Sources */ = {isa = PBXBuildFile; fileRef = 54FA8E811BC6CC3400E42980 /* NSData+ZMSCryptoTests.swift */; };
		5E0A1FF92105DBBA00949B3E /* Map+KeyPath.swift in Sources */ = {isa = PBXBuildFile; fileRef = 5E0A1FF82105DBBA00949B3E /* Map+KeyPath.swift */; };
		5E0A1FFC2105DE2700949B3E /* MapKeyPathTests.swift in Sources */ = {isa = PBXBuildFile; fileRef = 5E0A1FFA2105DE2100949B3E /* MapKeyPathTests.swift */; };
		5E4BC1BC2189E6A400A8682E /* AnyProperty.swift in Sources */ = {isa = PBXBuildFile; fileRef = 5E4BC1BB2189E6A400A8682E /* AnyProperty.swift */; };
		5E4BC1BE2189EA3900A8682E /* AnyPropertyTests.swift in Sources */ = {isa = PBXBuildFile; fileRef = 5E4BC1BD2189EA3900A8682E /* AnyPropertyTests.swift */; };
		5E4BC1C6218C830500A8682E /* String+Spaces.swift in Sources */ = {isa = PBXBuildFile; fileRef = 5E4BC1C5218C830500A8682E /* String+Spaces.swift */; };
		5E7C6CC1214AA1A2004C30B5 /* AtomicIntegerTests.swift in Sources */ = {isa = PBXBuildFile; fileRef = 5E7C6CBF214AA197004C30B5 /* AtomicIntegerTests.swift */; };
		5E9EA4C122423E0300D401B2 /* Array+SafeIndex.swift in Sources */ = {isa = PBXBuildFile; fileRef = 5E9EA4C022423E0300D401B2 /* Array+SafeIndex.swift */; };
		5E9EA4C422423EA800D401B2 /* ArraySafeIndexTests.swift in Sources */ = {isa = PBXBuildFile; fileRef = 5E9EA4C222423EA600D401B2 /* ArraySafeIndexTests.swift */; };
		5EE020C6214A9FC5001669F0 /* ZMAtomicInteger.h in Headers */ = {isa = PBXBuildFile; fileRef = 5EE020C4214A9FC5001669F0 /* ZMAtomicInteger.h */; settings = {ATTRIBUTES = (Public, ); }; };
		5EE020C7214A9FC5001669F0 /* ZMAtomicInteger.m in Sources */ = {isa = PBXBuildFile; fileRef = 5EE020C5214A9FC5001669F0 /* ZMAtomicInteger.m */; };
		6323786A2508D34D00AD4346 /* Array+Shift.swift in Sources */ = {isa = PBXBuildFile; fileRef = 632378692508D34D00AD4346 /* Array+Shift.swift */; };
		6323786C2508D51C00AD4346 /* ArrayShiftTests.swift in Sources */ = {isa = PBXBuildFile; fileRef = 6323786B2508D51C00AD4346 /* ArrayShiftTests.swift */; };
		636F70472A65AD7900E086B6 /* TimerManager.swift in Sources */ = {isa = PBXBuildFile; fileRef = 636F70462A65AD7800E086B6 /* TimerManager.swift */; };
		63DFEAD129A3845600FCA830 /* DeveloperFlag.swift in Sources */ = {isa = PBXBuildFile; fileRef = 63DFEAD029A3845600FCA830 /* DeveloperFlag.swift */; };
		7C358075231E534600D994FD /* ZMAccentColorValidatorTests.m in Sources */ = {isa = PBXBuildFile; fileRef = 7C358072231E524A00D994FD /* ZMAccentColorValidatorTests.m */; };
		7C35807A231E5DA000D994FD /* ZMEmailAddressValidatorTests.m in Sources */ = {isa = PBXBuildFile; fileRef = 7C358077231E5D9300D994FD /* ZMEmailAddressValidatorTests.m */; };
		7C35807F231E5F5B00D994FD /* ZMPhoneNumberValidatorTests.m in Sources */ = {isa = PBXBuildFile; fileRef = 7C35807C231E5ED300D994FD /* ZMPhoneNumberValidatorTests.m */; };
		7C8BFFE122FC612900B3C8A5 /* ZMPropertyValidator.swift in Sources */ = {isa = PBXBuildFile; fileRef = 7C8BFFE022FC612900B3C8A5 /* ZMPropertyValidator.swift */; };
		7C8BFFE322FD5D9600B3C8A5 /* ZMAccentColorValidator.swift in Sources */ = {isa = PBXBuildFile; fileRef = 7C8BFFE222FD5D9600B3C8A5 /* ZMAccentColorValidator.swift */; };
		7C8BFFE522FD611700B3C8A5 /* ZMEmailAddressValidator.swift in Sources */ = {isa = PBXBuildFile; fileRef = 7C8BFFE422FD611700B3C8A5 /* ZMEmailAddressValidator.swift */; };
		7C8BFFE722FD612900B3C8A5 /* ZMPhoneNumberValidator.swift in Sources */ = {isa = PBXBuildFile; fileRef = 7C8BFFE622FD612900B3C8A5 /* ZMPhoneNumberValidator.swift */; };
		870FFA821D82B73B007E9806 /* Data+ZMSCrypto.swift in Sources */ = {isa = PBXBuildFile; fileRef = 870FFA811D82B73B007E9806 /* Data+ZMSCrypto.swift */; };
		871939C321D4D92900738968 /* ZMMobileProvisionParser.h in Headers */ = {isa = PBXBuildFile; fileRef = 871939C221D4D92900738968 /* ZMMobileProvisionParser.h */; settings = {ATTRIBUTES = (Public, ); }; };
		871939C521D4D93600738968 /* ZMMobileProvisionParser.m in Sources */ = {isa = PBXBuildFile; fileRef = 871939C421D4D93600738968 /* ZMMobileProvisionParser.m */; };
		871939C821D4D9B000738968 /* ZMMobileProvisionParserTests.m in Sources */ = {isa = PBXBuildFile; fileRef = 871939C621D4D99C00738968 /* ZMMobileProvisionParserTests.m */; };
		871E12351C4FEED200862958 /* UnownedNSObjectTests.swift in Sources */ = {isa = PBXBuildFile; fileRef = 871E12341C4FEED200862958 /* UnownedNSObjectTests.swift */; };
		872633E81D929C28008B69D8 /* OptionalComparisonTests.swift in Sources */ = {isa = PBXBuildFile; fileRef = BF3A7A611D8AAB8A0034FF40 /* OptionalComparisonTests.swift */; };
		8735AE6F2035E3BC00DCE66E /* StringLengthValidator.swift in Sources */ = {isa = PBXBuildFile; fileRef = 8735AE6E2035E3BC00DCE66E /* StringLengthValidator.swift */; };
		877F501D1E719B2B00894C90 /* String+ExtremeCombiningCharacters.swift in Sources */ = {isa = PBXBuildFile; fileRef = 877F501C1E719B2B00894C90 /* String+ExtremeCombiningCharacters.swift */; };
		877F501F1E71B69C00894C90 /* String+ExtremeCombiningCharactersTests.swift in Sources */ = {isa = PBXBuildFile; fileRef = 877F501E1E71B69C00894C90 /* String+ExtremeCombiningCharactersTests.swift */; };
		877F50211E729CCF00894C90 /* excessive_diacritics.txt in Resources */ = {isa = PBXBuildFile; fileRef = 877F50201E729CCF00894C90 /* excessive_diacritics.txt */; };
		87ECBDD51E78457C00596836 /* ExtremeCombiningCharactersValidator.swift in Sources */ = {isa = PBXBuildFile; fileRef = 87ECBDD41E78457C00596836 /* ExtremeCombiningCharactersValidator.swift */; };
		A94DA30826BC239400CC626C /* Data+Image.swift in Sources */ = {isa = PBXBuildFile; fileRef = A94DA30726BC239400CC626C /* Data+Image.swift */; };
		A94DA31626BC256E00CC626C /* NSData+ImageTests.swift in Sources */ = {isa = PBXBuildFile; fileRef = A94DA31526BC256E00CC626C /* NSData+ImageTests.swift */; };
		A94DA32726BC5DE700CC626C /* animated.gif in Resources */ = {isa = PBXBuildFile; fileRef = A94DA32526BC5DE700CC626C /* animated.gif */; };
		A94DA32826BC5DE700CC626C /* not_animated.gif in Resources */ = {isa = PBXBuildFile; fileRef = A94DA32626BC5DE700CC626C /* not_animated.gif */; };
		A98EC2A726B8169700D10C80 /* UTIHelperTests.swift in Sources */ = {isa = PBXBuildFile; fileRef = A98EC2A626B8169700D10C80 /* UTIHelperTests.swift */; };
		A9A3B1F024D9814D001AF38E /* Keychain.swift in Sources */ = {isa = PBXBuildFile; fileRef = A9A3B1EF24D9814D001AF38E /* Keychain.swift */; };
		A9C6EDE426B32E9D007F61C5 /* UTIHelper.swift in Sources */ = {isa = PBXBuildFile; fileRef = A9C6EDE326B32E9D007F61C5 /* UTIHelper.swift */; };
		A9CDCDC2237D9928008A9BC6 /* UIColor+Hex.swift in Sources */ = {isa = PBXBuildFile; fileRef = A9CDCDC1237D9927008A9BC6 /* UIColor+Hex.swift */; };
		A9CDCDC4237D9A14008A9BC6 /* UIColor+Mixing.swift in Sources */ = {isa = PBXBuildFile; fileRef = A9CDCDC3237D9A14008A9BC6 /* UIColor+Mixing.swift */; };
		A9CDCDC6237D9A6E008A9BC6 /* UIColor+Equatable.swift in Sources */ = {isa = PBXBuildFile; fileRef = A9CDCDC5237D9A6E008A9BC6 /* UIColor+Equatable.swift */; };
		A9CDCDCA237D9AE3008A9BC6 /* ColorComponentsTests.swift in Sources */ = {isa = PBXBuildFile; fileRef = A9CDCDC8237D9AE3008A9BC6 /* ColorComponentsTests.swift */; };
		A9CDCDCB237D9AE3008A9BC6 /* UIColor+MixingTests.swift in Sources */ = {isa = PBXBuildFile; fileRef = A9CDCDC9237D9AE3008A9BC6 /* UIColor+MixingTests.swift */; };
		BF3493F41EC362D400B0C314 /* Iterator+Containment.swift in Sources */ = {isa = PBXBuildFile; fileRef = BF3493F31EC362D400B0C314 /* Iterator+Containment.swift */; };
		BF3493F61EC36A6400B0C314 /* Iterator+ContainmentTests.swift in Sources */ = {isa = PBXBuildFile; fileRef = BF3493F51EC36A6400B0C314 /* Iterator+ContainmentTests.swift */; };
		BF3A7A601D8AA9B30034FF40 /* OptionalComparison.swift in Sources */ = {isa = PBXBuildFile; fileRef = BF3A7A5F1D8AA9B30034FF40 /* OptionalComparison.swift */; };
		BF3C1B0D20DA7270001CE126 /* Equatable+OneOf.swift in Sources */ = {isa = PBXBuildFile; fileRef = BF3C1B0C20DA7270001CE126 /* Equatable+OneOf.swift */; };
		BF3C1B1020DA7339001CE126 /* Equatable+OneOfTests.swift in Sources */ = {isa = PBXBuildFile; fileRef = BF3C1B0E20DA7289001CE126 /* Equatable+OneOfTests.swift */; };
		BF4A15CC1D47B8860051E8BA /* enterprise-production.xml in Resources */ = {isa = PBXBuildFile; fileRef = BF4A15CB1D47B8860051E8BA /* enterprise-production.xml */; };
		BF4A15CE1D47BECC0051E8BA /* appstore-sandbox.xml in Resources */ = {isa = PBXBuildFile; fileRef = BF4A15CD1D47BECC0051E8BA /* appstore-sandbox.xml */; };
		BF4A15D01D47BF360051E8BA /* enterprise-sandbox.xml in Resources */ = {isa = PBXBuildFile; fileRef = BF4A15CF1D47BF360051E8BA /* enterprise-sandbox.xml */; };
		BF9D0B061F1CF39A005D4C31 /* Optional+ApplyTests.swift in Sources */ = {isa = PBXBuildFile; fileRef = BF9D0B051F1CF39A005D4C31 /* Optional+ApplyTests.swift */; };
		BF9D0B091F1CF3F8005D4C31 /* Optional+Apply.swift in Sources */ = {isa = PBXBuildFile; fileRef = BF9D0B071F1CF3F5005D4C31 /* Optional+Apply.swift */; };
		BFA2F03620C9480A00EBE97C /* FunctionOperators.swift in Sources */ = {isa = PBXBuildFile; fileRef = BFA2F03520C9480A00EBE97C /* FunctionOperators.swift */; };
		BFA2F03920C9490500EBE97C /* FunctionOperatorTests.swift in Sources */ = {isa = PBXBuildFile; fileRef = BFA2F03720C9484E00EBE97C /* FunctionOperatorTests.swift */; };
		BFBAE9DB1E01A8F2003FCE49 /* String+Emoji.swift in Sources */ = {isa = PBXBuildFile; fileRef = BFBAE9DA1E01A8F2003FCE49 /* String+Emoji.swift */; };
		BFBAE9DD1E01A930003FCE49 /* String+EmojiTests.swift in Sources */ = {isa = PBXBuildFile; fileRef = BFBAE9DC1E01A930003FCE49 /* String+EmojiTests.swift */; };
<<<<<<< HEAD
		D53DB99F203ED59C00655CB4 /* Result+success.swift in Sources */ = {isa = PBXBuildFile; fileRef = D53DB99E203ED59C00655CB4 /* Result+success.swift */; };
		D53DB9A2203ED6E100655CB4 /* ResultTests.swift in Sources */ = {isa = PBXBuildFile; fileRef = D53DB9A0203ED6DC00655CB4 /* ResultTests.swift */; };
=======
		D504CD332090C2F200A78DAA /* Curry.swift in Sources */ = {isa = PBXBuildFile; fileRef = D504CD322090C2F200A78DAA /* Curry.swift */; };
		D504CD352090C2F800A78DAA /* Papply.swift in Sources */ = {isa = PBXBuildFile; fileRef = D504CD342090C2F800A78DAA /* Papply.swift */; };
		D504CD372090CB2900A78DAA /* Flip.swift in Sources */ = {isa = PBXBuildFile; fileRef = D504CD362090CB2900A78DAA /* Flip.swift */; };
		D504CD392090CCE400A78DAA /* CurryingTests.swift in Sources */ = {isa = PBXBuildFile; fileRef = D504CD382090CCE400A78DAA /* CurryingTests.swift */; };
		D504CD3B2090D00500A78DAA /* FlipTests.swift in Sources */ = {isa = PBXBuildFile; fileRef = D504CD3A2090D00500A78DAA /* FlipTests.swift */; };
		D504CD3D2090D12900A78DAA /* PapplyTests.swift in Sources */ = {isa = PBXBuildFile; fileRef = D504CD3C2090D12900A78DAA /* PapplyTests.swift */; };
>>>>>>> 019b9a92
		D56A2D4A207E408C00DB59F5 /* NSManagedObjectContext+SwiftTests.swift in Sources */ = {isa = PBXBuildFile; fileRef = D56A2D49207E408C00DB59F5 /* NSManagedObjectContext+SwiftTests.swift */; };
		D5D65A13207631A100D7F3C3 /* NSManagedObjectContext+PerformGrouped.swift in Sources */ = {isa = PBXBuildFile; fileRef = D5D65A12207631A100D7F3C3 /* NSManagedObjectContext+PerformGrouped.swift */; };
		E9C337542ABC91DE0084ABCF /* Array+Cardinality.swift in Sources */ = {isa = PBXBuildFile; fileRef = E9C337532ABC91DE0084ABCF /* Array+Cardinality.swift */; };
		EE162710250BA12900D35062 /* VolatileData.swift in Sources */ = {isa = PBXBuildFile; fileRef = EE16270F250BA12900D35062 /* VolatileData.swift */; };
		EE162712250BA6E600D35062 /* VolatileDataTests.swift in Sources */ = {isa = PBXBuildFile; fileRef = EE162711250BA6E600D35062 /* VolatileDataTests.swift */; };
		EE1E354221E7739400F1144B /* DarwinNotificationCenter.swift in Sources */ = {isa = PBXBuildFile; fileRef = EE1E354121E7739400F1144B /* DarwinNotificationCenter.swift */; };
		EE1E357421E796F100F1144B /* DarwinNotificationCenterTests.swift in Sources */ = {isa = PBXBuildFile; fileRef = EE1E357321E796F100F1144B /* DarwinNotificationCenterTests.swift */; };
		EE5316442A13B61200A9E0B1 /* PrivateUserDefaults.swift in Sources */ = {isa = PBXBuildFile; fileRef = EE5316432A13B61200A9E0B1 /* PrivateUserDefaults.swift */; };
		EE712FC8295487A9006EA7B3 /* WireSystem.framework in Frameworks */ = {isa = PBXBuildFile; fileRef = EE712FC7295487A8006EA7B3 /* WireSystem.framework */; };
		EE98A0AE296EFBE60055E981 /* WireTesting.framework in Frameworks */ = {isa = PBXBuildFile; fileRef = EE98A0AD296EFBE60055E981 /* WireTesting.framework */; };
		EE98A0AF296EFBE60055E981 /* WireTesting.framework in Embed Frameworks */ = {isa = PBXBuildFile; fileRef = EE98A0AD296EFBE60055E981 /* WireTesting.framework */; settings = {ATTRIBUTES = (RemoveHeadersOnCopy, ); }; };
		EEAB73842A31CE4100EAB4E5 /* Data+Bytes.swift in Sources */ = {isa = PBXBuildFile; fileRef = EEAB73832A31CE4100EAB4E5 /* Data+Bytes.swift */; };
		EEAB73862A31F50F00EAB4E5 /* String+Base64.swift in Sources */ = {isa = PBXBuildFile; fileRef = EEAB73852A31F50F00EAB4E5 /* String+Base64.swift */; };
		EEB121AC2A1759F300E74D39 /* PrivateUserDefaultsTests.swift in Sources */ = {isa = PBXBuildFile; fileRef = EEB121AB2A1759F300E74D39 /* PrivateUserDefaultsTests.swift */; };
		EEBFE03E2A3AE58E001F1060 /* String+Random.swift in Sources */ = {isa = PBXBuildFile; fileRef = EEBFE03D2A3AE58E001F1060 /* String+Random.swift */; };
		EECE48C71FFBE45D0015BAE8 /* FixedWidthInteger_RandomTests.swift in Sources */ = {isa = PBXBuildFile; fileRef = EECE48C61FFBE45D0015BAE8 /* FixedWidthInteger_RandomTests.swift */; };
		EECE92301FFBC5540096387F /* FixedWidthInteger+Random.swift in Sources */ = {isa = PBXBuildFile; fileRef = EECE922F1FFBC5540096387F /* FixedWidthInteger+Random.swift */; };
		EED6C7122A30B6B800CB8B60 /* Collection+Helpers.swift in Sources */ = {isa = PBXBuildFile; fileRef = EED6C7112A30B6B800CB8B60 /* Collection+Helpers.swift */; };
		EF18C7D21F9E37CA0085A832 /* String+Filename.swift in Sources */ = {isa = PBXBuildFile; fileRef = EF18C7D11F9E37CA0085A832 /* String+Filename.swift */; };
		EF18C7DA1F9E3D3B0085A832 /* String+FilenameTests.swift in Sources */ = {isa = PBXBuildFile; fileRef = EF18C7D91F9E3D3B0085A832 /* String+FilenameTests.swift */; };
		EF2AFC9D228176C3008C921A /* UUID+Data.swift in Sources */ = {isa = PBXBuildFile; fileRef = EF2AFC9C228176C3008C921A /* UUID+Data.swift */; };
		EF2AFCA022817AC0008C921A /* UUID+DataTests.swift in Sources */ = {isa = PBXBuildFile; fileRef = EF2AFC9E228179C2008C921A /* UUID+DataTests.swift */; };
		EFC0C7B021772E6200380C4B /* EmojiOnlyStringTests.swift in Sources */ = {isa = PBXBuildFile; fileRef = EF638D7B2170EDF000344C8A /* EmojiOnlyStringTests.swift */; };
		EFD003562179FABC008C20D3 /* StringLengthValidatorTests.swift in Sources */ = {isa = PBXBuildFile; fileRef = EFD003552179FABC008C20D3 /* StringLengthValidatorTests.swift */; };
		F15BDB1E20889773002F36E8 /* TearDownCapable.swift in Sources */ = {isa = PBXBuildFile; fileRef = F15BDB1D20889772002F36E8 /* TearDownCapable.swift */; };
		F19E554D22AFDC8D005C792D /* String+ReadableHash.swift in Sources */ = {isa = PBXBuildFile; fileRef = F19E554C22AFDC8D005C792D /* String+ReadableHash.swift */; };
		F19E55A822B3AAF3005C792D /* Data+ReadableHash.swift in Sources */ = {isa = PBXBuildFile; fileRef = F19E55A722B3AAF3005C792D /* Data+ReadableHash.swift */; };
		F1D567B1207BA40C00CCDD77 /* WireUtilities.framework in Frameworks */ = {isa = PBXBuildFile; fileRef = 3E88BD381B1F3EA300232589 /* WireUtilities.framework */; };
		F1D567B5207BA50700CCDD77 /* WireUtilities.framework in Embed Frameworks */ = {isa = PBXBuildFile; fileRef = 3E88BD381B1F3EA300232589 /* WireUtilities.framework */; settings = {ATTRIBUTES = (RemoveHeadersOnCopy, ); }; };
		F9C9A7891CAE9F900039E10C /* NSString+Normalization.h in Headers */ = {isa = PBXBuildFile; fileRef = F9C9A7881CAE9F900039E10C /* NSString+Normalization.h */; settings = {ATTRIBUTES = (Public, ); }; };
		F9C9A78B1CAE9F9A0039E10C /* NSString+Normalization.m in Sources */ = {isa = PBXBuildFile; fileRef = F9C9A78A1CAE9F9A0039E10C /* NSString+Normalization.m */; };
		F9C9A78E1CAEA0110039E10C /* NSString_NormalizationTests.m in Sources */ = {isa = PBXBuildFile; fileRef = F9C9A78C1CAEA00D0039E10C /* NSString_NormalizationTests.m */; };
		F9C9A7941CAEA7200039E10C /* ZMEncodedNSUUIDWithTimestamp.m in Sources */ = {isa = PBXBuildFile; fileRef = F9C9A7931CAEA7200039E10C /* ZMEncodedNSUUIDWithTimestamp.m */; };
		F9C9A7961CAEA72A0039E10C /* ZMEncodedNSUUIDWithTimestamp.h in Headers */ = {isa = PBXBuildFile; fileRef = F9C9A7951CAEA72A0039E10C /* ZMEncodedNSUUIDWithTimestamp.h */; settings = {ATTRIBUTES = (Public, ); }; };
		F9C9A7991CAEA8400039E10C /* ZMEncodedNSUUIDWithTimestampTests.m in Sources */ = {isa = PBXBuildFile; fileRef = F9C9A7971CAEA83B0039E10C /* ZMEncodedNSUUIDWithTimestampTests.m */; };
		F9C9A7B31CAEADFF0039E10C /* ZMAccentColor.h in Headers */ = {isa = PBXBuildFile; fileRef = F9C9A7B21CAEADFF0039E10C /* ZMAccentColor.h */; settings = {ATTRIBUTES = (Public, ); }; };
		F9D381AE1B70B93800E6E4EB /* ZMTimerTests.m in Sources */ = {isa = PBXBuildFile; fileRef = F9D381A11B70B91000E6E4EB /* ZMTimerTests.m */; };
		F9D381B01B70B94300E6E4EB /* ZMFunctionalTests.m in Sources */ = {isa = PBXBuildFile; fileRef = F9D381A01B70B91000E6E4EB /* ZMFunctionalTests.m */; };
		F9D381B61B70B95A00E6E4EB /* WireUtilities-Tests.pch in Headers */ = {isa = PBXBuildFile; fileRef = F9D381A21B70B91000E6E4EB /* WireUtilities-Tests.pch */; };
/* End PBXBuildFile section */

/* Begin PBXContainerItemProxy section */
		3E88BD451B1F3EA300232589 /* PBXContainerItemProxy */ = {
			isa = PBXContainerItemProxy;
			containerPortal = 3E88BD2A1B1F3E8400232589 /* Project object */;
			proxyType = 1;
			remoteGlobalIDString = 3E88BD371B1F3EA300232589;
			remoteInfo = WireUtilities;
		};
		540EF2831EFD14AA00C6C6B5 /* PBXContainerItemProxy */ = {
			isa = PBXContainerItemProxy;
			containerPortal = 3E88BD2A1B1F3E8400232589 /* Project object */;
			proxyType = 1;
			remoteGlobalIDString = 09F028CD1B78BE2700BADDB6;
			remoteInfo = "WireUtilities-tests-host";
		};
		F1D567B2207BA4CF00CCDD77 /* PBXContainerItemProxy */ = {
			isa = PBXContainerItemProxy;
			containerPortal = 3E88BD2A1B1F3E8400232589 /* Project object */;
			proxyType = 1;
			remoteGlobalIDString = 3E88BD371B1F3EA300232589;
			remoteInfo = WireUtilities;
		};
/* End PBXContainerItemProxy section */

/* Begin PBXCopyFilesBuildPhase section */
		F1D567B4207BA4E800CCDD77 /* Embed Frameworks */ = {
			isa = PBXCopyFilesBuildPhase;
			buildActionMask = 2147483647;
			dstPath = "";
			dstSubfolderSpec = 10;
			files = (
				EE98A0AF296EFBE60055E981 /* WireTesting.framework in Embed Frameworks */,
				F1D567B5207BA50700CCDD77 /* WireUtilities.framework in Embed Frameworks */,
			);
			name = "Embed Frameworks";
			runOnlyForDeploymentPostprocessing = 0;
		};
/* End PBXCopyFilesBuildPhase section */

/* Begin PBXFileReference section */
		0125F73E2B29E7E200D989AB /* Sequence_AsyncTests.swift */ = {isa = PBXFileReference; lastKnownFileType = sourcecode.swift; name = Sequence_AsyncTests.swift; path = Source/Sequence_AsyncTests.swift; sourceTree = "<group>"; };
		01461A3F2A60422B00C3C85E /* Developer-Flags.xcconfig */ = {isa = PBXFileReference; fileEncoding = 4; lastKnownFileType = text.xcconfig; name = "Developer-Flags.xcconfig"; path = "../../../wire-ios/Configuration/Developer-Flags.xcconfig"; sourceTree = "<group>"; };
		014C36B52B2754FC00D7E8EA /* Sequence+Async.swift */ = {isa = PBXFileReference; lastKnownFileType = sourcecode.swift; path = "Sequence+Async.swift"; sourceTree = "<group>"; };
		067BB07025068D6500946EC8 /* String+HexDecodedData.swift */ = {isa = PBXFileReference; lastKnownFileType = sourcecode.swift; path = "String+HexDecodedData.swift"; sourceTree = "<group>"; };
		06CDC6F92A2F2B4B00EB518D /* TimeInterval+Units.swift */ = {isa = PBXFileReference; lastKnownFileType = sourcecode.swift; path = "TimeInterval+Units.swift"; sourceTree = "<group>"; };
		097E36C21B7B62150039CC4C /* NSLocale+Internal.m */ = {isa = PBXFileReference; fileEncoding = 4; lastKnownFileType = sourcecode.c.objc; path = "NSLocale+Internal.m"; sourceTree = "<group>"; };
		097E36C41B7B631C0039CC4C /* NSLocale+Internal.h */ = {isa = PBXFileReference; fileEncoding = 4; lastKnownFileType = sourcecode.c.h; path = "NSLocale+Internal.h"; sourceTree = "<group>"; };
		09F027C81B721D7300BADDB6 /* NSUserDefaults+SharedUserDefaults.m */ = {isa = PBXFileReference; fileEncoding = 4; lastKnownFileType = sourcecode.c.objc; path = "NSUserDefaults+SharedUserDefaults.m"; sourceTree = "<group>"; };
		09F027CD1B721D8300BADDB6 /* NSUserDefaults+SharedUserDefaultsTests.m */ = {isa = PBXFileReference; fileEncoding = 4; lastKnownFileType = sourcecode.c.objc; name = "NSUserDefaults+SharedUserDefaultsTests.m"; path = "Source/NSUserDefaults+SharedUserDefaultsTests.m"; sourceTree = "<group>"; };
		09F028CE1B78BE2700BADDB6 /* WireUtilities-tests-host.app */ = {isa = PBXFileReference; explicitFileType = wrapper.application; includeInIndex = 0; path = "WireUtilities-tests-host.app"; sourceTree = BUILT_PRODUCTS_DIR; };
		09F028D11B78BE2700BADDB6 /* Info.plist */ = {isa = PBXFileReference; lastKnownFileType = text.plist.xml; path = Info.plist; sourceTree = "<group>"; };
		09F028D21B78BE2700BADDB6 /* main.m */ = {isa = PBXFileReference; lastKnownFileType = sourcecode.c.objc; path = main.m; sourceTree = "<group>"; };
		09F028D41B78BE2700BADDB6 /* AppDelegate.h */ = {isa = PBXFileReference; lastKnownFileType = sourcecode.c.h; path = AppDelegate.h; sourceTree = "<group>"; };
		09F028D51B78BE2700BADDB6 /* AppDelegate.m */ = {isa = PBXFileReference; lastKnownFileType = sourcecode.c.objc; path = AppDelegate.m; sourceTree = "<group>"; };
		09F028D71B78BE2700BADDB6 /* ViewController.h */ = {isa = PBXFileReference; lastKnownFileType = sourcecode.c.h; path = ViewController.h; sourceTree = "<group>"; };
		09F028D81B78BE2700BADDB6 /* ViewController.m */ = {isa = PBXFileReference; lastKnownFileType = sourcecode.c.objc; path = ViewController.m; sourceTree = "<group>"; };
		09F028DB1B78BE2700BADDB6 /* Base */ = {isa = PBXFileReference; lastKnownFileType = file.storyboard; name = Base; path = Base.lproj/Main.storyboard; sourceTree = "<group>"; };
		09F028DD1B78BE2700BADDB6 /* Images.xcassets */ = {isa = PBXFileReference; lastKnownFileType = folder.assetcatalog; path = Images.xcassets; sourceTree = "<group>"; };
		09F028E01B78BE2700BADDB6 /* Base */ = {isa = PBXFileReference; lastKnownFileType = file.xib; name = Base; path = Base.lproj/LaunchScreen.xib; sourceTree = "<group>"; };
		09F028F61B78BEBB00BADDB6 /* WireUtilities-tests-host.entitlements */ = {isa = PBXFileReference; lastKnownFileType = text.plist.entitlements; path = "WireUtilities-tests-host.entitlements"; sourceTree = "<group>"; };
		16030DBF21AEA0FE00F8032E /* Array+PartitionByKeyPath.swift */ = {isa = PBXFileReference; lastKnownFileType = sourcecode.swift; path = "Array+PartitionByKeyPath.swift"; sourceTree = "<group>"; };
		16030DC121AEA14100F8032E /* ArrayPartitionByKeyPathTests.swift */ = {isa = PBXFileReference; lastKnownFileType = sourcecode.swift; path = ArrayPartitionByKeyPathTests.swift; sourceTree = "<group>"; };
		1623F8F42AF1278A004F0319 /* NSManagedObjectContext+DispatchGroups.swift */ = {isa = PBXFileReference; lastKnownFileType = sourcecode.swift; path = "NSManagedObjectContext+DispatchGroups.swift"; sourceTree = "<group>"; };
		163FB9051F2229DF00802AF4 /* DispatchGroupContext.swift */ = {isa = PBXFileReference; fileEncoding = 4; lastKnownFileType = sourcecode.swift; path = DispatchGroupContext.swift; sourceTree = "<group>"; };
		163FB9071F22302C00802AF4 /* DispatchGroupQueue.swift */ = {isa = PBXFileReference; fileEncoding = 4; lastKnownFileType = sourcecode.swift; path = DispatchGroupQueue.swift; sourceTree = "<group>"; };
		163FB90B1F25EA0B00802AF4 /* DispatchGroupContextTests.swift */ = {isa = PBXFileReference; fileEncoding = 4; lastKnownFileType = sourcecode.swift; path = DispatchGroupContextTests.swift; sourceTree = "<group>"; };
		168B158B1F25F67600AB3C44 /* DispatchGroupQueueTests.swift */ = {isa = PBXFileReference; fileEncoding = 4; lastKnownFileType = sourcecode.swift; path = DispatchGroupQueueTests.swift; sourceTree = "<group>"; };
		16B75F65222EDC5000DCAFF2 /* String+Stripping.swift */ = {isa = PBXFileReference; lastKnownFileType = sourcecode.swift; path = "String+Stripping.swift"; sourceTree = "<group>"; };
		16B75F67222EE3A000DCAFF2 /* String+StrippingTests.swift */ = {isa = PBXFileReference; lastKnownFileType = sourcecode.swift; path = "String+StrippingTests.swift"; sourceTree = "<group>"; };
		16D964DB1F79454000390417 /* SelfUnregisteringNotificationCenterToken.swift */ = {isa = PBXFileReference; fileEncoding = 4; lastKnownFileType = sourcecode.swift; path = SelfUnregisteringNotificationCenterToken.swift; sourceTree = "<group>"; };
		3E88BD381B1F3EA300232589 /* WireUtilities.framework */ = {isa = PBXFileReference; explicitFileType = wrapper.framework; includeInIndex = 0; path = WireUtilities.framework; sourceTree = BUILT_PRODUCTS_DIR; };
		3E88BD431B1F3EA300232589 /* WireUtilities-Tests.xctest */ = {isa = PBXFileReference; explicitFileType = wrapper.cfbundle; includeInIndex = 0; path = "WireUtilities-Tests.xctest"; sourceTree = BUILT_PRODUCTS_DIR; };
		3E88BD7E1B1F3F8000232589 /* WireUtilities-Test-Info.plist */ = {isa = PBXFileReference; lastKnownFileType = text.plist.xml; path = "WireUtilities-Test-Info.plist"; sourceTree = "<group>"; };
		3E88BE081B1F478200232589 /* ZMFunctional.m */ = {isa = PBXFileReference; fileEncoding = 4; lastKnownFileType = sourcecode.c.objc; path = ZMFunctional.m; sourceTree = "<group>"; };
		3E88BE121B1F478200232589 /* ZMTimer.m */ = {isa = PBXFileReference; fileEncoding = 4; lastKnownFileType = sourcecode.c.objc; path = ZMTimer.m; sourceTree = "<group>"; };
		3E88BF3E1B1F66B100232589 /* NSUUID+Data.m */ = {isa = PBXFileReference; fileEncoding = 4; lastKnownFileType = sourcecode.c.objc; path = "NSUUID+Data.m"; sourceTree = "<group>"; };
		3E88BF601B1F68DC00232589 /* NSOperationQueue+Helpers.m */ = {isa = PBXFileReference; fileEncoding = 4; lastKnownFileType = sourcecode.c.objc; path = "NSOperationQueue+Helpers.m"; sourceTree = "<group>"; };
		3E88BF661B1F693F00232589 /* NSData+ZMAdditions.m */ = {isa = PBXFileReference; fileEncoding = 4; lastKnownFileType = sourcecode.c.objc; path = "NSData+ZMAdditions.m"; sourceTree = "<group>"; };
		54024FE51DF81C8E009BF6A0 /* Dictionary.swift */ = {isa = PBXFileReference; fileEncoding = 4; lastKnownFileType = sourcecode.swift; path = Dictionary.swift; sourceTree = "<group>"; };
		54024FE71DF81CC6009BF6A0 /* DictionaryTests.swift */ = {isa = PBXFileReference; fileEncoding = 4; lastKnownFileType = sourcecode.swift; path = DictionaryTests.swift; sourceTree = "<group>"; };
		54181A4F1F594E4100155ABC /* FileManager+Move.swift */ = {isa = PBXFileReference; fileEncoding = 4; lastKnownFileType = sourcecode.swift; path = "FileManager+Move.swift"; sourceTree = "<group>"; };
		54181A511F594E6F00155ABC /* FileManager+MoveTests.swift */ = {isa = PBXFileReference; fileEncoding = 4; lastKnownFileType = sourcecode.swift; path = "FileManager+MoveTests.swift"; sourceTree = "<group>"; };
		54181A531F594F6B00155ABC /* FileManager+Protection.swift */ = {isa = PBXFileReference; fileEncoding = 4; lastKnownFileType = sourcecode.swift; path = "FileManager+Protection.swift"; sourceTree = "<group>"; };
		54181A571F59516600155ABC /* FileManager+ProtectionTests.swift */ = {isa = PBXFileReference; fileEncoding = 4; lastKnownFileType = sourcecode.swift; path = "FileManager+ProtectionTests.swift"; sourceTree = "<group>"; };
		543B049C1BC6B5FA008C2912 /* NSData+ZMSCrypto.h */ = {isa = PBXFileReference; fileEncoding = 4; lastKnownFileType = sourcecode.c.h; path = "NSData+ZMSCrypto.h"; sourceTree = "<group>"; };
		543B04A01BC6B693008C2912 /* NSData+ZMSCrypto.m */ = {isa = PBXFileReference; fileEncoding = 4; lastKnownFileType = sourcecode.c.objc; path = "NSData+ZMSCrypto.m"; sourceTree = "<group>"; };
		544B2FFC1C1FF2DD00384477 /* data_to_hash.enc */ = {isa = PBXFileReference; lastKnownFileType = file; path = data_to_hash.enc; sourceTree = "<group>"; };
		546B178124192FB70091F4B3 /* ZMObjectValidationError.m */ = {isa = PBXFileReference; lastKnownFileType = sourcecode.c.objc; path = ZMObjectValidationError.m; sourceTree = "<group>"; };
		546B1783241930830091F4B3 /* ZMObjectValidationError.h */ = {isa = PBXFileReference; lastKnownFileType = sourcecode.c.h; path = ZMObjectValidationError.h; sourceTree = "<group>"; };
		546E8A4B1B74FF8F009EBA02 /* NSData+ZMAdditionsTests.m */ = {isa = PBXFileReference; fileEncoding = 4; lastKnownFileType = sourcecode.c.objc; name = "NSData+ZMAdditionsTests.m"; path = "Source/NSData+ZMAdditionsTests.m"; sourceTree = "<group>"; };
		546E8A4F1B750146009EBA02 /* NSOperationQueue+HelpersTests.m */ = {isa = PBXFileReference; fileEncoding = 4; lastKnownFileType = sourcecode.c.objc; name = "NSOperationQueue+HelpersTests.m"; path = "Source/NSOperationQueue+HelpersTests.m"; sourceTree = "<group>"; };
		546E8A521B7501D0009EBA02 /* NSUUID+DataTests.m */ = {isa = PBXFileReference; fileEncoding = 4; lastKnownFileType = sourcecode.c.objc; name = "NSUUID+DataTests.m"; path = "Source/NSUUID+DataTests.m"; sourceTree = "<group>"; };
		546E8A581B750384009EBA02 /* NSManagedObjectContext+WireUtilitiesTests.m */ = {isa = PBXFileReference; fileEncoding = 4; lastKnownFileType = sourcecode.c.objc; name = "NSManagedObjectContext+WireUtilitiesTests.m"; path = "Source/NSManagedObjectContext+WireUtilitiesTests.m"; sourceTree = "<group>"; };
		546E8A611B75045E009EBA02 /* UnownedObjectTests.swift */ = {isa = PBXFileReference; fileEncoding = 4; lastKnownFileType = sourcecode.swift; name = UnownedObjectTests.swift; path = Source/UnownedObjectTests.swift; sourceTree = "<group>"; };
		54BD49EE1D41FA1D006E29D1 /* README.md */ = {isa = PBXFileReference; lastKnownFileType = net.daringfireball.markdown; path = README.md; sourceTree = "<group>"; };
		54C1B0FB1B31A1E400CB8CF3 /* WireUtilities.xcconfig */ = {isa = PBXFileReference; fileEncoding = 4; lastKnownFileType = text.xcconfig; path = WireUtilities.xcconfig; sourceTree = "<group>"; };
		54C1B1001B31A1E400CB8CF3 /* version.xcconfig */ = {isa = PBXFileReference; fileEncoding = 4; lastKnownFileType = text.xcconfig; path = version.xcconfig; sourceTree = "<group>"; };
		54C388A71C4D5A3A00A55C79 /* NSUUID+Type1.swift */ = {isa = PBXFileReference; fileEncoding = 4; lastKnownFileType = sourcecode.swift; path = "NSUUID+Type1.swift"; sourceTree = "<group>"; };
		54C388A91C4D5AF600A55C79 /* NSUUID+Type1Tests.swift */ = {isa = PBXFileReference; fileEncoding = 4; lastKnownFileType = sourcecode.swift; name = "NSUUID+Type1Tests.swift"; path = "Source/NSUUID+Type1Tests.swift"; sourceTree = "<group>"; };
		54CA31161B74F36B00B820C0 /* NSData+ZMAdditions.h */ = {isa = PBXFileReference; fileEncoding = 4; lastKnownFileType = sourcecode.c.h; path = "NSData+ZMAdditions.h"; sourceTree = "<group>"; };
		54CA31181B74F36B00B820C0 /* NSOperationQueue+Helpers.h */ = {isa = PBXFileReference; fileEncoding = 4; lastKnownFileType = sourcecode.c.h; path = "NSOperationQueue+Helpers.h"; sourceTree = "<group>"; };
		54CA311C1B74F36B00B820C0 /* NSUserDefaults+SharedUserDefaults.h */ = {isa = PBXFileReference; fileEncoding = 4; lastKnownFileType = sourcecode.c.h; path = "NSUserDefaults+SharedUserDefaults.h"; sourceTree = "<group>"; };
		54CA311D1B74F36B00B820C0 /* NSUUID+Data.h */ = {isa = PBXFileReference; fileEncoding = 4; lastKnownFileType = sourcecode.c.h; path = "NSUUID+Data.h"; sourceTree = "<group>"; };
		54CA311F1B74F36B00B820C0 /* SwiftDebugging.swift */ = {isa = PBXFileReference; fileEncoding = 4; lastKnownFileType = sourcecode.swift; path = SwiftDebugging.swift; sourceTree = "<group>"; };
		54CA31201B74F36B00B820C0 /* UnownedObject.swift */ = {isa = PBXFileReference; fileEncoding = 4; lastKnownFileType = sourcecode.swift; path = UnownedObject.swift; sourceTree = "<group>"; };
		54CA31241B74F36B00B820C0 /* ZMFunctional.h */ = {isa = PBXFileReference; fileEncoding = 4; lastKnownFileType = sourcecode.c.h; path = ZMFunctional.h; sourceTree = "<group>"; };
		54CA31271B74F36B00B820C0 /* ZMTimer.h */ = {isa = PBXFileReference; fileEncoding = 4; lastKnownFileType = sourcecode.c.h; path = ZMTimer.h; sourceTree = "<group>"; };
		54CA31281B74F36B00B820C0 /* WireUtilities.h */ = {isa = PBXFileReference; fileEncoding = 4; lastKnownFileType = sourcecode.c.h; path = WireUtilities.h; sourceTree = "<group>"; };
		54CA31511B74F7D400B820C0 /* NSManagedObjectContext+WireUtilities.h */ = {isa = PBXFileReference; fileEncoding = 4; lastKnownFileType = sourcecode.c.h; path = "NSManagedObjectContext+WireUtilities.h"; sourceTree = "<group>"; };
		54CA31521B74F7D400B820C0 /* NSManagedObjectContext+WireUtilities.m */ = {isa = PBXFileReference; fileEncoding = 4; lastKnownFileType = sourcecode.c.objc; path = "NSManagedObjectContext+WireUtilities.m"; sourceTree = "<group>"; };
		54D06C581BC81976005F0FBB /* android_image.encrypted */ = {isa = PBXFileReference; fileEncoding = 4; lastKnownFileType = text; path = android_image.encrypted; sourceTree = "<group>"; };
		54D06C5A1BC81983005F0FBB /* android_image.decrypted */ = {isa = PBXFileReference; fileEncoding = 4; lastKnownFileType = text; path = android_image.decrypted; sourceTree = "<group>"; };
		54FA8E811BC6CC3400E42980 /* NSData+ZMSCryptoTests.swift */ = {isa = PBXFileReference; fileEncoding = 4; lastKnownFileType = sourcecode.swift; name = "NSData+ZMSCryptoTests.swift"; path = "Source/NSData+ZMSCryptoTests.swift"; sourceTree = "<group>"; };
		5E0A1FF82105DBBA00949B3E /* Map+KeyPath.swift */ = {isa = PBXFileReference; lastKnownFileType = sourcecode.swift; path = "Map+KeyPath.swift"; sourceTree = "<group>"; };
		5E0A1FFA2105DE2100949B3E /* MapKeyPathTests.swift */ = {isa = PBXFileReference; lastKnownFileType = sourcecode.swift; path = MapKeyPathTests.swift; sourceTree = "<group>"; };
		5E4BC1BB2189E6A400A8682E /* AnyProperty.swift */ = {isa = PBXFileReference; lastKnownFileType = sourcecode.swift; path = AnyProperty.swift; sourceTree = "<group>"; };
		5E4BC1BD2189EA3900A8682E /* AnyPropertyTests.swift */ = {isa = PBXFileReference; lastKnownFileType = sourcecode.swift; path = AnyPropertyTests.swift; sourceTree = "<group>"; };
		5E4BC1C5218C830500A8682E /* String+Spaces.swift */ = {isa = PBXFileReference; lastKnownFileType = sourcecode.swift; path = "String+Spaces.swift"; sourceTree = "<group>"; };
		5E7C6CBF214AA197004C30B5 /* AtomicIntegerTests.swift */ = {isa = PBXFileReference; lastKnownFileType = sourcecode.swift; path = AtomicIntegerTests.swift; sourceTree = "<group>"; };
		5E9EA4C022423E0300D401B2 /* Array+SafeIndex.swift */ = {isa = PBXFileReference; lastKnownFileType = sourcecode.swift; path = "Array+SafeIndex.swift"; sourceTree = "<group>"; };
		5E9EA4C222423EA600D401B2 /* ArraySafeIndexTests.swift */ = {isa = PBXFileReference; lastKnownFileType = sourcecode.swift; path = ArraySafeIndexTests.swift; sourceTree = "<group>"; };
		5EE020C4214A9FC5001669F0 /* ZMAtomicInteger.h */ = {isa = PBXFileReference; lastKnownFileType = sourcecode.c.h; path = ZMAtomicInteger.h; sourceTree = "<group>"; };
		5EE020C5214A9FC5001669F0 /* ZMAtomicInteger.m */ = {isa = PBXFileReference; lastKnownFileType = sourcecode.c.objc; path = ZMAtomicInteger.m; sourceTree = "<group>"; };
		632378692508D34D00AD4346 /* Array+Shift.swift */ = {isa = PBXFileReference; fileEncoding = 4; lastKnownFileType = sourcecode.swift; path = "Array+Shift.swift"; sourceTree = "<group>"; };
		6323786B2508D51C00AD4346 /* ArrayShiftTests.swift */ = {isa = PBXFileReference; lastKnownFileType = sourcecode.swift; path = ArrayShiftTests.swift; sourceTree = "<group>"; };
		636F70462A65AD7800E086B6 /* TimerManager.swift */ = {isa = PBXFileReference; lastKnownFileType = sourcecode.swift; path = TimerManager.swift; sourceTree = "<group>"; };
		63DFEAD029A3845600FCA830 /* DeveloperFlag.swift */ = {isa = PBXFileReference; lastKnownFileType = sourcecode.swift; path = DeveloperFlag.swift; sourceTree = "<group>"; };
		7C358072231E524A00D994FD /* ZMAccentColorValidatorTests.m */ = {isa = PBXFileReference; lastKnownFileType = sourcecode.c.objc; path = ZMAccentColorValidatorTests.m; sourceTree = "<group>"; };
		7C358077231E5D9300D994FD /* ZMEmailAddressValidatorTests.m */ = {isa = PBXFileReference; lastKnownFileType = sourcecode.c.objc; path = ZMEmailAddressValidatorTests.m; sourceTree = "<group>"; };
		7C35807C231E5ED300D994FD /* ZMPhoneNumberValidatorTests.m */ = {isa = PBXFileReference; lastKnownFileType = sourcecode.c.objc; path = ZMPhoneNumberValidatorTests.m; sourceTree = "<group>"; };
		7C8BFFE022FC612900B3C8A5 /* ZMPropertyValidator.swift */ = {isa = PBXFileReference; lastKnownFileType = sourcecode.swift; path = ZMPropertyValidator.swift; sourceTree = "<group>"; };
		7C8BFFE222FD5D9600B3C8A5 /* ZMAccentColorValidator.swift */ = {isa = PBXFileReference; lastKnownFileType = sourcecode.swift; path = ZMAccentColorValidator.swift; sourceTree = "<group>"; };
		7C8BFFE422FD611700B3C8A5 /* ZMEmailAddressValidator.swift */ = {isa = PBXFileReference; lastKnownFileType = sourcecode.swift; path = ZMEmailAddressValidator.swift; sourceTree = "<group>"; };
		7C8BFFE622FD612900B3C8A5 /* ZMPhoneNumberValidator.swift */ = {isa = PBXFileReference; lastKnownFileType = sourcecode.swift; path = ZMPhoneNumberValidator.swift; sourceTree = "<group>"; };
		870FFA811D82B73B007E9806 /* Data+ZMSCrypto.swift */ = {isa = PBXFileReference; fileEncoding = 4; lastKnownFileType = sourcecode.swift; path = "Data+ZMSCrypto.swift"; sourceTree = "<group>"; };
		871939C221D4D92900738968 /* ZMMobileProvisionParser.h */ = {isa = PBXFileReference; fileEncoding = 4; lastKnownFileType = sourcecode.c.h; path = ZMMobileProvisionParser.h; sourceTree = "<group>"; };
		871939C421D4D93600738968 /* ZMMobileProvisionParser.m */ = {isa = PBXFileReference; fileEncoding = 4; lastKnownFileType = sourcecode.c.objc; path = ZMMobileProvisionParser.m; sourceTree = "<group>"; };
		871939C621D4D99C00738968 /* ZMMobileProvisionParserTests.m */ = {isa = PBXFileReference; fileEncoding = 4; lastKnownFileType = sourcecode.c.objc; name = ZMMobileProvisionParserTests.m; path = Source/ZMMobileProvisionParserTests.m; sourceTree = "<group>"; };
		871E12341C4FEED200862958 /* UnownedNSObjectTests.swift */ = {isa = PBXFileReference; fileEncoding = 4; lastKnownFileType = sourcecode.swift; name = UnownedNSObjectTests.swift; path = Source/UnownedNSObjectTests.swift; sourceTree = "<group>"; };
		8735AE6E2035E3BC00DCE66E /* StringLengthValidator.swift */ = {isa = PBXFileReference; lastKnownFileType = sourcecode.swift; path = StringLengthValidator.swift; sourceTree = "<group>"; };
		877F501C1E719B2B00894C90 /* String+ExtremeCombiningCharacters.swift */ = {isa = PBXFileReference; fileEncoding = 4; lastKnownFileType = sourcecode.swift; path = "String+ExtremeCombiningCharacters.swift"; sourceTree = "<group>"; };
		877F501E1E71B69C00894C90 /* String+ExtremeCombiningCharactersTests.swift */ = {isa = PBXFileReference; fileEncoding = 4; lastKnownFileType = sourcecode.swift; path = "String+ExtremeCombiningCharactersTests.swift"; sourceTree = "<group>"; };
		877F50201E729CCF00894C90 /* excessive_diacritics.txt */ = {isa = PBXFileReference; fileEncoding = 4; lastKnownFileType = text; path = excessive_diacritics.txt; sourceTree = "<group>"; };
		87ECBDD41E78457C00596836 /* ExtremeCombiningCharactersValidator.swift */ = {isa = PBXFileReference; fileEncoding = 4; lastKnownFileType = sourcecode.swift; path = ExtremeCombiningCharactersValidator.swift; sourceTree = "<group>"; };
		A94DA30726BC239400CC626C /* Data+Image.swift */ = {isa = PBXFileReference; lastKnownFileType = sourcecode.swift; path = "Data+Image.swift"; sourceTree = "<group>"; };
		A94DA31526BC256E00CC626C /* NSData+ImageTests.swift */ = {isa = PBXFileReference; lastKnownFileType = sourcecode.swift; path = "NSData+ImageTests.swift"; sourceTree = "<group>"; };
		A94DA32526BC5DE700CC626C /* animated.gif */ = {isa = PBXFileReference; lastKnownFileType = image.gif; path = animated.gif; sourceTree = "<group>"; };
		A94DA32626BC5DE700CC626C /* not_animated.gif */ = {isa = PBXFileReference; lastKnownFileType = image.gif; path = not_animated.gif; sourceTree = "<group>"; };
		A98EC2A626B8169700D10C80 /* UTIHelperTests.swift */ = {isa = PBXFileReference; lastKnownFileType = sourcecode.swift; path = UTIHelperTests.swift; sourceTree = "<group>"; };
		A9A3B1EF24D9814D001AF38E /* Keychain.swift */ = {isa = PBXFileReference; fileEncoding = 4; lastKnownFileType = sourcecode.swift; path = Keychain.swift; sourceTree = "<group>"; };
		A9C6EDE326B32E9D007F61C5 /* UTIHelper.swift */ = {isa = PBXFileReference; lastKnownFileType = sourcecode.swift; path = UTIHelper.swift; sourceTree = "<group>"; };
		A9CDCDC1237D9927008A9BC6 /* UIColor+Hex.swift */ = {isa = PBXFileReference; fileEncoding = 4; lastKnownFileType = sourcecode.swift; name = "UIColor+Hex.swift"; path = "Source/Public/UIColor+Hex.swift"; sourceTree = SOURCE_ROOT; };
		A9CDCDC3237D9A14008A9BC6 /* UIColor+Mixing.swift */ = {isa = PBXFileReference; fileEncoding = 4; lastKnownFileType = sourcecode.swift; path = "UIColor+Mixing.swift"; sourceTree = "<group>"; };
		A9CDCDC5237D9A6E008A9BC6 /* UIColor+Equatable.swift */ = {isa = PBXFileReference; fileEncoding = 4; lastKnownFileType = sourcecode.swift; path = "UIColor+Equatable.swift"; sourceTree = "<group>"; };
		A9CDCDC8237D9AE3008A9BC6 /* ColorComponentsTests.swift */ = {isa = PBXFileReference; fileEncoding = 4; lastKnownFileType = sourcecode.swift; path = ColorComponentsTests.swift; sourceTree = "<group>"; };
		A9CDCDC9237D9AE3008A9BC6 /* UIColor+MixingTests.swift */ = {isa = PBXFileReference; fileEncoding = 4; lastKnownFileType = sourcecode.swift; path = "UIColor+MixingTests.swift"; sourceTree = "<group>"; };
		BF3493F31EC362D400B0C314 /* Iterator+Containment.swift */ = {isa = PBXFileReference; fileEncoding = 4; lastKnownFileType = sourcecode.swift; path = "Iterator+Containment.swift"; sourceTree = "<group>"; };
		BF3493F51EC36A6400B0C314 /* Iterator+ContainmentTests.swift */ = {isa = PBXFileReference; fileEncoding = 4; lastKnownFileType = sourcecode.swift; path = "Iterator+ContainmentTests.swift"; sourceTree = "<group>"; };
		BF3A7A5F1D8AA9B30034FF40 /* OptionalComparison.swift */ = {isa = PBXFileReference; fileEncoding = 4; lastKnownFileType = sourcecode.swift; path = OptionalComparison.swift; sourceTree = "<group>"; };
		BF3A7A611D8AAB8A0034FF40 /* OptionalComparisonTests.swift */ = {isa = PBXFileReference; fileEncoding = 4; lastKnownFileType = sourcecode.swift; path = OptionalComparisonTests.swift; sourceTree = "<group>"; };
		BF3C1B0C20DA7270001CE126 /* Equatable+OneOf.swift */ = {isa = PBXFileReference; lastKnownFileType = sourcecode.swift; path = "Equatable+OneOf.swift"; sourceTree = "<group>"; };
		BF3C1B0E20DA7289001CE126 /* Equatable+OneOfTests.swift */ = {isa = PBXFileReference; lastKnownFileType = sourcecode.swift; path = "Equatable+OneOfTests.swift"; sourceTree = "<group>"; };
		BF4A15CB1D47B8860051E8BA /* enterprise-production.xml */ = {isa = PBXFileReference; fileEncoding = 4; lastKnownFileType = text.xml; path = "enterprise-production.xml"; sourceTree = "<group>"; };
		BF4A15CD1D47BECC0051E8BA /* appstore-sandbox.xml */ = {isa = PBXFileReference; fileEncoding = 4; lastKnownFileType = text.xml; name = "appstore-sandbox.xml"; path = "../appstore-sandbox.xml"; sourceTree = "<group>"; };
		BF4A15CF1D47BF360051E8BA /* enterprise-sandbox.xml */ = {isa = PBXFileReference; fileEncoding = 4; lastKnownFileType = text.xml; path = "enterprise-sandbox.xml"; sourceTree = "<group>"; };
		BF98AD6B1E92864E00026541 /* WireUtilities-Info.plist */ = {isa = PBXFileReference; lastKnownFileType = text.plist.xml; name = "WireUtilities-Info.plist"; path = "Resources/WireUtilities-Info.plist"; sourceTree = SOURCE_ROOT; };
		BF9D0B051F1CF39A005D4C31 /* Optional+ApplyTests.swift */ = {isa = PBXFileReference; fileEncoding = 4; lastKnownFileType = sourcecode.swift; path = "Optional+ApplyTests.swift"; sourceTree = "<group>"; };
		BF9D0B071F1CF3F5005D4C31 /* Optional+Apply.swift */ = {isa = PBXFileReference; fileEncoding = 4; lastKnownFileType = sourcecode.swift; path = "Optional+Apply.swift"; sourceTree = "<group>"; };
		BFA2F03520C9480A00EBE97C /* FunctionOperators.swift */ = {isa = PBXFileReference; lastKnownFileType = sourcecode.swift; path = FunctionOperators.swift; sourceTree = "<group>"; };
		BFA2F03720C9484E00EBE97C /* FunctionOperatorTests.swift */ = {isa = PBXFileReference; lastKnownFileType = sourcecode.swift; path = FunctionOperatorTests.swift; sourceTree = "<group>"; };
		BFBAE9DA1E01A8F2003FCE49 /* String+Emoji.swift */ = {isa = PBXFileReference; fileEncoding = 4; lastKnownFileType = sourcecode.swift; path = "String+Emoji.swift"; sourceTree = "<group>"; };
		BFBAE9DC1E01A930003FCE49 /* String+EmojiTests.swift */ = {isa = PBXFileReference; fileEncoding = 4; lastKnownFileType = sourcecode.swift; path = "String+EmojiTests.swift"; sourceTree = "<group>"; };
<<<<<<< HEAD
		D53DB99E203ED59C00655CB4 /* Result+success.swift */ = {isa = PBXFileReference; lastKnownFileType = sourcecode.swift; path = "Result+success.swift"; sourceTree = "<group>"; };
		D53DB9A0203ED6DC00655CB4 /* ResultTests.swift */ = {isa = PBXFileReference; lastKnownFileType = sourcecode.swift; path = ResultTests.swift; sourceTree = "<group>"; };
=======
		D504CD322090C2F200A78DAA /* Curry.swift */ = {isa = PBXFileReference; lastKnownFileType = sourcecode.swift; path = Curry.swift; sourceTree = "<group>"; };
		D504CD342090C2F800A78DAA /* Papply.swift */ = {isa = PBXFileReference; lastKnownFileType = sourcecode.swift; path = Papply.swift; sourceTree = "<group>"; };
		D504CD362090CB2900A78DAA /* Flip.swift */ = {isa = PBXFileReference; lastKnownFileType = sourcecode.swift; path = Flip.swift; sourceTree = "<group>"; };
		D504CD382090CCE400A78DAA /* CurryingTests.swift */ = {isa = PBXFileReference; lastKnownFileType = sourcecode.swift; path = CurryingTests.swift; sourceTree = "<group>"; };
		D504CD3A2090D00500A78DAA /* FlipTests.swift */ = {isa = PBXFileReference; lastKnownFileType = sourcecode.swift; path = FlipTests.swift; sourceTree = "<group>"; };
		D504CD3C2090D12900A78DAA /* PapplyTests.swift */ = {isa = PBXFileReference; lastKnownFileType = sourcecode.swift; path = PapplyTests.swift; sourceTree = "<group>"; };
>>>>>>> 019b9a92
		D56A2D49207E408C00DB59F5 /* NSManagedObjectContext+SwiftTests.swift */ = {isa = PBXFileReference; lastKnownFileType = sourcecode.swift; path = "NSManagedObjectContext+SwiftTests.swift"; sourceTree = "<group>"; };
		D5D65A12207631A100D7F3C3 /* NSManagedObjectContext+PerformGrouped.swift */ = {isa = PBXFileReference; lastKnownFileType = sourcecode.swift; path = "NSManagedObjectContext+PerformGrouped.swift"; sourceTree = "<group>"; };
		E9C337532ABC91DE0084ABCF /* Array+Cardinality.swift */ = {isa = PBXFileReference; lastKnownFileType = sourcecode.swift; path = "Array+Cardinality.swift"; sourceTree = "<group>"; };
		EE16270F250BA12900D35062 /* VolatileData.swift */ = {isa = PBXFileReference; lastKnownFileType = sourcecode.swift; path = VolatileData.swift; sourceTree = "<group>"; };
		EE162711250BA6E600D35062 /* VolatileDataTests.swift */ = {isa = PBXFileReference; lastKnownFileType = sourcecode.swift; name = VolatileDataTests.swift; path = Source/VolatileDataTests.swift; sourceTree = "<group>"; };
		EE1E354121E7739400F1144B /* DarwinNotificationCenter.swift */ = {isa = PBXFileReference; lastKnownFileType = sourcecode.swift; path = DarwinNotificationCenter.swift; sourceTree = "<group>"; };
		EE1E357321E796F100F1144B /* DarwinNotificationCenterTests.swift */ = {isa = PBXFileReference; lastKnownFileType = sourcecode.swift; path = DarwinNotificationCenterTests.swift; sourceTree = "<group>"; };
		EE5316432A13B61200A9E0B1 /* PrivateUserDefaults.swift */ = {isa = PBXFileReference; lastKnownFileType = sourcecode.swift; path = PrivateUserDefaults.swift; sourceTree = "<group>"; };
		EE712FC7295487A8006EA7B3 /* WireSystem.framework */ = {isa = PBXFileReference; explicitFileType = wrapper.framework; path = WireSystem.framework; sourceTree = BUILT_PRODUCTS_DIR; };
		EE98A0AD296EFBE60055E981 /* WireTesting.framework */ = {isa = PBXFileReference; explicitFileType = wrapper.framework; path = WireTesting.framework; sourceTree = BUILT_PRODUCTS_DIR; };
		EEAB73832A31CE4100EAB4E5 /* Data+Bytes.swift */ = {isa = PBXFileReference; lastKnownFileType = sourcecode.swift; path = "Data+Bytes.swift"; sourceTree = "<group>"; };
		EEAB73852A31F50F00EAB4E5 /* String+Base64.swift */ = {isa = PBXFileReference; lastKnownFileType = sourcecode.swift; path = "String+Base64.swift"; sourceTree = "<group>"; };
		EEB121AB2A1759F300E74D39 /* PrivateUserDefaultsTests.swift */ = {isa = PBXFileReference; lastKnownFileType = sourcecode.swift; path = PrivateUserDefaultsTests.swift; sourceTree = "<group>"; };
		EEBFE03D2A3AE58E001F1060 /* String+Random.swift */ = {isa = PBXFileReference; lastKnownFileType = sourcecode.swift; path = "String+Random.swift"; sourceTree = "<group>"; };
		EECE48C61FFBE45D0015BAE8 /* FixedWidthInteger_RandomTests.swift */ = {isa = PBXFileReference; lastKnownFileType = sourcecode.swift; path = FixedWidthInteger_RandomTests.swift; sourceTree = "<group>"; };
		EECE922F1FFBC5540096387F /* FixedWidthInteger+Random.swift */ = {isa = PBXFileReference; lastKnownFileType = sourcecode.swift; path = "FixedWidthInteger+Random.swift"; sourceTree = "<group>"; };
		EED6C7112A30B6B800CB8B60 /* Collection+Helpers.swift */ = {isa = PBXFileReference; lastKnownFileType = sourcecode.swift; path = "Collection+Helpers.swift"; sourceTree = "<group>"; };
		EF18C7D11F9E37CA0085A832 /* String+Filename.swift */ = {isa = PBXFileReference; lastKnownFileType = sourcecode.swift; path = "String+Filename.swift"; sourceTree = "<group>"; };
		EF18C7D91F9E3D3B0085A832 /* String+FilenameTests.swift */ = {isa = PBXFileReference; lastKnownFileType = sourcecode.swift; path = "String+FilenameTests.swift"; sourceTree = "<group>"; };
		EF2AFC9C228176C3008C921A /* UUID+Data.swift */ = {isa = PBXFileReference; lastKnownFileType = sourcecode.swift; path = "UUID+Data.swift"; sourceTree = "<group>"; };
		EF2AFC9E228179C2008C921A /* UUID+DataTests.swift */ = {isa = PBXFileReference; lastKnownFileType = sourcecode.swift; path = "UUID+DataTests.swift"; sourceTree = "<group>"; };
		EF638D7B2170EDF000344C8A /* EmojiOnlyStringTests.swift */ = {isa = PBXFileReference; fileEncoding = 4; lastKnownFileType = sourcecode.swift; path = EmojiOnlyStringTests.swift; sourceTree = "<group>"; };
		EFD003552179FABC008C20D3 /* StringLengthValidatorTests.swift */ = {isa = PBXFileReference; lastKnownFileType = sourcecode.swift; path = StringLengthValidatorTests.swift; sourceTree = "<group>"; };
		F15BDB1D20889772002F36E8 /* TearDownCapable.swift */ = {isa = PBXFileReference; fileEncoding = 4; lastKnownFileType = sourcecode.swift; path = TearDownCapable.swift; sourceTree = "<group>"; };
		F19E554C22AFDC8D005C792D /* String+ReadableHash.swift */ = {isa = PBXFileReference; lastKnownFileType = sourcecode.swift; path = "String+ReadableHash.swift"; sourceTree = "<group>"; };
		F19E55A722B3AAF3005C792D /* Data+ReadableHash.swift */ = {isa = PBXFileReference; lastKnownFileType = sourcecode.swift; path = "Data+ReadableHash.swift"; sourceTree = "<group>"; };
		F1E148C0207BAECF00F81833 /* ios-test-host.xcconfig */ = {isa = PBXFileReference; lastKnownFileType = text.xcconfig; path = "ios-test-host.xcconfig"; sourceTree = "<group>"; };
		F1E148C2207BAED000F81833 /* tests.xcconfig */ = {isa = PBXFileReference; lastKnownFileType = text.xcconfig; path = tests.xcconfig; sourceTree = "<group>"; };
		F1E148C4207BAED000F81833 /* project-debug.xcconfig */ = {isa = PBXFileReference; lastKnownFileType = text.xcconfig; path = "project-debug.xcconfig"; sourceTree = "<group>"; };
		F1E148C5207BAED000F81833 /* warnings-debug.xcconfig */ = {isa = PBXFileReference; lastKnownFileType = text.xcconfig; path = "warnings-debug.xcconfig"; sourceTree = "<group>"; };
		F1E148C6207BAED000F81833 /* ios-test-target.xcconfig */ = {isa = PBXFileReference; lastKnownFileType = text.xcconfig; path = "ios-test-target.xcconfig"; sourceTree = "<group>"; };
		F1E148C7207BAED000F81833 /* project-common.xcconfig */ = {isa = PBXFileReference; lastKnownFileType = text.xcconfig; path = "project-common.xcconfig"; sourceTree = "<group>"; };
		F1E148CB207BAED000F81833 /* warnings.xcconfig */ = {isa = PBXFileReference; lastKnownFileType = text.xcconfig; path = warnings.xcconfig; sourceTree = "<group>"; };
		F1E148CC207BAED000F81833 /* project.xcconfig */ = {isa = PBXFileReference; lastKnownFileType = text.xcconfig; path = project.xcconfig; sourceTree = "<group>"; };
		F9C9A7881CAE9F900039E10C /* NSString+Normalization.h */ = {isa = PBXFileReference; fileEncoding = 4; lastKnownFileType = sourcecode.c.h; path = "NSString+Normalization.h"; sourceTree = "<group>"; };
		F9C9A78A1CAE9F9A0039E10C /* NSString+Normalization.m */ = {isa = PBXFileReference; fileEncoding = 4; lastKnownFileType = sourcecode.c.objc; path = "NSString+Normalization.m"; sourceTree = "<group>"; };
		F9C9A78C1CAEA00D0039E10C /* NSString_NormalizationTests.m */ = {isa = PBXFileReference; fileEncoding = 4; lastKnownFileType = sourcecode.c.objc; name = NSString_NormalizationTests.m; path = Source/NSString_NormalizationTests.m; sourceTree = "<group>"; };
		F9C9A7931CAEA7200039E10C /* ZMEncodedNSUUIDWithTimestamp.m */ = {isa = PBXFileReference; fileEncoding = 4; lastKnownFileType = sourcecode.c.objc; path = ZMEncodedNSUUIDWithTimestamp.m; sourceTree = "<group>"; };
		F9C9A7951CAEA72A0039E10C /* ZMEncodedNSUUIDWithTimestamp.h */ = {isa = PBXFileReference; fileEncoding = 4; lastKnownFileType = sourcecode.c.h; path = ZMEncodedNSUUIDWithTimestamp.h; sourceTree = "<group>"; };
		F9C9A7971CAEA83B0039E10C /* ZMEncodedNSUUIDWithTimestampTests.m */ = {isa = PBXFileReference; fileEncoding = 4; lastKnownFileType = sourcecode.c.objc; name = ZMEncodedNSUUIDWithTimestampTests.m; path = Source/ZMEncodedNSUUIDWithTimestampTests.m; sourceTree = "<group>"; };
		F9C9A7B21CAEADFF0039E10C /* ZMAccentColor.h */ = {isa = PBXFileReference; fileEncoding = 4; lastKnownFileType = sourcecode.c.h; path = ZMAccentColor.h; sourceTree = "<group>"; };
		F9D381A01B70B91000E6E4EB /* ZMFunctionalTests.m */ = {isa = PBXFileReference; fileEncoding = 4; lastKnownFileType = sourcecode.c.objc; name = ZMFunctionalTests.m; path = Source/ZMFunctionalTests.m; sourceTree = "<group>"; };
		F9D381A11B70B91000E6E4EB /* ZMTimerTests.m */ = {isa = PBXFileReference; fileEncoding = 4; lastKnownFileType = sourcecode.c.objc; name = ZMTimerTests.m; path = Source/ZMTimerTests.m; sourceTree = "<group>"; };
		F9D381A21B70B91000E6E4EB /* WireUtilities-Tests.pch */ = {isa = PBXFileReference; fileEncoding = 4; lastKnownFileType = sourcecode.c.h; name = "WireUtilities-Tests.pch"; path = "Source/WireUtilities-Tests.pch"; sourceTree = "<group>"; };
		F9D381D81B70DF8400E6E4EB /* WireUtilities-ios-tests-Bridging-Header.h */ = {isa = PBXFileReference; lastKnownFileType = sourcecode.c.h; path = "WireUtilities-ios-tests-Bridging-Header.h"; sourceTree = "<group>"; };
/* End PBXFileReference section */

/* Begin PBXFrameworksBuildPhase section */
		09F028CB1B78BE2700BADDB6 /* Frameworks */ = {
			isa = PBXFrameworksBuildPhase;
			buildActionMask = 2147483647;
			files = (
				EE98A0AE296EFBE60055E981 /* WireTesting.framework in Frameworks */,
				F1D567B1207BA40C00CCDD77 /* WireUtilities.framework in Frameworks */,
			);
			runOnlyForDeploymentPostprocessing = 0;
		};
		3E88BD341B1F3EA300232589 /* Frameworks */ = {
			isa = PBXFrameworksBuildPhase;
			buildActionMask = 2147483647;
			files = (
				EE712FC8295487A9006EA7B3 /* WireSystem.framework in Frameworks */,
			);
			runOnlyForDeploymentPostprocessing = 0;
		};
		3E88BD401B1F3EA300232589 /* Frameworks */ = {
			isa = PBXFrameworksBuildPhase;
			buildActionMask = 2147483647;
			files = (
				3E88BD441B1F3EA300232589 /* WireUtilities.framework in Frameworks */,
			);
			runOnlyForDeploymentPostprocessing = 0;
		};
/* End PBXFrameworksBuildPhase section */

/* Begin PBXGroup section */
		091799791B7E2F0300E60DD9 /* Resources */ = {
			isa = PBXGroup;
			children = (
				A94DA32526BC5DE700CC626C /* animated.gif */,
				A94DA32626BC5DE700CC626C /* not_animated.gif */,
				544B2FFC1C1FF2DD00384477 /* data_to_hash.enc */,
				54D06C581BC81976005F0FBB /* android_image.encrypted */,
				54D06C5A1BC81983005F0FBB /* android_image.decrypted */,
				BF4A15CB1D47B8860051E8BA /* enterprise-production.xml */,
				BF4A15CD1D47BECC0051E8BA /* appstore-sandbox.xml */,
				BF4A15CF1D47BF360051E8BA /* enterprise-sandbox.xml */,
				877F50201E729CCF00894C90 /* excessive_diacritics.txt */,
			);
			path = Resources;
			sourceTree = "<group>";
		};
		09F028CF1B78BE2700BADDB6 /* WireUtilities-tests-host */ = {
			isa = PBXGroup;
			children = (
				09F028F61B78BEBB00BADDB6 /* WireUtilities-tests-host.entitlements */,
				09F028D41B78BE2700BADDB6 /* AppDelegate.h */,
				09F028D51B78BE2700BADDB6 /* AppDelegate.m */,
				09F028D71B78BE2700BADDB6 /* ViewController.h */,
				09F028D81B78BE2700BADDB6 /* ViewController.m */,
				09F028DA1B78BE2700BADDB6 /* Main.storyboard */,
				09F028DD1B78BE2700BADDB6 /* Images.xcassets */,
				09F028DF1B78BE2700BADDB6 /* LaunchScreen.xib */,
				09F028D01B78BE2700BADDB6 /* Supporting Files */,
			);
			path = "WireUtilities-tests-host";
			sourceTree = "<group>";
		};
		09F028D01B78BE2700BADDB6 /* Supporting Files */ = {
			isa = PBXGroup;
			children = (
				09F028D11B78BE2700BADDB6 /* Info.plist */,
				09F028D21B78BE2700BADDB6 /* main.m */,
			);
			name = "Supporting Files";
			sourceTree = "<group>";
		};
		3E88BD291B1F3E8400232589 = {
			isa = PBXGroup;
			children = (
				54BD49EE1D41FA1D006E29D1 /* README.md */,
				3E88BD3A1B1F3EA300232589 /* Source */,
				3E88BD471B1F3EA300232589 /* Tests */,
				3E88BD7C1B1F3F6700232589 /* Resources */,
				09F028CF1B78BE2700BADDB6 /* WireUtilities-tests-host */,
				3E88BE5E1B1F496600232589 /* Frameworks */,
				3E88BD391B1F3EA300232589 /* Products */,
			);
			indentWidth = 4;
			sourceTree = "<group>";
			tabWidth = 4;
			usesTabs = 0;
			wrapsLines = 1;
		};
		3E88BD391B1F3EA300232589 /* Products */ = {
			isa = PBXGroup;
			children = (
				3E88BD381B1F3EA300232589 /* WireUtilities.framework */,
				3E88BD431B1F3EA300232589 /* WireUtilities-Tests.xctest */,
				09F028CE1B78BE2700BADDB6 /* WireUtilities-tests-host.app */,
			);
			name = Products;
			sourceTree = "<group>";
		};
		3E88BD3A1B1F3EA300232589 /* Source */ = {
			isa = PBXGroup;
			children = (
				A9A3B1EE24D9811B001AF38E /* Keychain */,
				871939C421D4D93600738968 /* ZMMobileProvisionParser.m */,
				54CA31141B74F2C400B820C0 /* Public */,
				F9C9A79F1CAEACB10039E10C /* Validation */,
				54CA31521B74F7D400B820C0 /* NSManagedObjectContext+WireUtilities.m */,
				1623F8F42AF1278A004F0319 /* NSManagedObjectContext+DispatchGroups.swift */,
				D5D65A12207631A100D7F3C3 /* NSManagedObjectContext+PerformGrouped.swift */,
				163FB9051F2229DF00802AF4 /* DispatchGroupContext.swift */,
				546B178124192FB70091F4B3 /* ZMObjectValidationError.m */,
				F9C9A7931CAEA7200039E10C /* ZMEncodedNSUUIDWithTimestamp.m */,
				3E88BF661B1F693F00232589 /* NSData+ZMAdditions.m */,
				543B04A01BC6B693008C2912 /* NSData+ZMSCrypto.m */,
				3E88BF601B1F68DC00232589 /* NSOperationQueue+Helpers.m */,
				3E88BF3E1B1F66B100232589 /* NSUUID+Data.m */,
				F9C9A78A1CAE9F9A0039E10C /* NSString+Normalization.m */,
				3E88BE081B1F478200232589 /* ZMFunctional.m */,
				3E88BE121B1F478200232589 /* ZMTimer.m */,
				09F027C81B721D7300BADDB6 /* NSUserDefaults+SharedUserDefaults.m */,
				097E36C21B7B62150039CC4C /* NSLocale+Internal.m */,
				54181A4F1F594E4100155ABC /* FileManager+Move.swift */,
				54181A531F594F6B00155ABC /* FileManager+Protection.swift */,
				EECE922F1FFBC5540096387F /* FixedWidthInteger+Random.swift */,
				5EE020C4214A9FC5001669F0 /* ZMAtomicInteger.h */,
				5EE020C5214A9FC5001669F0 /* ZMAtomicInteger.m */,
				5E4BC1BB2189E6A400A8682E /* AnyProperty.swift */,
				16030DBF21AEA0FE00F8032E /* Array+PartitionByKeyPath.swift */,
				EE1E354121E7739400F1144B /* DarwinNotificationCenter.swift */,
				16B75F65222EDC5000DCAFF2 /* String+Stripping.swift */,
				5E9EA4C022423E0300D401B2 /* Array+SafeIndex.swift */,
				632378692508D34D00AD4346 /* Array+Shift.swift */,
				EE16270F250BA12900D35062 /* VolatileData.swift */,
				A9C6EDE326B32E9D007F61C5 /* UTIHelper.swift */,
				63DFEAD029A3845600FCA830 /* DeveloperFlag.swift */,
				06CDC6F92A2F2B4B00EB518D /* TimeInterval+Units.swift */,
				636F70462A65AD7800E086B6 /* TimerManager.swift */,
				E9C337532ABC91DE0084ABCF /* Array+Cardinality.swift */,
				014C36B52B2754FC00D7E8EA /* Sequence+Async.swift */,
			);
			path = Source;
			sourceTree = "<group>";
		};
		3E88BD471B1F3EA300232589 /* Tests */ = {
			isa = PBXGroup;
			children = (
				091799791B7E2F0300E60DD9 /* Resources */,
				F9D381A21B70B91000E6E4EB /* WireUtilities-Tests.pch */,
				F9D381D81B70DF8400E6E4EB /* WireUtilities-ios-tests-Bridging-Header.h */,
				F9D3819B1B70B8A700E6E4EB /* Source */,
			);
			path = Tests;
			sourceTree = "<group>";
		};
		3E88BD7C1B1F3F6700232589 /* Resources */ = {
			isa = PBXGroup;
			children = (
				54C1B0EE1B31A1E400CB8CF3 /* Configurations */,
				BF98AD6B1E92864E00026541 /* WireUtilities-Info.plist */,
				3E88BD7E1B1F3F8000232589 /* WireUtilities-Test-Info.plist */,
			);
			path = Resources;
			sourceTree = "<group>";
		};
		3E88BE5E1B1F496600232589 /* Frameworks */ = {
			isa = PBXGroup;
			children = (
				EE98A0AD296EFBE60055E981 /* WireTesting.framework */,
				EE712FC7295487A8006EA7B3 /* WireSystem.framework */,
			);
			name = Frameworks;
			sourceTree = "<group>";
		};
		546E84FA1B73DCA300532F17 /* zmc-config */ = {
			isa = PBXGroup;
			children = (
				F1E148C0207BAECF00F81833 /* ios-test-host.xcconfig */,
				F1E148C6207BAED000F81833 /* ios-test-target.xcconfig */,
				F1E148C7207BAED000F81833 /* project-common.xcconfig */,
				F1E148C4207BAED000F81833 /* project-debug.xcconfig */,
				F1E148CC207BAED000F81833 /* project.xcconfig */,
				F1E148C2207BAED000F81833 /* tests.xcconfig */,
				F1E148C5207BAED000F81833 /* warnings-debug.xcconfig */,
				F1E148CB207BAED000F81833 /* warnings.xcconfig */,
			);
			path = "zmc-config";
			sourceTree = "<group>";
		};
		54C1B0EE1B31A1E400CB8CF3 /* Configurations */ = {
			isa = PBXGroup;
			children = (
				546E84FA1B73DCA300532F17 /* zmc-config */,
				54C1B0FB1B31A1E400CB8CF3 /* WireUtilities.xcconfig */,
				01461A3F2A60422B00C3C85E /* Developer-Flags.xcconfig */,
				54C1B1001B31A1E400CB8CF3 /* version.xcconfig */,
			);
			path = Configurations;
			sourceTree = "<group>";
		};
		54CA31141B74F2C400B820C0 /* Public */ = {
			isa = PBXGroup;
			children = (
				A9CDCDBE237D98BF008A9BC6 /* UIColor */,
				EF18C7D11F9E37CA0085A832 /* String+Filename.swift */,
				F15BDB1D20889772002F36E8 /* TearDownCapable.swift */,
				BF3C1B0C20DA7270001CE126 /* Equatable+OneOf.swift */,
				546B1783241930830091F4B3 /* ZMObjectValidationError.h */,
				F9C9A7B21CAEADFF0039E10C /* ZMAccentColor.h */,
				F9C9A7951CAEA72A0039E10C /* ZMEncodedNSUUIDWithTimestamp.h */,
				F9C9A7881CAE9F900039E10C /* NSString+Normalization.h */,
				54CA31281B74F36B00B820C0 /* WireUtilities.h */,
				54CA31161B74F36B00B820C0 /* NSData+ZMAdditions.h */,
				543B049C1BC6B5FA008C2912 /* NSData+ZMSCrypto.h */,
				54CA31181B74F36B00B820C0 /* NSOperationQueue+Helpers.h */,
				54CA311C1B74F36B00B820C0 /* NSUserDefaults+SharedUserDefaults.h */,
				54CA311D1B74F36B00B820C0 /* NSUUID+Data.h */,
				54CA31241B74F36B00B820C0 /* ZMFunctional.h */,
				54CA31271B74F36B00B820C0 /* ZMTimer.h */,
				54CA31511B74F7D400B820C0 /* NSManagedObjectContext+WireUtilities.h */,
				097E36C41B7B631C0039CC4C /* NSLocale+Internal.h */,
				BF3A7A5F1D8AA9B30034FF40 /* OptionalComparison.swift */,
				54024FE51DF81C8E009BF6A0 /* Dictionary.swift */,
				54CA311F1B74F36B00B820C0 /* SwiftDebugging.swift */,
				54CA31201B74F36B00B820C0 /* UnownedObject.swift */,
				54C388A71C4D5A3A00A55C79 /* NSUUID+Type1.swift */,
				BF9D0B071F1CF3F5005D4C31 /* Optional+Apply.swift */,
				BFA2F03520C9480A00EBE97C /* FunctionOperators.swift */,
				BF3493F31EC362D400B0C314 /* Iterator+Containment.swift */,
				BFBAE9DA1E01A8F2003FCE49 /* String+Emoji.swift */,
				5E4BC1C5218C830500A8682E /* String+Spaces.swift */,
				F19E554C22AFDC8D005C792D /* String+ReadableHash.swift */,
				A94DA30726BC239400CC626C /* Data+Image.swift */,
				F19E55A722B3AAF3005C792D /* Data+ReadableHash.swift */,
				870FFA811D82B73B007E9806 /* Data+ZMSCrypto.swift */,
				877F501C1E719B2B00894C90 /* String+ExtremeCombiningCharacters.swift */,
				163FB9071F22302C00802AF4 /* DispatchGroupQueue.swift */,
				871939C221D4D92900738968 /* ZMMobileProvisionParser.h */,
				16D964DB1F79454000390417 /* SelfUnregisteringNotificationCenterToken.swift */,
				8735AE6E2035E3BC00DCE66E /* StringLengthValidator.swift */,
				5E0A1FF82105DBBA00949B3E /* Map+KeyPath.swift */,
				EF2AFC9C228176C3008C921A /* UUID+Data.swift */,
				067BB07025068D6500946EC8 /* String+HexDecodedData.swift */,
				EE5316432A13B61200A9E0B1 /* PrivateUserDefaults.swift */,
				EED6C7112A30B6B800CB8B60 /* Collection+Helpers.swift */,
				EEAB73832A31CE4100EAB4E5 /* Data+Bytes.swift */,
				EEAB73852A31F50F00EAB4E5 /* String+Base64.swift */,
				EEBFE03D2A3AE58E001F1060 /* String+Random.swift */,
			);
			path = Public;
			sourceTree = "<group>";
		};
		A9A3B1EE24D9811B001AF38E /* Keychain */ = {
			isa = PBXGroup;
			children = (
				A9A3B1EF24D9814D001AF38E /* Keychain.swift */,
			);
			path = Keychain;
			sourceTree = "<group>";
		};
		A9CDCDBE237D98BF008A9BC6 /* UIColor */ = {
			isa = PBXGroup;
			children = (
				A9CDCDC5237D9A6E008A9BC6 /* UIColor+Equatable.swift */,
				A9CDCDC3237D9A14008A9BC6 /* UIColor+Mixing.swift */,
				A9CDCDC1237D9927008A9BC6 /* UIColor+Hex.swift */,
			);
			path = UIColor;
			sourceTree = "<group>";
		};
		A9CDCDC7237D9ABD008A9BC6 /* UIColor */ = {
			isa = PBXGroup;
			children = (
				A9CDCDC8237D9AE3008A9BC6 /* ColorComponentsTests.swift */,
				A9CDCDC9237D9AE3008A9BC6 /* UIColor+MixingTests.swift */,
			);
			path = UIColor;
			sourceTree = "<group>";
		};
		F9C9A79F1CAEACB10039E10C /* Validation */ = {
			isa = PBXGroup;
			children = (
				7C8BFFE022FC612900B3C8A5 /* ZMPropertyValidator.swift */,
				7C8BFFE222FD5D9600B3C8A5 /* ZMAccentColorValidator.swift */,
				7C8BFFE422FD611700B3C8A5 /* ZMEmailAddressValidator.swift */,
				7C8BFFE622FD612900B3C8A5 /* ZMPhoneNumberValidator.swift */,
				87ECBDD41E78457C00596836 /* ExtremeCombiningCharactersValidator.swift */,
			);
			path = Validation;
			sourceTree = "<group>";
		};
		F9C9A7BE1CAEAFE10039E10C /* Validation */ = {
			isa = PBXGroup;
			children = (
				EFD003552179FABC008C20D3 /* StringLengthValidatorTests.swift */,
				7C358072231E524A00D994FD /* ZMAccentColorValidatorTests.m */,
				7C358077231E5D9300D994FD /* ZMEmailAddressValidatorTests.m */,
				7C35807C231E5ED300D994FD /* ZMPhoneNumberValidatorTests.m */,
			);
			name = Validation;
			path = Source/Validation;
			sourceTree = "<group>";
		};
		F9D3819B1B70B8A700E6E4EB /* Source */ = {
			isa = PBXGroup;
			children = (
				EE162711250BA6E600D35062 /* VolatileDataTests.swift */,
				A9CDCDC7237D9ABD008A9BC6 /* UIColor */,
				F9C9A7BE1CAEAFE10039E10C /* Validation */,
				EECE48C61FFBE45D0015BAE8 /* FixedWidthInteger_RandomTests.swift */,
				871939C621D4D99C00738968 /* ZMMobileProvisionParserTests.m */,
				0125F73E2B29E7E200D989AB /* Sequence_AsyncTests.swift */,
				F9C9A7971CAEA83B0039E10C /* ZMEncodedNSUUIDWithTimestampTests.m */,
				F9C9A78C1CAEA00D0039E10C /* NSString_NormalizationTests.m */,
				546E8A4B1B74FF8F009EBA02 /* NSData+ZMAdditionsTests.m */,
				546E8A4F1B750146009EBA02 /* NSOperationQueue+HelpersTests.m */,
				09F027CD1B721D8300BADDB6 /* NSUserDefaults+SharedUserDefaultsTests.m */,
				546E8A521B7501D0009EBA02 /* NSUUID+DataTests.m */,
				F9D381A01B70B91000E6E4EB /* ZMFunctionalTests.m */,
				F9D381A11B70B91000E6E4EB /* ZMTimerTests.m */,
				546E8A581B750384009EBA02 /* NSManagedObjectContext+WireUtilitiesTests.m */,
				D56A2D49207E408C00DB59F5 /* NSManagedObjectContext+SwiftTests.swift */,
				163FB90B1F25EA0B00802AF4 /* DispatchGroupContextTests.swift */,
				168B158B1F25F67600AB3C44 /* DispatchGroupQueueTests.swift */,
				BF3C1B0E20DA7289001CE126 /* Equatable+OneOfTests.swift */,
				871E12341C4FEED200862958 /* UnownedNSObjectTests.swift */,
				546E8A611B75045E009EBA02 /* UnownedObjectTests.swift */,
				BF3A7A611D8AAB8A0034FF40 /* OptionalComparisonTests.swift */,
				54FA8E811BC6CC3400E42980 /* NSData+ZMSCryptoTests.swift */,
				BFA2F03720C9484E00EBE97C /* FunctionOperatorTests.swift */,
				BF9D0B051F1CF39A005D4C31 /* Optional+ApplyTests.swift */,
				54C388A91C4D5AF600A55C79 /* NSUUID+Type1Tests.swift */,
				54024FE71DF81CC6009BF6A0 /* DictionaryTests.swift */,
				BFBAE9DC1E01A930003FCE49 /* String+EmojiTests.swift */,
				EF638D7B2170EDF000344C8A /* EmojiOnlyStringTests.swift */,
				BF3493F51EC36A6400B0C314 /* Iterator+ContainmentTests.swift */,
				877F501E1E71B69C00894C90 /* String+ExtremeCombiningCharactersTests.swift */,
				EF18C7D91F9E3D3B0085A832 /* String+FilenameTests.swift */,
				54181A511F594E6F00155ABC /* FileManager+MoveTests.swift */,
				54181A571F59516600155ABC /* FileManager+ProtectionTests.swift */,
				5E0A1FFA2105DE2100949B3E /* MapKeyPathTests.swift */,
				5E7C6CBF214AA197004C30B5 /* AtomicIntegerTests.swift */,
				5E4BC1BD2189EA3900A8682E /* AnyPropertyTests.swift */,
				16030DC121AEA14100F8032E /* ArrayPartitionByKeyPathTests.swift */,
				EE1E357321E796F100F1144B /* DarwinNotificationCenterTests.swift */,
				16B75F67222EE3A000DCAFF2 /* String+StrippingTests.swift */,
				5E9EA4C222423EA600D401B2 /* ArraySafeIndexTests.swift */,
				EF2AFC9E228179C2008C921A /* UUID+DataTests.swift */,
				6323786B2508D51C00AD4346 /* ArrayShiftTests.swift */,
				A98EC2A626B8169700D10C80 /* UTIHelperTests.swift */,
				A94DA31526BC256E00CC626C /* NSData+ImageTests.swift */,
				EEB121AB2A1759F300E74D39 /* PrivateUserDefaultsTests.swift */,
			);
			name = Source;
			sourceTree = "<group>";
		};
/* End PBXGroup section */

/* Begin PBXHeadersBuildPhase section */
		3E88BD351B1F3EA300232589 /* Headers */ = {
			isa = PBXHeadersBuildPhase;
			buildActionMask = 2147483647;
			files = (
				097E36C51B7B631C0039CC4C /* NSLocale+Internal.h in Headers */,
				54CA314F1B74F36B00B820C0 /* WireUtilities.h in Headers */,
				543B049E1BC6B5FA008C2912 /* NSData+ZMSCrypto.h in Headers */,
				54CA31471B74F36B00B820C0 /* ZMFunctional.h in Headers */,
				F9C9A7891CAE9F900039E10C /* NSString+Normalization.h in Headers */,
				546B1784241930830091F4B3 /* ZMObjectValidationError.h in Headers */,
				54CA314D1B74F36B00B820C0 /* ZMTimer.h in Headers */,
				54CA31371B74F36B00B820C0 /* NSUserDefaults+SharedUserDefaults.h in Headers */,
				871939C321D4D92900738968 /* ZMMobileProvisionParser.h in Headers */,
				54CA31531B74F7D400B820C0 /* NSManagedObjectContext+WireUtilities.h in Headers */,
				F9C9A7B31CAEADFF0039E10C /* ZMAccentColor.h in Headers */,
				54CA312F1B74F36B00B820C0 /* NSOperationQueue+Helpers.h in Headers */,
				5EE020C6214A9FC5001669F0 /* ZMAtomicInteger.h in Headers */,
				54CA312B1B74F36B00B820C0 /* NSData+ZMAdditions.h in Headers */,
				F9D381B61B70B95A00E6E4EB /* WireUtilities-Tests.pch in Headers */,
				F9C9A7961CAEA72A0039E10C /* ZMEncodedNSUUIDWithTimestamp.h in Headers */,
				54CA31391B74F36B00B820C0 /* NSUUID+Data.h in Headers */,
			);
			runOnlyForDeploymentPostprocessing = 0;
		};
/* End PBXHeadersBuildPhase section */

/* Begin PBXNativeTarget section */
		09F028CD1B78BE2700BADDB6 /* WireUtilities-tests-host */ = {
			isa = PBXNativeTarget;
			buildConfigurationList = 09F028F21B78BE2800BADDB6 /* Build configuration list for PBXNativeTarget "WireUtilities-tests-host" */;
			buildPhases = (
				09F028CA1B78BE2700BADDB6 /* Sources */,
				09F028CB1B78BE2700BADDB6 /* Frameworks */,
				09F028CC1B78BE2700BADDB6 /* Resources */,
				F1D567B4207BA4E800CCDD77 /* Embed Frameworks */,
			);
			buildRules = (
			);
			dependencies = (
				F1D567B3207BA4CF00CCDD77 /* PBXTargetDependency */,
			);
			name = "WireUtilities-tests-host";
			productName = "WireUtilities-tests-host";
			productReference = 09F028CE1B78BE2700BADDB6 /* WireUtilities-tests-host.app */;
			productType = "com.apple.product-type.application";
		};
		3E88BD371B1F3EA300232589 /* WireUtilities */ = {
			isa = PBXNativeTarget;
			buildConfigurationList = 3E88BD4C1B1F3EA300232589 /* Build configuration list for PBXNativeTarget "WireUtilities" */;
			buildPhases = (
				3E88BD331B1F3EA300232589 /* Sources */,
				3E88BD341B1F3EA300232589 /* Frameworks */,
				3E88BD351B1F3EA300232589 /* Headers */,
				AD4812AA2AB9905E00ED208C /* Run Swiftlint */,
				3E88BD361B1F3EA300232589 /* Resources */,
			);
			buildRules = (
			);
			dependencies = (
			);
			name = WireUtilities;
			productName = WireUtilities;
			productReference = 3E88BD381B1F3EA300232589 /* WireUtilities.framework */;
			productType = "com.apple.product-type.framework";
		};
		3E88BD421B1F3EA300232589 /* WireUtilities-Tests */ = {
			isa = PBXNativeTarget;
			buildConfigurationList = 3E88BD4F1B1F3EA300232589 /* Build configuration list for PBXNativeTarget "WireUtilities-Tests" */;
			buildPhases = (
				3E88BD3F1B1F3EA300232589 /* Sources */,
				3E88BD401B1F3EA300232589 /* Frameworks */,
				3E88BD411B1F3EA300232589 /* Resources */,
			);
			buildRules = (
			);
			dependencies = (
				540EF2841EFD14AA00C6C6B5 /* PBXTargetDependency */,
				3E88BD461B1F3EA300232589 /* PBXTargetDependency */,
			);
			name = "WireUtilities-Tests";
			productName = WireUtilitiesTests;
			productReference = 3E88BD431B1F3EA300232589 /* WireUtilities-Tests.xctest */;
			productType = "com.apple.product-type.bundle.unit-test";
		};
/* End PBXNativeTarget section */

/* Begin PBXProject section */
		3E88BD2A1B1F3E8400232589 /* Project object */ = {
			isa = PBXProject;
			attributes = {
				LastSwiftUpdateCheck = 0700;
				LastUpgradeCheck = 1310;
				TargetAttributes = {
					09F028CD1B78BE2700BADDB6 = {
						CreatedOnToolsVersion = 6.4;
						DevelopmentTeam = W5KEQBF9B5;
						SystemCapabilities = {
							com.apple.ApplicationGroups.iOS = {
								enabled = 1;
							};
						};
					};
					3E88BD371B1F3EA300232589 = {
						CreatedOnToolsVersion = 6.3.2;
						DevelopmentTeam = W5KEQBF9B5;
						LastSwiftMigration = 1020;
					};
					3E88BD421B1F3EA300232589 = {
						CreatedOnToolsVersion = 6.3.2;
						LastSwiftMigration = 1020;
						TestTargetID = 09F028CD1B78BE2700BADDB6;
					};
				};
			};
			buildConfigurationList = 3E88BD2D1B1F3E8400232589 /* Build configuration list for PBXProject "WireUtilities" */;
			compatibilityVersion = "Xcode 3.2";
			developmentRegion = en;
			hasScannedForEncodings = 0;
			knownRegions = (
				en,
				Base,
			);
			mainGroup = 3E88BD291B1F3E8400232589;
			productRefGroup = 3E88BD391B1F3EA300232589 /* Products */;
			projectDirPath = "";
			projectRoot = "";
			targets = (
				3E88BD371B1F3EA300232589 /* WireUtilities */,
				3E88BD421B1F3EA300232589 /* WireUtilities-Tests */,
				09F028CD1B78BE2700BADDB6 /* WireUtilities-tests-host */,
			);
		};
/* End PBXProject section */

/* Begin PBXResourcesBuildPhase section */
		09F028CC1B78BE2700BADDB6 /* Resources */ = {
			isa = PBXResourcesBuildPhase;
			buildActionMask = 2147483647;
			files = (
				09F028DC1B78BE2700BADDB6 /* Main.storyboard in Resources */,
				09F028E11B78BE2700BADDB6 /* LaunchScreen.xib in Resources */,
				09F028DE1B78BE2700BADDB6 /* Images.xcassets in Resources */,
			);
			runOnlyForDeploymentPostprocessing = 0;
		};
		3E88BD361B1F3EA300232589 /* Resources */ = {
			isa = PBXResourcesBuildPhase;
			buildActionMask = 2147483647;
			files = (
			);
			runOnlyForDeploymentPostprocessing = 0;
		};
		3E88BD411B1F3EA300232589 /* Resources */ = {
			isa = PBXResourcesBuildPhase;
			buildActionMask = 2147483647;
			files = (
				BF4A15CE1D47BECC0051E8BA /* appstore-sandbox.xml in Resources */,
				BF4A15D01D47BF360051E8BA /* enterprise-sandbox.xml in Resources */,
				54D06C5C1BC81AFF005F0FBB /* android_image.encrypted in Resources */,
				A94DA32726BC5DE700CC626C /* animated.gif in Resources */,
				544B2FFE1C1FF79500384477 /* data_to_hash.enc in Resources */,
				A94DA32826BC5DE700CC626C /* not_animated.gif in Resources */,
				877F50211E729CCF00894C90 /* excessive_diacritics.txt in Resources */,
				BF4A15CC1D47B8860051E8BA /* enterprise-production.xml in Resources */,
				54D06C5D1BC81B03005F0FBB /* android_image.decrypted in Resources */,
			);
			runOnlyForDeploymentPostprocessing = 0;
		};
/* End PBXResourcesBuildPhase section */

/* Begin PBXShellScriptBuildPhase section */
		AD4812AA2AB9905E00ED208C /* Run Swiftlint */ = {
			isa = PBXShellScriptBuildPhase;
			alwaysOutOfDate = 1;
			buildActionMask = 2147483647;
			files = (
			);
			inputFileListPaths = (
			);
			inputPaths = (
				"$(SRCROOT)/../scripts/run-swiftlint.sh",
			);
			name = "Run Swiftlint";
			outputFileListPaths = (
			);
			outputPaths = (
			);
			runOnlyForDeploymentPostprocessing = 0;
			shellPath = /bin/sh;
			shellScript = "../scripts/run-swiftlint.sh\n";
		};
/* End PBXShellScriptBuildPhase section */

/* Begin PBXSourcesBuildPhase section */
		09F028CA1B78BE2700BADDB6 /* Sources */ = {
			isa = PBXSourcesBuildPhase;
			buildActionMask = 2147483647;
			files = (
				09F028D91B78BE2700BADDB6 /* ViewController.m in Sources */,
				09F028D61B78BE2700BADDB6 /* AppDelegate.m in Sources */,
				09F028D31B78BE2700BADDB6 /* main.m in Sources */,
			);
			runOnlyForDeploymentPostprocessing = 0;
		};
		3E88BD331B1F3EA300232589 /* Sources */ = {
			isa = PBXSourcesBuildPhase;
			buildActionMask = 2147483647;
			files = (
				877F501D1E719B2B00894C90 /* String+ExtremeCombiningCharacters.swift in Sources */,
				3E88BE411B1F478200232589 /* ZMFunctional.m in Sources */,
				16030DC021AEA0FE00F8032E /* Array+PartitionByKeyPath.swift in Sources */,
				54CA31551B74F7D400B820C0 /* NSManagedObjectContext+WireUtilities.m in Sources */,
				EE162710250BA12900D35062 /* VolatileData.swift in Sources */,
				7C8BFFE122FC612900B3C8A5 /* ZMPropertyValidator.swift in Sources */,
				EEAB73842A31CE4100EAB4E5 /* Data+Bytes.swift in Sources */,
				3E88BF6B1B1F693F00232589 /* NSData+ZMAdditions.m in Sources */,
				EEBFE03E2A3AE58E001F1060 /* String+Random.swift in Sources */,
				54C388A81C4D5A3B00A55C79 /* NSUUID+Type1.swift in Sources */,
				EF2AFC9D228176C3008C921A /* UUID+Data.swift in Sources */,
				BFA2F03620C9480A00EBE97C /* FunctionOperators.swift in Sources */,
				54024FE61DF81C8E009BF6A0 /* Dictionary.swift in Sources */,
				54CA313D1B74F36B00B820C0 /* SwiftDebugging.swift in Sources */,
				EECE92301FFBC5540096387F /* FixedWidthInteger+Random.swift in Sources */,
				636F70472A65AD7900E086B6 /* TimerManager.swift in Sources */,
				5E0A1FF92105DBBA00949B3E /* Map+KeyPath.swift in Sources */,
				3E88BF451B1F66B100232589 /* NSUUID+Data.m in Sources */,
				5E4BC1BC2189E6A400A8682E /* AnyProperty.swift in Sources */,
				7C8BFFE722FD612900B3C8A5 /* ZMPhoneNumberValidator.swift in Sources */,
				EED6C7122A30B6B800CB8B60 /* Collection+Helpers.swift in Sources */,
				63DFEAD129A3845600FCA830 /* DeveloperFlag.swift in Sources */,
				D5D65A13207631A100D7F3C3 /* NSManagedObjectContext+PerformGrouped.swift in Sources */,
				A9CDCDC4237D9A14008A9BC6 /* UIColor+Mixing.swift in Sources */,
				87ECBDD51E78457C00596836 /* ExtremeCombiningCharactersValidator.swift in Sources */,
				16B75F66222EDC5000DCAFF2 /* String+Stripping.swift in Sources */,
				F15BDB1E20889773002F36E8 /* TearDownCapable.swift in Sources */,
				EF18C7D21F9E37CA0085A832 /* String+Filename.swift in Sources */,
				54181A541F594F6B00155ABC /* FileManager+Protection.swift in Sources */,
				A9A3B1F024D9814D001AF38E /* Keychain.swift in Sources */,
				7C8BFFE522FD611700B3C8A5 /* ZMEmailAddressValidator.swift in Sources */,
				7C8BFFE322FD5D9600B3C8A5 /* ZMAccentColorValidator.swift in Sources */,
				A9C6EDE426B32E9D007F61C5 /* UTIHelper.swift in Sources */,
				097E36C31B7B62150039CC4C /* NSLocale+Internal.m in Sources */,
				F19E55A822B3AAF3005C792D /* Data+ReadableHash.swift in Sources */,
				BF3A7A601D8AA9B30034FF40 /* OptionalComparison.swift in Sources */,
				BFBAE9DB1E01A8F2003FCE49 /* String+Emoji.swift in Sources */,
				F19E554D22AFDC8D005C792D /* String+ReadableHash.swift in Sources */,
				F9C9A7941CAEA7200039E10C /* ZMEncodedNSUUIDWithTimestamp.m in Sources */,
				EE5316442A13B61200A9E0B1 /* PrivateUserDefaults.swift in Sources */,
				1623F8F52AF1278A004F0319 /* NSManagedObjectContext+DispatchGroups.swift in Sources */,
				BF9D0B091F1CF3F8005D4C31 /* Optional+Apply.swift in Sources */,
				BF3C1B0D20DA7270001CE126 /* Equatable+OneOf.swift in Sources */,
				067BB07125068D6500946EC8 /* String+HexDecodedData.swift in Sources */,
				014C36B62B2754FC00D7E8EA /* Sequence+Async.swift in Sources */,
				A94DA30826BC239400CC626C /* Data+Image.swift in Sources */,
				3E88BF631B1F68DC00232589 /* NSOperationQueue+Helpers.m in Sources */,
				546B178224192FB70091F4B3 /* ZMObjectValidationError.m in Sources */,
				54CA313F1B74F36B00B820C0 /* UnownedObject.swift in Sources */,
				5E9EA4C122423E0300D401B2 /* Array+SafeIndex.swift in Sources */,
				3E88BE551B1F478200232589 /* ZMTimer.m in Sources */,
				54181A501F594E4100155ABC /* FileManager+Move.swift in Sources */,
				06CDC6FA2A2F2B4B00EB518D /* TimeInterval+Units.swift in Sources */,
				09F027CB1B721D7300BADDB6 /* NSUserDefaults+SharedUserDefaults.m in Sources */,
				543B04A11BC6B693008C2912 /* NSData+ZMSCrypto.m in Sources */,
				EEAB73862A31F50F00EAB4E5 /* String+Base64.swift in Sources */,
				5EE020C7214A9FC5001669F0 /* ZMAtomicInteger.m in Sources */,
				6323786A2508D34D00AD4346 /* Array+Shift.swift in Sources */,
				163FB9081F22302C00802AF4 /* DispatchGroupQueue.swift in Sources */,
				5E4BC1C6218C830500A8682E /* String+Spaces.swift in Sources */,
				871939C521D4D93600738968 /* ZMMobileProvisionParser.m in Sources */,
				BF3493F41EC362D400B0C314 /* Iterator+Containment.swift in Sources */,
				F9C9A78B1CAE9F9A0039E10C /* NSString+Normalization.m in Sources */,
				163FB9061F2229DF00802AF4 /* DispatchGroupContext.swift in Sources */,
				16D964DC1F79454000390417 /* SelfUnregisteringNotificationCenterToken.swift in Sources */,
				870FFA821D82B73B007E9806 /* Data+ZMSCrypto.swift in Sources */,
				E9C337542ABC91DE0084ABCF /* Array+Cardinality.swift in Sources */,
				A9CDCDC2237D9928008A9BC6 /* UIColor+Hex.swift in Sources */,
				8735AE6F2035E3BC00DCE66E /* StringLengthValidator.swift in Sources */,
				EE1E354221E7739400F1144B /* DarwinNotificationCenter.swift in Sources */,
				A9CDCDC6237D9A6E008A9BC6 /* UIColor+Equatable.swift in Sources */,
			);
			runOnlyForDeploymentPostprocessing = 0;
		};
		3E88BD3F1B1F3EA300232589 /* Sources */ = {
			isa = PBXSourcesBuildPhase;
			buildActionMask = 2147483647;
			files = (
				54024FE81DF81CC6009BF6A0 /* DictionaryTests.swift in Sources */,
				BF3493F61EC36A6400B0C314 /* Iterator+ContainmentTests.swift in Sources */,
<<<<<<< HEAD
				D53DB9A2203ED6E100655CB4 /* ResultTests.swift in Sources */,
=======
				D504CD3D2090D12900A78DAA /* PapplyTests.swift in Sources */,
>>>>>>> 019b9a92
				EF2AFCA022817AC0008C921A /* UUID+DataTests.swift in Sources */,
				F9D381AE1B70B93800E6E4EB /* ZMTimerTests.m in Sources */,
				168B158C1F25F67600AB3C44 /* DispatchGroupQueueTests.swift in Sources */,
				54181A581F59516600155ABC /* FileManager+ProtectionTests.swift in Sources */,
				871939C821D4D9B000738968 /* ZMMobileProvisionParserTests.m in Sources */,
				EECE48C71FFBE45D0015BAE8 /* FixedWidthInteger_RandomTests.swift in Sources */,
				6323786C2508D51C00AD4346 /* ArrayShiftTests.swift in Sources */,
				546E8A591B750384009EBA02 /* NSManagedObjectContext+WireUtilitiesTests.m in Sources */,
				BF3C1B1020DA7339001CE126 /* Equatable+OneOfTests.swift in Sources */,
				EE1E357421E796F100F1144B /* DarwinNotificationCenterTests.swift in Sources */,
				16B75F68222EE3A000DCAFF2 /* String+StrippingTests.swift in Sources */,
				7C35807F231E5F5B00D994FD /* ZMPhoneNumberValidatorTests.m in Sources */,
				546E8A4C1B74FF8F009EBA02 /* NSData+ZMAdditionsTests.m in Sources */,
				872633E81D929C28008B69D8 /* OptionalComparisonTests.swift in Sources */,
				7C358075231E534600D994FD /* ZMAccentColorValidatorTests.m in Sources */,
				7C35807A231E5DA000D994FD /* ZMEmailAddressValidatorTests.m in Sources */,
				5E0A1FFC2105DE2700949B3E /* MapKeyPathTests.swift in Sources */,
				EFC0C7B021772E6200380C4B /* EmojiOnlyStringTests.swift in Sources */,
				0125F73F2B29E7E200D989AB /* Sequence_AsyncTests.swift in Sources */,
				16030DC221AEA14100F8032E /* ArrayPartitionByKeyPathTests.swift in Sources */,
				F9C9A78E1CAEA0110039E10C /* NSString_NormalizationTests.m in Sources */,
				BFBAE9DD1E01A930003FCE49 /* String+EmojiTests.swift in Sources */,
				871E12351C4FEED200862958 /* UnownedNSObjectTests.swift in Sources */,
				F9D381B01B70B94300E6E4EB /* ZMFunctionalTests.m in Sources */,
				BFA2F03920C9490500EBE97C /* FunctionOperatorTests.swift in Sources */,
				A98EC2A726B8169700D10C80 /* UTIHelperTests.swift in Sources */,
				54FA8E821BC6CC3400E42980 /* NSData+ZMSCryptoTests.swift in Sources */,
				BF9D0B061F1CF39A005D4C31 /* Optional+ApplyTests.swift in Sources */,
				EE162712250BA6E600D35062 /* VolatileDataTests.swift in Sources */,
				877F501F1E71B69C00894C90 /* String+ExtremeCombiningCharactersTests.swift in Sources */,
				54181A521F594E6F00155ABC /* FileManager+MoveTests.swift in Sources */,
				546E8A501B750146009EBA02 /* NSOperationQueue+HelpersTests.m in Sources */,
				EEB121AC2A1759F300E74D39 /* PrivateUserDefaultsTests.swift in Sources */,
				A94DA31626BC256E00CC626C /* NSData+ImageTests.swift in Sources */,
				A9CDCDCB237D9AE3008A9BC6 /* UIColor+MixingTests.swift in Sources */,
				F9C9A7991CAEA8400039E10C /* ZMEncodedNSUUIDWithTimestampTests.m in Sources */,
				5E4BC1BE2189EA3900A8682E /* AnyPropertyTests.swift in Sources */,
				A9CDCDCA237D9AE3008A9BC6 /* ColorComponentsTests.swift in Sources */,
				EFD003562179FABC008C20D3 /* StringLengthValidatorTests.swift in Sources */,
				54C388AA1C4D5AF600A55C79 /* NSUUID+Type1Tests.swift in Sources */,
				546E8A531B7501D0009EBA02 /* NSUUID+DataTests.m in Sources */,
				5E7C6CC1214AA1A2004C30B5 /* AtomicIntegerTests.swift in Sources */,
				546E8A621B75045E009EBA02 /* UnownedObjectTests.swift in Sources */,
				D56A2D4A207E408C00DB59F5 /* NSManagedObjectContext+SwiftTests.swift in Sources */,
				163FB90C1F25EA0B00802AF4 /* DispatchGroupContextTests.swift in Sources */,
				EF18C7DA1F9E3D3B0085A832 /* String+FilenameTests.swift in Sources */,
				5E9EA4C422423EA800D401B2 /* ArraySafeIndexTests.swift in Sources */,
				09F027D01B721DA300BADDB6 /* NSUserDefaults+SharedUserDefaultsTests.m in Sources */,
			);
			runOnlyForDeploymentPostprocessing = 0;
		};
/* End PBXSourcesBuildPhase section */

/* Begin PBXTargetDependency section */
		3E88BD461B1F3EA300232589 /* PBXTargetDependency */ = {
			isa = PBXTargetDependency;
			target = 3E88BD371B1F3EA300232589 /* WireUtilities */;
			targetProxy = 3E88BD451B1F3EA300232589 /* PBXContainerItemProxy */;
		};
		540EF2841EFD14AA00C6C6B5 /* PBXTargetDependency */ = {
			isa = PBXTargetDependency;
			target = 09F028CD1B78BE2700BADDB6 /* WireUtilities-tests-host */;
			targetProxy = 540EF2831EFD14AA00C6C6B5 /* PBXContainerItemProxy */;
		};
		F1D567B3207BA4CF00CCDD77 /* PBXTargetDependency */ = {
			isa = PBXTargetDependency;
			target = 3E88BD371B1F3EA300232589 /* WireUtilities */;
			targetProxy = F1D567B2207BA4CF00CCDD77 /* PBXContainerItemProxy */;
		};
/* End PBXTargetDependency section */

/* Begin PBXVariantGroup section */
		09F028DA1B78BE2700BADDB6 /* Main.storyboard */ = {
			isa = PBXVariantGroup;
			children = (
				09F028DB1B78BE2700BADDB6 /* Base */,
			);
			name = Main.storyboard;
			sourceTree = "<group>";
		};
		09F028DF1B78BE2700BADDB6 /* LaunchScreen.xib */ = {
			isa = PBXVariantGroup;
			children = (
				09F028E01B78BE2700BADDB6 /* Base */,
			);
			name = LaunchScreen.xib;
			sourceTree = "<group>";
		};
/* End PBXVariantGroup section */

/* Begin XCBuildConfiguration section */
		09F028EE1B78BE2800BADDB6 /* Debug */ = {
			isa = XCBuildConfiguration;
			baseConfigurationReference = F1E148C0207BAECF00F81833 /* ios-test-host.xcconfig */;
			buildSettings = {
				ASSETCATALOG_COMPILER_APPICON_NAME = AppIcon;
				CODE_SIGN_ENTITLEMENTS = "WireUtilities-tests-host/WireUtilities-tests-host.entitlements";
				INFOPLIST_FILE = "WireUtilities-tests-host/Info.plist";
				LD_RUNPATH_SEARCH_PATHS = (
					"$(inherited)",
					"@executable_path/Frameworks",
				);
				PRODUCT_BUNDLE_IDENTIFIER = "com.wire.$(PRODUCT_NAME:rfc1034identifier)";
				PRODUCT_NAME = "$(TARGET_NAME)";
				WIRE_BUNDLE_ID = "com.wearezeta.zclient-alpha";
			};
			name = Debug;
		};
		09F028EF1B78BE2800BADDB6 /* Release */ = {
			isa = XCBuildConfiguration;
			baseConfigurationReference = F1E148C0207BAECF00F81833 /* ios-test-host.xcconfig */;
			buildSettings = {
				ASSETCATALOG_COMPILER_APPICON_NAME = AppIcon;
				CODE_SIGN_ENTITLEMENTS = "WireUtilities-tests-host/WireUtilities-tests-host.entitlements";
				INFOPLIST_FILE = "WireUtilities-tests-host/Info.plist";
				LD_RUNPATH_SEARCH_PATHS = (
					"$(inherited)",
					"@executable_path/Frameworks",
				);
				PRODUCT_BUNDLE_IDENTIFIER = "com.wire.$(PRODUCT_NAME:rfc1034identifier)";
				PRODUCT_NAME = "$(TARGET_NAME)";
				WIRE_BUNDLE_ID = "com.wearezeta.zclient-alpha";
			};
			name = Release;
		};
		3E88BD2E1B1F3E8400232589 /* Debug */ = {
			isa = XCBuildConfiguration;
			baseConfigurationReference = F1E148C4207BAED000F81833 /* project-debug.xcconfig */;
			buildSettings = {
				SWIFT_SWIFT3_OBJC_INFERENCE = Off;
			};
			name = Debug;
		};
		3E88BD2F1B1F3E8400232589 /* Release */ = {
			isa = XCBuildConfiguration;
			baseConfigurationReference = F1E148CC207BAED000F81833 /* project.xcconfig */;
			buildSettings = {
				SWIFT_SWIFT3_OBJC_INFERENCE = Off;
			};
			name = Release;
		};
		3E88BD4D1B1F3EA300232589 /* Debug */ = {
			isa = XCBuildConfiguration;
			baseConfigurationReference = 54C1B0FB1B31A1E400CB8CF3 /* WireUtilities.xcconfig */;
			buildSettings = {
				CODE_SIGN_IDENTITY = "";
				INFOPLIST_FILE = "$(SRCROOT)/Resources/WireUtilities-Info.plist";
				ONLY_ACTIVE_ARCH = YES;
				PRODUCT_BUNDLE_IDENTIFIER = "com.wire.$(PRODUCT_NAME:rfc1034identifier)";
				SKIP_INSTALL = YES;
			};
			name = Debug;
		};
		3E88BD4E1B1F3EA300232589 /* Release */ = {
			isa = XCBuildConfiguration;
			baseConfigurationReference = 54C1B0FB1B31A1E400CB8CF3 /* WireUtilities.xcconfig */;
			buildSettings = {
				CODE_SIGN_IDENTITY = "";
				INFOPLIST_FILE = "$(SRCROOT)/Resources/WireUtilities-Info.plist";
				PRODUCT_BUNDLE_IDENTIFIER = "com.wire.$(PRODUCT_NAME:rfc1034identifier)";
				SKIP_INSTALL = YES;
			};
			name = Release;
		};
		3E88BD501B1F3EA300232589 /* Debug */ = {
			isa = XCBuildConfiguration;
			baseConfigurationReference = F1E148C6207BAED000F81833 /* ios-test-target.xcconfig */;
			buildSettings = {
				INFOPLIST_FILE = "Resources/WireUtilities-Test-Info.plist";
				PRODUCT_BUNDLE_IDENTIFIER = "com.wire.$(PRODUCT_NAME:rfc1034identifier)";
				PRODUCT_NAME = "WireUtilities-Tests";
				SWIFT_OBJC_BRIDGING_HEADER = "Tests/WireUtilities-ios-tests-Bridging-Header.h";
				TEST_HOST = "$(BUILT_PRODUCTS_DIR)/WireUtilities-tests-host.app/WireUtilities-tests-host";
				VALIDATE_WORKSPACE = YES;
			};
			name = Debug;
		};
		3E88BD511B1F3EA300232589 /* Release */ = {
			isa = XCBuildConfiguration;
			baseConfigurationReference = F1E148C6207BAED000F81833 /* ios-test-target.xcconfig */;
			buildSettings = {
				INFOPLIST_FILE = "Resources/WireUtilities-Test-Info.plist";
				PRODUCT_BUNDLE_IDENTIFIER = "com.wire.$(PRODUCT_NAME:rfc1034identifier)";
				PRODUCT_NAME = "WireUtilities-Tests";
				SWIFT_OBJC_BRIDGING_HEADER = "Tests/WireUtilities-ios-tests-Bridging-Header.h";
				TEST_HOST = "$(BUILT_PRODUCTS_DIR)/WireUtilities-tests-host.app/WireUtilities-tests-host";
				VALIDATE_WORKSPACE = YES;
			};
			name = Release;
		};
/* End XCBuildConfiguration section */

/* Begin XCConfigurationList section */
		09F028F21B78BE2800BADDB6 /* Build configuration list for PBXNativeTarget "WireUtilities-tests-host" */ = {
			isa = XCConfigurationList;
			buildConfigurations = (
				09F028EE1B78BE2800BADDB6 /* Debug */,
				09F028EF1B78BE2800BADDB6 /* Release */,
			);
			defaultConfigurationIsVisible = 0;
			defaultConfigurationName = Release;
		};
		3E88BD2D1B1F3E8400232589 /* Build configuration list for PBXProject "WireUtilities" */ = {
			isa = XCConfigurationList;
			buildConfigurations = (
				3E88BD2E1B1F3E8400232589 /* Debug */,
				3E88BD2F1B1F3E8400232589 /* Release */,
			);
			defaultConfigurationIsVisible = 0;
			defaultConfigurationName = Release;
		};
		3E88BD4C1B1F3EA300232589 /* Build configuration list for PBXNativeTarget "WireUtilities" */ = {
			isa = XCConfigurationList;
			buildConfigurations = (
				3E88BD4D1B1F3EA300232589 /* Debug */,
				3E88BD4E1B1F3EA300232589 /* Release */,
			);
			defaultConfigurationIsVisible = 0;
			defaultConfigurationName = Release;
		};
		3E88BD4F1B1F3EA300232589 /* Build configuration list for PBXNativeTarget "WireUtilities-Tests" */ = {
			isa = XCConfigurationList;
			buildConfigurations = (
				3E88BD501B1F3EA300232589 /* Debug */,
				3E88BD511B1F3EA300232589 /* Release */,
			);
			defaultConfigurationIsVisible = 0;
			defaultConfigurationName = Release;
		};
/* End XCConfigurationList section */
	};
	rootObject = 3E88BD2A1B1F3E8400232589 /* Project object */;
}<|MERGE_RESOLUTION|>--- conflicted
+++ resolved
@@ -127,17 +127,6 @@
 		BFA2F03920C9490500EBE97C /* FunctionOperatorTests.swift in Sources */ = {isa = PBXBuildFile; fileRef = BFA2F03720C9484E00EBE97C /* FunctionOperatorTests.swift */; };
 		BFBAE9DB1E01A8F2003FCE49 /* String+Emoji.swift in Sources */ = {isa = PBXBuildFile; fileRef = BFBAE9DA1E01A8F2003FCE49 /* String+Emoji.swift */; };
 		BFBAE9DD1E01A930003FCE49 /* String+EmojiTests.swift in Sources */ = {isa = PBXBuildFile; fileRef = BFBAE9DC1E01A930003FCE49 /* String+EmojiTests.swift */; };
-<<<<<<< HEAD
-		D53DB99F203ED59C00655CB4 /* Result+success.swift in Sources */ = {isa = PBXBuildFile; fileRef = D53DB99E203ED59C00655CB4 /* Result+success.swift */; };
-		D53DB9A2203ED6E100655CB4 /* ResultTests.swift in Sources */ = {isa = PBXBuildFile; fileRef = D53DB9A0203ED6DC00655CB4 /* ResultTests.swift */; };
-=======
-		D504CD332090C2F200A78DAA /* Curry.swift in Sources */ = {isa = PBXBuildFile; fileRef = D504CD322090C2F200A78DAA /* Curry.swift */; };
-		D504CD352090C2F800A78DAA /* Papply.swift in Sources */ = {isa = PBXBuildFile; fileRef = D504CD342090C2F800A78DAA /* Papply.swift */; };
-		D504CD372090CB2900A78DAA /* Flip.swift in Sources */ = {isa = PBXBuildFile; fileRef = D504CD362090CB2900A78DAA /* Flip.swift */; };
-		D504CD392090CCE400A78DAA /* CurryingTests.swift in Sources */ = {isa = PBXBuildFile; fileRef = D504CD382090CCE400A78DAA /* CurryingTests.swift */; };
-		D504CD3B2090D00500A78DAA /* FlipTests.swift in Sources */ = {isa = PBXBuildFile; fileRef = D504CD3A2090D00500A78DAA /* FlipTests.swift */; };
-		D504CD3D2090D12900A78DAA /* PapplyTests.swift in Sources */ = {isa = PBXBuildFile; fileRef = D504CD3C2090D12900A78DAA /* PapplyTests.swift */; };
->>>>>>> 019b9a92
 		D56A2D4A207E408C00DB59F5 /* NSManagedObjectContext+SwiftTests.swift in Sources */ = {isa = PBXBuildFile; fileRef = D56A2D49207E408C00DB59F5 /* NSManagedObjectContext+SwiftTests.swift */; };
 		D5D65A13207631A100D7F3C3 /* NSManagedObjectContext+PerformGrouped.swift in Sources */ = {isa = PBXBuildFile; fileRef = D5D65A12207631A100D7F3C3 /* NSManagedObjectContext+PerformGrouped.swift */; };
 		E9C337542ABC91DE0084ABCF /* Array+Cardinality.swift in Sources */ = {isa = PBXBuildFile; fileRef = E9C337532ABC91DE0084ABCF /* Array+Cardinality.swift */; };
@@ -351,17 +340,6 @@
 		BFA2F03720C9484E00EBE97C /* FunctionOperatorTests.swift */ = {isa = PBXFileReference; lastKnownFileType = sourcecode.swift; path = FunctionOperatorTests.swift; sourceTree = "<group>"; };
 		BFBAE9DA1E01A8F2003FCE49 /* String+Emoji.swift */ = {isa = PBXFileReference; fileEncoding = 4; lastKnownFileType = sourcecode.swift; path = "String+Emoji.swift"; sourceTree = "<group>"; };
 		BFBAE9DC1E01A930003FCE49 /* String+EmojiTests.swift */ = {isa = PBXFileReference; fileEncoding = 4; lastKnownFileType = sourcecode.swift; path = "String+EmojiTests.swift"; sourceTree = "<group>"; };
-<<<<<<< HEAD
-		D53DB99E203ED59C00655CB4 /* Result+success.swift */ = {isa = PBXFileReference; lastKnownFileType = sourcecode.swift; path = "Result+success.swift"; sourceTree = "<group>"; };
-		D53DB9A0203ED6DC00655CB4 /* ResultTests.swift */ = {isa = PBXFileReference; lastKnownFileType = sourcecode.swift; path = ResultTests.swift; sourceTree = "<group>"; };
-=======
-		D504CD322090C2F200A78DAA /* Curry.swift */ = {isa = PBXFileReference; lastKnownFileType = sourcecode.swift; path = Curry.swift; sourceTree = "<group>"; };
-		D504CD342090C2F800A78DAA /* Papply.swift */ = {isa = PBXFileReference; lastKnownFileType = sourcecode.swift; path = Papply.swift; sourceTree = "<group>"; };
-		D504CD362090CB2900A78DAA /* Flip.swift */ = {isa = PBXFileReference; lastKnownFileType = sourcecode.swift; path = Flip.swift; sourceTree = "<group>"; };
-		D504CD382090CCE400A78DAA /* CurryingTests.swift */ = {isa = PBXFileReference; lastKnownFileType = sourcecode.swift; path = CurryingTests.swift; sourceTree = "<group>"; };
-		D504CD3A2090D00500A78DAA /* FlipTests.swift */ = {isa = PBXFileReference; lastKnownFileType = sourcecode.swift; path = FlipTests.swift; sourceTree = "<group>"; };
-		D504CD3C2090D12900A78DAA /* PapplyTests.swift */ = {isa = PBXFileReference; lastKnownFileType = sourcecode.swift; path = PapplyTests.swift; sourceTree = "<group>"; };
->>>>>>> 019b9a92
 		D56A2D49207E408C00DB59F5 /* NSManagedObjectContext+SwiftTests.swift */ = {isa = PBXFileReference; lastKnownFileType = sourcecode.swift; path = "NSManagedObjectContext+SwiftTests.swift"; sourceTree = "<group>"; };
 		D5D65A12207631A100D7F3C3 /* NSManagedObjectContext+PerformGrouped.swift */ = {isa = PBXFileReference; lastKnownFileType = sourcecode.swift; path = "NSManagedObjectContext+PerformGrouped.swift"; sourceTree = "<group>"; };
 		E9C337532ABC91DE0084ABCF /* Array+Cardinality.swift */ = {isa = PBXFileReference; lastKnownFileType = sourcecode.swift; path = "Array+Cardinality.swift"; sourceTree = "<group>"; };
@@ -1053,11 +1031,6 @@
 			files = (
 				54024FE81DF81CC6009BF6A0 /* DictionaryTests.swift in Sources */,
 				BF3493F61EC36A6400B0C314 /* Iterator+ContainmentTests.swift in Sources */,
-<<<<<<< HEAD
-				D53DB9A2203ED6E100655CB4 /* ResultTests.swift in Sources */,
-=======
-				D504CD3D2090D12900A78DAA /* PapplyTests.swift in Sources */,
->>>>>>> 019b9a92
 				EF2AFCA022817AC0008C921A /* UUID+DataTests.swift in Sources */,
 				F9D381AE1B70B93800E6E4EB /* ZMTimerTests.m in Sources */,
 				168B158C1F25F67600AB3C44 /* DispatchGroupQueueTests.swift in Sources */,
