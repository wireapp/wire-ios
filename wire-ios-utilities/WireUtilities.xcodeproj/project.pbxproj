// !$*UTF8*$!
{
	archiveVersion = 1;
	classes = {
	};
	objectVersion = 46;
	objects = {

/* Begin PBXBuildFile section */
		067BB07125068D6500946EC8 /* String+HexDecodedData.swift in Sources */ = {isa = PBXBuildFile; fileRef = 067BB07025068D6500946EC8 /* String+HexDecodedData.swift */; };
		06CDC6FA2A2F2B4B00EB518D /* TimeInterval+Units.swift in Sources */ = {isa = PBXBuildFile; fileRef = 06CDC6F92A2F2B4B00EB518D /* TimeInterval+Units.swift */; };
		097E36C31B7B62150039CC4C /* NSLocale+Internal.m in Sources */ = {isa = PBXBuildFile; fileRef = 097E36C21B7B62150039CC4C /* NSLocale+Internal.m */; };
		097E36C51B7B631C0039CC4C /* NSLocale+Internal.h in Headers */ = {isa = PBXBuildFile; fileRef = 097E36C41B7B631C0039CC4C /* NSLocale+Internal.h */; settings = {ATTRIBUTES = (Public, ); }; };
		09F027CB1B721D7300BADDB6 /* NSUserDefaults+SharedUserDefaults.m in Sources */ = {isa = PBXBuildFile; fileRef = 09F027C81B721D7300BADDB6 /* NSUserDefaults+SharedUserDefaults.m */; };
		09F027D01B721DA300BADDB6 /* NSUserDefaults+SharedUserDefaultsTests.m in Sources */ = {isa = PBXBuildFile; fileRef = 09F027CD1B721D8300BADDB6 /* NSUserDefaults+SharedUserDefaultsTests.m */; };
		09F028D31B78BE2700BADDB6 /* main.m in Sources */ = {isa = PBXBuildFile; fileRef = 09F028D21B78BE2700BADDB6 /* main.m */; };
		09F028D61B78BE2700BADDB6 /* AppDelegate.m in Sources */ = {isa = PBXBuildFile; fileRef = 09F028D51B78BE2700BADDB6 /* AppDelegate.m */; };
		09F028D91B78BE2700BADDB6 /* ViewController.m in Sources */ = {isa = PBXBuildFile; fileRef = 09F028D81B78BE2700BADDB6 /* ViewController.m */; };
		09F028DC1B78BE2700BADDB6 /* Main.storyboard in Resources */ = {isa = PBXBuildFile; fileRef = 09F028DA1B78BE2700BADDB6 /* Main.storyboard */; };
		09F028DE1B78BE2700BADDB6 /* Images.xcassets in Resources */ = {isa = PBXBuildFile; fileRef = 09F028DD1B78BE2700BADDB6 /* Images.xcassets */; };
		09F028E11B78BE2700BADDB6 /* LaunchScreen.xib in Resources */ = {isa = PBXBuildFile; fileRef = 09F028DF1B78BE2700BADDB6 /* LaunchScreen.xib */; };
		16030DC021AEA0FE00F8032E /* Array+PartitionByKeyPath.swift in Sources */ = {isa = PBXBuildFile; fileRef = 16030DBF21AEA0FE00F8032E /* Array+PartitionByKeyPath.swift */; };
		16030DC221AEA14100F8032E /* ArrayPartitionByKeyPathTests.swift in Sources */ = {isa = PBXBuildFile; fileRef = 16030DC121AEA14100F8032E /* ArrayPartitionByKeyPathTests.swift */; };
		163FB9061F2229DF00802AF4 /* DispatchGroupContext.swift in Sources */ = {isa = PBXBuildFile; fileRef = 163FB9051F2229DF00802AF4 /* DispatchGroupContext.swift */; };
		163FB9081F22302C00802AF4 /* DispatchGroupQueue.swift in Sources */ = {isa = PBXBuildFile; fileRef = 163FB9071F22302C00802AF4 /* DispatchGroupQueue.swift */; };
		163FB90C1F25EA0B00802AF4 /* DispatchGroupContextTests.swift in Sources */ = {isa = PBXBuildFile; fileRef = 163FB90B1F25EA0B00802AF4 /* DispatchGroupContextTests.swift */; };
		168B158C1F25F67600AB3C44 /* DispatchGroupQueueTests.swift in Sources */ = {isa = PBXBuildFile; fileRef = 168B158B1F25F67600AB3C44 /* DispatchGroupQueueTests.swift */; };
		16A5FDF7215A746B00AEEBBD /* IndexSet+Helpers.swift in Sources */ = {isa = PBXBuildFile; fileRef = 16A5FDF6215A746B00AEEBBD /* IndexSet+Helpers.swift */; };
		16A5FE05215A770000AEEBBD /* IndexSet+HelperTests.swift in Sources */ = {isa = PBXBuildFile; fileRef = 16A5FE04215A770000AEEBBD /* IndexSet+HelperTests.swift */; };
		16B75F66222EDC5000DCAFF2 /* String+Stripping.swift in Sources */ = {isa = PBXBuildFile; fileRef = 16B75F65222EDC5000DCAFF2 /* String+Stripping.swift */; };
		16B75F68222EE3A000DCAFF2 /* String+StrippingTests.swift in Sources */ = {isa = PBXBuildFile; fileRef = 16B75F67222EE3A000DCAFF2 /* String+StrippingTests.swift */; };
		16D964DC1F79454000390417 /* SelfUnregisteringNotificationCenterToken.swift in Sources */ = {isa = PBXBuildFile; fileRef = 16D964DB1F79454000390417 /* SelfUnregisteringNotificationCenterToken.swift */; };
		3E88BD441B1F3EA300232589 /* WireUtilities.framework in Frameworks */ = {isa = PBXBuildFile; fileRef = 3E88BD381B1F3EA300232589 /* WireUtilities.framework */; };
		3E88BE1B1B1F478200232589 /* NSOrderedSet+Zeta.m in Sources */ = {isa = PBXBuildFile; fileRef = 3E88BDF51B1F478200232589 /* NSOrderedSet+Zeta.m */; };
		3E88BE1F1B1F478200232589 /* NSSet+Zeta.m in Sources */ = {isa = PBXBuildFile; fileRef = 3E88BDF71B1F478200232589 /* NSSet+Zeta.m */; };
		3E88BE231B1F478200232589 /* NSURL+QueryComponents.m in Sources */ = {isa = PBXBuildFile; fileRef = 3E88BDF91B1F478200232589 /* NSURL+QueryComponents.m */; };
		3E88BE3D1B1F478200232589 /* ZMDebugHelpers.m in Sources */ = {isa = PBXBuildFile; fileRef = 3E88BE061B1F478200232589 /* ZMDebugHelpers.m */; };
		3E88BE411B1F478200232589 /* ZMFunctional.m in Sources */ = {isa = PBXBuildFile; fileRef = 3E88BE081B1F478200232589 /* ZMFunctional.m */; };
		3E88BE431B1F478200232589 /* ZMFunctional+noARC.m in Sources */ = {isa = PBXBuildFile; fileRef = 3E88BE091B1F478200232589 /* ZMFunctional+noARC.m */; settings = {COMPILER_FLAGS = "-fno-objc-arc"; }; };
		3E88BE511B1F478200232589 /* ZMOSVersions.m in Sources */ = {isa = PBXBuildFile; fileRef = 3E88BE101B1F478200232589 /* ZMOSVersions.m */; };
		3E88BE551B1F478200232589 /* ZMTimer.m in Sources */ = {isa = PBXBuildFile; fileRef = 3E88BE121B1F478200232589 /* ZMTimer.m */; };
		3E88BF451B1F66B100232589 /* NSUUID+Data.m in Sources */ = {isa = PBXBuildFile; fileRef = 3E88BF3E1B1F66B100232589 /* NSUUID+Data.m */; };
		3E88BF631B1F68DC00232589 /* NSOperationQueue+Helpers.m in Sources */ = {isa = PBXBuildFile; fileRef = 3E88BF601B1F68DC00232589 /* NSOperationQueue+Helpers.m */; };
		3E88BF6B1B1F693F00232589 /* NSData+ZMAdditions.m in Sources */ = {isa = PBXBuildFile; fileRef = 3E88BF661B1F693F00232589 /* NSData+ZMAdditions.m */; };
		3E88BF6F1B1F693F00232589 /* NSDate+Utility.m in Sources */ = {isa = PBXBuildFile; fileRef = 3E88BF681B1F693F00232589 /* NSDate+Utility.m */; };
		54024FE61DF81C8E009BF6A0 /* Dictionary.swift in Sources */ = {isa = PBXBuildFile; fileRef = 54024FE51DF81C8E009BF6A0 /* Dictionary.swift */; };
		54024FE81DF81CC6009BF6A0 /* DictionaryTests.swift in Sources */ = {isa = PBXBuildFile; fileRef = 54024FE71DF81CC6009BF6A0 /* DictionaryTests.swift */; };
		54181A501F594E4100155ABC /* FileManager+Move.swift in Sources */ = {isa = PBXBuildFile; fileRef = 54181A4F1F594E4100155ABC /* FileManager+Move.swift */; };
		54181A521F594E6F00155ABC /* FileManager+MoveTests.swift in Sources */ = {isa = PBXBuildFile; fileRef = 54181A511F594E6F00155ABC /* FileManager+MoveTests.swift */; };
		54181A541F594F6B00155ABC /* FileManager+Protection.swift in Sources */ = {isa = PBXBuildFile; fileRef = 54181A531F594F6B00155ABC /* FileManager+Protection.swift */; };
		54181A561F594FD800155ABC /* FileManager+FileProtectionLock.swift in Sources */ = {isa = PBXBuildFile; fileRef = 54181A551F594FD800155ABC /* FileManager+FileProtectionLock.swift */; };
		54181A581F59516600155ABC /* FileManager+ProtectionTests.swift in Sources */ = {isa = PBXBuildFile; fileRef = 54181A571F59516600155ABC /* FileManager+ProtectionTests.swift */; };
		543B049E1BC6B5FA008C2912 /* NSData+ZMSCrypto.h in Headers */ = {isa = PBXBuildFile; fileRef = 543B049C1BC6B5FA008C2912 /* NSData+ZMSCrypto.h */; settings = {ATTRIBUTES = (Public, ); }; };
		543B04A11BC6B693008C2912 /* NSData+ZMSCrypto.m in Sources */ = {isa = PBXBuildFile; fileRef = 543B04A01BC6B693008C2912 /* NSData+ZMSCrypto.m */; };
		544B2FFE1C1FF79500384477 /* data_to_hash.enc in Resources */ = {isa = PBXBuildFile; fileRef = 544B2FFC1C1FF2DD00384477 /* data_to_hash.enc */; };
		546B178224192FB70091F4B3 /* ZMObjectValidationError.m in Sources */ = {isa = PBXBuildFile; fileRef = 546B178124192FB70091F4B3 /* ZMObjectValidationError.m */; };
		546B1784241930830091F4B3 /* ZMObjectValidationError.h in Headers */ = {isa = PBXBuildFile; fileRef = 546B1783241930830091F4B3 /* ZMObjectValidationError.h */; settings = {ATTRIBUTES = (Public, ); }; };
		546E8A4C1B74FF8F009EBA02 /* NSData+ZMAdditionsTests.m in Sources */ = {isa = PBXBuildFile; fileRef = 546E8A4B1B74FF8F009EBA02 /* NSData+ZMAdditionsTests.m */; };
		546E8A501B750146009EBA02 /* NSOperationQueue+HelpersTests.m in Sources */ = {isa = PBXBuildFile; fileRef = 546E8A4F1B750146009EBA02 /* NSOperationQueue+HelpersTests.m */; };
		546E8A531B7501D0009EBA02 /* NSUUID+DataTests.m in Sources */ = {isa = PBXBuildFile; fileRef = 546E8A521B7501D0009EBA02 /* NSUUID+DataTests.m */; };
		546E8A591B750384009EBA02 /* NSManagedObjectContext+WireUtilitiesTests.m in Sources */ = {isa = PBXBuildFile; fileRef = 546E8A581B750384009EBA02 /* NSManagedObjectContext+WireUtilitiesTests.m */; };
		546E8A5C1B7503C6009EBA02 /* FunctionalTests.swift in Sources */ = {isa = PBXBuildFile; fileRef = 546E8A5B1B7503C6009EBA02 /* FunctionalTests.swift */; };
		546E8A621B75045E009EBA02 /* UnownedObjectTests.swift in Sources */ = {isa = PBXBuildFile; fileRef = 546E8A611B75045E009EBA02 /* UnownedObjectTests.swift */; };
		54A3430E1E4B7DFB00B48A0F /* NSOrderedSetTests.swift in Sources */ = {isa = PBXBuildFile; fileRef = F9479C761E4A2D2F0039F55F /* NSOrderedSetTests.swift */; };
		54C388A81C4D5A3B00A55C79 /* NSUUID+Type1.swift in Sources */ = {isa = PBXBuildFile; fileRef = 54C388A71C4D5A3A00A55C79 /* NSUUID+Type1.swift */; };
		54C388AA1C4D5AF600A55C79 /* NSUUID+Type1Tests.swift in Sources */ = {isa = PBXBuildFile; fileRef = 54C388A91C4D5AF600A55C79 /* NSUUID+Type1Tests.swift */; };
		54CA31291B74F36B00B820C0 /* Functional.swift in Sources */ = {isa = PBXBuildFile; fileRef = 54CA31151B74F36B00B820C0 /* Functional.swift */; };
		54CA312B1B74F36B00B820C0 /* NSData+ZMAdditions.h in Headers */ = {isa = PBXBuildFile; fileRef = 54CA31161B74F36B00B820C0 /* NSData+ZMAdditions.h */; settings = {ATTRIBUTES = (Public, ); }; };
		54CA312D1B74F36B00B820C0 /* NSDate+Utility.h in Headers */ = {isa = PBXBuildFile; fileRef = 54CA31171B74F36B00B820C0 /* NSDate+Utility.h */; settings = {ATTRIBUTES = (Public, ); }; };
		54CA312F1B74F36B00B820C0 /* NSOperationQueue+Helpers.h in Headers */ = {isa = PBXBuildFile; fileRef = 54CA31181B74F36B00B820C0 /* NSOperationQueue+Helpers.h */; settings = {ATTRIBUTES = (Public, ); }; };
		54CA31311B74F36B00B820C0 /* NSOrderedSet+Zeta.h in Headers */ = {isa = PBXBuildFile; fileRef = 54CA31191B74F36B00B820C0 /* NSOrderedSet+Zeta.h */; settings = {ATTRIBUTES = (Public, ); }; };
		54CA31331B74F36B00B820C0 /* NSSet+Zeta.h in Headers */ = {isa = PBXBuildFile; fileRef = 54CA311A1B74F36B00B820C0 /* NSSet+Zeta.h */; settings = {ATTRIBUTES = (Public, ); }; };
		54CA31351B74F36B00B820C0 /* NSURL+QueryComponents.h in Headers */ = {isa = PBXBuildFile; fileRef = 54CA311B1B74F36B00B820C0 /* NSURL+QueryComponents.h */; settings = {ATTRIBUTES = (Public, ); }; };
		54CA31371B74F36B00B820C0 /* NSUserDefaults+SharedUserDefaults.h in Headers */ = {isa = PBXBuildFile; fileRef = 54CA311C1B74F36B00B820C0 /* NSUserDefaults+SharedUserDefaults.h */; settings = {ATTRIBUTES = (Public, ); }; };
		54CA31391B74F36B00B820C0 /* NSUUID+Data.h in Headers */ = {isa = PBXBuildFile; fileRef = 54CA311D1B74F36B00B820C0 /* NSUUID+Data.h */; settings = {ATTRIBUTES = (Public, ); }; };
		54CA313B1B74F36B00B820C0 /* Sets.swift in Sources */ = {isa = PBXBuildFile; fileRef = 54CA311E1B74F36B00B820C0 /* Sets.swift */; };
		54CA313D1B74F36B00B820C0 /* SwiftDebugging.swift in Sources */ = {isa = PBXBuildFile; fileRef = 54CA311F1B74F36B00B820C0 /* SwiftDebugging.swift */; };
		54CA313F1B74F36B00B820C0 /* UnownedObject.swift in Sources */ = {isa = PBXBuildFile; fileRef = 54CA31201B74F36B00B820C0 /* UnownedObject.swift */; };
		54CA31431B74F36B00B820C0 /* ZMAssertQueue.h in Headers */ = {isa = PBXBuildFile; fileRef = 54CA31221B74F36B00B820C0 /* ZMAssertQueue.h */; settings = {ATTRIBUTES = (Public, ); }; };
		54CA31451B74F36B00B820C0 /* ZMDebugHelpers.h in Headers */ = {isa = PBXBuildFile; fileRef = 54CA31231B74F36B00B820C0 /* ZMDebugHelpers.h */; settings = {ATTRIBUTES = (Public, ); }; };
		54CA31471B74F36B00B820C0 /* ZMFunctional.h in Headers */ = {isa = PBXBuildFile; fileRef = 54CA31241B74F36B00B820C0 /* ZMFunctional.h */; settings = {ATTRIBUTES = (Public, ); }; };
		54CA314B1B74F36B00B820C0 /* ZMOSVersions.h in Headers */ = {isa = PBXBuildFile; fileRef = 54CA31261B74F36B00B820C0 /* ZMOSVersions.h */; settings = {ATTRIBUTES = (Public, ); }; };
		54CA314D1B74F36B00B820C0 /* ZMTimer.h in Headers */ = {isa = PBXBuildFile; fileRef = 54CA31271B74F36B00B820C0 /* ZMTimer.h */; settings = {ATTRIBUTES = (Public, ); }; };
		54CA314F1B74F36B00B820C0 /* WireUtilities.h in Headers */ = {isa = PBXBuildFile; fileRef = 54CA31281B74F36B00B820C0 /* WireUtilities.h */; settings = {ATTRIBUTES = (Public, ); }; };
		54CA31531B74F7D400B820C0 /* NSManagedObjectContext+WireUtilities.h in Headers */ = {isa = PBXBuildFile; fileRef = 54CA31511B74F7D400B820C0 /* NSManagedObjectContext+WireUtilities.h */; settings = {ATTRIBUTES = (Public, ); }; };
		54CA31551B74F7D400B820C0 /* NSManagedObjectContext+WireUtilities.m in Sources */ = {isa = PBXBuildFile; fileRef = 54CA31521B74F7D400B820C0 /* NSManagedObjectContext+WireUtilities.m */; };
		54D06C5C1BC81AFF005F0FBB /* android_image.encrypted in Resources */ = {isa = PBXBuildFile; fileRef = 54D06C581BC81976005F0FBB /* android_image.encrypted */; };
		54D06C5D1BC81B03005F0FBB /* android_image.decrypted in Resources */ = {isa = PBXBuildFile; fileRef = 54D06C5A1BC81983005F0FBB /* android_image.decrypted */; };
		54FA8E821BC6CC3400E42980 /* NSData+ZMSCryptoTests.swift in Sources */ = {isa = PBXBuildFile; fileRef = 54FA8E811BC6CC3400E42980 /* NSData+ZMSCryptoTests.swift */; };
		5E0A1FF92105DBBA00949B3E /* Map+KeyPath.swift in Sources */ = {isa = PBXBuildFile; fileRef = 5E0A1FF82105DBBA00949B3E /* Map+KeyPath.swift */; };
		5E0A1FFC2105DE2700949B3E /* MapKeyPathTests.swift in Sources */ = {isa = PBXBuildFile; fileRef = 5E0A1FFA2105DE2100949B3E /* MapKeyPathTests.swift */; };
		5E4BC1BC2189E6A400A8682E /* AnyProperty.swift in Sources */ = {isa = PBXBuildFile; fileRef = 5E4BC1BB2189E6A400A8682E /* AnyProperty.swift */; };
		5E4BC1BE2189EA3900A8682E /* AnyPropertyTests.swift in Sources */ = {isa = PBXBuildFile; fileRef = 5E4BC1BD2189EA3900A8682E /* AnyPropertyTests.swift */; };
		5E4BC1C6218C830500A8682E /* String+Spaces.swift in Sources */ = {isa = PBXBuildFile; fileRef = 5E4BC1C5218C830500A8682E /* String+Spaces.swift */; };
		5E7C6CC1214AA1A2004C30B5 /* AtomicIntegerTests.swift in Sources */ = {isa = PBXBuildFile; fileRef = 5E7C6CBF214AA197004C30B5 /* AtomicIntegerTests.swift */; };
		5E9EA4C122423E0300D401B2 /* Array+SafeIndex.swift in Sources */ = {isa = PBXBuildFile; fileRef = 5E9EA4C022423E0300D401B2 /* Array+SafeIndex.swift */; };
		5E9EA4C422423EA800D401B2 /* ArraySafeIndexTests.swift in Sources */ = {isa = PBXBuildFile; fileRef = 5E9EA4C222423EA600D401B2 /* ArraySafeIndexTests.swift */; };
		5EE020C6214A9FC5001669F0 /* ZMAtomicInteger.h in Headers */ = {isa = PBXBuildFile; fileRef = 5EE020C4214A9FC5001669F0 /* ZMAtomicInteger.h */; settings = {ATTRIBUTES = (Public, ); }; };
		5EE020C7214A9FC5001669F0 /* ZMAtomicInteger.m in Sources */ = {isa = PBXBuildFile; fileRef = 5EE020C5214A9FC5001669F0 /* ZMAtomicInteger.m */; };
		6323786A2508D34D00AD4346 /* Array+Shift.swift in Sources */ = {isa = PBXBuildFile; fileRef = 632378692508D34D00AD4346 /* Array+Shift.swift */; };
		6323786C2508D51C00AD4346 /* ArrayShiftTests.swift in Sources */ = {isa = PBXBuildFile; fileRef = 6323786B2508D51C00AD4346 /* ArrayShiftTests.swift */; };
		636F70472A65AD7900E086B6 /* TimerManager.swift in Sources */ = {isa = PBXBuildFile; fileRef = 636F70462A65AD7800E086B6 /* TimerManager.swift */; };
		63DFEAD129A3845600FCA830 /* DeveloperFlag.swift in Sources */ = {isa = PBXBuildFile; fileRef = 63DFEAD029A3845600FCA830 /* DeveloperFlag.swift */; };
		7C358075231E534600D994FD /* ZMAccentColorValidatorTests.m in Sources */ = {isa = PBXBuildFile; fileRef = 7C358072231E524A00D994FD /* ZMAccentColorValidatorTests.m */; };
		7C35807A231E5DA000D994FD /* ZMEmailAddressValidatorTests.m in Sources */ = {isa = PBXBuildFile; fileRef = 7C358077231E5D9300D994FD /* ZMEmailAddressValidatorTests.m */; };
		7C35807F231E5F5B00D994FD /* ZMPhoneNumberValidatorTests.m in Sources */ = {isa = PBXBuildFile; fileRef = 7C35807C231E5ED300D994FD /* ZMPhoneNumberValidatorTests.m */; };
		7C8BFFE122FC612900B3C8A5 /* ZMPropertyValidator.swift in Sources */ = {isa = PBXBuildFile; fileRef = 7C8BFFE022FC612900B3C8A5 /* ZMPropertyValidator.swift */; };
		7C8BFFE322FD5D9600B3C8A5 /* ZMAccentColorValidator.swift in Sources */ = {isa = PBXBuildFile; fileRef = 7C8BFFE222FD5D9600B3C8A5 /* ZMAccentColorValidator.swift */; };
		7C8BFFE522FD611700B3C8A5 /* ZMEmailAddressValidator.swift in Sources */ = {isa = PBXBuildFile; fileRef = 7C8BFFE422FD611700B3C8A5 /* ZMEmailAddressValidator.swift */; };
		7C8BFFE722FD612900B3C8A5 /* ZMPhoneNumberValidator.swift in Sources */ = {isa = PBXBuildFile; fileRef = 7C8BFFE622FD612900B3C8A5 /* ZMPhoneNumberValidator.swift */; };
		870FFA821D82B73B007E9806 /* Data+ZMSCrypto.swift in Sources */ = {isa = PBXBuildFile; fileRef = 870FFA811D82B73B007E9806 /* Data+ZMSCrypto.swift */; };
		871939C321D4D92900738968 /* ZMMobileProvisionParser.h in Headers */ = {isa = PBXBuildFile; fileRef = 871939C221D4D92900738968 /* ZMMobileProvisionParser.h */; settings = {ATTRIBUTES = (Public, ); }; };
		871939C521D4D93600738968 /* ZMMobileProvisionParser.m in Sources */ = {isa = PBXBuildFile; fileRef = 871939C421D4D93600738968 /* ZMMobileProvisionParser.m */; };
		871939C821D4D9B000738968 /* ZMMobileProvisionParserTests.m in Sources */ = {isa = PBXBuildFile; fileRef = 871939C621D4D99C00738968 /* ZMMobileProvisionParserTests.m */; };
		871E12351C4FEED200862958 /* UnownedNSObjectTests.swift in Sources */ = {isa = PBXBuildFile; fileRef = 871E12341C4FEED200862958 /* UnownedNSObjectTests.swift */; };
		872633E81D929C28008B69D8 /* OptionalComparisonTests.swift in Sources */ = {isa = PBXBuildFile; fileRef = BF3A7A611D8AAB8A0034FF40 /* OptionalComparisonTests.swift */; };
		8735AE6F2035E3BC00DCE66E /* StringLengthValidator.swift in Sources */ = {isa = PBXBuildFile; fileRef = 8735AE6E2035E3BC00DCE66E /* StringLengthValidator.swift */; };
		877F501D1E719B2B00894C90 /* String+ExtremeCombiningCharacters.swift in Sources */ = {isa = PBXBuildFile; fileRef = 877F501C1E719B2B00894C90 /* String+ExtremeCombiningCharacters.swift */; };
		877F501F1E71B69C00894C90 /* String+ExtremeCombiningCharactersTests.swift in Sources */ = {isa = PBXBuildFile; fileRef = 877F501E1E71B69C00894C90 /* String+ExtremeCombiningCharactersTests.swift */; };
		877F50211E729CCF00894C90 /* excessive_diacritics.txt in Resources */ = {isa = PBXBuildFile; fileRef = 877F50201E729CCF00894C90 /* excessive_diacritics.txt */; };
		87B6489C2076078A002FC9E7 /* Composition.swift in Sources */ = {isa = PBXBuildFile; fileRef = 87B6489B2076078A002FC9E7 /* Composition.swift */; };
		87ECBDD51E78457C00596836 /* ExtremeCombiningCharactersValidator.swift in Sources */ = {isa = PBXBuildFile; fileRef = 87ECBDD41E78457C00596836 /* ExtremeCombiningCharactersValidator.swift */; };
		A94DA30826BC239400CC626C /* Data+Image.swift in Sources */ = {isa = PBXBuildFile; fileRef = A94DA30726BC239400CC626C /* Data+Image.swift */; };
		A94DA31626BC256E00CC626C /* NSData+ImageTests.swift in Sources */ = {isa = PBXBuildFile; fileRef = A94DA31526BC256E00CC626C /* NSData+ImageTests.swift */; };
		A94DA32726BC5DE700CC626C /* animated.gif in Resources */ = {isa = PBXBuildFile; fileRef = A94DA32526BC5DE700CC626C /* animated.gif */; };
		A94DA32826BC5DE700CC626C /* not_animated.gif in Resources */ = {isa = PBXBuildFile; fileRef = A94DA32626BC5DE700CC626C /* not_animated.gif */; };
		A98EC2A726B8169700D10C80 /* UTIHelperTests.swift in Sources */ = {isa = PBXBuildFile; fileRef = A98EC2A626B8169700D10C80 /* UTIHelperTests.swift */; };
		A9A3B1F024D9814D001AF38E /* Keychain.swift in Sources */ = {isa = PBXBuildFile; fileRef = A9A3B1EF24D9814D001AF38E /* Keychain.swift */; };
		A9C6EDE426B32E9D007F61C5 /* UTIHelper.swift in Sources */ = {isa = PBXBuildFile; fileRef = A9C6EDE326B32E9D007F61C5 /* UTIHelper.swift */; };
		A9CDCDC2237D9928008A9BC6 /* UIColor+Hex.swift in Sources */ = {isa = PBXBuildFile; fileRef = A9CDCDC1237D9927008A9BC6 /* UIColor+Hex.swift */; };
		A9CDCDC4237D9A14008A9BC6 /* UIColor+Mixing.swift in Sources */ = {isa = PBXBuildFile; fileRef = A9CDCDC3237D9A14008A9BC6 /* UIColor+Mixing.swift */; };
		A9CDCDC6237D9A6E008A9BC6 /* UIColor+Equatable.swift in Sources */ = {isa = PBXBuildFile; fileRef = A9CDCDC5237D9A6E008A9BC6 /* UIColor+Equatable.swift */; };
		A9CDCDCA237D9AE3008A9BC6 /* ColorComponentsTests.swift in Sources */ = {isa = PBXBuildFile; fileRef = A9CDCDC8237D9AE3008A9BC6 /* ColorComponentsTests.swift */; };
		A9CDCDCB237D9AE3008A9BC6 /* UIColor+MixingTests.swift in Sources */ = {isa = PBXBuildFile; fileRef = A9CDCDC9237D9AE3008A9BC6 /* UIColor+MixingTests.swift */; };
		BF3493F41EC362D400B0C314 /* Iterator+Containment.swift in Sources */ = {isa = PBXBuildFile; fileRef = BF3493F31EC362D400B0C314 /* Iterator+Containment.swift */; };
		BF3493F61EC36A6400B0C314 /* Iterator+ContainmentTests.swift in Sources */ = {isa = PBXBuildFile; fileRef = BF3493F51EC36A6400B0C314 /* Iterator+ContainmentTests.swift */; };
		BF3A7A601D8AA9B30034FF40 /* OptionalComparison.swift in Sources */ = {isa = PBXBuildFile; fileRef = BF3A7A5F1D8AA9B30034FF40 /* OptionalComparison.swift */; };
		BF3C1B0D20DA7270001CE126 /* Equatable+OneOf.swift in Sources */ = {isa = PBXBuildFile; fileRef = BF3C1B0C20DA7270001CE126 /* Equatable+OneOf.swift */; };
		BF3C1B1020DA7339001CE126 /* Equatable+OneOfTests.swift in Sources */ = {isa = PBXBuildFile; fileRef = BF3C1B0E20DA7289001CE126 /* Equatable+OneOfTests.swift */; };
		BF4A15CC1D47B8860051E8BA /* enterprise-production.xml in Resources */ = {isa = PBXBuildFile; fileRef = BF4A15CB1D47B8860051E8BA /* enterprise-production.xml */; };
		BF4A15CE1D47BECC0051E8BA /* appstore-sandbox.xml in Resources */ = {isa = PBXBuildFile; fileRef = BF4A15CD1D47BECC0051E8BA /* appstore-sandbox.xml */; };
		BF4A15D01D47BF360051E8BA /* enterprise-sandbox.xml in Resources */ = {isa = PBXBuildFile; fileRef = BF4A15CF1D47BF360051E8BA /* enterprise-sandbox.xml */; };
		BF9D0B061F1CF39A005D4C31 /* Optional+ApplyTests.swift in Sources */ = {isa = PBXBuildFile; fileRef = BF9D0B051F1CF39A005D4C31 /* Optional+ApplyTests.swift */; };
		BF9D0B091F1CF3F8005D4C31 /* Optional+Apply.swift in Sources */ = {isa = PBXBuildFile; fileRef = BF9D0B071F1CF3F5005D4C31 /* Optional+Apply.swift */; };
		BFA2F03620C9480A00EBE97C /* FunctionOperators.swift in Sources */ = {isa = PBXBuildFile; fileRef = BFA2F03520C9480A00EBE97C /* FunctionOperators.swift */; };
		BFA2F03920C9490500EBE97C /* FunctionOperatorTests.swift in Sources */ = {isa = PBXBuildFile; fileRef = BFA2F03720C9484E00EBE97C /* FunctionOperatorTests.swift */; };
		BFBAE9DB1E01A8F2003FCE49 /* String+Emoji.swift in Sources */ = {isa = PBXBuildFile; fileRef = BFBAE9DA1E01A8F2003FCE49 /* String+Emoji.swift */; };
		BFBAE9DD1E01A930003FCE49 /* String+EmojiTests.swift in Sources */ = {isa = PBXBuildFile; fileRef = BFBAE9DC1E01A930003FCE49 /* String+EmojiTests.swift */; };
		D504CD332090C2F200A78DAA /* Curry.swift in Sources */ = {isa = PBXBuildFile; fileRef = D504CD322090C2F200A78DAA /* Curry.swift */; };
		D504CD352090C2F800A78DAA /* Papply.swift in Sources */ = {isa = PBXBuildFile; fileRef = D504CD342090C2F800A78DAA /* Papply.swift */; };
		D504CD372090CB2900A78DAA /* Flip.swift in Sources */ = {isa = PBXBuildFile; fileRef = D504CD362090CB2900A78DAA /* Flip.swift */; };
		D504CD392090CCE400A78DAA /* CurryingTests.swift in Sources */ = {isa = PBXBuildFile; fileRef = D504CD382090CCE400A78DAA /* CurryingTests.swift */; };
		D504CD3B2090D00500A78DAA /* FlipTests.swift in Sources */ = {isa = PBXBuildFile; fileRef = D504CD3A2090D00500A78DAA /* FlipTests.swift */; };
		D504CD3D2090D12900A78DAA /* PapplyTests.swift in Sources */ = {isa = PBXBuildFile; fileRef = D504CD3C2090D12900A78DAA /* PapplyTests.swift */; };
		D53DB99F203ED59C00655CB4 /* Result.swift in Sources */ = {isa = PBXBuildFile; fileRef = D53DB99E203ED59C00655CB4 /* Result.swift */; };
		D53DB9A2203ED6E100655CB4 /* ResultTests.swift in Sources */ = {isa = PBXBuildFile; fileRef = D53DB9A0203ED6DC00655CB4 /* ResultTests.swift */; };
		D56A2D4A207E408C00DB59F5 /* NSManagedObjectContext+SwiftTests.swift in Sources */ = {isa = PBXBuildFile; fileRef = D56A2D49207E408C00DB59F5 /* NSManagedObjectContext+SwiftTests.swift */; };
		D5D65A13207631A100D7F3C3 /* NSManagedObjectContext+PerformGrouped.swift in Sources */ = {isa = PBXBuildFile; fileRef = D5D65A12207631A100D7F3C3 /* NSManagedObjectContext+PerformGrouped.swift */; };
		EE162710250BA12900D35062 /* VolatileData.swift in Sources */ = {isa = PBXBuildFile; fileRef = EE16270F250BA12900D35062 /* VolatileData.swift */; };
		EE162712250BA6E600D35062 /* VolatileDataTests.swift in Sources */ = {isa = PBXBuildFile; fileRef = EE162711250BA6E600D35062 /* VolatileDataTests.swift */; };
		EE1E354221E7739400F1144B /* DarwinNotificationCenter.swift in Sources */ = {isa = PBXBuildFile; fileRef = EE1E354121E7739400F1144B /* DarwinNotificationCenter.swift */; };
		EE1E357421E796F100F1144B /* DarwinNotificationCenterTests.swift in Sources */ = {isa = PBXBuildFile; fileRef = EE1E357321E796F100F1144B /* DarwinNotificationCenterTests.swift */; };
		EE5316442A13B61200A9E0B1 /* PrivateUserDefaults.swift in Sources */ = {isa = PBXBuildFile; fileRef = EE5316432A13B61200A9E0B1 /* PrivateUserDefaults.swift */; };
		EE712FC8295487A9006EA7B3 /* WireSystem.framework in Frameworks */ = {isa = PBXBuildFile; fileRef = EE712FC7295487A8006EA7B3 /* WireSystem.framework */; };
		EE98A0AE296EFBE60055E981 /* WireTesting.framework in Frameworks */ = {isa = PBXBuildFile; fileRef = EE98A0AD296EFBE60055E981 /* WireTesting.framework */; };
		EE98A0AF296EFBE60055E981 /* WireTesting.framework in Embed Frameworks */ = {isa = PBXBuildFile; fileRef = EE98A0AD296EFBE60055E981 /* WireTesting.framework */; settings = {ATTRIBUTES = (RemoveHeadersOnCopy, ); }; };
		EEAB73842A31CE4100EAB4E5 /* Data+Bytes.swift in Sources */ = {isa = PBXBuildFile; fileRef = EEAB73832A31CE4100EAB4E5 /* Data+Bytes.swift */; };
		EEAB73862A31F50F00EAB4E5 /* String+Base64.swift in Sources */ = {isa = PBXBuildFile; fileRef = EEAB73852A31F50F00EAB4E5 /* String+Base64.swift */; };
		EEB121AC2A1759F300E74D39 /* PrivateUserDefaultsTests.swift in Sources */ = {isa = PBXBuildFile; fileRef = EEB121AB2A1759F300E74D39 /* PrivateUserDefaultsTests.swift */; };
		EEBFE03E2A3AE58E001F1060 /* String+Random.swift in Sources */ = {isa = PBXBuildFile; fileRef = EEBFE03D2A3AE58E001F1060 /* String+Random.swift */; };
		EECE48C71FFBE45D0015BAE8 /* FixedWidthInteger_RandomTests.swift in Sources */ = {isa = PBXBuildFile; fileRef = EECE48C61FFBE45D0015BAE8 /* FixedWidthInteger_RandomTests.swift */; };
		EECE92301FFBC5540096387F /* FixedWidthInteger+Random.swift in Sources */ = {isa = PBXBuildFile; fileRef = EECE922F1FFBC5540096387F /* FixedWidthInteger+Random.swift */; };
		EED6C7122A30B6B800CB8B60 /* Collection+Helpers.swift in Sources */ = {isa = PBXBuildFile; fileRef = EED6C7112A30B6B800CB8B60 /* Collection+Helpers.swift */; };
		EF18C7D21F9E37CA0085A832 /* String+Filename.swift in Sources */ = {isa = PBXBuildFile; fileRef = EF18C7D11F9E37CA0085A832 /* String+Filename.swift */; };
		EF18C7DA1F9E3D3B0085A832 /* String+FilenameTests.swift in Sources */ = {isa = PBXBuildFile; fileRef = EF18C7D91F9E3D3B0085A832 /* String+FilenameTests.swift */; };
		EF2AFC9D228176C3008C921A /* UUID+Data.swift in Sources */ = {isa = PBXBuildFile; fileRef = EF2AFC9C228176C3008C921A /* UUID+Data.swift */; };
		EF2AFCA022817AC0008C921A /* UUID+DataTests.swift in Sources */ = {isa = PBXBuildFile; fileRef = EF2AFC9E228179C2008C921A /* UUID+DataTests.swift */; };
		EFC0C7B021772E6200380C4B /* EmojiOnlyStringTests.swift in Sources */ = {isa = PBXBuildFile; fileRef = EF638D7B2170EDF000344C8A /* EmojiOnlyStringTests.swift */; };
		EFD003562179FABC008C20D3 /* StringLengthValidatorTests.swift in Sources */ = {isa = PBXBuildFile; fileRef = EFD003552179FABC008C20D3 /* StringLengthValidatorTests.swift */; };
		F15BDB1E20889773002F36E8 /* TearDownCapable.swift in Sources */ = {isa = PBXBuildFile; fileRef = F15BDB1D20889772002F36E8 /* TearDownCapable.swift */; };
		F19E554D22AFDC8D005C792D /* String+ReadableHash.swift in Sources */ = {isa = PBXBuildFile; fileRef = F19E554C22AFDC8D005C792D /* String+ReadableHash.swift */; };
		F19E55A822B3AAF3005C792D /* Data+ReadableHash.swift in Sources */ = {isa = PBXBuildFile; fileRef = F19E55A722B3AAF3005C792D /* Data+ReadableHash.swift */; };
		F1D567B1207BA40C00CCDD77 /* WireUtilities.framework in Frameworks */ = {isa = PBXBuildFile; fileRef = 3E88BD381B1F3EA300232589 /* WireUtilities.framework */; };
		F1D567B5207BA50700CCDD77 /* WireUtilities.framework in Embed Frameworks */ = {isa = PBXBuildFile; fileRef = 3E88BD381B1F3EA300232589 /* WireUtilities.framework */; settings = {ATTRIBUTES = (RemoveHeadersOnCopy, ); }; };
		F9479C751E4A2D0F0039F55F /* NSOrderedSet.swift in Sources */ = {isa = PBXBuildFile; fileRef = F9479C741E4A2D0F0039F55F /* NSOrderedSet.swift */; };
		F9C9A7891CAE9F900039E10C /* NSString+Normalization.h in Headers */ = {isa = PBXBuildFile; fileRef = F9C9A7881CAE9F900039E10C /* NSString+Normalization.h */; settings = {ATTRIBUTES = (Public, ); }; };
		F9C9A78B1CAE9F9A0039E10C /* NSString+Normalization.m in Sources */ = {isa = PBXBuildFile; fileRef = F9C9A78A1CAE9F9A0039E10C /* NSString+Normalization.m */; };
		F9C9A78E1CAEA0110039E10C /* NSString_NormalizationTests.m in Sources */ = {isa = PBXBuildFile; fileRef = F9C9A78C1CAEA00D0039E10C /* NSString_NormalizationTests.m */; };
		F9C9A7941CAEA7200039E10C /* ZMEncodedNSUUIDWithTimestamp.m in Sources */ = {isa = PBXBuildFile; fileRef = F9C9A7931CAEA7200039E10C /* ZMEncodedNSUUIDWithTimestamp.m */; };
		F9C9A7961CAEA72A0039E10C /* ZMEncodedNSUUIDWithTimestamp.h in Headers */ = {isa = PBXBuildFile; fileRef = F9C9A7951CAEA72A0039E10C /* ZMEncodedNSUUIDWithTimestamp.h */; settings = {ATTRIBUTES = (Public, ); }; };
		F9C9A7991CAEA8400039E10C /* ZMEncodedNSUUIDWithTimestampTests.m in Sources */ = {isa = PBXBuildFile; fileRef = F9C9A7971CAEA83B0039E10C /* ZMEncodedNSUUIDWithTimestampTests.m */; };
		F9C9A7B31CAEADFF0039E10C /* ZMAccentColor.h in Headers */ = {isa = PBXBuildFile; fileRef = F9C9A7B21CAEADFF0039E10C /* ZMAccentColor.h */; settings = {ATTRIBUTES = (Public, ); }; };
		F9D381AA1B70B91F00E6E4EB /* NSURL+QueryComponentsTest.m in Sources */ = {isa = PBXBuildFile; fileRef = F9D3819F1B70B91000E6E4EB /* NSURL+QueryComponentsTest.m */; };
		F9D381AC1B70B92F00E6E4EB /* NSDate+ZMUTests.m in Sources */ = {isa = PBXBuildFile; fileRef = F9D3819C1B70B91000E6E4EB /* NSDate+ZMUTests.m */; };
		F9D381AE1B70B93800E6E4EB /* ZMTimerTests.m in Sources */ = {isa = PBXBuildFile; fileRef = F9D381A11B70B91000E6E4EB /* ZMTimerTests.m */; };
		F9D381B01B70B94300E6E4EB /* ZMFunctionalTests.m in Sources */ = {isa = PBXBuildFile; fileRef = F9D381A01B70B91000E6E4EB /* ZMFunctionalTests.m */; };
		F9D381B21B70B94B00E6E4EB /* NSSet+ZMUTests.m in Sources */ = {isa = PBXBuildFile; fileRef = F9D3819E1B70B91000E6E4EB /* NSSet+ZMUTests.m */; };
		F9D381B41B70B95100E6E4EB /* NSOrderedSet+ZMUTests.m in Sources */ = {isa = PBXBuildFile; fileRef = F9D3819D1B70B91000E6E4EB /* NSOrderedSet+ZMUTests.m */; };
		F9D381B61B70B95A00E6E4EB /* WireUtilities-Tests.pch in Headers */ = {isa = PBXBuildFile; fileRef = F9D381A21B70B91000E6E4EB /* WireUtilities-Tests.pch */; };
		F9FCE0A21C7DBBD00092BA68 /* ZMSwiftExceptionHandler.h in Headers */ = {isa = PBXBuildFile; fileRef = F9FCE0A01C7DBBD00092BA68 /* ZMSwiftExceptionHandler.h */; settings = {ATTRIBUTES = (Public, ); }; };
		F9FCE0A31C7DBBD00092BA68 /* ZMSwiftExceptionHandler.m in Sources */ = {isa = PBXBuildFile; fileRef = F9FCE0A11C7DBBD00092BA68 /* ZMSwiftExceptionHandler.m */; };
		F9FCE0A51C7DBD180092BA68 /* ZMSwiftExceptionHandlerTests.m in Sources */ = {isa = PBXBuildFile; fileRef = F9FCE0A41C7DBD180092BA68 /* ZMSwiftExceptionHandlerTests.m */; };
/* End PBXBuildFile section */

/* Begin PBXContainerItemProxy section */
		3E88BD451B1F3EA300232589 /* PBXContainerItemProxy */ = {
			isa = PBXContainerItemProxy;
			containerPortal = 3E88BD2A1B1F3E8400232589 /* Project object */;
			proxyType = 1;
			remoteGlobalIDString = 3E88BD371B1F3EA300232589;
			remoteInfo = WireUtilities;
		};
		540EF2831EFD14AA00C6C6B5 /* PBXContainerItemProxy */ = {
			isa = PBXContainerItemProxy;
			containerPortal = 3E88BD2A1B1F3E8400232589 /* Project object */;
			proxyType = 1;
			remoteGlobalIDString = 09F028CD1B78BE2700BADDB6;
			remoteInfo = "WireUtilities-tests-host";
		};
		F1D567B2207BA4CF00CCDD77 /* PBXContainerItemProxy */ = {
			isa = PBXContainerItemProxy;
			containerPortal = 3E88BD2A1B1F3E8400232589 /* Project object */;
			proxyType = 1;
			remoteGlobalIDString = 3E88BD371B1F3EA300232589;
			remoteInfo = WireUtilities;
		};
/* End PBXContainerItemProxy section */

/* Begin PBXCopyFilesBuildPhase section */
		F1D567B4207BA4E800CCDD77 /* Embed Frameworks */ = {
			isa = PBXCopyFilesBuildPhase;
			buildActionMask = 2147483647;
			dstPath = "";
			dstSubfolderSpec = 10;
			files = (
				EE98A0AF296EFBE60055E981 /* WireTesting.framework in Embed Frameworks */,
				F1D567B5207BA50700CCDD77 /* WireUtilities.framework in Embed Frameworks */,
			);
			name = "Embed Frameworks";
			runOnlyForDeploymentPostprocessing = 0;
		};
/* End PBXCopyFilesBuildPhase section */

/* Begin PBXFileReference section */
		01461A3F2A60422B00C3C85E /* Developer-Flags.xcconfig */ = {isa = PBXFileReference; fileEncoding = 4; lastKnownFileType = text.xcconfig; name = "Developer-Flags.xcconfig"; path = "../../../wire-ios/Configuration/Developer-Flags.xcconfig"; sourceTree = "<group>"; };
		067BB07025068D6500946EC8 /* String+HexDecodedData.swift */ = {isa = PBXFileReference; lastKnownFileType = sourcecode.swift; path = "String+HexDecodedData.swift"; sourceTree = "<group>"; };
		06CDC6F92A2F2B4B00EB518D /* TimeInterval+Units.swift */ = {isa = PBXFileReference; lastKnownFileType = sourcecode.swift; path = "TimeInterval+Units.swift"; sourceTree = "<group>"; };
		097E36C21B7B62150039CC4C /* NSLocale+Internal.m */ = {isa = PBXFileReference; fileEncoding = 4; lastKnownFileType = sourcecode.c.objc; path = "NSLocale+Internal.m"; sourceTree = "<group>"; };
		097E36C41B7B631C0039CC4C /* NSLocale+Internal.h */ = {isa = PBXFileReference; fileEncoding = 4; lastKnownFileType = sourcecode.c.h; path = "NSLocale+Internal.h"; sourceTree = "<group>"; };
		09F027C81B721D7300BADDB6 /* NSUserDefaults+SharedUserDefaults.m */ = {isa = PBXFileReference; fileEncoding = 4; lastKnownFileType = sourcecode.c.objc; path = "NSUserDefaults+SharedUserDefaults.m"; sourceTree = "<group>"; };
		09F027CD1B721D8300BADDB6 /* NSUserDefaults+SharedUserDefaultsTests.m */ = {isa = PBXFileReference; fileEncoding = 4; lastKnownFileType = sourcecode.c.objc; name = "NSUserDefaults+SharedUserDefaultsTests.m"; path = "Source/NSUserDefaults+SharedUserDefaultsTests.m"; sourceTree = "<group>"; };
		09F028CE1B78BE2700BADDB6 /* WireUtilities-tests-host.app */ = {isa = PBXFileReference; explicitFileType = wrapper.application; includeInIndex = 0; path = "WireUtilities-tests-host.app"; sourceTree = BUILT_PRODUCTS_DIR; };
		09F028D11B78BE2700BADDB6 /* Info.plist */ = {isa = PBXFileReference; lastKnownFileType = text.plist.xml; path = Info.plist; sourceTree = "<group>"; };
		09F028D21B78BE2700BADDB6 /* main.m */ = {isa = PBXFileReference; lastKnownFileType = sourcecode.c.objc; path = main.m; sourceTree = "<group>"; };
		09F028D41B78BE2700BADDB6 /* AppDelegate.h */ = {isa = PBXFileReference; lastKnownFileType = sourcecode.c.h; path = AppDelegate.h; sourceTree = "<group>"; };
		09F028D51B78BE2700BADDB6 /* AppDelegate.m */ = {isa = PBXFileReference; lastKnownFileType = sourcecode.c.objc; path = AppDelegate.m; sourceTree = "<group>"; };
		09F028D71B78BE2700BADDB6 /* ViewController.h */ = {isa = PBXFileReference; lastKnownFileType = sourcecode.c.h; path = ViewController.h; sourceTree = "<group>"; };
		09F028D81B78BE2700BADDB6 /* ViewController.m */ = {isa = PBXFileReference; lastKnownFileType = sourcecode.c.objc; path = ViewController.m; sourceTree = "<group>"; };
		09F028DB1B78BE2700BADDB6 /* Base */ = {isa = PBXFileReference; lastKnownFileType = file.storyboard; name = Base; path = Base.lproj/Main.storyboard; sourceTree = "<group>"; };
		09F028DD1B78BE2700BADDB6 /* Images.xcassets */ = {isa = PBXFileReference; lastKnownFileType = folder.assetcatalog; path = Images.xcassets; sourceTree = "<group>"; };
		09F028E01B78BE2700BADDB6 /* Base */ = {isa = PBXFileReference; lastKnownFileType = file.xib; name = Base; path = Base.lproj/LaunchScreen.xib; sourceTree = "<group>"; };
		09F028F61B78BEBB00BADDB6 /* WireUtilities-tests-host.entitlements */ = {isa = PBXFileReference; lastKnownFileType = text.plist.entitlements; path = "WireUtilities-tests-host.entitlements"; sourceTree = "<group>"; };
		16030DBF21AEA0FE00F8032E /* Array+PartitionByKeyPath.swift */ = {isa = PBXFileReference; lastKnownFileType = sourcecode.swift; path = "Array+PartitionByKeyPath.swift"; sourceTree = "<group>"; };
		16030DC121AEA14100F8032E /* ArrayPartitionByKeyPathTests.swift */ = {isa = PBXFileReference; lastKnownFileType = sourcecode.swift; path = ArrayPartitionByKeyPathTests.swift; sourceTree = "<group>"; };
		163FB9051F2229DF00802AF4 /* DispatchGroupContext.swift */ = {isa = PBXFileReference; fileEncoding = 4; lastKnownFileType = sourcecode.swift; path = DispatchGroupContext.swift; sourceTree = "<group>"; };
		163FB9071F22302C00802AF4 /* DispatchGroupQueue.swift */ = {isa = PBXFileReference; fileEncoding = 4; lastKnownFileType = sourcecode.swift; path = DispatchGroupQueue.swift; sourceTree = "<group>"; };
		163FB90B1F25EA0B00802AF4 /* DispatchGroupContextTests.swift */ = {isa = PBXFileReference; fileEncoding = 4; lastKnownFileType = sourcecode.swift; path = DispatchGroupContextTests.swift; sourceTree = "<group>"; };
		168B158B1F25F67600AB3C44 /* DispatchGroupQueueTests.swift */ = {isa = PBXFileReference; fileEncoding = 4; lastKnownFileType = sourcecode.swift; path = DispatchGroupQueueTests.swift; sourceTree = "<group>"; };
		16A5FDF6215A746B00AEEBBD /* IndexSet+Helpers.swift */ = {isa = PBXFileReference; lastKnownFileType = sourcecode.swift; path = "IndexSet+Helpers.swift"; sourceTree = "<group>"; };
		16A5FE04215A770000AEEBBD /* IndexSet+HelperTests.swift */ = {isa = PBXFileReference; lastKnownFileType = sourcecode.swift; path = "IndexSet+HelperTests.swift"; sourceTree = "<group>"; };
		16B75F65222EDC5000DCAFF2 /* String+Stripping.swift */ = {isa = PBXFileReference; lastKnownFileType = sourcecode.swift; path = "String+Stripping.swift"; sourceTree = "<group>"; };
		16B75F67222EE3A000DCAFF2 /* String+StrippingTests.swift */ = {isa = PBXFileReference; lastKnownFileType = sourcecode.swift; path = "String+StrippingTests.swift"; sourceTree = "<group>"; };
		16D964DB1F79454000390417 /* SelfUnregisteringNotificationCenterToken.swift */ = {isa = PBXFileReference; fileEncoding = 4; lastKnownFileType = sourcecode.swift; path = SelfUnregisteringNotificationCenterToken.swift; sourceTree = "<group>"; };
		3E88BD381B1F3EA300232589 /* WireUtilities.framework */ = {isa = PBXFileReference; explicitFileType = wrapper.framework; includeInIndex = 0; path = WireUtilities.framework; sourceTree = BUILT_PRODUCTS_DIR; };
		3E88BD431B1F3EA300232589 /* WireUtilities-Tests.xctest */ = {isa = PBXFileReference; explicitFileType = wrapper.cfbundle; includeInIndex = 0; path = "WireUtilities-Tests.xctest"; sourceTree = BUILT_PRODUCTS_DIR; };
		3E88BD7E1B1F3F8000232589 /* WireUtilities-Test-Info.plist */ = {isa = PBXFileReference; lastKnownFileType = text.plist.xml; path = "WireUtilities-Test-Info.plist"; sourceTree = "<group>"; };
		3E88BDF51B1F478200232589 /* NSOrderedSet+Zeta.m */ = {isa = PBXFileReference; fileEncoding = 4; lastKnownFileType = sourcecode.c.objc; path = "NSOrderedSet+Zeta.m"; sourceTree = "<group>"; };
		3E88BDF71B1F478200232589 /* NSSet+Zeta.m */ = {isa = PBXFileReference; fileEncoding = 4; lastKnownFileType = sourcecode.c.objc; path = "NSSet+Zeta.m"; sourceTree = "<group>"; };
		3E88BDF91B1F478200232589 /* NSURL+QueryComponents.m */ = {isa = PBXFileReference; fileEncoding = 4; lastKnownFileType = sourcecode.c.objc; path = "NSURL+QueryComponents.m"; sourceTree = "<group>"; };
		3E88BE061B1F478200232589 /* ZMDebugHelpers.m */ = {isa = PBXFileReference; fileEncoding = 4; lastKnownFileType = sourcecode.c.objc; path = ZMDebugHelpers.m; sourceTree = "<group>"; };
		3E88BE081B1F478200232589 /* ZMFunctional.m */ = {isa = PBXFileReference; fileEncoding = 4; lastKnownFileType = sourcecode.c.objc; path = ZMFunctional.m; sourceTree = "<group>"; };
		3E88BE091B1F478200232589 /* ZMFunctional+noARC.m */ = {isa = PBXFileReference; fileEncoding = 4; lastKnownFileType = sourcecode.c.objc; path = "ZMFunctional+noARC.m"; sourceTree = "<group>"; };
		3E88BE101B1F478200232589 /* ZMOSVersions.m */ = {isa = PBXFileReference; fileEncoding = 4; lastKnownFileType = sourcecode.c.objc; path = ZMOSVersions.m; sourceTree = "<group>"; };
		3E88BE121B1F478200232589 /* ZMTimer.m */ = {isa = PBXFileReference; fileEncoding = 4; lastKnownFileType = sourcecode.c.objc; path = ZMTimer.m; sourceTree = "<group>"; };
		3E88BF3E1B1F66B100232589 /* NSUUID+Data.m */ = {isa = PBXFileReference; fileEncoding = 4; lastKnownFileType = sourcecode.c.objc; path = "NSUUID+Data.m"; sourceTree = "<group>"; };
		3E88BF601B1F68DC00232589 /* NSOperationQueue+Helpers.m */ = {isa = PBXFileReference; fileEncoding = 4; lastKnownFileType = sourcecode.c.objc; path = "NSOperationQueue+Helpers.m"; sourceTree = "<group>"; };
		3E88BF661B1F693F00232589 /* NSData+ZMAdditions.m */ = {isa = PBXFileReference; fileEncoding = 4; lastKnownFileType = sourcecode.c.objc; path = "NSData+ZMAdditions.m"; sourceTree = "<group>"; };
		3E88BF681B1F693F00232589 /* NSDate+Utility.m */ = {isa = PBXFileReference; fileEncoding = 4; lastKnownFileType = sourcecode.c.objc; path = "NSDate+Utility.m"; sourceTree = "<group>"; };
		54024FE51DF81C8E009BF6A0 /* Dictionary.swift */ = {isa = PBXFileReference; fileEncoding = 4; lastKnownFileType = sourcecode.swift; path = Dictionary.swift; sourceTree = "<group>"; };
		54024FE71DF81CC6009BF6A0 /* DictionaryTests.swift */ = {isa = PBXFileReference; fileEncoding = 4; lastKnownFileType = sourcecode.swift; path = DictionaryTests.swift; sourceTree = "<group>"; };
		54181A4F1F594E4100155ABC /* FileManager+Move.swift */ = {isa = PBXFileReference; fileEncoding = 4; lastKnownFileType = sourcecode.swift; path = "FileManager+Move.swift"; sourceTree = "<group>"; };
		54181A511F594E6F00155ABC /* FileManager+MoveTests.swift */ = {isa = PBXFileReference; fileEncoding = 4; lastKnownFileType = sourcecode.swift; path = "FileManager+MoveTests.swift"; sourceTree = "<group>"; };
		54181A531F594F6B00155ABC /* FileManager+Protection.swift */ = {isa = PBXFileReference; fileEncoding = 4; lastKnownFileType = sourcecode.swift; path = "FileManager+Protection.swift"; sourceTree = "<group>"; };
		54181A551F594FD800155ABC /* FileManager+FileProtectionLock.swift */ = {isa = PBXFileReference; fileEncoding = 4; lastKnownFileType = sourcecode.swift; path = "FileManager+FileProtectionLock.swift"; sourceTree = "<group>"; };
		54181A571F59516600155ABC /* FileManager+ProtectionTests.swift */ = {isa = PBXFileReference; fileEncoding = 4; lastKnownFileType = sourcecode.swift; path = "FileManager+ProtectionTests.swift"; sourceTree = "<group>"; };
		543B049C1BC6B5FA008C2912 /* NSData+ZMSCrypto.h */ = {isa = PBXFileReference; fileEncoding = 4; lastKnownFileType = sourcecode.c.h; path = "NSData+ZMSCrypto.h"; sourceTree = "<group>"; };
		543B04A01BC6B693008C2912 /* NSData+ZMSCrypto.m */ = {isa = PBXFileReference; fileEncoding = 4; lastKnownFileType = sourcecode.c.objc; path = "NSData+ZMSCrypto.m"; sourceTree = "<group>"; };
		544B2FFC1C1FF2DD00384477 /* data_to_hash.enc */ = {isa = PBXFileReference; lastKnownFileType = file; path = data_to_hash.enc; sourceTree = "<group>"; };
		546B178124192FB70091F4B3 /* ZMObjectValidationError.m */ = {isa = PBXFileReference; lastKnownFileType = sourcecode.c.objc; path = ZMObjectValidationError.m; sourceTree = "<group>"; };
		546B1783241930830091F4B3 /* ZMObjectValidationError.h */ = {isa = PBXFileReference; lastKnownFileType = sourcecode.c.h; path = ZMObjectValidationError.h; sourceTree = "<group>"; };
		546E8A4B1B74FF8F009EBA02 /* NSData+ZMAdditionsTests.m */ = {isa = PBXFileReference; fileEncoding = 4; lastKnownFileType = sourcecode.c.objc; name = "NSData+ZMAdditionsTests.m"; path = "Source/NSData+ZMAdditionsTests.m"; sourceTree = "<group>"; };
		546E8A4F1B750146009EBA02 /* NSOperationQueue+HelpersTests.m */ = {isa = PBXFileReference; fileEncoding = 4; lastKnownFileType = sourcecode.c.objc; name = "NSOperationQueue+HelpersTests.m"; path = "Source/NSOperationQueue+HelpersTests.m"; sourceTree = "<group>"; };
		546E8A521B7501D0009EBA02 /* NSUUID+DataTests.m */ = {isa = PBXFileReference; fileEncoding = 4; lastKnownFileType = sourcecode.c.objc; name = "NSUUID+DataTests.m"; path = "Source/NSUUID+DataTests.m"; sourceTree = "<group>"; };
		546E8A581B750384009EBA02 /* NSManagedObjectContext+WireUtilitiesTests.m */ = {isa = PBXFileReference; fileEncoding = 4; lastKnownFileType = sourcecode.c.objc; name = "NSManagedObjectContext+WireUtilitiesTests.m"; path = "Source/NSManagedObjectContext+WireUtilitiesTests.m"; sourceTree = "<group>"; };
		546E8A5B1B7503C6009EBA02 /* FunctionalTests.swift */ = {isa = PBXFileReference; fileEncoding = 4; lastKnownFileType = sourcecode.swift; name = FunctionalTests.swift; path = Source/FunctionalTests.swift; sourceTree = "<group>"; };
		546E8A611B75045E009EBA02 /* UnownedObjectTests.swift */ = {isa = PBXFileReference; fileEncoding = 4; lastKnownFileType = sourcecode.swift; name = UnownedObjectTests.swift; path = Source/UnownedObjectTests.swift; sourceTree = "<group>"; };
		54BD49EE1D41FA1D006E29D1 /* README.md */ = {isa = PBXFileReference; lastKnownFileType = net.daringfireball.markdown; path = README.md; sourceTree = "<group>"; };
		54C1B0FB1B31A1E400CB8CF3 /* WireUtilities.xcconfig */ = {isa = PBXFileReference; fileEncoding = 4; lastKnownFileType = text.xcconfig; path = WireUtilities.xcconfig; sourceTree = "<group>"; };
		54C1B1001B31A1E400CB8CF3 /* version.xcconfig */ = {isa = PBXFileReference; fileEncoding = 4; lastKnownFileType = text.xcconfig; path = version.xcconfig; sourceTree = "<group>"; };
		54C388A71C4D5A3A00A55C79 /* NSUUID+Type1.swift */ = {isa = PBXFileReference; fileEncoding = 4; lastKnownFileType = sourcecode.swift; path = "NSUUID+Type1.swift"; sourceTree = "<group>"; };
		54C388A91C4D5AF600A55C79 /* NSUUID+Type1Tests.swift */ = {isa = PBXFileReference; fileEncoding = 4; lastKnownFileType = sourcecode.swift; name = "NSUUID+Type1Tests.swift"; path = "Source/NSUUID+Type1Tests.swift"; sourceTree = "<group>"; };
		54CA31151B74F36B00B820C0 /* Functional.swift */ = {isa = PBXFileReference; fileEncoding = 4; lastKnownFileType = sourcecode.swift; path = Functional.swift; sourceTree = "<group>"; };
		54CA31161B74F36B00B820C0 /* NSData+ZMAdditions.h */ = {isa = PBXFileReference; fileEncoding = 4; lastKnownFileType = sourcecode.c.h; path = "NSData+ZMAdditions.h"; sourceTree = "<group>"; };
		54CA31171B74F36B00B820C0 /* NSDate+Utility.h */ = {isa = PBXFileReference; fileEncoding = 4; lastKnownFileType = sourcecode.c.h; path = "NSDate+Utility.h"; sourceTree = "<group>"; };
		54CA31181B74F36B00B820C0 /* NSOperationQueue+Helpers.h */ = {isa = PBXFileReference; fileEncoding = 4; lastKnownFileType = sourcecode.c.h; path = "NSOperationQueue+Helpers.h"; sourceTree = "<group>"; };
		54CA31191B74F36B00B820C0 /* NSOrderedSet+Zeta.h */ = {isa = PBXFileReference; fileEncoding = 4; lastKnownFileType = sourcecode.c.h; path = "NSOrderedSet+Zeta.h"; sourceTree = "<group>"; };
		54CA311A1B74F36B00B820C0 /* NSSet+Zeta.h */ = {isa = PBXFileReference; fileEncoding = 4; lastKnownFileType = sourcecode.c.h; path = "NSSet+Zeta.h"; sourceTree = "<group>"; };
		54CA311B1B74F36B00B820C0 /* NSURL+QueryComponents.h */ = {isa = PBXFileReference; fileEncoding = 4; lastKnownFileType = sourcecode.c.h; path = "NSURL+QueryComponents.h"; sourceTree = "<group>"; };
		54CA311C1B74F36B00B820C0 /* NSUserDefaults+SharedUserDefaults.h */ = {isa = PBXFileReference; fileEncoding = 4; lastKnownFileType = sourcecode.c.h; path = "NSUserDefaults+SharedUserDefaults.h"; sourceTree = "<group>"; };
		54CA311D1B74F36B00B820C0 /* NSUUID+Data.h */ = {isa = PBXFileReference; fileEncoding = 4; lastKnownFileType = sourcecode.c.h; path = "NSUUID+Data.h"; sourceTree = "<group>"; };
		54CA311E1B74F36B00B820C0 /* Sets.swift */ = {isa = PBXFileReference; fileEncoding = 4; lastKnownFileType = sourcecode.swift; path = Sets.swift; sourceTree = "<group>"; };
		54CA311F1B74F36B00B820C0 /* SwiftDebugging.swift */ = {isa = PBXFileReference; fileEncoding = 4; lastKnownFileType = sourcecode.swift; path = SwiftDebugging.swift; sourceTree = "<group>"; };
		54CA31201B74F36B00B820C0 /* UnownedObject.swift */ = {isa = PBXFileReference; fileEncoding = 4; lastKnownFileType = sourcecode.swift; path = UnownedObject.swift; sourceTree = "<group>"; };
		54CA31221B74F36B00B820C0 /* ZMAssertQueue.h */ = {isa = PBXFileReference; fileEncoding = 4; lastKnownFileType = sourcecode.c.h; path = ZMAssertQueue.h; sourceTree = "<group>"; };
		54CA31231B74F36B00B820C0 /* ZMDebugHelpers.h */ = {isa = PBXFileReference; fileEncoding = 4; lastKnownFileType = sourcecode.c.h; path = ZMDebugHelpers.h; sourceTree = "<group>"; };
		54CA31241B74F36B00B820C0 /* ZMFunctional.h */ = {isa = PBXFileReference; fileEncoding = 4; lastKnownFileType = sourcecode.c.h; path = ZMFunctional.h; sourceTree = "<group>"; };
		54CA31261B74F36B00B820C0 /* ZMOSVersions.h */ = {isa = PBXFileReference; fileEncoding = 4; lastKnownFileType = sourcecode.c.h; path = ZMOSVersions.h; sourceTree = "<group>"; };
		54CA31271B74F36B00B820C0 /* ZMTimer.h */ = {isa = PBXFileReference; fileEncoding = 4; lastKnownFileType = sourcecode.c.h; path = ZMTimer.h; sourceTree = "<group>"; };
		54CA31281B74F36B00B820C0 /* WireUtilities.h */ = {isa = PBXFileReference; fileEncoding = 4; lastKnownFileType = sourcecode.c.h; path = WireUtilities.h; sourceTree = "<group>"; };
		54CA31511B74F7D400B820C0 /* NSManagedObjectContext+WireUtilities.h */ = {isa = PBXFileReference; fileEncoding = 4; lastKnownFileType = sourcecode.c.h; path = "NSManagedObjectContext+WireUtilities.h"; sourceTree = "<group>"; };
		54CA31521B74F7D400B820C0 /* NSManagedObjectContext+WireUtilities.m */ = {isa = PBXFileReference; fileEncoding = 4; lastKnownFileType = sourcecode.c.objc; path = "NSManagedObjectContext+WireUtilities.m"; sourceTree = "<group>"; };
		54D06C581BC81976005F0FBB /* android_image.encrypted */ = {isa = PBXFileReference; fileEncoding = 4; lastKnownFileType = text; path = android_image.encrypted; sourceTree = "<group>"; };
		54D06C5A1BC81983005F0FBB /* android_image.decrypted */ = {isa = PBXFileReference; fileEncoding = 4; lastKnownFileType = text; path = android_image.decrypted; sourceTree = "<group>"; };
		54FA8E811BC6CC3400E42980 /* NSData+ZMSCryptoTests.swift */ = {isa = PBXFileReference; fileEncoding = 4; lastKnownFileType = sourcecode.swift; name = "NSData+ZMSCryptoTests.swift"; path = "Source/NSData+ZMSCryptoTests.swift"; sourceTree = "<group>"; };
		5E0A1FF82105DBBA00949B3E /* Map+KeyPath.swift */ = {isa = PBXFileReference; lastKnownFileType = sourcecode.swift; path = "Map+KeyPath.swift"; sourceTree = "<group>"; };
		5E0A1FFA2105DE2100949B3E /* MapKeyPathTests.swift */ = {isa = PBXFileReference; lastKnownFileType = sourcecode.swift; path = MapKeyPathTests.swift; sourceTree = "<group>"; };
		5E4BC1BB2189E6A400A8682E /* AnyProperty.swift */ = {isa = PBXFileReference; lastKnownFileType = sourcecode.swift; path = AnyProperty.swift; sourceTree = "<group>"; };
		5E4BC1BD2189EA3900A8682E /* AnyPropertyTests.swift */ = {isa = PBXFileReference; lastKnownFileType = sourcecode.swift; path = AnyPropertyTests.swift; sourceTree = "<group>"; };
		5E4BC1C5218C830500A8682E /* String+Spaces.swift */ = {isa = PBXFileReference; lastKnownFileType = sourcecode.swift; path = "String+Spaces.swift"; sourceTree = "<group>"; };
		5E7C6CBF214AA197004C30B5 /* AtomicIntegerTests.swift */ = {isa = PBXFileReference; lastKnownFileType = sourcecode.swift; path = AtomicIntegerTests.swift; sourceTree = "<group>"; };
		5E9EA4C022423E0300D401B2 /* Array+SafeIndex.swift */ = {isa = PBXFileReference; lastKnownFileType = sourcecode.swift; path = "Array+SafeIndex.swift"; sourceTree = "<group>"; };
		5E9EA4C222423EA600D401B2 /* ArraySafeIndexTests.swift */ = {isa = PBXFileReference; lastKnownFileType = sourcecode.swift; path = ArraySafeIndexTests.swift; sourceTree = "<group>"; };
		5EE020C4214A9FC5001669F0 /* ZMAtomicInteger.h */ = {isa = PBXFileReference; lastKnownFileType = sourcecode.c.h; path = ZMAtomicInteger.h; sourceTree = "<group>"; };
		5EE020C5214A9FC5001669F0 /* ZMAtomicInteger.m */ = {isa = PBXFileReference; lastKnownFileType = sourcecode.c.objc; path = ZMAtomicInteger.m; sourceTree = "<group>"; };
		632378692508D34D00AD4346 /* Array+Shift.swift */ = {isa = PBXFileReference; fileEncoding = 4; lastKnownFileType = sourcecode.swift; path = "Array+Shift.swift"; sourceTree = "<group>"; };
		6323786B2508D51C00AD4346 /* ArrayShiftTests.swift */ = {isa = PBXFileReference; lastKnownFileType = sourcecode.swift; path = ArrayShiftTests.swift; sourceTree = "<group>"; };
		636F70462A65AD7800E086B6 /* TimerManager.swift */ = {isa = PBXFileReference; lastKnownFileType = sourcecode.swift; path = TimerManager.swift; sourceTree = "<group>"; };
		63DFEAD029A3845600FCA830 /* DeveloperFlag.swift */ = {isa = PBXFileReference; lastKnownFileType = sourcecode.swift; path = DeveloperFlag.swift; sourceTree = "<group>"; };
		7C358072231E524A00D994FD /* ZMAccentColorValidatorTests.m */ = {isa = PBXFileReference; lastKnownFileType = sourcecode.c.objc; path = ZMAccentColorValidatorTests.m; sourceTree = "<group>"; };
		7C358077231E5D9300D994FD /* ZMEmailAddressValidatorTests.m */ = {isa = PBXFileReference; lastKnownFileType = sourcecode.c.objc; path = ZMEmailAddressValidatorTests.m; sourceTree = "<group>"; };
		7C35807C231E5ED300D994FD /* ZMPhoneNumberValidatorTests.m */ = {isa = PBXFileReference; lastKnownFileType = sourcecode.c.objc; path = ZMPhoneNumberValidatorTests.m; sourceTree = "<group>"; };
		7C8BFFE022FC612900B3C8A5 /* ZMPropertyValidator.swift */ = {isa = PBXFileReference; lastKnownFileType = sourcecode.swift; path = ZMPropertyValidator.swift; sourceTree = "<group>"; };
		7C8BFFE222FD5D9600B3C8A5 /* ZMAccentColorValidator.swift */ = {isa = PBXFileReference; lastKnownFileType = sourcecode.swift; path = ZMAccentColorValidator.swift; sourceTree = "<group>"; };
		7C8BFFE422FD611700B3C8A5 /* ZMEmailAddressValidator.swift */ = {isa = PBXFileReference; lastKnownFileType = sourcecode.swift; path = ZMEmailAddressValidator.swift; sourceTree = "<group>"; };
		7C8BFFE622FD612900B3C8A5 /* ZMPhoneNumberValidator.swift */ = {isa = PBXFileReference; lastKnownFileType = sourcecode.swift; path = ZMPhoneNumberValidator.swift; sourceTree = "<group>"; };
		870FFA811D82B73B007E9806 /* Data+ZMSCrypto.swift */ = {isa = PBXFileReference; fileEncoding = 4; lastKnownFileType = sourcecode.swift; path = "Data+ZMSCrypto.swift"; sourceTree = "<group>"; };
		871939C221D4D92900738968 /* ZMMobileProvisionParser.h */ = {isa = PBXFileReference; fileEncoding = 4; lastKnownFileType = sourcecode.c.h; path = ZMMobileProvisionParser.h; sourceTree = "<group>"; };
		871939C421D4D93600738968 /* ZMMobileProvisionParser.m */ = {isa = PBXFileReference; fileEncoding = 4; lastKnownFileType = sourcecode.c.objc; path = ZMMobileProvisionParser.m; sourceTree = "<group>"; };
		871939C621D4D99C00738968 /* ZMMobileProvisionParserTests.m */ = {isa = PBXFileReference; fileEncoding = 4; lastKnownFileType = sourcecode.c.objc; name = ZMMobileProvisionParserTests.m; path = Source/ZMMobileProvisionParserTests.m; sourceTree = "<group>"; };
		871E12341C4FEED200862958 /* UnownedNSObjectTests.swift */ = {isa = PBXFileReference; fileEncoding = 4; lastKnownFileType = sourcecode.swift; name = UnownedNSObjectTests.swift; path = Source/UnownedNSObjectTests.swift; sourceTree = "<group>"; };
		8735AE6E2035E3BC00DCE66E /* StringLengthValidator.swift */ = {isa = PBXFileReference; lastKnownFileType = sourcecode.swift; path = StringLengthValidator.swift; sourceTree = "<group>"; };
		877F501C1E719B2B00894C90 /* String+ExtremeCombiningCharacters.swift */ = {isa = PBXFileReference; fileEncoding = 4; lastKnownFileType = sourcecode.swift; path = "String+ExtremeCombiningCharacters.swift"; sourceTree = "<group>"; };
		877F501E1E71B69C00894C90 /* String+ExtremeCombiningCharactersTests.swift */ = {isa = PBXFileReference; fileEncoding = 4; lastKnownFileType = sourcecode.swift; path = "String+ExtremeCombiningCharactersTests.swift"; sourceTree = "<group>"; };
		877F50201E729CCF00894C90 /* excessive_diacritics.txt */ = {isa = PBXFileReference; fileEncoding = 4; lastKnownFileType = text; path = excessive_diacritics.txt; sourceTree = "<group>"; };
		87B6489B2076078A002FC9E7 /* Composition.swift */ = {isa = PBXFileReference; lastKnownFileType = sourcecode.swift; path = Composition.swift; sourceTree = "<group>"; };
		87ECBDD41E78457C00596836 /* ExtremeCombiningCharactersValidator.swift */ = {isa = PBXFileReference; fileEncoding = 4; lastKnownFileType = sourcecode.swift; path = ExtremeCombiningCharactersValidator.swift; sourceTree = "<group>"; };
		A94DA30726BC239400CC626C /* Data+Image.swift */ = {isa = PBXFileReference; lastKnownFileType = sourcecode.swift; path = "Data+Image.swift"; sourceTree = "<group>"; };
		A94DA31526BC256E00CC626C /* NSData+ImageTests.swift */ = {isa = PBXFileReference; lastKnownFileType = sourcecode.swift; path = "NSData+ImageTests.swift"; sourceTree = "<group>"; };
		A94DA32526BC5DE700CC626C /* animated.gif */ = {isa = PBXFileReference; lastKnownFileType = image.gif; path = animated.gif; sourceTree = "<group>"; };
		A94DA32626BC5DE700CC626C /* not_animated.gif */ = {isa = PBXFileReference; lastKnownFileType = image.gif; path = not_animated.gif; sourceTree = "<group>"; };
		A98EC2A626B8169700D10C80 /* UTIHelperTests.swift */ = {isa = PBXFileReference; lastKnownFileType = sourcecode.swift; path = UTIHelperTests.swift; sourceTree = "<group>"; };
		A9A3B1EF24D9814D001AF38E /* Keychain.swift */ = {isa = PBXFileReference; fileEncoding = 4; lastKnownFileType = sourcecode.swift; path = Keychain.swift; sourceTree = "<group>"; };
		A9C6EDE326B32E9D007F61C5 /* UTIHelper.swift */ = {isa = PBXFileReference; lastKnownFileType = sourcecode.swift; path = UTIHelper.swift; sourceTree = "<group>"; };
		A9CDCDC1237D9927008A9BC6 /* UIColor+Hex.swift */ = {isa = PBXFileReference; fileEncoding = 4; lastKnownFileType = sourcecode.swift; name = "UIColor+Hex.swift"; path = "Source/Public/UIColor+Hex.swift"; sourceTree = SOURCE_ROOT; };
		A9CDCDC3237D9A14008A9BC6 /* UIColor+Mixing.swift */ = {isa = PBXFileReference; fileEncoding = 4; lastKnownFileType = sourcecode.swift; path = "UIColor+Mixing.swift"; sourceTree = "<group>"; };
		A9CDCDC5237D9A6E008A9BC6 /* UIColor+Equatable.swift */ = {isa = PBXFileReference; fileEncoding = 4; lastKnownFileType = sourcecode.swift; path = "UIColor+Equatable.swift"; sourceTree = "<group>"; };
		A9CDCDC8237D9AE3008A9BC6 /* ColorComponentsTests.swift */ = {isa = PBXFileReference; fileEncoding = 4; lastKnownFileType = sourcecode.swift; path = ColorComponentsTests.swift; sourceTree = "<group>"; };
		A9CDCDC9237D9AE3008A9BC6 /* UIColor+MixingTests.swift */ = {isa = PBXFileReference; fileEncoding = 4; lastKnownFileType = sourcecode.swift; path = "UIColor+MixingTests.swift"; sourceTree = "<group>"; };
		BF3493F31EC362D400B0C314 /* Iterator+Containment.swift */ = {isa = PBXFileReference; fileEncoding = 4; lastKnownFileType = sourcecode.swift; path = "Iterator+Containment.swift"; sourceTree = "<group>"; };
		BF3493F51EC36A6400B0C314 /* Iterator+ContainmentTests.swift */ = {isa = PBXFileReference; fileEncoding = 4; lastKnownFileType = sourcecode.swift; path = "Iterator+ContainmentTests.swift"; sourceTree = "<group>"; };
		BF3A7A5F1D8AA9B30034FF40 /* OptionalComparison.swift */ = {isa = PBXFileReference; fileEncoding = 4; lastKnownFileType = sourcecode.swift; path = OptionalComparison.swift; sourceTree = "<group>"; };
		BF3A7A611D8AAB8A0034FF40 /* OptionalComparisonTests.swift */ = {isa = PBXFileReference; fileEncoding = 4; lastKnownFileType = sourcecode.swift; path = OptionalComparisonTests.swift; sourceTree = "<group>"; };
		BF3C1B0C20DA7270001CE126 /* Equatable+OneOf.swift */ = {isa = PBXFileReference; lastKnownFileType = sourcecode.swift; path = "Equatable+OneOf.swift"; sourceTree = "<group>"; };
		BF3C1B0E20DA7289001CE126 /* Equatable+OneOfTests.swift */ = {isa = PBXFileReference; lastKnownFileType = sourcecode.swift; path = "Equatable+OneOfTests.swift"; sourceTree = "<group>"; };
		BF4A15CB1D47B8860051E8BA /* enterprise-production.xml */ = {isa = PBXFileReference; fileEncoding = 4; lastKnownFileType = text.xml; path = "enterprise-production.xml"; sourceTree = "<group>"; };
		BF4A15CD1D47BECC0051E8BA /* appstore-sandbox.xml */ = {isa = PBXFileReference; fileEncoding = 4; lastKnownFileType = text.xml; name = "appstore-sandbox.xml"; path = "../appstore-sandbox.xml"; sourceTree = "<group>"; };
		BF4A15CF1D47BF360051E8BA /* enterprise-sandbox.xml */ = {isa = PBXFileReference; fileEncoding = 4; lastKnownFileType = text.xml; path = "enterprise-sandbox.xml"; sourceTree = "<group>"; };
		BF98AD6B1E92864E00026541 /* WireUtilities-Info.plist */ = {isa = PBXFileReference; lastKnownFileType = text.plist.xml; name = "WireUtilities-Info.plist"; path = "Resources/WireUtilities-Info.plist"; sourceTree = SOURCE_ROOT; };
		BF9D0B051F1CF39A005D4C31 /* Optional+ApplyTests.swift */ = {isa = PBXFileReference; fileEncoding = 4; lastKnownFileType = sourcecode.swift; path = "Optional+ApplyTests.swift"; sourceTree = "<group>"; };
		BF9D0B071F1CF3F5005D4C31 /* Optional+Apply.swift */ = {isa = PBXFileReference; fileEncoding = 4; lastKnownFileType = sourcecode.swift; path = "Optional+Apply.swift"; sourceTree = "<group>"; };
		BFA2F03520C9480A00EBE97C /* FunctionOperators.swift */ = {isa = PBXFileReference; lastKnownFileType = sourcecode.swift; path = FunctionOperators.swift; sourceTree = "<group>"; };
		BFA2F03720C9484E00EBE97C /* FunctionOperatorTests.swift */ = {isa = PBXFileReference; lastKnownFileType = sourcecode.swift; path = FunctionOperatorTests.swift; sourceTree = "<group>"; };
		BFBAE9DA1E01A8F2003FCE49 /* String+Emoji.swift */ = {isa = PBXFileReference; fileEncoding = 4; lastKnownFileType = sourcecode.swift; path = "String+Emoji.swift"; sourceTree = "<group>"; };
		BFBAE9DC1E01A930003FCE49 /* String+EmojiTests.swift */ = {isa = PBXFileReference; fileEncoding = 4; lastKnownFileType = sourcecode.swift; path = "String+EmojiTests.swift"; sourceTree = "<group>"; };
		D504CD322090C2F200A78DAA /* Curry.swift */ = {isa = PBXFileReference; lastKnownFileType = sourcecode.swift; path = Curry.swift; sourceTree = "<group>"; };
		D504CD342090C2F800A78DAA /* Papply.swift */ = {isa = PBXFileReference; lastKnownFileType = sourcecode.swift; path = Papply.swift; sourceTree = "<group>"; };
		D504CD362090CB2900A78DAA /* Flip.swift */ = {isa = PBXFileReference; lastKnownFileType = sourcecode.swift; path = Flip.swift; sourceTree = "<group>"; };
		D504CD382090CCE400A78DAA /* CurryingTests.swift */ = {isa = PBXFileReference; lastKnownFileType = sourcecode.swift; path = CurryingTests.swift; sourceTree = "<group>"; };
		D504CD3A2090D00500A78DAA /* FlipTests.swift */ = {isa = PBXFileReference; lastKnownFileType = sourcecode.swift; path = FlipTests.swift; sourceTree = "<group>"; };
		D504CD3C2090D12900A78DAA /* PapplyTests.swift */ = {isa = PBXFileReference; lastKnownFileType = sourcecode.swift; path = PapplyTests.swift; sourceTree = "<group>"; };
		D53DB99E203ED59C00655CB4 /* Result.swift */ = {isa = PBXFileReference; lastKnownFileType = sourcecode.swift; path = Result.swift; sourceTree = "<group>"; };
		D53DB9A0203ED6DC00655CB4 /* ResultTests.swift */ = {isa = PBXFileReference; lastKnownFileType = sourcecode.swift; path = ResultTests.swift; sourceTree = "<group>"; };
		D56A2D49207E408C00DB59F5 /* NSManagedObjectContext+SwiftTests.swift */ = {isa = PBXFileReference; lastKnownFileType = sourcecode.swift; path = "NSManagedObjectContext+SwiftTests.swift"; sourceTree = "<group>"; };
		D5D65A12207631A100D7F3C3 /* NSManagedObjectContext+PerformGrouped.swift */ = {isa = PBXFileReference; lastKnownFileType = sourcecode.swift; path = "NSManagedObjectContext+PerformGrouped.swift"; sourceTree = "<group>"; };
		EE16270F250BA12900D35062 /* VolatileData.swift */ = {isa = PBXFileReference; lastKnownFileType = sourcecode.swift; path = VolatileData.swift; sourceTree = "<group>"; };
		EE162711250BA6E600D35062 /* VolatileDataTests.swift */ = {isa = PBXFileReference; lastKnownFileType = sourcecode.swift; name = VolatileDataTests.swift; path = Source/VolatileDataTests.swift; sourceTree = "<group>"; };
		EE1E354121E7739400F1144B /* DarwinNotificationCenter.swift */ = {isa = PBXFileReference; lastKnownFileType = sourcecode.swift; path = DarwinNotificationCenter.swift; sourceTree = "<group>"; };
		EE1E357321E796F100F1144B /* DarwinNotificationCenterTests.swift */ = {isa = PBXFileReference; lastKnownFileType = sourcecode.swift; path = DarwinNotificationCenterTests.swift; sourceTree = "<group>"; };
		EE5316432A13B61200A9E0B1 /* PrivateUserDefaults.swift */ = {isa = PBXFileReference; lastKnownFileType = sourcecode.swift; path = PrivateUserDefaults.swift; sourceTree = "<group>"; };
		EE712FC7295487A8006EA7B3 /* WireSystem.framework */ = {isa = PBXFileReference; explicitFileType = wrapper.framework; path = WireSystem.framework; sourceTree = BUILT_PRODUCTS_DIR; };
		EE98A0AD296EFBE60055E981 /* WireTesting.framework */ = {isa = PBXFileReference; explicitFileType = wrapper.framework; path = WireTesting.framework; sourceTree = BUILT_PRODUCTS_DIR; };
		EEAB73832A31CE4100EAB4E5 /* Data+Bytes.swift */ = {isa = PBXFileReference; lastKnownFileType = sourcecode.swift; path = "Data+Bytes.swift"; sourceTree = "<group>"; };
		EEAB73852A31F50F00EAB4E5 /* String+Base64.swift */ = {isa = PBXFileReference; lastKnownFileType = sourcecode.swift; path = "String+Base64.swift"; sourceTree = "<group>"; };
		EEB121AB2A1759F300E74D39 /* PrivateUserDefaultsTests.swift */ = {isa = PBXFileReference; lastKnownFileType = sourcecode.swift; path = PrivateUserDefaultsTests.swift; sourceTree = "<group>"; };
		EEBFE03D2A3AE58E001F1060 /* String+Random.swift */ = {isa = PBXFileReference; lastKnownFileType = sourcecode.swift; path = "String+Random.swift"; sourceTree = "<group>"; };
		EECE48C61FFBE45D0015BAE8 /* FixedWidthInteger_RandomTests.swift */ = {isa = PBXFileReference; lastKnownFileType = sourcecode.swift; path = FixedWidthInteger_RandomTests.swift; sourceTree = "<group>"; };
		EECE922F1FFBC5540096387F /* FixedWidthInteger+Random.swift */ = {isa = PBXFileReference; lastKnownFileType = sourcecode.swift; path = "FixedWidthInteger+Random.swift"; sourceTree = "<group>"; };
		EED6C7112A30B6B800CB8B60 /* Collection+Helpers.swift */ = {isa = PBXFileReference; lastKnownFileType = sourcecode.swift; path = "Collection+Helpers.swift"; sourceTree = "<group>"; };
		EF18C7D11F9E37CA0085A832 /* String+Filename.swift */ = {isa = PBXFileReference; lastKnownFileType = sourcecode.swift; path = "String+Filename.swift"; sourceTree = "<group>"; };
		EF18C7D91F9E3D3B0085A832 /* String+FilenameTests.swift */ = {isa = PBXFileReference; lastKnownFileType = sourcecode.swift; path = "String+FilenameTests.swift"; sourceTree = "<group>"; };
		EF2AFC9C228176C3008C921A /* UUID+Data.swift */ = {isa = PBXFileReference; lastKnownFileType = sourcecode.swift; path = "UUID+Data.swift"; sourceTree = "<group>"; };
		EF2AFC9E228179C2008C921A /* UUID+DataTests.swift */ = {isa = PBXFileReference; lastKnownFileType = sourcecode.swift; path = "UUID+DataTests.swift"; sourceTree = "<group>"; };
		EF638D7B2170EDF000344C8A /* EmojiOnlyStringTests.swift */ = {isa = PBXFileReference; fileEncoding = 4; lastKnownFileType = sourcecode.swift; path = EmojiOnlyStringTests.swift; sourceTree = "<group>"; };
		EFD003552179FABC008C20D3 /* StringLengthValidatorTests.swift */ = {isa = PBXFileReference; lastKnownFileType = sourcecode.swift; path = StringLengthValidatorTests.swift; sourceTree = "<group>"; };
		F15BDB1D20889772002F36E8 /* TearDownCapable.swift */ = {isa = PBXFileReference; fileEncoding = 4; lastKnownFileType = sourcecode.swift; path = TearDownCapable.swift; sourceTree = "<group>"; };
		F19E554C22AFDC8D005C792D /* String+ReadableHash.swift */ = {isa = PBXFileReference; lastKnownFileType = sourcecode.swift; path = "String+ReadableHash.swift"; sourceTree = "<group>"; };
		F19E55A722B3AAF3005C792D /* Data+ReadableHash.swift */ = {isa = PBXFileReference; lastKnownFileType = sourcecode.swift; path = "Data+ReadableHash.swift"; sourceTree = "<group>"; };
		F1E148C0207BAECF00F81833 /* ios-test-host.xcconfig */ = {isa = PBXFileReference; lastKnownFileType = text.xcconfig; path = "ios-test-host.xcconfig"; sourceTree = "<group>"; };
		F1E148C2207BAED000F81833 /* tests.xcconfig */ = {isa = PBXFileReference; lastKnownFileType = text.xcconfig; path = tests.xcconfig; sourceTree = "<group>"; };
		F1E148C4207BAED000F81833 /* project-debug.xcconfig */ = {isa = PBXFileReference; lastKnownFileType = text.xcconfig; path = "project-debug.xcconfig"; sourceTree = "<group>"; };
		F1E148C5207BAED000F81833 /* warnings-debug.xcconfig */ = {isa = PBXFileReference; lastKnownFileType = text.xcconfig; path = "warnings-debug.xcconfig"; sourceTree = "<group>"; };
		F1E148C6207BAED000F81833 /* ios-test-target.xcconfig */ = {isa = PBXFileReference; lastKnownFileType = text.xcconfig; path = "ios-test-target.xcconfig"; sourceTree = "<group>"; };
		F1E148C7207BAED000F81833 /* project-common.xcconfig */ = {isa = PBXFileReference; lastKnownFileType = text.xcconfig; path = "project-common.xcconfig"; sourceTree = "<group>"; };
		F1E148CB207BAED000F81833 /* warnings.xcconfig */ = {isa = PBXFileReference; lastKnownFileType = text.xcconfig; path = warnings.xcconfig; sourceTree = "<group>"; };
		F1E148CC207BAED000F81833 /* project.xcconfig */ = {isa = PBXFileReference; lastKnownFileType = text.xcconfig; path = project.xcconfig; sourceTree = "<group>"; };
		F9479C741E4A2D0F0039F55F /* NSOrderedSet.swift */ = {isa = PBXFileReference; fileEncoding = 4; lastKnownFileType = sourcecode.swift; path = NSOrderedSet.swift; sourceTree = "<group>"; };
		F9479C761E4A2D2F0039F55F /* NSOrderedSetTests.swift */ = {isa = PBXFileReference; fileEncoding = 4; lastKnownFileType = sourcecode.swift; name = NSOrderedSetTests.swift; path = Source/NSOrderedSetTests.swift; sourceTree = "<group>"; };
		F9C9A7881CAE9F900039E10C /* NSString+Normalization.h */ = {isa = PBXFileReference; fileEncoding = 4; lastKnownFileType = sourcecode.c.h; path = "NSString+Normalization.h"; sourceTree = "<group>"; };
		F9C9A78A1CAE9F9A0039E10C /* NSString+Normalization.m */ = {isa = PBXFileReference; fileEncoding = 4; lastKnownFileType = sourcecode.c.objc; path = "NSString+Normalization.m"; sourceTree = "<group>"; };
		F9C9A78C1CAEA00D0039E10C /* NSString_NormalizationTests.m */ = {isa = PBXFileReference; fileEncoding = 4; lastKnownFileType = sourcecode.c.objc; name = NSString_NormalizationTests.m; path = Source/NSString_NormalizationTests.m; sourceTree = "<group>"; };
		F9C9A7931CAEA7200039E10C /* ZMEncodedNSUUIDWithTimestamp.m */ = {isa = PBXFileReference; fileEncoding = 4; lastKnownFileType = sourcecode.c.objc; path = ZMEncodedNSUUIDWithTimestamp.m; sourceTree = "<group>"; };
		F9C9A7951CAEA72A0039E10C /* ZMEncodedNSUUIDWithTimestamp.h */ = {isa = PBXFileReference; fileEncoding = 4; lastKnownFileType = sourcecode.c.h; path = ZMEncodedNSUUIDWithTimestamp.h; sourceTree = "<group>"; };
		F9C9A7971CAEA83B0039E10C /* ZMEncodedNSUUIDWithTimestampTests.m */ = {isa = PBXFileReference; fileEncoding = 4; lastKnownFileType = sourcecode.c.objc; name = ZMEncodedNSUUIDWithTimestampTests.m; path = Source/ZMEncodedNSUUIDWithTimestampTests.m; sourceTree = "<group>"; };
		F9C9A7B21CAEADFF0039E10C /* ZMAccentColor.h */ = {isa = PBXFileReference; fileEncoding = 4; lastKnownFileType = sourcecode.c.h; path = ZMAccentColor.h; sourceTree = "<group>"; };
		F9D3819C1B70B91000E6E4EB /* NSDate+ZMUTests.m */ = {isa = PBXFileReference; fileEncoding = 4; lastKnownFileType = sourcecode.c.objc; name = "NSDate+ZMUTests.m"; path = "Source/NSDate+ZMUTests.m"; sourceTree = "<group>"; };
		F9D3819D1B70B91000E6E4EB /* NSOrderedSet+ZMUTests.m */ = {isa = PBXFileReference; fileEncoding = 4; lastKnownFileType = sourcecode.c.objc; name = "NSOrderedSet+ZMUTests.m"; path = "Source/NSOrderedSet+ZMUTests.m"; sourceTree = "<group>"; };
		F9D3819E1B70B91000E6E4EB /* NSSet+ZMUTests.m */ = {isa = PBXFileReference; fileEncoding = 4; lastKnownFileType = sourcecode.c.objc; name = "NSSet+ZMUTests.m"; path = "Source/NSSet+ZMUTests.m"; sourceTree = "<group>"; };
		F9D3819F1B70B91000E6E4EB /* NSURL+QueryComponentsTest.m */ = {isa = PBXFileReference; fileEncoding = 4; lastKnownFileType = sourcecode.c.objc; name = "NSURL+QueryComponentsTest.m"; path = "Source/NSURL+QueryComponentsTest.m"; sourceTree = "<group>"; };
		F9D381A01B70B91000E6E4EB /* ZMFunctionalTests.m */ = {isa = PBXFileReference; fileEncoding = 4; lastKnownFileType = sourcecode.c.objc; name = ZMFunctionalTests.m; path = Source/ZMFunctionalTests.m; sourceTree = "<group>"; };
		F9D381A11B70B91000E6E4EB /* ZMTimerTests.m */ = {isa = PBXFileReference; fileEncoding = 4; lastKnownFileType = sourcecode.c.objc; name = ZMTimerTests.m; path = Source/ZMTimerTests.m; sourceTree = "<group>"; };
		F9D381A21B70B91000E6E4EB /* WireUtilities-Tests.pch */ = {isa = PBXFileReference; fileEncoding = 4; lastKnownFileType = sourcecode.c.h; name = "WireUtilities-Tests.pch"; path = "Source/WireUtilities-Tests.pch"; sourceTree = "<group>"; };
		F9D381D81B70DF8400E6E4EB /* WireUtilities-ios-tests-Bridging-Header.h */ = {isa = PBXFileReference; lastKnownFileType = sourcecode.c.h; path = "WireUtilities-ios-tests-Bridging-Header.h"; sourceTree = "<group>"; };
		F9FCE0A01C7DBBD00092BA68 /* ZMSwiftExceptionHandler.h */ = {isa = PBXFileReference; fileEncoding = 4; lastKnownFileType = sourcecode.c.h; name = ZMSwiftExceptionHandler.h; path = ../ZMSwiftExceptionHandler.h; sourceTree = "<group>"; };
		F9FCE0A11C7DBBD00092BA68 /* ZMSwiftExceptionHandler.m */ = {isa = PBXFileReference; fileEncoding = 4; lastKnownFileType = sourcecode.c.objc; path = ZMSwiftExceptionHandler.m; sourceTree = "<group>"; };
		F9FCE0A41C7DBD180092BA68 /* ZMSwiftExceptionHandlerTests.m */ = {isa = PBXFileReference; fileEncoding = 4; lastKnownFileType = sourcecode.c.objc; name = ZMSwiftExceptionHandlerTests.m; path = Source/ZMSwiftExceptionHandlerTests.m; sourceTree = "<group>"; };
/* End PBXFileReference section */

/* Begin PBXFrameworksBuildPhase section */
		09F028CB1B78BE2700BADDB6 /* Frameworks */ = {
			isa = PBXFrameworksBuildPhase;
			buildActionMask = 2147483647;
			files = (
				EE98A0AE296EFBE60055E981 /* WireTesting.framework in Frameworks */,
				F1D567B1207BA40C00CCDD77 /* WireUtilities.framework in Frameworks */,
			);
			runOnlyForDeploymentPostprocessing = 0;
		};
		3E88BD341B1F3EA300232589 /* Frameworks */ = {
			isa = PBXFrameworksBuildPhase;
			buildActionMask = 2147483647;
			files = (
				EE712FC8295487A9006EA7B3 /* WireSystem.framework in Frameworks */,
			);
			runOnlyForDeploymentPostprocessing = 0;
		};
		3E88BD401B1F3EA300232589 /* Frameworks */ = {
			isa = PBXFrameworksBuildPhase;
			buildActionMask = 2147483647;
			files = (
				3E88BD441B1F3EA300232589 /* WireUtilities.framework in Frameworks */,
			);
			runOnlyForDeploymentPostprocessing = 0;
		};
/* End PBXFrameworksBuildPhase section */

/* Begin PBXGroup section */
		091799791B7E2F0300E60DD9 /* Resources */ = {
			isa = PBXGroup;
			children = (
				A94DA32526BC5DE700CC626C /* animated.gif */,
				A94DA32626BC5DE700CC626C /* not_animated.gif */,
				544B2FFC1C1FF2DD00384477 /* data_to_hash.enc */,
				54D06C581BC81976005F0FBB /* android_image.encrypted */,
				54D06C5A1BC81983005F0FBB /* android_image.decrypted */,
				BF4A15CB1D47B8860051E8BA /* enterprise-production.xml */,
				BF4A15CD1D47BECC0051E8BA /* appstore-sandbox.xml */,
				BF4A15CF1D47BF360051E8BA /* enterprise-sandbox.xml */,
				877F50201E729CCF00894C90 /* excessive_diacritics.txt */,
			);
			path = Resources;
			sourceTree = "<group>";
		};
		09F028CF1B78BE2700BADDB6 /* WireUtilities-tests-host */ = {
			isa = PBXGroup;
			children = (
				09F028F61B78BEBB00BADDB6 /* WireUtilities-tests-host.entitlements */,
				09F028D41B78BE2700BADDB6 /* AppDelegate.h */,
				09F028D51B78BE2700BADDB6 /* AppDelegate.m */,
				09F028D71B78BE2700BADDB6 /* ViewController.h */,
				09F028D81B78BE2700BADDB6 /* ViewController.m */,
				09F028DA1B78BE2700BADDB6 /* Main.storyboard */,
				09F028DD1B78BE2700BADDB6 /* Images.xcassets */,
				09F028DF1B78BE2700BADDB6 /* LaunchScreen.xib */,
				09F028D01B78BE2700BADDB6 /* Supporting Files */,
			);
			path = "WireUtilities-tests-host";
			sourceTree = "<group>";
		};
		09F028D01B78BE2700BADDB6 /* Supporting Files */ = {
			isa = PBXGroup;
			children = (
				09F028D11B78BE2700BADDB6 /* Info.plist */,
				09F028D21B78BE2700BADDB6 /* main.m */,
			);
			name = "Supporting Files";
			sourceTree = "<group>";
		};
		3E88BD291B1F3E8400232589 = {
			isa = PBXGroup;
			children = (
				54BD49EE1D41FA1D006E29D1 /* README.md */,
				3E88BD3A1B1F3EA300232589 /* Source */,
				3E88BD471B1F3EA300232589 /* Tests */,
				3E88BD7C1B1F3F6700232589 /* Resources */,
				09F028CF1B78BE2700BADDB6 /* WireUtilities-tests-host */,
				3E88BE5E1B1F496600232589 /* Frameworks */,
				3E88BD391B1F3EA300232589 /* Products */,
			);
			indentWidth = 4;
			sourceTree = "<group>";
			tabWidth = 4;
		};
		3E88BD391B1F3EA300232589 /* Products */ = {
			isa = PBXGroup;
			children = (
				3E88BD381B1F3EA300232589 /* WireUtilities.framework */,
				3E88BD431B1F3EA300232589 /* WireUtilities-Tests.xctest */,
				09F028CE1B78BE2700BADDB6 /* WireUtilities-tests-host.app */,
			);
			name = Products;
			sourceTree = "<group>";
		};
		3E88BD3A1B1F3EA300232589 /* Source */ = {
			isa = PBXGroup;
			children = (
				A9A3B1EE24D9811B001AF38E /* Keychain */,
				871939C421D4D93600738968 /* ZMMobileProvisionParser.m */,
				54CA31141B74F2C400B820C0 /* Public */,
				F9C9A79F1CAEACB10039E10C /* Validation */,
				54CA31521B74F7D400B820C0 /* NSManagedObjectContext+WireUtilities.m */,
				D5D65A12207631A100D7F3C3 /* NSManagedObjectContext+PerformGrouped.swift */,
				163FB9051F2229DF00802AF4 /* DispatchGroupContext.swift */,
				D53DB99E203ED59C00655CB4 /* Result.swift */,
				87B6489B2076078A002FC9E7 /* Composition.swift */,
				546B178124192FB70091F4B3 /* ZMObjectValidationError.m */,
				F9C9A7931CAEA7200039E10C /* ZMEncodedNSUUIDWithTimestamp.m */,
				3E88BF661B1F693F00232589 /* NSData+ZMAdditions.m */,
				543B04A01BC6B693008C2912 /* NSData+ZMSCrypto.m */,
				3E88BF681B1F693F00232589 /* NSDate+Utility.m */,
				3E88BF601B1F68DC00232589 /* NSOperationQueue+Helpers.m */,
				3E88BDF51B1F478200232589 /* NSOrderedSet+Zeta.m */,
				3E88BDF71B1F478200232589 /* NSSet+Zeta.m */,
				3E88BDF91B1F478200232589 /* NSURL+QueryComponents.m */,
				3E88BF3E1B1F66B100232589 /* NSUUID+Data.m */,
				3E88BE061B1F478200232589 /* ZMDebugHelpers.m */,
				F9C9A78A1CAE9F9A0039E10C /* NSString+Normalization.m */,
				3E88BE081B1F478200232589 /* ZMFunctional.m */,
				3E88BE091B1F478200232589 /* ZMFunctional+noARC.m */,
				3E88BE101B1F478200232589 /* ZMOSVersions.m */,
				3E88BE121B1F478200232589 /* ZMTimer.m */,
				09F027C81B721D7300BADDB6 /* NSUserDefaults+SharedUserDefaults.m */,
				097E36C21B7B62150039CC4C /* NSLocale+Internal.m */,
				F9FCE0A11C7DBBD00092BA68 /* ZMSwiftExceptionHandler.m */,
				54181A4F1F594E4100155ABC /* FileManager+Move.swift */,
				16A5FDF6215A746B00AEEBBD /* IndexSet+Helpers.swift */,
				54181A531F594F6B00155ABC /* FileManager+Protection.swift */,
				54181A551F594FD800155ABC /* FileManager+FileProtectionLock.swift */,
				EECE922F1FFBC5540096387F /* FixedWidthInteger+Random.swift */,
				5EE020C4214A9FC5001669F0 /* ZMAtomicInteger.h */,
				5EE020C5214A9FC5001669F0 /* ZMAtomicInteger.m */,
				5E4BC1BB2189E6A400A8682E /* AnyProperty.swift */,
				16030DBF21AEA0FE00F8032E /* Array+PartitionByKeyPath.swift */,
				EE1E354121E7739400F1144B /* DarwinNotificationCenter.swift */,
				16B75F65222EDC5000DCAFF2 /* String+Stripping.swift */,
				5E9EA4C022423E0300D401B2 /* Array+SafeIndex.swift */,
				632378692508D34D00AD4346 /* Array+Shift.swift */,
				EE16270F250BA12900D35062 /* VolatileData.swift */,
				A9C6EDE326B32E9D007F61C5 /* UTIHelper.swift */,
				63DFEAD029A3845600FCA830 /* DeveloperFlag.swift */,
<<<<<<< HEAD
				636F70462A65AD7800E086B6 /* TimerManager.swift */,
=======
				06CDC6F92A2F2B4B00EB518D /* TimeInterval+Units.swift */,
>>>>>>> be944e82
			);
			path = Source;
			sourceTree = "<group>";
		};
		3E88BD471B1F3EA300232589 /* Tests */ = {
			isa = PBXGroup;
			children = (
				091799791B7E2F0300E60DD9 /* Resources */,
				F9D381A21B70B91000E6E4EB /* WireUtilities-Tests.pch */,
				F9D381D81B70DF8400E6E4EB /* WireUtilities-ios-tests-Bridging-Header.h */,
				F9D3819B1B70B8A700E6E4EB /* Source */,
			);
			path = Tests;
			sourceTree = "<group>";
		};
		3E88BD7C1B1F3F6700232589 /* Resources */ = {
			isa = PBXGroup;
			children = (
				54C1B0EE1B31A1E400CB8CF3 /* Configurations */,
				BF98AD6B1E92864E00026541 /* WireUtilities-Info.plist */,
				3E88BD7E1B1F3F8000232589 /* WireUtilities-Test-Info.plist */,
			);
			path = Resources;
			sourceTree = "<group>";
		};
		3E88BE5E1B1F496600232589 /* Frameworks */ = {
			isa = PBXGroup;
			children = (
				EE98A0AD296EFBE60055E981 /* WireTesting.framework */,
				EE712FC7295487A8006EA7B3 /* WireSystem.framework */,
			);
			name = Frameworks;
			sourceTree = "<group>";
		};
		546E84FA1B73DCA300532F17 /* zmc-config */ = {
			isa = PBXGroup;
			children = (
				F1E148C0207BAECF00F81833 /* ios-test-host.xcconfig */,
				F1E148C6207BAED000F81833 /* ios-test-target.xcconfig */,
				F1E148C7207BAED000F81833 /* project-common.xcconfig */,
				F1E148C4207BAED000F81833 /* project-debug.xcconfig */,
				F1E148CC207BAED000F81833 /* project.xcconfig */,
				F1E148C2207BAED000F81833 /* tests.xcconfig */,
				F1E148C5207BAED000F81833 /* warnings-debug.xcconfig */,
				F1E148CB207BAED000F81833 /* warnings.xcconfig */,
			);
			path = "zmc-config";
			sourceTree = "<group>";
		};
		54C1B0EE1B31A1E400CB8CF3 /* Configurations */ = {
			isa = PBXGroup;
			children = (
				546E84FA1B73DCA300532F17 /* zmc-config */,
				54C1B0FB1B31A1E400CB8CF3 /* WireUtilities.xcconfig */,
				01461A3F2A60422B00C3C85E /* Developer-Flags.xcconfig */,
				54C1B1001B31A1E400CB8CF3 /* version.xcconfig */,
			);
			path = Configurations;
			sourceTree = "<group>";
		};
		54CA31141B74F2C400B820C0 /* Public */ = {
			isa = PBXGroup;
			children = (
				A9CDCDBE237D98BF008A9BC6 /* UIColor */,
				EF18C7D11F9E37CA0085A832 /* String+Filename.swift */,
				F15BDB1D20889772002F36E8 /* TearDownCapable.swift */,
				BF3C1B0C20DA7270001CE126 /* Equatable+OneOf.swift */,
				546B1783241930830091F4B3 /* ZMObjectValidationError.h */,
				F9C9A7B21CAEADFF0039E10C /* ZMAccentColor.h */,
				F9C9A7951CAEA72A0039E10C /* ZMEncodedNSUUIDWithTimestamp.h */,
				F9C9A7881CAE9F900039E10C /* NSString+Normalization.h */,
				54CA31281B74F36B00B820C0 /* WireUtilities.h */,
				54CA31161B74F36B00B820C0 /* NSData+ZMAdditions.h */,
				543B049C1BC6B5FA008C2912 /* NSData+ZMSCrypto.h */,
				54CA31171B74F36B00B820C0 /* NSDate+Utility.h */,
				54CA31181B74F36B00B820C0 /* NSOperationQueue+Helpers.h */,
				54CA31191B74F36B00B820C0 /* NSOrderedSet+Zeta.h */,
				54CA311A1B74F36B00B820C0 /* NSSet+Zeta.h */,
				54CA311B1B74F36B00B820C0 /* NSURL+QueryComponents.h */,
				54CA311C1B74F36B00B820C0 /* NSUserDefaults+SharedUserDefaults.h */,
				54CA311D1B74F36B00B820C0 /* NSUUID+Data.h */,
				54CA31221B74F36B00B820C0 /* ZMAssertQueue.h */,
				54CA31231B74F36B00B820C0 /* ZMDebugHelpers.h */,
				54CA31241B74F36B00B820C0 /* ZMFunctional.h */,
				54CA31261B74F36B00B820C0 /* ZMOSVersions.h */,
				54CA31271B74F36B00B820C0 /* ZMTimer.h */,
				54CA31511B74F7D400B820C0 /* NSManagedObjectContext+WireUtilities.h */,
				097E36C41B7B631C0039CC4C /* NSLocale+Internal.h */,
				F9FCE0A01C7DBBD00092BA68 /* ZMSwiftExceptionHandler.h */,
				54CA31151B74F36B00B820C0 /* Functional.swift */,
				F9479C741E4A2D0F0039F55F /* NSOrderedSet.swift */,
				BF3A7A5F1D8AA9B30034FF40 /* OptionalComparison.swift */,
				54CA311E1B74F36B00B820C0 /* Sets.swift */,
				54024FE51DF81C8E009BF6A0 /* Dictionary.swift */,
				54CA311F1B74F36B00B820C0 /* SwiftDebugging.swift */,
				54CA31201B74F36B00B820C0 /* UnownedObject.swift */,
				54C388A71C4D5A3A00A55C79 /* NSUUID+Type1.swift */,
				BF9D0B071F1CF3F5005D4C31 /* Optional+Apply.swift */,
				D504CD322090C2F200A78DAA /* Curry.swift */,
				BFA2F03520C9480A00EBE97C /* FunctionOperators.swift */,
				D504CD362090CB2900A78DAA /* Flip.swift */,
				D504CD342090C2F800A78DAA /* Papply.swift */,
				BF3493F31EC362D400B0C314 /* Iterator+Containment.swift */,
				BFBAE9DA1E01A8F2003FCE49 /* String+Emoji.swift */,
				5E4BC1C5218C830500A8682E /* String+Spaces.swift */,
				F19E554C22AFDC8D005C792D /* String+ReadableHash.swift */,
				A94DA30726BC239400CC626C /* Data+Image.swift */,
				F19E55A722B3AAF3005C792D /* Data+ReadableHash.swift */,
				870FFA811D82B73B007E9806 /* Data+ZMSCrypto.swift */,
				877F501C1E719B2B00894C90 /* String+ExtremeCombiningCharacters.swift */,
				163FB9071F22302C00802AF4 /* DispatchGroupQueue.swift */,
				871939C221D4D92900738968 /* ZMMobileProvisionParser.h */,
				16D964DB1F79454000390417 /* SelfUnregisteringNotificationCenterToken.swift */,
				8735AE6E2035E3BC00DCE66E /* StringLengthValidator.swift */,
				5E0A1FF82105DBBA00949B3E /* Map+KeyPath.swift */,
				EF2AFC9C228176C3008C921A /* UUID+Data.swift */,
				067BB07025068D6500946EC8 /* String+HexDecodedData.swift */,
				EE5316432A13B61200A9E0B1 /* PrivateUserDefaults.swift */,
				EED6C7112A30B6B800CB8B60 /* Collection+Helpers.swift */,
				EEAB73832A31CE4100EAB4E5 /* Data+Bytes.swift */,
				EEAB73852A31F50F00EAB4E5 /* String+Base64.swift */,
				EEBFE03D2A3AE58E001F1060 /* String+Random.swift */,
			);
			path = Public;
			sourceTree = "<group>";
		};
		A9A3B1EE24D9811B001AF38E /* Keychain */ = {
			isa = PBXGroup;
			children = (
				A9A3B1EF24D9814D001AF38E /* Keychain.swift */,
			);
			path = Keychain;
			sourceTree = "<group>";
		};
		A9CDCDBE237D98BF008A9BC6 /* UIColor */ = {
			isa = PBXGroup;
			children = (
				A9CDCDC5237D9A6E008A9BC6 /* UIColor+Equatable.swift */,
				A9CDCDC3237D9A14008A9BC6 /* UIColor+Mixing.swift */,
				A9CDCDC1237D9927008A9BC6 /* UIColor+Hex.swift */,
			);
			path = UIColor;
			sourceTree = "<group>";
		};
		A9CDCDC7237D9ABD008A9BC6 /* UIColor */ = {
			isa = PBXGroup;
			children = (
				A9CDCDC8237D9AE3008A9BC6 /* ColorComponentsTests.swift */,
				A9CDCDC9237D9AE3008A9BC6 /* UIColor+MixingTests.swift */,
			);
			path = UIColor;
			sourceTree = "<group>";
		};
		F9C9A79F1CAEACB10039E10C /* Validation */ = {
			isa = PBXGroup;
			children = (
				7C8BFFE022FC612900B3C8A5 /* ZMPropertyValidator.swift */,
				7C8BFFE222FD5D9600B3C8A5 /* ZMAccentColorValidator.swift */,
				7C8BFFE422FD611700B3C8A5 /* ZMEmailAddressValidator.swift */,
				7C8BFFE622FD612900B3C8A5 /* ZMPhoneNumberValidator.swift */,
				87ECBDD41E78457C00596836 /* ExtremeCombiningCharactersValidator.swift */,
			);
			path = Validation;
			sourceTree = "<group>";
		};
		F9C9A7BE1CAEAFE10039E10C /* Validation */ = {
			isa = PBXGroup;
			children = (
				EFD003552179FABC008C20D3 /* StringLengthValidatorTests.swift */,
				7C358072231E524A00D994FD /* ZMAccentColorValidatorTests.m */,
				7C358077231E5D9300D994FD /* ZMEmailAddressValidatorTests.m */,
				7C35807C231E5ED300D994FD /* ZMPhoneNumberValidatorTests.m */,
			);
			name = Validation;
			path = Source/Validation;
			sourceTree = "<group>";
		};
		F9D3819B1B70B8A700E6E4EB /* Source */ = {
			isa = PBXGroup;
			children = (
				EE162711250BA6E600D35062 /* VolatileDataTests.swift */,
				A9CDCDC7237D9ABD008A9BC6 /* UIColor */,
				F9C9A7BE1CAEAFE10039E10C /* Validation */,
				EECE48C61FFBE45D0015BAE8 /* FixedWidthInteger_RandomTests.swift */,
				D53DB9A0203ED6DC00655CB4 /* ResultTests.swift */,
				871939C621D4D99C00738968 /* ZMMobileProvisionParserTests.m */,
				F9C9A7971CAEA83B0039E10C /* ZMEncodedNSUUIDWithTimestampTests.m */,
				F9C9A78C1CAEA00D0039E10C /* NSString_NormalizationTests.m */,
				546E8A4B1B74FF8F009EBA02 /* NSData+ZMAdditionsTests.m */,
				F9D3819C1B70B91000E6E4EB /* NSDate+ZMUTests.m */,
				546E8A4F1B750146009EBA02 /* NSOperationQueue+HelpersTests.m */,
				F9D3819D1B70B91000E6E4EB /* NSOrderedSet+ZMUTests.m */,
				F9D3819E1B70B91000E6E4EB /* NSSet+ZMUTests.m */,
				F9D3819F1B70B91000E6E4EB /* NSURL+QueryComponentsTest.m */,
				09F027CD1B721D8300BADDB6 /* NSUserDefaults+SharedUserDefaultsTests.m */,
				546E8A521B7501D0009EBA02 /* NSUUID+DataTests.m */,
				F9D381A01B70B91000E6E4EB /* ZMFunctionalTests.m */,
				F9D381A11B70B91000E6E4EB /* ZMTimerTests.m */,
				546E8A581B750384009EBA02 /* NSManagedObjectContext+WireUtilitiesTests.m */,
				D56A2D49207E408C00DB59F5 /* NSManagedObjectContext+SwiftTests.swift */,
				16A5FE04215A770000AEEBBD /* IndexSet+HelperTests.swift */,
				546E8A5B1B7503C6009EBA02 /* FunctionalTests.swift */,
				163FB90B1F25EA0B00802AF4 /* DispatchGroupContextTests.swift */,
				168B158B1F25F67600AB3C44 /* DispatchGroupQueueTests.swift */,
				BF3C1B0E20DA7289001CE126 /* Equatable+OneOfTests.swift */,
				F9479C761E4A2D2F0039F55F /* NSOrderedSetTests.swift */,
				871E12341C4FEED200862958 /* UnownedNSObjectTests.swift */,
				546E8A611B75045E009EBA02 /* UnownedObjectTests.swift */,
				BF3A7A611D8AAB8A0034FF40 /* OptionalComparisonTests.swift */,
				54FA8E811BC6CC3400E42980 /* NSData+ZMSCryptoTests.swift */,
				D504CD382090CCE400A78DAA /* CurryingTests.swift */,
				BFA2F03720C9484E00EBE97C /* FunctionOperatorTests.swift */,
				D504CD3C2090D12900A78DAA /* PapplyTests.swift */,
				D504CD3A2090D00500A78DAA /* FlipTests.swift */,
				BF9D0B051F1CF39A005D4C31 /* Optional+ApplyTests.swift */,
				54C388A91C4D5AF600A55C79 /* NSUUID+Type1Tests.swift */,
				F9FCE0A41C7DBD180092BA68 /* ZMSwiftExceptionHandlerTests.m */,
				54024FE71DF81CC6009BF6A0 /* DictionaryTests.swift */,
				BFBAE9DC1E01A930003FCE49 /* String+EmojiTests.swift */,
				EF638D7B2170EDF000344C8A /* EmojiOnlyStringTests.swift */,
				BF3493F51EC36A6400B0C314 /* Iterator+ContainmentTests.swift */,
				877F501E1E71B69C00894C90 /* String+ExtremeCombiningCharactersTests.swift */,
				EF18C7D91F9E3D3B0085A832 /* String+FilenameTests.swift */,
				54181A511F594E6F00155ABC /* FileManager+MoveTests.swift */,
				54181A571F59516600155ABC /* FileManager+ProtectionTests.swift */,
				5E0A1FFA2105DE2100949B3E /* MapKeyPathTests.swift */,
				5E7C6CBF214AA197004C30B5 /* AtomicIntegerTests.swift */,
				5E4BC1BD2189EA3900A8682E /* AnyPropertyTests.swift */,
				16030DC121AEA14100F8032E /* ArrayPartitionByKeyPathTests.swift */,
				EE1E357321E796F100F1144B /* DarwinNotificationCenterTests.swift */,
				16B75F67222EE3A000DCAFF2 /* String+StrippingTests.swift */,
				5E9EA4C222423EA600D401B2 /* ArraySafeIndexTests.swift */,
				EF2AFC9E228179C2008C921A /* UUID+DataTests.swift */,
				6323786B2508D51C00AD4346 /* ArrayShiftTests.swift */,
				A98EC2A626B8169700D10C80 /* UTIHelperTests.swift */,
				A94DA31526BC256E00CC626C /* NSData+ImageTests.swift */,
				EEB121AB2A1759F300E74D39 /* PrivateUserDefaultsTests.swift */,
			);
			name = Source;
			sourceTree = "<group>";
		};
/* End PBXGroup section */

/* Begin PBXHeadersBuildPhase section */
		3E88BD351B1F3EA300232589 /* Headers */ = {
			isa = PBXHeadersBuildPhase;
			buildActionMask = 2147483647;
			files = (
				54CA31311B74F36B00B820C0 /* NSOrderedSet+Zeta.h in Headers */,
				097E36C51B7B631C0039CC4C /* NSLocale+Internal.h in Headers */,
				54CA314F1B74F36B00B820C0 /* WireUtilities.h in Headers */,
				543B049E1BC6B5FA008C2912 /* NSData+ZMSCrypto.h in Headers */,
				54CA31471B74F36B00B820C0 /* ZMFunctional.h in Headers */,
				F9C9A7891CAE9F900039E10C /* NSString+Normalization.h in Headers */,
				54CA31431B74F36B00B820C0 /* ZMAssertQueue.h in Headers */,
				54CA31451B74F36B00B820C0 /* ZMDebugHelpers.h in Headers */,
				546B1784241930830091F4B3 /* ZMObjectValidationError.h in Headers */,
				54CA312D1B74F36B00B820C0 /* NSDate+Utility.h in Headers */,
				54CA314D1B74F36B00B820C0 /* ZMTimer.h in Headers */,
				54CA31371B74F36B00B820C0 /* NSUserDefaults+SharedUserDefaults.h in Headers */,
				54CA31331B74F36B00B820C0 /* NSSet+Zeta.h in Headers */,
				871939C321D4D92900738968 /* ZMMobileProvisionParser.h in Headers */,
				54CA314B1B74F36B00B820C0 /* ZMOSVersions.h in Headers */,
				F9FCE0A21C7DBBD00092BA68 /* ZMSwiftExceptionHandler.h in Headers */,
				54CA31531B74F7D400B820C0 /* NSManagedObjectContext+WireUtilities.h in Headers */,
				F9C9A7B31CAEADFF0039E10C /* ZMAccentColor.h in Headers */,
				54CA312F1B74F36B00B820C0 /* NSOperationQueue+Helpers.h in Headers */,
				5EE020C6214A9FC5001669F0 /* ZMAtomicInteger.h in Headers */,
				54CA312B1B74F36B00B820C0 /* NSData+ZMAdditions.h in Headers */,
				F9D381B61B70B95A00E6E4EB /* WireUtilities-Tests.pch in Headers */,
				F9C9A7961CAEA72A0039E10C /* ZMEncodedNSUUIDWithTimestamp.h in Headers */,
				54CA31351B74F36B00B820C0 /* NSURL+QueryComponents.h in Headers */,
				54CA31391B74F36B00B820C0 /* NSUUID+Data.h in Headers */,
			);
			runOnlyForDeploymentPostprocessing = 0;
		};
/* End PBXHeadersBuildPhase section */

/* Begin PBXNativeTarget section */
		09F028CD1B78BE2700BADDB6 /* WireUtilities-tests-host */ = {
			isa = PBXNativeTarget;
			buildConfigurationList = 09F028F21B78BE2800BADDB6 /* Build configuration list for PBXNativeTarget "WireUtilities-tests-host" */;
			buildPhases = (
				09F028CA1B78BE2700BADDB6 /* Sources */,
				09F028CB1B78BE2700BADDB6 /* Frameworks */,
				09F028CC1B78BE2700BADDB6 /* Resources */,
				F1D567B4207BA4E800CCDD77 /* Embed Frameworks */,
			);
			buildRules = (
			);
			dependencies = (
				F1D567B3207BA4CF00CCDD77 /* PBXTargetDependency */,
			);
			name = "WireUtilities-tests-host";
			productName = "WireUtilities-tests-host";
			productReference = 09F028CE1B78BE2700BADDB6 /* WireUtilities-tests-host.app */;
			productType = "com.apple.product-type.application";
		};
		3E88BD371B1F3EA300232589 /* WireUtilities */ = {
			isa = PBXNativeTarget;
			buildConfigurationList = 3E88BD4C1B1F3EA300232589 /* Build configuration list for PBXNativeTarget "WireUtilities" */;
			buildPhases = (
				3E88BD331B1F3EA300232589 /* Sources */,
				3E88BD341B1F3EA300232589 /* Frameworks */,
				3E88BD351B1F3EA300232589 /* Headers */,
				3E88BD361B1F3EA300232589 /* Resources */,
			);
			buildRules = (
			);
			dependencies = (
			);
			name = WireUtilities;
			productName = WireUtilities;
			productReference = 3E88BD381B1F3EA300232589 /* WireUtilities.framework */;
			productType = "com.apple.product-type.framework";
		};
		3E88BD421B1F3EA300232589 /* WireUtilities-Tests */ = {
			isa = PBXNativeTarget;
			buildConfigurationList = 3E88BD4F1B1F3EA300232589 /* Build configuration list for PBXNativeTarget "WireUtilities-Tests" */;
			buildPhases = (
				3E88BD3F1B1F3EA300232589 /* Sources */,
				3E88BD401B1F3EA300232589 /* Frameworks */,
				3E88BD411B1F3EA300232589 /* Resources */,
			);
			buildRules = (
			);
			dependencies = (
				540EF2841EFD14AA00C6C6B5 /* PBXTargetDependency */,
				3E88BD461B1F3EA300232589 /* PBXTargetDependency */,
			);
			name = "WireUtilities-Tests";
			productName = WireUtilitiesTests;
			productReference = 3E88BD431B1F3EA300232589 /* WireUtilities-Tests.xctest */;
			productType = "com.apple.product-type.bundle.unit-test";
		};
/* End PBXNativeTarget section */

/* Begin PBXProject section */
		3E88BD2A1B1F3E8400232589 /* Project object */ = {
			isa = PBXProject;
			attributes = {
				LastSwiftUpdateCheck = 0700;
				LastUpgradeCheck = 1310;
				TargetAttributes = {
					09F028CD1B78BE2700BADDB6 = {
						CreatedOnToolsVersion = 6.4;
						DevelopmentTeam = W5KEQBF9B5;
						SystemCapabilities = {
							com.apple.ApplicationGroups.iOS = {
								enabled = 1;
							};
						};
					};
					3E88BD371B1F3EA300232589 = {
						CreatedOnToolsVersion = 6.3.2;
						DevelopmentTeam = W5KEQBF9B5;
						LastSwiftMigration = 1020;
					};
					3E88BD421B1F3EA300232589 = {
						CreatedOnToolsVersion = 6.3.2;
						LastSwiftMigration = 1020;
						TestTargetID = 09F028CD1B78BE2700BADDB6;
					};
				};
			};
			buildConfigurationList = 3E88BD2D1B1F3E8400232589 /* Build configuration list for PBXProject "WireUtilities" */;
			compatibilityVersion = "Xcode 3.2";
			developmentRegion = en;
			hasScannedForEncodings = 0;
			knownRegions = (
				en,
				Base,
			);
			mainGroup = 3E88BD291B1F3E8400232589;
			productRefGroup = 3E88BD391B1F3EA300232589 /* Products */;
			projectDirPath = "";
			projectRoot = "";
			targets = (
				3E88BD371B1F3EA300232589 /* WireUtilities */,
				3E88BD421B1F3EA300232589 /* WireUtilities-Tests */,
				09F028CD1B78BE2700BADDB6 /* WireUtilities-tests-host */,
			);
		};
/* End PBXProject section */

/* Begin PBXResourcesBuildPhase section */
		09F028CC1B78BE2700BADDB6 /* Resources */ = {
			isa = PBXResourcesBuildPhase;
			buildActionMask = 2147483647;
			files = (
				09F028DC1B78BE2700BADDB6 /* Main.storyboard in Resources */,
				09F028E11B78BE2700BADDB6 /* LaunchScreen.xib in Resources */,
				09F028DE1B78BE2700BADDB6 /* Images.xcassets in Resources */,
			);
			runOnlyForDeploymentPostprocessing = 0;
		};
		3E88BD361B1F3EA300232589 /* Resources */ = {
			isa = PBXResourcesBuildPhase;
			buildActionMask = 2147483647;
			files = (
			);
			runOnlyForDeploymentPostprocessing = 0;
		};
		3E88BD411B1F3EA300232589 /* Resources */ = {
			isa = PBXResourcesBuildPhase;
			buildActionMask = 2147483647;
			files = (
				BF4A15CE1D47BECC0051E8BA /* appstore-sandbox.xml in Resources */,
				BF4A15D01D47BF360051E8BA /* enterprise-sandbox.xml in Resources */,
				54D06C5C1BC81AFF005F0FBB /* android_image.encrypted in Resources */,
				A94DA32726BC5DE700CC626C /* animated.gif in Resources */,
				544B2FFE1C1FF79500384477 /* data_to_hash.enc in Resources */,
				A94DA32826BC5DE700CC626C /* not_animated.gif in Resources */,
				877F50211E729CCF00894C90 /* excessive_diacritics.txt in Resources */,
				BF4A15CC1D47B8860051E8BA /* enterprise-production.xml in Resources */,
				54D06C5D1BC81B03005F0FBB /* android_image.decrypted in Resources */,
			);
			runOnlyForDeploymentPostprocessing = 0;
		};
/* End PBXResourcesBuildPhase section */

/* Begin PBXSourcesBuildPhase section */
		09F028CA1B78BE2700BADDB6 /* Sources */ = {
			isa = PBXSourcesBuildPhase;
			buildActionMask = 2147483647;
			files = (
				09F028D91B78BE2700BADDB6 /* ViewController.m in Sources */,
				09F028D61B78BE2700BADDB6 /* AppDelegate.m in Sources */,
				09F028D31B78BE2700BADDB6 /* main.m in Sources */,
			);
			runOnlyForDeploymentPostprocessing = 0;
		};
		3E88BD331B1F3EA300232589 /* Sources */ = {
			isa = PBXSourcesBuildPhase;
			buildActionMask = 2147483647;
			files = (
				D504CD332090C2F200A78DAA /* Curry.swift in Sources */,
				877F501D1E719B2B00894C90 /* String+ExtremeCombiningCharacters.swift in Sources */,
				3E88BE411B1F478200232589 /* ZMFunctional.m in Sources */,
				16030DC021AEA0FE00F8032E /* Array+PartitionByKeyPath.swift in Sources */,
				54CA31551B74F7D400B820C0 /* NSManagedObjectContext+WireUtilities.m in Sources */,
				EE162710250BA12900D35062 /* VolatileData.swift in Sources */,
				7C8BFFE122FC612900B3C8A5 /* ZMPropertyValidator.swift in Sources */,
				EEAB73842A31CE4100EAB4E5 /* Data+Bytes.swift in Sources */,
				3E88BF6B1B1F693F00232589 /* NSData+ZMAdditions.m in Sources */,
				EEBFE03E2A3AE58E001F1060 /* String+Random.swift in Sources */,
				54C388A81C4D5A3B00A55C79 /* NSUUID+Type1.swift in Sources */,
				EF2AFC9D228176C3008C921A /* UUID+Data.swift in Sources */,
				BFA2F03620C9480A00EBE97C /* FunctionOperators.swift in Sources */,
				54024FE61DF81C8E009BF6A0 /* Dictionary.swift in Sources */,
				54CA313D1B74F36B00B820C0 /* SwiftDebugging.swift in Sources */,
				EECE92301FFBC5540096387F /* FixedWidthInteger+Random.swift in Sources */,
				636F70472A65AD7900E086B6 /* TimerManager.swift in Sources */,
				5E0A1FF92105DBBA00949B3E /* Map+KeyPath.swift in Sources */,
				3E88BE3D1B1F478200232589 /* ZMDebugHelpers.m in Sources */,
				3E88BF451B1F66B100232589 /* NSUUID+Data.m in Sources */,
				5E4BC1BC2189E6A400A8682E /* AnyProperty.swift in Sources */,
				7C8BFFE722FD612900B3C8A5 /* ZMPhoneNumberValidator.swift in Sources */,
				EED6C7122A30B6B800CB8B60 /* Collection+Helpers.swift in Sources */,
				54CA313B1B74F36B00B820C0 /* Sets.swift in Sources */,
				63DFEAD129A3845600FCA830 /* DeveloperFlag.swift in Sources */,
				D5D65A13207631A100D7F3C3 /* NSManagedObjectContext+PerformGrouped.swift in Sources */,
				A9CDCDC4237D9A14008A9BC6 /* UIColor+Mixing.swift in Sources */,
				87ECBDD51E78457C00596836 /* ExtremeCombiningCharactersValidator.swift in Sources */,
				16B75F66222EDC5000DCAFF2 /* String+Stripping.swift in Sources */,
				F15BDB1E20889773002F36E8 /* TearDownCapable.swift in Sources */,
				EF18C7D21F9E37CA0085A832 /* String+Filename.swift in Sources */,
				54181A541F594F6B00155ABC /* FileManager+Protection.swift in Sources */,
				A9A3B1F024D9814D001AF38E /* Keychain.swift in Sources */,
				7C8BFFE522FD611700B3C8A5 /* ZMEmailAddressValidator.swift in Sources */,
				7C8BFFE322FD5D9600B3C8A5 /* ZMAccentColorValidator.swift in Sources */,
				A9C6EDE426B32E9D007F61C5 /* UTIHelper.swift in Sources */,
				097E36C31B7B62150039CC4C /* NSLocale+Internal.m in Sources */,
				F19E55A822B3AAF3005C792D /* Data+ReadableHash.swift in Sources */,
				BF3A7A601D8AA9B30034FF40 /* OptionalComparison.swift in Sources */,
				BFBAE9DB1E01A8F2003FCE49 /* String+Emoji.swift in Sources */,
				F19E554D22AFDC8D005C792D /* String+ReadableHash.swift in Sources */,
				F9C9A7941CAEA7200039E10C /* ZMEncodedNSUUIDWithTimestamp.m in Sources */,
				EE5316442A13B61200A9E0B1 /* PrivateUserDefaults.swift in Sources */,
				3E88BE231B1F478200232589 /* NSURL+QueryComponents.m in Sources */,
				3E88BE431B1F478200232589 /* ZMFunctional+noARC.m in Sources */,
				BF9D0B091F1CF3F8005D4C31 /* Optional+Apply.swift in Sources */,
				16A5FDF7215A746B00AEEBBD /* IndexSet+Helpers.swift in Sources */,
				BF3C1B0D20DA7270001CE126 /* Equatable+OneOf.swift in Sources */,
				067BB07125068D6500946EC8 /* String+HexDecodedData.swift in Sources */,
				A94DA30826BC239400CC626C /* Data+Image.swift in Sources */,
				F9FCE0A31C7DBBD00092BA68 /* ZMSwiftExceptionHandler.m in Sources */,
				3E88BF631B1F68DC00232589 /* NSOperationQueue+Helpers.m in Sources */,
				546B178224192FB70091F4B3 /* ZMObjectValidationError.m in Sources */,
				D504CD352090C2F800A78DAA /* Papply.swift in Sources */,
				54CA313F1B74F36B00B820C0 /* UnownedObject.swift in Sources */,
				5E9EA4C122423E0300D401B2 /* Array+SafeIndex.swift in Sources */,
				3E88BE551B1F478200232589 /* ZMTimer.m in Sources */,
				54181A501F594E4100155ABC /* FileManager+Move.swift in Sources */,
				06CDC6FA2A2F2B4B00EB518D /* TimeInterval+Units.swift in Sources */,
				09F027CB1B721D7300BADDB6 /* NSUserDefaults+SharedUserDefaults.m in Sources */,
				3E88BE511B1F478200232589 /* ZMOSVersions.m in Sources */,
				3E88BF6F1B1F693F00232589 /* NSDate+Utility.m in Sources */,
				543B04A11BC6B693008C2912 /* NSData+ZMSCrypto.m in Sources */,
				EEAB73862A31F50F00EAB4E5 /* String+Base64.swift in Sources */,
				5EE020C7214A9FC5001669F0 /* ZMAtomicInteger.m in Sources */,
				6323786A2508D34D00AD4346 /* Array+Shift.swift in Sources */,
				D504CD372090CB2900A78DAA /* Flip.swift in Sources */,
				163FB9081F22302C00802AF4 /* DispatchGroupQueue.swift in Sources */,
				54CA31291B74F36B00B820C0 /* Functional.swift in Sources */,
				5E4BC1C6218C830500A8682E /* String+Spaces.swift in Sources */,
				871939C521D4D93600738968 /* ZMMobileProvisionParser.m in Sources */,
				BF3493F41EC362D400B0C314 /* Iterator+Containment.swift in Sources */,
				F9C9A78B1CAE9F9A0039E10C /* NSString+Normalization.m in Sources */,
				163FB9061F2229DF00802AF4 /* DispatchGroupContext.swift in Sources */,
				3E88BE1B1B1F478200232589 /* NSOrderedSet+Zeta.m in Sources */,
				87B6489C2076078A002FC9E7 /* Composition.swift in Sources */,
				3E88BE1F1B1F478200232589 /* NSSet+Zeta.m in Sources */,
				54181A561F594FD800155ABC /* FileManager+FileProtectionLock.swift in Sources */,
				16D964DC1F79454000390417 /* SelfUnregisteringNotificationCenterToken.swift in Sources */,
				870FFA821D82B73B007E9806 /* Data+ZMSCrypto.swift in Sources */,
				D53DB99F203ED59C00655CB4 /* Result.swift in Sources */,
				A9CDCDC2237D9928008A9BC6 /* UIColor+Hex.swift in Sources */,
				8735AE6F2035E3BC00DCE66E /* StringLengthValidator.swift in Sources */,
				F9479C751E4A2D0F0039F55F /* NSOrderedSet.swift in Sources */,
				EE1E354221E7739400F1144B /* DarwinNotificationCenter.swift in Sources */,
				A9CDCDC6237D9A6E008A9BC6 /* UIColor+Equatable.swift in Sources */,
			);
			runOnlyForDeploymentPostprocessing = 0;
		};
		3E88BD3F1B1F3EA300232589 /* Sources */ = {
			isa = PBXSourcesBuildPhase;
			buildActionMask = 2147483647;
			files = (
				F9D381B41B70B95100E6E4EB /* NSOrderedSet+ZMUTests.m in Sources */,
				54024FE81DF81CC6009BF6A0 /* DictionaryTests.swift in Sources */,
				BF3493F61EC36A6400B0C314 /* Iterator+ContainmentTests.swift in Sources */,
				D53DB9A2203ED6E100655CB4 /* ResultTests.swift in Sources */,
				D504CD3D2090D12900A78DAA /* PapplyTests.swift in Sources */,
				EF2AFCA022817AC0008C921A /* UUID+DataTests.swift in Sources */,
				F9D381AE1B70B93800E6E4EB /* ZMTimerTests.m in Sources */,
				168B158C1F25F67600AB3C44 /* DispatchGroupQueueTests.swift in Sources */,
				F9D381B21B70B94B00E6E4EB /* NSSet+ZMUTests.m in Sources */,
				54181A581F59516600155ABC /* FileManager+ProtectionTests.swift in Sources */,
				871939C821D4D9B000738968 /* ZMMobileProvisionParserTests.m in Sources */,
				EECE48C71FFBE45D0015BAE8 /* FixedWidthInteger_RandomTests.swift in Sources */,
				6323786C2508D51C00AD4346 /* ArrayShiftTests.swift in Sources */,
				546E8A591B750384009EBA02 /* NSManagedObjectContext+WireUtilitiesTests.m in Sources */,
				BF3C1B1020DA7339001CE126 /* Equatable+OneOfTests.swift in Sources */,
				EE1E357421E796F100F1144B /* DarwinNotificationCenterTests.swift in Sources */,
				16B75F68222EE3A000DCAFF2 /* String+StrippingTests.swift in Sources */,
				7C35807F231E5F5B00D994FD /* ZMPhoneNumberValidatorTests.m in Sources */,
				D504CD3B2090D00500A78DAA /* FlipTests.swift in Sources */,
				546E8A4C1B74FF8F009EBA02 /* NSData+ZMAdditionsTests.m in Sources */,
				872633E81D929C28008B69D8 /* OptionalComparisonTests.swift in Sources */,
				7C358075231E534600D994FD /* ZMAccentColorValidatorTests.m in Sources */,
				F9D381AA1B70B91F00E6E4EB /* NSURL+QueryComponentsTest.m in Sources */,
				7C35807A231E5DA000D994FD /* ZMEmailAddressValidatorTests.m in Sources */,
				F9FCE0A51C7DBD180092BA68 /* ZMSwiftExceptionHandlerTests.m in Sources */,
				5E0A1FFC2105DE2700949B3E /* MapKeyPathTests.swift in Sources */,
				EFC0C7B021772E6200380C4B /* EmojiOnlyStringTests.swift in Sources */,
				F9D381AC1B70B92F00E6E4EB /* NSDate+ZMUTests.m in Sources */,
				16030DC221AEA14100F8032E /* ArrayPartitionByKeyPathTests.swift in Sources */,
				F9C9A78E1CAEA0110039E10C /* NSString_NormalizationTests.m in Sources */,
				BFBAE9DD1E01A930003FCE49 /* String+EmojiTests.swift in Sources */,
				871E12351C4FEED200862958 /* UnownedNSObjectTests.swift in Sources */,
				F9D381B01B70B94300E6E4EB /* ZMFunctionalTests.m in Sources */,
				BFA2F03920C9490500EBE97C /* FunctionOperatorTests.swift in Sources */,
				54A3430E1E4B7DFB00B48A0F /* NSOrderedSetTests.swift in Sources */,
				A98EC2A726B8169700D10C80 /* UTIHelperTests.swift in Sources */,
				54FA8E821BC6CC3400E42980 /* NSData+ZMSCryptoTests.swift in Sources */,
				BF9D0B061F1CF39A005D4C31 /* Optional+ApplyTests.swift in Sources */,
				EE162712250BA6E600D35062 /* VolatileDataTests.swift in Sources */,
				877F501F1E71B69C00894C90 /* String+ExtremeCombiningCharactersTests.swift in Sources */,
				54181A521F594E6F00155ABC /* FileManager+MoveTests.swift in Sources */,
				546E8A501B750146009EBA02 /* NSOperationQueue+HelpersTests.m in Sources */,
				EEB121AC2A1759F300E74D39 /* PrivateUserDefaultsTests.swift in Sources */,
				A94DA31626BC256E00CC626C /* NSData+ImageTests.swift in Sources */,
				A9CDCDCB237D9AE3008A9BC6 /* UIColor+MixingTests.swift in Sources */,
				F9C9A7991CAEA8400039E10C /* ZMEncodedNSUUIDWithTimestampTests.m in Sources */,
				5E4BC1BE2189EA3900A8682E /* AnyPropertyTests.swift in Sources */,
				A9CDCDCA237D9AE3008A9BC6 /* ColorComponentsTests.swift in Sources */,
				16A5FE05215A770000AEEBBD /* IndexSet+HelperTests.swift in Sources */,
				EFD003562179FABC008C20D3 /* StringLengthValidatorTests.swift in Sources */,
				54C388AA1C4D5AF600A55C79 /* NSUUID+Type1Tests.swift in Sources */,
				546E8A531B7501D0009EBA02 /* NSUUID+DataTests.m in Sources */,
				5E7C6CC1214AA1A2004C30B5 /* AtomicIntegerTests.swift in Sources */,
				546E8A621B75045E009EBA02 /* UnownedObjectTests.swift in Sources */,
				D56A2D4A207E408C00DB59F5 /* NSManagedObjectContext+SwiftTests.swift in Sources */,
				D504CD392090CCE400A78DAA /* CurryingTests.swift in Sources */,
				163FB90C1F25EA0B00802AF4 /* DispatchGroupContextTests.swift in Sources */,
				EF18C7DA1F9E3D3B0085A832 /* String+FilenameTests.swift in Sources */,
				5E9EA4C422423EA800D401B2 /* ArraySafeIndexTests.swift in Sources */,
				546E8A5C1B7503C6009EBA02 /* FunctionalTests.swift in Sources */,
				09F027D01B721DA300BADDB6 /* NSUserDefaults+SharedUserDefaultsTests.m in Sources */,
			);
			runOnlyForDeploymentPostprocessing = 0;
		};
/* End PBXSourcesBuildPhase section */

/* Begin PBXTargetDependency section */
		3E88BD461B1F3EA300232589 /* PBXTargetDependency */ = {
			isa = PBXTargetDependency;
			target = 3E88BD371B1F3EA300232589 /* WireUtilities */;
			targetProxy = 3E88BD451B1F3EA300232589 /* PBXContainerItemProxy */;
		};
		540EF2841EFD14AA00C6C6B5 /* PBXTargetDependency */ = {
			isa = PBXTargetDependency;
			target = 09F028CD1B78BE2700BADDB6 /* WireUtilities-tests-host */;
			targetProxy = 540EF2831EFD14AA00C6C6B5 /* PBXContainerItemProxy */;
		};
		F1D567B3207BA4CF00CCDD77 /* PBXTargetDependency */ = {
			isa = PBXTargetDependency;
			target = 3E88BD371B1F3EA300232589 /* WireUtilities */;
			targetProxy = F1D567B2207BA4CF00CCDD77 /* PBXContainerItemProxy */;
		};
/* End PBXTargetDependency section */

/* Begin PBXVariantGroup section */
		09F028DA1B78BE2700BADDB6 /* Main.storyboard */ = {
			isa = PBXVariantGroup;
			children = (
				09F028DB1B78BE2700BADDB6 /* Base */,
			);
			name = Main.storyboard;
			sourceTree = "<group>";
		};
		09F028DF1B78BE2700BADDB6 /* LaunchScreen.xib */ = {
			isa = PBXVariantGroup;
			children = (
				09F028E01B78BE2700BADDB6 /* Base */,
			);
			name = LaunchScreen.xib;
			sourceTree = "<group>";
		};
/* End PBXVariantGroup section */

/* Begin XCBuildConfiguration section */
		09F028EE1B78BE2800BADDB6 /* Debug */ = {
			isa = XCBuildConfiguration;
			baseConfigurationReference = F1E148C0207BAECF00F81833 /* ios-test-host.xcconfig */;
			buildSettings = {
				ASSETCATALOG_COMPILER_APPICON_NAME = AppIcon;
				CODE_SIGN_ENTITLEMENTS = "WireUtilities-tests-host/WireUtilities-tests-host.entitlements";
				INFOPLIST_FILE = "WireUtilities-tests-host/Info.plist";
				LD_RUNPATH_SEARCH_PATHS = "$(inherited) @executable_path/Frameworks";
				PRODUCT_BUNDLE_IDENTIFIER = "com.wire.$(PRODUCT_NAME:rfc1034identifier)";
				PRODUCT_NAME = "$(TARGET_NAME)";
				WIRE_BUNDLE_ID = "com.wearezeta.zclient-alpha";
			};
			name = Debug;
		};
		09F028EF1B78BE2800BADDB6 /* Release */ = {
			isa = XCBuildConfiguration;
			baseConfigurationReference = F1E148C0207BAECF00F81833 /* ios-test-host.xcconfig */;
			buildSettings = {
				ASSETCATALOG_COMPILER_APPICON_NAME = AppIcon;
				CODE_SIGN_ENTITLEMENTS = "WireUtilities-tests-host/WireUtilities-tests-host.entitlements";
				INFOPLIST_FILE = "WireUtilities-tests-host/Info.plist";
				LD_RUNPATH_SEARCH_PATHS = "$(inherited) @executable_path/Frameworks";
				PRODUCT_BUNDLE_IDENTIFIER = "com.wire.$(PRODUCT_NAME:rfc1034identifier)";
				PRODUCT_NAME = "$(TARGET_NAME)";
				WIRE_BUNDLE_ID = "com.wearezeta.zclient-alpha";
			};
			name = Release;
		};
		3E88BD2E1B1F3E8400232589 /* Debug */ = {
			isa = XCBuildConfiguration;
			baseConfigurationReference = F1E148C4207BAED000F81833 /* project-debug.xcconfig */;
			buildSettings = {
				SWIFT_SWIFT3_OBJC_INFERENCE = Off;
			};
			name = Debug;
		};
		3E88BD2F1B1F3E8400232589 /* Release */ = {
			isa = XCBuildConfiguration;
			baseConfigurationReference = F1E148CC207BAED000F81833 /* project.xcconfig */;
			buildSettings = {
				SWIFT_SWIFT3_OBJC_INFERENCE = Off;
			};
			name = Release;
		};
		3E88BD4D1B1F3EA300232589 /* Debug */ = {
			isa = XCBuildConfiguration;
			baseConfigurationReference = 54C1B0FB1B31A1E400CB8CF3 /* WireUtilities.xcconfig */;
			buildSettings = {
				CODE_SIGN_IDENTITY = "";
				INFOPLIST_FILE = "$(SRCROOT)/Resources/WireUtilities-Info.plist";
				ONLY_ACTIVE_ARCH = YES;
				PRODUCT_BUNDLE_IDENTIFIER = "com.wire.$(PRODUCT_NAME:rfc1034identifier)";
				SKIP_INSTALL = YES;
			};
			name = Debug;
		};
		3E88BD4E1B1F3EA300232589 /* Release */ = {
			isa = XCBuildConfiguration;
			baseConfigurationReference = 54C1B0FB1B31A1E400CB8CF3 /* WireUtilities.xcconfig */;
			buildSettings = {
				CODE_SIGN_IDENTITY = "";
				INFOPLIST_FILE = "$(SRCROOT)/Resources/WireUtilities-Info.plist";
				PRODUCT_BUNDLE_IDENTIFIER = "com.wire.$(PRODUCT_NAME:rfc1034identifier)";
				SKIP_INSTALL = YES;
			};
			name = Release;
		};
		3E88BD501B1F3EA300232589 /* Debug */ = {
			isa = XCBuildConfiguration;
			baseConfigurationReference = F1E148C6207BAED000F81833 /* ios-test-target.xcconfig */;
			buildSettings = {
				INFOPLIST_FILE = "Resources/WireUtilities-Test-Info.plist";
				PRODUCT_BUNDLE_IDENTIFIER = "com.wire.$(PRODUCT_NAME:rfc1034identifier)";
				PRODUCT_NAME = "WireUtilities-Tests";
				SWIFT_OBJC_BRIDGING_HEADER = "Tests/WireUtilities-ios-tests-Bridging-Header.h";
				TEST_HOST = "$(BUILT_PRODUCTS_DIR)/WireUtilities-tests-host.app/WireUtilities-tests-host";
				VALIDATE_WORKSPACE = YES;
			};
			name = Debug;
		};
		3E88BD511B1F3EA300232589 /* Release */ = {
			isa = XCBuildConfiguration;
			baseConfigurationReference = F1E148C6207BAED000F81833 /* ios-test-target.xcconfig */;
			buildSettings = {
				INFOPLIST_FILE = "Resources/WireUtilities-Test-Info.plist";
				PRODUCT_BUNDLE_IDENTIFIER = "com.wire.$(PRODUCT_NAME:rfc1034identifier)";
				PRODUCT_NAME = "WireUtilities-Tests";
				SWIFT_OBJC_BRIDGING_HEADER = "Tests/WireUtilities-ios-tests-Bridging-Header.h";
				TEST_HOST = "$(BUILT_PRODUCTS_DIR)/WireUtilities-tests-host.app/WireUtilities-tests-host";
				VALIDATE_WORKSPACE = YES;
			};
			name = Release;
		};
/* End XCBuildConfiguration section */

/* Begin XCConfigurationList section */
		09F028F21B78BE2800BADDB6 /* Build configuration list for PBXNativeTarget "WireUtilities-tests-host" */ = {
			isa = XCConfigurationList;
			buildConfigurations = (
				09F028EE1B78BE2800BADDB6 /* Debug */,
				09F028EF1B78BE2800BADDB6 /* Release */,
			);
			defaultConfigurationIsVisible = 0;
			defaultConfigurationName = Release;
		};
		3E88BD2D1B1F3E8400232589 /* Build configuration list for PBXProject "WireUtilities" */ = {
			isa = XCConfigurationList;
			buildConfigurations = (
				3E88BD2E1B1F3E8400232589 /* Debug */,
				3E88BD2F1B1F3E8400232589 /* Release */,
			);
			defaultConfigurationIsVisible = 0;
			defaultConfigurationName = Release;
		};
		3E88BD4C1B1F3EA300232589 /* Build configuration list for PBXNativeTarget "WireUtilities" */ = {
			isa = XCConfigurationList;
			buildConfigurations = (
				3E88BD4D1B1F3EA300232589 /* Debug */,
				3E88BD4E1B1F3EA300232589 /* Release */,
			);
			defaultConfigurationIsVisible = 0;
			defaultConfigurationName = Release;
		};
		3E88BD4F1B1F3EA300232589 /* Build configuration list for PBXNativeTarget "WireUtilities-Tests" */ = {
			isa = XCConfigurationList;
			buildConfigurations = (
				3E88BD501B1F3EA300232589 /* Debug */,
				3E88BD511B1F3EA300232589 /* Release */,
			);
			defaultConfigurationIsVisible = 0;
			defaultConfigurationName = Release;
		};
/* End XCConfigurationList section */
	};
	rootObject = 3E88BD2A1B1F3E8400232589 /* Project object */;
}<|MERGE_RESOLUTION|>--- conflicted
+++ resolved
@@ -597,11 +597,8 @@
 				EE16270F250BA12900D35062 /* VolatileData.swift */,
 				A9C6EDE326B32E9D007F61C5 /* UTIHelper.swift */,
 				63DFEAD029A3845600FCA830 /* DeveloperFlag.swift */,
-<<<<<<< HEAD
+				06CDC6F92A2F2B4B00EB518D /* TimeInterval+Units.swift */,
 				636F70462A65AD7800E086B6 /* TimerManager.swift */,
-=======
-				06CDC6F92A2F2B4B00EB518D /* TimeInterval+Units.swift */,
->>>>>>> be944e82
 			);
 			path = Source;
 			sourceTree = "<group>";
