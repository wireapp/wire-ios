// !$*UTF8*$!
{
	archiveVersion = 1;
	classes = {
	};
	objectVersion = 54;
	objects = {

/* Begin PBXBuildFile section */
		067BB07125068D6500946EC8 /* String+HexDecodedData.swift in Sources */ = {isa = PBXBuildFile; fileRef = 067BB07025068D6500946EC8 /* String+HexDecodedData.swift */; };
		06CDC6FA2A2F2B4B00EB518D /* TimeInterval+Units.swift in Sources */ = {isa = PBXBuildFile; fileRef = 06CDC6F92A2F2B4B00EB518D /* TimeInterval+Units.swift */; };
		097E36C31B7B62150039CC4C /* NSLocale+Internal.m in Sources */ = {isa = PBXBuildFile; fileRef = 097E36C21B7B62150039CC4C /* NSLocale+Internal.m */; };
		097E36C51B7B631C0039CC4C /* NSLocale+Internal.h in Headers */ = {isa = PBXBuildFile; fileRef = 097E36C41B7B631C0039CC4C /* NSLocale+Internal.h */; settings = {ATTRIBUTES = (Public, ); }; };
		09F027CB1B721D7300BADDB6 /* NSUserDefaults+SharedUserDefaults.m in Sources */ = {isa = PBXBuildFile; fileRef = 09F027C81B721D7300BADDB6 /* NSUserDefaults+SharedUserDefaults.m */; };
		09F027D01B721DA300BADDB6 /* NSUserDefaults+SharedUserDefaultsTests.m in Sources */ = {isa = PBXBuildFile; fileRef = 09F027CD1B721D8300BADDB6 /* NSUserDefaults+SharedUserDefaultsTests.m */; };
		09F028D31B78BE2700BADDB6 /* main.m in Sources */ = {isa = PBXBuildFile; fileRef = 09F028D21B78BE2700BADDB6 /* main.m */; };
		09F028D61B78BE2700BADDB6 /* AppDelegate.m in Sources */ = {isa = PBXBuildFile; fileRef = 09F028D51B78BE2700BADDB6 /* AppDelegate.m */; };
		09F028D91B78BE2700BADDB6 /* ViewController.m in Sources */ = {isa = PBXBuildFile; fileRef = 09F028D81B78BE2700BADDB6 /* ViewController.m */; };
		09F028DC1B78BE2700BADDB6 /* Main.storyboard in Resources */ = {isa = PBXBuildFile; fileRef = 09F028DA1B78BE2700BADDB6 /* Main.storyboard */; };
		09F028DE1B78BE2700BADDB6 /* Images.xcassets in Resources */ = {isa = PBXBuildFile; fileRef = 09F028DD1B78BE2700BADDB6 /* Images.xcassets */; };
		16030DC021AEA0FE00F8032E /* Array+PartitionByKeyPath.swift in Sources */ = {isa = PBXBuildFile; fileRef = 16030DBF21AEA0FE00F8032E /* Array+PartitionByKeyPath.swift */; };
		16030DC221AEA14100F8032E /* ArrayPartitionByKeyPathTests.swift in Sources */ = {isa = PBXBuildFile; fileRef = 16030DC121AEA14100F8032E /* ArrayPartitionByKeyPathTests.swift */; };
		1623F8F52AF1278A004F0319 /* NSManagedObjectContext+DispatchGroups.swift in Sources */ = {isa = PBXBuildFile; fileRef = 1623F8F42AF1278A004F0319 /* NSManagedObjectContext+DispatchGroups.swift */; };
		163FB9061F2229DF00802AF4 /* DispatchGroupContext.swift in Sources */ = {isa = PBXBuildFile; fileRef = 163FB9051F2229DF00802AF4 /* DispatchGroupContext.swift */; };
		163FB9081F22302C00802AF4 /* DispatchGroupQueue.swift in Sources */ = {isa = PBXBuildFile; fileRef = 163FB9071F22302C00802AF4 /* DispatchGroupQueue.swift */; };
		163FB90C1F25EA0B00802AF4 /* DispatchGroupContextTests.swift in Sources */ = {isa = PBXBuildFile; fileRef = 163FB90B1F25EA0B00802AF4 /* DispatchGroupContextTests.swift */; };
		168B158C1F25F67600AB3C44 /* DispatchGroupQueueTests.swift in Sources */ = {isa = PBXBuildFile; fileRef = 168B158B1F25F67600AB3C44 /* DispatchGroupQueueTests.swift */; };
		16B75F66222EDC5000DCAFF2 /* String+Stripping.swift in Sources */ = {isa = PBXBuildFile; fileRef = 16B75F65222EDC5000DCAFF2 /* String+Stripping.swift */; };
		16B75F68222EE3A000DCAFF2 /* String+StrippingTests.swift in Sources */ = {isa = PBXBuildFile; fileRef = 16B75F67222EE3A000DCAFF2 /* String+StrippingTests.swift */; };
		16D964DC1F79454000390417 /* SelfUnregisteringNotificationCenterToken.swift in Sources */ = {isa = PBXBuildFile; fileRef = 16D964DB1F79454000390417 /* SelfUnregisteringNotificationCenterToken.swift */; };
		2577CB652B18D596007D3443 /* String+Clipping.swift in Sources */ = {isa = PBXBuildFile; fileRef = 2577CB642B18D596007D3443 /* String+Clipping.swift */; };
		3E88BE411B1F478200232589 /* ZMFunctional.m in Sources */ = {isa = PBXBuildFile; fileRef = 3E88BE081B1F478200232589 /* ZMFunctional.m */; };
		3E88BE551B1F478200232589 /* ZMTimer.m in Sources */ = {isa = PBXBuildFile; fileRef = 3E88BE121B1F478200232589 /* ZMTimer.m */; };
		3E88BF451B1F66B100232589 /* NSUUID+Data.m in Sources */ = {isa = PBXBuildFile; fileRef = 3E88BF3E1B1F66B100232589 /* NSUUID+Data.m */; };
		3E88BF631B1F68DC00232589 /* NSOperationQueue+Helpers.m in Sources */ = {isa = PBXBuildFile; fileRef = 3E88BF601B1F68DC00232589 /* NSOperationQueue+Helpers.m */; };
		3E88BF6B1B1F693F00232589 /* NSData+ZMAdditions.m in Sources */ = {isa = PBXBuildFile; fileRef = 3E88BF661B1F693F00232589 /* NSData+ZMAdditions.m */; };
		54181A501F594E4100155ABC /* FileManager+Move.swift in Sources */ = {isa = PBXBuildFile; fileRef = 54181A4F1F594E4100155ABC /* FileManager+Move.swift */; };
		54181A521F594E6F00155ABC /* FileManager+MoveTests.swift in Sources */ = {isa = PBXBuildFile; fileRef = 54181A511F594E6F00155ABC /* FileManager+MoveTests.swift */; };
		54181A541F594F6B00155ABC /* FileManager+Protection.swift in Sources */ = {isa = PBXBuildFile; fileRef = 54181A531F594F6B00155ABC /* FileManager+Protection.swift */; };
		54181A581F59516600155ABC /* FileManager+ProtectionTests.swift in Sources */ = {isa = PBXBuildFile; fileRef = 54181A571F59516600155ABC /* FileManager+ProtectionTests.swift */; };
		543B049E1BC6B5FA008C2912 /* NSData+ZMSCrypto.h in Headers */ = {isa = PBXBuildFile; fileRef = 543B049C1BC6B5FA008C2912 /* NSData+ZMSCrypto.h */; settings = {ATTRIBUTES = (Public, ); }; };
		543B04A11BC6B693008C2912 /* NSData+ZMSCrypto.m in Sources */ = {isa = PBXBuildFile; fileRef = 543B04A01BC6B693008C2912 /* NSData+ZMSCrypto.m */; };
		544B2FFE1C1FF79500384477 /* data_to_hash.enc in Resources */ = {isa = PBXBuildFile; fileRef = 544B2FFC1C1FF2DD00384477 /* data_to_hash.enc */; };
		546B178224192FB70091F4B3 /* ZMObjectValidationError.m in Sources */ = {isa = PBXBuildFile; fileRef = 546B178124192FB70091F4B3 /* ZMObjectValidationError.m */; };
		546B1784241930830091F4B3 /* ZMObjectValidationError.h in Headers */ = {isa = PBXBuildFile; fileRef = 546B1783241930830091F4B3 /* ZMObjectValidationError.h */; settings = {ATTRIBUTES = (Public, ); }; };
		546E8A4C1B74FF8F009EBA02 /* NSData+ZMAdditionsTests.m in Sources */ = {isa = PBXBuildFile; fileRef = 546E8A4B1B74FF8F009EBA02 /* NSData+ZMAdditionsTests.m */; };
		546E8A501B750146009EBA02 /* NSOperationQueue+HelpersTests.m in Sources */ = {isa = PBXBuildFile; fileRef = 546E8A4F1B750146009EBA02 /* NSOperationQueue+HelpersTests.m */; };
		546E8A531B7501D0009EBA02 /* NSUUID+DataTests.m in Sources */ = {isa = PBXBuildFile; fileRef = 546E8A521B7501D0009EBA02 /* NSUUID+DataTests.m */; };
		546E8A591B750384009EBA02 /* NSManagedObjectContext+WireUtilitiesTests.m in Sources */ = {isa = PBXBuildFile; fileRef = 546E8A581B750384009EBA02 /* NSManagedObjectContext+WireUtilitiesTests.m */; };
		546E8A621B75045E009EBA02 /* UnownedObjectTests.swift in Sources */ = {isa = PBXBuildFile; fileRef = 546E8A611B75045E009EBA02 /* UnownedObjectTests.swift */; };
		54C388A81C4D5A3B00A55C79 /* NSUUID+Type1.swift in Sources */ = {isa = PBXBuildFile; fileRef = 54C388A71C4D5A3A00A55C79 /* NSUUID+Type1.swift */; };
		54C388AA1C4D5AF600A55C79 /* NSUUID+Type1Tests.swift in Sources */ = {isa = PBXBuildFile; fileRef = 54C388A91C4D5AF600A55C79 /* NSUUID+Type1Tests.swift */; };
		54CA312B1B74F36B00B820C0 /* NSData+ZMAdditions.h in Headers */ = {isa = PBXBuildFile; fileRef = 54CA31161B74F36B00B820C0 /* NSData+ZMAdditions.h */; settings = {ATTRIBUTES = (Public, ); }; };
		54CA312F1B74F36B00B820C0 /* NSOperationQueue+Helpers.h in Headers */ = {isa = PBXBuildFile; fileRef = 54CA31181B74F36B00B820C0 /* NSOperationQueue+Helpers.h */; settings = {ATTRIBUTES = (Public, ); }; };
		54CA31371B74F36B00B820C0 /* NSUserDefaults+SharedUserDefaults.h in Headers */ = {isa = PBXBuildFile; fileRef = 54CA311C1B74F36B00B820C0 /* NSUserDefaults+SharedUserDefaults.h */; settings = {ATTRIBUTES = (Public, ); }; };
		54CA31391B74F36B00B820C0 /* NSUUID+Data.h in Headers */ = {isa = PBXBuildFile; fileRef = 54CA311D1B74F36B00B820C0 /* NSUUID+Data.h */; settings = {ATTRIBUTES = (Public, ); }; };
		54CA313D1B74F36B00B820C0 /* SwiftDebugging.swift in Sources */ = {isa = PBXBuildFile; fileRef = 54CA311F1B74F36B00B820C0 /* SwiftDebugging.swift */; };
		54CA313F1B74F36B00B820C0 /* UnownedObject.swift in Sources */ = {isa = PBXBuildFile; fileRef = 54CA31201B74F36B00B820C0 /* UnownedObject.swift */; };
		54CA31471B74F36B00B820C0 /* ZMFunctional.h in Headers */ = {isa = PBXBuildFile; fileRef = 54CA31241B74F36B00B820C0 /* ZMFunctional.h */; settings = {ATTRIBUTES = (Public, ); }; };
		54CA314D1B74F36B00B820C0 /* ZMTimer.h in Headers */ = {isa = PBXBuildFile; fileRef = 54CA31271B74F36B00B820C0 /* ZMTimer.h */; settings = {ATTRIBUTES = (Public, ); }; };
		54CA314F1B74F36B00B820C0 /* WireUtilities.h in Headers */ = {isa = PBXBuildFile; fileRef = 54CA31281B74F36B00B820C0 /* WireUtilities.h */; settings = {ATTRIBUTES = (Public, ); }; };
		54D06C5C1BC81AFF005F0FBB /* android_image.encrypted in Resources */ = {isa = PBXBuildFile; fileRef = 54D06C581BC81976005F0FBB /* android_image.encrypted */; };
		54D06C5D1BC81B03005F0FBB /* android_image.decrypted in Resources */ = {isa = PBXBuildFile; fileRef = 54D06C5A1BC81983005F0FBB /* android_image.decrypted */; };
		54FA8E821BC6CC3400E42980 /* NSData+ZMSCryptoTests.swift in Sources */ = {isa = PBXBuildFile; fileRef = 54FA8E811BC6CC3400E42980 /* NSData+ZMSCryptoTests.swift */; };
		5915B9502BF4ACDC00215817 /* NativelySupportedUserDefaultsKey.swift in Sources */ = {isa = PBXBuildFile; fileRef = 5915B94F2BF4ACDC00215817 /* NativelySupportedUserDefaultsKey.swift */; };
		5915B9522BF4AF2000215817 /* UserDefaults+NativelySupportedKey.swift in Sources */ = {isa = PBXBuildFile; fileRef = 5915B9512BF4AF2000215817 /* UserDefaults+NativelySupportedKey.swift */; };
		5915B95F2BF4C0B400215817 /* UserNotificationCenterAbstraction.swift in Sources */ = {isa = PBXBuildFile; fileRef = 5915B95E2BF4C0B400215817 /* UserNotificationCenterAbstraction.swift */; };
		5915B9622BF4C1AD00215817 /* UserNotificationCenterWrapper.swift in Sources */ = {isa = PBXBuildFile; fileRef = 5915B9612BF4C1AD00215817 /* UserNotificationCenterWrapper.swift */; };
		591B6E7A2C8B0A1B009F8A7B /* WireSystem.framework in Frameworks */ = {isa = PBXBuildFile; fileRef = EE712FC7295487A8006EA7B3 /* WireSystem.framework */; };
		591B6E7C2C8B0A1E009F8A7B /* WireUtilities.framework in Frameworks */ = {isa = PBXBuildFile; fileRef = 3E88BD381B1F3EA300232589 /* WireUtilities.framework */; };
		591B6E7E2C8B0A23009F8A7B /* WireTesting.framework in Frameworks */ = {isa = PBXBuildFile; fileRef = EE98A0AD296EFBE60055E981 /* WireTesting.framework */; };
		591B6E812C8B0A27009F8A7B /* WireUtilities.framework in Frameworks */ = {isa = PBXBuildFile; fileRef = 3E88BD381B1F3EA300232589 /* WireUtilities.framework */; };
		5966D83E2BD6C20700305BBC /* AccentColorTests.swift in Sources */ = {isa = PBXBuildFile; fileRef = 5966D83D2BD6C20700305BBC /* AccentColorTests.swift */; };
		5966D8432BD7DF3100305BBC /* ZMAccentColor.swift in Sources */ = {isa = PBXBuildFile; fileRef = 5966D8422BD7DF3100305BBC /* ZMAccentColor.swift */; };
		596C4DCE2BE0F95D00F63E61 /* NSManagedObjectContext+GroupQueue.swift in Sources */ = {isa = PBXBuildFile; fileRef = 596C4DCD2BE0F95D00F63E61 /* NSManagedObjectContext+GroupQueue.swift */; };
		598E86B62BF4D64100FC5438 /* WireUtilitiesSupport.h in Headers */ = {isa = PBXBuildFile; fileRef = 598E86B52BF4D64100FC5438 /* WireUtilitiesSupport.h */; settings = {ATTRIBUTES = (Public, ); }; };
		598E86C72BF4D77200FC5438 /* AutoMockable.generated.swift in Sources */ = {isa = PBXBuildFile; fileRef = 598E86C22BF4D77200FC5438 /* AutoMockable.generated.swift */; };
		59B48C5A2C89CB1F00EA7999 /* WireFoundation in Frameworks */ = {isa = PBXBuildFile; productRef = 59B48C592C89CB1F00EA7999 /* WireFoundation */; };
		59E3C25C2BD8053000C95BD7 /* ZMAccentColorTests.swift in Sources */ = {isa = PBXBuildFile; fileRef = 59E3C25B2BD8053000C95BD7 /* ZMAccentColorTests.swift */; };
		59E3C25E2BD8094900C95BD7 /* ZMAccentColor.h in Headers */ = {isa = PBXBuildFile; fileRef = 59E3C25D2BD8094100C95BD7 /* ZMAccentColor.h */; settings = {ATTRIBUTES = (Public, ); }; };
		59F654252BF83DC500E521E0 /* MockUserNotificationCenterAbstraction.swift in Sources */ = {isa = PBXBuildFile; fileRef = 59F654242BF83D1100E521E0 /* MockUserNotificationCenterAbstraction.swift */; };
		5E0A1FFC2105DE2700949B3E /* MapKeyPathTests.swift in Sources */ = {isa = PBXBuildFile; fileRef = 5E0A1FFA2105DE2100949B3E /* MapKeyPathTests.swift */; };
		5E4BC1BC2189E6A400A8682E /* AnyProperty.swift in Sources */ = {isa = PBXBuildFile; fileRef = 5E4BC1BB2189E6A400A8682E /* AnyProperty.swift */; };
		5E4BC1BE2189EA3900A8682E /* AnyPropertyTests.swift in Sources */ = {isa = PBXBuildFile; fileRef = 5E4BC1BD2189EA3900A8682E /* AnyPropertyTests.swift */; };
		5E4BC1C6218C830500A8682E /* String+Spaces.swift in Sources */ = {isa = PBXBuildFile; fileRef = 5E4BC1C5218C830500A8682E /* String+Spaces.swift */; };
		5E7C6CC1214AA1A2004C30B5 /* AtomicIntegerTests.swift in Sources */ = {isa = PBXBuildFile; fileRef = 5E7C6CBF214AA197004C30B5 /* AtomicIntegerTests.swift */; };
		5EE020C6214A9FC5001669F0 /* ZMAtomicInteger.h in Headers */ = {isa = PBXBuildFile; fileRef = 5EE020C4214A9FC5001669F0 /* ZMAtomicInteger.h */; settings = {ATTRIBUTES = (Public, ); }; };
		5EE020C7214A9FC5001669F0 /* ZMAtomicInteger.m in Sources */ = {isa = PBXBuildFile; fileRef = 5EE020C5214A9FC5001669F0 /* ZMAtomicInteger.m */; };
		6323786A2508D34D00AD4346 /* Array+Shift.swift in Sources */ = {isa = PBXBuildFile; fileRef = 632378692508D34D00AD4346 /* Array+Shift.swift */; };
		6323786C2508D51C00AD4346 /* ArrayShiftTests.swift in Sources */ = {isa = PBXBuildFile; fileRef = 6323786B2508D51C00AD4346 /* ArrayShiftTests.swift */; };
		636F70472A65AD7900E086B6 /* TimerManager.swift in Sources */ = {isa = PBXBuildFile; fileRef = 636F70462A65AD7800E086B6 /* TimerManager.swift */; };
		63DFEAD129A3845600FCA830 /* DeveloperFlag.swift in Sources */ = {isa = PBXBuildFile; fileRef = 63DFEAD029A3845600FCA830 /* DeveloperFlag.swift */; };
		7C35807A231E5DA000D994FD /* ZMEmailAddressValidatorTests.m in Sources */ = {isa = PBXBuildFile; fileRef = 7C358077231E5D9300D994FD /* ZMEmailAddressValidatorTests.m */; };
		7C35807F231E5F5B00D994FD /* ZMPhoneNumberValidatorTests.m in Sources */ = {isa = PBXBuildFile; fileRef = 7C35807C231E5ED300D994FD /* ZMPhoneNumberValidatorTests.m */; };
		7C8BFFE122FC612900B3C8A5 /* ZMPropertyValidator.swift in Sources */ = {isa = PBXBuildFile; fileRef = 7C8BFFE022FC612900B3C8A5 /* ZMPropertyValidator.swift */; };
		7C8BFFE522FD611700B3C8A5 /* ZMEmailAddressValidator.swift in Sources */ = {isa = PBXBuildFile; fileRef = 7C8BFFE422FD611700B3C8A5 /* ZMEmailAddressValidator.swift */; };
		7C8BFFE722FD612900B3C8A5 /* ZMPhoneNumberValidator.swift in Sources */ = {isa = PBXBuildFile; fileRef = 7C8BFFE622FD612900B3C8A5 /* ZMPhoneNumberValidator.swift */; };
		870FFA821D82B73B007E9806 /* Data+ZMSCrypto.swift in Sources */ = {isa = PBXBuildFile; fileRef = 870FFA811D82B73B007E9806 /* Data+ZMSCrypto.swift */; };
		871939C321D4D92900738968 /* ZMMobileProvisionParser.h in Headers */ = {isa = PBXBuildFile; fileRef = 871939C221D4D92900738968 /* ZMMobileProvisionParser.h */; settings = {ATTRIBUTES = (Public, ); }; };
		871939C521D4D93600738968 /* ZMMobileProvisionParser.m in Sources */ = {isa = PBXBuildFile; fileRef = 871939C421D4D93600738968 /* ZMMobileProvisionParser.m */; };
		871939C821D4D9B000738968 /* ZMMobileProvisionParserTests.m in Sources */ = {isa = PBXBuildFile; fileRef = 871939C621D4D99C00738968 /* ZMMobileProvisionParserTests.m */; };
		871E12351C4FEED200862958 /* UnownedNSObjectTests.swift in Sources */ = {isa = PBXBuildFile; fileRef = 871E12341C4FEED200862958 /* UnownedNSObjectTests.swift */; };
		872633E81D929C28008B69D8 /* OptionalComparisonTests.swift in Sources */ = {isa = PBXBuildFile; fileRef = BF3A7A611D8AAB8A0034FF40 /* OptionalComparisonTests.swift */; };
		8735AE6F2035E3BC00DCE66E /* StringLengthValidator.swift in Sources */ = {isa = PBXBuildFile; fileRef = 8735AE6E2035E3BC00DCE66E /* StringLengthValidator.swift */; };
		877F501D1E719B2B00894C90 /* String+ExtremeCombiningCharacters.swift in Sources */ = {isa = PBXBuildFile; fileRef = 877F501C1E719B2B00894C90 /* String+ExtremeCombiningCharacters.swift */; };
		877F501F1E71B69C00894C90 /* String+ExtremeCombiningCharactersTests.swift in Sources */ = {isa = PBXBuildFile; fileRef = 877F501E1E71B69C00894C90 /* String+ExtremeCombiningCharactersTests.swift */; };
		877F50211E729CCF00894C90 /* excessive_diacritics.txt in Resources */ = {isa = PBXBuildFile; fileRef = 877F50201E729CCF00894C90 /* excessive_diacritics.txt */; };
		87ECBDD51E78457C00596836 /* ExtremeCombiningCharactersValidator.swift in Sources */ = {isa = PBXBuildFile; fileRef = 87ECBDD41E78457C00596836 /* ExtremeCombiningCharactersValidator.swift */; };
		A94DA30826BC239400CC626C /* Data+Image.swift in Sources */ = {isa = PBXBuildFile; fileRef = A94DA30726BC239400CC626C /* Data+Image.swift */; };
		A94DA31626BC256E00CC626C /* NSData+ImageTests.swift in Sources */ = {isa = PBXBuildFile; fileRef = A94DA31526BC256E00CC626C /* NSData+ImageTests.swift */; };
		A94DA32726BC5DE700CC626C /* animated.gif in Resources */ = {isa = PBXBuildFile; fileRef = A94DA32526BC5DE700CC626C /* animated.gif */; };
		A94DA32826BC5DE700CC626C /* not_animated.gif in Resources */ = {isa = PBXBuildFile; fileRef = A94DA32626BC5DE700CC626C /* not_animated.gif */; };
		A98EC2A726B8169700D10C80 /* UTIHelperTests.swift in Sources */ = {isa = PBXBuildFile; fileRef = A98EC2A626B8169700D10C80 /* UTIHelperTests.swift */; };
		A9A3B1F024D9814D001AF38E /* Keychain.swift in Sources */ = {isa = PBXBuildFile; fileRef = A9A3B1EF24D9814D001AF38E /* Keychain.swift */; };
		A9C6EDE426B32E9D007F61C5 /* UTIHelper.swift in Sources */ = {isa = PBXBuildFile; fileRef = A9C6EDE326B32E9D007F61C5 /* UTIHelper.swift */; };
		A9CDCDC2237D9928008A9BC6 /* UIColor+Hex.swift in Sources */ = {isa = PBXBuildFile; fileRef = A9CDCDC1237D9927008A9BC6 /* UIColor+Hex.swift */; };
		A9CDCDC4237D9A14008A9BC6 /* UIColor+Mixing.swift in Sources */ = {isa = PBXBuildFile; fileRef = A9CDCDC3237D9A14008A9BC6 /* UIColor+Mixing.swift */; };
		A9CDCDC6237D9A6E008A9BC6 /* UIColor+Equatable.swift in Sources */ = {isa = PBXBuildFile; fileRef = A9CDCDC5237D9A6E008A9BC6 /* UIColor+Equatable.swift */; };
		A9CDCDCA237D9AE3008A9BC6 /* ColorComponentsTests.swift in Sources */ = {isa = PBXBuildFile; fileRef = A9CDCDC8237D9AE3008A9BC6 /* ColorComponentsTests.swift */; };
		A9CDCDCB237D9AE3008A9BC6 /* UIColor+MixingTests.swift in Sources */ = {isa = PBXBuildFile; fileRef = A9CDCDC9237D9AE3008A9BC6 /* UIColor+MixingTests.swift */; };
		BF3493F41EC362D400B0C314 /* Iterator+Containment.swift in Sources */ = {isa = PBXBuildFile; fileRef = BF3493F31EC362D400B0C314 /* Iterator+Containment.swift */; };
		BF3493F61EC36A6400B0C314 /* Iterator+ContainmentTests.swift in Sources */ = {isa = PBXBuildFile; fileRef = BF3493F51EC36A6400B0C314 /* Iterator+ContainmentTests.swift */; };
		BF3A7A601D8AA9B30034FF40 /* OptionalComparison.swift in Sources */ = {isa = PBXBuildFile; fileRef = BF3A7A5F1D8AA9B30034FF40 /* OptionalComparison.swift */; };
		BF3C1B0D20DA7270001CE126 /* Equatable+OneOf.swift in Sources */ = {isa = PBXBuildFile; fileRef = BF3C1B0C20DA7270001CE126 /* Equatable+OneOf.swift */; };
		BF3C1B1020DA7339001CE126 /* Equatable+OneOfTests.swift in Sources */ = {isa = PBXBuildFile; fileRef = BF3C1B0E20DA7289001CE126 /* Equatable+OneOfTests.swift */; };
		BF4A15CC1D47B8860051E8BA /* enterprise-production.xml in Resources */ = {isa = PBXBuildFile; fileRef = BF4A15CB1D47B8860051E8BA /* enterprise-production.xml */; };
		BF4A15CE1D47BECC0051E8BA /* appstore-sandbox.xml in Resources */ = {isa = PBXBuildFile; fileRef = BF4A15CD1D47BECC0051E8BA /* appstore-sandbox.xml */; };
		BF4A15D01D47BF360051E8BA /* enterprise-sandbox.xml in Resources */ = {isa = PBXBuildFile; fileRef = BF4A15CF1D47BF360051E8BA /* enterprise-sandbox.xml */; };
		BFA2F03620C9480A00EBE97C /* FunctionOperators.swift in Sources */ = {isa = PBXBuildFile; fileRef = BFA2F03520C9480A00EBE97C /* FunctionOperators.swift */; };
		BFA2F03920C9490500EBE97C /* FunctionOperatorTests.swift in Sources */ = {isa = PBXBuildFile; fileRef = BFA2F03720C9484E00EBE97C /* FunctionOperatorTests.swift */; };
		BFBAE9DB1E01A8F2003FCE49 /* String+Emoji.swift in Sources */ = {isa = PBXBuildFile; fileRef = BFBAE9DA1E01A8F2003FCE49 /* String+Emoji.swift */; };
		BFBAE9DD1E01A930003FCE49 /* String+EmojiTests.swift in Sources */ = {isa = PBXBuildFile; fileRef = BFBAE9DC1E01A930003FCE49 /* String+EmojiTests.swift */; };
		D56A2D4A207E408C00DB59F5 /* NSManagedObjectContext+SwiftTests.swift in Sources */ = {isa = PBXBuildFile; fileRef = D56A2D49207E408C00DB59F5 /* NSManagedObjectContext+SwiftTests.swift */; };
		D5D65A13207631A100D7F3C3 /* NSManagedObjectContext+PerformGrouped.swift in Sources */ = {isa = PBXBuildFile; fileRef = D5D65A12207631A100D7F3C3 /* NSManagedObjectContext+PerformGrouped.swift */; };
		E67995EA2B6D403A0024BD81 /* NSSet+IsEmpty.swift in Sources */ = {isa = PBXBuildFile; fileRef = E67995E92B6D403A0024BD81 /* NSSet+IsEmpty.swift */; };
		E6C4B37B2B68EFD6008BF384 /* NSString+Random.swift in Sources */ = {isa = PBXBuildFile; fileRef = E6C4B37A2B68EFD6008BF384 /* NSString+Random.swift */; };
		E6C4B37E2B6A896E008BF384 /* StringRandomTests.swift in Sources */ = {isa = PBXBuildFile; fileRef = E6C4B37D2B6A896E008BF384 /* StringRandomTests.swift */; };
		E9C337542ABC91DE0084ABCF /* Array+Cardinality.swift in Sources */ = {isa = PBXBuildFile; fileRef = E9C337532ABC91DE0084ABCF /* Array+Cardinality.swift */; };
		EE162710250BA12900D35062 /* VolatileData.swift in Sources */ = {isa = PBXBuildFile; fileRef = EE16270F250BA12900D35062 /* VolatileData.swift */; };
		EE162712250BA6E600D35062 /* VolatileDataTests.swift in Sources */ = {isa = PBXBuildFile; fileRef = EE162711250BA6E600D35062 /* VolatileDataTests.swift */; };
		EE1E354221E7739400F1144B /* DarwinNotificationCenter.swift in Sources */ = {isa = PBXBuildFile; fileRef = EE1E354121E7739400F1144B /* DarwinNotificationCenter.swift */; };
		EE1E357421E796F100F1144B /* DarwinNotificationCenterTests.swift in Sources */ = {isa = PBXBuildFile; fileRef = EE1E357321E796F100F1144B /* DarwinNotificationCenterTests.swift */; };
		EE5316442A13B61200A9E0B1 /* PrivateUserDefaults.swift in Sources */ = {isa = PBXBuildFile; fileRef = EE5316432A13B61200A9E0B1 /* PrivateUserDefaults.swift */; };
		EE9AEC882BD158BC00F7853F /* WireUtilities.docc in Sources */ = {isa = PBXBuildFile; fileRef = EE9AEC872BD158BC00F7853F /* WireUtilities.docc */; };
		EEAB73842A31CE4100EAB4E5 /* Data+Bytes.swift in Sources */ = {isa = PBXBuildFile; fileRef = EEAB73832A31CE4100EAB4E5 /* Data+Bytes.swift */; };
		EEAB73862A31F50F00EAB4E5 /* String+Base64.swift in Sources */ = {isa = PBXBuildFile; fileRef = EEAB73852A31F50F00EAB4E5 /* String+Base64.swift */; };
		EEB121AC2A1759F300E74D39 /* PrivateUserDefaultsTests.swift in Sources */ = {isa = PBXBuildFile; fileRef = EEB121AB2A1759F300E74D39 /* PrivateUserDefaultsTests.swift */; };
		EEBFE03E2A3AE58E001F1060 /* String+Random.swift in Sources */ = {isa = PBXBuildFile; fileRef = EEBFE03D2A3AE58E001F1060 /* String+Random.swift */; };
		EECE48C71FFBE45D0015BAE8 /* FixedWidthInteger_RandomTests.swift in Sources */ = {isa = PBXBuildFile; fileRef = EECE48C61FFBE45D0015BAE8 /* FixedWidthInteger_RandomTests.swift */; };
		EECE92301FFBC5540096387F /* FixedWidthInteger+Random.swift in Sources */ = {isa = PBXBuildFile; fileRef = EECE922F1FFBC5540096387F /* FixedWidthInteger+Random.swift */; };
		EF18C7D21F9E37CA0085A832 /* String+Filename.swift in Sources */ = {isa = PBXBuildFile; fileRef = EF18C7D11F9E37CA0085A832 /* String+Filename.swift */; };
		EF18C7DA1F9E3D3B0085A832 /* String+FilenameTests.swift in Sources */ = {isa = PBXBuildFile; fileRef = EF18C7D91F9E3D3B0085A832 /* String+FilenameTests.swift */; };
		EF2AFC9D228176C3008C921A /* UUID+Data.swift in Sources */ = {isa = PBXBuildFile; fileRef = EF2AFC9C228176C3008C921A /* UUID+Data.swift */; };
		EF2AFCA022817AC0008C921A /* UUID+DataTests.swift in Sources */ = {isa = PBXBuildFile; fileRef = EF2AFC9E228179C2008C921A /* UUID+DataTests.swift */; };
		EFC0C7B021772E6200380C4B /* EmojiOnlyStringTests.swift in Sources */ = {isa = PBXBuildFile; fileRef = EF638D7B2170EDF000344C8A /* EmojiOnlyStringTests.swift */; };
		EFD003562179FABC008C20D3 /* StringLengthValidatorTests.swift in Sources */ = {isa = PBXBuildFile; fileRef = EFD003552179FABC008C20D3 /* StringLengthValidatorTests.swift */; };
		F15BDB1E20889773002F36E8 /* TearDownCapable.swift in Sources */ = {isa = PBXBuildFile; fileRef = F15BDB1D20889772002F36E8 /* TearDownCapable.swift */; };
		F19E554D22AFDC8D005C792D /* String+ReadableHash.swift in Sources */ = {isa = PBXBuildFile; fileRef = F19E554C22AFDC8D005C792D /* String+ReadableHash.swift */; };
		F19E55A822B3AAF3005C792D /* Data+ReadableHash.swift in Sources */ = {isa = PBXBuildFile; fileRef = F19E55A722B3AAF3005C792D /* Data+ReadableHash.swift */; };
		F1D567B1207BA40C00CCDD77 /* WireUtilities.framework in Frameworks */ = {isa = PBXBuildFile; fileRef = 3E88BD381B1F3EA300232589 /* WireUtilities.framework */; };
		F9C9A7891CAE9F900039E10C /* NSString+Normalization.h in Headers */ = {isa = PBXBuildFile; fileRef = F9C9A7881CAE9F900039E10C /* NSString+Normalization.h */; settings = {ATTRIBUTES = (Public, ); }; };
		F9C9A78B1CAE9F9A0039E10C /* NSString+Normalization.m in Sources */ = {isa = PBXBuildFile; fileRef = F9C9A78A1CAE9F9A0039E10C /* NSString+Normalization.m */; };
		F9C9A78E1CAEA0110039E10C /* NSString_NormalizationTests.m in Sources */ = {isa = PBXBuildFile; fileRef = F9C9A78C1CAEA00D0039E10C /* NSString_NormalizationTests.m */; };
		F9C9A7941CAEA7200039E10C /* ZMEncodedNSUUIDWithTimestamp.m in Sources */ = {isa = PBXBuildFile; fileRef = F9C9A7931CAEA7200039E10C /* ZMEncodedNSUUIDWithTimestamp.m */; };
		F9C9A7961CAEA72A0039E10C /* ZMEncodedNSUUIDWithTimestamp.h in Headers */ = {isa = PBXBuildFile; fileRef = F9C9A7951CAEA72A0039E10C /* ZMEncodedNSUUIDWithTimestamp.h */; settings = {ATTRIBUTES = (Public, ); }; };
		F9C9A7991CAEA8400039E10C /* ZMEncodedNSUUIDWithTimestampTests.m in Sources */ = {isa = PBXBuildFile; fileRef = F9C9A7971CAEA83B0039E10C /* ZMEncodedNSUUIDWithTimestampTests.m */; };
		F9D381AE1B70B93800E6E4EB /* ZMTimerTests.m in Sources */ = {isa = PBXBuildFile; fileRef = F9D381A11B70B91000E6E4EB /* ZMTimerTests.m */; };
		F9D381B01B70B94300E6E4EB /* ZMFunctionalTests.m in Sources */ = {isa = PBXBuildFile; fileRef = F9D381A01B70B91000E6E4EB /* ZMFunctionalTests.m */; };
		F9D381B61B70B95A00E6E4EB /* WireUtilities-Tests.pch in Headers */ = {isa = PBXBuildFile; fileRef = F9D381A21B70B91000E6E4EB /* WireUtilities-Tests.pch */; };
/* End PBXBuildFile section */

/* Begin PBXContainerItemProxy section */
		3E88BD451B1F3EA300232589 /* PBXContainerItemProxy */ = {
			isa = PBXContainerItemProxy;
			containerPortal = 3E88BD2A1B1F3E8400232589 /* Project object */;
			proxyType = 1;
			remoteGlobalIDString = 3E88BD371B1F3EA300232589;
			remoteInfo = WireUtilities;
		};
		540EF2831EFD14AA00C6C6B5 /* PBXContainerItemProxy */ = {
			isa = PBXContainerItemProxy;
			containerPortal = 3E88BD2A1B1F3E8400232589 /* Project object */;
			proxyType = 1;
			remoteGlobalIDString = 09F028CD1B78BE2700BADDB6;
			remoteInfo = "WireUtilities-tests-host";
		};
		598E86BC2BF4D6A900FC5438 /* PBXContainerItemProxy */ = {
			isa = PBXContainerItemProxy;
			containerPortal = 3E88BD2A1B1F3E8400232589 /* Project object */;
			proxyType = 1;
			remoteGlobalIDString = 3E88BD371B1F3EA300232589;
			remoteInfo = WireUtilities;
		};
		F1D567B2207BA4CF00CCDD77 /* PBXContainerItemProxy */ = {
			isa = PBXContainerItemProxy;
			containerPortal = 3E88BD2A1B1F3E8400232589 /* Project object */;
			proxyType = 1;
			remoteGlobalIDString = 3E88BD371B1F3EA300232589;
			remoteInfo = WireUtilities;
		};
/* End PBXContainerItemProxy section */

<<<<<<< HEAD
/* Begin PBXCopyFilesBuildPhase section */
		59AB81822C7CAB1500A18B37 /* Embed Frameworks */ = {
			isa = PBXCopyFilesBuildPhase;
			buildActionMask = 2147483647;
			dstPath = "";
			dstSubfolderSpec = 10;
			files = (
			);
			name = "Embed Frameworks";
			runOnlyForDeploymentPostprocessing = 0;
		};
		59AB81862C7CAB8200A18B37 /* Embed Frameworks */ = {
			isa = PBXCopyFilesBuildPhase;
			buildActionMask = 2147483647;
			dstPath = "";
			dstSubfolderSpec = 10;
			files = (
			);
			name = "Embed Frameworks";
			runOnlyForDeploymentPostprocessing = 0;
		};
		59D588832C7CD83D00CAFA0F /* Embed Frameworks */ = {
			isa = PBXCopyFilesBuildPhase;
			buildActionMask = 2147483647;
			dstPath = "";
			dstSubfolderSpec = 10;
			files = (
			);
			name = "Embed Frameworks";
			runOnlyForDeploymentPostprocessing = 0;
		};
		59D588872C7CD98800CAFA0F /* Embed Frameworks */ = {
			isa = PBXCopyFilesBuildPhase;
			buildActionMask = 2147483647;
			dstPath = "";
			dstSubfolderSpec = 10;
			files = (
			);
			name = "Embed Frameworks";
			runOnlyForDeploymentPostprocessing = 0;
		};
/* End PBXCopyFilesBuildPhase section */

=======
>>>>>>> 3d4ac5b1
/* Begin PBXFileReference section */
		01461A3F2A60422B00C3C85E /* Developer-Flags.xcconfig */ = {isa = PBXFileReference; fileEncoding = 4; lastKnownFileType = text.xcconfig; name = "Developer-Flags.xcconfig"; path = "../../../wire-ios/Configuration/Developer-Flags.xcconfig"; sourceTree = "<group>"; };
		067BB07025068D6500946EC8 /* String+HexDecodedData.swift */ = {isa = PBXFileReference; lastKnownFileType = sourcecode.swift; path = "String+HexDecodedData.swift"; sourceTree = "<group>"; };
		06CDC6F92A2F2B4B00EB518D /* TimeInterval+Units.swift */ = {isa = PBXFileReference; lastKnownFileType = sourcecode.swift; path = "TimeInterval+Units.swift"; sourceTree = "<group>"; };
		097E36C21B7B62150039CC4C /* NSLocale+Internal.m */ = {isa = PBXFileReference; fileEncoding = 4; lastKnownFileType = sourcecode.c.objc; path = "NSLocale+Internal.m"; sourceTree = "<group>"; };
		097E36C41B7B631C0039CC4C /* NSLocale+Internal.h */ = {isa = PBXFileReference; fileEncoding = 4; lastKnownFileType = sourcecode.c.h; path = "NSLocale+Internal.h"; sourceTree = "<group>"; };
		09F027C81B721D7300BADDB6 /* NSUserDefaults+SharedUserDefaults.m */ = {isa = PBXFileReference; fileEncoding = 4; lastKnownFileType = sourcecode.c.objc; path = "NSUserDefaults+SharedUserDefaults.m"; sourceTree = "<group>"; };
		09F027CD1B721D8300BADDB6 /* NSUserDefaults+SharedUserDefaultsTests.m */ = {isa = PBXFileReference; fileEncoding = 4; lastKnownFileType = sourcecode.c.objc; name = "NSUserDefaults+SharedUserDefaultsTests.m"; path = "Source/NSUserDefaults+SharedUserDefaultsTests.m"; sourceTree = "<group>"; };
		09F028CE1B78BE2700BADDB6 /* WireUtilities-tests-host.app */ = {isa = PBXFileReference; explicitFileType = wrapper.application; includeInIndex = 0; path = "WireUtilities-tests-host.app"; sourceTree = BUILT_PRODUCTS_DIR; };
		09F028D11B78BE2700BADDB6 /* Info.plist */ = {isa = PBXFileReference; lastKnownFileType = text.plist.xml; path = Info.plist; sourceTree = "<group>"; };
		09F028D21B78BE2700BADDB6 /* main.m */ = {isa = PBXFileReference; lastKnownFileType = sourcecode.c.objc; path = main.m; sourceTree = "<group>"; };
		09F028D41B78BE2700BADDB6 /* AppDelegate.h */ = {isa = PBXFileReference; lastKnownFileType = sourcecode.c.h; path = AppDelegate.h; sourceTree = "<group>"; };
		09F028D51B78BE2700BADDB6 /* AppDelegate.m */ = {isa = PBXFileReference; lastKnownFileType = sourcecode.c.objc; path = AppDelegate.m; sourceTree = "<group>"; };
		09F028D71B78BE2700BADDB6 /* ViewController.h */ = {isa = PBXFileReference; lastKnownFileType = sourcecode.c.h; path = ViewController.h; sourceTree = "<group>"; };
		09F028D81B78BE2700BADDB6 /* ViewController.m */ = {isa = PBXFileReference; lastKnownFileType = sourcecode.c.objc; path = ViewController.m; sourceTree = "<group>"; };
		09F028DB1B78BE2700BADDB6 /* Base */ = {isa = PBXFileReference; lastKnownFileType = file.storyboard; name = Base; path = Base.lproj/Main.storyboard; sourceTree = "<group>"; };
		09F028DD1B78BE2700BADDB6 /* Images.xcassets */ = {isa = PBXFileReference; lastKnownFileType = folder.assetcatalog; path = Images.xcassets; sourceTree = "<group>"; };
		09F028F61B78BEBB00BADDB6 /* WireUtilities-tests-host.entitlements */ = {isa = PBXFileReference; lastKnownFileType = text.plist.entitlements; path = "WireUtilities-tests-host.entitlements"; sourceTree = "<group>"; };
		16030DBF21AEA0FE00F8032E /* Array+PartitionByKeyPath.swift */ = {isa = PBXFileReference; lastKnownFileType = sourcecode.swift; path = "Array+PartitionByKeyPath.swift"; sourceTree = "<group>"; };
		16030DC121AEA14100F8032E /* ArrayPartitionByKeyPathTests.swift */ = {isa = PBXFileReference; lastKnownFileType = sourcecode.swift; path = ArrayPartitionByKeyPathTests.swift; sourceTree = "<group>"; };
		1623F8F42AF1278A004F0319 /* NSManagedObjectContext+DispatchGroups.swift */ = {isa = PBXFileReference; lastKnownFileType = sourcecode.swift; path = "NSManagedObjectContext+DispatchGroups.swift"; sourceTree = "<group>"; };
		163FB9051F2229DF00802AF4 /* DispatchGroupContext.swift */ = {isa = PBXFileReference; fileEncoding = 4; lastKnownFileType = sourcecode.swift; path = DispatchGroupContext.swift; sourceTree = "<group>"; };
		163FB9071F22302C00802AF4 /* DispatchGroupQueue.swift */ = {isa = PBXFileReference; fileEncoding = 4; lastKnownFileType = sourcecode.swift; path = DispatchGroupQueue.swift; sourceTree = "<group>"; };
		163FB90B1F25EA0B00802AF4 /* DispatchGroupContextTests.swift */ = {isa = PBXFileReference; fileEncoding = 4; lastKnownFileType = sourcecode.swift; path = DispatchGroupContextTests.swift; sourceTree = "<group>"; };
		168B158B1F25F67600AB3C44 /* DispatchGroupQueueTests.swift */ = {isa = PBXFileReference; fileEncoding = 4; lastKnownFileType = sourcecode.swift; path = DispatchGroupQueueTests.swift; sourceTree = "<group>"; };
		16B75F65222EDC5000DCAFF2 /* String+Stripping.swift */ = {isa = PBXFileReference; lastKnownFileType = sourcecode.swift; path = "String+Stripping.swift"; sourceTree = "<group>"; };
		16B75F67222EE3A000DCAFF2 /* String+StrippingTests.swift */ = {isa = PBXFileReference; lastKnownFileType = sourcecode.swift; path = "String+StrippingTests.swift"; sourceTree = "<group>"; };
		16D964DB1F79454000390417 /* SelfUnregisteringNotificationCenterToken.swift */ = {isa = PBXFileReference; fileEncoding = 4; lastKnownFileType = sourcecode.swift; path = SelfUnregisteringNotificationCenterToken.swift; sourceTree = "<group>"; };
		2577CB642B18D596007D3443 /* String+Clipping.swift */ = {isa = PBXFileReference; lastKnownFileType = sourcecode.swift; path = "String+Clipping.swift"; sourceTree = "<group>"; };
		3E88BD381B1F3EA300232589 /* WireUtilities.framework */ = {isa = PBXFileReference; explicitFileType = wrapper.framework; includeInIndex = 0; path = WireUtilities.framework; sourceTree = BUILT_PRODUCTS_DIR; };
		3E88BD431B1F3EA300232589 /* WireUtilities-Tests.xctest */ = {isa = PBXFileReference; explicitFileType = wrapper.cfbundle; includeInIndex = 0; path = "WireUtilities-Tests.xctest"; sourceTree = BUILT_PRODUCTS_DIR; };
		3E88BD7E1B1F3F8000232589 /* WireUtilities-Test-Info.plist */ = {isa = PBXFileReference; lastKnownFileType = text.plist.xml; path = "WireUtilities-Test-Info.plist"; sourceTree = "<group>"; };
		3E88BE081B1F478200232589 /* ZMFunctional.m */ = {isa = PBXFileReference; fileEncoding = 4; lastKnownFileType = sourcecode.c.objc; path = ZMFunctional.m; sourceTree = "<group>"; };
		3E88BE121B1F478200232589 /* ZMTimer.m */ = {isa = PBXFileReference; fileEncoding = 4; lastKnownFileType = sourcecode.c.objc; path = ZMTimer.m; sourceTree = "<group>"; };
		3E88BF3E1B1F66B100232589 /* NSUUID+Data.m */ = {isa = PBXFileReference; fileEncoding = 4; lastKnownFileType = sourcecode.c.objc; path = "NSUUID+Data.m"; sourceTree = "<group>"; };
		3E88BF601B1F68DC00232589 /* NSOperationQueue+Helpers.m */ = {isa = PBXFileReference; fileEncoding = 4; lastKnownFileType = sourcecode.c.objc; path = "NSOperationQueue+Helpers.m"; sourceTree = "<group>"; };
		3E88BF661B1F693F00232589 /* NSData+ZMAdditions.m */ = {isa = PBXFileReference; fileEncoding = 4; lastKnownFileType = sourcecode.c.objc; path = "NSData+ZMAdditions.m"; sourceTree = "<group>"; };
		54181A4F1F594E4100155ABC /* FileManager+Move.swift */ = {isa = PBXFileReference; fileEncoding = 4; lastKnownFileType = sourcecode.swift; path = "FileManager+Move.swift"; sourceTree = "<group>"; };
		54181A511F594E6F00155ABC /* FileManager+MoveTests.swift */ = {isa = PBXFileReference; fileEncoding = 4; lastKnownFileType = sourcecode.swift; path = "FileManager+MoveTests.swift"; sourceTree = "<group>"; };
		54181A531F594F6B00155ABC /* FileManager+Protection.swift */ = {isa = PBXFileReference; fileEncoding = 4; lastKnownFileType = sourcecode.swift; path = "FileManager+Protection.swift"; sourceTree = "<group>"; };
		54181A571F59516600155ABC /* FileManager+ProtectionTests.swift */ = {isa = PBXFileReference; fileEncoding = 4; lastKnownFileType = sourcecode.swift; path = "FileManager+ProtectionTests.swift"; sourceTree = "<group>"; };
		543B049C1BC6B5FA008C2912 /* NSData+ZMSCrypto.h */ = {isa = PBXFileReference; fileEncoding = 4; lastKnownFileType = sourcecode.c.h; path = "NSData+ZMSCrypto.h"; sourceTree = "<group>"; };
		543B04A01BC6B693008C2912 /* NSData+ZMSCrypto.m */ = {isa = PBXFileReference; fileEncoding = 4; lastKnownFileType = sourcecode.c.objc; path = "NSData+ZMSCrypto.m"; sourceTree = "<group>"; };
		544B2FFC1C1FF2DD00384477 /* data_to_hash.enc */ = {isa = PBXFileReference; lastKnownFileType = file; path = data_to_hash.enc; sourceTree = "<group>"; };
		546B178124192FB70091F4B3 /* ZMObjectValidationError.m */ = {isa = PBXFileReference; lastKnownFileType = sourcecode.c.objc; path = ZMObjectValidationError.m; sourceTree = "<group>"; };
		546B1783241930830091F4B3 /* ZMObjectValidationError.h */ = {isa = PBXFileReference; lastKnownFileType = sourcecode.c.h; path = ZMObjectValidationError.h; sourceTree = "<group>"; };
		546E8A4B1B74FF8F009EBA02 /* NSData+ZMAdditionsTests.m */ = {isa = PBXFileReference; fileEncoding = 4; lastKnownFileType = sourcecode.c.objc; name = "NSData+ZMAdditionsTests.m"; path = "Source/NSData+ZMAdditionsTests.m"; sourceTree = "<group>"; };
		546E8A4F1B750146009EBA02 /* NSOperationQueue+HelpersTests.m */ = {isa = PBXFileReference; fileEncoding = 4; lastKnownFileType = sourcecode.c.objc; name = "NSOperationQueue+HelpersTests.m"; path = "Source/NSOperationQueue+HelpersTests.m"; sourceTree = "<group>"; };
		546E8A521B7501D0009EBA02 /* NSUUID+DataTests.m */ = {isa = PBXFileReference; fileEncoding = 4; lastKnownFileType = sourcecode.c.objc; name = "NSUUID+DataTests.m"; path = "Source/NSUUID+DataTests.m"; sourceTree = "<group>"; };
		546E8A581B750384009EBA02 /* NSManagedObjectContext+WireUtilitiesTests.m */ = {isa = PBXFileReference; fileEncoding = 4; lastKnownFileType = sourcecode.c.objc; name = "NSManagedObjectContext+WireUtilitiesTests.m"; path = "Source/NSManagedObjectContext+WireUtilitiesTests.m"; sourceTree = "<group>"; };
		546E8A611B75045E009EBA02 /* UnownedObjectTests.swift */ = {isa = PBXFileReference; fileEncoding = 4; lastKnownFileType = sourcecode.swift; name = UnownedObjectTests.swift; path = Source/UnownedObjectTests.swift; sourceTree = "<group>"; };
		54BD49EE1D41FA1D006E29D1 /* README.md */ = {isa = PBXFileReference; lastKnownFileType = net.daringfireball.markdown; path = README.md; sourceTree = "<group>"; };
		54C1B0FB1B31A1E400CB8CF3 /* WireUtilities.xcconfig */ = {isa = PBXFileReference; fileEncoding = 4; lastKnownFileType = text.xcconfig; path = WireUtilities.xcconfig; sourceTree = "<group>"; };
		54C1B1001B31A1E400CB8CF3 /* version.xcconfig */ = {isa = PBXFileReference; fileEncoding = 4; lastKnownFileType = text.xcconfig; path = version.xcconfig; sourceTree = "<group>"; };
		54C388A71C4D5A3A00A55C79 /* NSUUID+Type1.swift */ = {isa = PBXFileReference; fileEncoding = 4; lastKnownFileType = sourcecode.swift; path = "NSUUID+Type1.swift"; sourceTree = "<group>"; };
		54C388A91C4D5AF600A55C79 /* NSUUID+Type1Tests.swift */ = {isa = PBXFileReference; fileEncoding = 4; lastKnownFileType = sourcecode.swift; name = "NSUUID+Type1Tests.swift"; path = "Source/NSUUID+Type1Tests.swift"; sourceTree = "<group>"; };
		54CA31161B74F36B00B820C0 /* NSData+ZMAdditions.h */ = {isa = PBXFileReference; fileEncoding = 4; lastKnownFileType = sourcecode.c.h; path = "NSData+ZMAdditions.h"; sourceTree = "<group>"; };
		54CA31181B74F36B00B820C0 /* NSOperationQueue+Helpers.h */ = {isa = PBXFileReference; fileEncoding = 4; lastKnownFileType = sourcecode.c.h; path = "NSOperationQueue+Helpers.h"; sourceTree = "<group>"; };
		54CA311C1B74F36B00B820C0 /* NSUserDefaults+SharedUserDefaults.h */ = {isa = PBXFileReference; fileEncoding = 4; lastKnownFileType = sourcecode.c.h; path = "NSUserDefaults+SharedUserDefaults.h"; sourceTree = "<group>"; };
		54CA311D1B74F36B00B820C0 /* NSUUID+Data.h */ = {isa = PBXFileReference; fileEncoding = 4; lastKnownFileType = sourcecode.c.h; path = "NSUUID+Data.h"; sourceTree = "<group>"; };
		54CA311F1B74F36B00B820C0 /* SwiftDebugging.swift */ = {isa = PBXFileReference; fileEncoding = 4; lastKnownFileType = sourcecode.swift; path = SwiftDebugging.swift; sourceTree = "<group>"; };
		54CA31201B74F36B00B820C0 /* UnownedObject.swift */ = {isa = PBXFileReference; fileEncoding = 4; lastKnownFileType = sourcecode.swift; path = UnownedObject.swift; sourceTree = "<group>"; };
		54CA31241B74F36B00B820C0 /* ZMFunctional.h */ = {isa = PBXFileReference; fileEncoding = 4; lastKnownFileType = sourcecode.c.h; path = ZMFunctional.h; sourceTree = "<group>"; };
		54CA31271B74F36B00B820C0 /* ZMTimer.h */ = {isa = PBXFileReference; fileEncoding = 4; lastKnownFileType = sourcecode.c.h; path = ZMTimer.h; sourceTree = "<group>"; };
		54CA31281B74F36B00B820C0 /* WireUtilities.h */ = {isa = PBXFileReference; fileEncoding = 4; lastKnownFileType = sourcecode.c.h; path = WireUtilities.h; sourceTree = "<group>"; };
		54D06C581BC81976005F0FBB /* android_image.encrypted */ = {isa = PBXFileReference; fileEncoding = 4; lastKnownFileType = text; path = android_image.encrypted; sourceTree = "<group>"; };
		54D06C5A1BC81983005F0FBB /* android_image.decrypted */ = {isa = PBXFileReference; fileEncoding = 4; lastKnownFileType = text; path = android_image.decrypted; sourceTree = "<group>"; };
		54FA8E811BC6CC3400E42980 /* NSData+ZMSCryptoTests.swift */ = {isa = PBXFileReference; fileEncoding = 4; lastKnownFileType = sourcecode.swift; name = "NSData+ZMSCryptoTests.swift"; path = "Source/NSData+ZMSCryptoTests.swift"; sourceTree = "<group>"; };
		5915B94F2BF4ACDC00215817 /* NativelySupportedUserDefaultsKey.swift */ = {isa = PBXFileReference; lastKnownFileType = sourcecode.swift; path = NativelySupportedUserDefaultsKey.swift; sourceTree = "<group>"; };
		5915B9512BF4AF2000215817 /* UserDefaults+NativelySupportedKey.swift */ = {isa = PBXFileReference; lastKnownFileType = sourcecode.swift; path = "UserDefaults+NativelySupportedKey.swift"; sourceTree = "<group>"; };
		5915B95E2BF4C0B400215817 /* UserNotificationCenterAbstraction.swift */ = {isa = PBXFileReference; lastKnownFileType = sourcecode.swift; path = UserNotificationCenterAbstraction.swift; sourceTree = "<group>"; };
		5915B9612BF4C1AD00215817 /* UserNotificationCenterWrapper.swift */ = {isa = PBXFileReference; lastKnownFileType = sourcecode.swift; path = UserNotificationCenterWrapper.swift; sourceTree = "<group>"; };
		5966D83D2BD6C20700305BBC /* AccentColorTests.swift */ = {isa = PBXFileReference; lastKnownFileType = sourcecode.swift; path = AccentColorTests.swift; sourceTree = "<group>"; };
		5966D8422BD7DF3100305BBC /* ZMAccentColor.swift */ = {isa = PBXFileReference; lastKnownFileType = sourcecode.swift; path = ZMAccentColor.swift; sourceTree = "<group>"; };
		596C4DCD2BE0F95D00F63E61 /* NSManagedObjectContext+GroupQueue.swift */ = {isa = PBXFileReference; lastKnownFileType = sourcecode.swift; path = "NSManagedObjectContext+GroupQueue.swift"; sourceTree = "<group>"; };
		598E86B32BF4D64000FC5438 /* WireUtilitiesSupport.framework */ = {isa = PBXFileReference; explicitFileType = wrapper.framework; includeInIndex = 0; path = WireUtilitiesSupport.framework; sourceTree = BUILT_PRODUCTS_DIR; };
		598E86B52BF4D64100FC5438 /* WireUtilitiesSupport.h */ = {isa = PBXFileReference; lastKnownFileType = sourcecode.c.h; path = WireUtilitiesSupport.h; sourceTree = "<group>"; };
		598E86C22BF4D77200FC5438 /* AutoMockable.generated.swift */ = {isa = PBXFileReference; fileEncoding = 4; lastKnownFileType = sourcecode.swift; path = AutoMockable.generated.swift; sourceTree = "<group>"; };
		598E86C42BF4D77200FC5438 /* AutoMockable.stencil */ = {isa = PBXFileReference; fileEncoding = 4; lastKnownFileType = text; path = AutoMockable.stencil; sourceTree = "<group>"; };
		598E86C52BF4D77200FC5438 /* config.yml */ = {isa = PBXFileReference; fileEncoding = 4; lastKnownFileType = text.yaml; path = config.yml; sourceTree = "<group>"; };
		59E3C25B2BD8053000C95BD7 /* ZMAccentColorTests.swift */ = {isa = PBXFileReference; lastKnownFileType = sourcecode.swift; path = ZMAccentColorTests.swift; sourceTree = "<group>"; };
		59E3C25D2BD8094100C95BD7 /* ZMAccentColor.h */ = {isa = PBXFileReference; lastKnownFileType = sourcecode.c.h; path = ZMAccentColor.h; sourceTree = "<group>"; };
		59F654242BF83D1100E521E0 /* MockUserNotificationCenterAbstraction.swift */ = {isa = PBXFileReference; lastKnownFileType = sourcecode.swift; path = MockUserNotificationCenterAbstraction.swift; sourceTree = "<group>"; };
		5E0A1FFA2105DE2100949B3E /* MapKeyPathTests.swift */ = {isa = PBXFileReference; lastKnownFileType = sourcecode.swift; path = MapKeyPathTests.swift; sourceTree = "<group>"; };
		5E4BC1BB2189E6A400A8682E /* AnyProperty.swift */ = {isa = PBXFileReference; lastKnownFileType = sourcecode.swift; path = AnyProperty.swift; sourceTree = "<group>"; };
		5E4BC1BD2189EA3900A8682E /* AnyPropertyTests.swift */ = {isa = PBXFileReference; lastKnownFileType = sourcecode.swift; path = AnyPropertyTests.swift; sourceTree = "<group>"; };
		5E4BC1C5218C830500A8682E /* String+Spaces.swift */ = {isa = PBXFileReference; lastKnownFileType = sourcecode.swift; path = "String+Spaces.swift"; sourceTree = "<group>"; };
		5E7C6CBF214AA197004C30B5 /* AtomicIntegerTests.swift */ = {isa = PBXFileReference; lastKnownFileType = sourcecode.swift; path = AtomicIntegerTests.swift; sourceTree = "<group>"; };
		5EE020C4214A9FC5001669F0 /* ZMAtomicInteger.h */ = {isa = PBXFileReference; lastKnownFileType = sourcecode.c.h; path = ZMAtomicInteger.h; sourceTree = "<group>"; };
		5EE020C5214A9FC5001669F0 /* ZMAtomicInteger.m */ = {isa = PBXFileReference; lastKnownFileType = sourcecode.c.objc; path = ZMAtomicInteger.m; sourceTree = "<group>"; };
		632378692508D34D00AD4346 /* Array+Shift.swift */ = {isa = PBXFileReference; fileEncoding = 4; lastKnownFileType = sourcecode.swift; path = "Array+Shift.swift"; sourceTree = "<group>"; };
		6323786B2508D51C00AD4346 /* ArrayShiftTests.swift */ = {isa = PBXFileReference; lastKnownFileType = sourcecode.swift; path = ArrayShiftTests.swift; sourceTree = "<group>"; };
		636F70462A65AD7800E086B6 /* TimerManager.swift */ = {isa = PBXFileReference; lastKnownFileType = sourcecode.swift; path = TimerManager.swift; sourceTree = "<group>"; };
		63DFEAD029A3845600FCA830 /* DeveloperFlag.swift */ = {isa = PBXFileReference; lastKnownFileType = sourcecode.swift; path = DeveloperFlag.swift; sourceTree = "<group>"; };
		7C358077231E5D9300D994FD /* ZMEmailAddressValidatorTests.m */ = {isa = PBXFileReference; lastKnownFileType = sourcecode.c.objc; path = ZMEmailAddressValidatorTests.m; sourceTree = "<group>"; };
		7C35807C231E5ED300D994FD /* ZMPhoneNumberValidatorTests.m */ = {isa = PBXFileReference; lastKnownFileType = sourcecode.c.objc; path = ZMPhoneNumberValidatorTests.m; sourceTree = "<group>"; };
		7C8BFFE022FC612900B3C8A5 /* ZMPropertyValidator.swift */ = {isa = PBXFileReference; lastKnownFileType = sourcecode.swift; path = ZMPropertyValidator.swift; sourceTree = "<group>"; };
		7C8BFFE422FD611700B3C8A5 /* ZMEmailAddressValidator.swift */ = {isa = PBXFileReference; lastKnownFileType = sourcecode.swift; path = ZMEmailAddressValidator.swift; sourceTree = "<group>"; };
		7C8BFFE622FD612900B3C8A5 /* ZMPhoneNumberValidator.swift */ = {isa = PBXFileReference; lastKnownFileType = sourcecode.swift; path = ZMPhoneNumberValidator.swift; sourceTree = "<group>"; };
		870FFA811D82B73B007E9806 /* Data+ZMSCrypto.swift */ = {isa = PBXFileReference; fileEncoding = 4; lastKnownFileType = sourcecode.swift; path = "Data+ZMSCrypto.swift"; sourceTree = "<group>"; };
		871939C221D4D92900738968 /* ZMMobileProvisionParser.h */ = {isa = PBXFileReference; fileEncoding = 4; lastKnownFileType = sourcecode.c.h; path = ZMMobileProvisionParser.h; sourceTree = "<group>"; };
		871939C421D4D93600738968 /* ZMMobileProvisionParser.m */ = {isa = PBXFileReference; fileEncoding = 4; lastKnownFileType = sourcecode.c.objc; path = ZMMobileProvisionParser.m; sourceTree = "<group>"; };
		871939C621D4D99C00738968 /* ZMMobileProvisionParserTests.m */ = {isa = PBXFileReference; fileEncoding = 4; lastKnownFileType = sourcecode.c.objc; name = ZMMobileProvisionParserTests.m; path = Source/ZMMobileProvisionParserTests.m; sourceTree = "<group>"; };
		871E12341C4FEED200862958 /* UnownedNSObjectTests.swift */ = {isa = PBXFileReference; fileEncoding = 4; lastKnownFileType = sourcecode.swift; name = UnownedNSObjectTests.swift; path = Source/UnownedNSObjectTests.swift; sourceTree = "<group>"; };
		8735AE6E2035E3BC00DCE66E /* StringLengthValidator.swift */ = {isa = PBXFileReference; lastKnownFileType = sourcecode.swift; path = StringLengthValidator.swift; sourceTree = "<group>"; };
		877F501C1E719B2B00894C90 /* String+ExtremeCombiningCharacters.swift */ = {isa = PBXFileReference; fileEncoding = 4; lastKnownFileType = sourcecode.swift; path = "String+ExtremeCombiningCharacters.swift"; sourceTree = "<group>"; };
		877F501E1E71B69C00894C90 /* String+ExtremeCombiningCharactersTests.swift */ = {isa = PBXFileReference; fileEncoding = 4; lastKnownFileType = sourcecode.swift; path = "String+ExtremeCombiningCharactersTests.swift"; sourceTree = "<group>"; };
		877F50201E729CCF00894C90 /* excessive_diacritics.txt */ = {isa = PBXFileReference; fileEncoding = 4; lastKnownFileType = text; path = excessive_diacritics.txt; sourceTree = "<group>"; };
		87ECBDD41E78457C00596836 /* ExtremeCombiningCharactersValidator.swift */ = {isa = PBXFileReference; fileEncoding = 4; lastKnownFileType = sourcecode.swift; path = ExtremeCombiningCharactersValidator.swift; sourceTree = "<group>"; };
		A94DA30726BC239400CC626C /* Data+Image.swift */ = {isa = PBXFileReference; lastKnownFileType = sourcecode.swift; path = "Data+Image.swift"; sourceTree = "<group>"; };
		A94DA31526BC256E00CC626C /* NSData+ImageTests.swift */ = {isa = PBXFileReference; lastKnownFileType = sourcecode.swift; path = "NSData+ImageTests.swift"; sourceTree = "<group>"; };
		A94DA32526BC5DE700CC626C /* animated.gif */ = {isa = PBXFileReference; lastKnownFileType = image.gif; path = animated.gif; sourceTree = "<group>"; };
		A94DA32626BC5DE700CC626C /* not_animated.gif */ = {isa = PBXFileReference; lastKnownFileType = image.gif; path = not_animated.gif; sourceTree = "<group>"; };
		A98EC2A626B8169700D10C80 /* UTIHelperTests.swift */ = {isa = PBXFileReference; lastKnownFileType = sourcecode.swift; path = UTIHelperTests.swift; sourceTree = "<group>"; };
		A9A3B1EF24D9814D001AF38E /* Keychain.swift */ = {isa = PBXFileReference; fileEncoding = 4; lastKnownFileType = sourcecode.swift; path = Keychain.swift; sourceTree = "<group>"; };
		A9C6EDE326B32E9D007F61C5 /* UTIHelper.swift */ = {isa = PBXFileReference; lastKnownFileType = sourcecode.swift; path = UTIHelper.swift; sourceTree = "<group>"; };
		A9CDCDC1237D9927008A9BC6 /* UIColor+Hex.swift */ = {isa = PBXFileReference; fileEncoding = 4; lastKnownFileType = sourcecode.swift; name = "UIColor+Hex.swift"; path = "Source/Public/UIColor+Hex.swift"; sourceTree = SOURCE_ROOT; };
		A9CDCDC3237D9A14008A9BC6 /* UIColor+Mixing.swift */ = {isa = PBXFileReference; fileEncoding = 4; lastKnownFileType = sourcecode.swift; path = "UIColor+Mixing.swift"; sourceTree = "<group>"; };
		A9CDCDC5237D9A6E008A9BC6 /* UIColor+Equatable.swift */ = {isa = PBXFileReference; fileEncoding = 4; lastKnownFileType = sourcecode.swift; path = "UIColor+Equatable.swift"; sourceTree = "<group>"; };
		A9CDCDC8237D9AE3008A9BC6 /* ColorComponentsTests.swift */ = {isa = PBXFileReference; fileEncoding = 4; lastKnownFileType = sourcecode.swift; path = ColorComponentsTests.swift; sourceTree = "<group>"; };
		A9CDCDC9237D9AE3008A9BC6 /* UIColor+MixingTests.swift */ = {isa = PBXFileReference; fileEncoding = 4; lastKnownFileType = sourcecode.swift; path = "UIColor+MixingTests.swift"; sourceTree = "<group>"; };
		BF3493F31EC362D400B0C314 /* Iterator+Containment.swift */ = {isa = PBXFileReference; fileEncoding = 4; lastKnownFileType = sourcecode.swift; path = "Iterator+Containment.swift"; sourceTree = "<group>"; };
		BF3493F51EC36A6400B0C314 /* Iterator+ContainmentTests.swift */ = {isa = PBXFileReference; fileEncoding = 4; lastKnownFileType = sourcecode.swift; path = "Iterator+ContainmentTests.swift"; sourceTree = "<group>"; };
		BF3A7A5F1D8AA9B30034FF40 /* OptionalComparison.swift */ = {isa = PBXFileReference; fileEncoding = 4; lastKnownFileType = sourcecode.swift; path = OptionalComparison.swift; sourceTree = "<group>"; };
		BF3A7A611D8AAB8A0034FF40 /* OptionalComparisonTests.swift */ = {isa = PBXFileReference; fileEncoding = 4; lastKnownFileType = sourcecode.swift; path = OptionalComparisonTests.swift; sourceTree = "<group>"; };
		BF3C1B0C20DA7270001CE126 /* Equatable+OneOf.swift */ = {isa = PBXFileReference; lastKnownFileType = sourcecode.swift; path = "Equatable+OneOf.swift"; sourceTree = "<group>"; };
		BF3C1B0E20DA7289001CE126 /* Equatable+OneOfTests.swift */ = {isa = PBXFileReference; lastKnownFileType = sourcecode.swift; path = "Equatable+OneOfTests.swift"; sourceTree = "<group>"; };
		BF4A15CB1D47B8860051E8BA /* enterprise-production.xml */ = {isa = PBXFileReference; fileEncoding = 4; lastKnownFileType = text.xml; path = "enterprise-production.xml"; sourceTree = "<group>"; };
		BF4A15CD1D47BECC0051E8BA /* appstore-sandbox.xml */ = {isa = PBXFileReference; fileEncoding = 4; lastKnownFileType = text.xml; name = "appstore-sandbox.xml"; path = "../appstore-sandbox.xml"; sourceTree = "<group>"; };
		BF4A15CF1D47BF360051E8BA /* enterprise-sandbox.xml */ = {isa = PBXFileReference; fileEncoding = 4; lastKnownFileType = text.xml; path = "enterprise-sandbox.xml"; sourceTree = "<group>"; };
		BF98AD6B1E92864E00026541 /* WireUtilities-Info.plist */ = {isa = PBXFileReference; lastKnownFileType = text.plist.xml; name = "WireUtilities-Info.plist"; path = "Resources/WireUtilities-Info.plist"; sourceTree = SOURCE_ROOT; };
		BFA2F03520C9480A00EBE97C /* FunctionOperators.swift */ = {isa = PBXFileReference; lastKnownFileType = sourcecode.swift; path = FunctionOperators.swift; sourceTree = "<group>"; };
		BFA2F03720C9484E00EBE97C /* FunctionOperatorTests.swift */ = {isa = PBXFileReference; lastKnownFileType = sourcecode.swift; path = FunctionOperatorTests.swift; sourceTree = "<group>"; };
		BFBAE9DA1E01A8F2003FCE49 /* String+Emoji.swift */ = {isa = PBXFileReference; fileEncoding = 4; lastKnownFileType = sourcecode.swift; path = "String+Emoji.swift"; sourceTree = "<group>"; };
		BFBAE9DC1E01A930003FCE49 /* String+EmojiTests.swift */ = {isa = PBXFileReference; fileEncoding = 4; lastKnownFileType = sourcecode.swift; path = "String+EmojiTests.swift"; sourceTree = "<group>"; };
		D56A2D49207E408C00DB59F5 /* NSManagedObjectContext+SwiftTests.swift */ = {isa = PBXFileReference; lastKnownFileType = sourcecode.swift; path = "NSManagedObjectContext+SwiftTests.swift"; sourceTree = "<group>"; };
		D5D65A12207631A100D7F3C3 /* NSManagedObjectContext+PerformGrouped.swift */ = {isa = PBXFileReference; lastKnownFileType = sourcecode.swift; path = "NSManagedObjectContext+PerformGrouped.swift"; sourceTree = "<group>"; };
		E67995E92B6D403A0024BD81 /* NSSet+IsEmpty.swift */ = {isa = PBXFileReference; fileEncoding = 4; lastKnownFileType = sourcecode.swift; path = "NSSet+IsEmpty.swift"; sourceTree = "<group>"; };
		E6C4B37A2B68EFD6008BF384 /* NSString+Random.swift */ = {isa = PBXFileReference; lastKnownFileType = sourcecode.swift; path = "NSString+Random.swift"; sourceTree = "<group>"; };
		E6C4B37D2B6A896E008BF384 /* StringRandomTests.swift */ = {isa = PBXFileReference; lastKnownFileType = sourcecode.swift; path = StringRandomTests.swift; sourceTree = "<group>"; };
		E9C337532ABC91DE0084ABCF /* Array+Cardinality.swift */ = {isa = PBXFileReference; lastKnownFileType = sourcecode.swift; path = "Array+Cardinality.swift"; sourceTree = "<group>"; };
		EE16270F250BA12900D35062 /* VolatileData.swift */ = {isa = PBXFileReference; lastKnownFileType = sourcecode.swift; path = VolatileData.swift; sourceTree = "<group>"; };
		EE162711250BA6E600D35062 /* VolatileDataTests.swift */ = {isa = PBXFileReference; lastKnownFileType = sourcecode.swift; name = VolatileDataTests.swift; path = Source/VolatileDataTests.swift; sourceTree = "<group>"; };
		EE1E354121E7739400F1144B /* DarwinNotificationCenter.swift */ = {isa = PBXFileReference; lastKnownFileType = sourcecode.swift; path = DarwinNotificationCenter.swift; sourceTree = "<group>"; };
		EE1E357321E796F100F1144B /* DarwinNotificationCenterTests.swift */ = {isa = PBXFileReference; lastKnownFileType = sourcecode.swift; path = DarwinNotificationCenterTests.swift; sourceTree = "<group>"; };
		EE5316432A13B61200A9E0B1 /* PrivateUserDefaults.swift */ = {isa = PBXFileReference; lastKnownFileType = sourcecode.swift; path = PrivateUserDefaults.swift; sourceTree = "<group>"; };
		EE712FC7295487A8006EA7B3 /* WireSystem.framework */ = {isa = PBXFileReference; explicitFileType = wrapper.framework; path = WireSystem.framework; sourceTree = BUILT_PRODUCTS_DIR; };
		EE98A0AD296EFBE60055E981 /* WireTesting.framework */ = {isa = PBXFileReference; explicitFileType = wrapper.framework; path = WireTesting.framework; sourceTree = BUILT_PRODUCTS_DIR; };
		EE9AEC872BD158BC00F7853F /* WireUtilities.docc */ = {isa = PBXFileReference; lastKnownFileType = folder.documentationcatalog; path = WireUtilities.docc; sourceTree = "<group>"; };
		EEAB73832A31CE4100EAB4E5 /* Data+Bytes.swift */ = {isa = PBXFileReference; lastKnownFileType = sourcecode.swift; path = "Data+Bytes.swift"; sourceTree = "<group>"; };
		EEAB73852A31F50F00EAB4E5 /* String+Base64.swift */ = {isa = PBXFileReference; lastKnownFileType = sourcecode.swift; path = "String+Base64.swift"; sourceTree = "<group>"; };
		EEB121AB2A1759F300E74D39 /* PrivateUserDefaultsTests.swift */ = {isa = PBXFileReference; lastKnownFileType = sourcecode.swift; path = PrivateUserDefaultsTests.swift; sourceTree = "<group>"; };
		EEBFE03D2A3AE58E001F1060 /* String+Random.swift */ = {isa = PBXFileReference; lastKnownFileType = sourcecode.swift; path = "String+Random.swift"; sourceTree = "<group>"; };
		EECE48C61FFBE45D0015BAE8 /* FixedWidthInteger_RandomTests.swift */ = {isa = PBXFileReference; lastKnownFileType = sourcecode.swift; path = FixedWidthInteger_RandomTests.swift; sourceTree = "<group>"; };
		EECE922F1FFBC5540096387F /* FixedWidthInteger+Random.swift */ = {isa = PBXFileReference; lastKnownFileType = sourcecode.swift; path = "FixedWidthInteger+Random.swift"; sourceTree = "<group>"; };
		EF18C7D11F9E37CA0085A832 /* String+Filename.swift */ = {isa = PBXFileReference; lastKnownFileType = sourcecode.swift; path = "String+Filename.swift"; sourceTree = "<group>"; };
		EF18C7D91F9E3D3B0085A832 /* String+FilenameTests.swift */ = {isa = PBXFileReference; lastKnownFileType = sourcecode.swift; path = "String+FilenameTests.swift"; sourceTree = "<group>"; };
		EF2AFC9C228176C3008C921A /* UUID+Data.swift */ = {isa = PBXFileReference; lastKnownFileType = sourcecode.swift; path = "UUID+Data.swift"; sourceTree = "<group>"; };
		EF2AFC9E228179C2008C921A /* UUID+DataTests.swift */ = {isa = PBXFileReference; lastKnownFileType = sourcecode.swift; path = "UUID+DataTests.swift"; sourceTree = "<group>"; };
		EF638D7B2170EDF000344C8A /* EmojiOnlyStringTests.swift */ = {isa = PBXFileReference; fileEncoding = 4; lastKnownFileType = sourcecode.swift; path = EmojiOnlyStringTests.swift; sourceTree = "<group>"; };
		EFD003552179FABC008C20D3 /* StringLengthValidatorTests.swift */ = {isa = PBXFileReference; lastKnownFileType = sourcecode.swift; path = StringLengthValidatorTests.swift; sourceTree = "<group>"; };
		F15BDB1D20889772002F36E8 /* TearDownCapable.swift */ = {isa = PBXFileReference; fileEncoding = 4; lastKnownFileType = sourcecode.swift; path = TearDownCapable.swift; sourceTree = "<group>"; };
		F19E554C22AFDC8D005C792D /* String+ReadableHash.swift */ = {isa = PBXFileReference; lastKnownFileType = sourcecode.swift; path = "String+ReadableHash.swift"; sourceTree = "<group>"; };
		F19E55A722B3AAF3005C792D /* Data+ReadableHash.swift */ = {isa = PBXFileReference; lastKnownFileType = sourcecode.swift; path = "Data+ReadableHash.swift"; sourceTree = "<group>"; };
		F1E148C0207BAECF00F81833 /* ios-test-host.xcconfig */ = {isa = PBXFileReference; lastKnownFileType = text.xcconfig; path = "ios-test-host.xcconfig"; sourceTree = "<group>"; };
		F1E148C2207BAED000F81833 /* tests.xcconfig */ = {isa = PBXFileReference; lastKnownFileType = text.xcconfig; path = tests.xcconfig; sourceTree = "<group>"; };
		F1E148C4207BAED000F81833 /* project-debug.xcconfig */ = {isa = PBXFileReference; lastKnownFileType = text.xcconfig; path = "project-debug.xcconfig"; sourceTree = "<group>"; };
		F1E148C6207BAED000F81833 /* ios-test-target.xcconfig */ = {isa = PBXFileReference; lastKnownFileType = text.xcconfig; path = "ios-test-target.xcconfig"; sourceTree = "<group>"; };
		F1E148C7207BAED000F81833 /* project-common.xcconfig */ = {isa = PBXFileReference; lastKnownFileType = text.xcconfig; path = "project-common.xcconfig"; sourceTree = "<group>"; };
		F1E148CB207BAED000F81833 /* warnings.xcconfig */ = {isa = PBXFileReference; lastKnownFileType = text.xcconfig; path = warnings.xcconfig; sourceTree = "<group>"; };
		F1E148CC207BAED000F81833 /* project.xcconfig */ = {isa = PBXFileReference; lastKnownFileType = text.xcconfig; path = project.xcconfig; sourceTree = "<group>"; };
		F9C9A7881CAE9F900039E10C /* NSString+Normalization.h */ = {isa = PBXFileReference; fileEncoding = 4; lastKnownFileType = sourcecode.c.h; path = "NSString+Normalization.h"; sourceTree = "<group>"; };
		F9C9A78A1CAE9F9A0039E10C /* NSString+Normalization.m */ = {isa = PBXFileReference; fileEncoding = 4; lastKnownFileType = sourcecode.c.objc; path = "NSString+Normalization.m"; sourceTree = "<group>"; };
		F9C9A78C1CAEA00D0039E10C /* NSString_NormalizationTests.m */ = {isa = PBXFileReference; fileEncoding = 4; lastKnownFileType = sourcecode.c.objc; name = NSString_NormalizationTests.m; path = Source/NSString_NormalizationTests.m; sourceTree = "<group>"; };
		F9C9A7931CAEA7200039E10C /* ZMEncodedNSUUIDWithTimestamp.m */ = {isa = PBXFileReference; fileEncoding = 4; lastKnownFileType = sourcecode.c.objc; path = ZMEncodedNSUUIDWithTimestamp.m; sourceTree = "<group>"; };
		F9C9A7951CAEA72A0039E10C /* ZMEncodedNSUUIDWithTimestamp.h */ = {isa = PBXFileReference; fileEncoding = 4; lastKnownFileType = sourcecode.c.h; path = ZMEncodedNSUUIDWithTimestamp.h; sourceTree = "<group>"; };
		F9C9A7971CAEA83B0039E10C /* ZMEncodedNSUUIDWithTimestampTests.m */ = {isa = PBXFileReference; fileEncoding = 4; lastKnownFileType = sourcecode.c.objc; name = ZMEncodedNSUUIDWithTimestampTests.m; path = Source/ZMEncodedNSUUIDWithTimestampTests.m; sourceTree = "<group>"; };
		F9D381A01B70B91000E6E4EB /* ZMFunctionalTests.m */ = {isa = PBXFileReference; fileEncoding = 4; lastKnownFileType = sourcecode.c.objc; name = ZMFunctionalTests.m; path = Source/ZMFunctionalTests.m; sourceTree = "<group>"; };
		F9D381A11B70B91000E6E4EB /* ZMTimerTests.m */ = {isa = PBXFileReference; fileEncoding = 4; lastKnownFileType = sourcecode.c.objc; name = ZMTimerTests.m; path = Source/ZMTimerTests.m; sourceTree = "<group>"; };
		F9D381A21B70B91000E6E4EB /* WireUtilities-Tests.pch */ = {isa = PBXFileReference; fileEncoding = 4; lastKnownFileType = sourcecode.c.h; name = "WireUtilities-Tests.pch"; path = "Source/WireUtilities-Tests.pch"; sourceTree = "<group>"; };
		F9D381D81B70DF8400E6E4EB /* WireUtilities-ios-tests-Bridging-Header.h */ = {isa = PBXFileReference; lastKnownFileType = sourcecode.c.h; path = "WireUtilities-ios-tests-Bridging-Header.h"; sourceTree = "<group>"; };
/* End PBXFileReference section */

/* Begin PBXFrameworksBuildPhase section */
		09F028CB1B78BE2700BADDB6 /* Frameworks */ = {
			isa = PBXFrameworksBuildPhase;
			buildActionMask = 2147483647;
			files = (
				591B6E7E2C8B0A23009F8A7B /* WireTesting.framework in Frameworks */,
				F1D567B1207BA40C00CCDD77 /* WireUtilities.framework in Frameworks */,
			);
			runOnlyForDeploymentPostprocessing = 0;
		};
		3E88BD341B1F3EA300232589 /* Frameworks */ = {
			isa = PBXFrameworksBuildPhase;
			buildActionMask = 2147483647;
			files = (
				591B6E7A2C8B0A1B009F8A7B /* WireSystem.framework in Frameworks */,
				59B48C5A2C89CB1F00EA7999 /* WireFoundation in Frameworks */,
			);
			runOnlyForDeploymentPostprocessing = 0;
		};
		3E88BD401B1F3EA300232589 /* Frameworks */ = {
			isa = PBXFrameworksBuildPhase;
			buildActionMask = 2147483647;
			files = (
				591B6E7C2C8B0A1E009F8A7B /* WireUtilities.framework in Frameworks */,
			);
			runOnlyForDeploymentPostprocessing = 0;
		};
		598E86B02BF4D64000FC5438 /* Frameworks */ = {
			isa = PBXFrameworksBuildPhase;
			buildActionMask = 2147483647;
			files = (
				591B6E812C8B0A27009F8A7B /* WireUtilities.framework in Frameworks */,
			);
			runOnlyForDeploymentPostprocessing = 0;
		};
/* End PBXFrameworksBuildPhase section */

/* Begin PBXGroup section */
		091799791B7E2F0300E60DD9 /* Resources */ = {
			isa = PBXGroup;
			children = (
				A94DA32526BC5DE700CC626C /* animated.gif */,
				A94DA32626BC5DE700CC626C /* not_animated.gif */,
				544B2FFC1C1FF2DD00384477 /* data_to_hash.enc */,
				54D06C581BC81976005F0FBB /* android_image.encrypted */,
				54D06C5A1BC81983005F0FBB /* android_image.decrypted */,
				BF4A15CB1D47B8860051E8BA /* enterprise-production.xml */,
				BF4A15CD1D47BECC0051E8BA /* appstore-sandbox.xml */,
				BF4A15CF1D47BF360051E8BA /* enterprise-sandbox.xml */,
				877F50201E729CCF00894C90 /* excessive_diacritics.txt */,
			);
			path = Resources;
			sourceTree = "<group>";
		};
		09F028CF1B78BE2700BADDB6 /* WireUtilities-tests-host */ = {
			isa = PBXGroup;
			children = (
				09F028F61B78BEBB00BADDB6 /* WireUtilities-tests-host.entitlements */,
				09F028D41B78BE2700BADDB6 /* AppDelegate.h */,
				09F028D51B78BE2700BADDB6 /* AppDelegate.m */,
				09F028D71B78BE2700BADDB6 /* ViewController.h */,
				09F028D81B78BE2700BADDB6 /* ViewController.m */,
				09F028DA1B78BE2700BADDB6 /* Main.storyboard */,
				09F028DD1B78BE2700BADDB6 /* Images.xcassets */,
				09F028D01B78BE2700BADDB6 /* Supporting Files */,
			);
			path = "WireUtilities-tests-host";
			sourceTree = "<group>";
		};
		09F028D01B78BE2700BADDB6 /* Supporting Files */ = {
			isa = PBXGroup;
			children = (
				09F028D11B78BE2700BADDB6 /* Info.plist */,
				09F028D21B78BE2700BADDB6 /* main.m */,
			);
			name = "Supporting Files";
			sourceTree = "<group>";
		};
		3E88BD291B1F3E8400232589 = {
			isa = PBXGroup;
			children = (
				EE9AEC872BD158BC00F7853F /* WireUtilities.docc */,
				54BD49EE1D41FA1D006E29D1 /* README.md */,
				3E88BD3A1B1F3EA300232589 /* Source */,
				598E86B42BF4D64100FC5438 /* Support */,
				3E88BD471B1F3EA300232589 /* Tests */,
				3E88BD7C1B1F3F6700232589 /* Resources */,
				09F028CF1B78BE2700BADDB6 /* WireUtilities-tests-host */,
				3E88BE5E1B1F496600232589 /* Frameworks */,
				3E88BD391B1F3EA300232589 /* Products */,
			);
			indentWidth = 4;
			sourceTree = "<group>";
			tabWidth = 4;
			usesTabs = 0;
			wrapsLines = 1;
		};
		3E88BD391B1F3EA300232589 /* Products */ = {
			isa = PBXGroup;
			children = (
				3E88BD381B1F3EA300232589 /* WireUtilities.framework */,
				3E88BD431B1F3EA300232589 /* WireUtilities-Tests.xctest */,
				09F028CE1B78BE2700BADDB6 /* WireUtilities-tests-host.app */,
				598E86B32BF4D64000FC5438 /* WireUtilitiesSupport.framework */,
			);
			name = Products;
			sourceTree = "<group>";
		};
		3E88BD3A1B1F3EA300232589 /* Source */ = {
			isa = PBXGroup;
			children = (
				5915B95D2BF4C09700215817 /* Abstractions */,
				5915B94E2BF4ACCC00215817 /* UserDefaults */,
				A9A3B1EE24D9811B001AF38E /* Keychain */,
				871939C421D4D93600738968 /* ZMMobileProvisionParser.m */,
				54CA31141B74F2C400B820C0 /* Public */,
				F9C9A79F1CAEACB10039E10C /* Validation */,
				1623F8F42AF1278A004F0319 /* NSManagedObjectContext+DispatchGroups.swift */,
				D5D65A12207631A100D7F3C3 /* NSManagedObjectContext+PerformGrouped.swift */,
				163FB9051F2229DF00802AF4 /* DispatchGroupContext.swift */,
				546B178124192FB70091F4B3 /* ZMObjectValidationError.m */,
				F9C9A7931CAEA7200039E10C /* ZMEncodedNSUUIDWithTimestamp.m */,
				3E88BF661B1F693F00232589 /* NSData+ZMAdditions.m */,
				543B04A01BC6B693008C2912 /* NSData+ZMSCrypto.m */,
				3E88BF601B1F68DC00232589 /* NSOperationQueue+Helpers.m */,
				3E88BF3E1B1F66B100232589 /* NSUUID+Data.m */,
				F9C9A78A1CAE9F9A0039E10C /* NSString+Normalization.m */,
				3E88BE081B1F478200232589 /* ZMFunctional.m */,
				3E88BE121B1F478200232589 /* ZMTimer.m */,
				09F027C81B721D7300BADDB6 /* NSUserDefaults+SharedUserDefaults.m */,
				097E36C21B7B62150039CC4C /* NSLocale+Internal.m */,
				54181A4F1F594E4100155ABC /* FileManager+Move.swift */,
				54181A531F594F6B00155ABC /* FileManager+Protection.swift */,
				EECE922F1FFBC5540096387F /* FixedWidthInteger+Random.swift */,
				5EE020C4214A9FC5001669F0 /* ZMAtomicInteger.h */,
				5EE020C5214A9FC5001669F0 /* ZMAtomicInteger.m */,
				5E4BC1BB2189E6A400A8682E /* AnyProperty.swift */,
				16030DBF21AEA0FE00F8032E /* Array+PartitionByKeyPath.swift */,
				EE1E354121E7739400F1144B /* DarwinNotificationCenter.swift */,
				16B75F65222EDC5000DCAFF2 /* String+Stripping.swift */,
				632378692508D34D00AD4346 /* Array+Shift.swift */,
				EE16270F250BA12900D35062 /* VolatileData.swift */,
				A9C6EDE326B32E9D007F61C5 /* UTIHelper.swift */,
				63DFEAD029A3845600FCA830 /* DeveloperFlag.swift */,
				06CDC6F92A2F2B4B00EB518D /* TimeInterval+Units.swift */,
				636F70462A65AD7800E086B6 /* TimerManager.swift */,
				E9C337532ABC91DE0084ABCF /* Array+Cardinality.swift */,
			);
			path = Source;
			sourceTree = "<group>";
		};
		3E88BD471B1F3EA300232589 /* Tests */ = {
			isa = PBXGroup;
			children = (
				091799791B7E2F0300E60DD9 /* Resources */,
				F9D381A21B70B91000E6E4EB /* WireUtilities-Tests.pch */,
				F9D381D81B70DF8400E6E4EB /* WireUtilities-ios-tests-Bridging-Header.h */,
				F9D3819B1B70B8A700E6E4EB /* Source */,
			);
			path = Tests;
			sourceTree = "<group>";
		};
		3E88BD7C1B1F3F6700232589 /* Resources */ = {
			isa = PBXGroup;
			children = (
				54C1B0EE1B31A1E400CB8CF3 /* Configurations */,
				BF98AD6B1E92864E00026541 /* WireUtilities-Info.plist */,
				3E88BD7E1B1F3F8000232589 /* WireUtilities-Test-Info.plist */,
			);
			path = Resources;
			sourceTree = "<group>";
		};
		3E88BE5E1B1F496600232589 /* Frameworks */ = {
			isa = PBXGroup;
			children = (
				EE712FC7295487A8006EA7B3 /* WireSystem.framework */,
				EE98A0AD296EFBE60055E981 /* WireTesting.framework */,
			);
			name = Frameworks;
			sourceTree = "<group>";
		};
		546E84FA1B73DCA300532F17 /* zmc-config */ = {
			isa = PBXGroup;
			children = (
				F1E148C0207BAECF00F81833 /* ios-test-host.xcconfig */,
				F1E148C6207BAED000F81833 /* ios-test-target.xcconfig */,
				F1E148C7207BAED000F81833 /* project-common.xcconfig */,
				F1E148C4207BAED000F81833 /* project-debug.xcconfig */,
				F1E148CC207BAED000F81833 /* project.xcconfig */,
				F1E148C2207BAED000F81833 /* tests.xcconfig */,
				F1E148CB207BAED000F81833 /* warnings.xcconfig */,
			);
			path = "zmc-config";
			sourceTree = "<group>";
		};
		54C1B0EE1B31A1E400CB8CF3 /* Configurations */ = {
			isa = PBXGroup;
			children = (
				546E84FA1B73DCA300532F17 /* zmc-config */,
				54C1B0FB1B31A1E400CB8CF3 /* WireUtilities.xcconfig */,
				01461A3F2A60422B00C3C85E /* Developer-Flags.xcconfig */,
				54C1B1001B31A1E400CB8CF3 /* version.xcconfig */,
			);
			path = Configurations;
			sourceTree = "<group>";
		};
		54CA31141B74F2C400B820C0 /* Public */ = {
			isa = PBXGroup;
			children = (
				5966D8412BD7DF2500305BBC /* AccentColor */,
				E67995E92B6D403A0024BD81 /* NSSet+IsEmpty.swift */,
				A9CDCDBE237D98BF008A9BC6 /* UIColor */,
				EF18C7D11F9E37CA0085A832 /* String+Filename.swift */,
				F15BDB1D20889772002F36E8 /* TearDownCapable.swift */,
				BF3C1B0C20DA7270001CE126 /* Equatable+OneOf.swift */,
				546B1783241930830091F4B3 /* ZMObjectValidationError.h */,
				F9C9A7951CAEA72A0039E10C /* ZMEncodedNSUUIDWithTimestamp.h */,
				F9C9A7881CAE9F900039E10C /* NSString+Normalization.h */,
				54CA31281B74F36B00B820C0 /* WireUtilities.h */,
				54CA31161B74F36B00B820C0 /* NSData+ZMAdditions.h */,
				543B049C1BC6B5FA008C2912 /* NSData+ZMSCrypto.h */,
				54CA31181B74F36B00B820C0 /* NSOperationQueue+Helpers.h */,
				54CA311C1B74F36B00B820C0 /* NSUserDefaults+SharedUserDefaults.h */,
				54CA311D1B74F36B00B820C0 /* NSUUID+Data.h */,
				54CA31241B74F36B00B820C0 /* ZMFunctional.h */,
				54CA31271B74F36B00B820C0 /* ZMTimer.h */,
				596C4DCD2BE0F95D00F63E61 /* NSManagedObjectContext+GroupQueue.swift */,
				097E36C41B7B631C0039CC4C /* NSLocale+Internal.h */,
				BF3A7A5F1D8AA9B30034FF40 /* OptionalComparison.swift */,
				54CA311F1B74F36B00B820C0 /* SwiftDebugging.swift */,
				54CA31201B74F36B00B820C0 /* UnownedObject.swift */,
				54C388A71C4D5A3A00A55C79 /* NSUUID+Type1.swift */,
				BFA2F03520C9480A00EBE97C /* FunctionOperators.swift */,
				BF3493F31EC362D400B0C314 /* Iterator+Containment.swift */,
				BFBAE9DA1E01A8F2003FCE49 /* String+Emoji.swift */,
				5E4BC1C5218C830500A8682E /* String+Spaces.swift */,
				F19E554C22AFDC8D005C792D /* String+ReadableHash.swift */,
				A94DA30726BC239400CC626C /* Data+Image.swift */,
				F19E55A722B3AAF3005C792D /* Data+ReadableHash.swift */,
				870FFA811D82B73B007E9806 /* Data+ZMSCrypto.swift */,
				877F501C1E719B2B00894C90 /* String+ExtremeCombiningCharacters.swift */,
				163FB9071F22302C00802AF4 /* DispatchGroupQueue.swift */,
				871939C221D4D92900738968 /* ZMMobileProvisionParser.h */,
				16D964DB1F79454000390417 /* SelfUnregisteringNotificationCenterToken.swift */,
				8735AE6E2035E3BC00DCE66E /* StringLengthValidator.swift */,
				EF2AFC9C228176C3008C921A /* UUID+Data.swift */,
				067BB07025068D6500946EC8 /* String+HexDecodedData.swift */,
				EE5316432A13B61200A9E0B1 /* PrivateUserDefaults.swift */,
				EEAB73832A31CE4100EAB4E5 /* Data+Bytes.swift */,
				EEAB73852A31F50F00EAB4E5 /* String+Base64.swift */,
				EEBFE03D2A3AE58E001F1060 /* String+Random.swift */,
				E6C4B37A2B68EFD6008BF384 /* NSString+Random.swift */,
				2577CB642B18D596007D3443 /* String+Clipping.swift */,
			);
			path = Public;
			sourceTree = "<group>";
		};
		5915B94E2BF4ACCC00215817 /* UserDefaults */ = {
			isa = PBXGroup;
			children = (
				5915B94F2BF4ACDC00215817 /* NativelySupportedUserDefaultsKey.swift */,
				5915B9512BF4AF2000215817 /* UserDefaults+NativelySupportedKey.swift */,
			);
			path = UserDefaults;
			sourceTree = "<group>";
		};
		5915B95D2BF4C09700215817 /* Abstractions */ = {
			isa = PBXGroup;
			children = (
				5915B9602BF4C19A00215817 /* UserNotificationCenter */,
			);
			path = Abstractions;
			sourceTree = "<group>";
		};
		5915B9602BF4C19A00215817 /* UserNotificationCenter */ = {
			isa = PBXGroup;
			children = (
				5915B95E2BF4C0B400215817 /* UserNotificationCenterAbstraction.swift */,
				5915B9612BF4C1AD00215817 /* UserNotificationCenterWrapper.swift */,
			);
			path = UserNotificationCenter;
			sourceTree = "<group>";
		};
		5966D8412BD7DF2500305BBC /* AccentColor */ = {
			isa = PBXGroup;
			children = (
				5966D8422BD7DF3100305BBC /* ZMAccentColor.swift */,
				59E3C25D2BD8094100C95BD7 /* ZMAccentColor.h */,
			);
			path = AccentColor;
			sourceTree = "<group>";
		};
		598E86B42BF4D64100FC5438 /* Support */ = {
			isa = PBXGroup;
			children = (
				598E86C62BF4D77200FC5438 /* Sourcery */,
				598E86B52BF4D64100FC5438 /* WireUtilitiesSupport.h */,
			);
			path = Support;
			sourceTree = "<group>";
		};
		598E86C32BF4D77200FC5438 /* generated */ = {
			isa = PBXGroup;
			children = (
				598E86C22BF4D77200FC5438 /* AutoMockable.generated.swift */,
			);
			path = generated;
			sourceTree = "<group>";
		};
		598E86C62BF4D77200FC5438 /* Sourcery */ = {
			isa = PBXGroup;
			children = (
				59F654242BF83D1100E521E0 /* MockUserNotificationCenterAbstraction.swift */,
				598E86C32BF4D77200FC5438 /* generated */,
				598E86C42BF4D77200FC5438 /* AutoMockable.stencil */,
				598E86C52BF4D77200FC5438 /* config.yml */,
			);
			path = Sourcery;
			sourceTree = "<group>";
		};
		A9A3B1EE24D9811B001AF38E /* Keychain */ = {
			isa = PBXGroup;
			children = (
				A9A3B1EF24D9814D001AF38E /* Keychain.swift */,
			);
			path = Keychain;
			sourceTree = "<group>";
		};
		A9CDCDBE237D98BF008A9BC6 /* UIColor */ = {
			isa = PBXGroup;
			children = (
				A9CDCDC5237D9A6E008A9BC6 /* UIColor+Equatable.swift */,
				A9CDCDC3237D9A14008A9BC6 /* UIColor+Mixing.swift */,
				A9CDCDC1237D9927008A9BC6 /* UIColor+Hex.swift */,
			);
			path = UIColor;
			sourceTree = "<group>";
		};
		A9CDCDC7237D9ABD008A9BC6 /* UIColor */ = {
			isa = PBXGroup;
			children = (
				A9CDCDC8237D9AE3008A9BC6 /* ColorComponentsTests.swift */,
				A9CDCDC9237D9AE3008A9BC6 /* UIColor+MixingTests.swift */,
			);
			path = UIColor;
			sourceTree = "<group>";
		};
		E6C4B37C2B6A895C008BF384 /* Public */ = {
			isa = PBXGroup;
			children = (
				E6C4B37D2B6A896E008BF384 /* StringRandomTests.swift */,
				5966D83D2BD6C20700305BBC /* AccentColorTests.swift */,
			);
			path = Public;
			sourceTree = "<group>";
		};
		F9C9A79F1CAEACB10039E10C /* Validation */ = {
			isa = PBXGroup;
			children = (
				7C8BFFE022FC612900B3C8A5 /* ZMPropertyValidator.swift */,
				7C8BFFE422FD611700B3C8A5 /* ZMEmailAddressValidator.swift */,
				7C8BFFE622FD612900B3C8A5 /* ZMPhoneNumberValidator.swift */,
				87ECBDD41E78457C00596836 /* ExtremeCombiningCharactersValidator.swift */,
			);
			path = Validation;
			sourceTree = "<group>";
		};
		F9C9A7BE1CAEAFE10039E10C /* Validation */ = {
			isa = PBXGroup;
			children = (
				EFD003552179FABC008C20D3 /* StringLengthValidatorTests.swift */,
				7C358077231E5D9300D994FD /* ZMEmailAddressValidatorTests.m */,
				7C35807C231E5ED300D994FD /* ZMPhoneNumberValidatorTests.m */,
			);
			name = Validation;
			path = Source/Validation;
			sourceTree = "<group>";
		};
		F9D3819B1B70B8A700E6E4EB /* Source */ = {
			isa = PBXGroup;
			children = (
				E6C4B37C2B6A895C008BF384 /* Public */,
				EE162711250BA6E600D35062 /* VolatileDataTests.swift */,
				A9CDCDC7237D9ABD008A9BC6 /* UIColor */,
				F9C9A7BE1CAEAFE10039E10C /* Validation */,
				EECE48C61FFBE45D0015BAE8 /* FixedWidthInteger_RandomTests.swift */,
				871939C621D4D99C00738968 /* ZMMobileProvisionParserTests.m */,
				F9C9A7971CAEA83B0039E10C /* ZMEncodedNSUUIDWithTimestampTests.m */,
				F9C9A78C1CAEA00D0039E10C /* NSString_NormalizationTests.m */,
				546E8A4B1B74FF8F009EBA02 /* NSData+ZMAdditionsTests.m */,
				546E8A4F1B750146009EBA02 /* NSOperationQueue+HelpersTests.m */,
				09F027CD1B721D8300BADDB6 /* NSUserDefaults+SharedUserDefaultsTests.m */,
				546E8A521B7501D0009EBA02 /* NSUUID+DataTests.m */,
				F9D381A01B70B91000E6E4EB /* ZMFunctionalTests.m */,
				F9D381A11B70B91000E6E4EB /* ZMTimerTests.m */,
				546E8A581B750384009EBA02 /* NSManagedObjectContext+WireUtilitiesTests.m */,
				D56A2D49207E408C00DB59F5 /* NSManagedObjectContext+SwiftTests.swift */,
				163FB90B1F25EA0B00802AF4 /* DispatchGroupContextTests.swift */,
				168B158B1F25F67600AB3C44 /* DispatchGroupQueueTests.swift */,
				BF3C1B0E20DA7289001CE126 /* Equatable+OneOfTests.swift */,
				871E12341C4FEED200862958 /* UnownedNSObjectTests.swift */,
				546E8A611B75045E009EBA02 /* UnownedObjectTests.swift */,
				BF3A7A611D8AAB8A0034FF40 /* OptionalComparisonTests.swift */,
				54FA8E811BC6CC3400E42980 /* NSData+ZMSCryptoTests.swift */,
				BFA2F03720C9484E00EBE97C /* FunctionOperatorTests.swift */,
				54C388A91C4D5AF600A55C79 /* NSUUID+Type1Tests.swift */,
				BFBAE9DC1E01A930003FCE49 /* String+EmojiTests.swift */,
				EF638D7B2170EDF000344C8A /* EmojiOnlyStringTests.swift */,
				BF3493F51EC36A6400B0C314 /* Iterator+ContainmentTests.swift */,
				877F501E1E71B69C00894C90 /* String+ExtremeCombiningCharactersTests.swift */,
				EF18C7D91F9E3D3B0085A832 /* String+FilenameTests.swift */,
				54181A511F594E6F00155ABC /* FileManager+MoveTests.swift */,
				54181A571F59516600155ABC /* FileManager+ProtectionTests.swift */,
				5E0A1FFA2105DE2100949B3E /* MapKeyPathTests.swift */,
				5E7C6CBF214AA197004C30B5 /* AtomicIntegerTests.swift */,
				5E4BC1BD2189EA3900A8682E /* AnyPropertyTests.swift */,
				16030DC121AEA14100F8032E /* ArrayPartitionByKeyPathTests.swift */,
				EE1E357321E796F100F1144B /* DarwinNotificationCenterTests.swift */,
				16B75F67222EE3A000DCAFF2 /* String+StrippingTests.swift */,
				EF2AFC9E228179C2008C921A /* UUID+DataTests.swift */,
				6323786B2508D51C00AD4346 /* ArrayShiftTests.swift */,
				A98EC2A626B8169700D10C80 /* UTIHelperTests.swift */,
				A94DA31526BC256E00CC626C /* NSData+ImageTests.swift */,
				EEB121AB2A1759F300E74D39 /* PrivateUserDefaultsTests.swift */,
				59E3C25B2BD8053000C95BD7 /* ZMAccentColorTests.swift */,
			);
			name = Source;
			sourceTree = "<group>";
		};
/* End PBXGroup section */

/* Begin PBXHeadersBuildPhase section */
		3E88BD351B1F3EA300232589 /* Headers */ = {
			isa = PBXHeadersBuildPhase;
			buildActionMask = 2147483647;
			files = (
				097E36C51B7B631C0039CC4C /* NSLocale+Internal.h in Headers */,
				54CA314F1B74F36B00B820C0 /* WireUtilities.h in Headers */,
				543B049E1BC6B5FA008C2912 /* NSData+ZMSCrypto.h in Headers */,
				54CA31471B74F36B00B820C0 /* ZMFunctional.h in Headers */,
				F9C9A7891CAE9F900039E10C /* NSString+Normalization.h in Headers */,
				546B1784241930830091F4B3 /* ZMObjectValidationError.h in Headers */,
				54CA314D1B74F36B00B820C0 /* ZMTimer.h in Headers */,
				54CA31371B74F36B00B820C0 /* NSUserDefaults+SharedUserDefaults.h in Headers */,
				871939C321D4D92900738968 /* ZMMobileProvisionParser.h in Headers */,
				54CA312F1B74F36B00B820C0 /* NSOperationQueue+Helpers.h in Headers */,
				59E3C25E2BD8094900C95BD7 /* ZMAccentColor.h in Headers */,
				5EE020C6214A9FC5001669F0 /* ZMAtomicInteger.h in Headers */,
				54CA312B1B74F36B00B820C0 /* NSData+ZMAdditions.h in Headers */,
				F9D381B61B70B95A00E6E4EB /* WireUtilities-Tests.pch in Headers */,
				F9C9A7961CAEA72A0039E10C /* ZMEncodedNSUUIDWithTimestamp.h in Headers */,
				54CA31391B74F36B00B820C0 /* NSUUID+Data.h in Headers */,
			);
			runOnlyForDeploymentPostprocessing = 0;
		};
		598E86AE2BF4D64000FC5438 /* Headers */ = {
			isa = PBXHeadersBuildPhase;
			buildActionMask = 2147483647;
			files = (
				598E86B62BF4D64100FC5438 /* WireUtilitiesSupport.h in Headers */,
			);
			runOnlyForDeploymentPostprocessing = 0;
		};
/* End PBXHeadersBuildPhase section */

/* Begin PBXNativeTarget section */
		09F028CD1B78BE2700BADDB6 /* WireUtilities-tests-host */ = {
			isa = PBXNativeTarget;
			buildConfigurationList = 09F028F21B78BE2800BADDB6 /* Build configuration list for PBXNativeTarget "WireUtilities-tests-host" */;
			buildPhases = (
				09F028CA1B78BE2700BADDB6 /* Sources */,
				09F028CB1B78BE2700BADDB6 /* Frameworks */,
				09F028CC1B78BE2700BADDB6 /* Resources */,
			);
			buildRules = (
			);
			dependencies = (
				F1D567B3207BA4CF00CCDD77 /* PBXTargetDependency */,
			);
			name = "WireUtilities-tests-host";
			productName = "WireUtilities-tests-host";
			productReference = 09F028CE1B78BE2700BADDB6 /* WireUtilities-tests-host.app */;
			productType = "com.apple.product-type.application";
		};
		3E88BD371B1F3EA300232589 /* WireUtilities */ = {
			isa = PBXNativeTarget;
			buildConfigurationList = 3E88BD4C1B1F3EA300232589 /* Build configuration list for PBXNativeTarget "WireUtilities" */;
			buildPhases = (
				3E88BD351B1F3EA300232589 /* Headers */,
				3E88BD331B1F3EA300232589 /* Sources */,
				3E88BD341B1F3EA300232589 /* Frameworks */,
				3E88BD361B1F3EA300232589 /* Resources */,
<<<<<<< HEAD
				59D588832C7CD83D00CAFA0F /* Embed Frameworks */,
				59AB81822C7CAB1500A18B37 /* Embed Frameworks */,
=======
>>>>>>> 3d4ac5b1
			);
			buildRules = (
			);
			dependencies = (
			);
			name = WireUtilities;
			packageProductDependencies = (
				59B48C592C89CB1F00EA7999 /* WireFoundation */,
			);
			productName = WireUtilities;
			productReference = 3E88BD381B1F3EA300232589 /* WireUtilities.framework */;
			productType = "com.apple.product-type.framework";
		};
		3E88BD421B1F3EA300232589 /* WireUtilities-Tests */ = {
			isa = PBXNativeTarget;
			buildConfigurationList = 3E88BD4F1B1F3EA300232589 /* Build configuration list for PBXNativeTarget "WireUtilities-Tests" */;
			buildPhases = (
				3E88BD3F1B1F3EA300232589 /* Sources */,
				3E88BD401B1F3EA300232589 /* Frameworks */,
				3E88BD411B1F3EA300232589 /* Resources */,
<<<<<<< HEAD
				59D588872C7CD98800CAFA0F /* Embed Frameworks */,
				59AB81862C7CAB8200A18B37 /* Embed Frameworks */,
=======
>>>>>>> 3d4ac5b1
			);
			buildRules = (
			);
			dependencies = (
				540EF2841EFD14AA00C6C6B5 /* PBXTargetDependency */,
				3E88BD461B1F3EA300232589 /* PBXTargetDependency */,
			);
			name = "WireUtilities-Tests";
			packageProductDependencies = (
			);
			productName = WireUtilitiesTests;
			productReference = 3E88BD431B1F3EA300232589 /* WireUtilities-Tests.xctest */;
			productType = "com.apple.product-type.bundle.unit-test";
		};
		598E86B22BF4D64000FC5438 /* WireUtilitiesSupport */ = {
			isa = PBXNativeTarget;
			buildConfigurationList = 598E86B92BF4D64100FC5438 /* Build configuration list for PBXNativeTarget "WireUtilitiesSupport" */;
			buildPhases = (
				598E86C12BF4D71200FC5438 /* Run Sourcery */,
				598E86AE2BF4D64000FC5438 /* Headers */,
				598E86AF2BF4D64000FC5438 /* Sources */,
				598E86B02BF4D64000FC5438 /* Frameworks */,
				598E86B12BF4D64000FC5438 /* Resources */,
			);
			buildRules = (
			);
			dependencies = (
				598E86BD2BF4D6A900FC5438 /* PBXTargetDependency */,
			);
			name = WireUtilitiesSupport;
			productName = Support;
			productReference = 598E86B32BF4D64000FC5438 /* WireUtilitiesSupport.framework */;
			productType = "com.apple.product-type.framework";
		};
/* End PBXNativeTarget section */

/* Begin PBXProject section */
		3E88BD2A1B1F3E8400232589 /* Project object */ = {
			isa = PBXProject;
			attributes = {
				LastSwiftUpdateCheck = 0700;
				LastUpgradeCheck = 1310;
				TargetAttributes = {
					09F028CD1B78BE2700BADDB6 = {
						CreatedOnToolsVersion = 6.4;
						DevelopmentTeam = W5KEQBF9B5;
						SystemCapabilities = {
							com.apple.ApplicationGroups.iOS = {
								enabled = 1;
							};
						};
					};
					3E88BD371B1F3EA300232589 = {
						CreatedOnToolsVersion = 6.3.2;
						DevelopmentTeam = W5KEQBF9B5;
						LastSwiftMigration = 1020;
					};
					3E88BD421B1F3EA300232589 = {
						CreatedOnToolsVersion = 6.3.2;
						LastSwiftMigration = 1020;
						TestTargetID = 09F028CD1B78BE2700BADDB6;
					};
					598E86B22BF4D64000FC5438 = {
						CreatedOnToolsVersion = 15.3;
					};
				};
			};
			buildConfigurationList = 3E88BD2D1B1F3E8400232589 /* Build configuration list for PBXProject "WireUtilities" */;
			compatibilityVersion = "Xcode 3.2";
			developmentRegion = en;
			hasScannedForEncodings = 0;
			knownRegions = (
				en,
				Base,
			);
			mainGroup = 3E88BD291B1F3E8400232589;
			productRefGroup = 3E88BD391B1F3EA300232589 /* Products */;
			projectDirPath = "";
			projectRoot = "";
			targets = (
				3E88BD371B1F3EA300232589 /* WireUtilities */,
				3E88BD421B1F3EA300232589 /* WireUtilities-Tests */,
				09F028CD1B78BE2700BADDB6 /* WireUtilities-tests-host */,
				598E86B22BF4D64000FC5438 /* WireUtilitiesSupport */,
			);
		};
/* End PBXProject section */

/* Begin PBXResourcesBuildPhase section */
		09F028CC1B78BE2700BADDB6 /* Resources */ = {
			isa = PBXResourcesBuildPhase;
			buildActionMask = 2147483647;
			files = (
				09F028DC1B78BE2700BADDB6 /* Main.storyboard in Resources */,
				09F028DE1B78BE2700BADDB6 /* Images.xcassets in Resources */,
			);
			runOnlyForDeploymentPostprocessing = 0;
		};
		3E88BD361B1F3EA300232589 /* Resources */ = {
			isa = PBXResourcesBuildPhase;
			buildActionMask = 2147483647;
			files = (
			);
			runOnlyForDeploymentPostprocessing = 0;
		};
		3E88BD411B1F3EA300232589 /* Resources */ = {
			isa = PBXResourcesBuildPhase;
			buildActionMask = 2147483647;
			files = (
				BF4A15CE1D47BECC0051E8BA /* appstore-sandbox.xml in Resources */,
				BF4A15D01D47BF360051E8BA /* enterprise-sandbox.xml in Resources */,
				54D06C5C1BC81AFF005F0FBB /* android_image.encrypted in Resources */,
				A94DA32726BC5DE700CC626C /* animated.gif in Resources */,
				544B2FFE1C1FF79500384477 /* data_to_hash.enc in Resources */,
				A94DA32826BC5DE700CC626C /* not_animated.gif in Resources */,
				877F50211E729CCF00894C90 /* excessive_diacritics.txt in Resources */,
				BF4A15CC1D47B8860051E8BA /* enterprise-production.xml in Resources */,
				54D06C5D1BC81B03005F0FBB /* android_image.decrypted in Resources */,
			);
			runOnlyForDeploymentPostprocessing = 0;
		};
		598E86B12BF4D64000FC5438 /* Resources */ = {
			isa = PBXResourcesBuildPhase;
			buildActionMask = 2147483647;
			files = (
			);
			runOnlyForDeploymentPostprocessing = 0;
		};
/* End PBXResourcesBuildPhase section */

/* Begin PBXShellScriptBuildPhase section */
		598E86C12BF4D71200FC5438 /* Run Sourcery */ = {
			isa = PBXShellScriptBuildPhase;
			alwaysOutOfDate = 1;
			buildActionMask = 2147483647;
			files = (
			);
			inputFileListPaths = (
			);
			inputPaths = (
			);
			name = "Run Sourcery";
			outputFileListPaths = (
			);
			outputPaths = (
			);
			runOnlyForDeploymentPostprocessing = 0;
			shellPath = /bin/sh;
			shellScript = "../scripts/run-sourcery.sh --config ./Support/Sourcery/config.yml\n";
		};
/* End PBXShellScriptBuildPhase section */

/* Begin PBXSourcesBuildPhase section */
		09F028CA1B78BE2700BADDB6 /* Sources */ = {
			isa = PBXSourcesBuildPhase;
			buildActionMask = 2147483647;
			files = (
				09F028D91B78BE2700BADDB6 /* ViewController.m in Sources */,
				09F028D61B78BE2700BADDB6 /* AppDelegate.m in Sources */,
				09F028D31B78BE2700BADDB6 /* main.m in Sources */,
			);
			runOnlyForDeploymentPostprocessing = 0;
		};
		3E88BD331B1F3EA300232589 /* Sources */ = {
			isa = PBXSourcesBuildPhase;
			buildActionMask = 2147483647;
			files = (
				877F501D1E719B2B00894C90 /* String+ExtremeCombiningCharacters.swift in Sources */,
				E67995EA2B6D403A0024BD81 /* NSSet+IsEmpty.swift in Sources */,
				5915B9502BF4ACDC00215817 /* NativelySupportedUserDefaultsKey.swift in Sources */,
				3E88BE411B1F478200232589 /* ZMFunctional.m in Sources */,
				16030DC021AEA0FE00F8032E /* Array+PartitionByKeyPath.swift in Sources */,
				EE162710250BA12900D35062 /* VolatileData.swift in Sources */,
				7C8BFFE122FC612900B3C8A5 /* ZMPropertyValidator.swift in Sources */,
				EEAB73842A31CE4100EAB4E5 /* Data+Bytes.swift in Sources */,
				3E88BF6B1B1F693F00232589 /* NSData+ZMAdditions.m in Sources */,
				EEBFE03E2A3AE58E001F1060 /* String+Random.swift in Sources */,
				54C388A81C4D5A3B00A55C79 /* NSUUID+Type1.swift in Sources */,
				EF2AFC9D228176C3008C921A /* UUID+Data.swift in Sources */,
				BFA2F03620C9480A00EBE97C /* FunctionOperators.swift in Sources */,
				54CA313D1B74F36B00B820C0 /* SwiftDebugging.swift in Sources */,
				EECE92301FFBC5540096387F /* FixedWidthInteger+Random.swift in Sources */,
				636F70472A65AD7900E086B6 /* TimerManager.swift in Sources */,
				3E88BF451B1F66B100232589 /* NSUUID+Data.m in Sources */,
				5E4BC1BC2189E6A400A8682E /* AnyProperty.swift in Sources */,
				7C8BFFE722FD612900B3C8A5 /* ZMPhoneNumberValidator.swift in Sources */,
				63DFEAD129A3845600FCA830 /* DeveloperFlag.swift in Sources */,
				5915B9522BF4AF2000215817 /* UserDefaults+NativelySupportedKey.swift in Sources */,
				D5D65A13207631A100D7F3C3 /* NSManagedObjectContext+PerformGrouped.swift in Sources */,
				A9CDCDC4237D9A14008A9BC6 /* UIColor+Mixing.swift in Sources */,
				87ECBDD51E78457C00596836 /* ExtremeCombiningCharactersValidator.swift in Sources */,
				16B75F66222EDC5000DCAFF2 /* String+Stripping.swift in Sources */,
				F15BDB1E20889773002F36E8 /* TearDownCapable.swift in Sources */,
				EF18C7D21F9E37CA0085A832 /* String+Filename.swift in Sources */,
				596C4DCE2BE0F95D00F63E61 /* NSManagedObjectContext+GroupQueue.swift in Sources */,
				54181A541F594F6B00155ABC /* FileManager+Protection.swift in Sources */,
				A9A3B1F024D9814D001AF38E /* Keychain.swift in Sources */,
				7C8BFFE522FD611700B3C8A5 /* ZMEmailAddressValidator.swift in Sources */,
				2577CB652B18D596007D3443 /* String+Clipping.swift in Sources */,
				A9C6EDE426B32E9D007F61C5 /* UTIHelper.swift in Sources */,
				5915B95F2BF4C0B400215817 /* UserNotificationCenterAbstraction.swift in Sources */,
				097E36C31B7B62150039CC4C /* NSLocale+Internal.m in Sources */,
				F19E55A822B3AAF3005C792D /* Data+ReadableHash.swift in Sources */,
				BF3A7A601D8AA9B30034FF40 /* OptionalComparison.swift in Sources */,
				BFBAE9DB1E01A8F2003FCE49 /* String+Emoji.swift in Sources */,
				5915B9622BF4C1AD00215817 /* UserNotificationCenterWrapper.swift in Sources */,
				F19E554D22AFDC8D005C792D /* String+ReadableHash.swift in Sources */,
				F9C9A7941CAEA7200039E10C /* ZMEncodedNSUUIDWithTimestamp.m in Sources */,
				EE5316442A13B61200A9E0B1 /* PrivateUserDefaults.swift in Sources */,
				1623F8F52AF1278A004F0319 /* NSManagedObjectContext+DispatchGroups.swift in Sources */,
				BF3C1B0D20DA7270001CE126 /* Equatable+OneOf.swift in Sources */,
				067BB07125068D6500946EC8 /* String+HexDecodedData.swift in Sources */,
				A94DA30826BC239400CC626C /* Data+Image.swift in Sources */,
				3E88BF631B1F68DC00232589 /* NSOperationQueue+Helpers.m in Sources */,
				EE9AEC882BD158BC00F7853F /* WireUtilities.docc in Sources */,
				546B178224192FB70091F4B3 /* ZMObjectValidationError.m in Sources */,
				54CA313F1B74F36B00B820C0 /* UnownedObject.swift in Sources */,
				3E88BE551B1F478200232589 /* ZMTimer.m in Sources */,
				54181A501F594E4100155ABC /* FileManager+Move.swift in Sources */,
				06CDC6FA2A2F2B4B00EB518D /* TimeInterval+Units.swift in Sources */,
				09F027CB1B721D7300BADDB6 /* NSUserDefaults+SharedUserDefaults.m in Sources */,
				543B04A11BC6B693008C2912 /* NSData+ZMSCrypto.m in Sources */,
				EEAB73862A31F50F00EAB4E5 /* String+Base64.swift in Sources */,
				5EE020C7214A9FC5001669F0 /* ZMAtomicInteger.m in Sources */,
				6323786A2508D34D00AD4346 /* Array+Shift.swift in Sources */,
				E6C4B37B2B68EFD6008BF384 /* NSString+Random.swift in Sources */,
				163FB9081F22302C00802AF4 /* DispatchGroupQueue.swift in Sources */,
				5E4BC1C6218C830500A8682E /* String+Spaces.swift in Sources */,
				871939C521D4D93600738968 /* ZMMobileProvisionParser.m in Sources */,
				BF3493F41EC362D400B0C314 /* Iterator+Containment.swift in Sources */,
				F9C9A78B1CAE9F9A0039E10C /* NSString+Normalization.m in Sources */,
				163FB9061F2229DF00802AF4 /* DispatchGroupContext.swift in Sources */,
				5966D8432BD7DF3100305BBC /* ZMAccentColor.swift in Sources */,
				16D964DC1F79454000390417 /* SelfUnregisteringNotificationCenterToken.swift in Sources */,
				870FFA821D82B73B007E9806 /* Data+ZMSCrypto.swift in Sources */,
				E9C337542ABC91DE0084ABCF /* Array+Cardinality.swift in Sources */,
				A9CDCDC2237D9928008A9BC6 /* UIColor+Hex.swift in Sources */,
				8735AE6F2035E3BC00DCE66E /* StringLengthValidator.swift in Sources */,
				EE1E354221E7739400F1144B /* DarwinNotificationCenter.swift in Sources */,
				A9CDCDC6237D9A6E008A9BC6 /* UIColor+Equatable.swift in Sources */,
			);
			runOnlyForDeploymentPostprocessing = 0;
		};
		3E88BD3F1B1F3EA300232589 /* Sources */ = {
			isa = PBXSourcesBuildPhase;
			buildActionMask = 2147483647;
			files = (
				BF3493F61EC36A6400B0C314 /* Iterator+ContainmentTests.swift in Sources */,
				EF2AFCA022817AC0008C921A /* UUID+DataTests.swift in Sources */,
				F9D381AE1B70B93800E6E4EB /* ZMTimerTests.m in Sources */,
				168B158C1F25F67600AB3C44 /* DispatchGroupQueueTests.swift in Sources */,
				54181A581F59516600155ABC /* FileManager+ProtectionTests.swift in Sources */,
				871939C821D4D9B000738968 /* ZMMobileProvisionParserTests.m in Sources */,
				EECE48C71FFBE45D0015BAE8 /* FixedWidthInteger_RandomTests.swift in Sources */,
				59E3C25C2BD8053000C95BD7 /* ZMAccentColorTests.swift in Sources */,
				6323786C2508D51C00AD4346 /* ArrayShiftTests.swift in Sources */,
				546E8A591B750384009EBA02 /* NSManagedObjectContext+WireUtilitiesTests.m in Sources */,
				BF3C1B1020DA7339001CE126 /* Equatable+OneOfTests.swift in Sources */,
				EE1E357421E796F100F1144B /* DarwinNotificationCenterTests.swift in Sources */,
				E6C4B37E2B6A896E008BF384 /* StringRandomTests.swift in Sources */,
				16B75F68222EE3A000DCAFF2 /* String+StrippingTests.swift in Sources */,
				7C35807F231E5F5B00D994FD /* ZMPhoneNumberValidatorTests.m in Sources */,
				546E8A4C1B74FF8F009EBA02 /* NSData+ZMAdditionsTests.m in Sources */,
				872633E81D929C28008B69D8 /* OptionalComparisonTests.swift in Sources */,
				7C35807A231E5DA000D994FD /* ZMEmailAddressValidatorTests.m in Sources */,
				5E0A1FFC2105DE2700949B3E /* MapKeyPathTests.swift in Sources */,
				EFC0C7B021772E6200380C4B /* EmojiOnlyStringTests.swift in Sources */,
				16030DC221AEA14100F8032E /* ArrayPartitionByKeyPathTests.swift in Sources */,
				F9C9A78E1CAEA0110039E10C /* NSString_NormalizationTests.m in Sources */,
				BFBAE9DD1E01A930003FCE49 /* String+EmojiTests.swift in Sources */,
				871E12351C4FEED200862958 /* UnownedNSObjectTests.swift in Sources */,
				F9D381B01B70B94300E6E4EB /* ZMFunctionalTests.m in Sources */,
				BFA2F03920C9490500EBE97C /* FunctionOperatorTests.swift in Sources */,
				A98EC2A726B8169700D10C80 /* UTIHelperTests.swift in Sources */,
				54FA8E821BC6CC3400E42980 /* NSData+ZMSCryptoTests.swift in Sources */,
				5966D83E2BD6C20700305BBC /* AccentColorTests.swift in Sources */,
				EE162712250BA6E600D35062 /* VolatileDataTests.swift in Sources */,
				877F501F1E71B69C00894C90 /* String+ExtremeCombiningCharactersTests.swift in Sources */,
				54181A521F594E6F00155ABC /* FileManager+MoveTests.swift in Sources */,
				546E8A501B750146009EBA02 /* NSOperationQueue+HelpersTests.m in Sources */,
				EEB121AC2A1759F300E74D39 /* PrivateUserDefaultsTests.swift in Sources */,
				A94DA31626BC256E00CC626C /* NSData+ImageTests.swift in Sources */,
				A9CDCDCB237D9AE3008A9BC6 /* UIColor+MixingTests.swift in Sources */,
				F9C9A7991CAEA8400039E10C /* ZMEncodedNSUUIDWithTimestampTests.m in Sources */,
				5E4BC1BE2189EA3900A8682E /* AnyPropertyTests.swift in Sources */,
				A9CDCDCA237D9AE3008A9BC6 /* ColorComponentsTests.swift in Sources */,
				EFD003562179FABC008C20D3 /* StringLengthValidatorTests.swift in Sources */,
				54C388AA1C4D5AF600A55C79 /* NSUUID+Type1Tests.swift in Sources */,
				546E8A531B7501D0009EBA02 /* NSUUID+DataTests.m in Sources */,
				5E7C6CC1214AA1A2004C30B5 /* AtomicIntegerTests.swift in Sources */,
				546E8A621B75045E009EBA02 /* UnownedObjectTests.swift in Sources */,
				D56A2D4A207E408C00DB59F5 /* NSManagedObjectContext+SwiftTests.swift in Sources */,
				163FB90C1F25EA0B00802AF4 /* DispatchGroupContextTests.swift in Sources */,
				EF18C7DA1F9E3D3B0085A832 /* String+FilenameTests.swift in Sources */,
				09F027D01B721DA300BADDB6 /* NSUserDefaults+SharedUserDefaultsTests.m in Sources */,
			);
			runOnlyForDeploymentPostprocessing = 0;
		};
		598E86AF2BF4D64000FC5438 /* Sources */ = {
			isa = PBXSourcesBuildPhase;
			buildActionMask = 2147483647;
			files = (
				598E86C72BF4D77200FC5438 /* AutoMockable.generated.swift in Sources */,
				59F654252BF83DC500E521E0 /* MockUserNotificationCenterAbstraction.swift in Sources */,
			);
			runOnlyForDeploymentPostprocessing = 0;
		};
/* End PBXSourcesBuildPhase section */

/* Begin PBXTargetDependency section */
		3E88BD461B1F3EA300232589 /* PBXTargetDependency */ = {
			isa = PBXTargetDependency;
			target = 3E88BD371B1F3EA300232589 /* WireUtilities */;
			targetProxy = 3E88BD451B1F3EA300232589 /* PBXContainerItemProxy */;
		};
		540EF2841EFD14AA00C6C6B5 /* PBXTargetDependency */ = {
			isa = PBXTargetDependency;
			target = 09F028CD1B78BE2700BADDB6 /* WireUtilities-tests-host */;
			targetProxy = 540EF2831EFD14AA00C6C6B5 /* PBXContainerItemProxy */;
		};
		598E86BD2BF4D6A900FC5438 /* PBXTargetDependency */ = {
			isa = PBXTargetDependency;
			target = 3E88BD371B1F3EA300232589 /* WireUtilities */;
			targetProxy = 598E86BC2BF4D6A900FC5438 /* PBXContainerItemProxy */;
		};
		F1D567B3207BA4CF00CCDD77 /* PBXTargetDependency */ = {
			isa = PBXTargetDependency;
			target = 3E88BD371B1F3EA300232589 /* WireUtilities */;
			targetProxy = F1D567B2207BA4CF00CCDD77 /* PBXContainerItemProxy */;
		};
/* End PBXTargetDependency section */

/* Begin PBXVariantGroup section */
		09F028DA1B78BE2700BADDB6 /* Main.storyboard */ = {
			isa = PBXVariantGroup;
			children = (
				09F028DB1B78BE2700BADDB6 /* Base */,
			);
			name = Main.storyboard;
			sourceTree = "<group>";
		};
/* End PBXVariantGroup section */

/* Begin XCBuildConfiguration section */
		09F028EE1B78BE2800BADDB6 /* Debug */ = {
			isa = XCBuildConfiguration;
			baseConfigurationReference = F1E148C0207BAECF00F81833 /* ios-test-host.xcconfig */;
			buildSettings = {
				ASSETCATALOG_COMPILER_APPICON_NAME = AppIcon;
				CODE_SIGN_ENTITLEMENTS = "WireUtilities-tests-host/WireUtilities-tests-host.entitlements";
				INFOPLIST_FILE = "WireUtilities-tests-host/Info.plist";
				LD_RUNPATH_SEARCH_PATHS = (
					"$(inherited)",
					"@executable_path/Frameworks",
				);
				PRODUCT_BUNDLE_IDENTIFIER = "com.wire.$(PRODUCT_NAME:rfc1034identifier)";
				PRODUCT_NAME = "$(TARGET_NAME)";
				WIRE_BUNDLE_ID = "com.wearezeta.zclient-alpha";
			};
			name = Debug;
		};
		09F028EF1B78BE2800BADDB6 /* Release */ = {
			isa = XCBuildConfiguration;
			baseConfigurationReference = F1E148C0207BAECF00F81833 /* ios-test-host.xcconfig */;
			buildSettings = {
				ASSETCATALOG_COMPILER_APPICON_NAME = AppIcon;
				CODE_SIGN_ENTITLEMENTS = "WireUtilities-tests-host/WireUtilities-tests-host.entitlements";
				INFOPLIST_FILE = "WireUtilities-tests-host/Info.plist";
				LD_RUNPATH_SEARCH_PATHS = (
					"$(inherited)",
					"@executable_path/Frameworks",
				);
				PRODUCT_BUNDLE_IDENTIFIER = "com.wire.$(PRODUCT_NAME:rfc1034identifier)";
				PRODUCT_NAME = "$(TARGET_NAME)";
				WIRE_BUNDLE_ID = "com.wearezeta.zclient-alpha";
			};
			name = Release;
		};
		3E88BD2E1B1F3E8400232589 /* Debug */ = {
			isa = XCBuildConfiguration;
			baseConfigurationReference = F1E148C4207BAED000F81833 /* project-debug.xcconfig */;
			buildSettings = {
				SWIFT_SWIFT3_OBJC_INFERENCE = Off;
			};
			name = Debug;
		};
		3E88BD2F1B1F3E8400232589 /* Release */ = {
			isa = XCBuildConfiguration;
			baseConfigurationReference = F1E148CC207BAED000F81833 /* project.xcconfig */;
			buildSettings = {
				SWIFT_SWIFT3_OBJC_INFERENCE = Off;
			};
			name = Release;
		};
		3E88BD4D1B1F3EA300232589 /* Debug */ = {
			isa = XCBuildConfiguration;
			baseConfigurationReference = 54C1B0FB1B31A1E400CB8CF3 /* WireUtilities.xcconfig */;
			buildSettings = {
				CODE_SIGN_IDENTITY = "";
				INFOPLIST_FILE = "$(SRCROOT)/Resources/WireUtilities-Info.plist";
				ONLY_ACTIVE_ARCH = YES;
				PRODUCT_BUNDLE_IDENTIFIER = "com.wire.$(PRODUCT_NAME:rfc1034identifier)";
				SKIP_INSTALL = YES;
			};
			name = Debug;
		};
		3E88BD4E1B1F3EA300232589 /* Release */ = {
			isa = XCBuildConfiguration;
			baseConfigurationReference = 54C1B0FB1B31A1E400CB8CF3 /* WireUtilities.xcconfig */;
			buildSettings = {
				CODE_SIGN_IDENTITY = "";
				INFOPLIST_FILE = "$(SRCROOT)/Resources/WireUtilities-Info.plist";
				PRODUCT_BUNDLE_IDENTIFIER = "com.wire.$(PRODUCT_NAME:rfc1034identifier)";
				SKIP_INSTALL = YES;
			};
			name = Release;
		};
		3E88BD501B1F3EA300232589 /* Debug */ = {
			isa = XCBuildConfiguration;
			baseConfigurationReference = F1E148C6207BAED000F81833 /* ios-test-target.xcconfig */;
			buildSettings = {
				INFOPLIST_FILE = "Resources/WireUtilities-Test-Info.plist";
				PRODUCT_BUNDLE_IDENTIFIER = "com.wire.$(PRODUCT_NAME:rfc1034identifier)";
				PRODUCT_NAME = "WireUtilities-Tests";
				SWIFT_OBJC_BRIDGING_HEADER = "Tests/WireUtilities-ios-tests-Bridging-Header.h";
				TEST_HOST = "$(BUILT_PRODUCTS_DIR)/WireUtilities-tests-host.app/WireUtilities-tests-host";
				VALIDATE_WORKSPACE = YES;
			};
			name = Debug;
		};
		3E88BD511B1F3EA300232589 /* Release */ = {
			isa = XCBuildConfiguration;
			baseConfigurationReference = F1E148C6207BAED000F81833 /* ios-test-target.xcconfig */;
			buildSettings = {
				INFOPLIST_FILE = "Resources/WireUtilities-Test-Info.plist";
				PRODUCT_BUNDLE_IDENTIFIER = "com.wire.$(PRODUCT_NAME:rfc1034identifier)";
				PRODUCT_NAME = "WireUtilities-Tests";
				SWIFT_OBJC_BRIDGING_HEADER = "Tests/WireUtilities-ios-tests-Bridging-Header.h";
				TEST_HOST = "$(BUILT_PRODUCTS_DIR)/WireUtilities-tests-host.app/WireUtilities-tests-host";
				VALIDATE_WORKSPACE = YES;
			};
			name = Release;
		};
		598E86B72BF4D64100FC5438 /* Debug */ = {
			isa = XCBuildConfiguration;
			buildSettings = {
				ALWAYS_SEARCH_USER_PATHS = NO;
				ASSETCATALOG_COMPILER_GENERATE_SWIFT_ASSET_SYMBOL_EXTENSIONS = YES;
				CLANG_ANALYZER_NONNULL = YES;
				CLANG_ANALYZER_NUMBER_OBJECT_CONVERSION = YES_AGGRESSIVE;
				CLANG_CXX_LANGUAGE_STANDARD = "gnu++20";
				CLANG_ENABLE_MODULES = YES;
				CLANG_ENABLE_OBJC_ARC = YES;
				CLANG_ENABLE_OBJC_WEAK = YES;
				CLANG_WARN_BLOCK_CAPTURE_AUTORELEASING = YES;
				CLANG_WARN_BOOL_CONVERSION = YES;
				CLANG_WARN_COMMA = YES;
				CLANG_WARN_CONSTANT_CONVERSION = YES;
				CLANG_WARN_DEPRECATED_OBJC_IMPLEMENTATIONS = YES;
				CLANG_WARN_DIRECT_OBJC_ISA_USAGE = YES_ERROR;
				CLANG_WARN_DOCUMENTATION_COMMENTS = YES;
				CLANG_WARN_EMPTY_BODY = YES;
				CLANG_WARN_ENUM_CONVERSION = YES;
				CLANG_WARN_INFINITE_RECURSION = YES;
				CLANG_WARN_INT_CONVERSION = YES;
				CLANG_WARN_NON_LITERAL_NULL_CONVERSION = YES;
				CLANG_WARN_OBJC_IMPLICIT_RETAIN_SELF = YES;
				CLANG_WARN_OBJC_LITERAL_CONVERSION = YES;
				CLANG_WARN_OBJC_ROOT_CLASS = YES_ERROR;
				CLANG_WARN_QUOTED_INCLUDE_IN_FRAMEWORK_HEADER = YES;
				CLANG_WARN_RANGE_LOOP_ANALYSIS = YES;
				CLANG_WARN_STRICT_PROTOTYPES = YES;
				CLANG_WARN_SUSPICIOUS_MOVE = YES;
				CLANG_WARN_UNGUARDED_AVAILABILITY = YES_AGGRESSIVE;
				CLANG_WARN_UNREACHABLE_CODE = YES;
				CLANG_WARN__DUPLICATE_METHOD_MATCH = YES;
				CODE_SIGN_STYLE = Automatic;
				COPY_PHASE_STRIP = NO;
				CURRENT_PROJECT_VERSION = 1;
				DEBUG_INFORMATION_FORMAT = dwarf;
				DEFINES_MODULE = YES;
				DYLIB_COMPATIBILITY_VERSION = 1;
				DYLIB_CURRENT_VERSION = 1;
				DYLIB_INSTALL_NAME_BASE = "@rpath";
				ENABLE_MODULE_VERIFIER = YES;
				ENABLE_STRICT_OBJC_MSGSEND = YES;
				ENABLE_TESTABILITY = YES;
				GCC_C_LANGUAGE_STANDARD = gnu17;
				GCC_DYNAMIC_NO_PIC = NO;
				GCC_NO_COMMON_BLOCKS = YES;
				GCC_OPTIMIZATION_LEVEL = 0;
				GCC_PREPROCESSOR_DEFINITIONS = (
					"DEBUG=1",
					"$(inherited)",
				);
				GCC_WARN_64_TO_32_BIT_CONVERSION = YES;
				GCC_WARN_ABOUT_RETURN_TYPE = YES_ERROR;
				GCC_WARN_UNDECLARED_SELECTOR = YES;
				GCC_WARN_UNINITIALIZED_AUTOS = YES_AGGRESSIVE;
				GCC_WARN_UNUSED_FUNCTION = YES;
				GCC_WARN_UNUSED_VARIABLE = YES;
				GENERATE_INFOPLIST_FILE = YES;
				INFOPLIST_KEY_NSHumanReadableCopyright = "Copyright © 2024 Wire Swiss GmbH. All rights reserved.";
				INSTALL_PATH = "$(LOCAL_LIBRARY_DIR)/Frameworks";
				IPHONEOS_DEPLOYMENT_TARGET = 15.0;
				LD_RUNPATH_SEARCH_PATHS = (
					"$(inherited)",
					"@executable_path/Frameworks",
					"@loader_path/Frameworks",
				);
				LOCALIZATION_PREFERS_STRING_CATALOGS = YES;
				MARKETING_VERSION = 1.0;
				MODULE_VERIFIER_SUPPORTED_LANGUAGES = "objective-c objective-c++";
				MODULE_VERIFIER_SUPPORTED_LANGUAGE_STANDARDS = "gnu17 gnu++20";
				MTL_ENABLE_DEBUG_INFO = INCLUDE_SOURCE;
				MTL_FAST_MATH = YES;
				ONLY_ACTIVE_ARCH = YES;
				PRODUCT_BUNDLE_IDENTIFIER = com.wire.WireUtilitiesSupport;
				PRODUCT_NAME = "$(TARGET_NAME:c99extidentifier)";
				SDKROOT = iphoneos;
				SKIP_INSTALL = YES;
				SWIFT_ACTIVE_COMPILATION_CONDITIONS = "DEBUG $(inherited)";
				SWIFT_EMIT_LOC_STRINGS = YES;
				SWIFT_INSTALL_OBJC_HEADER = NO;
				SWIFT_OPTIMIZATION_LEVEL = "-Onone";
				SWIFT_VERSION = 5.0;
				TARGETED_DEVICE_FAMILY = "1,2";
				VERSIONING_SYSTEM = "apple-generic";
				VERSION_INFO_PREFIX = "";
			};
			name = Debug;
		};
		598E86B82BF4D64100FC5438 /* Release */ = {
			isa = XCBuildConfiguration;
			buildSettings = {
				ALWAYS_SEARCH_USER_PATHS = NO;
				ASSETCATALOG_COMPILER_GENERATE_SWIFT_ASSET_SYMBOL_EXTENSIONS = YES;
				CLANG_ANALYZER_NONNULL = YES;
				CLANG_ANALYZER_NUMBER_OBJECT_CONVERSION = YES_AGGRESSIVE;
				CLANG_CXX_LANGUAGE_STANDARD = "gnu++20";
				CLANG_ENABLE_MODULES = YES;
				CLANG_ENABLE_OBJC_ARC = YES;
				CLANG_ENABLE_OBJC_WEAK = YES;
				CLANG_WARN_BLOCK_CAPTURE_AUTORELEASING = YES;
				CLANG_WARN_BOOL_CONVERSION = YES;
				CLANG_WARN_COMMA = YES;
				CLANG_WARN_CONSTANT_CONVERSION = YES;
				CLANG_WARN_DEPRECATED_OBJC_IMPLEMENTATIONS = YES;
				CLANG_WARN_DIRECT_OBJC_ISA_USAGE = YES_ERROR;
				CLANG_WARN_DOCUMENTATION_COMMENTS = YES;
				CLANG_WARN_EMPTY_BODY = YES;
				CLANG_WARN_ENUM_CONVERSION = YES;
				CLANG_WARN_INFINITE_RECURSION = YES;
				CLANG_WARN_INT_CONVERSION = YES;
				CLANG_WARN_NON_LITERAL_NULL_CONVERSION = YES;
				CLANG_WARN_OBJC_IMPLICIT_RETAIN_SELF = YES;
				CLANG_WARN_OBJC_LITERAL_CONVERSION = YES;
				CLANG_WARN_OBJC_ROOT_CLASS = YES_ERROR;
				CLANG_WARN_QUOTED_INCLUDE_IN_FRAMEWORK_HEADER = YES;
				CLANG_WARN_RANGE_LOOP_ANALYSIS = YES;
				CLANG_WARN_STRICT_PROTOTYPES = YES;
				CLANG_WARN_SUSPICIOUS_MOVE = YES;
				CLANG_WARN_UNGUARDED_AVAILABILITY = YES_AGGRESSIVE;
				CLANG_WARN_UNREACHABLE_CODE = YES;
				CLANG_WARN__DUPLICATE_METHOD_MATCH = YES;
				CODE_SIGN_STYLE = Automatic;
				COPY_PHASE_STRIP = NO;
				CURRENT_PROJECT_VERSION = 1;
				DEBUG_INFORMATION_FORMAT = "dwarf-with-dsym";
				DEFINES_MODULE = YES;
				DYLIB_COMPATIBILITY_VERSION = 1;
				DYLIB_CURRENT_VERSION = 1;
				DYLIB_INSTALL_NAME_BASE = "@rpath";
				ENABLE_MODULE_VERIFIER = YES;
				ENABLE_NS_ASSERTIONS = NO;
				ENABLE_STRICT_OBJC_MSGSEND = YES;
				GCC_C_LANGUAGE_STANDARD = gnu17;
				GCC_NO_COMMON_BLOCKS = YES;
				GCC_WARN_64_TO_32_BIT_CONVERSION = YES;
				GCC_WARN_ABOUT_RETURN_TYPE = YES_ERROR;
				GCC_WARN_UNDECLARED_SELECTOR = YES;
				GCC_WARN_UNINITIALIZED_AUTOS = YES_AGGRESSIVE;
				GCC_WARN_UNUSED_FUNCTION = YES;
				GCC_WARN_UNUSED_VARIABLE = YES;
				GENERATE_INFOPLIST_FILE = YES;
				INFOPLIST_KEY_NSHumanReadableCopyright = "Copyright © 2024 Wire Swiss GmbH. All rights reserved.";
				INSTALL_PATH = "$(LOCAL_LIBRARY_DIR)/Frameworks";
				IPHONEOS_DEPLOYMENT_TARGET = 15.0;
				LD_RUNPATH_SEARCH_PATHS = (
					"$(inherited)",
					"@executable_path/Frameworks",
					"@loader_path/Frameworks",
				);
				LOCALIZATION_PREFERS_STRING_CATALOGS = YES;
				MARKETING_VERSION = 1.0;
				MODULE_VERIFIER_SUPPORTED_LANGUAGES = "objective-c objective-c++";
				MODULE_VERIFIER_SUPPORTED_LANGUAGE_STANDARDS = "gnu17 gnu++20";
				MTL_ENABLE_DEBUG_INFO = NO;
				MTL_FAST_MATH = YES;
				PRODUCT_BUNDLE_IDENTIFIER = com.wire.WireUtilitiesSupport;
				PRODUCT_NAME = "$(TARGET_NAME:c99extidentifier)";
				SDKROOT = iphoneos;
				SKIP_INSTALL = YES;
				SWIFT_COMPILATION_MODE = wholemodule;
				SWIFT_EMIT_LOC_STRINGS = YES;
				SWIFT_INSTALL_OBJC_HEADER = NO;
				SWIFT_VERSION = 5.0;
				TARGETED_DEVICE_FAMILY = "1,2";
				VALIDATE_PRODUCT = YES;
				VERSIONING_SYSTEM = "apple-generic";
				VERSION_INFO_PREFIX = "";
			};
			name = Release;
		};
/* End XCBuildConfiguration section */

/* Begin XCConfigurationList section */
		09F028F21B78BE2800BADDB6 /* Build configuration list for PBXNativeTarget "WireUtilities-tests-host" */ = {
			isa = XCConfigurationList;
			buildConfigurations = (
				09F028EE1B78BE2800BADDB6 /* Debug */,
				09F028EF1B78BE2800BADDB6 /* Release */,
			);
			defaultConfigurationIsVisible = 0;
			defaultConfigurationName = Release;
		};
		3E88BD2D1B1F3E8400232589 /* Build configuration list for PBXProject "WireUtilities" */ = {
			isa = XCConfigurationList;
			buildConfigurations = (
				3E88BD2E1B1F3E8400232589 /* Debug */,
				3E88BD2F1B1F3E8400232589 /* Release */,
			);
			defaultConfigurationIsVisible = 0;
			defaultConfigurationName = Release;
		};
		3E88BD4C1B1F3EA300232589 /* Build configuration list for PBXNativeTarget "WireUtilities" */ = {
			isa = XCConfigurationList;
			buildConfigurations = (
				3E88BD4D1B1F3EA300232589 /* Debug */,
				3E88BD4E1B1F3EA300232589 /* Release */,
			);
			defaultConfigurationIsVisible = 0;
			defaultConfigurationName = Release;
		};
		3E88BD4F1B1F3EA300232589 /* Build configuration list for PBXNativeTarget "WireUtilities-Tests" */ = {
			isa = XCConfigurationList;
			buildConfigurations = (
				3E88BD501B1F3EA300232589 /* Debug */,
				3E88BD511B1F3EA300232589 /* Release */,
			);
			defaultConfigurationIsVisible = 0;
			defaultConfigurationName = Release;
		};
		598E86B92BF4D64100FC5438 /* Build configuration list for PBXNativeTarget "WireUtilitiesSupport" */ = {
			isa = XCConfigurationList;
			buildConfigurations = (
				598E86B72BF4D64100FC5438 /* Debug */,
				598E86B82BF4D64100FC5438 /* Release */,
			);
			defaultConfigurationIsVisible = 0;
			defaultConfigurationName = Release;
		};
/* End XCConfigurationList section */

/* Begin XCSwiftPackageProductDependency section */
		59B48C592C89CB1F00EA7999 /* WireFoundation */ = {
			isa = XCSwiftPackageProductDependency;
			productName = WireFoundation;
		};
/* End XCSwiftPackageProductDependency section */
	};
	rootObject = 3E88BD2A1B1F3E8400232589 /* Project object */;
}<|MERGE_RESOLUTION|>--- conflicted
+++ resolved
@@ -200,7 +200,6 @@
 		};
 /* End PBXContainerItemProxy section */
 
-<<<<<<< HEAD
 /* Begin PBXCopyFilesBuildPhase section */
 		59AB81822C7CAB1500A18B37 /* Embed Frameworks */ = {
 			isa = PBXCopyFilesBuildPhase;
@@ -244,8 +243,6 @@
 		};
 /* End PBXCopyFilesBuildPhase section */
 
-=======
->>>>>>> 3d4ac5b1
 /* Begin PBXFileReference section */
 		01461A3F2A60422B00C3C85E /* Developer-Flags.xcconfig */ = {isa = PBXFileReference; fileEncoding = 4; lastKnownFileType = text.xcconfig; name = "Developer-Flags.xcconfig"; path = "../../../wire-ios/Configuration/Developer-Flags.xcconfig"; sourceTree = "<group>"; };
 		067BB07025068D6500946EC8 /* String+HexDecodedData.swift */ = {isa = PBXFileReference; lastKnownFileType = sourcecode.swift; path = "String+HexDecodedData.swift"; sourceTree = "<group>"; };
@@ -921,11 +918,8 @@
 				3E88BD331B1F3EA300232589 /* Sources */,
 				3E88BD341B1F3EA300232589 /* Frameworks */,
 				3E88BD361B1F3EA300232589 /* Resources */,
-<<<<<<< HEAD
 				59D588832C7CD83D00CAFA0F /* Embed Frameworks */,
 				59AB81822C7CAB1500A18B37 /* Embed Frameworks */,
-=======
->>>>>>> 3d4ac5b1
 			);
 			buildRules = (
 			);
@@ -946,11 +940,8 @@
 				3E88BD3F1B1F3EA300232589 /* Sources */,
 				3E88BD401B1F3EA300232589 /* Frameworks */,
 				3E88BD411B1F3EA300232589 /* Resources */,
-<<<<<<< HEAD
 				59D588872C7CD98800CAFA0F /* Embed Frameworks */,
 				59AB81862C7CAB8200A18B37 /* Embed Frameworks */,
-=======
->>>>>>> 3d4ac5b1
 			);
 			buildRules = (
 			);
