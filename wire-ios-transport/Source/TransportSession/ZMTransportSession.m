--- conflicted
+++ resolved
@@ -290,15 +290,11 @@
         }];
 
         self.remoteMonitoring = [[RemoteMonitoring alloc] initWithLevel: LevelInfo];
-<<<<<<< HEAD
-        [[NSNotificationCenter defaultCenter] addObserver:self selector:@selector(renewReachabilityObserverToken) name:ZMTransportSessionReachabilityIsEnabled object:self.reachability];
-=======
 
         [[NSNotificationCenter defaultCenter] addObserver:self
                                                  selector:@selector(renewReachabilityObserverToken)
                                                      name:ZMTransportSessionReachabilityIsEnabled
                                                    object:self.reachability];
->>>>>>> 96dfd688
     }
     return self;
 }
