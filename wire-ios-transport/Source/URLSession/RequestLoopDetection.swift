//
// Wire
// Copyright (C) 2016 Wire Swiss GmbH
//
// This program is free software: you can redistribute it and/or modify
// it under the terms of the GNU General Public License as published by
// the Free Software Foundation, either version 3 of the License, or
// (at your option) any later version.
//
// This program is distributed in the hope that it will be useful,
// but WITHOUT ANY WARRANTY; without even the implied warranty of
// MERCHANTABILITY or FITNESS FOR A PARTICULAR PURPOSE. See the
// GNU General Public License for more details.
//
// You should have received a copy of the GNU General Public License
// along with this program. If not, see http://www.gnu.org/licenses/.
//

import Foundation

/// Records the URLs of REST requests sent over the network
@objc protocol RequestRecorder: NSObjectProtocol {

    /// Records a REST request
    func recordRequest(path: String, contentHash: UInt, date: Date?)

}

/// Monitors the REST requests that are sent over the network
/// to detect suspicious request loops
@objcMembers public class RequestLoopDetection: NSObject {

    /// List of requests
    fileprivate var recordedRequests: [IdentifierDate] = []

    /// After this time, requests are purged from the list
<<<<<<< HEAD
    static let decayTimer: TimeInterval = 60 // 1 minute

    /// Repeatition warning trigger threshold
=======
    static let decayTimer : TimeInterval = 60 // 1 minute
    
    /// Repetition warning trigger threshold
>>>>>>> 33098a79
    /// If a request is repeated more than this number of times,
    /// it will trigger a warning
    static let repetitionTriggerThreshold = 20

    /// Hard limit of URLs to keep in the history
    static let historyLimit = 120

    /// Trigger that will be invoked when a loop is detected
    /// The URL passed is the URL that created the loop
    fileprivate let triggerCallback: (String) -> Void

    public init(triggerCallback: @escaping (String) -> Void) {
        self.triggerCallback = triggerCallback
    }
}

// MARK: - Loop detection
extension RequestLoopDetection: RequestRecorder {

    /// Resets the detector, discarding all recorder requests
    public func reset() {
        self.recordedRequests = []
    }

    public func recordRequest(path: String, contentHash: UInt, date: Date?) {
        purgeOldRequests()
        if self.recordedRequests.count == type(of: self).historyLimit {
            self.recordedRequests.remove(at: 0) // note, this would be more efficient with linked list
        }
        let identifier = IdentifierDate(path: path, contentHash: contentHash, date: date ?? Date())
        self.insert(identifier: identifier)
        triggerIfTooMany(identifier: identifier)
    }

    /// Removes requests that are too old from the recorded requests
    private func purgeOldRequests() {
        let purgeDate = Date(timeIntervalSinceNow: -type(of: self).decayTimer)
        if let firstNonTooOldIndex = self.recordedRequests.firstIndex(where: {
            $0.date > purgeDate
        }) {
            self.recordedRequests.removeFirst(firstNonTooOldIndex) // note, this would be more efficient with linked list
        } else {
            // all requests are old, kill them
            reset()
        }
    }

    /// Insert request in the right date order in the array.
    /// - note: Complexity: O(n). Could be made O(log(n)) with
    /// binary search
    private func insert(identifier: IdentifierDate) {
        if identifier.date.timeIntervalSinceNow < -type(of: self).decayTimer {
            return // not even adding, this is too old
        }

        // I assume most (if not all) request are inserted in ascending order, so I will
        // search backwards
        var insertionIndex = 0
        for i in (0..<self.recordedRequests.count).lazy.reversed() {
            if self.recordedRequests[i].date < identifier.date {
                insertionIndex = i+1
                break
            }
        }
        self.recordedRequests.insert(identifier, at: insertionIndex)
    }

    /// Check if there are too many occurrences of a given identifier
    private func triggerIfTooMany(identifier: IdentifierDate) {
        if self.recordedRequests
            .filter({ $0.identifier == identifier.identifier })
            .count >= type(of: self).repetitionTriggerThreshold {
            // this could be slightly faster as we don't need to count, just stop after we found N
            // (maybe there are N+1000 entries and we don't need to go through the additional 1000)
            self.triggerCallback(identifier.path)
            self.recordedRequests = self.recordedRequests.filter { $0.identifier != identifier.identifier }
        }
    }
}

private struct IdentifierDate {
    let identifier: String
    let date: Date
    let path: String

    init(path: String, contentHash: UInt, date: Date) {
        self.identifier = "\(path)[\(contentHash)]"
        self.date = date
        self.path = path
    }
}<|MERGE_RESOLUTION|>--- conflicted
+++ resolved
@@ -34,15 +34,9 @@
     fileprivate var recordedRequests: [IdentifierDate] = []
 
     /// After this time, requests are purged from the list
-<<<<<<< HEAD
     static let decayTimer: TimeInterval = 60 // 1 minute
 
-    /// Repeatition warning trigger threshold
-=======
-    static let decayTimer : TimeInterval = 60 // 1 minute
-    
     /// Repetition warning trigger threshold
->>>>>>> 33098a79
     /// If a request is repeated more than this number of times,
     /// it will trigger a warning
     static let repetitionTriggerThreshold = 20
