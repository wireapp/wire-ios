--- conflicted
+++ resolved
@@ -40,12 +40,8 @@
       wire-ios-link-preview : ${{ steps.filter.outputs.wire-ios-link-preview }}
       wire-ios-utilities: ${{ steps.filter.outputs.wire-ios-utilities }}
       wire-ios-testing: ${{ steps.filter.outputs.wire-ios-testing }}
-<<<<<<< HEAD
       wire-foundation: ${{ steps.filter.outputs.wire-foundation }}
-=======
-      wire-testing: ${{ steps.filter.outputs.wire-testing }}
       scripts: ${{ steps.filter.outputs.scripts }}
->>>>>>> 22eead2c
 
     steps:
       - uses: actions/checkout@v4
@@ -104,13 +100,8 @@
               - 'WireFoundation/**'
             wire-ios-system:
               - 'wire-ios-system/**'
-<<<<<<< HEAD
-=======
-            wire-system:
-              - 'WireSystem/**'
             scripts:
               - 'scripts/**'
->>>>>>> 22eead2c
             carthage:
               - 'Cartfile.resolved'
 
@@ -139,10 +130,6 @@
       wire-ios-link-preview: ${{ needs.detect-changes.outputs.wire-ios-link-preview == 'true' }}
       wire-ios-utilities: ${{ needs.detect-changes.outputs.wire-ios-utilities == 'true' }}
       wire-ios-testing: ${{ needs.detect-changes.outputs.wire-ios-testing == 'true' }}
-<<<<<<< HEAD
       wire-foundation: ${{ needs.detect-changes.outputs.wire-foundation == 'true' }}
-=======
-      wire-testing: ${{ needs.detect-changes.outputs.wire-testing == 'true' }}
       scripts: ${{ needs.detect-changes.outputs.scripts == 'true' }}
->>>>>>> 22eead2c
     secrets: inherit