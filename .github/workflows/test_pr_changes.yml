name: Test Pull Request Changes

on: 
  pull_request:
    types: [opened, synchronize, edited, ready_for_review]
  merge_group:
    types: [checks_requested]

# This is what will cancel the workflow
concurrency:
  group: ${{ github.workflow }}-${{ github.ref }}
  cancel-in-progress: true

jobs:
  # This job will tell us which frameworks have source code changes.
  # We'll use the results to run tests only for changed frameworks.
  detect-changes:
    if: github.event.pull_request.draft == false
    runs-on: ubuntu-latest
    # Set job outputs to values from filter step
    outputs:
<<<<<<< HEAD
      folders: ${{ steps.filter.outputs.changes }}
=======
      wire-ios: ${{ steps.filter.outputs.wire-ios == 'true' || steps.filter.outputs.carthage == 'true' }}
      wire-reusable-ui-components: ${{ steps.filter.outputs.wire-reusable-ui-components }}
      wire-ui-foundation: ${{ steps.filter.outputs.wire-ui-foundation }}
      wire-design: ${{ steps.filter.outputs.wire-design }}
      wire-ios-sync-engine: ${{ steps.filter.outputs.wire-ios-sync-engine }}
      wire-ios-data-model: ${{ steps.filter.outputs.wire-ios-data-model }}
      wire-ios-system: ${{ steps.filter.outputs.wire-ios-system }}
      wire-ios-request-strategy: ${{ steps.filter.outputs.wire-ios-request-strategy }}
      wire-api: ${{ steps.filter.outputs.wire-api }}
      wire-analytics: ${{ steps.filter.outputs.wire-analytics }}
      wire-datadog: ${{ steps.filter.outputs.wire-datadog }}
      wire-domain-project: ${{ steps.filter.outputs.wire-domain-project }}
      wire-domain: ${{ steps.filter.outputs.wire-domain }}
      wire-ios-transport: ${{ steps.filter.outputs.wire-ios-transport }}
      wire-ios-share-engine: ${{ steps.filter.outputs.wire-ios-share-engine }}
      wire-ios-cryptobox: ${{ steps.filter.outputs.wire-ios-cryptobox }}
      wire-ios-mocktransport: ${{ steps.filter.outputs.wire-ios-mocktransport }}
      wire-ios-notification-engine: ${{ steps.filter.outputs.wire-ios-notification-engine }}
      wire-ios-protos: ${{ steps.filter.outputs.wire-ios-protos }}
      wire-ios-images: ${{ steps.filter.outputs.wire-ios-images }}
      wire-ios-link-preview : ${{ steps.filter.outputs.wire-ios-link-preview }}
      wire-ios-utilities: ${{ steps.filter.outputs.wire-ios-utilities }}
      wire-ios-testing: ${{ steps.filter.outputs.wire-ios-testing }}
      wire-foundation: ${{ steps.filter.outputs.wire-foundation }}
      scripts: ${{ steps.filter.outputs.scripts }}
>>>>>>> 71033f42

    steps:
      - uses: actions/checkout@v4
      - uses: dorny/paths-filter@v3
        id: filter
        with:
          filters: |
            wire-ios:
              - 'wire-ios/**'
            wire-reusable-ui-components:
              - 'WireUI/Sources/WireReusableUIComponents/**'
              - 'WireUI/Tests/WireReusableUIComponentsTests/**'
            wire-ui-foundation:
              - 'WireUI/Sources/WireUIFoundation/**'
              - 'WireUI/Tests/WireUIFoundationTests/**'
            wire-design:
              - 'WireUI/Sources/WireDesign/**'
              - 'WireUI/Tests/WireDesignTests/**'
            wire-ios-share-engine:
              - 'wire-ios-share-engine/**'
            wire-ios-notification-engine:
              - 'wire-ios-notification-engine/**'
            wire-ios-sync-engine:
              - 'wire-ios-sync-engine/**'
            wire-ios-request-strategy:
              - 'wire-ios-request-strategy/**'
            wire-api:
              - 'WireAPI/**'
            wire-analytics:
              - 'WireAnalytics/Sources/WireAnalytics/**'
            wire-datadog:
              - 'WireAnalytics/Sources/WireDatadog/**'
            wire-domain-project:
              - 'WireDomain/Project/**'
              - 'WireDomain/Sources/WireDomain/**'
              - 'WireDomain/Sources/WireDomainSupport/**'
            wire-domain:
              - 'WireDomain/*.*'
              - 'WireDomain/Sources/Package/**'
              - 'WireDomain/Sources/PackageSupport/**'
            wire-ios-data-model:
              - 'wire-ios-data-model/**'
            wire-ios-transport:
              - 'wire-ios-transport/**'
            wire-ios-cryptobox:
              - 'wire-ios-cryptobox/**'
            wire-ios-mocktransport:
              - 'wire-ios-mocktransport/**'
            wire-ios-protos:
              -  'wire-ios-protos/**'
            wire-ios-images:
              - 'wire-ios-images/**'
            wire-ios-link-preview:
              - 'wire-ios-link-preview/**'
            wire-ios-utilities:
              - 'wire-ios-utilities/**'
            wire-ios-testing:
              - 'wire-ios-testing/**'
            wire-foundation:
              - 'WireFoundation/**'
            wire-ios-system:
              - 'wire-ios-system/**'
            scripts:
              - 'scripts/**'
            carthage:
              - 'Cartfile.resolved'

  trigger_tests_pr:
    needs: detect-changes
    uses: ./.github/workflows/_reusable_run_tests.yml
    with:
<<<<<<< HEAD
      folders: ${{ join(fromJson(needs.detect-changes.outputs.folders), ',') }}
=======
      wire-ios: ${{ needs.detect-changes.outputs.wire-ios == 'true' }}
      wire-reusable-ui-components: ${{ needs.detect-changes.outputs.wire-reusable-ui-components == 'true' }}
      wire-ui-foundation: ${{ needs.detect-changes.outputs.wire-ui-foundation == 'true' }}
      wire-design: ${{ needs.detect-changes.outputs.wire-design == 'true' }}
      wire-ios-sync-engine: ${{ needs.detect-changes.outputs.wire-ios-sync-engine == 'true' }}
      wire-ios-data-model: ${{ needs.detect-changes.outputs.wire-ios-data-model == 'true' }}
      wire-ios-system: ${{ needs.detect-changes.outputs.wire-ios-system == 'true' }}
      wire-ios-request-strategy: ${{ needs.detect-changes.outputs.wire-ios-request-strategy == 'true' }}
      wire-api: ${{ needs.detect-changes.outputs.wire-api == 'true' }}
      wire-analytics: ${{ needs.detect-changes.outputs.wire-analytics == 'true' }}
      wire-datadog: ${{ needs.detect-changes.outputs.wire-datadog == 'true' }}
      wire-domain-project: ${{ needs.detect-changes.outputs.wire-domain-project == 'true' }}
      wire-domain: ${{ needs.detect-changes.outputs.wire-domain == 'true' }}
      wire-ios-transport: ${{ needs.detect-changes.outputs.wire-ios-transport == 'true' }}
      wire-ios-share-engine: ${{ needs.detect-changes.outputs.wire-ios-share-engine == 'true' }}
      wire-ios-cryptobox: ${{ needs.detect-changes.outputs.wire-ios-cryptobox == 'true' }}
      wire-ios-mocktransport: ${{ needs.detect-changes.outputs.wire-ios-mocktransport == 'true' }}
      wire-ios-notification-engine: ${{ needs.detect-changes.outputs.wire-ios-notification-engine == 'true' }}
      wire-ios-protos: ${{ needs.detect-changes.outputs.wire-ios-protos == 'true' }}
      wire-ios-images: ${{ needs.detect-changes.outputs.wire-ios-images == 'true' }}
      wire-ios-link-preview: ${{ needs.detect-changes.outputs.wire-ios-link-preview == 'true' }}
      wire-ios-utilities: ${{ needs.detect-changes.outputs.wire-ios-utilities == 'true' }}
      wire-ios-testing: ${{ needs.detect-changes.outputs.wire-ios-testing == 'true' }}
      wire-foundation: ${{ needs.detect-changes.outputs.wire-foundation == 'true' }}
      scripts: ${{ needs.detect-changes.outputs.scripts == 'true' }}
>>>>>>> 71033f42
    secrets: inherit<|MERGE_RESOLUTION|>--- conflicted
+++ resolved
@@ -19,35 +19,7 @@
     runs-on: ubuntu-latest
     # Set job outputs to values from filter step
     outputs:
-<<<<<<< HEAD
       folders: ${{ steps.filter.outputs.changes }}
-=======
-      wire-ios: ${{ steps.filter.outputs.wire-ios == 'true' || steps.filter.outputs.carthage == 'true' }}
-      wire-reusable-ui-components: ${{ steps.filter.outputs.wire-reusable-ui-components }}
-      wire-ui-foundation: ${{ steps.filter.outputs.wire-ui-foundation }}
-      wire-design: ${{ steps.filter.outputs.wire-design }}
-      wire-ios-sync-engine: ${{ steps.filter.outputs.wire-ios-sync-engine }}
-      wire-ios-data-model: ${{ steps.filter.outputs.wire-ios-data-model }}
-      wire-ios-system: ${{ steps.filter.outputs.wire-ios-system }}
-      wire-ios-request-strategy: ${{ steps.filter.outputs.wire-ios-request-strategy }}
-      wire-api: ${{ steps.filter.outputs.wire-api }}
-      wire-analytics: ${{ steps.filter.outputs.wire-analytics }}
-      wire-datadog: ${{ steps.filter.outputs.wire-datadog }}
-      wire-domain-project: ${{ steps.filter.outputs.wire-domain-project }}
-      wire-domain: ${{ steps.filter.outputs.wire-domain }}
-      wire-ios-transport: ${{ steps.filter.outputs.wire-ios-transport }}
-      wire-ios-share-engine: ${{ steps.filter.outputs.wire-ios-share-engine }}
-      wire-ios-cryptobox: ${{ steps.filter.outputs.wire-ios-cryptobox }}
-      wire-ios-mocktransport: ${{ steps.filter.outputs.wire-ios-mocktransport }}
-      wire-ios-notification-engine: ${{ steps.filter.outputs.wire-ios-notification-engine }}
-      wire-ios-protos: ${{ steps.filter.outputs.wire-ios-protos }}
-      wire-ios-images: ${{ steps.filter.outputs.wire-ios-images }}
-      wire-ios-link-preview : ${{ steps.filter.outputs.wire-ios-link-preview }}
-      wire-ios-utilities: ${{ steps.filter.outputs.wire-ios-utilities }}
-      wire-ios-testing: ${{ steps.filter.outputs.wire-ios-testing }}
-      wire-foundation: ${{ steps.filter.outputs.wire-foundation }}
-      scripts: ${{ steps.filter.outputs.scripts }}
->>>>>>> 71033f42
 
     steps:
       - uses: actions/checkout@v4
@@ -119,33 +91,5 @@
     needs: detect-changes
     uses: ./.github/workflows/_reusable_run_tests.yml
     with:
-<<<<<<< HEAD
       folders: ${{ join(fromJson(needs.detect-changes.outputs.folders), ',') }}
-=======
-      wire-ios: ${{ needs.detect-changes.outputs.wire-ios == 'true' }}
-      wire-reusable-ui-components: ${{ needs.detect-changes.outputs.wire-reusable-ui-components == 'true' }}
-      wire-ui-foundation: ${{ needs.detect-changes.outputs.wire-ui-foundation == 'true' }}
-      wire-design: ${{ needs.detect-changes.outputs.wire-design == 'true' }}
-      wire-ios-sync-engine: ${{ needs.detect-changes.outputs.wire-ios-sync-engine == 'true' }}
-      wire-ios-data-model: ${{ needs.detect-changes.outputs.wire-ios-data-model == 'true' }}
-      wire-ios-system: ${{ needs.detect-changes.outputs.wire-ios-system == 'true' }}
-      wire-ios-request-strategy: ${{ needs.detect-changes.outputs.wire-ios-request-strategy == 'true' }}
-      wire-api: ${{ needs.detect-changes.outputs.wire-api == 'true' }}
-      wire-analytics: ${{ needs.detect-changes.outputs.wire-analytics == 'true' }}
-      wire-datadog: ${{ needs.detect-changes.outputs.wire-datadog == 'true' }}
-      wire-domain-project: ${{ needs.detect-changes.outputs.wire-domain-project == 'true' }}
-      wire-domain: ${{ needs.detect-changes.outputs.wire-domain == 'true' }}
-      wire-ios-transport: ${{ needs.detect-changes.outputs.wire-ios-transport == 'true' }}
-      wire-ios-share-engine: ${{ needs.detect-changes.outputs.wire-ios-share-engine == 'true' }}
-      wire-ios-cryptobox: ${{ needs.detect-changes.outputs.wire-ios-cryptobox == 'true' }}
-      wire-ios-mocktransport: ${{ needs.detect-changes.outputs.wire-ios-mocktransport == 'true' }}
-      wire-ios-notification-engine: ${{ needs.detect-changes.outputs.wire-ios-notification-engine == 'true' }}
-      wire-ios-protos: ${{ needs.detect-changes.outputs.wire-ios-protos == 'true' }}
-      wire-ios-images: ${{ needs.detect-changes.outputs.wire-ios-images == 'true' }}
-      wire-ios-link-preview: ${{ needs.detect-changes.outputs.wire-ios-link-preview == 'true' }}
-      wire-ios-utilities: ${{ needs.detect-changes.outputs.wire-ios-utilities == 'true' }}
-      wire-ios-testing: ${{ needs.detect-changes.outputs.wire-ios-testing == 'true' }}
-      wire-foundation: ${{ needs.detect-changes.outputs.wire-foundation == 'true' }}
-      scripts: ${{ needs.detect-changes.outputs.scripts == 'true' }}
->>>>>>> 71033f42
     secrets: inherit