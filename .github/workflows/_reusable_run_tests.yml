--- conflicted
+++ resolved
@@ -396,12 +396,11 @@
           xcodebuild test -workspace wire-ios-mono.xcworkspace -scheme Wire-iOS -testPlan AllTests -destination 'platform=iOS Simulator,OS=${{ env.IOS_VERSION }},name=${{ env.IPHONE_MODEL }}' | tee -a xcodebuild-wire-ios.log | bundle exec xcpretty --report junit --output build/reports/Wire-iOS-EN.junit
           exit ${PIPESTATUS[0]}
 
-      - uses: kronenthaler/analyze-xcoderesults-action@0.1.9
-        if: ${{ inputs.wire-ios || inputs.all }}
-        with:
-          results: xcodebuild-wire-ios.xcresult
-          warningAnnotations: true
-          GITHUB_TOKEN: ${{ secrets.GITHUB_TOKEN }}
+      - name: Run Danger for Wire-iOS
+        env:
+          DANGER_GITHUB_API_TOKEN: ${{ secrets.GITHUB_TOKEN }}
+        run: |
+          bundle exec danger --verbose
           
       - name: Test Wire-iOS German Locale Tests
         if: ${{ inputs.wire-ios || inputs.all }}
@@ -432,21 +431,12 @@
           xcodebuild test -retry-tests-on-failure -workspace wire-ios-mono.xcworkspace -scheme WireNotificationEngine -destination 'platform=iOS Simulator,OS=${{ env.IOS_VERSION }},name=${{ env.IPHONE_MODEL }}' | tee -a xcodebuild-wire-ios-notification-engine.log | bundle exec xcpretty --report junit --output build/reports/WireNotificationEngine.junit
           exit ${PIPESTATUS[0]}
 
-<<<<<<< HEAD
-      - name: Run Danger
-        env:
-          DANGER_GITHUB_API_TOKEN: ${{ secrets.GITHUB_TOKEN }}
-        run: |
-          xcodebuild build -workspace wire-ios-mono.xcworkspace -scheme Wire-iOS -destination 'platform=iOS Simulator,OS=${{ env.IOS_VERSION }},name=${{ env.IPHONE_MODEL }}' -resultBundlePath WireiOS.xcresult 
-          bundle exec danger --verbose
-=======
       - uses: kronenthaler/analyze-xcoderesults-action@0.1.9
         if: ${{ inputs.wire-ios-notification-engine || inputs.all }}
         with:
           results: xcodebuild-wire-ios-notification-engine.xcresult
           warningAnnotations: true
           GITHUB_TOKEN: ${{ secrets.GITHUB_TOKEN }}
->>>>>>> d5a9f718
 
       - name: Upload Test Reports as Artifacts
         uses: actions/upload-artifact@v3
@@ -479,7 +469,7 @@
         with:
           status: ${{ job.status }}
           text: "🆘 Tests for 'develop' failed 🆘\ncommit: https://github.com/wireapp/wire-ios-mono/commit/${{ github.sha }}\n**Triggered by:** ${{ github.triggering_actor }}\n**Build log:** ${{ github.server_url }}/${{ github.repository }}/actions/runs/${{ github.run_id }}\n"
-      
+
   upload-test-results-datadadog:
     runs-on: ubuntu-latest
     needs: run-tests
