--- conflicted
+++ resolved
@@ -327,22 +327,12 @@
           echo "Building WireLinkPreview..."
           xcodebuild build-for-testing -workspace wire-ios-mono.xcworkspace -scheme WireLinkPreview -resultBundlePath xcodebuild-wire-link-preview.xcresult -destination 'platform=iOS Simulator,OS=${{ env.IOS_VERSION }},name=${{ env.IPHONE_MODEL }}' | tee xcodebuild-wire-link-preview.log | bundle exec xcpretty
 
-<<<<<<< HEAD
-      - name: Run Danger for WireLinkPreview
-        if: false # ${{ inputs.wire-link-preview || inputs.all }}
-        env:
-          DANGER_GITHUB_API_TOKEN: ${{ secrets.GITHUB_TOKEN }}
-          XCRESULT_PATH: xcodebuild-wire-link-preview.xcresult
-        run: |
-          bundle exec danger --dangerfile=Dangerfile.warning-workaround --danger_id="Run Danger for WireLinkPreview" --verbose
-=======
-      - uses: kronenthaler/analyze-xcoderesults-action@0.1.9
-        if: ${{ inputs.wire-ios-link-preview || inputs.all }}
-        with:
-          results: xcodebuild-wire-ios-link-preview.xcresult
-          warningAnnotations: true
-          GITHUB_TOKEN: ${{ secrets.GITHUB_TOKEN }}
->>>>>>> 0721ddb5
+      - uses: kronenthaler/analyze-xcoderesults-action@0.1.9
+        if: ${{ inputs.wire-link-preview || inputs.all }}
+        with:
+          results: xcodebuild-wire-link-preview.xcresult
+          warningAnnotations: true
+          GITHUB_TOKEN: ${{ secrets.GITHUB_TOKEN }}
 
       - name: Test WireLinkPreview
         if: ${{ inputs.wire-link-preview || inputs.all }}
