on:
  workflow_call:
    inputs:
      wire-ios:
        type: boolean
        default: false
        required: false
      wire-reusable-ui-components:
        type: boolean
        default: false
        required: false
      wire-design:
        type: boolean
        default: false
        required: false
      wire-ios-sync-engine:
        type: boolean
        default: false
        required: false
      wire-ios-data-model:
        type: boolean
        default: false
        required: false
      wire-ios-system:
        type: boolean
        default: false
        required: false
      wire-ios-request-strategy:
        type: boolean
        default: false
        required: false
      wire-api:
        type: boolean
        default: false
        required: false
      wire-domain:
        type: boolean
        default: false
        required: false
      wire-ios-transport:
        type: boolean
        default: false
        required: false
      wire-ios-share-engine:
        type: boolean
        default: false
        required: false
      wire-ios-cryptobox:
        type: boolean
        default: false
        required: false
      wire-ios-mocktransport:
        type: boolean
        default: false
        required: false
      wire-ios-notification-engine:
        type: boolean
        default: false
        required: false
      wire-ios-protos:
        type: boolean
        default: false
        required: false
      wire-ios-images:
        type: boolean
        default: false
        required: false
      wire-ios-link-preview:
        type: boolean
        default: false
        required: false
      wire-ios-utilities:
        type: boolean
        default: false
        required: false
      wire-ios-testing:
        type: boolean
        default: false
        required: false
      all:
        type: boolean
        default: false
        required: false
    secrets:
      ZENKINS_USERNAME:
        required: true
      DD_API_KEY:
        required: true

env: # https://docs.fastlane.tools/getting-started/ios/setup/
  LC_ALL: en_US.UTF-8
  LANG: en_US.UTF-8

jobs:
  run-tests:
    runs-on: ghcr.io/cirruslabs/macos-runner:sonoma
    env:
      GITHUB_ACCESS_TOKEN: ${{ secrets.GITHUB_TOKEN }}
      GITHUB_USERNAME: ${{ secrets.ZENKINS_USERNAME }}
      SLACK_WEBHOOK_URL: ${{ secrets.WIRE_IOS_CI_WEBHOOK }}

    steps:
      - uses: actions/checkout@v3

      - name: Retrieve Xcode version
        run: |
          echo "XCODE_VERSION=$(cat .xcode-version)" >> $GITHUB_OUTPUT
        id: xcode-version

      - uses: maxim-lobanov/setup-xcode@v1.5.1
        with:
          xcode-version: ${{ steps.xcode-version.outputs.XCODE_VERSION }}

      - name: Load .env file
        uses: xom9ikk/dotenv@v2
        with:
            path: fastlane/

      - name: Restore Carthage Cache
        uses: actions/cache@v3
        id: cache-carthage
        with:
          path: Carthage
          key: ${{ runner.os }}-xcode${{ steps.xcode-version.outputs.XCODE_VERSION }}-carthage-${{ hashFiles('Cartfile.resolved') }}

      - name: Bootstrap Carthage if no cache
        if: steps.cache-carthage.outputs.cache-hit != 'true'
        run: ./scripts/carthage.sh bootstrap --platform ios --use-xcframeworks

      - name: Setup Ruby
        uses: ruby/setup-ruby@v1
        with:
          bundler-cache: true

      - name: Setup workspace
        run: |
          ./setup.sh

      - name: Setup simulator
        run: |
          bundle exec fastlane prepare_for_tests

      # WireSystem

      - name: Build WireSystem
        if: ${{ inputs.wire-ios-system || inputs.all }}
        run: |
          echo "WireSystem has changes"
          echo "Building WireSystem..."
          xcodebuild build-for-testing -workspace wire-ios-mono.xcworkspace -scheme WireSystem -resultBundlePath xcodebuild-wire-ios-system.xcresult -destination 'platform=iOS Simulator,OS=${{ env.IOS_VERSION }},name=${{ env.IPHONE_MODEL }}' | tee xcodebuild-wire-ios-system.log | bundle exec xcpretty

      - name: Run Danger for WireSystem
        if: ${{ inputs.wire-ios-system || inputs.all }}
        env:
          DANGER_GITHUB_API_TOKEN: ${{ secrets.GITHUB_TOKEN }}
          XCRESULT_PATH: xcodebuild-wire-ios-system.xcresult
        run: |
          bundle exec danger --danger_id="Run Danger for WireSystem" --verbose

      - name: Test WireSystem
        if: ${{ inputs.wire-ios-system || inputs.all }}
        run: |
          echo "Testing WireSystem..."
          xcodebuild test -retry-tests-on-failure -workspace wire-ios-mono.xcworkspace -scheme WireSystem -destination 'platform=iOS Simulator,OS=${{ env.IOS_VERSION }},name=${{ env.IPHONE_MODEL }}' | tee -a xcodebuild-wire-ios-system.log | bundle exec xcpretty --report junit --output build/reports/WireSystem.junit
          exit ${PIPESTATUS[0]}

      # WireTesting

      - name: Build WireTesting
        if: ${{ inputs.wire-ios-testing || inputs.all }}
        run: |
          echo "WireTesting has changes"
          echo "Building WireTesting..."
          xcodebuild build-for-testing -workspace wire-ios-mono.xcworkspace -scheme WireTesting -resultBundlePath xcodebuild-wire-ios-testing.xcresult -destination 'platform=iOS Simulator,OS=${{ env.IOS_VERSION }},name=${{ env.IPHONE_MODEL }}' | tee xcodebuild-wire-ios-testing.log | bundle exec xcpretty

      - name: Run Danger for WireTesting
        if: ${{ inputs.wire-ios-testing || inputs.all }}
        env:
          DANGER_GITHUB_API_TOKEN: ${{ secrets.GITHUB_TOKEN }}
          XCRESULT_PATH: xcodebuild-wire-ios-testing.xcresult
        run: |
          bundle exec danger --danger_id="Run Danger for WireTesting" --verbose

      - name: Test WireTesting
        if: ${{ inputs.wire-ios-testing || inputs.all }}
        run: |
          echo "Testing WireTesting..."
          xcodebuild test -retry-tests-on-failure -workspace wire-ios-mono.xcworkspace -scheme WireTesting -destination 'platform=iOS Simulator,OS=${{ env.IOS_VERSION }},name=${{ env.IPHONE_MODEL }}' | tee -a xcodebuild-wire-ios-testing.log | bundle exec xcpretty --report junit --output build/reports/WireTesting.junit
          exit ${PIPESTATUS[0]}

      # WireUtilities

      - name: Build WireUtilities
        if: ${{ inputs.wire-ios-utilities || inputs.all }}
        run: |
          echo "WireUtilities has changes"
          echo "Building WireUtilities..."
          xcodebuild build-for-testing -workspace wire-ios-mono.xcworkspace -scheme WireUtilities -resultBundlePath xcodebuild-wire-ios-utilities.xcresult -destination 'platform=iOS Simulator,OS=${{ env.IOS_VERSION }},name=${{ env.IPHONE_MODEL }}' | tee xcodebuild-wire-ios-utilities.log | bundle exec xcpretty

      - name: Run Danger for WireUtilities
        if: ${{ inputs.wire-ios-utilities || inputs.all }}
        env:
          DANGER_GITHUB_API_TOKEN: ${{ secrets.GITHUB_TOKEN }}
          XCRESULT_PATH: xcodebuild-wire-ios-utilities.xcresult
        run: |
          bundle exec danger --danger_id="Run Danger for WireUtilities" --verbose

      - name: Test WireUtilities
        if: ${{ inputs.wire-ios-utilities || inputs.all }}
        run: |
          echo "Testing WireUtilities..."
          xcodebuild test -retry-tests-on-failure -workspace wire-ios-mono.xcworkspace -scheme WireUtilities -destination 'platform=iOS Simulator,OS=${{ env.IOS_VERSION }},name=${{ env.IPHONE_MODEL }}' | tee -a xcodebuild-wire-ios-utilities.log | bundle exec xcpretty --report junit --output build/reports/WireUtilities.junit
          exit ${PIPESTATUS[0]}

      # WireCryptobox

      - name: Build WireCryptobox
        if: ${{ inputs.wire-ios-cryptobox || inputs.all }}
        run: |
          echo "WireCryptobox has changes"
          echo "Building WireCryptobox..."
          xcodebuild build-for-testing -workspace wire-ios-mono.xcworkspace -scheme WireCryptobox -resultBundlePath xcodebuild-wire-ios-cryptobox.xcresult -destination 'platform=iOS Simulator,OS=${{ env.IOS_VERSION }},name=${{ env.IPHONE_MODEL }}' | tee xcodebuild-wire-ios-cryptobox.log | bundle exec xcpretty

      - name: Run Danger for WireCryptobox
        if: ${{ inputs.wire-ios-cryptobox || inputs.all }}
        env:
          DANGER_GITHUB_API_TOKEN: ${{ secrets.GITHUB_TOKEN }}
          XCRESULT_PATH: xcodebuild-wire-ios-cryptobox.xcresult
        run: |
          bundle exec danger --danger_id="Run Danger for WireCryptobox" --verbose

      - name: Test WireCryptobox
        if: ${{ inputs.wire-ios-cryptobox || inputs.all }}
        run: |
          echo "Testing WireCryptobox..."
          xcodebuild test -retry-tests-on-failure -workspace wire-ios-mono.xcworkspace -scheme WireCryptobox -destination 'platform=iOS Simulator,OS=${{ env.IOS_VERSION }},name=${{ env.IPHONE_MODEL }}' | tee -a xcodebuild-wire-ios-cryptobox.log | bundle exec xcpretty --report junit --output build/reports/WireCryptobox.junit
          exit ${PIPESTATUS[0]}

      # WireTransport

      - name: Build WireTransport
        if: ${{ inputs.wire-ios-transport || inputs.all }}
        run: |
          echo "WireTransport has changes"
          echo "Building WireTransport..."
          xcodebuild build-for-testing -workspace wire-ios-mono.xcworkspace -scheme WireTransport -resultBundlePath xcodebuild-wire-ios-transport.xcresult -destination 'platform=iOS Simulator,OS=${{ env.IOS_VERSION }},name=${{ env.IPHONE_MODEL }}' | tee xcodebuild-wire-ios-transport.log | bundle exec xcpretty

      - name: Run Danger for WireTransport
        if: ${{ inputs.wire-ios-transport || inputs.all }}
        env:
          DANGER_GITHUB_API_TOKEN: ${{ secrets.GITHUB_TOKEN }}
          XCRESULT_PATH: xcodebuild-wire-ios-transport.xcresult
        run: |
          bundle exec danger --danger_id="Run Danger for WireTransport" --verbose

      - name: Test WireTransport
        if: ${{ inputs.wire-ios-transport || inputs.all }}
        run: |
          echo "Testing WireTransport..."
          xcodebuild test -retry-tests-on-failure -workspace wire-ios-mono.xcworkspace -scheme WireTransport -destination 'platform=iOS Simulator,OS=${{ env.IOS_VERSION }},name=${{ env.IPHONE_MODEL }}' | tee -a xcodebuild-wire-ios-transport.log | bundle exec xcpretty --report junit --output build/reports/WireTransport.junit
          exit ${PIPESTATUS[0]}

      # WireLinkPreview

      - name: Build WireLinkPreview
        if: ${{ inputs.wire-ios-link-preview || inputs.all }}
        run: |
          echo "WireLinkPreview has changes"
          echo "Building WireLinkPreview..."
          xcodebuild build-for-testing -workspace wire-ios-mono.xcworkspace -scheme WireLinkPreview -resultBundlePath xcodebuild-wire-ios-link-preview.xcresult -destination 'platform=iOS Simulator,OS=${{ env.IOS_VERSION }},name=${{ env.IPHONE_MODEL }}' | tee xcodebuild-wire-ios-link-preview.log | bundle exec xcpretty

      - name: Run Danger for WireLinkPreview
        if: ${{ inputs.wire-ios-link-preview || inputs.all }}
        env:
          DANGER_GITHUB_API_TOKEN: ${{ secrets.GITHUB_TOKEN }}
          XCRESULT_PATH: xcodebuild-wire-ios-link-preview.xcresult
        run: |
          bundle exec danger --danger_id="Run Danger for WireLinkPreview" --verbose

      - name: Test WireLinkPreview
        if: ${{ inputs.wire-ios-link-preview || inputs.all }}
        run: |
          echo "Testing WireLinkPreview..."
          xcodebuild test -retry-tests-on-failure -workspace wire-ios-mono.xcworkspace -scheme WireLinkPreview -destination 'platform=iOS Simulator,OS=${{ env.IOS_VERSION }},name=${{ env.IPHONE_MODEL }}' | tee -a xcodebuild-wire-ios-link-preview.log | bundle exec xcpretty --report junit --output build/reports/WireLinkPreview.junit
          exit ${PIPESTATUS[0]}

      # WireImages

      - name: Build WireImages
        if: ${{ inputs.wire-ios-images || inputs.all }}
        run: |
          echo "WireImages has changes"
          echo "Building WireImages..."
          xcodebuild build-for-testing -workspace wire-ios-mono.xcworkspace -scheme WireImages -resultBundlePath xcodebuild-wire-ios-images.xcresult -destination 'platform=iOS Simulator,OS=${{ env.IOS_VERSION }},name=${{ env.IPHONE_MODEL }}' | tee xcodebuild-wire-ios-images.log | bundle exec xcpretty

      - name: Run Danger for WireImages
        if: ${{ inputs.wire-ios-images || inputs.all }}
        env:
          DANGER_GITHUB_API_TOKEN: ${{ secrets.GITHUB_TOKEN }}
          XCRESULT_PATH: xcodebuild-wire-ios-images.xcresult
        run: |
          bundle exec danger --danger_id="Run Danger for WireImages" --verbose

      - name: Test WireImages
        if: ${{ inputs.wire-ios-images || inputs.all }}
        run: |
          echo "Testing WireImages..."
          xcodebuild test -retry-tests-on-failure -workspace wire-ios-mono.xcworkspace -scheme WireImages -destination 'platform=iOS Simulator,OS=${{ env.IOS_VERSION }},name=${{ env.IPHONE_MODEL }}' | tee -a xcodebuild-wire-ios-images.log | bundle exec xcpretty --report junit --output build/reports/WireImages.junit
          exit ${PIPESTATUS[0]}

      # WireProtos

      - name: Build WireProtos
        if: ${{ inputs.wire-ios-protos || inputs.all }}
        run: |
          echo "WireProtos has changes"
          echo "Building WireProtos..."
          xcodebuild build-for-testing -workspace wire-ios-mono.xcworkspace -scheme WireProtos -resultBundlePath xcodebuild-wire-ios-protos.xcresult -destination 'platform=iOS Simulator,OS=${{ env.IOS_VERSION }},name=${{ env.IPHONE_MODEL }}' | tee xcodebuild-wire-ios-protos.log | bundle exec xcpretty

      - name: Run Danger for WireProtos
        if: ${{ inputs.wire-ios-protos || inputs.all }}
        env:
          DANGER_GITHUB_API_TOKEN: ${{ secrets.GITHUB_TOKEN }}
          XCRESULT_PATH: xcodebuild-wire-ios-protos.xcresult
        run: |
          bundle exec danger --danger_id="Run Danger for WireProtos" --verbose

      - name: Test WireProtos
        if: ${{ inputs.wire-ios-protos || inputs.all }}
        run: |
          echo "Testing WireProtos..."
          xcodebuild test -retry-tests-on-failure -workspace wire-ios-mono.xcworkspace -scheme WireProtos -destination 'platform=iOS Simulator,OS=${{ env.IOS_VERSION }},name=${{ env.IPHONE_MODEL }}' | tee -a xcodebuild-wire-ios-protos.log | bundle exec xcpretty
          exit ${PIPESTATUS[0]}

      # WireMockTransport

      - name: Build WireMockTransport
        if: ${{ inputs.wire-ios-mocktransport || inputs.all }}
        run: |
          echo "WireMockTransport has changes"
          echo "Building WireMockTransport..."
          xcodebuild build-for-testing -workspace wire-ios-mono.xcworkspace -scheme WireMockTransport -resultBundlePath xcodebuild-wire-ios-mocktransport.xcresult -destination 'platform=iOS Simulator,OS=${{ env.IOS_VERSION }},name=${{ env.IPHONE_MODEL }}' | tee xcodebuild-wire-ios-mocktransport.log | bundle exec xcpretty

      - name: Run Danger for WireMockTransport
        if: ${{ inputs.wire-ios-mocktransport || inputs.all }}
        env:
          DANGER_GITHUB_API_TOKEN: ${{ secrets.GITHUB_TOKEN }}
          XCRESULT_PATH: xcodebuild-wire-ios-mocktransport.xcresult
        run: |
          bundle exec danger --danger_id="Run Danger for WireMockTransport" --verbose

      - name: Test WireMockTransport
        if: ${{ inputs.wire-ios-mocktransport || inputs.all }}
        run: |
          echo "Testing WireMockTransport..."
          xcodebuild test -retry-tests-on-failure -workspace wire-ios-mono.xcworkspace -scheme WireMockTransport -destination 'platform=iOS Simulator,OS=${{ env.IOS_VERSION }},name=${{ env.IPHONE_MODEL }}' | tee -a xcodebuild-wire-ios-mocktransport.log | bundle exec xcpretty --report junit --output build/reports/WireMockTransport.junit
          exit ${PIPESTATUS[0]}

      # WireDataModel

      - name: Build WireDataModel
        if: ${{ inputs.wire-ios-data-model || inputs.all }}
        run: |
          echo "WireDataModel has changes"
          echo "Building WireDataModel..."
          xcodebuild build-for-testing -workspace wire-ios-mono.xcworkspace -scheme WireDataModel -resultBundlePath xcodebuild-wire-ios-data-model.xcresult -destination 'platform=iOS Simulator,OS=${{ env.IOS_VERSION }},name=${{ env.IPHONE_MODEL }}' | tee xcodebuild-wire-ios-data-model.log | bundle exec xcpretty

      - name: Run Danger for WireDataModel
        if: ${{ inputs.wire-ios-data-model || inputs.all }}
        env:
          DANGER_GITHUB_API_TOKEN: ${{ secrets.GITHUB_TOKEN }}
          XCRESULT_PATH: xcodebuild-wire-ios-data-model.xcresult
        run: |
          bundle exec danger --danger_id="Run Danger for WireDataModel" --verbose

      - name: Test WireDataModel
        if: ${{ inputs.wire-ios-data-model || inputs.all }}
        run: |
          xcodebuild test -retry-tests-on-failure -workspace wire-ios-mono.xcworkspace -scheme WireDataModel -destination 'platform=iOS Simulator,OS=${{ env.IOS_VERSION }},name=${{ env.IPHONE_MODEL }}' | tee -a xcodebuild-wire-ios-data-model.log | bundle exec xcpretty --report junit --output build/reports/WireDataModel.junit
          exit ${PIPESTATUS[0]}

      # WireAPI

      - name: Build WireAPI
        if: ${{ inputs.wire-api || inputs.all }}
        run: |
          echo "WireAPI has changes"
          echo "Building WireAPI..."
          xcodebuild build-for-testing -workspace wire-ios-mono.xcworkspace -scheme WireAPI -resultBundlePath xcodebuild-wire-api.xcresult -destination 'platform=iOS Simulator,OS=${{ env.IOS_VERSION }},name=${{ env.IPHONE_MODEL }}' | tee xcodebuild-wire-api.log | bundle exec xcpretty

      - name: Run Danger for WireAPI
        if: ${{ inputs.wire-api || inputs.all }}
        env:
          DANGER_GITHUB_API_TOKEN: ${{ secrets.GITHUB_TOKEN }}
          XCRESULT_PATH: xcodebuild-wire-api.xcresult
        run: |
          bundle exec danger --danger_id="Run Danger for WireAPI" --verbose

      - name: Test WireAPI
        if: ${{ inputs.wire-api || inputs.all }}
        run: |
          echo "Testing WireAPI..."
          xcodebuild test -retry-tests-on-failure -workspace wire-ios-mono.xcworkspace -scheme WireAPI -destination 'platform=iOS Simulator,OS=${{ env.IOS_VERSION }},name=${{ env.IPHONE_MODEL }}' | tee -a xcodebuild-wire-api.log | bundle exec xcpretty --report junit --output build/reports/WireAPI.junit
          exit ${PIPESTATUS[0]}

      # WireDomain

      - name: Build WireDomain
        if: ${{ inputs.wire-domain || inputs.all }}
        run: |
          echo "WireDomain has changes"
          echo "Building WireDomain..."
          xcodebuild build-for-testing -workspace wire-ios-mono.xcworkspace -scheme WireDomain -resultBundlePath xcodebuild-wire-domain.xcresult -destination 'platform=iOS Simulator,OS=${{ env.IOS_VERSION }},name=${{ env.IPHONE_MODEL }}' | tee xcodebuild-wire-domain.log | bundle exec xcpretty

      - name: Run Danger for WireDomain
        if: ${{ inputs.wire-domain || inputs.all }}
        env:
          DANGER_GITHUB_API_TOKEN: ${{ secrets.GITHUB_TOKEN }}
          XCRESULT_PATH: xcodebuild-wire-domain.xcresult
        run: |
          bundle exec danger --danger_id="Run Danger for WireDomain" --verbose

      - name: Test WireDomain
        if: ${{ inputs.wire-domain || inputs.all }}
        run: |
          echo "Testing WireDomain..."
          xcodebuild test -retry-tests-on-failure -workspace wire-ios-mono.xcworkspace -scheme WireDomain -destination 'platform=iOS Simulator,OS=${{ env.IOS_VERSION }},name=${{ env.IPHONE_MODEL }}' | tee -a xcodebuild-wire-domain.log | bundle exec xcpretty --report junit --output build/reports/WireDomain.junit
          exit ${PIPESTATUS[0]}

      # WireRequestStrategy

      - name: Build WireRequestStrategy
        if: ${{ inputs.wire-ios-request-strategy || inputs.all }}
        run: |
          echo "WireRequestStrategy has changes"
          echo "Building WireRequestStrategy..."
          xcodebuild build-for-testing -workspace wire-ios-mono.xcworkspace -scheme WireRequestStrategy -resultBundlePath xcodebuild-wire-ios-request-strategy.xcresult -destination 'platform=iOS Simulator,OS=${{ env.IOS_VERSION }},name=${{ env.IPHONE_MODEL }}' | tee xcodebuild-wire-ios-request-strategy.log | bundle exec xcpretty

      - name: Run Danger for WireRequestStrategy
        if: ${{ inputs.wire-ios-request-strategy || inputs.all }}
        env:
          DANGER_GITHUB_API_TOKEN: ${{ secrets.GITHUB_TOKEN }}
          XCRESULT_PATH: xcodebuild-wire-ios-request-strategy.xcresult
        run: |
          bundle exec danger --danger_id="Run Danger for WireRequestStrategy" --verbose

      - name: Test WireRequestStrategy
        if: ${{ inputs.wire-ios-request-strategy || inputs.all }}
        run: |
          echo "Testing WireRequestStrategy..."
          xcodebuild test -retry-tests-on-failure -workspace wire-ios-mono.xcworkspace -scheme WireRequestStrategy -destination 'platform=iOS Simulator,OS=${{ env.IOS_VERSION }},name=${{ env.IPHONE_MODEL }}' | tee -a xcodebuild-wire-ios-request-strategy.log | bundle exec xcpretty --report junit --output build/reports/WireRequestStrategy.junit
          exit ${PIPESTATUS[0]}

      # WireShareEngine

      - name: Build WireShareEngine
        if: ${{ inputs.wire-ios-share-engine || inputs.all }}
        run: |
          echo "WireShareEngine has changes"
          echo "Building WireShareEngine..."
          xcodebuild build-for-testing -workspace wire-ios-mono.xcworkspace -scheme WireShareEngine -resultBundlePath xcodebuild-wire-ios-share-engine.xcresult -destination 'platform=iOS Simulator,OS=${{ env.IOS_VERSION }},name=${{ env.IPHONE_MODEL }}' | tee xcodebuild-wire-ios-share-engine.log | bundle exec xcpretty

      - name: Run Danger for WireShareEngine
        if: ${{ inputs.wire-ios-share-engine || inputs.all }}
        env:
          DANGER_GITHUB_API_TOKEN: ${{ secrets.GITHUB_TOKEN }}
          XCRESULT_PATH: xcodebuild-wire-ios-share-engine.xcresult
        run: |
          bundle exec danger --danger_id="Run Danger for WireShareEngine" --verbose

      - name: Test WireShareEngine
        if: ${{ inputs.wire-ios-share-engine || inputs.all }}
        run: |
          echo "Testing WireShareEngine..."
          xcodebuild test -retry-tests-on-failure -workspace wire-ios-mono.xcworkspace -scheme WireShareEngine -destination 'platform=iOS Simulator,OS=${{ env.IOS_VERSION }},name=${{ env.IPHONE_MODEL }}' | tee -a xcodebuild-wire-ios-share-engine.log | bundle exec xcpretty --report junit --output build/reports/WireShareEngine.junit
          exit ${PIPESTATUS[0]}

      # WireSyncEngine

      - name: Build WireSyncEngine
        if: ${{ inputs.wire-ios-sync-engine || inputs.all }}
        run: |
          echo "WireSyncEngine has changes"
          echo "Building WireSyncEngine..."
          xcodebuild build-for-testing -workspace wire-ios-mono.xcworkspace -scheme WireSyncEngine -resultBundlePath xcodebuild-wire-ios-sync-engine.xcresult -destination 'platform=iOS Simulator,OS=${{ env.IOS_VERSION }},name=${{ env.IPHONE_MODEL }}' | tee xcodebuild-wire-ios-sync-engine.log | bundle exec xcpretty

      - name: Run Danger for WireSyncEngine
        if: ${{ inputs.wire-ios-sync-engine || inputs.all }}
        env:
          DANGER_GITHUB_API_TOKEN: ${{ secrets.GITHUB_TOKEN }}
          XCRESULT_PATH: xcodebuild-wire-ios-sync-engine.xcresult
        run: |
          bundle exec danger --danger_id="Run Danger for WireSyncEngine" --verbose

      - name: Test WireSyncEngine
        if: ${{ inputs.wire-ios-sync-engine || inputs.all }}
        run: |
          echo "Testing WireSyncEngine..."
          xcodebuild test -retry-tests-on-failure -workspace wire-ios-mono.xcworkspace -scheme WireSyncEngine -destination 'platform=iOS Simulator,OS=${{ env.IOS_VERSION }},name=${{ env.IPHONE_MODEL }}' | tee -a xcodebuild-wire-ios-sync-engine.log | bundle exec xcpretty --report junit --output build/reports/WireSyncEngine.junit
          exit ${PIPESTATUS[0]}

<<<<<<< HEAD
      # Wire-iOS

      - name: Build Wire-iOS
=======
      - uses: kronenthaler/analyze-xcoderesults-action@0.1.9
        if: ${{ inputs.wire-ios-sync-engine || inputs.all }}
        with:
          results: xcodebuild-wire-ios-sync-engine.xcresult
          warningAnnotations: true
          GITHUB_TOKEN: ${{ secrets.GITHUB_TOKEN }}

      - name: Test WireDesign
        if: ${{ inputs.wire-design || inputs.all }}
        run: |
          echo "WireDesign has changes"
          echo "Building WireDesign..."
          xcodebuild build-for-testing -workspace wire-ios-mono.xcworkspace -scheme WireDesign -resultBundlePath xcodebuild-wire-design.xcresult -destination 'platform=iOS Simulator,OS=${{ env.IOS_VERSION }},name=${{ env.IPHONE_MODEL }}' | tee xcodebuild-wire-design.log | bundle exec xcpretty
          echo "Testing WireDesign..."
          xcodebuild test -retry-tests-on-failure -workspace wire-ios-mono.xcworkspace -scheme WireDesign -destination 'platform=iOS Simulator,OS=${{ env.IOS_VERSION }},name=${{ env.IPHONE_MODEL }}' | tee -a xcodebuild-wire-design.log | bundle exec xcpretty --report junit --output build/reports/WireDesign.junit
          exit ${PIPESTATUS[0]}

      - uses: kronenthaler/analyze-xcoderesults-action@0.1.9
        if: ${{ inputs.wire-design || inputs.all }}
        with:
          results: xcodebuild-wire-design.xcresult
          warningAnnotations: true
          GITHUB_TOKEN: ${{ secrets.GITHUB_TOKEN }}

      - name: Test WireReusableUIComponents
        if: ${{ inputs.wire-reusable-ui-components || inputs.all }}
        run: |
          echo "WireReusableUIComponents has changes"
          echo "Building WireReusableUIComponents..."
          xcodebuild build-for-testing -workspace wire-ios-mono.xcworkspace -scheme WireReusableUIComponents -resultBundlePath xcodebuild-wire-reusable-ui-components.xcresult -destination 'platform=iOS Simulator,OS=${{ env.IOS_VERSION }},name=${{ env.IPHONE_MODEL }}' | tee xcodebuild-wire-reusable-ui-components.log | bundle exec xcpretty
          echo "Testing WireReusableUIComponents..."
          xcodebuild test -retry-tests-on-failure -workspace wire-ios-mono.xcworkspace -scheme WireReusableUIComponents -destination 'platform=iOS Simulator,OS=${{ env.IOS_VERSION }},name=${{ env.IPHONE_MODEL }}' | tee -a xcodebuild-wire-reusable-ui-components.log | bundle exec xcpretty --report junit --output build/reports/WireReusableUIComponents.junit
          exit ${PIPESTATUS[0]}

      - uses: kronenthaler/analyze-xcoderesults-action@0.1.9
        if: ${{ inputs.wire-reusable-ui-components || inputs.all }}
        with:
          results: xcodebuild-wire-reusable-ui-components.xcresult
          warningAnnotations: true
          GITHUB_TOKEN: ${{ secrets.GITHUB_TOKEN }}
          
      - name: Test Wire-iOS
>>>>>>> 627f0a01
        if: ${{ inputs.wire-ios || inputs.all }}
        run: |
          echo "Wire-iOS has changes"
          echo "Building Wire-iOS..."
          xcodebuild build-for-testing -workspace wire-ios-mono.xcworkspace -scheme Wire-iOS -resultBundlePath xcodebuild-wire-ios.xcresult -destination 'platform=iOS Simulator,OS=${{ env.IOS_VERSION }},name=${{ env.IPHONE_MODEL }}' | tee xcodebuild-wire-ios.log | bundle exec xcpretty

      - name: Run Danger for Wire-iOS
        if: ${{ inputs.wire-ios || inputs.all }}
        env:
          DANGER_GITHUB_API_TOKEN: ${{ secrets.GITHUB_TOKEN }}
          XCRESULT_PATH: xcodebuild-wire-ios.xcresult
        run: |
          bundle exec danger --danger_id="Run Danger for Wire-iOS" --verbose

      - name: Test Wire-iOS
        if: ${{ inputs.wire-ios || inputs.all }}
        run: |
          echo "Testing Wire-iOS..."
          xcodebuild test -workspace wire-ios-mono.xcworkspace -scheme Wire-iOS -testPlan AllTests -destination 'platform=iOS Simulator,OS=${{ env.IOS_VERSION }},name=${{ env.IPHONE_MODEL }}' | tee -a xcodebuild-wire-ios.log | bundle exec xcpretty --report junit --output build/reports/Wire-iOS-EN.junit
          exit ${PIPESTATUS[0]}

      - name: Test Wire-iOS German Locale Tests
        if: ${{ inputs.wire-ios || inputs.all }}
        run: |
          echo "Testing Wire-iOS German Locale Tests..."
          xcodebuild test -workspace wire-ios-mono.xcworkspace -scheme Wire-iOS -testPlan GermanLocaleTests -destination 'platform=iOS Simulator,OS=${{ env.IOS_VERSION }},name=${{ env.IPHONE_MODEL }}' | tee xcodebuild-wire-ios-de.log | bundle exec xcpretty --report junit --output build/reports/Wire-iOS-DE.junit
          exit ${PIPESTATUS[0]}

      - name: Upload Failed snapshots
        uses: actions/upload-artifact@v3
        if: always()
        with:
          name: Failed Snapshots and log
          path: |
            wire-ios/SnapshotResults/
            xcodebuild*.log

      # WORKAROUND: if we test WireNotificationEngine and then Wire-iOS, we'll get an error when trying to build
      # Wire-iOS stating that symbols from the notification can't be found. to workaround this, test the notification
      # after the Wire-iOS.
      - name: Build WireNotificationEngine
        if: ${{ inputs.wire-ios-notification-engine || inputs.all }}
        run: |
          echo "WireNotificationEngine has changes"
          echo "Building WireNotificationEngine..."
          xcodebuild build-for-testing -workspace wire-ios-mono.xcworkspace -scheme WireNotificationEngine -resultBundlePath xcodebuild-wire-ios-notification-engine.xcresult -destination 'platform=iOS Simulator,OS=${{ env.IOS_VERSION }},name=${{ env.IPHONE_MODEL }}' | tee xcodebuild-wire-ios-notification-engine.log | bundle exec xcpretty

      - name: Run Danger for WireNotificationEngine
        if: ${{ inputs.wire-ios-notification-engine || inputs.all }}
        env:
          DANGER_GITHUB_API_TOKEN: ${{ secrets.GITHUB_TOKEN }}
          XCRESULT_PATH: xcodebuild-wire-ios-notification-engine.xcresult
        run: |
          bundle exec danger --danger_id="Run Danger for WireNotificationEngine" --verbose

      - name: Test WireNotificationEngine
        if: ${{ inputs.wire-ios-notification-engine || inputs.all }}
        run: |
          echo "Testing WireNotificationEngine..."
          xcodebuild test -retry-tests-on-failure -workspace wire-ios-mono.xcworkspace -scheme WireNotificationEngine -destination 'platform=iOS Simulator,OS=${{ env.IOS_VERSION }},name=${{ env.IPHONE_MODEL }}' | tee -a xcodebuild-wire-ios-notification-engine.log | bundle exec xcpretty --report junit --output build/reports/WireNotificationEngine.junit
          exit ${PIPESTATUS[0]}

      - name: Upload Test Reports as Artifacts
        uses: actions/upload-artifact@v3
        if: always()
        with:
          name: test-reports
          path: |
            build/reports/*.junit

      - name: Prepare visual representation of test results
        uses: EnricoMi/publish-unit-test-result-action/macos@v2
        if: always()
        with:
          files: |
            build/reports/*.junit
          compare_to_earlier_commit: false

      - name: Archiving DerivedData Logs
        uses: actions/upload-artifact@v2
        if: always()
        with:
          name: derived-data-xcode
          path: |
            /Users/runner/Library/Developer/Xcode/DerivedData/**/Logs/**
            ~/Library/Logs/DiagnosticReports/**

      - name: Notify on Wire if failed
        if: ${{ failure() && github.ref_name == 'develop' }}
        uses: 8398a7/action-slack@v3
        with:
          status: ${{ job.status }}
          text: "🆘 Tests for 'develop' failed 🆘\ncommit: https://github.com/wireapp/wire-ios-mono/commit/${{ github.sha }}\n**Triggered by:** ${{ github.triggering_actor }}\n**Build log:** ${{ github.server_url }}/${{ github.repository }}/actions/runs/${{ github.run_id }}\n"

  upload-test-results-datadadog:
    runs-on: ubuntu-latest
    needs: run-tests
    if: always()
    steps:
      - name: Download tests results
        uses: actions/download-artifact@v3
        continue-on-error: true
        with:
          name: test-reports
      - uses: actions/setup-node@v3
        with:
          node-version: 18
      - name: Install datadog-ci
        run: npm install -g @datadog/datadog-ci
      - name: "Upload results"
        env:
          DATADOG_API_KEY: ${{ secrets.DD_API_KEY }}
          DD_ENV: ci
          DATADOG_SITE: datadoghq.eu
        run: |
          find . -name "*.junit" -type f | tr '\n' ' ' | xargs -L 1 datadog-ci junit upload --service wire-ios-mono .<|MERGE_RESOLUTION|>--- conflicted
+++ resolved
@@ -499,17 +499,7 @@
           xcodebuild test -retry-tests-on-failure -workspace wire-ios-mono.xcworkspace -scheme WireSyncEngine -destination 'platform=iOS Simulator,OS=${{ env.IOS_VERSION }},name=${{ env.IPHONE_MODEL }}' | tee -a xcodebuild-wire-ios-sync-engine.log | bundle exec xcpretty --report junit --output build/reports/WireSyncEngine.junit
           exit ${PIPESTATUS[0]}
 
-<<<<<<< HEAD
-      # Wire-iOS
-
-      - name: Build Wire-iOS
-=======
-      - uses: kronenthaler/analyze-xcoderesults-action@0.1.9
-        if: ${{ inputs.wire-ios-sync-engine || inputs.all }}
-        with:
-          results: xcodebuild-wire-ios-sync-engine.xcresult
-          warningAnnotations: true
-          GITHUB_TOKEN: ${{ secrets.GITHUB_TOKEN }}
+      # WireDesign
 
       - name: Test WireDesign
         if: ${{ inputs.wire-design || inputs.all }}
@@ -521,12 +511,15 @@
           xcodebuild test -retry-tests-on-failure -workspace wire-ios-mono.xcworkspace -scheme WireDesign -destination 'platform=iOS Simulator,OS=${{ env.IOS_VERSION }},name=${{ env.IPHONE_MODEL }}' | tee -a xcodebuild-wire-design.log | bundle exec xcpretty --report junit --output build/reports/WireDesign.junit
           exit ${PIPESTATUS[0]}
 
-      - uses: kronenthaler/analyze-xcoderesults-action@0.1.9
+      - name: Run Danger for WireDesign
         if: ${{ inputs.wire-design || inputs.all }}
-        with:
-          results: xcodebuild-wire-design.xcresult
-          warningAnnotations: true
-          GITHUB_TOKEN: ${{ secrets.GITHUB_TOKEN }}
+        env:
+          DANGER_GITHUB_API_TOKEN: ${{ secrets.GITHUB_TOKEN }}
+          XCRESULT_PATH: xcodebuild-wire-design.xcresult
+        run: |
+          bundle exec danger --danger_id="Run Danger for WireDesign" --verbose
+
+      # WireReusableUIComponents
 
       - name: Test WireReusableUIComponents
         if: ${{ inputs.wire-reusable-ui-components || inputs.all }}
@@ -538,15 +531,17 @@
           xcodebuild test -retry-tests-on-failure -workspace wire-ios-mono.xcworkspace -scheme WireReusableUIComponents -destination 'platform=iOS Simulator,OS=${{ env.IOS_VERSION }},name=${{ env.IPHONE_MODEL }}' | tee -a xcodebuild-wire-reusable-ui-components.log | bundle exec xcpretty --report junit --output build/reports/WireReusableUIComponents.junit
           exit ${PIPESTATUS[0]}
 
-      - uses: kronenthaler/analyze-xcoderesults-action@0.1.9
+      - name: Run Danger for WireReusableUIComponents
         if: ${{ inputs.wire-reusable-ui-components || inputs.all }}
-        with:
-          results: xcodebuild-wire-reusable-ui-components.xcresult
-          warningAnnotations: true
-          GITHUB_TOKEN: ${{ secrets.GITHUB_TOKEN }}
-          
-      - name: Test Wire-iOS
->>>>>>> 627f0a01
+        env:
+          DANGER_GITHUB_API_TOKEN: ${{ secrets.GITHUB_TOKEN }}
+          XCRESULT_PATH: xcodebuild-wire-reusable-ui-components.xcresult
+        run: |
+          bundle exec danger --danger_id="Run Danger for WireReusableUIComponents" --verbose
+
+      # Wire-iOS
+
+      - name: Build Wire-iOS
         if: ${{ inputs.wire-ios || inputs.all }}
         run: |
           echo "Wire-iOS has changes"
