--- conflicted
+++ resolved
@@ -121,13 +121,8 @@
       SLACK_WEBHOOK_URL: ${{ secrets.WIRE_IOS_CI_WEBHOOK }}
       SKIP_SECURITY_TESTS: ${{ inputs.skip_security_tests }}
       SEND_TO_EXTERNALS: ${{ inputs.distribute_externals }}
-<<<<<<< HEAD
       PR_S3_SUBFOLDER: ${{ inputs.pr_s3_path }}
       
-      
-=======
-    
->>>>>>> f8316b89
     steps:
       - name: Add Masks
         run: |
