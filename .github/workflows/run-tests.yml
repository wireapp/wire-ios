--- conflicted
+++ resolved
@@ -76,13 +76,6 @@
     env:
       GITHUB_ACCESS_TOKEN: ${{ secrets.GITHUB_TOKEN }}
       GITHUB_USERNAME: ${{ secrets.ZENKINS_USERNAME }}
-<<<<<<< HEAD
-      GITHUB_AVS_ACCESS_TOKEN: ${{ secrets.ZENKINS_WORKFLOW_PAT }}
-      AVS_REPO: ${{ secrets.AVS_REPO }}
-      IOS_VERSION: '16.4'
-      IPHONE_MODEL: 'iPhone 8'
-=======
->>>>>>> 7a8df8b0
       
     steps:
       - uses: actions/checkout@v3
@@ -91,17 +84,6 @@
         run: |
           echo "XCODE_VERSION=$(cat .xcode-version)" >> $GITHUB_OUTPUT
         id: xcode-version
-<<<<<<< HEAD
-
-      - uses: maxim-lobanov/setup-xcode@v1.5.1
-        with:
-          xcode-version: ${{ steps.xcode-version.outputs.XCODE_VERSION }}
-  
-      - name: Setup simulator
-        run: |
-          xcrun simctl create My-iphone8 com.apple.CoreSimulator.SimDeviceType.iPhone-8 com.apple.CoreSimulator.SimRuntime.iOS-16-4
-=======
->>>>>>> 7a8df8b0
 
       - uses: maxim-lobanov/setup-xcode@v1.5.1
         with:
@@ -282,9 +264,6 @@
         with:
           files: |
             build/reports/*.junit
-<<<<<<< HEAD
-          action_fail: true
-=======
 
   upload-test-results-datadadog:
       runs-on: ubuntu-latest
@@ -303,5 +282,4 @@
           run: npm install -g @datadog/datadog-ci
         - name: "Upload results"
           run: |
-            DATADOG_API_KEY="${DD_API_KEY}" DD_ENV=ci DATADOG_SITE=datadoghq.eu datadog-ci junit upload --service wire-ios-mono ./*.junit
->>>>>>> 7a8df8b0
+            DATADOG_API_KEY="${DD_API_KEY}" DD_ENV=ci DATADOG_SITE=datadoghq.eu datadog-ci junit upload --service wire-ios-mono ./*.junit