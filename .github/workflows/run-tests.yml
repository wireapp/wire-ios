--- conflicted
+++ resolved
@@ -192,8 +192,40 @@
           echo "Testing WireRequestStrategy..."
           xcodebuild test -workspace wire-ios-mono.xcworkspace -scheme WireRequestStrategy -destination 'platform=iOS Simulator,name=iPhone 8,OS=15.2' | xcpretty --report junit --output build/reports/WireRequestStrategy.junit
           exit ${PIPESTATUS[0]}
-<<<<<<< HEAD
-          
+          
+      - name: Test WireShareEngine
+        if: ${{ needs.detect-changes.outputs.wire-ios-share-engine == 'true' }}
+        run: |
+          echo "WireShareEngine has changes"
+          echo "Building WireShareEngine..."
+          xcodebuild build -workspace wire-ios-mono.xcworkspace -scheme WireShareEngine -destination 'platform=iOS Simulator,name=iPhone 8,OS=15.2' | xcpretty
+          echo "Testing WireShareEngine..."
+          xcodebuild test -workspace wire-ios-mono.xcworkspace -scheme WireShareEngine -destination 'platform=iOS Simulator,name=iPhone 8,OS=15.2' | xcpretty --report junit --output build/reports/WireShareEngine.junit
+          exit ${PIPESTATUS[0]}
+
+      - name: Test WireSyncEngine
+        if: ${{ needs.detect-changes.outputs.wire-ios-sync-engine == 'true' }}
+        run: |
+          echo "WireSyncEngine has changes"
+          echo "Building WireSyncEngine..."
+          xcodebuild build -workspace wire-ios-mono.xcworkspace -scheme WireSyncEngine -destination 'platform=iOS Simulator,name=iPhone 8,OS=15.2' | xcpretty
+          echo "Testing WireSyncEngine..."
+          xcodebuild test -workspace wire-ios-mono.xcworkspace -scheme WireSyncEngine -destination 'platform=iOS Simulator,name=iPhone 8,OS=15.2' | xcpretty --report junit --output build/reports/WireSyncEngine.junit
+          exit ${PIPESTATUS[0]}
+          
+      - name: Test Wire-iOS
+        if: ${{ needs.detect-changes.outputs.wire-ios == 'true' }}
+        run: |
+          echo "Wire-iOS has changes"
+          echo "Building Wire-iOS..."
+          xcodebuild build -workspace wire-ios-mono.xcworkspace -scheme Wire-iOS -destination 'platform=iOS Simulator,name=iPhone 8,OS=15.2' | xcpretty
+          echo "Testing Wire-iOS..."
+          xcodebuild test -workspace wire-ios-mono.xcworkspace -scheme Wire-iOS -destination 'platform=iOS Simulator,name=iPhone 8,OS=15.2' | xcpretty --report junit --output build/reports/Wire-iOS.junit
+          exit ${PIPESTATUS[0]}
+          
+      # WORKAROUND: if we test WireNotificationEngine and then Wire-iOS, we'll get an error when trying to build
+      # Wire-iOS stating that symbols from the notification can't be found. to workaround this, test the notification
+      # after the Wire-iOS.
       - name: Test WireNotificationEngine
         if: ${{ needs.detect-changes.outputs.wire-ios-notification-engine == 'true' }}
         run: |
@@ -202,55 +234,6 @@
           xcodebuild build -workspace wire-ios-mono.xcworkspace -scheme WireNotificationEngine -destination 'platform=iOS Simulator,name=iPhone 8,OS=15.2' | xcpretty
           echo "Testing WireNotificationEngine..."
           xcodebuild test -workspace wire-ios-mono.xcworkspace -scheme WireNotificationEngine -destination 'platform=iOS Simulator,name=iPhone 8,OS=15.2' | xcpretty --report junit --output build/reports/WireNotificationEngine.junit
-          exit ${PIPESTATUS[0]}
-=======
->>>>>>> a982dab9
-
-      - name: Test WireShareEngine
-        if: ${{ needs.detect-changes.outputs.wire-ios-share-engine == 'true' }}
-        run: |
-          echo "WireShareEngine has changes"
-          echo "Building WireShareEngine..."
-          xcodebuild build -workspace wire-ios-mono.xcworkspace -scheme WireShareEngine -destination 'platform=iOS Simulator,name=iPhone 8,OS=15.2' | xcpretty
-          echo "Testing WireShareEngine..."
-          xcodebuild test -workspace wire-ios-mono.xcworkspace -scheme WireShareEngine -destination 'platform=iOS Simulator,name=iPhone 8,OS=15.2' | xcpretty --report junit --output build/reports/WireShareEngine.junit
-          exit ${PIPESTATUS[0]}
-
-      - name: Test WireSyncEngine
-        if: ${{ needs.detect-changes.outputs.wire-ios-sync-engine == 'true' }}
-        run: |
-          echo "WireSyncEngine has changes"
-          echo "Building WireSyncEngine..."
-          xcodebuild build -workspace wire-ios-mono.xcworkspace -scheme WireSyncEngine -destination 'platform=iOS Simulator,name=iPhone 8,OS=15.2' | xcpretty
-          echo "Testing WireSyncEngine..."
-          xcodebuild test -workspace wire-ios-mono.xcworkspace -scheme WireSyncEngine -destination 'platform=iOS Simulator,name=iPhone 8,OS=15.2' | xcpretty --report junit --output build/reports/WireSyncEngine.junit
-          exit ${PIPESTATUS[0]}
-          
-      - name: Test Wire-iOS
-        if: ${{ needs.detect-changes.outputs.wire-ios == 'true' }}
-        run: |
-          echo "Wire-iOS has changes"
-          echo "Building Wire-iOS..."
-          xcodebuild build -workspace wire-ios-mono.xcworkspace -scheme Wire-iOS -destination 'platform=iOS Simulator,name=iPhone 8,OS=15.2' | xcpretty
-          echo "Testing Wire-iOS..."
-<<<<<<< HEAD
-          xcodebuild test -workspace wire-ios-mono.xcworkspace -scheme Wire-iOS -destination 'platform=iOS Simulator,name=iPhone 8,OS=15.2' | xcpretty --report junit --output build/reports/Wire-iOS.junit
-=======
-          
-      # WORKAROUND: if we test WireNotificationEngine and then Wire-iOS, we'll get an error when trying to build
-      # Wire-iOS stating that symbols from the notification can't be found. to workaround this, test the notification
-      # after the Wire-iOS.
-      - name: Test WireNotificationEngine
-        if: ${{ needs.detect-changes.outputs.wire-ios-notification-engine == 'true' }}
-        run: |
-          echo "WireNotificationEngine has changes"
-          echo "Building WireNotificationEngine..."
-          xcodebuild build -workspace wire-ios-mono.xcworkspace -scheme WireNotificationEngine -destination 'platform=iOS Simulator,name=iPhone 8,OS=15.2' | xcpretty
-          echo "Testing WireNotificationEngine..."
-          xcodebuild test -workspace wire-ios-mono.xcworkspace -scheme WireNotificationEngine -destination 'platform=iOS Simulator,name=iPhone 8,OS=15.2' | xcpretty
-          exit ${PIPESTATUS[0]}
-          xcodebuild test -workspace wire-ios-mono.xcworkspace -scheme Wire-iOS -destination 'platform=iOS Simulator,name=iPhone 8,OS=15.2' | xcpretty
->>>>>>> a982dab9
           exit ${PIPESTATUS[0]}
 
       - name: Upload Test Reports as Artifacts
