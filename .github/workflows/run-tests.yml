--- conflicted
+++ resolved
@@ -95,11 +95,7 @@
           echo "Building WireSystem..."
           xcodebuild build -workspace wire-ios-mono.xcworkspace -scheme WireSystem -destination 'platform=iOS Simulator,name=iPhone 8,OS=16.2' | xcpretty
           echo "Testing WireSystem..."
-<<<<<<< HEAD
-          xcodebuild test -workspace wire-ios-mono.xcworkspace -scheme WireSystem -destination 'platform=iOS Simulator,name=iPhone 8,OS=15.2' | xcpretty --report junit --output build/reports/WireSystem.junit
-=======
-          xcodebuild test -retry-tests-on-failure -workspace wire-ios-mono.xcworkspace -scheme WireSystem -destination 'platform=iOS Simulator,name=iPhone 8,OS=16.2' | xcpretty
->>>>>>> fb053ed0
+          xcodebuild test -retry-tests-on-failure -workspace wire-ios-mono.xcworkspace -scheme WireSystem -destination 'platform=iOS Simulator,name=iPhone 8,OS=16.2' | xcpretty --report junit --output build/reports/WireSystem.junit
           exit ${PIPESTATUS[0]}
           
       - name: Test WireTesting
@@ -109,11 +105,7 @@
           echo "Building WireTesting..."
           xcodebuild build -workspace wire-ios-mono.xcworkspace -scheme WireTesting -destination 'platform=iOS Simulator,name=iPhone 8,OS=16.2' | xcpretty
           echo "Testing WireTesting..."
-<<<<<<< HEAD
-          xcodebuild test -workspace wire-ios-mono.xcworkspace -scheme WireTesting -destination 'platform=iOS Simulator,name=iPhone 8,OS=15.2' | xcpretty --report junit --output build/reports/WireTesting.junit
-=======
-          xcodebuild test -retry-tests-on-failure -workspace wire-ios-mono.xcworkspace -scheme WireTesting -destination 'platform=iOS Simulator,name=iPhone 8,OS=16.2' | xcpretty
->>>>>>> fb053ed0
+          xcodebuild test -retry-tests-on-failure -workspace wire-ios-mono.xcworkspace -scheme WireTesting -destination 'platform=iOS Simulator,name=iPhone 8,OS=16.2'  | xcpretty --report junit --output build/reports/WireTesting.junit
           exit ${PIPESTATUS[0]}
           
       - name: Test WireUtilities
@@ -123,11 +115,7 @@
           echo "Building WireUtilities..."
           xcodebuild build -workspace wire-ios-mono.xcworkspace -scheme WireUtilities -destination 'platform=iOS Simulator,name=iPhone 8,OS=16.2' | xcpretty
           echo "Testing WireUtilities..."
-<<<<<<< HEAD
-          xcodebuild test -workspace wire-ios-mono.xcworkspace -scheme WireUtilities -destination 'platform=iOS Simulator,name=iPhone 8,OS=15.2' | xcpretty --report junit --output build/reports/WireUtilities.junit
-=======
-          xcodebuild test -retry-tests-on-failure -workspace wire-ios-mono.xcworkspace -scheme WireUtilities -destination 'platform=iOS Simulator,name=iPhone 8,OS=16.2' | xcpretty
->>>>>>> fb053ed0
+          xcodebuild test -retry-tests-on-failure -workspace wire-ios-mono.xcworkspace -scheme WireUtilities -destination 'platform=iOS Simulator,name=iPhone 8,OS=16.2' | xcpretty --report junit --output build/reports/WireUtilities.junit
           exit ${PIPESTATUS[0]}
           
       - name: Test WireCryptobox
@@ -137,11 +125,7 @@
           echo "Building WireCryptobox..."
           xcodebuild build -workspace wire-ios-mono.xcworkspace -scheme WireCryptobox -destination 'platform=iOS Simulator,name=iPhone 8,OS=16.2' | xcpretty
           echo "Testing WireCryptobox..."
-<<<<<<< HEAD
-          xcodebuild test -workspace wire-ios-mono.xcworkspace -scheme WireCryptobox -destination 'platform=iOS Simulator,name=iPhone 8,OS=15.2' | xcpretty --report junit --output build/reports/WireCryptobox.junit
-=======
-          xcodebuild test -retry-tests-on-failure -workspace wire-ios-mono.xcworkspace -scheme WireCryptobox -destination 'platform=iOS Simulator,name=iPhone 8,OS=16.2' | xcpretty
->>>>>>> fb053ed0
+          xcodebuild test -retry-tests-on-failure -workspace wire-ios-mono.xcworkspace -scheme WireCryptobox -destination 'platform=iOS Simulator,name=iPhone 8,OS=16.2' | xcpretty --report junit --output build/reports/WireCryptobox.junit
           exit ${PIPESTATUS[0]}
           
       - name: Test WireTransport
@@ -151,11 +135,7 @@
           echo "Building WireTransport..."
           xcodebuild build -workspace wire-ios-mono.xcworkspace -scheme WireTransport -destination 'platform=iOS Simulator,name=iPhone 8,OS=16.2' | xcpretty
           echo "Testing WireTransport..."
-<<<<<<< HEAD
-          xcodebuild test -workspace wire-ios-mono.xcworkspace -scheme WireTransport -destination 'platform=iOS Simulator,name=iPhone 8,OS=15.2' | xcpretty --report junit --output build/reports/WireTransport.junit
-=======
-          xcodebuild test -retry-tests-on-failure -workspace wire-ios-mono.xcworkspace -scheme WireTransport -destination 'platform=iOS Simulator,name=iPhone 8,OS=16.2' | xcpretty
->>>>>>> fb053ed0
+          xcodebuild test -retry-tests-on-failure -workspace wire-ios-mono.xcworkspace -scheme WireTransport -destination 'platform=iOS Simulator,name=iPhone 8,OS=16.2' | xcpretty --report junit --output build/reports/WireTransport.junit
           exit ${PIPESTATUS[0]}
           
       - name: Test WireLinkPreview
@@ -165,11 +145,7 @@
           echo "Building WireLinkPreview..."
           xcodebuild build -workspace wire-ios-mono.xcworkspace -scheme WireLinkPreview -destination 'platform=iOS Simulator,name=iPhone 8,OS=16.2' | xcpretty
           echo "Testing WireLinkPreview..."
-<<<<<<< HEAD
-          xcodebuild test -workspace wire-ios-mono.xcworkspace -scheme WireLinkPreview -destination 'platform=iOS Simulator,name=iPhone 8,OS=15.2' | xcpretty --report junit --output build/reports/WireLinkPreview.junit
-=======
-          xcodebuild test -retry-tests-on-failure -workspace wire-ios-mono.xcworkspace -scheme WireLinkPreview -destination 'platform=iOS Simulator,name=iPhone 8,OS=16.2' | xcpretty
->>>>>>> fb053ed0
+          xcodebuild test -retry-tests-on-failure -workspace wire-ios-mono.xcworkspace -scheme WireLinkPreview -destination 'platform=iOS Simulator,name=iPhone 8,OS=16.2' | xcpretty --report junit --output build/reports/WireLinkPreview.junit
           exit ${PIPESTATUS[0]}
           
       - name: Test WireImages
@@ -179,11 +155,7 @@
           echo "Building WireImages..."
           xcodebuild build -workspace wire-ios-mono.xcworkspace -scheme WireImages -destination 'platform=iOS Simulator,name=iPhone 8,OS=16.2' | xcpretty
           echo "Testing WireImages..."
-<<<<<<< HEAD
-          xcodebuild test -workspace wire-ios-mono.xcworkspace -scheme WireImages -destination 'platform=iOS Simulator,name=iPhone 8,OS=15.2' | xcpretty --report junit --output build/reports/WireImages.junit
-=======
-          xcodebuild test -retry-tests-on-failure -workspace wire-ios-mono.xcworkspace -scheme WireImages -destination 'platform=iOS Simulator,name=iPhone 8,OS=16.2' | xcpretty
->>>>>>> fb053ed0
+          xcodebuild test -retry-tests-on-failure -workspace wire-ios-mono.xcworkspace -scheme WireImages -destination 'platform=iOS Simulator,name=iPhone 8,OS=16.2' | xcpretty --report junit --output build/reports/WireImages.junit
           exit ${PIPESTATUS[0]}          
 
       - name: Test WireProtos
@@ -193,11 +165,7 @@
           echo "Building WireProtos..."
           xcodebuild build -workspace wire-ios-mono.xcworkspace -scheme WireProtos -destination 'platform=iOS Simulator,name=iPhone 8,OS=16.2' | xcpretty
           echo "Testing WireProtos..."
-<<<<<<< HEAD
-          xcodebuild test -workspace wire-ios-mono.xcworkspace -scheme WireProtos -destination 'platform=iOS Simulator,name=iPhone 8,OS=15.2' | xcpretty --report junit --output build/reports/WireProtos.junit
-=======
           xcodebuild test -retry-tests-on-failure -workspace wire-ios-mono.xcworkspace -scheme WireProtos -destination 'platform=iOS Simulator,name=iPhone 8,OS=16.2' | xcpretty
->>>>>>> fb053ed0
           exit ${PIPESTATUS[0]}          
           
       - name: Test WireMockTransport
@@ -207,11 +175,7 @@
           echo "Building WireMockTransport..."
           xcodebuild build -workspace wire-ios-mono.xcworkspace -scheme WireMockTransport -destination 'platform=iOS Simulator,name=iPhone 8,OS=16.2' | xcpretty
           echo "Testing WireMockTransport..."
-<<<<<<< HEAD
-          xcodebuild test -workspace wire-ios-mono.xcworkspace -scheme WireMockTransport -destination 'platform=iOS Simulator,name=iPhone 8,OS=15.2' | xcpretty --report junit --output build/reports/WireMockTransport.junit
-=======
-          xcodebuild test -retry-tests-on-failure -workspace wire-ios-mono.xcworkspace -scheme WireMockTransport -destination 'platform=iOS Simulator,name=iPhone 8,OS=16.2' | xcpretty
->>>>>>> fb053ed0
+          xcodebuild test -retry-tests-on-failure -workspace wire-ios-mono.xcworkspace -scheme WireMockTransport -destination 'platform=iOS Simulator,name=iPhone 8,OS=16.2' | xcpretty --report junit --output build/reports/WireMockTransport.junit
           exit ${PIPESTATUS[0]}
           
       - name: Test WireDataModel
@@ -220,12 +184,7 @@
           echo "WireDataModel has changes"
           echo "Building WireDataModel..."
           xcodebuild build -workspace wire-ios-mono.xcworkspace -scheme WireDataModel -destination 'platform=iOS Simulator,name=iPhone 8,OS=16.2' | xcpretty
-          echo "Testing WireDataModel..."
-<<<<<<< HEAD
-          xcodebuild test -workspace wire-ios-mono.xcworkspace -scheme WireDataModel -destination 'platform=iOS Simulator,name=iPhone 8,OS=15.2' | xcpretty --report junit --output build/reports/WireDataModel.junit
-=======
-          xcodebuild test -retry-tests-on-failure -workspace wire-ios-mono.xcworkspace -scheme WireDataModel -destination 'platform=iOS Simulator,name=iPhone 8,OS=16.2' | xcpretty
->>>>>>> fb053ed0
+          xcodebuild test -retry-tests-on-failure -workspace wire-ios-mono.xcworkspace -scheme WireDataModel -destination 'platform=iOS Simulator,name=iPhone 8,OS=16.2' | xcpretty --report junit --output build/reports/WireDataModel.junit
           exit ${PIPESTATUS[0]}
           
       - name: Test WireRequestStrategy
@@ -235,11 +194,7 @@
           echo "Building WireRequestStrategy..."
           xcodebuild build -workspace wire-ios-mono.xcworkspace -scheme WireRequestStrategy -destination 'platform=iOS Simulator,name=iPhone 8,OS=16.2' | xcpretty
           echo "Testing WireRequestStrategy..."
-<<<<<<< HEAD
-          xcodebuild test -workspace wire-ios-mono.xcworkspace -scheme WireRequestStrategy -destination 'platform=iOS Simulator,name=iPhone 8,OS=15.2' | xcpretty --report junit --output build/reports/WireRequestStrategy.junit
-=======
-          xcodebuild test -retry-tests-on-failure -workspace wire-ios-mono.xcworkspace -scheme WireRequestStrategy -destination 'platform=iOS Simulator,name=iPhone 8,OS=16.2' | xcpretty
->>>>>>> fb053ed0
+          xcodebuild test -retry-tests-on-failure -workspace wire-ios-mono.xcworkspace -scheme WireRequestStrategy -destination 'platform=iOS Simulator,name=iPhone 8,OS=16.2' | xcpretty --report junit --output build/reports/WireRequestStrategy.junit
           exit ${PIPESTATUS[0]}
           
       - name: Test WireShareEngine
@@ -249,11 +204,7 @@
           echo "Building WireShareEngine..."
           xcodebuild build -workspace wire-ios-mono.xcworkspace -scheme WireShareEngine -destination 'platform=iOS Simulator,name=iPhone 8,OS=16.2' | xcpretty
           echo "Testing WireShareEngine..."
-<<<<<<< HEAD
-          xcodebuild test -workspace wire-ios-mono.xcworkspace -scheme WireShareEngine -destination 'platform=iOS Simulator,name=iPhone 8,OS=15.2' | xcpretty --report junit --output build/reports/WireShareEngine.junit
-=======
-          xcodebuild test -retry-tests-on-failure -workspace wire-ios-mono.xcworkspace -scheme WireShareEngine -destination 'platform=iOS Simulator,name=iPhone 8,OS=16.2' | xcpretty
->>>>>>> fb053ed0
+          xcodebuild test -retry-tests-on-failure -workspace wire-ios-mono.xcworkspace -scheme WireShareEngine -destination 'platform=iOS Simulator,name=iPhone 8,OS=16.2' | xcpretty --report junit --output build/reports/WireShareEngine.junit
           exit ${PIPESTATUS[0]}
 
       - name: Test WireSyncEngine
@@ -263,11 +214,7 @@
           echo "Building WireSyncEngine..."
           xcodebuild build -workspace wire-ios-mono.xcworkspace -scheme WireSyncEngine -destination 'platform=iOS Simulator,name=iPhone 8,OS=16.2' | xcpretty
           echo "Testing WireSyncEngine..."
-<<<<<<< HEAD
-          xcodebuild test -workspace wire-ios-mono.xcworkspace -scheme WireSyncEngine -destination 'platform=iOS Simulator,name=iPhone 8,OS=15.2' | xcpretty --report junit --output build/reports/WireSyncEngine.junit
-=======
-          xcodebuild test -retry-tests-on-failure -workspace wire-ios-mono.xcworkspace -scheme WireSyncEngine -destination 'platform=iOS Simulator,name=iPhone 8,OS=16.2' | xcpretty
->>>>>>> fb053ed0
+          xcodebuild test -retry-tests-on-failure -workspace wire-ios-mono.xcworkspace -scheme WireSyncEngine -destination 'platform=iOS Simulator,name=iPhone 8,OS=16.2' | xcpretty --report junit --output build/reports/WireSyncEngine.junit
           exit ${PIPESTATUS[0]}
           
       - name: Test Wire-iOS
@@ -277,11 +224,7 @@
           echo "Building Wire-iOS..."
           xcodebuild build -workspace wire-ios-mono.xcworkspace -scheme Wire-iOS -destination 'platform=iOS Simulator,name=iPhone 8,OS=16.2' | xcpretty
           echo "Testing Wire-iOS..."
-<<<<<<< HEAD
-          xcodebuild test -workspace wire-ios-mono.xcworkspace -scheme Wire-iOS -destination 'platform=iOS Simulator,name=iPhone 8,OS=15.2' | xcpretty --report junit --output build/reports/Wire-iOS.junit
-=======
-          xcodebuild test -retry-tests-on-failure -workspace wire-ios-mono.xcworkspace -scheme Wire-iOS -destination 'platform=iOS Simulator,name=iPhone 8,OS=16.2' | xcpretty
->>>>>>> fb053ed0
+          xcodebuild test -retry-tests-on-failure -workspace wire-ios-mono.xcworkspace -scheme Wire-iOS -destination 'platform=iOS Simulator,name=iPhone 8,OS=16.2' | xcpretty --report junit --output build/reports/Wire-iOS.junit
           exit ${PIPESTATUS[0]}
           
       # WORKAROUND: if we test WireNotificationEngine and then Wire-iOS, we'll get an error when trying to build
@@ -294,8 +237,7 @@
           echo "Building WireNotificationEngine..."
           xcodebuild build -workspace wire-ios-mono.xcworkspace -scheme WireNotificationEngine -destination 'platform=iOS Simulator,name=iPhone 8,OS=16.2' | xcpretty
           echo "Testing WireNotificationEngine..."
-<<<<<<< HEAD
-          xcodebuild test -workspace wire-ios-mono.xcworkspace -scheme WireNotificationEngine -destination 'platform=iOS Simulator,name=iPhone 8,OS=15.2' | xcpretty --report junit --output build/reports/WireNotificationEngine.junit
+          xcodebuild test -retry-tests-on-failure -workspace wire-ios-mono.xcworkspace -scheme WireNotificationEngine -destination 'platform=iOS Simulator,name=iPhone 8,OS=16.2' | xcpretty --report junit --output build/reports/WireNotificationEngine.junit
           exit ${PIPESTATUS[0]}
 
       - name: Upload Test Reports as Artifacts
@@ -311,8 +253,4 @@
         if: always()
         with:
           files: |
-            build/reports/*.junit
-=======
-          xcodebuild test -retry-tests-on-failure -workspace wire-ios-mono.xcworkspace -scheme WireNotificationEngine -destination 'platform=iOS Simulator,name=iPhone 8,OS=16.2' | xcpretty
-          exit ${PIPESTATUS[0]}
->>>>>>> fb053ed0
+            build/reports/*.junit