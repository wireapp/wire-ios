// 
// Wire
// Copyright (C) 2016 Wire Swiss GmbH
// 
// This program is free software: you can redistribute it and/or modify
// it under the terms of the GNU General Public License as published by
// the Free Software Foundation, either version 3 of the License, or
// (at your option) any later version.
// 
// This program is distributed in the hope that it will be useful,
// but WITHOUT ANY WARRANTY; without even the implied warranty of
// MERCHANTABILITY or FITNESS FOR A PARTICULAR PURPOSE. See the
// GNU General Public License for more details.
// 
// You should have received a copy of the GNU General Public License
// along with this program. If not, see http://www.gnu.org/licenses/.
// 


import Foundation
@testable import ZMCDataModel

class ZMAssetClientMessageTests : BaseZMClientMessageTests {
    
    var message: ZMAssetClientMessage!
    
    override func setUp() {
        super.setUp()
        self.setUpCaches()
    }
    
    override func tearDown() {
<<<<<<< HEAD
        XCTAssertTrue(waitForAllGroupsToBeEmptyWithTimeout(5))
=======
        XCTAssertTrue(waitForAllGroupsToBeEmptyWithTimeout(0.5))
>>>>>>> a5892c7a
        super.tearDown()
    }
    
    func appendImageMessage() {
        let imageData = verySmallJPEGData()
        let messageNonce = NSUUID.createUUID()
        message = conversation.appendOTRMessageWithImageData(imageData, nonce: messageNonce)
        
        let imageSize = ZMImagePreprocessor.sizeOfPrerotatedImageWithData(imageData)
        let properties = ZMIImageProperties(size:imageSize, length:UInt(imageData.length), mimeType:"image/jpeg")
        
        let keys = ZMImageAssetEncryptionKeys(otrKey: NSData.randomEncryptionKey(), macKey: NSData.zmRandomSHA256Key(), mac: NSData.zmRandomSHA256Key())
        
        let mediumMessage = ZMGenericMessage(mediumImageProperties: properties, processedImageProperties: properties, encryptionKeys: keys, nonce: messageNonce.transportString(), format: .Medium)
        message.addGenericMessage(mediumMessage)
        
        let previewMessage = ZMGenericMessage(mediumImageProperties: properties, processedImageProperties: properties, encryptionKeys: keys, nonce: messageNonce.transportString(), format: .Preview)
        message.addGenericMessage(previewMessage)
    }
    
    func appendImageMessage(format: ZMImageFormat) -> ZMAssetClientMessage {
        let otherFormat = format == ZMImageFormat.Medium ? ZMImageFormat.Preview : ZMImageFormat.Medium
        let imageData = verySmallJPEGData()
        let messageNonce = NSUUID.createUUID()
        let message = conversation.appendOTRMessageWithImageData(imageData, nonce: messageNonce)
        
        let imageSize = ZMImagePreprocessor.sizeOfPrerotatedImageWithData(imageData)
        let properties = ZMIImageProperties(size:imageSize, length:UInt(imageData.length), mimeType:"image/jpeg")
        
        let keys = ZMImageAssetEncryptionKeys(otrKey: NSData.randomEncryptionKey(), macKey: NSData.zmRandomSHA256Key(), mac: NSData.zmRandomSHA256Key())
        
        let imageMessage = ZMGenericMessage(mediumImageProperties: properties, processedImageProperties: properties, encryptionKeys: keys, nonce: messageNonce.transportString(), format: format)
        let emptyImageMessage = ZMGenericMessage(mediumImageProperties: nil, processedImageProperties: nil, encryptionKeys: nil, nonce: messageNonce.transportString(), format: otherFormat)
        message.addGenericMessage(imageMessage)
        message.addGenericMessage(emptyImageMessage)
        
        return message
    }

    func testThatItStoresPlainImageMessageDataForPreview() {
        let message = ZMAssetClientMessage.insertNewObjectInManagedObjectContext(self.uiMOC);
        message.nonce = NSUUID.createUUID()
        
        let imageData = self.verySmallJPEGData()
        XCTAssertNotNil(message.imageAssetStorage!.updateMessageWithImageData(imageData, forFormat: ZMImageFormat.Preview))
        
        let storedData = self.uiMOC.zm_imageAssetCache.assetData(message.nonce, format: ZMImageFormat.Preview, encrypted: message.isEncrypted)
        AssertOptionalNotNil(storedData) { storedData in
            XCTAssertEqual(storedData, imageData)
        }
    }
    
    func testThatItStoresPlainImageMessageDataForMedium() {
        let message = ZMAssetClientMessage.insertNewObjectInManagedObjectContext(self.uiMOC);
        message.nonce = NSUUID.createUUID()
        
        let imageData = self.verySmallJPEGData()
        XCTAssertNotNil(message.imageAssetStorage!.updateMessageWithImageData(imageData, forFormat: ZMImageFormat.Medium))
        
        let storedData = self.uiMOC.zm_imageAssetCache.assetData(message.nonce, format: ZMImageFormat.Medium, encrypted: message.isEncrypted)
        AssertOptionalNotNil(storedData) { storedData in
            XCTAssertEqual(storedData, imageData)
        }
    }
    
    func testThatItDecryptsEncryptedImageMessageData() {
        //given
        let message = ZMAssetClientMessage.insertNewObjectInManagedObjectContext(self.uiMOC);
        message.nonce = NSUUID.createUUID()
        message.isEncrypted = true
        let imageData = self.verySmallJPEGData()
        
        self.uiMOC.zm_imageAssetCache.storeAssetData(message.nonce, format: ZMImageFormat.Medium, encrypted: false, data: imageData)
        
        let keys = self.uiMOC.zm_imageAssetCache.encryptFileAndComputeSHA256Digest(message.nonce, format: ZMImageFormat.Medium)
        let encryptedImageData = self.uiMOC.zm_imageAssetCache.assetData(message.nonce, format: ZMImageFormat.Medium, encrypted: true)!
        self.uiMOC.zm_imageAssetCache.deleteAssetData(message.nonce, format: ZMImageFormat.Medium, encrypted: false)
        
        let imageProperties = ZMIImageProperties(size: ZMImagePreprocessor.sizeOfPrerotatedImageWithData(imageData), length: UInt(imageData.length), mimeType: "image/jpeg")
        message.addGenericMessage(ZMGenericMessage(mediumImageProperties: imageProperties, processedImageProperties: imageProperties, encryptionKeys: keys, nonce: message.nonce.transportString(), format: ZMImageFormat.Medium))
        
        // when
        XCTAssertNotNil(message.imageAssetStorage!.updateMessageWithImageData(encryptedImageData, forFormat: ZMImageFormat.Medium))
        
        let decryptedImageData = self.uiMOC.zm_imageAssetCache.assetData(message.nonce, format: ZMImageFormat.Medium, encrypted: false)
        AssertOptionalNotNil(decryptedImageData) { decryptedImageData in
            XCTAssertEqual(decryptedImageData, imageData)
        }
    }
    
    func testThatItDeletesMessageIfImageMessageDataCanNotBeDecrypted() {
        //given
        let message = ZMAssetClientMessage.insertNewObjectInManagedObjectContext(self.uiMOC);
        message.nonce = NSUUID.createUUID()
        message.isEncrypted = true
        let imageData = self.verySmallJPEGData()
        
        //store original image
        self.uiMOC.zm_imageAssetCache.storeAssetData(message.nonce, format: ZMImageFormat.Medium, encrypted: false, data: imageData)
        
        //encrypt image
        let keys = self.uiMOC.zm_imageAssetCache.encryptFileAndComputeSHA256Digest(message.nonce, format: ZMImageFormat.Medium)
        self.uiMOC.zm_imageAssetCache.deleteAssetData(message.nonce, format: ZMImageFormat.Medium, encrypted: true)
        self.uiMOC.zm_imageAssetCache.deleteAssetData(message.nonce, format: ZMImageFormat.Medium, encrypted: false)

        
        let imageProperties = ZMIImageProperties(size: ZMImagePreprocessor.sizeOfPrerotatedImageWithData(imageData), length: UInt(imageData.length), mimeType: "image/jpeg")
        message.addGenericMessage(ZMGenericMessage(mediumImageProperties: imageProperties, processedImageProperties: imageProperties, encryptionKeys: keys, nonce: message.nonce.transportString(), format: ZMImageFormat.Medium))
        
        // when
        //pass in some wrong data (i.e. plain data instead of encrypted)
        XCTAssertNil(message.imageAssetStorage!.updateMessageWithImageData(imageData, forFormat: ZMImageFormat.Medium))
        
        let decryptedImageData = self.uiMOC.zm_imageAssetCache.assetData(message.nonce, format: ZMImageFormat.Medium, encrypted: false)
        XCTAssertNil(decryptedImageData)
        XCTAssertTrue(message.deleted);
    }
    
    
    func testThatItMarksMediumNeededToBeDownloadedIfNoEncryptedNoDecryptedDataStored() {
        
        let message = ZMAssetClientMessage.insertNewObjectInManagedObjectContext(self.uiMOC);
        message.nonce = NSUUID.createUUID()
        message.isEncrypted = true
        let imageData = self.verySmallJPEGData()
        
        self.uiMOC.zm_imageAssetCache.storeAssetData(message.nonce, format: ZMImageFormat.Medium, encrypted: false, data: imageData)
        
        let keys = self.uiMOC.zm_imageAssetCache.encryptFileAndComputeSHA256Digest(message.nonce, format: ZMImageFormat.Medium)
        let encryptedImageData = self.uiMOC.zm_imageAssetCache.assetData(message.nonce, format: ZMImageFormat.Medium, encrypted: true)!
        self.uiMOC.zm_imageAssetCache.deleteAssetData(message.nonce, format: ZMImageFormat.Medium, encrypted: false)
        
        let imageProperties = ZMIImageProperties(size: ZMImagePreprocessor.sizeOfPrerotatedImageWithData(imageData), length: UInt(imageData.length), mimeType: "image/jpeg")
        message.addGenericMessage(ZMGenericMessage(mediumImageProperties: imageProperties, processedImageProperties: imageProperties, encryptionKeys: keys, nonce: message.nonce.transportString(), format: ZMImageFormat.Medium))
        
        // when
        XCTAssertNotNil(message.imageAssetStorage!.updateMessageWithImageData(encryptedImageData, forFormat: ZMImageFormat.Medium))
        XCTAssertTrue(message.hasDownloadedImage)
        
        // pretend that there are no encrypted no decrypted message data stored
        // i.e. cache folder is cleared but message is already processed
        self.uiMOC.zm_imageAssetCache.deleteAssetData(message.nonce, format: ZMImageFormat.Medium, encrypted: false)
        
        XCTAssertNil(message.imageMessageData?.mediumData)
        XCTAssertFalse(message.hasDownloadedImage)
    }
    
}

// MARK: - ZMAsset / ZMFileMessageData

extension ZMAssetClientMessageTests {
    
    func testThatItCreatesFileAssetMessageInTheRightStateToBeUploaded()
    {
        // given
        let nonce = NSUUID.createUUID()
        let mimeType = "text/plain"
        let data = createTestFile(testURL)
        defer { removeTestFile(testURL) }
        let fileMetadata = ZMFileMetadata(fileURL: testURL)
        
        // when
        let sut = ZMAssetClientMessage(
            fileMetadata: fileMetadata,
            nonce: nonce,
            managedObjectContext: uiMOC)
        
        // then
        XCTAssertNotNil(sut)
        XCTAssertFalse(sut.delivered)
        XCTAssertEqual(sut.transferState, ZMFileTransferState.Uploading)
        XCTAssertEqual(sut.filename, testURL.lastPathComponent)
        XCTAssertNotNil(sut.fileMessageData)
    }
    
    func testThatItHasDownloadedFileWhenTheFileIsOnDisk()
    {
        // given
        let nonce = NSUUID.createUUID()
        let mimeType = "text/plain"
        let data = createTestFile(testURL)
        defer { removeTestFile(testURL) }
        let fileMetadata = ZMFileMetadata(fileURL: testURL)
        
        // when
        let sut = ZMAssetClientMessage(
            fileMetadata: fileMetadata,
            nonce: nonce,
            managedObjectContext: uiMOC)
        
        // then
        XCTAssertTrue(sut.hasDownloadedFile)
        XCTAssertFalse(sut.hasDownloadedImage)
    }
    
    func testThatItHasNoDownloadedFileWhenTheFileIsNotOnDisk()
    {
        // given
        let nonce = NSUUID.createUUID()
        let mimeType = "text/plain"
        let data = createTestFile(testURL)
        defer { removeTestFile(testURL) }
        let fileMetadata = ZMFileMetadata(fileURL: testURL)
        
        // when
        let sut = ZMAssetClientMessage(
            fileMetadata: fileMetadata,
            nonce: nonce,
            managedObjectContext: uiMOC)
        
        self.uiMOC.zm_fileAssetCache.deleteAssetData(sut.nonce, fileName: sut.filename!, encrypted: false)
        
        // then
        XCTAssertFalse(sut.hasDownloadedFile)
        XCTAssertFalse(sut.hasDownloadedImage)
    }
    
    func testThatItHasDownloadedImageWhenTheProcessedThumbnailIsOnDisk()
    {
        // given
        let nonce = NSUUID.createUUID()
        let mimeType = "video/mp4"
        let data = createTestFile(testURL)
        defer { removeTestFile(testURL) }
        let fileMetadata = ZMFileMetadata(fileURL: testURL)
        
        // when
        let sut = ZMAssetClientMessage(
            fileMetadata: fileMetadata,
            nonce: nonce,
            managedObjectContext: uiMOC)
        
        self.uiMOC.zm_imageAssetCache.storeAssetData(sut.nonce, format: .Medium, encrypted: false, data: NSData.secureRandomDataOfLength(100))
        defer { self.uiMOC.zm_imageAssetCache.deleteAssetData(sut.nonce, format: .Medium, encrypted: false) }
        
        // then
        XCTAssertTrue(sut.hasDownloadedImage)
    }
    
    func testThatItHasDownloadedImageWhenTheOriginalThumbnailIsOnDisk()
    {
        // given
        let nonce = NSUUID.createUUID()
        let mimeType = "video/mp4"
        let data = createTestFile(testURL)
        defer { removeTestFile(testURL) }
        let fileMetadata = ZMFileMetadata(fileURL: testURL)
        
        // when
        let sut = ZMAssetClientMessage(
            fileMetadata: fileMetadata,
            nonce: nonce,
            managedObjectContext: uiMOC)
        
        self.uiMOC.zm_imageAssetCache.storeAssetData(sut.nonce, format: .Original, encrypted: false, data: NSData.secureRandomDataOfLength(100))
        defer { self.uiMOC.zm_imageAssetCache.deleteAssetData(sut.nonce, format: .Medium, encrypted: false) }
        
        // then
        XCTAssertTrue(sut.hasDownloadedImage)
    }
    
    func testThatAnImageAssetHasNoFileMessageData()
    {
        // given
        let nonce = NSUUID.createUUID()
        let data = createTestFile(testURL)
        
        // when
        let sut = ZMAssetClientMessage(
            originalImageData: data,
            nonce: nonce,
            managedObjectContext: self.uiMOC
        )
        
        // then
        XCTAssertNil(sut.filename)
        XCTAssertNil(sut.fileMessageData)
    }
    
    func testThatItSetsTheGenericAssetMessageWhenCreatingMessage()
    {
        // given
        let nonce = NSUUID.createUUID()
        let mimeType = "text/plain"
        let filename = "document.txt"
        let url = testURLWithFilename(filename)
        let data = createTestFile(url)
        defer { removeTestFile(url) }
        let size = UInt64(data.length)
        let fileMetadata = ZMFileMetadata(fileURL: url)
        
        // when
        let sut = ZMAssetClientMessage(
            fileMetadata: fileMetadata,
            nonce: nonce,
            managedObjectContext: uiMOC)
        
        XCTAssertNotNil(sut)
        
        // then
        let assetMessage = sut.genericAssetMessage
        XCTAssertNotNil(assetMessage)
        XCTAssertEqual(assetMessage?.messageId, nonce.transportString())
        XCTAssertTrue(assetMessage!.hasAsset())
        XCTAssertNotNil(assetMessage?.asset)
        XCTAssertTrue(assetMessage!.asset.hasOriginal())
        
        let original = assetMessage?.asset.original
        XCTAssertNotNil(original)
        XCTAssertEqual(original?.name, filename)
        XCTAssertEqual(original?.mimeType, mimeType)
        XCTAssertEqual(original?.size, size)
    }
    
    func testThatItMergesMultipleGenericAssetMessagesForFileMessages()
    {
        let nonce = NSUUID.createUUID()
        let mimeType = "text/plain"
        let filename = "document.txt"
        let url = testURLWithFilename(filename)
        let data = createTestFile(url)
        let fileMetadata = ZMFileMetadata(fileURL: url)
        
        // when
        let sut = ZMAssetClientMessage(
            fileMetadata: fileMetadata,
            nonce: nonce,
            managedObjectContext: uiMOC)

        XCTAssertNotNil(sut)
        
        let otrKey = NSData.randomEncryptionKey()
        let encryptedData = data.zmEncryptPrefixingPlainTextIVWithKey(otrKey)
        let sha256 = encryptedData.zmSHA256Digest()
        let builder = ZMAssetImageMetaData.builder()
        builder.setWidth(10)
        builder.setHeight(10)
        let preview = ZMAssetPreview.preview(
            withSize: UInt64(data.length),
            mimeType: mimeType,
            remoteData: ZMAssetRemoteData.remoteData(withOTRKey: otrKey, sha256: sha256),
            imageMetaData: builder.build())
        let previewAsset = ZMAsset.asset(preview: preview)
        let previewMessage = ZMGenericMessage.genericMessage(withAsset: previewAsset, messageID: nonce.transportString())

        // when
        sut.addGenericMessage(previewMessage)
        
        // then
        XCTAssertEqual(sut.genericAssetMessage?.messageId, nonce.transportString())
        
        guard let asset = sut.genericAssetMessage?.asset else { return XCTFail() }
        XCTAssertNotNil(asset)
        XCTAssertTrue(asset.hasOriginal())
        XCTAssertTrue(asset.hasPreview())
        XCTAssertEqual(asset.original.name, filename)
        XCTAssertEqual(sut.fileMessageData?.filename, filename)
        XCTAssertEqual(asset.original.mimeType, mimeType)
        XCTAssertEqual(asset.original.size, UInt64(data.length))
        XCTAssertEqual(asset.preview, preview)
    }
    
    func testThatItUpdatesTheMetaDataWhenOriginalAssetMessageGetMerged()
    {
        // given
        let nonce = NSUUID.createUUID()
        let sut = ZMAssetClientMessage.insertNewObjectInManagedObjectContext(uiMOC)
        sut.nonce = nonce
        let mimeType = "text/plain"
        XCTAssertTrue(uiMOC.saveOrRollback())
        XCTAssertNotNil(sut)
        
        // when
        let originalMessage = ZMGenericMessage.genericMessage(
            withAsset: .asset(withOriginal: .original(withSize: 256, mimeType: mimeType, name: name!)),
            messageID: nonce.transportString()
        )
        sut.updateWithGenericMessage(originalMessage, updateEvent: ZMUpdateEvent())
        
        // then
        XCTAssertEqual(sut.fileMessageData?.size, 256)
        XCTAssertEqual(sut.fileMessageData?.mimeType, mimeType)
        XCTAssertEqual(sut.fileMessageData?.filename, name)
        XCTAssertEqual(sut.fileMessageData?.transferState, ZMFileTransferState.Uploading)
    }
    
    func testThatItUpdatesTheTransferStateWhenTheUploadedMessageIsMerged()
    {
        // given
        let nonce = NSUUID.createUUID()
        let sut = ZMAssetClientMessage.insertNewObjectInManagedObjectContext(uiMOC)
        sut.nonce = nonce
        XCTAssertTrue(uiMOC.saveOrRollback())
        XCTAssertNotNil(sut)
        
        // when
        let originalMessage = ZMGenericMessage.genericMessage(withUploadedOTRKey: NSData.zmRandomSHA256Key(), sha256: NSData.zmRandomSHA256Key(), messageID: nonce.transportString())
        sut.updateWithGenericMessage(originalMessage, updateEvent: ZMUpdateEvent())
        
        // then
        XCTAssertEqual(sut.fileMessageData?.transferState, ZMFileTransferState.Uploaded)
    }
    
    func testThatItUpdatesTheTransferStateWhenTheNotUploadedCanceledMessageIsMerged()
    {
        // given
        let nonce = NSUUID.createUUID()
        let sut = ZMAssetClientMessage.insertNewObjectInManagedObjectContext(uiMOC)
        sut.nonce = nonce
        XCTAssertTrue(uiMOC.saveOrRollback())
        XCTAssertNotNil(sut)
        
        // when
        let originalMessage = ZMGenericMessage.genericMessage(withNotUploaded: .CANCELLED, messageID: nonce.transportString())
        sut.updateWithGenericMessage(originalMessage, updateEvent: ZMUpdateEvent())
        
        // then
        XCTAssertEqual(sut.fileMessageData?.transferState, ZMFileTransferState.CancelledUpload)
    }
    
    /// This is testing a race condition on the receiver side if the sender cancels but not fast enough, and he BE just got the entire payload
    func testThatItUpdatesTheTransferStateWhenTheCanceledMessageIsMergedAfterUploadingSuccessfully()
    {
        // given
        let nonce = NSUUID.createUUID()
        let sut = ZMAssetClientMessage.insertNewObjectInManagedObjectContext(uiMOC)
        sut.nonce = nonce
        XCTAssertTrue(uiMOC.saveOrRollback())
        XCTAssertNotNil(sut)
        
        // when
        let uploadedMessage = ZMGenericMessage.genericMessage(withUploadedOTRKey: NSData.zmRandomSHA256Key(), sha256: NSData.zmRandomSHA256Key(), messageID: nonce.transportString())
        sut.updateWithGenericMessage(uploadedMessage, updateEvent: ZMUpdateEvent())
        let canceledMessage = ZMGenericMessage.genericMessage(withNotUploaded: .CANCELLED, messageID: nonce.transportString())
        sut.updateWithGenericMessage(canceledMessage, updateEvent: ZMUpdateEvent())
        
        // then
        XCTAssertEqual(sut.fileMessageData?.transferState, ZMFileTransferState.CancelledUpload)
    }
    
    func testThatItUpdatesTheTransferStateWhenTheNotUploadedFailedMessageIsMerged()
    {
        // given
        let nonce = NSUUID.createUUID()
        let sut = ZMAssetClientMessage.insertNewObjectInManagedObjectContext(uiMOC)
        sut.nonce = nonce
        XCTAssertTrue(uiMOC.saveOrRollback())
        XCTAssertNotNil(sut)
        
        // when
        let originalMessage = ZMGenericMessage.genericMessage(withNotUploaded: .FAILED, messageID: nonce.transportString())
        sut.updateWithGenericMessage(originalMessage, updateEvent: ZMUpdateEvent())
        
        // then
        XCTAssertEqual(sut.fileMessageData?.transferState, ZMFileTransferState.FailedUpload)
    }
    
    func testThatItUpdatesTheAssetIdWhenTheUploadedMessageIsMerged()
    {
        // given
        let conversation = ZMConversation.insertNewObjectInManagedObjectContext(self.uiMOC)
        conversation.remoteIdentifier = NSUUID.createUUID()
        let assetId = NSUUID.createUUID()
        let nonce = NSUUID.createUUID()
        let sut = ZMAssetClientMessage.insertNewObjectInManagedObjectContext(uiMOC)
        sut.nonce = nonce
        XCTAssertTrue(uiMOC.saveOrRollback())
        XCTAssertNotNil(sut)
        
        let dataPayload = [
            "id": assetId.transportString()
        ]
        
        let payload = self.payloadForMessageInConversation(conversation, type: EventConversationAddOTRAsset, data: dataPayload)
        let updateEvent = ZMUpdateEvent(fromEventStreamPayload: payload, uuid: NSUUID.createUUID())
        // when
        let originalMessage = ZMGenericMessage.genericMessage(withUploadedOTRKey: NSData.zmRandomSHA256Key(), sha256: NSData.zmRandomSHA256Key(), messageID: nonce.transportString())
        sut.updateWithGenericMessage(originalMessage, updateEvent: updateEvent)
        
        // then
        XCTAssertEqual(sut.assetId, assetId)
    }
    
    
    func testThatItReturnsAValidFileMessageData() {
        self.syncMOC.performBlockAndWait {
            // given
            let nonce = NSUUID.createUUID()
            let mimeType = "text/plain"
            _ = self.createTestFile(self.testURL)
            defer { self.removeTestFile(self.testURL) }
            let fileMetadata = ZMFileMetadata(fileURL: self.testURL)
            
            // when
            let sut = ZMAssetClientMessage(
                fileMetadata: fileMetadata,
                nonce: nonce,
                managedObjectContext: self.syncMOC)
            
            // then
            XCTAssertNotNil(sut)
            XCTAssertNotNil(sut.fileMessageData)
        }
    }
    
    func testThatItReturnsTheEncryptedUploadedDataWhenItHasAUploadedGenericMessageInTheDataSet() {
        self.syncMOC.performBlockAndWait { 
            // given
            let nonce = NSUUID.createUUID()
            let mimeType = "text/plain"
            _ = self.createTestFile(self.testURL)
            defer { self.removeTestFile(self.testURL) }
            let fileMetadata = ZMFileMetadata(fileURL: self.testURL)
            
            let sut = ZMAssetClientMessage(
                fileMetadata: fileMetadata,
                nonce: nonce,
                managedObjectContext: self.syncMOC)
            
            // when
            let otrKey = NSData.randomEncryptionKey()
            let sha256 = NSData.zmRandomSHA256Key()
            sut.addGenericMessage(.genericMessage(withUploadedOTRKey: otrKey, sha256: sha256, messageID: nonce.transportString()))
            
            // then
            XCTAssertNotNil(sut)
            guard let asset = sut.genericAssetMessage?.asset else { return XCTFail() }
            XCTAssertTrue(asset.hasUploaded())
            let uploaded = asset.uploaded
            XCTAssertEqual(uploaded.otrKey, otrKey)
            XCTAssertEqual(uploaded.sha256, sha256)
        }
        
    }
    
    func testThatItAddsAnUploadedGenericMessageToTheDataSet() {
        self.syncMOC.performBlockAndWait {
            // given
            let nonce = NSUUID.createUUID()
            let mimeType = "text/plain"
            _ = self.createTestFile(self.testURL)
            defer { self.removeTestFile(self.testURL) }
            let fileMetadata = ZMFileMetadata(fileURL: self.testURL)
            
            let selfClient = UserClient.insertNewObjectInManagedObjectContext(self.syncMOC)
            selfClient.remoteIdentifier = self.name
            selfClient.user = .selfUserInContext(self.syncMOC)
            self.syncMOC.setPersistentStoreMetadata(selfClient.remoteIdentifier, forKey: "PersistedClientId")
            XCTAssertNotNil(ZMUser.selfUserInContext(self.syncMOC).selfClient())
            
            let sut = ZMAssetClientMessage(
                fileMetadata: fileMetadata,
                nonce: nonce,
                managedObjectContext: self.syncMOC)
            
            // when
            sut.addGenericMessage(.genericMessage(
                withUploadedOTRKey: .randomEncryptionKey(),
                sha256: .zmRandomSHA256Key(),
                messageID: nonce.transportString()
                )
            )
            
            // then
            XCTAssertNotNil(sut)
            let encryptedUpstreamMetaData = sut.encryptedMessagePayloadForDataType(.FullAsset)
            XCTAssertNotNil(encryptedUpstreamMetaData)
            self.syncMOC.setPersistentStoreMetadata(nil, forKey: "PersistedClientId")
        }
    }
    
    func testThatItReturnsTheEncryptedPayloadDataForThePlaceholderMessage() {
        self.syncMOC.performBlockAndWait {
            
            // given
            let nonce = NSUUID.createUUID()
            let mimeType = "text/plain"
            let filename = "document.txt"
            let url = self.testURLWithFilename(filename)
            let data = self.createTestFile(url)
            defer { self.removeTestFile(url) }
            let fileMetadata = ZMFileMetadata(fileURL: url)
            
            // when
            let sut = ZMAssetClientMessage(
                fileMetadata: fileMetadata,
                nonce: nonce,
                managedObjectContext: self.syncMOC)
            
            self.conversation.mutableMessages.addObject(sut)
            
            // then
            XCTAssertNotNil(sut)
            XCTAssertTrue(sut.genericAssetMessage!.asset.hasOriginal())
            
            guard let encryptedData = sut.encryptedMessagePayloadForDataType(.Placeholder) else { return XCTFail() }
            guard let genericMessage = self.decryptedMessageData(encryptedData, forClient: self.user1Client1) else { return XCTFail() }
            
            XCTAssertNotNil(genericMessage)
            XCTAssertTrue(genericMessage.hasAsset())
            XCTAssertTrue(genericMessage.asset.hasOriginal())
            
            let original = genericMessage.asset.original
            XCTAssertEqual(original.name, filename)
            XCTAssertEqual(original.mimeType, mimeType)
            XCTAssertEqual(original.size, UInt64(data.length))
        }
    }
    
    func testThatItReturnsTheEncryptedMetaDataForTheFileDataMessage() {
        self.syncMOC.performBlockAndWait {
            // given
            let nonce = NSUUID.createUUID()
            let mimeType = "text/plain"
            let filename = "document.txt"
            let url = self.testURLWithFilename(filename)
            let data = self.createTestFile(url)
            defer { self.removeTestFile(url) }
            let fileMetadata = ZMFileMetadata(fileURL: url)
            
            let sut = ZMAssetClientMessage(
                fileMetadata: fileMetadata,
                nonce: nonce,
                managedObjectContext: self.syncMOC)
            
            self.conversation.mutableMessages.addObject(sut)
            
            // when
            let (otrKey, sha256) = (NSData.randomEncryptionKey(), NSData.zmRandomSHA256Key())
            sut.addGenericMessage(.genericMessage(withUploadedOTRKey: otrKey, sha256: sha256, messageID: sut.nonce.transportString()))
            
            // then
            guard let encryptedData = sut.encryptedMessagePayloadForDataType(.FullAsset) else { return XCTFail() }
            guard let genericMessage = self.decryptedMessageData(encryptedData, forClient: self.user1Client1) else { return XCTFail() }
            
            XCTAssertNotNil(genericMessage)
            XCTAssertTrue(genericMessage.hasAsset())
            
            XCTAssertTrue(genericMessage.asset.hasUploaded())
            let uploaded = genericMessage.asset.uploaded
            XCTAssertEqual(uploaded.otrKey, otrKey)
            XCTAssertEqual(uploaded.sha256, sha256)
            
            XCTAssertTrue(genericMessage.asset.hasOriginal())
            let original = genericMessage.asset.original
            XCTAssertEqual(original.name, filename)
            XCTAssertEqual(original.mimeType, mimeType)
            XCTAssertEqual(original.size, UInt64(data.length))
            
            XCTAssertFalse(original.hasVideo())
        }
    }
    
    func testThatItReturnsTheEncryptedMetaDataForAVideoDataMessage() {
        self.syncMOC.performBlockAndWait {
            
            // given
            let nonce = NSUUID.createUUID()
            let mimeType = "video/mp4"
            let duration : NSTimeInterval = 15000
            let dimensions = CGSizeMake(1024, 768)
            let name = "cats.mp4"
            let url = self.testURLWithFilename(name)
            let data = self.createTestFile(url)
            let size = data.length
            defer { self.removeTestFile(url) }
            let videoMetadata = ZMVideoMetadata(fileURL: url, duration: duration, dimensions: dimensions)
            let sut = ZMAssetClientMessage(
                fileMetadata: videoMetadata,
                nonce: nonce,
                managedObjectContext: self.syncMOC)
            
            self.conversation.mutableMessages.addObject(sut)
            
            // when
            let (otrKey, sha256) = (NSData.randomEncryptionKey(), NSData.zmRandomSHA256Key())
            sut.addGenericMessage(.genericMessage(withUploadedOTRKey: otrKey, sha256: sha256, messageID: sut.nonce.transportString()))
            
            // then
            guard let encryptedData = sut.encryptedMessagePayloadForDataType(.FullAsset) else { return XCTFail() }
            guard let genericMessage = self.decryptedMessageData(encryptedData, forClient: self.user1Client1) else { return XCTFail() }
            
            XCTAssertNotNil(genericMessage)
            XCTAssertTrue(genericMessage.hasAsset())
            
            XCTAssertTrue(genericMessage.asset.hasUploaded())
            let uploaded = genericMessage.asset.uploaded
            XCTAssertEqual(uploaded.otrKey, otrKey)
            XCTAssertEqual(uploaded.sha256, sha256)
            
            XCTAssertTrue(genericMessage.asset.hasOriginal())
            let original = genericMessage.asset.original
            XCTAssertEqual(original.name, name)
            XCTAssertEqual(original.mimeType, mimeType)
            XCTAssertEqual(original.size, UInt64(size))
            
            XCTAssertTrue(original.hasVideo())
            let video = original.video
            XCTAssertEqual(video.durationInMillis, UInt64(duration * 1000))
            XCTAssertEqual(video.width, Int32(dimensions.width))
            XCTAssertEqual(video.height, Int32(dimensions.height))
        }
    }
    
    func testThatItSetsTheCorrectStateWhen_RequestFileDownload_IsBeingCalled() {
        // given
        let sut = ZMAssetClientMessage.insertNewObjectInManagedObjectContext(uiMOC)
        sut.nonce = .createUUID()
        let original = ZMGenericMessage.genericMessage(withAsset: .asset(withOriginal: .original(withSize: 256, mimeType: "text/plain", name: name!)), messageID: sut.nonce.transportString())
        sut.addGenericMessage(original)
        XCTAssertTrue(uiMOC.saveOrRollback())
        XCTAssertNotNil(sut.fileMessageData)
        
        // when
        sut.fileMessageData?.requestFileDownload()
        
        // then
        XCTAssertEqual(sut.fileMessageData?.transferState, ZMFileTransferState.Downloading)
    }
    
    func testThatItCancelsUpload() {
        self.syncMOC.performBlockAndWait {
            
            // given
            _ = self.createTestFile(self.testURL)
            defer { self.removeTestFile(self.testURL) }
            let fileMetadata = ZMFileMetadata(fileURL: self.testURL)
            
            let sut = ZMAssetClientMessage(
                fileMetadata: fileMetadata,
                nonce: NSUUID.createUUID(),
                managedObjectContext: self.syncMOC)
            
            XCTAssertNotNil(sut.fileMessageData)
            XCTAssertTrue(self.syncMOC.saveOrRollback())
            XCTAssertEqual(sut.transferState, ZMFileTransferState.Uploading)
            
            // when
            sut.fileMessageData?.cancelTransfer()
            
            // then
            XCTAssertEqual(sut.transferState, ZMFileTransferState.CancelledUpload)
            XCTAssertEqual(sut.progress, 0.0)
        }
    }
    
    func testThatItCanCancelsUploadMultipleTimes() {
        // given
        self.syncMOC.performBlockAndWait {
            
            _ = self.createTestFile(self.testURL)
            defer { self.removeTestFile(self.testURL) }
            let fileMetadata = ZMFileMetadata(fileURL: self.testURL)
            
            let sut = ZMAssetClientMessage(
                fileMetadata: fileMetadata,
                nonce: NSUUID.createUUID(),
                managedObjectContext: self.syncMOC)
            
            XCTAssertNotNil(sut.fileMessageData)
            XCTAssertTrue(self.syncMOC.saveOrRollback())
            XCTAssertEqual(sut.transferState, ZMFileTransferState.Uploading)
            
            // when / then
            sut.fileMessageData?.cancelTransfer()
            XCTAssertEqual(sut.transferState, ZMFileTransferState.CancelledUpload)
            
            sut.resend()
            XCTAssertEqual(sut.transferState, ZMFileTransferState.Uploading)
            XCTAssertEqual(sut.progress, 0.0);
            
            sut.fileMessageData?.cancelTransfer()
            XCTAssertEqual(sut.transferState, ZMFileTransferState.CancelledUpload)
            
            sut.resend()
            XCTAssertEqual(sut.transferState, ZMFileTransferState.Uploading)
            XCTAssertEqual(sut.progress, 0.0)
        }
        
    }
    
    func testThatItCancelsDownload() {
        self.syncMOC.performBlockAndWait {
            
            // given
            _ = self.createTestFile(self.testURL)
            defer { self.removeTestFile(self.testURL) }
            let fileMetadata = ZMFileMetadata(fileURL: self.testURL)
            
            let sut = ZMAssetClientMessage(
                fileMetadata: fileMetadata,
                nonce: NSUUID.createUUID(),
                managedObjectContext: self.syncMOC)
            
            sut.transferState = .Downloading
            sut.delivered = true
            XCTAssertNotNil(sut.fileMessageData)
            XCTAssertTrue(self.syncMOC.saveOrRollback())
            
            // when
            sut.fileMessageData?.cancelTransfer()
            
            // then
            XCTAssertEqual(sut.transferState, ZMFileTransferState.Uploaded)
            XCTAssertEqual(sut.progress, 0.0)
        }
    }
    
    func testThatItAppendsA_NotUploadedCancelled_MessageWhenUploadFromThisDeviceIsCancelled() {
        self.syncMOC.performBlockAndWait {
            
            // given
            _ = self.createTestFile(self.testURL)
            defer { self.removeTestFile(self.testURL) }
            let fileMetadata = ZMFileMetadata(fileURL: self.testURL)
            
            let sut = ZMAssetClientMessage(
                fileMetadata: fileMetadata,
                nonce: NSUUID.createUUID(),
                managedObjectContext: self.syncMOC)
            
            sut.transferState = .Uploading
            sut.delivered = false
            
            XCTAssertNotNil(sut.fileMessageData)
            XCTAssertTrue(self.syncMOC.saveOrRollback())
            
            // when
            sut.fileMessageData?.cancelTransfer()
            
            // then
            let messages = sut.dataSet.flatMap { $0.genericMessage! }
            let assets = messages.filter { $0.hasAsset() }.flatMap { $0.asset }
            XCTAssertEqual(assets.count, 2)
            let notUploaded = assets.filter { $0.hasNotUploaded() }.flatMap { $0.notUploaded }
            XCTAssertEqual(notUploaded.count, 1)
            XCTAssertEqual(notUploaded.first, ZMAssetNotUploaded.CANCELLED)
            
            XCTAssertEqual(sut.transferState, ZMFileTransferState.CancelledUpload)
            XCTAssertEqual(sut.progress, 0.0)
        }
    }
    
    func testThatItSetsTheTransferStateToDonwloadedWhen_RequestFileDownload_IsCalledButFileIsAlreadyOnDisk() {
        self.syncMOC.performBlockAndWait {
            
            // given
            _ = self.createTestFile(self.testURL)
            defer { self.removeTestFile(self.testURL) }
            let fileMetadata = ZMFileMetadata(fileURL: self.testURL)
            
            let sut = ZMAssetClientMessage(
                fileMetadata: fileMetadata,
                nonce: NSUUID.createUUID(),
                managedObjectContext: self.syncMOC)
            
            sut.transferState = .Uploaded
            sut.delivered = true
            XCTAssertNotNil(sut.fileMessageData)
            XCTAssertTrue(self.syncMOC.saveOrRollback())
            
            // when
            sut.fileMessageData?.requestFileDownload()
            
            // then
            XCTAssertEqual(sut.transferState, ZMFileTransferState.Downloaded)
        }
    }
    
    func testThatItItReturnsTheGenericMessageDataAndInculdesTheNotUploadedWhenItIsPresent_Placeholder() {
        self.syncMOC.performBlockAndWait {
            
            // given
            _ = self.createTestFile(self.testURL)
            defer { self.removeTestFile(self.testURL) }
            let fileMetadata = ZMFileMetadata(fileURL: self.testURL)
            
            let sut = ZMAssetClientMessage(
                fileMetadata: fileMetadata,
                nonce: NSUUID.createUUID(),
                managedObjectContext: self.syncMOC)
            
            sut.delivered = true
            XCTAssertNotNil(sut.fileMessageData)
            XCTAssertTrue(self.syncMOC.saveOrRollback())
            
            // when we cancel the transfer
            sut.fileMessageData?.cancelTransfer()
            XCTAssertEqual(sut.transferState, ZMFileTransferState.CancelledUpload)
            
            // then the generic message data should include the not uploaded
            let assetMessage = sut.genericAssetMessage
            let genericMessage = sut.genericMessageForDataType(.Placeholder)
            
            XCTAssertTrue(assetMessage!.asset.hasNotUploaded())
            XCTAssertEqual(assetMessage?.asset.notUploaded, ZMAssetNotUploaded.CANCELLED)
            XCTAssertTrue(genericMessage.asset.hasNotUploaded())
            XCTAssertEqual(genericMessage.asset.notUploaded, ZMAssetNotUploaded.CANCELLED)
        }
    }
    
    func testThatItItReturnsTheEncryptedGenericMessageDataIncludingThe_NotUploaded_WhenItIsPresent() {
        self.syncMOC.performBlockAndWait {
            // given
            _ = self.createTestFile(self.testURL)
            defer { self.removeTestFile(self.testURL) }
            let fileMetadata = ZMFileMetadata(fileURL: self.testURL)
            
            let sut = ZMAssetClientMessage(fileMetadata: fileMetadata,
                nonce: NSUUID.createUUID(),
                managedObjectContext: self.syncMOC)
            
            self.conversation.mutableMessages.addObject(sut)
            sut.delivered = true
            
            XCTAssertNotNil(sut.fileMessageData)
            XCTAssertTrue(self.syncMOC.saveOrRollback())
            
            // when we cancel the transfer
            sut.fileMessageData?.cancelTransfer()
            XCTAssertEqual(sut.transferState, ZMFileTransferState.CancelledUpload)
            
            // then the genereted encrypted message should include the Asset.Original and Asset.NotUploaded
            guard let encryptedData = sut.encryptedMessagePayloadForDataType(.Placeholder) else { return XCTFail() }
            guard let genericMessage = self.decryptedMessageData(encryptedData, forClient: self.user1Client1) else { return XCTFail() }
            
            XCTAssertTrue(genericMessage.asset.hasNotUploaded())
            XCTAssertEqual(genericMessage.asset.notUploaded, ZMAssetNotUploaded.CANCELLED)
            XCTAssertTrue(genericMessage.asset.hasOriginal())
        }
    }
    
    func testThatItPostsANotificationWhenTheDownloadOfTheMessageIsCancelled() {
        self.syncMOC.performBlockAndWait {
            
            // given
            let sut = ZMAssetClientMessage.insertNewObjectInManagedObjectContext(self.syncMOC)
            sut.nonce = .createUUID()
            let original = ZMGenericMessage.genericMessage(withAsset: .asset(withOriginal: .original(withSize: 256, mimeType: "text/plain", name: self.name!)), messageID: sut.nonce.transportString())
            sut.addGenericMessage(original)
            XCTAssertNotNil(sut.fileMessageData)
            XCTAssertTrue(self.syncMOC.saveOrRollback())

            _ = self.expectationForNotification(ZMAssetClientMessageDidCancelFileDownloadNotificationName, object:sut.objectID, handler: nil)
            
            sut.requestFileDownload()
            XCTAssertEqual(sut.transferState, ZMFileTransferState.Downloading)
            
            // when
            sut.fileMessageData?.cancelTransfer()
            
            // then
            XCTAssertEqual(sut.transferState, ZMFileTransferState.Uploaded)
        }
    }
    
    func testThatItPreparesMessageForResend() {
        self.syncMOC.performBlockAndWait {
            
            // given
            _ = self.createTestFile(self.testURL)
            defer { self.removeTestFile(self.testURL) }
            let fileMetadata = ZMFileMetadata(fileURL: self.testURL)
            
            let sut = ZMAssetClientMessage(fileMetadata: fileMetadata,
                nonce: NSUUID.createUUID(),
                managedObjectContext: self.syncMOC)
            
            self.conversation.mutableMessages.addObject(sut)
            sut.delivered = true
            sut.progress = 56
            sut.transferState = .FailedUpload
            sut.uploadState = .UploadingFailed
            
            // when
            sut.resend()
            
            // then
            XCTAssertEqual(sut.uploadState, ZMAssetUploadState.UploadingPlaceholder)
            XCTAssertFalse(sut.delivered)
            XCTAssertEqual(sut.transferState, ZMFileTransferState.Uploading)
            XCTAssertEqual(sut.progress, 0)
        }
    }
    
    func testThatItReturnsNilAssetIdOnANewlyCreatedMessage() {
        self.syncMOC.performBlockAndWait {
            
            // given
            _ = self.createTestFile(self.testURL)
            defer { self.removeTestFile(self.testURL) }
            let fileMetadata = ZMFileMetadata(fileURL: self.testURL)
            
            let sut = ZMAssetClientMessage(fileMetadata: fileMetadata,
                nonce: NSUUID.createUUID(),
                managedObjectContext: self.syncMOC)
            
            // then
            XCTAssertNil(sut.fileMessageData?.thumbnailAssetID)
        }
    }
    
    func testThatItReturnsAssetIdWhenSettingItDirectly() {
        self.syncMOC.performBlockAndWait {
            
            // given
            let previewSize : UInt64 = 46
            let previewMimeType = "image/jpg"
            let remoteData = ZMAssetRemoteData.remoteData(withOTRKey: NSData.zmRandomSHA256Key(), sha256: NSData.zmRandomSHA256Key())
            let imageMetaData = ZMAssetImageMetaData.imageMetaData(withWidth: 4235, height: 324)
            
            let uuid = NSUUID.createUUID().transportString()
            _ = self.createTestFile(self.testURL)
            defer { self.removeTestFile(self.testURL) }
            let fileMetadata = ZMFileMetadata(fileURL: self.testURL)
            
            let sut = ZMAssetClientMessage(fileMetadata: fileMetadata,
                nonce: NSUUID.createUUID(),
                managedObjectContext: self.syncMOC)
            
            let asset = ZMAsset.asset(withOriginal: nil, preview: ZMAssetPreview.preview(withSize: previewSize, mimeType: previewMimeType, remoteData: remoteData, imageMetaData: imageMetaData))
            sut.addGenericMessage(ZMGenericMessage.genericMessage(withAsset: asset, messageID: "\(sut.nonce)"))
            
            XCTAssertNil(sut.fileMessageData?.thumbnailAssetID)
            
            // when
            sut.fileMessageData!.thumbnailAssetID = uuid
            
            // then
            XCTAssertEqual(sut.fileMessageData?.thumbnailAssetID, uuid)
            // testing that other properties are kept
            XCTAssertEqual(sut.genericAssetMessage?.asset.preview.remote.otrKey, remoteData.otrKey)
            XCTAssertEqual(sut.genericAssetMessage?.asset.preview.remote.sha256, remoteData.sha256)
            XCTAssertEqual(sut.genericAssetMessage?.asset.preview.image.width, imageMetaData.width)
            XCTAssertEqual(sut.genericAssetMessage?.asset.original.name, sut.filename)
        }
    }
    
    func testThatItSetsAssetIdWhenUpdatingFromAPreviewMessage() {
        self.syncMOC.performBlockAndWait {
            
            // given
            let previewSize : UInt64 = 46
            let previewMimeType = "image/jpg"
            let remoteData = ZMAssetRemoteData.remoteData(withOTRKey: NSData.zmRandomSHA256Key(), sha256: NSData.zmRandomSHA256Key())
            let imageMetaData = ZMAssetImageMetaData.imageMetaData(withWidth: 4235, height: 324)
            
            let uuid = NSUUID.createUUID().transportString()
            _ = self.createTestFile(self.testURL)
            defer { self.removeTestFile(self.testURL) }
            let fileMetadata = ZMFileMetadata(fileURL: self.testURL)
            
            let sut = ZMAssetClientMessage(fileMetadata: fileMetadata,
                nonce: NSUUID.createUUID(),
                managedObjectContext: self.syncMOC)
            
            let asset = ZMAsset.asset(withOriginal: nil, preview: ZMAssetPreview.preview(withSize: previewSize, mimeType: previewMimeType, remoteData: remoteData, imageMetaData: imageMetaData))
            let genericMessage = ZMGenericMessage.genericMessage(withAsset: asset, messageID: "\(sut.nonce)")
            let payload : [String : AnyObject] = [
                "type" : "conversation.otr-asset-add",
                "data" : [
                    "id" : uuid
                ]
            ]
            let updateEvent = ZMUpdateEvent(fromEventStreamPayload: payload, uuid: NSUUID.createUUID())
            XCTAssertNil(sut.fileMessageData?.thumbnailAssetID)
            
            // when
            sut.updateWithGenericMessage(genericMessage, updateEvent: updateEvent)
            
            // then
            XCTAssertEqual(sut.fileMessageData?.thumbnailAssetID, uuid)
            // testing that other properties are kept
            XCTAssertEqual(sut.genericAssetMessage?.asset.preview.remote.otrKey, remoteData.otrKey)
            XCTAssertEqual(sut.genericAssetMessage?.asset.preview.remote.sha256, remoteData.sha256)
            XCTAssertEqual(sut.genericAssetMessage?.asset.preview.image.width, imageMetaData.width)
            XCTAssertEqual(sut.genericAssetMessage?.asset.original.name, sut.filename)
        }
    }
    
    func testThatItDoesNotSetAssetIdWhenUpdatingFromAnUploadedMessage() {
        self.syncMOC.performBlockAndWait {
            
            // given
            let previewSize : UInt64 = 46
            let previewMimeType = "image/jpg"
            let remoteData = ZMAssetRemoteData.remoteData(withOTRKey: NSData.zmRandomSHA256Key(), sha256: NSData.zmRandomSHA256Key())
            let imageMetaData = ZMAssetImageMetaData.imageMetaData(withWidth: 4235, height: 324)
            
            let uuid = NSUUID.createUUID().transportString()
            _ = self.createTestFile(self.testURL)
            defer { self.removeTestFile(self.testURL) }
            let fileMetadata = ZMFileMetadata(fileURL: self.testURL)
            
            let sut = ZMAssetClientMessage(fileMetadata: fileMetadata,
                nonce: NSUUID.createUUID(),
                managedObjectContext: self.syncMOC)
            
            let assetWithUploaded = ZMAsset.asset(withUploadedOTRKey: NSData.zmRandomSHA256Key(), sha256: NSData.zmRandomSHA256Key())
            let assetWithPreview = ZMAsset.asset(withOriginal: nil, preview: ZMAssetPreview.preview(withSize: previewSize, mimeType: previewMimeType, remoteData: remoteData, imageMetaData: imageMetaData))
            let builder = ZMAssetBuilder()
            builder.mergeFrom(assetWithUploaded)
            builder.mergePreview(assetWithPreview.preview)
            let asset = builder.build()
            
            let genericMessage = ZMGenericMessage.genericMessage(withAsset: asset, messageID: "\(sut.nonce)")
            let payload : [String : AnyObject] = [
                "type" : "conversation.otr-asset-add",
                "data" : [
                    "id" : NSUUID.createUUID().transportString()
                ]
            ]
            let updateEvent = ZMUpdateEvent(fromEventStreamPayload: payload, uuid: NSUUID.createUUID())
            XCTAssertNil(sut.fileMessageData?.thumbnailAssetID)
            
            
            // when
            sut.updateWithGenericMessage(genericMessage, updateEvent: updateEvent)
            
            // then
            XCTAssertNil(sut.fileMessageData?.thumbnailAssetID)
            // testing that other properties are kept
            XCTAssertEqual(sut.genericAssetMessage?.asset.preview.remote.otrKey, remoteData.otrKey)
            XCTAssertEqual(sut.genericAssetMessage?.asset.preview.remote.sha256, remoteData.sha256)
            XCTAssertEqual(sut.genericAssetMessage?.asset.preview.image.width, imageMetaData.width)
            XCTAssertEqual(sut.genericAssetMessage?.asset.original.name, sut.filename)
        }
    }
    
    func testThatItClearsGenericAssetMessageCacheWhenFaulting() {
        // given
        let previewSize : UInt64 = 46
        let previewMimeType = "image/jpg"
        let remoteData = ZMAssetRemoteData.remoteData(withOTRKey: NSData.zmRandomSHA256Key(), sha256: NSData.zmRandomSHA256Key())
        let imageMetaData = ZMAssetImageMetaData.imageMetaData(withWidth: 4235, height: 324)
        
        let uuid = NSUUID.createUUID().transportString()
        _ = createTestFile(self.testURL)
        defer { self.removeTestFile(self.testURL) }
        let fileMetadata = ZMFileMetadata(fileURL: self.testURL)
        
        let sut = ZMAssetClientMessage(fileMetadata: fileMetadata,
                                       nonce: NSUUID.createUUID(),
                                       managedObjectContext: uiMOC)
        
        XCTAssertFalse(sut.genericAssetMessage!.asset.hasPreview())
        XCTAssertTrue(uiMOC.saveOrRollback())
        XCTAssertTrue(waitForAllGroupsToBeEmptyWithTimeout(0.5))
        
        // when
        uiMOC.refreshObject(sut, mergeChanges: false) // Turn object into fault
        
        self.syncMOC.performBlockAndWait {
            let sutInSyncContext = self.syncMOC.objectWithID(sut.objectID) as! ZMAssetClientMessage
            let asset = ZMAsset.asset(withOriginal: nil, preview: ZMAssetPreview.preview(withSize: previewSize, mimeType: previewMimeType, remoteData: remoteData, imageMetaData: imageMetaData))
            let genericMessage = ZMGenericMessage.genericMessage(withAsset: asset, messageID: "\(sut.nonce)")
            let payload : [String : AnyObject] = [
                "type" : "conversation.otr-asset-add",
                "data" : [
                    "id" : uuid
                ]
            ]
            let updateEvent = ZMUpdateEvent(fromEventStreamPayload: payload, uuid: NSUUID.createUUID())
            XCTAssertNil(sutInSyncContext.fileMessageData?.thumbnailAssetID)
            
            sutInSyncContext.updateWithGenericMessage(genericMessage, updateEvent: updateEvent) // Append preview
            XCTAssertTrue(self.syncMOC.saveOrRollback())
        }
        XCTAssertTrue(waitForAllGroupsToBeEmptyWithTimeout(0.5))
        
        // then
        // properties changed in sync context are visible
        XCTAssertEqual(sut.genericAssetMessage?.asset.preview.remote.otrKey, remoteData.otrKey)
        XCTAssertEqual(sut.genericAssetMessage?.asset.preview.remote.sha256, remoteData.sha256)
        XCTAssertEqual(sut.genericAssetMessage?.asset.preview.image.width, imageMetaData.width)
    }
}

// MARK: UploadState
extension ZMAssetClientMessageTests {
    
    func testThatItStoresThumbnailDataIfAvailable() {
        self.syncMOC.performBlockAndWait {
            
            // given
            let thumbnail = self.verySmallJPEGData()
            let nonce = NSUUID()
            self.createTestFile(self.testURL)
            defer { self.removeTestFile(self.testURL) }
            
            let fileMetadata = ZMFileMetadata(fileURL: self.testURL, thumbnail: thumbnail)
            
            // when
            let message = ZMAssetClientMessage(fileMetadata: fileMetadata,
                nonce: nonce,
                managedObjectContext: self.syncMOC)
            
            // then
            let storedThumbail = message.managedObjectContext?.zm_imageAssetCache.assetData(message.nonce, format: .Original, encrypted: false)
            XCTAssertNotNil(storedThumbail)
            XCTAssertEqual(storedThumbail, thumbnail)
        }
    }
    func testThatItDoesNotStoresThumbnailDataIfEmpty() {
        self.syncMOC.performBlockAndWait {
            
            // given
            let textFile = self.testURLWithFilename("robert.txt")
            
            let thumbnail = NSData()
            let nonce = NSUUID()
            self.createTestFile(textFile)
            defer { self.removeTestFile(textFile) }
            
            let fileMetadata = ZMFileMetadata(fileURL: textFile, thumbnail: thumbnail)
            
            // when
            let message = ZMAssetClientMessage(fileMetadata: fileMetadata,
                nonce: nonce,
                managedObjectContext: self.syncMOC)
            
            // then
            let storedThumbail = message.managedObjectContext?.zm_imageAssetCache.assetData(message.nonce, format: .Original, encrypted: false)
            XCTAssertNil(storedThumbail)
        }
    }
}


// MARK: Helpers
extension ZMAssetClientMessageTests {
    
    var testURL: NSURL {
        return testURLWithFilename("file.dat")
    }
    
    func testURLWithFilename(filename: String) -> NSURL {
        let documents = NSSearchPathForDirectoriesInDomains(.DocumentDirectory, .UserDomainMask, true).first!
        let documentsURL = NSURL(fileURLWithPath: documents)
        return documentsURL.URLByAppendingPathComponent(filename)
    }
    
    func createTestFile(url: NSURL) -> NSData {
        let data: NSData! = "Some other data".dataUsingEncoding(NSUTF8StringEncoding)
        try! data.writeToURL(url, options: [])
        return data
    }
    
    func removeTestFile(url: NSURL) {
        do {
            let fm = NSFileManager.defaultManager()
            try fm.removeItemAtURL(url)
        } catch {
            XCTFail("Error removing file: \(error)")
        }
    }
    
    func decryptedMessageData(data: NSData, forClient client: UserClient) -> ZMGenericMessage? {
        let otrMessage = ZMNewOtrMessage.builder().mergeFromData(data).build() as? ZMNewOtrMessage
        XCTAssertNotNil(otrMessage, "Unable to generate OTR message")
        let clientEntries = otrMessage?.recipients.flatMap { $0 as? ZMUserEntry }.flatMap { $0.clients }.flatten()

        guard let entry = clientEntries?.first as? ZMClientEntry else { XCTFail("Unable to get client entry"); return nil }
        
        var message : ZMGenericMessage?
        self.syncMOC.zm_cryptKeyStore.encryptionContext.perform { (sessionsDirectory) in
            do {
                let decryptedData = try sessionsDirectory.decrypt(entry.text, senderClientId: client.remoteIdentifier)
                message = ZMGenericMessage.builder().mergeFromData(decryptedData).build() as? ZMGenericMessage
            } catch {
                XCTFail("Failed to decrypt generic message: \(error)")
            }
        }
        return message
    }
    
    func createOtherClientAndConversation() -> (UserClient, ZMConversation) {
        let otherUser = ZMUser.insertNewObjectInManagedObjectContext(self.syncMOC)
        otherUser.remoteIdentifier = .createUUID()
        let otherClient = createClientForUser(otherUser, createSessionWithSelfUser: true)
        let conversation = ZMConversation.insertNewObjectInManagedObjectContext(self.syncMOC)
        conversation.conversationType = .Group
        conversation.addParticipant(otherUser)
        XCTAssertTrue(self.syncMOC.saveOrRollback())
        
        return (otherClient, conversation)
    }
}

// MARK: - Associated Task Identifier
extension ZMAssetClientMessageTests {
    
    func testThatItStoresTheAssociatedTaskIdentifier() {
        // given
        let sut = ZMAssetClientMessage.insertNewObjectInManagedObjectContext(self.syncMOC)
        
        // when
        let identifier = ZMTaskIdentifier(identifier: 42, sessionIdentifier: "foo")
        sut.associatedTaskIdentifier = identifier
        XCTAssertTrue(self.syncMOC.saveOrRollback())
        self.syncMOC.refreshObject(sut, mergeChanges: false)
        
        // then
        XCTAssertEqual(sut.associatedTaskIdentifier, identifier)
    }
    
}

// MARK: - Message generation
extension ZMAssetClientMessageTests {
    
    func testThatItSetsGenericMediumAndPreviewDataWhenCreatingMessage()
    {
        // given
        let nonce = NSUUID.createUUID()
        let image = self.verySmallJPEGData()
        
        // when
        let sut = ZMAssetClientMessage(originalImageData: image, nonce: nonce, managedObjectContext: self.uiMOC)
        let imageMessageStorage = sut.imageAssetStorage!
        
        // then
        XCTAssertNotNil(imageMessageStorage.mediumGenericMessage)
        XCTAssertNotNil(imageMessageStorage.previewGenericMessage)
        
    }
    
    func testThatItSavesTheOriginalFileWhenCreatingMessage()
    {
        // given
        let nonce = NSUUID.createUUID()
        let image = self.verySmallJPEGData()
        
        // when
        _ = ZMAssetClientMessage(originalImageData: image, nonce: nonce, managedObjectContext: self.uiMOC)
        
        // then
        let fileData = self.uiMOC.zm_imageAssetCache.assetData(nonce, format: .Original, encrypted: false)
        XCTAssertEqual(fileData, image)
    }

    func testThatItSetsTheOriginalImageSize()
    {
        // given
        let nonce = NSUUID.createUUID()
        let image = self.verySmallJPEGData()
        let expectedSize = ZMImagePreprocessor.sizeOfPrerotatedImageWithData(image)
        
        // when
        let sut = ZMAssetClientMessage(originalImageData: image, nonce: nonce, managedObjectContext: self.uiMOC)
        let imageMessageStorage = sut.imageAssetStorage!
        
        // then
        XCTAssertEqual(expectedSize, imageMessageStorage.originalImageSize())
    }
}

// MARK: - Payload generation
extension ZMAssetClientMessageTests {
    
    func assertPayloadData(payload: NSData!, forMessage message: ZMAssetClientMessage, format: ZMImageFormat) {
        
        let imageMessageStorage = message.imageAssetStorage!
        let assetMetadata = ZMOtrAssetMetaBuilder().mergeFromData(payload).build() as? ZMOtrAssetMeta
        
        AssertOptionalNotNil(assetMetadata) { assetMetadata in
            XCTAssertEqual(assetMetadata.isInline(), imageMessageStorage.isInlineForFormat(format))
            XCTAssertEqual(assetMetadata.nativePush(), imageMessageStorage.isUsingNativePushForFormat(format))
            
            XCTAssertEqual(assetMetadata.sender.client, self.selfClient1.clientId.client)

            self.assertRecipients(assetMetadata.recipients as! [ZMUserEntry])
        }
    }
    
    func testThatItCreatesPayloadData_Medium() {
        
        //given
        let message = appendImageMessage(.Medium)
        
        //when
        let payload = message.imageAssetStorage!.encryptedMessagePayloadForImageFormat(.Medium)?.data()
        
        //then
        assertPayloadData(payload, forMessage: message, format: .Medium)
    }
    
    func testThatItCreatesPayloadData_Preview() {
        
        //given
        let message = appendImageMessage(ZMImageFormat.Preview)
        
        //when
        let payload = message.imageAssetStorage!.encryptedMessagePayloadForImageFormat(.Preview)?.data()
        
        //then
        assertPayloadData(payload, forMessage: message, format: .Preview)
    }
}

// MARK: - Post event
extension ZMAssetClientMessageTests {
    
    func testThatItSetsConversationLastServerTimestampWhenPostingPreview() {
        // given
        let message = appendImageMessage(.Preview)
        let date  = NSDate()
        let payload : [NSObject : AnyObject] = ["deleted" : [String:String](), "missing" : [String:String](), "redundant":[String:String](), "time" : date.transportString()]
        
        message.uploadState = .UploadingPlaceholder
        
        // when
        message.updateWithPostPayload(payload, updatedKeys: Set(arrayLiteral: ZMAssetClientMessageUploadedStateKey))
        
        // then
        XCTAssertEqual(message.serverTimestamp, message.conversation?.lastServerTimeStamp)
    }
    
    func testThatItDoesNotSetConversationLastServerTimestampWhenPostingMedium() {
        // given
        let message = appendImageMessage(.Medium)
        let date  = NSDate()
        let payload : [NSObject : AnyObject] = ["deleted" : [String:String](), "missing" : [String:String](), "redundant":[String:String](), "time" : date.transportString()]
        message.uploadState = .UploadingFullAsset
        
        // when
        message.updateWithPostPayload(payload, updatedKeys: Set(arrayLiteral: ZMAssetClientMessageUploadedStateKey))
        
        // then
        XCTAssertNotEqual(message.serverTimestamp, message.conversation?.lastServerTimeStamp)
    }
    
}


// MARK: - Image owner
extension ZMAssetClientMessageTests {
    
    func sampleImageData() -> NSData {
        return self.verySmallJPEGData()
    }
    
    func sampleProcessedImageData(format: ZMImageFormat) -> NSData {
        return "\(StringFromImageFormat(format)) fake data".dataUsingEncoding(NSUTF8StringEncoding, allowLossyConversion: true)!
    }
    
    func sampleImageProperties(format: ZMImageFormat) -> ZMIImageProperties {
        let mult = format == .Medium ? 100 : 1
        return ZMIImageProperties(size: CGSizeMake(CGFloat(300*mult), CGFloat(100*mult)), length: UInt(100*mult), mimeType: "image/jpeg")!
    }

    func createAssetClientMessageWithSampleImageAndEncryptionKeys(storeOriginal: Bool, storeEncrypted: Bool, storeProcessed: Bool, imageData: NSData? = nil) -> ZMAssetClientMessage {
        let directory = self.uiMOC.zm_imageAssetCache
        let nonce = NSUUID.createUUID()
        let imageData = imageData ?? sampleImageData()
        var genericMessage : [ZMImageFormat : ZMGenericMessage] = [:]
        
        for format in [ZMImageFormat.Medium, ZMImageFormat.Preview] {
            let processedData = sampleProcessedImageData(format)
            let otrKey = NSData.randomEncryptionKey()
            let encryptedData = processedData.zmEncryptPrefixingPlainTextIVWithKey(otrKey)
            let sha256 = encryptedData.zmSHA256Digest()
            let encryptionKeys = ZMImageAssetEncryptionKeys(otrKey: otrKey, sha256: sha256)
            genericMessage[format] = ZMGenericMessage(
                mediumImageProperties: storeProcessed ? self.sampleImageProperties(.Medium) : nil,
                processedImageProperties: storeProcessed ? self.sampleImageProperties(format) : nil,
                encryptionKeys: storeEncrypted ? encryptionKeys : nil,
                nonce: nonce.transportString(),
                format: format)
            
            if(storeProcessed) {
                directory.storeAssetData(nonce, format: format, encrypted: false, data: processedData)
            }
            if(storeEncrypted) {
                directory.storeAssetData(nonce, format: format, encrypted: true, data: encryptedData)
            }
        }
        
        if(storeOriginal) {
            directory.storeAssetData(nonce, format: .Original, encrypted: false, data: imageData)
        }
        let assetMessage = ZMAssetClientMessage.insertNewObjectInManagedObjectContext(self.uiMOC)
        
        assetMessage?.addGenericMessage(genericMessage[.Preview]!)
        assetMessage?.addGenericMessage(genericMessage[.Medium]!)
        assetMessage?.assetId = nonce
        return assetMessage
    }

    func testThatOriginalImageDataReturnsTheOriginalFileIfTheFileIsPresent() {
        // given
        let expectedData = self.sampleImageData()
        let sut = self.createAssetClientMessageWithSampleImageAndEncryptionKeys(true, storeEncrypted: false, storeProcessed: false, imageData: expectedData)
        
        // when
        let data = sut.imageAssetStorage!.originalImageData()
        
        // then
        XCTAssertNotNil(data)
        XCTAssertEqual(data?.hash, expectedData.hash)
    }

    func testThatOriginalImageDataReturnsNilIfThereIsNoFile() {
        // given
        let sut = self.createAssetClientMessageWithSampleImageAndEncryptionKeys(false, storeEncrypted: false, storeProcessed: false)
        
        // then
        XCTAssertNil(sut.imageAssetStorage!.originalImageData())
    }

    func testThatIsPublicForFormatReturnsNoForAllFormats() {
        // given
        let formats = [ZMImageFormat.Medium, ZMImageFormat.Invalid, ZMImageFormat.Original, ZMImageFormat.Preview, ZMImageFormat.Profile]
        
        // when
        let sut = self.createAssetClientMessageWithSampleImageAndEncryptionKeys(false, storeEncrypted: false, storeProcessed: false)

        // then
        for format in formats {
            XCTAssertFalse(sut.imageAssetStorage!.isPublicForFormat(format))
        }
    }

    func testThatEncryptedDataForFormatReturnsValuesFromEncryptedFile() {
        // given
        let message = self.createAssetClientMessageWithSampleImageAndEncryptionKeys(false, storeEncrypted: true, storeProcessed: true)
        
        for format in [ZMImageFormat.Preview, ZMImageFormat.Medium] {
            // when
            let data = message.imageAssetStorage!.imageDataForFormat(format, encrypted: true)
            
            // then
            let dataOnFile = self.uiMOC.zm_imageAssetCache.assetData(message.nonce, format: format, encrypted: true)
            XCTAssertEqual(dataOnFile, data)
        }
    }
    
    func testThatImageDataForFormatReturnsValuesFromProcessedFile() {
        // given
        let message = self.createAssetClientMessageWithSampleImageAndEncryptionKeys(false, storeEncrypted: true, storeProcessed: true)
        
        for format in [ZMImageFormat.Preview, ZMImageFormat.Medium] {
            // when
            let data = message.imageAssetStorage!.imageDataForFormat(format, encrypted: false)
            
            // then
            let dataOnFile = self.uiMOC.zm_imageAssetCache.assetData(message.nonce, format:format, encrypted: false)
            XCTAssertEqual(dataOnFile, data)
        }
    }
    
    func testThatImageDataForFormatReturnsNilWhenThereIsNoFile() {
        // given
        let message = self.createAssetClientMessageWithSampleImageAndEncryptionKeys(false, storeEncrypted: false, storeProcessed: false)
        for format in [ZMImageFormat.Preview, ZMImageFormat.Medium] {
            
            // when
            let plainData = message.imageAssetStorage!.imageDataForFormat(format, encrypted: false)
            let encryptedData = message.imageAssetStorage!.imageDataForFormat(format, encrypted: true)
            
            // then
            XCTAssertNil(plainData)
            XCTAssertNil(encryptedData)
            
        }
    }

    func testThatItReturnsTheOriginalImageSize() {
        
        // given
        let message = self.createAssetClientMessageWithSampleImageAndEncryptionKeys(false, storeEncrypted: false, storeProcessed: true)
        
        for _ in [ZMImageFormat.Preview, ZMImageFormat.Medium] {
            
            // when
            let originalSize = message.imageAssetStorage!.originalImageSize()
            
            // then
            XCTAssertEqual(originalSize, self.sampleImageProperties(.Medium).size)
            
        }
    }
    
    func testThatItReturnsZeroOriginalImageSizeIfItWasNotSet() {
        
        // given
        let message = self.createAssetClientMessageWithSampleImageAndEncryptionKeys(false, storeEncrypted: false, storeProcessed: false)
        
        for _ in [ZMImageFormat.Preview, ZMImageFormat.Medium] {
            
            // when
            let originalSize = message.imageAssetStorage!.originalImageSize()
            
            // then
            XCTAssertEqual(originalSize, CGSizeMake(0,0))
            
        }
    }
    
    func testThatItReturnsTheRightRequiredImageFormats() {
        
        // given
        let expected = NSOrderedSet(array: [ZMImageFormat.Medium, ZMImageFormat.Preview].map { NSNumber(unsignedLong: $0.rawValue)})
        
        // when
        let message = self.createAssetClientMessageWithSampleImageAndEncryptionKeys(false, storeEncrypted: false, storeProcessed: false)
        
        // then
        XCTAssertEqual(message.imageAssetStorage!.requiredImageFormats(), expected);

    }
    
    func testThatItReturnsTheRightValueForInlineForFormat() {
        
        // given
        let message = self.createAssetClientMessageWithSampleImageAndEncryptionKeys(false, storeEncrypted: false, storeProcessed: false)

        // then
        XCTAssertFalse(message.imageAssetStorage!.isInlineForFormat(.Medium));
        XCTAssertTrue(message.imageAssetStorage!.isInlineForFormat(.Preview));
        XCTAssertFalse(message.imageAssetStorage!.isInlineForFormat(.Original));
        XCTAssertFalse(message.imageAssetStorage!.isInlineForFormat(.Profile));
        XCTAssertFalse(message.imageAssetStorage!.isInlineForFormat(.Invalid));
    }

    func testThatItReturnsTheRightValueForUsingNativePushForFormat() {
        
        // given
        let message = self.createAssetClientMessageWithSampleImageAndEncryptionKeys(false, storeEncrypted: false, storeProcessed: false)
        
        // then
        XCTAssertTrue(message.imageAssetStorage!.isUsingNativePushForFormat(.Medium));
        XCTAssertFalse(message.imageAssetStorage!.isUsingNativePushForFormat(.Preview));
        XCTAssertFalse(message.imageAssetStorage!.isUsingNativePushForFormat(.Original));
        XCTAssertFalse(message.imageAssetStorage!.isUsingNativePushForFormat(.Profile));
        XCTAssertFalse(message.imageAssetStorage!.isUsingNativePushForFormat(.Invalid));
    }
    
    func testThatItClearsOnlyTheOriginalImageFormat() {
        
        // given
        let message = self.createAssetClientMessageWithSampleImageAndEncryptionKeys(true, storeEncrypted: true, storeProcessed: true)
        
        // when
        message.imageAssetStorage!.processingDidFinish()
        
        // then
        let directory = self.uiMOC.zm_imageAssetCache
        XCTAssertNil(directory.assetData(message.nonce, format: .Original, encrypted: false))
        XCTAssertNil(message.imageAssetStorage!.originalImageData())
        XCTAssertNotNil(directory.assetData(message.nonce, format: .Medium, encrypted: false))
        XCTAssertNotNil(directory.assetData(message.nonce, format: .Preview, encrypted: false))
        XCTAssertNotNil(directory.assetData(message.nonce, format: .Medium, encrypted: true))
        XCTAssertNotNil(directory.assetData(message.nonce, format: .Preview, encrypted: true))
    }

    func testThatItSetsTheCorrectImageDataPropertiesWhenSettingTheData() {
        
        for format in [ZMImageFormat.Medium, ZMImageFormat.Preview] {
            
            // given
            let message = self.createAssetClientMessageWithSampleImageAndEncryptionKeys(true, storeEncrypted: false, storeProcessed: false)
            let testData = "foobar".dataUsingEncoding(NSUTF8StringEncoding, allowLossyConversion: false)
            let testProperties = ZMIImageProperties(size: CGSizeMake(33,55), length: UInt(10), mimeType: "image/tiff")
            
            // when
            message.imageAssetStorage!.setImageData(testData, forFormat: format, properties: testProperties)
            
            // then
            XCTAssertEqual(message.imageAssetStorage!.genericMessageForFormat(format)!.image.width, 33)
            XCTAssertEqual(message.imageAssetStorage!.genericMessageForFormat(format)!.image.height, 55)
            XCTAssertEqual(message.imageAssetStorage!.genericMessageForFormat(format)!.image.size, 10)
            XCTAssertEqual(message.imageAssetStorage!.genericMessageForFormat(format)!.image.mimeType, "image/tiff")
        }
    }
    
    func testThatItStoresTheRightEncryptionKeysNoMatterInWhichOrderTheDataIsSet() {
        
        // given
        let dataPreview = "FOOOOOO".dataUsingEncoding(NSUTF8StringEncoding)
        let dataMedium = "xxxxxxxxx".dataUsingEncoding(NSUTF8StringEncoding)
        let message = self.createAssetClientMessageWithSampleImageAndEncryptionKeys(true, storeEncrypted: false, storeProcessed: false)
        message.isEncrypted = true
        let testProperties = ZMIImageProperties(size: CGSizeMake(33,55), length: UInt(10), mimeType: "image/tiff")
        
        // when
        message.imageAssetStorage!.setImageData(dataPreview, forFormat: .Preview, properties: testProperties) // simulate various order of setting
        message.imageAssetStorage!.setImageData(dataMedium, forFormat: .Medium, properties: testProperties)
        message.imageAssetStorage!.setImageData(dataPreview, forFormat: .Preview, properties: testProperties)
        message.imageAssetStorage!.setImageData(dataMedium, forFormat: .Medium, properties: testProperties)

        // then
        let dataOnDiskForPreview = self.uiMOC.zm_imageAssetCache.assetData(message.nonce, format: .Preview, encrypted: true)!
        let dataOnDiskForMedium = self.uiMOC.zm_imageAssetCache.assetData(message.nonce, format: .Medium, encrypted: true)!
        
        XCTAssertEqual(dataOnDiskForPreview.zmSHA256Digest(), message.imageAssetStorage!.previewGenericMessage!.image.sha256)
        XCTAssertEqual(dataOnDiskForMedium.zmSHA256Digest(), message.imageAssetStorage!.mediumGenericMessage!.image.sha256)
    }
    
    func testThatItSetsTheMediumSizeOnThePreviewOriginalSize_SetPreviewFirst() {
        
        // given
        let message = self.createAssetClientMessageWithSampleImageAndEncryptionKeys(true, storeEncrypted: false, storeProcessed: false)
        let testData = "foobar".dataUsingEncoding(NSUTF8StringEncoding, allowLossyConversion: false)
        let testMediumProperties = ZMIImageProperties(size: CGSizeMake(111,100), length: UInt(1000), mimeType: "image/tiff")
        let testPreviewProperties = ZMIImageProperties(size: CGSizeMake(80,55), length: UInt(10), mimeType: "image/tiff")
        
        // when
        message.imageAssetStorage!.setImageData(testData, forFormat: .Preview, properties: testPreviewProperties)
        message.imageAssetStorage!.setImageData(testData, forFormat: .Medium, properties: testMediumProperties)
        
        // then
        XCTAssertEqual(message.imageAssetStorage!.genericMessageForFormat(.Preview)!.image.originalWidth, 111)
        XCTAssertEqual(message.imageAssetStorage!.genericMessageForFormat(.Preview)!.image.originalHeight, 100)
        XCTAssertEqual(message.imageAssetStorage!.genericMessageForFormat(.Preview)!.image.width, 80)
        XCTAssertEqual(message.imageAssetStorage!.genericMessageForFormat(.Preview)!.image.height, 55)
        XCTAssertEqual(message.imageAssetStorage!.genericMessageForFormat(.Preview)!.image.size, 10)
        XCTAssertEqual(message.imageAssetStorage!.genericMessageForFormat(.Preview)!.image.mimeType, "image/tiff")
        XCTAssertEqual(message.imageAssetStorage!.genericMessageForFormat(.Medium)!.image.originalWidth, 111)
        XCTAssertEqual(message.imageAssetStorage!.genericMessageForFormat(.Medium)!.image.originalHeight, 100)
        XCTAssertEqual(message.imageAssetStorage!.genericMessageForFormat(.Medium)!.image.width, 111)
        XCTAssertEqual(message.imageAssetStorage!.genericMessageForFormat(.Medium)!.image.height, 100)
        XCTAssertEqual(message.imageAssetStorage!.genericMessageForFormat(.Medium)!.image.size, 1000)
        XCTAssertEqual(message.imageAssetStorage!.genericMessageForFormat(.Medium)!.image.mimeType, "image/tiff")
    }
    
    func testThatItSetsTheMediumSizeOnThePreviewOriginalSize_SetMediumFirst() {
        
        // given
        let message = self.createAssetClientMessageWithSampleImageAndEncryptionKeys(true, storeEncrypted: false, storeProcessed: false)
        let testData = "foobar".dataUsingEncoding(NSUTF8StringEncoding, allowLossyConversion: false)
        let testMediumProperties = ZMIImageProperties(size: CGSizeMake(111,100), length: UInt(1000), mimeType: "image/tiff")
        let testPreviewProperties = ZMIImageProperties(size: CGSizeMake(80,55), length: UInt(10), mimeType: "image/tiff")
        
        // when
        message.imageAssetStorage!.setImageData(testData, forFormat: .Medium, properties: testMediumProperties)
        message.imageAssetStorage!.setImageData(testData, forFormat: .Preview, properties: testPreviewProperties)
        
        // then
        XCTAssertEqual(message.imageAssetStorage!.genericMessageForFormat(.Preview)!.image.originalWidth, 111)
        XCTAssertEqual(message.imageAssetStorage!.genericMessageForFormat(.Preview)!.image.originalHeight, 100)
        XCTAssertEqual(message.imageAssetStorage!.genericMessageForFormat(.Preview)!.image.width, 80)
        XCTAssertEqual(message.imageAssetStorage!.genericMessageForFormat(.Preview)!.image.height, 55)
        XCTAssertEqual(message.imageAssetStorage!.genericMessageForFormat(.Preview)!.image.size, 10)
        XCTAssertEqual(message.imageAssetStorage!.genericMessageForFormat(.Preview)!.image.mimeType, "image/tiff")
        XCTAssertEqual(message.imageAssetStorage!.genericMessageForFormat(.Medium)!.image.originalWidth, 111)
        XCTAssertEqual(message.imageAssetStorage!.genericMessageForFormat(.Medium)!.image.originalHeight, 100)
        XCTAssertEqual(message.imageAssetStorage!.genericMessageForFormat(.Medium)!.image.width, 111)
        XCTAssertEqual(message.imageAssetStorage!.genericMessageForFormat(.Medium)!.image.height, 100)
        XCTAssertEqual(message.imageAssetStorage!.genericMessageForFormat(.Medium)!.image.size, 1000)
        XCTAssertEqual(message.imageAssetStorage!.genericMessageForFormat(.Medium)!.image.mimeType, "image/tiff")
    }
    
    func testThatItSavesTheImageDataToFileInPlainTextAndEncryptedWhenSettingTheDataOnAnEncryptedMessage() {
        
        for format in [ZMImageFormat.Medium, ZMImageFormat.Preview] {
            
            // given
            let message = self.createAssetClientMessageWithSampleImageAndEncryptionKeys(true, storeEncrypted: false, storeProcessed: false)
            message.isEncrypted = true
            let testProperties = ZMIImageProperties(size: CGSizeMake(33,55), length: UInt(10), mimeType: "image/tiff")
            let data = sampleProcessedImageData(format)
            
            // when
            message.imageAssetStorage!.setImageData(data, forFormat: format, properties: testProperties)
            
            // then
            XCTAssertEqual(self.uiMOC.zm_imageAssetCache.assetData(message.nonce, format: format, encrypted: false), data)
            XCTAssertEqual(message.imageAssetStorage!.imageDataForFormat(format, encrypted: false), data)
            AssertOptionalNotNil(self.uiMOC.zm_imageAssetCache.assetData(message.nonce, format: format, encrypted: true)) {
                let decrypted = $0.zmDecryptPrefixedPlainTextIVWithKey(message.imageAssetStorage!.genericMessageForFormat(format)!.image.otrKey)
                let sha = $0.zmSHA256Digest()
                XCTAssertEqual(decrypted, data)
                XCTAssertEqual(sha, message.imageAssetStorage!.genericMessageForFormat(format)!.image.sha256)
            }
        }
    }

    func testThatItReturnsNilEncryptedDataIfTheImageIsNotEncrypted() {

        for format in [ZMImageFormat.Medium, ZMImageFormat.Preview] {
            
            // given
            let message = self.createAssetClientMessageWithSampleImageAndEncryptionKeys(false, storeEncrypted: false, storeProcessed: false)
            
            // then
            XCTAssertNil(message.imageAssetStorage!.imageDataForFormat(format, encrypted: true))
        }
    }
    
    func testThatItReturnsImageDataIdentifier() {
        // given
        let message1 = self.createAssetClientMessageWithSampleImageAndEncryptionKeys(false, storeEncrypted: false, storeProcessed: false)
        let message2 = self.createAssetClientMessageWithSampleImageAndEncryptionKeys(false, storeEncrypted: false, storeProcessed: false)
        
        // when
        let id1 = message1.imageMessageData?.imageDataIdentifier
        let id2 = message2.imageMessageData?.imageDataIdentifier
        
        
        // then
        XCTAssertNotNil(id1)
        XCTAssertNotNil(id2)
        XCTAssertNotEqual(id1, id2)
        
        XCTAssertEqual(id1, message1.imageMessageData?.imageDataIdentifier) // not random!
    }
    
    func testThatImageDataIdentifierChangesWhenChangingProcessedImage() {
        
        // given
        let message = self.createAssetClientMessageWithSampleImageAndEncryptionKeys(false, storeEncrypted: false, storeProcessed: false)
        let oldId = message.imageMessageData?.imageDataIdentifier
        let properties = ZMIImageProperties(size: CGSizeMake(300,300), length: 234, mimeType: "image/jpg")
        
        // when
        message.imageAssetStorage!.setImageData(self.verySmallJPEGData(), forFormat: .Medium, properties: properties)
        
        // then
        let id = message.imageMessageData?.imageDataIdentifier
        XCTAssertNotEqual(id, oldId)
    }
    
    func testThatItHasDownloadedImageWhenTheImageIsOnDisk() {
        
        // given
        let message = self.createAssetClientMessageWithSampleImageAndEncryptionKeys(false, storeEncrypted: false, storeProcessed: true)
        
        // then
        XCTAssertTrue(message.hasDownloadedImage)
    }
    
    func testThatItHasDownloadedImageWhenTheOriginalIsOnDisk() {
        
        // given
        let message = self.createAssetClientMessageWithSampleImageAndEncryptionKeys(true, storeEncrypted: false, storeProcessed: false)
        
        // then
        XCTAssertTrue(message.hasDownloadedImage)
    }
    
    func testThatDoesNotHaveDownloadedImageWhenTheImageIsNotOnDisk() {
        
        // given
        let message = self.createAssetClientMessageWithSampleImageAndEncryptionKeys(false, storeEncrypted: false, storeProcessed: true)
        
        // when
        self.uiMOC.zm_imageAssetCache.deleteAssetData(message.nonce, format: .Medium, encrypted: false)
        
        // then
        XCTAssertFalse(message.hasDownloadedImage)
    }
    
    func testThatRequestingImageDownloadFiresANotification() {
        
        // given
        let message = self.createAssetClientMessageWithSampleImageAndEncryptionKeys(false, storeEncrypted: false, storeProcessed: true)
        message.managedObjectContext?.saveOrRollback()
        
        // expect
        let _ = self.expectationForNotification(ZMAssetClientMessage.ImageDownloadNotificationName, object: message.objectID, handler: nil)
        
        // when
        message.requestImageDownload()

        // then
        XCTAssertTrue(self.waitForCustomExpectationsWithTimeout(0.5))
    }
}


// MARK: - UpdateEvents
extension ZMAssetClientMessageTests {
    
    func testThatItCreatesOTRAssetMessagesFromMediumUpdateEvent() {
        let previewAssetId = NSUUID.createUUID()
        let mediumAssetId = NSUUID.createUUID()
        
        for format in [ZMImageFormat.Medium, ZMImageFormat.Preview] {

            // given
            let conversation = ZMConversation.insertNewObjectInManagedObjectContext(self.uiMOC)
            conversation.remoteIdentifier = NSUUID.createUUID()
            let nonce = NSUUID.createUUID()
            let imageData = self.verySmallJPEGData()
            let assetId = format == .Medium ? mediumAssetId : previewAssetId
            let genericMessage = ZMGenericMessage(imageData: imageData, format: format, nonce: nonce.transportString())
            let dataPayload = [
                "info" : genericMessage.data().base64String(),
                "id" : assetId.transportString()
            ]
            
            let payload = self.payloadForMessageInConversation(conversation, type: EventConversationAddOTRAsset, data: dataPayload)
            let updateEvent = ZMUpdateEvent(fromEventStreamPayload: payload, uuid: nil)
            
            // when
            var sut : ZMAssetClientMessage? = nil
            self.performPretendingUiMocIsSyncMoc { () -> Void in
                sut = ZMAssetClientMessage.createOrUpdateMessageFromUpdateEvent(updateEvent, inManagedObjectContext: self.uiMOC, prefetchResult: nil)
            }
            
            // then
            XCTAssertNotNil(sut)
            XCTAssertEqual(sut!.conversation, conversation)
            XCTAssertEqual(sut!.sender?.remoteIdentifier!.transportString(), payload["from"] as? String)
            XCTAssertEqual(sut!.serverTimestamp?.transportString(), payload["time"] as? String)
            
            XCTAssertTrue(sut!.isEncrypted)
            XCTAssertFalse(sut!.isPlainText)
            XCTAssertEqual(sut!.nonce, nonce)
            XCTAssertEqual(sut!.imageAssetStorage!.genericMessageForFormat(format)?.data(), genericMessage.data())
            XCTAssertEqual(sut!.assetId, format == .Medium ? mediumAssetId : nil)
        }
    }

    func testThatItCreatesOTRAssetMessagesFromFileThumbnailUpdateEvent() {

        // given
        let conversation = ZMConversation.insertNewObjectInManagedObjectContext(self.uiMOC)
        conversation.remoteIdentifier = NSUUID.createUUID()
        let nonce = NSUUID.createUUID()
        let thumbnailId = NSUUID.createUUID()
        let remoteData = ZMAssetRemoteData.remoteData(withOTRKey: NSData.zmRandomSHA256Key(), sha256: NSData.zmRandomSHA256Key())
        let imageMetaData = ZMAssetImageMetaData.imageMetaData(withWidth: 4235, height: 324)
        let asset = ZMAsset.asset(withOriginal: nil, preview: ZMAssetPreview.preview(withSize: 256, mimeType: "video/mp4", remoteData: remoteData, imageMetaData: imageMetaData))
        
        let genericMessage = ZMGenericMessage.genericMessage(withAsset: asset, messageID: nonce.transportString())
        
        let dataPayload = [
            "info" : genericMessage.data().base64String(),
            "id" : thumbnailId.transportString()
        ]
        
        let payload = self.payloadForMessageInConversation(conversation, type: EventConversationAddOTRAsset, data: dataPayload)
        let updateEvent = ZMUpdateEvent(fromEventStreamPayload: payload, uuid: nil)
        
        // when
        var sut: ZMAssetClientMessage!
        performPretendingUiMocIsSyncMoc {
            sut = ZMAssetClientMessage.createOrUpdateMessageFromUpdateEvent(updateEvent, inManagedObjectContext: self.uiMOC, prefetchResult: nil)
        }
        XCTAssert(waitForAllGroupsToBeEmptyWithTimeout(0.5))
        
        // then
        XCTAssertNotNil(sut)
        XCTAssertEqual(sut.conversation?.remoteIdentifier, conversation.remoteIdentifier)
        XCTAssertEqual(sut.sender?.remoteIdentifier!.transportString(), payload["from"] as? String)
        XCTAssertEqual(sut.serverTimestamp?.transportString(), payload["time"] as? String)
        XCTAssertEqual(sut.fileMessageData?.thumbnailAssetID, thumbnailId.transportString())
        
        XCTAssertTrue(sut.isEncrypted)
        XCTAssertFalse(sut.isPlainText)
        XCTAssertEqual(sut.nonce, nonce)
        XCTAssertNotNil(sut.fileMessageData)
    }
    
    func testThatItDoesNotUpdateTheTimestampIfLater() {
        self.syncMOC.performGroupedBlockAndWait {
            // given
            let conversation = ZMConversation.insertNewObjectInManagedObjectContext(self.syncMOC)
            conversation.remoteIdentifier = NSUUID.createUUID()
            let nonce = NSUUID.createUUID()
            let thumbnailId = NSUUID.createUUID()
            let remoteData = ZMAssetRemoteData.remoteData(withOTRKey: NSData.zmRandomSHA256Key(), sha256: NSData.zmRandomSHA256Key())
            let imageMetaData = ZMAssetImageMetaData.imageMetaData(withWidth: 4235, height: 324)
            let asset = ZMAsset.asset(withOriginal: nil, preview: ZMAssetPreview.preview(withSize: 256, mimeType: "video/mp4", remoteData: remoteData, imageMetaData: imageMetaData))
            let firstDate = NSDate(timeIntervalSince1970: 12334)
            let secondDate = firstDate.dateByAddingTimeInterval(234444)
            
            let genericMessage = ZMGenericMessage.genericMessage(withAsset: asset, messageID: nonce.transportString())
            
            let dataPayload = [
                "info" : genericMessage.data().base64String(),
                "id" : thumbnailId.transportString()
            ]
            
            let payload1 = self.payloadForMessageInConversation(conversation, type: EventConversationAddOTRAsset, data: dataPayload, time: firstDate)
            let updateEvent1 = ZMUpdateEvent(fromEventStreamPayload: payload1, uuid: nil)
            let payload2 = self.payloadForMessageInConversation(conversation, type: EventConversationAddOTRAsset, data: dataPayload, time: secondDate)
            let updateEvent2 = ZMUpdateEvent(fromEventStreamPayload: payload2, uuid: nil)
            
            
            // when
            let sut = ZMAssetClientMessage.createOrUpdateMessageFromUpdateEvent(updateEvent1, inManagedObjectContext: self.syncMOC, prefetchResult: nil)
            sut.updateWithUpdateEvent(updateEvent2, forConversation: conversation, isUpdatingExistingMessage: true)
            
            // then
            XCTAssertEqual(sut.serverTimestamp, firstDate)

        }
    }
    
    func testThatItUpdatesTheTimestampIfEarlier() {
        self.syncMOC.performGroupedBlockAndWait {
            // given
            let conversation = ZMConversation.insertNewObjectInManagedObjectContext(self.syncMOC)
            conversation.remoteIdentifier = NSUUID.createUUID()
            let nonce = NSUUID.createUUID()
            let thumbnailId = NSUUID.createUUID()
            let remoteData = ZMAssetRemoteData.remoteData(withOTRKey: NSData.zmRandomSHA256Key(), sha256: NSData.zmRandomSHA256Key())
            let imageMetaData = ZMAssetImageMetaData.imageMetaData(withWidth: 4235, height: 324)
            let asset = ZMAsset.asset(withOriginal: nil, preview: ZMAssetPreview.preview(withSize: 256, mimeType: "video/mp4", remoteData: remoteData, imageMetaData: imageMetaData))
            let firstDate = NSDate(timeIntervalSince1970: 12334)
            let secondDate = firstDate.dateByAddingTimeInterval(234444)
            
            let genericMessage = ZMGenericMessage.genericMessage(withAsset: asset, messageID: nonce.transportString())
            
            let dataPayload = [
                "info" : genericMessage.data().base64String(),
                "id" : thumbnailId.transportString()
            ]
            
            let payload1 = self.payloadForMessageInConversation(conversation, type: EventConversationAddOTRAsset, data: dataPayload, time: secondDate)
            let updateEvent1 = ZMUpdateEvent(fromEventStreamPayload: payload1, uuid: nil)
            let payload2 = self.payloadForMessageInConversation(conversation, type: EventConversationAddOTRAsset, data: dataPayload, time: firstDate)
            let updateEvent2 = ZMUpdateEvent(fromEventStreamPayload: payload2, uuid: nil)
            
            
            // when
            let sut = ZMAssetClientMessage.createOrUpdateMessageFromUpdateEvent(updateEvent1, inManagedObjectContext: self.syncMOC, prefetchResult: nil)
            sut.updateWithUpdateEvent(updateEvent2, forConversation: conversation, isUpdatingExistingMessage: true)
            
            // then
            XCTAssertEqual(sut.serverTimestamp, firstDate)
        }
    }
}

// MARK: - GIF Data

extension ZMAssetClientMessageTests {
    
    func testThatIsNotAnAnimatedGifWhenItHasNoMediumData() {
        
        // given
        let data = sampleProcessedImageData(.Preview)
        let message = ZMAssetClientMessage(originalImageData: data, nonce: .createUUID(), managedObjectContext: uiMOC)
        message.isEncrypted = true
        let testProperties = ZMIImageProperties(size: CGSizeMake(33,55), length: UInt(10), mimeType: "image/tiff")
        
        // when
        message.imageAssetStorage!.setImageData(data, forFormat: .Preview, properties: testProperties)
        
        // then
        XCTAssertFalse(message.imageMessageData!.isAnimatedGIF);
    }
}

// MARK: - Message Deletion

extension ZMAssetClientMessageTests {
    
    func testThatAnAssetClientMessageWithFileDataCanBeDeleted_Sent() {
        checkThatFileMessageCanBeDeleted(true, .Sent)
    }
    
    func testThatAnAssetClientMessageWithFileDataCanBeDeleted_Delivered() {
        checkThatFileMessageCanBeDeleted(true, .Delivered)
    }
    
    func testThatAnAssetClientMessageWithFileDataCanBeDeleted_Expired() {
        checkThatFileMessageCanBeDeleted(true, .FailedToSend)
    }
    
    func testThatAnAssetClientMessageWithFileDataCan_Not_BeDeleted_Pending() {
        checkThatFileMessageCanBeDeleted(false, .Pending)
    }
    
    func testThatAnAssetClientMessageWithImageDataCanBeDeleted_Sent() {
        checkThatImageAssetMessageCanBeDeleted(true, .Sent)
    }
    
    func testThatAnAssetClientMessageWithImageDataCanBeDeleted_Delivered() {
        checkThatImageAssetMessageCanBeDeleted(true, .Delivered)
    }
    
    func testThatAnAssetClientMessageWithImageDataCanBeDeleted_Expired() {
        checkThatImageAssetMessageCanBeDeleted(true, .FailedToSend)
    }
    
    func testThatAnAssetClientMessageWithImageDataCan_Not_BeDeleted_Pending() {
        checkThatImageAssetMessageCanBeDeleted(false, .Pending)
    }

    // MARK: Helper
    
    func checkThatFileMessageCanBeDeleted(canBeDeleted: Bool, _ state: ZMDeliveryState) {
        syncMOC.performBlockAndWait {
            // given
            _ = self.createTestFile(self.testURL)
            defer { self.removeTestFile(self.testURL) }
            let fileMetadata = ZMFileMetadata(fileURL: self.testURL)
            
            let sut = ZMAssetClientMessage(fileMetadata: fileMetadata,
                nonce: NSUUID.createUUID(),
                managedObjectContext: self.syncMOC)
            sut.isEncrypted = true
            sut.visibleInConversation = ZMConversation.insertNewObjectInManagedObjectContext(self.syncMOC)
            sut.conversation?.remoteIdentifier = NSUUID()
            sut.sender = ZMUser.selfUserInContext(self.syncMOC)
            sut.sender?.remoteIdentifier = NSUUID()
            
            XCTAssertNotNil(sut.fileMessageData)
            XCTAssertTrue(sut.isEncrypted)
            XCTAssertTrue(self.syncMOC.saveOrRollback())
            
            // when
            self.updateMessageState(sut, state: state)
            XCTAssertEqual(sut.deliveryState.rawValue, state.rawValue)
            
            // then
            XCTAssertEqual(sut.canBeDeleted, canBeDeleted)
        }
    }
    
    func checkThatImageAssetMessageCanBeDeleted(canBeDeleted: Bool, _ state: ZMDeliveryState) {
        // given
        let sut = createAssetClientMessageWithSampleImageAndEncryptionKeys(true, storeEncrypted: false, storeProcessed: false)
        
        sut.isEncrypted = true
        sut.visibleInConversation = ZMConversation.insertNewObjectInManagedObjectContext(uiMOC)
        sut.conversation?.remoteIdentifier = NSUUID()
        sut.sender = ZMUser.selfUserInContext(uiMOC)
        sut.sender?.remoteIdentifier = NSUUID()
        
        XCTAssertNil(sut.fileMessageData)
        XCTAssertTrue(sut.isEncrypted)
        XCTAssertNotNil(sut.imageAssetStorage)
        XCTAssertNotNil(sut.imageMessageData)
        XCTAssertTrue(uiMOC.saveOrRollback())
        XCTAssertTrue(waitForAllGroupsToBeEmptyWithTimeout(0.5))
        
        // when
        updateMessageState(sut, state: state)
        XCTAssertEqual(sut.deliveryState, state)
        
        // then
        XCTAssertEqual(sut.canBeDeleted, canBeDeleted)
    }
    
    func updateMessageState(message: ZMOTRMessage, state: ZMDeliveryState) {
        if state == .Sent || state == .Delivered {
            message.delivered = true
        } else if state == .FailedToSend {
            message.expire()
        }
        if state == .Delivered {
            let genericMessage = ZMGenericMessage(confirmation: message.nonce.transportString(), type: .DELIVERED, nonce: NSUUID.createUUID().transportString())
            ZMMessageConfirmation.createOrUpdateMessageConfirmation(genericMessage, conversation: message.conversation!, sender: message.sender!)
            message.managedObjectContext?.saveOrRollback()
        }
    }
    
}<|MERGE_RESOLUTION|>--- conflicted
+++ resolved
@@ -30,11 +30,7 @@
     }
     
     override func tearDown() {
-<<<<<<< HEAD
-        XCTAssertTrue(waitForAllGroupsToBeEmptyWithTimeout(5))
-=======
-        XCTAssertTrue(waitForAllGroupsToBeEmptyWithTimeout(0.5))
->>>>>>> a5892c7a
+        XCTAssertTrue(waitForAllGroupsToBeEmptyWithTimeout(2))
         super.tearDown()
     }
     
