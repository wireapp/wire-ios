// 
// Wire
// Copyright (C) 2016 Wire Swiss GmbH
// 
// This program is free software: you can redistribute it and/or modify
// it under the terms of the GNU General Public License as published by
// the Free Software Foundation, either version 3 of the License, or
// (at your option) any later version.
// 
// This program is distributed in the hope that it will be useful,
// but WITHOUT ANY WARRANTY; without even the implied warranty of
// MERCHANTABILITY or FITNESS FOR A PARTICULAR PURPOSE. See the
// GNU General Public License for more details.
// 
// You should have received a copy of the GNU General Public License
// along with this program. If not, see http://www.gnu.org/licenses/.
// 


#import "ZMBaseManagedObjectTest.h"
#import <libkern/OSAtomic.h>
#import <CommonCrypto/CommonCrypto.h>

#import "ZMClientMessage.h"
#import "NSManagedObjectContext+zmessaging.h"
#import "NSManagedObjectContext+zmessaging-Internal.h"
#import "MockModelObjectContextFactory.h"
#import "ZMAssetClientMessage.h"
#import "ZMTestSession.h"

#import "ZMUser+Internal.h"
#import "ZMConversation+Internal.h"
#import "ZMMessage+Internal.h"
#import "ZMUserDisplayNameGenerator.h"
#import "ZMConversation+UnreadCount.h"

#import "NSString+RandomString.h"

static const int32_t Mersenne1 = 524287;
static const int32_t Mersenne2 = 131071;
static const int32_t Mersenne3 = 8191;
NSString *const ZMPersistedClientIdKey = @"PersistedClientId";


@interface ZMBaseManagedObjectTest ()

<<<<<<< HEAD
@property (nonatomic) NSManagedObjectContext *uiMOC;
@property (nonatomic) NSManagedObjectContext *syncMOC;
@property (nonatomic) NSManagedObjectContext *testMOC;
@property (nonatomic) NSManagedObjectContext *alternativeTestMOC;
@property (nonatomic) NSManagedObjectContext *searchMOC;
@property (nonatomic) NSURL *databaseDirectory;


=======
@property (nonatomic) ZMTestSession *testSession;
>>>>>>> a891ff7f
@property (nonatomic) NSTimeInterval originalConversationLastReadEventIDTimerValue; // this will speed up the tests A LOT

@end


@implementation ZMBaseManagedObjectTest

- (BOOL)shouldUseRealKeychain;
{
    return NO;
}

- (BOOL)shouldUseInMemoryStore;
{
    return YES;
}

- (void)performPretendingUiMocIsSyncMoc:(void(^)(void))block;
{
    [self.testSession performPretendingUiMocIsSyncMoc:block];
}

- (void)setUp;
{
    [super setUp];
    
    self.testSession = [[ZMTestSession alloc] initWithDispatchGroup:self.dispatchGroup];
    self.testSession.shouldUseInMemoryStore = self.shouldUseInMemoryStore;
    self.testSession.shouldUseRealKeychain = self.shouldUseRealKeychain;
    
    [self performIgnoringZMLogError:^{
        [self.testSession prepareForTestNamed:self.name];
    }];
    
    NSString *testName = NSStringFromSelector(self.invocation.selector);
    NSString *methodName = [NSString stringWithFormat:@"setup%@%@", [testName substringToIndex:1].capitalizedString, [testName substringFromIndex:1]];
    SEL selector = NSSelectorFromString(methodName);
    if ([self respondsToSelector:selector]) {
        ZM_SILENCE_CALL_TO_UNKNOWN_SELECTOR([self performSelector:selector]);
    }
<<<<<<< HEAD
    
    NSFileManager *fm = NSFileManager.defaultManager;
    self.databaseDirectory = [fm URLForDirectory:NSDocumentDirectory inDomain:NSUserDomainMask appropriateForURL:nil create:YES error:nil];
    [NSManagedObjectContext setUseInMemoryStore:self.shouldUseInMemoryStore];
    
    [self resetState];
    
    if (self.shouldUseRealKeychain) {
        [ZMPersistentCookieStorage setDoNotPersistToKeychain:NO];
        
#if ! TARGET_IPHONE_SIMULATOR
        // On the Xcode Continuous Intergration server the tests run as a user whose username starts with an underscore.
        BOOL const runningOnIntegrationServer = [[[NSProcessInfo processInfo] environment][@"USER"] hasPrefix:@"_"];
        if (runningOnIntegrationServer) {
            [ZMPersistentCookieStorage setDoNotPersistToKeychain:YES];
        }
#endif
    } else {
        [ZMPersistentCookieStorage setDoNotPersistToKeychain:YES];
    }
    
    [self resetUIandSyncContextsAndResetPersistentStore:YES];
    
    [ZMPersistentCookieStorage deleteAllKeychainItems];
    
    [self reseedImageCounter];
    _successSemaphore = dispatch_semaphore_create(0);
    
    self.testMOC = [MockModelObjectContextFactory testContext];
    [self.testMOC addGroup:self.dispatchGroup];
    self.alternativeTestMOC = [MockModelObjectContextFactory alternativeMocForPSC:self.testMOC.persistentStoreCoordinator];
    [self.alternativeTestMOC addGroup:self.dispatchGroup];
    self.searchMOC = [NSManagedObjectContext createSearchContextWithStoreDirectory:self.databaseDirectory];
    [self.searchMOC addGroup:self.dispatchGroup];
=======

>>>>>>> a891ff7f
    WaitForAllGroupsToBeEmpty(500); // we want the test to get stuck if there is something wrong. Better than random failures
}

- (void)tearDown;
{
<<<<<<< HEAD
    [NSManagedObjectContext resetDatabaseDirectory];
    ZMConversationDefaultLastReadEventIDSaveDelay = self.originalConversationLastReadEventIDTimerValue;
    [self resetState];
    [self wipeCaches];
    [super tearDown];
=======
>>>>>>> a891ff7f
    WaitForAllGroupsToBeEmpty(500); // we want the test to get stuck if there is something wrong. Better than random failures
    
    [self.testSession tearDown];
    
    [super tearDown];
}

- (NSManagedObjectContext *)uiMOC
{
    return self.testSession.uiMOC;
}

- (NSManagedObjectContext *)syncMOC
{
    return self.testSession.syncMOC;
}

- (NSManagedObjectContext *)searchMOC
{
    return self.testSession.searchMOC;
}

- (void)cleanUpAndVerify {
    [self.testSession waitAndDeleteAllManagedObjectContexts];
    [self verifyMocksNow];
}

- (void)resetUIandSyncContextsAndResetPersistentStore:(BOOL)resetPersistentStore
{
<<<<<<< HEAD
    [self.syncMOC.globalManagedObjectContextObserver tearDown];
    [self.uiMOC.globalManagedObjectContextObserver tearDown];
    
    NSString *clientID = [self.uiMOC persistentStoreMetadataForKey:ZMPersistedClientIdKey];
    self.uiMOC = nil;
    self.syncMOC = nil;
    
    WaitForAllGroupsToBeEmpty(2);
    
    [NSManagedObjectContext resetUserInterfaceContext];
    
    if (resetPersistentStore) {
        [NSManagedObjectContext resetSharedPersistentStoreCoordinator];
    }
    [self performIgnoringZMLogError:^{
        self.uiMOC = [NSManagedObjectContext createUserInterfaceContextWithStoreDirectory:self.databaseDirectory];
    }];
    [self.uiMOC addGroup:self.dispatchGroup];
    self.uiMOC.userInfo[@"TestName"] = self.name;
    
    self.syncMOC = [NSManagedObjectContext createSyncContextWithStoreDirectory:self.databaseDirectory];
    [self.syncMOC performGroupedBlockAndWait:^{
        self.syncMOC.userInfo[@"TestName"] = self.name;
    }];
    [self.syncMOC addGroup:self.dispatchGroup];
    [self.syncMOC saveOrRollback];
    WaitForAllGroupsToBeEmpty(2);
    
    [self.uiMOC setPersistentStoreMetadata:clientID forKey:ZMPersistedClientIdKey];
    [self.uiMOC saveOrRollback];
    WaitForAllGroupsToBeEmpty(2);
    
    [self.syncMOC setZm_userInterfaceContext:self.uiMOC];
    [self.uiMOC setZm_syncContext:self.syncMOC];
=======
    [self.testSession resetUIandSyncContextsAndResetPersistentStore:resetPersistentStore];
>>>>>>> a891ff7f
}

static int32_t eventIdCounter;

- (ZMEventID *)createEventID
{
    return [self.class createEventID];
}

+ (ZMEventID *)createEventID
{
    int32_t major = OSAtomicIncrement32(&eventIdCounter) + 1;
    major += 1;
    int32_t minor = ((Mersenne1 * OSAtomicIncrement32(&eventIdCounter)) % Mersenne2) + Mersenne3;
    return [ZMEventID eventIDWithMajor:(uint64_t)major
                                 minor:(uint64_t)minor];
}

@end


@implementation ZMBaseManagedObjectTest (DisplayNameGenerator)

- (void)updateDisplayNameGeneratorWithUsers:(NSArray *)users;
{
    [self.uiMOC saveOrRollback];
    NSNotification *note = [NSNotification notificationWithName:@"TestNotification" object:nil userInfo:@{
                                                                                                          NSInsertedObjectsKey : [NSSet setWithArray:users],
                                                                                                          NSUpdatedObjectsKey :[NSSet set],
                                                                                                          NSDeletedObjectsKey : [NSSet set]
                                                                                                          }];
    [self.uiMOC updateDisplayNameGeneratorWithChanges:note];
}

@end


@implementation ZMBaseManagedObjectTest (UserTesting)

- (void)setEmailAddress:(NSString *)emailAddress onUser:(ZMUser *)user;
{
    user.emailAddress = emailAddress;
}

- (void)setPhoneNumber:(NSString *)phoneNumber onUser:(ZMUser *)user;
{
    user.phoneNumber = phoneNumber;
}

@end


@implementation ZMBaseManagedObjectTest (FilesInCache)

/// Sets up the asset caches on the managed object contexts
- (void)setUpCaches
{
    [self.testSession setUpCaches];
}

- (void)wipeCaches
{
    [self.testSession wipeCaches];
}

@end


@implementation ZMBaseManagedObjectTest (OTR)

- (UserClient *)createSelfClient
{
    ZMUser *selfUser = [ZMUser selfUserInContext:self.syncMOC];
    selfUser.remoteIdentifier = selfUser.remoteIdentifier ?: [NSUUID createUUID];
    
    UserClient *selfClient = [UserClient insertNewObjectInManagedObjectContext:self.syncMOC];
    selfClient.remoteIdentifier = [NSString createAlphanumericalString];
    selfClient.user = selfUser;
    
    [self.syncMOC setPersistentStoreMetadata:selfClient.remoteIdentifier forKey:ZMPersistedClientIdKey];
    
    [UserClient createOrUpdateClient:@{@"id": selfClient.remoteIdentifier, @"type": @"permanent", @"time": [[NSDate date] transportString]} context:self.syncMOC];
    [self.syncMOC saveOrRollback];
    
    return selfClient;
}

- (UserClient *)createClientForUser:(ZMUser *)user createSessionWithSelfUser:(BOOL)createSessionWithSeflUser
{
    if(user.remoteIdentifier == nil) {
        user.remoteIdentifier = [NSUUID createUUID];
    }
    UserClient *userClient = [UserClient insertNewObjectInManagedObjectContext:self.syncMOC];
    userClient.remoteIdentifier = [NSString createAlphanumericalString];
    userClient.user = user;
    
    if (createSessionWithSeflUser) {
        UserClient *selfClient = [ZMUser selfUserInContext:self.syncMOC].selfClient;
        NSError *error;
        NSString *key = [selfClient.keysStore lastPreKeyAndReturnError:&error];
        [selfClient establishSessionWithClient:userClient usingPreKey:key];
    }
    return userClient;
}

- (ZMClientMessage *)createClientTextMessage:(BOOL)encrypted
{
    return [self createClientTextMessage:self.name encrypted:encrypted];
}

- (ZMClientMessage *)createClientTextMessage:(NSString *)text encrypted:(BOOL)encrypted
{
    ZMClientMessage *message = [ZMClientMessage insertNewObjectInManagedObjectContext:self.syncMOC];
    NSUUID *messageNonce = [NSUUID createUUID];
    ZMGenericMessage *textMessage = [ZMGenericMessage messageWithText:text nonce:messageNonce.transportString];
    [message addData:textMessage.data];
    message.isEncrypted = encrypted;
    return message;
}

- (ZMAssetClientMessage *)createImageMessageWithImageData:(NSData *)imageData format:(ZMImageFormat)format processed:(BOOL)processed stored:(BOOL)stored encrypted:(BOOL)encrypted moc:(NSManagedObjectContext *)moc
{
    NSUUID *nonce = [NSUUID createUUID];
    ZMAssetClientMessage *imageMessage = [ZMAssetClientMessage assetClientMessageWithOriginalImageData:imageData nonce:nonce managedObjectContext:moc];
    imageMessage.isEncrypted = encrypted;
    
    if(processed) {
        
        CGSize imageSize = [ZMImagePreprocessor sizeOfPrerotatedImageWithData:imageData];
        ZMIImageProperties *properties = [ZMIImageProperties imagePropertiesWithSize:imageSize
                                                                              length:imageData.length
                                                                            mimeType:@"image/jpeg"];
        ZMImageAssetEncryptionKeys *keys = nil;
        if (encrypted) {
            keys = [[ZMImageAssetEncryptionKeys alloc] initWithOtrKey:[NSData zmRandomSHA256Key]
                                                               macKey:[NSData zmRandomSHA256Key]
                                                                  mac:[NSData zmRandomSHA256Key]];
        }
        
        ZMGenericMessage *message = [ZMGenericMessage messageWithMediumImageProperties:properties processedImageProperties:properties encryptionKeys:keys nonce:nonce.transportString format:format];
        [imageMessage addGenericMessage:message];
        
        if (stored) {
            [self.uiMOC.zm_imageAssetCache storeAssetData:nonce format:ZMImageFormatOriginal encrypted:NO data:imageData];
        }
        if (processed) {
            [self.uiMOC.zm_imageAssetCache storeAssetData:nonce format:format encrypted:NO data:imageData];
        }
        if (encrypted) {
            [self.uiMOC.zm_imageAssetCache storeAssetData:nonce format:format encrypted:YES data:imageData];
        }
    }
    return imageMessage;
}

@end


@implementation  ZMBaseManagedObjectTest (SwiftBridgeConversation)

- (void)simulateUnreadCount:(NSUInteger)unreadCount forConversation:(ZMConversation *)conversation;
{
    BOOL isSyncContext = conversation.managedObjectContext.zm_isSyncContext;
    [self.syncMOC performGroupedBlockAndWait:^{
        ZMConversation *syncConv = conversation;
        if (!isSyncContext) {
            NSManagedObjectID *objectID = conversation.objectID;
            syncConv = (id)[self.syncMOC objectWithID:objectID];
        }
        syncConv.internalEstimatedUnreadCount = [@(unreadCount) intValue];
        [self.syncMOC saveOrRollback];
    }];
    if (!isSyncContext) {
        [self.uiMOC refreshObject:conversation mergeChanges:YES];
    }
}

- (void)simulateUnreadMissedCallInConversation:(ZMConversation *)conversation;
{
    BOOL isSyncContext = conversation.managedObjectContext.zm_isSyncContext;
    [self.syncMOC performGroupedBlockAndWait:^{
        ZMConversation *syncConv = conversation;
        if (!isSyncContext) {
            NSManagedObjectID *objectID = conversation.objectID;
            syncConv = (id)[self.syncMOC objectWithID:objectID];
        }
        syncConv.lastUnreadMissedCallDate = [NSDate date];
        [self.syncMOC saveOrRollback];
    }];
    if (!isSyncContext) {
        [self.uiMOC refreshObject:conversation mergeChanges:YES];
    }
}


- (void)simulateUnreadMissedKnockInConversation:(ZMConversation *)conversation;
{
    BOOL isSyncContext = conversation.managedObjectContext.zm_isSyncContext;
    [self.syncMOC performGroupedBlockAndWait:^{
        ZMConversation *syncConv = conversation;
        if (!isSyncContext) {
            NSManagedObjectID *objectID = conversation.objectID;
            syncConv = (id)[self.syncMOC objectWithID:objectID];
        }
        syncConv.lastUnreadKnockDate = [NSDate date];
        [self.syncMOC saveOrRollback];
    }];
    if (!isSyncContext) {
        [self.uiMOC refreshObject:conversation mergeChanges:YES];
    }
}

@end<|MERGE_RESOLUTION|>--- conflicted
+++ resolved
@@ -44,18 +44,7 @@
 
 @interface ZMBaseManagedObjectTest ()
 
-<<<<<<< HEAD
-@property (nonatomic) NSManagedObjectContext *uiMOC;
-@property (nonatomic) NSManagedObjectContext *syncMOC;
-@property (nonatomic) NSManagedObjectContext *testMOC;
-@property (nonatomic) NSManagedObjectContext *alternativeTestMOC;
-@property (nonatomic) NSManagedObjectContext *searchMOC;
-@property (nonatomic) NSURL *databaseDirectory;
-
-
-=======
 @property (nonatomic) ZMTestSession *testSession;
->>>>>>> a891ff7f
 @property (nonatomic) NSTimeInterval originalConversationLastReadEventIDTimerValue; // this will speed up the tests A LOT
 
 @end
@@ -96,61 +85,15 @@
     if ([self respondsToSelector:selector]) {
         ZM_SILENCE_CALL_TO_UNKNOWN_SELECTOR([self performSelector:selector]);
     }
-<<<<<<< HEAD
-    
-    NSFileManager *fm = NSFileManager.defaultManager;
-    self.databaseDirectory = [fm URLForDirectory:NSDocumentDirectory inDomain:NSUserDomainMask appropriateForURL:nil create:YES error:nil];
-    [NSManagedObjectContext setUseInMemoryStore:self.shouldUseInMemoryStore];
-    
-    [self resetState];
-    
-    if (self.shouldUseRealKeychain) {
-        [ZMPersistentCookieStorage setDoNotPersistToKeychain:NO];
-        
-#if ! TARGET_IPHONE_SIMULATOR
-        // On the Xcode Continuous Intergration server the tests run as a user whose username starts with an underscore.
-        BOOL const runningOnIntegrationServer = [[[NSProcessInfo processInfo] environment][@"USER"] hasPrefix:@"_"];
-        if (runningOnIntegrationServer) {
-            [ZMPersistentCookieStorage setDoNotPersistToKeychain:YES];
-        }
-#endif
-    } else {
-        [ZMPersistentCookieStorage setDoNotPersistToKeychain:YES];
-    }
-    
-    [self resetUIandSyncContextsAndResetPersistentStore:YES];
-    
-    [ZMPersistentCookieStorage deleteAllKeychainItems];
-    
-    [self reseedImageCounter];
-    _successSemaphore = dispatch_semaphore_create(0);
-    
-    self.testMOC = [MockModelObjectContextFactory testContext];
-    [self.testMOC addGroup:self.dispatchGroup];
-    self.alternativeTestMOC = [MockModelObjectContextFactory alternativeMocForPSC:self.testMOC.persistentStoreCoordinator];
-    [self.alternativeTestMOC addGroup:self.dispatchGroup];
-    self.searchMOC = [NSManagedObjectContext createSearchContextWithStoreDirectory:self.databaseDirectory];
-    [self.searchMOC addGroup:self.dispatchGroup];
-=======
-
->>>>>>> a891ff7f
+
     WaitForAllGroupsToBeEmpty(500); // we want the test to get stuck if there is something wrong. Better than random failures
 }
 
 - (void)tearDown;
 {
-<<<<<<< HEAD
-    [NSManagedObjectContext resetDatabaseDirectory];
-    ZMConversationDefaultLastReadEventIDSaveDelay = self.originalConversationLastReadEventIDTimerValue;
-    [self resetState];
-    [self wipeCaches];
-    [super tearDown];
-=======
->>>>>>> a891ff7f
     WaitForAllGroupsToBeEmpty(500); // we want the test to get stuck if there is something wrong. Better than random failures
     
     [self.testSession tearDown];
-    
     [super tearDown];
 }
 
@@ -176,44 +119,7 @@
 
 - (void)resetUIandSyncContextsAndResetPersistentStore:(BOOL)resetPersistentStore
 {
-<<<<<<< HEAD
-    [self.syncMOC.globalManagedObjectContextObserver tearDown];
-    [self.uiMOC.globalManagedObjectContextObserver tearDown];
-    
-    NSString *clientID = [self.uiMOC persistentStoreMetadataForKey:ZMPersistedClientIdKey];
-    self.uiMOC = nil;
-    self.syncMOC = nil;
-    
-    WaitForAllGroupsToBeEmpty(2);
-    
-    [NSManagedObjectContext resetUserInterfaceContext];
-    
-    if (resetPersistentStore) {
-        [NSManagedObjectContext resetSharedPersistentStoreCoordinator];
-    }
-    [self performIgnoringZMLogError:^{
-        self.uiMOC = [NSManagedObjectContext createUserInterfaceContextWithStoreDirectory:self.databaseDirectory];
-    }];
-    [self.uiMOC addGroup:self.dispatchGroup];
-    self.uiMOC.userInfo[@"TestName"] = self.name;
-    
-    self.syncMOC = [NSManagedObjectContext createSyncContextWithStoreDirectory:self.databaseDirectory];
-    [self.syncMOC performGroupedBlockAndWait:^{
-        self.syncMOC.userInfo[@"TestName"] = self.name;
-    }];
-    [self.syncMOC addGroup:self.dispatchGroup];
-    [self.syncMOC saveOrRollback];
-    WaitForAllGroupsToBeEmpty(2);
-    
-    [self.uiMOC setPersistentStoreMetadata:clientID forKey:ZMPersistedClientIdKey];
-    [self.uiMOC saveOrRollback];
-    WaitForAllGroupsToBeEmpty(2);
-    
-    [self.syncMOC setZm_userInterfaceContext:self.uiMOC];
-    [self.uiMOC setZm_syncContext:self.syncMOC];
-=======
     [self.testSession resetUIandSyncContextsAndResetPersistentStore:resetPersistentStore];
->>>>>>> a891ff7f
 }
 
 static int32_t eventIdCounter;
