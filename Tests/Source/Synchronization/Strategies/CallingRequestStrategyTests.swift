//
// Wire
// Copyright (C) 2017 Wire Swiss GmbH
//
// This program is free software: you can redistribute it and/or modify
// it under the terms of the GNU General Public License as published by
// the Free Software Foundation, either version 3 of the License, or
// (at your option) any later version.
//
// This program is distributed in the hope that it will be useful,
// but WITHOUT ANY WARRANTY; without even the implied warranty of
// MERCHANTABILITY or FITNESS FOR A PARTICULAR PURPOSE. See the
// GNU General Public License for more details.
//
// You should have received a copy of the GNU General Public License
// along with this program. If not, see http://www.gnu.org/licenses/.
//

import Foundation
import WireRequestStrategy
@testable import WireSyncEngine

class CallingRequestStrategyTests: MessagingTest {

    var sut: CallingRequestStrategy!
    var mockApplicationStatus: MockApplicationStatus!
    var mockRegistrationDelegate: ClientRegistrationDelegate!
    var mockFetchUserClientsUseCase: MockFetchUserClientsUseCase!

    override func setUp() {
        super.setUp()
        mockApplicationStatus = MockApplicationStatus()
        mockApplicationStatus.mockSynchronizationState = .online
        mockRegistrationDelegate = MockClientRegistrationDelegate()
        mockFetchUserClientsUseCase = MockFetchUserClientsUseCase()
        sut = CallingRequestStrategy(
            managedObjectContext: syncMOC,
            applicationStatus: mockApplicationStatus,
            clientRegistrationDelegate: mockRegistrationDelegate,
            flowManager: FlowManagerMock(),
            callEventStatus: CallEventStatus(),
            fetchUserClientsUseCase: mockFetchUserClientsUseCase
        )
        sut.callCenter = WireCallCenterV3Mock(
            userId: .stub,
            clientId: UUID().transportString(),
            uiMOC: uiMOC,
            flowManager: FlowManagerMock(),
            transport: WireCallCenterTransportMock()
        )
    }

    override func tearDown() {
        sut = nil
        mockRegistrationDelegate = nil
        mockApplicationStatus = nil
<<<<<<< HEAD
        mockFetchUserClientsUseCase = nil
        APIVersion.isFederationEnabled = false
=======
        BackendInfo.isFederationEnabled = false
>>>>>>> 2313c014
        super.tearDown()
    }

    // MARK: - Call Config

    func testThatItGenerateCallConfigRequestAndCallsTheCompletionHandler() {

        // given
        let expectedCallConfig = "{\"config\":true}"
        let receivedCallConfigExpectation = expectation(description: "Received CallConfig")

        sut.requestCallConfig { (callConfig, httpStatusCode) in
            if callConfig == expectedCallConfig, httpStatusCode == 200 {
                receivedCallConfigExpectation.fulfill()
            }
        }
        XCTAssertTrue(waitForAllGroupsToBeEmpty(withTimeout: 0.5))

        let request = sut.nextRequest(for: .v0)
        XCTAssertEqual(request?.path, "/calls/config/v2")

        // when
        let payload = [ "config": true ]
        request?.complete(with: ZMTransportResponse(payload: payload as ZMTransportData, httpStatus: 200, transportSessionError: nil, apiVersion: APIVersion.v0.rawValue))

        // then
        XCTAssertTrue(waitForCustomExpectations(withTimeout: 0.5))
    }

    func testThatItGeneratesOnlyOneCallConfigRequest() {

        // given
        sut.requestCallConfig { (_, _) in}
        XCTAssertTrue(waitForAllGroupsToBeEmpty(withTimeout: 0.5))

        // when
        let request = sut.nextRequest(for: .v0)
        XCTAssertNotNil(request)

        // then
        let secondRequest = sut.nextRequest(for: .v0)
        XCTAssertNil(secondRequest)
    }

    func testThatItGeneratesCompressedCallConfigRequest() {

        // given
        sut.requestCallConfig { (_, _) in}
        XCTAssertTrue(waitForAllGroupsToBeEmpty(withTimeout: 0.5))

        // when
        guard let request = sut.nextRequest(for: .v0) else { return XCTFail() }

        // then
        XCTAssertTrue(request.shouldCompress)
    }

    func testThatItDoesNotForwardUnsuccessfulResponses() {
        // given
        let expectedCallConfig = "{\"config\":true}"
        let receivedCallConfigExpectation = expectation(description: "Received CallConfig")

        sut.requestCallConfig { (callConfig, httpStatusCode) in
            if callConfig == expectedCallConfig, httpStatusCode == 200 {
                receivedCallConfigExpectation.fulfill()
            } else {
                XCTFail()
            }
        }
        XCTAssertTrue(waitForAllGroupsToBeEmpty(withTimeout: 0.5))

        let request = sut.nextRequest(for: .v0)
        XCTAssertEqual(request?.path, "/calls/config/v2")

        // when
        let badPayload = [ "error": "not found" ]
        request?.complete(with: ZMTransportResponse(payload: badPayload as ZMTransportData, httpStatus: 412, transportSessionError: nil, apiVersion: APIVersion.v0.rawValue))

        // when
        let payload = [ "config": true ]
        request?.complete(with: ZMTransportResponse(payload: payload as ZMTransportData, httpStatus: 200, transportSessionError: nil, apiVersion: APIVersion.v0.rawValue))

        // then
        XCTAssertTrue(waitForCustomExpectations(withTimeout: 0.5))

    }

    // MARK: - Client List

    func testThatItGeneratesClientListRequestAndCallsTheCompletionHandler_NotFederated() throws {
        // Given
        let selfClient = createSelfClient()

        // One user with two clients connected to self.
        let user1 = ZMUser.insertNewObject(in: syncMOC)
        user1.remoteIdentifier = .create()
        let client1 = createClient(for: user1, connectedTo: selfClient)
        let client2 = createClient(for: user1, connectedTo: selfClient)

        // Another user with two clients connected to self.
        let user2 = ZMUser.insertNewObject(in: syncMOC)
        user2.remoteIdentifier = .create()
        let client3 = createClient(for: user2, connectedTo: selfClient)
        let client4 = createClient(for: user2, connectedTo: selfClient)

        // A conversation with both users and self.
        let conversation = ZMConversation.insertNewObject(in: syncMOC)
        conversation.remoteIdentifier = .create()
        conversation.messageProtocol = .proteus
        conversation.addParticipantsAndUpdateConversationState(
            users: [ZMUser.selfUser(in: syncMOC), user1, user2],
            role: nil
        )

        conversation.needsToBeUpdatedFromBackend = false
        syncMOC.saveOrRollback()

        let payload = """
        {
            "missing": {
                "\(user1.remoteIdentifier.uuidString)": ["\(client1.remoteIdentifier!)", "\(client2.remoteIdentifier!)"],
                "\(user2.remoteIdentifier.uuidString)": ["\(client3.remoteIdentifier!)", "\(client4.remoteIdentifier!)"]
            }
        }
        """

        // Expectation
        let receivedClientList = expectation(description: "Received client list")

        let avsClient1 = try XCTUnwrap(AVSClient(userClient: client1))
        let avsClient2 = try XCTUnwrap(AVSClient(userClient: client2))
        let avsClient3 = try XCTUnwrap(AVSClient(userClient: client3))
        let avsClient4 = try XCTUnwrap(AVSClient(userClient: client4))

        // When
        let conversationID = try XCTUnwrap(conversation.avsIdentifier)
        sut.requestClientsList(conversationId: conversationID) { clients in
            // Then
            XCTAssertEqual(clients.count, 4)
            XCTAssertTrue(clients.contains(avsClient1))
            XCTAssertTrue(clients.contains(avsClient2))
            XCTAssertTrue(clients.contains(avsClient3))
            XCTAssertTrue(clients.contains(avsClient4))
            receivedClientList.fulfill()
        }

        XCTAssertTrue(waitForAllGroupsToBeEmpty(withTimeout: 0.5))

        let request = sut.nextRequest(for: .v0)
        XCTAssertNotNil(request)
        XCTAssertEqual(request?.path, "/conversations/\(conversation.remoteIdentifier!.transportString())/otr/messages")

        // When
        request?.complete(with: ZMTransportResponse(payload: payload as ZMTransportData, httpStatus: 412, transportSessionError: nil, apiVersion: APIVersion.v0.rawValue))

        // Then
        XCTAssertTrue(waitForCustomExpectations(withTimeout: 0.5))
    }

    func testThatItGeneratesClientListRequestAndCallsTheCompletionHandler_Federated() throws {
        // Given
        BackendInfo.isFederationEnabled = true

        let selfClient = createSelfClient()

        // One user with two clients connected to self.
        let user1 = ZMUser.insertNewObject(in: syncMOC)
        user1.remoteIdentifier = .create()
        user1.domain = "foo.com"
        let client1 = createClient(for: user1, connectedTo: selfClient)
        let client2 = createClient(for: user1, connectedTo: selfClient)

        // Another user with two clients connected to self.
        let user2 = ZMUser.insertNewObject(in: syncMOC)
        user2.remoteIdentifier = .create()
        user2.domain = "bar.com"
        let client3 = createClient(for: user2, connectedTo: selfClient)
        let client4 = createClient(for: user2, connectedTo: selfClient)

        // A conversation with both users and self.
        let conversation = ZMConversation.insertNewObject(in: syncMOC)
        conversation.remoteIdentifier = .create()
        conversation.messageProtocol = .proteus
        conversation.addParticipantsAndUpdateConversationState(
            users: [ZMUser.selfUser(in: syncMOC), user1, user2],
            role: nil
        )

        conversation.needsToBeUpdatedFromBackend = false
        syncMOC.saveOrRollback()

        let payload = """
        {
            "missing": {
                "foo.com": {
                    "\(user1.remoteIdentifier.uuidString)": ["\(client1.remoteIdentifier!)", "\(client2.remoteIdentifier!)"]
                },
                "bar.com": {
                    "\(user2.remoteIdentifier.uuidString)": ["\(client3.remoteIdentifier!)", "\(client4.remoteIdentifier!)"]
                }
            }
        }
        """

        // Expectation
        let receivedClientList = expectation(description: "Received client list")

        let avsClient1 = try XCTUnwrap(AVSClient(userClient: client1))
        let avsClient2 = try XCTUnwrap(AVSClient(userClient: client2))
        let avsClient3 = try XCTUnwrap(AVSClient(userClient: client3))
        let avsClient4 = try XCTUnwrap(AVSClient(userClient: client4))

        // When
        let conversationID = try XCTUnwrap(conversation.avsIdentifier)
        sut.requestClientsList(conversationId: conversationID) { clients in
            // Then
            XCTAssertEqual(clients.count, 4)
            XCTAssertTrue(clients.contains(avsClient1))
            XCTAssertTrue(clients.contains(avsClient2))
            XCTAssertTrue(clients.contains(avsClient3))
            XCTAssertTrue(clients.contains(avsClient4))
            receivedClientList.fulfill()
        }

        XCTAssertTrue(waitForAllGroupsToBeEmpty(withTimeout: 0.5))

        let request = sut.nextRequest(for: .v1)
        XCTAssertNotNil(request)
        XCTAssertEqual(request?.apiVersion, APIVersion.v1.rawValue)
        XCTAssertEqual(request?.path, "/v1/conversations/foo.com/\(conversation.remoteIdentifier!.transportString())/proteus/messages")

        // When
        request?.complete(with: ZMTransportResponse(payload: payload as ZMTransportData, httpStatus: 412, transportSessionError: nil, apiVersion: APIVersion.v1.rawValue))

        // Then
        XCTAssertTrue(waitForCustomExpectations(withTimeout: 0.5))

    }

    func testThatItGeneratesClientListRequestAndCallsTheCompletionHandler_MLS() throws {
        // Given
        let selfClient = createSelfClient()

        // One user with two clients connected to self.
        let user1 = ZMUser.insertNewObject(in: syncMOC)
        user1.remoteIdentifier = .create()
        user1.domain = "foo.com"
        let client1 = createClient(for: user1, connectedTo: selfClient)
        let client2 = createClient(for: user1, connectedTo: selfClient)

        // Another user with two clients connected to self.
        let user2 = ZMUser.insertNewObject(in: syncMOC)
        user2.remoteIdentifier = .create()
        user2.domain = "bar.com"
        let client3 = createClient(for: user2, connectedTo: selfClient)
        let client4 = createClient(for: user2, connectedTo: selfClient)

        // An mls conversation with both users and self.
        let conversation = ZMConversation.insertNewObject(in: syncMOC)
        conversation.remoteIdentifier = .create()
        conversation.mlsGroupID = MLSGroupID([1, 2, 3])
        conversation.messageProtocol = .mls
        conversation.addParticipantsAndUpdateConversationState(
            users: [ZMUser.selfUser(in: syncMOC), user1, user2],
            role: nil
        )

        conversation.needsToBeUpdatedFromBackend = false
        syncMOC.saveOrRollback()

        // Expectations
        let receivedClientList = expectation(description: "Received client list")

        let avsClient1 = try XCTUnwrap(AVSClient(userClient: client1))
        let avsClient2 = try XCTUnwrap(AVSClient(userClient: client2))
        let avsClient3 = try XCTUnwrap(AVSClient(userClient: client3))
        let avsClient4 = try XCTUnwrap(AVSClient(userClient: client4))

        // Mock
        mockFetchUserClientsUseCase.mockReturnValueForFetchUserClients = Set([
            QualifiedClientID(
                userID: avsClient1.avsIdentifier.identifier,
                domain: "foo.com",
                clientID: avsClient1.clientId
            ),
            QualifiedClientID(
                userID: avsClient2.avsIdentifier.identifier,
                domain: "foo.com",
                clientID: avsClient2.clientId
            ),
            QualifiedClientID(
                userID: avsClient3.avsIdentifier.identifier,
                domain: "bar.com",
                clientID: avsClient3.clientId
            ),
            QualifiedClientID(
                userID: avsClient4.avsIdentifier.identifier,
                domain: "bar.com",
                clientID: avsClient4.clientId
            )
        ])

        // When
        let conversationID = try XCTUnwrap(conversation.avsIdentifier)
        sut.requestClientsList(conversationId: conversationID) { clients in
            // Then
            XCTAssertEqual(clients.count, 4)
            XCTAssertTrue(clients.contains(avsClient1))
            XCTAssertTrue(clients.contains(avsClient2))
            XCTAssertTrue(clients.contains(avsClient3))
            XCTAssertTrue(clients.contains(avsClient4))
            receivedClientList.fulfill()
        }

        XCTAssertTrue(waitForCustomExpectations(withTimeout: 0.5))
    }

    func testThatItGeneratesOnlyOneClientListRequest() throws {
        // Given
        let selfClient = createSelfClient()

        // One user with two clients connected to self.
        let user1 = ZMUser.insertNewObject(in: syncMOC)
        user1.remoteIdentifier = .create()
        createClient(for: user1, connectedTo: selfClient)
        createClient(for: user1, connectedTo: selfClient)

        // A conversation with both users and self.
        let conversation = ZMConversation.insertNewObject(in: syncMOC)
        conversation.remoteIdentifier = .create()
        conversation.messageProtocol = .proteus
        conversation.addParticipantsAndUpdateConversationState(
            users: [ZMUser.selfUser(in: syncMOC), user1],
            role: nil
        )

        conversation.needsToBeUpdatedFromBackend = false
        syncMOC.saveOrRollback()

        // When
        let conversationID = try XCTUnwrap(conversation.avsIdentifier)
        sut.requestClientsList(conversationId: conversationID) { _ in }
        XCTAssertTrue(waitForAllGroupsToBeEmpty(withTimeout: 0.5))

        // Then
        let request = sut.nextRequest(for: .v0)
        XCTAssertNotNil(request)

        let secondRequest = sut.nextRequest(for: .v0)
        XCTAssertNil(secondRequest)
    }

    // MARK: - Targeted Calling Messages

    func testThatItTargetsCallMessagesIfTargetClientsAreSpecified() {
        // Given
        let selfClient = createSelfClient()

        // One user with two clients connected to self
        let user1 = ZMUser.insertNewObject(in: syncMOC)
        user1.remoteIdentifier = .create()

        let client1 = createClient(for: user1, connectedTo: selfClient)
        createClient(for: user1, connectedTo: selfClient)

        // Another user with two clients connected to self
        let user2 = ZMUser.insertNewObject(in: syncMOC)
        user2.remoteIdentifier = .create()

        let client2 = createClient(for: user2, connectedTo: selfClient)
        createClient(for: user2, connectedTo: selfClient)

        // A conversation with both users and self
        let conversation = ZMConversation.insertNewObject(in: syncMOC)
        conversation.remoteIdentifier = .create()
        conversation.addParticipantsAndUpdateConversationState(users: [ZMUser.selfUser(in: syncMOC), user1, user2], role: nil)
        conversation.needsToBeUpdatedFromBackend = false

        syncMOC.saveOrRollback()

        // Targeting two specific clients
        let avsClient1 = AVSClient(userId: user1.avsIdentifier, clientId: client1.remoteIdentifier!)
        let avsClient2 = AVSClient(userId: user2.avsIdentifier, clientId: client2.remoteIdentifier!)
        let targets = [avsClient1, avsClient2]

        var nextRequest: ZMTransportRequest?

        // When we schedule the targeted message
        syncMOC.performGroupedBlock {
            self.sut.send(data: Data(), conversationId: conversation.avsIdentifier!, targets: targets) { _ in }
        }

        XCTAssertTrue(waitForAllGroupsToBeEmpty(withTimeout: 0.5))

        syncMOC.performGroupedBlock {
            nextRequest = self.sut.nextRequest(for: .v0)
        }

        XCTAssertTrue(waitForAllGroupsToBeEmpty(withTimeout: 0.5))

        guard let request = nextRequest else { return XCTFail("Expected next request") }

        // Then we tell backend to ignore missing clients (the non targeted conversation participants)
        XCTAssertEqual(request.path, "/conversations/\(conversation.remoteIdentifier!.transportString())/otr/messages?ignore_missing=true")

        guard
            let data = request.binaryData,
            let otrMessage = try? Proteus_NewOtrMessage(serializedData: data)
        else {
            return XCTFail("Expected OTR message")
        }

        // Then we send the message to the targeted clients
        XCTAssertEqual(otrMessage.recipients.count, 2)

        guard let recipient1 = otrMessage.recipients.first(where: { $0.user == user1.userId }) else {
            return XCTFail("Expected user1 to be recipient")
        }

        XCTAssertEqual(recipient1.clients.map(\.client), [client1.clientId])

        guard let recipient2 = otrMessage.recipients.first(where: { $0.user == user2.userId }) else {
            return XCTFail("Expected user2 to be recipient")
        }

        XCTAssertEqual(recipient2.clients.map(\.client), [client2.clientId])
    }

    func testThatItDoesNotTargetCallMessagesIfNoTargetClientsAreSpecified() {
        // Given
        let selfClient = createSelfClient()

        // One user with two clients connected to self
        let user1 = ZMUser.insertNewObject(in: syncMOC)
        user1.remoteIdentifier = .create()

        let client1 = createClient(for: user1, connectedTo: selfClient)
        let client2 = createClient(for: user1, connectedTo: selfClient)

        // Another user with two clients connected to self
        let user2 = ZMUser.insertNewObject(in: syncMOC)
        user2.remoteIdentifier = .create()

        let client3 = createClient(for: user2, connectedTo: selfClient)
        let client4 = createClient(for: user2, connectedTo: selfClient)

        // A conversation with both users and self
        let conversation = ZMConversation.insertNewObject(in: syncMOC)
        conversation.remoteIdentifier = .create()
        conversation.addParticipantsAndUpdateConversationState(users: [ZMUser.selfUser(in: syncMOC), user1, user2], role: nil)
        conversation.needsToBeUpdatedFromBackend = false

        syncMOC.saveOrRollback()

        var nextRequest: ZMTransportRequest?

        // When we schedule the message with no targets
        syncMOC.performGroupedBlock {
            self.sut.send(data: Data(), conversationId: conversation.avsIdentifier!, targets: nil) { _ in }
        }

        XCTAssertTrue(waitForAllGroupsToBeEmpty(withTimeout: 0.5))

        syncMOC.performGroupedBlock {
            nextRequest = self.sut.nextRequest(for: .v0)
        }

        XCTAssertTrue(waitForAllGroupsToBeEmpty(withTimeout: 0.5))

        guard let request = nextRequest else { return XCTFail("Expected next request") }

        // Then we do not tell backend to ignore missing clients
        XCTAssertEqual(request.path, "/conversations/\(conversation.remoteIdentifier!.transportString())/otr/messages")

        guard
            let data = request.binaryData,
            let otrMessage = try? Proteus_NewOtrMessage(serializedData: data)
        else {
            return XCTFail("Expected OTR message")
        }

        // Then we send the message to all clients in the conversation
        XCTAssertEqual(otrMessage.recipients.count, 2)

        guard let recipient1 = otrMessage.recipients.first(where: { $0.user == user1.userId }) else {
            return XCTFail("Expected user1 to be recipient")
        }

        XCTAssertEqual(Set(recipient1.clients.map(\.client)), Set([client1, client2].map(\.clientId)))

        guard let recipient2 = otrMessage.recipients.first(where: { $0.user == user2.userId }) else {
            return XCTFail("Expected user2 to be recipient")
        }

        XCTAssertEqual(Set(recipient2.clients.map(\.client)), Set([client3, client4].map(\.clientId)))
    }

    @discardableResult
    private func createClient(for user: ZMUser, connectedTo userClient: UserClient) -> UserClient {
        let client = UserClient.insertNewObject(in: syncMOC)
        client.remoteIdentifier = NSString.createAlphanumerical() as String
        client.user = user

        XCTAssertTrue(userClient.establishSessionWithClient(client, usingPreKey: try! userClient.keysStore.lastPreKey()))

        return client
    }

    // MARK: - MLS messages

    // Note: at the moment, all mls messages are sent to every participant in the group.
    // When we implement subgroups, then we may be able to assert who the recipients are.

    func test_ThatItSendsMLSConfStartMessage_ToAllParticipants_WhenNoTargetRecipientsAreSpecified() {
        // Given
        let selfClient = createSelfClient()

        // One user with two clients connected to self
        let user1 = ZMUser.insertNewObject(in: syncMOC)
        user1.remoteIdentifier = .create()

        _ = createClient(for: user1, connectedTo: selfClient)
        _ = createClient(for: user1, connectedTo: selfClient)

        // Another user with two clients connected to self
        let user2 = ZMUser.insertNewObject(in: syncMOC)
        user2.remoteIdentifier = .create()

        _ = createClient(for: user2, connectedTo: selfClient)
        _ = createClient(for: user2, connectedTo: selfClient)

        // An MLS conversation with both users and self
        let conversation = ZMConversation.insertNewObject(in: syncMOC)
        conversation.remoteIdentifier = .create()
        conversation.mlsGroupID = MLSGroupID(Data([1, 2, 3]))
        conversation.messageProtocol = .mls
        conversation.addParticipantsAndUpdateConversationState(users: [ZMUser.selfUser(in: syncMOC), user1, user2], role: nil)
        conversation.needsToBeUpdatedFromBackend = false

        syncMOC.saveOrRollback()

        let mockMLSController = MockMLSController()

        syncMOC.performGroupedBlock {
            self.syncMOC.test_setMockMLSController(mockMLSController)
        }

        XCTAssertTrue(waitForAllGroupsToBeEmpty(withTimeout: 0.5))

        var nextRequest: ZMTransportRequest?

        // When we schedule the message with no targets
        syncMOC.performGroupedBlock {
            self.sut.send(data: self.callMessage(withType: "CONFSTART"), conversationId: conversation.avsIdentifier!, targets: nil) { _ in }
        }

        XCTAssertTrue(waitForAllGroupsToBeEmpty(withTimeout: 0.5))

        syncMOC.performGroupedBlock {
            nextRequest = self.sut.nextRequest(for: .v2)
        }

        XCTAssertTrue(waitForAllGroupsToBeEmpty(withTimeout: 0.5))

        guard let request = nextRequest else { return XCTFail("Expected next request") }

        // Then it's an mls request
        XCTAssertEqual(request.path, "/v2/mls/messages")
        XCTAssertEqual(request.method, .methodPOST)
    }

    // Note: at the moment, all mls messages are sent to every participant in the group.
    // When we implement subgroups, then we may be able to assert who the recipients are.

    func test_ThatItSendsMLSConfKeyMessage_ToAllParticipants_EvenIfTargetRecipientsAreSpecified() {
        // Given
        let selfClient = createSelfClient()

        // One user with two clients connected to self
        let user1 = ZMUser.insertNewObject(in: syncMOC)
        user1.remoteIdentifier = .create()

        let client1 = createClient(for: user1, connectedTo: selfClient)
        _ = createClient(for: user1, connectedTo: selfClient)

        // Another user with two clients connected to self
        let user2 = ZMUser.insertNewObject(in: syncMOC)
        user2.remoteIdentifier = .create()

        let client3 = createClient(for: user2, connectedTo: selfClient)
        _ = createClient(for: user2, connectedTo: selfClient)

        // Targeting two specific clients
        let avsClient1 = AVSClient(userId: user1.avsIdentifier, clientId: client1.remoteIdentifier!)
        let avsClient2 = AVSClient(userId: user2.avsIdentifier, clientId: client3.remoteIdentifier!)
        let targets = [avsClient1, avsClient2]

        // An MLS conversation with both users and self
        let conversation = ZMConversation.insertNewObject(in: syncMOC)
        conversation.remoteIdentifier = .create()
        conversation.mlsGroupID = MLSGroupID(Data([1, 2, 3]))
        conversation.messageProtocol = .mls
        conversation.addParticipantsAndUpdateConversationState(users: [ZMUser.selfUser(in: syncMOC), user1, user2], role: nil)
        conversation.needsToBeUpdatedFromBackend = false

        syncMOC.saveOrRollback()

        let mockMLSController = MockMLSController()

        syncMOC.performGroupedBlock {
            self.syncMOC.test_setMockMLSController(mockMLSController)
        }

        XCTAssertTrue(waitForAllGroupsToBeEmpty(withTimeout: 0.5))

        var nextRequest: ZMTransportRequest?

        // When we schedule the message
        syncMOC.performGroupedBlock {
            self.sut.send(data: self.callMessage(withType: "CONFKEY"), conversationId: conversation.avsIdentifier!, targets: targets) { _ in }
        }

        XCTAssertTrue(waitForAllGroupsToBeEmpty(withTimeout: 0.5))

        syncMOC.performGroupedBlock {
            nextRequest = self.sut.nextRequest(for: .v2)
        }

        XCTAssertTrue(waitForAllGroupsToBeEmpty(withTimeout: 0.5))

        guard let request = nextRequest else { return XCTFail("Expected next request") }

        // Then it's an mls request
        XCTAssertEqual(request.path, "/v2/mls/messages")
        XCTAssertEqual(request.method, .methodPOST)
    }

    // Note: when we implement subgroups, we'll be able to target reject messages, and
    // then we'll replace this test.

    func test_ThatItIgnoresMLSRejectMessage() {
        // Given
        let selfClient = createSelfClient()

        let user1 = ZMUser.insertNewObject(in: syncMOC)
        user1.remoteIdentifier = .create()
        let client1 = createClient(for: user1, connectedTo: selfClient)

        let user2 = ZMUser.insertNewObject(in: syncMOC)
        user2.remoteIdentifier = .create()
        _ = createClient(for: user2, connectedTo: selfClient)

        // An MLS conversation with both users and self
        let conversation = ZMConversation.insertNewObject(in: syncMOC)
        conversation.remoteIdentifier = .create()
        conversation.mlsGroupID = MLSGroupID(Data([1, 2, 3]))
        conversation.messageProtocol = .mls
        conversation.addParticipantsAndUpdateConversationState(users: [ZMUser.selfUser(in: syncMOC), user1, user2], role: nil)
        conversation.needsToBeUpdatedFromBackend = false

        syncMOC.saveOrRollback()

        let mockMLSController = MockMLSController()

        syncMOC.performGroupedBlock {
            self.syncMOC.test_setMockMLSController(mockMLSController)
        }

        XCTAssertTrue(waitForAllGroupsToBeEmpty(withTimeout: 0.5))

        var nextRequest: ZMTransportRequest?

        // Targeting one client
        let avsClient1 = AVSClient(userId: user1.avsIdentifier, clientId: client1.remoteIdentifier!)
        let targets = [avsClient1]

        // When we schedule the message
        syncMOC.performGroupedBlock {
            self.sut.send(data: self.callMessage(withType: "REJECT"), conversationId: conversation.avsIdentifier!, targets: targets) { _ in }
        }

        XCTAssertTrue(waitForAllGroupsToBeEmpty(withTimeout: 0.5))

        syncMOC.performGroupedBlock {
            nextRequest = self.sut.nextRequest(for: .v2)
        }

        XCTAssertTrue(waitForAllGroupsToBeEmpty(withTimeout: 0.5))

        // Then no request is made
        XCTAssertNil(nextRequest)
    }

    private func callMessage(withType type: String) -> Data {
        let json = [
            "src_userid": UUID.create().uuidString,
            "src_clientid": "clientID",
            "resp": false,
            "type": type
        ] as [String: Any]

        return try! JSONSerialization.data(withJSONObject: json, options: [])
    }

    // MARK: - Event processing

    func testThatItAsksCallCenterToMute_WhenReceivingRemoteMuteEvent() {
        // GIVEN
        let json = ["src_userid": UUID.create().uuidString,
                    "src_clientid": "clientID",
                    "resp": false,
                    "type": "REMOTEMUTE"] as [String: Any]
        let data = try! JSONSerialization.data(withJSONObject: json, options: [])
        let content = String(data: data, encoding: .utf8)!
        let message = GenericMessage(content: Calling(content: content))
        let text = try? message.serializedData().base64String()
        let payload = [
            "conversation": UUID().transportString(),
            "data": [
                "sender": UUID().transportString(),
                "text": text
            ],
            "from": UUID().transportString(),
            "time": Date().transportString(),
            "type": "conversation.otr-message-add"
        ] as [String: Any]

        let updateEvent = ZMUpdateEvent(fromEventStreamPayload: payload as ZMTransportData, uuid: UUID())!

        sut.callCenter?.muted = false

        // WHEN
        sut.processEventsWhileInBackground([updateEvent])

        // THEN
        XCTAssertTrue(sut.callCenter?.muted ?? false)
    }

}

class MockFetchUserClientsUseCase: FetchUserClientsUseCaseProtocol {

    var mockReturnValueForFetchUserClients = Set<QualifiedClientID>()
    var mockErrorForFetchUserClients: Error?

    func fetchUserClients(
        userIDs: Set<QualifiedID>,
        in context: NSManagedObjectContext
    ) async throws -> Set<QualifiedClientID> {
        if let error = mockErrorForFetchUserClients {
            throw error
        } else {
            return mockReturnValueForFetchUserClients
        }
    }
}<|MERGE_RESOLUTION|>--- conflicted
+++ resolved
@@ -54,12 +54,8 @@
         sut = nil
         mockRegistrationDelegate = nil
         mockApplicationStatus = nil
-<<<<<<< HEAD
         mockFetchUserClientsUseCase = nil
-        APIVersion.isFederationEnabled = false
-=======
         BackendInfo.isFederationEnabled = false
->>>>>>> 2313c014
         super.tearDown()
     }
 
