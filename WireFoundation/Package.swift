--- conflicted
+++ resolved
@@ -9,13 +9,8 @@
     products: [
         .library(name: "WireFoundation", targets: ["WireFoundation"]),
         .library(name: "WireFoundationSupport", targets: ["WireFoundationSupport"]),
-<<<<<<< HEAD
         .library(name: "WireUtilitiesPackage", targets: ["WireUtilitiesPackage"]),
-        .library(name: "WireTestingPackage", targets: ["WireTestingPackage"]),
-        .plugin(name: "SnapshotTestReferenceDirectoryPlugin", targets: ["SnapshotTestReferenceDirectoryPlugin"])
-=======
         .library(name: "WireTestingPackage", targets: ["WireTestingPackage"])
->>>>>>> a37c49fc
     ],
     dependencies: [
         .package(url: "https://github.com/apple/swift-docc-plugin", from: "1.1.0"),
@@ -41,8 +36,7 @@
         .testTarget(
             name: "WireUtilitiesPackageTests",
             dependencies: ["WireUtilitiesPackage"],
-            path: "./Tests/WireUtilitiesTests",
-            plugins: ["SnapshotTestReferenceDirectoryPlugin"]
+            path: "./Tests/WireUtilitiesTests"
         ),
 
         .target(
@@ -51,13 +45,7 @@
                 .product(name: "SnapshotTesting", package: "swift-snapshot-testing")
             ],
             path: "./Sources/WireTesting"
-<<<<<<< HEAD
-        ),
-
-        .plugin(name: "SnapshotTestReferenceDirectoryPlugin", capability: .buildTool())
-=======
         )
->>>>>>> a37c49fc
     ]
 )
 
