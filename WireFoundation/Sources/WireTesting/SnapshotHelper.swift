--- conflicted
+++ resolved
@@ -26,11 +26,7 @@
 
 public struct SnapshotHelper {
 
-<<<<<<< HEAD
-    private var perceptualPrecision: Float = 0.98 // default should be 1
-=======
     private var perceptualPrecision: Float = 1
->>>>>>> b09802a6
     private var traits = UITraitCollection()
     private var layout: SwiftUISnapshotLayout = .sizeThatFits
     /// If empty, the `SNAPSHOT_REFERENCE_DIR` environment variable is read.
