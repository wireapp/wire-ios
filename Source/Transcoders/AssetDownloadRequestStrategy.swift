--- conflicted
+++ resolved
@@ -155,19 +155,12 @@
                 self.managedObjectContext.enqueueDelayedSave()
             }
 
-<<<<<<< HEAD
-            let addingHandlers: (ZMTransportRequest) -> ZMTransportRequest = { request in
-=======
+
             if let request = ClientMessageRequestFactory().downstreamRequestForEcryptedOriginalFileMessage(assetClientMessage) {
->>>>>>> 4fe10b46
                 request.add(taskCreationHandler)
                 request.add(completionHandler)
                 request.add(progressHandler)
                 return request
-            }
-
-            if let request = ClientMessageRequestFactory().downstreamRequestForEcryptedOriginalFileMessage(assetClientMessage) {
-                return addingHandlers(request)
             }
         }
         
