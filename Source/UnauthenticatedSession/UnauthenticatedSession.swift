//
// Wire
// Copyright (C) 2017 Wire Swiss GmbH
//
// This program is free software: you can redistribute it and/or modify
// it under the terms of the GNU General Public License as published by
// the Free Software Foundation, either version 3 of the License, or
// (at your option) any later version.
//
// This program is distributed in the hope that it will be useful,
// but WITHOUT ANY WARRANTY; without even the implied warranty of
// MERCHANTABILITY or FITNESS FOR A PARTICULAR PURPOSE. See the
// GNU General Public License for more details.
//
// You should have received a copy of the GNU General Public License
// along with this program. If not, see http://www.gnu.org/licenses/.
//

import Foundation
import WireUtilities

protocol UnauthenticatedSessionDelegate: class {
    func session(session: UnauthenticatedSession, updatedCredentials credentials: ZMCredentials)
    func session(session: UnauthenticatedSession, updatedProfileImage imageData: Data)
    func session(session: UnauthenticatedSession, createdAccount account: Account)
}

<<<<<<< HEAD

=======
public protocol ReachabilityProvider {
    var mayBeReachable: Bool { get }
}

extension ZMReachability: ReachabilityProvider {}

public protocol TransportSession {
    var cookieStorage: ZMPersistentCookieStorage { get }
    var reachabilityProvider: ReachabilityProvider { get }
    @discardableResult func attemptToEnqueueSyncRequestWithGenerator(_ generator: @escaping ZMTransportRequestGenerator) -> ZMTransportEnqueueResult
}

extension ZMTransportSession: TransportSession {
    public var reachabilityProvider: ReachabilityProvider {
        return self.reachability
    }
}
>>>>>>> 087716ed

@objc
public class UnauthenticatedSession : NSObject {
    
    public let groupQueue: DispatchGroupQueue
    let authenticationStatus: ZMAuthenticationStatus
    private let operationLoop: UnauthenticatedOperationLoop
    private let transportSession: UnauthenticatedTransportSessionProtocol
    private var tornDown = false

    weak var delegate: UnauthenticatedSessionDelegate?
<<<<<<< HEAD

    init(transportSession: UnauthenticatedTransportSessionProtocol, delegate: UnauthenticatedSessionDelegate?) {
=======
        
    init(transportSession: TransportSession, delegate: UnauthenticatedSessionDelegate?) {
>>>>>>> 087716ed
        self.delegate = delegate
        self.groupQueue = DispatchGroupQueue(queue: .main)
        self.authenticationStatus = ZMAuthenticationStatus(groupQueue: groupQueue)
        self.transportSession = transportSession
        self.operationLoop = UnauthenticatedOperationLoop(transportSession: transportSession, operationQueue: groupQueue, requestStrategies: [
            ZMLoginTranscoder(groupQueue: groupQueue, authenticationStatus: authenticationStatus),
            ZMLoginCodeRequestTranscoder(groupQueue: groupQueue, authenticationStatus: authenticationStatus)!,
            ZMRegistrationTranscoder(groupQueue: groupQueue, authenticationStatus: authenticationStatus)!,
            ZMPhoneNumberVerificationTranscoder(groupQueue: groupQueue, authenticationStatus: authenticationStatus)!
        ])

        super.init()
        transportSession.didReceiveUserInfo =  UserInfoAvailableClosure(queue: .main) { [weak self] info in
            guard let `self` = self else { return }
            let account = Account(userName: "", userIdentifier: info.identifier)
            let cookieStorage = account.cookieStorage()
            cookieStorage.authenticationCookieData = info.cookieData
            self.delegate?.session(session: self, createdAccount: account)
        }
    }

    deinit {
        //precondition(tornDown, "Need to call tearDown before deinit")
    }

    func tearDown() {
        operationLoop.tearDown()
        tornDown = true
    }
}<|MERGE_RESOLUTION|>--- conflicted
+++ resolved
@@ -25,55 +25,33 @@
     func session(session: UnauthenticatedSession, createdAccount account: Account)
 }
 
-<<<<<<< HEAD
-
-=======
-public protocol ReachabilityProvider {
-    var mayBeReachable: Bool { get }
-}
-
-extension ZMReachability: ReachabilityProvider {}
-
-public protocol TransportSession {
-    var cookieStorage: ZMPersistentCookieStorage { get }
-    var reachabilityProvider: ReachabilityProvider { get }
-    @discardableResult func attemptToEnqueueSyncRequestWithGenerator(_ generator: @escaping ZMTransportRequestGenerator) -> ZMTransportEnqueueResult
-}
-
-extension ZMTransportSession: TransportSession {
-    public var reachabilityProvider: ReachabilityProvider {
-        return self.reachability
-    }
-}
->>>>>>> 087716ed
 
 @objc
 public class UnauthenticatedSession : NSObject {
     
     public let groupQueue: DispatchGroupQueue
     let authenticationStatus: ZMAuthenticationStatus
-    private let operationLoop: UnauthenticatedOperationLoop
-    private let transportSession: UnauthenticatedTransportSessionProtocol
+    let operationLoop: UnauthenticatedOperationLoop
+    private let transportSession: UnauthenticatedTransportSessionProtocol & ReachabilityProvider
     private var tornDown = false
 
     weak var delegate: UnauthenticatedSessionDelegate?
-<<<<<<< HEAD
 
-    init(transportSession: UnauthenticatedTransportSessionProtocol, delegate: UnauthenticatedSessionDelegate?) {
-=======
-        
-    init(transportSession: TransportSession, delegate: UnauthenticatedSessionDelegate?) {
->>>>>>> 087716ed
+    init(transportSession: UnauthenticatedTransportSessionProtocol & ReachabilityProvider, delegate: UnauthenticatedSessionDelegate?) {
         self.delegate = delegate
         self.groupQueue = DispatchGroupQueue(queue: .main)
         self.authenticationStatus = ZMAuthenticationStatus(groupQueue: groupQueue)
         self.transportSession = transportSession
-        self.operationLoop = UnauthenticatedOperationLoop(transportSession: transportSession, operationQueue: groupQueue, requestStrategies: [
-            ZMLoginTranscoder(groupQueue: groupQueue, authenticationStatus: authenticationStatus),
-            ZMLoginCodeRequestTranscoder(groupQueue: groupQueue, authenticationStatus: authenticationStatus)!,
-            ZMRegistrationTranscoder(groupQueue: groupQueue, authenticationStatus: authenticationStatus)!,
-            ZMPhoneNumberVerificationTranscoder(groupQueue: groupQueue, authenticationStatus: authenticationStatus)!
-        ])
+        self.operationLoop = UnauthenticatedOperationLoop(
+            transportSession: transportSession,
+            operationQueue: groupQueue,
+            requestStrategies: [
+                ZMLoginTranscoder(groupQueue: groupQueue, authenticationStatus: authenticationStatus),
+                ZMLoginCodeRequestTranscoder(groupQueue: groupQueue, authenticationStatus: authenticationStatus)!,
+                ZMRegistrationTranscoder(groupQueue: groupQueue, authenticationStatus: authenticationStatus)!,
+                ZMPhoneNumberVerificationTranscoder(groupQueue: groupQueue, authenticationStatus: authenticationStatus)!
+            ]
+        )
 
         super.init()
         transportSession.didReceiveUserInfo =  UserInfoAvailableClosure(queue: .main) { [weak self] info in
@@ -86,7 +64,7 @@
     }
 
     deinit {
-        //precondition(tornDown, "Need to call tearDown before deinit")
+        precondition(tornDown, "Need to call tearDown before deinit")
     }
 
     func tearDown() {
