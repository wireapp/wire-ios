// 
// Wire
// Copyright (C) 2016 Wire Swiss GmbH
// 
// This program is free software: you can redistribute it and/or modify
// it under the terms of the GNU General Public License as published by
// the Free Software Foundation, either version 3 of the License, or
// (at your option) any later version.
// 
// This program is distributed in the hope that it will be useful,
// but WITHOUT ANY WARRANTY; without even the implied warranty of
// MERCHANTABILITY or FITNESS FOR A PARTICULAR PURPOSE. See the
// GNU General Public License for more details.
// 
// You should have received a copy of the GNU General Public License
// along with this program. If not, see http://www.gnu.org/licenses/.
// 


@import WireTransport;
@import WireUtilities;
@import WireDataModel;

#include "ZMAuthenticationStatus.h"
#include "ZMCredentials+Internal.h"
#include "NSError+ZMUserSession.h"
#include "NSError+ZMUserSessionInternal.h"
#include "ZMUserSessionRegistrationNotification.h"
#include "ZMUserSessionAuthenticationNotification.h"

#import "ZMAuthenticationStatus_Internal.h"


static NSString *const TimerInfoOriginalCredentialsKey = @"credentials";
static NSString * const AuthenticationCenterDataChangeNotificationName = @"ZMAuthenticationStatusDataChangeNotificationName";
NSString * const RegisteredOnThisDeviceKey = @"ZMRegisteredOnThisDevice";
NSTimeInterval DebugLoginFailureTimerOverride = 0;

static NSString* ZMLogTag ZM_UNUSED = @"Authentication";


@implementation ZMAuthenticationStatus

<<<<<<< HEAD
- (instancetype)initWithManagedObjectContext:(NSManagedObjectContext *)managedObjectContext;
{
    self = [super init];
    if(self) {
        self.moc = managedObjectContext;
=======
- (instancetype)initWithCookieStorage:(ZMPersistentCookieStorage *)cookieStorage groupQueue:(id<ZMSGroupQueue>)groupQueue
{
    self = [super init];
    if(self) {
        self.groupQueue = groupQueue;
        self.cookieStorage = cookieStorage;
>>>>>>> aa1391c3
        self.isWaitingForLogin = !self.isLoggedIn;
    }
    return self;
}

- (void)dealloc
{
    [self stopLoginTimer];
}

- (ZMCredentials *)loginCredentials
{
    return self.internalLoginCredentials;
}

- (void)resetLoginAndRegistrationStatus
{
    [self stopLoginTimer];
    
    self.registrationPhoneNumberThatNeedsAValidationCode = nil;
    self.loginPhoneNumberThatNeedsAValidationCode = nil;

    self.internalLoginCredentials = nil;
    self.registrationPhoneValidationCredentials = nil;
    self.registrationUser = nil;

    self.isWaitingForEmailVerification = NO;
    
    self.duplicateRegistrationEmail = NO;
    self.duplicateRegistrationPhoneNumber = NO;
}

- (void)setRegistrationUser:(ZMCompleteRegistrationUser *)registrationUser
{
    if(self.internalRegistrationUser != registrationUser) {
        self.internalRegistrationUser = registrationUser;
        if (self.internalRegistrationUser.emailAddress != nil) {
            [ZMPersistentCookieStorage setCookiesPolicy:NSHTTPCookieAcceptPolicyNever];
        }
        else {
            [ZMPersistentCookieStorage setCookiesPolicy:NSHTTPCookieAcceptPolicyAlways];
        }
        [[NSNotificationCenter defaultCenter] postNotificationName:AuthenticationCenterDataChangeNotificationName object:self];
    }
}

- (ZMCompleteRegistrationUser *)registrationUser
{
    return self.internalRegistrationUser;
}

- (void)setLoginCredentials:(ZMCredentials *)credentials
{
    if(credentials != self.internalLoginCredentials) {
        self.internalLoginCredentials = credentials;
        [ZMPersistentCookieStorage setCookiesPolicy:NSHTTPCookieAcceptPolicyAlways];
        [[NSNotificationCenter defaultCenter] postNotificationName:AuthenticationCenterDataChangeNotificationName object:self];
    }
}

- (void)addAuthenticationCenterObserver:(id<ZMAuthenticationStatusObserver>)observer;
{
    ZM_ALLOW_MISSING_SELECTOR
    ([[NSNotificationCenter defaultCenter] addObserver:observer selector:@selector(didChangeAuthenticationData) name:AuthenticationCenterDataChangeNotificationName object:nil]);
}

- (void)removeAuthenticationCenterObserver:(id<ZMAuthenticationStatusObserver>)observer;
{
    [[NSNotificationCenter defaultCenter] removeObserver:observer];
}

- (ZMAuthenticationPhase)currentPhase
{
    if(self.isLoggedIn) {
        return ZMAuthenticationPhaseAuthenticated;
    }
    if(self.isWaitingForEmailVerification) {
        return ZMAuthenticationPhaseWaitingForEmailVerification;
    }
    if(self.registrationUser.emailAddress != nil) {
        return ZMAuthenticationPhaseRegisterWithEmail;
    }
    if(self.registrationUser.phoneVerificationCode != nil || self.registrationUser.invitationCode != nil) {
        return ZMAuthenticationPhaseRegisterWithPhone;
    }
    if(self.internalLoginCredentials.credentialWithEmail && self.isWaitingForLogin) {
        return ZMAuthenticationPhaseLoginWithEmail;
    }
    if(self.internalLoginCredentials.credentialWithPhone && self.isWaitingForLogin) {
        return ZMAuthenticationPhaseLoginWithPhone;
    }
    if(self.registrationPhoneNumberThatNeedsAValidationCode != nil) {
        return ZMAuthenticationPhaseRequestPhoneVerificationCodeForRegistration;
    }
    if(self.loginPhoneNumberThatNeedsAValidationCode != nil) {
        return ZMAuthenticationPhaseRequestPhoneVerificationCodeForLogin;
    }
    if(self.registrationPhoneValidationCredentials != nil) {
        return ZMAuthenticationPhaseVerifyPhoneForRegistration;
    }
    return ZMAuthenticationPhaseUnauthenticated;
}

- (BOOL)needsCredentialsToLogin
{
    return !self.isLoggedIn && self.loginCredentials == nil;
}

- (BOOL)isLoggedIn
{
    return nil != self.cookieData;
}

- (void)startLoginTimer
{
    [self.loginTimer cancel];
    self.loginTimer = nil;
    self.loginTimer = [ZMTimer timerWithTarget:self];
    self.loginTimer.userInfo = @{ TimerInfoOriginalCredentialsKey : self.loginCredentials };
    [self.loginTimer fireAfterTimeInterval:(DebugLoginFailureTimerOverride > 0 ?: 60 )];
}

- (void)stopLoginTimer
{
    [self.loginTimer cancel];
    self.loginTimer = nil;
}

- (void)timerDidFire:(ZMTimer *)timer
{
    [self.groupQueue performGroupedBlock:^{
        [self didTimeoutLoginForCredentials:timer.userInfo[TimerInfoOriginalCredentialsKey]];
    }];
}

- (void)prepareForLoginWithCredentials:(ZMCredentials *)credentials
{
    ZMLogDebug(@"%@", NSStringFromSelector(_cmd));
    self.cookieData = nil;
    BOOL wasDuplicated = self.duplicateRegistrationPhoneNumber;
    [self resetLoginAndRegistrationStatus];
    if(wasDuplicated && credentials.credentialWithPhone) {
        self.duplicateRegistrationPhoneNumber = YES;
    }
    self.loginCredentials = credentials;
    self.isWaitingForLogin = YES;
    [self startLoginTimer];
    ZMLogDebug(@"current phase: %lu", (unsigned long)self.currentPhase);
}

- (void)prepareForRegistrationOfUser:(ZMCompleteRegistrationUser *)user
{
    ZMLogDebug(@"%@", NSStringFromSelector(_cmd));
    self.cookieData = nil;
    self.isWaitingForLogin = YES;
    [self resetLoginAndRegistrationStatus];
    self.registrationUser = user;
}

- (void)prepareForRequestingPhoneVerificationCodeForRegistration:(NSString *)phone
{
    ZMLogDebug(@"%@", NSStringFromSelector(_cmd));
    [self resetLoginAndRegistrationStatus];
    [ZMPhoneNumberValidator validateValue:&phone error:nil];
    self.registrationPhoneNumberThatNeedsAValidationCode = phone;
    ZMLogDebug(@"current phase: %lu", (unsigned long)self.currentPhase);
}

- (void)prepareForRequestingPhoneVerificationCodeForLogin:(NSString *)phone;
{
    ZMLogDebug(@"%@", NSStringFromSelector(_cmd));
    [self resetLoginAndRegistrationStatus];
    [ZMPhoneNumberValidator validateValue:&phone error:nil];
    self.loginPhoneNumberThatNeedsAValidationCode = phone;
    ZMLogDebug(@"current phase: %lu", (unsigned long)self.currentPhase);
}

- (void)prepareForRegistrationPhoneVerificationWithCredentials:(ZMPhoneCredentials *)phoneCredentials
{
    ZMLogDebug(@"%@", NSStringFromSelector(_cmd));
    // if it was duplicated phone, do login instead
    BOOL wasDuplicated = self.duplicateRegistrationPhoneNumber;
    [self resetLoginAndRegistrationStatus];

    self.duplicateRegistrationPhoneNumber = wasDuplicated;
    if(wasDuplicated) {
        self.loginCredentials = phoneCredentials;
    }
    else {
        self.registrationPhoneValidationCredentials = phoneCredentials;
    }
    ZMLogDebug(@"current phase: %lu", (unsigned long)self.currentPhase);
}

- (void)didFailRequestForPhoneRegistrationCode:(NSError *)error
{
    ZMLogDebug(@"%@", NSStringFromSelector(_cmd));
    if(error.code == ZMUserSessionPhoneNumberIsAlreadyRegistered) {
        self.duplicateRegistrationPhoneNumber = YES;
        self.loginPhoneNumberThatNeedsAValidationCode = self.registrationPhoneNumberThatNeedsAValidationCode;
        self.registrationPhoneNumberThatNeedsAValidationCode = nil;
        ZMLogDebug(@"current phase: %lu", (unsigned long)self.currentPhase);
        return;
    }
    
    [self resetLoginAndRegistrationStatus];
    [ZMUserSessionRegistrationNotification notifyPhoneNumberVerificationCodeRequestDidFail:error];
    ZMLogDebug(@"current phase: %lu", (unsigned long)self.currentPhase);
}

- (void)didCompleteRegistrationSuccessfully
{
    ZMLogDebug(@"%@", NSStringFromSelector(_cmd));
    self.completedRegistration = YES;
    
    if (self.currentPhase == ZMAuthenticationPhaseRegisterWithEmail) {
        ZMCredentials *credentials = [ZMEmailCredentials credentialsWithEmail:self.registrationUser.emailAddress password:self.registrationUser.password];
        //we need to set credentials first cause that will trigger notification and check for current state but we need to know that we are going from email registration to login attempts
        self.loginCredentials = credentials;
        self.registrationUser = nil;
        [ZMUserSessionRegistrationNotification notifyEmailVerificationDidSucceed];
    } else if (self.currentPhase == ZMAuthenticationPhaseAuthenticated) {
        [self loginSucceed];
    }
    ZMLogDebug(@"current phase: %lu", (unsigned long)self.currentPhase);
}

- (void)didFailRegistrationWithDuplicatedEmail {
    ZMLogDebug(@"%@", NSStringFromSelector(_cmd));
    self.duplicateRegistrationEmail = YES;
    ZMCredentials *credentials = [ZMEmailCredentials credentialsWithEmail:self.registrationUser.emailAddress password:self.registrationUser.password];
    self.registrationUser = nil;
    self.loginCredentials = credentials;
    ZMLogDebug(@"current phase: %lu", (unsigned long)self.currentPhase);
}

- (void)didFailRegistrationForOtherReasons:(NSError *)error;
{
    ZMLogDebug(@"%@", NSStringFromSelector(_cmd));
    [self resetLoginAndRegistrationStatus];
    [ZMUserSessionRegistrationNotification notifyRegistrationDidFail:error];
}

- (void)didTimeoutLoginForCredentials:(ZMCredentials *)credentials
{
    ZMLogDebug(@"%@", NSStringFromSelector(_cmd));
    if((self.currentPhase == ZMAuthenticationPhaseLoginWithEmail || self.currentPhase == ZMAuthenticationPhaseLoginWithPhone)
       && self.loginCredentials == credentials)
    {
        self.loginCredentials = nil;
        [ZMUserSessionAuthenticationNotification notifyAuthenticationDidFail:[NSError userSessionErrorWithErrorCode:ZMUserSessionNetworkError userInfo:nil]];
    }
    ZMLogDebug(@"current phase: %lu", (unsigned long)self.currentPhase);
}

- (void)didCompletePhoneVerificationSuccessfully
{
    ZMLogDebug(@"%@", NSStringFromSelector(_cmd));
    [self resetLoginAndRegistrationStatus];
    [ZMUserSessionRegistrationNotification notifyPhoneNumberVerificationDidSucceed];
    ZMLogDebug(@"current phase: %lu", (unsigned long)self.currentPhase);
}

- (void)didFailPhoneVerificationForRegistration:(NSError *)error
{
    ZMLogDebug(@"%@", NSStringFromSelector(_cmd));
    [self resetLoginAndRegistrationStatus];
    [ZMUserSessionRegistrationNotification notifyPhoneNumberVerificationDidFail:error];
    ZMLogDebug(@"current phase: %lu", (unsigned long)self.currentPhase);
}

- (void)loginSucceed
{
    ZMLogDebug(@"%@", NSStringFromSelector(_cmd));
    if (self.isWaitingForLogin) {
        self.isWaitingForLogin = NO;
    }
    [ZMUserSessionAuthenticationNotification notifyAuthenticationDidSucceed];
    ZMLogDebug(@"current phase: %lu", (unsigned long)self.currentPhase);
}

- (void)didFailLoginWithPhone:(BOOL)invalidCredentials
{
    ZMLogDebug(@"%@ invalid credentials: %d", NSStringFromSelector(_cmd), invalidCredentials);
    BOOL isDuplicated = self.duplicateRegistrationPhoneNumber;
    [self resetLoginAndRegistrationStatus];
    
    if(isDuplicated) {
        NSError *error = [NSError userSessionErrorWithErrorCode:ZMUserSessionPhoneNumberIsAlreadyRegistered userInfo:nil];
        
        [ZMUserSessionRegistrationNotification notifyRegistrationDidFail:error];
    }
    else {
        NSError *error = [NSError userSessionErrorWithErrorCode:(invalidCredentials ? ZMUserSessionInvalidCredentials : ZMUserSessionUnkownError) userInfo:nil];

        [ZMUserSessionAuthenticationNotification notifyAuthenticationDidFail:error];
    }
    ZMLogDebug(@"current phase: %lu", (unsigned long)self.currentPhase);
}

- (void)didFailLoginWithEmail:(BOOL)invalidCredentials
{
    ZMLogDebug(@"%@ invalid credentials: %d", NSStringFromSelector(_cmd), invalidCredentials);
    if(self.duplicateRegistrationEmail) {
        [ZMUserSessionRegistrationNotification notifyRegistrationDidFail:[NSError userSessionErrorWithErrorCode:ZMUserSessionEmailIsAlreadyRegistered userInfo:@{}]];
    }
    else {
        NSError *error = [NSError userSessionErrorWithErrorCode:(invalidCredentials ? ZMUserSessionInvalidCredentials : ZMUserSessionUnkownError) userInfo:nil];
        [ZMUserSessionAuthenticationNotification notifyAuthenticationDidFail:error];
    }
    [self resetLoginAndRegistrationStatus];
    ZMLogDebug(@"current phase: %lu", (unsigned long)self.currentPhase);
}

- (void)didFailLoginWithEmailBecausePendingValidation
{
    ZMLogDebug(@"%@", NSStringFromSelector(_cmd));
    self.isWaitingForEmailVerification = YES;
    NSError *error = [NSError userSessionErrorWithErrorCode:ZMUserSessionAccountIsPendingActivation userInfo:nil];
    [ZMUserSessionAuthenticationNotification notifyAuthenticationDidFail:error];
    ZMLogDebug(@"current phase: %lu", (unsigned long)self.currentPhase);
}

- (void)cancelWaitingForEmailVerification
{
    ZMLogDebug(@"%@", NSStringFromSelector(_cmd));
    [self resetLoginAndRegistrationStatus];
    ZMLogDebug(@"current phase: %lu", (unsigned long)self.currentPhase);
}

- (void)didCompleteRequestForPhoneRegistrationCodeSuccessfully;
{
    ZMLogDebug(@"%@", NSStringFromSelector(_cmd));
    self.registrationPhoneNumberThatNeedsAValidationCode = nil;
    [ZMUserSessionRegistrationNotification notifyPhoneNumberVerificationCodeRequestDidSucceed];
    ZMLogDebug(@"current phase: %lu", (unsigned long)self.currentPhase);
}

- (void)setAuthenticationCookieData:(NSData *)data;
{
    ZMLogDebug(@"Setting cookie data: %@", data != nil ? @"Nil" : @"Not nil");
    self.cookieData = data;
    ZMLogDebug(@"current phase: %lu", (unsigned long)self.currentPhase);
}

- (void)didCompleteRequestForLoginCodeSuccessfully
{
    ZMLogDebug(@"%@", NSStringFromSelector(_cmd));
    [ZMUserSessionAuthenticationNotification notifyLoginCodeRequestDidSucceed];
    self.loginPhoneNumberThatNeedsAValidationCode = nil;
    ZMLogDebug(@"current phase: %lu", (unsigned long)self.currentPhase);
}

- (void)didFailRequestForLoginCode:(NSError *)error;
{
    ZMLogDebug(@"%@", NSStringFromSelector(_cmd));
    self.loginPhoneNumberThatNeedsAValidationCode = nil;
    [ZMUserSessionAuthenticationNotification notifyLoginCodeRequestDidFail:error];
    ZMLogDebug(@"current phase: %lu", (unsigned long)self.currentPhase);
}

@end


@implementation ZMAuthenticationStatus (CredentialProvider)

- (void)credentialsMayBeCleared
{
    if (self.currentPhase == ZMAuthenticationPhaseAuthenticated) {
        [self resetLoginAndRegistrationStatus];
    }
}

- (ZMEmailCredentials *)emailCredentials
{
    if (self.loginCredentials.credentialWithEmail) {
        return [ZMEmailCredentials credentialsWithEmail:self.loginCredentials.email
                                               password:self.loginCredentials.password];
    }
    return nil;
}

@end

static NSString * const CookieLabelKey = @"ZMCookieLabel";

@implementation NSManagedObjectContext (Registration)

- (void)setRegisteredOnThisDevice:(BOOL)registeredOnThisDevice
{
    assert(self.zm_isSyncContext);
    [self setPersistentStoreMetadata:@(registeredOnThisDevice) forKey:RegisteredOnThisDeviceKey];
    NSManagedObjectContext *uiContext = self.zm_userInterfaceContext;
    [uiContext performGroupedBlock:^{
        [uiContext setPersistentStoreMetadata:@(registeredOnThisDevice) forKey:RegisteredOnThisDeviceKey];
    }];
}

- (BOOL)registeredOnThisDevice
{
    return ((NSNumber *)[self persistentStoreMetadataForKey:RegisteredOnThisDeviceKey]).boolValue;
}

- (NSString *)legacyCookieLabel
{
    NSString *label = [self persistentStoreMetadataForKey:CookieLabelKey];
    return label;
}

@end
<|MERGE_RESOLUTION|>--- conflicted
+++ resolved
@@ -41,20 +41,11 @@
 
 @implementation ZMAuthenticationStatus
 
-<<<<<<< HEAD
-- (instancetype)initWithManagedObjectContext:(NSManagedObjectContext *)managedObjectContext;
-{
-    self = [super init];
-    if(self) {
-        self.moc = managedObjectContext;
-=======
-- (instancetype)initWithCookieStorage:(ZMPersistentCookieStorage *)cookieStorage groupQueue:(id<ZMSGroupQueue>)groupQueue
+- (instancetype)initWithGroupQueue:(id<ZMSGroupQueue>)groupQueue
 {
     self = [super init];
     if(self) {
         self.groupQueue = groupQueue;
-        self.cookieStorage = cookieStorage;
->>>>>>> aa1391c3
         self.isWaitingForLogin = !self.isLoggedIn;
     }
     return self;
