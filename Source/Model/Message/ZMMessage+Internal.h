--- conflicted
+++ resolved
@@ -175,11 +175,8 @@
 /// Sets a flag to mark the message as being delivered to the backend
 - (void)markAsSent;
 
-<<<<<<< HEAD
-/// Inserts a ZMConfirmation message into the conversation that is sent back to the sender
-=======
+
 /// Inserts and returns a ZMConfirmation message into the conversation that is sent back to the sender
->>>>>>> 35403628
 - (ZMClientMessage *)confirmReception;
 
 
