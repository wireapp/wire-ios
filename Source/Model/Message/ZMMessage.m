// 
// Wire
// Copyright (C) 2016 Wire Swiss GmbH
// 
// This program is free software: you can redistribute it and/or modify
// it under the terms of the GNU General Public License as published by
// the Free Software Foundation, either version 3 of the License, or
// (at your option) any later version.
// 
// This program is distributed in the hope that it will be useful,
// but WITHOUT ANY WARRANTY; without even the implied warranty of
// MERCHANTABILITY or FITNESS FOR A PARTICULAR PURPOSE. See the
// GNU General Public License for more details.
// 
// You should have received a copy of the GNU General Public License
// along with this program. If not, see http://www.gnu.org/licenses/.
// 


@import ZMUtilities;
@import ZMProtos;
@import MobileCoreServices;
@import ImageIO;


#import "ZMMessage+Internal.h"
#import "ZMConversation.h"
#import "ZMUser+Internal.h"
#import "NSManagedObjectContext+zmessaging.h"
#import "ZMConversation+Internal.h"
#import "ZMConversation+Timestamps.h"
#import "ZMConversation+Transport.h"

#import "ZMConversation+UnreadCount.h"
#import "ZMUpdateEvent+ZMCDataModel.h"
#import "ZMClientMessage.h"

#import <ZMCDataModel/ZMCDataModel-Swift.h>


static NSTimeInterval ZMDefaultMessageExpirationTime = 30;

NSString * const ZMMessageEventIDDataKey = @"eventID_data";
NSString * const ZMMessageIsEncryptedKey = @"isEncrypted";
NSString * const ZMMessageIsPlainTextKey = @"isPlainText";
NSString * const ZMMessageIsExpiredKey = @"isExpired";
NSString * const ZMMessageMissingRecipientsKey = @"missingRecipients";
NSString * const ZMMessageServerTimestampKey = @"serverTimestamp";
NSString * const ZMMessageImageTypeKey = @"imageType";
NSString * const ZMMessageIsAnimatedGifKey = @"isAnimatedGIF";
NSString * const ZMMessageMediumRemoteIdentifierDataKey = @"mediumRemoteIdentifier_data";
NSString * const ZMMessageMediumRemoteIdentifierKey = @"mediumRemoteIdentifier";
NSString * const ZMMessageOriginalDataProcessedKey = @"originalDataProcessed";
NSString * const ZMMessageMediumDataLoadedKey = @"mediumDataLoaded";
NSString * const ZMMessageOriginalSizeDataKey = @"originalSize_data";
NSString * const ZMMessageOriginalSizeKey = @"originalSize";
NSString * const ZMMessageConversationKey = @"visibleInConversation";
NSString * const ZMMessageEventIDKey = @"eventID";
NSString * const ZMMessageExpirationDateKey = @"expirationDate";
NSString * const ZMMessageNameKey = @"name";
NSString * const ZMMessageNeedsToBeUpdatedFromBackendKey = @"needsToBeUpdatedFromBackend";
NSString * const ZMMessageNonceDataKey = @"nonce_data";
NSString * const ZMMessageSenderKey = @"sender";
NSString * const ZMMessageSystemMessageTypeKey = @"systemMessageType";
NSString * const ZMMessageSystemMessageClientsKey = @"clients";
NSString * const ZMMessageTextKey = @"text";
NSString * const ZMMessageUserIDsKey = @"users_ids";
NSString * const ZMMessageUsersKey = @"users";
NSString * const ZMMessageClientsKey = @"clients";
NSString * const ZMMessageAddedUsersKey = @"addedUsers";
NSString * const ZMMessageRemovedUsersKey = @"removedUsers";
NSString * const ZMMessageNeedsUpdatingUsersKey = @"needsUpdatingUsers";
NSString * const ZMMessageHiddenInConversationKey = @"hiddenInConversation";
NSString * const ZMMessageSenderClientIDKey = @"senderClientID";
NSString * const ZMMessageReactionKey = @"reactions";
NSString * const ZMMessageConfirmationKey = @"confirmations";

@interface ZMMessage ()

+ (ZMConversation *)conversationForUpdateEvent:(ZMUpdateEvent *)event inContext:(NSManagedObjectContext *)context prefetchResult:(ZMFetchRequestBatchResult *)prefetchResult;

// isUpdatingExistingMessage parameter means that update event updates already existing message (i.e. for image messages)
// it will affect updating serverTimestamp and messages sorting
- (void)updateWithUpdateEvent:(ZMUpdateEvent *)event forConversation:(ZMConversation *)conversation isUpdatingExistingMessage:(BOOL)isUpdate;

- (void)updateWithTimestamp:(NSDate *)serverTimestamp senderUUID:(NSUUID *)senderUUID eventID:(ZMEventID *)eventID forConversation:(ZMConversation *)conversation isUpdatingExistingMessage:(BOOL)isUpdate;

- (void)updateTimestamp:(NSDate *)timestamp isUpdatingExistingMessage:(BOOL)isUpdate;

@property (nonatomic) NSSet *missingRecipients;

@end;



@interface ZMMessage (CoreDataForward)

@property (nonatomic) BOOL isExpired;
@property (nonatomic) NSDate *expirationDate;

@end


@interface ZMImageMessage (CoreDataForward)

@property (nonatomic) NSData *primitiveMediumData;

@end



@implementation ZMMessage

@dynamic missingRecipients;
@dynamic isExpired;
@dynamic expirationDate;
@dynamic senderClientID;
@dynamic reactions;
@dynamic confirmations;

+ (instancetype)createOrUpdateMessageFromUpdateEvent:(ZMUpdateEvent *)updateEvent
                              inManagedObjectContext:(NSManagedObjectContext *)moc
{
    return [self createOrUpdateMessageFromUpdateEvent:updateEvent inManagedObjectContext:moc prefetchResult:nil];
}

+ (BOOL)isDataAnimatedGIF:(NSData *)data
{
    if(data.length == 0) {
        return NO;
    }
    BOOL isAnimated = NO;
    CGImageSourceRef source = CGImageSourceCreateWithData((__bridge CFDataRef) data, NULL);
    VerifyReturnValue(source != NULL, NO);
    NSString *type = CFBridgingRelease(CGImageSourceGetType(source));
    if(UTTypeConformsTo((__bridge CFStringRef) type, kUTTypeGIF)) {
        isAnimated = CGImageSourceGetCount(source) > 1;
    }
    CFRelease(source);
    return isAnimated;
}

- (BOOL)isUnreadMessage
{
    return (self.conversation != nil) && (self.conversation.lastReadServerTimeStamp != nil) && (self.serverTimestamp != nil) && ([self.serverTimestamp compare:self.conversation.lastReadServerTimeStamp] == NSOrderedDescending);
}

- (BOOL)shouldGenerateUnreadCount
{
    return YES;
}

+ (NSPredicate *)predicateForObjectsThatNeedToBeUpdatedUpstream;
{
    return [NSPredicate predicateWithValue:NO];
}

+ (NSString *)remoteIdentifierKey;
{
    return ZMMessageNonceDataKey;
}

+ (NSString *)entityName;
{
    return @"Message";
}

+ (NSString *)sortKey;
{
    return ZMMessageNonceDataKey;
}

+ (void)setDefaultExpirationTime:(NSTimeInterval)defaultExpiration
{
    ZMDefaultMessageExpirationTime = defaultExpiration;
}

+ (NSTimeInterval)defaultExpirationTime
{
    return ZMDefaultMessageExpirationTime;
}

+ (void)resetDefaultExpirationTime
{
    ZMDefaultMessageExpirationTime = ZMTransportRequestDefaultExpirationInterval;
}

- (void)resend;
{
    self.isExpired = NO;
    [self setExpirationDate];
}

- (void)setExpirationDate
{
    self.expirationDate = [NSDate dateWithTimeIntervalSinceNow:[self.class defaultExpirationTime]];
}

- (void)removeExpirationDate;
{
    self.expirationDate = nil;
}

- (void)markAsSent
{
    self.isExpired = NO;
}

- (ZMClientMessage *)confirmReception
{
    ZMGenericMessage *genericMessage = [ZMGenericMessage messageWithConfirmation:self.nonce.transportString type:ZMConfirmationTypeDELIVERED nonce:[NSUUID UUID].transportString];
<<<<<<< HEAD
    ZMClientMessage *message = [self.conversation appendGenericMessage:genericMessage expires:YES hidden:YES];
    return message;
=======
    return [self.conversation appendGenericMessage:genericMessage expires:YES hidden:YES];
>>>>>>> 35403628
}

- (void)expire;
{
    self.isExpired = YES;
    [self removeExpirationDate];
    self.conversation.hasUnreadUnsentMessage = YES;
}

- (void)updateTimestamp:(NSDate *)timestamp isUpdatingExistingMessage:(BOOL)isUpdate
{
    if (isUpdate) {
        self.serverTimestamp = [NSDate lastestOfDate:self.serverTimestamp and:timestamp];
    } else if (timestamp != nil) {
        self.serverTimestamp = timestamp;
    }
}

+ (NSSet *)keyPathsForValuesAffectingDeliveryState;
{
    return [NSMutableSet setWithObjects: ZMMessageIsExpiredKey, ZMMessageConfirmationKey, nil];
}

- (void)awakeFromInsert;
{
    [super awakeFromInsert];
    self.nonce = [[NSUUID alloc] init];
    self.serverTimestamp = [self dateIgnoringNanoSeconds];
}

- (NSDate *)dateIgnoringNanoSeconds
{
    double currentMilliseconds = floor([[NSDate date] timeIntervalSince1970]*1000);
    return [NSDate dateWithTimeIntervalSince1970:(currentMilliseconds/1000)];
}


- (NSUUID *)nonce;
{
    return [self transientUUIDForKey:@"nonce"];
}

- (void)setNonce:(NSUUID *)nonce;
{
    [self setTransientUUID:nonce forKey:@"nonce"];
}

- (ZMEventID *)eventID;
{
    return [self transientEventIDForKey:ZMMessageEventIDKey];
}

- (void)setEventID:(ZMEventID *)eventID;
{
    [self setTransientEventID:eventID forKey:ZMMessageEventIDKey];
}

+ (NSSet *)keyPathsForValuesAffectingEventID;
{
    return [NSSet setWithObject:ZMMessageEventIDDataKey];
}

+ (NSArray *)defaultSortDescriptors;
{
    static NSArray *sd;
    static dispatch_once_t onceToken;
    dispatch_once(&onceToken, ^{
        NSSortDescriptor *serverTimestamp = [NSSortDescriptor sortDescriptorWithKey:ZMMessageServerTimestampKey ascending:YES];
        sd = @[serverTimestamp];
    });
    return sd;
}

- (NSComparisonResult)compare:(ZMMessage *)other;
{
    for (NSSortDescriptor *sd in [[self class] defaultSortDescriptors]) {
        NSComparisonResult r = [sd compareObject:self toObject:other];
        if (r != NSOrderedSame) {
            return r;
        }
    }
    return NSOrderedSame;
}

- (void)updateWithUpdateEvent:(ZMUpdateEvent *)event forConversation:(ZMConversation *)conversation isUpdatingExistingMessage:(BOOL)isUpdate;
{
    [self updateWithTimestamp:event.timeStamp senderUUID:event.senderUUID eventID:event.eventID forConversation:conversation isUpdatingExistingMessage:isUpdate];
}

- (void)updateWithTimestamp:(NSDate *)serverTimestamp senderUUID:(NSUUID *)senderUUID eventID:(ZMEventID *)eventID forConversation:(ZMConversation *)conversation isUpdatingExistingMessage:(BOOL)isUpdate;
{
    self.eventID = [ZMEventID latestOfEventID:self.eventID and:eventID];
    [self updateTimestamp:serverTimestamp isUpdatingExistingMessage:isUpdate];
    
    /**
     * Florian, the 07.06.16
     * In some cases, the conversation relationship assignement crashes for the reason that both object are coming from a different context.
     * I think this is a bug on Apple's side as the sender assignement also has caused a crash for the same reason (https://rink.hockeyapp.net/manage/apps/42908/app_versions/558/crash_reasons/123911635?order=asc&sort_by=date&type=crashes#crash_data)
     *
     * There is no way that the user and self (the message) are in different context as we EXPLICITLY fetch(or create) it from the self.managedObjectContext
     *
     * And after a thourough digging in the code, the conversation ALSO can't come from a different context, as both prefetched batches and fetch creation is done on SyncMOC (same for message).
     
     * I try to fetch the conversation from the self context as an attempt workaround.
     *
     * This issue was only reported on iOS 9.3.2.
     */
    
    if (self.managedObjectContext != conversation.managedObjectContext) {
        conversation = [ZMConversation conversationWithRemoteID:conversation.remoteIdentifier createIfNeeded:NO inContext:self.managedObjectContext];
    }
    
    self.visibleInConversation = conversation;
    self.sender = [ZMUser userWithRemoteID:senderUUID createIfNeeded:YES inContext:self.managedObjectContext];
    
    if (self.sender.isSelfUser) {
        // if the message was sent by the selfUser we don't want to send a lastRead event, since we consider this message to be already read
        [self.conversation updateLastReadServerTimeStampIfNeededWithTimeStamp:self.serverTimestamp andSync:NO];
    }
    [conversation updateWithMessage:self timeStamp:serverTimestamp eventID:eventID];
}

+ (ZMConversation *)conversationForUpdateEvent:(ZMUpdateEvent *)event inContext:(NSManagedObjectContext *)moc prefetchResult:(ZMFetchRequestBatchResult *)prefetchResult
{
    NSUUID *conversationUUID = event.conversationUUID;
    
    VerifyReturnNil(conversationUUID != nil);
    
    if (nil != prefetchResult.conversationsByRemoteIdentifier[conversationUUID]) {
        return prefetchResult.conversationsByRemoteIdentifier[conversationUUID];
    }
    
    return [ZMConversation conversationWithRemoteID:conversationUUID createIfNeeded:YES inContext:moc];
}

- (void)removeMessageClearingSender:(BOOL)clearingSender
{
    self.hiddenInConversation = self.conversation;
    self.visibleInConversation = nil;

    if (clearingSender) {
        self.sender = nil;
        self.senderClientID = nil;
    }
}

+ (void)removeMessageWithRemotelyHiddenMessage:(ZMMessageHide *)hiddenMessage fromUser:(ZMUser *)user inManagedObjectContext:(NSManagedObjectContext *)moc;
{
    ZMUser *selfUser = [ZMUser selfUserInContext:moc];
    if(user != selfUser) {
        return;
    }
    
    NSUUID *conversationID = [NSUUID uuidWithTransportString:hiddenMessage.conversationId];
    ZMConversation *conversation = [ZMConversation conversationWithRemoteID:conversationID createIfNeeded:NO inContext:moc];
    
    NSUUID *messageID = [NSUUID uuidWithTransportString:hiddenMessage.messageId];
    ZMMessage *message = [ZMMessage fetchMessageWithNonce:messageID forConversation:conversation inManagedObjectContext:moc];
    
    // To avoid reinserting when receiving an edit we delete the message locally
    if (message != nil) {
        [message removeMessageClearingSender:YES];
        [moc deleteObject:message];
    }
}

+ (void)addReaction:(ZMReaction *)reaction senderID:(NSUUID *)senderID conversation:(ZMConversation *)conversation inManagedObjectContext:(NSManagedObjectContext *)moc;
{
    ZMUser *user = [ZMUser fetchObjectWithRemoteIdentifier:senderID inManagedObjectContext:moc];
    NSUUID *nonce = [NSUUID uuidWithTransportString:reaction.messageId];
    ZMMessage *localMessage = [ZMMessage fetchMessageWithNonce:nonce
                                               forConversation:conversation
                                        inManagedObjectContext:moc];
    
    [localMessage addReaction:reaction.emoji forUser:user];
}

+ (void)removeMessageWithRemotelyDeletedMessage:(ZMMessageDelete *)deletedMessage inConversation:(ZMConversation *)conversation senderID:(NSUUID *)senderID inManagedObjectContext:(NSManagedObjectContext *)moc;
{
    NSUUID *messageID = [NSUUID uuidWithTransportString:deletedMessage.messageId];
    ZMMessage *message = [ZMMessage fetchMessageWithNonce:messageID forConversation:conversation inManagedObjectContext:moc];

    // Only the sender of the original message can delete it
    if (![senderID isEqual:message.sender.remoteIdentifier]) {
        return;
    }

    ZMUser *selfUser = [ZMUser selfUserInContext:moc];

    // Only clients other than self should see the system message
    if (nil != message && ![senderID isEqual:selfUser.remoteIdentifier]) {
        [conversation appendDeletedForEveryoneSystemMessageWithTimestamp:message.serverTimestamp sender:message.sender];
    }

    [message removeMessageClearingSender:YES];
}

+ (ZMMessage *)clearedMessageForRemotelyEditedMessage:(ZMGenericMessage *)genericEditMessage inConversation:(ZMConversation *)conversation senderID:(NSUUID *)senderID inManagedObjectContext:(NSManagedObjectContext *)moc;
{
    if (!genericEditMessage.hasEdited) {
        return nil;
    }
    NSUUID *messageID = [NSUUID uuidWithTransportString:genericEditMessage.edited.replacingMessageId];
    ZMMessage *message = [ZMMessage fetchMessageWithNonce:messageID forConversation:conversation inManagedObjectContext:moc];
    
    // Only the sender of the original message can edit it
    if (message == nil  || message.isZombieObject || ![senderID isEqual:message.sender.remoteIdentifier]) {
        return nil;
    }

    // We do not want to clear the sender in case of an edit, as the message will still be visible
    [message removeMessageClearingSender:NO];
    return message;
}


- (NSUUID *)nonceFromPostPayload:(NSDictionary *)payload
{
    ZMUpdateEventType eventType = [ZMUpdateEvent updateEventTypeForEventTypeString:[payload optionalStringForKey:@"type"]];
    switch (eventType) {
            
        case ZMUpdateEventConversationMessageAdd:
        case ZMUpdateEventConversationKnock:
            return [[payload dictionaryForKey:@"data"] uuidForKey:@"nonce"];

        case ZMUpdateEventConversationClientMessageAdd:
        case ZMUpdateEventConversationOtrMessageAdd:
        {
            //if event is otr message then payload should be already decrypted and should contain generic message data
            NSString *base64Content = [payload stringForKey:@"data"];
            ZMGenericMessage *message;
            @try {
                message = [ZMGenericMessage messageWithBase64String:base64Content];
            }
            @catch(NSException *e) {
                ZMLogError(@"Cannot create message from protobuffer: %@ event payload: %@", e, payload);
                return nil;
            }
            return [NSUUID uuidWithTransportString:message.messageId];
        }
            
        default:
            return nil;
    }
}

- (void)updateWithPostPayload:(NSDictionary *)payload updatedKeys:(__unused NSSet *)updatedKeys
{
    NSUUID *nonce = [self nonceFromPostPayload:payload];
    if (nonce != nil && ![self.nonce isEqual:nonce]) {
        ZMLogWarn(@"send message response nonce does not match");
        return;
    }
    
    BOOL updatedTimestamp = NO;
    NSDate *timestamp = [payload dateForKey:@"time"];
    if (timestamp == nil) {
        ZMLogWarn(@"No time in message post response from backend.");
    } else if( ! [timestamp isEqualToDate:self.serverTimestamp]) {
        self.serverTimestamp = timestamp;
        updatedTimestamp = YES;
    }
    [self.conversation updateLastReadServerTimeStampIfNeededWithTimeStamp:timestamp andSync:NO];
    [self.conversation updateLastServerTimeStampIfNeeded:timestamp];
    [self.conversation updateLastModifiedDateIfNeeded:timestamp];
    if (updatedTimestamp) {
        [self.conversation resortMessagesWithUpdatedMessage:self];
    }
    
    ZMEventID *eventID = [payload optionalEventForKey:@"id"];
    if (eventID != nil) {
        [self.conversation addEventToDownloadedEvents:eventID timeStamp:timestamp];
        if ((self.eventID == nil) ||
            ([eventID compare:self.eventID] == NSOrderedAscending))
        {
            self.eventID = eventID;
        }
        [self.conversation updateLastReadEventIDIfNeededWithEventID:eventID];
        [self.conversation updateLastEventIDIfNeededWithEventID:eventID];
    }
}

- (NSString *)shortDebugDescription;
{
    // This will make "seconds since" easier to read:
    NSNumberFormatter *formatter = [[NSNumberFormatter alloc] init];
    formatter.numberStyle = NSNumberFormatterDecimalStyle;
    formatter.usesGroupingSeparator = YES;
    
    return [NSString stringWithFormat:@"<%@: %p> id: %@, conversation: %@, event: %@, nonce: %@, sender: %@, server timestamp: %@",
            self.class, self,
            self.objectID.URIRepresentation.lastPathComponent,
            self.conversation.objectID.URIRepresentation.lastPathComponent,
            self.eventID.transportString,
            [self.nonce.UUIDString.lowercaseString substringToIndex:4],
            self.sender.objectID.URIRepresentation.lastPathComponent,
            [formatter stringFromNumber:@(self.serverTimestamp.timeIntervalSinceNow)]
            ];
}

+ (instancetype)fetchMessageWithNonce:(NSUUID *)nonce forConversation:(ZMConversation *)conversation inManagedObjectContext:(NSManagedObjectContext *)moc
{
    return [self fetchMessageWithNonce:nonce forConversation:conversation inManagedObjectContext:moc prefetchResult:nil];
}


+ (instancetype)fetchMessageWithNonce:(NSUUID *)nonce forConversation:(ZMConversation *)conversation inManagedObjectContext:(NSManagedObjectContext *)moc prefetchResult:(ZMFetchRequestBatchResult *)prefetchResult
{
    NSSet <ZMMessage *>* prefetchedMessages = prefetchResult.messagesByNonce[nonce];
    
    if (nil != prefetchedMessages) {
        for (ZMMessage *prefetchedMessage in prefetchedMessages) {
            if ([prefetchedMessage isKindOfClass:[self class]]) {
                return prefetchedMessage;
            }
        }
    }
    
    NSEntityDescription *entity = moc.persistentStoreCoordinator.managedObjectModel.entitiesByName[self.entityName];
    NSPredicate *noncePredicate = [NSPredicate predicateWithFormat:@"%K == %@", ZMMessageNonceDataKey, [nonce data]];
    
    BOOL checkedAllHiddenMessages = NO;
    BOOL checkedAllVisibleMessage = NO;

    if (![conversation hasFaultForRelationshipNamed:ZMConversationMessagesKey]) {
        checkedAllVisibleMessage = YES;
        for (ZMMessage *message in conversation.messages) {
            if (message.isFault) {
                checkedAllVisibleMessage = NO;
            } else if ([message.entity isKindOfEntity:entity] && [noncePredicate evaluateWithObject:message]) {
                return (id) message;
            }
        }
        for (ZMMessage *message in conversation.hiddenMessages) {
            if (message.isFault) {
                checkedAllHiddenMessages = NO;
            } else if ([message.entity isKindOfEntity:entity] && [noncePredicate evaluateWithObject:message]) {
                return (id) message;
            }
        }
    }
    
    if (![conversation hasFaultForRelationshipNamed:ZMConversationHiddenMessagesKey]) {
        checkedAllHiddenMessages = YES;
        for (ZMMessage *message in conversation.hiddenMessages) {
            if (message.isFault) {
                checkedAllHiddenMessages = NO;
            } else if ([message.entity isKindOfEntity:entity] && [noncePredicate evaluateWithObject:message]) {
                return (id) message;
            }
        }
    }

    if (checkedAllVisibleMessage && checkedAllHiddenMessages) {
        return nil;
    }

    NSPredicate *conversationPredicate = [NSPredicate predicateWithFormat:@"%K == %@ OR %K == %@", ZMMessageConversationKey, conversation.objectID, ZMMessageHiddenInConversationKey, conversation.objectID];
    
    NSPredicate *predicate = [NSCompoundPredicate andPredicateWithSubpredicates:@[noncePredicate, conversationPredicate]];
    NSFetchRequest *fetchRequest = [self.class sortedFetchRequestWithPredicate:predicate];
    fetchRequest.fetchLimit = 2;
    fetchRequest.includesSubentities = YES;
    
    NSArray* fetchResult = [moc executeFetchRequestOrAssert:fetchRequest];
    VerifyString([fetchResult count] <= 1, "More than one message with the same nonce in the same conversation");
    return fetchResult.firstObject;
}


+ (NSPredicate *)predicateForMessagesThatWillExpire;
{
    return [NSPredicate predicateWithFormat:@"%K == 0 && %K != NIL",
            ZMMessageIsExpiredKey,
            ZMMessageExpirationDateKey];
}


+ (BOOL)doesEventTypeGenerateMessage:(ZMUpdateEventType)type;
{
    return
        (type == ZMUpdateEventConversationAssetAdd) ||
        (type == ZMUpdateEventConversationMessageAdd) ||
        (type == ZMUpdateEventConversationClientMessageAdd) ||
        (type == ZMUpdateEventConversationOtrMessageAdd) ||
        (type == ZMUpdateEventConversationOtrAssetAdd) ||
        (type == ZMUpdateEventConversationKnock) ||
        [ZMSystemMessage doesEventTypeGenerateSystemMessage:type];
}


+ (instancetype)createOrUpdateMessageFromUpdateEvent:(ZMUpdateEvent *__unused)updateEvent
                              inManagedObjectContext:(NSManagedObjectContext *__unused)moc
                                      prefetchResult:(__unused ZMFetchRequestBatchResult *)prefetchResult
{
    NSAssert(FALSE, @"Subclasses should override this method: [%@ %@]", NSStringFromClass(self), NSStringFromSelector(_cmd));
    return nil;
}

+ (void)addEventToDownloadedEvents:(ZMUpdateEvent *)event inConversation:(ZMConversation *)conversation
{
    ZMEventID *eventID = event.eventID;
    NSDate *timeStamp = event.timeStamp;

    if (eventID != nil) {
        [conversation addEventToDownloadedEvents:eventID timeStamp:timeStamp];
        conversation.lastEventID = conversation.lastEventID != nil ? [ZMEventID latestOfEventID:eventID and:conversation.lastEventID] : eventID;
    }
}

+ (NSPredicate *)predicateForMessageInConversation:(ZMConversation *)conversation withNonces:(NSSet<NSUUID *> *)nonces;
{
    NSPredicate *conversationPredicate = [NSPredicate predicateWithFormat:@"%K == %@ OR %K == %@", ZMMessageConversationKey, conversation.objectID, ZMMessageHiddenInConversationKey, conversation.objectID];
    NSSet *noncesData = [nonces mapWithBlock:^NSData*(NSUUID *uuid) {
        return uuid.data;
    }];
    NSPredicate *noncePredicate = [NSPredicate predicateWithFormat:@"%K IN %@", noncesData];
    return [NSCompoundPredicate andPredicateWithSubpredicates:@[conversationPredicate, noncePredicate]];
}

@end



@implementation ZMMessage (PersistentChangeTracking)

+ (NSPredicate *)predicateForObjectsThatNeedToBeInsertedUpstream;
{
    return [NSPredicate predicateWithFormat:@"%K == NULL && %K == 0",
            ZMMessageEventIDDataKey,
            ZMMessageIsExpiredKey];
}

- (NSSet *)ignoredKeys;
{
    static NSSet *ignoredKeys;
    static dispatch_once_t onceToken;
    dispatch_once(&onceToken, ^{
        NSSet *keys = [super ignoredKeys];
        NSArray *newKeys = @[
                             ZMMessageConversationKey,
                             ZMMessageExpirationDateKey,
                             ZMMessageImageTypeKey,
                             ZMMessageIsAnimatedGifKey,
                             ZMMessageMediumRemoteIdentifierDataKey,
                             ZMMessageNameKey,
                             ZMMessageNonceDataKey,
                             ZMMessageOriginalDataProcessedKey,
                             ZMMessageOriginalSizeDataKey,
                             ZMMessageSenderKey,
                             ZMMessageServerTimestampKey,
                             ZMMessageSystemMessageTypeKey,
                             ZMMessageTextKey,
                             ZMMessageUserIDsKey,
                             ZMMessageEventIDDataKey,
                             ZMMessageUsersKey,
                             ZMMessageClientsKey,
                             ZMMessageIsEncryptedKey,
                             ZMMessageIsPlainTextKey,
                             ZMMessageHiddenInConversationKey,
                             ZMMessageMissingRecipientsKey,
                             ZMMessageMediumDataLoadedKey,
                             ZMMessageAddedUsersKey,
                             ZMMessageRemovedUsersKey,
                             ZMMessageNeedsUpdatingUsersKey,
                             ZMMessageSenderClientIDKey,
                             ZMMessageConfirmationKey
                             ];
        ignoredKeys = [keys setByAddingObjectsFromArray:newKeys];
    });
    return ignoredKeys;
}

@end



#pragma mark - Text message

@implementation ZMTextMessage

@dynamic text;

+ (NSString *)entityName;
{
    return @"TextMessage";
}

- (NSString *)shortDebugDescription;
{
    return [[super shortDebugDescription] stringByAppendingFormat:@", \'%@\'", self.text];
}

+ (instancetype)createOrUpdateMessageFromUpdateEvent:(ZMUpdateEvent *)updateEvent
                              inManagedObjectContext:(NSManagedObjectContext *)moc
                                      prefetchResult:(ZMFetchRequestBatchResult *)prefetchResult
{
    NSDictionary *eventData = [updateEvent.payload dictionaryForKey:@"data"];
    NSString *text = [eventData stringForKey:@"content"];
    NSUUID *nonce = [eventData uuidForKey:@"nonce"];
    
    VerifyReturnNil(nonce != nil);
    
    ZMConversation *conversation = [self conversationForUpdateEvent:updateEvent inContext:moc prefetchResult:prefetchResult];
    VerifyReturnNil(conversation != nil);
    
    ZMClientMessage *preExistingClientMessage = [ZMClientMessage fetchMessageWithNonce:nonce
                                                                       forConversation:conversation
                                                                inManagedObjectContext:moc
                                                                        prefetchResult:prefetchResult];
    if(preExistingClientMessage != nil) {
        preExistingClientMessage.isPlainText = YES;
        return nil;
    }
    if (![conversation shouldAddEvent:updateEvent]) {
        [ZMMessage addEventToDownloadedEvents:updateEvent inConversation:conversation];
        return nil;
    }
    
    ZMTextMessage *message = [ZMTextMessage fetchMessageWithNonce:nonce
                                                  forConversation:conversation
                                           inManagedObjectContext:moc
                                               prefetchResult:prefetchResult];
    if(message == nil) {
        message = [ZMTextMessage insertNewObjectInManagedObjectContext:moc];
    }
    
    message.isPlainText = YES;
    message.isEncrypted = NO;
    message.nonce = nonce;
    [message updateWithUpdateEvent:updateEvent forConversation:conversation isUpdatingExistingMessage:(message.eventID != nil)];
    message.text = text;
    
    return message;
}

- (NSString *)messageText
{
    return self.text;
}

- (LinkPreview *)linkPreview
{
    return nil;
}

- (id<ZMTextMessageData>)textMessageData
{
    return self;
}

- (NSData *)imageData
{
    return nil;
}

- (BOOL)hasImageData
{
    return NO;
}

- (NSString *)imageDataIdentifier
{
    return nil;
}

- (void)removeMessageClearingSender:(BOOL)clearingSender
{
    self.text = nil;
    [super removeMessageClearingSender:clearingSender];
}

@end





# pragma mark - Knock message

@implementation ZMKnockMessage

+ (NSString *)entityName;
{
    return @"KnockMessage";
}

+ (instancetype)createOrUpdateMessageFromUpdateEvent:(ZMUpdateEvent *)updateEvent
                              inManagedObjectContext:(NSManagedObjectContext *)moc
                                      prefetchResult:(ZMFetchRequestBatchResult *)prefetchResult
{
    if (updateEvent.type != ZMUpdateEventConversationKnock) {
        return nil;
    }
    
    NSDictionary *eventData = [updateEvent.payload dictionaryForKey:@"data"];
    NSUUID *nonce = [eventData uuidForKey:@"nonce"];
    VerifyReturnNil(nonce != nil);
    
    ZMConversation *conversation = [self conversationForUpdateEvent:updateEvent inContext:moc prefetchResult:prefetchResult];
    VerifyReturnNil(conversation != nil);
    if (![conversation shouldAddEvent:updateEvent]) {
        [ZMMessage addEventToDownloadedEvents:updateEvent inConversation:conversation];
        return nil;
    }
    
    ZMClientMessage *preExistingClientMessage = [ZMClientMessage fetchMessageWithNonce:nonce forConversation:conversation inManagedObjectContext:moc];
    if(preExistingClientMessage != nil) {
        preExistingClientMessage.isPlainText = YES;
        return nil;
    }
    
    ZMKnockMessage *message = [ZMKnockMessage fetchMessageWithNonce:nonce forConversation:conversation inManagedObjectContext:moc];
    if(message == nil) {
        message = [ZMKnockMessage insertNewObjectInManagedObjectContext:moc];
    }
    
    message.nonce = nonce;
    [message updateWithUpdateEvent:updateEvent forConversation:conversation isUpdatingExistingMessage:(message.eventID != nil)];
    message.isEncrypted = NO;
    message.isPlainText = YES;
    return message;
}

- (id<ZMKnockMessageData>)knockMessageData
{
    return self;
}

@end



# pragma mark - System message

@implementation ZMSystemMessage

@dynamic text;

+ (NSString *)entityName;
{
    return @"SystemMessage";
}

@dynamic systemMessageType;
@dynamic users;
@dynamic clients;
@dynamic addedUsers;
@dynamic removedUsers;
@dynamic needsUpdatingUsers;

+ (instancetype)createOrUpdateMessageFromUpdateEvent:(ZMUpdateEvent *)updateEvent
                              inManagedObjectContext:(NSManagedObjectContext *)moc
                                      prefetchResult:(ZMFetchRequestBatchResult *)prefetchResult
{
    ZMSystemMessageType type = [self.class systemMessageTypeFromEventType:updateEvent.type];
    if(type == ZMSystemMessageTypeInvalid) {
        return nil;
    }
    
    ZMConversation *conversation = [self conversationForUpdateEvent:updateEvent inContext:moc prefetchResult:prefetchResult];
    VerifyReturnNil(conversation != nil);
    
    if ((conversation.conversationType != ZMConversationTypeGroup) &&
        ((updateEvent.type == ZMUpdateEventConversationMemberJoin) ||
         (updateEvent.type == ZMUpdateEventConversationMemberLeave) ||
         (updateEvent.type == ZMUpdateEventConversationMemberUpdate) ||
         (updateEvent.type == ZMUpdateEventConversationMessageAdd) ||
         (updateEvent.type == ZMUpdateEventConversationClientMessageAdd) ||
         (updateEvent.type == ZMUpdateEventConversationOtrMessageAdd) ||
         (updateEvent.type == ZMUpdateEventConversationOtrAssetAdd)
         ))
    {
        return nil;
    }
    
    if (![conversation shouldAddEvent:updateEvent]){
        [ZMMessage addEventToDownloadedEvents:updateEvent inConversation:conversation];
        return nil;
    }
    
    if (type == ZMSystemMessageTypeMissedCall)
    {
        NSString *reason = [[updateEvent.payload dictionaryForKey:@"data"] optionalStringForKey:@"reason"];
        if (![reason isEqualToString:@"missed"]) {
            return nil;
        }
    }
    
    NSMutableSet *usersSet = [NSMutableSet set];
    for(NSString *userId in [[updateEvent.payload dictionaryForKey:@"data"] optionalArrayForKey:@"user_ids"])
    {
        ZMUser *user = [ZMUser userWithRemoteID:[NSUUID uuidWithTransportString:userId] createIfNeeded:YES inContext:moc];
        [usersSet addObject:user];
    }

    ZMEventID *eventID = updateEvent.eventID;
    VerifyReturnNil(eventID != nil);
    
    ZMSystemMessage *message = [ZMSystemMessage fetchMessageWithID:eventID forConversation:conversation];
    if(message == nil) {
        message = [ZMSystemMessage insertNewObjectInManagedObjectContext:moc];
    }
    message.systemMessageType = type;
    message.visibleInConversation = conversation;
    
    [message updateWithUpdateEvent:updateEvent forConversation:conversation isUpdatingExistingMessage:(message.eventID != nil)];
    
    if (![usersSet isEqual:[NSSet setWithObject:message.sender]]) {
        [usersSet removeObject:message.sender];
    }
    message.users = usersSet;

    NSString *messageText = [[updateEvent.payload dictionaryForKey:@"data"] optionalStringForKey:@"message"];
    NSString *name = [[updateEvent.payload dictionaryForKey:@"data"] optionalStringForKey:@"name"];
    if (messageText != nil) {
        message.text = messageText;
    }
    else if (name != nil) {
        message.text = name;
    }

    message.isEncrypted = NO;
    message.isPlainText = YES;
    return message;
}

- (NSSet *)ignoredKeys;
{
    NSSet *ignoredKeys = [super ignoredKeys];
    return [ignoredKeys setByAddingObject:ZMMessageReactionKey];
}

- (ZMDeliveryState)deliveryState
{
    // SystemMessages are either from the BE or inserted on device
    return ZMDeliveryStateDelivered;
}

- (NSDictionary<NSString *,NSArray<ZMUser *> *> *)usersReaction
{
    return [NSDictionary dictionary];
}

+ (ZMSystemMessage *)fetchMessageWithID:(ZMEventID *)eventID forConversation:(ZMConversation *)conversation
{
    NSPredicate *conversationPredicate = [NSPredicate predicateWithFormat:@"%K == %@ OR %K == %@", ZMMessageConversationKey, conversation, ZMMessageHiddenInConversationKey, conversation];
    NSPredicate *eventIDPredicate = [NSPredicate predicateWithFormat:@"eventID_data == %@", eventID.encodeToData];
    NSCompoundPredicate *compound = [NSCompoundPredicate andPredicateWithSubpredicates:@[conversationPredicate, eventIDPredicate]];
    
    NSArray *result = [conversation.managedObjectContext executeFetchRequestOrAssert:[ZMSystemMessage sortedFetchRequestWithPredicate:compound]];
    if(result.count) {
        return result[0];
    }
    return nil;
}

+ (ZMSystemMessage *)fetchStartedUsingOnThisDeviceMessageForConversation:(ZMConversation *)conversation
{
    NSPredicate *conversationPredicate = [NSPredicate predicateWithFormat:@"%K == %@ OR %K == %@", ZMMessageConversationKey, conversation, ZMMessageHiddenInConversationKey, conversation];
    NSPredicate *eventIDPredicate = [NSPredicate predicateWithFormat:@"%K == %d", ZMMessageSystemMessageTypeKey, ZMSystemMessageTypeNewClient];
    NSPredicate *containsSelfClient = [NSPredicate predicateWithFormat:@"ANY %K == %@", ZMMessageSystemMessageClientsKey, [ZMUser selfUserInContext:conversation.managedObjectContext].selfClient];
    NSCompoundPredicate *compound = [NSCompoundPredicate andPredicateWithSubpredicates:@[conversationPredicate, eventIDPredicate, containsSelfClient]];
    
    NSArray *result = [conversation.managedObjectContext executeFetchRequestOrAssert:[ZMSystemMessage sortedFetchRequestWithPredicate:compound]];
    if(result.count) {
        return result[0];
    }
    return nil;
}

+ (ZMSystemMessage *)fetchLatestPotentialGapSystemMessageInConversation:(ZMConversation *)conversation
{
    NSFetchRequest *request = [NSFetchRequest fetchRequestWithEntityName:[self entityName]];
    request.sortDescriptors = @[[NSSortDescriptor sortDescriptorWithKey:ZMMessageServerTimestampKey ascending:NO]];
    request.fetchBatchSize = 1;
    request.predicate = [self predicateForPotentialGapSystemMessagesNeedingUpdatingUsersInConversation:conversation];
    NSArray *result = [conversation.managedObjectContext executeFetchRequestOrAssert:request];
    return result.firstObject;
}

+ (NSPredicate *)predicateForPotentialGapSystemMessagesNeedingUpdatingUsersInConversation:(ZMConversation *)conversation
{
    NSPredicate *conversationPredicate = [NSPredicate predicateWithFormat:@"%K == %@", ZMMessageConversationKey, conversation];
    NSPredicate *missingMessagesTypePredicate = [NSPredicate predicateWithFormat:@"%K == %@", ZMMessageSystemMessageTypeKey, @(ZMSystemMessageTypePotentialGap)];
    NSPredicate *needsUpdatingUsersPredicate = [NSPredicate predicateWithFormat:@"%K == YES", ZMMessageNeedsUpdatingUsersKey];
    return [NSCompoundPredicate andPredicateWithSubpredicates:@[conversationPredicate, missingMessagesTypePredicate, needsUpdatingUsersPredicate]];
}

+ (NSPredicate *)predicateForSystemMessagesInsertedLocally
{
    return [NSPredicate predicateWithFormat:@"class == %@ AND %K == NULL", [ZMSystemMessage class], ZMMessageEventIDDataKey];
}

- (void)updateNeedsUpdatingUsersIfNeeded
{
    if (self.systemMessageType == ZMSystemMessageTypePotentialGap && self.needsUpdatingUsers == YES) {
        BOOL (^matchUnfetchedUserBlock)(ZMUser *) = ^BOOL(ZMUser *user) {
            return user.name == nil;
        };
        
        self.needsUpdatingUsers = [self.addedUsers anyObjectMatchingWithBlock:matchUnfetchedUserBlock] ||
                                  [self.removedUsers anyObjectMatchingWithBlock:matchUnfetchedUserBlock];
    }
}

+ (ZMSystemMessageType)systemMessageTypeFromEventType:(ZMUpdateEventType)type
{
    NSNumber *number = self.eventTypeToSystemMessageTypeMap[@(type)];
    if(number == nil) {
        return ZMSystemMessageTypeInvalid;
    }
    else {
        return (ZMSystemMessageType) number.integerValue;
    }
}

+ (BOOL)doesEventTypeGenerateSystemMessage:(ZMUpdateEventType)type;
{
    return [self.eventTypeToSystemMessageTypeMap.allKeys containsObject:@(type)];
}

+ (NSDictionary *)eventTypeToSystemMessageTypeMap   
{
    return @{
             @(ZMUpdateEventConversationMemberJoin) : @(ZMSystemMessageTypeParticipantsAdded),
             @(ZMUpdateEventConversationMemberLeave) : @(ZMSystemMessageTypeParticipantsRemoved),
             @(ZMUpdateEventConversationRename) : @(ZMSystemMessageTypeConversationNameChanged),
             @(ZMUpdateEventConversationConnectRequest) : @(ZMSystemMessageTypeConnectionRequest),
             @(ZMUpdateEventConversationVoiceChannelDeactivate) : @(ZMSystemMessageTypeMissedCall)
             };
}

- (id<ZMSystemMessageData>)systemMessageData
{
    return self;
}

- (BOOL)shouldGenerateUnreadCount;
{
    return self.systemMessageType == ZMSystemMessageTypeMissedCall;
}


@end
<|MERGE_RESOLUTION|>--- conflicted
+++ resolved
@@ -209,12 +209,7 @@
 - (ZMClientMessage *)confirmReception
 {
     ZMGenericMessage *genericMessage = [ZMGenericMessage messageWithConfirmation:self.nonce.transportString type:ZMConfirmationTypeDELIVERED nonce:[NSUUID UUID].transportString];
-<<<<<<< HEAD
-    ZMClientMessage *message = [self.conversation appendGenericMessage:genericMessage expires:YES hidden:YES];
-    return message;
-=======
     return [self.conversation appendGenericMessage:genericMessage expires:YES hidden:YES];
->>>>>>> 35403628
 }
 
 - (void)expire;
