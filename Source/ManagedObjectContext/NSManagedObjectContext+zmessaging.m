// 
// Wire
// Copyright (C) 2016 Wire Swiss GmbH
// 
// This program is free software: you can redistribute it and/or modify
// it under the terms of the GNU General Public License as published by
// the Free Software Foundation, either version 3 of the License, or
// (at your option) any later version.
// 
// This program is distributed in the hope that it will be useful,
// but WITHOUT ANY WARRANTY; without even the implied warranty of
// MERCHANTABILITY or FITNESS FOR A PARTICULAR PURPOSE. See the
// GNU General Public License for more details.
// 
// You should have received a copy of the GNU General Public License
// along with this program. If not, see http://www.gnu.org/licenses/.
// 

@import WireUtilities;
@import UIKit;
@import WireCryptobox;

#import "NSManagedObjectContext+zmessaging-Internal.h"
#import "NSManagedObjectContext+tests.h"
#import "ZMManagedObject.h"
#import "ZMUser+Internal.h"
#import "ZMSyncMergePolicy.h"
#import "ZMConversation+Internal.h"
#import "ZMNotifications.h"

#import "ZMConversation+Internal.h"
#import <objc/runtime.h>
#import <libkern/OSAtomic.h>
#import <WireUtilities/WireUtilities-Swift.h>
#import <WireDataModel/WireDataModel-Swift.h>

static NSString * const IsSyncContextKey = @"ZMIsSyncContext";
static NSString * const IsSearchContextKey = @"ZMIsSearchContext";
static NSString * const SyncContextKey = @"ZMSyncContext";
static NSString * const UserInterfaceContextKey = @"ZMUserInterfaceContext";
static NSString * const IsRefreshOfObjectsDisabled = @"ZMIsRefreshOfObjectsDisabled";
static NSString * const IsUserInterfaceContextKey = @"ZMIsUserInterfaceContext";
static NSString * const IsSaveDisabled = @"ZMIsSaveDisabled";
static NSString * const IsFailingToSave = @"ZMIsFailingToSave";

static BOOL UsesInMemoryStore;
static NSPersistentStoreCoordinator *sharedPersistentStoreCoordinator;
static NSPersistentStoreCoordinator *inMemorySharedPersistentStoreCoordinator;
static NSString * const ClearPersistentStoreOnStartKey = @"ZMClearPersistentStoreOnStart";
static NSString * const TimeOfLastSaveKey = @"ZMTimeOfLastSave";
static NSString * const FirstEnqueuedSaveKey = @"ZMTimeOfLastSave";
static NSString * const FailedToEstablishSessionStoreKey = @"FailedToEstablishSessionStoreKey";


static dispatch_queue_t UIContextCreationQueue(void);
static NSManagedObjectContext *SharedUserInterfaceContext = nil;
static id applicationProtectedDataDidBecomeAvailableObserver = nil;

static NSString* ZMLogTag ZM_UNUSED = @"NSManagedObjectContext";
//
// For testing, we want to use an NSInMemoryStoreType (it's faster).
// The only way for multiple contexts to share the same NSInMemoryStoreType is to share
// the persistent store coordinator.
//


@interface NSManagedObjectContext (CleanUp)

- (void)refreshUnneededObjects;

@end



@implementation NSManagedObjectContext (zmessaging)

static BOOL storeIsReady = NO;

<<<<<<< HEAD
+ (BOOL)needsToPrepareLocalStoreForAccountWithIdentifier:(NSUUID *)accountIdentifier inSharedContainerAt:(NSURL *)sharedContainerURL
=======
+ (BOOL)storeExistsAtURL:(NSURL *)storeURL
{
    if (UsesInMemoryStore) {
        return inMemorySharedPersistentStoreCoordinator != nil;
    } else {
        return [NSFileManager.defaultManager fileExistsAtPath:storeURL.path];
    }
}

+ (BOOL)needsToPrepareLocalStoreAtURL:(NSURL *)storeURL
>>>>>>> 05c707d1
{
    BOOL needsMigration = NO;
    
    NSURL *storeURL = [NSFileManager currentStoreURLForAccountWith:accountIdentifier in:sharedContainerURL];
    if ([[NSFileManager defaultManager] fileExistsAtPath:storeURL.path]) {
        NSManagedObjectModel *mom = self.loadManagedObjectModel;
        NSDictionary *sharedContainerMetadata = [self metadataForStoreAtURL:storeURL];
        needsMigration = sharedContainerMetadata != nil && ![mom isConfiguration:nil compatibleWithStoreMetadata:sharedContainerMetadata];
    }

    NSURL *oldStoreURL = [PersistentStoreRelocator oldLocationForStoreWithSharedContainerURL:sharedContainerURL newLocation:storeURL];
    return needsMigration || oldStoreURL != nil || [self databaseExistsButIsNotReadableDueToEncryptionAtURL:storeURL];
}

+ (void)prepareLocalStoreForAccountWithIdentifier:(NSUUID *)accountIdentifier
                              inSharedContainerAt:(NSURL *)sharedContainerURL
                          backupCorruptedDatabase:(BOOL)backupCorruptedDatabase
                                completionHandler:(void (^)())completionHandler
{
    dispatch_block_t finally = ^() {
        storeIsReady = YES;
        if (nil != completionHandler) {
            completionHandler();
        }
    };
    
    //just try to create psc, contexts will be created later when user session is initialized
    if (UsesInMemoryStore) {
        RequireString(inMemorySharedPersistentStoreCoordinator == nil, "In-Memory persistent store was not nil");
        inMemorySharedPersistentStoreCoordinator = [self inMemoryPersistentStoreCoordinator];
        finally();
    }
    else {
        RequireString(sharedPersistentStoreCoordinator == nil, "Shared persistent store was not nil");
        
        // We need to handle the case when the database file is encrypted by iOS and user never entered the passcode
        // We use default core data protection mode NSFileProtectionCompleteUntilFirstUserAuthentication
        // This happens when
        // (1) User has passcode enabled
        // (2) User turns the phone on, but do not enter the passcode yet
        // (3) App is awake on the background due to VoIP push notification
        // We should wait then until the database is becoming available
        NSURL *storeURL = [NSFileManager currentStoreURLForAccountWith:accountIdentifier in:sharedContainerURL];
        if ([self databaseExistsButIsNotReadableDueToEncryptionAtURL:storeURL]) {
            ZM_WEAK(self);
            NSAssert(applicationProtectedDataDidBecomeAvailableObserver == nil, @"prepareLocalStoreInternalBackingUpCorruptedDatabase: called twice");
            
            applicationProtectedDataDidBecomeAvailableObserver = [[NSNotificationCenter defaultCenter] addObserverForName:UIApplicationProtectedDataDidBecomeAvailable
                                                                  object:nil
                                                                   queue:nil
                                                              usingBlock:^(NSNotification * _Nonnull __unused note) {
                                                                  ZM_STRONG(self);
                                                                  sharedPersistentStoreCoordinator = [self initPersistentStoreCoordinatorForAccountWithIdentifier:accountIdentifier inSharedContainerAt:sharedContainerURL backupCorrupedDatabase:backupCorruptedDatabase];
                                                                  finally();
                                                                  [[NSNotificationCenter defaultCenter] removeObserver:applicationProtectedDataDidBecomeAvailableObserver];
                                                                  applicationProtectedDataDidBecomeAvailableObserver = nil;
                                                              }];
        }
        else {
            sharedPersistentStoreCoordinator = [self initPersistentStoreCoordinatorForAccountWithIdentifier:accountIdentifier inSharedContainerAt:sharedContainerURL backupCorrupedDatabase:backupCorruptedDatabase];
            finally();
        }
    }
}

+ (void)prepareLocalStoreForAccountWithIdentifier:(NSUUID *)accountIdentifier
                              inSharedContainerAt:(NSURL *)sharedContainerURL
                          backupCorruptedDatabase:(BOOL)backupCorruptedDatabase
                                      synchronous:(BOOL)synchronous
                                completionHandler:(void(^)())completionHandler;
{
    (synchronous ? dispatch_sync : dispatch_async)(UIContextCreationQueue(), ^{
        [self prepareLocalStoreForAccountWithIdentifier:accountIdentifier inSharedContainerAt:sharedContainerURL backupCorruptedDatabase:backupCorruptedDatabase completionHandler:completionHandler];
    });
}

+ (BOOL)storeIsReady
{
    return storeIsReady;
}

+ (NSPersistentStoreCoordinator *)persistentStoreCoordinatorForAccountWithIdentifier:(NSUUID *)accountIdentifier
                                                                 inSharedContainerAt:(NSURL *)sharedContainerURL
{
    NSPersistentStoreCoordinator *psc = UsesInMemoryStore ? inMemorySharedPersistentStoreCoordinator : sharedPersistentStoreCoordinator;
    
    if (psc == nil) {
        [self prepareLocalStoreForAccountWithIdentifier:accountIdentifier inSharedContainerAt:sharedContainerURL backupCorruptedDatabase:NO completionHandler:nil];
        psc = UsesInMemoryStore ? inMemorySharedPersistentStoreCoordinator : sharedPersistentStoreCoordinator;
        Require(psc != nil);
    }
    
    return psc;
}

+ (instancetype)createUserInterfaceContextForAccountWithIdentifier:(NSUUID *)accountIdentifier
                                               inSharedContainerAt:(NSURL *)sharedContainerURL
{
    NSPersistentStoreCoordinator *psc = [self persistentStoreCoordinatorForAccountWithIdentifier:accountIdentifier inSharedContainerAt:sharedContainerURL];
    RequireString(psc != nil, "No persistent store coordinator, call -prepareLocalStore: first.");
    
    SharedUserInterfaceContext = [[NSManagedObjectContext alloc] initWithConcurrencyType:NSMainQueueConcurrencyType];
    [SharedUserInterfaceContext markAsUIContext];
    [SharedUserInterfaceContext configureWithPersistentStoreCoordinator:psc];
    [SharedUserInterfaceContext initialiseSessionAndSelfUser];
    
    SharedUserInterfaceContext.mergePolicy = [[ZMSyncMergePolicy alloc] initWithMergeType:NSRollbackMergePolicyType];
    
    return SharedUserInterfaceContext;
}

+ (void)resetUserInterfaceContext
{
    dispatch_sync(UIContextCreationQueue(), ^{
        SharedUserInterfaceContext.nameGenerator = nil;
        SharedUserInterfaceContext = nil;
    });
}

+ (instancetype)createSyncContextForAccountWithIdentifier:(NSUUID *)accountIdentifier inSharedContainerAt:(NSURL *)sharedContainerURL
{
    NSPersistentStoreCoordinator *psc = [self persistentStoreCoordinatorForAccountWithIdentifier:accountIdentifier inSharedContainerAt:sharedContainerURL];
    RequireString(psc != nil, "No persistent store coordinator, call -prepareLocalStore: first.");

    NSManagedObjectContext *moc = [[self alloc] initWithConcurrencyType:NSPrivateQueueConcurrencyType];
    [moc performBlockAndWait:^{
        [moc markAsSyncContext];
        [moc configureWithPersistentStoreCoordinator:psc];
        [moc setupLocalCachedSessionAndSelfUser];
        [moc setupUserKeyStoreInSharedContainer:sharedContainerURL withAccountIdentifier:accountIdentifier];
        moc.undoManager = nil;
        moc.mergePolicy = [[ZMSyncMergePolicy alloc] initWithMergeType:NSMergeByPropertyObjectTrumpMergePolicyType];
    }];
    [moc performGroupedBlock:^{
        // this will be done async, not to block the UI thread, but
        // enqueued on the syncMOC anyway, so it will execute before
        // any other block of code has a chance to use it
        [moc applyPersistedDataPatchesForCurrentVersion];
    }];
    return moc;
}

+ (instancetype)createSearchContextForAccountWithIdentifier:(NSUUID *)accountIdentifier inSharedContainerAt:(NSURL *)sharedContainerURL
{
    NSPersistentStoreCoordinator *psc = [self persistentStoreCoordinatorForAccountWithIdentifier:accountIdentifier inSharedContainerAt:sharedContainerURL];
    RequireString(psc != nil, "No persistent store coordinator, call -prepareLocalStore: first.");
    
    NSManagedObjectContext *moc = [[NSManagedObjectContext alloc] initWithConcurrencyType:NSPrivateQueueConcurrencyType];
    [moc performBlockAndWait:^{        
        [moc markAsSearchContext];
        [moc configureWithPersistentStoreCoordinator:psc];
        [moc setupLocalCachedSessionAndSelfUser];
        moc.undoManager = nil;
        moc.mergePolicy = [[ZMSyncMergePolicy alloc] initWithMergeType:NSRollbackMergePolicyType];
    }];
    return moc;
}

- (void)configureWithPersistentStoreCoordinator:(NSPersistentStoreCoordinator *)psc
{
    RequireString(self.zm_isSyncContext || self.zm_isUserInterfaceContext || self.zm_isSearchContext, "Context is not marked, yet");
    [self createDispatchGroups];
    self.persistentStoreCoordinator = psc;
}

- (id)validUserInfoValueOfClass:(Class)class forKey:(NSString *)key
{
    id value = self.userInfo[key];
    if (value == nil) {
        return nil;
    }
    if (![value isKindOfClass:class]) {
        
        NSMutableString *userInfoKeys = [NSMutableString string];
        for(NSString *dictKey in self.userInfo.allKeys) {
            [userInfoKeys appendString:[NSString stringWithFormat:@"%@, ", dictKey]];
        }
        
        if ([value isKindOfClass:NSDictionary.class]) {
            NSMutableString *keys = [NSMutableString string];
            for (NSString *dictKey in ((NSDictionary*) value).allKeys) {
                [keys appendString:[NSString stringWithFormat:@"%@, ", dictKey]];
            }
            RequireString([value isKindOfClass:class], "Value for key %s is a dictionary: keys %s. \n User info has keys: %s", [key cStringUsingEncoding:NSUTF8StringEncoding], [keys cStringUsingEncoding:NSUTF8StringEncoding], [userInfoKeys cStringUsingEncoding:NSUTF8StringEncoding]);

        } else {
            RequireString([value isKindOfClass:class], "Value for key %s is not of class %s. \n User info has keys: %s", [key cStringUsingEncoding:NSUTF8StringEncoding], [NSStringFromClass(class) cStringUsingEncoding:NSUTF8StringEncoding], [userInfoKeys cStringUsingEncoding:NSUTF8StringEncoding]);
        }
    }
    return value;
}

- (BOOL)zm_isSyncContext
{
    return [[self validUserInfoValueOfClass:[NSNumber class] forKey:IsSyncContextKey] boolValue];
}

- (BOOL)zm_isUserInterfaceContext
{
    return [[self validUserInfoValueOfClass:[NSNumber class] forKey:IsUserInterfaceContextKey] boolValue];
}

- (BOOL)zm_isSearchContext
{
    return [self.userInfo[IsSearchContextKey] boolValue];
}

- (NSManagedObjectContext*)zm_syncContext
{
    if (self.zm_isSyncContext) {
        return self;
    }
    else {
        UnownedNSObject *unownedContext = self.userInfo[SyncContextKey];
        if (nil != unownedContext) {
            return (NSManagedObjectContext *)unownedContext.unbox;
        }
    }
    
    return nil;
}

- (void)setZm_syncContext:(NSManagedObjectContext *)zm_syncContext
{
    self.userInfo[SyncContextKey] = [[UnownedNSObject alloc] init:zm_syncContext];
}

- (NSManagedObjectContext*)zm_userInterfaceContext
{
    if (self.zm_isUserInterfaceContext) {
        return self;
    }
    else {
        UnownedNSObject *unownedContext = self.userInfo[UserInterfaceContextKey];
        if (nil != unownedContext) {
            return (NSManagedObjectContext *)unownedContext.unbox;
        }
    }
    
    return nil;
}

- (void)setZm_userInterfaceContext:(NSManagedObjectContext *)zm_userInterfaceContext
{
    self.userInfo[UserInterfaceContextKey] = [[UnownedNSObject alloc] init:zm_userInterfaceContext];
}

- (BOOL)zm_isRefreshOfObjectsDisabled;
{
    return [self.userInfo[IsRefreshOfObjectsDisabled] boolValue];
}

- (BOOL)zm_shouldRefreshObjectsWithSyncContextPolicy
{
    return self.zm_isSyncContext && !self.zm_isRefreshOfObjectsDisabled;
}

- (BOOL)zm_shouldRefreshObjectsWithUIContextPolicy
{
    return self.zm_isUserInterfaceContext && !self.zm_isRefreshOfObjectsDisabled;
}

- (NSURL *)zm_storeURL {
    NSPersistentStore *store = self.persistentStoreCoordinator.persistentStores.firstObject;
    if (store != nil) {
        return [self.persistentStoreCoordinator URLForPersistentStore:store];
    } else {
        return nil;
    }
}

+ (BOOL)useInMemoryStore;
{
    return UsesInMemoryStore;
}

+ (void)setUseInMemoryStore:(BOOL)useInMemoryStore
{
    UsesInMemoryStore = useInMemoryStore;
}

+ (NSPersistentStoreCoordinator *)inMemoryPersistentStoreCoordinator
{
    NSManagedObjectModel *mom = [self loadManagedObjectModel];
    NSPersistentStoreCoordinator* persistentStoreCoordinator = [[NSPersistentStoreCoordinator alloc] initWithManagedObjectModel:mom];
    
    NSError *error = nil;
    NSPersistentStore *store = [persistentStoreCoordinator addPersistentStoreWithType:NSInMemoryStoreType
                                                                        configuration:nil
                                                                                  URL:nil
                                                                              options:nil
                                                                                error:&error];
    
    NSAssert(store != nil, @"Unable to create in-memory Core Data store: %@", error);
    NOT_USED(store);
    return persistentStoreCoordinator;
}

+ (void)setClearPersistentStoreOnStart:(BOOL)flag
{
    if (flag) {
        [[NSUserDefaults standardUserDefaults] setBool:YES forKey:ClearPersistentStoreOnStartKey];
    } else {
        [[NSUserDefaults standardUserDefaults] removeObjectForKey:ClearPersistentStoreOnStartKey];
    }
}

+ (void)clearPersistentStoreAtURL:(NSURL *)storeURL
{
    dispatch_once(&clearStoreOnceToken, ^{
        if ([[NSUserDefaults standardUserDefaults] boolForKey:ClearPersistentStoreOnStartKey]) {
            [[NSUserDefaults standardUserDefaults] removeObjectForKey:ClearPersistentStoreOnStartKey];
            [self removePersistentStoreFromFilesystemAndCopyToBackup:NO storeURL:storeURL];
        }
    });
}

- (NSMutableSet *)zm_failedToEstablishSessionStore
{
    if (!self.zm_isSyncContext) {
        return nil;
    }
    
    if (nil == self.userInfo[FailedToEstablishSessionStoreKey]) {
        self.userInfo[FailedToEstablishSessionStoreKey] = [NSMutableSet set];
    }
    
    return self.userInfo[FailedToEstablishSessionStoreKey];
}

/// @param copyToBackup: if true, will dump the database to a safe location before deleting it
+ (void)removePersistentStoreFromFilesystemAndCopyToBackup:(BOOL)copyToBackup storeURL:(NSURL *)storeFileURL;
{
    // Enumerate all files in the store directory and find the ones that match the store name.
    // We need to do this, because the store consists of several files.
    
    NSString * const storeName = [storeFileURL lastPathComponent];
    NSURL *storeFolder;
    if (![storeFileURL getResourceValue:&storeFolder forKey:NSURLParentDirectoryURLKey error:NULL]) {
        return;
    }
    NSFileManager *fm = [NSFileManager defaultManager];
    
    if(copyToBackup) {
        
        NSURL *rootFolder;
        if ([storeFolder getResourceValue:&rootFolder forKey:NSURLParentDirectoryURLKey error:NULL]) {
            NSString *timeStamp = [NSString stringWithFormat:@"DB-%lu.bak", (unsigned long)(1000 *[NSDate date].timeIntervalSince1970)];
            NSURL *backupFolder = [rootFolder URLByAppendingPathComponent:timeStamp];
            [backupFolder setResourceValue:@YES forKey:NSURLIsExcludedFromBackupKey error:nil];
            
            NSError *copyError;
            if(![fm copyItemAtURL:storeFolder toURL:backupFolder error:&copyError]) {
                ZMLogError(@"Failed to copy to backup folder: %@", copyError);
            }
            else {
                ZMLogWarn(@"Copied backup of corrupted DB to: %@", backupFolder.absoluteString);
            }
        }
        else {
            ZMLogError(@"Failed to copy to backup folder: can't access root folder of %@", storeFolder);
        }
    }
    
    for (NSURL *fileURL in [fm enumeratorAtURL:storeFolder includingPropertiesForKeys:@[NSURLNameKey] options:NSDirectoryEnumerationSkipsSubdirectoryDescendants errorHandler:nil]) {
        NSError *error = nil;
        NSString *name;
        if (! [fileURL getResourceValue:&name forKey:NSURLNameKey error:&error]) {
            ZMLogDebug(@"Skipping item \"%@\" because we can't get the name: %@", fileURL.path, error);
            continue;
        }
        // "external binary data" is stored inside ".storeName_SUPPORT"
        if ([name hasPrefix:storeName] ||
            [name hasPrefix:[NSString stringWithFormat:@".%@_", storeName]])
        {
            if (! [fm removeItemAtURL:fileURL error:&error]) {
                ZMLogError(@"Unable to delete item \"%@\": %@", fileURL.path, error);
            }
        }
    }
}

static dispatch_once_t storeURLOnceToken;
static dispatch_once_t clearStoreOnceToken;

+ (void)resetSharedPersistentStoreCoordinator;
{
    inMemorySharedPersistentStoreCoordinator = nil;
    sharedPersistentStoreCoordinator = nil;
    storeURLOnceToken = 0;
    clearStoreOnceToken = 0;
}

+ (NSPersistentStoreCoordinator *)onDiskPersistentStoreCoordinator
{
    return sharedPersistentStoreCoordinator;
}

+ (NSPersistentStoreCoordinator *)initPersistentStoreCoordinatorForAccountWithIdentifier:(NSUUID *)accountIdentifier inSharedContainerAt:(NSURL *)sharedContainerURL backupCorrupedDatabase:(BOOL)backupCorruptedDatabase
{
    NSURL *storeURL = [NSFileManager currentStoreURLForAccountWith:accountIdentifier in:sharedContainerURL];
    [self clearPersistentStoreAtURL:storeURL];
    [self createDirectoryForStoreAtURL:storeURL];
    
    PersistentStoreRelocator *storeRelocator = [[PersistentStoreRelocator alloc] initWithSharedContainerURL:sharedContainerURL newStoreURL:storeURL];
    NSError *error = nil;
    [storeRelocator moveStoreIfNecessaryAndReturnError:&error];
    if (error != nil) {
        ZMLogError(@"Moving store failed: %@", error);
        return nil;
    }

    NSManagedObjectModel *mom = [self loadManagedObjectModel];
    NSPersistentStoreCoordinator* psc = [[NSPersistentStoreCoordinator alloc] initWithManagedObjectModel:mom];

    BOOL shouldMigrate = [self shouldMigrateStoreToNewModelVersion:storeURL];
    [self addPersistenStoreWithMigration:shouldMigrate toCoordinator:psc storeURL:storeURL backupCorruptedDatabase:backupCorruptedDatabase];

    return psc;
}

+ (void)createDirectoryForStoreAtURL:(NSURL *)storeURL
{
    NSFileManager *fileManager = [NSFileManager defaultManager];
    NSURL *directory = storeURL.URLByDeletingLastPathComponent;
    
    if (! [fileManager fileExistsAtPath:directory.path]) {
        NSError *error;
        short const permissions = 0700;
        NSDictionary *attr = @{NSFilePosixPermissions: @(permissions)};
        RequireString([fileManager createDirectoryAtURL:directory withIntermediateDirectories:YES attributes:attr error:&error],
                      "Failed to create directory: %lu, error: %lu", (unsigned long)directory,  (unsigned long) error.code);
    }
    
    // Make sure this is not backed up:
    NSError *error;
    if (! [directory setResourceValue:@YES forKey:NSURLIsExcludedFromBackupKey error:&error]) {
        ZMLogError(@"Error excluding %@ from backup %@", directory.path, error);
    }
}

+ (BOOL)shouldMigrateStoreToNewModelVersion:(NSURL *)storeURL
{
    if (![[NSFileManager defaultManager] fileExistsAtPath:storeURL.path]) {
        // Store doesn't exist yet so need to migrate it.
        return NO;
    }
    
    NSManagedObjectModel *mom = self.loadManagedObjectModel;
    NSDictionary *metadata = [self metadataForStoreAtURL:storeURL];
    NSString *oldModelVersion = [metadata[NSStoreModelVersionIdentifiersKey] firstObject];
    
    // Between non-E2EE and E2EE we should not migrate the DB for privacy reasons.
    // We know that the old mom is a version supporting E2EE when it
    // contains the 'ClientMessage' entity or is at least of version 1.25
    BOOL otrBuild = [[metadata[NSStoreModelVersionHashesKey] allKeys] containsObject:ZMClientMessage.entityName];
    BOOL atLeastVersion1_25 = oldModelVersion != nil &&  [oldModelVersion compare:@"1.25" options:NSNumericSearch] != NSOrderedDescending;

    // Unfortunately the 1.24 Release has a mom version of 1.3 but we do not want to migrate from it
    NSString *currentModelIdentifier = mom.versionIdentifiers.anyObject;
    BOOL newerOTRVersion = atLeastVersion1_25 && ![oldModelVersion isEqualToString:@"1.3"];
    BOOL shouldMigrate = otrBuild || newerOTRVersion;

    // this is used to avoid migrating internal builds when we update the DB internally between releases
    BOOL isSameAsCurrent = [currentModelIdentifier isEqualToString:oldModelVersion];
    
    return shouldMigrate && !isSameAsCurrent;
}

/// Fetch metadata for key from in-memory non-persisted metadata
/// or from persistent store metadata, in that order

/// !!! It is important to have this method in Objective-C, since the method
/// `-[NSPersistentStoreCoordinator metadataForPersistentStore:]` is returning an Objective-C `NSDictionary`, when
/// used from the Swift environment the return is unconditionally and recursively converted to Swift dictionary, making
/// a performance hit on the application.
- (id)persistentStoreMetadataForKey:(NSString *)key {
    id inMemoryValue = [self.nonCommittedMetadata objectForKey:key];
    if (nil != inMemoryValue) {
        return inMemoryValue;
    }
    
    if ([self.nonCommittedDeletedMetadataKeys containsObject:key]) {
        return nil;
    }
    
    NSPersistentStore *store = self.persistentStoreCoordinator.persistentStores.firstObject;
    id storedValue = [[self.persistentStoreCoordinator metadataForPersistentStore:store] objectForKey:key];
    if ([storedValue isKindOfClass:[NSNull class]]) {
        return nil;
    }
    
    return storedValue;
}

+ (NSDictionary *)metadataForStoreAtURL:(NSURL *)storeURL
{
    NSError *metadataError = nil;
    NSDictionary *sourceMetadata = [NSPersistentStoreCoordinator metadataForPersistentStoreOfType:NSSQLiteStoreType URL:storeURL error:&metadataError];
    
    // Something happened while reading the current database metadata
    if (nil != metadataError) {
        ZMLogError(@"Error reading store metadata: %@", metadataError);
    }

    return sourceMetadata;
}

+ (NSPersistentStore *)addPersistenStoreWithMigration:(BOOL)migrate
                                        toCoordinator:(NSPersistentStoreCoordinator *)psc
                                             storeURL:(NSURL *)storeURL
                              backupCorruptedDatabase:(BOOL)backupCorruptedDatabase
{
    if (migrate) {
        NSError *error = nil;
        NSDictionary *metadata = [self metadataForStoreAtURL:storeURL];
        NSDictionary *options = [self persistentStoreOptionsDictionarySupportingMigration:YES];
        NSPersistentStore *store = [psc addPersistentStoreWithType:NSSQLiteStoreType configuration:nil URL:storeURL options:options error:&error];
        NSString *errorString = [NSString stringWithFormat:@"when adding persistent store: %@", error];
        NSString *oldModelVersion = [metadata[NSStoreModelVersionIdentifiersKey] firstObject];
        NSString *currentModelIdentifier = psc.managedObjectModel.versionIdentifiers.anyObject;

        RequireString(nil != store, "Unable to perform migration and create SQLite Core Data store %s. "
                      "-- Old model version was: %s, current version: %s",
                      errorString.UTF8String,
                      oldModelVersion.UTF8String,
                      currentModelIdentifier.UTF8String);
        if (nil != store) {
            return store;
        }
    }

    return [self addPersistentStoreBackingUpCorruptedDatabases:backupCorruptedDatabase storeURL:storeURL toPSC:psc];
}

+ (NSPersistentStore *)addPersistentStoreBackingUpCorruptedDatabases:(BOOL)backupCorruptedDatabase storeURL:(NSURL *)storeURL toPSC:(NSPersistentStoreCoordinator *)psc
{
    // If we do not have a store by now, we are either already at the current version, or updating from a non E2EE build, or the migration failed.
    // Either way we will try to create a persistent store without perfoming any migrations.
    NSDictionary *options = [self persistentStoreOptionsDictionarySupportingMigration:NO];
    NSError *error;
    
    NSPersistentStore *store = [psc addPersistentStoreWithType:NSSQLiteStoreType configuration:nil URL:storeURL options:options error:&error];
    if (store == nil) {
        // Something really wrong
        // Try to remove the store and create from scratch
        if(backupCorruptedDatabase) {
            dispatch_async(dispatch_get_main_queue(), ^{
                [[NSNotificationCenter defaultCenter] postNotificationName:ZMDatabaseCorruptionNotificationName
                                                                    object:nil
                                                                  userInfo:@{ NSUnderlyingErrorKey: error }];
            });
        }
        ZMLogError(@"Failed to open database. Corrupted database? Error: %@", error);
        
        [self removePersistentStoreFromFilesystemAndCopyToBackup:backupCorruptedDatabase storeURL:storeURL];
        // Re-try to add the store
        store = [psc addPersistentStoreWithType:NSSQLiteStoreType configuration:nil URL:storeURL options:options error:&error];
    }
    RequireString(store != nil, "Unable to create SQLite Core Data store: %lu", (long) error.code);

    return store;
}


+ (NSDictionary *)persistentStoreOptionsDictionarySupportingMigration:(BOOL)supportsMigration
{
    return @{
             // https://www.sqlite.org/pragma.html
             NSSQLitePragmasOption: @{ @"journal_mode": @"WAL", @"synchronous" : @"FULL" },
             NSMigratePersistentStoresAutomaticallyOption: @(supportsMigration),
             NSInferMappingModelAutomaticallyOption: @(supportsMigration)
             };
}

/// Checks if database is created, but it is still locked with iOS file protection
+ (BOOL)databaseExistsButIsNotReadableDueToEncryptionAtURL:(NSURL *)storeURL
{
    NSFileManager *fm = [NSFileManager defaultManager];
    BOOL fileExists = [fm fileExistsAtPath:storeURL.path isDirectory:nil];
    
    NSError *readError = nil;
    [NSFileHandle fileHandleForReadingFromURL:storeURL error:&readError];
    
    BOOL result = fileExists && readError != nil;
    if (result) {
        ZMLogError(@"database exists but is not readable due to encryption, error=%@", readError);
    }

    return result;
}

- (BOOL)saveOrRollback;
{
    return [self saveOrRollbackIgnoringChanges:NO];
}

- (BOOL)forceSaveOrRollback;
{
    return [self saveOrRollbackIgnoringChanges:YES];
}

- (BOOL)saveOrRollbackIgnoringChanges:(BOOL)shouldIgnoreChanges;
{
    if(self.userInfo[IsSaveDisabled]) {
        return YES;
    }
    
    ZMLogDebug(@"%@ <%@: %p>.", NSStringFromSelector(_cmd), self.class, self);
    
    NSDictionary *oldMetadata = [self.persistentStoreCoordinator metadataForPersistentStore:[self firstPersistentStore]];
    [self makeMetadataPersistent];
    
    if (self.userInfo[IsFailingToSave]) {
        [self rollbackWithOldMetadata:oldMetadata];
        return NO;
    }
    
    // We need to save even if hasChanges is NO as long as the callState changes. An empty save will result in an empty did-save notification.
    // That notification in turn will result in a merge, even if it is empty, and thus merge the call state.
    if (self.zm_hasChanges || shouldIgnoreChanges) {
        NSError *error;
        ZMLogDebug(@"Saving <%@: %p>.", self.class, self);
        self.timeOfLastSave = [NSDate date];
        ZMSTimePoint *tp = [ZMSTimePoint timePointWithInterval:10 label:[NSString stringWithFormat:@"Saving context %@", self.zm_isSyncContext ? @"sync": @"ui"]];
        if (! [self save:&error]) {
            ZMLogError(@"Failed to save: %@", error);
            [self reportSaveErrorWithError:error];
            [self rollbackWithOldMetadata:oldMetadata];
            [tp warnIfLongerThanInterval];
            return NO;
        }
        [tp warnIfLongerThanInterval];
        [self refreshUnneededObjects];
        self.zm_hasUserInfoChanges = NO;
    }
    else {
        ZMLogDebug(@"Not saving because there is no change");
    }
    return YES;
}

- (void)rollbackWithOldMetadata:(NSDictionary *)oldMetadata;
{
    [self rollback];
    [self.persistentStoreCoordinator setMetadata:oldMetadata forPersistentStore:[self firstPersistentStore]];
}

- (NSDate *)timeOfLastSave;
{
    return self.userInfo[TimeOfLastSaveKey];
}

- (void)setTimeOfLastSave:(NSDate *)date;
{
    if (date != nil) {
        self.userInfo[TimeOfLastSaveKey] = date;
    } else {
        [self.userInfo removeObjectForKey:TimeOfLastSaveKey];
    }
}

- (NSDate *)firstEnqueuedSave {
    return self.userInfo[FirstEnqueuedSaveKey];
}

- (void)setFirstEnqueuedSave:(NSDate *)date;
{
    if (date != nil) {
        self.userInfo[FirstEnqueuedSaveKey] = date;
    } else {
        [self.userInfo removeObjectForKey:FirstEnqueuedSaveKey];
    }
}

- (void)enqueueDelayedSave;
{
    [self enqueueDelayedSaveWithGroup:nil];
}

- (BOOL)saveIfTooManyChanges
{
    NSUInteger const changeCount = self.deletedObjects.count + self.insertedObjects.count + self.updatedObjects.count;
    NSUInteger const threshold = 200;
    if (threshold < changeCount) {
        ZMLogDebug(@"enqueueSaveIfTooManyChanges: calling -saveOrRollback synchronuously because change count is %llu.", (unsigned long long) changeCount);
        [self saveOrRollback];
        return YES;
    }
    return NO;
}

- (BOOL)saveIfDelayIsTooLong
{
    if (self.firstEnqueuedSave == nil) {
        self.firstEnqueuedSave = [NSDate date];
    } else {
        if ([[NSDate date] timeIntervalSinceDate:self.firstEnqueuedSave] > 0.25) {
            [self saveOrRollback];
            self.firstEnqueuedSave = nil;
            return YES;
        }
    }
    return NO;
}

- (void)enqueueDelayedSaveWithGroup:(ZMSDispatchGroup *)group;
{
    if(self.userInfo[IsSaveDisabled]) {
        return;
    }
    
    if ([self saveIfTooManyChanges] ||
        [self saveIfDelayIsTooLong])
    {
        return;
    }
    
    // Delay function (not to scale):
    //       ^
    //       │
    //  0.100│\
    //       │  \
    //       │    \
    //       │      \
    // delay │        \
    //       │          \
    //       │            \
    //  0.002│              +------------------
    //       │              :
    //       +———————————————————————————————————>
    //       0              1s
    //            time since last save
    
    const double delta_s = (self.timeOfLastSave != nil) ? (-[self.timeOfLastSave timeIntervalSinceNow]) : 10000;
    const double delay_s = (delta_s > 0.98) ? 0.002 : (-0.1*delta_s + 0.1);
    const unsigned int delay_ms = (unsigned int) lround(delay_s*1000);
    
    // Grab a unique number, for debugging only:
    static int32_t c;
    int32_t myCount = ++c;
    
    ZMLogDebug(@"enqueueDelayedSaveWithGroup: called (%d)", myCount);
    
    // This code is a bit daunting at first. There are a total of 3 groups:
    //
    // otherGroups: This keeps track of "the context is doing some work" INCLUDING delayed save
    // secondaryGroup: This keeps track of "the context is doing some work" EXCLUDING delayed save
    // group: Passed in group
    //
    // (1) We'll enter all groups.
    //
    // (2) We increment the pendingSaveCounter
    //
    // (2) After a tiny time interval, we'll leave the secondary group. Since calls to -performGroupedBlock:
    //     also get added to this group, we can use
    //         dispatch_group_notify(secondaryGroup, ...)
    //     to know that no further work is scheduled on this context. At that point we decrement pendingSaveCounter.
    //
    // (3) If pendingSaveCounter is 0 at this point (no outstanding saves), we perform the actual save.
    //
    // The pendingSaveCounter ensures that only the last enqueued save will perform the actual save, ie. it's
    // safe and efficient to call this method multiple times.
    //
    //     work -> enqueueSave -> work -> enqueueSave -> work -> enqueueSave
    //                                                                      \--> save at this point
    //
    
    
    // Enter all groups:
    if (group) {
        [group enter];
    }
    ZMSDispatchGroup *secondaryGroup;
    NSArray *otherGroups;
    {
        NSArray *groups = [self enterAllGroups];
        secondaryGroup = groups[1];
        NSMutableIndexSet *otherIndexes = [NSMutableIndexSet indexSetWithIndexesInRange:NSMakeRange(0, groups.count)];
        [otherIndexes removeIndex:1];
        otherGroups = [groups objectsAtIndexes:otherIndexes];
    }
    
    ++self.pendingSaveCounter;
    
    // We'll wait just a little bit, just in case the group empties for a short span of time.
    {
        ZMLogDebug(@"dispatch_after() entered (%d)", myCount);
        dispatch_time_t when = dispatch_walltime(NULL, delay_ms * NSEC_PER_MSEC);
        dispatch_queue_t waitQueue = (ZMHasQualityOfServiceSupport() ?
                                      dispatch_get_global_queue(QOS_CLASS_UTILITY, 0) :
                                      dispatch_get_global_queue(0, 0));
        dispatch_after(when, waitQueue, ^{
            [secondaryGroup leave];
            ZMLogDebug(@"dispatch_after() completed (%d)", myCount);
        });
    }
    
    // Once the save group is empty (no pending saves), we'll do the actual save:
    [secondaryGroup notifyOnQueue:dispatch_get_global_queue(0, 0) block:^{
        [self performGroupedBlock:^{
            NSInteger const c2 = --self.pendingSaveCounter;
            if (c2 == 0) {
                ZMLogDebug(@"Calling -saveOrRollback (%d)", myCount);
                [self saveOrRollback];
            } else {
                ZMLogDebug(@"Not calling -saveOrRollback (%d)", myCount);
            }
            if (group) {
                [group leave];
            }
            [self leaveAllGroups:otherGroups];
        }];
    }];
}

- (void)initialiseSessionAndSelfUser;
{
    [ZMUser selfUserInContext:self];
}

// This function setup the user info on the context, the session and self user must be initialised before end.
- (void)setupLocalCachedSessionAndSelfUser;
{
    ZMSession *session = (ZMSession *)[self executeFetchRequestOrAssert:[ZMSession sortedFetchRequest]].firstObject;
    self.userInfo[SessionObjectIDKey] = session.objectID;
    [ZMUser boxSelfUser:session.selfUser inContextUserInfo:self];
}

- (NSPersistentStore *)firstPersistentStore
{
    NSArray *stores = [self.persistentStoreCoordinator persistentStores];
    NSAssert(stores.count == 1, @"Invalid number of stores");
    NSPersistentStore *store = stores[0];
    return store;
}

+ (NSManagedObjectModel *)loadManagedObjectModel;
{
    // On iOS we can't put the model into the library. We need to load it from the test bundle.
    // On OS X, we'll load it from the zmessaging Framework.
    NSBundle *modelBundle = [NSBundle bundleForClass:[ZMManagedObject class]];
    NSManagedObjectModel *result = [NSManagedObjectModel mergedModelFromBundles:@[modelBundle]];
    NSAssert(result != nil, @"Unable to load zmessaging model.");
    return result;
}

- (NSArray *)executeFetchRequestOrAssert:(NSFetchRequest *)request;
{
    NSError *error;
    NSArray *result = [self executeFetchRequest:request error:&error];
    RequireString(result != nil, "Error in fetching: %lu", (long) error.code);
    return result;
}

@end


static dispatch_queue_t UIContextCreationQueue(void)
{
    static dispatch_queue_t queue;
    static dispatch_once_t onceToken;
    dispatch_once(&onceToken, ^{
        queue = dispatch_queue_create("moc.singletonContextIsolation", 0);
    });
    return queue;
}



@implementation NSManagedObjectContext (zmessagingTests)

- (void)enableForceRollback;
{
    self.userInfo[IsFailingToSave] = @YES;
}

- (void)disableForceRollback;
{
    [self.userInfo removeObjectForKey:IsFailingToSave];
}

- (void)disableSaves;
{
    self.userInfo[IsSaveDisabled] = @YES;
}

- (void)enableSaves;
{
    [self.userInfo removeObjectForKey:IsSaveDisabled];
}

- (void)markAsSyncContext;
{
    [self performBlockAndWait:^{
        self.userInfo[IsSyncContextKey] = @YES;
    }];
}

- (void)markAsSearchContext;
{
    [self performBlockAndWait:^{
        self.userInfo[IsSearchContextKey] = @YES;
    }];
}

- (void)markAsUIContext
{
    [self performBlockAndWait:^{
        self.userInfo[IsUserInterfaceContextKey] = @YES;
        self.nameGenerator = [[DisplayNameGenerator alloc] initWithManagedObjectContext:self];
    }];
}

- (void)resetContextType
{
    [self performBlockAndWait:^{
        self.userInfo[IsSyncContextKey] = @NO;
        self.userInfo[IsUserInterfaceContextKey] = @NO;
        self.userInfo[IsSearchContextKey] = @NO;
    }];
}

- (void)disableObjectRefresh;
{
    self.userInfo[IsRefreshOfObjectsDisabled] = @YES;
}

@end



@implementation NSManagedObjectContext (CleanUp)

- (void)refreshUnneededObjects
{
    if(self.zm_shouldRefreshObjectsWithSyncContextPolicy) {
        [ZMConversation refreshObjectsThatAreNotNeededInSyncContext:self];
    }
}


@end<|MERGE_RESOLUTION|>--- conflicted
+++ resolved
@@ -76,9 +76,6 @@
 
 static BOOL storeIsReady = NO;
 
-<<<<<<< HEAD
-+ (BOOL)needsToPrepareLocalStoreForAccountWithIdentifier:(NSUUID *)accountIdentifier inSharedContainerAt:(NSURL *)sharedContainerURL
-=======
 + (BOOL)storeExistsAtURL:(NSURL *)storeURL
 {
     if (UsesInMemoryStore) {
@@ -88,8 +85,7 @@
     }
 }
 
-+ (BOOL)needsToPrepareLocalStoreAtURL:(NSURL *)storeURL
->>>>>>> 05c707d1
++ (BOOL)needsToPrepareLocalStoreForAccountWithIdentifier:(NSUUID *)accountIdentifier inSharedContainerAt:(NSURL *)sharedContainerURL
 {
     BOOL needsMigration = NO;
     
