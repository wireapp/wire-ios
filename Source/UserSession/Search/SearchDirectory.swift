--- conflicted
+++ resolved
@@ -33,12 +33,7 @@
     
     public init(userSession: ZMUserSession) {
         self.userSession = userSession
-<<<<<<< HEAD
-        self.searchContext = NSManagedObjectContext.createSearchForAccount(withIdentifier: userSession.accountIdentifier,
-                                                                           inSharedContainerAt: userSession.sharedContainerURL)
-=======
         self.searchContext = userSession.searchManagedObjectContext
->>>>>>> 747bb1e2
     }
     
     /// Tear down the SearchDirectory. 
