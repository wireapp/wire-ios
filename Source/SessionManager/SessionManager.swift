//
// Wire
// Copyright (C) 2017 Wire Swiss GmbH
//
// This program is free software: you can redistribute it and/or modify
// it under the terms of the GNU General Public License as published by
// the Free Software Foundation, either version 3 of the License, or
// (at your option) any later version.
//
// This program is distributed in the hope that it will be useful,
// but WITHOUT ANY WARRANTY; without even the implied warranty of
// MERCHANTABILITY or FITNESS FOR A PARTICULAR PURPOSE. See the
// GNU General Public License for more details.
//
// You should have received a copy of the GNU General Public License
// along with this program. If not, see http://www.gnu.org/licenses/.
//

import Foundation
import avs
import WireTransport
import WireUtilities
import CallKit
import PushKit
import UserNotifications
import WireDataModel
import WireRequestStrategy

private let log = ZMSLog(tag: "SessionManager")
private let pushLog = ZMSLog(tag: "Push")

public typealias LaunchOptions = [UIApplication.LaunchOptionsKey: Any]

public extension Bundle {
    @objc var appGroupIdentifier: String? {
        return bundleIdentifier.map { "group." + $0 }
    }
}

@objc public enum CallNotificationStyle: UInt {
    case pushNotifications
    case callKit
}

public protocol SessionActivationObserver: AnyObject {
    func sessionManagerDidChangeActiveUserSession(userSession: ZMUserSession)
    func sessionManagerDidReportLockChange(forSession session: UserSessionAppLockInterface)
}

public protocol SessionManagerDelegate: SessionActivationObserver {
    func sessionManagerDidFailToLogin(error: Error?)
    func sessionManagerWillLogout(error: Error?, userSessionCanBeTornDown: (() -> Void)?)
    func sessionManagerWillOpenAccount(_ account: Account,
                                       from selectedAccount: Account?,
                                       userSessionCanBeTornDown: @escaping () -> Void)
    func sessionManagerWillMigrateAccount(userSessionCanBeTornDown: @escaping () -> Void)
    func sessionManagerDidFailToLoadDatabase()
    func sessionManagerDidBlacklistCurrentVersion(reason: BlacklistReason)
    func sessionManagerDidBlacklistJailbrokenDevice()
    func sessionManagerDidPerformFederationMigration(authenticated: Bool)

    var isInAuthenticatedAppState: Bool { get }
    var isInUnathenticatedAppState: Bool { get }
}

/// The public interface for the session manager.

@objc
public protocol SessionManagerType: AnyObject {

    var accountManager: AccountManager { get }

    weak var foregroundNotificationResponder: ForegroundNotificationResponder? { get }

    var callKitManager: CallKitManager? { get }
    var callNotificationStyle: CallNotificationStyle { get }

    func updateAppIconBadge(accountID: UUID, unreadCount: Int)

    /// Will update the push token for the session if it has changed
    func updatePushToken(for session: ZMUserSession)

    /// Configure user notification settings. This will ask the user for permission to display notifications.
    func configureUserNotifications()

    /// Switch account and and ask UI to to navigate to a message in a conversation
    ///
    /// - Parameters:
    ///   - conversation: the conversation to switch
    ///   - message: the message to navigate
    ///   - session: the session of the conversation
    func showConversation(_ conversation: ZMConversation,
                          at message: ZMConversationMessage?,
                          in session: ZMUserSession)

    /// Switch account and and ask UI to navigate to the conversatio list
    func showConversationList(in session: ZMUserSession)

    /// ask UI to open the profile of a user
    func showUserProfile(user: UserType)

    /// ask UI to open the connection request screen
    func showConnectionRequest(userId: UUID)

    /// Needs to be called before we try to register another device because API requires password
    func update(credentials: ZMCredentials) -> Bool

    func passwordVerificationDidFail(with failCount: Int)

}

@objc
public protocol SessionManagerSwitchingDelegate: AnyObject {
    func confirmSwitchingAccount(completion: @escaping (Bool) -> Void)
}

@objc
public protocol ForegroundNotificationResponder: AnyObject {
    func shouldPresentNotification(with userInfo: NotificationUserInfo) -> Bool
}

/// The `SessionManager` class handles the creation of `ZMUserSession` and `UnauthenticatedSession`
/// objects, the handover between them as well as account switching.
///
/// There are multiple things neccessary in order to store (and switch between) multiple accounts on one device, a couple of them are:
/// 1. The folder structure in the app sandbox has to be modeled in a way in which files can be associated with a single account.
/// 2. The login flow should not rely on any persistent state (e.g. no database has to be created on disk before being logged in).
/// 3. There has to be a persistence layer storing information about accounts and the currently selected / active account.
///
/// The wire account database and a couple of other related files are stored in the shared container in a folder named by the accounts
/// `remoteIdentifier`. All information about different accounts on a device are stored by the `AccountManager` (see the documentation
/// of that class for more information). The `SessionManager`s main responsibility at the moment is checking whether there is a selected
/// `Account` or not, and creating an `UnauthenticatedSession` or `ZMUserSession` accordingly. An `UnauthenticatedSession` is used
/// to create requests to either log in existing users or to register new users. It uses its own `UnauthenticatedOperationLoop`,
/// which is a stripped down version of the regular `ZMOperationLoop`. This unauthenticated operation loop only uses a small subset
/// of transcoders needed to perform the login / registration (and related phone number verification) requests. For more information
/// see `UnauthenticatedOperationLoop`.
///
/// The result of using an `UnauthenticatedSession` is retrieving a remoteIdentifier of a logged in user, as well as a valid cookie.
/// Once those became available, the session will notify the session manager, which in turn will create a regular `ZMUserSession`.
/// For more information about the cookie retrieval consult the documentation in `UnauthenticatedSession`.
///
/// The flow creating either an `UnauthenticatedSession` or `ZMUserSession` after creating an instance of `SessionManager`
/// is depicted on a high level in the following diagram:
///
///
/// +-----------------------------------------+
/// |         `SessionManager.init`           |
/// +-----------------------------------------+
///
///                    +
///                    |
///                    |
///                    v
///
/// +-----------------------------------------+        YES           Load the selected Account and its
/// | Is there a stored and selected Account? |   +------------->    cookie from disk.
/// +-----------------------------------------+                      Create a `ZMUserSession` using the cookie.
///
///                    +
///                    |
///                    | NO
///                    |
///                    v
///
/// +------------------+---------------------+
/// | Check if there is a database present   |        YES           Open the existing database, retrieve the user identifier,
/// | in the legacy directory (not keyed by  |  +-------------->    create an account with it and select it. Migrate the existing
/// | the users remoteIdentifier)?           |                      cookie for that account and start at the top again.
/// +----------------------------------------+
///
///                    +
///                    |
///                    | NO
///                    |
///                    v
///
/// +------------------+---------------------+
/// | Create a `UnauthenticatedSession` to   |
/// | start the registration or login flow.  |
/// +----------------------------------------+
///

@objcMembers
public final class SessionManager: NSObject, SessionManagerType {

    public enum AccountError: Error {
        case accountLimitReached
    }

    /// Maximum number of accounts which can be logged in simultanously
    public let maxNumberAccounts: Int

    /// Default Maximum number of accounts which can be logged in simultanously
    public static let defaultMaxNumberAccounts: Int = 3

    public let appVersion: String
    var isAppVersionBlacklisted = false
    public weak var delegate: SessionManagerDelegate?
    public let accountManager: AccountManager
    public weak var loginDelegate: LoginDelegate?

    public internal(set) var activeUserSession: ZMUserSession? {
        willSet {
            guard activeUserSession != newValue else { return }
            activeUserSession?.appLockController.beginTimer()
        }
    }

    public private(set) var backgroundUserSessions = [UUID: ZMUserSession]() {
        didSet {
            VoIPPushHelper.setLoadedUserSessions(
                accountIDs: Array(backgroundUserSessions.keys)
            )
        }
    }

    public internal(set) var unauthenticatedSession: UnauthenticatedSession? {
        willSet {
            self.unauthenticatedSession?.tearDown()
        }
        didSet {
            if let session = self.unauthenticatedSession {

                NotificationInContext(name: sessionManagerCreatedUnauthenticatedSessionNotificationName, context: self, object: session).post()
            }
        }

    }
    public weak var presentationDelegate: PresentationDelegate?
    public weak var foregroundNotificationResponder: ForegroundNotificationResponder?
    public weak var switchingDelegate: SessionManagerSwitchingDelegate?
    public let groupQueue: ZMSGroupQueue = DispatchGroupQueue(queue: .main)

    let application: ZMApplication
    var deleteAccountToken: Any?
    var callCenterObserverToken: Any?
    var blacklistVerificator: ZMBlacklistVerificator?
    var reachability: ReachabilityProvider & TearDownCapable
    var pushRegistry: PushRegistry
    let notificationsTracker: NotificationsTracker?
    let configuration: SessionManagerConfiguration
    var pendingURLAction: URLAction?

    var notificationCenter: UserNotificationCenter = UNUserNotificationCenter.current()

    internal var authenticatedSessionFactory: AuthenticatedSessionFactory
    internal let unauthenticatedSessionFactory: UnauthenticatedSessionFactory

    fileprivate let sessionLoadingQueue: DispatchQueue = DispatchQueue(label: "sessionLoadingQueue")

    var environment: BackendEnvironmentProvider {
        didSet {
            authenticatedSessionFactory.environment = environment
            unauthenticatedSessionFactory.environment = environment
            reachability = environment.reachability

            // We need a new resolver for the new backend environment.
            apiVersionResolver = createAPIVersionResolver()
            resolveAPIVersion()
        }
    }

    let sharedContainerURL: URL
    let dispatchGroup: ZMSDispatchGroup?
    let jailbreakDetector: JailbreakDetectorProtocol?
    fileprivate var accountTokens: [UUID: [Any]] = [:]
    fileprivate var memoryWarningObserver: NSObjectProtocol?
    fileprivate var isSelectingAccount: Bool = false

    public var callKitManager: CallKitManager? {
        didSet {
            VoIPPushHelper.isCallKitAvailable = callKitManager != nil
        }
    }

    public var isSelectedAccountAuthenticated: Bool {
        guard let selectedAccount = accountManager.selectedAccount else {
            return false
        }

        return environment.isAuthenticated(selectedAccount)
    }

    public var activeUnauthenticatedSession: UnauthenticatedSession {
        return unauthenticatedSession ?? createUnauthenticatedSession()
    }

    private static var avsLogObserver: AVSLogObserver?

    var apiVersionResolver: APIVersionResolver?

    public var requiredPushTokenType: PushToken.TokenType

<<<<<<< HEAD
    private var coreCryptoSetup: CoreCryptoSetupClosure
=======
    let isDeveloperModeEnabled: Bool
>>>>>>> 2313c014

    public override init() {
        fatal("init() not implemented")
    }

    public convenience init(
        maxNumberAccounts: Int = defaultMaxNumberAccounts,
        appVersion: String,
        mediaManager: MediaManagerType,
        analytics: AnalyticsType?,
        delegate: SessionManagerDelegate?,
        application: ZMApplication,
        environment: BackendEnvironmentProvider,
        configuration: SessionManagerConfiguration = SessionManagerConfiguration(),
        detector: JailbreakDetectorProtocol = JailbreakDetector(),
        requiredPushTokenType: PushToken.TokenType,
<<<<<<< HEAD
        coreCryptoSetup: @escaping CoreCryptoSetupClosure
=======
        isDeveloperModeEnabled: Bool = false
>>>>>>> 2313c014
    ) {
        let flowManager = FlowManager(mediaManager: mediaManager)
        let reachability = environment.reachability

        let unauthenticatedSessionFactory = UnauthenticatedSessionFactory(
            appVersion: appVersion,
            environment: environment,
            reachability: reachability
        )

        let authenticatedSessionFactory = AuthenticatedSessionFactory(
            appVersion: appVersion,
            application: application,
            mediaManager: mediaManager,
            flowManager: flowManager,
            environment: environment,
            reachability: reachability,
            analytics: analytics
        )

        self.init(
            maxNumberAccounts: maxNumberAccounts,
            appVersion: appVersion,
            authenticatedSessionFactory: authenticatedSessionFactory,
            unauthenticatedSessionFactory: unauthenticatedSessionFactory,
            analytics: analytics,
            reachability: reachability,
            delegate: delegate,
            application: application,
            pushRegistry: PKPushRegistry(queue: nil),
            environment: environment,
            configuration: configuration,
            detector: detector,
            requiredPushTokenType: requiredPushTokenType,
<<<<<<< HEAD
            coreCryptoSetup: coreCryptoSetup
=======
            isDeveloperModeEnabled: isDeveloperModeEnabled
>>>>>>> 2313c014
        )

        if configuration.blacklistDownloadInterval > 0 {
            self.blacklistVerificator = ZMBlacklistVerificator(checkInterval: configuration.blacklistDownloadInterval,
                                                               version: appVersion,
                                                               environment: environment,
                                                               working: nil,
                                                               application: application,
                                                               blacklistCallback: { [weak self] (blacklisted) in
                guard let `self` = self, !self.isAppVersionBlacklisted else { return }

                if blacklisted {
                    self.isAppVersionBlacklisted = true
                    self.delegate?.sessionManagerDidBlacklistCurrentVersion(reason: .appVersionBlacklisted)
                    // When the application version is blacklisted we don't want have a
                    // transition to any other state in the UI, so we won't inform it
                    // anymore by setting the delegate to nil.
                    self.delegate = nil
                }
            })
        }

        self.memoryWarningObserver = NotificationCenter.default.addObserver(forName: UIApplication.didReceiveMemoryWarningNotification,
                                                                            object: nil,
                                                                            queue: nil,
                                                                            using: {[weak self] _ in
            guard let `self` = self else {
                return
            }
            log.debug("Received memory warning, tearing down background user sessions.")
            self.tearDownAllBackgroundSessions()
        })

        NotificationCenter.default.addObserver(self, selector: #selector(applicationWillEnterForeground(_:)), name: UIApplication.willEnterForegroundNotification, object: nil)
        NotificationCenter.default.addObserver(self, selector: #selector(applicationWillResignActive(_:)), name: UIApplication.willResignActiveNotification, object: nil)
        NotificationCenter.default.addObserver(self, selector: #selector(applicationDidBecomeActive(_:)), name: UIApplication.didBecomeActiveNotification, object: nil)
    }

    init(maxNumberAccounts: Int = defaultMaxNumberAccounts,
         appVersion: String,
         authenticatedSessionFactory: AuthenticatedSessionFactory,
         unauthenticatedSessionFactory: UnauthenticatedSessionFactory,
         analytics: AnalyticsType? = nil,
         reachability: ReachabilityProvider & TearDownCapable,
         delegate: SessionManagerDelegate?,
         application: ZMApplication,
         pushRegistry: PushRegistry,
         dispatchGroup: ZMSDispatchGroup? = nil,
         environment: BackendEnvironmentProvider,
         configuration: SessionManagerConfiguration = SessionManagerConfiguration(),
         detector: JailbreakDetectorProtocol = JailbreakDetector(),
         requiredPushTokenType: PushToken.TokenType,
<<<<<<< HEAD
         coreCryptoSetup: @escaping CoreCryptoSetupClosure
=======
         isDeveloperModeEnabled: Bool = false
>>>>>>> 2313c014
    ) {
        SessionManager.enableLogsByEnvironmentVariable()
        self.environment = environment
        self.appVersion = appVersion
        self.application = application
        self.delegate = delegate
        self.dispatchGroup = dispatchGroup
        self.configuration = configuration.copy() as! SessionManagerConfiguration
        self.jailbreakDetector = detector
        self.requiredPushTokenType = requiredPushTokenType
        self.coreCryptoSetup = coreCryptoSetup

        guard let sharedContainerURL = Bundle.main.appGroupIdentifier.map(FileManager.sharedContainerDirectory) else {
            preconditionFailure("Unable to get shared container URL")
        }

        self.sharedContainerURL = sharedContainerURL
        self.accountManager = AccountManager(sharedDirectory: sharedContainerURL)

        log.debug("Starting the session manager:")

        if self.accountManager.accounts.count > 0 {
            log.debug("Known accounts:")
            self.accountManager.accounts.forEach { account in
                log.debug("\(account.userName) -- \(account.userIdentifier) -- \(account.teamName ?? "no team")")
            }

            if let selectedAccount = accountManager.selectedAccount {
                log.debug("Default account: \(selectedAccount.userIdentifier)")
            }
        } else {
            log.debug("No known accounts.")
        }

        self.authenticatedSessionFactory = authenticatedSessionFactory
        self.unauthenticatedSessionFactory = unauthenticatedSessionFactory
        self.reachability = reachability
        self.pushRegistry = pushRegistry
        self.maxNumberAccounts = maxNumberAccounts
        self.isDeveloperModeEnabled = isDeveloperModeEnabled

        // we must set these before initializing the PushDispatcher b/c if the app
        // received a push from terminated state, it requires these properties to be
        // non nil in order to process the notification
        BackgroundActivityFactory.shared.activityManager = UIApplication.shared

        if let analytics = analytics {
            self.notificationsTracker = NotificationsTracker(analytics: analytics)
        } else {
            self.notificationsTracker = nil
        }

        super.init()

        registerForVoipPushNotifications()
        deleteAccountToken = AccountDeletedNotification.addObserver(observer: self, queue: groupQueue)
        callCenterObserverToken = WireCallCenterV3.addGlobalCallStateObserver(observer: self)

        checkJailbreakIfNeeded()
    }

    private func registerForVoipPushNotifications() {
        pushLog.safePublic("registering for voip push token")
        self.pushRegistry.delegate = self
        let pkPushTypeSet: Set<PKPushType> = [PKPushType.voIP]
        self.pushRegistry.desiredPushTypes = pkPushTypeSet
    }

    public func start(launchOptions: LaunchOptions) {
        if let account = accountManager.selectedAccount {
            selectInitialAccount(account, launchOptions: launchOptions)
        } else {
            createUnauthenticatedSession()
            delegate?.sessionManagerDidFailToLogin(error: nil)
        }
    }

    public func removeDatabaseFromDisk() {
        guard let account = accountManager.selectedAccount else {
            return
        }
        delete(account: account)
    }

    /// Creates an account with the given identifier and migrates its cookie storage.
    private func migrateAccount(with identifier: UUID) -> Account {
        let account = Account(userName: "", userIdentifier: identifier)
        accountManager.addAndSelect(account)
        let migrator = ZMPersistentCookieStorageMigrator(userIdentifier: identifier, serverName: authenticatedSessionFactory.environment.backendURL.host!)
        _ = migrator.createStoreMigratingLegacyStoreIfNeeded()
        return account
    }

    private func selectInitialAccount(_ account: Account, launchOptions: LaunchOptions) {
        if let url = launchOptions[UIApplication.LaunchOptionsKey.url] as? URL {
            if (try? URLAction(url: url))?.causesLogout == true {
                // Do not log in if the launch URL action causes a logout
                return
            }
        }

        guard !shouldPerformPostRebootLogout() else {
            performPostRebootLogout()
            return
        }

        loadSession(for: account) { [weak self] session in
            guard let `self` = self, let session = session else { return }
            self.updateCurrentAccount(in: session.managedObjectContext)
            session.application(self.application, didFinishLaunching: launchOptions)
        }
    }

    /// Select the account to be the active account.
    /// - completion: runs when the user session was loaded
    /// - tearDownCompletion: runs when the UI no longer holds any references to the previous user session.
    public func select(_ account: Account, completion: ((ZMUserSession) -> Void)? = nil, tearDownCompletion: (() -> Void)? = nil) {
        guard !isSelectingAccount else { return }

        confirmSwitchingAccount { [weak self] in
            self?.isSelectingAccount = true
            let selectedAccount = self?.accountManager.selectedAccount

            self?.delegate?.sessionManagerWillOpenAccount(account,
                                                          from: selectedAccount,
                                                          userSessionCanBeTornDown: { [weak self] in
                self?.activeUserSession = nil
                tearDownCompletion?()
                self?.loadSession(for: account) { [weak self] session in
                    self?.isSelectingAccount = false

                    if let session = session {
                        self?.accountManager.select(account)
                        completion?(session)
                    }
                }
            })
        }
    }

    public func addAccount(userInfo: [String: Any]? = nil) {
        confirmSwitchingAccount { [weak self] in
            let error = NSError(code: .addAccountRequested, userInfo: userInfo)
            self?.delegate?.sessionManagerWillLogout(error: error, userSessionCanBeTornDown: { [weak self] in
                self?.activeUserSession = nil
            })
        }
    }

    public func delete(account: Account) {
        delete(account: account, reason: .userInitiated)
    }

    public func wipeDatabase(for account: Account) {
        delete(account: account, reason: .databaseWiped)
    }

    fileprivate func deleteAllAccounts(reason: ZMAccountDeletedReason) {
        let inactiveAccounts = accountManager.accounts.filter({ $0 != accountManager.selectedAccount })
        inactiveAccounts.forEach({ delete(account: $0, reason: reason) })

        if let activeAccount = accountManager.selectedAccount {
            delete(account: activeAccount, reason: reason)
        }
    }

    fileprivate func delete(account: Account, reason: ZMAccountDeletedReason) {
        log.debug("Deleting account \(account.userIdentifier)...")
        if let secondAccount = accountManager.accounts.first(where: { $0.userIdentifier != account.userIdentifier }) {
            // Deleted an account but we can switch to another account
            select(secondAccount, tearDownCompletion: { [weak self] in
                self?.tearDownSessionAndDelete(account: account)
            })
        } else if accountManager.selectedAccount != account {
            // Deleted an inactive account, there's no need notify the UI
            self.tearDownSessionAndDelete(account: account)
        } else {
            // Deleted the last account so we need to return to the logged out area
            logoutCurrentSession(deleteCookie: true, deleteAccount: true, error: NSError(code: .accountDeleted, userInfo: [ZMAccountDeletedReasonKey: reason]))
        }
    }

    fileprivate func tearDownSessionAndDelete(account: Account) {
        self.tearDownBackgroundSession(for: account.userIdentifier)
        self.deleteAccountData(for: account)
    }

    fileprivate func logout(account: Account, error: Error? = nil) {
        log.debug("Logging out account \(account.userIdentifier)...")

        if let session = backgroundUserSessions[account.userIdentifier] {
            if session == activeUserSession {
                logoutCurrentSession(deleteCookie: true, error: error)
            } else {
                tearDownBackgroundSession(for: account.userIdentifier)
            }
        }
    }

    public func logoutCurrentSession(deleteCookie: Bool = true) {
        logoutCurrentSession(deleteCookie: deleteCookie, error: nil)
    }

    fileprivate func logoutCurrentSession(deleteCookie: Bool = true, deleteAccount: Bool = false, error: Error?) {
        guard let account = accountManager.selectedAccount else {
            return
        }

        backgroundUserSessions[account.userIdentifier] = nil
        tearDownObservers(account: account.userIdentifier)
        notifyUserSessionDestroyed(account.userIdentifier)

        self.createUnauthenticatedSession(accountId: deleteAccount ? nil : account.userIdentifier)

        delegate?.sessionManagerWillLogout(error: error, userSessionCanBeTornDown: { [weak self] in

            if deleteCookie {
                self?.environment.cookieStorage(for: account).deleteKeychainItems()
            }

            self?.activeUserSession?.close(deleteCookie: deleteCookie)
            self?.activeUserSession = nil

            if deleteAccount {
                self?.deleteAccountData(for: account)
            }
        })
    }

    /**
     Loads a session for a given account

     - Parameters:
     - account: account for which to load the session
     - completion: called when session is loaded or when session fails to load
     */
    func loadSession(for account: Account, completion: @escaping (ZMUserSession?) -> Void) {
        guard environment.isAuthenticated(account) else {
            completion(nil)

            if configuration.wipeOnCookieInvalid {
                delete(account: account, reason: .sessionExpired)
            } else {
                createUnauthenticatedSession(accountId: account.userIdentifier)

                let error = NSError(code: .accessTokenExpired,
                                    userInfo: account.loginCredentials?.dictionaryRepresentation)
                delegate?.sessionManagerDidFailToLogin(error: error)
            }

            return
        }

        activateSession(for: account, completion: completion)
    }

    fileprivate func activateSession(for account: Account, completion: @escaping (ZMUserSession) -> Void) {
        self.withSession(for: account, notifyAboutMigration: true) { session in
            self.activeUserSession = session
            log.debug("Activated ZMUserSession for account \(String(describing: account.userName)) — \(account.userIdentifier)")

            self.delegate?.sessionManagerDidChangeActiveUserSession(userSession: session)
            self.configureUserNotifications()

            completion(session)

            // If the user isn't logged in it's because they still need
            // to complete the login flow, which will be handle elsewhere.
            if session.isLoggedIn {
                self.delegate?.sessionManagerDidReportLockChange(forSession: session)
                self.performPostUnlockActionsIfPossible(for: session)
            }
        }
    }

    func performPostUnlockActionsIfPossible(for session: ZMUserSession) {
        guard session.lock == .none else { return }
        processPendingURLActionRequiresAuthentication()
    }

    // Loads user session for @c account given and executes the @c action block.
    func withSession(for account: Account,
                     notifyAboutMigration: Bool = false,
                     perform completion: @escaping (ZMUserSession) -> Void) {
        log.debug("Request to load session for \(account)")
        let group = self.dispatchGroup
        group?.enter()
        self.sessionLoadingQueue.serialAsync(do: { onWorkDone in

            if let session = self.backgroundUserSessions[account.userIdentifier] {
                log.debug("Session for \(account) is already loaded")
                completion(session)
                onWorkDone()
                group?.leave()
            } else {
                let coreDataStack = CoreDataStack(account: account,
                                                  applicationContainer: self.sharedContainerURL,
                                                  dispatchGroup: self.dispatchGroup)

                if coreDataStack.needsMigration {
                    self.delegate?.sessionManagerWillMigrateAccount(userSessionCanBeTornDown: {})
                }

                coreDataStack.loadStores { (error) in
                    if error != nil {
                        self.delegate?.sessionManagerDidFailToLoadDatabase()
                    } else {
                        let userSession = self.startBackgroundSession(for: account,
                                                                         with: coreDataStack)
                        completion(userSession)
                    }
                    onWorkDone()
                    group?.leave()
                }
            }
        })
    }

    fileprivate func deleteAccountData(for account: Account) {
        log.debug("Deleting the data for \(account.userName) -- \(account.userIdentifier)")

        environment.cookieStorage(for: account).deleteKeychainItems()
        account.deleteKeychainItems()

        let accountID = account.userIdentifier
        self.accountManager.remove(account)

        do {
            try FileManager.default.removeItem(at: CoreDataStack.accountDataFolder(accountIdentifier: accountID, applicationContainer: sharedContainerURL))
        } catch let error {
            log.error("Impossible to delete the acccount \(account): \(error)")
        }
    }

    fileprivate func registerObservers(account: Account, session: ZMUserSession) {

        let selfUser = ZMUser.selfUser(inUserSession: session)
        let teamObserver = TeamChangeInfo.add(observer: self, for: nil, managedObjectContext: session.managedObjectContext)
        let selfObserver = UserChangeInfo.add(observer: self, for: selfUser, in: session.managedObjectContext)
        let conversationListObserver = ConversationListChangeInfo.add(observer: self, for: ZMConversationList.conversations(inUserSession: session), userSession: session)
        let connectionRequestObserver = ConversationListChangeInfo.add(observer: self, for: ZMConversationList.pendingConnectionConversations(inUserSession: session), userSession: session)
        let unreadCountObserver = NotificationInContext.addObserver(name: .AccountUnreadCountDidChangeNotification,
                                                                    context: account) { [weak self] note in
            guard let account = note.context as? Account else { return }
            self?.accountManager.addOrUpdate(account)
        }

        let databaseEncryptionObserverToken = session.registerDatabaseLockedHandler { [weak self] _ in
            guard session == self?.activeUserSession else { return }
            self?.delegate?.sessionManagerDidReportLockChange(forSession: session)
        }

        accountTokens[account.userIdentifier] = [teamObserver,
                                                 selfObserver!,
                                                 conversationListObserver,
                                                 connectionRequestObserver,
                                                 unreadCountObserver,
                                                 databaseEncryptionObserverToken
        ]
    }

    @discardableResult
    fileprivate func createUnauthenticatedSession(accountId: UUID? = nil) -> UnauthenticatedSession {
        log.debug("Creating unauthenticated session")
        let unauthenticatedSession = unauthenticatedSessionFactory.session(delegate: self,
                                                                           authenticationStatusDelegate: self)
        unauthenticatedSession.accountId = accountId
        self.unauthenticatedSession = unauthenticatedSession
        return unauthenticatedSession
    }

    fileprivate func configure(session userSession: ZMUserSession, for account: Account) {
        userSession.sessionManager = self
        userSession.delegate = self
        require(backgroundUserSessions[account.userIdentifier] == nil, "User session is already loaded")
        backgroundUserSessions[account.userIdentifier] = userSession
        userSession.useConstantBitRateAudio = useConstantBitRateAudio
        userSession.usePackagingFeatureConfig = usePackagingFeatureConfig
        updateOrMigratePushToken(session: userSession)
        registerObservers(account: account, session: userSession)
    }

    func updateOrMigratePushToken(session userSession: ZMUserSession) {
        // If the legacy token exists, migrate it to the PushTokenStorage and delete it from selfClient
        if let client = userSession.selfUserClient, let legacyToken = client.retrieveLegacyPushToken() {
            PushTokenStorage.pushToken = legacyToken
        }

        guard let localToken = PushTokenStorage.pushToken else {
            updatePushToken(for: userSession)
            return
        }

        if localToken.tokenType != requiredPushTokenType {
            userSession.deletePushToken { [weak self] in
                self?.updatePushToken(for: userSession)
            }
        }
    }

    private func deleteMessagesOlderThanRetentionLimit(contextProvider: ContextProvider) {
        guard let messageRetentionInternal = configuration.messageRetentionInterval else { return }

        log.debug("Deleting messages older than the retention limit = \(messageRetentionInternal)")

        contextProvider.syncContext.performGroupedBlock {
            do {
                try ZMMessage.deleteMessagesOlderThan(Date(timeIntervalSinceNow: -messageRetentionInternal), context: contextProvider.syncContext)
            } catch {
                log.error("Failed to delete messages older than the retention limit")
            }
        }
    }

    // Creates the user session for @c account given, calls @c completion when done.
    private func startBackgroundSession(for account: Account, with coreDataStack: CoreDataStack) -> ZMUserSession {
        let sessionConfig = ZMUserSession.Configuration(
            appLockConfig: configuration.legacyAppLockConfig,
            useLegacyPushNotifications: shouldProcessLegacyPushes
        )

        guard let newSession = authenticatedSessionFactory.session(
            for: account,
            coreDataStack: coreDataStack,
            configuration: sessionConfig,
            coreCryptoSetup: coreCryptoSetup
        ) else {
            preconditionFailure("Unable to create session for \(account)")
        }

        self.configure(session: newSession, for: account)
        self.deleteMessagesOlderThanRetentionLimit(contextProvider: coreDataStack)
        self.updateSystemBootTimeIfNeeded()

        log.debug("Created ZMUserSession for account \(String(describing: account.userName)) — \(account.userIdentifier)")
        notifyNewUserSessionCreated(newSession)
        return newSession
    }

    internal func tearDownBackgroundSession(for accountId: UUID) {
        guard let userSession = self.backgroundUserSessions[accountId] else {
            log.error("No session to tear down for \(accountId), known sessions: \(self.backgroundUserSessions)")
            return
        }
        userSession.close(deleteCookie: false)
        self.tearDownObservers(account: accountId)
        self.backgroundUserSessions[accountId] = nil
        notifyUserSessionDestroyed(accountId)
    }

    // Tears down and releases all background user sessions.
    internal func tearDownAllBackgroundSessions() {
        let backgroundSessions = backgroundUserSessions.filter { (_, session) -> Bool in
            return activeUserSession != session
        }

        backgroundSessions.keys.forEach({ sessionID in
            tearDownBackgroundSession(for: sessionID)
        })
    }

    fileprivate func tearDownObservers(account: UUID) {
        accountTokens.removeValue(forKey: account)
    }

    deinit {
        backgroundUserSessions.forEach { (_, session) in
            session.tearDown()
        }
        blacklistVerificator?.tearDown()
        unauthenticatedSession?.tearDown()
        reachability.tearDown()
    }

    public var isUserSessionActive: Bool {
        return activeUserSession != nil
    }

    func updateProfileImage(imageData: Data) {
        activeUserSession?.enqueue {
            self.activeUserSession?.userProfileImage?.updateImage(imageData: imageData)
        }
    }

    public var callNotificationStyle: CallNotificationStyle = .callKit {
        didSet {
            updateCallNotificationStyle()

        }
    }

    public func updateCallKitConfiguration() {
        callKitManager?.updateConfiguration()
    }

    private func updateCallNotificationStyle() {
        switch callNotificationStyle {
        case .pushNotifications:
            authenticatedSessionFactory.mediaManager.setUiStartsAudio(false)
            callKitManager = nil
        case .callKit:
            // Should be set to true when CallKit is used. Then AVS will not start
            // the audio before the audio session is active
            authenticatedSessionFactory.mediaManager.setUiStartsAudio(true)
            callKitManager = CallKitManager(delegate: self, mediaManager: authenticatedSessionFactory.mediaManager)
        }
    }

    public var useConstantBitRateAudio: Bool = false {
        didSet {
            activeUserSession?.useConstantBitRateAudio = useConstantBitRateAudio
        }
    }

    public var usePackagingFeatureConfig: Bool = false {
        didSet {
            activeUserSession?.usePackagingFeatureConfig = usePackagingFeatureConfig
        }
    }

    internal func checkJailbreakIfNeeded() {
        guard configuration.blockOnJailbreakOrRoot || configuration.wipeOnJailbreakOrRoot else { return }

        if jailbreakDetector?.isJailbroken() == true {

            if configuration.wipeOnJailbreakOrRoot {
                deleteAllAccounts(reason: .jailbreakDetected)
            }

            self.delegate?.sessionManagerDidBlacklistJailbrokenDevice()
            // When the device is jailbroken we don't want have a
            // transition to any other state in the UI, so we won't inform it
            // anymore by setting the delegate to nil.
            self.delegate = nil
        }
    }

    func shouldPerformPostRebootLogout() -> Bool {
        guard configuration.authenticateAfterReboot,
              accountManager.selectedAccount != nil,
              let systemBootTime = ProcessInfo.processInfo.bootTime(),
              let previousSystemBootTime = SessionManager.previousSystemBootTime,
              abs(systemBootTime.timeIntervalSince(previousSystemBootTime)) > 1.0
        else { return false }

        log.debug("Will logout due to device reboot. Previous boot time: \(previousSystemBootTime). Current boot time: \(systemBootTime)")
        return true
    }

    func performPostRebootLogout() {
        let error = NSError(code: .needsAuthenticationAfterReboot, userInfo: accountManager.selectedAccount?.loginCredentials?.dictionaryRepresentation)
        self.logoutCurrentSession(deleteCookie: true, error: error)
        log.debug("Logout caused by device reboot.")
    }

    func updateSystemBootTimeIfNeeded() {
        guard configuration.authenticateAfterReboot, let bootTime = ProcessInfo.processInfo.bootTime() else {
            return
        }

        SessionManager.previousSystemBootTime = bootTime
        log.debug("Updated system boot time: \(bootTime)")
    }

    public func passwordVerificationDidFail(with failCount: Int) {
        guard let count = configuration.failedPasswordThresholdBeforeWipe,
              failCount >= count, let account = accountManager.selectedAccount else {
                  return
              }
        delete(account: account, reason: .failedPasswordLimitReached)
    }
}

// MARK: - TeamObserver

extension SessionManager {
    func updateCurrentAccount(in managedObjectContext: NSManagedObjectContext) {
        let selfUser = ZMUser.selfUser(in: managedObjectContext)
        if let account = accountManager.accounts.first(where: { $0.userIdentifier == selfUser.remoteIdentifier }) {
            if let name = selfUser.team?.name {
                account.teamName = name
            }
            if let userName = selfUser.name {
                account.userName = userName
            }
            if let userProfileImage = selfUser.imageSmallProfileData {
                account.imageData = userProfileImage
            }
            if let teamImageData = selfUser.team?.imageData {
                account.teamImageData = teamImageData
            }

            account.loginCredentials = selfUser.loginCredentials

            // an optional `teamImageData` image could be saved here
            accountManager.addOrUpdate(account)
        }
    }
}

extension SessionManager: TeamObserver {
    public func teamDidChange(_ changeInfo: TeamChangeInfo) {
        let team = changeInfo.team
        guard let managedObjectContext = (team as? Team)?.managedObjectContext else {
            return
        }
        updateCurrentAccount(in: managedObjectContext)
    }
}

// MARK: - ZMUserObserver

extension SessionManager: ZMUserObserver {
    public func userDidChange(_ changeInfo: UserChangeInfo) {
        if changeInfo.teamsChanged || changeInfo.nameChanged || changeInfo.imageSmallProfileDataChanged {
            guard let user = changeInfo.user as? ZMUser,
                  let managedObjectContext = user.managedObjectContext else {
                      return
                  }
            updateCurrentAccount(in: managedObjectContext)
        }
    }
}

// MARK: - UnauthenticatedSessionDelegate

extension SessionManager {

    /// Needs to be called before we try to register another device because API requires password
    public func update(credentials: ZMCredentials) -> Bool {
        guard let userSession = activeUserSession, let emailCredentials = credentials as? ZMEmailCredentials else { return false }

        userSession.setEmailCredentials(emailCredentials)
        RequestAvailableNotification.notifyNewRequestsAvailable(nil)
        return true
    }
}

extension SessionManager: UnauthenticatedSessionDelegate {

    public func sessionIsAllowedToCreateNewAccount(_ session: UnauthenticatedSession) -> Bool {
        return accountManager.accounts.count < maxNumberAccounts
    }

    public func session(session: UnauthenticatedSession, isExistingAccount account: Account) -> Bool {
        return accountManager.accounts.contains(account)
    }

    public func session(session: UnauthenticatedSession, updatedCredentials credentials: ZMCredentials) -> Bool {
        return update(credentials: credentials)
    }

    public func session(session: UnauthenticatedSession, updatedProfileImage imageData: Data) {
        updateProfileImage(imageData: imageData)
    }

    public func session(session: UnauthenticatedSession, createdAccount account: Account) {
        guard !(accountManager.accounts.count == maxNumberAccounts && accountManager.account(with: account.userIdentifier) == nil) else {
            let error = NSError(code: .accountLimitReached, userInfo: nil)
            loginDelegate?.authenticationDidFail(error)
            return
        }

        accountManager.addAndSelect(account)

        self.activateSession(for: account) { userSession in
            self.updateCurrentAccount(in: userSession.managedObjectContext)

            if let profileImageData = session.authenticationStatus.profileImageData {
                self.updateProfileImage(imageData: profileImageData)
            }

            let registered = session.authenticationStatus.completedRegistration || session.registrationStatus.completedRegistration
            let emailCredentials = session.authenticationStatus.emailCredentials()

            userSession.syncManagedObjectContext.performGroupedBlock {
                userSession.setEmailCredentials(emailCredentials)
                userSession.syncManagedObjectContext.registeredOnThisDevice = registered
                ZMMessage.deleteOldEphemeralMessages(userSession.syncManagedObjectContext)
            }
        }
    }
}

// MARK: - UserSessionSelfUserClientDelegate

extension SessionManager: UserSessionSelfUserClientDelegate {
    public func clientRegistrationDidSucceed(accountId: UUID) {
        log.debug("Client registration was successful")

        if self.configuration.encryptionAtRestEnabledByDefault {
            do {
                try activeUserSession?.setEncryptionAtRest(enabled: true)
            } catch {
                if let account = accountManager.account(with: accountId) {
                    delete(account: account, reason: .biometricPasscodeNotAvailable)
                }
            }
        }

        loginDelegate?.clientRegistrationDidSucceed(accountId: accountId)
    }

    public func clientRegistrationDidFail(_ error: NSError, accountId: UUID) {
        if unauthenticatedSession == nil || unauthenticatedSession?.accountId != accountId {
            createUnauthenticatedSession(accountId: accountId)
        }
        loginDelegate?.clientRegistrationDidFail(error, accountId: accountId)

        let account = accountManager.account(with: accountId)
        guard account == accountManager.selectedAccount else { return }
        delegate?.sessionManagerDidFailToLogin(error: error)
    }
}

extension SessionManager: AccountDeletedObserver {
    public func accountDeleted(accountId: UUID) {
        log.debug("\(accountId): Account was deleted")

        if let account = accountManager.account(with: accountId) {
            delete(account: account, reason: .sessionExpired)
        }
    }
}

// MARK: - UserSessionLogoutDelegate

extension SessionManager: UserSessionLogoutDelegate {
    /// Invoked when the user successfully logged out
    public func userDidLogout(accountId: UUID) {
        log.debug("\(accountId): User logged out")

        if let account = accountManager.account(with: accountId) {
            delete(account: account, reason: .userInitiated)
        }
    }

    public func authenticationInvalidated(_ error: NSError, accountId: UUID) {
        guard
            let userSessionErrorCode = ZMUserSessionErrorCode(rawValue: UInt(error.code)),
            let account = accountManager.account(with: accountId)
        else {
            return
        }

        log.debug("Authentication invalidated for \(accountId): \(error.code)")

        switch userSessionErrorCode {
        case .clientDeletedRemotely:
            delete(account: account, reason: .sessionExpired)
        case .accessTokenExpired:
            if configuration.wipeOnCookieInvalid {
                delete(account: account, reason: .sessionExpired)
            } else {
                logout(account: account, error: error)
            }

        default:
            if unauthenticatedSession == nil {
                createUnauthenticatedSession(accountId: accountId)
            }

            let account = accountManager.account(with: accountId)
            guard account == accountManager.selectedAccount else { return }
            delegate?.sessionManagerDidFailToLogin(error: error)
        }
    }
}

// MARK: - Application lifetime notifications

extension SessionManager {
    @objc fileprivate func applicationWillEnterForeground(_ note: Notification) {
        BackgroundActivityFactory.shared.resume()

        updateAllUnreadCounts()
        checkJailbreakIfNeeded()

        // Delete expired url scheme verification tokens
        CompanyLoginVerificationToken.flushIfNeeded()

        if let session = activeUserSession {
            // The session lock may have changed so inform the delegate in case.
            self.delegate?.sessionManagerDidReportLockChange(forSession: session)
        }
    }

    @objc func applicationWillResignActive(_ note: Notification) {
        updateAllUnreadCounts()
        activeUserSession?.appLockController.beginTimer()
    }

    @objc fileprivate func applicationDidBecomeActive(_ note: Notification) {
        notificationsTracker?.dispatchEvent()
    }

}

// MARK: - Unread Conversation Count

extension SessionManager: ZMConversationListObserver {

    public func conversationListDidChange(_ changeInfo: ConversationListChangeInfo) {

        // find which account/session the conversation list belongs to & update count
        guard let moc = changeInfo.conversationList.managedObjectContext else { return }

        for (accountId, session) in backgroundUserSessions where session.managedObjectContext == moc {
            updateUnreadCount(for: accountId)
        }
    }

    fileprivate func updateUnreadCount(for accountID: UUID) {
        guard
            let account = self.accountManager.account(with: accountID),
            let session = backgroundUserSessions[accountID]
        else {
            return
        }

        account.unreadConversationCount = Int(ZMConversation.unreadConversationCount(in: session.managedObjectContext))
    }

    fileprivate func updateAllUnreadCounts() {
        for accountID in backgroundUserSessions.keys {
            updateUnreadCount(for: accountID)
        }
    }

    public func updateAppIconBadge(accountID: UUID, unreadCount: Int) {
        DispatchQueue.main.async {
            let account = self.accountManager.account(with: accountID)
            account?.unreadConversationCount = unreadCount
            let totalUnreadCount = self.accountManager.totalUnreadCount
            self.application.applicationIconBadgeNumber = totalUnreadCount
            Logging.push.safePublic("Updated badge count to \(SanitizedString(stringLiteral: String(totalUnreadCount)))")
        }
    }
}

extension SessionManager: WireCallCenterCallStateObserver {

    public func callCenterDidChange(callState: CallState, conversation: ZMConversation, caller: UserType, timestamp: Date?, previousCallState: CallState?) {
        guard let moc = conversation.managedObjectContext else { return }

        switch callState {
        case .answered, .outgoing:
            for (_, session) in backgroundUserSessions where session.managedObjectContext == moc && activeUserSession != session {
                showConversation(conversation, at: nil, in: session)
            }
        default:
            return
        }
    }

}

extension SessionManager {

    /// The SSO code provided by the user when clicking their company link. Points to a UUID object.
    public static var companyLoginCodeKey: String {
        return "WireCompanyLoginCode"
    }

    /// The timestamp when the user initiated the request.
    public static var companyLoginRequestTimestampKey: String {
        return "WireCompanyLoginTimesta;p"
    }

}

// MARK: - Session manager observer

@objc public protocol SessionManagerCreatedSessionObserver: AnyObject {
    /// Invoked when the SessionManager creates a user session either by
    /// activating one or creating one in the background. No assumption should
    /// be made that the session is active.
    func sessionManagerCreated(userSession: ZMUserSession)

    /// Invoked when the SessionManager creates a new unauthenticated session.
    func sessionManagerCreated(unauthenticatedSession: UnauthenticatedSession)
}

@objc public protocol SessionManagerDestroyedSessionObserver: AnyObject {
    /// Invoked when the SessionManager tears down the user session associated
    /// with the accountId.
    func sessionManagerDestroyedUserSession(for accountId: UUID)
}

private let sessionManagerCreatedUnauthenticatedSessionNotificationName = Notification.Name(rawValue: "ZMSessionManagerCreatedUnauthenticatedSessionNotification")
private let sessionManagerCreatedSessionNotificationName = Notification.Name(rawValue: "ZMSessionManagerCreatedSessionNotification")
private let sessionManagerDestroyedSessionNotificationName = Notification.Name(rawValue: "ZMSessionManagerDestroyedSessionNotification")

extension SessionManager: NotificationContext {

    public func addUnauthenticatedSessionManagerCreatedSessionObserver(_ observer: SessionManagerCreatedSessionObserver) -> Any {
        return NotificationInContext.addObserver(
            name: sessionManagerCreatedUnauthenticatedSessionNotificationName,
            context: self) { [weak observer] note in observer?.sessionManagerCreated(unauthenticatedSession: note.object as! UnauthenticatedSession) }
    }

    public func addSessionManagerCreatedSessionObserver(_ observer: SessionManagerCreatedSessionObserver) -> Any {
        return NotificationInContext.addObserver(
            name: sessionManagerCreatedSessionNotificationName,
            context: self) { [weak observer] note in observer?.sessionManagerCreated(userSession: note.object as! ZMUserSession) }
    }

    public func addSessionManagerDestroyedSessionObserver(_ observer: SessionManagerDestroyedSessionObserver) -> Any {
        return NotificationInContext.addObserver(
            name: sessionManagerDestroyedSessionNotificationName,
            context: self) { [weak observer] note in observer?.sessionManagerDestroyedUserSession(for: note.object as! UUID) }
    }

    fileprivate func notifyNewUserSessionCreated(_ userSession: ZMUserSession) {
        NotificationInContext(name: sessionManagerCreatedSessionNotificationName, context: self, object: userSession).post()
    }

    fileprivate func notifyUserSessionDestroyed(_ accountId: UUID) {
        NotificationInContext(name: sessionManagerDestroyedSessionNotificationName, context: self, object: accountId as AnyObject).post()
    }
}

extension SessionManager {
    public func markAllConversationsAsRead(completion: (() -> Void)?) {
        let group = DispatchGroup()

        self.accountManager.accounts.forEach { account in
            group.enter()
            self.withSession(for: account) { userSession in
                userSession.perform {
                    userSession.markAllConversationsAsRead()
                }

                group.leave()
            }
        }

        group.notify(queue: DispatchQueue.main) {
            completion?()
        }
    }
}

extension SessionManager {

    public func confirmSwitchingAccount(completion: @escaping () -> Void) {
        guard
            let switchingDelegate = switchingDelegate,
            let activeUserSession = activeUserSession,
            activeUserSession.isCallOngoing
        else {
            return completion()
        }

        switchingDelegate.confirmSwitchingAccount(completion: { confirmed in
            if confirmed {
                activeUserSession.callCenter?.endAllCalls()
                completion()
            }
        })
    }
}

// MARK: - AVS Logging
extension SessionManager {
    public static func startAVSLogging() {
        avsLogObserver = AVSLogObserver()
    }

    public static func stopAVSLogging() {
        avsLogObserver = nil
    }
}<|MERGE_RESOLUTION|>--- conflicted
+++ resolved
@@ -292,11 +292,9 @@
 
     public var requiredPushTokenType: PushToken.TokenType
 
-<<<<<<< HEAD
     private var coreCryptoSetup: CoreCryptoSetupClosure
-=======
+
     let isDeveloperModeEnabled: Bool
->>>>>>> 2313c014
 
     public override init() {
         fatal("init() not implemented")
@@ -313,11 +311,8 @@
         configuration: SessionManagerConfiguration = SessionManagerConfiguration(),
         detector: JailbreakDetectorProtocol = JailbreakDetector(),
         requiredPushTokenType: PushToken.TokenType,
-<<<<<<< HEAD
-        coreCryptoSetup: @escaping CoreCryptoSetupClosure
-=======
+        coreCryptoSetup: @escaping CoreCryptoSetupClosure,
         isDeveloperModeEnabled: Bool = false
->>>>>>> 2313c014
     ) {
         let flowManager = FlowManager(mediaManager: mediaManager)
         let reachability = environment.reachability
@@ -352,11 +347,8 @@
             configuration: configuration,
             detector: detector,
             requiredPushTokenType: requiredPushTokenType,
-<<<<<<< HEAD
-            coreCryptoSetup: coreCryptoSetup
-=======
+            coreCryptoSetup: coreCryptoSetup,
             isDeveloperModeEnabled: isDeveloperModeEnabled
->>>>>>> 2313c014
         )
 
         if configuration.blacklistDownloadInterval > 0 {
@@ -409,11 +401,8 @@
          configuration: SessionManagerConfiguration = SessionManagerConfiguration(),
          detector: JailbreakDetectorProtocol = JailbreakDetector(),
          requiredPushTokenType: PushToken.TokenType,
-<<<<<<< HEAD
-         coreCryptoSetup: @escaping CoreCryptoSetupClosure
-=======
+         coreCryptoSetup: @escaping CoreCryptoSetupClosure,
          isDeveloperModeEnabled: Bool = false
->>>>>>> 2313c014
     ) {
         SessionManager.enableLogsByEnvironmentVariable()
         self.environment = environment
