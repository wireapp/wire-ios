//
// Wire
// Copyright (C) 2022 Wire Swiss GmbH
//
// This program is free software: you can redistribute it and/or modify
// it under the terms of the GNU General Public License as published by
// the Free Software Foundation, either version 3 of the License, or
// (at your option) any later version.
//
// This program is distributed in the hope that it will be useful,
// but WITHOUT ANY WARRANTY; without even the implied warranty of
// MERCHANTABILITY or FITNESS FOR A PARTICULAR PURPOSE. See the
// GNU General Public License for more details.
//
// You should have received a copy of the GNU General Public License
// along with this program. If not, see http://www.gnu.org/licenses/.
//

import Foundation
@testable import WireSyncEngine
import XCTest

class APIVersionResolverTests: ZMTBaseTest {

    private var transportSession: MockTransportSession!
    private var mockDelegate: MockAPIVersionResolverDelegate!

    override func setUp() {
        BackendInfo.storage = UserDefaults(suiteName: UUID().uuidString)!
        mockDelegate = .init()
        transportSession = MockTransportSession(dispatchGroup: dispatchGroup)
        setCurrentAPIVersion(nil)

        super.setUp()
    }

    override func tearDown() {
        mockDelegate = nil
        transportSession = nil
        resetCurrentAPIVersion()
<<<<<<< HEAD
=======
        BackendInfo.storage = UserDefaults.standard
>>>>>>> 33098a79
        super.tearDown()
    }

    private func createSUT(
        clientProdVersions: Set<APIVersion>,
        clientDevVersions: Set<APIVersion>,
        isDeveloperModeEnabled: Bool = false
    ) -> APIVersionResolver {
        let sut = APIVersionResolver(
            clientProdVersions: clientProdVersions,
            clientDevVersions: clientDevVersions,
            transportSession: transportSession,
            isDeveloperModeEnabled: isDeveloperModeEnabled
        )

        sut.delegate = mockDelegate
        return sut
    }

    private func mockBackendInfo(
        productionVersions: ClosedRange<Int32>,
        developmentVersions: ClosedRange<Int32>?,
        domain: String,
        isFederationEnabled: Bool
    ) {
        transportSession.supportedAPIVersions = productionVersions.map(NSNumber.init(value:))

        if let developmentVersions = developmentVersions {
            transportSession.developmentAPIVersions = developmentVersions.map(NSNumber.init(value:))
        }

        transportSession.domain = domain
        transportSession.federation = isFederationEnabled
    }

    // MARK: - Endpoint unavailable

    func testThatItDefaultsToVersionZeroIfEndpointIsUnavailable() throws {
        // Given the client supports API versioning.
        let sut = createSUT(
            clientProdVersions: Set(APIVersion.allCases),
            clientDevVersions: []
        )

        // Given the backend does not.
        transportSession.isAPIVersionEndpointAvailable = false

        // When version is resolved.
        let done = expectation(description: "done")
        sut.resolveAPIVersion(completion: { _ in done.fulfill() })
        XCTAssertTrue(waitForCustomExpectations(withTimeout: 0.5))

        // Then it resolves to v0.
        let resolvedVersion = try XCTUnwrap(BackendInfo.apiVersion)
        XCTAssertEqual(resolvedVersion, .v0)
        XCTAssertEqual(BackendInfo.domain, "wire.com")
        XCTAssertEqual(BackendInfo.isFederationEnabled, false)
    }

    // MARK: - Highest productino version

    func testThatItResolvesTheHighestProductionAPIVersion() throws {
        // Given client has prod and dev versions.
        let sut = createSUT(
            clientProdVersions: [.v0, .v1],
            clientDevVersions: [.v2]
        )

        // Given backend also has prod and dev versions.
        mockBackendInfo(
            productionVersions: 0...1,
            developmentVersions: 2...2,
            domain: "foo.com",
            isFederationEnabled: true
        )

        XCTAssertNil(BackendInfo.apiVersion)

        // When version is resolved.
        let done = expectation(description: "done")
        sut.resolveAPIVersion(completion: { _ in done.fulfill() })
        XCTAssertTrue(waitForCustomExpectations(withTimeout: 0.5))

        // Then it's the highest common prod version.
        XCTAssertEqual(BackendInfo.apiVersion, .v1)
        XCTAssertEqual(BackendInfo.domain, "foo.com")
        XCTAssertEqual(BackendInfo.isFederationEnabled, true)
    }

    func testThatItResolvesTheHighestProductionAPIVersionWhenDevelopmentVersionsAreAbsent() throws {
        // Given client has prod and dev versions.
        let sut = createSUT(
            clientProdVersions: [.v0, .v1],
            clientDevVersions: [.v2]
        )

        // Given backend only has prod versons.
        mockBackendInfo(
            productionVersions: 0...1,
            developmentVersions: nil,
            domain: "foo.com",
            isFederationEnabled: true
        )

        XCTAssertNil(BackendInfo.apiVersion)

        // When version is resolved.
        let done = expectation(description: "done")
        sut.resolveAPIVersion(completion: { _ in done.fulfill() })
        XCTAssertTrue(waitForCustomExpectations(withTimeout: 0.5))

        // Then it's the highest common prod version.
        XCTAssertEqual(BackendInfo.apiVersion, .v1)
        XCTAssertEqual(BackendInfo.domain, "foo.com")
        XCTAssertEqual(BackendInfo.isFederationEnabled, true)
    }

    // MARK: - Peferred version

    func testThatItResolvesThePreferredAPIVersion() throws {
        // Given client has prod and dev versions in dev mode.
        let sut = createSUT(
            clientProdVersions: [.v0, .v1, .v2],
            clientDevVersions: [.v3],
            isDeveloperModeEnabled: true
        )

        // Given backend also has prod and dev versions.
        mockBackendInfo(
            productionVersions: 0...2,
            developmentVersions: 3...3,
            domain: "foo.com",
            isFederationEnabled: true
        )

        // Given there is a preferred version.
        BackendInfo.preferredAPIVersion = .v3
        XCTAssertNil(BackendInfo.apiVersion)

        // When version is resolved.
        let done = expectation(description: "done")
        sut.resolveAPIVersion(completion: { _ in done.fulfill() })
        XCTAssertTrue(waitForCustomExpectations(withTimeout: 0.5))

        // Then it's the preferred version.
        XCTAssertEqual(BackendInfo.apiVersion, .v3)
        XCTAssertEqual(BackendInfo.domain, "foo.com")
        XCTAssertEqual(BackendInfo.isFederationEnabled, true)
    }

    func testThatItDoesNotResolvePreferredAPIVersionIfNotInDevMode() throws {
        // Given client has prod and dev versions not in dev mode.
        let sut = createSUT(
            clientProdVersions: [.v0, .v1],
            clientDevVersions: [.v2],
            isDeveloperModeEnabled: false
        )

        // Given backend also has prod and dev versions.
        mockBackendInfo(
            productionVersions: 0...1,
            developmentVersions: 2...2,
            domain: "foo.com",
            isFederationEnabled: true
        )

        // Given there is a preferred version.
        BackendInfo.preferredAPIVersion = .v2
        XCTAssertNil(BackendInfo.apiVersion)

        // When version is resolved.
        let done = expectation(description: "done")
        sut.resolveAPIVersion(completion: { _ in done.fulfill() })
        XCTAssertTrue(waitForCustomExpectations(withTimeout: 0.5))

        // Then it's the highest common prod version.
        XCTAssertEqual(BackendInfo.apiVersion, .v1)
        XCTAssertEqual(BackendInfo.domain, "foo.com")
        XCTAssertEqual(BackendInfo.isFederationEnabled, true)
    }

    func testThatItDoesNotResolvePreferredAPIVersionIfNotSupportedByBackend() throws {
        // Given client has prod and dev versions in dev mode.
        let sut = createSUT(
            clientProdVersions: [.v0, .v1],
            clientDevVersions: [.v2],
            isDeveloperModeEnabled: true
        )

        // Given backend also has prod and dev versions.
        mockBackendInfo(
            productionVersions: 0...1,
            developmentVersions: nil,
            domain: "foo.com",
            isFederationEnabled: true
        )

        // Given there is a preferred version.
        BackendInfo.preferredAPIVersion = .v2
        XCTAssertNil(BackendInfo.apiVersion)

        // When version is resolved.
        let done = expectation(description: "done")
        sut.resolveAPIVersion(completion: { _ in done.fulfill() })
        XCTAssertTrue(waitForCustomExpectations(withTimeout: 0.5))

        // Then it's the highest common prod version.
        XCTAssertEqual(BackendInfo.apiVersion, .v1)
        XCTAssertEqual(BackendInfo.domain, "foo.com")
        XCTAssertEqual(BackendInfo.isFederationEnabled, true)
    }

    // MARK: - Delegate

    func test_itReportsToDelegateWhenVersionIsResolved() {
        // Given
        let sut = createSUT(
            clientProdVersions: [.v3],
            clientDevVersions: []
        )

        mockBackendInfo(
            productionVersions: 0...3,
            developmentVersions: nil,
            domain: "foo.com",
            isFederationEnabled: false
        )

        // When
        let done = expectation(description: "done")
        sut.resolveAPIVersion(completion: { _ in done.fulfill() })
        XCTAssertTrue(waitForCustomExpectations(withTimeout: 0.5))

        // Then
        XCTAssertTrue(mockDelegate.didReportAPIVersionHasBeenResolved)
    }

    // MARK: - Blacklist

    func testThatItReportsBlacklistReasonWhenBackendIsObsolete() throws {
        // Given version one was selected.
        setCurrentAPIVersion(.v1)

        // Given now we only support version 2.
        let sut = createSUT(
            clientProdVersions: [.v2],
            clientDevVersions: []
        )

        // Given backend doesn't support version 2
        mockBackendInfo(
            productionVersions: 0...1,
            developmentVersions: nil,
            domain: "foo.com",
            isFederationEnabled: true
        )

        // When version is resolved
        let done = expectation(description: "done")
        sut.resolveAPIVersion(completion: { _ in done.fulfill() })
        XCTAssertTrue(waitForCustomExpectations(withTimeout: 0.5))

        // Then no version could be resolved & blacklist reason is generated.
        XCTAssertNil(BackendInfo.apiVersion)
        XCTAssertEqual(BackendInfo.domain, "foo.com")
        XCTAssertEqual(BackendInfo.isFederationEnabled, true)
        XCTAssertEqual(mockDelegate.blacklistReason, .backendAPIVersionObsolete)
    }

    func testThatItReportsBlacklistReasonWhenClientIsObsolete() throws {
        // Given version one was selected.
        setCurrentAPIVersion(.v1)

        // Given we still only support v1.
        let sut = createSUT(
            clientProdVersions: [.v1],
            clientDevVersions: []
        )

        // Given backend no longer supports v1.
        mockBackendInfo(
            productionVersions: 2...2,
            developmentVersions: nil,
            domain: "foo.com",
            isFederationEnabled: true
        )

        // When version is resolved
        let done = expectation(description: "done")
        sut.resolveAPIVersion(completion: { _ in done.fulfill() })
        XCTAssertTrue(waitForCustomExpectations(withTimeout: 0.5))

        // Then no version could be resolved & blacklist reason is generated.
        XCTAssertNil(BackendInfo.apiVersion)
        XCTAssertEqual(BackendInfo.domain, "foo.com")
        XCTAssertEqual(BackendInfo.isFederationEnabled, true)
        XCTAssertEqual(mockDelegate.blacklistReason, .clientAPIVersionObsolete)
    }

    // MARK: - Federation

    func testThatItReportsToDelegate_WhenFederationHasBeenEnabled() throws {
        // Given client has prod versions.
        let sut = createSUT(
            clientProdVersions: Set(APIVersion.allCases),
            clientDevVersions: []
        )

        // Given federation is not enabled.
        BackendInfo.isFederationEnabled = false
        BackendInfo.domain = "foo.com"

        // Backend now has federation enabled.
        mockBackendInfo(
            productionVersions: 0...2,
            developmentVersions: nil,
            domain: "foo.com",
            isFederationEnabled: true
        )

        // When version is resolved.
        let done = expectation(description: "done")
        sut.resolveAPIVersion(completion: { _ in done.fulfill() })
        XCTAssertTrue(waitForCustomExpectations(withTimeout: 0.5))

        // Then federation is enabled and forwarded to delegate.
        XCTAssertTrue(BackendInfo.isFederationEnabled)
        XCTAssertTrue(mockDelegate.didReportFederationHasBeenEnabled)
    }

    func testThatItReportsToDelegate_WhenNotFederatedBackendSwitchedToFederatedBackend() throws {
        // Given client has prod versions.
        let sut = createSUT(
            clientProdVersions: Set(APIVersion.allCases),
            clientDevVersions: []
        )

        // Given federation is not enabled.
        BackendInfo.domain = "simple.example.org"
        BackendInfo.isFederationEnabled = false

        // Backend now has federation enabled.
        mockBackendInfo(
            productionVersions: 0...2,
            developmentVersions: nil,
            domain: "federated.example.com",
            isFederationEnabled: true
        )

        // When version is resolved.
        let done = expectation(description: "done")
        sut.resolveAPIVersion(completion: { _ in done.fulfill() })
        XCTAssertTrue(waitForCustomExpectations(withTimeout: 0.5))

        // Then federation is enabled but do not forward to delegate.
        XCTAssertEqual(BackendInfo.domain, "federated.example.com")
        XCTAssertTrue(BackendInfo.isFederationEnabled)
        XCTAssertFalse(mockDelegate.didReportFederationHasBeenEnabled)
    }
}

// MARK: - Mocks

private class MockAPIVersionResolverDelegate: APIVersionResolverDelegate {

    var blacklistReason: BlacklistReason?

    func apiVersionResolverFailedToResolveVersion(reason: BlacklistReason) {
        blacklistReason = reason
    }

    var didReportFederationHasBeenEnabled: Bool = false
    func apiVersionResolverDetectedFederationHasBeenEnabled() {
        didReportFederationHasBeenEnabled = true
    }

    var didReportAPIVersionHasBeenResolved: Bool = false
    func apiVersionResolverDidResolve(apiVersion: APIVersion) {
        didReportAPIVersionHasBeenResolved = true
    }
}<|MERGE_RESOLUTION|>--- conflicted
+++ resolved
@@ -38,10 +38,7 @@
         mockDelegate = nil
         transportSession = nil
         resetCurrentAPIVersion()
-<<<<<<< HEAD
-=======
         BackendInfo.storage = UserDefaults.standard
->>>>>>> 33098a79
         super.tearDown()
     }
 
