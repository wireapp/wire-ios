//
// Wire
// Copyright (C) 2017 Wire Swiss GmbH
//
// This program is free software: you can redistribute it and/or modify
// it under the terms of the GNU General Public License as published by
// the Free Software Foundation, either version 3 of the License, or
// (at your option) any later version.
//
// This program is distributed in the hope that it will be useful,
// but WITHOUT ANY WARRANTY; without even the implied warranty of
// MERCHANTABILITY or FITNESS FOR A PARTICULAR PURPOSE. See the
// GNU General Public License for more details.
//
// You should have received a copy of the GNU General Public License
// along with this program. If not, see http://www.gnu.org/licenses/.
//

import XCTest
import WireTesting
import PushKit
import LocalAuthentication
@testable import WireSyncEngine

final class SessionManagerTests: IntegrationTest {

    var delegate: SessionManagerTestDelegate!
    var sut: SessionManager?

    override func setUp() {
        super.setUp()
        delegate = SessionManagerTestDelegate()
        createSelfUserAndConversation()
    }

    func createManager(
        launchOptions: LaunchOptions = [:],
        maxNumberAccounts: Int = SessionManager.defaultMaxNumberAccounts,
        requiredTokenType: PushToken.TokenType = .standard
    ) -> SessionManager? {
        guard let application = application else { return nil }
        let environment = MockEnvironment()
        let reachability = MockReachability()
        let unauthenticatedSessionFactory = MockUnauthenticatedSessionFactory(transportSession: mockTransportSession, environment: environment, reachability: reachability)
        let authenticatedSessionFactory = MockAuthenticatedSessionFactory(
            application: application,
            mediaManager: mockMediaManager,
            flowManager: FlowManagerMock(),
            transportSession: mockTransportSession,
            environment: environment,
            reachability: reachability
        )
        let reachabilityWrapper = ReachabilityWrapper(enabled: true, reachabilityClosure: {
            reachability
        })
        let sessionManager = SessionManager(
            maxNumberAccounts: maxNumberAccounts,
            appVersion: "0.0.0",
            authenticatedSessionFactory: authenticatedSessionFactory,
            unauthenticatedSessionFactory: unauthenticatedSessionFactory,
            reachability: reachabilityWrapper,
            delegate: delegate,
            application: application,
            pushRegistry: pushRegistry,
            dispatchGroup: dispatchGroup,
            environment: environment,
            configuration: sessionManagerConfiguration,
            detector: jailbreakDetector,
            requiredPushTokenType: requiredTokenType,
            callKitManager: MockCallKitManager(),
            proxyCredentials: nil,
            isUnauthenticatedTransportSessionReady: true,
            sharedUserDefaults: sharedUserDefaults
        )

        sessionManager.start(launchOptions: launchOptions)

        return sessionManager
    }

    override func tearDown() {
        delegate = nil
        sut = nil
        super.tearDown()
    }

    private var cachesDirectoryPath: URL {
        return FileManager.default.urls(for: .cachesDirectory, in: .userDomainMask).first!
    }

    // MARK: max account number
    func testThatDefaultMaxAccountNumberIs3_whenDefaultValueIsUsed() {
        // given and when
        let sut = createManager()!

        // then
        XCTAssertEqual(sut.maxNumberAccounts, 3)
    }

    func testThatMaxAccountNumberIs2_whenInitWithMaxAccountNumberAs2() {
        // given and when
        let sut = createManager(maxNumberAccounts: 2)!

        // then
        XCTAssertEqual(sut.maxNumberAccounts, 2)
    }

    func testThatItCreatesUnauthenticatedSessionAndNotifiesDelegateIfStoreIsNotAvailable() {

        // given
        let observer = SessionManagerObserverMock()
        let token = sut?.addSessionManagerCreatedSessionObserver(observer)

        // when
        sut = createManager()

        // then
        XCTAssertNil(delegate.userSession)
        XCTAssertTrue(delegate.sessionManagerDidFailToLogin)
        XCTAssertNotNil(sut?.unauthenticatedSession)
        withExtendedLifetime(token) {
            XCTAssertEqual([], observer.createdUserSession)
        }
    }

    func testThatItCreatesUserSessionAndNotifiesDelegateIfStoreIsAvailable() {
        // given
        guard let sharedContainer = Bundle.main.appGroupIdentifier.map(FileManager.sharedContainerDirectory) else { return XCTFail() }
        let manager = AccountManager(sharedDirectory: sharedContainer)
        let account = Account(userName: "", userIdentifier: currentUserIdentifier)
        sessionManager!.environment.cookieStorage(for: account).authenticationCookieData = NSData.secureRandomData(ofLength: 16)
        manager.addAndSelect(account)

        // when
        sut = createManager()
        let observer = SessionManagerObserverMock()
        let token = sut?.addSessionManagerCreatedSessionObserver(observer)
        XCTAssert(waitForAllGroupsToBeEmpty(withTimeout: 0.1))

        // then
        XCTAssertNotNil(delegate.userSession)
        XCTAssertNil(sut?.unauthenticatedSession)
        withExtendedLifetime(token) {
            XCTAssertEqual([delegate.userSession].compactMap { $0 }, observer.createdUserSession)
        }
    }

    func testThatItNotifiesObserverWhenCreatingAndTearingDownSession() {

        // GIVEN
        let account = self.createAccount()
        sessionManager!.environment.cookieStorage(for: account).authenticationCookieData = NSData.secureRandomData(ofLength: 16)

        guard let application = application else { return XCTFail() }

        let sessionManagerExpectation = self.expectation(description: "Session manager and session is loaded")

        let observer = SessionManagerObserverMock()
        var createToken: Any?
        var destroyToken: Any?

        let testSessionManager = SessionManager(
            appVersion: "0.0.0",
            mediaManager: mockMediaManager,
            analytics: nil,
            delegate: nil,
            application: application,
            environment: sessionManager!.environment,
            configuration: SessionManagerConfiguration(blacklistDownloadInterval: -1),
            requiredPushTokenType: .standard,
            callKitManager: MockCallKitManager(),
            isUnauthenticatedTransportSessionReady: true,
            sharedUserDefaults: sharedUserDefaults
        )

        let environment = MockEnvironment()
        let reachability = MockReachability()
        let authenticatedSessionFactory = MockAuthenticatedSessionFactory(
            application: application,
            mediaManager: MockMediaManager(),
            flowManager: FlowManagerMock(),
            transportSession: self.mockTransportSession,
            environment: environment,
            reachability: reachability
        )

        testSessionManager.authenticatedSessionFactory = authenticatedSessionFactory
        testSessionManager.start(launchOptions: [:])

        // WHEN
        createToken = testSessionManager.addSessionManagerCreatedSessionObserver(observer)
        destroyToken = testSessionManager.addSessionManagerDestroyedSessionObserver(observer)

        withExtendedLifetime(createToken) {
            testSessionManager.loadSession(for: account) { userSession in
                XCTAssertNotNil(userSession)
                sessionManagerExpectation.fulfill()
            }
        }

        // THEN
        XCTAssertTrue(self.waitForCustomExpectations(withTimeout: 0.5))
        XCTAssertEqual([testSessionManager.activeUserSession!], observer.createdUserSession)

        // AND WHEN
        withExtendedLifetime(destroyToken) {
            testSessionManager.tearDownBackgroundSession(for: account.userIdentifier)
        }

        // THEN
        XCTAssertEqual([account.userIdentifier], observer.destroyedUserSessions)
    }

    func testThatItNotifiesDestroyedSessionObserverWhenCurrentSessionIsLoggedOut() {

        // GIVEN
        XCTAssertTrue(login())
        let account = sessionManager!.accountManager.selectedAccount!
        let observer = SessionManagerObserverMock()
        let token = sessionManager?.addSessionManagerDestroyedSessionObserver(observer)

        // WHEN
        withExtendedLifetime(token) {
            sessionManager?.logoutCurrentSession()
        }
        XCTAssert(waitForAllGroupsToBeEmpty(withTimeout: 0.1))

        // THEN
        XCTAssertEqual([account.userIdentifier], observer.destroyedUserSessions)
    }

    func testThatItNotifiesDestroyedSessionObserverWhenMemoryWarningReceived() {

        // GIVEN
        // Mock transport doesn't support multiple accounts at the moment so we pretend to be offline
        // in order to avoid the user session's getting stuck in a request loop.
        mockTransportSession.doNotRespondToRequests = true

        let account1 = self.createAccount()
        sessionManager!.environment.cookieStorage(for: account1).authenticationCookieData = NSData.secureRandomData(ofLength: 16)

        let account2 = self.createAccount(with: UUID.create())
        sessionManager!.environment.cookieStorage(for: account2).authenticationCookieData = NSData.secureRandomData(ofLength: 16)

        guard let application = application else { return XCTFail() }

        let sessionManagerExpectation = self.expectation(description: "Session manager and sessions are loaded")
        let observer = SessionManagerObserverMock()

        var destroyToken: Any?

        let testSessionManager = SessionManager(
            appVersion: "0.0.0",
            mediaManager: mockMediaManager,
            analytics: nil,
            delegate: self.delegate,
            application: application,
            environment: sessionManager!.environment,
            configuration: SessionManagerConfiguration(blacklistDownloadInterval: -1),
            detector: jailbreakDetector,
            requiredPushTokenType: .standard,
            callKitManager: MockCallKitManager(),
            isUnauthenticatedTransportSessionReady: true,
            sharedUserDefaults: sharedUserDefaults
        )

        let environment = MockEnvironment()
        let reachability = MockReachability()
        let authenticatedSessionFactory = MockAuthenticatedSessionFactory(
            application: application,
            mediaManager: MockMediaManager(),
            flowManager: FlowManagerMock(),
            transportSession: self.mockTransportSession,
            environment: environment,
            reachability: reachability
        )

        testSessionManager.authenticatedSessionFactory = authenticatedSessionFactory
        testSessionManager.start(launchOptions: [:])

        // WHEN
        destroyToken = testSessionManager.addSessionManagerDestroyedSessionObserver(observer)

        testSessionManager.loadSession(for: account1) { userSession in
            XCTAssertNotNil(userSession)

            // load second account
            testSessionManager.loadSession(for: account2) { userSession in
                XCTAssertNotNil(userSession)
                sessionManagerExpectation.fulfill()
            }
        }

        XCTAssertTrue(self.waitForCustomExpectations(withTimeout: 0.5))
        XCTAssertEqual(testSessionManager.backgroundUserSessions.count, 2)
        XCTAssertEqual(testSessionManager.backgroundUserSessions[account2.userIdentifier], testSessionManager.activeUserSession)

        withExtendedLifetime(destroyToken) {
            NotificationCenter.default.post(Notification(name: UIApplication.didReceiveMemoryWarningNotification))
        }

        // THEN
        XCTAssertEqual([account1.userIdentifier], observer.destroyedUserSessions)
    }

    func testThatJailbrokenDeviceCallsDelegateMethod() {

        // GIVEN
        guard let application = application else { return XCTFail() }
        let jailbreakDetector = MockJailbreakDetector(jailbroken: true)
        let configuration = SessionManagerConfiguration(blockOnJailbreakOrRoot: true)

        // WHEN
        _ = SessionManager(
            appVersion: "0.0.0",
            mediaManager: mockMediaManager,
            analytics: nil,
            delegate: self.delegate,
            application: application,
            environment: sessionManager!.environment,
            configuration: configuration,
            detector: jailbreakDetector,
            requiredPushTokenType: .standard,
            callKitManager: MockCallKitManager(),
            isUnauthenticatedTransportSessionReady: true,
            sharedUserDefaults: sharedUserDefaults
        )

        XCTAssertTrue(self.delegate.jailbroken)
        XCTAssertTrue(self.waitForCustomExpectations(withTimeout: 0.5))

        XCTAssertTrue(self.waitForCustomExpectations(withTimeout: 0.5))
    }

    func testThatJailbrokenDeviceDeletesAccount() {
        // GIVEN
        sut = createManager()
        (sut?.jailbreakDetector as! MockJailbreakDetector).jailbroken = true
        sut?.configuration.wipeOnJailbreakOrRoot = true

        // WHEN
        sut?.accountManager.addAndSelect(createAccount())
        XCTAssertEqual(sut?.accountManager.accounts.count, 1)

        // THEN
        performIgnoringZMLogError {
            self.sut!.checkJailbreakIfNeeded()
        }
        XCTAssertEqual(self.sut?.accountManager.accounts.count, 0)
    }

    func testAuthenticationAfterReboot() {
        // GIVEN
        sut = createManager()

        // WHEN
        sut?.accountManager.addAndSelect(createAccount())
        XCTAssertEqual(sut?.accountManager.accounts.count, 1)

        // THEN
        let logoutExpectation = expectation(description: "Authentication after reboot")

        delegate.onLogout = { error in
            XCTAssertNil(self.sut?.activeUserSession)
            XCTAssertEqual(error?.userSessionErrorCode, .needsAuthenticationAfterReboot)
            logoutExpectation.fulfill()
        }

        performIgnoringZMLogError {
            self.sut!.performPostRebootLogout()
        }

        XCTAssertTrue(self.waitForCustomExpectations(withTimeout: 2))
    }

    func testThatShouldPerformPostRebootLogoutReturnsFalseIfNotRebooted() {
        // GIVEN
        sut = createManager()
        sut?.configuration.authenticateAfterReboot = true
        sut?.accountManager.addAndSelect(createAccount())
        XCTAssertTrue(waitForAllGroupsToBeEmpty(withTimeout: 0.5))
        XCTAssertEqual(sut?.accountManager.accounts.count, 1)
        SessionManager.previousSystemBootTime = ProcessInfo.processInfo.bootTime()

        // WHEN/THEN
        performIgnoringZMLogError {
            XCTAssertFalse(self.sut!.shouldPerformPostRebootLogout())
        }
    }

    func testThatShouldPerformPostRebootLogoutReturnsFalseIfNoPreviousBootTimeExists() {

        // GIVEN
        sut = createManager()
        sut?.configuration.authenticateAfterReboot = true
        sut?.accountManager.addAndSelect(createAccount())
        XCTAssertTrue(waitForAllGroupsToBeEmpty(withTimeout: 0.5))
        XCTAssertEqual(sut?.accountManager.accounts.count, 1)
        ZMKeychain.deleteAllKeychainItems(withAccountName: SessionManager.previousSystemBootTimeContainer)

        // WHEN/THEN
        performIgnoringZMLogError {
            XCTAssertFalse(self.sut!.shouldPerformPostRebootLogout())
        }
    }

<<<<<<< HEAD
    func testThatItDestroyedCacheDirectoryAfterLoggedOut() throws {

        // GIVEN
        XCTAssertTrue(login())
        let sessionManager = try XCTUnwrap(sessionManager)
        let observer = SessionManagerObserverMock()
        let token = sessionManager.addSessionManagerDestroyedSessionObserver(observer)
        let tempUrl = self.cachesDirectoryPath.appendingPathComponent("testFile.txt")
        let testData = "Test Message"
        try? testData.write(to: tempUrl, atomically: true, encoding: .utf8)
        XCTAssertFalse(tempUrl.path.isEmpty)

        // WHEN
        withExtendedLifetime(token) {
            sessionManager.logoutCurrentSession()
        }

        // THEN
        XCTAssertFalse(FileManager.default.fileExists(atPath: self.cachesDirectoryPath.path))
=======
    func tmpDirectoryPath() -> URL {
        return URL(fileURLWithPath: NSTemporaryDirectory())
    }

    func testThatItDestroyedTmpDirectoryAfterLoggedOut() throws {

        // GIVEN
        XCTAssertTrue(login())
        let observer = SessionManagerObserverMock()
        let token = sessionManager?.addSessionManagerDestroyedSessionObserver(observer)
        let tempUrl = self.tmpDirectoryPath().appendingPathComponent("testFile.txt")
        let testData = "Test Message"
        try testData.write(to: tempUrl, atomically: true, encoding: .utf8)
        let fCount = try FileManager.default.contentsOfDirectory(atPath: tmpDirectoryPath().path).count
        XCTAssertEqual(fCount, 1)
        XCTAssertTrue(FileManager.default.fileExists(atPath: tempUrl.path))
        
        // WHEN
        withExtendedLifetime(token) {
            sessionManager?.logoutCurrentSession()
        }
        
        let fileCount = try FileManager.default.contentsOfDirectory(atPath: self.tmpDirectoryPath().path).count
        
        // THEN
        XCTAssertEqual(fileCount, 0)
        XCTAssertFalse(FileManager.default.fileExists(atPath: tempUrl.path))
>>>>>>> ef84568b
    }
}

extension IntegrationTest {
    func createAccount() -> Account {
        return createAccount(with: currentUserIdentifier)
    }

    func createAccount(with id: UUID) -> Account {
        guard let sharedContainer = Bundle.main.appGroupIdentifier.map(FileManager.sharedContainerDirectory) else {
            XCTFail()
            fatalError()
        }

        let manager = AccountManager(sharedDirectory: sharedContainer)
        let account = Account(userName: "Test Account", userIdentifier: id)
        manager.addOrUpdate(account)

        return account
    }

    func createSelfClient(_ context: NSManagedObjectContext) -> UserClient {
        let selfClient = UserClient.insertNewObject(in: context)
        selfClient.remoteIdentifier = nil
        selfClient.user = ZMUser.selfUser(in: context)
        return selfClient
    }
}

class SessionManagertests_AccountDeletion: IntegrationTest {

    override func setUp() {
        super.setUp()
        createSelfUserAndConversation()
    }

    func testThatItDeletesTheAccountFolder_WhenDeletingAccountWithoutActiveUserSession() throws {
        // given
        guard let sharedContainer = Bundle.main.appGroupIdentifier.map(FileManager.sharedContainerDirectory) else {
            XCTFail()
            return
        }
        let account = self.createAccount()

        let accountFolder = CoreDataStack.accountDataFolder(accountIdentifier: account.userIdentifier, applicationContainer: sharedContainer)

        try FileManager.default.createDirectory(at: accountFolder, withIntermediateDirectories: true, attributes: nil)

        // when
        performIgnoringZMLogError {
            self.sessionManager!.delete(account: account)
        }

        // then
        XCTAssertFalse(FileManager.default.fileExists(atPath: accountFolder.path))
    }

    func testThatItDeletesTheAccountFolder_WhenDeletingActiveUserSessionAccount() throws {
        // given
        XCTAssert(login())

        guard let sharedContainer = Bundle.main.appGroupIdentifier.map(FileManager.sharedContainerDirectory) else { return XCTFail() }

        let account = sessionManager!.accountManager.selectedAccount!
        let accountFolder = CoreDataStack.accountDataFolder(accountIdentifier: account.userIdentifier, applicationContainer: sharedContainer)

        // when
        performIgnoringZMLogError {
            self.sessionManager!.delete(account: account)
        }

        // then
        XCTAssertFalse(FileManager.default.fileExists(atPath: accountFolder.path))
    }

    func testThatItDeletesTheLastEventID_WhenDeletingActiveUserSessionAccount() throws {
        // given
        XCTAssert(login())

        let sessionManager = try XCTUnwrap(sessionManager)
        let account = try XCTUnwrap(sessionManager.accountManager.selectedAccount)
        let repository = LastEventIDRepository(
            userID: account.userIdentifier,
            sharedUserDefaults: sharedUserDefaults
        )
        XCTAssertNotNil(repository.fetchLastEventID())

        // when
        performIgnoringZMLogError {
            sessionManager.delete(account: account)
        }

        // then
        XCTAssertNil(repository.fetchLastEventID())
    }

}

class SessionManagerTests_AuthenticationFailure: IntegrationTest {

    override func setUp() {
        super.setUp()
        createSelfUserAndConversation()
    }

    func testThatItDeletesTheCookie_OnAuthentictionFailure() {
        // given
        XCTAssert(login())
        XCTAssertTrue(sessionManager!.isSelectedAccountAuthenticated)

        // when
        let account = sessionManager!.accountManager.selectedAccount!
        sessionManager?.authenticationInvalidated(NSError(code: .accessTokenExpired, userInfo: nil), accountId: account.userIdentifier)

        // then
        XCTAssertFalse(sessionManager!.isSelectedAccountAuthenticated)
    }

    func testThatItDeletesAccount_IfRemoteClientIsDeleted() {
        // given
        XCTAssertTrue(login())
        let account = sessionManager!.accountManager.selectedAccount!

        // when
        sessionManager?.authenticationInvalidated(NSError(code: .clientDeletedRemotely, userInfo: nil), accountId: account.userIdentifier)

        // then
        guard let sharedContainer = Bundle.main.appGroupIdentifier.map(FileManager.sharedContainerDirectory) else { return XCTFail() }
        let accountFolder = CoreDataStack.accountDataFolder(accountIdentifier: account.userIdentifier, applicationContainer: sharedContainer)

        XCTAssertFalse(FileManager.default.fileExists(atPath: accountFolder.path))
    }

    func testThatItTearsDownActiveUserSession_OnAuthentictionFailure() {
        // given
        XCTAssert(login())
        XCTAssertNotNil(sessionManager?.activeUserSession)

        // when
        let account = sessionManager!.accountManager.selectedAccount!
        sessionManager?.authenticationInvalidated(NSError(code: .accessTokenExpired, userInfo: nil), accountId: account.userIdentifier)

        // then
        XCTAssertNil(sessionManager?.activeUserSession)
    }

    func testThatItTearsDownBackgroundUserSession_OnAuthentictionFailure() {
        // given
        let additionalAccount = Account(userName: "Additional Account", userIdentifier: UUID())
        sessionManager!.environment.cookieStorage(for: additionalAccount).authenticationCookieData = NSData.secureRandomData(ofLength: 16)
        sessionManager!.accountManager.addOrUpdate(additionalAccount)

        XCTAssert(login())
        XCTAssertNotNil(sessionManager?.activeUserSession)

        // load additional account as a background session
        sessionManager!.withSession(for: additionalAccount, perform: { _ in })
        XCTAssertTrue(self.waitForAllGroupsToBeEmpty(withTimeout: 0.5))
        XCTAssertNotNil(sessionManager?.backgroundUserSessions[additionalAccount.userIdentifier])

        // when
        sessionManager?.authenticationInvalidated(NSError(code: .accessTokenExpired, userInfo: nil), accountId: additionalAccount.userIdentifier)

        // then
        XCTAssertNil(sessionManager?.backgroundUserSessions[additionalAccount.userIdentifier])
    }

}

class SessionManagerTests_EncryptionAtRestMigration: IntegrationTest {

    override var useInMemoryStore: Bool {
        return false
    }

    override func setUp() {
        DeveloperFlag.storage = UserDefaults(suiteName: UUID().uuidString)!
        var flag = DeveloperFlag.proteusViaCoreCrypto
        flag.isOn = false

        super.setUp()

        createSelfUserAndConversation()
        createExtraUsersAndConversations()
    }

    override func tearDown() {
        DeveloperFlag.storage = .standard
        super.tearDown()
    }

    // @SF.Storage @TSFI.UserInterface @S0.1 @S0.2
    func testThatDatabaseIsMigrated_WhenEncryptionAtRestIsEnabled() throws {
        // given
        XCTAssertTrue(login())
        var session = try XCTUnwrap(userSession)
        XCTAssertFalse(session.encryptMessagesAtRest)

        let expectedText = "Hello World"
        session.perform({
            let groupConversation = self.conversation(for: self.groupConversation)
            try! groupConversation?.appendText(content: expectedText)
        })
        XCTAssertTrue(waitForAllGroupsToBeEmpty(withTimeout: 0.5))

        // when
        try session.setEncryptionAtRest(enabled: true)
        XCTAssertTrue(waitForAllGroupsToBeEmpty(withTimeout: 0.5))

        // then
        session = try XCTUnwrap(userSession)
        XCTAssertTrue(session.encryptMessagesAtRest)

        try session.unlockDatabase(with: LAContext())
        let groupConversation = self.conversation(for: self.groupConversation)
        let clientMessage = groupConversation?.lastMessage as? ZMClientMessage
        XCTAssertEqual(clientMessage?.messageText, expectedText)
    }

    // @SF.Storage @TSFI.UserInterface @S0.1 @S0.2 
    func testThatDatabaseIsMigrated_WhenEncryptionAtRestIsDisabled() throws {
        // given
        XCTAssertTrue(login())
        var session = try XCTUnwrap(userSession)

        let expectedText = "Hello World"

        try session.setEncryptionAtRest(enabled: true, skipMigration: true)
        XCTAssertTrue(session.encryptMessagesAtRest)

        session.perform({
            let groupConversation = self.conversation(for: self.groupConversation)
            try! groupConversation?.appendText(content: expectedText)
        })
        XCTAssertTrue(waitForAllGroupsToBeEmpty(withTimeout: 0.5))

        // when
        try session.setEncryptionAtRest(enabled: false)
        XCTAssertTrue(waitForAllGroupsToBeEmpty(withTimeout: 0.5))

        // then
        session = try XCTUnwrap(userSession)
        XCTAssertFalse(session.encryptMessagesAtRest)

        let groupConversation = self.conversation(for: self.groupConversation)
        let clientMessage = groupConversation?.lastMessage as? ZMClientMessage
        XCTAssertEqual(clientMessage?.messageText, expectedText)
    }

}

class SessionManagerTests_EncryptionAtRestIsEnabledByDefault_Option: IntegrationTest {

    override func setUp() {
        super.setUp()
        createSelfUserAndConversation()
    }

    override var useInMemoryStore: Bool {
        return false
    }

    override var sessionManagerConfiguration: SessionManagerConfiguration {
        return SessionManagerConfiguration(encryptionAtRestIsEnabledByDefault: true)
    }

    // @SF.Storage @TSFI.UserInterface @S0.1 @S0.2
    func testThatEncryptionAtRestIsEnabled_OnActiveUserSession() {
        // given
        XCTAssertTrue(login())

        // then
        XCTAssertTrue(sessionManager?.activeUserSession?.encryptMessagesAtRest == true)
    }

}

class SessionManagerTests_PasswordVerificationFailure_With_DeleteAccountAfterThreshold: IntegrationTest {
    private var threshold: Int? = 2
    override func setUp() {
        super.setUp()
        createSelfUserAndConversation()
    }

    override var sessionManagerConfiguration: SessionManagerConfiguration {
        return SessionManagerConfiguration(failedPasswordThresholdBeforeWipe: threshold)
    }

    func testThatItDeletesAccount_IfLimitIsReached() {
        // given
        XCTAssertTrue(login())
        let account = sessionManager!.accountManager.selectedAccount!

        // when
        sessionManager?.passwordVerificationDidFail(with: threshold!)

        // then
        guard let sharedContainer = Bundle.main.appGroupIdentifier.map(FileManager.sharedContainerDirectory) else { return XCTFail() }
        let accountFolder = CoreDataStack.accountDataFolder(accountIdentifier: account.userIdentifier, applicationContainer: sharedContainer)

        XCTAssertFalse(FileManager.default.fileExists(atPath: accountFolder.path))
    }

    func testThatItDoesntDeleteAccount_IfLimitIsNotReached() {
        // given
        XCTAssertTrue(login())
        let account = sessionManager!.accountManager.selectedAccount!

        // when
        sessionManager?.passwordVerificationDidFail(with: threshold! - 1)

        // then
        guard let sharedContainer = Bundle.main.appGroupIdentifier.map(FileManager.sharedContainerDirectory) else { return XCTFail() }
        let accountFolder = CoreDataStack.accountDataFolder(accountIdentifier: account.userIdentifier, applicationContainer: sharedContainer)

        XCTAssertTrue(FileManager.default.fileExists(atPath: accountFolder.path))
    }
}

class SessionManagerTests_AuthenticationFailure_With_DeleteAccountOnAuthentictionFailure: IntegrationTest {

    override func setUp() {
        super.setUp()
        createSelfUserAndConversation()
    }

    override var sessionManagerConfiguration: SessionManagerConfiguration {
        return SessionManagerConfiguration(wipeOnCookieInvalid: true)
    }

    func testThatItDeletesTheAccount_OnLaunchIfAccessTokenHasExpired() {
        // given
        XCTAssertTrue(login())
        let account = sessionManager!.accountManager.selectedAccount!

        // when
        deleteAuthenticationCookie()
        recreateSessionManager()

        // then
        guard let sharedContainer = Bundle.main.appGroupIdentifier.map(FileManager.sharedContainerDirectory) else { return XCTFail() }
        let accountFolder = CoreDataStack.accountDataFolder(accountIdentifier: account.userIdentifier, applicationContainer: sharedContainer)

        XCTAssertFalse(FileManager.default.fileExists(atPath: accountFolder.path))
    }

    func testThatItDeletesTheAccount_OnAuthentictionFailure() {
        // given
        XCTAssert(login())
        let account = sessionManager!.accountManager.selectedAccount!

        // when
        sessionManager?.authenticationInvalidated(NSError(code: .accessTokenExpired, userInfo: nil), accountId: account.userIdentifier)

        // then
        guard let sharedContainer = Bundle.main.appGroupIdentifier.map(FileManager.sharedContainerDirectory) else { return XCTFail() }
        let accountFolder = CoreDataStack.accountDataFolder(accountIdentifier: account.userIdentifier, applicationContainer: sharedContainer)

        XCTAssertFalse(FileManager.default.fileExists(atPath: accountFolder.path))
    }

    func testThatItDeletesTheAccount_OnAuthentictionFailureForBackgroundSession() {
        // given
        let additionalAccount = Account(userName: "Additional Account", userIdentifier: UUID())
        sessionManager!.environment.cookieStorage(for: additionalAccount).authenticationCookieData = NSData.secureRandomData(ofLength: 16)
        sessionManager!.accountManager.addOrUpdate(additionalAccount)

        XCTAssert(login())

        XCTAssertNotNil(sessionManager?.activeUserSession)

        // load additional account as a background session
        let sessionLoaded = expectation(description: "Background session loaded")
        sessionManager?.withSession(for: additionalAccount, perform: {_ in
            sessionLoaded.fulfill()
        })
        XCTAssertTrue(waitForCustomExpectations(withTimeout: 0.5))
        XCTAssertNotNil(sessionManager?.backgroundUserSessions[additionalAccount.userIdentifier])

        // when
        sessionManager?.authenticationInvalidated(NSError(code: .accessTokenExpired, userInfo: nil), accountId: additionalAccount.userIdentifier)
        XCTAssertTrue(waitForAllGroupsToBeEmpty(withTimeout: 0.5))

        // then
        guard let sharedContainer = Bundle.main.appGroupIdentifier.map(FileManager.sharedContainerDirectory) else { return XCTFail() }
        let accountFolder = CoreDataStack.accountDataFolder(accountIdentifier: additionalAccount.userIdentifier, applicationContainer: sharedContainer)

        XCTAssertFalse(FileManager.default.fileExists(atPath: accountFolder.path))
    }

}

class SessionManagerTests_Teams: IntegrationTest {

    override func setUp() {
        super.setUp()
        createSelfUserAndConversation()
    }

    func testThatItUpdatesAccountAfterLoginWithTeamName() {
        // given
        let teamName = "Wire"
        let image = MockAsset(in: mockTransportSession.managedObjectContext, forID: selfUser.previewProfileAssetIdentifier!)
        self.mockTransportSession.performRemoteChanges { session in
            let team = session.insertTeam(withName: teamName, isBound: true, users: [self.selfUser])
            team.creator = self.selfUser
        }
        XCTAssertTrue(waitForAllGroupsToBeEmpty(withTimeout: 0.5))

        // when
        XCTAssert(login())
        XCTAssertTrue(waitForAllGroupsToBeEmpty(withTimeout: 0.5))

        _ = MockAsset(in: mockTransportSession.managedObjectContext, forID: selfUser.previewProfileAssetIdentifier!)

        // then
        guard let sharedContainer = Bundle.main.appGroupIdentifier.map(FileManager.sharedContainerDirectory) else { return XCTFail() }
        let manager = AccountManager(sharedDirectory: sharedContainer)
        guard let account = manager.accounts.first, manager.accounts.count == 1 else { XCTFail("Should have one account"); return }
        XCTAssertEqual(account.userIdentifier.transportString(), self.selfUser.identifier)
        XCTAssertEqual(account.teamName, teamName)
        XCTAssertEqual(account.imageData, image?.data)
        XCTAssertNil(account.teamImageData)
        XCTAssertEqual(account.loginCredentials, selfUser.loginCredentials)
    }

    func testThatItUpdatesAccountAfterTeamNameChanges() {
        // given
        var team: MockTeam!
        self.mockTransportSession.performRemoteChanges { session in
            team = session.insertTeam(withName: "Wire", isBound: true, users: [self.selfUser])
            team.creator = self.selfUser
        }
        XCTAssertTrue(waitForAllGroupsToBeEmpty(withTimeout: 0.5))

        // when
        XCTAssert(login())

        let newTeamName = "Not Wire"
        self.mockTransportSession.performRemoteChanges { _ in
            team.name = newTeamName
        }
        XCTAssertTrue(waitForAllGroupsToBeEmpty(withTimeout: 0.5))

        // then
        guard let account = sessionManager?.accountManager.accounts.first, sessionManager?.accountManager.accounts.count == 1 else { XCTFail("Should have one account"); return }
        XCTAssertEqual(account.userIdentifier.transportString(), self.selfUser.identifier)
        XCTAssertEqual(account.teamName, newTeamName)
    }

    func testThatItUpdatesAccountAfterTeamImageDataChanges() {
        // given
        let assetData = "image".data(using: .utf8)!
        var asset: MockAsset!
        var team: MockTeam!
        self.mockTransportSession.performRemoteChanges { session in
            team = session.insertTeam(withName: "Wire", isBound: true, users: [self.selfUser])
            team.creator = self.selfUser
            asset = session.insertAsset(with: UUID(), assetToken: UUID(), assetData: assetData, contentType: "image/jpeg")
        }
        XCTAssertTrue(waitForAllGroupsToBeEmpty(withTimeout: 0.5))
        XCTAssert(login())

        // when
        self.mockTransportSession.performRemoteChanges { _ in
            team.pictureAssetId = asset.identifier
        }
        user(for: selfUser)?.team?.requestImage()
        XCTAssertTrue(waitForAllGroupsToBeEmpty(withTimeout: 0.5))

        // then
        guard let account = sessionManager?.accountManager.accounts.first, sessionManager?.accountManager.accounts.count == 1 else { XCTFail("Should have one account"); return }
        XCTAssertEqual(account.userIdentifier.transportString(), self.selfUser.identifier)
        XCTAssertEqual(account.teamImageData, assetData)
    }

    func testThatItUpdatesAccountWithUserDetailsAfterLogin() {
        // when
        XCTAssert(login())
        XCTAssertTrue(waitForAllGroupsToBeEmpty(withTimeout: 0.5))

        // then
        guard let sharedContainer = Bundle.main.appGroupIdentifier.map(FileManager.sharedContainerDirectory) else { return XCTFail() }
        let manager = AccountManager(sharedDirectory: sharedContainer)
        guard let account = manager.accounts.first, manager.accounts.count == 1 else { XCTFail("Should have one account"); return }
        XCTAssertEqual(account.userIdentifier.transportString(), self.selfUser.identifier)
        XCTAssertNil(account.teamName)
        XCTAssertEqual(account.userName, self.selfUser.name)
        let image = MockAsset(in: mockTransportSession.managedObjectContext, forID: selfUser.previewProfileAssetIdentifier!)

        XCTAssertEqual(account.imageData, image?.data)
    }

    func testThatItUpdatesAccountWithUserDetailsAfterLoginIntoExistingAccount() {
        // given
        XCTAssert(login())
        XCTAssertTrue(waitForAllGroupsToBeEmpty(withTimeout: 0.5))

        // when
        sessionManager?.logoutCurrentSession()
        XCTAssertTrue(waitForAllGroupsToBeEmpty(withTimeout: 0.5))
        closePushChannelAndWaitUntilClosed()
        XCTAssert(login())

        // then
        guard let sharedContainer = Bundle.main.appGroupIdentifier.map(FileManager.sharedContainerDirectory) else { return XCTFail() }
        let manager = AccountManager(sharedDirectory: sharedContainer)
        guard let account = manager.accounts.first, manager.accounts.count == 1 else { XCTFail("Should have one account"); return }
        XCTAssertEqual(account.userIdentifier.transportString(), self.selfUser.identifier)
        XCTAssertNil(account.teamName)
        XCTAssertEqual(account.userName, self.selfUser.name)
        let image = MockAsset(in: mockTransportSession.managedObjectContext, forID: selfUser.previewProfileAssetIdentifier!)

        XCTAssertEqual(account.imageData, image?.data)
    }

    func testThatItUpdatesAccountAfterUserNameChange() {
        // when
        XCTAssert(login())

        let newName = "BOB"
        self.mockTransportSession.performRemoteChanges { _ in
            self.selfUser.name = newName
        }
        XCTAssertTrue(waitForAllGroupsToBeEmpty(withTimeout: 0.5))

        // then
        guard let sharedContainer = Bundle.main.appGroupIdentifier.map(FileManager.sharedContainerDirectory) else { return XCTFail() }
        let manager = AccountManager(sharedDirectory: sharedContainer)
        guard let account = manager.accounts.first, manager.accounts.count == 1 else { XCTFail("Should have one account"); return }
        XCTAssertEqual(account.userIdentifier.transportString(), self.selfUser.identifier)
        XCTAssertNil(account.teamName)
        XCTAssertEqual(account.userName, selfUser.name)
    }

    func testThatItSendsAuthenticationErrorWhenAccountLimitIsReached() throws {
        // given
        let account1 = Account(userName: "Account 1", userIdentifier: UUID.create())
        let account2 = Account(userName: "Account 2", userIdentifier: UUID.create())
        let account3 = Account(userName: "Account 3", userIdentifier: UUID.create())

        sessionManager?.accountManager.addOrUpdate(account1)
        sessionManager?.accountManager.addOrUpdate(account2)
        sessionManager?.accountManager.addOrUpdate(account3)

        // when
        XCTAssert(login(ignoreAuthenticationFailures: true))

        // then
        guard
            let delegate = mockLoginDelegete,
            let error = delegate.currentError
        else {
            return XCTFail()
        }

        XCTAssertTrue(delegate.didCallAuthenticationDidFail)
        XCTAssertEqual(error, NSError(code: .accountLimitReached, userInfo: nil))
    }

    func testThatItChecksAccountsForExistingAccount() {
        // given
        let account1 = Account(userName: "Account 1", userIdentifier: UUID.create())
        let account2 = Account(userName: "Account 2", userIdentifier: UUID.create())

        sessionManager?.accountManager.addOrUpdate(account1)

        // then
        XCTAssertTrue(sessionManager!.session(session: self.unauthenticatedSession!, isExistingAccount: account1))
        XCTAssertFalse(sessionManager!.session(session: self.unauthenticatedSession!, isExistingAccount: account2))
    }
}

final class SessionManagerTests_MultiUserSession: IntegrationTest {

    override func setUp() {
         super.setUp()

        // Mock transport doesn't support multiple accounts at the moment so we pretend to be offline
        // in order to avoid the user session's getting stuck in a request loop.
        mockTransportSession.doNotRespondToRequests = true
    }

    func testThatItLoadsAndKeepsBackgroundUserSession() {
        // GIVEN
        guard let sharedContainer = Bundle.main.appGroupIdentifier.map(FileManager.sharedContainerDirectory) else { return XCTFail() }

        let manager = AccountManager(sharedDirectory: sharedContainer)
        let account1 = Account(userName: "Test Account 1", userIdentifier: currentUserIdentifier)
        manager.addOrUpdate(account1)

        let account2 = Account(userName: "Test Account 2", userIdentifier: UUID())
        manager.addOrUpdate(account2)
        // WHEN
        weak var sessionForAccount1Reference: ZMUserSession?
        let session1LoadedExpectation = self.expectation(description: "Session for account 1 loaded")
        self.sessionManager!.withSession(for: account1, perform: { sessionForAccount1 in
            // THEN
            session1LoadedExpectation.fulfill()
            XCTAssertNotNil(sessionForAccount1.managedObjectContext)
            sessionForAccount1Reference = sessionForAccount1
        })
        // WHEN
        weak var sessionForAccount2Reference: ZMUserSession?
        let session2LoadedExpectation = self.expectation(description: "Session for account 2 loaded")
        self.sessionManager!.withSession(for: account1, perform: { sessionForAccount2 in
            // THEN
            session2LoadedExpectation.fulfill()
            XCTAssertNotNil(sessionForAccount2.managedObjectContext)
            sessionForAccount2Reference = sessionForAccount2
        })

        // THEN
        XCTAssertTrue(self.waitForCustomExpectations(withTimeout: 0.5) { error in
            XCTAssertNil(error)
            XCTAssertNotNil(sessionForAccount1Reference)
            XCTAssertNotNil(sessionForAccount2Reference)

            self.sessionManager!.tearDownAllBackgroundSessions()
        })
    }

    func testThatItUnloadsUserSession() {
        // GIVEN
        let account = self.createAccount()

        // WHEN
        let sessionLoadedExpectation = self.expectation(description: "Session loaded")
        self.sessionManager!.withSession(for: account, perform: { session in
            XCTAssertNotNil(session.managedObjectContext)
            sessionLoadedExpectation.fulfill()
        })

        XCTAssertTrue(self.waitForCustomExpectations(withTimeout: 0.5))

        // THEN
        XCTAssertNotNil(self.sessionManager!.backgroundUserSessions[account.userIdentifier])

        // AND WHEN
        self.sessionManager!.tearDownAllBackgroundSessions()

        // THEN
        XCTAssertNil(self.sessionManager!.backgroundUserSessions[account.userIdentifier])
    }

    func testThatItDoesNotUnloadActiveUserSessionFromMemoryWarning() {
        // GIVEN
        let account = self.createAccount()
        sessionManager!.environment.cookieStorage(for: account).authenticationCookieData = NSData.secureRandomData(ofLength: 16)

        guard let application = application else { return XCTFail() }

        let sessionManagerExpectation = self.expectation(description: "Session manager and session is loaded")

        // WHEN
        let testSessionManager = SessionManager(
            appVersion: "0.0.0",
            mediaManager: mockMediaManager,
            analytics: nil,
            delegate: nil,
            application: application,
            environment: sessionManager!.environment,
            configuration: SessionManagerConfiguration(blacklistDownloadInterval: -1),
            requiredPushTokenType: .standard,
            callKitManager: MockCallKitManager(),
            isUnauthenticatedTransportSessionReady: true,
            sharedUserDefaults: sharedUserDefaults
        )

        let environment = MockEnvironment()
        let reachability = MockReachability()
        let authenticatedSessionFactory = MockAuthenticatedSessionFactory(
            application: application,
            mediaManager: MockMediaManager(),
            flowManager: FlowManagerMock(),
            transportSession: self.mockTransportSession,
            environment: environment,
            reachability: reachability
        )

        testSessionManager.authenticatedSessionFactory = authenticatedSessionFactory
        testSessionManager.start(launchOptions: [:])

        testSessionManager.loadSession(for: account) { userSession in
            XCTAssertNotNil(userSession)
            sessionManagerExpectation.fulfill()
        }

        // THEN
        XCTAssertTrue(self.waitForCustomExpectations(withTimeout: 0.5))

        XCTAssertNotNil(testSessionManager.backgroundUserSessions[account.userIdentifier])

        // WHEN
        NotificationCenter.default.post(name: UIApplication.didReceiveMemoryWarningNotification, object: nil)

        // THEN
        XCTAssertNotNil(testSessionManager.backgroundUserSessions[account.userIdentifier])

        // CLEANUP
        testSessionManager.tearDownAllBackgroundSessions()
    }

    func testThatItUnloadBackgroundUserSessionFromMemoryWarning() {
        // GIVEN
        let account = self.createAccount()
        sessionManager!.environment.cookieStorage(for: account).authenticationCookieData = NSData.secureRandomData(ofLength: 16)

        guard let application = application else { return XCTFail() }

        let sessionManagerExpectation = self.expectation(description: "Session manager and session is loaded")

        // WHEN
        let testSessionManager = SessionManager(
            appVersion: "0.0.0",
            mediaManager: mockMediaManager,
            analytics: nil,
            delegate: nil,
            application: application,
            environment: sessionManager!.environment,
            configuration: SessionManagerConfiguration(blacklistDownloadInterval: -1),
            requiredPushTokenType: .standard,
            callKitManager: MockCallKitManager(),
            sharedUserDefaults: sharedUserDefaults
        )

        let environment = MockEnvironment()
        let reachability = MockReachability()
        let authenticatedSessionFactory = MockAuthenticatedSessionFactory(
            application: application,
            mediaManager: MockMediaManager(),
            flowManager: FlowManagerMock(),
            transportSession: self.mockTransportSession,
            environment: environment,
            reachability: reachability
        )

        testSessionManager.authenticatedSessionFactory = authenticatedSessionFactory
        testSessionManager.start(launchOptions: [:])

        testSessionManager.withSession(for: account) { userSession in
            XCTAssertNotNil(userSession)
            sessionManagerExpectation.fulfill()
        }

        // THEN
        XCTAssertTrue(self.waitForCustomExpectations(withTimeout: 0.5))

        XCTAssertNotNil(testSessionManager.backgroundUserSessions[account.userIdentifier])

        // WHEN
        NotificationCenter.default.post(name: UIApplication.didReceiveMemoryWarningNotification, object: nil)

        // THEN
        XCTAssertNil(testSessionManager.backgroundUserSessions[account.userIdentifier])

        // CLEANUP
        testSessionManager.tearDownAllBackgroundSessions()
    }

    func prepareSession(for account: Account) {
        weak var weakSession: ZMUserSession?

        autoreleasepool {
            var session: ZMUserSession! = nil
            self.sessionManager?.withSession(for: account, perform: { createdSession in
                session = createdSession
                weakSession = createdSession
            })

            XCTAssertTrue(self.waitForAllGroupsToBeEmpty(withTimeout: 0.5))

            let selfUser = ZMUser.selfUser(inUserSession: session)
            selfUser.remoteIdentifier = currentUserIdentifier

            self.sessionManager!.tearDownAllBackgroundSessions()
            XCTAssertTrue(self.waitForAllGroupsToBeEmpty(withTimeout: 0.5))
            session = nil
            XCTAssertNil(self.sessionManager!.backgroundUserSessions[account.userIdentifier])
        }
        self.userSession = nil
        XCTAssertNil(weakSession)
    }

    func testThatItLoadsAccountForPush() {
        // GIVEN
        let account = Account(userName: "Test Account", userIdentifier: currentUserIdentifier)
        self.sessionManager?.accountManager.addOrUpdate(account)

        self.prepareSession(for: account)

        let payload: [AnyHashable: Any] = [
            "data": [
                "user": currentUserIdentifier.transportString()
            ]
        ]

        // WHEN
        let pushCompleted = self.expectation(description: "Push completed")
        sessionManager?.processIncomingRealVoIPPush(payload: payload, completion: {
            DispatchQueue.main.async {
                // THEN
                XCTAssertNotNil(self.sessionManager!.backgroundUserSessions[account.userIdentifier])

                // CLEANUP
                self.sessionManager!.tearDownAllBackgroundSessions()
                pushCompleted.fulfill()
            }
        })

        XCTAssertTrue(self.waitForCustomExpectations(withTimeout: 0.5))
    }

    func testThatItLoadsOnlyOneAccountForPush() {
        // GIVEN
        let account = Account(userName: "Test Account", userIdentifier: currentUserIdentifier)
        self.sessionManager?.accountManager.addOrUpdate(account)

        self.prepareSession(for: account)

        let payload: [AnyHashable: Any] = [
            "data": [
                "user": currentUserIdentifier.transportString()
            ]
        ]

        // WHEN
        let pushCompleted1 = self.expectation(description: "Push completed 1")
        var userSession1: ZMUserSession!
        let pushCompleted2 = self.expectation(description: "Push completed 2")
        var userSession2: ZMUserSession!
        sessionManager?.processIncomingRealVoIPPush(payload: payload, completion: {
            pushCompleted1.fulfill()
            userSession1 = self.sessionManager!.backgroundUserSessions[account.userIdentifier]
        })
        sessionManager?.processIncomingRealVoIPPush(payload: payload, completion: {
            pushCompleted2.fulfill()
            userSession2 = self.sessionManager!.backgroundUserSessions[account.userIdentifier]
        })

        XCTAssertTrue(self.waitForCustomExpectations(withTimeout: 0.5))
        XCTAssertNotNil(userSession1)
        XCTAssertNotNil(userSession2)
        XCTAssertEqual(userSession1, userSession2)

        // CLEANUP
        self.sessionManager!.tearDownAllBackgroundSessions()
    }

    func setupSession() -> ZMUserSession {
        let manager = self.sessionManager!.accountManager
        let account = Account(userName: "Test Account", userIdentifier: currentUserIdentifier)
        manager.addOrUpdate(account)
        sessionManager!.environment.cookieStorage(for: account).authenticationCookieData = NSData.secureRandomData(ofLength: 16)
        manager.addAndSelect(account)

        var session: ZMUserSession! = nil

        let sessionLoadExpectation = self.expectation(description: "Session loaded")
        self.sessionManager?.withSession(for: account, perform: { createdSession in
            session = createdSession
            sessionLoadExpectation.fulfill()
        })

        XCTAssertTrue(self.waitForCustomExpectations(withTimeout: 0.5))

        let selfUser = ZMUser.selfUser(in: session.managedObjectContext)
        selfUser.remoteIdentifier = currentUserIdentifier
        session.managedObjectContext.saveOrRollback()

        XCTAssertTrue(self.waitForCustomExpectations(withTimeout: 0.5))
        _ = createSelfClient(session.managedObjectContext)

        session.syncManagedObjectContext.performGroupedBlock {
            _ = ZMConversation.fetchOrCreate(with: self.currentUserIdentifier, domain: nil, in: session.syncManagedObjectContext)
            session.syncManagedObjectContext.saveOrRollback()
        }

        XCTAssertTrue(self.waitForAllGroupsToBeEmpty(withTimeout: 0.5))

        return session
    }

    func testThatItConfiguresNotificationSettingsWhenAccountIsActivated() {
        // GIVEN
        _ = self.setupSession()
        let expectation = self.expectation(description: "Session loaded")
        sessionManager?.notificationCenter = notificationCenter!

        guard
            let sessionManager = self.sessionManager,
            let account = sessionManager.accountManager.account(with: currentUserIdentifier)
            else { return XCTFail() }

        // WHEN
        sessionManager.select(account, completion: { userSession in
            XCTAssertNotNil(userSession)
            expectation.fulfill()
        })

        XCTAssertTrue(self.wait(withTimeout: 0.1) { return self.sessionManager!.activeUserSession != nil })
        XCTAssertTrue(self.waitForAllGroupsToBeEmpty(withTimeout: 0.5))

        // THEN
        XCTAssertEqual(self.notificationCenter?.registeredNotificationCategories, WireSyncEngine.PushNotificationCategory.allCategories)
        XCTAssertEqual(self.notificationCenter?.requestedAuthorizationOptions, [.alert, .badge, .sound])
        XCTAssertNotNil(self.notificationCenter?.delegate)

        // CLEANUP
        self.sessionManager!.tearDownAllBackgroundSessions()
    }

    func testThatItActivatesTheAccountForPushReaction() {
        // GIVEN
        let session = self.setupSession() // TODO: crash at RequireString([NSOperationQueue mainQueue] == [NSOperationQueue currentQueue],
//        "Must call be called on the main queue.");
        session.isPerformingSync = false
        application?.applicationState = .background

        let selfConversation = ZMConversation.fetch(with: currentUserIdentifier, domain: nil, in: session.managedObjectContext)

        let userInfo = NotificationUserInfo()
        userInfo.conversationID = selfConversation?.remoteIdentifier
        userInfo.selfUserID = currentUserIdentifier

        let category = WireSyncEngine.PushNotificationCategory.conversation.rawValue

        XCTAssertNil(self.sessionManager!.activeUserSession)

        // WHEN
        self.sessionManager?.handleNotification(with: userInfo) { userSession in
            userSession.handleNotificationResponse(actionIdentifier: "",
                                                   categoryIdentifier: category,
                                                   userInfo: userInfo,
                                                   completionHandler: {})
        }

        XCTAssertTrue(self.wait(withTimeout: 0.1) { return self.sessionManager!.activeUserSession != nil })
        XCTAssertTrue(self.waitForAllGroupsToBeEmpty(withTimeout: 0.5))

        // THEN
        XCTAssertEqual(self.sessionManager!.activeUserSession, session)

        // CLEANUP
        self.sessionManager!.tearDownAllBackgroundSessions()
    }

    func testThatItActivatesTheAccountForPushAction() {
        // GIVEN
        let session = self.setupSession()
        session.isPerformingSync = false
        application?.applicationState = .inactive

        let selfConversation = ZMConversation.fetch(with: currentUserIdentifier, domain: nil, in: session.managedObjectContext)

        let userInfo = NotificationUserInfo()
        userInfo.conversationID = selfConversation?.remoteIdentifier
        userInfo.selfUserID = currentUserIdentifier

        let category = WireSyncEngine.PushNotificationCategory.conversation.rawValue

        XCTAssertNil(self.sessionManager!.activeUserSession)

        // WHEN
        let completionExpectation = self.expectation(description: "Completed action")
        self.sessionManager?.handleNotification(with: userInfo) { userSession in
            userSession.handleNotificationResponse(actionIdentifier: "",
                                                   categoryIdentifier: category,
                                                   userInfo: userInfo,
                                                   completionHandler: completionExpectation.fulfill)
        }

        XCTAssertTrue(self.waitForCustomExpectations(withTimeout: 0.5))
        XCTAssertTrue(self.waitForAllGroupsToBeEmpty(withTimeout: 0.5))

        // THEN
        XCTAssertEqual(self.sessionManager!.activeUserSession, session)

        // CLEANUP
        self.sessionManager!.tearDownAllBackgroundSessions()
    }

    func testThatItCallsForegroundNotificationResponderMethod() {
        // GIVEN
        let session = self.setupSession()
        session.isPerformingSync = false

        let responder = MockForegroundNotificationResponder()
        self.sessionManager?.foregroundNotificationResponder = responder

        let selfConversation = ZMConversation.fetch(with: currentUserIdentifier, domain: nil, in: session.managedObjectContext)

        let userInfo = NotificationUserInfo()
        userInfo.conversationID = selfConversation?.remoteIdentifier
        userInfo.selfUserID = currentUserIdentifier

        let category = WireSyncEngine.PushNotificationCategory.conversation.rawValue

        XCTAssertTrue(responder.notificationPermissionRequests.isEmpty)

        // WHEN
        let completionExpectation = self.expectation(description: "Completed action")
        self.sessionManager?.handleNotification(with: userInfo) { userSession in
            userSession.handleInAppNotification(with: userInfo, categoryIdentifier: category) { _ in
                completionExpectation.fulfill()
            }
        }

        XCTAssertTrue(self.waitForCustomExpectations(withTimeout: 0.5))
        XCTAssertTrue(self.waitForAllGroupsToBeEmpty(withTimeout: 0.5))

        // THEN
        XCTAssertEqual(responder.notificationPermissionRequests.count, 1)
        XCTAssertEqual(responder.notificationPermissionRequests.first!, selfConversation?.remoteIdentifier)

        // CLEANUP
        self.sessionManager!.tearDownAllBackgroundSessions()
    }

    func testThatItActivatesAccountWhichReceivesACallInTheBackground() {
        // GIVEN
        let manager = sessionManager!.accountManager
        let account1 = Account(userName: "Test Account 1", userIdentifier: currentUserIdentifier)
        sessionManager!.environment.cookieStorage(for: account1).authenticationCookieData = NSData.secureRandomData(ofLength: 16)

        manager.addOrUpdate(account1)
        let account2 = Account(userName: "Test Account 2", userIdentifier: UUID())
        sessionManager!.environment.cookieStorage(for: account2).authenticationCookieData = NSData.secureRandomData(ofLength: 16)
        manager.addOrUpdate(account2)

        // Make account 1 the active session
        weak var session1: ZMUserSession?
        sessionManager?.loadSession(for: account1, completion: { (session) in
            session1 = session
        })
        XCTAssertTrue(self.waitForAllGroupsToBeEmpty(withTimeout: 0.5))
        XCTAssertEqual(sessionManager!.activeUserSession, session1)

        // Load session for account 2 in the background
        weak var session2: ZMUserSession?
        weak var conversation: ZMConversation?
        weak var caller: ZMUser?
        self.sessionManager!.withSession(for: account2, perform: { session in
            session2 = session
            conversation = ZMConversation.insertNewObject(in: session.managedObjectContext)
            caller = ZMUser.insertNewObject(in: session.managedObjectContext)
        })
        XCTAssertTrue(self.waitForAllGroupsToBeEmpty(withTimeout: 0.5))

        // WHEN
        sessionManager?.callCenterDidChange(callState: .answered(degraded: false), conversation: conversation!, caller: caller!, timestamp: nil, previousCallState: nil)
        XCTAssertTrue(self.waitForAllGroupsToBeEmpty(withTimeout: 0.5))

        // THEN
        XCTAssertEqual(sessionManager!.activeUserSession, session2)

        // CLEANUP
        self.sessionManager!.tearDownAllBackgroundSessions()
    }

    // the purpose of this test is to ensure push payloads can be processed in
    // the background as soon as the SessionManager is created
    func testThatABackgroundTaskCanBeCreatedAfterCreatingSessionManager() {
        // WHEN
        let activity = BackgroundActivityFactory.shared.startBackgroundActivity(withName: "PushActivity")

        // THEN
        XCTAssertNotNil(activity)
    }
}

final class SessionManagerTests_AppLock: IntegrationTest {

    private var appLock: MockAppLock!

    override func setUp() {
        super.setUp()
        // Mock transport doesn't support multiple accounts at the moment so we pretend to be offline
        // in order to avoid the user session's getting stuck in a request loop.
        mockTransportSession.doNotRespondToRequests = true
        appLock = MockAppLock()
    }

    override func tearDown() {
        sessionManager!.tearDownAllBackgroundSessions()
        appLock = nil
        mockTransportSession.doNotRespondToRequests = false
        super.tearDown()
    }

    func test_ItBeginsAppLockTimer_WhenChangingTheActiveUserSession() {
        // Given
        let account1 = addAccount(name: "Account 1", userIdentifier: currentUserIdentifier)
        let account2 = addAccount(name: "Account 2", userIdentifier: .create())

        weak var session1: ZMUserSession?
        sessionManager?.loadSession(for: account1, completion: { (session) in
            session1 = session
            session1?.appLockController = self.appLock
        })

        XCTAssertTrue(waitForAllGroupsToBeEmpty(withTimeout: 0.5))
        XCTAssertEqual(sessionManager!.activeUserSession, session1)

        // When
        let switchedAccount = expectation(description: "switched account")
        sessionManager?.select(account2, completion: { _ in
            switchedAccount.fulfill()
        }, tearDownCompletion: nil)

        XCTAssertTrue(waitForCustomExpectations(withTimeout: 0.5))

        // Then
        XCTAssertEqual(appLock.methodCalls.beginTimer.count, 1)
    }

    func test_ItBeginAppLockTimer_WhenTheAppResignsActive() {
        // Given
        let account1 = addAccount(name: "Account 1", userIdentifier: currentUserIdentifier)

        // Make account 1 the active session.
        weak var session1: ZMUserSession?
        sessionManager?.loadSession(for: account1, completion: { (session) in
            session1 = session
            session1?.appLockController = self.appLock
        })

        XCTAssertTrue(waitForAllGroupsToBeEmpty(withTimeout: 0.5))
        XCTAssertEqual(sessionManager!.activeUserSession, session1)

        // When
        let notification = Notification(name: UIApplication.willResignActiveNotification)
        sessionManager!.applicationWillResignActive(notification)

        // Then
        XCTAssertEqual(appLock.methodCalls.beginTimer.count, 1)
    }

}

extension NSManagedObjectContext {
    func createSelfUserAndSelfConversation() {
        let selfUser = ZMUser.selfUser(in: self)
        selfUser.remoteIdentifier = UUID()

        let selfConversation = ZMConversation.insertNewObject(in: self)
        selfConversation.remoteIdentifier = ZMConversation.selfConversationIdentifier(in: self)
    }
}

extension SessionManagerTests {
    func testThatItMarksConversationsAsRead() {
        // given
        let account1 = Account(userName: "Account 1", userIdentifier: UUID.create())
        let account2 = Account(userName: "Account 2", userIdentifier: UUID.create())

        sessionManager?.accountManager.addOrUpdate(account1)
        sessionManager?.accountManager.addOrUpdate(account2)

        var conversations: [ZMConversation] = []

        let conversation1CreatedExpectation = self.expectation(description: "Conversation 1 created")

        self.sessionManager?.withSession(for: account1, perform: { createdSession in
            createdSession.managedObjectContext.createSelfUserAndSelfConversation()

            let conversation1 = createdSession.insertConversationWithUnreadMessage()
            conversations.append(conversation1)
            XCTAssertNotNil(conversation1.firstUnreadMessage)
            createdSession.managedObjectContext.saveOrRollback()
            conversation1CreatedExpectation.fulfill()
        })

        let conversation2CreatedExpectation = self.expectation(description: "Conversation 2 created")

        self.sessionManager?.withSession(for: account2, perform: { createdSession in
            createdSession.managedObjectContext.createSelfUserAndSelfConversation()

            let conversation2 = createdSession.insertConversationWithUnreadMessage()
            XCTAssertNotNil(conversation2.firstUnreadMessage)
            conversations.append(conversation2)
            createdSession.managedObjectContext.saveOrRollback()
            conversation2CreatedExpectation.fulfill()
        })

        XCTAssertTrue(self.waitForCustomExpectations(withTimeout: 0.5))
        XCTAssertEqual(conversations.count, 2)
        XCTAssertEqual(conversations.filter { $0.firstUnreadMessage != nil }.count, 2)

        // when
        let doneExpectation = self.expectation(description: "Conversations are marked as read")

        self.sessionManager?.markAllConversationsAsRead(completion: {
            doneExpectation.fulfill()
        })

        // then
        XCTAssertTrue(self.waitForCustomExpectations(withTimeout: 0.5))
        XCTAssertTrue(waitForAllGroupsToBeEmpty(withTimeout: 0.5))
        XCTAssertEqual(conversations.filter { $0.firstUnreadMessage != nil }.count, 0)

        // cleanup
        self.sessionManager!.tearDownAllBackgroundSessions()
    }
}

extension SessionManagerTests {

    func testThatItLogsOutWithCompanyLoginURL() throws {
        // GIVEN
        let id = UUID(uuidString: "1E628B42-4C83-49B7-B2B4-EF27BFE503EF")!
        let url = URL(string: "wire://start-sso/wire-\(id)")!
        let presentationDelegate = MockPresentationDelegate()

        sessionManager?.presentationDelegate = presentationDelegate
        XCTAssertTrue(login())
        XCTAssertNotNil(userSession)

        // WHEN
        try sessionManager?.openURL(url)
        XCTAssertTrue(waitForAllGroupsToBeEmpty(withTimeout: 0.5))

        // THEN
        XCTAssertNil(userSession)
    }

}

// MARK: - Mocks
class SessionManagerTestDelegate: SessionManagerDelegate {
    var onLogout: ((NSError?) -> Void)?
    var appState = "authenticated"
    var isInAuthenticatedAppState: Bool {
        return appState == "authenticated"
    }
    var isInUnathenticatedAppState: Bool {
        return appState == "unauthenticated"
    }
    func sessionManagerWillLogout(error: Error?, userSessionCanBeTornDown: (() -> Void)?) {
        onLogout?(error as NSError?)
        userSessionCanBeTornDown?()
    }

    var sessionManagerDidFailToLogin: Bool = false
    func sessionManagerDidFailToLogin(error: Error?) {
        sessionManagerDidFailToLogin = true
    }

    func sessionManagerWillOpenAccount(_ account: Account,
                                       from selectedAccount: Account?,
                                       userSessionCanBeTornDown: @escaping () -> Void) {
        userSessionCanBeTornDown()
    }

    func sessionManagerDidBlacklistCurrentVersion(reason: BlacklistReason) {
        // no op
    }

    func sessionManagerDidFailToLoadDatabase() {
        // no op
    }

    var jailbroken = false
    func sessionManagerDidBlacklistJailbrokenDevice() {
        jailbroken = true
    }

    var userSession: ZMUserSession?
    func sessionManagerDidChangeActiveUserSession(userSession: ZMUserSession) {
        self.userSession = userSession
    }

    func sessionManagerDidReportLockChange(forSession session: UserSessionAppLockInterface) {
        // No op
    }

    var startedMigrationCalled = false
    func sessionManagerWillMigrateAccount(userSessionCanBeTornDown: @escaping () -> Void) {
        startedMigrationCalled = true
    }

    func sessionManagerDidPerformFederationMigration(authenticated: Bool) {
        // no op
    }

    func sessionManagerDidPerformAPIMigrations() {
        // no op
    }
}

class SessionManagerObserverMock: SessionManagerCreatedSessionObserver, SessionManagerDestroyedSessionObserver {

    var createdUserSession: [ZMUserSession] = []
    var createdUnauthenticatedSession: [UnauthenticatedSession] = []
    var destroyedUserSessions: [UUID] = []

    func sessionManagerCreated(userSession: ZMUserSession) {
        createdUserSession.append(userSession)
    }

    func sessionManagerCreated(unauthenticatedSession: UnauthenticatedSession) {
        createdUnauthenticatedSession.append(unauthenticatedSession)
    }

    func sessionManagerDestroyedUserSession(for accountId: UUID) {
        destroyedUserSessions.append(accountId)
    }

}

class MockForegroundNotificationResponder: NSObject, ForegroundNotificationResponder {

    var notificationPermissionRequests: [UUID] = []

    func shouldPresentNotification(with userInfo: NotificationUserInfo) -> Bool {
        notificationPermissionRequests.append(userInfo.conversationID!)
        return true
    }
}<|MERGE_RESOLUTION|>--- conflicted
+++ resolved
@@ -404,7 +404,6 @@
         }
     }
 
-<<<<<<< HEAD
     func testThatItDestroyedCacheDirectoryAfterLoggedOut() throws {
 
         // GIVEN
@@ -424,7 +423,8 @@
 
         // THEN
         XCTAssertFalse(FileManager.default.fileExists(atPath: self.cachesDirectoryPath.path))
-=======
+    }
+  
     func tmpDirectoryPath() -> URL {
         return URL(fileURLWithPath: NSTemporaryDirectory())
     }
@@ -452,7 +452,6 @@
         // THEN
         XCTAssertEqual(fileCount, 0)
         XCTAssertFalse(FileManager.default.fileExists(atPath: tempUrl.path))
->>>>>>> ef84568b
     }
 }
 
