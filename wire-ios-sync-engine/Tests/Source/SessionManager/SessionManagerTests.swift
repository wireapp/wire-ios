//
// Wire
// Copyright (C) 2017 Wire Swiss GmbH
//
// This program is free software: you can redistribute it and/or modify
// it under the terms of the GNU General Public License as published by
// the Free Software Foundation, either version 3 of the License, or
// (at your option) any later version.
//
// This program is distributed in the hope that it will be useful,
// but WITHOUT ANY WARRANTY; without even the implied warranty of
// MERCHANTABILITY or FITNESS FOR A PARTICULAR PURPOSE. See the
// GNU General Public License for more details.
//
// You should have received a copy of the GNU General Public License
// along with this program. If not, see http://www.gnu.org/licenses/.
//

import XCTest
import WireTesting
import PushKit
import LocalAuthentication
import WireSyncEngineSupport
@testable import WireSyncEngine

final class SessionManagerTests: IntegrationTest {

    private var sessionManagerBuilder: SessionManagerBuilder!

    private var tmpDirectoryPath: URL { URL(fileURLWithPath: NSTemporaryDirectory()) }

    private var cachesDirectoryPath: URL {
        FileManager.default.urls(for: .cachesDirectory, in: .userDomainMask).first!
    }

    var mockDelegate: MockSessionManagerDelegate!

    override func setUp() {
        super.setUp()

<<<<<<< HEAD
    func createManager(
        launchOptions: LaunchOptions = [:],
        maxNumberAccounts: Int = SessionManager.defaultMaxNumberAccounts,
        requiredTokenType: PushToken.TokenType = .standard
    ) -> SessionManager? {
        guard let application = application else { return nil }
        let environment = MockEnvironment()
        let reachability = MockReachability()
        let unauthenticatedSessionFactory = MockUnauthenticatedSessionFactory(transportSession: mockTransportSession, environment: environment, reachability: reachability)
        let authenticatedSessionFactory = MockAuthenticatedSessionFactory(
            application: application,
            mediaManager: mockMediaManager,
            flowManager: FlowManagerMock(),
            transportSession: mockTransportSession,
            environment: environment,
            reachability: reachability
        )
        let reachabilityWrapper = ReachabilityWrapper(enabled: true, reachabilityClosure: {
            reachability
        })
        let sessionManager = SessionManager(
            maxNumberAccounts: maxNumberAccounts,
            appVersion: "0.0.0",
            authenticatedSessionFactory: authenticatedSessionFactory,
            unauthenticatedSessionFactory: unauthenticatedSessionFactory,
            reachability: reachabilityWrapper,
            delegate: delegate,
            application: application,
            pushRegistry: pushRegistry,
            dispatchGroup: dispatchGroup,
            environment: environment,
            configuration: sessionManagerConfiguration,
            detector: jailbreakDetector,
            requiredPushTokenType: requiredTokenType,
            callKitManager: MockCallKitManager(),
            proxyCredentials: nil,
            isUnauthenticatedTransportSessionReady: true,
            sharedUserDefaults: sharedUserDefaults,
            deleteUserLogs: {}
        )
=======
        sessionManagerBuilder = SessionManagerBuilder()
        sessionManagerBuilder.dispatchGroup = dispatchGroup
>>>>>>> 561c9fe4

        mockDelegate = MockSessionManagerDelegate()

        createSelfUserAndConversation()
    }

    override func tearDown() {
        mockDelegate = nil
        sessionManagerBuilder = nil

        super.tearDown()
    }

    // MARK: max account number
    func testThatDefaultMaxAccountNumberIs3_whenDefaultValueIsUsed() {
        // given and when
        let sut = sessionManagerBuilder.build()

        // then
        XCTAssertEqual(sut.maxNumberAccounts, 3)
    }

    func testThatMaxAccountNumberIs2_whenInitWithMaxAccountNumberAs2() {
        // given and when
        sessionManagerBuilder.maxNumberAccounts = 2
        let sut = sessionManagerBuilder.build()

        // then
        XCTAssertEqual(sut.maxNumberAccounts, 2)
    }

    func testThatItCreatesUnauthenticatedSessionAndNotifiesDelegateIfStoreIsNotAvailable() {
        // given
        mockDelegate.sessionManagerDidFailToLoginError_MockMethod = { _ in }

        let observer = MockSessionManagerObserver()
        let sut = sessionManagerBuilder.build()
        sut.delegate = mockDelegate

        // when
        sut.start(launchOptions: [:])

        // then
        XCTAssert(mockDelegate.sessionManagerDidChangeActiveUserSessionUserSession_Invocations.isEmpty)
        XCTAssertEqual(mockDelegate.sessionManagerDidFailToLoginError_Invocations.count, 1)
        XCTAssertNotNil(sut.unauthenticatedSession)
        XCTAssertEqual([], observer.createdUserSession)
    }

    func testThatItCreatesUserSessionAndNotifiesDelegateIfStoreIsAvailable() {
        // given
        mockDelegate.sessionManagerDidChangeActiveUserSessionUserSession_MockMethod = { _ in }

        guard let sharedContainer = Bundle.main.appGroupIdentifier.map(FileManager.sharedContainerDirectory) else {
            return XCTFail()
        }
        let manager = AccountManager(sharedDirectory: sharedContainer)
        let account = Account(userName: "", userIdentifier: currentUserIdentifier)
        sessionManager!.environment.cookieStorage(for: account).authenticationCookieData = NSData.secureRandomData(ofLength: 16)
        manager.addAndSelect(account)

        let sut = sessionManagerBuilder.build()
        sut.delegate = mockDelegate

        // when
        sut.start(launchOptions: [:])

        let observer = MockSessionManagerObserver()
        let token = sut.addSessionManagerCreatedSessionObserver(observer)
        XCTAssert(waitForAllGroupsToBeEmpty(withTimeout: 0.1))

        // then
        XCTAssertEqual(mockDelegate.sessionManagerDidChangeActiveUserSessionUserSession_Invocations.count, 1)
        XCTAssertNil(sut.unauthenticatedSession)
        withExtendedLifetime(token) {
            XCTAssertEqual(mockDelegate.sessionManagerDidChangeActiveUserSessionUserSession_Invocations, observer.createdUserSession)
        }
    }

    func testThatItNotifiesObserverWhenCreatingAndTearingDownSession() {

        // GIVEN
        let account = self.createAccount()
        sessionManager!.environment.cookieStorage(for: account).authenticationCookieData = NSData.secureRandomData(ofLength: 16)

        guard let application = application else { return XCTFail() }

        let sessionManagerExpectation = self.customExpectation(description: "Session manager and session is loaded")

        let observer = MockSessionManagerObserver()
        var createToken: Any?
        var destroyToken: Any?

        let testSessionManager = SessionManager(
            appVersion: "0.0.0",
            mediaManager: mockMediaManager,
            analytics: nil,
            delegate: nil,
            application: application,
            environment: sessionManager!.environment,
            configuration: SessionManagerConfiguration(blacklistDownloadInterval: -1),
            requiredPushTokenType: .standard,
            callKitManager: MockCallKitManager(),
            isUnauthenticatedTransportSessionReady: true,
            sharedUserDefaults: sharedUserDefaults,
            minTLSVersion: nil,
            deleteUserLogs: {}
        )

        let environment = MockEnvironment()
        let reachability = MockReachability()
        let authenticatedSessionFactory = MockAuthenticatedSessionFactory(
            application: application,
            mediaManager: MockMediaManager(),
            flowManager: FlowManagerMock(),
            transportSession: self.mockTransportSession,
            environment: environment,
            reachability: reachability
        )

        testSessionManager.authenticatedSessionFactory = authenticatedSessionFactory
        testSessionManager.start(launchOptions: [:])

        // WHEN
        createToken = testSessionManager.addSessionManagerCreatedSessionObserver(observer)
        destroyToken = testSessionManager.addSessionManagerDestroyedSessionObserver(observer)

        withExtendedLifetime(createToken) {
            testSessionManager.loadSession(for: account) { userSession in
                XCTAssertNotNil(userSession)
                sessionManagerExpectation.fulfill()
            }
        }

        // THEN
        XCTAssertTrue(self.waitForCustomExpectations(withTimeout: 0.5))
        XCTAssertEqual([testSessionManager.activeUserSession!], observer.createdUserSession)

        // AND WHEN
        withExtendedLifetime(destroyToken) {
            testSessionManager.tearDownBackgroundSession(for: account.userIdentifier)
        }

        // THEN
        XCTAssertEqual([account.userIdentifier], observer.destroyedUserSessions)
    }

    func testThatItNotifiesDestroyedSessionObserverWhenCurrentSessionIsLoggedOut() {

        // GIVEN
        XCTAssertTrue(login())
        let account = sessionManager!.accountManager.selectedAccount!
        let observer = MockSessionManagerObserver()
        let token = sessionManager?.addSessionManagerDestroyedSessionObserver(observer)

        // WHEN
        withExtendedLifetime(token) {
            sessionManager?.logoutCurrentSession()
        }
        XCTAssert(waitForAllGroupsToBeEmpty(withTimeout: 0.1))

        // THEN
        XCTAssertEqual([account.userIdentifier], observer.destroyedUserSessions)
    }

    func testThatItNotifiesDestroyedSessionObserverWhenMemoryWarningReceived() {
        // GIVEN
        // Mock transport doesn't support multiple accounts at the moment so we pretend to be offline
        // in order to avoid the user session's getting stuck in a request loop.
        mockTransportSession.doNotRespondToRequests = true

        mockDelegate.sessionManagerDidFailToLoginError_MockMethod = { _ in }
        mockDelegate.sessionManagerDidChangeActiveUserSessionUserSession_MockMethod = { _ in }

        let account1 = self.createAccount()
        sessionManager!.environment.cookieStorage(for: account1).authenticationCookieData = NSData.secureRandomData(ofLength: 16)

        let account2 = self.createAccount(with: UUID.create())
        sessionManager!.environment.cookieStorage(for: account2).authenticationCookieData = NSData.secureRandomData(ofLength: 16)

        guard let application = application else { return XCTFail() }

        let sessionManagerExpectation = self.customExpectation(description: "Session manager and sessions are loaded")
        let observer = MockSessionManagerObserver()

        var destroyToken: Any?

        let testSessionManager = SessionManager(
            appVersion: "0.0.0",
            mediaManager: mockMediaManager,
            analytics: nil,
            delegate: self.mockDelegate,
            application: application,
            environment: sessionManager!.environment,
            configuration: SessionManagerConfiguration(blacklistDownloadInterval: -1),
            detector: jailbreakDetector,
            requiredPushTokenType: .standard,
            callKitManager: MockCallKitManager(),
            isUnauthenticatedTransportSessionReady: true,
            sharedUserDefaults: sharedUserDefaults,
            minTLSVersion: nil,
            deleteUserLogs: {}
        )

        let environment = MockEnvironment()
        let reachability = MockReachability()
        let authenticatedSessionFactory = MockAuthenticatedSessionFactory(
            application: application,
            mediaManager: MockMediaManager(),
            flowManager: FlowManagerMock(),
            transportSession: self.mockTransportSession,
            environment: environment,
            reachability: reachability
        )

        testSessionManager.authenticatedSessionFactory = authenticatedSessionFactory
        testSessionManager.start(launchOptions: [:])

        // WHEN
        destroyToken = testSessionManager.addSessionManagerDestroyedSessionObserver(observer)

        testSessionManager.loadSession(for: account1) { userSession in
            XCTAssertNotNil(userSession)

            // load second account
            testSessionManager.loadSession(for: account2) { userSession in
                XCTAssertNotNil(userSession)
                sessionManagerExpectation.fulfill()
            }
        }

        XCTAssertTrue(self.waitForCustomExpectations(withTimeout: 0.5))
        XCTAssertEqual(testSessionManager.backgroundUserSessions.count, 2)
        XCTAssertEqual(testSessionManager.backgroundUserSessions[account2.userIdentifier], testSessionManager.activeUserSession)

        withExtendedLifetime(destroyToken) {
            NotificationCenter.default.post(Notification(name: UIApplication.didReceiveMemoryWarningNotification))
        }

        // THEN
        XCTAssertEqual([account1.userIdentifier], observer.destroyedUserSessions)
    }

    func testThatJailbrokenDeviceCallsDelegateMethod() {
        // GIVEN
        mockDelegate.sessionManagerDidBlacklistJailbrokenDevice_MockMethod = { }

        guard let application = application else { return XCTFail() }
        let jailbreakDetector = MockJailbreakDetector(jailbroken: true)
        let configuration = SessionManagerConfiguration(blockOnJailbreakOrRoot: true)

        // WHEN
        _ = SessionManager(
            appVersion: "0.0.0",
            mediaManager: mockMediaManager,
            analytics: nil,
            delegate: self.mockDelegate,
            application: application,
            environment: sessionManager!.environment,
            configuration: configuration,
            detector: jailbreakDetector,
            requiredPushTokenType: .standard,
            callKitManager: MockCallKitManager(),
            isUnauthenticatedTransportSessionReady: true,
            sharedUserDefaults: sharedUserDefaults,
            minTLSVersion: nil,
            deleteUserLogs: {}
        )

        XCTAssertEqual(mockDelegate.sessionManagerDidBlacklistJailbrokenDevice_Invocations.count, 1)
    }

    func testThatJailbrokenDeviceDeletesAccount() {
        // GIVEN
        mockDelegate.sessionManagerDidFailToLoginError_MockMethod = { _ in }
        mockDelegate.sessionManagerWillLogoutErrorUserSessionCanBeTornDown_MockMethod = { _, userSessionCanBeTornDown in
            userSessionCanBeTornDown?()
        }
        mockDelegate.sessionManagerDidBlacklistJailbrokenDevice_MockMethod = { }

        let jailbreakDetector = MockJailbreakDetector()
        jailbreakDetector.jailbroken = true
        sessionManagerBuilder.jailbreakDetector = jailbreakDetector

        let sut = sessionManagerBuilder.build()
        sut.configuration.wipeOnJailbreakOrRoot = true
        sut.delegate = mockDelegate

        // WHEN
        sut.start(launchOptions: [:])
        sut.accountManager.addAndSelect(createAccount())
        XCTAssertEqual(sut.accountManager.accounts.count, 1)

        // THEN
        performIgnoringZMLogError {
            sut.checkJailbreakIfNeeded()
        }
        XCTAssertEqual(sut.accountManager.accounts.count, 0)
    }

    func testAuthenticationAfterReboot() {
        // GIVEN
        let sut = sessionManagerBuilder.build()
        sut.delegate = mockDelegate

        let logoutExpectation = self.expectation(description: "Authentication after reboot")

        mockDelegate.sessionManagerDidFailToLoginError_MockMethod = { _ in }
        mockDelegate.sessionManagerWillLogoutErrorUserSessionCanBeTornDown_MockMethod = { error, userSessionCanBeTornDown in
            XCTAssertNil(sut.activeUserSession)
            XCTAssertEqual((error as? NSError)?.userSessionErrorCode, .needsAuthenticationAfterReboot)

            userSessionCanBeTornDown?()
            logoutExpectation.fulfill()
        }

        // WHEN && THEN
        sut.start(launchOptions: [:])
        sut.accountManager.addAndSelect(createAccount())
        XCTAssertEqual(sut.accountManager.accounts.count, 1)

        performIgnoringZMLogError {
            sut.performPostRebootLogout()
        }

        waitForExpectations(timeout: 1)
    }

    func testThatShouldPerformPostRebootLogoutReturnsFalseIfNotRebooted() {
        // GIVEN
        let sut = sessionManagerBuilder.build()
        sut.configuration.authenticateAfterReboot = true
        sut.accountManager.addAndSelect(createAccount())
        sut.start(launchOptions: [:])

        XCTAssertTrue(waitForAllGroupsToBeEmpty(withTimeout: 0.5))
        XCTAssertEqual(sut.accountManager.accounts.count, 1)
        SessionManager.previousSystemBootTime = ProcessInfo.processInfo.bootTime()

        // WHEN/THEN
        performIgnoringZMLogError {
            XCTAssertFalse(sut.shouldPerformPostRebootLogout())
        }
    }

    func testThatShouldPerformPostRebootLogoutReturnsFalseIfNoPreviousBootTimeExists() {

        // GIVEN
        let sut = sessionManagerBuilder.build()
        sut.configuration.authenticateAfterReboot = true
        sut.accountManager.addAndSelect(createAccount())

        // WHEN
        sut.start(launchOptions: [:])

        XCTAssertTrue(waitForAllGroupsToBeEmpty(withTimeout: 0.5))
        XCTAssertEqual(sut.accountManager.accounts.count, 1)
        ZMKeychain.deleteAllKeychainItems(withAccountName: SessionManager.previousSystemBootTimeContainer)

        // THEN
        performIgnoringZMLogError {
            XCTAssertFalse(sut.shouldPerformPostRebootLogout())
        }
    }

    func testThatItDestroyedCacheDirectoryAfterLoggedOut() throws {

        // GIVEN
        XCTAssertTrue(login())
        let sessionManager = try XCTUnwrap(sessionManager)
        let observer = MockSessionManagerObserver()
        let token = sessionManager.addSessionManagerDestroyedSessionObserver(observer)
        let tempUrl = self.cachesDirectoryPath.appendingPathComponent("testFile.txt")
        let testData = "Test Message"
        try? testData.write(to: tempUrl, atomically: true, encoding: .utf8)
        XCTAssertFalse(tempUrl.path.isEmpty)

        // WHEN
        withExtendedLifetime(token) {
            sessionManager.logoutCurrentSession()
        }

        // THEN
        XCTAssertFalse(FileManager.default.fileExists(atPath: self.cachesDirectoryPath.path))
    }

    func testThatItDestroyedTmpDirectoryAfterLoggedOut() throws {

        // GIVEN
        XCTAssertTrue(login())
        let observer = MockSessionManagerObserver()
        let token = sessionManager?.addSessionManagerDestroyedSessionObserver(observer)
        let tempUrl = tmpDirectoryPath.appendingPathComponent("testFile.txt")
        let testData = "Test Message"
        try testData.write(to: tempUrl, atomically: true, encoding: .utf8)
        let fCount = try FileManager.default.contentsOfDirectory(atPath: tmpDirectoryPath.path).count
        XCTAssertEqual(fCount, 1)
        XCTAssertTrue(FileManager.default.fileExists(atPath: tempUrl.path))

        // WHEN
        withExtendedLifetime(token) {
            sessionManager?.logoutCurrentSession()
        }

        let fileCount = try FileManager.default.contentsOfDirectory(atPath: tmpDirectoryPath.path).count

        // THEN
        XCTAssertEqual(fileCount, 0)
        XCTAssertFalse(FileManager.default.fileExists(atPath: tempUrl.path))
    }

    // FIXME: [WPB-5638] this test will hang - [jacob]
    //
    // Since markAllConversationsAsRead() will schedule read up update message
    // which are never sent because the user sessions are not logged in. Refactor
    // SessionManager so that these tests can become unit tests where the user
    // sessions are mocked.
    func testThatItMarksConversationsAsRead() {
        // given
        let account1 = Account(userName: "Account 1", userIdentifier: UUID.create())
        let account2 = Account(userName: "Account 2", userIdentifier: UUID.create())

        sessionManager?.accountManager.addOrUpdate(account1)
        sessionManager?.accountManager.addOrUpdate(account2)

        var conversations: [ZMConversation] = []

        let conversation1CreatedExpectation = self.customExpectation(description: "Conversation 1 created")

        self.sessionManager?.withSession(for: account1, perform: { createdSession in
            let syncContext = createdSession.syncContext
            syncContext.performAndWait {
                self.createSelfUserAndSelfConversation(in: syncContext)
                syncContext.saveOrRollback()
            }

            let conversation1 = createdSession.insertConversationWithUnreadMessage()
            conversations.append(conversation1)
            XCTAssertNotNil(conversation1.firstUnreadMessage)
            createdSession.managedObjectContext.saveOrRollback()
            conversation1CreatedExpectation.fulfill()
        })

        let conversation2CreatedExpectation = self.customExpectation(description: "Conversation 2 created")

        self.sessionManager?.withSession(for: account2, perform: { createdSession in
            let syncContext = createdSession.syncContext
            syncContext.performAndWait {
                self.createSelfUserAndSelfConversation(in: syncContext)
                syncContext.saveOrRollback()
            }

            let conversation2 = createdSession.insertConversationWithUnreadMessage()
            XCTAssertNotNil(conversation2.firstUnreadMessage)
            conversations.append(conversation2)
            createdSession.managedObjectContext.saveOrRollback()
            conversation2CreatedExpectation.fulfill()
        })

        XCTAssertTrue(self.waitForCustomExpectations(withTimeout: 0.5))
        XCTAssertEqual(conversations.count, 2)
        XCTAssertEqual(conversations.filter { $0.firstUnreadMessage != nil }.count, 2)

        // when
        let doneExpectation = self.customExpectation(description: "Conversations are marked as read")

        self.sessionManager?.markAllConversationsAsRead(completion: {
            doneExpectation.fulfill()
        })

        // then
        XCTAssertTrue(self.waitForCustomExpectations(withTimeout: 0.5))
        XCTAssertTrue(waitForAllGroupsToBeEmpty(withTimeout: 0.5))
        XCTAssertEqual(conversations.filter { $0.firstUnreadMessage != nil }.count, 0)

        // cleanup
        self.sessionManager!.tearDownAllBackgroundSessions()
    }

    func testThatItLogsOutWithCompanyLoginURL() throws {
        // GIVEN
        let id = UUID(uuidString: "1E628B42-4C83-49B7-B2B4-EF27BFE503EF")!
        let url = URL(string: "wire://start-sso/wire-\(id)")!
        let presentationDelegate = MockPresentationDelegate()

        sessionManager?.presentationDelegate = presentationDelegate
        XCTAssertTrue(login())
        XCTAssertNotNil(userSession)

        // WHEN
        try sessionManager?.openURL(url)
        XCTAssertTrue(waitForAllGroupsToBeEmpty(withTimeout: 0.5))

        // THEN
        XCTAssertNil(userSession)
    }

    // MARK: - Helpers

    private func createSelfUserAndSelfConversation(in context: NSManagedObjectContext) {
        let selfUser = ZMUser.selfUser(in: context)
        selfUser.remoteIdentifier = UUID()

        let selfConversation = ZMConversation.insertNewObject(in: context)
        selfConversation.remoteIdentifier = ZMConversation.selfConversationIdentifier(in: context)
    }
}

extension IntegrationTest {

    func createAccount() -> Account {
        return createAccount(with: currentUserIdentifier)
    }

    func createAccount(with id: UUID) -> Account {
        guard let sharedContainer = Bundle.main.appGroupIdentifier.map(FileManager.sharedContainerDirectory) else {
            XCTFail()
            fatalError()
        }

        let manager = AccountManager(sharedDirectory: sharedContainer)
        let account = Account(userName: "Test Account", userIdentifier: id)
        manager.addOrUpdate(account)

        return account
    }
<<<<<<< HEAD

}

class SessionManagerTests_EncryptionAtRestIsEnabledByDefault_Option: IntegrationTest {

    override func setUp() {
        super.setUp()
        createSelfUserAndConversation()
    }

    override var useInMemoryStore: Bool {
        return false
    }

    override var sessionManagerConfiguration: SessionManagerConfiguration {
        return SessionManagerConfiguration(encryptionAtRestIsEnabledByDefault: true)
    }

    // @SF.Storage @TSFI.UserInterface @S0.1 @S0.2
    func testThatEncryptionAtRestIsEnabled_OnActiveUserSession() {
        // given
        XCTAssertTrue(login())

        // then
        XCTAssertTrue(sessionManager?.activeUserSession?.encryptMessagesAtRest == true)
    }

}

class SessionManagerTests_PasswordVerificationFailure_With_DeleteAccountAfterThreshold: IntegrationTest {
    private var threshold: Int? = 2
    override func setUp() {
        super.setUp()
        createSelfUserAndConversation()
    }

    override var sessionManagerConfiguration: SessionManagerConfiguration {
        return SessionManagerConfiguration(failedPasswordThresholdBeforeWipe: threshold)
    }

    func testThatItDeletesAccount_IfLimitIsReached() {
        // given
        XCTAssertTrue(login())
        let account = sessionManager!.accountManager.selectedAccount!

        // when
        sessionManager?.passwordVerificationDidFail(with: threshold!)

        // then
        guard let sharedContainer = Bundle.main.appGroupIdentifier.map(FileManager.sharedContainerDirectory) else { return XCTFail() }
        let accountFolder = CoreDataStack.accountDataFolder(accountIdentifier: account.userIdentifier, applicationContainer: sharedContainer)

        XCTAssertFalse(FileManager.default.fileExists(atPath: accountFolder.path))
    }

    func testThatItDoesntDeleteAccount_IfLimitIsNotReached() {
        // given
        XCTAssertTrue(login())
        let account = sessionManager!.accountManager.selectedAccount!

        // when
        sessionManager?.passwordVerificationDidFail(with: threshold! - 1)

        // then
        guard let sharedContainer = Bundle.main.appGroupIdentifier.map(FileManager.sharedContainerDirectory) else { return XCTFail() }
        let accountFolder = CoreDataStack.accountDataFolder(accountIdentifier: account.userIdentifier, applicationContainer: sharedContainer)

        XCTAssertTrue(FileManager.default.fileExists(atPath: accountFolder.path))
    }
}

class SessionManagerTests_AuthenticationFailure_With_DeleteAccountOnAuthentictionFailure: IntegrationTest {

    override func setUp() {
        super.setUp()
        createSelfUserAndConversation()
    }

    override var sessionManagerConfiguration: SessionManagerConfiguration {
        return SessionManagerConfiguration(wipeOnCookieInvalid: true)
    }

    func testThatItDeletesTheAccount_OnLaunchIfAccessTokenHasExpired() {
        // given
        XCTAssertTrue(login())
        let account = sessionManager!.accountManager.selectedAccount!

        // when
        deleteAuthenticationCookie()
        recreateSessionManager()

        // then
        guard let sharedContainer = Bundle.main.appGroupIdentifier.map(FileManager.sharedContainerDirectory) else { return XCTFail() }
        let accountFolder = CoreDataStack.accountDataFolder(accountIdentifier: account.userIdentifier, applicationContainer: sharedContainer)

        XCTAssertFalse(FileManager.default.fileExists(atPath: accountFolder.path))
    }

    func testThatItDeletesTheAccount_OnAuthentictionFailure() {
        // given
        XCTAssert(login())
        let account = sessionManager!.accountManager.selectedAccount!

        // when
        sessionManager?.authenticationInvalidated(NSError(code: .accessTokenExpired, userInfo: nil), accountId: account.userIdentifier)

        // then
        guard let sharedContainer = Bundle.main.appGroupIdentifier.map(FileManager.sharedContainerDirectory) else { return XCTFail() }
        let accountFolder = CoreDataStack.accountDataFolder(accountIdentifier: account.userIdentifier, applicationContainer: sharedContainer)

        XCTAssertFalse(FileManager.default.fileExists(atPath: accountFolder.path))
    }

    func testThatItDeletesTheAccount_OnAuthentictionFailureForBackgroundSession() {
        // given
        let additionalAccount = Account(userName: "Additional Account", userIdentifier: UUID())
        sessionManager!.environment.cookieStorage(for: additionalAccount).authenticationCookieData = NSData.secureRandomData(ofLength: 16)
        sessionManager!.accountManager.addOrUpdate(additionalAccount)

        XCTAssert(login())

        XCTAssertNotNil(sessionManager?.activeUserSession)

        // load additional account as a background session
        let sessionLoaded = customExpectation(description: "Background session loaded")
        sessionManager?.withSession(for: additionalAccount, perform: {_ in
            sessionLoaded.fulfill()
        })
        XCTAssertTrue(waitForCustomExpectations(withTimeout: 0.5))
        XCTAssertNotNil(sessionManager?.backgroundUserSessions[additionalAccount.userIdentifier])

        // when
        sessionManager?.authenticationInvalidated(NSError(code: .accessTokenExpired, userInfo: nil), accountId: additionalAccount.userIdentifier)
        XCTAssertTrue(waitForAllGroupsToBeEmpty(withTimeout: 0.5))

        // then
        guard let sharedContainer = Bundle.main.appGroupIdentifier.map(FileManager.sharedContainerDirectory) else { return XCTFail() }
        let accountFolder = CoreDataStack.accountDataFolder(accountIdentifier: additionalAccount.userIdentifier, applicationContainer: sharedContainer)

        XCTAssertFalse(FileManager.default.fileExists(atPath: accountFolder.path))
    }

}

class SessionManagerTests_Teams: IntegrationTest {

    override func setUp() {
        super.setUp()
        createSelfUserAndConversation()
    }

    func testThatItUpdatesAccountAfterLoginWithTeamName() {
        // given
        let teamName = "Wire"
        let image = MockAsset(in: mockTransportSession.managedObjectContext, forID: selfUser.previewProfileAssetIdentifier!)
        self.mockTransportSession.performRemoteChanges { session in
            let team = session.insertTeam(withName: teamName, isBound: true, users: [self.selfUser])
            team.creator = self.selfUser
        }
        XCTAssertTrue(waitForAllGroupsToBeEmpty(withTimeout: 0.5))

        // when
        XCTAssert(login())
        XCTAssertTrue(waitForAllGroupsToBeEmpty(withTimeout: 0.5))

        _ = MockAsset(in: mockTransportSession.managedObjectContext, forID: selfUser.previewProfileAssetIdentifier!)

        // then
        guard let sharedContainer = Bundle.main.appGroupIdentifier.map(FileManager.sharedContainerDirectory) else { return XCTFail() }
        let manager = AccountManager(sharedDirectory: sharedContainer)
        guard let account = manager.accounts.first, manager.accounts.count == 1 else { XCTFail("Should have one account"); return }
        XCTAssertEqual(account.userIdentifier.transportString(), self.selfUser.identifier)
        XCTAssertEqual(account.teamName, teamName)
        XCTAssertEqual(account.imageData, image?.data)
        XCTAssertNil(account.teamImageData)
        XCTAssertEqual(account.loginCredentials, selfUser.loginCredentials)
    }

    func testThatItUpdatesAccountWithUserDetailsAfterLogin() {
        // when
        XCTAssert(login())
        XCTAssertTrue(waitForAllGroupsToBeEmpty(withTimeout: 0.5))

        // then
        guard let sharedContainer = Bundle.main.appGroupIdentifier.map(FileManager.sharedContainerDirectory) else { return XCTFail() }
        let manager = AccountManager(sharedDirectory: sharedContainer)
        guard let account = manager.accounts.first, manager.accounts.count == 1 else { XCTFail("Should have one account"); return }
        XCTAssertEqual(account.userIdentifier.transportString(), self.selfUser.identifier)
        XCTAssertNil(account.teamName)
        XCTAssertEqual(account.userName, self.selfUser.name)
        let image = MockAsset(in: mockTransportSession.managedObjectContext, forID: selfUser.previewProfileAssetIdentifier!)

        XCTAssertEqual(account.imageData, image?.data)
    }

    func testThatItUpdatesAccountWithUserDetailsAfterLoginIntoExistingAccount() {
        // given
        XCTAssert(login())
        XCTAssertTrue(waitForAllGroupsToBeEmpty(withTimeout: 0.5))

        // when
        sessionManager?.logoutCurrentSession()
        XCTAssertTrue(waitForAllGroupsToBeEmpty(withTimeout: 0.5))
        closePushChannelAndWaitUntilClosed()
        XCTAssert(login())

        // then
        guard let sharedContainer = Bundle.main.appGroupIdentifier.map(FileManager.sharedContainerDirectory) else { return XCTFail() }
        let manager = AccountManager(sharedDirectory: sharedContainer)
        guard let account = manager.accounts.first, manager.accounts.count == 1 else { XCTFail("Should have one account"); return }
        XCTAssertEqual(account.userIdentifier.transportString(), self.selfUser.identifier)
        XCTAssertNil(account.teamName)
        XCTAssertEqual(account.userName, self.selfUser.name)
        let image = MockAsset(in: mockTransportSession.managedObjectContext, forID: selfUser.previewProfileAssetIdentifier!)

        XCTAssertEqual(account.imageData, image?.data)
    }

    func testThatItUpdatesAccountAfterUserNameChange() {
        // when
        XCTAssert(login())

        let newName = "BOB"
        self.mockTransportSession.performRemoteChanges { _ in
            self.selfUser.name = newName
        }
        XCTAssertTrue(waitForAllGroupsToBeEmpty(withTimeout: 0.5))

        // then
        guard let sharedContainer = Bundle.main.appGroupIdentifier.map(FileManager.sharedContainerDirectory) else { return XCTFail() }
        let manager = AccountManager(sharedDirectory: sharedContainer)
        guard let account = manager.accounts.first, manager.accounts.count == 1 else { XCTFail("Should have one account"); return }
        XCTAssertEqual(account.userIdentifier.transportString(), self.selfUser.identifier)
        XCTAssertNil(account.teamName)
        XCTAssertEqual(account.userName, selfUser.name)
    }

    func testThatItSendsAuthenticationErrorWhenAccountLimitIsReached() throws {
        // given
        let account1 = Account(userName: "Account 1", userIdentifier: UUID.create())
        let account2 = Account(userName: "Account 2", userIdentifier: UUID.create())
        let account3 = Account(userName: "Account 3", userIdentifier: UUID.create())

        sessionManager?.accountManager.addOrUpdate(account1)
        sessionManager?.accountManager.addOrUpdate(account2)
        sessionManager?.accountManager.addOrUpdate(account3)

        // when
        XCTAssert(login(ignoreAuthenticationFailures: true))

        // then
        guard
            let delegate = mockLoginDelegete,
            let error = delegate.currentError
        else {
            return XCTFail()
        }

        XCTAssertTrue(delegate.didCallAuthenticationDidFail)
        XCTAssertEqual(error, NSError(code: .accountLimitReached, userInfo: nil))
    }

    func testThatItChecksAccountsForExistingAccount() {
        // given
        let account1 = Account(userName: "Account 1", userIdentifier: UUID.create())
        let account2 = Account(userName: "Account 2", userIdentifier: UUID.create())

        sessionManager?.accountManager.addOrUpdate(account1)

        // then
        XCTAssertTrue(sessionManager!.session(session: self.unauthenticatedSession!, isExistingAccount: account1))
        XCTAssertFalse(sessionManager!.session(session: self.unauthenticatedSession!, isExistingAccount: account2))
    }
}

final class SessionManagerTests_MultiUserSession: IntegrationTest {

    override func setUp() {
         super.setUp()

        // Mock transport doesn't support multiple accounts at the moment so we pretend to be offline
        // in order to avoid the user session's getting stuck in a request loop.
        mockTransportSession.doNotRespondToRequests = true
    }

    func testThatItLoadsAndKeepsBackgroundUserSession() {
        // GIVEN
        guard let sharedContainer = Bundle.main.appGroupIdentifier.map(FileManager.sharedContainerDirectory) else { return XCTFail() }

        let manager = AccountManager(sharedDirectory: sharedContainer)
        let account1 = Account(userName: "Test Account 1", userIdentifier: currentUserIdentifier)
        manager.addOrUpdate(account1)

        let account2 = Account(userName: "Test Account 2", userIdentifier: UUID())
        manager.addOrUpdate(account2)
        // WHEN
        weak var sessionForAccount1Reference: ZMUserSession?
        let session1LoadedExpectation = self.customExpectation(description: "Session for account 1 loaded")
        self.sessionManager!.withSession(for: account1, perform: { sessionForAccount1 in
            // THEN
            session1LoadedExpectation.fulfill()
            XCTAssertNotNil(sessionForAccount1.managedObjectContext)
            sessionForAccount1Reference = sessionForAccount1
        })
        // WHEN
        weak var sessionForAccount2Reference: ZMUserSession?
        let session2LoadedExpectation = self.customExpectation(description: "Session for account 2 loaded")
        self.sessionManager!.withSession(for: account1, perform: { sessionForAccount2 in
            // THEN
            session2LoadedExpectation.fulfill()
            XCTAssertNotNil(sessionForAccount2.managedObjectContext)
            sessionForAccount2Reference = sessionForAccount2
        })

        // THEN
        XCTAssertTrue(self.waitForCustomExpectations(withTimeout: 0.5) { error in
            XCTAssertNil(error)
            XCTAssertNotNil(sessionForAccount1Reference)
            XCTAssertNotNil(sessionForAccount2Reference)

            self.sessionManager!.tearDownAllBackgroundSessions()
        })
    }

    func testThatItUnloadsUserSession() {
        // GIVEN
        let account = self.createAccount()

        // WHEN
        let sessionLoadedExpectation = self.customExpectation(description: "Session loaded")
        self.sessionManager!.withSession(for: account, perform: { session in
            XCTAssertNotNil(session.managedObjectContext)
            sessionLoadedExpectation.fulfill()
        })

        XCTAssertTrue(self.waitForCustomExpectations(withTimeout: 0.5))

        // THEN
        XCTAssertNotNil(self.sessionManager!.backgroundUserSessions[account.userIdentifier])

        // AND WHEN
        self.sessionManager!.tearDownAllBackgroundSessions()

        // THEN
        XCTAssertNil(self.sessionManager!.backgroundUserSessions[account.userIdentifier])
    }

    func testThatItDoesNotUnloadActiveUserSessionFromMemoryWarning() {
        // GIVEN
        let account = self.createAccount()
        sessionManager!.environment.cookieStorage(for: account).authenticationCookieData = NSData.secureRandomData(ofLength: 16)

        guard let application = application else { return XCTFail() }

        let sessionManagerExpectation = self.customExpectation(description: "Session manager and session is loaded")

        // WHEN
        let testSessionManager = SessionManager(
            appVersion: "0.0.0",
            mediaManager: mockMediaManager,
            analytics: nil,
            delegate: nil,
            application: application,
            environment: sessionManager!.environment,
            configuration: SessionManagerConfiguration(blacklistDownloadInterval: -1),
            requiredPushTokenType: .standard,
            callKitManager: MockCallKitManager(),
            isUnauthenticatedTransportSessionReady: true,
            sharedUserDefaults: sharedUserDefaults,
            minTLSVersion: nil,
            deleteUserLogs: {}
        )

        let environment = MockEnvironment()
        let reachability = MockReachability()
        let authenticatedSessionFactory = MockAuthenticatedSessionFactory(
            application: application,
            mediaManager: MockMediaManager(),
            flowManager: FlowManagerMock(),
            transportSession: self.mockTransportSession,
            environment: environment,
            reachability: reachability
        )

        testSessionManager.authenticatedSessionFactory = authenticatedSessionFactory
        testSessionManager.start(launchOptions: [:])

        testSessionManager.loadSession(for: account) { userSession in
            XCTAssertNotNil(userSession)
            sessionManagerExpectation.fulfill()
        }

        // THEN
        XCTAssertTrue(self.waitForCustomExpectations(withTimeout: 0.5))

        XCTAssertNotNil(testSessionManager.backgroundUserSessions[account.userIdentifier])

        // WHEN
        NotificationCenter.default.post(name: UIApplication.didReceiveMemoryWarningNotification, object: nil)

        // THEN
        XCTAssertNotNil(testSessionManager.backgroundUserSessions[account.userIdentifier])

        // CLEANUP
        testSessionManager.tearDownAllBackgroundSessions()
    }

    func testThatItUnloadBackgroundUserSessionFromMemoryWarning() {
        // GIVEN
        let account = self.createAccount()
        sessionManager!.environment.cookieStorage(for: account).authenticationCookieData = NSData.secureRandomData(ofLength: 16)

        guard let application = application else { return XCTFail() }

        let sessionManagerExpectation = self.customExpectation(description: "Session manager and session is loaded")

        // WHEN
        let testSessionManager = SessionManager(
            appVersion: "0.0.0",
            mediaManager: mockMediaManager,
            analytics: nil,
            delegate: nil,
            application: application,
            environment: sessionManager!.environment,
            configuration: SessionManagerConfiguration(blacklistDownloadInterval: -1),
            requiredPushTokenType: .standard,
            callKitManager: MockCallKitManager(),
            sharedUserDefaults: sharedUserDefaults,
            minTLSVersion: nil,
            deleteUserLogs: {}
        )

        let environment = MockEnvironment()
        let reachability = MockReachability()
        let authenticatedSessionFactory = MockAuthenticatedSessionFactory(
            application: application,
            mediaManager: MockMediaManager(),
            flowManager: FlowManagerMock(),
            transportSession: self.mockTransportSession,
            environment: environment,
            reachability: reachability
        )

        testSessionManager.authenticatedSessionFactory = authenticatedSessionFactory
        testSessionManager.start(launchOptions: [:])

        testSessionManager.withSession(for: account) { userSession in
            XCTAssertNotNil(userSession)
            sessionManagerExpectation.fulfill()
        }

        // THEN
        XCTAssertTrue(self.waitForCustomExpectations(withTimeout: 0.5))

        XCTAssertNotNil(testSessionManager.backgroundUserSessions[account.userIdentifier])

        // WHEN
        NotificationCenter.default.post(name: UIApplication.didReceiveMemoryWarningNotification, object: nil)

        // THEN
        XCTAssertNil(testSessionManager.backgroundUserSessions[account.userIdentifier])

        // CLEANUP
        testSessionManager.tearDownAllBackgroundSessions()
    }

    func prepareSession(for account: Account) {
        weak var weakSession: ZMUserSession?

        autoreleasepool {
            var session: ZMUserSession! = nil
            self.sessionManager?.withSession(for: account, perform: { createdSession in
                session = createdSession
                weakSession = createdSession
            })

            XCTAssertTrue(self.waitForAllGroupsToBeEmpty(withTimeout: 0.5))

            let selfUser = ZMUser.selfUser(inUserSession: session)
            selfUser.remoteIdentifier = currentUserIdentifier

            self.sessionManager!.tearDownAllBackgroundSessions()
            XCTAssertTrue(self.waitForAllGroupsToBeEmpty(withTimeout: 0.5))
            session = nil
            XCTAssertNil(self.sessionManager!.backgroundUserSessions[account.userIdentifier])
        }
        self.userSession = nil
        XCTAssertNil(weakSession)
    }

    func testThatItLoadsAccountForPush() {
        // GIVEN
        let account = Account(userName: "Test Account", userIdentifier: currentUserIdentifier)
        self.sessionManager?.accountManager.addOrUpdate(account)

        self.prepareSession(for: account)

        let payload: [AnyHashable: Any] = [
            "data": [
                "user": currentUserIdentifier.transportString()
            ]
        ]

        // WHEN
        let pushCompleted = self.customExpectation(description: "Push completed")
        sessionManager?.processIncomingRealVoIPPush(payload: payload, completion: {
            DispatchQueue.main.async {
                // THEN
                XCTAssertNotNil(self.sessionManager!.backgroundUserSessions[account.userIdentifier])

                // CLEANUP
                self.sessionManager!.tearDownAllBackgroundSessions()
                pushCompleted.fulfill()
            }
        })

        XCTAssertTrue(self.waitForCustomExpectations(withTimeout: 0.5))
    }

    func testThatItLoadsOnlyOneAccountForPush() {
        // GIVEN
        let account = Account(userName: "Test Account", userIdentifier: currentUserIdentifier)
        self.sessionManager?.accountManager.addOrUpdate(account)

        self.prepareSession(for: account)

        let payload: [AnyHashable: Any] = [
            "data": [
                "user": currentUserIdentifier.transportString()
            ]
        ]

        // WHEN
        let pushCompleted1 = self.customExpectation(description: "Push completed 1")
        var userSession1: ZMUserSession!
        let pushCompleted2 = self.customExpectation(description: "Push completed 2")
        var userSession2: ZMUserSession!
        sessionManager?.processIncomingRealVoIPPush(payload: payload, completion: {
            pushCompleted1.fulfill()
            userSession1 = self.sessionManager!.backgroundUserSessions[account.userIdentifier]
        })
        sessionManager?.processIncomingRealVoIPPush(payload: payload, completion: {
            pushCompleted2.fulfill()
            userSession2 = self.sessionManager!.backgroundUserSessions[account.userIdentifier]
        })

        XCTAssertTrue(self.waitForCustomExpectations(withTimeout: 0.5))
        XCTAssertNotNil(userSession1)
        XCTAssertNotNil(userSession2)
        XCTAssertEqual(userSession1, userSession2)

        // CLEANUP
        self.sessionManager!.tearDownAllBackgroundSessions()
    }

    func setupSession() -> ZMUserSession {
        let manager = self.sessionManager!.accountManager
        let account = Account(userName: "Test Account", userIdentifier: currentUserIdentifier)
        manager.addOrUpdate(account)
        sessionManager!.environment.cookieStorage(for: account).authenticationCookieData = NSData.secureRandomData(ofLength: 16)
        manager.addAndSelect(account)

        var session: ZMUserSession! = nil

        let sessionLoadExpectation = self.customExpectation(description: "Session loaded")
        self.sessionManager?.withSession(for: account, perform: { createdSession in
            session = createdSession
            sessionLoadExpectation.fulfill()
        })

        XCTAssertTrue(self.waitForCustomExpectations(withTimeout: 0.5))

        let selfUser = ZMUser.selfUser(in: session.managedObjectContext)
        selfUser.remoteIdentifier = currentUserIdentifier
        session.managedObjectContext.saveOrRollback()

        XCTAssertTrue(self.waitForCustomExpectations(withTimeout: 0.5))
        _ = createSelfClient(session.managedObjectContext)

        session.syncManagedObjectContext.performGroupedBlock {
            _ = ZMConversation.fetchOrCreate(with: self.currentUserIdentifier, domain: nil, in: session.syncManagedObjectContext)
            session.syncManagedObjectContext.saveOrRollback()
        }

        XCTAssertTrue(self.waitForAllGroupsToBeEmpty(withTimeout: 0.5))

        return session
    }

    func testThatItConfiguresNotificationSettingsWhenAccountIsActivated() {
        // GIVEN
        _ = self.setupSession()
        let expectation = self.customExpectation(description: "Session loaded")
        sessionManager?.notificationCenter = notificationCenter!

        guard
            let sessionManager = self.sessionManager,
            let account = sessionManager.accountManager.account(with: currentUserIdentifier)
            else { return XCTFail() }

        // WHEN
        sessionManager.select(account, completion: { userSession in
            XCTAssertNotNil(userSession)
            expectation.fulfill()
        })

        XCTAssertTrue(self.wait(withTimeout: 0.1) { return self.sessionManager!.activeUserSession != nil })
        XCTAssertTrue(self.waitForAllGroupsToBeEmpty(withTimeout: 0.5))

        // THEN
        XCTAssertEqual(self.notificationCenter?.registeredNotificationCategories, WireSyncEngine.PushNotificationCategory.allCategories)
        XCTAssertEqual(self.notificationCenter?.requestedAuthorizationOptions, [.alert, .badge, .sound])
        XCTAssertNotNil(self.notificationCenter?.delegate)

        // CLEANUP
        self.sessionManager!.tearDownAllBackgroundSessions()
    }

    func testThatItActivatesTheAccountForPushReaction() {
        // GIVEN
        // swiftlint:disable todo_requires_jira_link
        // TODO: crash at RequireString([NSOperationQueue mainQueue] == [NSOperationQueue currentQueue],
        // swiftlint:enable todo_requires_jira_link
        let session = self.setupSession()
//        "Must call be called on the main queue.");
        session.isPerformingSync = false
        application?.applicationState = .background

        let selfConversation = ZMConversation.fetch(with: currentUserIdentifier, domain: nil, in: session.managedObjectContext)

        let userInfo = NotificationUserInfo()
        userInfo.conversationID = selfConversation?.remoteIdentifier
        userInfo.selfUserID = currentUserIdentifier

        let category = WireSyncEngine.PushNotificationCategory.conversation.rawValue

        XCTAssertNil(self.sessionManager!.activeUserSession)

        // WHEN
        self.sessionManager?.handleNotification(with: userInfo) { userSession in
            userSession.handleNotificationResponse(actionIdentifier: "",
                                                   categoryIdentifier: category,
                                                   userInfo: userInfo,
                                                   completionHandler: {})
        }

        XCTAssertTrue(self.wait(withTimeout: 0.1) { return self.sessionManager!.activeUserSession != nil })
        XCTAssertTrue(self.waitForAllGroupsToBeEmpty(withTimeout: 0.5))

        // THEN
        XCTAssertEqual(self.sessionManager!.activeUserSession, session)

        // CLEANUP
        self.sessionManager!.tearDownAllBackgroundSessions()
    }

    func testThatItActivatesTheAccountForPushAction() {
        // GIVEN
        let session = self.setupSession()
        session.isPerformingSync = false
        application?.applicationState = .inactive

        let selfConversation = ZMConversation.fetch(with: currentUserIdentifier, domain: nil, in: session.managedObjectContext)

        let userInfo = NotificationUserInfo()
        userInfo.conversationID = selfConversation?.remoteIdentifier
        userInfo.selfUserID = currentUserIdentifier

        let category = WireSyncEngine.PushNotificationCategory.conversation.rawValue

        XCTAssertNil(self.sessionManager!.activeUserSession)

        // WHEN
        let completionExpectation = self.customExpectation(description: "Completed action")
        self.sessionManager?.handleNotification(with: userInfo) { userSession in
            userSession.handleNotificationResponse(actionIdentifier: "",
                                                   categoryIdentifier: category,
                                                   userInfo: userInfo,
                                                   completionHandler: completionExpectation.fulfill)
        }

        XCTAssertTrue(self.waitForCustomExpectations(withTimeout: 0.5))
        XCTAssertTrue(self.waitForAllGroupsToBeEmpty(withTimeout: 0.5))

        // THEN
        XCTAssertEqual(self.sessionManager!.activeUserSession, session)

        // CLEANUP
        self.sessionManager!.tearDownAllBackgroundSessions()
    }

    func testThatItCallsForegroundNotificationResponderMethod() {
        // GIVEN
        let session = self.setupSession()
        session.isPerformingSync = false

        let responder = MockForegroundNotificationResponder()
        self.sessionManager?.foregroundNotificationResponder = responder

        let selfConversation = ZMConversation.fetch(with: currentUserIdentifier, domain: nil, in: session.managedObjectContext)

        let userInfo = NotificationUserInfo()
        userInfo.conversationID = selfConversation?.remoteIdentifier
        userInfo.selfUserID = currentUserIdentifier

        let category = WireSyncEngine.PushNotificationCategory.conversation.rawValue

        XCTAssertTrue(responder.notificationPermissionRequests.isEmpty)

        // WHEN
        let completionExpectation = self.customExpectation(description: "Completed action")
        self.sessionManager?.handleNotification(with: userInfo) { userSession in
            userSession.handleInAppNotification(with: userInfo, categoryIdentifier: category) { _ in
                completionExpectation.fulfill()
            }
        }

        XCTAssertTrue(self.waitForCustomExpectations(withTimeout: 0.5))
        XCTAssertTrue(self.waitForAllGroupsToBeEmpty(withTimeout: 0.5))

        // THEN
        XCTAssertEqual(responder.notificationPermissionRequests.count, 1)
        XCTAssertEqual(responder.notificationPermissionRequests.first!, selfConversation?.remoteIdentifier)

        // CLEANUP
        self.sessionManager!.tearDownAllBackgroundSessions()
    }

    func testThatItActivatesAccountWhichReceivesACallInTheBackground() {
        // GIVEN
        let manager = sessionManager!.accountManager
        let account1 = Account(userName: "Test Account 1", userIdentifier: currentUserIdentifier)
        sessionManager!.environment.cookieStorage(for: account1).authenticationCookieData = NSData.secureRandomData(ofLength: 16)

        manager.addOrUpdate(account1)
        let account2 = Account(userName: "Test Account 2", userIdentifier: UUID())
        sessionManager!.environment.cookieStorage(for: account2).authenticationCookieData = NSData.secureRandomData(ofLength: 16)
        manager.addOrUpdate(account2)

        // Make account 1 the active session
        weak var session1: ZMUserSession?
        sessionManager?.loadSession(for: account1, completion: { (session) in
            session1 = session
        })
        XCTAssertTrue(self.waitForAllGroupsToBeEmpty(withTimeout: 0.5))
        XCTAssertEqual(sessionManager!.activeUserSession, session1)

        // Load session for account 2 in the background
        weak var session2: ZMUserSession?
        weak var conversation: ZMConversation?
        weak var caller: ZMUser?
        self.sessionManager!.withSession(for: account2, perform: { session in
            session2 = session
            conversation = ZMConversation.insertNewObject(in: session.managedObjectContext)
            caller = ZMUser.insertNewObject(in: session.managedObjectContext)
        })
        XCTAssertTrue(self.waitForAllGroupsToBeEmpty(withTimeout: 0.5))

        // WHEN
        sessionManager?.callCenterDidChange(callState: .answered(degraded: false), conversation: conversation!, caller: caller!, timestamp: nil, previousCallState: nil)
        XCTAssertTrue(self.waitForAllGroupsToBeEmpty(withTimeout: 0.5))

        // THEN
        XCTAssertEqual(sessionManager!.activeUserSession, session2)

        // CLEANUP
        self.sessionManager!.tearDownAllBackgroundSessions()
    }

    // the purpose of this test is to ensure push payloads can be processed in
    // the background as soon as the SessionManager is created
    func testThatABackgroundTaskCanBeCreatedAfterCreatingSessionManager() {
        // WHEN
        let activity = BackgroundActivityFactory.shared.startBackgroundActivity(withName: "PushActivity")

        // THEN
        XCTAssertNotNil(activity)
    }
}

final class SessionManagerTests_AppLock: IntegrationTest {

    private var appLock: MockAppLock!

    override func setUp() {
        super.setUp()
        // Mock transport doesn't support multiple accounts at the moment so we pretend to be offline
        // in order to avoid the user session's getting stuck in a request loop.
        mockTransportSession.doNotRespondToRequests = true
        appLock = MockAppLock()
    }

    override func tearDown() {
        sessionManager!.tearDownAllBackgroundSessions()
        appLock = nil
        mockTransportSession.doNotRespondToRequests = false
        super.tearDown()
    }

    func test_ItBeginsAppLockTimer_WhenChangingTheActiveUserSession() {
        // Given
        let account1 = addAccount(name: "Account 1", userIdentifier: currentUserIdentifier)
        let account2 = addAccount(name: "Account 2", userIdentifier: .create())

        weak var session1: ZMUserSession?
        sessionManager?.loadSession(for: account1, completion: { (session) in
            session1 = session
            session1?.appLockController = self.appLock
        })

        XCTAssertTrue(waitForAllGroupsToBeEmpty(withTimeout: 0.5))
        XCTAssertEqual(sessionManager!.activeUserSession, session1)

        // When
        let switchedAccount = customExpectation(description: "switched account")
        sessionManager?.select(account2, completion: { _ in
            switchedAccount.fulfill()
        }, tearDownCompletion: nil)

        XCTAssertTrue(waitForCustomExpectations(withTimeout: 0.5))

        // Then
        XCTAssertEqual(appLock.methodCalls.beginTimer.count, 1)
    }

    func test_ItBeginAppLockTimer_WhenTheAppResignsActive() {
        // Given
        let account1 = addAccount(name: "Account 1", userIdentifier: currentUserIdentifier)

        // Make account 1 the active session.
        weak var session1: ZMUserSession?
        sessionManager?.loadSession(for: account1, completion: { (session) in
            session1 = session
            session1?.appLockController = self.appLock
        })

        XCTAssertTrue(waitForAllGroupsToBeEmpty(withTimeout: 0.5))
        XCTAssertEqual(sessionManager!.activeUserSession, session1)

        // When
        let notification = Notification(name: UIApplication.willResignActiveNotification)
        sessionManager!.applicationWillResignActive(notification)

        // Then
        XCTAssertEqual(appLock.methodCalls.beginTimer.count, 1)
    }

}

extension NSManagedObjectContext {
    func createSelfUserAndSelfConversation() {
        let selfUser = ZMUser.selfUser(in: self)
        selfUser.remoteIdentifier = UUID()

        let selfConversation = ZMConversation.insertNewObject(in: self)
        selfConversation.remoteIdentifier = ZMConversation.selfConversationIdentifier(in: self)
    }
}

extension SessionManagerTests {

    // FIXME: [WPB-5638] this test will hang - [jacob]
    //
    // Since markAllConversationsAsRead() will schedule read up update message
    // which are never sent because the user sessions are not logged in. Refactor
    // SessionManager so that these tests can become unit tests where the user
    // sessions are mocked.
    func testThatItMarksConversationsAsRead() {
        // given
        let account1 = Account(userName: "Account 1", userIdentifier: UUID.create())
        let account2 = Account(userName: "Account 2", userIdentifier: UUID.create())

        sessionManager?.accountManager.addOrUpdate(account1)
        sessionManager?.accountManager.addOrUpdate(account2)

        var conversations: [ZMConversation] = []

        let conversation1CreatedExpectation = self.customExpectation(description: "Conversation 1 created")

        self.sessionManager?.withSession(for: account1, perform: { createdSession in
            createdSession.syncContext.performAndWait {
                createdSession.syncContext.createSelfUserAndSelfConversation()
                createdSession.syncContext.saveOrRollback()
            }

            let conversation1 = createdSession.insertConversationWithUnreadMessage()
            conversations.append(conversation1)
            XCTAssertNotNil(conversation1.firstUnreadMessage)
            createdSession.managedObjectContext.saveOrRollback()
            conversation1CreatedExpectation.fulfill()
        })

        let conversation2CreatedExpectation = self.customExpectation(description: "Conversation 2 created")

        self.sessionManager?.withSession(for: account2, perform: { createdSession in
            createdSession.syncContext.performAndWait {
                createdSession.syncContext.createSelfUserAndSelfConversation()
                createdSession.syncContext.saveOrRollback()
            }

            let conversation2 = createdSession.insertConversationWithUnreadMessage()
            XCTAssertNotNil(conversation2.firstUnreadMessage)
            conversations.append(conversation2)
            createdSession.managedObjectContext.saveOrRollback()
            conversation2CreatedExpectation.fulfill()
        })

        XCTAssertTrue(self.waitForCustomExpectations(withTimeout: 0.5))
        XCTAssertEqual(conversations.count, 2)
        XCTAssertEqual(conversations.filter { $0.firstUnreadMessage != nil }.count, 2)

        // when
        let doneExpectation = self.customExpectation(description: "Conversations are marked as read")

        self.sessionManager?.markAllConversationsAsRead(completion: {
            doneExpectation.fulfill()
        })

        // then
        XCTAssertTrue(self.waitForCustomExpectations(withTimeout: 0.5))
        XCTAssertTrue(waitForAllGroupsToBeEmpty(withTimeout: 0.5))
        XCTAssertEqual(conversations.filter { $0.firstUnreadMessage != nil }.count, 0)

        // cleanup
        self.sessionManager!.tearDownAllBackgroundSessions()
    }
}

extension SessionManagerTests {

    func testThatItLogsOutWithCompanyLoginURL() throws {
        // GIVEN
        let id = UUID(uuidString: "1E628B42-4C83-49B7-B2B4-EF27BFE503EF")!
        let url = URL(string: "wire://start-sso/wire-\(id)")!
        let presentationDelegate = MockPresentationDelegate()

        sessionManager?.presentationDelegate = presentationDelegate
        XCTAssertTrue(login())
        XCTAssertNotNil(userSession)

        // WHEN
        try sessionManager?.openURL(url)
        XCTAssertTrue(waitForAllGroupsToBeEmpty(withTimeout: 0.5))

        // THEN
        XCTAssertNil(userSession)
    }

=======
>>>>>>> 561c9fe4
}

// MARK: - Mocks

class MockForegroundNotificationResponder: NSObject, ForegroundNotificationResponder {

    var notificationPermissionRequests: [UUID] = []

    func shouldPresentNotification(with userInfo: NotificationUserInfo) -> Bool {
        notificationPermissionRequests.append(userInfo.conversationID!)
        return true
    }
}<|MERGE_RESOLUTION|>--- conflicted
+++ resolved
@@ -38,51 +38,8 @@
     override func setUp() {
         super.setUp()
 
-<<<<<<< HEAD
-    func createManager(
-        launchOptions: LaunchOptions = [:],
-        maxNumberAccounts: Int = SessionManager.defaultMaxNumberAccounts,
-        requiredTokenType: PushToken.TokenType = .standard
-    ) -> SessionManager? {
-        guard let application = application else { return nil }
-        let environment = MockEnvironment()
-        let reachability = MockReachability()
-        let unauthenticatedSessionFactory = MockUnauthenticatedSessionFactory(transportSession: mockTransportSession, environment: environment, reachability: reachability)
-        let authenticatedSessionFactory = MockAuthenticatedSessionFactory(
-            application: application,
-            mediaManager: mockMediaManager,
-            flowManager: FlowManagerMock(),
-            transportSession: mockTransportSession,
-            environment: environment,
-            reachability: reachability
-        )
-        let reachabilityWrapper = ReachabilityWrapper(enabled: true, reachabilityClosure: {
-            reachability
-        })
-        let sessionManager = SessionManager(
-            maxNumberAccounts: maxNumberAccounts,
-            appVersion: "0.0.0",
-            authenticatedSessionFactory: authenticatedSessionFactory,
-            unauthenticatedSessionFactory: unauthenticatedSessionFactory,
-            reachability: reachabilityWrapper,
-            delegate: delegate,
-            application: application,
-            pushRegistry: pushRegistry,
-            dispatchGroup: dispatchGroup,
-            environment: environment,
-            configuration: sessionManagerConfiguration,
-            detector: jailbreakDetector,
-            requiredPushTokenType: requiredTokenType,
-            callKitManager: MockCallKitManager(),
-            proxyCredentials: nil,
-            isUnauthenticatedTransportSessionReady: true,
-            sharedUserDefaults: sharedUserDefaults,
-            deleteUserLogs: {}
-        )
-=======
         sessionManagerBuilder = SessionManagerBuilder()
         sessionManagerBuilder.dispatchGroup = dispatchGroup
->>>>>>> 561c9fe4
 
         mockDelegate = MockSessionManagerDelegate()
 
@@ -609,957 +566,6 @@
 
         return account
     }
-<<<<<<< HEAD
-
-}
-
-class SessionManagerTests_EncryptionAtRestIsEnabledByDefault_Option: IntegrationTest {
-
-    override func setUp() {
-        super.setUp()
-        createSelfUserAndConversation()
-    }
-
-    override var useInMemoryStore: Bool {
-        return false
-    }
-
-    override var sessionManagerConfiguration: SessionManagerConfiguration {
-        return SessionManagerConfiguration(encryptionAtRestIsEnabledByDefault: true)
-    }
-
-    // @SF.Storage @TSFI.UserInterface @S0.1 @S0.2
-    func testThatEncryptionAtRestIsEnabled_OnActiveUserSession() {
-        // given
-        XCTAssertTrue(login())
-
-        // then
-        XCTAssertTrue(sessionManager?.activeUserSession?.encryptMessagesAtRest == true)
-    }
-
-}
-
-class SessionManagerTests_PasswordVerificationFailure_With_DeleteAccountAfterThreshold: IntegrationTest {
-    private var threshold: Int? = 2
-    override func setUp() {
-        super.setUp()
-        createSelfUserAndConversation()
-    }
-
-    override var sessionManagerConfiguration: SessionManagerConfiguration {
-        return SessionManagerConfiguration(failedPasswordThresholdBeforeWipe: threshold)
-    }
-
-    func testThatItDeletesAccount_IfLimitIsReached() {
-        // given
-        XCTAssertTrue(login())
-        let account = sessionManager!.accountManager.selectedAccount!
-
-        // when
-        sessionManager?.passwordVerificationDidFail(with: threshold!)
-
-        // then
-        guard let sharedContainer = Bundle.main.appGroupIdentifier.map(FileManager.sharedContainerDirectory) else { return XCTFail() }
-        let accountFolder = CoreDataStack.accountDataFolder(accountIdentifier: account.userIdentifier, applicationContainer: sharedContainer)
-
-        XCTAssertFalse(FileManager.default.fileExists(atPath: accountFolder.path))
-    }
-
-    func testThatItDoesntDeleteAccount_IfLimitIsNotReached() {
-        // given
-        XCTAssertTrue(login())
-        let account = sessionManager!.accountManager.selectedAccount!
-
-        // when
-        sessionManager?.passwordVerificationDidFail(with: threshold! - 1)
-
-        // then
-        guard let sharedContainer = Bundle.main.appGroupIdentifier.map(FileManager.sharedContainerDirectory) else { return XCTFail() }
-        let accountFolder = CoreDataStack.accountDataFolder(accountIdentifier: account.userIdentifier, applicationContainer: sharedContainer)
-
-        XCTAssertTrue(FileManager.default.fileExists(atPath: accountFolder.path))
-    }
-}
-
-class SessionManagerTests_AuthenticationFailure_With_DeleteAccountOnAuthentictionFailure: IntegrationTest {
-
-    override func setUp() {
-        super.setUp()
-        createSelfUserAndConversation()
-    }
-
-    override var sessionManagerConfiguration: SessionManagerConfiguration {
-        return SessionManagerConfiguration(wipeOnCookieInvalid: true)
-    }
-
-    func testThatItDeletesTheAccount_OnLaunchIfAccessTokenHasExpired() {
-        // given
-        XCTAssertTrue(login())
-        let account = sessionManager!.accountManager.selectedAccount!
-
-        // when
-        deleteAuthenticationCookie()
-        recreateSessionManager()
-
-        // then
-        guard let sharedContainer = Bundle.main.appGroupIdentifier.map(FileManager.sharedContainerDirectory) else { return XCTFail() }
-        let accountFolder = CoreDataStack.accountDataFolder(accountIdentifier: account.userIdentifier, applicationContainer: sharedContainer)
-
-        XCTAssertFalse(FileManager.default.fileExists(atPath: accountFolder.path))
-    }
-
-    func testThatItDeletesTheAccount_OnAuthentictionFailure() {
-        // given
-        XCTAssert(login())
-        let account = sessionManager!.accountManager.selectedAccount!
-
-        // when
-        sessionManager?.authenticationInvalidated(NSError(code: .accessTokenExpired, userInfo: nil), accountId: account.userIdentifier)
-
-        // then
-        guard let sharedContainer = Bundle.main.appGroupIdentifier.map(FileManager.sharedContainerDirectory) else { return XCTFail() }
-        let accountFolder = CoreDataStack.accountDataFolder(accountIdentifier: account.userIdentifier, applicationContainer: sharedContainer)
-
-        XCTAssertFalse(FileManager.default.fileExists(atPath: accountFolder.path))
-    }
-
-    func testThatItDeletesTheAccount_OnAuthentictionFailureForBackgroundSession() {
-        // given
-        let additionalAccount = Account(userName: "Additional Account", userIdentifier: UUID())
-        sessionManager!.environment.cookieStorage(for: additionalAccount).authenticationCookieData = NSData.secureRandomData(ofLength: 16)
-        sessionManager!.accountManager.addOrUpdate(additionalAccount)
-
-        XCTAssert(login())
-
-        XCTAssertNotNil(sessionManager?.activeUserSession)
-
-        // load additional account as a background session
-        let sessionLoaded = customExpectation(description: "Background session loaded")
-        sessionManager?.withSession(for: additionalAccount, perform: {_ in
-            sessionLoaded.fulfill()
-        })
-        XCTAssertTrue(waitForCustomExpectations(withTimeout: 0.5))
-        XCTAssertNotNil(sessionManager?.backgroundUserSessions[additionalAccount.userIdentifier])
-
-        // when
-        sessionManager?.authenticationInvalidated(NSError(code: .accessTokenExpired, userInfo: nil), accountId: additionalAccount.userIdentifier)
-        XCTAssertTrue(waitForAllGroupsToBeEmpty(withTimeout: 0.5))
-
-        // then
-        guard let sharedContainer = Bundle.main.appGroupIdentifier.map(FileManager.sharedContainerDirectory) else { return XCTFail() }
-        let accountFolder = CoreDataStack.accountDataFolder(accountIdentifier: additionalAccount.userIdentifier, applicationContainer: sharedContainer)
-
-        XCTAssertFalse(FileManager.default.fileExists(atPath: accountFolder.path))
-    }
-
-}
-
-class SessionManagerTests_Teams: IntegrationTest {
-
-    override func setUp() {
-        super.setUp()
-        createSelfUserAndConversation()
-    }
-
-    func testThatItUpdatesAccountAfterLoginWithTeamName() {
-        // given
-        let teamName = "Wire"
-        let image = MockAsset(in: mockTransportSession.managedObjectContext, forID: selfUser.previewProfileAssetIdentifier!)
-        self.mockTransportSession.performRemoteChanges { session in
-            let team = session.insertTeam(withName: teamName, isBound: true, users: [self.selfUser])
-            team.creator = self.selfUser
-        }
-        XCTAssertTrue(waitForAllGroupsToBeEmpty(withTimeout: 0.5))
-
-        // when
-        XCTAssert(login())
-        XCTAssertTrue(waitForAllGroupsToBeEmpty(withTimeout: 0.5))
-
-        _ = MockAsset(in: mockTransportSession.managedObjectContext, forID: selfUser.previewProfileAssetIdentifier!)
-
-        // then
-        guard let sharedContainer = Bundle.main.appGroupIdentifier.map(FileManager.sharedContainerDirectory) else { return XCTFail() }
-        let manager = AccountManager(sharedDirectory: sharedContainer)
-        guard let account = manager.accounts.first, manager.accounts.count == 1 else { XCTFail("Should have one account"); return }
-        XCTAssertEqual(account.userIdentifier.transportString(), self.selfUser.identifier)
-        XCTAssertEqual(account.teamName, teamName)
-        XCTAssertEqual(account.imageData, image?.data)
-        XCTAssertNil(account.teamImageData)
-        XCTAssertEqual(account.loginCredentials, selfUser.loginCredentials)
-    }
-
-    func testThatItUpdatesAccountWithUserDetailsAfterLogin() {
-        // when
-        XCTAssert(login())
-        XCTAssertTrue(waitForAllGroupsToBeEmpty(withTimeout: 0.5))
-
-        // then
-        guard let sharedContainer = Bundle.main.appGroupIdentifier.map(FileManager.sharedContainerDirectory) else { return XCTFail() }
-        let manager = AccountManager(sharedDirectory: sharedContainer)
-        guard let account = manager.accounts.first, manager.accounts.count == 1 else { XCTFail("Should have one account"); return }
-        XCTAssertEqual(account.userIdentifier.transportString(), self.selfUser.identifier)
-        XCTAssertNil(account.teamName)
-        XCTAssertEqual(account.userName, self.selfUser.name)
-        let image = MockAsset(in: mockTransportSession.managedObjectContext, forID: selfUser.previewProfileAssetIdentifier!)
-
-        XCTAssertEqual(account.imageData, image?.data)
-    }
-
-    func testThatItUpdatesAccountWithUserDetailsAfterLoginIntoExistingAccount() {
-        // given
-        XCTAssert(login())
-        XCTAssertTrue(waitForAllGroupsToBeEmpty(withTimeout: 0.5))
-
-        // when
-        sessionManager?.logoutCurrentSession()
-        XCTAssertTrue(waitForAllGroupsToBeEmpty(withTimeout: 0.5))
-        closePushChannelAndWaitUntilClosed()
-        XCTAssert(login())
-
-        // then
-        guard let sharedContainer = Bundle.main.appGroupIdentifier.map(FileManager.sharedContainerDirectory) else { return XCTFail() }
-        let manager = AccountManager(sharedDirectory: sharedContainer)
-        guard let account = manager.accounts.first, manager.accounts.count == 1 else { XCTFail("Should have one account"); return }
-        XCTAssertEqual(account.userIdentifier.transportString(), self.selfUser.identifier)
-        XCTAssertNil(account.teamName)
-        XCTAssertEqual(account.userName, self.selfUser.name)
-        let image = MockAsset(in: mockTransportSession.managedObjectContext, forID: selfUser.previewProfileAssetIdentifier!)
-
-        XCTAssertEqual(account.imageData, image?.data)
-    }
-
-    func testThatItUpdatesAccountAfterUserNameChange() {
-        // when
-        XCTAssert(login())
-
-        let newName = "BOB"
-        self.mockTransportSession.performRemoteChanges { _ in
-            self.selfUser.name = newName
-        }
-        XCTAssertTrue(waitForAllGroupsToBeEmpty(withTimeout: 0.5))
-
-        // then
-        guard let sharedContainer = Bundle.main.appGroupIdentifier.map(FileManager.sharedContainerDirectory) else { return XCTFail() }
-        let manager = AccountManager(sharedDirectory: sharedContainer)
-        guard let account = manager.accounts.first, manager.accounts.count == 1 else { XCTFail("Should have one account"); return }
-        XCTAssertEqual(account.userIdentifier.transportString(), self.selfUser.identifier)
-        XCTAssertNil(account.teamName)
-        XCTAssertEqual(account.userName, selfUser.name)
-    }
-
-    func testThatItSendsAuthenticationErrorWhenAccountLimitIsReached() throws {
-        // given
-        let account1 = Account(userName: "Account 1", userIdentifier: UUID.create())
-        let account2 = Account(userName: "Account 2", userIdentifier: UUID.create())
-        let account3 = Account(userName: "Account 3", userIdentifier: UUID.create())
-
-        sessionManager?.accountManager.addOrUpdate(account1)
-        sessionManager?.accountManager.addOrUpdate(account2)
-        sessionManager?.accountManager.addOrUpdate(account3)
-
-        // when
-        XCTAssert(login(ignoreAuthenticationFailures: true))
-
-        // then
-        guard
-            let delegate = mockLoginDelegete,
-            let error = delegate.currentError
-        else {
-            return XCTFail()
-        }
-
-        XCTAssertTrue(delegate.didCallAuthenticationDidFail)
-        XCTAssertEqual(error, NSError(code: .accountLimitReached, userInfo: nil))
-    }
-
-    func testThatItChecksAccountsForExistingAccount() {
-        // given
-        let account1 = Account(userName: "Account 1", userIdentifier: UUID.create())
-        let account2 = Account(userName: "Account 2", userIdentifier: UUID.create())
-
-        sessionManager?.accountManager.addOrUpdate(account1)
-
-        // then
-        XCTAssertTrue(sessionManager!.session(session: self.unauthenticatedSession!, isExistingAccount: account1))
-        XCTAssertFalse(sessionManager!.session(session: self.unauthenticatedSession!, isExistingAccount: account2))
-    }
-}
-
-final class SessionManagerTests_MultiUserSession: IntegrationTest {
-
-    override func setUp() {
-         super.setUp()
-
-        // Mock transport doesn't support multiple accounts at the moment so we pretend to be offline
-        // in order to avoid the user session's getting stuck in a request loop.
-        mockTransportSession.doNotRespondToRequests = true
-    }
-
-    func testThatItLoadsAndKeepsBackgroundUserSession() {
-        // GIVEN
-        guard let sharedContainer = Bundle.main.appGroupIdentifier.map(FileManager.sharedContainerDirectory) else { return XCTFail() }
-
-        let manager = AccountManager(sharedDirectory: sharedContainer)
-        let account1 = Account(userName: "Test Account 1", userIdentifier: currentUserIdentifier)
-        manager.addOrUpdate(account1)
-
-        let account2 = Account(userName: "Test Account 2", userIdentifier: UUID())
-        manager.addOrUpdate(account2)
-        // WHEN
-        weak var sessionForAccount1Reference: ZMUserSession?
-        let session1LoadedExpectation = self.customExpectation(description: "Session for account 1 loaded")
-        self.sessionManager!.withSession(for: account1, perform: { sessionForAccount1 in
-            // THEN
-            session1LoadedExpectation.fulfill()
-            XCTAssertNotNil(sessionForAccount1.managedObjectContext)
-            sessionForAccount1Reference = sessionForAccount1
-        })
-        // WHEN
-        weak var sessionForAccount2Reference: ZMUserSession?
-        let session2LoadedExpectation = self.customExpectation(description: "Session for account 2 loaded")
-        self.sessionManager!.withSession(for: account1, perform: { sessionForAccount2 in
-            // THEN
-            session2LoadedExpectation.fulfill()
-            XCTAssertNotNil(sessionForAccount2.managedObjectContext)
-            sessionForAccount2Reference = sessionForAccount2
-        })
-
-        // THEN
-        XCTAssertTrue(self.waitForCustomExpectations(withTimeout: 0.5) { error in
-            XCTAssertNil(error)
-            XCTAssertNotNil(sessionForAccount1Reference)
-            XCTAssertNotNil(sessionForAccount2Reference)
-
-            self.sessionManager!.tearDownAllBackgroundSessions()
-        })
-    }
-
-    func testThatItUnloadsUserSession() {
-        // GIVEN
-        let account = self.createAccount()
-
-        // WHEN
-        let sessionLoadedExpectation = self.customExpectation(description: "Session loaded")
-        self.sessionManager!.withSession(for: account, perform: { session in
-            XCTAssertNotNil(session.managedObjectContext)
-            sessionLoadedExpectation.fulfill()
-        })
-
-        XCTAssertTrue(self.waitForCustomExpectations(withTimeout: 0.5))
-
-        // THEN
-        XCTAssertNotNil(self.sessionManager!.backgroundUserSessions[account.userIdentifier])
-
-        // AND WHEN
-        self.sessionManager!.tearDownAllBackgroundSessions()
-
-        // THEN
-        XCTAssertNil(self.sessionManager!.backgroundUserSessions[account.userIdentifier])
-    }
-
-    func testThatItDoesNotUnloadActiveUserSessionFromMemoryWarning() {
-        // GIVEN
-        let account = self.createAccount()
-        sessionManager!.environment.cookieStorage(for: account).authenticationCookieData = NSData.secureRandomData(ofLength: 16)
-
-        guard let application = application else { return XCTFail() }
-
-        let sessionManagerExpectation = self.customExpectation(description: "Session manager and session is loaded")
-
-        // WHEN
-        let testSessionManager = SessionManager(
-            appVersion: "0.0.0",
-            mediaManager: mockMediaManager,
-            analytics: nil,
-            delegate: nil,
-            application: application,
-            environment: sessionManager!.environment,
-            configuration: SessionManagerConfiguration(blacklistDownloadInterval: -1),
-            requiredPushTokenType: .standard,
-            callKitManager: MockCallKitManager(),
-            isUnauthenticatedTransportSessionReady: true,
-            sharedUserDefaults: sharedUserDefaults,
-            minTLSVersion: nil,
-            deleteUserLogs: {}
-        )
-
-        let environment = MockEnvironment()
-        let reachability = MockReachability()
-        let authenticatedSessionFactory = MockAuthenticatedSessionFactory(
-            application: application,
-            mediaManager: MockMediaManager(),
-            flowManager: FlowManagerMock(),
-            transportSession: self.mockTransportSession,
-            environment: environment,
-            reachability: reachability
-        )
-
-        testSessionManager.authenticatedSessionFactory = authenticatedSessionFactory
-        testSessionManager.start(launchOptions: [:])
-
-        testSessionManager.loadSession(for: account) { userSession in
-            XCTAssertNotNil(userSession)
-            sessionManagerExpectation.fulfill()
-        }
-
-        // THEN
-        XCTAssertTrue(self.waitForCustomExpectations(withTimeout: 0.5))
-
-        XCTAssertNotNil(testSessionManager.backgroundUserSessions[account.userIdentifier])
-
-        // WHEN
-        NotificationCenter.default.post(name: UIApplication.didReceiveMemoryWarningNotification, object: nil)
-
-        // THEN
-        XCTAssertNotNil(testSessionManager.backgroundUserSessions[account.userIdentifier])
-
-        // CLEANUP
-        testSessionManager.tearDownAllBackgroundSessions()
-    }
-
-    func testThatItUnloadBackgroundUserSessionFromMemoryWarning() {
-        // GIVEN
-        let account = self.createAccount()
-        sessionManager!.environment.cookieStorage(for: account).authenticationCookieData = NSData.secureRandomData(ofLength: 16)
-
-        guard let application = application else { return XCTFail() }
-
-        let sessionManagerExpectation = self.customExpectation(description: "Session manager and session is loaded")
-
-        // WHEN
-        let testSessionManager = SessionManager(
-            appVersion: "0.0.0",
-            mediaManager: mockMediaManager,
-            analytics: nil,
-            delegate: nil,
-            application: application,
-            environment: sessionManager!.environment,
-            configuration: SessionManagerConfiguration(blacklistDownloadInterval: -1),
-            requiredPushTokenType: .standard,
-            callKitManager: MockCallKitManager(),
-            sharedUserDefaults: sharedUserDefaults,
-            minTLSVersion: nil,
-            deleteUserLogs: {}
-        )
-
-        let environment = MockEnvironment()
-        let reachability = MockReachability()
-        let authenticatedSessionFactory = MockAuthenticatedSessionFactory(
-            application: application,
-            mediaManager: MockMediaManager(),
-            flowManager: FlowManagerMock(),
-            transportSession: self.mockTransportSession,
-            environment: environment,
-            reachability: reachability
-        )
-
-        testSessionManager.authenticatedSessionFactory = authenticatedSessionFactory
-        testSessionManager.start(launchOptions: [:])
-
-        testSessionManager.withSession(for: account) { userSession in
-            XCTAssertNotNil(userSession)
-            sessionManagerExpectation.fulfill()
-        }
-
-        // THEN
-        XCTAssertTrue(self.waitForCustomExpectations(withTimeout: 0.5))
-
-        XCTAssertNotNil(testSessionManager.backgroundUserSessions[account.userIdentifier])
-
-        // WHEN
-        NotificationCenter.default.post(name: UIApplication.didReceiveMemoryWarningNotification, object: nil)
-
-        // THEN
-        XCTAssertNil(testSessionManager.backgroundUserSessions[account.userIdentifier])
-
-        // CLEANUP
-        testSessionManager.tearDownAllBackgroundSessions()
-    }
-
-    func prepareSession(for account: Account) {
-        weak var weakSession: ZMUserSession?
-
-        autoreleasepool {
-            var session: ZMUserSession! = nil
-            self.sessionManager?.withSession(for: account, perform: { createdSession in
-                session = createdSession
-                weakSession = createdSession
-            })
-
-            XCTAssertTrue(self.waitForAllGroupsToBeEmpty(withTimeout: 0.5))
-
-            let selfUser = ZMUser.selfUser(inUserSession: session)
-            selfUser.remoteIdentifier = currentUserIdentifier
-
-            self.sessionManager!.tearDownAllBackgroundSessions()
-            XCTAssertTrue(self.waitForAllGroupsToBeEmpty(withTimeout: 0.5))
-            session = nil
-            XCTAssertNil(self.sessionManager!.backgroundUserSessions[account.userIdentifier])
-        }
-        self.userSession = nil
-        XCTAssertNil(weakSession)
-    }
-
-    func testThatItLoadsAccountForPush() {
-        // GIVEN
-        let account = Account(userName: "Test Account", userIdentifier: currentUserIdentifier)
-        self.sessionManager?.accountManager.addOrUpdate(account)
-
-        self.prepareSession(for: account)
-
-        let payload: [AnyHashable: Any] = [
-            "data": [
-                "user": currentUserIdentifier.transportString()
-            ]
-        ]
-
-        // WHEN
-        let pushCompleted = self.customExpectation(description: "Push completed")
-        sessionManager?.processIncomingRealVoIPPush(payload: payload, completion: {
-            DispatchQueue.main.async {
-                // THEN
-                XCTAssertNotNil(self.sessionManager!.backgroundUserSessions[account.userIdentifier])
-
-                // CLEANUP
-                self.sessionManager!.tearDownAllBackgroundSessions()
-                pushCompleted.fulfill()
-            }
-        })
-
-        XCTAssertTrue(self.waitForCustomExpectations(withTimeout: 0.5))
-    }
-
-    func testThatItLoadsOnlyOneAccountForPush() {
-        // GIVEN
-        let account = Account(userName: "Test Account", userIdentifier: currentUserIdentifier)
-        self.sessionManager?.accountManager.addOrUpdate(account)
-
-        self.prepareSession(for: account)
-
-        let payload: [AnyHashable: Any] = [
-            "data": [
-                "user": currentUserIdentifier.transportString()
-            ]
-        ]
-
-        // WHEN
-        let pushCompleted1 = self.customExpectation(description: "Push completed 1")
-        var userSession1: ZMUserSession!
-        let pushCompleted2 = self.customExpectation(description: "Push completed 2")
-        var userSession2: ZMUserSession!
-        sessionManager?.processIncomingRealVoIPPush(payload: payload, completion: {
-            pushCompleted1.fulfill()
-            userSession1 = self.sessionManager!.backgroundUserSessions[account.userIdentifier]
-        })
-        sessionManager?.processIncomingRealVoIPPush(payload: payload, completion: {
-            pushCompleted2.fulfill()
-            userSession2 = self.sessionManager!.backgroundUserSessions[account.userIdentifier]
-        })
-
-        XCTAssertTrue(self.waitForCustomExpectations(withTimeout: 0.5))
-        XCTAssertNotNil(userSession1)
-        XCTAssertNotNil(userSession2)
-        XCTAssertEqual(userSession1, userSession2)
-
-        // CLEANUP
-        self.sessionManager!.tearDownAllBackgroundSessions()
-    }
-
-    func setupSession() -> ZMUserSession {
-        let manager = self.sessionManager!.accountManager
-        let account = Account(userName: "Test Account", userIdentifier: currentUserIdentifier)
-        manager.addOrUpdate(account)
-        sessionManager!.environment.cookieStorage(for: account).authenticationCookieData = NSData.secureRandomData(ofLength: 16)
-        manager.addAndSelect(account)
-
-        var session: ZMUserSession! = nil
-
-        let sessionLoadExpectation = self.customExpectation(description: "Session loaded")
-        self.sessionManager?.withSession(for: account, perform: { createdSession in
-            session = createdSession
-            sessionLoadExpectation.fulfill()
-        })
-
-        XCTAssertTrue(self.waitForCustomExpectations(withTimeout: 0.5))
-
-        let selfUser = ZMUser.selfUser(in: session.managedObjectContext)
-        selfUser.remoteIdentifier = currentUserIdentifier
-        session.managedObjectContext.saveOrRollback()
-
-        XCTAssertTrue(self.waitForCustomExpectations(withTimeout: 0.5))
-        _ = createSelfClient(session.managedObjectContext)
-
-        session.syncManagedObjectContext.performGroupedBlock {
-            _ = ZMConversation.fetchOrCreate(with: self.currentUserIdentifier, domain: nil, in: session.syncManagedObjectContext)
-            session.syncManagedObjectContext.saveOrRollback()
-        }
-
-        XCTAssertTrue(self.waitForAllGroupsToBeEmpty(withTimeout: 0.5))
-
-        return session
-    }
-
-    func testThatItConfiguresNotificationSettingsWhenAccountIsActivated() {
-        // GIVEN
-        _ = self.setupSession()
-        let expectation = self.customExpectation(description: "Session loaded")
-        sessionManager?.notificationCenter = notificationCenter!
-
-        guard
-            let sessionManager = self.sessionManager,
-            let account = sessionManager.accountManager.account(with: currentUserIdentifier)
-            else { return XCTFail() }
-
-        // WHEN
-        sessionManager.select(account, completion: { userSession in
-            XCTAssertNotNil(userSession)
-            expectation.fulfill()
-        })
-
-        XCTAssertTrue(self.wait(withTimeout: 0.1) { return self.sessionManager!.activeUserSession != nil })
-        XCTAssertTrue(self.waitForAllGroupsToBeEmpty(withTimeout: 0.5))
-
-        // THEN
-        XCTAssertEqual(self.notificationCenter?.registeredNotificationCategories, WireSyncEngine.PushNotificationCategory.allCategories)
-        XCTAssertEqual(self.notificationCenter?.requestedAuthorizationOptions, [.alert, .badge, .sound])
-        XCTAssertNotNil(self.notificationCenter?.delegate)
-
-        // CLEANUP
-        self.sessionManager!.tearDownAllBackgroundSessions()
-    }
-
-    func testThatItActivatesTheAccountForPushReaction() {
-        // GIVEN
-        // swiftlint:disable todo_requires_jira_link
-        // TODO: crash at RequireString([NSOperationQueue mainQueue] == [NSOperationQueue currentQueue],
-        // swiftlint:enable todo_requires_jira_link
-        let session = self.setupSession()
-//        "Must call be called on the main queue.");
-        session.isPerformingSync = false
-        application?.applicationState = .background
-
-        let selfConversation = ZMConversation.fetch(with: currentUserIdentifier, domain: nil, in: session.managedObjectContext)
-
-        let userInfo = NotificationUserInfo()
-        userInfo.conversationID = selfConversation?.remoteIdentifier
-        userInfo.selfUserID = currentUserIdentifier
-
-        let category = WireSyncEngine.PushNotificationCategory.conversation.rawValue
-
-        XCTAssertNil(self.sessionManager!.activeUserSession)
-
-        // WHEN
-        self.sessionManager?.handleNotification(with: userInfo) { userSession in
-            userSession.handleNotificationResponse(actionIdentifier: "",
-                                                   categoryIdentifier: category,
-                                                   userInfo: userInfo,
-                                                   completionHandler: {})
-        }
-
-        XCTAssertTrue(self.wait(withTimeout: 0.1) { return self.sessionManager!.activeUserSession != nil })
-        XCTAssertTrue(self.waitForAllGroupsToBeEmpty(withTimeout: 0.5))
-
-        // THEN
-        XCTAssertEqual(self.sessionManager!.activeUserSession, session)
-
-        // CLEANUP
-        self.sessionManager!.tearDownAllBackgroundSessions()
-    }
-
-    func testThatItActivatesTheAccountForPushAction() {
-        // GIVEN
-        let session = self.setupSession()
-        session.isPerformingSync = false
-        application?.applicationState = .inactive
-
-        let selfConversation = ZMConversation.fetch(with: currentUserIdentifier, domain: nil, in: session.managedObjectContext)
-
-        let userInfo = NotificationUserInfo()
-        userInfo.conversationID = selfConversation?.remoteIdentifier
-        userInfo.selfUserID = currentUserIdentifier
-
-        let category = WireSyncEngine.PushNotificationCategory.conversation.rawValue
-
-        XCTAssertNil(self.sessionManager!.activeUserSession)
-
-        // WHEN
-        let completionExpectation = self.customExpectation(description: "Completed action")
-        self.sessionManager?.handleNotification(with: userInfo) { userSession in
-            userSession.handleNotificationResponse(actionIdentifier: "",
-                                                   categoryIdentifier: category,
-                                                   userInfo: userInfo,
-                                                   completionHandler: completionExpectation.fulfill)
-        }
-
-        XCTAssertTrue(self.waitForCustomExpectations(withTimeout: 0.5))
-        XCTAssertTrue(self.waitForAllGroupsToBeEmpty(withTimeout: 0.5))
-
-        // THEN
-        XCTAssertEqual(self.sessionManager!.activeUserSession, session)
-
-        // CLEANUP
-        self.sessionManager!.tearDownAllBackgroundSessions()
-    }
-
-    func testThatItCallsForegroundNotificationResponderMethod() {
-        // GIVEN
-        let session = self.setupSession()
-        session.isPerformingSync = false
-
-        let responder = MockForegroundNotificationResponder()
-        self.sessionManager?.foregroundNotificationResponder = responder
-
-        let selfConversation = ZMConversation.fetch(with: currentUserIdentifier, domain: nil, in: session.managedObjectContext)
-
-        let userInfo = NotificationUserInfo()
-        userInfo.conversationID = selfConversation?.remoteIdentifier
-        userInfo.selfUserID = currentUserIdentifier
-
-        let category = WireSyncEngine.PushNotificationCategory.conversation.rawValue
-
-        XCTAssertTrue(responder.notificationPermissionRequests.isEmpty)
-
-        // WHEN
-        let completionExpectation = self.customExpectation(description: "Completed action")
-        self.sessionManager?.handleNotification(with: userInfo) { userSession in
-            userSession.handleInAppNotification(with: userInfo, categoryIdentifier: category) { _ in
-                completionExpectation.fulfill()
-            }
-        }
-
-        XCTAssertTrue(self.waitForCustomExpectations(withTimeout: 0.5))
-        XCTAssertTrue(self.waitForAllGroupsToBeEmpty(withTimeout: 0.5))
-
-        // THEN
-        XCTAssertEqual(responder.notificationPermissionRequests.count, 1)
-        XCTAssertEqual(responder.notificationPermissionRequests.first!, selfConversation?.remoteIdentifier)
-
-        // CLEANUP
-        self.sessionManager!.tearDownAllBackgroundSessions()
-    }
-
-    func testThatItActivatesAccountWhichReceivesACallInTheBackground() {
-        // GIVEN
-        let manager = sessionManager!.accountManager
-        let account1 = Account(userName: "Test Account 1", userIdentifier: currentUserIdentifier)
-        sessionManager!.environment.cookieStorage(for: account1).authenticationCookieData = NSData.secureRandomData(ofLength: 16)
-
-        manager.addOrUpdate(account1)
-        let account2 = Account(userName: "Test Account 2", userIdentifier: UUID())
-        sessionManager!.environment.cookieStorage(for: account2).authenticationCookieData = NSData.secureRandomData(ofLength: 16)
-        manager.addOrUpdate(account2)
-
-        // Make account 1 the active session
-        weak var session1: ZMUserSession?
-        sessionManager?.loadSession(for: account1, completion: { (session) in
-            session1 = session
-        })
-        XCTAssertTrue(self.waitForAllGroupsToBeEmpty(withTimeout: 0.5))
-        XCTAssertEqual(sessionManager!.activeUserSession, session1)
-
-        // Load session for account 2 in the background
-        weak var session2: ZMUserSession?
-        weak var conversation: ZMConversation?
-        weak var caller: ZMUser?
-        self.sessionManager!.withSession(for: account2, perform: { session in
-            session2 = session
-            conversation = ZMConversation.insertNewObject(in: session.managedObjectContext)
-            caller = ZMUser.insertNewObject(in: session.managedObjectContext)
-        })
-        XCTAssertTrue(self.waitForAllGroupsToBeEmpty(withTimeout: 0.5))
-
-        // WHEN
-        sessionManager?.callCenterDidChange(callState: .answered(degraded: false), conversation: conversation!, caller: caller!, timestamp: nil, previousCallState: nil)
-        XCTAssertTrue(self.waitForAllGroupsToBeEmpty(withTimeout: 0.5))
-
-        // THEN
-        XCTAssertEqual(sessionManager!.activeUserSession, session2)
-
-        // CLEANUP
-        self.sessionManager!.tearDownAllBackgroundSessions()
-    }
-
-    // the purpose of this test is to ensure push payloads can be processed in
-    // the background as soon as the SessionManager is created
-    func testThatABackgroundTaskCanBeCreatedAfterCreatingSessionManager() {
-        // WHEN
-        let activity = BackgroundActivityFactory.shared.startBackgroundActivity(withName: "PushActivity")
-
-        // THEN
-        XCTAssertNotNil(activity)
-    }
-}
-
-final class SessionManagerTests_AppLock: IntegrationTest {
-
-    private var appLock: MockAppLock!
-
-    override func setUp() {
-        super.setUp()
-        // Mock transport doesn't support multiple accounts at the moment so we pretend to be offline
-        // in order to avoid the user session's getting stuck in a request loop.
-        mockTransportSession.doNotRespondToRequests = true
-        appLock = MockAppLock()
-    }
-
-    override func tearDown() {
-        sessionManager!.tearDownAllBackgroundSessions()
-        appLock = nil
-        mockTransportSession.doNotRespondToRequests = false
-        super.tearDown()
-    }
-
-    func test_ItBeginsAppLockTimer_WhenChangingTheActiveUserSession() {
-        // Given
-        let account1 = addAccount(name: "Account 1", userIdentifier: currentUserIdentifier)
-        let account2 = addAccount(name: "Account 2", userIdentifier: .create())
-
-        weak var session1: ZMUserSession?
-        sessionManager?.loadSession(for: account1, completion: { (session) in
-            session1 = session
-            session1?.appLockController = self.appLock
-        })
-
-        XCTAssertTrue(waitForAllGroupsToBeEmpty(withTimeout: 0.5))
-        XCTAssertEqual(sessionManager!.activeUserSession, session1)
-
-        // When
-        let switchedAccount = customExpectation(description: "switched account")
-        sessionManager?.select(account2, completion: { _ in
-            switchedAccount.fulfill()
-        }, tearDownCompletion: nil)
-
-        XCTAssertTrue(waitForCustomExpectations(withTimeout: 0.5))
-
-        // Then
-        XCTAssertEqual(appLock.methodCalls.beginTimer.count, 1)
-    }
-
-    func test_ItBeginAppLockTimer_WhenTheAppResignsActive() {
-        // Given
-        let account1 = addAccount(name: "Account 1", userIdentifier: currentUserIdentifier)
-
-        // Make account 1 the active session.
-        weak var session1: ZMUserSession?
-        sessionManager?.loadSession(for: account1, completion: { (session) in
-            session1 = session
-            session1?.appLockController = self.appLock
-        })
-
-        XCTAssertTrue(waitForAllGroupsToBeEmpty(withTimeout: 0.5))
-        XCTAssertEqual(sessionManager!.activeUserSession, session1)
-
-        // When
-        let notification = Notification(name: UIApplication.willResignActiveNotification)
-        sessionManager!.applicationWillResignActive(notification)
-
-        // Then
-        XCTAssertEqual(appLock.methodCalls.beginTimer.count, 1)
-    }
-
-}
-
-extension NSManagedObjectContext {
-    func createSelfUserAndSelfConversation() {
-        let selfUser = ZMUser.selfUser(in: self)
-        selfUser.remoteIdentifier = UUID()
-
-        let selfConversation = ZMConversation.insertNewObject(in: self)
-        selfConversation.remoteIdentifier = ZMConversation.selfConversationIdentifier(in: self)
-    }
-}
-
-extension SessionManagerTests {
-
-    // FIXME: [WPB-5638] this test will hang - [jacob]
-    //
-    // Since markAllConversationsAsRead() will schedule read up update message
-    // which are never sent because the user sessions are not logged in. Refactor
-    // SessionManager so that these tests can become unit tests where the user
-    // sessions are mocked.
-    func testThatItMarksConversationsAsRead() {
-        // given
-        let account1 = Account(userName: "Account 1", userIdentifier: UUID.create())
-        let account2 = Account(userName: "Account 2", userIdentifier: UUID.create())
-
-        sessionManager?.accountManager.addOrUpdate(account1)
-        sessionManager?.accountManager.addOrUpdate(account2)
-
-        var conversations: [ZMConversation] = []
-
-        let conversation1CreatedExpectation = self.customExpectation(description: "Conversation 1 created")
-
-        self.sessionManager?.withSession(for: account1, perform: { createdSession in
-            createdSession.syncContext.performAndWait {
-                createdSession.syncContext.createSelfUserAndSelfConversation()
-                createdSession.syncContext.saveOrRollback()
-            }
-
-            let conversation1 = createdSession.insertConversationWithUnreadMessage()
-            conversations.append(conversation1)
-            XCTAssertNotNil(conversation1.firstUnreadMessage)
-            createdSession.managedObjectContext.saveOrRollback()
-            conversation1CreatedExpectation.fulfill()
-        })
-
-        let conversation2CreatedExpectation = self.customExpectation(description: "Conversation 2 created")
-
-        self.sessionManager?.withSession(for: account2, perform: { createdSession in
-            createdSession.syncContext.performAndWait {
-                createdSession.syncContext.createSelfUserAndSelfConversation()
-                createdSession.syncContext.saveOrRollback()
-            }
-
-            let conversation2 = createdSession.insertConversationWithUnreadMessage()
-            XCTAssertNotNil(conversation2.firstUnreadMessage)
-            conversations.append(conversation2)
-            createdSession.managedObjectContext.saveOrRollback()
-            conversation2CreatedExpectation.fulfill()
-        })
-
-        XCTAssertTrue(self.waitForCustomExpectations(withTimeout: 0.5))
-        XCTAssertEqual(conversations.count, 2)
-        XCTAssertEqual(conversations.filter { $0.firstUnreadMessage != nil }.count, 2)
-
-        // when
-        let doneExpectation = self.customExpectation(description: "Conversations are marked as read")
-
-        self.sessionManager?.markAllConversationsAsRead(completion: {
-            doneExpectation.fulfill()
-        })
-
-        // then
-        XCTAssertTrue(self.waitForCustomExpectations(withTimeout: 0.5))
-        XCTAssertTrue(waitForAllGroupsToBeEmpty(withTimeout: 0.5))
-        XCTAssertEqual(conversations.filter { $0.firstUnreadMessage != nil }.count, 0)
-
-        // cleanup
-        self.sessionManager!.tearDownAllBackgroundSessions()
-    }
-}
-
-extension SessionManagerTests {
-
-    func testThatItLogsOutWithCompanyLoginURL() throws {
-        // GIVEN
-        let id = UUID(uuidString: "1E628B42-4C83-49B7-B2B4-EF27BFE503EF")!
-        let url = URL(string: "wire://start-sso/wire-\(id)")!
-        let presentationDelegate = MockPresentationDelegate()
-
-        sessionManager?.presentationDelegate = presentationDelegate
-        XCTAssertTrue(login())
-        XCTAssertNotNil(userSession)
-
-        // WHEN
-        try sessionManager?.openURL(url)
-        XCTAssertTrue(waitForAllGroupsToBeEmpty(withTimeout: 0.5))
-
-        // THEN
-        XCTAssertNil(userSession)
-    }
-
-=======
->>>>>>> 561c9fe4
 }
 
 // MARK: - Mocks
