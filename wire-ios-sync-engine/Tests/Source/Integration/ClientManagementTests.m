// 
// Wire
// Copyright (C) 2016 Wire Swiss GmbH
// 
// This program is free software: you can redistribute it and/or modify
// it under the terms of the GNU General Public License as published by
// the Free Software Foundation, either version 3 of the License, or
// (at your option) any later version.
// 
// This program is distributed in the hope that it will be useful,
// but WITHOUT ANY WARRANTY; without even the implied warranty of
// MERCHANTABILITY or FITNESS FOR A PARTICULAR PURPOSE. See the
// GNU General Public License for more details.
// 
// You should have received a copy of the GNU General Public License
// along with this program. If not, see http://www.gnu.org/licenses/.
// 


@import WireTesting;

#import "Tests-Swift.h"

@interface FakeClientObserver : NSObject <ZMClientUpdateObserver>
@property (nonatomic) NSArray *fetchedClients;
@property (nonatomic) NSArray *remainingClients;

@property (nonatomic) BOOL finishedFetching;
@property (nonatomic) BOOL failedFetching;
@property (nonatomic) BOOL finishedDeleting;
@property (nonatomic) BOOL failedDeleting;
@property (nonatomic) NSError *fetchError;
@property (nonatomic) NSError *deletionError;

@end

@implementation FakeClientObserver

- (void)finishedFetchingClients:(NSArray<UserClient *> *)userClients
{
    self.fetchedClients = userClients;
    self.finishedFetching = YES;
}

- (void)finishedDeletingClients:(NSArray *)remainingClients
{
    self.remainingClients = remainingClients;
    self.finishedDeleting = YES;
}

- (void)failedToFetchClientsWithError:(NSError *)error
{
    self.failedFetching = YES;
    self.fetchError = error;
}

- (void)failedToDeleteClientsWithError:(NSError *)error
{
    self.failedDeleting = YES;
    self.deletionError = error;
}

@end


@interface ClientManagementTests : IntegrationTest
@property (nonatomic) FakeClientObserver *observer;
@property (nonatomic) id token;
@end

@implementation ClientManagementTests

- (void)setUp
{
    [super setUp];
    
    [self createSelfUserAndConversation];
    [self createExtraUsersAndConversations];
    
    XCTAssert([self login]);
    
    self.observer = [[FakeClientObserver alloc] init];
    self.token = [self.userSession addClientUpdateObserver:self.observer];
}

- (void)tearDown
{
    self.observer = nil;
    self.token = nil;
    [super tearDown];
}

- (void)insertTwoSelfClientsOnMockTransporSession
{
    [self.mockTransportSession performRemoteChanges:^ (id<MockTransportSessionObjectCreation>  _Nonnull __strong session) {
        MockUserClient *client1 = [session registerClientForUser:self.selfUser label:@"foobar" type:@"permanent" deviceClass:@"phone"];
        client1.time = [NSDate dateWithTimeIntervalSince1970:124535];
        client1.deviceClass = @"iPhone";
        client1.model = @"iTV";
        client1.locationLongitude = 23;
        client1.locationLatitude = -14.43;
        MockUserClient *client2 = [session registerClientForUser:self.selfUser label:@"x456346" type:@"permanent" deviceClass:@"phone"];
        client2.time = [NSDate dateWithTimeIntervalSince1970:2132444];
    }];
    WaitForAllGroupsToBeEmpty(0.5);
}

- (void)testThatItFetchesClientsFromTheSettingsMenu
{
    // given
    [self insertTwoSelfClientsOnMockTransporSession];
    
    // when
    [self.userSession performChanges:^{
        [self.userSession fetchAllClients];
    }];
    WaitForAllGroupsToBeEmpty(0.5);
    
    // then
    ZMUser *selfUser = [self userForMockUser:self.selfUser];
    NSArray *selfUserClients = selfUser.clients.allObjects;
    XCTAssertEqual(selfUserClients.count, 3u);

    NSArray *fetchedClients = self.observer.fetchedClients;
    
    XCTAssertNotEqualObjects(fetchedClients, selfUserClients);
    XCTAssertEqual(fetchedClients.count, 2u);
    XCTAssertFalse([fetchedClients containsObject:selfUser.selfClient]);
    XCTAssertNil(self.observer.fetchError);
    XCTAssertTrue(self.observer.finishedFetching);
}

- (void)testThatItCanDeleteClientsFromSettingsMenu
{
    // given
    ZMEmailCredentials *credentials = [ZMEmailCredentials credentialsWithEmail:IntegrationTest.SelfUserEmail password:IntegrationTest.SelfUserPassword];
    [self insertTwoSelfClientsOnMockTransporSession];

    [self.userSession performChanges:^{
        [self.userSession fetchAllClients];
    }];
    WaitForAllGroupsToBeEmpty(0.5);
    
    NSArray *fetchClients = self.observer.fetchedClients;
    XCTAssertEqual(fetchClients.count, 2u);
    XCTAssertTrue(self.observer.finishedFetching);
    XCTAssertNil(self.observer.fetchError);

    // when
    [self.userSession performChanges:^{
        [self.userSession deleteClient:fetchClients.firstObject withCredentials:credentials];
    }];
    WaitForAllGroupsToBeEmpty(0.5);
    
    // then
    XCTAssertEqual(self.observer.remainingClients.count, 1u);
    XCTAssertTrue(self.observer.finishedDeleting);
    XCTAssertNil(self.observer.deletionError);
}

<<<<<<< HEAD
#pragma mark - Push Notifications
=======
#pragma mark - PushNotifications
>>>>>>> 546430d7

- (void)testThatItAddsAUserClientWhenReceivingANotificationForANewClient
{
    // given
    ZMUser *selfUser = [ZMUser selfUserInUserSession:self.userSession];
    ZMUserObserver *observer = [[ZMUserObserver alloc] initWithUser:selfUser];
    
    // when
    __block MockUserClient *mockClient;
    [self.mockTransportSession performRemoteChanges:^ (id<MockTransportSessionObjectCreation>  _Nonnull __strong session) {
        mockClient = [session registerClientForUser:self.selfUser];
    }];
    WaitForAllGroupsToBeEmpty(0.5);
    
    // then
    XCTAssertEqual(observer.notifications.count, 1u);
    UserChangeInfo *firstChangeInfo = observer.notifications.firstObject;
    XCTAssertTrue(firstChangeInfo.clientsChanged);
    XCTAssertEqual(selfUser.clients.count, 2u);
    NSSet *newClients = [selfUser.clients objectsPassingTest:^BOOL(UserClient *client, BOOL * __unused stop) {
        return [client.remoteIdentifier isEqualToString:mockClient.identifier];
    }];
    XCTAssertEqual(newClients.count, 1u);
}

- (void)testThatItAddsAUserClientAndDegradesTheSecurityWhenReceivingANotificationForANewClient
{
    // given
    [self establishSessionWithMockUser:self.user1];
    ZMConversation *conversation = [self conversationForMockConversation:self.selfToUser1Conversation];
    UserClient *selfClient = [ZMUser selfUserInUserSession:self.userSession].selfClient;
    [self.userSession performChanges:^{
        for(UserClient *client in [self userForMockUser:self.user1].clients) {
            [selfClient trustClient:client];
        }
    }];
    XCTAssertEqual(conversation.securityLevel, ZMConversationSecurityLevelSecure);
    
    // when
    [self.mockTransportSession performRemoteChanges:^ (id<MockTransportSessionObjectCreation>  _Nonnull __strong session) {
        [session registerClientForUser:self.selfUser];
    }];
    WaitForAllGroupsToBeEmpty(0.5);
    
    // then
    XCTAssertEqual(conversation.securityLevel, ZMConversationSecurityLevelSecureWithIgnored);
    ZMSystemMessage *message = (ZMSystemMessage *)conversation.lastMessage;
    if(![message isKindOfClass:ZMSystemMessage.class]) {
        XCTFail(@"Expecting degraded message");
        return;
    }
    
    XCTAssertNotNil(message);
    XCTAssertEqual(message.systemMessageType, ZMSystemMessageTypeNewClient);
}

- (void)testThatItCanNotSendAMessageAfterReceivingANotificationForANewClient
{
    // given
    [self establishSessionWithMockUser:self.user1];
    ZMConversation *conversation = [self conversationForMockConversation:self.selfToUser1Conversation];
    UserClient *selfClient = [ZMUser selfUserInUserSession:self.userSession].selfClient;
    [self.userSession performChanges:^{
        for(UserClient *client in [self userForMockUser:self.user1].clients) {
            [selfClient trustClient:client];
        }
    }];
    XCTAssertEqual(conversation.securityLevel, ZMConversationSecurityLevelSecure);
    
    // when
    [self.mockTransportSession performRemoteChanges:^ (id<MockTransportSessionObjectCreation>  _Nonnull __strong session) {
        [session registerClientForUser:self.selfUser];
    }];
    WaitForAllGroupsToBeEmpty(0.5);
    
    // then
    XCTAssertEqual(conversation.securityLevel, ZMConversationSecurityLevelSecureWithIgnored);
    [self.mockTransportSession resetReceivedRequests];
    
    // and when
    __block id<ZMConversationMessage> message;
    [self.userSession performChanges:^{
        message = [conversation appendMessageWithText:@"ar! ar!"];
    }];
    WaitForAllGroupsToBeEmpty(0.5);
    
    // then
    XCTAssertEqual(message.deliveryState, ZMDeliveryStateFailedToSend);
    ZMTransportRequest *messageRequest = [self.mockTransportSession.receivedRequests firstObjectMatchingWithBlock:^BOOL(ZMTransportRequest *req) {
        return [req.path isEqualToString:[NSString stringWithFormat:@"/conversations/%@/otr/messages", conversation.remoteIdentifier.transportString]];
    }];
    XCTAssertNil(messageRequest);
}

- (void)testThatItRemovesAUserClientWhenReceivingANotificationForAClient
{
    // given
    ZMUser *selfUser = [ZMUser selfUserInUserSession:self.userSession];

    UserClient *currentSelfClient = selfUser.selfClient;
    __block MockUserClient *mockClient;
    [self.mockTransportSession performRemoteChanges:^ (id<MockTransportSessionObjectCreation>  _Nonnull __strong session) {
        mockClient = [session registerClientForUser:self.selfUser];
    }];
    WaitForAllGroupsToBeEmpty(0.5);
    
    XCTAssertEqual(selfUser.clients.count, 2u);

    ZMUserObserver *observer = [[ZMUserObserver alloc] initWithUser:selfUser];
    
    // when
    [self.mockTransportSession performRemoteChanges:^ (id<MockTransportSessionObjectCreation>  _Nonnull __strong session) {
        [session deleteUserClientWithIdentifier:mockClient.identifier forUser:self.selfUser];
    }];
    WaitForAllGroupsToBeEmpty(0.5);
    
    // then
    XCTAssertEqual(observer.notifications.count, 1u);
    UserChangeInfo *lastChangeInfo = observer.notifications.lastObject;
    XCTAssertTrue(lastChangeInfo.clientsChanged);
    XCTAssertEqualObjects(selfUser.clients, [NSSet setWithObject:currentSelfClient]);
    
}

@end<|MERGE_RESOLUTION|>--- conflicted
+++ resolved
@@ -158,11 +158,7 @@
     XCTAssertNil(self.observer.deletionError);
 }
 
-<<<<<<< HEAD
-#pragma mark - Push Notifications
-=======
 #pragma mark - PushNotifications
->>>>>>> 546430d7
 
 - (void)testThatItAddsAUserClientWhenReceivingANotificationForANewClient
 {
