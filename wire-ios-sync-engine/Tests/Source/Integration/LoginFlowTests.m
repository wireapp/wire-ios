//
// Wire
// Copyright (C) 2024 Wire Swiss GmbH
//
// This program is free software: you can redistribute it and/or modify
// it under the terms of the GNU General Public License as published by
// the Free Software Foundation, either version 3 of the License, or
// (at your option) any later version.
//
// This program is distributed in the hope that it will be useful,
// but WITHOUT ANY WARRANTY; without even the implied warranty of
// MERCHANTABILITY or FITNESS FOR A PARTICULAR PURPOSE. See the
// GNU General Public License for more details.
//
// You should have received a copy of the GNU General Public License
// along with this program. If not, see http://www.gnu.org/licenses/.
//

@import WireTransport;
@import WireMockTransport;
@import WireDataModel;

#import "NSError+ZMUserSessionInternal.h"
#import <WireSyncEngine/WireSyncEngine-Swift.h>
#import "Tests-Swift.h"

#import <WireSyncEngine/ZMAuthenticationStatus.h>

extern NSTimeInterval DebugLoginFailureTimerOverride;

@interface LoginFlowTests : IntegrationTest
@end

@implementation LoginFlowTests

- (void)setUp
{
    [super setUp];
    
    [self createSelfUserAndConversation];
}

- (void)tearDown
{
    DebugLoginFailureTimerOverride = 0;
    
    [super tearDown];
}

- (void)testThatItWaitsAfterEmailLoginToImportBackup
{
    // given
    NSString *email = @"expected@example.com";
    NSString *password = @"valid-password-837246";
    [self.mockTransportSession performRemoteChanges:^ (id<MockTransportSessionObjectCreation>  _Nonnull __strong session) {
        NOT_USED(session);
        self.selfUser.name = @"Self User";
        self.selfUser.email = email;
        self.selfUser.password = password;
    }];

    // when
    UserCredentials *credentials = [UserEmailCredentials credentialsWithEmail:email password:password];
    [self.unauthenticatedSession loginWithCredentials:credentials];
    WaitForAllGroupsToBeEmpty(0.5);

    // then
    XCTAssertTrue(self.mockLoginDelegete.didCallAuthenticationReadyToImportBackup);
    XCTAssertFalse(self.userSession.isLoggedIn);
}

<<<<<<< HEAD
=======
- (void)testThatItWaitsAfterPhoneLoginToImportBackup
{
    // given
    NSString *phone = @"+4912345678900";
    NSString *code = self.mockTransportSession.phoneVerificationCodeForLogin;
    [self.mockTransportSession performRemoteChanges:^ (id<MockTransportSessionObjectCreation>  _Nonnull __strong session) {
        NOT_USED(session);
        self.selfUser.phone = phone;
    }];

    // when
    [self.unauthenticatedSession requestPhoneVerificationCodeForLogin:phone];
    WaitForAllGroupsToBeEmpty(0.5);

    // then
    XCTAssertTrue(self.mockLoginDelegete.didCallLoginCodeRequestDidSucceed);
    XCTAssertEqual(self.mockTransportSession.receivedRequests.count, 1u);

    // and when
    UserCredentials *credentials = [UserPhoneCredentials credentialsWithPhoneNumber:phone verificationCode:code];
    [self.unauthenticatedSession loginWithCredentials:credentials];
    WaitForAllGroupsToBeEmpty(0.5);

    // then
    XCTAssertTrue(self.mockLoginDelegete.didCallAuthenticationReadyToImportBackup);
    XCTAssertFalse(self.userSession.isLoggedIn);
}


>>>>>>> 5645fb35
- (void)testThatWeCanLogInWithEmail
{
    // given
    NSString *email = @"expected@example.com";
    NSString *password = @"valid-password-837246";
    [self.mockTransportSession performRemoteChanges:^ (id<MockTransportSessionObjectCreation>  _Nonnull __strong session) {
        NOT_USED(session);
        self.selfUser.name = @"Self User";
        self.selfUser.email = email;
        self.selfUser.password = password;
    }];

    // when
    UserCredentials *credentials = [UserEmailCredentials credentialsWithEmail:email password:password];
    [self.unauthenticatedSession loginWithCredentials:credentials];
    WaitForAllGroupsToBeEmpty(0.5);
    [self.unauthenticatedSession continueAfterBackupImportStep];
    WaitForAllGroupsToBeEmpty(0.5);

    // then
    XCTAssertTrue(self.userSession.isLoggedIn);
}

- (void)testThatWeCanLoginWithAValidPreExistingCookie
{
    // given
    XCTAssertTrue([self login]);

    // when
    [self recreateSessionManager];

    // then
    WaitForAllGroupsToBeEmpty(0.5);
    XCTAssertNotNil([self.mockTransportSession.cookieStorage authenticationCookieData]);
    XCTAssertTrue(self.userSession.isLoggedIn);
}

- (void)testThatWeReceiveAuthenticationErrorWithWrongCredentials
{
    // given
    NSString *email = @"expected@example.com";
    NSString *password = @"valid-password-837246";
    __block MockUser *selfUser;
    [self.mockTransportSession performRemoteChanges:^ (id<MockTransportSessionObjectCreation>  _Nonnull __strong session) {
        selfUser = [session insertUserWithName:@"Self User"];
        selfUser.email = email;
        selfUser.password = password;
    }];
    
    // when
    UserCredentials *credentials = [UserEmailCredentials credentialsWithEmail:email password:@"wrong-password"];
    [self.unauthenticatedSession loginWithCredentials:credentials];
    WaitForAllGroupsToBeEmpty(0.5);
    
    // then
    XCTAssertTrue(self.mockLoginDelegete.didCallAuthenticationDidFail);
    XCTAssertEqual(self.mockLoginDelegete.currentError.code, (long)ZMUserSessionInvalidCredentials);
}

- (void)testThatWhenTransportSessionDeletesCookieInResponseToFailedLoginWeDoNotContinueSendingMoreRequests
{
    // given
    NSString *email = @"expected@example.com";
    NSString *password = @"valid-password-837246";
    __block MockUser *selfUser;
    [self.mockTransportSession performRemoteChanges:^ (id<MockTransportSessionObjectCreation>  _Nonnull __strong session) {
        selfUser = [session insertUserWithName:@"Self User"];
        selfUser.email = email;
        selfUser.password = password;
    }];
    
    // getting access token fails
    __block NSInteger numberOfRequests = 0;
    ZM_WEAK(self);
    self.mockTransportSession.responseGeneratorBlock = ^ZMTransportResponse *(ZMTransportRequest *request) {
        ZM_STRONG(self);
        NOT_USED(request);
        ++numberOfRequests;
        if (numberOfRequests == 1) {
            return nil; // allow authentication ...
        }
        //  ... but no request after it
        NSError *error = [NSError errorWithDomain:ZMTransportSessionErrorDomain code:ZMTransportSessionErrorCodeAuthenticationFailed userInfo:nil];
        [self.mockTransportSession.cookieStorage setAuthenticationCookieData:nil];
        [ZMPersistentCookieStorage deleteAllKeychainItems];
        return [ZMTransportResponse responseWithPayload:nil HTTPStatus:0 transportSessionError:error apiVersion:0];
    };
    
    // when
    UserCredentials *credentials = [UserEmailCredentials credentialsWithEmail:email password:password];
    [self.unauthenticatedSession loginWithCredentials:credentials];
    WaitForAllGroupsToBeEmpty(0.5);
    [self.unauthenticatedSession continueAfterBackupImportStep];
    WaitForAllGroupsToBeEmpty(0.5);

    // then
    XCTAssertFalse(self.userSession.isLoggedIn);
    XCTAssertTrue(self.mockLoginDelegete.didCallAuthenticationReadyToImportBackup);
    XCTAssertTrue(self.mockLoginDelegete.didCallAuthenticationDidSucceed);
}

- (void)testThatWhenTransportSessionDeletesCookieInResponseToFailedRenewTokenWeGoToUnathorizedState
{
    // given
    NSString *email = @"expected@example.com";
    NSString *password = @"valid-password-837246";
    __block MockUser *selfUser;
    [self.mockTransportSession performRemoteChanges:^ (id<MockTransportSessionObjectCreation>  _Nonnull __strong session) {
        selfUser = [session insertUserWithName:@"Self User"];
        selfUser.email = email;
        selfUser.password = password;
    }];
    
    // getting access token fails
    __block NSInteger numberOfRequests = 0;
    ZM_WEAK(self);
    self.mockTransportSession.responseGeneratorBlock = ^ZMTransportResponse *(ZMTransportRequest *request) {
        ZM_STRONG(self);
        NOT_USED(request);
        ++numberOfRequests;
        if (numberOfRequests == 1) {
            return nil; // allow login ...
        }
        //  ... but no request after it
        NSError *error = [NSError errorWithDomain:ZMTransportSessionErrorDomain code:ZMTransportSessionErrorCodeAuthenticationFailed userInfo:nil];
        [self.mockTransportSession.cookieStorage setAuthenticationCookieData:nil];
        return [ZMTransportResponse responseWithPayload:nil HTTPStatus:0 transportSessionError:error apiVersion:0];
    };
    
    // when
    UserCredentials *credentials = [UserEmailCredentials credentialsWithEmail:email password:password];
    [self.unauthenticatedSession loginWithCredentials:credentials];
    WaitForAllGroupsToBeEmpty(0.5);
    [self.unauthenticatedSession continueAfterBackupImportStep];
    WaitForAllGroupsToBeEmpty(0.5);
    
    // then
    XCTAssertFalse(self.userSession.isLoggedIn);
    XCTAssertTrue(self.mockLoginDelegete.didCallAuthenticationReadyToImportBackup);
    XCTAssertTrue(self.mockLoginDelegete.didCallAuthenticationDidSucceed);
}


- (void)testThatTheLoginTimesOutOnNetworkErrors
{
    // given
    NSError *error = [NSError errorWithDomain:ZMTransportSessionErrorDomain code:ZMTransportSessionErrorCodeTryAgainLater userInfo:nil];
    ZM_WEAK(self);
    self.mockTransportSession.responseGeneratorBlock = ^ZMTransportResponse*(ZMTransportRequest *request) {
        ZM_STRONG(self);
        NOT_USED(request);
        self.mockTransportSession.disableEnqueueRequests = YES;
        return [ZMTransportResponse responseWithPayload:nil HTTPStatus:0 transportSessionError:error apiVersion:0];
    };
    DebugLoginFailureTimerOverride = 0.2;
    
    // when
    UserCredentials *credentials = [UserEmailCredentials credentialsWithEmail:@"janet@fo.example.com" password:@"::FsdF:#$:fgsdAG"];
    [self.unauthenticatedSession loginWithCredentials:credentials];
    
    // then
    XCTAssertTrue([self waitOnMainLoopUntilBlock:^BOOL{
        return self.mockLoginDelegete.didCallAuthenticationDidFail;
    } timeout:0.5]);
    WaitForAllGroupsToBeEmpty(0.5);
    XCTAssertEqual(self.mockLoginDelegete.currentError.code, (long)ZMUserSessionNetworkError);
    XCTAssertLessThan(self.mockTransportSession.receivedRequests.count, 2u);

    // after
    DebugLoginFailureTimerOverride = 0;
}

@end

<<<<<<< HEAD
@implementation LoginFlowTests (EmailLogin)
=======
@implementation LoginFlowTests (PhoneLogin)

- (void)testThatWeCanLogInWithPhoneNumber
{
    // given
    NSString *phone = @"+4912345678900";
    NSString *code = self.mockTransportSession.phoneVerificationCodeForLogin;
    [self.mockTransportSession performRemoteChanges:^ (id<MockTransportSessionObjectCreation>  _Nonnull __strong session) {
        NOT_USED(session);
        self.selfUser.phone = phone;
    }];

    // when
    [self.unauthenticatedSession requestPhoneVerificationCodeForLogin:phone];
    WaitForAllGroupsToBeEmpty(0.5);

    // then
    XCTAssertEqual(self.mockTransportSession.receivedRequests.count, 1u);
    
    // and when
    [self.unauthenticatedSession loginWithCredentials:[UserPhoneCredentials credentialsWithPhoneNumber:phone verificationCode:code]];
    WaitForAllGroupsToBeEmpty(0.5);
    [self.unauthenticatedSession continueAfterBackupImportStep];
    WaitForAllGroupsToBeEmpty(0.5);
    
    // then
    XCTAssertTrue(self.mockLoginDelegete.didCallAuthenticationDidSucceed);
    ZMUser *selfUser = [ZMUser selfUserInUserSession:self.userSession];
    XCTAssertEqualObjects(selfUser.name, self.selfUser.name);
    XCTAssertEqualObjects(selfUser.phoneNumber, phone);
}

- (void)testThatItNotifiesIfTheLoginCodeCanNotBeRequested
{
    // given
    NSString *phone = @"+4912345678900";
    
    self.mockTransportSession.responseGeneratorBlock = ^ZMTransportResponse*(ZMTransportRequest *request) {
        if([request.path isEqualToString:@"/login/send"]) {
            return [ZMTransportResponse responseWithPayload:nil HTTPStatus:400 transportSessionError:nil apiVersion:0];
        }
        return nil;
    };
    
    // when
    [self.unauthenticatedSession requestPhoneVerificationCodeForLogin:phone];
    WaitForAllGroupsToBeEmpty(0.5);

    // then
    XCTAssertTrue(self.mockLoginDelegete.didCallLoginCodeRequestDidFail);
    XCTAssertEqual(self.mockTransportSession.receivedRequests.count, 1u);
}
>>>>>>> 5645fb35

- (void)testThatItNotifiesIfTheEmailVerificationLoginCodeCanNotBeRequested
{
    // given
    NSString *email = @"test@wire.com";

    self.mockTransportSession.responseGeneratorBlock = ^ZMTransportResponse*(ZMTransportRequest *request) {
        if([request.path isEqualToString:@"/verification-code/send"]) {
            return [ZMTransportResponse responseWithPayload:nil HTTPStatus:403 transportSessionError:nil apiVersion:APIVersionV0];
        }
        return nil;
    };

    // when
    [self.unauthenticatedSession requestEmailVerificationCodeForLogin:email];
    WaitForAllGroupsToBeEmpty(0.5);

    // then
    XCTAssertTrue(self.mockLoginDelegete.didCallLoginCodeRequestDidFail);
    XCTAssertEqual(self.mockTransportSession.receivedRequests.count, 1u);
}

<<<<<<< HEAD
=======
- (void)testThatItNotifiesIfTheLoginFails
{
    // given
    NSString *phone = @"+4912345678900";
    [self.mockTransportSession performRemoteChanges:^ (id<MockTransportSessionObjectCreation>  _Nonnull __strong session) {
        NOT_USED(session);
        self.selfUser.phone = phone;
    }];
    
    // when
    [self.unauthenticatedSession requestPhoneVerificationCodeForLogin:phone];
    WaitForAllGroupsToBeEmpty(0.5);
    
    // then
    XCTAssertEqual(self.mockTransportSession.receivedRequests.count, 1u);
    
    // and when
    UserCredentials *credentials = [UserPhoneCredentials credentialsWithPhoneNumber:phone
                                                               verificationCode:self.mockTransportSession.invalidPhoneVerificationCode];
    [self.unauthenticatedSession loginWithCredentials:credentials];
    WaitForAllGroupsToBeEmpty(0.5);
    
    // then
    XCTAssertTrue(self.mockLoginDelegete.didCallLoginCodeRequestDidSucceed);
    XCTAssertTrue(self.mockLoginDelegete.didCallAuthenticationDidFail);
}

>>>>>>> 5645fb35
@end


@implementation LoginFlowTests (ClientRegistration_Errors)

- (void)testThatItFetchesSelfUserBeforeRegisteringSelfClient
{
    // expect
    __block BOOL didCreateSelfClient = NO;
    __block BOOL didFetchSelfUser = NO;
    ZM_WEAK(self);
    self.mockTransportSession.responseGeneratorBlock = ^ZMTransportResponse*(ZMTransportRequest *request) {
        ZM_STRONG(self);
        
        if([request.path isEqualToString:@"/clients"] && request.method == ZMTransportRequestMethodPost) {
            XCTAssertTrue(didFetchSelfUser);
            didCreateSelfClient = YES;
        }
        if (!didFetchSelfUser && [request.path isEqualToString:@"/self"] && request.method == ZMTransportRequestMethodGet) {
            XCTAssertFalse(didCreateSelfClient);
            didFetchSelfUser = YES;
        }
        return nil;
    };
    
    // and when
    XCTAssertTrue([self login]);
    WaitForAllGroupsToBeEmpty(0.5);
    
    // then
    XCTAssertTrue(didCreateSelfClient);
    XCTAssertTrue(didFetchSelfUser);
}

<<<<<<< HEAD
=======
- (void)testThatWeCanLoginAfterRegisteringAnEmailAddressAndClient
{
    // given
    NSString *phone = @"+4912345678900";
    NSString *email = @"email@example.com";
    NSString *password = @"newPassword";
    
    self.selfUser.phone = phone;
    
    [self.mockTransportSession performRemoteChanges:^ (id<MockTransportSessionObjectCreation>  _Nonnull __strong session) {
        [session whiteListPhone:phone];
        self.selfUser.email = nil;
        self.selfUser.password = nil;
    }];
    WaitForAllGroupsToBeEmpty(0.5);
    
    // when
    UserEmailCredentials *credentials = [UserEmailCredentials credentialsWithEmail:email password:password];
    [self.userSession performChanges:^{
        [self.userSession.userProfile requestSettingEmailAndPasswordWithCredentials:credentials error:nil];
    }];

    [self.mockTransportSession performRemoteChanges:^ (id<MockTransportSessionObjectCreation>  _Nonnull __strong session) {
        // simulate user click on email
        NOT_USED(session);
        self.selfUser.email = email;
    }];
    WaitForAllGroupsToBeEmpty(0.5);
    
    __block BOOL didRun = NO;
    self.mockTransportSession.responseGeneratorBlock = ^ZMTransportResponse*(ZMTransportRequest *request) {
        // when trying to register without email credentials, the BE tells us we need credentials
        if(!didRun && [request.path isEqualToString:@"/clients"] && request.method == ZMTransportRequestMethodPost) {
            didRun = YES;
        }
        // the user updates the email address (currently does not work in MockTransportsession for some reason)
        if ([request.path isEqualToString:@"/self/email"]) {
            return [ZMTransportResponse responseWithPayload:nil HTTPStatus:200 transportSessionError:nil apiVersion:0];
        }
        return nil;
    };
    
    // and when
    UserPhoneCredentials *newCredentials = [UserPhoneCredentials credentialsWithPhoneNumber:phone
                                                                       verificationCode:self.mockTransportSession.phoneVerificationCodeForLogin];
    XCTAssertTrue([self loginWithCredentials:newCredentials ignoreAuthenticationFailures:YES]);
    WaitForAllGroupsToBeEmpty(0.5);
    
    // then
    ZMUser *selfUser = [ZMUser selfUserInUserSession:self.userSession];
    XCTAssertEqualObjects(selfUser.name, self.selfUser.name);
    XCTAssertEqualObjects(selfUser.phoneNumber, phone);
    XCTAssertEqualObjects(selfUser.emailAddress, email);
}

- (void)testThatWeRecoverFromEnteringAWrongEmailAddressWhenRegisteringAClientAfterLoggingInWithPhone
{
    // given
    NSString *phone = @"+4912345678900";
    NSString *wrongPassword = @"wrongPassword";

    self.selfUser.phone = phone;
    
    [self.mockTransportSession performRemoteChanges:^ (id<MockTransportSessionObjectCreation>  _Nonnull __strong session) {
        [session whiteListPhone:phone];
    }];
    WaitForAllGroupsToBeEmpty(0.5);
    __block NSUInteger runCount = 0;
    
    ZM_WEAK(self);
    self.mockTransportSession.responseGeneratorBlock = ^ZMTransportResponse*(ZMTransportRequest *request) {
        ZM_STRONG(self);
        
        // when trying to register without email credentials, the BE tells us we need credentials
        if(runCount <= 1 && [request.path isEqualToString:@"/clients"] && request.method == ZMTransportRequestMethodPost) {
            NSDictionary *payload;
            if (runCount == 0) {
                payload = @{@"label" : @"missing-auth"};
            } else {
                payload = @{@"label" : @"invalid-credentials"};
            }
            runCount++;
            return [ZMTransportResponse responseWithPayload:payload HTTPStatus:400 transportSessionError:nil apiVersion:0];
        }
        return nil;
    };

    // when
    [self.unauthenticatedSession loginWithCredentials:[UserPhoneCredentials credentialsWithPhoneNumber:phone verificationCode:self.mockTransportSession.phoneVerificationCodeForLogin]];
    WaitForAllGroupsToBeEmpty(0.5);
    [self.unauthenticatedSession continueAfterBackupImportStep];
    WaitForAllGroupsToBeEmpty(0.5);
    
    XCTAssertEqual(self.mockLoginDelegete.currentError.code, (long)ZMUserSessionNeedsPasswordToRegisterClient);
    XCTAssertTrue(self.mockLoginDelegete.didCallClientRegistrationDidFail);
    
    // first provide the wrong credentials
    [self.mockTransportSession resetReceivedRequests];
    UserEmailCredentials *credentials = [UserEmailCredentials credentialsWithEmail:IntegrationTest.SelfUserEmail password:wrongPassword];
    [self.unauthenticatedSession loginWithCredentials:credentials];
    WaitForAllGroupsToBeEmpty(0.5);
    
    XCTAssertEqual(self.mockLoginDelegete.currentError.code, (long)ZMUserSessionInvalidCredentials);
    XCTAssertTrue(self.mockLoginDelegete.didCallClientRegistrationDidFail);
    
    // then provide the right password
    [self.mockTransportSession resetReceivedRequests];
    UserEmailCredentials *newCredentials = [UserEmailCredentials credentialsWithEmail:IntegrationTest.SelfUserEmail password:IntegrationTest.SelfUserPassword];
    [self.unauthenticatedSession loginWithCredentials:newCredentials];
    WaitForAllGroupsToBeEmpty(0.5);
    
    // then
    XCTAssertTrue(self.mockLoginDelegete.didCallClientRegistrationDidSucceed);
}

>>>>>>> 5645fb35
- (void)testThatItCanRegisterNewClientAfterDeletingSelfClient
{
    // given
    XCTAssertTrue([self login]);
    
    // when we delete self client
    [self.mockTransportSession performRemoteChanges:^ (id<MockTransportSessionObjectCreation>  _Nonnull __strong session) {
        MockUserClient *selfClient = self.selfUser.clients.anyObject;
        [session deleteUserClientWithIdentifier:selfClient.identifier forUser:self.selfUser];
    }];
    WaitForAllGroupsToBeEmpty(0.5);
    
    // when login 2nd time
    XCTAssertTrue([self login]);
    
    // then
    XCTAssertTrue(self.mockLoginDelegete.didCallClientRegistrationDidSucceed);
}

<<<<<<< HEAD
=======
- (void)testThatItCanRegisterNewClientAfterDeletingSelfClientAndReceivingNeedsPasswordToRegisterClient
{
    // given
    NSString *phone = @"+4912345678900";
    NSString *code = self.mockTransportSession.phoneVerificationCodeForLogin;
    [self.mockTransportSession performRemoteChanges:^ (id<MockTransportSessionObjectCreation>  _Nonnull __strong session) {
        NOT_USED(session);
        self.selfUser.phone = phone;
    }];
    
    // (1) register client and recreate session
    {
        XCTAssertTrue([self login]);
        
        // "delete" the self client
        [self.userSession.managedObjectContext setPersistentStoreMetadata:nil forKey:ZMPersistedClientIdKey];
        [self.userSession.managedObjectContext saveOrRollback];
        WaitForAllGroupsToBeEmpty(0.5);

        [self destroySessionManager];
        [self deleteAuthenticationCookie];
        [self createSessionManager];
        WaitForAllGroupsToBeEmpty(0.5);
    }

    // (2) login again after losing our client (BE will ask for password on 2nd client
    {
        UserEmailCredentials *credentials = [UserEmailCredentials credentialsWithEmail:IntegrationTest.SelfUserEmail password:IntegrationTest.SelfUserPassword];
        [self.userSession performChanges:^{
            [self.unauthenticatedSession loginWithCredentials:credentials];
        }];
        WaitForAllGroupsToBeEmpty(0.5);
        
        
        // when
        [self.unauthenticatedSession requestPhoneVerificationCodeForLogin:phone];
        XCTAssertTrue([self loginWithCredentials:[UserPhoneCredentials credentialsWithPhoneNumber:phone verificationCode:code] ignoreAuthenticationFailures:YES]);
        XCTAssertTrue([self waitForCustomExpectationsWithTimeout:0.5]);
        WaitForAllGroupsToBeEmpty(0.5);

        // then
        ZMUser *selfUser = [ZMUser selfUserInUserSession:self.userSession];
        XCTAssertEqualObjects(selfUser.name, self.selfUser.name);
    }
}

>>>>>>> 5645fb35
- (void)testThatItCanRegisterANewClientAfterDeletingClients
{
    // given
    __block NSString *idToDelete;
    [self.mockTransportSession performRemoteChanges:^ (id<MockTransportSessionObjectCreation>  _Nonnull __strong session) {
        MockUserClient *client = [session registerClientForUser:self.selfUser];
        idToDelete = client.identifier;
    }];
    WaitForAllGroupsToBeEmpty(0.5);
    
    [self.userSession performChanges:^{
        ZMUser *selfUser = [self userForMockUser:self.selfUser];
        [selfUser.managedObjectContext saveOrRollback];
        UserClient *clientToDelete = [selfUser.clients.allObjects firstObjectMatchingWithBlock:^BOOL(UserClient *client) {
            return [client.remoteIdentifier isEqualToString:idToDelete];
        }];
        XCTAssertNotNil(clientToDelete);
        [self.userSession deleteClient:clientToDelete withCredentials:nil];
    }];
    WaitForAllGroupsToBeEmpty(0.5);
    
    __block BOOL didTryToRegister = NO;
    __block BOOL didDeleteClient = NO;

    self.mockTransportSession.responseGeneratorBlock = ^ZMTransportResponse*(ZMTransportRequest *request) {
        NSString *clientsPath = @"/clients";
        // BE tells us to select one of the clients to delete
        if(!didTryToRegister && [request.path isEqualToString:clientsPath] && request.method == ZMTransportRequestMethodPost) {
            didTryToRegister = YES;
            NSDictionary *tooManyClients = @{@"label" : @"too-many-clients"};
            return [ZMTransportResponse responseWithPayload:tooManyClients HTTPStatus:400 transportSessionError:nil apiVersion:0];
        }
        // we successfully delete the selected client (currently not working with MocktransportSession)
        if(!didDeleteClient && [request.path isEqualToString:[NSString stringWithFormat:@"%@/%@",clientsPath, idToDelete]] && request.method == ZMTransportRequestMethodDelete) {
            didDeleteClient = YES;
            return [ZMTransportResponse responseWithPayload:nil HTTPStatus:200 transportSessionError:nil apiVersion:0];
        }
        return nil;
    };
    
    // and when
    XCTAssertTrue([self loginAndIgnoreAuthenticationFailures:YES]);
    XCTAssertTrue([self waitForCustomExpectationsWithTimeout:0.5]);
    WaitForAllGroupsToBeEmpty(0.5);
    
    // then
    XCTAssert(didTryToRegister);
    ZMUser *selfUser = [ZMUser selfUserInUserSession:self.userSession];
    XCTAssertEqualObjects(selfUser.name, self.selfUser.name);
}

@end<|MERGE_RESOLUTION|>--- conflicted
+++ resolved
@@ -69,38 +69,6 @@
     XCTAssertFalse(self.userSession.isLoggedIn);
 }
 
-<<<<<<< HEAD
-=======
-- (void)testThatItWaitsAfterPhoneLoginToImportBackup
-{
-    // given
-    NSString *phone = @"+4912345678900";
-    NSString *code = self.mockTransportSession.phoneVerificationCodeForLogin;
-    [self.mockTransportSession performRemoteChanges:^ (id<MockTransportSessionObjectCreation>  _Nonnull __strong session) {
-        NOT_USED(session);
-        self.selfUser.phone = phone;
-    }];
-
-    // when
-    [self.unauthenticatedSession requestPhoneVerificationCodeForLogin:phone];
-    WaitForAllGroupsToBeEmpty(0.5);
-
-    // then
-    XCTAssertTrue(self.mockLoginDelegete.didCallLoginCodeRequestDidSucceed);
-    XCTAssertEqual(self.mockTransportSession.receivedRequests.count, 1u);
-
-    // and when
-    UserCredentials *credentials = [UserPhoneCredentials credentialsWithPhoneNumber:phone verificationCode:code];
-    [self.unauthenticatedSession loginWithCredentials:credentials];
-    WaitForAllGroupsToBeEmpty(0.5);
-
-    // then
-    XCTAssertTrue(self.mockLoginDelegete.didCallAuthenticationReadyToImportBackup);
-    XCTAssertFalse(self.userSession.isLoggedIn);
-}
-
-
->>>>>>> 5645fb35
 - (void)testThatWeCanLogInWithEmail
 {
     // given
@@ -275,62 +243,7 @@
 
 @end
 
-<<<<<<< HEAD
 @implementation LoginFlowTests (EmailLogin)
-=======
-@implementation LoginFlowTests (PhoneLogin)
-
-- (void)testThatWeCanLogInWithPhoneNumber
-{
-    // given
-    NSString *phone = @"+4912345678900";
-    NSString *code = self.mockTransportSession.phoneVerificationCodeForLogin;
-    [self.mockTransportSession performRemoteChanges:^ (id<MockTransportSessionObjectCreation>  _Nonnull __strong session) {
-        NOT_USED(session);
-        self.selfUser.phone = phone;
-    }];
-
-    // when
-    [self.unauthenticatedSession requestPhoneVerificationCodeForLogin:phone];
-    WaitForAllGroupsToBeEmpty(0.5);
-
-    // then
-    XCTAssertEqual(self.mockTransportSession.receivedRequests.count, 1u);
-    
-    // and when
-    [self.unauthenticatedSession loginWithCredentials:[UserPhoneCredentials credentialsWithPhoneNumber:phone verificationCode:code]];
-    WaitForAllGroupsToBeEmpty(0.5);
-    [self.unauthenticatedSession continueAfterBackupImportStep];
-    WaitForAllGroupsToBeEmpty(0.5);
-    
-    // then
-    XCTAssertTrue(self.mockLoginDelegete.didCallAuthenticationDidSucceed);
-    ZMUser *selfUser = [ZMUser selfUserInUserSession:self.userSession];
-    XCTAssertEqualObjects(selfUser.name, self.selfUser.name);
-    XCTAssertEqualObjects(selfUser.phoneNumber, phone);
-}
-
-- (void)testThatItNotifiesIfTheLoginCodeCanNotBeRequested
-{
-    // given
-    NSString *phone = @"+4912345678900";
-    
-    self.mockTransportSession.responseGeneratorBlock = ^ZMTransportResponse*(ZMTransportRequest *request) {
-        if([request.path isEqualToString:@"/login/send"]) {
-            return [ZMTransportResponse responseWithPayload:nil HTTPStatus:400 transportSessionError:nil apiVersion:0];
-        }
-        return nil;
-    };
-    
-    // when
-    [self.unauthenticatedSession requestPhoneVerificationCodeForLogin:phone];
-    WaitForAllGroupsToBeEmpty(0.5);
-
-    // then
-    XCTAssertTrue(self.mockLoginDelegete.didCallLoginCodeRequestDidFail);
-    XCTAssertEqual(self.mockTransportSession.receivedRequests.count, 1u);
-}
->>>>>>> 5645fb35
 
 - (void)testThatItNotifiesIfTheEmailVerificationLoginCodeCanNotBeRequested
 {
@@ -353,36 +266,6 @@
     XCTAssertEqual(self.mockTransportSession.receivedRequests.count, 1u);
 }
 
-<<<<<<< HEAD
-=======
-- (void)testThatItNotifiesIfTheLoginFails
-{
-    // given
-    NSString *phone = @"+4912345678900";
-    [self.mockTransportSession performRemoteChanges:^ (id<MockTransportSessionObjectCreation>  _Nonnull __strong session) {
-        NOT_USED(session);
-        self.selfUser.phone = phone;
-    }];
-    
-    // when
-    [self.unauthenticatedSession requestPhoneVerificationCodeForLogin:phone];
-    WaitForAllGroupsToBeEmpty(0.5);
-    
-    // then
-    XCTAssertEqual(self.mockTransportSession.receivedRequests.count, 1u);
-    
-    // and when
-    UserCredentials *credentials = [UserPhoneCredentials credentialsWithPhoneNumber:phone
-                                                               verificationCode:self.mockTransportSession.invalidPhoneVerificationCode];
-    [self.unauthenticatedSession loginWithCredentials:credentials];
-    WaitForAllGroupsToBeEmpty(0.5);
-    
-    // then
-    XCTAssertTrue(self.mockLoginDelegete.didCallLoginCodeRequestDidSucceed);
-    XCTAssertTrue(self.mockLoginDelegete.didCallAuthenticationDidFail);
-}
-
->>>>>>> 5645fb35
 @end
 
 
@@ -417,124 +300,6 @@
     XCTAssertTrue(didFetchSelfUser);
 }
 
-<<<<<<< HEAD
-=======
-- (void)testThatWeCanLoginAfterRegisteringAnEmailAddressAndClient
-{
-    // given
-    NSString *phone = @"+4912345678900";
-    NSString *email = @"email@example.com";
-    NSString *password = @"newPassword";
-    
-    self.selfUser.phone = phone;
-    
-    [self.mockTransportSession performRemoteChanges:^ (id<MockTransportSessionObjectCreation>  _Nonnull __strong session) {
-        [session whiteListPhone:phone];
-        self.selfUser.email = nil;
-        self.selfUser.password = nil;
-    }];
-    WaitForAllGroupsToBeEmpty(0.5);
-    
-    // when
-    UserEmailCredentials *credentials = [UserEmailCredentials credentialsWithEmail:email password:password];
-    [self.userSession performChanges:^{
-        [self.userSession.userProfile requestSettingEmailAndPasswordWithCredentials:credentials error:nil];
-    }];
-
-    [self.mockTransportSession performRemoteChanges:^ (id<MockTransportSessionObjectCreation>  _Nonnull __strong session) {
-        // simulate user click on email
-        NOT_USED(session);
-        self.selfUser.email = email;
-    }];
-    WaitForAllGroupsToBeEmpty(0.5);
-    
-    __block BOOL didRun = NO;
-    self.mockTransportSession.responseGeneratorBlock = ^ZMTransportResponse*(ZMTransportRequest *request) {
-        // when trying to register without email credentials, the BE tells us we need credentials
-        if(!didRun && [request.path isEqualToString:@"/clients"] && request.method == ZMTransportRequestMethodPost) {
-            didRun = YES;
-        }
-        // the user updates the email address (currently does not work in MockTransportsession for some reason)
-        if ([request.path isEqualToString:@"/self/email"]) {
-            return [ZMTransportResponse responseWithPayload:nil HTTPStatus:200 transportSessionError:nil apiVersion:0];
-        }
-        return nil;
-    };
-    
-    // and when
-    UserPhoneCredentials *newCredentials = [UserPhoneCredentials credentialsWithPhoneNumber:phone
-                                                                       verificationCode:self.mockTransportSession.phoneVerificationCodeForLogin];
-    XCTAssertTrue([self loginWithCredentials:newCredentials ignoreAuthenticationFailures:YES]);
-    WaitForAllGroupsToBeEmpty(0.5);
-    
-    // then
-    ZMUser *selfUser = [ZMUser selfUserInUserSession:self.userSession];
-    XCTAssertEqualObjects(selfUser.name, self.selfUser.name);
-    XCTAssertEqualObjects(selfUser.phoneNumber, phone);
-    XCTAssertEqualObjects(selfUser.emailAddress, email);
-}
-
-- (void)testThatWeRecoverFromEnteringAWrongEmailAddressWhenRegisteringAClientAfterLoggingInWithPhone
-{
-    // given
-    NSString *phone = @"+4912345678900";
-    NSString *wrongPassword = @"wrongPassword";
-
-    self.selfUser.phone = phone;
-    
-    [self.mockTransportSession performRemoteChanges:^ (id<MockTransportSessionObjectCreation>  _Nonnull __strong session) {
-        [session whiteListPhone:phone];
-    }];
-    WaitForAllGroupsToBeEmpty(0.5);
-    __block NSUInteger runCount = 0;
-    
-    ZM_WEAK(self);
-    self.mockTransportSession.responseGeneratorBlock = ^ZMTransportResponse*(ZMTransportRequest *request) {
-        ZM_STRONG(self);
-        
-        // when trying to register without email credentials, the BE tells us we need credentials
-        if(runCount <= 1 && [request.path isEqualToString:@"/clients"] && request.method == ZMTransportRequestMethodPost) {
-            NSDictionary *payload;
-            if (runCount == 0) {
-                payload = @{@"label" : @"missing-auth"};
-            } else {
-                payload = @{@"label" : @"invalid-credentials"};
-            }
-            runCount++;
-            return [ZMTransportResponse responseWithPayload:payload HTTPStatus:400 transportSessionError:nil apiVersion:0];
-        }
-        return nil;
-    };
-
-    // when
-    [self.unauthenticatedSession loginWithCredentials:[UserPhoneCredentials credentialsWithPhoneNumber:phone verificationCode:self.mockTransportSession.phoneVerificationCodeForLogin]];
-    WaitForAllGroupsToBeEmpty(0.5);
-    [self.unauthenticatedSession continueAfterBackupImportStep];
-    WaitForAllGroupsToBeEmpty(0.5);
-    
-    XCTAssertEqual(self.mockLoginDelegete.currentError.code, (long)ZMUserSessionNeedsPasswordToRegisterClient);
-    XCTAssertTrue(self.mockLoginDelegete.didCallClientRegistrationDidFail);
-    
-    // first provide the wrong credentials
-    [self.mockTransportSession resetReceivedRequests];
-    UserEmailCredentials *credentials = [UserEmailCredentials credentialsWithEmail:IntegrationTest.SelfUserEmail password:wrongPassword];
-    [self.unauthenticatedSession loginWithCredentials:credentials];
-    WaitForAllGroupsToBeEmpty(0.5);
-    
-    XCTAssertEqual(self.mockLoginDelegete.currentError.code, (long)ZMUserSessionInvalidCredentials);
-    XCTAssertTrue(self.mockLoginDelegete.didCallClientRegistrationDidFail);
-    
-    // then provide the right password
-    [self.mockTransportSession resetReceivedRequests];
-    UserEmailCredentials *newCredentials = [UserEmailCredentials credentialsWithEmail:IntegrationTest.SelfUserEmail password:IntegrationTest.SelfUserPassword];
-    [self.unauthenticatedSession loginWithCredentials:newCredentials];
-    WaitForAllGroupsToBeEmpty(0.5);
-    
-    // then
-    XCTAssertTrue(self.mockLoginDelegete.didCallClientRegistrationDidSucceed);
-}
-
->>>>>>> 5645fb35
 - (void)testThatItCanRegisterNewClientAfterDeletingSelfClient
 {
     // given
@@ -554,55 +319,6 @@
     XCTAssertTrue(self.mockLoginDelegete.didCallClientRegistrationDidSucceed);
 }
 
-<<<<<<< HEAD
-=======
-- (void)testThatItCanRegisterNewClientAfterDeletingSelfClientAndReceivingNeedsPasswordToRegisterClient
-{
-    // given
-    NSString *phone = @"+4912345678900";
-    NSString *code = self.mockTransportSession.phoneVerificationCodeForLogin;
-    [self.mockTransportSession performRemoteChanges:^ (id<MockTransportSessionObjectCreation>  _Nonnull __strong session) {
-        NOT_USED(session);
-        self.selfUser.phone = phone;
-    }];
-    
-    // (1) register client and recreate session
-    {
-        XCTAssertTrue([self login]);
-        
-        // "delete" the self client
-        [self.userSession.managedObjectContext setPersistentStoreMetadata:nil forKey:ZMPersistedClientIdKey];
-        [self.userSession.managedObjectContext saveOrRollback];
-        WaitForAllGroupsToBeEmpty(0.5);
-
-        [self destroySessionManager];
-        [self deleteAuthenticationCookie];
-        [self createSessionManager];
-        WaitForAllGroupsToBeEmpty(0.5);
-    }
-
-    // (2) login again after losing our client (BE will ask for password on 2nd client
-    {
-        UserEmailCredentials *credentials = [UserEmailCredentials credentialsWithEmail:IntegrationTest.SelfUserEmail password:IntegrationTest.SelfUserPassword];
-        [self.userSession performChanges:^{
-            [self.unauthenticatedSession loginWithCredentials:credentials];
-        }];
-        WaitForAllGroupsToBeEmpty(0.5);
-        
-        
-        // when
-        [self.unauthenticatedSession requestPhoneVerificationCodeForLogin:phone];
-        XCTAssertTrue([self loginWithCredentials:[UserPhoneCredentials credentialsWithPhoneNumber:phone verificationCode:code] ignoreAuthenticationFailures:YES]);
-        XCTAssertTrue([self waitForCustomExpectationsWithTimeout:0.5]);
-        WaitForAllGroupsToBeEmpty(0.5);
-
-        // then
-        ZMUser *selfUser = [ZMUser selfUserInUserSession:self.userSession];
-        XCTAssertEqualObjects(selfUser.name, self.selfUser.name);
-    }
-}
-
->>>>>>> 5645fb35
 - (void)testThatItCanRegisterANewClientAfterDeletingClients
 {
     // given
