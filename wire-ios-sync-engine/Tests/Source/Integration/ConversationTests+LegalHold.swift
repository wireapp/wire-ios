//
// Wire
// Copyright (C) 2019 Wire Swiss GmbH
//
// This program is free software: you can redistribute it and/or modify
// it under the terms of the GNU General Public License as published by
// the Free Software Foundation, either version 3 of the License, or
// (at your option) any later version.
//
// This program is distributed in the hope that it will be useful,
// but WITHOUT ANY WARRANTY; without even the implied warranty of
// MERCHANTABILITY or FITNESS FOR A PARTICULAR PURPOSE. See the
// GNU General Public License for more details.
//
// You should have received a copy of the GNU General Public License
// along with this program. If not, see http://www.gnu.org/licenses/.
//

import XCTest
@testable import WireSyncEngine

class ConversationTests_LegalHold: ConversationTestsBase {

    func testThatItInsertsLegalHoldSystemMessage_WhenDiscoveringLegalHoldClientOnSending() {
        // given
        XCTAssertTrue(login())
        let conversation = self.conversation(for: selfToUser1Conversation)
        mockTransportSession.performRemoteChanges { (session) in
            session.registerClient(for: self.user1, label: "Legal Hold", type: "legalhold", deviceClass: "legalhold")
        }

        // when
        userSession?.perform {
            try! conversation?.appendText(content: "Hello")
        }
        XCTAssertTrue(waitForAllGroupsToBeEmpty(withTimeout: 0.5))

        // then
        let secondToLastMessage = conversation?.lastMessages()[1] as? ZMSystemMessage
        XCTAssertEqual(secondToLastMessage?.systemMessageType, .legalHoldEnabled)
        XCTAssertEqual(conversation?.legalHoldStatus, .pendingApproval)
    }

    func testThatItInsertsLegalHoldSystemMessage_WhenLegalHoldClientIsReportedAsDeletedOnSending() {
        // given
        XCTAssertTrue(login())
        let conversation = self.conversation(for: selfToUser1Conversation)
        var legalHoldClient: MockUserClient!
        mockTransportSession.performRemoteChanges { (session) in
            legalHoldClient = session.registerClient(for: self.user1, label: "Legal Hold", type: "legalhold", deviceClass: "legalhold")
        }

        userSession?.perform {
            try! conversation?.appendText(content: "Hello")
        }
        XCTAssertTrue(waitForAllGroupsToBeEmpty(withTimeout: 0.5))
        XCTAssertEqual(conversation?.legalHoldStatus, .pendingApproval)

        conversation?.acknowledgePrivacyWarning(withResendIntent: true)
        XCTAssertTrue(waitForAllGroupsToBeEmpty(withTimeout: 0.5))
        XCTAssertEqual(conversation?.legalHoldStatus, .enabled)

        mockTransportSession.performRemoteChanges { (session) in
            session.deleteUserClient(withIdentifier: legalHoldClient.identifier!, for: self.user1)
        }

        // when
        userSession?.perform {
            try! conversation?.appendText(content: "Hello")
        }
        XCTAssertTrue(waitForAllGroupsToBeEmpty(withTimeout: 0.5))

        // then
        let lastMessage = conversation?.lastMessage as? ZMSystemMessage
        XCTAssertEqual(lastMessage?.systemMessageType, .legalHoldDisabled)
        XCTAssertEqual(conversation?.legalHoldStatus, .disabled)
    }

    func testThatItInsertsLegalHoldSystemMessage_WhenUserUnderLegalHoldIsJoiningConversation() async throws {
        // given
        XCTAssertTrue(login())

        let legalHoldUser = self.user(for: user1)!
        let groupConversation = try XCTUnwrap(self.conversation(for: self.groupConversation))
<<<<<<< HEAD
=======

>>>>>>> 15b1c1c8
        let conversationParticipantsService = ConversationParticipantsService(context: userSession!.managedObjectContext)
        mockTransportSession.performRemoteChanges { (session) in
            session.registerClient(for: self.user1, label: "Legal Hold", type: "legalhold", deviceClass: "legalhold")
        }
        legalHoldUser.fetchUserClients()
        XCTAssertTrue(waitForAllGroupsToBeEmpty(withTimeout: 0.5))

        // when
<<<<<<< HEAD

=======
>>>>>>> 15b1c1c8
        try await conversationParticipantsService.addParticipants([legalHoldUser], to: groupConversation)
        XCTAssertTrue(waitForAllGroupsToBeEmpty(withTimeout: 0.5))

        // then
        let lastMessage = groupConversation.lastMessage as? ZMSystemMessage
        XCTAssertEqual(lastMessage?.systemMessageType, .legalHoldEnabled)
        XCTAssertEqual(groupConversation.legalHoldStatus, .pendingApproval)
    }

    func testThatItInsertsLegalHoldSystemMessage_WhenUserUnderLegalHoldIsLeavingConversation() async throws {
        // given
        XCTAssertTrue(login())

        let legalHoldUser = self.user(for: user1)!
        let groupConversation = try XCTUnwrap(self.conversation(for: self.groupConversation))
        let conversationParticipantsService = ConversationParticipantsService(context: userSession!.managedObjectContext)

        mockTransportSession.performRemoteChanges { (session) in
            session.registerClient(for: self.user1, label: "Legal Hold", type: "legalhold", deviceClass: "legalhold")
        }
        legalHoldUser.fetchUserClients()
        XCTAssertTrue(waitForAllGroupsToBeEmpty(withTimeout: 0.5))

        try await conversationParticipantsService.addParticipants([legalHoldUser], to: groupConversation)
        XCTAssertTrue(waitForAllGroupsToBeEmpty(withTimeout: 0.5))
        XCTAssertEqual(groupConversation.legalHoldStatus, .pendingApproval)

        // when
        try await conversationParticipantsService.removeParticipant(legalHoldUser, from: groupConversation)
        XCTAssertTrue(waitForAllGroupsToBeEmpty(withTimeout: 0.5))

        // then
        let lastMessage = groupConversation.lastMessage as? ZMSystemMessage
        XCTAssertEqual(lastMessage?.systemMessageType, .legalHoldDisabled)
        XCTAssertEqual(groupConversation.legalHoldStatus, .disabled)
    }

    // MARK: Legal hold status flag

    func testThatItUpdatesLegalHoldStatus_WhenReceivingLegalHoldStatusFlagEnabled() {
        // given
        XCTAssertTrue(login())

        let selfUserClient = self.selfUser.clients.anyObject() as! MockUserClient
        let otherUserClient = user1.clients.anyObject() as! MockUserClient
        let conversation = self.conversation(for: selfToUser1Conversation)

        mockTransportSession.performRemoteChanges { (session) in
            session.registerClient(for: self.user1, label: "Legal Hold", type: "legalhold", deviceClass: "legalhold")
        }

        // when
        mockTransportSession.performRemoteChanges { (_) in
            var genericMessage = GenericMessage(content: Text(content: "Hello"))
            genericMessage.setLegalHoldStatus(.enabled)
            do {
                self.selfToUser1Conversation.encryptAndInsertData(from: otherUserClient, to: selfUserClient, data: try genericMessage.serializedData())
            } catch {
                XCTFail("Error in adding data: \(error)")
            }

        }
        XCTAssertTrue(waitForAllGroupsToBeEmpty(withTimeout: 0.5))

        // then
        XCTAssertEqual(conversation?.legalHoldStatus, .pendingApproval)
    }

    func testThatItUpdatesLegalHoldStatus_WhenReceivingLegalHoldStatusFlagDisabled() {
        // given
        XCTAssertTrue(login())

        let legalHoldUser = self.user(for: user1)!
        let selfUserClient = self.selfUser.clients.anyObject() as! MockUserClient
        let otherUserClient = user1.clients.anyObject() as! MockUserClient
        var legalHoldClient: MockUserClient!
        let conversation = self.conversation(for: selfToUser1Conversation)

        mockTransportSession.performRemoteChanges { (session) in
            legalHoldClient = session.registerClient(for: self.user1, label: "Legal Hold", type: "legalhold", deviceClass: "legalhold")
        }

        legalHoldUser.fetchUserClients()
        XCTAssertTrue(waitForAllGroupsToBeEmpty(withTimeout: 0.5))
        XCTAssertEqual(conversation?.legalHoldStatus, .pendingApproval)

        // when
        mockTransportSession.performRemoteChanges { (session) in
            session.deleteUserClient(withIdentifier: legalHoldClient.identifier!, for: self.user1)
            var genericMessage = GenericMessage(content: Text(content: "Hello"))
            genericMessage.setLegalHoldStatus(.disabled)
            do {
                self.selfToUser1Conversation.encryptAndInsertData(from: otherUserClient, to: selfUserClient, data: try genericMessage.serializedData())
            } catch {
                XCTFail("Error in adding data: \(error)")
            }
        }
        XCTAssertTrue(waitForAllGroupsToBeEmpty(withTimeout: 0.5))

        // then
        XCTAssertEqual(conversation?.legalHoldStatus, .disabled)
    }

    func testThatItRepairsAnIncorrectLegalHoldStatus_AfterReceivingLegalHoldStatusFlagEnabled() {
        // given
        XCTAssertTrue(login())

        let selfUserClient = self.selfUser.clients.anyObject() as! MockUserClient
        let otherUserClient = user1.clients.anyObject() as! MockUserClient
        let conversation = self.conversation(for: selfToUser1Conversation)

        // when
        mockTransportSession.performRemoteChanges { (_) in
            var genericMessage = GenericMessage(content: Text(content: "Hello"))
            genericMessage.setLegalHoldStatus(.enabled)
            do {
                self.selfToUser1Conversation.encryptAndInsertData(from: otherUserClient, to: selfUserClient, data: try genericMessage.serializedData())
            } catch {
                XCTFail("Error in adding data: \(error)")
            }
        }
        XCTAssertTrue(waitForAllGroupsToBeEmpty(withTimeout: 0.5))

         // then
        XCTAssertEqual(conversation?.legalHoldStatus, .disabled)
    }

    func testThatItRepairsAnIncorrectLegalHoldStatus_AfterReceivingLegalHoldStatusFlagDisabled() {
        // given
        XCTAssertTrue(login())

        let selfUserClient = self.selfUser.clients.anyObject() as! MockUserClient
        let otherUserClient = user1.clients.anyObject() as! MockUserClient
        let conversation = self.conversation(for: selfToUser1Conversation)

        mockTransportSession.performRemoteChanges { (session) in
            session.registerClient(for: self.user1, label: "Legal Hold", type: "legalhold", deviceClass: "legalhold")
        }

        userSession?.perform {
            try! conversation!.appendText(content: "This is the best group!")
        }
        XCTAssertTrue(waitForAllGroupsToBeEmpty(withTimeout: 0.5))
        XCTAssertEqual(conversation?.legalHoldStatus, .pendingApproval)

        // when
        mockTransportSession.performRemoteChanges { (_) in
            var genericMessage = GenericMessage(content: Text(content: "Hello"))
            genericMessage.setLegalHoldStatus(.disabled)
            do {
                self.selfToUser1Conversation.encryptAndInsertData(from: otherUserClient, to: selfUserClient, data: try genericMessage.serializedData())
            } catch {
                XCTFail("Error in adding data: \(error)")
            }
        }
        XCTAssertTrue(waitForAllGroupsToBeEmpty(withTimeout: 0.5))

        // then
        XCTAssertEqual(conversation?.legalHoldStatus, .pendingApproval)
    }

}<|MERGE_RESOLUTION|>--- conflicted
+++ resolved
@@ -82,10 +82,7 @@
 
         let legalHoldUser = self.user(for: user1)!
         let groupConversation = try XCTUnwrap(self.conversation(for: self.groupConversation))
-<<<<<<< HEAD
-=======
-
->>>>>>> 15b1c1c8
+
         let conversationParticipantsService = ConversationParticipantsService(context: userSession!.managedObjectContext)
         mockTransportSession.performRemoteChanges { (session) in
             session.registerClient(for: self.user1, label: "Legal Hold", type: "legalhold", deviceClass: "legalhold")
@@ -94,10 +91,7 @@
         XCTAssertTrue(waitForAllGroupsToBeEmpty(withTimeout: 0.5))
 
         // when
-<<<<<<< HEAD
-
-=======
->>>>>>> 15b1c1c8
+
         try await conversationParticipantsService.addParticipants([legalHoldUser], to: groupConversation)
         XCTAssertTrue(waitForAllGroupsToBeEmpty(withTimeout: 0.5))
 
