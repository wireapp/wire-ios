//
// Wire
// Copyright (C) 2024 Wire Swiss GmbH
//
// This program is free software: you can redistribute it and/or modify
// it under the terms of the GNU General Public License as published by
// the Free Software Foundation, either version 3 of the License, or
// (at your option) any later version.
//
// This program is distributed in the hope that it will be useful,
// but WITHOUT ANY WARRANTY; without even the implied warranty of
// MERCHANTABILITY or FITNESS FOR A PARTICULAR PURPOSE. See the
// GNU General Public License for more details.
//
// You should have received a copy of the GNU General Public License
// along with this program. If not, see http://www.gnu.org/licenses/.
//

#import "Tests-Swift.h"
#import "UserProfileTests.h"
@import WireUtilities;

@implementation UserProfileTests

- (void)setUp
{
    [super setUp];
    
    [self createSelfUserAndConversation];
}

- (void)testThatWeCanChangeUsernameAndAccentColorForSelfUser
{

    NSString *name = @"My New Name";
    ZMAccentColor *accentColor = ZMAccentColor.purple;
    {
        // Create a UI context
        XCTAssertTrue([self login]);
        // Change the name & save
        ZMUser<ZMEditableUserType> *selfUser = [ZMUser selfUserInUserSession:self.userSession];

        // sanity check
        XCTAssertNotEqual(selfUser.zmAccentColor, accentColor);

        selfUser.name = name;
        selfUser.zmAccentColor = accentColor;

        [self.userSession saveOrRollbackChanges];
        // Wait for merge ui->sync to be done
        WaitForAllGroupsToBeEmpty(0.5);
        
        
        XCTAssertEqual(selfUser.zmAccentColor, accentColor);
    }
    
    // Tears down context(s) &
    // Re-create contexts
    [self destroySessionManager];
    [self deleteAuthenticationCookie];
    [self createSessionManager];
    WaitForAllGroupsToBeEmpty(0.5);
    
    // Wait for sync to be done
    XCTAssertTrue([self login]);
    
    // Check that user is updated:
    {
        // Get the self user
        ZMUser<ZMEditableUserType> *selfUser = [ZMUser selfUserInUserSession:self.userSession];
        XCTAssertEqualObjects(selfUser.name, name);
        XCTAssertEqual(selfUser.zmAccentColor, accentColor);
    }
}

- (void)testThatItNotifiesObserverWhenWeChangeAccentColorForSelfUser
{
    ZMAccentColor *accentColor = ZMAccentColor.turquoise;

    XCTAssertTrue([self login]);

    ZMUser<ZMEditableUserType> *selfUser = [ZMUser selfUserInUserSession:self.userSession];
    XCTAssertNotEqual(selfUser.zmAccentColor, accentColor);

    ZMUserObserver *observer = [[ZMUserObserver alloc] initWithUser:selfUser];
    
    // when
    selfUser.zmAccentColor = accentColor;
    [self.userSession saveOrRollbackChanges];
    WaitForAllGroupsToBeEmpty(0.5);
    
    // then
    NSArray *notifications = observer.notifications;
    XCTAssertEqual(notifications.count, 1u);
    
    UserChangeInfo *note = notifications.firstObject;
    XCTAssertNotNil(note);
    XCTAssertTrue(note.accentColorValueChanged);
    
    XCTAssertEqual(selfUser.zmAccentColor, accentColor);
}

@end


@implementation UserProfileTests (ChangeEmailAndPhoneAtSecondLogin)

<<<<<<< HEAD
=======
- (void)testThatItCanSetsThePhoneAtTheSecondLogin
{
    // given
    NSString *phone = @"+9912312452";

    XCTAssertTrue([self login]);
    [self.mockTransportSession resetReceivedRequests];

    XCTAssertFalse(self.userSession.registeredOnThisDevice);
    
    ZMUser *selfUser = [ZMUser selfUserInUserSession:self.userSession];
    XCTAssertEqualObjects(selfUser.phoneNumber, @"");
    
    id userObserver = [OCMockObject mockForProtocol:@protocol(ZMUserObserving)];
    id userObserverToken = [UserChangeInfo addObserver:userObserver forUser:selfUser inManagedObjectContext:self.userSession.managedObjectContext];
    
    id editableUserObserver = [OCMockObject mockForProtocol:@protocol(UserProfileUpdateObserver)];
    id editableUserObserverToken = [self.userSession.userProfile addObserver:editableUserObserver];

    [(id<ZMUserObserving>)[userObserver expect] userDidChange:OCMOCK_ANY]; // <- DONE: when receiving this, I know that the phone number was set

    // expect
    XCTestExpectation *phoneNumberVerificationCodeExpectation = [self customExpectationWithDescription:@"phoneNumberVerificationCodeExpectation"];
    [[[editableUserObserver expect] andDo:^(NSInvocation *inv) {
        NOT_USED(inv);
        [phoneNumberVerificationCodeExpectation fulfill];
    }] phoneNumberVerificationCodeRequestDidSucceed];
    
    // when
    [self.userSession.userProfile requestPhoneVerificationCodeWithPhoneNumber:phone]; // <- STEP 1
    
    if(![self waitForCustomExpectationsWithTimeout:0.5]) {
        XCTFail(@"phoneNumberVerificationCodeExpectation");
        return;
    }
    
    // and when
    [self.userSession.userProfile requestPhoneNumberChangeWithCredentials:[UserPhoneCredentials credentialsWithPhoneNumber:phone verificationCode:self.mockTransportSession.phoneVerificationCodeForUpdatingProfile]];  // <- STEP 2
    WaitForAllGroupsToBeEmpty(0.5);
    
    // then
    XCTAssertEqual(self.mockTransportSession.receivedRequests.count, 2u);
    XCTAssertEqualObjects(selfUser.phoneNumber, phone);
    
    // after
    editableUserObserverToken = nil;
    userObserverToken = nil;
}

- (void)testThatItIsNotifiedWhenItConfirmsWithTheWrongCode
{
    // given
    NSString *phone = @"+9912312452";
    
    XCTAssertTrue([self login]);
    [self.mockTransportSession resetReceivedRequests];
    
    XCTAssertFalse(self.userSession.registeredOnThisDevice);
    
    ZMUser *selfUser = [ZMUser selfUserInUserSession:self.userSession];
    XCTAssertEqualObjects(selfUser.phoneNumber, @"");
    
    id userObserver = [OCMockObject mockForProtocol:@protocol(UserProfileUpdateObserver)];
    id token = [self.userSession.userProfile addObserver:userObserver];
    
    //expect
    [[userObserver expect] phoneNumberVerificationCodeRequestDidSucceed];
    [[userObserver expect] phoneNumberChangeDidFail:OCMOCK_ANY];
    
    // when
    [self.userSession.userProfile requestPhoneVerificationCodeWithPhoneNumber:phone];
    WaitForAllGroupsToBeEmpty(0.5);
    [self.userSession.userProfile requestPhoneNumberChangeWithCredentials:[UserPhoneCredentials credentialsWithPhoneNumber:phone verificationCode:self.mockTransportSession.invalidPhoneVerificationCode]];
    WaitForAllGroupsToBeEmpty(0.5);
    
    // then
    XCTAssertEqual(self.mockTransportSession.receivedRequests.count, 2u);
    
    // after
    token = nil;
}

- (void)testThatItIsNotifiedWhenItFailsToRequestAVerificationCode
{
    // given
    NSString *phone = @"+9912312452";
    
    XCTAssertTrue([self login]);
    [self.mockTransportSession resetReceivedRequests];
    
    XCTAssertFalse(self.userSession.registeredOnThisDevice);
    
    ZMUser *selfUser = [ZMUser selfUserInUserSession:self.userSession];
    XCTAssertEqualObjects(selfUser.phoneNumber, @"");
    
    id userObserver = [OCMockObject mockForProtocol:@protocol(UserProfileUpdateObserver)];
    id token = [self.userSession.userProfile addObserver:userObserver];
    
    // expect
    [[userObserver expect] phoneNumberVerificationCodeRequestDidFail:[OCMArg isNotNil]];

    self.mockTransportSession.responseGeneratorBlock = ^ZMTransportResponse*(ZMTransportRequest *request) {
        if([request.path isEqualToString:@"/self/phone"]) {
            return [ZMTransportResponse responseWithPayload:nil HTTPStatus:400 transportSessionError:nil apiVersion:0];
        }
        return nil;
    };
    
    
    // when
    [self.userSession.userProfile requestPhoneVerificationCodeWithPhoneNumber:phone];
    WaitForAllGroupsToBeEmpty(0.5);
    
    // then
    XCTAssertEqual(self.mockTransportSession.receivedRequests.count, 1u);
    
    // after
    token = nil;
}


- (void)testThatItIsNotifiedWhenItFailsToRequestAVerificationCodeBecausePhoneNumberIsInUse
{
    // given
    NSString *phone = @"+9912312452";
    
    XCTAssertTrue([self login]);
    [self.mockTransportSession resetReceivedRequests];
    
    XCTAssertFalse(self.userSession.registeredOnThisDevice);
    
    ZMUser *selfUser = [ZMUser selfUserInUserSession:self.userSession];
    XCTAssertEqualObjects(selfUser.phoneNumber, @"");
    
    id userObserver = [OCMockObject mockForProtocol:@protocol(UserProfileUpdateObserver)];
    id token = [self.userSession.userProfile addObserver:userObserver];
    
    // expect
    [[userObserver expect] phoneNumberVerificationCodeRequestDidFail:[OCMArg checkWithBlock:^BOOL(NSError *error) {
        return error.code == ZMUserSessionPhoneNumberIsAlreadyRegistered && [error.domain isEqualToString:NSError.ZMUserSessionErrorDomain];
    }]];
    
    self.mockTransportSession.responseGeneratorBlock = ^ZMTransportResponse*(ZMTransportRequest *request) {
        if([request.path isEqualToString:@"/self/phone"]) {
            return [ZMTransportResponse responseWithPayload:@{@"label":@"key-exists"} HTTPStatus:409 transportSessionError:nil apiVersion:0];
        }
        return nil;
    };
    
    
    // when
    [self.userSession.userProfile requestPhoneVerificationCodeWithPhoneNumber:phone];
    WaitForAllGroupsToBeEmpty(0.5);
    
    // then
    XCTAssertEqual(self.mockTransportSession.receivedRequests.count, 1u);
    
    // after
    token = nil;
}


- (void)testThatItGetsInvalidPhoneNumberErrorWhenItFailsToRequestAVerificationCodeWithBadRequestResponse
{
    // given
    NSString *phone = @"+9912312452";
    
    XCTAssertTrue([self login]);
    [self.mockTransportSession resetReceivedRequests];
    
    XCTAssertFalse(self.userSession.registeredOnThisDevice);
    
    ZMUser *selfUser = [ZMUser selfUserInUserSession:self.userSession];
    XCTAssertEqualObjects(selfUser.phoneNumber, @"");
    
    id userObserver = [OCMockObject mockForProtocol:@protocol(UserProfileUpdateObserver)];
    id token = [self.userSession.userProfile addObserver:userObserver];
    
    // expect
    [[userObserver expect] phoneNumberVerificationCodeRequestDidFail:[OCMArg isNotNil]];
    
    self.mockTransportSession.responseGeneratorBlock = ^ZMTransportResponse*(ZMTransportRequest *request) {
        if([request.path isEqualToString:@"/self/phone"]) {
            return [ZMTransportResponse responseWithPayload:@{@"label": @"bad-request"} HTTPStatus:400 transportSessionError:nil apiVersion:0];
        }
        return nil;
    };
    
    
    // when
    [self.userSession.userProfile requestPhoneVerificationCodeWithPhoneNumber:phone];
    WaitForAllGroupsToBeEmpty(0.5);
    
    // then
    XCTAssertEqual(self.mockTransportSession.receivedRequests.count, 1u);

    // after
    token = nil;
}

- (void)testThatItGetsInvalidPhoneNumberErrorWhenItFailsToRequestAVerificationCodeWithInvalidPhoneResponse
{
    // given
    NSString *phone = @"+9912312452";
    
    XCTAssertTrue([self login]);
    [self.mockTransportSession resetReceivedRequests];
    
    XCTAssertFalse(self.userSession.registeredOnThisDevice);
    
    ZMUser *selfUser = [ZMUser selfUserInUserSession:self.userSession];
    XCTAssertEqualObjects(selfUser.phoneNumber, @"");
    
    id userObserver = [OCMockObject mockForProtocol:@protocol(UserProfileUpdateObserver)];
    id token = [self.userSession.userProfile addObserver:userObserver];
    
    // expect
    [[userObserver expect] phoneNumberVerificationCodeRequestDidFail:[OCMArg isNotNil]];
    
    self.mockTransportSession.responseGeneratorBlock = ^ZMTransportResponse*(ZMTransportRequest *request) {
        if([request.path isEqualToString:@"/self/phone"]) {
            return [ZMTransportResponse responseWithPayload:@{@"label": @"invalid-phone"} HTTPStatus:400 transportSessionError:nil apiVersion:0];
        }
        return nil;
    };
    
    
    // when
    [self.userSession.userProfile requestPhoneVerificationCodeWithPhoneNumber:phone];
    WaitForAllGroupsToBeEmpty(0.5);
    
    // then
    XCTAssertEqual(self.mockTransportSession.receivedRequests.count, 1u);
    
    // after
    token = nil;
}

- (BOOL)loginWithPhoneAndRemoveEmail
{
    NSString *phone = @"+99123456789";
    NSString *code = self.mockTransportSession.phoneVerificationCodeForLogin;
    
    [self.mockTransportSession performRemoteChanges:^ (id<MockTransportSessionObjectCreation>  _Nonnull __strong session) {
        self.selfUser.phone = phone;
        [session whiteListPhone:phone];
    }];
    
    BOOL success = [self loginWithCredentials:[UserPhoneCredentials credentialsWithPhoneNumber:phone verificationCode:code] ignoreAuthenticationFailures:NO];

    [self.mockTransportSession performRemoteChanges:^ (id<MockTransportSessionObjectCreation>  _Nonnull __strong session) {
        NOT_USED(session);
        self.selfUser.email = nil;
        self.selfUser.password = nil;
    }];
    
    WaitForAllGroupsToBeEmpty(0.5);
    
    return success;
}

>>>>>>> 5645fb35
- (void)disable_testThatItCanSetEmailAndPassword
{
    // given
    NSString *email = @"foobar@geraterwerwer.dsf.example.com";
<<<<<<< HEAD
    ZMEmailCredentials *credentials = [ZMEmailCredentials credentialsWithEmail:email password:@"ds4rgsdg"];
=======
    XCTAssertTrue([self loginWithPhoneAndRemoveEmail]);
    UserEmailCredentials *credentials = [UserEmailCredentials credentialsWithEmail:email password:@"ds4rgsdg"];
>>>>>>> 5645fb35
    [self.mockTransportSession resetReceivedRequests];
    
    ZMUser *selfUser = [ZMUser selfUserInUserSession:self.userSession];
    XCTAssertEqualObjects(selfUser.emailAddress, nil);

    // expect
    id editUserObserver = [OCMockObject mockForProtocol:@protocol(UserProfileUpdateObserver)];
    id editUserObserverToken = [self.userSession.userProfile addObserver:editUserObserver];
    [[editUserObserver expect] didSendVerificationEmail];
    
    id userObserver = [OCMockObject mockForProtocol:@protocol(ZMUserObserving)];
    id userObserverToken = [UserChangeInfo addObserver:userObserver forUser:selfUser inManagedObjectContext:self.userSession.managedObjectContext];
    [(id<ZMUserObserving>)[userObserver expect] userDidChange:OCMOCK_ANY]; // <- DONE: when receiving this, I know that the email was set

    // when
    [self.userSession.userProfile requestSettingEmailAndPasswordWithCredentials:credentials error:nil]; // <- STEP 1
    WaitForAllGroupsToBeEmpty(0.5);
    
    [self.mockTransportSession performRemoteChanges:^ (id<MockTransportSessionObjectCreation>  _Nonnull __strong session) {
        // simulate user click on email
        NOT_USED(session);
        self.selfUser.email = email;
    }];
    WaitForAllGroupsToBeEmpty(0.5);
    
    // then
    XCTAssertEqual(self.mockTransportSession.receivedRequests.count, 2u);
    XCTAssertEqualObjects(selfUser.emailAddress, email);
    
    // after
    editUserObserverToken = nil;
    userObserverToken = nil;
}

- (void)testThatItNotifiesWhenFailingToSetThePasswordForNetworkError
{
    // given
    NSString *email = @"foobar@geraterwerwer.dsf.example.com";
<<<<<<< HEAD
    ZMEmailCredentials *credentials = [ZMEmailCredentials credentialsWithEmail:email password:@"ds4rgsdg"];
=======
    XCTAssertTrue([self loginWithPhoneAndRemoveEmail]);
    UserEmailCredentials *credentials = [UserEmailCredentials credentialsWithEmail:email password:@"ds4rgsdg"];
>>>>>>> 5645fb35
    [self.mockTransportSession resetReceivedRequests];
    
    ZMUser *selfUser = [ZMUser selfUserInUserSession:self.userSession];
    XCTAssertEqualObjects(selfUser.emailAddress, nil);
    
    id userObserver = [OCMockObject mockForProtocol:@protocol(UserProfileUpdateObserver)];
    id token = [self.userSession.userProfile addObserver:userObserver];
    
    // expect
    self.mockTransportSession.responseGeneratorBlock = ^ZMTransportResponse*(ZMTransportRequest *request) {
        if([request.path isEqualToString:@"/self/password"]) {
            return [ZMTransportResponse responseWithPayload:nil HTTPStatus:400 transportSessionError:nil apiVersion:0];
        }
        return nil;
    };
    [[userObserver expect] passwordUpdateRequestDidFail];
    
    // when
    [self.userSession.userProfile requestSettingEmailAndPasswordWithCredentials:credentials error:nil];
    WaitForAllGroupsToBeEmpty(5);
    
    // then
    XCTAssertEqual(self.mockTransportSession.receivedRequests.count, 1u);
    
    // after
    token = nil;
}

- (void)disable_testThatItSilentlyIgnoreWhenFailingToSetThePasswordBecauseThePasswordWasAlreadyThere
{
    // given
    NSString *email = @"foobar@geraterwerwer.dsf.example.com";
<<<<<<< HEAD
    ZMEmailCredentials *credentials = [ZMEmailCredentials credentialsWithEmail:email password:@"ds4rgsdg"];
=======
    XCTAssertTrue([self loginWithPhoneAndRemoveEmail]);
    UserEmailCredentials *credentials = [UserEmailCredentials credentialsWithEmail:email password:@"ds4rgsdg"];
>>>>>>> 5645fb35
    [self.mockTransportSession resetReceivedRequests];
    
    ZMUser *selfUser = [ZMUser selfUserInUserSession:self.userSession];
    XCTAssertEqualObjects(selfUser.emailAddress, nil);
    
    id editingObserver = [OCMockObject mockForProtocol:@protocol(UserProfileUpdateObserver)];
    id editingToken = [self.userSession.userProfile addObserver:editingObserver];
    id userObserver = [OCMockObject mockForProtocol:@protocol(ZMUserObserving)];
    id userObserverToken = [UserChangeInfo addObserver:userObserver forUser:selfUser inManagedObjectContext:self.userSession.managedObjectContext];
    [(id<ZMUserObserving>)[userObserver expect] userDidChange:OCMOCK_ANY]; // when receiving this, I know that the email was set

    // expect
    self.mockTransportSession.responseGeneratorBlock = ^ZMTransportResponse*(ZMTransportRequest *request) {
        if([request.path isEqualToString:@"/self/password"]) {
            return [ZMTransportResponse responseWithPayload:@{@"label":@"invalid-credentials"} HTTPStatus:403 transportSessionError:nil apiVersion:0];
        }
        return nil;
    };
    [[editingObserver expect] didSendVerificationEmail];
    [[editingObserver expect] passwordUpdateRequestDidFail];
    
    // when
    [self.userSession.userProfile requestSettingEmailAndPasswordWithCredentials:credentials error:nil];
    WaitForAllGroupsToBeEmpty(5);
    
    [self.mockTransportSession performRemoteChanges:^ (id<MockTransportSessionObjectCreation>  _Nonnull __strong session) {
        // simulate user click on email
        NOT_USED(session);
        self.selfUser.email = email;
    }];
    WaitForAllGroupsToBeEmpty(5);
    
    // then
    XCTAssertEqual(self.mockTransportSession.receivedRequests.count, 2u);
    XCTAssertEqualObjects(selfUser.emailAddress, email);
    
    // after
    editingToken = nil;
    userObserverToken = nil;
}

- (void)testThatItNotifiesWhenFailingToSetTheEmailBecauseOfGenericError
{
    // given
    NSString *email = @"foobar@geraterwerwer.dsf.example.com";
<<<<<<< HEAD
    ZMEmailCredentials *credentials = [ZMEmailCredentials credentialsWithEmail:email password:@"ds4rgsdg"];
=======
    XCTAssertTrue([self loginWithPhoneAndRemoveEmail]);
    UserEmailCredentials *credentials = [UserEmailCredentials credentialsWithEmail:email password:@"ds4rgsdg"];
>>>>>>> 5645fb35
    [self.mockTransportSession resetReceivedRequests];
    
    ZMUser *selfUser = [ZMUser selfUserInUserSession:self.userSession];
    XCTAssertEqualObjects(selfUser.emailAddress, nil);
    
    id editiongObserver = [OCMockObject mockForProtocol:@protocol(UserProfileUpdateObserver)];
    id token = [self.userSession.userProfile addObserver:editiongObserver];
    
    // expect
    self.mockTransportSession.responseGeneratorBlock = ^ZMTransportResponse*(ZMTransportRequest *request) {
        if([request.path isEqualToString:@"/self/email"]) {
            return [ZMTransportResponse responseWithPayload:nil HTTPStatus:400 transportSessionError:nil apiVersion:0];
        }
        return nil;
    };
    [[editiongObserver expect] emailUpdateDidFail:[NSError userSessionErrorWithErrorCode:ZMUserSessionUnknownError userInfo:nil]];
    
    // when
    [self.userSession.userProfile requestSettingEmailAndPasswordWithCredentials:credentials error:nil];
    WaitForAllGroupsToBeEmpty(5);
    
    // then
    XCTAssertEqual(self.mockTransportSession.receivedRequests.count, 2u);
    
    // after
    token = nil;
    
}

- (void)disable_testThatItNotifiesWhenFailingToSetTheEmailBecauseOfInvalidEmail
{
    // given
    NSString *email = @"foobar@geraterwerwer.dsf.example.com";
<<<<<<< HEAD
    ZMEmailCredentials *credentials = [ZMEmailCredentials credentialsWithEmail:email password:@"ds4rgsdg"];
=======
    XCTAssertTrue([self loginWithPhoneAndRemoveEmail]);
    UserEmailCredentials *credentials = [UserEmailCredentials credentialsWithEmail:email password:@"ds4rgsdg"];
>>>>>>> 5645fb35
    [self.mockTransportSession resetReceivedRequests];
    
    ZMUser *selfUser = [ZMUser selfUserInUserSession:self.userSession];
    XCTAssertEqualObjects(selfUser.emailAddress, nil);
    
    id editiongObserver = [OCMockObject mockForProtocol:@protocol(UserProfileUpdateObserver)];
    id token = [self.userSession.userProfile addObserver:editiongObserver];
    
    // expect
    self.mockTransportSession.responseGeneratorBlock = ^ZMTransportResponse*(ZMTransportRequest *request) {
        if([request.path isEqualToString:@"/self/email"]) {
            return [ZMTransportResponse responseWithPayload:@{@"label":@"invalid-email"} HTTPStatus:400 transportSessionError:nil apiVersion:0];
        }
        return nil;
    };
    [[editiongObserver expect] emailUpdateDidFail:[NSError userSessionErrorWithErrorCode:ZMUserSessionInvalidEmail userInfo:nil]];
    
    // when
    [self.userSession.userProfile requestSettingEmailAndPasswordWithCredentials:credentials error:nil];
    WaitForAllGroupsToBeEmpty(5);
    
    // then
    XCTAssertEqual(self.mockTransportSession.receivedRequests.count, 2u);
    
    // after
    token = nil;
    
}

- (void)disable_testThatItNotifiesWhenFailingToSetTheEmailBecauseOfEmailAlreadyInUse
{
    // given
    NSString *email = @"foobar@geraterwerwer.dsf.example.com";
<<<<<<< HEAD
    ZMEmailCredentials *credentials = [ZMEmailCredentials credentialsWithEmail:email password:@"ds4rgsdg"];
=======
    XCTAssertTrue([self loginWithPhoneAndRemoveEmail]);
    UserEmailCredentials *credentials = [UserEmailCredentials credentialsWithEmail:email password:@"ds4rgsdg"];
>>>>>>> 5645fb35
    [self.mockTransportSession resetReceivedRequests];
    
    ZMUser *selfUser = [ZMUser selfUserInUserSession:self.userSession];
    XCTAssertEqualObjects(selfUser.emailAddress, nil);
    
    id editiongObserver = [OCMockObject mockForProtocol:@protocol(UserProfileUpdateObserver)];
    id token = [self.userSession.userProfile addObserver:editiongObserver];
    
    // expect
    self.mockTransportSession.responseGeneratorBlock = ^ZMTransportResponse*(ZMTransportRequest *request) {
        if([request.path isEqualToString:@"/self/email"]) {
            return [ZMTransportResponse responseWithPayload:@{@"label":@"key-exists"} HTTPStatus:409 transportSessionError:nil apiVersion:0];
        }
        return nil;
    };
    [[editiongObserver expect] emailUpdateDidFail:[NSError userSessionErrorWithErrorCode:ZMUserSessionEmailIsAlreadyRegistered userInfo:nil]];
    
    // when
    [self.userSession.userProfile requestSettingEmailAndPasswordWithCredentials:credentials error:nil];
    WaitForAllGroupsToBeEmpty(0.5);
    
    // then
    XCTAssertEqual(self.mockTransportSession.receivedRequests.count, 2u);
    
    // after
    token = nil;
    
}

@end
<|MERGE_RESOLUTION|>--- conflicted
+++ resolved
@@ -105,280 +105,11 @@
 
 @implementation UserProfileTests (ChangeEmailAndPhoneAtSecondLogin)
 
-<<<<<<< HEAD
-=======
-- (void)testThatItCanSetsThePhoneAtTheSecondLogin
-{
-    // given
-    NSString *phone = @"+9912312452";
-
-    XCTAssertTrue([self login]);
-    [self.mockTransportSession resetReceivedRequests];
-
-    XCTAssertFalse(self.userSession.registeredOnThisDevice);
-    
-    ZMUser *selfUser = [ZMUser selfUserInUserSession:self.userSession];
-    XCTAssertEqualObjects(selfUser.phoneNumber, @"");
-    
-    id userObserver = [OCMockObject mockForProtocol:@protocol(ZMUserObserving)];
-    id userObserverToken = [UserChangeInfo addObserver:userObserver forUser:selfUser inManagedObjectContext:self.userSession.managedObjectContext];
-    
-    id editableUserObserver = [OCMockObject mockForProtocol:@protocol(UserProfileUpdateObserver)];
-    id editableUserObserverToken = [self.userSession.userProfile addObserver:editableUserObserver];
-
-    [(id<ZMUserObserving>)[userObserver expect] userDidChange:OCMOCK_ANY]; // <- DONE: when receiving this, I know that the phone number was set
-
-    // expect
-    XCTestExpectation *phoneNumberVerificationCodeExpectation = [self customExpectationWithDescription:@"phoneNumberVerificationCodeExpectation"];
-    [[[editableUserObserver expect] andDo:^(NSInvocation *inv) {
-        NOT_USED(inv);
-        [phoneNumberVerificationCodeExpectation fulfill];
-    }] phoneNumberVerificationCodeRequestDidSucceed];
-    
-    // when
-    [self.userSession.userProfile requestPhoneVerificationCodeWithPhoneNumber:phone]; // <- STEP 1
-    
-    if(![self waitForCustomExpectationsWithTimeout:0.5]) {
-        XCTFail(@"phoneNumberVerificationCodeExpectation");
-        return;
-    }
-    
-    // and when
-    [self.userSession.userProfile requestPhoneNumberChangeWithCredentials:[UserPhoneCredentials credentialsWithPhoneNumber:phone verificationCode:self.mockTransportSession.phoneVerificationCodeForUpdatingProfile]];  // <- STEP 2
-    WaitForAllGroupsToBeEmpty(0.5);
-    
-    // then
-    XCTAssertEqual(self.mockTransportSession.receivedRequests.count, 2u);
-    XCTAssertEqualObjects(selfUser.phoneNumber, phone);
-    
-    // after
-    editableUserObserverToken = nil;
-    userObserverToken = nil;
-}
-
-- (void)testThatItIsNotifiedWhenItConfirmsWithTheWrongCode
-{
-    // given
-    NSString *phone = @"+9912312452";
-    
-    XCTAssertTrue([self login]);
-    [self.mockTransportSession resetReceivedRequests];
-    
-    XCTAssertFalse(self.userSession.registeredOnThisDevice);
-    
-    ZMUser *selfUser = [ZMUser selfUserInUserSession:self.userSession];
-    XCTAssertEqualObjects(selfUser.phoneNumber, @"");
-    
-    id userObserver = [OCMockObject mockForProtocol:@protocol(UserProfileUpdateObserver)];
-    id token = [self.userSession.userProfile addObserver:userObserver];
-    
-    //expect
-    [[userObserver expect] phoneNumberVerificationCodeRequestDidSucceed];
-    [[userObserver expect] phoneNumberChangeDidFail:OCMOCK_ANY];
-    
-    // when
-    [self.userSession.userProfile requestPhoneVerificationCodeWithPhoneNumber:phone];
-    WaitForAllGroupsToBeEmpty(0.5);
-    [self.userSession.userProfile requestPhoneNumberChangeWithCredentials:[UserPhoneCredentials credentialsWithPhoneNumber:phone verificationCode:self.mockTransportSession.invalidPhoneVerificationCode]];
-    WaitForAllGroupsToBeEmpty(0.5);
-    
-    // then
-    XCTAssertEqual(self.mockTransportSession.receivedRequests.count, 2u);
-    
-    // after
-    token = nil;
-}
-
-- (void)testThatItIsNotifiedWhenItFailsToRequestAVerificationCode
-{
-    // given
-    NSString *phone = @"+9912312452";
-    
-    XCTAssertTrue([self login]);
-    [self.mockTransportSession resetReceivedRequests];
-    
-    XCTAssertFalse(self.userSession.registeredOnThisDevice);
-    
-    ZMUser *selfUser = [ZMUser selfUserInUserSession:self.userSession];
-    XCTAssertEqualObjects(selfUser.phoneNumber, @"");
-    
-    id userObserver = [OCMockObject mockForProtocol:@protocol(UserProfileUpdateObserver)];
-    id token = [self.userSession.userProfile addObserver:userObserver];
-    
-    // expect
-    [[userObserver expect] phoneNumberVerificationCodeRequestDidFail:[OCMArg isNotNil]];
-
-    self.mockTransportSession.responseGeneratorBlock = ^ZMTransportResponse*(ZMTransportRequest *request) {
-        if([request.path isEqualToString:@"/self/phone"]) {
-            return [ZMTransportResponse responseWithPayload:nil HTTPStatus:400 transportSessionError:nil apiVersion:0];
-        }
-        return nil;
-    };
-    
-    
-    // when
-    [self.userSession.userProfile requestPhoneVerificationCodeWithPhoneNumber:phone];
-    WaitForAllGroupsToBeEmpty(0.5);
-    
-    // then
-    XCTAssertEqual(self.mockTransportSession.receivedRequests.count, 1u);
-    
-    // after
-    token = nil;
-}
-
-
-- (void)testThatItIsNotifiedWhenItFailsToRequestAVerificationCodeBecausePhoneNumberIsInUse
-{
-    // given
-    NSString *phone = @"+9912312452";
-    
-    XCTAssertTrue([self login]);
-    [self.mockTransportSession resetReceivedRequests];
-    
-    XCTAssertFalse(self.userSession.registeredOnThisDevice);
-    
-    ZMUser *selfUser = [ZMUser selfUserInUserSession:self.userSession];
-    XCTAssertEqualObjects(selfUser.phoneNumber, @"");
-    
-    id userObserver = [OCMockObject mockForProtocol:@protocol(UserProfileUpdateObserver)];
-    id token = [self.userSession.userProfile addObserver:userObserver];
-    
-    // expect
-    [[userObserver expect] phoneNumberVerificationCodeRequestDidFail:[OCMArg checkWithBlock:^BOOL(NSError *error) {
-        return error.code == ZMUserSessionPhoneNumberIsAlreadyRegistered && [error.domain isEqualToString:NSError.ZMUserSessionErrorDomain];
-    }]];
-    
-    self.mockTransportSession.responseGeneratorBlock = ^ZMTransportResponse*(ZMTransportRequest *request) {
-        if([request.path isEqualToString:@"/self/phone"]) {
-            return [ZMTransportResponse responseWithPayload:@{@"label":@"key-exists"} HTTPStatus:409 transportSessionError:nil apiVersion:0];
-        }
-        return nil;
-    };
-    
-    
-    // when
-    [self.userSession.userProfile requestPhoneVerificationCodeWithPhoneNumber:phone];
-    WaitForAllGroupsToBeEmpty(0.5);
-    
-    // then
-    XCTAssertEqual(self.mockTransportSession.receivedRequests.count, 1u);
-    
-    // after
-    token = nil;
-}
-
-
-- (void)testThatItGetsInvalidPhoneNumberErrorWhenItFailsToRequestAVerificationCodeWithBadRequestResponse
-{
-    // given
-    NSString *phone = @"+9912312452";
-    
-    XCTAssertTrue([self login]);
-    [self.mockTransportSession resetReceivedRequests];
-    
-    XCTAssertFalse(self.userSession.registeredOnThisDevice);
-    
-    ZMUser *selfUser = [ZMUser selfUserInUserSession:self.userSession];
-    XCTAssertEqualObjects(selfUser.phoneNumber, @"");
-    
-    id userObserver = [OCMockObject mockForProtocol:@protocol(UserProfileUpdateObserver)];
-    id token = [self.userSession.userProfile addObserver:userObserver];
-    
-    // expect
-    [[userObserver expect] phoneNumberVerificationCodeRequestDidFail:[OCMArg isNotNil]];
-    
-    self.mockTransportSession.responseGeneratorBlock = ^ZMTransportResponse*(ZMTransportRequest *request) {
-        if([request.path isEqualToString:@"/self/phone"]) {
-            return [ZMTransportResponse responseWithPayload:@{@"label": @"bad-request"} HTTPStatus:400 transportSessionError:nil apiVersion:0];
-        }
-        return nil;
-    };
-    
-    
-    // when
-    [self.userSession.userProfile requestPhoneVerificationCodeWithPhoneNumber:phone];
-    WaitForAllGroupsToBeEmpty(0.5);
-    
-    // then
-    XCTAssertEqual(self.mockTransportSession.receivedRequests.count, 1u);
-
-    // after
-    token = nil;
-}
-
-- (void)testThatItGetsInvalidPhoneNumberErrorWhenItFailsToRequestAVerificationCodeWithInvalidPhoneResponse
-{
-    // given
-    NSString *phone = @"+9912312452";
-    
-    XCTAssertTrue([self login]);
-    [self.mockTransportSession resetReceivedRequests];
-    
-    XCTAssertFalse(self.userSession.registeredOnThisDevice);
-    
-    ZMUser *selfUser = [ZMUser selfUserInUserSession:self.userSession];
-    XCTAssertEqualObjects(selfUser.phoneNumber, @"");
-    
-    id userObserver = [OCMockObject mockForProtocol:@protocol(UserProfileUpdateObserver)];
-    id token = [self.userSession.userProfile addObserver:userObserver];
-    
-    // expect
-    [[userObserver expect] phoneNumberVerificationCodeRequestDidFail:[OCMArg isNotNil]];
-    
-    self.mockTransportSession.responseGeneratorBlock = ^ZMTransportResponse*(ZMTransportRequest *request) {
-        if([request.path isEqualToString:@"/self/phone"]) {
-            return [ZMTransportResponse responseWithPayload:@{@"label": @"invalid-phone"} HTTPStatus:400 transportSessionError:nil apiVersion:0];
-        }
-        return nil;
-    };
-    
-    
-    // when
-    [self.userSession.userProfile requestPhoneVerificationCodeWithPhoneNumber:phone];
-    WaitForAllGroupsToBeEmpty(0.5);
-    
-    // then
-    XCTAssertEqual(self.mockTransportSession.receivedRequests.count, 1u);
-    
-    // after
-    token = nil;
-}
-
-- (BOOL)loginWithPhoneAndRemoveEmail
-{
-    NSString *phone = @"+99123456789";
-    NSString *code = self.mockTransportSession.phoneVerificationCodeForLogin;
-    
-    [self.mockTransportSession performRemoteChanges:^ (id<MockTransportSessionObjectCreation>  _Nonnull __strong session) {
-        self.selfUser.phone = phone;
-        [session whiteListPhone:phone];
-    }];
-    
-    BOOL success = [self loginWithCredentials:[UserPhoneCredentials credentialsWithPhoneNumber:phone verificationCode:code] ignoreAuthenticationFailures:NO];
-
-    [self.mockTransportSession performRemoteChanges:^ (id<MockTransportSessionObjectCreation>  _Nonnull __strong session) {
-        NOT_USED(session);
-        self.selfUser.email = nil;
-        self.selfUser.password = nil;
-    }];
-    
-    WaitForAllGroupsToBeEmpty(0.5);
-    
-    return success;
-}
-
->>>>>>> 5645fb35
 - (void)disable_testThatItCanSetEmailAndPassword
 {
     // given
     NSString *email = @"foobar@geraterwerwer.dsf.example.com";
-<<<<<<< HEAD
-    ZMEmailCredentials *credentials = [ZMEmailCredentials credentialsWithEmail:email password:@"ds4rgsdg"];
-=======
-    XCTAssertTrue([self loginWithPhoneAndRemoveEmail]);
-    UserEmailCredentials *credentials = [UserEmailCredentials credentialsWithEmail:email password:@"ds4rgsdg"];
->>>>>>> 5645fb35
+    UserEmailCredentials *credentials = [ZMEmailCredentials credentialsWithEmail:email password:@"ds4rgsdg"];
     [self.mockTransportSession resetReceivedRequests];
     
     ZMUser *selfUser = [ZMUser selfUserInUserSession:self.userSession];
@@ -417,12 +148,7 @@
 {
     // given
     NSString *email = @"foobar@geraterwerwer.dsf.example.com";
-<<<<<<< HEAD
-    ZMEmailCredentials *credentials = [ZMEmailCredentials credentialsWithEmail:email password:@"ds4rgsdg"];
-=======
-    XCTAssertTrue([self loginWithPhoneAndRemoveEmail]);
-    UserEmailCredentials *credentials = [UserEmailCredentials credentialsWithEmail:email password:@"ds4rgsdg"];
->>>>>>> 5645fb35
+    UserEmailCredentials *credentials = [ZMEmailCredentials credentialsWithEmail:email password:@"ds4rgsdg"];
     [self.mockTransportSession resetReceivedRequests];
     
     ZMUser *selfUser = [ZMUser selfUserInUserSession:self.userSession];
@@ -455,12 +181,7 @@
 {
     // given
     NSString *email = @"foobar@geraterwerwer.dsf.example.com";
-<<<<<<< HEAD
-    ZMEmailCredentials *credentials = [ZMEmailCredentials credentialsWithEmail:email password:@"ds4rgsdg"];
-=======
-    XCTAssertTrue([self loginWithPhoneAndRemoveEmail]);
-    UserEmailCredentials *credentials = [UserEmailCredentials credentialsWithEmail:email password:@"ds4rgsdg"];
->>>>>>> 5645fb35
+    UserEmailCredentials *credentials = [ZMEmailCredentials credentialsWithEmail:email password:@"ds4rgsdg"];
     [self.mockTransportSession resetReceivedRequests];
     
     ZMUser *selfUser = [ZMUser selfUserInUserSession:self.userSession];
@@ -506,12 +227,7 @@
 {
     // given
     NSString *email = @"foobar@geraterwerwer.dsf.example.com";
-<<<<<<< HEAD
-    ZMEmailCredentials *credentials = [ZMEmailCredentials credentialsWithEmail:email password:@"ds4rgsdg"];
-=======
-    XCTAssertTrue([self loginWithPhoneAndRemoveEmail]);
-    UserEmailCredentials *credentials = [UserEmailCredentials credentialsWithEmail:email password:@"ds4rgsdg"];
->>>>>>> 5645fb35
+    UserEmailCredentials *credentials = [ZMEmailCredentials credentialsWithEmail:email password:@"ds4rgsdg"];
     [self.mockTransportSession resetReceivedRequests];
     
     ZMUser *selfUser = [ZMUser selfUserInUserSession:self.userSession];
@@ -545,12 +261,7 @@
 {
     // given
     NSString *email = @"foobar@geraterwerwer.dsf.example.com";
-<<<<<<< HEAD
-    ZMEmailCredentials *credentials = [ZMEmailCredentials credentialsWithEmail:email password:@"ds4rgsdg"];
-=======
-    XCTAssertTrue([self loginWithPhoneAndRemoveEmail]);
-    UserEmailCredentials *credentials = [UserEmailCredentials credentialsWithEmail:email password:@"ds4rgsdg"];
->>>>>>> 5645fb35
+    UserEmailCredentials *credentials = [ZMEmailCredentials credentialsWithEmail:email password:@"ds4rgsdg"];
     [self.mockTransportSession resetReceivedRequests];
     
     ZMUser *selfUser = [ZMUser selfUserInUserSession:self.userSession];
@@ -584,12 +295,7 @@
 {
     // given
     NSString *email = @"foobar@geraterwerwer.dsf.example.com";
-<<<<<<< HEAD
-    ZMEmailCredentials *credentials = [ZMEmailCredentials credentialsWithEmail:email password:@"ds4rgsdg"];
-=======
-    XCTAssertTrue([self loginWithPhoneAndRemoveEmail]);
-    UserEmailCredentials *credentials = [UserEmailCredentials credentialsWithEmail:email password:@"ds4rgsdg"];
->>>>>>> 5645fb35
+    UserEmailCredentials *credentials = [ZMEmailCredentials credentialsWithEmail:email password:@"ds4rgsdg"];
     [self.mockTransportSession resetReceivedRequests];
     
     ZMUser *selfUser = [ZMUser selfUserInUserSession:self.userSession];
