// 
// Wire
// Copyright (C) 2016 Wire Swiss GmbH
// 
// This program is free software: you can redistribute it and/or modify
// it under the terms of the GNU General Public License as published by
// the Free Software Foundation, either version 3 of the License, or
// (at your option) any later version.
// 
// This program is distributed in the hope that it will be useful,
// but WITHOUT ANY WARRANTY; without even the implied warranty of
// MERCHANTABILITY or FITNESS FOR A PARTICULAR PURPOSE. See the
// GNU General Public License for more details.
// 
// You should have received a copy of the GNU General Public License
// along with this program. If not, see http://www.gnu.org/licenses/.
// 

#import "Tests-Swift.h"
#import "UserProfileTests.h"

@implementation UserProfileTests

- (void)setUp
{
    [super setUp];
    
    [self createSelfUserAndConversation];
}

- (void)testThatWeCanChangeUsernameAndAccentColorForSelfUser
{

    NSString *name = @"My New Name";
    ZMAccentColor accentColor = ZMAccentColorSoftPink;
    {
        // Create a UI context
        XCTAssertTrue([self login]);
        // Change the name & save
        ZMUser<ZMEditableUser> *selfUser = [ZMUser selfUserInUserSession:self.userSession];
        
        // sanity check
        XCTAssertNotEqual(selfUser.accentColorValue, accentColor);
        
        selfUser.name = name;
        selfUser.accentColorValue = accentColor;
        
        [self.userSession saveOrRollbackChanges];
        // Wait for merge ui->sync to be done
        WaitForAllGroupsToBeEmpty(0.5);
        
        
        XCTAssertEqual(selfUser.accentColorValue, accentColor);
    }
    
    // Tears down context(s) &
    // Re-create contexts
    [self destroySessionManager];
    [self deleteAuthenticationCookie];
    [self createSessionManager];
    WaitForAllGroupsToBeEmpty(0.5);
    
    // Wait for sync to be done
    XCTAssertTrue([self login]);
    
    // Check that user is updated:
    {
        // Get the self user
        ZMUser<ZMEditableUser> *selfUser = [ZMUser selfUserInUserSession:self.userSession];
        XCTAssertEqualObjects(selfUser.name, name);
        XCTAssertEqual(selfUser.accentColorValue, accentColor);
    }

    
}

- (void)testThatItNotifiesObserverWhenWeChangeAccentColorForSelfUser
{
    ZMAccentColor accentColor = ZMAccentColorSoftPink;
    
    XCTAssertTrue([self login]);

    ZMUser<ZMEditableUser> *selfUser = [ZMUser selfUserInUserSession:self.userSession];
    XCTAssertNotEqual(selfUser.accentColorValue, accentColor);
    
    ZMUserObserver *observer = [[ZMUserObserver alloc] initWithUser:selfUser];
    
    // when
    selfUser.accentColorValue = accentColor;
    [self.userSession saveOrRollbackChanges];
    WaitForAllGroupsToBeEmpty(0.5);
    
    // then
    NSArray *notifications = observer.notifications;
    XCTAssertEqual(notifications.count, 1u);
    
    UserChangeInfo *note = notifications.firstObject;
    XCTAssertNotNil(note);
    XCTAssertTrue(note.accentColorValueChanged);
    
    XCTAssertEqual(selfUser.accentColorValue, accentColor);
}

@end


@implementation UserProfileTests (ChangeEmailAndPhoneAtSecondLogin)

- (void)testThatItCanSetsThePhoneAtTheSecondLogin
{
    // given
    NSString *phone = @"+9912312452";

    XCTAssertTrue([self login]);
    [self.mockTransportSession resetReceivedRequests];

    XCTAssertFalse(self.userSession.registeredOnThisDevice);
    
    ZMUser *selfUser = [ZMUser selfUserInUserSession:self.userSession];
    XCTAssertEqualObjects(selfUser.phoneNumber, @"");
    
    id userObserver = [OCMockObject mockForProtocol:@protocol(ZMUserObserving)];
    id userObserverToken = [UserChangeInfo addObserver:userObserver forUser:selfUser inManagedObjectContext:self.userSession.managedObjectContext];
    
    id editableUserObserver = [OCMockObject mockForProtocol:@protocol(UserProfileUpdateObserver)];
    id editableUserObserverToken = [self.userSession.userProfile addObserver:editableUserObserver];

    [(id<ZMUserObserving>)[userObserver expect] userDidChange:OCMOCK_ANY]; // <- DONE: when receiving this, I know that the phone number was set

    // expect
    XCTestExpectation *phoneNumberVerificationCodeExpectation = [self customExpectationWithDescription:@"phoneNumberVerificationCodeExpectation"];
    [[[editableUserObserver expect] andDo:^(NSInvocation *inv) {
        NOT_USED(inv);
        [phoneNumberVerificationCodeExpectation fulfill];
    }] phoneNumberVerificationCodeRequestDidSucceed];
    
    // when
    [self.userSession.userProfile requestPhoneVerificationCodeWithPhoneNumber:phone]; // <- STEP 1
    
    if(![self waitForCustomExpectationsWithTimeout:0.5]) {
        XCTFail(@"phoneNumberVerificationCodeExpectation");
        return;
    }
    
    // and when
    [self.userSession.userProfile requestPhoneNumberChangeWithCredentials:[ZMPhoneCredentials credentialsWithPhoneNumber:phone verificationCode:self.mockTransportSession.phoneVerificationCodeForUpdatingProfile]];  // <- STEP 2
    WaitForAllGroupsToBeEmpty(0.5);
    
    // then
    XCTAssertEqual(self.mockTransportSession.receivedRequests.count, 2u);
    XCTAssertEqualObjects(selfUser.phoneNumber, phone);
    
    // after
    editableUserObserverToken = nil;
    userObserverToken = nil;
}

- (void)testThatItIsNotifiedWhenItConfirmsWithTheWrongCode
{
    // given
    NSString *phone = @"+9912312452";
    
    XCTAssertTrue([self login]);
    [self.mockTransportSession resetReceivedRequests];
    
    XCTAssertFalse(self.userSession.registeredOnThisDevice);
    
    ZMUser *selfUser = [ZMUser selfUserInUserSession:self.userSession];
    XCTAssertEqualObjects(selfUser.phoneNumber, @"");
    
    id userObserver = [OCMockObject mockForProtocol:@protocol(UserProfileUpdateObserver)];
    id token = [self.userSession.userProfile addObserver:userObserver];
    
    //expect
    [[userObserver expect] phoneNumberVerificationCodeRequestDidSucceed];
    [[userObserver expect] phoneNumberChangeDidFail:OCMOCK_ANY];
    
    // when
    [self.userSession.userProfile requestPhoneVerificationCodeWithPhoneNumber:phone];
    WaitForAllGroupsToBeEmpty(0.5);
    [self.userSession.userProfile requestPhoneNumberChangeWithCredentials:[ZMPhoneCredentials credentialsWithPhoneNumber:phone verificationCode:self.mockTransportSession.invalidPhoneVerificationCode]];
    WaitForAllGroupsToBeEmpty(0.5);
    
    // then
    XCTAssertEqual(self.mockTransportSession.receivedRequests.count, 2u);
    
    // after
    token = nil;
}

- (void)testThatItIsNotifiedWhenItFailsToRequestAVerificationCode
{
    // given
    NSString *phone = @"+9912312452";
    
    XCTAssertTrue([self login]);
    [self.mockTransportSession resetReceivedRequests];
    
    XCTAssertFalse(self.userSession.registeredOnThisDevice);
    
    ZMUser *selfUser = [ZMUser selfUserInUserSession:self.userSession];
    XCTAssertEqualObjects(selfUser.phoneNumber, @"");
    
    id userObserver = [OCMockObject mockForProtocol:@protocol(UserProfileUpdateObserver)];
    id token = [self.userSession.userProfile addObserver:userObserver];
    
    // expect
    [[userObserver expect] phoneNumberVerificationCodeRequestDidFail:[OCMArg isNotNil]];

    self.mockTransportSession.responseGeneratorBlock = ^ZMTransportResponse*(ZMTransportRequest *request) {
        if([request.path isEqualToString:@"/self/phone"]) {
            return [ZMTransportResponse responseWithPayload:nil HTTPStatus:400 transportSessionError:nil apiVersion:0];
        }
        return nil;
    };
    
    
    // when
    [self.userSession.userProfile requestPhoneVerificationCodeWithPhoneNumber:phone];
    WaitForAllGroupsToBeEmpty(0.5);
    
    // then
    XCTAssertEqual(self.mockTransportSession.receivedRequests.count, 1u);
    
    // after
    token = nil;
}


- (void)testThatItIsNotifiedWhenItFailsToRequestAVerificationCodeBecausePhoneNumberIsInUse
{
    // given
    NSString *phone = @"+9912312452";
    
    XCTAssertTrue([self login]);
    [self.mockTransportSession resetReceivedRequests];
    
    XCTAssertFalse(self.userSession.registeredOnThisDevice);
    
    ZMUser *selfUser = [ZMUser selfUserInUserSession:self.userSession];
    XCTAssertEqualObjects(selfUser.phoneNumber, @"");
    
    id userObserver = [OCMockObject mockForProtocol:@protocol(UserProfileUpdateObserver)];
    id token = [self.userSession.userProfile addObserver:userObserver];
    
    // expect
    [[userObserver expect] phoneNumberVerificationCodeRequestDidFail:[OCMArg checkWithBlock:^BOOL(NSError *error) {
        return error.code == ZMUserSessionPhoneNumberIsAlreadyRegistered && [error.domain isEqualToString:NSError.ZMUserSessionErrorDomain];
    }]];
    
    self.mockTransportSession.responseGeneratorBlock = ^ZMTransportResponse*(ZMTransportRequest *request) {
        if([request.path isEqualToString:@"/self/phone"]) {
            return [ZMTransportResponse responseWithPayload:@{@"label":@"key-exists"} HTTPStatus:409 transportSessionError:nil apiVersion:0];
        }
        return nil;
    };
    
    
    // when
    [self.userSession.userProfile requestPhoneVerificationCodeWithPhoneNumber:phone];
    WaitForAllGroupsToBeEmpty(0.5);
    
    // then
    XCTAssertEqual(self.mockTransportSession.receivedRequests.count, 1u);
    
    // after
    token = nil;
}


- (void)testThatItGetsInvalidPhoneNumberErrorWhenItFailsToRequestAVerificationCodeWithBadRequestResponse
{
    // given
    NSString *phone = @"+9912312452";
    
    XCTAssertTrue([self login]);
    [self.mockTransportSession resetReceivedRequests];
    
    XCTAssertFalse(self.userSession.registeredOnThisDevice);
    
    ZMUser *selfUser = [ZMUser selfUserInUserSession:self.userSession];
    XCTAssertEqualObjects(selfUser.phoneNumber, @"");
    
    id userObserver = [OCMockObject mockForProtocol:@protocol(UserProfileUpdateObserver)];
    id token = [self.userSession.userProfile addObserver:userObserver];
    
    // expect
    [[userObserver expect] phoneNumberVerificationCodeRequestDidFail:[OCMArg isNotNil]];
    
    self.mockTransportSession.responseGeneratorBlock = ^ZMTransportResponse*(ZMTransportRequest *request) {
        if([request.path isEqualToString:@"/self/phone"]) {
            return [ZMTransportResponse responseWithPayload:@{@"label": @"bad-request"} HTTPStatus:400 transportSessionError:nil apiVersion:0];
        }
        return nil;
    };
    
    
    // when
    [self.userSession.userProfile requestPhoneVerificationCodeWithPhoneNumber:phone];
    WaitForAllGroupsToBeEmpty(0.5);
    
    // then
    XCTAssertEqual(self.mockTransportSession.receivedRequests.count, 1u);

    // after
    token = nil;
}

- (void)testThatItGetsInvalidPhoneNumberErrorWhenItFailsToRequestAVerificationCodeWithInvalidPhoneResponse
{
    // given
    NSString *phone = @"+9912312452";
    
    XCTAssertTrue([self login]);
    [self.mockTransportSession resetReceivedRequests];
    
    XCTAssertFalse(self.userSession.registeredOnThisDevice);
    
    ZMUser *selfUser = [ZMUser selfUserInUserSession:self.userSession];
    XCTAssertEqualObjects(selfUser.phoneNumber, @"");
    
    id userObserver = [OCMockObject mockForProtocol:@protocol(UserProfileUpdateObserver)];
    id token = [self.userSession.userProfile addObserver:userObserver];
    
    // expect
    [[userObserver expect] phoneNumberVerificationCodeRequestDidFail:[OCMArg isNotNil]];
    
    self.mockTransportSession.responseGeneratorBlock = ^ZMTransportResponse*(ZMTransportRequest *request) {
        if([request.path isEqualToString:@"/self/phone"]) {
            return [ZMTransportResponse responseWithPayload:@{@"label": @"invalid-phone"} HTTPStatus:400 transportSessionError:nil apiVersion:0];
        }
        return nil;
    };
    
    
    // when
    [self.userSession.userProfile requestPhoneVerificationCodeWithPhoneNumber:phone];
    WaitForAllGroupsToBeEmpty(0.5);
    
    // then
    XCTAssertEqual(self.mockTransportSession.receivedRequests.count, 1u);
    
    // after
    token = nil;
}

- (BOOL)loginWithPhoneAndRemoveEmail
{
    NSString *phone = @"+99123456789";
    NSString *code = self.mockTransportSession.phoneVerificationCodeForLogin;
    
    [self.mockTransportSession performRemoteChanges:^ (id<MockTransportSessionObjectCreation>  _Nonnull __strong session) {
        self.selfUser.phone = phone;
        [session whiteListPhone:phone];
    }];
    
    BOOL success = [self loginWithCredentials:[ZMPhoneCredentials credentialsWithPhoneNumber:phone verificationCode:code] ignoreAuthenticationFailures:NO];
    
    [self.mockTransportSession performRemoteChanges:^ (id<MockTransportSessionObjectCreation>  _Nonnull __strong session) {
        NOT_USED(session);
        self.selfUser.email = nil;
        self.selfUser.password = nil;
    }];
    
    WaitForAllGroupsToBeEmpty(0.5);
    
    return success;
}

- (void)disable_testThatItCanSetEmailAndPassword
{
    // given
    NSString *email = @"foobar@geraterwerwer.dsf.example.com";
    XCTAssertTrue([self loginWithPhoneAndRemoveEmail]);
    ZMEmailCredentials *credentials = [ZMEmailCredentials credentialsWithEmail:email password:@"ds4rgsdg"];
    [self.mockTransportSession resetReceivedRequests];
    
    ZMUser *selfUser = [ZMUser selfUserInUserSession:self.userSession];
    XCTAssertEqualObjects(selfUser.emailAddress, nil);

    // expect
    id editUserObserver = [OCMockObject mockForProtocol:@protocol(UserProfileUpdateObserver)];
    id editUserObserverToken = [self.userSession.userProfile addObserver:editUserObserver];
    [[editUserObserver expect] didSendVerificationEmail];
    
    id userObserver = [OCMockObject mockForProtocol:@protocol(ZMUserObserving)];
    id userObserverToken = [UserChangeInfo addObserver:userObserver forUser:selfUser inManagedObjectContext:self.userSession.managedObjectContext];
    [(id<ZMUserObserving>)[userObserver expect] userDidChange:OCMOCK_ANY]; // <- DONE: when receiving this, I know that the email was set

    // when
    [self.userSession.userProfile requestSettingEmailAndPasswordWithCredentials:credentials error:nil]; // <- STEP 1
    WaitForAllGroupsToBeEmpty(0.5);
    
    [self.mockTransportSession performRemoteChanges:^ (id<MockTransportSessionObjectCreation>  _Nonnull __strong session) {
        // simulate user click on email
        NOT_USED(session);
        self.selfUser.email = email;
    }];
    WaitForAllGroupsToBeEmpty(0.5);
    
    // then
    XCTAssertEqual(self.mockTransportSession.receivedRequests.count, 2u);
    XCTAssertEqualObjects(selfUser.emailAddress, email);
    
    // after
    editUserObserverToken = nil;
    userObserverToken = nil;
}

- (void)testThatItNotifiesWhenFailingToSetThePasswordForNetworkError
{
    // given
    NSString *email = @"foobar@geraterwerwer.dsf.example.com";
    XCTAssertTrue([self loginWithPhoneAndRemoveEmail]);
    ZMEmailCredentials *credentials = [ZMEmailCredentials credentialsWithEmail:email password:@"ds4rgsdg"];
    [self.mockTransportSession resetReceivedRequests];
    
    ZMUser *selfUser = [ZMUser selfUserInUserSession:self.userSession];
    XCTAssertEqualObjects(selfUser.emailAddress, nil);
    
    id userObserver = [OCMockObject mockForProtocol:@protocol(UserProfileUpdateObserver)];
    id token = [self.userSession.userProfile addObserver:userObserver];
    
    // expect
    self.mockTransportSession.responseGeneratorBlock = ^ZMTransportResponse*(ZMTransportRequest *request) {
        if([request.path isEqualToString:@"/self/password"]) {
            return [ZMTransportResponse responseWithPayload:nil HTTPStatus:400 transportSessionError:nil apiVersion:0];
        }
        return nil;
    };
    [[userObserver expect] passwordUpdateRequestDidFail];
    
    // when
    [self.userSession.userProfile requestSettingEmailAndPasswordWithCredentials:credentials error:nil];
    WaitForAllGroupsToBeEmpty(5);
    
    // then
    XCTAssertEqual(self.mockTransportSession.receivedRequests.count, 1u);
    
    // after
    token = nil;
}

- (void)disable_testThatItSilentlyIgnoreWhenFailingToSetThePasswordBecauseThePasswordWasAlreadyThere
{
    // given
    NSString *email = @"foobar@geraterwerwer.dsf.example.com";
    XCTAssertTrue([self loginWithPhoneAndRemoveEmail]);
    ZMEmailCredentials *credentials = [ZMEmailCredentials credentialsWithEmail:email password:@"ds4rgsdg"];
    [self.mockTransportSession resetReceivedRequests];
    
    ZMUser *selfUser = [ZMUser selfUserInUserSession:self.userSession];
    XCTAssertEqualObjects(selfUser.emailAddress, nil);
    
    id editingObserver = [OCMockObject mockForProtocol:@protocol(UserProfileUpdateObserver)];
    id editingToken = [self.userSession.userProfile addObserver:editingObserver];
    id userObserver = [OCMockObject mockForProtocol:@protocol(ZMUserObserving)];
    id userObserverToken = [UserChangeInfo addObserver:userObserver forUser:selfUser inManagedObjectContext:self.userSession.managedObjectContext];
    [(id<ZMUserObserving>)[userObserver expect] userDidChange:OCMOCK_ANY]; // when receiving this, I know that the email was set
<<<<<<< HEAD
    
=======

>>>>>>> ec426b81
    // expect
    self.mockTransportSession.responseGeneratorBlock = ^ZMTransportResponse*(ZMTransportRequest *request) {
        if([request.path isEqualToString:@"/self/password"]) {
            return [ZMTransportResponse responseWithPayload:@{@"label":@"invalid-credentials"} HTTPStatus:403 transportSessionError:nil apiVersion:0];
        }
        return nil;
    };
    [[editingObserver expect] didSendVerificationEmail];
    [[editingObserver expect] passwordUpdateRequestDidFail];
    
    // when
    [self.userSession.userProfile requestSettingEmailAndPasswordWithCredentials:credentials error:nil];
    WaitForAllGroupsToBeEmpty(5);
    
    [self.mockTransportSession performRemoteChanges:^ (id<MockTransportSessionObjectCreation>  _Nonnull __strong session) {
        // simulate user click on email
        NOT_USED(session);
        self.selfUser.email = email;
    }];
    WaitForAllGroupsToBeEmpty(5);
    
    // then
    XCTAssertEqual(self.mockTransportSession.receivedRequests.count, 2u);
    XCTAssertEqualObjects(selfUser.emailAddress, email);
    
    // after
    editingToken = nil;
    userObserverToken = nil;
}

- (void)testThatItNotifiesWhenFailingToSetTheEmailBecauseOfGenericError
{
    // given
    NSString *email = @"foobar@geraterwerwer.dsf.example.com";
    XCTAssertTrue([self loginWithPhoneAndRemoveEmail]);
    ZMEmailCredentials *credentials = [ZMEmailCredentials credentialsWithEmail:email password:@"ds4rgsdg"];
    [self.mockTransportSession resetReceivedRequests];
    
    ZMUser *selfUser = [ZMUser selfUserInUserSession:self.userSession];
    XCTAssertEqualObjects(selfUser.emailAddress, nil);
    
    id editiongObserver = [OCMockObject mockForProtocol:@protocol(UserProfileUpdateObserver)];
    id token = [self.userSession.userProfile addObserver:editiongObserver];
    
    // expect
    self.mockTransportSession.responseGeneratorBlock = ^ZMTransportResponse*(ZMTransportRequest *request) {
        if([request.path isEqualToString:@"/self/email"]) {
            return [ZMTransportResponse responseWithPayload:nil HTTPStatus:400 transportSessionError:nil apiVersion:0];
        }
        return nil;
    };
    [[editiongObserver expect] emailUpdateDidFail:[NSError userSessionErrorWithErrorCode:ZMUserSessionUnknownError userInfo:nil]];
    
    // when
    [self.userSession.userProfile requestSettingEmailAndPasswordWithCredentials:credentials error:nil];
    WaitForAllGroupsToBeEmpty(5);
    
    // then
    XCTAssertEqual(self.mockTransportSession.receivedRequests.count, 2u);
    
    // after
    token = nil;
    
}

- (void)disable_testThatItNotifiesWhenFailingToSetTheEmailBecauseOfInvalidEmail
{
    // given
    NSString *email = @"foobar@geraterwerwer.dsf.example.com";
    XCTAssertTrue([self loginWithPhoneAndRemoveEmail]);
    ZMEmailCredentials *credentials = [ZMEmailCredentials credentialsWithEmail:email password:@"ds4rgsdg"];
    [self.mockTransportSession resetReceivedRequests];
    
    ZMUser *selfUser = [ZMUser selfUserInUserSession:self.userSession];
    XCTAssertEqualObjects(selfUser.emailAddress, nil);
    
    id editiongObserver = [OCMockObject mockForProtocol:@protocol(UserProfileUpdateObserver)];
    id token = [self.userSession.userProfile addObserver:editiongObserver];
    
    // expect
    self.mockTransportSession.responseGeneratorBlock = ^ZMTransportResponse*(ZMTransportRequest *request) {
        if([request.path isEqualToString:@"/self/email"]) {
            return [ZMTransportResponse responseWithPayload:@{@"label":@"invalid-email"} HTTPStatus:400 transportSessionError:nil apiVersion:0];
        }
        return nil;
    };
    [[editiongObserver expect] emailUpdateDidFail:[NSError userSessionErrorWithErrorCode:ZMUserSessionInvalidEmail userInfo:nil]];
    
    // when
    [self.userSession.userProfile requestSettingEmailAndPasswordWithCredentials:credentials error:nil];
    WaitForAllGroupsToBeEmpty(5);
    
    // then
    XCTAssertEqual(self.mockTransportSession.receivedRequests.count, 2u);
    
    // after
    token = nil;
    
}

- (void)disable_testThatItNotifiesWhenFailingToSetTheEmailBecauseOfEmailAlreadyInUse
{
    // given
    NSString *email = @"foobar@geraterwerwer.dsf.example.com";
    XCTAssertTrue([self loginWithPhoneAndRemoveEmail]);
    ZMEmailCredentials *credentials = [ZMEmailCredentials credentialsWithEmail:email password:@"ds4rgsdg"];
    [self.mockTransportSession resetReceivedRequests];
    
    ZMUser *selfUser = [ZMUser selfUserInUserSession:self.userSession];
    XCTAssertEqualObjects(selfUser.emailAddress, nil);
    
    id editiongObserver = [OCMockObject mockForProtocol:@protocol(UserProfileUpdateObserver)];
    id token = [self.userSession.userProfile addObserver:editiongObserver];
    
    // expect
    self.mockTransportSession.responseGeneratorBlock = ^ZMTransportResponse*(ZMTransportRequest *request) {
        if([request.path isEqualToString:@"/self/email"]) {
            return [ZMTransportResponse responseWithPayload:@{@"label":@"key-exists"} HTTPStatus:409 transportSessionError:nil apiVersion:0];
        }
        return nil;
    };
    [[editiongObserver expect] emailUpdateDidFail:[NSError userSessionErrorWithErrorCode:ZMUserSessionEmailIsAlreadyRegistered userInfo:nil]];
    
    // when
    [self.userSession.userProfile requestSettingEmailAndPasswordWithCredentials:credentials error:nil];
    WaitForAllGroupsToBeEmpty(0.5);
    
    // then
    XCTAssertEqual(self.mockTransportSession.receivedRequests.count, 2u);
    
    // after
    token = nil;
    
}

@end
<|MERGE_RESOLUTION|>--- conflicted
+++ resolved
@@ -457,11 +457,7 @@
     id userObserver = [OCMockObject mockForProtocol:@protocol(ZMUserObserving)];
     id userObserverToken = [UserChangeInfo addObserver:userObserver forUser:selfUser inManagedObjectContext:self.userSession.managedObjectContext];
     [(id<ZMUserObserving>)[userObserver expect] userDidChange:OCMOCK_ANY]; // when receiving this, I know that the email was set
-<<<<<<< HEAD
-    
-=======
-
->>>>>>> ec426b81
+
     // expect
     self.mockTransportSession.responseGeneratorBlock = ^ZMTransportResponse*(ZMTransportRequest *request) {
         if([request.path isEqualToString:@"/self/password"]) {
