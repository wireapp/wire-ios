--- conflicted
+++ resolved
@@ -119,22 +119,13 @@
     ZMUser *selfUser = [ZMUser selfUserInUserSession:self.userSession];
     XCTAssertEqualObjects(selfUser.phoneNumber, @"");
     
-<<<<<<< HEAD
-    id userObserver = [OCMockObject mockForProtocol:@protocol(ZMUserChangeObserver)];
-=======
     id userObserver = [OCMockObject mockForProtocol:@protocol(ZMUserObserving)];
->>>>>>> fdf23946
     id userObserverToken = [UserChangeInfo addObserver:userObserver forUser:selfUser inManagedObjectContext:self.userSession.managedObjectContext];
     
     id editableUserObserver = [OCMockObject mockForProtocol:@protocol(UserProfileUpdateObserver)];
     id editableUserObserverToken = [self.userSession.userProfile addObserver:editableUserObserver];
-<<<<<<< HEAD
-    
-    [(id<ZMUserChangeObserver>)[userObserver expect] userDidChange:OCMOCK_ANY]; // <- DONE: when receiving this, I know that the phone number was set
-=======
 
     [(id<ZMUserObserving>)[userObserver expect] userDidChange:OCMOCK_ANY]; // <- DONE: when receiving this, I know that the phone number was set
->>>>>>> fdf23946
 
     // expect
     XCTestExpectation *phoneNumberVerificationCodeExpectation = [self customExpectationWithDescription:@"phoneNumberVerificationCodeExpectation"];
@@ -392,15 +383,9 @@
     id editUserObserverToken = [self.userSession.userProfile addObserver:editUserObserver];
     [[editUserObserver expect] didSendVerificationEmail];
     
-<<<<<<< HEAD
-    id userObserver = [OCMockObject mockForProtocol:@protocol(ZMUserChangeObserver)];
-    id userObserverToken = [UserChangeInfo addObserver:userObserver forUser:selfUser inManagedObjectContext:self.userSession.managedObjectContext];
-    [(id<ZMUserChangeObserver>)[userObserver expect] userDidChange:OCMOCK_ANY]; // <- DONE: when receiving this, I know that the email was set
-=======
     id userObserver = [OCMockObject mockForProtocol:@protocol(ZMUserObserving)];
     id userObserverToken = [UserChangeInfo addObserver:userObserver forUser:selfUser inManagedObjectContext:self.userSession.managedObjectContext];
     [(id<ZMUserObserving>)[userObserver expect] userDidChange:OCMOCK_ANY]; // <- DONE: when receiving this, I know that the email was set
->>>>>>> fdf23946
 
     // when
     [self.userSession.userProfile requestSettingEmailAndPasswordWithCredentials:credentials error:nil]; // <- STEP 1
@@ -469,15 +454,9 @@
     
     id editingObserver = [OCMockObject mockForProtocol:@protocol(UserProfileUpdateObserver)];
     id editingToken = [self.userSession.userProfile addObserver:editingObserver];
-<<<<<<< HEAD
-    id userObserver = [OCMockObject mockForProtocol:@protocol(ZMUserChangeObserver)];
-    id userObserverToken = [UserChangeInfo addObserver:userObserver forUser:selfUser inManagedObjectContext:self.userSession.managedObjectContext];
-    [(id<ZMUserChangeObserver>)[userObserver expect] userDidChange:OCMOCK_ANY]; // when receiving this, I know that the email was set
-=======
     id userObserver = [OCMockObject mockForProtocol:@protocol(ZMUserObserving)];
     id userObserverToken = [UserChangeInfo addObserver:userObserver forUser:selfUser inManagedObjectContext:self.userSession.managedObjectContext];
     [(id<ZMUserObserving>)[userObserver expect] userDidChange:OCMOCK_ANY]; // when receiving this, I know that the email was set
->>>>>>> fdf23946
 
     // expect
     self.mockTransportSession.responseGeneratorBlock = ^ZMTransportResponse*(ZMTransportRequest *request) {
