--- conflicted
+++ resolved
@@ -55,10 +55,7 @@
     WaitForAllGroupsToBeEmpty(0.5);
     [NSFileManager.defaultManager removeItemAtURL:[MockUserClient mockEncryptionSessionDirectory] error:nil];
     [self resetCurrentAPIVersion];
-<<<<<<< HEAD
-=======
     [self.lastEventIDRepository storeLastEventID:nil];
->>>>>>> 33098a79
     [super tearDown];
 }
 
