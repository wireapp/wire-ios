--- conflicted
+++ resolved
@@ -101,11 +101,6 @@
 
     self.testEmailCredentials = [UserEmailCredentials credentialsWithEmail:TestEmail password:TestPassword];
     self.testEmailCredentialsWithVerificationCode = [UserEmailCredentials credentialsWithEmail:TestEmail password:TestPassword emailVerificationCode:TestEmailVerificationCode];
-
-<<<<<<< HEAD
-=======
-    self.testPhoneNumberCredentials = [UserPhoneCredentials credentialsWithPhoneNumber:TestPhoneNumber verificationCode:TestPhoneCode];
->>>>>>> 5645fb35
 }
 
 - (void)tearDown {
@@ -300,234 +295,136 @@
     }];
 }
 
-<<<<<<< HEAD
-=======
--(void)testThatItCallsAuthenticationSucceededOnLoginSucceedsWithPhoneNumber
+-(void)testThatItCallsAuthenticationFailOnInvalidEmailCredentialsIfNotDuplicatedEmailRegistered
+{
+    // given
+    NSDictionary *content = @{@"code":@403,
+                              @"message":@"Invalid login credentials",
+                              @"label":@"invalid-credentials"};
+    [self.authenticationStatus prepareForLoginWithCredentials:[UserEmailCredentials credentialsWithEmail:@"foo@example.com" password:@"12345678"]];
+    ZMTransportResponse *response = [ZMTransportResponse responseWithPayload:content HTTPStatus:403 transportSessionError:nil apiVersion:0];
+
+    // when
+    [self expectAuthenticationFailedWithError:ZMUserSessionInvalidCredentials after:^{
+        [[self.sut nextRequestForAPIVersion:APIVersionV0] completeWithResponse:response];
+        WaitForAllGroupsToBeEmpty(0.5);
+    }];
+}
+
+-(void)testThatItCallsAuthenticationFailOnEmailVerificationCodeNeeded
+{
+    // GIVEN
+    NSDictionary *content = @{@"code":@403,
+                              @"message":@"Code Authentication Required",
+                              @"label":@"code-authentication-required"};
+    [self.authenticationStatus prepareForLoginWithCredentials:[UserEmailCredentials credentialsWithEmail:@"foo@example.com" password:@"12345678"]];
+    ZMTransportResponse *response = [ZMTransportResponse responseWithPayload:content HTTPStatus:403 transportSessionError:nil apiVersion:0];
+
+    // WHEN
+    [self expectAuthenticationFailedWithError:ZMUserSessionAccountIsPendingVerification after:^{
+        [[self.sut nextRequestForAPIVersion:0] completeWithResponse:response];
+        WaitForAllGroupsToBeEmpty(0.5);
+    }];
+}
+
+-(void)testThatItCallsAuthenticationFailOnInvalidEmailVerificationCode
+{
+    // GIVEN
+    NSDictionary *content = @{@"code":@403,
+                              @"message":@"Code Authentication Failed",
+                              @"label":@"code-authentication-failed"};
+    [self.authenticationStatus prepareForLoginWithCredentials:[UserEmailCredentials credentialsWithEmail:@"foo@example.com" password:@"12345678" emailVerificationCode: @"1234567"]];
+    ZMTransportResponse *response = [ZMTransportResponse responseWithPayload:content HTTPStatus:403 transportSessionError:nil apiVersion:0];
+
+    // WHEN
+    [self expectAuthenticationFailedWithError:ZMUserSessionInvalidEmailVerificationCode after:^{
+        [[self.sut nextRequestForAPIVersion:0] completeWithResponse:response];
+        WaitForAllGroupsToBeEmpty(0.5);
+    }];
+}
+
+-(void)testThatItCallsAuthenticationFailOnPendingActivation
+{
+    // given
+    NSDictionary *content = @{@"code":@403,
+                              @"message":@"Account pending activation",
+                              @"label":@"pending-activation"};
+    [self.authenticationStatus prepareForLoginWithCredentials:[UserEmailCredentials credentialsWithEmail:@"foo@example.com" password:@"12345678"]];
+
+    ZMTransportResponse *response = [ZMTransportResponse responseWithPayload:content HTTPStatus:403 transportSessionError:nil apiVersion:0];
+
+    // when
+    [self expectAuthenticationFailedWithError:ZMUserSessionAccountIsPendingActivation after:^{
+        [[self.sut nextRequestForAPIVersion:APIVersionV0] completeWithResponse:response];
+        WaitForAllGroupsToBeEmpty(0.5);
+    }];
+}
+
+- (void)testThatItCallsAuthenticationFailOnEmailLoginWithSuspendedAccount
+{
+    // given
+    NSDictionary *content = @{@"code":@403,
+                              @"message":@"Account suspended.",
+                              @"label":@"suspended"};
+    [self.authenticationStatus prepareForLoginWithCredentials:[UserEmailCredentials credentialsWithEmail:@"foo@example.com" password:@"12345678"]];
+
+    ZMTransportResponse *response = [ZMTransportResponse responseWithPayload:content HTTPStatus:403 transportSessionError:nil apiVersion:0];
+
+    // when
+    [self expectAuthenticationFailedWithError:ZMUserSessionAccountSuspended after:^{
+        [[self.sut nextRequestForAPIVersion:APIVersionV0] completeWithResponse:response];
+        WaitForAllGroupsToBeEmpty(0.5);
+    }];
+}
+
+- (void) testThatItCallsAccountPendingVerification
+{
+    //GIVEN
+    NSDictionary *content = @{@"code":@403,
+                              @"message":@"Code Authentication Required",
+                              @"label":@"code-authentication-required"};
+    [self.authenticationStatus prepareForLoginWithCredentials:[UserEmailCredentials credentialsWithEmail:@"foo@example.com" password:@"12345678"]];
+    ZMTransportResponse *response = [ZMTransportResponse responseWithPayload:content HTTPStatus:403 transportSessionError:nil apiVersion:0];
+
+    // WHEN
+    [self expectAuthenticationFailedWithError:ZMUserSessionAccountIsPendingVerification after:^{
+        [[self.sut nextRequestForAPIVersion:0] completeWithResponse:response];
+        WaitForAllGroupsToBeEmpty(0.5);
+    }];
+
+}
+
+-(void)testThatItInvalidatesTheCredentialsOnLoginErrorWhenLoggingWithEmail
+{
+    // given
+    NSDictionary *content = @{@"code":@403,
+                              @"message":@"Invalid login credentials",
+                              @"label":@"invalid-credentials"};
+
+    ZMTransportResponse *response = [ZMTransportResponse responseWithPayload:content HTTPStatus:403 transportSessionError:nil apiVersion:0];
+
+    [self.authenticationStatus prepareForLoginWithCredentials:[UserEmailCredentials credentialsWithEmail:@"foo@example.com" password:@"12345678"]];
+
+    // when
+    [self expectAuthenticationFailedWithError:ZMUserSessionInvalidCredentials after:^{
+        [[self.sut nextRequestForAPIVersion:APIVersionV0] completeWithResponse:response];
+        WaitForAllGroupsToBeEmpty(0.5);
+    }];
+
+    // then
+    XCTAssertEqual(self.authenticationStatus.currentPhase, ZMAuthenticationPhaseUnauthenticated);
+    XCTAssertNil(self.authenticationStatus.loginCredentials);
+
+}
+
+- (void)testThatItDoesNotDeleteCredentialsButSwitchesToStateAuthenticatedOnLoginSucceedsWithEmail
 {
     // given
     NSDictionary *content = @{@"access_token": @"61184561417968870ce708ed0c319206914bc56db444d01227a63f9b9849045f.1.1401213378.a.3bc5750a-b965-40f8-aff2-831e9b5ac2e9.846754296078244309",
                               @"expires_in": @604800,
                               @"token_type": @"Bearer"
     };
-    [self.authenticationStatus prepareForLoginWithCredentials:[UserPhoneCredentials credentialsWithPhoneNumber:@"+49123456789" verificationCode:@"123456"]];
-    ZMTransportResponse *response = [ZMTransportResponse responseWithPayload:content HTTPStatus:200 transportSessionError:nil apiVersion:0];
-
-    // when
-    [self expectAuthenticationSucceedAfter:^{
-        [[self.sut nextRequestForAPIVersion:APIVersionV0] completeWithResponse:response];
-        WaitForAllGroupsToBeEmpty(0.5);
-    }];
-}
-
->>>>>>> 5645fb35
--(void)testThatItCallsAuthenticationFailOnInvalidEmailCredentialsIfNotDuplicatedEmailRegistered
-{
-    // given
-    NSDictionary *content = @{@"code":@403,
-                              @"message":@"Invalid login credentials",
-                              @"label":@"invalid-credentials"};
-    [self.authenticationStatus prepareForLoginWithCredentials:[UserEmailCredentials credentialsWithEmail:@"foo@example.com" password:@"12345678"]];
-    ZMTransportResponse *response = [ZMTransportResponse responseWithPayload:content HTTPStatus:403 transportSessionError:nil apiVersion:0];
-
-    // when
-    [self expectAuthenticationFailedWithError:ZMUserSessionInvalidCredentials after:^{
-        [[self.sut nextRequestForAPIVersion:APIVersionV0] completeWithResponse:response];
-        WaitForAllGroupsToBeEmpty(0.5);
-    }];
-}
-
--(void)testThatItCallsAuthenticationFailOnEmailVerificationCodeNeeded
-{
-    // GIVEN
-    NSDictionary *content = @{@"code":@403,
-                              @"message":@"Code Authentication Required",
-                              @"label":@"code-authentication-required"};
-    [self.authenticationStatus prepareForLoginWithCredentials:[UserEmailCredentials credentialsWithEmail:@"foo@example.com" password:@"12345678"]];
-    ZMTransportResponse *response = [ZMTransportResponse responseWithPayload:content HTTPStatus:403 transportSessionError:nil apiVersion:0];
-
-    // WHEN
-    [self expectAuthenticationFailedWithError:ZMUserSessionAccountIsPendingVerification after:^{
-        [[self.sut nextRequestForAPIVersion:0] completeWithResponse:response];
-        WaitForAllGroupsToBeEmpty(0.5);
-    }];
-}
-
--(void)testThatItCallsAuthenticationFailOnInvalidEmailVerificationCode
-{
-    // GIVEN
-    NSDictionary *content = @{@"code":@403,
-                              @"message":@"Code Authentication Failed",
-                              @"label":@"code-authentication-failed"};
-    [self.authenticationStatus prepareForLoginWithCredentials:[UserEmailCredentials credentialsWithEmail:@"foo@example.com" password:@"12345678" emailVerificationCode: @"1234567"]];
-    ZMTransportResponse *response = [ZMTransportResponse responseWithPayload:content HTTPStatus:403 transportSessionError:nil apiVersion:0];
-
-    // WHEN
-    [self expectAuthenticationFailedWithError:ZMUserSessionInvalidEmailVerificationCode after:^{
-        [[self.sut nextRequestForAPIVersion:0] completeWithResponse:response];
-        WaitForAllGroupsToBeEmpty(0.5);
-    }];
-}
-
-<<<<<<< HEAD
-=======
--(void)testThatItCallsRegistrationFailOnInvalidPhoneNumberCredentialsIfNotDuplicatedPhoneNumberRegistered
-{
-    // given
-    NSDictionary *content = @{@"code":@403,
-                              @"message":@"Invalid login credentials",
-                              @"label":@"invalid-credentials"};
-
-    ZMTransportResponse *response = [ZMTransportResponse responseWithPayload:content HTTPStatus:403 transportSessionError:nil apiVersion:0];
-
-    [self.authenticationStatus prepareForLoginWithCredentials:[UserPhoneCredentials credentialsWithPhoneNumber:@"+4912345678" verificationCode:@"123456"]];
-
-    // when
-    [self expectAuthenticationFailedWithError:ZMUserSessionInvalidCredentials after:^{
-        [[self.sut nextRequestForAPIVersion:APIVersionV0] completeWithResponse:response];
-        WaitForAllGroupsToBeEmpty(0.5);
-    }];
-}
-
--(void)testThatItCallsAuthenticationFailOnErrorResponseWithoutPayload
-{
-    // given
-    [self.authenticationStatus prepareForLoginWithCredentials:[UserPhoneCredentials credentialsWithPhoneNumber:@"+4912345678" verificationCode:@"123456"]];
-    ZMTransportResponse *response = [ZMTransportResponse responseWithPayload:nil HTTPStatus:403 transportSessionError:nil apiVersion:0];
-
-    // when
-    [self expectAuthenticationFailedWithError:ZMUserSessionUnknownError after:^{
-        [[self.sut nextRequestForAPIVersion:APIVersionV0] completeWithResponse:response];
-        WaitForAllGroupsToBeEmpty(0.5);
-    }];
-}
-
->>>>>>> 5645fb35
--(void)testThatItCallsAuthenticationFailOnPendingActivation
-{
-    // given
-    NSDictionary *content = @{@"code":@403,
-                              @"message":@"Account pending activation",
-                              @"label":@"pending-activation"};
-    [self.authenticationStatus prepareForLoginWithCredentials:[UserEmailCredentials credentialsWithEmail:@"foo@example.com" password:@"12345678"]];
-
-    ZMTransportResponse *response = [ZMTransportResponse responseWithPayload:content HTTPStatus:403 transportSessionError:nil apiVersion:0];
-
-    // when
-    [self expectAuthenticationFailedWithError:ZMUserSessionAccountIsPendingActivation after:^{
-        [[self.sut nextRequestForAPIVersion:APIVersionV0] completeWithResponse:response];
-        WaitForAllGroupsToBeEmpty(0.5);
-    }];
-}
-
-<<<<<<< HEAD
-=======
-- (void)testThatItCallsAuthenticationFailOnPhoneLoginWithSuspendedAccount
-{
-    // given
-    NSDictionary *content = @{@"code":@403,
-                              @"message":@"Account suspended.",
-                              @"label":@"suspended"};
-    [self.authenticationStatus prepareForLoginWithCredentials:[UserPhoneCredentials credentialsWithPhoneNumber:@"+4912345678" verificationCode:@"123456"]];
-
-    ZMTransportResponse *response = [ZMTransportResponse responseWithPayload:content HTTPStatus:403 transportSessionError:nil apiVersion:0];
-
-    // when
-    [self expectAuthenticationFailedWithError:ZMUserSessionAccountSuspended after:^{
-        [[self.sut nextRequestForAPIVersion:APIVersionV0] completeWithResponse:response];
-        WaitForAllGroupsToBeEmpty(0.5);
-    }];
-}
-
-
->>>>>>> 5645fb35
-- (void)testThatItCallsAuthenticationFailOnEmailLoginWithSuspendedAccount
-{
-    // given
-    NSDictionary *content = @{@"code":@403,
-                              @"message":@"Account suspended.",
-                              @"label":@"suspended"};
-    [self.authenticationStatus prepareForLoginWithCredentials:[UserEmailCredentials credentialsWithEmail:@"foo@example.com" password:@"12345678"]];
-
-    ZMTransportResponse *response = [ZMTransportResponse responseWithPayload:content HTTPStatus:403 transportSessionError:nil apiVersion:0];
-
-    // when
-    [self expectAuthenticationFailedWithError:ZMUserSessionAccountSuspended after:^{
-        [[self.sut nextRequestForAPIVersion:APIVersionV0] completeWithResponse:response];
-        WaitForAllGroupsToBeEmpty(0.5);
-    }];
-}
-
-- (void) testThatItCallsAccountPendingVerification
-{
-    //GIVEN
-    NSDictionary *content = @{@"code":@403,
-                              @"message":@"Code Authentication Required",
-                              @"label":@"code-authentication-required"};
-    [self.authenticationStatus prepareForLoginWithCredentials:[UserEmailCredentials credentialsWithEmail:@"foo@example.com" password:@"12345678"]];
-    ZMTransportResponse *response = [ZMTransportResponse responseWithPayload:content HTTPStatus:403 transportSessionError:nil apiVersion:0];
-
-    // WHEN
-    [self expectAuthenticationFailedWithError:ZMUserSessionAccountIsPendingVerification after:^{
-        [[self.sut nextRequestForAPIVersion:0] completeWithResponse:response];
-        WaitForAllGroupsToBeEmpty(0.5);
-    }];
-
-}
-
--(void)testThatItInvalidatesTheCredentialsOnLoginErrorWhenLoggingWithEmail
-{
-    // given
-    NSDictionary *content = @{@"code":@403,
-                              @"message":@"Invalid login credentials",
-                              @"label":@"invalid-credentials"};
-
-    ZMTransportResponse *response = [ZMTransportResponse responseWithPayload:content HTTPStatus:403 transportSessionError:nil apiVersion:0];
-
-    [self.authenticationStatus prepareForLoginWithCredentials:[UserEmailCredentials credentialsWithEmail:@"foo@example.com" password:@"12345678"]];
-
-    // when
-    [self expectAuthenticationFailedWithError:ZMUserSessionInvalidCredentials after:^{
-        [[self.sut nextRequestForAPIVersion:APIVersionV0] completeWithResponse:response];
-        WaitForAllGroupsToBeEmpty(0.5);
-    }];
-
-    // then
-    XCTAssertEqual(self.authenticationStatus.currentPhase, ZMAuthenticationPhaseUnauthenticated);
-    XCTAssertNil(self.authenticationStatus.loginCredentials);
-
-}
-
-<<<<<<< HEAD
-=======
--(void)testThatItInvalidatesTheCredentialsOnLoginErrorWhenLoggingWithPhoneNumber
-{
-    // given
-    NSDictionary *content = @{@"code":@403,
-                              @"message":@"Invalid login credentials",
-                              @"label":@"invalid-credentials"};
-    [self.authenticationStatus prepareForLoginWithCredentials:[UserPhoneCredentials credentialsWithPhoneNumber:@"+49123456789" verificationCode:@"12345678"]];
-
-    ZMTransportResponse *response = [ZMTransportResponse responseWithPayload:content HTTPStatus:403 transportSessionError:nil apiVersion:0];
-
-    // when
-    [self expectAuthenticationFailedWithError:ZMUserSessionInvalidCredentials after:^{
-        [[self.sut nextRequestForAPIVersion:APIVersionV0] completeWithResponse:response];
-        WaitForAllGroupsToBeEmpty(0.5);
-    }];
-
-    // then
-    XCTAssertEqual(self.authenticationStatus.currentPhase, ZMAuthenticationPhaseUnauthenticated);
-    XCTAssertNil(self.authenticationStatus.loginCredentials);
-}
-
-- (void)testThatItDoesNotDeleteCredentialsButSwitchesToStateAuthenticatedOnLoginSucceedsWithPhone
-{
-    // given
-    NSDictionary *content = @{@"access_token": @"61184561417968870ce708ed0c319206914bc56db444d01227a63f9b9849045f.1.1401213378.a.3bc5750a-b965-40f8-aff2-831e9b5ac2e9.846754296078244309",
-                              @"expires_in": @604800,
-                              @"token_type": @"Bearer"
-    };
-    [self.authenticationStatus prepareForLoginWithCredentials:[UserPhoneCredentials credentialsWithPhoneNumber:@"+49123456789" verificationCode:@"12345678"]];
+    [self.authenticationStatus prepareForLoginWithCredentials:[UserEmailCredentials credentialsWithEmail:@"foo@example.com" password:@"12345678"]];
 
     ZMTransportResponse *response = [ZMTransportResponse responseWithPayload:content HTTPStatus:200 transportSessionError:nil apiVersion:0];
 
@@ -546,31 +443,4 @@
 
 }
 
->>>>>>> 5645fb35
-- (void)testThatItDoesNotDeleteCredentialsButSwitchesToStateAuthenticatedOnLoginSucceedsWithEmail
-{
-    // given
-    NSDictionary *content = @{@"access_token": @"61184561417968870ce708ed0c319206914bc56db444d01227a63f9b9849045f.1.1401213378.a.3bc5750a-b965-40f8-aff2-831e9b5ac2e9.846754296078244309",
-                              @"expires_in": @604800,
-                              @"token_type": @"Bearer"
-    };
-    [self.authenticationStatus prepareForLoginWithCredentials:[UserEmailCredentials credentialsWithEmail:@"foo@example.com" password:@"12345678"]];
-
-    ZMTransportResponse *response = [ZMTransportResponse responseWithPayload:content HTTPStatus:200 transportSessionError:nil apiVersion:0];
-
-    // when
-    [self expectAuthenticationSucceedAfter:^{
-        [[self.sut nextRequestForAPIVersion:APIVersionV0] completeWithResponse:response];
-        WaitForAllGroupsToBeEmpty(0.5);
-        [self.authenticationStatus continueAfterBackupImportStep];
-        [self.authenticationStatus setAuthenticationCookieData:[@"foo" dataUsingEncoding:NSUTF8StringEncoding]];
-        WaitForAllGroupsToBeEmpty(0.5);
-    }];
-
-    // then
-    XCTAssertEqual(self.authenticationStatus.currentPhase, ZMAuthenticationPhaseAuthenticated);
-    XCTAssertNotNil(self.authenticationStatus.loginCredentials);
-
-}
-
 @end