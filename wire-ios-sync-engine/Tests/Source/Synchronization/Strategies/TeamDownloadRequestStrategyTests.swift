--- conflicted
+++ resolved
@@ -383,14 +383,6 @@
         XCTAssertEqual(request.path, "/v2/teams")
     }
 
-<<<<<<< HEAD
-    func testThatItDownloadsSelfUserTeam_DuringSlowSync_V5() {
-        internalTestThatItDownloadsTeam_DuringSlowSync_ForPreviousApiVersions(for: .v5)
-    }
-
-    func internalTestThatItDownloadsTeam_DuringSlowSync_ForPreviousApiVersions(for apiVersion: APIVersion) {
-        // given
-=======
     func test_ItGeneratesRequest_DuringSlowSync_V3() throws {
         // Given
         mockFetchingTeamsSyncPhase()
@@ -448,35 +440,14 @@
     }
 
     private func mockFetchingTeamsSyncPhase() {
->>>>>>> 0df3c5bd
         mockSyncStatus.mockPhase = .fetchingTeams
         mockApplicationStatus.mockSynchronizationState = .slowSyncing
     }
 
-<<<<<<< HEAD
-        // when
-        guard let request = sut.nextRequest(for: apiVersion) else { return XCTFail("No request generated") }
-
-        // then
-        switch apiVersion {
-        case .v0:
-            XCTAssertEqual(request.path, "/teams")
-        case .v1:
-            XCTAssertEqual(request.path, "/v1/teams")
-        case .v2:
-            XCTAssertEqual(request.path, "/v2/teams")
-        case .v3:
-            XCTAssertEqual(request.path, "/v3/teams")
-        case .v4:
-            XCTAssertEqual(request.path, "/v4/teams/\(teamID.transportString())")
-        case .v5:
-            XCTAssertEqual(request.path, "/v5/teams/\(teamID.transportString())")
-=======
     private func mockNonTeamUser() throws {
         syncMOC.performGroupedBlockAndWait {
             let user = ZMUser.selfUser(in: self.syncMOC)
             user.teamIdentifier = nil
->>>>>>> 0df3c5bd
         }
 
         try syncMOC.save()
