//
// Wire
// Copyright (C) 2023 Wire Swiss GmbH
//
// This program is free software: you can redistribute it and/or modify
// it under the terms of the GNU General Public License as published by
// the Free Software Foundation, either version 3 of the License, or
// (at your option) any later version.
//
// This program is distributed in the hope that it will be useful,
// but WITHOUT ANY WARRANTY; without even the implied warranty of
// MERCHANTABILITY or FITNESS FOR A PARTICULAR PURPOSE. See the
// GNU General Public License for more details.
//
// You should have received a copy of the GNU General Public License
// along with this program. If not, see http://www.gnu.org/licenses/.
//

import Foundation
import WireDataModelSupport
import WireRequestStrategy
import WireSyncEngineSupport
@testable import WireSyncEngine

class CallingRequestStrategyTests: MessagingTest {

    var sut: CallingRequestStrategy!
    var mockApplicationStatus: MockApplicationStatus!
    var mockRegistrationDelegate: ClientRegistrationDelegate!
    var mockFetchUserClientsUseCase: MockFetchUserClientsUseCase!
    var mockMessageSender: MockMessageSenderInterface!

    override class func setUp() {
        super.setUp()
        var flag = DeveloperFlag.proteusViaCoreCrypto
        flag.isOn = false
    }

    override func setUp() {
        super.setUp()
        mockApplicationStatus = MockApplicationStatus()
        mockApplicationStatus.mockSynchronizationState = .online
        mockRegistrationDelegate = MockClientRegistrationDelegate()
        mockFetchUserClientsUseCase = MockFetchUserClientsUseCase()
        mockMessageSender = MockMessageSenderInterface()
        syncMOC.performAndWait {
            self.sut = CallingRequestStrategy(
                managedObjectContext: syncMOC,
                applicationStatus: mockApplicationStatus,
                clientRegistrationDelegate: mockRegistrationDelegate,
                flowManager: FlowManagerMock(),
                callEventStatus: CallEventStatus(),
                fetchUserClientsUseCase: mockFetchUserClientsUseCase,
                messageSender: mockMessageSender
            )
        }

<<<<<<< HEAD
        sut.callCenter = WireCallCenterV3Mock(
            userId: .stub,
            clientId: UUID().transportString(),
            uiMOC: uiMOC,
            flowManager: FlowManagerMock(),
            transport: WireCallCenterTransportMock()
        )
=======
        syncMOC.performAndWait {
            sut = CallingRequestStrategy(
                managedObjectContext: syncMOC,
                applicationStatus: mockApplicationStatus,
                clientRegistrationDelegate: mockRegistrationDelegate,
                flowManager: FlowManagerMock(),
                callEventStatus: CallEventStatus(),
                fetchUserClientsUseCase: mockFetchUserClientsUseCase,
                messageSender: mockMessageSender
            )
            sut.callCenter = WireCallCenterV3Mock(
                userId: .stub,
                clientId: UUID().transportString(),
                uiMOC: uiMOC,
                flowManager: FlowManagerMock(),
                transport: WireCallCenterTransportMock()
            )
        }
>>>>>>> 4e9f4763
        setupMockMessageSyncForMLSSuccessfully()
    }

    override func tearDown() {
        sut = nil
        mockRegistrationDelegate = nil
        mockApplicationStatus = nil
        mockFetchUserClientsUseCase = nil
        BackendInfo.isFederationEnabled = false
        super.tearDown()
    }

    // MARK: - Call Config

    func testThatItGenerateCallConfigRequestAndCallsTheCompletionHandler() {

        // given
        let expectedCallConfig = "{\"config\":true}"
        let receivedCallConfigExpectation = expectation(description: "Received CallConfig")

        sut.requestCallConfig { (callConfig, httpStatusCode) in
            if callConfig == expectedCallConfig, httpStatusCode == 200 {
                receivedCallConfigExpectation.fulfill()
            }
        }
        XCTAssertTrue(waitForAllGroupsToBeEmpty(withTimeout: 0.5))

        let request = sut.nextRequest(for: .v0)
        XCTAssertEqual(request?.path, "/calls/config/v2")

        // when
        let payload = [ "config": true ]
        request?.complete(with: ZMTransportResponse(payload: payload as ZMTransportData, httpStatus: 200, transportSessionError: nil, apiVersion: APIVersion.v0.rawValue))

        // then
        XCTAssertTrue(waitForCustomExpectations(withTimeout: 0.5))
    }

    func testThatItGeneratesOnlyOneCallConfigRequest() {

        // given
        sut.requestCallConfig { (_, _) in}
        XCTAssertTrue(waitForAllGroupsToBeEmpty(withTimeout: 0.5))

        // when
        let request = sut.nextRequest(for: .v0)
        XCTAssertNotNil(request)

        // then
        let secondRequest = sut.nextRequest(for: .v0)
        XCTAssertNil(secondRequest)
    }

    func testThatItGeneratesCompressedCallConfigRequest() {

        // given
        sut.requestCallConfig { (_, _) in}
        XCTAssertTrue(waitForAllGroupsToBeEmpty(withTimeout: 0.5))

        // when
        guard let request = sut.nextRequest(for: .v0) else { return XCTFail() }

        // then
        XCTAssertTrue(request.shouldCompress)
    }

    func testThatItDoesNotForwardUnsuccessfulResponses() {
        // given
        let expectedCallConfig = "{\"config\":true}"
        let receivedCallConfigExpectation = expectation(description: "Received CallConfig")

        sut.requestCallConfig { (callConfig, httpStatusCode) in
            if callConfig == expectedCallConfig, httpStatusCode == 200 {
                receivedCallConfigExpectation.fulfill()
            } else {
                XCTFail()
            }
        }
        XCTAssertTrue(waitForAllGroupsToBeEmpty(withTimeout: 0.5))

        let request = sut.nextRequest(for: .v0)
        XCTAssertEqual(request?.path, "/calls/config/v2")

        // when
        let badPayload = [ "error": "not found" ]
        request?.complete(with: ZMTransportResponse(payload: badPayload as ZMTransportData, httpStatus: 412, transportSessionError: nil, apiVersion: APIVersion.v0.rawValue))

        // when
        let payload = [ "config": true ]
        request?.complete(with: ZMTransportResponse(payload: payload as ZMTransportData, httpStatus: 200, transportSessionError: nil, apiVersion: APIVersion.v0.rawValue))

        // then
        XCTAssertTrue(waitForCustomExpectations(withTimeout: 0.5))

    }

    // MARK: - Client List

    func testThatItGeneratesClientListRequestAndCallsTheCompletionHandler_NotFederated() throws {
<<<<<<< HEAD
        var payload = ""
        var conversationID: AVSIdentifier!
        let conversationRemoteID: UUID = .create()
        var avsClient1: AVSClient!
        var avsClient2: AVSClient!
        var avsClient3: AVSClient!
        var avsClient4: AVSClient!
        var receivedClientList: XCTestExpectation!

        try syncMOC.performAndWait {
=======
        let (conversation, payload) = try syncMOC.performAndWait {
>>>>>>> 4e9f4763
            // Given
            let selfClient = createSelfClient()

            // One user with two clients connected to self.
            let user1 = ZMUser.insertNewObject(in: syncMOC)
            user1.remoteIdentifier = .create()
            let client1 = createClient(for: user1, connectedTo: selfClient)
            let client2 = createClient(for: user1, connectedTo: selfClient)

            // Another user with two clients connected to self.
            let user2 = ZMUser.insertNewObject(in: syncMOC)
            user2.remoteIdentifier = .create()
            let client3 = createClient(for: user2, connectedTo: selfClient)
            let client4 = createClient(for: user2, connectedTo: selfClient)

            // A conversation with both users and self.
            let conversation = ZMConversation.insertNewObject(in: syncMOC)
<<<<<<< HEAD
            conversation.remoteIdentifier = conversationRemoteID
=======
            conversation.remoteIdentifier = .create()
>>>>>>> 4e9f4763
            conversation.messageProtocol = .proteus
            conversation.addParticipantsAndUpdateConversationState(
                users: [ZMUser.selfUser(in: syncMOC), user1, user2],
                role: nil
            )
<<<<<<< HEAD

            conversation.needsToBeUpdatedFromBackend = false
            syncMOC.saveOrRollback()

            payload = """
            {
                "missing": {
                    "\(user1.remoteIdentifier.uuidString)": ["\(client1.remoteIdentifier!)", "\(client2.remoteIdentifier!)"],
                    "\(user2.remoteIdentifier.uuidString)": ["\(client3.remoteIdentifier!)", "\(client4.remoteIdentifier!)"]
                }
            }
            """

            // Expectation
            receivedClientList = expectation(description: "Received client list")

            avsClient1 = try XCTUnwrap(AVSClient(userClient: client1))
            avsClient2 = try XCTUnwrap(AVSClient(userClient: client2))
            avsClient3 = try XCTUnwrap(AVSClient(userClient: client3))
            avsClient4 = try XCTUnwrap(AVSClient(userClient: client4))

            conversationID = try XCTUnwrap(conversation.avsIdentifier)
        }
        // When

        sut.requestClientsList(conversationId: conversationID) { clients in
            // Then
            XCTAssertEqual(clients.count, 4)
            XCTAssertTrue(clients.contains(avsClient1))
            XCTAssertTrue(clients.contains(avsClient2))
            XCTAssertTrue(clients.contains(avsClient3))
            XCTAssertTrue(clients.contains(avsClient4))
            receivedClientList.fulfill()
=======

            conversation.needsToBeUpdatedFromBackend = false
            syncMOC.saveOrRollback()

            let payload = """
            {
                "missing": {
                    "\(user1.remoteIdentifier.uuidString)": ["\(client1.remoteIdentifier!)", "\(client2.remoteIdentifier!)"],
                    "\(user2.remoteIdentifier.uuidString)": ["\(client3.remoteIdentifier!)", "\(client4.remoteIdentifier!)"]
                }
            }
            """

            // Expectation
            let receivedClientList = expectation(description: "Received client list")

            let avsClient1 = try XCTUnwrap(AVSClient(userClient: client1))
            let avsClient2 = try XCTUnwrap(AVSClient(userClient: client2))
            let avsClient3 = try XCTUnwrap(AVSClient(userClient: client3))
            let avsClient4 = try XCTUnwrap(AVSClient(userClient: client4))

            // When
            let conversationID = try XCTUnwrap(conversation.avsIdentifier)
            sut.requestClientsList(conversationId: conversationID) { clients in
                // Then
                XCTAssertEqual(clients.count, 4)
                XCTAssertTrue(clients.contains(avsClient1))
                XCTAssertTrue(clients.contains(avsClient2))
                XCTAssertTrue(clients.contains(avsClient3))
                XCTAssertTrue(clients.contains(avsClient4))
                receivedClientList.fulfill()
            }

            return (conversation, payload)
>>>>>>> 4e9f4763
        }

        XCTAssertTrue(waitForAllGroupsToBeEmpty(withTimeout: 0.5))

<<<<<<< HEAD
        syncMOC.performGroupedAndWait { _ in
            let request = self.sut.nextRequest(for: .v0)
            XCTAssertNotNil(request)

            XCTAssertEqual(request?.path, "/conversations/\(conversationRemoteID.transportString())/otr/messages")
=======
        syncMOC.performAndWait {
            let request = sut.nextRequest(for: .v0)
            XCTAssertNotNil(request)
            XCTAssertEqual(request?.path, "/conversations/\(conversation.remoteIdentifier!.transportString())/otr/messages")

            // When
            request?.complete(with: ZMTransportResponse(payload: payload as ZMTransportData, httpStatus: 412, transportSessionError: nil, apiVersion: APIVersion.v0.rawValue))
        }
>>>>>>> 4e9f4763

            // When
            request?.complete(with: ZMTransportResponse(payload: payload as ZMTransportData, httpStatus: 412, transportSessionError: nil, apiVersion: APIVersion.v0.rawValue))
        }
        // Then
        XCTAssertTrue(waitForCustomExpectations(withTimeout: 0.5))
    }

    func testThatItGeneratesClientListRequestAndCallsTheCompletionHandler_Federated() throws {
        // Given
<<<<<<< HEAD
        let conversationRemoteId: UUID = .create()
        BackendInfo.isFederationEnabled = true
        var payload = ""
        try syncMOC.performAndWait {
=======
        BackendInfo.storage = .random()!
        BackendInfo.isFederationEnabled = true
        let (conversation, payload) = try syncMOC.performAndWait {
>>>>>>> 4e9f4763
            let selfClient = createSelfClient()
            let selfUser = ZMUser.selfUser(in: syncMOC)
            selfUser.domain = "foo.com"

            // One user with two clients connected to self.
            let user1 = ZMUser.insertNewObject(in: syncMOC)
            user1.remoteIdentifier = .create()
            user1.domain = "foo.com"
            let client1 = createClient(for: user1, connectedTo: selfClient)
            let client2 = createClient(for: user1, connectedTo: selfClient)

            // Another user with two clients connected to self.
            let user2 = ZMUser.insertNewObject(in: syncMOC)
            user2.remoteIdentifier = .create()
            user2.domain = "bar.com"
            let client3 = createClient(for: user2, connectedTo: selfClient)
            let client4 = createClient(for: user2, connectedTo: selfClient)

            // A conversation with both users and self.
            let conversation = ZMConversation.insertNewObject(in: syncMOC)
<<<<<<< HEAD
            conversation.remoteIdentifier = conversationRemoteId
=======
            conversation.remoteIdentifier = .create()
>>>>>>> 4e9f4763
            conversation.domain = "foo.com"
            conversation.messageProtocol = .proteus
            conversation.addParticipantsAndUpdateConversationState(
                users: [selfUser, user1, user2],
                role: nil
            )

            conversation.needsToBeUpdatedFromBackend = false
            syncMOC.saveOrRollback()

<<<<<<< HEAD
            payload = """
=======
            let payload = """
>>>>>>> 4e9f4763
            {
                "missing": {
                    "foo.com": {
                        "\(user1.remoteIdentifier.uuidString)": ["\(client1.remoteIdentifier!)", "\(client2.remoteIdentifier!)"]
                    },
                    "bar.com": {
                        "\(user2.remoteIdentifier.uuidString)": ["\(client3.remoteIdentifier!)", "\(client4.remoteIdentifier!)"]
                    }
                }
            }
            """

            // Expectation
            let receivedClientList = expectation(description: "Received client list")

            let avsClient1 = try XCTUnwrap(AVSClient(userClient: client1))
            let avsClient2 = try XCTUnwrap(AVSClient(userClient: client2))
            let avsClient3 = try XCTUnwrap(AVSClient(userClient: client3))
            let avsClient4 = try XCTUnwrap(AVSClient(userClient: client4))

            // When
            let conversationID = try XCTUnwrap(conversation.avsIdentifier)
            sut.requestClientsList(conversationId: conversationID) { clients in
                // Then
                XCTAssertEqual(clients.count, 4)
                XCTAssertTrue(clients.contains(avsClient1))
                XCTAssertTrue(clients.contains(avsClient2))
                XCTAssertTrue(clients.contains(avsClient3))
                XCTAssertTrue(clients.contains(avsClient4))
                receivedClientList.fulfill()
            }

<<<<<<< HEAD
=======
            return (conversation, payload)
>>>>>>> 4e9f4763
        }

        XCTAssertTrue(waitForAllGroupsToBeEmpty(withTimeout: 0.5))

        syncMOC.performAndWait {
            let request = sut.nextRequest(for: .v1)
            XCTAssertNotNil(request)
            XCTAssertEqual(request?.apiVersion, APIVersion.v1.rawValue)
<<<<<<< HEAD
            XCTAssertEqual(request?.path, "/v1/conversations/foo.com/\(conversationRemoteId.transportString())/proteus/messages")
=======
            XCTAssertEqual(request?.path, "/v1/conversations/foo.com/\(conversation.remoteIdentifier!.transportString())/proteus/messages")
>>>>>>> 4e9f4763

            // When
            request?.complete(with: ZMTransportResponse(payload: payload as ZMTransportData, httpStatus: 412, transportSessionError: nil, apiVersion: APIVersion.v1.rawValue))
        }

        // Then
        XCTAssertTrue(waitForCustomExpectations(withTimeout: 0.5))
    }

    func testThatItGeneratesClientListRequestAndCallsTheCompletionHandler_MLS() throws {
<<<<<<< HEAD
        // Given
        var conversationID: AVSIdentifier!
        var avsClient1: AVSClient!
        var avsClient2: AVSClient!
        var avsClient3: AVSClient!
        var avsClient4: AVSClient!
        var receivedClientList: XCTestExpectation!

        try syncMOC.performAndWait {
=======
        try syncMOC.performAndWait {
            // Given
>>>>>>> 4e9f4763
            let selfClient = createSelfClient()
            let selfUser = ZMUser.selfUser(in: syncMOC)
            selfUser.domain = "foo.com"

            // One user with two clients connected to self.
            let user1 = ZMUser.insertNewObject(in: syncMOC)
            user1.remoteIdentifier = .create()
            user1.domain = "foo.com"
            let client1 = createClient(for: user1, connectedTo: selfClient)
            let client2 = createClient(for: user1, connectedTo: selfClient)

            // Another user with two clients connected to self.
            let user2 = ZMUser.insertNewObject(in: syncMOC)
            user2.remoteIdentifier = .create()
            user2.domain = "bar.com"
            let client3 = createClient(for: user2, connectedTo: selfClient)
            let client4 = createClient(for: user2, connectedTo: selfClient)

            // An mls conversation with both users and self.
            let conversation = ZMConversation.insertNewObject(in: syncMOC)
            conversation.remoteIdentifier = .create()
            conversation.mlsGroupID = MLSGroupID([1, 2, 3])
            conversation.messageProtocol = .mls
            conversation.addParticipantsAndUpdateConversationState(
                users: [selfUser, user1, user2],
                role: nil
            )
<<<<<<< HEAD

            conversation.needsToBeUpdatedFromBackend = false
            syncMOC.saveOrRollback()

            // Expectations
            receivedClientList = expectation(description: "Received client list")

            avsClient1 = try XCTUnwrap(AVSClient(userClient: client1))
            avsClient2 = try XCTUnwrap(AVSClient(userClient: client2))
            avsClient3 = try XCTUnwrap(AVSClient(userClient: client3))
            avsClient4 = try XCTUnwrap(AVSClient(userClient: client4))

            // Mock
            mockFetchUserClientsUseCase.mockReturnValueForFetchUserClients = Set([
                QualifiedClientID(
                    userID: avsClient1.avsIdentifier.identifier,
                    domain: "foo.com",
                    clientID: avsClient1.clientId
                ),
                QualifiedClientID(
                    userID: avsClient2.avsIdentifier.identifier,
                    domain: "foo.com",
                    clientID: avsClient2.clientId
                ),
                QualifiedClientID(
                    userID: avsClient3.avsIdentifier.identifier,
                    domain: "bar.com",
                    clientID: avsClient3.clientId
                ),
                QualifiedClientID(
                    userID: avsClient4.avsIdentifier.identifier,
                    domain: "bar.com",
                    clientID: avsClient4.clientId
                )
            ])
            conversationID = try XCTUnwrap(conversation.avsIdentifier)
        }

        // When
        sut.requestClientsList(conversationId: conversationID) { clients in
            // Then
            XCTAssertEqual(clients.count, 4)
            XCTAssertTrue(clients.contains(avsClient1))
            XCTAssertTrue(clients.contains(avsClient2))
            XCTAssertTrue(clients.contains(avsClient3))
            XCTAssertTrue(clients.contains(avsClient4))
            receivedClientList.fulfill()
=======

            conversation.needsToBeUpdatedFromBackend = false
            syncMOC.saveOrRollback()

            // Expectations
            let receivedClientList = expectation(description: "Received client list")

            let avsClient1 = try XCTUnwrap(AVSClient(userClient: client1))
            let avsClient2 = try XCTUnwrap(AVSClient(userClient: client2))
            let avsClient3 = try XCTUnwrap(AVSClient(userClient: client3))
            let avsClient4 = try XCTUnwrap(AVSClient(userClient: client4))

            // Mock
            mockFetchUserClientsUseCase.mockReturnValueForFetchUserClients = Set([
                QualifiedClientID(
                    userID: avsClient1.avsIdentifier.identifier,
                    domain: "foo.com",
                    clientID: avsClient1.clientId
                ),
                QualifiedClientID(
                    userID: avsClient2.avsIdentifier.identifier,
                    domain: "foo.com",
                    clientID: avsClient2.clientId
                ),
                QualifiedClientID(
                    userID: avsClient3.avsIdentifier.identifier,
                    domain: "bar.com",
                    clientID: avsClient3.clientId
                ),
                QualifiedClientID(
                    userID: avsClient4.avsIdentifier.identifier,
                    domain: "bar.com",
                    clientID: avsClient4.clientId
                )
            ])

            // When
            let conversationID = try XCTUnwrap(conversation.avsIdentifier)
            sut.requestClientsList(conversationId: conversationID) { clients in
                // Then
                XCTAssertEqual(clients.count, 4)
                XCTAssertTrue(clients.contains(avsClient1))
                XCTAssertTrue(clients.contains(avsClient2))
                XCTAssertTrue(clients.contains(avsClient3))
                XCTAssertTrue(clients.contains(avsClient4))
                receivedClientList.fulfill()
            }
>>>>>>> 4e9f4763
        }

        XCTAssertTrue(waitForCustomExpectations(withTimeout: 0.5))
    }

    func testThatItGeneratesOnlyOneClientListRequest() throws {
<<<<<<< HEAD
        var conversationID: AVSIdentifier!

=======
>>>>>>> 4e9f4763
        try syncMOC.performAndWait {
            // Given
            let selfClient = createSelfClient()

            // One user with two clients connected to self.
            let user1 = ZMUser.insertNewObject(in: syncMOC)
            user1.remoteIdentifier = .create()
            createClient(for: user1, connectedTo: selfClient)
            createClient(for: user1, connectedTo: selfClient)

            // A conversation with both users and self.
            let conversation = ZMConversation.insertNewObject(in: syncMOC)
            conversation.remoteIdentifier = .create()
            conversation.messageProtocol = .proteus
            conversation.addParticipantsAndUpdateConversationState(
                users: [ZMUser.selfUser(in: syncMOC), user1],
                role: nil
            )

            conversation.needsToBeUpdatedFromBackend = false
            syncMOC.saveOrRollback()

<<<<<<< HEAD
            conversationID = try XCTUnwrap(conversation.avsIdentifier)
        }
        // When

        sut.requestClientsList(conversationId: conversationID) { _ in }
        XCTAssertTrue(waitForAllGroupsToBeEmpty(withTimeout: 0.5))

        // Then
        syncMOC.performAndWait {
=======
            // When
            let conversationID = try XCTUnwrap(conversation.avsIdentifier)
            sut.requestClientsList(conversationId: conversationID) { _ in }
        }

        XCTAssertTrue(waitForAllGroupsToBeEmpty(withTimeout: 0.5))

        syncMOC.performAndWait {
            // Then
>>>>>>> 4e9f4763
            let request = sut.nextRequest(for: .v0)
            XCTAssertNotNil(request)

            let secondRequest = sut.nextRequest(for: .v0)
            XCTAssertNil(secondRequest)
        }
    }

    // MARK: - Targeted Calling Messages

<<<<<<< HEAD
    func testThatItTargetsCallMessagesIfTargetClientsAreSpecified() throws {
        var targets: [AVSClient] = []
        var conversationAVSId: AVSIdentifier!
        var user1: ZMUser!
        var user2: ZMUser!
        var client1Id: Proteus_ClientId!
        var client2Id: Proteus_ClientId!

        try syncMOC.performAndWait {
            self.sut = CallingRequestStrategy(
=======
    func testThatItTargetsCallMessagesIfTargetClientsAreSpecified() {
        var sentMessage: GenericMessageEntity?
        let (conversation, user1, client1, user2, client2, targets) = syncMOC.performAndWait { [self] in
            sut = CallingRequestStrategy(
>>>>>>> 4e9f4763
                managedObjectContext: syncMOC,
                applicationStatus: mockApplicationStatus,
                clientRegistrationDelegate: mockRegistrationDelegate,
                flowManager: FlowManagerMock(),
                callEventStatus: CallEventStatus(),
                fetchUserClientsUseCase: mockFetchUserClientsUseCase,
                messageSender: mockMessageSender
            )
<<<<<<< HEAD

            // Given
            let selfClient = createSelfClient()

            // One user with two clients connected to self
            user1 = ZMUser.insertNewObject(in: syncMOC)
=======
            // Given
            let selfClient = createSelfClient()

            // One user with two clients connected to self
            let user1 = ZMUser.insertNewObject(in: syncMOC)
>>>>>>> 4e9f4763
            user1.remoteIdentifier = .create()

            let client1 = createClient(for: user1, connectedTo: selfClient)
            createClient(for: user1, connectedTo: selfClient)
<<<<<<< HEAD
            client1Id = client1.clientId

            // Another user with two clients connected to self
            user2 = ZMUser.insertNewObject(in: syncMOC)
=======

            // Another user with two clients connected to self
            let user2 = ZMUser.insertNewObject(in: syncMOC)
>>>>>>> 4e9f4763
            user2.remoteIdentifier = .create()

            let client2 = createClient(for: user2, connectedTo: selfClient)
            createClient(for: user2, connectedTo: selfClient)
<<<<<<< HEAD
            client2Id = client2.clientId
=======
>>>>>>> 4e9f4763

            // A conversation with both users and self
            let conversation = ZMConversation.insertNewObject(in: syncMOC)
            conversation.remoteIdentifier = .create()
            conversation.addParticipantsAndUpdateConversationState(users: [ZMUser.selfUser(in: syncMOC), user1, user2], role: nil)
            conversation.needsToBeUpdatedFromBackend = false

            syncMOC.saveOrRollback()

            // Targeting two specific clients
            let avsClient1 = AVSClient(userId: user1.avsIdentifier, clientId: client1.remoteIdentifier!)
            let avsClient2 = AVSClient(userId: user2.avsIdentifier, clientId: client2.remoteIdentifier!)
<<<<<<< HEAD

            targets = [avsClient1, avsClient2]

            conversationAVSId = try XCTUnwrap(conversation.avsIdentifier)
        }
=======
            let targets = [avsClient1, avsClient2]

            mockMessageSender.sendMessageMessage_MockMethod = { message in
                sentMessage = message as? GenericMessageEntity
            }
>>>>>>> 4e9f4763

            return (conversation, user1, client1, user2, client2, targets)
        }

        // When we schedule the targeted message
        syncMOC.performGroupedBlock {
            self.sut.send(data: Data(), conversationId: conversationAVSId, targets: targets, overMLSSelfConversation: false) { _ in }
        }

        XCTAssertTrue(waitForAllGroupsToBeEmpty(withTimeout: 0.5))

<<<<<<< HEAD
        // Then we send the message to the targeted clients
        let targetRecipients = if case .clients(let recipients) = sentMessage?.targetRecipients {
            recipients.mapValues { clients in
                clients.map { userClient in
                    syncMOC.performAndWait({ userClient.clientId })
=======
        syncMOC.performAndWait {
            // Then we send the message to the targeted clients
            let targetRecipients = if case .clients(let recipients) = sentMessage?.targetRecipients {
                recipients.mapValues { clients in
                    clients.map { userClient in
                        userClient.clientId
                    }
>>>>>>> 4e9f4763
                }
            } else {
                [:] as [ZMUser: [Proteus_ClientId]]
            }

            XCTAssertEqual(targetRecipients.count, 2)

            guard let recipient1 = targetRecipients.first(where: {  $0.key == user1 }) else {
                return XCTFail("Expected user1 to be recipient")
            }

<<<<<<< HEAD
        XCTAssertEqual(recipient1.value, [client1Id])
=======
            XCTAssertEqual(recipient1.value, [client1.clientId])
>>>>>>> 4e9f4763

            guard let recipient2 = targetRecipients.first(where: { $0.key == user2 }) else {
                return XCTFail("Expected user2 to be recipient")
            }

<<<<<<< HEAD
        XCTAssertEqual(recipient2.value, [client2Id])
    }

    func testThatItDoesNotTargetCallMessagesIfNoTargetClientsAreSpecified() {
        var user1Id: Proteus_UserId!
        var user2Id: Proteus_UserId!
        var conversationAVSIdentifier: AVSIdentifier!
        var clients: [UserClient] = []
        syncMOC.performAndWait {
=======
            XCTAssertEqual(recipient2.value, [client2.clientId])
        }
    }

    func testThatItDoesNotTargetCallMessagesIfNoTargetClientsAreSpecified() async {
        let (user1, user2, client1, client2, client3, client4, conversation) = await syncMOC.perform { [self] in
>>>>>>> 4e9f4763
            // Given
            let selfClient = createSelfClient()

            // One user with two clients connected to self
            let user1 = ZMUser.insertNewObject(in: syncMOC)
            user1.remoteIdentifier = .create()
<<<<<<< HEAD
            user1Id = user1.userId
=======
>>>>>>> 4e9f4763

            let client1 = createClient(for: user1, connectedTo: selfClient)
            let client2 = createClient(for: user1, connectedTo: selfClient)

            // Another user with two clients connected to self
            let user2 = ZMUser.insertNewObject(in: syncMOC)
            user2.remoteIdentifier = .create()
<<<<<<< HEAD
            user2Id = user2.userId
=======
>>>>>>> 4e9f4763

            let client3 = createClient(for: user2, connectedTo: selfClient)
            let client4 = createClient(for: user2, connectedTo: selfClient)

            // A conversation with both users and self
            let conversation = ZMConversation.insertNewObject(in: syncMOC)
            conversation.remoteIdentifier = .create()
            conversation.addParticipantsAndUpdateConversationState(users: [ZMUser.selfUser(in: syncMOC), user1, user2], role: nil)
            conversation.needsToBeUpdatedFromBackend = false

            syncMOC.saveOrRollback()

<<<<<<< HEAD
            conversationAVSIdentifier = conversation.avsIdentifier
            clients = [client1, client2, client3, client4]
=======
            return (user1, user2, client1, client2, client3, client4, conversation)
>>>>>>> 4e9f4763
        }

        var sentMessage: GenericMessageEntity?
        mockMessageSender.sendMessageMessage_MockMethod = { message in
            sentMessage = message as? GenericMessageEntity
        }

        // When we schedule the message with no targets
        syncMOC.performGroupedBlock {
            self.sut.send(data: Data(),
                          conversationId: conversationAVSIdentifier,
                          targets: nil,
                          overMLSSelfConversation: false) { _ in }
        }

        XCTAssertTrue(waitForAllGroupsToBeEmpty(withTimeout: 0.5))

<<<<<<< HEAD
        syncMOC.performGroupedBlock {
            guard
                let data = sentMessage?.encryptForTransport()?.data,
                let otrMessage = try? Proteus_NewOtrMessage(serializedData: data)
            else {
                return XCTFail("Expected OTR message")
            }

            // Then we send the message to all clients in the conversation
            XCTAssertEqual(otrMessage.recipients.count, 2)

            guard let recipient1 = otrMessage.recipients.first(where: { $0.user == user1Id }) else {
                return XCTFail("Expected user1 to be recipient")
            }

            XCTAssertEqual(Set(recipient1.clients.map(\.client)), Set([clients[0], clients[1]].map(\.clientId)))

            guard let recipient2 = otrMessage.recipients.first(where: { $0.user == user2Id }) else {
                return XCTFail("Expected user2 to be recipient")
            }
            XCTAssertEqual(Set(recipient2.clients.map(\.client)), Set([clients[2], clients[3]].map(\.clientId)))
=======
        guard let sentMessage else {
            XCTFail("missing sentMessage")
            return
        }

        let data = await sentMessage.encryptForTransport()?.data

        await syncMOC.perform {
            guard let data,
                let otrMessage = try? Proteus_NewOtrMessage(serializedData: data)
            else {
                return XCTFail("Expected OTR message")
            }

            // Then we send the message to all clients in the conversation
            XCTAssertEqual(otrMessage.recipients.count, 2)

            guard let recipient1 = otrMessage.recipients.first(where: { $0.user == user1.userId }) else {
                return XCTFail("Expected user1 to be recipient")
            }

            XCTAssertEqual(Set(recipient1.clients.map(\.client)), Set([client1, client2].map(\.clientId)))

            guard let recipient2 = otrMessage.recipients.first(where: { $0.user == user2.userId }) else {
                return XCTFail("Expected user2 to be recipient")
            }

            XCTAssertEqual(Set(recipient2.clients.map(\.client)), Set([client3, client4].map(\.clientId)))
>>>>>>> 4e9f4763
        }
    }

    @discardableResult
    private func createClient(for user: ZMUser, connectedTo userClient: UserClient) -> UserClient {
        let client = UserClient.insertNewObject(in: syncMOC)
        client.remoteIdentifier = NSString.createAlphanumerical() as String
        client.user = user

        // TODO: [John] use flag here
        syncMOC.zm_cryptKeyStore.encryptionContext.perform { (session) in
            try! session.createClientSession(
                client.sessionIdentifier!,
                base64PreKeyString: syncMOC.zm_cryptKeyStore.lastPreKey()
            )
        }

        return client
    }

    private func callMessage(withType type: String) -> Data {
        let json = [
            "src_userid": UUID.create().uuidString,
            "src_clientid": "clientID",
            "resp": false,
            "type": type
        ] as [String: Any]

        return try! JSONSerialization.data(withJSONObject: json, options: [])
    }

    // MARK: - Event processing

    func testThatItAsksCallCenterToMute_WhenReceivingRemoteMuteEvent() {
        // GIVEN
        let json = ["src_userid": UUID.create().uuidString,
                    "src_clientid": "clientID",
                    "resp": false,
                    "type": "REMOTEMUTE"] as [String: Any]
        let data = try! JSONSerialization.data(withJSONObject: json, options: [])
        let content = String(data: data, encoding: .utf8)!
        let message = GenericMessage(content: Calling(content: content, conversationId: .random()))
        let text = try? message.serializedData().base64String()
        let payload = [
            "conversation": UUID().transportString(),
            "data": [
                "sender": UUID().transportString(),
                "text": text
            ],
            "from": UUID().transportString(),
            "time": Date().transportString(),
            "type": "conversation.otr-message-add"
        ] as [String: Any]

        let updateEvent = ZMUpdateEvent(fromEventStreamPayload: payload as ZMTransportData, uuid: UUID())!

        sut.callCenter?.muted = false

        // WHEN
        syncMOC.performAndWait {
            sut.processEventsWhileInBackground([updateEvent])
        }

        // THEN
        XCTAssertTrue(sut.callCenter?.muted ?? false)
    }

<<<<<<< HEAD
    func test_ThatItHandlesMLSRejectMessage() throws {
        var conversation: ZMConversation?
        var user1AVSId: AVSIdentifier!
        var client1Id: String!
        var conversationAVSId: AVSIdentifier!

        try syncMOC.performAndWait {
            // Given
            createMLSSelfConversation()

            let selfClient = createSelfClient()

            let user1 = ZMUser.insertNewObject(in: syncMOC)
            user1.remoteIdentifier = .create()
            user1AVSId = user1.avsIdentifier

            let client1 = createClient(for: user1, connectedTo: selfClient)
            client1Id = try XCTUnwrap(client1.remoteIdentifier)

            let user2 = ZMUser.insertNewObject(in: syncMOC)
            user2.remoteIdentifier = .create()
            _ = createClient(for: user2, connectedTo: selfClient)

            // An MLS conversation with both users and self
            conversation = ZMConversation.insertNewObject(in: syncMOC)
            conversation?.remoteIdentifier = .create()
            conversation?.mlsGroupID = MLSGroupID(Data([2, 2, 2]))
            conversation?.messageProtocol = .mls
            conversation?.addParticipantsAndUpdateConversationState(users: [ZMUser.selfUser(in: syncMOC), user1, user2], role: nil)
            conversation?.needsToBeUpdatedFromBackend = false

            syncMOC.saveOrRollback()

            conversationAVSId = conversation?.avsIdentifier
        }
=======
    func test_ThatItHandlesMLSRejectMessage() {
>>>>>>> 4e9f4763
        var sentMessage: GenericMessageEntity?
        let (user1AVSIdentifier, client1RemoteIdentifier, conversation) = syncMOC.performAndWait { [self] in
            // Given
            createMLSSelfConversation()
            let selfClient = createSelfClient()

            let user1 = ZMUser.insertNewObject(in: syncMOC)
            user1.remoteIdentifier = .create()
            let client1 = createClient(for: user1, connectedTo: selfClient)

            let user2 = ZMUser.insertNewObject(in: syncMOC)
            user2.remoteIdentifier = .create()
            _ = createClient(for: user2, connectedTo: selfClient)

            // An MLS conversation with both users and self
            let conversation = ZMConversation.insertNewObject(in: syncMOC)
            conversation.remoteIdentifier = .create()
            conversation.mlsGroupID = MLSGroupID(Data([2, 2, 2]))
            conversation.messageProtocol = .mls
            conversation.addParticipantsAndUpdateConversationState(users: [ZMUser.selfUser(in: syncMOC), user1, user2], role: nil)
            conversation.needsToBeUpdatedFromBackend = false

            syncMOC.saveOrRollback()

            mockMessageSender.sendMessageMessage_MockMethod = { message in
                sentMessage = message as? GenericMessageEntity
            }

            let mockMLSService = MockMLSServiceInterface()

            self.syncMOC.mlsService = mockMLSService
<<<<<<< HEAD

            // Targeting one client
            let avsClient1 = AVSClient(userId: user1AVSId,
                                   clientId: client1Id)
            let targets = [avsClient1]

            let expectation = self.expectation(description: "reject message is sent to MLS self conversation")
            // When we schedule the message
=======

            return (user1.avsIdentifier, client1.remoteIdentifier!, conversation)
        }

        // Targeting one client
        let avsClient1 = AVSClient(userId: user1AVSIdentifier, clientId: client1RemoteIdentifier)
        let targets = [avsClient1]
>>>>>>> 4e9f4763

            self.sut.send(
                data: self.callMessage(withType: "REJECT"),
                conversationId: conversationAVSId,
                targets: targets,
                overMLSSelfConversation: true
            ) { _ in
                expectation.fulfill()
            }
        }

        XCTAssertTrue(waitForCustomExpectations(withTimeout: 0.5))
<<<<<<< HEAD
=======

>>>>>>> 4e9f4763
        syncMOC.performAndWait {
            XCTAssertEqual(ZMConversationType.`self`, sentMessage?.conversation?.conversationType)
            XCTAssertEqual(.mls, sentMessage?.conversation?.messageProtocol)
        }
    }

    private func setupMockMessageSyncForMLSSuccessfully() {
        mockMessageSender.sendMessageMessage_MockMethod = { _ in }
    }
}

class MockFetchUserClientsUseCase: FetchUserClientsUseCaseProtocol {

    var mockReturnValueForFetchUserClients = Set<QualifiedClientID>()
    var mockErrorForFetchUserClients: Error?

    func fetchUserClients(
        userIDs: Set<QualifiedID>,
        in context: NSManagedObjectContext
    ) async throws -> Set<QualifiedClientID> {
        if let error = mockErrorForFetchUserClients {
            throw error
        } else {
            return mockReturnValueForFetchUserClients
        }
    }
}<|MERGE_RESOLUTION|>--- conflicted
+++ resolved
@@ -1,6 +1,6 @@
 //
 // Wire
-// Copyright (C) 2023 Wire Swiss GmbH
+// Copyright (C) 2024 Wire Swiss GmbH
 //
 // This program is free software: you can redistribute it and/or modify
 // it under the terms of the GNU General Public License as published by
@@ -43,27 +43,7 @@
         mockRegistrationDelegate = MockClientRegistrationDelegate()
         mockFetchUserClientsUseCase = MockFetchUserClientsUseCase()
         mockMessageSender = MockMessageSenderInterface()
-        syncMOC.performAndWait {
-            self.sut = CallingRequestStrategy(
-                managedObjectContext: syncMOC,
-                applicationStatus: mockApplicationStatus,
-                clientRegistrationDelegate: mockRegistrationDelegate,
-                flowManager: FlowManagerMock(),
-                callEventStatus: CallEventStatus(),
-                fetchUserClientsUseCase: mockFetchUserClientsUseCase,
-                messageSender: mockMessageSender
-            )
-        }
-
-<<<<<<< HEAD
-        sut.callCenter = WireCallCenterV3Mock(
-            userId: .stub,
-            clientId: UUID().transportString(),
-            uiMOC: uiMOC,
-            flowManager: FlowManagerMock(),
-            transport: WireCallCenterTransportMock()
-        )
-=======
+
         syncMOC.performAndWait {
             sut = CallingRequestStrategy(
                 managedObjectContext: syncMOC,
@@ -82,7 +62,6 @@
                 transport: WireCallCenterTransportMock()
             )
         }
->>>>>>> 4e9f4763
         setupMockMessageSyncForMLSSuccessfully()
     }
 
@@ -182,20 +161,7 @@
     // MARK: - Client List
 
     func testThatItGeneratesClientListRequestAndCallsTheCompletionHandler_NotFederated() throws {
-<<<<<<< HEAD
-        var payload = ""
-        var conversationID: AVSIdentifier!
-        let conversationRemoteID: UUID = .create()
-        var avsClient1: AVSClient!
-        var avsClient2: AVSClient!
-        var avsClient3: AVSClient!
-        var avsClient4: AVSClient!
-        var receivedClientList: XCTestExpectation!
-
-        try syncMOC.performAndWait {
-=======
         let (conversation, payload) = try syncMOC.performAndWait {
->>>>>>> 4e9f4763
             // Given
             let selfClient = createSelfClient()
 
@@ -213,51 +179,12 @@
 
             // A conversation with both users and self.
             let conversation = ZMConversation.insertNewObject(in: syncMOC)
-<<<<<<< HEAD
-            conversation.remoteIdentifier = conversationRemoteID
-=======
             conversation.remoteIdentifier = .create()
->>>>>>> 4e9f4763
             conversation.messageProtocol = .proteus
             conversation.addParticipantsAndUpdateConversationState(
                 users: [ZMUser.selfUser(in: syncMOC), user1, user2],
                 role: nil
             )
-<<<<<<< HEAD
-
-            conversation.needsToBeUpdatedFromBackend = false
-            syncMOC.saveOrRollback()
-
-            payload = """
-            {
-                "missing": {
-                    "\(user1.remoteIdentifier.uuidString)": ["\(client1.remoteIdentifier!)", "\(client2.remoteIdentifier!)"],
-                    "\(user2.remoteIdentifier.uuidString)": ["\(client3.remoteIdentifier!)", "\(client4.remoteIdentifier!)"]
-                }
-            }
-            """
-
-            // Expectation
-            receivedClientList = expectation(description: "Received client list")
-
-            avsClient1 = try XCTUnwrap(AVSClient(userClient: client1))
-            avsClient2 = try XCTUnwrap(AVSClient(userClient: client2))
-            avsClient3 = try XCTUnwrap(AVSClient(userClient: client3))
-            avsClient4 = try XCTUnwrap(AVSClient(userClient: client4))
-
-            conversationID = try XCTUnwrap(conversation.avsIdentifier)
-        }
-        // When
-
-        sut.requestClientsList(conversationId: conversationID) { clients in
-            // Then
-            XCTAssertEqual(clients.count, 4)
-            XCTAssertTrue(clients.contains(avsClient1))
-            XCTAssertTrue(clients.contains(avsClient2))
-            XCTAssertTrue(clients.contains(avsClient3))
-            XCTAssertTrue(clients.contains(avsClient4))
-            receivedClientList.fulfill()
-=======
 
             conversation.needsToBeUpdatedFromBackend = false
             syncMOC.saveOrRollback()
@@ -292,18 +219,10 @@
             }
 
             return (conversation, payload)
->>>>>>> 4e9f4763
-        }
-
-        XCTAssertTrue(waitForAllGroupsToBeEmpty(withTimeout: 0.5))
-
-<<<<<<< HEAD
-        syncMOC.performGroupedAndWait { _ in
-            let request = self.sut.nextRequest(for: .v0)
-            XCTAssertNotNil(request)
-
-            XCTAssertEqual(request?.path, "/conversations/\(conversationRemoteID.transportString())/otr/messages")
-=======
+        }
+
+        XCTAssertTrue(waitForAllGroupsToBeEmpty(withTimeout: 0.5))
+
         syncMOC.performAndWait {
             let request = sut.nextRequest(for: .v0)
             XCTAssertNotNil(request)
@@ -312,27 +231,16 @@
             // When
             request?.complete(with: ZMTransportResponse(payload: payload as ZMTransportData, httpStatus: 412, transportSessionError: nil, apiVersion: APIVersion.v0.rawValue))
         }
->>>>>>> 4e9f4763
-
-            // When
-            request?.complete(with: ZMTransportResponse(payload: payload as ZMTransportData, httpStatus: 412, transportSessionError: nil, apiVersion: APIVersion.v0.rawValue))
-        }
+
         // Then
         XCTAssertTrue(waitForCustomExpectations(withTimeout: 0.5))
     }
 
     func testThatItGeneratesClientListRequestAndCallsTheCompletionHandler_Federated() throws {
         // Given
-<<<<<<< HEAD
-        let conversationRemoteId: UUID = .create()
-        BackendInfo.isFederationEnabled = true
-        var payload = ""
-        try syncMOC.performAndWait {
-=======
         BackendInfo.storage = .random()!
         BackendInfo.isFederationEnabled = true
         let (conversation, payload) = try syncMOC.performAndWait {
->>>>>>> 4e9f4763
             let selfClient = createSelfClient()
             let selfUser = ZMUser.selfUser(in: syncMOC)
             selfUser.domain = "foo.com"
@@ -353,11 +261,7 @@
 
             // A conversation with both users and self.
             let conversation = ZMConversation.insertNewObject(in: syncMOC)
-<<<<<<< HEAD
-            conversation.remoteIdentifier = conversationRemoteId
-=======
             conversation.remoteIdentifier = .create()
->>>>>>> 4e9f4763
             conversation.domain = "foo.com"
             conversation.messageProtocol = .proteus
             conversation.addParticipantsAndUpdateConversationState(
@@ -368,11 +272,7 @@
             conversation.needsToBeUpdatedFromBackend = false
             syncMOC.saveOrRollback()
 
-<<<<<<< HEAD
-            payload = """
-=======
             let payload = """
->>>>>>> 4e9f4763
             {
                 "missing": {
                     "foo.com": {
@@ -405,10 +305,7 @@
                 receivedClientList.fulfill()
             }
 
-<<<<<<< HEAD
-=======
             return (conversation, payload)
->>>>>>> 4e9f4763
         }
 
         XCTAssertTrue(waitForAllGroupsToBeEmpty(withTimeout: 0.5))
@@ -417,11 +314,7 @@
             let request = sut.nextRequest(for: .v1)
             XCTAssertNotNil(request)
             XCTAssertEqual(request?.apiVersion, APIVersion.v1.rawValue)
-<<<<<<< HEAD
-            XCTAssertEqual(request?.path, "/v1/conversations/foo.com/\(conversationRemoteId.transportString())/proteus/messages")
-=======
             XCTAssertEqual(request?.path, "/v1/conversations/foo.com/\(conversation.remoteIdentifier!.transportString())/proteus/messages")
->>>>>>> 4e9f4763
 
             // When
             request?.complete(with: ZMTransportResponse(payload: payload as ZMTransportData, httpStatus: 412, transportSessionError: nil, apiVersion: APIVersion.v1.rawValue))
@@ -432,20 +325,8 @@
     }
 
     func testThatItGeneratesClientListRequestAndCallsTheCompletionHandler_MLS() throws {
-<<<<<<< HEAD
-        // Given
-        var conversationID: AVSIdentifier!
-        var avsClient1: AVSClient!
-        var avsClient2: AVSClient!
-        var avsClient3: AVSClient!
-        var avsClient4: AVSClient!
-        var receivedClientList: XCTestExpectation!
-
-        try syncMOC.performAndWait {
-=======
         try syncMOC.performAndWait {
             // Given
->>>>>>> 4e9f4763
             let selfClient = createSelfClient()
             let selfUser = ZMUser.selfUser(in: syncMOC)
             selfUser.domain = "foo.com"
@@ -473,18 +354,17 @@
                 users: [selfUser, user1, user2],
                 role: nil
             )
-<<<<<<< HEAD
 
             conversation.needsToBeUpdatedFromBackend = false
             syncMOC.saveOrRollback()
 
             // Expectations
-            receivedClientList = expectation(description: "Received client list")
-
-            avsClient1 = try XCTUnwrap(AVSClient(userClient: client1))
-            avsClient2 = try XCTUnwrap(AVSClient(userClient: client2))
-            avsClient3 = try XCTUnwrap(AVSClient(userClient: client3))
-            avsClient4 = try XCTUnwrap(AVSClient(userClient: client4))
+            let receivedClientList = expectation(description: "Received client list")
+
+            let avsClient1 = try XCTUnwrap(AVSClient(userClient: client1))
+            let avsClient2 = try XCTUnwrap(AVSClient(userClient: client2))
+            let avsClient3 = try XCTUnwrap(AVSClient(userClient: client3))
+            let avsClient4 = try XCTUnwrap(AVSClient(userClient: client4))
 
             // Mock
             mockFetchUserClientsUseCase.mockReturnValueForFetchUserClients = Set([
@@ -509,54 +389,6 @@
                     clientID: avsClient4.clientId
                 )
             ])
-            conversationID = try XCTUnwrap(conversation.avsIdentifier)
-        }
-
-        // When
-        sut.requestClientsList(conversationId: conversationID) { clients in
-            // Then
-            XCTAssertEqual(clients.count, 4)
-            XCTAssertTrue(clients.contains(avsClient1))
-            XCTAssertTrue(clients.contains(avsClient2))
-            XCTAssertTrue(clients.contains(avsClient3))
-            XCTAssertTrue(clients.contains(avsClient4))
-            receivedClientList.fulfill()
-=======
-
-            conversation.needsToBeUpdatedFromBackend = false
-            syncMOC.saveOrRollback()
-
-            // Expectations
-            let receivedClientList = expectation(description: "Received client list")
-
-            let avsClient1 = try XCTUnwrap(AVSClient(userClient: client1))
-            let avsClient2 = try XCTUnwrap(AVSClient(userClient: client2))
-            let avsClient3 = try XCTUnwrap(AVSClient(userClient: client3))
-            let avsClient4 = try XCTUnwrap(AVSClient(userClient: client4))
-
-            // Mock
-            mockFetchUserClientsUseCase.mockReturnValueForFetchUserClients = Set([
-                QualifiedClientID(
-                    userID: avsClient1.avsIdentifier.identifier,
-                    domain: "foo.com",
-                    clientID: avsClient1.clientId
-                ),
-                QualifiedClientID(
-                    userID: avsClient2.avsIdentifier.identifier,
-                    domain: "foo.com",
-                    clientID: avsClient2.clientId
-                ),
-                QualifiedClientID(
-                    userID: avsClient3.avsIdentifier.identifier,
-                    domain: "bar.com",
-                    clientID: avsClient3.clientId
-                ),
-                QualifiedClientID(
-                    userID: avsClient4.avsIdentifier.identifier,
-                    domain: "bar.com",
-                    clientID: avsClient4.clientId
-                )
-            ])
 
             // When
             let conversationID = try XCTUnwrap(conversation.avsIdentifier)
@@ -569,18 +401,12 @@
                 XCTAssertTrue(clients.contains(avsClient4))
                 receivedClientList.fulfill()
             }
->>>>>>> 4e9f4763
         }
 
         XCTAssertTrue(waitForCustomExpectations(withTimeout: 0.5))
     }
 
     func testThatItGeneratesOnlyOneClientListRequest() throws {
-<<<<<<< HEAD
-        var conversationID: AVSIdentifier!
-
-=======
->>>>>>> 4e9f4763
         try syncMOC.performAndWait {
             // Given
             let selfClient = createSelfClient()
@@ -603,17 +429,6 @@
             conversation.needsToBeUpdatedFromBackend = false
             syncMOC.saveOrRollback()
 
-<<<<<<< HEAD
-            conversationID = try XCTUnwrap(conversation.avsIdentifier)
-        }
-        // When
-
-        sut.requestClientsList(conversationId: conversationID) { _ in }
-        XCTAssertTrue(waitForAllGroupsToBeEmpty(withTimeout: 0.5))
-
-        // Then
-        syncMOC.performAndWait {
-=======
             // When
             let conversationID = try XCTUnwrap(conversation.avsIdentifier)
             sut.requestClientsList(conversationId: conversationID) { _ in }
@@ -623,7 +438,6 @@
 
         syncMOC.performAndWait {
             // Then
->>>>>>> 4e9f4763
             let request = sut.nextRequest(for: .v0)
             XCTAssertNotNil(request)
 
@@ -634,23 +448,10 @@
 
     // MARK: - Targeted Calling Messages
 
-<<<<<<< HEAD
-    func testThatItTargetsCallMessagesIfTargetClientsAreSpecified() throws {
-        var targets: [AVSClient] = []
-        var conversationAVSId: AVSIdentifier!
-        var user1: ZMUser!
-        var user2: ZMUser!
-        var client1Id: Proteus_ClientId!
-        var client2Id: Proteus_ClientId!
-
-        try syncMOC.performAndWait {
-            self.sut = CallingRequestStrategy(
-=======
     func testThatItTargetsCallMessagesIfTargetClientsAreSpecified() {
         var sentMessage: GenericMessageEntity?
         let (conversation, user1, client1, user2, client2, targets) = syncMOC.performAndWait { [self] in
             sut = CallingRequestStrategy(
->>>>>>> 4e9f4763
                 managedObjectContext: syncMOC,
                 applicationStatus: mockApplicationStatus,
                 clientRegistrationDelegate: mockRegistrationDelegate,
@@ -659,42 +460,22 @@
                 fetchUserClientsUseCase: mockFetchUserClientsUseCase,
                 messageSender: mockMessageSender
             )
-<<<<<<< HEAD
-
             // Given
             let selfClient = createSelfClient()
 
             // One user with two clients connected to self
-            user1 = ZMUser.insertNewObject(in: syncMOC)
-=======
-            // Given
-            let selfClient = createSelfClient()
-
-            // One user with two clients connected to self
             let user1 = ZMUser.insertNewObject(in: syncMOC)
->>>>>>> 4e9f4763
             user1.remoteIdentifier = .create()
 
             let client1 = createClient(for: user1, connectedTo: selfClient)
             createClient(for: user1, connectedTo: selfClient)
-<<<<<<< HEAD
-            client1Id = client1.clientId
-
-            // Another user with two clients connected to self
-            user2 = ZMUser.insertNewObject(in: syncMOC)
-=======
 
             // Another user with two clients connected to self
             let user2 = ZMUser.insertNewObject(in: syncMOC)
->>>>>>> 4e9f4763
             user2.remoteIdentifier = .create()
 
             let client2 = createClient(for: user2, connectedTo: selfClient)
             createClient(for: user2, connectedTo: selfClient)
-<<<<<<< HEAD
-            client2Id = client2.clientId
-=======
->>>>>>> 4e9f4763
 
             // A conversation with both users and self
             let conversation = ZMConversation.insertNewObject(in: syncMOC)
@@ -707,19 +488,11 @@
             // Targeting two specific clients
             let avsClient1 = AVSClient(userId: user1.avsIdentifier, clientId: client1.remoteIdentifier!)
             let avsClient2 = AVSClient(userId: user2.avsIdentifier, clientId: client2.remoteIdentifier!)
-<<<<<<< HEAD
-
-            targets = [avsClient1, avsClient2]
-
-            conversationAVSId = try XCTUnwrap(conversation.avsIdentifier)
-        }
-=======
             let targets = [avsClient1, avsClient2]
 
             mockMessageSender.sendMessageMessage_MockMethod = { message in
                 sentMessage = message as? GenericMessageEntity
             }
->>>>>>> 4e9f4763
 
             return (conversation, user1, client1, user2, client2, targets)
         }
@@ -731,13 +504,6 @@
 
         XCTAssertTrue(waitForAllGroupsToBeEmpty(withTimeout: 0.5))
 
-<<<<<<< HEAD
-        // Then we send the message to the targeted clients
-        let targetRecipients = if case .clients(let recipients) = sentMessage?.targetRecipients {
-            recipients.mapValues { clients in
-                clients.map { userClient in
-                    syncMOC.performAndWait({ userClient.clientId })
-=======
         syncMOC.performAndWait {
             // Then we send the message to the targeted clients
             let targetRecipients = if case .clients(let recipients) = sentMessage?.targetRecipients {
@@ -745,7 +511,6 @@
                     clients.map { userClient in
                         userClient.clientId
                     }
->>>>>>> 4e9f4763
                 }
             } else {
                 [:] as [ZMUser: [Proteus_ClientId]]
@@ -757,44 +522,24 @@
                 return XCTFail("Expected user1 to be recipient")
             }
 
-<<<<<<< HEAD
-        XCTAssertEqual(recipient1.value, [client1Id])
-=======
             XCTAssertEqual(recipient1.value, [client1.clientId])
->>>>>>> 4e9f4763
 
             guard let recipient2 = targetRecipients.first(where: { $0.key == user2 }) else {
                 return XCTFail("Expected user2 to be recipient")
             }
 
-<<<<<<< HEAD
-        XCTAssertEqual(recipient2.value, [client2Id])
-    }
-
-    func testThatItDoesNotTargetCallMessagesIfNoTargetClientsAreSpecified() {
-        var user1Id: Proteus_UserId!
-        var user2Id: Proteus_UserId!
-        var conversationAVSIdentifier: AVSIdentifier!
-        var clients: [UserClient] = []
-        syncMOC.performAndWait {
-=======
             XCTAssertEqual(recipient2.value, [client2.clientId])
         }
     }
 
     func testThatItDoesNotTargetCallMessagesIfNoTargetClientsAreSpecified() async {
         let (user1, user2, client1, client2, client3, client4, conversation) = await syncMOC.perform { [self] in
->>>>>>> 4e9f4763
             // Given
             let selfClient = createSelfClient()
 
             // One user with two clients connected to self
             let user1 = ZMUser.insertNewObject(in: syncMOC)
             user1.remoteIdentifier = .create()
-<<<<<<< HEAD
-            user1Id = user1.userId
-=======
->>>>>>> 4e9f4763
 
             let client1 = createClient(for: user1, connectedTo: selfClient)
             let client2 = createClient(for: user1, connectedTo: selfClient)
@@ -802,10 +547,6 @@
             // Another user with two clients connected to self
             let user2 = ZMUser.insertNewObject(in: syncMOC)
             user2.remoteIdentifier = .create()
-<<<<<<< HEAD
-            user2Id = user2.userId
-=======
->>>>>>> 4e9f4763
 
             let client3 = createClient(for: user2, connectedTo: selfClient)
             let client4 = createClient(for: user2, connectedTo: selfClient)
@@ -818,12 +559,7 @@
 
             syncMOC.saveOrRollback()
 
-<<<<<<< HEAD
-            conversationAVSIdentifier = conversation.avsIdentifier
-            clients = [client1, client2, client3, client4]
-=======
             return (user1, user2, client1, client2, client3, client4, conversation)
->>>>>>> 4e9f4763
         }
 
         var sentMessage: GenericMessageEntity?
@@ -841,29 +577,6 @@
 
         XCTAssertTrue(waitForAllGroupsToBeEmpty(withTimeout: 0.5))
 
-<<<<<<< HEAD
-        syncMOC.performGroupedBlock {
-            guard
-                let data = sentMessage?.encryptForTransport()?.data,
-                let otrMessage = try? Proteus_NewOtrMessage(serializedData: data)
-            else {
-                return XCTFail("Expected OTR message")
-            }
-
-            // Then we send the message to all clients in the conversation
-            XCTAssertEqual(otrMessage.recipients.count, 2)
-
-            guard let recipient1 = otrMessage.recipients.first(where: { $0.user == user1Id }) else {
-                return XCTFail("Expected user1 to be recipient")
-            }
-
-            XCTAssertEqual(Set(recipient1.clients.map(\.client)), Set([clients[0], clients[1]].map(\.clientId)))
-
-            guard let recipient2 = otrMessage.recipients.first(where: { $0.user == user2Id }) else {
-                return XCTFail("Expected user2 to be recipient")
-            }
-            XCTAssertEqual(Set(recipient2.clients.map(\.client)), Set([clients[2], clients[3]].map(\.clientId)))
-=======
         guard let sentMessage else {
             XCTFail("missing sentMessage")
             return
@@ -892,7 +605,6 @@
             }
 
             XCTAssertEqual(Set(recipient2.clients.map(\.client)), Set([client3, client4].map(\.clientId)))
->>>>>>> 4e9f4763
         }
     }
 
@@ -960,45 +672,7 @@
         XCTAssertTrue(sut.callCenter?.muted ?? false)
     }
 
-<<<<<<< HEAD
-    func test_ThatItHandlesMLSRejectMessage() throws {
-        var conversation: ZMConversation?
-        var user1AVSId: AVSIdentifier!
-        var client1Id: String!
-        var conversationAVSId: AVSIdentifier!
-
-        try syncMOC.performAndWait {
-            // Given
-            createMLSSelfConversation()
-
-            let selfClient = createSelfClient()
-
-            let user1 = ZMUser.insertNewObject(in: syncMOC)
-            user1.remoteIdentifier = .create()
-            user1AVSId = user1.avsIdentifier
-
-            let client1 = createClient(for: user1, connectedTo: selfClient)
-            client1Id = try XCTUnwrap(client1.remoteIdentifier)
-
-            let user2 = ZMUser.insertNewObject(in: syncMOC)
-            user2.remoteIdentifier = .create()
-            _ = createClient(for: user2, connectedTo: selfClient)
-
-            // An MLS conversation with both users and self
-            conversation = ZMConversation.insertNewObject(in: syncMOC)
-            conversation?.remoteIdentifier = .create()
-            conversation?.mlsGroupID = MLSGroupID(Data([2, 2, 2]))
-            conversation?.messageProtocol = .mls
-            conversation?.addParticipantsAndUpdateConversationState(users: [ZMUser.selfUser(in: syncMOC), user1, user2], role: nil)
-            conversation?.needsToBeUpdatedFromBackend = false
-
-            syncMOC.saveOrRollback()
-
-            conversationAVSId = conversation?.avsIdentifier
-        }
-=======
     func test_ThatItHandlesMLSRejectMessage() {
->>>>>>> 4e9f4763
         var sentMessage: GenericMessageEntity?
         let (user1AVSIdentifier, client1RemoteIdentifier, conversation) = syncMOC.performAndWait { [self] in
             // Given
@@ -1030,16 +704,6 @@
             let mockMLSService = MockMLSServiceInterface()
 
             self.syncMOC.mlsService = mockMLSService
-<<<<<<< HEAD
-
-            // Targeting one client
-            let avsClient1 = AVSClient(userId: user1AVSId,
-                                   clientId: client1Id)
-            let targets = [avsClient1]
-
-            let expectation = self.expectation(description: "reject message is sent to MLS self conversation")
-            // When we schedule the message
-=======
 
             return (user1.avsIdentifier, client1.remoteIdentifier!, conversation)
         }
@@ -1047,8 +711,10 @@
         // Targeting one client
         let avsClient1 = AVSClient(userId: user1AVSIdentifier, clientId: client1RemoteIdentifier)
         let targets = [avsClient1]
->>>>>>> 4e9f4763
-
+
+        let expectation = self.expectation(description: "reject message is sent to MLS self conversation")
+        // When we schedule the message
+        syncMOC.performGroupedBlock {
             self.sut.send(
                 data: self.callMessage(withType: "REJECT"),
                 conversationId: conversationAVSId,
@@ -1060,10 +726,7 @@
         }
 
         XCTAssertTrue(waitForCustomExpectations(withTimeout: 0.5))
-<<<<<<< HEAD
-=======
-
->>>>>>> 4e9f4763
+
         syncMOC.performAndWait {
             XCTAssertEqual(ZMConversationType.`self`, sentMessage?.conversation?.conversationType)
             XCTAssertEqual(.mls, sentMessage?.conversation?.messageProtocol)
