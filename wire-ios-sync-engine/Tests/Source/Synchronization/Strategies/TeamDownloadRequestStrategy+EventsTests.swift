//
// Wire
// Copyright (C) 2024 Wire Swiss GmbH
//
// This program is free software: you can redistribute it and/or modify
// it under the terms of the GNU General Public License as published by
// the Free Software Foundation, either version 3 of the License, or
// (at your option) any later version.
//
// This program is distributed in the hope that it will be useful,
// but WITHOUT ANY WARRANTY; without even the implied warranty of
// MERCHANTABILITY or FITNESS FOR A PARTICULAR PURPOSE. See the
// GNU General Public License for more details.
//
// You should have received a copy of the GNU General Public License
// along with this program. If not, see http://www.gnu.org/licenses/.
//

@testable import WireSyncEngine
import WireTesting

final class TeamDownloadRequestStrategy_EventsTests: MessagingTest {

    var sut: TeamDownloadRequestStrategy!
    var mockApplicationStatus: MockApplicationStatus!
    var mockSyncStatus: MockSyncStatus!

    override func setUp() {
        super.setUp()
        mockApplicationStatus = MockApplicationStatus()
        mockSyncStatus = MockSyncStatus(
            managedObjectContext: syncMOC,
            lastEventIDRepository: lastEventIDRepository
        )
        sut = TeamDownloadRequestStrategy(withManagedObjectContext: syncMOC, applicationStatus: mockApplicationStatus, syncStatus: mockSyncStatus)

        syncMOC.performGroupedAndWait {
            let user = ZMUser.selfUser(in: self.syncMOC)
            user.remoteIdentifier = self.userIdentifier
            self.syncMOC.saveOrRollback()
        }
    }

    override func tearDown() {
        mockApplicationStatus = nil
        mockSyncStatus = nil
        sut = nil
        super.tearDown()
    }

    // MARK: - Team Create
    // The team.create update event is only sent to the creator of the team

    func testThatItDoesNotCreateALocalTeamWhenReceivingTeamCreateUpdateEvent() {
        // given
        let teamId = UUID.create()
        let payload: [String: Any] = [
            "type": "team.create",
            "team": teamId.transportString(),
            "time": Date().transportString(),
            "data": NSNull()
        ]

        // when
        processEvent(fromPayload: payload)

        // then
        XCTAssertNil(Team.fetch(with: teamId, in: uiMOC))
    }

    func testThatItDoesNotSetNeedsToBeUpdatedFromBackendForExistingTeamWhenReceivingTeamCreateUpdateEvent() {
        // given
        let teamId = UUID.create()

        syncMOC.performGroupedBlock {
            _ = Team.fetchOrCreate(
                with: teamId,
                in: self.syncMOC
            )
            XCTAssert(self.syncMOC.saveOrRollback())
        }

        let payload: [String: Any] = [
            "type": "team.create",
            "team": teamId.transportString(),
            "time": Date().transportString(),
            "data": NSNull()
        ]

        // when
        processEvent(fromPayload: payload)

        // then
        guard let team = Team.fetch(
            with: teamId,
            in: uiMOC
        ) else {
            return XCTFail("No team created")
        }

        XCTAssertFalse(team.needsToBeUpdatedFromBackend)
    }

    // MARK: - Team Delete

    func testThatRequestAccountDeletionWhenReceivingATeamDeleteUpdateEvent() {
        // given
        let teamId = UUID.create()

        syncMOC.performGroupedBlock {
            _ = Team.fetchOrCreate(
                with: teamId,
                in: self.syncMOC
            )
            XCTAssert(self.syncMOC.saveOrRollback())
        }

        XCTAssert(waitForAllGroupsToBeEmpty(withTimeout: 0.1))
        XCTAssertNotNil(Team.fetch(with: teamId, in: uiMOC))

        let payload: [String: Any] = [
            "type": "team.delete",
            "team": teamId.transportString(),
            "time": Date().transportString(),
            "data": NSNull()
        ]

        customExpectation(forNotification: AccountDeletedNotification.notificationName, object: nil) { wrappedNote in
            guard
                (wrappedNote.userInfo?[AccountDeletedNotification.userInfoKey] as? AccountDeletedNotification) != nil
            else {
                return false
            }
            return true
        }

        // when
        processEvent(fromPayload: payload)

        // then
        XCTAssertTrue(waitForCustomExpectations(withTimeout: 0.5))
    }

    func testThatItRequestAccountDeletionWhenReceivingATeamDeleteUpdateEvent() {
        // given
        let conversationId = UUID.create()
        let teamId = UUID.create()

        syncMOC.performGroupedBlock {
            let team = Team.fetchOrCreate(
                with: teamId,
                in: self.syncMOC
            )
            let conversation = ZMConversation.insertNewObject(in: self.syncMOC)
            conversation.remoteIdentifier = conversationId
            conversation.team = team
            XCTAssert(self.syncMOC.saveOrRollback())
        }

        XCTAssert(waitForAllGroupsToBeEmpty(withTimeout: 0.1))
        XCTAssertNotNil(Team.fetch(with: teamId, in: uiMOC))

        let payload: [String: Any] = [
            "type": "team.delete",
            "team": teamId.transportString(),
            "time": Date().transportString(),
            "data": NSNull()
        ]

        customExpectation(forNotification: AccountDeletedNotification.notificationName, object: nil) { wrappedNote in
            guard
                (wrappedNote.userInfo?[AccountDeletedNotification.userInfoKey] as? AccountDeletedNotification) != nil
            else {
                return false
            }
            return true
        }

        // when
        processEvent(fromPayload: payload)

        // then
        XCTAssertTrue(waitForCustomExpectations(withTimeout: 0.5))
    }

    // MARK: - Team Member-Leave

    func testThatItDeletesAMemberWhenReceivingATeamMemberLeaveUpdateEventForAnotherUser() {
        // given
        let teamId = UUID.create()
        let userId = UUID.create()

        syncMOC.performGroupedBlock {
            let user = ZMUser.insertNewObject(in: self.syncMOC)
            user.remoteIdentifier = userId
            let team = Team.insertNewObject(in: self.syncMOC)
            team.remoteIdentifier = teamId
            let member = Member.getOrUpdateMember(for: user, in: team, context: self.syncMOC)
            XCTAssertNotNil(member)
            XCTAssertEqual(user.membership, member)
            XCTAssert(self.syncMOC.saveOrRollback())
        }

        XCTAssert(waitForAllGroupsToBeEmpty(withTimeout: 0.1))

        let payload: [String: Any] = [
            "type": "team.member-leave",
            "team": teamId.transportString(),
            "time": Date().transportString(),
            "data": ["user": userId.transportString()]
        ]

        // when
        processEvent(fromPayload: payload)

        // then
        syncMOC.performGroupedAndWait {
            XCTAssertNotNil(ZMUser.fetch(with: userId, in: self.syncMOC))

            // users won't be deleted as we might be in other (non-team) conversations with them
            guard let team = Team.fetch(with: teamId, in: self.syncMOC) else { return XCTFail("No team") }
            XCTAssertEqual(team.members, [])
        }
    }

    func testThatItRequestAccountDeletionWhenReceivingATeamMemberLeaveUpdateEventForSelfUser() {
        let teamId = UUID.create()
        var userId: UUID!

        syncMOC.performGroupedAndWait {
            // given
            let user = ZMUser.selfUser(in: self.syncMOC)
            userId = user.remoteIdentifier!
            let team = Team.insertNewObject(in: self.syncMOC)
            team.remoteIdentifier = teamId
            let member = Member.getOrUpdateMember(for: user, in: team, context: self.syncMOC)
            XCTAssertNotNil(member)
            XCTAssertEqual(user.membership, member)
        }

        // expect
        customExpectation(forNotification: AccountDeletedNotification.notificationName, object: nil) { wrappedNote in
            guard
                (wrappedNote.userInfo?[AccountDeletedNotification.userInfoKey] as? AccountDeletedNotification) != nil
            else {
                return false
            }
            return true
        }

        // when
        let payload: [String: Any] = [
            "type": "team.member-leave",
            "team": teamId.transportString(),
            "time": Date().transportString(),
            "data": ["user": userId.transportString()]
        ]
        processEvent(fromPayload: payload)

        // then
        XCTAssertTrue(waitForCustomExpectations(withTimeout: 0.5))
    }

    func testThatItRemovesAMemberFromAllGroupConversationsSheWasPartOfWhenReceivingAMemberLeaveForThatMember() {
        let teamId = UUID.create()
        let teamConversationId = UUID.create(), conversationId = UUID.create()
        let userId = UUID.create()

        syncMOC.performGroupedAndWait {
            // given
            let user = ZMUser.insertNewObject(in: self.syncMOC)
            user.remoteIdentifier = userId
            let otherUser = ZMUser.insertNewObject(in: self.syncMOC)
            otherUser.remoteIdentifier = .create()
            let team = Team.insertNewObject(in: self.syncMOC)
            team.remoteIdentifier = teamId
            let teamConversation1 = ZMConversation.insertNewObject(in: self.syncMOC)
            teamConversation1.remoteIdentifier = teamConversationId
            teamConversation1.conversationType = .group
            teamConversation1.addParticipantAndUpdateConversationState(user: user, role: nil)
            teamConversation1.team = team
            let conversation = ZMConversation.insertGroupConversation(moc: self.syncMOC, participants: [user, otherUser])
            conversation?.remoteIdentifier = conversationId
            let member = Member.getOrUpdateMember(for: user, in: team, context: self.syncMOC)
            XCTAssertNotNil(member)
            XCTAssertEqual(user.membership, member)
        }

        // when
        let payload: [String: Any] = [
            "type": "team.member-leave",
            "team": teamId.transportString(),
            "time": Date().transportString(),
            "data": ["user": userId.transportString()]
        ]
        processEvent(fromPayload: payload)

        // then
        syncMOC.performGroupedAndWait {
            guard let user = ZMUser.fetch(with: userId, in: self.syncMOC) else { return XCTFail("No User") }
            guard Team.fetch(with: teamId, in: self.syncMOC) != nil else { return XCTFail("No User") }
            XCTAssertNil(user.membership)
            guard let teamConversation = ZMConversation.fetch(with: teamConversationId, in: self.syncMOC) else { return XCTFail("No Team Conversation") }
            guard let conversation = ZMConversation.fetch(with: conversationId, in: self.syncMOC) else { return XCTFail("No Conversation") }
            XCTAssertFalse(teamConversation.localParticipants.contains(user))
            XCTAssertFalse(conversation.localParticipants.contains(user))
        }
    }

    func testThatItAppendsASystemMessageToAllTeamConversationsSheWasPartOfWhenReceivingAMemberLeaveForThatMember() {
        let teamId = UUID.create()
        let teamConversationId = UUID.create(), teamAnotherConversationId = UUID.create(), conversationId = UUID.create()
        let userId = UUID.create()

        syncMOC.performGroupedAndWait {
            // given
            let user = ZMUser.insertNewObject(in: self.syncMOC)
            user.remoteIdentifier = userId
            let otherUser = ZMUser.insertNewObject(in: self.syncMOC)
            otherUser.remoteIdentifier = .create()

            let team = Team.insertNewObject(in: self.syncMOC)
            team.remoteIdentifier = teamId

            let teamConversation1 = ZMConversation.insertNewObject(in: self.syncMOC)
            teamConversation1.remoteIdentifier = teamConversationId
            teamConversation1.conversationType = .group
            teamConversation1.addParticipantAndUpdateConversationState(user: user, role: nil)
            teamConversation1.team = team

            let teamConversation2 = ZMConversation.insertNewObject(in: self.syncMOC)
            teamConversation2.remoteIdentifier = teamAnotherConversationId
            teamConversation2.conversationType = .group
            teamConversation2.addParticipantAndUpdateConversationState(user: user, role: nil)
            teamConversation2.team = team

            let conversation = ZMConversation.insertGroupConversation(moc: self.syncMOC, participants: [user, otherUser])
            conversation?.remoteIdentifier = conversationId
            let member = Member.getOrUpdateMember(for: user, in: team, context: self.syncMOC)
            XCTAssertNotNil(member)
            XCTAssertEqual(user.membership, member)
        }

        // when
        let timestamp = Date(timeIntervalSinceNow: -30)
        let payload: [String: Any] = [
            "type": "team.member-leave",
            "team": teamId.transportString(),
            "time": timestamp.transportString(),
            "data": ["user": userId.transportString()]
        ]
        processEvent(fromPayload: payload)

        // then
        syncMOC.performGroupedAndWait {
            guard let user = ZMUser.fetch(with: userId, in: self.syncMOC) else { return XCTFail("No User") }
            guard Team.fetch(with: teamId, in: self.syncMOC) != nil else { return XCTFail("No User") }
            XCTAssertNil(user.membership)
            guard let teamConversation = ZMConversation.fetch(with: teamConversationId, in: self.syncMOC) else { return XCTFail("No Team Conversation") }
            guard let teamAnotherConversation = ZMConversation.fetch(with: teamAnotherConversationId, in: self.syncMOC) else { return XCTFail("No Team Conversation") }
            guard let conversation = ZMConversation.fetch(with: conversationId, in: self.syncMOC) else { return XCTFail("No Conversation") }

            self.checkLastMessage(in: teamConversation, isLeaveMessageFor: user, at: timestamp)
            self.checkLastMessage(in: teamAnotherConversation, isLeaveMessageFor: user, at: timestamp)

            if let lastMessage = conversation.lastMessage as? ZMSystemMessage, lastMessage.systemMessageType == .teamMemberLeave {
                XCTFail("Should not append leave message to regular conversation")
            }
        }
    }

    private func checkLastMessage(in conversation: ZMConversation, isLeaveMessageFor user: ZMUser, at timestamp: Date, file: StaticString = #file, line: UInt = #line) {
        guard let lastMessage = conversation.lastMessage as? ZMSystemMessage else { XCTFail("Last message is not system message", file: file, line: line); return }
        guard lastMessage.systemMessageType == .teamMemberLeave else { XCTFail("System message is not teamMemberLeave: but '\(lastMessage.systemMessageType.rawValue)'", file: file, line: line); return }
        guard let serverTimestamp = lastMessage.serverTimestamp else { XCTFail("System message should have timestamp", file: file, line: line); return }
        XCTAssertEqual(serverTimestamp.timeIntervalSince1970, timestamp.timeIntervalSince1970, accuracy: 0.1, file: file, line: line)
        return
    }

    // MARK: - Team Member-Update

    func testThatItFlagsAmemberTobeUpdatedFromTheBackendWhenReceivingTeamMemberUpdateEvent() {
        // given
        let teamId = UUID.create()
        let userId = UUID.create()

        syncMOC.performGroupedBlock {
            let team = Team.fetchOrCreate(
                with: teamId,
                in: self.syncMOC
            )
            let user = ZMUser.fetchOrCreate(with: userId, domain: nil, in: self.syncMOC)
            user.needsToBeUpdatedFromBackend = false
            let member = Member.getOrUpdateMember(for: user, in: team, context: self.syncMOC)
            member.needsToBeUpdatedFromBackend = false
            XCTAssert(self.syncMOC.saveOrRollback())
        }
        XCTAssert(waitForAllGroupsToBeEmpty(withTimeout: 0.1))

        let payload: [String: Any] = [
            "type": "team.member-update",
            "team": teamId.transportString(),
            "time": Date().transportString(),
            "data": ["user": userId.transportString()]
        ]

        // when
        processEvent(fromPayload: payload)

        // then
        uiMOC.performAndWait { [self] in
            guard let user = ZMUser.fetch(with: userId, in: uiMOC) else { return XCTFail("No user") }
            guard let team = Team.fetch(with: teamId, in: uiMOC) else { return XCTFail("No team") }
            guard let member = user.membership else { return XCTFail("No member") }

            XCTAssertFalse(user.needsToBeUpdatedFromBackend)
            XCTAssert(member.needsToBeUpdatedFromBackend)
            XCTAssertFalse(team.needsToBeUpdatedFromBackend)
            XCTAssertFalse(team.needsToRedownloadMembers)
            XCTAssertEqual(member.team, team)
        }
    }

    // MARK: - Team Conversation-Create

    func testThatItIgnoresTeamConversationCreateUpdateEvent() {
        // given
        let conversationId = UUID.create()
        let teamId = UUID.create()

<<<<<<< HEAD
        syncMOC.performGroupedAndWait {
            _ = Team.fetchOrCreate(with: teamId, create: true, in: self.syncMOC, created: nil)
=======
        syncMOC.performGroupedBlockAndWait {
            _ = Team.fetchOrCreate(
                with: teamId,
                in: self.syncMOC
            )
>>>>>>> d100cb1d
        }

        let payload: [String: Any] = [
            "type": "team.conversation-create",
            "team": teamId.transportString(),
            "time": Date().transportString(),
            "data": ["conv": conversationId.transportString()]
        ]

        // when
        processEvent(fromPayload: payload)

        // then
        syncMOC.performGroupedAndWait {
            XCTAssertNil(ZMConversation.fetch(with: conversationId, in: self.syncMOC))
        }
    }

    // MARK: - Helper

    private func processEvent(fromPayload eventPayload: [String: Any], file: StaticString = #file, line: UInt = #line) {
        guard let event = ZMUpdateEvent(fromEventStreamPayload: eventPayload as ZMTransportData, uuid: nil) else {
            return XCTFail("Unable to create update event from payload", file: file, line: line)
        }

        // when
        syncMOC.performGroupedBlock {
            self.sut.processEvents([event], liveEvents: false, prefetchResult: nil)
            XCTAssert(self.syncMOC.saveOrRollback(), file: file, line: line)
        }

        XCTAssert(waitForAllGroupsToBeEmpty(withTimeout: 0.5), file: file, line: line)
    }

}<|MERGE_RESOLUTION|>--- conflicted
+++ resolved
@@ -428,16 +428,14 @@
         let conversationId = UUID.create()
         let teamId = UUID.create()
 
-<<<<<<< HEAD
-        syncMOC.performGroupedAndWait {
-            _ = Team.fetchOrCreate(with: teamId, create: true, in: self.syncMOC, created: nil)
-=======
+TODO: solve conflict
         syncMOC.performGroupedBlockAndWait {
             _ = Team.fetchOrCreate(
                 with: teamId,
                 in: self.syncMOC
             )
->>>>>>> d100cb1d
+        syncMOC.performGroupedAndWait {
+            _ = Team.fetchOrCreate(with: teamId, create: true, in: self.syncMOC, created: nil)
         }
 
         let payload: [String: Any] = [
