--- conflicted
+++ resolved
@@ -168,93 +168,6 @@
         XCTAssertTrue(waitForCustomExpectations(withTimeout: 0.5))
     }
 
-<<<<<<< HEAD
-    // MARK: - Team Update
-
-    func testThatItUpdatesATeamsNameWhenReceivingATeamUpdateUpdateEvent() {
-        // given
-        let dataPayload = ["name": "Wire GmbH"]
-
-        // when
-        guard let team = assertThatItUpdatesTeamsProperties(with: dataPayload) else { return XCTFail("No Team") }
-
-        // then
-        XCTAssertEqual(team.name, "Wire GmbH")
-    }
-
-    func testThatItUpdatesATeamsIconWhenReceivingATeamUpdateUpdateEvent() {
-        // given
-        let newAssetId = UUID.create().transportString()
-        let dataPayload = ["icon": newAssetId]
-
-        // when
-        guard let team = assertThatItUpdatesTeamsProperties(with: dataPayload) else { return XCTFail("No Team") }
-
-        // then
-        XCTAssertEqual(team.pictureAssetId, newAssetId)
-    }
-
-    func testThatItUpdatesATeamsIconKeyWhenReceivingATeamUpdateUpdateEvent() {
-        // given
-        let newAssetKey = UUID.create().transportString()
-        let dataPayload = ["icon_key": newAssetKey]
-
-        // when
-        guard let team = assertThatItUpdatesTeamsProperties(with: dataPayload) else { return XCTFail("No Team") }
-
-        // then
-        XCTAssertEqual(team.pictureAssetKey, newAssetKey)
-    }
-
-    func assertThatItUpdatesTeamsProperties(
-        with dataPayload: [String: Any]?,
-        preExistingTeam: Bool = true,
-        file: StaticString = #file,
-        line: UInt = #line) -> Team? {
-
-            // given
-            let teamId = UUID.create()
-
-            if preExistingTeam {
-                syncMOC.performGroupedBlock {
-                    let team = Team.fetchOrCreate(with: teamId, create: true, in: self.syncMOC, created: nil)!
-                    team.name = "Some Team"
-                    team.remoteIdentifier = teamId
-                    team.pictureAssetId = UUID.create().transportString()
-                    team.pictureAssetKey = UUID.create().transportString()
-                    XCTAssert(self.syncMOC.saveOrRollback())
-                }
-
-                XCTAssert(waitForAllGroupsToBeEmpty(withTimeout: 0.1), file: file, line: line)
-                XCTAssertNotNil(Team.fetchOrCreate(with: teamId, create: false, in: uiMOC, created: nil))
-            }
-
-            let payload: [String: Any] = [
-                "type": "team.update",
-                "team": teamId.transportString(),
-                "time": Date().transportString(),
-                "data": dataPayload ?? NSNull()
-            ]
-
-            // when
-            processEvent(fromPayload: payload)
-
-            // then
-
-            return uiMOC.performGroupedAndWait { context in Team.fetchOrCreate(with: teamId, create: false, in: context, created: nil) }
-        }
-
-    func testThatItDoesNotCreateATeamIfItDoesNotAlreadyExistWhenReceivingATeamUpdateUpdateEvent() {
-        // given
-        let dataPayload = ["name": "Wire GmbH"]
-
-        // then
-        let result = assertThatItUpdatesTeamsProperties(with: dataPayload, preExistingTeam: false)
-        XCTAssertNil(result)
-    }
-
-=======
->>>>>>> 55be565e
     // MARK: - Team Member-Leave
 
     func testThatItDeletesAMemberWhenReceivingATeamMemberLeaveUpdateEventForAnotherUser() {
