--- conflicted
+++ resolved
@@ -123,11 +123,7 @@
 - (void)setUp;
 {
     [super setUp];
-<<<<<<< HEAD
-    [self setDefaultAPIVersion];
-=======
     [self setDefaults];
->>>>>>> 33098a79
     BackgroundActivityFactory.sharedFactory.activityManager = UIApplication.sharedApplication;
     [BackgroundActivityFactory.sharedFactory resume];
     
@@ -265,12 +261,9 @@
     self.sharedContainerURL = nil;
 
     [self unsetDefaultAPIVersion];
-<<<<<<< HEAD
-=======
 
     [self.lastEventIDRepository storeLastEventID:nil];
 
->>>>>>> 33098a79
     [super tearDown];
     Require([self waitForAllGroupsToBeEmptyWithTimeout:5]);
 }
