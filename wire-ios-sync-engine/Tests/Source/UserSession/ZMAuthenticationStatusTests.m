--- conflicted
+++ resolved
@@ -119,27 +119,6 @@
     XCTAssertEqual(self.sut.loginCredentials, credentials);
 }
 
-<<<<<<< HEAD
-=======
-- (void)testThatItCanLoginWithPhoneAfterSettingCredentials
-{
-    // given
-    NSString *phone = @"+4912345678900";
-    NSString *code = @"123456";
-    
-    UserCredentials *credentials = [UserPhoneCredentials credentialsWithPhoneNumber:phone verificationCode:code];
-    
-    // when
-    [self performPretendingUiMocIsSyncMoc:^{
-        [self.sut prepareForLoginWithCredentials:credentials];
-    }];
-    // then
-    XCTAssertEqual(self.sut.currentPhase, ZMAuthenticationPhaseLoginWithPhone);
-    XCTAssertEqual(self.sut.loginCredentials, credentials);
-
-}
-
->>>>>>> 5645fb35
 @end
 
 
@@ -196,29 +175,6 @@
     XCTAssertNil(self.sut.loginCredentials);
 }
 
-<<<<<<< HEAD
-=======
-- (void)testThatItResetsWhenFailingPhoneLogin
-{
-    // given
-    NSString *phone = @"+49123456789000";
-    NSString *code = @"324543";
-    
-    // when
-    [self performPretendingUiMocIsSyncMoc:^{
-        [self.sut prepareForLoginWithCredentials:[UserPhoneCredentials credentialsWithPhoneNumber:phone verificationCode:code]];
-    }];
-    [self.sut didFailLoginWithPhone:YES];
-    WaitForAllGroupsToBeEmpty(0.5);
-    
-    // then
-    XCTAssertEqual(self.delegate.authenticationDidFailEvents.count, 1);
-    XCTAssertEqual(self.delegate.authenticationDidFailEvents[0].code, ZMUserSessionInvalidCredentials);
-    XCTAssertEqual(self.sut.currentPhase, ZMAuthenticationPhaseUnauthenticated);
-    XCTAssertNil(self.sut.loginCredentials);
-}
-
->>>>>>> 5645fb35
 - (void)testThatItResetsWhenTimingOutLoginWithTheSameCredentials
 {
     // given
@@ -240,28 +196,6 @@
     XCTAssertNil(self.sut.loginCredentials);
 }
 
-<<<<<<< HEAD
-=======
-- (void)testThatItDoesNotResetsWhenTimingOutLoginWithDifferentCredentials
-{
-    // given
-    NSString *email = @"gfdgfgdfg@fds.sgf";
-    NSString *password = @"#$4tewt343$";
-    UserCredentials *credentials1 = [UserEmailCredentials credentialsWithEmail:email password:password];
-    UserCredentials *credentials2 = [UserPhoneCredentials credentialsWithPhoneNumber:@"+4912345678900" verificationCode:@"123456"];
-    
-    // when
-    [self performPretendingUiMocIsSyncMoc:^{
-        [self.sut prepareForLoginWithCredentials:credentials1];
-    }];
-    [self.sut didTimeoutLoginForCredentials:credentials2];
-    
-    // then
-    XCTAssertEqual(self.sut.currentPhase, ZMAuthenticationPhaseLoginWithEmail);
-    XCTAssertEqualObjects(self.sut.loginCredentials, credentials1);
-}
-
->>>>>>> 5645fb35
 - (void)testThatItWaitsForBackupImportAfterLoggingInWithEmail
 {
     // given
