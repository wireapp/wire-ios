//
// Wire
// Copyright (C) 2024 Wire Swiss GmbH
//
// This program is free software: you can redistribute it and/or modify
// it under the terms of the GNU General Public License as published by
// the Free Software Foundation, either version 3 of the License, or
// (at your option) any later version.
//
// This program is distributed in the hope that it will be useful,
// but WITHOUT ANY WARRANTY; without even the implied warranty of
// MERCHANTABILITY or FITNESS FOR A PARTICULAR PURPOSE. See the
// GNU General Public License for more details.
//
// You should have received a copy of the GNU General Public License
// along with this program. If not, see http://www.gnu.org/licenses/.
//

import WireDataModelSupport
import WireSyncEngineSupport
import WireRequestStrategySupport
import Combine
@testable import WireSyncEngine

class ZMUserSessionTestsBase: MessagingTest {

    var mockSessionManager: MockSessionManager!
    var mockPushChannel: MockPushChannel!
    var mockEARService: MockEARServiceInterface!
    var mockMLSService: MockMLSServiceInterface!
    var transportSession: RecordingMockTransportSession!
    var cookieStorage: ZMPersistentCookieStorage!
    var validCookie: Data!
    var baseURL: URL!
    var mediaManager: MediaManagerType!
    var flowManagerMock: FlowManagerMock!
    var dataChangeNotificationsCount: UInt = 0
    var mockSyncStateDelegate: MockSyncStateDelegate!
    var mockUseCaseFactory: MockUseCaseFactoryProtocol!
    var mockResolveOneOnOneConversationUseCase: MockResolveOneOnOneConversationsUseCaseProtocol!
    var mockGetFeatureConfigsActionHandler: MockActionHandler<GetFeatureConfigsAction>!
    var mockProteusToMLSMigrationCoordinator: MockProteusToMLSMigrationCoordinating!

    var sut: ZMUserSession!

    override func setUp() {
        super.setUp()

        WireCallCenterV3Factory.wireCallCenterClass = WireCallCenterV3Mock.self

        mockGetFeatureConfigsActionHandler = .init(result: .success(()), context: syncMOC.notificationContext)

        dataChangeNotificationsCount = 0
        baseURL = URL(string: "http://bar.example.com")
        cookieStorage = ZMPersistentCookieStorage(
            forServerName: "usersessiontest.example.com",
            userIdentifier: .create(),
            useCache: true
        )
        mockPushChannel = MockPushChannel()
        transportSession = RecordingMockTransportSession(cookieStorage: cookieStorage, pushChannel: mockPushChannel)
        mockSessionManager = MockSessionManager()
        mediaManager = MockMediaManager()
        flowManagerMock = FlowManagerMock()

        mockEARService = MockEARServiceInterface()
        mockEARService.setInitialEARFlagValue_MockMethod = { _ in }

        mockMLSService = MockMLSServiceInterface()
        mockMLSService.commitPendingProposalsIfNeeded_MockMethod = { }
        mockMLSService.onNewCRLsDistributionPoints_MockValue = PassthroughSubject<CRLsDistributionPoints, Never>()
            .eraseToAnyPublisher()
        mockMLSService.epochChanges_MockValue = .init { continuation in
            continuation.yield(MLSGroupID.random())
            continuation.finish()
        }

        mockUseCaseFactory = MockUseCaseFactoryProtocol()
        mockResolveOneOnOneConversationUseCase = MockResolveOneOnOneConversationsUseCaseProtocol()
        mockResolveOneOnOneConversationUseCase.invoke_MockMethod = { }

        mockUseCaseFactory.createResolveOneOnOneUseCase_MockMethod = {
            return self.mockResolveOneOnOneConversationUseCase
        }

<<<<<<< HEAD
<<<<<<< HEAD
=======
        mockProteusToMLSMigrationCoordinator = MockProteusToMLSMigrationCoordinating()

>>>>>>> 2637a2f8
        sut = createSut(earService: mockEARService)
=======
        sut = createSut()
        sut.thirdPartyServicesDelegate = self.thirdPartyServices
>>>>>>> 6dec08acf9 (fix: deadlock on logout WPB-7154 (#1299))
        sut.sessionManager = mockSessionManager

        _ = waitForAllGroupsToBeEmpty(withTimeout: 0.5)

        validCookie = "valid-cookue".data(using: .utf8)
    }

    override func tearDown() {
        clearCache()

        WireCallCenterV3Factory.wireCallCenterClass = WireCallCenterV3.self

        self.baseURL = nil
        self.cookieStorage = nil
        self.validCookie = nil
        self.mockSessionManager = nil
        self.mockMLSService = nil
        self.transportSession = nil
        self.mediaManager = nil
        self.flowManagerMock = nil
        self.mockUseCaseFactory = nil
        self.mockResolveOneOnOneConversationUseCase = nil
        self.mockEARService.delegate = nil
        self.mockEARService = nil
        let sut = self.sut
        self.sut = nil
        mockGetFeatureConfigsActionHandler = nil
        sut?.tearDown()

        super.tearDown()
    }

    func createSut() -> ZMUserSession {
        createSut(earService: mockEARService)
    }

    func createSut(earService: EARServiceInterface) -> ZMUserSession {
        let mockCryptoboxMigrationManager = MockCryptoboxMigrationManagerInterface()
        mockCryptoboxMigrationManager.isMigrationNeededAccountDirectory_MockValue = false

        let mockObserveMLSGroupVerificationStatusUseCase = MockObserveMLSGroupVerificationStatusUseCaseProtocol()
        mockObserveMLSGroupVerificationStatusUseCase.invoke_MockMethod = { }

        let mockContextStorable = MockLAContextStorable()
        mockContextStorable.clear_MockMethod = { }

        let configuration = ZMUserSession.Configuration()

        var builder = ZMUserSessionBuilder()
        builder.withAllDependencies(
            analytics: nil,
            appVersion: "00000",
            application: application,
            cryptoboxMigrationManager: mockCryptoboxMigrationManager,
            coreDataStack: coreDataStack,
            configuration: configuration,
            contextStorage: mockContextStorable,
            earService: earService,
            flowManager: flowManagerMock,
            mediaManager: mediaManager,
            mlsService: mockMLSService,
            observeMLSGroupVerificationStatus: mockObserveMLSGroupVerificationStatusUseCase,
            proteusToMLSMigrationCoordinator: mockProteusToMLSMigrationCoordinator,
            sharedUserDefaults: sharedUserDefaults,
            transportSession: transportSession,
            useCaseFactory: mockUseCaseFactory,
            userId: coreDataStack.account.userIdentifier
        )

        let userSession = builder.build()
        userSession.setup(
            eventProcessor: MockUpdateEventProcessor(),
            strategyDirectory: MockStrategyDirectory(),
            syncStrategy: nil,
            operationLoop: nil,
            configuration: configuration
        )

        return userSession
    }

    func didChangeAuthenticationData() {
        dataChangeNotificationsCount += 1
    }

    func simulateLoggedInUser() {
        syncMOC.performAndWait {
            syncMOC.setPersistentStoreMetadata("clientID", key: ZMPersistedClientIdKey)
            ZMUser.selfUser(in: syncMOC).remoteIdentifier = UUID.create()
            cookieStorage.authenticationCookieData = validCookie
        }
    }

    private func clearCache() {
        let cachesURL = FileManager.default.cachesURLForAccount(with: userIdentifier, in: coreDataStack.applicationContainer)
        let items = try? FileManager.default.contentsOfDirectory(at: cachesURL, includingPropertiesForKeys: nil)

        if let items {
            for item in items {
                try? FileManager.default.removeItem(at: item)
            }
        }
    }
}<|MERGE_RESOLUTION|>--- conflicted
+++ resolved
@@ -83,17 +83,9 @@
             return self.mockResolveOneOnOneConversationUseCase
         }
 
-<<<<<<< HEAD
-<<<<<<< HEAD
-=======
         mockProteusToMLSMigrationCoordinator = MockProteusToMLSMigrationCoordinating()
 
->>>>>>> 2637a2f8
-        sut = createSut(earService: mockEARService)
-=======
         sut = createSut()
-        sut.thirdPartyServicesDelegate = self.thirdPartyServices
->>>>>>> 6dec08acf9 (fix: deadlock on logout WPB-7154 (#1299))
         sut.sessionManager = mockSessionManager
 
         _ = waitForAllGroupsToBeEmpty(withTimeout: 0.5)
