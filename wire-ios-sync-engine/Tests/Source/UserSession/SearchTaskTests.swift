--- conflicted
+++ resolved
@@ -46,10 +46,7 @@
         self.teamIdentifier = nil
         self.mockTransportSession = nil
         resetCurrentAPIVersion()
-<<<<<<< HEAD
-=======
         BackendInfo.storage = UserDefaults.standard
->>>>>>> 33098a79
         super.tearDown()
     }
 
