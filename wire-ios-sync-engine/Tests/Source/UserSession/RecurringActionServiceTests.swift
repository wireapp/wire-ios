//
// Wire
// Copyright (C) 2024 Wire Swiss GmbH
//
// This program is free software: you can redistribute it and/or modify
// it under the terms of the GNU General Public License as published by
// the Free Software Foundation, either version 3 of the License, or
// (at your option) any later version.
//
// This program is distributed in the hope that it will be useful,
// but WITHOUT ANY WARRANTY; without even the implied warranty of
// MERCHANTABILITY or FITNESS FOR A PARTICULAR PURPOSE. See the
// GNU General Public License for more details.
//
// You should have received a copy of the GNU General Public License
// along with this program. If not, see http://www.gnu.org/licenses/.
//

import Foundation
import WireTesting
import XCTest

@testable import WireSyncEngine

final class RecurringActionServiceTests: XCTestCase {

    var userDefaults: UserDefaults!
    var dateProvider: MockDateProvider!
    var sut: RecurringActionService!

    override func setUp() {
        super.setUp()

        userDefaults = .temporary()
        dateProvider = .init(now: .now.addingTimeInterval(-.oneDay))
        sut = RecurringActionService(
            storage: userDefaults,
            dateProvider: dateProvider
        )
    }

    override func tearDown() {
        sut = nil
        dateProvider = nil
        userDefaults = nil

        super.tearDown()
    }

    func testThatItPerformsActionInitially() {
        // Given
        var actionPerformed = false
        sut.registerAction(.init(id: .random(length: 5), interval: 1) {
            actionPerformed = true
        })

<<<<<<< HEAD
        // when
        XCTAssertEqual(sut.actionsByID.count, 0)
        sut.registerAction(action)

        // then
        XCTAssertEqual(sut.actionsByID.count, 1)
=======
        // When
        sut.performActionsIfNeeded()

        // Then
        XCTAssertTrue(actionPerformed)
>>>>>>> 71fc3689
    }

    func testThatItDoesNotPerformActionTooEarly() {
        // Given
        var actionPerformed = false
        sut.registerAction(.init(id: .random(length: 5), interval: 3) {
            actionPerformed = true
        })

        // When
        sut.performActionsIfNeeded()
        actionPerformed = false
        dateProvider.now += .oneSecond
        sut.performActionsIfNeeded()

        // Then
        XCTAssertFalse(actionPerformed)
    }

    func testThatItPerformsActionAgain() {
        // Given
        var actionPerformed = false
        sut.registerAction(.init(id: .random(length: 5), interval: 3) {
            actionPerformed = true
        })

        // When
        sut.performActionsIfNeeded()
        actionPerformed = false
        dateProvider.now += .tenSeconds
        sut.performActionsIfNeeded()

        // Then
        XCTAssertTrue(actionPerformed)
    }
<<<<<<< HEAD

    func testThatItForcePerformsAction() {
        // given
        sut.persistLastCheckDate(for: actionID)
        let action = RecurringAction(
            id: actionID,
            interval: 100,
            perform: { self.actionPerformed = true }
        )

        sut.registerAction(action)
        XCTAssertFalse(actionPerformed)

        // when
        sut.forcePerformAction(id: actionID)

        // then
        XCTAssertTrue(actionPerformed)
    }

=======
>>>>>>> 71fc3689
}<|MERGE_RESOLUTION|>--- conflicted
+++ resolved
@@ -54,20 +54,11 @@
             actionPerformed = true
         })
 
-<<<<<<< HEAD
-        // when
-        XCTAssertEqual(sut.actionsByID.count, 0)
-        sut.registerAction(action)
-
-        // then
-        XCTAssertEqual(sut.actionsByID.count, 1)
-=======
         // When
         sut.performActionsIfNeeded()
 
         // Then
         XCTAssertTrue(actionPerformed)
->>>>>>> 71fc3689
     }
 
     func testThatItDoesNotPerformActionTooEarly() {
@@ -87,6 +78,25 @@
         XCTAssertFalse(actionPerformed)
     }
 
+    func testThatItForcePerformsAction() {
+        // given
+        var actionPerformed = false
+        let actionID = String.random(length: 5)
+
+        sut.persistLastCheckDate(for: actionID)
+        sut.registerAction(.init(id: actionID, interval: 100) {
+            actionPerformed = true
+        })
+
+        XCTAssertFalse(actionPerformed)
+
+        // when
+        sut.forcePerformAction(id: actionID)
+
+        // then
+        XCTAssertTrue(actionPerformed)
+    }
+
     func testThatItPerformsActionAgain() {
         // Given
         var actionPerformed = false
@@ -103,27 +113,4 @@
         // Then
         XCTAssertTrue(actionPerformed)
     }
-<<<<<<< HEAD
-
-    func testThatItForcePerformsAction() {
-        // given
-        sut.persistLastCheckDate(for: actionID)
-        let action = RecurringAction(
-            id: actionID,
-            interval: 100,
-            perform: { self.actionPerformed = true }
-        )
-
-        sut.registerAction(action)
-        XCTAssertFalse(actionPerformed)
-
-        // when
-        sut.forcePerformAction(id: actionID)
-
-        // then
-        XCTAssertTrue(actionPerformed)
-    }
-
-=======
->>>>>>> 71fc3689
 }