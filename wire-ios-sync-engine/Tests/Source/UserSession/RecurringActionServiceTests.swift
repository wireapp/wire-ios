//
// Wire
// Copyright (C) 2024 Wire Swiss GmbH
//
// This program is free software: you can redistribute it and/or modify
// it under the terms of the GNU General Public License as published by
// the Free Software Foundation, either version 3 of the License, or
// (at your option) any later version.
//
// This program is distributed in the hope that it will be useful,
// but WITHOUT ANY WARRANTY; without even the implied warranty of
// MERCHANTABILITY or FITNESS FOR A PARTICULAR PURPOSE. See the
// GNU General Public License for more details.
//
// You should have received a copy of the GNU General Public License
// along with this program. If not, see http://www.gnu.org/licenses/.
//

import Foundation
import WireTesting
import XCTest

@testable import WireSyncEngine

final class RecurringActionServiceTests: XCTestCase {

    var userDefaults: UserDefaults!
    var dateProvider: MockDateProvider!
    var sut: RecurringActionService!

    override func setUp() {
        super.setUp()

        userDefaults = .temporary()
        dateProvider = .init(now: .now.addingTimeInterval(-.oneDay))
        sut = RecurringActionService(
            storage: userDefaults,
            dateProvider: dateProvider
        )
    }

    override func tearDown() {
        sut = nil
        dateProvider = nil
        userDefaults = nil

        super.tearDown()
    }

    func testThatItPerformsActionInitially() {
        // Given
        var actionPerformed = false
        sut.registerAction(.init(id: .random(length: 5), interval: 1) {
            actionPerformed = true
        })

<<<<<<< HEAD
        // when
        XCTAssertEqual(sut.actionsByID.count, 0)
        sut.registerAction(action)

        // then
        XCTAssertEqual(sut.actionsByID.count, 1)
=======
        // When
        sut.performActionsIfNeeded()

        // Then
        XCTAssertTrue(actionPerformed)
>>>>>>> 48002498
    }

    func testThatItDoesNotPerformActionTooEarly() {
        // Given
        var actionPerformed = false
        sut.registerAction(.init(id: .random(length: 5), interval: 3) {
            actionPerformed = true
        })

        // When
        sut.performActionsIfNeeded()
        actionPerformed = false
        dateProvider.now += .oneSecond
        sut.performActionsIfNeeded()

        // Then
        XCTAssertFalse(actionPerformed)
    }

    func testThatItForcePerformsAction() {
        // given
        var actionPerformed = false
        let actionID = String.random(length: 5)

        sut.persistLastCheckDate(for: actionID)
        sut.registerAction(.init(id: actionID, interval: 100) {
            actionPerformed = true
        })

        XCTAssertFalse(actionPerformed)

        // when
        sut.forcePerformAction(id: actionID)

        // then
        XCTAssertTrue(actionPerformed)
    }

<<<<<<< HEAD
    func testThatItForcePerformsAction() {
        // given
        sut.persistLastCheckDate(for: actionID)
        let action = RecurringAction(
            id: actionID,
            interval: 100,
            perform: { self.actionPerformed = true }
        )

        sut.registerAction(action)
        XCTAssertFalse(actionPerformed)

        // when
        sut.forcePerformAction(id: actionID)

        // then
        XCTAssertTrue(actionPerformed)
    }

=======
    func testThatItPerformsActionAgain() {
        // Given
        var actionPerformed = false
        sut.registerAction(.init(id: .random(length: 5), interval: 3) {
            actionPerformed = true
        })

        // When
        sut.performActionsIfNeeded()
        actionPerformed = false
        dateProvider.now += .tenSeconds
        sut.performActionsIfNeeded()

        // Then
        XCTAssertTrue(actionPerformed)
    }
>>>>>>> 48002498
}<|MERGE_RESOLUTION|>--- conflicted
+++ resolved
@@ -54,20 +54,11 @@
             actionPerformed = true
         })
 
-<<<<<<< HEAD
-        // when
-        XCTAssertEqual(sut.actionsByID.count, 0)
-        sut.registerAction(action)
-
-        // then
-        XCTAssertEqual(sut.actionsByID.count, 1)
-=======
         // When
         sut.performActionsIfNeeded()
 
         // Then
         XCTAssertTrue(actionPerformed)
->>>>>>> 48002498
     }
 
     func testThatItDoesNotPerformActionTooEarly() {
@@ -106,27 +97,6 @@
         XCTAssertTrue(actionPerformed)
     }
 
-<<<<<<< HEAD
-    func testThatItForcePerformsAction() {
-        // given
-        sut.persistLastCheckDate(for: actionID)
-        let action = RecurringAction(
-            id: actionID,
-            interval: 100,
-            perform: { self.actionPerformed = true }
-        )
-
-        sut.registerAction(action)
-        XCTAssertFalse(actionPerformed)
-
-        // when
-        sut.forcePerformAction(id: actionID)
-
-        // then
-        XCTAssertTrue(actionPerformed)
-    }
-
-=======
     func testThatItPerformsActionAgain() {
         // Given
         var actionPerformed = false
@@ -143,5 +113,4 @@
         // Then
         XCTAssertTrue(actionPerformed)
     }
->>>>>>> 48002498
 }