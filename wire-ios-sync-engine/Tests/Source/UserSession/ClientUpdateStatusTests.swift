// 
// Wire
// Copyright (C) 2016 Wire Swiss GmbH
// 
// This program is free software: you can redistribute it and/or modify
// it under the terms of the GNU General Public License as published by
// the Free Software Foundation, either version 3 of the License, or
// (at your option) any later version.
// 
// This program is distributed in the hope that it will be useful,
// but WITHOUT ANY WARRANTY; without even the implied warranty of
// MERCHANTABILITY or FITNESS FOR A PARTICULAR PURPOSE. See the
// GNU General Public License for more details.
// 
// You should have received a copy of the GNU General Public License
// along with this program. If not, see http://www.gnu.org/licenses/.
// 

import Foundation
import WireTesting

@testable import WireSyncEngine

struct ClientUpdateStatusChange {
    let type: ZMClientUpdateNotificationType
    var clientObjectIDs: [NSManagedObjectID]
    var error: NSError?
}

class ClientUpdateStatusTests: MessagingTest {
    var sut: ClientUpdateStatus!
    var clientObserverToken: Any?
    var receivedNotifications: [ClientUpdateStatusChange] = []

    override func setUp() {
        super.setUp()
<<<<<<< HEAD
        self.syncMOC.performAndWait {
            self.sut = ClientUpdateStatus(syncManagedObjectContext: self.syncMOC)
        }
=======
>>>>>>> 4e9f4763

        syncMOC.performAndWait { [self] in
            self.sut = ClientUpdateStatus(syncManagedObjectContext: syncMOC)
            self.sut.determineInitialClientStatus()
        }

        clientObserverToken = ZMClientUpdateNotification.addObserver(context: uiMOC) { [weak self] type, clientObjectIDs, error in
            let change = ClientUpdateStatusChange(type: type, clientObjectIDs: clientObjectIDs, error: error)
            self?.receivedNotifications.append(change)
        }
    }

    override func tearDown() {
        sut = nil
        clientObserverToken = nil
        receivedNotifications = []
        super.tearDown()
    }

    func testThatItReturnsfetchingClientsByDefault() {
        XCTAssertEqual(self.sut.currentPhase, ClientUpdatePhase.fetchingClients)
    }

    func testThatItReturnsFetchingClientsWhenFetchStarted() {
        // when
        self.sut.needsToFetchClients(andVerifySelfClient: true)

        // then
        XCTAssertEqual(self.sut.currentPhase, ClientUpdatePhase.fetchingClients)
    }

    func insertNewClient(_ isSelfClient: Bool) -> UserClient! {
        var client: UserClient!
        let remoteIdentifier = syncMOC.performGroupedAndWait { syncMOC in
            let remoteIdentifier = isSelfClient ? "selfIdentifier" : "identifier"
            client = UserClient.insertNewObject(in: syncMOC)
            client.remoteIdentifier = remoteIdentifier
            client.user = ZMUser.selfUser(in: syncMOC)
            syncMOC.saveOrRollback()
            return remoteIdentifier
        }
        XCTAssert(waitForAllGroupsToBeEmpty(withTimeout: 0.5))
        if isSelfClient {
<<<<<<< HEAD
            self.syncMOC.performAndWait {
                self.syncMOC.setPersistentStoreMetadata(client.remoteIdentifier, key: "PersistedClientId")
            }
=======
            syncMOC.setPersistentStoreMetadata(remoteIdentifier, key: "PersistedClientId")
>>>>>>> 4e9f4763
        }
        return client
    }

    func insertSelfClient() -> UserClient {
        return insertNewClient(true)!
    }

    func insertNewClient() -> UserClient {
        return insertNewClient(false)!
    }

    func testThatFetchedClientsDoNotContainSelfClient() {
        // given
        let selfClient = insertSelfClient()
        let otherClient = insertNewClient()

        // when
        self.sut.needsToFetchClients(andVerifySelfClient: true)
        syncMOC.performGroupedAndWait { _ in
            self.sut.didFetchClients([selfClient, otherClient])
        }
        XCTAssert(waitForAllGroupsToBeEmpty(withTimeout: 0.5))

        // then
        XCTAssertEqual(self.sut.currentPhase, .waitingForPrekeys)

        XCTAssertEqual(self.receivedNotifications.count, 1)
        let note = self.receivedNotifications.first
        if let note = note {
            let clientIDs = note.clientObjectIDs
            XCTAssertEqual(clientIDs.count, 1)
            XCTAssertEqual(note.type, ZMClientUpdateNotificationType.fetchCompleted)
            XCTAssertNil(note.error)
        } else {
            XCTFail("no notification received")
        }

    }

    func testThatItCallsTheCompletionHandlerWhenFetchCompletes() {
        // given
        let selfClient = insertSelfClient()
        let client = insertNewClient()

        // when
        self.sut.needsToFetchClients(andVerifySelfClient: true)
        syncMOC.performGroupedAndWait { _ in
            self.sut.didFetchClients([client, selfClient])
        }

        XCTAssert(waitForAllGroupsToBeEmpty(withTimeout: 0.5))

        // then
        XCTAssertEqual(self.sut.currentPhase, .waitingForPrekeys)

        XCTAssertEqual(self.receivedNotifications.count, 1)
        let note = self.receivedNotifications.first
        if let note = note {
            let clientIDs = note.clientObjectIDs
            XCTAssertEqual(clientIDs.count, 1)
            XCTAssertEqual(clientIDs.first, client.objectID)
            XCTAssertEqual(note.type, ZMClientUpdateNotificationType.fetchCompleted)
            XCTAssertNil(note.error)
        } else {
            XCTFail("no notification received")
        }
    }

    func testThatItCallsTheCompletionHandlerWithErrorWhenFetchFails() {
        // when
        self.sut.needsToFetchClients(andVerifySelfClient: true)
        self.sut.failedToFetchClients()
        XCTAssert(waitForAllGroupsToBeEmpty(withTimeout: 0.5))

        // then
        XCTAssertEqual(self.sut.currentPhase, ClientUpdatePhase.fetchingClients) // if we go back online we want to try to verify the client
        XCTAssertEqual(self.receivedNotifications.count, 1)
        let note = self.receivedNotifications.first
        if let note = note {
            let clients = note.clientObjectIDs
            XCTAssertEqual(clients, [])
            XCTAssertEqual(note.type, ZMClientUpdateNotificationType.fetchFailed)
            XCTAssertNotNil(note.error)
            XCTAssertEqual(note.error?.code, ClientUpdateError.deviceIsOffline.rawValue)
        } else {
            XCTFail("no notification received")
        }
    }

    func testThatItCallsCompletionHandlerAfterDeletingClient_AllClientsDeleted() {
        // given
        let selfClient = insertSelfClient()
        let client = insertNewClient()

        self.sut.needsToFetchClients(andVerifySelfClient: true)
<<<<<<< HEAD
        syncMOC.performGroupedAndWait { _ in
            self.sut.didFetchClients([client, selfClient])
        }

        XCTAssertEqual(self.sut.currentPhase, ClientUpdatePhase.done)
=======
        self.sut.didFetchClients([client, selfClient])
        XCTAssertEqual(self.sut.currentPhase, .waitingForPrekeys)
>>>>>>> 4e9f4763
        self.receivedNotifications.removeAll()

        // when
        let credentials = ZMEmailCredentials(email: "hallo@example.com", password: "secret123456")
        self.sut.deleteClients(withCredentials: credentials)
        XCTAssertEqual(self.sut.currentPhase, ClientUpdatePhase.deletingClients)

        syncMOC.performGroupedAndWait { _ in
            self.sut.didDeleteClient()
        }
        XCTAssert(waitForAllGroupsToBeEmpty(withTimeout: 0.5))

        // then
        XCTAssertEqual(self.sut.currentPhase, .waitingForPrekeys)
        XCTAssertEqual(self.receivedNotifications.count, 1)
        let note = self.receivedNotifications.first
        if let note = note {
            XCTAssertNotNil(note.clientObjectIDs)
            XCTAssertEqual(note.clientObjectIDs.first, client.objectID)
            XCTAssertEqual(note.type, ZMClientUpdateNotificationType.deletionCompleted)
            XCTAssertNil(note.error)
        } else {
            XCTFail("no notification received")
        }
    }

    func testThatItReturnsAnErrorIfSelfClientWasRemovedRemotely() {
        // given
        _ = insertSelfClient()
        let otherClient = insertNewClient()

        // when
        self.sut.needsToFetchClients(andVerifySelfClient: true)
        syncMOC.performGroupedAndWait { _ in
            self.sut.didFetchClients([otherClient])
        }
        XCTAssert(waitForAllGroupsToBeEmpty(withTimeout: 0.5))

        // then
        XCTAssertEqual(self.sut.currentPhase, .waitingForPrekeys)
        XCTAssertEqual(self.receivedNotifications.count, 1)
        let note = self.receivedNotifications.first
        if let note = note {
            XCTAssertEqual(note.type, ZMClientUpdateNotificationType.fetchFailed)
            XCTAssertNotNil(note.error)
            XCTAssertEqual(note.error?.code, ClientUpdateError.selfClientIsInvalid.rawValue)
        } else {
            XCTFail("no notification received")
        }
    }

    func testThatItReturnsAnErrorIfSelfClientIsNotRegistered() {
        // given
        let otherClient = insertNewClient()

        // when
        self.sut.needsToFetchClients(andVerifySelfClient: true)
        syncMOC.performGroupedAndWait { _ in
            self.sut.didFetchClients([otherClient])
        }

        XCTAssert(waitForAllGroupsToBeEmpty(withTimeout: 0.5))

        // then
        XCTAssertEqual(self.sut.currentPhase, .waitingForPrekeys)
        XCTAssertEqual(self.receivedNotifications.count, 1)
        let note = self.receivedNotifications.first
        if let note = note {
            XCTAssertEqual(note.type, ZMClientUpdateNotificationType.fetchFailed)
            XCTAssertNotNil(note.error)
            XCTAssertEqual(note.error?.code, ClientUpdateError.selfClientIsInvalid.rawValue)
        } else {
            XCTFail("no notification received")
        }
    }

    func testThatItReturnsAnErrorIfCredentialsAreInvalid() {
        // given
        let selfClient = insertSelfClient()
        let client = insertNewClient()
        XCTAssert(waitForAllGroupsToBeEmpty(withTimeout: 0.5))

        self.sut.needsToFetchClients(andVerifySelfClient: true)
        syncMOC.performGroupedAndWait { _ in
            self.sut.didFetchClients([client, selfClient])
        }

        let error = NSError(domain: "ClientManagement", code: Int(ClientUpdateError.invalidCredentials.rawValue), userInfo: nil)
        self.receivedNotifications.removeAll()

        // when
        let credentials = ZMEmailCredentials(email: "hallo@example.com", password: "secret123456")
        self.sut.deleteClients(withCredentials: credentials)
        self.sut.failedToDeleteClient(client, error: error)
        XCTAssert(waitForAllGroupsToBeEmpty(withTimeout: 0.5))

        // then
        XCTAssertEqual(self.sut.currentPhase, .waitingForPrekeys)
        XCTAssertEqual(self.receivedNotifications.count, 1)
        let note = self.receivedNotifications.first
        if let note = note {
            XCTAssertEqual(note.type, ZMClientUpdateNotificationType.deletionFailed)
            XCTAssertNotNil(note.error)
            XCTAssertEqual(note.error?.code, ClientUpdateError.invalidCredentials.rawValue)
        } else {
            XCTFail("no notification received")
        }
    }

    func testThatItResetsTheDeletionOfTheSelfClientAtInit() {

        // GIVEN
        // remove previous
        clientObserverToken = nil

        // delete self client
        let selfClient = insertSelfClient()
        self.syncMOC.performAndWait {
            selfClient.markedToDelete = true
            selfClient.setLocallyModifiedKeys(Set([ZMUserClientMarkedToDeleteKey]))
            selfClient.managedObjectContext?.saveOrRollback()
        }

        // WHEN
        // re-create
<<<<<<< HEAD
        self.syncMOC.performAndWait {
            self.sut = ClientUpdateStatus(syncManagedObjectContext: self.syncMOC)
        }
=======
        self.sut = ClientUpdateStatus(syncManagedObjectContext: self.syncMOC)
        self.sut.determineInitialClientStatus()
>>>>>>> 4e9f4763
        clientObserverToken = ZMClientUpdateNotification.addObserver(context: uiMOC) { [weak self] (type, clientObjectIDs, error) in
            self?.receivedNotifications.append(ClientUpdateStatusChange(type: type, clientObjectIDs: clientObjectIDs, error: error))
        }
        XCTAssert(waitForAllGroupsToBeEmpty(withTimeout: 0.5))

        // THEN
        self.syncMOC.performAndWait {
            XCTAssertFalse(selfClient.markedToDelete)
            XCTAssertFalse(selfClient.hasLocalModifications(forKey: ZMUserClientMarkedToDeleteKey))
        }

    }

    func testThatItReturnsWaitsForPrekeys_WhenThereAreNoPrekeysAvailable() {
        // given
        let selfClient = insertSelfClient()
        self.sut.didFetchClients([selfClient])

        // then
        XCTAssertEqual(self.sut.currentPhase, .waitingForPrekeys)
    }

    func testThatItReturnsGeneratesPrekeys_AfterPrekeyGenerationAsBegun() {
        // given
        let selfClient = insertSelfClient()
        self.sut.didFetchClients([selfClient])

        // when
        sut.willGeneratePrekeys()

        // then
        XCTAssertEqual(self.sut.currentPhase, .generatingPrekeys)
    }

    func testThatItReturnsDone_AfterPrekeyGenerationIsCompleted() {
        // given
        let prekey = IdPrekeyTuple(id: 1, prekey: "prekey1")
        let selfClient = insertSelfClient()
        self.sut.didFetchClients([selfClient])
        sut.willGeneratePrekeys()

        // when
        sut.didGeneratePrekeys([prekey])

        // then
        XCTAssertEqual(self.sut.currentPhase, .done)
    }

    func testThatItReturnsWaitingForPrekeys_AfterPrekeysHaveBeenUploaded() {
        // given
        let prekey = IdPrekeyTuple(id: 1, prekey: "prekey1")
        let selfClient = insertSelfClient()
        self.sut.didFetchClients([selfClient])
        sut.willGeneratePrekeys()
        sut.didGeneratePrekeys([prekey])

        // when
        sut.didUploadPrekeys()

        // then
        XCTAssertEqual(self.sut.currentPhase, .waitingForPrekeys)
    }
}<|MERGE_RESOLUTION|>--- conflicted
+++ resolved
@@ -34,12 +34,6 @@
 
     override func setUp() {
         super.setUp()
-<<<<<<< HEAD
-        self.syncMOC.performAndWait {
-            self.sut = ClientUpdateStatus(syncManagedObjectContext: self.syncMOC)
-        }
-=======
->>>>>>> 4e9f4763
 
         syncMOC.performAndWait { [self] in
             self.sut = ClientUpdateStatus(syncManagedObjectContext: syncMOC)
@@ -83,13 +77,9 @@
         }
         XCTAssert(waitForAllGroupsToBeEmpty(withTimeout: 0.5))
         if isSelfClient {
-<<<<<<< HEAD
             self.syncMOC.performAndWait {
                 self.syncMOC.setPersistentStoreMetadata(client.remoteIdentifier, key: "PersistedClientId")
             }
-=======
-            syncMOC.setPersistentStoreMetadata(remoteIdentifier, key: "PersistedClientId")
->>>>>>> 4e9f4763
         }
         return client
     }
@@ -186,16 +176,8 @@
         let client = insertNewClient()
 
         self.sut.needsToFetchClients(andVerifySelfClient: true)
-<<<<<<< HEAD
-        syncMOC.performGroupedAndWait { _ in
-            self.sut.didFetchClients([client, selfClient])
-        }
-
-        XCTAssertEqual(self.sut.currentPhase, ClientUpdatePhase.done)
-=======
         self.sut.didFetchClients([client, selfClient])
-        XCTAssertEqual(self.sut.currentPhase, .waitingForPrekeys)
->>>>>>> 4e9f4763
+        XCTAssertEqual(self.sut.currentPhase, .waitingForPrekeys) ClientUpdatePhase.done)
         self.receivedNotifications.removeAll()
 
         // when
@@ -321,14 +303,10 @@
 
         // WHEN
         // re-create
-<<<<<<< HEAD
         self.syncMOC.performAndWait {
             self.sut = ClientUpdateStatus(syncManagedObjectContext: self.syncMOC)
-        }
-=======
-        self.sut = ClientUpdateStatus(syncManagedObjectContext: self.syncMOC)
-        self.sut.determineInitialClientStatus()
->>>>>>> 4e9f4763
+            self.sut.determineInitialClientStatus()
+        }
         clientObserverToken = ZMClientUpdateNotification.addObserver(context: uiMOC) { [weak self] (type, clientObjectIDs, error) in
             self?.receivedNotifications.append(ClientUpdateStatusChange(type: type, clientObjectIDs: clientObjectIDs, error: error))
         }
