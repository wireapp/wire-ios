//
// Wire
// Copyright (C) 2022 Wire Swiss GmbH
//
// This program is free software: you can redistribute it and/or modify
// it under the terms of the GNU General Public License as published by
// the Free Software Foundation, either version 3 of the License, or
// (at your option) any later version.
//
// This program is distributed in the hope that it will be useful,
// but WITHOUT ANY WARRANTY; without even the implied warranty of
// MERCHANTABILITY or FITNESS FOR A PARTICULAR PURPOSE. See the
// GNU General Public License for more details.
//
// You should have received a copy of the GNU General Public License
// along with this program. If not, see http://www.gnu.org/licenses/.
//

import XCTest
@testable import WireSyncEngine

final class ZMUserSessionTests_SecurityClassification: ZMUserSessionTestsBase {

    func createUser(moc: NSManagedObjectContext, domain: String?) -> ZMUser {
        let user = ZMUser(context: moc)
        user.remoteIdentifier = UUID()
        user.domain = domain
        user.name = "Other Test User"

        return user
    }

    func storeClassifiedDomains(with status: Feature.Status, domains: [String]) {
        let classifiedDomains = Feature.ClassifiedDomains(
            status: status,
            config: Feature.ClassifiedDomains.Config(domains: domains)
        )
        sut.featureService.storeClassifiedDomains(classifiedDomains)
    }

    func testThatItReturnsNone_WhenFeatureIsEnabled_WhenSelfDomainIsNil() {
        // given
        let otherUser = createUser(moc: syncMOC, domain: UUID().uuidString)

        storeClassifiedDomains(with: .enabled, domains: [])

        syncMOC.performGroupedBlock {
            let selfUser = ZMUser.selfUser(in: self.syncMOC)
            selfUser.domain = nil
            self.syncMOC.saveOrRollback()
        }

        XCTAssertTrue(self.waitForAllGroupsToBeEmpty(withTimeout: 0.5))

        // when
        let classification = sut.classification(with: [otherUser])

        // then
        XCTAssertEqual(classification, .none)
    }

    func testThatItReturnsNone_WhenFeatureIsDisabled_WhenSelfDomainIsNotNil() {
        // given
        let otherUser = createUser(moc: syncMOC, domain: UUID().uuidString)

        storeClassifiedDomains(with: .disabled, domains: [])

        syncMOC.performGroupedBlock {
            let selfUser = ZMUser.selfUser(in: self.syncMOC)
            selfUser.domain = UUID().uuidString
            self.syncMOC.saveOrRollback()
        }

        XCTAssertTrue(self.waitForAllGroupsToBeEmpty(withTimeout: 0.5))

        // when
        let classification = sut.classification(with: [otherUser])

        // then
        XCTAssertEqual(classification, .none)
    }

    func testThatItReturnClassified_WhenFeatureIsEnabled_WhenAllOtherUserDomainIsClassified() {
        // given
        let otherUser1 = createUser(moc: syncMOC, domain: UUID().uuidString)
        let otherUser2 = createUser(moc: syncMOC, domain: UUID().uuidString)
        let otherUser3 = createUser(moc: syncMOC, domain: UUID().uuidString)
        let otherUsers = [otherUser1, otherUser2, otherUser3]
        let classifiedDomains = otherUsers.map { $0.domain! }

        storeClassifiedDomains(with: .enabled, domains: classifiedDomains)

        syncMOC.performGroupedBlock {
            let selfUser = ZMUser.selfUser(in: self.syncMOC)
            selfUser.domain = UUID().uuidString
            self.syncMOC.saveOrRollback()
        }

        XCTAssertTrue(self.waitForAllGroupsToBeEmpty(withTimeout: 0.5))

        // when
        let classification = sut.classification(with: otherUsers)

        // then
        XCTAssertEqual(classification, .classified)
    }

    func testThatItReturnsNotClassified_WhenFeatureIsEnabled_WhenAtLeastOneOtherUserDomainIsNotClassified() {
        // given
        let otherUser1 = createUser(moc: syncMOC, domain: UUID().uuidString)
        let otherUser2 = createUser(moc: syncMOC, domain: UUID().uuidString)
        let otherUser3 = createUser(moc: syncMOC, domain: UUID().uuidString)
        let otherUsers = [otherUser1, otherUser2, otherUser3]

        var classifiedDomains = otherUsers.map { $0.domain! }
        classifiedDomains.removeFirst()

        storeClassifiedDomains(with: .enabled, domains: classifiedDomains)

        syncMOC.performGroupedBlock {
            let selfUser = ZMUser.selfUser(in: self.syncMOC)
            selfUser.domain = UUID().uuidString
            self.syncMOC.saveOrRollback()
        }

        XCTAssertTrue(self.waitForAllGroupsToBeEmpty(withTimeout: 0.5))

        // when
        let classification = sut.classification(with: otherUsers)

        // then
        XCTAssertEqual(classification, .notClassified)
    }

    func testThatItReturnsNotClassified_WhenFeatureIsEnabled_WhenAtLeastOneOtherUserDomainIsNil() {
        // given
        let otherUser1 = createUser(moc: syncMOC, domain: UUID().uuidString)
        let otherUser2 = createUser(moc: syncMOC, domain: nil)
        let otherUser3 = createUser(moc: syncMOC, domain: UUID().uuidString)
        let otherUsers = [otherUser1, otherUser2, otherUser3]

        let classifiedDomains = otherUsers.compactMap { $0.domain }

        storeClassifiedDomains(with: .enabled, domains: classifiedDomains)

        syncMOC.performGroupedBlock {
            let selfUser = ZMUser.selfUser(in: self.syncMOC)
            selfUser.domain = UUID().uuidString
            self.syncMOC.saveOrRollback()
        }

        XCTAssertTrue(self.waitForAllGroupsToBeEmpty(withTimeout: 0.5))

        // when
        let classification = sut.classification(with: otherUsers)

        // then
        XCTAssertEqual(classification, .notClassified)
    }

    func testThatItReturnsNotClassified_WhenFederationIsEnabled_WhenFeatureIsEnabled_WhenAtLeastOneOtherUserDomainIsNil() {
        let federationFlagBackup = BackendInfo.isFederationEnabled
        let backendDomainBackup = BackendInfo.domain
        defer {
            BackendInfo.isFederationEnabled = federationFlagBackup
            BackendInfo.domain = backendDomainBackup
        }
        // given
        let otherUser1 = createUser(moc: syncMOC, domain: UUID().uuidString)
        let otherUser2 = createUser(moc: syncMOC, domain: nil)
        let otherUser3 = createUser(moc: syncMOC, domain: UUID().uuidString)
        let otherUsers = [otherUser1, otherUser2, otherUser3]
        let localDomain = UUID().uuidString

        let otherUsersDomains = otherUsers.compactMap { $0.domain }
<<<<<<< HEAD
        let classifiedDomains = [otherUsersDomains, [localDomain]].flatMap{ $0 }
=======
        let classifiedDomains = [otherUsersDomains, [localDomain]].flatMap { $0 }
>>>>>>> 96dfd688

        storeClassifiedDomains(with: .enabled, domains: classifiedDomains)
        BackendInfo.isFederationEnabled = true
        BackendInfo.domain = localDomain

        syncMOC.performGroupedBlock {
            let selfUser = ZMUser.selfUser(in: self.syncMOC)
            selfUser.domain = UUID().uuidString
            self.syncMOC.saveOrRollback()
        }

        XCTAssertTrue(self.waitForAllGroupsToBeEmpty(withTimeout: 0.5))

        // when
        let classification = sut.classification(with: otherUsers)

        // then
        XCTAssertEqual(classification, .notClassified)
    }

    func testThatItReturnsClassified_WhenFederationIsDisabled_WhenFeatureIsEnabled_WhenAtLeastOneOtherUserDomainIsNil() {
        let federationFlagBackup = BackendInfo.isFederationEnabled
        let backendDomainBackup = BackendInfo.domain
        defer {
            BackendInfo.isFederationEnabled = federationFlagBackup
            BackendInfo.domain = backendDomainBackup
        }
        // given
        let otherUser1 = createUser(moc: syncMOC, domain: UUID().uuidString)
        let otherUser2 = createUser(moc: syncMOC, domain: nil)
        let otherUser3 = createUser(moc: syncMOC, domain: UUID().uuidString)
        let otherUsers = [otherUser1, otherUser2, otherUser3]
        let localDomain = UUID().uuidString

        let otherUsersDomains = otherUsers.compactMap { $0.domain }
<<<<<<< HEAD
        let classifiedDomains = [otherUsersDomains, [localDomain]].flatMap{ $0 }
=======
        let classifiedDomains = [otherUsersDomains, [localDomain]].flatMap { $0 }
>>>>>>> 96dfd688

        storeClassifiedDomains(with: .enabled, domains: classifiedDomains)
        BackendInfo.isFederationEnabled = false
        BackendInfo.domain = localDomain

        syncMOC.performGroupedBlock {
            let selfUser = ZMUser.selfUser(in: self.syncMOC)
            selfUser.domain = UUID().uuidString
            self.syncMOC.saveOrRollback()
        }

        XCTAssertTrue(self.waitForAllGroupsToBeEmpty(withTimeout: 0.5))

        // when
        let classification = sut.classification(with: otherUsers)

        // then
        XCTAssertEqual(classification, .classified)
    }

}<|MERGE_RESOLUTION|>--- conflicted
+++ resolved
@@ -173,11 +173,7 @@
         let localDomain = UUID().uuidString
 
         let otherUsersDomains = otherUsers.compactMap { $0.domain }
-<<<<<<< HEAD
-        let classifiedDomains = [otherUsersDomains, [localDomain]].flatMap{ $0 }
-=======
         let classifiedDomains = [otherUsersDomains, [localDomain]].flatMap { $0 }
->>>>>>> 96dfd688
 
         storeClassifiedDomains(with: .enabled, domains: classifiedDomains)
         BackendInfo.isFederationEnabled = true
@@ -213,11 +209,7 @@
         let localDomain = UUID().uuidString
 
         let otherUsersDomains = otherUsers.compactMap { $0.domain }
-<<<<<<< HEAD
-        let classifiedDomains = [otherUsersDomains, [localDomain]].flatMap{ $0 }
-=======
         let classifiedDomains = [otherUsersDomains, [localDomain]].flatMap { $0 }
->>>>>>> 96dfd688
 
         storeClassifiedDomains(with: .enabled, domains: classifiedDomains)
         BackendInfo.isFederationEnabled = false
