--- conflicted
+++ resolved
@@ -92,14 +92,6 @@
         sut.delegate = userSessionDelegate
 
         // when
-<<<<<<< HEAD
-        #if targetEnvironment(simulator) && swift(>=5.4)
-        if isRunningiOS15 {
-            XCTExpectFailure("Expect to fail on iOS 15 simulator. ref: https://wearezeta.atlassian.net/browse/SQCORE-1188")
-        }
-        #endif
-=======
->>>>>>> 02e75298
         try sut.setEncryptionAtRest(enabled: true)
 
         // then
@@ -119,18 +111,7 @@
         try sut.setEncryptionAtRest(enabled: false)
 
         // then
-<<<<<<< HEAD
-        #if targetEnvironment(simulator) && swift(>=5.4)
-        if isRunningiOS15 {
-            XCTExpectFailure("Expect to fail on iOS 15 simulator. ref: https://wearezeta.atlassian.net/browse/SQCORE-1188")
-        }
-        #endif
-
         XCTAssertEqual(userSessionDelegate.prepareForMigration_Invocations, [account])
-=======
-        XCTAssertNotNil(userSessionDelegate.calledSetEncryptionAtRest)
-        XCTAssertEqual(userSessionDelegate.calledSetEncryptionAtRest?.0, false)
->>>>>>> 02e75298
     }
 
     // MARK: - Database locking/unlocking
@@ -182,14 +163,6 @@
 
         // when
         let context = LAContext()
-<<<<<<< HEAD
-        #if targetEnvironment(simulator) && swift(>=5.4)
-        if isRunningiOS15 {
-            XCTExpectFailure("Expect to fail on iOS 15 simulator. ref: https://wearezeta.atlassian.net/browse/SQCORE-1188")
-        }
-        #endif
-=======
->>>>>>> 02e75298
         try sut.unlockDatabase(with: context)
         XCTAssertTrue(waitForAllGroupsToBeEmpty(withTimeout: 0.5))
 
@@ -209,14 +182,6 @@
         XCTAssertTrue(waitForAllGroupsToBeEmpty(withTimeout: 0.5))
 
         // then
-<<<<<<< HEAD
-        #if targetEnvironment(simulator) && swift(>=5.4)
-        if isRunningiOS15 {
-            XCTExpectFailure("Expect to fail on iOS 15 simulator. ref: https://wearezeta.atlassian.net/browse/SQCORE-1188")
-        }
-        #endif
-=======
->>>>>>> 02e75298
         XCTAssertTrue(sut.isDatabaseLocked)
     }
 
@@ -233,15 +198,7 @@
         XCTAssertTrue(waitForAllGroupsToBeEmpty(withTimeout: 0.5))
 
         // then
-<<<<<<< HEAD
-        #if targetEnvironment(simulator) && swift(>=5.4)
-        if isRunningiOS15 {
-            XCTExpectFailure("Expect to fail on iOS 15 simulator. ref: https://wearezeta.atlassian.net/browse/SQCORE-1188")
-        }
-        #endif
-=======
-
->>>>>>> 02e75298
+
         XCTAssertTrue(sut.isDatabaseLocked)
     }
 
@@ -273,17 +230,7 @@
         // when
         _ = factory.startBackgroundActivity(withName: "Activity 1")!
         application.simulateApplicationDidEnterBackground()
-<<<<<<< HEAD
-        #if targetEnvironment(simulator) && swift(>=5.4)
-        if isRunningiOS15 {
-            XCTExpectFailure("Expect to fail on iOS 15 simulator. ref: https://wearezeta.atlassian.net/browse/SQCORE-1188")
-        }
-        #endif
         XCTAssertNotNil(sut.managedObjectContext.databaseKey)
-=======
-
-        XCTAssertNotNil(sut.managedObjectContext.encryptionKeys)
->>>>>>> 02e75298
 
         _ = XCTWaiter.wait(for: [XCTestExpectation(description: "The expiration handler is called.")], timeout: 4.0)
 
@@ -312,14 +259,6 @@
 
         // when
         sut.applicationDidEnterBackground(nil)
-<<<<<<< HEAD
-        #if targetEnvironment(simulator) && swift(>=5.4)
-        if isRunningiOS15 {
-            XCTExpectFailure("Expect to fail on iOS 15 simulator. ref: https://wearezeta.atlassian.net/browse/SQCORE-1188")
-        }
-        #endif
-=======
->>>>>>> 02e75298
         XCTAssertTrue(waitForCustomExpectations(withTimeout: 0.5))
         XCTAssertTrue(waitForAllGroupsToBeEmpty(withTimeout: 0.5))
 
@@ -346,15 +285,7 @@
 
         // when
         let context = LAContext()
-<<<<<<< HEAD
-        #if targetEnvironment(simulator) && swift(>=5.4)
-        if isRunningiOS15 {
-            XCTExpectFailure("Expect to fail on iOS 15 simulator. ref: https://wearezeta.atlassian.net/browse/SQCORE-1188")
-        }
-        #endif
-=======
         
->>>>>>> 02e75298
         try sut.unlockDatabase(with: context)
         XCTAssertTrue(waitForCustomExpectations(withTimeout: 0.5))
         XCTAssertTrue(waitForAllGroupsToBeEmpty(withTimeout: 0.5))
@@ -371,14 +302,6 @@
         simulateLoggedInUser()
         syncMOC.saveOrRollback()
 
-<<<<<<< HEAD
-        #if targetEnvironment(simulator) && swift(>=5.4)
-        if isRunningiOS15 {
-            XCTExpectFailure("Expect to fail on iOS 15 simulator. ref: https://wearezeta.atlassian.net/browse/SQCORE-1188")
-        }
-        #endif
-=======
->>>>>>> 02e75298
         let oldKeys = try EncryptionKeys.createKeys(for: account)
 
         // when
@@ -401,14 +324,6 @@
         sut.applicationDidEnterBackground(nil)
         XCTAssertTrue(waitForAllGroupsToBeEmpty(withTimeout: 0.5))
 
-<<<<<<< HEAD
-        #if targetEnvironment(simulator) && swift(>=5.4)
-        if isRunningiOS15 {
-            XCTExpectFailure("Expect to fail on iOS 15 simulator. ref: https://wearezeta.atlassian.net/browse/SQCORE-1188")
-        }
-        #endif
-=======
->>>>>>> 02e75298
         XCTAssertTrue(sut.isDatabaseLocked)
 
         // then
