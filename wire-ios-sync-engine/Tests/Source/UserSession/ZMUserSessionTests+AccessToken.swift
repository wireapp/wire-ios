--- conflicted
+++ resolved
@@ -42,10 +42,7 @@
         var previousApiVersion = BackendInfo.apiVersion
         defer {
             BackendInfo.apiVersion = previousApiVersion
-<<<<<<< HEAD
             transportSession.renewAccessTokenCalls = []
-=======
->>>>>>> 33098a79
         }
         BackendInfo.apiVersion = apiVersion
 
