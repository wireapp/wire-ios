//
// Wire
// Copyright (C) 2021 Wire Swiss GmbH
//
// This program is free software: you can redistribute it and/or modify
// it under the terms of the GNU General Public License as published by
// the Free Software Foundation, either version 3 of the License, or
// (at your option) any later version.
//
// This program is distributed in the hope that it will be useful,
// but WITHOUT ANY WARRANTY; without even the implied warranty of
// MERCHANTABILITY or FITNESS FOR A PARTICULAR PURPOSE. See the
// GNU General Public License for more details.
//
// You should have received a copy of the GNU General Public License
// along with this program. If not, see http://www.gnu.org/licenses/.
//

import XCTest
@testable import WireSyncEngine

extension ZMClientRegistrationStatusTests {
    func testThatItReturns_FetchingClients_WhenReceivingAnErrorWithTooManyClients() {
        // given
        let selfUser = ZMUser.selfUser(in: syncMOC)
        selfUser.remoteIdentifier = UUID()

        // when
        sut.didFail(toRegisterClient: tooManyClientsError()! as NSError)

        // then
        XCTAssertEqual(sut.currentPhase, ZMClientRegistrationPhase.fetchingClients)
    }

    func testThatItNeedsToRegisterMLSClient_WhenNoClientIsAlreadyRegisteredAndAllowed() {
        // given
        let selfUser = ZMUser.selfUser(in: syncMOC)
        selfUser.remoteIdentifier = UUID()
        DeveloperFlag.storage = .random()!
        DeveloperFlag.enableMLSSupport.enable(true)
        BackendInfo.storage = .random()!
        BackendInfo.apiVersion = .v5

        // then
        XCTAssertTrue(sut.needsToRegisterMLSCLient)
    }

    func testThatItDoesntNeedsToRegisterMLSClient_WhenClientIsAlreadyRegistered() {
        // given
        let selfUser = ZMUser.selfUser(in: syncMOC)
        selfUser.remoteIdentifier = UUID()
        let selfClient = createSelfClient()
        selfClient.mlsPublicKeys = UserClient.MLSPublicKeys(ed25519: "someKey")
        selfClient.needsToUploadMLSPublicKeys = false
        DeveloperFlag.storage = .random()!
        DeveloperFlag.enableMLSSupport.enable(true)
        BackendInfo.storage = .random()!
        BackendInfo.apiVersion = .v5

        // then
        XCTAssertFalse(sut.needsToRegisterMLSCLient)
    }

    func testThatItDoesntNeedsToRegisterMLSClient_WhenNotAllowed() {
        // given
        let selfUser = ZMUser.selfUser(in: syncMOC)
        selfUser.remoteIdentifier = UUID()
        DeveloperFlag.enableMLSSupport.enable(false)
        BackendInfo.apiVersion = .v5

        // then
        XCTAssertFalse(sut.needsToRegisterMLSCLient)
    }
<<<<<<< HEAD

    func testThatItReturnsWaitsForPrekeys_WhenItNeedsToRegisterAClient() {
        // given
        let selfUser = ZMUser.selfUser(in: syncMOC)
        selfUser.remoteIdentifier = UUID()
        selfUser.emailAddress = "email@domain.com"

        // then
        XCTAssertEqual(self.sut.currentPhase, .waitingForPrekeys)
    }

    func testThatItReturnsGeneratesPrekeys_AfterPrekeyGenerationAsBegun() {
        // given
        let selfUser = ZMUser.selfUser(in: syncMOC)
        selfUser.remoteIdentifier = UUID()
        selfUser.emailAddress = "email@domain.com"

        // when
        sut.willGeneratePrekeys()

        // then
        XCTAssertEqual(self.sut.currentPhase, .generatingPrekeys)
    }

    func testThatItReturnsUnregistered_AfterPrekeyGenerationIsCompleted() {
        // given
        let prekey = IdPrekeyTuple(id: 1, prekey: "prekey1")
        let selfUser = ZMUser.selfUser(in: syncMOC)
        selfUser.remoteIdentifier = UUID()
        selfUser.emailAddress = "email@domain.com"
        sut.willGeneratePrekeys()

        // when
        sut.didGeneratePrekeys([prekey], lastResortPrekey: prekey)

        // then
        XCTAssertEqual(self.sut.currentPhase, .unregistered)
    }

    func testThatItReturnsRegistered_AfterClientHasBeenCreated() {
        // given
        let prekey = IdPrekeyTuple(id: 1, prekey: "prekey1")
        let selfUser = ZMUser.selfUser(in: syncMOC)
        selfUser.remoteIdentifier = UUID()
        selfUser.emailAddress = "email@domain.com"
        sut.willGeneratePrekeys()
        sut.didGeneratePrekeys([prekey], lastResortPrekey: prekey)

        // when
        let selfClient =  UserClient.insertNewObject(in: self.syncMOC)
        selfClient.remoteIdentifier = UUID.create().transportString()
        sut.didRegister(selfClient)

        // then
        XCTAssertEqual(self.sut.currentPhase, .registered)
    }

=======
>>>>>>> a2284a81
}<|MERGE_RESOLUTION|>--- conflicted
+++ resolved
@@ -71,7 +71,6 @@
         // then
         XCTAssertFalse(sut.needsToRegisterMLSCLient)
     }
-<<<<<<< HEAD
 
     func testThatItReturnsWaitsForPrekeys_WhenItNeedsToRegisterAClient() {
         // given
@@ -128,7 +127,4 @@
         // then
         XCTAssertEqual(self.sut.currentPhase, .registered)
     }
-
-=======
->>>>>>> a2284a81
 }