//
// Wire
// Copyright (C) 2024 Wire Swiss GmbH
//
// This program is free software: you can redistribute it and/or modify
// it under the terms of the GNU General Public License as published by
// the Free Software Foundation, either version 3 of the License, or
// (at your option) any later version.
//
// This program is distributed in the hope that it will be useful,
// but WITHOUT ANY WARRANTY; without even the implied warranty of
// MERCHANTABILITY or FITNESS FOR A PARTICULAR PURPOSE. See the
// GNU General Public License for more details.
//
// You should have received a copy of the GNU General Public License
// along with this program. If not, see http://www.gnu.org/licenses/.
//

import WireDataModelSupport
import XCTest

@_spi(MockBackendInfo)
import WireTransport

@testable import WireSyncEngine

final class MockCookieStorage: CookieProvider {

    var isAuthenticated: Bool = true

    func setRequestHeaderFieldsOn(_ request: NSMutableURLRequest) {}

    var didCallDeleteKeychainItems: Bool = false
    func deleteKeychainItems() {
        didCallDeleteKeychainItems = true
    }

}

final class ZMClientRegistrationStatusTests: MessagingTest {

    private var sut: ZMClientRegistrationStatus!
    private var mockCookieStorage: MockCookieStorage!
    private var mockCoreCryptoProvider: MockCoreCryptoProviderProtocol!
    private var mockClientRegistationDelegate: MockClientRegistrationStatusDelegate!

    override func setUp() {
        super.setUp()

        BackendInfo.enableMocking()

        // be sure to call this before initializing sut
        uiMOC.setPersistentStoreMetadata(nil as String?, key: ZMPersistedClientIdKey)
        mockCookieStorage = MockCookieStorage()
        mockCookieStorage.isAuthenticated = true
        mockCoreCryptoProvider = MockCoreCryptoProviderProtocol()
        mockClientRegistationDelegate = MockClientRegistrationStatusDelegate()
        self.sut = ZMClientRegistrationStatus(
            context: self.syncMOC,
            cookieProvider: mockCookieStorage,
            coreCryptoProvider: mockCoreCryptoProvider
        )
        self.sut.registrationStatusDelegate = self.mockClientRegistationDelegate
    }

    override func tearDown() {
        self.mockClientRegistationDelegate = nil
        self.mockCookieStorage = nil
        self.sut = nil

        BackendInfo.resetMocking()

        super.tearDown()
    }

    // MARK: Initialisation

    func testThatItRequestsE2EIEnrollment_whenRequiredOnInitialisation() {
        syncMOC.performAndWait {
            // given
            let selfUser = ZMUser.selfUser(in: self.syncMOC)
            selfUser.remoteIdentifier = UUID()
            let client  = UserClient.insertNewObject(in: self.syncMOC)
            client.user = selfUser
            client.remoteIdentifier = "identifier"
            self.syncMOC.setPersistentStoreMetadata(client.remoteIdentifier, key: ZMPersistedClientIdKey)

            enableMLS()
            enableE2EI()

            // when
            sut.determineInitialRegistrationStatus()

            // then
            XCTAssertTrue(mockClientRegistationDelegate.didCallFailRegisterSelfUserClient)
            XCTAssertEqual(mockClientRegistationDelegate.currentError as? NSError, needToToEnrollE2EIToRegisterClientError())
        }
    }

    func testThatItCreatesBasicMLSClient_whenIfThereIsNoneOnInitialisation() {
        syncMOC.performAndWait {
            // given
            let selfUser = ZMUser.selfUser(in: self.syncMOC)
            selfUser.remoteIdentifier = UUID()
            let client  = UserClient.insertNewObject(in: self.syncMOC)
            client.user = selfUser
            client.remoteIdentifier = "identifier"
            selfUser.domain = "example.com"
            self.syncMOC.setPersistentStoreMetadata(client.remoteIdentifier, key: ZMPersistedClientIdKey)
            mockCoreCryptoProvider.initialiseMLSWithBasicCredentialsMlsClientID_MockMethod = { _ in }

            enableMLS()

            // when
            sut.determineInitialRegistrationStatus()
            XCTAssertTrue(waitForAllGroupsToBeEmpty(withTimeout: 0.5))

            // then
            XCTAssertEqual(self.sut.currentPhase, .registeringMLSClient)
            XCTAssertEqual(mockCoreCryptoProvider.initialiseMLSWithBasicCredentialsMlsClientID_Invocations.count, 1)
        }
    }

    func testThatItInsertsANewClientIfThereIsNoneWaitingToBeSynced() {
        syncMOC.performAndWait {
            // given
            let selfUser = ZMUser.selfUser(in: self.syncMOC)
            selfUser.remoteIdentifier = UUID()
            let client  = UserClient.insertNewObject(in: self.syncMOC)
            client.user = selfUser
            client.remoteIdentifier = "identifier"

            XCTAssertEqual(selfUser.clients.count, 1)

            // when
            sut.prepareForClientRegistration()

            // then
            XCTAssertEqual(selfUser.clients.count, 2)
        }
    }

    func testThatItDoesNotInsertANewClientIfThereIsAlreadyOneWaitingToBeSynced() {
        syncMOC.performAndWait {
            // given
            let selfUser = ZMUser.selfUser(in: self.syncMOC)
            selfUser.remoteIdentifier = UUID()
            let client  = UserClient.insertNewObject(in: self.syncMOC)
            client.user = selfUser

            XCTAssertEqual(selfUser.clients.count, 1)

            // when
            sut.prepareForClientRegistration()

            // then
            XCTAssertEqual(selfUser.clients.count, 1)
        }
    }

    // MARK: State machine

    func testThatItReturns_WaitingForSelfUser_IfSelfUserDoesNotHaveRemoteID() {
        syncMOC.performAndWait {
            // given
            let selfUser = ZMUser.selfUser(in: self.syncMOC)
            selfUser.remoteIdentifier = nil

            // then
            XCTAssertEqual(self.sut.currentPhase, .waitingForSelfUser)
        }
    }

    func testThatItReturns_Registered_IfSelfClientIsSet() {
        syncMOC.performAndWait {
            // given
            let selfUser = ZMUser.selfUser(in: self.syncMOC)
            selfUser.remoteIdentifier = UUID()
            syncMOC.setPersistentStoreMetadata("lala", key: ZMPersistedClientIdKey)

            // then
            XCTAssertEqual(self.sut.currentPhase, .registered)
        }
    }

    func testThatItReturns_WaitingForDeletion_AfterUserSelectedClientToDelete() {
        // given
        self.syncMOC.performAndWait {
            let selfUser = ZMUser.selfUser(in: self.syncMOC)
            selfUser.remoteIdentifier = UUID()
            selfUser.emailAddress = "email@domain.com"
            selfUser.handle = "handle"

            let client = UserClient.insertNewObject(in: self.syncMOC)
            client.remoteIdentifier = "identifier"
            client.user = selfUser

            self.syncMOC.setPersistentStoreMetadata(client.remoteIdentifier, key: ZMPersistedClientIdKey)
            self.syncMOC.saveOrRollback()

            // when
            sut.didDetectCurrentClientDeletion()

            // then
            XCTAssertEqual(sut.currentPhase, .waitingForPrekeys)
            XCTAssertTrue(mockClientRegistationDelegate.didCallDeleteSelfUserClient)
        }
    }

    func testThatItResets_LocallyModifiedKeys_AfterUserSelectedClientToDelete() {
        syncMOC.performAndWait {
            // given
            let selfUser = ZMUser.selfUser(in: self.syncMOC)
            selfUser.remoteIdentifier = UUID()

            let client = UserClient.insertNewObject(in: self.syncMOC)
            client.remoteIdentifier = "identifier"
            client.user = selfUser
            client.setLocallyModifiedKeys(Set(["numberOfKeysRemaining"]))
            self.syncMOC.setPersistentStoreMetadata(client.remoteIdentifier, key: ZMPersistedClientIdKey)

            // when
            sut.didDetectCurrentClientDeletion()

            // then
            XCTAssertFalse(client.hasLocalModifications(forKey: "numberOfKeysRemaining"))
        }
    }

    func testThatItInvalidatesSelfClientAndDeletesAndRecreatesCryptoBoxOnDidDetectCurrentClientDeletion() {
        syncMOC.performAndWait {
            // given
            let selfUser = ZMUser.selfUser(in: self.syncMOC)
            selfUser.remoteIdentifier = UUID()
            selfUser.emailAddress = "email@domain.com"
            selfUser.handle = "handle"

            let client = UserClient.insertNewObject(in: self.syncMOC)
            client.user = selfUser
            syncMOC.saveOrRollback()

            // when
            sut.didFail(toRegisterClient: tooManyClientsError() as NSError)
            ZMClientUpdateNotification.notifyFetchingClientsCompleted(userClients: [client], context: self.uiMOC)
        }
        XCTAssertTrue(waitForAllGroupsToBeEmpty(withTimeout: 0.5))

        // then
        syncMOC.performAndWait {
            XCTAssertEqual(self.sut.currentPhase, .waitingForDeletion)
        }
    }

    func testThatItReturnsYESForNeedsToRegisterClientIfNoClientIdInMetadata() {
        syncMOC.performAndWait {
            self.syncMOC.setPersistentStoreMetadata(nil as String?, key: ZMPersistedClientIdKey)
            XCTAssertTrue(ZMClientRegistrationStatus.needsToRegisterClient(in: self.syncMOC))
        }
    }

    func testThatItReturnsNOForNeedsToRegisterClientIfThereIsClientIdInMetadata() {
        syncMOC.performAndWait {
            self.syncMOC.setPersistentStoreMetadata("lala", key: ZMPersistedClientIdKey)
            XCTAssertFalse(ZMClientRegistrationStatus.needsToRegisterClient(in: self.syncMOC))
        }
    }

    func testThatItNotfiesCredentialProviderWhenClientIsRegistered() {
        syncMOC.performAndWait {
            // given
            let selfUser = ZMUser.selfUser(in: self.syncMOC)
            selfUser.remoteIdentifier = UUID()

            // when
            sut.prepareForClientRegistration()

            let client = UserClient.insertNewObject(in: self.syncMOC)
            client.remoteIdentifier = UUID().transportString()

            sut.didRegisterProteusClient(client)

            // then
            XCTAssertEqual(sut.currentPhase, .registered)
        }
    }

    func testThatItNotfiesDelegateWhenClientIsRegistered() {
        syncMOC.performAndWait {
            // given
            let selfUser = ZMUser.selfUser(in: self.syncMOC)
            selfUser.remoteIdentifier = UUID()

            sut.prepareForClientRegistration()

            let client = UserClient.insertNewObject(in: self.syncMOC)
            client.remoteIdentifier = UUID().transportString()

            // when
            self.sut.didRegisterProteusClient(client)

            // then
            XCTAssertTrue(self.mockClientRegistationDelegate.didCallRegisterSelfUserClient)
        }
    }

    func testThatItTransitionsFrom_WaitingForEmail_To_WaitingForPrekeys_WhenSelfUserChangesWithEmailAddress() {
        syncMOC.performAndWait {
            // given
            let selfUser = ZMUser.selfUser(in: self.syncMOC)
            selfUser.remoteIdentifier = UUID()
            selfUser.handle = "handle"
            selfUser.emailAddress = nil
            selfUser.phoneNumber = nil

            XCTAssertEqual(sut.currentPhase, .waitingForEmailVerfication)

            // when
            selfUser.emailAddress = "me@example.com"
            sut.didFetchSelfUser()

            // then
            XCTAssertEqual(sut.currentPhase, .waitingForPrekeys)
        }
    }

    func testThatItIsWaitingForEmailVerfication_WhenSelfUserChangesWithoutEmailAddress() {
        syncMOC.performAndWait {
            // given
            let selfUser = ZMUser.selfUser(in: self.syncMOC)
            selfUser.remoteIdentifier = UUID()
            selfUser.handle = "handle"
            selfUser.emailAddress = nil
            selfUser.phoneNumber = nil

            XCTAssertEqual(sut.currentPhase, .waitingForEmailVerfication)

            // when
            selfUser.emailAddress = nil
            sut.didFetchSelfUser()

            // then
            XCTAssertEqual(sut.currentPhase, .waitingForEmailVerfication)
        }
    }

    func testThatItIsWaitingForHandle_WhenSelfUserChangesWithoutHandle() {
        syncMOC.performAndWait {
            // given
            let selfUser = ZMUser.selfUser(in: self.syncMOC)
            selfUser.remoteIdentifier = UUID()
            selfUser.handle = nil
            selfUser.emailAddress = "email@example.com"
            selfUser.phoneNumber = nil

            XCTAssertEqual(sut.currentPhase, .waitingForHandle)

            // when
            sut.didFetchSelfUser()

            // then
            XCTAssertEqual(sut.currentPhase, .waitingForHandle)
        }
    }

    func testThatItResetsThePhaseToWaitingForLoginIfItNeedsPasswordToRegisterClient() {
        syncMOC.performAndWait {
            // given
            let selfUser = ZMUser.selfUser(in: self.syncMOC)
            selfUser.remoteIdentifier = UUID()
            selfUser.emailAddress = "email@domain.com"
            selfUser.handle = "handle"
            self.sut.emailCredentials = nil
            XCTAssertEqual(sut.currentPhase, .waitingForPrekeys)

            // when
            sut.didFail(toRegisterClient: needsPasswordError())

            // then
            XCTAssertEqual(self.sut.currentPhase, .waitingForLogin)

            // and when

            // the user entered the password, we can proceed trying to register the client
            self.sut.emailCredentials = UserEmailCredentials(email: "john.doe@example.com", password: "123456789")

            // then
            XCTAssertEqual(sut.currentPhase, .waitingForPrekeys)
        }
    }

    func testThatItDoesNotRequireEmailRegistrationForTeamUser() {
        syncMOC.performAndWait {
            // given
            let selfUser = ZMUser.selfUser(in: self.syncMOC)
            selfUser.remoteIdentifier = UUID()
            selfUser.handle = "handle"
            selfUser.emailAddress = nil
            selfUser.phoneNumber = nil
            selfUser.usesCompanyLogin = true

            // then
            XCTAssertEqual(sut.currentPhase, .waitingForPrekeys)
        }
    }

    // MARK: AuthenticationNotifications

    func testThatItNotifiesTheUIAboutSuccessfulRegistration() {
        syncMOC.performAndWait {
            // given
            let selfUser = ZMUser.selfUser(in: self.syncMOC)
            selfUser.remoteIdentifier = self.userIdentifier
            self.syncMOC.saveOrRollback()

            let client = UserClient.insertNewObject(in: self.syncMOC)
            client.remoteIdentifier = "yay"

            // when
            sut.didRegisterProteusClient(client)

            // then
            XCTAssertEqual(sut.currentPhase, .registered)
            XCTAssertTrue(mockClientRegistationDelegate.didCallRegisterSelfUserClient)
        }
    }

    func testThatItNotifiesTheUIIfTheRegistrationFailsWithNeedToToEnrollE2EI() {
        self.syncMOC.performAndWait {
            // given
            let selfUser = ZMUser.selfUser(in: self.syncMOC)
            selfUser.remoteIdentifier = UUID()
            selfUser.emailAddress = nil
            selfUser.phoneNumber = nil
            syncMOC.saveOrRollback()

            let client = UserClient.insertNewObject(in: self.syncMOC)
            client.remoteIdentifier = "yay"

            enableMLS()
            enableE2EI()

            // when
            sut.didRegisterProteusClient(client)

            // then
            XCTAssertTrue(mockClientRegistationDelegate.didCallFailRegisterSelfUserClient)
            XCTAssertEqual(mockClientRegistationDelegate.currentError as? NSError, needToToEnrollE2EIToRegisterClientError())
        }
    }

    func testThatItNotifiesTheUIIfTheRegistrationFailsWithMissingEmailVerification() {
        syncMOC.performAndWait {
            // given
            let selfUser = ZMUser.selfUser(in: self.syncMOC)
            selfUser.remoteIdentifier = UUID()
            selfUser.handle = "handle"
            selfUser.emailAddress = nil
            selfUser.phoneNumber = nil
            self.syncMOC.saveOrRollback()

            // when
            sut.didFetchSelfUser()

            // then
            XCTAssertTrue(mockClientRegistationDelegate.didCallFailRegisterSelfUserClient)
            XCTAssertEqual(mockClientRegistationDelegate.currentError as? NSError, needToRegisterEmailError())
        }
    }

    func testThatItNotifiesTheUIIfTheRegistrationFailsWithMissingHandle() {
        syncMOC.performAndWait {
            // given
            let selfUser = ZMUser.selfUser(in: self.syncMOC)
            selfUser.remoteIdentifier = UUID()
            selfUser.handle = nil
            selfUser.emailAddress = "email@example.com"
            selfUser.phoneNumber = nil
            syncMOC.saveOrRollback()

            // when
            sut.didFetchSelfUser()

            // then
            XCTAssertTrue(mockClientRegistationDelegate.didCallFailRegisterSelfUserClient)
            XCTAssertEqual(mockClientRegistationDelegate.currentError as? NSError, needToSetHandleError())
        }
    }

    func testThatItNotifiesTheUIIfTheRegistrationFailsWithMissingPasswordError() {
        syncMOC.performAndWait {
            // given
            let selfUser = ZMUser.selfUser(in: self.syncMOC)
            selfUser.remoteIdentifier = self.userIdentifier
            syncMOC.saveOrRollback()
            let error = NSError(
                domain: "ZMUserSession",
                code: UserSessionErrorCode.needsPasswordToRegisterClient.rawValue,
                userInfo: selfUser.loginCredentials.dictionaryRepresentation)

            // when
            sut.didFail(toRegisterClient: error)

            // then
            XCTAssertTrue(mockClientRegistationDelegate.didCallFailRegisterSelfUserClient)
            XCTAssertEqual(mockClientRegistationDelegate.currentError as? NSError, error)
        }
    }

    func testThatItNotifiesTheUIIfTheRegistrationFailsWithWrongCredentialsError() {
        syncMOC.performAndWait {
            // given
            let selfUser = ZMUser.selfUser(in: self.syncMOC)
            selfUser.remoteIdentifier = self.userIdentifier
            syncMOC.saveOrRollback()

            let error = NSError(
                domain: "ZMUserSession",
                code: UserSessionErrorCode.invalidCredentials.rawValue
            )

            // when
            sut.didFail(toRegisterClient: error)

            // then
            XCTAssertTrue(mockClientRegistationDelegate.didCallFailRegisterSelfUserClient)
            XCTAssertEqual(mockClientRegistationDelegate.currentError as? NSError, error)
        }
    }

    func testThatItDoesNotNotifiesTheUIIfTheRegistrationFailsWithTooManyClientsError() {
        syncMOC.performAndWait {
            // given
            let error = tooManyClientsError()

            // when
            sut.didFail(toRegisterClient: error)

            // then
            XCTAssertFalse(self.mockClientRegistationDelegate.didCallFailRegisterSelfUserClient)
        }
    }

    func testThatItDeletesTheCookieIfFetchingClientsFailedWithError_SelfClientIsInvalid() {
        // given
        syncMOC.performAndWait {
            let selfUser = ZMUser.selfUser(in: self.syncMOC)
            selfUser.remoteIdentifier = UUID()

            let client = UserClient.insertNewObject(in: self.syncMOC)
            client.user = selfUser
            client.remoteIdentifier = "identifer"
            syncMOC.setPersistentStoreMetadata(client.remoteIdentifier, key: ZMPersistedClientIdKey)
            syncMOC.saveOrRollback()
            XCTAssertNotNil(selfUser.selfClient)
        }
        let error = NSError(domain: "ClientManagement", code: ClientUpdateError.selfClientIsInvalid.rawValue)

        // when
        ZMClientUpdateNotification.notifyFetchingClientsDidFail(error: error, context: uiMOC)
        XCTAssertTrue(waitForAllGroupsToBeEmpty(withTimeout: 0.5))

        // then
        syncMOC.performAndWait {
            XCTAssertNil(syncMOC.persistentStoreMetadata(forKey: ZMPersistedClientIdKey))
            XCTAssertTrue(mockCookieStorage.didCallDeleteKeychainItems)
        }
    }

    func testThatItReturns_FetchingClients_WhenReceivingAnErrorWithTooManyClients() {
        syncMOC.performAndWait {
            // given
            let selfUser = ZMUser.selfUser(in: syncMOC)
            selfUser.remoteIdentifier = UUID()

            // when
            sut.didFail(toRegisterClient: tooManyClientsError() as NSError)

            // then
            XCTAssertEqual(sut.currentPhase, .fetchingClients)
        }
    }

    func testThatItDoesNotNeedToRegisterMLSClient_WhenNoClientIsAlreadyRegisteredAndAllowed() {
        syncMOC.performAndWait {
            // given
            let selfUser = ZMUser.selfUser(in: syncMOC)
            selfUser.remoteIdentifier = UUID()

            enableMLS()

            // then
            XCTAssertFalse(sut.needsToRegisterMLSCLient)
        }
    }

    func testThatItNeedsToRegisterMLSClient_WhenClientIsNotRegisteredAndAllowed() {
        syncMOC.performAndWait {
            // given
            let selfUser = ZMUser.selfUser(in: syncMOC)
            selfUser.remoteIdentifier = UUID()

            let selfClient = UserClient.insertNewObject(in: self.syncMOC)
            selfClient.remoteIdentifier = UUID.create().transportString()
            sut.didRegisterProteusClient(selfClient)

            enableMLS()

            // then
            XCTAssertTrue(sut.needsToRegisterMLSCLient)
        }
    }

    func testThatItDoesntNeedsToRegisterMLSClient_WhenClientIsAlreadyRegistered() {
        syncMOC.performAndWait {
            // given
            let selfUser = ZMUser.selfUser(in: syncMOC)
            selfUser.remoteIdentifier = UUID()
            let selfClient = createSelfClient()
            selfClient.mlsPublicKeys = UserClient.MLSPublicKeys(ed25519: "someKey")
            selfClient.needsToUploadMLSPublicKeys = false

            enableMLS()

            // then
            XCTAssertFalse(sut.needsToRegisterMLSCLient)
        }
    }

    func testThatItDoesntNeedsToRegisterMLSClient_WhenNotAllowed() {
        syncMOC.performAndWait {
            // given
            let selfUser = ZMUser.selfUser(in: syncMOC)
            selfUser.remoteIdentifier = UUID()
            DeveloperFlag.enableMLSSupport.enable(false)
            BackendInfo.apiVersion = .v5

            // then
            XCTAssertFalse(sut.needsToRegisterMLSCLient)
        }
    }

    func testThatItReturnsWaitsForPrekeys_WhenItNeedsToRegisterAClient() {
        syncMOC.performAndWait {
            // given
            let selfUser = ZMUser.selfUser(in: syncMOC)
            selfUser.remoteIdentifier = UUID()
            selfUser.emailAddress = "email@domain.com"
            selfUser.handle = "handle"

            // then
            XCTAssertEqual(self.sut.currentPhase, .waitingForPrekeys)
        }
    }

    func testThatItReturnsGeneratesPrekeys_AfterPrekeyGenerationAsBegun() {
        syncMOC.performAndWait {
            // given
            let selfUser = ZMUser.selfUser(in: syncMOC)
            selfUser.remoteIdentifier = UUID()
            selfUser.emailAddress = "email@domain.com"
            selfUser.handle = "handle"

            // when
            sut.willGeneratePrekeys()

            // then
            XCTAssertEqual(self.sut.currentPhase, .generatingPrekeys)
        }
    }

    func testThatItReturnsWaitingRegisteringMLSClient_And_InitsMLSCLient_IfE2EIdentityIsNotRequired() {
        syncMOC.performAndWait {
            // given
            let selfUser = ZMUser.selfUser(in: syncMOC)
            selfUser.remoteIdentifier = UUID()
            selfUser.emailAddress = "email@domain.com"
            selfUser.handle = "handle"
            selfUser.domain = "example.com"
            let selfUserClient = createSelfClient()
            selfUserClient.remoteIdentifier = "clientID"
            mockCoreCryptoProvider.initialiseMLSWithBasicCredentialsMlsClientID_MockMethod = { _ in }

            enableMLS()

            // when
            sut.didRegisterProteusClient(selfUserClient)
            XCTAssertTrue(waitForAllGroupsToBeEmpty(withTimeout: 0.5))

            // then
            XCTAssertEqual(self.sut.currentPhase, .registeringMLSClient)
            XCTAssertEqual(mockCoreCryptoProvider.initialiseMLSWithBasicCredentialsMlsClientID_Invocations.count, 1)
        }
    }

    func testThatItReturnsWaitingForE2EIEnrollment_IfE2EIdentityIsRequired() {
        syncMOC.performAndWait {
            // given
            let selfUser = ZMUser.selfUser(in: syncMOC)
            selfUser.remoteIdentifier = UUID()
            selfUser.emailAddress = "email@domain.com"
            let selfUserClient = createSelfClient()
            selfUserClient.remoteIdentifier = "clientID"

            enableMLS()
            enableE2EI()

            // when
            sut.didRegisterProteusClient(selfUserClient)

            // then
            XCTAssertEqual(self.sut.currentPhase, .waitingForE2EIEnrollment)
        }
    }

    func testThatItReturnsRegistered_IfMLSIsDisabledAfterRegisteringProteusClient() {
        syncMOC.performAndWait {
            // given
            let selfUser = ZMUser.selfUser(in: syncMOC)
            selfUser.remoteIdentifier = UUID()
            selfUser.emailAddress = "email@domain.com"
            let selfUserClient = createSelfClient()
            selfUserClient.remoteIdentifier = "clientID"

            // when
            sut.didRegisterProteusClient(selfUserClient)

            // then
            XCTAssertEqual(self.sut.currentPhase, .registered)
        }
    }

    func testThatItReturnsUnregistered_AfterPrekeyGenerationIsCompleted() {
        syncMOC.performAndWait {
            // given
            let prekey = IdPrekeyTuple(id: 1, prekey: "prekey1")
            let selfUser = ZMUser.selfUser(in: syncMOC)
            selfUser.remoteIdentifier = UUID()
            selfUser.emailAddress = "email@domain.com"
            selfUser.handle = "handle"
            sut.willGeneratePrekeys()

            // when
            sut.didGeneratePrekeys([prekey], lastResortPrekey: prekey)

            // then
            XCTAssertEqual(self.sut.currentPhase, .unregistered)
        }
    }

    func testThatItReturnsRegistered_AfterClientHasBeenCreated() {
        syncMOC.performAndWait {
            // given
            let prekey = IdPrekeyTuple(id: 1, prekey: "prekey1")
            let selfUser = ZMUser.selfUser(in: syncMOC)
            selfUser.remoteIdentifier = UUID()
            selfUser.emailAddress = "email@domain.com"
            sut.willGeneratePrekeys()
            sut.didGeneratePrekeys([prekey], lastResortPrekey: prekey)

            // when
            let selfClient = UserClient.insertNewObject(in: self.syncMOC)
            selfClient.remoteIdentifier = UUID.create().transportString()
            sut.didRegisterProteusClient(selfClient)

            // then
            XCTAssertEqual(self.sut.currentPhase, .registered)
        }
    }

    // MARK: - Helpers

<<<<<<< HEAD
    private func needsPasswordError() -> NSError {
        NSError(domain: "ZMUserSession", code: Int(ZMUserSessionErrorCode.needsPasswordToRegisterClient.rawValue))
    }

    private func tooManyClientsError() -> NSError {
        NSError(domain: "ZMUserSession", code: Int(ZMUserSessionErrorCode.canNotRegisterMoreClients.rawValue))
    }

    private func needToRegisterEmailError() -> NSError {
        NSError(domain: "ZMUserSession", code: Int(ZMUserSessionErrorCode.needsToRegisterEmailToRegisterClient.rawValue))
    }

    private func needToToEnrollE2EIToRegisterClientError() -> NSError {
        NSError(domain: "ZMUserSession", code: Int(ZMUserSessionErrorCode.needsToEnrollE2EIToRegisterClient.rawValue))
    }

    private func needToSetHandleError() -> NSError {
        NSError(domain: "ZMUserSession", code: Int(ZMUserSessionErrorCode.needsToHandleToRegisterClient.rawValue))
=======
    func needsPasswordError() -> NSError {
        NSError(domain: "ZMUserSession", code: UserSessionErrorCode.needsPasswordToRegisterClient.rawValue)
    }

    func tooManyClientsError() -> NSError {
        NSError(domain: "ZMUserSession", code: UserSessionErrorCode.canNotRegisterMoreClients.rawValue)
    }

    func needToRegisterEmailError() -> NSError {
        NSError(domain: "ZMUserSession", code: UserSessionErrorCode.needsToRegisterEmailToRegisterClient.rawValue)
    }

    func needToToEnrollE2EIToRegisterClientError() -> NSError {
        NSError(domain: "ZMUserSession", code: UserSessionErrorCode.needsToEnrollE2EIToRegisterClient.rawValue)
    }

    func needToSetHandleError() -> NSError {
        NSError(domain: "ZMUserSession", code: UserSessionErrorCode.needsToHandleToRegisterClient.rawValue)
>>>>>>> 0732e33f
    }

    @objc
    private func enableMLS() {
        DeveloperFlag.storage = .temporary()
        DeveloperFlag.enableMLSSupport.enable(true)
        BackendInfo.storage = .temporary()
        BackendInfo.apiVersion = .v5
    }

    @objc
    private func enableE2EI() {
        FeatureRepository(context: syncMOC).storeE2EI(Feature.E2EI(status: .enabled))
    }
}<|MERGE_RESOLUTION|>--- conflicted
+++ resolved
@@ -769,45 +769,24 @@
 
     // MARK: - Helpers
 
-<<<<<<< HEAD
     private func needsPasswordError() -> NSError {
-        NSError(domain: "ZMUserSession", code: Int(ZMUserSessionErrorCode.needsPasswordToRegisterClient.rawValue))
+        NSError(domain: "ZMUserSession", code: UserSessionErrorCode.needsPasswordToRegisterClient.rawValue)
     }
 
     private func tooManyClientsError() -> NSError {
-        NSError(domain: "ZMUserSession", code: Int(ZMUserSessionErrorCode.canNotRegisterMoreClients.rawValue))
+        NSError(domain: "ZMUserSession", code: UserSessionErrorCode.canNotRegisterMoreClients.rawValue)
     }
 
     private func needToRegisterEmailError() -> NSError {
-        NSError(domain: "ZMUserSession", code: Int(ZMUserSessionErrorCode.needsToRegisterEmailToRegisterClient.rawValue))
+        NSError(domain: "ZMUserSession", code: UserSessionErrorCode.needsToRegisterEmailToRegisterClient.rawValue)
     }
 
     private func needToToEnrollE2EIToRegisterClientError() -> NSError {
-        NSError(domain: "ZMUserSession", code: Int(ZMUserSessionErrorCode.needsToEnrollE2EIToRegisterClient.rawValue))
+        NSError(domain: "ZMUserSession", code: UserSessionErrorCode.needsToEnrollE2EIToRegisterClient.rawValue)
     }
 
     private func needToSetHandleError() -> NSError {
-        NSError(domain: "ZMUserSession", code: Int(ZMUserSessionErrorCode.needsToHandleToRegisterClient.rawValue))
-=======
-    func needsPasswordError() -> NSError {
-        NSError(domain: "ZMUserSession", code: UserSessionErrorCode.needsPasswordToRegisterClient.rawValue)
-    }
-
-    func tooManyClientsError() -> NSError {
-        NSError(domain: "ZMUserSession", code: UserSessionErrorCode.canNotRegisterMoreClients.rawValue)
-    }
-
-    func needToRegisterEmailError() -> NSError {
-        NSError(domain: "ZMUserSession", code: UserSessionErrorCode.needsToRegisterEmailToRegisterClient.rawValue)
-    }
-
-    func needToToEnrollE2EIToRegisterClientError() -> NSError {
-        NSError(domain: "ZMUserSession", code: UserSessionErrorCode.needsToEnrollE2EIToRegisterClient.rawValue)
-    }
-
-    func needToSetHandleError() -> NSError {
         NSError(domain: "ZMUserSession", code: UserSessionErrorCode.needsToHandleToRegisterClient.rawValue)
->>>>>>> 0732e33f
     }
 
     @objc
