--- conflicted
+++ resolved
@@ -660,11 +660,7 @@
         }
     }
 
-<<<<<<< HEAD
-    func testThatItReturnsWaitingRegisteringMLSClient_IfE2EIdentityIsNotRequired() {
-=======
     func testThatItReturnsWaitingRegisteringMLSClient_And_InitsMLSCLient_IfE2EIdentityIsNotRequired() {
->>>>>>> fddbd34a
         syncMOC.performAndWait {
             // given
             let selfUser = ZMUser.selfUser(in: syncMOC)
@@ -708,26 +704,6 @@
         }
     }
 
-    func testThatItReturnsWaitingForE2EIEnrollment_IfE2EIdentityIsRequired() {
-        syncMOC.performAndWait {
-            // given
-            let selfUser = ZMUser.selfUser(in: syncMOC)
-            selfUser.remoteIdentifier = UUID()
-            selfUser.emailAddress = "email@domain.com"
-            let selfUserClient = createSelfClient()
-            selfUserClient.remoteIdentifier = "clientID"
-
-            enableMLS()
-            enableE2EI()
-
-            // when
-            sut.didRegisterProteusClient(selfUserClient)
-
-            // then
-            XCTAssertEqual(self.sut.currentPhase, .waitingForE2EIEnrollment)
-        }
-    }
-
     func testThatItReturnsRegistered_IfMLSIsDisabledAfterRegisteringProteusClient() {
         syncMOC.performAndWait {
             // given
@@ -785,8 +761,6 @@
 
     // MARK: - Helpers
 
-<<<<<<< HEAD
-=======
     func needsPasswordError() -> NSError {
         NSError(domain: "ZMUserSession", code: Int(ZMUserSessionErrorCode.needsPasswordToRegisterClient.rawValue))
     }
@@ -807,7 +781,6 @@
         NSError(domain: "ZMUserSession", code: Int(ZMUserSessionErrorCode.needsToHandleToRegisterClient.rawValue))
     }
 
->>>>>>> fddbd34a
     @objc
     func enableMLS() {
         DeveloperFlag.storage = .temporary()
