//
// Wire
// Copyright (C) 2024 Wire Swiss GmbH
//
// This program is free software: you can redistribute it and/or modify
// it under the terms of the GNU General Public License as published by
// the Free Software Foundation, either version 3 of the License, or
// (at your option) any later version.
//
// This program is distributed in the hope that it will be useful,
// but WITHOUT ANY WARRANTY; without even the implied warranty of
// MERCHANTABILITY or FITNESS FOR A PARTICULAR PURPOSE. See the
// GNU General Public License for more details.
//
// You should have received a copy of the GNU General Public License
// along with this program. If not, see http://www.gnu.org/licenses/.
//

import WireDataModelSupport
import XCTest

@testable import WireRequestStrategy
@testable import WireSyncEngine

final class ZMUserSessionTests_PushNotifications: ZMUserSessionTestsBase {

    typealias Category = WireSyncEngine.PushNotificationCategory
    typealias ConversationAction = WireSyncEngine.ConversationNotificationAction
    typealias CallAction = WireSyncEngine.CallNotificationAction

    // The mock in this place is a workaround, because the test funcs call
    // `func handle(...)` and this calls `sut.didFinishQuickSync()` and this calls `PushSupportedProtocolsAction`.
    // A proper solution and mocking requires a further refactoring.
    private var mockPushSupportedProtocolsActionHandler: MockActionHandler<PushSupportedProtocolsAction>!

    // MARK: Setup

    override func setUp() {
        super.setUp()
        mockPushSupportedProtocolsActionHandler = .init(
            result: .success(()),
            context: syncMOC.notificationContext
        )
    }

    override func tearDown() {
        mockPushSupportedProtocolsActionHandler = nil

        super.tearDown()
    }

    // MARK: Tests

    func testThatItCallsShowConversationList_ForPushNotificationCategoryConversationWithoutConversation() {
        // when
        handle(conversationAction: nil, category: .conversation, userInfo: NotificationUserInfo())

        // then
        XCTAssertEqual(mockSessionManager.lastRequestToShowConversationsList, sut)
    }

    func testThatItCallsShowConversationList_ForPushNotificationCategoryConnect() {
        // given
        let sender = ZMUser.insertNewObject(in: uiMOC)
        sender.remoteIdentifier = UUID()
        let userInfo = userInfoWithConnectionRequest(from: sender)

        // when
        handle(conversationAction: nil, category: .connect, userInfo: userInfo)

        // then
        XCTAssertEqual(mockSessionManager.lastRequestToShowConversation?.0, sut)
        XCTAssertEqual(mockSessionManager.lastRequestToShowConversation?.1.remoteIdentifier, userInfo.conversationID!)
        XCTAssertFalse(sender.isConnected)
    }

    // swiftlint:disable:next todo_requires_jira_link
    // TODO: jacob this can only be tested in an integration test or with better mocks
<<<<<<< HEAD
    func skip_testThatItCallsShowConversationListAndConnects_ForPushNotificationCategoryConnectWithAcceptAction() {
=======
    func skip_testThatItCallsShowConversationListAndConnects_ForPushNotificationCategoryConnectWithAcceptAction() throws {
>>>>>>> 6e6915fc
        // given
        let sender = ZMUser.insertNewObject(in: uiMOC)
        sender.remoteIdentifier = UUID()

        let userInfo = userInfoWithConnectionRequest(from: sender)

        // when
        handle(conversationAction: .connect, category: .connect, userInfo: userInfo)

        // then
        XCTAssertEqual(mockSessionManager.lastRequestToShowConversation?.0, sut)
        XCTAssertEqual(mockSessionManager.lastRequestToShowConversation?.1.remoteIdentifier, userInfo.conversationID!)
    }

    func testThatItMutesAndDoesNotShowConversation_ForPushNotificationCategoryConversationWithMuteAction() {
        // given
        let userInfo = userInfoWithConversation()
        let conversation = userInfo.conversation(in: uiMOC)!
        simulateLoggedInUser()

        // when
        handle(conversationAction: .mute, category: .conversation, userInfo: userInfo)

        // then
        XCTAssertNil(mockSessionManager.lastRequestToShowConversation)
        XCTAssertNil(mockSessionManager.lastRequestToShowConversationsList)
        XCTAssertEqual(conversation.mutedMessageTypes, .all)
    }

    func testThatItAddsLike_ForPushNotificationCategoryConversationWithLikeAction() {
        // given
        let userInfo = userInfoWithConversation(hasMessage: true)
        let conversation = userInfo.conversation(in: uiMOC)!

        simulateLoggedInUser()
        sut.applicationStatusDirectory.operationStatus.isInBackground = true

        // when
        handle(conversationAction: .like, category: .conversation, userInfo: userInfo)

        // then
        XCTAssertEqual((conversation.lastMessage as? ZMMessage)?.reactions.count, 1)
    }

    func testThatItCallsShowConversation_ForPushNotificationCategoryConversation() {
        // given
        let userInfo = userInfoWithConversation()

        // when
        handle(conversationAction: nil, category: .conversation, userInfo: userInfo)

        // then
        XCTAssertEqual(mockSessionManager.lastRequestToShowConversation?.0, sut)
        XCTAssertEqual(mockSessionManager.lastRequestToShowConversation?.1.remoteIdentifier, userInfo.conversationID!)
    }

    func testThatItCallsShowConversationAtMessage_ForPushNotificationCategoryConversation() {
        // given
        let userInfo = userInfoWithConversation(hasMessage: true)

        // when
        handle(conversationAction: nil, category: .conversation, userInfo: userInfo)

        // then
        XCTAssertEqual(mockSessionManager.lastRequestToShowMessage?.0, sut)
        XCTAssertEqual(mockSessionManager.lastRequestToShowMessage?.1.remoteIdentifier, userInfo.conversationID!)
        XCTAssertEqual(mockSessionManager.lastRequestToShowMessage?.2.nonce, userInfo.messageNonce!)
    }

    func testThatItCallsShowConversationAndAcceptsCall_ForPushNotificationCategoryIncomingCallWithAcceptAction() {
        // given
        syncMOC.performAndWait {
            simulateLoggedInUser()
            self.createSelfClient()
        }

        let userInfo = userInfoWithConversation()
        let conversation = userInfo.conversation(in: uiMOC)!

        let callCenter = syncMOC.performAndWait { self.createCallCenter() }
        simulateIncomingCall(fromUser: conversation.connectedUser!, conversation: conversation)

        // when
        handle(callAction: .accept, category: .incomingCall, userInfo: userInfo)

        // then
        XCTAssertTrue(callCenter.didCallAnswerCall)
        XCTAssertEqual(mockSessionManager.lastRequestToShowConversation?.0, sut)
        XCTAssertEqual(mockSessionManager.lastRequestToShowConversation?.1.remoteIdentifier, userInfo.conversationID)
    }

    func testThatItDoesNotCallsShowConversationAndRejectsCall_ForPushNotificationCategoryIncomingCallWithIgnoreAction() {
        // given
        syncMOC.performAndWait {
            simulateLoggedInUser()
            self.createSelfClient()
        }

        let userInfo = userInfoWithConversation()
        let conversation = userInfo.conversation(in: uiMOC)!

        let callCenter = syncMOC.performAndWait { self.createCallCenter() }
        simulateIncomingCall(fromUser: conversation.connectedUser!, conversation: conversation)

        // when
        handle(callAction: .ignore, category: .incomingCall, userInfo: userInfo)

        // then
        XCTAssertTrue(callCenter.didCallRejectCall)
        XCTAssertNil(mockSessionManager.lastRequestToShowConversation)
    }

    func testThatItCallsShowConversationButDoesNotCallBack_ForPushNotificationCategoryMissedCallWithCallBackAction() {
        // given
        syncMOC.performAndWait {
            simulateLoggedInUser()
            self.createSelfClient()
        }

        let userInfo = userInfoWithConversation()
        let callCenter = syncMOC.performAndWait { self.createCallCenter() }

        // when
        handle(callAction: .callBack, category: .missedCall, userInfo: userInfo)

        // then
        XCTAssertFalse(callCenter.didCallStartCall)
        XCTAssertEqual(mockSessionManager.lastRequestToShowConversation?.0, sut)
        XCTAssertEqual(mockSessionManager.lastRequestToShowConversation?.1.remoteIdentifier, userInfo.conversationID!)
    }

    func testThatItDoesNotCallShowConversationAndAppendsAMessage_ForPushNotificationCategoryConversationWithDirectReplyAction() {
        // given
        syncMOC.performAndWait {
            simulateLoggedInUser()
        }
        sut.applicationStatusDirectory.operationStatus.isInBackground = true
        let userInfo = userInfoWithConversation()
        let conversation = userInfo.conversation(in: uiMOC)!

        // when
        handle(conversationAction: .reply, category: .conversation, userInfo: userInfo, userText: "Hello World")

        // then
        XCTAssertEqual(conversation.allMessages.count, 1)
        XCTAssertNil(mockSessionManager.lastRequestToShowConversation)
    }

    func testThatItAppendsReadReceipt_ForPushNotificationCategoryConversationWithDirectReplyAction() async throws {
        // given
        await syncMOC.perform {
            self.simulateLoggedInUser()
        }
        self.sut.applicationStatusDirectory.operationStatus.isInBackground = true

        let userInfo = userInfoWithConversation(hasMessage: true)

        guard let conversation = await uiMOC.perform({ userInfo.conversation(in: self.uiMOC) }) else {
            XCTFail("no conversation")
            return
        }

        let (originalMessage, originaMessageNonce) = try await uiMOC.perform {

            let originalMessage = try XCTUnwrap(conversation.lastMessages().last as? ZMClientMessage)
            let originaMessageNonce = try XCTUnwrap(originalMessage.nonce)
            return (originalMessage, originaMessageNonce)
        }

        await uiMOC.perform {
            ZMUser.selfUser(in: self.uiMOC).readReceiptsEnabled = true
        }

        try await uiMOC.perform {
            var genericMessage = try XCTUnwrap(originalMessage.underlyingMessage)
            genericMessage.setExpectsReadConfirmation(true)
            try originalMessage.setUnderlyingMessage(genericMessage)
        }

        // when
        self.handle(conversationAction: .reply, category: .conversation, userInfo: userInfo, userText: "Hello World")
        await uiMOC.perform {
            // then
            self.assertHasReadConfirmationForMessage(nonce: originaMessageNonce, conversation: conversation)
        }
    }

    func testThatItAppendsReadReceipt_ForPushNotificationCategoryConversationWithLikeAction() throws {
        // given
        syncMOC.performAndWait {
            self.simulateLoggedInUser()
        }
        self.sut.applicationStatusDirectory.operationStatus.isInBackground = true

        let userInfo = userInfoWithConversation(hasMessage: true)
        let conversation = userInfo.conversation(in: self.uiMOC)!

        let originalMessage = try XCTUnwrap(conversation.lastMessages().last as? ZMClientMessage)
        let originaMessageNonce = try XCTUnwrap(originalMessage.nonce)

        ZMUser.selfUser(in: uiMOC).readReceiptsEnabled = true
        var genericMessage = originalMessage.underlyingMessage!
        genericMessage.setExpectsReadConfirmation(true)
        try originalMessage.setUnderlyingMessage(genericMessage)

        // when
        handle(conversationAction: .like, category: .conversation, userInfo: userInfo)

        // then
        assertHasReadConfirmationForMessage(nonce: originaMessageNonce, conversation: conversation)
    }

    func testThatOnLaunchItCallsShowConversationList_ForPushNotificationCategoryConversationWithoutConversation() {
        // given
        syncMOC.performAndWait {
            self.simulateLoggedInUser()
        }
        // when
        handle(conversationAction: nil, category: .conversation, userInfo: NotificationUserInfo())

        // then
        XCTAssertEqual(mockSessionManager.lastRequestToShowConversationsList, sut)
    }

    func testThatOnLaunchItCallsShowConversationConversation_ForPushNotificationCategoryConversation() {
        // given
        syncMOC.performAndWait {
            self.simulateLoggedInUser()
        }

        let userInfo = userInfoWithConversation()

        // when
        handle(conversationAction: nil, category: .conversation, userInfo: userInfo)

        // then
        XCTAssertEqual(mockSessionManager.lastRequestToShowConversation?.0, sut)
        XCTAssertEqual(mockSessionManager.lastRequestToShowConversation?.1.remoteIdentifier, userInfo.conversationID!)
    }

}

extension ZMUserSessionTests_PushNotifications {

    func assertHasReadConfirmationForMessage(nonce: UUID, conversation: ZMConversation, file: StaticString = #file, line: UInt = #line) {
        let containsReadConfirmation = conversation.lastMessages().contains { message in
            if let clientMessage = message as? ZMClientMessage, clientMessage.underlyingMessage?.hasConfirmation == true {
                return clientMessage.underlyingMessage?.confirmation.firstMessageID == nonce.transportString()
            } else {
                return false
            }
        }

        XCTAssertTrue(containsReadConfirmation, "expected read confirmation for message with nonce = \(nonce)", file: file, line: line)
    }

    func handle(conversationAction: ConversationAction?, category: Category, userInfo: NotificationUserInfo, userText: String? = nil, file: StaticString = #filePath, line: UInt = #line) {
        handle(action: conversationAction?.rawValue ?? "", category: category.rawValue, userInfo: userInfo, userText: userText, file: file, line: line)
    }

    func handle(callAction: CallAction, category: Category, userInfo: NotificationUserInfo, file: StaticString = #filePath, line: UInt = #line) {
        handle(action: callAction.rawValue, category: category.rawValue, userInfo: userInfo, file: file, line: line)
    }

    func handle(action: String, category: String, userInfo: NotificationUserInfo, userText: String? = nil, file: StaticString = #filePath, line: UInt = #line) {
        uiMOC.performAndWait {
            sut.handleNotificationResponse(actionIdentifier: action, categoryIdentifier: category, userInfo: userInfo, userText: userText) {}
        }

        XCTAssertTrue(waitForAllGroupsToBeEmpty(withTimeout: 0.5), file: file, line: line)
        syncMOC.performAndWait {
            sut.didFinishQuickSync()
        }
        XCTAssertTrue(waitForAllGroupsToBeEmpty(withTimeout: 0.5), file: file, line: line)
    }

    func userInfoWithConversation(hasMessage: Bool = false) -> NotificationUserInfo {
        let conversationId = UUID()
        var messageNonce: UUID?
        syncMOC.performGroupedBlockAndWait {

            let conversation = ZMConversation.insertNewObject(in: self.syncMOC)
            conversation.conversationType = .oneOnOne
            conversation.remoteIdentifier = conversationId

            let sender = ZMUser.insertNewObject(in: self.syncMOC)
            sender.remoteIdentifier = UUID()
            sender.oneOnOneConversation = conversation

            let connection = ZMConnection.insertNewObject(in: self.syncMOC)
            connection.to = sender
            connection.status = .accepted

            if hasMessage {
                let message = try! conversation.appendText(content: "123") as? ZMClientMessage
                message?.markAsSent()
                messageNonce = message?.nonce
            }

            self.syncMOC.saveOrRollback()
        }

        let userInfo = NotificationUserInfo()
        userInfo.conversationID = conversationId

        if hasMessage {
            userInfo.messageNonce = messageNonce
        }

        return userInfo
    }

    func userInfoWithConnectionRequest(from sender: ZMUser) -> NotificationUserInfo {
        let conversation = ZMConversation.insertNewObject(in: uiMOC)
        conversation.conversationType = .connection
        conversation.remoteIdentifier = UUID()
        conversation.oneOnOneUser = sender

        let connection = ZMConnection.insertNewObject(in: uiMOC)
        connection.to = sender
        connection.status = .pending

        uiMOC.saveOrRollback()

        let userInfo = NotificationUserInfo()
        userInfo.conversationID = conversation.remoteIdentifier
        userInfo.senderID = sender.remoteIdentifier

        return userInfo
    }
}<|MERGE_RESOLUTION|>--- conflicted
+++ resolved
@@ -76,11 +76,7 @@
 
     // swiftlint:disable:next todo_requires_jira_link
     // TODO: jacob this can only be tested in an integration test or with better mocks
-<<<<<<< HEAD
     func skip_testThatItCallsShowConversationListAndConnects_ForPushNotificationCategoryConnectWithAcceptAction() {
-=======
-    func skip_testThatItCallsShowConversationListAndConnects_ForPushNotificationCategoryConnectWithAcceptAction() throws {
->>>>>>> 6e6915fc
         // given
         let sender = ZMUser.insertNewObject(in: uiMOC)
         sender.remoteIdentifier = UUID()
