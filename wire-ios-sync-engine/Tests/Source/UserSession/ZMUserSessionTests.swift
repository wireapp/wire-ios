//
// Wire
// Copyright (C) 2018 Wire Swiss GmbH
//
// This program is free software: you can redistribute it and/or modify
// it under the terms of the GNU General Public License as published by
// the Free Software Foundation, either version 3 of the License, or
// (at your option) any later version.
//
// This program is distributed in the hope that it will be useful,
// but WITHOUT ANY WARRANTY; without even the implied warranty of
// MERCHANTABILITY or FITNESS FOR A PARTICULAR PURPOSE. See the
// GNU General Public License for more details.
//
// You should have received a copy of the GNU General Public License
// along with this program. If not, see http://www.gnu.org/licenses/.
//

import Foundation
import WireDataModelSupport
import WireSyncEngine

class ZMUserSessionTests: ZMUserSessionTestsBase {

    func testThatSyncContextReturnsSelfForLinkedSyncContext() {
        // given
        XCTAssertNotNil(self.sut.syncManagedObjectContext)
        // when & then
        XCTAssertEqual(self.sut.syncManagedObjectContext, self.sut.syncManagedObjectContext.zm_sync)
    }

    func testThatUIContextReturnsSelfForLinkedUIContext() {
        // given
        XCTAssertNotNil(self.sut.managedObjectContext)
        // when & then
        XCTAssertEqual(self.sut.managedObjectContext, self.sut.managedObjectContext.zm_userInterface)
    }

    func testThatSyncContextReturnsLinkedUIContext() {
        // given
        XCTAssertNotNil(self.sut.syncManagedObjectContext)
        // when & then
        XCTAssertEqual(self.sut.syncManagedObjectContext.zm_userInterface, self.sut.managedObjectContext)
    }

    func testThatUIContextReturnsLinkedSyncContext() {
        // given
        XCTAssertNotNil(self.sut.managedObjectContext)
        // when & then
        XCTAssertEqual(self.sut.managedObjectContext.zm_sync, self.sut.syncManagedObjectContext)
    }

    func testThatLinkedUIContextIsNotStrongReferenced() {
        // given
        let mocSync: NSManagedObjectContext? = NSManagedObjectContext(concurrencyType: .privateQueueConcurrencyType)
        var mocUI: NSManagedObjectContext? = NSManagedObjectContext(concurrencyType: .mainQueueConcurrencyType)

        mocUI?.zm_sync = mocSync
        mocSync?.zm_userInterface = mocUI

        XCTAssertNotNil(mocUI?.zm_sync)
        XCTAssertNotNil(mocSync?.zm_userInterface)

        // when
        mocUI = nil

        // then
        XCTAssertNotNil(mocSync)
        XCTAssertNil(mocSync?.zm_userInterface)
    }

    func testThatLinkedSyncContextIsNotStrongReferenced() {
        // given
        var mocSync: NSManagedObjectContext? = NSManagedObjectContext(concurrencyType: .privateQueueConcurrencyType)
        let mocUI: NSManagedObjectContext? = NSManagedObjectContext(concurrencyType: .mainQueueConcurrencyType)

        mocUI?.zm_sync = mocSync
        mocSync?.zm_userInterface = mocUI

        XCTAssertNotNil(mocUI?.zm_sync)
        XCTAssertNotNil(mocSync?.zm_userInterface)

        // when
        mocSync = nil

        // then
        XCTAssertNotNil(mocUI)
        XCTAssertNil(mocUI?.zm_sync)
    }

    func testThatItNotfiesTheTransportSessionWhenSelfUserClientIsRegistered() {
        // given
        let userClient = syncMOC.performAndWait {
            self.createSelfClient()
        }

        // when
        sut.didRegisterSelfUserClient(userClient)
        XCTAssertTrue(waitForAllGroupsToBeEmpty(withTimeout: 0.5))

        // then
        XCTAssertEqual(mockPushChannel.clientID, userClient.remoteIdentifier)
    }

    func testThatPerformChangesAreDoneSynchronouslyOnTheMainQueue() {
        // given
        var executed: Bool = false
        var contextSaved: Bool = false

        // expect
        NotificationCenter.default.addObserver(forName: .NSManagedObjectContextDidSave, object: uiMOC, queue: nil) { _ in
            contextSaved = true
        }

        // when
        sut.perform {
            XCTAssertEqual(OperationQueue.current, OperationQueue.main)
            XCTAssertFalse(executed)
            XCTAssertFalse(contextSaved)
            executed = true
            ZMConversation.insertNewObject(in: self.uiMOC) // force a save
        }

        // then
        XCTAssertTrue(contextSaved)
        XCTAssertTrue(executed)
    }

    func testThatEnqueueChangesAreDoneAsynchronouslyOnTheMainQueue() {
        // given
        var executed = false
        var contextSaved = false

        // expect
        NotificationCenter.default.addObserver(forName: .NSManagedObjectContextDidSave, object: uiMOC, queue: nil) { _ in
            contextSaved = true
        }

        // when
        sut.enqueue {
            XCTAssertEqual(OperationQueue.current, OperationQueue.main)
            XCTAssertFalse(executed)
            XCTAssertFalse(contextSaved)
            executed = true
            ZMConversation.insertNewObject(in: self.uiMOC) // force a save
        }

        // then
        XCTAssertFalse(executed)
        XCTAssertFalse(contextSaved)

        // and when
        spinMainQueue(withTimeout: 0.05)

        // then
        XCTAssertTrue(contextSaved)
        XCTAssertTrue(executed)
    }

    func testThatEnqueueChangesAreDoneAsynchronouslyOnTheMainQueueWithCompletionHandler() {
        // given
        var executed = false
        var blockExecuted = false
        var contextSaved = false

        // expect
        NotificationCenter.default.addObserver(forName: .NSManagedObjectContextDidSave, object: uiMOC, queue: nil) { _ in
            contextSaved = true
        }

        // when
        sut.enqueue {
            XCTAssertEqual(OperationQueue.current, OperationQueue.main)
            XCTAssertFalse(executed)
            XCTAssertFalse(contextSaved)
            executed = true
            ZMConversation.insertNewObject(in: self.uiMOC) // force a save
        } completionHandler: {
            XCTAssertTrue(executed)
            XCTAssertEqual(OperationQueue.current, OperationQueue.main)
            XCTAssertFalse(blockExecuted)
            XCTAssertTrue(contextSaved)
            blockExecuted = true
        }

        // then
        XCTAssertFalse(executed)
        XCTAssertFalse(blockExecuted)
        XCTAssertFalse(contextSaved)

        // and when
        spinMainQueue(withTimeout: 0.05)

        // then
        XCTAssertTrue(executed)
        XCTAssertTrue(blockExecuted)
        XCTAssertTrue(contextSaved)
    }

    func testThatEnqueueDelayedChangesAreDoneAsynchronouslyOnTheMainQueueWithCompletionHandler() {
        // given
        var executed = false
        var blockExecuted = false
        var contextSaved = false

        // expect
        NotificationCenter.default.addObserver(forName: .NSManagedObjectContextDidSave, object: uiMOC, queue: nil) { _ in
            contextSaved = true
        }

        // when
        sut.enqueueDelayed {
            XCTAssertEqual(OperationQueue.current, OperationQueue.main)
            XCTAssertFalse(executed)
            XCTAssertFalse(contextSaved)
            executed = true
            ZMConversation.insertNewObject(in: self.uiMOC) // force a save
        } completionHandler: {
            XCTAssertTrue(executed)
            XCTAssertEqual(OperationQueue.current, OperationQueue.main)
            XCTAssertFalse(blockExecuted)
            XCTAssertTrue(contextSaved)
            blockExecuted = true
        }

        // then
        XCTAssertFalse(executed)
        XCTAssertFalse(blockExecuted)
        XCTAssertFalse(contextSaved)

        // and when
        spinMainQueue(withTimeout: 0.2) // the delayed save will wait 0.1 seconds

        // then
        XCTAssertTrue(executed)
        XCTAssertTrue(blockExecuted)
        XCTAssertTrue(contextSaved)
    }

    func waitForStatus(_ state: ZMNetworkState) -> Bool {
        return waitOnMainLoop(until: {
            return self.sut.networkState == state
        }, timeout: 0.5)
    }

    func waitForOfflineStatus() -> Bool {
        return waitForStatus(.offline)
    }

    func waitForOnlineSynchronizingStatus() -> Bool {
        return waitForStatus(.onlineSynchronizing)
    }

    func testThatWeSetUserSessionToOnlineWhenWeDidReceiveData() {
        // when
        sut.didGoOffline()
        sut.didReceiveData()

        // then
        XCTAssertTrue(waitForOnlineSynchronizingStatus())

    }

    func testThatWeSetUserSessionToOfflineWhenARequestFails() {
        // when
        sut.didGoOffline()

        // then
        XCTAssertTrue(waitForOfflineStatus())
    }

    func testThatItNotifiesThirdPartyServicesWhenSyncIsDone() {
        // given
        XCTAssertEqual(thirdPartyServices.uploadCount, 0)

        // when
        sut.didFinishQuickSync()
        XCTAssertTrue(waitForAllGroupsToBeEmpty(withTimeout: 0.5))

        // then
        XCTAssertEqual(thirdPartyServices.uploadCount, 1)
    }

    func testThatItOnlyNotifiesThirdPartyServicesOnce() {
        // given
        XCTAssertEqual(thirdPartyServices.uploadCount, 0)

        // when
        sut.didFinishQuickSync()
        sut.didStartQuickSync()
        sut.didFinishQuickSync()
        XCTAssertTrue(waitForAllGroupsToBeEmpty(withTimeout: 0.5))

        // then
        XCTAssertEqual(thirdPartyServices.uploadCount, 1)
    }

    func testThatItNotifiesThirdPartyServicesWhenEnteringBackground() {
        // given
        XCTAssertEqual(self.thirdPartyServices.uploadCount, 0)

        // when
        self.sut.applicationDidEnterBackground(nil)

        // then
        XCTAssertEqual(thirdPartyServices.uploadCount, 1)
    }

    func testThatItNotifiesThirdPartyServicesAgainAfterEnteringForeground_1() {
        // given
        XCTAssertEqual(thirdPartyServices.uploadCount, 0)

        // when
        sut.applicationDidEnterBackground(nil)
        sut.applicationWillEnterForeground(nil)
        sut.applicationDidEnterBackground(nil)
        XCTAssertTrue(waitForAllGroupsToBeEmpty(withTimeout: 0.5))

        // then
        XCTAssertEqual(thirdPartyServices.uploadCount, 2)
    }

    func testThatItNotifiesThirdPartyServicesAgainAfterEnteringForeground_2() {
        // given
        XCTAssertEqual(thirdPartyServices.uploadCount, 0)

        // when
        sut.didFinishQuickSync()
        sut.applicationDidEnterBackground(nil)
        XCTAssertTrue(waitForAllGroupsToBeEmpty(withTimeout: 0.5))

        // then
        XCTAssertEqual(thirdPartyServices.uploadCount, 1)

        sut.applicationWillEnterForeground(nil)
        sut.didStartQuickSync()
        sut.didFinishQuickSync()
        sut.applicationDidEnterBackground(nil)
        XCTAssertTrue(waitForAllGroupsToBeEmpty(withTimeout: 0.5))

        // then
        XCTAssertEqual(thirdPartyServices.uploadCount, 2)
    }

    func testThatWeDoNotSetUserSessionToSyncDoneWhenSyncIsDoneIfWeWereNotSynchronizing() {
        // when
        sut.didGoOffline()
        sut.didFinishQuickSync()

        // then
        XCTAssertTrue(waitForOfflineStatus())
    }

    func testThatWeSetUserSessionToSynchronizingWhenSyncIsStarted() {
        // when
        sut.didStartQuickSync()

        // then
        XCTAssertTrue(waitForOnlineSynchronizingStatus())
    }

    func testThatWeCanGoBackOnlineAfterGoingOffline() {
        // when
        sut.didGoOffline()

        // then
        XCTAssertTrue(waitForOfflineStatus())

        // when
        sut.didReceiveData()

        // then
        XCTAssertTrue(waitForOnlineSynchronizingStatus())

    }

    func testThatWeCanGoBackOfflineAfterGoingOnline() {
        // when
        sut.didGoOffline()

        // then
        XCTAssertTrue(waitForOfflineStatus())

        // when
        sut.didReceiveData()

        // then
        XCTAssertTrue(waitForOnlineSynchronizingStatus())

        // when
        sut.didGoOffline()

        // then
        XCTAssertTrue(waitForOfflineStatus())
    }

    func testThatItNotifiesObserversWhenTheNetworkStatusBecomesOnline() {
        // given
        let stateRecorder = NetworkStateRecorder()
        sut.didGoOffline()
        XCTAssertTrue(waitForOfflineStatus())
        XCTAssertEqual(sut.networkState, .offline)

        // when
<<<<<<< HEAD
        _ = ZMNetworkAvailabilityChangeNotification.addNetworkAvailabilityObserver(stateRecorder, userSession: sut)
=======
        var token: Any? = ZMNetworkAvailabilityChangeNotification.addNetworkAvailabilityObserver(stateRecorder, userSession: sut)
>>>>>>> 0654a485
        sut.didReceiveData()

        // then
        XCTAssertTrue(waitForAllGroupsToBeEmpty(withTimeout: 0.5))
        XCTAssertEqual(stateRecorder.stateChanges.count, 1)
        XCTAssertEqual(stateRecorder.stateChanges.first, .onlineSynchronizing)
        token = nil
    }

    func testThatItDoesNotNotifiesObserversWhenTheNetworkStatusWasAlreadyOnline() {
        // given
        let stateRecorder = NetworkStateRecorder()

        // when
<<<<<<< HEAD
        _ = ZMNetworkAvailabilityChangeNotification.addNetworkAvailabilityObserver(stateRecorder, userSession: sut)
=======
        var token: Any? = ZMNetworkAvailabilityChangeNotification.addNetworkAvailabilityObserver(stateRecorder, userSession: sut)
>>>>>>> 0654a485
        sut.didReceiveData()

        // then
        XCTAssertTrue(waitForAllGroupsToBeEmpty(withTimeout: 0.5))
        XCTAssertEqual(stateRecorder.stateChanges.count, 0)
        token = nil
    }

    func testThatItNotifiesObserversWhenTheNetworkStatusBecomesOffline() {
        // given
        let stateRecorder = NetworkStateRecorder()

        // when
<<<<<<< HEAD
        _ = ZMNetworkAvailabilityChangeNotification.addNetworkAvailabilityObserver(stateRecorder, userSession: sut)
=======
        var token: Any? = ZMNetworkAvailabilityChangeNotification.addNetworkAvailabilityObserver(stateRecorder, userSession: sut)
>>>>>>> 0654a485
        sut.didGoOffline()

        // then
        XCTAssertTrue(waitForAllGroupsToBeEmpty(withTimeout: 0.5))
        XCTAssertEqual(stateRecorder.stateChanges.count, 1)
        XCTAssertEqual(stateRecorder.stateChanges.first, .offline)
        token = nil
    }

    func testThatItDoesNotNotifiesObserversWhenTheNetworkStatusWasAlreadyOffline() {
        // given
        let stateRecorder = NetworkStateRecorder()

        sut.didGoOffline()
        XCTAssertTrue(waitForOfflineStatus())

        // when
<<<<<<< HEAD
        _ = ZMNetworkAvailabilityChangeNotification.addNetworkAvailabilityObserver(stateRecorder, userSession: sut)
=======
        var token: Any? = ZMNetworkAvailabilityChangeNotification.addNetworkAvailabilityObserver(stateRecorder, userSession: sut)
>>>>>>> 0654a485
        sut.didGoOffline()

        // then
        XCTAssertTrue(waitForAllGroupsToBeEmpty(withTimeout: 0.5))
        XCTAssertEqual(stateRecorder.stateChanges.count, 0)
        token = nil
    }

    func testThatItSetsTheMinimumBackgroundFetchInterval() {
        XCTAssertNotEqual(application.minimumBackgroundFetchInverval, UIApplication.backgroundFetchIntervalNever)
        XCTAssertGreaterThanOrEqual(application.minimumBackgroundFetchInverval, UIApplication.backgroundFetchIntervalMinimum)
        XCTAssertLessThanOrEqual(application.minimumBackgroundFetchInverval, (TimeInterval) (20 * 60))
    }

    func testThatItMarksTheConversationsAsRead() throws {
        // given
        let conversationsRange: CountableClosedRange = 1...10

        let conversations: [ZMConversation] = conversationsRange.map { _ in
            return self.sut.insertConversationWithUnreadMessage()
        }

        try self.uiMOC.save()

        // when
        self.sut.markAllConversationsAsRead()

        XCTAssertTrue(self.waitForAllGroupsToBeEmpty(withTimeout: 0.5))

        // then
        self.uiMOC.refreshAllObjects()
        XCTAssertEqual(conversations.filter { $0.firstUnreadMessage != nil }.count, 0)
    }

    func test_itPerformsPeriodicMLSUpdates_AfterQuickSync() {
        // given
        mockMLSService.performPendingJoins_MockMethod = {}
        mockMLSService.commitPendingProposals_MockMethod = {}
        mockMLSService.uploadKeyPackagesIfNeeded_MockMethod = {}
        mockMLSService.updateKeyMaterialForAllStaleGroupsIfNeeded_MockMethod = {}

        // MLS client has been registered
        self.syncMOC.performAndWait {
            let selfUserClient = createSelfClient()
            selfUserClient.mlsPublicKeys = UserClient.MLSPublicKeys(ed25519: "somekey")
            selfUserClient.needsToUploadMLSPublicKeys = false
            syncMOC.saveOrRollback()
        }

        // when
        sut.didFinishQuickSync()

        XCTAssertTrue(waitForAllGroupsToBeEmpty(withTimeout: 0.5))

        // then
        XCTAssertFalse(mockMLSService.performPendingJoins_Invocations.isEmpty)
        XCTAssertFalse(mockMLSService.uploadKeyPackagesIfNeeded_Invocations.isEmpty)
        XCTAssertFalse(mockMLSService.updateKeyMaterialForAllStaleGroupsIfNeeded_Invocations.isEmpty)
    }
}<|MERGE_RESOLUTION|>--- conflicted
+++ resolved
@@ -402,11 +402,7 @@
         XCTAssertEqual(sut.networkState, .offline)
 
         // when
-<<<<<<< HEAD
-        _ = ZMNetworkAvailabilityChangeNotification.addNetworkAvailabilityObserver(stateRecorder, userSession: sut)
-=======
         var token: Any? = ZMNetworkAvailabilityChangeNotification.addNetworkAvailabilityObserver(stateRecorder, userSession: sut)
->>>>>>> 0654a485
         sut.didReceiveData()
 
         // then
@@ -421,11 +417,7 @@
         let stateRecorder = NetworkStateRecorder()
 
         // when
-<<<<<<< HEAD
-        _ = ZMNetworkAvailabilityChangeNotification.addNetworkAvailabilityObserver(stateRecorder, userSession: sut)
-=======
         var token: Any? = ZMNetworkAvailabilityChangeNotification.addNetworkAvailabilityObserver(stateRecorder, userSession: sut)
->>>>>>> 0654a485
         sut.didReceiveData()
 
         // then
@@ -439,11 +431,7 @@
         let stateRecorder = NetworkStateRecorder()
 
         // when
-<<<<<<< HEAD
-        _ = ZMNetworkAvailabilityChangeNotification.addNetworkAvailabilityObserver(stateRecorder, userSession: sut)
-=======
         var token: Any? = ZMNetworkAvailabilityChangeNotification.addNetworkAvailabilityObserver(stateRecorder, userSession: sut)
->>>>>>> 0654a485
         sut.didGoOffline()
 
         // then
@@ -461,11 +449,7 @@
         XCTAssertTrue(waitForOfflineStatus())
 
         // when
-<<<<<<< HEAD
-        _ = ZMNetworkAvailabilityChangeNotification.addNetworkAvailabilityObserver(stateRecorder, userSession: sut)
-=======
         var token: Any? = ZMNetworkAvailabilityChangeNotification.addNetworkAvailabilityObserver(stateRecorder, userSession: sut)
->>>>>>> 0654a485
         sut.didGoOffline()
 
         // then
