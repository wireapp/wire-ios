//
// Wire
// Copyright (C) 2018 Wire Swiss GmbH
//
// This program is free software: you can redistribute it and/or modify
// it under the terms of the GNU General Public License as published by
// the Free Software Foundation, either version 3 of the License, or
// (at your option) any later version.
//
// This program is distributed in the hope that it will be useful,
// but WITHOUT ANY WARRANTY; without even the implied warranty of
// MERCHANTABILITY or FITNESS FOR A PARTICULAR PURPOSE. See the
// GNU General Public License for more details.
//
// You should have received a copy of the GNU General Public License
// along with this program. If not, see http://www.gnu.org/licenses/.
//

import Foundation
import WireDataModelSupport
import WireSyncEngine

final class ZMUserSessionTests: ZMUserSessionTestsBase {

    func testThatSyncContextReturnsSelfForLinkedSyncContext() {
        // given
        XCTAssertNotNil(self.sut.syncManagedObjectContext)
        // when & then
        coreDataStack.syncContext.performAndWait {
            XCTAssertEqual(self.sut.syncManagedObjectContext, self.sut.syncManagedObjectContext.zm_sync)
        }
    }

    func testThatUIContextReturnsSelfForLinkedUIContext() {
        // given
        XCTAssertNotNil(self.sut.managedObjectContext)
        // when & then
        XCTAssertEqual(self.sut.managedObjectContext, self.sut.managedObjectContext.zm_userInterface)
    }

    func testThatSyncContextReturnsLinkedUIContext() {
        // given
        XCTAssertNotNil(self.sut.syncManagedObjectContext)
        // when & then
        coreDataStack.syncContext.performAndWait {
            XCTAssertEqual(self.sut.syncManagedObjectContext.zm_userInterface, self.sut.managedObjectContext)
        }
    }

    func testThatUIContextReturnsLinkedSyncContext() {
        // given
        XCTAssertNotNil(self.sut.managedObjectContext)
        // when & then
        XCTAssertEqual(self.sut.managedObjectContext.zm_sync, self.sut.syncManagedObjectContext)
    }

    func testThatLinkedUIContextIsNotStrongReferenced() {
        // given
        let mocSync: NSManagedObjectContext? = NSManagedObjectContext(concurrencyType: .privateQueueConcurrencyType)
        var mocUI: NSManagedObjectContext? = NSManagedObjectContext(concurrencyType: .mainQueueConcurrencyType)

        mocUI?.zm_sync = mocSync
        mocSync?.performAndWait {
            mocSync?.zm_userInterface = mocUI
        }
        XCTAssertNotNil(mocUI?.zm_sync)
        mocSync?.performAndWait {
            XCTAssertNotNil(mocSync?.zm_userInterface)
        }
        // when
        mocUI = nil

        // then
        XCTAssertNotNil(mocSync)
        mocSync?.performAndWait {
            XCTAssertNil(mocSync?.zm_userInterface)
        }
    }

    func testThatLinkedSyncContextIsNotStrongReferenced() {
        // given
        var mocSync: NSManagedObjectContext? = NSManagedObjectContext(concurrencyType: .privateQueueConcurrencyType)
        let mocUI: NSManagedObjectContext? = NSManagedObjectContext(concurrencyType: .mainQueueConcurrencyType)

        mocUI?.zm_sync = mocSync
        mocSync?.performAndWait {
            mocSync?.zm_userInterface = mocUI
        }

        XCTAssertNotNil(mocUI?.zm_sync)
        mocSync?.performAndWait {
            XCTAssertNotNil(mocSync?.zm_userInterface)
        }
        // when
        mocSync = nil

        // then
        XCTAssertNotNil(mocUI)
        XCTAssertNil(mocUI?.zm_sync)
    }

    func testThatItNotfiesTheTransportSessionWhenSelfUserClientIsRegistered() {
        // given
        let userClient = syncMOC.performAndWait {
            self.createSelfClient()
        }

<<<<<<< HEAD
            // when
=======
        // when
>>>>>>> 50049b60
        syncMOC.performGroupedBlock { [self] in
            sut.didRegisterSelfUserClient(userClient)
        }

        XCTAssertTrue(waitForAllGroupsToBeEmpty(withTimeout: 0.5))

        // then
        syncMOC.performAndWait {
            XCTAssertEqual(mockPushChannel.clientID, userClient.remoteIdentifier)
        }
    }

    func testThatPerformChangesAreDoneSynchronouslyOnTheMainQueue() {
        // given
        var executed: Bool = false
        var contextSaved: Bool = false

        // expect
        NotificationCenter.default.addObserver(forName: .NSManagedObjectContextDidSave, object: uiMOC, queue: nil) { _ in
            contextSaved = true
        }

        // when
        sut.perform {
            XCTAssertEqual(OperationQueue.current, OperationQueue.main)
            XCTAssertFalse(executed)
            XCTAssertFalse(contextSaved)
            executed = true
            ZMConversation.insertNewObject(in: self.uiMOC) // force a save
        }

        // then
        XCTAssertTrue(contextSaved)
        XCTAssertTrue(executed)
    }

    func testThatEnqueueChangesAreDoneAsynchronouslyOnTheMainQueue() {
        // given
        var executed = false
        var contextSaved = false

        // expect
        NotificationCenter.default.addObserver(forName: .NSManagedObjectContextDidSave, object: uiMOC, queue: nil) { _ in
            contextSaved = true
        }

        // when
        sut.enqueue {
            XCTAssertEqual(OperationQueue.current, OperationQueue.main)
            XCTAssertFalse(executed)
            XCTAssertFalse(contextSaved)
            executed = true
            ZMConversation.insertNewObject(in: self.uiMOC) // force a save
        }

        // then
        XCTAssertFalse(executed)
        XCTAssertFalse(contextSaved)

        // and when
        spinMainQueue(withTimeout: 0.05)

        // then
        XCTAssertTrue(contextSaved)
        XCTAssertTrue(executed)
    }

    func testThatEnqueueChangesAreDoneAsynchronouslyOnTheMainQueueWithCompletionHandler() {
        // given
        var executed = false
        var blockExecuted = false
        var contextSaved = false

        // expect
        NotificationCenter.default.addObserver(forName: .NSManagedObjectContextDidSave, object: uiMOC, queue: nil) { _ in
            contextSaved = true
        }

        // when
        sut.enqueue {
            XCTAssertEqual(OperationQueue.current, OperationQueue.main)
            XCTAssertFalse(executed)
            XCTAssertFalse(contextSaved)
            executed = true
            ZMConversation.insertNewObject(in: self.uiMOC) // force a save
        } completionHandler: {
            XCTAssertTrue(executed)
            XCTAssertEqual(OperationQueue.current, OperationQueue.main)
            XCTAssertFalse(blockExecuted)
            XCTAssertTrue(contextSaved)
            blockExecuted = true
        }

        // then
        XCTAssertFalse(executed)
        XCTAssertFalse(blockExecuted)
        XCTAssertFalse(contextSaved)

        // and when
        spinMainQueue(withTimeout: 0.05)

        // then
        XCTAssertTrue(executed)
        XCTAssertTrue(blockExecuted)
        XCTAssertTrue(contextSaved)
    }

    func testThatEnqueueDelayedChangesAreDoneAsynchronouslyOnTheMainQueueWithCompletionHandler() {
        // given
        var executed = false
        var blockExecuted = false
        var contextSaved = false

        // expect
        NotificationCenter.default.addObserver(forName: .NSManagedObjectContextDidSave, object: uiMOC, queue: nil) { _ in
            contextSaved = true
        }

        // when
        sut.enqueueDelayed {
            XCTAssertEqual(OperationQueue.current, OperationQueue.main)
            XCTAssertFalse(executed)
            XCTAssertFalse(contextSaved)
            executed = true
            ZMConversation.insertNewObject(in: self.uiMOC) // force a save
        } completionHandler: {
            XCTAssertTrue(executed)
            XCTAssertEqual(OperationQueue.current, OperationQueue.main)
            XCTAssertFalse(blockExecuted)
            XCTAssertTrue(contextSaved)
            blockExecuted = true
        }

        // then
        XCTAssertFalse(executed)
        XCTAssertFalse(blockExecuted)
        XCTAssertFalse(contextSaved)

        // and when
        spinMainQueue(withTimeout: 0.2) // the delayed save will wait 0.1 seconds

        // then
        XCTAssertTrue(executed)
        XCTAssertTrue(blockExecuted)
        XCTAssertTrue(contextSaved)
    }

    func waitForStatus(_ state: ZMNetworkState) -> Bool {
        return waitOnMainLoop(until: {
            return self.sut.networkState == state
        }, timeout: 0.5)
    }

    func waitForOfflineStatus() -> Bool {
        return waitForStatus(.offline)
    }

    func waitForOnlineSynchronizingStatus() -> Bool {
        return waitForStatus(.onlineSynchronizing)
    }

    func testThatWeSetUserSessionToOnlineWhenWeDidReceiveData() {
        // when
        sut.didGoOffline()
        sut.didReceiveData()

        // then
        XCTAssertTrue(waitForOnlineSynchronizingStatus())

    }

    func testThatWeSetUserSessionToOfflineWhenARequestFails() {
        // when
        sut.didGoOffline()

        // then
        XCTAssertTrue(waitForOfflineStatus())
    }

    func testThatItNotifiesThirdPartyServicesWhenSyncIsDone() {
        // given
        XCTAssertEqual(thirdPartyServices.uploadCount, 0)

        // when
        syncMOC.performAndWait {
            sut.didFinishQuickSync()
        }
        XCTAssertTrue(waitForAllGroupsToBeEmpty(withTimeout: 0.5))

        // then
        XCTAssertEqual(thirdPartyServices.uploadCount, 1)
    }

    func testThatItOnlyNotifiesThirdPartyServicesOnce() {
        // given
        XCTAssertEqual(thirdPartyServices.uploadCount, 0)

        // when
        syncMOC.performAndWait {
            sut.didFinishQuickSync()
            sut.didStartQuickSync()
            sut.didFinishQuickSync()
        }
        XCTAssertTrue(waitForAllGroupsToBeEmpty(withTimeout: 0.5))

        // then
        XCTAssertEqual(thirdPartyServices.uploadCount, 1)
    }

    func testThatItNotifiesThirdPartyServicesWhenEnteringBackground() {
        // given
        XCTAssertEqual(self.thirdPartyServices.uploadCount, 0)

        // when
        self.sut.applicationDidEnterBackground(nil)

        // then
        XCTAssertEqual(thirdPartyServices.uploadCount, 1)
    }

    func testThatItNotifiesThirdPartyServicesAgainAfterEnteringForeground_1() {
        // given
        XCTAssertEqual(thirdPartyServices.uploadCount, 0)

        // when
        sut.applicationDidEnterBackground(nil)
        sut.applicationWillEnterForeground(nil)
        sut.applicationDidEnterBackground(nil)
        XCTAssertTrue(waitForAllGroupsToBeEmpty(withTimeout: 0.5))

        // then
        XCTAssertEqual(thirdPartyServices.uploadCount, 2)
    }

    func testThatItNotifiesThirdPartyServicesAgainAfterEnteringForeground_2() {
        // given
        XCTAssertEqual(thirdPartyServices.uploadCount, 0)

        // when
        syncMOC.performAndWait {
            sut.didFinishQuickSync()
        }
        sut.applicationDidEnterBackground(nil)
        XCTAssertTrue(waitForAllGroupsToBeEmpty(withTimeout: 0.5))

        // then
        XCTAssertEqual(thirdPartyServices.uploadCount, 1)

        sut.applicationWillEnterForeground(nil)
        syncMOC.performAndWait {
            sut.didStartQuickSync()
            sut.didFinishQuickSync()
        }
        sut.applicationDidEnterBackground(nil)
        XCTAssertTrue(waitForAllGroupsToBeEmpty(withTimeout: 0.5))

        // then
        XCTAssertEqual(thirdPartyServices.uploadCount, 2)
    }

    func testThatWeDoNotSetUserSessionToSyncDoneWhenSyncIsDoneIfWeWereNotSynchronizing() {
        // when
        sut.didGoOffline()
        syncMOC.performAndWait {
            sut.didFinishQuickSync()
        }

        // then
        XCTAssertTrue(waitForOfflineStatus())
    }

    func testThatWeSetUserSessionToSynchronizingWhenSyncIsStarted() {
        // when
        syncMOC.performAndWait {
            sut.didStartQuickSync()
        }

        // then
        XCTAssertTrue(waitForOnlineSynchronizingStatus())
    }

    func testThatWeCanGoBackOnlineAfterGoingOffline() {
        // when
        sut.didGoOffline()

        // then
        XCTAssertTrue(waitForOfflineStatus())

        // when
        sut.didReceiveData()

        // then
        XCTAssertTrue(waitForOnlineSynchronizingStatus())

    }

    func testThatWeCanGoBackOfflineAfterGoingOnline() {
        // when
        sut.didGoOffline()

        // then
        XCTAssertTrue(waitForOfflineStatus())

        // when
        sut.didReceiveData()

        // then
        XCTAssertTrue(waitForOnlineSynchronizingStatus())

        // when
        sut.didGoOffline()

        // then
        XCTAssertTrue(waitForOfflineStatus())
    }

    func testThatItNotifiesObserversWhenTheNetworkStatusBecomesOnline() {
        // given
        let stateRecorder = NetworkStateRecorder()
        sut.didGoOffline()
        XCTAssertTrue(waitForOfflineStatus())
        XCTAssertEqual(sut.networkState, .offline)

        // when
        var token: Any? = ZMNetworkAvailabilityChangeNotification.addNetworkAvailabilityObserver(stateRecorder, userSession: sut)
        sut.didReceiveData()

        // then
        XCTAssertTrue(waitForAllGroupsToBeEmpty(withTimeout: 0.5))
        XCTAssertEqual(stateRecorder.stateChanges.count, 1)
        XCTAssertEqual(stateRecorder.stateChanges.first, .onlineSynchronizing)
        token = nil
    }

    func testThatItDoesNotNotifiesObserversWhenTheNetworkStatusWasAlreadyOnline() {
        // given
        let stateRecorder = NetworkStateRecorder()

        // when
        var token: Any? = ZMNetworkAvailabilityChangeNotification.addNetworkAvailabilityObserver(stateRecorder, userSession: sut)
        sut.didReceiveData()

        // then
        XCTAssertTrue(waitForAllGroupsToBeEmpty(withTimeout: 0.5))
        XCTAssertEqual(stateRecorder.stateChanges.count, 0)
        token = nil
    }

    func testThatItNotifiesObserversWhenTheNetworkStatusBecomesOffline() {
        // given
        let stateRecorder = NetworkStateRecorder()

        // when
        var token: Any? = ZMNetworkAvailabilityChangeNotification.addNetworkAvailabilityObserver(stateRecorder, userSession: sut)
        sut.didGoOffline()

        // then
        XCTAssertTrue(waitForAllGroupsToBeEmpty(withTimeout: 0.5))
        XCTAssertEqual(stateRecorder.stateChanges.count, 1)
        XCTAssertEqual(stateRecorder.stateChanges.first, .offline)
        token = nil
    }

    func testThatItDoesNotNotifiesObserversWhenTheNetworkStatusWasAlreadyOffline() {
        // given
        let stateRecorder = NetworkStateRecorder()

        sut.didGoOffline()
        XCTAssertTrue(waitForOfflineStatus())

        // when
        var token: Any? = ZMNetworkAvailabilityChangeNotification.addNetworkAvailabilityObserver(stateRecorder, userSession: sut)
        sut.didGoOffline()

        // then
        XCTAssertTrue(waitForAllGroupsToBeEmpty(withTimeout: 0.5))
        XCTAssertEqual(stateRecorder.stateChanges.count, 0)
        token = nil
    }

    func testThatItSetsTheMinimumBackgroundFetchInterval() {
        XCTAssertNotEqual(application.minimumBackgroundFetchInverval, UIApplication.backgroundFetchIntervalNever)
        XCTAssertGreaterThanOrEqual(application.minimumBackgroundFetchInverval, UIApplication.backgroundFetchIntervalMinimum)
        XCTAssertLessThanOrEqual(application.minimumBackgroundFetchInverval, (TimeInterval) (20 * 60))
    }

    func testThatItMarksTheConversationsAsRead() throws {
        // given
        let conversationsRange: CountableClosedRange = 1...10

        let conversations: [ZMConversation] = conversationsRange.map { _ in
            return self.sut.insertConversationWithUnreadMessage()
        }

        try self.uiMOC.save()

        // when
        self.sut.markAllConversationsAsRead()

        XCTAssertTrue(self.waitForAllGroupsToBeEmpty(withTimeout: 0.5))

        // then
        self.uiMOC.refreshAllObjects()
        XCTAssertEqual(conversations.filter { $0.firstUnreadMessage != nil }.count, 0)
    }

    func test_itPerformsPeriodicMLSUpdates_AfterQuickSync() {
        // given
        mockMLSService.performPendingJoins_MockMethod = {}
        mockMLSService.commitPendingProposals_MockMethod = {}
        mockMLSService.uploadKeyPackagesIfNeeded_MockMethod = {}
        mockMLSService.updateKeyMaterialForAllStaleGroupsIfNeeded_MockMethod = {}

        // MLS client has been registered
        self.syncMOC.performAndWait {
            let selfUserClient = createSelfClient()
            selfUserClient.mlsPublicKeys = UserClient.MLSPublicKeys(ed25519: "somekey")
            selfUserClient.needsToUploadMLSPublicKeys = false
            syncMOC.saveOrRollback()

            // when
            sut.didFinishQuickSync()
        }
        XCTAssertTrue(waitForAllGroupsToBeEmpty(withTimeout: 0.5))

        // then
        XCTAssertFalse(mockMLSService.performPendingJoins_Invocations.isEmpty)
        XCTAssertFalse(mockMLSService.uploadKeyPackagesIfNeeded_Invocations.isEmpty)
        XCTAssertFalse(mockMLSService.updateKeyMaterialForAllStaleGroupsIfNeeded_Invocations.isEmpty)
    }
}<|MERGE_RESOLUTION|>--- conflicted
+++ resolved
@@ -105,11 +105,7 @@
             self.createSelfClient()
         }
 
-<<<<<<< HEAD
-            // when
-=======
-        // when
->>>>>>> 50049b60
+        // when
         syncMOC.performGroupedBlock { [self] in
             sut.didRegisterSelfUserClient(userClient)
         }
