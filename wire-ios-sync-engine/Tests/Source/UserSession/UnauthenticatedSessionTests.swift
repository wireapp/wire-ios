//
// Wire
// Copyright (C) 2024 Wire Swiss GmbH
//
// This program is free software: you can redistribute it and/or modify
// it under the terms of the GNU General Public License as published by
// the Free Software Foundation, either version 3 of the License, or
// (at your option) any later version.
//
// This program is distributed in the hope that it will be useful,
// but WITHOUT ANY WARRANTY; without even the implied warranty of
// MERCHANTABILITY or FITNESS FOR A PARTICULAR PURPOSE. See the
// GNU General Public License for more details.
//
// You should have received a copy of the GNU General Public License
// along with this program. If not, see http://www.gnu.org/licenses/.
//

@testable import WireSyncEngine
import WireTesting
import XCTest

final class TestUnauthenticatedTransportSession: NSObject, UnauthenticatedTransportSessionProtocol {

    public var cookieStorage = ZMPersistentCookieStorage()

    var nextEnqueueResult: EnqueueResult = .nilRequest
    var lastEnqueuedRequest: ZMTransportRequest?

    func enqueueOneTime(_ request: ZMTransportRequest) {
        lastEnqueuedRequest = request
    }

    func enqueueRequest(withGenerator generator: () -> ZMTransportRequest?) -> EnqueueResult {
        return nextEnqueueResult
    }

    func tearDown() {}
    let environment: BackendEnvironmentProvider = MockEnvironment()

}

@objcMembers
final class MockAuthenticationStatusDelegate: NSObject, ZMAuthenticationStatusDelegate {
    public var authenticationDidSucceedEvents: Int = 0
    public var authenticationDidFailEvents: [Error] = []
    public var authenticationWasRequestedEvents: Int = 0
    public var receivedSSOCode: UUID?

    func authenticationDidFail(_ error: Error!) {
        authenticationDidFailEvents.append(error)
    }

    func authenticationReadyImportingBackup(_ existingAccount: Bool) {
        authenticationDidSucceedEvents += 1
    }

    func authenticationDidSucceed() {
        authenticationDidSucceedEvents += 1
    }

    func loginCodeRequestDidFail(_ error: Error!) {
        authenticationDidFailEvents.append(error)
    }

    func loginCodeRequestDidSucceed() {
        authenticationDidSucceedEvents += 1
    }

    func companyLoginCodeDidBecomeAvailable(_ uuid: UUID!) {
        receivedSSOCode = uuid
    }

    func authenticationWasRequested() {
        authenticationWasRequestedEvents += 1
    }
}

final class MockUnauthenticatedSessionDelegate: NSObject, UnauthenticatedSessionDelegate {

    var existingAccounts = [Account]()
    var existingAccountsCalled = 0
    func session(session: UnauthenticatedSession, isExistingAccount account: Account) -> Bool {
        existingAccountsCalled += 1
        return existingAccounts.contains(account)
    }

    var createdAccounts = [Account]()
    var didUpdateCredentials: Bool = false
    var willAcceptUpdatedCredentials = false
    var isAllowedToCreatingNewAccounts = true

    func session(session: UnauthenticatedSession, createdAccount account: Account) {
        createdAccounts.append(account)
    }

    func session(session: UnauthenticatedSession, updatedProfileImage imageData: Data) {
        // no-op
    }

    func session(session: UnauthenticatedSession, updatedCredentials credentials: UserCredentials) -> Bool {
        didUpdateCredentials = true
        return willAcceptUpdatedCredentials
    }

    func sessionIsAllowedToCreateNewAccount(_ session: UnauthenticatedSession) -> Bool {
        return isAllowedToCreatingNewAccounts
    }

}

public final class UnauthenticatedSessionTests: ZMTBaseTest {
    var transportSession: TestUnauthenticatedTransportSession!
    var sut: UnauthenticatedSession!
    var mockDelegate: MockUnauthenticatedSessionDelegate!
    var reachability: MockReachability!
    var mockAuthenticationStatusDelegate: MockAuthenticationStatusDelegate!

    public override func setUp() {
        super.setUp()
        transportSession = TestUnauthenticatedTransportSession()
        mockDelegate = MockUnauthenticatedSessionDelegate()
        reachability = MockReachability()
        mockAuthenticationStatusDelegate = MockAuthenticationStatusDelegate()
        sut = .init(
            transportSession: transportSession,
            reachability: reachability,
            delegate: mockDelegate,
            authenticationStatusDelegate: mockAuthenticationStatusDelegate,
            userPropertyValidator: UserPropertyValidator()
        )
        sut.groupQueue.add(dispatchGroup)
    }

    public override func tearDown() {
        sut.tearDown()
        sut = nil
        transportSession = nil
        mockDelegate = nil
        reachability = nil
        super.tearDown()
    }

    func testThatTriesToUpdateCredentials() {
        // given
        let emailCredentials = UserEmailCredentials(email: "hello@email.com", password: "123456")
        mockDelegate.willAcceptUpdatedCredentials = true

        // when
        sut.login(with: emailCredentials)

        // then
        XCTAssertTrue(mockDelegate.didUpdateCredentials)
    }

    func testThatDuringLoginItThrowsErrorWhenNoCredentials() {
        // given
        reachability.mayBeReachable = false
        // when
        sut.login(with: UserCredentials())
        XCTAssertTrue(waitForAllGroupsToBeEmpty(withTimeout: 0.5))

        // then
        XCTAssertEqual(mockAuthenticationStatusDelegate.authenticationDidFailEvents.count, 1)
        XCTAssertEqual(mockAuthenticationStatusDelegate.authenticationDidFailEvents[0].localizedDescription, NSError(code: .needsCredentials, userInfo: nil).localizedDescription)
    }

    func testThatDuringLoginWithEmailItThrowsErrorWhenOffline() {
        // given
        reachability.mayBeReachable = false
        // when
        sut.login(with: UserEmailCredentials(email: "my@mail.com", password: "my-password"))
        XCTAssertTrue(waitForAllGroupsToBeEmpty(withTimeout: 0.5))
        // then
        XCTAssertEqual(mockAuthenticationStatusDelegate.authenticationDidFailEvents.count, 1)
        XCTAssertEqual(mockAuthenticationStatusDelegate.authenticationDidFailEvents[0].localizedDescription,
                       NSError(code: .networkError, userInfo: nil).localizedDescription)
    }

<<<<<<< HEAD
=======
    func testThatDuringLoginWithPhoneNumberItThrowsErrorWhenOffline() {
        // given
        reachability.mayBeReachable = false
        // when
        sut.login(with: UserPhoneCredentials.credentials(phoneNumber: "1234567890", verificationCode: "123"))
        XCTAssertTrue(waitForAllGroupsToBeEmpty(withTimeout: 0.5))
        // then
        XCTAssertEqual(mockAuthenticationStatusDelegate.authenticationDidFailEvents.count, 1)
        XCTAssertEqual(mockAuthenticationStatusDelegate.authenticationDidFailEvents[0].localizedDescription, NSError(code: .networkError, userInfo: nil).localizedDescription)
    }

>>>>>>> 5645fb35
    func testThatItAsksDelegateIfAccountAlreadyExists() throws {
        // given
        let userId = UUID.create()
        let cookie = "zuid=wjCWn1Y1pBgYrFCwuU7WK2eHpAVY8Ocu-rUAWIpSzOcvDVmYVc9Xd6Ovyy-PktFkamLushbfKgBlIWJh6ZtbAA==.1721442805.u.7eaaa023.08326f5e-3c0f-4247-a235-2b4d93f921a4; Expires=Sun, 21-Jul-2024 09:06:45 GMT; Domain=wire.com; HttpOnly; Secure"
        let response = try createResponse(cookie: cookie, userId: userId, userIdKey: "id")
        mockDelegate.existingAccounts = [Account(userName: "", userIdentifier: userId)]

        guard let userInfo = response.extractUserInfo() else { return XCTFail("no userinfo") }
        // when
        let exists = sut.accountExistsLocally(from: userInfo)

        // then
        XCTAssertTrue(exists)
        XCTAssertEqual(mockDelegate.existingAccountsCalled, 1)
    }

    func testThatItParsesCookieDataAndDoesCallTheDelegateIfTheCookieIsValidAndThereIsAUserIdKeyUser() throws {
        // given
        let userId = UUID.create()
        let cookie = "zuid=wjCWn1Y1pBgYrFCwuU7WK2eHpAVY8Ocu-rUAWIpSzOcvDVmYVc9Xd6Ovyy-PktFkamLushbfKgBlIWJh6ZtbAA==.1721442805.u.7eaaa023.08326f5e-3c0f-4247-a235-2b4d93f921a4; Expires=Sun, 21-Jul-2024 09:06:45 GMT; Domain=wire.com; HttpOnly; Secure"

        // when
        let account = try parseAccount(cookie: cookie, userId: userId, userIdKey: "id")

        // then
        XCTAssertEqual(account.userIdentifier, userId)
        XCTAssertNotNil(transportSession.environment.cookieStorage(for: account).authenticationCookieData)
    }

    func testThatItParsesCookieDataAndDoesCallTheDelegateIfTheCookieIsValidAndThereIsAUserIdKeyId() throws {
        // given
        let userId = UUID.create()
        let cookie = "zuid=wjCWn1Y1pBgYrFCwuU7WK2eHpAVY8Ocu-rUAWIpSzOcvDVmYVc9Xd6Ovyy-PktFkamLushbfKgBlIWJh6ZtbAA==.1721442805.u.7eaaa023.08326f5e-3c0f-4247-a235-2b4d93f921a4; Expires=Sun, 21-Jul-2024 09:06:45 GMT; Domain=wire.com; HttpOnly; Secure"

        // when
        let account = try parseAccount(cookie: cookie, userId: userId, userIdKey: "user")

        // then
        XCTAssertEqual(account.userIdentifier, userId)
        XCTAssertNotNil(transportSession.environment.cookieStorage(for: account).authenticationCookieData)
    }

    func testThatItDoesNotParseAnAccountWithWrongUserIdKey() {
        // given
        let cookie = "zuid=wjCWn1Y1pBgYrFCwuU7WK2eHpAVY8Ocu-rUAWIpSzOcvDVmYVc9Xd6Ovyy-PktFkamLushbfKgBlIWJh6ZtbAA==.1721442805.u.7eaaa023.08326f5e-3c0f-4247-a235-2b4d93f921a4; Expires=Sun, 21-Jul-2024 09:06:45 GMT; Domain=wire.com; HttpOnly; Secure"

        // then
        performIgnoringZMLogError {
            XCTAssertNil(try? self.parseAccount(cookie: cookie, userIdKey: "identifier"))
        }
    }

    func testThatItDoesNotParseAnAccountWithInvalidCookie() throws {
        // given
        let cookie = "Expires=Sun, 21-Jul-2024 09:06:45 GMT; Domain=wire.com; HttpOnly; Secure"

        // then
        performIgnoringZMLogError {
            XCTAssertNil(try? self.parseAccount(cookie: cookie, userIdKey: "user"))
        }
    }

    private func createResponse(cookie: String, userId: UUID = .create(), userIdKey: String, line: UInt = #line) throws -> ZMTransportResponse {
        // given
        let headers = [
            "Date": "Thu, 24 Jul 2014 09:06:45 GMT",
            "Content-Encoding": "gzip",
            "Server": "nginx",
            "Content-Type": "application/json",
            "Access-Control-Allow-Origin": "file://",
            "Connection": "keep-alive",
            "Content-Length": "214",
            "Set-Cookie": cookie
        ]

        return try ZMTransportResponse(headers: headers, payload: [userIdKey: userId.transportString()])
    }

    private func parseAccount(cookie: String, userId: UUID = .create(), userIdKey: String, line: UInt = #line) throws -> Account {
        // given
        let response = try createResponse(cookie: cookie, userId: userId, userIdKey: userIdKey, line: line)

        // when
        response.extractUserInfo().map(sut.upgradeToAuthenticatedSession)

        // then
        XCTAssertLessThanOrEqual(mockDelegate.createdAccounts.count, 1, line: line)
        if mockDelegate.createdAccounts.isEmpty { throw NSError(domain: "No account", code: 1) }
        return mockDelegate.createdAccounts.first!
    }
}

fileprivate extension ZMTransportResponse {

    convenience init(headers: [String: String], payload: [String: String]) throws {
        let httpResponse = HTTPURLResponse(url: URL(string: "/")!, statusCode: 200, httpVersion: "HTTP/1.1", headerFields: headers)!
        let data = try JSONSerialization.data(withJSONObject: payload, options: [])
        self.init(httpurlResponse: httpResponse, data: data, error: nil, apiVersion: APIVersion.v0.rawValue)
    }
}<|MERGE_RESOLUTION|>--- conflicted
+++ resolved
@@ -177,20 +177,6 @@
                        NSError(code: .networkError, userInfo: nil).localizedDescription)
     }
 
-<<<<<<< HEAD
-=======
-    func testThatDuringLoginWithPhoneNumberItThrowsErrorWhenOffline() {
-        // given
-        reachability.mayBeReachable = false
-        // when
-        sut.login(with: UserPhoneCredentials.credentials(phoneNumber: "1234567890", verificationCode: "123"))
-        XCTAssertTrue(waitForAllGroupsToBeEmpty(withTimeout: 0.5))
-        // then
-        XCTAssertEqual(mockAuthenticationStatusDelegate.authenticationDidFailEvents.count, 1)
-        XCTAssertEqual(mockAuthenticationStatusDelegate.authenticationDidFailEvents[0].localizedDescription, NSError(code: .networkError, userInfo: nil).localizedDescription)
-    }
-
->>>>>>> 5645fb35
     func testThatItAsksDelegateIfAccountAlreadyExists() throws {
         // given
         let userId = UUID.create()
