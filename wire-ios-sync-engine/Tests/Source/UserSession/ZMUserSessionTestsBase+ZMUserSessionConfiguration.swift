//
// Wire
// Copyright (C) 2021 Wire Swiss GmbH
//
// This program is free software: you can redistribute it and/or modify
// it under the terms of the GNU General Public License as published by
// the Free Software Foundation, either version 3 of the License, or
// (at your option) any later version.
//
// This program is distributed in the hope that it will be useful,
// but WITHOUT ANY WARRANTY; without even the implied warranty of
// MERCHANTABILITY or FITNESS FOR A PARTICULAR PURPOSE. See the
// GNU General Public License for more details.
//
// You should have received a copy of the GNU General Public License
// along with this program. If not, see http://www.gnu.org/licenses/.
//

extension ZMUserSessionTestsBase {
    @objc
    func createSut() {
        let mockStrategyDirectory = MockStrategyDirectory()
        let mockUpdateEventProcessor = MockUpdateEventProcessor()
        sut = ZMUserSession(
            userId: coreDataStack.account.userIdentifier,
            transportSession: transportSession,
            mediaManager: mediaManager,
            flowManager: flowManagerMock,
            analytics: nil,
            eventProcessor: mockUpdateEventProcessor,
            strategyDirectory: mockStrategyDirectory,
            syncStrategy: nil,
            operationLoop: nil,
            application: application,
            appVersion: "00000",
            coreDataStack: coreDataStack,
<<<<<<< HEAD
            configuration: .init()
=======
            configuration: .init(),
            sharedUserDefaults: sharedUserDefaults
>>>>>>> 33098a79
        )
    }
}<|MERGE_RESOLUTION|>--- conflicted
+++ resolved
@@ -34,12 +34,8 @@
             application: application,
             appVersion: "00000",
             coreDataStack: coreDataStack,
-<<<<<<< HEAD
-            configuration: .init()
-=======
             configuration: .init(),
             sharedUserDefaults: sharedUserDefaults
->>>>>>> 33098a79
         )
     }
 }