//
// Wire
// Copyright (C) 2023 Wire Swiss GmbH
//
// This program is free software: you can redistribute it and/or modify
// it under the terms of the GNU General Public License as published by
// the Free Software Foundation, either version 3 of the License, or
// (at your option) any later version.
//
// This program is distributed in the hope that it will be useful,
// but WITHOUT ANY WARRANTY; without even the implied warranty of
// MERCHANTABILITY or FITNESS FOR A PARTICULAR PURPOSE. See the
// GNU General Public License for more details.
//
// You should have received a copy of the GNU General Public License
// along with this program. If not, see http://www.gnu.org/licenses/.
//

import Foundation
import WireDataModel

public class MockProteusServiceInterface: ProteusServiceInterface {

    // MARK: - Life cycle

    public init() {}

    // MARK: - lastPrekeyID

    public var lastPrekeyID: UInt16 {
        get { return underlyingLastPrekeyID }
        set(value) { underlyingLastPrekeyID = value }
    }

    public var underlyingLastPrekeyID: UInt16!


    // MARK: - establishSession

    public var establishSessionIdFromPrekey_Invocations: [(id: ProteusSessionID, fromPrekey: String)] = []
    public var establishSessionIdFromPrekey_MockError: Error?
    public var establishSessionIdFromPrekey_MockMethod: ((ProteusSessionID, String) throws -> Void)?

    public func establishSession(id: ProteusSessionID, fromPrekey: String) throws {
        establishSessionIdFromPrekey_Invocations.append((id: id, fromPrekey: fromPrekey))

        if let error = establishSessionIdFromPrekey_MockError {
            throw error
        }

        guard let mock = establishSessionIdFromPrekey_MockMethod else {
            fatalError("no mock for `establishSessionIdFromPrekey`")
        }

        try mock(id, fromPrekey)
    }

    // MARK: - deleteSession

    public var deleteSessionId_Invocations: [ProteusSessionID] = []
    public var deleteSessionId_MockError: Error?
    public var deleteSessionId_MockMethod: ((ProteusSessionID) throws -> Void)?

    public func deleteSession(id: ProteusSessionID) throws {
        deleteSessionId_Invocations.append(id)

        if let error = deleteSessionId_MockError {
            throw error
        }

        guard let mock = deleteSessionId_MockMethod else {
            fatalError("no mock for `deleteSessionId`")
        }

        try mock(id)
    }

    // MARK: - sessionExists

    public var sessionExistsId_Invocations: [ProteusSessionID] = []
    public var sessionExistsId_MockMethod: ((ProteusSessionID) -> Bool)?
    public var sessionExistsId_MockValue: Bool?

    public func sessionExists(id: ProteusSessionID) -> Bool {
        sessionExistsId_Invocations.append(id)

        if let mock = sessionExistsId_MockMethod {
            return mock(id)
        } else if let mock = sessionExistsId_MockValue {
            return mock
        } else {
            fatalError("no mock for `sessionExistsId`")
        }
    }

    // MARK: - encrypt

    public var encryptDataForSession_Invocations: [(data: Data, id: ProteusSessionID)] = []
    public var encryptDataForSession_MockError: Error?
    public var encryptDataForSession_MockMethod: ((Data, ProteusSessionID) throws -> Data)?
    public var encryptDataForSession_MockValue: Data?

    public func encrypt(data: Data, forSession id: ProteusSessionID) throws -> Data {
        encryptDataForSession_Invocations.append((data: data, id: id))

        if let error = encryptDataForSession_MockError {
            throw error
        }

        if let mock = encryptDataForSession_MockMethod {
            return try mock(data, id)
        } else if let mock = encryptDataForSession_MockValue {
            return mock
        } else {
            fatalError("no mock for `encryptDataForSession`")
        }
    }

    // MARK: - encryptBatched

    public var encryptBatchedDataForSessions_Invocations: [(data: Data, sessions: [ProteusSessionID])] = []
    public var encryptBatchedDataForSessions_MockError: Error?
    public var encryptBatchedDataForSessions_MockMethod: ((Data, [ProteusSessionID]) throws -> [String: Data])?
    public var encryptBatchedDataForSessions_MockValue: [String: Data]?

    public func encryptBatched(data: Data, forSessions sessions: [ProteusSessionID]) throws -> [String: Data] {
        encryptBatchedDataForSessions_Invocations.append((data: data, sessions: sessions))

        if let error = encryptBatchedDataForSessions_MockError {
            throw error
        }

        if let mock = encryptBatchedDataForSessions_MockMethod {
            return try mock(data, sessions)
        } else if let mock = encryptBatchedDataForSessions_MockValue {
            return mock
        } else {
            fatalError("no mock for `encryptBatchedDataForSessions`")
        }
    }

    // MARK: - decrypt

    public var decryptDataForSession_Invocations: [(data: Data, id: ProteusSessionID)] = []
    public var decryptDataForSession_MockError: Error?
    public var decryptDataForSession_MockMethod: ((Data, ProteusSessionID) throws -> (didCreateSession: Bool, decryptedData: Data))?
    public var decryptDataForSession_MockValue: (didCreateSession: Bool, decryptedData: Data)?

    public func decrypt(data: Data, forSession id: ProteusSessionID) throws -> (didCreateSession: Bool, decryptedData: Data) {
        decryptDataForSession_Invocations.append((data: data, id: id))

        if let error = decryptDataForSession_MockError {
            throw error
        }

        if let mock = decryptDataForSession_MockMethod {
            return try mock(data, id)
        } else if let mock = decryptDataForSession_MockValue {
            return mock
        } else {
            fatalError("no mock for `decryptDataForSession`")
        }
    }

    // MARK: - generatePrekey

    public var generatePrekeyId_Invocations: [UInt16] = []
    public var generatePrekeyId_MockError: Error?
    public var generatePrekeyId_MockMethod: ((UInt16) throws -> String)?
    public var generatePrekeyId_MockValue: String?

    public func generatePrekey(id: UInt16) throws -> String {
        generatePrekeyId_Invocations.append(id)

        if let error = generatePrekeyId_MockError {
            throw error
        }

        if let mock = generatePrekeyId_MockMethod {
            return try mock(id)
        } else if let mock = generatePrekeyId_MockValue {
            return mock
        } else {
            fatalError("no mock for `generatePrekeyId`")
        }
    }

    // MARK: - lastPrekey

    public var lastPrekey_Invocations: [Void] = []
    public var lastPrekey_MockError: Error?
    public var lastPrekey_MockMethod: (() throws -> String)?
    public var lastPrekey_MockValue: String?

    public func lastPrekey() throws -> String {
        lastPrekey_Invocations.append(())

        if let error = lastPrekey_MockError {
            throw error
        }

        if let mock = lastPrekey_MockMethod {
            return try mock()
        } else if let mock = lastPrekey_MockValue {
            return mock
        } else {
            fatalError("no mock for `lastPrekey`")
        }
    }

    // MARK: - generatePrekeys

    public var generatePrekeysStartCount_Invocations: [(start: UInt16, count: UInt16)] = []
    public var generatePrekeysStartCount_MockError: Error?
    public var generatePrekeysStartCount_MockMethod: ((UInt16, UInt16) throws -> [IdPrekeyTuple])?
    public var generatePrekeysStartCount_MockValue: [IdPrekeyTuple]?

    public func generatePrekeys(start: UInt16, count: UInt16) throws -> [IdPrekeyTuple] {
        generatePrekeysStartCount_Invocations.append((start: start, count: count))

        if let error = generatePrekeysStartCount_MockError {
            throw error
        }

        if let mock = generatePrekeysStartCount_MockMethod {
            return try mock(start, count)
        } else if let mock = generatePrekeysStartCount_MockValue {
            return mock
        } else {
            fatalError("no mock for `generatePrekeysStartCount`")
        }
    }

    // MARK: - fingerprint

    public var fingerprint_Invocations: [Void] = []
    public var fingerprint_MockError: Error?
    public var fingerprint_MockMethod: (() throws -> String)?
    public var fingerprint_MockValue: String?

    public func fingerprint() throws -> String {
        fingerprint_Invocations.append(())

        if let error = fingerprint_MockError {
            throw error
        }

        if let mock = fingerprint_MockMethod {
            return try mock()
        } else if let mock = fingerprint_MockValue {
            return mock
        } else {
            fatalError("no mock for `fingerprint`")
        }
    }

    // MARK: - localFingerprint

    public var localFingerprintForSession_Invocations: [ProteusSessionID] = []
    public var localFingerprintForSession_MockError: Error?
    public var localFingerprintForSession_MockMethod: ((ProteusSessionID) throws -> String)?
    public var localFingerprintForSession_MockValue: String?

    public func localFingerprint(forSession id: ProteusSessionID) throws -> String {
        localFingerprintForSession_Invocations.append(id)

        if let error = localFingerprintForSession_MockError {
            throw error
        }

        if let mock = localFingerprintForSession_MockMethod {
            return try mock(id)
        } else if let mock = localFingerprintForSession_MockValue {
            return mock
        } else {
            fatalError("no mock for `localFingerprintForSession`")
        }
    }

    // MARK: - remoteFingerprint

    public var remoteFingerprintForSession_Invocations: [ProteusSessionID] = []
    public var remoteFingerprintForSession_MockError: Error?
    public var remoteFingerprintForSession_MockMethod: ((ProteusSessionID) throws -> String)?
    public var remoteFingerprintForSession_MockValue: String?

    public func remoteFingerprint(forSession id: ProteusSessionID) throws -> String {
        remoteFingerprintForSession_Invocations.append(id)

        if let error = remoteFingerprintForSession_MockError {
            throw error
        }

        if let mock = remoteFingerprintForSession_MockMethod {
            return try mock(id)
        } else if let mock = remoteFingerprintForSession_MockValue {
            return mock
        } else {
            fatalError("no mock for `remoteFingerprintForSession`")
        }
    }

    // MARK: - fingerprint

    public var fingerprintFromPrekey_Invocations: [String] = []
    public var fingerprintFromPrekey_MockError: Error?
    public var fingerprintFromPrekey_MockMethod: ((String) throws -> String)?
    public var fingerprintFromPrekey_MockValue: String?

    public func fingerprint(fromPrekey prekey: String) throws -> String {
        fingerprintFromPrekey_Invocations.append(prekey)

        if let error = fingerprintFromPrekey_MockError {
            throw error
        }

        if let mock = fingerprintFromPrekey_MockMethod {
            return try mock(prekey)
        } else if let mock = fingerprintFromPrekey_MockValue {
            return mock
        } else {
            fatalError("no mock for `fingerprintFromPrekey`")
        }
    }

<<<<<<< HEAD
    // MARK: - migrateCryptoboxSessions

    public var migrateCryptoboxSessions_Invocations: [URL] = []
    public var migrateCryptoboxSessions_MockError: Error?
    public var migrateCryptoboxSessions_MockMethod: ((URL) throws -> Void)?
    public var migrateCryptoboxSessions_CallCount = 0

    public func migrateCryptoboxSessions(at url: URL) throws {
        migrateCryptoboxSessions_Invocations.append(url)

        if let error = migrateCryptoboxSessions_MockError {
            throw error
        }

        guard let mock = migrateCryptoboxSessions_MockMethod else {
            fatalError("no mock for `migrateCryptoboxSessions`")
        }

        try mock(url)
    }

=======
    // MARK: - performBatchedOperations

    public var performBatchedOperations_Invocations: [() throws -> Void] = []
    public var performBatchedOperations_MockMethod: ((@escaping () throws -> Void) -> Void)?

    public func performBatchedOperations(_ block: @escaping () throws -> Void) {
        performBatchedOperations_Invocations.append(block)

        guard let mock = performBatchedOperations_MockMethod else {
            fatalError("no mock for `performBatchedOperations`")
        }

        mock(block)
    }
    
>>>>>>> e42a1949
}<|MERGE_RESOLUTION|>--- conflicted
+++ resolved
@@ -323,7 +323,6 @@
         }
     }
 
-<<<<<<< HEAD
     // MARK: - migrateCryptoboxSessions
 
     public var migrateCryptoboxSessions_Invocations: [URL] = []
@@ -345,7 +344,6 @@
         try mock(url)
     }
 
-=======
     // MARK: - performBatchedOperations
 
     public var performBatchedOperations_Invocations: [() throws -> Void] = []
@@ -361,5 +359,4 @@
         mock(block)
     }
     
->>>>>>> e42a1949
 }