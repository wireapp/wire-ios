//
// Wire
// Copyright (C) 2024 Wire Swiss GmbH
//
// This program is free software: you can redistribute it and/or modify
// it under the terms of the GNU General Public License as published by
// the Free Software Foundation, either version 3 of the License, or
// (at your option) any later version.
//
// This program is distributed in the hope that it will be useful,
// but WITHOUT ANY WARRANTY; without even the implied warranty of
// MERCHANTABILITY or FITNESS FOR A PARTICULAR PURPOSE. See the
// GNU General Public License for more details.
//
// You should have received a copy of the GNU General Public License
// along with this program. If not, see http://www.gnu.org/licenses/.
//

import Foundation
import XCTest
@testable import WireSyncEngine
@testable import WireSyncEngineSupport

class SelfClientCertificateProviderTests: MessagingTest {

    private var sut: SelfClientCertificateProvider!
    private var mockGetE2eIdentityCertificatesUseCase: MockGetE2eIdentityCertificatesUseCaseProtocol!

    private var context: NSManagedObjectContext { syncMOC }

    override func setUp() {
        super.setUp()

        setupUsersClientsAndConversation()
        mockGetE2eIdentityCertificatesUseCase = MockGetE2eIdentityCertificatesUseCaseProtocol()
        sut = SelfClientCertificateProvider(
            getE2eIdentityCertificatesUseCase: mockGetE2eIdentityCertificatesUseCase,
            context: context)
    }

    override func tearDown() {
        sut = nil
        mockGetE2eIdentityCertificatesUseCase = nil

        super.tearDown()
    }

    func testResultSelfClientHasCertificate() async throws {
        // Given
        mockGetE2eIdentityCertificatesUseCase.invokeMlsGroupIdClientIds_MockMethod = { _, _ in
            let  dateFormatter = DateFormatter()
            let mockCertificate = E2eIdentityCertificate(
                clientId: "sdfsdfsdfs",
                certificateDetails: .mockCertificate,
                mlsThumbprint: "ABCDEFGHIJKLMNOPQRSTUVWX",
                notValidBefore: dateFormatter.date(from: "15.09.2023") ?? Date.now,
                expiryDate: dateFormatter.date(from: "15.10.2024") ?? Date.now,
                certificateStatus: .valid,
                serialNumber: .mockSerialNumber
            )
            return [mockCertificate]
        }

        // When
        let hasCertificate = await sut.hasCertificate

        // Then
        XCTAssertTrue(hasCertificate)
    }

    func testResultSelfClientDoesNotHaveCertificate() async throws {
        // Given
        mockGetE2eIdentityCertificatesUseCase.invokeMlsGroupIdClientIds_MockMethod = { _, _ in
            return []
        }

        // When
        let hasCertificate = await sut.hasCertificate

        // Then
        XCTAssertFalse(hasCertificate)
    }

    func testResultIfFetchesSelfClientCertificate() async throws {
        // Given
        mockGetE2eIdentityCertificatesUseCase.invokeMlsGroupIdClientIds_MockMethod = { _, _ in
            let  dateFormatter = DateFormatter()
            let mockCertificate = E2eIdentityCertificate(
                clientId: "sdfsdfsdfs",
                certificateDetails: .mockCertificate,
                mlsThumbprint: "ABCDEFGHIJKLMNOPQRSTUVWX",
                notValidBefore: dateFormatter.date(from: "15.09.2023") ?? Date.now,
                expiryDate: dateFormatter.date(from: "15.10.2024") ?? Date.now,
                certificateStatus: .valid,
                serialNumber: .mockSerialNumber
            )
            return [mockCertificate]
        }

        // When
        let certificate = try await sut.getCertificate()

        // Then
        XCTAssertNotNil(certificate)
    }

    // MARK: - Helpers

    private func setupUsersClientsAndConversation() {
        context.performAndWait {
            setupMLSSelfConversation()
            setupSelfUser()
            setupClients()
        }
    }

    private func setupMLSSelfConversation() {
        let conversation = ZMConversation.insertNewObject(in: context)
        conversation.remoteIdentifier = .init(uuidString: "11AE029E-AFFA-4B81-9095-497797C0C0FA")
        conversation.mlsGroupID = .init(base64Encoded: "qE4EdglNFI53Cm4soIFZ/rUMVL4JfCgcE4eo86QVxSc=")
        conversation.messageProtocol = .mls
        conversation.mlsStatus = .ready
        conversation.conversationType = .`self`
    }

    private func setupSelfUser() {
        let selfUser = ZMUser.selfUser(in: context)
        selfUser.remoteIdentifier = .init(uuidString: "36DFE52F-157D-452B-A9C1-98F7D9C1815D")
        selfUser.domain = "example.com"
    }

    private func setupClients() {
        let selfClient = UserClient.insertNewObject(in: context)
        selfClient.remoteIdentifier = UUID.create().uuidString
        selfClient.user = .selfUser(in: context)
        context.setPersistentStoreMetadata(selfClient.remoteIdentifier, key: ZMPersistedClientIdKey)

        let otherClient = UserClient.insertNewObject(in: context)
        otherClient.remoteIdentifier = UUID.create().uuidString
        otherClient.user = .selfUser(in: context)
    }

<<<<<<< HEAD
}

extension String {
    static let mockSerialNumber = String(repeating: "abcdefghijklmno", count: 2)

    static let mockMlsThumbprint = "AB CD EF GH IJ KL MN OP QR ST UV WX QR ST UV WX"

    static var mockCertificate: String {
        "BEGIN CERTIFICATE\n-----------\n"
        + String(repeating: "abcdefghijklmno", count: 100)
        + "\n-----------\nEND CERTIFICATE"
    }
=======
>>>>>>> 0e63acc1
}<|MERGE_RESOLUTION|>--- conflicted
+++ resolved
@@ -140,19 +140,4 @@
         otherClient.user = .selfUser(in: context)
     }
 
-<<<<<<< HEAD
-}
-
-extension String {
-    static let mockSerialNumber = String(repeating: "abcdefghijklmno", count: 2)
-
-    static let mockMlsThumbprint = "AB CD EF GH IJ KL MN OP QR ST UV WX QR ST UV WX"
-
-    static var mockCertificate: String {
-        "BEGIN CERTIFICATE\n-----------\n"
-        + String(repeating: "abcdefghijklmno", count: 100)
-        + "\n-----------\nEND CERTIFICATE"
-    }
-=======
->>>>>>> 0e63acc1
 }