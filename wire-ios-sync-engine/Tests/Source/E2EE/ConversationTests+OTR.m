--- conflicted
+++ resolved
@@ -289,11 +289,8 @@
     WaitForAllGroupsToBeEmpty(0.5);
 }
 
-<<<<<<< HEAD
-#pragma mark - Trust
-=======
 // MARK: - Trust
->>>>>>> 546430d7
+
 
 - (ZMClientMessage *)sendOtrMessageWithInitialSecurityLevel:(ZMConversationSecurityLevel)securityLevel
                                            numberOfMessages:(NSUInteger)numberOfMessages
