//
// Wire
// Copyright (C) 2016 Wire Swiss GmbH
//
// This program is free software: you can redistribute it and/or modify
// it under the terms of the GNU General Public License as published by
// the Free Software Foundation, either version 3 of the License, or
// (at your option) any later version.
//
// This program is distributed in the hope that it will be useful,
// but WITHOUT ANY WARRANTY; without even the implied warranty of
// MERCHANTABILITY or FITNESS FOR A PARTICULAR PURPOSE. See the
// GNU General Public License for more details.
//
// You should have received a copy of the GNU General Public License
// along with this program. If not, see http://www.gnu.org/licenses/.
//

import Foundation
@testable import WireSyncEngine

class CallStateObserverTests: DatabaseTest, CallNotificationStyleProvider {

    var sut: CallStateObserver!
    var sender: ZMUser!
    var senderUI: ZMUser!
    var receiver: ZMUser!
    var conversation: ZMConversation!
    var conversationUI: ZMConversation!
    var localNotificationDispatcher: LocalNotificationDispatcher!
    var notificationCenter: UserNotificationCenterMock!
    var mockCallCenter: WireCallCenterV3Mock?
    var callNotificationStyle: CallNotificationStyle = .pushNotifications

    override func setUp() {
        super.setUp()

        syncMOC.performGroupedBlockAndWait {
            let sender = ZMUser.insertNewObject(in: self.syncMOC)
            sender.name = "Sender"
            sender.remoteIdentifier = UUID()

            self.sender = sender

            let receiver = ZMUser.insertNewObject(in: self.syncMOC)
            receiver.name = "Receiver"
            receiver.remoteIdentifier = UUID()

            self.receiver = receiver

            let conversation = ZMConversation.insertNewObject(in: self.syncMOC)
            conversation.conversationType = .oneOnOne
            conversation.remoteIdentifier = UUID()
            conversation.addParticipantAndUpdateConversationState(user: sender, role: nil)
            conversation.addParticipantAndUpdateConversationState(user: receiver, role: nil)
            conversation.userDefinedName = "Main"

            self.conversation = conversation

            ZMUser.selfUser(in: self.syncMOC).remoteIdentifier = UUID()

            self.syncMOC.saveOrRollback()

            self.localNotificationDispatcher = LocalNotificationDispatcher(in: self.syncMOC)

            self.notificationCenter = UserNotificationCenterMock()
            self.localNotificationDispatcher.notificationCenter = self.notificationCenter
        }

        senderUI = uiMOC.object(with: sender.objectID) as? ZMUser
        conversationUI = uiMOC.object(with: conversation.objectID) as? ZMConversation
        sut = CallStateObserver(localNotificationDispatcher: localNotificationDispatcher, contextProvider: coreDataStack!, callNotificationStyleProvider: self)
        uiMOC.zm_callCenter = mockCallCenter
    }

    override func tearDown() {
        sut = nil
        sender = nil
        receiver = nil
        conversation = nil
        localNotificationDispatcher = nil
        notificationCenter = nil
        mockCallCenter = nil

        super.tearDown()
    }

    func testThatInstanceDoesntHaveRetainCycles() {
        var instance: CallStateObserver? = CallStateObserver(localNotificationDispatcher: localNotificationDispatcher, contextProvider: coreDataStack!, callNotificationStyleProvider: self)
        weak var weakInstance = instance
        instance = nil
        XCTAssertNil(weakInstance)
    }

    func testThatMissedCallMessageIsAppendedForCanceledCallByReceiver() {

        // when
        let firstCallState: CallState = .incoming(video: false, shouldRing: false, degraded: false)
        sut.callCenterDidChange(callState: firstCallState, conversation: conversationUI, caller: senderUI, timestamp: nil, previousCallState: nil)
        sut.callCenterDidChange(callState: .terminating(reason: .canceled), conversation: conversationUI, caller: senderUI, timestamp: nil, previousCallState: firstCallState)
        XCTAssertTrue(waitForAllGroupsToBeEmpty(withTimeout: 0.5))

        // then
        if let message =  conversationUI.lastMessage as? ZMSystemMessage {
            XCTAssertEqual(message.systemMessageType, .missedCall)
            XCTAssertFalse(message.relevantForConversationStatus)
            XCTAssertEqual(message.sender, senderUI)
        } else {
            XCTFail()
        }
    }

    func testThatMissedCallMessageIsAppendedForCanceledCallBySender() {

        // when
        sut.callCenterDidChange(callState: .incoming(video: false, shouldRing: false, degraded: false), conversation: conversationUI, caller: senderUI, timestamp: nil, previousCallState: nil)
        sut.callCenterDidChange(callState: .terminating(reason: .canceled), conversation: conversationUI, caller: senderUI, timestamp: nil, previousCallState: nil)
        XCTAssertTrue(waitForAllGroupsToBeEmpty(withTimeout: 0.5))

        self.syncMOC.performGroupedBlockAndWait {
            // then
            if let message = self.conversationUI.lastMessage as? ZMSystemMessage {
                XCTAssertEqual(message.systemMessageType, .missedCall)
                XCTAssertTrue(message.relevantForConversationStatus)
                XCTAssertEqual(message.sender, self.senderUI)
            } else {
                XCTFail()
            }
        }
    }

    func testThatMissedCallMessageIsNotAppendedForCallsOtherCallStates() {

        // given
        let ignoredCallStates: [CallState] = [.terminating(reason: .anweredElsewhere),
                                               .terminating(reason: .lostMedia),
                                               .terminating(reason: .internalError),
                                               .terminating(reason: .unknown),
                                               .incoming(video: true, shouldRing: false, degraded: false),
                                               .incoming(video: false, shouldRing: false, degraded: false),
                                               .incoming(video: true, shouldRing: true, degraded: false),
                                               .incoming(video: false, shouldRing: true, degraded: false),
                                               .answered(degraded: false),
                                               .established,
                                               .outgoing(degraded: false)]

        // when
        for callState in ignoredCallStates {
            sut.callCenterDidChange(callState: callState, conversation: conversationUI, caller: senderUI, timestamp: nil, previousCallState: nil)
        }
        XCTAssertTrue(waitForAllGroupsToBeEmpty(withTimeout: 0.5))

        // then
        XCTAssertEqual(conversationUI.allMessages.count, 0)
    }

    func testThatMissedCallMessageIsAppendedForMissedCalls() {

        // given when
        sut.callCenterMissedCall(conversation: conversationUI, caller: senderUI, timestamp: Date(), video: false)
        XCTAssertTrue(waitForAllGroupsToBeEmpty(withTimeout: 0.5))

        // then
        if let message =  conversationUI.lastMessage as? ZMSystemMessage {
            XCTAssertEqual(message.systemMessageType, .missedCall)
            XCTAssertTrue(message.relevantForConversationStatus)
            XCTAssertEqual(message.sender, senderUI)
        } else {
            XCTFail()
        }
    }

    func testThatMissedCallsAreForwardedToTheNotificationDispatcher() {
        // given when
        sut.callCenterMissedCall(conversation: conversationUI, caller: senderUI, timestamp: Date(), video: false)
        XCTAssertTrue(waitForAllGroupsToBeEmpty(withTimeout: 0.5))

        // then
        XCTAssertEqual(notificationCenter.scheduledRequests.count, 1)
    }

    func testIncomingCallsInUnfetchedConversationAreForwaredToTheNotificationDispatcher_whenCallStyleIsCallkit() {
        // given
        callNotificationStyle = .callKit
        conversationUI.needsToBeUpdatedFromBackend = true
        uiMOC.saveOrRollback()

        syncMOC.performGroupedBlockAndWait {
            self.syncMOC.refreshAllObjects()
        }

        // when
        sut.callCenterDidChange(callState: .incoming(video: false, shouldRing: true, degraded: false), conversation: conversationUI, caller: senderUI, timestamp: Date(), previousCallState: nil)
        XCTAssertTrue(waitForAllGroupsToBeEmpty(withTimeout: 0.5))

        // then
        XCTAssertEqual(notificationCenter.scheduledRequests.count, 1)
    }

    func testThatIncomingCallsInMutedConversationAreForwardedToTheNotificationDispatcher_whenCallStyleIsCallkit() {
        // given
        ZMUser.selfUser(in: uiMOC).teamIdentifier = UUID()
        callNotificationStyle = .callKit
        conversationUI.mutedMessageTypes = .regular
        uiMOC.saveOrRollback()

        syncMOC.performGroupedBlockAndWait {
            self.syncMOC.refreshAllObjects()
        }

        // when
        sut.callCenterDidChange(callState: .incoming(video: false, shouldRing: true, degraded: false), conversation: conversationUI, caller: senderUI, timestamp: nil, previousCallState: nil)
        XCTAssertTrue(waitForAllGroupsToBeEmpty(withTimeout: 0.5))

        // then
        XCTAssertEqual(notificationCenter.scheduledRequests.count, 1)
    }

    func testIncomingCallsInUnfetchedConversationAreForwaredToTheNotificationDispatcher_whenCallStyleIsPushNotification() {
        // given
        callNotificationStyle = .pushNotifications
        conversationUI.needsToBeUpdatedFromBackend = true

        // when
        sut.callCenterDidChange(callState: .incoming(video: false, shouldRing: true, degraded: false), conversation: conversationUI, caller: senderUI, timestamp: Date(), previousCallState: nil)
        XCTAssertTrue(waitForAllGroupsToBeEmpty(withTimeout: 0.5))

        // then
        XCTAssertEqual(notificationCenter.scheduledRequests.count, 1)
    }

    func testThatIncomingCallsAreForwardedToTheNotificationDispatcher_whenCallStyleIsPushNotification() {
        // given
        callNotificationStyle = .pushNotifications

        // when
        sut.callCenterDidChange(callState: .incoming(video: false, shouldRing: true, degraded: false), conversation: conversationUI, caller: senderUI, timestamp: nil, previousCallState: nil)
        XCTAssertTrue(waitForAllGroupsToBeEmpty(withTimeout: 0.5))

        // then
        XCTAssertEqual(notificationCenter.scheduledRequests.count, 1)
    }

    func testThatWeSendNotificationWhenCallIsEstablished() {
        // given
        mockCallCenter = WireCallCenterV3Mock(userId: AVSIdentifier.stub, clientId: "1234567", uiMOC: uiMOC, flowManager: FlowManagerMock(), transport: WireCallCenterTransportMock())
        let avsIdentifier = syncMOC.performAndWait { conversation.avsIdentifier! }
        mockCallCenter?.setMockCallState(.established, conversationId: avsIdentifier, callerId: mockCallCenter!.selfUserId, isVideo: false)
        uiMOC.zm_callCenter = mockCallCenter

        // expect
        customExpectation(forNotification: CallStateObserver.CallInProgressNotification, object: nil) { (_) -> Bool in
            return true
        }

        // when
        sut.callCenterDidChange(callState: .established, conversation: conversationUI, caller: senderUI, timestamp: nil, previousCallState: nil)
        XCTAssertTrue(waitForCustomExpectations(withTimeout: 0.5))
    }

    func testThatWeSendNotificationWhenCallHasEstablishedDataChannel() {
        // given
        mockCallCenter = WireCallCenterV3Mock(userId: AVSIdentifier.stub, clientId: "1234567", uiMOC: uiMOC, flowManager: FlowManagerMock(), transport: WireCallCenterTransportMock())
        let avsIdentifier = syncMOC.performAndWait { conversation.avsIdentifier! }
        mockCallCenter?.setMockCallState(.establishedDataChannel, conversationId: avsIdentifier, callerId: mockCallCenter!.selfUserId, isVideo: false)
        uiMOC.zm_callCenter  = mockCallCenter

        // expect
        customExpectation(forNotification: CallStateObserver.CallInProgressNotification, object: nil) { (_) -> Bool in
            return true
        }

        // when
        sut.callCenterDidChange(callState: .establishedDataChannel, conversation: conversationUI, caller: senderUI, timestamp: nil, previousCallState: nil)
        XCTAssertTrue(waitForCustomExpectations(withTimeout: 0.5))
    }

    func testThatWeSendNotificationWhenCallTerminates() {
        // given
        mockCallCenter = WireCallCenterV3Mock(userId: AVSIdentifier.stub, clientId: "1234567", uiMOC: uiMOC, flowManager: FlowManagerMock(), transport: WireCallCenterTransportMock())
        let avsIdentifier = syncMOC.performAndWait { conversation.avsIdentifier! }
        mockCallCenter?.setMockCallState(.established, conversationId: avsIdentifier, callerId: mockCallCenter!.selfUserId, isVideo: false)
        uiMOC.zm_callCenter = mockCallCenter
        sut.callCenterDidChange(callState: .established, conversation: conversationUI, caller: senderUI, timestamp: Date(), previousCallState: nil)
        XCTAssertTrue(waitForAllGroupsToBeEmpty(withTimeout: 0.5))

        // expect
        customExpectation(forNotification: CallStateObserver.CallInProgressNotification, object: nil) { (note) -> Bool in
            if let open = note.userInfo?[CallStateObserver.CallInProgressKey] as? Bool, open == false {
                return true
            } else {
                return false
            }
        }

        // when
        mockCallCenter?.removeMockActiveCalls()
        sut.callCenterDidChange(callState: .none, conversation: conversationUI, caller: senderUI, timestamp: Date(), previousCallState: nil)
        XCTAssertTrue(waitForCustomExpectations(withTimeout: 0.5))

        // tear down
        mockCallCenter = nil
    }

    func testThatMissedCallMessageAndNotificationIsAppendedForGroupCallNotJoined() {

        self.syncMOC.performGroupedBlockAndWait {
            // given
            self.conversation.conversationType = .group
            self.syncMOC.saveOrRollback()
        }
        XCTAssertTrue(waitForAllGroupsToBeEmpty(withTimeout: 0.5))

        // when
        self.sut.callCenterDidChange(callState: .incoming(video: false, shouldRing: false, degraded: false), conversation: self.conversationUI, caller: self.senderUI, timestamp: nil, previousCallState: nil)
        self.sut.callCenterDidChange(callState: .terminating(reason: .normal), conversation: self.conversationUI, caller: self.senderUI, timestamp: nil, previousCallState: nil)
        XCTAssertTrue(waitForAllGroupsToBeEmpty(withTimeout: 0.5))

        // then
        XCTAssertEqual(conversationUI.allMessages.count, 1)
        XCTAssertEqual(notificationCenter.scheduledRequests.count, 1)
    }

    func testThatMissedCallNotificationIsNotForwardedForGroupCallAnsweredElsewhere() {
        // given
        self.syncMOC.performGroupedBlockAndWait {
            self.conversation.conversationType = .group
            self.syncMOC.saveOrRollback()
        }

        // when
        self.sut.callCenterDidChange(callState: .incoming(video: false, shouldRing: false, degraded: false), conversation: conversationUI, caller: senderUI, timestamp: nil, previousCallState: nil)
        self.sut.callCenterDidChange(callState: .terminating(reason: .anweredElsewhere), conversation: conversationUI, caller: self.senderUI, timestamp: nil, previousCallState: nil)
        XCTAssertTrue(waitForAllGroupsToBeEmpty(withTimeout: 0.5))

        // then
        XCTAssertEqual(notificationCenter.scheduledRequests.count, 0)
    }

    func testThatClearedConversationsGetsUnarchivedForIncomingCalls() {
        // given
        syncMOC.performGroupedBlock {
            self.conversation.lastServerTimeStamp = Date()
            try! self.conversation.appendText(content: "test")
            self.conversation.clearMessageHistory()
            XCTAssert(self.conversation.isArchived)
            XCTAssertNotNil(self.conversation.clearedTimeStamp)
            self.syncMOC.saveOrRollback()
        }
        XCTAssert(waitForAllGroupsToBeEmpty(withTimeout: 0.5))

        // when
        self.sut.callCenterDidChange(
            callState: .incoming(video: false, shouldRing: true, degraded: false),
            conversation: self.conversationUI,
            caller: self.senderUI,
            timestamp: nil,
            previousCallState: nil
        )
        XCTAssert(waitForAllGroupsToBeEmpty(withTimeout: 0.5))
        uiMOC.refreshAllObjects()

        // then
        XCTAssertFalse(conversationUI.isArchived)
    }

    func testThatArchivedConversationsGetsUnarchivedForIncomingCalls() {
        // given
        syncMOC.performGroupedBlock {
            self.conversation.lastServerTimeStamp = Date()
            self.conversation.isArchived = true
            XCTAssert(self.conversation.isArchived)
            XCTAssertNil(self.conversation.clearedTimeStamp)
            self.syncMOC.saveOrRollback()
        }
        XCTAssert(waitForAllGroupsToBeEmpty(withTimeout: 0.5))

        // when
        self.sut.callCenterDidChange(
            callState: .incoming(video: false, shouldRing: true, degraded: false),
            conversation: self.conversationUI,
            caller: self.senderUI,
            timestamp: nil,
            previousCallState: nil
        )
        XCTAssert(waitForAllGroupsToBeEmpty(withTimeout: 0.5))
        uiMOC.refreshAllObjects()

        // then
        XCTAssertFalse(conversationUI.isArchived)
    }

    func testThatArchivedAndMutedConversationsDoesNotGetUnarchivedForIncomingCalls() {
        // given
        syncMOC.performGroupedBlock {
            self.conversation.lastServerTimeStamp = Date()
            self.conversation.isArchived = true
            self.conversation.mutedMessageTypes = .all
            XCTAssert(self.conversation.isArchived)
            XCTAssertEqual(self.conversation.mutedMessageTypes, .all)
            XCTAssertNil(self.conversation.clearedTimeStamp)
            self.syncMOC.saveOrRollback()
        }
        XCTAssert(self.waitForAllGroupsToBeEmpty(withTimeout: 0.5))

        // when
        self.sut.callCenterDidChange(
            callState: .incoming(video: false, shouldRing: true, degraded: false),
            conversation: self.conversationUI,
            caller: self.senderUI,
            timestamp: nil,
            previousCallState: nil
        )
        XCTAssert(self.waitForAllGroupsToBeEmpty(withTimeout: 0.5))

        // Then
        XCTAssert(conversationUI.isArchived)
        XCTAssertEqual(conversationUI.mutedMessageTypes, .all)
    }

    func testThatSilencedUnarchivedConversationsGetUpdatedForIncomingCalls() {
        // given
        var otherConvo: ZMConversation?
        let startDate = Date(timeIntervalSinceReferenceDate: 12345678)

        syncMOC.performGroupedBlock {
            self.conversation.mutedMessageTypes = .all
            self.conversation.isArchived = false
            self.conversation.lastServerTimeStamp = Date()
            self.conversation.lastReadServerTimeStamp = self.conversation.lastServerTimeStamp
            self.conversation.remoteIdentifier = .create()
            self.conversation.lastModifiedDate = startDate

<<<<<<< HEAD
            let user = ZMUser.insertNewObject(in: self.syncMOC)
            user.remoteIdentifier = .create()
            user.oneOnOneConversation = self.conversation

            let connection = ZMConnection.insertNewObject(in: self.syncMOC)
            connection.to = user
=======
            let connection = ZMConnection.insertNewObject(in: self.syncMOC)
            connection.conversation = self.conversation
>>>>>>> 48002498
            connection.status = .accepted

            XCTAssertEqual(self.conversation.mutedMessageTypes, .all)
            XCTAssertFalse(self.conversation.isArchived)

            otherConvo = ZMConversation.insertNewObject(in: self.syncMOC)
            otherConvo?.conversationType = .oneOnOne
            otherConvo?.remoteIdentifier = UUID()
            otherConvo?.addParticipantAndUpdateConversationState(user: self.sender, role: nil)
            otherConvo?.addParticipantAndUpdateConversationState(user: self.receiver, role: nil)
            otherConvo?.userDefinedName = "Other"
            otherConvo?.lastServerTimeStamp = Date()
            otherConvo?.lastModifiedDate = startDate.addingTimeInterval(500)

<<<<<<< HEAD
            let otherUser = ZMUser.insertNewObject(in: self.syncMOC)
            otherUser.remoteIdentifier = .create()
            otherUser.oneOnOneConversation = otherConvo

            let otherConnection = ZMConnection.insertNewObject(in: self.syncMOC)
            otherConnection.to = otherUser
=======
            let otherConnection = ZMConnection.insertNewObject(in: self.syncMOC)
            otherConnection.conversation = otherConvo
>>>>>>> 48002498
            otherConnection.status = .accepted

            self.syncMOC.saveOrRollback()
        }

        XCTAssert(self.waitForAllGroupsToBeEmpty(withTimeout: 0.5))

        // Current situation:
        // > "Other"
        // > "Main"             (Muted)

        let list = syncMOC.performAndWait {
            ZMConversation.conversationsExcludingArchived(in: syncMOC)
        }

        if let first = list.firstObject as? ZMConversation,
            let last = list.lastObject as? ZMConversation {
            XCTAssertEqual(first, otherConvo!)
            XCTAssertEqual(last, self.conversation)
        } else {
            XCTFail()
        }

        // when
        self.sut.callCenterDidChange(
            callState: .incoming(video: false, shouldRing: true, degraded: false),
            conversation: self.conversationUI,
            caller: self.senderUI,
            timestamp: Date(),
            previousCallState: nil
        )

        XCTAssert(waitForAllGroupsToBeEmpty(withTimeout: 0.5))
        syncMOC.performAndWait {
            list.resort()
        }

        // Then

        // Current situation:
        // > "Main"     (JOIN)  (Muted)
        // > "Other"

        if let first = list.firstObject as? ZMConversation,
            let last = list.lastObject as? ZMConversation {
            XCTAssertEqual(first, self.conversation)
            XCTAssertEqual(last, otherConvo!)
        } else {
            XCTFail()
        }
    }

}<|MERGE_RESOLUTION|>--- conflicted
+++ resolved
@@ -431,17 +431,12 @@
             self.conversation.remoteIdentifier = .create()
             self.conversation.lastModifiedDate = startDate
 
-<<<<<<< HEAD
             let user = ZMUser.insertNewObject(in: self.syncMOC)
             user.remoteIdentifier = .create()
             user.oneOnOneConversation = self.conversation
 
             let connection = ZMConnection.insertNewObject(in: self.syncMOC)
             connection.to = user
-=======
-            let connection = ZMConnection.insertNewObject(in: self.syncMOC)
-            connection.conversation = self.conversation
->>>>>>> 48002498
             connection.status = .accepted
 
             XCTAssertEqual(self.conversation.mutedMessageTypes, .all)
@@ -456,17 +451,12 @@
             otherConvo?.lastServerTimeStamp = Date()
             otherConvo?.lastModifiedDate = startDate.addingTimeInterval(500)
 
-<<<<<<< HEAD
             let otherUser = ZMUser.insertNewObject(in: self.syncMOC)
             otherUser.remoteIdentifier = .create()
             otherUser.oneOnOneConversation = otherConvo
 
             let otherConnection = ZMConnection.insertNewObject(in: self.syncMOC)
             otherConnection.to = otherUser
-=======
-            let otherConnection = ZMConnection.insertNewObject(in: self.syncMOC)
-            otherConnection.conversation = otherConvo
->>>>>>> 48002498
             otherConnection.status = .accepted
 
             self.syncMOC.saveOrRollback()
