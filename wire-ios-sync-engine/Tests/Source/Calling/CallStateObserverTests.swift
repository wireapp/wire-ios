//
// Wire
// Copyright (C) 2016 Wire Swiss GmbH
//
// This program is free software: you can redistribute it and/or modify
// it under the terms of the GNU General Public License as published by
// the Free Software Foundation, either version 3 of the License, or
// (at your option) any later version.
//
// This program is distributed in the hope that it will be useful,
// but WITHOUT ANY WARRANTY; without even the implied warranty of
// MERCHANTABILITY or FITNESS FOR A PARTICULAR PURPOSE. See the
// GNU General Public License for more details.
//
// You should have received a copy of the GNU General Public License
// along with this program. If not, see http://www.gnu.org/licenses/.
//

import Foundation
@testable import WireSyncEngine

class CallStateObserverTests: DatabaseTest, CallNotificationStyleProvider {

    var sut: CallStateObserver!
    var sender: ZMUser!
    var senderUI: ZMUser!
    var receiver: ZMUser!
    var conversation: ZMConversation!
    var conversationUI: ZMConversation!
    var localNotificationDispatcher: LocalNotificationDispatcher!
    var notificationCenter: UserNotificationCenterMock!
    var mockCallCenter: WireCallCenterV3Mock?
    var callNotificationStyle: CallNotificationStyle = .pushNotifications

    override func setUp() {
        super.setUp()

        syncMOC.performGroupedBlockAndWait {
            let sender = ZMUser.insertNewObject(in: self.syncMOC)
            sender.name = "Sender"
            sender.remoteIdentifier = UUID()

            self.sender = sender

            let receiver = ZMUser.insertNewObject(in: self.syncMOC)
            receiver.name = "Receiver"
            receiver.remoteIdentifier = UUID()

            self.receiver = receiver

            let conversation = ZMConversation.insertNewObject(in: self.syncMOC)
            conversation.conversationType = .oneOnOne
            conversation.remoteIdentifier = UUID()
            conversation.addParticipantAndUpdateConversationState(user: sender, role: nil)
            conversation.addParticipantAndUpdateConversationState(user: receiver, role: nil)
            conversation.userDefinedName = "Main"

            self.conversation = conversation

            ZMUser.selfUser(in: self.syncMOC).remoteIdentifier = UUID()

            self.syncMOC.saveOrRollback()

            self.localNotificationDispatcher = LocalNotificationDispatcher(in: self.syncMOC)

            self.notificationCenter = UserNotificationCenterMock()
            self.localNotificationDispatcher.notificationCenter = self.notificationCenter
        }

        senderUI = uiMOC.object(with: sender.objectID) as? ZMUser
        conversationUI = uiMOC.object(with: conversation.objectID) as? ZMConversation
        sut = CallStateObserver(localNotificationDispatcher: localNotificationDispatcher, contextProvider: coreDataStack!, callNotificationStyleProvider: self)
        uiMOC.zm_callCenter = mockCallCenter
    }

    override func tearDown() {
        sut = nil
        sender = nil
        receiver = nil
        conversation = nil
        localNotificationDispatcher = nil
        notificationCenter = nil
        mockCallCenter = nil

        super.tearDown()
    }

    func testThatInstanceDoesntHaveRetainCycles() {
        var instance: CallStateObserver? = CallStateObserver(localNotificationDispatcher: localNotificationDispatcher, contextProvider: coreDataStack!, callNotificationStyleProvider: self)
        weak var weakInstance = instance
        instance = nil
        XCTAssertNil(weakInstance)
    }

    func testThatMissedCallMessageIsAppendedForCanceledCallByReceiver() {

        // when
        let firstCallState: CallState = .incoming(video: false, shouldRing: false, degraded: false)
        sut.callCenterDidChange(callState: firstCallState, conversation: conversationUI, caller: senderUI, timestamp: nil, previousCallState: nil)
        sut.callCenterDidChange(callState: .terminating(reason: .canceled), conversation: conversationUI, caller: senderUI, timestamp: nil, previousCallState: firstCallState)
        XCTAssertTrue(waitForAllGroupsToBeEmpty(withTimeout: 0.5))

        // then
        if let message =  conversationUI.lastMessage as? ZMSystemMessage {
            XCTAssertEqual(message.systemMessageType, .missedCall)
            XCTAssertFalse(message.relevantForConversationStatus)
            XCTAssertEqual(message.sender, senderUI)
        } else {
            XCTFail()
        }
    }

    func testThatMissedCallMessageIsAppendedForCanceledCallBySender() {

        // when
        sut.callCenterDidChange(callState: .incoming(video: false, shouldRing: false, degraded: false), conversation: conversationUI, caller: senderUI, timestamp: nil, previousCallState: nil)
        sut.callCenterDidChange(callState: .terminating(reason: .canceled), conversation: conversationUI, caller: senderUI, timestamp: nil, previousCallState: nil)
        XCTAssertTrue(waitForAllGroupsToBeEmpty(withTimeout: 0.5))

        self.syncMOC.performGroupedBlockAndWait {
            // then
            if let message = self.conversationUI.lastMessage as? ZMSystemMessage {
                XCTAssertEqual(message.systemMessageType, .missedCall)
                XCTAssertTrue(message.relevantForConversationStatus)
                XCTAssertEqual(message.sender, self.senderUI)
            } else {
                XCTFail()
            }
        }
    }

    func testThatMissedCallMessageIsNotAppendedForCallsOtherCallStates() {

        // given
        let ignoredCallStates: [CallState] = [.terminating(reason: .anweredElsewhere),
                                               .terminating(reason: .lostMedia),
                                               .terminating(reason: .internalError),
                                               .terminating(reason: .unknown),
                                               .incoming(video: true, shouldRing: false, degraded: false),
                                               .incoming(video: false, shouldRing: false, degraded: false),
                                               .incoming(video: true, shouldRing: true, degraded: false),
                                               .incoming(video: false, shouldRing: true, degraded: false),
                                               .answered(degraded: false),
                                               .established,
                                               .outgoing(degraded: false)]

        // when
        for callState in ignoredCallStates {
            sut.callCenterDidChange(callState: callState, conversation: conversationUI, caller: senderUI, timestamp: nil, previousCallState: nil)
        }
        XCTAssertTrue(waitForAllGroupsToBeEmpty(withTimeout: 0.5))

        // then
        XCTAssertEqual(conversationUI.allMessages.count, 0)
    }

    func testThatMissedCallMessageIsAppendedForMissedCalls() {

        // given when
        sut.callCenterMissedCall(conversation: conversationUI, caller: senderUI, timestamp: Date(), video: false)
        XCTAssertTrue(waitForAllGroupsToBeEmpty(withTimeout: 0.5))

        // then
        if let message =  conversationUI.lastMessage as? ZMSystemMessage {
            XCTAssertEqual(message.systemMessageType, .missedCall)
            XCTAssertTrue(message.relevantForConversationStatus)
            XCTAssertEqual(message.sender, senderUI)
        } else {
            XCTFail()
        }
    }

    func testThatMissedCallsAreForwardedToTheNotificationDispatcher() {
        // given when
        sut.callCenterMissedCall(conversation: conversationUI, caller: senderUI, timestamp: Date(), video: false)
        XCTAssertTrue(waitForAllGroupsToBeEmpty(withTimeout: 0.5))

        // then
        XCTAssertEqual(notificationCenter.scheduledRequests.count, 1)
    }

    func testIncomingCallsInUnfetchedConversationAreForwaredToTheNotificationDispatcher_whenCallStyleIsCallkit() {
        // given
        callNotificationStyle = .callKit
        conversationUI.needsToBeUpdatedFromBackend = true
        uiMOC.saveOrRollback()

        syncMOC.performGroupedBlockAndWait {
            self.syncMOC.refreshAllObjects()
        }

        // when
        sut.callCenterDidChange(callState: .incoming(video: false, shouldRing: true, degraded: false), conversation: conversationUI, caller: senderUI, timestamp: Date(), previousCallState: nil)
        XCTAssertTrue(waitForAllGroupsToBeEmpty(withTimeout: 0.5))

        // then
        XCTAssertEqual(notificationCenter.scheduledRequests.count, 1)
    }

    func testThatIncomingCallsInMutedConversationAreForwardedToTheNotificationDispatcher_whenCallStyleIsCallkit() {
        // given
        ZMUser.selfUser(in: uiMOC).teamIdentifier = UUID()
        callNotificationStyle = .callKit
        conversationUI.mutedMessageTypes = .regular
        uiMOC.saveOrRollback()

        syncMOC.performGroupedBlockAndWait {
            self.syncMOC.refreshAllObjects()
        }

        // when
        sut.callCenterDidChange(callState: .incoming(video: false, shouldRing: true, degraded: false), conversation: conversationUI, caller: senderUI, timestamp: nil, previousCallState: nil)
        XCTAssertTrue(waitForAllGroupsToBeEmpty(withTimeout: 0.5))

        // then
        XCTAssertEqual(notificationCenter.scheduledRequests.count, 1)
    }

    func testIncomingCallsInUnfetchedConversationAreForwaredToTheNotificationDispatcher_whenCallStyleIsPushNotification() {
        // given
        callNotificationStyle = .pushNotifications
        conversationUI.needsToBeUpdatedFromBackend = true

        // when
        sut.callCenterDidChange(callState: .incoming(video: false, shouldRing: true, degraded: false), conversation: conversationUI, caller: senderUI, timestamp: Date(), previousCallState: nil)
        XCTAssertTrue(waitForAllGroupsToBeEmpty(withTimeout: 0.5))

        // then
        XCTAssertEqual(notificationCenter.scheduledRequests.count, 1)
    }

    func testThatIncomingCallsAreForwardedToTheNotificationDispatcher_whenCallStyleIsPushNotification() {
        // given
        callNotificationStyle = .pushNotifications

        // when
        sut.callCenterDidChange(callState: .incoming(video: false, shouldRing: true, degraded: false), conversation: conversationUI, caller: senderUI, timestamp: nil, previousCallState: nil)
        XCTAssertTrue(waitForAllGroupsToBeEmpty(withTimeout: 0.5))

        // then
        XCTAssertEqual(notificationCenter.scheduledRequests.count, 1)
    }

    func testThatWeSendNotificationWhenCallIsEstablished() {
        // given
        mockCallCenter = WireCallCenterV3Mock(userId: AVSIdentifier.stub, clientId: "1234567", uiMOC: uiMOC, flowManager: FlowManagerMock(), transport: WireCallCenterTransportMock())
<<<<<<< HEAD
        let avsId = syncMOC.performAndWait({ conversation.avsIdentifier! })
        mockCallCenter?.setMockCallState(.established, conversationId: avsId, callerId: mockCallCenter!.selfUserId, isVideo: false)
=======
        let avsIdentifier = syncMOC.performAndWait { conversation.avsIdentifier! }
        mockCallCenter?.setMockCallState(.established, conversationId: avsIdentifier, callerId: mockCallCenter!.selfUserId, isVideo: false)
>>>>>>> 4e9f4763
        uiMOC.zm_callCenter = mockCallCenter

        // expect
        expectation(forNotification: CallStateObserver.CallInProgressNotification, object: nil) { (_) -> Bool in
            return true
        }

        // when
        sut.callCenterDidChange(callState: .established, conversation: conversationUI, caller: senderUI, timestamp: nil, previousCallState: nil)
        XCTAssertTrue(waitForCustomExpectations(withTimeout: 0.5))
    }

    func testThatWeSendNotificationWhenCallHasEstablishedDataChannel() {
        // given
        mockCallCenter = WireCallCenterV3Mock(userId: AVSIdentifier.stub, clientId: "1234567", uiMOC: uiMOC, flowManager: FlowManagerMock(), transport: WireCallCenterTransportMock())
<<<<<<< HEAD
        let avsId = syncMOC.performAndWait({ conversation.avsIdentifier!
        })
        mockCallCenter?.setMockCallState(.establishedDataChannel, conversationId: avsId, callerId: mockCallCenter!.selfUserId, isVideo: false)
=======
        let avsIdentifier = syncMOC.performAndWait { conversation.avsIdentifier! }
        mockCallCenter?.setMockCallState(.establishedDataChannel, conversationId: avsIdentifier, callerId: mockCallCenter!.selfUserId, isVideo: false)
>>>>>>> 4e9f4763
        uiMOC.zm_callCenter  = mockCallCenter

        // expect
        expectation(forNotification: CallStateObserver.CallInProgressNotification, object: nil) { (_) -> Bool in
            return true
        }

        // when
        sut.callCenterDidChange(callState: .establishedDataChannel, conversation: conversationUI, caller: senderUI, timestamp: nil, previousCallState: nil)
        XCTAssertTrue(waitForCustomExpectations(withTimeout: 0.5))
    }

    func testThatWeSendNotificationWhenCallTerminates() {
        // given
        mockCallCenter = WireCallCenterV3Mock(userId: AVSIdentifier.stub, clientId: "1234567", uiMOC: uiMOC, flowManager: FlowManagerMock(), transport: WireCallCenterTransportMock())
<<<<<<< HEAD
        let avsId = syncMOC.performAndWait({ conversation.avsIdentifier! })
        mockCallCenter?.setMockCallState(.established, conversationId: avsId, callerId: mockCallCenter!.selfUserId, isVideo: false)
=======
        let avsIdentifier = syncMOC.performAndWait { conversation.avsIdentifier! }
        mockCallCenter?.setMockCallState(.established, conversationId: avsIdentifier, callerId: mockCallCenter!.selfUserId, isVideo: false)
>>>>>>> 4e9f4763
        uiMOC.zm_callCenter = mockCallCenter
        sut.callCenterDidChange(callState: .established, conversation: conversationUI, caller: senderUI, timestamp: Date(), previousCallState: nil)
        XCTAssertTrue(waitForAllGroupsToBeEmpty(withTimeout: 0.5))

        // expect
        expectation(forNotification: CallStateObserver.CallInProgressNotification, object: nil) { (note) -> Bool in
            if let open = note.userInfo?[CallStateObserver.CallInProgressKey] as? Bool, open == false {
                return true
            } else {
                return false
            }
        }

        // when
        mockCallCenter?.removeMockActiveCalls()
        sut.callCenterDidChange(callState: .none, conversation: conversationUI, caller: senderUI, timestamp: Date(), previousCallState: nil)
        XCTAssertTrue(waitForCustomExpectations(withTimeout: 0.5))

        // tear down
        mockCallCenter = nil
    }

    func testThatMissedCallMessageAndNotificationIsAppendedForGroupCallNotJoined() {

        self.syncMOC.performGroupedBlockAndWait {
            // given
            self.conversation.conversationType = .group
            self.syncMOC.saveOrRollback()
        }
        XCTAssertTrue(waitForAllGroupsToBeEmpty(withTimeout: 0.5))

        // when
        self.sut.callCenterDidChange(callState: .incoming(video: false, shouldRing: false, degraded: false), conversation: self.conversationUI, caller: self.senderUI, timestamp: nil, previousCallState: nil)
        self.sut.callCenterDidChange(callState: .terminating(reason: .normal), conversation: self.conversationUI, caller: self.senderUI, timestamp: nil, previousCallState: nil)
        XCTAssertTrue(waitForAllGroupsToBeEmpty(withTimeout: 0.5))

        // then
        XCTAssertEqual(conversationUI.allMessages.count, 1)
        XCTAssertEqual(notificationCenter.scheduledRequests.count, 1)
    }

    func testThatMissedCallNotificationIsNotForwardedForGroupCallAnsweredElsewhere() {
        // given
        self.syncMOC.performGroupedBlockAndWait {
            self.conversation.conversationType = .group
            self.syncMOC.saveOrRollback()
        }

        // when
        self.sut.callCenterDidChange(callState: .incoming(video: false, shouldRing: false, degraded: false), conversation: conversationUI, caller: senderUI, timestamp: nil, previousCallState: nil)
        self.sut.callCenterDidChange(callState: .terminating(reason: .anweredElsewhere), conversation: conversationUI, caller: self.senderUI, timestamp: nil, previousCallState: nil)
        XCTAssertTrue(waitForAllGroupsToBeEmpty(withTimeout: 0.5))

        // then
        XCTAssertEqual(notificationCenter.scheduledRequests.count, 0)
    }

    func testThatClearedConversationsGetsUnarchivedForIncomingCalls() {
        // given
        syncMOC.performGroupedBlock {
            self.conversation.lastServerTimeStamp = Date()
            try! self.conversation.appendText(content: "test")
            self.conversation.clearMessageHistory()
            XCTAssert(self.conversation.isArchived)
            XCTAssertNotNil(self.conversation.clearedTimeStamp)
            self.syncMOC.saveOrRollback()
        }
        XCTAssert(waitForAllGroupsToBeEmpty(withTimeout: 0.5))

        // when
        self.sut.callCenterDidChange(
            callState: .incoming(video: false, shouldRing: true, degraded: false),
            conversation: self.conversationUI,
            caller: self.senderUI,
            timestamp: nil,
            previousCallState: nil
        )
        XCTAssert(waitForAllGroupsToBeEmpty(withTimeout: 0.5))
        uiMOC.refreshAllObjects()

        // then
        XCTAssertFalse(conversationUI.isArchived)
    }

    func testThatArchivedConversationsGetsUnarchivedForIncomingCalls() {
        // given
        syncMOC.performGroupedBlock {
            self.conversation.lastServerTimeStamp = Date()
            self.conversation.isArchived = true
            XCTAssert(self.conversation.isArchived)
            XCTAssertNil(self.conversation.clearedTimeStamp)
            self.syncMOC.saveOrRollback()
        }
        XCTAssert(waitForAllGroupsToBeEmpty(withTimeout: 0.5))

        // when
        self.sut.callCenterDidChange(
            callState: .incoming(video: false, shouldRing: true, degraded: false),
            conversation: self.conversationUI,
            caller: self.senderUI,
            timestamp: nil,
            previousCallState: nil
        )
        XCTAssert(waitForAllGroupsToBeEmpty(withTimeout: 0.5))
        uiMOC.refreshAllObjects()

        // then
        XCTAssertFalse(conversationUI.isArchived)
    }

    func testThatArchivedAndMutedConversationsDoesNotGetUnarchivedForIncomingCalls() {
        // given
        syncMOC.performGroupedBlock {
            self.conversation.lastServerTimeStamp = Date()
            self.conversation.isArchived = true
            self.conversation.mutedMessageTypes = .all
            XCTAssert(self.conversation.isArchived)
            XCTAssertEqual(self.conversation.mutedMessageTypes, .all)
            XCTAssertNil(self.conversation.clearedTimeStamp)
            self.syncMOC.saveOrRollback()
        }
        XCTAssert(self.waitForAllGroupsToBeEmpty(withTimeout: 0.5))

        // when
        self.sut.callCenterDidChange(
            callState: .incoming(video: false, shouldRing: true, degraded: false),
            conversation: self.conversationUI,
            caller: self.senderUI,
            timestamp: nil,
            previousCallState: nil
        )
        XCTAssert(self.waitForAllGroupsToBeEmpty(withTimeout: 0.5))

        // Then
        XCTAssert(conversationUI.isArchived)
        XCTAssertEqual(conversationUI.mutedMessageTypes, .all)
    }

    func testThatSilencedUnarchivedConversationsGetUpdatedForIncomingCalls() {
        // given
        var otherConvo: ZMConversation?
        let startDate = Date(timeIntervalSinceReferenceDate: 12345678)

        syncMOC.performGroupedBlock {
            self.conversation.mutedMessageTypes = .all
            self.conversation.isArchived = false
            self.conversation.lastServerTimeStamp = Date()
            self.conversation.lastReadServerTimeStamp = self.conversation.lastServerTimeStamp
            self.conversation.remoteIdentifier = .create()
            self.conversation.lastModifiedDate = startDate

            XCTAssertEqual(self.conversation.mutedMessageTypes, .all)
            XCTAssertFalse(self.conversation.isArchived)

            otherConvo = ZMConversation.insertNewObject(in: self.syncMOC)
            otherConvo?.conversationType = .oneOnOne
            otherConvo?.remoteIdentifier = UUID()
            otherConvo?.addParticipantAndUpdateConversationState(user: self.sender, role: nil)
            otherConvo?.addParticipantAndUpdateConversationState(user: self.receiver, role: nil)
            otherConvo?.userDefinedName = "Other"
            otherConvo?.lastServerTimeStamp = Date()
            otherConvo?.lastModifiedDate = startDate.addingTimeInterval(500)

            self.syncMOC.saveOrRollback()
        }

        XCTAssert(self.waitForAllGroupsToBeEmpty(withTimeout: 0.5))

        // Current situation:
        // > "Other"
        // > "Main"             (Muted)
        var list: ZMConversationList?
        syncMOC.performAndWait {
            list = ZMConversation.conversationsExcludingArchived(in: syncMOC)

<<<<<<< HEAD
            guard let list else {
                XCTFail("missing ZMConversationList")
                return
            }
=======
        let list = syncMOC.performAndWait {
            ZMConversation.conversationsExcludingArchived(in: syncMOC)
        }
>>>>>>> 4e9f4763

            if let first = list.firstObject as? ZMConversation,
               let last = list.lastObject as? ZMConversation {
                XCTAssertEqual(first, otherConvo!)
                XCTAssertEqual(last, self.conversation)
            } else {
                XCTFail()
            }
        }
        // when
        self.sut.callCenterDidChange(
            callState: .incoming(video: false, shouldRing: true, degraded: false),
            conversation: self.conversationUI,
            caller: self.senderUI,
            timestamp: Date(),
            previousCallState: nil
        )

<<<<<<< HEAD
        XCTAssert(self.waitForAllGroupsToBeEmpty(withTimeout: 0.5))
        syncMOC.performAndWait {
            list?.resort()
=======
        XCTAssert(waitForAllGroupsToBeEmpty(withTimeout: 0.5))
        syncMOC.performAndWait {
            list.resort()
        }
>>>>>>> 4e9f4763

            // Then

            // Current situation:
            // > "Main"     (JOIN)  (Muted)
            // > "Other"

            if let first = list?.firstObject as? ZMConversation,
               let last = list?.lastObject as? ZMConversation {
                XCTAssertEqual(first, self.conversation)
                XCTAssertEqual(last, otherConvo!)
            } else {
                XCTFail()
            }
        }
    }

}<|MERGE_RESOLUTION|>--- conflicted
+++ resolved
@@ -244,13 +244,8 @@
     func testThatWeSendNotificationWhenCallIsEstablished() {
         // given
         mockCallCenter = WireCallCenterV3Mock(userId: AVSIdentifier.stub, clientId: "1234567", uiMOC: uiMOC, flowManager: FlowManagerMock(), transport: WireCallCenterTransportMock())
-<<<<<<< HEAD
-        let avsId = syncMOC.performAndWait({ conversation.avsIdentifier! })
-        mockCallCenter?.setMockCallState(.established, conversationId: avsId, callerId: mockCallCenter!.selfUserId, isVideo: false)
-=======
         let avsIdentifier = syncMOC.performAndWait { conversation.avsIdentifier! }
         mockCallCenter?.setMockCallState(.established, conversationId: avsIdentifier, callerId: mockCallCenter!.selfUserId, isVideo: false)
->>>>>>> 4e9f4763
         uiMOC.zm_callCenter = mockCallCenter
 
         // expect
@@ -266,14 +261,8 @@
     func testThatWeSendNotificationWhenCallHasEstablishedDataChannel() {
         // given
         mockCallCenter = WireCallCenterV3Mock(userId: AVSIdentifier.stub, clientId: "1234567", uiMOC: uiMOC, flowManager: FlowManagerMock(), transport: WireCallCenterTransportMock())
-<<<<<<< HEAD
-        let avsId = syncMOC.performAndWait({ conversation.avsIdentifier!
-        })
-        mockCallCenter?.setMockCallState(.establishedDataChannel, conversationId: avsId, callerId: mockCallCenter!.selfUserId, isVideo: false)
-=======
         let avsIdentifier = syncMOC.performAndWait { conversation.avsIdentifier! }
         mockCallCenter?.setMockCallState(.establishedDataChannel, conversationId: avsIdentifier, callerId: mockCallCenter!.selfUserId, isVideo: false)
->>>>>>> 4e9f4763
         uiMOC.zm_callCenter  = mockCallCenter
 
         // expect
@@ -289,13 +278,8 @@
     func testThatWeSendNotificationWhenCallTerminates() {
         // given
         mockCallCenter = WireCallCenterV3Mock(userId: AVSIdentifier.stub, clientId: "1234567", uiMOC: uiMOC, flowManager: FlowManagerMock(), transport: WireCallCenterTransportMock())
-<<<<<<< HEAD
-        let avsId = syncMOC.performAndWait({ conversation.avsIdentifier! })
-        mockCallCenter?.setMockCallState(.established, conversationId: avsId, callerId: mockCallCenter!.selfUserId, isVideo: false)
-=======
         let avsIdentifier = syncMOC.performAndWait { conversation.avsIdentifier! }
         mockCallCenter?.setMockCallState(.established, conversationId: avsIdentifier, callerId: mockCallCenter!.selfUserId, isVideo: false)
->>>>>>> 4e9f4763
         uiMOC.zm_callCenter = mockCallCenter
         sut.callCenterDidChange(callState: .established, conversation: conversationUI, caller: senderUI, timestamp: Date(), previousCallState: nil)
         XCTAssertTrue(waitForAllGroupsToBeEmpty(withTimeout: 0.5))
@@ -467,29 +451,19 @@
         // Current situation:
         // > "Other"
         // > "Main"             (Muted)
-        var list: ZMConversationList?
-        syncMOC.performAndWait {
-            list = ZMConversation.conversationsExcludingArchived(in: syncMOC)
-
-<<<<<<< HEAD
-            guard let list else {
-                XCTFail("missing ZMConversationList")
-                return
-            }
-=======
+
         let list = syncMOC.performAndWait {
             ZMConversation.conversationsExcludingArchived(in: syncMOC)
         }
->>>>>>> 4e9f4763
-
-            if let first = list.firstObject as? ZMConversation,
-               let last = list.lastObject as? ZMConversation {
-                XCTAssertEqual(first, otherConvo!)
-                XCTAssertEqual(last, self.conversation)
-            } else {
-                XCTFail()
-            }
-        }
+
+        if let first = list.firstObject as? ZMConversation,
+            let last = list.lastObject as? ZMConversation {
+            XCTAssertEqual(first, otherConvo!)
+            XCTAssertEqual(last, self.conversation)
+        } else {
+            XCTFail()
+        }
+
         // when
         self.sut.callCenterDidChange(
             callState: .incoming(video: false, shouldRing: true, degraded: false),
@@ -499,30 +473,23 @@
             previousCallState: nil
         )
 
-<<<<<<< HEAD
-        XCTAssert(self.waitForAllGroupsToBeEmpty(withTimeout: 0.5))
-        syncMOC.performAndWait {
-            list?.resort()
-=======
         XCTAssert(waitForAllGroupsToBeEmpty(withTimeout: 0.5))
         syncMOC.performAndWait {
             list.resort()
         }
->>>>>>> 4e9f4763
-
-            // Then
-
-            // Current situation:
-            // > "Main"     (JOIN)  (Muted)
-            // > "Other"
-
-            if let first = list?.firstObject as? ZMConversation,
-               let last = list?.lastObject as? ZMConversation {
-                XCTAssertEqual(first, self.conversation)
-                XCTAssertEqual(last, otherConvo!)
-            } else {
-                XCTFail()
-            }
+
+        // Then
+
+        // Current situation:
+        // > "Main"     (JOIN)  (Muted)
+        // > "Other"
+
+        if let first = list.firstObject as? ZMConversation,
+            let last = list.lastObject as? ZMConversation {
+            XCTAssertEqual(first, self.conversation)
+            XCTAssertEqual(last, otherConvo!)
+        } else {
+            XCTFail()
         }
     }
 
