--- conflicted
+++ resolved
@@ -55,17 +55,12 @@
     }
 
     @objc
-<<<<<<< HEAD
-    public func setDefaultAPIVersion() {
-        setCurrentAPIVersion(.v0)
-=======
     public func setDefaults() {
         setCurrentAPIVersion(.v0)
         BackendInfo.domain = "example.com"
 
         var proteusViaCoreCrypto = DeveloperFlag.proteusViaCoreCrypto
         proteusViaCoreCrypto.isOn = false
->>>>>>> 33098a79
     }
 
     @objc
