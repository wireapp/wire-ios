//
// Wire
// Copyright (C) 2022 Wire Swiss GmbH
//
// This program is free software: you can redistribute it and/or modify
// it under the terms of the GNU General Public License as published by
// the Free Software Foundation, either version 3 of the License, or
// (at your option) any later version.
//
// This program is distributed in the hope that it will be useful,
// but WITHOUT ANY WARRANTY; without even the implied warranty of
// MERCHANTABILITY or FITNESS FOR A PARTICULAR PURPOSE. See the
// GNU General Public License for more details.
//
// You should have received a copy of the GNU General Public License
// along with this program. If not, see http://www.gnu.org/licenses/.
//

import Foundation
import WireDataModel
import Combine

// Temporary Mock until we find a way to use a single mocked `mlsServiceProcotol` accross frameworks
class MockMLSService: MLSServiceInterface {

    func createSelfGroup(for groupID: MLSGroupID) {
        fatalError("not implemented")
    }

    func joinNewGroup(with groupID: MLSGroupID) async throws {
        fatalError("not implemented")
    }

    func joinGroup(with groupID: MLSGroupID) async throws {
        fatalError("not implemented")
    }

    func commitPendingProposals(in groupID: MLSGroupID) async throws {
    }

    func uploadKeyPackagesIfNeeded() {
        fatalError("not implemented")
    }

    func createGroup(for groupID: MLSGroupID) throws {
        fatalError("not implemented")
    }

    func conversationExists(groupID: MLSGroupID) -> Bool {
        fatalError("not implemented")
    }

    func processWelcomeMessage(welcomeMessage: String) throws -> MLSGroupID {
        fatalError("not implemented")
    }

    func encrypt(message: [Byte], for groupID: MLSGroupID) throws -> [Byte] {
        return message
    }

    func decrypt(message: String, for groupID: MLSGroupID, subconversationType: SubgroupType?) throws -> MLSDecryptResult? {
        fatalError("not implemented")
    }

    func addMembersToConversation(with users: [MLSUser], for groupID: MLSGroupID) async throws {
        fatalError("not implemented")
    }

    var mockRemoveMembersFromConversation: (([MLSClientID], MLSGroupID) throws -> Void)?

    func removeMembersFromConversation(with clientIds: [MLSClientID], for groupID: MLSGroupID) async throws {
        guard let mock = mockRemoveMembersFromConversation else {
            fatalError("missing mock for `removeMembersFromConversation`")
        }

        try mock(clientIds, groupID)
    }

    func registerPendingJoin(_ group: MLSGroupID) {
        fatalError("not implemented")
    }

    var didCallPerformPendingJoins: Bool = false
    func performPendingJoins() {
        didCallPerformPendingJoins = true
    }

    var didCallCommitPendingProposals: Bool = false
    func commitPendingProposals() async throws {
        didCallCommitPendingProposals = true
    }

    func scheduleCommitPendingProposals(groupID: MLSGroupID, at commitDate: Date) {
        fatalError("not implemented")
    }

    func wipeGroup(_ groupID: MLSGroupID) {
        fatalError("not implemented")
    }

    var mockCreateOrJoinSubgroup: ((QualifiedID, MLSGroupID) -> MLSGroupID)?

    func createOrJoinSubgroup(
        parentQualifiedID: QualifiedID,
        parentID: MLSGroupID
    ) async throws -> MLSGroupID {
        guard let mock = mockCreateOrJoinSubgroup else {
            fatalError("missing mock for `createOrJoinSubgroup`")
        }

        return mock(parentQualifiedID, parentID)
    }

    var mockGenerateConferenceInfo: ((MLSGroupID, MLSGroupID) -> MLSConferenceInfo)?

    func generateConferenceInfo(
        parentGroupID: MLSGroupID,
        subconversationGroupID: MLSGroupID
    ) throws -> MLSConferenceInfo {
        guard let mock = mockGenerateConferenceInfo else {
            fatalError("missing mock for `generateConferenceInfo`")
        }

        return mock(parentGroupID, subconversationGroupID)
    }

    var mockOnConferenceInfoChange: ((MLSGroupID, MLSGroupID) -> AnyPublisher<MLSConferenceInfo, Never>)?

    func onConferenceInfoChange(parentGroupID: MLSGroupID, subConversationGroupID: MLSGroupID) -> AnyPublisher<MLSConferenceInfo, Never> {
        guard let mock = mockOnConferenceInfoChange else {
            fatalError("missing mock for `onConferenceInfoChange`")
        }

        return mock(parentGroupID, subConversationGroupID)
    }

    var mockOnEpochChanged: (() -> AnyPublisher<MLSGroupID, Never>)?

    func onEpochChanged() -> AnyPublisher<MLSGroupID, Never> {
        guard let mock = mockOnEpochChanged else {
            fatalError("missing mock for `onEpochChanged`")
        }

        return mock()
    }

    var mockLeaveSubconversation: ((QualifiedID, MLSGroupID, SubgroupType) throws -> Void)?

    func leaveSubconversation(
        parentQualifiedID: QualifiedID,
        parentGroupID: MLSGroupID,
        subconversationType: SubgroupType
    ) async throws {
        guard let mock = mockLeaveSubconversation else {
            fatalError("missing mock for `leaveSubconversation`")
        }

        try mock(parentQualifiedID, parentGroupID, subconversationType)
    }

    var mockLeaveSubconversationIfNeeded: ((QualifiedID, MLSGroupID, SubgroupType, MLSClientID) throws -> Void)?

    func leaveSubconversationIfNeeded(
        parentQualifiedID: QualifiedID,
        parentGroupID: MLSGroupID,
        subconversationType: SubgroupType,
        selfClientID: MLSClientID
    ) async throws {
        guard let mock = mockLeaveSubconversationIfNeeded else {
            fatalError("missing mock for `leaveSubconversationIfNeeded`")
        }

        try mock(parentQualifiedID, parentGroupID, subconversationType, selfClientID)
    }

    var mockGenerateNewEpoch: ((MLSGroupID) -> Void)?

    func generateNewEpoch(groupID: MLSGroupID) async throws {
        guard let mock = mockGenerateNewEpoch else {
            fatalError("missing mock for `generateNewEpoch`")
        }

        return mock(groupID)
    }

<<<<<<< HEAD
    var mockSubconversationMembers: ((MLSGroupID) -> [MLSClientID])?

    func subconversationMembers(for subconversationGroupID: MLSGroupID) throws -> [MLSClientID] {
        guard let mock = mockSubconversationMembers else {
            fatalError("missing mock for `subconversationMembers`")
        }

        return mock(subconversationGroupID)
=======
    // MARK: - Out of sync

    typealias RepairOutOfSyncConversationsMock = () -> Void
    var repairOutOfSyncConversationsMock: RepairOutOfSyncConversationsMock?

    func repairOutOfSyncConversations() {
        guard let mock = repairOutOfSyncConversationsMock else {
            return
        }
        mock()
>>>>>>> 9dffdb14
    }

}<|MERGE_RESOLUTION|>--- conflicted
+++ resolved
@@ -183,7 +183,6 @@
         return mock(groupID)
     }
 
-<<<<<<< HEAD
     var mockSubconversationMembers: ((MLSGroupID) -> [MLSClientID])?
 
     func subconversationMembers(for subconversationGroupID: MLSGroupID) throws -> [MLSClientID] {
@@ -192,7 +191,8 @@
         }
 
         return mock(subconversationGroupID)
-=======
+    }
+
     // MARK: - Out of sync
 
     typealias RepairOutOfSyncConversationsMock = () -> Void
@@ -203,7 +203,6 @@
             return
         }
         mock()
->>>>>>> 9dffdb14
     }
 
 }