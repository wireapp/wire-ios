--- conflicted
+++ resolved
@@ -205,28 +205,25 @@
         mock()
     }
 
-<<<<<<< HEAD
-    // MARK: - Migration
-
-    typealias StartProteusToMLSMigrationMock = () -> Void
-    var startProteusToMLSMigrationMock: StartProteusToMLSMigrationMock?
-
-    func startProteusToMLSMigration() {
-        guard let mock = startProteusToMLSMigrationMock else {
-            return
-        }
-        mock()
-    }
-=======
     typealias FetchAndRepairGroupMock = (MLSGroupID) -> Void
     var fetchAndRepairGroupMock: FetchAndRepairGroupMock?
 
     func fetchAndRepairGroup(with groupID: MLSGroupID) async {
         guard let mock = fetchAndRepairGroupMock else {
             return
-        }
         mock(groupID)
-    }
-
->>>>>>> ed57fb52
+        }
+    }
+
+    // MARK: - Migration
+    typealias StartProteusToMLSMigrationMock = () -> Void
+
+    var startProteusToMLSMigrationMock: StartProteusToMLSMigrationMock?
+    func startProteusToMLSMigration() {
+
+        guard let mock = startProteusToMLSMigrationMock else {
+            return
+        mock()
+        }
+    }
 }