--- conflicted
+++ resolved
@@ -133,18 +133,6 @@
         return mock()
     }
 
-<<<<<<< HEAD
-    var mockGenerateNewEpoch: ((MLSGroupID) -> Void)?
-
-    func generateNewEpoch(groupID: MLSGroupID) async throws {
-        guard let mock = mockGenerateNewEpoch else {
-            fatalError("not implemented")
-        }
-
-        return mock(groupID)
-    }
-
-=======
     var mockLeaveSubconversation: ((QualifiedID, MLSGroupID, SubgroupType) throws -> Void)?
 
     func leaveSubconversation(
@@ -173,5 +161,15 @@
 
         try mock(parentQualifiedID, parentGroupID, subconversationType, selfClientID)
     }
->>>>>>> df3b8fcf
+
+    var mockGenerateNewEpoch: ((MLSGroupID) -> Void)?
+
+    func generateNewEpoch(groupID: MLSGroupID) async throws {
+        guard let mock = mockGenerateNewEpoch else {
+            fatalError("not implemented")
+        }
+
+        return mock(groupID)
+    }
+
 }