//
// Wire
// Copyright (C) 2024 Wire Swiss GmbH
//
// This program is free software: you can redistribute it and/or modify
// it under the terms of the GNU General Public License as published by
// the Free Software Foundation, either version 3 of the License, or
// (at your option) any later version.
//
// This program is distributed in the hope that it will be useful,
// but WITHOUT ANY WARRANTY; without even the implied warranty of
// MERCHANTABILITY or FITNESS FOR A PARTICULAR PURPOSE. See the
// GNU General Public License for more details.
//
// You should have received a copy of the GNU General Public License
// along with this program. If not, see http://www.gnu.org/licenses/.
//

import avs
import CallKit
import Foundation
import PushKit
import UserNotifications
import WireDataModel
import WireRequestStrategy
import WireTransport
import WireUtilities

public typealias LaunchOptions = [UIApplication.LaunchOptionsKey: Any]

public extension Bundle {
    @objc var appGroupIdentifier: String? {
        return bundleIdentifier.map { "group." + $0 }
    }
}

@objc public enum CallNotificationStyle: UInt {
    case pushNotifications
    case callKit
}

public protocol SessionActivationObserver: AnyObject {
    func sessionManagerDidChangeActiveUserSession(userSession: ZMUserSession)
    func sessionManagerDidReportLockChange(forSession session: UserSession)
}

// sourcery: AutoMockable
public protocol SessionManagerDelegate: AnyObject, SessionActivationObserver {
    func sessionManagerDidFailToLogin(error: Error?)
    func sessionManagerWillLogout(error: Error?, userSessionCanBeTornDown: (() -> Void)?)
    func sessionManagerWillOpenAccount(_ account: Account,
                                       from selectedAccount: Account?,
                                       userSessionCanBeTornDown: @escaping () -> Void)
    func sessionManagerWillMigrateAccount(userSessionCanBeTornDown: @escaping () -> Void)
    func sessionManagerDidFailToLoadDatabase(error: Error)
    func sessionManagerDidBlacklistCurrentVersion(reason: BlacklistReason)
    func sessionManagerDidBlacklistJailbrokenDevice()
    func sessionManagerRequireCertificateEnrollment()
    func sessionManagerDidEnrollCertificate(for activeSession: UserSession?)

    func sessionManagerDidPerformFederationMigration(activeSession: UserSession?)
    func sessionManagerDidPerformAPIMigrations(activeSession: UserSession?)
    func sessionManagerAsksToRetryStart()
    func sessionManagerDidCompleteInitialSync(for activeSession: UserSession?)

    var isInAuthenticatedAppState: Bool { get }
    var isInUnathenticatedAppState: Bool { get }
}

/// The public interface for the session manager.

@objc
public protocol SessionManagerType: AnyObject {

    var accountManager: AccountManager { get }

    weak var foregroundNotificationResponder: ForegroundNotificationResponder? { get }

    var callKitManager: CallKitManagerInterface { get }
    var callNotificationStyle: CallNotificationStyle { get }

    func updateAppIconBadge(accountID: UUID, unreadCount: Int)
    func configurePushToken(session: ZMUserSession)

    /// Configure user notification settings. This will ask the user for permission to display notifications.
    func configureUserNotifications()

    /// Switch account and and ask UI to to navigate to a message in a conversation
    ///
    /// - Parameters:
    ///   - conversation: the conversation to switch
    ///   - message: the message to navigate
    ///   - session: the session of the conversation
    func showConversation(_ conversation: ZMConversation,
                          at message: ZMConversationMessage?,
                          in session: ZMUserSession)

    /// Switch account and and ask UI to navigate to the conversatio list
    func showConversationList(in session: ZMUserSession)

    /// ask UI to open the profile of a user
    func showUserProfile(user: UserType)

    /// ask UI to open the connection request screen
    func showConnectionRequest(userId: UUID)

    /// Needs to be called before we try to register another device because API requires password
    func update(credentials: ZMCredentials) -> Bool

    func passwordVerificationDidFail(with failCount: Int)

}

@objc
public protocol SessionManagerSwitchingDelegate: AnyObject {
    func confirmSwitchingAccount(completion: @escaping (Bool) -> Void)
}

@objc
public protocol ForegroundNotificationResponder: AnyObject {
    func shouldPresentNotification(with userInfo: NotificationUserInfo) -> Bool
}

/// Manage the creation of `ZMUserSession` and `UnauthenticatedSession` objects and
/// the switching between them.
///
/// There are multiple things neccessary in order to store (and switch between) multiple accounts on one device, a couple of them are:
/// 1. The folder structure in the app sandbox has to be modeled in a way in which files can be associated with a single account.
/// 2. The login flow should not rely on any persistent state (e.g. no database has to be created on disk before being logged in).
/// 3. There has to be a persistence layer storing information about accounts and the currently selected / active account.
///
/// The wire account database and a couple of other related files are stored in the shared container in a folder named by the accounts
/// `remoteIdentifier`. All information about different accounts on a device are stored by the `AccountManager` (see the documentation
/// of that class for more information). The `SessionManager`s main responsibility at the moment is checking whether there is a selected
/// `Account` or not, and creating an `UnauthenticatedSession` or `ZMUserSession` accordingly. An `UnauthenticatedSession` is used
/// to create requests to either log in existing users or to register new users. It uses its own `UnauthenticatedOperationLoop`,
/// which is a stripped down version of the regular `ZMOperationLoop`. This unauthenticated operation loop only uses a small subset
/// of transcoders needed to perform the login / registration (and related phone number verification) requests. For more information
/// see `UnauthenticatedOperationLoop`.
///
/// The result of using an `UnauthenticatedSession` is retrieving a remoteIdentifier of a logged in user, as well as a valid cookie.
/// Once those became available, the session will notify the session manager, which in turn will create a regular `ZMUserSession`.
/// For more information about the cookie retrieval consult the documentation in `UnauthenticatedSession`.
///
/// The flow creating either an `UnauthenticatedSession` or `ZMUserSession` after creating an instance of `SessionManager`
/// is depicted on a high level in the following diagram:
///
///
/// +-----------------------------------------+
/// |         `SessionManager.init`           |
/// +-----------------------------------------+
///
///                    +
///                    |
///                    |
///                    v
///
/// +-----------------------------------------+        YES           Load the selected Account and its
/// | Is there a stored and selected Account? |   +------------->    cookie from disk.
/// +-----------------------------------------+                      Create a `ZMUserSession` using the cookie.
///
///                    +
///                    |
///                    | NO
///                    |
///                    v
///
/// +------------------+---------------------+
/// | Check if there is a database present   |        YES           Open the existing database, retrieve the user identifier,
/// | in the legacy directory (not keyed by  |  +-------------->    create an account with it and select it. Migrate the existing
/// | the users remoteIdentifier)?           |                      cookie for that account and start at the top again.
/// +----------------------------------------+
///
///                    +
///                    |
///                    | NO
///                    |
///                    v
///
/// +------------------+---------------------+
/// | Create a `UnauthenticatedSession` to   |
/// | start the registration or login flow.  |
/// +----------------------------------------+
///

@objcMembers
public final class SessionManager: NSObject, SessionManagerType {

    static let logger = Logger(subsystem: "VoIP Push", category: "SessionManager")

    public enum AccountError: Error {
        case accountLimitReached
    }

    /// Maximum number of accounts which can be logged in simultanously
    public let maxNumberAccounts: Int

    /// Default Maximum number of accounts which can be logged in simultanously
    public static let defaultMaxNumberAccounts: Int = 3

    public let appVersion: String
    var isAppVersionBlacklisted = false
    public weak var delegate: SessionManagerDelegate?
    public let accountManager: AccountManager
    public weak var loginDelegate: LoginDelegate?

    public internal(set) var activeUserSession: ZMUserSession? {
        willSet {
            guard activeUserSession != newValue else { return }
            activeUserSession?.appLockController.beginTimer()
        }
    }

    public private(set) var backgroundUserSessions = [UUID: ZMUserSession]() {
        didSet {
            VoIPPushHelper.setLoadedUserSessions(
                accountIDs: Array(backgroundUserSessions.keys)
            )
        }
    }

    public internal(set) var unauthenticatedSession: UnauthenticatedSession? {
        willSet {
            self.unauthenticatedSession?.tearDown()
        }
        didSet {
            if let session = self.unauthenticatedSession {

                NotificationInContext(name: sessionManagerCreatedUnauthenticatedSessionNotificationName, context: self, object: session).post()
            }
        }

    }
    public weak var presentationDelegate: PresentationDelegate?
    public weak var foregroundNotificationResponder: ForegroundNotificationResponder?
    public weak var switchingDelegate: SessionManagerSwitchingDelegate?
    public let groupQueue: ZMSGroupQueue = DispatchGroupQueue(queue: .main)

    let application: ZMApplication
    var deleteAccountToken: Any?
    var callCenterObserverToken: Any?
    var blacklistVerificator: ZMBlacklistVerificator?
    var pushRegistry: PushRegistry
    let notificationsTracker: NotificationsTracker?
    let configuration: SessionManagerConfiguration
    var pendingURLAction: URLAction?
    let apiMigrationManager: APIMigrationManager

    var notificationCenter: UserNotificationCenter = UNUserNotificationCenter.current()

    var authenticatedSessionFactory: AuthenticatedSessionFactory
    let unauthenticatedSessionFactory: UnauthenticatedSessionFactory

    private let sessionLoadingQueue: DispatchQueue = DispatchQueue(label: "sessionLoadingQueue")

    private(set) var reachability: ReachabilityWrapper

    public internal(set) var environment: BackendEnvironmentProvider {
        didSet {
            reachability.tearDown()
            reachability = environment.reachabilityWrapper()
            authenticatedSessionFactory.environment = environment
            unauthenticatedSessionFactory.environment = environment
            unauthenticatedSessionFactory.reachability = reachability
            authenticatedSessionFactory.reachability = reachability
        }
    }

    // closure injected to remove all user related logs
    var deleteUserLogs: (() -> Void)?

    let sharedContainerURL: URL
    let dispatchGroup: ZMSDispatchGroup
    let jailbreakDetector: JailbreakDetectorProtocol?
    fileprivate var accountTokens: [UUID: [Any]] = [:]
    fileprivate var memoryWarningObserver: NSObjectProtocol?
    fileprivate var isSelectingAccount: Bool = false

    var proxyCredentials: ProxyCredentials?

    public let callKitManager: CallKitManagerInterface

    public var isSelectedAccountAuthenticated: Bool {
        guard let selectedAccount = accountManager.selectedAccount else {
            return false
        }

        return environment.isAuthenticated(selectedAccount)
    }

    public var activeUnauthenticatedSession: UnauthenticatedSession {
        return unauthenticatedSession ?? createUnauthenticatedSession()
    }

    private static var avsLogObserver: AVSLogObserver?

    var apiVersionResolver: APIVersionResolver?

    private(set) var isUnauthenticatedTransportSessionReady: Bool

    public var requiredPushTokenType: PushToken.TokenType

    let isDeveloperModeEnabled: Bool

    let pushTokenService: PushTokenServiceInterface

    var cachesDirectory: URL? {
        let manager = FileManager.default
        return manager.urls(for: .cachesDirectory, in: .userDomainMask).first
    }

    private let minTLSVersion: String?

    public override init() {
        fatal("init() not implemented")
    }

    private let sharedUserDefaults: UserDefaults

    public convenience init(
        maxNumberAccounts: Int = defaultMaxNumberAccounts,
        appVersion: String,
        mediaManager: MediaManagerType,
        analytics: AnalyticsType?,
        delegate: SessionManagerDelegate?,
        application: ZMApplication,
        dispatchGroup: ZMSDispatchGroup? = nil,
        environment: BackendEnvironmentProvider,
        configuration: SessionManagerConfiguration = SessionManagerConfiguration(),
        detector: JailbreakDetectorProtocol = JailbreakDetector(),
        requiredPushTokenType: PushToken.TokenType,
        pushTokenService: PushTokenServiceInterface = PushTokenService(),
        callKitManager: CallKitManagerInterface,
        isDeveloperModeEnabled: Bool = false,
        isUnauthenticatedTransportSessionReady: Bool = false,
        sharedUserDefaults: UserDefaults,
        minTLSVersion: String?,
        deleteUserLogs: @escaping () -> Void
    ) {
        let flowManager = FlowManager(mediaManager: mediaManager)
        let reachability = environment.reachabilityWrapper()

        var proxyCredentials: ProxyCredentials?

        if let proxy = environment.proxy {
            proxyCredentials = ProxyCredentials.retrieve(for: proxy)
        }

        let dispatchGroup = dispatchGroup ?? ZMSDispatchGroup(label: "WireSyncEngine.SessionManager.private")

        let unauthenticatedSessionFactory = UnauthenticatedSessionFactory(
            appVersion: appVersion,
            environment: environment,
            proxyUsername: proxyCredentials?.username,
            proxyPassword: proxyCredentials?.password,
            reachability: reachability
        )

        let authenticatedSessionFactory = AuthenticatedSessionFactory(
            appVersion: appVersion,
            application: application,
            mediaManager: mediaManager,
            flowManager: flowManager,
            environment: environment,
            proxyUsername: proxyCredentials?.username,
            proxyPassword: proxyCredentials?.password,
            reachability: reachability,
            analytics: analytics,
            minTLSVersion: minTLSVersion
        )

        self.init(
            maxNumberAccounts: maxNumberAccounts,
            appVersion: appVersion,
            authenticatedSessionFactory: authenticatedSessionFactory,
            unauthenticatedSessionFactory: unauthenticatedSessionFactory,
            analytics: analytics,
            reachability: reachability,
            delegate: delegate,
            application: application,
            pushRegistry: PKPushRegistry(queue: nil),
            dispatchGroup: dispatchGroup,
            environment: environment,
            configuration: configuration,
            detector: detector,
            requiredPushTokenType: requiredPushTokenType,
            pushTokenService: pushTokenService,
            callKitManager: callKitManager,
            isDeveloperModeEnabled: isDeveloperModeEnabled,
            proxyCredentials: proxyCredentials,
            isUnauthenticatedTransportSessionReady: isUnauthenticatedTransportSessionReady,
            sharedUserDefaults: sharedUserDefaults,
            minTLSVersion: minTLSVersion,
            deleteUserLogs: deleteUserLogs
        )

        configureBlacklistDownload()

        memoryWarningObserver = NotificationCenter.default.addObserver(
            forName: UIApplication.didReceiveMemoryWarningNotification,
            object: nil,
            queue: nil
        ) { [weak self] _ in
            WireLogger.sessionManager.debug("Received memory warning, tearing down background user sessions.")
            self?.tearDownAllBackgroundSessions()
        }

        NotificationCenter
            .default
            .addObserver(
                self,
                selector: #selector(applicationWillEnterForeground(_:)),
                name: UIApplication.willEnterForegroundNotification,
                object: nil
            )
        NotificationCenter
            .default
            .addObserver(
                self,
                selector: #selector(applicationWillResignActive(_:)),
                name: UIApplication.willResignActiveNotification,
                object: nil
            )
        NotificationCenter
            .default
            .addObserver(
                self,
                selector: #selector(applicationDidBecomeActive(_:)),
                name: UIApplication.didBecomeActiveNotification,
                object: nil
            )
    }

    init(maxNumberAccounts: Int = defaultMaxNumberAccounts,
         appVersion: String,
         authenticatedSessionFactory: AuthenticatedSessionFactory,
         unauthenticatedSessionFactory: UnauthenticatedSessionFactory,
         analytics: AnalyticsType? = nil,
         reachability: ReachabilityWrapper,
         delegate: SessionManagerDelegate?,
         application: ZMApplication,
         pushRegistry: PushRegistry,
         dispatchGroup: ZMSDispatchGroup,
         environment: BackendEnvironmentProvider,
         configuration: SessionManagerConfiguration = SessionManagerConfiguration(),
         detector: JailbreakDetectorProtocol = JailbreakDetector(),
         requiredPushTokenType: PushToken.TokenType,
         pushTokenService: PushTokenServiceInterface = PushTokenService(),
         callKitManager: CallKitManagerInterface,
         isDeveloperModeEnabled: Bool = false,
         proxyCredentials: ProxyCredentials?,
         isUnauthenticatedTransportSessionReady: Bool = false,
         sharedUserDefaults: UserDefaults,
         minTLSVersion: String? = nil,
         deleteUserLogs: (() -> Void)? = nil
    ) {
        SessionManager.enableLogsByEnvironmentVariable()
        self.environment = environment
        self.appVersion = appVersion
        self.application = application
        self.delegate = delegate
        self.dispatchGroup = dispatchGroup
        self.configuration = configuration.copy() as! SessionManagerConfiguration
        self.jailbreakDetector = detector
        self.requiredPushTokenType = requiredPushTokenType
        self.pushTokenService = pushTokenService
        self.callKitManager = callKitManager
        self.proxyCredentials = proxyCredentials
        self.isUnauthenticatedTransportSessionReady = isUnauthenticatedTransportSessionReady
        self.sharedUserDefaults = sharedUserDefaults
        self.minTLSVersion = minTLSVersion
        self.deleteUserLogs = deleteUserLogs

        guard let sharedContainerURL = Bundle.main.appGroupIdentifier.map(FileManager.sharedContainerDirectory) else {
            preconditionFailure("Unable to get shared container URL")
        }

        self.sharedContainerURL = sharedContainerURL
        self.accountManager = AccountManager(sharedDirectory: sharedContainerURL)

        WireLogger.sessionManager.debug("Starting the session manager:")

        if self.accountManager.accounts.count > 0 {
            WireLogger.sessionManager.debug("Known accounts:")
            self.accountManager.accounts.forEach { account in
                WireLogger.sessionManager.debug("\(account.userName) -- \(account.userIdentifier) -- \(account.teamName ?? "no team")")
            }

            if let selectedAccount = accountManager.selectedAccount {
                WireLogger.sessionManager.debug("Default account: \(selectedAccount.userIdentifier)")
            }
        } else {
            WireLogger.sessionManager.debug("No known accounts.")
        }

        self.authenticatedSessionFactory = authenticatedSessionFactory
        self.unauthenticatedSessionFactory = unauthenticatedSessionFactory
        self.reachability = reachability
        self.pushRegistry = pushRegistry
        self.maxNumberAccounts = maxNumberAccounts
        self.isDeveloperModeEnabled = isDeveloperModeEnabled
        self.apiMigrationManager = APIMigrationManager(
            migrations: [AccessTokenMigration()]
        )

        // we must set these before initializing the PushDispatcher b/c if the app
        // received a push from terminated state, it requires these properties to be
        // non nil in order to process the notification
        BackgroundActivityFactory.shared.activityManager = UIApplication.shared

        if let analytics {
            self.notificationsTracker = NotificationsTracker(analytics: analytics)
        } else {
            self.notificationsTracker = nil
        }

        super.init()

        callKitManager.setDelegate(self)
        updateCallNotificationStyle()

        pushTokenService.onTokenChange = { [weak self] _ in
            guard
                let self,
                let session = self.activeUserSession
            else {
                return
            }

            self.syncLocalTokenWithRemote(session: session)
        }

        deleteAccountToken = AccountDeletedNotification.addObserver(observer: self, queue: groupQueue)
        callCenterObserverToken = WireCallCenterV3.addGlobalCallStateObserver(observer: self)

        checkJailbreakIfNeeded()
    }

    private func configureBlacklistDownload() {
        if configuration.blacklistDownloadInterval > 0 {
            self.blacklistVerificator?.tearDown()
            self.blacklistVerificator = ZMBlacklistVerificator(
                checkInterval: configuration.blacklistDownloadInterval,
                version: appVersion,
                environment: environment,
                proxyUsername: proxyCredentials?.username,
                proxyPassword: proxyCredentials?.password,
                readyForRequests: self.isUnauthenticatedTransportSessionReady,
                working: nil,
                application: application,
                minTLSVersion: minTLSVersion,
                blacklistCallback: { [weak self] blacklisted in
                    guard let self, !self.isAppVersionBlacklisted else { return }

                    if blacklisted {
                        self.isAppVersionBlacklisted = true
                        self.delegate?.sessionManagerDidBlacklistCurrentVersion(reason: .appVersionBlacklisted)
                        // When the application version is blacklisted we don't want have a
                        // transition to any other state in the UI, so we won't inform it
                        // anymore by setting the delegate to nil.
                        self.delegate = nil
                    }
                })
        }
    }

    public func removeProxyCredentials() {
        guard let proxy = environment.proxy else { return }
        _ = ProxyCredentials.destroy(for: proxy)
    }

    public func saveProxyCredentials(username: String, password: String) {
        guard let proxy = environment.proxy else { return }
        proxyCredentials = ProxyCredentials(username: username, password: password, proxy: proxy)
        do {
            try proxyCredentials?.persist()
            authenticatedSessionFactory.updateProxy(username: username, password: password)
            unauthenticatedSessionFactory.updateProxy(username: username, password: password)
        } catch {
            Logging.network.error("proxy credentials could not be saved - \(error.localizedDescription)")
        }
    }

    public func markNetworkSessionsAsReady(_ ready: Bool) {
        markSessionsAsReady(ready)
        createUnauthenticatedSession()
    }

    private func markSessionsAsReady(_ ready: Bool) {
        reachability.enabled = ready

        // force creation of transport sessions using isUnauthenticatedTransportSessionReady
        isUnauthenticatedTransportSessionReady = ready
        apiVersionResolver = createAPIVersionResolver()

        if blacklistVerificator != nil {
            configureBlacklistDownload()
        }
        // force creation of unauthenticatedSession
        unauthenticatedSessionFactory.readyForRequests = ready
    }

    public func start(launchOptions: LaunchOptions) {
        if let account = accountManager.selectedAccount {
            selectInitialAccount(account, launchOptions: launchOptions)
            // swiftlint:disable todo_requires_jira_link
            // TODO: this might need to happen with a completion handler.
            // TODO: register as voip delegate?
            // TODO: process voip actions pending actions
            // swiftlint:enable todo_requires_jira_link
        } else {
            createUnauthenticatedSession()
            delegate?.sessionManagerDidFailToLogin(error: nil)
        }
    }

    public func removeDatabaseFromDisk() {
        guard let account = accountManager.selectedAccount else {
            return
        }
        delete(account: account)
    }

    /// Creates an account with the given identifier and migrates its cookie storage.
    private func migrateAccount(with identifier: UUID) -> Account {
        let account = Account(userName: "", userIdentifier: identifier)
        accountManager.addAndSelect(account)
        let migrator = ZMPersistentCookieStorageMigrator(userIdentifier: identifier, serverName: authenticatedSessionFactory.environment.backendURL.host!)
        _ = migrator.createStoreMigratingLegacyStoreIfNeeded()
        return account
    }

    private func selectInitialAccount(_ account: Account, launchOptions: LaunchOptions) {
        if let url = launchOptions[UIApplication.LaunchOptionsKey.url] as? URL {
            if (try? URLAction(url: url))?.causesLogout == true {
                // Do not log in if the launch URL action causes a logout
                return
            }
        }

        guard !shouldPerformPostRebootLogout() else {
            performPostRebootLogout()
            return
        }

        loadSession(for: account) { [weak self] session in
            guard let self, let session else { return }
            self.updateCurrentAccount(in: session.managedObjectContext)
            session.application(self.application, didFinishLaunching: launchOptions)
        }
    }

    /// Select the account to be the active account.
    /// - completion: runs when the user session was loaded
    /// - tearDownCompletion: runs when the UI no longer holds any references to the previous user session.
    public func select(
        _ account: Account,
        completion: @escaping (Result<ZMUserSession, Error>) -> Void = { _ in },
        tearDownCompletion: @escaping () -> Void = {}
    ) {
        guard !isSelectingAccount else {
            return completion(.failure(SwitchAccountError.unexpectedError("isSelectingAccount == false")))
        }

        confirmSwitchingAccount { [weak self] in

            self?.isSelectingAccount = true
            let selectedAccount = self?.accountManager.selectedAccount

<<<<<<< HEAD
            guard let delegate = self?.delegate else {
                return completion(.failure(SwitchAccountError.unexpectedError("weak self or delegate == nil")))
            }
            delegate.sessionManagerWillOpenAccount(
                account,
                from: selectedAccount,
                userSessionCanBeTornDown: { [weak self] in
                    self?.activeUserSession = nil
                    tearDownCompletion()
                    guard let self else {
                        return completion(.failure(SwitchAccountError.unexpectedError("weak self == nil")))
                    }
                    loadSession(for: account) { [weak self] session in
                        self?.isSelectingAccount = false

                        if let session = session {
                            self?.accountManager.select(account)
                            completion(.success(session))
                        } else {
                            completion(.failure(SwitchAccountError.unexpectedError("session == nil")))
                        }
=======
            self?.delegate?.sessionManagerWillOpenAccount(account,
                                                          from: selectedAccount,
                                                          userSessionCanBeTornDown: { [weak self] in
                self?.activeUserSession = nil
                tearDownCompletion?()
                self?.loadSession(for: account) { [weak self] session in
                    self?.isSelectingAccount = false

                    if let session {
                        self?.accountManager.select(account)
                        completion?(session)
>>>>>>> 2d63a0e7
                    }
                }
            )
        }
    }

    public func addAccount(userInfo: [String: Any]? = nil) {
        confirmSwitchingAccount { [weak self] in
            let error = NSError(code: .addAccountRequested, userInfo: userInfo)
            self?.delegate?.sessionManagerWillLogout(error: error, userSessionCanBeTornDown: { [weak self] in
                self?.activeUserSession = nil
            })
        }
    }

    public func delete(account: Account) {
        delete(account: account, reason: .userInitiated)
    }

    public func wipeDatabase(for account: Account) {
        delete(account: account, reason: .databaseWiped)
    }

    fileprivate func deleteAllAccounts(reason: ZMAccountDeletedReason) {
        let inactiveAccounts = accountManager.accounts.filter({ $0 != accountManager.selectedAccount })
        inactiveAccounts.forEach({ delete(account: $0, reason: reason) })

        if let activeAccount = accountManager.selectedAccount {
            delete(account: activeAccount, reason: reason)
        }
    }

    func delete(account: Account, reason: ZMAccountDeletedReason) {
        WireLogger.sessionManager.debug("Deleting account \(account.userIdentifier)...")
        if let secondAccount = accountManager.accounts.first(where: { $0.userIdentifier != account.userIdentifier }) {
            // Deleted an account but we can switch to another account
            select(secondAccount, tearDownCompletion: { [weak self] in
                self?.tearDownSessionAndDelete(account: account)
            })
        } else if accountManager.selectedAccount != account {
            // Deleted an inactive account, there's no need notify the UI
            self.tearDownSessionAndDelete(account: account)
        } else {
            // Deleted the last account so we need to return to the logged out area
            logoutCurrentSession(deleteCookie: true, deleteAccount: true, error: NSError(code: .accountDeleted, userInfo: [ZMAccountDeletedReasonKey: reason]))
        }
    }

    fileprivate func tearDownSessionAndDelete(account: Account) {
        self.tearDownBackgroundSession(for: account.userIdentifier) {
            self.deleteAccountData(for: account)
        }
    }

    func logout(account: Account, error: Error? = nil) {
        WireLogger.session.debug("Logging out account \(account.userIdentifier)...")
        WireLogger.sessionManager.debug("Logging out account \(account.userIdentifier)...")

        if let session = backgroundUserSessions[account.userIdentifier] {
            if session == activeUserSession {
                logoutCurrentSession(deleteCookie: true, error: error)
            } else {
                tearDownBackgroundSession(for: account.userIdentifier)
            }
        }
    }

    public func logoutCurrentSession(deleteCookie: Bool = true) {
        logoutCurrentSession(deleteCookie: deleteCookie, error: nil)
    }

    fileprivate func deleteTemporaryData() {
        // swiftlint:disable todo_requires_jira_link
        // TODO: [F] replace with TemporaryFileServiceInterface
        // swiftlint:enable todo_requires_jira_link
        guard let tmpDirectoryPath = URL(string: NSTemporaryDirectory()) else { return }
        let manager = FileManager.default
        try? manager
            .contentsOfDirectory(at: tmpDirectoryPath, includingPropertiesForKeys: nil, options: .skipsSubdirectoryDescendants)
            .forEach { file in
                try? manager.removeItem(atPath: file.path)
            }
    }

    fileprivate func logoutCurrentSession(deleteCookie: Bool = true, deleteAccount: Bool = false, error: Error?) {
        guard let account = accountManager.selectedAccount else {
            return
        }

        backgroundUserSessions[account.userIdentifier] = nil
        tearDownObservers(account: account.userIdentifier)
        notifyUserSessionDestroyed(account.userIdentifier)

        self.createUnauthenticatedSession(accountId: deleteAccount ? nil : account.userIdentifier)

        guard let activeUserSession else {
            delegate?.sessionManagerWillLogout(error: error, userSessionCanBeTornDown: nil)

            if deleteAccount {
                deleteAccountData(for: account)
            }
            return
        }

        delegate?.sessionManagerWillLogout(error: error, userSessionCanBeTornDown: { [weak self] in

            if deleteCookie {
                self?.environment.cookieStorage(for: account).deleteKeychainItems()
            }

            if deleteAccount {
                activeUserSession.lastEventIDRepository.storeLastEventID(nil)
            }

            let group = self?.dispatchGroup
            group?.enter()

            activeUserSession.e2eiActivationDateRepository.removeE2EIActivationDate()
            activeUserSession.close(deleteCookie: deleteCookie) {
                if deleteAccount {
                    self?.deleteAccountData(for: account)
                    self?.deleteUserLogs?()
                }
                group?.leave()
            }
            self?.activeUserSession = nil
        })
    }

    /**
     Loads a session for a given account

     - Parameters:
     - account: account for which to load the session
     - completion: called when session is loaded or when session fails to load
     */
    func loadSession(for account: Account, completion: @escaping (ZMUserSession?) -> Void) {
        guard environment.isAuthenticated(account) else {
            completion(nil)

            if configuration.wipeOnCookieInvalid {
                delete(account: account, reason: .sessionExpired)
            } else {
                createUnauthenticatedSession(accountId: account.userIdentifier)

                let error = NSError(code: .accessTokenExpired,
                                    userInfo: account.loginCredentials?.dictionaryRepresentation)
                delegate?.sessionManagerDidFailToLogin(error: error)
            }

            return
        }

        activateSession(for: account, completion: completion)
    }

    fileprivate func activateSession(for account: Account, completion: @escaping (ZMUserSession) -> Void) {
        withSession(for: account, notifyAboutMigration: true) { session in
            self.activeUserSession = session
            WireLogger.sessionManager.debug("Activated ZMUserSession for account \(String(describing: account.userName)) — \(account.userIdentifier)")

            self.delegate?.sessionManagerDidChangeActiveUserSession(userSession: session)
            self.configureUserNotifications()

            completion(session)

            // If the user isn't logged in it's because they still need
            // to complete the login flow, which will be handle elsewhere.
            if session.isLoggedIn {
                self.delegate?.sessionManagerDidReportLockChange(forSession: session)
                self.performPostUnlockActionsIfPossible(for: session)
                Task {
                    await self.requestCertificateEnrollmentIfNeeded()
                }
            }
        }
    }

    func performPostUnlockActionsIfPossible(for session: ZMUserSession) {
        guard session.lock == .none else { return }
        processPendingURLActionRequiresAuthentication()
    }

    /// Loads user session for @c account given and executes the @c action block.

    func withSession(
        for account: Account,
        notifyAboutMigration: Bool = false,
        perform completion: @escaping (ZMUserSession) -> Void
    ) {
        WireLogger.sessionManager.debug("Request to load session for \(account)")
        let group = self.dispatchGroup

        group.enter()
        self.sessionLoadingQueue.serialAsync { onWorkDone in
            if let session = self.backgroundUserSessions[account.userIdentifier] {
                WireLogger.sessionManager.debug("Session for \(account) is already loaded")
                completion(session)
                onWorkDone()
                group.leave()
            } else {
                self.setupUserSession(account: account) { userSession in
                    if let userSession {
                        completion(userSession)
                    }

                    onWorkDone()
                    group.leave()
                }
            }
        }
    }

    public func retryStart() {
        self.delegate?.sessionManagerAsksToRetryStart()
    }

    private func setupUserSession(
        account: Account,
        onCompletion: @escaping (ZMUserSession?) -> Void
    ) {
        let coreDataStack = CoreDataStack(
            account: account,
            applicationContainer: sharedContainerURL,
            dispatchGroup: dispatchGroup
        )
        coreDataStack.setup(
            onStartMigration: { [weak self] in
                self?.delegate?.sessionManagerWillMigrateAccount(userSessionCanBeTornDown: {})

            }, onFailure: { [weak self] error in
                self?.delegate?.sessionManagerDidFailToLoadDatabase(error: error)
                onCompletion(nil)

            }, onCompletion: { [weak self] coreDataStack in
                guard let self else {
                    assertionFailure("expected 'self' to continue!")
                    return
                }

                let userSession = self.startBackgroundSession(
                    for: account,
                    with: coreDataStack
                )

                triggerSlowSyncIfNeeded(with: userSession)

                onCompletion(userSession)
            }
        )
    }

    private func triggerSlowSyncIfNeeded(with userSession: ZMUserSession) {
        let context = userSession.syncContext
        context.perform {
            if context.readAndResetSlowSyncFlag() {
                userSession.syncStatus.forceSlowSync()
            }
        }
    }

    private func clearCRLExpirationDates(for account: Account) {
        let repository = CRLExpirationDatesRepository(userID: account.userIdentifier)
        repository.removeAllExpirationDates()
    }

    private func clearCacheDirectory() {
        guard let cachesDirectoryPath = cachesDirectory else { return }
        let manager = FileManager.default
        try? manager.removeItem(at: cachesDirectoryPath)
    }

    fileprivate func deleteAccountData(for account: Account) {
        WireLogger.sessionManager.debug("Deleting the data for \(account.userName) -- \(account.userIdentifier)")
        WireLogger.session.debug("Deleting the data for account \(account)")
        environment.cookieStorage(for: account).deleteKeychainItems()
        account.deleteKeychainItems()

        clearCRLExpirationDates(for: account)

        // also deletes ZMSLogs from cache
        clearCacheDirectory()

        // Clear tmp directory when the user logout from the session.
        deleteTemporaryData()

        let accountID = account.userIdentifier
        self.accountManager.remove(account)

        do {
            try FileManager.default.removeItem(at: CoreDataStack.accountDataFolder(accountIdentifier: accountID, applicationContainer: sharedContainerURL))
        } catch {
            WireLogger.sessionManager.error("Impossible to delete the acccount \(account): \(error)")
            WireLogger.session.error("Impossible to delete the acccount \(account): \(error)")
        }
    }

    fileprivate func registerObservers(account: Account, session: ZMUserSession) {

        let selfUser = ZMUser.selfUser(inUserSession: session)
        let teamObserver = TeamChangeInfo.add(observer: self, for: nil, managedObjectContext: session.managedObjectContext)
        let selfObserver = UserChangeInfo.add(observer: self, for: selfUser, in: session.managedObjectContext)
        let conversationListObserver = ConversationListChangeInfo.add(observer: self, for: ZMConversationList.conversations(inUserSession: session), userSession: session)
        let connectionRequestObserver = ConversationListChangeInfo.add(observer: self, for: ZMConversationList.pendingConnectionConversations(inUserSession: session), userSession: session)
        let unreadCountObserver = NotificationInContext.addObserver(name: .AccountUnreadCountDidChangeNotification,
                                                                    context: account) { [weak self] note in
            guard let account = note.context as? Account else { return }
            self?.accountManager.addOrUpdate(account)
        }

        let databaseEncryptionObserverToken = session.registerDatabaseLockedHandler { [weak self] _ in
            guard session == self?.activeUserSession else { return }
            self?.delegate?.sessionManagerDidReportLockChange(forSession: session)
        }

        accountTokens[account.userIdentifier] = [
            teamObserver,
            selfObserver!,
            conversationListObserver,
            connectionRequestObserver,
            unreadCountObserver,
            databaseEncryptionObserverToken
        ]
    }

    @discardableResult
    func createUnauthenticatedSession(accountId: UUID? = nil) -> UnauthenticatedSession {
        WireLogger.sessionManager.debug("Creating unauthenticated session")
        let unauthenticatedSession = unauthenticatedSessionFactory.session(delegate: self,
                                                                           authenticationStatusDelegate: self)
        unauthenticatedSession.accountId = accountId
        self.unauthenticatedSession = unauthenticatedSession
        return unauthenticatedSession
    }

    fileprivate func configure(session userSession: ZMUserSession, for account: Account) {
        // we can go and activate Reachability
        markSessionsAsReady(true)
        userSession.sessionManager = self
        userSession.delegate = self
        require(backgroundUserSessions[account.userIdentifier] == nil, "User session is already loaded")
        backgroundUserSessions[account.userIdentifier] = userSession
        userSession.useConstantBitRateAudio = useConstantBitRateAudio
        userSession.usePackagingFeatureConfig = usePackagingFeatureConfig
        configurePushToken(session: userSession)
        registerObservers(account: account, session: userSession)
    }

    private func deleteMessagesOlderThanRetentionLimit(contextProvider: ContextProvider) {
        guard let messageRetentionInternal = configuration.messageRetentionInterval else { return }

        WireLogger.sessionManager.debug("Deleting messages older than the retention limit = \(messageRetentionInternal)")

        contextProvider.syncContext.performGroupedBlock {
            do {
                try ZMMessage.deleteMessagesOlderThan(Date(timeIntervalSinceNow: -messageRetentionInternal), context: contextProvider.syncContext)
            } catch {
                WireLogger.sessionManager.error("Failed to delete messages older than the retention limit")
            }
        }
    }

    // Creates the user session for @c account given, calls @c completion when done.
    private func startBackgroundSession(for account: Account, with coreDataStack: CoreDataStack) -> ZMUserSession {
        let sessionConfig = ZMUserSession.Configuration(
            appLockConfig: configuration.legacyAppLockConfig,
            useLegacyPushNotifications: shouldProcessLegacyPushes
        )

        guard let newSession = authenticatedSessionFactory.session(
            for: account,
            coreDataStack: coreDataStack,
            configuration: sessionConfig,
            sharedUserDefaults: sharedUserDefaults
        ) else {
            preconditionFailure("Unable to create session for \(account)")
        }

        self.configure(session: newSession, for: account)
        self.deleteMessagesOlderThanRetentionLimit(contextProvider: coreDataStack)
        self.updateSystemBootTimeIfNeeded()

        WireLogger.sessionManager.debug("Created ZMUserSession for account \(String(describing: account.userName)) — \(account.userIdentifier)")
        notifyNewUserSessionCreated(newSession)
        return newSession
    }

    internal func tearDownBackgroundSession(for accountId: UUID, completion: (() -> Void)? = nil) {
        guard let userSession = self.backgroundUserSessions[accountId] else {
            WireLogger.sessionManager.error("No session to tear down for \(accountId), known sessions: \(self.backgroundUserSessions)")
            completion?()
            return
        }
        tearDownObservers(account: accountId)
        backgroundUserSessions[accountId] = nil

        dispatchGroup.enter()
        userSession.close(deleteCookie: false) { [weak self] in
            self?.notifyUserSessionDestroyed(accountId)
            completion?()
            self?.dispatchGroup.leave()
        }

    }

    // Tears down and releases all background user sessions.
    internal func tearDownAllBackgroundSessions() {
        let backgroundSessions = backgroundUserSessions.filter { _, session in
            activeUserSession != session
        }

        backgroundSessions.keys.forEach {
            tearDownBackgroundSession(for: $0)
        }
    }

    fileprivate func tearDownObservers(account: UUID) {
        accountTokens.removeValue(forKey: account)
    }

    deinit {
        DispatchQueue.main.async { [backgroundUserSessions, blacklistVerificator, unauthenticatedSession, reachability] in
            backgroundUserSessions.values.forEach { session in
                session.tearDown()
            }
            blacklistVerificator?.tearDown()
            unauthenticatedSession?.tearDown()
            reachability.tearDown()
        }

        if let memoryWarningObserver {
            NotificationCenter.default.removeObserver(memoryWarningObserver)
        }
    }

    public var isUserSessionActive: Bool {
        return activeUserSession != nil
    }

    func updateProfileImage(imageData: Data) {
        activeUserSession?.enqueue {
            self.activeUserSession?.userProfileImage.updateImage(imageData: imageData)
        }
    }

    public var callNotificationStyle: CallNotificationStyle = .callKit {
        didSet {
            updateCallNotificationStyle()

        }
    }

    public func updateCallKitConfiguration() {
        callKitManager.updateConfiguration()
    }

    private func updateCallNotificationStyle() {
        switch callNotificationStyle {
        case .pushNotifications:
            authenticatedSessionFactory.mediaManager.setUiStartsAudio(false)
            callKitManager.isEnabled = false

        case .callKit:
            // Should be set to true when CallKit is used. Then AVS will not start
            // the audio before the audio session is active
            authenticatedSessionFactory.mediaManager.setUiStartsAudio(true)
            callKitManager.isEnabled = true
        }
    }

    public var useConstantBitRateAudio: Bool = false {
        didSet {
            activeUserSession?.useConstantBitRateAudio = useConstantBitRateAudio
        }
    }

    public var usePackagingFeatureConfig: Bool = false {
        didSet {
            activeUserSession?.usePackagingFeatureConfig = usePackagingFeatureConfig
        }
    }

    func checkJailbreakIfNeeded() {
        guard configuration.blockOnJailbreakOrRoot || configuration.wipeOnJailbreakOrRoot else { return }

        if jailbreakDetector?.isJailbroken() == true {

            if configuration.wipeOnJailbreakOrRoot {
                deleteAllAccounts(reason: .jailbreakDetected)
            }

            self.delegate?.sessionManagerDidBlacklistJailbrokenDevice()
            // When the device is jailbroken we don't want have a
            // transition to any other state in the UI, so we won't inform it
            // anymore by setting the delegate to nil.
            self.delegate = nil
        }
    }

    func shouldPerformPostRebootLogout() -> Bool {
        guard configuration.authenticateAfterReboot,
              accountManager.selectedAccount != nil,
              let systemBootTime = ProcessInfo.processInfo.bootTime(),
              let previousSystemBootTime = SessionManager.previousSystemBootTime,
              abs(systemBootTime.timeIntervalSince(previousSystemBootTime)) > 1.0
        else { return false }

        WireLogger.sessionManager.debug("Will logout due to device reboot. Previous boot time: \(previousSystemBootTime). Current boot time: \(systemBootTime)")
        return true
    }

    func performPostRebootLogout() {
        let error = NSError(code: .needsAuthenticationAfterReboot, userInfo: accountManager.selectedAccount?.loginCredentials?.dictionaryRepresentation)
        self.logoutCurrentSession(deleteCookie: true, error: error)
        WireLogger.sessionManager.debug("Logout caused by device reboot.")
    }

    func updateSystemBootTimeIfNeeded() {
        guard configuration.authenticateAfterReboot, let bootTime = ProcessInfo.processInfo.bootTime() else {
            return
        }

        SessionManager.previousSystemBootTime = bootTime
        WireLogger.sessionManager.debug("Updated system boot time: \(bootTime)")
    }

    public func passwordVerificationDidFail(with failCount: Int) {
        guard let count = configuration.failedPasswordThresholdBeforeWipe,
              failCount >= count, let account = accountManager.selectedAccount else {
                  return
              }
        delete(account: account, reason: .failedPasswordLimitReached)
    }
}

// MARK: - TeamObserver

extension SessionManager {
    func updateCurrentAccount(in managedObjectContext: NSManagedObjectContext) {
        let selfUser = ZMUser.selfUser(in: managedObjectContext)
        if let account = accountManager.accounts.first(where: { $0.userIdentifier == selfUser.remoteIdentifier }) {
            if let name = selfUser.team?.name {
                account.teamName = name
            }
            if let userName = selfUser.name {
                account.userName = userName
            }
            if let userProfileImage = selfUser.imageSmallProfileData {
                account.imageData = userProfileImage
            }
            if let teamImageData = selfUser.team?.imageData {
                account.teamImageData = teamImageData
            }

            account.loginCredentials = selfUser.loginCredentials

            // an optional `teamImageData` image could be saved here
            accountManager.addOrUpdate(account)
        }
    }
}

extension SessionManager: TeamObserver {
    public func teamDidChange(_ changeInfo: TeamChangeInfo) {
        let team = changeInfo.team
        guard let managedObjectContext = (team as? Team)?.managedObjectContext else {
            return
        }
        updateCurrentAccount(in: managedObjectContext)
    }
}

// MARK: - ZMUserObserving

extension SessionManager: UserObserving {
    public func userDidChange(_ changeInfo: UserChangeInfo) {
        if changeInfo.teamsChanged || changeInfo.nameChanged || changeInfo.imageSmallProfileDataChanged {
            guard let user = changeInfo.user as? ZMUser,
                  let managedObjectContext = user.managedObjectContext else {
                      return
                  }
            updateCurrentAccount(in: managedObjectContext)
        }
    }
}

// MARK: - UnauthenticatedSessionDelegate

extension SessionManager {

    /// Needs to be called before we try to register another device because API requires password
    public func update(credentials: ZMCredentials) -> Bool {
        guard let userSession = activeUserSession, let emailCredentials = credentials as? ZMEmailCredentials else { return false }

        userSession.setEmailCredentials(emailCredentials)
        RequestAvailableNotification.notifyNewRequestsAvailable(nil)
        return true
    }
}

extension SessionManager: UnauthenticatedSessionDelegate {

    public func sessionIsAllowedToCreateNewAccount(_ session: UnauthenticatedSession) -> Bool {
        return accountManager.accounts.count < maxNumberAccounts
    }

    public func session(session: UnauthenticatedSession, isExistingAccount account: Account) -> Bool {
        return accountManager.accounts.contains(account)
    }

    public func session(session: UnauthenticatedSession, updatedCredentials credentials: ZMCredentials) -> Bool {
        return update(credentials: credentials)
    }

    public func session(session: UnauthenticatedSession, updatedProfileImage imageData: Data) {
        updateProfileImage(imageData: imageData)
    }

    public func session(session: UnauthenticatedSession, createdAccount account: Account) {
        guard !(accountManager.accounts.count == maxNumberAccounts && accountManager.account(with: account.userIdentifier) == nil) else {
            let error = NSError(code: .accountLimitReached, userInfo: nil)
            loginDelegate?.authenticationDidFail(error)
            return
        }

        accountManager.addAndSelect(account)

        self.activateSession(for: account) { userSession in
            self.updateCurrentAccount(in: userSession.managedObjectContext)

            if let profileImageData = session.authenticationStatus.profileImageData {
                self.updateProfileImage(imageData: profileImageData)
            }

            let registered = session.authenticationStatus.completedRegistration || session.registrationStatus.completedRegistration
            let emailCredentials = session.authenticationStatus.emailCredentials()

            userSession.syncManagedObjectContext.performGroupedBlock {
                userSession.setEmailCredentials(emailCredentials)
                userSession.syncManagedObjectContext.registeredOnThisDevice = registered
                ZMMessage.deleteOldEphemeralMessages(userSession.syncManagedObjectContext)
            }
        }
    }
}

// MARK: AccountDeletedObserver

extension SessionManager: AccountDeletedObserver {
    public func accountDeleted(accountId: UUID) {
        WireLogger.sessionManager.debug("\(accountId): Account was deleted")

        if let account = accountManager.account(with: accountId) {
            delete(account: account, reason: .sessionExpired)
        }
    }
}

// MARK: - Application lifetime notifications

extension SessionManager {
    @objc fileprivate func applicationWillEnterForeground(_ note: Notification) {
        BackgroundActivityFactory.shared.resume()

        updateAllUnreadCounts()
        checkJailbreakIfNeeded()

        // Delete expired url scheme verification tokens
        CompanyLoginVerificationToken.flushIfNeeded()

        if let session = activeUserSession {
            // If the user isn't logged in it's because they still need
            // to complete the login flow, which will be handle elsewhere.
            if session.isLoggedIn {
                self.delegate?.sessionManagerDidReportLockChange(forSession: session)
                Task {
                    await self.requestCertificateEnrollmentIfNeeded()
                }
            }
        }
    }

    @objc func applicationWillResignActive(_ note: Notification) {
        activeUserSession?.appLockController.beginTimer()
    }

    @objc fileprivate func applicationDidBecomeActive(_ note: Notification) {
        notificationsTracker?.dispatchEvent()
        guard let session = activeUserSession, session.isLoggedIn else { return }
        session.checkE2EICertificateExpiryStatus()
    }

}

// MARK: - Unread Conversation Count

extension SessionManager: ZMConversationListObserver {

    public func conversationListDidChange(_ changeInfo: ConversationListChangeInfo) {

        // find which account/session the conversation list belongs to & update count
        guard let moc = changeInfo.conversationList.managedObjectContext else { return }

        for (accountId, session) in backgroundUserSessions where session.managedObjectContext == moc {
            updateUnreadCount(for: accountId)
        }
    }

    fileprivate func updateUnreadCount(for accountID: UUID) {
        guard
            let account = self.accountManager.account(with: accountID),
            let session = backgroundUserSessions[accountID]
        else {
            return
        }

        account.unreadConversationCount = Int(ZMConversation.unreadConversationCount(in: session.managedObjectContext))
    }

    fileprivate func updateAllUnreadCounts() {
        for accountID in backgroundUserSessions.keys {
            updateUnreadCount(for: accountID)
        }
    }

    public func updateAppIconBadge(accountID: UUID, unreadCount: Int) {
        DispatchQueue.main.async {
            let account = self.accountManager.account(with: accountID)
            account?.unreadConversationCount = unreadCount
            let totalUnreadCount = self.accountManager.totalUnreadCount
            self.application.applicationIconBadgeNumber = totalUnreadCount
            Logging.push.safePublic("Updated badge count to \(SanitizedString(stringLiteral: String(totalUnreadCount)))")
        }
    }
}

extension SessionManager: WireCallCenterCallStateObserver {

    public func callCenterDidChange(callState: CallState, conversation: ZMConversation, caller: UserType, timestamp: Date?, previousCallState: CallState?) {
        guard let moc = conversation.managedObjectContext else { return }

        switch callState {
        case .answered, .outgoing:
            for (_, session) in backgroundUserSessions where session.managedObjectContext == moc && activeUserSession != session {
                showConversation(conversation, at: nil, in: session)
            }
        default:
            return
        }
    }

}

extension SessionManager {

    /// The SSO code provided by the user when clicking their company link. Points to a UUID object.
    public static var companyLoginCodeKey: String {
        return "WireCompanyLoginCode"
    }

    /// The timestamp when the user initiated the request.
    public static var companyLoginRequestTimestampKey: String {
        return "WireCompanyLoginTimesta;p"
    }

}

// MARK: - End-to-end Identity

extension SessionManager {

    public func didEnrollCertificateSuccessfully() {
        delegate?.sessionManagerDidEnrollCertificate(for: activeUserSession)
    }

    private func requestCertificateEnrollmentIfNeeded() async {
        guard let userSession = activeUserSession else { return }

        do {
            let isE2EICertificateEnrollmentRequired = try await userSession.isE2EICertificateEnrollmentRequired.invoke()
            if isE2EICertificateEnrollmentRequired {
                delegate?.sessionManagerRequireCertificateEnrollment()
            }
        } catch {
            WireLogger.e2ei.warn("Can't get certificate enrollment status: \(error)")
        }
    }

}

// MARK: - Session manager observer

@objc public protocol SessionManagerCreatedSessionObserver: AnyObject {
    /// Invoked when the SessionManager creates a user session either by
    /// activating one or creating one in the background. No assumption should
    /// be made that the session is active.
    func sessionManagerCreated(userSession: ZMUserSession)

    /// Invoked when the SessionManager creates a new unauthenticated session.
    func sessionManagerCreated(unauthenticatedSession: UnauthenticatedSession)
}

@objc public protocol SessionManagerDestroyedSessionObserver: AnyObject {
    /// Invoked when the SessionManager tears down the user session associated
    /// with the accountId.
    func sessionManagerDestroyedUserSession(for accountId: UUID)
}

private let sessionManagerCreatedUnauthenticatedSessionNotificationName = Notification.Name(rawValue: "ZMSessionManagerCreatedUnauthenticatedSessionNotification")
private let sessionManagerCreatedSessionNotificationName = Notification.Name(rawValue: "ZMSessionManagerCreatedSessionNotification")
private let sessionManagerDestroyedSessionNotificationName = Notification.Name(rawValue: "ZMSessionManagerDestroyedSessionNotification")

extension SessionManager: NotificationContext {

    public func addUnauthenticatedSessionManagerCreatedSessionObserver(_ observer: SessionManagerCreatedSessionObserver) -> Any {
        return NotificationInContext.addObserver(
            name: sessionManagerCreatedUnauthenticatedSessionNotificationName,
            context: self) { [weak observer] note in observer?.sessionManagerCreated(unauthenticatedSession: note.object as! UnauthenticatedSession) }
    }

    public func addSessionManagerCreatedSessionObserver(_ observer: SessionManagerCreatedSessionObserver) -> Any {
        return NotificationInContext.addObserver(
            name: sessionManagerCreatedSessionNotificationName,
            context: self) { [weak observer] note in observer?.sessionManagerCreated(userSession: note.object as! ZMUserSession) }
    }

    public func addSessionManagerDestroyedSessionObserver(_ observer: SessionManagerDestroyedSessionObserver) -> Any {
        return NotificationInContext.addObserver(
            name: sessionManagerDestroyedSessionNotificationName,
            context: self) { [weak observer] note in observer?.sessionManagerDestroyedUserSession(for: note.object as! UUID) }
    }

    fileprivate func notifyNewUserSessionCreated(_ userSession: ZMUserSession) {
        NotificationInContext(name: sessionManagerCreatedSessionNotificationName, context: self, object: userSession).post()
    }

    fileprivate func notifyUserSessionDestroyed(_ accountId: UUID) {
        NotificationInContext(name: sessionManagerDestroyedSessionNotificationName, context: self, object: accountId as AnyObject).post()
    }
}

extension SessionManager {
    public func markAllConversationsAsRead(completion: (() -> Void)?) {
        let group = DispatchGroup()

        self.accountManager.accounts.forEach { account in
            group.enter()
            self.withSession(for: account) { userSession in
                userSession.perform {
                    userSession.markAllConversationsAsRead()
                }

                group.leave()
            }
        }

        group.notify(queue: DispatchQueue.main) {
            completion?()
        }
    }
}

extension SessionManager: AccountSwitcher {

    enum SwitchAccountError: Error {
        case unexpectedError(_ description: String)
    }

    public var currentAccount: Account? {
        accountManager.selectedAccount
    }

    public func switchTo(account: Account) async throws {
        _ = try await withCheckedThrowingContinuation { continuation in
            self.select(account, completion: continuation.resume(with:), tearDownCompletion: {})
        }
    }

    public func confirmSwitchingAccount(completion: @escaping () -> Void) {
        guard
            let switchingDelegate,
            let activeUserSession,
            activeUserSession.isCallOngoing
        else {
            return completion()
        }

        switchingDelegate.confirmSwitchingAccount { confirmed in
            if confirmed {
                activeUserSession.callCenter?.endAllCalls()
            }
            completion()
        }
    }
}

// MARK: - AVS Logging
extension SessionManager {

    public static func startAVSLogging() {
        avsLogObserver = AVSLogObserver()
    }

    public static func stopAVSLogging() {
        avsLogObserver = nil
    }
}<|MERGE_RESOLUTION|>--- conflicted
+++ resolved
@@ -667,7 +667,6 @@
             self?.isSelectingAccount = true
             let selectedAccount = self?.accountManager.selectedAccount
 
-<<<<<<< HEAD
             guard let delegate = self?.delegate else {
                 return completion(.failure(SwitchAccountError.unexpectedError("weak self or delegate == nil")))
             }
@@ -683,25 +682,12 @@
                     loadSession(for: account) { [weak self] session in
                         self?.isSelectingAccount = false
 
-                        if let session = session {
+                        if let session {
                             self?.accountManager.select(account)
                             completion(.success(session))
                         } else {
                             completion(.failure(SwitchAccountError.unexpectedError("session == nil")))
                         }
-=======
-            self?.delegate?.sessionManagerWillOpenAccount(account,
-                                                          from: selectedAccount,
-                                                          userSessionCanBeTornDown: { [weak self] in
-                self?.activeUserSession = nil
-                tearDownCompletion?()
-                self?.loadSession(for: account) { [weak self] session in
-                    self?.isSelectingAccount = false
-
-                    if let session {
-                        self?.accountManager.select(account)
-                        completion?(session)
->>>>>>> 2d63a0e7
                     }
                 }
             )
