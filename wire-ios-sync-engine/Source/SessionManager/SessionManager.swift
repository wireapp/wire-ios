//
// Wire
// Copyright (C) 2017 Wire Swiss GmbH
//
// This program is free software: you can redistribute it and/or modify
// it under the terms of the GNU General Public License as published by
// the Free Software Foundation, either version 3 of the License, or
// (at your option) any later version.
//
// This program is distributed in the hope that it will be useful,
// but WITHOUT ANY WARRANTY; without even the implied warranty of
// MERCHANTABILITY or FITNESS FOR A PARTICULAR PURPOSE. See the
// GNU General Public License for more details.
//
// You should have received a copy of the GNU General Public License
// along with this program. If not, see http://www.gnu.org/licenses/.
//

import Foundation
import avs
import WireTransport
import WireUtilities
import CallKit
import PushKit
import UserNotifications
import WireDataModel
import WireRequestStrategy

private let log = ZMSLog(tag: "SessionManager")
private let pushLog = ZMSLog(tag: "Push")

public typealias LaunchOptions = [UIApplication.LaunchOptionsKey: Any]

public extension Bundle {
    @objc var appGroupIdentifier: String? {
        return bundleIdentifier.map { "group." + $0 }
    }
}

@objc public enum CallNotificationStyle: UInt {
    case pushNotifications
    case callKit
}

public protocol SessionActivationObserver: AnyObject {
    func sessionManagerDidChangeActiveUserSession(userSession: ZMUserSession)
    func sessionManagerDidReportLockChange(forSession session: UserSessionAppLockInterface)
}

public protocol SessionManagerDelegate: SessionActivationObserver {
    func sessionManagerDidFailToLogin(error: Error?)
    func sessionManagerWillLogout(error: Error?, userSessionCanBeTornDown: (() -> Void)?)
    func sessionManagerWillOpenAccount(_ account: Account,
                                       from selectedAccount: Account?,
                                       userSessionCanBeTornDown: @escaping () -> Void)
    func sessionManagerWillMigrateAccount(userSessionCanBeTornDown: @escaping () -> Void)
    func sessionManagerDidFailToLoadDatabase()
    func sessionManagerDidBlacklistCurrentVersion(reason: BlacklistReason)
    func sessionManagerDidBlacklistJailbrokenDevice()
    func sessionManagerDidPerformFederationMigration(authenticated: Bool)
    func sessionManagerDidPerformAPIMigrations()

    var isInAuthenticatedAppState: Bool { get }
    var isInUnathenticatedAppState: Bool { get }
}

/// The public interface for the session manager.

@objc
public protocol SessionManagerType: AnyObject {

    var accountManager: AccountManager { get }

    weak var foregroundNotificationResponder: ForegroundNotificationResponder? { get }

    var callKitManager: CallKitManagerInterface { get }
    var callNotificationStyle: CallNotificationStyle { get }

    func updateAppIconBadge(accountID: UUID, unreadCount: Int)
    func configurePushToken(session: ZMUserSession)

    /// Configure user notification settings. This will ask the user for permission to display notifications.
    func configureUserNotifications()

    /// Switch account and and ask UI to to navigate to a message in a conversation
    ///
    /// - Parameters:
    ///   - conversation: the conversation to switch
    ///   - message: the message to navigate
    ///   - session: the session of the conversation
    func showConversation(_ conversation: ZMConversation,
                          at message: ZMConversationMessage?,
                          in session: ZMUserSession)

    /// Switch account and and ask UI to navigate to the conversatio list
    func showConversationList(in session: ZMUserSession)

    /// ask UI to open the profile of a user
    func showUserProfile(user: UserType)

    /// ask UI to open the connection request screen
    func showConnectionRequest(userId: UUID)

    /// Needs to be called before we try to register another device because API requires password
    func update(credentials: ZMCredentials) -> Bool

    func passwordVerificationDidFail(with failCount: Int)

}

@objc
public protocol SessionManagerSwitchingDelegate: AnyObject {
    func confirmSwitchingAccount(completion: @escaping (Bool) -> Void)
}

@objc
public protocol ForegroundNotificationResponder: AnyObject {
    func shouldPresentNotification(with userInfo: NotificationUserInfo) -> Bool
}

/// The `SessionManager` class handles the creation of `ZMUserSession` and `UnauthenticatedSession`
/// objects, the handover between them as well as account switching.
///
/// There are multiple things neccessary in order to store (and switch between) multiple accounts on one device, a couple of them are:
/// 1. The folder structure in the app sandbox has to be modeled in a way in which files can be associated with a single account.
/// 2. The login flow should not rely on any persistent state (e.g. no database has to be created on disk before being logged in).
/// 3. There has to be a persistence layer storing information about accounts and the currently selected / active account.
///
/// The wire account database and a couple of other related files are stored in the shared container in a folder named by the accounts
/// `remoteIdentifier`. All information about different accounts on a device are stored by the `AccountManager` (see the documentation
/// of that class for more information). The `SessionManager`s main responsibility at the moment is checking whether there is a selected
/// `Account` or not, and creating an `UnauthenticatedSession` or `ZMUserSession` accordingly. An `UnauthenticatedSession` is used
/// to create requests to either log in existing users or to register new users. It uses its own `UnauthenticatedOperationLoop`,
/// which is a stripped down version of the regular `ZMOperationLoop`. This unauthenticated operation loop only uses a small subset
/// of transcoders needed to perform the login / registration (and related phone number verification) requests. For more information
/// see `UnauthenticatedOperationLoop`.
///
/// The result of using an `UnauthenticatedSession` is retrieving a remoteIdentifier of a logged in user, as well as a valid cookie.
/// Once those became available, the session will notify the session manager, which in turn will create a regular `ZMUserSession`.
/// For more information about the cookie retrieval consult the documentation in `UnauthenticatedSession`.
///
/// The flow creating either an `UnauthenticatedSession` or `ZMUserSession` after creating an instance of `SessionManager`
/// is depicted on a high level in the following diagram:
///
///
/// +-----------------------------------------+
/// |         `SessionManager.init`           |
/// +-----------------------------------------+
///
///                    +
///                    |
///                    |
///                    v
///
/// +-----------------------------------------+        YES           Load the selected Account and its
/// | Is there a stored and selected Account? |   +------------->    cookie from disk.
/// +-----------------------------------------+                      Create a `ZMUserSession` using the cookie.
///
///                    +
///                    |
///                    | NO
///                    |
///                    v
///
/// +------------------+---------------------+
/// | Check if there is a database present   |        YES           Open the existing database, retrieve the user identifier,
/// | in the legacy directory (not keyed by  |  +-------------->    create an account with it and select it. Migrate the existing
/// | the users remoteIdentifier)?           |                      cookie for that account and start at the top again.
/// +----------------------------------------+
///
///                    +
///                    |
///                    | NO
///                    |
///                    v
///
/// +------------------+---------------------+
/// | Create a `UnauthenticatedSession` to   |
/// | start the registration or login flow.  |
/// +----------------------------------------+
///

@objcMembers
public final class SessionManager: NSObject, SessionManagerType {

    static let logger = Logger(subsystem: "VoIP Push", category: "SessionManager")

    public enum AccountError: Error {
        case accountLimitReached
    }

    /// Maximum number of accounts which can be logged in simultanously
    public let maxNumberAccounts: Int

    /// Default Maximum number of accounts which can be logged in simultanously
    public static let defaultMaxNumberAccounts: Int = 3

    public let appVersion: String
    var isAppVersionBlacklisted = false
    public weak var delegate: SessionManagerDelegate?
    public let accountManager: AccountManager
    public weak var loginDelegate: LoginDelegate?

    public internal(set) var activeUserSession: ZMUserSession? {
        willSet {
            guard activeUserSession != newValue else { return }
            activeUserSession?.appLockController.beginTimer()
        }
    }

    public private(set) var backgroundUserSessions = [UUID: ZMUserSession]() {
        didSet {
            VoIPPushHelper.setLoadedUserSessions(
                accountIDs: Array(backgroundUserSessions.keys)
            )
        }
    }

    public internal(set) var unauthenticatedSession: UnauthenticatedSession? {
        willSet {
            self.unauthenticatedSession?.tearDown()
        }
        didSet {
            if let session = self.unauthenticatedSession {

                NotificationInContext(name: sessionManagerCreatedUnauthenticatedSessionNotificationName, context: self, object: session).post()
            }
        }

    }
    public weak var presentationDelegate: PresentationDelegate?
    public weak var foregroundNotificationResponder: ForegroundNotificationResponder?
    public weak var switchingDelegate: SessionManagerSwitchingDelegate?
    public let groupQueue: ZMSGroupQueue = DispatchGroupQueue(queue: .main)

    let application: ZMApplication
    var deleteAccountToken: Any?
    var callCenterObserverToken: Any?
    var blacklistVerificator: ZMBlacklistVerificator?
    var reachability: ReachabilityWrapper
    var pushRegistry: PushRegistry
    let notificationsTracker: NotificationsTracker?
    let configuration: SessionManagerConfiguration
    var pendingURLAction: URLAction?
    let apiMigrationManager: APIMigrationManager
    var cryptoboxMigrationManager: CryptoboxMigrationManagerInterface = CryptoboxMigrationManager()

    var notificationCenter: UserNotificationCenter = UNUserNotificationCenter.current()

    internal var authenticatedSessionFactory: AuthenticatedSessionFactory
    internal let unauthenticatedSessionFactory: UnauthenticatedSessionFactory

    fileprivate let sessionLoadingQueue: DispatchQueue = DispatchQueue(label: "sessionLoadingQueue")

    var environment: BackendEnvironmentProvider {
        didSet {
            reachability.tearDown()
            reachability = environment.reachabilityWrapper()
            authenticatedSessionFactory.environment = environment
            unauthenticatedSessionFactory.environment = environment
            unauthenticatedSessionFactory.reachability = reachability
            authenticatedSessionFactory.reachability = reachability
        }
    }

    let sharedContainerURL: URL
    let dispatchGroup: ZMSDispatchGroup?
    let jailbreakDetector: JailbreakDetectorProtocol?
    fileprivate var accountTokens: [UUID: [Any]] = [:]
    fileprivate var memoryWarningObserver: NSObjectProtocol?
    fileprivate var isSelectingAccount: Bool = false

    var proxyCredentials: ProxyCredentials?

    public let callKitManager: CallKitManagerInterface

    public var isSelectedAccountAuthenticated: Bool {
        guard let selectedAccount = accountManager.selectedAccount else {
            return false
        }

        return environment.isAuthenticated(selectedAccount)
    }

    public var activeUnauthenticatedSession: UnauthenticatedSession {
        return unauthenticatedSession ?? createUnauthenticatedSession()
    }

    private static var avsLogObserver: AVSLogObserver?

    var apiVersionResolver: APIVersionResolver?

    private(set) var isUnauthenticatedTransportSessionReady: Bool

    public var requiredPushTokenType: PushToken.TokenType

    let isDeveloperModeEnabled: Bool

    let pushTokenService: PushTokenServiceInterface

    var cachesDirectory: URL? {
        let manager = FileManager.default
        return manager.urls(for: .cachesDirectory, in: .userDomainMask).first
    }

    public override init() {
        fatal("init() not implemented")
    }

    private let sharedUserDefaults: UserDefaults

    public convenience init(
        maxNumberAccounts: Int = defaultMaxNumberAccounts,
        appVersion: String,
        mediaManager: MediaManagerType,
        analytics: AnalyticsType?,
        delegate: SessionManagerDelegate?,
        application: ZMApplication,
        environment: BackendEnvironmentProvider,
        configuration: SessionManagerConfiguration = SessionManagerConfiguration(),
        detector: JailbreakDetectorProtocol = JailbreakDetector(),
        requiredPushTokenType: PushToken.TokenType,
        pushTokenService: PushTokenServiceInterface = PushTokenService(),
        callKitManager: CallKitManagerInterface,
        isDeveloperModeEnabled: Bool = false,
        isUnauthenticatedTransportSessionReady: Bool = false,
        sharedUserDefaults: UserDefaults
    ) {
        let flowManager = FlowManager(mediaManager: mediaManager)
        let reachability = environment.reachabilityWrapper()

        var proxyCredentials: ProxyCredentials?

        if let proxy = environment.proxy {
            proxyCredentials = ProxyCredentials.retrieve(for: proxy)
        }

        let unauthenticatedSessionFactory = UnauthenticatedSessionFactory(
            appVersion: appVersion,
            environment: environment,
            proxyUsername: proxyCredentials?.username,
            proxyPassword: proxyCredentials?.password,
            reachability: reachability
        )

        let authenticatedSessionFactory = AuthenticatedSessionFactory(
            appVersion: appVersion,
            application: application,
            mediaManager: mediaManager,
            flowManager: flowManager,
            environment: environment,
            proxyUsername: proxyCredentials?.username,
            proxyPassword: proxyCredentials?.password,
            reachability: reachability,
            analytics: analytics
        )

        self.init(
            maxNumberAccounts: maxNumberAccounts,
            appVersion: appVersion,
            authenticatedSessionFactory: authenticatedSessionFactory,
            unauthenticatedSessionFactory: unauthenticatedSessionFactory,
            analytics: analytics,
            reachability: reachability,
            delegate: delegate,
            application: application,
            pushRegistry: PKPushRegistry(queue: nil),
            environment: environment,
            configuration: configuration,
            detector: detector,
            requiredPushTokenType: requiredPushTokenType,
            pushTokenService: pushTokenService,
            callKitManager: callKitManager,
            isDeveloperModeEnabled: isDeveloperModeEnabled,
            proxyCredentials: proxyCredentials,
            isUnauthenticatedTransportSessionReady: isUnauthenticatedTransportSessionReady,
            sharedUserDefaults: sharedUserDefaults
        )

        configureBlacklistDownload()

        self.memoryWarningObserver = NotificationCenter.default.addObserver(
            forName: UIApplication.didReceiveMemoryWarningNotification,
            object: nil,
            queue: nil,
            using: {[weak self] _ in
                guard let `self` = self else {
                    return
                }
                log.debug("Received memory warning, tearing down background user sessions.")
                self.tearDownAllBackgroundSessions()
            })

        NotificationCenter
            .default
            .addObserver(
                self,
                selector: #selector(applicationWillEnterForeground(_:)),
                name: UIApplication.willEnterForegroundNotification,
                object: nil
            )
        NotificationCenter
            .default
            .addObserver(
                self,
                selector: #selector(applicationWillResignActive(_:)),
                name: UIApplication.willResignActiveNotification,
                object: nil
            )
        NotificationCenter
            .default
            .addObserver(
                self,
                selector: #selector(applicationDidBecomeActive(_:)),
                name: UIApplication.didBecomeActiveNotification,
                object: nil
            )
    }

    init(maxNumberAccounts: Int = defaultMaxNumberAccounts,
         appVersion: String,
         authenticatedSessionFactory: AuthenticatedSessionFactory,
         unauthenticatedSessionFactory: UnauthenticatedSessionFactory,
         analytics: AnalyticsType? = nil,
         reachability: ReachabilityWrapper,
         delegate: SessionManagerDelegate?,
         application: ZMApplication,
         pushRegistry: PushRegistry,
         dispatchGroup: ZMSDispatchGroup? = nil,
         environment: BackendEnvironmentProvider,
         configuration: SessionManagerConfiguration = SessionManagerConfiguration(),
         detector: JailbreakDetectorProtocol = JailbreakDetector(),
         requiredPushTokenType: PushToken.TokenType,
         pushTokenService: PushTokenServiceInterface = PushTokenService(),
         callKitManager: CallKitManagerInterface,
         isDeveloperModeEnabled: Bool = false,
         proxyCredentials: ProxyCredentials?,
         isUnauthenticatedTransportSessionReady: Bool = false,
         sharedUserDefaults: UserDefaults
    ) {
        SessionManager.enableLogsByEnvironmentVariable()
        self.environment = environment
        self.appVersion = appVersion
        self.application = application
        self.delegate = delegate
        self.dispatchGroup = dispatchGroup
        self.configuration = configuration.copy() as! SessionManagerConfiguration
        self.jailbreakDetector = detector
        self.requiredPushTokenType = requiredPushTokenType
        self.pushTokenService = pushTokenService
        self.callKitManager = callKitManager
        self.proxyCredentials = proxyCredentials
        self.isUnauthenticatedTransportSessionReady = isUnauthenticatedTransportSessionReady
        self.sharedUserDefaults = sharedUserDefaults

        guard let sharedContainerURL = Bundle.main.appGroupIdentifier.map(FileManager.sharedContainerDirectory) else {
            preconditionFailure("Unable to get shared container URL")
        }

        self.sharedContainerURL = sharedContainerURL
        self.accountManager = AccountManager(sharedDirectory: sharedContainerURL)

        log.debug("Starting the session manager:")

        if self.accountManager.accounts.count > 0 {
            log.debug("Known accounts:")
            self.accountManager.accounts.forEach { account in
                log.debug("\(account.userName) -- \(account.userIdentifier) -- \(account.teamName ?? "no team")")
            }

            if let selectedAccount = accountManager.selectedAccount {
                log.debug("Default account: \(selectedAccount.userIdentifier)")
            }
        } else {
            log.debug("No known accounts.")
        }

        self.authenticatedSessionFactory = authenticatedSessionFactory
        self.unauthenticatedSessionFactory = unauthenticatedSessionFactory
        self.reachability = reachability
        self.pushRegistry = pushRegistry
        self.maxNumberAccounts = maxNumberAccounts
        self.isDeveloperModeEnabled = isDeveloperModeEnabled
        self.apiMigrationManager = APIMigrationManager(
            migrations: [AccessTokenMigration()]
        )

        // we must set these before initializing the PushDispatcher b/c if the app
        // received a push from terminated state, it requires these properties to be
        // non nil in order to process the notification
        BackgroundActivityFactory.shared.activityManager = UIApplication.shared

        if let analytics = analytics {
            self.notificationsTracker = NotificationsTracker(analytics: analytics)
        } else {
            self.notificationsTracker = nil
        }

        super.init()

        callKitManager.setDelegate(self)
        updateCallNotificationStyle()

        pushTokenService.onTokenChange = { [weak self] _ in
            guard
                let `self` = self,
                let session = self.activeUserSession
            else {
                return
            }

            self.syncLocalTokenWithRemote(session: session)
        }

        deleteAccountToken = AccountDeletedNotification.addObserver(observer: self, queue: groupQueue)
        callCenterObserverToken = WireCallCenterV3.addGlobalCallStateObserver(observer: self)

        checkJailbreakIfNeeded()
    }

    private func configureBlacklistDownload() {
        if configuration.blacklistDownloadInterval > 0 {
            self.blacklistVerificator?.tearDown()
            self.blacklistVerificator = ZMBlacklistVerificator(
                checkInterval: configuration.blacklistDownloadInterval,
                version: appVersion,
                environment: environment,
                proxyUsername: proxyCredentials?.username,
                proxyPassword: proxyCredentials?.password,
                readyForRequests: self.isUnauthenticatedTransportSessionReady,
                working: nil,
                application: application,
                blacklistCallback: { [weak self] (blacklisted) in
                    guard let `self` = self, !self.isAppVersionBlacklisted else { return }

                    if blacklisted {
                        self.isAppVersionBlacklisted = true
                        self.delegate?.sessionManagerDidBlacklistCurrentVersion(reason: .appVersionBlacklisted)
                        // When the application version is blacklisted we don't want have a
                        // transition to any other state in the UI, so we won't inform it
                        // anymore by setting the delegate to nil.
                        self.delegate = nil
                    }
                })
        }
    }

    public func removeProxyCredentials() {
        guard let proxy = environment.proxy else { return }
        _ = ProxyCredentials.destroy(for: proxy)
    }

    public func saveProxyCredentials(username: String, password: String) {
        guard let proxy = environment.proxy else { return }
        proxyCredentials = ProxyCredentials(username: username, password: password, proxy: proxy)
        do {
            try proxyCredentials?.persist()
            authenticatedSessionFactory.updateProxy(username: username, password: password)
            unauthenticatedSessionFactory.updateProxy(username: username, password: password)
        } catch {
            Logging.network.error("proxy credentials could not be saved - \(error.localizedDescription)")
        }
    }

    public func markNetworkSessionsAsReady(_ ready: Bool) {
        markSessionsAsReady(ready)
        createUnauthenticatedSession()
    }

    private func markSessionsAsReady(_ ready: Bool) {
        reachability.enabled = ready

        // force creation of transport sessions using isUnauthenticatedTransportSessionReady
        isUnauthenticatedTransportSessionReady = ready
        apiVersionResolver = createAPIVersionResolver()

        if blacklistVerificator != nil {
            configureBlacklistDownload()
        }
        // force creation of unauthenticatedSession
        unauthenticatedSessionFactory.readyForRequests = ready
    }

    public func start(launchOptions: LaunchOptions) {
        if let account = accountManager.selectedAccount {
            selectInitialAccount(account, launchOptions: launchOptions)
            // TODO: this might need to happen with a completion handler.
            // TODO: register as voip delegate?
            // TODO: process voip actions pending actions
        } else {
            createUnauthenticatedSession()
            delegate?.sessionManagerDidFailToLogin(error: nil)
        }
    }

    public func removeDatabaseFromDisk() {
        guard let account = accountManager.selectedAccount else {
            return
        }
        delete(account: account)
    }

    /// Creates an account with the given identifier and migrates its cookie storage.
    private func migrateAccount(with identifier: UUID) -> Account {
        let account = Account(userName: "", userIdentifier: identifier)
        accountManager.addAndSelect(account)
        let migrator = ZMPersistentCookieStorageMigrator(userIdentifier: identifier, serverName: authenticatedSessionFactory.environment.backendURL.host!)
        _ = migrator.createStoreMigratingLegacyStoreIfNeeded()
        return account
    }

    private func selectInitialAccount(_ account: Account, launchOptions: LaunchOptions) {
        if let url = launchOptions[UIApplication.LaunchOptionsKey.url] as? URL {
            if (try? URLAction(url: url))?.causesLogout == true {
                // Do not log in if the launch URL action causes a logout
                return
            }
        }

        guard !shouldPerformPostRebootLogout() else {
            performPostRebootLogout()
            return
        }

        loadSession(for: account) { [weak self] session in
            guard let `self` = self, let session = session else { return }
            self.updateCurrentAccount(in: session.managedObjectContext)
            session.application(self.application, didFinishLaunching: launchOptions)
        }
    }

    /// Select the account to be the active account.
    /// - completion: runs when the user session was loaded
    /// - tearDownCompletion: runs when the UI no longer holds any references to the previous user session.
    public func select(_ account: Account, completion: ((ZMUserSession) -> Void)? = nil, tearDownCompletion: (() -> Void)? = nil) {
        guard !isSelectingAccount else { return }

        confirmSwitchingAccount { [weak self] in
            self?.isSelectingAccount = true
            let selectedAccount = self?.accountManager.selectedAccount

            self?.delegate?.sessionManagerWillOpenAccount(account,
                                                          from: selectedAccount,
                                                          userSessionCanBeTornDown: { [weak self] in
                self?.activeUserSession = nil
                tearDownCompletion?()
                self?.loadSession(for: account) { [weak self] session in
                    self?.isSelectingAccount = false

                    if let session = session {
                        self?.accountManager.select(account)
                        completion?(session)
                    }
                }
            })
        }
    }

    public func addAccount(userInfo: [String: Any]? = nil) {
        confirmSwitchingAccount { [weak self] in
            let error = NSError(code: .addAccountRequested, userInfo: userInfo)
            self?.delegate?.sessionManagerWillLogout(error: error, userSessionCanBeTornDown: { [weak self] in
                self?.activeUserSession = nil
            })
        }
    }

    public func delete(account: Account) {
        delete(account: account, reason: .userInitiated)
    }

    public func wipeDatabase(for account: Account) {
        delete(account: account, reason: .databaseWiped)
    }

    fileprivate func deleteAllAccounts(reason: ZMAccountDeletedReason) {
        let inactiveAccounts = accountManager.accounts.filter({ $0 != accountManager.selectedAccount })
        inactiveAccounts.forEach({ delete(account: $0, reason: reason) })

        if let activeAccount = accountManager.selectedAccount {
            delete(account: activeAccount, reason: reason)
        }
    }

    fileprivate func delete(account: Account, reason: ZMAccountDeletedReason) {
        log.debug("Deleting account \(account.userIdentifier)...")
        if let secondAccount = accountManager.accounts.first(where: { $0.userIdentifier != account.userIdentifier }) {
            // Deleted an account but we can switch to another account
            select(secondAccount, tearDownCompletion: { [weak self] in
                self?.tearDownSessionAndDelete(account: account)
            })
        } else if accountManager.selectedAccount != account {
            // Deleted an inactive account, there's no need notify the UI
            self.tearDownSessionAndDelete(account: account)
        } else {
            // Deleted the last account so we need to return to the logged out area
            logoutCurrentSession(deleteCookie: true, deleteAccount: true, error: NSError(code: .accountDeleted, userInfo: [ZMAccountDeletedReasonKey: reason]))
        }
    }

    fileprivate func tearDownSessionAndDelete(account: Account) {
        self.tearDownBackgroundSession(for: account.userIdentifier)
        self.deleteAccountData(for: account)
    }

    fileprivate func logout(account: Account, error: Error? = nil) {
        log.debug("Logging out account \(account.userIdentifier)...")

        if let session = backgroundUserSessions[account.userIdentifier] {
            if session == activeUserSession {
                logoutCurrentSession(deleteCookie: true, error: error)
            } else {
                tearDownBackgroundSession(for: account.userIdentifier)
            }
        }
    }

    public func logoutCurrentSession(deleteCookie: Bool = true) {
        logoutCurrentSession(deleteCookie: deleteCookie, error: nil)
    }

    fileprivate func deleteTemporaryData() {
        guard let tmpDirectoryPath = URL(string: NSTemporaryDirectory()) else { return }
        let manager = FileManager.default
        try? manager
            .contentsOfDirectory(at: tmpDirectoryPath, includingPropertiesForKeys: nil, options: .skipsSubdirectoryDescendants)
            .forEach { file in
                try? manager.removeItem(atPath: file.path)
            }
    }

    fileprivate func logoutCurrentSession(deleteCookie: Bool = true, deleteAccount: Bool = false, error: Error?) {
        guard let account = accountManager.selectedAccount else {
            return
        }

        backgroundUserSessions[account.userIdentifier] = nil
        tearDownObservers(account: account.userIdentifier)
        notifyUserSessionDestroyed(account.userIdentifier)

        self.createUnauthenticatedSession(accountId: deleteAccount ? nil : account.userIdentifier)

        delegate?.sessionManagerWillLogout(error: error, userSessionCanBeTornDown: { [weak self] in

            if deleteCookie {
                self?.environment.cookieStorage(for: account).deleteKeychainItems()
            }

            if deleteAccount {
                self?.activeUserSession?.lastEventIDRepository.storeLastEventID(nil)
            }

            self?.activeUserSession?.close(deleteCookie: deleteCookie)
            self?.activeUserSession = nil

            if deleteAccount {
                self?.deleteAccountData(for: account)
            }

<<<<<<< HEAD
            self?.clearCacheDirectory()

=======
            // Clear tmp directory when the user logout from the session.
            self?.deleteTemporaryData()
>>>>>>> ef84568b
        })
    }

    /**
     Loads a session for a given account

     - Parameters:
     - account: account for which to load the session
     - completion: called when session is loaded or when session fails to load
     */
    func loadSession(for account: Account, completion: @escaping (ZMUserSession?) -> Void) {
        guard environment.isAuthenticated(account) else {
            completion(nil)

            if configuration.wipeOnCookieInvalid {
                delete(account: account, reason: .sessionExpired)
            } else {
                createUnauthenticatedSession(accountId: account.userIdentifier)

                let error = NSError(code: .accessTokenExpired,
                                    userInfo: account.loginCredentials?.dictionaryRepresentation)
                delegate?.sessionManagerDidFailToLogin(error: error)
            }

            return
        }

        activateSession(for: account, completion: completion)
    }

    fileprivate func activateSession(for account: Account, completion: @escaping (ZMUserSession) -> Void) {
        self.withSession(for: account, notifyAboutMigration: true) { session in
            self.activeUserSession = session
            log.debug("Activated ZMUserSession for account \(String(describing: account.userName)) — \(account.userIdentifier)")

            self.delegate?.sessionManagerDidChangeActiveUserSession(userSession: session)
            self.configureUserNotifications()

            completion(session)

            // If the user isn't logged in it's because they still need
            // to complete the login flow, which will be handle elsewhere.
            if session.isLoggedIn {
                self.delegate?.sessionManagerDidReportLockChange(forSession: session)
                self.performPostUnlockActionsIfPossible(for: session)
            }
        }
    }

    func performPostUnlockActionsIfPossible(for session: ZMUserSession) {
        guard session.lock == .none else { return }
        processPendingURLActionRequiresAuthentication()
    }

    /// Loads user session for @c account given and executes the @c action block.

    func withSession(
        for account: Account,
        notifyAboutMigration: Bool = false,
        perform completion: @escaping (ZMUserSession) -> Void
    ) {
        log.debug("Request to load session for \(account)")
        let group = self.dispatchGroup

        group?.enter()
        self.sessionLoadingQueue.serialAsync { onWorkDone in
            if let session = self.backgroundUserSessions[account.userIdentifier] {
                log.debug("Session for \(account) is already loaded")
                completion(session)
                onWorkDone()
                group?.leave()
            } else {
                let coreDataStack = CoreDataStack(
                    account: account,
                    applicationContainer: self.sharedContainerURL,
                    dispatchGroup: self.dispatchGroup
                )

                if coreDataStack.needsMigration {
                    self.delegate?.sessionManagerWillMigrateAccount(userSessionCanBeTornDown: {})
                }

                coreDataStack.loadStores { error in
                    if error != nil {
                        self.delegate?.sessionManagerDidFailToLoadDatabase()
                    } else {
                        let userSession = self.startBackgroundSession(
                            for: account,
                            with: coreDataStack
                        )

                        self.migrateCryptoboxSessionsIfNeeded(
                            in: coreDataStack.accountContainer,
                            syncContext: userSession.syncContext
                        ) {
                            completion(userSession)
                        }

                    }

                    onWorkDone()
                    group?.leave()
                }
            }
        }
    }

    /// Migrates all existing proteus data created by Cryptobox into Core Crypto, if needed.

    private func migrateCryptoboxSessionsIfNeeded(
        in accountDirectory: URL,
        syncContext: NSManagedObjectContext,
        completion: @escaping () -> Void
    ) {
        guard cryptoboxMigrationManager.isMigrationNeeded(accountDirectory: accountDirectory) else {
            WireLogger.proteus.info("cryptobox migration is not needed")

            syncContext.performAndWait {
                do {
                    try cryptoboxMigrationManager.completeMigration(syncContext: syncContext)
                } catch {
                    WireLogger.proteus.critical("failed to complete migration: \(error.localizedDescription)")
                    fatalError("failed to complete proteus initialization")
                }
            }

            completion()
            return
        }

        WireLogger.proteus.info("preparing for cryptobox migration...")

        delegate?.sessionManagerWillMigrateAccount {
            syncContext.performAndWait {
                do {
                    try self.cryptoboxMigrationManager.performMigration(
                        accountDirectory: accountDirectory,
                        syncContext: syncContext
                    )
                } catch {
                    WireLogger.proteus.critical("cryptobox migration failed: \(error.localizedDescription)")
                    fatalError("Failed to migrate data from CryptoBox to CoreCrypto keystore, error : \(error.localizedDescription)")
                }

                do {
                    try self.cryptoboxMigrationManager.completeMigration(syncContext: syncContext)
                } catch {
                    fatalError("failed to complete proteus initialization")
                }

                WireLogger.proteus.info("cryptobox migration success")

                completion()
            }
        }
    }

    private func clearCacheDirectory() {
        guard let cachesDirectoryPath = cachesDirectory else { return }
        let manager = FileManager.default
        try? manager.removeItem(at: cachesDirectoryPath)
    }

    fileprivate func deleteAccountData(for account: Account) {
        log.debug("Deleting the data for \(account.userName) -- \(account.userIdentifier)")

        environment.cookieStorage(for: account).deleteKeychainItems()
        account.deleteKeychainItems()

        let accountID = account.userIdentifier
        self.accountManager.remove(account)

        do {
            try FileManager.default.removeItem(at: CoreDataStack.accountDataFolder(accountIdentifier: accountID, applicationContainer: sharedContainerURL))
        } catch let error {
            log.error("Impossible to delete the acccount \(account): \(error)")
        }
    }

    fileprivate func registerObservers(account: Account, session: ZMUserSession) {

        let selfUser = ZMUser.selfUser(inUserSession: session)
        let teamObserver = TeamChangeInfo.add(observer: self, for: nil, managedObjectContext: session.managedObjectContext)
        let selfObserver = UserChangeInfo.add(observer: self, for: selfUser, in: session.managedObjectContext)
        let conversationListObserver = ConversationListChangeInfo.add(observer: self, for: ZMConversationList.conversations(inUserSession: session), userSession: session)
        let connectionRequestObserver = ConversationListChangeInfo.add(observer: self, for: ZMConversationList.pendingConnectionConversations(inUserSession: session), userSession: session)
        let unreadCountObserver = NotificationInContext.addObserver(name: .AccountUnreadCountDidChangeNotification,
                                                                    context: account) { [weak self] note in
            guard let account = note.context as? Account else { return }
            self?.accountManager.addOrUpdate(account)
        }

        let databaseEncryptionObserverToken = session.registerDatabaseLockedHandler { [weak self] _ in
            guard session == self?.activeUserSession else { return }
            self?.delegate?.sessionManagerDidReportLockChange(forSession: session)
        }

        accountTokens[account.userIdentifier] = [teamObserver,
                                                 selfObserver!,
                                                 conversationListObserver,
                                                 connectionRequestObserver,
                                                 unreadCountObserver,
                                                 databaseEncryptionObserverToken
        ]
    }

    @discardableResult
    fileprivate func createUnauthenticatedSession(accountId: UUID? = nil) -> UnauthenticatedSession {
        log.debug("Creating unauthenticated session")
        let unauthenticatedSession = unauthenticatedSessionFactory.session(delegate: self,
                                                                           authenticationStatusDelegate: self)
        unauthenticatedSession.accountId = accountId
        self.unauthenticatedSession = unauthenticatedSession
        return unauthenticatedSession
    }

    fileprivate func configure(session userSession: ZMUserSession, for account: Account) {
        // we can go and activate Reachability
        markSessionsAsReady(true)
        userSession.sessionManager = self
        userSession.delegate = self
        require(backgroundUserSessions[account.userIdentifier] == nil, "User session is already loaded")
        backgroundUserSessions[account.userIdentifier] = userSession
        userSession.useConstantBitRateAudio = useConstantBitRateAudio
        userSession.usePackagingFeatureConfig = usePackagingFeatureConfig
        configurePushToken(session: userSession)
        registerObservers(account: account, session: userSession)
    }

    private func deleteMessagesOlderThanRetentionLimit(contextProvider: ContextProvider) {
        guard let messageRetentionInternal = configuration.messageRetentionInterval else { return }

        log.debug("Deleting messages older than the retention limit = \(messageRetentionInternal)")

        contextProvider.syncContext.performGroupedBlock {
            do {
                try ZMMessage.deleteMessagesOlderThan(Date(timeIntervalSinceNow: -messageRetentionInternal), context: contextProvider.syncContext)
            } catch {
                log.error("Failed to delete messages older than the retention limit")
            }
        }
    }

    // Creates the user session for @c account given, calls @c completion when done.
    private func startBackgroundSession(for account: Account, with coreDataStack: CoreDataStack) -> ZMUserSession {
        let sessionConfig = ZMUserSession.Configuration(
            appLockConfig: configuration.legacyAppLockConfig,
            useLegacyPushNotifications: shouldProcessLegacyPushes
        )

        guard let newSession = authenticatedSessionFactory.session(
            for: account,
            coreDataStack: coreDataStack,
            configuration: sessionConfig,
            sharedUserDefaults: sharedUserDefaults
        ) else {
            preconditionFailure("Unable to create session for \(account)")
        }

        self.configure(session: newSession, for: account)
        self.deleteMessagesOlderThanRetentionLimit(contextProvider: coreDataStack)
        self.updateSystemBootTimeIfNeeded()

        log.debug("Created ZMUserSession for account \(String(describing: account.userName)) — \(account.userIdentifier)")
        notifyNewUserSessionCreated(newSession)
        return newSession
    }

    internal func tearDownBackgroundSession(for accountId: UUID) {
        guard let userSession = self.backgroundUserSessions[accountId] else {
            log.error("No session to tear down for \(accountId), known sessions: \(self.backgroundUserSessions)")
            return
        }
        userSession.close(deleteCookie: false)
        self.tearDownObservers(account: accountId)
        self.backgroundUserSessions[accountId] = nil
        notifyUserSessionDestroyed(accountId)
    }

    // Tears down and releases all background user sessions.
    internal func tearDownAllBackgroundSessions() {
        let backgroundSessions = backgroundUserSessions.filter { (_, session) -> Bool in
            return activeUserSession != session
        }

        backgroundSessions.keys.forEach({ sessionID in
            tearDownBackgroundSession(for: sessionID)
        })
    }

    fileprivate func tearDownObservers(account: UUID) {
        accountTokens.removeValue(forKey: account)
    }

    deinit {
        backgroundUserSessions.forEach { (_, session) in
            session.tearDown()
        }
        blacklistVerificator?.tearDown()
        unauthenticatedSession?.tearDown()
        reachability.tearDown()
    }

    public var isUserSessionActive: Bool {
        return activeUserSession != nil
    }

    func updateProfileImage(imageData: Data) {
        activeUserSession?.enqueue {
            self.activeUserSession?.userProfileImage?.updateImage(imageData: imageData)
        }
    }

    public var callNotificationStyle: CallNotificationStyle = .callKit {
        didSet {
            updateCallNotificationStyle()

        }
    }

    public func updateCallKitConfiguration() {
        callKitManager.updateConfiguration()
    }

    private func updateCallNotificationStyle() {
        switch callNotificationStyle {
        case .pushNotifications:
            authenticatedSessionFactory.mediaManager.setUiStartsAudio(false)
            callKitManager.isEnabled = false

        case .callKit:
            // Should be set to true when CallKit is used. Then AVS will not start
            // the audio before the audio session is active
            authenticatedSessionFactory.mediaManager.setUiStartsAudio(true)
            callKitManager.isEnabled = true
        }
    }

    public var useConstantBitRateAudio: Bool = false {
        didSet {
            activeUserSession?.useConstantBitRateAudio = useConstantBitRateAudio
        }
    }

    public var usePackagingFeatureConfig: Bool = false {
        didSet {
            activeUserSession?.usePackagingFeatureConfig = usePackagingFeatureConfig
        }
    }

    internal func checkJailbreakIfNeeded() {
        guard configuration.blockOnJailbreakOrRoot || configuration.wipeOnJailbreakOrRoot else { return }

        if jailbreakDetector?.isJailbroken() == true {

            if configuration.wipeOnJailbreakOrRoot {
                deleteAllAccounts(reason: .jailbreakDetected)
            }

            self.delegate?.sessionManagerDidBlacklistJailbrokenDevice()
            // When the device is jailbroken we don't want have a
            // transition to any other state in the UI, so we won't inform it
            // anymore by setting the delegate to nil.
            self.delegate = nil
        }
    }

    func shouldPerformPostRebootLogout() -> Bool {
        guard configuration.authenticateAfterReboot,
              accountManager.selectedAccount != nil,
              let systemBootTime = ProcessInfo.processInfo.bootTime(),
              let previousSystemBootTime = SessionManager.previousSystemBootTime,
              abs(systemBootTime.timeIntervalSince(previousSystemBootTime)) > 1.0
        else { return false }

        log.debug("Will logout due to device reboot. Previous boot time: \(previousSystemBootTime). Current boot time: \(systemBootTime)")
        return true
    }

    func performPostRebootLogout() {
        let error = NSError(code: .needsAuthenticationAfterReboot, userInfo: accountManager.selectedAccount?.loginCredentials?.dictionaryRepresentation)
        self.logoutCurrentSession(deleteCookie: true, error: error)
        log.debug("Logout caused by device reboot.")
    }

    func updateSystemBootTimeIfNeeded() {
        guard configuration.authenticateAfterReboot, let bootTime = ProcessInfo.processInfo.bootTime() else {
            return
        }

        SessionManager.previousSystemBootTime = bootTime
        log.debug("Updated system boot time: \(bootTime)")
    }

    public func passwordVerificationDidFail(with failCount: Int) {
        guard let count = configuration.failedPasswordThresholdBeforeWipe,
              failCount >= count, let account = accountManager.selectedAccount else {
                  return
              }
        delete(account: account, reason: .failedPasswordLimitReached)
    }
}

// MARK: - TeamObserver

extension SessionManager {
    func updateCurrentAccount(in managedObjectContext: NSManagedObjectContext) {
        let selfUser = ZMUser.selfUser(in: managedObjectContext)
        if let account = accountManager.accounts.first(where: { $0.userIdentifier == selfUser.remoteIdentifier }) {
            if let name = selfUser.team?.name {
                account.teamName = name
            }
            if let userName = selfUser.name {
                account.userName = userName
            }
            if let userProfileImage = selfUser.imageSmallProfileData {
                account.imageData = userProfileImage
            }
            if let teamImageData = selfUser.team?.imageData {
                account.teamImageData = teamImageData
            }

            account.loginCredentials = selfUser.loginCredentials

            // an optional `teamImageData` image could be saved here
            accountManager.addOrUpdate(account)
        }
    }
}

extension SessionManager: TeamObserver {
    public func teamDidChange(_ changeInfo: TeamChangeInfo) {
        let team = changeInfo.team
        guard let managedObjectContext = (team as? Team)?.managedObjectContext else {
            return
        }
        updateCurrentAccount(in: managedObjectContext)
    }
}

// MARK: - ZMUserObserver

extension SessionManager: ZMUserObserver {
    public func userDidChange(_ changeInfo: UserChangeInfo) {
        if changeInfo.teamsChanged || changeInfo.nameChanged || changeInfo.imageSmallProfileDataChanged {
            guard let user = changeInfo.user as? ZMUser,
                  let managedObjectContext = user.managedObjectContext else {
                      return
                  }
            updateCurrentAccount(in: managedObjectContext)
        }
    }
}

// MARK: - UnauthenticatedSessionDelegate

extension SessionManager {

    /// Needs to be called before we try to register another device because API requires password
    public func update(credentials: ZMCredentials) -> Bool {
        guard let userSession = activeUserSession, let emailCredentials = credentials as? ZMEmailCredentials else { return false }

        userSession.setEmailCredentials(emailCredentials)
        RequestAvailableNotification.notifyNewRequestsAvailable(nil)
        return true
    }
}

extension SessionManager: UnauthenticatedSessionDelegate {

    public func sessionIsAllowedToCreateNewAccount(_ session: UnauthenticatedSession) -> Bool {
        return accountManager.accounts.count < maxNumberAccounts
    }

    public func session(session: UnauthenticatedSession, isExistingAccount account: Account) -> Bool {
        return accountManager.accounts.contains(account)
    }

    public func session(session: UnauthenticatedSession, updatedCredentials credentials: ZMCredentials) -> Bool {
        return update(credentials: credentials)
    }

    public func session(session: UnauthenticatedSession, updatedProfileImage imageData: Data) {
        updateProfileImage(imageData: imageData)
    }

    public func session(session: UnauthenticatedSession, createdAccount account: Account) {
        guard !(accountManager.accounts.count == maxNumberAccounts && accountManager.account(with: account.userIdentifier) == nil) else {
            let error = NSError(code: .accountLimitReached, userInfo: nil)
            loginDelegate?.authenticationDidFail(error)
            return
        }

        accountManager.addAndSelect(account)

        self.activateSession(for: account) { userSession in
            self.updateCurrentAccount(in: userSession.managedObjectContext)

            if let profileImageData = session.authenticationStatus.profileImageData {
                self.updateProfileImage(imageData: profileImageData)
            }

            let registered = session.authenticationStatus.completedRegistration || session.registrationStatus.completedRegistration
            let emailCredentials = session.authenticationStatus.emailCredentials()

            userSession.syncManagedObjectContext.performGroupedBlock {
                userSession.setEmailCredentials(emailCredentials)
                userSession.syncManagedObjectContext.registeredOnThisDevice = registered
                ZMMessage.deleteOldEphemeralMessages(userSession.syncManagedObjectContext)
            }
        }
    }
}

// MARK: - UserSessionSelfUserClientDelegate

extension SessionManager: UserSessionSelfUserClientDelegate {
    public func clientRegistrationDidSucceed(accountId: UUID) {
        log.debug("Client registration was successful")

        if self.configuration.encryptionAtRestEnabledByDefault {
            do {
                try activeUserSession?.setEncryptionAtRest(enabled: true, skipMigration: true)
            } catch {
                if let account = accountManager.account(with: accountId) {
                    delete(account: account, reason: .biometricPasscodeNotAvailable)
                }
            }
        }

        loginDelegate?.clientRegistrationDidSucceed(accountId: accountId)
    }

    public func clientRegistrationDidFail(_ error: NSError, accountId: UUID) {
        if unauthenticatedSession == nil || unauthenticatedSession?.accountId != accountId {
            createUnauthenticatedSession(accountId: accountId)
        }
        loginDelegate?.clientRegistrationDidFail(error, accountId: accountId)

        let account = accountManager.account(with: accountId)
        guard account == accountManager.selectedAccount else { return }
        delegate?.sessionManagerDidFailToLogin(error: error)
    }
}

extension SessionManager: AccountDeletedObserver {
    public func accountDeleted(accountId: UUID) {
        log.debug("\(accountId): Account was deleted")

        if let account = accountManager.account(with: accountId) {
            delete(account: account, reason: .sessionExpired)
        }
    }
}

// MARK: - UserSessionLogoutDelegate

extension SessionManager: UserSessionLogoutDelegate {
    /// Invoked when the user successfully logged out
    public func userDidLogout(accountId: UUID) {
        log.debug("\(accountId): User logged out")

        if let account = accountManager.account(with: accountId) {
            delete(account: account, reason: .userInitiated)
        }
    }

    public func authenticationInvalidated(_ error: NSError, accountId: UUID) {
        guard
            let userSessionErrorCode = ZMUserSessionErrorCode(rawValue: UInt(error.code)),
            let account = accountManager.account(with: accountId)
        else {
            return
        }

        log.debug("Authentication invalidated for \(accountId): \(error.code)")

        switch userSessionErrorCode {
        case .clientDeletedRemotely:
            delete(account: account, reason: .sessionExpired)
        case .accessTokenExpired:
            if configuration.wipeOnCookieInvalid {
                delete(account: account, reason: .sessionExpired)
            } else {
                logout(account: account, error: error)
            }

        default:
            if unauthenticatedSession == nil {
                createUnauthenticatedSession(accountId: accountId)
            }

            let account = accountManager.account(with: accountId)
            guard account == accountManager.selectedAccount else { return }
            delegate?.sessionManagerDidFailToLogin(error: error)
        }
    }
}

// MARK: - Application lifetime notifications

extension SessionManager {
    @objc fileprivate func applicationWillEnterForeground(_ note: Notification) {
        BackgroundActivityFactory.shared.resume()

        updateAllUnreadCounts()
        checkJailbreakIfNeeded()

        // Delete expired url scheme verification tokens
        CompanyLoginVerificationToken.flushIfNeeded()

        if let session = activeUserSession {
            // The session lock may have changed so inform the delegate in case.
            self.delegate?.sessionManagerDidReportLockChange(forSession: session)
        }
    }

    @objc func applicationWillResignActive(_ note: Notification) {
        updateAllUnreadCounts()
        activeUserSession?.appLockController.beginTimer()
    }

    @objc fileprivate func applicationDidBecomeActive(_ note: Notification) {
        notificationsTracker?.dispatchEvent()
    }

}

// MARK: - Unread Conversation Count

extension SessionManager: ZMConversationListObserver {

    public func conversationListDidChange(_ changeInfo: ConversationListChangeInfo) {

        // find which account/session the conversation list belongs to & update count
        guard let moc = changeInfo.conversationList.managedObjectContext else { return }

        for (accountId, session) in backgroundUserSessions where session.managedObjectContext == moc {
            updateUnreadCount(for: accountId)
        }
    }

    fileprivate func updateUnreadCount(for accountID: UUID) {
        guard
            let account = self.accountManager.account(with: accountID),
            let session = backgroundUserSessions[accountID]
        else {
            return
        }

        account.unreadConversationCount = Int(ZMConversation.unreadConversationCount(in: session.managedObjectContext))
    }

    fileprivate func updateAllUnreadCounts() {
        for accountID in backgroundUserSessions.keys {
            updateUnreadCount(for: accountID)
        }
    }

    public func updateAppIconBadge(accountID: UUID, unreadCount: Int) {
        DispatchQueue.main.async {
            let account = self.accountManager.account(with: accountID)
            account?.unreadConversationCount = unreadCount
            let totalUnreadCount = self.accountManager.totalUnreadCount
            self.application.applicationIconBadgeNumber = totalUnreadCount
            Logging.push.safePublic("Updated badge count to \(SanitizedString(stringLiteral: String(totalUnreadCount)))")
        }
    }
}

extension SessionManager: WireCallCenterCallStateObserver {

    public func callCenterDidChange(callState: CallState, conversation: ZMConversation, caller: UserType, timestamp: Date?, previousCallState: CallState?) {
        guard let moc = conversation.managedObjectContext else { return }

        switch callState {
        case .answered, .outgoing:
            for (_, session) in backgroundUserSessions where session.managedObjectContext == moc && activeUserSession != session {
                showConversation(conversation, at: nil, in: session)
            }
        default:
            return
        }
    }

}

extension SessionManager {

    /// The SSO code provided by the user when clicking their company link. Points to a UUID object.
    public static var companyLoginCodeKey: String {
        return "WireCompanyLoginCode"
    }

    /// The timestamp when the user initiated the request.
    public static var companyLoginRequestTimestampKey: String {
        return "WireCompanyLoginTimesta;p"
    }

}

// MARK: - Session manager observer

@objc public protocol SessionManagerCreatedSessionObserver: AnyObject {
    /// Invoked when the SessionManager creates a user session either by
    /// activating one or creating one in the background. No assumption should
    /// be made that the session is active.
    func sessionManagerCreated(userSession: ZMUserSession)

    /// Invoked when the SessionManager creates a new unauthenticated session.
    func sessionManagerCreated(unauthenticatedSession: UnauthenticatedSession)
}

@objc public protocol SessionManagerDestroyedSessionObserver: AnyObject {
    /// Invoked when the SessionManager tears down the user session associated
    /// with the accountId.
    func sessionManagerDestroyedUserSession(for accountId: UUID)
}

private let sessionManagerCreatedUnauthenticatedSessionNotificationName = Notification.Name(rawValue: "ZMSessionManagerCreatedUnauthenticatedSessionNotification")
private let sessionManagerCreatedSessionNotificationName = Notification.Name(rawValue: "ZMSessionManagerCreatedSessionNotification")
private let sessionManagerDestroyedSessionNotificationName = Notification.Name(rawValue: "ZMSessionManagerDestroyedSessionNotification")

extension SessionManager: NotificationContext {

    public func addUnauthenticatedSessionManagerCreatedSessionObserver(_ observer: SessionManagerCreatedSessionObserver) -> Any {
        return NotificationInContext.addObserver(
            name: sessionManagerCreatedUnauthenticatedSessionNotificationName,
            context: self) { [weak observer] note in observer?.sessionManagerCreated(unauthenticatedSession: note.object as! UnauthenticatedSession) }
    }

    public func addSessionManagerCreatedSessionObserver(_ observer: SessionManagerCreatedSessionObserver) -> Any {
        return NotificationInContext.addObserver(
            name: sessionManagerCreatedSessionNotificationName,
            context: self) { [weak observer] note in observer?.sessionManagerCreated(userSession: note.object as! ZMUserSession) }
    }

    public func addSessionManagerDestroyedSessionObserver(_ observer: SessionManagerDestroyedSessionObserver) -> Any {
        return NotificationInContext.addObserver(
            name: sessionManagerDestroyedSessionNotificationName,
            context: self) { [weak observer] note in observer?.sessionManagerDestroyedUserSession(for: note.object as! UUID) }
    }

    fileprivate func notifyNewUserSessionCreated(_ userSession: ZMUserSession) {
        NotificationInContext(name: sessionManagerCreatedSessionNotificationName, context: self, object: userSession).post()
    }

    fileprivate func notifyUserSessionDestroyed(_ accountId: UUID) {
        NotificationInContext(name: sessionManagerDestroyedSessionNotificationName, context: self, object: accountId as AnyObject).post()
    }
}

extension SessionManager {
    public func markAllConversationsAsRead(completion: (() -> Void)?) {
        let group = DispatchGroup()

        self.accountManager.accounts.forEach { account in
            group.enter()
            self.withSession(for: account) { userSession in
                userSession.perform {
                    userSession.markAllConversationsAsRead()
                }

                group.leave()
            }
        }

        group.notify(queue: DispatchQueue.main) {
            completion?()
        }
    }
}

extension SessionManager {

    public func confirmSwitchingAccount(completion: @escaping () -> Void) {
        guard
            let switchingDelegate = switchingDelegate,
            let activeUserSession = activeUserSession,
            activeUserSession.isCallOngoing
        else {
            return completion()
        }

        switchingDelegate.confirmSwitchingAccount(completion: { confirmed in
            if confirmed {
                activeUserSession.callCenter?.endAllCalls()
                completion()
            }
        })
    }
}

// MARK: - AVS Logging
extension SessionManager {
    public static func startAVSLogging() {
        avsLogObserver = AVSLogObserver()
    }

    public static func stopAVSLogging() {
        avsLogObserver = nil
    }
}<|MERGE_RESOLUTION|>--- conflicted
+++ resolved
@@ -757,13 +757,11 @@
                 self?.deleteAccountData(for: account)
             }
 
-<<<<<<< HEAD
             self?.clearCacheDirectory()
 
-=======
             // Clear tmp directory when the user logout from the session.
             self?.deleteTemporaryData()
->>>>>>> ef84568b
+
         })
     }
 
