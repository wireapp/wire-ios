--- conflicted
+++ resolved
@@ -521,16 +521,12 @@
             self.notificationsTracker = nil
         }
 
-<<<<<<< HEAD
-        self.analyticsSessionConfiguration = analyticsSessionConfiguration
-=======
         if let analyticsSessionConfiguration {
             self.analyticsManager = AnalyticsManager(
                 appKey: analyticsSessionConfiguration.countlyKey,
                 host: analyticsSessionConfiguration.host
             )
         }
->>>>>>> 15ea23b7
 
         super.init()
 
