--- conflicted
+++ resolved
@@ -55,14 +55,11 @@
     /// is needed to register a new client
     /// Not supported by the backend any more. The error is generated locally.
     ZMUserSessionNeedsToRegisterEmailToRegisterClient,
-<<<<<<< HEAD
     /// The user needs to enroll into end-to-end identity in order to complete the registration
     /// of a new client.
     ZMUserSessionNeedsToEnrollE2EIToRegisterClient,
-=======
     /// The user account does not have a handle, and a handle is needed to register a new client.
     ZMUserSessionNeedsToHandleToRegisterClient,
->>>>>>> 230d9929
     /// Too many clients have been registered for this user,
     /// one needs to be deleted before registering a new one
     ZMUserSessionCanNotRegisterMoreClients,
