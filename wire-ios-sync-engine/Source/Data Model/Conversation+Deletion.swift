//
// Wire
// Copyright (C) 2019 Wire Swiss GmbH
//
// This program is free software: you can redistribute it and/or modify
// it under the terms of the GNU General Public License as published by
// the Free Software Foundation, either version 3 of the License, or
// (at your option) any later version.
//
// This program is distributed in the hope that it will be useful,
// but WITHOUT ANY WARRANTY; without even the implied warranty of
// MERCHANTABILITY or FITNESS FOR A PARTICULAR PURPOSE. See the
// GNU General Public License for more details.
//
// You should have received a copy of the GNU General Public License
// along with this program. If not, see http://www.gnu.org/licenses/.
//

import Foundation
import WireDataModel
import WireSystem

public enum ConversationDeletionError: Error {
    case unknown, invalidOperation, conversationNotFound

    init?(response: ZMTransportResponse) {
        switch (response.httpStatus, response.payloadLabel()) {
        case (403, "invalid-op"?): self = .invalidOperation
        case (404, "no-conversation"?): self = .conversationNotFound
        case (400..<499, _): self = .unknown
        default: return nil
        }
    }
}

extension ZMConversation {

    /// Delete a conversation remotely and locally for everyone
    ///
    /// Only team conversations can be deleted.
    public func delete(in userSession: ZMUserSession, completion: @escaping (VoidResult) -> Void) {
        delete(in: userSession.coreDataStack, transportSession: userSession.transportSession, completion: completion)
    }

    func delete(
        in contextProvider: ContextProvider,
        transportSession: TransportSessionType,
        completion: @escaping (VoidResult) -> Void
    ) {
        let removeLocalConversation = RemoveLocalConversationUseCase()

        guard
            ZMUser.selfUser(in: contextProvider.viewContext).canDeleteConversation(self),
            let conversationId = remoteIdentifier,
            let request = ConversationDeletionRequestFactory.requestForDeletingTeamConversation(self)
        else {
            return completion(.failure(ConversationDeletionError.invalidOperation))
        }

        request.add(ZMCompletionHandler(on: managedObjectContext!) { [weak contextProvider] response in
            guard let contextProvider = contextProvider else { return completion(.failure(ConversationDeletionError.unknown)) }

            if response.httpStatus == 200 {

                contextProvider.syncContext.performGroupedBlock {

                    guard let conversation = ZMConversation.fetch(
                            with: conversationId,
                            domain: nil,
                            in: contextProvider.syncContext
                    ) else {
                        return
                    }

<<<<<<< HEAD
                    try? removeLocalConversation.invoke(
                        with: conversation,
                        syncContext: contextProvider.syncContext
                    )
=======
                    do {
                        try removeLocalConversation.invoke(with: conversation, syncContext: contextProvider.syncContext)
                    } catch {
                        WireLogger.mls.error("removeLocalConversation threw error: \(String(reflecting: error))")
                    }
>>>>>>> c8f77305
                }

                completion(.success)
            } else {
                let error = ConversationDeletionError(response: response) ?? .unknown
                Logging.network.debug("Error deleting converation: \(error)")
                completion(.failure(error))
            }
        })

        transportSession.enqueueOneTime(request)

    }

}

struct ConversationDeletionRequestFactory {

    static func requestForDeletingTeamConversation(_ conversation: ZMConversation) -> ZMTransportRequest? {
        guard
            let apiVersion = BackendInfo.apiVersion,
            let conversationId = conversation.remoteIdentifier,
            let teamRemoteIdentifier = conversation.teamRemoteIdentifier
        else { return nil }

        let path = "/teams/\(teamRemoteIdentifier.transportString())/conversations/\(conversationId.transportString())"

        return ZMTransportRequest(path: path, method: .delete, payload: nil, apiVersion: apiVersion.rawValue)
    }

}<|MERGE_RESOLUTION|>--- conflicted
+++ resolved
@@ -72,18 +72,11 @@
                         return
                     }
 
-<<<<<<< HEAD
-                    try? removeLocalConversation.invoke(
-                        with: conversation,
-                        syncContext: contextProvider.syncContext
-                    )
-=======
                     do {
                         try removeLocalConversation.invoke(with: conversation, syncContext: contextProvider.syncContext)
                     } catch {
                         WireLogger.mls.error("removeLocalConversation threw error: \(String(reflecting: error))")
                     }
->>>>>>> c8f77305
                 }
 
                 completion(.success)
