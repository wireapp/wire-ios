//
// Wire
// Copyright (C) 2019 Wire Swiss GmbH
//
// This program is free software: you can redistribute it and/or modify
// it under the terms of the GNU General Public License as published by
// the Free Software Foundation, either version 3 of the License, or
// (at your option) any later version.
//
// This program is distributed in the hope that it will be useful,
// but WITHOUT ANY WARRANTY; without even the implied warranty of
// MERCHANTABILITY or FITNESS FOR A PARTICULAR PURPOSE. See the
// GNU General Public License for more details.
//
// You should have received a copy of the GNU General Public License
// along with this program. If not, see http://www.gnu.org/licenses/.
//

import Foundation
import WireDataModel
import WireSystem

public enum ConversationDeletionError: Error {
    case unknown, invalidOperation, conversationNotFound

    init?(response: ZMTransportResponse) {
        switch (response.httpStatus, response.payloadLabel()) {
        case (403, "invalid-op"?): self = .invalidOperation
        case (404, "no-conversation"?): self = .conversationNotFound
        case (400..<499, _): self = .unknown
        default: return nil
        }
    }
}

extension ZMConversation {

    /// Delete a conversation remotely and locally for everyone
    ///
    /// Only team conversations can be deleted.
    public func delete(in userSession: ZMUserSession, completion: @escaping (Swift.Result<Void, Error>) -> Void) {
        delete(in: userSession.coreDataStack, transportSession: userSession.transportSession, completion: completion)
    }

    func delete(
        in contextProvider: ContextProvider,
        transportSession: TransportSessionType,
        completion: @escaping (Swift.Result<Void, Error>) -> Void
    ) {
        let removeLocalConversation = RemoveLocalConversationUseCase()

        guard
            ZMUser.selfUser(in: contextProvider.viewContext).canDeleteConversation(self),
            let conversationId = remoteIdentifier,
            let request = ConversationDeletionRequestFactory.requestForDeletingTeamConversation(self)
        else {
            return completion(.failure(ConversationDeletionError.invalidOperation))
        }

        request.add(ZMCompletionHandler(on: contextProvider.syncContext) { [weak contextProvider] response in
            guard let contextProvider = contextProvider else { return completion(.failure(ConversationDeletionError.unknown)) }

            if response.httpStatus == 200 {

                let conversation = ZMConversation.fetch(
                        with: conversationId,
                        domain: nil,
                        in: contextProvider.syncContext
                    )

                guard let conversation else {
                    DispatchQueue.main.async {
                        completion(.success(()))
                    }
                    return
                }

<<<<<<< HEAD
                    do {
                        try removeLocalConversation.invoke(with: conversation, syncContext: contextProvider.syncContext)
                    } catch {
                        WireLogger.mls.error("removeLocalConversation threw error: \(String(reflecting: error))")
=======
                Task {
                    await removeLocalConversation.invoke(
                        with: conversation,
                        syncContext: contextProvider.syncContext
                    )
                    await MainActor.run {
                        completion(.success())
>>>>>>> 15d85683
                    }
                }
            } else {
                let error = ConversationDeletionError(response: response) ?? .unknown
                Logging.network.debug("Error deleting converation: \(error)")
                DispatchQueue.main.async {
                    completion(.failure(error))
                }
            }
        })

        transportSession.enqueueOneTime(request)

    }

}

struct ConversationDeletionRequestFactory {

    static func requestForDeletingTeamConversation(_ conversation: ZMConversation) -> ZMTransportRequest? {
        guard
            let apiVersion = BackendInfo.apiVersion,
            let conversationId = conversation.remoteIdentifier,
            let teamRemoteIdentifier = conversation.teamRemoteIdentifier
        else { return nil }

        let path = "/teams/\(teamRemoteIdentifier.transportString())/conversations/\(conversationId.transportString())"

        return ZMTransportRequest(path: path, method: .delete, payload: nil, apiVersion: apiVersion.rawValue)
    }

}<|MERGE_RESOLUTION|>--- conflicted
+++ resolved
@@ -75,20 +75,20 @@
                     return
                 }
 
-<<<<<<< HEAD
+                Task {
                     do {
-                        try removeLocalConversation.invoke(with: conversation, syncContext: contextProvider.syncContext)
+                        try await removeLocalConversation.invoke(
+                            with: conversation,
+                            syncContext: contextProvider.syncContext
+                        )
+                        await MainActor.run {
+                            completion(.success())
+                        }
                     } catch {
                         WireLogger.mls.error("removeLocalConversation threw error: \(String(reflecting: error))")
-=======
-                Task {
-                    await removeLocalConversation.invoke(
-                        with: conversation,
-                        syncContext: contextProvider.syncContext
-                    )
-                    await MainActor.run {
-                        completion(.success())
->>>>>>> 15d85683
+                        await MainActor.run {
+                            completion(.failure(error))
+                        }
                     }
                 }
             } else {
