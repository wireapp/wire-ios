//
// Wire
// Copyright (C) 2024 Wire Swiss GmbH
//
// This program is free software: you can redistribute it and/or modify
// it under the terms of the GNU General Public License as published by
// the Free Software Foundation, either version 3 of the License, or
// (at your option) any later version.
//
// This program is distributed in the hope that it will be useful,
// but WITHOUT ANY WARRANTY; without even the implied warranty of
// MERCHANTABILITY or FITNESS FOR A PARTICULAR PURPOSE. See the
// GNU General Public License for more details.
//
// You should have received a copy of the GNU General Public License
// along with this program. If not, see http://www.gnu.org/licenses/.
//

import Foundation

private let zmLog = ZMSLog(tag: "ConversationLink")

<<<<<<< HEAD
public enum SetAllowGuestsError: Error {
    case unknown
}

public enum SetAllowServicesError: Error {
    case unknown
    case invalidOperation
}

public enum ContextError: Error {
    case contextUnavailable
}

=======
>>>>>>> f0c1d6ec
fileprivate extension ZMConversation {

    struct TransportKey {
        static let data = "data"
        static let uri = "uri"
        static let hasPassword = "has_password"
    }
}

public enum WirelessLinkError: Error {
    case noCode
    case invalidResponse
    case invalidOperation
    case guestLinksDisabled
    case noConversation
    case unknown

    init?(response: ZMTransportResponse) {
        switch (response.httpStatus, response.payloadLabel()) {
        case (403, "invalid-op"?): self = .invalidOperation
        case (404, "no-conversation-code"?): self = .noCode
        case (404, "no-conversation"?): self = .noConversation
        case (409, "guest-links-disabled"?): self = .guestLinksDisabled
        case (400..<499, _): self = .unknown
        default: return nil
        }
    }
}

extension ZMConversation {

    /// Fetches the wireless link for accessing the conversation.
    ///
    /// - Parameters:
    ///   - userSession: The user session used to fetch the link.
    ///   - completion: A closure called when the operation is completed. It returns a `Result` with either the link fetched
    ///                 along with its security status or an error.
    ///
    /// - Note: The completion closure is called with `.success` and the link fetched if successful. If the link has not been generated yet, it is called with `.success(nil)`. If there are any errors during the operation, it is called with `.failure` along with the corresponding error.
    public func fetchWirelessLink(in userSession: ZMUserSession, _ completion: @escaping (Result<(uri: String?, secured: Bool), Error>) -> Void) {
        guard canManageAccess else {
            return completion(.failure(WirelessLinkError.invalidOperation))
        }

        guard let apiVersion = BackendInfo.apiVersion else {
            return completion(.failure(WirelessLinkError.unknown))
        }

        let request = WirelessRequestFactory.fetchLinkRequest(for: self, apiVersion: apiVersion)
        request.add(ZMCompletionHandler(on: managedObjectContext!) { response in
            if response.httpStatus == 200,
               let payloadDict = response.payload?.asDictionary() {
                let hasPassword = payloadDict[ZMConversation.TransportKey.hasPassword] as? Bool ?? false
                if let uri = payloadDict[ZMConversation.TransportKey.uri] as? String {
                    completion(.success((uri: uri, secured: hasPassword)))
                } else {
                    completion(.failure(WirelessLinkError.invalidResponse))
                }
            } else if response.httpStatus == 404 {
                completion(.success((uri: nil, secured: false)))
            } else {
                // Handle other types of errors
                let error = WirelessLinkError(response: response) ?? .unknown
                zmLog.debug("Error fetching wireless link: \(error)")
                completion(.failure(error))
            }
        })

        userSession.transportSession.enqueueOneTime(request)
    }

    var isLegacyAccessMode: Bool {
        return self.accessMode == [.invite]
    }

    /// Checks if a guest link can be generated or not
    public func canGenerateGuestLink(in userSession: ZMUserSession, _ completion: @escaping (Result<Bool, Error>) -> Void) {
        guard let apiVersion = BackendInfo.apiVersion else {
            return completion(.failure(WirelessLinkError.unknown))
        }

        let request = WirelessRequestFactory.guestLinkFeatureStatusRequest(for: self, apiVersion: apiVersion)

        request.add(ZMCompletionHandler(on: managedObjectContext!) { response in
            switch response.httpStatus {
            case 200:
                guard
                    let payload = response.payload?.asDictionary(),
                    let data = payload["status"] as? String
                else {
                    return completion(.failure(WirelessLinkError.invalidResponse))
                }

                return completion(.success(data == "enabled"))

            case 404:
                let error = WirelessLinkError(response: response) ?? .unknown
                zmLog.error("Could not check guest link status: \(error)")
                completion(.failure(error))
            default:
                completion(.failure(WirelessLinkError.unknown))
            }
        })

        userSession.transportSession.enqueueOneTime(request)

    }

    /// Deletes the existing wireless link.
    public func deleteWirelessLink(in userSession: ZMUserSession, _ completion: @escaping (Result<Void, Error>) -> Void) {
        guard canManageAccess else {
            return completion(.failure(WirelessLinkError.invalidOperation))
        }

        guard let apiVersion = BackendInfo.apiVersion else {
            return completion(.failure(WirelessLinkError.unknown))
        }

        let request = WirelessRequestFactory.deleteLinkRequest(for: self, apiVersion: apiVersion)

        request.add(ZMCompletionHandler(on: managedObjectContext!) { response in
            if response.httpStatus == 200 {
                completion(.success(()))
            } else {
                let error = WirelessLinkError(response: response) ?? .unknown
                zmLog.debug("Error creating wireless link: \(error)")
                completion(.failure(error))
            }
        })

        userSession.transportSession.enqueueOneTime(request)
    }

    public var canManageAccess: Bool {
        guard let moc = self.managedObjectContext else { return false }
        let selfUser = ZMUser.selfUser(in: moc)
        return selfUser.canModifyAccessControlSettings(in: self)
    }
}

internal struct WirelessRequestFactory {
    static func fetchLinkRequest(for conversation: ZMConversation, apiVersion: APIVersion) -> ZMTransportRequest {
        guard let identifier = conversation.remoteIdentifier?.transportString() else {
            fatal("conversation is not yet inserted on the backend")
        }
        return .init(getFromPath: "/conversations/\(identifier)/code", apiVersion: apiVersion.rawValue)
    }

    static func guestLinkFeatureStatusRequest(for conversation: ZMConversation, apiVersion: APIVersion) -> ZMTransportRequest {
        guard let identifier = conversation.remoteIdentifier?.transportString() else {
            fatal("conversation is not yet inserted on the backend")
        }
        return .init(getFromPath: "/conversations/\(identifier)/features/conversationGuestLinks", apiVersion: apiVersion.rawValue)
    }

    static func deleteLinkRequest(for conversation: ZMConversation, apiVersion: APIVersion) -> ZMTransportRequest {
        guard let identifier = conversation.remoteIdentifier?.transportString() else {
            fatal("conversation is not yet inserted on the backend")
        }
        return .init(path: "/conversations/\(identifier)/code", method: .delete, payload: nil, apiVersion: apiVersion.rawValue)
    }

    static func setAccessRoles(allowGuests: Bool, allowServices: Bool, for conversation: ZMConversation, apiVersion: APIVersion) -> ZMTransportRequest {
        guard let identifier = conversation.remoteIdentifier?.transportString() else {
            fatal("conversation is not yet inserted on the backend")
        }

        var accessRoles = conversation.accessRoles

        if allowServices {
            accessRoles.insert(.service)
        } else {
            accessRoles.remove(.service)
        }

        if allowGuests {
            accessRoles.insert(.guest)
            accessRoles.insert(.nonTeamMember)
        } else {
            accessRoles.remove(.guest)
            accessRoles.remove(.nonTeamMember)
        }

        var payload: [String: Any] = [
            "access": ConversationAccessMode.value(forAllowGuests: allowGuests).stringValue
        ]
        let path: String

        switch apiVersion {
        case .v3, .v4, .v5, .v6:
            guard let domain = conversation.domain.nonEmptyValue ?? BackendInfo.domain else {
                fatal("no domain associated with conversation, can't make the request")
            }
            path = "/conversations/\(domain)/\(identifier)/access"
            payload["access_role"] = accessRoles.map(\.rawValue)
        case .v2, .v1, .v0:
            path = "/conversations/\(identifier)/access"
            payload["access_role"] = ConversationAccessRole.fromAccessRoleV2(accessRoles).rawValue
            payload["access_role_v2"] = accessRoles.map(\.rawValue)
        }

        return .init(path: path, method: .put, payload: payload as ZMTransportData, apiVersion: apiVersion.rawValue)
    }

}<|MERGE_RESOLUTION|>--- conflicted
+++ resolved
@@ -20,22 +20,6 @@
 
 private let zmLog = ZMSLog(tag: "ConversationLink")
 
-<<<<<<< HEAD
-public enum SetAllowGuestsError: Error {
-    case unknown
-}
-
-public enum SetAllowServicesError: Error {
-    case unknown
-    case invalidOperation
-}
-
-public enum ContextError: Error {
-    case contextUnavailable
-}
-
-=======
->>>>>>> f0c1d6ec
 fileprivate extension ZMConversation {
 
     struct TransportKey {
