//
// Wire
// Copyright (C) 2024 Wire Swiss GmbH
//
// This program is free software: you can redistribute it and/or modify
// it under the terms of the GNU General Public License as published by
// the Free Software Foundation, either version 3 of the License, or
// (at your option) any later version.
//
// This program is distributed in the hope that it will be useful,
// but WITHOUT ANY WARRANTY; without even the implied warranty of
// MERCHANTABILITY or FITNESS FOR A PARTICULAR PURPOSE. See the
// GNU General Public License for more details.
//
// You should have received a copy of the GNU General Public License
// along with this program. If not, see http://www.gnu.org/licenses/.
//

import Foundation

private let zmLog = ZMSLog(tag: "ConversationLink")

fileprivate extension ZMConversation {

    struct TransportKey {
        static let data = "data"
        static let uri = "uri"
        static let hasPassword = "has_password"
    }
}

public enum WirelessLinkError: Error {
    case noCode
    case invalidResponse
    case invalidOperation
    case guestLinksDisabled
    case noConversation
    case unknown

    init?(response: ZMTransportResponse) {
        switch (response.httpStatus, response.payloadLabel()) {
        case (403, "invalid-op"?): self = .invalidOperation
        case (404, "no-conversation-code"?): self = .noCode
        case (404, "no-conversation"?): self = .noConversation
        case (409, "guest-links-disabled"?): self = .guestLinksDisabled
        case (400..<499, _): self = .unknown
        default: return nil
        }
    }
}

extension ZMConversation {

    /// Fetches the wireless link for accessing the conversation.
    ///
    /// - Parameters:
    ///   - userSession: The user session used to fetch the link.
    ///   - completion: A closure called when the operation is completed. It returns a `Result` with either the link fetched
    ///                 along with its security status or an error.
    ///
    /// - Note: The completion closure is called with `.success` and the link fetched if successful. If the link has not been generated yet, it is called with `.success(nil)`. If there are any errors during the operation, it is called with `.failure` along with the corresponding error.
    public func fetchWirelessLink(in userSession: ZMUserSession, _ completion: @escaping (Result<(uri: String?, secured: Bool), Error>) -> Void) {
        guard canManageAccess else {
            return completion(.failure(WirelessLinkError.invalidOperation))
        }

        guard let apiVersion = BackendInfo.apiVersion else {
            return completion(.failure(WirelessLinkError.unknown))
        }

        let request = WirelessRequestFactory.fetchLinkRequest(for: self, apiVersion: apiVersion)
        request.add(ZMCompletionHandler(on: managedObjectContext!) { response in
            if response.httpStatus == 200,
               let payloadDict = response.payload?.asDictionary() {
                let hasPassword = payloadDict[ZMConversation.TransportKey.hasPassword] as? Bool ?? false
                if let uri = payloadDict[ZMConversation.TransportKey.uri] as? String {
                    completion(.success((uri: uri, secured: hasPassword)))
                } else {
                    completion(.failure(WirelessLinkError.invalidResponse))
                }
            } else if response.httpStatus == 404 {
                completion(.success((uri: nil, secured: false)))
            } else {
                // Handle other types of errors
                let error = WirelessLinkError(response: response) ?? .unknown
                zmLog.debug("Error fetching wireless link: \(error)")
                completion(.failure(error))
            }
        })

        userSession.transportSession.enqueueOneTime(request)
    }

    var isLegacyAccessMode: Bool {
        return self.accessMode == [.invite]
    }

<<<<<<< HEAD
    /// Updates the conversation access mode if necessary and creates the link to access the conversation.
    public func updateAccessAndCreateWirelessLink(in userSession: ZMUserSession, _ completion: @escaping (Result<String, Error>) -> Void) {
        // Legacy access mode: access and access_mode have to be updated in order to create the link.
        if isLegacyAccessMode {
            setAllowGuests(true, in: userSession) { result in
                switch result {
                case .failure(let error):
                    completion(.failure(error))
                case .success:
                    self.createWirelessLink(in: userSession, completion)
                }
            }
        } else {
            createWirelessLink(in: userSession, completion)
        }
    }

    func createWirelessLink(in userSession: ZMUserSession, _ completion: @escaping (Result<String, Error>) -> Void) {
        guard canManageAccess else {
            return completion(.failure(WirelessLinkError.invalidOperation))
        }

        guard let apiVersion = BackendInfo.apiVersion else {
            return completion(.failure(WirelessLinkError.unknown))
        }

        let request = WirelessRequestFactory.createLinkRequest(for: self, apiVersion: apiVersion)
        request.add(ZMCompletionHandler(on: managedObjectContext!) { response in
            if response.httpStatus == 201,
               let payload = response.payload,
               let data = payload.asDictionary()?[ZMConversation.TransportKey.data] as? [String: Any],
               let uri = data[ZMConversation.TransportKey.uri] as? String {

                completion(.success(uri))

                if let event = ZMUpdateEvent(fromEventStreamPayload: payload, uuid: nil) {
                    // Process `conversation.code-update` event
                    // swiftlint:disable todo_requires_jira_link
                    // FIXME: [WPB-9089] replace with ConversationEventProcessor
                    // swiftlint:enable todo_requires_jira_link
                    userSession.processUpdateEvents([event])
                }
            } else if response.httpStatus == 200,
                      let payload = response.payload?.asDictionary(),
                      let uri = payload[ZMConversation.TransportKey.uri] as? String {
                completion(.success(uri))
            } else {
                let error = WirelessLinkError(response: response) ?? .unknown
                zmLog.error("Error creating wireless link: \(error)")
                completion(.failure(error))
            }
        })

        userSession.transportSession.enqueueOneTime(request)
    }

=======
>>>>>>> 34be6bcc
    /// Checks if a guest link can be generated or not
    public func canGenerateGuestLink(in userSession: ZMUserSession, _ completion: @escaping (Result<Bool, Error>) -> Void) {
        guard let apiVersion = BackendInfo.apiVersion else {
            return completion(.failure(WirelessLinkError.unknown))
        }

        let request = WirelessRequestFactory.guestLinkFeatureStatusRequest(for: self, apiVersion: apiVersion)

        request.add(ZMCompletionHandler(on: managedObjectContext!) { response in
            switch response.httpStatus {
            case 200:
                guard
                    let payload = response.payload?.asDictionary(),
                    let data = payload["status"] as? String
                else {
                    return completion(.failure(WirelessLinkError.invalidResponse))
                }

                return completion(.success(data == "enabled"))

            case 404:
                let error = WirelessLinkError(response: response) ?? .unknown
                zmLog.error("Could not check guest link status: \(error)")
                completion(.failure(error))
            default:
                completion(.failure(WirelessLinkError.unknown))
            }
        })

        userSession.transportSession.enqueueOneTime(request)

    }

    /// Deletes the existing wireless link.
    public func deleteWirelessLink(in userSession: ZMUserSession, _ completion: @escaping (Result<Void, Error>) -> Void) {
        guard canManageAccess else {
            return completion(.failure(WirelessLinkError.invalidOperation))
        }

        guard let apiVersion = BackendInfo.apiVersion else {
            return completion(.failure(WirelessLinkError.unknown))
        }

        let request = WirelessRequestFactory.deleteLinkRequest(for: self, apiVersion: apiVersion)

        request.add(ZMCompletionHandler(on: managedObjectContext!) { response in
            if response.httpStatus == 200 {
                completion(.success(()))
            } else {
                let error = WirelessLinkError(response: response) ?? .unknown
                zmLog.debug("Error creating wireless link: \(error)")
                completion(.failure(error))
            }
        })

        userSession.transportSession.enqueueOneTime(request)
    }

    public var canManageAccess: Bool {
        guard let moc = self.managedObjectContext else { return false }
        let selfUser = ZMUser.selfUser(in: moc)
        return selfUser.canModifyAccessControlSettings(in: self)
    }
}

internal struct WirelessRequestFactory {
    static func fetchLinkRequest(for conversation: ZMConversation, apiVersion: APIVersion) -> ZMTransportRequest {
        guard let identifier = conversation.remoteIdentifier?.transportString() else {
            fatal("conversation is not yet inserted on the backend")
        }
        return .init(getFromPath: "/conversations/\(identifier)/code", apiVersion: apiVersion.rawValue)
    }

    static func guestLinkFeatureStatusRequest(for conversation: ZMConversation, apiVersion: APIVersion) -> ZMTransportRequest {
        guard let identifier = conversation.remoteIdentifier?.transportString() else {
            fatal("conversation is not yet inserted on the backend")
        }
        return .init(getFromPath: "/conversations/\(identifier)/features/conversationGuestLinks", apiVersion: apiVersion.rawValue)
    }

    static func deleteLinkRequest(for conversation: ZMConversation, apiVersion: APIVersion) -> ZMTransportRequest {
        guard let identifier = conversation.remoteIdentifier?.transportString() else {
            fatal("conversation is not yet inserted on the backend")
        }
        return .init(path: "/conversations/\(identifier)/code", method: .delete, payload: nil, apiVersion: apiVersion.rawValue)
    }

    static func setAccessRoles(allowGuests: Bool, allowServices: Bool, for conversation: ZMConversation, apiVersion: APIVersion) -> ZMTransportRequest {
        guard let identifier = conversation.remoteIdentifier?.transportString() else {
            fatal("conversation is not yet inserted on the backend")
        }

        var accessRoles = conversation.accessRoles

        if allowServices {
            accessRoles.insert(.service)
        } else {
            accessRoles.remove(.service)
        }

        if allowGuests {
            accessRoles.insert(.guest)
            accessRoles.insert(.nonTeamMember)
        } else {
            accessRoles.remove(.guest)
            accessRoles.remove(.nonTeamMember)
        }

        var payload: [String: Any] = [
            "access": ConversationAccessMode.value(forAllowGuests: allowGuests).stringValue
        ]
        let path: String

        switch apiVersion {

        case .v3, .v4, .v5, .v6:
            let domain = if let domain = conversation.domain, !domain.isEmpty { domain } else { BackendInfo.domain }
            guard let domain else {
                fatal("no domain associated with conversation, can't make the request")
            }
            path = "/conversations/\(domain)/\(identifier)/access"
            payload["access_role"] = accessRoles.map(\.rawValue)

        case .v2, .v1, .v0:
            path = "/conversations/\(identifier)/access"
            payload["access_role"] = ConversationAccessRole.fromAccessRoleV2(accessRoles).rawValue
            payload["access_role_v2"] = accessRoles.map(\.rawValue)
        }

        return .init(path: path, method: .put, payload: payload as ZMTransportData, apiVersion: apiVersion.rawValue)
    }

}<|MERGE_RESOLUTION|>--- conflicted
+++ resolved
@@ -95,65 +95,6 @@
         return self.accessMode == [.invite]
     }
 
-<<<<<<< HEAD
-    /// Updates the conversation access mode if necessary and creates the link to access the conversation.
-    public func updateAccessAndCreateWirelessLink(in userSession: ZMUserSession, _ completion: @escaping (Result<String, Error>) -> Void) {
-        // Legacy access mode: access and access_mode have to be updated in order to create the link.
-        if isLegacyAccessMode {
-            setAllowGuests(true, in: userSession) { result in
-                switch result {
-                case .failure(let error):
-                    completion(.failure(error))
-                case .success:
-                    self.createWirelessLink(in: userSession, completion)
-                }
-            }
-        } else {
-            createWirelessLink(in: userSession, completion)
-        }
-    }
-
-    func createWirelessLink(in userSession: ZMUserSession, _ completion: @escaping (Result<String, Error>) -> Void) {
-        guard canManageAccess else {
-            return completion(.failure(WirelessLinkError.invalidOperation))
-        }
-
-        guard let apiVersion = BackendInfo.apiVersion else {
-            return completion(.failure(WirelessLinkError.unknown))
-        }
-
-        let request = WirelessRequestFactory.createLinkRequest(for: self, apiVersion: apiVersion)
-        request.add(ZMCompletionHandler(on: managedObjectContext!) { response in
-            if response.httpStatus == 201,
-               let payload = response.payload,
-               let data = payload.asDictionary()?[ZMConversation.TransportKey.data] as? [String: Any],
-               let uri = data[ZMConversation.TransportKey.uri] as? String {
-
-                completion(.success(uri))
-
-                if let event = ZMUpdateEvent(fromEventStreamPayload: payload, uuid: nil) {
-                    // Process `conversation.code-update` event
-                    // swiftlint:disable todo_requires_jira_link
-                    // FIXME: [WPB-9089] replace with ConversationEventProcessor
-                    // swiftlint:enable todo_requires_jira_link
-                    userSession.processUpdateEvents([event])
-                }
-            } else if response.httpStatus == 200,
-                      let payload = response.payload?.asDictionary(),
-                      let uri = payload[ZMConversation.TransportKey.uri] as? String {
-                completion(.success(uri))
-            } else {
-                let error = WirelessLinkError(response: response) ?? .unknown
-                zmLog.error("Error creating wireless link: \(error)")
-                completion(.failure(error))
-            }
-        })
-
-        userSession.transportSession.enqueueOneTime(request)
-    }
-
-=======
->>>>>>> 34be6bcc
     /// Checks if a guest link can be generated or not
     public func canGenerateGuestLink(in userSession: ZMUserSession, _ completion: @escaping (Result<Bool, Error>) -> Void) {
         guard let apiVersion = BackendInfo.apiVersion else {
