//
// Wire
// Copyright (C) 2024 Wire Swiss GmbH
//
// This program is free software: you can redistribute it and/or modify
// it under the terms of the GNU General Public License as published by
// the Free Software Foundation, either version 3 of the License, or
// (at your option) any later version.
//
// This program is distributed in the hope that it will be useful,
// but WITHOUT ANY WARRANTY; without even the implied warranty of
// MERCHANTABILITY or FITNESS FOR A PARTICULAR PURPOSE. See the
// GNU General Public License for more details.
//
// You should have received a copy of the GNU General Public License
// along with this program. If not, see http://www.gnu.org/licenses/.
//

import Foundation

// sourcery: AutoMockable
public protocol SnoozeCertificateEnrollmentUseCaseProtocol {
    func invoke(isUpdateMode: Bool) async
}

final class SnoozeCertificateEnrollmentUseCase: SnoozeCertificateEnrollmentUseCaseProtocol {

    // MARK: - Properties

    private let e2eiFeature: Feature.E2EI
    private let gracePeriodEndDate: Date?
    private let recurringActionService: RecurringActionServiceInterface
    private let selfClientCertificateProvider: SelfClientCertificateProviderProtocol
    private let actionId: String
    // MARK: - Life cycle

    init(
        e2eiFeature: Feature.E2EI,
        gracePeriodEndDate: Date?,
        recurringActionService: RecurringActionServiceInterface,
        selfClientCertificateProvider: SelfClientCertificateProviderProtocol,
        accountId: UUID) {
            self.e2eiFeature = e2eiFeature
            self.gracePeriodEndDate = gracePeriodEndDate
            self.recurringActionService = recurringActionService
            self.selfClientCertificateProvider = selfClientCertificateProvider
            self.actionId = "\(accountId).enrollCertificate"
        }

    // MARK: - Methods

<<<<<<< HEAD
    func invoke() async {
        guard let gracePeriodEndDate else { return }

        let timeProvider = SnoozeTimeProvider()
        let interval = timeProvider.getSnoozeTime(endOfPeriod: gracePeriodEndDate)

        await registerRecurringActionIfNeeded(interval: interval)
=======
    /// Schedules recurring actions to check for enrolling or updating E2EI certificate
    /// - Parameter isUpdateMode: If set to `true`, `checkForE2EICertificateExpiryStatus` to check for updating certificate is scheduled else
    /// `featureDidChangeNotification` is triggered to check for enrolling the certificate. By default, this is `false`.
    func invoke(isUpdateMode: Bool = false) async {
        guard let endOfGracePeriod = gracePeriodRepository.fetchGracePeriodEndDate() else {
            return
        }
        let timeProvider = SnoozeTimeProvider()
        let interval = timeProvider.getSnoozeTime(endOfPeriod: endOfGracePeriod)
        await registerRecurringActionIfNeeded(isUpdateMode: isUpdateMode, interval: interval)
>>>>>>> 0e63acc1
    }

    // MARK: - Helpers
    @MainActor
    private func registerRecurringActionIfNeeded(isUpdateMode: Bool, interval: TimeInterval) async {
        guard e2eiFeature.isEnabled,
              await !selfClientCertificateProvider.hasCertificate else {
            return
        }

        let recurringAction = RecurringAction(
            id: actionId,
            interval: interval
        ) {
<<<<<<< HEAD
            let notificationObject = FeatureRepository.FeatureChange.e2eIEnabled
            NotificationCenter.default.post(name: .featureDidChangeNotification,
                                            object: notificationObject)
=======
            if isUpdateMode {
                NotificationCenter.default.post(name: .checkForE2EICertificateExpiryStatus, object: nil)
            } else {
                // We save the end of the grace period once and should not update it.
                let notificationObject = FeatureRepository.FeatureChange.e2eIEnabled(gracePeriod: nil)
                NotificationCenter.default.post(name: .featureDidChangeNotification,
                                                object: notificationObject)
            }
>>>>>>> 0e63acc1
        }

        recurringActionService.registerAction(recurringAction)
    }

}

final class SnoozeTimeProvider {

    // MARK: - Properties

    private let dateProvider: DateProviding

    // MARK: - Life cycle

    init(dateProvider: DateProviding = .system) {
        self.dateProvider = dateProvider
    }

    func getSnoozeTime(endOfPeriod: Date) -> TimeInterval {
        let timeLeft = dateProvider.now.distance(to: endOfPeriod)

        let fourHours = .oneHour * 4
        let fifteenMinutes = .fiveMinutes * 3

        switch timeLeft {
        case _ where timeLeft < fifteenMinutes:
            return .fiveMinutes
        case fifteenMinutes ..< .oneHour:
            return fifteenMinutes
        case .oneHour ..< fourHours:
            return .oneHour
        case fourHours ..< .oneDay:
            return fourHours
        case _ where timeLeft > .oneDay:
            return .oneDay
        default:
            return .oneDay
        }
    }

}<|MERGE_RESOLUTION|>--- conflicted
+++ resolved
@@ -32,6 +32,7 @@
     private let recurringActionService: RecurringActionServiceInterface
     private let selfClientCertificateProvider: SelfClientCertificateProviderProtocol
     private let actionId: String
+
     // MARK: - Life cycle
 
     init(
@@ -49,26 +50,16 @@
 
     // MARK: - Methods
 
-<<<<<<< HEAD
-    func invoke() async {
-        guard let gracePeriodEndDate else { return }
-
-        let timeProvider = SnoozeTimeProvider()
-        let interval = timeProvider.getSnoozeTime(endOfPeriod: gracePeriodEndDate)
-
-        await registerRecurringActionIfNeeded(interval: interval)
-=======
     /// Schedules recurring actions to check for enrolling or updating E2EI certificate
     /// - Parameter isUpdateMode: If set to `true`, `checkForE2EICertificateExpiryStatus` to check for updating certificate is scheduled else
     /// `featureDidChangeNotification` is triggered to check for enrolling the certificate. By default, this is `false`.
     func invoke(isUpdateMode: Bool = false) async {
-        guard let endOfGracePeriod = gracePeriodRepository.fetchGracePeriodEndDate() else {
+        guard let gracePeriodEndDate else {
             return
         }
         let timeProvider = SnoozeTimeProvider()
-        let interval = timeProvider.getSnoozeTime(endOfPeriod: endOfGracePeriod)
+        let interval = timeProvider.getSnoozeTime(endOfPeriod: gracePeriodEndDate)
         await registerRecurringActionIfNeeded(isUpdateMode: isUpdateMode, interval: interval)
->>>>>>> 0e63acc1
     }
 
     // MARK: - Helpers
@@ -83,20 +74,14 @@
             id: actionId,
             interval: interval
         ) {
-<<<<<<< HEAD
-            let notificationObject = FeatureRepository.FeatureChange.e2eIEnabled
-            NotificationCenter.default.post(name: .featureDidChangeNotification,
-                                            object: notificationObject)
-=======
             if isUpdateMode {
                 NotificationCenter.default.post(name: .checkForE2EICertificateExpiryStatus, object: nil)
             } else {
                 // We save the end of the grace period once and should not update it.
-                let notificationObject = FeatureRepository.FeatureChange.e2eIEnabled(gracePeriod: nil)
+                let notificationObject = FeatureRepository.FeatureChange.e2eIEnabled
                 NotificationCenter.default.post(name: .featureDidChangeNotification,
                                                 object: notificationObject)
             }
->>>>>>> 0e63acc1
         }
 
         recurringActionService.registerAction(recurringAction)
