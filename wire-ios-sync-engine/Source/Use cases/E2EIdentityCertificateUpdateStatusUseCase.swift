//
// Wire
// Copyright (C) 2024 Wire Swiss GmbH
//
// This program is free software: you can redistribute it and/or modify
// it under the terms of the GNU General Public License as published by
// the Free Software Foundation, either version 3 of the License, or
// (at your option) any later version.
//
// This program is distributed in the hope that it will be useful,
// but WITHOUT ANY WARRANTY; without even the implied warranty of
// MERCHANTABILITY or FITNESS FOR A PARTICULAR PURPOSE. See the
// GNU General Public License for more details.
//
// You should have received a copy of the GNU General Public License
// along with this program. If not, see http://www.gnu.org/licenses/.
//

import Foundation

public enum E2EIdentityCertificateUpdateStatus {
    case noAction, reminder, block
}

// sourcery: AutoMockable
public protocol E2EIdentityCertificateUpdateStatusProtocol {
    func invoke() async throws -> E2EIdentityCertificateUpdateStatus
}
public extension Notification.Name {
    static let checkForE2EICertificateStatus = NSNotification.Name("CheckForE2EICertificateStatus")
}

final public class E2EIdentityCertificateUpdateStatusUseCase: E2EIdentityCertificateUpdateStatusProtocol {

<<<<<<< HEAD
    private let isE2EIdentityEnabled: Bool
=======
>>>>>>> 2fe8fdba
    private let e2eCertificateForCurrentClient: GetE2eIdentityCertificatesUseCaseProtocol
    private let gracePeriod: TimeInterval
    private let serverStoragePeriod: TimeInterval
    private let randomPeriod: TimeInterval
    private let lastAlertDate: Date?
    private let mlsGroupID: MLSGroupID
    private let mlsClientID: MLSClientID

    public init(
<<<<<<< HEAD
        isE2EIdentityEnabled: Bool,
=======
>>>>>>> 2fe8fdba
        e2eCertificateForCurrentClient: GetE2eIdentityCertificatesUseCaseProtocol,
        gracePeriod: TimeInterval,
        serverStoragePeriod: TimeInterval = 28 * TimeInterval.oneDay,
        randomPeriod: TimeInterval = Double((0..<Int(TimeInterval.oneDay)).randomElement() ?? 0), // Random time in a day
        mlsGroupID: MLSGroupID,
        mlsClientID: MLSClientID,
        lastAlertDate: Date?
    ) {
        self.e2eCertificateForCurrentClient = e2eCertificateForCurrentClient
        self.gracePeriod = gracePeriod
        self.lastAlertDate = lastAlertDate
        self.serverStoragePeriod = serverStoragePeriod
        self.randomPeriod = randomPeriod
        self.mlsGroupID = mlsGroupID
        self.mlsClientID = mlsClientID
    }

    public func invoke() async throws -> E2EIdentityCertificateUpdateStatus {
<<<<<<< HEAD
        guard
            isE2EIdentityEnabled,
            let mlsClientID = fetchMLSClientID(),
            let mlsGroupID = fetchMLSGroupID(),
            let certificate = try await e2eCertificateForCurrentClient.invoke(
                mlsGroupId: mlsGroupID,
                clientIds: [mlsClientID]
            ).first
        else {
            return .noAction
        }
=======
        if let certificate = try await e2eCertificateForCurrentClient.invoke(
            mlsGroupId: mlsGroupID,
            clientIds: [mlsClientID]
           ).first {
>>>>>>> 2fe8fdba

        let timeLeft = certificate.expiryDate.timeIntervalSinceNow - serverStoragePeriod - gracePeriod - randomPeriod
        let calendar = Calendar.current
        let fourHours = .oneHour * 4
        let fifteenMinutes = .fiveMinutes * 3

<<<<<<< HEAD
        if (certificate.expiryDate.isInThePast) || timeLeft <= 0 {
            return .block
        }

        switch timeLeft {
        case  .oneDay ..< .oneWeek:
            if let lastAlertDate = lastAlertDate, calendar.isDateInToday(lastAlertDate) {
=======
            switch timeLeft {
            case  .oneDay ..< .oneWeek:
                if let lastAlertDate = lastAlertDate, calendar.isDateInToday(lastAlertDate) {
                    return .noAction
                }
                return .reminder
            case fourHours ..< .oneDay:
                if let lastAlertDate = lastAlertDate, abs(lastAlertDate.timeIntervalSinceNow) < fourHours {
                    return .noAction
                }
                return .reminder
            case .oneHour ..< fourHours:
                if let lastAlertDate = lastAlertDate, abs(lastAlertDate.timeIntervalSinceNow) < .oneHour {
                    return .noAction
                }
                return .reminder
            case fifteenMinutes ..< .oneHour:
                if let lastAlertDate = lastAlertDate, abs(lastAlertDate.timeIntervalSinceNow) < fifteenMinutes {
                    return .noAction
                }
                return .reminder

            case 1 ..< fifteenMinutes:
                if let lastAlertDate = lastAlertDate, abs(lastAlertDate.timeIntervalSinceNow) < .fiveMinutes {
                    return .noAction
                }
                return .reminder
            default:
>>>>>>> 2fe8fdba
                return .noAction
            }
            return .reminder
        case fourHours ..< .oneDay:
            if let lastAlertDate = lastAlertDate, lastAlertDate.timeIntervalSinceNow < fourHours {
                return .noAction
            }
            return .reminder
        case .oneHour ..< fourHours:
            if let lastAlertDate = lastAlertDate, lastAlertDate.timeIntervalSinceNow < .oneHour {
                return .noAction
            }
            return .reminder
        case fifteenMinutes ..< .oneHour:
            if let lastAlertDate = lastAlertDate, lastAlertDate.timeIntervalSinceNow < fifteenMinutes {
                return .noAction
            }
            return .reminder

        case 1 ..< fifteenMinutes:
            if let lastAlertDate = lastAlertDate, lastAlertDate.timeIntervalSinceNow < .fiveMinutes {
                return .noAction
            }
            return .reminder
        default:
            return .noAction
        }
    }

}<|MERGE_RESOLUTION|>--- conflicted
+++ resolved
@@ -32,10 +32,6 @@
 
 final public class E2EIdentityCertificateUpdateStatusUseCase: E2EIdentityCertificateUpdateStatusProtocol {
 
-<<<<<<< HEAD
-    private let isE2EIdentityEnabled: Bool
-=======
->>>>>>> 2fe8fdba
     private let e2eCertificateForCurrentClient: GetE2eIdentityCertificatesUseCaseProtocol
     private let gracePeriod: TimeInterval
     private let serverStoragePeriod: TimeInterval
@@ -45,10 +41,6 @@
     private let mlsClientID: MLSClientID
 
     public init(
-<<<<<<< HEAD
-        isE2EIdentityEnabled: Bool,
-=======
->>>>>>> 2fe8fdba
         e2eCertificateForCurrentClient: GetE2eIdentityCertificatesUseCaseProtocol,
         gracePeriod: TimeInterval,
         serverStoragePeriod: TimeInterval = 28 * TimeInterval.oneDay,
@@ -67,39 +59,23 @@
     }
 
     public func invoke() async throws -> E2EIdentityCertificateUpdateStatus {
-<<<<<<< HEAD
-        guard
-            isE2EIdentityEnabled,
-            let mlsClientID = fetchMLSClientID(),
-            let mlsGroupID = fetchMLSGroupID(),
-            let certificate = try await e2eCertificateForCurrentClient.invoke(
-                mlsGroupId: mlsGroupID,
-                clientIds: [mlsClientID]
-            ).first
-        else {
-            return .noAction
-        }
-=======
         if let certificate = try await e2eCertificateForCurrentClient.invoke(
             mlsGroupId: mlsGroupID,
             clientIds: [mlsClientID]
-           ).first {
->>>>>>> 2fe8fdba
+        ).first {
 
-        let timeLeft = certificate.expiryDate.timeIntervalSinceNow - serverStoragePeriod - gracePeriod - randomPeriod
-        let calendar = Calendar.current
-        let fourHours = .oneHour * 4
-        let fifteenMinutes = .fiveMinutes * 3
+            if certificate.expiryDate.isInThePast {
+                return .block
+            }
+            let timeLeft = certificate.expiryDate.timeIntervalSinceNow - serverStoragePeriod - gracePeriod - randomPeriod
+            let calendar = Calendar.current
+            let fourHours = .oneHour * 4
+            let fifteenMinutes = .fiveMinutes * 3
 
-<<<<<<< HEAD
-        if (certificate.expiryDate.isInThePast) || timeLeft <= 0 {
-            return .block
-        }
+            if timeLeft <= 0 {
+                return .block
+            }
 
-        switch timeLeft {
-        case  .oneDay ..< .oneWeek:
-            if let lastAlertDate = lastAlertDate, calendar.isDateInToday(lastAlertDate) {
-=======
             switch timeLeft {
             case  .oneDay ..< .oneWeek:
                 if let lastAlertDate = lastAlertDate, calendar.isDateInToday(lastAlertDate) {
@@ -128,34 +104,11 @@
                 }
                 return .reminder
             default:
->>>>>>> 2fe8fdba
                 return .noAction
             }
-            return .reminder
-        case fourHours ..< .oneDay:
-            if let lastAlertDate = lastAlertDate, lastAlertDate.timeIntervalSinceNow < fourHours {
-                return .noAction
-            }
-            return .reminder
-        case .oneHour ..< fourHours:
-            if let lastAlertDate = lastAlertDate, lastAlertDate.timeIntervalSinceNow < .oneHour {
-                return .noAction
-            }
-            return .reminder
-        case fifteenMinutes ..< .oneHour:
-            if let lastAlertDate = lastAlertDate, lastAlertDate.timeIntervalSinceNow < fifteenMinutes {
-                return .noAction
-            }
-            return .reminder
 
-        case 1 ..< fifteenMinutes:
-            if let lastAlertDate = lastAlertDate, lastAlertDate.timeIntervalSinceNow < .fiveMinutes {
-                return .noAction
-            }
-            return .reminder
-        default:
-            return .noAction
         }
+        return .noAction
     }
 
 }