--- conflicted
+++ resolved
@@ -38,19 +38,11 @@
                        clientIds: [MLSClientID]) async throws -> [E2eIdentityCertificate] {
 
         let coreCrypto = try await coreCryptoProvider.coreCrypto(requireMLS: true)
-<<<<<<< HEAD
-        let clientIds = clientIds.compactMap({ $0.rawValue.data(using: .utf8) })
-        let wireIdentities = try await getWireIdentity(coreCrypto: coreCrypto,
-                                                       conversationId: mlsGroupId.data,
-                                                       clientIDs: clientIds)
-        return try wireIdentities.compactMap({ try $0.toE2eIdenityCertificate() })
-=======
         let clientIds = clientIds.compactMap { $0.rawValue.data(using: .utf8) }
         let wireIdentities = try await getWireIdentity(coreCrypto: coreCrypto,
                                                        conversationId: mlsGroupId.data,
                                                        clientIDs: clientIds)
         return try wireIdentities.compactMap { try $0.toE2eIdenityCertificate() }
->>>>>>> a12ae09f
     }
 
     @MainActor
@@ -102,18 +94,11 @@
         certificateStatus: E2EIdentityCertificateStatus,
         mlsThumbprint: String
     ) -> E2eIdentityCertificate? {
-<<<<<<< HEAD
-        guard let notValidBefore = notBefore,
-              let notValidAfter = notAfter,
-              let theSerialNumber = serialNumber?.bytes.map({ String($0, radix: 16).uppercased() }).joined(separator: "")
-        else {
-=======
         let serialNumber = serialNumber
             .map { [UInt8]($0) }?
             .map { String($0, radix: 16).uppercased() }
             .joined(separator: "")
         guard let notValidBefore = notBefore, let notValidAfter = notAfter, let serialNumber else {
->>>>>>> a12ae09f
             return nil
         }
         return .init(
