--- conflicted
+++ resolved
@@ -37,13 +37,8 @@
     public func invoke(mlsGroupId: MLSGroupID,
                        clientIds: [MLSClientID]) async throws -> [E2eIdentityCertificate] {
 
-<<<<<<< HEAD
         let coreCrypto = try await coreCryptoProvider.coreCrypto()
-        let clientIds = clientIds.compactMap({$0.rawValue.data(using: .utf8)})
-=======
-        let coreCrypto = try await coreCryptoProvider.coreCrypto(requireMLS: true)
         let clientIds = clientIds.compactMap { $0.rawValue.data(using: .utf8) }
->>>>>>> b961cfcb
         let wireIdentities = try await getWireIdentity(coreCrypto: coreCrypto,
                                                        conversationId: mlsGroupId.data,
                                                        clientIDs: clientIds)
