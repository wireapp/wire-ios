//
// Wire
// Copyright (C) 2017 Wire Swiss GmbH
//
// This program is free software: you can redistribute it and/or modify
// it under the terms of the GNU General Public License as published by
// the Free Software Foundation, either version 3 of the License, or
// (at your option) any later version.
//
// This program is distributed in the hope that it will be useful,
// but WITHOUT ANY WARRANTY; without even the implied warranty of
// MERCHANTABILITY or FITNESS FOR A PARTICULAR PURPOSE. See the
// GNU General Public License for more details.
//
// You should have received a copy of the GNU General Public License
// along with this program. If not, see http://www.gnu.org/licenses/.
//

private let zmLog = ZMSLog(tag: "SyncStatus")

extension Notification.Name {

    public static let ForceSlowSync = Notification.Name("restartSlowSyncNotificationName")
    static let triggerQuickSync = Notification.Name("triggerQuickSync")

}

@objcMembers public class SyncStatus: NSObject, SyncStatusProtocol, SyncProgress {

    private static let logger = Logger(subsystem: "VoIP Push", category: "SyncStatus")

    public internal (set) var currentSyncPhase: SyncPhase = .done {
        didSet {
            if currentSyncPhase != oldValue {
                self.log()
                zmLog.debug("did change sync phase: \(currentSyncPhase)")
                notifySyncPhaseDidStart()
            }
        }
    }

    private let lastEventIDRepository: LastEventIDRepositoryInterface
    fileprivate var lastUpdateEventID: UUID?
    fileprivate unowned var managedObjectContext: NSManagedObjectContext
    fileprivate unowned var syncStateDelegate: ZMSyncStateDelegate
    fileprivate var forceSlowSyncToken: Any?

    public internal (set) var isFetchingNotificationStream: Bool = false
    public internal (set) var isInBackground: Bool = false
    public internal (set) var needsToRestartQuickSync: Bool = false
    public internal (set) var pushChannelEstablishedDate: Date?

<<<<<<< HEAD
=======
    var quickSyncContinuation: CheckedContinuation<Void, Never>?

>>>>>>> 33098a79
    public var isSlowSyncing: Bool {
        return !currentSyncPhase.isOne(of: [.fetchingMissedEvents, .done])
    }

    private var isForceQuickSync = false

    public var isSyncing: Bool {
        return currentSyncPhase.isSyncing || !isPushChannelOpen
    }

    public var isSyncingInBackground: Bool {
        return currentSyncPhase.isSyncing
    }

    public var isPushChannelOpen: Bool {
        return pushChannelEstablishedDate != nil
    }

    public init(
        managedObjectContext: NSManagedObjectContext,
        syncStateDelegate: ZMSyncStateDelegate,
        lastEventIDRepository: LastEventIDRepositoryInterface
    ) {
        self.managedObjectContext = managedObjectContext
        self.syncStateDelegate = syncStateDelegate
        self.lastEventIDRepository = lastEventIDRepository
        super.init()

        currentSyncPhase = hasPersistedLastEventID ? .fetchingMissedEvents : .fetchingLastUpdateEventID
        notifySyncPhaseDidStart()

        self.forceSlowSyncToken = NotificationInContext.addObserver(name: .ForceSlowSync, context: managedObjectContext.notificationContext) { [weak self] (_) in
            self?.forceSlowSync()
        }

        NotificationCenter.default.addObserver(
            forName: .triggerQuickSync,
            object: nil,
            queue: nil
        ) { [weak self] _ in
            self?.forceQuickSync()
        }
    }

    fileprivate func notifySyncPhaseDidStart() {
        switch currentSyncPhase {
        case .fetchingMissedEvents:
            syncStateDelegate.didStartQuickSync()
        case .fetchingLastUpdateEventID:
            syncStateDelegate.didStartSlowSync()
        default:
            break
        }
    }

    public func forceSlowSync() {
        // Refetch user settings.
        ZMUser.selfUser(in: managedObjectContext).needsPropertiesUpdate = true
        // Set the status.
        currentSyncPhase = SyncPhase.fetchingLastUpdateEventID.nextPhase
        self.log("slow sync")
        syncStateDelegate.didStartSlowSync()
    }

    public func performQuickSync() async {
        return await withCheckedContinuation { [weak self] continuation in
            guard let `self` = self else {
                continuation.resume()
                return
            }

            // The continuation should be resumed when quick sync finishes.
            quickSyncContinuation = continuation
            currentSyncPhase = .fetchingMissedEvents
            RequestAvailableNotification.notifyNewRequestsAvailable(self)
        }
    }

    func notifyQuickSyncDidFinish() {
        syncStateDelegate.didFinishQuickSync()
        quickSyncContinuation?.resume()
        quickSyncContinuation = nil
    }

    public func forceQuickSync() {
        isForceQuickSync = true
        currentSyncPhase = .fetchingMissedEvents
        self.log("quick sync")
        RequestAvailableNotification.notifyNewRequestsAvailable(self)

    }

}

// MARK: Slow Sync
extension SyncStatus {

    public func finishCurrentSyncPhase(phase: SyncPhase) {
        precondition(phase == currentSyncPhase, "Finished syncPhase does not match currentPhase")

        zmLog.debug("finished sync phase: \(phase)")
        log("finished sync phase")

        if phase.isLastSlowSyncPhase {
            persistLastUpdateEventID()
            syncStateDelegate.didFinishSlowSync()
        }

        currentSyncPhase = phase.nextPhase

        if currentSyncPhase == .done {
            if needsToRestartQuickSync && isPushChannelOpen {
                // If the push channel closed while fetching notifications
                // We need to restart fetching the notification stream since we might be missing notifications
                currentSyncPhase = .fetchingMissedEvents
                needsToRestartQuickSync = false
                zmLog.debug("restarting quick sync since push channel was closed")
                return
            }

            zmLog.debug("sync complete")
            notifyQuickSyncDidFinish()
            isForceQuickSync = false
        }
        RequestAvailableNotification.notifyNewRequestsAvailable(self)
    }

    public func failCurrentSyncPhase(phase: SyncPhase) {
        precondition(phase == currentSyncPhase, "Failed syncPhase does not match currentPhase")

        zmLog.debug("failed sync phase: \(phase)")

        if currentSyncPhase == .fetchingMissedEvents {
            lastEventIDRepository.storeLastEventID(nil)
            currentSyncPhase = .fetchingLastUpdateEventID
            needsToRestartQuickSync = false
        }
    }

    var hasPersistedLastEventID: Bool {
        return lastEventIDRepository.fetchLastEventID() != nil
    }

    public func updateLastUpdateEventID(eventID: UUID) {
        zmLog.debug("update last eventID: \(eventID)")
        lastUpdateEventID = eventID
    }

    public func persistLastUpdateEventID() {
        guard let lastUpdateEventID = lastUpdateEventID else { return }
        zmLog.debug("persist last eventID: \(lastUpdateEventID)")
        lastEventIDRepository.storeLastEventID(lastUpdateEventID)
    }

    public func removeLastUpdateEventID() {
        lastUpdateEventID = nil
        zmLog.debug("remove last eventID")
        lastEventIDRepository.storeLastEventID(nil)
    }

    public func removeLastUpdateEventID() {
        lastUpdateEventID = nil
        zmLog.debug("remove last eventID")
        managedObjectContext.zm_lastNotificationID = nil
        managedObjectContext.enqueueDelayedSave()
    }
}

// MARK: Quick Sync
extension SyncStatus {

    public func beganFetchingNotificationStream() {
        isFetchingNotificationStream = true
    }

    public func failedFetchingNotificationStream() {
        if currentSyncPhase == .fetchingMissedEvents {
            failCurrentSyncPhase(phase: .fetchingMissedEvents)
        }

        isFetchingNotificationStream = false
    }

    @objc(completedFetchingNotificationStreamFetchBeganAt:)
    public func completedFetchingNotificationStream(fetchBeganAt: Date?) {
        if currentSyncPhase == .fetchingMissedEvents &&
           pushChannelEstablishedDate < fetchBeganAt {

            // Only complete the .fetchingMissedEvents phase if the push channel was
            // established before we initiated the notification stream fetch.
            // If the push channel disconnected in between we'll fetch the stream again
            finishCurrentSyncPhase(phase: .fetchingMissedEvents)
        }

        isFetchingNotificationStream = false
    }

    public func pushChannelDidClose() {
        Self.logger.trace("push channel did close")
        pushChannelEstablishedDate = nil

        if !currentSyncPhase.isSyncing {
            // As soon as the pushChannel closes we should notify the UI that we are syncing (if we are not already syncing)
            self.syncStateDelegate.didStartQuickSync()
        }
    }

    public func pushChannelDidOpen() {
        Self.logger.trace("push channel did open")
        pushChannelEstablishedDate = Date()

        if currentSyncPhase == .fetchingMissedEvents {
            // If the push channel closed while we are fetching the notifications, we might be missing notifications that
            // were sent between the server response and the channel re-opening We therefore need to mark the quick sync to be re-started
            needsToRestartQuickSync = true
        }

        if !currentSyncPhase.isSyncing {
            // When the push channel opens we need to start syncing (if we are not already syncing)
            self.currentSyncPhase = .fetchingMissedEvents
        }
    }

    private func log(_ message: String? = nil) {
        let info = SyncStatusLog(phase: currentSyncPhase.description,
                                 isSyncing: isSyncing,
                                 pushChannelEstablishedDate: pushChannelEstablishedDate?.description,
                                 message: message)
        do {
            let data = try JSONEncoder().encode(info)
            let jsonString = String(data: data, encoding: .utf8)
            let message = "SYNC_STATUS: \(jsonString ?? self.description)"
            RemoteMonitoring.remoteLogger?.log(message: message, error: nil, attributes: nil, level: .debug)
        } catch {
            let message = "SYNC_STATUS: \(self.description)"
            RemoteMonitoring.remoteLogger?.log(message: message, error: nil, attributes: nil, level: .error)
        }
    }
<<<<<<< HEAD
}
=======
}

>>>>>>> 33098a79
<|MERGE_RESOLUTION|>--- conflicted
+++ resolved
@@ -50,11 +50,8 @@
     public internal (set) var needsToRestartQuickSync: Bool = false
     public internal (set) var pushChannelEstablishedDate: Date?
 
-<<<<<<< HEAD
-=======
     var quickSyncContinuation: CheckedContinuation<Void, Never>?
 
->>>>>>> 33098a79
     public var isSlowSyncing: Bool {
         return !currentSyncPhase.isOne(of: [.fetchingMissedEvents, .done])
     }
@@ -63,6 +60,14 @@
 
     public var isSyncing: Bool {
         return currentSyncPhase.isSyncing || !isPushChannelOpen
+    }
+
+    public var isSyncingInBackground: Bool {
+        return currentSyncPhase.isSyncing
+    }
+
+    public var isPushChannelOpen: Bool {
+        return pushChannelEstablishedDate != nil
     }
 
     public var isSyncingInBackground: Bool {
@@ -293,9 +298,5 @@
             RemoteMonitoring.remoteLogger?.log(message: message, error: nil, attributes: nil, level: .error)
         }
     }
-<<<<<<< HEAD
 }
-=======
-}
-
->>>>>>> 33098a79
+
