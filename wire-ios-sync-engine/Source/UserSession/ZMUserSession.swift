--- conflicted
+++ resolved
@@ -338,26 +338,11 @@
         )
     }()
 
-<<<<<<< HEAD
-    public private(set) lazy var updateMLSGroupVerificationStatus: UpdateMLSGroupVerificationStatusUseCase = {
-        let verificationStatusService = E2EIVerificationStatusService(coreCryptoProvider: coreCryptoProvider)
-
-        return UpdateMLSGroupVerificationStatusUseCase(
-            e2eIVerificationStatusService: verificationStatusService,
-            syncContext: syncContext)
-    }()
-
-    lazy var observeMLSGroupVerificationStatus: ObserveMLSGroupVerificationStatusUseCaseProtocol = {
-        return ObserveMLSGroupVerificationStatusUseCase(
-            mlsService: mlsService,
-            updateMLSGroupVerificationStatusUseCase: updateMLSGroupVerificationStatus)
-=======
     lazy var mlsConversationVerificationManager: MLSConversationVerificationManager = {
         return MLSConversationVerificationManager(
             mlsService: mlsService,
             mlsConversationVerificationStatusUpdater: mlsConversationVerificationStatusUpdater
         )
->>>>>>> 0f3b19d0
     }()
 
     public lazy var changeUsername: ChangeUsernameUseCaseProtocol = {
@@ -518,16 +503,10 @@
             createMLSClientIfNeeded()
 
             if e2eiFeature.isEnabled {
-<<<<<<< HEAD
-                Task {
-                   await observeMLSGroupVerificationStatus.invoke()
-                }
-=======
                 mlsConversationVerificationManager.startObservingMLSConversationVerificationStatus()
                 self.cRLsDistributionPointsObserver.startObservingNewCRLsDistributionPoints(
                     from: self.mlsService.onNewCRLsDistributionPoints()
                 )
->>>>>>> 0f3b19d0
             }
         }
 
