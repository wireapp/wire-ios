//
// Wire
// Copyright (C) 2024 Wire Swiss GmbH
//
// This program is free software: you can redistribute it and/or modify
// it under the terms of the GNU General Public License as published by
// the Free Software Foundation, either version 3 of the License, or
// (at your option) any later version.
//
// This program is distributed in the hope that it will be useful,
// but WITHOUT ANY WARRANTY; without even the implied warranty of
// MERCHANTABILITY or FITNESS FOR A PARTICULAR PURPOSE. See the
// GNU General Public License for more details.
//
// You should have received a copy of the GNU General Public License
// along with this program. If not, see http://www.gnu.org/licenses/.
//

import Foundation
import WireDataModel
import WireSystem

@objc(ZMThirdPartyServicesDelegate)
public protocol ThirdPartyServicesDelegate: NSObjectProtocol {

    /// This will get called at a convenient point in time when Hockey and Localytics should upload their data.
    /// We try not to have Hockey and Localytics use the network while we're sync'ing.
    @objc(userSessionIsReadyToUploadServicesData:)
    func userSessionIsReadyToUploadServicesData(userSession: ZMUserSession)

}

@objc(UserSessionSelfUserClientDelegate)
public protocol UserSessionSelfUserClientDelegate: NSObjectProtocol {
    /// Invoked when a client is successfully registered
    func clientRegistrationDidSucceed(accountId: UUID)

    /// Invoked when there was an error registering the client
    func clientRegistrationDidFail(_ error: NSError, accountId: UUID)
}

@objc(UserSessionLogoutDelegate)
public protocol UserSessionLogoutDelegate: NSObjectProtocol {
    /// Invoked when the user successfully logged out
    func userDidLogout(accountId: UUID)

    /// Invoked when the authentication has proven invalid
    func authenticationInvalidated(_ error: NSError, accountId: UUID)
}

typealias UserSessionDelegate = UserSessionEncryptionAtRestDelegate
    & UserSessionSelfUserClientDelegate
    & UserSessionLogoutDelegate
    & UserSessionAppLockDelegate

@objcMembers
public class ZMUserSession: NSObject {

    private let appVersion: String
    private var tokens: [Any] = []
    private var tornDown: Bool = false

    var isNetworkOnline: Bool = true
    var isPerformingSync: Bool = true {
        willSet {
            notificationDispatcher.operationMode = newValue ? .economical : .normal
        }
    }
    var hasNotifiedThirdPartyServices: Bool = false

    var coreDataStack: CoreDataStack!
    let application: ZMApplication
    let flowManager: FlowManagerType
    var mediaManager: MediaManagerType
    var analytics: AnalyticsType?
    var transportSession: TransportSessionType
    let storedDidSaveNotifications: ContextDidSaveNotificationPersistence
    let userExpirationObserver: UserExpirationObserver
    var updateEventProcessor: UpdateEventProcessor?
    var strategyDirectory: StrategyDirectoryProtocol?
    var syncStrategy: ZMSyncStrategy?
    var operationLoop: ZMOperationLoop?
    var notificationDispatcher: NotificationDispatcher
    var localNotificationDispatcher: LocalNotificationDispatcher?
    let applicationStatusDirectory: ApplicationStatusDirectory
    var callStateObserver: CallStateObserver?
    var messageReplyObserver: ManagedObjectContextChangeObserver?
    var likeMesssageObserver: ManagedObjectContextChangeObserver?
    var urlActionProcessors: [URLActionProcessor]?
    let debugCommands: [String: DebugCommand]
    let eventProcessingTracker: EventProcessingTracker = EventProcessingTracker()
    let legacyHotFix: ZMHotFix
    // When we move to the monorepo, uncomment hotFixApplicator
    // let hotFixApplicator = PatchApplicator<HotfixPatch>(lastRunVersionKey: "lastRunHotFixVersion")
    var accessTokenRenewalObserver: AccessTokenRenewalObserver?
    var recurringActionService = RecurringActionService(
        storage: .standard,
        dateProvider: .system
    ) as RecurringActionServiceInterface

    var cryptoboxMigrationManager: CryptoboxMigrationManagerInterface
    var coreCryptoProvider: CoreCryptoProvider
    lazy var proteusService: ProteusServiceInterface = ProteusService(coreCryptoProvider: coreCryptoProvider)
    var mlsService: MLSServiceInterface
    var proteusProvider: ProteusProviding!
    let proteusToMLSMigrationCoordinator: ProteusToMLSMigrationCoordinating

    public var syncStatus: SyncStatusProtocol {
        return applicationStatusDirectory.syncStatus
    }

    public lazy var featureRepository = FeatureRepository(context: syncContext)

    let earService: EARServiceInterface

    public var appLockController: AppLockType

    public var fileSharingFeature: Feature.FileSharing {
        let featureRepository = FeatureRepository(context: coreDataStack.viewContext)
        return featureRepository.fetchFileSharing()
    }

    public var selfDeletingMessagesFeature: Feature.SelfDeletingMessages {
        let featureRepository = FeatureRepository(context: coreDataStack.viewContext)
        return featureRepository.fetchSelfDeletingMesssages()
    }

    public var conversationGuestLinksFeature: Feature.ConversationGuestLinks {
        let featureRepository = FeatureRepository(context: coreDataStack.viewContext)
        return featureRepository.fetchConversationGuestLinks()
    }

    public var classifiedDomainsFeature: Feature.ClassifiedDomains {
        let featureRepository = FeatureRepository(context: coreDataStack.viewContext)
        return featureRepository.fetchClassifiedDomains()
    }

    public var e2eiFeature: Feature.E2EI {
        let featureRepository = FeatureRepository(context: coreDataStack.viewContext)
        return featureRepository.fetchE2EI()
    }

    public var hasCompletedInitialSync: Bool = false

    public var topConversationsDirectory: TopConversationsDirectory

    public var managedObjectContext: NSManagedObjectContext { // TODO jacob we don't want this to be public
        return coreDataStack.viewContext
    }

    public var syncManagedObjectContext: NSManagedObjectContext { // TODO jacob we don't want this to be public
        return coreDataStack.syncContext
    }

    public var searchManagedObjectContext: NSManagedObjectContext { // TODO jacob we don't want this to be public
        return coreDataStack.searchContext
    }

    public var sharedContainerURL: URL { // TODO jacob we don't want this to be public
        return coreDataStack.applicationContainer
    }

    public var selfUserClient: UserClient? { // TODO jacob we don't want this to be public
        return ZMUser.selfUser(in: managedObjectContext).selfClient()
    }

    public var userProfile: UserProfile {
        return applicationStatusDirectory.userProfileUpdateStatus
    }

    public var userProfileImage: UserProfileImageUpdateProtocol {
        return applicationStatusDirectory.userProfileImageUpdateStatus
    }

    public var conversationDirectory: ConversationDirectoryType {
        return managedObjectContext.conversationListDirectory()
    }

    public private(set) var networkState: ZMNetworkState = .online {
        didSet {
            if oldValue != networkState {
                ZMNetworkAvailabilityChangeNotification.notify(networkState: networkState, userSession: self)
            }
        }
    }

    // temporary function to simplify call to EventProcessor
    // might be replaced by something more elegant
    public func processUpdateEvents(_ events: [ZMUpdateEvent]) {
        WaitingGroupTask(context: self.syncContext) {
            try? await self.updateEventProcessor?.processEvents(events)
        }
    }

    // temporary function to simplify call to ConversationEventProcessor
    // might be replaced by something more elegant
    public func processConversationEvents(_ events: [ZMUpdateEvent]) {
        WaitingGroupTask(context: self.syncContext) {
            await self.conversationEventProcessor.processConversationEvents(events)
        }
    }

    public var isNotificationContentHidden: Bool {
        get {
            guard let value = managedObjectContext.persistentStoreMetadata(forKey: LocalNotificationDispatcher.ZMShouldHideNotificationContentKey) as? NSNumber else {
                return false
            }

            return value.boolValue
        }
        set {
            managedObjectContext.setPersistentStoreMetadata(NSNumber(value: newValue), key: LocalNotificationDispatcher.ZMShouldHideNotificationContentKey)
        }
    }

    weak var delegate: UserSessionDelegate?

    // TODO remove this property and move functionality to separate protocols under UserSessionDelegate
    public weak var sessionManager: SessionManagerType?

    public weak var thirdPartyServicesDelegate: ThirdPartyServicesDelegate?

    // MARK: - Tear down

    deinit {
        require(tornDown, "tearDown must be called before the ZMUserSession is deallocated")
    }

    public func tearDown() {
        guard !tornDown else { return }

        tokens.removeAll()
        application.unregisterObserverForStateChange(self)
        callStateObserver = nil
        syncStrategy?.tearDown()
        syncStrategy = nil
        operationLoop?.tearDown()
        operationLoop = nil
        transportSession.tearDown()
        notificationDispatcher.tearDown()
        callCenter?.tearDown()

        // Wait for all sync operations to finish
        syncManagedObjectContext.performGroupedBlockAndWait { }

        let uiMOC = coreDataStack.viewContext
        coreDataStack = nil

        let shouldWaitOnUIMoc = !(OperationQueue.current == OperationQueue.main && uiMOC.concurrencyType == .mainQueueConcurrencyType)
        if shouldWaitOnUIMoc {
            uiMOC.performAndWait {
                // warning: this will hang if the uiMoc queue is same as self.requestQueue (typically uiMoc queue is the main queue)
            }
        }

        NotificationCenter.default.removeObserver(self)

        tornDown = true
    }

    /// - Note: this is safe if coredataStack and proteus are ready
    public lazy var getUserClientFingerprint: GetUserClientFingerprintUseCaseProtocol = {
        GetUserClientFingerprintUseCase(syncContext: coreDataStack.syncContext,
                                        transportSession: transportSession,
                                        proteusProvider: proteusProvider)
    }()

<<<<<<< HEAD
    public lazy var enrollE2eICertificate: EnrollE2eICertificateUseCaseInterface? = {
        let acmeDiscoveryPath = e2eiFeature.config.acmeDiscoveryUrl
        let acmeApi = AcmeAPI(acmeDiscoveryPath: acmeDiscoveryPath)
        let httpClient = HttpClientImpl(
            transportSession: transportSession,
            queue: syncContext
        )

        let apiProvider = APIProvider(httpClient: httpClient)

        let e2eiSetupService = E2eISetupService(coreCryptoProvider: coreCryptoProvider)

        let keyRotator = E2eIKeyPackageRotator(
            coreCryptoProvider: coreCryptoProvider,
            conversationEventProcessor: conversationEventProcessor,
            context: syncContext
        )

        let e2eiRepository = E2eIRepository(
            acmeApi: acmeApi,
            apiProvider: apiProvider,
            e2eiSetupService: e2eiSetupService,
            keyRotator: keyRotator,
            coreCryptoProvider: coreCryptoProvider
        )

        return EnrollE2eICertificateUseCase(e2eiRepository: e2eiRepository)
    }()

    public private(set) lazy var getIsE2eIdentityEnabled: GetIsE2EIdentityEnabledUseCaseProtocol =  {
        return GetIsE2EIdentityEnabledUseCase(coreCryptoProvider: coreCryptoProvider)
    }()

    public private(set) lazy var getE2eIdentityCertificates: GetE2eIdentityCertificatesUseCaseProtocol = {
        return GetE2eIdentityCertificatesUseCase(coreCryptoProvider: coreCryptoProvider)
    }()

    lazy var mlsConversationVerificationStatusProvider: MLSConversationVerificationStatusProviderInterface = {
        let e2eIVerificationStatusService = E2eIVerificationStatusService(coreCryptoProvider: coreCryptoProvider)
        return MLSConversationVerificationStatusProvider(
            e2eIVerificationStatusService: e2eIVerificationStatusService,
            syncContext: syncContext)
    }()

    lazy var mlsConversationVerificationManager: MLSConversationVerificationManager = {
        return MLSConversationVerificationManager(
            mlsService: mlsService,
            mlsConversationVerificationStatusProvider: mlsConversationVerificationStatusProvider)
=======
    public lazy var changeUsername: ChangeUsernameUseCaseProtocol = {
        ChangeUsernameUseCase(userProfile: applicationStatusDirectory.userProfileUpdateStatus)
>>>>>>> 0654a485
    }()

    let lastEventIDRepository: LastEventIDRepositoryInterface
    let conversationEventProcessor: ConversationEventProcessor

    public init(
        userId: UUID,
        transportSession: TransportSessionType,
        mediaManager: MediaManagerType,
        flowManager: FlowManagerType,
        analytics: AnalyticsType?,
        eventProcessor: UpdateEventProcessor? = nil,
        strategyDirectory: StrategyDirectoryProtocol? = nil,
        syncStrategy: ZMSyncStrategy? = nil,
        operationLoop: ZMOperationLoop? = nil,
        application: ZMApplication,
        appVersion: String,
        coreDataStack: CoreDataStack,
        configuration: Configuration,
        earService: EARServiceInterface? = nil,
        mlsService: MLSServiceInterface? = nil,
        cryptoboxMigrationManager: CryptoboxMigrationManagerInterface,
        proteusToMLSMigrationCoordinator: ProteusToMLSMigrationCoordinating? = nil,
        sharedUserDefaults: UserDefaults
    ) {
        coreDataStack.syncContext.performGroupedBlockAndWait {
            coreDataStack.syncContext.analytics = analytics
            coreDataStack.syncContext.zm_userInterface = coreDataStack.viewContext
        }

        coreDataStack.viewContext.zm_sync = coreDataStack.syncContext

        self.application = application
        self.appVersion = appVersion
        self.flowManager = flowManager
        self.mediaManager = mediaManager
        self.analytics = analytics
        self.coreDataStack = coreDataStack
        self.transportSession = transportSession
        self.notificationDispatcher = NotificationDispatcher(managedObjectContext: coreDataStack.viewContext)
        self.storedDidSaveNotifications = ContextDidSaveNotificationPersistence(accountContainer: coreDataStack.accountContainer)
        self.userExpirationObserver = UserExpirationObserver(managedObjectContext: coreDataStack.viewContext)
        self.topConversationsDirectory = TopConversationsDirectory(managedObjectContext: coreDataStack.viewContext)
        self.debugCommands = ZMUserSession.initDebugCommands()
        self.legacyHotFix = ZMHotFix(syncMOC: coreDataStack.syncContext)
        self.appLockController = AppLockController(userId: userId, selfUser: .selfUser(in: coreDataStack.viewContext), legacyConfig: configuration.appLockConfig)
        self.coreCryptoProvider = CoreCryptoProvider(
            selfUserID: userId,
            sharedContainerURL: coreDataStack.applicationContainer,
            accountDirectory: coreDataStack.accountContainer,
            syncContext: coreDataStack.syncContext,
            cryptoboxMigrationManager: cryptoboxMigrationManager)
        self.lastEventIDRepository = LastEventIDRepository(
            userID: userId,
            sharedUserDefaults: sharedUserDefaults
        )
        self.applicationStatusDirectory = ApplicationStatusDirectory(
            withManagedObjectContext: self.coreDataStack.syncContext,
            cookieStorage: transportSession.cookieStorage,
            requestCancellation: transportSession,
            application: application,
            lastEventIDRepository: lastEventIDRepository,
            analytics: analytics
        )
        self.earService = earService ?? EARService(
            accountID: coreDataStack.account.userIdentifier,
            databaseContexts: [
                coreDataStack.viewContext,
                coreDataStack.syncContext,
                coreDataStack.searchContext
            ],
            canPerformKeyMigration: true,
            sharedUserDefaults: sharedUserDefaults
        )
        self.mlsService = mlsService ?? MLSService(
            context: coreDataStack.syncContext,
            coreCryptoProvider: coreCryptoProvider,
            conversationEventProcessor: ConversationEventProcessor(context: coreDataStack.syncContext),
            userDefaults: .standard,
            syncStatus: applicationStatusDirectory.syncStatus,
            userID: coreDataStack.account.userIdentifier)
        self.cryptoboxMigrationManager = cryptoboxMigrationManager
        self.conversationEventProcessor = ConversationEventProcessor(context: coreDataStack.syncContext)

        self.proteusToMLSMigrationCoordinator = proteusToMLSMigrationCoordinator ?? ProteusToMLSMigrationCoordinator(
            context: coreDataStack.syncContext,
            userID: userId
        )

        super.init()

        // As we move the flag value from CoreData to UserDefaults, we set an initial value
        self.earService.setInitialEARFlagValue(viewContext.encryptMessagesAtRest)
        self.earService.delegate = self
        appLockController.delegate = self
        applicationStatusDirectory.syncStatus.syncStateDelegate = self
        applicationStatusDirectory.clientRegistrationStatus.registrationStatusDelegate = self

        configureCaches()

        syncManagedObjectContext.performGroupedBlockAndWait { [self] in
            self.localNotificationDispatcher = LocalNotificationDispatcher(in: coreDataStack.syncContext)
            self.configureTransportSession()

            // need to be before we create strategies since it is passed
            self.proteusProvider = ProteusProvider(proteusService: self.proteusService,
                                                   keyStore: self.syncManagedObjectContext.zm_cryptKeyStore)

            self.strategyDirectory = strategyDirectory ?? self.createStrategyDirectory(useLegacyPushNotifications: configuration.useLegacyPushNotifications)
            self.updateEventProcessor = eventProcessor ?? self.createUpdateEventProcessor()
            self.syncStrategy = syncStrategy ?? self.createSyncStrategy()
            self.operationLoop = operationLoop ?? self.createOperationLoop()
            self.urlActionProcessors = self.createURLActionProcessors()
            self.callStateObserver = CallStateObserver(localNotificationDispatcher: self.localNotificationDispatcher!,
                                                       contextProvider: self,
                                                       callNotificationStyleProvider: self)

            // FIXME: [jacob] inject instead of storing on context WPB-5827
            self.syncManagedObjectContext.proteusService = self.proteusService
            self.syncManagedObjectContext.mlsService = self.mlsService

            applicationStatusDirectory.clientRegistrationStatus.prepareForClientRegistration()
            self.applicationStatusDirectory.syncStatus.determineInitialSyncPhase()
            self.applicationStatusDirectory.clientUpdateStatus.determineInitialClientStatus()
            self.applicationStatusDirectory.clientRegistrationStatus.determineInitialRegistrationStatus()
            self.hasCompletedInitialSync = self.applicationStatusDirectory.syncStatus.isSlowSyncing == false

            createMLSClientIfNeeded()

            if e2eiFeature.isEnabled {
                mlsConversationVerificationManager.startObservingMLSConversationVerificationStatus()
            }
        }

        registerForCalculateBadgeCountNotification()
        registerForRegisteringPushTokenNotification()
        registerForBackgroundNotifications()
        enableBackgroundFetch()
        observeChangesOnShareExtension()
        startEphemeralTimers()
        notifyUserAboutChangesInAvailabilityBehaviourIfNeeded()
        RequestAvailableNotification.notifyNewRequestsAvailable(self)
        restoreDebugCommandsState()
        configureRecurringActions()
        updateSupportedProtocolsIfNeeded()
    }

    private func updateSupportedProtocolsIfNeeded() {
        let recurringAction = RecurringAction(
            id: "\(account.userIdentifier).updateSupportedProtocols",
            interval: .oneDay
        ) { [weak self] in
            guard let context = self?.syncContext else { return }

            context.perform {
                let service = SupportedProtocolsService(context: context)
                service.updateSupportedProtocols()
            }
        }

        recurringActionService.registerAction(recurringAction)

        // The action should run once on every launch, then each 24 hours thereafter.
        recurringActionService.forcePerformAction(id: recurringAction.id)
    }

    private func configureTransportSession() {
        transportSession.pushChannel.clientID = selfUserClient?.remoteIdentifier
        transportSession.setNetworkStateDelegate(self)
        transportSession.setAccessTokenRenewalFailureHandler { [weak self] (response) in
            self?.transportSessionAccessTokenDidFail(response: response)
        }
        transportSession.setAccessTokenRenewalSuccessHandler { [weak self]  _, _ in
            self?.transportSessionAccessTokenDidSucceed()
        }
    }

    private func configureCaches() {
        let cacheLocation = FileManager.default.cachesURLForAccount(with: coreDataStack.account.userIdentifier, in: coreDataStack.applicationContainer)
        ZMUserSession.moveCachesIfNeededForAccount(with: coreDataStack.account.userIdentifier, in: coreDataStack.applicationContainer)

        let userImageCache = UserImageLocalCache(location: cacheLocation)
        let fileAssetCache = FileAssetCache(location: cacheLocation)

        managedObjectContext.zm_userImageCache = userImageCache
        managedObjectContext.zm_fileAssetCache = fileAssetCache
        managedObjectContext.zm_searchUserCache = NSCache()

        syncManagedObjectContext.performGroupedBlockAndWait {
            self.syncManagedObjectContext.zm_userImageCache = userImageCache
            self.syncManagedObjectContext.zm_fileAssetCache = fileAssetCache
        }

    }

    private func createStrategyDirectory(useLegacyPushNotifications: Bool) -> StrategyDirectoryProtocol {
        return StrategyDirectory(
            contextProvider: coreDataStack,
            applicationStatusDirectory: applicationStatusDirectory,
            cookieStorage: transportSession.cookieStorage,
            pushMessageHandler: localNotificationDispatcher!,
            flowManager: flowManager,
            updateEventProcessor: self,
            localNotificationDispatcher: localNotificationDispatcher!,
            useLegacyPushNotifications: useLegacyPushNotifications,
            lastEventIDRepository: lastEventIDRepository,
            transportSession: transportSession,
            proteusProvider: self.proteusProvider,
            mlsService: mlsService,
            coreCryptoProvider: coreCryptoProvider
        )
    }

    private func createUpdateEventProcessor() -> EventProcessor {
        return EventProcessor(
            storeProvider: self.coreDataStack,
            eventProcessingTracker: eventProcessingTracker,
            earService: earService,
            eventConsumers: strategyDirectory?.eventConsumers ?? [],
            eventAsyncConsumers: (strategyDirectory?.eventAsyncConsumers ?? []) + [conversationEventProcessor]
        )
    }

    private func createURLActionProcessors() -> [URLActionProcessor] {
        return [
            DeepLinkURLActionProcessor(contextProvider: coreDataStack,
                                       transportSession: transportSession,
                                       eventProcessor: updateEventProcessor!),
            ConnectToBotURLActionProcessor(contextprovider: coreDataStack,
                                           transportSession: transportSession,
                                           eventProcessor: updateEventProcessor!)
        ]
    }

    private func createSyncStrategy() -> ZMSyncStrategy {
        return ZMSyncStrategy(contextProvider: coreDataStack,
                              notificationsDispatcher: notificationDispatcher,
                              applicationStatusDirectory: applicationStatusDirectory,
                              application: application,
                              strategyDirectory: strategyDirectory!,
                              eventProcessingTracker: eventProcessingTracker)
    }

    private func createOperationLoop() -> ZMOperationLoop {
        return ZMOperationLoop(transportSession: transportSession,
                               requestStrategy: syncStrategy,
                               updateEventProcessor: updateEventProcessor!,
                               applicationStatusDirectory: applicationStatusDirectory,
                               uiMOC: managedObjectContext,
                               syncMOC: syncManagedObjectContext)
    }

    private func configureRecurringActions() {
        recurringActionService.registerAction(refreshUsersMissingMetadataAction)
        recurringActionService.registerAction(refreshConversationsMissingMetadataAction)
        recurringActionService.registerAction(updateProteusToMLSMigrationStatusAction)
        recurringActionService.registerAction(refreshTeamMetadataAction)
    }

    func startRequestLoopTracker() {
        transportSession.requestLoopDetectionCallback = { path in
            guard !path.hasSuffix("/typing") else { return }

            Logging.network.warn("Request loop happening at path: \(path)")

            DispatchQueue.main.async {
                NotificationCenter.default.post(name: Notification.Name(rawValue: ZMLoggingRequestLoopNotificationName),
                                                object: nil,
                                                userInfo: ["path": path])
            }
        }
    }

    private func registerForCalculateBadgeCountNotification() {
        tokens.append(NotificationInContext.addObserver(name: .calculateBadgeCount, context: managedObjectContext.notificationContext) { [weak self] (_) in
            self?.calculateBadgeCount()
        })
    }

    /// Count number of conversations with unread messages and update the application icon badge count.
    private func calculateBadgeCount() {
        let accountID = coreDataStack.account.userIdentifier
        let unreadCount = Int(ZMConversation.unreadConversationCount(in: self.syncManagedObjectContext))
        Logging.push.safePublic("Updating badge count for \(accountID) to \(SanitizedString(stringLiteral: String(unreadCount)))")
        self.sessionManager?.updateAppIconBadge(accountID: accountID, unreadCount: unreadCount)
    }

    private func registerForBackgroundNotifications() {
        application.registerObserverForDidEnterBackground(self, selector: #selector(applicationDidEnterBackground(_:)))
        application.registerObserverForWillEnterForeground(self, selector: #selector(applicationWillEnterForeground(_:)))

    }

    private func enableBackgroundFetch() {
        // We enable background fetch by setting the minimum interval to something different from UIApplicationBackgroundFetchIntervalNever
        application.setMinimumBackgroundFetchInterval(10.0 * 60.0 + Double.random(in: 0..<300))
    }

    private func notifyUserAboutChangesInAvailabilityBehaviourIfNeeded() {
        syncManagedObjectContext.performGroupedBlock {
            self.localNotificationDispatcher?.notifyAvailabilityBehaviourChangedIfNeeded()
        }
    }

    func createMLSClientIfNeeded() {
        // TODO: [jacob] refactor out WPB-6198
        if applicationStatusDirectory.clientRegistrationStatus.needsToRegisterMLSCLient {
            WaitingGroupTask(context: syncContext) { [self] in
                do {
                    // Make sure MLS client exists, mls public keys will be generated upon creation
                    _ = try await coreCryptoProvider.coreCrypto(requireMLS: true)
                } catch {
                    WireLogger.mls.error("Failed to create MLS client: \(error)")
                }
            }
        }
    }

    // MARK: - Network

    public func requestSlowSync() {
        applicationStatusDirectory.requestSlowSync()
    }

    // MARK: - Access Token

    private func renewAccessTokenIfNeeded(for userClient: UserClient) {
        guard
            let apiVersion = BackendInfo.apiVersion,
            apiVersion > .v2,
            let clientID = userClient.remoteIdentifier
        else { return }

        renewAccessToken(with: clientID)
    }

    // MARK: - Perform changes

    public func saveOrRollbackChanges() {
        managedObjectContext.saveOrRollback()
    }

    @objc(performChanges:)
    public func perform(_ changes: @escaping () -> Void) {
        managedObjectContext.performGroupedBlockAndWait { [weak self] in
            changes()
            self?.saveOrRollbackChanges()
        }
    }

    @objc(enqueueChanges:)
    public func enqueue(_ changes: @escaping () -> Void) {
        enqueue(changes, completionHandler: nil)
    }

    @objc(enqueueChanges:completionHandler:)
    public func enqueue(_ changes: @escaping () -> Void, completionHandler: (() -> Void)?) {
        managedObjectContext.performGroupedBlock { [weak self] in
            changes()
            self?.saveOrRollbackChanges()
            completionHandler?()
        }
    }

    @objc(enqueueDelayedChanges:completionHandler:)
    public func enqueueDelayed(_ changes: @escaping () -> Void, completionHandler: (() -> Void)?) {
        managedObjectContext.performGroupedBlock { [weak self] in
            changes()
            self?.saveOrRollbackChanges()

            let group = ZMSDispatchGroup(label: "enqueueDelayedChanges")
            self?.managedObjectContext.enqueueDelayedSave(with: group)

            group?.notify(on: DispatchQueue.global(qos: .background), block: {
                self?.managedObjectContext.performGroupedBlock {
                    completionHandler?()
                }
            })
        }
    }

    // MARK: - Account

    public func initiateUserDeletion() {
        syncManagedObjectContext.performGroupedBlock {
            self.syncManagedObjectContext.setPersistentStoreMetadata(NSNumber(value: true), key: DeleteAccountRequestStrategy.userDeletionInitiatedKey)
            RequestAvailableNotification.notifyNewRequestsAvailable(self)
        }
    }

}

extension ZMUserSession: ZMNetworkStateDelegate {

    public func didReceiveData() {
        managedObjectContext.performGroupedBlock { [weak self] in
            self?.isNetworkOnline = true
            self?.updateNetworkState()
        }
    }

    public func didGoOffline() {
        managedObjectContext.performGroupedBlock { [weak self] in
            self?.isNetworkOnline = false
            self?.updateNetworkState()
            self?.saveOrRollbackChanges()

        }
    }

    func updateNetworkState() {
        let state: ZMNetworkState

        if isNetworkOnline {
            if isPerformingSync {
                state = .onlineSynchronizing
            } else {
                state = .online
            }
        } else {
            state = .offline
        }

        networkState = state
    }
}

// TODO: [jacob] find another way of providing the event processor to ZMissingEventTranscoder
extension ZMUserSession: UpdateEventProcessor {
    public func bufferEvents(_ events: [WireTransport.ZMUpdateEvent]) async {
        await updateEventProcessor?.bufferEvents(events)
    }

    public func processEvents(_ events: [WireTransport.ZMUpdateEvent]) async throws {
        try await updateEventProcessor?.processEvents(events)
    }

    public func processBufferedEvents() async throws {
        try await updateEventProcessor?.processBufferedEvents()
    }
}

extension ZMUserSession: ZMSyncStateDelegate {

    public func didStartSlowSync() {
        managedObjectContext.performGroupedBlock { [weak self] in
            self?.isPerformingSync = true
            self?.notificationDispatcher.isEnabled = false
            self?.updateNetworkState()
        }
    }

    public func didFinishSlowSync() {
        managedObjectContext.performGroupedBlock { [weak self] in
            self?.hasCompletedInitialSync = true
            self?.notificationDispatcher.isEnabled = true

            if let context = self?.managedObjectContext {
                ZMUserSession.notifyInitialSyncCompleted(context: context)
            }
        }

        let selfClient = ZMUser.selfUser(in: syncContext).selfClient()
        if selfClient?.hasRegisteredMLSClient == true {
            Task {
                await mlsService.repairOutOfSyncConversations()
            }
        }
    }

    public func didStartQuickSync() {
        WireLogger.sync.debug("did start quick sync")
        managedObjectContext.performGroupedBlock { [weak self] in
            self?.isPerformingSync = true
            self?.updateNetworkState()
        }
    }

    public func didFinishQuickSync() {
        WireLogger.sync.debug("did finish quick sync")
        processEvents()

        NotificationInContext(
            name: .quickSyncCompletedNotification,
            context: syncContext.notificationContext
        ).post()

        let selfClient = ZMUser.selfUser(in: syncContext).selfClient()
        if selfClient?.hasRegisteredMLSClient == true {

            WaitingGroupTask(context: syncContext) { [self] in
                // these operations are not dependent and should not be executed in same do/catch
                do {
                    // rework implementation of following method - WPB-6053
                    try await mlsService.performPendingJoins()
                } catch {
                    Logging.mls.error("Failed to performPendingJoins: \(String(reflecting: error))")
                }

                do {
                    try await mlsService.commitPendingProposals()
                } catch {
                    Logging.mls.error("Failed to commit pending proposals: \(String(reflecting: error))")
                }
                await mlsService.uploadKeyPackagesIfNeeded()
                await mlsService.updateKeyMaterialForAllStaleGroupsIfNeeded()
            }
        }

        fetchFeatureConfigs()
        recurringActionService.performActionsIfNeeded()

        managedObjectContext.performGroupedBlock { [weak self] in
            self?.notifyThirdPartyServices()
        }
    }

    func processEvents() {
        managedObjectContext.performGroupedBlock { [weak self] in
            self?.isPerformingSync = true
            self?.updateNetworkState()
        }

        let groups = self.syncContext.enterAllGroupsExceptSecondary()
        Task {
            var processingInterrupted = false
            do {
                try await updateEventProcessor?.processBufferedEvents()
            } catch {
                processingInterrupted = true
            }

            let isSyncing = await syncContext.perform { self.applicationStatusDirectory.syncStatus.isSyncing }

            if !processingInterrupted {
                await syncContext.perform {
                    self.legacyHotFix.applyPatches()
                    // When we move to the monorepo, uncomment hotFixApplicator applyPatches
                    // hotFixApplicator.applyPatches(HotfixPatch.self, in: syncContext)
                }
            }

            await managedObjectContext.perform(schedule: .enqueued) { [weak self] in
                self?.isPerformingSync = isSyncing || processingInterrupted
                self?.updateNetworkState()
            }
            self.syncContext.leaveAllGroups(groups)
        }
    }

    func processPendingCallEvents(completionHandler: @escaping () -> Void) {
        WireLogger.updateEvent.info("process pending call events")
        Task {
            do {
                try await updateEventProcessor!.processBufferedEvents()
                await managedObjectContext.perform {
                    completionHandler()
                }
            } catch {
                Logging.mls.error("Failed to process pending call events: \(String(reflecting: error))")
            }
        }
    }

    // // FIXME: [jacob] move commitPendingProposalsIfNeeded to MLSService?
    private func commitPendingProposalsIfNeeded() {
        Task {
            do {
                try await mlsService.commitPendingProposals()
            } catch {
                Logging.mls.error("Failed to commit pending proposals: \(String(describing: error))")
            }
        }
    }

    private func fetchFeatureConfigs() {
        let action = GetFeatureConfigsAction { result in
            if case let .failure(reason) = result {
                Logging.network.error("Failed to fetch feature configs: \(String(describing: reason))")
            }
        }

        action.send(in: syncContext.notificationContext)
    }

    public func didRegisterSelfUserClient(_ userClient: UserClient) {
        // If during registration user allowed notifications,
        // The push token can only be registered after client registration
        transportSession.pushChannel.clientID = userClient.remoteIdentifier
        registerCurrentPushToken()
        renewAccessTokenIfNeeded(for: userClient)

        UserClient.triggerSelfClientCapabilityUpdate(syncContext)

        managedObjectContext.performGroupedBlock { [weak self] in
            guard let accountId = self?.managedObjectContext.selfUserId else {
                return
            }

            self?.delegate?.clientRegistrationDidSucceed(accountId: accountId)
        }
    }

    public func didFailToRegisterSelfUserClient(error: Error) {
        managedObjectContext.performGroupedBlock {  [weak self] in
            guard let accountId = self?.managedObjectContext.selfUserId else {
                return
            }

            self?.delegate?.clientRegistrationDidFail(error as NSError, accountId: accountId)
        }
    }

    public func didDeleteSelfUserClient(error: Error) {
        notifyAuthenticationInvalidated(error)
    }

    public func notifyThirdPartyServices() {
        if !hasNotifiedThirdPartyServices {
            hasNotifiedThirdPartyServices = true
            thirdPartyServicesDelegate?.userSessionIsReadyToUploadServicesData(userSession: self)
        }
    }

    func notifyAuthenticationInvalidated(_ error: Error) {
        WireLogger.authentication.debug("notifying authentication invalidated")
        managedObjectContext.performGroupedBlock {  [weak self] in
            guard let accountId = self?.managedObjectContext.selfUserId else {
                return
            }

            self?.delegate?.authenticationInvalidated(error as NSError, accountId: accountId)
        }
    }
}

extension ZMUserSession: URLActionProcessor {
    func process(urlAction: URLAction, delegate: PresentationDelegate?) {
        urlActionProcessors?.forEach({ $0.process(urlAction: urlAction, delegate: delegate)})
    }
}

private extension NSManagedObjectContext {
    var selfUserId: UUID? {
        ZMUser.selfUser(in: self).remoteIdentifier
    }
}

extension ZMUserSession: ContextProvider {

    public var account: Account {
        return coreDataStack.account
    }

    public var viewContext: NSManagedObjectContext {
        return coreDataStack.viewContext
    }

    public var syncContext: NSManagedObjectContext {
        return coreDataStack.syncContext
    }

    public var searchContext: NSManagedObjectContext {
        return coreDataStack.searchContext
    }

    public var eventContext: NSManagedObjectContext {
        return coreDataStack.eventContext
    }

}<|MERGE_RESOLUTION|>--- conflicted
+++ resolved
@@ -265,7 +265,6 @@
                                         proteusProvider: proteusProvider)
     }()
 
-<<<<<<< HEAD
     public lazy var enrollE2eICertificate: EnrollE2eICertificateUseCaseInterface? = {
         let acmeDiscoveryPath = e2eiFeature.config.acmeDiscoveryUrl
         let acmeApi = AcmeAPI(acmeDiscoveryPath: acmeDiscoveryPath)
@@ -314,10 +313,10 @@
         return MLSConversationVerificationManager(
             mlsService: mlsService,
             mlsConversationVerificationStatusProvider: mlsConversationVerificationStatusProvider)
-=======
+    }()
+
     public lazy var changeUsername: ChangeUsernameUseCaseProtocol = {
         ChangeUsernameUseCase(userProfile: applicationStatusDirectory.userProfileUpdateStatus)
->>>>>>> 0654a485
     }()
 
     let lastEventIDRepository: LastEventIDRepositoryInterface
