--- conflicted
+++ resolved
@@ -405,12 +405,6 @@
                                                        contextProvider: self,
                                                        callNotificationStyleProvider: self)
 
-<<<<<<< HEAD
-        // This should happen after the request strategies are created b/c
-        // it needs to make network requests upon initialization.
-        setupCryptoStack(stage: .mls)
-        observeOnEpochChangeIfNeeded()
-=======
             // FIXME: [jacob] inject instead of storing on context WPB-5827
             self.syncManagedObjectContext.proteusService = self.proteusService
             self.syncManagedObjectContext.mlsService = self.mlsService
@@ -422,8 +416,8 @@
             self.hasCompletedInitialSync = self.applicationStatusDirectory.syncStatus.isSlowSyncing == false
 
             createMLSClientIfNeeded()
-        }
->>>>>>> 7cc1fe22
+            observeOnEpochChangeIfNeeded()
+        }
 
         registerForCalculateBadgeCountNotification()
         registerForRegisteringPushTokenNotification()
@@ -571,7 +565,6 @@
         }
     }
 
-<<<<<<< HEAD
     private func observeOnEpochChangeIfNeeded() {
         syncContext.performAndWait {
             guard let mlsService = self.syncContext.mlsService else {
@@ -581,7 +574,9 @@
                 mlsService: mlsService,
                 onEpochChangedBlock: self.mlsConversationVerificationStatusProvider?.invoke(_:))
             self.tokens.append(epochChangeToken)
-=======
+        }
+    }
+
     func createMLSClientIfNeeded() {
         do {
             if applicationStatusDirectory.clientRegistrationStatus.needsToRegisterMLSCLient {
@@ -590,7 +585,6 @@
             }
         } catch {
             WireLogger.mls.error("Failed to create MLS client: \(error)")
->>>>>>> 7cc1fe22
         }
     }
 
