//
// Wire
// Copyright (C) 2020 Wire Swiss GmbH
//
// This program is free software: you can redistribute it and/or modify
// it under the terms of the GNU General Public License as published by
// the Free Software Foundation, either version 3 of the License, or
// (at your option) any later version.
//
// This program is distributed in the hope that it will be useful,
// but WITHOUT ANY WARRANTY; without even the implied warranty of
// MERCHANTABILITY or FITNESS FOR A PARTICULAR PURPOSE. See the
// GNU General Public License for more details.
//
// You should have received a copy of the GNU General Public License
// along with this program. If not, see http://www.gnu.org/licenses/.
//

import Foundation

@objc(ZMThirdPartyServicesDelegate)
public protocol ThirdPartyServicesDelegate: NSObjectProtocol {

    /// This will get called at a convenient point in time when Hockey and Localytics should upload their data.
    /// We try not to have Hockey and Localytics use the network while we're sync'ing.
    @objc(userSessionIsReadyToUploadServicesData:)
    func userSessionIsReadyToUploadServicesData(userSession: ZMUserSession)

}

@objc(UserSessionSelfUserClientDelegate)
public protocol UserSessionSelfUserClientDelegate: NSObjectProtocol {
    /// Invoked when a client is successfully registered
    func clientRegistrationDidSucceed(accountId: UUID)

    /// Invoked when there was an error registering the client
    func clientRegistrationDidFail(_ error: NSError, accountId: UUID)
}

@objc(UserSessionLogoutDelegate)
public protocol UserSessionLogoutDelegate: NSObjectProtocol {
    /// Invoked when the user successfully logged out
    func userDidLogout(accountId: UUID)

    /// Invoked when the authentication has proven invalid
    func authenticationInvalidated(_ error: NSError, accountId: UUID)
}

typealias UserSessionDelegate = UserSessionEncryptionAtRestDelegate
    & UserSessionSelfUserClientDelegate
    & UserSessionLogoutDelegate
    & UserSessionAppLockDelegate

@objcMembers
public class ZMUserSession: NSObject {

    private static let logger = Logger(subsystem: "VoIP Push", category: "ZMUserSession")

    private let appVersion: String
    private var tokens: [Any] = []
    private var tornDown: Bool = false

    var isNetworkOnline: Bool = true
    var isPerformingSync: Bool = true {
        willSet {
            notificationDispatcher.operationMode = newValue ? .economical : .normal
        }
    }
    var hasNotifiedThirdPartyServices: Bool = false

    var coreDataStack: CoreDataStack!
    let application: ZMApplication
    let flowManager: FlowManagerType
    var mediaManager: MediaManagerType
    var analytics: AnalyticsType?
    var transportSession: TransportSessionType
    let storedDidSaveNotifications: ContextDidSaveNotificationPersistence
    let userExpirationObserver: UserExpirationObserver
    var updateEventProcessor: UpdateEventProcessor?
    var strategyDirectory: StrategyDirectoryProtocol?
    var syncStrategy: ZMSyncStrategy?
    var operationLoop: ZMOperationLoop?
    var notificationDispatcher: NotificationDispatcher
    var localNotificationDispatcher: LocalNotificationDispatcher?
    var applicationStatusDirectory: ApplicationStatusDirectory?
    var callStateObserver: CallStateObserver?
    var messageReplyObserver: ManagedObjectContextChangeObserver?
    var likeMesssageObserver: ManagedObjectContextChangeObserver?
    var urlActionProcessors: [URLActionProcessor]?
    let debugCommands: [String: DebugCommand]
    let eventProcessingTracker: EventProcessingTracker = EventProcessingTracker()
    let legacyHotFix: ZMHotFix
    // When we move to the monorepo, uncomment hotFixApplicator
    // let hotFixApplicator = PatchApplicator<HotfixPatch>(lastRunVersionKey: "lastRunHotFixVersion")
    var accessTokenRenewalObserver: AccessTokenRenewalObserver?

<<<<<<< HEAD
    var recurringActionService: RecurringActionServiceInterface = RecurringActionService()
=======
    public var syncStatus: SyncStatusProtocol? {
        return applicationStatusDirectory?.syncStatus
    }
>>>>>>> 2abb974c

    public lazy var featureService = FeatureService(context: syncContext)

    let earService: EARServiceInterface

    public var appLockController: AppLockType

    public var fileSharingFeature: Feature.FileSharing {
        let featureService = FeatureService(context: coreDataStack.viewContext)
        return featureService.fetchFileSharing()
    }

    public var selfDeletingMessagesFeature: Feature.SelfDeletingMessages {
        let featureService = FeatureService(context: coreDataStack.viewContext)
        return featureService.fetchSelfDeletingMesssages()
    }

    public var conversationGuestLinksFeature: Feature.ConversationGuestLinks {
        let featureService = FeatureService(context: coreDataStack.viewContext)
        return featureService.fetchConversationGuestLinks()
    }

    public var classifiedDomainsFeature: Feature.ClassifiedDomains {
        let featureService = FeatureService(context: coreDataStack.viewContext)
        return featureService.fetchClassifiedDomains()
    }

    public var hasCompletedInitialSync: Bool = false

    public var topConversationsDirectory: TopConversationsDirectory

    public var managedObjectContext: NSManagedObjectContext { // TODO jacob we don't want this to be public
        return coreDataStack.viewContext
    }

    public var syncManagedObjectContext: NSManagedObjectContext { // TODO jacob we don't want this to be public
        return coreDataStack.syncContext
    }

    public var searchManagedObjectContext: NSManagedObjectContext { // TODO jacob we don't want this to be public
        return coreDataStack.searchContext
    }

    public var sharedContainerURL: URL { // TODO jacob we don't want this to be public
        return coreDataStack.applicationContainer
    }

    public var selfUserClient: UserClient? { // TODO jacob we don't want this to be public
        return ZMUser.selfUser(in: managedObjectContext).selfClient()
    }

    public var userProfile: UserProfile? {
        return applicationStatusDirectory?.userProfileUpdateStatus
    }

    public var userProfileImage: UserProfileImageUpdateProtocol? {
        return applicationStatusDirectory?.userProfileImageUpdateStatus
    }

    public var conversationDirectory: ConversationDirectoryType {
        return managedObjectContext.conversationListDirectory()
    }

    public var operationStatus: OperationStatus? { // TODO jacob we don't want this to be public
        return applicationStatusDirectory?.operationStatus
    }

    public private(set) var networkState: ZMNetworkState = .online {
        didSet {
            if oldValue != networkState {
                ZMNetworkAvailabilityChangeNotification.notify(networkState: networkState, userSession: self)
            }
        }
    }

    public var isNotificationContentHidden: Bool {
        get {
            guard let value = managedObjectContext.persistentStoreMetadata(forKey: LocalNotificationDispatcher.ZMShouldHideNotificationContentKey) as? NSNumber else {
                return false
            }

            return value.boolValue
        }
        set {
            managedObjectContext.setPersistentStoreMetadata(NSNumber(value: newValue), key: LocalNotificationDispatcher.ZMShouldHideNotificationContentKey)
        }
    }

    weak var delegate: UserSessionDelegate?

    // TODO remove this property and move functionality to separate protocols under UserSessionDelegate
    public weak var sessionManager: SessionManagerType?

    public weak var thirdPartyServicesDelegate: ThirdPartyServicesDelegate?

    // MARK: - Tear down

    deinit {
        require(tornDown, "tearDown must be called before the ZMUserSession is deallocated")
    }

    public func tearDown() {
        guard !tornDown else { return }

        tokens.removeAll()
        application.unregisterObserverForStateChange(self)
        callStateObserver = nil
        syncStrategy?.tearDown()
        syncStrategy = nil
        operationLoop?.tearDown()
        operationLoop = nil
        transportSession.tearDown()
        applicationStatusDirectory = nil
        notificationDispatcher.tearDown()
        callCenter?.tearDown()

        // Wait for all sync operations to finish
        syncManagedObjectContext.performGroupedBlockAndWait { }

        let uiMOC = coreDataStack.viewContext
        coreDataStack = nil

        let shouldWaitOnUIMoc = !(OperationQueue.current == OperationQueue.main && uiMOC.concurrencyType == .mainQueueConcurrencyType)
        if shouldWaitOnUIMoc {
            uiMOC.performAndWait {
                // warning: this will hang if the uiMoc queue is same as self.requestQueue (typically uiMoc queue is the main queue)
            }
        }

        NotificationCenter.default.removeObserver(self)

        tornDown = true
    }

    let lastEventIDRepository: LastEventIDRepositoryInterface

    public init(
        userId: UUID,
        transportSession: TransportSessionType,
        mediaManager: MediaManagerType,
        flowManager: FlowManagerType,
        analytics: AnalyticsType?,
        eventProcessor: UpdateEventProcessor? = nil,
        strategyDirectory: StrategyDirectoryProtocol? = nil,
        syncStrategy: ZMSyncStrategy? = nil,
        operationLoop: ZMOperationLoop? = nil,
        application: ZMApplication,
        appVersion: String,
        coreDataStack: CoreDataStack,
        configuration: Configuration,
        earService: EARServiceInterface? = nil,
        sharedUserDefaults: UserDefaults
    ) {
        coreDataStack.syncContext.performGroupedBlockAndWait {
            coreDataStack.syncContext.analytics = analytics
            coreDataStack.syncContext.zm_userInterface = coreDataStack.viewContext
        }

        coreDataStack.viewContext.zm_sync = coreDataStack.syncContext

        self.application = application
        self.appVersion = appVersion
        self.flowManager = flowManager
        self.mediaManager = mediaManager
        self.analytics = analytics
        self.coreDataStack = coreDataStack
        self.transportSession = transportSession
        self.notificationDispatcher = NotificationDispatcher(managedObjectContext: coreDataStack.viewContext)
        self.storedDidSaveNotifications = ContextDidSaveNotificationPersistence(accountContainer: coreDataStack.accountContainer)
        self.userExpirationObserver = UserExpirationObserver(managedObjectContext: coreDataStack.viewContext)
        self.topConversationsDirectory = TopConversationsDirectory(managedObjectContext: coreDataStack.viewContext)
        self.debugCommands = ZMUserSession.initDebugCommands()
        self.legacyHotFix = ZMHotFix(syncMOC: coreDataStack.syncContext)
        self.appLockController = AppLockController(userId: userId, selfUser: .selfUser(in: coreDataStack.viewContext), legacyConfig: configuration.appLockConfig)

        self.earService = earService ?? EARService(
            accountID: coreDataStack.account.userIdentifier,
            databaseContexts: [
                coreDataStack.viewContext,
                coreDataStack.syncContext,
                coreDataStack.searchContext
            ],
            canPerformKeyMigration: true
        )

        self.lastEventIDRepository = LastEventIDRepository(
            userID: userId,
            sharedUserDefaults: sharedUserDefaults
        )

        super.init()

        self.earService.delegate = self
        appLockController.delegate = self

        configureCaches()

        // Proteus needs to be setup before client registration starts
        setupCryptoStack(stage: .proteus(userID: userId))

        syncManagedObjectContext.performGroupedBlockAndWait {
            self.localNotificationDispatcher = LocalNotificationDispatcher(in: coreDataStack.syncContext)
            self.configureTransportSession()
            self.applicationStatusDirectory = self.createApplicationStatusDirectory()
            self.updateEventProcessor = eventProcessor ?? self.createUpdateEventProcessor()
            self.strategyDirectory = strategyDirectory ?? self.createStrategyDirectory(useLegacyPushNotifications: configuration.useLegacyPushNotifications)
            self.syncStrategy = syncStrategy ?? self.createSyncStrategy()
            self.operationLoop = operationLoop ?? self.createOperationLoop()
            self.urlActionProcessors = self.createURLActionProcessors()
            self.callStateObserver = CallStateObserver(localNotificationDispatcher: self.localNotificationDispatcher!,
                                                       contextProvider: self,
                                                       callNotificationStyleProvider: self)
        }

        // This should happen after the request strategies are created b/c
        // it needs to make network requests upon initialization.
        setupCryptoStack(stage: .mls)

        updateEventProcessor!.eventConsumers = self.strategyDirectory!.eventConsumers
        registerForCalculateBadgeCountNotification()
        registerForRegisteringPushTokenNotification()
        registerForBackgroundNotifications()
        enableBackgroundFetch()
        observeChangesOnShareExtension()
        startEphemeralTimers()
        notifyUserAboutChangesInAvailabilityBehaviourIfNeeded()
        RequestAvailableNotification.notifyNewRequestsAvailable(self)
        restoreDebugCommandsState()
        configureRecurringActions()
    }

    private func configureTransportSession() {
        transportSession.pushChannel.clientID = selfUserClient?.remoteIdentifier
        transportSession.setNetworkStateDelegate(self)
        transportSession.setAccessTokenRenewalFailureHandler { [weak self] (response) in
            self?.transportSessionAccessTokenDidFail(response: response)
        }
        transportSession.setAccessTokenRenewalSuccessHandler { [weak self]  _, _ in
            self?.transportSessionAccessTokenDidSucceed()
        }
    }

    private func configureCaches() {
        let cacheLocation = FileManager.default.cachesURLForAccount(with: coreDataStack.account.userIdentifier, in: coreDataStack.applicationContainer)
        ZMUserSession.moveCachesIfNeededForAccount(with: coreDataStack.account.userIdentifier, in: coreDataStack.applicationContainer)

        let userImageCache = UserImageLocalCache(location: cacheLocation)
        let fileAssetCache = FileAssetCache(location: cacheLocation)

        managedObjectContext.zm_userImageCache = userImageCache
        managedObjectContext.zm_fileAssetCache = fileAssetCache
        managedObjectContext.zm_searchUserCache = NSCache()

        syncManagedObjectContext.performGroupedBlockAndWait {
            self.syncManagedObjectContext.zm_userImageCache = userImageCache
            self.syncManagedObjectContext.zm_fileAssetCache = fileAssetCache
        }

    }

    private func createStrategyDirectory(useLegacyPushNotifications: Bool) -> StrategyDirectoryProtocol {
        return StrategyDirectory(
            contextProvider: coreDataStack,
            applicationStatusDirectory: applicationStatusDirectory!,
            cookieStorage: transportSession.cookieStorage,
            pushMessageHandler: localNotificationDispatcher!,
            flowManager: flowManager,
            updateEventProcessor: updateEventProcessor!,
            localNotificationDispatcher: localNotificationDispatcher!,
            useLegacyPushNotifications: useLegacyPushNotifications,
            lastEventIDRepository: lastEventIDRepository
        )
    }

    private func createUpdateEventProcessor() -> EventProcessor {
        return EventProcessor(
            storeProvider: self.coreDataStack,
            syncStatus: applicationStatusDirectory!.syncStatus,
            eventProcessingTracker: eventProcessingTracker,
            earService: earService
        )
    }

    private func createApplicationStatusDirectory() -> ApplicationStatusDirectory {
        let applicationStatusDirectory = ApplicationStatusDirectory(
            withManagedObjectContext: self.syncManagedObjectContext,
            cookieStorage: transportSession.cookieStorage,
            requestCancellation: transportSession,
            application: application,
            syncStateDelegate: self,
            lastEventIDRepository: lastEventIDRepository,
            analytics: analytics
        )

        applicationStatusDirectory.clientRegistrationStatus.prepareForClientRegistration()
        self.hasCompletedInitialSync = !applicationStatusDirectory.syncStatus.isSlowSyncing

        return applicationStatusDirectory
    }

    private func createURLActionProcessors() -> [URLActionProcessor] {
        return [
            DeepLinkURLActionProcessor(contextProvider: coreDataStack,
                                       transportSession: transportSession,
                                       eventProcessor: updateEventProcessor!),
            ConnectToBotURLActionProcessor(contextprovider: coreDataStack,
                                           transportSession: transportSession,
                                           eventProcessor: updateEventProcessor!)
        ]
    }

    private func createSyncStrategy() -> ZMSyncStrategy {
        return ZMSyncStrategy(contextProvider: coreDataStack,
                              notificationsDispatcher: notificationDispatcher,
                              applicationStatusDirectory: applicationStatusDirectory!,
                              application: application,
                              strategyDirectory: strategyDirectory!,
                              eventProcessingTracker: eventProcessingTracker)
    }

    private func createOperationLoop() -> ZMOperationLoop {
        return ZMOperationLoop(transportSession: transportSession,
                               requestStrategy: syncStrategy,
                               updateEventProcessor: updateEventProcessor!,
                               applicationStatusDirectory: applicationStatusDirectory!,
                               uiMOC: managedObjectContext,
                               syncMOC: syncManagedObjectContext)
    }

    private func configureRecurringActions() {
        recurringActionService.registerAction(refreshUsersMissingMetadata())
        recurringActionService.registerAction(refreshConversationsMissingMetadata())
    }

    func startRequestLoopTracker() {
        transportSession.requestLoopDetectionCallback = { path in
            guard !path.hasSuffix("/typing") else { return }

            Logging.network.warn("Request loop happening at path: \(path)")

            DispatchQueue.main.async {
                NotificationCenter.default.post(name: Notification.Name(rawValue: ZMLoggingRequestLoopNotificationName),
                                                object: nil,
                                                userInfo: ["path": path])
            }
        }
    }

    private func registerForCalculateBadgeCountNotification() {
        tokens.append(NotificationInContext.addObserver(name: .calculateBadgeCount, context: managedObjectContext.notificationContext) { [weak self] (_) in
            self?.calculateBadgeCount()
        })
    }

    /// Count number of conversations with unread messages and update the application icon badge count.
    private func calculateBadgeCount() {
        let accountID = coreDataStack.account.userIdentifier
        let unreadCount = Int(ZMConversation.unreadConversationCount(in: self.syncManagedObjectContext))
        Logging.push.safePublic("Updating badge count for \(accountID) to \(SanitizedString(stringLiteral: String(unreadCount)))")
        self.sessionManager?.updateAppIconBadge(accountID: accountID, unreadCount: unreadCount)
    }

    private func registerForBackgroundNotifications() {
        application.registerObserverForDidEnterBackground(self, selector: #selector(applicationDidEnterBackground(_:)))
        application.registerObserverForWillEnterForeground(self, selector: #selector(applicationWillEnterForeground(_:)))

    }

    private func enableBackgroundFetch() {
        // We enable background fetch by setting the minimum interval to something different from UIApplicationBackgroundFetchIntervalNever
        application.setMinimumBackgroundFetchInterval(10.0 * 60.0 + Double.random(in: 0..<300))
    }

    private func notifyUserAboutChangesInAvailabilityBehaviourIfNeeded() {
        syncManagedObjectContext.performGroupedBlock {
            self.localNotificationDispatcher?.notifyAvailabilityBehaviourChangedIfNeeded()
        }
    }

    // MARK: - Network

    public func requestSlowSync() {
        applicationStatusDirectory?.requestSlowSync()
    }

    // MARK: - Access Token

    private func renewAccessTokenIfNeeded(for userClient: UserClient) {
        guard
            let apiVersion = BackendInfo.apiVersion,
            apiVersion > .v2,
            let clientID = userClient.remoteIdentifier
        else { return }

        renewAccessToken(with: clientID)
    }

    // MARK: - Perform changes

    public func saveOrRollbackChanges() {
        managedObjectContext.saveOrRollback()
    }

    @objc(performChanges:)
    public func perform(_ changes: @escaping () -> Void) {
        managedObjectContext.performGroupedBlockAndWait { [weak self] in
            changes()
            self?.saveOrRollbackChanges()
        }
    }

    @objc(enqueueChanges:)
    public func enqueue(_ changes: @escaping () -> Void) {
        enqueue(changes, completionHandler: nil)
    }

    @objc(enqueueChanges:completionHandler:)
    public func enqueue(_ changes: @escaping () -> Void, completionHandler: (() -> Void)?) {
        managedObjectContext.performGroupedBlock { [weak self] in
            changes()
            self?.saveOrRollbackChanges()
            completionHandler?()
        }
    }

    @objc(enqueueDelayedChanges:completionHandler:)
    public func enqueueDelayed(_ changes: @escaping () -> Void, completionHandler: (() -> Void)?) {
        managedObjectContext.performGroupedBlock { [weak self] in
            changes()
            self?.saveOrRollbackChanges()

            let group = ZMSDispatchGroup(label: "enqueueDelayedChanges")
            self?.managedObjectContext.enqueueDelayedSave(with: group)

            group?.notify(on: DispatchQueue.global(qos: .background), block: {
                self?.managedObjectContext.performGroupedBlock {
                    completionHandler?()
                }
            })
        }
    }

    // MARK: - Account

    public func initiateUserDeletion() {
        syncManagedObjectContext.performGroupedBlock {
            self.syncManagedObjectContext.setPersistentStoreMetadata(NSNumber(value: true), key: DeleteAccountRequestStrategy.userDeletionInitiatedKey)
            RequestAvailableNotification.notifyNewRequestsAvailable(self)
        }
    }

}

extension ZMUserSession: ZMNetworkStateDelegate {

    public func didReceiveData() {
        managedObjectContext.performGroupedBlock { [weak self] in
            self?.isNetworkOnline = true
            self?.updateNetworkState()
        }
    }

    public func didGoOffline() {
        managedObjectContext.performGroupedBlock { [weak self] in
            self?.isNetworkOnline = false
            self?.updateNetworkState()
            self?.saveOrRollbackChanges()

        }
    }

    func updateNetworkState() {
        let state: ZMNetworkState

        if isNetworkOnline {
            if isPerformingSync {
                state = .onlineSynchronizing
            } else {
                state = .online
            }
        } else {
            state = .offline
        }

        networkState = state
    }

}

extension ZMUserSession: ZMSyncStateDelegate {

    public func didStartSlowSync() {
        managedObjectContext.performGroupedBlock { [weak self] in
            self?.isPerformingSync = true
            self?.notificationDispatcher.isEnabled = false
            self?.updateNetworkState()
        }
    }

    public func didFinishSlowSync() {
        managedObjectContext.performGroupedBlock { [weak self] in
            self?.hasCompletedInitialSync = true
            self?.notificationDispatcher.isEnabled = true

            if let context = self?.managedObjectContext {
                ZMUserSession.notifyInitialSyncCompleted(context: context)
            }
        }
    }

    public func didStartQuickSync() {
        Self.logger.trace("did start quick sync")
        managedObjectContext.performGroupedBlock { [weak self] in
            self?.isPerformingSync = true
            self?.updateNetworkState()
        }
    }

    public func didFinishQuickSync() {
        Self.logger.trace("did finish quick sync")
        processEvents()

        syncContext.mlsService?.performPendingJoins()

        managedObjectContext.performGroupedBlock { [weak self] in
            self?.notifyThirdPartyServices()
        }

        commitPendingProposalsIfNeeded()
        fetchFeatureConfigs()
        recurringActionService.performActionsIfNeeded()
    }

    func processEvents() {
        managedObjectContext.performGroupedBlock { [weak self] in
            self?.isPerformingSync = true
            self?.updateNetworkState()
        }

        let hasMoreEventsToProcess = updateEventProcessor!.processEventsIfReady()
        let isSyncing = applicationStatusDirectory?.syncStatus.isSyncing == true

        if !hasMoreEventsToProcess {
            legacyHotFix.applyPatches()
            // When we move to the monorepo, uncomment hotFixApplicator applyPatches
            // hotFixApplicator.applyPatches(HotfixPatch.self, in: syncContext)
        }

        managedObjectContext.performGroupedBlock { [weak self] in
            self?.isPerformingSync = hasMoreEventsToProcess || isSyncing
            self?.updateNetworkState()
        }

    }

    func processPendingCallEvents() throws {
        WireLogger.updateEvent.info("process pending call events")
        try updateEventProcessor!.processPendingCallEvents()
    }

    private func commitPendingProposalsIfNeeded() {
        let mlsService = syncContext.mlsService
        Task {
            do {
                try await mlsService?.commitPendingProposals()
            } catch {
                Logging.mls.error("Failed to commit pending proposals: \(String(describing: error))")
            }
        }
    }

    private func fetchFeatureConfigs() {
        let action = GetFeatureConfigsAction { result in
            if case let .failure(reason) = result {
                Logging.network.error("Failed to fetch feature configs: \(String(describing: reason))")
            }
        }

        action.send(in: syncContext.notificationContext)
    }

    public func didRegisterSelfUserClient(_ userClient: UserClient!) {
        setupCryptoStack(stage: .mls)

        // If during registration user allowed notifications,
        // The push token can only be registered after client registration
        transportSession.pushChannel.clientID = userClient.remoteIdentifier
        registerCurrentPushToken()
        renewAccessTokenIfNeeded(for: userClient)

        UserClient.triggerSelfClientCapabilityUpdate(syncContext)

        managedObjectContext.performGroupedBlock { [weak self] in
            guard let accountId = self?.managedObjectContext.selfUserId else {
                return
            }

            self?.delegate?.clientRegistrationDidSucceed(accountId: accountId)
        }
    }

    public func didFailToRegisterSelfUserClient(error: Error!) {
        managedObjectContext.performGroupedBlock {  [weak self] in
            guard let accountId = self?.managedObjectContext.selfUserId else {
                return
            }

            self?.delegate?.clientRegistrationDidFail(error as NSError, accountId: accountId)
        }
    }

    public func didDeleteSelfUserClient(error: Error!) {
        notifyAuthenticationInvalidated(error)
    }

    public func notifyThirdPartyServices() {
        if !hasNotifiedThirdPartyServices {
            hasNotifiedThirdPartyServices = true
            thirdPartyServicesDelegate?.userSessionIsReadyToUploadServicesData(userSession: self)
        }
    }

    func notifyAuthenticationInvalidated(_ error: Error) {
        managedObjectContext.performGroupedBlock {  [weak self] in
            guard let accountId = self?.managedObjectContext.selfUserId else {
                return
            }

            self?.delegate?.authenticationInvalidated(error as NSError, accountId: accountId)
        }
    }
}

extension ZMUserSession: URLActionProcessor {
    func process(urlAction: URLAction, delegate: PresentationDelegate?) {
        urlActionProcessors?.forEach({ $0.process(urlAction: urlAction, delegate: delegate)})
    }
}

private extension NSManagedObjectContext {
    var selfUserId: UUID? {
        ZMUser.selfUser(in: self).remoteIdentifier
    }
}

extension ZMUserSession: ContextProvider {

    public var account: Account {
        return coreDataStack.account
    }

    public var viewContext: NSManagedObjectContext {
        return coreDataStack.viewContext
    }

    public var syncContext: NSManagedObjectContext {
        return coreDataStack.syncContext
    }

    public var searchContext: NSManagedObjectContext {
        return coreDataStack.searchContext
    }

    public var eventContext: NSManagedObjectContext {
        return coreDataStack.eventContext
    }

}<|MERGE_RESOLUTION|>--- conflicted
+++ resolved
@@ -93,14 +93,11 @@
     // When we move to the monorepo, uncomment hotFixApplicator
     // let hotFixApplicator = PatchApplicator<HotfixPatch>(lastRunVersionKey: "lastRunHotFixVersion")
     var accessTokenRenewalObserver: AccessTokenRenewalObserver?
-
-<<<<<<< HEAD
     var recurringActionService: RecurringActionServiceInterface = RecurringActionService()
-=======
+
     public var syncStatus: SyncStatusProtocol? {
         return applicationStatusDirectory?.syncStatus
     }
->>>>>>> 2abb974c
 
     public lazy var featureService = FeatureService(context: syncContext)
 
