//
// Wire
// Copyright (C) 2024 Wire Swiss GmbH
//
// This program is free software: you can redistribute it and/or modify
// it under the terms of the GNU General Public License as published by
// the Free Software Foundation, either version 3 of the License, or
// (at your option) any later version.
//
// This program is distributed in the hope that it will be useful,
// but WITHOUT ANY WARRANTY; without even the implied warranty of
// MERCHANTABILITY or FITNESS FOR A PARTICULAR PURPOSE. See the
// GNU General Public License for more details.
//
// You should have received a copy of the GNU General Public License
// along with this program. If not, see http://www.gnu.org/licenses/.
//

import Foundation
import WireDataModel
import WireSystem
import WireRequestStrategy

@objc(ZMThirdPartyServicesDelegate)
public protocol ThirdPartyServicesDelegate: NSObjectProtocol {

    /// This will get called at a convenient point in time when Hockey and Localytics should upload their data.
    /// We try not to have Hockey and Localytics use the network while we're sync'ing.
    @objc(userSessionIsReadyToUploadServicesData:)
    func userSessionIsReadyToUploadServicesData(userSession: ZMUserSession)

}

@objc(UserSessionSelfUserClientDelegate)
public protocol UserSessionSelfUserClientDelegate: NSObjectProtocol {
    /// Invoked when a client is successfully registered
    func clientRegistrationDidSucceed(accountId: UUID)

    /// Invoked when there was an error registering the client
    func clientRegistrationDidFail(_ error: NSError, accountId: UUID)
}

@objc(UserSessionLogoutDelegate)
public protocol UserSessionLogoutDelegate: NSObjectProtocol {
    /// Invoked when the user successfully logged out
    func userDidLogout(accountId: UUID)

    /// Invoked when the authentication has proven invalid
    func authenticationInvalidated(_ error: NSError, accountId: UUID)
}

typealias UserSessionDelegate = UserSessionEncryptionAtRestDelegate
    & UserSessionSelfUserClientDelegate
    & UserSessionLogoutDelegate
    & UserSessionAppLockDelegate

@objcMembers
public final class ZMUserSession: NSObject {

    private let appVersion: String
    private var tokens: [Any] = []
    private var tornDown: Bool = false

    private(set) var isNetworkOnline = true
    var isPerformingSync = true {
        willSet {
            notificationDispatcher.operationMode = newValue ? .economical : .normal
        }
    }
    var hasNotifiedThirdPartyServices: Bool = false

    private(set) var coreDataStack: CoreDataStack!
    let application: ZMApplication
    let flowManager: FlowManagerType
    private(set) var mediaManager: MediaManagerType
    private(set) var analytics: AnalyticsType?
    private(set) var transportSession: TransportSessionType
    let storedDidSaveNotifications: ContextDidSaveNotificationPersistence
    let userExpirationObserver: UserExpirationObserver
    private(set) var updateEventProcessor: UpdateEventProcessor?
    private(set) var strategyDirectory: StrategyDirectoryProtocol?
    private(set) var syncStrategy: ZMSyncStrategy?
    private(set) var operationLoop: ZMOperationLoop?
    private(set) var notificationDispatcher: NotificationDispatcher
    private(set) var localNotificationDispatcher: LocalNotificationDispatcher?
    let applicationStatusDirectory: ApplicationStatusDirectory
    private(set) var callStateObserver: CallStateObserver?
    var messageReplyObserver: ManagedObjectContextChangeObserver?
    var likeMesssageObserver: ManagedObjectContextChangeObserver?
    private(set) var urlActionProcessors: [URLActionProcessor]?
    let debugCommands: [String: DebugCommand]
    let eventProcessingTracker: EventProcessingTracker = EventProcessingTracker()
    let legacyHotFix: ZMHotFix
    // When we move to the monorepo, uncomment hotFixApplicator
    // let hotFixApplicator = PatchApplicator<HotfixPatch>(lastRunVersionKey: "lastRunHotFixVersion")
    var accessTokenRenewalObserver: AccessTokenRenewalObserver?
    var recurringActionService = RecurringActionService(
        storage: .standard,
        dateProvider: .system
    ) as RecurringActionServiceInterface

    var cryptoboxMigrationManager: CryptoboxMigrationManagerInterface
    private(set) var coreCryptoProvider: CoreCryptoProvider
    private(set) lazy var proteusService: ProteusServiceInterface = ProteusService(coreCryptoProvider: coreCryptoProvider)
    private(set) var mlsService: MLSServiceInterface
    private(set) var proteusProvider: ProteusProviding!
    let proteusToMLSMigrationCoordinator: ProteusToMLSMigrationCoordinating
    let cRLsChecker: CertificateRevocationListsChecking
    let cRLsDistributionPointsObserver: CRLsDistributionPointsObserving
    let mlsConversationVerificationStatusUpdater: MLSConversationVerificationStatusUpdating

    public var syncStatus: SyncStatusProtocol {
        return applicationStatusDirectory.syncStatus
    }

    public lazy var featureRepository = FeatureRepository(context: syncContext)

    let earService: EARServiceInterface

    public var appLockController: AppLockType

    public var fileSharingFeature: Feature.FileSharing {
        let featureRepository = FeatureRepository(context: coreDataStack.viewContext)
        return featureRepository.fetchFileSharing()
    }

    public var selfDeletingMessagesFeature: Feature.SelfDeletingMessages {
        let featureRepository = FeatureRepository(context: coreDataStack.viewContext)
        return featureRepository.fetchSelfDeletingMesssages()
    }

    public var conversationGuestLinksFeature: Feature.ConversationGuestLinks {
        let featureRepository = FeatureRepository(context: coreDataStack.viewContext)
        return featureRepository.fetchConversationGuestLinks()
    }

    public var classifiedDomainsFeature: Feature.ClassifiedDomains {
        let featureRepository = FeatureRepository(context: coreDataStack.viewContext)
        return featureRepository.fetchClassifiedDomains()
    }

    public var e2eiFeature: Feature.E2EI {
        let featureRepository = FeatureRepository(context: coreDataStack.viewContext)
        return featureRepository.fetchE2EI()
    }

    public lazy var snoozeCertificateEnrollmentUseCase: SnoozeCertificateEnrollmentUseCaseProtocol? = {
        let selfClientCertificateProvider = SelfClientCertificateProvider(
            getE2eIdentityCertificatesUseCase: getE2eIdentityCertificates,
            context: syncContext)
        return SnoozeCertificateEnrollmentUseCase(e2eiFeature: e2eiFeature,
                                                  gracePeriodRepository: gracePeriodRepository,
                                                  recurringActionService: recurringActionService,
                                                  selfClientCertificateProvider: selfClientCertificateProvider,
                                                  accountId: account.userIdentifier)
    }()

    public var hasCompletedInitialSync: Bool = false

    public var topConversationsDirectory: TopConversationsDirectory

    public var managedObjectContext: NSManagedObjectContext { // TODO jacob we don't want this to be public
        return coreDataStack.viewContext
    }

    public var syncManagedObjectContext: NSManagedObjectContext { // TODO jacob we don't want this to be public
        return coreDataStack.syncContext
    }

    public var searchManagedObjectContext: NSManagedObjectContext { // TODO jacob we don't want this to be public
        return coreDataStack.searchContext
    }

    public var sharedContainerURL: URL { // TODO jacob we don't want this to be public
        return coreDataStack.applicationContainer
    }

    public var selfUserClient: UserClient? { // TODO jacob we don't want this to be public
        return ZMUser.selfUser(in: managedObjectContext).selfClient()
    }

    public var userProfile: UserProfile {
        return applicationStatusDirectory.userProfileUpdateStatus
    }

    public var userProfileImage: UserProfileImageUpdateProtocol {
        return applicationStatusDirectory.userProfileImageUpdateStatus
    }

    public var conversationDirectory: ConversationDirectoryType {
        return managedObjectContext.conversationListDirectory()
    }

    public private(set) var networkState: ZMNetworkState = .online {
        didSet {
            if oldValue != networkState {
                ZMNetworkAvailabilityChangeNotification.notify(networkState: networkState, userSession: self)
            }
        }
    }

    // temporary function to simplify call to EventProcessor
    // might be replaced by something more elegant
    public func processUpdateEvents(_ events: [ZMUpdateEvent]) {
        WaitingGroupTask(context: self.syncContext) {
            try? await self.updateEventProcessor?.processEvents(events)
        }
    }

    // temporary function to simplify call to ConversationEventProcessor
    // might be replaced by something more elegant
    public func processConversationEvents(_ events: [ZMUpdateEvent]) {
        WaitingGroupTask(context: self.syncContext) {
            await self.conversationEventProcessor.processConversationEvents(events)
        }
    }

    public var isNotificationContentHidden: Bool {
        get {
            guard let value = managedObjectContext.persistentStoreMetadata(forKey: LocalNotificationDispatcher.ZMShouldHideNotificationContentKey) as? NSNumber else {
                return false
            }

            return value.boolValue
        }
        set {
            managedObjectContext.setPersistentStoreMetadata(NSNumber(value: newValue), key: LocalNotificationDispatcher.ZMShouldHideNotificationContentKey)
        }
    }

    weak var delegate: UserSessionDelegate?

    // TODO remove this property and move functionality to separate protocols under UserSessionDelegate
    public weak var sessionManager: SessionManagerType?

    public weak var thirdPartyServicesDelegate: ThirdPartyServicesDelegate?

    // MARK: - Tear down

    deinit {
        require(tornDown, "tearDown must be called before the ZMUserSession is deallocated")
    }

    public func tearDown() {
        guard !tornDown else { return }

        tokens.removeAll()
        application.unregisterObserverForStateChange(self)
        callStateObserver = nil
        syncStrategy?.tearDown()
        syncStrategy = nil
        operationLoop?.tearDown()
        operationLoop = nil
        transportSession.tearDown()
        notificationDispatcher.tearDown()
        callCenter?.tearDown()

        // Wait for all sync operations to finish
        syncManagedObjectContext.performGroupedBlockAndWait { }

        let uiMOC = coreDataStack.viewContext
        coreDataStack = nil

        let shouldWaitOnUIMoc = !(OperationQueue.current == OperationQueue.main && uiMOC.concurrencyType == .mainQueueConcurrencyType)
        if shouldWaitOnUIMoc {
            uiMOC.performAndWait {
                // warning: this will hang if the uiMoc queue is same as self.requestQueue (typically uiMoc queue is the main queue)
            }
        }

        NotificationCenter.default.removeObserver(self)

        tornDown = true
    }

    /// - Note: this is safe if coredataStack and proteus are ready
    public var getUserClientFingerprint: GetUserClientFingerprintUseCaseProtocol {
        GetUserClientFingerprintUseCase(
            syncContext: coreDataStack.syncContext,
            transportSession: transportSession,
            proteusProvider: proteusProvider
        )
    }

    lazy var e2eiRepository: E2eIRepositoryInterface = {
        let acmeDiscoveryPath = e2eiFeature.config.acmeDiscoveryUrl ?? ""
        let acmeApi = AcmeAPI(acmeDiscoveryPath: acmeDiscoveryPath)
        let httpClient = HttpClientImpl(
            transportSession: transportSession,
            queue: syncContext
        )

        let apiProvider = APIProvider(httpClient: httpClient)

        let e2eiSetupService = E2eISetupService(coreCryptoProvider: coreCryptoProvider)

        let keyRotator = E2eIKeyPackageRotator(
            coreCryptoProvider: coreCryptoProvider,
            conversationEventProcessor: conversationEventProcessor,
            context: syncContext
        )

<<<<<<< HEAD
        cRLsDistributionPointsObserver.startObservingNewCRLsDistributionPoints(
            from: keyRotator.onNewCRLsDistributionPoints()
        )

        let e2eiRepository = E2eIRepository(
=======
        return E2eIRepository(
>>>>>>> 396af015
            acmeApi: acmeApi,
            apiProvider: apiProvider,
            e2eiSetupService: e2eiSetupService,
            keyRotator: keyRotator,
            coreCryptoProvider: coreCryptoProvider
        )
    }()

    public lazy var enrollE2eICertificate: EnrollE2eICertificateUseCaseInterface? = {
        return EnrollE2eICertificateUseCase(
            e2eiRepository: e2eiRepository,
            context: syncContext)
    }()

    public private(set) lazy var getIsE2eIdentityEnabled: GetIsE2EIdentityEnabledUseCaseProtocol = {
        return GetIsE2EIdentityEnabledUseCase(coreCryptoProvider: coreCryptoProvider)
    }()

    public private(set) lazy var getE2eIdentityCertificates: GetE2eIdentityCertificatesUseCaseProtocol = {
        return GetE2eIdentityCertificatesUseCase(coreCryptoProvider: coreCryptoProvider)
    }()

    lazy var mlsConversationVerificationManager: MLSConversationVerificationManager = {
        return MLSConversationVerificationManager(
            mlsService: mlsService,
            mlsConversationVerificationStatusUpdater: mlsConversationVerificationStatusUpdater
        )
    }()

    public lazy var changeUsername: ChangeUsernameUseCaseProtocol = {
        ChangeUsernameUseCase(userProfile: applicationStatusDirectory.userProfileUpdateStatus)
    }()
    public let gracePeriodRepository: GracePeriodRepository

    let lastEventIDRepository: LastEventIDRepositoryInterface
    let conversationEventProcessor: ConversationEventProcessor

    public init(
        userId: UUID,
        transportSession: TransportSessionType,
        mediaManager: MediaManagerType,
        flowManager: FlowManagerType,
        analytics: AnalyticsType?,
        eventProcessor: UpdateEventProcessor? = nil,
        strategyDirectory: StrategyDirectoryProtocol? = nil,
        syncStrategy: ZMSyncStrategy? = nil,
        operationLoop: ZMOperationLoop? = nil,
        application: ZMApplication,
        appVersion: String,
        coreDataStack: CoreDataStack,
        configuration: Configuration,
        earService: EARServiceInterface? = nil,
        mlsService: MLSServiceInterface? = nil,
        cryptoboxMigrationManager: CryptoboxMigrationManagerInterface,
        proteusToMLSMigrationCoordinator: ProteusToMLSMigrationCoordinating? = nil,
        cRLsChecker: CertificateRevocationListsChecker? = nil,
        cRLsDistributionPointsObserver: CRLsDistributionPointsObserver? = nil,
        sharedUserDefaults: UserDefaults
    ) {
        coreDataStack.syncContext.performGroupedBlockAndWait {
            coreDataStack.syncContext.analytics = analytics
            coreDataStack.syncContext.zm_userInterface = coreDataStack.viewContext
        }

        coreDataStack.viewContext.zm_sync = coreDataStack.syncContext

        self.application = application
        self.appVersion = appVersion
        self.flowManager = flowManager
        self.mediaManager = mediaManager
        self.analytics = analytics
        self.coreDataStack = coreDataStack
        self.transportSession = transportSession
        self.notificationDispatcher = NotificationDispatcher(managedObjectContext: coreDataStack.viewContext)
        self.storedDidSaveNotifications = ContextDidSaveNotificationPersistence(accountContainer: coreDataStack.accountContainer)
        self.userExpirationObserver = UserExpirationObserver(managedObjectContext: coreDataStack.viewContext)
        self.topConversationsDirectory = TopConversationsDirectory(managedObjectContext: coreDataStack.viewContext)
        self.debugCommands = ZMUserSession.initDebugCommands()
        self.legacyHotFix = ZMHotFix(syncMOC: coreDataStack.syncContext)
        self.appLockController = AppLockController(userId: userId, selfUser: .selfUser(in: coreDataStack.viewContext), legacyConfig: configuration.appLockConfig)
        self.coreCryptoProvider = CoreCryptoProvider(
            selfUserID: userId,
            sharedContainerURL: coreDataStack.applicationContainer,
            accountDirectory: coreDataStack.accountContainer,
            syncContext: coreDataStack.syncContext,
            cryptoboxMigrationManager: cryptoboxMigrationManager)
        self.lastEventIDRepository = LastEventIDRepository(
            userID: userId,
            sharedUserDefaults: sharedUserDefaults
        )
        self.gracePeriodRepository = GracePeriodRepository(
            userID: userId,
            sharedUserDefaults: sharedUserDefaults)
        self.applicationStatusDirectory = ApplicationStatusDirectory(
            withManagedObjectContext: self.coreDataStack.syncContext,
            cookieStorage: transportSession.cookieStorage,
            requestCancellation: transportSession,
            application: application,
            lastEventIDRepository: lastEventIDRepository,
            analytics: analytics
        )
        self.earService = earService ?? EARService(
            accountID: coreDataStack.account.userIdentifier,
            databaseContexts: [
                coreDataStack.viewContext,
                coreDataStack.syncContext,
                coreDataStack.searchContext
            ],
            canPerformKeyMigration: true,
            sharedUserDefaults: sharedUserDefaults
        )
        self.mlsService = mlsService ?? MLSService(
            context: coreDataStack.syncContext,
            coreCryptoProvider: coreCryptoProvider,
            conversationEventProcessor: ConversationEventProcessor(context: coreDataStack.syncContext),
            userDefaults: .standard,
            syncStatus: applicationStatusDirectory.syncStatus,
            userID: coreDataStack.account.userIdentifier
        )
        self.cryptoboxMigrationManager = cryptoboxMigrationManager
        self.conversationEventProcessor = ConversationEventProcessor(context: coreDataStack.syncContext)

        self.proteusToMLSMigrationCoordinator = proteusToMLSMigrationCoordinator ?? ProteusToMLSMigrationCoordinator(
            context: coreDataStack.syncContext,
            userID: userId
        )

        let e2eIVerificationStatusService = E2eIVerificationStatusService(coreCryptoProvider: coreCryptoProvider)
        self.mlsConversationVerificationStatusUpdater = MLSConversationVerificationStatusUpdater(
            e2eIVerificationStatusService: e2eIVerificationStatusService,
            syncContext: coreDataStack.syncContext
        )

        self.cRLsChecker = cRLsChecker ?? CertificateRevocationListsChecker(
            userID: userId,
            crlAPI: CertificateRevocationListAPI(),
            mlsConversationsVerificationUpdater: mlsConversationVerificationStatusUpdater,
            coreCryptoProvider: coreCryptoProvider,
            context: coreDataStack.syncContext
        )

        self.cRLsDistributionPointsObserver = cRLsDistributionPointsObserver ?? CRLsDistributionPointsObserver(
            cRLsChecker: self.cRLsChecker
        )

        super.init()

        // As we move the flag value from CoreData to UserDefaults, we set an initial value
        self.earService.setInitialEARFlagValue(viewContext.encryptMessagesAtRest)
        self.earService.delegate = self
        appLockController.delegate = self
        applicationStatusDirectory.syncStatus.syncStateDelegate = self
        applicationStatusDirectory.clientRegistrationStatus.registrationStatusDelegate = self

        configureCaches()

        syncManagedObjectContext.performGroupedBlockAndWait { [self] in
            self.localNotificationDispatcher = LocalNotificationDispatcher(in: coreDataStack.syncContext)
            self.configureTransportSession()

            // need to be before we create strategies since it is passed
            self.proteusProvider = ProteusProvider(proteusService: self.proteusService,
                                                   keyStore: self.syncManagedObjectContext.zm_cryptKeyStore)

            self.strategyDirectory = strategyDirectory ?? self.createStrategyDirectory(useLegacyPushNotifications: configuration.useLegacyPushNotifications)
            self.updateEventProcessor = eventProcessor ?? self.createUpdateEventProcessor()
            self.syncStrategy = syncStrategy ?? self.createSyncStrategy()
            self.operationLoop = operationLoop ?? self.createOperationLoop()
            self.urlActionProcessors = self.createURLActionProcessors()
            self.callStateObserver = CallStateObserver(localNotificationDispatcher: self.localNotificationDispatcher!,
                                                       contextProvider: self,
                                                       callNotificationStyleProvider: self)

            // FIXME: [WPB-5827] inject instead of storing on context - [jacob]
            self.syncManagedObjectContext.proteusService = self.proteusService
            self.syncManagedObjectContext.mlsService = self.mlsService

            applicationStatusDirectory.clientRegistrationStatus.prepareForClientRegistration()
            self.applicationStatusDirectory.syncStatus.determineInitialSyncPhase()
            self.applicationStatusDirectory.clientUpdateStatus.determineInitialClientStatus()
            self.applicationStatusDirectory.clientRegistrationStatus.determineInitialRegistrationStatus()
            self.hasCompletedInitialSync = self.applicationStatusDirectory.syncStatus.isSlowSyncing == false

            createMLSClientIfNeeded()

            if e2eiFeature.isEnabled {
                mlsConversationVerificationManager.startObservingMLSConversationVerificationStatus()
                self.cRLsDistributionPointsObserver.startObservingNewCRLsDistributionPoints(
                    from: self.mlsService.onNewCRLsDistributionPoints()
                )
            }
        }

        registerForCalculateBadgeCountNotification()
        registerForRegisteringPushTokenNotification()
        registerForBackgroundNotifications()
        enableBackgroundFetch()
        observeChangesOnShareExtension()
        startEphemeralTimers()
        notifyUserAboutChangesInAvailabilityBehaviourIfNeeded()
        RequestAvailableNotification.notifyNewRequestsAvailable(self)
        restoreDebugCommandsState()
        configureRecurringActions()
        updateSupportedProtocolsIfNeeded()
    }

    private func updateSupportedProtocolsIfNeeded() {
        let recurringAction = RecurringAction(
            id: "\(account.userIdentifier).updateSupportedProtocols",
            interval: .oneDay
        ) { [weak self] in
            guard let context = self?.syncContext else { return }

            context.perform {
                let service = SupportedProtocolsService(context: context)
                service.updateSupportedProtocols()
            }
        }

        recurringActionService.registerAction(recurringAction)
    }

    private func configureTransportSession() {
        transportSession.pushChannel.clientID = selfUserClient?.remoteIdentifier
        transportSession.setNetworkStateDelegate(self)
        transportSession.setAccessTokenRenewalFailureHandler { [weak self] (response) in
            self?.transportSessionAccessTokenDidFail(response: response)
        }
        transportSession.setAccessTokenRenewalSuccessHandler { [weak self]  _, _ in
            self?.transportSessionAccessTokenDidSucceed()
        }
    }

    private func configureCaches() {
        let cacheLocation = FileManager.default.cachesURLForAccount(with: coreDataStack.account.userIdentifier, in: coreDataStack.applicationContainer)
        ZMUserSession.moveCachesIfNeededForAccount(with: coreDataStack.account.userIdentifier, in: coreDataStack.applicationContainer)

        let userImageCache = UserImageLocalCache(location: cacheLocation)
        let fileAssetCache = FileAssetCache(location: cacheLocation)

        managedObjectContext.zm_userImageCache = userImageCache
        managedObjectContext.zm_fileAssetCache = fileAssetCache
        managedObjectContext.zm_searchUserCache = NSCache()

        syncManagedObjectContext.performGroupedBlockAndWait {
            self.syncManagedObjectContext.zm_userImageCache = userImageCache
            self.syncManagedObjectContext.zm_fileAssetCache = fileAssetCache
        }

    }

    private func createStrategyDirectory(useLegacyPushNotifications: Bool) -> StrategyDirectoryProtocol {
        return StrategyDirectory(
            contextProvider: coreDataStack,
            applicationStatusDirectory: applicationStatusDirectory,
            cookieStorage: transportSession.cookieStorage,
            pushMessageHandler: localNotificationDispatcher!,
            flowManager: flowManager,
            updateEventProcessor: self,
            localNotificationDispatcher: localNotificationDispatcher!,
            useLegacyPushNotifications: useLegacyPushNotifications,
            lastEventIDRepository: lastEventIDRepository,
            transportSession: transportSession,
            proteusProvider: self.proteusProvider,
            mlsService: mlsService,
            coreCryptoProvider: coreCryptoProvider
        )
    }

    private func createUpdateEventProcessor() -> EventProcessor {
        return EventProcessor(
            storeProvider: self.coreDataStack,
            eventProcessingTracker: eventProcessingTracker,
            earService: earService,
            eventConsumers: strategyDirectory?.eventConsumers ?? [],
            eventAsyncConsumers: (strategyDirectory?.eventAsyncConsumers ?? []) + [conversationEventProcessor]
        )
    }

    private func createURLActionProcessors() -> [URLActionProcessor] {
        return [
            DeepLinkURLActionProcessor(contextProvider: coreDataStack,
                                       transportSession: transportSession,
                                       eventProcessor: updateEventProcessor!),
            ConnectToBotURLActionProcessor(contextprovider: coreDataStack,
                                           transportSession: transportSession,
                                           eventProcessor: updateEventProcessor!)
        ]
    }

    private func createSyncStrategy() -> ZMSyncStrategy {
        return ZMSyncStrategy(contextProvider: coreDataStack,
                              notificationsDispatcher: notificationDispatcher,
                              applicationStatusDirectory: applicationStatusDirectory,
                              application: application,
                              strategyDirectory: strategyDirectory!,
                              eventProcessingTracker: eventProcessingTracker)
    }

    private func createOperationLoop() -> ZMOperationLoop {
        return ZMOperationLoop(transportSession: transportSession,
                               requestStrategy: syncStrategy,
                               updateEventProcessor: updateEventProcessor!,
                               applicationStatusDirectory: applicationStatusDirectory,
                               uiMOC: managedObjectContext,
                               syncMOC: syncManagedObjectContext)
    }

    private func configureRecurringActions() {
        recurringActionService.registerAction(refreshUsersMissingMetadataAction)
        recurringActionService.registerAction(refreshConversationsMissingMetadataAction)
        recurringActionService.registerAction(updateProteusToMLSMigrationStatusAction)
        recurringActionService.registerAction(refreshTeamMetadataAction)
        recurringActionService.registerAction(refreshFederationCertificatesAction)
    }

    func startRequestLoopTracker() {
        transportSession.requestLoopDetectionCallback = { path in
            guard !path.hasSuffix("/typing") else { return }

            Logging.network.warn("Request loop happening at path: \(path)")

            DispatchQueue.main.async {
                NotificationCenter.default.post(name: Notification.Name(rawValue: ZMLoggingRequestLoopNotificationName),
                                                object: nil,
                                                userInfo: ["path": path])
            }
        }
    }

    private func registerForCalculateBadgeCountNotification() {
        tokens.append(NotificationInContext.addObserver(name: .calculateBadgeCount, context: managedObjectContext.notificationContext) { [weak self] (_) in
            self?.calculateBadgeCount()
        })
    }

    /// Count number of conversations with unread messages and update the application icon badge count.
    private func calculateBadgeCount() {
        let accountID = coreDataStack.account.userIdentifier
        let unreadCount = Int(ZMConversation.unreadConversationCount(in: self.syncManagedObjectContext))
        Logging.push.safePublic("Updating badge count for \(accountID) to \(SanitizedString(stringLiteral: String(unreadCount)))")
        self.sessionManager?.updateAppIconBadge(accountID: accountID, unreadCount: unreadCount)
    }

    private func registerForBackgroundNotifications() {
        application.registerObserverForDidEnterBackground(self, selector: #selector(applicationDidEnterBackground(_:)))
        application.registerObserverForWillEnterForeground(self, selector: #selector(applicationWillEnterForeground(_:)))

    }

    private func enableBackgroundFetch() {
        // We enable background fetch by setting the minimum interval to something different from UIApplicationBackgroundFetchIntervalNever
        application.setMinimumBackgroundFetchInterval(10.0 * 60.0 + Double.random(in: 0..<300))
    }

    private func notifyUserAboutChangesInAvailabilityBehaviourIfNeeded() {
        syncManagedObjectContext.performGroupedBlock {
            self.localNotificationDispatcher?.notifyAvailabilityBehaviourChangedIfNeeded()
        }
    }

    func createMLSClientIfNeeded() {
        // TODO: [WPB-6198] refactor out - [jacob]
        if applicationStatusDirectory.clientRegistrationStatus.needsToRegisterMLSCLient {
            WaitingGroupTask(context: syncContext) { [self] in
                do {
                    // Make sure MLS client exists, mls public keys will be generated upon creation
                    _ = try await coreCryptoProvider.coreCrypto(requireMLS: true)
                } catch {
                    WireLogger.mls.error("Failed to create MLS client: \(error)")
                }
            }
        }
    }

    // MARK: - Network

    public func requestSlowSync() {
        applicationStatusDirectory.requestSlowSync()
    }

    // MARK: - Access Token

    private func renewAccessTokenIfNeeded(for userClient: UserClient) {
        guard
            let apiVersion = BackendInfo.apiVersion,
            apiVersion > .v2,
            let clientID = userClient.remoteIdentifier
        else { return }

        renewAccessToken(with: clientID)
    }

    // MARK: - Perform changes

    public func saveOrRollbackChanges() {
        managedObjectContext.saveOrRollback()
    }

    @objc(performChanges:)
    public func perform(_ changes: @escaping () -> Void) {
        managedObjectContext.performGroupedBlockAndWait { [weak self] in
            changes()
            self?.saveOrRollbackChanges()
        }
    }

    @objc(enqueueChanges:)
    public func enqueue(_ changes: @escaping () -> Void) {
        enqueue(changes, completionHandler: nil)
    }

    @objc(enqueueChanges:completionHandler:)
    public func enqueue(_ changes: @escaping () -> Void, completionHandler: (() -> Void)?) {
        managedObjectContext.performGroupedBlock { [weak self] in
            changes()
            self?.saveOrRollbackChanges()
            completionHandler?()
        }
    }

    @objc(enqueueDelayedChanges:completionHandler:)
    public func enqueueDelayed(_ changes: @escaping () -> Void, completionHandler: (() -> Void)?) {
        managedObjectContext.performGroupedBlock { [weak self] in
            changes()
            self?.saveOrRollbackChanges()

            let group = ZMSDispatchGroup(label: "enqueueDelayedChanges")
            self?.managedObjectContext.enqueueDelayedSave(with: group)

            group.notify(on: DispatchQueue.global(qos: .background), block: {
                self?.managedObjectContext.performGroupedBlock {
                    completionHandler?()
                }
            })
        }
    }

    // MARK: - Account

    public func initiateUserDeletion() {
        syncManagedObjectContext.performGroupedBlock {
            self.syncManagedObjectContext.setPersistentStoreMetadata(NSNumber(value: true), key: DeleteAccountRequestStrategy.userDeletionInitiatedKey)
            RequestAvailableNotification.notifyNewRequestsAvailable(self)
        }
    }

}

extension ZMUserSession: ZMNetworkStateDelegate {

    public func didReceiveData() {
        managedObjectContext.performGroupedBlock { [weak self] in
            self?.isNetworkOnline = true
            self?.updateNetworkState()
        }
    }

    public func didGoOffline() {
        managedObjectContext.performGroupedBlock { [weak self] in
            self?.isNetworkOnline = false
            self?.updateNetworkState()
            self?.saveOrRollbackChanges()

        }
    }

    func updateNetworkState() {
        let state: ZMNetworkState

        if isNetworkOnline {
            if isPerformingSync {
                state = .onlineSynchronizing
            } else {
                state = .online
            }
        } else {
            state = .offline
        }

        networkState = state
    }
}
// swiftlint:disable todo_requires_jira_link
// TODO: [jacob] find another way of providing the event processor to ZMissingEventTranscoder
// swiftlint:enable todo_requires_jira_link
extension ZMUserSession: UpdateEventProcessor {
    public func bufferEvents(_ events: [WireTransport.ZMUpdateEvent]) async {
        await updateEventProcessor?.bufferEvents(events)
    }

    public func processEvents(_ events: [WireTransport.ZMUpdateEvent]) async throws {
        try await updateEventProcessor?.processEvents(events)
    }

    public func processBufferedEvents() async throws {
        try await updateEventProcessor?.processBufferedEvents()
    }
}

extension ZMUserSession: ZMSyncStateDelegate {

    public func didStartSlowSync() {
        managedObjectContext.performGroupedBlock { [weak self] in
            self?.isPerformingSync = true
            self?.notificationDispatcher.isEnabled = false
            self?.updateNetworkState()
        }
    }

    public func didFinishSlowSync() {
        managedObjectContext.performGroupedBlock { [weak self] in
            self?.hasCompletedInitialSync = true
            self?.notificationDispatcher.isEnabled = true

            if let context = self?.managedObjectContext {
                ZMUserSession.notifyInitialSyncCompleted(context: context)
            }
        }

        let selfClient = ZMUser.selfUser(in: syncContext).selfClient()
        if selfClient?.hasRegisteredMLSClient == true {
            Task {
                await mlsService.repairOutOfSyncConversations()
            }
        }
    }

    public func didStartQuickSync() {
        WireLogger.sync.debug("did start quick sync")
        managedObjectContext.performGroupedBlock { [weak self] in
            self?.isPerformingSync = true
            self?.updateNetworkState()
        }
    }

    public func didFinishQuickSync() {
        WireLogger.sync.debug("did finish quick sync")
        processEvents()

        NotificationInContext(
            name: .quickSyncCompletedNotification,
            context: syncContext.notificationContext
        ).post()

        let selfClient = ZMUser.selfUser(in: syncContext).selfClient()
        if selfClient?.hasRegisteredMLSClient == true {

            WaitingGroupTask(context: syncContext) { [self] in
                // these operations are not dependent and should not be executed in same do/catch
                do {
                    // rework implementation of following method - WPB-6053
                    try await mlsService.performPendingJoins()
                } catch {
                    WireLogger.mls.error("Failed to performPendingJoins: \(String(reflecting: error))")
                }
                await mlsService.uploadKeyPackagesIfNeeded()
                await mlsService.updateKeyMaterialForAllStaleGroupsIfNeeded()
            }
        }

        mlsService.commitPendingProposalsIfNeeded()
        fetchFeatureConfigs()
        recurringActionService.performActionsIfNeeded()

        Task {
            await self.cRLsChecker.checkExpiringCRLs()
        }

        managedObjectContext.performGroupedBlock { [weak self] in
            self?.notifyThirdPartyServices()
        }
    }

    func processEvents() {
        managedObjectContext.performGroupedBlock { [weak self] in
            self?.isPerformingSync = true
            self?.updateNetworkState()
        }

        let groups = self.syncContext.enterAllGroupsExceptSecondary()
        Task {
            var processingInterrupted = false
            do {
                try await updateEventProcessor?.processBufferedEvents()
            } catch {
                processingInterrupted = true
            }

            let isSyncing = await syncContext.perform { self.applicationStatusDirectory.syncStatus.isSyncing }

            if !processingInterrupted {
                await syncContext.perform {
                    self.legacyHotFix.applyPatches()
                    // When we move to the monorepo, uncomment hotFixApplicator applyPatches
                    // hotFixApplicator.applyPatches(HotfixPatch.self, in: syncContext)
                }
            }

            await managedObjectContext.perform(schedule: .enqueued) { [weak self] in
                self?.isPerformingSync = isSyncing || processingInterrupted
                self?.updateNetworkState()
            }
            self.syncContext.leaveAllGroups(groups)
        }
    }

    func processPendingCallEvents(completionHandler: @escaping () -> Void) {
        WireLogger.updateEvent.info("process pending call events")
        Task {
            do {
                try await updateEventProcessor!.processBufferedEvents()
                await managedObjectContext.perform {
                    completionHandler()
                }
            } catch {
                WireLogger.mls.error("Failed to process pending call events: \(String(reflecting: error))")
            }
        }
    }

    private func fetchFeatureConfigs() {
        let action = GetFeatureConfigsAction { [weak self] result in
            switch result {
            case .success:
                guard let context = self?.syncContext else {
                    return
                }

                context.perform {
                    let service = SupportedProtocolsService(context: context)
                    service.updateSupportedProtocols()
                }

            case .failure(let reason):
                Logging.network.error("Failed to fetch feature configs: \(String(describing: reason))")
            }
        }

        action.send(in: syncContext.notificationContext)
    }

    public func didRegisterSelfUserClient(_ userClient: UserClient) {
        // If during registration user allowed notifications,
        // The push token can only be registered after client registration
        transportSession.pushChannel.clientID = userClient.remoteIdentifier
        registerCurrentPushToken()
        renewAccessTokenIfNeeded(for: userClient)

        UserClient.triggerSelfClientCapabilityUpdate(syncContext)

        managedObjectContext.performGroupedBlock { [weak self] in
            guard let accountId = self?.managedObjectContext.selfUserId else {
                return
            }

            self?.delegate?.clientRegistrationDidSucceed(accountId: accountId)
        }
    }

    public func didFailToRegisterSelfUserClient(error: Error) {
        managedObjectContext.performGroupedBlock {  [weak self] in
            guard let accountId = self?.managedObjectContext.selfUserId else {
                return
            }

            self?.delegate?.clientRegistrationDidFail(error as NSError, accountId: accountId)
        }
    }

    public func didDeleteSelfUserClient(error: Error) {
        notifyAuthenticationInvalidated(error)
    }

    public func notifyThirdPartyServices() {
        if !hasNotifiedThirdPartyServices {
            hasNotifiedThirdPartyServices = true
            thirdPartyServicesDelegate?.userSessionIsReadyToUploadServicesData(userSession: self)
        }
    }

    func notifyAuthenticationInvalidated(_ error: Error) {
        WireLogger.authentication.debug("notifying authentication invalidated")
        managedObjectContext.performGroupedBlock {  [weak self] in
            guard let accountId = self?.managedObjectContext.selfUserId else {
                return
            }

            self?.delegate?.authenticationInvalidated(error as NSError, accountId: accountId)
        }
    }
}

extension ZMUserSession: URLActionProcessor {
    func process(urlAction: URLAction, delegate: PresentationDelegate?) {
        urlActionProcessors?.forEach({ $0.process(urlAction: urlAction, delegate: delegate) })
    }
}

private extension NSManagedObjectContext {
    var selfUserId: UUID? {
        ZMUser.selfUser(in: self).remoteIdentifier
    }
}

extension ZMUserSession: ContextProvider {

    public var account: Account {
        return coreDataStack.account
    }

    public var viewContext: NSManagedObjectContext {
        return coreDataStack.viewContext
    }

    public var syncContext: NSManagedObjectContext {
        return coreDataStack.syncContext
    }

    public var searchContext: NSManagedObjectContext {
        return coreDataStack.searchContext
    }

    public var eventContext: NSManagedObjectContext {
        return coreDataStack.eventContext
    }

}<|MERGE_RESOLUTION|>--- conflicted
+++ resolved
@@ -300,15 +300,11 @@
             context: syncContext
         )
 
-<<<<<<< HEAD
         cRLsDistributionPointsObserver.startObservingNewCRLsDistributionPoints(
             from: keyRotator.onNewCRLsDistributionPoints()
         )
 
-        let e2eiRepository = E2eIRepository(
-=======
         return E2eIRepository(
->>>>>>> 396af015
             acmeApi: acmeApi,
             apiProvider: apiProvider,
             e2eiSetupService: e2eiSetupService,
