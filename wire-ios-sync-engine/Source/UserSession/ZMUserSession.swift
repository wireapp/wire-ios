--- conflicted
+++ resolved
@@ -308,15 +308,11 @@
             context: syncContext
         )
 
-<<<<<<< HEAD
         cRLsDistributionPointsObserver.startObservingNewCRLsDistributionPoints(
             from: keyRotator.onNewCRLsDistributionPoints()
         )
 
         return E2eIRepository(
-=======
-        return E2EIRepository(
->>>>>>> e2905d29
             acmeApi: acmeApi,
             apiProvider: apiProvider,
             e2eiSetupService: e2eiSetupService,
@@ -340,14 +336,6 @@
     }()
 
     lazy var mlsConversationVerificationManager: MLSConversationVerificationManager = {
-<<<<<<< HEAD
-=======
-        let verificationStatusService = E2EIVerificationStatusService(coreCryptoProvider: coreCryptoProvider)
-        let verificationStatusProvider = MLSConversationVerificationStatusProvider(
-            e2eIVerificationStatusService: verificationStatusService,
-            syncContext: syncContext)
-
->>>>>>> e2905d29
         return MLSConversationVerificationManager(
             mlsService: mlsService,
             mlsConversationVerificationStatusUpdater: mlsConversationVerificationStatusUpdater
