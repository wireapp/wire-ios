--- conflicted
+++ resolved
@@ -329,7 +329,7 @@
         notifyUserAboutChangesInAvailabilityBehaviourIfNeeded()
         RequestAvailableNotification.notifyNewRequestsAvailable(self)
         restoreDebugCommandsState()
-<<<<<<< HEAD
+        configureRecurringActions()
         updateSupportedProtocolsIfNeeded()
     }
 
@@ -337,9 +337,7 @@
         // TODO: check every 24hours
         let service = SupportedProtocolsService(context: viewContext)
         service.updateSupportedProtocols()
-=======
-        configureRecurringActions()
->>>>>>> 57ab4e23
+
     }
 
     private func configureTransportSession() {
