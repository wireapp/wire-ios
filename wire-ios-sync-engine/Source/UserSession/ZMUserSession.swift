//
// Wire
// Copyright (C) 2020 Wire Swiss GmbH
//
// This program is free software: you can redistribute it and/or modify
// it under the terms of the GNU General Public License as published by
// the Free Software Foundation, either version 3 of the License, or
// (at your option) any later version.
//
// This program is distributed in the hope that it will be useful,
// but WITHOUT ANY WARRANTY; without even the implied warranty of
// MERCHANTABILITY or FITNESS FOR A PARTICULAR PURPOSE. See the
// GNU General Public License for more details.
//
// You should have received a copy of the GNU General Public License
// along with this program. If not, see http://www.gnu.org/licenses/.
//

import Foundation
import WireDataModel

@objc(ZMThirdPartyServicesDelegate)
public protocol ThirdPartyServicesDelegate: NSObjectProtocol {

    /// This will get called at a convenient point in time when Hockey and Localytics should upload their data.
    /// We try not to have Hockey and Localytics use the network while we're sync'ing.
    @objc(userSessionIsReadyToUploadServicesData:)
    func userSessionIsReadyToUploadServicesData(userSession: ZMUserSession)

}

@objc(UserSessionSelfUserClientDelegate)
public protocol UserSessionSelfUserClientDelegate: NSObjectProtocol {
    /// Invoked when a client is successfully registered
    func clientRegistrationDidSucceed(accountId: UUID)

    /// Invoked when there was an error registering the client
    func clientRegistrationDidFail(_ error: NSError, accountId: UUID)
}

@objc(UserSessionLogoutDelegate)
public protocol UserSessionLogoutDelegate: NSObjectProtocol {
    /// Invoked when the user successfully logged out
    func userDidLogout(accountId: UUID)

    /// Invoked when the authentication has proven invalid
    func authenticationInvalidated(_ error: NSError, accountId: UUID)
}

typealias UserSessionDelegate = UserSessionEncryptionAtRestDelegate
    & UserSessionSelfUserClientDelegate
    & UserSessionLogoutDelegate
    & UserSessionAppLockDelegate

@objcMembers
public class ZMUserSession: NSObject {

    private static let logger = Logger(subsystem: "VoIP Push", category: "ZMUserSession")

    private let appVersion: String
    private var tokens: [Any] = []
    private var tornDown: Bool = false

    var isNetworkOnline: Bool = true
    var isPerformingSync: Bool = true {
        willSet {
            notificationDispatcher.operationMode = newValue ? .economical : .normal
        }
    }
    var hasNotifiedThirdPartyServices: Bool = false

    var coreDataStack: CoreDataStack!
    let application: ZMApplication
    let flowManager: FlowManagerType
    var mediaManager: MediaManagerType
    var analytics: AnalyticsType?
    var transportSession: TransportSessionType
    let storedDidSaveNotifications: ContextDidSaveNotificationPersistence
    let userExpirationObserver: UserExpirationObserver
    var updateEventProcessor: UpdateEventProcessor?
    var strategyDirectory: StrategyDirectoryProtocol?
    var syncStrategy: ZMSyncStrategy?
    var operationLoop: ZMOperationLoop?
    var notificationDispatcher: NotificationDispatcher
    var localNotificationDispatcher: LocalNotificationDispatcher?
    let applicationStatusDirectory: ApplicationStatusDirectory
    var callStateObserver: CallStateObserver?
    var messageReplyObserver: ManagedObjectContextChangeObserver?
    var likeMesssageObserver: ManagedObjectContextChangeObserver?
    var urlActionProcessors: [URLActionProcessor]?
    let debugCommands: [String: DebugCommand]
    let eventProcessingTracker: EventProcessingTracker = EventProcessingTracker()
    let legacyHotFix: ZMHotFix
    // When we move to the monorepo, uncomment hotFixApplicator
    // let hotFixApplicator = PatchApplicator<HotfixPatch>(lastRunVersionKey: "lastRunHotFixVersion")
    var accessTokenRenewalObserver: AccessTokenRenewalObserver?
    var recurringActionService: RecurringActionServiceInterface = RecurringActionService()
    var cryptoboxMigrationManager: CryptoboxMigrationManagerInterface
    var coreCryptoProvider: CoreCryptoProvider
    lazy var proteusService: ProteusServiceInterface = ProteusService(coreCryptoProvider: coreCryptoProvider)
    var mlsService: MLSServiceInterface

    public var syncStatus: SyncStatusProtocol {
        return applicationStatusDirectory.syncStatus
    }

    public lazy var featureRepository = FeatureRepository(context: syncContext)

    let earService: EARServiceInterface

    public var appLockController: AppLockType

    public var fileSharingFeature: Feature.FileSharing {
        let featureRepository = FeatureRepository(context: coreDataStack.viewContext)
        return featureRepository.fetchFileSharing()
    }

    public var selfDeletingMessagesFeature: Feature.SelfDeletingMessages {
        let featureRepository = FeatureRepository(context: coreDataStack.viewContext)
        return featureRepository.fetchSelfDeletingMesssages()
    }

    public var conversationGuestLinksFeature: Feature.ConversationGuestLinks {
        let featureRepository = FeatureRepository(context: coreDataStack.viewContext)
        return featureRepository.fetchConversationGuestLinks()
    }

    public var classifiedDomainsFeature: Feature.ClassifiedDomains {
        let featureRepository = FeatureRepository(context: coreDataStack.viewContext)
        return featureRepository.fetchClassifiedDomains()
    }

    public var hasCompletedInitialSync: Bool = false

    public var topConversationsDirectory: TopConversationsDirectory

    public var managedObjectContext: NSManagedObjectContext { // TODO jacob we don't want this to be public
        return coreDataStack.viewContext
    }

    public var syncManagedObjectContext: NSManagedObjectContext { // TODO jacob we don't want this to be public
        return coreDataStack.syncContext
    }

    public var searchManagedObjectContext: NSManagedObjectContext { // TODO jacob we don't want this to be public
        return coreDataStack.searchContext
    }

    public var sharedContainerURL: URL { // TODO jacob we don't want this to be public
        return coreDataStack.applicationContainer
    }

    public var selfUserClient: UserClient? { // TODO jacob we don't want this to be public
        return ZMUser.selfUser(in: managedObjectContext).selfClient()
    }

    public var userProfile: UserProfile {
        return applicationStatusDirectory.userProfileUpdateStatus
    }

    public var userProfileImage: UserProfileImageUpdateProtocol {
        return applicationStatusDirectory.userProfileImageUpdateStatus
    }

    public var conversationDirectory: ConversationDirectoryType {
        return managedObjectContext.conversationListDirectory()
    }

    public private(set) var networkState: ZMNetworkState = .online {
        didSet {
            if oldValue != networkState {
                ZMNetworkAvailabilityChangeNotification.notify(networkState: networkState, userSession: self)
            }
        }
    }

    // temporary function to simplify call to EventProcessor
    // might be replaced by something more elegant
    public func processUpdateEvents(_ events: [ZMUpdateEvent]) {
        WaitingGroupTask(context: self.syncContext) {
            try? await self.updateEventProcessor?.processEvents(events)
        }
    }

    // temporary function to simplify call to ConversationEventProcessor
    // might be replaced by something more elegant
    public func processConversationEvents(_ events: [ZMUpdateEvent]) {
        WaitingGroupTask(context: self.syncContext) {
            await self.conversationEventProcessor.processConversationEvents(events)
        }
    }

    public var isNotificationContentHidden: Bool {
        get {
            guard let value = managedObjectContext.persistentStoreMetadata(forKey: LocalNotificationDispatcher.ZMShouldHideNotificationContentKey) as? NSNumber else {
                return false
            }

            return value.boolValue
        }
        set {
            managedObjectContext.setPersistentStoreMetadata(NSNumber(value: newValue), key: LocalNotificationDispatcher.ZMShouldHideNotificationContentKey)
        }
    }

    weak var delegate: UserSessionDelegate?

    // TODO remove this property and move functionality to separate protocols under UserSessionDelegate
    public weak var sessionManager: SessionManagerType?

    public weak var thirdPartyServicesDelegate: ThirdPartyServicesDelegate?

    // MARK: - Tear down

    deinit {
        require(tornDown, "tearDown must be called before the ZMUserSession is deallocated")
    }

    public func tearDown() {
        guard !tornDown else { return }

        tokens.removeAll()
        application.unregisterObserverForStateChange(self)
        callStateObserver = nil
        syncStrategy?.tearDown()
        syncStrategy = nil
        operationLoop?.tearDown()
        operationLoop = nil
        transportSession.tearDown()
        notificationDispatcher.tearDown()
        callCenter?.tearDown()

        // Wait for all sync operations to finish
        syncManagedObjectContext.performGroupedBlockAndWait { }

        let uiMOC = coreDataStack.viewContext
        coreDataStack = nil

        let shouldWaitOnUIMoc = !(OperationQueue.current == OperationQueue.main && uiMOC.concurrencyType == .mainQueueConcurrencyType)
        if shouldWaitOnUIMoc {
            uiMOC.performAndWait {
                // warning: this will hang if the uiMoc queue is same as self.requestQueue (typically uiMoc queue is the main queue)
            }
        }

        NotificationCenter.default.removeObserver(self)

        tornDown = true
    }

    /// - Note: this is safe if coredataStack and proteus are ready
    public lazy var getUserClientFingerprint: GetUserClientFingerprintUseCaseProtocol = {
        GetUserClientFingerprintUseCase(syncContext: coreDataStack.syncContext,
                                        transportSession: transportSession)
    }()

    let lastEventIDRepository: LastEventIDRepositoryInterface
    let conversationEventProcessor: ConversationEventProcessorProtocol

    public init(
        userId: UUID,
        transportSession: TransportSessionType,
        mediaManager: MediaManagerType,
        flowManager: FlowManagerType,
        analytics: AnalyticsType?,
        eventProcessor: UpdateEventProcessor? = nil,
        strategyDirectory: StrategyDirectoryProtocol? = nil,
        syncStrategy: ZMSyncStrategy? = nil,
        operationLoop: ZMOperationLoop? = nil,
        application: ZMApplication,
        appVersion: String,
        coreDataStack: CoreDataStack,
        configuration: Configuration,
        earService: EARServiceInterface? = nil,
        mlsService: MLSServiceInterface? = nil,
        cryptoboxMigrationManager: CryptoboxMigrationManagerInterface,
        sharedUserDefaults: UserDefaults
    ) {
        coreDataStack.syncContext.performGroupedBlockAndWait {
            coreDataStack.syncContext.analytics = analytics
            coreDataStack.syncContext.zm_userInterface = coreDataStack.viewContext
        }

        coreDataStack.viewContext.zm_sync = coreDataStack.syncContext

        self.application = application
        self.appVersion = appVersion
        self.flowManager = flowManager
        self.mediaManager = mediaManager
        self.analytics = analytics
        self.coreDataStack = coreDataStack
        self.transportSession = transportSession
        self.notificationDispatcher = NotificationDispatcher(managedObjectContext: coreDataStack.viewContext)
        self.storedDidSaveNotifications = ContextDidSaveNotificationPersistence(accountContainer: coreDataStack.accountContainer)
        self.userExpirationObserver = UserExpirationObserver(managedObjectContext: coreDataStack.viewContext)
        self.topConversationsDirectory = TopConversationsDirectory(managedObjectContext: coreDataStack.viewContext)
        self.debugCommands = ZMUserSession.initDebugCommands()
        self.legacyHotFix = ZMHotFix(syncMOC: coreDataStack.syncContext)
        self.appLockController = AppLockController(userId: userId, selfUser: .selfUser(in: coreDataStack.viewContext), legacyConfig: configuration.appLockConfig)
        self.coreCryptoProvider = CoreCryptoProvider(
            selfUserID: userId,
            sharedContainerURL: coreDataStack.applicationContainer,
            accountDirectory: coreDataStack.accountContainer,
            syncContext: coreDataStack.syncContext,
            cryptoboxMigrationManager: cryptoboxMigrationManager)
        self.lastEventIDRepository = LastEventIDRepository(
            userID: userId,
            sharedUserDefaults: sharedUserDefaults
        )
        self.applicationStatusDirectory = ApplicationStatusDirectory(
            withManagedObjectContext: self.coreDataStack.syncContext,
            cookieStorage: transportSession.cookieStorage,
            requestCancellation: transportSession,
            application: application,
            lastEventIDRepository: lastEventIDRepository,
            analytics: analytics
        )
        self.earService = earService ?? EARService(
            accountID: coreDataStack.account.userIdentifier,
            databaseContexts: [
                coreDataStack.viewContext,
                coreDataStack.syncContext,
                coreDataStack.searchContext
            ],
            canPerformKeyMigration: true,
            sharedUserDefaults: sharedUserDefaults
        )
        self.mlsService = mlsService ?? MLSService(
            context: coreDataStack.syncContext,
            coreCryptoProvider: coreCryptoProvider,
            conversationEventProcessor: ConversationEventProcessor(context: coreDataStack.syncContext),
            userDefaults: .standard,
            syncStatus: applicationStatusDirectory.syncStatus,
            userID: coreDataStack.account.userIdentifier)
        self.cryptoboxMigrationManager = cryptoboxMigrationManager
        self.conversationEventProcessor = ConversationEventProcessor(context: coreDataStack.syncContext)

        super.init()

        // As we move the flag value from CoreData to UserDefaults, we set an initial value
        self.earService.setInitialEARFlagValue(viewContext.encryptMessagesAtRest)
        self.earService.delegate = self
        appLockController.delegate = self
        applicationStatusDirectory.syncStatus.syncStateDelegate = self
        applicationStatusDirectory.clientRegistrationStatus.registrationStatusDelegate = self

        configureCaches()

        syncManagedObjectContext.performGroupedBlockAndWait { [self] in
            self.localNotificationDispatcher = LocalNotificationDispatcher(in: coreDataStack.syncContext)
            self.configureTransportSession()

            self.strategyDirectory = strategyDirectory ?? self.createStrategyDirectory(useLegacyPushNotifications: configuration.useLegacyPushNotifications)
            self.updateEventProcessor = eventProcessor ?? self.createUpdateEventProcessor()
            self.syncStrategy = syncStrategy ?? self.createSyncStrategy()
            self.operationLoop = operationLoop ?? self.createOperationLoop()
            self.urlActionProcessors = self.createURLActionProcessors()
            self.callStateObserver = CallStateObserver(localNotificationDispatcher: self.localNotificationDispatcher!,
                                                       contextProvider: self,
                                                       callNotificationStyleProvider: self)

            // FIXME: [jacob] inject instead of storing on context WPB-5827
            self.syncManagedObjectContext.proteusService = self.proteusService
            self.syncManagedObjectContext.mlsService = self.mlsService

            applicationStatusDirectory.clientRegistrationStatus.prepareForClientRegistration()
            self.applicationStatusDirectory.syncStatus.determineInitialSyncPhase()
            self.applicationStatusDirectory.clientUpdateStatus.determineInitialClientStatus()
            self.applicationStatusDirectory.clientRegistrationStatus.determineInitialRegistrationStatus()
            self.hasCompletedInitialSync = self.applicationStatusDirectory.syncStatus.isSlowSyncing == false

            createMLSClientIfNeeded()
        }

        registerForCalculateBadgeCountNotification()
        registerForRegisteringPushTokenNotification()
        registerForBackgroundNotifications()
        enableBackgroundFetch()
        observeChangesOnShareExtension()
        startEphemeralTimers()
        notifyUserAboutChangesInAvailabilityBehaviourIfNeeded()
        RequestAvailableNotification.notifyNewRequestsAvailable(self)
        restoreDebugCommandsState()
        configureRecurringActions()
    }

    private func configureTransportSession() {
        transportSession.pushChannel.clientID = selfUserClient?.remoteIdentifier
        transportSession.setNetworkStateDelegate(self)
        transportSession.setAccessTokenRenewalFailureHandler { [weak self] (response) in
            self?.transportSessionAccessTokenDidFail(response: response)
        }
        transportSession.setAccessTokenRenewalSuccessHandler { [weak self]  _, _ in
            self?.transportSessionAccessTokenDidSucceed()
        }
    }

    private func configureCaches() {
        let cacheLocation = FileManager.default.cachesURLForAccount(with: coreDataStack.account.userIdentifier, in: coreDataStack.applicationContainer)
        ZMUserSession.moveCachesIfNeededForAccount(with: coreDataStack.account.userIdentifier, in: coreDataStack.applicationContainer)

        let userImageCache = UserImageLocalCache(location: cacheLocation)
        let fileAssetCache = FileAssetCache(location: cacheLocation)

        managedObjectContext.zm_userImageCache = userImageCache
        managedObjectContext.zm_fileAssetCache = fileAssetCache
        managedObjectContext.zm_searchUserCache = NSCache()

        syncManagedObjectContext.performGroupedBlockAndWait {
            self.syncManagedObjectContext.zm_userImageCache = userImageCache
            self.syncManagedObjectContext.zm_fileAssetCache = fileAssetCache
        }

    }

    private func createStrategyDirectory(useLegacyPushNotifications: Bool) -> StrategyDirectoryProtocol {
        return StrategyDirectory(
            contextProvider: coreDataStack,
            applicationStatusDirectory: applicationStatusDirectory,
            cookieStorage: transportSession.cookieStorage,
            pushMessageHandler: localNotificationDispatcher!,
            flowManager: flowManager,
            updateEventProcessor: self,
            localNotificationDispatcher: localNotificationDispatcher!,
            useLegacyPushNotifications: useLegacyPushNotifications,
            lastEventIDRepository: lastEventIDRepository,
            transportSession: transportSession
        )
    }

    private func createUpdateEventProcessor() -> EventProcessor {

        return EventProcessor(
            storeProvider: self.coreDataStack,
            eventProcessingTracker: eventProcessingTracker,
            earService: earService,
            eventConsumers: strategyDirectory?.eventConsumers ?? [],
            eventAsyncConsumers: (conversationEventProcessor as? ZMEventAsyncConsumer).flatMap {[$0]} ?? []
        )
    }

    private func createURLActionProcessors() -> [URLActionProcessor] {
        return [
            DeepLinkURLActionProcessor(contextProvider: coreDataStack,
                                       transportSession: transportSession,
                                       eventProcessor: updateEventProcessor!),
            ConnectToBotURLActionProcessor(contextprovider: coreDataStack,
                                           transportSession: transportSession,
                                           eventProcessor: updateEventProcessor!)
        ]
    }

    private func createSyncStrategy() -> ZMSyncStrategy {
        return ZMSyncStrategy(contextProvider: coreDataStack,
                              notificationsDispatcher: notificationDispatcher,
                              applicationStatusDirectory: applicationStatusDirectory,
                              application: application,
                              strategyDirectory: strategyDirectory!,
                              eventProcessingTracker: eventProcessingTracker)
    }

    private func createOperationLoop() -> ZMOperationLoop {
        return ZMOperationLoop(transportSession: transportSession,
                               requestStrategy: syncStrategy,
                               updateEventProcessor: updateEventProcessor!,
                               applicationStatusDirectory: applicationStatusDirectory,
                               uiMOC: managedObjectContext,
                               syncMOC: syncManagedObjectContext)
    }

    private func configureRecurringActions() {
        recurringActionService.registerAction(refreshUsersMissingMetadata())
        recurringActionService.registerAction(refreshConversationsMissingMetadata())
    }

    func startRequestLoopTracker() {
        transportSession.requestLoopDetectionCallback = { path in
            guard !path.hasSuffix("/typing") else { return }

            Logging.network.warn("Request loop happening at path: \(path)")

            DispatchQueue.main.async {
                NotificationCenter.default.post(name: Notification.Name(rawValue: ZMLoggingRequestLoopNotificationName),
                                                object: nil,
                                                userInfo: ["path": path])
            }
        }
    }

    private func registerForCalculateBadgeCountNotification() {
        tokens.append(NotificationInContext.addObserver(name: .calculateBadgeCount, context: managedObjectContext.notificationContext) { [weak self] (_) in
            self?.calculateBadgeCount()
        })
    }

    /// Count number of conversations with unread messages and update the application icon badge count.
    private func calculateBadgeCount() {
        let accountID = coreDataStack.account.userIdentifier
        let unreadCount = Int(ZMConversation.unreadConversationCount(in: self.syncManagedObjectContext))
        Logging.push.safePublic("Updating badge count for \(accountID) to \(SanitizedString(stringLiteral: String(unreadCount)))")
        self.sessionManager?.updateAppIconBadge(accountID: accountID, unreadCount: unreadCount)
    }

    private func registerForBackgroundNotifications() {
        application.registerObserverForDidEnterBackground(self, selector: #selector(applicationDidEnterBackground(_:)))
        application.registerObserverForWillEnterForeground(self, selector: #selector(applicationWillEnterForeground(_:)))

    }

    private func enableBackgroundFetch() {
        // We enable background fetch by setting the minimum interval to something different from UIApplicationBackgroundFetchIntervalNever
        application.setMinimumBackgroundFetchInterval(10.0 * 60.0 + Double.random(in: 0..<300))
    }

    private func notifyUserAboutChangesInAvailabilityBehaviourIfNeeded() {
        syncManagedObjectContext.performGroupedBlock {
            self.localNotificationDispatcher?.notifyAvailabilityBehaviourChangedIfNeeded()
        }
    }

    func createMLSClientIfNeeded() {
        do {
            if applicationStatusDirectory.clientRegistrationStatus.needsToRegisterMLSCLient {
                // Make sure MLS client exists, mls public keys will be generated upon creation
                _ = try coreCryptoProvider.coreCrypto(requireMLS: true)
            }
        } catch {
            WireLogger.mls.error("Failed to create MLS client: \(error)")
        }
    }

    // MARK: - Network

    public func requestSlowSync() {
        applicationStatusDirectory.requestSlowSync()
    }

    // MARK: - Access Token

    private func renewAccessTokenIfNeeded(for userClient: UserClient) {
        guard
            let apiVersion = BackendInfo.apiVersion,
            apiVersion > .v2,
            let clientID = userClient.remoteIdentifier
        else { return }

        renewAccessToken(with: clientID)
    }

    // MARK: - Perform changes

    public func saveOrRollbackChanges() {
        managedObjectContext.saveOrRollback()
    }

    @objc(performChanges:)
    public func perform(_ changes: @escaping () -> Void) {
        managedObjectContext.performGroupedBlockAndWait { [weak self] in
            changes()
            self?.saveOrRollbackChanges()
        }
    }

    @objc(enqueueChanges:)
    public func enqueue(_ changes: @escaping () -> Void) {
        enqueue(changes, completionHandler: nil)
    }

    @objc(enqueueChanges:completionHandler:)
    public func enqueue(_ changes: @escaping () -> Void, completionHandler: (() -> Void)?) {
        managedObjectContext.performGroupedBlock { [weak self] in
            changes()
            self?.saveOrRollbackChanges()
            completionHandler?()
        }
    }

    @objc(enqueueDelayedChanges:completionHandler:)
    public func enqueueDelayed(_ changes: @escaping () -> Void, completionHandler: (() -> Void)?) {
        managedObjectContext.performGroupedBlock { [weak self] in
            changes()
            self?.saveOrRollbackChanges()

            let group = ZMSDispatchGroup(label: "enqueueDelayedChanges")
            self?.managedObjectContext.enqueueDelayedSave(with: group)

            group?.notify(on: DispatchQueue.global(qos: .background), block: {
                self?.managedObjectContext.performGroupedBlock {
                    completionHandler?()
                }
            })
        }
    }

    // MARK: - Account

    public func initiateUserDeletion() {
        syncManagedObjectContext.performGroupedBlock {
            self.syncManagedObjectContext.setPersistentStoreMetadata(NSNumber(value: true), key: DeleteAccountRequestStrategy.userDeletionInitiatedKey)
            RequestAvailableNotification.notifyNewRequestsAvailable(self)
        }
    }

}

extension ZMUserSession: ZMNetworkStateDelegate {

    public func didReceiveData() {
        managedObjectContext.performGroupedBlock { [weak self] in
            self?.isNetworkOnline = true
            self?.updateNetworkState()
        }
    }

    public func didGoOffline() {
        managedObjectContext.performGroupedBlock { [weak self] in
            self?.isNetworkOnline = false
            self?.updateNetworkState()
            self?.saveOrRollbackChanges()

        }
    }

    func updateNetworkState() {
        let state: ZMNetworkState

        if isNetworkOnline {
            if isPerformingSync {
                state = .onlineSynchronizing
            } else {
                state = .online
            }
        } else {
            state = .offline
        }

        networkState = state
    }

}

// TODO: [jacob] find another way of providing the event processor to ZMissingEventTranscoder
extension ZMUserSession: UpdateEventProcessor {
    public func bufferEvents(_ events: [WireTransport.ZMUpdateEvent]) async {
        await updateEventProcessor?.bufferEvents(events)
    }

    public func processEvents(_ events: [WireTransport.ZMUpdateEvent]) async throws {
        try await updateEventProcessor?.processEvents(events)
    }

    public func processBufferedEvents() async throws {
        try await updateEventProcessor?.processBufferedEvents()
    }
}

extension ZMUserSession: ZMSyncStateDelegate {

    public func didStartSlowSync() {
        managedObjectContext.performGroupedBlock { [weak self] in
            self?.isPerformingSync = true
            self?.notificationDispatcher.isEnabled = false
            self?.updateNetworkState()
        }
    }

    public func didFinishSlowSync() {
        managedObjectContext.performGroupedBlock { [weak self] in
            self?.hasCompletedInitialSync = true
            self?.notificationDispatcher.isEnabled = true

            if let context = self?.managedObjectContext {
                ZMUserSession.notifyInitialSyncCompleted(context: context)
            }
        }

<<<<<<< HEAD
        mlsService.repairOutOfSyncConversations()
=======
        let selfClient = ZMUser.selfUser(in: syncContext).selfClient()
        if selfClient?.hasRegisteredMLSClient == true {
            mlsService.repairOutOfSyncConversations()
        }
>>>>>>> a2284a81
    }

    public func didStartQuickSync() {
        Self.logger.trace("did start quick sync")
        managedObjectContext.performGroupedBlock { [weak self] in
            self?.isPerformingSync = true
            self?.updateNetworkState()
        }
    }

    public func didFinishQuickSync() {
        Self.logger.trace("did finish quick sync")
        processEvents()

        NotificationInContext(
            name: .quickSyncCompletedNotification,
            context: syncContext.notificationContext
        ).post()

        let selfClient = ZMUser.selfUser(in: syncContext).selfClient()

        if selfClient?.hasRegisteredMLSClient == true {
            mlsService.performPendingJoins()
            mlsService.uploadKeyPackagesIfNeeded()
            mlsService.updateKeyMaterialForAllStaleGroupsIfNeeded()
            commitPendingProposalsIfNeeded()
        }
        fetchFeatureConfigs()
        recurringActionService.performActionsIfNeeded()

        managedObjectContext.performGroupedBlock { [weak self] in
            self?.notifyThirdPartyServices()
        }
    }

    func processEvents() {
        managedObjectContext.performGroupedBlock { [weak self] in
            self?.isPerformingSync = true
            self?.updateNetworkState()
        }

        let groups = self.syncContext.enterAllGroupsExceptSecondary()
        Task {
            var processingInterrupted = false
            do {
                try await updateEventProcessor?.processBufferedEvents()
            } catch {
                processingInterrupted = true
            }

            let isSyncing = await syncContext.perform { self.applicationStatusDirectory.syncStatus.isSyncing }

            if !processingInterrupted {
                await syncContext.perform {
                    self.legacyHotFix.applyPatches()
                    // When we move to the monorepo, uncomment hotFixApplicator applyPatches
                    // hotFixApplicator.applyPatches(HotfixPatch.self, in: syncContext)
                }
            }

            await managedObjectContext.perform(schedule: .enqueued) { [weak self] in
                self?.isPerformingSync = isSyncing || processingInterrupted
                self?.updateNetworkState()
            }
            self.syncContext.leaveAllGroups(groups)
        }
    }

    func processPendingCallEvents(completionHandler: @escaping () -> Void) throws {
        WireLogger.updateEvent.info("process pending call events")
        Task {
            try await updateEventProcessor!.processBufferedEvents()
            await managedObjectContext.perform {
                completionHandler()
            }
        }
    }

    // // FIXME: [jacob] move commitPendingProposalsIfNeeded to MLSService?
    private func commitPendingProposalsIfNeeded() {
        Task {
            do {
                try await mlsService.commitPendingProposals()
            } catch {
                Logging.mls.error("Failed to commit pending proposals: \(String(describing: error))")
            }
        }
    }

    private func fetchFeatureConfigs() {
        let action = GetFeatureConfigsAction { result in
            if case let .failure(reason) = result {
                Logging.network.error("Failed to fetch feature configs: \(String(describing: reason))")
            }
        }

        action.send(in: syncContext.notificationContext)
    }

    public func didRegisterMLSClient(_ userClient: UserClient) {
        mlsService.uploadKeyPackagesIfNeeded()
    }

    public func didRegisterSelfUserClient(_ userClient: UserClient) {
        createMLSClientIfNeeded()

        // If during registration user allowed notifications,
        // The push token can only be registered after client registration
        transportSession.pushChannel.clientID = userClient.remoteIdentifier
        registerCurrentPushToken()
        renewAccessTokenIfNeeded(for: userClient)

        UserClient.triggerSelfClientCapabilityUpdate(syncContext)

        managedObjectContext.performGroupedBlock { [weak self] in
            guard let accountId = self?.managedObjectContext.selfUserId else {
                return
            }

            self?.delegate?.clientRegistrationDidSucceed(accountId: accountId)
        }
    }

    public func didFailToRegisterSelfUserClient(error: Error) {
        managedObjectContext.performGroupedBlock {  [weak self] in
            guard let accountId = self?.managedObjectContext.selfUserId else {
                return
            }

            self?.delegate?.clientRegistrationDidFail(error as NSError, accountId: accountId)
        }
    }

    public func didDeleteSelfUserClient(error: Error) {
        notifyAuthenticationInvalidated(error)
    }

    public func notifyThirdPartyServices() {
        if !hasNotifiedThirdPartyServices {
            hasNotifiedThirdPartyServices = true
            thirdPartyServicesDelegate?.userSessionIsReadyToUploadServicesData(userSession: self)
        }
    }

    func notifyAuthenticationInvalidated(_ error: Error) {
        WireLogger.authentication.debug("notifying authentication invalidated")
        managedObjectContext.performGroupedBlock {  [weak self] in
            guard let accountId = self?.managedObjectContext.selfUserId else {
                return
            }

            self?.delegate?.authenticationInvalidated(error as NSError, accountId: accountId)
        }
    }
}

extension ZMUserSession: URLActionProcessor {
    func process(urlAction: URLAction, delegate: PresentationDelegate?) {
        urlActionProcessors?.forEach({ $0.process(urlAction: urlAction, delegate: delegate)})
    }
}

private extension NSManagedObjectContext {
    var selfUserId: UUID? {
        ZMUser.selfUser(in: self).remoteIdentifier
    }
}

extension ZMUserSession: ContextProvider {

    public var account: Account {
        return coreDataStack.account
    }

    public var viewContext: NSManagedObjectContext {
        return coreDataStack.viewContext
    }

    public var syncContext: NSManagedObjectContext {
        return coreDataStack.syncContext
    }

    public var searchContext: NSManagedObjectContext {
        return coreDataStack.searchContext
    }

    public var eventContext: NSManagedObjectContext {
        return coreDataStack.eventContext
    }

}<|MERGE_RESOLUTION|>--- conflicted
+++ resolved
@@ -674,14 +674,10 @@
             }
         }
 
-<<<<<<< HEAD
-        mlsService.repairOutOfSyncConversations()
-=======
         let selfClient = ZMUser.selfUser(in: syncContext).selfClient()
         if selfClient?.hasRegisteredMLSClient == true {
             mlsService.repairOutOfSyncConversations()
         }
->>>>>>> a2284a81
     }
 
     public func didStartQuickSync() {
