//
// Wire
// Copyright (C) 2020 Wire Swiss GmbH
//
// This program is free software: you can redistribute it and/or modify
// it under the terms of the GNU General Public License as published by
// the Free Software Foundation, either version 3 of the License, or
// (at your option) any later version.
//
// This program is distributed in the hope that it will be useful,
// but WITHOUT ANY WARRANTY; without even the implied warranty of
// MERCHANTABILITY or FITNESS FOR A PARTICULAR PURPOSE. See the
// GNU General Public License for more details.
//
// You should have received a copy of the GNU General Public License
// along with this program. If not, see http://www.gnu.org/licenses/.
//

import Foundation
import WireDataModel

@objc(ZMThirdPartyServicesDelegate)
public protocol ThirdPartyServicesDelegate: NSObjectProtocol {

    /// This will get called at a convenient point in time when Hockey and Localytics should upload their data.
    /// We try not to have Hockey and Localytics use the network while we're sync'ing.
    @objc(userSessionIsReadyToUploadServicesData:)
    func userSessionIsReadyToUploadServicesData(userSession: ZMUserSession)

}

@objc(UserSessionSelfUserClientDelegate)
public protocol UserSessionSelfUserClientDelegate: NSObjectProtocol {
    /// Invoked when a client is successfully registered
    func clientRegistrationDidSucceed(accountId: UUID)

    /// Invoked when there was an error registering the client
    func clientRegistrationDidFail(_ error: NSError, accountId: UUID)
}

@objc(UserSessionLogoutDelegate)
public protocol UserSessionLogoutDelegate: NSObjectProtocol {
    /// Invoked when the user successfully logged out
    func userDidLogout(accountId: UUID)

    /// Invoked when the authentication has proven invalid
    func authenticationInvalidated(_ error: NSError, accountId: UUID)
}

typealias UserSessionDelegate = UserSessionEncryptionAtRestDelegate
    & UserSessionSelfUserClientDelegate
    & UserSessionLogoutDelegate
    & UserSessionAppLockDelegate

@objcMembers
public class ZMUserSession: NSObject {

    private static let logger = Logger(subsystem: "VoIP Push", category: "ZMUserSession")

    private let appVersion: String
    private var tokens: [Any] = []
    private var tornDown: Bool = false

    var isNetworkOnline: Bool = true
    var isPerformingSync: Bool = true {
        willSet {
            notificationDispatcher.operationMode = newValue ? .economical : .normal
        }
    }
    var hasNotifiedThirdPartyServices: Bool = false

    var coreDataStack: CoreDataStack!
    let application: ZMApplication
    let flowManager: FlowManagerType
    var mediaManager: MediaManagerType
    var analytics: AnalyticsType?
    var transportSession: TransportSessionType
    let storedDidSaveNotifications: ContextDidSaveNotificationPersistence
    let userExpirationObserver: UserExpirationObserver
    var updateEventProcessor: UpdateEventProcessor?
    var strategyDirectory: StrategyDirectoryProtocol?
    var syncStrategy: ZMSyncStrategy?
    var operationLoop: ZMOperationLoop?
    var notificationDispatcher: NotificationDispatcher
    var localNotificationDispatcher: LocalNotificationDispatcher?
    let applicationStatusDirectory: ApplicationStatusDirectory
    var callStateObserver: CallStateObserver?
    var messageReplyObserver: ManagedObjectContextChangeObserver?
    var likeMesssageObserver: ManagedObjectContextChangeObserver?
    var urlActionProcessors: [URLActionProcessor]?
    let debugCommands: [String: DebugCommand]
    let eventProcessingTracker: EventProcessingTracker = EventProcessingTracker()
    let legacyHotFix: ZMHotFix
    // When we move to the monorepo, uncomment hotFixApplicator
    // let hotFixApplicator = PatchApplicator<HotfixPatch>(lastRunVersionKey: "lastRunHotFixVersion")
    var accessTokenRenewalObserver: AccessTokenRenewalObserver?
    var recurringActionService: RecurringActionServiceInterface = RecurringActionService()
    var cryptoboxMigrationManager: CryptoboxMigrationManagerInterface
<<<<<<< HEAD
    let proteusToMLSMigrationCoordinator: ProteusToMLSMigrationCoordinating
=======
    var coreCryptoProvider: CoreCryptoProvider
    lazy var proteusService: ProteusServiceInterface = ProteusService(coreCryptoProvider: coreCryptoProvider)
    var mlsService: MLSServiceInterface
>>>>>>> a2284a81

    public var syncStatus: SyncStatusProtocol {
        return applicationStatusDirectory.syncStatus
    }

    public lazy var featureRepository = FeatureRepository(context: syncContext)

    let earService: EARServiceInterface

    public var appLockController: AppLockType

    public var fileSharingFeature: Feature.FileSharing {
        let featureRepository = FeatureRepository(context: coreDataStack.viewContext)
        return featureRepository.fetchFileSharing()
    }

    public var selfDeletingMessagesFeature: Feature.SelfDeletingMessages {
        let featureRepository = FeatureRepository(context: coreDataStack.viewContext)
        return featureRepository.fetchSelfDeletingMesssages()
    }

    public var conversationGuestLinksFeature: Feature.ConversationGuestLinks {
        let featureRepository = FeatureRepository(context: coreDataStack.viewContext)
        return featureRepository.fetchConversationGuestLinks()
    }

    public var classifiedDomainsFeature: Feature.ClassifiedDomains {
        let featureRepository = FeatureRepository(context: coreDataStack.viewContext)
        return featureRepository.fetchClassifiedDomains()
    }

    public var hasCompletedInitialSync: Bool = false

    public var topConversationsDirectory: TopConversationsDirectory

    public var managedObjectContext: NSManagedObjectContext { // TODO jacob we don't want this to be public
        return coreDataStack.viewContext
    }

    public var syncManagedObjectContext: NSManagedObjectContext { // TODO jacob we don't want this to be public
        return coreDataStack.syncContext
    }

    public var searchManagedObjectContext: NSManagedObjectContext { // TODO jacob we don't want this to be public
        return coreDataStack.searchContext
    }

    public var sharedContainerURL: URL { // TODO jacob we don't want this to be public
        return coreDataStack.applicationContainer
    }

    public var selfUserClient: UserClient? { // TODO jacob we don't want this to be public
        return ZMUser.selfUser(in: managedObjectContext).selfClient()
    }

    public var userProfile: UserProfile {
        return applicationStatusDirectory.userProfileUpdateStatus
    }

    public var userProfileImage: UserProfileImageUpdateProtocol {
        return applicationStatusDirectory.userProfileImageUpdateStatus
    }

    public var conversationDirectory: ConversationDirectoryType {
        return managedObjectContext.conversationListDirectory()
    }

    public private(set) var networkState: ZMNetworkState = .online {
        didSet {
            if oldValue != networkState {
                ZMNetworkAvailabilityChangeNotification.notify(networkState: networkState, userSession: self)
            }
        }
    }

    // temporary function to simplify call to EventProcessor
    // might be replaced by something more elegant
    public func processUpdateEvents(_ events: [ZMUpdateEvent]) {
        WaitingGroupTask(context: self.syncContext) {
            try? await self.updateEventProcessor?.processEvents(events)
        }
    }

    // temporary function to simplify call to ConversationEventProcessor
    // might be replaced by something more elegant
    public func processConversationEvents(_ events: [ZMUpdateEvent]) {
        WaitingGroupTask(context: self.syncContext) {
            await self.conversationEventProcessor.processConversationEvents(events)
        }
    }

    public var isNotificationContentHidden: Bool {
        get {
            guard let value = managedObjectContext.persistentStoreMetadata(forKey: LocalNotificationDispatcher.ZMShouldHideNotificationContentKey) as? NSNumber else {
                return false
            }

            return value.boolValue
        }
        set {
            managedObjectContext.setPersistentStoreMetadata(NSNumber(value: newValue), key: LocalNotificationDispatcher.ZMShouldHideNotificationContentKey)
        }
    }

    weak var delegate: UserSessionDelegate?

    // TODO remove this property and move functionality to separate protocols under UserSessionDelegate
    public weak var sessionManager: SessionManagerType?

    public weak var thirdPartyServicesDelegate: ThirdPartyServicesDelegate?

    // MARK: - Tear down

    deinit {
        require(tornDown, "tearDown must be called before the ZMUserSession is deallocated")
    }

    public func tearDown() {
        guard !tornDown else { return }

        tokens.removeAll()
        application.unregisterObserverForStateChange(self)
        callStateObserver = nil
        syncStrategy?.tearDown()
        syncStrategy = nil
        operationLoop?.tearDown()
        operationLoop = nil
        transportSession.tearDown()
        notificationDispatcher.tearDown()
        callCenter?.tearDown()

        // Wait for all sync operations to finish
        syncManagedObjectContext.performGroupedBlockAndWait { }

        let uiMOC = coreDataStack.viewContext
        coreDataStack = nil

        let shouldWaitOnUIMoc = !(OperationQueue.current == OperationQueue.main && uiMOC.concurrencyType == .mainQueueConcurrencyType)
        if shouldWaitOnUIMoc {
            uiMOC.performAndWait {
                // warning: this will hang if the uiMoc queue is same as self.requestQueue (typically uiMoc queue is the main queue)
            }
        }

        NotificationCenter.default.removeObserver(self)

        tornDown = true
    }

    /// - Note: this is safe if coredataStack and proteus are ready
    public lazy var getUserClientFingerprint: GetUserClientFingerprintUseCaseProtocol = {
        GetUserClientFingerprintUseCase(syncContext: coreDataStack.syncContext,
                                        transportSession: transportSession)
    }()

    let lastEventIDRepository: LastEventIDRepositoryInterface
    let conversationEventProcessor: ConversationEventProcessorProtocol

    public init(
        userId: UUID,
        transportSession: TransportSessionType,
        mediaManager: MediaManagerType,
        flowManager: FlowManagerType,
        analytics: AnalyticsType?,
        eventProcessor: UpdateEventProcessor? = nil,
        strategyDirectory: StrategyDirectoryProtocol? = nil,
        syncStrategy: ZMSyncStrategy? = nil,
        operationLoop: ZMOperationLoop? = nil,
        application: ZMApplication,
        appVersion: String,
        coreDataStack: CoreDataStack,
        configuration: Configuration,
        earService: EARServiceInterface? = nil,
        mlsService: MLSServiceInterface? = nil,
        cryptoboxMigrationManager: CryptoboxMigrationManagerInterface,
        proteusToMLSMigrationCoordinator: ProteusToMLSMigrationCoordinating? = nil,
        sharedUserDefaults: UserDefaults
    ) {
        coreDataStack.syncContext.performGroupedBlockAndWait {
            coreDataStack.syncContext.analytics = analytics
            coreDataStack.syncContext.zm_userInterface = coreDataStack.viewContext
        }

        coreDataStack.viewContext.zm_sync = coreDataStack.syncContext

        self.application = application
        self.appVersion = appVersion
        self.flowManager = flowManager
        self.mediaManager = mediaManager
        self.analytics = analytics
        self.coreDataStack = coreDataStack
        self.transportSession = transportSession
        self.notificationDispatcher = NotificationDispatcher(managedObjectContext: coreDataStack.viewContext)
        self.storedDidSaveNotifications = ContextDidSaveNotificationPersistence(accountContainer: coreDataStack.accountContainer)
        self.userExpirationObserver = UserExpirationObserver(managedObjectContext: coreDataStack.viewContext)
        self.topConversationsDirectory = TopConversationsDirectory(managedObjectContext: coreDataStack.viewContext)
        self.debugCommands = ZMUserSession.initDebugCommands()
        self.legacyHotFix = ZMHotFix(syncMOC: coreDataStack.syncContext)
        self.appLockController = AppLockController(userId: userId, selfUser: .selfUser(in: coreDataStack.viewContext), legacyConfig: configuration.appLockConfig)
        self.coreCryptoProvider = CoreCryptoProvider(
            selfUserID: userId,
            sharedContainerURL: coreDataStack.applicationContainer,
            accountDirectory: coreDataStack.accountContainer,
            syncContext: coreDataStack.syncContext,
            cryptoboxMigrationManager: cryptoboxMigrationManager)
        self.lastEventIDRepository = LastEventIDRepository(
            userID: userId,
            sharedUserDefaults: sharedUserDefaults
        )
        self.applicationStatusDirectory = ApplicationStatusDirectory(
            withManagedObjectContext: self.coreDataStack.syncContext,
            cookieStorage: transportSession.cookieStorage,
            requestCancellation: transportSession,
            application: application,
            lastEventIDRepository: lastEventIDRepository,
            analytics: analytics
        )
        self.earService = earService ?? EARService(
            accountID: coreDataStack.account.userIdentifier,
            databaseContexts: [
                coreDataStack.viewContext,
                coreDataStack.syncContext,
                coreDataStack.searchContext
            ],
            canPerformKeyMigration: true,
            sharedUserDefaults: sharedUserDefaults
        )
        self.mlsService = mlsService ?? MLSService(
            context: coreDataStack.syncContext,
            coreCryptoProvider: coreCryptoProvider,
            conversationEventProcessor: ConversationEventProcessor(context: coreDataStack.syncContext),
            userDefaults: .standard,
            syncStatus: applicationStatusDirectory.syncStatus,
            userID: coreDataStack.account.userIdentifier)
        self.cryptoboxMigrationManager = cryptoboxMigrationManager
        self.conversationEventProcessor = ConversationEventProcessor(context: coreDataStack.syncContext)

        self.proteusToMLSMigrationCoordinator = proteusToMLSMigrationCoordinator ?? ProteusToMLSMigrationCoordinator(
            context: coreDataStack.syncContext,
            userID: userId
        )

        super.init()

        // As we move the flag value from CoreData to UserDefaults, we set an initial value
        self.earService.setInitialEARFlagValue(viewContext.encryptMessagesAtRest)
        self.earService.delegate = self
        appLockController.delegate = self
        applicationStatusDirectory.syncStatus.syncStateDelegate = self
        applicationStatusDirectory.clientRegistrationStatus.registrationStatusDelegate = self

        configureCaches()

        syncManagedObjectContext.performGroupedBlockAndWait { [self] in
            self.localNotificationDispatcher = LocalNotificationDispatcher(in: coreDataStack.syncContext)
            self.configureTransportSession()

            self.strategyDirectory = strategyDirectory ?? self.createStrategyDirectory(useLegacyPushNotifications: configuration.useLegacyPushNotifications)
            self.updateEventProcessor = eventProcessor ?? self.createUpdateEventProcessor()
            self.syncStrategy = syncStrategy ?? self.createSyncStrategy()
            self.operationLoop = operationLoop ?? self.createOperationLoop()
            self.urlActionProcessors = self.createURLActionProcessors()
            self.callStateObserver = CallStateObserver(localNotificationDispatcher: self.localNotificationDispatcher!,
                                                       contextProvider: self,
                                                       callNotificationStyleProvider: self)

            // FIXME: [jacob] inject instead of storing on context WPB-5827
            self.syncManagedObjectContext.proteusService = self.proteusService
            self.syncManagedObjectContext.mlsService = self.mlsService

            applicationStatusDirectory.clientRegistrationStatus.prepareForClientRegistration()
            self.applicationStatusDirectory.syncStatus.determineInitialSyncPhase()
            self.applicationStatusDirectory.clientUpdateStatus.determineInitialClientStatus()
            self.applicationStatusDirectory.clientRegistrationStatus.determineInitialRegistrationStatus()
            self.hasCompletedInitialSync = self.applicationStatusDirectory.syncStatus.isSlowSyncing == false

            createMLSClientIfNeeded()
        }

        registerForCalculateBadgeCountNotification()
        registerForRegisteringPushTokenNotification()
        registerForBackgroundNotifications()
        enableBackgroundFetch()
        observeChangesOnShareExtension()
        startEphemeralTimers()
        notifyUserAboutChangesInAvailabilityBehaviourIfNeeded()
        RequestAvailableNotification.notifyNewRequestsAvailable(self)
        restoreDebugCommandsState()
        configureRecurringActions()
    }

    private func configureTransportSession() {
        transportSession.pushChannel.clientID = selfUserClient?.remoteIdentifier
        transportSession.setNetworkStateDelegate(self)
        transportSession.setAccessTokenRenewalFailureHandler { [weak self] (response) in
            self?.transportSessionAccessTokenDidFail(response: response)
        }
        transportSession.setAccessTokenRenewalSuccessHandler { [weak self]  _, _ in
            self?.transportSessionAccessTokenDidSucceed()
        }
    }

    private func configureCaches() {
        let cacheLocation = FileManager.default.cachesURLForAccount(with: coreDataStack.account.userIdentifier, in: coreDataStack.applicationContainer)
        ZMUserSession.moveCachesIfNeededForAccount(with: coreDataStack.account.userIdentifier, in: coreDataStack.applicationContainer)

        let userImageCache = UserImageLocalCache(location: cacheLocation)
        let fileAssetCache = FileAssetCache(location: cacheLocation)

        managedObjectContext.zm_userImageCache = userImageCache
        managedObjectContext.zm_fileAssetCache = fileAssetCache
        managedObjectContext.zm_searchUserCache = NSCache()

        syncManagedObjectContext.performGroupedBlockAndWait {
            self.syncManagedObjectContext.zm_userImageCache = userImageCache
            self.syncManagedObjectContext.zm_fileAssetCache = fileAssetCache
        }

    }

    private func createStrategyDirectory(useLegacyPushNotifications: Bool) -> StrategyDirectoryProtocol {
        return StrategyDirectory(
            contextProvider: coreDataStack,
            applicationStatusDirectory: applicationStatusDirectory,
            cookieStorage: transportSession.cookieStorage,
            pushMessageHandler: localNotificationDispatcher!,
            flowManager: flowManager,
            updateEventProcessor: self,
            localNotificationDispatcher: localNotificationDispatcher!,
            useLegacyPushNotifications: useLegacyPushNotifications,
            lastEventIDRepository: lastEventIDRepository,
            transportSession: transportSession
        )
    }

    private func createUpdateEventProcessor() -> EventProcessor {

        return EventProcessor(
            storeProvider: self.coreDataStack,
            eventProcessingTracker: eventProcessingTracker,
            earService: earService,
            eventConsumers: strategyDirectory?.eventConsumers ?? [],
            eventAsyncConsumers: (conversationEventProcessor as? ZMEventAsyncConsumer).flatMap {[$0]} ?? []
        )
    }

    private func createURLActionProcessors() -> [URLActionProcessor] {
        return [
            DeepLinkURLActionProcessor(contextProvider: coreDataStack,
                                       transportSession: transportSession,
                                       eventProcessor: updateEventProcessor!),
            ConnectToBotURLActionProcessor(contextprovider: coreDataStack,
                                           transportSession: transportSession,
                                           eventProcessor: updateEventProcessor!)
        ]
    }

    private func createSyncStrategy() -> ZMSyncStrategy {
        return ZMSyncStrategy(contextProvider: coreDataStack,
                              notificationsDispatcher: notificationDispatcher,
                              applicationStatusDirectory: applicationStatusDirectory,
                              application: application,
                              strategyDirectory: strategyDirectory!,
                              eventProcessingTracker: eventProcessingTracker)
    }

    private func createOperationLoop() -> ZMOperationLoop {
        return ZMOperationLoop(transportSession: transportSession,
                               requestStrategy: syncStrategy,
                               updateEventProcessor: updateEventProcessor!,
                               applicationStatusDirectory: applicationStatusDirectory,
                               uiMOC: managedObjectContext,
                               syncMOC: syncManagedObjectContext)
    }

    private func configureRecurringActions() {
        recurringActionService.registerAction(refreshUsersMissingMetadata())
        recurringActionService.registerAction(refreshConversationsMissingMetadata())
        recurringActionService.registerAction(updateProteusToMLSMigrationStatus())
    }

    func startRequestLoopTracker() {
        transportSession.requestLoopDetectionCallback = { path in
            guard !path.hasSuffix("/typing") else { return }

            Logging.network.warn("Request loop happening at path: \(path)")

            DispatchQueue.main.async {
                NotificationCenter.default.post(name: Notification.Name(rawValue: ZMLoggingRequestLoopNotificationName),
                                                object: nil,
                                                userInfo: ["path": path])
            }
        }
    }

    private func registerForCalculateBadgeCountNotification() {
        tokens.append(NotificationInContext.addObserver(name: .calculateBadgeCount, context: managedObjectContext.notificationContext) { [weak self] (_) in
            self?.calculateBadgeCount()
        })
    }

    /// Count number of conversations with unread messages and update the application icon badge count.
    private func calculateBadgeCount() {
        let accountID = coreDataStack.account.userIdentifier
        let unreadCount = Int(ZMConversation.unreadConversationCount(in: self.syncManagedObjectContext))
        Logging.push.safePublic("Updating badge count for \(accountID) to \(SanitizedString(stringLiteral: String(unreadCount)))")
        self.sessionManager?.updateAppIconBadge(accountID: accountID, unreadCount: unreadCount)
    }

    private func registerForBackgroundNotifications() {
        application.registerObserverForDidEnterBackground(self, selector: #selector(applicationDidEnterBackground(_:)))
        application.registerObserverForWillEnterForeground(self, selector: #selector(applicationWillEnterForeground(_:)))

    }

    private func enableBackgroundFetch() {
        // We enable background fetch by setting the minimum interval to something different from UIApplicationBackgroundFetchIntervalNever
        application.setMinimumBackgroundFetchInterval(10.0 * 60.0 + Double.random(in: 0..<300))
    }

    private func notifyUserAboutChangesInAvailabilityBehaviourIfNeeded() {
        syncManagedObjectContext.performGroupedBlock {
            self.localNotificationDispatcher?.notifyAvailabilityBehaviourChangedIfNeeded()
        }
    }

    func createMLSClientIfNeeded() {
        do {
            if applicationStatusDirectory.clientRegistrationStatus.needsToRegisterMLSCLient {
                // Make sure MLS client exists, mls public keys will be generated upon creation
                _ = try coreCryptoProvider.coreCrypto(requireMLS: true)
            }
        } catch {
            WireLogger.mls.error("Failed to create MLS client: \(error)")
        }
    }

    // MARK: - Network

    public func requestSlowSync() {
        applicationStatusDirectory.requestSlowSync()
    }

    // MARK: - Access Token

    private func renewAccessTokenIfNeeded(for userClient: UserClient) {
        guard
            let apiVersion = BackendInfo.apiVersion,
            apiVersion > .v2,
            let clientID = userClient.remoteIdentifier
        else { return }

        renewAccessToken(with: clientID)
    }

    // MARK: - Perform changes

    public func saveOrRollbackChanges() {
        managedObjectContext.saveOrRollback()
    }

    @objc(performChanges:)
    public func perform(_ changes: @escaping () -> Void) {
        managedObjectContext.performGroupedBlockAndWait { [weak self] in
            changes()
            self?.saveOrRollbackChanges()
        }
    }

    @objc(enqueueChanges:)
    public func enqueue(_ changes: @escaping () -> Void) {
        enqueue(changes, completionHandler: nil)
    }

    @objc(enqueueChanges:completionHandler:)
    public func enqueue(_ changes: @escaping () -> Void, completionHandler: (() -> Void)?) {
        managedObjectContext.performGroupedBlock { [weak self] in
            changes()
            self?.saveOrRollbackChanges()
            completionHandler?()
        }
    }

    @objc(enqueueDelayedChanges:completionHandler:)
    public func enqueueDelayed(_ changes: @escaping () -> Void, completionHandler: (() -> Void)?) {
        managedObjectContext.performGroupedBlock { [weak self] in
            changes()
            self?.saveOrRollbackChanges()

            let group = ZMSDispatchGroup(label: "enqueueDelayedChanges")
            self?.managedObjectContext.enqueueDelayedSave(with: group)

            group?.notify(on: DispatchQueue.global(qos: .background), block: {
                self?.managedObjectContext.performGroupedBlock {
                    completionHandler?()
                }
            })
        }
    }

    // MARK: - Account

    public func initiateUserDeletion() {
        syncManagedObjectContext.performGroupedBlock {
            self.syncManagedObjectContext.setPersistentStoreMetadata(NSNumber(value: true), key: DeleteAccountRequestStrategy.userDeletionInitiatedKey)
            RequestAvailableNotification.notifyNewRequestsAvailable(self)
        }
    }

}

extension ZMUserSession: ZMNetworkStateDelegate {

    public func didReceiveData() {
        managedObjectContext.performGroupedBlock { [weak self] in
            self?.isNetworkOnline = true
            self?.updateNetworkState()
        }
    }

    public func didGoOffline() {
        managedObjectContext.performGroupedBlock { [weak self] in
            self?.isNetworkOnline = false
            self?.updateNetworkState()
            self?.saveOrRollbackChanges()

        }
    }

    func updateNetworkState() {
        let state: ZMNetworkState

        if isNetworkOnline {
            if isPerformingSync {
                state = .onlineSynchronizing
            } else {
                state = .online
            }
        } else {
            state = .offline
        }

        networkState = state
    }

}

// TODO: [jacob] find another way of providing the event processor to ZMissingEventTranscoder
extension ZMUserSession: UpdateEventProcessor {
    public func bufferEvents(_ events: [WireTransport.ZMUpdateEvent]) async {
        await updateEventProcessor?.bufferEvents(events)
    }

    public func processEvents(_ events: [WireTransport.ZMUpdateEvent]) async throws {
        try await updateEventProcessor?.processEvents(events)
    }

    public func processBufferedEvents() async throws {
        try await updateEventProcessor?.processBufferedEvents()
    }
}

extension ZMUserSession: ZMSyncStateDelegate {

    public func didStartSlowSync() {
        managedObjectContext.performGroupedBlock { [weak self] in
            self?.isPerformingSync = true
            self?.notificationDispatcher.isEnabled = false
            self?.updateNetworkState()
        }
    }

    public func didFinishSlowSync() {
        managedObjectContext.performGroupedBlock { [weak self] in
            self?.hasCompletedInitialSync = true
            self?.notificationDispatcher.isEnabled = true

            if let context = self?.managedObjectContext {
                ZMUserSession.notifyInitialSyncCompleted(context: context)
            }
        }

        let selfClient = ZMUser.selfUser(in: syncContext).selfClient()
        if selfClient?.hasRegisteredMLSClient == true {
            mlsService.repairOutOfSyncConversations()
        }
    }

    public func didStartQuickSync() {
        Self.logger.trace("did start quick sync")
        managedObjectContext.performGroupedBlock { [weak self] in
            self?.isPerformingSync = true
            self?.updateNetworkState()
        }
    }

    public func didFinishQuickSync() {
        Self.logger.trace("did finish quick sync")
        processEvents()

        NotificationInContext(
            name: .quickSyncCompletedNotification,
            context: syncContext.notificationContext
        ).post()

        let selfClient = ZMUser.selfUser(in: syncContext).selfClient()

        if selfClient?.hasRegisteredMLSClient == true {
            mlsService.performPendingJoins()
            mlsService.uploadKeyPackagesIfNeeded()
            mlsService.updateKeyMaterialForAllStaleGroupsIfNeeded()
            commitPendingProposalsIfNeeded()
        }
        fetchFeatureConfigs()
        recurringActionService.performActionsIfNeeded()

        managedObjectContext.performGroupedBlock { [weak self] in
            self?.notifyThirdPartyServices()
        }
    }

    func processEvents() {
        managedObjectContext.performGroupedBlock { [weak self] in
            self?.isPerformingSync = true
            self?.updateNetworkState()
        }

        let groups = self.syncContext.enterAllGroupsExceptSecondary()
        Task {
            var processingInterrupted = false
            do {
                try await updateEventProcessor?.processBufferedEvents()
            } catch {
                processingInterrupted = true
            }

            let isSyncing = await syncContext.perform { self.applicationStatusDirectory.syncStatus.isSyncing }

            if !processingInterrupted {
                await syncContext.perform {
                    self.legacyHotFix.applyPatches()
                    // When we move to the monorepo, uncomment hotFixApplicator applyPatches
                    // hotFixApplicator.applyPatches(HotfixPatch.self, in: syncContext)
                }
            }

            await managedObjectContext.perform(schedule: .enqueued) { [weak self] in
                self?.isPerformingSync = isSyncing || processingInterrupted
                self?.updateNetworkState()
            }
            self.syncContext.leaveAllGroups(groups)
        }
    }

    func processPendingCallEvents(completionHandler: @escaping () -> Void) throws {
        WireLogger.updateEvent.info("process pending call events")
        Task {
            try await updateEventProcessor!.processBufferedEvents()
            await managedObjectContext.perform {
                completionHandler()
            }
        }
    }

    // // FIXME: [jacob] move commitPendingProposalsIfNeeded to MLSService?
    private func commitPendingProposalsIfNeeded() {
        Task {
            do {
                try await mlsService.commitPendingProposals()
            } catch {
                Logging.mls.error("Failed to commit pending proposals: \(String(describing: error))")
            }
        }
    }

    private func fetchFeatureConfigs() {
        let action = GetFeatureConfigsAction { result in
            if case let .failure(reason) = result {
                Logging.network.error("Failed to fetch feature configs: \(String(describing: reason))")
            }
        }

        action.send(in: syncContext.notificationContext)
    }

    public func didRegisterMLSClient(_ userClient: UserClient) {
        mlsService.uploadKeyPackagesIfNeeded()
    }

    public func didRegisterSelfUserClient(_ userClient: UserClient) {
        createMLSClientIfNeeded()

        // If during registration user allowed notifications,
        // The push token can only be registered after client registration
        transportSession.pushChannel.clientID = userClient.remoteIdentifier
        registerCurrentPushToken()
        renewAccessTokenIfNeeded(for: userClient)

        UserClient.triggerSelfClientCapabilityUpdate(syncContext)

        managedObjectContext.performGroupedBlock { [weak self] in
            guard let accountId = self?.managedObjectContext.selfUserId else {
                return
            }

            self?.delegate?.clientRegistrationDidSucceed(accountId: accountId)
        }
    }

    public func didFailToRegisterSelfUserClient(error: Error) {
        managedObjectContext.performGroupedBlock {  [weak self] in
            guard let accountId = self?.managedObjectContext.selfUserId else {
                return
            }

            self?.delegate?.clientRegistrationDidFail(error as NSError, accountId: accountId)
        }
    }

    public func didDeleteSelfUserClient(error: Error) {
        notifyAuthenticationInvalidated(error)
    }

    public func notifyThirdPartyServices() {
        if !hasNotifiedThirdPartyServices {
            hasNotifiedThirdPartyServices = true
            thirdPartyServicesDelegate?.userSessionIsReadyToUploadServicesData(userSession: self)
        }
    }

    func notifyAuthenticationInvalidated(_ error: Error) {
        WireLogger.authentication.debug("notifying authentication invalidated")
        managedObjectContext.performGroupedBlock {  [weak self] in
            guard let accountId = self?.managedObjectContext.selfUserId else {
                return
            }

            self?.delegate?.authenticationInvalidated(error as NSError, accountId: accountId)
        }
    }
}

extension ZMUserSession: URLActionProcessor {
    func process(urlAction: URLAction, delegate: PresentationDelegate?) {
        urlActionProcessors?.forEach({ $0.process(urlAction: urlAction, delegate: delegate)})
    }
}

private extension NSManagedObjectContext {
    var selfUserId: UUID? {
        ZMUser.selfUser(in: self).remoteIdentifier
    }
}

extension ZMUserSession: ContextProvider {

    public var account: Account {
        return coreDataStack.account
    }

    public var viewContext: NSManagedObjectContext {
        return coreDataStack.viewContext
    }

    public var syncContext: NSManagedObjectContext {
        return coreDataStack.syncContext
    }

    public var searchContext: NSManagedObjectContext {
        return coreDataStack.searchContext
    }

    public var eventContext: NSManagedObjectContext {
        return coreDataStack.eventContext
    }

}<|MERGE_RESOLUTION|>--- conflicted
+++ resolved
@@ -96,13 +96,10 @@
     var accessTokenRenewalObserver: AccessTokenRenewalObserver?
     var recurringActionService: RecurringActionServiceInterface = RecurringActionService()
     var cryptoboxMigrationManager: CryptoboxMigrationManagerInterface
-<<<<<<< HEAD
-    let proteusToMLSMigrationCoordinator: ProteusToMLSMigrationCoordinating
-=======
     var coreCryptoProvider: CoreCryptoProvider
     lazy var proteusService: ProteusServiceInterface = ProteusService(coreCryptoProvider: coreCryptoProvider)
     var mlsService: MLSServiceInterface
->>>>>>> a2284a81
+    let proteusToMLSMigrationCoordinator: ProteusToMLSMigrationCoordinating
 
     public var syncStatus: SyncStatusProtocol {
         return applicationStatusDirectory.syncStatus
