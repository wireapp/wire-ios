--- conflicted
+++ resolved
@@ -312,11 +312,7 @@
             from: keyRotator.onNewCRLsDistributionPoints()
         )
 
-<<<<<<< HEAD
-        return E2eIRepository(
-=======
         return E2EIRepository(
->>>>>>> 0f3b19d0
             acmeApi: acmeApi,
             apiProvider: apiProvider,
             e2eiSetupService: e2eiSetupService,
@@ -448,11 +444,7 @@
             userID: userId
         )
 
-<<<<<<< HEAD
-        let e2eIVerificationStatusService = E2eIVerificationStatusService(coreCryptoProvider: coreCryptoProvider)
-=======
         let e2eIVerificationStatusService = E2EIVerificationStatusService(coreCryptoProvider: coreCryptoProvider)
->>>>>>> 0f3b19d0
         self.mlsConversationVerificationStatusUpdater = MLSConversationVerificationStatusUpdater(
             e2eIVerificationStatusService: e2eIVerificationStatusService,
             syncContext: coreDataStack.syncContext
