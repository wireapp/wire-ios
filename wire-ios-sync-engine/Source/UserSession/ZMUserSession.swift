--- conflicted
+++ resolved
@@ -231,11 +231,8 @@
         tornDown = true
     }
 
-<<<<<<< HEAD
-=======
     let lastEventIDRepository: LastEventIDRepositoryInterface
 
->>>>>>> 33098a79
     public init(
         userId: UUID,
         transportSession: TransportSessionType,
@@ -250,12 +247,8 @@
         appVersion: String,
         coreDataStack: CoreDataStack,
         configuration: Configuration,
-<<<<<<< HEAD
-        earService: EARServiceInterface? = nil
-=======
         earService: EARServiceInterface? = nil,
         sharedUserDefaults: UserDefaults
->>>>>>> 33098a79
     ) {
         coreDataStack.syncContext.performGroupedBlockAndWait {
             coreDataStack.syncContext.analytics = analytics
@@ -289,14 +282,11 @@
             canPerformKeyMigration: true
         )
 
-<<<<<<< HEAD
-=======
         self.lastEventIDRepository = LastEventIDRepository(
             userID: userId,
             sharedUserDefaults: sharedUserDefaults
         )
 
->>>>>>> 33098a79
         super.init()
 
         self.earService.delegate = self
@@ -656,9 +646,6 @@
     }
 
     func processPendingCallEvents() throws {
-<<<<<<< HEAD
-        try updateEventProcessor!.processPendingCallEvents()
-=======
         WireLogger.updateEvent.info("process pending call events")
         try updateEventProcessor!.processPendingCallEvents()
     }
@@ -672,7 +659,6 @@
                 Logging.mls.error("Failed to commit pending proposals: \(String(describing: error))")
             }
         }
->>>>>>> 33098a79
     }
 
     private func fetchFeatureConfigs() {
