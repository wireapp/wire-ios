--- conflicted
+++ resolved
@@ -21,15 +21,8 @@
 
 extension ZMUserSession {
 
-<<<<<<< HEAD
-    var refreshUsersMissingMetadataAction: RecurringAction {
-        .init(id: #function, interval: 3 * .oneHour) { [weak self] in
-
-            guard let context = self?.managedObjectContext else { return }
-            context.performGroupedAndWait { context in
-=======
-    func updateProteusToMLSMigrationStatus(interval: TimeInterval = .oneDay) -> RecurringAction {
-        return RecurringAction(id: "updateProteusToMLSMigrationStatus", interval: interval) { [weak self] in
+    var updateProteusToMLSMigrationStatusAction: RecurringAction {
+        .init(id: #function, interval: .oneDay) { [weak self] in
             Task { [weak self] in
                 do {
                     try await self?.proteusToMLSMigrationCoordinator.updateMigrationStatus()
@@ -40,8 +33,11 @@
         }
     }
 
-    func refreshUsersMissingMetadata(interval: TimeInterval = 3 * .oneHour) -> RecurringAction {
->>>>>>> 3044b2f0
+    var refreshUsersMissingMetadataAction: RecurringAction {
+        .init(id: #function, interval: 3 * .oneHour) { [weak self] in
+
+            guard let context = self?.managedObjectContext else { return }
+            context.performGroupedAndWait { context in
 
                 let fetchRequest = ZMUser.sortedFetchRequest(with: ZMUser.predicateForUsersArePendingToRefreshMetadata())
                 guard let users = context.fetchOrAssert(request: fetchRequest) as? [ZMUser] else {
