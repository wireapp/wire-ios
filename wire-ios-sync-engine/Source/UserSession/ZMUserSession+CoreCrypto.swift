--- conflicted
+++ resolved
@@ -54,13 +54,8 @@
 
     // MARK: - Proteus
 
-<<<<<<< HEAD
-    private func createProteusServiceIfNeeded(coreCrypto: CoreCryptoProtocol) throws {
+    private func createProteusServiceIfNeeded(coreCrypto: SafeCoreCryptoProtocol) throws {
         guard DeveloperFlag.proteusViaCoreCrypto.isOn, syncContext.proteusService == nil else { return }
-=======
-    private func createProteusServiceIfNeeded(coreCrypto: SafeCoreCryptoProtocol) throws {
-        guard syncContext.proteusService == nil else { return }
->>>>>>> a96d0199
         syncContext.proteusService = try ProteusService(coreCrypto: coreCrypto)
     }
 
