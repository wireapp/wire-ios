--- conflicted
+++ resolved
@@ -54,11 +54,7 @@
 
     // MARK: - Proteus
 
-<<<<<<< HEAD
-    private func createProteusServiceIfNeeded(coreCrypto: CoreCryptoProtocol) throws {
-=======
     private func createProteusServiceIfNeeded(coreCrypto: SafeCoreCryptoProtocol) throws {
->>>>>>> f8842f94
         guard DeveloperFlag.proteusViaCoreCrypto.isOn, syncContext.proteusService == nil else { return }
         syncContext.proteusService = try ProteusService(coreCrypto: coreCrypto)
     }
