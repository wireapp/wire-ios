//
// Wire
// Copyright (C) 2023 Wire Swiss GmbH
//
// This program is free software: you can redistribute it and/or modify
// it under the terms of the GNU General Public License as published by
// the Free Software Foundation, either version 3 of the License, or
// (at your option) any later version.
//
// This program is distributed in the hope that it will be useful,
// but WITHOUT ANY WARRANTY; without even the implied warranty of
// MERCHANTABILITY or FITNESS FOR A PARTICULAR PURPOSE. See the
// GNU General Public License for more details.
//
// You should have received a copy of the GNU General Public License
// along with this program. If not, see http://www.gnu.org/licenses/.
//

import Foundation
import WireDataModel

/// An abstraction of the user session for use in the presentation
/// layer.

public protocol UserSession: AnyObject {

    /// Whether the session needs to be unlocked by the user
    /// via passcode or biometric authentication.

    var isLocked: Bool { get }

    /// Whether the screen curtain is required.
    ///
    /// The screen curtain hides the contents of the app while it is
    /// not active, such as when it is in the task switcher.

    var requiresScreenCurtain: Bool { get }

    /// Whether the app lock on.

    var isAppLockActive: Bool { get set }

    /// Whether the app lock feature is availble to the user.

    var isAppLockAvailable: Bool { get }

    /// Whether the app lock is mandatorily active.

    var isAppLockForced: Bool { get }

    /// The maximum number of seconds allowed in the background before the
    /// authentication is required.

    var appLockTimeout: UInt { get }

    /// Whether the user should be notified of the app lock being disabled.

    var shouldNotifyUserOfDisabledAppLock: Bool { get }

    /// Delete the app lock passcode if it exists.

    func deleteAppLockPasscode() throws

    /// The user who is logged into this session.
    ///
    /// This can only be used on the main thread.

    var selfUser: UserType { get }

    var selfLegalHoldSubject: UserType & SelfLegalHoldSubject { get }

    func perform(_ changes: @escaping () -> Void)

    func enqueue(_ changes: @escaping () -> Void)

    func enqueue(
        _ changes: @escaping () -> Void,
        completionHandler: (() -> Void)?
    )

    // TODO: rename to "shouldHideNotificationContent"
    var isNotificationContentHidden: Bool { get set }

    // TODO: rename to "isEncryptionAtRestEnabled"
    var encryptMessagesAtRest: Bool { get }

    func setEncryptionAtRest(enabled: Bool, skipMigration: Bool) throws

    func addUserObserver(
        _ observer: ZMUserObserver,
        for: UserType
    ) -> NSObjectProtocol?

    func addMessageObserver(
        _ observer: ZMMessageObserver,
        for message: ZMConversationMessage
    ) -> NSObjectProtocol

<<<<<<< HEAD
    func addConferenceCallingUnavailableObserver(
        _ observer: ConferenceCallingUnavailableObserver
    ) -> Any

    func addConferenceCallStateObserver(
        _ observer: WireCallCenterCallStateObserver
    ) -> Any

    func addConferenceCallErrorObserver(
        _ observer: WireCallCenterCallErrorObserver
    ) -> Any
=======
    func addConferenceCallingUnavailableObserver(_ observer: ConferenceCallingUnavailableObserver) -> Any
>>>>>>> 7246a4c1

    func addConversationListObserver(
        _ observer: ZMConversationListObserver,
        for list: ZMConversationList
    ) -> NSObjectProtocol

    func conversationList() -> ZMConversationList

    var ringingCallConversation: ZMConversation? { get }

    var maxAudioMessageLength: TimeInterval { get }

    var maxUploadFileSize: UInt64 { get }

    func acknowledgeFeatureChange(for feature: Feature.Name)

    func fetchMarketingConsent(completion: @escaping (Result<Bool>) -> Void)

    func setMarketingConsent(
        granted: Bool,
        completion: @escaping (VoidResult) -> Void
    )

    func classification(with users: [UserType], conversationDomain: String?) -> SecurityClassification

}

extension ZMUserSession: UserSession {

    public var isLocked: Bool {
        return isDatabaseLocked || appLockController.isLocked
    }

    public var requiresScreenCurtain: Bool {
        return appLockController.isActive || encryptMessagesAtRest
    }

    public var isAppLockActive: Bool {
        get {
            appLockController.isActive
        }

        set {
            appLockController.isActive = newValue
        }
    }

    public var isAppLockAvailable: Bool {
        return appLockController.isAvailable
    }

    public var isAppLockForced: Bool {
        return appLockController.isForced
    }

    public var appLockTimeout: UInt {
        return appLockController.timeout
    }

    public var shouldNotifyUserOfDisabledAppLock: Bool {
        return appLockController.needsToNotifyUser && !appLockController.isActive
    }

    public func deleteAppLockPasscode() throws {
        try appLockController.deletePasscode()
    }

    public var selfUser: UserType {
        return ZMUser.selfUser(inUserSession: self)
    }

    public var selfLegalHoldSubject: UserType & SelfLegalHoldSubject {
        return ZMUser.selfUser(inUserSession: self)
    }

    public func addUserObserver(
        _ observer: ZMUserObserver,
        for user: UserType
    ) -> NSObjectProtocol? {
        return UserChangeInfo.add(
            observer: observer,
            for: user,
            in: self
        )
    }

    public func addMessageObserver(
        _ observer: ZMMessageObserver,
        for message: ZMConversationMessage
    ) -> NSObjectProtocol {
        return MessageChangeInfo.add(
            observer: observer,
            for: message,
            userSession: self
        )
    }

    public func addConferenceCallingUnavailableObserver(
        _ observer: ConferenceCallingUnavailableObserver
    ) -> Any {
        return WireCallCenterV3.addConferenceCallingUnavailableObserver(
            observer: observer,
            userSession: self
        )
    }

<<<<<<< HEAD
    public func addConferenceCallStateObserver(
        _ observer: WireCallCenterCallStateObserver
    ) -> Any {
        return WireCallCenterV3.addCallStateObserver(
            observer: observer,
            userSession: self
        )
    }

    public func addConferenceCallErrorObserver(
        _ observer: WireCallCenterCallErrorObserver
    ) -> Any {
        return WireCallCenterV3.addCallErrorObserver(
            observer: observer,
            userSession: self
        )
    }

=======
>>>>>>> 7246a4c1
    public func addConversationListObserver(
        _ observer: ZMConversationListObserver,
        for list: ZMConversationList
    ) -> NSObjectProtocol {
        return ConversationListChangeInfo.add(
            observer: observer,
            for: list,
            userSession: self
        )
    }

    public func conversationList() -> ZMConversationList {
        return .conversations(inUserSession: self)
    }

    public var ringingCallConversation: ZMConversation? {
        guard let callCenter = self.callCenter else {
            return nil
        }

        return callCenter.nonIdleCallConversations(in: self).first { conversation in
            guard let callState = conversation.voiceChannel?.state else {
                return false
            }

            switch callState {
            case .incoming, .outgoing:
                return true

            default:
                return false
            }
        }
    }

    static let MaxVideoWidth: UInt64 = 1920 // FullHD

    static let MaxAudioLength: TimeInterval = 1500 // 25 minutes (25 * 60.0)
    private static let MaxTeamAudioLength: TimeInterval = 6000 // 100 minutes (100 * 60.0)
    private static let MaxVideoLength: TimeInterval = 240 // 4 minutes (4.0 * 60.0)
    private static let MaxTeamVideoLength: TimeInterval = 960 // 16 minutes (16.0 * 60.0)

    private var selfUserHasTeam: Bool {
        return selfUser.hasTeam
    }

    public var maxUploadFileSize: UInt64 {
        return UInt64.uploadFileSizeLimit(hasTeam: selfUserHasTeam)
    }

    public var maxAudioMessageLength: TimeInterval {
        return selfUserHasTeam ? ZMUserSession.MaxTeamAudioLength : ZMUserSession.MaxAudioLength
    }

    public var maxVideoLength: TimeInterval {
        return selfUserHasTeam ? ZMUserSession.MaxTeamVideoLength : ZMUserSession.MaxVideoLength
    }

    public func acknowledgeFeatureChange(for feature: Feature.Name) {
        featureRepository.setNeedsToNotifyUser(false, for: feature)
    }

    public func fetchMarketingConsent(
        completion: @escaping (
            Result<Bool>
        ) -> Void
    ) {
        ZMUser.selfUser(inUserSession: self).fetchConsent(
            for: .marketing,
            on: transportSession,
            completion: completion
        )
    }

    public func setMarketingConsent(
        granted: Bool,
        completion: @escaping (VoidResult) -> Void
    ) {
        ZMUser.selfUser(inUserSession: self).setMarketingConsent(
            to: granted,
            in: self,
            completion: completion
        )
    }

    public func classification(
        with users: [UserType],
        conversationDomain: String?
    ) -> SecurityClassification {
        guard isSelfClassified else { return .none }

        if let conversationDomain = conversationDomain,
           classifiedDomainsFeature.config.domains.contains(conversationDomain) == false {
            return .notClassified
        }

        let isClassified = users.allSatisfy {
            classification(with: $0) == .classified
        }

        return isClassified ? .classified : .notClassified
    }

}

extension UInt64 {
    private static let MaxFileSize: UInt64 = 26214400 // 25 megabytes (25 * 1024 * 1024)
    private static let MaxTeamFileSize: UInt64 = 104857600 // 100 megabytes (100 * 1024 * 1024)

    public static func uploadFileSizeLimit(hasTeam: Bool) -> UInt64 {
        return hasTeam ? MaxTeamFileSize : MaxFileSize
    }
}<|MERGE_RESOLUTION|>--- conflicted
+++ resolved
@@ -96,7 +96,6 @@
         for message: ZMConversationMessage
     ) -> NSObjectProtocol
 
-<<<<<<< HEAD
     func addConferenceCallingUnavailableObserver(
         _ observer: ConferenceCallingUnavailableObserver
     ) -> Any
@@ -108,9 +107,8 @@
     func addConferenceCallErrorObserver(
         _ observer: WireCallCenterCallErrorObserver
     ) -> Any
-=======
+  
     func addConferenceCallingUnavailableObserver(_ observer: ConferenceCallingUnavailableObserver) -> Any
->>>>>>> 7246a4c1
 
     func addConversationListObserver(
         _ observer: ZMConversationListObserver,
@@ -217,7 +215,6 @@
         )
     }
 
-<<<<<<< HEAD
     public func addConferenceCallStateObserver(
         _ observer: WireCallCenterCallStateObserver
     ) -> Any {
@@ -236,8 +233,6 @@
         )
     }
 
-=======
->>>>>>> 7246a4c1
     public func addConversationListObserver(
         _ observer: ZMConversationListObserver,
         for list: ZMConversationList
