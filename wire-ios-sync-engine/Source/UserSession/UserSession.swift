//
// Wire
// Copyright (C) 2023 Wire Swiss GmbH
//
// This program is free software: you can redistribute it and/or modify
// it under the terms of the GNU General Public License as published by
// the Free Software Foundation, either version 3 of the License, or
// (at your option) any later version.
//
// This program is distributed in the hope that it will be useful,
// but WITHOUT ANY WARRANTY; without even the implied warranty of
// MERCHANTABILITY or FITNESS FOR A PARTICULAR PURPOSE. See the
// GNU General Public License for more details.
//
// You should have received a copy of the GNU General Public License
// along with this program. If not, see http://www.gnu.org/licenses/.
//

import Foundation
import WireDataModel
import LocalAuthentication

/// An abstraction of the user session for use in the presentation
/// layer.

public protocol UserSession: AnyObject {

    /// The current session lock, if any.

    var lock: SessionLock? { get }

    /// Whether the session needs to be unlocked by the user
    /// via passcode or biometric authentication.

    var isLocked: Bool { get }

    /// Whether the screen curtain is required.
    ///
    /// The screen curtain hides the contents of the app while it is
    /// not active, such as when it is in the task switcher.

    var requiresScreenCurtain: Bool { get }

    /// Whether the app lock on.

    var isAppLockActive: Bool { get set }

    /// Whether the app lock feature is availble to the user.

    var isAppLockAvailable: Bool { get }

    /// Whether the app lock is mandatorily active.

    var isAppLockForced: Bool { get }

    /// The maximum number of seconds allowed in the background before the
    /// authentication is required.

    var appLockTimeout: UInt { get }

    /// Whether a custom passcode has been set.

    var isCustomAppLockPasscodeSet: Bool { get }

    /// Whether a custom passcode (rather a device passcode) should be used.

    var requireCustomAppLockPasscode: Bool { get }

    /// Whether the user should be notified of the app lock being disabled.

    var shouldNotifyUserOfDisabledAppLock: Bool { get }

    /// Whether the user needs to be informed about configuration changes.

    var needsToNotifyUserOfAppLockConfiguration: Bool { get set }

    /// Unlock the database using the given authentication context.

    func unlockDatabase(with context: LAContext) throws

    /// Open the app lock.

    func openAppLock() throws

    /// Authenticate with device owner credentials (biometrics or passcode).
    ///
    /// - Parameters:
    ///     - passcodePreference: Used to determine which type of passcode is used.
    ///     - description: The message to dispaly in the authentication UI.
    ///     - context: The context in which authentication happens.
    ///     - callback: Invoked with the authentication result.

    func evaluateAppLockAuthentication(
        passcodePreference: AppLockPasscodePreference,
        description: String,
        callback: @escaping (
            AppLockAuthenticationResult,
            LAContextProtocol
        ) -> Void
    )

    /// Authenticate with a custom passcode.
    ///
    /// - Parameter customPasscode: The user inputted passcode.
    /// - Returns: The authentication result, which should be either `granted` or `denied`.

    func evaluateAuthentication(customPasscode: String) -> AppLockAuthenticationResult

    /// Delete the app lock passcode if it exists.

    func deleteAppLockPasscode() throws

    var conversationDirectory: ConversationDirectoryType { get }

    /// The user who is logged into this session.
    ///
    /// This can only be used on the main thread.

    var selfUser: UserType { get }

    var selfLegalHoldSubject: UserType & SelfLegalHoldSubject { get }

    func perform(_ changes: @escaping () -> Void)

    func enqueue(_ changes: @escaping () -> Void)

    func enqueue(
        _ changes: @escaping () -> Void,
        completionHandler: (() -> Void)?
    )
    // swiftlint:disable todo_requires_jira_link
    // TODO: rename to "shouldHideNotificationContent"
    var isNotificationContentHidden: Bool { get set }

    // TODO: rename to "isEncryptionAtRestEnabled"
    // swiftlint:enable todo_requires_jira_link
    var encryptMessagesAtRest: Bool { get }

    func setEncryptionAtRest(enabled: Bool, skipMigration: Bool) throws

    func addUserObserver(
        _ observer: UserObserving,
        for: UserType
    ) -> NSObjectProtocol?

    func addUserObserver(
        _ observer: UserObserving
    ) -> NSObjectProtocol

    func addMessageObserver(
        _ observer: ZMMessageObserver,
        for message: ZMConversationMessage
    ) -> NSObjectProtocol

    func addConferenceCallingUnavailableObserver(
        _ observer: ConferenceCallingUnavailableObserver
    ) -> Any

    func addConferenceCallStateObserver(
        _ observer: WireCallCenterCallStateObserver
    ) -> Any

    func addConferenceCallErrorObserver(
        _ observer: WireCallCenterCallErrorObserver
    ) -> Any

    func addConversationListObserver(
        _ observer: ZMConversationListObserver,
        for list: ZMConversationList
    ) -> NSObjectProtocol

    func conversationList() -> ZMConversationList

    func pendingConnectionConversationsInUserSession() -> ZMConversationList

    func archivedConversationsInUserSession() -> ZMConversationList

    var ringingCallConversation: ZMConversation? { get }

    var maxAudioMessageLength: TimeInterval { get }

    var maxUploadFileSize: UInt64 { get }

    func acknowledgeFeatureChange(for feature: Feature.Name)

    func fetchMarketingConsent(
        completion: @escaping (
            Result<Bool, Error>
        ) -> Void
    )

    func setMarketingConsent(
        granted: Bool,
        completion: @escaping (Result<Void, Error>) -> Void
    )

    func classification(
        users: [UserType],
        conversationDomain: String?
    ) -> SecurityClassification?

    var maxVideoLength: TimeInterval { get }

    func proxiedRequest(
        path: String,
        method: ZMTransportRequestMethod,
        type: ProxiedRequestType,
        callback: ProxyRequestCallback?
    ) -> ProxyRequest

    func cancelProxiedRequest(_ request: ProxyRequest)

    var networkState: ZMNetworkState { get }

    var selfUserClient: UserClient? { get }

    var e2eiFeature: Feature.E2EI { get }

    func fetchAllClients()

    // MARK: Use Cases

    var getUserClientFingerprint: GetUserClientFingerprintUseCaseProtocol { get }

    var isUserE2EICertifiedUseCase: IsUserE2EICertifiedUseCaseProtocol { get }

    var isSelfUserE2EICertifiedUseCase: IsSelfUserE2EICertifiedUseCaseProtocol { get }

    var getIsE2eIdentityEnabled: GetIsE2EIdentityEnabledUseCaseProtocol { get }

    var getE2eIdentityCertificates: GetE2eIdentityCertificatesUseCaseProtocol { get }

    var enrollE2EICertificate: EnrollE2EICertificateUseCaseProtocol { get }

    var updateMLSGroupVerificationStatus: UpdateMLSGroupVerificationStatusUseCaseProtocol { get }

<<<<<<< HEAD
    var lastE2EIUpdateDate: LastE2EIdentityUpdateDateProtocol? { get }
=======
    var lastE2EIUpdateDateRepository: LastE2EIdentityUpdateDateRepositoryInterface? { get }
>>>>>>> 0e63acc1

    func makeGetMLSFeatureUseCase() -> GetMLSFeatureUseCaseProtocol

    func fetchSelfConversationMLSGroupID() async -> MLSGroupID?

<<<<<<< HEAD
    func e2eIdentityUpdateCertificateUpdateStatus() async -> E2EIdentityCertificateUpdateStatusProtocol?
=======
    func e2eIdentityUpdateCertificateUpdateStatus() -> E2EIdentityCertificateUpdateStatusUseCaseProtocol?
>>>>>>> 0e63acc1
}<|MERGE_RESOLUTION|>--- conflicted
+++ resolved
@@ -234,19 +234,11 @@
 
     var updateMLSGroupVerificationStatus: UpdateMLSGroupVerificationStatusUseCaseProtocol { get }
 
-<<<<<<< HEAD
-    var lastE2EIUpdateDate: LastE2EIdentityUpdateDateProtocol? { get }
-=======
     var lastE2EIUpdateDateRepository: LastE2EIdentityUpdateDateRepositoryInterface? { get }
->>>>>>> 0e63acc1
 
     func makeGetMLSFeatureUseCase() -> GetMLSFeatureUseCaseProtocol
 
     func fetchSelfConversationMLSGroupID() async -> MLSGroupID?
 
-<<<<<<< HEAD
-    func e2eIdentityUpdateCertificateUpdateStatus() async -> E2EIdentityCertificateUpdateStatusProtocol?
-=======
     func e2eIdentityUpdateCertificateUpdateStatus() -> E2EIdentityCertificateUpdateStatusUseCaseProtocol?
->>>>>>> 0e63acc1
 }