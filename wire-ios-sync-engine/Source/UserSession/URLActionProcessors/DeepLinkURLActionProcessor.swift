--- conflicted
+++ resolved
@@ -36,9 +36,8 @@
     func process(urlAction: URLAction, delegate: PresentationDelegate?) {
         switch urlAction {
         case let .joinConversation(key: key, code: code):
-<<<<<<< HEAD
             handleJoinConversation(key: key, code: code, urlAction: urlAction, delegate: delegate)
-
+            
         case .openConversation(let id):
             handleOpenConversation(id: id, delegate: delegate)
 
@@ -62,65 +61,6 @@
             }
 
             let viewContext = self.contextProvider.viewContext
-=======
-            ZMConversation.fetchIdAndName(
-                key: key,
-                code: code,
-                transportSession: transportSession,
-                contextProvider: contextProvider
-            ) { [weak self] response in
-
-                guard let self, let delegate else { return }
-
-                let viewContext = contextProvider.viewContext
-
-                switch response {
-                case .success((let conversationId, let conversationName, _)):
-                    // First of all, we should try to fetch the conversation with ID from the response.
-                    // If the conversation doesn't exist, we should initiate a request to join the conversation
-                    if let conversation = ZMConversation.fetch(with: conversationId, in: viewContext),
-                       conversation.isSelfAnActiveMember {
-                        delegate.showConversation(conversation, at: nil)
-                        delegate.completedURLAction(urlAction)
-                    } else {
-                        delegate.shouldPerformActionWithMessage(conversationName, action: urlAction) { shouldJoin in
-
-                            guard shouldJoin else {
-                                delegate.completedURLAction(urlAction)
-                                return
-                            }
-
-                            ZMConversation.join(
-                                key: key,
-                                code: code,
-                                transportSession: self.transportSession,
-                                eventProcessor: self.eventProcessor,
-                                contextProvider: self.contextProvider
-                            ) { [weak self] response in
-
-                                guard let self else { return }
-
-                                switch response {
-                                case .success(let conversation):
-                                    self.synchronise(conversation) { result in
-                                        DispatchQueue.main.async {
-                                            switch result {
-                                            case .success(let syncConversation):
-                                                delegate.showConversation(syncConversation, at: nil)
-                                            case .failure(let error):
-                                                delegate.failedToPerformAction(urlAction, error: error)
-                                            }
-                                        }
-                                    }
-                                case .failure(let error):
-                                    delegate.failedToPerformAction(urlAction, error: error)
-                                }
-
-                                delegate.completedURLAction(urlAction)
-                            }
-                        }
-                    }
->>>>>>> be2068bb
 
             switch response {
             case .success((let conversationId, let conversationName, let hasPassword)):
