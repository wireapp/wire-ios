//
// Wire
// Copyright (C) 2021 Wire Swiss GmbH
//
// This program is free software: you can redistribute it and/or modify
// it under the terms of the GNU General Public License as published by
// the Free Software Foundation, either version 3 of the License, or
// (at your option) any later version.
//
// This program is distributed in the hope that it will be useful,
// but WITHOUT ANY WARRANTY; without even the implied warranty of
// MERCHANTABILITY or FITNESS FOR A PARTICULAR PURPOSE. See the
// GNU General Public License for more details.
//
// You should have received a copy of the GNU General Public License
// along with this program. If not, see http://www.gnu.org/licenses/.
//

import Foundation
import WireSystem
import WireDataModel

private let zmLog = ZMSLog(tag: "ZMClientRegistrationStatus")

extension ZMClientRegistrationStatus {
    @objc(didFailToRegisterClient:)
    public func didFail(toRegisterClient error: NSError) {
        zmLog.debug(#function)

        var error: NSError = error

        // we should not reset login state for client registration errors
        if error.code != ZMUserSessionErrorCode.needsPasswordToRegisterClient.rawValue && error.code != ZMUserSessionErrorCode.needsToRegisterEmailToRegisterClient.rawValue && error.code != ZMUserSessionErrorCode.canNotRegisterMoreClients.rawValue {
            emailCredentials = nil
        }

        if error.code == ZMUserSessionErrorCode.needsPasswordToRegisterClient.rawValue {
            // help the user by providing the email associated with this account
            error = NSError(domain: error.domain, code: error.code, userInfo: ZMUser.selfUser(in: managedObjectContext).loginCredentials.dictionaryRepresentation)
        }

        if error.code == ZMUserSessionErrorCode.needsPasswordToRegisterClient.rawValue || error.code == ZMUserSessionErrorCode.invalidCredentials.rawValue {
            // set this label to block additional requests while we are waiting for the user to (re-)enter the password
            needsToCheckCredentials = true
        }

        if error.code == ZMUserSessionErrorCode.canNotRegisterMoreClients.rawValue {
            // Wait and fetch the clients before sending the error
            isWaitingForUserClients = true
            RequestAvailableNotification.notifyNewRequestsAvailable(self)
        } else {
            registrationStatusDelegate?.didFailToRegisterSelfUserClient(error: error)
        }
    }

    @objc
    public func invalidateCookieAndNotify() {
        emailCredentials = nil
        cookieStorage.deleteKeychainItems()

        let selfUser = ZMUser.selfUser(in: managedObjectContext)
        let outError = NSError.userSessionErrorWith(ZMUserSessionErrorCode.clientDeletedRemotely, userInfo: selfUser.loginCredentials.dictionaryRepresentation)
        registrationStatusDelegate?.didDeleteSelfUserClient(error: outError)
    }

    @objc
    public func prepareForClientRegistration() {
        WireLogger.userClient.info("preparing for client registration")

        guard needsToRegisterClient() else {
            WireLogger.userClient.info("no need to register client. aborting client registration")
            return
        }

        let selfUser = ZMUser.selfUser(in: managedObjectContext)

        guard selfUser.remoteIdentifier != nil else {
            WireLogger.userClient.info("identifier for self user is nil. aborting client registration")
            return
        }

        if needsToCreateNewClientForSelfUser(selfUser) {
            WireLogger.userClient.info("client creation needed. will insert client in context")
            insertNewClient(for: selfUser)
        } else {
            // there is already an unregistered client in the store
            // since there is no change in the managedObject, it will not trigger [ZMRequestAvailableNotification notifyNewRequestsAvailable:] automatically
            // therefore we need to call it here
            WireLogger.userClient.info("unregistered client found. notifying available requests")
            RequestAvailableNotification.notifyNewRequestsAvailable(self)
        }
    }

    private func insertNewClient(for selfUser: ZMUser) {
        UserClient.insertNewSelfClient(
            in: managedObjectContext,
            selfUser: selfUser,
            model: UIDevice.current.zm_model(),
            label: UIDevice.current.name
        )

        managedObjectContext.saveOrRollback()
    }

    private func needsToCreateNewClientForSelfUser(_ selfUser: ZMUser) -> Bool {
        if let selfClient = selfUser.selfClient(), !selfClient.isZombieObject {
            WireLogger.userClient.info("self user has viable self client. no need to create new self client")
            return false
        }

        let hasNotYetRegisteredClient = selfUser.clients.contains(where: { $0.remoteIdentifier == nil })

        if !hasNotYetRegisteredClient {
            WireLogger.userClient.info("self user has no client that isn't yet registered. will need to create new self client")
        } else {
            WireLogger.userClient.info("self user has a client that isn't yet registered. no need to create new self client")
        }

        return !hasNotYetRegisteredClient
    }

    private func fetchFeatureConfigs() {
        var action = GetFeatureConfigsAction()
        action.perform(in: managedObjectContext.notificationContext) { [weak self] result in
            switch result {
            case .success:
                self?.didFetchFeatureConfigs()
            case .failure:
                self?.fetchFeatureConfigs()
            }
        }
    }

    @objc
    public func didDeleteClient() {
        WireLogger.userClient.info("client was deleted. will prepare for registration")

        if isWaitingForClientsToBeDeleted {
            isWaitingForClientsToBeDeleted = false
            prepareForClientRegistration()
        }
    }

    @objc
    public func didFetchSelfUser() {
        WireLogger.userClient.info("did fetch self user")
        self.needsRefreshSelfUser = false

        if needsToRegisterClient() {
            prepareForClientRegistration()

            if isAddingHandleNecessary() {
                notifyHandleIsNecessary()
            } else if isAddingEmailNecessary() {
                notifyEmailIsNecessary()
            }
        } else if !needsToVerifySelfClient {
            emailCredentials = nil
        }

        if needsToFetchFeatureConfigs {
            fetchFeatureConfigs()
        }
    }

    @objc
    public func didFetchFeatureConfigs() {
        WireLogger.userClient.info("did fetch feature configs")
        needsToFetchFeatureConfigs = false
        RequestAvailableNotification.notifyNewRequestsAvailable(self)
    }

    private func notifyEmailIsNecessary() {
        let error = NSError(
            domain: NSError.ZMUserSessionErrorDomain,
            code: Int(ZMUserSessionErrorCode.needsToRegisterEmailToRegisterClient.rawValue)
        )

        registrationStatusDelegate.didFailToRegisterSelfUserClient(error: error)
    }

<<<<<<< HEAD
    @objc
    public func notifyE2EIEnrollmentNecessary() {
        let error = NSError(
            domain: NSError.ZMUserSessionErrorDomain,
            code: Int(ZMUserSessionErrorCode.needsToEnrollE2EIToRegisterClient.rawValue)
=======
    private func notifyHandleIsNecessary() {
        let error = NSError(
            domain: NSError.ZMUserSessionErrorDomain,
            code: Int(ZMUserSessionErrorCode.needsToHandleToRegisterClient.rawValue)
>>>>>>> 230d9929
        )

        registrationStatusDelegate.didFailToRegisterSelfUserClient(error: error)
    }

<<<<<<< HEAD
    @objc
    public var needsToEnrollE2EI: Bool {
        return FeatureRepository(context: managedObjectContext).fetchE2EI().isEnabled
    }

=======
>>>>>>> 230d9929
    @objc(needsToRegisterMLSClientInContext:)
    public static func needsToRegisterMLSClient(in context: NSManagedObjectContext) -> Bool {
        guard !self.needsToRegisterClient(in: context) else {
            return false
        }
        let hasRegisteredMLSClient = ZMUser.selfUser(in: context).selfClient()?.hasRegisteredMLSClient ?? false
        let isAllowedToRegisterMLSCLient = DeveloperFlag.enableMLSSupport.isOn && (BackendInfo.apiVersion ?? .v0) >= .v5
        return !hasRegisteredMLSClient && isAllowedToRegisterMLSCLient
    }

    var idPrekeysTuple: [IdPrekeyTuple]? {
        prekeys.compactMap {
            guard
                let id = $0.keys.first?.uint16Value,
                let prekey = $0.values.first
            else {
                return nil
            }

            return IdPrekeyTuple(id: id, prekey: prekey)
        }
    }

    var lastResortIdPrekeyTuple: IdPrekeyTuple? {
        guard let lastResortPrekey = lastResortPrekey else {
            return nil
        }
        return IdPrekeyTuple(id: UInt16.max, prekey: lastResortPrekey)
    }

    public func willGeneratePrekeys() {
        isGeneratingPrekeys = true
    }

    public func didGeneratePrekeys(_ prekeys: [IdPrekeyTuple], lastResortPrekey: IdPrekeyTuple) {
        self.prekeys = prekeys.map { [NSNumber(value: Int($0.id)): $0.prekey]}
        self.lastResortPrekey = lastResortPrekey.prekey
        self.isGeneratingPrekeys = false
        RequestAvailableNotification.notifyNewRequestsAvailable(self)
    }
<<<<<<< HEAD

    public func didEnrollIntoEndToEndIdentity() {
        WireLogger.userClient.info("user client did enroll into end-2-end idenity")
        isWaitingForE2EIEnrollment = false
        isWaitingForMLSClientToBeRegistered = true
        RequestAvailableNotification.notifyNewRequestsAvailable(self)
    }
=======
}

extension ZMClientRegistrationStatus: UserProfileUpdateObserver {

    public func didSetHandle() {
        managedObjectContext.perform { [self] in
            if needsToRegisterClient() {
                if isAddingEmailNecessary() {
                    notifyEmailIsNecessary()
                }
            }
        }
    }

>>>>>>> 230d9929
}<|MERGE_RESOLUTION|>--- conflicted
+++ resolved
@@ -179,31 +179,29 @@
         registrationStatusDelegate.didFailToRegisterSelfUserClient(error: error)
     }
 
-<<<<<<< HEAD
     @objc
     public func notifyE2EIEnrollmentNecessary() {
         let error = NSError(
             domain: NSError.ZMUserSessionErrorDomain,
             code: Int(ZMUserSessionErrorCode.needsToEnrollE2EIToRegisterClient.rawValue)
-=======
+        )
+        registrationStatusDelegate.didFailToRegisterSelfUserClient(error: error)
+    }
+
     private func notifyHandleIsNecessary() {
         let error = NSError(
             domain: NSError.ZMUserSessionErrorDomain,
             code: Int(ZMUserSessionErrorCode.needsToHandleToRegisterClient.rawValue)
->>>>>>> 230d9929
         )
 
         registrationStatusDelegate.didFailToRegisterSelfUserClient(error: error)
     }
 
-<<<<<<< HEAD
     @objc
     public var needsToEnrollE2EI: Bool {
         return FeatureRepository(context: managedObjectContext).fetchE2EI().isEnabled
     }
 
-=======
->>>>>>> 230d9929
     @objc(needsToRegisterMLSClientInContext:)
     public static func needsToRegisterMLSClient(in context: NSManagedObjectContext) -> Bool {
         guard !self.needsToRegisterClient(in: context) else {
@@ -244,7 +242,6 @@
         self.isGeneratingPrekeys = false
         RequestAvailableNotification.notifyNewRequestsAvailable(self)
     }
-<<<<<<< HEAD
 
     public func didEnrollIntoEndToEndIdentity() {
         WireLogger.userClient.info("user client did enroll into end-2-end idenity")
@@ -252,7 +249,6 @@
         isWaitingForMLSClientToBeRegistered = true
         RequestAvailableNotification.notifyNewRequestsAvailable(self)
     }
-=======
 }
 
 extension ZMClientRegistrationStatus: UserProfileUpdateObserver {
@@ -267,5 +263,4 @@
         }
     }
 
->>>>>>> 230d9929
 }