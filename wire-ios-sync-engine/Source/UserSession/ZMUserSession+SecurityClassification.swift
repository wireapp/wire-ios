//
// Wire
// Copyright (C) 2022 Wire Swiss GmbH
//
// This program is free software: you can redistribute it and/or modify
// it under the terms of the GNU General Public License as published by
// the Free Software Foundation, either version 3 of the License, or
// (at your option) any later version.
//
// This program is distributed in the hope that it will be useful,
// but WITHOUT ANY WARRANTY; without even the implied warranty of
// MERCHANTABILITY or FITNESS FOR A PARTICULAR PURPOSE. See the
// GNU General Public License for more details.
//
// You should have received a copy of the GNU General Public License
// along with this program. If not, see http://www.gnu.org/licenses/.
//

import Foundation

public enum SecurityClassification {
    case none
    case classified
    case notClassified
}

extension ZMUserSession {

    public func classification(with users: [UserType], conversationDomain: String? = nil) -> SecurityClassification {
        guard isSelfClassified else { return .none }

        if let conversationDomain = conversationDomain,
           classifiedDomainsFeature.config.domains.contains(conversationDomain) == false {
<<<<<<< HEAD
            return.notClassified
=======
            return .notClassified
>>>>>>> 2d194eec
        }

        let isClassified = users.allSatisfy {
            classification(with: $0) == .classified
        }

        return isClassified ? .classified : .notClassified
    }

    private func classification(with user: UserType) -> SecurityClassification {
        guard isSelfClassified else { return .none }

        guard let otherDomain = domain(for: user),
              user.isTemporaryUser == false else { return .notClassified }
        
        return classifiedDomainsFeature.config.domains.contains(otherDomain) ? .classified : .notClassified
    }

    private var isSelfClassified: Bool {
        classifiedDomainsFeature.status == .enabled && selfUser.domain != nil
    }

    // If other user does not have a domain the conversation will be marked as unclassified
    // We've had a different behaviour on Android & Web on column-1
    // We could not save domain to the database as of now, because of how other features depend on it
    // If federation is disabled we know that the user is from local backend, so we can fallback to local domain and check if it is classified
    private func domain(for user: UserType) -> String? {
        guard BackendInfo.isFederationEnabled else {
            return user.domain ?? BackendInfo.domain
        }
        return user.domain
    }
}<|MERGE_RESOLUTION|>--- conflicted
+++ resolved
@@ -31,11 +31,7 @@
 
         if let conversationDomain = conversationDomain,
            classifiedDomainsFeature.config.domains.contains(conversationDomain) == false {
-<<<<<<< HEAD
-            return.notClassified
-=======
             return .notClassified
->>>>>>> 2d194eec
         }
 
         let isClassified = users.allSatisfy {
