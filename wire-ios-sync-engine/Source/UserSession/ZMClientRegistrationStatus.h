--- conflicted
+++ resolved
@@ -50,13 +50,10 @@
     /// the user has registered with phone but needs to register an email address and password to register a second device - we wait until we have emailCredentials
     ZMClientRegistrationPhaseWaitingForEmailVerfication,
 
-<<<<<<< HEAD
-    /// waiting for proteus prekeys to be generated
-=======
     /// the user has not yet selected a handle, which is a requirement for registering a client.
     ZMClientRegistrationPhaseWaitingForHandle,
 
->>>>>>> 230d9929
+    /// waiting for proteus prekeys to be generated
     ZMClientRegistrationPhaseWaitingForPrekeys,
 
     /// proteus prekeys are being generated
@@ -101,11 +98,8 @@
 @property (nonatomic, weak) id <ZMClientRegistrationStatusDelegate> registrationStatusDelegate;
 @property (nonatomic) BOOL needsToCheckCredentials;
 @property (nonatomic) BOOL needsToVerifySelfClient;
-<<<<<<< HEAD
 @property (nonatomic) BOOL needsToFetchFeatureConfigs;
-=======
 @property (nonatomic) BOOL needsRefreshSelfUser;
->>>>>>> 230d9929
 @property (nonatomic, readonly) BOOL needsToRegisterMLSCLient;
 @property (nonatomic, readonly) BOOL isWaitingForLogin;
 @property (nonatomic) BOOL isWaitingForUserClients;
