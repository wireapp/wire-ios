--- conflicted
+++ resolved
@@ -18,17 +18,10 @@
 
 final class UserSessionDependencies {
     var caches: Caches
-    var analyticsSessionConfiguration: AnalyticsSessionConfiguration?
 
     init(
-<<<<<<< HEAD
-        caches: Caches,
-        analyticsSessionConfiguration: AnalyticsSessionConfiguration?
-=======
         caches: Caches
->>>>>>> 15ea23b7
     ) {
         self.caches = caches
-        self.analyticsSessionConfiguration = analyticsSessionConfiguration
     }
 }