//
// Wire
// Copyright (C) 2024 Wire Swiss GmbH
//
// This program is free software: you can redistribute it and/or modify
// it under the terms of the GNU General Public License as published by
// the Free Software Foundation, either version 3 of the License, or
// (at your option) any later version.
//
// This program is distributed in the hope that it will be useful,
// but WITHOUT ANY WARRANTY; without even the implied warranty of
// MERCHANTABILITY or FITNESS FOR A PARTICULAR PURPOSE. See the
// GNU General Public License for more details.
//
// You should have received a copy of the GNU General Public License
// along with this program. If not, see http://www.gnu.org/licenses/.
//

import Foundation
import WireDataModel
import LocalAuthentication

extension ZMUserSession: UserSession {

    public var lock: SessionLock? {
        if isDatabaseLocked {
            return .database
        } else if appLockController.isLocked {
            return .screen
        } else {
            return nil
        }
    }

    public var isLocked: Bool {
        return isDatabaseLocked || appLockController.isLocked
    }

    public var requiresScreenCurtain: Bool {
        return appLockController.isActive || encryptMessagesAtRest
    }

    public var isAppLockActive: Bool {
        get { appLockController.isActive }
        set { appLockController.isActive = newValue }
    }

    public var isAppLockAvailable: Bool {
        return appLockController.isAvailable
    }

    public var isAppLockForced: Bool {
        return appLockController.isForced
    }

    public var appLockTimeout: UInt {
        return appLockController.timeout
    }

    public var requireCustomAppLockPasscode: Bool {
        appLockController.requireCustomPasscode
    }

    public var isCustomAppLockPasscodeSet: Bool {
        appLockController.isCustomPasscodeSet
    }

    public var shouldNotifyUserOfDisabledAppLock: Bool {
        appLockController.needsToNotifyUser && !appLockController.isActive
    }

    public var needsToNotifyUserOfAppLockConfiguration: Bool {
        get {
            appLockController.needsToNotifyUser
        }
        set {
            appLockController.needsToNotifyUser = newValue
        }
    }

    public func openAppLock() throws {
        try appLockController.open()
    }

    public func evaluateAppLockAuthentication(
        passcodePreference: AppLockPasscodePreference,
        description: String,
        callback: @escaping (AppLockAuthenticationResult) -> Void
    ) {
        return appLockController.evaluateAuthentication(
            passcodePreference: passcodePreference,
            description: description,
            callback: callback
        )
    }

    public func evaluateAuthentication(customPasscode: String) -> AppLockAuthenticationResult {
        appLockController.evaluateAuthentication(customPasscode: customPasscode)
    }

    public func unlockDatabase() throws {
        try earService.unlockDatabase()

        DatabaseEncryptionLockNotification(databaseIsEncrypted: false).post(in: managedObjectContext.notificationContext)

        processEvents()
    }

    public func deleteAppLockPasscode() throws {
        try appLockController.deletePasscode()
    }

<<<<<<< HEAD
    public var selfUser: UserType {
        return ZMUser.selfUser(inUserSession: self)
    }

    public var selfLegalHoldSubject: SelfUserType {
        return ZMUser.selfUser(inUserSession: self)
=======
    public var selfUser: SelfUserType {
        ZMUser.selfUser(inUserSession: self)
>>>>>>> d937d23b
    }

    public func addUserObserver(
        _ observer: UserObserving,
        for user: UserType
    ) -> NSObjectProtocol? {
        return UserChangeInfo.add(
            observer: observer,
            for: user,
            in: self
        )
    }

    public func addUserObserver(
        _ observer: UserObserving
    ) -> NSObjectProtocol {
        return UserChangeInfo.add(
            userObserver: observer,
            in: self
        )
    }

    public func addMessageObserver(
        _ observer: ZMMessageObserver,
        for message: ZMConversationMessage
    ) -> NSObjectProtocol {
        return MessageChangeInfo.add(
            observer: observer,
            for: message,
            userSession: self
        )
    }

    public func addConferenceCallingUnavailableObserver(
        _ observer: ConferenceCallingUnavailableObserver
    ) -> Any {
        return WireCallCenterV3.addConferenceCallingUnavailableObserver(
            observer: observer,
            userSession: self
        )
    }

    public func addConferenceCallStateObserver(
        _ observer: WireCallCenterCallStateObserver
    ) -> Any {
        return WireCallCenterV3.addCallStateObserver(
            observer: observer,
            userSession: self
        )
    }

    public func addConferenceCallErrorObserver(
        _ observer: WireCallCenterCallErrorObserver
    ) -> Any {
        return WireCallCenterV3.addCallErrorObserver(
            observer: observer,
            userSession: self
        )
    }

    public func addConversationListObserver(
        _ observer: ZMConversationListObserver,
        for list: ZMConversationList
    ) -> NSObjectProtocol {
        return ConversationListChangeInfo.add(
            observer: observer,
            for: list,
            userSession: self
        )
    }

    public func conversationList() -> ZMConversationList {
        return .conversations(inUserSession: self)
    }

    public func pendingConnectionConversationsInUserSession() -> ZMConversationList {
        return .pendingConnectionConversations(inUserSession: self)
    }

    public func archivedConversationsInUserSession() -> ZMConversationList {
        return .archivedConversations(inUserSession: self)
    }

    public var ringingCallConversation: ZMConversation? {
        guard let callCenter = self.callCenter else {
            return nil
        }

        return callCenter.nonIdleCallConversations(in: self).first { conversation in
            guard let callState = conversation.voiceChannel?.state else {
                return false
            }

            switch callState {
            case .incoming, .outgoing:
                return true

            default:
                return false
            }
        }
    }

    static let MaxVideoWidth: UInt64 = 1920 // FullHD

    static let MaxAudioLength: TimeInterval = 1500 // 25 minutes (25 * 60.0)
    private static let MaxTeamAudioLength: TimeInterval = 6000 // 100 minutes (100 * 60.0)
    private static let MaxVideoLength: TimeInterval = 240 // 4 minutes (4.0 * 60.0)
    private static let MaxTeamVideoLength: TimeInterval = 960 // 16 minutes (16.0 * 60.0)

    private var selfUserHasTeam: Bool {
        return selfUser.hasTeam
    }

    public var maxUploadFileSize: UInt64 {
        return UInt64.uploadFileSizeLimit(hasTeam: selfUserHasTeam)
    }

    public var maxAudioMessageLength: TimeInterval {
        return selfUserHasTeam ? ZMUserSession.MaxTeamAudioLength : ZMUserSession.MaxAudioLength
    }

    public var maxVideoLength: TimeInterval {
        return selfUserHasTeam ? ZMUserSession.MaxTeamVideoLength : ZMUserSession.MaxVideoLength
    }

    public func acknowledgeFeatureChange(for feature: Feature.Name) {
        featureRepository.setNeedsToNotifyUser(false, for: feature)
    }

    public func fetchMarketingConsent(
        completion: @escaping (
            Result<Bool, Error>
        ) -> Void
    ) {
        ZMUser.selfUser(inUserSession: self).fetchConsent(
            for: .marketing,
            on: transportSession,
            completion: completion
        )
    }

    public func setMarketingConsent(
        granted: Bool,
        completion: @escaping (Result<Void, Error>) -> Void
    ) {
        ZMUser.selfUser(inUserSession: self).setMarketingConsent(
            to: granted,
            in: self,
            completion: completion
        )
    }

    // MARK: Use Cases

    public var isUserE2EICertifiedUseCase: IsUserE2EICertifiedUseCaseProtocol {
        IsUserE2EICertifiedUseCase(
            schedule: .immediate,
            coreCryptoProvider: coreCryptoProvider,
            featureRepository: FeatureRepository(context: syncContext),
            featureRepositoryContext: syncContext
        )
    }

    public var isSelfUserE2EICertifiedUseCase: IsSelfUserE2EICertifiedUseCaseProtocol {
        IsSelfUserE2EICertifiedUseCase(
            context: syncContext,
            featureRepository: FeatureRepository(context: syncContext),
            featureRepositoryContext: syncContext,
            isUserE2EICertifiedUseCase: isUserE2EICertifiedUseCase
        )
    }

    public func makeGetMLSFeatureUseCase() -> GetMLSFeatureUseCaseProtocol {
        let featureRepository = FeatureRepository(context: syncContext)
        return GetMLSFeatureUseCase(featureRepository: featureRepository)
    }

    @MainActor
    public func fetchSelfConversationMLSGroupID() async -> MLSGroupID? {
        return await syncContext.perform {
            return ZMConversation.fetchSelfMLSConversation(in: self.syncContext)?.mlsGroupID
        }
    }

    @MainActor
    public func e2eIdentityUpdateCertificateUpdateStatus() -> E2EIdentityCertificateUpdateStatusUseCaseProtocol? {
        guard let selfUserClient,
              let selfMLSClientID = MLSClientID(userClient: selfUserClient),
              e2eiFeature.isEnabled
        else {
            return nil
        }

        return E2EIdentityCertificateUpdateStatusUseCase(
            getE2eIdentityCertificates: getE2eIdentityCertificates,
            gracePeriod: TimeInterval(e2eiFeature.config.verificationExpiration), // the feature repository should better be injected into the use case
            mlsClientID: selfMLSClientID,
            context: syncContext,
            lastE2EIUpdateDateRepository: lastE2EIUpdateDateRepository
        )
    }
}

extension UInt64 {
    private static let MaxFileSize: UInt64 = 26214400 // 25 megabytes (25 * 1024 * 1024)
    private static let MaxTeamFileSize: UInt64 = 104857600 // 100 megabytes (100 * 1024 * 1024)

    public static func uploadFileSizeLimit(hasTeam: Bool) -> UInt64 {
        return hasTeam ? MaxTeamFileSize : MaxFileSize
    }
}<|MERGE_RESOLUTION|>--- conflicted
+++ resolved
@@ -110,17 +110,8 @@
         try appLockController.deletePasscode()
     }
 
-<<<<<<< HEAD
-    public var selfUser: UserType {
-        return ZMUser.selfUser(inUserSession: self)
-    }
-
-    public var selfLegalHoldSubject: SelfUserType {
-        return ZMUser.selfUser(inUserSession: self)
-=======
     public var selfUser: SelfUserType {
         ZMUser.selfUser(inUserSession: self)
->>>>>>> d937d23b
     }
 
     public func addUserObserver(
