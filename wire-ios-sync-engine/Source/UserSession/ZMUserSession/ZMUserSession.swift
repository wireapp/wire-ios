--- conflicted
+++ resolved
@@ -150,7 +150,6 @@
         return featureRepository.fetchE2EI()
     }
 
-<<<<<<< HEAD
     public var gracePeriodEndDate: Date? {
         guard
             e2eiFeature.isEnabled,
@@ -163,10 +162,7 @@
         return e2eiActivatedAt.addingTimeInterval(gracePeriod)
     }
 
-    lazy var selfClientCertificateProvider: SelfClientCertificateProvider = {
-=======
     public lazy var selfClientCertificateProvider: SelfClientCertificateProviderProtocol = {
->>>>>>> 2fe8fdba
         return SelfClientCertificateProvider(
             getE2eIdentityCertificatesUseCase: getE2eIdentityCertificates,
             context: syncContext)
@@ -374,11 +370,12 @@
     }()
 
     public private(set) lazy var certificateUpdateStatus: E2EIdentityCertificateUpdateStatusProtocol = {
-        return E2EIdentityCertificateUpdateStatusUseCase(
-            isE2EIdentityEnabled: e2eiFeature.isEnabled,
-            e2eCertificateForCurrentClient: getE2eIdentityCertificates,
-            gracePeriod: TimeInterval(e2eiFeature.config.verificationExpiration),
-            lastAlertDate: nil)
+        let mlsGroupID = ZMConversation.fetchSelfMLSConversation(in: self.syncContext)?.mlsGroupID
+        return E2EIdentityCertificateUpdateStatusUseCase(e2eCertificateForCurrentClient: getE2eIdentityCertificates,
+                                                         gracePeriod: Double(e2eiFeature.config.verificationExpiration),
+                                                         mlsGroupID: mlsGroupID!,
+                                                         mlsClientID: selfMLSClientID!,
+                                                         lastAlertDate: nil)
     }()
 
     public private(set) lazy var isE2EICertificateEnrollmentRequired: IsE2EICertificateEnrollmentRequiredProtocol = {
@@ -451,13 +448,9 @@
             userID: userId,
             sharedUserDefaults: sharedUserDefaults
         )
-<<<<<<< HEAD
+
+        self.lastE2EIUpdateDate = LastE2EIdentityUpdateDate(userID: userId, sharedUserDefaults: UserDefaults.standard)
         self.e2eiActivationDateRepository = E2EIActivationDateRepository(
-=======
-
-        self.lastE2EIUpdateDate = LastE2EIdentityUpdateDate(userID: userId, sharedUserDefaults: UserDefaults.standard)
-        self.gracePeriodRepository = GracePeriodRepository(
->>>>>>> 2fe8fdba
             userID: userId,
             sharedUserDefaults: sharedUserDefaults)
         self.applicationStatusDirectory = ApplicationStatusDirectory(
