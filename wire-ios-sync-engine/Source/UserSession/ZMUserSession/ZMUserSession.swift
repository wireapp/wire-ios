//
// Wire
// Copyright (C) 2024 Wire Swiss GmbH
//
// This program is free software: you can redistribute it and/or modify
// it under the terms of the GNU General Public License as published by
// the Free Software Foundation, either version 3 of the License, or
// (at your option) any later version.
//
// This program is distributed in the hope that it will be useful,
// but WITHOUT ANY WARRANTY; without even the implied warranty of
// MERCHANTABILITY or FITNESS FOR A PARTICULAR PURPOSE. See the
// GNU General Public License for more details.
//
// You should have received a copy of the GNU General Public License
// along with this program. If not, see http://www.gnu.org/licenses/.
//

import Foundation
import WireDataModel
import WireSystem
import WireRequestStrategy
import Combine

<<<<<<< HEAD
@objc(ZMThirdPartyServicesDelegate)
public protocol ThirdPartyServicesDelegate: NSObjectProtocol {

    /// This will get called at a convenient point in time when Hockey and Localytics should upload their data.
    /// We try not to have Hockey and Localytics use the network while we're sync'ing.
    @objc(userSessionIsReadyToUploadServicesData:)
    func userSessionIsReadyToUploadServicesData(userSession: ZMUserSession)

=======
@objc(UserSessionSelfUserClientDelegate)
public protocol UserSessionSelfUserClientDelegate: NSObjectProtocol {
    /// Invoked when a client is successfully registered
    func clientRegistrationDidSucceed(accountId: UUID)

    /// Invoked when there was an error registering the client
    func clientRegistrationDidFail(_ error: NSError, accountId: UUID)

    /// Invoked when the client has completed the initial sync
    func clientCompletedInitialSync(accountId: UUID)
}

@objc(UserSessionLogoutDelegate)
public protocol UserSessionLogoutDelegate: NSObjectProtocol {
    /// Invoked when the user successfully logged out
    func userDidLogout(accountId: UUID)

    /// Invoked when the authentication has proven invalid
    func authenticationInvalidated(_ error: NSError, accountId: UUID)
>>>>>>> 46545704
}

typealias UserSessionDelegate = UserSessionEncryptionAtRestDelegate
& UserSessionSelfUserClientDelegate
& UserSessionLogoutDelegate
& UserSessionAppLockDelegate

@objcMembers
public final class ZMUserSession: NSObject {

    private let appVersion: String
    private var tokens: [Any] = []
    private var tornDown: Bool = false

    private(set) var isNetworkOnline = true
    var isPerformingSync = true {
        willSet {
            notificationDispatcher.operationMode = newValue ? .economical : .normal
        }
    }

    private(set) var coreDataStack: CoreDataStack!
    let application: ZMApplication
    let flowManager: FlowManagerType
    private(set) var mediaManager: MediaManagerType
    private(set) var analytics: AnalyticsType?
    private(set) var transportSession: TransportSessionType
    let storedDidSaveNotifications: ContextDidSaveNotificationPersistence
    let userExpirationObserver: UserExpirationObserver
    private(set) var updateEventProcessor: UpdateEventProcessor?
    private(set) var strategyDirectory: StrategyDirectoryProtocol?
    private(set) var syncStrategy: ZMSyncStrategy?
    private(set) var operationLoop: ZMOperationLoop?
    private(set) var notificationDispatcher: NotificationDispatcher
    private(set) var localNotificationDispatcher: LocalNotificationDispatcher?
    let applicationStatusDirectory: ApplicationStatusDirectory
    private let assetCache: FileAssetCache
    private(set) var callStateObserver: CallStateObserver?
    var messageReplyObserver: ManagedObjectContextChangeObserver?
    var likeMesssageObserver: ManagedObjectContextChangeObserver?
    private(set) var urlActionProcessors: [URLActionProcessor]?
    let debugCommands: [String: DebugCommand]
    let eventProcessingTracker: EventProcessingTracker = EventProcessingTracker()
    let legacyHotFix: ZMHotFix
    // When we move to the monorepo, uncomment hotFixApplicator
    // let hotFixApplicator = PatchApplicator<HotfixPatch>(lastRunVersionKey: "lastRunHotFixVersion")
    var accessTokenRenewalObserver: AccessTokenRenewalObserver?
    var recurringActionService = RecurringActionService(
        storage: .standard,
        dateProvider: .system
    ) as RecurringActionServiceInterface

    var cryptoboxMigrationManager: CryptoboxMigrationManagerInterface
    private(set) var coreCryptoProvider: CoreCryptoProvider
    private(set) var userId: UUID
    private(set) lazy var proteusService: ProteusServiceInterface = ProteusService(coreCryptoProvider: coreCryptoProvider)
    private(set) var mlsService: MLSServiceInterface
    private(set) var proteusProvider: ProteusProviding!
    let proteusToMLSMigrationCoordinator: ProteusToMLSMigrationCoordinating
    let mlsConversationVerificationStatusUpdater: MLSConversationVerificationStatusUpdating
    let observeMLSGroupVerificationStatus: ObserveMLSGroupVerificationStatusUseCaseProtocol
    public let updateMLSGroupVerificationStatus: UpdateMLSGroupVerificationStatusUseCaseProtocol

    public var syncStatus: SyncStatusProtocol {
        return applicationStatusDirectory.syncStatus
    }

    public lazy var featureRepository = FeatureRepository(context: syncContext)

    let earService: EARServiceInterface

    public internal(set) var appLockController: AppLockType
    private let contextStorage = LAContextStorage()

    public var fileSharingFeature: Feature.FileSharing {
        let featureRepository = FeatureRepository(context: coreDataStack.viewContext)
        return featureRepository.fetchFileSharing()
    }

    public var selfDeletingMessagesFeature: Feature.SelfDeletingMessages {
        let featureRepository = FeatureRepository(context: coreDataStack.viewContext)
        return featureRepository.fetchSelfDeletingMesssages()
    }

    public var conversationGuestLinksFeature: Feature.ConversationGuestLinks {
        let featureRepository = FeatureRepository(context: coreDataStack.viewContext)
        return featureRepository.fetchConversationGuestLinks()
    }

    public var classifiedDomainsFeature: Feature.ClassifiedDomains {
        let featureRepository = FeatureRepository(context: coreDataStack.viewContext)
        return featureRepository.fetchClassifiedDomains()
    }

    public var e2eiFeature: Feature.E2EI {
        let featureRepository = FeatureRepository(context: coreDataStack.viewContext)
        return featureRepository.fetchE2EI()
    }

    public var gracePeriodEndDate: Date? {
        guard
            e2eiFeature.isEnabled,
            let e2eiActivatedAt = e2eiActivationDateRepository.e2eiActivatedAt
        else {
            return nil
        }

        let gracePeriod = TimeInterval(e2eiFeature.config.verificationExpiration)
        return e2eiActivatedAt.addingTimeInterval(gracePeriod)
    }

    public lazy var selfClientCertificateProvider: SelfClientCertificateProviderProtocol = {
        return SelfClientCertificateProvider(
            getE2eIdentityCertificatesUseCase: getE2eIdentityCertificates,
            context: syncContext)
    }()

    public lazy var snoozeCertificateEnrollmentUseCase: SnoozeCertificateEnrollmentUseCaseProtocol = {
        return SnoozeCertificateEnrollmentUseCase(
            featureRepository: featureRepository,
            featureRepositoryContext: syncContext,
            recurringActionService: recurringActionService,
            accountId: account.userIdentifier)
    }()

    public lazy var stopCertificateEnrollmentSnoozerUseCase: StopCertificateEnrollmentSnoozerUseCaseProtocol = {
        return StopCertificateEnrollmentSnoozerUseCase(
            recurringActionService: recurringActionService,
            accountId: account.userIdentifier)
    }()

    lazy var cRLsChecker: CertificateRevocationListsChecker = {
        return CertificateRevocationListsChecker(
            userID: userId,
            crlAPI: CertificateRevocationListAPI(),
            mlsConversationsVerificationUpdater: mlsConversationVerificationStatusUpdater,
            selfClientCertificateProvider: selfClientCertificateProvider,
            coreCryptoProvider: coreCryptoProvider,
            context: coreDataStack.syncContext
        )
    }()

    lazy var cRLsDistributionPointsObserver: CRLsDistributionPointsObserver = {
        return CRLsDistributionPointsObserver(
            cRLsChecker: self.cRLsChecker
        )
    }()

    public var hasCompletedInitialSync: Bool = false

    public var topConversationsDirectory: TopConversationsDirectory

    public var managedObjectContext: NSManagedObjectContext { // TODO jacob we don't want this to be public
        return coreDataStack.viewContext
    }

    public var syncManagedObjectContext: NSManagedObjectContext { // TODO jacob we don't want this to be public
        return coreDataStack.syncContext
    }

    public var searchManagedObjectContext: NSManagedObjectContext { // TODO jacob we don't want this to be public
        return coreDataStack.searchContext
    }

    public var sharedContainerURL: URL { // TODO jacob we don't want this to be public
        return coreDataStack.applicationContainer
    }

    public var selfUserClient: UserClient? { // TODO jacob we don't want this to be public
        return ZMUser.selfUser(in: managedObjectContext).selfClient()
    }

    public var userProfile: UserProfile {
        return applicationStatusDirectory.userProfileUpdateStatus
    }

    public var userProfileImage: UserProfileImageUpdateProtocol {
        return applicationStatusDirectory.userProfileImageUpdateStatus
    }

    public var conversationDirectory: ConversationDirectoryType {
        return managedObjectContext.conversationListDirectory()
    }

    public private(set) var networkState: ZMNetworkState = .online {
        didSet {
            if oldValue != networkState {
                ZMNetworkAvailabilityChangeNotification.notify(networkState: networkState, userSession: self)
            }
        }
    }

    // temporary function to simplify call to EventProcessor
    // might be replaced by something more elegant
    public func processUpdateEvents(_ events: [ZMUpdateEvent]) {
        WaitingGroupTask(context: self.syncContext) {
            try? await self.updateEventProcessor?.processEvents(events)
        }
    }

    // temporary function to simplify call to ConversationEventProcessor
    // might be replaced by something more elegant
    public func processConversationEvents(_ events: [ZMUpdateEvent]) {
        WaitingGroupTask(context: self.syncContext) {
            await self.conversationEventProcessor.processConversationEvents(events)
        }
    }

    public var isNotificationContentHidden: Bool {
        get {
            guard let value = managedObjectContext.persistentStoreMetadata(forKey: LocalNotificationDispatcher.ZMShouldHideNotificationContentKey) as? NSNumber else {
                return false
            }

            return value.boolValue
        }
        set {
            managedObjectContext.setPersistentStoreMetadata(NSNumber(value: newValue), key: LocalNotificationDispatcher.ZMShouldHideNotificationContentKey)
        }
    }

    let useCaseFactory: UseCaseFactoryProtocol

    weak var delegate: UserSessionDelegate?

    // swiftlint:disable:next todo_requires_jira_link
    // TODO: remove this property and move functionality to separate protocols under UserSessionDelegate
    public weak var sessionManager: SessionManagerType?

    // MARK: - Tear down

    deinit {
        require(tornDown, "tearDown must be called before the ZMUserSession is deallocated")
    }

    public func tearDown() {
        guard !tornDown else { return }

        tokens.removeAll()
        application.unregisterObserverForStateChange(self)
        callStateObserver = nil
        syncStrategy?.tearDown()
        syncStrategy = nil
        operationLoop?.tearDown()
        operationLoop = nil
        transportSession.tearDown()
        notificationDispatcher.tearDown()
        callCenter?.tearDown()

        // Wait for all sync operations to finish
        syncManagedObjectContext.performGroupedBlockAndWait { }

        let uiMOC = coreDataStack.viewContext
        coreDataStack = nil

        let shouldWaitOnUIMoc = !(OperationQueue.current == OperationQueue.main && uiMOC.concurrencyType == .mainQueueConcurrencyType)
        if shouldWaitOnUIMoc {
            uiMOC.performAndWait {
                // warning: this will hang if the uiMoc queue is same as self.requestQueue (typically uiMoc queue is the main queue)
            }
        }

        NotificationCenter.default.removeObserver(self)

        tornDown = true
    }

    /// - Note: this is safe if coredataStack and proteus are ready
    public var getUserClientFingerprint: GetUserClientFingerprintUseCaseProtocol {
        GetUserClientFingerprintUseCase(
            syncContext: coreDataStack.syncContext,
            transportSession: transportSession,
            proteusProvider: proteusProvider
        )
    }

    lazy var e2eiRepository: E2EIRepositoryInterface = {
        let acmeDiscoveryPath = e2eiFeature.config.acmeDiscoveryUrl ?? ""
        let acmeApi = AcmeAPI(acmeDiscoveryPath: acmeDiscoveryPath)
        let httpClient = HttpClientImpl(
            transportSession: transportSession,
            queue: syncContext
        )

        let apiProvider = APIProvider(httpClient: httpClient)

        let e2eiSetupService = E2EISetupService(coreCryptoProvider: coreCryptoProvider)
        let onNewCRLsDistributionPointsSubject = PassthroughSubject<CRLsDistributionPoints, Never>()

        let keyRotator = E2EIKeyPackageRotator(
            coreCryptoProvider: coreCryptoProvider,
            conversationEventProcessor: conversationEventProcessor,
            context: syncContext,
            onNewCRLsDistributionPointsSubject: onNewCRLsDistributionPointsSubject
        )

        let e2eiRepository = E2EIRepository(
            acmeApi: acmeApi,
            apiProvider: apiProvider,
            e2eiSetupService: e2eiSetupService,
            keyRotator: keyRotator,
            coreCryptoProvider: coreCryptoProvider,
            onNewCRLsDistributionPointsSubject: onNewCRLsDistributionPointsSubject
        )

        cRLsDistributionPointsObserver.startObservingNewCRLsDistributionPoints(
            from: onNewCRLsDistributionPointsSubject.eraseToAnyPublisher()
        )

        return e2eiRepository
    }()

    public lazy var enrollE2EICertificate: EnrollE2EICertificateUseCaseProtocol = {
        return EnrollE2EICertificateUseCase(
            e2eiRepository: e2eiRepository,
            context: syncContext)
    }()

    private(set) public var lastE2EIUpdateDateRepository: LastE2EIdentityUpdateDateRepositoryInterface?

    public private(set) lazy var getIsE2eIdentityEnabled: GetIsE2EIdentityEnabledUseCaseProtocol = {
        return GetIsE2EIdentityEnabledUseCase(coreCryptoProvider: coreCryptoProvider)
    }()

    public private(set) lazy var getE2eIdentityCertificates: GetE2eIdentityCertificatesUseCaseProtocol = {
        return GetE2eIdentityCertificatesUseCase(
            coreCryptoProvider: coreCryptoProvider,
            syncContext: syncContext
        )
    }()

    @MainActor
    public private(set) lazy var isE2EICertificateEnrollmentRequired: IsE2EICertificateEnrollmentRequiredProtocol = {
        return IsE2EICertificateEnrollmentRequiredUseCase(
            isE2EIdentityEnabled: e2eiFeature.isEnabled,
            selfClientCertificateProvider: selfClientCertificateProvider,
            gracePeriodEndDate: gracePeriodEndDate)
    }()

    public lazy var changeUsername: ChangeUsernameUseCaseProtocol = {
        ChangeUsernameUseCase(userProfile: applicationStatusDirectory.userProfileUpdateStatus)
    }()
    public let e2eiActivationDateRepository: E2EIActivationDateRepository

    let lastEventIDRepository: LastEventIDRepositoryInterface
    let conversationEventProcessor: ConversationEventProcessor

    public init(
        userId: UUID,
        transportSession: TransportSessionType,
        mediaManager: MediaManagerType,
        flowManager: FlowManagerType,
        analytics: AnalyticsType?,
        eventProcessor: UpdateEventProcessor? = nil,
        strategyDirectory: StrategyDirectoryProtocol? = nil,
        syncStrategy: ZMSyncStrategy? = nil,
        operationLoop: ZMOperationLoop? = nil,
        application: ZMApplication,
        appVersion: String,
        coreDataStack: CoreDataStack,
        configuration: Configuration,
        earService: EARServiceInterface? = nil,
        mlsService: MLSServiceInterface? = nil,
        cryptoboxMigrationManager: CryptoboxMigrationManagerInterface,
        proteusToMLSMigrationCoordinator: ProteusToMLSMigrationCoordinating? = nil,
        sharedUserDefaults: UserDefaults,
        useCaseFactory: UseCaseFactoryProtocol? = nil,
        observeMLSGroupVerificationStatus: ObserveMLSGroupVerificationStatusUseCaseProtocol? = nil
    ) {
        coreDataStack.syncContext.performGroupedBlockAndWait {
            coreDataStack.syncContext.analytics = analytics
            coreDataStack.syncContext.zm_userInterface = coreDataStack.viewContext
        }

        coreDataStack.viewContext.zm_sync = coreDataStack.syncContext

        self.application = application
        self.appVersion = appVersion
        self.flowManager = flowManager
        self.mediaManager = mediaManager
        self.analytics = analytics
        self.coreDataStack = coreDataStack
        self.transportSession = transportSession
        self.notificationDispatcher = NotificationDispatcher(managedObjectContext: coreDataStack.viewContext)
        self.storedDidSaveNotifications = ContextDidSaveNotificationPersistence(accountContainer: coreDataStack.accountContainer)
        self.userExpirationObserver = UserExpirationObserver(managedObjectContext: coreDataStack.viewContext)
        self.topConversationsDirectory = TopConversationsDirectory(managedObjectContext: coreDataStack.viewContext)
        self.debugCommands = ZMUserSession.initDebugCommands()
        self.legacyHotFix = ZMHotFix(syncMOC: coreDataStack.syncContext)
        self.appLockController = AppLockController(
            userId: userId,
            selfUser: .selfUser(in: coreDataStack.viewContext),
            legacyConfig: configuration.appLockConfig,
            authenticationContext: AuthenticationContext(storage: contextStorage)
        )
        self.coreCryptoProvider = CoreCryptoProvider(
            selfUserID: userId,
            sharedContainerURL: coreDataStack.applicationContainer,
            accountDirectory: coreDataStack.accountContainer,
            syncContext: coreDataStack.syncContext,
            cryptoboxMigrationManager: cryptoboxMigrationManager)
        self.lastEventIDRepository = LastEventIDRepository(
            userID: userId,
            sharedUserDefaults: sharedUserDefaults
        )
        self.userId = userId

        self.lastE2EIUpdateDateRepository = LastE2EIdentityUpdateDateRepository(userID: userId, sharedUserDefaults: UserDefaults.standard)
        self.e2eiActivationDateRepository = E2EIActivationDateRepository(
            userID: userId,
            sharedUserDefaults: sharedUserDefaults)
        self.applicationStatusDirectory = ApplicationStatusDirectory(
            withManagedObjectContext: self.coreDataStack.syncContext,
            cookieStorage: transportSession.cookieStorage,
            requestCancellation: transportSession,
            application: application,
            lastEventIDRepository: lastEventIDRepository,
            coreCryptoProvider: coreCryptoProvider,
            analytics: analytics
        )
        self.earService = earService ?? EARService(
            accountID: coreDataStack.account.userIdentifier,
            databaseContexts: [
                coreDataStack.viewContext,
                coreDataStack.syncContext,
                coreDataStack.searchContext
            ],
            canPerformKeyMigration: true,
            sharedUserDefaults: sharedUserDefaults,
            authenticationContext: AuthenticationContext(storage: contextStorage)
        )

        let mlsService = mlsService ?? MLSService(
            context: coreDataStack.syncContext,
            coreCryptoProvider: coreCryptoProvider,
            conversationEventProcessor: ConversationEventProcessor(context: coreDataStack.syncContext),
            userDefaults: .standard,
            syncStatus: applicationStatusDirectory.syncStatus,
            userID: coreDataStack.account.userIdentifier
        )
        self.mlsService = mlsService
        self.cryptoboxMigrationManager = cryptoboxMigrationManager
        self.conversationEventProcessor = ConversationEventProcessor(context: coreDataStack.syncContext)

        self.proteusToMLSMigrationCoordinator = proteusToMLSMigrationCoordinator ?? ProteusToMLSMigrationCoordinator(
            context: coreDataStack.syncContext,
            userID: userId
        )

        self.useCaseFactory = useCaseFactory ?? UseCaseFactory(
            context: coreDataStack.syncContext,
            supportedProtocolService: SupportedProtocolsService(context: coreDataStack.syncContext),
            oneOnOneResolver: OneOnOneResolver(migrator: OneOnOneMigrator(mlsService: mlsService))
        )
        let e2eIVerificationStatusService = E2EIVerificationStatusService(coreCryptoProvider: coreCryptoProvider)
        self.updateMLSGroupVerificationStatus = UpdateMLSGroupVerificationStatusUseCase(
            e2eIVerificationStatusService: e2eIVerificationStatusService,
            context: coreDataStack.syncContext,
            featureRepository: FeatureRepository(context: coreDataStack.syncContext))

        self.mlsConversationVerificationStatusUpdater = MLSConversationVerificationStatusUpdater(
            updateMLSGroupVerificationStatus: updateMLSGroupVerificationStatus,
            syncContext: coreDataStack.syncContext
        )

        self.observeMLSGroupVerificationStatus = observeMLSGroupVerificationStatus ?? ObserveMLSGroupVerificationStatusUseCase(
            mlsService: self.mlsService,
            updateMLSGroupVerificationStatusUseCase: updateMLSGroupVerificationStatus,
            syncContext: coreDataStack.syncContext)

        let cacheLocation = FileManager.default.cachesURLForAccount(with: coreDataStack.account.userIdentifier, in: coreDataStack.applicationContainer)
        ZMUserSession.moveCachesIfNeededForAccount(with: coreDataStack.account.userIdentifier, in: coreDataStack.applicationContainer)

        let userImageCache = UserImageLocalCache(location: cacheLocation)
        assetCache = FileAssetCache(location: cacheLocation)

        super.init()

        // As we move the flag value from CoreData to UserDefaults, we set an initial value
        self.earService.setInitialEARFlagValue(viewContext.encryptMessagesAtRest)
        self.earService.delegate = self
        appLockController.delegate = self
        applicationStatusDirectory.syncStatus.syncStateDelegate = self
        applicationStatusDirectory.clientRegistrationStatus.registrationStatusDelegate = self

        configureCaches(
            userImageCache: userImageCache,
            fileAssetCache: assetCache
        )

        syncManagedObjectContext.performGroupedBlockAndWait { [self] in
            self.localNotificationDispatcher = LocalNotificationDispatcher(in: coreDataStack.syncContext)
            self.configureTransportSession()

            // need to be before we create strategies since it is passed
            self.proteusProvider = ProteusProvider(proteusService: self.proteusService,
                                                   keyStore: self.syncManagedObjectContext.zm_cryptKeyStore)

            self.strategyDirectory = strategyDirectory ?? self.createStrategyDirectory(useLegacyPushNotifications: configuration.useLegacyPushNotifications)
            self.updateEventProcessor = eventProcessor ?? self.createUpdateEventProcessor()
            self.syncStrategy = syncStrategy ?? self.createSyncStrategy()
            self.operationLoop = operationLoop ?? self.createOperationLoop()
            self.urlActionProcessors = self.createURLActionProcessors()
            self.callStateObserver = CallStateObserver(localNotificationDispatcher: self.localNotificationDispatcher!,
                                                       contextProvider: self,
                                                       callNotificationStyleProvider: self)

            // FIXME: [WPB-5827] inject instead of storing on context - [jacob]
            self.syncManagedObjectContext.proteusService = self.proteusService
            self.syncManagedObjectContext.mlsService = self.mlsService

            applicationStatusDirectory.clientRegistrationStatus.prepareForClientRegistration()
            self.applicationStatusDirectory.syncStatus.determineInitialSyncPhase()
            self.applicationStatusDirectory.clientUpdateStatus.determineInitialClientStatus()
            self.applicationStatusDirectory.clientRegistrationStatus.determineInitialRegistrationStatus()
            self.hasCompletedInitialSync = self.applicationStatusDirectory.syncStatus.isSlowSyncing == false

            self.observeMLSGroupVerificationStatus.invoke()
            self.cRLsDistributionPointsObserver.startObservingNewCRLsDistributionPoints(
                from: self.mlsService.onNewCRLsDistributionPoints()
            )
        }

        registerForCalculateBadgeCountNotification()
        registerForRegisteringPushTokenNotification()
        registerForBackgroundNotifications()
        enableBackgroundFetch()
        observeChangesOnShareExtension()
        startEphemeralTimers()
        notifyUserAboutChangesInAvailabilityBehaviourIfNeeded()
        RequestAvailableNotification.notifyNewRequestsAvailable(self)
        restoreDebugCommandsState()
        configureRecurringActions()
    }

    private func configureTransportSession() {
        transportSession.pushChannel.clientID = selfUserClient?.remoteIdentifier
        transportSession.setNetworkStateDelegate(self)
        transportSession.setAccessTokenRenewalFailureHandler { [weak self] response in
            self?.transportSessionAccessTokenDidFail(response: response)
        }
        transportSession.setAccessTokenRenewalSuccessHandler { [weak self]  _, _ in
            self?.transportSessionAccessTokenDidSucceed()
        }
    }

    private func configureCaches(
        userImageCache: UserImageLocalCache,
        fileAssetCache: FileAssetCache
    ) {
        managedObjectContext.zm_userImageCache = userImageCache
        managedObjectContext.zm_fileAssetCache = fileAssetCache
        managedObjectContext.zm_searchUserCache = NSCache()

        syncManagedObjectContext.performGroupedBlockAndWait {
            self.syncManagedObjectContext.zm_userImageCache = userImageCache
            self.syncManagedObjectContext.zm_fileAssetCache = fileAssetCache
        }
    }

    private func createStrategyDirectory(useLegacyPushNotifications: Bool) -> StrategyDirectoryProtocol {
        return StrategyDirectory(
            contextProvider: coreDataStack,
            applicationStatusDirectory: applicationStatusDirectory,
            cookieStorage: transportSession.cookieStorage,
            pushMessageHandler: localNotificationDispatcher!,
            flowManager: flowManager,
            updateEventProcessor: self,
            localNotificationDispatcher: localNotificationDispatcher!,
            useLegacyPushNotifications: useLegacyPushNotifications,
            lastEventIDRepository: lastEventIDRepository,
            transportSession: transportSession,
            proteusProvider: self.proteusProvider,
            mlsService: mlsService,
            coreCryptoProvider: coreCryptoProvider,
            usecaseFactory: useCaseFactory
        )
    }

    private func createUpdateEventProcessor() -> EventProcessor {
        return EventProcessor(
            storeProvider: self.coreDataStack,
            eventProcessingTracker: eventProcessingTracker,
            earService: earService,
            eventConsumers: strategyDirectory?.eventConsumers ?? [],
            eventAsyncConsumers: (strategyDirectory?.eventAsyncConsumers ?? []) + [conversationEventProcessor]
        )
    }

    private func createURLActionProcessors() -> [URLActionProcessor] {
        return [
            DeepLinkURLActionProcessor(contextProvider: coreDataStack,
                                       transportSession: transportSession,
                                       eventProcessor: updateEventProcessor!),
            ConnectToBotURLActionProcessor(contextprovider: coreDataStack,
                                           transportSession: transportSession,
                                           eventProcessor: updateEventProcessor!)
        ]
    }

    private func createSyncStrategy() -> ZMSyncStrategy {
        return ZMSyncStrategy(contextProvider: coreDataStack,
                              notificationsDispatcher: notificationDispatcher,
                              operationStatus: applicationStatusDirectory.operationStatus,
                              application: application,
                              strategyDirectory: strategyDirectory!,
                              eventProcessingTracker: eventProcessingTracker)
    }

    private func createOperationLoop() -> ZMOperationLoop {
        return ZMOperationLoop(transportSession: transportSession,
                               requestStrategy: syncStrategy,
                               updateEventProcessor: updateEventProcessor!,
                               operationStatus: applicationStatusDirectory.operationStatus,
                               syncStatus: applicationStatusDirectory.syncStatus,
                               pushNotificationStatus: applicationStatusDirectory.pushNotificationStatus,
                               callEventStatus: applicationStatusDirectory.callEventStatus,
                               uiMOC: managedObjectContext,
                               syncMOC: syncManagedObjectContext)
    }

    private func configureRecurringActions() {
        recurringActionService.registerAction(refreshUsersMissingMetadataAction)
        recurringActionService.registerAction(refreshConversationsMissingMetadataAction)
        recurringActionService.registerAction(updateProteusToMLSMigrationStatusAction)
        recurringActionService.registerAction(refreshTeamMetadataAction)
        recurringActionService.registerAction(refreshFederationCertificatesAction)
    }

    func startRequestLoopTracker() {
        transportSession.requestLoopDetectionCallback = { path in
            guard !path.hasSuffix("/typing") else { return }

            Logging.network.warn("Request loop happening at path: \(path)")

            DispatchQueue.main.async {
                NotificationCenter.default.post(name: Notification.Name(rawValue: ZMLoggingRequestLoopNotificationName),
                                                object: nil,
                                                userInfo: ["path": path])
            }
        }
    }

    private func registerForCalculateBadgeCountNotification() {
        tokens.append(NotificationInContext.addObserver(name: .calculateBadgeCount, context: managedObjectContext.notificationContext) { [weak self] _ in
            self?.calculateBadgeCount()
        })
    }

    /// Count number of conversations with unread messages and update the application icon badge count.
    private func calculateBadgeCount() {
        let accountID = coreDataStack.account.userIdentifier
        let unreadCount = Int(ZMConversation.unreadConversationCount(in: self.syncManagedObjectContext))
        Logging.push.safePublic("Updating badge count for \(accountID) to \(SanitizedString(stringLiteral: String(unreadCount)))")
        self.sessionManager?.updateAppIconBadge(accountID: accountID, unreadCount: unreadCount)
    }

    private func registerForBackgroundNotifications() {
        application.registerObserverForDidEnterBackground(self, selector: #selector(applicationDidEnterBackground(_:)))
        application.registerObserverForWillEnterForeground(self, selector: #selector(applicationWillEnterForeground(_:)))

    }

    private func enableBackgroundFetch() {
        // We enable background fetch by setting the minimum interval to something different from UIApplicationBackgroundFetchIntervalNever
        application.setMinimumBackgroundFetchInterval(10.0 * 60.0 + Double.random(in: 0..<300))
    }

    private func notifyUserAboutChangesInAvailabilityBehaviourIfNeeded() {
        syncManagedObjectContext.performGroupedBlock {
            self.localNotificationDispatcher?.notifyAvailabilityBehaviourChangedIfNeeded()
        }
    }

    // MARK: - Network

    public func requestResyncResources() {
        applicationStatusDirectory.requestResyncResources()
    }

    // MARK: - Access Token

    private func renewAccessTokenIfNeeded(for userClient: UserClient) {
        guard
            let apiVersion = BackendInfo.apiVersion,
            apiVersion > .v2,
            let clientID = userClient.remoteIdentifier
        else { return }

        renewAccessToken(with: clientID)
    }

    // MARK: - Perform changes

    public func saveOrRollbackChanges() {
        managedObjectContext.saveOrRollback()
    }

    @objc(performChanges:)
    public func perform(_ changes: @escaping () -> Void) {
        managedObjectContext.performGroupedBlockAndWait { [weak self] in
            changes()
            self?.saveOrRollbackChanges()
        }
    }

    @objc(enqueueChanges:)
    public func enqueue(_ changes: @escaping () -> Void) {
        enqueue(changes, completionHandler: nil)
    }

    @objc(enqueueChanges:completionHandler:)
    public func enqueue(_ changes: @escaping () -> Void, completionHandler: (() -> Void)?) {
        managedObjectContext.performGroupedBlock { [weak self] in
            changes()
            self?.saveOrRollbackChanges()
            completionHandler?()
        }
    }

    @objc(enqueueDelayedChanges:completionHandler:)
    public func enqueueDelayed(_ changes: @escaping () -> Void, completionHandler: (() -> Void)?) {
        managedObjectContext.performGroupedBlock { [weak self] in
            changes()
            self?.saveOrRollbackChanges()

            let group = ZMSDispatchGroup(label: "enqueueDelayedChanges")
            self?.managedObjectContext.enqueueDelayedSave(with: group)

            group.notify(on: DispatchQueue.global(qos: .background), block: {
                self?.managedObjectContext.performGroupedBlock {
                    completionHandler?()
                }
            })
        }
    }

    // MARK: - Account

    public func initiateUserDeletion() {
        syncManagedObjectContext.performGroupedBlock {
            self.syncManagedObjectContext.setPersistentStoreMetadata(NSNumber(value: true), key: DeleteAccountRequestStrategy.userDeletionInitiatedKey)
            RequestAvailableNotification.notifyNewRequestsAvailable(self)
        }
    }

    // MARK: - Caches

    func purgeTemporaryAssets() throws {
        try assetCache.purgeTemporaryAssets()
    }

}

extension ZMUserSession: ZMNetworkStateDelegate {

    public func didReceiveData() {
        managedObjectContext.performGroupedBlock { [weak self] in
            self?.isNetworkOnline = true
            self?.updateNetworkState()
        }
    }

    public func didGoOffline() {
        managedObjectContext.performGroupedBlock { [weak self] in
            self?.isNetworkOnline = false
            self?.updateNetworkState()
            self?.saveOrRollbackChanges()

        }
    }

    func updateNetworkState() {
        let state: ZMNetworkState

        if isNetworkOnline {
            if isPerformingSync {
                state = .onlineSynchronizing
            } else {
                state = .online
            }
        } else {
            state = .offline
        }

        networkState = state
    }
}
// swiftlint:disable todo_requires_jira_link
// TODO: [jacob] find another way of providing the event processor to ZMissingEventTranscoder
// swiftlint:enable todo_requires_jira_link
extension ZMUserSession: UpdateEventProcessor {
    public func bufferEvents(_ events: [WireTransport.ZMUpdateEvent]) async {
        await updateEventProcessor?.bufferEvents(events)
    }

    public func processEvents(_ events: [WireTransport.ZMUpdateEvent]) async throws {
        try await updateEventProcessor?.processEvents(events)
    }

    public func processBufferedEvents() async throws {
        try await updateEventProcessor?.processBufferedEvents()
    }
}

extension ZMUserSession: ZMSyncStateDelegate {

    public func didStartSlowSync() {
        managedObjectContext.performGroupedBlock { [weak self] in
            self?.isPerformingSync = true
            self?.notificationDispatcher.isEnabled = false
            self?.updateNetworkState()
        }
    }

    public func didFinishSlowSync() {
        managedObjectContext.performGroupedBlock { [weak self] in
            guard let self else { return }

            self.hasCompletedInitialSync = true
            self.notificationDispatcher.isEnabled = true
            delegate?.clientCompletedInitialSync(accountId: account.userIdentifier)
            ZMUserSession.notifyInitialSyncCompleted(context: managedObjectContext)
        }

        let selfClient = ZMUser.selfUser(in: syncContext).selfClient()

        if selfClient?.hasRegisteredMLSClient == true {
            Task {
                await mlsService.repairOutOfSyncConversations()
            }
        }
    }

    public func didStartQuickSync() {
        WireLogger.sync.debug("did start quick sync")
        managedObjectContext.performGroupedBlock { [weak self] in
            self?.isPerformingSync = true
            self?.updateNetworkState()
        }
    }

    public func didFinishQuickSync() {
        WireLogger.sync.debug("did finish quick sync")
        processEvents()

        NotificationInContext(
            name: .quickSyncCompletedNotification,
            context: syncContext.notificationContext
        ).post()

        let selfClient = ZMUser.selfUser(in: syncContext).selfClient()
        if selfClient?.hasRegisteredMLSClient == true {

            WaitingGroupTask(context: syncContext) { [self] in
                // these operations are not dependent and should not be executed in same do/catch
                do {
                    // rework implementation of following method - WPB-6053
                    try await mlsService.performPendingJoins()
                } catch {
                    WireLogger.mls.error("Failed to performPendingJoins: \(String(reflecting: error))")
                }
                await mlsService.uploadKeyPackagesIfNeeded()
                await mlsService.updateKeyMaterialForAllStaleGroupsIfNeeded()
            }
        }

        mlsService.commitPendingProposalsIfNeeded()

        WaitingGroupTask(context: syncContext) { [self] in
            do {
                var getFeatureConfigAction = GetFeatureConfigsAction()
                try await getFeatureConfigAction.perform(in: syncContext.notificationContext)
                try await useCaseFactory.createResolveOneOnOneUseCase().invoke()
            } catch {
                WireLogger.mls.error("Failed to resolve one on one conversations: \(String(reflecting: error))")
            }
        }

        recurringActionService.performActionsIfNeeded()

        Task {
            await self.cRLsChecker.checkExpiredCRLs()
        }
    }

    func processEvents() {
        managedObjectContext.performGroupedBlock { [weak self] in
            self?.isPerformingSync = true
            self?.updateNetworkState()
        }

        let groups = self.syncContext.enterAllGroupsExceptSecondary()
        Task {
            var processingInterrupted = false
            do {
                try await updateEventProcessor?.processBufferedEvents()
            } catch {
                processingInterrupted = true
            }

            let isSyncing = await syncContext.perform { self.applicationStatusDirectory.syncStatus.isSyncing }

            if !processingInterrupted {
                await syncContext.perform {
                    self.legacyHotFix.applyPatches()
                    // When we move to the monorepo, uncomment hotFixApplicator applyPatches
                    // hotFixApplicator.applyPatches(HotfixPatch.self, in: syncContext)
                }
            }

            await managedObjectContext.perform(schedule: .enqueued) { [weak self] in
                self?.isPerformingSync = isSyncing || processingInterrupted
                self?.updateNetworkState()
            }
            self.syncContext.leaveAllGroups(groups)
        }
    }

    func processPendingCallEvents(completionHandler: @escaping () -> Void) {
        WireLogger.updateEvent.info("process pending call events")
        Task {
            do {
                try await updateEventProcessor!.processBufferedEvents()
                await managedObjectContext.perform {
                    completionHandler()
                }
            } catch {
                WireLogger.mls.error("Failed to process pending call events: \(String(reflecting: error))")
            }
        }
    }

    public func didRegisterSelfUserClient(_ userClient: UserClient) {
        // If during registration user allowed notifications,
        // The push token can only be registered after client registration
        transportSession.pushChannel.clientID = userClient.remoteIdentifier
        registerCurrentPushToken()
        renewAccessTokenIfNeeded(for: userClient)

        UserClient.triggerSelfClientCapabilityUpdate(syncContext)

        managedObjectContext.performGroupedBlock { [weak self] in
            guard
                let context = self?.managedObjectContext,
                let accountId = ZMUser.selfUser(in: context).remoteIdentifier
            else {
                return
            }

            self?.delegate?.clientRegistrationDidSucceed(accountId: accountId)
        }
    }

    public func didFailToRegisterSelfUserClient(error: Error) {
        managedObjectContext.performGroupedBlock {  [weak self] in
            guard
                let context = self?.managedObjectContext,
                let accountId = ZMUser.selfUser(in: context).remoteIdentifier
            else {
                return
            }

            self?.delegate?.clientRegistrationDidFail(error as NSError, accountId: accountId)
        }
    }

    public func didDeleteSelfUserClient(error: Error) {
        notifyAuthenticationInvalidated(error)
    }

    func notifyAuthenticationInvalidated(_ error: Error) {
        WireLogger.authentication.debug("notifying authentication invalidated")
        managedObjectContext.performGroupedBlock {  [weak self] in
            guard
                let context = self?.managedObjectContext,
                let accountId = ZMUser.selfUser(in: context).remoteIdentifier
            else {
                return
            }

            self?.delegate?.authenticationInvalidated(error as NSError, accountId: accountId)
        }
    }

    func checkE2EICertificateExpiryStatus() {
        guard e2eiFeature.isEnabled else { return }

        NotificationCenter.default.post(name: E2EI.checkForE2EICertificateExpiryStatus, object: nil)
    }
}

extension ZMUserSession: URLActionProcessor {
    func process(urlAction: URLAction, delegate: PresentationDelegate?) {
        urlActionProcessors?.forEach({ $0.process(urlAction: urlAction, delegate: delegate) })
    }
}

extension ZMUserSession: ContextProvider {

    public var account: Account {
        return coreDataStack.account
    }

    public var viewContext: NSManagedObjectContext {
        return coreDataStack.viewContext
    }

    public var syncContext: NSManagedObjectContext {
        return coreDataStack.syncContext
    }

    public var searchContext: NSManagedObjectContext {
        return coreDataStack.searchContext
    }

    public var eventContext: NSManagedObjectContext {
        return coreDataStack.eventContext
    }

}<|MERGE_RESOLUTION|>--- conflicted
+++ resolved
@@ -21,38 +21,6 @@
 import WireSystem
 import WireRequestStrategy
 import Combine
-
-<<<<<<< HEAD
-@objc(ZMThirdPartyServicesDelegate)
-public protocol ThirdPartyServicesDelegate: NSObjectProtocol {
-
-    /// This will get called at a convenient point in time when Hockey and Localytics should upload their data.
-    /// We try not to have Hockey and Localytics use the network while we're sync'ing.
-    @objc(userSessionIsReadyToUploadServicesData:)
-    func userSessionIsReadyToUploadServicesData(userSession: ZMUserSession)
-
-=======
-@objc(UserSessionSelfUserClientDelegate)
-public protocol UserSessionSelfUserClientDelegate: NSObjectProtocol {
-    /// Invoked when a client is successfully registered
-    func clientRegistrationDidSucceed(accountId: UUID)
-
-    /// Invoked when there was an error registering the client
-    func clientRegistrationDidFail(_ error: NSError, accountId: UUID)
-
-    /// Invoked when the client has completed the initial sync
-    func clientCompletedInitialSync(accountId: UUID)
-}
-
-@objc(UserSessionLogoutDelegate)
-public protocol UserSessionLogoutDelegate: NSObjectProtocol {
-    /// Invoked when the user successfully logged out
-    func userDidLogout(accountId: UUID)
-
-    /// Invoked when the authentication has proven invalid
-    func authenticationInvalidated(_ error: NSError, accountId: UUID)
->>>>>>> 46545704
-}
 
 typealias UserSessionDelegate = UserSessionEncryptionAtRestDelegate
 & UserSessionSelfUserClientDelegate
