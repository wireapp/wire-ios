//
// Wire
// Copyright (C) 2024 Wire Swiss GmbH
//
// This program is free software: you can redistribute it and/or modify
// it under the terms of the GNU General Public License as published by
// the Free Software Foundation, either version 3 of the License, or
// (at your option) any later version.
//
// This program is distributed in the hope that it will be useful,
// but WITHOUT ANY WARRANTY; without even the implied warranty of
// MERCHANTABILITY or FITNESS FOR A PARTICULAR PURPOSE. See the
// GNU General Public License for more details.
//
// You should have received a copy of the GNU General Public License
// along with this program. If not, see http://www.gnu.org/licenses/.
//

import Foundation
import WireDataModel
import WireSystem
import WireRequestStrategy
import Combine

typealias UserSessionDelegate = UserSessionEncryptionAtRestDelegate
& UserSessionSelfUserClientDelegate
& UserSessionLogoutDelegate
& UserSessionAppLockDelegate

@objcMembers
public final class ZMUserSession: NSObject {

    private let appVersion: String
    private var tokens: [Any] = []
    private var tornDown: Bool = false

    private(set) var isNetworkOnline = true
    var isPerformingSync = true {
        willSet {
            notificationDispatcher.operationMode = newValue ? .economical : .normal
        }
    }

    private(set) var coreDataStack: CoreDataStack!
    let application: ZMApplication
    let flowManager: FlowManagerType
    private(set) var mediaManager: MediaManagerType
    private(set) var analytics: AnalyticsType?
    private(set) var transportSession: TransportSessionType
    let storedDidSaveNotifications: ContextDidSaveNotificationPersistence
    let userExpirationObserver: UserExpirationObserver
    private(set) var updateEventProcessor: UpdateEventProcessor?
    private(set) var strategyDirectory: StrategyDirectoryProtocol?
    private(set) var syncStrategy: ZMSyncStrategy?
    private(set) var operationLoop: ZMOperationLoop?
    private(set) var notificationDispatcher: NotificationDispatcher
    private(set) var localNotificationDispatcher: LocalNotificationDispatcher?
    let applicationStatusDirectory: ApplicationStatusDirectory
    private var assetCache: FileAssetCache?
    private(set) var callStateObserver: CallStateObserver?
    var messageReplyObserver: ManagedObjectContextChangeObserver?
    var likeMesssageObserver: ManagedObjectContextChangeObserver?
    private(set) var urlActionProcessors: [URLActionProcessor]?
    let debugCommands: [String: DebugCommand]
    let eventProcessingTracker: EventProcessingTracker = EventProcessingTracker()
    let legacyHotFix: ZMHotFix
    // When we move to the monorepo, uncomment hotFixApplicator
    // let hotFixApplicator = PatchApplicator<HotfixPatch>(lastRunVersionKey: "lastRunHotFixVersion")
    var accessTokenRenewalObserver: AccessTokenRenewalObserver?
    var recurringActionService = RecurringActionService(
        storage: .standard,
        dateProvider: .system
    ) as RecurringActionServiceInterface

    var cryptoboxMigrationManager: CryptoboxMigrationManagerInterface
    private(set) var coreCryptoProvider: CoreCryptoProviderProtocol
    private(set) var userId: UUID
    private(set) lazy var proteusService: ProteusServiceInterface = ProteusService(coreCryptoProvider: coreCryptoProvider)
    private(set) var mlsService: MLSServiceInterface
    private(set) var proteusProvider: ProteusProviding!
    let proteusToMLSMigrationCoordinator: ProteusToMLSMigrationCoordinating
    let mlsConversationVerificationStatusUpdater: MLSConversationVerificationStatusUpdating
    let observeMLSGroupVerificationStatus: ObserveMLSGroupVerificationStatusUseCaseProtocol
    public let updateMLSGroupVerificationStatus: UpdateMLSGroupVerificationStatusUseCaseProtocol

    public var syncStatus: SyncStatusProtocol {
        return applicationStatusDirectory.syncStatus
    }

    public lazy var featureRepository = FeatureRepository(context: syncContext)

    let earService: EARServiceInterface

    public internal(set) var appLockController: AppLockType
    private let contextStorage: LAContextStorable

    public var fileSharingFeature: Feature.FileSharing {
        let featureRepository = FeatureRepository(context: coreDataStack.viewContext)
        return featureRepository.fetchFileSharing()
    }

    public var selfDeletingMessagesFeature: Feature.SelfDeletingMessages {
        let featureRepository = FeatureRepository(context: coreDataStack.viewContext)
        return featureRepository.fetchSelfDeletingMesssages()
    }

    public var conversationGuestLinksFeature: Feature.ConversationGuestLinks {
        let featureRepository = FeatureRepository(context: coreDataStack.viewContext)
        return featureRepository.fetchConversationGuestLinks()
    }

    public var classifiedDomainsFeature: Feature.ClassifiedDomains {
        let featureRepository = FeatureRepository(context: coreDataStack.viewContext)
        return featureRepository.fetchClassifiedDomains()
    }

    public var e2eiFeature: Feature.E2EI {
        let featureRepository = FeatureRepository(context: coreDataStack.viewContext)
        return featureRepository.fetchE2EI()
    }

    public var gracePeriodEndDate: Date? {
        guard
            e2eiFeature.isEnabled,
            let e2eiActivatedAt = e2eiActivationDateRepository.e2eiActivatedAt
        else {
            return nil
        }

        let gracePeriod = TimeInterval(e2eiFeature.config.verificationExpiration)
        return e2eiActivatedAt.addingTimeInterval(gracePeriod)
    }

    public lazy var selfClientCertificateProvider: SelfClientCertificateProviderProtocol = {
        return SelfClientCertificateProvider(
            getE2eIdentityCertificatesUseCase: getE2eIdentityCertificates,
            context: syncContext)
    }()

    public lazy var snoozeCertificateEnrollmentUseCase: SnoozeCertificateEnrollmentUseCaseProtocol = {
        return SnoozeCertificateEnrollmentUseCase(
            featureRepository: featureRepository,
            featureRepositoryContext: syncContext,
            recurringActionService: recurringActionService,
            accountId: account.userIdentifier)
    }()

    public lazy var stopCertificateEnrollmentSnoozerUseCase: StopCertificateEnrollmentSnoozerUseCaseProtocol = {
        return StopCertificateEnrollmentSnoozerUseCase(
            recurringActionService: recurringActionService,
            accountId: account.userIdentifier)
    }()

    lazy var cRLsChecker: CertificateRevocationListsChecker = {
        return CertificateRevocationListsChecker(
            userID: userId,
            crlAPI: CertificateRevocationListAPI(),
            mlsConversationsVerificationUpdater: mlsConversationVerificationStatusUpdater,
            selfClientCertificateProvider: selfClientCertificateProvider,
            coreCryptoProvider: coreCryptoProvider,
            context: coreDataStack.syncContext
        )
    }()

    lazy var cRLsDistributionPointsObserver: CRLsDistributionPointsObserver = {
        return CRLsDistributionPointsObserver(
            cRLsChecker: self.cRLsChecker
        )
    }()

    public var hasCompletedInitialSync: Bool = false

    public var topConversationsDirectory: TopConversationsDirectory

    public var managedObjectContext: NSManagedObjectContext { // TODO jacob we don't want this to be public
        return coreDataStack.viewContext
    }

    public var syncManagedObjectContext: NSManagedObjectContext { // TODO jacob we don't want this to be public
        return coreDataStack.syncContext
    }

    public var searchManagedObjectContext: NSManagedObjectContext { // TODO jacob we don't want this to be public
        return coreDataStack.searchContext
    }

    public var sharedContainerURL: URL { // TODO jacob we don't want this to be public
        return coreDataStack.applicationContainer
    }

    public var selfUserClient: UserClient? { // TODO jacob we don't want this to be public
        return ZMUser.selfUser(in: managedObjectContext).selfClient()
    }

    public var userProfile: UserProfile {
        return applicationStatusDirectory.userProfileUpdateStatus
    }

    public var userProfileImage: UserProfileImageUpdateProtocol {
        return applicationStatusDirectory.userProfileImageUpdateStatus
    }

    public var conversationDirectory: ConversationDirectoryType {
        return managedObjectContext.conversationListDirectory()
    }

    public private(set) var networkState: ZMNetworkState = .online {
        didSet {
            if oldValue != networkState {
                ZMNetworkAvailabilityChangeNotification.notify(networkState: networkState, userSession: self)
            }
        }
    }

    // temporary function to simplify call to EventProcessor
    // might be replaced by something more elegant
    public func processUpdateEvents(_ events: [ZMUpdateEvent]) {
        WaitingGroupTask(context: self.syncContext) {
            try? await self.updateEventProcessor?.processEvents(events)
        }
    }

    // temporary function to simplify call to ConversationEventProcessor
    // might be replaced by something more elegant
    public func processConversationEvents(_ events: [ZMUpdateEvent]) {
        WaitingGroupTask(context: self.syncContext) {
            await self.conversationEventProcessor.processConversationEvents(events)
        }
    }

    public var isNotificationContentHidden: Bool {
        get {
            guard let value = managedObjectContext.persistentStoreMetadata(forKey: LocalNotificationDispatcher.ZMShouldHideNotificationContentKey) as? NSNumber else {
                return false
            }

            return value.boolValue
        }
        set {
            managedObjectContext.setPersistentStoreMetadata(NSNumber(value: newValue), key: LocalNotificationDispatcher.ZMShouldHideNotificationContentKey)
        }
    }

    let useCaseFactory: UseCaseFactoryProtocol

    weak var delegate: UserSessionDelegate?

    // swiftlint:disable:next todo_requires_jira_link
    // TODO: remove this property and move functionality to separate protocols under UserSessionDelegate
    public weak var sessionManager: SessionManagerType?

    // MARK: - Tear down

    deinit {
        require(tornDown, "tearDown must be called before the ZMUserSession is deallocated")
    }

    public func tearDown() {
        guard !tornDown else { return }

        tokens.removeAll()
        application.unregisterObserverForStateChange(self)
        callStateObserver = nil
        syncStrategy?.tearDown()
        syncStrategy = nil
        operationLoop?.tearDown()
        operationLoop = nil
        transportSession.tearDown()
        notificationDispatcher.tearDown()
        callCenter?.tearDown()
<<<<<<< HEAD
        coreDataStack.close()
=======

        contextStorage.clear()

        // Wait for all sync operations to finish
        syncManagedObjectContext.performGroupedBlockAndWait { }

        let uiMOC = coreDataStack.viewContext
        coreDataStack = nil

        let shouldWaitOnUIMoc = !(OperationQueue.current == OperationQueue.main && uiMOC.concurrencyType == .mainQueueConcurrencyType)
        if shouldWaitOnUIMoc {
            uiMOC.performAndWait {
                // warning: this will hang if the uiMoc queue is same as self.requestQueue (typically uiMoc queue is the main queue)
            }
        }
>>>>>>> 2637a2f8

        NotificationCenter.default.removeObserver(self)

        tornDown = true
    }

    /// - Note: this is safe if coredataStack and proteus are ready
    public var getUserClientFingerprint: GetUserClientFingerprintUseCaseProtocol {
        GetUserClientFingerprintUseCase(
            syncContext: coreDataStack.syncContext,
            transportSession: transportSession,
            proteusProvider: proteusProvider
        )
    }

    lazy var e2eiRepository: E2EIRepositoryInterface = {
        let acmeDiscoveryPath = e2eiFeature.config.acmeDiscoveryUrl ?? ""
        let acmeApi = AcmeAPI(acmeDiscoveryPath: acmeDiscoveryPath)
        let httpClient = HttpClientImpl(
            transportSession: transportSession,
            queue: syncContext
        )

        let apiProvider = APIProvider(httpClient: httpClient)

        let e2eiSetupService = E2EISetupService(coreCryptoProvider: coreCryptoProvider)
        let onNewCRLsDistributionPointsSubject = PassthroughSubject<CRLsDistributionPoints, Never>()

        let keyRotator = E2EIKeyPackageRotator(
            coreCryptoProvider: coreCryptoProvider,
            conversationEventProcessor: conversationEventProcessor,
            context: syncContext,
            onNewCRLsDistributionPointsSubject: onNewCRLsDistributionPointsSubject
        )

        let e2eiRepository = E2EIRepository(
            acmeApi: acmeApi,
            apiProvider: apiProvider,
            e2eiSetupService: e2eiSetupService,
            keyRotator: keyRotator,
            coreCryptoProvider: coreCryptoProvider,
            onNewCRLsDistributionPointsSubject: onNewCRLsDistributionPointsSubject
        )

        cRLsDistributionPointsObserver.startObservingNewCRLsDistributionPoints(
            from: onNewCRLsDistributionPointsSubject.eraseToAnyPublisher()
        )

        return e2eiRepository
    }()

    public lazy var enrollE2EICertificate: EnrollE2EICertificateUseCaseProtocol = {
        return EnrollE2EICertificateUseCase(
            e2eiRepository: e2eiRepository,
            context: syncContext)
    }()

    private(set) public var lastE2EIUpdateDateRepository: LastE2EIdentityUpdateDateRepositoryInterface?

    public private(set) lazy var getIsE2eIdentityEnabled: GetIsE2EIdentityEnabledUseCaseProtocol = {
        return GetIsE2EIdentityEnabledUseCase(coreCryptoProvider: coreCryptoProvider)
    }()

    public private(set) lazy var getE2eIdentityCertificates: GetE2eIdentityCertificatesUseCaseProtocol = {
        return GetE2eIdentityCertificatesUseCase(
            coreCryptoProvider: coreCryptoProvider,
            syncContext: syncContext
        )
    }()

    @MainActor
    public private(set) lazy var isE2EICertificateEnrollmentRequired: IsE2EICertificateEnrollmentRequiredProtocol = {
        return IsE2EICertificateEnrollmentRequiredUseCase(
            isE2EIdentityEnabled: e2eiFeature.isEnabled,
            selfClientCertificateProvider: selfClientCertificateProvider,
            gracePeriodEndDate: gracePeriodEndDate)
    }()

    public lazy var changeUsername: ChangeUsernameUseCaseProtocol = {
        ChangeUsernameUseCase(userProfile: applicationStatusDirectory.userProfileUpdateStatus)
    }()
    public let e2eiActivationDateRepository: E2EIActivationDateRepositoryProtocol

    let lastEventIDRepository: LastEventIDRepositoryInterface
    let conversationEventProcessor: ConversationEventProcessor

    init(
        userId: UUID,
        transportSession: any TransportSessionType,
        mediaManager: any MediaManagerType,
        flowManager: any FlowManagerType,
        analytics: (any AnalyticsType)?,
        application: ZMApplication,
        appVersion: String,
        coreDataStack: CoreDataStack,
        earService: any EARServiceInterface,
        mlsService: any MLSServiceInterface,
        cryptoboxMigrationManager: any CryptoboxMigrationManagerInterface,
        proteusToMLSMigrationCoordinator: any ProteusToMLSMigrationCoordinating,
        sharedUserDefaults: UserDefaults,
        useCaseFactory: any UseCaseFactoryProtocol,
        observeMLSGroupVerificationStatusUseCase: any ObserveMLSGroupVerificationStatusUseCaseProtocol,
        appLock: any AppLockType,
        coreCryptoProvider: any CoreCryptoProviderProtocol,
        lastEventIDRepository: any LastEventIDRepositoryInterface,
        lastE2EIUpdateDateRepository: any LastE2EIdentityUpdateDateRepositoryInterface,
        e2eiActivationDateRepository: any E2EIActivationDateRepositoryProtocol,
        applicationStatusDirectory: ApplicationStatusDirectory,
        updateMLSGroupVerificationStatusUseCase: any UpdateMLSGroupVerificationStatusUseCaseProtocol,
        mlsConversationVerificationStatusUpdater: any MLSConversationVerificationStatusUpdating,
        contextStorage: LAContextStorable
    ) {
        self.application = application
        self.appVersion = appVersion
        self.flowManager = flowManager
        self.mediaManager = mediaManager
        self.analytics = analytics
        self.coreDataStack = coreDataStack
        self.transportSession = transportSession
        self.notificationDispatcher = NotificationDispatcher(managedObjectContext: coreDataStack.viewContext)
        self.storedDidSaveNotifications = ContextDidSaveNotificationPersistence(accountContainer: coreDataStack.accountContainer)
        self.userExpirationObserver = UserExpirationObserver(managedObjectContext: coreDataStack.viewContext)
        self.topConversationsDirectory = TopConversationsDirectory(managedObjectContext: coreDataStack.viewContext)
        self.debugCommands = ZMUserSession.initDebugCommands()
        self.legacyHotFix = ZMHotFix(syncMOC: coreDataStack.syncContext)
        self.appLockController = appLock
        self.coreCryptoProvider = coreCryptoProvider
        self.lastEventIDRepository = lastEventIDRepository
        self.userId = userId
        self.lastE2EIUpdateDateRepository = lastE2EIUpdateDateRepository
        self.e2eiActivationDateRepository = e2eiActivationDateRepository
        self.applicationStatusDirectory = applicationStatusDirectory
        self.earService = earService
        self.mlsService = mlsService
        self.cryptoboxMigrationManager = cryptoboxMigrationManager
        self.conversationEventProcessor = ConversationEventProcessor(context: coreDataStack.syncContext)
        self.proteusToMLSMigrationCoordinator = proteusToMLSMigrationCoordinator
        self.useCaseFactory = useCaseFactory
        self.updateMLSGroupVerificationStatus = updateMLSGroupVerificationStatusUseCase
        self.mlsConversationVerificationStatusUpdater = mlsConversationVerificationStatusUpdater
        self.observeMLSGroupVerificationStatus = observeMLSGroupVerificationStatusUseCase
        self.contextStorage = contextStorage
    }

    func setup(
        eventProcessor: (any UpdateEventProcessor)?,
        strategyDirectory: (any StrategyDirectoryProtocol)?,
        syncStrategy: ZMSyncStrategy?,
        operationLoop: ZMOperationLoop?,
        configuration: Configuration
    ) {
        coreDataStack.linkContexts()
        coreDataStack.linkAnalytics(analytics)

        // As we move the flag value from CoreData to UserDefaults, we set an initial value
        self.earService.setInitialEARFlagValue(viewContext.encryptMessagesAtRest)
        self.earService.delegate = self
        appLockController.delegate = self
        applicationStatusDirectory.syncStatus.syncStateDelegate = self
        applicationStatusDirectory.clientRegistrationStatus.registrationStatusDelegate = self

        configureCaches()

        syncManagedObjectContext.performGroupedBlockAndWait { [self] in
            self.localNotificationDispatcher = LocalNotificationDispatcher(in: coreDataStack.syncContext)
            self.configureTransportSession()

            // need to be before we create strategies since it is passed
            self.proteusProvider = ProteusProvider(proteusService: self.proteusService,
                                                   keyStore: self.syncManagedObjectContext.zm_cryptKeyStore)

            self.strategyDirectory = strategyDirectory ?? self.createStrategyDirectory(useLegacyPushNotifications: configuration.useLegacyPushNotifications)
            self.updateEventProcessor = eventProcessor ?? self.createUpdateEventProcessor()
            self.syncStrategy = syncStrategy ?? self.createSyncStrategy()
            self.operationLoop = operationLoop ?? self.createOperationLoop()
            self.urlActionProcessors = self.createURLActionProcessors()
            self.callStateObserver = CallStateObserver(localNotificationDispatcher: self.localNotificationDispatcher!,
                                                       contextProvider: self,
                                                       callNotificationStyleProvider: self)

            // FIXME: [WPB-5827] inject instead of storing on context - [jacob]
            self.syncManagedObjectContext.proteusService = self.proteusService
            self.syncManagedObjectContext.mlsService = self.mlsService

            applicationStatusDirectory.clientRegistrationStatus.prepareForClientRegistration()
            self.applicationStatusDirectory.syncStatus.determineInitialSyncPhase()
            self.applicationStatusDirectory.clientUpdateStatus.determineInitialClientStatus()
            self.applicationStatusDirectory.clientRegistrationStatus.determineInitialRegistrationStatus()
            self.hasCompletedInitialSync = self.applicationStatusDirectory.syncStatus.isSlowSyncing == false

            self.observeMLSGroupVerificationStatus.invoke()
            self.cRLsDistributionPointsObserver.startObservingNewCRLsDistributionPoints(
                from: self.mlsService.onNewCRLsDistributionPoints()
            )
        }

        registerForCalculateBadgeCountNotification()
        registerForRegisteringPushTokenNotification()
        registerForBackgroundNotifications()
        enableBackgroundFetch()
        observeChangesOnShareExtension()
        startEphemeralTimers()
        notifyUserAboutChangesInAvailabilityBehaviourIfNeeded()
        RequestAvailableNotification.notifyNewRequestsAvailable(self)
        restoreDebugCommandsState()
        configureRecurringActions()
    }

    private func configureTransportSession() {
        transportSession.pushChannel.clientID = selfUserClient?.remoteIdentifier
        transportSession.setNetworkStateDelegate(self)
        transportSession.setAccessTokenRenewalFailureHandler { [weak self] response in
            self?.transportSessionAccessTokenDidFail(response: response)
        }
        transportSession.setAccessTokenRenewalSuccessHandler { [weak self]  _, _ in
            self?.transportSessionAccessTokenDidSucceed()
        }
    }

    private func configureCaches() {
        let cacheLocation = FileManager.default.cachesURLForAccount(
            with: coreDataStack.account.userIdentifier,
            in: coreDataStack.applicationContainer
        )

        ZMUserSession.moveCachesIfNeededForAccount(
            with: coreDataStack.account.userIdentifier,
            in: coreDataStack.applicationContainer
        )

        let fileAssetCache = FileAssetCache(location: cacheLocation)
        let userImageCache = UserImageLocalCache(location: cacheLocation)

        self.assetCache = fileAssetCache

        managedObjectContext.zm_userImageCache = userImageCache
        managedObjectContext.zm_fileAssetCache = fileAssetCache
        managedObjectContext.zm_searchUserCache = NSCache()

        syncManagedObjectContext.performGroupedBlockAndWait {
            self.syncManagedObjectContext.zm_userImageCache = userImageCache
            self.syncManagedObjectContext.zm_fileAssetCache = fileAssetCache
        }
    }

    private func createStrategyDirectory(useLegacyPushNotifications: Bool) -> StrategyDirectoryProtocol {
        return StrategyDirectory(
            contextProvider: coreDataStack,
            applicationStatusDirectory: applicationStatusDirectory,
            cookieStorage: transportSession.cookieStorage,
            pushMessageHandler: localNotificationDispatcher!,
            flowManager: flowManager,
            updateEventProcessor: self,
            localNotificationDispatcher: localNotificationDispatcher!,
            useLegacyPushNotifications: useLegacyPushNotifications,
            lastEventIDRepository: lastEventIDRepository,
            transportSession: transportSession,
            proteusProvider: self.proteusProvider,
            mlsService: mlsService,
            coreCryptoProvider: coreCryptoProvider,
            usecaseFactory: useCaseFactory
        )
    }

    private func createUpdateEventProcessor() -> EventProcessor {
        EventProcessor(
            storeProvider: coreDataStack,
            eventProcessingTracker: eventProcessingTracker,
            earService: earService,
            eventConsumers: strategyDirectory?.eventConsumers ?? [],
            eventAsyncConsumers: (strategyDirectory?.eventAsyncConsumers ?? []) + [conversationEventProcessor]
        )
    }

    private func createURLActionProcessors() -> [URLActionProcessor] {
        return [
            DeepLinkURLActionProcessor(contextProvider: coreDataStack,
                                       transportSession: transportSession,
                                       eventProcessor: updateEventProcessor!),
            ConnectToBotURLActionProcessor(contextprovider: coreDataStack,
                                           transportSession: transportSession,
                                           eventProcessor: updateEventProcessor!)
        ]
    }

    private func createSyncStrategy() -> ZMSyncStrategy {
        return ZMSyncStrategy(contextProvider: coreDataStack,
                              notificationsDispatcher: notificationDispatcher,
                              operationStatus: applicationStatusDirectory.operationStatus,
                              application: application,
                              strategyDirectory: strategyDirectory!,
                              eventProcessingTracker: eventProcessingTracker)
    }

    private func createOperationLoop() -> ZMOperationLoop {
        return ZMOperationLoop(transportSession: transportSession,
                               requestStrategy: syncStrategy,
                               updateEventProcessor: updateEventProcessor!,
                               operationStatus: applicationStatusDirectory.operationStatus,
                               syncStatus: applicationStatusDirectory.syncStatus,
                               pushNotificationStatus: applicationStatusDirectory.pushNotificationStatus,
                               callEventStatus: applicationStatusDirectory.callEventStatus,
                               uiMOC: managedObjectContext,
                               syncMOC: syncManagedObjectContext)
    }

    private func configureRecurringActions() {
        recurringActionService.registerAction(refreshUsersMissingMetadataAction)
        recurringActionService.registerAction(refreshConversationsMissingMetadataAction)
        recurringActionService.registerAction(updateProteusToMLSMigrationStatusAction)
        recurringActionService.registerAction(refreshTeamMetadataAction)
        recurringActionService.registerAction(refreshFederationCertificatesAction)
    }

    func startRequestLoopTracker() {
        transportSession.requestLoopDetectionCallback = { path in
            guard !path.hasSuffix("/typing") else { return }

            Logging.network.warn("Request loop happening at path: \(path)")

            DispatchQueue.main.async {
                NotificationCenter.default.post(name: Notification.Name(rawValue: ZMLoggingRequestLoopNotificationName),
                                                object: nil,
                                                userInfo: ["path": path])
            }
        }
    }

    private func registerForCalculateBadgeCountNotification() {
        tokens.append(NotificationInContext.addObserver(name: .calculateBadgeCount, context: managedObjectContext.notificationContext) { [weak self] _ in
            self?.calculateBadgeCount()
        })
    }

    /// Count number of conversations with unread messages and update the application icon badge count.
    private func calculateBadgeCount() {
        let accountID = coreDataStack.account.userIdentifier
        let unreadCount = Int(ZMConversation.unreadConversationCount(in: self.syncManagedObjectContext))
        Logging.push.safePublic("Updating badge count for \(accountID) to \(SanitizedString(stringLiteral: String(unreadCount)))")
        self.sessionManager?.updateAppIconBadge(accountID: accountID, unreadCount: unreadCount)
    }

    private func registerForBackgroundNotifications() {
        application.registerObserverForDidEnterBackground(self, selector: #selector(applicationDidEnterBackground(_:)))
        application.registerObserverForWillEnterForeground(self, selector: #selector(applicationWillEnterForeground(_:)))

    }

    private func enableBackgroundFetch() {
        // We enable background fetch by setting the minimum interval to something different from UIApplicationBackgroundFetchIntervalNever
        application.setMinimumBackgroundFetchInterval(10.0 * 60.0 + Double.random(in: 0..<300))
    }

    private func notifyUserAboutChangesInAvailabilityBehaviourIfNeeded() {
        syncManagedObjectContext.performGroupedBlock {
            self.localNotificationDispatcher?.notifyAvailabilityBehaviourChangedIfNeeded()
        }
    }

    // MARK: - Network

    public func requestResyncResources() {
        applicationStatusDirectory.requestResyncResources()
    }

    // MARK: - Access Token

    private func renewAccessTokenIfNeeded(for userClient: UserClient) {
        guard
            let apiVersion = BackendInfo.apiVersion,
            apiVersion > .v2,
            let clientID = userClient.remoteIdentifier
        else { return }

        renewAccessToken(with: clientID)
    }

    // MARK: - Perform changes

    public func saveOrRollbackChanges() {
        managedObjectContext.saveOrRollback()
    }

    @objc(performChanges:)
    public func perform(_ changes: @escaping () -> Void) {
        managedObjectContext.performGroupedBlockAndWait { [weak self] in
            changes()
            self?.saveOrRollbackChanges()
        }
    }

    @objc(enqueueChanges:)
    public func enqueue(_ changes: @escaping () -> Void) {
        enqueue(changes, completionHandler: nil)
    }

    @objc(enqueueChanges:completionHandler:)
    public func enqueue(_ changes: @escaping () -> Void, completionHandler: (() -> Void)?) {
        managedObjectContext.performGroupedBlock { [weak self] in
            changes()
            self?.saveOrRollbackChanges()
            completionHandler?()
        }
    }

    @objc(enqueueDelayedChanges:completionHandler:)
    public func enqueueDelayed(_ changes: @escaping () -> Void, completionHandler: (() -> Void)?) {
        managedObjectContext.performGroupedBlock { [weak self] in
            changes()
            self?.saveOrRollbackChanges()

            let group = ZMSDispatchGroup(label: "enqueueDelayedChanges")
            self?.managedObjectContext.enqueueDelayedSave(with: group)

            group.notify(on: DispatchQueue.global(qos: .background), block: {
                self?.managedObjectContext.performGroupedBlock {
                    completionHandler?()
                }
            })
        }
    }

    // MARK: - Account

    public func initiateUserDeletion() {
        syncManagedObjectContext.performGroupedBlock {
            self.syncManagedObjectContext.setPersistentStoreMetadata(NSNumber(value: true), key: DeleteAccountRequestStrategy.userDeletionInitiatedKey)
            RequestAvailableNotification.notifyNewRequestsAvailable(self)
        }
    }

    // MARK: - Caches

    func purgeTemporaryAssets() throws {
        try assetCache?.purgeTemporaryAssets()
    }

}

extension ZMUserSession: ZMNetworkStateDelegate {

    public func didReceiveData() {
        managedObjectContext.performGroupedBlock { [weak self] in
            self?.isNetworkOnline = true
            self?.updateNetworkState()
        }
    }

    public func didGoOffline() {
        managedObjectContext.performGroupedBlock { [weak self] in
            self?.isNetworkOnline = false
            self?.updateNetworkState()
            self?.saveOrRollbackChanges()

        }
    }

    func updateNetworkState() {
        let state: ZMNetworkState

        if isNetworkOnline {
            if isPerformingSync {
                state = .onlineSynchronizing
            } else {
                state = .online
            }
        } else {
            state = .offline
        }

        networkState = state
    }
}
// swiftlint:disable todo_requires_jira_link
// TODO: [jacob] find another way of providing the event processor to ZMissingEventTranscoder
// swiftlint:enable todo_requires_jira_link
extension ZMUserSession: UpdateEventProcessor {
    public func bufferEvents(_ events: [WireTransport.ZMUpdateEvent]) async {
        await updateEventProcessor?.bufferEvents(events)
    }

    public func processEvents(_ events: [WireTransport.ZMUpdateEvent]) async throws {
        try await updateEventProcessor?.processEvents(events)
    }

    public func processBufferedEvents() async throws {
        try await updateEventProcessor?.processBufferedEvents()
    }
}

extension ZMUserSession: ZMSyncStateDelegate {

    public func didStartSlowSync() {
        managedObjectContext.performGroupedBlock { [weak self] in
            self?.isPerformingSync = true
            self?.notificationDispatcher.isEnabled = false
            self?.updateNetworkState()
        }
    }

    public func didFinishSlowSync() {
        managedObjectContext.performGroupedBlock { [weak self] in
            guard let self else { return }

            self.hasCompletedInitialSync = true
            self.notificationDispatcher.isEnabled = true
            delegate?.clientCompletedInitialSync(accountId: account.userIdentifier)
            ZMUserSession.notifyInitialSyncCompleted(context: managedObjectContext)
        }

        let selfClient = ZMUser.selfUser(in: syncContext).selfClient()

        if selfClient?.hasRegisteredMLSClient == true {
            Task {
                await mlsService.repairOutOfSyncConversations()
            }
        }
    }

    public func didStartQuickSync() {
        WireLogger.sync.debug("did start quick sync")
        managedObjectContext.performGroupedBlock { [weak self] in
            self?.isPerformingSync = true
            self?.updateNetworkState()
        }
    }

    public func didFinishQuickSync() {
        WireLogger.sync.debug("did finish quick sync")
        processEvents()

        NotificationInContext(
            name: .quickSyncCompletedNotification,
            context: syncContext.notificationContext
        ).post()

        let selfClient = ZMUser.selfUser(in: syncContext).selfClient()
        if selfClient?.hasRegisteredMLSClient == true {

            WaitingGroupTask(context: syncContext) { [self] in
                // these operations are not dependent and should not be executed in same do/catch
                do {
                    // rework implementation of following method - WPB-6053
                    try await mlsService.performPendingJoins()
                } catch {
                    WireLogger.mls.error("Failed to performPendingJoins: \(String(reflecting: error))")
                }
                await mlsService.uploadKeyPackagesIfNeeded()
                await mlsService.updateKeyMaterialForAllStaleGroupsIfNeeded()
            }
        }

        mlsService.commitPendingProposalsIfNeeded()

        WaitingGroupTask(context: syncContext) { [self] in
            do {
                var getFeatureConfigAction = GetFeatureConfigsAction()
                try await getFeatureConfigAction.perform(in: syncContext.notificationContext)
                try await useCaseFactory.createResolveOneOnOneUseCase().invoke()
            } catch {
                WireLogger.mls.error("Failed to resolve one on one conversations: \(String(reflecting: error))")
            }
        }

        recurringActionService.performActionsIfNeeded()

        Task {
            await self.cRLsChecker.checkExpiredCRLs()
        }
    }

    func processEvents() {
        managedObjectContext.performGroupedBlock { [weak self] in
            self?.isPerformingSync = true
            self?.updateNetworkState()
        }

        let groups = self.syncContext.enterAllGroupsExceptSecondary()
        Task {
            var processingInterrupted = false
            do {
                try await updateEventProcessor?.processBufferedEvents()
            } catch {
                processingInterrupted = true
            }

            let isSyncing = await syncContext.perform { self.applicationStatusDirectory.syncStatus.isSyncing }

            if !processingInterrupted {
                await syncContext.perform {
                    self.legacyHotFix.applyPatches()
                    // When we move to the monorepo, uncomment hotFixApplicator applyPatches
                    // hotFixApplicator.applyPatches(HotfixPatch.self, in: syncContext)
                }
            }

            await managedObjectContext.perform { [weak self] in
                self?.isPerformingSync = isSyncing || processingInterrupted
                self?.updateNetworkState()
            }
            self.syncContext.leaveAllGroups(groups)
        }
    }

    func processPendingCallEvents(completionHandler: @escaping () -> Void) {
        WireLogger.updateEvent.info("process pending call events")
        Task {
            do {
                try await updateEventProcessor!.processBufferedEvents()
                await managedObjectContext.perform {
                    completionHandler()
                }
            } catch {
                WireLogger.mls.error("Failed to process pending call events: \(String(reflecting: error))")
            }
        }
    }

    public func didRegisterSelfUserClient(_ userClient: UserClient) {
        // If during registration user allowed notifications,
        // The push token can only be registered after client registration
        transportSession.pushChannel.clientID = userClient.remoteIdentifier
        registerCurrentPushToken()
        renewAccessTokenIfNeeded(for: userClient)

        UserClient.triggerSelfClientCapabilityUpdate(syncContext)

        managedObjectContext.performGroupedBlock { [weak self] in
            guard
                let context = self?.managedObjectContext,
                let accountId = ZMUser.selfUser(in: context).remoteIdentifier
            else {
                return
            }

            self?.delegate?.clientRegistrationDidSucceed(accountId: accountId)
        }
    }

    public func didFailToRegisterSelfUserClient(error: Error) {
        managedObjectContext.performGroupedBlock {  [weak self] in
            guard
                let context = self?.managedObjectContext,
                let accountId = ZMUser.selfUser(in: context).remoteIdentifier
            else {
                return
            }

            self?.delegate?.clientRegistrationDidFail(error as NSError, accountId: accountId)
        }
    }

    public func didDeleteSelfUserClient(error: Error) {
        notifyAuthenticationInvalidated(error)
    }

    func notifyAuthenticationInvalidated(_ error: Error) {
        WireLogger.authentication.debug("notifying authentication invalidated")
        managedObjectContext.performGroupedBlock {  [weak self] in
            guard
                let context = self?.managedObjectContext,
                let accountId = ZMUser.selfUser(in: context).remoteIdentifier
            else {
                return
            }

            self?.delegate?.authenticationInvalidated(error as NSError, accountId: accountId)
        }
    }

    func checkE2EICertificateExpiryStatus() {
        guard e2eiFeature.isEnabled else { return }

        NotificationCenter.default.post(name: E2EI.checkForE2EICertificateExpiryStatus, object: nil)
    }
}

extension ZMUserSession: URLActionProcessor {
    func process(urlAction: URLAction, delegate: PresentationDelegate?) {
        urlActionProcessors?.forEach({ $0.process(urlAction: urlAction, delegate: delegate) })
    }
}

extension ZMUserSession: ContextProvider {

    public var account: Account {
        return coreDataStack.account
    }

    public var viewContext: NSManagedObjectContext {
        return coreDataStack.viewContext
    }

    public var syncContext: NSManagedObjectContext {
        return coreDataStack.syncContext
    }

    public var searchContext: NSManagedObjectContext {
        return coreDataStack.searchContext
    }

    public var eventContext: NSManagedObjectContext {
        return coreDataStack.eventContext
    }

}<|MERGE_RESOLUTION|>--- conflicted
+++ resolved
@@ -268,25 +268,8 @@
         transportSession.tearDown()
         notificationDispatcher.tearDown()
         callCenter?.tearDown()
-<<<<<<< HEAD
         coreDataStack.close()
-=======
-
         contextStorage.clear()
-
-        // Wait for all sync operations to finish
-        syncManagedObjectContext.performGroupedBlockAndWait { }
-
-        let uiMOC = coreDataStack.viewContext
-        coreDataStack = nil
-
-        let shouldWaitOnUIMoc = !(OperationQueue.current == OperationQueue.main && uiMOC.concurrencyType == .mainQueueConcurrencyType)
-        if shouldWaitOnUIMoc {
-            uiMOC.performAndWait {
-                // warning: this will hang if the uiMoc queue is same as self.requestQueue (typically uiMoc queue is the main queue)
-            }
-        }
->>>>>>> 2637a2f8
 
         NotificationCenter.default.removeObserver(self)
 
