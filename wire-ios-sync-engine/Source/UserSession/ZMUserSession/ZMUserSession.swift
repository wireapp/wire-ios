//
// Wire
// Copyright (C) 2024 Wire Swiss GmbH
//
// This program is free software: you can redistribute it and/or modify
// it under the terms of the GNU General Public License as published by
// the Free Software Foundation, either version 3 of the License, or
// (at your option) any later version.
//
// This program is distributed in the hope that it will be useful,
// but WITHOUT ANY WARRANTY; without even the implied warranty of
// MERCHANTABILITY or FITNESS FOR A PARTICULAR PURPOSE. See the
// GNU General Public License for more details.
//
// You should have received a copy of the GNU General Public License
// along with this program. If not, see http://www.gnu.org/licenses/.
//

import Foundation
import WireDataModel
import WireSystem
import WireRequestStrategy
import Combine

typealias UserSessionDelegate = UserSessionEncryptionAtRestDelegate
& UserSessionSelfUserClientDelegate
& UserSessionLogoutDelegate
& UserSessionAppLockDelegate

@objcMembers
public final class ZMUserSession: NSObject {

    // MARK: Properties

    private let appVersion: String
    private var tokens: [Any] = []
    private var tornDown: Bool = false

    private(set) var isNetworkOnline = true

    private(set) var coreDataStack: CoreDataStack!
    let application: ZMApplication
    let flowManager: FlowManagerType
    private(set) var mediaManager: MediaManagerType
    private(set) var analytics: AnalyticsType?
    private(set) var transportSession: TransportSessionType
    let storedDidSaveNotifications: ContextDidSaveNotificationPersistence
    let userExpirationObserver: UserExpirationObserver
    private(set) var updateEventProcessor: UpdateEventProcessor?
    private(set) var strategyDirectory: StrategyDirectoryProtocol?
    private(set) var syncStrategy: ZMSyncStrategy?
    private(set) var operationLoop: ZMOperationLoop?
    private(set) var notificationDispatcher: NotificationDispatcher
    private(set) var localNotificationDispatcher: LocalNotificationDispatcher?
    let applicationStatusDirectory: ApplicationStatusDirectory
    private var assetCache: FileAssetCache?
    private(set) var callStateObserver: CallStateObserver?
    var messageReplyObserver: ManagedObjectContextChangeObserver?
    var likeMesssageObserver: ManagedObjectContextChangeObserver?
    private(set) var urlActionProcessors: [URLActionProcessor]?
    let debugCommands: [String: DebugCommand]
    let eventProcessingTracker: EventProcessingTracker = EventProcessingTracker()
    let legacyHotFix: ZMHotFix
    // When we move to the monorepo, uncomment hotFixApplicator
    // let hotFixApplicator = PatchApplicator<HotfixPatch>(lastRunVersionKey: "lastRunHotFixVersion")
    var accessTokenRenewalObserver: AccessTokenRenewalObserver?

    var recurringActionService: any RecurringActionServiceInterface

    var cryptoboxMigrationManager: CryptoboxMigrationManagerInterface
    private(set) var coreCryptoProvider: CoreCryptoProviderProtocol
    private(set) var userId: UUID
    private(set) lazy var proteusService: ProteusServiceInterface = ProteusService(coreCryptoProvider: coreCryptoProvider)
    private(set) var mlsService: MLSServiceInterface
    private(set) var proteusProvider: ProteusProviding!
    let proteusToMLSMigrationCoordinator: ProteusToMLSMigrationCoordinating
    let mlsConversationVerificationStatusUpdater: MLSConversationVerificationStatusUpdating
    let observeMLSGroupVerificationStatus: ObserveMLSGroupVerificationStatusUseCaseProtocol
    public let updateMLSGroupVerificationStatus: UpdateMLSGroupVerificationStatusUseCaseProtocol

    public lazy var featureRepository = FeatureRepository(context: syncContext)

    let earService: EARServiceInterface

    public internal(set) var appLockController: AppLockType
    private let contextStorage: LAContextStorable

    let useCaseFactory: UseCaseFactoryProtocol

    public let e2eiActivationDateRepository: E2EIActivationDateRepositoryProtocol

    let lastEventIDRepository: LastEventIDRepositoryInterface
    let conversationEventProcessor: ConversationEventProcessor

    public var hasCompletedInitialSync: Bool = false

    public var topConversationsDirectory: TopConversationsDirectory

    // MARK: Computed Properties

    var isPerformingSync = true {
        willSet {
            notificationDispatcher.operationMode = newValue ? .economical : .normal
        }
    }

    public var syncStatus: SyncStatusProtocol {
        return applicationStatusDirectory.syncStatus
    }

    public var fileSharingFeature: Feature.FileSharing {
        let featureRepository = FeatureRepository(context: coreDataStack.viewContext)
        return featureRepository.fetchFileSharing()
    }

    public var selfDeletingMessagesFeature: Feature.SelfDeletingMessages {
        let featureRepository = FeatureRepository(context: coreDataStack.viewContext)
        return featureRepository.fetchSelfDeletingMesssages()
    }

    public var conversationGuestLinksFeature: Feature.ConversationGuestLinks {
        let featureRepository = FeatureRepository(context: coreDataStack.viewContext)
        return featureRepository.fetchConversationGuestLinks()
    }

    public var classifiedDomainsFeature: Feature.ClassifiedDomains {
        let featureRepository = FeatureRepository(context: coreDataStack.viewContext)
        return featureRepository.fetchClassifiedDomains()
    }

    public var e2eiFeature: Feature.E2EI {
        let featureRepository = FeatureRepository(context: coreDataStack.viewContext)
        return featureRepository.fetchE2EI()
    }

    public var gracePeriodEndDate: Date? {
        guard
            e2eiFeature.isEnabled,
            let e2eiActivatedAt = e2eiActivationDateRepository.e2eiActivatedAt
        else {
            return nil
        }

        let gracePeriod = TimeInterval(e2eiFeature.config.verificationExpiration)
        return e2eiActivatedAt.addingTimeInterval(gracePeriod)
    }

    public lazy var selfClientCertificateProvider: SelfClientCertificateProviderProtocol = {
        return SelfClientCertificateProvider(
            getE2eIdentityCertificatesUseCase: getE2eIdentityCertificates,
            context: syncContext)
    }()

    public lazy var snoozeCertificateEnrollmentUseCase: SnoozeCertificateEnrollmentUseCaseProtocol = {
        return SnoozeCertificateEnrollmentUseCase(
            featureRepository: featureRepository,
            featureRepositoryContext: syncContext,
            recurringActionService: recurringActionService,
            accountId: account.userIdentifier)
    }()

    public lazy var stopCertificateEnrollmentSnoozerUseCase: StopCertificateEnrollmentSnoozerUseCaseProtocol = {
        return StopCertificateEnrollmentSnoozerUseCase(
            recurringActionService: recurringActionService,
            accountId: account.userIdentifier)
    }()

    lazy var cRLsChecker: CertificateRevocationListsChecker = {
        return CertificateRevocationListsChecker(
            userID: userId,
            crlAPI: CertificateRevocationListAPI(),
            mlsConversationsVerificationUpdater: mlsConversationVerificationStatusUpdater,
            selfClientCertificateProvider: selfClientCertificateProvider,
            coreCryptoProvider: coreCryptoProvider,
            context: coreDataStack.syncContext
        )
    }()

    lazy var cRLsDistributionPointsObserver: CRLsDistributionPointsObserver = {
        return CRLsDistributionPointsObserver(
            cRLsChecker: self.cRLsChecker
        )
    }()

    public var managedObjectContext: NSManagedObjectContext { // TODO jacob we don't want this to be public
        return coreDataStack.viewContext
    }

    public var syncManagedObjectContext: NSManagedObjectContext { // TODO jacob we don't want this to be public
        return coreDataStack.syncContext
    }

    public var searchManagedObjectContext: NSManagedObjectContext { // TODO jacob we don't want this to be public
        return coreDataStack.searchContext
    }

    public var sharedContainerURL: URL { // TODO jacob we don't want this to be public
        return coreDataStack.applicationContainer
    }

    public var selfUserClient: UserClient? { // TODO jacob we don't want this to be public
        return ZMUser.selfUser(in: managedObjectContext).selfClient()
    }

    public var userProfile: UserProfile {
        return applicationStatusDirectory.userProfileUpdateStatus
    }

    public var userProfileImage: UserProfileImageUpdateProtocol {
        return applicationStatusDirectory.userProfileImageUpdateStatus
    }

    public var conversationDirectory: ConversationDirectoryType {
        return managedObjectContext.conversationListDirectory()
    }

    public private(set) var networkState: ZMNetworkState = .online {
        didSet {
            if oldValue != networkState {
                ZMNetworkAvailabilityChangeNotification.notify(networkState: networkState, userSession: self)
            }
        }
    }

    public var isNotificationContentHidden: Bool {
        get {
            guard let value = managedObjectContext.persistentStoreMetadata(forKey: LocalNotificationDispatcher.ZMShouldHideNotificationContentKey) as? NSNumber else {
                return false
            }

            return value.boolValue
        }
        set {
            managedObjectContext.setPersistentStoreMetadata(NSNumber(value: newValue), key: LocalNotificationDispatcher.ZMShouldHideNotificationContentKey)
        }
    }

<<<<<<< HEAD
   public let useCaseFactory: UseCaseFactoryProtocol

    weak var delegate: UserSessionDelegate?

    // TODO remove this property and move functionality to separate protocols under UserSessionDelegate
    public weak var sessionManager: SessionManagerType?

    public weak var thirdPartyServicesDelegate: ThirdPartyServicesDelegate?

    // MARK: - Tear down

    deinit {
        require(tornDown, "tearDown must be called before the ZMUserSession is deallocated")
    }

    public func tearDown() {
        guard !tornDown else { return }

        tokens.removeAll()
        application.unregisterObserverForStateChange(self)
        callStateObserver = nil
        syncStrategy?.tearDown()
        syncStrategy = nil
        operationLoop?.tearDown()
        operationLoop = nil
        transportSession.tearDown()
        notificationDispatcher.tearDown()
        callCenter?.tearDown()

        // Wait for all sync operations to finish
        syncManagedObjectContext.performGroupedBlockAndWait { }

        let uiMOC = coreDataStack.viewContext
        coreDataStack = nil

        let shouldWaitOnUIMoc = !(OperationQueue.current == OperationQueue.main && uiMOC.concurrencyType == .mainQueueConcurrencyType)
        if shouldWaitOnUIMoc {
            uiMOC.performAndWait {
                // warning: this will hang if the uiMoc queue is same as self.requestQueue (typically uiMoc queue is the main queue)
            }
        }

        NotificationCenter.default.removeObserver(self)

        tornDown = true
    }

=======
>>>>>>> d5a87c6b
    /// - Note: this is safe if coredataStack and proteus are ready
    public var getUserClientFingerprint: GetUserClientFingerprintUseCaseProtocol {
        GetUserClientFingerprintUseCase(
            syncContext: coreDataStack.syncContext,
            transportSession: transportSession,
            proteusProvider: proteusProvider
        )
    }

    lazy var e2eiRepository: E2EIRepositoryInterface = {
        let acmeDiscoveryPath = e2eiFeature.config.acmeDiscoveryUrl ?? ""
        let acmeApi = AcmeAPI(acmeDiscoveryPath: acmeDiscoveryPath)
        let httpClient = HttpClientImpl(
            transportSession: transportSession,
            queue: syncContext
        )

        let apiProvider = APIProvider(httpClient: httpClient)

        let e2eiSetupService = E2EISetupService(coreCryptoProvider: coreCryptoProvider)
        let onNewCRLsDistributionPointsSubject = PassthroughSubject<CRLsDistributionPoints, Never>()

        let keyRotator = E2EIKeyPackageRotator(
            coreCryptoProvider: coreCryptoProvider,
            conversationEventProcessor: conversationEventProcessor,
            context: syncContext,
            onNewCRLsDistributionPointsSubject: onNewCRLsDistributionPointsSubject
        )

        let e2eiRepository = E2EIRepository(
            acmeApi: acmeApi,
            apiProvider: apiProvider,
            e2eiSetupService: e2eiSetupService,
            keyRotator: keyRotator,
            coreCryptoProvider: coreCryptoProvider,
            onNewCRLsDistributionPointsSubject: onNewCRLsDistributionPointsSubject
        )

        cRLsDistributionPointsObserver.startObservingNewCRLsDistributionPoints(
            from: onNewCRLsDistributionPointsSubject.eraseToAnyPublisher()
        )

        return e2eiRepository
    }()

    public lazy var enrollE2EICertificate: EnrollE2EICertificateUseCaseProtocol = {
        return EnrollE2EICertificateUseCase(
            e2eiRepository: e2eiRepository,
            context: syncContext)
    }()

    private(set) public var lastE2EIUpdateDateRepository: LastE2EIdentityUpdateDateRepositoryInterface?

    public private(set) lazy var getIsE2eIdentityEnabled: GetIsE2EIdentityEnabledUseCaseProtocol = {
        return GetIsE2EIdentityEnabledUseCase(coreCryptoProvider: coreCryptoProvider)
    }()

    public private(set) lazy var getE2eIdentityCertificates: GetE2eIdentityCertificatesUseCaseProtocol = {
        return GetE2eIdentityCertificatesUseCase(
            coreCryptoProvider: coreCryptoProvider,
            syncContext: syncContext
        )
    }()

    @MainActor
    public private(set) lazy var isE2EICertificateEnrollmentRequired: IsE2EICertificateEnrollmentRequiredProtocol = {
        return IsE2EICertificateEnrollmentRequiredUseCase(
            isE2EIdentityEnabled: e2eiFeature.isEnabled,
            selfClientCertificateProvider: selfClientCertificateProvider,
            gracePeriodEndDate: gracePeriodEndDate)
    }()

    public lazy var changeUsername: ChangeUsernameUseCaseProtocol = {
        ChangeUsernameUseCase(userProfile: applicationStatusDirectory.userProfileUpdateStatus)
    }()

    // MARK: Delegates

    weak var delegate: UserSessionDelegate?

    // swiftlint:disable:next todo_requires_jira_link
    // TODO: remove this property and move functionality to separate protocols under UserSessionDelegate
    public weak var sessionManager: SessionManagerType?

    // MARK: - Initialize

    init(
        userId: UUID,
        transportSession: any TransportSessionType,
        mediaManager: any MediaManagerType,
        flowManager: any FlowManagerType,
        analytics: (any AnalyticsType)?,
        application: ZMApplication,
        appVersion: String,
        coreDataStack: CoreDataStack,
        earService: any EARServiceInterface,
        mlsService: any MLSServiceInterface,
        cryptoboxMigrationManager: any CryptoboxMigrationManagerInterface,
        proteusToMLSMigrationCoordinator: any ProteusToMLSMigrationCoordinating,
        sharedUserDefaults: UserDefaults,
        useCaseFactory: any UseCaseFactoryProtocol,
        observeMLSGroupVerificationStatusUseCase: any ObserveMLSGroupVerificationStatusUseCaseProtocol,
        appLock: any AppLockType,
        coreCryptoProvider: any CoreCryptoProviderProtocol,
        lastEventIDRepository: any LastEventIDRepositoryInterface,
        lastE2EIUpdateDateRepository: any LastE2EIdentityUpdateDateRepositoryInterface,
        e2eiActivationDateRepository: any E2EIActivationDateRepositoryProtocol,
        applicationStatusDirectory: ApplicationStatusDirectory,
        updateMLSGroupVerificationStatusUseCase: any UpdateMLSGroupVerificationStatusUseCaseProtocol,
        mlsConversationVerificationStatusUpdater: any MLSConversationVerificationStatusUpdating,
        contextStorage: LAContextStorable,
        recurringActionService: any RecurringActionServiceInterface
    ) {
        self.application = application
        self.appVersion = appVersion
        self.flowManager = flowManager
        self.mediaManager = mediaManager
        self.analytics = analytics
        self.coreDataStack = coreDataStack
        self.transportSession = transportSession
        self.notificationDispatcher = NotificationDispatcher(managedObjectContext: coreDataStack.viewContext)
        self.storedDidSaveNotifications = ContextDidSaveNotificationPersistence(accountContainer: coreDataStack.accountContainer)
        self.userExpirationObserver = UserExpirationObserver(managedObjectContext: coreDataStack.viewContext)
        self.topConversationsDirectory = TopConversationsDirectory(managedObjectContext: coreDataStack.viewContext)
        self.debugCommands = ZMUserSession.initDebugCommands()
        self.legacyHotFix = ZMHotFix(syncMOC: coreDataStack.syncContext)
        self.appLockController = appLock
        self.coreCryptoProvider = coreCryptoProvider
        self.lastEventIDRepository = lastEventIDRepository
        self.userId = userId
        self.lastE2EIUpdateDateRepository = lastE2EIUpdateDateRepository
        self.e2eiActivationDateRepository = e2eiActivationDateRepository
        self.applicationStatusDirectory = applicationStatusDirectory
        self.earService = earService
        self.mlsService = mlsService
        self.cryptoboxMigrationManager = cryptoboxMigrationManager
        self.conversationEventProcessor = ConversationEventProcessor(context: coreDataStack.syncContext)
<<<<<<< HEAD

        self.proteusToMLSMigrationCoordinator = proteusToMLSMigrationCoordinator ?? ProteusToMLSMigrationCoordinator(
            context: coreDataStack.syncContext,
            userID: userId
        )

        self.useCaseFactory = useCaseFactory ?? UseCaseFactory(
            context: coreDataStack.syncContext,
            supportedProtocolService: SupportedProtocolsService(context: coreDataStack.syncContext),
            oneOnOneResolver: OneOnOneResolver(migrator: OneOnOneMigrator(mlsService: mlsService))
        )

        let e2eIVerificationStatusService = E2EIVerificationStatusService(coreCryptoProvider: coreCryptoProvider)
        self.updateMLSGroupVerificationStatus = UpdateMLSGroupVerificationStatusUseCase(
            e2eIVerificationStatusService: e2eIVerificationStatusService,
            context: coreDataStack.syncContext,
            featureRepository: FeatureRepository(context: coreDataStack.syncContext))

        self.mlsConversationVerificationStatusUpdater = MLSConversationVerificationStatusUpdater(
            updateMLSGroupVerificationStatus: updateMLSGroupVerificationStatus,
            syncContext: coreDataStack.syncContext
        )

        self.observeMLSGroupVerificationStatus = observeMLSGroupVerificationStatus ?? ObserveMLSGroupVerificationStatusUseCase(
            mlsService: self.mlsService,
            updateMLSGroupVerificationStatusUseCase: updateMLSGroupVerificationStatus,
            syncContext: coreDataStack.syncContext)

        let cacheLocation = FileManager.default.cachesURLForAccount(with: coreDataStack.account.userIdentifier, in: coreDataStack.applicationContainer)
        ZMUserSession.moveCachesIfNeededForAccount(with: coreDataStack.account.userIdentifier, in: coreDataStack.applicationContainer)

        let userImageCache = UserImageLocalCache(location: cacheLocation)
        assetCache = FileAssetCache(location: cacheLocation)

        super.init()
=======
        self.proteusToMLSMigrationCoordinator = proteusToMLSMigrationCoordinator
        self.useCaseFactory = useCaseFactory
        self.updateMLSGroupVerificationStatus = updateMLSGroupVerificationStatusUseCase
        self.mlsConversationVerificationStatusUpdater = mlsConversationVerificationStatusUpdater
        self.observeMLSGroupVerificationStatus = observeMLSGroupVerificationStatusUseCase
        self.contextStorage = contextStorage
        self.recurringActionService = recurringActionService
    }

    func setup(
        eventProcessor: (any UpdateEventProcessor)?,
        strategyDirectory: (any StrategyDirectoryProtocol)?,
        syncStrategy: ZMSyncStrategy?,
        operationLoop: ZMOperationLoop?,
        configuration: Configuration
    ) {
        coreDataStack.linkContexts()
        coreDataStack.linkAnalytics(analytics)
>>>>>>> d5a87c6b

        // As we move the flag value from CoreData to UserDefaults, we set an initial value
        self.earService.setInitialEARFlagValue(viewContext.encryptMessagesAtRest)
        self.earService.delegate = self
        appLockController.delegate = self
        applicationStatusDirectory.syncStatus.syncStateDelegate = self
        applicationStatusDirectory.clientRegistrationStatus.registrationStatusDelegate = self

        configureCaches()

        syncManagedObjectContext.performGroupedBlockAndWait { [self] in
            self.localNotificationDispatcher = LocalNotificationDispatcher(in: coreDataStack.syncContext)
            self.configureTransportSession()

            // need to be before we create strategies since it is passed
            self.proteusProvider = ProteusProvider(proteusService: self.proteusService,
                                                   keyStore: self.syncManagedObjectContext.zm_cryptKeyStore)

            self.strategyDirectory = strategyDirectory ?? self.createStrategyDirectory(useLegacyPushNotifications: configuration.useLegacyPushNotifications)
            self.updateEventProcessor = eventProcessor ?? self.createUpdateEventProcessor()
            self.syncStrategy = syncStrategy ?? self.createSyncStrategy()
            self.operationLoop = operationLoop ?? self.createOperationLoop()
            self.urlActionProcessors = self.createURLActionProcessors()
            self.callStateObserver = CallStateObserver(localNotificationDispatcher: self.localNotificationDispatcher!,
                                                       contextProvider: self,
                                                       callNotificationStyleProvider: self)

            // FIXME: [WPB-5827] inject instead of storing on context - [jacob]
            self.syncManagedObjectContext.proteusService = self.proteusService
            self.syncManagedObjectContext.mlsService = self.mlsService

            applicationStatusDirectory.clientRegistrationStatus.prepareForClientRegistration()
            self.applicationStatusDirectory.syncStatus.determineInitialSyncPhase()
            self.applicationStatusDirectory.clientUpdateStatus.determineInitialClientStatus()
            self.applicationStatusDirectory.clientRegistrationStatus.determineInitialRegistrationStatus()
            self.hasCompletedInitialSync = self.applicationStatusDirectory.syncStatus.isSlowSyncing == false

            self.observeMLSGroupVerificationStatus.invoke()
            self.cRLsDistributionPointsObserver.startObservingNewCRLsDistributionPoints(
                from: self.mlsService.onNewCRLsDistributionPoints()
            )
        }

        registerForCalculateBadgeCountNotification()
        registerForRegisteringPushTokenNotification()
        registerForBackgroundNotifications()
        enableBackgroundFetch()
        observeChangesOnShareExtension()
        startEphemeralTimers()
        notifyUserAboutChangesInAvailabilityBehaviourIfNeeded()
        RequestAvailableNotification.notifyNewRequestsAvailable(self)
        restoreDebugCommandsState()
        configureRecurringActions()
    }

    // MARK: - Deinitalize

    deinit {
        require(tornDown, "tearDown must be called before the ZMUserSession is deallocated")
    }

    public func tearDown() {
        guard !tornDown else { return }

        tokens.removeAll()
        application.unregisterObserverForStateChange(self)
        callStateObserver = nil
        syncStrategy?.tearDown()
        syncStrategy = nil
        operationLoop?.tearDown()
        operationLoop = nil
        transportSession.tearDown()
        notificationDispatcher.tearDown()
        callCenter?.tearDown()
        coreDataStack.close()
        contextStorage.clear()

        NotificationCenter.default.removeObserver(self)

        tornDown = true
    }

    // MARK: - Methods

    private func configureTransportSession() {
        transportSession.pushChannel.clientID = selfUserClient?.remoteIdentifier
        transportSession.setNetworkStateDelegate(self)
        transportSession.setAccessTokenRenewalFailureHandler { [weak self] response in
            self?.transportSessionAccessTokenDidFail(response: response)
        }
        transportSession.setAccessTokenRenewalSuccessHandler { [weak self]  _, _ in
            self?.transportSessionAccessTokenDidSucceed()
        }
    }

    private func configureCaches() {
        let cacheLocation = FileManager.default.cachesURLForAccount(
            with: coreDataStack.account.userIdentifier,
            in: coreDataStack.applicationContainer
        )

        ZMUserSession.moveCachesIfNeededForAccount(
            with: coreDataStack.account.userIdentifier,
            in: coreDataStack.applicationContainer
        )

        let fileAssetCache = FileAssetCache(location: cacheLocation)
        let userImageCache = UserImageLocalCache(location: cacheLocation)

        self.assetCache = fileAssetCache

        managedObjectContext.zm_userImageCache = userImageCache
        managedObjectContext.zm_fileAssetCache = fileAssetCache
        managedObjectContext.zm_searchUserCache = NSCache()

        syncManagedObjectContext.performGroupedBlockAndWait {
            self.syncManagedObjectContext.zm_userImageCache = userImageCache
            self.syncManagedObjectContext.zm_fileAssetCache = fileAssetCache
        }
    }

    private func createStrategyDirectory(useLegacyPushNotifications: Bool) -> StrategyDirectoryProtocol {
        return StrategyDirectory(
            contextProvider: coreDataStack,
            applicationStatusDirectory: applicationStatusDirectory,
            cookieStorage: transportSession.cookieStorage,
            pushMessageHandler: localNotificationDispatcher!,
            flowManager: flowManager,
            updateEventProcessor: self,
            localNotificationDispatcher: localNotificationDispatcher!,
            useLegacyPushNotifications: useLegacyPushNotifications,
            lastEventIDRepository: lastEventIDRepository,
            transportSession: transportSession,
            proteusProvider: self.proteusProvider,
            mlsService: mlsService,
            coreCryptoProvider: coreCryptoProvider,
            usecaseFactory: useCaseFactory
        )
    }

    private func createUpdateEventProcessor() -> EventProcessor {
        EventProcessor(
            storeProvider: coreDataStack,
            eventProcessingTracker: eventProcessingTracker,
            earService: earService,
            eventConsumers: strategyDirectory?.eventConsumers ?? [],
            eventAsyncConsumers: (strategyDirectory?.eventAsyncConsumers ?? []) + [conversationEventProcessor]
        )
    }

    private func createURLActionProcessors() -> [URLActionProcessor] {
        return [
            DeepLinkURLActionProcessor(contextProvider: coreDataStack,
                                       transportSession: transportSession,
                                       eventProcessor: updateEventProcessor!),
            ConnectToBotURLActionProcessor(contextprovider: coreDataStack,
                                           transportSession: transportSession,
                                           eventProcessor: updateEventProcessor!)
        ]
    }

    private func createSyncStrategy() -> ZMSyncStrategy {
        return ZMSyncStrategy(contextProvider: coreDataStack,
                              notificationsDispatcher: notificationDispatcher,
                              operationStatus: applicationStatusDirectory.operationStatus,
                              application: application,
                              strategyDirectory: strategyDirectory!,
                              eventProcessingTracker: eventProcessingTracker)
    }

    private func createOperationLoop() -> ZMOperationLoop {
        return ZMOperationLoop(transportSession: transportSession,
                               requestStrategy: syncStrategy,
                               updateEventProcessor: updateEventProcessor!,
                               operationStatus: applicationStatusDirectory.operationStatus,
                               syncStatus: applicationStatusDirectory.syncStatus,
                               pushNotificationStatus: applicationStatusDirectory.pushNotificationStatus,
                               callEventStatus: applicationStatusDirectory.callEventStatus,
                               uiMOC: managedObjectContext,
                               syncMOC: syncManagedObjectContext)
    }

    private func configureRecurringActions() {
        recurringActionService.registerAction(refreshUsersMissingMetadataAction)
        recurringActionService.registerAction(refreshConversationsMissingMetadataAction)
        recurringActionService.registerAction(updateProteusToMLSMigrationStatusAction)
        recurringActionService.registerAction(refreshTeamMetadataAction)
        recurringActionService.registerAction(refreshFederationCertificatesAction)
    }

    func startRequestLoopTracker() {
        transportSession.requestLoopDetectionCallback = { path in
            guard !path.hasSuffix("/typing") else { return }

            Logging.network.warn("Request loop happening at path: \(path)")

            DispatchQueue.main.async {
                NotificationCenter.default.post(name: Notification.Name(rawValue: ZMLoggingRequestLoopNotificationName),
                                                object: nil,
                                                userInfo: ["path": path])
            }
        }
    }

    private func registerForCalculateBadgeCountNotification() {
        tokens.append(NotificationInContext.addObserver(name: .calculateBadgeCount, context: managedObjectContext.notificationContext) { [weak self] _ in
            self?.calculateBadgeCount()
        })
    }

    /// Count number of conversations with unread messages and update the application icon badge count.
    private func calculateBadgeCount() {
        let accountID = coreDataStack.account.userIdentifier
        let unreadCount = Int(ZMConversation.unreadConversationCount(in: self.syncManagedObjectContext))
        Logging.push.safePublic("Updating badge count for \(accountID) to \(SanitizedString(stringLiteral: String(unreadCount)))")
        self.sessionManager?.updateAppIconBadge(accountID: accountID, unreadCount: unreadCount)
    }

    private func registerForBackgroundNotifications() {
        application.registerObserverForDidEnterBackground(self, selector: #selector(applicationDidEnterBackground(_:)))
        application.registerObserverForWillEnterForeground(self, selector: #selector(applicationWillEnterForeground(_:)))

    }

    private func enableBackgroundFetch() {
        // We enable background fetch by setting the minimum interval to something different from UIApplicationBackgroundFetchIntervalNever
        application.setMinimumBackgroundFetchInterval(10.0 * 60.0 + Double.random(in: 0..<300))
    }

    private func notifyUserAboutChangesInAvailabilityBehaviourIfNeeded() {
        syncManagedObjectContext.performGroupedBlock {
            self.localNotificationDispatcher?.notifyAvailabilityBehaviourChangedIfNeeded()
        }
    }

    // MARK: Progress Events

    // temporary function to simplify call to EventProcessor
    // might be replaced by something more elegant
    public func processUpdateEvents(_ events: [ZMUpdateEvent]) {
        WaitingGroupTask(context: self.syncContext) {
            try? await self.updateEventProcessor?.processEvents(events)
        }
    }

    // temporary function to simplify call to ConversationEventProcessor
    // might be replaced by something more elegant
    public func processConversationEvents(_ events: [ZMUpdateEvent]) {
        WaitingGroupTask(context: self.syncContext) {
            await self.conversationEventProcessor.processConversationEvents(events)
        }
    }

    // MARK: Network

    public func requestResyncResources() {
        applicationStatusDirectory.requestResyncResources()
    }

    // MARK: Access Token

    private func renewAccessTokenIfNeeded(for userClient: UserClient) {
        guard
            let apiVersion = BackendInfo.apiVersion,
            apiVersion > .v2,
            let clientID = userClient.remoteIdentifier
        else { return }

        renewAccessToken(with: clientID)
    }

    // MARK: Perform changes

    public func saveOrRollbackChanges() {
        managedObjectContext.saveOrRollback()
    }

    @objc(performChanges:)
    public func perform(_ changes: @escaping () -> Void) {
        managedObjectContext.performGroupedBlockAndWait { [weak self] in
            changes()
            self?.saveOrRollbackChanges()
        }
    }

    @objc(enqueueChanges:)
    public func enqueue(_ changes: @escaping () -> Void) {
        enqueue(changes, completionHandler: nil)
    }

    @objc(enqueueChanges:completionHandler:)
    public func enqueue(_ changes: @escaping () -> Void, completionHandler: (() -> Void)?) {
        managedObjectContext.performGroupedBlock { [weak self] in
            changes()
            self?.saveOrRollbackChanges()
            completionHandler?()
        }
    }

    @objc(enqueueDelayedChanges:completionHandler:)
    public func enqueueDelayed(_ changes: @escaping () -> Void, completionHandler: (() -> Void)?) {
        managedObjectContext.performGroupedBlock { [weak self] in
            changes()
            self?.saveOrRollbackChanges()

            let group = ZMSDispatchGroup(label: "enqueueDelayedChanges")
            self?.managedObjectContext.enqueueDelayedSave(with: group)

            group.notify(on: DispatchQueue.global(qos: .background), block: {
                self?.managedObjectContext.performGroupedBlock {
                    completionHandler?()
                }
            })
        }
    }

    // MARK: Account

    public func initiateUserDeletion() {
        syncManagedObjectContext.performGroupedBlock {
            self.syncManagedObjectContext.setPersistentStoreMetadata(NSNumber(value: true), key: DeleteAccountRequestStrategy.userDeletionInitiatedKey)
            RequestAvailableNotification.notifyNewRequestsAvailable(self)
        }
    }

    // MARK: Caches

    func purgeTemporaryAssets() throws {
        try assetCache?.purgeTemporaryAssets()
    }

}

// MARK: - ZMNetworkStateDelegate

extension ZMUserSession: ZMNetworkStateDelegate {

    public func didReceiveData() {
        managedObjectContext.performGroupedBlock { [weak self] in
            self?.isNetworkOnline = true
            self?.updateNetworkState()
        }
    }

    public func didGoOffline() {
        managedObjectContext.performGroupedBlock { [weak self] in
            self?.isNetworkOnline = false
            self?.updateNetworkState()
            self?.saveOrRollbackChanges()

        }
    }

    func updateNetworkState() {
        let state: ZMNetworkState

        if isNetworkOnline {
            if isPerformingSync {
                state = .onlineSynchronizing
            } else {
                state = .online
            }
        } else {
            state = .offline
        }

        networkState = state
    }
}

// MARK: - UpdateEventProcessor

// swiftlint:disable todo_requires_jira_link
// TODO: [jacob] find another way of providing the event processor to ZMissingEventTranscoder
// swiftlint:enable todo_requires_jira_link
extension ZMUserSession: UpdateEventProcessor {
    public func bufferEvents(_ events: [WireTransport.ZMUpdateEvent]) async {
        await updateEventProcessor?.bufferEvents(events)
    }

    public func processEvents(_ events: [WireTransport.ZMUpdateEvent]) async throws {
        try await updateEventProcessor?.processEvents(events)
    }

    public func processBufferedEvents() async throws {
        try await updateEventProcessor?.processBufferedEvents()
    }
}

// MARK: - ZMSyncStateDelegate

extension ZMUserSession: ZMSyncStateDelegate {

    public func didStartSlowSync() {
        managedObjectContext.performGroupedBlock { [weak self] in
            self?.isPerformingSync = true
            self?.notificationDispatcher.isEnabled = false
            self?.updateNetworkState()
        }
    }

    public func didFinishSlowSync() {
        managedObjectContext.performGroupedBlock { [weak self] in
            guard let self else { return }

            self.hasCompletedInitialSync = true
            self.notificationDispatcher.isEnabled = true
            delegate?.clientCompletedInitialSync(accountId: account.userIdentifier)
            ZMUserSession.notifyInitialSyncCompleted(context: managedObjectContext)
        }

        let selfClient = ZMUser.selfUser(in: syncContext).selfClient()

        if selfClient?.hasRegisteredMLSClient == true {
            Task {
                await mlsService.repairOutOfSyncConversations()
            }
        }
    }

    public func didStartQuickSync() {
        WireLogger.sync.debug("did start quick sync")
        managedObjectContext.performGroupedBlock { [weak self] in
            self?.isPerformingSync = true
            self?.updateNetworkState()
        }
    }

    public func didFinishQuickSync() {
        WireLogger.sync.debug("did finish quick sync")
        processEvents()

        NotificationInContext(
            name: .quickSyncCompletedNotification,
            context: syncContext.notificationContext
        ).post()

        let selfClient = ZMUser.selfUser(in: syncContext).selfClient()
        if selfClient?.hasRegisteredMLSClient == true {

            WaitingGroupTask(context: syncContext) { [self] in
                // these operations are not dependent and should not be executed in same do/catch
                do {
                    // rework implementation of following method - WPB-6053
                    try await mlsService.performPendingJoins()
                } catch {
                    WireLogger.mls.error("Failed to performPendingJoins: \(String(reflecting: error))")
                }
                await mlsService.uploadKeyPackagesIfNeeded()
                await mlsService.updateKeyMaterialForAllStaleGroupsIfNeeded()
            }
        }

        mlsService.commitPendingProposalsIfNeeded()

        WaitingGroupTask(context: syncContext) { [self] in
            do {
                var getFeatureConfigAction = GetFeatureConfigsAction()
                try await getFeatureConfigAction.perform(in: syncContext.notificationContext)
                try await useCaseFactory.createResolveOneOnOneUseCase().invoke()
            } catch {
                WireLogger.mls.error("Failed to resolve one on one conversations: \(String(reflecting: error))")
            }
        }

        recurringActionService.performActionsIfNeeded()

        Task {
            await self.cRLsChecker.checkExpiredCRLs()
        }
    }

    func processEvents() {
        managedObjectContext.performGroupedBlock { [weak self] in
            self?.isPerformingSync = true
            self?.updateNetworkState()
        }

        let groups = self.syncContext.enterAllGroupsExceptSecondary()
        Task {
            var processingInterrupted = false
            do {
                try await updateEventProcessor?.processBufferedEvents()
            } catch {
                processingInterrupted = true
            }

            let isSyncing = await syncContext.perform { self.applicationStatusDirectory.syncStatus.isSyncing }

            if !processingInterrupted {
                await syncContext.perform {
                    self.legacyHotFix.applyPatches()
                    // When we move to the monorepo, uncomment hotFixApplicator applyPatches
                    // hotFixApplicator.applyPatches(HotfixPatch.self, in: syncContext)
                }
            }

            await managedObjectContext.perform { [weak self] in
                self?.isPerformingSync = isSyncing || processingInterrupted
                self?.updateNetworkState()
            }
            self.syncContext.leaveAllGroups(groups)
        }
    }

    func processPendingCallEvents(completionHandler: @escaping () -> Void) {
        WireLogger.updateEvent.info("process pending call events")
        Task {
            do {
                try await updateEventProcessor!.processBufferedEvents()
                await managedObjectContext.perform {
                    completionHandler()
                }
            } catch {
                WireLogger.mls.error("Failed to process pending call events: \(String(reflecting: error))")
            }
        }
    }

    public func didRegisterSelfUserClient(_ userClient: UserClient) {
        // If during registration user allowed notifications,
        // The push token can only be registered after client registration
        transportSession.pushChannel.clientID = userClient.remoteIdentifier
        registerCurrentPushToken()
        renewAccessTokenIfNeeded(for: userClient)

        UserClient.triggerSelfClientCapabilityUpdate(syncContext)

        managedObjectContext.performGroupedBlock { [weak self] in
            guard
                let context = self?.managedObjectContext,
                let accountId = ZMUser.selfUser(in: context).remoteIdentifier
            else {
                return
            }

            self?.delegate?.clientRegistrationDidSucceed(accountId: accountId)
        }
    }

    public func didFailToRegisterSelfUserClient(error: Error) {
        managedObjectContext.performGroupedBlock {  [weak self] in
            guard
                let context = self?.managedObjectContext,
                let accountId = ZMUser.selfUser(in: context).remoteIdentifier
            else {
                return
            }

            self?.delegate?.clientRegistrationDidFail(error as NSError, accountId: accountId)
        }
    }

    public func didDeleteSelfUserClient(error: Error) {
        notifyAuthenticationInvalidated(error)
    }

    func notifyAuthenticationInvalidated(_ error: Error) {
        WireLogger.authentication.debug("notifying authentication invalidated")
        managedObjectContext.performGroupedBlock {  [weak self] in
            guard
                let context = self?.managedObjectContext,
                let accountId = ZMUser.selfUser(in: context).remoteIdentifier
            else {
                return
            }

            self?.delegate?.authenticationInvalidated(error as NSError, accountId: accountId)
        }
    }

    func checkE2EICertificateExpiryStatus() {
        guard e2eiFeature.isEnabled else { return }

        NotificationCenter.default.post(name: E2EI.checkForE2EICertificateExpiryStatus, object: nil)
    }
}

// MARK: - URLActionProcessor

extension ZMUserSession: URLActionProcessor {
    func process(urlAction: URLAction, delegate: PresentationDelegate?) {
        urlActionProcessors?.forEach({ $0.process(urlAction: urlAction, delegate: delegate) })
    }
}

// MARK: - ContextProvider

extension ZMUserSession: ContextProvider {

    public var account: Account {
        return coreDataStack.account
    }

    public var viewContext: NSManagedObjectContext {
        return coreDataStack.viewContext
    }

    public var syncContext: NSManagedObjectContext {
        return coreDataStack.syncContext
    }

    public var searchContext: NSManagedObjectContext {
        return coreDataStack.searchContext
    }

    public var eventContext: NSManagedObjectContext {
        return coreDataStack.eventContext
    }

}<|MERGE_RESOLUTION|>--- conflicted
+++ resolved
@@ -235,56 +235,6 @@
         }
     }
 
-<<<<<<< HEAD
-   public let useCaseFactory: UseCaseFactoryProtocol
-
-    weak var delegate: UserSessionDelegate?
-
-    // TODO remove this property and move functionality to separate protocols under UserSessionDelegate
-    public weak var sessionManager: SessionManagerType?
-
-    public weak var thirdPartyServicesDelegate: ThirdPartyServicesDelegate?
-
-    // MARK: - Tear down
-
-    deinit {
-        require(tornDown, "tearDown must be called before the ZMUserSession is deallocated")
-    }
-
-    public func tearDown() {
-        guard !tornDown else { return }
-
-        tokens.removeAll()
-        application.unregisterObserverForStateChange(self)
-        callStateObserver = nil
-        syncStrategy?.tearDown()
-        syncStrategy = nil
-        operationLoop?.tearDown()
-        operationLoop = nil
-        transportSession.tearDown()
-        notificationDispatcher.tearDown()
-        callCenter?.tearDown()
-
-        // Wait for all sync operations to finish
-        syncManagedObjectContext.performGroupedBlockAndWait { }
-
-        let uiMOC = coreDataStack.viewContext
-        coreDataStack = nil
-
-        let shouldWaitOnUIMoc = !(OperationQueue.current == OperationQueue.main && uiMOC.concurrencyType == .mainQueueConcurrencyType)
-        if shouldWaitOnUIMoc {
-            uiMOC.performAndWait {
-                // warning: this will hang if the uiMoc queue is same as self.requestQueue (typically uiMoc queue is the main queue)
-            }
-        }
-
-        NotificationCenter.default.removeObserver(self)
-
-        tornDown = true
-    }
-
-=======
->>>>>>> d5a87c6b
     /// - Note: this is safe if coredataStack and proteus are ready
     public var getUserClientFingerprint: GetUserClientFingerprintUseCaseProtocol {
         GetUserClientFingerprintUseCase(
@@ -422,43 +372,6 @@
         self.mlsService = mlsService
         self.cryptoboxMigrationManager = cryptoboxMigrationManager
         self.conversationEventProcessor = ConversationEventProcessor(context: coreDataStack.syncContext)
-<<<<<<< HEAD
-
-        self.proteusToMLSMigrationCoordinator = proteusToMLSMigrationCoordinator ?? ProteusToMLSMigrationCoordinator(
-            context: coreDataStack.syncContext,
-            userID: userId
-        )
-
-        self.useCaseFactory = useCaseFactory ?? UseCaseFactory(
-            context: coreDataStack.syncContext,
-            supportedProtocolService: SupportedProtocolsService(context: coreDataStack.syncContext),
-            oneOnOneResolver: OneOnOneResolver(migrator: OneOnOneMigrator(mlsService: mlsService))
-        )
-
-        let e2eIVerificationStatusService = E2EIVerificationStatusService(coreCryptoProvider: coreCryptoProvider)
-        self.updateMLSGroupVerificationStatus = UpdateMLSGroupVerificationStatusUseCase(
-            e2eIVerificationStatusService: e2eIVerificationStatusService,
-            context: coreDataStack.syncContext,
-            featureRepository: FeatureRepository(context: coreDataStack.syncContext))
-
-        self.mlsConversationVerificationStatusUpdater = MLSConversationVerificationStatusUpdater(
-            updateMLSGroupVerificationStatus: updateMLSGroupVerificationStatus,
-            syncContext: coreDataStack.syncContext
-        )
-
-        self.observeMLSGroupVerificationStatus = observeMLSGroupVerificationStatus ?? ObserveMLSGroupVerificationStatusUseCase(
-            mlsService: self.mlsService,
-            updateMLSGroupVerificationStatusUseCase: updateMLSGroupVerificationStatus,
-            syncContext: coreDataStack.syncContext)
-
-        let cacheLocation = FileManager.default.cachesURLForAccount(with: coreDataStack.account.userIdentifier, in: coreDataStack.applicationContainer)
-        ZMUserSession.moveCachesIfNeededForAccount(with: coreDataStack.account.userIdentifier, in: coreDataStack.applicationContainer)
-
-        let userImageCache = UserImageLocalCache(location: cacheLocation)
-        assetCache = FileAssetCache(location: cacheLocation)
-
-        super.init()
-=======
         self.proteusToMLSMigrationCoordinator = proteusToMLSMigrationCoordinator
         self.useCaseFactory = useCaseFactory
         self.updateMLSGroupVerificationStatus = updateMLSGroupVerificationStatusUseCase
@@ -477,7 +390,6 @@
     ) {
         coreDataStack.linkContexts()
         coreDataStack.linkAnalytics(analytics)
->>>>>>> d5a87c6b
 
         // As we move the flag value from CoreData to UserDefaults, we set an initial value
         self.earService.setInitialEARFlagValue(viewContext.encryptMessagesAtRest)
