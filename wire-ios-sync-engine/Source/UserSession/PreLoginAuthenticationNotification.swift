--- conflicted
+++ resolved
@@ -42,13 +42,6 @@
             userInfo[ZMEmailCredentialKey] = emailAddress
         }
 
-<<<<<<< HEAD
-=======
-        if let phoneNumber, !phoneNumber.isEmpty {
-            userInfo[ZMPhoneCredentialKey] = phoneNumber
-        }
-
->>>>>>> 4fed16f7
         return userInfo
     }
 
