--- conflicted
+++ resolved
@@ -21,20 +21,6 @@
 // sourcery: AutoMockable
 @objc public protocol UserProfile {
 
-<<<<<<< HEAD
-=======
-    /// Requests phone number verification. Once this is called,
-    /// the user is expected to receive a PIN code on her phone
-    /// and call `requestPhoneNumberChange` with that PIN
-    func requestPhoneVerificationCode(phoneNumber: String)
-
-    /// Requests phone number change, with a PIN received earlier
-    func requestPhoneNumberChange(credentials: UserPhoneCredentials)
-
-    /// Requests phone number removal. Must still have an email set.
-    func requestPhoneNumberRemoval()
-
->>>>>>> 5645fb35
     /// Requests email change
     /// The email will need to be verified externally
     /// - throws: if the email is not already set, or if empty email is passed
