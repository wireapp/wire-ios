/*
 * Wire
 * Copyright (C) 2021 Wire Swiss GmbH
 *
 * This program is free software: you can redistribute it and/or modify
 * it under the terms of the GNU General Public License as published by
 * the Free Software Foundation, either version 3 of the License, or
 * (at your option) any later version.
 *
 * This program is distributed in the hope that it will be useful,
 * but WITHOUT ANY WARRANTY; without even the implied warranty of
 * MERCHANTABILITY or FITNESS FOR A PARTICULAR PURPOSE. See the
 * GNU General Public License for more details.
 *
 * You should have received a copy of the GNU General Public License
 * along with this program. If not, see <http://www.gnu.org/licenses/>.
 */

import Foundation
import avs
import Combine

private let zmLog = ZMSLog(tag: "calling")

/**
 * WireCallCenter is used for making Wire calls and observing their state. There can only be one instance of the
 * WireCallCenter.
 *
 * Thread safety: WireCallCenter instance methods should only be called from the main thread, class method can be
 * called from any thread.
 */
public class WireCallCenterV3: NSObject {

    static let logger = WireLogger.calling

    /// The maximum number of participants for a legacy video call.

    let legacyVideoParticipantsLimit = 4

    // MARK: - Properties

    /// The selfUser remoteIdentifier
    let selfUserId: AVSIdentifier

    /// The object that controls media flow.
    let flowManager: FlowManagerType

    /// The object to use to record stats about the call.
    let analytics: AnalyticsType?

    /// The bridge to use to communicate with and receive events from AVS.
    var avsWrapper: AVSWrapperType!

    /// The Core Data context to use to coordinate events.
    weak var uiMOC: NSManagedObjectContext?

    /// The object that performs network requests when the call center requests them.
    weak var transport: WireCallCenterTransport?

    // MARK: - Calling State

    /**
     * The date when the call was established (Participants can talk to each other).
     * - note: This property is only valid when the call state is `.established`.
     */

    var establishedDate: Date?

    /**
     * Whether we use constant bit rate for calls.
     * - note: Changing this property after the call has started has no effect.
     */

    var useConstantBitRateAudio: Bool = false

    var usePackagingFeatureConfig: Bool = false

    var muted: Bool {
        get {
            return avsWrapper.muted
        }
        set {
            avsWrapper.muted = newValue
        }
    }

    /// The snaphot of the call state for each non-idle conversation.
    var callSnapshots: [AVSIdentifier: CallSnapshot] = [:]

    /// Used to collect incoming events (e.g. from fetching the notification stream) until AVS is ready to process them.
    var bufferedEvents: [(event: CallEvent, completionHandler: () -> Void)]  = []

    /// Set to true once AVS calls the ReadyHandler. Setting it to `true` forwards all previously buffered events to AVS.
    var isReady: Bool = false {
        didSet {
            VoIPPushHelper.isAVSReady = isReady

            if isReady {
                bufferedEvents.forEach { (item: (event: CallEvent, completionHandler: () -> Void)) in
                    let (event, completionHandler) = item
                    handleCallEvent(event, completionHandler: completionHandler)
                }
                bufferedEvents = []
            }
        }
    }

    /// Used to store AVS completions for the clients requests. AVS will only request the list of clients
    /// once, but we may need to provide AVS with an updated list during the call.
    var clientsRequestCompletionsByConversationId = [AVSIdentifier: (String) -> Void]()

<<<<<<< HEAD
    private let onParticipantsChangedSubject = PassthroughSubject<[CallParticipant], Never>()
=======
    private let onParticipantsChangedSubject = PassthroughSubject<ConferenceParticipantsInfo, Never>()
>>>>>>> c3c82ad7

    let encoder = JSONEncoder()
    let decoder = JSONDecoder()

    private(set) var isEnabled = true

    // MARK: - Initialization

    deinit {
        avsWrapper.close()
    }

    /**
     * Creates a call center with the required details.
     * - parameter userId: The identifier of the current signed-in user.
     * - parameter clientId: The identifier of the current client on the user's account.
     * - parameter avsWrapper: The bridge to use to communicate with and receive events from AVS.
     * If you don't specify one, a default object will be created. Defaults to `nil`.
     * - parameter uiMOC: The Core Data context to use to coordinate events.
     * - parameter flowManager: The object that controls media flow.
     * - parameter analytics: The object to use to record stats about the call. Defaults to `nil`.
     * - parameter transport: The object that performs network requests when the call center requests them.
     */

    public required init(userId: AVSIdentifier,
                         clientId: String,
                         avsWrapper: AVSWrapperType? = nil,
                         uiMOC: NSManagedObjectContext,
                         flowManager: FlowManagerType,
                         analytics: AnalyticsType? = nil,
                         transport: WireCallCenterTransport) {

        self.selfUserId = userId
        self.uiMOC = uiMOC
        self.flowManager = flowManager
        self.analytics = analytics
        self.transport = transport

        super.init()

        let observer = Unmanaged.passUnretained(self).toOpaque()
        self.avsWrapper = avsWrapper ?? AVSWrapper(userId: userId, clientId: clientId, observer: observer)
    }

    func tearDown() {
        isEnabled = false
    }

}

// MARK: - Snapshots

extension WireCallCenterV3 {

    /// Removes the participantSnapshot and remove the conversation from the list of ignored conversations.
    func clearSnapshot(conversationId: AVSIdentifier) {
        callSnapshots.removeValue(forKey: conversationId)
        clientsRequestCompletionsByConversationId.removeValue(forKey: conversationId)
    }

    /**
     * Creates a snapshot for the specified call and adds it to the `callSnapshots` array.
     * - parameter callState:
     * - parameter members: The current members of the call.
     * - parameters callStarter: The ID of the user that started the call.
     * - parameter video: Whether the call is a video call.
     * - parameter conversationId: The identifier of the conversation that hosts the call.
     */

    func createSnapshot(callState: CallState, members: [AVSCallMember], callStarter: AVSIdentifier, video: Bool, for conversationId: AVSIdentifier, isConferenceCall: Bool) {
        guard
            let moc = uiMOC,
            let conversation = ZMConversation.fetch(with: conversationId.identifier,
                                                    domain: conversationId.domain,
                                                    in: moc)
        else {
            return
        }

        let callParticipants = CallParticipantsSnapshot(conversationId: conversationId, members: members, callCenter: self)
        let token = ConversationChangeInfo.add(observer: self, for: conversation)
        let group = conversation.conversationType == .group

        callSnapshots[conversationId] = CallSnapshot(
            callParticipants: callParticipants,
            callState: callState,
            callStarter: callStarter,
            isVideo: video,
            isGroup: group,
            isConstantBitRate: false,
            videoState: video ? .started : .stopped,
            networkQuality: .normal,
            isConferenceCall: isConferenceCall,
            degradedUser: nil,
            activeSpeakers: [],
            videoGridPresentationMode: .allVideoStreams,
            conversationObserverToken: token
        )
    }

}

// MARK: - State Helpers

extension WireCallCenterV3 {

    /// All non idle conversations and their corresponding call state.
    public var nonIdleCalls: [AVSIdentifier: CallState] {
        return callSnapshots.mapValues({ $0.callState })
    }

    /// The list of conversation with established calls.
    public var activeCalls: [AVSIdentifier: CallState] {
        return nonIdleCalls.filter { _, callState in
            switch callState {
            case .established, .establishedDataChannel:
                return true
            default:
                return false
            }
        }
    }

    /**
     * Checks the state of video calling in the conversation.
     * - parameter conversationId: The identifier of the conversation to check the state of.
     * - returns: Whether the conversation hosts a video call.
     */

    public func isVideoCall(conversationId: AVSIdentifier) -> Bool {
        return callSnapshots[conversationId]?.isVideo ?? false
    }

    /**
     * Checks the call bitrate type used in the conversation.
     * - parameter conversationId: The identifier of the conversation to check the state of.
     * - returns: Whether the call is being made with a constant bitrate.
     */

    public func isContantBitRate(conversationId: AVSIdentifier) -> Bool {
        return callSnapshots[conversationId]?.isConstantBitRate ?? false
    }

    /**
     * Determines the video state of the specified user in the conversation.
     * - parameter conversationId: The identifier of the conversation to check the state of.
     * - returns: The video-sending state of the user inside conversation.
     */

    public func videoState(conversationId: AVSIdentifier) -> VideoState {
        return callSnapshots[conversationId]?.videoState ?? .stopped
    }

    /**
     * Determines the call state of the conversation.
     * - parameter conversationId: The identifier of the conversation to check the state of.
     * - returns: The state of calling of conversation, if any.
     */

    public func callState(conversationId: AVSIdentifier) -> CallState {
        return callSnapshots[conversationId]?.callState ?? .none
    }

    /**
     * Determines the call state of the conversation.
     * - parameter conversationId: The identifier of the conversation to check the state of.
     * - returns: Whether there is an active call in the conversation.
     */

    public func isActive(conversationId: AVSIdentifier) -> Bool {
        switch callState(conversationId: conversationId) {
        case .established, .establishedDataChannel:
            return true
        default:
            return false
        }
    }

    /**
     * Determines the degradation of the conversation.
     * - parameter conversationId: The identifier of the conversation to check the state of.
     * - returns: Whether the conversation has degraded security or the call in the conversation has a degraded user.
     */

    public func isDegraded(conversationId: AVSIdentifier) -> Bool {
        guard isEnabled else { return  false }
        let conversation = ZMConversation.fetch(with: conversationId.identifier, domain: conversationId.domain, in: uiMOC!)
        let isConversationDegraded = conversation?.securityLevel == .secureWithIgnored
        let isCallDegraded = callSnapshots[conversationId]?.isDegradedCall ?? false
        return isConversationDegraded || isCallDegraded
    }

    func canJoinCall(conversationId: AVSIdentifier) -> Bool {
        guard
            isEnabled,
            let context = uiMOC,
            let conversation = ZMConversation.fetch(
                with: conversationId.identifier,
                domain: conversationId.domain,
                in: context
            )
        else {
            return  false
        }

        return conversation.isSelfAnActiveMember && !conversation.isDeletedRemotely
    }

    /// Returns conversations with active calls.
    public func activeCallConversations(in userSession: ZMUserSession) -> [ZMConversation] {
        guard isEnabled else { return  [] }
        let conversations = nonIdleCalls.compactMap { (key: AVSIdentifier, value: CallState) -> ZMConversation? in
            switch value {
            case .establishedDataChannel, .established, .answered, .outgoing:
                return ZMConversation.fetch(with: key.identifier,
                                            domain: key.domain,
                                            in: userSession.managedObjectContext)
            default:
                return nil
            }
        }

        return conversations
    }

    /// Returns conversations with a non idle call state.
    public func nonIdleCallConversations(in userSession: ZMUserSession) -> [ZMConversation] {
        let conversations = nonIdleCalls.compactMap { (key: AVSIdentifier, _: CallState) -> ZMConversation? in
            return ZMConversation.fetch(with: key.identifier,
                                        domain: key.domain,
                                        in: userSession.managedObjectContext)
        }

        return conversations
    }

    public func networkQuality(conversationId: AVSIdentifier) -> NetworkQuality {
        return callSnapshots[conversationId]?.networkQuality ?? .normal
    }

    public func isConferenceCall(conversationId: AVSIdentifier) -> Bool {
        return callSnapshots[conversationId]?.isConferenceCall ?? false
    }

    func degradedUser(conversationId: AVSIdentifier) -> ZMUser? {
        return callSnapshots[conversationId]?.degradedUser
    }

    public func videoGridPresentationMode(conversationId: AVSIdentifier) -> VideoGridPresentationMode {
        return callSnapshots[conversationId]?.videoGridPresentationMode ?? .allVideoStreams
    }

    private func isGroup(conversationId: AVSIdentifier) -> Bool {
        return callSnapshots[conversationId]?.isGroup ?? false
    }

}

// MARK: - Call Participants

extension WireCallCenterV3 {

    /// Get a list of callParticipants of a given kind for a conversation
    /// - Parameters:
    ///   - conversationId: the avs identifier of the conversation
    ///   - kind: the kind of participants expected in return
    ///   - activeSpeakersLimit: the limit of active speakers to be included
    /// - Returns: the callParticipants currently in the conversation, according to the specified kind
    func callParticipants(conversationId: AVSIdentifier,
                          kind: CallParticipantsListKind,
                          activeSpeakersLimit limit: Int? = nil) -> [CallParticipant] {
        guard isEnabled else { return  [] }
        guard
            let callMembers = callSnapshots[conversationId]?.callParticipants.members.array,
            let context = uiMOC
        else {
            return []
        }

        let activeSpeakers = self.activeSpeakers(conversationId: conversationId, limitedBy: limit)

        return callMembers.compactMap { member in
            var activeSpeakerState: ActiveSpeakerState = .inactive

            if let activeSpeaker = activeSpeakers.first(where: { $0.client == member.client }) {
                activeSpeakerState = kind.state(ofActiveSpeaker: activeSpeaker)
            }

            if kind == .smoothedActiveSpeakers && activeSpeakerState == .inactive {
                return nil
            }

            return CallParticipant(member: member, activeSpeakerState: activeSpeakerState, context: context)
        }
    }

    private func activeSpeakers(conversationId: AVSIdentifier, limitedBy limit: Int? = nil) -> [AVSActiveSpeakersChange.ActiveSpeaker] {
        guard isEnabled else { return [] }
        guard let activeSpeakers = callSnapshots[conversationId]?.activeSpeakers else {
            return []
        }

        guard let limit = limit else {
            return activeSpeakers
        }

        return Array(activeSpeakers.prefix(limit))
    }

    /// Returns the remote identifier of the user that initiated the call.
    func initiatorForCall(conversationId: AVSIdentifier) -> AVSIdentifier? {
        guard isEnabled else { return nil }
        return callSnapshots[conversationId]?.callStarter
    }

    /// Call this method when the callParticipants changed and avs calls the handler `wcall_participant_changed_h`
    func callParticipantsChanged(conversationId: AVSIdentifier, participants: [AVSCallMember]) {
        guard isEnabled else { return }
        callSnapshots[conversationId]?.callParticipants.callParticipantsChanged(participants: participants)

        if let participants = callSnapshots[conversationId]?.callParticipants.participants {
<<<<<<< HEAD
            onParticipantsChangedSubject.send(participants)
=======
            onParticipantsChangedSubject.send(
                ConferenceParticipantsInfo(
                    participants: participants,
                    selfUserID: selfUserId
                )
            )
>>>>>>> c3c82ad7
        }
    }

    /// Call this method when the network quality of a participant changes and avs calls the `wcall_network_quality_h`.
    func callParticipantNetworkQualityChanged(conversationId: AVSIdentifier, client: AVSClient, quality: NetworkQuality) {
        guard isEnabled else { return }

        let snapshot = callSnapshots[conversationId]?.callParticipants
        snapshot?.callParticipantNetworkQualityChanged(client: client, networkQuality: quality)
    }

<<<<<<< HEAD
    func onParticipantsChanged() -> AnyPublisher<[CallParticipant], Never> {
=======
    func onParticipantsChanged() -> AnyPublisher<ConferenceParticipantsInfo, Never> {
>>>>>>> c3c82ad7
        return onParticipantsChangedSubject.eraseToAnyPublisher()
    }

}

// MARK: - Actions

extension WireCallCenterV3 {

    public enum Failure: Error {

        case missingAVSIdentifier
        case missingAVSConversationType
        case missingConferencingPermission
        case failedToSetupMLSConference
        case unknown

    }
<<<<<<< HEAD

    /// Answers an incoming call in the given conversation.
    ///
    /// - Parameters:
    ///  - conversation: The conversation hosting the incoming call.
    ///  - video: Whether to join the call with video.
    ///
    /// - Throws: WireCallCenterV3.Failure

=======

    /// Answers an incoming call in the given conversation.
    ///
    /// - Parameters:
    ///  - conversation: The conversation hosting the incoming call.
    ///  - video: Whether to join the call with video.
    ///
    /// - Throws: WireCallCenterV3.Failure

>>>>>>> c3c82ad7
    public func answerCall(
        conversation: ZMConversation,
        video: Bool
    ) throws {
        Self.logger.info("answering call")

        guard let conversationId = conversation.avsIdentifier else {
            throw Failure.missingAVSIdentifier
        }

        endAllCalls(exluding: conversationId)

        let callType = self.callType(
            for: conversation,
            startedWithVideo: video,
            isConferenceCall: isConferenceCall(conversationId: conversationId)
        )

        let answered = avsWrapper.answerCall(
            conversationId: conversationId,
            callType: callType,
            useCBR: useConstantBitRateAudio
        )

        guard answered else {
            throw Failure.unknown
        }

        let callState: CallState = .answered(degraded: isDegraded(conversationId: conversationId))

        let previousSnapshot = callSnapshots[conversationId]

        if previousSnapshot != nil {
            callSnapshots[conversationId] = previousSnapshot!.update(with: callState)
<<<<<<< HEAD
        }

        if let context = uiMOC, let callerId = initiatorForCall(conversationId: conversationId) {
            WireCallCenterCallStateNotification(
                context: context,
                callState: callState,
                conversationId: conversationId,
                callerId: callerId,
                messageTime: nil,
                previousCallState: previousSnapshot?.callState
            ).post(in: context.notificationContext)
        }

=======
        }

        if let context = uiMOC, let callerId = initiatorForCall(conversationId: conversationId) {
            WireCallCenterCallStateNotification(
                context: context,
                callState: callState,
                conversationId: conversationId,
                callerId: callerId,
                messageTime: nil,
                previousCallState: previousSnapshot?.callState
            ).post(in: context.notificationContext)
        }

>>>>>>> c3c82ad7
        switch conversation.messageProtocol {
        case .proteus:
            break

        case .mls:
            try setUpMLSConference(in: conversation)
        }
    }

    /// Starts a call in the given conversation.
    ///
    /// - Parameters:
    ///   - conversation: The conversation to start the call.
    ///   - isVideo: Whether to start the call as a video call.
    ///
    /// - Throws: WireCallCenterV3.Failure

    public func startCall(in conversation: ZMConversation, isVideo: Bool) throws {
        Self.logger.info("starting call")

        guard let conversationId = conversation.avsIdentifier else {
            throw Failure.missingAVSIdentifier
        }

        endAllCalls(exluding: conversationId)

        // Make sure we don't have an old state for this conversation.
        clearSnapshot(conversationId: conversationId)

        guard let conversationType = conversation.avsConversationType else {
            throw Failure.missingAVSConversationType
        }

        let callType = self.callType(
            for: conversation,
            startedWithVideo: isVideo,
            isConferenceCall: conversationType.isConference
        )

        if conversationType.isConference && !canStartConferenceCalls {
            if let context = uiMOC {
                WireCallCenterConferenceCallingUnavailableNotification().post(in: context.notificationContext)
            }

            throw Failure.missingConferencingPermission
        }

        let started = avsWrapper.startCall(
            conversationId: conversationId,
            callType: callType,
            conversationType: conversationType,
            useCBR: useConstantBitRateAudio
        )

        guard started else {
            throw Failure.unknown
        }

        let callState: CallState = .outgoing(degraded: isDegraded(conversationId: conversationId))
        let previousCallState = callSnapshots[conversationId]?.callState

        createSnapshot(
            callState: callState,
            members: [],
            callStarter: selfUserId,
            video: isVideo,
            for: conversationId,
            isConferenceCall: conversationType.isConference
        )

        if let context = uiMOC {
            WireCallCenterCallStateNotification(
                context: context,
                callState: callState,
                conversationId: conversationId,
                callerId: selfUserId,
                messageTime: nil,
                previousCallState: previousCallState
            ).post(in: context.notificationContext)
        }

        switch conversation.messageProtocol {
        case .proteus:
            break

        case .mls:
            try setUpMLSConference(in: conversation)
        }
    }

    private var canStartConferenceCalls: Bool {
        guard usePackagingFeatureConfig else {
            return true
        }
        guard let context = uiMOC else { return false }
        let conferenceCalling = FeatureRepository(context: context).fetchConferenceCalling()
        return conferenceCalling.status == .enabled
    }

    private func setUpMLSConference(in conversation: ZMConversation) throws {
        guard let conversationID = conversation.avsIdentifier else {
            throw Failure.failedToSetupMLSConference
        }

        guard
            let parentQualifiedID = conversation.qualifiedID,
            let parentGroupID = conversation.mlsGroupID,
            let syncContext = conversation.managedObjectContext?.zm_sync
        else {
            onMLSConferenceFailure(id: conversationID)
            throw Failure.failedToSetupMLSConference
        }

        syncContext.perform { [weak self] in
            guard
                let self = self,
                let mlsService = syncContext.mlsService
            else {
                self?.onMLSConferenceFailure(id: conversationID)
                return
            }

            Task {
                do {
                    let subgroupID = try await mlsService.createOrJoinSubgroup(
                        parentQualifiedID: parentQualifiedID,
                        parentID: parentGroupID
                    )

                    let initialConferenceInfo = try mlsService.generateConferenceInfo(
                        parentGroupID: parentGroupID,
                        subconversationGroupID: subgroupID
                    )

                    let onConferenceInfoChanged = mlsService.onConferenceInfoChange(
                        parentGroupID: parentGroupID,
                        subConversationGroupID: subgroupID
                    ).prepend(initialConferenceInfo)

                    let token = onConferenceInfoChanged.sink { [weak self] newConferenceInfo in
                        Self.logger.debug("passing MLS conference info to AVS")
                        self?.avsWrapper.setMLSConferenceInfo(
                            conversationId: conversationID,
                            info: newConferenceInfo
                        )
                    }

                    let staleParticipantsRemover = MLSConferenceStaleParticipantsRemover(
                        mlsService: mlsService,
                        syncContext: syncContext
                    )

                    self.onMLSConferenceParticipantsChanged(
                        subconversationID: subgroupID
                    ).subscribe(staleParticipantsRemover)

                    if var snapshot = self.callSnapshots[conversationID] {
                        snapshot.qualifiedID = parentQualifiedID
                        snapshot.groupIDs = (parentGroupID, subgroupID)
                        snapshot.onConferenceInfoChangedToken = token
                        snapshot.mlsConferenceStaleParticipantsRemover = staleParticipantsRemover
                        self.callSnapshots[conversationID] = snapshot
                    }
                } catch {
                    Self.logger.error("failed to set up MLS conference: \(String(describing: error))")
                    self.onMLSConferenceFailure(id: conversationID)
                    throw error
                }
            }
        }
    }

    private func onMLSConferenceFailure(id: AVSIdentifier) {
        uiMOC?.perform { [weak self] in
            self?.closeCall(conversationId: id, reason: .unknown)
        }
    }

    /**
     * Closes the call in the specified conversation.
     * - parameter conversationId: The ID of the conversation where the call should be ended.
     * - parameter reason: The reason why the call should be ended. The default is `.normal` (user action).
     */

    public func closeCall(conversationId: AVSIdentifier, reason: CallClosedReason = .normal) {
        Self.logger.info("closing call")
        avsWrapper.endCall(conversationId: conversationId)

        if let previousSnapshot = callSnapshots[conversationId] {
            if previousSnapshot.isGroup {
                let callState: CallState = .incoming(video: previousSnapshot.isVideo, shouldRing: false, degraded: isDegraded(conversationId: conversationId))
                callSnapshots[conversationId] = previousSnapshot.update(with: callState)
            } else {
                callSnapshots[conversationId] = previousSnapshot.update(with: .terminating(reason: reason))
            }
        }

        if let mlsParentIDs = mlsParentIDS(for: conversationId) {
            cancelPendingStaleParticipantsRemovals(callSnapshot: callSnapshots[conversationId])
            leaveSubconversation(
                parentQualifiedID: mlsParentIDs.0,
                parentGroupID: mlsParentIDs.1
            )
        }
    }

    /**
     * Rejects an incoming call in the conversation.
     * - parameter conversationId: The ID of the conversation where the incoming call is hosted.
     */

    public func rejectCall(conversationId: AVSIdentifier) {
        Self.logger.info("rejecting call")
        avsWrapper.rejectCall(conversationId: conversationId)

        if let previousSnapshot = callSnapshots[conversationId] {
            let callState: CallState = .incoming(video: previousSnapshot.isVideo, shouldRing: false, degraded: isDegraded(conversationId: conversationId))
            callSnapshots[conversationId] = previousSnapshot.update(with: callState)
        }
    }

    /**
     * Ends all the calls. You can specify the identifier of a conversation where the call shouldn't be ended.
     * - parameter excluding: If you need to terminate all calls except one, pass the identifier of the conversation
     * that hosts the call to keep alive. If you pass `nil`, all calls will be ended. Defaults to `nil`.
     */

    public func endAllCalls(exluding: AVSIdentifier? = nil) {
        Self.logger.info("ending all calls")
        nonIdleCalls.forEach { (key: AVSIdentifier, callState: CallState) in
            guard exluding == nil || key != exluding else { return }

            switch callState {
            case .incoming:
                rejectCall(conversationId: key)
            default:
                closeCall(conversationId: key)
            }
        }
    }

    /**
     * Enables or disables video for a call.
     * - parameter conversationId: The identifier of the conversation where the video call is hosted.
     * - parameter videoState: The new video state for the self user.
     */

    public func setVideoState(conversationId: AVSIdentifier, videoState: VideoState) {
        Self.logger.info("setting video state")
        guard videoState != .badConnection else { return }

        if let snapshot = callSnapshots[conversationId] {
            callSnapshots[conversationId] = snapshot.updateVideoState(videoState)
        }

        avsWrapper.setVideoState(conversationId: conversationId, videoState: videoState)
    }

    /**
     * Sets the capture device type to use for video.
     * - parameter captureDevice: The device type to use to capture video for the call.
     * - parameter conversationId: The identifier of the conversation where the video call is hosted.
     */

    public func setVideoCaptureDevice(_ captureDevice: CaptureDevice, for conversationId: AVSIdentifier) {
        flowManager.setVideoCaptureDevice(captureDevice, for: conversationId)
    }

    public func setVideoGridPresentationMode(_ presentationMode: VideoGridPresentationMode, for conversationId: AVSIdentifier) {
        if let snapshot = callSnapshots[conversationId] {
            callSnapshots[conversationId] = snapshot.updateVideoGridPresentationMode(presentationMode)
        }
    }

    /// Requests AVS to load video streams for the given clients list
    /// - Parameters:
    ///   - conversationId: The identifier of the conversation where the video call is hosted.
    ///   - clients: The list of clients for which AVS should load video streams.
    public func requestVideoStreams(conversationId: AVSIdentifier, clients: [AVSClient]) {
        let videoStreams = AVSVideoStreams(conversationId: conversationId.serialized, clients: clients)
        avsWrapper.requestVideoStreams(videoStreams, conversationId: conversationId)
    }

    private func callType(for conversation: ZMConversation, startedWithVideo: Bool, isConferenceCall: Bool) -> AVSCallType {
        if !isConferenceCall && conversation.localParticipants.count > legacyVideoParticipantsLimit {
            return .audioOnly
        } else {
            return startedWithVideo ? .video : .normal
        }
    }
}

// MARK: - AVS Integration

extension WireCallCenterV3 {

    /// Sends a call OTR message when requested by AVS through `wcall_send_h`.
    func send(token: WireCallMessageToken, conversationId: AVSIdentifier, targets: AVSClientList?, data: Data, dataLength: Int, overMLSSelfConversation: Bool = false) {
        Self.logger.info("sending call message for AVS")
        zmLog.debug("\(self): send call message, transport = \(String(describing: transport))")
        transport?.send(data: data, conversationId: conversationId, targets: targets.map(\.clients), overMLSSelfConversation: overMLSSelfConversation, completionHandler: { [weak self] status in
            self?.avsWrapper.handleResponse(httpStatus: status, reason: "", context: token)
        })
    }

    /// Sends an SFT call message when requested by AVS through `wcall_sft_req_h`.
    func sendSFT(token: WireCallMessageToken, url: String, data: Data) {
        Self.logger.info("sending SFT message for AVS")
        zmLog.debug("\(self): send SFT call message, transport = \(String(describing: transport))")

        guard let endpoint = URL(string: url) else {
            zmLog.error("SFT request failed. Invalid url: \(url)")
            avsWrapper.handleSFTResponse(data: nil, context: token)
            return
        }

        transport?.sendSFT(data: data, url: endpoint) { [weak self] result in
            switch result {
            case let .failure(error):
                zmLog.error("SFT request failed: \(error.localizedDescription)")
                self?.avsWrapper.handleSFTResponse(data: nil, context: token)

            case let .success(data):
                self?.avsWrapper.handleSFTResponse(data: data, context: token)
            }
        }
    }

    /// Sends the config request when requested by AVS through `wcall_config_req_h`.
    func requestCallConfig() {
        zmLog.debug("\(self): requestCallConfig(), transport = \(String(describing: transport))")
        transport?.requestCallConfig(completionHandler: { [weak self] (config, httpStatusCode) in
            guard let `self` = self else { return }
            zmLog.debug("\(self): self.avsWrapper.update with \(String(describing: config))")
            self.avsWrapper.update(callConfig: config, httpStatusCode: httpStatusCode)
        })
    }

    /// Tags a call as missing when requested by AVS through `wcall_missed_h`.
    func missed(conversationId: AVSIdentifier, userId: AVSIdentifier, timestamp: Date, isVideoCall: Bool) {
        zmLog.debug("missed call")

        if let context = uiMOC {
            WireCallCenterMissedCallNotification(context: context, conversationId: conversationId, callerId: userId, timestamp: timestamp, video: isVideoCall).post(in: context.notificationContext)
        }

        updateMLSConferenceIfNeededForMissedCall(conversationID: conversationId)
    }

    /// Handles incoming OTR calling messages, and transmist them to AVS when it is ready to process events, or adds it to the `bufferedEvents`.
    /// - parameter callEvent: calling event to process.
    /// - parameter completionHandler: called after the call event has been processed (this will for example wait for AVS to signal that it's ready).
    func processCallEvent(_ callEvent: CallEvent, completionHandler: @escaping () -> Void) {
        Self.logger.info("process call event")
        if isReady {
            handleCallEvent(callEvent, completionHandler: completionHandler)
        } else {
            bufferedEvents.append((callEvent, completionHandler))
        }
    }

    private func handleCallEvent(
        _ callEvent: CallEvent,
        completionHandler: @escaping () -> Void
    ) {
        Self.logger.info("handle call event (timestamp: \(callEvent.currentTimestamp))")

        guard
            let context = uiMOC,
            let conversationType = self.conversationType(from: callEvent)
        else {
            Self.logger.warn("can't handle call event: unable to determine conversation type")
            completionHandler()
            return
        }

        let result = avsWrapper.received(
            callEvent: callEvent,
            conversationType: conversationType
        )

        if let error = result {
            WireCallCenterCallErrorNotification(
                context: context,
                error: error,
                conversationId: callEvent.conversationId
            ).post(in: context.notificationContext)
        }

        completionHandler()
    }

    private func conversationType(from callEvent: CallEvent) -> AVSConversationType? {
        guard let context = uiMOC else { return nil }

        var conversationType: AVSConversationType?

        context.performAndWait {
            let conversation = ZMConversation.fetch(
                with: callEvent.conversationId.identifier,
                domain: callEvent.conversationId.domain,
                in: context
            )

            conversationType = conversation?.avsConversationType
        }

        return conversationType
    }

    /// Handles a change in calling state.
    ///
    /// - Parameters:
    ///     - callState: The state to handle.
    ///     - conversationId: The id of the conversation where teh calling state has changed.
    ///     - messageTime: The timestamp of the event.

    func handle(callState: CallState, conversationId: AVSIdentifier, messageTime: Date? = nil, userId: AVSIdentifier? = nil) {
        callState.logState()

        var callState = callState

        if case .terminating(reason: .stillOngoing) = callState, canJoinCall(conversationId: conversationId) {
            callState = .incoming(video: false, shouldRing: false, degraded: isDegraded(conversationId: conversationId))
        }

        if case .incoming = callState, isGroup(conversationId: conversationId), activeCalls.isEmpty {
            muted = true
        }

        let callerId = initiatorForCall(conversationId: conversationId) ?? userId
        let previousCallState = callSnapshots[conversationId]?.callState

        if let previousSnapshot = callSnapshots[conversationId] {
            callSnapshots[conversationId] = previousSnapshot.update(with: callState)
        }

        updateMLSConferenceIfNeeded(
            conversationID: conversationId,
            callState: callState,
            callSnapshot: callSnapshots[conversationId]
        )

        if case .terminating = callState {
            clearSnapshot(conversationId: conversationId)
        }

        if let context = uiMOC, let callerId = callerId {
            let notification = WireCallCenterCallStateNotification(context: context,
                                                                   callState: callState,
                                                                   conversationId: conversationId,
                                                                   callerId: callerId,
                                                                   messageTime: messageTime,
                                                                   previousCallState: previousCallState)
            notification.post(in: context.notificationContext)
        }

    }

}

private extension ZMConversation {

    var avsConversationType: AVSConversationType? {
        switch (conversationType, messageProtocol) {
        case (.oneOnOne, _):
            return .oneToOne

        case (.group, .proteus):
            return .conference

        case (.group, .mls), (.`self`, .mls):
            return .mlsConference

        default:
            return nil
        }
    }

}

private extension AVSConversationType {

    var isConference: Bool {
        switch self {
        case .conference, .mlsConference:
            return true

        default:
            return false
        }
    }

}<|MERGE_RESOLUTION|>--- conflicted
+++ resolved
@@ -109,11 +109,7 @@
     /// once, but we may need to provide AVS with an updated list during the call.
     var clientsRequestCompletionsByConversationId = [AVSIdentifier: (String) -> Void]()
 
-<<<<<<< HEAD
-    private let onParticipantsChangedSubject = PassthroughSubject<[CallParticipant], Never>()
-=======
     private let onParticipantsChangedSubject = PassthroughSubject<ConferenceParticipantsInfo, Never>()
->>>>>>> c3c82ad7
 
     let encoder = JSONEncoder()
     let decoder = JSONDecoder()
@@ -435,16 +431,12 @@
         callSnapshots[conversationId]?.callParticipants.callParticipantsChanged(participants: participants)
 
         if let participants = callSnapshots[conversationId]?.callParticipants.participants {
-<<<<<<< HEAD
-            onParticipantsChangedSubject.send(participants)
-=======
             onParticipantsChangedSubject.send(
                 ConferenceParticipantsInfo(
                     participants: participants,
                     selfUserID: selfUserId
                 )
             )
->>>>>>> c3c82ad7
         }
     }
 
@@ -456,11 +448,7 @@
         snapshot?.callParticipantNetworkQualityChanged(client: client, networkQuality: quality)
     }
 
-<<<<<<< HEAD
-    func onParticipantsChanged() -> AnyPublisher<[CallParticipant], Never> {
-=======
     func onParticipantsChanged() -> AnyPublisher<ConferenceParticipantsInfo, Never> {
->>>>>>> c3c82ad7
         return onParticipantsChangedSubject.eraseToAnyPublisher()
     }
 
@@ -479,7 +467,6 @@
         case unknown
 
     }
-<<<<<<< HEAD
 
     /// Answers an incoming call in the given conversation.
     ///
@@ -489,17 +476,6 @@
     ///
     /// - Throws: WireCallCenterV3.Failure
 
-=======
-
-    /// Answers an incoming call in the given conversation.
-    ///
-    /// - Parameters:
-    ///  - conversation: The conversation hosting the incoming call.
-    ///  - video: Whether to join the call with video.
-    ///
-    /// - Throws: WireCallCenterV3.Failure
-
->>>>>>> c3c82ad7
     public func answerCall(
         conversation: ZMConversation,
         video: Bool
@@ -534,7 +510,6 @@
 
         if previousSnapshot != nil {
             callSnapshots[conversationId] = previousSnapshot!.update(with: callState)
-<<<<<<< HEAD
         }
 
         if let context = uiMOC, let callerId = initiatorForCall(conversationId: conversationId) {
@@ -548,21 +523,6 @@
             ).post(in: context.notificationContext)
         }
 
-=======
-        }
-
-        if let context = uiMOC, let callerId = initiatorForCall(conversationId: conversationId) {
-            WireCallCenterCallStateNotification(
-                context: context,
-                callState: callState,
-                conversationId: conversationId,
-                callerId: callerId,
-                messageTime: nil,
-                previousCallState: previousSnapshot?.callState
-            ).post(in: context.notificationContext)
-        }
-
->>>>>>> c3c82ad7
         switch conversation.messageProtocol {
         case .proteus:
             break
