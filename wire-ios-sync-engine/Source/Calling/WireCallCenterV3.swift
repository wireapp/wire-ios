--- conflicted
+++ resolved
@@ -577,57 +577,8 @@
             break
 
         case .mls:
-<<<<<<< HEAD
             try setUpMLSConference(in: conversation)
-=======
-            var mlsService: MLSServiceInterface?
-
-            uiMOC?.zm_sync.performAndWait {
-                mlsService = uiMOC?.zm_sync.mlsService
-            }
-
-            guard
-                let mlsService = mlsService,
-                let parentQualifiedID = conversation.qualifiedID,
-                let parentGroupID = conversation.mlsGroupID
-            else {
-                throw Failure.failedToSetupMLSConference
-            }
-
-            Task {
-                do {
-                    let subgroupID = try await mlsService.createOrJoinSubgroup(
-                        parentQualifiedID: parentQualifiedID,
-                        parentID: parentGroupID
-                    )
-
-                    let initialConferenceInfo = try mlsService.generateConferenceInfo(
-                        parentGroupID: parentGroupID,
-                        subconversationGroupID: subgroupID
-                    )
-
-                    let onConferenceInfoChanged = mlsService.onConferenceInfoChange(
-                        parentGroupID: parentGroupID,
-                        subConversationGroupID: subgroupID
-                    ).prepend(initialConferenceInfo)
-
-                    let token = onConferenceInfoChanged.sink { [weak self] newConferenceInfo in
-                        Self.logger.debug("passing MLS conference info to AVS")
-                        self?.avsWrapper.setMLSConferenceInfo(
-                            conversationId: conversationId,
-                            info: newConferenceInfo
-                        )
-                    }
-
-                    if var snapshot = callSnapshots[conversationId] {
-                        snapshot.onConferenceInfoChangedToken = token
-                        callSnapshots[conversationId] = snapshot
-                    }
-                } catch {
-                    Self.logger.error("failed to start MLS conference: \(String(describing: error))")
-                }
-            }
->>>>>>> 1d4b4e2c
+            
         }
     }
 
