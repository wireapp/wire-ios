//
// Wire
// Copyright (C) 2024 Wire Swiss GmbH
//
// This program is free software: you can redistribute it and/or modify
// it under the terms of the GNU General Public License as published by
// the Free Software Foundation, either version 3 of the License, or
// (at your option) any later version.
//
// This program is distributed in the hope that it will be useful,
// but WITHOUT ANY WARRANTY; without even the implied warranty of
// MERCHANTABILITY or FITNESS FOR A PARTICULAR PURPOSE. See the
// GNU General Public License for more details.
//
// You should have received a copy of the GNU General Public License
// along with this program. If not, see http://www.gnu.org/licenses/.
//

import Foundation

public enum VoiceChannelV3Error: LocalizedError {
    case switchToVideoNotAllowed

    public var errorDescription: String? {
        switch self {
        case .switchToVideoNotAllowed:
            return "Switch to video is not allowed"
        }
    }
}

public class VoiceChannelV3: NSObject, VoiceChannel {

    public var callCenter: WireCallCenterV3? {
        return self.conversation?.managedObjectContext?.zm_callCenter
    }

    /// The date and time of current call start
    public var callStartDate: Date? {
        return self.callCenter?.establishedDate
    }

    weak public var conversation: ZMConversation?

    public required init(conversation: ZMConversation) {
        self.conversation = conversation
        super.init()
    }

    public var participants: [CallParticipant] {
        return participants(ofKind: .all, activeSpeakersLimit: nil)
    }

    public func participants(ofKind kind: CallParticipantsListKind, activeSpeakersLimit limit: Int?) -> [CallParticipant] {
        guard
            let callCenter,
            let conversationId = conversation?.avsIdentifier
        else { return [] }

        return callCenter.callParticipants(conversationId: conversationId, kind: kind, activeSpeakersLimit: limit)
    }

    public var state: CallState {
        guard
            let conversationId = conversation?.avsIdentifier,
            let callCenter
        else { return .none }

        return callCenter.callState(conversationId: conversationId)
    }

    public var isVideoCall: Bool {
        guard
            let conversationId = conversation?.avsIdentifier,
            let callCenter
        else { return false }

        return callCenter.isVideoCall(conversationId: conversationId)
    }

    public var isConstantBitRateAudioActive: Bool {
        guard
            let conversationId = conversation?.avsIdentifier,
            let callCenter
        else { return false }

        return callCenter.isContantBitRate(conversationId: conversationId)
    }

    public var networkQuality: NetworkQuality {
        guard
            let conversationId = conversation?.avsIdentifier,
            let callCenter = self.callCenter
        else { return .normal }

        return callCenter.networkQuality(conversationId: conversationId)
    }

    public var initiator: UserType? {
        guard let context = conversation?.managedObjectContext,
              let convId = conversation?.avsIdentifier,
              let userId = callCenter?.initiatorForCall(conversationId: convId)
        else {
            return nil
        }
        return ZMUser.fetch(with: userId.identifier, domain: userId.domain, in: context)
    }

    public var videoState: VideoState {
        get {
            guard
                let conversationId = conversation?.avsIdentifier,
                let callCenter
            else { return .stopped }

            return callCenter.videoState(conversationId: conversationId)
        }
        set {
            guard let conversationId = conversation?.avsIdentifier else { return }

            callCenter?.setVideoState(conversationId: conversationId, videoState: newValue)
        }
    }

    public func setVideoCaptureDevice(_ device: CaptureDevice) throws {
        guard let conversationId = conversation?.avsIdentifier else {
            throw VoiceChannelV3Error.switchToVideoNotAllowed
        }

        self.callCenter?.setVideoCaptureDevice(device, for: conversationId)
    }

    public var muted: Bool {
        get { callCenter?.isMuted ?? false }
        set { callCenter?.isMuted = newValue }
    }

    public var isConferenceCall: Bool {
        guard
            let conversationId = conversation?.avsIdentifier,
            let callCenter = self.callCenter
        else { return false }

        return callCenter.isConferenceCall(conversationId: conversationId)
    }

    public var firstDegradedUser: UserType? {
        guard
            let conversationId = conversation?.avsIdentifier,
            let degradedUser = callCenter?.degradedUser(conversationId: conversationId)
        else {
            return conversation?.localParticipants.first(where: {
                !$0.isTrusted
            })
        }

        return degradedUser
    }

    public var videoGridPresentationMode: VideoGridPresentationMode {
        get {
            guard
                let conversationId = conversation?.avsIdentifier,
                let callCenter
            else {
                return .allVideoStreams
            }
            return callCenter.videoGridPresentationMode(conversationId: conversationId)
        }
        set {
            guard let conversationId = conversation?.avsIdentifier else { return }
            callCenter?.setVideoGridPresentationMode(newValue, for: conversationId)
        }
    }
}

extension VoiceChannelV3: CallActions {

    public func mute(_ muted: Bool, userSession: ZMUserSession) {
        if userSession.callNotificationStyle == .callKit {
            userSession.callKitManager?.requestMuteCall(in: conversation!, muted: muted)
        } else {
            self.muted = muted
        }
    }

    public func continueByDecreasingConversationSecurity(userSession: ZMUserSession) {
<<<<<<< HEAD
        guard let conversation = conversation else { return }
        conversation.acknowledgePrivacyWarningAndResendMessages()
=======
        guard let conversation else { return }
        conversation.acknowledgePrivacyWarning(withResendIntent: true)
    }

    public func leaveAndDecreaseConversationSecurity(userSession: ZMUserSession) {
        guard let conversation else { return }
        conversation.acknowledgePrivacyWarning(withResendIntent: false)
        leave(userSession: userSession, completion: nil)
>>>>>>> 2d63a0e7
    }

    public func join(video: Bool, userSession: ZMUserSession) -> Bool {
        if userSession.callNotificationStyle == .callKit {
            userSession.callKitManager?.requestJoinCall(in: conversation!, video: video)
            return true
        } else {
            return join(video: video)
        }
    }

    public func leave(userSession: ZMUserSession, completion: (() -> Void)?) {
        if userSession.callNotificationStyle == .callKit {
            userSession.callKitManager?.requestEndCall(in: conversation!, completion: completion)
        } else {
            leave()
            completion?()
        }
    }

    public func request(videoStreams: [AVSClient]) {
        guard let conversationId = conversation?.avsIdentifier else { return }

        callCenter?.requestVideoStreams(conversationId: conversationId, clients: videoStreams)
    }
}

extension VoiceChannelV3: CallActionsInternal {

    public func join(video: Bool) -> Bool {
        guard
            let conversation,
            let callCenter
        else {
            return false
        }

        do {
            switch state {
            case .incoming:
                try callCenter.answerCall(conversation: conversation, video: video)
                return true

            default:
                try callCenter.startCall(in: conversation, isVideo: video)
                return true
            }
        } catch {
            return false
        }
    }

    public func leave() {
        guard let conversationId = conversation?.avsIdentifier else { return }

        switch state {
        case .incoming:
            callCenter?.rejectCall(conversationId: conversationId)
        default:
            callCenter?.closeCall(conversationId: conversationId)
        }
    }

}

extension VoiceChannelV3: CallObservers {

    public func addNetworkQualityObserver(_ observer: NetworkQualityObserver) -> Any {
        return WireCallCenterV3.addNetworkQualityObserver(observer: observer, for: conversation!, context: conversation!.managedObjectContext!)
    }

    /// Add observer of voice channel state. Returns a token which needs to be retained as long as the observer should be active.
    public func addCallStateObserver(_ observer: WireCallCenterCallStateObserver) -> Any {
        return WireCallCenterV3.addCallStateObserver(observer: observer, for: conversation!, context: conversation!.managedObjectContext!)
    }

    /// Add observer of voice channel participants. Returns a token which needs to be retained as long as the observer should be active.
    public func addParticipantObserver(_ observer: WireCallCenterCallParticipantObserver) -> Any {
        return WireCallCenterV3.addCallParticipantObserver(observer: observer, for: conversation!, context: conversation!.managedObjectContext!)
    }

    /// Add observer of voice gain. Returns a token which needs to be retained as long as the observer should be active.
    public func addVoiceGainObserver(_ observer: VoiceGainObserver) -> Any {
        return WireCallCenterV3.addVoiceGainObserver(observer: observer, for: conversation!, context: conversation!.managedObjectContext!)
    }

    /// Add observer of constant bit rate audio. Returns a token which needs to be retained as long as the observer should be active.
    public func addConstantBitRateObserver(_ observer: ConstantBitRateAudioObserver) -> Any {
        return WireCallCenterV3.addConstantBitRateObserver(observer: observer, context: conversation!.managedObjectContext!)
    }

    /// Add observer of the state of all voice channels. Returns a token which needs to be retained as long as the observer should be active.
    public class func addCallStateObserver(_ observer: WireCallCenterCallStateObserver, userSession: ZMUserSession) -> Any {
        return WireCallCenterV3.addCallStateObserver(observer: observer, context: userSession.managedObjectContext)
    }

    /// Add observer of the mute state. Returns a token which needs to be retained as long as the observer should be active.
    public func addMuteStateObserver(_ observer: MuteStateObserver) -> Any {
        return WireCallCenterV3.addMuteStateObserver(observer: observer, context: conversation!.managedObjectContext!)
    }

    public func addActiveSpeakersObserver(_ observer: ActiveSpeakersObserver) -> Any {
        return WireCallCenterV3.addActiveSpeakersObserver(observer: observer, context: conversation!.managedObjectContext!)
    }
}<|MERGE_RESOLUTION|>--- conflicted
+++ resolved
@@ -185,19 +185,8 @@
     }
 
     public func continueByDecreasingConversationSecurity(userSession: ZMUserSession) {
-<<<<<<< HEAD
-        guard let conversation = conversation else { return }
+        guard let conversation else { return }
         conversation.acknowledgePrivacyWarningAndResendMessages()
-=======
-        guard let conversation else { return }
-        conversation.acknowledgePrivacyWarning(withResendIntent: true)
-    }
-
-    public func leaveAndDecreaseConversationSecurity(userSession: ZMUserSession) {
-        guard let conversation else { return }
-        conversation.acknowledgePrivacyWarning(withResendIntent: false)
-        leave(userSession: userSession, completion: nil)
->>>>>>> 2d63a0e7
     }
 
     public func join(video: Bool, userSession: ZMUserSession) -> Bool {
