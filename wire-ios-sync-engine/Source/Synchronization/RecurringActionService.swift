--- conflicted
+++ resolved
@@ -17,11 +17,7 @@
 //
 
 import Foundation
-<<<<<<< HEAD
-=======
 import WireSystem
->>>>>>> 3e47dbb4
-import WireUtilities
 
 struct RecurringAction {
 
@@ -60,11 +56,7 @@
 
             let lastActionDate = lastCheckDate(for: action.id) ?? .distantPast
             if (lastActionDate + action.interval) <= now {
-<<<<<<< HEAD
-                action.perform()
-=======
                 action()
->>>>>>> 3e47dbb4
                 persistLastCheckDate(for: action.id)
             }
         }
@@ -85,10 +77,6 @@
     }
 
     private func persistLastCheckDate(for actionID: String) {
-<<<<<<< HEAD
-        storage.set(Date.now, forKey: key(for: actionID))
-=======
         storage.set(dateProvider.now, forKey: key(for: actionID))
->>>>>>> 3e47dbb4
     }
 }