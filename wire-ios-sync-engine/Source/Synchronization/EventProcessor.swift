//
// Wire
// Copyright (C) 2020 Wire Swiss GmbH
//
// This program is free software: you can redistribute it and/or modify
// it under the terms of the GNU General Public License as published by
// the Free Software Foundation, either version 3 of the License, or
// (at your option) any later version.
//
// This program is distributed in the hope that it will be useful,
// but WITHOUT ANY WARRANTY; without even the implied warranty of
// MERCHANTABILITY or FITNESS FOR A PARTICULAR PURPOSE. See the
// GNU General Public License for more details.
//
// You should have received a copy of the GNU General Public License
// along with this program. If not, see http://www.gnu.org/licenses/.
//

import Foundation
import WireUtilities
import WireRequestStrategy

actor EventProcessor: UpdateEventProcessor {

    private static let logger = Logger(subsystem: "VoIP Push", category: "EventProcessor")

    private let syncContext: NSManagedObjectContext
    private let eventContext: NSManagedObjectContext
    private var bufferedEvents: [ZMUpdateEvent]
    private let eventDecoder: EventDecoder
    private let eventProcessingTracker: EventProcessingTrackerProtocol
    private let earService: EARServiceInterface
    private var processingTask: Task<Void, Error>?
    private let eventConsumers: [ZMEventConsumer]
    private let eventAsyncConsumers: [ZMEventAsyncConsumer]

    // MARK: Life Cycle

    init(
        storeProvider: CoreDataStack,
        eventProcessingTracker: EventProcessingTrackerProtocol,
        earService: EARServiceInterface,
        eventConsumers: [ZMEventConsumer],
        eventAsyncConsumers: [ZMEventAsyncConsumer]
    ) {
        self.syncContext = storeProvider.syncContext
        self.eventContext = storeProvider.eventContext
        self.eventDecoder = EventDecoder(eventMOC: eventContext, syncMOC: syncContext)
        self.eventProcessingTracker = eventProcessingTracker
        self.earService = earService
        self.bufferedEvents = []
        self.eventConsumers = eventConsumers
        self.eventAsyncConsumers = eventAsyncConsumers
    }

    // MARK: Methods

    func bufferEvents(_ events: [ZMUpdateEvent]) async {
        guard !DeveloperFlag.ignoreIncomingEvents.isOn else { return }
        bufferedEvents.append(contentsOf: events)
    }

    func processEvents(_ events: [ZMUpdateEvent]) async throws {
        try await enqueueTask {
            NotificationCenter.default.post(name: .eventProcessorDidStartProcessingEventsNotification, object: self)

            guard !DeveloperFlag.ignoreIncomingEvents.isOn else { return }
            let publicKeys = try? self.earService.fetchPublicKeys()
            let decryptedEvents = await self.eventDecoder.decryptAndStoreEvents(events, publicKeys: publicKeys)
            await self.processBackgroundEvents(decryptedEvents)
            let isLocked = await self.syncContext.perform { self.syncContext.isLocked }
            try await self.processEvents(callEventsOnly: isLocked)
<<<<<<< HEAD
            await self.requestToCalculateBadgeCount()
=======

            NotificationCenter.default.post(name: .eventProcessorDidFinishProcessingEventsNotification, object: self)
>>>>>>> 16040516
        }
    }

    func processBufferedEvents() async throws {
        let events = bufferedEvents
        bufferedEvents.removeAll()
        try await processEvents(events)
    }

    private func enqueueTask(_ block: @escaping @Sendable () async throws -> Void) async throws {
        processingTask = Task { [processingTask] in
            _ = await processingTask?.result
            return try await block()
        }

        // throw error if any
        _ = try await processingTask?.value
    }

    private func processBackgroundEvents(_ events: [ZMUpdateEvent]) async {
        await syncContext.perform {
            for eventConsumer in self.eventConsumers {
                eventConsumer.processEventsWhileInBackground?(events)
            }
        }
    }

    private func requestToCalculateBadgeCount() async {
        await self.syncContext.perform {
            self.syncContext.saveOrRollback()
            NotificationInContext(name: .calculateBadgeCount, context: self.syncContext.notificationContext).post()
        }
    }

    private func processEvents(callEventsOnly: Bool) async throws {
        WireLogger.updateEvent.info("process pending events (callEventsOnly: \(callEventsOnly)")

        let encryptMessagesAtRest = await syncContext.perform {
            self.syncContext.encryptMessagesAtRest
        }
        if encryptMessagesAtRest {
            do {
                WireLogger.updateEvent.info("trying to get EAR keys")
                let privateKeys = try earService.fetchPrivateKeys(includingPrimary: !callEventsOnly)
                await processStoredUpdateEvents(with: privateKeys, callEventsOnly: callEventsOnly)
            } catch {
                WireLogger.updateEvent.error("failed to fetch EAR keys: \(String(describing: error))")
                throw error
            }
        } else {
            await processStoredUpdateEvents(callEventsOnly: callEventsOnly)
        }
    }

    private func processStoredUpdateEvents(
        with privateKeys: EARPrivateKeys? = nil,
        callEventsOnly: Bool = false
    ) async {
        WireLogger.updateEvent.info("process stored update events (callEventsOnly: \(callEventsOnly))")

        await eventDecoder.processStoredEvents(
            with: privateKeys,
            callEventsOnly: callEventsOnly
        ) { [weak self] (decryptedUpdateEvents) in
            WireLogger.updateEvent.info("retrieved \(decryptedUpdateEvents.count) events from the database")

            guard let self else { return }

            let date = Date()
            let fetchRequest = await prefetchRequest(updateEvents: decryptedUpdateEvents)
            let prefetchResult = await syncContext.perform { self.syncContext.executeFetchRequestBatchOrAssert(fetchRequest) }

            let eventDescriptions = decryptedUpdateEvents.map {
                ZMUpdateEvent.eventTypeString(for: $0.type) ?? "unknown"
            }

            WireLogger.updateEvent.info("consuming events: \(eventDescriptions)")

            Logging.eventProcessing.info("Consuming: [\n\(decryptedUpdateEvents.map({ "\tevent: \(ZMUpdateEvent.eventTypeString(for: $0.type) ?? "Unknown")" }).joined(separator: "\n"))\n]")

            for event in decryptedUpdateEvents {
                await syncContext.perform {
                    for eventConsumer in self.eventConsumers {
                        eventConsumer.processEvents([event], liveEvents: true, prefetchResult: prefetchResult)
                    }
                }
                // TODO: [F] @Jacob should this be done on syncContext to keep every thing in sync?
                for eventConsumer in self.eventAsyncConsumers {
                    await eventConsumer.processEvents([event], liveEvents: true, prefetchResult: prefetchResult)
                }
            }

            await syncContext.perform {
                self.eventProcessingTracker.registerEventProcessed()
                ZMConversation.calculateLastUnreadMessages(in: self.syncContext)
                self.syncContext.saveOrRollback()
            }

            WireLogger.updateEvent.debug("Events processed in \(-date.timeIntervalSinceNow): \(self.eventProcessingTracker.debugDescription)")
        }
    }

    @objc(prefetchRequestForUpdateEvents:completion:)
    public func prefetchRequest(updateEvents: [ZMUpdateEvent]) async -> ZMFetchRequestBatch {
        var messageNounces: Set<UUID> = Set()
        var conversationNounces: Set<UUID> = Set()

        for eventConsumer in eventConsumers {
            if let messageNoncesToPrefetch = eventConsumer.messageNoncesToPrefetch?(toProcessEvents: updateEvents) {
                messageNounces.formUnion(messageNoncesToPrefetch)
            }

            if let conversationRemoteIdentifiersToPrefetch = eventConsumer.conversationRemoteIdentifiersToPrefetch?(toProcessEvents: updateEvents) {
                conversationNounces.formUnion(conversationRemoteIdentifiersToPrefetch)
            }
        }

        let fetchRequest = ZMFetchRequestBatch()
        fetchRequest.addNonces(toPrefetchMessages: messageNounces)
        fetchRequest.addConversationRemoteIdentifiers(toPrefetchConversations: conversationNounces)

        return fetchRequest
    }
}

extension Notification.Name {

    static let calculateBadgeCount = Self(rawValue: "calculateBadgeCountNotication")

    /// Published before the first event is processed.
    static let eventProcessorDidStartProcessingEventsNotification = Self("EventProcessorDidStartProcessingEvents")

    /// Published after the last event has been processed.
    static let eventProcessorDidFinishProcessingEventsNotification = Self("EventProcessorDidFinishProcessingEvents")
}<|MERGE_RESOLUTION|>--- conflicted
+++ resolved
@@ -70,12 +70,8 @@
             await self.processBackgroundEvents(decryptedEvents)
             let isLocked = await self.syncContext.perform { self.syncContext.isLocked }
             try await self.processEvents(callEventsOnly: isLocked)
-<<<<<<< HEAD
             await self.requestToCalculateBadgeCount()
-=======
-
             NotificationCenter.default.post(name: .eventProcessorDidFinishProcessingEventsNotification, object: self)
->>>>>>> 16040516
         }
     }
 
