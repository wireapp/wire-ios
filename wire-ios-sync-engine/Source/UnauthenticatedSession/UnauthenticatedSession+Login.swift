//
// Wire
// Copyright (C) 2024 Wire Swiss GmbH
//
// This program is free software: you can redistribute it and/or modify
// it under the terms of the GNU General Public License as published by
// the Free Software Foundation, either version 3 of the License, or
// (at your option) any later version.
//
// This program is distributed in the hope that it will be useful,
// but WITHOUT ANY WARRANTY; without even the implied warranty of
// MERCHANTABILITY or FITNESS FOR A PARTICULAR PURPOSE. See the
// GNU General Public License for more details.
//
// You should have received a copy of the GNU General Public License
// along with this program. If not, see http://www.gnu.org/licenses/.
//

import WireDataModel

extension ZMCredentials {
    var isInvalid: Bool {
        let noEmail = email?.isEmpty ?? true
        let noPassword = password?.isEmpty ?? true
        return (noEmail || noPassword)
    }
}

extension UnauthenticatedSession {

    @objc(continueAfterBackupImportStep)
    public func continueAfterBackupImportStep() {
        authenticationStatus.continueAfterBackupImportStep()
    }

    /// Attempt to log in with the given credentials
    @objc(loginWithCredentials:)
    public func login(with credentials: ZMCredentials) {
        let updatedCredentialsInUserSession = delegate?.session(session: self, updatedCredentials: credentials) ?? false

        guard !updatedCredentialsInUserSession else { return }

        if credentials.isInvalid {
            let error = NSError(code: .needsCredentials, userInfo: nil)
            authenticationStatus.notifyAuthenticationDidFail(error)
        } else {
            authenticationErrorIfNotReachable {
                self.authenticationStatus.prepareForLogin(with: credentials)
                RequestAvailableNotification.notifyNewRequestsAvailable(nil)
            }
        }
    }

<<<<<<< HEAD
=======
    /// Requires a phone verification code for login. Returns NO if the phone number was invalid
    @objc(requestPhoneVerificationCodeForLogin:)
    @discardableResult public func requestPhoneVerificationCodeForLogin(phoneNumber: String) -> Bool {
        do {
            var phoneNumber: String? = phoneNumber
            _ = try userPropertyValidator.validate(phoneNumber: &phoneNumber)
        } catch {
            return false
        }

        authenticationErrorIfNotReachable {
            self.authenticationStatus.prepareForRequestingPhoneVerificationCode(forLogin: phoneNumber)
            RequestAvailableNotification.notifyNewRequestsAvailable(nil)
        }
        return true
    }

>>>>>>> 640b4fd1
    /// Triggers a request for an email verification code for login. 
    ///
    /// Returns: false if the email address was invalid.
    @objc(requestEmailVerificationCodeForLogin:)
    @discardableResult public func requestEmailVerificationCodeForLogin(email: String) -> Bool {
        do {
            var email: String? = email
            _ = try userPropertyValidator.validate(emailAddress: &email)
        } catch {
            return false
        }

        authenticationErrorIfNotReachable {
            self.authenticationStatus.prepareForRequestingEmailVerificationCode(forLogin: email)
            RequestAvailableNotification.notifyNewRequestsAvailable(nil)
        }
        return true

    }
}<|MERGE_RESOLUTION|>--- conflicted
+++ resolved
@@ -51,26 +51,6 @@
         }
     }
 
-<<<<<<< HEAD
-=======
-    /// Requires a phone verification code for login. Returns NO if the phone number was invalid
-    @objc(requestPhoneVerificationCodeForLogin:)
-    @discardableResult public func requestPhoneVerificationCodeForLogin(phoneNumber: String) -> Bool {
-        do {
-            var phoneNumber: String? = phoneNumber
-            _ = try userPropertyValidator.validate(phoneNumber: &phoneNumber)
-        } catch {
-            return false
-        }
-
-        authenticationErrorIfNotReachable {
-            self.authenticationStatus.prepareForRequestingPhoneVerificationCode(forLogin: phoneNumber)
-            RequestAvailableNotification.notifyNewRequestsAvailable(nil)
-        }
-        return true
-    }
-
->>>>>>> 640b4fd1
     /// Triggers a request for an email verification code for login. 
     ///
     /// Returns: false if the email address was invalid.
