--- conflicted
+++ resolved
@@ -16,16 +16,7 @@
 // along with this program. If not, see http://www.gnu.org/licenses/.
 //
 
-<<<<<<< HEAD
 import enum WireUtilities.AccentColor
-=======
-import Foundation
-import WireDataModel
-
-/**
- * An object containing the details required to create a team.
- */
->>>>>>> b078a600
 
 /// An object containing the details required to create a team.
 public struct UnregisteredTeam: Equatable {
@@ -35,19 +26,11 @@
     public let emailCode: String
     public let fullName: String
     public let password: String
-<<<<<<< HEAD
-    public let accentColor: WireUtilities.AccentColor
+    public let accentColor: AccentColor
     public let locale: String
     public let label: UUID?
 
-    public init(teamName: String, email: String, emailCode: String, fullName: String, password: String, accentColor: WireUtilities.AccentColor) {
-=======
-    public let accentColor: WireDataModel.AccentColor
-    public let locale: String
-    public let label: UUID?
-
-    public init(teamName: String, email: String, emailCode: String, fullName: String, password: String, accentColor: WireDataModel.AccentColor) {
->>>>>>> b078a600
+    public init(teamName: String, email: String, emailCode: String, fullName: String, password: String, accentColor: AccentColor) {
         self.teamName = teamName
         self.email = email
         self.emailCode = emailCode
