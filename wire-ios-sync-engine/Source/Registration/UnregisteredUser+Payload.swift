--- conflicted
+++ resolved
@@ -27,18 +27,8 @@
         }
 
         var payload: [String: Any] = [:]
-<<<<<<< HEAD
-
-        switch credentials! {
-        case .email(let address):
-            payload["email"] = address
-            payload["email_code"] = verificationCode!
-        }
-
-=======
         payload["email"] = unverifiedEmail
         payload["email_code"] = verificationCode!
->>>>>>> 1480344d
         payload["accent_id"] = accentColor?.rawValue ?? AccentColor.default.rawValue
         payload["name"] = name!
         payload["locale"] = NSLocale.formattedLocaleIdentifier()
