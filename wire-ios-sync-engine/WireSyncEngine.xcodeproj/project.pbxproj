--- conflicted
+++ resolved
@@ -1633,11 +1633,8 @@
 				E98E5DFB2B8DF45100A2CFF5 /* ResolveOneOnOneConversationsUseCaseTests.swift */,
 				061F791D2B76828500E8827B /* SnoozeCertificateEnrollmentUseCaseTests.swift */,
 				06D16AAF2B9F3C9F00D5A28A /* E2EIdentityCertificateUpdateStatusUseCaseTests.swift */,
-<<<<<<< HEAD
 				63CDCA782BD157E100DA0F0A /* CheckOneOnOneConversationIsReadyUseCaseTests.swift */,
-=======
 				06ADEA072BD2723F008BA0B3 /* RemoveUserClientUseCaseTests.swift */,
->>>>>>> 696f2ba1
 			);
 			path = "Use cases";
 			sourceTree = "<group>";
@@ -2802,11 +2799,8 @@
 				E98CAC042B8CC27A00CC81DE /* UseCaseFactory.swift */,
 				06D16AAD2B9F3BC700D5A28A /* E2EIdentityCertificateUpdateStatusUseCase.swift */,
 				06D16AB42BA0624800D5A28A /* IsE2EICertificateEnrollmentRequiredUseCase.swift */,
-<<<<<<< HEAD
 				63CDCA762BCD8AB500DA0F0A /* CheckOneOnOneConversationIsReadyUseCase.swift */,
-=======
 				06ADEA032BD15383008BA0B3 /* RemoveUserClientUseCase.swift */,
->>>>>>> 696f2ba1
 			);
 			path = "Use cases";
 			sourceTree = "<group>";
