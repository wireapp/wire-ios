// !$*UTF8*$!
{
	archiveVersion = 1;
	classes = {
	};
	objectVersion = 60;
	objects = {

/* Begin PBXBuildFile section */
		01300E62296838CE00D18B2E /* SessionManagerTests+Proxy.swift in Sources */ = {isa = PBXBuildFile; fileRef = 01300E61296838CE00D18B2E /* SessionManagerTests+Proxy.swift */; };
		0140A0C72B30F941004D8B40 /* WireDataModelSupport.framework in Frameworks */ = {isa = PBXBuildFile; fileRef = 0140A0C62B30F941004D8B40 /* WireDataModelSupport.framework */; };
		0145AE842B1154010097E3B8 /* WireSyncEngineSupport.h in Headers */ = {isa = PBXBuildFile; fileRef = 0145AE832B1154010097E3B8 /* WireSyncEngineSupport.h */; settings = {ATTRIBUTES = (Public, ); }; };
		0145AE882B11551C0097E3B8 /* AutoMockable.generated.swift in Sources */ = {isa = PBXBuildFile; fileRef = 014C7AA42ADD4DEA00CDEC45 /* AutoMockable.generated.swift */; };
		0145AE892B11551C0097E3B8 /* AutoMockable.manual.swift in Sources */ = {isa = PBXBuildFile; fileRef = 16BA78702B04D98A006D8CCF /* AutoMockable.manual.swift */; };
		0145AE8B2B1155690097E3B8 /* WireSyncEngine.framework in Frameworks */ = {isa = PBXBuildFile; fileRef = 549815931A43232400A7CE2E /* WireSyncEngine.framework */; };
		0145AE902B1155760097E3B8 /* WireSyncEngineSupport.framework in Frameworks */ = {isa = PBXBuildFile; fileRef = 0145AE812B1154010097E3B8 /* WireSyncEngineSupport.framework */; };
		017ABBB62995278C0004C243 /* SlowSyncTests+NotificationsV3.swift in Sources */ = {isa = PBXBuildFile; fileRef = 017ABBB52995278C0004C243 /* SlowSyncTests+NotificationsV3.swift */; };
		018A3DBC2B07998400EB3D6B /* GetUserClientFingerprintUseCase.swift in Sources */ = {isa = PBXBuildFile; fileRef = 018A3DBB2B07998400EB3D6B /* GetUserClientFingerprintUseCase.swift */; };
		018A3DBF2B0799CA00EB3D6B /* GetUserClientFingerprintUseCaseTests.swift in Sources */ = {isa = PBXBuildFile; fileRef = 018A3DBE2B0799CA00EB3D6B /* GetUserClientFingerprintUseCaseTests.swift */; };
		018F17B92B83B70A00E0594D /* AVSConversationType+Conference.swift in Sources */ = {isa = PBXBuildFile; fileRef = 018F17B82B83B70A00E0594D /* AVSConversationType+Conference.swift */; };
		01D33D8129B8ED97009E94F3 /* SyncStatusLog.swift in Sources */ = {isa = PBXBuildFile; fileRef = 01D33D8029B8ED97009E94F3 /* SyncStatusLog.swift */; };
		0601900B2678750D0043F8F8 /* DeepLinkURLActionProcessorTests.swift in Sources */ = {isa = PBXBuildFile; fileRef = 161ACB3E23F6E4C200ABFF33 /* DeepLinkURLActionProcessorTests.swift */; };
		06025664248E5BC700E060E1 /* (null) in Sources */ = {isa = PBXBuildFile; };
		060C06632B73DB8800B484C6 /* SnoozeCertificateEnrollmentUseCase.swift in Sources */ = {isa = PBXBuildFile; fileRef = 060C06622B73DB8800B484C6 /* SnoozeCertificateEnrollmentUseCase.swift */; };
		060C06682B7619E300B484C6 /* SelfClientCertificateProvider.swift in Sources */ = {isa = PBXBuildFile; fileRef = 060C06672B7619E300B484C6 /* SelfClientCertificateProvider.swift */; };
		061F791C2B767B3D00E8827B /* SelfClientCertificateProviderTests.swift in Sources */ = {isa = PBXBuildFile; fileRef = 061F791A2B767AE100E8827B /* SelfClientCertificateProviderTests.swift */; };
		061F791E2B76828500E8827B /* SnoozeCertificateEnrollmentUseCaseTests.swift in Sources */ = {isa = PBXBuildFile; fileRef = 061F791D2B76828500E8827B /* SnoozeCertificateEnrollmentUseCaseTests.swift */; };
		06239126274DB73A0065A72D /* StartLoginURLActionProcessor.swift in Sources */ = {isa = PBXBuildFile; fileRef = 06239125274DB73A0065A72D /* StartLoginURLActionProcessor.swift */; };
		063AF985264B2DF800DCBCED /* CallClosedReason.swift in Sources */ = {isa = PBXBuildFile; fileRef = 0625690E264AE6560041C17B /* CallClosedReason.swift */; };
		0640C26D26EA0B5C0057AF80 /* NSManagedObjectContext+Packaging.swift in Sources */ = {isa = PBXBuildFile; fileRef = 0640C26C26EA0B5C0057AF80 /* NSManagedObjectContext+Packaging.swift */; };
		0648FC1427864783006519D1 /* Conversation+Join.swift in Sources */ = {isa = PBXBuildFile; fileRef = 0648FC1327864783006519D1 /* Conversation+Join.swift */; };
		065FEA122B866462005AE86A /* StopCertificateEnrollmentSnoozerUseCase.swift in Sources */ = {isa = PBXBuildFile; fileRef = 065FEA112B866462005AE86A /* StopCertificateEnrollmentSnoozerUseCase.swift */; };
		0664F2E62A0E25C200E5C34E /* RecurringActionService.swift in Sources */ = {isa = PBXBuildFile; fileRef = 0664F2E52A0E25C200E5C34E /* RecurringActionService.swift */; };
		06894D92276BA7FA00DA4E33 /* StartLoginURLActionProcessorTests.swift in Sources */ = {isa = PBXBuildFile; fileRef = 06894D91276BA7FA00DA4E33 /* StartLoginURLActionProcessorTests.swift */; };
		06ADE9E32BBFDF26008BA0B3 /* CertificateRevocationListsChecker.swift in Sources */ = {isa = PBXBuildFile; fileRef = 06ADE9E22BBFDF26008BA0B3 /* CertificateRevocationListsChecker.swift */; };
		06ADE9E82BBFE1FA008BA0B3 /* CRLsDistributionPointsObserver.swift in Sources */ = {isa = PBXBuildFile; fileRef = 06ADE9E72BBFE1FA008BA0B3 /* CRLsDistributionPointsObserver.swift */; };
		06ADE9EA2BC02B65008BA0B3 /* CertificateRevocationListsCheckerTests.swift in Sources */ = {isa = PBXBuildFile; fileRef = 06ADE9E92BC02B65008BA0B3 /* CertificateRevocationListsCheckerTests.swift */; };
		06ADE9EC2BC03C6D008BA0B3 /* CRLsDistributionPointsObserverTests.swift in Sources */ = {isa = PBXBuildFile; fileRef = 06ADE9EB2BC03C6D008BA0B3 /* CRLsDistributionPointsObserverTests.swift */; };
		06ADEA042BD15384008BA0B3 /* RemoveUserClientUseCase.swift in Sources */ = {isa = PBXBuildFile; fileRef = 06ADEA032BD15383008BA0B3 /* RemoveUserClientUseCase.swift */; };
		06ADEA082BD2723F008BA0B3 /* RemoveUserClientUseCaseTests.swift in Sources */ = {isa = PBXBuildFile; fileRef = 06ADEA072BD2723F008BA0B3 /* RemoveUserClientUseCaseTests.swift */; };
		06B99C7B242B51A300FEAFDE /* SignatureRequestStrategy.swift in Sources */ = {isa = PBXBuildFile; fileRef = 06B99C7A242B51A300FEAFDE /* SignatureRequestStrategy.swift */; };
		06CDC6F82A2DFB4400EB518D /* RecurringActionServiceTests.swift in Sources */ = {isa = PBXBuildFile; fileRef = 06CDC6F72A2DFB4400EB518D /* RecurringActionServiceTests.swift */; };
		06D16AAE2B9F3BC700D5A28A /* E2EIdentityCertificateUpdateStatusUseCase.swift in Sources */ = {isa = PBXBuildFile; fileRef = 06D16AAD2B9F3BC700D5A28A /* E2EIdentityCertificateUpdateStatusUseCase.swift */; };
		06D16AB02B9F3C9F00D5A28A /* E2EIdentityCertificateUpdateStatusUseCaseTests.swift in Sources */ = {isa = PBXBuildFile; fileRef = 06D16AAF2B9F3C9F00D5A28A /* E2EIdentityCertificateUpdateStatusUseCaseTests.swift */; };
		06D16AB52BA0624800D5A28A /* IsE2EICertificateEnrollmentRequiredUseCase.swift in Sources */ = {isa = PBXBuildFile; fileRef = 06D16AB42BA0624800D5A28A /* IsE2EICertificateEnrollmentRequiredUseCase.swift */; };
		06DE14CF24B85CA0006CB6B3 /* ZMSyncStateDelegate.h in Headers */ = {isa = PBXBuildFile; fileRef = 06DE14CE24B85BD0006CB6B3 /* ZMSyncStateDelegate.h */; settings = {ATTRIBUTES = (Public, ); }; };
		06E0979C2A261E5D00B38C4A /* ZMUserSession+RecurringAction.swift in Sources */ = {isa = PBXBuildFile; fileRef = 06E0979B2A261E5D00B38C4A /* ZMUserSession+RecurringAction.swift */; };
		06E097A02A264F0300B38C4A /* ZMUserSessionTests+RecurringActions.swift in Sources */ = {isa = PBXBuildFile; fileRef = 06E0979F2A264F0300B38C4A /* ZMUserSessionTests+RecurringActions.swift */; };
		06EB24FE27D6576500094E6E /* LoginFlowTests+PushToken.swift in Sources */ = {isa = PBXBuildFile; fileRef = 06EB24FD27D6576500094E6E /* LoginFlowTests+PushToken.swift */; };
		06F98D602437916B007E914A /* SignatureRequestStrategyTests.swift in Sources */ = {isa = PBXBuildFile; fileRef = 06F98D5E24379143007E914A /* SignatureRequestStrategyTests.swift */; };
		092083401BA95EE100F82B29 /* UserClientRequestFactory.swift in Sources */ = {isa = PBXBuildFile; fileRef = 0920833F1BA95EE100F82B29 /* UserClientRequestFactory.swift */; };
		0920C4DA1B305FF500C55728 /* UserSessionGiphyRequestStateTests.swift in Sources */ = {isa = PBXBuildFile; fileRef = 0920C4D81B305FF500C55728 /* UserSessionGiphyRequestStateTests.swift */; };
		093694451BA9633300F36B3A /* UserClientRequestFactoryTests.swift in Sources */ = {isa = PBXBuildFile; fileRef = 093694441BA9633300F36B3A /* UserClientRequestFactoryTests.swift */; };
		09531F161AE960E300B8556A /* ZMLoginCodeRequestTranscoder.h in Headers */ = {isa = PBXBuildFile; fileRef = 09531F131AE960E300B8556A /* ZMLoginCodeRequestTranscoder.h */; settings = {ATTRIBUTES = (Public, ); }; };
		09531F181AE960E300B8556A /* ZMLoginCodeRequestTranscoder.m in Sources */ = {isa = PBXBuildFile; fileRef = 09531F141AE960E300B8556A /* ZMLoginCodeRequestTranscoder.m */; };
		09531F1C1AE9644800B8556A /* ZMLoginCodeRequestTranscoderTests.m in Sources */ = {isa = PBXBuildFile; fileRef = 09531F1A1AE9644800B8556A /* ZMLoginCodeRequestTranscoderTests.m */; };
		09914E531BD6613D00C10BF8 /* ZMDecodedAPSMessageTest.m in Sources */ = {isa = PBXBuildFile; fileRef = 09914E521BD6613D00C10BF8 /* ZMDecodedAPSMessageTest.m */; };
		09B730961B3045E400A5CCC9 /* ProxiedRequestStatusTests.swift in Sources */ = {isa = PBXBuildFile; fileRef = 09B730941B3045E400A5CCC9 /* ProxiedRequestStatusTests.swift */; };
		09BA924C1BD55FA5000DC962 /* UserClientRequestStrategyTests.swift in Sources */ = {isa = PBXBuildFile; fileRef = 0920833C1BA84F3100F82B29 /* UserClientRequestStrategyTests.swift */; };
		09BCDB8E1BCE7F000020DCC7 /* ZMAPSMessageDecoder.h in Headers */ = {isa = PBXBuildFile; fileRef = 09BCDB8C1BCE7F000020DCC7 /* ZMAPSMessageDecoder.h */; settings = {ATTRIBUTES = (Public, ); }; };
		09BCDB8F1BCE7F000020DCC7 /* ZMAPSMessageDecoder.m in Sources */ = {isa = PBXBuildFile; fileRef = 09BCDB8D1BCE7F000020DCC7 /* ZMAPSMessageDecoder.m */; };
		09C77C531BA6C77000E2163F /* UserClientRequestStrategy.swift in Sources */ = {isa = PBXBuildFile; fileRef = 09C77C521BA6C77000E2163F /* UserClientRequestStrategy.swift */; };
		09D7CE641AE94D4200CC5F45 /* ZMCredentials+Internal.h in Headers */ = {isa = PBXBuildFile; fileRef = 09D7CE621AE94D4200CC5F45 /* ZMCredentials+Internal.h */; };
		160195611E30C9CF00ACBFAC /* LocalNotificationDispatcherCallingTests.swift in Sources */ = {isa = PBXBuildFile; fileRef = 160195601E30C9CF00ACBFAC /* LocalNotificationDispatcherCallingTests.swift */; };
		1602B4611F3B04150061C135 /* ZMBlacklistVerificator.h in Headers */ = {isa = PBXBuildFile; fileRef = F9FD798B19EE9B9A00D70FCD /* ZMBlacklistVerificator.h */; settings = {ATTRIBUTES = (Public, ); }; };
		16030DC921B01B7500F8032E /* Conversation+ReadReceiptMode.swift in Sources */ = {isa = PBXBuildFile; fileRef = 16030DC821B01B7500F8032E /* Conversation+ReadReceiptMode.swift */; };
		16085B331F71811A000B9F22 /* UserChangeInfo+UserSession.swift in Sources */ = {isa = PBXBuildFile; fileRef = 16085B321F71811A000B9F22 /* UserChangeInfo+UserSession.swift */; };
		16085B351F719E6D000B9F22 /* NetworkStateRecorder.swift in Sources */ = {isa = PBXBuildFile; fileRef = 16085B341F719E6D000B9F22 /* NetworkStateRecorder.swift */; };
		160C31271E6434500012E4BC /* OperationStatus.swift in Sources */ = {isa = PBXBuildFile; fileRef = 160C31261E6434500012E4BC /* OperationStatus.swift */; };
		160C31411E6DDFC30012E4BC /* VoiceChannelV3Tests.swift in Sources */ = {isa = PBXBuildFile; fileRef = 160C31401E6DDFC30012E4BC /* VoiceChannelV3Tests.swift */; };
		160C31441E8049320012E4BC /* ApplicationStatusDirectory.swift in Sources */ = {isa = PBXBuildFile; fileRef = 160C31431E8049320012E4BC /* ApplicationStatusDirectory.swift */; };
		160C314A1E82AC170012E4BC /* OperationStatusTests.swift in Sources */ = {isa = PBXBuildFile; fileRef = 160C31491E82AC170012E4BC /* OperationStatusTests.swift */; };
		161681352077721600BCF33A /* ZMOperationLoop+OperationStatus.swift in Sources */ = {isa = PBXBuildFile; fileRef = 161681342077721600BCF33A /* ZMOperationLoop+OperationStatus.swift */; };
		161927242459E09C00DDD9EB /* UserClientEventConsumerTests.swift in Sources */ = {isa = PBXBuildFile; fileRef = 161927222459E08E00DDD9EB /* UserClientEventConsumerTests.swift */; };
		161ACB1623F1AFB000ABFF33 /* SessionManager+CallKitManagerDelegate.swift in Sources */ = {isa = PBXBuildFile; fileRef = 161ACB1523F1AFB000ABFF33 /* SessionManager+CallKitManagerDelegate.swift */; };
		161ACB2423F432CC00ABFF33 /* SessionManager+URLActions.swift in Sources */ = {isa = PBXBuildFile; fileRef = 161ACB2323F432CC00ABFF33 /* SessionManager+URLActions.swift */; };
		161ACB2D23F5BA0200ABFF33 /* DeepLinkURLActionProcessor.swift in Sources */ = {isa = PBXBuildFile; fileRef = 161ACB2C23F5BA0200ABFF33 /* DeepLinkURLActionProcessor.swift */; };
		161ACB2F23F5BACA00ABFF33 /* ConnectToBotURLActionProcessor.swift in Sources */ = {isa = PBXBuildFile; fileRef = 161ACB2E23F5BACA00ABFF33 /* ConnectToBotURLActionProcessor.swift */; };
		161ACB3223F5BBA100ABFF33 /* CompanyLoginURLActionProcessor.swift in Sources */ = {isa = PBXBuildFile; fileRef = 161ACB3123F5BBA100ABFF33 /* CompanyLoginURLActionProcessor.swift */; };
		161ACB3A23F6BAFE00ABFF33 /* URLActionTests.swift in Sources */ = {isa = PBXBuildFile; fileRef = 161ACB3923F6BAFE00ABFF33 /* URLActionTests.swift */; };
		161ACB4323F6EE4800ABFF33 /* CompanyLoginURLActionProcessorTests.swift in Sources */ = {isa = PBXBuildFile; fileRef = 161ACB4223F6EE4800ABFF33 /* CompanyLoginURLActionProcessorTests.swift */; };
		161C886623FD248A00CB0B8E /* RecordingMockTransportSession.swift in Sources */ = {isa = PBXBuildFile; fileRef = 161C886423FD248A00CB0B8E /* RecordingMockTransportSession.swift */; };
		161C887723FD4CFD00CB0B8E /* MockPushChannel.swift in Sources */ = {isa = PBXBuildFile; fileRef = 161C887623FD4CFD00CB0B8E /* MockPushChannel.swift */; };
		162113042B2756EB008F0F9F /* PrekeyGenerator.swift in Sources */ = {isa = PBXBuildFile; fileRef = 162113032B2756EB008F0F9F /* PrekeyGenerator.swift */; };
		1626344720D79C22000D4063 /* ZMUserSessionTests+PushNotifications.swift in Sources */ = {isa = PBXBuildFile; fileRef = 1626344620D79C22000D4063 /* ZMUserSessionTests+PushNotifications.swift */; };
		162A81D4202B453000F6200C /* SessionManager+AVS.swift in Sources */ = {isa = PBXBuildFile; fileRef = 162A81D3202B453000F6200C /* SessionManager+AVS.swift */; };
		162A81D6202B5BC600F6200C /* SessionManagerAVSTests.swift in Sources */ = {isa = PBXBuildFile; fileRef = 162A81D5202B5BC600F6200C /* SessionManagerAVSTests.swift */; };
		162DEE111F87B9800034C8F9 /* ZMUserSession+Calling.swift in Sources */ = {isa = PBXBuildFile; fileRef = 162DEE101F87B9800034C8F9 /* ZMUserSession+Calling.swift */; };
		1634958B1F0254CB004E80DB /* ServerConnection.swift in Sources */ = {isa = PBXBuildFile; fileRef = 1634958A1F0254CB004E80DB /* ServerConnection.swift */; };
		1636EAFF23F6FCCC00CD9527 /* MockPresentationDelegate.swift in Sources */ = {isa = PBXBuildFile; fileRef = 1636EAFE23F6FCCC00CD9527 /* MockPresentationDelegate.swift */; };
		1639A8272260CE5000868AB9 /* ZMLocalNotification+AvailabilityAlert.swift in Sources */ = {isa = PBXBuildFile; fileRef = 1639A8262260CE5000868AB9 /* ZMLocalNotification+AvailabilityAlert.swift */; };
		1639A8542264C52600868AB9 /* ZMLocalNotificationTests_Alerts.swift in Sources */ = {isa = PBXBuildFile; fileRef = 1639A8532264C52600868AB9 /* ZMLocalNotificationTests_Alerts.swift */; };
		163FB9942052EA4C00E74F83 /* OperationLoopNewRequestObserver.swift in Sources */ = {isa = PBXBuildFile; fileRef = 163FB9922052EA4600E74F83 /* OperationLoopNewRequestObserver.swift */; };
		163FB9992057E3F200E74F83 /* AuthenticationStatusProvider.swift in Sources */ = {isa = PBXBuildFile; fileRef = 163FB9982057E3F200E74F83 /* AuthenticationStatusProvider.swift */; };
		1645ECF82448A0A3007A82D6 /* Decodable+JSON.swift in Sources */ = {isa = PBXBuildFile; fileRef = 1645ECF72448A0A3007A82D6 /* Decodable+JSON.swift */; };
		164A55D820F4FE4A00AE62A6 /* SearchUserImageStrategyTests.swift in Sources */ = {isa = PBXBuildFile; fileRef = F95706581DE5F6D40087442C /* SearchUserImageStrategyTests.swift */; };
		164B8C211E254AD00060AB26 /* WireCallCenterV3Mock.swift in Sources */ = {isa = PBXBuildFile; fileRef = 165D3A1A1E1D43870052E654 /* WireCallCenterV3Mock.swift */; };
		164C29A31ECF437E0026562A /* SearchRequestTests.swift in Sources */ = {isa = PBXBuildFile; fileRef = 164C29A21ECF437E0026562A /* SearchRequestTests.swift */; };
		164C29A51ECF47D80026562A /* SearchDirectoryTests.swift in Sources */ = {isa = PBXBuildFile; fileRef = 164C29A41ECF47D80026562A /* SearchDirectoryTests.swift */; };
		164C29A71ED2D7B00026562A /* SearchResult.swift in Sources */ = {isa = PBXBuildFile; fileRef = 164C29A61ED2D7B00026562A /* SearchResult.swift */; };
		164EAF9C1F4455FA00B628C4 /* ZMUserSession+Actions.swift in Sources */ = {isa = PBXBuildFile; fileRef = 164EAF9B1F4455FA00B628C4 /* ZMUserSession+Actions.swift */; };
		16519D38231D3B1700C9D76D /* Conversation+Deletion.swift in Sources */ = {isa = PBXBuildFile; fileRef = 16519D37231D3B1700C9D76D /* Conversation+Deletion.swift */; };
		16519D6D231EAAF300C9D76D /* Conversation+DeletionTests.swift in Sources */ = {isa = PBXBuildFile; fileRef = 16519D6C231EAAF300C9D76D /* Conversation+DeletionTests.swift */; };
		1658C2371F503CF800889F22 /* FlowManager.swift in Sources */ = {isa = PBXBuildFile; fileRef = 1658C2361F503CF800889F22 /* FlowManager.swift */; };
		1658C23A1F5404F000889F22 /* FlowManagerMock.swift in Sources */ = {isa = PBXBuildFile; fileRef = 1658C2381F5404ED00889F22 /* FlowManagerMock.swift */; };
		1659114F1DEF1F6E007FA847 /* LocalNotificationDispatcher+Calling.swift in Sources */ = {isa = PBXBuildFile; fileRef = 1659114E1DEF1F6E007FA847 /* LocalNotificationDispatcher+Calling.swift */; };
		165911531DEF38EC007FA847 /* CallStateObserver.swift in Sources */ = {isa = PBXBuildFile; fileRef = 165911521DEF38EC007FA847 /* CallStateObserver.swift */; };
		165BB94C2004D6490077EFD5 /* SessionManager+UserActivity.swift in Sources */ = {isa = PBXBuildFile; fileRef = 165BB94B2004D6490077EFD5 /* SessionManager+UserActivity.swift */; };
		165D3A151E1D3EF30052E654 /* WireCallCenterV3.swift in Sources */ = {isa = PBXBuildFile; fileRef = 165D3A141E1D3EF30052E654 /* WireCallCenterV3.swift */; };
		165D3A211E1D43870052E654 /* VoiceChannelV3.swift in Sources */ = {isa = PBXBuildFile; fileRef = 165D3A171E1D43870052E654 /* VoiceChannelV3.swift */; };
		165D3A221E1D43870052E654 /* VoiceChannel.swift in Sources */ = {isa = PBXBuildFile; fileRef = 165D3A181E1D43870052E654 /* VoiceChannel.swift */; };
		165D3A3D1E1D60520052E654 /* ZMConversation+VoiceChannel.swift in Sources */ = {isa = PBXBuildFile; fileRef = 165D3A3C1E1D60520052E654 /* ZMConversation+VoiceChannel.swift */; };
		1660AA091ECCAC900056D403 /* SearchDirectory.swift in Sources */ = {isa = PBXBuildFile; fileRef = 1660AA081ECCAC900056D403 /* SearchDirectory.swift */; };
		1660AA0B1ECCAF4E0056D403 /* SearchRequest.swift in Sources */ = {isa = PBXBuildFile; fileRef = 1660AA0A1ECCAF4E0056D403 /* SearchRequest.swift */; };
		1660AA0D1ECDB0250056D403 /* SearchTask.swift in Sources */ = {isa = PBXBuildFile; fileRef = 1660AA0C1ECDB0250056D403 /* SearchTask.swift */; };
		1660AA0F1ECE0C870056D403 /* SearchResultTests.swift in Sources */ = {isa = PBXBuildFile; fileRef = 1660AA0E1ECE0C870056D403 /* SearchResultTests.swift */; };
		1660AA111ECE3C1C0056D403 /* SearchTaskTests.swift in Sources */ = {isa = PBXBuildFile; fileRef = 1660AA101ECE3C1C0056D403 /* SearchTaskTests.swift */; };
		166264742166093800300F45 /* CallEventStatus.swift in Sources */ = {isa = PBXBuildFile; fileRef = 166264732166093800300F45 /* CallEventStatus.swift */; };
		1662648221661C9F00300F45 /* ZMOperatonLoop+Background.swift in Sources */ = {isa = PBXBuildFile; fileRef = 1662648121661C9F00300F45 /* ZMOperatonLoop+Background.swift */; };
		166264932166517A00300F45 /* CallEventStatusTests.swift in Sources */ = {isa = PBXBuildFile; fileRef = 166264922166517A00300F45 /* CallEventStatusTests.swift */; };
		1662B0F723D9B29C00B8C7C5 /* UnauthenticatedSession+DomainLookup.swift in Sources */ = {isa = PBXBuildFile; fileRef = 1662B0F623D9B29C00B8C7C5 /* UnauthenticatedSession+DomainLookup.swift */; };
		1662B0F923D9CE8F00B8C7C5 /* UnauthenticatedSessionTests+DomainLookup.swift in Sources */ = {isa = PBXBuildFile; fileRef = 1662B0F823D9CE8F00B8C7C5 /* UnauthenticatedSessionTests+DomainLookup.swift */; };
		166507812459D7CA005300C1 /* UserClientEventConsumer.swift in Sources */ = {isa = PBXBuildFile; fileRef = 166507802459D7CA005300C1 /* UserClientEventConsumer.swift */; };
		166A8BF31E015F3B00F5EEEA /* WireCallCenterV3Factory.swift in Sources */ = {isa = PBXBuildFile; fileRef = 166A8BF21E015F3B00F5EEEA /* WireCallCenterV3Factory.swift */; };
		166A8BF91E02C7D500F5EEEA /* ZMHotFix+PendingChanges.swift in Sources */ = {isa = PBXBuildFile; fileRef = 166A8BF81E02C7D500F5EEEA /* ZMHotFix+PendingChanges.swift */; };
		166B2B5E23E86522003E8581 /* ZMUserSession.swift in Sources */ = {isa = PBXBuildFile; fileRef = 166B2B5D23E86522003E8581 /* ZMUserSession.swift */; };
		166B2B6E23EB2CD3003E8581 /* DatabaseTest.swift in Sources */ = {isa = PBXBuildFile; fileRef = 166B2B6D23EB2CD3003E8581 /* DatabaseTest.swift */; };
		166D18A4230EBFFA001288CD /* MediaManager.swift in Sources */ = {isa = PBXBuildFile; fileRef = 166D18A3230EBFFA001288CD /* MediaManager.swift */; };
		166D18A6230EC418001288CD /* MockMediaManager.swift in Sources */ = {isa = PBXBuildFile; fileRef = 166D18A5230EC418001288CD /* MockMediaManager.swift */; };
		166DCDBA2555ADD2004F4F59 /* SessionManager+EncryptionAtRest.swift in Sources */ = {isa = PBXBuildFile; fileRef = 166DCDB92555ADD1004F4F59 /* SessionManager+EncryptionAtRest.swift */; };
		166E47CF255E8B2200C161C8 /* ZMLastUpdateEventIDTranscoder.h in Headers */ = {isa = PBXBuildFile; fileRef = 5427B34D19D195A100CC18DC /* ZMLastUpdateEventIDTranscoder.h */; settings = {ATTRIBUTES = (Public, ); }; };
		166E47D0255EBFA900C161C8 /* StrategyDirectory.swift in Sources */ = {isa = PBXBuildFile; fileRef = 166E47CC255E785900C161C8 /* StrategyDirectory.swift */; };
		166E47D1255EC03E00C161C8 /* ZMSelfStrategy.h in Headers */ = {isa = PBXBuildFile; fileRef = 54F8D6E819AB535700146664 /* ZMSelfStrategy.h */; settings = {ATTRIBUTES = (Public, ); }; };
		166E47D3255EF0BE00C161C8 /* MockStrategyDirectory.swift in Sources */ = {isa = PBXBuildFile; fileRef = 166E47D2255EF0BD00C161C8 /* MockStrategyDirectory.swift */; };
		1671F7502B6A7DF500C2D8A3 /* ZMAuthenticationStatus.swift in Sources */ = {isa = PBXBuildFile; fileRef = 1671F74F2B6A7DF500C2D8A3 /* ZMAuthenticationStatus.swift */; };
		1671F7532B6A835300C2D8A3 /* ZMClientRegistrationStatusTests.swift in Sources */ = {isa = PBXBuildFile; fileRef = A9C02609266F5D1B002E542B /* ZMClientRegistrationStatusTests.swift */; };
		1671F9FF1E2FAF50009F3150 /* ZMLocalNotificationForTests_CallState.swift in Sources */ = {isa = PBXBuildFile; fileRef = 1671F9FE1E2FAF50009F3150 /* ZMLocalNotificationForTests_CallState.swift */; };
		1672A64523473EA100380537 /* LabelDownstreamRequestStrategy.swift in Sources */ = {isa = PBXBuildFile; fileRef = 1672A64423473EA100380537 /* LabelDownstreamRequestStrategy.swift */; };
		1672A653234784B500380537 /* LabelDownstreamRequestStrategyTests.swift in Sources */ = {isa = PBXBuildFile; fileRef = 1672A652234784B500380537 /* LabelDownstreamRequestStrategyTests.swift */; };
		1673C35324CB36D800AE2714 /* ZMUserSessionTests+EncryptionAtRest.swift in Sources */ = {isa = PBXBuildFile; fileRef = 1673C35224CB36D800AE2714 /* ZMUserSessionTests+EncryptionAtRest.swift */; };
		1679D1CD1EF97387007B0DF5 /* ZMUserSessionTestsBase+Calling.swift in Sources */ = {isa = PBXBuildFile; fileRef = 1679D1CB1EF9730C007B0DF5 /* ZMUserSessionTestsBase+Calling.swift */; };
		167BCB902603CAB200E9D7E3 /* AnalyticsTests.swift in Sources */ = {isa = PBXBuildFile; fileRef = BF40AC711D096A0E00287E29 /* AnalyticsTests.swift */; };
		167BCB942603CC5B00E9D7E3 /* EventProcessorTests.swift in Sources */ = {isa = PBXBuildFile; fileRef = 1693151E2588CF9500709F15 /* EventProcessorTests.swift */; };
		167F383B23E0416E006B6AA9 /* UnauthenticatedSession+SSO.swift in Sources */ = {isa = PBXBuildFile; fileRef = 167F383A23E0416E006B6AA9 /* UnauthenticatedSession+SSO.swift */; };
		167F383D23E04A93006B6AA9 /* UnauthenticatedSessionTests+SSO.swift in Sources */ = {isa = PBXBuildFile; fileRef = 167F383C23E04A93006B6AA9 /* UnauthenticatedSessionTests+SSO.swift */; };
		168474262252579A004DE9EC /* ZMUserSessionTests+Syncing.swift in Sources */ = {isa = PBXBuildFile; fileRef = 168474252252579A004DE9EC /* ZMUserSessionTests+Syncing.swift */; };
		16849B1C23EDA1FD00C025A8 /* MockUpdateEventProcessor.swift in Sources */ = {isa = PBXBuildFile; fileRef = 16849B1B23EDA1FD00C025A8 /* MockUpdateEventProcessor.swift */; };
		16849B2023EDB32B00C025A8 /* MockSessionManager.swift in Sources */ = {isa = PBXBuildFile; fileRef = 16849B1F23EDB32B00C025A8 /* MockSessionManager.swift */; };
		168C0B3F1E97CE3900315044 /* ZMLastUpdateEventIDTranscoderTests.m in Sources */ = {isa = PBXBuildFile; fileRef = 54188DCA19D19DE200DA40E4 /* ZMLastUpdateEventIDTranscoderTests.m */; };
		168CF42720077C54009FCB89 /* TeamInvitationStatus.swift in Sources */ = {isa = PBXBuildFile; fileRef = 168CF42620077C54009FCB89 /* TeamInvitationStatus.swift */; };
		168CF4292007840A009FCB89 /* Team+Invite.swift in Sources */ = {isa = PBXBuildFile; fileRef = 168CF4282007840A009FCB89 /* Team+Invite.swift */; };
		168CF42B20079A02009FCB89 /* TeamInvitationRequestStrategy.swift in Sources */ = {isa = PBXBuildFile; fileRef = 168CF42A20079A02009FCB89 /* TeamInvitationRequestStrategy.swift */; };
		168CF42D2007BCA0009FCB89 /* TeamInvitationRequestStrategyTests.swift in Sources */ = {isa = PBXBuildFile; fileRef = 168CF42C2007BCA0009FCB89 /* TeamInvitationRequestStrategyTests.swift */; };
		168CF42F2007BCD9009FCB89 /* TeamInvitationStatusTests.swift in Sources */ = {isa = PBXBuildFile; fileRef = 168CF42E2007BCD9009FCB89 /* TeamInvitationStatusTests.swift */; };
		1693151125836E5800709F15 /* EventProcessor.swift in Sources */ = {isa = PBXBuildFile; fileRef = 1693151025836E5800709F15 /* EventProcessor.swift */; };
		169BA1D725ECDBA300374343 /* WireSyncEngine.framework in Frameworks */ = {isa = PBXBuildFile; fileRef = 549815931A43232400A7CE2E /* WireSyncEngine.framework */; };
		169BA1DF25ECE4D000374343 /* IntegrationTest.m in Sources */ = {isa = PBXBuildFile; fileRef = 16FF47461F0CD58A0044C491 /* IntegrationTest.m */; };
		169BA1E025ECE4D800374343 /* IntegrationTest.swift in Sources */ = {isa = PBXBuildFile; fileRef = 16FF47431F0BF5C70044C491 /* IntegrationTest.swift */; };
		169BA1E125ECE4EC00374343 /* AppLockIntegrationTests.swift in Sources */ = {isa = PBXBuildFile; fileRef = EEA1ED4025BEBABF006D07D3 /* AppLockIntegrationTests.swift */; };
		169BA1E925ECEA1C00374343 /* PushRegistryMock.swift in Sources */ = {isa = PBXBuildFile; fileRef = 169E303120D29C200012C219 /* PushRegistryMock.swift */; };
		169BA1EA25ECEA5400374343 /* ApplicationMock.swift in Sources */ = {isa = PBXBuildFile; fileRef = 543ED0001D79E0EE00A9CDF3 /* ApplicationMock.swift */; };
		169BA1EC25ECEA9600374343 /* MockUser+LoginCredentials.swift in Sources */ = {isa = PBXBuildFile; fileRef = 5E67168F2174CA6300522E61 /* MockUser+LoginCredentials.swift */; };
		169BA1ED25ECEA9A00374343 /* OperationLoopNewRequestObserver.swift in Sources */ = {isa = PBXBuildFile; fileRef = 163FB9922052EA4600E74F83 /* OperationLoopNewRequestObserver.swift */; };
		169BA1EF25ECEAD200374343 /* WireCallCenterV3Mock.swift in Sources */ = {isa = PBXBuildFile; fileRef = 165D3A1A1E1D43870052E654 /* WireCallCenterV3Mock.swift */; };
		169BA1F025ECEB0E00374343 /* SessionManagerTests.swift in Sources */ = {isa = PBXBuildFile; fileRef = F159F4131F1E3134001B7D80 /* SessionManagerTests.swift */; };
		169BA1F125ECEB2900374343 /* FlowManagerMock.swift in Sources */ = {isa = PBXBuildFile; fileRef = 1658C2381F5404ED00889F22 /* FlowManagerMock.swift */; };
		169BA1F225ECEB3300374343 /* MockMediaManager.swift in Sources */ = {isa = PBXBuildFile; fileRef = 166D18A5230EC418001288CD /* MockMediaManager.swift */; };
		169BA1F425ECEFB400374343 /* MockPresentationDelegate.swift in Sources */ = {isa = PBXBuildFile; fileRef = 1636EAFE23F6FCCC00CD9527 /* MockPresentationDelegate.swift */; };
		169BA1F525ECF05000374343 /* IntegrationTest+Encryption.swift in Sources */ = {isa = PBXBuildFile; fileRef = 54ADA7611E3B3CBE00B90C7D /* IntegrationTest+Encryption.swift */; };
		169BA1F825ECF8F700374343 /* MockAppLock.swift in Sources */ = {isa = PBXBuildFile; fileRef = 169BA1F725ECF8F700374343 /* MockAppLock.swift */; };
		169BA1F925ECF8F700374343 /* MockAppLock.swift in Sources */ = {isa = PBXBuildFile; fileRef = 169BA1F725ECF8F700374343 /* MockAppLock.swift */; };
		169BA1FB25ED0CB200374343 /* MockPushChannel.swift in Sources */ = {isa = PBXBuildFile; fileRef = 161C887623FD4CFD00CB0B8E /* MockPushChannel.swift */; };
		169BA1FC25ED0CBD00374343 /* MockSessionManager.swift in Sources */ = {isa = PBXBuildFile; fileRef = 16849B1F23EDB32B00C025A8 /* MockSessionManager.swift */; };
		169BA1FD25ED0CCD00374343 /* MockStrategyDirectory.swift in Sources */ = {isa = PBXBuildFile; fileRef = 166E47D2255EF0BD00C161C8 /* MockStrategyDirectory.swift */; };
		169BA1FF25ED0DAD00374343 /* ZMUserSession+Messages.swift in Sources */ = {isa = PBXBuildFile; fileRef = 169BA1FE25ED0DAD00374343 /* ZMUserSession+Messages.swift */; };
		169BA20025ED0DAD00374343 /* ZMUserSession+Messages.swift in Sources */ = {isa = PBXBuildFile; fileRef = 169BA1FE25ED0DAD00374343 /* ZMUserSession+Messages.swift */; };
		169BA20125ED0EFE00374343 /* ZMUserSessionLegalHoldTests.swift in Sources */ = {isa = PBXBuildFile; fileRef = 5502C6E922B7D4DA000684B7 /* ZMUserSessionLegalHoldTests.swift */; };
		169BA20225ED0F0600374343 /* UserRichProfileIntegrationTests.swift in Sources */ = {isa = PBXBuildFile; fileRef = F188BB852223F372002BF204 /* UserRichProfileIntegrationTests.swift */; };
		169BA20425ED0F1E00374343 /* TeamTests.swift in Sources */ = {isa = PBXBuildFile; fileRef = F93F3A581ED5A67E003CD185 /* TeamTests.swift */; };
		169BA20525ED0F2D00374343 /* LinkPreviewTests.swift in Sources */ = {isa = PBXBuildFile; fileRef = 16A5FE22215B5FD000AEEBBD /* LinkPreviewTests.swift */; };
		169BA20625ED0F3800374343 /* ClientManagementTests.m in Sources */ = {isa = PBXBuildFile; fileRef = F9B171F91C0F320200E6EEC6 /* ClientManagementTests.m */; };
		169BA20725ED0F3E00374343 /* OTRTests.swift in Sources */ = {isa = PBXBuildFile; fileRef = 5422E96E1BD5A4FD005A7C77 /* OTRTests.swift */; };
		169BA20825ED0F4400374343 /* GiphyTests.m in Sources */ = {isa = PBXBuildFile; fileRef = 54DFB8EE1B30649000F1C736 /* GiphyTests.m */; };
		169BA20925ED0F4A00374343 /* IsTypingTests.swift in Sources */ = {isa = PBXBuildFile; fileRef = EE1108FC23D59720005DC663 /* IsTypingTests.swift */; };
		169BA20A25ED0F5000374343 /* BackgroundTests.m in Sources */ = {isa = PBXBuildFile; fileRef = 54A3ACC21A261603008AF8DF /* BackgroundTests.m */; };
		169BA20B25ED0F5400374343 /* ConnectionTests.m in Sources */ = {isa = PBXBuildFile; fileRef = 5492C6C319ACCCA8008F41E2 /* ConnectionTests.m */; };
		169BA20D25ED0F5E00374343 /* APNSTests+Swift.swift in Sources */ = {isa = PBXBuildFile; fileRef = 63F65F1224729B4C00534A69 /* APNSTests+Swift.swift */; };
		169BA20E25ED0F6200374343 /* APNSTests.m in Sources */ = {isa = PBXBuildFile; fileRef = 545F3DBA1AAF64FB00BF817B /* APNSTests.m */; };
		169BA20F25ED0F6900374343 /* APNSTestsBase.m in Sources */ = {isa = PBXBuildFile; fileRef = 63F65F222474378200534A69 /* APNSTestsBase.m */; };
		169BA21025ED0F6D00374343 /* PushChannelTests.swift in Sources */ = {isa = PBXBuildFile; fileRef = 63F65F02246D5A9600534A69 /* PushChannelTests.swift */; };
		169BA21125ED0F7100374343 /* UserHandleTests.swift in Sources */ = {isa = PBXBuildFile; fileRef = 54E4DD0D1DE4A9A200FEF192 /* UserHandleTests.swift */; };
		169BA21225ED0F7600374343 /* UserTests+AccountDeletion.swift in Sources */ = {isa = PBXBuildFile; fileRef = 168E96DC220C6EB700FC92FA /* UserTests+AccountDeletion.swift */; };
		169BA21325ED0F7A00374343 /* UserTests.swift in Sources */ = {isa = PBXBuildFile; fileRef = A9F269C6257800940021B99A /* UserTests.swift */; };
		169BA21425ED0F8000374343 /* UserTests.m in Sources */ = {isa = PBXBuildFile; fileRef = 3EEA678A199D079600AF7665 /* UserTests.m */; };
		169BA21525ED0F8500374343 /* UserProfileImageV3Tests.swift in Sources */ = {isa = PBXBuildFile; fileRef = F190E0A81E8D516D003E81F8 /* UserProfileImageV3Tests.swift */; };
		169BA21625ED0F8900374343 /* UserProfileTests.m in Sources */ = {isa = PBXBuildFile; fileRef = 54877C9419922C0B0097FB58 /* UserProfileTests.m */; };
		169BA21725ED0F8E00374343 /* SearchTests.swift in Sources */ = {isa = PBXBuildFile; fileRef = 163BB8151EE1B1AC00DF9384 /* SearchTests.swift */; };
		169BA21825ED0F9500374343 /* SendAndReceiveMessagesTests+Swift.swift in Sources */ = {isa = PBXBuildFile; fileRef = 06BBF6FE2472F3AC00A26626 /* SendAndReceiveMessagesTests+Swift.swift */; };
		169BA21925ED0F9900374343 /* SendAndReceiveMessagesTests.m in Sources */ = {isa = PBXBuildFile; fileRef = 541918EB195AD9D100A5023D /* SendAndReceiveMessagesTests.m */; };
		169BA21A25ED0F9E00374343 /* FileTransferTests+Swift.swift in Sources */ = {isa = PBXBuildFile; fileRef = 06BBF6FB247288DD00A26626 /* FileTransferTests+Swift.swift */; };
		169BA21B25ED0FA200374343 /* FileTransferTests.m in Sources */ = {isa = PBXBuildFile; fileRef = 5430FF141CE4A359004ECFFE /* FileTransferTests.m */; };
		169BA21C25ED0FA700374343 /* ConversationTests+LegalHold.swift in Sources */ = {isa = PBXBuildFile; fileRef = 16A86B8322A7E57100A674F8 /* ConversationTests+LegalHold.swift */; };
		169BA21D25ED0FAC00374343 /* ConversationTests+OTR.swift in Sources */ = {isa = PBXBuildFile; fileRef = 63495E4623FFF098002A7C59 /* ConversationTests+OTR.swift */; };
		169BA21E25ED0FB000374343 /* ConversationTests+OTR.m in Sources */ = {isa = PBXBuildFile; fileRef = 09914E501BD6613600C10BF8 /* ConversationTests+OTR.m */; };
		169BA21F25ED0FB400374343 /* ConversationTests+Deletion.swift in Sources */ = {isa = PBXBuildFile; fileRef = 16519D5B231EA13A00C9D76D /* ConversationTests+Deletion.swift */; };
		169BA22025ED0FB900374343 /* ConversationTests+ClearingHistory.swift in Sources */ = {isa = PBXBuildFile; fileRef = 06BBF6F5246EF65600A26626 /* ConversationTests+ClearingHistory.swift */; };
		169BA22125ED0FBD00374343 /* ConversationTests+LastRead.swift in Sources */ = {isa = PBXBuildFile; fileRef = 06BBF6F2246EF28800A26626 /* ConversationTests+LastRead.swift */; };
		169BA22225ED0FC100374343 /* ConversationTests+Reactions.swift in Sources */ = {isa = PBXBuildFile; fileRef = 06BBF6F7246EF67400A26626 /* ConversationTests+Reactions.swift */; };
		169BA22325ED0FC400374343 /* ConversationTests+Archiving.swift in Sources */ = {isa = PBXBuildFile; fileRef = 06BBF6EF246ECB2400A26626 /* ConversationTests+Archiving.swift */; };
		169BA22425ED0FC900374343 /* ConversationTests+Participants.swift in Sources */ = {isa = PBXBuildFile; fileRef = 16904A83207E078C00C92806 /* ConversationTests+Participants.swift */; };
		169BA22525ED0FCE00374343 /* ConversationTests+List.swift in Sources */ = {isa = PBXBuildFile; fileRef = 06BBF6EC246EB56B00A26626 /* ConversationTests+List.swift */; };
		169BA22625ED0FD300374343 /* ConversationTests+ReceiptMode.swift in Sources */ = {isa = PBXBuildFile; fileRef = 1675532B21B16D1E009C9FEA /* ConversationTests+ReceiptMode.swift */; };
		169BA22725ED0FD700374343 /* ConversationTests+MessageTimer.swift in Sources */ = {isa = PBXBuildFile; fileRef = BF3C1B1820DBE3B2001CE126 /* ConversationTests+MessageTimer.swift */; };
		169BA22825ED0FDB00374343 /* ConversationTests+Guests.swift in Sources */ = {isa = PBXBuildFile; fileRef = F13A26E020456002004F8E47 /* ConversationTests+Guests.swift */; };
		169BA22925ED0FDF00374343 /* ConversationTests+Ephemeral.swift in Sources */ = {isa = PBXBuildFile; fileRef = F920F4D51DA3DCF8002B860B /* ConversationTests+Ephemeral.swift */; };
		169BA22A25ED0FE300374343 /* ConversationTests+DeliveryConfirmation.swift in Sources */ = {isa = PBXBuildFile; fileRef = F9E462D91D7043C60036CFA7 /* ConversationTests+DeliveryConfirmation.swift */; };
		169BA22B25ED0FE700374343 /* ConversationTests+MessageEditing.swift in Sources */ = {isa = PBXBuildFile; fileRef = 63F65F04246D972900534A69 /* ConversationTests+MessageEditing.swift */; };
		169BA22C25ED0FEB00374343 /* ConversationTests+MessageEditing.m in Sources */ = {isa = PBXBuildFile; fileRef = F964700B1D5C720D00A81A92 /* ConversationTests+MessageEditing.m */; };
		169BA22D25ED0FEF00374343 /* AvailabilityTests.swift in Sources */ = {isa = PBXBuildFile; fileRef = 16D1383A1FD6A6F4001B4411 /* AvailabilityTests.swift */; };
		169BA22E25ED0FF400374343 /* TextSearchTests.swift in Sources */ = {isa = PBXBuildFile; fileRef = BFAB67AF1E535B4B00D67C1A /* TextSearchTests.swift */; };
		169BA22F25ED0FFB00374343 /* DeleteMessagesTests.swift in Sources */ = {isa = PBXBuildFile; fileRef = BFE53F541D5A2F7000398378 /* DeleteMessagesTests.swift */; };
		169BA23025ED100100374343 /* ConversationsTests.m in Sources */ = {isa = PBXBuildFile; fileRef = 3E6CD176194F435F00BAE83E /* ConversationsTests.m */; };
		169BA23125ED100500374343 /* ConversationTestsBase.m in Sources */ = {isa = PBXBuildFile; fileRef = 545643D51C62C1A800A2129C /* ConversationTestsBase.m */; };
		169BA23225ED100B00374343 /* SlowSyncTests+Swift.swift in Sources */ = {isa = PBXBuildFile; fileRef = F190E0DB1E8E7BA1003E81F8 /* SlowSyncTests+Swift.swift */; };
		169BA23325ED100F00374343 /* SlowSyncTests+Teams.swift in Sources */ = {isa = PBXBuildFile; fileRef = BF1F52CB1ECDD778002FB553 /* SlowSyncTests+Teams.swift */; };
		169BA23425ED101300374343 /* SlowSyncTests+ExistingData.swift in Sources */ = {isa = PBXBuildFile; fileRef = 16519D7C2320087100C9D76D /* SlowSyncTests+ExistingData.swift */; };
		169BA23525ED101700374343 /* SlowSyncTests.m in Sources */ = {isa = PBXBuildFile; fileRef = 85D85D997334755E841D13EA /* SlowSyncTests.m */; };
		169BA23625ED101C00374343 /* LoginFlowTests.m in Sources */ = {isa = PBXBuildFile; fileRef = 54FC8A0F192CD55000D3C016 /* LoginFlowTests.m */; };
		169BA23725ED102500374343 /* NotificationObservers.m in Sources */ = {isa = PBXBuildFile; fileRef = 3E288A6A19C859210031CFCE /* NotificationObservers.m */; };
		169BA23825ED103500374343 /* IntegrationTest+Search.swift in Sources */ = {isa = PBXBuildFile; fileRef = 163BB8111EE1A65A00DF9384 /* IntegrationTest+Search.swift */; };
		169BA23925ED103900374343 /* IntegrationTest+Messages.swift in Sources */ = {isa = PBXBuildFile; fileRef = 166D191E23157EBE001288CD /* IntegrationTest+Messages.swift */; };
		169BA23A25EF6D4F00374343 /* MockLinkPreviewDetector.swift in Sources */ = {isa = PBXBuildFile; fileRef = 16A5FE20215B584200AEEBBD /* MockLinkPreviewDetector.swift */; };
		169BA23D25EF6E2A00374343 /* MockRegistrationStatusDelegate.swift in Sources */ = {isa = PBXBuildFile; fileRef = 169BA23C25EF6E2A00374343 /* MockRegistrationStatusDelegate.swift */; };
		169BA23E25EF6E2A00374343 /* MockRegistrationStatusDelegate.swift in Sources */ = {isa = PBXBuildFile; fileRef = 169BA23C25EF6E2A00374343 /* MockRegistrationStatusDelegate.swift */; };
		169BA23F25EF6F0B00374343 /* TypingChange.swift in Sources */ = {isa = PBXBuildFile; fileRef = 16AD86B71F7292EB00E4C797 /* TypingChange.swift */; };
		169BA24125EF6F6700374343 /* ZMConversation+Testing.swift in Sources */ = {isa = PBXBuildFile; fileRef = 169BA24025EF6F6700374343 /* ZMConversation+Testing.swift */; };
		169BA24225EF6F6700374343 /* ZMConversation+Testing.swift in Sources */ = {isa = PBXBuildFile; fileRef = 169BA24025EF6F6700374343 /* ZMConversation+Testing.swift */; };
		169BA24425EF6FFA00374343 /* MockAnalytics.swift in Sources */ = {isa = PBXBuildFile; fileRef = 169BA24325EF6FFA00374343 /* MockAnalytics.swift */; };
		169BA24525EF6FFA00374343 /* MockAnalytics.swift in Sources */ = {isa = PBXBuildFile; fileRef = 169BA24325EF6FFA00374343 /* MockAnalytics.swift */; };
		169BA24625EF73B100374343 /* EventProcessingPerformanceTests.swift in Sources */ = {isa = PBXBuildFile; fileRef = 169E55F52518FF810092CD53 /* EventProcessingPerformanceTests.swift */; };
		169BA24725EF73DD00374343 /* ServiceUserTests.swift in Sources */ = {isa = PBXBuildFile; fileRef = 872A2EE71FFFBC3900900B22 /* ServiceUserTests.swift */; };
		169BA24825EF743700374343 /* SessionManagerTests+MessageRetention.swift in Sources */ = {isa = PBXBuildFile; fileRef = 166D191C231569DD001288CD /* SessionManagerTests+MessageRetention.swift */; };
		169BA24925EF743F00374343 /* SessionManagerTests+Backup.swift in Sources */ = {isa = PBXBuildFile; fileRef = D59F3A11206929AF0023474F /* SessionManagerTests+Backup.swift */; };
		169BA24A25EF744400374343 /* SessionManagerTests+URLActions.swift in Sources */ = {isa = PBXBuildFile; fileRef = 161ACB3B23F6BE7F00ABFF33 /* SessionManagerTests+URLActions.swift */; };
		169BA24C25EF753100374343 /* MockReachability.swift in Sources */ = {isa = PBXBuildFile; fileRef = 169BA24B25EF753100374343 /* MockReachability.swift */; };
		169BA24D25EF753100374343 /* MockReachability.swift in Sources */ = {isa = PBXBuildFile; fileRef = 169BA24B25EF753100374343 /* MockReachability.swift */; };
		169BA24E25EF765D00374343 /* ConnectToBotURLActionProcessorTests.swift in Sources */ = {isa = PBXBuildFile; fileRef = 161C886223FADDE400CB0B8E /* ConnectToBotURLActionProcessorTests.swift */; };
		169BA24F25EF76A400374343 /* NetworkStateRecorder.swift in Sources */ = {isa = PBXBuildFile; fileRef = 16085B341F719E6D000B9F22 /* NetworkStateRecorder.swift */; };
		169BA25225EF778E00374343 /* TestUserProfileUpdateObserver.swift in Sources */ = {isa = PBXBuildFile; fileRef = 169BA25125EF778E00374343 /* TestUserProfileUpdateObserver.swift */; };
		169BA25325EF778E00374343 /* TestUserProfileUpdateObserver.swift in Sources */ = {isa = PBXBuildFile; fileRef = 169BA25125EF778E00374343 /* TestUserProfileUpdateObserver.swift */; };
		169BA25725EF933000374343 /* animated.gif in Resources */ = {isa = PBXBuildFile; fileRef = 54764B9D1C931E9400BD25E3 /* animated.gif */; };
		169BA25825EF933000374343 /* not_animated.gif in Resources */ = {isa = PBXBuildFile; fileRef = 54764B9E1C931E9400BD25E3 /* not_animated.gif */; };
		169BA25925EF933000374343 /* medium.jpg in Resources */ = {isa = PBXBuildFile; fileRef = 54764B971C9303D600BD25E3 /* medium.jpg */; };
		169BA25A25EF933000374343 /* tiny.jpg in Resources */ = {isa = PBXBuildFile; fileRef = 54764B981C9303D600BD25E3 /* tiny.jpg */; };
		169BA25B25EF933000374343 /* EncryptedBase64EncondedExternalMessageTestFixture.txt in Resources */ = {isa = PBXBuildFile; fileRef = AF6415A01C9C151700A535F5 /* EncryptedBase64EncondedExternalMessageTestFixture.txt */; };
		169BA25C25EF933000374343 /* ExternalMessageTextFixture.txt in Resources */ = {isa = PBXBuildFile; fileRef = AF6415A11C9C151700A535F5 /* ExternalMessageTextFixture.txt */; };
		169BA25D25EF933000374343 /* audio.m4a in Resources */ = {isa = PBXBuildFile; fileRef = EE01E0361F90DABC001AA33C /* audio.m4a */; };
		169BA25E25EF933000374343 /* video.mp4 in Resources */ = {isa = PBXBuildFile; fileRef = BF158D2E1CE087D8007C6F8A /* video.mp4 */; };
		169BA25F25EF933000374343 /* 1900x1500.jpg in Resources */ = {isa = PBXBuildFile; fileRef = 54DFAE211C92D979004B1D15 /* 1900x1500.jpg */; };
		169BA26025EF933F00374343 /* Lorem Ipsum.txt in Resources */ = {isa = PBXBuildFile; fileRef = 54764B9B1C930AEB00BD25E3 /* Lorem Ipsum.txt */; };
		169BA26125EFA23200374343 /* ZMConversation+Testing.m in Sources */ = {isa = PBXBuildFile; fileRef = F991CE121CB55512004D8465 /* ZMConversation+Testing.m */; };
		169BA26225EFA32000374343 /* ZMUser+Testing.m in Sources */ = {isa = PBXBuildFile; fileRef = F991CE141CB55512004D8465 /* ZMUser+Testing.m */; };
		169BC10F22BD17FF0003159B /* LegalHoldRequestStrategyTests.swift in Sources */ = {isa = PBXBuildFile; fileRef = 169BC10E22BD17FF0003159B /* LegalHoldRequestStrategyTests.swift */; };
		169E303320D29C670012C219 /* PushRegistryMock.swift in Sources */ = {isa = PBXBuildFile; fileRef = 169E303120D29C200012C219 /* PushRegistryMock.swift */; };
		16A702D01E92998100B8410D /* ApplicationStatusDirectoryTests.swift in Sources */ = {isa = PBXBuildFile; fileRef = 16A702CF1E92998100B8410D /* ApplicationStatusDirectoryTests.swift */; };
		16A764611F3E0B0B00564F21 /* CallKitManager.swift in Sources */ = {isa = PBXBuildFile; fileRef = 16A764601F3E0B0B00564F21 /* CallKitManager.swift */; };
		16AD86B81F7292EB00E4C797 /* TypingChange.swift in Sources */ = {isa = PBXBuildFile; fileRef = 16AD86B71F7292EB00E4C797 /* TypingChange.swift */; };
		16C22BA41BF4D5D7007099D9 /* NSError+ZMUserSessionInternal.h in Headers */ = {isa = PBXBuildFile; fileRef = 3E05F254192A50CC00F22D80 /* NSError+ZMUserSessionInternal.h */; settings = {ATTRIBUTES = (Public, ); }; };
		16C4BDA020A309CD00BCDB17 /* CallParticipantSnapshot.swift in Sources */ = {isa = PBXBuildFile; fileRef = 16C4BD9F20A309CD00BCDB17 /* CallParticipantSnapshot.swift */; };
		16D0A119234B999600A83F87 /* LabelUpstreamRequestStrategyTests.swift in Sources */ = {isa = PBXBuildFile; fileRef = 16D0A118234B999600A83F87 /* LabelUpstreamRequestStrategyTests.swift */; };
		16D0A11D234C8CD700A83F87 /* LabelUpstreamRequestStrategy.swift in Sources */ = {isa = PBXBuildFile; fileRef = 16D0A11C234C8CD700A83F87 /* LabelUpstreamRequestStrategy.swift */; };
		16D3FCDF1E365ABC0052A535 /* CallStateObserverTests.swift in Sources */ = {isa = PBXBuildFile; fileRef = 16D3FCDE1E365ABC0052A535 /* CallStateObserverTests.swift */; };
		16D3FD021E3A5C0D0052A535 /* ZMConversationVoiceChannelRouterTests.swift in Sources */ = {isa = PBXBuildFile; fileRef = 16D3FD011E3A5C0D0052A535 /* ZMConversationVoiceChannelRouterTests.swift */; };
		16D66D6A2B0789F500CB237D /* MockCryptoboxMigrationManagerInterface.swift in Sources */ = {isa = PBXBuildFile; fileRef = EE0BA28F29D5DBD6004E93B5 /* MockCryptoboxMigrationManagerInterface.swift */; };
		16D74BF42B59670B00160298 /* ChangeUsernameUseCase.swift in Sources */ = {isa = PBXBuildFile; fileRef = 16D74BF32B59670B00160298 /* ChangeUsernameUseCase.swift */; };
		16D74BF62B5A961800160298 /* ChangeUsernameUseCaseTests.swift in Sources */ = {isa = PBXBuildFile; fileRef = 16D74BF52B5A961800160298 /* ChangeUsernameUseCaseTests.swift */; };
		16D9E8BA22BCD39200FA463F /* LegalHoldRequestStrategy.swift in Sources */ = {isa = PBXBuildFile; fileRef = 16D9E8B922BCD39200FA463F /* LegalHoldRequestStrategy.swift */; };
		16DABFAE1DCF98D3001973E3 /* CallingRequestStrategy.swift in Sources */ = {isa = PBXBuildFile; fileRef = 16DABFAD1DCF98D3001973E3 /* CallingRequestStrategy.swift */; };
		16DCB91C213449620002E910 /* ZMOperationLoop+PushChannel.swift in Sources */ = {isa = PBXBuildFile; fileRef = 16DCB91B213449620002E910 /* ZMOperationLoop+PushChannel.swift */; };
		16E0FB87232F8933000E3235 /* ZMUserSession+Authentication.swift in Sources */ = {isa = PBXBuildFile; fileRef = 16E0FB86232F8933000E3235 /* ZMUserSession+Authentication.swift */; };
		16E0FBB623311A19000E3235 /* ZMUserSessionTests+Authentication.swift in Sources */ = {isa = PBXBuildFile; fileRef = 16E0FBB4233119FE000E3235 /* ZMUserSessionTests+Authentication.swift */; };
		16E6F26224B371190015B249 /* ZMUserSession+EncryptionAtRest.swift in Sources */ = {isa = PBXBuildFile; fileRef = 16E6F26124B371190015B249 /* ZMUserSession+EncryptionAtRest.swift */; };
		16ED865A23E2E91900CB1766 /* ZMUserSession+LifeCycle.swift in Sources */ = {isa = PBXBuildFile; fileRef = 16ED865923E2E91900CB1766 /* ZMUserSession+LifeCycle.swift */; };
		16ED865B23E2EE3C00CB1766 /* ZMMissingUpdateEventsTranscoder.h in Headers */ = {isa = PBXBuildFile; fileRef = 54F8D6E419AB535700146664 /* ZMMissingUpdateEventsTranscoder.h */; settings = {ATTRIBUTES = (Public, ); }; };
		16ED865D23E30F7E00CB1766 /* ZMUserSesson+Proxy.swift in Sources */ = {isa = PBXBuildFile; fileRef = 16ED865C23E30F7E00CB1766 /* ZMUserSesson+Proxy.swift */; };
		16ED865F23E3145C00CB1766 /* ZMUserSession+Clients.swift in Sources */ = {isa = PBXBuildFile; fileRef = 16ED865E23E3145C00CB1766 /* ZMUserSession+Clients.swift */; };
		16F5F16C1E4092C00062F0AE /* NSManagedObjectContext+CTCallCenter.swift in Sources */ = {isa = PBXBuildFile; fileRef = 16F5F16B1E4092C00062F0AE /* NSManagedObjectContext+CTCallCenter.swift */; };
		16F6BB381EDEA659009EA803 /* SearchResult+AddressBook.swift in Sources */ = {isa = PBXBuildFile; fileRef = 16F6BB371EDEA659009EA803 /* SearchResult+AddressBook.swift */; };
		16FF474C1F0D54B20044C491 /* SessionManager+Logs.swift in Sources */ = {isa = PBXBuildFile; fileRef = 16FF474B1F0D54B20044C491 /* SessionManager+Logs.swift */; };
		1836188BC0E48C1AC1671FC2 /* ZMSyncStrategyTests.swift in Sources */ = {isa = PBXBuildFile; fileRef = 3D6B0837E10BD4D5E88805E3 /* ZMSyncStrategyTests.swift */; };
		259AAB0D2B9F477F00B13A7C /* LastE2EIdentityUpdateDateProtocol.swift in Sources */ = {isa = PBXBuildFile; fileRef = 259AAB0C2B9F477F00B13A7C /* LastE2EIdentityUpdateDateProtocol.swift */; };
		25A9B7BA2B5EA36D00FD43FB /* Security.framework in Frameworks */ = {isa = PBXBuildFile; fileRef = 25A9B7B92B5EA36D00FD43FB /* Security.framework */; };
		25CCE9DC2BA4A943002AB21F /* String+Mocks.swift in Sources */ = {isa = PBXBuildFile; fileRef = 25CCE9DB2BA4A943002AB21F /* String+Mocks.swift */; };
		25D57F1D2BA892720038521E /* MessagingTest+Swift.swift in Sources */ = {isa = PBXBuildFile; fileRef = 06BBF7002473D51D00A26626 /* MessagingTest+Swift.swift */; };
		25D57F202BA8928E0038521E /* MessagingTest.h in Headers */ = {isa = PBXBuildFile; fileRef = 5474C8051921309400185A3A /* MessagingTest.h */; };
		25E11B0B2B56A15F005D51FA /* GetE2eIdentityCertificatesUseCase.swift in Sources */ = {isa = PBXBuildFile; fileRef = 25E11B0A2B56A15F005D51FA /* GetE2eIdentityCertificatesUseCase.swift */; };
		25E11B0D2B56B497005D51FA /* GetIsE2EIdentityEnabledUseCase.swift in Sources */ = {isa = PBXBuildFile; fileRef = 25E11B0C2B56B497005D51FA /* GetIsE2EIdentityEnabledUseCase.swift */; };
		2B15596A295093360069AE34 /* HotfixPatch.swift in Sources */ = {isa = PBXBuildFile; fileRef = 2B155969295093360069AE34 /* HotfixPatch.swift */; };
		3E05F252192A4FBD00F22D80 /* UserSessionErrorTests.m in Sources */ = {isa = PBXBuildFile; fileRef = 3E05F250192A4FBD00F22D80 /* UserSessionErrorTests.m */; };
		3E1858BC1951D6DA005FE78F /* MemoryLeaksObserver.m in Sources */ = {isa = PBXBuildFile; fileRef = 3E1858B31951D69B005FE78F /* MemoryLeaksObserver.m */; };
		3E1860BA191A5D99000FE027 /* TestHost-main.m in Sources */ = {isa = PBXBuildFile; fileRef = 3E1860B6191A5D99000FE027 /* TestHost-main.m */; };
		3E1860BB191A5D99000FE027 /* TestHostAppDelegate.m in Sources */ = {isa = PBXBuildFile; fileRef = 3E1860B8191A5D99000FE027 /* TestHostAppDelegate.m */; };
		3E27131F1A8A68BF008EE50F /* Push.strings in Resources */ = {isa = PBXBuildFile; fileRef = 3E27131A1A8A68BF008EE50F /* Push.strings */; };
		3E2713211A8A68BF008EE50F /* Push.stringsdict in Resources */ = {isa = PBXBuildFile; fileRef = 3E27131C1A8A68BF008EE50F /* Push.stringsdict */; };
		3E288A6C19C859210031CFCE /* NotificationObservers.m in Sources */ = {isa = PBXBuildFile; fileRef = 3E288A6A19C859210031CFCE /* NotificationObservers.m */; };
		3E9848BD1A65253000F7B050 /* Hack.swift in Sources */ = {isa = PBXBuildFile; fileRef = 3E9848BC1A65253000F7B050 /* Hack.swift */; };
		3ED972FB1A0A65D800BAFC61 /* ZMBlacklistVerificatorTest.m in Sources */ = {isa = PBXBuildFile; fileRef = F9F11A061A0A630900F1DCEE /* ZMBlacklistVerificatorTest.m */; };
		54034F381BB1A6D900F4ED62 /* ZMUserSession+Logs.swift in Sources */ = {isa = PBXBuildFile; fileRef = 54034F371BB1A6D900F4ED62 /* ZMUserSession+Logs.swift */; };
		540818A61BCA647D00257CA7 /* ZMBlacklistVerificator+Testing.h in Headers */ = {isa = PBXBuildFile; fileRef = 540818A51BCA647D00257CA7 /* ZMBlacklistVerificator+Testing.h */; };
		540A0BA51954859E00FB7D61 /* ZMSyncStrategyTests.m in Sources */ = {isa = PBXBuildFile; fileRef = 85D85104C6D06FA902E3253C /* ZMSyncStrategyTests.m */; };
		541228451AEE422C00D9ED1C /* ZMAuthenticationStatusTests.m in Sources */ = {isa = PBXBuildFile; fileRef = 541228431AEE422C00D9ED1C /* ZMAuthenticationStatusTests.m */; };
		54131BC625C7F71400CE2CA2 /* LoginDelegate.swift in Sources */ = {isa = PBXBuildFile; fileRef = 54131BC525C7F71400CE2CA2 /* LoginDelegate.swift */; };
		54131BCE25C7FFCA00CE2CA2 /* SessionManager+AuthenticationStatusDelegate.swift in Sources */ = {isa = PBXBuildFile; fileRef = 54131BCD25C7FFCA00CE2CA2 /* SessionManager+AuthenticationStatusDelegate.swift */; };
		54257C081DF1C94200107FE7 /* TopConversationsDirectory.swift in Sources */ = {isa = PBXBuildFile; fileRef = 54257C071DF1C94200107FE7 /* TopConversationsDirectory.swift */; };
		542DFEE61DDCA452000F5B95 /* UserProfileUpdateStatusTests.swift in Sources */ = {isa = PBXBuildFile; fileRef = 542DFEE51DDCA452000F5B95 /* UserProfileUpdateStatusTests.swift */; };
		542DFEE81DDCA4FD000F5B95 /* UserProfileUpdateRequestStrategyTests.swift in Sources */ = {isa = PBXBuildFile; fileRef = 542DFEE71DDCA4FD000F5B95 /* UserProfileUpdateRequestStrategyTests.swift */; };
		543095931DE76B170065367F /* random1.txt in Resources */ = {isa = PBXBuildFile; fileRef = 543095921DE76B170065367F /* random1.txt */; };
		543095951DE76B270065367F /* random2.txt in Resources */ = {isa = PBXBuildFile; fileRef = 543095941DE76B270065367F /* random2.txt */; };
		5430E9251BAA0D9F00395E05 /* WireSyncEngineLogs.h in Headers */ = {isa = PBXBuildFile; fileRef = 5430E9231BAA0D9F00395E05 /* WireSyncEngineLogs.h */; };
		543ED0011D79E0EE00A9CDF3 /* ApplicationMock.swift in Sources */ = {isa = PBXBuildFile; fileRef = 543ED0001D79E0EE00A9CDF3 /* ApplicationMock.swift */; };
		544BA11A1A433DE400D3B852 /* WireSyncEngine.h in Headers */ = {isa = PBXBuildFile; fileRef = 542049EF196AB84B000D8A94 /* WireSyncEngine.h */; settings = {ATTRIBUTES = (Public, ); }; };
		544BA1271A433DE400D3B852 /* NSError+ZMUserSession.h in Headers */ = {isa = PBXBuildFile; fileRef = 3E05F247192A4F8900F22D80 /* NSError+ZMUserSession.h */; settings = {ATTRIBUTES = (Public, ); }; };
		544BA1311A433DE400D3B852 /* ZMNetworkState.h in Headers */ = {isa = PBXBuildFile; fileRef = 546D45FD19E29D92004C478D /* ZMNetworkState.h */; settings = {ATTRIBUTES = (Public, ); }; };
		544BA1571A43424F00D3B852 /* WireSyncEngine.framework in Frameworks */ = {isa = PBXBuildFile; fileRef = 549815931A43232400A7CE2E /* WireSyncEngine.framework */; };
		544F8FF31DDCD34600D1AB04 /* UserProfileUpdateNotifications.swift in Sources */ = {isa = PBXBuildFile; fileRef = 544F8FF21DDCD34600D1AB04 /* UserProfileUpdateNotifications.swift */; };
		545434AB19AB6ADA003892D9 /* ZMMissingUpdateEventsTranscoderTests.m in Sources */ = {isa = PBXBuildFile; fileRef = 54F8D72F19AB677300146664 /* ZMMissingUpdateEventsTranscoderTests.m */; };
		545434AC19AB6ADA003892D9 /* ZMSelfTranscoderTests.m in Sources */ = {isa = PBXBuildFile; fileRef = 54F8D73119AB677400146664 /* ZMSelfTranscoderTests.m */; };
		5458273E2541C3A9002B8F83 /* PresentationDelegate.swift in Sources */ = {isa = PBXBuildFile; fileRef = 5458273D2541C3A9002B8F83 /* PresentationDelegate.swift */; };
		5458AF841F7021B800E45977 /* PreLoginAuthenticationNotification.swift in Sources */ = {isa = PBXBuildFile; fileRef = 5458AF831F7021B800E45977 /* PreLoginAuthenticationNotification.swift */; };
		545F601C1D6C336D00C2C55B /* AddressBookSearchTests.swift in Sources */ = {isa = PBXBuildFile; fileRef = 545F601B1D6C336D00C2C55B /* AddressBookSearchTests.swift */; };
		545FC3341A5B003A005EEA26 /* ObjectTranscoderTests.m in Sources */ = {isa = PBXBuildFile; fileRef = 54F8D74919AB67B300146664 /* ObjectTranscoderTests.m */; };
		546392721D79D5210094EC66 /* Application.swift in Sources */ = {isa = PBXBuildFile; fileRef = 546392711D79D5210094EC66 /* Application.swift */; };
		5463C897193F3C74006799DE /* ZMTimingTests.m in Sources */ = {isa = PBXBuildFile; fileRef = 5463C890193F38A6006799DE /* ZMTimingTests.m */; };
		5467F1C61E0AE421008C1745 /* KeyValueStore+AccessToken.swift in Sources */ = {isa = PBXBuildFile; fileRef = 5467F1C51E0AE421008C1745 /* KeyValueStore+AccessToken.swift */; };
		546F815C1E685F6E00775059 /* LocalNotificationDispatcherTests.swift in Sources */ = {isa = PBXBuildFile; fileRef = 546F815A1E685F1A00775059 /* LocalNotificationDispatcherTests.swift */; };
		5474C80A1921309400185A3A /* MessagingTest.m in Sources */ = {isa = PBXBuildFile; fileRef = 5474C8061921309400185A3A /* MessagingTest.m */; };
		5474C80C1921309400185A3A /* MessagingTestTests.m in Sources */ = {isa = PBXBuildFile; fileRef = 5474C8081921309400185A3A /* MessagingTestTests.m */; };
		54764B961C92FDC100BD25E3 /* 1900x1500.jpg in Resources */ = {isa = PBXBuildFile; fileRef = 54DFAE211C92D979004B1D15 /* 1900x1500.jpg */; };
		54764B991C9303D600BD25E3 /* medium.jpg in Resources */ = {isa = PBXBuildFile; fileRef = 54764B971C9303D600BD25E3 /* medium.jpg */; };
		54764B9A1C9303D600BD25E3 /* tiny.jpg in Resources */ = {isa = PBXBuildFile; fileRef = 54764B981C9303D600BD25E3 /* tiny.jpg */; };
		54764B9C1C930AEB00BD25E3 /* Lorem Ipsum.txt in Resources */ = {isa = PBXBuildFile; fileRef = 54764B9B1C930AEB00BD25E3 /* Lorem Ipsum.txt */; };
		54764B9F1C931E9400BD25E3 /* animated.gif in Resources */ = {isa = PBXBuildFile; fileRef = 54764B9D1C931E9400BD25E3 /* animated.gif */; };
		54764BA01C931E9400BD25E3 /* not_animated.gif in Resources */ = {isa = PBXBuildFile; fileRef = 54764B9E1C931E9400BD25E3 /* not_animated.gif */; };
		5478A1411DEC4048006F7268 /* UserProfile.swift in Sources */ = {isa = PBXBuildFile; fileRef = 5478A1401DEC4048006F7268 /* UserProfile.swift */; };
		547E5B581DDB4B800038D936 /* UserProfileUpdateStatus.swift in Sources */ = {isa = PBXBuildFile; fileRef = 547E5B571DDB4B800038D936 /* UserProfileUpdateStatus.swift */; };
		547E5B5A1DDB67390038D936 /* UserProfileUpdateRequestStrategy.swift in Sources */ = {isa = PBXBuildFile; fileRef = 547E5B591DDB67390038D936 /* UserProfileUpdateRequestStrategy.swift */; };
		54880E3D194B5845007271AA /* ZMOperationLoopTests.m in Sources */ = {isa = PBXBuildFile; fileRef = 85D858D72B109C5D9A85645B /* ZMOperationLoopTests.m */; };
		549552541D645683004F21F6 /* AddressBookTests.swift in Sources */ = {isa = PBXBuildFile; fileRef = 549552511D64567C004F21F6 /* AddressBookTests.swift */; };
		549710081F6FF5C100026EDD /* NotificationInContext+UserSession.swift in Sources */ = {isa = PBXBuildFile; fileRef = 549710071F6FF5C100026EDD /* NotificationInContext+UserSession.swift */; };
		5497100A1F6FFE9900026EDD /* ClientUpdateNotification.swift in Sources */ = {isa = PBXBuildFile; fileRef = 549710091F6FFE9900026EDD /* ClientUpdateNotification.swift */; };
		54973A361DD48CAB007F8702 /* NSManagedObject+CryptoStack.swift in Sources */ = {isa = PBXBuildFile; fileRef = 54973A351DD48CAB007F8702 /* NSManagedObject+CryptoStack.swift */; };
		549815CD1A432BC700A7CE2E /* ZMBlacklistDownloader.m in Sources */ = {isa = PBXBuildFile; fileRef = F9FD798619EE742600D70FCD /* ZMBlacklistDownloader.m */; };
		549815CE1A432BC700A7CE2E /* ZMBlacklistVerificator.m in Sources */ = {isa = PBXBuildFile; fileRef = F9FD798C19EE9B9A00D70FCD /* ZMBlacklistVerificator.m */; };
		549815DC1A432BC700A7CE2E /* NSError+ZMUserSession.m in Sources */ = {isa = PBXBuildFile; fileRef = 3E05F253192A50CC00F22D80 /* NSError+ZMUserSession.m */; };
		5498162D1A432BC800A7CE2E /* ZMMissingUpdateEventsTranscoder.m in Sources */ = {isa = PBXBuildFile; fileRef = 54F8D6E519AB535700146664 /* ZMMissingUpdateEventsTranscoder.m */; };
		5498162E1A432BC800A7CE2E /* ZMLastUpdateEventIDTranscoder.m in Sources */ = {isa = PBXBuildFile; fileRef = 5427B34E19D195A100CC18DC /* ZMLastUpdateEventIDTranscoder.m */; };
		549816301A432BC800A7CE2E /* ZMSelfStrategy.m in Sources */ = {isa = PBXBuildFile; fileRef = 54F8D6E919AB535700146664 /* ZMSelfStrategy.m */; };
		549816351A432BC800A7CE2E /* ZMLoginTranscoder.m in Sources */ = {isa = PBXBuildFile; fileRef = 54C11B9F19D1E4A100576A96 /* ZMLoginTranscoder.m */; };
		549816451A432BC800A7CE2E /* ZMOperationLoop.m in Sources */ = {isa = PBXBuildFile; fileRef = 85D8502FFC4412F91D0CC1A4 /* ZMOperationLoop.m */; };
		549816471A432BC800A7CE2E /* ZMSyncStrategy.m in Sources */ = {isa = PBXBuildFile; fileRef = 85D859D47B6EBF09E4137658 /* ZMSyncStrategy.m */; };
		54991D581DEDCF2B007E282F /* AddressBook.swift in Sources */ = {isa = PBXBuildFile; fileRef = 54991D571DEDCF2B007E282F /* AddressBook.swift */; };
		54991D5A1DEDD07E007E282F /* ContactAddressBook.swift in Sources */ = {isa = PBXBuildFile; fileRef = 54991D591DEDD07E007E282F /* ContactAddressBook.swift */; };
		54A0A6311BCE9864001A3A4C /* ZMHotFix.m in Sources */ = {isa = PBXBuildFile; fileRef = F95ECF4D1B94A553009F91BA /* ZMHotFix.m */; };
		54A0A6321BCE9867001A3A4C /* ZMHotFixDirectory.m in Sources */ = {isa = PBXBuildFile; fileRef = 54DE26B21BC56E62002B5FBC /* ZMHotFixDirectory.m */; };
		54A170651B300696001B41A5 /* ProxiedRequestStrategy.swift in Sources */ = {isa = PBXBuildFile; fileRef = 54A170631B300696001B41A5 /* ProxiedRequestStrategy.swift */; };
		54A170691B300717001B41A5 /* ProxiedRequestStrategyTests.swift in Sources */ = {isa = PBXBuildFile; fileRef = 54A170671B300717001B41A5 /* ProxiedRequestStrategyTests.swift */; };
		54A227D61D6604A5009414C0 /* SynchronizationMocks.swift in Sources */ = {isa = PBXBuildFile; fileRef = 54A227D51D6604A5009414C0 /* SynchronizationMocks.swift */; };
		54A343471D6B589A004B65EA /* AddressBookSearch.swift in Sources */ = {isa = PBXBuildFile; fileRef = 54A343461D6B589A004B65EA /* AddressBookSearch.swift */; };
		54A3F24F1C08523500FE3A6B /* ZMOperationLoop.h in Headers */ = {isa = PBXBuildFile; fileRef = 85D85F3EC8565FD102AC0E5B /* ZMOperationLoop.h */; settings = {ATTRIBUTES = (Public, ); }; };
		54AB428E1DF5C5B400381F2C /* TopConversationsDirectoryTests.swift in Sources */ = {isa = PBXBuildFile; fileRef = 54AB428D1DF5C5B400381F2C /* TopConversationsDirectoryTests.swift */; };
		54BFDF681BDA6F9A0034A3DB /* HistorySynchronizationStatus.swift in Sources */ = {isa = PBXBuildFile; fileRef = 54BFDF671BDA6F9A0034A3DB /* HistorySynchronizationStatus.swift */; };
		54BFDF6A1BDA87D20034A3DB /* HistorySynchronizationStatusTests.swift in Sources */ = {isa = PBXBuildFile; fileRef = 54BFDF691BDA87D20034A3DB /* HistorySynchronizationStatusTests.swift */; };
		54C11BAD19D1EB7500576A96 /* ZMLoginTranscoderTests.m in Sources */ = {isa = PBXBuildFile; fileRef = 54C11BAB19D1EB7500576A96 /* ZMLoginTranscoderTests.m */; };
		54C8A39C1F7536DB004961DF /* ZMOperationLoop+Notifications.swift in Sources */ = {isa = PBXBuildFile; fileRef = 54C8A39B1F7536DB004961DF /* ZMOperationLoop+Notifications.swift */; };
		54D785011A37256C00F47798 /* ZMEncodedNSUUIDWithTimestampTests.m in Sources */ = {isa = PBXBuildFile; fileRef = 54D784FD1A37248000F47798 /* ZMEncodedNSUUIDWithTimestampTests.m */; };
		54D9331E1AE1643A00C0B91C /* ZMCredentials.h in Headers */ = {isa = PBXBuildFile; fileRef = 54D9331C1AE1643A00C0B91C /* ZMCredentials.h */; settings = {ATTRIBUTES = (Public, ); }; };
		54D933211AE1653000C0B91C /* ZMCredentials.m in Sources */ = {isa = PBXBuildFile; fileRef = 54D9331F1AE1653000C0B91C /* ZMCredentials.m */; };
		54DE26B31BC56E62002B5FBC /* ZMHotFixDirectory.h in Headers */ = {isa = PBXBuildFile; fileRef = 54DE26B11BC56E62002B5FBC /* ZMHotFixDirectory.h */; settings = {ATTRIBUTES = (Public, ); }; };
		54DE9BEB1DE74FFB00EFFB9C /* RandomHandleGenerator.swift in Sources */ = {isa = PBXBuildFile; fileRef = 54DE9BEA1DE74FFB00EFFB9C /* RandomHandleGenerator.swift */; };
		54DE9BEF1DE760A900EFFB9C /* RandomHandleGeneratorTests.swift in Sources */ = {isa = PBXBuildFile; fileRef = 54DE9BEC1DE75D4900EFFB9C /* RandomHandleGeneratorTests.swift */; };
		54E2C1E01E682DC400536569 /* LocalNotificationDispatcher.swift in Sources */ = {isa = PBXBuildFile; fileRef = 54E2C1DF1E682DC400536569 /* LocalNotificationDispatcher.swift */; };
		54F0A0951B3018D7003386BC /* ProxiedRequestsStatus.swift in Sources */ = {isa = PBXBuildFile; fileRef = 54F0A0931B3018D7003386BC /* ProxiedRequestsStatus.swift */; };
		54F4DC5A1A4438B300FDB6EA /* WireSyncEngine.framework in Frameworks */ = {isa = PBXBuildFile; fileRef = 549815931A43232400A7CE2E /* WireSyncEngine.framework */; };
		54FEAAA91BC7BB9C002DE521 /* ZMBlacklistDownloader+Testing.h in Headers */ = {isa = PBXBuildFile; fileRef = 54FEAAA81BC7BB9C002DE521 /* ZMBlacklistDownloader+Testing.h */; };
		54FF64291F73D00C00787EF2 /* NSManagedObjectContext+AuthenticationStatus.swift in Sources */ = {isa = PBXBuildFile; fileRef = 54FF64281F73D00C00787EF2 /* NSManagedObjectContext+AuthenticationStatus.swift */; };
		554FEE2122AFF20600B1A8A1 /* ZMUserSession+LegalHold.swift in Sources */ = {isa = PBXBuildFile; fileRef = 554FEE2022AFF20600B1A8A1 /* ZMUserSession+LegalHold.swift */; };
		59271BE82B908DAC0019B726 /* SecurityClassificationProviding.swift in Sources */ = {isa = PBXBuildFile; fileRef = 59271BE72B908DAC0019B726 /* SecurityClassificationProviding.swift */; };
		59271BEA2B908E150019B726 /* SecurityClassification.swift in Sources */ = {isa = PBXBuildFile; fileRef = 59271BE92B908E150019B726 /* SecurityClassification.swift */; };
		597B70C32B03984C006C2121 /* ZMUserSession+DeveloperMenu.swift in Sources */ = {isa = PBXBuildFile; fileRef = 597B70C22B03984C006C2121 /* ZMUserSession+DeveloperMenu.swift */; };
		59D1C3102B1DEE6E0016F6B2 /* WireDataModelSupport.framework in Frameworks */ = {isa = PBXBuildFile; fileRef = 59D1C30F2B1DEE6E0016F6B2 /* WireDataModelSupport.framework */; };
		59DA04A32BD25486003F9195 /* WireSyncEngineSupport.framework in Frameworks */ = {isa = PBXBuildFile; fileRef = 0145AE812B1154010097E3B8 /* WireSyncEngineSupport.framework */; };
		59DA04A42BD25486003F9195 /* WireSyncEngineSupport.framework in Embed Frameworks */ = {isa = PBXBuildFile; fileRef = 0145AE812B1154010097E3B8 /* WireSyncEngineSupport.framework */; settings = {ATTRIBUTES = (CodeSignOnCopy, RemoveHeadersOnCopy, ); }; };
		59E6A9142B4EE5CF00DBCC6B /* RecurringAction.swift in Sources */ = {isa = PBXBuildFile; fileRef = 59E6A9132B4EE5CF00DBCC6B /* RecurringAction.swift */; };
		59E6A9162B4EE5D500DBCC6B /* RecurringActionServiceInterface.swift in Sources */ = {isa = PBXBuildFile; fileRef = 59E6A9152B4EE5D500DBCC6B /* RecurringActionServiceInterface.swift */; };
		59E6A91A2B4EE62100DBCC6B /* RecurringAction+dummy.swift in Sources */ = {isa = PBXBuildFile; fileRef = 59E6A9192B4EE62100DBCC6B /* RecurringAction+dummy.swift */; };
		5E0EB1F421008C1900B5DC2B /* CompanyLoginRequester.swift in Sources */ = {isa = PBXBuildFile; fileRef = 5E0EB1F321008C1900B5DC2B /* CompanyLoginRequester.swift */; };
		5E0EB1F72100A14A00B5DC2B /* CompanyLoginRequesterTests.swift in Sources */ = {isa = PBXBuildFile; fileRef = 5E0EB1F52100A13200B5DC2B /* CompanyLoginRequesterTests.swift */; };
		5E0EB1F92100A46F00B5DC2B /* MockCompanyLoginRequesterDelegate.swift in Sources */ = {isa = PBXBuildFile; fileRef = 5E0EB1F82100A46F00B5DC2B /* MockCompanyLoginRequesterDelegate.swift */; };
		5E2C354D21A806A80034F1EE /* MockBackgroundActivityManager.swift in Sources */ = {isa = PBXBuildFile; fileRef = 5E2C354C21A806A80034F1EE /* MockBackgroundActivityManager.swift */; };
		5E6716912174CA6700522E61 /* MockUser+LoginCredentials.swift in Sources */ = {isa = PBXBuildFile; fileRef = 5E67168F2174CA6300522E61 /* MockUser+LoginCredentials.swift */; };
		5E8BB8992147CD3F00EEA64B /* AVSBridging.swift in Sources */ = {isa = PBXBuildFile; fileRef = 5E8BB8982147CD3F00EEA64B /* AVSBridging.swift */; };
		5E8BB89C2147CE1600EEA64B /* AVSCallMember.swift in Sources */ = {isa = PBXBuildFile; fileRef = 5E8BB89B2147CE1600EEA64B /* AVSCallMember.swift */; };
		5E8BB89E2147E9DF00EEA64B /* AVSWrapper+Handlers.swift in Sources */ = {isa = PBXBuildFile; fileRef = 5E8BB89D2147E9DF00EEA64B /* AVSWrapper+Handlers.swift */; };
		5E8BB8A02147F5BC00EEA64B /* CallSnapshot.swift in Sources */ = {isa = PBXBuildFile; fileRef = 5E8BB89F2147F5BC00EEA64B /* CallSnapshot.swift */; };
		5E8BB8A22147F89000EEA64B /* CallCenterSupport.swift in Sources */ = {isa = PBXBuildFile; fileRef = 5E8BB8A12147F89000EEA64B /* CallCenterSupport.swift */; };
		5E8BB8A52149130800EEA64B /* AVSBridgingTests.swift in Sources */ = {isa = PBXBuildFile; fileRef = 5E8BB8A3214912D100EEA64B /* AVSBridgingTests.swift */; };
		5E8EE1F720FDC6B900DB1F9B /* CompanyLoginRequestDetector.swift in Sources */ = {isa = PBXBuildFile; fileRef = 5E8EE1F620FDC6B900DB1F9B /* CompanyLoginRequestDetector.swift */; };
		5E8EE1FA20FDC7D700DB1F9B /* Pasteboard.swift in Sources */ = {isa = PBXBuildFile; fileRef = 5E8EE1F920FDC7D700DB1F9B /* Pasteboard.swift */; };
		5E8EE1FC20FDCCE200DB1F9B /* CompanyLoginRequestDetectorTests.swift in Sources */ = {isa = PBXBuildFile; fileRef = 5E8EE1FB20FDCCE200DB1F9B /* CompanyLoginRequestDetectorTests.swift */; };
		5E9D326F2109C1740032FB06 /* CompanyLoginErrorCode.swift in Sources */ = {isa = PBXBuildFile; fileRef = 5E9D326E2109C1740032FB06 /* CompanyLoginErrorCode.swift */; };
		5E9D32712109C54B0032FB06 /* CompanyLoginActionTests.swift in Sources */ = {isa = PBXBuildFile; fileRef = 5E9D32702109C54B0032FB06 /* CompanyLoginActionTests.swift */; };
		5EC2C5912137F80E00C6CE35 /* CallState.swift in Sources */ = {isa = PBXBuildFile; fileRef = 5EC2C5902137F80E00C6CE35 /* CallState.swift */; };
		5EC2C593213827BF00C6CE35 /* WireCallCenterV3+Events.swift in Sources */ = {isa = PBXBuildFile; fileRef = 5EC2C592213827BF00C6CE35 /* WireCallCenterV3+Events.swift */; };
		5EDF03EC2245563C00C04007 /* LinkPreviewAssetUploadRequestStrategy+Helper.swift in Sources */ = {isa = PBXBuildFile; fileRef = 5EDF03EB2245563C00C04007 /* LinkPreviewAssetUploadRequestStrategy+Helper.swift */; };
		5EFE9C15212AB138007932A6 /* UnregisteredUser+Payload.swift in Sources */ = {isa = PBXBuildFile; fileRef = 5EFE9C14212AB138007932A6 /* UnregisteredUser+Payload.swift */; };
		5EFE9C17212AB945007932A6 /* RegistrationPhase.swift in Sources */ = {isa = PBXBuildFile; fileRef = 5EFE9C16212AB945007932A6 /* RegistrationPhase.swift */; };
		632A582025CC43DA00F0C4BD /* CallParticipantsListKind.swift in Sources */ = {isa = PBXBuildFile; fileRef = 632A581F25CC43DA00F0C4BD /* CallParticipantsListKind.swift */; };
		632A582225CD9DF900F0C4BD /* CallParticipantsKindTests.swift in Sources */ = {isa = PBXBuildFile; fileRef = 632A582125CD9DF900F0C4BD /* CallParticipantsKindTests.swift */; };
		634976E9268A185A00824A05 /* AVSVideoStreams.swift in Sources */ = {isa = PBXBuildFile; fileRef = 634976E8268A185A00824A05 /* AVSVideoStreams.swift */; };
		634976F8268A200C00824A05 /* AVSClient.swift in Sources */ = {isa = PBXBuildFile; fileRef = 634976F7268A200C00824A05 /* AVSClient.swift */; };
		634976FD268A205A00824A05 /* AVSClientList.swift in Sources */ = {isa = PBXBuildFile; fileRef = 634976FC268A205A00824A05 /* AVSClientList.swift */; };
		63497702268A20EC00824A05 /* AVSParticipantsChange.swift in Sources */ = {isa = PBXBuildFile; fileRef = 63497701268A20EC00824A05 /* AVSParticipantsChange.swift */; };
		6349770A268A250E00824A05 /* Encodable+JSONString.swift in Sources */ = {isa = PBXBuildFile; fileRef = 63497709268A250E00824A05 /* Encodable+JSONString.swift */; };
		6349771E268B7C4300824A05 /* AVSVideoStreamsTest.swift in Sources */ = {isa = PBXBuildFile; fileRef = 6349771D268B7C4300824A05 /* AVSVideoStreamsTest.swift */; };
		636826F82953465F00D904C2 /* ZMUserSessionTests+AccessToken.swift in Sources */ = {isa = PBXBuildFile; fileRef = 636826F72953465F00D904C2 /* ZMUserSessionTests+AccessToken.swift */; };
		636826FC2954550900D904C2 /* APIMigrationManagerTests.swift in Sources */ = {isa = PBXBuildFile; fileRef = 636826FB2954550900D904C2 /* APIMigrationManagerTests.swift */; };
		636F70452A5F3EE900E086B6 /* MLSConferenceStaleParticipantsRemover.swift in Sources */ = {isa = PBXBuildFile; fileRef = 636F70442A5F3EE900E086B6 /* MLSConferenceStaleParticipantsRemover.swift */; };
		6391A8012A7A529000832665 /* MLSConferenceStaleParticipantsRemoverTests.swift in Sources */ = {isa = PBXBuildFile; fileRef = 6391A8002A7A529000832665 /* MLSConferenceStaleParticipantsRemoverTests.swift */; };
		639290A4252CA53200046171 /* CallSnapshotTestFixture.swift in Sources */ = {isa = PBXBuildFile; fileRef = 639290A3252CA53100046171 /* CallSnapshotTestFixture.swift */; };
		639290A7252DEDB500046171 /* WireCallCenterV3+Degradation.swift in Sources */ = {isa = PBXBuildFile; fileRef = 639290A6252DEDB400046171 /* WireCallCenterV3+Degradation.swift */; };
		63A2E19F2770D7E900D8F271 /* AVSIdentifier+Stub.swift in Sources */ = {isa = PBXBuildFile; fileRef = 63CF3FFD2768DF8C0079FF2B /* AVSIdentifier+Stub.swift */; };
		63A8F576276B7B3100513750 /* AVSClientTests.swift in Sources */ = {isa = PBXBuildFile; fileRef = 63A8F575276B7B3100513750 /* AVSClientTests.swift */; };
		63B1FAD92763A510000766F8 /* AVSIdentifier.swift in Sources */ = {isa = PBXBuildFile; fileRef = 63B1FAD82763A510000766F8 /* AVSIdentifier.swift */; };
		63B1FADB2763A636000766F8 /* ZMUser+AVSIdentifier.swift in Sources */ = {isa = PBXBuildFile; fileRef = 63B1FADA2763A636000766F8 /* ZMUser+AVSIdentifier.swift */; };
		63C5321F27FDB283009DFFF4 /* SyncStatus.swift in Sources */ = {isa = PBXBuildFile; fileRef = 63C5321E27FDB283009DFFF4 /* SyncStatus.swift */; };
		63C5322027FDB4C4009DFFF4 /* BuildType.swift in Sources */ = {isa = PBXBuildFile; fileRef = 063AFA3E264B30C400DCBCED /* BuildType.swift */; };
		63CD5958296434A700385037 /* ZMUserSession+AccessToken.swift in Sources */ = {isa = PBXBuildFile; fileRef = 63CD59562964346400385037 /* ZMUserSession+AccessToken.swift */; };
		63CD5959296442D800385037 /* AccessTokenMigrationTests.swift in Sources */ = {isa = PBXBuildFile; fileRef = 63CD59542964332B00385037 /* AccessTokenMigrationTests.swift */; };
		63CDCA772BCD8AB500DA0F0A /* CheckOneOnOneConversationIsReadyUseCase.swift in Sources */ = {isa = PBXBuildFile; fileRef = 63CDCA762BCD8AB500DA0F0A /* CheckOneOnOneConversationIsReadyUseCase.swift */; };
		63CDCA792BD157E100DA0F0A /* CheckOneOnOneConversationIsReadyUseCaseTests.swift in Sources */ = {isa = PBXBuildFile; fileRef = 63CDCA782BD157E100DA0F0A /* CheckOneOnOneConversationIsReadyUseCaseTests.swift */; };
		63CF4000276B4D110079FF2B /* AVSIdentifierTests.swift in Sources */ = {isa = PBXBuildFile; fileRef = 63CF3FFF276B4D110079FF2B /* AVSIdentifierTests.swift */; };
		63E313D627553CA0002EAF1D /* ZMConversation+AVSIdentifier.swift in Sources */ = {isa = PBXBuildFile; fileRef = 63E313D527553CA0002EAF1D /* ZMConversation+AVSIdentifier.swift */; };
		63E69AEA27EA293900D6CE88 /* ConnectionTests+Swift.swift in Sources */ = {isa = PBXBuildFile; fileRef = 63E69AE927EA293900D6CE88 /* ConnectionTests+Swift.swift */; };
		63EB9B2D258131F700B44635 /* AVSActiveSpeakerChange.swift in Sources */ = {isa = PBXBuildFile; fileRef = 63EB9B2C258131F700B44635 /* AVSActiveSpeakerChange.swift */; };
		63F1DF1F294B68380061565E /* APIMigrationManager.swift in Sources */ = {isa = PBXBuildFile; fileRef = 63F1DF1E294B68380061565E /* APIMigrationManager.swift */; };
		63F1DF21294B69B20061565E /* AccessTokenMigration.swift in Sources */ = {isa = PBXBuildFile; fileRef = 63F1DF20294B69B20061565E /* AccessTokenMigration.swift */; };
		63F376E12835644800FE1F05 /* SessionManagerTests+APIVersionResolver.swift in Sources */ = {isa = PBXBuildFile; fileRef = 63F376DF283519CC00FE1F05 /* SessionManagerTests+APIVersionResolver.swift */; };
		63FE4B9E25C1D2EC002878E5 /* VideoGridPresentationMode.swift in Sources */ = {isa = PBXBuildFile; fileRef = 63FE4B9D25C1D2EC002878E5 /* VideoGridPresentationMode.swift */; };
		70355A7327AAE62E00F02C76 /* ZMUserSession+SecurityClassificationProviding.swift in Sources */ = {isa = PBXBuildFile; fileRef = 70355A7227AAE62D00F02C76 /* ZMUserSession+SecurityClassificationProviding.swift */; };
		707CEBB727B515B200E080A4 /* ZMUserSessionTests+SecurityClassification.swift in Sources */ = {isa = PBXBuildFile; fileRef = 707CEBB627B515B200E080A4 /* ZMUserSessionTests+SecurityClassification.swift */; };
		71AE6F20A2708DCF3BAD54F7 /* ZMOperationLoopTests.swift in Sources */ = {isa = PBXBuildFile; fileRef = C3BF3961360B7EB12679AF27 /* ZMOperationLoopTests.swift */; };
		7C1F4BF5203C4F67000537A8 /* Analytics+Push.swift in Sources */ = {isa = PBXBuildFile; fileRef = 7C1F4BF4203C4F67000537A8 /* Analytics+Push.swift */; };
		7C26879D21F7193800570AA9 /* EventProcessingTracker.swift in Sources */ = {isa = PBXBuildFile; fileRef = 7C26879C21F7193800570AA9 /* EventProcessingTracker.swift */; };
		7C419ED821F8D81D00B95770 /* EventProcessingTrackerTests.swift in Sources */ = {isa = PBXBuildFile; fileRef = 7C419ED621F8D7EB00B95770 /* EventProcessingTrackerTests.swift */; };
		7C5482DA225380160055F1AB /* CallReceivedResult.swift in Sources */ = {isa = PBXBuildFile; fileRef = 7C5482D9225380160055F1AB /* CallReceivedResult.swift */; };
		7C5B94F622DC6BC500A6F8BB /* JailbreakDetector.swift in Sources */ = {isa = PBXBuildFile; fileRef = 7C5B94F522DC6BC500A6F8BB /* JailbreakDetector.swift */; };
		7CD279842338B74600E638CD /* SessionManagerConfiguration.swift in Sources */ = {isa = PBXBuildFile; fileRef = 7CD279832338B74600E638CD /* SessionManagerConfiguration.swift */; };
		7CD279862338E31D00E638CD /* SessionManager+Authentication.swift in Sources */ = {isa = PBXBuildFile; fileRef = 7CD279852338E31D00E638CD /* SessionManager+Authentication.swift */; };
		7CD279882338E52000E638CD /* ProcessInfo+SystemBootTime.swift in Sources */ = {isa = PBXBuildFile; fileRef = 7CD279872338E52000E638CD /* ProcessInfo+SystemBootTime.swift */; };
		7CE017152317D07E00144905 /* ZMAuthenticationStatusTests.swift in Sources */ = {isa = PBXBuildFile; fileRef = 7CE017142317D07E00144905 /* ZMAuthenticationStatusTests.swift */; };
		7CE017172317D72A00144905 /* ZMCredentialsTests.swift in Sources */ = {isa = PBXBuildFile; fileRef = 7CE017162317D72A00144905 /* ZMCredentialsTests.swift */; };
		85D8522CF8DE246DDD5BD12C /* MockEntity.m in Sources */ = {isa = PBXBuildFile; fileRef = 85D85AAE7FA09852AB9B0D6A /* MockEntity.m */; };
		85D85EAFA1CB6E457D14E3B7 /* MockEntity2.m in Sources */ = {isa = PBXBuildFile; fileRef = 85D85C9E7A2AAAE14D4BC2CC /* MockEntity2.m */; };
		85D85EEDD5DD19FB747ED4A5 /* MockModelObjectContextFactory.m in Sources */ = {isa = PBXBuildFile; fileRef = 85D852DA0CD2C94CADB3B6FE /* MockModelObjectContextFactory.m */; };
		871667FA1BB2AE9C009C6EEA /* APSSignalingKeysStore.swift in Sources */ = {isa = PBXBuildFile; fileRef = 871667F91BB2AE9C009C6EEA /* APSSignalingKeysStore.swift */; };
		8717DFA71F6EF44E0087EFE4 /* SessionManager+Push.swift in Sources */ = {isa = PBXBuildFile; fileRef = 8717DFA61F6EF44E0087EFE4 /* SessionManager+Push.swift */; };
		872A2EE61FFFBC2A00900B22 /* ServiceUser.swift in Sources */ = {isa = PBXBuildFile; fileRef = 872A2EE51FFFBC2900900B22 /* ServiceUser.swift */; };
		872A2EFD2004B85F00900B22 /* ZMOperationLoop+Private.h in Headers */ = {isa = PBXBuildFile; fileRef = F962A8EF19FFD4DC00FD0F80 /* ZMOperationLoop+Private.h */; settings = {ATTRIBUTES = (Public, ); }; };
		872A2EFE2004B86D00900B22 /* ZMSyncStrategy.h in Headers */ = {isa = PBXBuildFile; fileRef = 85D853338EC38D9B021D71BF /* ZMSyncStrategy.h */; settings = {ATTRIBUTES = (Public, ); }; };
		872C99531DB525A1006A3BDE /* CallKitManagerTests.swift in Sources */ = {isa = PBXBuildFile; fileRef = 872C99511DB5256E006A3BDE /* CallKitManagerTests.swift */; };
		872C99591DB659E6006A3BDE /* ringing_from_them_long.caf in Resources */ = {isa = PBXBuildFile; fileRef = 872C99571DB659E6006A3BDE /* ringing_from_them_long.caf */; };
		872C995B1DB65D0D006A3BDE /* harp.m4a in Resources */ = {isa = PBXBuildFile; fileRef = 872C995A1DB65D0D006A3BDE /* harp.m4a */; };
		872C99601DB6722C006A3BDE /* CallKitDelegateTests+Mocking.m in Sources */ = {isa = PBXBuildFile; fileRef = 872C995F1DB6722C006A3BDE /* CallKitDelegateTests+Mocking.m */; };
		8737D554209217BD00E5A4AF /* URLActions.swift in Sources */ = {isa = PBXBuildFile; fileRef = 8737D553209217BD00E5A4AF /* URLActions.swift */; };
		873B893E20445F4400FBE254 /* ZMConversationAccessModeTests.swift in Sources */ = {isa = PBXBuildFile; fileRef = 873B893D20445F4400FBE254 /* ZMConversationAccessModeTests.swift */; };
		874A16902052BE5E001C6760 /* ZMUserSession+OpenConversation.swift in Sources */ = {isa = PBXBuildFile; fileRef = 874A168F2052BE5E001C6760 /* ZMUserSession+OpenConversation.swift */; };
		874A16922052BEC5001C6760 /* UserExpirationObserver.swift in Sources */ = {isa = PBXBuildFile; fileRef = 874A16912052BEC5001C6760 /* UserExpirationObserver.swift */; };
		874A16942052C64B001C6760 /* UserExpirationObserverTests.swift in Sources */ = {isa = PBXBuildFile; fileRef = 874A16932052C64B001C6760 /* UserExpirationObserverTests.swift */; };
		874A174A205812B6001C6760 /* ZMUserSessionTests.swift in Sources */ = {isa = PBXBuildFile; fileRef = 874A1749205812B6001C6760 /* ZMUserSessionTests.swift */; };
		874F142D1C16FD9700C15118 /* Device.swift in Sources */ = {isa = PBXBuildFile; fileRef = 874F142C1C16FD9700C15118 /* Device.swift */; };
		8751DA061F66BFA6000D308B /* ZMUserSession+Push.swift in Sources */ = {isa = PBXBuildFile; fileRef = 8751DA051F66BFA6000D308B /* ZMUserSession+Push.swift */; };
		8754B84A1F73C25400EC02AD /* ConversationListChangeInfo+UserSession.swift in Sources */ = {isa = PBXBuildFile; fileRef = 8754B8491F73C25400EC02AD /* ConversationListChangeInfo+UserSession.swift */; };
		8754B84C1F73C38900EC02AD /* MessageChangeInfo+UserSession.swift in Sources */ = {isa = PBXBuildFile; fileRef = 8754B84B1F73C38900EC02AD /* MessageChangeInfo+UserSession.swift */; };
		8766853C1F2A1AA00031081B /* UnauthenticatedSessionTests.swift in Sources */ = {isa = PBXBuildFile; fileRef = 8766853A1F2A1A860031081B /* UnauthenticatedSessionTests.swift */; };
		878ACB4620ADBBAA0016E68A /* Blacklist.swift in Sources */ = {isa = PBXBuildFile; fileRef = 878ACB4520ADBBAA0016E68A /* Blacklist.swift */; };
		878ACB4820AEFB980016E68A /* ZMUser+Consent.swift in Sources */ = {isa = PBXBuildFile; fileRef = 878ACB4720AEFB980016E68A /* ZMUser+Consent.swift */; };
		878ACB5920AF12C10016E68A /* ZMUserConsentTests.swift in Sources */ = {isa = PBXBuildFile; fileRef = 878ACB5820AF12C10016E68A /* ZMUserConsentTests.swift */; };
		879634401F7BEA4700FC79BA /* DispatchQueue+SerialAsync.swift in Sources */ = {isa = PBXBuildFile; fileRef = 8796343F1F7BEA4700FC79BA /* DispatchQueue+SerialAsync.swift */; };
		879634421F7BEC5100FC79BA /* DispatchQueueSerialAsyncTests.swift in Sources */ = {isa = PBXBuildFile; fileRef = 879634411F7BEC5100FC79BA /* DispatchQueueSerialAsyncTests.swift */; };
		8798607B1C3D48A400218A3E /* DeleteAccountRequestStrategy.swift in Sources */ = {isa = PBXBuildFile; fileRef = 8798607A1C3D48A400218A3E /* DeleteAccountRequestStrategy.swift */; };
		87AEA67D1EFBF46600C94BF3 /* DiskDatabaseTest.swift in Sources */ = {isa = PBXBuildFile; fileRef = 87AEA67B1EFBD27700C94BF3 /* DiskDatabaseTest.swift */; };
		87B30C5C1FA756220054DFB1 /* FlowManagerTests.swift in Sources */ = {isa = PBXBuildFile; fileRef = 87B30C5B1FA756220054DFB1 /* FlowManagerTests.swift */; };
		87D003FF1BB5810D00472E06 /* APSSignalingKeyStoreTests.swift in Sources */ = {isa = PBXBuildFile; fileRef = 87D003FE1BB5810D00472E06 /* APSSignalingKeyStoreTests.swift */; };
		87D2555921D6275800D03789 /* BuildTypeTests.swift in Sources */ = {isa = PBXBuildFile; fileRef = 87D2555821D6275800D03789 /* BuildTypeTests.swift */; };
		87D4625D1C3D526D00433469 /* DeleteAccountRequestStrategyTests.swift in Sources */ = {isa = PBXBuildFile; fileRef = 87D4625C1C3D526D00433469 /* DeleteAccountRequestStrategyTests.swift */; };
		A901FE9B258B562F003EAF5C /* CallParticipantTests.swift in Sources */ = {isa = PBXBuildFile; fileRef = A901FE9A258B562F003EAF5C /* CallParticipantTests.swift */; };
		A913C02223A7EDFB0048CE74 /* TeamRolesDownloadRequestStrategy.swift in Sources */ = {isa = PBXBuildFile; fileRef = A913C02123A7EDFA0048CE74 /* TeamRolesDownloadRequestStrategy.swift */; };
		A913C02423A7F1C00048CE74 /* TeamRolesDownloadRequestStrategyTests.swift in Sources */ = {isa = PBXBuildFile; fileRef = A913C02323A7F1C00048CE74 /* TeamRolesDownloadRequestStrategyTests.swift */; };
		A934C6E6266E0945008D9E68 /* ZMSyncStrategy.swift in Sources */ = {isa = PBXBuildFile; fileRef = A934C6E5266E0945008D9E68 /* ZMSyncStrategy.swift */; };
		A938BDC823A7964200D4C208 /* ConversationRoleDownstreamRequestStrategy.swift in Sources */ = {isa = PBXBuildFile; fileRef = A938BDC723A7964100D4C208 /* ConversationRoleDownstreamRequestStrategy.swift */; };
		A938BDCA23A7966700D4C208 /* ConversationRoleDownstreamRequestStrategyTests.swift in Sources */ = {isa = PBXBuildFile; fileRef = A938BDC923A7966700D4C208 /* ConversationRoleDownstreamRequestStrategyTests.swift */; };
		A93B528B250101AC0061255E /* ZMUserSession+Debugging.swift in Sources */ = {isa = PBXBuildFile; fileRef = A93B528A250101AC0061255E /* ZMUserSession+Debugging.swift */; };
		A95D0B1223F6B75A0057014F /* AVSLogObserver.swift in Sources */ = {isa = PBXBuildFile; fileRef = A95D0B1123F6B75A0057014F /* AVSLogObserver.swift */; };
		A9692F8A1986476900849241 /* NSString_NormalizationTests.m in Sources */ = {isa = PBXBuildFile; fileRef = A9692F881986476900849241 /* NSString_NormalizationTests.m */; };
		A97E4F56267CF681006FC545 /* ZMUserSessionTestsBase.swift in Sources */ = {isa = PBXBuildFile; fileRef = A97E4F55267CF681006FC545 /* ZMUserSessionTestsBase.swift */; };
		A97E4F5B267CFB2D006FC545 /* ZMUserSessionTests_NetworkState.swift in Sources */ = {isa = PBXBuildFile; fileRef = A97E4F5A267CFB2D006FC545 /* ZMUserSessionTests_NetworkState.swift */; };
		A9B53AAA24E12E240066FCC6 /* ZMAccountDeletedReason.swift in Sources */ = {isa = PBXBuildFile; fileRef = A9B53AA924E12E240066FCC6 /* ZMAccountDeletedReason.swift */; };
		A9C02605266F5B4B002E542B /* ZMClientRegistrationStatus.swift in Sources */ = {isa = PBXBuildFile; fileRef = A9C02604266F5B4B002E542B /* ZMClientRegistrationStatus.swift */; };
		AF6415A41C9C17FF00A535F5 /* EncryptedBase64EncondedExternalMessageTestFixture.txt in Resources */ = {isa = PBXBuildFile; fileRef = AF6415A01C9C151700A535F5 /* EncryptedBase64EncondedExternalMessageTestFixture.txt */; };
		AF6415A51C9C180200A535F5 /* ExternalMessageTextFixture.txt in Resources */ = {isa = PBXBuildFile; fileRef = AF6415A11C9C151700A535F5 /* ExternalMessageTextFixture.txt */; };
		BF158D2F1CE087D8007C6F8A /* video.mp4 in Resources */ = {isa = PBXBuildFile; fileRef = BF158D2E1CE087D8007C6F8A /* video.mp4 */; };
		BF2ADA001F41A3DF000980E8 /* SessionFactories.swift in Sources */ = {isa = PBXBuildFile; fileRef = BF2AD9FF1F41A3DF000980E8 /* SessionFactories.swift */; };
		BF2ADA021F41A450000980E8 /* BackendEnvironmentProvider+Cookie.swift in Sources */ = {isa = PBXBuildFile; fileRef = BF2ADA011F41A450000980E8 /* BackendEnvironmentProvider+Cookie.swift */; };
		BF3C1B1720DBE254001CE126 /* Conversation+MessageDestructionTimeout.swift in Sources */ = {isa = PBXBuildFile; fileRef = BF3C1B1620DBE254001CE126 /* Conversation+MessageDestructionTimeout.swift */; };
		BF44A3511C71D5FC00C6928E /* store127.wiredatabase in Resources */ = {isa = PBXBuildFile; fileRef = BF44A3501C71D5FC00C6928E /* store127.wiredatabase */; };
		BF491CD11F03D7CF0055EE44 /* PermissionsDownloadRequestStrategy.swift in Sources */ = {isa = PBXBuildFile; fileRef = BF491CD01F03D7CF0055EE44 /* PermissionsDownloadRequestStrategy.swift */; };
		BF491CD51F03E0FC0055EE44 /* PermissionsDownloadRequestStrategyTests.swift in Sources */ = {isa = PBXBuildFile; fileRef = BF491CD41F03E0FC0055EE44 /* PermissionsDownloadRequestStrategyTests.swift */; };
		BF50CFA71F39ACE8007833A4 /* MockUserInfoParser.swift in Sources */ = {isa = PBXBuildFile; fileRef = BF50CFA51F39ABCF007833A4 /* MockUserInfoParser.swift */; };
		BF6D5D031C4948830049F712 /* WireSyncEngine124.momd in Resources */ = {isa = PBXBuildFile; fileRef = BF6D5D021C4948830049F712 /* WireSyncEngine124.momd */; };
		BF6D5D051C494D730049F712 /* WireSyncEngine125.momd in Resources */ = {isa = PBXBuildFile; fileRef = BF6D5D041C494D730049F712 /* WireSyncEngine125.momd */; };
		BF735CFA1E70003D003BC61F /* SystemMessageCallObserver.swift in Sources */ = {isa = PBXBuildFile; fileRef = BF735CF91E70003D003BC61F /* SystemMessageCallObserver.swift */; };
		BF80542B2102175800E97053 /* CompanyLoginVerificationTokenTests.swift in Sources */ = {isa = PBXBuildFile; fileRef = BF80542A2102175800E97053 /* CompanyLoginVerificationTokenTests.swift */; };
		BF8367311C52651900364B37 /* store125.wiredatabase in Resources */ = {isa = PBXBuildFile; fileRef = BF8367301C52651900364B37 /* store125.wiredatabase */; };
		BFCE9A5B1C4E4C4D00951B3D /* store124.wiredatabase in Resources */ = {isa = PBXBuildFile; fileRef = BFCE9A581C4E4C4D00951B3D /* store124.wiredatabase */; };
		BFE7FCBF2101E50700D1165F /* CompanyLoginVerificationToken.swift in Sources */ = {isa = PBXBuildFile; fileRef = BFE7FCBE2101E50700D1165F /* CompanyLoginVerificationToken.swift */; };
		D522571E2062552800562561 /* AssetDeletionRequestStrategy.swift in Sources */ = {isa = PBXBuildFile; fileRef = D522571D2062552800562561 /* AssetDeletionRequestStrategy.swift */; };
		D5225720206261AA00562561 /* AssetDeletionStatus.swift in Sources */ = {isa = PBXBuildFile; fileRef = D522571F206261AA00562561 /* AssetDeletionStatus.swift */; };
		D52257232062637500562561 /* DeletableAssetIdentifierProvider.swift in Sources */ = {isa = PBXBuildFile; fileRef = D52257222062637500562561 /* DeletableAssetIdentifierProvider.swift */; };
		D55272EA2062732100F542BE /* AssetDeletionStatusTests.swift in Sources */ = {isa = PBXBuildFile; fileRef = D55272E92062732100F542BE /* AssetDeletionStatusTests.swift */; };
		D55272EC2062733F00F542BE /* AssetDeletionRequestStrategyTests.swift in Sources */ = {isa = PBXBuildFile; fileRef = D55272EB2062733F00F542BE /* AssetDeletionRequestStrategyTests.swift */; };
		D5D10DA4203AE43200145497 /* Conversation+AccessMode.swift in Sources */ = {isa = PBXBuildFile; fileRef = D5D10DA3203AE43200145497 /* Conversation+AccessMode.swift */; };
		E623B6382BD688D400F91B37 /* Caches.swift in Sources */ = {isa = PBXBuildFile; fileRef = E623B6372BD688D400F91B37 /* Caches.swift */; };
		E623B63A2BD68DAE00F91B37 /* UserSessionDependencies.swift in Sources */ = {isa = PBXBuildFile; fileRef = E623B6392BD68DAE00F91B37 /* UserSessionDependencies.swift */; };
		E62F31C52B71165A0095777A /* EvaluateOneOnOneConversationsStrategy.swift in Sources */ = {isa = PBXBuildFile; fileRef = E62F31C42B71165A0095777A /* EvaluateOneOnOneConversationsStrategy.swift */; };
		E62F31C72B711DDF0095777A /* EvaluateOneOnOneConversationsStrategyTests.swift in Sources */ = {isa = PBXBuildFile; fileRef = E62F31C62B711DDF0095777A /* EvaluateOneOnOneConversationsStrategyTests.swift */; };
		E6425FDF2BCD5B9D003EC8CF /* ZMUserSessionBuilder.swift in Sources */ = {isa = PBXBuildFile; fileRef = E6425FDE2BCD5B9D003EC8CF /* ZMUserSessionBuilder.swift */; };
		E6425FE32BD0021B003EC8CF /* SessionManager+UserSessionSelfUserClientDelegate.swift in Sources */ = {isa = PBXBuildFile; fileRef = E6425FE22BD0021B003EC8CF /* SessionManager+UserSessionSelfUserClientDelegate.swift */; };
		E6425FE52BD005C0003EC8CF /* SessionManager+UserSessionLogoutDelegate.swift in Sources */ = {isa = PBXBuildFile; fileRef = E6425FE42BD005C0003EC8CF /* SessionManager+UserSessionLogoutDelegate.swift */; };
		E666EDDF2B74CEE600C03E2B /* SessionManagerBuilder.swift in Sources */ = {isa = PBXBuildFile; fileRef = E666EDDD2B74CEE000C03E2B /* SessionManagerBuilder.swift */; };
		E666EDE22B74E78C00C03E2B /* SessionManagerTests+AccountDeletion.swift in Sources */ = {isa = PBXBuildFile; fileRef = E666EDE02B74E75A00C03E2B /* SessionManagerTests+AccountDeletion.swift */; };
		E666EDE42B74E7BD00C03E2B /* SessionManagerTests+AuthenticationFailure.swift in Sources */ = {isa = PBXBuildFile; fileRef = E666EDE32B74E7BD00C03E2B /* SessionManagerTests+AuthenticationFailure.swift */; };
		E666EDE62B74E85300C03E2B /* SessionManagerTests+EncryptionAtRestMigration.swift in Sources */ = {isa = PBXBuildFile; fileRef = E666EDE52B74E85300C03E2B /* SessionManagerTests+EncryptionAtRestMigration.swift */; };
		E666EDE82B74E8CE00C03E2B /* SessionManagerTests+EncryptionAtRestDefaults.swift in Sources */ = {isa = PBXBuildFile; fileRef = E666EDE72B74E8CE00C03E2B /* SessionManagerTests+EncryptionAtRestDefaults.swift */; };
		E666EDEA2B74E9EF00C03E2B /* SessionManagerTests+Teams.swift in Sources */ = {isa = PBXBuildFile; fileRef = E666EDE92B74E9EF00C03E2B /* SessionManagerTests+Teams.swift */; };
		E666EDEC2B74EA5000C03E2B /* SessionManagerTests+MultiUserSession.swift in Sources */ = {isa = PBXBuildFile; fileRef = E666EDEB2B74EA5000C03E2B /* SessionManagerTests+MultiUserSession.swift */; };
		E666EDEE2B74EAC300C03E2B /* SessionManagerTests+AppLock.swift in Sources */ = {isa = PBXBuildFile; fileRef = E666EDED2B74EAC300C03E2B /* SessionManagerTests+AppLock.swift */; };
		E666EDF22B74ED2F00C03E2B /* MockSessionManagerObserver.swift in Sources */ = {isa = PBXBuildFile; fileRef = E666EDF12B74ED2F00C03E2B /* MockSessionManagerObserver.swift */; };
		E6BD767F2BDBAAE300FB1F8B /* CoreDataStack+Caches.swift in Sources */ = {isa = PBXBuildFile; fileRef = E6BD767E2BDBAAE300FB1F8B /* CoreDataStack+Caches.swift */; };
		E6C6C6B62B877429007585DF /* TeamMembersDownloadRequestStrategyTests.swift in Sources */ = {isa = PBXBuildFile; fileRef = E6C6C6B42B87741D007585DF /* TeamMembersDownloadRequestStrategyTests.swift */; };
		E6C6C6B72B87745F007585DF /* TeamMembersDownloadRequestStrategy.swift in Sources */ = {isa = PBXBuildFile; fileRef = E6C6C6B22B877404007585DF /* TeamMembersDownloadRequestStrategy.swift */; };
		E6C983EC2B98627200D55177 /* GetMLSFeatureUseCase.swift in Sources */ = {isa = PBXBuildFile; fileRef = E6C983EB2B98627200D55177 /* GetMLSFeatureUseCase.swift */; };
		E6C983EE2B986ABA00D55177 /* ZMUserSession+UserSession.swift in Sources */ = {isa = PBXBuildFile; fileRef = E6C983ED2B986ABA00D55177 /* ZMUserSession+UserSession.swift */; };
		E6D1B1F22B988166001CA68B /* GetMLSFeatureUseCaseTests.swift in Sources */ = {isa = PBXBuildFile; fileRef = E6D1B1F12B988166001CA68B /* GetMLSFeatureUseCaseTests.swift */; };
		E6E5579A2BBD4D9C0033E62B /* ZMReachability+ServerConnection.swift in Sources */ = {isa = PBXBuildFile; fileRef = E6E557992BBD4D9C0033E62B /* ZMReachability+ServerConnection.swift */; };
		E98E5DFC2B8DF45100A2CFF5 /* ResolveOneOnOneConversationsUseCaseTests.swift in Sources */ = {isa = PBXBuildFile; fileRef = E98E5DFB2B8DF45100A2CFF5 /* ResolveOneOnOneConversationsUseCaseTests.swift */; };
		E9A96E7E2B88E0EA00914FDD /* ResolveOneOnOneConversationsUseCase.swift in Sources */ = {isa = PBXBuildFile; fileRef = E9A96E7D2B88E0EA00914FDD /* ResolveOneOnOneConversationsUseCase.swift */; };
		EE01E0371F90DD67001AA33C /* audio.m4a in Resources */ = {isa = PBXBuildFile; fileRef = EE01E0361F90DABC001AA33C /* audio.m4a */; };
		EE01E0391F90FEC1001AA33C /* ZMLocalNotificationTests_ExpiredMessage.swift in Sources */ = {isa = PBXBuildFile; fileRef = EE01E0381F90FEC1001AA33C /* ZMLocalNotificationTests_ExpiredMessage.swift */; };
		EE0BA29029D5DBD6004E93B5 /* MockCryptoboxMigrationManagerInterface.swift in Sources */ = {isa = PBXBuildFile; fileRef = EE0BA28F29D5DBD6004E93B5 /* MockCryptoboxMigrationManagerInterface.swift */; };
		EE0CAEAF2AAF2E8E00BD2DB7 /* URLSession+MinTLSVersion.swift in Sources */ = {isa = PBXBuildFile; fileRef = EE0CAEAE2AAF2E8E00BD2DB7 /* URLSession+MinTLSVersion.swift */; };
		EE0CAEB12AAF306000BD2DB7 /* ZMBlacklistDownloader.h in Headers */ = {isa = PBXBuildFile; fileRef = F9FD798519EE742600D70FCD /* ZMBlacklistDownloader.h */; };
		EE1108B723D1B367005DC663 /* TypingUsers.swift in Sources */ = {isa = PBXBuildFile; fileRef = EE1108B623D1B367005DC663 /* TypingUsers.swift */; };
		EE1108F923D1F945005DC663 /* TypingUsersTimeout.swift in Sources */ = {isa = PBXBuildFile; fileRef = EE1108F823D1F945005DC663 /* TypingUsersTimeout.swift */; };
		EE1108FB23D2087F005DC663 /* Typing.swift in Sources */ = {isa = PBXBuildFile; fileRef = EE1108FA23D2087F005DC663 /* Typing.swift */; };
		EE13BD8B2BC948FC006561F8 /* ZMUserSession+APIAdapter.swift in Sources */ = {isa = PBXBuildFile; fileRef = EE13BD8A2BC948FC006561F8 /* ZMUserSession+APIAdapter.swift */; };
		EE1DEBB323D5A6930087EE1F /* TypingTests.swift in Sources */ = {isa = PBXBuildFile; fileRef = EE1DEBB223D5A6930087EE1F /* TypingTests.swift */; };
		EE1DEBB523D5AEE50087EE1F /* TypingUsersTimeoutTests.swift in Sources */ = {isa = PBXBuildFile; fileRef = EE1DEBB423D5AEE50087EE1F /* TypingUsersTimeoutTests.swift */; };
		EE1DEBB723D5B62C0087EE1F /* TypingUsersTests.swift in Sources */ = {isa = PBXBuildFile; fileRef = EE1DEBB623D5B62C0087EE1F /* TypingUsersTests.swift */; };
		EE1DEBB923D5B9BC0087EE1F /* ZMConversation+TypingUsersTests.swift in Sources */ = {isa = PBXBuildFile; fileRef = EE1DEBB823D5B9BC0087EE1F /* ZMConversation+TypingUsersTests.swift */; };
		EE1DEBBE23D5E12F0087EE1F /* TypingUsersTimeout+Key.swift in Sources */ = {isa = PBXBuildFile; fileRef = EE1DEBBC23D5E0390087EE1F /* TypingUsersTimeout+Key.swift */; };
		EE1DEBC423D5F1970087EE1F /* Conversation+TypingUsers.swift in Sources */ = {isa = PBXBuildFile; fileRef = EE1DEBC223D5F1920087EE1F /* Conversation+TypingUsers.swift */; };
		EE1DEBC723D5F1F30087EE1F /* NSManagedObjectContext+TypingUsers.swift in Sources */ = {isa = PBXBuildFile; fileRef = EE1DEBC523D5F1D00087EE1F /* NSManagedObjectContext+TypingUsers.swift */; };
		EE2DE5E229250C1A00F42F4C /* CallHandle.swift in Sources */ = {isa = PBXBuildFile; fileRef = EE2DE5E129250C1A00F42F4C /* CallHandle.swift */; };
		EE2DE5E429250CC400F42F4C /* CallKitCall.swift in Sources */ = {isa = PBXBuildFile; fileRef = EE2DE5E329250CC400F42F4C /* CallKitCall.swift */; };
		EE2DE5E8292519EC00F42F4C /* CallKitCallRegister.swift in Sources */ = {isa = PBXBuildFile; fileRef = EE2DE5E7292519EC00F42F4C /* CallKitCallRegister.swift */; };
		EE2DE5EA2926377C00F42F4C /* CallObserver.swift in Sources */ = {isa = PBXBuildFile; fileRef = EE2DE5E92926377C00F42F4C /* CallObserver.swift */; };
		EE2DE5EC29263C5100F42F4C /* Logger.swift in Sources */ = {isa = PBXBuildFile; fileRef = EE2DE5EB29263C5100F42F4C /* Logger.swift */; };
		EE2DF75A2875DB1C0028ECA2 /* XCTestCase+APIVersion.swift in Sources */ = {isa = PBXBuildFile; fileRef = EE2DF7592875DB1C0028ECA2 /* XCTestCase+APIVersion.swift */; };
		EE2DF75B2875DB1C0028ECA2 /* XCTestCase+APIVersion.swift in Sources */ = {isa = PBXBuildFile; fileRef = EE2DF7592875DB1C0028ECA2 /* XCTestCase+APIVersion.swift */; };
		EE2E95EB2A8B478700325A0C /* MockUserRepositoryInterface.swift in Sources */ = {isa = PBXBuildFile; fileRef = EE2E95EA2A8B478700325A0C /* MockUserRepositoryInterface.swift */; };
		EE38DDEE280437E500D4983D /* BlacklistReason.swift in Sources */ = {isa = PBXBuildFile; fileRef = EE38DDED280437E500D4983D /* BlacklistReason.swift */; };
		EE3E43F62BF62BB9001A43A1 /* SupportedProtocolsServiceTests.swift in Sources */ = {isa = PBXBuildFile; fileRef = EE3E43F52BF62BB9001A43A1 /* SupportedProtocolsServiceTests.swift */; };
		EE3E43F92BF62BF6001A43A1 /* SelfSupportedProtocolsRequestStrategyTests.swift in Sources */ = {isa = PBXBuildFile; fileRef = EE3E43F82BF62BF6001A43A1 /* SelfSupportedProtocolsRequestStrategyTests.swift */; };
		EE3E43FB2BF62DE6001A43A1 /* UserRepository.swift in Sources */ = {isa = PBXBuildFile; fileRef = EE3E43FA2BF62DE6001A43A1 /* UserRepository.swift */; };
		EE419B58256FEA3D004618E2 /* ZMUserSession.Configuration.swift in Sources */ = {isa = PBXBuildFile; fileRef = EE419B57256FEA3D004618E2 /* ZMUserSession.Configuration.swift */; };
		EE458B0B27CCD58800F04038 /* ZMOperationLoop+APIVersion.swift in Sources */ = {isa = PBXBuildFile; fileRef = EE458B0A27CCD58800F04038 /* ZMOperationLoop+APIVersion.swift */; };
		EE46EF262942033C007BBD99 /* SessionManager+PushToken.swift in Sources */ = {isa = PBXBuildFile; fileRef = EE46EF252942033C007BBD99 /* SessionManager+PushToken.swift */; };
		EE4E6A262B714490007C476D /* WireRequestStrategySupport.framework in Frameworks */ = {isa = PBXBuildFile; fileRef = EE4E6A252B714490007C476D /* WireRequestStrategySupport.framework */; };
		EE51FBEE2AE1305B002B503B /* UserSession.swift in Sources */ = {isa = PBXBuildFile; fileRef = EE51FBED2AE1305B002B503B /* UserSession.swift */; };
		EE5AAF3A2874E8C70018FA01 /* BackendEnvironmentProvider+Reachability.swift in Sources */ = {isa = PBXBuildFile; fileRef = EE5AAF392874E8C70018FA01 /* BackendEnvironmentProvider+Reachability.swift */; };
		EE5BF6351F8F907C00B49D06 /* ZMLocalNotificationTests.swift in Sources */ = {isa = PBXBuildFile; fileRef = EE5BF6341F8F907C00B49D06 /* ZMLocalNotificationTests.swift */; };
		EE5D9B60290A7CEE007D78D6 /* VoIPPushManager.swift in Sources */ = {isa = PBXBuildFile; fileRef = EE5D9B5F290A7CEE007D78D6 /* VoIPPushManager.swift */; };
		EE5D9B62290A8557007D78D6 /* SessionManager+VoIPPushManagerDelegate.swift in Sources */ = {isa = PBXBuildFile; fileRef = EE5D9B61290A8557007D78D6 /* SessionManager+VoIPPushManagerDelegate.swift */; };
		EE5FEF0521E8948F00E24F7F /* ZMUserSession+DarwinNotificationCenter.swift in Sources */ = {isa = PBXBuildFile; fileRef = EE5FEF0421E8948F00E24F7F /* ZMUserSession+DarwinNotificationCenter.swift */; };
		EE6654642445D4EE00CBF8D3 /* MockAddressBook.swift in Sources */ = {isa = PBXBuildFile; fileRef = EE6654632445D4EE00CBF8D3 /* MockAddressBook.swift */; };
		EE668BB62954AA7F00D939E7 /* WireRequestStrategy.framework in Frameworks */ = {isa = PBXBuildFile; fileRef = EE668BB52954AA7F00D939E7 /* WireRequestStrategy.framework */; };
		EE668BBA2954AA9300D939E7 /* WireMockTransport.framework in Frameworks */ = {isa = PBXBuildFile; fileRef = EE668BB92954AA9300D939E7 /* WireMockTransport.framework */; };
		EE668BBB2954AA9300D939E7 /* WireMockTransport.framework in Embed Frameworks */ = {isa = PBXBuildFile; fileRef = EE668BB92954AA9300D939E7 /* WireMockTransport.framework */; settings = {ATTRIBUTES = (CodeSignOnCopy, RemoveHeadersOnCopy, ); }; };
		EE67F6C8296F0622001D7C88 /* libPhoneNumberiOS.xcframework in Frameworks */ = {isa = PBXBuildFile; fileRef = EE67F6C5296F0622001D7C88 /* libPhoneNumberiOS.xcframework */; };
		EE67F6CA296F0622001D7C88 /* ZipArchive.xcframework in Frameworks */ = {isa = PBXBuildFile; fileRef = EE67F6C6296F0622001D7C88 /* ZipArchive.xcframework */; };
		EE67F6CC296F0622001D7C88 /* avs.xcframework in Frameworks */ = {isa = PBXBuildFile; fileRef = EE67F6C7296F0622001D7C88 /* avs.xcframework */; };
		EE817DE72BF47EF3002B0353 /* TeamRepositoryTests.swift in Sources */ = {isa = PBXBuildFile; fileRef = EE817DE62BF47EF3002B0353 /* TeamRepositoryTests.swift */; };
		EE8584DB2B6938390045EAD4 /* CreateTeamOneOnOneConversationUseCase.swift in Sources */ = {isa = PBXBuildFile; fileRef = EE8584DA2B6938390045EAD4 /* CreateTeamOneOnOneConversationUseCase.swift */; };
		EE8584DD2B6BD33B0045EAD4 /* ZMUserSession+OneOnOne.swift in Sources */ = {isa = PBXBuildFile; fileRef = EE8584DC2B6BD33B0045EAD4 /* ZMUserSession+OneOnOne.swift */; };
<<<<<<< HEAD
		EE88B0252BF4D8060013F0BD /* WireAPI in Frameworks */ = {isa = PBXBuildFile; productRef = EE88B0242BF4D8060013F0BD /* WireAPI */; };
		EE88B0272BF4D8060013F0BD /* WireAPISupport in Frameworks */ = {isa = PBXBuildFile; productRef = EE88B0262BF4D8060013F0BD /* WireAPISupport */; };
		EE88B0292BF4D84F0013F0BD /* WireAPI in Frameworks */ = {isa = PBXBuildFile; productRef = EE88B0282BF4D84F0013F0BD /* WireAPI */; };
		EE88B02B2BF606590013F0BD /* TeamRepositoryError.swift in Sources */ = {isa = PBXBuildFile; fileRef = EE88B02A2BF606590013F0BD /* TeamRepositoryError.swift */; };
=======
		EE88B04F2BF62B140013F0BD /* SelfSupportedProtocolsRequestStrategy.swift in Sources */ = {isa = PBXBuildFile; fileRef = EE88B04E2BF62B140013F0BD /* SelfSupportedProtocolsRequestStrategy.swift */; };
		EE88B0512BF62B3F0013F0BD /* SupportedProtocolsService.swift in Sources */ = {isa = PBXBuildFile; fileRef = EE88B0502BF62B3F0013F0BD /* SupportedProtocolsService.swift */; };
>>>>>>> 9b58b4e4
		EE8B934E2B838AFD00D5E670 /* GetE2eIdentityCertificatesUseCaseTests.swift in Sources */ = {isa = PBXBuildFile; fileRef = EE8B934D2B838AFD00D5E670 /* GetE2eIdentityCertificatesUseCaseTests.swift */; };
		EE95DECD247C0049001EA010 /* SessionManagerConfigurationTests.swift in Sources */ = {isa = PBXBuildFile; fileRef = EE95DECC247C0049001EA010 /* SessionManagerConfigurationTests.swift */; };
		EE9CDE8E27D9FF5900C4DAC8 /* APIVersionResolver.swift in Sources */ = {isa = PBXBuildFile; fileRef = EE9CDE8D27D9FF5900C4DAC8 /* APIVersionResolver.swift */; };
		EE9CDE9027DA04A300C4DAC8 /* SessionManager+APIVersionResolver.swift in Sources */ = {isa = PBXBuildFile; fileRef = EE9CDE8F27DA04A300C4DAC8 /* SessionManager+APIVersionResolver.swift */; };
		EE9CDE9227DA05D100C4DAC8 /* APIVersionResolverTests.swift in Sources */ = {isa = PBXBuildFile; fileRef = EE9CDE9127DA05D100C4DAC8 /* APIVersionResolverTests.swift */; };
		EEA58F102B70D59F006DEE32 /* CreateTeamOneOnOneConversationUseCaseTests.swift in Sources */ = {isa = PBXBuildFile; fileRef = EEA58F0F2B70D59F006DEE32 /* CreateTeamOneOnOneConversationUseCaseTests.swift */; };
		EEC7AB0C2A08F3DF005614BE /* OperationStateProvider.swift in Sources */ = {isa = PBXBuildFile; fileRef = EEC7AB0B2A08F3DF005614BE /* OperationStateProvider.swift */; };
		EECE27C429435FFE00419A8B /* PushTokenService.swift in Sources */ = {isa = PBXBuildFile; fileRef = EECE27C329435FFE00419A8B /* PushTokenService.swift */; };
		EECE27C6294362F100419A8B /* MockPushTokenService.swift in Sources */ = {isa = PBXBuildFile; fileRef = EECE27C5294362F100419A8B /* MockPushTokenService.swift */; };
		EECE27C729436CF900419A8B /* MockPushTokenService.swift in Sources */ = {isa = PBXBuildFile; fileRef = EECE27C5294362F100419A8B /* MockPushTokenService.swift */; };
		EECE27C829436DC000419A8B /* SessionManagerTests+PushToken.swift in Sources */ = {isa = PBXBuildFile; fileRef = EEC0A2D229433D360032C1C9 /* SessionManagerTests+PushToken.swift */; };
		EEDDB6A42BCFC5E7009ECF97 /* WireSyncEngine.docc in Sources */ = {isa = PBXBuildFile; fileRef = EEDDB6A32BCFC5E4009ECF97 /* WireSyncEngine.docc */; };
		EEE076172BF36FEA00EAA7D2 /* TeamRepository.swift in Sources */ = {isa = PBXBuildFile; fileRef = EEE076162BF36FEA00EAA7D2 /* TeamRepository.swift */; };
		EEE186B4259CC92D008707CA /* ZMUserSession+AppLock.swift in Sources */ = {isa = PBXBuildFile; fileRef = EEE186B3259CC92D008707CA /* ZMUserSession+AppLock.swift */; };
		EEE186B6259CCA14008707CA /* SessionManager+AppLock.swift in Sources */ = {isa = PBXBuildFile; fileRef = EEE186B5259CCA14008707CA /* SessionManager+AppLock.swift */; };
		EEE46E5728C5EF56005F48D7 /* FetchUserClientsUseCase.swift in Sources */ = {isa = PBXBuildFile; fileRef = EEE46E5628C5EF56005F48D7 /* FetchUserClientsUseCase.swift */; };
		EEE95CF62A442A0100E136CB /* WireCallCenterV3+MLS.swift in Sources */ = {isa = PBXBuildFile; fileRef = EEE95CF52A442A0100E136CB /* WireCallCenterV3+MLS.swift */; };
		EEEA75FA1F8A6142006D1070 /* ZMLocalNotification+ExpiredMessages.swift in Sources */ = {isa = PBXBuildFile; fileRef = EEEA75F51F8A613F006D1070 /* ZMLocalNotification+ExpiredMessages.swift */; };
		EEEA75FC1F8A6142006D1070 /* ZMLocalNotification+Calling.swift in Sources */ = {isa = PBXBuildFile; fileRef = EEEA75F71F8A6141006D1070 /* ZMLocalNotification+Calling.swift */; };
		EEEED9A823F6BC00008C94CA /* SelfUserProvider.swift in Sources */ = {isa = PBXBuildFile; fileRef = EEEED9A723F6BC00008C94CA /* SelfUserProvider.swift */; };
		EEEED9AA23F6BD75008C94CA /* ZMUserSession+SelfUserProvider.swift in Sources */ = {isa = PBXBuildFile; fileRef = EEEED9A923F6BD75008C94CA /* ZMUserSession+SelfUserProvider.swift */; };
		EF2CB12722D5E58B00350B0A /* TeamImageAssetUpdateStrategy.swift in Sources */ = {isa = PBXBuildFile; fileRef = EF2CB12622D5E58B00350B0A /* TeamImageAssetUpdateStrategy.swift */; };
		EF2CB12A22D5E5BF00350B0A /* TeamImageAssetUpdateStrategyTests.swift in Sources */ = {isa = PBXBuildFile; fileRef = EF2CB12822D5E5BB00350B0A /* TeamImageAssetUpdateStrategyTests.swift */; };
		EFC8281C1FB343B600E27E21 /* RegistationCredentialVerificationStrategy.swift in Sources */ = {isa = PBXBuildFile; fileRef = EFC8281B1FB343B600E27E21 /* RegistationCredentialVerificationStrategy.swift */; };
		EFC8281E1FB34F9600E27E21 /* EmailVerificationStrategyTests.swift in Sources */ = {isa = PBXBuildFile; fileRef = EFC8281D1FB34F9600E27E21 /* EmailVerificationStrategyTests.swift */; };
		EFC828221FB356CE00E27E21 /* RegistrationStatusTests.swift in Sources */ = {isa = PBXBuildFile; fileRef = EFC828211FB356CE00E27E21 /* RegistrationStatusTests.swift */; };
		EFF9403E2240FE5D004F3115 /* URL+DeepLink.swift in Sources */ = {isa = PBXBuildFile; fileRef = EFF9403D2240FE5D004F3115 /* URL+DeepLink.swift */; };
		EFF940402240FF12004F3115 /* DeepLinkError.swift in Sources */ = {isa = PBXBuildFile; fileRef = EFF9403F2240FF12004F3115 /* DeepLinkError.swift */; };
		F11E35D62040172200D4D5DB /* ZMHotFixTests.swift in Sources */ = {isa = PBXBuildFile; fileRef = F11E35D52040172200D4D5DB /* ZMHotFixTests.swift */; };
		F130BF282062C05600DBE261 /* SessionManager+Backup.swift in Sources */ = {isa = PBXBuildFile; fileRef = F130BF272062C05600DBE261 /* SessionManager+Backup.swift */; };
		F132C114203F20AB00C58933 /* ZMHotFixDirectoryTests.swift in Sources */ = {isa = PBXBuildFile; fileRef = F132C113203F20AB00C58933 /* ZMHotFixDirectoryTests.swift */; };
		F148F6671FB9AA7600BD6909 /* UnregisteredTeam.swift in Sources */ = {isa = PBXBuildFile; fileRef = F148F6661FB9AA7600BD6909 /* UnregisteredTeam.swift */; };
		F148F6691FBAF55800BD6909 /* TeamRegistrationStrategyTests.swift in Sources */ = {isa = PBXBuildFile; fileRef = F148F6681FBAF55800BD6909 /* TeamRegistrationStrategyTests.swift */; };
		F148F66B1FBAFAF600BD6909 /* RegistrationStatusTestHelper.swift in Sources */ = {isa = PBXBuildFile; fileRef = F148F66A1FBAFAF600BD6909 /* RegistrationStatusTestHelper.swift */; };
		F16558D1225F3F2A00EA2F2A /* SessionManager+SwitchBackend.swift in Sources */ = {isa = PBXBuildFile; fileRef = F16558D0225F3F2A00EA2F2A /* SessionManager+SwitchBackend.swift */; };
		F16C8BC42040715800677D31 /* ZMUpdateEvent+Testing.swift in Sources */ = {isa = PBXBuildFile; fileRef = F16C8BC32040715800677D31 /* ZMUpdateEvent+Testing.swift */; };
		F170AF211E78013A0033DC33 /* UserImageAssetUpdateStrategyTests.swift in Sources */ = {isa = PBXBuildFile; fileRef = F170AF1F1E7800CF0033DC33 /* UserImageAssetUpdateStrategyTests.swift */; };
		F19E55A022B3A2C5005C792D /* UNNotification+SafeLogging.swift in Sources */ = {isa = PBXBuildFile; fileRef = F19E559F22B3A2C5005C792D /* UNNotification+SafeLogging.swift */; };
		F19E55A222B3A3FA005C792D /* UNNotificationResponse+SafeLogging.swift in Sources */ = {isa = PBXBuildFile; fileRef = F19E55A122B3A3FA005C792D /* UNNotificationResponse+SafeLogging.swift */; };
		F19E55A422B3A740005C792D /* PKPushPayload+SafeLogging.swift in Sources */ = {isa = PBXBuildFile; fileRef = F19E55A322B3A740005C792D /* PKPushPayload+SafeLogging.swift */; };
		F19E55A622B3AAA8005C792D /* PKPushCredentials+SafeLogging.swift in Sources */ = {isa = PBXBuildFile; fileRef = F19E55A522B3AAA8005C792D /* PKPushCredentials+SafeLogging.swift */; };
		F19F1D141EFBC18E00275E27 /* UnauthenticatedSession.swift in Sources */ = {isa = PBXBuildFile; fileRef = F19F1D131EFBC18E00275E27 /* UnauthenticatedSession.swift */; };
		F19F1D1D1EFBC2F000275E27 /* ZMAuthenticationStatus_Internal.h in Headers */ = {isa = PBXBuildFile; fileRef = F19F1D191EFBC2F000275E27 /* ZMAuthenticationStatus_Internal.h */; };
		F19F1D1E1EFBC2F000275E27 /* ZMAuthenticationStatus.h in Headers */ = {isa = PBXBuildFile; fileRef = F19F1D1A1EFBC2F000275E27 /* ZMAuthenticationStatus.h */; settings = {ATTRIBUTES = (Public, ); }; };
		F19F1D1F1EFBC2F000275E27 /* ZMAuthenticationStatus.m in Sources */ = {isa = PBXBuildFile; fileRef = F19F1D1B1EFBC2F000275E27 /* ZMAuthenticationStatus.m */; };
		F19F1D271EFBC34E00275E27 /* ZMUserSessionRegistrationNotification.h in Headers */ = {isa = PBXBuildFile; fileRef = F19F1D231EFBC34E00275E27 /* ZMUserSessionRegistrationNotification.h */; settings = {ATTRIBUTES = (Public, ); }; };
		F19F1D281EFBC34E00275E27 /* ZMUserSessionRegistrationNotification.m in Sources */ = {isa = PBXBuildFile; fileRef = F19F1D241EFBC34E00275E27 /* ZMUserSessionRegistrationNotification.m */; };
		F19F1D311EFBCBD300275E27 /* ZMLoginTranscoder.h in Headers */ = {isa = PBXBuildFile; fileRef = 54C11B9E19D1E4A100576A96 /* ZMLoginTranscoder.h */; settings = {ATTRIBUTES = (Public, ); }; };
		F19F1D331EFBE3FE00275E27 /* UnauthenticatedOperationLoop.swift in Sources */ = {isa = PBXBuildFile; fileRef = F19F1D321EFBE3FE00275E27 /* UnauthenticatedOperationLoop.swift */; };
		F19F1D381EFBF61800275E27 /* SessionManager.swift in Sources */ = {isa = PBXBuildFile; fileRef = F19F1D371EFBF61800275E27 /* SessionManager.swift */; };
		F19F4F3A1E5F1AE400F4D8FF /* UserProfileImageUpdateStatus.swift in Sources */ = {isa = PBXBuildFile; fileRef = F19F4F391E5F1AE400F4D8FF /* UserProfileImageUpdateStatus.swift */; };
		F19F4F3C1E604AA700F4D8FF /* UserImageAssetUpdateStrategy.swift in Sources */ = {isa = PBXBuildFile; fileRef = F19F4F3B1E604AA700F4D8FF /* UserImageAssetUpdateStrategy.swift */; };
		F19F4F4D1E646C3C00F4D8FF /* UserProfileImageUpdateStatusTests.swift in Sources */ = {isa = PBXBuildFile; fileRef = F19F4F4C1E646C3C00F4D8FF /* UserProfileImageUpdateStatusTests.swift */; };
		F19F4F4F1E6575F700F4D8FF /* UserProfileImageOwner.swift in Sources */ = {isa = PBXBuildFile; fileRef = F19F4F4E1E6575F700F4D8FF /* UserProfileImageOwner.swift */; };
		F1A94BD21F010287003083D9 /* UnauthenticatedSession+Login.swift in Sources */ = {isa = PBXBuildFile; fileRef = F1A94BD11F010287003083D9 /* UnauthenticatedSession+Login.swift */; };
		F1A989BA1FD03E1B00B8A82E /* ZMLocalizable.strings in Resources */ = {isa = PBXBuildFile; fileRef = F1A989BC1FD03E1B00B8A82E /* ZMLocalizable.strings */; };
		F1AE5F6F21F73388009CDBBC /* ZMUserSessionTests+Timers.swift in Sources */ = {isa = PBXBuildFile; fileRef = F1AE5F6E21F73388009CDBBC /* ZMUserSessionTests+Timers.swift */; };
		F1B5D53D2181FDA300986911 /* NetworkQuality.swift in Sources */ = {isa = PBXBuildFile; fileRef = F1B5D53C2181FDA300986911 /* NetworkQuality.swift */; };
		F1C1E70D21F74667007FBDA1 /* ZMUserSession+Timers.swift in Sources */ = {isa = PBXBuildFile; fileRef = F1AE5F6C21F72FC6009CDBBC /* ZMUserSession+Timers.swift */; };
		F1C1F3EE1FCF0C85007273E3 /* ZMUserSessionErrorCode+Localized.swift in Sources */ = {isa = PBXBuildFile; fileRef = F1C1F3ED1FCF0C85007273E3 /* ZMUserSessionErrorCode+Localized.swift */; };
		F1C1F3F01FCF18C5007273E3 /* NSError+Localized.swift in Sources */ = {isa = PBXBuildFile; fileRef = F1C1F3EF1FCF18C5007273E3 /* NSError+Localized.swift */; };
		F1C51FE71FB49660009C2269 /* RegistrationStatus.swift in Sources */ = {isa = PBXBuildFile; fileRef = F1C51FE61FB49660009C2269 /* RegistrationStatus.swift */; };
		F1C51FE91FB4A9C7009C2269 /* RegistrationStrategy.swift in Sources */ = {isa = PBXBuildFile; fileRef = F1C51FE81FB4A9C7009C2269 /* RegistrationStrategy.swift */; };
		F1E48003207E3789008D4299 /* Default-568h@2x.png in Resources */ = {isa = PBXBuildFile; fileRef = F1E48002207E3789008D4299 /* Default-568h@2x.png */; };
		F905C47F1E79A86A00AF34A5 /* WireCallCenterV3Tests.swift in Sources */ = {isa = PBXBuildFile; fileRef = F905C47E1E79A86A00AF34A5 /* WireCallCenterV3Tests.swift */; };
		F90EC5A31E7BF1AC00A6779E /* AVSWrapper.swift in Sources */ = {isa = PBXBuildFile; fileRef = F90EC5A21E7BF1AC00A6779E /* AVSWrapper.swift */; };
		F9245BED1CBF95A8009D1E85 /* ZMHotFixDirectory+Swift.swift in Sources */ = {isa = PBXBuildFile; fileRef = F9245BEC1CBF95A8009D1E85 /* ZMHotFixDirectory+Swift.swift */; };
		F925468E1C63B61000CE2D7C /* MessagingTest+EventFactory.m in Sources */ = {isa = PBXBuildFile; fileRef = F925468D1C63B61000CE2D7C /* MessagingTest+EventFactory.m */; };
		F92CA9651F153622007D8570 /* CacheFileRelocatorTests.swift in Sources */ = {isa = PBXBuildFile; fileRef = F92CA9641F153622007D8570 /* CacheFileRelocatorTests.swift */; };
		F93A75F21C1F219800252586 /* ConversationStatusStrategy.swift in Sources */ = {isa = PBXBuildFile; fileRef = F93A75F11C1F219800252586 /* ConversationStatusStrategy.swift */; };
		F9410F631DE44C2E007451FF /* TypingStrategyTests.swift in Sources */ = {isa = PBXBuildFile; fileRef = F9410F621DE44C2E007451FF /* TypingStrategyTests.swift */; };
		F94F6B331E54B9C000D46A29 /* CallingRequestStrategyTests.swift in Sources */ = {isa = PBXBuildFile; fileRef = F94F6B321E54B9C000D46A29 /* CallingRequestStrategyTests.swift */; };
		F95706541DE5D1CC0087442C /* SearchUserImageStrategy.swift in Sources */ = {isa = PBXBuildFile; fileRef = F95706531DE5D1CC0087442C /* SearchUserImageStrategy.swift */; };
		F95ECF4E1B94A553009F91BA /* ZMHotFix.h in Headers */ = {isa = PBXBuildFile; fileRef = F95ECF4C1B94A553009F91BA /* ZMHotFix.h */; settings = {ATTRIBUTES = (Public, ); }; };
		F95ECF511B94BD05009F91BA /* ZMHotFixTests.m in Sources */ = {isa = PBXBuildFile; fileRef = F95ECF501B94BD05009F91BA /* ZMHotFixTests.m */; };
		F95FFBD11EB8A478004031CB /* CallSystemMessageGeneratorTests.swift in Sources */ = {isa = PBXBuildFile; fileRef = F95FFBCF1EB8A44D004031CB /* CallSystemMessageGeneratorTests.swift */; };
		F96DBEEA1DF9A570008FE832 /* ZMSyncStrategy+ManagedObjectChanges.h in Headers */ = {isa = PBXBuildFile; fileRef = F96DBEE81DF9A570008FE832 /* ZMSyncStrategy+ManagedObjectChanges.h */; };
		F96DBEEB1DF9A570008FE832 /* ZMSyncStrategy+ManagedObjectChanges.m in Sources */ = {isa = PBXBuildFile; fileRef = F96DBEE91DF9A570008FE832 /* ZMSyncStrategy+ManagedObjectChanges.m */; };
		F991CE151CB55512004D8465 /* ZMConversation+Testing.m in Sources */ = {isa = PBXBuildFile; fileRef = F991CE121CB55512004D8465 /* ZMConversation+Testing.m */; };
		F991CE161CB55512004D8465 /* ZMUser+Testing.m in Sources */ = {isa = PBXBuildFile; fileRef = F991CE141CB55512004D8465 /* ZMUser+Testing.m */; };
		F9AB00221F0CDAF00037B437 /* CacheFileRelocator.swift in Sources */ = {isa = PBXBuildFile; fileRef = F9AB00211F0CDAF00037B437 /* CacheFileRelocator.swift */; };
		F9ABE84F1EFD568B00D83214 /* TeamDownloadRequestStrategy.swift in Sources */ = {isa = PBXBuildFile; fileRef = F9ABE84B1EFD568B00D83214 /* TeamDownloadRequestStrategy.swift */; };
		F9ABE8511EFD568B00D83214 /* TeamRequestFactory.swift in Sources */ = {isa = PBXBuildFile; fileRef = F9ABE84D1EFD568B00D83214 /* TeamRequestFactory.swift */; };
		F9ABE8561EFD56BF00D83214 /* TeamDownloadRequestStrategyTests.swift in Sources */ = {isa = PBXBuildFile; fileRef = F9ABE8531EFD56BF00D83214 /* TeamDownloadRequestStrategyTests.swift */; };
		F9ABE8571EFD56BF00D83214 /* TeamDownloadRequestStrategy+EventsTests.swift in Sources */ = {isa = PBXBuildFile; fileRef = F9ABE8541EFD56BF00D83214 /* TeamDownloadRequestStrategy+EventsTests.swift */; };
		F9B171F61C0EF21100E6EEC6 /* ClientUpdateStatus.swift in Sources */ = {isa = PBXBuildFile; fileRef = F9B171F51C0EF21100E6EEC6 /* ClientUpdateStatus.swift */; };
		F9B171F81C0F00E700E6EEC6 /* ClientUpdateStatusTests.swift in Sources */ = {isa = PBXBuildFile; fileRef = F9B171F71C0F00E700E6EEC6 /* ClientUpdateStatusTests.swift */; };
		F9B71F4C1CB2B841001DB03F /* NSManagedObjectContext+TestHelpers.m in Sources */ = {isa = PBXBuildFile; fileRef = F9B71F4B1CB2B841001DB03F /* NSManagedObjectContext+TestHelpers.m */; };
		F9C598AD1A0947B300B1F760 /* ZMBlacklistDownloaderTest.m in Sources */ = {isa = PBXBuildFile; fileRef = F9FD798919EE962F00D70FCD /* ZMBlacklistDownloaderTest.m */; };
		F9C9A4F01CAD29190039E10C /* store128.wiredatabase in Resources */ = {isa = PBXBuildFile; fileRef = F9C9A4ED1CAD290B0039E10C /* store128.wiredatabase */; };
		F9D1CD141DF6C131002F6E80 /* SyncStatusTests.swift in Sources */ = {isa = PBXBuildFile; fileRef = F9D1CD131DF6C131002F6E80 /* SyncStatusTests.swift */; };
		F9DAC54F1C2035660001F11E /* ConversationStatusStrategyTests.swift in Sources */ = {isa = PBXBuildFile; fileRef = F9DAC54D1C2034E70001F11E /* ConversationStatusStrategyTests.swift */; };
		F9E577211E77EC6D0065EFE4 /* WireCallCenterV3+Notifications.swift in Sources */ = {isa = PBXBuildFile; fileRef = F9E577201E77EC6D0065EFE4 /* WireCallCenterV3+Notifications.swift */; };
		F9F631421DE3524100416938 /* TypingStrategy.swift in Sources */ = {isa = PBXBuildFile; fileRef = F9F631411DE3524100416938 /* TypingStrategy.swift */; };
		F9F846351ED307F70087C1A4 /* CallParticipantsSnapshotTests.swift in Sources */ = {isa = PBXBuildFile; fileRef = F9F846331ED307F10087C1A4 /* CallParticipantsSnapshotTests.swift */; };
		F9F9F5621D75D62100AE6499 /* RequestStrategyTestBase.swift in Sources */ = {isa = PBXBuildFile; fileRef = F9F9F5611D75D62100AE6499 /* RequestStrategyTestBase.swift */; };
/* End PBXBuildFile section */

/* Begin PBXContainerItemProxy section */
		0145AE8D2B1155690097E3B8 /* PBXContainerItemProxy */ = {
			isa = PBXContainerItemProxy;
			containerPortal = 540029AB1918CA8500578793 /* Project object */;
			proxyType = 1;
			remoteGlobalIDString = 549815921A43232400A7CE2E;
			remoteInfo = "WireSyncEngine-ios";
		};
		0145AE922B1155760097E3B8 /* PBXContainerItemProxy */ = {
			isa = PBXContainerItemProxy;
			containerPortal = 540029AB1918CA8500578793 /* Project object */;
			proxyType = 1;
			remoteGlobalIDString = 0145AE802B1154010097E3B8;
			remoteInfo = WireSyncEngineSupport;
		};
		169BA1D825ECDBA300374343 /* PBXContainerItemProxy */ = {
			isa = PBXContainerItemProxy;
			containerPortal = 540029AB1918CA8500578793 /* Project object */;
			proxyType = 1;
			remoteGlobalIDString = 549815921A43232400A7CE2E;
			remoteInfo = "WireSyncEngine-ios";
		};
		169BA1DD25ECDBC800374343 /* PBXContainerItemProxy */ = {
			isa = PBXContainerItemProxy;
			containerPortal = 540029AB1918CA8500578793 /* Project object */;
			proxyType = 1;
			remoteGlobalIDString = 3E186087191A56F6000FE027;
			remoteInfo = "WireSyncEngine Test Host";
		};
		3E1860D0191A649D000FE027 /* PBXContainerItemProxy */ = {
			isa = PBXContainerItemProxy;
			containerPortal = 540029AB1918CA8500578793 /* Project object */;
			proxyType = 1;
			remoteGlobalIDString = 3E186087191A56F6000FE027;
			remoteInfo = "WireSyncEngine Test Host";
		};
		54F4DC571A4438AC00FDB6EA /* PBXContainerItemProxy */ = {
			isa = PBXContainerItemProxy;
			containerPortal = 540029AB1918CA8500578793 /* Project object */;
			proxyType = 1;
			remoteGlobalIDString = 549815921A43232400A7CE2E;
			remoteInfo = "WireSyncEngine-ios.framework";
		};
		59DA04A52BD25486003F9195 /* PBXContainerItemProxy */ = {
			isa = PBXContainerItemProxy;
			containerPortal = 540029AB1918CA8500578793 /* Project object */;
			proxyType = 1;
			remoteGlobalIDString = 0145AE802B1154010097E3B8;
			remoteInfo = WireSyncEngineSupport;
		};
		A9FF8088195B17B3002CD44B /* PBXContainerItemProxy */ = {
			isa = PBXContainerItemProxy;
			containerPortal = 540029AB1918CA8500578793 /* Project object */;
			proxyType = 1;
			remoteGlobalIDString = 3E186087191A56F6000FE027;
			remoteInfo = "WireSyncEngine Test Host";
		};
/* End PBXContainerItemProxy section */

/* Begin PBXCopyFilesBuildPhase section */
		59DA04A72BD25486003F9195 /* Embed Frameworks */ = {
			isa = PBXCopyFilesBuildPhase;
			buildActionMask = 2147483647;
			dstPath = "";
			dstSubfolderSpec = 10;
			files = (
				59DA04A42BD25486003F9195 /* WireSyncEngineSupport.framework in Embed Frameworks */,
			);
			name = "Embed Frameworks";
			runOnlyForDeploymentPostprocessing = 0;
		};
		EE668BBC2954AA9300D939E7 /* Embed Frameworks */ = {
			isa = PBXCopyFilesBuildPhase;
			buildActionMask = 2147483647;
			dstPath = "";
			dstSubfolderSpec = 10;
			files = (
				EE668BBB2954AA9300D939E7 /* WireMockTransport.framework in Embed Frameworks */,
			);
			name = "Embed Frameworks";
			runOnlyForDeploymentPostprocessing = 0;
		};
/* End PBXCopyFilesBuildPhase section */

/* Begin PBXFileReference section */
		01300E61296838CE00D18B2E /* SessionManagerTests+Proxy.swift */ = {isa = PBXFileReference; lastKnownFileType = sourcecode.swift; path = "SessionManagerTests+Proxy.swift"; sourceTree = "<group>"; };
		0140A0C62B30F941004D8B40 /* WireDataModelSupport.framework */ = {isa = PBXFileReference; explicitFileType = wrapper.framework; path = WireDataModelSupport.framework; sourceTree = BUILT_PRODUCTS_DIR; };
		0145AE812B1154010097E3B8 /* WireSyncEngineSupport.framework */ = {isa = PBXFileReference; explicitFileType = wrapper.framework; includeInIndex = 0; path = WireSyncEngineSupport.framework; sourceTree = BUILT_PRODUCTS_DIR; };
		0145AE832B1154010097E3B8 /* WireSyncEngineSupport.h */ = {isa = PBXFileReference; lastKnownFileType = sourcecode.c.h; path = WireSyncEngineSupport.h; sourceTree = "<group>"; };
		014C7AA42ADD4DEA00CDEC45 /* AutoMockable.generated.swift */ = {isa = PBXFileReference; fileEncoding = 4; lastKnownFileType = sourcecode.swift; path = AutoMockable.generated.swift; sourceTree = "<group>"; };
		017ABBB52995278C0004C243 /* SlowSyncTests+NotificationsV3.swift */ = {isa = PBXFileReference; fileEncoding = 4; lastKnownFileType = sourcecode.swift; path = "SlowSyncTests+NotificationsV3.swift"; sourceTree = "<group>"; };
		018A3DBB2B07998400EB3D6B /* GetUserClientFingerprintUseCase.swift */ = {isa = PBXFileReference; fileEncoding = 4; lastKnownFileType = sourcecode.swift; path = GetUserClientFingerprintUseCase.swift; sourceTree = "<group>"; };
		018A3DBE2B0799CA00EB3D6B /* GetUserClientFingerprintUseCaseTests.swift */ = {isa = PBXFileReference; fileEncoding = 4; lastKnownFileType = sourcecode.swift; path = GetUserClientFingerprintUseCaseTests.swift; sourceTree = "<group>"; };
		018F17B82B83B70A00E0594D /* AVSConversationType+Conference.swift */ = {isa = PBXFileReference; lastKnownFileType = sourcecode.swift; path = "AVSConversationType+Conference.swift"; sourceTree = "<group>"; };
		01D33D8029B8ED97009E94F3 /* SyncStatusLog.swift */ = {isa = PBXFileReference; lastKnownFileType = sourcecode.swift; path = SyncStatusLog.swift; sourceTree = "<group>"; };
		060C06622B73DB8800B484C6 /* SnoozeCertificateEnrollmentUseCase.swift */ = {isa = PBXFileReference; lastKnownFileType = sourcecode.swift; path = SnoozeCertificateEnrollmentUseCase.swift; sourceTree = "<group>"; };
		060C06672B7619E300B484C6 /* SelfClientCertificateProvider.swift */ = {isa = PBXFileReference; lastKnownFileType = sourcecode.swift; path = SelfClientCertificateProvider.swift; sourceTree = "<group>"; };
		061F791A2B767AE100E8827B /* SelfClientCertificateProviderTests.swift */ = {isa = PBXFileReference; lastKnownFileType = sourcecode.swift; path = SelfClientCertificateProviderTests.swift; sourceTree = "<group>"; };
		061F791D2B76828500E8827B /* SnoozeCertificateEnrollmentUseCaseTests.swift */ = {isa = PBXFileReference; lastKnownFileType = sourcecode.swift; path = SnoozeCertificateEnrollmentUseCaseTests.swift; sourceTree = "<group>"; };
		06239125274DB73A0065A72D /* StartLoginURLActionProcessor.swift */ = {isa = PBXFileReference; lastKnownFileType = sourcecode.swift; path = StartLoginURLActionProcessor.swift; sourceTree = "<group>"; };
		0625690E264AE6560041C17B /* CallClosedReason.swift */ = {isa = PBXFileReference; fileEncoding = 4; lastKnownFileType = sourcecode.swift; path = CallClosedReason.swift; sourceTree = "<group>"; };
		063AFA3E264B30C400DCBCED /* BuildType.swift */ = {isa = PBXFileReference; fileEncoding = 4; lastKnownFileType = sourcecode.swift; path = BuildType.swift; sourceTree = "<group>"; };
		0640C26C26EA0B5C0057AF80 /* NSManagedObjectContext+Packaging.swift */ = {isa = PBXFileReference; lastKnownFileType = sourcecode.swift; path = "NSManagedObjectContext+Packaging.swift"; sourceTree = "<group>"; };
		0648FC1327864783006519D1 /* Conversation+Join.swift */ = {isa = PBXFileReference; fileEncoding = 4; lastKnownFileType = sourcecode.swift; path = "Conversation+Join.swift"; sourceTree = "<group>"; };
		065FEA112B866462005AE86A /* StopCertificateEnrollmentSnoozerUseCase.swift */ = {isa = PBXFileReference; lastKnownFileType = sourcecode.swift; path = StopCertificateEnrollmentSnoozerUseCase.swift; sourceTree = "<group>"; };
		0664F2E52A0E25C200E5C34E /* RecurringActionService.swift */ = {isa = PBXFileReference; lastKnownFileType = sourcecode.swift; path = RecurringActionService.swift; sourceTree = "<group>"; };
		06894D91276BA7FA00DA4E33 /* StartLoginURLActionProcessorTests.swift */ = {isa = PBXFileReference; lastKnownFileType = sourcecode.swift; path = StartLoginURLActionProcessorTests.swift; sourceTree = "<group>"; };
		06ADE9E22BBFDF26008BA0B3 /* CertificateRevocationListsChecker.swift */ = {isa = PBXFileReference; lastKnownFileType = sourcecode.swift; path = CertificateRevocationListsChecker.swift; sourceTree = "<group>"; };
		06ADE9E72BBFE1FA008BA0B3 /* CRLsDistributionPointsObserver.swift */ = {isa = PBXFileReference; lastKnownFileType = sourcecode.swift; path = CRLsDistributionPointsObserver.swift; sourceTree = "<group>"; };
		06ADE9E92BC02B65008BA0B3 /* CertificateRevocationListsCheckerTests.swift */ = {isa = PBXFileReference; lastKnownFileType = sourcecode.swift; path = CertificateRevocationListsCheckerTests.swift; sourceTree = "<group>"; };
		06ADE9EB2BC03C6D008BA0B3 /* CRLsDistributionPointsObserverTests.swift */ = {isa = PBXFileReference; lastKnownFileType = sourcecode.swift; path = CRLsDistributionPointsObserverTests.swift; sourceTree = "<group>"; };
		06ADEA032BD15383008BA0B3 /* RemoveUserClientUseCase.swift */ = {isa = PBXFileReference; lastKnownFileType = sourcecode.swift; path = RemoveUserClientUseCase.swift; sourceTree = "<group>"; };
		06ADEA072BD2723F008BA0B3 /* RemoveUserClientUseCaseTests.swift */ = {isa = PBXFileReference; lastKnownFileType = sourcecode.swift; path = RemoveUserClientUseCaseTests.swift; sourceTree = "<group>"; };
		06B99C7A242B51A300FEAFDE /* SignatureRequestStrategy.swift */ = {isa = PBXFileReference; lastKnownFileType = sourcecode.swift; path = SignatureRequestStrategy.swift; sourceTree = "<group>"; };
		06BBF6EC246EB56B00A26626 /* ConversationTests+List.swift */ = {isa = PBXFileReference; lastKnownFileType = sourcecode.swift; path = "ConversationTests+List.swift"; sourceTree = "<group>"; };
		06BBF6EF246ECB2400A26626 /* ConversationTests+Archiving.swift */ = {isa = PBXFileReference; lastKnownFileType = sourcecode.swift; path = "ConversationTests+Archiving.swift"; sourceTree = "<group>"; };
		06BBF6F2246EF28800A26626 /* ConversationTests+LastRead.swift */ = {isa = PBXFileReference; lastKnownFileType = sourcecode.swift; path = "ConversationTests+LastRead.swift"; sourceTree = "<group>"; };
		06BBF6F5246EF65600A26626 /* ConversationTests+ClearingHistory.swift */ = {isa = PBXFileReference; lastKnownFileType = sourcecode.swift; path = "ConversationTests+ClearingHistory.swift"; sourceTree = "<group>"; };
		06BBF6F7246EF67400A26626 /* ConversationTests+Reactions.swift */ = {isa = PBXFileReference; lastKnownFileType = sourcecode.swift; path = "ConversationTests+Reactions.swift"; sourceTree = "<group>"; };
		06BBF6FB247288DD00A26626 /* FileTransferTests+Swift.swift */ = {isa = PBXFileReference; lastKnownFileType = sourcecode.swift; path = "FileTransferTests+Swift.swift"; sourceTree = "<group>"; };
		06BBF6FE2472F3AC00A26626 /* SendAndReceiveMessagesTests+Swift.swift */ = {isa = PBXFileReference; lastKnownFileType = sourcecode.swift; path = "SendAndReceiveMessagesTests+Swift.swift"; sourceTree = "<group>"; };
		06BBF7002473D51D00A26626 /* MessagingTest+Swift.swift */ = {isa = PBXFileReference; lastKnownFileType = sourcecode.swift; path = "MessagingTest+Swift.swift"; sourceTree = "<group>"; };
		06CDC6F72A2DFB4400EB518D /* RecurringActionServiceTests.swift */ = {isa = PBXFileReference; lastKnownFileType = sourcecode.swift; path = RecurringActionServiceTests.swift; sourceTree = "<group>"; };
		06D16AAD2B9F3BC700D5A28A /* E2EIdentityCertificateUpdateStatusUseCase.swift */ = {isa = PBXFileReference; lastKnownFileType = sourcecode.swift; path = E2EIdentityCertificateUpdateStatusUseCase.swift; sourceTree = "<group>"; };
		06D16AAF2B9F3C9F00D5A28A /* E2EIdentityCertificateUpdateStatusUseCaseTests.swift */ = {isa = PBXFileReference; lastKnownFileType = sourcecode.swift; path = E2EIdentityCertificateUpdateStatusUseCaseTests.swift; sourceTree = "<group>"; };
		06D16AB42BA0624800D5A28A /* IsE2EICertificateEnrollmentRequiredUseCase.swift */ = {isa = PBXFileReference; lastKnownFileType = sourcecode.swift; path = IsE2EICertificateEnrollmentRequiredUseCase.swift; sourceTree = "<group>"; };
		06DE14CE24B85BD0006CB6B3 /* ZMSyncStateDelegate.h */ = {isa = PBXFileReference; lastKnownFileType = sourcecode.c.h; path = ZMSyncStateDelegate.h; sourceTree = "<group>"; };
		06E0979B2A261E5D00B38C4A /* ZMUserSession+RecurringAction.swift */ = {isa = PBXFileReference; lastKnownFileType = sourcecode.swift; path = "ZMUserSession+RecurringAction.swift"; sourceTree = "<group>"; };
		06E0979F2A264F0300B38C4A /* ZMUserSessionTests+RecurringActions.swift */ = {isa = PBXFileReference; lastKnownFileType = sourcecode.swift; path = "ZMUserSessionTests+RecurringActions.swift"; sourceTree = "<group>"; };
		06EB24FD27D6576500094E6E /* LoginFlowTests+PushToken.swift */ = {isa = PBXFileReference; fileEncoding = 4; lastKnownFileType = sourcecode.swift; path = "LoginFlowTests+PushToken.swift"; sourceTree = "<group>"; };
		06F98D5E24379143007E914A /* SignatureRequestStrategyTests.swift */ = {isa = PBXFileReference; lastKnownFileType = sourcecode.swift; path = SignatureRequestStrategyTests.swift; sourceTree = "<group>"; };
		0920833C1BA84F3100F82B29 /* UserClientRequestStrategyTests.swift */ = {isa = PBXFileReference; fileEncoding = 4; lastKnownFileType = sourcecode.swift; path = UserClientRequestStrategyTests.swift; sourceTree = "<group>"; };
		0920833F1BA95EE100F82B29 /* UserClientRequestFactory.swift */ = {isa = PBXFileReference; fileEncoding = 4; lastKnownFileType = sourcecode.swift; path = UserClientRequestFactory.swift; sourceTree = "<group>"; };
		0920C4D81B305FF500C55728 /* UserSessionGiphyRequestStateTests.swift */ = {isa = PBXFileReference; fileEncoding = 4; lastKnownFileType = sourcecode.swift; path = UserSessionGiphyRequestStateTests.swift; sourceTree = "<group>"; };
		09284B6A1B8272C300EEE10E /* WireSyncEngine Test Host.entitlements */ = {isa = PBXFileReference; lastKnownFileType = text.xml; path = "WireSyncEngine Test Host.entitlements"; sourceTree = "<group>"; };
		093694441BA9633300F36B3A /* UserClientRequestFactoryTests.swift */ = {isa = PBXFileReference; fileEncoding = 4; lastKnownFileType = sourcecode.swift; path = UserClientRequestFactoryTests.swift; sourceTree = "<group>"; };
		09531F131AE960E300B8556A /* ZMLoginCodeRequestTranscoder.h */ = {isa = PBXFileReference; fileEncoding = 4; lastKnownFileType = sourcecode.c.h; path = ZMLoginCodeRequestTranscoder.h; sourceTree = "<group>"; };
		09531F141AE960E300B8556A /* ZMLoginCodeRequestTranscoder.m */ = {isa = PBXFileReference; fileEncoding = 4; lastKnownFileType = sourcecode.c.objc; path = ZMLoginCodeRequestTranscoder.m; sourceTree = "<group>"; };
		09531F1A1AE9644800B8556A /* ZMLoginCodeRequestTranscoderTests.m */ = {isa = PBXFileReference; fileEncoding = 4; lastKnownFileType = sourcecode.c.objc; path = ZMLoginCodeRequestTranscoderTests.m; sourceTree = "<group>"; };
		09914E501BD6613600C10BF8 /* ConversationTests+OTR.m */ = {isa = PBXFileReference; fileEncoding = 4; lastKnownFileType = sourcecode.c.objc; name = "ConversationTests+OTR.m"; path = "../E2EE/ConversationTests+OTR.m"; sourceTree = "<group>"; };
		09914E521BD6613D00C10BF8 /* ZMDecodedAPSMessageTest.m */ = {isa = PBXFileReference; fileEncoding = 4; lastKnownFileType = sourcecode.c.objc; path = ZMDecodedAPSMessageTest.m; sourceTree = "<group>"; };
		0994E1DD1B835C4900A51721 /* ios-test-host.xcconfig */ = {isa = PBXFileReference; lastKnownFileType = text.xcconfig; path = "ios-test-host.xcconfig"; sourceTree = "<group>"; };
		0994E1DE1B835C4900A51721 /* ios-test-target.xcconfig */ = {isa = PBXFileReference; lastKnownFileType = text.xcconfig; path = "ios-test-target.xcconfig"; sourceTree = "<group>"; };
		0994E1E21B835C4900A51721 /* project-common.xcconfig */ = {isa = PBXFileReference; lastKnownFileType = text.xcconfig; path = "project-common.xcconfig"; sourceTree = "<group>"; };
		0994E1E31B835C4900A51721 /* project-debug.xcconfig */ = {isa = PBXFileReference; lastKnownFileType = text.xcconfig; path = "project-debug.xcconfig"; sourceTree = "<group>"; };
		0994E1E41B835C4900A51721 /* project.xcconfig */ = {isa = PBXFileReference; lastKnownFileType = text.xcconfig; path = project.xcconfig; sourceTree = "<group>"; };
		0994E1E81B835C4900A51721 /* tests.xcconfig */ = {isa = PBXFileReference; lastKnownFileType = text.xcconfig; path = tests.xcconfig; sourceTree = "<group>"; };
		0994E1E91B835C4900A51721 /* warnings-debug.xcconfig */ = {isa = PBXFileReference; lastKnownFileType = text.xcconfig; path = "warnings-debug.xcconfig"; sourceTree = "<group>"; };
		0994E1EA1B835C4900A51721 /* warnings.xcconfig */ = {isa = PBXFileReference; lastKnownFileType = text.xcconfig; path = warnings.xcconfig; sourceTree = "<group>"; };
		0994E1F01B835C4900A51721 /* WireSyncEngine.xcconfig */ = {isa = PBXFileReference; lastKnownFileType = text.xcconfig; path = WireSyncEngine.xcconfig; sourceTree = "<group>"; };
		0994E1F11B835D1100A51721 /* version.xcconfig */ = {isa = PBXFileReference; lastKnownFileType = text.xcconfig; path = version.xcconfig; sourceTree = "<group>"; };
		09B730941B3045E400A5CCC9 /* ProxiedRequestStatusTests.swift */ = {isa = PBXFileReference; fileEncoding = 4; lastKnownFileType = sourcecode.swift; path = ProxiedRequestStatusTests.swift; sourceTree = "<group>"; };
		09BCDB8C1BCE7F000020DCC7 /* ZMAPSMessageDecoder.h */ = {isa = PBXFileReference; fileEncoding = 4; lastKnownFileType = sourcecode.c.h; path = ZMAPSMessageDecoder.h; sourceTree = "<group>"; };
		09BCDB8D1BCE7F000020DCC7 /* ZMAPSMessageDecoder.m */ = {isa = PBXFileReference; fileEncoding = 4; lastKnownFileType = sourcecode.c.objc; path = ZMAPSMessageDecoder.m; sourceTree = "<group>"; };
		09C77C521BA6C77000E2163F /* UserClientRequestStrategy.swift */ = {isa = PBXFileReference; fileEncoding = 4; lastKnownFileType = sourcecode.swift; path = UserClientRequestStrategy.swift; sourceTree = "<group>"; };
		09D7CE621AE94D4200CC5F45 /* ZMCredentials+Internal.h */ = {isa = PBXFileReference; fileEncoding = 4; lastKnownFileType = sourcecode.c.h; path = "ZMCredentials+Internal.h"; sourceTree = "<group>"; };
		160195601E30C9CF00ACBFAC /* LocalNotificationDispatcherCallingTests.swift */ = {isa = PBXFileReference; fileEncoding = 4; lastKnownFileType = sourcecode.swift; path = LocalNotificationDispatcherCallingTests.swift; sourceTree = "<group>"; };
		16030DC821B01B7500F8032E /* Conversation+ReadReceiptMode.swift */ = {isa = PBXFileReference; lastKnownFileType = sourcecode.swift; path = "Conversation+ReadReceiptMode.swift"; sourceTree = "<group>"; };
		16085B321F71811A000B9F22 /* UserChangeInfo+UserSession.swift */ = {isa = PBXFileReference; fileEncoding = 4; lastKnownFileType = sourcecode.swift; path = "UserChangeInfo+UserSession.swift"; sourceTree = "<group>"; };
		16085B341F719E6D000B9F22 /* NetworkStateRecorder.swift */ = {isa = PBXFileReference; fileEncoding = 4; lastKnownFileType = sourcecode.swift; path = NetworkStateRecorder.swift; sourceTree = "<group>"; };
		160C31261E6434500012E4BC /* OperationStatus.swift */ = {isa = PBXFileReference; fileEncoding = 4; lastKnownFileType = sourcecode.swift; path = OperationStatus.swift; sourceTree = "<group>"; };
		160C31401E6DDFC30012E4BC /* VoiceChannelV3Tests.swift */ = {isa = PBXFileReference; fileEncoding = 4; lastKnownFileType = sourcecode.swift; path = VoiceChannelV3Tests.swift; sourceTree = "<group>"; };
		160C31431E8049320012E4BC /* ApplicationStatusDirectory.swift */ = {isa = PBXFileReference; fileEncoding = 4; lastKnownFileType = sourcecode.swift; path = ApplicationStatusDirectory.swift; sourceTree = "<group>"; };
		160C31491E82AC170012E4BC /* OperationStatusTests.swift */ = {isa = PBXFileReference; fileEncoding = 4; lastKnownFileType = sourcecode.swift; path = OperationStatusTests.swift; sourceTree = "<group>"; };
		161681342077721600BCF33A /* ZMOperationLoop+OperationStatus.swift */ = {isa = PBXFileReference; lastKnownFileType = sourcecode.swift; path = "ZMOperationLoop+OperationStatus.swift"; sourceTree = "<group>"; };
		161927222459E08E00DDD9EB /* UserClientEventConsumerTests.swift */ = {isa = PBXFileReference; lastKnownFileType = sourcecode.swift; path = UserClientEventConsumerTests.swift; sourceTree = "<group>"; };
		161ACB1523F1AFB000ABFF33 /* SessionManager+CallKitManagerDelegate.swift */ = {isa = PBXFileReference; lastKnownFileType = sourcecode.swift; path = "SessionManager+CallKitManagerDelegate.swift"; sourceTree = "<group>"; };
		161ACB2323F432CC00ABFF33 /* SessionManager+URLActions.swift */ = {isa = PBXFileReference; lastKnownFileType = sourcecode.swift; path = "SessionManager+URLActions.swift"; sourceTree = "<group>"; };
		161ACB2C23F5BA0200ABFF33 /* DeepLinkURLActionProcessor.swift */ = {isa = PBXFileReference; lastKnownFileType = sourcecode.swift; path = DeepLinkURLActionProcessor.swift; sourceTree = "<group>"; };
		161ACB2E23F5BACA00ABFF33 /* ConnectToBotURLActionProcessor.swift */ = {isa = PBXFileReference; lastKnownFileType = sourcecode.swift; path = ConnectToBotURLActionProcessor.swift; sourceTree = "<group>"; };
		161ACB3123F5BBA100ABFF33 /* CompanyLoginURLActionProcessor.swift */ = {isa = PBXFileReference; lastKnownFileType = sourcecode.swift; path = CompanyLoginURLActionProcessor.swift; sourceTree = "<group>"; };
		161ACB3923F6BAFE00ABFF33 /* URLActionTests.swift */ = {isa = PBXFileReference; lastKnownFileType = sourcecode.swift; path = URLActionTests.swift; sourceTree = "<group>"; };
		161ACB3B23F6BE7F00ABFF33 /* SessionManagerTests+URLActions.swift */ = {isa = PBXFileReference; lastKnownFileType = sourcecode.swift; path = "SessionManagerTests+URLActions.swift"; sourceTree = "<group>"; };
		161ACB3E23F6E4C200ABFF33 /* DeepLinkURLActionProcessorTests.swift */ = {isa = PBXFileReference; lastKnownFileType = sourcecode.swift; path = DeepLinkURLActionProcessorTests.swift; sourceTree = "<group>"; };
		161ACB4223F6EE4800ABFF33 /* CompanyLoginURLActionProcessorTests.swift */ = {isa = PBXFileReference; lastKnownFileType = sourcecode.swift; path = CompanyLoginURLActionProcessorTests.swift; sourceTree = "<group>"; };
		161C886223FADDE400CB0B8E /* ConnectToBotURLActionProcessorTests.swift */ = {isa = PBXFileReference; lastKnownFileType = sourcecode.swift; path = ConnectToBotURLActionProcessorTests.swift; sourceTree = "<group>"; };
		161C886423FD248A00CB0B8E /* RecordingMockTransportSession.swift */ = {isa = PBXFileReference; lastKnownFileType = sourcecode.swift; path = RecordingMockTransportSession.swift; sourceTree = "<group>"; };
		161C887623FD4CFD00CB0B8E /* MockPushChannel.swift */ = {isa = PBXFileReference; lastKnownFileType = sourcecode.swift; path = MockPushChannel.swift; sourceTree = "<group>"; };
		162113032B2756EB008F0F9F /* PrekeyGenerator.swift */ = {isa = PBXFileReference; lastKnownFileType = sourcecode.swift; path = PrekeyGenerator.swift; sourceTree = "<group>"; };
		1626344620D79C22000D4063 /* ZMUserSessionTests+PushNotifications.swift */ = {isa = PBXFileReference; lastKnownFileType = sourcecode.swift; path = "ZMUserSessionTests+PushNotifications.swift"; sourceTree = "<group>"; };
		162A81D3202B453000F6200C /* SessionManager+AVS.swift */ = {isa = PBXFileReference; lastKnownFileType = sourcecode.swift; path = "SessionManager+AVS.swift"; sourceTree = "<group>"; };
		162A81D5202B5BC600F6200C /* SessionManagerAVSTests.swift */ = {isa = PBXFileReference; lastKnownFileType = sourcecode.swift; path = SessionManagerAVSTests.swift; sourceTree = "<group>"; };
		162DEE101F87B9800034C8F9 /* ZMUserSession+Calling.swift */ = {isa = PBXFileReference; fileEncoding = 4; lastKnownFileType = sourcecode.swift; path = "ZMUserSession+Calling.swift"; sourceTree = "<group>"; };
		1634958A1F0254CB004E80DB /* ServerConnection.swift */ = {isa = PBXFileReference; fileEncoding = 4; lastKnownFileType = sourcecode.swift; path = ServerConnection.swift; sourceTree = "<group>"; };
		1636EAFE23F6FCCC00CD9527 /* MockPresentationDelegate.swift */ = {isa = PBXFileReference; lastKnownFileType = sourcecode.swift; path = MockPresentationDelegate.swift; sourceTree = "<group>"; };
		1639A8262260CE5000868AB9 /* ZMLocalNotification+AvailabilityAlert.swift */ = {isa = PBXFileReference; lastKnownFileType = sourcecode.swift; path = "ZMLocalNotification+AvailabilityAlert.swift"; sourceTree = "<group>"; };
		1639A8532264C52600868AB9 /* ZMLocalNotificationTests_Alerts.swift */ = {isa = PBXFileReference; lastKnownFileType = sourcecode.swift; path = ZMLocalNotificationTests_Alerts.swift; sourceTree = "<group>"; };
		163BB8111EE1A65A00DF9384 /* IntegrationTest+Search.swift */ = {isa = PBXFileReference; fileEncoding = 4; lastKnownFileType = sourcecode.swift; path = "IntegrationTest+Search.swift"; sourceTree = "<group>"; };
		163BB8151EE1B1AC00DF9384 /* SearchTests.swift */ = {isa = PBXFileReference; fileEncoding = 4; lastKnownFileType = sourcecode.swift; path = SearchTests.swift; sourceTree = "<group>"; };
		163FB9922052EA4600E74F83 /* OperationLoopNewRequestObserver.swift */ = {isa = PBXFileReference; lastKnownFileType = sourcecode.swift; path = OperationLoopNewRequestObserver.swift; sourceTree = "<group>"; };
		163FB9982057E3F200E74F83 /* AuthenticationStatusProvider.swift */ = {isa = PBXFileReference; lastKnownFileType = sourcecode.swift; path = AuthenticationStatusProvider.swift; sourceTree = "<group>"; };
		1645ECF72448A0A3007A82D6 /* Decodable+JSON.swift */ = {isa = PBXFileReference; lastKnownFileType = sourcecode.swift; path = "Decodable+JSON.swift"; sourceTree = "<group>"; };
		164C29A21ECF437E0026562A /* SearchRequestTests.swift */ = {isa = PBXFileReference; fileEncoding = 4; lastKnownFileType = sourcecode.swift; path = SearchRequestTests.swift; sourceTree = "<group>"; };
		164C29A41ECF47D80026562A /* SearchDirectoryTests.swift */ = {isa = PBXFileReference; fileEncoding = 4; lastKnownFileType = sourcecode.swift; path = SearchDirectoryTests.swift; sourceTree = "<group>"; };
		164C29A61ED2D7B00026562A /* SearchResult.swift */ = {isa = PBXFileReference; fileEncoding = 4; lastKnownFileType = sourcecode.swift; path = SearchResult.swift; sourceTree = "<group>"; };
		164EAF9B1F4455FA00B628C4 /* ZMUserSession+Actions.swift */ = {isa = PBXFileReference; fileEncoding = 4; lastKnownFileType = sourcecode.swift; path = "ZMUserSession+Actions.swift"; sourceTree = "<group>"; };
		16519D37231D3B1700C9D76D /* Conversation+Deletion.swift */ = {isa = PBXFileReference; lastKnownFileType = sourcecode.swift; path = "Conversation+Deletion.swift"; sourceTree = "<group>"; };
		16519D5B231EA13A00C9D76D /* ConversationTests+Deletion.swift */ = {isa = PBXFileReference; lastKnownFileType = sourcecode.swift; path = "ConversationTests+Deletion.swift"; sourceTree = "<group>"; };
		16519D6C231EAAF300C9D76D /* Conversation+DeletionTests.swift */ = {isa = PBXFileReference; lastKnownFileType = sourcecode.swift; path = "Conversation+DeletionTests.swift"; sourceTree = "<group>"; };
		16519D7C2320087100C9D76D /* SlowSyncTests+ExistingData.swift */ = {isa = PBXFileReference; lastKnownFileType = sourcecode.swift; path = "SlowSyncTests+ExistingData.swift"; sourceTree = "<group>"; };
		1658C2361F503CF800889F22 /* FlowManager.swift */ = {isa = PBXFileReference; fileEncoding = 4; lastKnownFileType = sourcecode.swift; path = FlowManager.swift; sourceTree = "<group>"; };
		1658C2381F5404ED00889F22 /* FlowManagerMock.swift */ = {isa = PBXFileReference; fileEncoding = 4; lastKnownFileType = sourcecode.swift; path = FlowManagerMock.swift; sourceTree = "<group>"; };
		1659114E1DEF1F6E007FA847 /* LocalNotificationDispatcher+Calling.swift */ = {isa = PBXFileReference; fileEncoding = 4; lastKnownFileType = sourcecode.swift; path = "LocalNotificationDispatcher+Calling.swift"; sourceTree = "<group>"; };
		165911521DEF38EC007FA847 /* CallStateObserver.swift */ = {isa = PBXFileReference; fileEncoding = 4; lastKnownFileType = sourcecode.swift; name = CallStateObserver.swift; path = ../UserSession/CallStateObserver.swift; sourceTree = "<group>"; };
		165BB94B2004D6490077EFD5 /* SessionManager+UserActivity.swift */ = {isa = PBXFileReference; lastKnownFileType = sourcecode.swift; path = "SessionManager+UserActivity.swift"; sourceTree = "<group>"; };
		165D3A141E1D3EF30052E654 /* WireCallCenterV3.swift */ = {isa = PBXFileReference; fileEncoding = 4; lastKnownFileType = sourcecode.swift; path = WireCallCenterV3.swift; sourceTree = "<group>"; };
		165D3A171E1D43870052E654 /* VoiceChannelV3.swift */ = {isa = PBXFileReference; fileEncoding = 4; lastKnownFileType = sourcecode.swift; path = VoiceChannelV3.swift; sourceTree = "<group>"; };
		165D3A181E1D43870052E654 /* VoiceChannel.swift */ = {isa = PBXFileReference; fileEncoding = 4; lastKnownFileType = sourcecode.swift; path = VoiceChannel.swift; sourceTree = "<group>"; };
		165D3A1A1E1D43870052E654 /* WireCallCenterV3Mock.swift */ = {isa = PBXFileReference; fileEncoding = 4; lastKnownFileType = sourcecode.swift; path = WireCallCenterV3Mock.swift; sourceTree = "<group>"; };
		165D3A3C1E1D60520052E654 /* ZMConversation+VoiceChannel.swift */ = {isa = PBXFileReference; fileEncoding = 4; lastKnownFileType = sourcecode.swift; path = "ZMConversation+VoiceChannel.swift"; sourceTree = "<group>"; };
		1660AA081ECCAC900056D403 /* SearchDirectory.swift */ = {isa = PBXFileReference; fileEncoding = 4; lastKnownFileType = sourcecode.swift; path = SearchDirectory.swift; sourceTree = "<group>"; };
		1660AA0A1ECCAF4E0056D403 /* SearchRequest.swift */ = {isa = PBXFileReference; fileEncoding = 4; lastKnownFileType = sourcecode.swift; path = SearchRequest.swift; sourceTree = "<group>"; };
		1660AA0C1ECDB0250056D403 /* SearchTask.swift */ = {isa = PBXFileReference; fileEncoding = 4; lastKnownFileType = sourcecode.swift; path = SearchTask.swift; sourceTree = "<group>"; };
		1660AA0E1ECE0C870056D403 /* SearchResultTests.swift */ = {isa = PBXFileReference; fileEncoding = 4; lastKnownFileType = sourcecode.swift; path = SearchResultTests.swift; sourceTree = "<group>"; };
		1660AA101ECE3C1C0056D403 /* SearchTaskTests.swift */ = {isa = PBXFileReference; fileEncoding = 4; lastKnownFileType = sourcecode.swift; path = SearchTaskTests.swift; sourceTree = "<group>"; };
		166264732166093800300F45 /* CallEventStatus.swift */ = {isa = PBXFileReference; lastKnownFileType = sourcecode.swift; path = CallEventStatus.swift; sourceTree = "<group>"; };
		1662648121661C9F00300F45 /* ZMOperatonLoop+Background.swift */ = {isa = PBXFileReference; lastKnownFileType = sourcecode.swift; path = "ZMOperatonLoop+Background.swift"; sourceTree = "<group>"; };
		166264922166517A00300F45 /* CallEventStatusTests.swift */ = {isa = PBXFileReference; lastKnownFileType = sourcecode.swift; path = CallEventStatusTests.swift; sourceTree = "<group>"; };
		1662B0F623D9B29C00B8C7C5 /* UnauthenticatedSession+DomainLookup.swift */ = {isa = PBXFileReference; lastKnownFileType = sourcecode.swift; path = "UnauthenticatedSession+DomainLookup.swift"; sourceTree = "<group>"; };
		1662B0F823D9CE8F00B8C7C5 /* UnauthenticatedSessionTests+DomainLookup.swift */ = {isa = PBXFileReference; lastKnownFileType = sourcecode.swift; path = "UnauthenticatedSessionTests+DomainLookup.swift"; sourceTree = "<group>"; };
		166507802459D7CA005300C1 /* UserClientEventConsumer.swift */ = {isa = PBXFileReference; lastKnownFileType = sourcecode.swift; path = UserClientEventConsumer.swift; sourceTree = "<group>"; };
		166A8BF21E015F3B00F5EEEA /* WireCallCenterV3Factory.swift */ = {isa = PBXFileReference; fileEncoding = 4; lastKnownFileType = sourcecode.swift; path = WireCallCenterV3Factory.swift; sourceTree = "<group>"; };
		166A8BF81E02C7D500F5EEEA /* ZMHotFix+PendingChanges.swift */ = {isa = PBXFileReference; fileEncoding = 4; lastKnownFileType = sourcecode.swift; path = "ZMHotFix+PendingChanges.swift"; sourceTree = "<group>"; };
		166B2B5D23E86522003E8581 /* ZMUserSession.swift */ = {isa = PBXFileReference; lastKnownFileType = sourcecode.swift; path = ZMUserSession.swift; sourceTree = "<group>"; };
		166B2B6D23EB2CD3003E8581 /* DatabaseTest.swift */ = {isa = PBXFileReference; lastKnownFileType = sourcecode.swift; path = DatabaseTest.swift; sourceTree = "<group>"; };
		166D18A3230EBFFA001288CD /* MediaManager.swift */ = {isa = PBXFileReference; lastKnownFileType = sourcecode.swift; path = MediaManager.swift; sourceTree = "<group>"; };
		166D18A5230EC418001288CD /* MockMediaManager.swift */ = {isa = PBXFileReference; lastKnownFileType = sourcecode.swift; path = MockMediaManager.swift; sourceTree = "<group>"; };
		166D191C231569DD001288CD /* SessionManagerTests+MessageRetention.swift */ = {isa = PBXFileReference; lastKnownFileType = sourcecode.swift; path = "SessionManagerTests+MessageRetention.swift"; sourceTree = "<group>"; };
		166D191E23157EBE001288CD /* IntegrationTest+Messages.swift */ = {isa = PBXFileReference; lastKnownFileType = sourcecode.swift; path = "IntegrationTest+Messages.swift"; sourceTree = "<group>"; };
		166DCDB92555ADD1004F4F59 /* SessionManager+EncryptionAtRest.swift */ = {isa = PBXFileReference; lastKnownFileType = sourcecode.swift; path = "SessionManager+EncryptionAtRest.swift"; sourceTree = "<group>"; };
		166E47CC255E785900C161C8 /* StrategyDirectory.swift */ = {isa = PBXFileReference; lastKnownFileType = sourcecode.swift; path = StrategyDirectory.swift; sourceTree = "<group>"; };
		166E47D2255EF0BD00C161C8 /* MockStrategyDirectory.swift */ = {isa = PBXFileReference; lastKnownFileType = sourcecode.swift; path = MockStrategyDirectory.swift; sourceTree = "<group>"; };
		1671F74F2B6A7DF500C2D8A3 /* ZMAuthenticationStatus.swift */ = {isa = PBXFileReference; lastKnownFileType = sourcecode.swift; path = ZMAuthenticationStatus.swift; sourceTree = "<group>"; };
		1671F9FE1E2FAF50009F3150 /* ZMLocalNotificationForTests_CallState.swift */ = {isa = PBXFileReference; fileEncoding = 4; lastKnownFileType = sourcecode.swift; path = ZMLocalNotificationForTests_CallState.swift; sourceTree = "<group>"; };
		1672A64423473EA100380537 /* LabelDownstreamRequestStrategy.swift */ = {isa = PBXFileReference; lastKnownFileType = sourcecode.swift; path = LabelDownstreamRequestStrategy.swift; sourceTree = "<group>"; };
		1672A652234784B500380537 /* LabelDownstreamRequestStrategyTests.swift */ = {isa = PBXFileReference; lastKnownFileType = sourcecode.swift; path = LabelDownstreamRequestStrategyTests.swift; sourceTree = "<group>"; };
		1673C35224CB36D800AE2714 /* ZMUserSessionTests+EncryptionAtRest.swift */ = {isa = PBXFileReference; lastKnownFileType = sourcecode.swift; path = "ZMUserSessionTests+EncryptionAtRest.swift"; sourceTree = "<group>"; };
		1675532B21B16D1E009C9FEA /* ConversationTests+ReceiptMode.swift */ = {isa = PBXFileReference; lastKnownFileType = sourcecode.swift; path = "ConversationTests+ReceiptMode.swift"; sourceTree = "<group>"; };
		1679D1CB1EF9730C007B0DF5 /* ZMUserSessionTestsBase+Calling.swift */ = {isa = PBXFileReference; fileEncoding = 4; lastKnownFileType = sourcecode.swift; path = "ZMUserSessionTestsBase+Calling.swift"; sourceTree = "<group>"; };
		167F383A23E0416E006B6AA9 /* UnauthenticatedSession+SSO.swift */ = {isa = PBXFileReference; lastKnownFileType = sourcecode.swift; path = "UnauthenticatedSession+SSO.swift"; sourceTree = "<group>"; };
		167F383C23E04A93006B6AA9 /* UnauthenticatedSessionTests+SSO.swift */ = {isa = PBXFileReference; lastKnownFileType = sourcecode.swift; path = "UnauthenticatedSessionTests+SSO.swift"; sourceTree = "<group>"; };
		168474252252579A004DE9EC /* ZMUserSessionTests+Syncing.swift */ = {isa = PBXFileReference; lastKnownFileType = sourcecode.swift; path = "ZMUserSessionTests+Syncing.swift"; sourceTree = "<group>"; };
		16849B1B23EDA1FD00C025A8 /* MockUpdateEventProcessor.swift */ = {isa = PBXFileReference; lastKnownFileType = sourcecode.swift; path = MockUpdateEventProcessor.swift; sourceTree = "<group>"; };
		16849B1F23EDB32B00C025A8 /* MockSessionManager.swift */ = {isa = PBXFileReference; lastKnownFileType = sourcecode.swift; path = MockSessionManager.swift; sourceTree = "<group>"; };
		168818A025F1512400BB51C3 /* AllTests.xctestplan */ = {isa = PBXFileReference; lastKnownFileType = text; path = AllTests.xctestplan; sourceTree = "<group>"; };
		168818AB25F1533A00BB51C3 /* IntegrationTests.xctestplan */ = {isa = PBXFileReference; lastKnownFileType = text; path = IntegrationTests.xctestplan; sourceTree = "<group>"; };
		168CF42620077C54009FCB89 /* TeamInvitationStatus.swift */ = {isa = PBXFileReference; lastKnownFileType = sourcecode.swift; path = TeamInvitationStatus.swift; sourceTree = "<group>"; };
		168CF4282007840A009FCB89 /* Team+Invite.swift */ = {isa = PBXFileReference; lastKnownFileType = sourcecode.swift; path = "Team+Invite.swift"; sourceTree = "<group>"; };
		168CF42A20079A02009FCB89 /* TeamInvitationRequestStrategy.swift */ = {isa = PBXFileReference; lastKnownFileType = sourcecode.swift; path = TeamInvitationRequestStrategy.swift; sourceTree = "<group>"; };
		168CF42C2007BCA0009FCB89 /* TeamInvitationRequestStrategyTests.swift */ = {isa = PBXFileReference; lastKnownFileType = sourcecode.swift; path = TeamInvitationRequestStrategyTests.swift; sourceTree = "<group>"; };
		168CF42E2007BCD9009FCB89 /* TeamInvitationStatusTests.swift */ = {isa = PBXFileReference; lastKnownFileType = sourcecode.swift; path = TeamInvitationStatusTests.swift; sourceTree = "<group>"; };
		168E96DC220C6EB700FC92FA /* UserTests+AccountDeletion.swift */ = {isa = PBXFileReference; lastKnownFileType = sourcecode.swift; path = "UserTests+AccountDeletion.swift"; sourceTree = "<group>"; };
		16904A83207E078C00C92806 /* ConversationTests+Participants.swift */ = {isa = PBXFileReference; lastKnownFileType = sourcecode.swift; path = "ConversationTests+Participants.swift"; sourceTree = "<group>"; };
		1693151025836E5800709F15 /* EventProcessor.swift */ = {isa = PBXFileReference; lastKnownFileType = sourcecode.swift; path = EventProcessor.swift; sourceTree = "<group>"; };
		1693151E2588CF9500709F15 /* EventProcessorTests.swift */ = {isa = PBXFileReference; lastKnownFileType = sourcecode.swift; path = EventProcessorTests.swift; sourceTree = "<group>"; };
		169BA1D225ECDBA300374343 /* IntegrationTests.xctest */ = {isa = PBXFileReference; explicitFileType = wrapper.cfbundle; includeInIndex = 0; path = IntegrationTests.xctest; sourceTree = BUILT_PRODUCTS_DIR; };
		169BA1D625ECDBA300374343 /* IntegrationTests-Info.plist */ = {isa = PBXFileReference; lastKnownFileType = text.plist.xml; path = "IntegrationTests-Info.plist"; sourceTree = "<group>"; };
		169BA1F725ECF8F700374343 /* MockAppLock.swift */ = {isa = PBXFileReference; lastKnownFileType = sourcecode.swift; path = MockAppLock.swift; sourceTree = "<group>"; };
		169BA1FE25ED0DAD00374343 /* ZMUserSession+Messages.swift */ = {isa = PBXFileReference; lastKnownFileType = sourcecode.swift; path = "ZMUserSession+Messages.swift"; sourceTree = "<group>"; };
		169BA23C25EF6E2A00374343 /* MockRegistrationStatusDelegate.swift */ = {isa = PBXFileReference; lastKnownFileType = sourcecode.swift; path = MockRegistrationStatusDelegate.swift; sourceTree = "<group>"; };
		169BA24025EF6F6700374343 /* ZMConversation+Testing.swift */ = {isa = PBXFileReference; lastKnownFileType = sourcecode.swift; path = "ZMConversation+Testing.swift"; sourceTree = "<group>"; };
		169BA24325EF6FFA00374343 /* MockAnalytics.swift */ = {isa = PBXFileReference; lastKnownFileType = sourcecode.swift; path = MockAnalytics.swift; sourceTree = "<group>"; };
		169BA24B25EF753100374343 /* MockReachability.swift */ = {isa = PBXFileReference; lastKnownFileType = sourcecode.swift; path = MockReachability.swift; sourceTree = "<group>"; };
		169BA25125EF778E00374343 /* TestUserProfileUpdateObserver.swift */ = {isa = PBXFileReference; lastKnownFileType = sourcecode.swift; path = TestUserProfileUpdateObserver.swift; sourceTree = "<group>"; };
		169BC10E22BD17FF0003159B /* LegalHoldRequestStrategyTests.swift */ = {isa = PBXFileReference; lastKnownFileType = sourcecode.swift; path = LegalHoldRequestStrategyTests.swift; sourceTree = "<group>"; };
		169E303120D29C200012C219 /* PushRegistryMock.swift */ = {isa = PBXFileReference; lastKnownFileType = sourcecode.swift; path = PushRegistryMock.swift; sourceTree = "<group>"; };
		169E55F52518FF810092CD53 /* EventProcessingPerformanceTests.swift */ = {isa = PBXFileReference; lastKnownFileType = sourcecode.swift; path = EventProcessingPerformanceTests.swift; sourceTree = "<group>"; };
		16A5FE20215B584200AEEBBD /* MockLinkPreviewDetector.swift */ = {isa = PBXFileReference; lastKnownFileType = sourcecode.swift; path = MockLinkPreviewDetector.swift; sourceTree = "<group>"; };
		16A5FE22215B5FD000AEEBBD /* LinkPreviewTests.swift */ = {isa = PBXFileReference; lastKnownFileType = sourcecode.swift; path = LinkPreviewTests.swift; sourceTree = "<group>"; };
		16A702CF1E92998100B8410D /* ApplicationStatusDirectoryTests.swift */ = {isa = PBXFileReference; fileEncoding = 4; lastKnownFileType = sourcecode.swift; path = ApplicationStatusDirectoryTests.swift; sourceTree = "<group>"; };
		16A764601F3E0B0B00564F21 /* CallKitManager.swift */ = {isa = PBXFileReference; fileEncoding = 4; lastKnownFileType = sourcecode.swift; path = CallKitManager.swift; sourceTree = "<group>"; };
		16A86B8322A7E57100A674F8 /* ConversationTests+LegalHold.swift */ = {isa = PBXFileReference; lastKnownFileType = sourcecode.swift; path = "ConversationTests+LegalHold.swift"; sourceTree = "<group>"; };
		16AD86B71F7292EB00E4C797 /* TypingChange.swift */ = {isa = PBXFileReference; fileEncoding = 4; lastKnownFileType = sourcecode.swift; path = TypingChange.swift; sourceTree = "<group>"; };
		16BA78702B04D98A006D8CCF /* AutoMockable.manual.swift */ = {isa = PBXFileReference; lastKnownFileType = sourcecode.swift; path = AutoMockable.manual.swift; sourceTree = "<group>"; };
		16C4BD9F20A309CD00BCDB17 /* CallParticipantSnapshot.swift */ = {isa = PBXFileReference; lastKnownFileType = sourcecode.swift; path = CallParticipantSnapshot.swift; sourceTree = "<group>"; };
		16D0A118234B999600A83F87 /* LabelUpstreamRequestStrategyTests.swift */ = {isa = PBXFileReference; lastKnownFileType = sourcecode.swift; path = LabelUpstreamRequestStrategyTests.swift; sourceTree = "<group>"; };
		16D0A11C234C8CD700A83F87 /* LabelUpstreamRequestStrategy.swift */ = {isa = PBXFileReference; lastKnownFileType = sourcecode.swift; path = LabelUpstreamRequestStrategy.swift; sourceTree = "<group>"; };
		16D1383A1FD6A6F4001B4411 /* AvailabilityTests.swift */ = {isa = PBXFileReference; lastKnownFileType = sourcecode.swift; path = AvailabilityTests.swift; sourceTree = "<group>"; };
		16D3FCDE1E365ABC0052A535 /* CallStateObserverTests.swift */ = {isa = PBXFileReference; fileEncoding = 4; lastKnownFileType = sourcecode.swift; path = CallStateObserverTests.swift; sourceTree = "<group>"; };
		16D3FD011E3A5C0D0052A535 /* ZMConversationVoiceChannelRouterTests.swift */ = {isa = PBXFileReference; fileEncoding = 4; lastKnownFileType = sourcecode.swift; path = ZMConversationVoiceChannelRouterTests.swift; sourceTree = "<group>"; };
		16D74BF32B59670B00160298 /* ChangeUsernameUseCase.swift */ = {isa = PBXFileReference; lastKnownFileType = sourcecode.swift; path = ChangeUsernameUseCase.swift; sourceTree = "<group>"; };
		16D74BF52B5A961800160298 /* ChangeUsernameUseCaseTests.swift */ = {isa = PBXFileReference; lastKnownFileType = sourcecode.swift; path = ChangeUsernameUseCaseTests.swift; sourceTree = "<group>"; };
		16D9E8B922BCD39200FA463F /* LegalHoldRequestStrategy.swift */ = {isa = PBXFileReference; lastKnownFileType = sourcecode.swift; path = LegalHoldRequestStrategy.swift; sourceTree = "<group>"; };
		16DABFAD1DCF98D3001973E3 /* CallingRequestStrategy.swift */ = {isa = PBXFileReference; fileEncoding = 4; lastKnownFileType = sourcecode.swift; path = CallingRequestStrategy.swift; sourceTree = "<group>"; };
		16DCB91B213449620002E910 /* ZMOperationLoop+PushChannel.swift */ = {isa = PBXFileReference; lastKnownFileType = sourcecode.swift; path = "ZMOperationLoop+PushChannel.swift"; sourceTree = "<group>"; };
		16E0FB86232F8933000E3235 /* ZMUserSession+Authentication.swift */ = {isa = PBXFileReference; lastKnownFileType = sourcecode.swift; path = "ZMUserSession+Authentication.swift"; sourceTree = "<group>"; };
		16E0FBB4233119FE000E3235 /* ZMUserSessionTests+Authentication.swift */ = {isa = PBXFileReference; lastKnownFileType = sourcecode.swift; path = "ZMUserSessionTests+Authentication.swift"; sourceTree = "<group>"; };
		16E6F26124B371190015B249 /* ZMUserSession+EncryptionAtRest.swift */ = {isa = PBXFileReference; lastKnownFileType = sourcecode.swift; path = "ZMUserSession+EncryptionAtRest.swift"; sourceTree = "<group>"; };
		16ED865923E2E91900CB1766 /* ZMUserSession+LifeCycle.swift */ = {isa = PBXFileReference; lastKnownFileType = sourcecode.swift; path = "ZMUserSession+LifeCycle.swift"; sourceTree = "<group>"; };
		16ED865C23E30F7E00CB1766 /* ZMUserSesson+Proxy.swift */ = {isa = PBXFileReference; lastKnownFileType = sourcecode.swift; path = "ZMUserSesson+Proxy.swift"; sourceTree = "<group>"; };
		16ED865E23E3145C00CB1766 /* ZMUserSession+Clients.swift */ = {isa = PBXFileReference; lastKnownFileType = sourcecode.swift; path = "ZMUserSession+Clients.swift"; sourceTree = "<group>"; };
		16F5F16B1E4092C00062F0AE /* NSManagedObjectContext+CTCallCenter.swift */ = {isa = PBXFileReference; fileEncoding = 4; lastKnownFileType = sourcecode.swift; path = "NSManagedObjectContext+CTCallCenter.swift"; sourceTree = "<group>"; };
		16F6BB371EDEA659009EA803 /* SearchResult+AddressBook.swift */ = {isa = PBXFileReference; fileEncoding = 4; lastKnownFileType = sourcecode.swift; path = "SearchResult+AddressBook.swift"; sourceTree = "<group>"; };
		16FF47431F0BF5C70044C491 /* IntegrationTest.swift */ = {isa = PBXFileReference; fileEncoding = 4; lastKnownFileType = sourcecode.swift; path = IntegrationTest.swift; sourceTree = "<group>"; };
		16FF47461F0CD58A0044C491 /* IntegrationTest.m */ = {isa = PBXFileReference; fileEncoding = 4; lastKnownFileType = sourcecode.c.objc; path = IntegrationTest.m; sourceTree = "<group>"; };
		16FF47481F0CD6610044C491 /* IntegrationTest.h */ = {isa = PBXFileReference; lastKnownFileType = sourcecode.c.h; path = IntegrationTest.h; sourceTree = "<group>"; };
		16FF474B1F0D54B20044C491 /* SessionManager+Logs.swift */ = {isa = PBXFileReference; fileEncoding = 4; lastKnownFileType = sourcecode.swift; path = "SessionManager+Logs.swift"; sourceTree = "<group>"; };
		259AAB0C2B9F477F00B13A7C /* LastE2EIdentityUpdateDateProtocol.swift */ = {isa = PBXFileReference; lastKnownFileType = sourcecode.swift; path = LastE2EIdentityUpdateDateProtocol.swift; sourceTree = "<group>"; };
		25A9B7B92B5EA36D00FD43FB /* Security.framework */ = {isa = PBXFileReference; lastKnownFileType = wrapper.framework; name = Security.framework; path = Platforms/MacOSX.platform/Developer/SDKs/MacOSX14.0.sdk/System/Library/Frameworks/Security.framework; sourceTree = DEVELOPER_DIR; };
		25CCE9DB2BA4A943002AB21F /* String+Mocks.swift */ = {isa = PBXFileReference; lastKnownFileType = sourcecode.swift; path = "String+Mocks.swift"; sourceTree = "<group>"; };
		25E11B0A2B56A15F005D51FA /* GetE2eIdentityCertificatesUseCase.swift */ = {isa = PBXFileReference; lastKnownFileType = sourcecode.swift; path = GetE2eIdentityCertificatesUseCase.swift; sourceTree = "<group>"; };
		25E11B0C2B56B497005D51FA /* GetIsE2EIdentityEnabledUseCase.swift */ = {isa = PBXFileReference; lastKnownFileType = sourcecode.swift; path = GetIsE2EIdentityEnabledUseCase.swift; sourceTree = "<group>"; };
		2B155969295093360069AE34 /* HotfixPatch.swift */ = {isa = PBXFileReference; lastKnownFileType = sourcecode.swift; path = HotfixPatch.swift; sourceTree = "<group>"; };
		2B56189B29A5074000D8CCCA /* SecurityTests.xctestplan */ = {isa = PBXFileReference; lastKnownFileType = text; path = SecurityTests.xctestplan; sourceTree = "<group>"; };
		3D6B0837E10BD4D5E88805E3 /* ZMSyncStrategyTests.swift */ = {isa = PBXFileReference; lastKnownFileType = sourcecode.swift; path = ZMSyncStrategyTests.swift; sourceTree = "<group>"; };
		3E05F247192A4F8900F22D80 /* NSError+ZMUserSession.h */ = {isa = PBXFileReference; fileEncoding = 4; lastKnownFileType = sourcecode.c.h; path = "NSError+ZMUserSession.h"; sourceTree = "<group>"; };
		3E05F250192A4FBD00F22D80 /* UserSessionErrorTests.m */ = {isa = PBXFileReference; fileEncoding = 4; lastKnownFileType = sourcecode.c.objc; path = UserSessionErrorTests.m; sourceTree = "<group>"; };
		3E05F253192A50CC00F22D80 /* NSError+ZMUserSession.m */ = {isa = PBXFileReference; fileEncoding = 4; lastKnownFileType = sourcecode.c.objc; path = "NSError+ZMUserSession.m"; sourceTree = "<group>"; };
		3E05F254192A50CC00F22D80 /* NSError+ZMUserSessionInternal.h */ = {isa = PBXFileReference; fileEncoding = 4; lastKnownFileType = sourcecode.c.h; path = "NSError+ZMUserSessionInternal.h"; sourceTree = "<group>"; };
		3E1858B21951D69B005FE78F /* MemoryLeaksObserver.h */ = {isa = PBXFileReference; fileEncoding = 4; lastKnownFileType = sourcecode.c.h; path = MemoryLeaksObserver.h; sourceTree = "<group>"; };
		3E1858B31951D69B005FE78F /* MemoryLeaksObserver.m */ = {isa = PBXFileReference; fileEncoding = 4; lastKnownFileType = sourcecode.c.objc; path = MemoryLeaksObserver.m; sourceTree = "<group>"; };
		3E18605C191A4F3B000FE027 /* WireSyncEngine-iOS.pch */ = {isa = PBXFileReference; lastKnownFileType = sourcecode.c.h; path = "WireSyncEngine-iOS.pch"; sourceTree = "<group>"; };
		3E18605F191A4F6A000FE027 /* README.md */ = {isa = PBXFileReference; lastKnownFileType = text; path = README.md; sourceTree = "<group>"; };
		3E186088191A56F6000FE027 /* WireSyncEngine Test Host.app */ = {isa = PBXFileReference; explicitFileType = wrapper.application; includeInIndex = 0; path = "WireSyncEngine Test Host.app"; sourceTree = BUILT_PRODUCTS_DIR; };
		3E1860B4191A5D99000FE027 /* Test-Host-Info.plist */ = {isa = PBXFileReference; fileEncoding = 4; lastKnownFileType = text.plist.xml; path = "Test-Host-Info.plist"; sourceTree = "<group>"; };
		3E1860B5191A5D99000FE027 /* Test-Host-Prefix.pch */ = {isa = PBXFileReference; fileEncoding = 4; lastKnownFileType = sourcecode.c.h; path = "Test-Host-Prefix.pch"; sourceTree = "<group>"; };
		3E1860B6191A5D99000FE027 /* TestHost-main.m */ = {isa = PBXFileReference; fileEncoding = 4; lastKnownFileType = sourcecode.c.objc; path = "TestHost-main.m"; sourceTree = "<group>"; };
		3E1860B7191A5D99000FE027 /* TestHostAppDelegate.h */ = {isa = PBXFileReference; fileEncoding = 4; lastKnownFileType = sourcecode.c.h; path = TestHostAppDelegate.h; sourceTree = "<group>"; };
		3E1860B8191A5D99000FE027 /* TestHostAppDelegate.m */ = {isa = PBXFileReference; fileEncoding = 4; lastKnownFileType = sourcecode.c.objc; path = TestHostAppDelegate.m; sourceTree = "<group>"; };
		3E1860C3191A649D000FE027 /* UnitTests.xctest */ = {isa = PBXFileReference; explicitFileType = wrapper.cfbundle; includeInIndex = 0; path = UnitTests.xctest; sourceTree = BUILT_PRODUCTS_DIR; };
		3E2712FE1A891781008EE50F /* UnitTests-Info.plist */ = {isa = PBXFileReference; lastKnownFileType = text.plist.xml; path = "UnitTests-Info.plist"; sourceTree = "<group>"; };
		3E288A6919C859210031CFCE /* NotificationObservers.h */ = {isa = PBXFileReference; fileEncoding = 4; lastKnownFileType = sourcecode.c.h; path = NotificationObservers.h; sourceTree = "<group>"; };
		3E288A6A19C859210031CFCE /* NotificationObservers.m */ = {isa = PBXFileReference; fileEncoding = 4; lastKnownFileType = sourcecode.c.objc; path = NotificationObservers.m; sourceTree = "<group>"; };
		3E6CD176194F435F00BAE83E /* ConversationsTests.m */ = {isa = PBXFileReference; fileEncoding = 4; lastKnownFileType = sourcecode.c.objc; path = ConversationsTests.m; sourceTree = "<group>"; };
		3E799CF2192140300020A438 /* WireSyncEngine-Tests.pch */ = {isa = PBXFileReference; lastKnownFileType = sourcecode.c.h; path = "WireSyncEngine-Tests.pch"; sourceTree = "<group>"; };
		3E9848BC1A65253000F7B050 /* Hack.swift */ = {isa = PBXFileReference; fileEncoding = 4; lastKnownFileType = sourcecode.swift; path = Hack.swift; sourceTree = "<group>"; };
		3EEA678A199D079600AF7665 /* UserTests.m */ = {isa = PBXFileReference; fileEncoding = 4; lastKnownFileType = sourcecode.c.objc; path = UserTests.m; sourceTree = "<group>"; };
		54034F371BB1A6D900F4ED62 /* ZMUserSession+Logs.swift */ = {isa = PBXFileReference; fileEncoding = 4; lastKnownFileType = sourcecode.swift; path = "ZMUserSession+Logs.swift"; sourceTree = "<group>"; };
		540818A51BCA647D00257CA7 /* ZMBlacklistVerificator+Testing.h */ = {isa = PBXFileReference; fileEncoding = 4; lastKnownFileType = sourcecode.c.h; path = "ZMBlacklistVerificator+Testing.h"; sourceTree = "<group>"; };
		541228431AEE422C00D9ED1C /* ZMAuthenticationStatusTests.m */ = {isa = PBXFileReference; fileEncoding = 4; lastKnownFileType = sourcecode.c.objc; path = ZMAuthenticationStatusTests.m; sourceTree = "<group>"; };
		54131BC525C7F71400CE2CA2 /* LoginDelegate.swift */ = {isa = PBXFileReference; lastKnownFileType = sourcecode.swift; path = LoginDelegate.swift; sourceTree = "<group>"; };
		54131BCD25C7FFCA00CE2CA2 /* SessionManager+AuthenticationStatusDelegate.swift */ = {isa = PBXFileReference; lastKnownFileType = sourcecode.swift; path = "SessionManager+AuthenticationStatusDelegate.swift"; sourceTree = "<group>"; };
		54188DCA19D19DE200DA40E4 /* ZMLastUpdateEventIDTranscoderTests.m */ = {isa = PBXFileReference; fileEncoding = 4; lastKnownFileType = sourcecode.c.objc; path = ZMLastUpdateEventIDTranscoderTests.m; sourceTree = "<group>"; };
		541918EB195AD9D100A5023D /* SendAndReceiveMessagesTests.m */ = {isa = PBXFileReference; fileEncoding = 4; lastKnownFileType = sourcecode.c.objc; path = SendAndReceiveMessagesTests.m; sourceTree = "<group>"; };
		542049EF196AB84B000D8A94 /* WireSyncEngine.h */ = {isa = PBXFileReference; lastKnownFileType = sourcecode.c.h; path = WireSyncEngine.h; sourceTree = "<group>"; };
		5422E96E1BD5A4FD005A7C77 /* OTRTests.swift */ = {isa = PBXFileReference; fileEncoding = 4; lastKnownFileType = sourcecode.swift; path = OTRTests.swift; sourceTree = "<group>"; };
		5423B999191A4A1B0044347D /* en */ = {isa = PBXFileReference; lastKnownFileType = text.plist.strings; name = en; path = en.lproj/InfoPlist.strings; sourceTree = "<group>"; };
		54257C071DF1C94200107FE7 /* TopConversationsDirectory.swift */ = {isa = PBXFileReference; fileEncoding = 4; lastKnownFileType = sourcecode.swift; path = TopConversationsDirectory.swift; sourceTree = "<group>"; };
		5427B34619D17ACE00CC18DC /* ZMMissingUpdateEventsTranscoder+Internal.h */ = {isa = PBXFileReference; fileEncoding = 4; lastKnownFileType = sourcecode.c.h; path = "ZMMissingUpdateEventsTranscoder+Internal.h"; sourceTree = "<group>"; };
		5427B34D19D195A100CC18DC /* ZMLastUpdateEventIDTranscoder.h */ = {isa = PBXFileReference; fileEncoding = 4; lastKnownFileType = sourcecode.c.h; path = ZMLastUpdateEventIDTranscoder.h; sourceTree = "<group>"; };
		5427B34E19D195A100CC18DC /* ZMLastUpdateEventIDTranscoder.m */ = {isa = PBXFileReference; fileEncoding = 4; lastKnownFileType = sourcecode.c.objc; lineEnding = 0; path = ZMLastUpdateEventIDTranscoder.m; sourceTree = "<group>"; xcLanguageSpecificationIdentifier = xcode.lang.objc; };
		5427B35319D1965A00CC18DC /* ZMLastUpdateEventIDTranscoder+Internal.h */ = {isa = PBXFileReference; fileEncoding = 4; lastKnownFileType = sourcecode.c.h; path = "ZMLastUpdateEventIDTranscoder+Internal.h"; sourceTree = "<group>"; };
		542DFEE51DDCA452000F5B95 /* UserProfileUpdateStatusTests.swift */ = {isa = PBXFileReference; fileEncoding = 4; lastKnownFileType = sourcecode.swift; path = UserProfileUpdateStatusTests.swift; sourceTree = "<group>"; };
		542DFEE71DDCA4FD000F5B95 /* UserProfileUpdateRequestStrategyTests.swift */ = {isa = PBXFileReference; fileEncoding = 4; lastKnownFileType = sourcecode.swift; path = UserProfileUpdateRequestStrategyTests.swift; sourceTree = "<group>"; };
		543095921DE76B170065367F /* random1.txt */ = {isa = PBXFileReference; fileEncoding = 4; lastKnownFileType = text; path = random1.txt; sourceTree = "<group>"; };
		543095941DE76B270065367F /* random2.txt */ = {isa = PBXFileReference; fileEncoding = 4; lastKnownFileType = text; path = random2.txt; sourceTree = "<group>"; };
		5430E9231BAA0D9F00395E05 /* WireSyncEngineLogs.h */ = {isa = PBXFileReference; fileEncoding = 4; lastKnownFileType = sourcecode.c.h; path = WireSyncEngineLogs.h; sourceTree = "<group>"; };
		5430FF141CE4A359004ECFFE /* FileTransferTests.m */ = {isa = PBXFileReference; fileEncoding = 4; lastKnownFileType = sourcecode.c.objc; path = FileTransferTests.m; sourceTree = "<group>"; };
		543ED0001D79E0EE00A9CDF3 /* ApplicationMock.swift */ = {isa = PBXFileReference; fileEncoding = 4; lastKnownFileType = sourcecode.swift; path = ApplicationMock.swift; sourceTree = "<group>"; };
		544F8FF21DDCD34600D1AB04 /* UserProfileUpdateNotifications.swift */ = {isa = PBXFileReference; fileEncoding = 4; lastKnownFileType = sourcecode.swift; path = UserProfileUpdateNotifications.swift; sourceTree = "<group>"; };
		545643D41C62C1A800A2129C /* ConversationTestsBase.h */ = {isa = PBXFileReference; fileEncoding = 4; lastKnownFileType = sourcecode.c.h; path = ConversationTestsBase.h; sourceTree = "<group>"; };
		545643D51C62C1A800A2129C /* ConversationTestsBase.m */ = {isa = PBXFileReference; fileEncoding = 4; lastKnownFileType = sourcecode.c.objc; path = ConversationTestsBase.m; sourceTree = "<group>"; };
		5458273D2541C3A9002B8F83 /* PresentationDelegate.swift */ = {isa = PBXFileReference; lastKnownFileType = sourcecode.swift; path = PresentationDelegate.swift; sourceTree = "<group>"; };
		5458AF831F7021B800E45977 /* PreLoginAuthenticationNotification.swift */ = {isa = PBXFileReference; fileEncoding = 4; lastKnownFileType = sourcecode.swift; path = PreLoginAuthenticationNotification.swift; sourceTree = "<group>"; };
		545F3DBA1AAF64FB00BF817B /* APNSTests.m */ = {isa = PBXFileReference; fileEncoding = 4; lastKnownFileType = sourcecode.c.objc; lineEnding = 0; path = APNSTests.m; sourceTree = "<group>"; xcLanguageSpecificationIdentifier = xcode.lang.objc; };
		545F601B1D6C336D00C2C55B /* AddressBookSearchTests.swift */ = {isa = PBXFileReference; fileEncoding = 4; lastKnownFileType = sourcecode.swift; path = AddressBookSearchTests.swift; sourceTree = "<group>"; };
		546392711D79D5210094EC66 /* Application.swift */ = {isa = PBXFileReference; fileEncoding = 4; lastKnownFileType = sourcecode.swift; path = Application.swift; sourceTree = "<group>"; };
		5463C88F193F38A6006799DE /* ZMTimingTests.h */ = {isa = PBXFileReference; fileEncoding = 4; lastKnownFileType = sourcecode.c.h; path = ZMTimingTests.h; sourceTree = "<group>"; };
		5463C890193F38A6006799DE /* ZMTimingTests.m */ = {isa = PBXFileReference; fileEncoding = 4; lastKnownFileType = sourcecode.c.objc; path = ZMTimingTests.m; sourceTree = "<group>"; };
		5467F1C51E0AE421008C1745 /* KeyValueStore+AccessToken.swift */ = {isa = PBXFileReference; fileEncoding = 4; lastKnownFileType = sourcecode.swift; path = "KeyValueStore+AccessToken.swift"; sourceTree = "<group>"; };
		546BAD5F19F8149B007C4938 /* ZMSyncStrategy+Internal.h */ = {isa = PBXFileReference; fileEncoding = 4; lastKnownFileType = sourcecode.c.h; path = "ZMSyncStrategy+Internal.h"; sourceTree = "<group>"; };
		546D45FD19E29D92004C478D /* ZMNetworkState.h */ = {isa = PBXFileReference; fileEncoding = 4; lastKnownFileType = sourcecode.c.h; path = ZMNetworkState.h; sourceTree = "<group>"; };
		546F815A1E685F1A00775059 /* LocalNotificationDispatcherTests.swift */ = {isa = PBXFileReference; fileEncoding = 4; lastKnownFileType = sourcecode.swift; path = LocalNotificationDispatcherTests.swift; sourceTree = "<group>"; };
		5474C8051921309400185A3A /* MessagingTest.h */ = {isa = PBXFileReference; fileEncoding = 4; lastKnownFileType = sourcecode.c.h; path = MessagingTest.h; sourceTree = "<group>"; };
		5474C8061921309400185A3A /* MessagingTest.m */ = {isa = PBXFileReference; fileEncoding = 4; lastKnownFileType = sourcecode.c.objc; path = MessagingTest.m; sourceTree = "<group>"; };
		5474C8081921309400185A3A /* MessagingTestTests.m */ = {isa = PBXFileReference; fileEncoding = 4; lastKnownFileType = sourcecode.c.objc; path = MessagingTestTests.m; sourceTree = "<group>"; };
		54764B971C9303D600BD25E3 /* medium.jpg */ = {isa = PBXFileReference; lastKnownFileType = image.jpeg; path = medium.jpg; sourceTree = "<group>"; };
		54764B981C9303D600BD25E3 /* tiny.jpg */ = {isa = PBXFileReference; lastKnownFileType = image.jpeg; path = tiny.jpg; sourceTree = "<group>"; };
		54764B9B1C930AEB00BD25E3 /* Lorem Ipsum.txt */ = {isa = PBXFileReference; fileEncoding = 4; lastKnownFileType = text; path = "Lorem Ipsum.txt"; sourceTree = "<group>"; };
		54764B9D1C931E9400BD25E3 /* animated.gif */ = {isa = PBXFileReference; lastKnownFileType = image.gif; path = animated.gif; sourceTree = "<group>"; };
		54764B9E1C931E9400BD25E3 /* not_animated.gif */ = {isa = PBXFileReference; lastKnownFileType = image.gif; path = not_animated.gif; sourceTree = "<group>"; };
		5478A1401DEC4048006F7268 /* UserProfile.swift */ = {isa = PBXFileReference; fileEncoding = 4; lastKnownFileType = sourcecode.swift; path = UserProfile.swift; sourceTree = "<group>"; };
		547E5B571DDB4B800038D936 /* UserProfileUpdateStatus.swift */ = {isa = PBXFileReference; fileEncoding = 4; lastKnownFileType = sourcecode.swift; path = UserProfileUpdateStatus.swift; sourceTree = "<group>"; };
		547E5B591DDB67390038D936 /* UserProfileUpdateRequestStrategy.swift */ = {isa = PBXFileReference; fileEncoding = 4; lastKnownFileType = sourcecode.swift; path = UserProfileUpdateRequestStrategy.swift; sourceTree = "<group>"; };
		54877C9419922C0B0097FB58 /* UserProfileTests.m */ = {isa = PBXFileReference; fileEncoding = 4; lastKnownFileType = sourcecode.c.objc; path = UserProfileTests.m; sourceTree = "<group>"; };
		5492C6C319ACCCA8008F41E2 /* ConnectionTests.m */ = {isa = PBXFileReference; fileEncoding = 4; lastKnownFileType = sourcecode.c.objc; lineEnding = 0; path = ConnectionTests.m; sourceTree = "<group>"; xcLanguageSpecificationIdentifier = xcode.lang.objc; };
		549552511D64567C004F21F6 /* AddressBookTests.swift */ = {isa = PBXFileReference; fileEncoding = 4; lastKnownFileType = sourcecode.swift; path = AddressBookTests.swift; sourceTree = "<group>"; };
		549710071F6FF5C100026EDD /* NotificationInContext+UserSession.swift */ = {isa = PBXFileReference; fileEncoding = 4; lastKnownFileType = sourcecode.swift; path = "NotificationInContext+UserSession.swift"; sourceTree = "<group>"; };
		549710091F6FFE9900026EDD /* ClientUpdateNotification.swift */ = {isa = PBXFileReference; fileEncoding = 4; lastKnownFileType = sourcecode.swift; path = ClientUpdateNotification.swift; sourceTree = "<group>"; };
		54973A351DD48CAB007F8702 /* NSManagedObject+CryptoStack.swift */ = {isa = PBXFileReference; fileEncoding = 4; lastKnownFileType = sourcecode.swift; path = "NSManagedObject+CryptoStack.swift"; sourceTree = "<group>"; };
		549815931A43232400A7CE2E /* WireSyncEngine.framework */ = {isa = PBXFileReference; explicitFileType = wrapper.framework; includeInIndex = 0; path = WireSyncEngine.framework; sourceTree = BUILT_PRODUCTS_DIR; };
		549815961A43232400A7CE2E /* WireSyncEngine-ios-Info.plist */ = {isa = PBXFileReference; lastKnownFileType = text.plist.xml; path = "WireSyncEngine-ios-Info.plist"; sourceTree = "<group>"; };
		54991D571DEDCF2B007E282F /* AddressBook.swift */ = {isa = PBXFileReference; fileEncoding = 4; lastKnownFileType = sourcecode.swift; path = AddressBook.swift; sourceTree = "<group>"; };
		54991D591DEDD07E007E282F /* ContactAddressBook.swift */ = {isa = PBXFileReference; fileEncoding = 4; lastKnownFileType = sourcecode.swift; path = ContactAddressBook.swift; sourceTree = "<group>"; };
		54A170631B300696001B41A5 /* ProxiedRequestStrategy.swift */ = {isa = PBXFileReference; fileEncoding = 4; lastKnownFileType = sourcecode.swift; path = ProxiedRequestStrategy.swift; sourceTree = "<group>"; };
		54A170671B300717001B41A5 /* ProxiedRequestStrategyTests.swift */ = {isa = PBXFileReference; fileEncoding = 4; lastKnownFileType = sourcecode.swift; path = ProxiedRequestStrategyTests.swift; sourceTree = "<group>"; };
		54A227D51D6604A5009414C0 /* SynchronizationMocks.swift */ = {isa = PBXFileReference; fileEncoding = 4; lastKnownFileType = sourcecode.swift; lineEnding = 0; path = SynchronizationMocks.swift; sourceTree = "<group>"; xcLanguageSpecificationIdentifier = xcode.lang.swift; };
		54A343461D6B589A004B65EA /* AddressBookSearch.swift */ = {isa = PBXFileReference; fileEncoding = 4; lastKnownFileType = sourcecode.swift; path = AddressBookSearch.swift; sourceTree = "<group>"; };
		54A3ACC21A261603008AF8DF /* BackgroundTests.m */ = {isa = PBXFileReference; fileEncoding = 4; lastKnownFileType = sourcecode.c.objc; path = BackgroundTests.m; sourceTree = "<group>"; };
		54AB428D1DF5C5B400381F2C /* TopConversationsDirectoryTests.swift */ = {isa = PBXFileReference; fileEncoding = 4; lastKnownFileType = sourcecode.swift; path = TopConversationsDirectoryTests.swift; sourceTree = "<group>"; };
		54ADA7611E3B3CBE00B90C7D /* IntegrationTest+Encryption.swift */ = {isa = PBXFileReference; fileEncoding = 4; lastKnownFileType = sourcecode.swift; path = "IntegrationTest+Encryption.swift"; sourceTree = "<group>"; };
		54BD32D01A5ACCF9008EB1B0 /* Test-Bridging-Header.h */ = {isa = PBXFileReference; fileEncoding = 4; lastKnownFileType = sourcecode.c.h; path = "Test-Bridging-Header.h"; sourceTree = "<group>"; };
		54BFDF671BDA6F9A0034A3DB /* HistorySynchronizationStatus.swift */ = {isa = PBXFileReference; fileEncoding = 4; lastKnownFileType = sourcecode.swift; path = HistorySynchronizationStatus.swift; sourceTree = "<group>"; };
		54BFDF691BDA87D20034A3DB /* HistorySynchronizationStatusTests.swift */ = {isa = PBXFileReference; fileEncoding = 4; lastKnownFileType = sourcecode.swift; path = HistorySynchronizationStatusTests.swift; sourceTree = "<group>"; };
		54C11B9E19D1E4A100576A96 /* ZMLoginTranscoder.h */ = {isa = PBXFileReference; fileEncoding = 4; lastKnownFileType = sourcecode.c.h; path = ZMLoginTranscoder.h; sourceTree = "<group>"; };
		54C11B9F19D1E4A100576A96 /* ZMLoginTranscoder.m */ = {isa = PBXFileReference; fileEncoding = 4; lastKnownFileType = sourcecode.c.objc; path = ZMLoginTranscoder.m; sourceTree = "<group>"; };
		54C11BA819D1E70900576A96 /* ZMLoginTranscoder+Internal.h */ = {isa = PBXFileReference; fileEncoding = 4; lastKnownFileType = sourcecode.c.h; path = "ZMLoginTranscoder+Internal.h"; sourceTree = "<group>"; };
		54C11BAB19D1EB7500576A96 /* ZMLoginTranscoderTests.m */ = {isa = PBXFileReference; fileEncoding = 4; lastKnownFileType = sourcecode.c.objc; path = ZMLoginTranscoderTests.m; sourceTree = "<group>"; };
		54C8A39B1F7536DB004961DF /* ZMOperationLoop+Notifications.swift */ = {isa = PBXFileReference; fileEncoding = 4; lastKnownFileType = sourcecode.swift; path = "ZMOperationLoop+Notifications.swift"; sourceTree = "<group>"; };
		54D784FD1A37248000F47798 /* ZMEncodedNSUUIDWithTimestampTests.m */ = {isa = PBXFileReference; fileEncoding = 4; lastKnownFileType = sourcecode.c.objc; path = ZMEncodedNSUUIDWithTimestampTests.m; sourceTree = "<group>"; };
		54D9331C1AE1643A00C0B91C /* ZMCredentials.h */ = {isa = PBXFileReference; fileEncoding = 4; lastKnownFileType = sourcecode.c.h; path = ZMCredentials.h; sourceTree = "<group>"; };
		54D9331F1AE1653000C0B91C /* ZMCredentials.m */ = {isa = PBXFileReference; fileEncoding = 4; lastKnownFileType = sourcecode.c.objc; path = ZMCredentials.m; sourceTree = "<group>"; };
		54DE26B11BC56E62002B5FBC /* ZMHotFixDirectory.h */ = {isa = PBXFileReference; fileEncoding = 4; lastKnownFileType = sourcecode.c.h; path = ZMHotFixDirectory.h; sourceTree = "<group>"; };
		54DE26B21BC56E62002B5FBC /* ZMHotFixDirectory.m */ = {isa = PBXFileReference; fileEncoding = 4; lastKnownFileType = sourcecode.c.objc; path = ZMHotFixDirectory.m; sourceTree = "<group>"; };
		54DE9BEA1DE74FFB00EFFB9C /* RandomHandleGenerator.swift */ = {isa = PBXFileReference; fileEncoding = 4; lastKnownFileType = sourcecode.swift; path = RandomHandleGenerator.swift; sourceTree = "<group>"; };
		54DE9BEC1DE75D4900EFFB9C /* RandomHandleGeneratorTests.swift */ = {isa = PBXFileReference; fileEncoding = 4; lastKnownFileType = sourcecode.swift; path = RandomHandleGeneratorTests.swift; sourceTree = "<group>"; };
		54DFAE211C92D979004B1D15 /* 1900x1500.jpg */ = {isa = PBXFileReference; lastKnownFileType = image.jpeg; path = 1900x1500.jpg; sourceTree = "<group>"; };
		54DFB8EE1B30649000F1C736 /* GiphyTests.m */ = {isa = PBXFileReference; fileEncoding = 4; lastKnownFileType = sourcecode.c.objc; path = GiphyTests.m; sourceTree = "<group>"; };
		54E2C1DF1E682DC400536569 /* LocalNotificationDispatcher.swift */ = {isa = PBXFileReference; fileEncoding = 4; lastKnownFileType = sourcecode.swift; path = LocalNotificationDispatcher.swift; sourceTree = "<group>"; };
		54E4DD0D1DE4A9A200FEF192 /* UserHandleTests.swift */ = {isa = PBXFileReference; fileEncoding = 4; lastKnownFileType = sourcecode.swift; path = UserHandleTests.swift; sourceTree = "<group>"; };
		54F0A0931B3018D7003386BC /* ProxiedRequestsStatus.swift */ = {isa = PBXFileReference; fileEncoding = 4; lastKnownFileType = sourcecode.swift; path = ProxiedRequestsStatus.swift; sourceTree = "<group>"; };
		54F8D6E419AB535700146664 /* ZMMissingUpdateEventsTranscoder.h */ = {isa = PBXFileReference; fileEncoding = 4; lastKnownFileType = sourcecode.c.h; path = ZMMissingUpdateEventsTranscoder.h; sourceTree = "<group>"; };
		54F8D6E519AB535700146664 /* ZMMissingUpdateEventsTranscoder.m */ = {isa = PBXFileReference; fileEncoding = 4; lastKnownFileType = sourcecode.c.objc; lineEnding = 0; path = ZMMissingUpdateEventsTranscoder.m; sourceTree = "<group>"; xcLanguageSpecificationIdentifier = xcode.lang.objc; };
		54F8D6E819AB535700146664 /* ZMSelfStrategy.h */ = {isa = PBXFileReference; fileEncoding = 4; lastKnownFileType = sourcecode.c.h; path = ZMSelfStrategy.h; sourceTree = "<group>"; };
		54F8D6E919AB535700146664 /* ZMSelfStrategy.m */ = {isa = PBXFileReference; fileEncoding = 4; lastKnownFileType = sourcecode.c.objc; path = ZMSelfStrategy.m; sourceTree = "<group>"; };
		54F8D72F19AB677300146664 /* ZMMissingUpdateEventsTranscoderTests.m */ = {isa = PBXFileReference; fileEncoding = 4; lastKnownFileType = sourcecode.c.objc; path = ZMMissingUpdateEventsTranscoderTests.m; sourceTree = "<group>"; };
		54F8D73119AB677400146664 /* ZMSelfTranscoderTests.m */ = {isa = PBXFileReference; fileEncoding = 4; lastKnownFileType = sourcecode.c.objc; path = ZMSelfTranscoderTests.m; sourceTree = "<group>"; };
		54F8D74819AB67B300146664 /* ObjectTranscoderTests.h */ = {isa = PBXFileReference; fileEncoding = 4; lastKnownFileType = sourcecode.c.h; path = ObjectTranscoderTests.h; sourceTree = "<group>"; };
		54F8D74919AB67B300146664 /* ObjectTranscoderTests.m */ = {isa = PBXFileReference; fileEncoding = 4; lastKnownFileType = sourcecode.c.objc; path = ObjectTranscoderTests.m; sourceTree = "<group>"; };
		54FC8A0F192CD55000D3C016 /* LoginFlowTests.m */ = {isa = PBXFileReference; fileEncoding = 4; lastKnownFileType = sourcecode.c.objc; path = LoginFlowTests.m; sourceTree = "<group>"; };
		54FEAAA81BC7BB9C002DE521 /* ZMBlacklistDownloader+Testing.h */ = {isa = PBXFileReference; fileEncoding = 4; lastKnownFileType = sourcecode.c.h; path = "ZMBlacklistDownloader+Testing.h"; sourceTree = "<group>"; };
		54FF64281F73D00C00787EF2 /* NSManagedObjectContext+AuthenticationStatus.swift */ = {isa = PBXFileReference; fileEncoding = 4; lastKnownFileType = sourcecode.swift; path = "NSManagedObjectContext+AuthenticationStatus.swift"; sourceTree = "<group>"; };
		5502C6E922B7D4DA000684B7 /* ZMUserSessionLegalHoldTests.swift */ = {isa = PBXFileReference; lastKnownFileType = sourcecode.swift; path = ZMUserSessionLegalHoldTests.swift; sourceTree = "<group>"; };
		554FEE2022AFF20600B1A8A1 /* ZMUserSession+LegalHold.swift */ = {isa = PBXFileReference; lastKnownFileType = sourcecode.swift; path = "ZMUserSession+LegalHold.swift"; sourceTree = "<group>"; };
		59271BE72B908DAC0019B726 /* SecurityClassificationProviding.swift */ = {isa = PBXFileReference; lastKnownFileType = sourcecode.swift; path = SecurityClassificationProviding.swift; sourceTree = "<group>"; };
		59271BE92B908E150019B726 /* SecurityClassification.swift */ = {isa = PBXFileReference; lastKnownFileType = sourcecode.swift; path = SecurityClassification.swift; sourceTree = "<group>"; };
		597B70C22B03984C006C2121 /* ZMUserSession+DeveloperMenu.swift */ = {isa = PBXFileReference; fileEncoding = 4; lastKnownFileType = sourcecode.swift; path = "ZMUserSession+DeveloperMenu.swift"; sourceTree = "<group>"; };
		59D1C30F2B1DEE6E0016F6B2 /* WireDataModelSupport.framework */ = {isa = PBXFileReference; explicitFileType = wrapper.framework; path = WireDataModelSupport.framework; sourceTree = BUILT_PRODUCTS_DIR; };
		59E6A9132B4EE5CF00DBCC6B /* RecurringAction.swift */ = {isa = PBXFileReference; fileEncoding = 4; lastKnownFileType = sourcecode.swift; path = RecurringAction.swift; sourceTree = "<group>"; };
		59E6A9152B4EE5D500DBCC6B /* RecurringActionServiceInterface.swift */ = {isa = PBXFileReference; fileEncoding = 4; lastKnownFileType = sourcecode.swift; path = RecurringActionServiceInterface.swift; sourceTree = "<group>"; };
		59E6A9192B4EE62100DBCC6B /* RecurringAction+dummy.swift */ = {isa = PBXFileReference; lastKnownFileType = sourcecode.swift; path = "RecurringAction+dummy.swift"; sourceTree = "<group>"; };
		5E0EB1F321008C1900B5DC2B /* CompanyLoginRequester.swift */ = {isa = PBXFileReference; lastKnownFileType = sourcecode.swift; path = CompanyLoginRequester.swift; sourceTree = "<group>"; };
		5E0EB1F52100A13200B5DC2B /* CompanyLoginRequesterTests.swift */ = {isa = PBXFileReference; lastKnownFileType = sourcecode.swift; path = CompanyLoginRequesterTests.swift; sourceTree = "<group>"; };
		5E0EB1F82100A46F00B5DC2B /* MockCompanyLoginRequesterDelegate.swift */ = {isa = PBXFileReference; lastKnownFileType = sourcecode.swift; path = MockCompanyLoginRequesterDelegate.swift; sourceTree = "<group>"; };
		5E2C354C21A806A80034F1EE /* MockBackgroundActivityManager.swift */ = {isa = PBXFileReference; lastKnownFileType = sourcecode.swift; path = MockBackgroundActivityManager.swift; sourceTree = "<group>"; };
		5E67168F2174CA6300522E61 /* MockUser+LoginCredentials.swift */ = {isa = PBXFileReference; lastKnownFileType = sourcecode.swift; path = "MockUser+LoginCredentials.swift"; sourceTree = "<group>"; };
		5E8BB8982147CD3F00EEA64B /* AVSBridging.swift */ = {isa = PBXFileReference; lastKnownFileType = sourcecode.swift; path = AVSBridging.swift; sourceTree = "<group>"; };
		5E8BB89B2147CE1600EEA64B /* AVSCallMember.swift */ = {isa = PBXFileReference; lastKnownFileType = sourcecode.swift; path = AVSCallMember.swift; sourceTree = "<group>"; };
		5E8BB89D2147E9DF00EEA64B /* AVSWrapper+Handlers.swift */ = {isa = PBXFileReference; lastKnownFileType = sourcecode.swift; path = "AVSWrapper+Handlers.swift"; sourceTree = "<group>"; };
		5E8BB89F2147F5BC00EEA64B /* CallSnapshot.swift */ = {isa = PBXFileReference; lastKnownFileType = sourcecode.swift; path = CallSnapshot.swift; sourceTree = "<group>"; };
		5E8BB8A12147F89000EEA64B /* CallCenterSupport.swift */ = {isa = PBXFileReference; lastKnownFileType = sourcecode.swift; path = CallCenterSupport.swift; sourceTree = "<group>"; };
		5E8BB8A3214912D100EEA64B /* AVSBridgingTests.swift */ = {isa = PBXFileReference; lastKnownFileType = sourcecode.swift; path = AVSBridgingTests.swift; sourceTree = "<group>"; };
		5E8EE1F620FDC6B900DB1F9B /* CompanyLoginRequestDetector.swift */ = {isa = PBXFileReference; lastKnownFileType = sourcecode.swift; path = CompanyLoginRequestDetector.swift; sourceTree = "<group>"; };
		5E8EE1F920FDC7D700DB1F9B /* Pasteboard.swift */ = {isa = PBXFileReference; lastKnownFileType = sourcecode.swift; path = Pasteboard.swift; sourceTree = "<group>"; };
		5E8EE1FB20FDCCE200DB1F9B /* CompanyLoginRequestDetectorTests.swift */ = {isa = PBXFileReference; lastKnownFileType = sourcecode.swift; path = CompanyLoginRequestDetectorTests.swift; sourceTree = "<group>"; };
		5E9D326E2109C1740032FB06 /* CompanyLoginErrorCode.swift */ = {isa = PBXFileReference; lastKnownFileType = sourcecode.swift; path = CompanyLoginErrorCode.swift; sourceTree = "<group>"; };
		5E9D32702109C54B0032FB06 /* CompanyLoginActionTests.swift */ = {isa = PBXFileReference; lastKnownFileType = sourcecode.swift; path = CompanyLoginActionTests.swift; sourceTree = "<group>"; };
		5EC2C5902137F80E00C6CE35 /* CallState.swift */ = {isa = PBXFileReference; lastKnownFileType = sourcecode.swift; path = CallState.swift; sourceTree = "<group>"; };
		5EC2C592213827BF00C6CE35 /* WireCallCenterV3+Events.swift */ = {isa = PBXFileReference; lastKnownFileType = sourcecode.swift; path = "WireCallCenterV3+Events.swift"; sourceTree = "<group>"; };
		5EDF03EB2245563C00C04007 /* LinkPreviewAssetUploadRequestStrategy+Helper.swift */ = {isa = PBXFileReference; lastKnownFileType = sourcecode.swift; path = "LinkPreviewAssetUploadRequestStrategy+Helper.swift"; sourceTree = "<group>"; };
		5EFE9C14212AB138007932A6 /* UnregisteredUser+Payload.swift */ = {isa = PBXFileReference; lastKnownFileType = sourcecode.swift; path = "UnregisteredUser+Payload.swift"; sourceTree = "<group>"; };
		5EFE9C16212AB945007932A6 /* RegistrationPhase.swift */ = {isa = PBXFileReference; lastKnownFileType = sourcecode.swift; path = RegistrationPhase.swift; sourceTree = "<group>"; };
		632A581F25CC43DA00F0C4BD /* CallParticipantsListKind.swift */ = {isa = PBXFileReference; lastKnownFileType = sourcecode.swift; path = CallParticipantsListKind.swift; sourceTree = "<group>"; };
		632A582125CD9DF900F0C4BD /* CallParticipantsKindTests.swift */ = {isa = PBXFileReference; lastKnownFileType = sourcecode.swift; path = CallParticipantsKindTests.swift; sourceTree = "<group>"; };
		63495E4623FFF098002A7C59 /* ConversationTests+OTR.swift */ = {isa = PBXFileReference; lastKnownFileType = sourcecode.swift; path = "ConversationTests+OTR.swift"; sourceTree = "<group>"; };
		634976E8268A185A00824A05 /* AVSVideoStreams.swift */ = {isa = PBXFileReference; lastKnownFileType = sourcecode.swift; path = AVSVideoStreams.swift; sourceTree = "<group>"; };
		634976F7268A200C00824A05 /* AVSClient.swift */ = {isa = PBXFileReference; lastKnownFileType = sourcecode.swift; path = AVSClient.swift; sourceTree = "<group>"; };
		634976FC268A205A00824A05 /* AVSClientList.swift */ = {isa = PBXFileReference; lastKnownFileType = sourcecode.swift; path = AVSClientList.swift; sourceTree = "<group>"; };
		63497701268A20EC00824A05 /* AVSParticipantsChange.swift */ = {isa = PBXFileReference; lastKnownFileType = sourcecode.swift; path = AVSParticipantsChange.swift; sourceTree = "<group>"; };
		63497709268A250E00824A05 /* Encodable+JSONString.swift */ = {isa = PBXFileReference; lastKnownFileType = sourcecode.swift; path = "Encodable+JSONString.swift"; sourceTree = "<group>"; };
		6349771D268B7C4300824A05 /* AVSVideoStreamsTest.swift */ = {isa = PBXFileReference; lastKnownFileType = sourcecode.swift; path = AVSVideoStreamsTest.swift; sourceTree = "<group>"; };
		636826F72953465F00D904C2 /* ZMUserSessionTests+AccessToken.swift */ = {isa = PBXFileReference; lastKnownFileType = sourcecode.swift; path = "ZMUserSessionTests+AccessToken.swift"; sourceTree = "<group>"; };
		636826FB2954550900D904C2 /* APIMigrationManagerTests.swift */ = {isa = PBXFileReference; lastKnownFileType = sourcecode.swift; path = APIMigrationManagerTests.swift; sourceTree = "<group>"; };
		636F70442A5F3EE900E086B6 /* MLSConferenceStaleParticipantsRemover.swift */ = {isa = PBXFileReference; lastKnownFileType = sourcecode.swift; path = MLSConferenceStaleParticipantsRemover.swift; sourceTree = "<group>"; };
		6391A8002A7A529000832665 /* MLSConferenceStaleParticipantsRemoverTests.swift */ = {isa = PBXFileReference; lastKnownFileType = sourcecode.swift; path = MLSConferenceStaleParticipantsRemoverTests.swift; sourceTree = "<group>"; };
		639290A3252CA53100046171 /* CallSnapshotTestFixture.swift */ = {isa = PBXFileReference; lastKnownFileType = sourcecode.swift; path = CallSnapshotTestFixture.swift; sourceTree = "<group>"; };
		639290A6252DEDB400046171 /* WireCallCenterV3+Degradation.swift */ = {isa = PBXFileReference; lastKnownFileType = sourcecode.swift; path = "WireCallCenterV3+Degradation.swift"; sourceTree = "<group>"; };
		63A8F575276B7B3100513750 /* AVSClientTests.swift */ = {isa = PBXFileReference; lastKnownFileType = sourcecode.swift; path = AVSClientTests.swift; sourceTree = "<group>"; };
		63B1FAD82763A510000766F8 /* AVSIdentifier.swift */ = {isa = PBXFileReference; lastKnownFileType = sourcecode.swift; path = AVSIdentifier.swift; sourceTree = "<group>"; };
		63B1FADA2763A636000766F8 /* ZMUser+AVSIdentifier.swift */ = {isa = PBXFileReference; lastKnownFileType = sourcecode.swift; path = "ZMUser+AVSIdentifier.swift"; sourceTree = "<group>"; };
		63C5321E27FDB283009DFFF4 /* SyncStatus.swift */ = {isa = PBXFileReference; fileEncoding = 4; lastKnownFileType = sourcecode.swift; path = SyncStatus.swift; sourceTree = "<group>"; };
		63CD59542964332B00385037 /* AccessTokenMigrationTests.swift */ = {isa = PBXFileReference; lastKnownFileType = sourcecode.swift; path = AccessTokenMigrationTests.swift; sourceTree = "<group>"; };
		63CD59562964346400385037 /* ZMUserSession+AccessToken.swift */ = {isa = PBXFileReference; lastKnownFileType = sourcecode.swift; path = "ZMUserSession+AccessToken.swift"; sourceTree = "<group>"; };
		63CDCA762BCD8AB500DA0F0A /* CheckOneOnOneConversationIsReadyUseCase.swift */ = {isa = PBXFileReference; lastKnownFileType = sourcecode.swift; path = CheckOneOnOneConversationIsReadyUseCase.swift; sourceTree = "<group>"; };
		63CDCA782BD157E100DA0F0A /* CheckOneOnOneConversationIsReadyUseCaseTests.swift */ = {isa = PBXFileReference; lastKnownFileType = sourcecode.swift; path = CheckOneOnOneConversationIsReadyUseCaseTests.swift; sourceTree = "<group>"; };
		63CF3FFD2768DF8C0079FF2B /* AVSIdentifier+Stub.swift */ = {isa = PBXFileReference; lastKnownFileType = sourcecode.swift; path = "AVSIdentifier+Stub.swift"; sourceTree = "<group>"; };
		63CF3FFF276B4D110079FF2B /* AVSIdentifierTests.swift */ = {isa = PBXFileReference; lastKnownFileType = sourcecode.swift; path = AVSIdentifierTests.swift; sourceTree = "<group>"; };
		63E313D527553CA0002EAF1D /* ZMConversation+AVSIdentifier.swift */ = {isa = PBXFileReference; lastKnownFileType = sourcecode.swift; path = "ZMConversation+AVSIdentifier.swift"; sourceTree = "<group>"; };
		63E69AE927EA293900D6CE88 /* ConnectionTests+Swift.swift */ = {isa = PBXFileReference; lastKnownFileType = sourcecode.swift; path = "ConnectionTests+Swift.swift"; sourceTree = "<group>"; };
		63EB9B2C258131F700B44635 /* AVSActiveSpeakerChange.swift */ = {isa = PBXFileReference; lastKnownFileType = sourcecode.swift; path = AVSActiveSpeakerChange.swift; sourceTree = "<group>"; };
		63F1DF1E294B68380061565E /* APIMigrationManager.swift */ = {isa = PBXFileReference; lastKnownFileType = sourcecode.swift; path = APIMigrationManager.swift; sourceTree = "<group>"; };
		63F1DF20294B69B20061565E /* AccessTokenMigration.swift */ = {isa = PBXFileReference; lastKnownFileType = sourcecode.swift; path = AccessTokenMigration.swift; sourceTree = "<group>"; };
		63F376DF283519CC00FE1F05 /* SessionManagerTests+APIVersionResolver.swift */ = {isa = PBXFileReference; lastKnownFileType = sourcecode.swift; path = "SessionManagerTests+APIVersionResolver.swift"; sourceTree = "<group>"; };
		63F65F02246D5A9600534A69 /* PushChannelTests.swift */ = {isa = PBXFileReference; lastKnownFileType = sourcecode.swift; path = PushChannelTests.swift; sourceTree = "<group>"; };
		63F65F04246D972900534A69 /* ConversationTests+MessageEditing.swift */ = {isa = PBXFileReference; lastKnownFileType = sourcecode.swift; path = "ConversationTests+MessageEditing.swift"; sourceTree = "<group>"; };
		63F65F1224729B4C00534A69 /* APNSTests+Swift.swift */ = {isa = PBXFileReference; lastKnownFileType = sourcecode.swift; path = "APNSTests+Swift.swift"; sourceTree = "<group>"; };
		63F65F212474153E00534A69 /* APNSTestsBase.h */ = {isa = PBXFileReference; lastKnownFileType = sourcecode.c.h; path = APNSTestsBase.h; sourceTree = "<group>"; };
		63F65F222474378200534A69 /* APNSTestsBase.m */ = {isa = PBXFileReference; lastKnownFileType = sourcecode.c.objc; path = APNSTestsBase.m; sourceTree = "<group>"; };
		63FE4B9D25C1D2EC002878E5 /* VideoGridPresentationMode.swift */ = {isa = PBXFileReference; lastKnownFileType = sourcecode.swift; path = VideoGridPresentationMode.swift; sourceTree = "<group>"; };
		70355A7227AAE62D00F02C76 /* ZMUserSession+SecurityClassificationProviding.swift */ = {isa = PBXFileReference; lastKnownFileType = sourcecode.swift; path = "ZMUserSession+SecurityClassificationProviding.swift"; sourceTree = "<group>"; };
		707CEBB627B515B200E080A4 /* ZMUserSessionTests+SecurityClassification.swift */ = {isa = PBXFileReference; lastKnownFileType = sourcecode.swift; path = "ZMUserSessionTests+SecurityClassification.swift"; sourceTree = "<group>"; };
		7C1F4BF4203C4F67000537A8 /* Analytics+Push.swift */ = {isa = PBXFileReference; lastKnownFileType = sourcecode.swift; path = "Analytics+Push.swift"; sourceTree = "<group>"; };
		7C26879C21F7193800570AA9 /* EventProcessingTracker.swift */ = {isa = PBXFileReference; lastKnownFileType = sourcecode.swift; path = EventProcessingTracker.swift; sourceTree = "<group>"; };
		7C419ED621F8D7EB00B95770 /* EventProcessingTrackerTests.swift */ = {isa = PBXFileReference; lastKnownFileType = sourcecode.swift; path = EventProcessingTrackerTests.swift; sourceTree = "<group>"; };
		7C5482D9225380160055F1AB /* CallReceivedResult.swift */ = {isa = PBXFileReference; lastKnownFileType = sourcecode.swift; path = CallReceivedResult.swift; sourceTree = "<group>"; };
		7C5B94F522DC6BC500A6F8BB /* JailbreakDetector.swift */ = {isa = PBXFileReference; fileEncoding = 4; lastKnownFileType = sourcecode.swift; path = JailbreakDetector.swift; sourceTree = "<group>"; };
		7CD279832338B74600E638CD /* SessionManagerConfiguration.swift */ = {isa = PBXFileReference; lastKnownFileType = sourcecode.swift; path = SessionManagerConfiguration.swift; sourceTree = "<group>"; };
		7CD279852338E31D00E638CD /* SessionManager+Authentication.swift */ = {isa = PBXFileReference; lastKnownFileType = sourcecode.swift; path = "SessionManager+Authentication.swift"; sourceTree = "<group>"; };
		7CD279872338E52000E638CD /* ProcessInfo+SystemBootTime.swift */ = {isa = PBXFileReference; lastKnownFileType = sourcecode.swift; path = "ProcessInfo+SystemBootTime.swift"; sourceTree = "<group>"; };
		7CE017142317D07E00144905 /* ZMAuthenticationStatusTests.swift */ = {isa = PBXFileReference; lastKnownFileType = sourcecode.swift; path = ZMAuthenticationStatusTests.swift; sourceTree = "<group>"; };
		7CE017162317D72A00144905 /* ZMCredentialsTests.swift */ = {isa = PBXFileReference; lastKnownFileType = sourcecode.swift; path = ZMCredentialsTests.swift; sourceTree = "<group>"; };
		85D8502FFC4412F91D0CC1A4 /* ZMOperationLoop.m */ = {isa = PBXFileReference; fileEncoding = 4; lastKnownFileType = sourcecode.c.objc; path = ZMOperationLoop.m; sourceTree = "<group>"; };
		85D85104C6D06FA902E3253C /* ZMSyncStrategyTests.m */ = {isa = PBXFileReference; fileEncoding = 4; lastKnownFileType = sourcecode.c.objc; path = ZMSyncStrategyTests.m; sourceTree = "<group>"; };
		85D85110893896EBA6E879CE /* MockEntity2.h */ = {isa = PBXFileReference; fileEncoding = 4; lastKnownFileType = sourcecode.c.h; path = MockEntity2.h; sourceTree = "<group>"; };
		85D852DA0CD2C94CADB3B6FE /* MockModelObjectContextFactory.m */ = {isa = PBXFileReference; fileEncoding = 4; lastKnownFileType = sourcecode.c.objc; path = MockModelObjectContextFactory.m; sourceTree = "<group>"; };
		85D853338EC38D9B021D71BF /* ZMSyncStrategy.h */ = {isa = PBXFileReference; fileEncoding = 4; lastKnownFileType = sourcecode.c.h; path = ZMSyncStrategy.h; sourceTree = "<group>"; };
		85D858D72B109C5D9A85645B /* ZMOperationLoopTests.m */ = {isa = PBXFileReference; fileEncoding = 4; lastKnownFileType = sourcecode.c.objc; path = ZMOperationLoopTests.m; sourceTree = "<group>"; };
		85D859D47B6EBF09E4137658 /* ZMSyncStrategy.m */ = {isa = PBXFileReference; fileEncoding = 4; lastKnownFileType = sourcecode.c.objc; path = ZMSyncStrategy.m; sourceTree = "<group>"; };
		85D85A3CF8F1D3B0D2532954 /* MockModelObjectContextFactory.h */ = {isa = PBXFileReference; fileEncoding = 4; lastKnownFileType = sourcecode.c.h; path = MockModelObjectContextFactory.h; sourceTree = "<group>"; };
		85D85AAE7FA09852AB9B0D6A /* MockEntity.m */ = {isa = PBXFileReference; fileEncoding = 4; lastKnownFileType = sourcecode.c.objc; path = MockEntity.m; sourceTree = "<group>"; };
		85D85BDE1EC2D916896D3132 /* MockEntity.h */ = {isa = PBXFileReference; fileEncoding = 4; lastKnownFileType = sourcecode.c.h; path = MockEntity.h; sourceTree = "<group>"; };
		85D85C9E7A2AAAE14D4BC2CC /* MockEntity2.m */ = {isa = PBXFileReference; fileEncoding = 4; lastKnownFileType = sourcecode.c.objc; path = MockEntity2.m; sourceTree = "<group>"; };
		85D85D997334755E841D13EA /* SlowSyncTests.m */ = {isa = PBXFileReference; fileEncoding = 4; lastKnownFileType = sourcecode.c.objc; path = SlowSyncTests.m; sourceTree = "<group>"; };
		85D85F3EC8565FD102AC0E5B /* ZMOperationLoop.h */ = {isa = PBXFileReference; fileEncoding = 4; lastKnownFileType = sourcecode.c.h; path = ZMOperationLoop.h; sourceTree = "<group>"; };
		871667F91BB2AE9C009C6EEA /* APSSignalingKeysStore.swift */ = {isa = PBXFileReference; fileEncoding = 4; lastKnownFileType = sourcecode.swift; path = APSSignalingKeysStore.swift; sourceTree = "<group>"; };
		8717DFA61F6EF44E0087EFE4 /* SessionManager+Push.swift */ = {isa = PBXFileReference; fileEncoding = 4; lastKnownFileType = sourcecode.swift; path = "SessionManager+Push.swift"; sourceTree = "<group>"; };
		872A2EE51FFFBC2900900B22 /* ServiceUser.swift */ = {isa = PBXFileReference; fileEncoding = 4; lastKnownFileType = sourcecode.swift; path = ServiceUser.swift; sourceTree = "<group>"; };
		872A2EE71FFFBC3900900B22 /* ServiceUserTests.swift */ = {isa = PBXFileReference; lastKnownFileType = sourcecode.swift; path = ServiceUserTests.swift; sourceTree = "<group>"; };
		872C99511DB5256E006A3BDE /* CallKitManagerTests.swift */ = {isa = PBXFileReference; fileEncoding = 4; lastKnownFileType = sourcecode.swift; path = CallKitManagerTests.swift; sourceTree = "<group>"; };
		872C99571DB659E6006A3BDE /* ringing_from_them_long.caf */ = {isa = PBXFileReference; lastKnownFileType = file; path = ringing_from_them_long.caf; sourceTree = "<group>"; };
		872C995A1DB65D0D006A3BDE /* harp.m4a */ = {isa = PBXFileReference; lastKnownFileType = file; path = harp.m4a; sourceTree = "<group>"; };
		872C995E1DB6722C006A3BDE /* CallKitDelegateTests+Mocking.h */ = {isa = PBXFileReference; fileEncoding = 4; lastKnownFileType = sourcecode.c.h; path = "CallKitDelegateTests+Mocking.h"; sourceTree = "<group>"; };
		872C995F1DB6722C006A3BDE /* CallKitDelegateTests+Mocking.m */ = {isa = PBXFileReference; fileEncoding = 4; lastKnownFileType = sourcecode.c.objc; path = "CallKitDelegateTests+Mocking.m"; sourceTree = "<group>"; };
		8737D553209217BD00E5A4AF /* URLActions.swift */ = {isa = PBXFileReference; lastKnownFileType = sourcecode.swift; path = URLActions.swift; sourceTree = "<group>"; };
		873B893D20445F4400FBE254 /* ZMConversationAccessModeTests.swift */ = {isa = PBXFileReference; lastKnownFileType = sourcecode.swift; path = ZMConversationAccessModeTests.swift; sourceTree = "<group>"; };
		874A168F2052BE5E001C6760 /* ZMUserSession+OpenConversation.swift */ = {isa = PBXFileReference; lastKnownFileType = sourcecode.swift; path = "ZMUserSession+OpenConversation.swift"; sourceTree = "<group>"; };
		874A16912052BEC5001C6760 /* UserExpirationObserver.swift */ = {isa = PBXFileReference; lastKnownFileType = sourcecode.swift; path = UserExpirationObserver.swift; sourceTree = "<group>"; };
		874A16932052C64B001C6760 /* UserExpirationObserverTests.swift */ = {isa = PBXFileReference; lastKnownFileType = sourcecode.swift; path = UserExpirationObserverTests.swift; sourceTree = "<group>"; };
		874A1749205812B6001C6760 /* ZMUserSessionTests.swift */ = {isa = PBXFileReference; lastKnownFileType = sourcecode.swift; path = ZMUserSessionTests.swift; sourceTree = "<group>"; };
		874F142C1C16FD9700C15118 /* Device.swift */ = {isa = PBXFileReference; fileEncoding = 4; lastKnownFileType = sourcecode.swift; path = Device.swift; sourceTree = "<group>"; };
		8751DA051F66BFA6000D308B /* ZMUserSession+Push.swift */ = {isa = PBXFileReference; fileEncoding = 4; lastKnownFileType = sourcecode.swift; path = "ZMUserSession+Push.swift"; sourceTree = "<group>"; };
		8754B8491F73C25400EC02AD /* ConversationListChangeInfo+UserSession.swift */ = {isa = PBXFileReference; fileEncoding = 4; lastKnownFileType = sourcecode.swift; path = "ConversationListChangeInfo+UserSession.swift"; sourceTree = "<group>"; };
		8754B84B1F73C38900EC02AD /* MessageChangeInfo+UserSession.swift */ = {isa = PBXFileReference; fileEncoding = 4; lastKnownFileType = sourcecode.swift; path = "MessageChangeInfo+UserSession.swift"; sourceTree = "<group>"; };
		8766853A1F2A1A860031081B /* UnauthenticatedSessionTests.swift */ = {isa = PBXFileReference; fileEncoding = 4; lastKnownFileType = sourcecode.swift; path = UnauthenticatedSessionTests.swift; sourceTree = "<group>"; };
		878ACB4520ADBBAA0016E68A /* Blacklist.swift */ = {isa = PBXFileReference; lastKnownFileType = sourcecode.swift; path = Blacklist.swift; sourceTree = "<group>"; };
		878ACB4720AEFB980016E68A /* ZMUser+Consent.swift */ = {isa = PBXFileReference; lastKnownFileType = sourcecode.swift; path = "ZMUser+Consent.swift"; sourceTree = "<group>"; };
		878ACB5820AF12C10016E68A /* ZMUserConsentTests.swift */ = {isa = PBXFileReference; lastKnownFileType = sourcecode.swift; path = ZMUserConsentTests.swift; sourceTree = "<group>"; };
		8796343F1F7BEA4700FC79BA /* DispatchQueue+SerialAsync.swift */ = {isa = PBXFileReference; fileEncoding = 4; lastKnownFileType = sourcecode.swift; path = "DispatchQueue+SerialAsync.swift"; sourceTree = "<group>"; };
		879634411F7BEC5100FC79BA /* DispatchQueueSerialAsyncTests.swift */ = {isa = PBXFileReference; fileEncoding = 4; lastKnownFileType = sourcecode.swift; path = DispatchQueueSerialAsyncTests.swift; sourceTree = "<group>"; };
		8798607A1C3D48A400218A3E /* DeleteAccountRequestStrategy.swift */ = {isa = PBXFileReference; fileEncoding = 4; lastKnownFileType = sourcecode.swift; path = DeleteAccountRequestStrategy.swift; sourceTree = "<group>"; };
		87AEA67B1EFBD27700C94BF3 /* DiskDatabaseTest.swift */ = {isa = PBXFileReference; fileEncoding = 4; lastKnownFileType = sourcecode.swift; path = DiskDatabaseTest.swift; sourceTree = "<group>"; };
		87B30C5B1FA756220054DFB1 /* FlowManagerTests.swift */ = {isa = PBXFileReference; lastKnownFileType = sourcecode.swift; path = FlowManagerTests.swift; sourceTree = "<group>"; };
		87D003FE1BB5810D00472E06 /* APSSignalingKeyStoreTests.swift */ = {isa = PBXFileReference; fileEncoding = 4; lastKnownFileType = sourcecode.swift; path = APSSignalingKeyStoreTests.swift; sourceTree = "<group>"; };
		87D2555821D6275800D03789 /* BuildTypeTests.swift */ = {isa = PBXFileReference; lastKnownFileType = sourcecode.swift; path = BuildTypeTests.swift; sourceTree = "<group>"; };
		87D4625C1C3D526D00433469 /* DeleteAccountRequestStrategyTests.swift */ = {isa = PBXFileReference; fileEncoding = 4; lastKnownFileType = sourcecode.swift; path = DeleteAccountRequestStrategyTests.swift; sourceTree = "<group>"; };
		87DF28C61F680495007E1702 /* PushDispatcherTests.swift */ = {isa = PBXFileReference; fileEncoding = 4; lastKnownFileType = sourcecode.swift; path = PushDispatcherTests.swift; sourceTree = "<group>"; };
		A0387BDC1F692EF9FB237767 /* ZMSyncStrategyTests.h */ = {isa = PBXFileReference; lastKnownFileType = sourcecode.c.h; path = ZMSyncStrategyTests.h; sourceTree = "<group>"; };
		A901FE9A258B562F003EAF5C /* CallParticipantTests.swift */ = {isa = PBXFileReference; lastKnownFileType = sourcecode.swift; path = CallParticipantTests.swift; sourceTree = "<group>"; };
		A913C02123A7EDFA0048CE74 /* TeamRolesDownloadRequestStrategy.swift */ = {isa = PBXFileReference; lastKnownFileType = sourcecode.swift; path = TeamRolesDownloadRequestStrategy.swift; sourceTree = "<group>"; };
		A913C02323A7F1C00048CE74 /* TeamRolesDownloadRequestStrategyTests.swift */ = {isa = PBXFileReference; lastKnownFileType = sourcecode.swift; path = TeamRolesDownloadRequestStrategyTests.swift; sourceTree = "<group>"; };
		A934C6E5266E0945008D9E68 /* ZMSyncStrategy.swift */ = {isa = PBXFileReference; fileEncoding = 4; lastKnownFileType = sourcecode.swift; path = ZMSyncStrategy.swift; sourceTree = "<group>"; };
		A93724C226984D2F005FD532 /* ios.xcconfig */ = {isa = PBXFileReference; lastKnownFileType = text.xcconfig; name = ios.xcconfig; path = "Carthage/Checkouts/wire-ios-system/Resources/Configurations/zmc-config/ios.xcconfig"; sourceTree = SOURCE_ROOT; };
		A938BDC723A7964100D4C208 /* ConversationRoleDownstreamRequestStrategy.swift */ = {isa = PBXFileReference; fileEncoding = 4; lastKnownFileType = sourcecode.swift; path = ConversationRoleDownstreamRequestStrategy.swift; sourceTree = "<group>"; };
		A938BDC923A7966700D4C208 /* ConversationRoleDownstreamRequestStrategyTests.swift */ = {isa = PBXFileReference; fileEncoding = 4; lastKnownFileType = sourcecode.swift; path = ConversationRoleDownstreamRequestStrategyTests.swift; sourceTree = "<group>"; };
		A93B528A250101AC0061255E /* ZMUserSession+Debugging.swift */ = {isa = PBXFileReference; lastKnownFileType = sourcecode.swift; path = "ZMUserSession+Debugging.swift"; sourceTree = "<group>"; };
		A95D0B1123F6B75A0057014F /* AVSLogObserver.swift */ = {isa = PBXFileReference; fileEncoding = 4; lastKnownFileType = sourcecode.swift; path = AVSLogObserver.swift; sourceTree = "<group>"; };
		A9692F881986476900849241 /* NSString_NormalizationTests.m */ = {isa = PBXFileReference; fileEncoding = 4; lastKnownFileType = sourcecode.c.objc; path = NSString_NormalizationTests.m; sourceTree = "<group>"; };
		A97E4F55267CF681006FC545 /* ZMUserSessionTestsBase.swift */ = {isa = PBXFileReference; lastKnownFileType = sourcecode.swift; path = ZMUserSessionTestsBase.swift; sourceTree = "<group>"; };
		A97E4F5A267CFB2D006FC545 /* ZMUserSessionTests_NetworkState.swift */ = {isa = PBXFileReference; lastKnownFileType = sourcecode.swift; path = ZMUserSessionTests_NetworkState.swift; sourceTree = "<group>"; };
		A9B53AA924E12E240066FCC6 /* ZMAccountDeletedReason.swift */ = {isa = PBXFileReference; lastKnownFileType = sourcecode.swift; path = ZMAccountDeletedReason.swift; sourceTree = "<group>"; };
		A9C02604266F5B4B002E542B /* ZMClientRegistrationStatus.swift */ = {isa = PBXFileReference; fileEncoding = 4; lastKnownFileType = sourcecode.swift; path = ZMClientRegistrationStatus.swift; sourceTree = "<group>"; };
		A9C02609266F5D1B002E542B /* ZMClientRegistrationStatusTests.swift */ = {isa = PBXFileReference; lastKnownFileType = sourcecode.swift; path = ZMClientRegistrationStatusTests.swift; sourceTree = "<group>"; };
		A9C02620266F630E002E542B /* UserProfileTests.h */ = {isa = PBXFileReference; lastKnownFileType = sourcecode.c.h; path = UserProfileTests.h; sourceTree = "<group>"; };
		A9F269C6257800940021B99A /* UserTests.swift */ = {isa = PBXFileReference; lastKnownFileType = sourcecode.swift; path = UserTests.swift; sourceTree = "<group>"; };
		AF6415A01C9C151700A535F5 /* EncryptedBase64EncondedExternalMessageTestFixture.txt */ = {isa = PBXFileReference; fileEncoding = 4; lastKnownFileType = text; path = EncryptedBase64EncondedExternalMessageTestFixture.txt; sourceTree = "<group>"; };
		AF6415A11C9C151700A535F5 /* ExternalMessageTextFixture.txt */ = {isa = PBXFileReference; fileEncoding = 4; lastKnownFileType = text; path = ExternalMessageTextFixture.txt; sourceTree = "<group>"; };
		B40964971DAD3D110098667A /* ja */ = {isa = PBXFileReference; lastKnownFileType = text.plist.strings; name = ja; path = ja.lproj/Push.strings; sourceTree = "<group>"; };
		B40964981DAD3D110098667A /* ja */ = {isa = PBXFileReference; lastKnownFileType = text.plist.stringsdict; name = ja; path = ja.lproj/Push.stringsdict; sourceTree = "<group>"; };
		B40964991DAD3D170098667A /* it */ = {isa = PBXFileReference; lastKnownFileType = text.plist.strings; name = it; path = it.lproj/Push.strings; sourceTree = "<group>"; };
		B409649A1DAD3D170098667A /* it */ = {isa = PBXFileReference; lastKnownFileType = text.plist.stringsdict; name = it; path = it.lproj/Push.stringsdict; sourceTree = "<group>"; };
		B409649B1DAD3D1E0098667A /* nl */ = {isa = PBXFileReference; lastKnownFileType = text.plist.strings; name = nl; path = nl.lproj/Push.strings; sourceTree = "<group>"; };
		B409649C1DAD3D1E0098667A /* nl */ = {isa = PBXFileReference; lastKnownFileType = text.plist.stringsdict; name = nl; path = nl.lproj/Push.stringsdict; sourceTree = "<group>"; };
		B409649D1DAD3D260098667A /* tr */ = {isa = PBXFileReference; lastKnownFileType = text.plist.strings; name = tr; path = tr.lproj/Push.strings; sourceTree = "<group>"; };
		B409649E1DAD3D260098667A /* tr */ = {isa = PBXFileReference; lastKnownFileType = text.plist.stringsdict; name = tr; path = tr.lproj/Push.stringsdict; sourceTree = "<group>"; };
		B40CD09F1DB7997E0008DA45 /* fr */ = {isa = PBXFileReference; lastKnownFileType = text.plist.strings; name = fr; path = fr.lproj/Push.strings; sourceTree = "<group>"; };
		B40CD0A01DB7997E0008DA45 /* fr */ = {isa = PBXFileReference; lastKnownFileType = text.plist.stringsdict; name = fr; path = fr.lproj/Push.stringsdict; sourceTree = "<group>"; };
		B40CD0A11DB799850008DA45 /* da */ = {isa = PBXFileReference; lastKnownFileType = text.plist.strings; name = da; path = da.lproj/Push.strings; sourceTree = "<group>"; };
		B40CD0A21DB799850008DA45 /* da */ = {isa = PBXFileReference; lastKnownFileType = text.plist.stringsdict; name = da; path = da.lproj/Push.stringsdict; sourceTree = "<group>"; };
		B40DC79C1D01A61600CEF65C /* pt-BR */ = {isa = PBXFileReference; lastKnownFileType = text.plist.strings; name = "pt-BR"; path = "pt-BR.lproj/Push.strings"; sourceTree = "<group>"; };
		B40DC79D1D01A61600CEF65C /* pt-BR */ = {isa = PBXFileReference; lastKnownFileType = text.plist.stringsdict; name = "pt-BR"; path = "pt-BR.lproj/Push.stringsdict"; sourceTree = "<group>"; };
		B422BB981DCCC3F60076EAD5 /* ar */ = {isa = PBXFileReference; lastKnownFileType = text.plist.strings; name = ar; path = ar.lproj/Push.strings; sourceTree = "<group>"; };
		B422BB991DCCC3F60076EAD5 /* ar */ = {isa = PBXFileReference; lastKnownFileType = text.plist.stringsdict; name = ar; path = ar.lproj/Push.stringsdict; sourceTree = "<group>"; };
		B42430E01E55CB6B00D73D1B /* pl */ = {isa = PBXFileReference; lastKnownFileType = text.plist.strings; name = pl; path = pl.lproj/Push.strings; sourceTree = "<group>"; };
		B42430E11E55CB6B00D73D1B /* pl */ = {isa = PBXFileReference; lastKnownFileType = text.plist.stringsdict; name = pl; path = pl.lproj/Push.stringsdict; sourceTree = "<group>"; };
		B42783671E363D3A00747363 /* fi */ = {isa = PBXFileReference; lastKnownFileType = text.plist.strings; name = fi; path = fi.lproj/Push.strings; sourceTree = "<group>"; };
		B42783681E363D3A00747363 /* fi */ = {isa = PBXFileReference; lastKnownFileType = text.plist.stringsdict; name = fi; path = fi.lproj/Push.stringsdict; sourceTree = "<group>"; };
		B432ADBF1E02DE9500147768 /* et */ = {isa = PBXFileReference; lastKnownFileType = text.plist.strings; name = et; path = et.lproj/Push.strings; sourceTree = "<group>"; };
		B432ADC01E02DE9500147768 /* et */ = {isa = PBXFileReference; lastKnownFileType = text.plist.stringsdict; name = et; path = et.lproj/Push.stringsdict; sourceTree = "<group>"; };
		B49AFC271DCCCB3D006B753B /* zh-Hans */ = {isa = PBXFileReference; lastKnownFileType = text.plist.strings; name = "zh-Hans"; path = "zh-Hans.lproj/Push.strings"; sourceTree = "<group>"; };
		B49AFC281DCCCB3D006B753B /* zh-Hans */ = {isa = PBXFileReference; lastKnownFileType = text.plist.stringsdict; name = "zh-Hans"; path = "zh-Hans.lproj/Push.stringsdict"; sourceTree = "<group>"; };
		B4A124851DDCB58900FD9D66 /* sl */ = {isa = PBXFileReference; lastKnownFileType = text.plist.strings; name = sl; path = sl.lproj/Push.strings; sourceTree = "<group>"; };
		B4A124861DDCB58A00FD9D66 /* sl */ = {isa = PBXFileReference; lastKnownFileType = text.plist.stringsdict; name = sl; path = sl.lproj/Push.stringsdict; sourceTree = "<group>"; };
		B4D37F921D7EEA3F00D0C1BC /* es */ = {isa = PBXFileReference; lastKnownFileType = text.plist.strings; name = es; path = es.lproj/Push.strings; sourceTree = "<group>"; };
		B4D37F931D7EEA3F00D0C1BC /* es */ = {isa = PBXFileReference; lastKnownFileType = text.plist.stringsdict; name = es; path = es.lproj/Push.stringsdict; sourceTree = "<group>"; };
		B4D37F941D7EEA5100D0C1BC /* uk */ = {isa = PBXFileReference; lastKnownFileType = text.plist.strings; name = uk; path = uk.lproj/Push.strings; sourceTree = "<group>"; };
		B4D37F951D7EEA5100D0C1BC /* uk */ = {isa = PBXFileReference; lastKnownFileType = text.plist.stringsdict; name = uk; path = uk.lproj/Push.stringsdict; sourceTree = "<group>"; };
		B4D37F961D7EEA5B00D0C1BC /* ru */ = {isa = PBXFileReference; lastKnownFileType = text.plist.strings; name = ru; path = ru.lproj/Push.strings; sourceTree = "<group>"; };
		B4D37F971D7EEA5B00D0C1BC /* ru */ = {isa = PBXFileReference; lastKnownFileType = text.plist.stringsdict; name = ru; path = ru.lproj/Push.stringsdict; sourceTree = "<group>"; };
		BF158D2E1CE087D8007C6F8A /* video.mp4 */ = {isa = PBXFileReference; lastKnownFileType = file; path = video.mp4; sourceTree = "<group>"; };
		BF1F52CB1ECDD778002FB553 /* SlowSyncTests+Teams.swift */ = {isa = PBXFileReference; fileEncoding = 4; lastKnownFileType = sourcecode.swift; path = "SlowSyncTests+Teams.swift"; sourceTree = "<group>"; };
		BF2AD9FF1F41A3DF000980E8 /* SessionFactories.swift */ = {isa = PBXFileReference; fileEncoding = 4; lastKnownFileType = sourcecode.swift; path = SessionFactories.swift; sourceTree = "<group>"; };
		BF2ADA011F41A450000980E8 /* BackendEnvironmentProvider+Cookie.swift */ = {isa = PBXFileReference; fileEncoding = 4; lastKnownFileType = sourcecode.swift; path = "BackendEnvironmentProvider+Cookie.swift"; sourceTree = "<group>"; };
		BF3C1B1620DBE254001CE126 /* Conversation+MessageDestructionTimeout.swift */ = {isa = PBXFileReference; fileEncoding = 4; lastKnownFileType = sourcecode.swift; path = "Conversation+MessageDestructionTimeout.swift"; sourceTree = "<group>"; };
		BF3C1B1820DBE3B2001CE126 /* ConversationTests+MessageTimer.swift */ = {isa = PBXFileReference; lastKnownFileType = sourcecode.swift; path = "ConversationTests+MessageTimer.swift"; sourceTree = "<group>"; };
		BF40AC711D096A0E00287E29 /* AnalyticsTests.swift */ = {isa = PBXFileReference; fileEncoding = 4; lastKnownFileType = sourcecode.swift; path = AnalyticsTests.swift; sourceTree = "<group>"; };
		BF44A3501C71D5FC00C6928E /* store127.wiredatabase */ = {isa = PBXFileReference; lastKnownFileType = file; path = store127.wiredatabase; sourceTree = "<group>"; };
		BF491CD01F03D7CF0055EE44 /* PermissionsDownloadRequestStrategy.swift */ = {isa = PBXFileReference; fileEncoding = 4; lastKnownFileType = sourcecode.swift; path = PermissionsDownloadRequestStrategy.swift; sourceTree = "<group>"; };
		BF491CD41F03E0FC0055EE44 /* PermissionsDownloadRequestStrategyTests.swift */ = {isa = PBXFileReference; fileEncoding = 4; lastKnownFileType = sourcecode.swift; path = PermissionsDownloadRequestStrategyTests.swift; sourceTree = "<group>"; };
		BF50CFA51F39ABCF007833A4 /* MockUserInfoParser.swift */ = {isa = PBXFileReference; fileEncoding = 4; lastKnownFileType = sourcecode.swift; path = MockUserInfoParser.swift; sourceTree = "<group>"; };
		BF6D5D021C4948830049F712 /* WireSyncEngine124.momd */ = {isa = PBXFileReference; lastKnownFileType = folder; path = WireSyncEngine124.momd; sourceTree = "<group>"; };
		BF6D5D041C494D730049F712 /* WireSyncEngine125.momd */ = {isa = PBXFileReference; lastKnownFileType = folder; path = WireSyncEngine125.momd; sourceTree = "<group>"; };
		BF735CF91E70003D003BC61F /* SystemMessageCallObserver.swift */ = {isa = PBXFileReference; fileEncoding = 4; lastKnownFileType = sourcecode.swift; path = SystemMessageCallObserver.swift; sourceTree = "<group>"; };
		BF80542A2102175800E97053 /* CompanyLoginVerificationTokenTests.swift */ = {isa = PBXFileReference; lastKnownFileType = sourcecode.swift; path = CompanyLoginVerificationTokenTests.swift; sourceTree = "<group>"; };
		BF8367301C52651900364B37 /* store125.wiredatabase */ = {isa = PBXFileReference; lastKnownFileType = file; path = store125.wiredatabase; sourceTree = "<group>"; };
		BFAB67AF1E535B4B00D67C1A /* TextSearchTests.swift */ = {isa = PBXFileReference; fileEncoding = 4; lastKnownFileType = sourcecode.swift; path = TextSearchTests.swift; sourceTree = "<group>"; };
		BFCE9A581C4E4C4D00951B3D /* store124.wiredatabase */ = {isa = PBXFileReference; lastKnownFileType = file; path = store124.wiredatabase; sourceTree = "<group>"; };
		BFE53F541D5A2F7000398378 /* DeleteMessagesTests.swift */ = {isa = PBXFileReference; fileEncoding = 4; lastKnownFileType = sourcecode.swift; path = DeleteMessagesTests.swift; sourceTree = "<group>"; };
		BFE7FCBE2101E50700D1165F /* CompanyLoginVerificationToken.swift */ = {isa = PBXFileReference; lastKnownFileType = sourcecode.swift; path = CompanyLoginVerificationToken.swift; sourceTree = "<group>"; };
		C3BF3961360B7EB12679AF27 /* ZMOperationLoopTests.swift */ = {isa = PBXFileReference; fileEncoding = 4; lastKnownFileType = sourcecode.swift; path = ZMOperationLoopTests.swift; sourceTree = "<group>"; };
		D522571D2062552800562561 /* AssetDeletionRequestStrategy.swift */ = {isa = PBXFileReference; lastKnownFileType = sourcecode.swift; path = AssetDeletionRequestStrategy.swift; sourceTree = "<group>"; };
		D522571F206261AA00562561 /* AssetDeletionStatus.swift */ = {isa = PBXFileReference; lastKnownFileType = sourcecode.swift; path = AssetDeletionStatus.swift; sourceTree = "<group>"; };
		D52257222062637500562561 /* DeletableAssetIdentifierProvider.swift */ = {isa = PBXFileReference; lastKnownFileType = sourcecode.swift; path = DeletableAssetIdentifierProvider.swift; sourceTree = "<group>"; };
		D55272E92062732100F542BE /* AssetDeletionStatusTests.swift */ = {isa = PBXFileReference; lastKnownFileType = sourcecode.swift; path = AssetDeletionStatusTests.swift; sourceTree = "<group>"; };
		D55272EB2062733F00F542BE /* AssetDeletionRequestStrategyTests.swift */ = {isa = PBXFileReference; lastKnownFileType = sourcecode.swift; path = AssetDeletionRequestStrategyTests.swift; sourceTree = "<group>"; };
		D59F3A11206929AF0023474F /* SessionManagerTests+Backup.swift */ = {isa = PBXFileReference; lastKnownFileType = sourcecode.swift; path = "SessionManagerTests+Backup.swift"; sourceTree = "<group>"; };
		D5D10DA3203AE43200145497 /* Conversation+AccessMode.swift */ = {isa = PBXFileReference; lastKnownFileType = sourcecode.swift; path = "Conversation+AccessMode.swift"; sourceTree = "<group>"; };
		E623B6372BD688D400F91B37 /* Caches.swift */ = {isa = PBXFileReference; lastKnownFileType = sourcecode.swift; path = Caches.swift; sourceTree = "<group>"; };
		E623B6392BD68DAE00F91B37 /* UserSessionDependencies.swift */ = {isa = PBXFileReference; lastKnownFileType = sourcecode.swift; path = UserSessionDependencies.swift; sourceTree = "<group>"; };
		E62F31C42B71165A0095777A /* EvaluateOneOnOneConversationsStrategy.swift */ = {isa = PBXFileReference; lastKnownFileType = sourcecode.swift; path = EvaluateOneOnOneConversationsStrategy.swift; sourceTree = "<group>"; };
		E62F31C62B711DDF0095777A /* EvaluateOneOnOneConversationsStrategyTests.swift */ = {isa = PBXFileReference; lastKnownFileType = sourcecode.swift; path = EvaluateOneOnOneConversationsStrategyTests.swift; sourceTree = "<group>"; };
		E6425FDE2BCD5B9D003EC8CF /* ZMUserSessionBuilder.swift */ = {isa = PBXFileReference; lastKnownFileType = sourcecode.swift; path = ZMUserSessionBuilder.swift; sourceTree = "<group>"; };
		E6425FE22BD0021B003EC8CF /* SessionManager+UserSessionSelfUserClientDelegate.swift */ = {isa = PBXFileReference; lastKnownFileType = sourcecode.swift; path = "SessionManager+UserSessionSelfUserClientDelegate.swift"; sourceTree = "<group>"; };
		E6425FE42BD005C0003EC8CF /* SessionManager+UserSessionLogoutDelegate.swift */ = {isa = PBXFileReference; lastKnownFileType = sourcecode.swift; path = "SessionManager+UserSessionLogoutDelegate.swift"; sourceTree = "<group>"; };
		E666EDDD2B74CEE000C03E2B /* SessionManagerBuilder.swift */ = {isa = PBXFileReference; lastKnownFileType = sourcecode.swift; path = SessionManagerBuilder.swift; sourceTree = "<group>"; };
		E666EDE02B74E75A00C03E2B /* SessionManagerTests+AccountDeletion.swift */ = {isa = PBXFileReference; lastKnownFileType = sourcecode.swift; path = "SessionManagerTests+AccountDeletion.swift"; sourceTree = "<group>"; };
		E666EDE32B74E7BD00C03E2B /* SessionManagerTests+AuthenticationFailure.swift */ = {isa = PBXFileReference; lastKnownFileType = sourcecode.swift; path = "SessionManagerTests+AuthenticationFailure.swift"; sourceTree = "<group>"; };
		E666EDE52B74E85300C03E2B /* SessionManagerTests+EncryptionAtRestMigration.swift */ = {isa = PBXFileReference; lastKnownFileType = sourcecode.swift; path = "SessionManagerTests+EncryptionAtRestMigration.swift"; sourceTree = "<group>"; };
		E666EDE72B74E8CE00C03E2B /* SessionManagerTests+EncryptionAtRestDefaults.swift */ = {isa = PBXFileReference; lastKnownFileType = sourcecode.swift; path = "SessionManagerTests+EncryptionAtRestDefaults.swift"; sourceTree = "<group>"; };
		E666EDE92B74E9EF00C03E2B /* SessionManagerTests+Teams.swift */ = {isa = PBXFileReference; lastKnownFileType = sourcecode.swift; path = "SessionManagerTests+Teams.swift"; sourceTree = "<group>"; };
		E666EDEB2B74EA5000C03E2B /* SessionManagerTests+MultiUserSession.swift */ = {isa = PBXFileReference; lastKnownFileType = sourcecode.swift; path = "SessionManagerTests+MultiUserSession.swift"; sourceTree = "<group>"; };
		E666EDED2B74EAC300C03E2B /* SessionManagerTests+AppLock.swift */ = {isa = PBXFileReference; lastKnownFileType = sourcecode.swift; path = "SessionManagerTests+AppLock.swift"; sourceTree = "<group>"; };
		E666EDF12B74ED2F00C03E2B /* MockSessionManagerObserver.swift */ = {isa = PBXFileReference; lastKnownFileType = sourcecode.swift; path = MockSessionManagerObserver.swift; sourceTree = "<group>"; };
		E6BD767E2BDBAAE300FB1F8B /* CoreDataStack+Caches.swift */ = {isa = PBXFileReference; fileEncoding = 4; lastKnownFileType = sourcecode.swift; path = "CoreDataStack+Caches.swift"; sourceTree = "<group>"; };
		E6C6C6B22B877404007585DF /* TeamMembersDownloadRequestStrategy.swift */ = {isa = PBXFileReference; fileEncoding = 4; lastKnownFileType = sourcecode.swift; path = TeamMembersDownloadRequestStrategy.swift; sourceTree = "<group>"; };
		E6C6C6B42B87741D007585DF /* TeamMembersDownloadRequestStrategyTests.swift */ = {isa = PBXFileReference; fileEncoding = 4; lastKnownFileType = sourcecode.swift; path = TeamMembersDownloadRequestStrategyTests.swift; sourceTree = "<group>"; };
		E6C983EB2B98627200D55177 /* GetMLSFeatureUseCase.swift */ = {isa = PBXFileReference; fileEncoding = 4; lastKnownFileType = sourcecode.swift; path = GetMLSFeatureUseCase.swift; sourceTree = "<group>"; };
		E6C983ED2B986ABA00D55177 /* ZMUserSession+UserSession.swift */ = {isa = PBXFileReference; lastKnownFileType = sourcecode.swift; path = "ZMUserSession+UserSession.swift"; sourceTree = "<group>"; };
		E6D1B1F12B988166001CA68B /* GetMLSFeatureUseCaseTests.swift */ = {isa = PBXFileReference; lastKnownFileType = sourcecode.swift; path = GetMLSFeatureUseCaseTests.swift; sourceTree = "<group>"; };
		E6E557992BBD4D9C0033E62B /* ZMReachability+ServerConnection.swift */ = {isa = PBXFileReference; lastKnownFileType = sourcecode.swift; path = "ZMReachability+ServerConnection.swift"; sourceTree = "<group>"; };
		E98E5DFB2B8DF45100A2CFF5 /* ResolveOneOnOneConversationsUseCaseTests.swift */ = {isa = PBXFileReference; lastKnownFileType = sourcecode.swift; path = ResolveOneOnOneConversationsUseCaseTests.swift; sourceTree = "<group>"; };
		E9A96E7D2B88E0EA00914FDD /* ResolveOneOnOneConversationsUseCase.swift */ = {isa = PBXFileReference; lastKnownFileType = sourcecode.swift; path = ResolveOneOnOneConversationsUseCase.swift; sourceTree = "<group>"; };
		EBD7B55754FDA4E74F1006FD /* ZMOperationLoopTests.h */ = {isa = PBXFileReference; lastKnownFileType = sourcecode.c.h; path = ZMOperationLoopTests.h; sourceTree = "<group>"; };
		EE01E0361F90DABC001AA33C /* audio.m4a */ = {isa = PBXFileReference; lastKnownFileType = file; path = audio.m4a; sourceTree = "<group>"; };
		EE01E0381F90FEC1001AA33C /* ZMLocalNotificationTests_ExpiredMessage.swift */ = {isa = PBXFileReference; lastKnownFileType = sourcecode.swift; path = ZMLocalNotificationTests_ExpiredMessage.swift; sourceTree = "<group>"; };
		EE0BA28F29D5DBD6004E93B5 /* MockCryptoboxMigrationManagerInterface.swift */ = {isa = PBXFileReference; lastKnownFileType = sourcecode.swift; path = MockCryptoboxMigrationManagerInterface.swift; sourceTree = "<group>"; };
		EE0CAEAE2AAF2E8E00BD2DB7 /* URLSession+MinTLSVersion.swift */ = {isa = PBXFileReference; lastKnownFileType = sourcecode.swift; path = "URLSession+MinTLSVersion.swift"; sourceTree = "<group>"; };
		EE1108B623D1B367005DC663 /* TypingUsers.swift */ = {isa = PBXFileReference; lastKnownFileType = sourcecode.swift; path = TypingUsers.swift; sourceTree = "<group>"; };
		EE1108F823D1F945005DC663 /* TypingUsersTimeout.swift */ = {isa = PBXFileReference; lastKnownFileType = sourcecode.swift; path = TypingUsersTimeout.swift; sourceTree = "<group>"; };
		EE1108FA23D2087F005DC663 /* Typing.swift */ = {isa = PBXFileReference; lastKnownFileType = sourcecode.swift; path = Typing.swift; sourceTree = "<group>"; };
		EE1108FC23D59720005DC663 /* IsTypingTests.swift */ = {isa = PBXFileReference; lastKnownFileType = sourcecode.swift; path = IsTypingTests.swift; sourceTree = "<group>"; };
		EE13BD8A2BC948FC006561F8 /* ZMUserSession+APIAdapter.swift */ = {isa = PBXFileReference; lastKnownFileType = sourcecode.swift; path = "ZMUserSession+APIAdapter.swift"; sourceTree = "<group>"; };
		EE1DEBB223D5A6930087EE1F /* TypingTests.swift */ = {isa = PBXFileReference; lastKnownFileType = sourcecode.swift; path = TypingTests.swift; sourceTree = "<group>"; };
		EE1DEBB423D5AEE50087EE1F /* TypingUsersTimeoutTests.swift */ = {isa = PBXFileReference; lastKnownFileType = sourcecode.swift; path = TypingUsersTimeoutTests.swift; sourceTree = "<group>"; };
		EE1DEBB623D5B62C0087EE1F /* TypingUsersTests.swift */ = {isa = PBXFileReference; lastKnownFileType = sourcecode.swift; path = TypingUsersTests.swift; sourceTree = "<group>"; };
		EE1DEBB823D5B9BC0087EE1F /* ZMConversation+TypingUsersTests.swift */ = {isa = PBXFileReference; lastKnownFileType = sourcecode.swift; path = "ZMConversation+TypingUsersTests.swift"; sourceTree = "<group>"; };
		EE1DEBBC23D5E0390087EE1F /* TypingUsersTimeout+Key.swift */ = {isa = PBXFileReference; lastKnownFileType = sourcecode.swift; path = "TypingUsersTimeout+Key.swift"; sourceTree = "<group>"; };
		EE1DEBC223D5F1920087EE1F /* Conversation+TypingUsers.swift */ = {isa = PBXFileReference; lastKnownFileType = sourcecode.swift; path = "Conversation+TypingUsers.swift"; sourceTree = "<group>"; };
		EE1DEBC523D5F1D00087EE1F /* NSManagedObjectContext+TypingUsers.swift */ = {isa = PBXFileReference; lastKnownFileType = sourcecode.swift; path = "NSManagedObjectContext+TypingUsers.swift"; sourceTree = "<group>"; };
		EE2DE5E129250C1A00F42F4C /* CallHandle.swift */ = {isa = PBXFileReference; lastKnownFileType = sourcecode.swift; path = CallHandle.swift; sourceTree = "<group>"; };
		EE2DE5E329250CC400F42F4C /* CallKitCall.swift */ = {isa = PBXFileReference; lastKnownFileType = sourcecode.swift; path = CallKitCall.swift; sourceTree = "<group>"; };
		EE2DE5E7292519EC00F42F4C /* CallKitCallRegister.swift */ = {isa = PBXFileReference; lastKnownFileType = sourcecode.swift; path = CallKitCallRegister.swift; sourceTree = "<group>"; };
		EE2DE5E92926377C00F42F4C /* CallObserver.swift */ = {isa = PBXFileReference; lastKnownFileType = sourcecode.swift; path = CallObserver.swift; sourceTree = "<group>"; };
		EE2DE5EB29263C5100F42F4C /* Logger.swift */ = {isa = PBXFileReference; lastKnownFileType = sourcecode.swift; path = Logger.swift; sourceTree = "<group>"; };
		EE2DF7592875DB1C0028ECA2 /* XCTestCase+APIVersion.swift */ = {isa = PBXFileReference; lastKnownFileType = sourcecode.swift; path = "XCTestCase+APIVersion.swift"; sourceTree = "<group>"; };
		EE2E95EA2A8B478700325A0C /* MockUserRepositoryInterface.swift */ = {isa = PBXFileReference; lastKnownFileType = sourcecode.swift; path = MockUserRepositoryInterface.swift; sourceTree = "<group>"; };
		EE38DDED280437E500D4983D /* BlacklistReason.swift */ = {isa = PBXFileReference; fileEncoding = 4; lastKnownFileType = sourcecode.swift; path = BlacklistReason.swift; sourceTree = "<group>"; };
		EE3E43F52BF62BB9001A43A1 /* SupportedProtocolsServiceTests.swift */ = {isa = PBXFileReference; fileEncoding = 4; lastKnownFileType = sourcecode.swift; path = SupportedProtocolsServiceTests.swift; sourceTree = "<group>"; };
		EE3E43F82BF62BF6001A43A1 /* SelfSupportedProtocolsRequestStrategyTests.swift */ = {isa = PBXFileReference; lastKnownFileType = sourcecode.swift; path = SelfSupportedProtocolsRequestStrategyTests.swift; sourceTree = "<group>"; };
		EE3E43FA2BF62DE6001A43A1 /* UserRepository.swift */ = {isa = PBXFileReference; fileEncoding = 4; lastKnownFileType = sourcecode.swift; path = UserRepository.swift; sourceTree = "<group>"; };
		EE419B57256FEA3D004618E2 /* ZMUserSession.Configuration.swift */ = {isa = PBXFileReference; lastKnownFileType = sourcecode.swift; path = ZMUserSession.Configuration.swift; sourceTree = "<group>"; };
		EE458B0A27CCD58800F04038 /* ZMOperationLoop+APIVersion.swift */ = {isa = PBXFileReference; lastKnownFileType = sourcecode.swift; path = "ZMOperationLoop+APIVersion.swift"; sourceTree = "<group>"; };
		EE46EF252942033C007BBD99 /* SessionManager+PushToken.swift */ = {isa = PBXFileReference; lastKnownFileType = sourcecode.swift; path = "SessionManager+PushToken.swift"; sourceTree = "<group>"; };
		EE4E6A252B714490007C476D /* WireRequestStrategySupport.framework */ = {isa = PBXFileReference; explicitFileType = wrapper.framework; path = WireRequestStrategySupport.framework; sourceTree = BUILT_PRODUCTS_DIR; };
		EE51FBED2AE1305B002B503B /* UserSession.swift */ = {isa = PBXFileReference; lastKnownFileType = sourcecode.swift; path = UserSession.swift; sourceTree = "<group>"; };
		EE5AAF392874E8C70018FA01 /* BackendEnvironmentProvider+Reachability.swift */ = {isa = PBXFileReference; lastKnownFileType = sourcecode.swift; path = "BackendEnvironmentProvider+Reachability.swift"; sourceTree = "<group>"; };
		EE5BF6341F8F907C00B49D06 /* ZMLocalNotificationTests.swift */ = {isa = PBXFileReference; lastKnownFileType = sourcecode.swift; name = ZMLocalNotificationTests.swift; path = Tests/Source/Notifications/PushNotifications/ZMLocalNotificationTests.swift; sourceTree = SOURCE_ROOT; };
		EE5D9B5F290A7CEE007D78D6 /* VoIPPushManager.swift */ = {isa = PBXFileReference; lastKnownFileType = sourcecode.swift; path = VoIPPushManager.swift; sourceTree = "<group>"; };
		EE5D9B61290A8557007D78D6 /* SessionManager+VoIPPushManagerDelegate.swift */ = {isa = PBXFileReference; lastKnownFileType = sourcecode.swift; path = "SessionManager+VoIPPushManagerDelegate.swift"; sourceTree = "<group>"; };
		EE5FEF0421E8948F00E24F7F /* ZMUserSession+DarwinNotificationCenter.swift */ = {isa = PBXFileReference; lastKnownFileType = sourcecode.swift; path = "ZMUserSession+DarwinNotificationCenter.swift"; sourceTree = "<group>"; };
		EE6654632445D4EE00CBF8D3 /* MockAddressBook.swift */ = {isa = PBXFileReference; fileEncoding = 4; lastKnownFileType = sourcecode.swift; path = MockAddressBook.swift; sourceTree = "<group>"; };
		EE668BB52954AA7F00D939E7 /* WireRequestStrategy.framework */ = {isa = PBXFileReference; explicitFileType = wrapper.framework; path = WireRequestStrategy.framework; sourceTree = BUILT_PRODUCTS_DIR; };
		EE668BB92954AA9300D939E7 /* WireMockTransport.framework */ = {isa = PBXFileReference; explicitFileType = wrapper.framework; path = WireMockTransport.framework; sourceTree = BUILT_PRODUCTS_DIR; };
		EE67F6C5296F0622001D7C88 /* libPhoneNumberiOS.xcframework */ = {isa = PBXFileReference; lastKnownFileType = wrapper.xcframework; name = libPhoneNumberiOS.xcframework; path = ../Carthage/Build/libPhoneNumberiOS.xcframework; sourceTree = "<group>"; };
		EE67F6C6296F0622001D7C88 /* ZipArchive.xcframework */ = {isa = PBXFileReference; lastKnownFileType = wrapper.xcframework; name = ZipArchive.xcframework; path = ../Carthage/Build/ZipArchive.xcframework; sourceTree = "<group>"; };
		EE67F6C7296F0622001D7C88 /* avs.xcframework */ = {isa = PBXFileReference; lastKnownFileType = wrapper.xcframework; name = avs.xcframework; path = ../Carthage/Build/avs.xcframework; sourceTree = "<group>"; };
		EE817DE62BF47EF3002B0353 /* TeamRepositoryTests.swift */ = {isa = PBXFileReference; lastKnownFileType = sourcecode.swift; path = TeamRepositoryTests.swift; sourceTree = "<group>"; };
		EE8584DA2B6938390045EAD4 /* CreateTeamOneOnOneConversationUseCase.swift */ = {isa = PBXFileReference; lastKnownFileType = sourcecode.swift; path = CreateTeamOneOnOneConversationUseCase.swift; sourceTree = "<group>"; };
		EE8584DC2B6BD33B0045EAD4 /* ZMUserSession+OneOnOne.swift */ = {isa = PBXFileReference; lastKnownFileType = sourcecode.swift; path = "ZMUserSession+OneOnOne.swift"; sourceTree = "<group>"; };
<<<<<<< HEAD
		EE88B02A2BF606590013F0BD /* TeamRepositoryError.swift */ = {isa = PBXFileReference; lastKnownFileType = sourcecode.swift; path = TeamRepositoryError.swift; sourceTree = "<group>"; };
=======
		EE88B04E2BF62B140013F0BD /* SelfSupportedProtocolsRequestStrategy.swift */ = {isa = PBXFileReference; lastKnownFileType = sourcecode.swift; path = SelfSupportedProtocolsRequestStrategy.swift; sourceTree = "<group>"; };
		EE88B0502BF62B3F0013F0BD /* SupportedProtocolsService.swift */ = {isa = PBXFileReference; fileEncoding = 4; lastKnownFileType = sourcecode.swift; path = SupportedProtocolsService.swift; sourceTree = "<group>"; };
>>>>>>> 9b58b4e4
		EE8B934D2B838AFD00D5E670 /* GetE2eIdentityCertificatesUseCaseTests.swift */ = {isa = PBXFileReference; lastKnownFileType = sourcecode.swift; path = GetE2eIdentityCertificatesUseCaseTests.swift; sourceTree = "<group>"; };
		EE95DECC247C0049001EA010 /* SessionManagerConfigurationTests.swift */ = {isa = PBXFileReference; lastKnownFileType = sourcecode.swift; path = SessionManagerConfigurationTests.swift; sourceTree = "<group>"; };
		EE9CDE8D27D9FF5900C4DAC8 /* APIVersionResolver.swift */ = {isa = PBXFileReference; lastKnownFileType = sourcecode.swift; path = APIVersionResolver.swift; sourceTree = "<group>"; };
		EE9CDE8F27DA04A300C4DAC8 /* SessionManager+APIVersionResolver.swift */ = {isa = PBXFileReference; lastKnownFileType = sourcecode.swift; path = "SessionManager+APIVersionResolver.swift"; sourceTree = "<group>"; };
		EE9CDE9127DA05D100C4DAC8 /* APIVersionResolverTests.swift */ = {isa = PBXFileReference; lastKnownFileType = sourcecode.swift; path = APIVersionResolverTests.swift; sourceTree = "<group>"; };
		EEA1ED4025BEBABF006D07D3 /* AppLockIntegrationTests.swift */ = {isa = PBXFileReference; lastKnownFileType = sourcecode.swift; path = AppLockIntegrationTests.swift; sourceTree = "<group>"; };
		EEA58F0F2B70D59F006DEE32 /* CreateTeamOneOnOneConversationUseCaseTests.swift */ = {isa = PBXFileReference; lastKnownFileType = sourcecode.swift; path = CreateTeamOneOnOneConversationUseCaseTests.swift; sourceTree = "<group>"; };
		EEC0A2D229433D360032C1C9 /* SessionManagerTests+PushToken.swift */ = {isa = PBXFileReference; lastKnownFileType = sourcecode.swift; path = "SessionManagerTests+PushToken.swift"; sourceTree = "<group>"; };
		EEC7AB0B2A08F3DF005614BE /* OperationStateProvider.swift */ = {isa = PBXFileReference; lastKnownFileType = sourcecode.swift; path = OperationStateProvider.swift; sourceTree = "<group>"; };
		EECE27C329435FFE00419A8B /* PushTokenService.swift */ = {isa = PBXFileReference; lastKnownFileType = sourcecode.swift; path = PushTokenService.swift; sourceTree = "<group>"; };
		EECE27C5294362F100419A8B /* MockPushTokenService.swift */ = {isa = PBXFileReference; lastKnownFileType = sourcecode.swift; path = MockPushTokenService.swift; sourceTree = "<group>"; };
		EEDDB6A32BCFC5E4009ECF97 /* WireSyncEngine.docc */ = {isa = PBXFileReference; lastKnownFileType = folder.documentationcatalog; path = WireSyncEngine.docc; sourceTree = "<group>"; };
		EEE076162BF36FEA00EAA7D2 /* TeamRepository.swift */ = {isa = PBXFileReference; lastKnownFileType = sourcecode.swift; path = TeamRepository.swift; sourceTree = "<group>"; };
		EEE186B3259CC92D008707CA /* ZMUserSession+AppLock.swift */ = {isa = PBXFileReference; lastKnownFileType = sourcecode.swift; path = "ZMUserSession+AppLock.swift"; sourceTree = "<group>"; };
		EEE186B5259CCA14008707CA /* SessionManager+AppLock.swift */ = {isa = PBXFileReference; lastKnownFileType = sourcecode.swift; path = "SessionManager+AppLock.swift"; sourceTree = "<group>"; };
		EEE46E5628C5EF56005F48D7 /* FetchUserClientsUseCase.swift */ = {isa = PBXFileReference; lastKnownFileType = sourcecode.swift; path = FetchUserClientsUseCase.swift; sourceTree = "<group>"; };
		EEE95CF52A442A0100E136CB /* WireCallCenterV3+MLS.swift */ = {isa = PBXFileReference; lastKnownFileType = sourcecode.swift; path = "WireCallCenterV3+MLS.swift"; sourceTree = "<group>"; };
		EEEA75F51F8A613F006D1070 /* ZMLocalNotification+ExpiredMessages.swift */ = {isa = PBXFileReference; fileEncoding = 4; lastKnownFileType = sourcecode.swift; path = "ZMLocalNotification+ExpiredMessages.swift"; sourceTree = "<group>"; };
		EEEA75F71F8A6141006D1070 /* ZMLocalNotification+Calling.swift */ = {isa = PBXFileReference; fileEncoding = 4; lastKnownFileType = sourcecode.swift; path = "ZMLocalNotification+Calling.swift"; sourceTree = "<group>"; };
		EEEED9A723F6BC00008C94CA /* SelfUserProvider.swift */ = {isa = PBXFileReference; lastKnownFileType = sourcecode.swift; path = SelfUserProvider.swift; sourceTree = "<group>"; };
		EEEED9A923F6BD75008C94CA /* ZMUserSession+SelfUserProvider.swift */ = {isa = PBXFileReference; lastKnownFileType = sourcecode.swift; path = "ZMUserSession+SelfUserProvider.swift"; sourceTree = "<group>"; };
		EF2CB12622D5E58B00350B0A /* TeamImageAssetUpdateStrategy.swift */ = {isa = PBXFileReference; lastKnownFileType = sourcecode.swift; path = TeamImageAssetUpdateStrategy.swift; sourceTree = "<group>"; };
		EF2CB12822D5E5BB00350B0A /* TeamImageAssetUpdateStrategyTests.swift */ = {isa = PBXFileReference; lastKnownFileType = sourcecode.swift; path = TeamImageAssetUpdateStrategyTests.swift; sourceTree = "<group>"; };
		EF797FE71FB5E8DB00F7FF21 /* RegistrationTests.swift */ = {isa = PBXFileReference; lastKnownFileType = sourcecode.swift; path = RegistrationTests.swift; sourceTree = "<group>"; };
		EFC8281B1FB343B600E27E21 /* RegistationCredentialVerificationStrategy.swift */ = {isa = PBXFileReference; lastKnownFileType = sourcecode.swift; path = RegistationCredentialVerificationStrategy.swift; sourceTree = "<group>"; };
		EFC8281D1FB34F9600E27E21 /* EmailVerificationStrategyTests.swift */ = {isa = PBXFileReference; lastKnownFileType = sourcecode.swift; path = EmailVerificationStrategyTests.swift; sourceTree = "<group>"; };
		EFC828211FB356CE00E27E21 /* RegistrationStatusTests.swift */ = {isa = PBXFileReference; fileEncoding = 4; lastKnownFileType = sourcecode.swift; path = RegistrationStatusTests.swift; sourceTree = "<group>"; };
		EFF9403D2240FE5D004F3115 /* URL+DeepLink.swift */ = {isa = PBXFileReference; lastKnownFileType = sourcecode.swift; path = "URL+DeepLink.swift"; sourceTree = "<group>"; };
		EFF9403F2240FF12004F3115 /* DeepLinkError.swift */ = {isa = PBXFileReference; lastKnownFileType = sourcecode.swift; path = DeepLinkError.swift; sourceTree = "<group>"; };
		F11E35D52040172200D4D5DB /* ZMHotFixTests.swift */ = {isa = PBXFileReference; lastKnownFileType = sourcecode.swift; path = ZMHotFixTests.swift; sourceTree = "<group>"; };
		F130BF272062C05600DBE261 /* SessionManager+Backup.swift */ = {isa = PBXFileReference; lastKnownFileType = sourcecode.swift; path = "SessionManager+Backup.swift"; sourceTree = "<group>"; };
		F132C113203F20AB00C58933 /* ZMHotFixDirectoryTests.swift */ = {isa = PBXFileReference; lastKnownFileType = sourcecode.swift; path = ZMHotFixDirectoryTests.swift; sourceTree = "<group>"; };
		F13A26E020456002004F8E47 /* ConversationTests+Guests.swift */ = {isa = PBXFileReference; lastKnownFileType = sourcecode.swift; path = "ConversationTests+Guests.swift"; sourceTree = "<group>"; };
		F14417221FD946F100CB2850 /* zh-Hant */ = {isa = PBXFileReference; lastKnownFileType = text.plist.strings; name = "zh-Hant"; path = "zh-Hant.lproj/Push.strings"; sourceTree = "<group>"; };
		F14417231FD946F200CB2850 /* zh-Hant */ = {isa = PBXFileReference; lastKnownFileType = text.plist.stringsdict; name = "zh-Hant"; path = "zh-Hant.lproj/Push.stringsdict"; sourceTree = "<group>"; };
		F14417241FD946F200CB2850 /* zh-Hant */ = {isa = PBXFileReference; lastKnownFileType = text.plist.strings; name = "zh-Hant"; path = "zh-Hant.lproj/ZMLocalizable.strings"; sourceTree = "<group>"; };
		F14417251FD9470E00CB2850 /* lt */ = {isa = PBXFileReference; lastKnownFileType = text.plist.strings; name = lt; path = lt.lproj/Push.strings; sourceTree = "<group>"; };
		F14417261FD9470E00CB2850 /* lt */ = {isa = PBXFileReference; lastKnownFileType = text.plist.stringsdict; name = lt; path = lt.lproj/Push.stringsdict; sourceTree = "<group>"; };
		F14417271FD9470E00CB2850 /* lt */ = {isa = PBXFileReference; lastKnownFileType = text.plist.strings; name = lt; path = lt.lproj/ZMLocalizable.strings; sourceTree = "<group>"; };
		F148F6661FB9AA7600BD6909 /* UnregisteredTeam.swift */ = {isa = PBXFileReference; lastKnownFileType = sourcecode.swift; path = UnregisteredTeam.swift; sourceTree = "<group>"; };
		F148F6681FBAF55800BD6909 /* TeamRegistrationStrategyTests.swift */ = {isa = PBXFileReference; lastKnownFileType = sourcecode.swift; path = TeamRegistrationStrategyTests.swift; sourceTree = "<group>"; };
		F148F66A1FBAFAF600BD6909 /* RegistrationStatusTestHelper.swift */ = {isa = PBXFileReference; lastKnownFileType = sourcecode.swift; path = RegistrationStatusTestHelper.swift; sourceTree = "<group>"; };
		F159F4131F1E3134001B7D80 /* SessionManagerTests.swift */ = {isa = PBXFileReference; fileEncoding = 4; lastKnownFileType = sourcecode.swift; path = SessionManagerTests.swift; sourceTree = "<group>"; };
		F16558D0225F3F2A00EA2F2A /* SessionManager+SwitchBackend.swift */ = {isa = PBXFileReference; lastKnownFileType = sourcecode.swift; path = "SessionManager+SwitchBackend.swift"; sourceTree = "<group>"; };
		F16C8BC32040715800677D31 /* ZMUpdateEvent+Testing.swift */ = {isa = PBXFileReference; lastKnownFileType = sourcecode.swift; path = "ZMUpdateEvent+Testing.swift"; sourceTree = "<group>"; };
		F170AF1F1E7800CF0033DC33 /* UserImageAssetUpdateStrategyTests.swift */ = {isa = PBXFileReference; fileEncoding = 4; lastKnownFileType = sourcecode.swift; path = UserImageAssetUpdateStrategyTests.swift; sourceTree = "<group>"; };
		F188BB852223F372002BF204 /* UserRichProfileIntegrationTests.swift */ = {isa = PBXFileReference; fileEncoding = 4; lastKnownFileType = sourcecode.swift; path = UserRichProfileIntegrationTests.swift; sourceTree = "<group>"; };
		F190E0A81E8D516D003E81F8 /* UserProfileImageV3Tests.swift */ = {isa = PBXFileReference; fileEncoding = 4; lastKnownFileType = sourcecode.swift; path = UserProfileImageV3Tests.swift; sourceTree = "<group>"; };
		F190E0DB1E8E7BA1003E81F8 /* SlowSyncTests+Swift.swift */ = {isa = PBXFileReference; fileEncoding = 4; lastKnownFileType = sourcecode.swift; path = "SlowSyncTests+Swift.swift"; sourceTree = "<group>"; };
		F19E559F22B3A2C5005C792D /* UNNotification+SafeLogging.swift */ = {isa = PBXFileReference; lastKnownFileType = sourcecode.swift; path = "UNNotification+SafeLogging.swift"; sourceTree = "<group>"; };
		F19E55A122B3A3FA005C792D /* UNNotificationResponse+SafeLogging.swift */ = {isa = PBXFileReference; lastKnownFileType = sourcecode.swift; path = "UNNotificationResponse+SafeLogging.swift"; sourceTree = "<group>"; };
		F19E55A322B3A740005C792D /* PKPushPayload+SafeLogging.swift */ = {isa = PBXFileReference; lastKnownFileType = sourcecode.swift; path = "PKPushPayload+SafeLogging.swift"; sourceTree = "<group>"; };
		F19E55A522B3AAA8005C792D /* PKPushCredentials+SafeLogging.swift */ = {isa = PBXFileReference; lastKnownFileType = sourcecode.swift; path = "PKPushCredentials+SafeLogging.swift"; sourceTree = "<group>"; };
		F19F1D131EFBC18E00275E27 /* UnauthenticatedSession.swift */ = {isa = PBXFileReference; fileEncoding = 4; lastKnownFileType = sourcecode.swift; path = UnauthenticatedSession.swift; sourceTree = "<group>"; };
		F19F1D191EFBC2F000275E27 /* ZMAuthenticationStatus_Internal.h */ = {isa = PBXFileReference; fileEncoding = 4; lastKnownFileType = sourcecode.c.h; path = ZMAuthenticationStatus_Internal.h; sourceTree = "<group>"; };
		F19F1D1A1EFBC2F000275E27 /* ZMAuthenticationStatus.h */ = {isa = PBXFileReference; fileEncoding = 4; lastKnownFileType = sourcecode.c.h; path = ZMAuthenticationStatus.h; sourceTree = "<group>"; };
		F19F1D1B1EFBC2F000275E27 /* ZMAuthenticationStatus.m */ = {isa = PBXFileReference; fileEncoding = 4; lastKnownFileType = sourcecode.c.objc; path = ZMAuthenticationStatus.m; sourceTree = "<group>"; };
		F19F1D231EFBC34E00275E27 /* ZMUserSessionRegistrationNotification.h */ = {isa = PBXFileReference; fileEncoding = 4; lastKnownFileType = sourcecode.c.h; path = ZMUserSessionRegistrationNotification.h; sourceTree = "<group>"; };
		F19F1D241EFBC34E00275E27 /* ZMUserSessionRegistrationNotification.m */ = {isa = PBXFileReference; fileEncoding = 4; lastKnownFileType = sourcecode.c.objc; path = ZMUserSessionRegistrationNotification.m; sourceTree = "<group>"; };
		F19F1D321EFBE3FE00275E27 /* UnauthenticatedOperationLoop.swift */ = {isa = PBXFileReference; fileEncoding = 4; lastKnownFileType = sourcecode.swift; path = UnauthenticatedOperationLoop.swift; sourceTree = "<group>"; };
		F19F1D371EFBF61800275E27 /* SessionManager.swift */ = {isa = PBXFileReference; fileEncoding = 4; lastKnownFileType = sourcecode.swift; path = SessionManager.swift; sourceTree = "<group>"; };
		F19F4F391E5F1AE400F4D8FF /* UserProfileImageUpdateStatus.swift */ = {isa = PBXFileReference; fileEncoding = 4; lastKnownFileType = sourcecode.swift; path = UserProfileImageUpdateStatus.swift; sourceTree = "<group>"; };
		F19F4F3B1E604AA700F4D8FF /* UserImageAssetUpdateStrategy.swift */ = {isa = PBXFileReference; fileEncoding = 4; lastKnownFileType = sourcecode.swift; path = UserImageAssetUpdateStrategy.swift; sourceTree = "<group>"; };
		F19F4F4C1E646C3C00F4D8FF /* UserProfileImageUpdateStatusTests.swift */ = {isa = PBXFileReference; fileEncoding = 4; lastKnownFileType = sourcecode.swift; path = UserProfileImageUpdateStatusTests.swift; sourceTree = "<group>"; };
		F19F4F4E1E6575F700F4D8FF /* UserProfileImageOwner.swift */ = {isa = PBXFileReference; fileEncoding = 4; lastKnownFileType = sourcecode.swift; path = UserProfileImageOwner.swift; sourceTree = "<group>"; };
		F1A94BD11F010287003083D9 /* UnauthenticatedSession+Login.swift */ = {isa = PBXFileReference; fileEncoding = 4; lastKnownFileType = sourcecode.swift; path = "UnauthenticatedSession+Login.swift"; sourceTree = "<group>"; };
		F1A989BD1FD03E2200B8A82E /* Base */ = {isa = PBXFileReference; lastKnownFileType = text.plist.strings; name = Base; path = Base.lproj/ZMLocalizable.strings; sourceTree = "<group>"; };
		F1A989BE1FD03E2400B8A82E /* pt-BR */ = {isa = PBXFileReference; lastKnownFileType = text.plist.strings; name = "pt-BR"; path = "pt-BR.lproj/ZMLocalizable.strings"; sourceTree = "<group>"; };
		F1A989BF1FD03E2500B8A82E /* es */ = {isa = PBXFileReference; lastKnownFileType = text.plist.strings; name = es; path = es.lproj/ZMLocalizable.strings; sourceTree = "<group>"; };
		F1A989C01FD03E2600B8A82E /* uk */ = {isa = PBXFileReference; lastKnownFileType = text.plist.strings; name = uk; path = uk.lproj/ZMLocalizable.strings; sourceTree = "<group>"; };
		F1A989C11FD03E2600B8A82E /* ru */ = {isa = PBXFileReference; lastKnownFileType = text.plist.strings; name = ru; path = ru.lproj/ZMLocalizable.strings; sourceTree = "<group>"; };
		F1A989C21FD03E2700B8A82E /* ja */ = {isa = PBXFileReference; lastKnownFileType = text.plist.strings; name = ja; path = ja.lproj/ZMLocalizable.strings; sourceTree = "<group>"; };
		F1A989C31FD03E2700B8A82E /* it */ = {isa = PBXFileReference; lastKnownFileType = text.plist.strings; name = it; path = it.lproj/ZMLocalizable.strings; sourceTree = "<group>"; };
		F1A989C41FD03E2800B8A82E /* nl */ = {isa = PBXFileReference; lastKnownFileType = text.plist.strings; name = nl; path = nl.lproj/ZMLocalizable.strings; sourceTree = "<group>"; };
		F1A989C51FD03E2800B8A82E /* tr */ = {isa = PBXFileReference; lastKnownFileType = text.plist.strings; name = tr; path = tr.lproj/ZMLocalizable.strings; sourceTree = "<group>"; };
		F1A989C61FD03E2900B8A82E /* fr */ = {isa = PBXFileReference; lastKnownFileType = text.plist.strings; name = fr; path = fr.lproj/ZMLocalizable.strings; sourceTree = "<group>"; };
		F1A989C71FD03E2A00B8A82E /* ar */ = {isa = PBXFileReference; lastKnownFileType = text.plist.strings; name = ar; path = ar.lproj/ZMLocalizable.strings; sourceTree = "<group>"; };
		F1A989C81FD03E2B00B8A82E /* da */ = {isa = PBXFileReference; lastKnownFileType = text.plist.strings; name = da; path = da.lproj/ZMLocalizable.strings; sourceTree = "<group>"; };
		F1A989C91FD03E2B00B8A82E /* zh-Hans */ = {isa = PBXFileReference; lastKnownFileType = text.plist.strings; name = "zh-Hans"; path = "zh-Hans.lproj/ZMLocalizable.strings"; sourceTree = "<group>"; };
		F1A989CA1FD03E2C00B8A82E /* sl */ = {isa = PBXFileReference; lastKnownFileType = text.plist.strings; name = sl; path = sl.lproj/ZMLocalizable.strings; sourceTree = "<group>"; };
		F1A989CB1FD03E2C00B8A82E /* fi */ = {isa = PBXFileReference; lastKnownFileType = text.plist.strings; name = fi; path = fi.lproj/ZMLocalizable.strings; sourceTree = "<group>"; };
		F1A989CC1FD03E2D00B8A82E /* et */ = {isa = PBXFileReference; lastKnownFileType = text.plist.strings; name = et; path = et.lproj/ZMLocalizable.strings; sourceTree = "<group>"; };
		F1A989CD1FD03E2E00B8A82E /* pl */ = {isa = PBXFileReference; lastKnownFileType = text.plist.strings; name = pl; path = pl.lproj/ZMLocalizable.strings; sourceTree = "<group>"; };
		F1A989CE1FD0579F00B8A82E /* de */ = {isa = PBXFileReference; lastKnownFileType = text.plist.strings; name = de; path = de.lproj/ZMLocalizable.strings; sourceTree = "<group>"; };
		F1AE5F6C21F72FC6009CDBBC /* ZMUserSession+Timers.swift */ = {isa = PBXFileReference; lastKnownFileType = sourcecode.swift; path = "ZMUserSession+Timers.swift"; sourceTree = "<group>"; };
		F1AE5F6E21F73388009CDBBC /* ZMUserSessionTests+Timers.swift */ = {isa = PBXFileReference; lastKnownFileType = sourcecode.swift; path = "ZMUserSessionTests+Timers.swift"; sourceTree = "<group>"; };
		F1B5D53C2181FDA300986911 /* NetworkQuality.swift */ = {isa = PBXFileReference; lastKnownFileType = sourcecode.swift; path = NetworkQuality.swift; sourceTree = "<group>"; };
		F1C1F3ED1FCF0C85007273E3 /* ZMUserSessionErrorCode+Localized.swift */ = {isa = PBXFileReference; lastKnownFileType = sourcecode.swift; path = "ZMUserSessionErrorCode+Localized.swift"; sourceTree = "<group>"; };
		F1C1F3EF1FCF18C5007273E3 /* NSError+Localized.swift */ = {isa = PBXFileReference; lastKnownFileType = sourcecode.swift; path = "NSError+Localized.swift"; sourceTree = "<group>"; };
		F1C51FE61FB49660009C2269 /* RegistrationStatus.swift */ = {isa = PBXFileReference; lastKnownFileType = sourcecode.swift; path = RegistrationStatus.swift; sourceTree = "<group>"; };
		F1C51FE81FB4A9C7009C2269 /* RegistrationStrategy.swift */ = {isa = PBXFileReference; lastKnownFileType = sourcecode.swift; path = RegistrationStrategy.swift; sourceTree = "<group>"; };
		F1E48002207E3789008D4299 /* Default-568h@2x.png */ = {isa = PBXFileReference; lastKnownFileType = image.png; path = "Default-568h@2x.png"; sourceTree = "<group>"; };
		F905C47E1E79A86A00AF34A5 /* WireCallCenterV3Tests.swift */ = {isa = PBXFileReference; fileEncoding = 4; lastKnownFileType = sourcecode.swift; path = WireCallCenterV3Tests.swift; sourceTree = "<group>"; };
		F90EC5A21E7BF1AC00A6779E /* AVSWrapper.swift */ = {isa = PBXFileReference; fileEncoding = 4; lastKnownFileType = sourcecode.swift; path = AVSWrapper.swift; sourceTree = "<group>"; };
		F91CA6AC1BECBD3F000EE5C2 /* Base */ = {isa = PBXFileReference; lastKnownFileType = text.plist.strings; name = Base; path = Base.lproj/Push.strings; sourceTree = "<group>"; };
		F91CA6AD1BECBD46000EE5C2 /* Base */ = {isa = PBXFileReference; lastKnownFileType = text.plist.stringsdict; name = Base; path = Base.lproj/Push.stringsdict; sourceTree = "<group>"; };
		F91CA6AE1BECBD51000EE5C2 /* de */ = {isa = PBXFileReference; lastKnownFileType = text.plist.strings; name = de; path = de.lproj/Push.strings; sourceTree = "<group>"; };
		F91CA6AF1BECBD51000EE5C2 /* de */ = {isa = PBXFileReference; lastKnownFileType = text.plist.stringsdict; name = de; path = de.lproj/Push.stringsdict; sourceTree = "<group>"; };
		F920F4D51DA3DCF8002B860B /* ConversationTests+Ephemeral.swift */ = {isa = PBXFileReference; fileEncoding = 4; lastKnownFileType = sourcecode.swift; path = "ConversationTests+Ephemeral.swift"; sourceTree = "<group>"; };
		F9245BEC1CBF95A8009D1E85 /* ZMHotFixDirectory+Swift.swift */ = {isa = PBXFileReference; fileEncoding = 4; lastKnownFileType = sourcecode.swift; path = "ZMHotFixDirectory+Swift.swift"; sourceTree = "<group>"; };
		F925468C1C63B61000CE2D7C /* MessagingTest+EventFactory.h */ = {isa = PBXFileReference; fileEncoding = 4; lastKnownFileType = sourcecode.c.h; path = "MessagingTest+EventFactory.h"; sourceTree = "<group>"; };
		F925468D1C63B61000CE2D7C /* MessagingTest+EventFactory.m */ = {isa = PBXFileReference; fileEncoding = 4; lastKnownFileType = sourcecode.c.objc; path = "MessagingTest+EventFactory.m"; sourceTree = "<group>"; };
		F92CA9641F153622007D8570 /* CacheFileRelocatorTests.swift */ = {isa = PBXFileReference; fileEncoding = 4; lastKnownFileType = sourcecode.swift; path = CacheFileRelocatorTests.swift; sourceTree = "<group>"; };
		F93A75F11C1F219800252586 /* ConversationStatusStrategy.swift */ = {isa = PBXFileReference; fileEncoding = 4; lastKnownFileType = sourcecode.swift; path = ConversationStatusStrategy.swift; sourceTree = "<group>"; };
		F93F3A581ED5A67E003CD185 /* TeamTests.swift */ = {isa = PBXFileReference; fileEncoding = 4; lastKnownFileType = sourcecode.swift; path = TeamTests.swift; sourceTree = "<group>"; };
		F9410F621DE44C2E007451FF /* TypingStrategyTests.swift */ = {isa = PBXFileReference; fileEncoding = 4; lastKnownFileType = sourcecode.swift; path = TypingStrategyTests.swift; sourceTree = "<group>"; };
		F94F6B321E54B9C000D46A29 /* CallingRequestStrategyTests.swift */ = {isa = PBXFileReference; fileEncoding = 4; lastKnownFileType = sourcecode.swift; path = CallingRequestStrategyTests.swift; sourceTree = "<group>"; };
		F95706531DE5D1CC0087442C /* SearchUserImageStrategy.swift */ = {isa = PBXFileReference; fileEncoding = 4; lastKnownFileType = sourcecode.swift; path = SearchUserImageStrategy.swift; sourceTree = "<group>"; };
		F95706581DE5F6D40087442C /* SearchUserImageStrategyTests.swift */ = {isa = PBXFileReference; fileEncoding = 4; lastKnownFileType = sourcecode.swift; path = SearchUserImageStrategyTests.swift; sourceTree = "<group>"; };
		F95ECF4C1B94A553009F91BA /* ZMHotFix.h */ = {isa = PBXFileReference; fileEncoding = 4; lastKnownFileType = sourcecode.c.h; path = ZMHotFix.h; sourceTree = "<group>"; };
		F95ECF4D1B94A553009F91BA /* ZMHotFix.m */ = {isa = PBXFileReference; fileEncoding = 4; lastKnownFileType = sourcecode.c.objc; path = ZMHotFix.m; sourceTree = "<group>"; };
		F95ECF501B94BD05009F91BA /* ZMHotFixTests.m */ = {isa = PBXFileReference; fileEncoding = 4; lastKnownFileType = sourcecode.c.objc; path = ZMHotFixTests.m; sourceTree = "<group>"; };
		F95FFBCF1EB8A44D004031CB /* CallSystemMessageGeneratorTests.swift */ = {isa = PBXFileReference; fileEncoding = 4; lastKnownFileType = sourcecode.swift; path = CallSystemMessageGeneratorTests.swift; sourceTree = "<group>"; };
		F962A8EF19FFD4DC00FD0F80 /* ZMOperationLoop+Private.h */ = {isa = PBXFileReference; lastKnownFileType = sourcecode.c.h; path = "ZMOperationLoop+Private.h"; sourceTree = "<group>"; };
		F9644AE91E83CDD100A1887B /* CallingV3Tests.swift */ = {isa = PBXFileReference; fileEncoding = 4; lastKnownFileType = sourcecode.swift; path = CallingV3Tests.swift; sourceTree = "<group>"; };
		F964700B1D5C720D00A81A92 /* ConversationTests+MessageEditing.m */ = {isa = PBXFileReference; fileEncoding = 4; lastKnownFileType = sourcecode.c.objc; path = "ConversationTests+MessageEditing.m"; sourceTree = "<group>"; };
		F96DBEE81DF9A570008FE832 /* ZMSyncStrategy+ManagedObjectChanges.h */ = {isa = PBXFileReference; fileEncoding = 4; lastKnownFileType = sourcecode.c.h; path = "ZMSyncStrategy+ManagedObjectChanges.h"; sourceTree = "<group>"; };
		F96DBEE91DF9A570008FE832 /* ZMSyncStrategy+ManagedObjectChanges.m */ = {isa = PBXFileReference; fileEncoding = 4; lastKnownFileType = sourcecode.c.objc; path = "ZMSyncStrategy+ManagedObjectChanges.m"; sourceTree = "<group>"; };
		F991CE111CB55512004D8465 /* ZMConversation+Testing.h */ = {isa = PBXFileReference; fileEncoding = 4; lastKnownFileType = sourcecode.c.h; path = "ZMConversation+Testing.h"; sourceTree = "<group>"; };
		F991CE121CB55512004D8465 /* ZMConversation+Testing.m */ = {isa = PBXFileReference; fileEncoding = 4; lastKnownFileType = sourcecode.c.objc; path = "ZMConversation+Testing.m"; sourceTree = "<group>"; };
		F991CE131CB55512004D8465 /* ZMUser+Testing.h */ = {isa = PBXFileReference; fileEncoding = 4; lastKnownFileType = sourcecode.c.h; path = "ZMUser+Testing.h"; sourceTree = "<group>"; };
		F991CE141CB55512004D8465 /* ZMUser+Testing.m */ = {isa = PBXFileReference; fileEncoding = 4; lastKnownFileType = sourcecode.c.objc; path = "ZMUser+Testing.m"; sourceTree = "<group>"; };
		F9AB00211F0CDAF00037B437 /* CacheFileRelocator.swift */ = {isa = PBXFileReference; fileEncoding = 4; lastKnownFileType = sourcecode.swift; path = CacheFileRelocator.swift; sourceTree = "<group>"; };
		F9ABE84B1EFD568B00D83214 /* TeamDownloadRequestStrategy.swift */ = {isa = PBXFileReference; fileEncoding = 4; lastKnownFileType = sourcecode.swift; path = TeamDownloadRequestStrategy.swift; sourceTree = "<group>"; };
		F9ABE84D1EFD568B00D83214 /* TeamRequestFactory.swift */ = {isa = PBXFileReference; fileEncoding = 4; lastKnownFileType = sourcecode.swift; path = TeamRequestFactory.swift; sourceTree = "<group>"; };
		F9ABE8531EFD56BF00D83214 /* TeamDownloadRequestStrategyTests.swift */ = {isa = PBXFileReference; fileEncoding = 4; lastKnownFileType = sourcecode.swift; path = TeamDownloadRequestStrategyTests.swift; sourceTree = "<group>"; };
		F9ABE8541EFD56BF00D83214 /* TeamDownloadRequestStrategy+EventsTests.swift */ = {isa = PBXFileReference; fileEncoding = 4; lastKnownFileType = sourcecode.swift; path = "TeamDownloadRequestStrategy+EventsTests.swift"; sourceTree = "<group>"; };
		F9B171F51C0EF21100E6EEC6 /* ClientUpdateStatus.swift */ = {isa = PBXFileReference; fileEncoding = 4; lastKnownFileType = sourcecode.swift; path = ClientUpdateStatus.swift; sourceTree = "<group>"; };
		F9B171F71C0F00E700E6EEC6 /* ClientUpdateStatusTests.swift */ = {isa = PBXFileReference; fileEncoding = 4; lastKnownFileType = sourcecode.swift; path = ClientUpdateStatusTests.swift; sourceTree = "<group>"; };
		F9B171F91C0F320200E6EEC6 /* ClientManagementTests.m */ = {isa = PBXFileReference; fileEncoding = 4; lastKnownFileType = sourcecode.c.objc; path = ClientManagementTests.m; sourceTree = "<group>"; };
		F9B71F4A1CB2B841001DB03F /* NSManagedObjectContext+TestHelpers.h */ = {isa = PBXFileReference; fileEncoding = 4; lastKnownFileType = sourcecode.c.h; path = "NSManagedObjectContext+TestHelpers.h"; sourceTree = "<group>"; };
		F9B71F4B1CB2B841001DB03F /* NSManagedObjectContext+TestHelpers.m */ = {isa = PBXFileReference; fileEncoding = 4; lastKnownFileType = sourcecode.c.objc; path = "NSManagedObjectContext+TestHelpers.m"; sourceTree = "<group>"; };
		F9C9A4ED1CAD290B0039E10C /* store128.wiredatabase */ = {isa = PBXFileReference; lastKnownFileType = file; path = store128.wiredatabase; sourceTree = "<group>"; };
		F9D1CD131DF6C131002F6E80 /* SyncStatusTests.swift */ = {isa = PBXFileReference; fileEncoding = 4; lastKnownFileType = sourcecode.swift; lineEnding = 0; path = SyncStatusTests.swift; sourceTree = "<group>"; xcLanguageSpecificationIdentifier = xcode.lang.swift; };
		F9DAC54D1C2034E70001F11E /* ConversationStatusStrategyTests.swift */ = {isa = PBXFileReference; fileEncoding = 4; lastKnownFileType = sourcecode.swift; path = ConversationStatusStrategyTests.swift; sourceTree = "<group>"; };
		F9E3AB511BEA017300C1A6AA /* ZMSelfStrategy+Internal.h */ = {isa = PBXFileReference; fileEncoding = 4; lastKnownFileType = sourcecode.c.h; path = "ZMSelfStrategy+Internal.h"; sourceTree = "<group>"; };
		F9E462D91D7043C60036CFA7 /* ConversationTests+DeliveryConfirmation.swift */ = {isa = PBXFileReference; fileEncoding = 4; lastKnownFileType = sourcecode.swift; path = "ConversationTests+DeliveryConfirmation.swift"; sourceTree = "<group>"; };
		F9E577201E77EC6D0065EFE4 /* WireCallCenterV3+Notifications.swift */ = {isa = PBXFileReference; fileEncoding = 4; lastKnownFileType = sourcecode.swift; path = "WireCallCenterV3+Notifications.swift"; sourceTree = "<group>"; };
		F9F11A061A0A630900F1DCEE /* ZMBlacklistVerificatorTest.m */ = {isa = PBXFileReference; fileEncoding = 4; lastKnownFileType = sourcecode.c.objc; path = ZMBlacklistVerificatorTest.m; sourceTree = "<group>"; };
		F9F631411DE3524100416938 /* TypingStrategy.swift */ = {isa = PBXFileReference; fileEncoding = 4; lastKnownFileType = sourcecode.swift; path = TypingStrategy.swift; sourceTree = "<group>"; };
		F9F846331ED307F10087C1A4 /* CallParticipantsSnapshotTests.swift */ = {isa = PBXFileReference; fileEncoding = 4; lastKnownFileType = sourcecode.swift; path = CallParticipantsSnapshotTests.swift; sourceTree = "<group>"; };
		F9F9F5611D75D62100AE6499 /* RequestStrategyTestBase.swift */ = {isa = PBXFileReference; fileEncoding = 4; lastKnownFileType = sourcecode.swift; path = RequestStrategyTestBase.swift; sourceTree = "<group>"; };
		F9FD798519EE742600D70FCD /* ZMBlacklistDownloader.h */ = {isa = PBXFileReference; fileEncoding = 4; lastKnownFileType = sourcecode.c.h; path = ZMBlacklistDownloader.h; sourceTree = "<group>"; };
		F9FD798619EE742600D70FCD /* ZMBlacklistDownloader.m */ = {isa = PBXFileReference; fileEncoding = 4; lastKnownFileType = sourcecode.c.objc; path = ZMBlacklistDownloader.m; sourceTree = "<group>"; };
		F9FD798919EE962F00D70FCD /* ZMBlacklistDownloaderTest.m */ = {isa = PBXFileReference; fileEncoding = 4; lastKnownFileType = sourcecode.c.objc; path = ZMBlacklistDownloaderTest.m; sourceTree = "<group>"; };
		F9FD798B19EE9B9A00D70FCD /* ZMBlacklistVerificator.h */ = {isa = PBXFileReference; fileEncoding = 4; lastKnownFileType = sourcecode.c.h; path = ZMBlacklistVerificator.h; sourceTree = "<group>"; };
		F9FD798C19EE9B9A00D70FCD /* ZMBlacklistVerificator.m */ = {isa = PBXFileReference; fileEncoding = 4; lastKnownFileType = sourcecode.c.objc; path = ZMBlacklistVerificator.m; sourceTree = "<group>"; };
/* End PBXFileReference section */

/* Begin PBXFrameworksBuildPhase section */
		0145AE7E2B1154010097E3B8 /* Frameworks */ = {
			isa = PBXFrameworksBuildPhase;
			buildActionMask = 2147483647;
			files = (
				0145AE8B2B1155690097E3B8 /* WireSyncEngine.framework in Frameworks */,
			);
			runOnlyForDeploymentPostprocessing = 0;
		};
		169BA1CF25ECDBA300374343 /* Frameworks */ = {
			isa = PBXFrameworksBuildPhase;
			buildActionMask = 2147483647;
			files = (
				169BA1D725ECDBA300374343 /* WireSyncEngine.framework in Frameworks */,
				0140A0C72B30F941004D8B40 /* WireDataModelSupport.framework in Frameworks */,
				59DA04A32BD25486003F9195 /* WireSyncEngineSupport.framework in Frameworks */,
			);
			runOnlyForDeploymentPostprocessing = 0;
		};
		3E186085191A56F6000FE027 /* Frameworks */ = {
			isa = PBXFrameworksBuildPhase;
			buildActionMask = 2147483647;
			files = (
				544BA1571A43424F00D3B852 /* WireSyncEngine.framework in Frameworks */,
				EE668BBA2954AA9300D939E7 /* WireMockTransport.framework in Frameworks */,
			);
			runOnlyForDeploymentPostprocessing = 0;
		};
		3E1860C0191A649D000FE027 /* Frameworks */ = {
			isa = PBXFrameworksBuildPhase;
			buildActionMask = 2147483647;
			files = (
				EE88B0292BF4D84F0013F0BD /* WireAPI in Frameworks */,
				0145AE902B1155760097E3B8 /* WireSyncEngineSupport.framework in Frameworks */,
				54F4DC5A1A4438B300FDB6EA /* WireSyncEngine.framework in Frameworks */,
				59D1C3102B1DEE6E0016F6B2 /* WireDataModelSupport.framework in Frameworks */,
				EE88B0272BF4D8060013F0BD /* WireAPISupport in Frameworks */,
				EE4E6A262B714490007C476D /* WireRequestStrategySupport.framework in Frameworks */,
			);
			runOnlyForDeploymentPostprocessing = 0;
		};
		5498158F1A43232400A7CE2E /* Frameworks */ = {
			isa = PBXFrameworksBuildPhase;
			buildActionMask = 2147483647;
			files = (
				EE88B0252BF4D8060013F0BD /* WireAPI in Frameworks */,
				EE67F6CC296F0622001D7C88 /* avs.xcframework in Frameworks */,
				25A9B7BA2B5EA36D00FD43FB /* Security.framework in Frameworks */,
				EE668BB62954AA7F00D939E7 /* WireRequestStrategy.framework in Frameworks */,
				EE67F6C8296F0622001D7C88 /* libPhoneNumberiOS.xcframework in Frameworks */,
				EE67F6CA296F0622001D7C88 /* ZipArchive.xcframework in Frameworks */,
			);
			runOnlyForDeploymentPostprocessing = 0;
		};
/* End PBXFrameworksBuildPhase section */

/* Begin PBXGroup section */
		0145AE822B1154010097E3B8 /* WireSyncEngineSupport */ = {
			isa = PBXGroup;
			children = (
				0145AE832B1154010097E3B8 /* WireSyncEngineSupport.h */,
				59E6A9112B4EE57000DBCC6B /* Synchronization */,
				25CCE9DB2BA4A943002AB21F /* String+Mocks.swift */,
			);
			path = WireSyncEngineSupport;
			sourceTree = "<group>";
		};
		014C7AA02ADD4DC300CDEC45 /* sourcery */ = {
			isa = PBXGroup;
			children = (
				014C7AA12ADD4DC300CDEC45 /* generated */,
			);
			path = sourcery;
			sourceTree = "<group>";
		};
		014C7AA12ADD4DC300CDEC45 /* generated */ = {
			isa = PBXGroup;
			children = (
				014C7AA42ADD4DEA00CDEC45 /* AutoMockable.generated.swift */,
				16BA78702B04D98A006D8CCF /* AutoMockable.manual.swift */,
			);
			path = generated;
			sourceTree = "<group>";
		};
		018A3DBD2B0799CA00EB3D6B /* Use cases */ = {
			isa = PBXGroup;
			children = (
				16D74BF52B5A961800160298 /* ChangeUsernameUseCaseTests.swift */,
				EEA58F0F2B70D59F006DEE32 /* CreateTeamOneOnOneConversationUseCaseTests.swift */,
				EE8B934D2B838AFD00D5E670 /* GetE2eIdentityCertificatesUseCaseTests.swift */,
				E6D1B1F12B988166001CA68B /* GetMLSFeatureUseCaseTests.swift */,
				018A3DBE2B0799CA00EB3D6B /* GetUserClientFingerprintUseCaseTests.swift */,
				E98E5DFB2B8DF45100A2CFF5 /* ResolveOneOnOneConversationsUseCaseTests.swift */,
				061F791D2B76828500E8827B /* SnoozeCertificateEnrollmentUseCaseTests.swift */,
				06D16AAF2B9F3C9F00D5A28A /* E2EIdentityCertificateUpdateStatusUseCaseTests.swift */,
				63CDCA782BD157E100DA0F0A /* CheckOneOnOneConversationIsReadyUseCaseTests.swift */,
				06ADEA072BD2723F008BA0B3 /* RemoveUserClientUseCaseTests.swift */,
			);
			path = "Use cases";
			sourceTree = "<group>";
		};
		060C06662B7619C600B484C6 /* E2EI */ = {
			isa = PBXGroup;
			children = (
				06ADE9E42BBFE0D7008BA0B3 /* CRL */,
				060C06672B7619E300B484C6 /* SelfClientCertificateProvider.swift */,
				259AAB0C2B9F477F00B13A7C /* LastE2EIdentityUpdateDateProtocol.swift */,
			);
			path = E2EI;
			sourceTree = "<group>";
		};
		061F79192B767ACD00E8827B /* E2EI */ = {
			isa = PBXGroup;
			children = (
				061F791A2B767AE100E8827B /* SelfClientCertificateProviderTests.swift */,
				06ADE9E92BC02B65008BA0B3 /* CertificateRevocationListsCheckerTests.swift */,
				06ADE9EB2BC03C6D008BA0B3 /* CRLsDistributionPointsObserverTests.swift */,
			);
			path = E2EI;
			sourceTree = "<group>";
		};
		06ADE9E42BBFE0D7008BA0B3 /* CRL */ = {
			isa = PBXGroup;
			children = (
				06ADE9E22BBFDF26008BA0B3 /* CertificateRevocationListsChecker.swift */,
				06ADE9E72BBFE1FA008BA0B3 /* CRLsDistributionPointsObserver.swift */,
			);
			path = CRL;
			sourceTree = "<group>";
		};
		0928E38F1BA2CFF60057232E /* E2EE */ = {
			isa = PBXGroup;
			children = (
				871667F91BB2AE9C009C6EEA /* APSSignalingKeysStore.swift */,
				09BCDB8C1BCE7F000020DCC7 /* ZMAPSMessageDecoder.h */,
				09BCDB8D1BCE7F000020DCC7 /* ZMAPSMessageDecoder.m */,
			);
			path = E2EE;
			sourceTree = "<group>";
		};
		0994E1DB1B835C4900A51721 /* zmc-config */ = {
			isa = PBXGroup;
			children = (
				A93724C226984D2F005FD532 /* ios.xcconfig */,
				0994E1DD1B835C4900A51721 /* ios-test-host.xcconfig */,
				0994E1DE1B835C4900A51721 /* ios-test-target.xcconfig */,
				0994E1E21B835C4900A51721 /* project-common.xcconfig */,
				0994E1E31B835C4900A51721 /* project-debug.xcconfig */,
				0994E1E41B835C4900A51721 /* project.xcconfig */,
				0994E1E81B835C4900A51721 /* tests.xcconfig */,
				0994E1E91B835C4900A51721 /* warnings-debug.xcconfig */,
				0994E1EA1B835C4900A51721 /* warnings.xcconfig */,
			);
			path = "zmc-config";
			sourceTree = "<group>";
		};
		09C77C3C1BA2E38D00E2163F /* E2EE */ = {
			isa = PBXGroup;
			children = (
				F9F9F5611D75D62100AE6499 /* RequestStrategyTestBase.swift */,
				0920833C1BA84F3100F82B29 /* UserClientRequestStrategyTests.swift */,
				161927222459E08E00DDD9EB /* UserClientEventConsumerTests.swift */,
				093694441BA9633300F36B3A /* UserClientRequestFactoryTests.swift */,
				87D003FE1BB5810D00472E06 /* APSSignalingKeyStoreTests.swift */,
				09914E521BD6613D00C10BF8 /* ZMDecodedAPSMessageTest.m */,
			);
			path = E2EE;
			sourceTree = "<group>";
		};
		161ACB2B23F5B9E900ABFF33 /* URLActionProcessors */ = {
			isa = PBXGroup;
			children = (
				161ACB2C23F5BA0200ABFF33 /* DeepLinkURLActionProcessor.swift */,
				161ACB2E23F5BACA00ABFF33 /* ConnectToBotURLActionProcessor.swift */,
			);
			path = URLActionProcessors;
			sourceTree = "<group>";
		};
		161ACB3023F5BB7E00ABFF33 /* URLActionProcessors */ = {
			isa = PBXGroup;
			children = (
				161ACB3123F5BBA100ABFF33 /* CompanyLoginURLActionProcessor.swift */,
				06239125274DB73A0065A72D /* StartLoginURLActionProcessor.swift */,
			);
			path = URLActionProcessors;
			sourceTree = "<group>";
		};
		161ACB3D23F6E49400ABFF33 /* URLActionProcessors */ = {
			isa = PBXGroup;
			children = (
				161ACB3E23F6E4C200ABFF33 /* DeepLinkURLActionProcessorTests.swift */,
				161C886223FADDE400CB0B8E /* ConnectToBotURLActionProcessorTests.swift */,
			);
			name = URLActionProcessors;
			sourceTree = "<group>";
		};
		161ACB4023F6EDF900ABFF33 /* UnauthenticatedSession */ = {
			isa = PBXGroup;
			children = (
				161ACB4123F6EE1E00ABFF33 /* URLActionProcessors */,
			);
			path = UnauthenticatedSession;
			sourceTree = "<group>";
		};
		161ACB4123F6EE1E00ABFF33 /* URLActionProcessors */ = {
			isa = PBXGroup;
			children = (
				161ACB4223F6EE4800ABFF33 /* CompanyLoginURLActionProcessorTests.swift */,
				06894D91276BA7FA00DA4E33 /* StartLoginURLActionProcessorTests.swift */,
			);
			path = URLActionProcessors;
			sourceTree = "<group>";
		};
		1688189C25F150E100BB51C3 /* TestsPlans */ = {
			isa = PBXGroup;
			children = (
				168818A025F1512400BB51C3 /* AllTests.xctestplan */,
				168818AB25F1533A00BB51C3 /* IntegrationTests.xctestplan */,
				2B56189B29A5074000D8CCCA /* SecurityTests.xctestplan */,
			);
			path = TestsPlans;
			sourceTree = "<group>";
		};
		169BA1F625ECF8C300374343 /* Mocks */ = {
			isa = PBXGroup;
			children = (
				169BA1F725ECF8F700374343 /* MockAppLock.swift */,
				169BA23C25EF6E2A00374343 /* MockRegistrationStatusDelegate.swift */,
				169BA24325EF6FFA00374343 /* MockAnalytics.swift */,
				169BA24B25EF753100374343 /* MockReachability.swift */,
				EECE27C5294362F100419A8B /* MockPushTokenService.swift */,
			);
			path = Mocks;
			sourceTree = "<group>";
		};
		169BA25025EF777300374343 /* Recorders */ = {
			isa = PBXGroup;
			children = (
				169BA25125EF778E00374343 /* TestUserProfileUpdateObserver.swift */,
			);
			path = Recorders;
			sourceTree = "<group>";
		};
		3E18605A191A4EF8000FE027 /* Resources */ = {
			isa = PBXGroup;
			children = (
				54764B9D1C931E9400BD25E3 /* animated.gif */,
				54764B9E1C931E9400BD25E3 /* not_animated.gif */,
				54764B971C9303D600BD25E3 /* medium.jpg */,
				54764B981C9303D600BD25E3 /* tiny.jpg */,
				AF6415A01C9C151700A535F5 /* EncryptedBase64EncondedExternalMessageTestFixture.txt */,
				AF6415A11C9C151700A535F5 /* ExternalMessageTextFixture.txt */,
				EE01E0361F90DABC001AA33C /* audio.m4a */,
				BF158D2E1CE087D8007C6F8A /* video.mp4 */,
				54DFAE211C92D979004B1D15 /* 1900x1500.jpg */,
				F9C9A4F11CAD2A200039E10C /* DB Ficture 1.28 */,
				BF44A3521C71D60100C6928E /* DB Fixture 1.27 */,
				BF72DF111C4D257C002B324F /* DB Fixture 1.24 */,
				BF72DF101C4D256B002B324F /* DB Fixture 1.25 / 1.26 */,
				5423B998191A4A1B0044347D /* InfoPlist.strings */,
				3E2712FE1A891781008EE50F /* UnitTests-Info.plist */,
				169BA1D625ECDBA300374343 /* IntegrationTests-Info.plist */,
				54764B9B1C930AEB00BD25E3 /* Lorem Ipsum.txt */,
			);
			path = Resources;
			sourceTree = "<group>";
		};
		3E18605B191A4F28000FE027 /* Public */ = {
			isa = PBXGroup;
			children = (
				542049EF196AB84B000D8A94 /* WireSyncEngine.h */,
				A9B53AA924E12E240066FCC6 /* ZMAccountDeletedReason.swift */,
				3E05F247192A4F8900F22D80 /* NSError+ZMUserSession.h */,
				54D9331C1AE1643A00C0B91C /* ZMCredentials.h */,
				546D45FD19E29D92004C478D /* ZMNetworkState.h */,
			);
			path = Public;
			sourceTree = "<group>";
		};
		3E18605E191A4F4F000FE027 /* Resources */ = {
			isa = PBXGroup;
			children = (
				3E799CC9192134900020A438 /* Configurations */,
				3E27131A1A8A68BF008EE50F /* Push.strings */,
				3E27131C1A8A68BF008EE50F /* Push.stringsdict */,
				549815961A43232400A7CE2E /* WireSyncEngine-ios-Info.plist */,
				F1A989BC1FD03E1B00B8A82E /* ZMLocalizable.strings */,
				543095921DE76B170065367F /* random1.txt */,
				543095941DE76B270065367F /* random2.txt */,
			);
			path = Resources;
			sourceTree = "<group>";
		};
		3E1860B3191A5D1D000FE027 /* iOS Test Host */ = {
			isa = PBXGroup;
			children = (
				3E1860B4191A5D99000FE027 /* Test-Host-Info.plist */,
				3E1860B5191A5D99000FE027 /* Test-Host-Prefix.pch */,
				3E1860B6191A5D99000FE027 /* TestHost-main.m */,
				3E1860B7191A5D99000FE027 /* TestHostAppDelegate.h */,
				3E1860B8191A5D99000FE027 /* TestHostAppDelegate.m */,
				F1E48002207E3789008D4299 /* Default-568h@2x.png */,
				3E9848BC1A65253000F7B050 /* Hack.swift */,
				872C995A1DB65D0D006A3BDE /* harp.m4a */,
				872C99571DB659E6006A3BDE /* ringing_from_them_long.caf */,
			);
			path = "iOS Test Host";
			sourceTree = "<group>";
		};
		3E799CC9192134900020A438 /* Configurations */ = {
			isa = PBXGroup;
			children = (
				0994E1DB1B835C4900A51721 /* zmc-config */,
				0994E1F01B835C4900A51721 /* WireSyncEngine.xcconfig */,
				0994E1F11B835D1100A51721 /* version.xcconfig */,
			);
			path = Configurations;
			sourceTree = "<group>";
		};
		3E89FFA3191B6E15002D3A3E /* Data Model */ = {
			isa = PBXGroup;
			children = (
				0648FC1327864783006519D1 /* Conversation+Join.swift */,
				EEEED9A723F6BC00008C94CA /* SelfUserProvider.swift */,
				EE1108FA23D2087F005DC663 /* Typing.swift */,
				EE1108F823D1F945005DC663 /* TypingUsersTimeout.swift */,
				EE1DEBBC23D5E0390087EE1F /* TypingUsersTimeout+Key.swift */,
				EE1108B623D1B367005DC663 /* TypingUsers.swift */,
				16F5F16B1E4092C00062F0AE /* NSManagedObjectContext+CTCallCenter.swift */,
				EE1DEBC523D5F1D00087EE1F /* NSManagedObjectContext+TypingUsers.swift */,
				0640C26C26EA0B5C0057AF80 /* NSManagedObjectContext+Packaging.swift */,
				16085B321F71811A000B9F22 /* UserChangeInfo+UserSession.swift */,
				8754B8491F73C25400EC02AD /* ConversationListChangeInfo+UserSession.swift */,
				8754B84B1F73C38900EC02AD /* MessageChangeInfo+UserSession.swift */,
				872A2EE51FFFBC2900900B22 /* ServiceUser.swift */,
				168CF4282007840A009FCB89 /* Team+Invite.swift */,
				BF3C1B1620DBE254001CE126 /* Conversation+MessageDestructionTimeout.swift */,
				D5D10DA3203AE43200145497 /* Conversation+AccessMode.swift */,
				16030DC821B01B7500F8032E /* Conversation+ReadReceiptMode.swift */,
				16519D37231D3B1700C9D76D /* Conversation+Deletion.swift */,
				EE1DEBC223D5F1920087EE1F /* Conversation+TypingUsers.swift */,
				878ACB4720AEFB980016E68A /* ZMUser+Consent.swift */,
			);
			path = "Data Model";
			sourceTree = "<group>";
		};
		3EAD6A08199BB6C800D519DB /* Calling */ = {
			isa = PBXGroup;
			children = (
				16A764601F3E0B0B00564F21 /* CallKitManager.swift */,
				EE2DE5E7292519EC00F42F4C /* CallKitCallRegister.swift */,
				EE2DE5E329250CC400F42F4C /* CallKitCall.swift */,
				EE2DE5E129250C1A00F42F4C /* CallHandle.swift */,
				EE2DE5E92926377C00F42F4C /* CallObserver.swift */,
				0625690E264AE6560041C17B /* CallClosedReason.swift */,
				63B1FAD72763A4E7000766F8 /* AVSIdentifier */,
				634976ED268A18B000824A05 /* AVS */,
				165D3A181E1D43870052E654 /* VoiceChannel.swift */,
				165D3A171E1D43870052E654 /* VoiceChannelV3.swift */,
				165D3A3C1E1D60520052E654 /* ZMConversation+VoiceChannel.swift */,
				1658C2361F503CF800889F22 /* FlowManager.swift */,
				166D18A3230EBFFA001288CD /* MediaManager.swift */,
				BF735CF91E70003D003BC61F /* SystemMessageCallObserver.swift */,
				165911521DEF38EC007FA847 /* CallStateObserver.swift */,
				5E8BB89F2147F5BC00EEA64B /* CallSnapshot.swift */,
				16C4BD9F20A309CD00BCDB17 /* CallParticipantSnapshot.swift */,
				632A581F25CC43DA00F0C4BD /* CallParticipantsListKind.swift */,
				5EC2C5902137F80E00C6CE35 /* CallState.swift */,
				F1B5D53C2181FDA300986911 /* NetworkQuality.swift */,
				7C5482D9225380160055F1AB /* CallReceivedResult.swift */,
				5E8BB8A12147F89000EEA64B /* CallCenterSupport.swift */,
				165D3A141E1D3EF30052E654 /* WireCallCenterV3.swift */,
				EEE95CF52A442A0100E136CB /* WireCallCenterV3+MLS.swift */,
				639290A6252DEDB400046171 /* WireCallCenterV3+Degradation.swift */,
				5EC2C592213827BF00C6CE35 /* WireCallCenterV3+Events.swift */,
				F9E577201E77EC6D0065EFE4 /* WireCallCenterV3+Notifications.swift */,
				166A8BF21E015F3B00F5EEEA /* WireCallCenterV3Factory.swift */,
				63FE4B9D25C1D2EC002878E5 /* VideoGridPresentationMode.swift */,
				636F70442A5F3EE900E086B6 /* MLSConferenceStaleParticipantsRemover.swift */,
				018F17B82B83B70A00E0594D /* AVSConversationType+Conference.swift */,
			);
			path = Calling;
			sourceTree = "<group>";
		};
		3EAD6A0F199BBE5D00D519DB /* Calling */ = {
			isa = PBXGroup;
			children = (
				16D3FCDE1E365ABC0052A535 /* CallStateObserverTests.swift */,
				160C31401E6DDFC30012E4BC /* VoiceChannelV3Tests.swift */,
				872C99511DB5256E006A3BDE /* CallKitManagerTests.swift */,
				872C995E1DB6722C006A3BDE /* CallKitDelegateTests+Mocking.h */,
				872C995F1DB6722C006A3BDE /* CallKitDelegateTests+Mocking.m */,
				165D3A1A1E1D43870052E654 /* WireCallCenterV3Mock.swift */,
				F905C47E1E79A86A00AF34A5 /* WireCallCenterV3Tests.swift */,
				1658C2381F5404ED00889F22 /* FlowManagerMock.swift */,
				F95FFBCF1EB8A44D004031CB /* CallSystemMessageGeneratorTests.swift */,
				F9F846331ED307F10087C1A4 /* CallParticipantsSnapshotTests.swift */,
				87B30C5B1FA756220054DFB1 /* FlowManagerTests.swift */,
				5E8BB8A3214912D100EEA64B /* AVSBridgingTests.swift */,
				166D18A5230EC418001288CD /* MockMediaManager.swift */,
				639290A3252CA53100046171 /* CallSnapshotTestFixture.swift */,
				A901FE9A258B562F003EAF5C /* CallParticipantTests.swift */,
				632A582125CD9DF900F0C4BD /* CallParticipantsKindTests.swift */,
				6349771D268B7C4300824A05 /* AVSVideoStreamsTest.swift */,
				63CF3FFF276B4D110079FF2B /* AVSIdentifierTests.swift */,
				63A8F575276B7B3100513750 /* AVSClientTests.swift */,
				6391A8002A7A529000832665 /* MLSConferenceStaleParticipantsRemoverTests.swift */,
			);
			path = Calling;
			sourceTree = "<group>";
		};
		540029AA1918CA8500578793 = {
			isa = PBXGroup;
			children = (
				EEDDB6A32BCFC5E4009ECF97 /* WireSyncEngine.docc */,
				09284B6A1B8272C300EEE10E /* WireSyncEngine Test Host.entitlements */,
				3E18605F191A4F6A000FE027 /* README.md */,
				014C7AA02ADD4DC300CDEC45 /* sourcery */,
				5423B98C191A49CD0044347D /* Source */,
				3E18605E191A4F4F000FE027 /* Resources */,
				5423B997191A4A1B0044347D /* Tests */,
				0145AE822B1154010097E3B8 /* WireSyncEngineSupport */,
				540029B61918CA8500578793 /* Frameworks */,
				540029B51918CA8500578793 /* Products */,
			);
			indentWidth = 4;
			sourceTree = "<group>";
			tabWidth = 4;
			usesTabs = 0;
			wrapsLines = 1;
		};
		540029B51918CA8500578793 /* Products */ = {
			isa = PBXGroup;
			children = (
				3E186088191A56F6000FE027 /* WireSyncEngine Test Host.app */,
				3E1860C3191A649D000FE027 /* UnitTests.xctest */,
				549815931A43232400A7CE2E /* WireSyncEngine.framework */,
				169BA1D225ECDBA300374343 /* IntegrationTests.xctest */,
				0145AE812B1154010097E3B8 /* WireSyncEngineSupport.framework */,
			);
			name = Products;
			sourceTree = "<group>";
		};
		540029B61918CA8500578793 /* Frameworks */ = {
			isa = PBXGroup;
			children = (
				25A9B7B92B5EA36D00FD43FB /* Security.framework */,
				EE4E6A252B714490007C476D /* WireRequestStrategySupport.framework */,
				0140A0C62B30F941004D8B40 /* WireDataModelSupport.framework */,
				59D1C30F2B1DEE6E0016F6B2 /* WireDataModelSupport.framework */,
				EE67F6C7296F0622001D7C88 /* avs.xcframework */,
				EE67F6C5296F0622001D7C88 /* libPhoneNumberiOS.xcframework */,
				EE67F6C6296F0622001D7C88 /* ZipArchive.xcframework */,
				EE668BB92954AA9300D939E7 /* WireMockTransport.framework */,
				EE668BB52954AA7F00D939E7 /* WireRequestStrategy.framework */,
			);
			name = Frameworks;
			sourceTree = "<group>";
		};
		5423B98C191A49CD0044347D /* Source */ = {
			isa = PBXGroup;
			children = (
				EEE076152BF36FC900EAA7D2 /* Repositories */,
				060C06662B7619C600B484C6 /* E2EI */,
				EFF9403C2240FE12004F3115 /* DeepLink */,
				54B2A0821DAE71F100BB40B1 /* Analytics */,
				0928E38F1BA2CFF60057232E /* E2EE */,
				A9EADFFF19DBF20A00FD386C /* Utility */,
				A926F1E0196C12ED0045BB47 /* Registration */,
				A957B4B91962FB610060EE03 /* Notifications */,
				54BAF1BB19212EBA008042FB /* UserSession */,
				F19F1D361EFBF60A00275E27 /* SessionManager */,
				F19F1D121EFBC17A00275E27 /* UnauthenticatedSession */,
				3E89FFA3191B6E15002D3A3E /* Data Model */,
				85D85DBFC1F3A95767DEEA45 /* Synchronization */,
				3EAD6A08199BB6C800D519DB /* Calling */,
				EE88B0522BF62B430013F0BD /* Services */,
				EEE46E5528C5EF3B005F48D7 /* Use cases */,
				3E18605B191A4F28000FE027 /* Public */,
				EE3E43FA2BF62DE6001A43A1 /* UserRepository.swift */,
				3E18605C191A4F3B000FE027 /* WireSyncEngine-iOS.pch */,
			);
			path = Source;
			sourceTree = "<group>";
		};
		5423B997191A4A1B0044347D /* Tests */ = {
			isa = PBXGroup;
			children = (
				1688189C25F150E100BB51C3 /* TestsPlans */,
				5474C7DC1921303400185A3A /* Source */,
				3E1860B3191A5D1D000FE027 /* iOS Test Host */,
				3E18605A191A4EF8000FE027 /* Resources */,
			);
			path = Tests;
			sourceTree = "<group>";
		};
		5474C7DC1921303400185A3A /* Source */ = {
			isa = PBXGroup;
			children = (
				EE817DE52BF47ED8002B0353 /* Repositories */,
				061F79192B767ACD00E8827B /* E2EI */,
				018A3DBD2B0799CA00EB3D6B /* Use cases */,
				169BA25025EF777300374343 /* Recorders */,
				169BA1F625ECF8C300374343 /* Mocks */,
				09C77C3C1BA2E38D00E2163F /* E2EE */,
				54C2F6751A6FA988003D09D9 /* Notifications */,
				A9EAE00A19DBF24100FD386C /* Utility */,
				54CEC9BB19AB34CE006817BB /* Registration */,
				5474C7EB1921303400185A3A /* UserSession */,
				F159F4121F1E310C001B7D80 /* SessionManager */,
				161ACB4023F6EDF900ABFF33 /* UnauthenticatedSession */,
				5474C7DD1921303400185A3A /* Data Model */,
				85D850FC5E45F9F688A64419 /* Synchronization */,
				54FC8A0E192CD52800D3C016 /* Integration */,
				3EAD6A0F199BBE5D00D519DB /* Calling */,
				EE3E43F72BF62BC4001A43A1 /* Services */,
				3E799CF2192140300020A438 /* WireSyncEngine-Tests.pch */,
				5474C8051921309400185A3A /* MessagingTest.h */,
				5474C8061921309400185A3A /* MessagingTest.m */,
				06BBF7002473D51D00A26626 /* MessagingTest+Swift.swift */,
				5474C8081921309400185A3A /* MessagingTestTests.m */,
				3E1858B21951D69B005FE78F /* MemoryLeaksObserver.h */,
				3E1858B31951D69B005FE78F /* MemoryLeaksObserver.m */,
				5463C88F193F38A6006799DE /* ZMTimingTests.h */,
				5463C890193F38A6006799DE /* ZMTimingTests.m */,
				5E2C354C21A806A80034F1EE /* MockBackgroundActivityManager.swift */,
				16849B1B23EDA1FD00C025A8 /* MockUpdateEventProcessor.swift */,
				16849B1F23EDB32B00C025A8 /* MockSessionManager.swift */,
				1636EAFE23F6FCCC00CD9527 /* MockPresentationDelegate.swift */,
				161C887623FD4CFD00CB0B8E /* MockPushChannel.swift */,
				161C886423FD248A00CB0B8E /* RecordingMockTransportSession.swift */,
				54BD32D01A5ACCF9008EB1B0 /* Test-Bridging-Header.h */,
				16A5FE20215B584200AEEBBD /* MockLinkPreviewDetector.swift */,
				166B2B6D23EB2CD3003E8581 /* DatabaseTest.swift */,
				87AEA67B1EFBD27700C94BF3 /* DiskDatabaseTest.swift */,
				5E0EB1F82100A46F00B5DC2B /* MockCompanyLoginRequesterDelegate.swift */,
				EE6654632445D4EE00CBF8D3 /* MockAddressBook.swift */,
				EE2E95EA2A8B478700325A0C /* MockUserRepositoryInterface.swift */,
			);
			path = Source;
			sourceTree = "<group>";
		};
		5474C7DD1921303400185A3A /* Data Model */ = {
			isa = PBXGroup;
			children = (
				F991CE111CB55512004D8465 /* ZMConversation+Testing.h */,
				F991CE121CB55512004D8465 /* ZMConversation+Testing.m */,
				169BA24025EF6F6700374343 /* ZMConversation+Testing.swift */,
				F991CE131CB55512004D8465 /* ZMUser+Testing.h */,
				F991CE141CB55512004D8465 /* ZMUser+Testing.m */,
				F9B71F4A1CB2B841001DB03F /* NSManagedObjectContext+TestHelpers.h */,
				F9B71F4B1CB2B841001DB03F /* NSManagedObjectContext+TestHelpers.m */,
				85D856D10F3CD0262DCB5730 /* MockDataModel */,
				EE1DEBB223D5A6930087EE1F /* TypingTests.swift */,
				EE1DEBB423D5AEE50087EE1F /* TypingUsersTimeoutTests.swift */,
				EE1DEBB823D5B9BC0087EE1F /* ZMConversation+TypingUsersTests.swift */,
				EE1DEBB623D5B62C0087EE1F /* TypingUsersTests.swift */,
				16AD86B71F7292EB00E4C797 /* TypingChange.swift */,
				16D3FD011E3A5C0D0052A535 /* ZMConversationVoiceChannelRouterTests.swift */,
				16519D6C231EAAF300C9D76D /* Conversation+DeletionTests.swift */,
				872A2EE71FFFBC3900900B22 /* ServiceUserTests.swift */,
				878ACB5820AF12C10016E68A /* ZMUserConsentTests.swift */,
			);
			path = "Data Model";
			sourceTree = "<group>";
		};
		5474C7EB1921303400185A3A /* UserSession */ = {
			isa = PBXGroup;
			children = (
				161ACB3D23F6E49400ABFF33 /* URLActionProcessors */,
				549127E819E7FDAB005871F5 /* Search */,
				A97E4F55267CF681006FC545 /* ZMUserSessionTestsBase.swift */,
				1679D1CB1EF9730C007B0DF5 /* ZMUserSessionTestsBase+Calling.swift */,
				874A1749205812B6001C6760 /* ZMUserSessionTests.swift */,
				A97E4F5A267CFB2D006FC545 /* ZMUserSessionTests_NetworkState.swift */,
				1626344620D79C22000D4063 /* ZMUserSessionTests+PushNotifications.swift */,
				F1AE5F6E21F73388009CDBBC /* ZMUserSessionTests+Timers.swift */,
				06E0979F2A264F0300B38C4A /* ZMUserSessionTests+RecurringActions.swift */,
				06CDC6F72A2DFB4400EB518D /* RecurringActionServiceTests.swift */,
				168474252252579A004DE9EC /* ZMUserSessionTests+Syncing.swift */,
				16E0FBB4233119FE000E3235 /* ZMUserSessionTests+Authentication.swift */,
				1673C35224CB36D800AE2714 /* ZMUserSessionTests+EncryptionAtRest.swift */,
				707CEBB627B515B200E080A4 /* ZMUserSessionTests+SecurityClassification.swift */,
				636826F72953465F00D904C2 /* ZMUserSessionTests+AccessToken.swift */,
				0920C4D81B305FF500C55728 /* UserSessionGiphyRequestStateTests.swift */,
				541228431AEE422C00D9ED1C /* ZMAuthenticationStatusTests.m */,
				7CE017142317D07E00144905 /* ZMAuthenticationStatusTests.swift */,
				A9C02609266F5D1B002E542B /* ZMClientRegistrationStatusTests.swift */,
				F92CA9641F153622007D8570 /* CacheFileRelocatorTests.swift */,
				F9B171F71C0F00E700E6EEC6 /* ClientUpdateStatusTests.swift */,
				54BFDF691BDA87D20034A3DB /* HistorySynchronizationStatusTests.swift */,
				09B730941B3045E400A5CCC9 /* ProxiedRequestStatusTests.swift */,
				7CE017162317D72A00144905 /* ZMCredentialsTests.swift */,
				542DFEE51DDCA452000F5B95 /* UserProfileUpdateStatusTests.swift */,
				F19F4F4C1E646C3C00F4D8FF /* UserProfileImageUpdateStatusTests.swift */,
				3E05F250192A4FBD00F22D80 /* UserSessionErrorTests.m */,
				A9692F881986476900849241 /* NSString_NormalizationTests.m */,
				F9FD798919EE962F00D70FCD /* ZMBlacklistDownloaderTest.m */,
				F9F11A061A0A630900F1DCEE /* ZMBlacklistVerificatorTest.m */,
				54D784FD1A37248000F47798 /* ZMEncodedNSUUIDWithTimestampTests.m */,
				F9D1CD131DF6C131002F6E80 /* SyncStatusTests.swift */,
				160C31491E82AC170012E4BC /* OperationStatusTests.swift */,
				16A702CF1E92998100B8410D /* ApplicationStatusDirectoryTests.swift */,
				8766853A1F2A1A860031081B /* UnauthenticatedSessionTests.swift */,
				1662B0F823D9CE8F00B8C7C5 /* UnauthenticatedSessionTests+DomainLookup.swift */,
				167F383C23E04A93006B6AA9 /* UnauthenticatedSessionTests+SSO.swift */,
				16085B341F719E6D000B9F22 /* NetworkStateRecorder.swift */,
				168CF42E2007BCD9009FCB89 /* TeamInvitationStatusTests.swift */,
				D55272E92062732100F542BE /* AssetDeletionStatusTests.swift */,
				874A16932052C64B001C6760 /* UserExpirationObserverTests.swift */,
				166264922166517A00300F45 /* CallEventStatusTests.swift */,
				87D2555821D6275800D03789 /* BuildTypeTests.swift */,
			);
			path = UserSession;
			sourceTree = "<group>";
		};
		549127E819E7FDAB005871F5 /* Search */ = {
			isa = PBXGroup;
			children = (
				1660AA0E1ECE0C870056D403 /* SearchResultTests.swift */,
				1660AA101ECE3C1C0056D403 /* SearchTaskTests.swift */,
				164C29A21ECF437E0026562A /* SearchRequestTests.swift */,
				164C29A41ECF47D80026562A /* SearchDirectoryTests.swift */,
				545F601B1D6C336D00C2C55B /* AddressBookSearchTests.swift */,
				54AB428D1DF5C5B400381F2C /* TopConversationsDirectoryTests.swift */,
			);
			name = Search;
			sourceTree = "<group>";
		};
		54A170621B30068B001B41A5 /* Strategies */ = {
			isa = PBXGroup;
			children = (
				D5225721206261C100562561 /* Asset Deletion */,
				16DABFAD1DCF98D3001973E3 /* CallingRequestStrategy.swift */,
				A938BDC723A7964100D4C208 /* ConversationRoleDownstreamRequestStrategy.swift */,
				8798607A1C3D48A400218A3E /* DeleteAccountRequestStrategy.swift */,
				E62F31C42B71165A0095777A /* EvaluateOneOnOneConversationsStrategy.swift */,
				1672A64423473EA100380537 /* LabelDownstreamRequestStrategy.swift */,
				16D0A11C234C8CD700A83F87 /* LabelUpstreamRequestStrategy.swift */,
				16D9E8B922BCD39200FA463F /* LegalHoldRequestStrategy.swift */,
				BF491CD01F03D7CF0055EE44 /* PermissionsDownloadRequestStrategy.swift */,
				162113032B2756EB008F0F9F /* PrekeyGenerator.swift */,
				54A170631B300696001B41A5 /* ProxiedRequestStrategy.swift */,
				EFC8281B1FB343B600E27E21 /* RegistationCredentialVerificationStrategy.swift */,
				F1C51FE81FB4A9C7009C2269 /* RegistrationStrategy.swift */,
				F95706531DE5D1CC0087442C /* SearchUserImageStrategy.swift */,
				EE88B04E2BF62B140013F0BD /* SelfSupportedProtocolsRequestStrategy.swift */,
				06B99C7A242B51A300FEAFDE /* SignatureRequestStrategy.swift */,
				F9ABE84B1EFD568B00D83214 /* TeamDownloadRequestStrategy.swift */,
				EF2CB12622D5E58B00350B0A /* TeamImageAssetUpdateStrategy.swift */,
				168CF42A20079A02009FCB89 /* TeamInvitationRequestStrategy.swift */,
				E6C6C6B22B877404007585DF /* TeamMembersDownloadRequestStrategy.swift */,
				F9ABE84D1EFD568B00D83214 /* TeamRequestFactory.swift */,
				A913C02123A7EDFA0048CE74 /* TeamRolesDownloadRequestStrategy.swift */,
				F9F631411DE3524100416938 /* TypingStrategy.swift */,
				166507802459D7CA005300C1 /* UserClientEventConsumer.swift */,
				0920833F1BA95EE100F82B29 /* UserClientRequestFactory.swift */,
				09C77C521BA6C77000E2163F /* UserClientRequestStrategy.swift */,
				F19F4F3B1E604AA700F4D8FF /* UserImageAssetUpdateStrategy.swift */,
				547E5B591DDB67390038D936 /* UserProfileUpdateRequestStrategy.swift */,
			);
			path = Strategies;
			sourceTree = "<group>";
		};
		54A170661B300700001B41A5 /* Strategies */ = {
			isa = PBXGroup;
			children = (
				D55272EB2062733F00F542BE /* AssetDeletionRequestStrategyTests.swift */,
				F94F6B321E54B9C000D46A29 /* CallingRequestStrategyTests.swift */,
				A938BDC923A7966700D4C208 /* ConversationRoleDownstreamRequestStrategyTests.swift */,
				87D4625C1C3D526D00433469 /* DeleteAccountRequestStrategyTests.swift */,
				EFC8281D1FB34F9600E27E21 /* EmailVerificationStrategyTests.swift */,
				E62F31C62B711DDF0095777A /* EvaluateOneOnOneConversationsStrategyTests.swift */,
				1672A652234784B500380537 /* LabelDownstreamRequestStrategyTests.swift */,
				16D0A118234B999600A83F87 /* LabelUpstreamRequestStrategyTests.swift */,
				169BC10E22BD17FF0003159B /* LegalHoldRequestStrategyTests.swift */,
				BF491CD41F03E0FC0055EE44 /* PermissionsDownloadRequestStrategyTests.swift */,
				54A170671B300717001B41A5 /* ProxiedRequestStrategyTests.swift */,
				F148F66A1FBAFAF600BD6909 /* RegistrationStatusTestHelper.swift */,
				EFC828211FB356CE00E27E21 /* RegistrationStatusTests.swift */,
				F95706581DE5F6D40087442C /* SearchUserImageStrategyTests.swift */,
				EE3E43F82BF62BF6001A43A1 /* SelfSupportedProtocolsRequestStrategyTests.swift */,
				06F98D5E24379143007E914A /* SignatureRequestStrategyTests.swift */,
				F9ABE8541EFD56BF00D83214 /* TeamDownloadRequestStrategy+EventsTests.swift */,
				F9ABE8531EFD56BF00D83214 /* TeamDownloadRequestStrategyTests.swift */,
				EF2CB12822D5E5BB00350B0A /* TeamImageAssetUpdateStrategyTests.swift */,
				168CF42C2007BCA0009FCB89 /* TeamInvitationRequestStrategyTests.swift */,
				E6C6C6B42B87741D007585DF /* TeamMembersDownloadRequestStrategyTests.swift */,
				F148F6681FBAF55800BD6909 /* TeamRegistrationStrategyTests.swift */,
				A913C02323A7F1C00048CE74 /* TeamRolesDownloadRequestStrategyTests.swift */,
				F9410F621DE44C2E007451FF /* TypingStrategyTests.swift */,
				F170AF1F1E7800CF0033DC33 /* UserImageAssetUpdateStrategyTests.swift */,
			);
			path = Strategies;
			sourceTree = "<group>";
		};
		54B2A0821DAE71F100BB40B1 /* Analytics */ = {
			isa = PBXGroup;
			children = (
				7C1F4BF4203C4F67000537A8 /* Analytics+Push.swift */,
			);
			path = Analytics;
			sourceTree = "<group>";
		};
		54BAF1BB19212EBA008042FB /* UserSession */ = {
			isa = PBXGroup;
			children = (
				161ACB2B23F5B9E900ABFF33 /* URLActionProcessors */,
				874A168E2052BE32001C6760 /* OpenConversationObserver */,
				F9FD798019EE73C500D70FCD /* VersionBlacklist */,
				A9BABE5E19BA1EF300E9E5A3 /* Search */,
				59271BE62B908D8C0019B726 /* SecurityClassification */,
				E6C983EF2B986B2900D55177 /* ZMUserSession */,
				EE38DDED280437E500D4983D /* BlacklistReason.swift */,
				63C5321E27FDB283009DFFF4 /* SyncStatus.swift */,
				063AFA3E264B30C400DCBCED /* BuildType.swift */,
				F9AB00211F0CDAF00037B437 /* CacheFileRelocator.swift */,
				EE51FBED2AE1305B002B503B /* UserSession.swift */,
				3E05F253192A50CC00F22D80 /* NSError+ZMUserSession.m */,
				3E05F254192A50CC00F22D80 /* NSError+ZMUserSessionInternal.h */,
				F1C1F3EF1FCF18C5007273E3 /* NSError+Localized.swift */,
				F1C1F3ED1FCF0C85007273E3 /* ZMUserSessionErrorCode+Localized.swift */,
				54F0A0931B3018D7003386BC /* ProxiedRequestsStatus.swift */,
				54BFDF671BDA6F9A0034A3DB /* HistorySynchronizationStatus.swift */,
				A9C02604266F5B4B002E542B /* ZMClientRegistrationStatus.swift */,
				54973A351DD48CAB007F8702 /* NSManagedObject+CryptoStack.swift */,
				163FB9982057E3F200E74F83 /* AuthenticationStatusProvider.swift */,
				F9B171F51C0EF21100E6EEC6 /* ClientUpdateStatus.swift */,
				166264732166093800300F45 /* CallEventStatus.swift */,
				160C31261E6434500012E4BC /* OperationStatus.swift */,
				EEC7AB0B2A08F3DF005614BE /* OperationStateProvider.swift */,
				549710091F6FFE9900026EDD /* ClientUpdateNotification.swift */,
				F19F4F4E1E6575F700F4D8FF /* UserProfileImageOwner.swift */,
				F19F4F391E5F1AE400F4D8FF /* UserProfileImageUpdateStatus.swift */,
				547E5B571DDB4B800038D936 /* UserProfileUpdateStatus.swift */,
				168CF42620077C54009FCB89 /* TeamInvitationStatus.swift */,
				5478A1401DEC4048006F7268 /* UserProfile.swift */,
				5467F1C51E0AE421008C1745 /* KeyValueStore+AccessToken.swift */,
				544F8FF21DDCD34600D1AB04 /* UserProfileUpdateNotifications.swift */,
				54D9331F1AE1653000C0B91C /* ZMCredentials.m */,
				09D7CE621AE94D4200CC5F45 /* ZMCredentials+Internal.h */,
				549710071F6FF5C100026EDD /* NotificationInContext+UserSession.swift */,
				5458AF831F7021B800E45977 /* PreLoginAuthenticationNotification.swift */,
			);
			path = UserSession;
			sourceTree = "<group>";
		};
		54C2F6751A6FA988003D09D9 /* Notifications */ = {
			isa = PBXGroup;
			children = (
				54C2F67C1A6FA988003D09D9 /* PushNotifications */,
			);
			path = Notifications;
			sourceTree = "<group>";
		};
		54C2F67C1A6FA988003D09D9 /* PushNotifications */ = {
			isa = PBXGroup;
			children = (
				EE5BF6341F8F907C00B49D06 /* ZMLocalNotificationTests.swift */,
				1639A8532264C52600868AB9 /* ZMLocalNotificationTests_Alerts.swift */,
				EE01E0381F90FEC1001AA33C /* ZMLocalNotificationTests_ExpiredMessage.swift */,
				546F815A1E685F1A00775059 /* LocalNotificationDispatcherTests.swift */,
				160195601E30C9CF00ACBFAC /* LocalNotificationDispatcherCallingTests.swift */,
				1671F9FE1E2FAF50009F3150 /* ZMLocalNotificationForTests_CallState.swift */,
			);
			path = PushNotifications;
			sourceTree = "<group>";
		};
		54CEC9BB19AB34CE006817BB /* Registration */ = {
			isa = PBXGroup;
			children = (
				549552511D64567C004F21F6 /* AddressBookTests.swift */,
				54DE9BEC1DE75D4900EFFB9C /* RandomHandleGeneratorTests.swift */,
				5E8EE1FB20FDCCE200DB1F9B /* CompanyLoginRequestDetectorTests.swift */,
				5E0EB1F52100A13200B5DC2B /* CompanyLoginRequesterTests.swift */,
				BF80542A2102175800E97053 /* CompanyLoginVerificationTokenTests.swift */,
				5E9D32702109C54B0032FB06 /* CompanyLoginActionTests.swift */,
			);
			path = Registration;
			sourceTree = "<group>";
		};
		54F8D6D619AB525400146664 /* Transcoders */ = {
			isa = PBXGroup;
			children = (
				F93A75F11C1F219800252586 /* ConversationStatusStrategy.swift */,
				54F8D6E419AB535700146664 /* ZMMissingUpdateEventsTranscoder.h */,
				5427B34619D17ACE00CC18DC /* ZMMissingUpdateEventsTranscoder+Internal.h */,
				54F8D6E519AB535700146664 /* ZMMissingUpdateEventsTranscoder.m */,
				5427B34D19D195A100CC18DC /* ZMLastUpdateEventIDTranscoder.h */,
				5427B35319D1965A00CC18DC /* ZMLastUpdateEventIDTranscoder+Internal.h */,
				5427B34E19D195A100CC18DC /* ZMLastUpdateEventIDTranscoder.m */,
				54F8D6E819AB535700146664 /* ZMSelfStrategy.h */,
				F9E3AB511BEA017300C1A6AA /* ZMSelfStrategy+Internal.h */,
				54F8D6E919AB535700146664 /* ZMSelfStrategy.m */,
				54C11B9E19D1E4A100576A96 /* ZMLoginTranscoder.h */,
				54C11BA819D1E70900576A96 /* ZMLoginTranscoder+Internal.h */,
				54C11B9F19D1E4A100576A96 /* ZMLoginTranscoder.m */,
				09531F131AE960E300B8556A /* ZMLoginCodeRequestTranscoder.h */,
				09531F141AE960E300B8556A /* ZMLoginCodeRequestTranscoder.m */,
			);
			path = Transcoders;
			sourceTree = "<group>";
		};
		54F8D72919AB66CB00146664 /* Transcoders */ = {
			isa = PBXGroup;
			children = (
				A97042E019E2BEC700FE746B /* Helper */,
				54F8D74819AB67B300146664 /* ObjectTranscoderTests.h */,
				54F8D74919AB67B300146664 /* ObjectTranscoderTests.m */,
				F9DAC54D1C2034E70001F11E /* ConversationStatusStrategyTests.swift */,
				54F8D72F19AB677300146664 /* ZMMissingUpdateEventsTranscoderTests.m */,
				54188DCA19D19DE200DA40E4 /* ZMLastUpdateEventIDTranscoderTests.m */,
				54F8D73119AB677400146664 /* ZMSelfTranscoderTests.m */,
				542DFEE71DDCA4FD000F5B95 /* UserProfileUpdateRequestStrategyTests.swift */,
				54C11BAB19D1EB7500576A96 /* ZMLoginTranscoderTests.m */,
				BF50CFA51F39ABCF007833A4 /* MockUserInfoParser.swift */,
				09531F1A1AE9644800B8556A /* ZMLoginCodeRequestTranscoderTests.m */,
			);
			path = Transcoders;
			sourceTree = "<group>";
		};
		54FC8A0E192CD52800D3C016 /* Integration */ = {
			isa = PBXGroup;
			children = (
				06EB24FD27D6576500094E6E /* LoginFlowTests+PushToken.swift */,
				F9644AE91E83CDD100A1887B /* CallingV3Tests.swift */,
				16FF47481F0CD6610044C491 /* IntegrationTest.h */,
				16FF47461F0CD58A0044C491 /* IntegrationTest.m */,
				16FF47431F0BF5C70044C491 /* IntegrationTest.swift */,
				54ADA7611E3B3CBE00B90C7D /* IntegrationTest+Encryption.swift */,
				166D191E23157EBE001288CD /* IntegrationTest+Messages.swift */,
				163BB8111EE1A65A00DF9384 /* IntegrationTest+Search.swift */,
				3E288A6919C859210031CFCE /* NotificationObservers.h */,
				3E288A6A19C859210031CFCE /* NotificationObservers.m */,
				54FC8A0F192CD55000D3C016 /* LoginFlowTests.m */,
				85D85D997334755E841D13EA /* SlowSyncTests.m */,
				16519D7C2320087100C9D76D /* SlowSyncTests+ExistingData.swift */,
				017ABBB52995278C0004C243 /* SlowSyncTests+NotificationsV3.swift */,
				BF1F52CB1ECDD778002FB553 /* SlowSyncTests+Teams.swift */,
				F190E0DB1E8E7BA1003E81F8 /* SlowSyncTests+Swift.swift */,
				545643D41C62C1A800A2129C /* ConversationTestsBase.h */,
				545643D51C62C1A800A2129C /* ConversationTestsBase.m */,
				3E6CD176194F435F00BAE83E /* ConversationsTests.m */,
				BFE53F541D5A2F7000398378 /* DeleteMessagesTests.swift */,
				BFAB67AF1E535B4B00D67C1A /* TextSearchTests.swift */,
				16D1383A1FD6A6F4001B4411 /* AvailabilityTests.swift */,
				F964700B1D5C720D00A81A92 /* ConversationTests+MessageEditing.m */,
				63F65F04246D972900534A69 /* ConversationTests+MessageEditing.swift */,
				F9E462D91D7043C60036CFA7 /* ConversationTests+DeliveryConfirmation.swift */,
				F920F4D51DA3DCF8002B860B /* ConversationTests+Ephemeral.swift */,
				F13A26E020456002004F8E47 /* ConversationTests+Guests.swift */,
				BF3C1B1820DBE3B2001CE126 /* ConversationTests+MessageTimer.swift */,
				1675532B21B16D1E009C9FEA /* ConversationTests+ReceiptMode.swift */,
				06BBF6EC246EB56B00A26626 /* ConversationTests+List.swift */,
				16904A83207E078C00C92806 /* ConversationTests+Participants.swift */,
				06BBF6EF246ECB2400A26626 /* ConversationTests+Archiving.swift */,
				06BBF6F7246EF67400A26626 /* ConversationTests+Reactions.swift */,
				06BBF6F2246EF28800A26626 /* ConversationTests+LastRead.swift */,
				06BBF6F5246EF65600A26626 /* ConversationTests+ClearingHistory.swift */,
				16519D5B231EA13A00C9D76D /* ConversationTests+Deletion.swift */,
				09914E501BD6613600C10BF8 /* ConversationTests+OTR.m */,
				63495E4623FFF098002A7C59 /* ConversationTests+OTR.swift */,
				16A86B8322A7E57100A674F8 /* ConversationTests+LegalHold.swift */,
				5430FF141CE4A359004ECFFE /* FileTransferTests.m */,
				06BBF6FB247288DD00A26626 /* FileTransferTests+Swift.swift */,
				541918EB195AD9D100A5023D /* SendAndReceiveMessagesTests.m */,
				06BBF6FE2472F3AC00A26626 /* SendAndReceiveMessagesTests+Swift.swift */,
				163BB8151EE1B1AC00DF9384 /* SearchTests.swift */,
				A9C02620266F630E002E542B /* UserProfileTests.h */,
				54877C9419922C0B0097FB58 /* UserProfileTests.m */,
				F190E0A81E8D516D003E81F8 /* UserProfileImageV3Tests.swift */,
				3EEA678A199D079600AF7665 /* UserTests.m */,
				A9F269C6257800940021B99A /* UserTests.swift */,
				168E96DC220C6EB700FC92FA /* UserTests+AccountDeletion.swift */,
				54E4DD0D1DE4A9A200FEF192 /* UserHandleTests.swift */,
				63F65F02246D5A9600534A69 /* PushChannelTests.swift */,
				63F65F212474153E00534A69 /* APNSTestsBase.h */,
				63F65F222474378200534A69 /* APNSTestsBase.m */,
				545F3DBA1AAF64FB00BF817B /* APNSTests.m */,
				63F65F1224729B4C00534A69 /* APNSTests+Swift.swift */,
				5492C6C319ACCCA8008F41E2 /* ConnectionTests.m */,
				63E69AE927EA293900D6CE88 /* ConnectionTests+Swift.swift */,
				54A3ACC21A261603008AF8DF /* BackgroundTests.m */,
				EE1108FC23D59720005DC663 /* IsTypingTests.swift */,
				54DFB8EE1B30649000F1C736 /* GiphyTests.m */,
				5422E96E1BD5A4FD005A7C77 /* OTRTests.swift */,
				F9B171F91C0F320200E6EEC6 /* ClientManagementTests.m */,
				16A5FE22215B5FD000AEEBBD /* LinkPreviewTests.swift */,
				F93F3A581ED5A67E003CD185 /* TeamTests.swift */,
				EF797FE71FB5E8DB00F7FF21 /* RegistrationTests.swift */,
				F188BB852223F372002BF204 /* UserRichProfileIntegrationTests.swift */,
				5502C6E922B7D4DA000684B7 /* ZMUserSessionLegalHoldTests.swift */,
				169E55F52518FF810092CD53 /* EventProcessingPerformanceTests.swift */,
				EEA1ED4025BEBABF006D07D3 /* AppLockIntegrationTests.swift */,
			);
			path = Integration;
			sourceTree = "<group>";
		};
		59271BE62B908D8C0019B726 /* SecurityClassification */ = {
			isa = PBXGroup;
			children = (
				59271BE92B908E150019B726 /* SecurityClassification.swift */,
				59271BE72B908DAC0019B726 /* SecurityClassificationProviding.swift */,
				70355A7227AAE62D00F02C76 /* ZMUserSession+SecurityClassificationProviding.swift */,
			);
			path = SecurityClassification;
			sourceTree = "<group>";
		};
		59E6A9112B4EE57000DBCC6B /* Synchronization */ = {
			isa = PBXGroup;
			children = (
				59E6A9182B4EE61000DBCC6B /* RecurringActionService */,
			);
			path = Synchronization;
			sourceTree = "<group>";
		};
		59E6A9122B4EE58600DBCC6B /* RecurringActionService */ = {
			isa = PBXGroup;
			children = (
				59E6A9132B4EE5CF00DBCC6B /* RecurringAction.swift */,
				0664F2E52A0E25C200E5C34E /* RecurringActionService.swift */,
				59E6A9152B4EE5D500DBCC6B /* RecurringActionServiceInterface.swift */,
			);
			path = RecurringActionService;
			sourceTree = "<group>";
		};
		59E6A9182B4EE61000DBCC6B /* RecurringActionService */ = {
			isa = PBXGroup;
			children = (
				59E6A9192B4EE62100DBCC6B /* RecurringAction+dummy.swift */,
			);
			path = RecurringActionService;
			sourceTree = "<group>";
		};
		5E8EE1F820FDC7C900DB1F9B /* Company */ = {
			isa = PBXGroup;
			children = (
				5E8EE1F620FDC6B900DB1F9B /* CompanyLoginRequestDetector.swift */,
				5E0EB1F321008C1900B5DC2B /* CompanyLoginRequester.swift */,
				BFE7FCBE2101E50700D1165F /* CompanyLoginVerificationToken.swift */,
				5E9D326E2109C1740032FB06 /* CompanyLoginErrorCode.swift */,
			);
			path = Company;
			sourceTree = "<group>";
		};
		5EC3A469210F110E00B76C78 /* Content */ = {
			isa = PBXGroup;
			children = (
				EEEA75F71F8A6141006D1070 /* ZMLocalNotification+Calling.swift */,
				1639A8262260CE5000868AB9 /* ZMLocalNotification+AvailabilityAlert.swift */,
				EEEA75F51F8A613F006D1070 /* ZMLocalNotification+ExpiredMessages.swift */,
			);
			path = Content;
			sourceTree = "<group>";
		};
		634976ED268A18B000824A05 /* AVS */ = {
			isa = PBXGroup;
			children = (
				634976E8268A185A00824A05 /* AVSVideoStreams.swift */,
				63EB9B2C258131F700B44635 /* AVSActiveSpeakerChange.swift */,
				5E8BB89B2147CE1600EEA64B /* AVSCallMember.swift */,
				634976F7268A200C00824A05 /* AVSClient.swift */,
				634976FC268A205A00824A05 /* AVSClientList.swift */,
				63497701268A20EC00824A05 /* AVSParticipantsChange.swift */,
				5E8BB89D2147E9DF00EEA64B /* AVSWrapper+Handlers.swift */,
				F90EC5A21E7BF1AC00A6779E /* AVSWrapper.swift */,
				5E8BB8982147CD3F00EEA64B /* AVSBridging.swift */,
				63497709268A250E00824A05 /* Encodable+JSONString.swift */,
			);
			path = AVS;
			sourceTree = "<group>";
		};
		63B1FAD72763A4E7000766F8 /* AVSIdentifier */ = {
			isa = PBXGroup;
			children = (
				63B1FAD82763A510000766F8 /* AVSIdentifier.swift */,
				63CF3FFD2768DF8C0079FF2B /* AVSIdentifier+Stub.swift */,
				63E313D527553CA0002EAF1D /* ZMConversation+AVSIdentifier.swift */,
				63B1FADA2763A636000766F8 /* ZMUser+AVSIdentifier.swift */,
			);
			path = AVSIdentifier;
			sourceTree = "<group>";
		};
		63F1DF22294B69E10061565E /* APIMigration */ = {
			isa = PBXGroup;
			children = (
				63F1DF1E294B68380061565E /* APIMigrationManager.swift */,
				63F1DF20294B69B20061565E /* AccessTokenMigration.swift */,
			);
			path = APIMigration;
			sourceTree = "<group>";
		};
		85D850FC5E45F9F688A64419 /* Synchronization */ = {
			isa = PBXGroup;
			children = (
				54F8D72919AB66CB00146664 /* Transcoders */,
				54A170661B300700001B41A5 /* Strategies */,
				85D85104C6D06FA902E3253C /* ZMSyncStrategyTests.m */,
				85D858D72B109C5D9A85645B /* ZMOperationLoopTests.m */,
				F95ECF501B94BD05009F91BA /* ZMHotFixTests.m */,
				F11E35D52040172200D4D5DB /* ZMHotFixTests.swift */,
				F132C113203F20AB00C58933 /* ZMHotFixDirectoryTests.swift */,
				54A227D51D6604A5009414C0 /* SynchronizationMocks.swift */,
				873B893D20445F4400FBE254 /* ZMConversationAccessModeTests.swift */,
				7C419ED621F8D7EB00B95770 /* EventProcessingTrackerTests.swift */,
				166E47D2255EF0BD00C161C8 /* MockStrategyDirectory.swift */,
				1693151E2588CF9500709F15 /* EventProcessorTests.swift */,
				A0387BDC1F692EF9FB237767 /* ZMSyncStrategyTests.h */,
				3D6B0837E10BD4D5E88805E3 /* ZMSyncStrategyTests.swift */,
				EBD7B55754FDA4E74F1006FD /* ZMOperationLoopTests.h */,
				C3BF3961360B7EB12679AF27 /* ZMOperationLoopTests.swift */,
			);
			path = Synchronization;
			sourceTree = "<group>";
		};
		85D856D10F3CD0262DCB5730 /* MockDataModel */ = {
			isa = PBXGroup;
			children = (
				85D85BDE1EC2D916896D3132 /* MockEntity.h */,
				85D85AAE7FA09852AB9B0D6A /* MockEntity.m */,
				85D85110893896EBA6E879CE /* MockEntity2.h */,
				85D85C9E7A2AAAE14D4BC2CC /* MockEntity2.m */,
				85D85A3CF8F1D3B0D2532954 /* MockModelObjectContextFactory.h */,
				85D852DA0CD2C94CADB3B6FE /* MockModelObjectContextFactory.m */,
			);
			path = MockDataModel;
			sourceTree = "<group>";
		};
		85D85DBFC1F3A95767DEEA45 /* Synchronization */ = {
			isa = PBXGroup;
			children = (
				59E6A9122B4EE58600DBCC6B /* RecurringActionService */,
				54F8D6D619AB525400146664 /* Transcoders */,
				54A170621B30068B001B41A5 /* Strategies */,
				85D85F3EC8565FD102AC0E5B /* ZMOperationLoop.h */,
				F962A8EF19FFD4DC00FD0F80 /* ZMOperationLoop+Private.h */,
				85D8502FFC4412F91D0CC1A4 /* ZMOperationLoop.m */,
				EE458B0A27CCD58800F04038 /* ZMOperationLoop+APIVersion.swift */,
				54C8A39B1F7536DB004961DF /* ZMOperationLoop+Notifications.swift */,
				161681342077721600BCF33A /* ZMOperationLoop+OperationStatus.swift */,
				16DCB91B213449620002E910 /* ZMOperationLoop+PushChannel.swift */,
				1662648121661C9F00300F45 /* ZMOperatonLoop+Background.swift */,
				166E47CC255E785900C161C8 /* StrategyDirectory.swift */,
				85D853338EC38D9B021D71BF /* ZMSyncStrategy.h */,
				546BAD5F19F8149B007C4938 /* ZMSyncStrategy+Internal.h */,
				85D859D47B6EBF09E4137658 /* ZMSyncStrategy.m */,
				A934C6E5266E0945008D9E68 /* ZMSyncStrategy.swift */,
				F96DBEE81DF9A570008FE832 /* ZMSyncStrategy+ManagedObjectChanges.h */,
				F96DBEE91DF9A570008FE832 /* ZMSyncStrategy+ManagedObjectChanges.m */,
				1693151025836E5800709F15 /* EventProcessor.swift */,
				160C31431E8049320012E4BC /* ApplicationStatusDirectory.swift */,
				F95ECF4C1B94A553009F91BA /* ZMHotFix.h */,
				F95ECF4D1B94A553009F91BA /* ZMHotFix.m */,
				54DE26B11BC56E62002B5FBC /* ZMHotFixDirectory.h */,
				54DE26B21BC56E62002B5FBC /* ZMHotFixDirectory.m */,
				F9245BEC1CBF95A8009D1E85 /* ZMHotFixDirectory+Swift.swift */,
				166A8BF81E02C7D500F5EEEA /* ZMHotFix+PendingChanges.swift */,
				7C26879C21F7193800570AA9 /* EventProcessingTracker.swift */,
				5EDF03EB2245563C00C04007 /* LinkPreviewAssetUploadRequestStrategy+Helper.swift */,
				06DE14CE24B85BD0006CB6B3 /* ZMSyncStateDelegate.h */,
				2B155969295093360069AE34 /* HotfixPatch.swift */,
			);
			path = Synchronization;
			sourceTree = "<group>";
		};
		874A168E2052BE32001C6760 /* OpenConversationObserver */ = {
			isa = PBXGroup;
			children = (
				874A168F2052BE5E001C6760 /* ZMUserSession+OpenConversation.swift */,
				874A16912052BEC5001C6760 /* UserExpirationObserver.swift */,
			);
			path = OpenConversationObserver;
			sourceTree = "<group>";
		};
		A926F1E0196C12ED0045BB47 /* Registration */ = {
			isa = PBXGroup;
			children = (
				5EFE9C16212AB945007932A6 /* RegistrationPhase.swift */,
				F1C51FE61FB49660009C2269 /* RegistrationStatus.swift */,
				F148F6661FB9AA7600BD6909 /* UnregisteredTeam.swift */,
				5EFE9C14212AB138007932A6 /* UnregisteredUser+Payload.swift */,
				54991D571DEDCF2B007E282F /* AddressBook.swift */,
				54991D591DEDD07E007E282F /* ContactAddressBook.swift */,
				54DE9BEA1DE74FFB00EFFB9C /* RandomHandleGenerator.swift */,
				5E8EE1F820FDC7C900DB1F9B /* Company */,
			);
			path = Registration;
			sourceTree = "<group>";
		};
		A957B4B91962FB610060EE03 /* Notifications */ = {
			isa = PBXGroup;
			children = (
				EE5D9B5F290A7CEE007D78D6 /* VoIPPushManager.swift */,
				F928651C19F7A3D30097539C /* Push Notifications */,
			);
			path = Notifications;
			sourceTree = "<group>";
		};
		A97042E019E2BEC700FE746B /* Helper */ = {
			isa = PBXGroup;
			children = (
				F925468C1C63B61000CE2D7C /* MessagingTest+EventFactory.h */,
				F925468D1C63B61000CE2D7C /* MessagingTest+EventFactory.m */,
			);
			path = Helper;
			sourceTree = "<group>";
		};
		A9BABE5E19BA1EF300E9E5A3 /* Search */ = {
			isa = PBXGroup;
			children = (
				54A343461D6B589A004B65EA /* AddressBookSearch.swift */,
				1660AA081ECCAC900056D403 /* SearchDirectory.swift */,
				1660AA0C1ECDB0250056D403 /* SearchTask.swift */,
				164C29A61ED2D7B00026562A /* SearchResult.swift */,
				16F6BB371EDEA659009EA803 /* SearchResult+AddressBook.swift */,
				1660AA0A1ECCAF4E0056D403 /* SearchRequest.swift */,
				54257C071DF1C94200107FE7 /* TopConversationsDirectory.swift */,
			);
			path = Search;
			sourceTree = "<group>";
		};
		A9EADFFF19DBF20A00FD386C /* Utility */ = {
			isa = PBXGroup;
			children = (
				5430E9231BAA0D9F00395E05 /* WireSyncEngineLogs.h */,
				546392711D79D5210094EC66 /* Application.swift */,
				1645ECF72448A0A3007A82D6 /* Decodable+JSON.swift */,
				874F142C1C16FD9700C15118 /* Device.swift */,
				8796343F1F7BEA4700FC79BA /* DispatchQueue+SerialAsync.swift */,
				EE2DE5EB29263C5100F42F4C /* Logger.swift */,
				5E8EE1F920FDC7D700DB1F9B /* Pasteboard.swift */,
				1634958A1F0254CB004E80DB /* ServerConnection.swift */,
				01D33D8029B8ED97009E94F3 /* SyncStatusLog.swift */,
				EE0CAEAE2AAF2E8E00BD2DB7 /* URLSession+MinTLSVersion.swift */,
				E6E557992BBD4D9C0033E62B /* ZMReachability+ServerConnection.swift */,
			);
			path = Utility;
			sourceTree = "<group>";
		};
		A9EAE00A19DBF24100FD386C /* Utility */ = {
			isa = PBXGroup;
			children = (
				BF40AC711D096A0E00287E29 /* AnalyticsTests.swift */,
				543ED0001D79E0EE00A9CDF3 /* ApplicationMock.swift */,
				879634411F7BEC5100FC79BA /* DispatchQueueSerialAsyncTests.swift */,
				F16C8BC32040715800677D31 /* ZMUpdateEvent+Testing.swift */,
				163FB9922052EA4600E74F83 /* OperationLoopNewRequestObserver.swift */,
				169E303120D29C200012C219 /* PushRegistryMock.swift */,
				5E67168F2174CA6300522E61 /* MockUser+LoginCredentials.swift */,
				169BA1FE25ED0DAD00374343 /* ZMUserSession+Messages.swift */,
				EE2DF7592875DB1C0028ECA2 /* XCTestCase+APIVersion.swift */,
			);
			path = Utility;
			sourceTree = "<group>";
		};
		BF44A3521C71D60100C6928E /* DB Fixture 1.27 */ = {
			isa = PBXGroup;
			children = (
				BF44A3501C71D5FC00C6928E /* store127.wiredatabase */,
			);
			name = "DB Fixture 1.27";
			sourceTree = "<group>";
		};
		BF72DF101C4D256B002B324F /* DB Fixture 1.25 / 1.26 */ = {
			isa = PBXGroup;
			children = (
				BF8367301C52651900364B37 /* store125.wiredatabase */,
				BF6D5D041C494D730049F712 /* WireSyncEngine125.momd */,
			);
			name = "DB Fixture 1.25 / 1.26";
			sourceTree = "<group>";
		};
		BF72DF111C4D257C002B324F /* DB Fixture 1.24 */ = {
			isa = PBXGroup;
			children = (
				BFCE9A581C4E4C4D00951B3D /* store124.wiredatabase */,
				BF6D5D021C4948830049F712 /* WireSyncEngine124.momd */,
			);
			name = "DB Fixture 1.24";
			sourceTree = "<group>";
		};
		D5225721206261C100562561 /* Asset Deletion */ = {
			isa = PBXGroup;
			children = (
				D522571D2062552800562561 /* AssetDeletionRequestStrategy.swift */,
				D522571F206261AA00562561 /* AssetDeletionStatus.swift */,
				D52257222062637500562561 /* DeletableAssetIdentifierProvider.swift */,
			);
			path = "Asset Deletion";
			sourceTree = "<group>";
		};
		E623B6362BD688A100F91B37 /* Dependencies */ = {
			isa = PBXGroup;
			children = (
				E623B6372BD688D400F91B37 /* Caches.swift */,
				E623B6392BD68DAE00F91B37 /* UserSessionDependencies.swift */,
			);
			path = Dependencies;
			sourceTree = "<group>";
		};
		E6A55E2B2B762ED80020818D /* Mocks */ = {
			isa = PBXGroup;
			children = (
				EE0BA28F29D5DBD6004E93B5 /* MockCryptoboxMigrationManagerInterface.swift */,
				E666EDF12B74ED2F00C03E2B /* MockSessionManagerObserver.swift */,
			);
			path = Mocks;
			sourceTree = "<group>";
		};
		E6C983EF2B986B2900D55177 /* ZMUserSession */ = {
			isa = PBXGroup;
			children = (
				E623B6362BD688A100F91B37 /* Dependencies */,
				E6BD767E2BDBAAE300FB1F8B /* CoreDataStack+Caches.swift */,
				EE419B57256FEA3D004618E2 /* ZMUserSession.Configuration.swift */,
				166B2B5D23E86522003E8581 /* ZMUserSession.swift */,
				EE13BD8A2BC948FC006561F8 /* ZMUserSession+APIAdapter.swift */,
				63CD59562964346400385037 /* ZMUserSession+AccessToken.swift */,
				164EAF9B1F4455FA00B628C4 /* ZMUserSession+Actions.swift */,
				EEE186B3259CC92D008707CA /* ZMUserSession+AppLock.swift */,
				16E0FB86232F8933000E3235 /* ZMUserSession+Authentication.swift */,
				162DEE101F87B9800034C8F9 /* ZMUserSession+Calling.swift */,
				16ED865E23E3145C00CB1766 /* ZMUserSession+Clients.swift */,
				EE5FEF0421E8948F00E24F7F /* ZMUserSession+DarwinNotificationCenter.swift */,
				A93B528A250101AC0061255E /* ZMUserSession+Debugging.swift */,
				597B70C22B03984C006C2121 /* ZMUserSession+DeveloperMenu.swift */,
				16E6F26124B371190015B249 /* ZMUserSession+EncryptionAtRest.swift */,
				554FEE2022AFF20600B1A8A1 /* ZMUserSession+LegalHold.swift */,
				16ED865923E2E91900CB1766 /* ZMUserSession+LifeCycle.swift */,
				54034F371BB1A6D900F4ED62 /* ZMUserSession+Logs.swift */,
				EE8584DC2B6BD33B0045EAD4 /* ZMUserSession+OneOnOne.swift */,
				8751DA051F66BFA6000D308B /* ZMUserSession+Push.swift */,
				06E0979B2A261E5D00B38C4A /* ZMUserSession+RecurringAction.swift */,
				EEEED9A923F6BD75008C94CA /* ZMUserSession+SelfUserProvider.swift */,
				F1AE5F6C21F72FC6009CDBBC /* ZMUserSession+Timers.swift */,
				E6C983ED2B986ABA00D55177 /* ZMUserSession+UserSession.swift */,
				E6425FDE2BCD5B9D003EC8CF /* ZMUserSessionBuilder.swift */,
				16ED865C23E30F7E00CB1766 /* ZMUserSesson+Proxy.swift */,
			);
			path = ZMUserSession;
			sourceTree = "<group>";
		};
<<<<<<< HEAD
		EE817DE52BF47ED8002B0353 /* Repositories */ = {
			isa = PBXGroup;
			children = (
				EE817DE62BF47EF3002B0353 /* TeamRepositoryTests.swift */,
			);
			path = Repositories;
			sourceTree = "<group>";
		};
		EEE076152BF36FC900EAA7D2 /* Repositories */ = {
			isa = PBXGroup;
			children = (
				EEE076162BF36FEA00EAA7D2 /* TeamRepository.swift */,
				EE88B02A2BF606590013F0BD /* TeamRepositoryError.swift */,
			);
			path = Repositories;
=======
		EE3E43F72BF62BC4001A43A1 /* Services */ = {
			isa = PBXGroup;
			children = (
				EE3E43F52BF62BB9001A43A1 /* SupportedProtocolsServiceTests.swift */,
			);
			path = Services;
			sourceTree = "<group>";
		};
		EE88B0522BF62B430013F0BD /* Services */ = {
			isa = PBXGroup;
			children = (
				EE88B0502BF62B3F0013F0BD /* SupportedProtocolsService.swift */,
			);
			path = Services;
>>>>>>> 9b58b4e4
			sourceTree = "<group>";
		};
		EEE46E5528C5EF3B005F48D7 /* Use cases */ = {
			isa = PBXGroup;
			children = (
				16D74BF32B59670B00160298 /* ChangeUsernameUseCase.swift */,
				EE8584DA2B6938390045EAD4 /* CreateTeamOneOnOneConversationUseCase.swift */,
				EEE46E5628C5EF56005F48D7 /* FetchUserClientsUseCase.swift */,
				25E11B0A2B56A15F005D51FA /* GetE2eIdentityCertificatesUseCase.swift */,
				E6C983EB2B98627200D55177 /* GetMLSFeatureUseCase.swift */,
				25E11B0C2B56B497005D51FA /* GetIsE2EIdentityEnabledUseCase.swift */,
				018A3DBB2B07998400EB3D6B /* GetUserClientFingerprintUseCase.swift */,
				E9A96E7D2B88E0EA00914FDD /* ResolveOneOnOneConversationsUseCase.swift */,
				060C06622B73DB8800B484C6 /* SnoozeCertificateEnrollmentUseCase.swift */,
				065FEA112B866462005AE86A /* StopCertificateEnrollmentSnoozerUseCase.swift */,
				06D16AAD2B9F3BC700D5A28A /* E2EIdentityCertificateUpdateStatusUseCase.swift */,
				06D16AB42BA0624800D5A28A /* IsE2EICertificateEnrollmentRequiredUseCase.swift */,
				63CDCA762BCD8AB500DA0F0A /* CheckOneOnOneConversationIsReadyUseCase.swift */,
				06ADEA032BD15383008BA0B3 /* RemoveUserClientUseCase.swift */,
			);
			path = "Use cases";
			sourceTree = "<group>";
		};
		EFF9403C2240FE12004F3115 /* DeepLink */ = {
			isa = PBXGroup;
			children = (
				EFF9403D2240FE5D004F3115 /* URL+DeepLink.swift */,
				EFF9403F2240FF12004F3115 /* DeepLinkError.swift */,
			);
			path = DeepLink;
			sourceTree = "<group>";
		};
		F159F4121F1E310C001B7D80 /* SessionManager */ = {
			isa = PBXGroup;
			children = (
				E6A55E2B2B762ED80020818D /* Mocks */,
				63CD59542964332B00385037 /* AccessTokenMigrationTests.swift */,
				636826FB2954550900D904C2 /* APIMigrationManagerTests.swift */,
				EE9CDE9127DA05D100C4DAC8 /* APIVersionResolverTests.swift */,
				87DF28C61F680495007E1702 /* PushDispatcherTests.swift */,
				162A81D5202B5BC600F6200C /* SessionManagerAVSTests.swift */,
				EE95DECC247C0049001EA010 /* SessionManagerConfigurationTests.swift */,
				E666EDDD2B74CEE000C03E2B /* SessionManagerBuilder.swift */,
				F159F4131F1E3134001B7D80 /* SessionManagerTests.swift */,
				E666EDE02B74E75A00C03E2B /* SessionManagerTests+AccountDeletion.swift */,
				63F376DF283519CC00FE1F05 /* SessionManagerTests+APIVersionResolver.swift */,
				E666EDED2B74EAC300C03E2B /* SessionManagerTests+AppLock.swift */,
				E666EDE32B74E7BD00C03E2B /* SessionManagerTests+AuthenticationFailure.swift */,
				D59F3A11206929AF0023474F /* SessionManagerTests+Backup.swift */,
				E666EDE72B74E8CE00C03E2B /* SessionManagerTests+EncryptionAtRestDefaults.swift */,
				E666EDE52B74E85300C03E2B /* SessionManagerTests+EncryptionAtRestMigration.swift */,
				166D191C231569DD001288CD /* SessionManagerTests+MessageRetention.swift */,
				E666EDEB2B74EA5000C03E2B /* SessionManagerTests+MultiUserSession.swift */,
				01300E61296838CE00D18B2E /* SessionManagerTests+Proxy.swift */,
				EEC0A2D229433D360032C1C9 /* SessionManagerTests+PushToken.swift */,
				E666EDE92B74E9EF00C03E2B /* SessionManagerTests+Teams.swift */,
				161ACB3B23F6BE7F00ABFF33 /* SessionManagerTests+URLActions.swift */,
				161ACB3923F6BAFE00ABFF33 /* URLActionTests.swift */,
			);
			path = SessionManager;
			sourceTree = "<group>";
		};
		F19F1D121EFBC17A00275E27 /* UnauthenticatedSession */ = {
			isa = PBXGroup;
			children = (
				161ACB3023F5BB7E00ABFF33 /* URLActionProcessors */,
				F19F1D231EFBC34E00275E27 /* ZMUserSessionRegistrationNotification.h */,
				F19F1D241EFBC34E00275E27 /* ZMUserSessionRegistrationNotification.m */,
				F19F1D191EFBC2F000275E27 /* ZMAuthenticationStatus_Internal.h */,
				F19F1D1A1EFBC2F000275E27 /* ZMAuthenticationStatus.h */,
				F19F1D1B1EFBC2F000275E27 /* ZMAuthenticationStatus.m */,
				1671F74F2B6A7DF500C2D8A3 /* ZMAuthenticationStatus.swift */,
				54FF64281F73D00C00787EF2 /* NSManagedObjectContext+AuthenticationStatus.swift */,
				F19F1D131EFBC18E00275E27 /* UnauthenticatedSession.swift */,
				167F383A23E0416E006B6AA9 /* UnauthenticatedSession+SSO.swift */,
				1662B0F623D9B29C00B8C7C5 /* UnauthenticatedSession+DomainLookup.swift */,
				F1A94BD11F010287003083D9 /* UnauthenticatedSession+Login.swift */,
				F19F1D321EFBE3FE00275E27 /* UnauthenticatedOperationLoop.swift */,
			);
			path = UnauthenticatedSession;
			sourceTree = "<group>";
		};
		F19F1D361EFBF60A00275E27 /* SessionManager */ = {
			isa = PBXGroup;
			children = (
				63F1DF22294B69E10061565E /* APIMigration */,
				EE9CDE8D27D9FF5900C4DAC8 /* APIVersionResolver.swift */,
				A95D0B1123F6B75A0057014F /* AVSLogObserver.swift */,
				7C5B94F522DC6BC500A6F8BB /* JailbreakDetector.swift */,
				54131BC525C7F71400CE2CA2 /* LoginDelegate.swift */,
				BF2AD9FF1F41A3DF000980E8 /* SessionFactories.swift */,
				F19F1D371EFBF61800275E27 /* SessionManager.swift */,
				E6425FE42BD005C0003EC8CF /* SessionManager+UserSessionLogoutDelegate.swift */,
				E6425FE22BD0021B003EC8CF /* SessionManager+UserSessionSelfUserClientDelegate.swift */,
				EE9CDE8F27DA04A300C4DAC8 /* SessionManager+APIVersionResolver.swift */,
				EEE186B5259CCA14008707CA /* SessionManager+AppLock.swift */,
				16FF474B1F0D54B20044C491 /* SessionManager+Logs.swift */,
				8717DFA61F6EF44E0087EFE4 /* SessionManager+Push.swift */,
				EE46EF252942033C007BBD99 /* SessionManager+PushToken.swift */,
				EE5D9B61290A8557007D78D6 /* SessionManager+VoIPPushManagerDelegate.swift */,
				165BB94B2004D6490077EFD5 /* SessionManager+UserActivity.swift */,
				162A81D3202B453000F6200C /* SessionManager+AVS.swift */,
				F130BF272062C05600DBE261 /* SessionManager+Backup.swift */,
				166DCDB92555ADD1004F4F59 /* SessionManager+EncryptionAtRest.swift */,
				F16558D0225F3F2A00EA2F2A /* SessionManager+SwitchBackend.swift */,
				161ACB1523F1AFB000ABFF33 /* SessionManager+CallKitManagerDelegate.swift */,
				54131BCD25C7FFCA00CE2CA2 /* SessionManager+AuthenticationStatusDelegate.swift */,
				161ACB2323F432CC00ABFF33 /* SessionManager+URLActions.swift */,
				BF2ADA011F41A450000980E8 /* BackendEnvironmentProvider+Cookie.swift */,
				EE5AAF392874E8C70018FA01 /* BackendEnvironmentProvider+Reachability.swift */,
				7CD279832338B74600E638CD /* SessionManagerConfiguration.swift */,
				7CD279852338E31D00E638CD /* SessionManager+Authentication.swift */,
				7CD279872338E52000E638CD /* ProcessInfo+SystemBootTime.swift */,
				8737D553209217BD00E5A4AF /* URLActions.swift */,
				5458273D2541C3A9002B8F83 /* PresentationDelegate.swift */,
				EECE27C329435FFE00419A8B /* PushTokenService.swift */,
			);
			path = SessionManager;
			sourceTree = "<group>";
		};
		F928651C19F7A3D30097539C /* Push Notifications */ = {
			isa = PBXGroup;
			children = (
				F98EDCDD1D82B924001E65CB /* Helpers */,
				F98EDCC61D82B913001E65CB /* Notification Types */,
				54E2C1DF1E682DC400536569 /* LocalNotificationDispatcher.swift */,
				1659114E1DEF1F6E007FA847 /* LocalNotificationDispatcher+Calling.swift */,
			);
			name = "Push Notifications";
			path = "Push notifications";
			sourceTree = "<group>";
		};
		F98EDCC61D82B913001E65CB /* Notification Types */ = {
			isa = PBXGroup;
			children = (
				5EC3A469210F110E00B76C78 /* Content */,
			);
			path = "Notification Types";
			sourceTree = "<group>";
		};
		F98EDCDD1D82B924001E65CB /* Helpers */ = {
			isa = PBXGroup;
			children = (
				F19E559F22B3A2C5005C792D /* UNNotification+SafeLogging.swift */,
				F19E55A122B3A3FA005C792D /* UNNotificationResponse+SafeLogging.swift */,
				F19E55A322B3A740005C792D /* PKPushPayload+SafeLogging.swift */,
				F19E55A522B3AAA8005C792D /* PKPushCredentials+SafeLogging.swift */,
			);
			path = Helpers;
			sourceTree = "<group>";
		};
		F9C9A4F11CAD2A200039E10C /* DB Ficture 1.28 */ = {
			isa = PBXGroup;
			children = (
				F9C9A4ED1CAD290B0039E10C /* store128.wiredatabase */,
			);
			name = "DB Ficture 1.28";
			sourceTree = "<group>";
		};
		F9FD798019EE73C500D70FCD /* VersionBlacklist */ = {
			isa = PBXGroup;
			children = (
				F9FD798519EE742600D70FCD /* ZMBlacklistDownloader.h */,
				54FEAAA81BC7BB9C002DE521 /* ZMBlacklistDownloader+Testing.h */,
				F9FD798619EE742600D70FCD /* ZMBlacklistDownloader.m */,
				878ACB4520ADBBAA0016E68A /* Blacklist.swift */,
				F9FD798B19EE9B9A00D70FCD /* ZMBlacklistVerificator.h */,
				540818A51BCA647D00257CA7 /* ZMBlacklistVerificator+Testing.h */,
				F9FD798C19EE9B9A00D70FCD /* ZMBlacklistVerificator.m */,
			);
			name = VersionBlacklist;
			sourceTree = "<group>";
		};
/* End PBXGroup section */

/* Begin PBXHeadersBuildPhase section */
		0145AE7C2B1154010097E3B8 /* Headers */ = {
			isa = PBXHeadersBuildPhase;
			buildActionMask = 2147483647;
			files = (
				0145AE842B1154010097E3B8 /* WireSyncEngineSupport.h in Headers */,
				25D57F202BA8928E0038521E /* MessagingTest.h in Headers */,
			);
			runOnlyForDeploymentPostprocessing = 0;
		};
		549815901A43232400A7CE2E /* Headers */ = {
			isa = PBXHeadersBuildPhase;
			buildActionMask = 2147483647;
			files = (
				F19F1D1E1EFBC2F000275E27 /* ZMAuthenticationStatus.h in Headers */,
				16C22BA41BF4D5D7007099D9 /* NSError+ZMUserSessionInternal.h in Headers */,
				544BA11A1A433DE400D3B852 /* WireSyncEngine.h in Headers */,
				F95ECF4E1B94A553009F91BA /* ZMHotFix.h in Headers */,
				872A2EFE2004B86D00900B22 /* ZMSyncStrategy.h in Headers */,
				54D9331E1AE1643A00C0B91C /* ZMCredentials.h in Headers */,
				166E47D1255EC03E00C161C8 /* ZMSelfStrategy.h in Headers */,
				09D7CE641AE94D4200CC5F45 /* ZMCredentials+Internal.h in Headers */,
				F19F1D311EFBCBD300275E27 /* ZMLoginTranscoder.h in Headers */,
				54DE26B31BC56E62002B5FBC /* ZMHotFixDirectory.h in Headers */,
				1602B4611F3B04150061C135 /* ZMBlacklistVerificator.h in Headers */,
				5430E9251BAA0D9F00395E05 /* WireSyncEngineLogs.h in Headers */,
				06DE14CF24B85CA0006CB6B3 /* ZMSyncStateDelegate.h in Headers */,
				09531F161AE960E300B8556A /* ZMLoginCodeRequestTranscoder.h in Headers */,
				EE0CAEB12AAF306000BD2DB7 /* ZMBlacklistDownloader.h in Headers */,
				544BA1271A433DE400D3B852 /* NSError+ZMUserSession.h in Headers */,
				16ED865B23E2EE3C00CB1766 /* ZMMissingUpdateEventsTranscoder.h in Headers */,
				09BCDB8E1BCE7F000020DCC7 /* ZMAPSMessageDecoder.h in Headers */,
				540818A61BCA647D00257CA7 /* ZMBlacklistVerificator+Testing.h in Headers */,
				54A3F24F1C08523500FE3A6B /* ZMOperationLoop.h in Headers */,
				54FEAAA91BC7BB9C002DE521 /* ZMBlacklistDownloader+Testing.h in Headers */,
				166E47CF255E8B2200C161C8 /* ZMLastUpdateEventIDTranscoder.h in Headers */,
				F19F1D1D1EFBC2F000275E27 /* ZMAuthenticationStatus_Internal.h in Headers */,
				F96DBEEA1DF9A570008FE832 /* ZMSyncStrategy+ManagedObjectChanges.h in Headers */,
				F19F1D271EFBC34E00275E27 /* ZMUserSessionRegistrationNotification.h in Headers */,
				872A2EFD2004B85F00900B22 /* ZMOperationLoop+Private.h in Headers */,
				544BA1311A433DE400D3B852 /* ZMNetworkState.h in Headers */,
			);
			runOnlyForDeploymentPostprocessing = 0;
		};
/* End PBXHeadersBuildPhase section */

/* Begin PBXNativeTarget section */
		0145AE802B1154010097E3B8 /* WireSyncEngineSupport */ = {
			isa = PBXNativeTarget;
			buildConfigurationList = 0145AE872B1154010097E3B8 /* Build configuration list for PBXNativeTarget "WireSyncEngineSupport" */;
			buildPhases = (
				0145AE7C2B1154010097E3B8 /* Headers */,
				0145AE7D2B1154010097E3B8 /* Sources */,
				0145AE7E2B1154010097E3B8 /* Frameworks */,
				0145AE7F2B1154010097E3B8 /* Resources */,
			);
			buildRules = (
			);
			dependencies = (
				0145AE8E2B1155690097E3B8 /* PBXTargetDependency */,
			);
			name = WireSyncEngineSupport;
			productName = WireSyncEngineSupport;
			productReference = 0145AE812B1154010097E3B8 /* WireSyncEngineSupport.framework */;
			productType = "com.apple.product-type.framework";
		};
		169BA1D125ECDBA300374343 /* IntegrationTests */ = {
			isa = PBXNativeTarget;
			buildConfigurationList = 169BA1DA25ECDBA300374343 /* Build configuration list for PBXNativeTarget "IntegrationTests" */;
			buildPhases = (
				169BA1CE25ECDBA300374343 /* Sources */,
				169BA1CF25ECDBA300374343 /* Frameworks */,
				169BA1D025ECDBA300374343 /* Resources */,
				59DA04A72BD25486003F9195 /* Embed Frameworks */,
			);
			buildRules = (
			);
			dependencies = (
				169BA1D925ECDBA300374343 /* PBXTargetDependency */,
				169BA1DE25ECDBC800374343 /* PBXTargetDependency */,
				59DA04A62BD25486003F9195 /* PBXTargetDependency */,
			);
			name = IntegrationTests;
			productName = IntegrationTests;
			productReference = 169BA1D225ECDBA300374343 /* IntegrationTests.xctest */;
			productType = "com.apple.product-type.bundle.unit-test";
		};
		3E186087191A56F6000FE027 /* WireSyncEngine Test Host */ = {
			isa = PBXNativeTarget;
			buildConfigurationList = 3E1860AD191A56F7000FE027 /* Build configuration list for PBXNativeTarget "WireSyncEngine Test Host" */;
			buildPhases = (
				3E186084191A56F6000FE027 /* Sources */,
				3E186085191A56F6000FE027 /* Frameworks */,
				3E186086191A56F6000FE027 /* Resources */,
				EE668BBC2954AA9300D939E7 /* Embed Frameworks */,
			);
			buildRules = (
			);
			dependencies = (
			);
			name = "WireSyncEngine Test Host";
			productName = "WireSyncEngine Test Host";
			productReference = 3E186088191A56F6000FE027 /* WireSyncEngine Test Host.app */;
			productType = "com.apple.product-type.application";
		};
		3E1860C2191A649D000FE027 /* UnitTests */ = {
			isa = PBXNativeTarget;
			buildConfigurationList = 3E1860D2191A649D000FE027 /* Build configuration list for PBXNativeTarget "UnitTests" */;
			buildPhases = (
				3E1860BF191A649D000FE027 /* Sources */,
				3E1860C0191A649D000FE027 /* Frameworks */,
				3E1860C1191A649D000FE027 /* Resources */,
			);
			buildRules = (
			);
			dependencies = (
				54F4DC581A4438AC00FDB6EA /* PBXTargetDependency */,
				3E1860D1191A649D000FE027 /* PBXTargetDependency */,
				A9FF8089195B17B3002CD44B /* PBXTargetDependency */,
				0145AE932B1155760097E3B8 /* PBXTargetDependency */,
			);
			name = UnitTests;
			packageProductDependencies = (
				EE88B0262BF4D8060013F0BD /* WireAPISupport */,
				EE88B0282BF4D84F0013F0BD /* WireAPI */,
			);
			productName = "WireSyncEngine-iOS-Tests";
			productReference = 3E1860C3191A649D000FE027 /* UnitTests.xctest */;
			productType = "com.apple.product-type.bundle.unit-test";
		};
		549815921A43232400A7CE2E /* WireSyncEngine-ios */ = {
			isa = PBXNativeTarget;
			buildConfigurationList = 549815A61A43232500A7CE2E /* Build configuration list for PBXNativeTarget "WireSyncEngine-ios" */;
			buildPhases = (
				0145AE9C2B11580B0097E3B8 /* Run Sourcery */,
				549815901A43232400A7CE2E /* Headers */,
				5498158E1A43232400A7CE2E /* Sources */,
				5498158F1A43232400A7CE2E /* Frameworks */,
				667FC69E27356C3F00E82FEF /* Run SwiftLint */,
				549815911A43232400A7CE2E /* Resources */,
			);
			buildRules = (
			);
			dependencies = (
			);
			name = "WireSyncEngine-ios";
			packageProductDependencies = (
				EE88B0242BF4D8060013F0BD /* WireAPI */,
			);
			productName = "WireSyncEngine-ios";
			productReference = 549815931A43232400A7CE2E /* WireSyncEngine.framework */;
			productType = "com.apple.product-type.framework";
		};
/* End PBXNativeTarget section */

/* Begin PBXProject section */
		540029AB1918CA8500578793 /* Project object */ = {
			isa = PBXProject;
			attributes = {
				DefaultBuildSystemTypeForWorkspace = Latest;
				LastSwiftMigration = 0710;
				LastSwiftUpdateCheck = 1140;
				LastUpgradeCheck = 1310;
				ORGANIZATIONNAME = "Zeta Project Gmbh";
				TargetAttributes = {
					0145AE802B1154010097E3B8 = {
						CreatedOnToolsVersion = 15.0.1;
					};
					169BA1D125ECDBA300374343 = {
						CreatedOnToolsVersion = 11.4.1;
						ProvisioningStyle = Manual;
						TestTargetID = 3E186087191A56F6000FE027;
					};
					3E186087191A56F6000FE027 = {
						LastSwiftMigration = 1000;
						ProvisioningStyle = Manual;
						SystemCapabilities = {
							com.apple.ApplicationGroups.iOS = {
								enabled = 1;
							};
							com.apple.Keychain = {
								enabled = 1;
							};
						};
					};
					3E1860C2191A649D000FE027 = {
						LastSwiftMigration = 1000;
						ProvisioningStyle = Manual;
						TestTargetID = 3E186087191A56F6000FE027;
					};
					549815921A43232400A7CE2E = {
						CreatedOnToolsVersion = 6.2;
						LastSwiftMigration = 1000;
						ProvisioningStyle = Manual;
					};
				};
			};
			buildConfigurationList = 540029AE1918CA8500578793 /* Build configuration list for PBXProject "WireSyncEngine" */;
			compatibilityVersion = "Xcode 3.2";
			developmentRegion = en;
			hasScannedForEncodings = 0;
			knownRegions = (
				en,
				Base,
				de,
				"pt-BR",
				es,
				uk,
				ru,
				ja,
				it,
				nl,
				tr,
				fr,
				da,
				ar,
				"zh-Hans",
				sl,
				et,
				fi,
				pl,
				"zh-Hant",
				lt,
			);
			mainGroup = 540029AA1918CA8500578793;
			packageReferences = (
				EE88B0232BF4D8060013F0BD /* XCLocalSwiftPackageReference "../WireAPI" */,
			);
			productRefGroup = 540029B51918CA8500578793 /* Products */;
			projectDirPath = "";
			projectRoot = "";
			targets = (
				549815921A43232400A7CE2E /* WireSyncEngine-ios */,
				3E1860C2191A649D000FE027 /* UnitTests */,
				3E186087191A56F6000FE027 /* WireSyncEngine Test Host */,
				169BA1D125ECDBA300374343 /* IntegrationTests */,
				0145AE802B1154010097E3B8 /* WireSyncEngineSupport */,
			);
		};
/* End PBXProject section */

/* Begin PBXResourcesBuildPhase section */
		0145AE7F2B1154010097E3B8 /* Resources */ = {
			isa = PBXResourcesBuildPhase;
			buildActionMask = 2147483647;
			files = (
			);
			runOnlyForDeploymentPostprocessing = 0;
		};
		169BA1D025ECDBA300374343 /* Resources */ = {
			isa = PBXResourcesBuildPhase;
			buildActionMask = 2147483647;
			files = (
				169BA25D25EF933000374343 /* audio.m4a in Resources */,
				169BA25C25EF933000374343 /* ExternalMessageTextFixture.txt in Resources */,
				169BA26025EF933F00374343 /* Lorem Ipsum.txt in Resources */,
				169BA25725EF933000374343 /* animated.gif in Resources */,
				169BA25B25EF933000374343 /* EncryptedBase64EncondedExternalMessageTestFixture.txt in Resources */,
				169BA25F25EF933000374343 /* 1900x1500.jpg in Resources */,
				169BA25825EF933000374343 /* not_animated.gif in Resources */,
				169BA25925EF933000374343 /* medium.jpg in Resources */,
				169BA25A25EF933000374343 /* tiny.jpg in Resources */,
				169BA25E25EF933000374343 /* video.mp4 in Resources */,
			);
			runOnlyForDeploymentPostprocessing = 0;
		};
		3E186086191A56F6000FE027 /* Resources */ = {
			isa = PBXResourcesBuildPhase;
			buildActionMask = 2147483647;
			files = (
				872C995B1DB65D0D006A3BDE /* harp.m4a in Resources */,
				872C99591DB659E6006A3BDE /* ringing_from_them_long.caf in Resources */,
				F1E48003207E3789008D4299 /* Default-568h@2x.png in Resources */,
			);
			runOnlyForDeploymentPostprocessing = 0;
		};
		3E1860C1191A649D000FE027 /* Resources */ = {
			isa = PBXResourcesBuildPhase;
			buildActionMask = 2147483647;
			files = (
				54764B961C92FDC100BD25E3 /* 1900x1500.jpg in Resources */,
				BF158D2F1CE087D8007C6F8A /* video.mp4 in Resources */,
				54764B9A1C9303D600BD25E3 /* tiny.jpg in Resources */,
				BF6D5D031C4948830049F712 /* WireSyncEngine124.momd in Resources */,
				BF6D5D051C494D730049F712 /* WireSyncEngine125.momd in Resources */,
				AF6415A51C9C180200A535F5 /* ExternalMessageTextFixture.txt in Resources */,
				BF44A3511C71D5FC00C6928E /* store127.wiredatabase in Resources */,
				AF6415A41C9C17FF00A535F5 /* EncryptedBase64EncondedExternalMessageTestFixture.txt in Resources */,
				54764B991C9303D600BD25E3 /* medium.jpg in Resources */,
				BF8367311C52651900364B37 /* store125.wiredatabase in Resources */,
				F9C9A4F01CAD29190039E10C /* store128.wiredatabase in Resources */,
				EE01E0371F90DD67001AA33C /* audio.m4a in Resources */,
				54764B9C1C930AEB00BD25E3 /* Lorem Ipsum.txt in Resources */,
				BFCE9A5B1C4E4C4D00951B3D /* store124.wiredatabase in Resources */,
				54764BA01C931E9400BD25E3 /* not_animated.gif in Resources */,
				54764B9F1C931E9400BD25E3 /* animated.gif in Resources */,
			);
			runOnlyForDeploymentPostprocessing = 0;
		};
		549815911A43232400A7CE2E /* Resources */ = {
			isa = PBXResourcesBuildPhase;
			buildActionMask = 2147483647;
			files = (
				3E2713211A8A68BF008EE50F /* Push.stringsdict in Resources */,
				543095951DE76B270065367F /* random2.txt in Resources */,
				3E27131F1A8A68BF008EE50F /* Push.strings in Resources */,
				F1A989BA1FD03E1B00B8A82E /* ZMLocalizable.strings in Resources */,
				543095931DE76B170065367F /* random1.txt in Resources */,
			);
			runOnlyForDeploymentPostprocessing = 0;
		};
/* End PBXResourcesBuildPhase section */

/* Begin PBXShellScriptBuildPhase section */
		0145AE9C2B11580B0097E3B8 /* Run Sourcery */ = {
			isa = PBXShellScriptBuildPhase;
			alwaysOutOfDate = 1;
			buildActionMask = 2147483647;
			files = (
			);
			inputFileListPaths = (
			);
			inputPaths = (
			);
			name = "Run Sourcery";
			outputFileListPaths = (
			);
			outputPaths = (
			);
			runOnlyForDeploymentPostprocessing = 0;
			shellPath = /bin/sh;
			shellScript = "../scripts/run-sourcery.sh --config ./sourcery/config.yml\n";
		};
		667FC69E27356C3F00E82FEF /* Run SwiftLint */ = {
			isa = PBXShellScriptBuildPhase;
			alwaysOutOfDate = 1;
			buildActionMask = 2147483647;
			files = (
			);
			inputFileListPaths = (
			);
			inputPaths = (
				"$(SRCROOT)/../scripts/run-swiftlint",
			);
			name = "Run SwiftLint";
			outputFileListPaths = (
			);
			outputPaths = (
			);
			runOnlyForDeploymentPostprocessing = 0;
			shellPath = /bin/sh;
			shellScript = "../scripts/run-swiftlint.sh\n";
		};
/* End PBXShellScriptBuildPhase section */

/* Begin PBXSourcesBuildPhase section */
		0145AE7D2B1154010097E3B8 /* Sources */ = {
			isa = PBXSourcesBuildPhase;
			buildActionMask = 2147483647;
			files = (
				59E6A91A2B4EE62100DBCC6B /* RecurringAction+dummy.swift in Sources */,
				0145AE882B11551C0097E3B8 /* AutoMockable.generated.swift in Sources */,
				25CCE9DC2BA4A943002AB21F /* String+Mocks.swift in Sources */,
				0145AE892B11551C0097E3B8 /* AutoMockable.manual.swift in Sources */,
			);
			runOnlyForDeploymentPostprocessing = 0;
		};
		169BA1CE25ECDBA300374343 /* Sources */ = {
			isa = PBXSourcesBuildPhase;
			buildActionMask = 2147483647;
			files = (
				E666EDE82B74E8CE00C03E2B /* SessionManagerTests+EncryptionAtRestDefaults.swift in Sources */,
				169BA23A25EF6D4F00374343 /* MockLinkPreviewDetector.swift in Sources */,
				169BA23025ED100100374343 /* ConversationsTests.m in Sources */,
				169BA24E25EF765D00374343 /* ConnectToBotURLActionProcessorTests.swift in Sources */,
				169BA22925ED0FDF00374343 /* ConversationTests+Ephemeral.swift in Sources */,
				169BA23E25EF6E2A00374343 /* MockRegistrationStatusDelegate.swift in Sources */,
				169BA22725ED0FD700374343 /* ConversationTests+MessageTimer.swift in Sources */,
				169BA21825ED0F9500374343 /* SendAndReceiveMessagesTests+Swift.swift in Sources */,
				169BA20425ED0F1E00374343 /* TeamTests.swift in Sources */,
				169BA20025ED0DAD00374343 /* ZMUserSession+Messages.swift in Sources */,
				169BA21325ED0F7A00374343 /* UserTests.swift in Sources */,
				169BA21725ED0F8E00374343 /* SearchTests.swift in Sources */,
				63E69AEA27EA293900D6CE88 /* ConnectionTests+Swift.swift in Sources */,
				169BA1F925ECF8F700374343 /* MockAppLock.swift in Sources */,
				169BA20825ED0F4400374343 /* GiphyTests.m in Sources */,
				169BA20F25ED0F6900374343 /* APNSTestsBase.m in Sources */,
				169BA22E25ED0FF400374343 /* TextSearchTests.swift in Sources */,
				169BA26125EFA23200374343 /* ZMConversation+Testing.m in Sources */,
				169BA21F25ED0FB400374343 /* ConversationTests+Deletion.swift in Sources */,
				169BA1FC25ED0CBD00374343 /* MockSessionManager.swift in Sources */,
				169BA20525ED0F2D00374343 /* LinkPreviewTests.swift in Sources */,
				169BA24225EF6F6700374343 /* ZMConversation+Testing.swift in Sources */,
				169BA24625EF73B100374343 /* EventProcessingPerformanceTests.swift in Sources */,
				169BA23625ED101C00374343 /* LoginFlowTests.m in Sources */,
				169BA21225ED0F7600374343 /* UserTests+AccountDeletion.swift in Sources */,
				E666EDEA2B74E9EF00C03E2B /* SessionManagerTests+Teams.swift in Sources */,
				169BA1DF25ECE4D000374343 /* IntegrationTest.m in Sources */,
				169BA1F125ECEB2900374343 /* FlowManagerMock.swift in Sources */,
				169BA21C25ED0FA700374343 /* ConversationTests+LegalHold.swift in Sources */,
				169BA20725ED0F3E00374343 /* OTRTests.swift in Sources */,
				169BA21025ED0F6D00374343 /* PushChannelTests.swift in Sources */,
				169BA21A25ED0F9E00374343 /* FileTransferTests+Swift.swift in Sources */,
				169BA1E125ECE4EC00374343 /* AppLockIntegrationTests.swift in Sources */,
				169BA22C25ED0FEB00374343 /* ConversationTests+MessageEditing.m in Sources */,
				169BA22A25ED0FE300374343 /* ConversationTests+DeliveryConfirmation.swift in Sources */,
				169BA1F225ECEB3300374343 /* MockMediaManager.swift in Sources */,
				169BA23925ED103900374343 /* IntegrationTest+Messages.swift in Sources */,
				169BA24D25EF753100374343 /* MockReachability.swift in Sources */,
				169BA24F25EF76A400374343 /* NetworkStateRecorder.swift in Sources */,
				169BA21D25ED0FAC00374343 /* ConversationTests+OTR.swift in Sources */,
				EE2DF75B2875DB1C0028ECA2 /* XCTestCase+APIVersion.swift in Sources */,
				169BA20125ED0EFE00374343 /* ZMUserSessionLegalHoldTests.swift in Sources */,
				169BA21925ED0F9900374343 /* SendAndReceiveMessagesTests.m in Sources */,
				169BA22625ED0FD300374343 /* ConversationTests+ReceiptMode.swift in Sources */,
				E666EDF22B74ED2F00C03E2B /* MockSessionManagerObserver.swift in Sources */,
				E666EDE22B74E78C00C03E2B /* SessionManagerTests+AccountDeletion.swift in Sources */,
				169BA21625ED0F8900374343 /* UserProfileTests.m in Sources */,
				169BA20D25ED0F5E00374343 /* APNSTests+Swift.swift in Sources */,
				E666EDEC2B74EA5000C03E2B /* SessionManagerTests+MultiUserSession.swift in Sources */,
				169BA24925EF743F00374343 /* SessionManagerTests+Backup.swift in Sources */,
				169BA26225EFA32000374343 /* ZMUser+Testing.m in Sources */,
				169BA22D25ED0FEF00374343 /* AvailabilityTests.swift in Sources */,
				E666EDEE2B74EAC300C03E2B /* SessionManagerTests+AppLock.swift in Sources */,
				169BA1F025ECEB0E00374343 /* SessionManagerTests.swift in Sources */,
				EE0BA29029D5DBD6004E93B5 /* MockCryptoboxMigrationManagerInterface.swift in Sources */,
				EECE27C729436CF900419A8B /* MockPushTokenService.swift in Sources */,
				169BA21425ED0F8000374343 /* UserTests.m in Sources */,
				169BA21E25ED0FB000374343 /* ConversationTests+OTR.m in Sources */,
				169BA23325ED100F00374343 /* SlowSyncTests+Teams.swift in Sources */,
				169BA21125ED0F7100374343 /* UserHandleTests.swift in Sources */,
				169BA23125ED100500374343 /* ConversationTestsBase.m in Sources */,
				169BA24825EF743700374343 /* SessionManagerTests+MessageRetention.swift in Sources */,
				169BA1E025ECE4D800374343 /* IntegrationTest.swift in Sources */,
				169BA25325EF778E00374343 /* TestUserProfileUpdateObserver.swift in Sources */,
				01300E62296838CE00D18B2E /* SessionManagerTests+Proxy.swift in Sources */,
				169BA22425ED0FC900374343 /* ConversationTests+Participants.swift in Sources */,
				169BA23825ED103500374343 /* IntegrationTest+Search.swift in Sources */,
				63F376E12835644800FE1F05 /* SessionManagerTests+APIVersionResolver.swift in Sources */,
				169BA1EC25ECEA9600374343 /* MockUser+LoginCredentials.swift in Sources */,
				169BA1F525ECF05000374343 /* IntegrationTest+Encryption.swift in Sources */,
				169BA21B25ED0FA200374343 /* FileTransferTests.m in Sources */,
				169BA1EA25ECEA5400374343 /* ApplicationMock.swift in Sources */,
				169BA24725EF73DD00374343 /* ServiceUserTests.swift in Sources */,
				169BA23525ED101700374343 /* SlowSyncTests.m in Sources */,
				E666EDE62B74E85300C03E2B /* SessionManagerTests+EncryptionAtRestMigration.swift in Sources */,
				169BA22125ED0FBD00374343 /* ConversationTests+LastRead.swift in Sources */,
				169BA1E925ECEA1C00374343 /* PushRegistryMock.swift in Sources */,
				169BA1EF25ECEAD200374343 /* WireCallCenterV3Mock.swift in Sources */,
				169BA22025ED0FB900374343 /* ConversationTests+ClearingHistory.swift in Sources */,
				169BA22B25ED0FE700374343 /* ConversationTests+MessageEditing.swift in Sources */,
				169BA1FD25ED0CCD00374343 /* MockStrategyDirectory.swift in Sources */,
				169BA20E25ED0F6200374343 /* APNSTests.m in Sources */,
				E666EDE42B74E7BD00C03E2B /* SessionManagerTests+AuthenticationFailure.swift in Sources */,
				169BA1F425ECEFB400374343 /* MockPresentationDelegate.swift in Sources */,
				169BA22525ED0FCE00374343 /* ConversationTests+List.swift in Sources */,
				169BA21525ED0F8500374343 /* UserProfileImageV3Tests.swift in Sources */,
				06EB24FE27D6576500094E6E /* LoginFlowTests+PushToken.swift in Sources */,
				169BA22F25ED0FFB00374343 /* DeleteMessagesTests.swift in Sources */,
				169BA23725ED102500374343 /* NotificationObservers.m in Sources */,
				169BA22825ED0FDB00374343 /* ConversationTests+Guests.swift in Sources */,
				169BA20225ED0F0600374343 /* UserRichProfileIntegrationTests.swift in Sources */,
				017ABBB62995278C0004C243 /* SlowSyncTests+NotificationsV3.swift in Sources */,
				169BA20925ED0F4A00374343 /* IsTypingTests.swift in Sources */,
				169BA20A25ED0F5000374343 /* BackgroundTests.m in Sources */,
				169BA22225ED0FC100374343 /* ConversationTests+Reactions.swift in Sources */,
				169BA1ED25ECEA9A00374343 /* OperationLoopNewRequestObserver.swift in Sources */,
				169BA1FB25ED0CB200374343 /* MockPushChannel.swift in Sources */,
				169BA20625ED0F3800374343 /* ClientManagementTests.m in Sources */,
				EECE27C829436DC000419A8B /* SessionManagerTests+PushToken.swift in Sources */,
				169BA24A25EF744400374343 /* SessionManagerTests+URLActions.swift in Sources */,
				169BA22325ED0FC400374343 /* ConversationTests+Archiving.swift in Sources */,
				169BA20B25ED0F5400374343 /* ConnectionTests.m in Sources */,
				E666EDDF2B74CEE600C03E2B /* SessionManagerBuilder.swift in Sources */,
				169BA23425ED101300374343 /* SlowSyncTests+ExistingData.swift in Sources */,
				169BA24525EF6FFA00374343 /* MockAnalytics.swift in Sources */,
				169BA23225ED100B00374343 /* SlowSyncTests+Swift.swift in Sources */,
				169BA23F25EF6F0B00374343 /* TypingChange.swift in Sources */,
			);
			runOnlyForDeploymentPostprocessing = 0;
		};
		3E186084191A56F6000FE027 /* Sources */ = {
			isa = PBXSourcesBuildPhase;
			buildActionMask = 2147483647;
			files = (
				3E9848BD1A65253000F7B050 /* Hack.swift in Sources */,
				3E1860BB191A5D99000FE027 /* TestHostAppDelegate.m in Sources */,
				3E1860BA191A5D99000FE027 /* TestHost-main.m in Sources */,
			);
			runOnlyForDeploymentPostprocessing = 0;
		};
		3E1860BF191A649D000FE027 /* Sources */ = {
			isa = PBXSourcesBuildPhase;
			buildActionMask = 2147483647;
			files = (
				EE3E43F62BF62BB9001A43A1 /* SupportedProtocolsServiceTests.swift in Sources */,
				5E8EE1FC20FDCCE200DB1F9B /* CompanyLoginRequestDetectorTests.swift in Sources */,
				F991CE161CB55512004D8465 /* ZMUser+Testing.m in Sources */,
				5E2C354D21A806A80034F1EE /* MockBackgroundActivityManager.swift in Sources */,
				F9D1CD141DF6C131002F6E80 /* SyncStatusTests.swift in Sources */,
				EE1DEBB523D5AEE50087EE1F /* TypingUsersTimeoutTests.swift in Sources */,
				09531F1C1AE9644800B8556A /* ZMLoginCodeRequestTranscoderTests.m in Sources */,
				87D003FF1BB5810D00472E06 /* APSSignalingKeyStoreTests.swift in Sources */,
				542DFEE61DDCA452000F5B95 /* UserProfileUpdateStatusTests.swift in Sources */,
				F95FFBD11EB8A478004031CB /* CallSystemMessageGeneratorTests.swift in Sources */,
				16E0FBB623311A19000E3235 /* ZMUserSessionTests+Authentication.swift in Sources */,
				D55272EC2062733F00F542BE /* AssetDeletionRequestStrategyTests.swift in Sources */,
				545434AB19AB6ADA003892D9 /* ZMMissingUpdateEventsTranscoderTests.m in Sources */,
				018A3DBF2B0799CA00EB3D6B /* GetUserClientFingerprintUseCaseTests.swift in Sources */,
				BF491CD51F03E0FC0055EE44 /* PermissionsDownloadRequestStrategyTests.swift in Sources */,
				54BFDF6A1BDA87D20034A3DB /* HistorySynchronizationStatusTests.swift in Sources */,
				545434AC19AB6ADA003892D9 /* ZMSelfTranscoderTests.m in Sources */,
				54A227D61D6604A5009414C0 /* SynchronizationMocks.swift in Sources */,
				54A170691B300717001B41A5 /* ProxiedRequestStrategyTests.swift in Sources */,
				06ADEA082BD2723F008BA0B3 /* RemoveUserClientUseCaseTests.swift in Sources */,
				1660AA111ECE3C1C0056D403 /* SearchTaskTests.swift in Sources */,
				16D66D6A2B0789F500CB237D /* MockCryptoboxMigrationManagerInterface.swift in Sources */,
				873B893E20445F4400FBE254 /* ZMConversationAccessModeTests.swift in Sources */,
				543ED0011D79E0EE00A9CDF3 /* ApplicationMock.swift in Sources */,
				160C314A1E82AC170012E4BC /* OperationStatusTests.swift in Sources */,
				169E303320D29C670012C219 /* PushRegistryMock.swift in Sources */,
				1671F7532B6A835300C2D8A3 /* ZMClientRegistrationStatusTests.swift in Sources */,
				EE2DF75A2875DB1C0028ECA2 /* XCTestCase+APIVersion.swift in Sources */,
				3E05F252192A4FBD00F22D80 /* UserSessionErrorTests.m in Sources */,
				E98E5DFC2B8DF45100A2CFF5 /* ResolveOneOnOneConversationsUseCaseTests.swift in Sources */,
				06ADE9EA2BC02B65008BA0B3 /* CertificateRevocationListsCheckerTests.swift in Sources */,
				F148F6691FBAF55800BD6909 /* TeamRegistrationStrategyTests.swift in Sources */,
				168C0B3F1E97CE3900315044 /* ZMLastUpdateEventIDTranscoderTests.m in Sources */,
				EE3E43F92BF62BF6001A43A1 /* SelfSupportedProtocolsRequestStrategyTests.swift in Sources */,
				E6C6C6B62B877429007585DF /* TeamMembersDownloadRequestStrategyTests.swift in Sources */,
				879634421F7BEC5100FC79BA /* DispatchQueueSerialAsyncTests.swift in Sources */,
				63CF4000276B4D110079FF2B /* AVSIdentifierTests.swift in Sources */,
				54AB428E1DF5C5B400381F2C /* TopConversationsDirectoryTests.swift in Sources */,
				EE9CDE9227DA05D100C4DAC8 /* APIVersionResolverTests.swift in Sources */,
				636826F82953465F00D904C2 /* ZMUserSessionTests+AccessToken.swift in Sources */,
				EE817DE72BF47EF3002B0353 /* TeamRepositoryTests.swift in Sources */,
				0601900B2678750D0043F8F8 /* DeepLinkURLActionProcessorTests.swift in Sources */,
				549552541D645683004F21F6 /* AddressBookTests.swift in Sources */,
				161C886623FD248A00CB0B8E /* RecordingMockTransportSession.swift in Sources */,
				F19F4F4D1E646C3C00F4D8FF /* UserProfileImageUpdateStatusTests.swift in Sources */,
				167BCB902603CAB200E9D7E3 /* AnalyticsTests.swift in Sources */,
				1679D1CD1EF97387007B0DF5 /* ZMUserSessionTestsBase+Calling.swift in Sources */,
				167F383D23E04A93006B6AA9 /* UnauthenticatedSessionTests+SSO.swift in Sources */,
				16519D6D231EAAF300C9D76D /* Conversation+DeletionTests.swift in Sources */,
				169BA24425EF6FFA00374343 /* MockAnalytics.swift in Sources */,
				F925468E1C63B61000CE2D7C /* MessagingTest+EventFactory.m in Sources */,
				16849B2023EDB32B00C025A8 /* MockSessionManager.swift in Sources */,
				06E097A02A264F0300B38C4A /* ZMUserSessionTests+RecurringActions.swift in Sources */,
				878ACB5920AF12C10016E68A /* ZMUserConsentTests.swift in Sources */,
				8766853C1F2A1AA00031081B /* UnauthenticatedSessionTests.swift in Sources */,
				16D0A119234B999600A83F87 /* LabelUpstreamRequestStrategyTests.swift in Sources */,
				169BA23D25EF6E2A00374343 /* MockRegistrationStatusDelegate.swift in Sources */,
				542DFEE81DDCA4FD000F5B95 /* UserProfileUpdateRequestStrategyTests.swift in Sources */,
				7CE017152317D07E00144905 /* ZMAuthenticationStatusTests.swift in Sources */,
				16085B351F719E6D000B9F22 /* NetworkStateRecorder.swift in Sources */,
				EE1DEBB323D5A6930087EE1F /* TypingTests.swift in Sources */,
				63CD5959296442D800385037 /* AccessTokenMigrationTests.swift in Sources */,
				09BA924C1BD55FA5000DC962 /* UserClientRequestStrategyTests.swift in Sources */,
				A9692F8A1986476900849241 /* NSString_NormalizationTests.m in Sources */,
				54880E3D194B5845007271AA /* ZMOperationLoopTests.m in Sources */,
				F9410F631DE44C2E007451FF /* TypingStrategyTests.swift in Sources */,
				EE5BF6351F8F907C00B49D06 /* ZMLocalNotificationTests.swift in Sources */,
				169BA25225EF778E00374343 /* TestUserProfileUpdateObserver.swift in Sources */,
				BF50CFA71F39ACE8007833A4 /* MockUserInfoParser.swift in Sources */,
				5E0EB1F92100A46F00B5DC2B /* MockCompanyLoginRequesterDelegate.swift in Sources */,
				169BA24C25EF753100374343 /* MockReachability.swift in Sources */,
				541228451AEE422C00D9ED1C /* ZMAuthenticationStatusTests.m in Sources */,
				5E0EB1F72100A14A00B5DC2B /* CompanyLoginRequesterTests.swift in Sources */,
				1671F9FF1E2FAF50009F3150 /* ZMLocalNotificationForTests_CallState.swift in Sources */,
				EE6654642445D4EE00CBF8D3 /* MockAddressBook.swift in Sources */,
				161ACB3A23F6BAFE00ABFF33 /* URLActionTests.swift in Sources */,
				63CDCA792BD157E100DA0F0A /* CheckOneOnOneConversationIsReadyUseCaseTests.swift in Sources */,
				16849B1C23EDA1FD00C025A8 /* MockUpdateEventProcessor.swift in Sources */,
				545F601C1D6C336D00C2C55B /* AddressBookSearchTests.swift in Sources */,
				162A81D6202B5BC600F6200C /* SessionManagerAVSTests.swift in Sources */,
				169BA1F825ECF8F700374343 /* MockAppLock.swift in Sources */,
				06F98D602437916B007E914A /* SignatureRequestStrategyTests.swift in Sources */,
				06D16AB02B9F3C9F00D5A28A /* E2EIdentityCertificateUpdateStatusUseCaseTests.swift in Sources */,
				5474C80C1921309400185A3A /* MessagingTestTests.m in Sources */,
				16D74BF62B5A961800160298 /* ChangeUsernameUseCaseTests.swift in Sources */,
				EE1DEBB723D5B62C0087EE1F /* TypingUsersTests.swift in Sources */,
				540A0BA51954859E00FB7D61 /* ZMSyncStrategyTests.m in Sources */,
				5E6716912174CA6700522E61 /* MockUser+LoginCredentials.swift in Sources */,
				F92CA9651F153622007D8570 /* CacheFileRelocatorTests.swift in Sources */,
				F9B71F4C1CB2B841001DB03F /* NSManagedObjectContext+TestHelpers.m in Sources */,
				F991CE151CB55512004D8465 /* ZMConversation+Testing.m in Sources */,
				54D785011A37256C00F47798 /* ZMEncodedNSUUIDWithTimestampTests.m in Sources */,
				161927242459E09C00DDD9EB /* UserClientEventConsumerTests.swift in Sources */,
				632A582225CD9DF900F0C4BD /* CallParticipantsKindTests.swift in Sources */,
				639290A4252CA53200046171 /* CallSnapshotTestFixture.swift in Sources */,
				87B30C5C1FA756220054DFB1 /* FlowManagerTests.swift in Sources */,
				169BA24125EF6F6700374343 /* ZMConversation+Testing.swift in Sources */,
				1626344720D79C22000D4063 /* ZMUserSessionTests+PushNotifications.swift in Sources */,
				16D3FD021E3A5C0D0052A535 /* ZMConversationVoiceChannelRouterTests.swift in Sources */,
				EEA58F102B70D59F006DEE32 /* CreateTeamOneOnOneConversationUseCaseTests.swift in Sources */,
				1658C23A1F5404F000889F22 /* FlowManagerMock.swift in Sources */,
				3E1858BC1951D6DA005FE78F /* MemoryLeaksObserver.m in Sources */,
				F905C47F1E79A86A00AF34A5 /* WireCallCenterV3Tests.swift in Sources */,
				1636EAFF23F6FCCC00CD9527 /* MockPresentationDelegate.swift in Sources */,
				E6D1B1F22B988166001CA68B /* GetMLSFeatureUseCaseTests.swift in Sources */,
				872C99601DB6722C006A3BDE /* CallKitDelegateTests+Mocking.m in Sources */,
				061F791C2B767B3D00E8827B /* SelfClientCertificateProviderTests.swift in Sources */,
				164C29A51ECF47D80026562A /* SearchDirectoryTests.swift in Sources */,
				06CDC6F82A2DFB4400EB518D /* RecurringActionServiceTests.swift in Sources */,
				D55272EA2062732100F542BE /* AssetDeletionStatusTests.swift in Sources */,
				A913C02423A7F1C00048CE74 /* TeamRolesDownloadRequestStrategyTests.swift in Sources */,
				EFC8281E1FB34F9600E27E21 /* EmailVerificationStrategyTests.swift in Sources */,
				87D4625D1C3D526D00433469 /* DeleteAccountRequestStrategyTests.swift in Sources */,
				A97E4F56267CF681006FC545 /* ZMUserSessionTestsBase.swift in Sources */,
				166264932166517A00300F45 /* CallEventStatusTests.swift in Sources */,
				160C31411E6DDFC30012E4BC /* VoiceChannelV3Tests.swift in Sources */,
				F9ABE8561EFD56BF00D83214 /* TeamDownloadRequestStrategyTests.swift in Sources */,
				87D2555921D6275800D03789 /* BuildTypeTests.swift in Sources */,
				169BA1FF25ED0DAD00374343 /* ZMUserSession+Messages.swift in Sources */,
				166E47D3255EF0BE00C161C8 /* MockStrategyDirectory.swift in Sources */,
				EE95DECD247C0049001EA010 /* SessionManagerConfigurationTests.swift in Sources */,
				A938BDCA23A7966700D4C208 /* ConversationRoleDownstreamRequestStrategyTests.swift in Sources */,
				0920C4DA1B305FF500C55728 /* UserSessionGiphyRequestStateTests.swift in Sources */,
				63A8F576276B7B3100513750 /* AVSClientTests.swift in Sources */,
				06ADE9EC2BC03C6D008BA0B3 /* CRLsDistributionPointsObserverTests.swift in Sources */,
				169BC10F22BD17FF0003159B /* LegalHoldRequestStrategyTests.swift in Sources */,
				87AEA67D1EFBF46600C94BF3 /* DiskDatabaseTest.swift in Sources */,
				F9F846351ED307F70087C1A4 /* CallParticipantsSnapshotTests.swift in Sources */,
				1673C35324CB36D800AE2714 /* ZMUserSessionTests+EncryptionAtRest.swift in Sources */,
				54DE9BEF1DE760A900EFFB9C /* RandomHandleGeneratorTests.swift in Sources */,
				F9C598AD1A0947B300B1F760 /* ZMBlacklistDownloaderTest.m in Sources */,
				1672A653234784B500380537 /* LabelDownstreamRequestStrategyTests.swift in Sources */,
				874A16942052C64B001C6760 /* UserExpirationObserverTests.swift in Sources */,
				16A702D01E92998100B8410D /* ApplicationStatusDirectoryTests.swift in Sources */,
				093694451BA9633300F36B3A /* UserClientRequestFactoryTests.swift in Sources */,
				168474262252579A004DE9EC /* ZMUserSessionTests+Syncing.swift in Sources */,
				F94F6B331E54B9C000D46A29 /* CallingRequestStrategyTests.swift in Sources */,
				166B2B6E23EB2CD3003E8581 /* DatabaseTest.swift in Sources */,
				5E8BB8A52149130800EEA64B /* AVSBridgingTests.swift in Sources */,
				161C887723FD4CFD00CB0B8E /* MockPushChannel.swift in Sources */,
				F9DAC54F1C2035660001F11E /* ConversationStatusStrategyTests.swift in Sources */,
				164C29A31ECF437E0026562A /* SearchRequestTests.swift in Sources */,
				168CF42F2007BCD9009FCB89 /* TeamInvitationStatusTests.swift in Sources */,
				EE8B934E2B838AFD00D5E670 /* GetE2eIdentityCertificatesUseCaseTests.swift in Sources */,
				A901FE9B258B562F003EAF5C /* CallParticipantTests.swift in Sources */,
				874A174A205812B6001C6760 /* ZMUserSessionTests.swift in Sources */,
				7CE017172317D72A00144905 /* ZMCredentialsTests.swift in Sources */,
				546F815C1E685F6E00775059 /* LocalNotificationDispatcherTests.swift in Sources */,
				F1AE5F6F21F73388009CDBBC /* ZMUserSessionTests+Timers.swift in Sources */,
				E62F31C72B711DDF0095777A /* EvaluateOneOnOneConversationsStrategyTests.swift in Sources */,
				161ACB4323F6EE4800ABFF33 /* CompanyLoginURLActionProcessorTests.swift in Sources */,
				5474C80A1921309400185A3A /* MessagingTest.m in Sources */,
				872C99531DB525A1006A3BDE /* CallKitManagerTests.swift in Sources */,
				F16C8BC42040715800677D31 /* ZMUpdateEvent+Testing.swift in Sources */,
				160195611E30C9CF00ACBFAC /* LocalNotificationDispatcherCallingTests.swift in Sources */,
				6391A8012A7A529000832665 /* MLSConferenceStaleParticipantsRemoverTests.swift in Sources */,
				164A55D820F4FE4A00AE62A6 /* SearchUserImageStrategyTests.swift in Sources */,
				09B730961B3045E400A5CCC9 /* ProxiedRequestStatusTests.swift in Sources */,
				061F791E2B76828500E8827B /* SnoozeCertificateEnrollmentUseCaseTests.swift in Sources */,
				F148F66B1FBAFAF600BD6909 /* RegistrationStatusTestHelper.swift in Sources */,
				EFC828221FB356CE00E27E21 /* RegistrationStatusTests.swift in Sources */,
				163FB9942052EA4C00E74F83 /* OperationLoopNewRequestObserver.swift in Sources */,
				F9B171F81C0F00E700E6EEC6 /* ClientUpdateStatusTests.swift in Sources */,
				3ED972FB1A0A65D800BAFC61 /* ZMBlacklistVerificatorTest.m in Sources */,
				EECE27C6294362F100419A8B /* MockPushTokenService.swift in Sources */,
				167BCB942603CC5B00E9D7E3 /* EventProcessorTests.swift in Sources */,
				F132C114203F20AB00C58933 /* ZMHotFixDirectoryTests.swift in Sources */,
				5463C897193F3C74006799DE /* ZMTimingTests.m in Sources */,
				1660AA0F1ECE0C870056D403 /* SearchResultTests.swift in Sources */,
				1662B0F923D9CE8F00B8C7C5 /* UnauthenticatedSessionTests+DomainLookup.swift in Sources */,
				EE2E95EB2A8B478700325A0C /* MockUserRepositoryInterface.swift in Sources */,
				EE1DEBB923D5B9BC0087EE1F /* ZMConversation+TypingUsersTests.swift in Sources */,
				164B8C211E254AD00060AB26 /* WireCallCenterV3Mock.swift in Sources */,
				F170AF211E78013A0033DC33 /* UserImageAssetUpdateStrategyTests.swift in Sources */,
				F95ECF511B94BD05009F91BA /* ZMHotFixTests.m in Sources */,
				F9ABE8571EFD56BF00D83214 /* TeamDownloadRequestStrategy+EventsTests.swift in Sources */,
				85D85EAFA1CB6E457D14E3B7 /* MockEntity2.m in Sources */,
				166D18A6230EC418001288CD /* MockMediaManager.swift in Sources */,
				09914E531BD6613D00C10BF8 /* ZMDecodedAPSMessageTest.m in Sources */,
				6349771E268B7C4300824A05 /* AVSVideoStreamsTest.swift in Sources */,
				636826FC2954550900D904C2 /* APIMigrationManagerTests.swift in Sources */,
				F9F9F5621D75D62100AE6499 /* RequestStrategyTestBase.swift in Sources */,
				7C419ED821F8D81D00B95770 /* EventProcessingTrackerTests.swift in Sources */,
				707CEBB727B515B200E080A4 /* ZMUserSessionTests+SecurityClassification.swift in Sources */,
				25D57F1D2BA892720038521E /* MessagingTest+Swift.swift in Sources */,
				85D8522CF8DE246DDD5BD12C /* MockEntity.m in Sources */,
				EF2CB12A22D5E5BF00350B0A /* TeamImageAssetUpdateStrategyTests.swift in Sources */,
				3E288A6C19C859210031CFCE /* NotificationObservers.m in Sources */,
				168CF42D2007BCA0009FCB89 /* TeamInvitationRequestStrategyTests.swift in Sources */,
				A97E4F5B267CFB2D006FC545 /* ZMUserSessionTests_NetworkState.swift in Sources */,
				EE01E0391F90FEC1001AA33C /* ZMLocalNotificationTests_ExpiredMessage.swift in Sources */,
				54C11BAD19D1EB7500576A96 /* ZMLoginTranscoderTests.m in Sources */,
				16AD86B81F7292EB00E4C797 /* TypingChange.swift in Sources */,
				16D3FCDF1E365ABC0052A535 /* CallStateObserverTests.swift in Sources */,
				85D85EEDD5DD19FB747ED4A5 /* MockModelObjectContextFactory.m in Sources */,
				06894D92276BA7FA00DA4E33 /* StartLoginURLActionProcessorTests.swift in Sources */,
				BF80542B2102175800E97053 /* CompanyLoginVerificationTokenTests.swift in Sources */,
				F11E35D62040172200D4D5DB /* ZMHotFixTests.swift in Sources */,
				1639A8542264C52600868AB9 /* ZMLocalNotificationTests_Alerts.swift in Sources */,
				545FC3341A5B003A005EEA26 /* ObjectTranscoderTests.m in Sources */,
				5E9D32712109C54B0032FB06 /* CompanyLoginActionTests.swift in Sources */,
				1836188BC0E48C1AC1671FC2 /* ZMSyncStrategyTests.swift in Sources */,
				71AE6F20A2708DCF3BAD54F7 /* ZMOperationLoopTests.swift in Sources */,
			);
			runOnlyForDeploymentPostprocessing = 0;
		};
		5498158E1A43232400A7CE2E /* Sources */ = {
			isa = PBXSourcesBuildPhase;
			buildActionMask = 2147483647;
			files = (
				1660AA0B1ECCAF4E0056D403 /* SearchRequest.swift in Sources */,
				E6C983EE2B986ABA00D55177 /* ZMUserSession+UserSession.swift in Sources */,
				0664F2E62A0E25C200E5C34E /* RecurringActionService.swift in Sources */,
				878ACB4620ADBBAA0016E68A /* Blacklist.swift in Sources */,
				06ADE9E32BBFDF26008BA0B3 /* CertificateRevocationListsChecker.swift in Sources */,
				166A8BF91E02C7D500F5EEEA /* ZMHotFix+PendingChanges.swift in Sources */,
				166507812459D7CA005300C1 /* UserClientEventConsumer.swift in Sources */,
				F9E577211E77EC6D0065EFE4 /* WireCallCenterV3+Notifications.swift in Sources */,
				092083401BA95EE100F82B29 /* UserClientRequestFactory.swift in Sources */,
				59E6A9142B4EE5CF00DBCC6B /* RecurringAction.swift in Sources */,
				16D74BF42B59670B00160298 /* ChangeUsernameUseCase.swift in Sources */,
				06025664248E5BC700E060E1 /* (null) in Sources */,
				EE5FEF0521E8948F00E24F7F /* ZMUserSession+DarwinNotificationCenter.swift in Sources */,
				549815DC1A432BC700A7CE2E /* NSError+ZMUserSession.m in Sources */,
				1662B0F723D9B29C00B8C7C5 /* UnauthenticatedSession+DomainLookup.swift in Sources */,
				63C5322027FDB4C4009DFFF4 /* BuildType.swift in Sources */,
				5E9D326F2109C1740032FB06 /* CompanyLoginErrorCode.swift in Sources */,
				16ED865A23E2E91900CB1766 /* ZMUserSession+LifeCycle.swift in Sources */,
				F95706541DE5D1CC0087442C /* SearchUserImageStrategy.swift in Sources */,
				163FB9992057E3F200E74F83 /* AuthenticationStatusProvider.swift in Sources */,
				0648FC1427864783006519D1 /* Conversation+Join.swift in Sources */,
				872A2EE61FFFBC2A00900B22 /* ServiceUser.swift in Sources */,
				16ED865D23E30F7E00CB1766 /* ZMUserSesson+Proxy.swift in Sources */,
				A938BDC823A7964200D4C208 /* ConversationRoleDownstreamRequestStrategy.swift in Sources */,
<<<<<<< HEAD
				EEE076172BF36FEA00EAA7D2 /* TeamRepository.swift in Sources */,
=======
				EE88B0512BF62B3F0013F0BD /* SupportedProtocolsService.swift in Sources */,
>>>>>>> 9b58b4e4
				F19E55A622B3AAA8005C792D /* PKPushCredentials+SafeLogging.swift in Sources */,
				59E6A9162B4EE5D500DBCC6B /* RecurringActionServiceInterface.swift in Sources */,
				09C77C531BA6C77000E2163F /* UserClientRequestStrategy.swift in Sources */,
				F1B5D53D2181FDA300986911 /* NetworkQuality.swift in Sources */,
				634976E9268A185A00824A05 /* AVSVideoStreams.swift in Sources */,
				5EC2C593213827BF00C6CE35 /* WireCallCenterV3+Events.swift in Sources */,
				EE1DEBBE23D5E12F0087EE1F /* TypingUsersTimeout+Key.swift in Sources */,
				F1C1F3EE1FCF0C85007273E3 /* ZMUserSessionErrorCode+Localized.swift in Sources */,
				166264742166093800300F45 /* CallEventStatus.swift in Sources */,
				63C5321F27FDB283009DFFF4 /* SyncStatus.swift in Sources */,
				E6425FE52BD005C0003EC8CF /* SessionManager+UserSessionLogoutDelegate.swift in Sources */,
				549815CD1A432BC700A7CE2E /* ZMBlacklistDownloader.m in Sources */,
				549815CE1A432BC700A7CE2E /* ZMBlacklistVerificator.m in Sources */,
				16D9E8BA22BCD39200FA463F /* LegalHoldRequestStrategy.swift in Sources */,
				164C29A71ED2D7B00026562A /* SearchResult.swift in Sources */,
				01D33D8129B8ED97009E94F3 /* SyncStatusLog.swift in Sources */,
				1660AA091ECCAC900056D403 /* SearchDirectory.swift in Sources */,
				166E47D0255EBFA900C161C8 /* StrategyDirectory.swift in Sources */,
				63EB9B2D258131F700B44635 /* AVSActiveSpeakerChange.swift in Sources */,
				161681352077721600BCF33A /* ZMOperationLoop+OperationStatus.swift in Sources */,
				A934C6E6266E0945008D9E68 /* ZMSyncStrategy.swift in Sources */,
				7C26879D21F7193800570AA9 /* EventProcessingTracker.swift in Sources */,
				EE5D9B62290A8557007D78D6 /* SessionManager+VoIPPushManagerDelegate.swift in Sources */,
				54A0A6311BCE9864001A3A4C /* ZMHotFix.m in Sources */,
				F19F4F3C1E604AA700F4D8FF /* UserImageAssetUpdateStrategy.swift in Sources */,
				EE1108FB23D2087F005DC663 /* Typing.swift in Sources */,
				164EAF9C1F4455FA00B628C4 /* ZMUserSession+Actions.swift in Sources */,
				5EFE9C17212AB945007932A6 /* RegistrationPhase.swift in Sources */,
				EE2DE5E8292519EC00F42F4C /* CallKitCallRegister.swift in Sources */,
				EECE27C429435FFE00419A8B /* PushTokenService.swift in Sources */,
				BF2ADA001F41A3DF000980E8 /* SessionFactories.swift in Sources */,
				636F70452A5F3EE900E086B6 /* MLSConferenceStaleParticipantsRemover.swift in Sources */,
				E6C6C6B72B87745F007585DF /* TeamMembersDownloadRequestStrategy.swift in Sources */,
				EE458B0B27CCD58800F04038 /* ZMOperationLoop+APIVersion.swift in Sources */,
				F130BF282062C05600DBE261 /* SessionManager+Backup.swift in Sources */,
				54A0A6321BCE9867001A3A4C /* ZMHotFixDirectory.m in Sources */,
				54F0A0951B3018D7003386BC /* ProxiedRequestsStatus.swift in Sources */,
				F19F1D141EFBC18E00275E27 /* UnauthenticatedSession.swift in Sources */,
				F9F631421DE3524100416938 /* TypingStrategy.swift in Sources */,
				EEEED9A823F6BC00008C94CA /* SelfUserProvider.swift in Sources */,
				EE51FBEE2AE1305B002B503B /* UserSession.swift in Sources */,
				7C5482DA225380160055F1AB /* CallReceivedResult.swift in Sources */,
				54C8A39C1F7536DB004961DF /* ZMOperationLoop+Notifications.swift in Sources */,
				7C5B94F622DC6BC500A6F8BB /* JailbreakDetector.swift in Sources */,
				1693151125836E5800709F15 /* EventProcessor.swift in Sources */,
				EF2CB12722D5E58B00350B0A /* TeamImageAssetUpdateStrategy.swift in Sources */,
				BF2ADA021F41A450000980E8 /* BackendEnvironmentProvider+Cookie.swift in Sources */,
				EE1108B723D1B367005DC663 /* TypingUsers.swift in Sources */,
				06B99C7B242B51A300FEAFDE /* SignatureRequestStrategy.swift in Sources */,
				06E0979C2A261E5D00B38C4A /* ZMUserSession+RecurringAction.swift in Sources */,
				5EFE9C15212AB138007932A6 /* UnregisteredUser+Payload.swift in Sources */,
				161ACB2D23F5BA0200ABFF33 /* DeepLinkURLActionProcessor.swift in Sources */,
				060C06632B73DB8800B484C6 /* SnoozeCertificateEnrollmentUseCase.swift in Sources */,
				54131BCE25C7FFCA00CE2CA2 /* SessionManager+AuthenticationStatusDelegate.swift in Sources */,
				EE88B04F2BF62B140013F0BD /* SelfSupportedProtocolsRequestStrategy.swift in Sources */,
				160C31271E6434500012E4BC /* OperationStatus.swift in Sources */,
				165911531DEF38EC007FA847 /* CallStateObserver.swift in Sources */,
				5458273E2541C3A9002B8F83 /* PresentationDelegate.swift in Sources */,
				A9B53AAA24E12E240066FCC6 /* ZMAccountDeletedReason.swift in Sources */,
				54E2C1E01E682DC400536569 /* LocalNotificationDispatcher.swift in Sources */,
				879634401F7BEA4700FC79BA /* DispatchQueue+SerialAsync.swift in Sources */,
				F93A75F21C1F219800252586 /* ConversationStatusStrategy.swift in Sources */,
				632A582025CC43DA00F0C4BD /* CallParticipantsListKind.swift in Sources */,
				544F8FF31DDCD34600D1AB04 /* UserProfileUpdateNotifications.swift in Sources */,
				F19F1D1F1EFBC2F000275E27 /* ZMAuthenticationStatus.m in Sources */,
				634976FD268A205A00824A05 /* AVSClientList.swift in Sources */,
				F1A94BD21F010287003083D9 /* UnauthenticatedSession+Login.swift in Sources */,
				F1C1E70D21F74667007FBDA1 /* ZMUserSession+Timers.swift in Sources */,
				162113042B2756EB008F0F9F /* PrekeyGenerator.swift in Sources */,
				7CD279842338B74600E638CD /* SessionManagerConfiguration.swift in Sources */,
				166DCDBA2555ADD2004F4F59 /* SessionManager+EncryptionAtRest.swift in Sources */,
				54A170651B300696001B41A5 /* ProxiedRequestStrategy.swift in Sources */,
				160C31441E8049320012E4BC /* ApplicationStatusDirectory.swift in Sources */,
				7CD279862338E31D00E638CD /* SessionManager+Authentication.swift in Sources */,
				16FF474C1F0D54B20044C491 /* SessionManager+Logs.swift in Sources */,
				F19F1D281EFBC34E00275E27 /* ZMUserSessionRegistrationNotification.m in Sources */,
				A93B528B250101AC0061255E /* ZMUserSession+Debugging.swift in Sources */,
				A913C02223A7EDFB0048CE74 /* TeamRolesDownloadRequestStrategy.swift in Sources */,
				597B70C32B03984C006C2121 /* ZMUserSession+DeveloperMenu.swift in Sources */,
				59271BEA2B908E150019B726 /* SecurityClassification.swift in Sources */,
				5EC2C5912137F80E00C6CE35 /* CallState.swift in Sources */,
				259AAB0D2B9F477F00B13A7C /* LastE2EIdentityUpdateDateProtocol.swift in Sources */,
				5478A1411DEC4048006F7268 /* UserProfile.swift in Sources */,
				E6425FDF2BCD5B9D003EC8CF /* ZMUserSessionBuilder.swift in Sources */,
				EE419B58256FEA3D004618E2 /* ZMUserSession.Configuration.swift in Sources */,
				5E8BB89E2147E9DF00EEA64B /* AVSWrapper+Handlers.swift in Sources */,
				63B1FAD92763A510000766F8 /* AVSIdentifier.swift in Sources */,
				F19E55A222B3A3FA005C792D /* UNNotificationResponse+SafeLogging.swift in Sources */,
				EFF940402240FF12004F3115 /* DeepLinkError.swift in Sources */,
				F90EC5A31E7BF1AC00A6779E /* AVSWrapper.swift in Sources */,
				018A3DBC2B07998400EB3D6B /* GetUserClientFingerprintUseCase.swift in Sources */,
				5E8BB8992147CD3F00EEA64B /* AVSBridging.swift in Sources */,
				16F5F16C1E4092C00062F0AE /* NSManagedObjectContext+CTCallCenter.swift in Sources */,
				EE3E43FB2BF62DE6001A43A1 /* UserRepository.swift in Sources */,
				09531F181AE960E300B8556A /* ZMLoginCodeRequestTranscoder.m in Sources */,
				06D16AB52BA0624800D5A28A /* IsE2EICertificateEnrollmentRequiredUseCase.swift in Sources */,
				F148F6671FB9AA7600BD6909 /* UnregisteredTeam.swift in Sources */,
				1672A64523473EA100380537 /* LabelDownstreamRequestStrategy.swift in Sources */,
				09BCDB8F1BCE7F000020DCC7 /* ZMAPSMessageDecoder.m in Sources */,
				E623B6382BD688D400F91B37 /* Caches.swift in Sources */,
				546392721D79D5210094EC66 /* Application.swift in Sources */,
				06ADEA042BD15384008BA0B3 /* RemoveUserClientUseCase.swift in Sources */,
				EFC8281C1FB343B600E27E21 /* RegistationCredentialVerificationStrategy.swift in Sources */,
				874A16902052BE5E001C6760 /* ZMUserSession+OpenConversation.swift in Sources */,
				EE1DEBC423D5F1970087EE1F /* Conversation+TypingUsers.swift in Sources */,
				EEDDB6A42BCFC5E7009ECF97 /* WireSyncEngine.docc in Sources */,
				16E6F26224B371190015B249 /* ZMUserSession+EncryptionAtRest.swift in Sources */,
				BFE7FCBF2101E50700D1165F /* CompanyLoginVerificationToken.swift in Sources */,
				5498162E1A432BC800A7CE2E /* ZMLastUpdateEventIDTranscoder.m in Sources */,
				F9B171F61C0EF21100E6EEC6 /* ClientUpdateStatus.swift in Sources */,
				EEC7AB0C2A08F3DF005614BE /* OperationStateProvider.swift in Sources */,
				549816351A432BC800A7CE2E /* ZMLoginTranscoder.m in Sources */,
				5E8BB89C2147CE1600EEA64B /* AVSCallMember.swift in Sources */,
				166D18A4230EBFFA001288CD /* MediaManager.swift in Sources */,
				874F142D1C16FD9700C15118 /* Device.swift in Sources */,
				F19E55A422B3A740005C792D /* PKPushPayload+SafeLogging.swift in Sources */,
				EE1108F923D1F945005DC663 /* TypingUsersTimeout.swift in Sources */,
				16C4BDA020A309CD00BCDB17 /* CallParticipantSnapshot.swift in Sources */,
				1639A8272260CE5000868AB9 /* ZMLocalNotification+AvailabilityAlert.swift in Sources */,
				EE8584DD2B6BD33B0045EAD4 /* ZMUserSession+OneOnOne.swift in Sources */,
				16ED865F23E3145C00CB1766 /* ZMUserSession+Clients.swift in Sources */,
				06D16AAE2B9F3BC700D5A28A /* E2EIdentityCertificateUpdateStatusUseCase.swift in Sources */,
				878ACB4820AEFB980016E68A /* ZMUser+Consent.swift in Sources */,
				0640C26D26EA0B5C0057AF80 /* NSManagedObjectContext+Packaging.swift in Sources */,
				E6E5579A2BBD4D9C0033E62B /* ZMReachability+ServerConnection.swift in Sources */,
				F1C51FE71FB49660009C2269 /* RegistrationStatus.swift in Sources */,
				5E8EE1FA20FDC7D700DB1F9B /* Pasteboard.swift in Sources */,
				874A16922052BEC5001C6760 /* UserExpirationObserver.swift in Sources */,
				8751DA061F66BFA6000D308B /* ZMUserSession+Push.swift in Sources */,
				EEEA75FA1F8A6142006D1070 /* ZMLocalNotification+ExpiredMessages.swift in Sources */,
				547E5B5A1DDB67390038D936 /* UserProfileUpdateRequestStrategy.swift in Sources */,
				54FF64291F73D00C00787EF2 /* NSManagedObjectContext+AuthenticationStatus.swift in Sources */,
				A9C02605266F5B4B002E542B /* ZMClientRegistrationStatus.swift in Sources */,
				BF735CFA1E70003D003BC61F /* SystemMessageCallObserver.swift in Sources */,
				1645ECF82448A0A3007A82D6 /* Decodable+JSON.swift in Sources */,
				63F1DF21294B69B20061565E /* AccessTokenMigration.swift in Sources */,
				165D3A211E1D43870052E654 /* VoiceChannelV3.swift in Sources */,
				F19F4F3A1E5F1AE400F4D8FF /* UserProfileImageUpdateStatus.swift in Sources */,
				5498162D1A432BC800A7CE2E /* ZMMissingUpdateEventsTranscoder.m in Sources */,
				549816451A432BC800A7CE2E /* ZMOperationLoop.m in Sources */,
				D5D10DA4203AE43200145497 /* Conversation+AccessMode.swift in Sources */,
				7C1F4BF5203C4F67000537A8 /* Analytics+Push.swift in Sources */,
				F9AB00221F0CDAF00037B437 /* CacheFileRelocator.swift in Sources */,
				EEE46E5728C5EF56005F48D7 /* FetchUserClientsUseCase.swift in Sources */,
				166A8BF31E015F3B00F5EEEA /* WireCallCenterV3Factory.swift in Sources */,
				16519D38231D3B1700C9D76D /* Conversation+Deletion.swift in Sources */,
				F1C1F3F01FCF18C5007273E3 /* NSError+Localized.swift in Sources */,
				EE2DE5E429250CC400F42F4C /* CallKitCall.swift in Sources */,
				5467F1C61E0AE421008C1745 /* KeyValueStore+AccessToken.swift in Sources */,
				639290A7252DEDB500046171 /* WireCallCenterV3+Degradation.swift in Sources */,
				E62F31C52B71165A0095777A /* EvaluateOneOnOneConversationsStrategy.swift in Sources */,
				8754B84A1F73C25400EC02AD /* ConversationListChangeInfo+UserSession.swift in Sources */,
				8737D554209217BD00E5A4AF /* URLActions.swift in Sources */,
				547E5B581DDB4B800038D936 /* UserProfileUpdateStatus.swift in Sources */,
				EEEA75FC1F8A6142006D1070 /* ZMLocalNotification+Calling.swift in Sources */,
				EE2DE5EC29263C5100F42F4C /* Logger.swift in Sources */,
				F19F1D331EFBE3FE00275E27 /* UnauthenticatedOperationLoop.swift in Sources */,
				16030DC921B01B7500F8032E /* Conversation+ReadReceiptMode.swift in Sources */,
				F19F4F4F1E6575F700F4D8FF /* UserProfileImageOwner.swift in Sources */,
				8754B84C1F73C38900EC02AD /* MessageChangeInfo+UserSession.swift in Sources */,
				59271BE82B908DAC0019B726 /* SecurityClassificationProviding.swift in Sources */,
				EE46EF262942033C007BBD99 /* SessionManager+PushToken.swift in Sources */,
				162DEE111F87B9800034C8F9 /* ZMUserSession+Calling.swift in Sources */,
				161ACB2423F432CC00ABFF33 /* SessionManager+URLActions.swift in Sources */,
				BF3C1B1720DBE254001CE126 /* Conversation+MessageDestructionTimeout.swift in Sources */,
				1659114F1DEF1F6E007FA847 /* LocalNotificationDispatcher+Calling.swift in Sources */,
				E623B63A2BD68DAE00F91B37 /* UserSessionDependencies.swift in Sources */,
				16DABFAE1DCF98D3001973E3 /* CallingRequestStrategy.swift in Sources */,
				54DE9BEB1DE74FFB00EFFB9C /* RandomHandleGenerator.swift in Sources */,
				63CDCA772BCD8AB500DA0F0A /* CheckOneOnOneConversationIsReadyUseCase.swift in Sources */,
				F1C51FE91FB4A9C7009C2269 /* RegistrationStrategy.swift in Sources */,
				549816301A432BC800A7CE2E /* ZMSelfStrategy.m in Sources */,
				63CD5958296434A700385037 /* ZMUserSession+AccessToken.swift in Sources */,
				63A2E19F2770D7E900D8F271 /* AVSIdentifier+Stub.swift in Sources */,
				5E8EE1F720FDC6B900DB1F9B /* CompanyLoginRequestDetector.swift in Sources */,
				16E0FB87232F8933000E3235 /* ZMUserSession+Authentication.swift in Sources */,
				F19F1D381EFBF61800275E27 /* SessionManager.swift in Sources */,
				634976F8268A200C00824A05 /* AVSClient.swift in Sources */,
				D522571E2062552800562561 /* AssetDeletionRequestStrategy.swift in Sources */,
				060C06682B7619E300B484C6 /* SelfClientCertificateProvider.swift in Sources */,
				161ACB1623F1AFB000ABFF33 /* SessionManager+CallKitManagerDelegate.swift in Sources */,
				6349770A268A250E00824A05 /* Encodable+JSONString.swift in Sources */,
				1671F7502B6A7DF500C2D8A3 /* ZMAuthenticationStatus.swift in Sources */,
				1658C2371F503CF800889F22 /* FlowManager.swift in Sources */,
				7CD279882338E52000E638CD /* ProcessInfo+SystemBootTime.swift in Sources */,
				25E11B0D2B56B497005D51FA /* GetIsE2EIdentityEnabledUseCase.swift in Sources */,
				549710081F6FF5C100026EDD /* NotificationInContext+UserSession.swift in Sources */,
				16D0A11D234C8CD700A83F87 /* LabelUpstreamRequestStrategy.swift in Sources */,
				63FE4B9E25C1D2EC002878E5 /* VideoGridPresentationMode.swift in Sources */,
				54D933211AE1653000C0B91C /* ZMCredentials.m in Sources */,
				EE88B02B2BF606590013F0BD /* TeamRepositoryError.swift in Sources */,
				8798607B1C3D48A400218A3E /* DeleteAccountRequestStrategy.swift in Sources */,
				E9A96E7E2B88E0EA00914FDD /* ResolveOneOnOneConversationsUseCase.swift in Sources */,
				5E0EB1F421008C1900B5DC2B /* CompanyLoginRequester.swift in Sources */,
				16A764611F3E0B0B00564F21 /* CallKitManager.swift in Sources */,
				BF491CD11F03D7CF0055EE44 /* PermissionsDownloadRequestStrategy.swift in Sources */,
				E6BD767F2BDBAAE300FB1F8B /* CoreDataStack+Caches.swift in Sources */,
				54973A361DD48CAB007F8702 /* NSManagedObject+CryptoStack.swift in Sources */,
				165D3A3D1E1D60520052E654 /* ZMConversation+VoiceChannel.swift in Sources */,
				EE1DEBC723D5F1F30087EE1F /* NSManagedObjectContext+TypingUsers.swift in Sources */,
				EEE186B4259CC92D008707CA /* ZMUserSession+AppLock.swift in Sources */,
				165D3A221E1D43870052E654 /* VoiceChannel.swift in Sources */,
				EE9CDE9027DA04A300C4DAC8 /* SessionManager+APIVersionResolver.swift in Sources */,
				63E313D627553CA0002EAF1D /* ZMConversation+AVSIdentifier.swift in Sources */,
				5EDF03EC2245563C00C04007 /* LinkPreviewAssetUploadRequestStrategy+Helper.swift in Sources */,
				54991D581DEDCF2B007E282F /* AddressBook.swift in Sources */,
				F96DBEEB1DF9A570008FE832 /* ZMSyncStrategy+ManagedObjectChanges.m in Sources */,
				EEE95CF62A442A0100E136CB /* WireCallCenterV3+MLS.swift in Sources */,
				168CF4292007840A009FCB89 /* Team+Invite.swift in Sources */,
				168CF42720077C54009FCB89 /* TeamInvitationStatus.swift in Sources */,
				63497702268A20EC00824A05 /* AVSParticipantsChange.swift in Sources */,
				8717DFA71F6EF44E0087EFE4 /* SessionManager+Push.swift in Sources */,
				D52257232062637500562561 /* DeletableAssetIdentifierProvider.swift in Sources */,
				70355A7327AAE62E00F02C76 /* ZMUserSession+SecurityClassificationProviding.swift in Sources */,
				25E11B0B2B56A15F005D51FA /* GetE2eIdentityCertificatesUseCase.swift in Sources */,
				D5225720206261AA00562561 /* AssetDeletionStatus.swift in Sources */,
				5E8BB8A02147F5BC00EEA64B /* CallSnapshot.swift in Sources */,
				63B1FADB2763A636000766F8 /* ZMUser+AVSIdentifier.swift in Sources */,
				065FEA122B866462005AE86A /* StopCertificateEnrollmentSnoozerUseCase.swift in Sources */,
				A95D0B1223F6B75A0057014F /* AVSLogObserver.swift in Sources */,
				EE13BD8B2BC948FC006561F8 /* ZMUserSession+APIAdapter.swift in Sources */,
				5E8BB8A22147F89000EEA64B /* CallCenterSupport.swift in Sources */,
				1660AA0D1ECDB0250056D403 /* SearchTask.swift in Sources */,
				F9245BED1CBF95A8009D1E85 /* ZMHotFixDirectory+Swift.swift in Sources */,
				E6C983EC2B98627200D55177 /* GetMLSFeatureUseCase.swift in Sources */,
				54991D5A1DEDD07E007E282F /* ContactAddressBook.swift in Sources */,
				EE0CAEAF2AAF2E8E00BD2DB7 /* URLSession+MinTLSVersion.swift in Sources */,
				2B15596A295093360069AE34 /* HotfixPatch.swift in Sources */,
				165BB94C2004D6490077EFD5 /* SessionManager+UserActivity.swift in Sources */,
				165D3A151E1D3EF30052E654 /* WireCallCenterV3.swift in Sources */,
				554FEE2122AFF20600B1A8A1 /* ZMUserSession+LegalHold.swift in Sources */,
				EE5D9B60290A7CEE007D78D6 /* VoIPPushManager.swift in Sources */,
				EE5AAF3A2874E8C70018FA01 /* BackendEnvironmentProvider+Reachability.swift in Sources */,
				1634958B1F0254CB004E80DB /* ServerConnection.swift in Sources */,
				54034F381BB1A6D900F4ED62 /* ZMUserSession+Logs.swift in Sources */,
				549816471A432BC800A7CE2E /* ZMSyncStrategy.m in Sources */,
				54BFDF681BDA6F9A0034A3DB /* HistorySynchronizationStatus.swift in Sources */,
				16DCB91C213449620002E910 /* ZMOperationLoop+PushChannel.swift in Sources */,
				162A81D4202B453000F6200C /* SessionManager+AVS.swift in Sources */,
				1662648221661C9F00300F45 /* ZMOperatonLoop+Background.swift in Sources */,
				168CF42B20079A02009FCB89 /* TeamInvitationRequestStrategy.swift in Sources */,
				06239126274DB73A0065A72D /* StartLoginURLActionProcessor.swift in Sources */,
				EEEED9AA23F6BD75008C94CA /* ZMUserSession+SelfUserProvider.swift in Sources */,
				EE8584DB2B6938390045EAD4 /* CreateTeamOneOnOneConversationUseCase.swift in Sources */,
				63F1DF1F294B68380061565E /* APIMigrationManager.swift in Sources */,
				F19E55A022B3A2C5005C792D /* UNNotification+SafeLogging.swift in Sources */,
				161ACB3223F5BBA100ABFF33 /* CompanyLoginURLActionProcessor.swift in Sources */,
				063AF985264B2DF800DCBCED /* CallClosedReason.swift in Sources */,
				EE9CDE8E27D9FF5900C4DAC8 /* APIVersionResolver.swift in Sources */,
				16F6BB381EDEA659009EA803 /* SearchResult+AddressBook.swift in Sources */,
				5458AF841F7021B800E45977 /* PreLoginAuthenticationNotification.swift in Sources */,
				F9ABE84F1EFD568B00D83214 /* TeamDownloadRequestStrategy.swift in Sources */,
				EE38DDEE280437E500D4983D /* BlacklistReason.swift in Sources */,
				EE2DE5E229250C1A00F42F4C /* CallHandle.swift in Sources */,
				871667FA1BB2AE9C009C6EEA /* APSSignalingKeysStore.swift in Sources */,
				018F17B92B83B70A00E0594D /* AVSConversationType+Conference.swift in Sources */,
				54A343471D6B589A004B65EA /* AddressBookSearch.swift in Sources */,
				5497100A1F6FFE9900026EDD /* ClientUpdateNotification.swift in Sources */,
				16085B331F71811A000B9F22 /* UserChangeInfo+UserSession.swift in Sources */,
				54131BC625C7F71400CE2CA2 /* LoginDelegate.swift in Sources */,
				167F383B23E0416E006B6AA9 /* UnauthenticatedSession+SSO.swift in Sources */,
				EEE186B6259CCA14008707CA /* SessionManager+AppLock.swift in Sources */,
				54257C081DF1C94200107FE7 /* TopConversationsDirectory.swift in Sources */,
				166B2B5E23E86522003E8581 /* ZMUserSession.swift in Sources */,
				F9ABE8511EFD568B00D83214 /* TeamRequestFactory.swift in Sources */,
				F16558D1225F3F2A00EA2F2A /* SessionManager+SwitchBackend.swift in Sources */,
				06ADE9E82BBFE1FA008BA0B3 /* CRLsDistributionPointsObserver.swift in Sources */,
				EE2DE5EA2926377C00F42F4C /* CallObserver.swift in Sources */,
				161ACB2F23F5BACA00ABFF33 /* ConnectToBotURLActionProcessor.swift in Sources */,
				E6425FE32BD0021B003EC8CF /* SessionManager+UserSessionSelfUserClientDelegate.swift in Sources */,
				EFF9403E2240FE5D004F3115 /* URL+DeepLink.swift in Sources */,
			);
			runOnlyForDeploymentPostprocessing = 0;
		};
/* End PBXSourcesBuildPhase section */

/* Begin PBXTargetDependency section */
		0145AE8E2B1155690097E3B8 /* PBXTargetDependency */ = {
			isa = PBXTargetDependency;
			target = 549815921A43232400A7CE2E /* WireSyncEngine-ios */;
			targetProxy = 0145AE8D2B1155690097E3B8 /* PBXContainerItemProxy */;
		};
		0145AE932B1155760097E3B8 /* PBXTargetDependency */ = {
			isa = PBXTargetDependency;
			target = 0145AE802B1154010097E3B8 /* WireSyncEngineSupport */;
			targetProxy = 0145AE922B1155760097E3B8 /* PBXContainerItemProxy */;
		};
		169BA1D925ECDBA300374343 /* PBXTargetDependency */ = {
			isa = PBXTargetDependency;
			target = 549815921A43232400A7CE2E /* WireSyncEngine-ios */;
			targetProxy = 169BA1D825ECDBA300374343 /* PBXContainerItemProxy */;
		};
		169BA1DE25ECDBC800374343 /* PBXTargetDependency */ = {
			isa = PBXTargetDependency;
			target = 3E186087191A56F6000FE027 /* WireSyncEngine Test Host */;
			targetProxy = 169BA1DD25ECDBC800374343 /* PBXContainerItemProxy */;
		};
		3E1860D1191A649D000FE027 /* PBXTargetDependency */ = {
			isa = PBXTargetDependency;
			target = 3E186087191A56F6000FE027 /* WireSyncEngine Test Host */;
			targetProxy = 3E1860D0191A649D000FE027 /* PBXContainerItemProxy */;
		};
		54F4DC581A4438AC00FDB6EA /* PBXTargetDependency */ = {
			isa = PBXTargetDependency;
			target = 549815921A43232400A7CE2E /* WireSyncEngine-ios */;
			targetProxy = 54F4DC571A4438AC00FDB6EA /* PBXContainerItemProxy */;
		};
		59DA04A62BD25486003F9195 /* PBXTargetDependency */ = {
			isa = PBXTargetDependency;
			target = 0145AE802B1154010097E3B8 /* WireSyncEngineSupport */;
			targetProxy = 59DA04A52BD25486003F9195 /* PBXContainerItemProxy */;
		};
		A9FF8089195B17B3002CD44B /* PBXTargetDependency */ = {
			isa = PBXTargetDependency;
			target = 3E186087191A56F6000FE027 /* WireSyncEngine Test Host */;
			targetProxy = A9FF8088195B17B3002CD44B /* PBXContainerItemProxy */;
		};
/* End PBXTargetDependency section */

/* Begin PBXVariantGroup section */
		3E27131A1A8A68BF008EE50F /* Push.strings */ = {
			isa = PBXVariantGroup;
			children = (
				F91CA6AC1BECBD3F000EE5C2 /* Base */,
				F91CA6AE1BECBD51000EE5C2 /* de */,
				B40DC79C1D01A61600CEF65C /* pt-BR */,
				B4D37F921D7EEA3F00D0C1BC /* es */,
				B4D37F941D7EEA5100D0C1BC /* uk */,
				B4D37F961D7EEA5B00D0C1BC /* ru */,
				B40964971DAD3D110098667A /* ja */,
				B40964991DAD3D170098667A /* it */,
				B409649B1DAD3D1E0098667A /* nl */,
				B409649D1DAD3D260098667A /* tr */,
				B40CD09F1DB7997E0008DA45 /* fr */,
				B40CD0A11DB799850008DA45 /* da */,
				B422BB981DCCC3F60076EAD5 /* ar */,
				B49AFC271DCCCB3D006B753B /* zh-Hans */,
				B4A124851DDCB58900FD9D66 /* sl */,
				B432ADBF1E02DE9500147768 /* et */,
				B42783671E363D3A00747363 /* fi */,
				B42430E01E55CB6B00D73D1B /* pl */,
				F14417221FD946F100CB2850 /* zh-Hant */,
				F14417251FD9470E00CB2850 /* lt */,
			);
			name = Push.strings;
			sourceTree = "<group>";
		};
		3E27131C1A8A68BF008EE50F /* Push.stringsdict */ = {
			isa = PBXVariantGroup;
			children = (
				F91CA6AD1BECBD46000EE5C2 /* Base */,
				F91CA6AF1BECBD51000EE5C2 /* de */,
				B40DC79D1D01A61600CEF65C /* pt-BR */,
				B4D37F931D7EEA3F00D0C1BC /* es */,
				B4D37F951D7EEA5100D0C1BC /* uk */,
				B4D37F971D7EEA5B00D0C1BC /* ru */,
				B40964981DAD3D110098667A /* ja */,
				B409649A1DAD3D170098667A /* it */,
				B409649C1DAD3D1E0098667A /* nl */,
				B409649E1DAD3D260098667A /* tr */,
				B40CD0A01DB7997E0008DA45 /* fr */,
				B40CD0A21DB799850008DA45 /* da */,
				B422BB991DCCC3F60076EAD5 /* ar */,
				B49AFC281DCCCB3D006B753B /* zh-Hans */,
				B4A124861DDCB58A00FD9D66 /* sl */,
				B432ADC01E02DE9500147768 /* et */,
				B42783681E363D3A00747363 /* fi */,
				B42430E11E55CB6B00D73D1B /* pl */,
				F14417231FD946F200CB2850 /* zh-Hant */,
				F14417261FD9470E00CB2850 /* lt */,
			);
			name = Push.stringsdict;
			sourceTree = "<group>";
		};
		5423B998191A4A1B0044347D /* InfoPlist.strings */ = {
			isa = PBXVariantGroup;
			children = (
				5423B999191A4A1B0044347D /* en */,
			);
			name = InfoPlist.strings;
			sourceTree = "<group>";
		};
		F1A989BC1FD03E1B00B8A82E /* ZMLocalizable.strings */ = {
			isa = PBXVariantGroup;
			children = (
				F1A989BD1FD03E2200B8A82E /* Base */,
				F1A989BE1FD03E2400B8A82E /* pt-BR */,
				F1A989BF1FD03E2500B8A82E /* es */,
				F1A989C01FD03E2600B8A82E /* uk */,
				F1A989C11FD03E2600B8A82E /* ru */,
				F1A989C21FD03E2700B8A82E /* ja */,
				F1A989C31FD03E2700B8A82E /* it */,
				F1A989C41FD03E2800B8A82E /* nl */,
				F1A989C51FD03E2800B8A82E /* tr */,
				F1A989C61FD03E2900B8A82E /* fr */,
				F1A989C71FD03E2A00B8A82E /* ar */,
				F1A989C81FD03E2B00B8A82E /* da */,
				F1A989C91FD03E2B00B8A82E /* zh-Hans */,
				F1A989CA1FD03E2C00B8A82E /* sl */,
				F1A989CB1FD03E2C00B8A82E /* fi */,
				F1A989CC1FD03E2D00B8A82E /* et */,
				F1A989CD1FD03E2E00B8A82E /* pl */,
				F1A989CE1FD0579F00B8A82E /* de */,
				F14417241FD946F200CB2850 /* zh-Hant */,
				F14417271FD9470E00CB2850 /* lt */,
			);
			name = ZMLocalizable.strings;
			sourceTree = "<group>";
		};
/* End PBXVariantGroup section */

/* Begin XCBuildConfiguration section */
		0145AE852B1154010097E3B8 /* Debug */ = {
			isa = XCBuildConfiguration;
			buildSettings = {
				ALWAYS_SEARCH_USER_PATHS = NO;
				"ARCHS[sdk=iphonesimulator*]" = (
					x86_64,
					arm64,
				);
				ASSETCATALOG_COMPILER_GENERATE_SWIFT_ASSET_SYMBOL_EXTENSIONS = YES;
				CLANG_ANALYZER_NONNULL = YES;
				CLANG_ANALYZER_NUMBER_OBJECT_CONVERSION = YES_AGGRESSIVE;
				CLANG_CXX_LANGUAGE_STANDARD = "gnu++20";
				CLANG_ENABLE_MODULES = YES;
				CLANG_ENABLE_OBJC_ARC = YES;
				CLANG_ENABLE_OBJC_WEAK = YES;
				CLANG_WARN_BLOCK_CAPTURE_AUTORELEASING = YES;
				CLANG_WARN_BOOL_CONVERSION = YES;
				CLANG_WARN_COMMA = YES;
				CLANG_WARN_CONSTANT_CONVERSION = YES;
				CLANG_WARN_DEPRECATED_OBJC_IMPLEMENTATIONS = YES;
				CLANG_WARN_DIRECT_OBJC_ISA_USAGE = YES_ERROR;
				CLANG_WARN_DOCUMENTATION_COMMENTS = YES;
				CLANG_WARN_EMPTY_BODY = YES;
				CLANG_WARN_ENUM_CONVERSION = YES;
				CLANG_WARN_INFINITE_RECURSION = YES;
				CLANG_WARN_INT_CONVERSION = YES;
				CLANG_WARN_NON_LITERAL_NULL_CONVERSION = YES;
				CLANG_WARN_OBJC_IMPLICIT_RETAIN_SELF = YES;
				CLANG_WARN_OBJC_LITERAL_CONVERSION = YES;
				CLANG_WARN_OBJC_ROOT_CLASS = YES_ERROR;
				CLANG_WARN_QUOTED_INCLUDE_IN_FRAMEWORK_HEADER = YES;
				CLANG_WARN_RANGE_LOOP_ANALYSIS = YES;
				CLANG_WARN_STRICT_PROTOTYPES = YES;
				CLANG_WARN_SUSPICIOUS_MOVE = YES;
				CLANG_WARN_UNGUARDED_AVAILABILITY = YES_AGGRESSIVE;
				CLANG_WARN_UNREACHABLE_CODE = YES;
				CLANG_WARN__DUPLICATE_METHOD_MATCH = YES;
				CODE_SIGN_STYLE = Automatic;
				COPY_PHASE_STRIP = NO;
				CURRENT_PROJECT_VERSION = 1;
				DEBUG_INFORMATION_FORMAT = dwarf;
				DEFINES_MODULE = YES;
				DEVELOPMENT_TEAM = EDF3JCE8BC;
				DYLIB_COMPATIBILITY_VERSION = 1;
				DYLIB_CURRENT_VERSION = 1;
				DYLIB_INSTALL_NAME_BASE = "@rpath";
				ENABLE_MODULE_VERIFIER = YES;
				ENABLE_STRICT_OBJC_MSGSEND = YES;
				ENABLE_TESTABILITY = YES;
				ENABLE_USER_SCRIPT_SANDBOXING = YES;
				GCC_C_LANGUAGE_STANDARD = gnu17;
				GCC_DYNAMIC_NO_PIC = NO;
				GCC_NO_COMMON_BLOCKS = YES;
				GCC_OPTIMIZATION_LEVEL = 0;
				GCC_PREPROCESSOR_DEFINITIONS = (
					"DEBUG=1",
					"$(inherited)",
				);
				GCC_WARN_64_TO_32_BIT_CONVERSION = YES;
				GCC_WARN_ABOUT_RETURN_TYPE = YES_ERROR;
				GCC_WARN_UNDECLARED_SELECTOR = YES;
				GCC_WARN_UNINITIALIZED_AUTOS = YES_AGGRESSIVE;
				GCC_WARN_UNUSED_FUNCTION = YES;
				GCC_WARN_UNUSED_VARIABLE = YES;
				GENERATE_INFOPLIST_FILE = YES;
				INFOPLIST_KEY_NSHumanReadableCopyright = "Copyright © 2023 Zeta Project Gmbh. All rights reserved.";
				INSTALL_PATH = "$(LOCAL_LIBRARY_DIR)/Frameworks";
				LD_RUNPATH_SEARCH_PATHS = (
					"$(inherited)",
					"@executable_path/Frameworks",
					"@loader_path/Frameworks",
				);
				LOCALIZATION_PREFERS_STRING_CATALOGS = YES;
				MARKETING_VERSION = 1.0;
				MODULE_VERIFIER_SUPPORTED_LANGUAGES = "objective-c objective-c++";
				MODULE_VERIFIER_SUPPORTED_LANGUAGE_STANDARDS = "gnu17 gnu++20";
				MTL_ENABLE_DEBUG_INFO = INCLUDE_SOURCE;
				MTL_FAST_MATH = YES;
				ONLY_ACTIVE_ARCH = YES;
				PRODUCT_BUNDLE_IDENTIFIER = com.wire.WireSyncEngineSupport;
				PRODUCT_NAME = "$(TARGET_NAME:c99extidentifier)";
				SDKROOT = iphoneos;
				SKIP_INSTALL = YES;
				SWIFT_ACTIVE_COMPILATION_CONDITIONS = "DEBUG $(inherited)";
				SWIFT_EMIT_LOC_STRINGS = YES;
				SWIFT_OPTIMIZATION_LEVEL = "-Onone";
				SWIFT_VERSION = 5.0;
				TARGETED_DEVICE_FAMILY = "1,2";
				VERSIONING_SYSTEM = "apple-generic";
				VERSION_INFO_PREFIX = "";
			};
			name = Debug;
		};
		0145AE862B1154010097E3B8 /* Release */ = {
			isa = XCBuildConfiguration;
			buildSettings = {
				ALWAYS_SEARCH_USER_PATHS = NO;
				"ARCHS[sdk=iphonesimulator*]" = (
					x86_64,
					arm64,
				);
				ASSETCATALOG_COMPILER_GENERATE_SWIFT_ASSET_SYMBOL_EXTENSIONS = YES;
				CLANG_ANALYZER_NONNULL = YES;
				CLANG_ANALYZER_NUMBER_OBJECT_CONVERSION = YES_AGGRESSIVE;
				CLANG_CXX_LANGUAGE_STANDARD = "gnu++20";
				CLANG_ENABLE_MODULES = YES;
				CLANG_ENABLE_OBJC_ARC = YES;
				CLANG_ENABLE_OBJC_WEAK = YES;
				CLANG_WARN_BLOCK_CAPTURE_AUTORELEASING = YES;
				CLANG_WARN_BOOL_CONVERSION = YES;
				CLANG_WARN_COMMA = YES;
				CLANG_WARN_CONSTANT_CONVERSION = YES;
				CLANG_WARN_DEPRECATED_OBJC_IMPLEMENTATIONS = YES;
				CLANG_WARN_DIRECT_OBJC_ISA_USAGE = YES_ERROR;
				CLANG_WARN_DOCUMENTATION_COMMENTS = YES;
				CLANG_WARN_EMPTY_BODY = YES;
				CLANG_WARN_ENUM_CONVERSION = YES;
				CLANG_WARN_INFINITE_RECURSION = YES;
				CLANG_WARN_INT_CONVERSION = YES;
				CLANG_WARN_NON_LITERAL_NULL_CONVERSION = YES;
				CLANG_WARN_OBJC_IMPLICIT_RETAIN_SELF = YES;
				CLANG_WARN_OBJC_LITERAL_CONVERSION = YES;
				CLANG_WARN_OBJC_ROOT_CLASS = YES_ERROR;
				CLANG_WARN_QUOTED_INCLUDE_IN_FRAMEWORK_HEADER = YES;
				CLANG_WARN_RANGE_LOOP_ANALYSIS = YES;
				CLANG_WARN_STRICT_PROTOTYPES = YES;
				CLANG_WARN_SUSPICIOUS_MOVE = YES;
				CLANG_WARN_UNGUARDED_AVAILABILITY = YES_AGGRESSIVE;
				CLANG_WARN_UNREACHABLE_CODE = YES;
				CLANG_WARN__DUPLICATE_METHOD_MATCH = YES;
				CODE_SIGN_STYLE = Automatic;
				COPY_PHASE_STRIP = NO;
				CURRENT_PROJECT_VERSION = 1;
				DEBUG_INFORMATION_FORMAT = "dwarf-with-dsym";
				DEFINES_MODULE = YES;
				DEVELOPMENT_TEAM = EDF3JCE8BC;
				DYLIB_COMPATIBILITY_VERSION = 1;
				DYLIB_CURRENT_VERSION = 1;
				DYLIB_INSTALL_NAME_BASE = "@rpath";
				ENABLE_MODULE_VERIFIER = YES;
				ENABLE_NS_ASSERTIONS = NO;
				ENABLE_STRICT_OBJC_MSGSEND = YES;
				ENABLE_USER_SCRIPT_SANDBOXING = YES;
				GCC_C_LANGUAGE_STANDARD = gnu17;
				GCC_NO_COMMON_BLOCKS = YES;
				GCC_WARN_64_TO_32_BIT_CONVERSION = YES;
				GCC_WARN_ABOUT_RETURN_TYPE = YES_ERROR;
				GCC_WARN_UNDECLARED_SELECTOR = YES;
				GCC_WARN_UNINITIALIZED_AUTOS = YES_AGGRESSIVE;
				GCC_WARN_UNUSED_FUNCTION = YES;
				GCC_WARN_UNUSED_VARIABLE = YES;
				GENERATE_INFOPLIST_FILE = YES;
				INFOPLIST_KEY_NSHumanReadableCopyright = "Copyright © 2023 Zeta Project Gmbh. All rights reserved.";
				INSTALL_PATH = "$(LOCAL_LIBRARY_DIR)/Frameworks";
				LD_RUNPATH_SEARCH_PATHS = (
					"$(inherited)",
					"@executable_path/Frameworks",
					"@loader_path/Frameworks",
				);
				LOCALIZATION_PREFERS_STRING_CATALOGS = YES;
				MARKETING_VERSION = 1.0;
				MODULE_VERIFIER_SUPPORTED_LANGUAGES = "objective-c objective-c++";
				MODULE_VERIFIER_SUPPORTED_LANGUAGE_STANDARDS = "gnu17 gnu++20";
				MTL_ENABLE_DEBUG_INFO = NO;
				MTL_FAST_MATH = YES;
				PRODUCT_BUNDLE_IDENTIFIER = com.wire.WireSyncEngineSupport;
				PRODUCT_NAME = "$(TARGET_NAME:c99extidentifier)";
				SDKROOT = iphoneos;
				SKIP_INSTALL = YES;
				SWIFT_COMPILATION_MODE = wholemodule;
				SWIFT_EMIT_LOC_STRINGS = YES;
				SWIFT_VERSION = 5.0;
				TARGETED_DEVICE_FAMILY = "1,2";
				VALIDATE_PRODUCT = YES;
				VERSIONING_SYSTEM = "apple-generic";
				VERSION_INFO_PREFIX = "";
			};
			name = Release;
		};
		169BA1DB25ECDBA300374343 /* Debug */ = {
			isa = XCBuildConfiguration;
			baseConfigurationReference = 0994E1DE1B835C4900A51721 /* ios-test-target.xcconfig */;
			buildSettings = {
				"ARCHS[sdk=iphonesimulator*]" = (
					x86_64,
					arm64,
				);
				BUNDLE_LOADER = "$(TEST_HOST)";
				INFOPLIST_FILE = "$(SRCROOT)/Tests/Resources/UnitTests-Info.plist";
				PRODUCT_BUNDLE_IDENTIFIER = com.wire.IntegrationTests;
				PRODUCT_NAME = "$(TARGET_NAME)";
				SWIFT_OBJC_BRIDGING_HEADER = "$(SRCROOT)/Tests/Source/Test-Bridging-Header.h";
				SWIFT_OBJC_INTERFACE_HEADER_NAME = "Tests-Swift.h";
				TEST_HOST = "$(BUILT_PRODUCTS_DIR)/WireSyncEngine Test Host.app/WireSyncEngine Test Host";
				WRAPPER_EXTENSION = xctest;
			};
			name = Debug;
		};
		169BA1DC25ECDBA300374343 /* Release */ = {
			isa = XCBuildConfiguration;
			baseConfigurationReference = 0994E1DE1B835C4900A51721 /* ios-test-target.xcconfig */;
			buildSettings = {
				"ARCHS[sdk=iphonesimulator*]" = (
					x86_64,
					arm64,
				);
				BUNDLE_LOADER = "$(TEST_HOST)";
				INFOPLIST_FILE = "$(SRCROOT)/Tests/Resources/UnitTests-Info.plist";
				PRODUCT_BUNDLE_IDENTIFIER = com.wire.IntegrationTests;
				PRODUCT_NAME = "$(TARGET_NAME)";
				SWIFT_OBJC_BRIDGING_HEADER = "$(SRCROOT)/Tests/Source/Test-Bridging-Header.h";
				SWIFT_OBJC_INTERFACE_HEADER_NAME = "Tests-Swift.h";
				TEST_HOST = "$(BUILT_PRODUCTS_DIR)/WireSyncEngine Test Host.app/WireSyncEngine Test Host";
				WRAPPER_EXTENSION = xctest;
			};
			name = Release;
		};
		3E1860AE191A56F7000FE027 /* Debug */ = {
			isa = XCBuildConfiguration;
			baseConfigurationReference = 0994E1DD1B835C4900A51721 /* ios-test-host.xcconfig */;
			buildSettings = {
				"ARCHS[sdk=iphonesimulator*]" = (
					x86_64,
					arm64,
				);
				CODE_SIGN_ENTITLEMENTS = "WireSyncEngine Test Host.entitlements";
				GCC_PRECOMPILE_PREFIX_HEADER = YES;
				GCC_PREFIX_HEADER = "Tests/iOS Test Host/Test-Host-Prefix.pch";
				INFOPLIST_FILE = "Tests/iOS Test Host/Test-Host-Info.plist";
				LD_RUNPATH_SEARCH_PATHS = (
					"$(inherited)",
					"@executable_path/Frameworks",
				);
				ONLY_ACTIVE_ARCH = YES;
				PRODUCT_BUNDLE_IDENTIFIER = "com.wire.${PRODUCT_NAME:rfc1034identifier}";
				PRODUCT_NAME = "$(TARGET_NAME)";
				WRAPPER_EXTENSION = app;
			};
			name = Debug;
		};
		3E1860AF191A56F7000FE027 /* Release */ = {
			isa = XCBuildConfiguration;
			baseConfigurationReference = 0994E1DD1B835C4900A51721 /* ios-test-host.xcconfig */;
			buildSettings = {
				"ARCHS[sdk=iphonesimulator*]" = (
					x86_64,
					arm64,
				);
				CODE_SIGN_ENTITLEMENTS = "WireSyncEngine Test Host.entitlements";
				GCC_PRECOMPILE_PREFIX_HEADER = YES;
				GCC_PREFIX_HEADER = "Tests/iOS Test Host/Test-Host-Prefix.pch";
				INFOPLIST_FILE = "Tests/iOS Test Host/Test-Host-Info.plist";
				LD_RUNPATH_SEARCH_PATHS = (
					"$(inherited)",
					"@executable_path/Frameworks",
				);
				PRODUCT_BUNDLE_IDENTIFIER = "com.wire.${PRODUCT_NAME:rfc1034identifier}";
				PRODUCT_NAME = "$(TARGET_NAME)";
				WRAPPER_EXTENSION = app;
			};
			name = Release;
		};
		3E1860D3191A649D000FE027 /* Debug */ = {
			isa = XCBuildConfiguration;
			baseConfigurationReference = 0994E1DE1B835C4900A51721 /* ios-test-target.xcconfig */;
			buildSettings = {
				"ARCHS[sdk=iphonesimulator*]" = (
					x86_64,
					arm64,
				);
				BUNDLE_LOADER = "$(TEST_HOST)";
				INFOPLIST_FILE = "$(SRCROOT)/Tests/Resources/UnitTests-Info.plist";
				PRODUCT_BUNDLE_IDENTIFIER = "com.wire.WireSyncEngine-Test-Host";
				PRODUCT_NAME = "$(TARGET_NAME)";
				SWIFT_OBJC_BRIDGING_HEADER = "$(SRCROOT)/Tests/Source/Test-Bridging-Header.h";
				SWIFT_OBJC_INTERFACE_HEADER_NAME = "Tests-Swift.h";
				TEST_HOST = "$(BUILT_PRODUCTS_DIR)/WireSyncEngine Test Host.app/WireSyncEngine Test Host";
				WRAPPER_EXTENSION = xctest;
			};
			name = Debug;
		};
		3E1860D4191A649D000FE027 /* Release */ = {
			isa = XCBuildConfiguration;
			baseConfigurationReference = 0994E1DE1B835C4900A51721 /* ios-test-target.xcconfig */;
			buildSettings = {
				"ARCHS[sdk=iphonesimulator*]" = (
					x86_64,
					arm64,
				);
				BUNDLE_LOADER = "$(TEST_HOST)";
				INFOPLIST_FILE = "$(SRCROOT)/Tests/Resources/UnitTests-Info.plist";
				PRODUCT_BUNDLE_IDENTIFIER = "com.wire.WireSyncEngine-Test-Host";
				PRODUCT_NAME = "$(TARGET_NAME)";
				SWIFT_OBJC_BRIDGING_HEADER = "$(SRCROOT)/Tests/Source/Test-Bridging-Header.h";
				SWIFT_OBJC_INTERFACE_HEADER_NAME = "Tests-Swift.h";
				TEST_HOST = "$(BUILT_PRODUCTS_DIR)/WireSyncEngine Test Host.app/WireSyncEngine Test Host";
				WRAPPER_EXTENSION = xctest;
			};
			name = Release;
		};
		540029DA1918CA8500578793 /* Debug */ = {
			isa = XCBuildConfiguration;
			baseConfigurationReference = 0994E1E31B835C4900A51721 /* project-debug.xcconfig */;
			buildSettings = {
				HEADER_SEARCH_PATHS = "$(SDKROOT)/usr/include/libxml2";
				SWIFT_SWIFT3_OBJC_INFERENCE = Off;
			};
			name = Debug;
		};
		540029DB1918CA8500578793 /* Release */ = {
			isa = XCBuildConfiguration;
			baseConfigurationReference = 0994E1E41B835C4900A51721 /* project.xcconfig */;
			buildSettings = {
				HEADER_SEARCH_PATHS = "$(SDKROOT)/usr/include/libxml2";
				SWIFT_SWIFT3_OBJC_INFERENCE = Off;
			};
			name = Release;
		};
		549815A71A43232500A7CE2E /* Debug */ = {
			isa = XCBuildConfiguration;
			baseConfigurationReference = 0994E1F01B835C4900A51721 /* WireSyncEngine.xcconfig */;
			buildSettings = {
				"ARCHS[sdk=iphonesimulator*]" = (
					x86_64,
					arm64,
				);
				GCC_PREFIX_HEADER = "$(SRCROOT)/Source/WireSyncEngine-iOS.pch";
				INFOPLIST_FILE = "$(SRCROOT)/Resources/WireSyncEngine-ios-Info.plist";
				MOMC_NO_INVERSE_RELATIONSHIP_WARNINGS = YES;
				ONLY_ACTIVE_ARCH = YES;
				PRODUCT_BUNDLE_IDENTIFIER = "com.wire.$(PRODUCT_NAME:rfc1034identifier)";
				SKIP_INSTALL = YES;
			};
			name = Debug;
		};
		549815A91A43232500A7CE2E /* Release */ = {
			isa = XCBuildConfiguration;
			baseConfigurationReference = 0994E1F01B835C4900A51721 /* WireSyncEngine.xcconfig */;
			buildSettings = {
				"ARCHS[sdk=iphonesimulator*]" = (
					x86_64,
					arm64,
				);
				GCC_PREFIX_HEADER = "$(SRCROOT)/Source/WireSyncEngine-iOS.pch";
				INFOPLIST_FILE = "$(SRCROOT)/Resources/WireSyncEngine-ios-Info.plist";
				MOMC_NO_INVERSE_RELATIONSHIP_WARNINGS = YES;
				PRODUCT_BUNDLE_IDENTIFIER = "com.wire.$(PRODUCT_NAME:rfc1034identifier)";
				SKIP_INSTALL = YES;
			};
			name = Release;
		};
/* End XCBuildConfiguration section */

/* Begin XCConfigurationList section */
		0145AE872B1154010097E3B8 /* Build configuration list for PBXNativeTarget "WireSyncEngineSupport" */ = {
			isa = XCConfigurationList;
			buildConfigurations = (
				0145AE852B1154010097E3B8 /* Debug */,
				0145AE862B1154010097E3B8 /* Release */,
			);
			defaultConfigurationIsVisible = 0;
			defaultConfigurationName = Release;
		};
		169BA1DA25ECDBA300374343 /* Build configuration list for PBXNativeTarget "IntegrationTests" */ = {
			isa = XCConfigurationList;
			buildConfigurations = (
				169BA1DB25ECDBA300374343 /* Debug */,
				169BA1DC25ECDBA300374343 /* Release */,
			);
			defaultConfigurationIsVisible = 0;
			defaultConfigurationName = Release;
		};
		3E1860AD191A56F7000FE027 /* Build configuration list for PBXNativeTarget "WireSyncEngine Test Host" */ = {
			isa = XCConfigurationList;
			buildConfigurations = (
				3E1860AE191A56F7000FE027 /* Debug */,
				3E1860AF191A56F7000FE027 /* Release */,
			);
			defaultConfigurationIsVisible = 0;
			defaultConfigurationName = Release;
		};
		3E1860D2191A649D000FE027 /* Build configuration list for PBXNativeTarget "UnitTests" */ = {
			isa = XCConfigurationList;
			buildConfigurations = (
				3E1860D3191A649D000FE027 /* Debug */,
				3E1860D4191A649D000FE027 /* Release */,
			);
			defaultConfigurationIsVisible = 0;
			defaultConfigurationName = Release;
		};
		540029AE1918CA8500578793 /* Build configuration list for PBXProject "WireSyncEngine" */ = {
			isa = XCConfigurationList;
			buildConfigurations = (
				540029DA1918CA8500578793 /* Debug */,
				540029DB1918CA8500578793 /* Release */,
			);
			defaultConfigurationIsVisible = 0;
			defaultConfigurationName = Release;
		};
		549815A61A43232500A7CE2E /* Build configuration list for PBXNativeTarget "WireSyncEngine-ios" */ = {
			isa = XCConfigurationList;
			buildConfigurations = (
				549815A71A43232500A7CE2E /* Debug */,
				549815A91A43232500A7CE2E /* Release */,
			);
			defaultConfigurationIsVisible = 0;
			defaultConfigurationName = Release;
		};
/* End XCConfigurationList section */

/* Begin XCLocalSwiftPackageReference section */
		EE88B0232BF4D8060013F0BD /* XCLocalSwiftPackageReference "../WireAPI" */ = {
			isa = XCLocalSwiftPackageReference;
			relativePath = ../WireAPI;
		};
/* End XCLocalSwiftPackageReference section */

/* Begin XCSwiftPackageProductDependency section */
		EE88B0242BF4D8060013F0BD /* WireAPI */ = {
			isa = XCSwiftPackageProductDependency;
			productName = WireAPI;
		};
		EE88B0262BF4D8060013F0BD /* WireAPISupport */ = {
			isa = XCSwiftPackageProductDependency;
			productName = WireAPISupport;
		};
		EE88B0282BF4D84F0013F0BD /* WireAPI */ = {
			isa = XCSwiftPackageProductDependency;
			productName = WireAPI;
		};
/* End XCSwiftPackageProductDependency section */
	};
	rootObject = 540029AB1918CA8500578793 /* Project object */;
}<|MERGE_RESOLUTION|>--- conflicted
+++ resolved
@@ -602,15 +602,12 @@
 		EE817DE72BF47EF3002B0353 /* TeamRepositoryTests.swift in Sources */ = {isa = PBXBuildFile; fileRef = EE817DE62BF47EF3002B0353 /* TeamRepositoryTests.swift */; };
 		EE8584DB2B6938390045EAD4 /* CreateTeamOneOnOneConversationUseCase.swift in Sources */ = {isa = PBXBuildFile; fileRef = EE8584DA2B6938390045EAD4 /* CreateTeamOneOnOneConversationUseCase.swift */; };
 		EE8584DD2B6BD33B0045EAD4 /* ZMUserSession+OneOnOne.swift in Sources */ = {isa = PBXBuildFile; fileRef = EE8584DC2B6BD33B0045EAD4 /* ZMUserSession+OneOnOne.swift */; };
-<<<<<<< HEAD
+		EE88B04F2BF62B140013F0BD /* SelfSupportedProtocolsRequestStrategy.swift in Sources */ = {isa = PBXBuildFile; fileRef = EE88B04E2BF62B140013F0BD /* SelfSupportedProtocolsRequestStrategy.swift */; };
+		EE88B0512BF62B3F0013F0BD /* SupportedProtocolsService.swift in Sources */ = {isa = PBXBuildFile; fileRef = EE88B0502BF62B3F0013F0BD /* SupportedProtocolsService.swift */; };
 		EE88B0252BF4D8060013F0BD /* WireAPI in Frameworks */ = {isa = PBXBuildFile; productRef = EE88B0242BF4D8060013F0BD /* WireAPI */; };
 		EE88B0272BF4D8060013F0BD /* WireAPISupport in Frameworks */ = {isa = PBXBuildFile; productRef = EE88B0262BF4D8060013F0BD /* WireAPISupport */; };
 		EE88B0292BF4D84F0013F0BD /* WireAPI in Frameworks */ = {isa = PBXBuildFile; productRef = EE88B0282BF4D84F0013F0BD /* WireAPI */; };
 		EE88B02B2BF606590013F0BD /* TeamRepositoryError.swift in Sources */ = {isa = PBXBuildFile; fileRef = EE88B02A2BF606590013F0BD /* TeamRepositoryError.swift */; };
-=======
-		EE88B04F2BF62B140013F0BD /* SelfSupportedProtocolsRequestStrategy.swift in Sources */ = {isa = PBXBuildFile; fileRef = EE88B04E2BF62B140013F0BD /* SelfSupportedProtocolsRequestStrategy.swift */; };
-		EE88B0512BF62B3F0013F0BD /* SupportedProtocolsService.swift in Sources */ = {isa = PBXBuildFile; fileRef = EE88B0502BF62B3F0013F0BD /* SupportedProtocolsService.swift */; };
->>>>>>> 9b58b4e4
 		EE8B934E2B838AFD00D5E670 /* GetE2eIdentityCertificatesUseCaseTests.swift in Sources */ = {isa = PBXBuildFile; fileRef = EE8B934D2B838AFD00D5E670 /* GetE2eIdentityCertificatesUseCaseTests.swift */; };
 		EE95DECD247C0049001EA010 /* SessionManagerConfigurationTests.swift in Sources */ = {isa = PBXBuildFile; fileRef = EE95DECC247C0049001EA010 /* SessionManagerConfigurationTests.swift */; };
 		EE9CDE8E27D9FF5900C4DAC8 /* APIVersionResolver.swift in Sources */ = {isa = PBXBuildFile; fileRef = EE9CDE8D27D9FF5900C4DAC8 /* APIVersionResolver.swift */; };
@@ -1407,12 +1404,9 @@
 		EE817DE62BF47EF3002B0353 /* TeamRepositoryTests.swift */ = {isa = PBXFileReference; lastKnownFileType = sourcecode.swift; path = TeamRepositoryTests.swift; sourceTree = "<group>"; };
 		EE8584DA2B6938390045EAD4 /* CreateTeamOneOnOneConversationUseCase.swift */ = {isa = PBXFileReference; lastKnownFileType = sourcecode.swift; path = CreateTeamOneOnOneConversationUseCase.swift; sourceTree = "<group>"; };
 		EE8584DC2B6BD33B0045EAD4 /* ZMUserSession+OneOnOne.swift */ = {isa = PBXFileReference; lastKnownFileType = sourcecode.swift; path = "ZMUserSession+OneOnOne.swift"; sourceTree = "<group>"; };
-<<<<<<< HEAD
-		EE88B02A2BF606590013F0BD /* TeamRepositoryError.swift */ = {isa = PBXFileReference; lastKnownFileType = sourcecode.swift; path = TeamRepositoryError.swift; sourceTree = "<group>"; };
-=======
 		EE88B04E2BF62B140013F0BD /* SelfSupportedProtocolsRequestStrategy.swift */ = {isa = PBXFileReference; lastKnownFileType = sourcecode.swift; path = SelfSupportedProtocolsRequestStrategy.swift; sourceTree = "<group>"; };
 		EE88B0502BF62B3F0013F0BD /* SupportedProtocolsService.swift */ = {isa = PBXFileReference; fileEncoding = 4; lastKnownFileType = sourcecode.swift; path = SupportedProtocolsService.swift; sourceTree = "<group>"; };
->>>>>>> 9b58b4e4
+		EE88B02A2BF606590013F0BD /* TeamRepositoryError.swift */ = {isa = PBXFileReference; lastKnownFileType = sourcecode.swift; path = TeamRepositoryError.swift; sourceTree = "<group>"; };
 		EE8B934D2B838AFD00D5E670 /* GetE2eIdentityCertificatesUseCaseTests.swift */ = {isa = PBXFileReference; lastKnownFileType = sourcecode.swift; path = GetE2eIdentityCertificatesUseCaseTests.swift; sourceTree = "<group>"; };
 		EE95DECC247C0049001EA010 /* SessionManagerConfigurationTests.swift */ = {isa = PBXFileReference; lastKnownFileType = sourcecode.swift; path = SessionManagerConfigurationTests.swift; sourceTree = "<group>"; };
 		EE9CDE8D27D9FF5900C4DAC8 /* APIVersionResolver.swift */ = {isa = PBXFileReference; lastKnownFileType = sourcecode.swift; path = APIVersionResolver.swift; sourceTree = "<group>"; };
@@ -2804,7 +2798,6 @@
 			path = ZMUserSession;
 			sourceTree = "<group>";
 		};
-<<<<<<< HEAD
 		EE817DE52BF47ED8002B0353 /* Repositories */ = {
 			isa = PBXGroup;
 			children = (
@@ -2820,7 +2813,8 @@
 				EE88B02A2BF606590013F0BD /* TeamRepositoryError.swift */,
 			);
 			path = Repositories;
-=======
+			sourceTree = "<group>";
+		};
 		EE3E43F72BF62BC4001A43A1 /* Services */ = {
 			isa = PBXGroup;
 			children = (
@@ -2835,7 +2829,6 @@
 				EE88B0502BF62B3F0013F0BD /* SupportedProtocolsService.swift */,
 			);
 			path = Services;
->>>>>>> 9b58b4e4
 			sourceTree = "<group>";
 		};
 		EEE46E5528C5EF3B005F48D7 /* Use cases */ = {
@@ -3740,11 +3733,8 @@
 				872A2EE61FFFBC2A00900B22 /* ServiceUser.swift in Sources */,
 				16ED865D23E30F7E00CB1766 /* ZMUserSesson+Proxy.swift in Sources */,
 				A938BDC823A7964200D4C208 /* ConversationRoleDownstreamRequestStrategy.swift in Sources */,
-<<<<<<< HEAD
+				EE88B0512BF62B3F0013F0BD /* SupportedProtocolsService.swift in Sources */,
 				EEE076172BF36FEA00EAA7D2 /* TeamRepository.swift in Sources */,
-=======
-				EE88B0512BF62B3F0013F0BD /* SupportedProtocolsService.swift in Sources */,
->>>>>>> 9b58b4e4
 				F19E55A622B3AAA8005C792D /* PKPushCredentials+SafeLogging.swift in Sources */,
 				59E6A9162B4EE5D500DBCC6B /* RecurringActionServiceInterface.swift in Sources */,
 				09C77C531BA6C77000E2163F /* UserClientRequestStrategy.swift in Sources */,
