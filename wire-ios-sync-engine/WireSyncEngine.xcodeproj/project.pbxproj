// !$*UTF8*$!
{
	archiveVersion = 1;
	classes = {
	};
	objectVersion = 60;
	objects = {

/* Begin PBXBuildFile section */
		01300E62296838CE00D18B2E /* SessionManagerTests+Proxy.swift in Sources */ = {isa = PBXBuildFile; fileRef = 01300E61296838CE00D18B2E /* SessionManagerTests+Proxy.swift */; };
		0145AE842B1154010097E3B8 /* WireSyncEngineSupport.h in Headers */ = {isa = PBXBuildFile; fileRef = 0145AE832B1154010097E3B8 /* WireSyncEngineSupport.h */; settings = {ATTRIBUTES = (Public, ); }; };
		0145AE8B2B1155690097E3B8 /* WireSyncEngine.framework in Frameworks */ = {isa = PBXBuildFile; fileRef = 549815931A43232400A7CE2E /* WireSyncEngine.framework */; };
		0145AE902B1155760097E3B8 /* WireSyncEngineSupport.framework in Frameworks */ = {isa = PBXBuildFile; fileRef = 0145AE812B1154010097E3B8 /* WireSyncEngineSupport.framework */; };
		015519462C20D20800037358 /* WireDomain.framework in Frameworks */ = {isa = PBXBuildFile; fileRef = 015519452C20D20800037358 /* WireDomain.framework */; };
		0155194E2C20D29400037358 /* WireDomainSupport.framework in Frameworks */ = {isa = PBXBuildFile; fileRef = 0155194D2C20D29400037358 /* WireDomainSupport.framework */; };
		017ABBB62995278C0004C243 /* SlowSyncTests+NotificationsV3.swift in Sources */ = {isa = PBXBuildFile; fileRef = 017ABBB52995278C0004C243 /* SlowSyncTests+NotificationsV3.swift */; };
		018A3DBC2B07998400EB3D6B /* GetUserClientFingerprintUseCase.swift in Sources */ = {isa = PBXBuildFile; fileRef = 018A3DBB2B07998400EB3D6B /* GetUserClientFingerprintUseCase.swift */; };
		018A3DBF2B0799CA00EB3D6B /* GetUserClientFingerprintUseCaseTests.swift in Sources */ = {isa = PBXBuildFile; fileRef = 018A3DBE2B0799CA00EB3D6B /* GetUserClientFingerprintUseCaseTests.swift */; };
		018F17B92B83B70A00E0594D /* AVSConversationType+Conference.swift in Sources */ = {isa = PBXBuildFile; fileRef = 018F17B82B83B70A00E0594D /* AVSConversationType+Conference.swift */; };
		01D33D8129B8ED97009E94F3 /* SyncStatusLog.swift in Sources */ = {isa = PBXBuildFile; fileRef = 01D33D8029B8ED97009E94F3 /* SyncStatusLog.swift */; };
		0601900B2678750D0043F8F8 /* DeepLinkURLActionProcessorTests.swift in Sources */ = {isa = PBXBuildFile; fileRef = 161ACB3E23F6E4C200ABFF33 /* DeepLinkURLActionProcessorTests.swift */; };
		06025664248E5BC700E060E1 /* (null) in Sources */ = {isa = PBXBuildFile; };
		060C06632B73DB8800B484C6 /* SnoozeCertificateEnrollmentUseCase.swift in Sources */ = {isa = PBXBuildFile; fileRef = 060C06622B73DB8800B484C6 /* SnoozeCertificateEnrollmentUseCase.swift */; };
		060C06682B7619E300B484C6 /* SelfClientCertificateProvider.swift in Sources */ = {isa = PBXBuildFile; fileRef = 060C06672B7619E300B484C6 /* SelfClientCertificateProvider.swift */; };
		061F791C2B767B3D00E8827B /* SelfClientCertificateProviderTests.swift in Sources */ = {isa = PBXBuildFile; fileRef = 061F791A2B767AE100E8827B /* SelfClientCertificateProviderTests.swift */; };
		061F791E2B76828500E8827B /* SnoozeCertificateEnrollmentUseCaseTests.swift in Sources */ = {isa = PBXBuildFile; fileRef = 061F791D2B76828500E8827B /* SnoozeCertificateEnrollmentUseCaseTests.swift */; };
		06239126274DB73A0065A72D /* StartLoginURLActionProcessor.swift in Sources */ = {isa = PBXBuildFile; fileRef = 06239125274DB73A0065A72D /* StartLoginURLActionProcessor.swift */; };
		063AF985264B2DF800DCBCED /* CallClosedReason.swift in Sources */ = {isa = PBXBuildFile; fileRef = 0625690E264AE6560041C17B /* CallClosedReason.swift */; };
		0640C26D26EA0B5C0057AF80 /* NSManagedObjectContext+Packaging.swift in Sources */ = {isa = PBXBuildFile; fileRef = 0640C26C26EA0B5C0057AF80 /* NSManagedObjectContext+Packaging.swift */; };
		0648FC1427864783006519D1 /* Conversation+Join.swift in Sources */ = {isa = PBXBuildFile; fileRef = 0648FC1327864783006519D1 /* Conversation+Join.swift */; };
		065FEA122B866462005AE86A /* StopCertificateEnrollmentSnoozerUseCase.swift in Sources */ = {isa = PBXBuildFile; fileRef = 065FEA112B866462005AE86A /* StopCertificateEnrollmentSnoozerUseCase.swift */; };
		0664F2E62A0E25C200E5C34E /* RecurringActionService.swift in Sources */ = {isa = PBXBuildFile; fileRef = 0664F2E52A0E25C200E5C34E /* RecurringActionService.swift */; };
		0678D9922C2C53D3000DF6E3 /* CRLURLBuilder.swift in Sources */ = {isa = PBXBuildFile; fileRef = 0678D9912C2C53D3000DF6E3 /* CRLURLBuilder.swift */; };
		0678D9942C2C5B54000DF6E3 /* CRLURLBuilderTests.swift in Sources */ = {isa = PBXBuildFile; fileRef = 0678D9932C2C5B54000DF6E3 /* CRLURLBuilderTests.swift */; };
		06894D92276BA7FA00DA4E33 /* StartLoginURLActionProcessorTests.swift in Sources */ = {isa = PBXBuildFile; fileRef = 06894D91276BA7FA00DA4E33 /* StartLoginURLActionProcessorTests.swift */; };
		06ADE9E32BBFDF26008BA0B3 /* CertificateRevocationListsChecker.swift in Sources */ = {isa = PBXBuildFile; fileRef = 06ADE9E22BBFDF26008BA0B3 /* CertificateRevocationListsChecker.swift */; };
		06ADE9E82BBFE1FA008BA0B3 /* CRLsDistributionPointsObserver.swift in Sources */ = {isa = PBXBuildFile; fileRef = 06ADE9E72BBFE1FA008BA0B3 /* CRLsDistributionPointsObserver.swift */; };
		06ADE9EA2BC02B65008BA0B3 /* CertificateRevocationListsCheckerTests.swift in Sources */ = {isa = PBXBuildFile; fileRef = 06ADE9E92BC02B65008BA0B3 /* CertificateRevocationListsCheckerTests.swift */; };
		06ADE9EC2BC03C6D008BA0B3 /* CRLsDistributionPointsObserverTests.swift in Sources */ = {isa = PBXBuildFile; fileRef = 06ADE9EB2BC03C6D008BA0B3 /* CRLsDistributionPointsObserverTests.swift */; };
		06ADEA042BD15384008BA0B3 /* RemoveUserClientUseCase.swift in Sources */ = {isa = PBXBuildFile; fileRef = 06ADEA032BD15383008BA0B3 /* RemoveUserClientUseCase.swift */; };
		06ADEA082BD2723F008BA0B3 /* RemoveUserClientUseCaseTests.swift in Sources */ = {isa = PBXBuildFile; fileRef = 06ADEA072BD2723F008BA0B3 /* RemoveUserClientUseCaseTests.swift */; };
		06B99C7B242B51A300FEAFDE /* SignatureRequestStrategy.swift in Sources */ = {isa = PBXBuildFile; fileRef = 06B99C7A242B51A300FEAFDE /* SignatureRequestStrategy.swift */; };
		06CDC6F82A2DFB4400EB518D /* RecurringActionServiceTests.swift in Sources */ = {isa = PBXBuildFile; fileRef = 06CDC6F72A2DFB4400EB518D /* RecurringActionServiceTests.swift */; };
		06D16AAE2B9F3BC700D5A28A /* E2EIdentityCertificateUpdateStatusUseCase.swift in Sources */ = {isa = PBXBuildFile; fileRef = 06D16AAD2B9F3BC700D5A28A /* E2EIdentityCertificateUpdateStatusUseCase.swift */; };
		06D16AB02B9F3C9F00D5A28A /* E2EIdentityCertificateUpdateStatusUseCaseTests.swift in Sources */ = {isa = PBXBuildFile; fileRef = 06D16AAF2B9F3C9F00D5A28A /* E2EIdentityCertificateUpdateStatusUseCaseTests.swift */; };
		06D16AB52BA0624800D5A28A /* IsE2EICertificateEnrollmentRequiredUseCase.swift in Sources */ = {isa = PBXBuildFile; fileRef = 06D16AB42BA0624800D5A28A /* IsE2EICertificateEnrollmentRequiredUseCase.swift */; };
		06DE14CF24B85CA0006CB6B3 /* ZMSyncStateDelegate.h in Headers */ = {isa = PBXBuildFile; fileRef = 06DE14CE24B85BD0006CB6B3 /* ZMSyncStateDelegate.h */; settings = {ATTRIBUTES = (Public, ); }; };
		06E0979C2A261E5D00B38C4A /* ZMUserSession+RecurringAction.swift in Sources */ = {isa = PBXBuildFile; fileRef = 06E0979B2A261E5D00B38C4A /* ZMUserSession+RecurringAction.swift */; };
		06E097A02A264F0300B38C4A /* ZMUserSessionTests+RecurringActions.swift in Sources */ = {isa = PBXBuildFile; fileRef = 06E0979F2A264F0300B38C4A /* ZMUserSessionTests+RecurringActions.swift */; };
		06EB24FE27D6576500094E6E /* LoginFlowTests+PushToken.swift in Sources */ = {isa = PBXBuildFile; fileRef = 06EB24FD27D6576500094E6E /* LoginFlowTests+PushToken.swift */; };
		06F98D602437916B007E914A /* SignatureRequestStrategyTests.swift in Sources */ = {isa = PBXBuildFile; fileRef = 06F98D5E24379143007E914A /* SignatureRequestStrategyTests.swift */; };
		092083401BA95EE100F82B29 /* UserClientRequestFactory.swift in Sources */ = {isa = PBXBuildFile; fileRef = 0920833F1BA95EE100F82B29 /* UserClientRequestFactory.swift */; };
		0920C4DA1B305FF500C55728 /* UserSessionGiphyRequestStateTests.swift in Sources */ = {isa = PBXBuildFile; fileRef = 0920C4D81B305FF500C55728 /* UserSessionGiphyRequestStateTests.swift */; };
		093694451BA9633300F36B3A /* UserClientRequestFactoryTests.swift in Sources */ = {isa = PBXBuildFile; fileRef = 093694441BA9633300F36B3A /* UserClientRequestFactoryTests.swift */; };
		09531F161AE960E300B8556A /* ZMLoginCodeRequestTranscoder.h in Headers */ = {isa = PBXBuildFile; fileRef = 09531F131AE960E300B8556A /* ZMLoginCodeRequestTranscoder.h */; settings = {ATTRIBUTES = (Public, ); }; };
		09531F181AE960E300B8556A /* ZMLoginCodeRequestTranscoder.m in Sources */ = {isa = PBXBuildFile; fileRef = 09531F141AE960E300B8556A /* ZMLoginCodeRequestTranscoder.m */; };
		09531F1C1AE9644800B8556A /* ZMLoginCodeRequestTranscoderTests.m in Sources */ = {isa = PBXBuildFile; fileRef = 09531F1A1AE9644800B8556A /* ZMLoginCodeRequestTranscoderTests.m */; };
		09914E531BD6613D00C10BF8 /* ZMDecodedAPSMessageTest.m in Sources */ = {isa = PBXBuildFile; fileRef = 09914E521BD6613D00C10BF8 /* ZMDecodedAPSMessageTest.m */; };
		09B730961B3045E400A5CCC9 /* ProxiedRequestStatusTests.swift in Sources */ = {isa = PBXBuildFile; fileRef = 09B730941B3045E400A5CCC9 /* ProxiedRequestStatusTests.swift */; };
		09BA924C1BD55FA5000DC962 /* UserClientRequestStrategyTests.swift in Sources */ = {isa = PBXBuildFile; fileRef = 0920833C1BA84F3100F82B29 /* UserClientRequestStrategyTests.swift */; };
		09BCDB8E1BCE7F000020DCC7 /* ZMAPSMessageDecoder.h in Headers */ = {isa = PBXBuildFile; fileRef = 09BCDB8C1BCE7F000020DCC7 /* ZMAPSMessageDecoder.h */; settings = {ATTRIBUTES = (Public, ); }; };
		09BCDB8F1BCE7F000020DCC7 /* ZMAPSMessageDecoder.m in Sources */ = {isa = PBXBuildFile; fileRef = 09BCDB8D1BCE7F000020DCC7 /* ZMAPSMessageDecoder.m */; };
		09C77C531BA6C77000E2163F /* UserClientRequestStrategy.swift in Sources */ = {isa = PBXBuildFile; fileRef = 09C77C521BA6C77000E2163F /* UserClientRequestStrategy.swift */; };
		160195611E30C9CF00ACBFAC /* LocalNotificationDispatcherCallingTests.swift in Sources */ = {isa = PBXBuildFile; fileRef = 160195601E30C9CF00ACBFAC /* LocalNotificationDispatcherCallingTests.swift */; };
		1602B4611F3B04150061C135 /* ZMBlacklistVerificator.h in Headers */ = {isa = PBXBuildFile; fileRef = F9FD798B19EE9B9A00D70FCD /* ZMBlacklistVerificator.h */; settings = {ATTRIBUTES = (Public, ); }; };
		16030DC921B01B7500F8032E /* Conversation+ReadReceiptMode.swift in Sources */ = {isa = PBXBuildFile; fileRef = 16030DC821B01B7500F8032E /* Conversation+ReadReceiptMode.swift */; };
		16085B331F71811A000B9F22 /* UserChangeInfo+UserSession.swift in Sources */ = {isa = PBXBuildFile; fileRef = 16085B321F71811A000B9F22 /* UserChangeInfo+UserSession.swift */; };
		16085B351F719E6D000B9F22 /* NetworkStateRecorder.swift in Sources */ = {isa = PBXBuildFile; fileRef = 16085B341F719E6D000B9F22 /* NetworkStateRecorder.swift */; };
		160C31271E6434500012E4BC /* OperationStatus.swift in Sources */ = {isa = PBXBuildFile; fileRef = 160C31261E6434500012E4BC /* OperationStatus.swift */; };
		160C31411E6DDFC30012E4BC /* VoiceChannelV3Tests.swift in Sources */ = {isa = PBXBuildFile; fileRef = 160C31401E6DDFC30012E4BC /* VoiceChannelV3Tests.swift */; };
		160C31441E8049320012E4BC /* ApplicationStatusDirectory.swift in Sources */ = {isa = PBXBuildFile; fileRef = 160C31431E8049320012E4BC /* ApplicationStatusDirectory.swift */; };
		160C314A1E82AC170012E4BC /* OperationStatusTests.swift in Sources */ = {isa = PBXBuildFile; fileRef = 160C31491E82AC170012E4BC /* OperationStatusTests.swift */; };
		161681352077721600BCF33A /* ZMOperationLoop+OperationStatus.swift in Sources */ = {isa = PBXBuildFile; fileRef = 161681342077721600BCF33A /* ZMOperationLoop+OperationStatus.swift */; };
		161927242459E09C00DDD9EB /* UserClientEventConsumerTests.swift in Sources */ = {isa = PBXBuildFile; fileRef = 161927222459E08E00DDD9EB /* UserClientEventConsumerTests.swift */; };
		161ACB1623F1AFB000ABFF33 /* SessionManager+CallKitManagerDelegate.swift in Sources */ = {isa = PBXBuildFile; fileRef = 161ACB1523F1AFB000ABFF33 /* SessionManager+CallKitManagerDelegate.swift */; };
		161ACB2423F432CC00ABFF33 /* SessionManager+URLActions.swift in Sources */ = {isa = PBXBuildFile; fileRef = 161ACB2323F432CC00ABFF33 /* SessionManager+URLActions.swift */; };
		161ACB2D23F5BA0200ABFF33 /* DeepLinkURLActionProcessor.swift in Sources */ = {isa = PBXBuildFile; fileRef = 161ACB2C23F5BA0200ABFF33 /* DeepLinkURLActionProcessor.swift */; };
		161ACB2F23F5BACA00ABFF33 /* ConnectToBotURLActionProcessor.swift in Sources */ = {isa = PBXBuildFile; fileRef = 161ACB2E23F5BACA00ABFF33 /* ConnectToBotURLActionProcessor.swift */; };
		161ACB3223F5BBA100ABFF33 /* CompanyLoginURLActionProcessor.swift in Sources */ = {isa = PBXBuildFile; fileRef = 161ACB3123F5BBA100ABFF33 /* CompanyLoginURLActionProcessor.swift */; };
		161ACB3A23F6BAFE00ABFF33 /* URLActionTests.swift in Sources */ = {isa = PBXBuildFile; fileRef = 161ACB3923F6BAFE00ABFF33 /* URLActionTests.swift */; };
		161ACB4323F6EE4800ABFF33 /* CompanyLoginURLActionProcessorTests.swift in Sources */ = {isa = PBXBuildFile; fileRef = 161ACB4223F6EE4800ABFF33 /* CompanyLoginURLActionProcessorTests.swift */; };
		161C886623FD248A00CB0B8E /* RecordingMockTransportSession.swift in Sources */ = {isa = PBXBuildFile; fileRef = 161C886423FD248A00CB0B8E /* RecordingMockTransportSession.swift */; };
		161C887723FD4CFD00CB0B8E /* MockPushChannel.swift in Sources */ = {isa = PBXBuildFile; fileRef = 161C887623FD4CFD00CB0B8E /* MockPushChannel.swift */; };
		162113042B2756EB008F0F9F /* PrekeyGenerator.swift in Sources */ = {isa = PBXBuildFile; fileRef = 162113032B2756EB008F0F9F /* PrekeyGenerator.swift */; };
		1626344720D79C22000D4063 /* ZMUserSessionTests+PushNotifications.swift in Sources */ = {isa = PBXBuildFile; fileRef = 1626344620D79C22000D4063 /* ZMUserSessionTests+PushNotifications.swift */; };
		162A81D4202B453000F6200C /* SessionManager+AVS.swift in Sources */ = {isa = PBXBuildFile; fileRef = 162A81D3202B453000F6200C /* SessionManager+AVS.swift */; };
		162A81D6202B5BC600F6200C /* SessionManagerAVSTests.swift in Sources */ = {isa = PBXBuildFile; fileRef = 162A81D5202B5BC600F6200C /* SessionManagerAVSTests.swift */; };
		162DEE111F87B9800034C8F9 /* ZMUserSession+Calling.swift in Sources */ = {isa = PBXBuildFile; fileRef = 162DEE101F87B9800034C8F9 /* ZMUserSession+Calling.swift */; };
		1634958B1F0254CB004E80DB /* ServerConnection.swift in Sources */ = {isa = PBXBuildFile; fileRef = 1634958A1F0254CB004E80DB /* ServerConnection.swift */; };
		1636EAFF23F6FCCC00CD9527 /* MockPresentationDelegate.swift in Sources */ = {isa = PBXBuildFile; fileRef = 1636EAFE23F6FCCC00CD9527 /* MockPresentationDelegate.swift */; };
		1639A8272260CE5000868AB9 /* ZMLocalNotification+AvailabilityAlert.swift in Sources */ = {isa = PBXBuildFile; fileRef = 1639A8262260CE5000868AB9 /* ZMLocalNotification+AvailabilityAlert.swift */; };
		1639A8542264C52600868AB9 /* ZMLocalNotificationTests_Alerts.swift in Sources */ = {isa = PBXBuildFile; fileRef = 1639A8532264C52600868AB9 /* ZMLocalNotificationTests_Alerts.swift */; };
		163FB9942052EA4C00E74F83 /* OperationLoopNewRequestObserver.swift in Sources */ = {isa = PBXBuildFile; fileRef = 163FB9922052EA4600E74F83 /* OperationLoopNewRequestObserver.swift */; };
		1645ECF82448A0A3007A82D6 /* Decodable+JSON.swift in Sources */ = {isa = PBXBuildFile; fileRef = 1645ECF72448A0A3007A82D6 /* Decodable+JSON.swift */; };
		164A55D820F4FE4A00AE62A6 /* SearchUserImageStrategyTests.swift in Sources */ = {isa = PBXBuildFile; fileRef = F95706581DE5F6D40087442C /* SearchUserImageStrategyTests.swift */; };
		164B8C211E254AD00060AB26 /* WireCallCenterV3Mock.swift in Sources */ = {isa = PBXBuildFile; fileRef = 165D3A1A1E1D43870052E654 /* WireCallCenterV3Mock.swift */; };
		164C29A31ECF437E0026562A /* SearchRequestTests.swift in Sources */ = {isa = PBXBuildFile; fileRef = 164C29A21ECF437E0026562A /* SearchRequestTests.swift */; };
		164C29A51ECF47D80026562A /* SearchDirectoryTests.swift in Sources */ = {isa = PBXBuildFile; fileRef = 164C29A41ECF47D80026562A /* SearchDirectoryTests.swift */; };
		164C29A71ED2D7B00026562A /* SearchResult.swift in Sources */ = {isa = PBXBuildFile; fileRef = 164C29A61ED2D7B00026562A /* SearchResult.swift */; };
		164EAF9C1F4455FA00B628C4 /* ZMUserSession+Actions.swift in Sources */ = {isa = PBXBuildFile; fileRef = 164EAF9B1F4455FA00B628C4 /* ZMUserSession+Actions.swift */; };
		16519D38231D3B1700C9D76D /* Conversation+Deletion.swift in Sources */ = {isa = PBXBuildFile; fileRef = 16519D37231D3B1700C9D76D /* Conversation+Deletion.swift */; };
		16519D6D231EAAF300C9D76D /* Conversation+DeletionTests.swift in Sources */ = {isa = PBXBuildFile; fileRef = 16519D6C231EAAF300C9D76D /* Conversation+DeletionTests.swift */; };
		1658C2371F503CF800889F22 /* FlowManager.swift in Sources */ = {isa = PBXBuildFile; fileRef = 1658C2361F503CF800889F22 /* FlowManager.swift */; };
		1658C23A1F5404F000889F22 /* FlowManagerMock.swift in Sources */ = {isa = PBXBuildFile; fileRef = 1658C2381F5404ED00889F22 /* FlowManagerMock.swift */; };
		1659114F1DEF1F6E007FA847 /* LocalNotificationDispatcher+Calling.swift in Sources */ = {isa = PBXBuildFile; fileRef = 1659114E1DEF1F6E007FA847 /* LocalNotificationDispatcher+Calling.swift */; };
		165911531DEF38EC007FA847 /* CallStateObserver.swift in Sources */ = {isa = PBXBuildFile; fileRef = 165911521DEF38EC007FA847 /* CallStateObserver.swift */; };
		165BB94C2004D6490077EFD5 /* SessionManager+UserActivity.swift in Sources */ = {isa = PBXBuildFile; fileRef = 165BB94B2004D6490077EFD5 /* SessionManager+UserActivity.swift */; };
		165D3A151E1D3EF30052E654 /* WireCallCenterV3.swift in Sources */ = {isa = PBXBuildFile; fileRef = 165D3A141E1D3EF30052E654 /* WireCallCenterV3.swift */; };
		165D3A211E1D43870052E654 /* VoiceChannelV3.swift in Sources */ = {isa = PBXBuildFile; fileRef = 165D3A171E1D43870052E654 /* VoiceChannelV3.swift */; };
		165D3A221E1D43870052E654 /* VoiceChannel.swift in Sources */ = {isa = PBXBuildFile; fileRef = 165D3A181E1D43870052E654 /* VoiceChannel.swift */; };
		165D3A3D1E1D60520052E654 /* ZMConversation+VoiceChannel.swift in Sources */ = {isa = PBXBuildFile; fileRef = 165D3A3C1E1D60520052E654 /* ZMConversation+VoiceChannel.swift */; };
		1660AA091ECCAC900056D403 /* SearchDirectory.swift in Sources */ = {isa = PBXBuildFile; fileRef = 1660AA081ECCAC900056D403 /* SearchDirectory.swift */; };
		1660AA0B1ECCAF4E0056D403 /* SearchRequest.swift in Sources */ = {isa = PBXBuildFile; fileRef = 1660AA0A1ECCAF4E0056D403 /* SearchRequest.swift */; };
		1660AA0D1ECDB0250056D403 /* SearchTask.swift in Sources */ = {isa = PBXBuildFile; fileRef = 1660AA0C1ECDB0250056D403 /* SearchTask.swift */; };
		1660AA0F1ECE0C870056D403 /* SearchResultTests.swift in Sources */ = {isa = PBXBuildFile; fileRef = 1660AA0E1ECE0C870056D403 /* SearchResultTests.swift */; };
		1660AA111ECE3C1C0056D403 /* SearchTaskTests.swift in Sources */ = {isa = PBXBuildFile; fileRef = 1660AA101ECE3C1C0056D403 /* SearchTaskTests.swift */; };
		166264742166093800300F45 /* CallEventStatus.swift in Sources */ = {isa = PBXBuildFile; fileRef = 166264732166093800300F45 /* CallEventStatus.swift */; };
		1662648221661C9F00300F45 /* ZMOperatonLoop+Background.swift in Sources */ = {isa = PBXBuildFile; fileRef = 1662648121661C9F00300F45 /* ZMOperatonLoop+Background.swift */; };
		166264932166517A00300F45 /* CallEventStatusTests.swift in Sources */ = {isa = PBXBuildFile; fileRef = 166264922166517A00300F45 /* CallEventStatusTests.swift */; };
		1662B0F723D9B29C00B8C7C5 /* UnauthenticatedSession+DomainLookup.swift in Sources */ = {isa = PBXBuildFile; fileRef = 1662B0F623D9B29C00B8C7C5 /* UnauthenticatedSession+DomainLookup.swift */; };
		1662B0F923D9CE8F00B8C7C5 /* UnauthenticatedSessionTests+DomainLookup.swift in Sources */ = {isa = PBXBuildFile; fileRef = 1662B0F823D9CE8F00B8C7C5 /* UnauthenticatedSessionTests+DomainLookup.swift */; };
		166507812459D7CA005300C1 /* UserClientEventConsumer.swift in Sources */ = {isa = PBXBuildFile; fileRef = 166507802459D7CA005300C1 /* UserClientEventConsumer.swift */; };
		166A8BF31E015F3B00F5EEEA /* WireCallCenterV3Factory.swift in Sources */ = {isa = PBXBuildFile; fileRef = 166A8BF21E015F3B00F5EEEA /* WireCallCenterV3Factory.swift */; };
		166A8BF91E02C7D500F5EEEA /* ZMHotFix+PendingChanges.swift in Sources */ = {isa = PBXBuildFile; fileRef = 166A8BF81E02C7D500F5EEEA /* ZMHotFix+PendingChanges.swift */; };
		166B2B5E23E86522003E8581 /* ZMUserSession.swift in Sources */ = {isa = PBXBuildFile; fileRef = 166B2B5D23E86522003E8581 /* ZMUserSession.swift */; };
		166B2B6E23EB2CD3003E8581 /* DatabaseTest.swift in Sources */ = {isa = PBXBuildFile; fileRef = 166B2B6D23EB2CD3003E8581 /* DatabaseTest.swift */; };
		166D18A4230EBFFA001288CD /* MediaManager.swift in Sources */ = {isa = PBXBuildFile; fileRef = 166D18A3230EBFFA001288CD /* MediaManager.swift */; };
		166D18A6230EC418001288CD /* MockMediaManager.swift in Sources */ = {isa = PBXBuildFile; fileRef = 166D18A5230EC418001288CD /* MockMediaManager.swift */; };
		166DCDBA2555ADD2004F4F59 /* SessionManager+EncryptionAtRest.swift in Sources */ = {isa = PBXBuildFile; fileRef = 166DCDB92555ADD1004F4F59 /* SessionManager+EncryptionAtRest.swift */; };
		166E47CF255E8B2200C161C8 /* ZMLastUpdateEventIDTranscoder.h in Headers */ = {isa = PBXBuildFile; fileRef = 5427B34D19D195A100CC18DC /* ZMLastUpdateEventIDTranscoder.h */; settings = {ATTRIBUTES = (Public, ); }; };
		166E47D0255EBFA900C161C8 /* StrategyDirectory.swift in Sources */ = {isa = PBXBuildFile; fileRef = 166E47CC255E785900C161C8 /* StrategyDirectory.swift */; };
		166E47D1255EC03E00C161C8 /* ZMSelfStrategy.h in Headers */ = {isa = PBXBuildFile; fileRef = 54F8D6E819AB535700146664 /* ZMSelfStrategy.h */; settings = {ATTRIBUTES = (Public, ); }; };
		166E47D3255EF0BE00C161C8 /* MockStrategyDirectory.swift in Sources */ = {isa = PBXBuildFile; fileRef = 166E47D2255EF0BD00C161C8 /* MockStrategyDirectory.swift */; };
		1671F7502B6A7DF500C2D8A3 /* ZMAuthenticationStatus.swift in Sources */ = {isa = PBXBuildFile; fileRef = 1671F74F2B6A7DF500C2D8A3 /* ZMAuthenticationStatus.swift */; };
		1671F7532B6A835300C2D8A3 /* ZMClientRegistrationStatusTests.swift in Sources */ = {isa = PBXBuildFile; fileRef = A9C02609266F5D1B002E542B /* ZMClientRegistrationStatusTests.swift */; };
		1671F9FF1E2FAF50009F3150 /* ZMLocalNotificationForTests_CallState.swift in Sources */ = {isa = PBXBuildFile; fileRef = 1671F9FE1E2FAF50009F3150 /* ZMLocalNotificationForTests_CallState.swift */; };
		1672A64523473EA100380537 /* LabelDownstreamRequestStrategy.swift in Sources */ = {isa = PBXBuildFile; fileRef = 1672A64423473EA100380537 /* LabelDownstreamRequestStrategy.swift */; };
		1672A653234784B500380537 /* LabelDownstreamRequestStrategyTests.swift in Sources */ = {isa = PBXBuildFile; fileRef = 1672A652234784B500380537 /* LabelDownstreamRequestStrategyTests.swift */; };
		1673C35324CB36D800AE2714 /* ZMUserSessionTests+EncryptionAtRest.swift in Sources */ = {isa = PBXBuildFile; fileRef = 1673C35224CB36D800AE2714 /* ZMUserSessionTests+EncryptionAtRest.swift */; };
		1679D1CD1EF97387007B0DF5 /* ZMUserSessionTestsBase+Calling.swift in Sources */ = {isa = PBXBuildFile; fileRef = 1679D1CB1EF9730C007B0DF5 /* ZMUserSessionTestsBase+Calling.swift */; };
		167BCB902603CAB200E9D7E3 /* AnalyticsTests.swift in Sources */ = {isa = PBXBuildFile; fileRef = BF40AC711D096A0E00287E29 /* AnalyticsTests.swift */; };
		167BCB942603CC5B00E9D7E3 /* EventProcessorTests.swift in Sources */ = {isa = PBXBuildFile; fileRef = 1693151E2588CF9500709F15 /* EventProcessorTests.swift */; };
		167F383B23E0416E006B6AA9 /* UnauthenticatedSession+SSO.swift in Sources */ = {isa = PBXBuildFile; fileRef = 167F383A23E0416E006B6AA9 /* UnauthenticatedSession+SSO.swift */; };
		167F383D23E04A93006B6AA9 /* UnauthenticatedSessionTests+SSO.swift in Sources */ = {isa = PBXBuildFile; fileRef = 167F383C23E04A93006B6AA9 /* UnauthenticatedSessionTests+SSO.swift */; };
		168474262252579A004DE9EC /* ZMUserSessionTests+Syncing.swift in Sources */ = {isa = PBXBuildFile; fileRef = 168474252252579A004DE9EC /* ZMUserSessionTests+Syncing.swift */; };
		16849B1C23EDA1FD00C025A8 /* MockUpdateEventProcessor.swift in Sources */ = {isa = PBXBuildFile; fileRef = 16849B1B23EDA1FD00C025A8 /* MockUpdateEventProcessor.swift */; };
		16849B2023EDB32B00C025A8 /* MockSessionManager.swift in Sources */ = {isa = PBXBuildFile; fileRef = 16849B1F23EDB32B00C025A8 /* MockSessionManager.swift */; };
		168C0B3F1E97CE3900315044 /* ZMLastUpdateEventIDTranscoderTests.m in Sources */ = {isa = PBXBuildFile; fileRef = 54188DCA19D19DE200DA40E4 /* ZMLastUpdateEventIDTranscoderTests.m */; };
		168CF42720077C54009FCB89 /* TeamInvitationStatus.swift in Sources */ = {isa = PBXBuildFile; fileRef = 168CF42620077C54009FCB89 /* TeamInvitationStatus.swift */; };
		168CF4292007840A009FCB89 /* Team+Invite.swift in Sources */ = {isa = PBXBuildFile; fileRef = 168CF4282007840A009FCB89 /* Team+Invite.swift */; };
		168CF42B20079A02009FCB89 /* TeamInvitationRequestStrategy.swift in Sources */ = {isa = PBXBuildFile; fileRef = 168CF42A20079A02009FCB89 /* TeamInvitationRequestStrategy.swift */; };
		168CF42D2007BCA0009FCB89 /* TeamInvitationRequestStrategyTests.swift in Sources */ = {isa = PBXBuildFile; fileRef = 168CF42C2007BCA0009FCB89 /* TeamInvitationRequestStrategyTests.swift */; };
		168CF42F2007BCD9009FCB89 /* TeamInvitationStatusTests.swift in Sources */ = {isa = PBXBuildFile; fileRef = 168CF42E2007BCD9009FCB89 /* TeamInvitationStatusTests.swift */; };
		1693151125836E5800709F15 /* EventProcessor.swift in Sources */ = {isa = PBXBuildFile; fileRef = 1693151025836E5800709F15 /* EventProcessor.swift */; };
		169BA1D725ECDBA300374343 /* WireSyncEngine.framework in Frameworks */ = {isa = PBXBuildFile; fileRef = 549815931A43232400A7CE2E /* WireSyncEngine.framework */; };
		169BA1DF25ECE4D000374343 /* IntegrationTest.m in Sources */ = {isa = PBXBuildFile; fileRef = 16FF47461F0CD58A0044C491 /* IntegrationTest.m */; };
		169BA1E025ECE4D800374343 /* IntegrationTest.swift in Sources */ = {isa = PBXBuildFile; fileRef = 16FF47431F0BF5C70044C491 /* IntegrationTest.swift */; };
		169BA1E125ECE4EC00374343 /* AppLockIntegrationTests.swift in Sources */ = {isa = PBXBuildFile; fileRef = EEA1ED4025BEBABF006D07D3 /* AppLockIntegrationTests.swift */; };
		169BA1E925ECEA1C00374343 /* PushRegistryMock.swift in Sources */ = {isa = PBXBuildFile; fileRef = 169E303120D29C200012C219 /* PushRegistryMock.swift */; };
		169BA1EA25ECEA5400374343 /* ApplicationMock.swift in Sources */ = {isa = PBXBuildFile; fileRef = 543ED0001D79E0EE00A9CDF3 /* ApplicationMock.swift */; };
		169BA1EC25ECEA9600374343 /* MockUser+LoginCredentials.swift in Sources */ = {isa = PBXBuildFile; fileRef = 5E67168F2174CA6300522E61 /* MockUser+LoginCredentials.swift */; };
		169BA1ED25ECEA9A00374343 /* OperationLoopNewRequestObserver.swift in Sources */ = {isa = PBXBuildFile; fileRef = 163FB9922052EA4600E74F83 /* OperationLoopNewRequestObserver.swift */; };
		169BA1EF25ECEAD200374343 /* WireCallCenterV3Mock.swift in Sources */ = {isa = PBXBuildFile; fileRef = 165D3A1A1E1D43870052E654 /* WireCallCenterV3Mock.swift */; };
		169BA1F025ECEB0E00374343 /* SessionManagerTests.swift in Sources */ = {isa = PBXBuildFile; fileRef = F159F4131F1E3134001B7D80 /* SessionManagerTests.swift */; };
		169BA1F125ECEB2900374343 /* FlowManagerMock.swift in Sources */ = {isa = PBXBuildFile; fileRef = 1658C2381F5404ED00889F22 /* FlowManagerMock.swift */; };
		169BA1F225ECEB3300374343 /* MockMediaManager.swift in Sources */ = {isa = PBXBuildFile; fileRef = 166D18A5230EC418001288CD /* MockMediaManager.swift */; };
		169BA1F425ECEFB400374343 /* MockPresentationDelegate.swift in Sources */ = {isa = PBXBuildFile; fileRef = 1636EAFE23F6FCCC00CD9527 /* MockPresentationDelegate.swift */; };
		169BA1F525ECF05000374343 /* IntegrationTest+Encryption.swift in Sources */ = {isa = PBXBuildFile; fileRef = 54ADA7611E3B3CBE00B90C7D /* IntegrationTest+Encryption.swift */; };
		169BA1F825ECF8F700374343 /* MockAppLock.swift in Sources */ = {isa = PBXBuildFile; fileRef = 169BA1F725ECF8F700374343 /* MockAppLock.swift */; };
		169BA1F925ECF8F700374343 /* MockAppLock.swift in Sources */ = {isa = PBXBuildFile; fileRef = 169BA1F725ECF8F700374343 /* MockAppLock.swift */; };
		169BA1FB25ED0CB200374343 /* MockPushChannel.swift in Sources */ = {isa = PBXBuildFile; fileRef = 161C887623FD4CFD00CB0B8E /* MockPushChannel.swift */; };
		169BA1FC25ED0CBD00374343 /* MockSessionManager.swift in Sources */ = {isa = PBXBuildFile; fileRef = 16849B1F23EDB32B00C025A8 /* MockSessionManager.swift */; };
		169BA1FD25ED0CCD00374343 /* MockStrategyDirectory.swift in Sources */ = {isa = PBXBuildFile; fileRef = 166E47D2255EF0BD00C161C8 /* MockStrategyDirectory.swift */; };
		169BA1FF25ED0DAD00374343 /* ZMUserSession+Messages.swift in Sources */ = {isa = PBXBuildFile; fileRef = 169BA1FE25ED0DAD00374343 /* ZMUserSession+Messages.swift */; };
		169BA20025ED0DAD00374343 /* ZMUserSession+Messages.swift in Sources */ = {isa = PBXBuildFile; fileRef = 169BA1FE25ED0DAD00374343 /* ZMUserSession+Messages.swift */; };
		169BA20125ED0EFE00374343 /* ZMUserSessionLegalHoldTests.swift in Sources */ = {isa = PBXBuildFile; fileRef = 5502C6E922B7D4DA000684B7 /* ZMUserSessionLegalHoldTests.swift */; };
		169BA20225ED0F0600374343 /* UserRichProfileIntegrationTests.swift in Sources */ = {isa = PBXBuildFile; fileRef = F188BB852223F372002BF204 /* UserRichProfileIntegrationTests.swift */; };
		169BA20425ED0F1E00374343 /* TeamTests.swift in Sources */ = {isa = PBXBuildFile; fileRef = F93F3A581ED5A67E003CD185 /* TeamTests.swift */; };
		169BA20525ED0F2D00374343 /* LinkPreviewTests.swift in Sources */ = {isa = PBXBuildFile; fileRef = 16A5FE22215B5FD000AEEBBD /* LinkPreviewTests.swift */; };
		169BA20625ED0F3800374343 /* ClientManagementTests.m in Sources */ = {isa = PBXBuildFile; fileRef = F9B171F91C0F320200E6EEC6 /* ClientManagementTests.m */; };
		169BA20725ED0F3E00374343 /* OTRTests.swift in Sources */ = {isa = PBXBuildFile; fileRef = 5422E96E1BD5A4FD005A7C77 /* OTRTests.swift */; };
		169BA20825ED0F4400374343 /* GiphyTests.m in Sources */ = {isa = PBXBuildFile; fileRef = 54DFB8EE1B30649000F1C736 /* GiphyTests.m */; };
		169BA20925ED0F4A00374343 /* IsTypingTests.swift in Sources */ = {isa = PBXBuildFile; fileRef = EE1108FC23D59720005DC663 /* IsTypingTests.swift */; };
		169BA20A25ED0F5000374343 /* BackgroundTests.m in Sources */ = {isa = PBXBuildFile; fileRef = 54A3ACC21A261603008AF8DF /* BackgroundTests.m */; };
		169BA20B25ED0F5400374343 /* ConnectionTests.m in Sources */ = {isa = PBXBuildFile; fileRef = 5492C6C319ACCCA8008F41E2 /* ConnectionTests.m */; };
		169BA20D25ED0F5E00374343 /* APNSTests+Swift.swift in Sources */ = {isa = PBXBuildFile; fileRef = 63F65F1224729B4C00534A69 /* APNSTests+Swift.swift */; };
		169BA20E25ED0F6200374343 /* APNSTests.m in Sources */ = {isa = PBXBuildFile; fileRef = 545F3DBA1AAF64FB00BF817B /* APNSTests.m */; };
		169BA20F25ED0F6900374343 /* APNSTestsBase.m in Sources */ = {isa = PBXBuildFile; fileRef = 63F65F222474378200534A69 /* APNSTestsBase.m */; };
		169BA21025ED0F6D00374343 /* PushChannelTests.swift in Sources */ = {isa = PBXBuildFile; fileRef = 63F65F02246D5A9600534A69 /* PushChannelTests.swift */; };
		169BA21125ED0F7100374343 /* UserHandleTests.swift in Sources */ = {isa = PBXBuildFile; fileRef = 54E4DD0D1DE4A9A200FEF192 /* UserHandleTests.swift */; };
		169BA21225ED0F7600374343 /* UserTests+AccountDeletion.swift in Sources */ = {isa = PBXBuildFile; fileRef = 168E96DC220C6EB700FC92FA /* UserTests+AccountDeletion.swift */; };
		169BA21325ED0F7A00374343 /* UserTests.swift in Sources */ = {isa = PBXBuildFile; fileRef = A9F269C6257800940021B99A /* UserTests.swift */; };
		169BA21425ED0F8000374343 /* UserTests.m in Sources */ = {isa = PBXBuildFile; fileRef = 3EEA678A199D079600AF7665 /* UserTests.m */; };
		169BA21525ED0F8500374343 /* UserProfileImageV3Tests.swift in Sources */ = {isa = PBXBuildFile; fileRef = F190E0A81E8D516D003E81F8 /* UserProfileImageV3Tests.swift */; };
		169BA21625ED0F8900374343 /* UserProfileTests.m in Sources */ = {isa = PBXBuildFile; fileRef = 54877C9419922C0B0097FB58 /* UserProfileTests.m */; };
		169BA21725ED0F8E00374343 /* SearchTests.swift in Sources */ = {isa = PBXBuildFile; fileRef = 163BB8151EE1B1AC00DF9384 /* SearchTests.swift */; };
		169BA21825ED0F9500374343 /* SendAndReceiveMessagesTests+Swift.swift in Sources */ = {isa = PBXBuildFile; fileRef = 06BBF6FE2472F3AC00A26626 /* SendAndReceiveMessagesTests+Swift.swift */; };
		169BA21925ED0F9900374343 /* SendAndReceiveMessagesTests.m in Sources */ = {isa = PBXBuildFile; fileRef = 541918EB195AD9D100A5023D /* SendAndReceiveMessagesTests.m */; };
		169BA21A25ED0F9E00374343 /* FileTransferTests+Swift.swift in Sources */ = {isa = PBXBuildFile; fileRef = 06BBF6FB247288DD00A26626 /* FileTransferTests+Swift.swift */; };
		169BA21B25ED0FA200374343 /* FileTransferTests.m in Sources */ = {isa = PBXBuildFile; fileRef = 5430FF141CE4A359004ECFFE /* FileTransferTests.m */; };
		169BA21C25ED0FA700374343 /* ConversationTests+LegalHold.swift in Sources */ = {isa = PBXBuildFile; fileRef = 16A86B8322A7E57100A674F8 /* ConversationTests+LegalHold.swift */; };
		169BA21D25ED0FAC00374343 /* ConversationTests+OTR.swift in Sources */ = {isa = PBXBuildFile; fileRef = 63495E4623FFF098002A7C59 /* ConversationTests+OTR.swift */; };
		169BA21E25ED0FB000374343 /* ConversationTests+OTR.m in Sources */ = {isa = PBXBuildFile; fileRef = 09914E501BD6613600C10BF8 /* ConversationTests+OTR.m */; };
		169BA21F25ED0FB400374343 /* ConversationTests+Deletion.swift in Sources */ = {isa = PBXBuildFile; fileRef = 16519D5B231EA13A00C9D76D /* ConversationTests+Deletion.swift */; };
		169BA22025ED0FB900374343 /* ConversationTests+ClearingHistory.swift in Sources */ = {isa = PBXBuildFile; fileRef = 06BBF6F5246EF65600A26626 /* ConversationTests+ClearingHistory.swift */; };
		169BA22125ED0FBD00374343 /* ConversationTests+LastRead.swift in Sources */ = {isa = PBXBuildFile; fileRef = 06BBF6F2246EF28800A26626 /* ConversationTests+LastRead.swift */; };
		169BA22225ED0FC100374343 /* ConversationTests+Reactions.swift in Sources */ = {isa = PBXBuildFile; fileRef = 06BBF6F7246EF67400A26626 /* ConversationTests+Reactions.swift */; };
		169BA22325ED0FC400374343 /* ConversationTests+Archiving.swift in Sources */ = {isa = PBXBuildFile; fileRef = 06BBF6EF246ECB2400A26626 /* ConversationTests+Archiving.swift */; };
		169BA22425ED0FC900374343 /* ConversationTests+Participants.swift in Sources */ = {isa = PBXBuildFile; fileRef = 16904A83207E078C00C92806 /* ConversationTests+Participants.swift */; };
		169BA22525ED0FCE00374343 /* ConversationTests+List.swift in Sources */ = {isa = PBXBuildFile; fileRef = 06BBF6EC246EB56B00A26626 /* ConversationTests+List.swift */; };
		169BA22625ED0FD300374343 /* ConversationTests+ReceiptMode.swift in Sources */ = {isa = PBXBuildFile; fileRef = 1675532B21B16D1E009C9FEA /* ConversationTests+ReceiptMode.swift */; };
		169BA22725ED0FD700374343 /* ConversationTests+MessageTimer.swift in Sources */ = {isa = PBXBuildFile; fileRef = BF3C1B1820DBE3B2001CE126 /* ConversationTests+MessageTimer.swift */; };
		169BA22825ED0FDB00374343 /* ConversationTests+Guests.swift in Sources */ = {isa = PBXBuildFile; fileRef = F13A26E020456002004F8E47 /* ConversationTests+Guests.swift */; };
		169BA22925ED0FDF00374343 /* ConversationTests+Ephemeral.swift in Sources */ = {isa = PBXBuildFile; fileRef = F920F4D51DA3DCF8002B860B /* ConversationTests+Ephemeral.swift */; };
		169BA22A25ED0FE300374343 /* ConversationTests+DeliveryConfirmation.swift in Sources */ = {isa = PBXBuildFile; fileRef = F9E462D91D7043C60036CFA7 /* ConversationTests+DeliveryConfirmation.swift */; };
		169BA22B25ED0FE700374343 /* ConversationTests+MessageEditing.swift in Sources */ = {isa = PBXBuildFile; fileRef = 63F65F04246D972900534A69 /* ConversationTests+MessageEditing.swift */; };
		169BA22C25ED0FEB00374343 /* ConversationTests+MessageEditing.m in Sources */ = {isa = PBXBuildFile; fileRef = F964700B1D5C720D00A81A92 /* ConversationTests+MessageEditing.m */; };
		169BA22D25ED0FEF00374343 /* AvailabilityTests.swift in Sources */ = {isa = PBXBuildFile; fileRef = 16D1383A1FD6A6F4001B4411 /* AvailabilityTests.swift */; };
		169BA22E25ED0FF400374343 /* TextSearchTests.swift in Sources */ = {isa = PBXBuildFile; fileRef = BFAB67AF1E535B4B00D67C1A /* TextSearchTests.swift */; };
		169BA22F25ED0FFB00374343 /* DeleteMessagesTests.swift in Sources */ = {isa = PBXBuildFile; fileRef = BFE53F541D5A2F7000398378 /* DeleteMessagesTests.swift */; };
		169BA23025ED100100374343 /* ConversationsTests.m in Sources */ = {isa = PBXBuildFile; fileRef = 3E6CD176194F435F00BAE83E /* ConversationsTests.m */; };
		169BA23125ED100500374343 /* ConversationTestsBase.m in Sources */ = {isa = PBXBuildFile; fileRef = 545643D51C62C1A800A2129C /* ConversationTestsBase.m */; };
		169BA23225ED100B00374343 /* SlowSyncTests+Swift.swift in Sources */ = {isa = PBXBuildFile; fileRef = F190E0DB1E8E7BA1003E81F8 /* SlowSyncTests+Swift.swift */; };
		169BA23325ED100F00374343 /* SlowSyncTests+Teams.swift in Sources */ = {isa = PBXBuildFile; fileRef = BF1F52CB1ECDD778002FB553 /* SlowSyncTests+Teams.swift */; };
		169BA23425ED101300374343 /* SlowSyncTests+ExistingData.swift in Sources */ = {isa = PBXBuildFile; fileRef = 16519D7C2320087100C9D76D /* SlowSyncTests+ExistingData.swift */; };
		169BA23525ED101700374343 /* SlowSyncTests.m in Sources */ = {isa = PBXBuildFile; fileRef = 85D85D997334755E841D13EA /* SlowSyncTests.m */; };
		169BA23625ED101C00374343 /* LoginFlowTests.m in Sources */ = {isa = PBXBuildFile; fileRef = 54FC8A0F192CD55000D3C016 /* LoginFlowTests.m */; };
		169BA23725ED102500374343 /* NotificationObservers.m in Sources */ = {isa = PBXBuildFile; fileRef = 3E288A6A19C859210031CFCE /* NotificationObservers.m */; };
		169BA23825ED103500374343 /* IntegrationTest+Search.swift in Sources */ = {isa = PBXBuildFile; fileRef = 163BB8111EE1A65A00DF9384 /* IntegrationTest+Search.swift */; };
		169BA23925ED103900374343 /* IntegrationTest+Messages.swift in Sources */ = {isa = PBXBuildFile; fileRef = 166D191E23157EBE001288CD /* IntegrationTest+Messages.swift */; };
		169BA23A25EF6D4F00374343 /* MockLinkPreviewDetector.swift in Sources */ = {isa = PBXBuildFile; fileRef = 16A5FE20215B584200AEEBBD /* MockLinkPreviewDetector.swift */; };
		169BA23D25EF6E2A00374343 /* MockRegistrationStatusDelegate.swift in Sources */ = {isa = PBXBuildFile; fileRef = 169BA23C25EF6E2A00374343 /* MockRegistrationStatusDelegate.swift */; };
		169BA23E25EF6E2A00374343 /* MockRegistrationStatusDelegate.swift in Sources */ = {isa = PBXBuildFile; fileRef = 169BA23C25EF6E2A00374343 /* MockRegistrationStatusDelegate.swift */; };
		169BA23F25EF6F0B00374343 /* TypingChange.swift in Sources */ = {isa = PBXBuildFile; fileRef = 16AD86B71F7292EB00E4C797 /* TypingChange.swift */; };
		169BA24125EF6F6700374343 /* ZMConversation+Testing.swift in Sources */ = {isa = PBXBuildFile; fileRef = 169BA24025EF6F6700374343 /* ZMConversation+Testing.swift */; };
		169BA24225EF6F6700374343 /* ZMConversation+Testing.swift in Sources */ = {isa = PBXBuildFile; fileRef = 169BA24025EF6F6700374343 /* ZMConversation+Testing.swift */; };
		169BA24425EF6FFA00374343 /* MockAnalytics.swift in Sources */ = {isa = PBXBuildFile; fileRef = 169BA24325EF6FFA00374343 /* MockAnalytics.swift */; };
		169BA24525EF6FFA00374343 /* MockAnalytics.swift in Sources */ = {isa = PBXBuildFile; fileRef = 169BA24325EF6FFA00374343 /* MockAnalytics.swift */; };
		169BA24625EF73B100374343 /* EventProcessingPerformanceTests.swift in Sources */ = {isa = PBXBuildFile; fileRef = 169E55F52518FF810092CD53 /* EventProcessingPerformanceTests.swift */; };
		169BA24725EF73DD00374343 /* ServiceUserTests.swift in Sources */ = {isa = PBXBuildFile; fileRef = 872A2EE71FFFBC3900900B22 /* ServiceUserTests.swift */; };
		169BA24825EF743700374343 /* SessionManagerTests+MessageRetention.swift in Sources */ = {isa = PBXBuildFile; fileRef = 166D191C231569DD001288CD /* SessionManagerTests+MessageRetention.swift */; };
		169BA24925EF743F00374343 /* SessionManagerTests+Backup.swift in Sources */ = {isa = PBXBuildFile; fileRef = D59F3A11206929AF0023474F /* SessionManagerTests+Backup.swift */; };
		169BA24A25EF744400374343 /* SessionManagerTests+URLActions.swift in Sources */ = {isa = PBXBuildFile; fileRef = 161ACB3B23F6BE7F00ABFF33 /* SessionManagerTests+URLActions.swift */; };
		169BA24C25EF753100374343 /* MockReachability.swift in Sources */ = {isa = PBXBuildFile; fileRef = 169BA24B25EF753100374343 /* MockReachability.swift */; };
		169BA24D25EF753100374343 /* MockReachability.swift in Sources */ = {isa = PBXBuildFile; fileRef = 169BA24B25EF753100374343 /* MockReachability.swift */; };
		169BA24E25EF765D00374343 /* ConnectToBotURLActionProcessorTests.swift in Sources */ = {isa = PBXBuildFile; fileRef = 161C886223FADDE400CB0B8E /* ConnectToBotURLActionProcessorTests.swift */; };
		169BA24F25EF76A400374343 /* NetworkStateRecorder.swift in Sources */ = {isa = PBXBuildFile; fileRef = 16085B341F719E6D000B9F22 /* NetworkStateRecorder.swift */; };
		169BA25225EF778E00374343 /* TestUserProfileUpdateObserver.swift in Sources */ = {isa = PBXBuildFile; fileRef = 169BA25125EF778E00374343 /* TestUserProfileUpdateObserver.swift */; };
		169BA25325EF778E00374343 /* TestUserProfileUpdateObserver.swift in Sources */ = {isa = PBXBuildFile; fileRef = 169BA25125EF778E00374343 /* TestUserProfileUpdateObserver.swift */; };
		169BA25725EF933000374343 /* animated.gif in Resources */ = {isa = PBXBuildFile; fileRef = 54764B9D1C931E9400BD25E3 /* animated.gif */; };
		169BA25825EF933000374343 /* not_animated.gif in Resources */ = {isa = PBXBuildFile; fileRef = 54764B9E1C931E9400BD25E3 /* not_animated.gif */; };
		169BA25925EF933000374343 /* medium.jpg in Resources */ = {isa = PBXBuildFile; fileRef = 54764B971C9303D600BD25E3 /* medium.jpg */; };
		169BA25A25EF933000374343 /* tiny.jpg in Resources */ = {isa = PBXBuildFile; fileRef = 54764B981C9303D600BD25E3 /* tiny.jpg */; };
		169BA25B25EF933000374343 /* EncryptedBase64EncondedExternalMessageTestFixture.txt in Resources */ = {isa = PBXBuildFile; fileRef = AF6415A01C9C151700A535F5 /* EncryptedBase64EncondedExternalMessageTestFixture.txt */; };
		169BA25C25EF933000374343 /* ExternalMessageTextFixture.txt in Resources */ = {isa = PBXBuildFile; fileRef = AF6415A11C9C151700A535F5 /* ExternalMessageTextFixture.txt */; };
		169BA25D25EF933000374343 /* audio.m4a in Resources */ = {isa = PBXBuildFile; fileRef = EE01E0361F90DABC001AA33C /* audio.m4a */; };
		169BA25E25EF933000374343 /* video.mp4 in Resources */ = {isa = PBXBuildFile; fileRef = BF158D2E1CE087D8007C6F8A /* video.mp4 */; };
		169BA25F25EF933000374343 /* 1900x1500.jpg in Resources */ = {isa = PBXBuildFile; fileRef = 54DFAE211C92D979004B1D15 /* 1900x1500.jpg */; };
		169BA26025EF933F00374343 /* Lorem Ipsum.txt in Resources */ = {isa = PBXBuildFile; fileRef = 54764B9B1C930AEB00BD25E3 /* Lorem Ipsum.txt */; };
		169BA26125EFA23200374343 /* ZMConversation+Testing.m in Sources */ = {isa = PBXBuildFile; fileRef = F991CE121CB55512004D8465 /* ZMConversation+Testing.m */; };
		169BA26225EFA32000374343 /* ZMUser+Testing.m in Sources */ = {isa = PBXBuildFile; fileRef = F991CE141CB55512004D8465 /* ZMUser+Testing.m */; };
		169BC10F22BD17FF0003159B /* LegalHoldRequestStrategyTests.swift in Sources */ = {isa = PBXBuildFile; fileRef = 169BC10E22BD17FF0003159B /* LegalHoldRequestStrategyTests.swift */; };
		169E303320D29C670012C219 /* PushRegistryMock.swift in Sources */ = {isa = PBXBuildFile; fileRef = 169E303120D29C200012C219 /* PushRegistryMock.swift */; };
		16A702D01E92998100B8410D /* ApplicationStatusDirectoryTests.swift in Sources */ = {isa = PBXBuildFile; fileRef = 16A702CF1E92998100B8410D /* ApplicationStatusDirectoryTests.swift */; };
		16A764611F3E0B0B00564F21 /* CallKitManager.swift in Sources */ = {isa = PBXBuildFile; fileRef = 16A764601F3E0B0B00564F21 /* CallKitManager.swift */; };
		16AD86B81F7292EB00E4C797 /* TypingChange.swift in Sources */ = {isa = PBXBuildFile; fileRef = 16AD86B71F7292EB00E4C797 /* TypingChange.swift */; };
		16C22BA41BF4D5D7007099D9 /* NSError+ZMUserSessionInternal.h in Headers */ = {isa = PBXBuildFile; fileRef = 3E05F254192A50CC00F22D80 /* NSError+ZMUserSessionInternal.h */; settings = {ATTRIBUTES = (Public, ); }; };
		16C4BDA020A309CD00BCDB17 /* CallParticipantSnapshot.swift in Sources */ = {isa = PBXBuildFile; fileRef = 16C4BD9F20A309CD00BCDB17 /* CallParticipantSnapshot.swift */; };
		16D0A119234B999600A83F87 /* LabelUpstreamRequestStrategyTests.swift in Sources */ = {isa = PBXBuildFile; fileRef = 16D0A118234B999600A83F87 /* LabelUpstreamRequestStrategyTests.swift */; };
		16D0A11D234C8CD700A83F87 /* LabelUpstreamRequestStrategy.swift in Sources */ = {isa = PBXBuildFile; fileRef = 16D0A11C234C8CD700A83F87 /* LabelUpstreamRequestStrategy.swift */; };
		16D3FCDF1E365ABC0052A535 /* CallStateObserverTests.swift in Sources */ = {isa = PBXBuildFile; fileRef = 16D3FCDE1E365ABC0052A535 /* CallStateObserverTests.swift */; };
		16D3FD021E3A5C0D0052A535 /* ZMConversationVoiceChannelRouterTests.swift in Sources */ = {isa = PBXBuildFile; fileRef = 16D3FD011E3A5C0D0052A535 /* ZMConversationVoiceChannelRouterTests.swift */; };
		16D66D6A2B0789F500CB237D /* MockCryptoboxMigrationManagerInterface.swift in Sources */ = {isa = PBXBuildFile; fileRef = EE0BA28F29D5DBD6004E93B5 /* MockCryptoboxMigrationManagerInterface.swift */; };
		16D74BF42B59670B00160298 /* ChangeUsernameUseCase.swift in Sources */ = {isa = PBXBuildFile; fileRef = 16D74BF32B59670B00160298 /* ChangeUsernameUseCase.swift */; };
		16D74BF62B5A961800160298 /* ChangeUsernameUseCaseTests.swift in Sources */ = {isa = PBXBuildFile; fileRef = 16D74BF52B5A961800160298 /* ChangeUsernameUseCaseTests.swift */; };
		16D9E8BA22BCD39200FA463F /* LegalHoldRequestStrategy.swift in Sources */ = {isa = PBXBuildFile; fileRef = 16D9E8B922BCD39200FA463F /* LegalHoldRequestStrategy.swift */; };
		16DABFAE1DCF98D3001973E3 /* CallingRequestStrategy.swift in Sources */ = {isa = PBXBuildFile; fileRef = 16DABFAD1DCF98D3001973E3 /* CallingRequestStrategy.swift */; };
		16DCB91C213449620002E910 /* ZMOperationLoop+PushChannel.swift in Sources */ = {isa = PBXBuildFile; fileRef = 16DCB91B213449620002E910 /* ZMOperationLoop+PushChannel.swift */; };
		16E0FB87232F8933000E3235 /* ZMUserSession+Authentication.swift in Sources */ = {isa = PBXBuildFile; fileRef = 16E0FB86232F8933000E3235 /* ZMUserSession+Authentication.swift */; };
		16E0FBB623311A19000E3235 /* ZMUserSessionTests+Authentication.swift in Sources */ = {isa = PBXBuildFile; fileRef = 16E0FBB4233119FE000E3235 /* ZMUserSessionTests+Authentication.swift */; };
		16E6F26224B371190015B249 /* ZMUserSession+EncryptionAtRest.swift in Sources */ = {isa = PBXBuildFile; fileRef = 16E6F26124B371190015B249 /* ZMUserSession+EncryptionAtRest.swift */; };
		16ED865A23E2E91900CB1766 /* ZMUserSession+LifeCycle.swift in Sources */ = {isa = PBXBuildFile; fileRef = 16ED865923E2E91900CB1766 /* ZMUserSession+LifeCycle.swift */; };
		16ED865B23E2EE3C00CB1766 /* ZMMissingUpdateEventsTranscoder.h in Headers */ = {isa = PBXBuildFile; fileRef = 54F8D6E419AB535700146664 /* ZMMissingUpdateEventsTranscoder.h */; settings = {ATTRIBUTES = (Public, ); }; };
		16ED865D23E30F7E00CB1766 /* ZMUserSesson+Proxy.swift in Sources */ = {isa = PBXBuildFile; fileRef = 16ED865C23E30F7E00CB1766 /* ZMUserSesson+Proxy.swift */; };
		16ED865F23E3145C00CB1766 /* ZMUserSession+Clients.swift in Sources */ = {isa = PBXBuildFile; fileRef = 16ED865E23E3145C00CB1766 /* ZMUserSession+Clients.swift */; };
		16F5F16C1E4092C00062F0AE /* NSManagedObjectContext+CTCallCenter.swift in Sources */ = {isa = PBXBuildFile; fileRef = 16F5F16B1E4092C00062F0AE /* NSManagedObjectContext+CTCallCenter.swift */; };
		16F6BB381EDEA659009EA803 /* SearchResult+AddressBook.swift in Sources */ = {isa = PBXBuildFile; fileRef = 16F6BB371EDEA659009EA803 /* SearchResult+AddressBook.swift */; };
		16FF474C1F0D54B20044C491 /* SessionManager+Logs.swift in Sources */ = {isa = PBXBuildFile; fileRef = 16FF474B1F0D54B20044C491 /* SessionManager+Logs.swift */; };
		1836188BC0E48C1AC1671FC2 /* ZMSyncStrategyTests.swift in Sources */ = {isa = PBXBuildFile; fileRef = 3D6B0837E10BD4D5E88805E3 /* ZMSyncStrategyTests.swift */; };
		259AAB0D2B9F477F00B13A7C /* LastE2EIdentityUpdateDateProtocol.swift in Sources */ = {isa = PBXBuildFile; fileRef = 259AAB0C2B9F477F00B13A7C /* LastE2EIdentityUpdateDateProtocol.swift */; };
		25CCE9DC2BA4A943002AB21F /* String+Mocks.swift in Sources */ = {isa = PBXBuildFile; fileRef = 25CCE9DB2BA4A943002AB21F /* String+Mocks.swift */; };
		25D57F1D2BA892720038521E /* MessagingTest+Swift.swift in Sources */ = {isa = PBXBuildFile; fileRef = 06BBF7002473D51D00A26626 /* MessagingTest+Swift.swift */; };
		25D57F202BA8928E0038521E /* MessagingTest.h in Headers */ = {isa = PBXBuildFile; fileRef = 5474C8051921309400185A3A /* MessagingTest.h */; };
		25E11B0B2B56A15F005D51FA /* GetE2eIdentityCertificatesUseCase.swift in Sources */ = {isa = PBXBuildFile; fileRef = 25E11B0A2B56A15F005D51FA /* GetE2eIdentityCertificatesUseCase.swift */; };
		25E11B0D2B56B497005D51FA /* GetIsE2EIdentityEnabledUseCase.swift in Sources */ = {isa = PBXBuildFile; fileRef = 25E11B0C2B56B497005D51FA /* GetIsE2EIdentityEnabledUseCase.swift */; };
		2B15596A295093360069AE34 /* HotfixPatch.swift in Sources */ = {isa = PBXBuildFile; fileRef = 2B155969295093360069AE34 /* HotfixPatch.swift */; };
		3E05F252192A4FBD00F22D80 /* UserSessionErrorTests.m in Sources */ = {isa = PBXBuildFile; fileRef = 3E05F250192A4FBD00F22D80 /* UserSessionErrorTests.m */; };
		3E1858BC1951D6DA005FE78F /* MemoryLeaksObserver.m in Sources */ = {isa = PBXBuildFile; fileRef = 3E1858B31951D69B005FE78F /* MemoryLeaksObserver.m */; };
		3E1860BA191A5D99000FE027 /* TestHost-main.m in Sources */ = {isa = PBXBuildFile; fileRef = 3E1860B6191A5D99000FE027 /* TestHost-main.m */; };
		3E1860BB191A5D99000FE027 /* TestHostAppDelegate.m in Sources */ = {isa = PBXBuildFile; fileRef = 3E1860B8191A5D99000FE027 /* TestHostAppDelegate.m */; };
		3E27131F1A8A68BF008EE50F /* Push.strings in Resources */ = {isa = PBXBuildFile; fileRef = 3E27131A1A8A68BF008EE50F /* Push.strings */; };
		3E2713211A8A68BF008EE50F /* Push.stringsdict in Resources */ = {isa = PBXBuildFile; fileRef = 3E27131C1A8A68BF008EE50F /* Push.stringsdict */; };
		3E288A6C19C859210031CFCE /* NotificationObservers.m in Sources */ = {isa = PBXBuildFile; fileRef = 3E288A6A19C859210031CFCE /* NotificationObservers.m */; };
		3E9848BD1A65253000F7B050 /* Hack.swift in Sources */ = {isa = PBXBuildFile; fileRef = 3E9848BC1A65253000F7B050 /* Hack.swift */; };
		3ED972FB1A0A65D800BAFC61 /* ZMBlacklistVerificatorTest.m in Sources */ = {isa = PBXBuildFile; fileRef = F9F11A061A0A630900F1DCEE /* ZMBlacklistVerificatorTest.m */; };
		54034F381BB1A6D900F4ED62 /* ZMUserSession+Logs.swift in Sources */ = {isa = PBXBuildFile; fileRef = 54034F371BB1A6D900F4ED62 /* ZMUserSession+Logs.swift */; };
		540818A61BCA647D00257CA7 /* ZMBlacklistVerificator+Testing.h in Headers */ = {isa = PBXBuildFile; fileRef = 540818A51BCA647D00257CA7 /* ZMBlacklistVerificator+Testing.h */; };
		540A0BA51954859E00FB7D61 /* ZMSyncStrategyTests.m in Sources */ = {isa = PBXBuildFile; fileRef = 85D85104C6D06FA902E3253C /* ZMSyncStrategyTests.m */; };
		541228451AEE422C00D9ED1C /* ZMAuthenticationStatusTests.m in Sources */ = {isa = PBXBuildFile; fileRef = 541228431AEE422C00D9ED1C /* ZMAuthenticationStatusTests.m */; };
		54131BC625C7F71400CE2CA2 /* LoginDelegate.swift in Sources */ = {isa = PBXBuildFile; fileRef = 54131BC525C7F71400CE2CA2 /* LoginDelegate.swift */; };
		54131BCE25C7FFCA00CE2CA2 /* SessionManager+AuthenticationStatusDelegate.swift in Sources */ = {isa = PBXBuildFile; fileRef = 54131BCD25C7FFCA00CE2CA2 /* SessionManager+AuthenticationStatusDelegate.swift */; };
		54257C081DF1C94200107FE7 /* TopConversationsDirectory.swift in Sources */ = {isa = PBXBuildFile; fileRef = 54257C071DF1C94200107FE7 /* TopConversationsDirectory.swift */; };
		542DFEE61DDCA452000F5B95 /* UserProfileUpdateStatusTests.swift in Sources */ = {isa = PBXBuildFile; fileRef = 542DFEE51DDCA452000F5B95 /* UserProfileUpdateStatusTests.swift */; };
		542DFEE81DDCA4FD000F5B95 /* UserProfileUpdateRequestStrategyTests.swift in Sources */ = {isa = PBXBuildFile; fileRef = 542DFEE71DDCA4FD000F5B95 /* UserProfileUpdateRequestStrategyTests.swift */; };
		543095931DE76B170065367F /* random1.txt in Resources */ = {isa = PBXBuildFile; fileRef = 543095921DE76B170065367F /* random1.txt */; };
		543095951DE76B270065367F /* random2.txt in Resources */ = {isa = PBXBuildFile; fileRef = 543095941DE76B270065367F /* random2.txt */; };
		5430E9251BAA0D9F00395E05 /* WireSyncEngineLogs.h in Headers */ = {isa = PBXBuildFile; fileRef = 5430E9231BAA0D9F00395E05 /* WireSyncEngineLogs.h */; };
		543ED0011D79E0EE00A9CDF3 /* ApplicationMock.swift in Sources */ = {isa = PBXBuildFile; fileRef = 543ED0001D79E0EE00A9CDF3 /* ApplicationMock.swift */; };
		544BA11A1A433DE400D3B852 /* WireSyncEngine.h in Headers */ = {isa = PBXBuildFile; fileRef = 542049EF196AB84B000D8A94 /* WireSyncEngine.h */; settings = {ATTRIBUTES = (Public, ); }; };
		544BA1271A433DE400D3B852 /* NSError+ZMUserSession.h in Headers */ = {isa = PBXBuildFile; fileRef = 3E05F247192A4F8900F22D80 /* NSError+ZMUserSession.h */; settings = {ATTRIBUTES = (Public, ); }; };
		544BA1571A43424F00D3B852 /* WireSyncEngine.framework in Frameworks */ = {isa = PBXBuildFile; fileRef = 549815931A43232400A7CE2E /* WireSyncEngine.framework */; };
		544F8FF31DDCD34600D1AB04 /* UserProfileUpdateNotifications.swift in Sources */ = {isa = PBXBuildFile; fileRef = 544F8FF21DDCD34600D1AB04 /* UserProfileUpdateNotifications.swift */; };
		545434AB19AB6ADA003892D9 /* ZMMissingUpdateEventsTranscoderTests.m in Sources */ = {isa = PBXBuildFile; fileRef = 54F8D72F19AB677300146664 /* ZMMissingUpdateEventsTranscoderTests.m */; };
		545434AC19AB6ADA003892D9 /* ZMSelfTranscoderTests.m in Sources */ = {isa = PBXBuildFile; fileRef = 54F8D73119AB677400146664 /* ZMSelfTranscoderTests.m */; };
		5458273E2541C3A9002B8F83 /* PresentationDelegate.swift in Sources */ = {isa = PBXBuildFile; fileRef = 5458273D2541C3A9002B8F83 /* PresentationDelegate.swift */; };
		5458AF841F7021B800E45977 /* PreLoginAuthenticationNotification.swift in Sources */ = {isa = PBXBuildFile; fileRef = 5458AF831F7021B800E45977 /* PreLoginAuthenticationNotification.swift */; };
		545F601C1D6C336D00C2C55B /* AddressBookSearchTests.swift in Sources */ = {isa = PBXBuildFile; fileRef = 545F601B1D6C336D00C2C55B /* AddressBookSearchTests.swift */; };
		545FC3341A5B003A005EEA26 /* ObjectTranscoderTests.m in Sources */ = {isa = PBXBuildFile; fileRef = 54F8D74919AB67B300146664 /* ObjectTranscoderTests.m */; };
		546392721D79D5210094EC66 /* Application.swift in Sources */ = {isa = PBXBuildFile; fileRef = 546392711D79D5210094EC66 /* Application.swift */; };
		5463C897193F3C74006799DE /* ZMTimingTests.m in Sources */ = {isa = PBXBuildFile; fileRef = 5463C890193F38A6006799DE /* ZMTimingTests.m */; };
		5467F1C61E0AE421008C1745 /* KeyValueStore+AccessToken.swift in Sources */ = {isa = PBXBuildFile; fileRef = 5467F1C51E0AE421008C1745 /* KeyValueStore+AccessToken.swift */; };
		546F815C1E685F6E00775059 /* LocalNotificationDispatcherTests.swift in Sources */ = {isa = PBXBuildFile; fileRef = 546F815A1E685F1A00775059 /* LocalNotificationDispatcherTests.swift */; };
		5474C80A1921309400185A3A /* MessagingTest.m in Sources */ = {isa = PBXBuildFile; fileRef = 5474C8061921309400185A3A /* MessagingTest.m */; };
		5474C80C1921309400185A3A /* MessagingTestTests.m in Sources */ = {isa = PBXBuildFile; fileRef = 5474C8081921309400185A3A /* MessagingTestTests.m */; };
		54764B961C92FDC100BD25E3 /* 1900x1500.jpg in Resources */ = {isa = PBXBuildFile; fileRef = 54DFAE211C92D979004B1D15 /* 1900x1500.jpg */; };
		54764B991C9303D600BD25E3 /* medium.jpg in Resources */ = {isa = PBXBuildFile; fileRef = 54764B971C9303D600BD25E3 /* medium.jpg */; };
		54764B9A1C9303D600BD25E3 /* tiny.jpg in Resources */ = {isa = PBXBuildFile; fileRef = 54764B981C9303D600BD25E3 /* tiny.jpg */; };
		54764B9C1C930AEB00BD25E3 /* Lorem Ipsum.txt in Resources */ = {isa = PBXBuildFile; fileRef = 54764B9B1C930AEB00BD25E3 /* Lorem Ipsum.txt */; };
		54764B9F1C931E9400BD25E3 /* animated.gif in Resources */ = {isa = PBXBuildFile; fileRef = 54764B9D1C931E9400BD25E3 /* animated.gif */; };
		54764BA01C931E9400BD25E3 /* not_animated.gif in Resources */ = {isa = PBXBuildFile; fileRef = 54764B9E1C931E9400BD25E3 /* not_animated.gif */; };
		5478A1411DEC4048006F7268 /* UserProfile.swift in Sources */ = {isa = PBXBuildFile; fileRef = 5478A1401DEC4048006F7268 /* UserProfile.swift */; };
		547E5B581DDB4B800038D936 /* UserProfileUpdateStatus.swift in Sources */ = {isa = PBXBuildFile; fileRef = 547E5B571DDB4B800038D936 /* UserProfileUpdateStatus.swift */; };
		547E5B5A1DDB67390038D936 /* UserProfileUpdateRequestStrategy.swift in Sources */ = {isa = PBXBuildFile; fileRef = 547E5B591DDB67390038D936 /* UserProfileUpdateRequestStrategy.swift */; };
		54880E3D194B5845007271AA /* ZMOperationLoopTests.m in Sources */ = {isa = PBXBuildFile; fileRef = 85D858D72B109C5D9A85645B /* ZMOperationLoopTests.m */; };
		549552541D645683004F21F6 /* AddressBookTests.swift in Sources */ = {isa = PBXBuildFile; fileRef = 549552511D64567C004F21F6 /* AddressBookTests.swift */; };
		549710081F6FF5C100026EDD /* NotificationInContext+UserSession.swift in Sources */ = {isa = PBXBuildFile; fileRef = 549710071F6FF5C100026EDD /* NotificationInContext+UserSession.swift */; };
		5497100A1F6FFE9900026EDD /* ClientUpdateNotification.swift in Sources */ = {isa = PBXBuildFile; fileRef = 549710091F6FFE9900026EDD /* ClientUpdateNotification.swift */; };
		54973A361DD48CAB007F8702 /* NSManagedObject+CryptoStack.swift in Sources */ = {isa = PBXBuildFile; fileRef = 54973A351DD48CAB007F8702 /* NSManagedObject+CryptoStack.swift */; };
		549815CD1A432BC700A7CE2E /* ZMBlacklistDownloader.m in Sources */ = {isa = PBXBuildFile; fileRef = F9FD798619EE742600D70FCD /* ZMBlacklistDownloader.m */; };
		549815CE1A432BC700A7CE2E /* ZMBlacklistVerificator.m in Sources */ = {isa = PBXBuildFile; fileRef = F9FD798C19EE9B9A00D70FCD /* ZMBlacklistVerificator.m */; };
		549815DC1A432BC700A7CE2E /* NSError+ZMUserSession.m in Sources */ = {isa = PBXBuildFile; fileRef = 3E05F253192A50CC00F22D80 /* NSError+ZMUserSession.m */; };
		5498162D1A432BC800A7CE2E /* ZMMissingUpdateEventsTranscoder.m in Sources */ = {isa = PBXBuildFile; fileRef = 54F8D6E519AB535700146664 /* ZMMissingUpdateEventsTranscoder.m */; };
		5498162E1A432BC800A7CE2E /* ZMLastUpdateEventIDTranscoder.m in Sources */ = {isa = PBXBuildFile; fileRef = 5427B34E19D195A100CC18DC /* ZMLastUpdateEventIDTranscoder.m */; };
		549816301A432BC800A7CE2E /* ZMSelfStrategy.m in Sources */ = {isa = PBXBuildFile; fileRef = 54F8D6E919AB535700146664 /* ZMSelfStrategy.m */; };
		549816351A432BC800A7CE2E /* ZMLoginTranscoder.m in Sources */ = {isa = PBXBuildFile; fileRef = 54C11B9F19D1E4A100576A96 /* ZMLoginTranscoder.m */; };
		549816451A432BC800A7CE2E /* ZMOperationLoop.m in Sources */ = {isa = PBXBuildFile; fileRef = 85D8502FFC4412F91D0CC1A4 /* ZMOperationLoop.m */; };
		549816471A432BC800A7CE2E /* ZMSyncStrategy.m in Sources */ = {isa = PBXBuildFile; fileRef = 85D859D47B6EBF09E4137658 /* ZMSyncStrategy.m */; };
		54991D581DEDCF2B007E282F /* AddressBook.swift in Sources */ = {isa = PBXBuildFile; fileRef = 54991D571DEDCF2B007E282F /* AddressBook.swift */; };
		54991D5A1DEDD07E007E282F /* ContactAddressBook.swift in Sources */ = {isa = PBXBuildFile; fileRef = 54991D591DEDD07E007E282F /* ContactAddressBook.swift */; };
		54A0A6311BCE9864001A3A4C /* ZMHotFix.m in Sources */ = {isa = PBXBuildFile; fileRef = F95ECF4D1B94A553009F91BA /* ZMHotFix.m */; };
		54A0A6321BCE9867001A3A4C /* ZMHotFixDirectory.m in Sources */ = {isa = PBXBuildFile; fileRef = 54DE26B21BC56E62002B5FBC /* ZMHotFixDirectory.m */; };
		54A170651B300696001B41A5 /* ProxiedRequestStrategy.swift in Sources */ = {isa = PBXBuildFile; fileRef = 54A170631B300696001B41A5 /* ProxiedRequestStrategy.swift */; };
		54A170691B300717001B41A5 /* ProxiedRequestStrategyTests.swift in Sources */ = {isa = PBXBuildFile; fileRef = 54A170671B300717001B41A5 /* ProxiedRequestStrategyTests.swift */; };
		54A227D61D6604A5009414C0 /* SynchronizationMocks.swift in Sources */ = {isa = PBXBuildFile; fileRef = 54A227D51D6604A5009414C0 /* SynchronizationMocks.swift */; };
		54A343471D6B589A004B65EA /* AddressBookSearch.swift in Sources */ = {isa = PBXBuildFile; fileRef = 54A343461D6B589A004B65EA /* AddressBookSearch.swift */; };
		54A3F24F1C08523500FE3A6B /* ZMOperationLoop.h in Headers */ = {isa = PBXBuildFile; fileRef = 85D85F3EC8565FD102AC0E5B /* ZMOperationLoop.h */; settings = {ATTRIBUTES = (Public, ); }; };
		54AB428E1DF5C5B400381F2C /* TopConversationsDirectoryTests.swift in Sources */ = {isa = PBXBuildFile; fileRef = 54AB428D1DF5C5B400381F2C /* TopConversationsDirectoryTests.swift */; };
		54BFDF681BDA6F9A0034A3DB /* HistorySynchronizationStatus.swift in Sources */ = {isa = PBXBuildFile; fileRef = 54BFDF671BDA6F9A0034A3DB /* HistorySynchronizationStatus.swift */; };
		54BFDF6A1BDA87D20034A3DB /* HistorySynchronizationStatusTests.swift in Sources */ = {isa = PBXBuildFile; fileRef = 54BFDF691BDA87D20034A3DB /* HistorySynchronizationStatusTests.swift */; };
		54C11BAD19D1EB7500576A96 /* ZMLoginTranscoderTests.m in Sources */ = {isa = PBXBuildFile; fileRef = 54C11BAB19D1EB7500576A96 /* ZMLoginTranscoderTests.m */; };
		54C8A39C1F7536DB004961DF /* ZMOperationLoop+Notifications.swift in Sources */ = {isa = PBXBuildFile; fileRef = 54C8A39B1F7536DB004961DF /* ZMOperationLoop+Notifications.swift */; };
		54D785011A37256C00F47798 /* ZMEncodedNSUUIDWithTimestampTests.m in Sources */ = {isa = PBXBuildFile; fileRef = 54D784FD1A37248000F47798 /* ZMEncodedNSUUIDWithTimestampTests.m */; };
		54DE26B31BC56E62002B5FBC /* ZMHotFixDirectory.h in Headers */ = {isa = PBXBuildFile; fileRef = 54DE26B11BC56E62002B5FBC /* ZMHotFixDirectory.h */; settings = {ATTRIBUTES = (Public, ); }; };
		54DE9BEB1DE74FFB00EFFB9C /* RandomHandleGenerator.swift in Sources */ = {isa = PBXBuildFile; fileRef = 54DE9BEA1DE74FFB00EFFB9C /* RandomHandleGenerator.swift */; };
		54DE9BEF1DE760A900EFFB9C /* RandomHandleGeneratorTests.swift in Sources */ = {isa = PBXBuildFile; fileRef = 54DE9BEC1DE75D4900EFFB9C /* RandomHandleGeneratorTests.swift */; };
		54E2C1E01E682DC400536569 /* LocalNotificationDispatcher.swift in Sources */ = {isa = PBXBuildFile; fileRef = 54E2C1DF1E682DC400536569 /* LocalNotificationDispatcher.swift */; };
		54F0A0951B3018D7003386BC /* ProxiedRequestsStatus.swift in Sources */ = {isa = PBXBuildFile; fileRef = 54F0A0931B3018D7003386BC /* ProxiedRequestsStatus.swift */; };
		54F4DC5A1A4438B300FDB6EA /* WireSyncEngine.framework in Frameworks */ = {isa = PBXBuildFile; fileRef = 549815931A43232400A7CE2E /* WireSyncEngine.framework */; };
		54FEAAA91BC7BB9C002DE521 /* ZMBlacklistDownloader+Testing.h in Headers */ = {isa = PBXBuildFile; fileRef = 54FEAAA81BC7BB9C002DE521 /* ZMBlacklistDownloader+Testing.h */; };
		54FF64291F73D00C00787EF2 /* NSManagedObjectContext+AuthenticationStatus.swift in Sources */ = {isa = PBXBuildFile; fileRef = 54FF64281F73D00C00787EF2 /* NSManagedObjectContext+AuthenticationStatus.swift */; };
		554FEE2122AFF20600B1A8A1 /* ZMUserSession+LegalHold.swift in Sources */ = {isa = PBXBuildFile; fileRef = 554FEE2022AFF20600B1A8A1 /* ZMUserSession+LegalHold.swift */; };
		59271BE82B908DAC0019B726 /* SecurityClassificationProviding.swift in Sources */ = {isa = PBXBuildFile; fileRef = 59271BE72B908DAC0019B726 /* SecurityClassificationProviding.swift */; };
		59271BEA2B908E150019B726 /* SecurityClassification.swift in Sources */ = {isa = PBXBuildFile; fileRef = 59271BE92B908E150019B726 /* SecurityClassification.swift */; };
		5958B30C2C8AF2CC00AFDFE6 /* WireAnalytics in Frameworks */ = {isa = PBXBuildFile; productRef = 5958B30B2C8AF2CC00AFDFE6 /* WireAnalytics */; };
		5958B30E2C8AF45D00AFDFE6 /* EnableAnalyticsUseCaseTests.swift in Sources */ = {isa = PBXBuildFile; fileRef = 5958B30D2C8AF45D00AFDFE6 /* EnableAnalyticsUseCaseTests.swift */; };
		597B70C32B03984C006C2121 /* ZMUserSession+DeveloperMenu.swift in Sources */ = {isa = PBXBuildFile; fileRef = 597B70C22B03984C006C2121 /* ZMUserSession+DeveloperMenu.swift */; };
		598E87022BF4DE9600FC5438 /* WireSystemSupport.framework in Frameworks */ = {isa = PBXBuildFile; fileRef = 598E87012BF4DE9600FC5438 /* WireSystemSupport.framework */; };
		598E87052BF4E01300FC5438 /* WireUtilitiesSupport.framework in Frameworks */ = {isa = PBXBuildFile; fileRef = 598E87042BF4E01300FC5438 /* WireUtilitiesSupport.framework */; };
		59909A652C5BBFCC009C41DE /* WireAPI in Frameworks */ = {isa = PBXBuildFile; productRef = 59909A642C5BBFCC009C41DE /* WireAPI */; };
		5996E88F2C19CAF3007A52F0 /* WireDataModelSupport.framework in Frameworks */ = {isa = PBXBuildFile; fileRef = 59D1C30F2B1DEE6E0016F6B2 /* WireDataModelSupport.framework */; };
		5996E8922C19CB28007A52F0 /* WireSystemSupport.framework in Frameworks */ = {isa = PBXBuildFile; fileRef = 598E87012BF4DE9600FC5438 /* WireSystemSupport.framework */; };
		5996E8952C19CB36007A52F0 /* WireUtilitiesSupport.framework in Frameworks */ = {isa = PBXBuildFile; fileRef = 598E87042BF4E01300FC5438 /* WireUtilitiesSupport.framework */; };
		5996E89E2C19CF54007A52F0 /* AutoMockable.generated.swift in Sources */ = {isa = PBXBuildFile; fileRef = 5996E89B2C19CF54007A52F0 /* AutoMockable.generated.swift */; };
		5996E89F2C19CF54007A52F0 /* AutoMockable.manual.swift in Sources */ = {isa = PBXBuildFile; fileRef = 5996E89C2C19CF54007A52F0 /* AutoMockable.manual.swift */; };
		59D1C3102B1DEE6E0016F6B2 /* WireDataModelSupport.framework in Frameworks */ = {isa = PBXBuildFile; fileRef = 59D1C30F2B1DEE6E0016F6B2 /* WireDataModelSupport.framework */; };
		59D5C2312C35846600CE1D5E /* AppendTextMessageUseCaseTests.swift in Sources */ = {isa = PBXBuildFile; fileRef = 59D5C2302C35846600CE1D5E /* AppendTextMessageUseCaseTests.swift */; };
		59DA04A32BD25486003F9195 /* WireSyncEngineSupport.framework in Frameworks */ = {isa = PBXBuildFile; fileRef = 0145AE812B1154010097E3B8 /* WireSyncEngineSupport.framework */; };
		59E6A9142B4EE5CF00DBCC6B /* RecurringAction.swift in Sources */ = {isa = PBXBuildFile; fileRef = 59E6A9132B4EE5CF00DBCC6B /* RecurringAction.swift */; };
		59E6A9162B4EE5D500DBCC6B /* RecurringActionServiceInterface.swift in Sources */ = {isa = PBXBuildFile; fileRef = 59E6A9152B4EE5D500DBCC6B /* RecurringActionServiceInterface.swift */; };
		59E6A91A2B4EE62100DBCC6B /* RecurringAction+dummy.swift in Sources */ = {isa = PBXBuildFile; fileRef = 59E6A9192B4EE62100DBCC6B /* RecurringAction+dummy.swift */; };
		5E0EB1F421008C1900B5DC2B /* CompanyLoginRequester.swift in Sources */ = {isa = PBXBuildFile; fileRef = 5E0EB1F321008C1900B5DC2B /* CompanyLoginRequester.swift */; };
		5E0EB1F72100A14A00B5DC2B /* CompanyLoginRequesterTests.swift in Sources */ = {isa = PBXBuildFile; fileRef = 5E0EB1F52100A13200B5DC2B /* CompanyLoginRequesterTests.swift */; };
		5E0EB1F92100A46F00B5DC2B /* MockCompanyLoginRequesterDelegate.swift in Sources */ = {isa = PBXBuildFile; fileRef = 5E0EB1F82100A46F00B5DC2B /* MockCompanyLoginRequesterDelegate.swift */; };
		5E2C354D21A806A80034F1EE /* MockBackgroundActivityManager.swift in Sources */ = {isa = PBXBuildFile; fileRef = 5E2C354C21A806A80034F1EE /* MockBackgroundActivityManager.swift */; };
		5E6716912174CA6700522E61 /* MockUser+LoginCredentials.swift in Sources */ = {isa = PBXBuildFile; fileRef = 5E67168F2174CA6300522E61 /* MockUser+LoginCredentials.swift */; };
		5E8BB8992147CD3F00EEA64B /* AVSBridging.swift in Sources */ = {isa = PBXBuildFile; fileRef = 5E8BB8982147CD3F00EEA64B /* AVSBridging.swift */; };
		5E8BB89C2147CE1600EEA64B /* AVSCallMember.swift in Sources */ = {isa = PBXBuildFile; fileRef = 5E8BB89B2147CE1600EEA64B /* AVSCallMember.swift */; };
		5E8BB89E2147E9DF00EEA64B /* AVSWrapper+Handlers.swift in Sources */ = {isa = PBXBuildFile; fileRef = 5E8BB89D2147E9DF00EEA64B /* AVSWrapper+Handlers.swift */; };
		5E8BB8A02147F5BC00EEA64B /* CallSnapshot.swift in Sources */ = {isa = PBXBuildFile; fileRef = 5E8BB89F2147F5BC00EEA64B /* CallSnapshot.swift */; };
		5E8BB8A22147F89000EEA64B /* CallCenterSupport.swift in Sources */ = {isa = PBXBuildFile; fileRef = 5E8BB8A12147F89000EEA64B /* CallCenterSupport.swift */; };
		5E8BB8A52149130800EEA64B /* AVSBridgingTests.swift in Sources */ = {isa = PBXBuildFile; fileRef = 5E8BB8A3214912D100EEA64B /* AVSBridgingTests.swift */; };
		5E8EE1F720FDC6B900DB1F9B /* CompanyLoginRequestDetector.swift in Sources */ = {isa = PBXBuildFile; fileRef = 5E8EE1F620FDC6B900DB1F9B /* CompanyLoginRequestDetector.swift */; };
		5E8EE1FA20FDC7D700DB1F9B /* Pasteboard.swift in Sources */ = {isa = PBXBuildFile; fileRef = 5E8EE1F920FDC7D700DB1F9B /* Pasteboard.swift */; };
		5E8EE1FC20FDCCE200DB1F9B /* CompanyLoginRequestDetectorTests.swift in Sources */ = {isa = PBXBuildFile; fileRef = 5E8EE1FB20FDCCE200DB1F9B /* CompanyLoginRequestDetectorTests.swift */; };
		5E9D326F2109C1740032FB06 /* CompanyLoginErrorCode.swift in Sources */ = {isa = PBXBuildFile; fileRef = 5E9D326E2109C1740032FB06 /* CompanyLoginErrorCode.swift */; };
		5E9D32712109C54B0032FB06 /* CompanyLoginActionTests.swift in Sources */ = {isa = PBXBuildFile; fileRef = 5E9D32702109C54B0032FB06 /* CompanyLoginActionTests.swift */; };
		5EC2C5912137F80E00C6CE35 /* CallState.swift in Sources */ = {isa = PBXBuildFile; fileRef = 5EC2C5902137F80E00C6CE35 /* CallState.swift */; };
		5EC2C593213827BF00C6CE35 /* WireCallCenterV3+Events.swift in Sources */ = {isa = PBXBuildFile; fileRef = 5EC2C592213827BF00C6CE35 /* WireCallCenterV3+Events.swift */; };
		5EDF03EC2245563C00C04007 /* LinkPreviewAssetUploadRequestStrategy+Helper.swift in Sources */ = {isa = PBXBuildFile; fileRef = 5EDF03EB2245563C00C04007 /* LinkPreviewAssetUploadRequestStrategy+Helper.swift */; };
		5EFE9C15212AB138007932A6 /* UnregisteredUser+Payload.swift in Sources */ = {isa = PBXBuildFile; fileRef = 5EFE9C14212AB138007932A6 /* UnregisteredUser+Payload.swift */; };
		5EFE9C17212AB945007932A6 /* RegistrationPhase.swift in Sources */ = {isa = PBXBuildFile; fileRef = 5EFE9C16212AB945007932A6 /* RegistrationPhase.swift */; };
		632A582025CC43DA00F0C4BD /* CallParticipantsListKind.swift in Sources */ = {isa = PBXBuildFile; fileRef = 632A581F25CC43DA00F0C4BD /* CallParticipantsListKind.swift */; };
		632A582225CD9DF900F0C4BD /* CallParticipantsKindTests.swift in Sources */ = {isa = PBXBuildFile; fileRef = 632A582125CD9DF900F0C4BD /* CallParticipantsKindTests.swift */; };
		634976E9268A185A00824A05 /* AVSVideoStreams.swift in Sources */ = {isa = PBXBuildFile; fileRef = 634976E8268A185A00824A05 /* AVSVideoStreams.swift */; };
		634976F8268A200C00824A05 /* AVSClient.swift in Sources */ = {isa = PBXBuildFile; fileRef = 634976F7268A200C00824A05 /* AVSClient.swift */; };
		634976FD268A205A00824A05 /* AVSClientList.swift in Sources */ = {isa = PBXBuildFile; fileRef = 634976FC268A205A00824A05 /* AVSClientList.swift */; };
		63497702268A20EC00824A05 /* AVSParticipantsChange.swift in Sources */ = {isa = PBXBuildFile; fileRef = 63497701268A20EC00824A05 /* AVSParticipantsChange.swift */; };
		6349770A268A250E00824A05 /* Encodable+JSONString.swift in Sources */ = {isa = PBXBuildFile; fileRef = 63497709268A250E00824A05 /* Encodable+JSONString.swift */; };
		6349771E268B7C4300824A05 /* AVSVideoStreamsTest.swift in Sources */ = {isa = PBXBuildFile; fileRef = 6349771D268B7C4300824A05 /* AVSVideoStreamsTest.swift */; };
		636826F82953465F00D904C2 /* ZMUserSessionTests+AccessToken.swift in Sources */ = {isa = PBXBuildFile; fileRef = 636826F72953465F00D904C2 /* ZMUserSessionTests+AccessToken.swift */; };
		636826FC2954550900D904C2 /* APIMigrationManagerTests.swift in Sources */ = {isa = PBXBuildFile; fileRef = 636826FB2954550900D904C2 /* APIMigrationManagerTests.swift */; };
		636F70452A5F3EE900E086B6 /* MLSConferenceStaleParticipantsRemover.swift in Sources */ = {isa = PBXBuildFile; fileRef = 636F70442A5F3EE900E086B6 /* MLSConferenceStaleParticipantsRemover.swift */; };
		6391A8012A7A529000832665 /* MLSConferenceStaleParticipantsRemoverTests.swift in Sources */ = {isa = PBXBuildFile; fileRef = 6391A8002A7A529000832665 /* MLSConferenceStaleParticipantsRemoverTests.swift */; };
		639290A4252CA53200046171 /* CallSnapshotTestFixture.swift in Sources */ = {isa = PBXBuildFile; fileRef = 639290A3252CA53100046171 /* CallSnapshotTestFixture.swift */; };
		639290A7252DEDB500046171 /* WireCallCenterV3+Degradation.swift in Sources */ = {isa = PBXBuildFile; fileRef = 639290A6252DEDB400046171 /* WireCallCenterV3+Degradation.swift */; };
		63A2E19F2770D7E900D8F271 /* AVSIdentifier+Stub.swift in Sources */ = {isa = PBXBuildFile; fileRef = 63CF3FFD2768DF8C0079FF2B /* AVSIdentifier+Stub.swift */; };
		63A8F576276B7B3100513750 /* AVSClientTests.swift in Sources */ = {isa = PBXBuildFile; fileRef = 63A8F575276B7B3100513750 /* AVSClientTests.swift */; };
		63B1FAD92763A510000766F8 /* AVSIdentifier.swift in Sources */ = {isa = PBXBuildFile; fileRef = 63B1FAD82763A510000766F8 /* AVSIdentifier.swift */; };
		63B1FADB2763A636000766F8 /* ZMUser+AVSIdentifier.swift in Sources */ = {isa = PBXBuildFile; fileRef = 63B1FADA2763A636000766F8 /* ZMUser+AVSIdentifier.swift */; };
		63C4B3C22C35B07A00C09A93 /* FetchShareableConversationUseCase.swift in Sources */ = {isa = PBXBuildFile; fileRef = 63C4B3C12C35B07A00C09A93 /* FetchShareableConversationUseCase.swift */; };
		63C4B3C62C35B56A00C09A93 /* ShareFileUseCase.swift in Sources */ = {isa = PBXBuildFile; fileRef = 63C4B3C52C35B56A00C09A93 /* ShareFileUseCase.swift */; };
		63C4B3C82C36A4C900C09A93 /* FetchShareableConversationUseCaseTests.swift in Sources */ = {isa = PBXBuildFile; fileRef = 63C4B3C72C36A4C900C09A93 /* FetchShareableConversationUseCaseTests.swift */; };
		63C4B3CA2C36A4DB00C09A93 /* ShareFileUseCaseTests.swift in Sources */ = {isa = PBXBuildFile; fileRef = 63C4B3C92C36A4DB00C09A93 /* ShareFileUseCaseTests.swift */; };
		63C5321F27FDB283009DFFF4 /* SyncStatus.swift in Sources */ = {isa = PBXBuildFile; fileRef = 63C5321E27FDB283009DFFF4 /* SyncStatus.swift */; };
		63C5322027FDB4C4009DFFF4 /* BuildType.swift in Sources */ = {isa = PBXBuildFile; fileRef = 063AFA3E264B30C400DCBCED /* BuildType.swift */; };
		63CD5958296434A700385037 /* ZMUserSession+AccessToken.swift in Sources */ = {isa = PBXBuildFile; fileRef = 63CD59562964346400385037 /* ZMUserSession+AccessToken.swift */; };
		63CD5959296442D800385037 /* AccessTokenMigrationTests.swift in Sources */ = {isa = PBXBuildFile; fileRef = 63CD59542964332B00385037 /* AccessTokenMigrationTests.swift */; };
		63CDCA772BCD8AB500DA0F0A /* CheckOneOnOneConversationIsReadyUseCase.swift in Sources */ = {isa = PBXBuildFile; fileRef = 63CDCA762BCD8AB500DA0F0A /* CheckOneOnOneConversationIsReadyUseCase.swift */; };
		63CDCA792BD157E100DA0F0A /* CheckOneOnOneConversationIsReadyUseCaseTests.swift in Sources */ = {isa = PBXBuildFile; fileRef = 63CDCA782BD157E100DA0F0A /* CheckOneOnOneConversationIsReadyUseCaseTests.swift */; };
		63CF4000276B4D110079FF2B /* AVSIdentifierTests.swift in Sources */ = {isa = PBXBuildFile; fileRef = 63CF3FFF276B4D110079FF2B /* AVSIdentifierTests.swift */; };
		63E313D627553CA0002EAF1D /* ZMConversation+AVSIdentifier.swift in Sources */ = {isa = PBXBuildFile; fileRef = 63E313D527553CA0002EAF1D /* ZMConversation+AVSIdentifier.swift */; };
		63E69AEA27EA293900D6CE88 /* ConnectionTests+Swift.swift in Sources */ = {isa = PBXBuildFile; fileRef = 63E69AE927EA293900D6CE88 /* ConnectionTests+Swift.swift */; };
		63EB9B2D258131F700B44635 /* AVSActiveSpeakerChange.swift in Sources */ = {isa = PBXBuildFile; fileRef = 63EB9B2C258131F700B44635 /* AVSActiveSpeakerChange.swift */; };
		63F1DF1F294B68380061565E /* APIMigrationManager.swift in Sources */ = {isa = PBXBuildFile; fileRef = 63F1DF1E294B68380061565E /* APIMigrationManager.swift */; };
		63F1DF21294B69B20061565E /* AccessTokenMigration.swift in Sources */ = {isa = PBXBuildFile; fileRef = 63F1DF20294B69B20061565E /* AccessTokenMigration.swift */; };
		63F376E12835644800FE1F05 /* SessionManagerTests+APIVersionResolver.swift in Sources */ = {isa = PBXBuildFile; fileRef = 63F376DF283519CC00FE1F05 /* SessionManagerTests+APIVersionResolver.swift */; };
		63FE4B9E25C1D2EC002878E5 /* VideoGridPresentationMode.swift in Sources */ = {isa = PBXBuildFile; fileRef = 63FE4B9D25C1D2EC002878E5 /* VideoGridPresentationMode.swift */; };
		661A37632C5C0E6100FD511C /* WireAPI in Frameworks */ = {isa = PBXBuildFile; productRef = EE88B0242BF4D8060013F0BD /* WireAPI */; };
		70355A7327AAE62E00F02C76 /* ZMUserSession+SecurityClassificationProviding.swift in Sources */ = {isa = PBXBuildFile; fileRef = 70355A7227AAE62D00F02C76 /* ZMUserSession+SecurityClassificationProviding.swift */; };
		707CEBB727B515B200E080A4 /* ZMUserSessionTests+SecurityClassification.swift in Sources */ = {isa = PBXBuildFile; fileRef = 707CEBB627B515B200E080A4 /* ZMUserSessionTests+SecurityClassification.swift */; };
		71AE6F20A2708DCF3BAD54F7 /* ZMOperationLoopTests.swift in Sources */ = {isa = PBXBuildFile; fileRef = C3BF3961360B7EB12679AF27 /* ZMOperationLoopTests.swift */; };
		7C26879D21F7193800570AA9 /* EventProcessingTracker.swift in Sources */ = {isa = PBXBuildFile; fileRef = 7C26879C21F7193800570AA9 /* EventProcessingTracker.swift */; };
		7C419ED821F8D81D00B95770 /* EventProcessingTrackerTests.swift in Sources */ = {isa = PBXBuildFile; fileRef = 7C419ED621F8D7EB00B95770 /* EventProcessingTrackerTests.swift */; };
		7C5482DA225380160055F1AB /* CallReceivedResult.swift in Sources */ = {isa = PBXBuildFile; fileRef = 7C5482D9225380160055F1AB /* CallReceivedResult.swift */; };
		7C5B94F622DC6BC500A6F8BB /* JailbreakDetector.swift in Sources */ = {isa = PBXBuildFile; fileRef = 7C5B94F522DC6BC500A6F8BB /* JailbreakDetector.swift */; };
		7CD279842338B74600E638CD /* SessionManagerConfiguration.swift in Sources */ = {isa = PBXBuildFile; fileRef = 7CD279832338B74600E638CD /* SessionManagerConfiguration.swift */; };
		7CD279862338E31D00E638CD /* SessionManager+Authentication.swift in Sources */ = {isa = PBXBuildFile; fileRef = 7CD279852338E31D00E638CD /* SessionManager+Authentication.swift */; };
		7CD279882338E52000E638CD /* ProcessInfo+SystemBootTime.swift in Sources */ = {isa = PBXBuildFile; fileRef = 7CD279872338E52000E638CD /* ProcessInfo+SystemBootTime.swift */; };
		7CE017152317D07E00144905 /* ZMAuthenticationStatusTests.swift in Sources */ = {isa = PBXBuildFile; fileRef = 7CE017142317D07E00144905 /* ZMAuthenticationStatusTests.swift */; };
		85D8522CF8DE246DDD5BD12C /* MockEntity.m in Sources */ = {isa = PBXBuildFile; fileRef = 85D85AAE7FA09852AB9B0D6A /* MockEntity.m */; };
		85D85EAFA1CB6E457D14E3B7 /* MockEntity2.m in Sources */ = {isa = PBXBuildFile; fileRef = 85D85C9E7A2AAAE14D4BC2CC /* MockEntity2.m */; };
		85D85EEDD5DD19FB747ED4A5 /* MockModelObjectContextFactory.m in Sources */ = {isa = PBXBuildFile; fileRef = 85D852DA0CD2C94CADB3B6FE /* MockModelObjectContextFactory.m */; };
		871667FA1BB2AE9C009C6EEA /* APSSignalingKeysStore.swift in Sources */ = {isa = PBXBuildFile; fileRef = 871667F91BB2AE9C009C6EEA /* APSSignalingKeysStore.swift */; };
		8717DFA71F6EF44E0087EFE4 /* SessionManager+Push.swift in Sources */ = {isa = PBXBuildFile; fileRef = 8717DFA61F6EF44E0087EFE4 /* SessionManager+Push.swift */; };
		872A2EE61FFFBC2A00900B22 /* ServiceUser.swift in Sources */ = {isa = PBXBuildFile; fileRef = 872A2EE51FFFBC2900900B22 /* ServiceUser.swift */; };
		872A2EFD2004B85F00900B22 /* ZMOperationLoop+Private.h in Headers */ = {isa = PBXBuildFile; fileRef = F962A8EF19FFD4DC00FD0F80 /* ZMOperationLoop+Private.h */; settings = {ATTRIBUTES = (Public, ); }; };
		872A2EFE2004B86D00900B22 /* ZMSyncStrategy.h in Headers */ = {isa = PBXBuildFile; fileRef = 85D853338EC38D9B021D71BF /* ZMSyncStrategy.h */; settings = {ATTRIBUTES = (Public, ); }; };
		872C99531DB525A1006A3BDE /* CallKitManagerTests.swift in Sources */ = {isa = PBXBuildFile; fileRef = 872C99511DB5256E006A3BDE /* CallKitManagerTests.swift */; };
		872C99591DB659E6006A3BDE /* ringing_from_them_long.caf in Resources */ = {isa = PBXBuildFile; fileRef = 872C99571DB659E6006A3BDE /* ringing_from_them_long.caf */; };
		872C995B1DB65D0D006A3BDE /* harp.m4a in Resources */ = {isa = PBXBuildFile; fileRef = 872C995A1DB65D0D006A3BDE /* harp.m4a */; };
		872C99601DB6722C006A3BDE /* CallKitDelegateTests+Mocking.m in Sources */ = {isa = PBXBuildFile; fileRef = 872C995F1DB6722C006A3BDE /* CallKitDelegateTests+Mocking.m */; };
		8737D554209217BD00E5A4AF /* URLActions.swift in Sources */ = {isa = PBXBuildFile; fileRef = 8737D553209217BD00E5A4AF /* URLActions.swift */; };
		873B893E20445F4400FBE254 /* ZMConversationAccessModeTests.swift in Sources */ = {isa = PBXBuildFile; fileRef = 873B893D20445F4400FBE254 /* ZMConversationAccessModeTests.swift */; };
		874A16902052BE5E001C6760 /* ZMUserSession+OpenConversation.swift in Sources */ = {isa = PBXBuildFile; fileRef = 874A168F2052BE5E001C6760 /* ZMUserSession+OpenConversation.swift */; };
		874A16922052BEC5001C6760 /* UserExpirationObserver.swift in Sources */ = {isa = PBXBuildFile; fileRef = 874A16912052BEC5001C6760 /* UserExpirationObserver.swift */; };
		874A16942052C64B001C6760 /* UserExpirationObserverTests.swift in Sources */ = {isa = PBXBuildFile; fileRef = 874A16932052C64B001C6760 /* UserExpirationObserverTests.swift */; };
		874A174A205812B6001C6760 /* ZMUserSessionTests.swift in Sources */ = {isa = PBXBuildFile; fileRef = 874A1749205812B6001C6760 /* ZMUserSessionTests.swift */; };
		874F142D1C16FD9700C15118 /* Device.swift in Sources */ = {isa = PBXBuildFile; fileRef = 874F142C1C16FD9700C15118 /* Device.swift */; };
		8751DA061F66BFA6000D308B /* ZMUserSession+Push.swift in Sources */ = {isa = PBXBuildFile; fileRef = 8751DA051F66BFA6000D308B /* ZMUserSession+Push.swift */; };
		8754B84A1F73C25400EC02AD /* ConversationListChangeInfo+UserSession.swift in Sources */ = {isa = PBXBuildFile; fileRef = 8754B8491F73C25400EC02AD /* ConversationListChangeInfo+UserSession.swift */; };
		8754B84C1F73C38900EC02AD /* MessageChangeInfo+UserSession.swift in Sources */ = {isa = PBXBuildFile; fileRef = 8754B84B1F73C38900EC02AD /* MessageChangeInfo+UserSession.swift */; };
		8766853C1F2A1AA00031081B /* UnauthenticatedSessionTests.swift in Sources */ = {isa = PBXBuildFile; fileRef = 8766853A1F2A1A860031081B /* UnauthenticatedSessionTests.swift */; };
		878ACB4620ADBBAA0016E68A /* Blacklist.swift in Sources */ = {isa = PBXBuildFile; fileRef = 878ACB4520ADBBAA0016E68A /* Blacklist.swift */; };
		878ACB4820AEFB980016E68A /* ZMUser+Consent.swift in Sources */ = {isa = PBXBuildFile; fileRef = 878ACB4720AEFB980016E68A /* ZMUser+Consent.swift */; };
		878ACB5920AF12C10016E68A /* ZMUserConsentTests.swift in Sources */ = {isa = PBXBuildFile; fileRef = 878ACB5820AF12C10016E68A /* ZMUserConsentTests.swift */; };
		879634401F7BEA4700FC79BA /* DispatchQueue+SerialAsync.swift in Sources */ = {isa = PBXBuildFile; fileRef = 8796343F1F7BEA4700FC79BA /* DispatchQueue+SerialAsync.swift */; };
		879634421F7BEC5100FC79BA /* DispatchQueueSerialAsyncTests.swift in Sources */ = {isa = PBXBuildFile; fileRef = 879634411F7BEC5100FC79BA /* DispatchQueueSerialAsyncTests.swift */; };
		8798607B1C3D48A400218A3E /* DeleteAccountRequestStrategy.swift in Sources */ = {isa = PBXBuildFile; fileRef = 8798607A1C3D48A400218A3E /* DeleteAccountRequestStrategy.swift */; };
		87AEA67D1EFBF46600C94BF3 /* DiskDatabaseTest.swift in Sources */ = {isa = PBXBuildFile; fileRef = 87AEA67B1EFBD27700C94BF3 /* DiskDatabaseTest.swift */; };
		87B30C5C1FA756220054DFB1 /* FlowManagerTests.swift in Sources */ = {isa = PBXBuildFile; fileRef = 87B30C5B1FA756220054DFB1 /* FlowManagerTests.swift */; };
		87D003FF1BB5810D00472E06 /* APSSignalingKeyStoreTests.swift in Sources */ = {isa = PBXBuildFile; fileRef = 87D003FE1BB5810D00472E06 /* APSSignalingKeyStoreTests.swift */; };
		87D2555921D6275800D03789 /* BuildTypeTests.swift in Sources */ = {isa = PBXBuildFile; fileRef = 87D2555821D6275800D03789 /* BuildTypeTests.swift */; };
		87D4625D1C3D526D00433469 /* DeleteAccountRequestStrategyTests.swift in Sources */ = {isa = PBXBuildFile; fileRef = 87D4625C1C3D526D00433469 /* DeleteAccountRequestStrategyTests.swift */; };
		A901FE9B258B562F003EAF5C /* CallParticipantTests.swift in Sources */ = {isa = PBXBuildFile; fileRef = A901FE9A258B562F003EAF5C /* CallParticipantTests.swift */; };
		A913C02223A7EDFB0048CE74 /* TeamRolesDownloadRequestStrategy.swift in Sources */ = {isa = PBXBuildFile; fileRef = A913C02123A7EDFA0048CE74 /* TeamRolesDownloadRequestStrategy.swift */; };
		A913C02423A7F1C00048CE74 /* TeamRolesDownloadRequestStrategyTests.swift in Sources */ = {isa = PBXBuildFile; fileRef = A913C02323A7F1C00048CE74 /* TeamRolesDownloadRequestStrategyTests.swift */; };
		A934C6E6266E0945008D9E68 /* ZMSyncStrategy.swift in Sources */ = {isa = PBXBuildFile; fileRef = A934C6E5266E0945008D9E68 /* ZMSyncStrategy.swift */; };
		A938BDC823A7964200D4C208 /* ConversationRoleDownstreamRequestStrategy.swift in Sources */ = {isa = PBXBuildFile; fileRef = A938BDC723A7964100D4C208 /* ConversationRoleDownstreamRequestStrategy.swift */; };
		A938BDCA23A7966700D4C208 /* ConversationRoleDownstreamRequestStrategyTests.swift in Sources */ = {isa = PBXBuildFile; fileRef = A938BDC923A7966700D4C208 /* ConversationRoleDownstreamRequestStrategyTests.swift */; };
		A93B528B250101AC0061255E /* ZMUserSession+Debugging.swift in Sources */ = {isa = PBXBuildFile; fileRef = A93B528A250101AC0061255E /* ZMUserSession+Debugging.swift */; };
		A95D0B1223F6B75A0057014F /* AVSLogObserver.swift in Sources */ = {isa = PBXBuildFile; fileRef = A95D0B1123F6B75A0057014F /* AVSLogObserver.swift */; };
		A9692F8A1986476900849241 /* NSString_NormalizationTests.m in Sources */ = {isa = PBXBuildFile; fileRef = A9692F881986476900849241 /* NSString_NormalizationTests.m */; };
		A97E4F56267CF681006FC545 /* ZMUserSessionTestsBase.swift in Sources */ = {isa = PBXBuildFile; fileRef = A97E4F55267CF681006FC545 /* ZMUserSessionTestsBase.swift */; };
		A97E4F5B267CFB2D006FC545 /* ZMUserSessionTests_NetworkState.swift in Sources */ = {isa = PBXBuildFile; fileRef = A97E4F5A267CFB2D006FC545 /* ZMUserSessionTests_NetworkState.swift */; };
		A9B53AAA24E12E240066FCC6 /* ZMAccountDeletedReason.swift in Sources */ = {isa = PBXBuildFile; fileRef = A9B53AA924E12E240066FCC6 /* ZMAccountDeletedReason.swift */; };
		A9C02605266F5B4B002E542B /* ZMClientRegistrationStatus.swift in Sources */ = {isa = PBXBuildFile; fileRef = A9C02604266F5B4B002E542B /* ZMClientRegistrationStatus.swift */; };
		AF6415A41C9C17FF00A535F5 /* EncryptedBase64EncondedExternalMessageTestFixture.txt in Resources */ = {isa = PBXBuildFile; fileRef = AF6415A01C9C151700A535F5 /* EncryptedBase64EncondedExternalMessageTestFixture.txt */; };
		AF6415A51C9C180200A535F5 /* ExternalMessageTextFixture.txt in Resources */ = {isa = PBXBuildFile; fileRef = AF6415A11C9C151700A535F5 /* ExternalMessageTextFixture.txt */; };
		BF158D2F1CE087D8007C6F8A /* video.mp4 in Resources */ = {isa = PBXBuildFile; fileRef = BF158D2E1CE087D8007C6F8A /* video.mp4 */; };
		BF2ADA001F41A3DF000980E8 /* SessionFactories.swift in Sources */ = {isa = PBXBuildFile; fileRef = BF2AD9FF1F41A3DF000980E8 /* SessionFactories.swift */; };
		BF2ADA021F41A450000980E8 /* BackendEnvironmentProvider+Cookie.swift in Sources */ = {isa = PBXBuildFile; fileRef = BF2ADA011F41A450000980E8 /* BackendEnvironmentProvider+Cookie.swift */; };
		BF3C1B1720DBE254001CE126 /* Conversation+MessageDestructionTimeout.swift in Sources */ = {isa = PBXBuildFile; fileRef = BF3C1B1620DBE254001CE126 /* Conversation+MessageDestructionTimeout.swift */; };
		BF44A3511C71D5FC00C6928E /* store127.wiredatabase in Resources */ = {isa = PBXBuildFile; fileRef = BF44A3501C71D5FC00C6928E /* store127.wiredatabase */; };
		BF491CD11F03D7CF0055EE44 /* PermissionsDownloadRequestStrategy.swift in Sources */ = {isa = PBXBuildFile; fileRef = BF491CD01F03D7CF0055EE44 /* PermissionsDownloadRequestStrategy.swift */; };
		BF491CD51F03E0FC0055EE44 /* PermissionsDownloadRequestStrategyTests.swift in Sources */ = {isa = PBXBuildFile; fileRef = BF491CD41F03E0FC0055EE44 /* PermissionsDownloadRequestStrategyTests.swift */; };
		BF50CFA71F39ACE8007833A4 /* MockUserInfoParser.swift in Sources */ = {isa = PBXBuildFile; fileRef = BF50CFA51F39ABCF007833A4 /* MockUserInfoParser.swift */; };
		BF6D5D031C4948830049F712 /* WireSyncEngine124.momd in Resources */ = {isa = PBXBuildFile; fileRef = BF6D5D021C4948830049F712 /* WireSyncEngine124.momd */; };
		BF6D5D051C494D730049F712 /* WireSyncEngine125.momd in Resources */ = {isa = PBXBuildFile; fileRef = BF6D5D041C494D730049F712 /* WireSyncEngine125.momd */; };
		BF735CFA1E70003D003BC61F /* SystemMessageCallObserver.swift in Sources */ = {isa = PBXBuildFile; fileRef = BF735CF91E70003D003BC61F /* SystemMessageCallObserver.swift */; };
		BF80542B2102175800E97053 /* CompanyLoginVerificationTokenTests.swift in Sources */ = {isa = PBXBuildFile; fileRef = BF80542A2102175800E97053 /* CompanyLoginVerificationTokenTests.swift */; };
		BF8367311C52651900364B37 /* store125.wiredatabase in Resources */ = {isa = PBXBuildFile; fileRef = BF8367301C52651900364B37 /* store125.wiredatabase */; };
		BFCE9A5B1C4E4C4D00951B3D /* store124.wiredatabase in Resources */ = {isa = PBXBuildFile; fileRef = BFCE9A581C4E4C4D00951B3D /* store124.wiredatabase */; };
		BFE7FCBF2101E50700D1165F /* CompanyLoginVerificationToken.swift in Sources */ = {isa = PBXBuildFile; fileRef = BFE7FCBE2101E50700D1165F /* CompanyLoginVerificationToken.swift */; };
		CB4895532C4FB77C00CA2C25 /* WireTesting.framework in Frameworks */ = {isa = PBXBuildFile; fileRef = CB4895522C4FB77C00CA2C25 /* WireTesting.framework */; };
		CB4895562C4FB7AB00CA2C25 /* WireTesting.framework in Frameworks */ = {isa = PBXBuildFile; fileRef = CB4895552C4FB7AB00CA2C25 /* WireTesting.framework */; };
		CB79AC7C2C6DFAA2003CF5F4 /* WireTransportSupport.framework in Frameworks */ = {isa = PBXBuildFile; fileRef = CB79AC7B2C6DFAA2003CF5F4 /* WireTransportSupport.framework */; };
		CB79AC7F2C6DFAC2003CF5F4 /* WireTransportSupport.framework in Frameworks */ = {isa = PBXBuildFile; fileRef = CB79AC7E2C6DFAC2003CF5F4 /* WireTransportSupport.framework */; };
		CBD3AED02C4A742B007643A0 /* TestSetup.swift in Sources */ = {isa = PBXBuildFile; fileRef = CBD3AECF2C4A742B007643A0 /* TestSetup.swift */; };
		CBD3AED12C4A742B007643A0 /* TestSetup.swift in Sources */ = {isa = PBXBuildFile; fileRef = CBD3AECF2C4A742B007643A0 /* TestSetup.swift */; };
		D522571E2062552800562561 /* AssetDeletionRequestStrategy.swift in Sources */ = {isa = PBXBuildFile; fileRef = D522571D2062552800562561 /* AssetDeletionRequestStrategy.swift */; };
		D5225720206261AA00562561 /* AssetDeletionStatus.swift in Sources */ = {isa = PBXBuildFile; fileRef = D522571F206261AA00562561 /* AssetDeletionStatus.swift */; };
		D52257232062637500562561 /* DeletableAssetIdentifierProvider.swift in Sources */ = {isa = PBXBuildFile; fileRef = D52257222062637500562561 /* DeletableAssetIdentifierProvider.swift */; };
		D55272EA2062732100F542BE /* AssetDeletionStatusTests.swift in Sources */ = {isa = PBXBuildFile; fileRef = D55272E92062732100F542BE /* AssetDeletionStatusTests.swift */; };
		D55272EC2062733F00F542BE /* AssetDeletionRequestStrategyTests.swift in Sources */ = {isa = PBXBuildFile; fileRef = D55272EB2062733F00F542BE /* AssetDeletionRequestStrategyTests.swift */; };
		D5D10DA4203AE43200145497 /* Conversation+AccessMode.swift in Sources */ = {isa = PBXBuildFile; fileRef = D5D10DA3203AE43200145497 /* Conversation+AccessMode.swift */; };
		E60579D62C1C3E3D003D4A98 /* ZMNetworkAvailabilityChangeNotification.swift in Sources */ = {isa = PBXBuildFile; fileRef = E60579D52C1C3E3D003D4A98 /* ZMNetworkAvailabilityChangeNotification.swift */; };
		E623B6382BD688D400F91B37 /* Caches.swift in Sources */ = {isa = PBXBuildFile; fileRef = E623B6372BD688D400F91B37 /* Caches.swift */; };
		E623B63A2BD68DAE00F91B37 /* UserSessionDependencies.swift in Sources */ = {isa = PBXBuildFile; fileRef = E623B6392BD68DAE00F91B37 /* UserSessionDependencies.swift */; };
		E62F31C52B71165A0095777A /* EvaluateOneOnOneConversationsStrategy.swift in Sources */ = {isa = PBXBuildFile; fileRef = E62F31C42B71165A0095777A /* EvaluateOneOnOneConversationsStrategy.swift */; };
		E62F31C72B711DDF0095777A /* EvaluateOneOnOneConversationsStrategyTests.swift in Sources */ = {isa = PBXBuildFile; fileRef = E62F31C62B711DDF0095777A /* EvaluateOneOnOneConversationsStrategyTests.swift */; };
		E6425FDF2BCD5B9D003EC8CF /* ZMUserSessionBuilder.swift in Sources */ = {isa = PBXBuildFile; fileRef = E6425FDE2BCD5B9D003EC8CF /* ZMUserSessionBuilder.swift */; };
		E6425FE32BD0021B003EC8CF /* SessionManager+UserSessionSelfUserClientDelegate.swift in Sources */ = {isa = PBXBuildFile; fileRef = E6425FE22BD0021B003EC8CF /* SessionManager+UserSessionSelfUserClientDelegate.swift */; };
		E6425FE52BD005C0003EC8CF /* SessionManager+UserSessionLogoutDelegate.swift in Sources */ = {isa = PBXBuildFile; fileRef = E6425FE42BD005C0003EC8CF /* SessionManager+UserSessionLogoutDelegate.swift */; };
		E662328D2BF4BBED002B680A /* ZMUserSession+MLS.swift in Sources */ = {isa = PBXBuildFile; fileRef = E662328C2BF4BBED002B680A /* ZMUserSession+MLS.swift */; };
		E662328F2BF4BDB0002B680A /* ZMUserSession+CertificateRevocationLists.swift in Sources */ = {isa = PBXBuildFile; fileRef = E662328E2BF4BDB0002B680A /* ZMUserSession+CertificateRevocationLists.swift */; };
		E666EDDF2B74CEE600C03E2B /* SessionManagerBuilder.swift in Sources */ = {isa = PBXBuildFile; fileRef = E666EDDD2B74CEE000C03E2B /* SessionManagerBuilder.swift */; };
		E666EDE22B74E78C00C03E2B /* SessionManagerTests+AccountDeletion.swift in Sources */ = {isa = PBXBuildFile; fileRef = E666EDE02B74E75A00C03E2B /* SessionManagerTests+AccountDeletion.swift */; };
		E666EDE42B74E7BD00C03E2B /* SessionManagerTests+AuthenticationFailure.swift in Sources */ = {isa = PBXBuildFile; fileRef = E666EDE32B74E7BD00C03E2B /* SessionManagerTests+AuthenticationFailure.swift */; };
		E666EDE62B74E85300C03E2B /* SessionManagerTests+EncryptionAtRestMigration.swift in Sources */ = {isa = PBXBuildFile; fileRef = E666EDE52B74E85300C03E2B /* SessionManagerTests+EncryptionAtRestMigration.swift */; };
		E666EDE82B74E8CE00C03E2B /* SessionManagerTests+EncryptionAtRestDefaults.swift in Sources */ = {isa = PBXBuildFile; fileRef = E666EDE72B74E8CE00C03E2B /* SessionManagerTests+EncryptionAtRestDefaults.swift */; };
		E666EDEA2B74E9EF00C03E2B /* SessionManagerTests+Teams.swift in Sources */ = {isa = PBXBuildFile; fileRef = E666EDE92B74E9EF00C03E2B /* SessionManagerTests+Teams.swift */; };
		E666EDEC2B74EA5000C03E2B /* SessionManagerTests+MultiUserSession.swift in Sources */ = {isa = PBXBuildFile; fileRef = E666EDEB2B74EA5000C03E2B /* SessionManagerTests+MultiUserSession.swift */; };
		E666EDEE2B74EAC300C03E2B /* SessionManagerTests+AppLock.swift in Sources */ = {isa = PBXBuildFile; fileRef = E666EDED2B74EAC300C03E2B /* SessionManagerTests+AppLock.swift */; };
		E666EDF22B74ED2F00C03E2B /* MockSessionManagerObserver.swift in Sources */ = {isa = PBXBuildFile; fileRef = E666EDF12B74ED2F00C03E2B /* MockSessionManagerObserver.swift */; };
		E6A6FE292C4175DE001407E8 /* IntegrationTest+BackendInfo.swift in Sources */ = {isa = PBXBuildFile; fileRef = E6A6FE282C4175DE001407E8 /* IntegrationTest+BackendInfo.swift */; };
		E6BB79542C36B36E003B821B /* NetworkState.swift in Sources */ = {isa = PBXBuildFile; fileRef = E6BB79532C36B36E003B821B /* NetworkState.swift */; };
		E6BD767F2BDBAAE300FB1F8B /* CoreDataStack+Caches.swift in Sources */ = {isa = PBXBuildFile; fileRef = E6BD767E2BDBAAE300FB1F8B /* CoreDataStack+Caches.swift */; };
		E6C6C6B62B877429007585DF /* TeamMembersDownloadRequestStrategyTests.swift in Sources */ = {isa = PBXBuildFile; fileRef = E6C6C6B42B87741D007585DF /* TeamMembersDownloadRequestStrategyTests.swift */; };
		E6C6C6B72B87745F007585DF /* TeamMembersDownloadRequestStrategy.swift in Sources */ = {isa = PBXBuildFile; fileRef = E6C6C6B22B877404007585DF /* TeamMembersDownloadRequestStrategy.swift */; };
		E6C983EC2B98627200D55177 /* GetMLSFeatureUseCase.swift in Sources */ = {isa = PBXBuildFile; fileRef = E6C983EB2B98627200D55177 /* GetMLSFeatureUseCase.swift */; };
		E6C983EE2B986ABA00D55177 /* ZMUserSession+UserSession.swift in Sources */ = {isa = PBXBuildFile; fileRef = E6C983ED2B986ABA00D55177 /* ZMUserSession+UserSession.swift */; };
		E6D1B1F22B988166001CA68B /* GetMLSFeatureUseCaseTests.swift in Sources */ = {isa = PBXBuildFile; fileRef = E6D1B1F12B988166001CA68B /* GetMLSFeatureUseCaseTests.swift */; };
		E6E5579A2BBD4D9C0033E62B /* ZMReachability+ServerConnection.swift in Sources */ = {isa = PBXBuildFile; fileRef = E6E557992BBD4D9C0033E62B /* ZMReachability+ServerConnection.swift */; };
		E6F31B502C19B42E005DFA0C /* ZMUserSession+Notifications.swift in Sources */ = {isa = PBXBuildFile; fileRef = E6F31B4F2C19B42E005DFA0C /* ZMUserSession+Notifications.swift */; };
		E948DB142C4AB09D00146025 /* AppendLocationMessageUseCaseTests.swift in Sources */ = {isa = PBXBuildFile; fileRef = E948DB132C4AB09D00146025 /* AppendLocationMessageUseCaseTests.swift */; };
		E955D3DF2C36CFFF0090BEAB /* ConversationType+ZMConversationType.swift in Sources */ = {isa = PBXBuildFile; fileRef = E955D3DE2C36CFFF0090BEAB /* ConversationType+ZMConversationType.swift */; };
		E955D3E32C36E9240090BEAB /* AppendKnockMessageUseCaseTests.swift in Sources */ = {isa = PBXBuildFile; fileRef = E955D3E22C36E9240090BEAB /* AppendKnockMessageUseCaseTests.swift */; };
		E965B10C2C3431EC009BEAB3 /* AppendLocationMessageUseCase.swift in Sources */ = {isa = PBXBuildFile; fileRef = E965B10B2C3431EC009BEAB3 /* AppendLocationMessageUseCase.swift */; };
		E967757F2BD8237D00EFEED5 /* SetAllowGuestAndServicesUseCase.swift in Sources */ = {isa = PBXBuildFile; fileRef = E967757E2BD8237D00EFEED5 /* SetAllowGuestAndServicesUseCase.swift */; };
		E96970562C8F2F68009F037C /* AppendFileMessageUseCase.swift in Sources */ = {isa = PBXBuildFile; fileRef = E96970552C8F2F68009F037C /* AppendFileMessageUseCase.swift */; };
		E96970592C8F354F009F037C /* AppendFileMessageUseCaseTests.swift in Sources */ = {isa = PBXBuildFile; fileRef = E96970572C8F3546009F037C /* AppendFileMessageUseCaseTests.swift */; };
		E97296252C4A784300C4F1DB /* MessageAppendableConversation.swift in Sources */ = {isa = PBXBuildFile; fileRef = E97296242C4A784300C4F1DB /* MessageAppendableConversation.swift */; };
		E97296282C4AA7D300C4F1DB /* AppendImageMessageUseCaseTests.swift in Sources */ = {isa = PBXBuildFile; fileRef = E97296262C4AA72100C4F1DB /* AppendImageMessageUseCaseTests.swift */; };
		E98E5DFC2B8DF45100A2CFF5 /* ResolveOneOnOneConversationsUseCaseTests.swift in Sources */ = {isa = PBXBuildFile; fileRef = E98E5DFB2B8DF45100A2CFF5 /* ResolveOneOnOneConversationsUseCaseTests.swift */; };
		E998FE8E2C184C9800EAA672 /* UserCredentials.swift in Sources */ = {isa = PBXBuildFile; fileRef = E998FE8D2C184C9800EAA672 /* UserCredentials.swift */; };
		E99EDB0D2C89A90F00680C96 /* MockAnalyticsManagerProviding.swift in Sources */ = {isa = PBXBuildFile; fileRef = E99EDB0C2C89A90F00680C96 /* MockAnalyticsManagerProviding.swift */; };
		E99EDB102C8ACC4000680C96 /* AnalyticsManagerProviding.swift in Sources */ = {isa = PBXBuildFile; fileRef = E99EDB0E2C8ACB9C00680C96 /* AnalyticsManagerProviding.swift */; };
		E9A71BD32C32EA8B0027EC01 /* AppendTextMessageUseCase.swift in Sources */ = {isa = PBXBuildFile; fileRef = E9A71BD22C32EA8B0027EC01 /* AppendTextMessageUseCase.swift */; };
		E9A71BD52C33EE080027EC01 /* AppendImageMessageUseCase.swift in Sources */ = {isa = PBXBuildFile; fileRef = E9A71BD42C33EE080027EC01 /* AppendImageMessageUseCase.swift */; };
		E9A71BD72C33F4850027EC01 /* AppendKnockMessagekUseCase.swift in Sources */ = {isa = PBXBuildFile; fileRef = E9A71BD62C33F4850027EC01 /* AppendKnockMessagekUseCase.swift */; };
		E9A96E7E2B88E0EA00914FDD /* ResolveOneOnOneConversationsUseCase.swift in Sources */ = {isa = PBXBuildFile; fileRef = E9A96E7D2B88E0EA00914FDD /* ResolveOneOnOneConversationsUseCase.swift */; };
		E9AD0A362C2AF9B300CA88DF /* AnalyticsSessionConfiguration.swift in Sources */ = {isa = PBXBuildFile; fileRef = E9AD0A352C2AF9B300CA88DF /* AnalyticsSessionConfiguration.swift */; };
		E9C0B1E82C58E34000D242D6 /* DisableAnalyticsUseCase.swift in Sources */ = {isa = PBXBuildFile; fileRef = E9C0B1E72C58E34000D242D6 /* DisableAnalyticsUseCase.swift */; };
		E9C60E922C259F3C004E5F13 /* WireAnalytics in Frameworks */ = {isa = PBXBuildFile; productRef = E9C60E912C259F3C004E5F13 /* WireAnalytics */; };
		E9DA6FF52C5CDF9A00BF8298 /* DisableAnalyticsUseCaseTests.swift in Sources */ = {isa = PBXBuildFile; fileRef = E9DA6FF42C5CDF9A00BF8298 /* DisableAnalyticsUseCaseTests.swift */; };
		E9E4D4712C2AD61500364352 /* TeamRole+AnalyticsValue.swift in Sources */ = {isa = PBXBuildFile; fileRef = E9E4D4702C2AD61500364352 /* TeamRole+AnalyticsValue.swift */; };
		E9EAEAA72BC7C50B0042F5C9 /* CreateConversationGuestLinkUseCase.swift in Sources */ = {isa = PBXBuildFile; fileRef = E9EAEAA62BC7C50B0042F5C9 /* CreateConversationGuestLinkUseCase.swift */; };
		E9EB58202C357FDE00A2325E /* WireAnalyticsSupport in Frameworks */ = {isa = PBXBuildFile; productRef = E9EB581F2C357FDE00A2325E /* WireAnalyticsSupport */; };
		E9F403152C5B96CD00F81366 /* EnableAnalyticsUseCase.swift in Sources */ = {isa = PBXBuildFile; fileRef = E9F403142C5B96CD00F81366 /* EnableAnalyticsUseCase.swift */; };
		E9F403172C5BD26C00F81366 /* SessionManager+AnalyticsUseCases.swift in Sources */ = {isa = PBXBuildFile; fileRef = E9F403162C5BD26C00F81366 /* SessionManager+AnalyticsUseCases.swift */; };
		E9F627B32BE4BF4A008C2B1C /* CreateConversationGuestLinkUseCaseTests.swift in Sources */ = {isa = PBXBuildFile; fileRef = E9F627B22BE4BF4A008C2B1C /* CreateConversationGuestLinkUseCaseTests.swift */; };
		E9F7FE292BE0C61900699356 /* SetAllowGuestsAndServicesUseCaseTests.swift in Sources */ = {isa = PBXBuildFile; fileRef = E9F7FE282BE0C61900699356 /* SetAllowGuestsAndServicesUseCaseTests.swift */; };
		EE01E0371F90DD67001AA33C /* audio.m4a in Resources */ = {isa = PBXBuildFile; fileRef = EE01E0361F90DABC001AA33C /* audio.m4a */; };
		EE01E0391F90FEC1001AA33C /* ZMLocalNotificationTests_ExpiredMessage.swift in Sources */ = {isa = PBXBuildFile; fileRef = EE01E0381F90FEC1001AA33C /* ZMLocalNotificationTests_ExpiredMessage.swift */; };
		EE0BA29029D5DBD6004E93B5 /* MockCryptoboxMigrationManagerInterface.swift in Sources */ = {isa = PBXBuildFile; fileRef = EE0BA28F29D5DBD6004E93B5 /* MockCryptoboxMigrationManagerInterface.swift */; };
		EE0CAEAF2AAF2E8E00BD2DB7 /* URLSession+MinTLSVersion.swift in Sources */ = {isa = PBXBuildFile; fileRef = EE0CAEAE2AAF2E8E00BD2DB7 /* URLSession+MinTLSVersion.swift */; };
		EE0CAEB12AAF306000BD2DB7 /* ZMBlacklistDownloader.h in Headers */ = {isa = PBXBuildFile; fileRef = F9FD798519EE742600D70FCD /* ZMBlacklistDownloader.h */; };
		EE1108B723D1B367005DC663 /* TypingUsers.swift in Sources */ = {isa = PBXBuildFile; fileRef = EE1108B623D1B367005DC663 /* TypingUsers.swift */; };
		EE1108F923D1F945005DC663 /* TypingUsersTimeout.swift in Sources */ = {isa = PBXBuildFile; fileRef = EE1108F823D1F945005DC663 /* TypingUsersTimeout.swift */; };
		EE1108FB23D2087F005DC663 /* Typing.swift in Sources */ = {isa = PBXBuildFile; fileRef = EE1108FA23D2087F005DC663 /* Typing.swift */; };
		EE13BD8B2BC948FC006561F8 /* ZMUserSession+APIAdapter.swift in Sources */ = {isa = PBXBuildFile; fileRef = EE13BD8A2BC948FC006561F8 /* ZMUserSession+APIAdapter.swift */; };
		EE1DEBB323D5A6930087EE1F /* TypingTests.swift in Sources */ = {isa = PBXBuildFile; fileRef = EE1DEBB223D5A6930087EE1F /* TypingTests.swift */; };
		EE1DEBB523D5AEE50087EE1F /* TypingUsersTimeoutTests.swift in Sources */ = {isa = PBXBuildFile; fileRef = EE1DEBB423D5AEE50087EE1F /* TypingUsersTimeoutTests.swift */; };
		EE1DEBB723D5B62C0087EE1F /* TypingUsersTests.swift in Sources */ = {isa = PBXBuildFile; fileRef = EE1DEBB623D5B62C0087EE1F /* TypingUsersTests.swift */; };
		EE1DEBB923D5B9BC0087EE1F /* ZMConversation+TypingUsersTests.swift in Sources */ = {isa = PBXBuildFile; fileRef = EE1DEBB823D5B9BC0087EE1F /* ZMConversation+TypingUsersTests.swift */; };
		EE1DEBBE23D5E12F0087EE1F /* TypingUsersTimeout+Key.swift in Sources */ = {isa = PBXBuildFile; fileRef = EE1DEBBC23D5E0390087EE1F /* TypingUsersTimeout+Key.swift */; };
		EE1DEBC423D5F1970087EE1F /* Conversation+TypingUsers.swift in Sources */ = {isa = PBXBuildFile; fileRef = EE1DEBC223D5F1920087EE1F /* Conversation+TypingUsers.swift */; };
		EE1DEBC723D5F1F30087EE1F /* NSManagedObjectContext+TypingUsers.swift in Sources */ = {isa = PBXBuildFile; fileRef = EE1DEBC523D5F1D00087EE1F /* NSManagedObjectContext+TypingUsers.swift */; };
		EE2DE5E229250C1A00F42F4C /* CallHandle.swift in Sources */ = {isa = PBXBuildFile; fileRef = EE2DE5E129250C1A00F42F4C /* CallHandle.swift */; };
		EE2DE5E429250CC400F42F4C /* CallKitCall.swift in Sources */ = {isa = PBXBuildFile; fileRef = EE2DE5E329250CC400F42F4C /* CallKitCall.swift */; };
		EE2DE5E8292519EC00F42F4C /* CallKitCallRegister.swift in Sources */ = {isa = PBXBuildFile; fileRef = EE2DE5E7292519EC00F42F4C /* CallKitCallRegister.swift */; };
		EE2DE5EA2926377C00F42F4C /* CallObserver.swift in Sources */ = {isa = PBXBuildFile; fileRef = EE2DE5E92926377C00F42F4C /* CallObserver.swift */; };
		EE2DE5EC29263C5100F42F4C /* Logger.swift in Sources */ = {isa = PBXBuildFile; fileRef = EE2DE5EB29263C5100F42F4C /* Logger.swift */; };
		EE38DDEE280437E500D4983D /* BlacklistReason.swift in Sources */ = {isa = PBXBuildFile; fileRef = EE38DDED280437E500D4983D /* BlacklistReason.swift */; };
		EE3E43F62BF62BB9001A43A1 /* SupportedProtocolsServiceTests.swift in Sources */ = {isa = PBXBuildFile; fileRef = EE3E43F52BF62BB9001A43A1 /* SupportedProtocolsServiceTests.swift */; };
		EE3E43F92BF62BF6001A43A1 /* SelfSupportedProtocolsRequestStrategyTests.swift in Sources */ = {isa = PBXBuildFile; fileRef = EE3E43F82BF62BF6001A43A1 /* SelfSupportedProtocolsRequestStrategyTests.swift */; };
		EE419B58256FEA3D004618E2 /* ZMUserSession.Configuration.swift in Sources */ = {isa = PBXBuildFile; fileRef = EE419B57256FEA3D004618E2 /* ZMUserSession.Configuration.swift */; };
		EE458B0B27CCD58800F04038 /* ZMOperationLoop+APIVersion.swift in Sources */ = {isa = PBXBuildFile; fileRef = EE458B0A27CCD58800F04038 /* ZMOperationLoop+APIVersion.swift */; };
		EE46EF262942033C007BBD99 /* SessionManager+PushToken.swift in Sources */ = {isa = PBXBuildFile; fileRef = EE46EF252942033C007BBD99 /* SessionManager+PushToken.swift */; };
		EE4E6A262B714490007C476D /* WireRequestStrategySupport.framework in Frameworks */ = {isa = PBXBuildFile; fileRef = EE4E6A252B714490007C476D /* WireRequestStrategySupport.framework */; };
		EE51FBEE2AE1305B002B503B /* UserSession.swift in Sources */ = {isa = PBXBuildFile; fileRef = EE51FBED2AE1305B002B503B /* UserSession.swift */; };
		EE5AAF3A2874E8C70018FA01 /* BackendEnvironmentProvider+Reachability.swift in Sources */ = {isa = PBXBuildFile; fileRef = EE5AAF392874E8C70018FA01 /* BackendEnvironmentProvider+Reachability.swift */; };
		EE5BF6351F8F907C00B49D06 /* ZMLocalNotificationTests.swift in Sources */ = {isa = PBXBuildFile; fileRef = EE5BF6341F8F907C00B49D06 /* ZMLocalNotificationTests.swift */; };
		EE5D9B60290A7CEE007D78D6 /* VoIPPushManager.swift in Sources */ = {isa = PBXBuildFile; fileRef = EE5D9B5F290A7CEE007D78D6 /* VoIPPushManager.swift */; };
		EE5D9B62290A8557007D78D6 /* SessionManager+VoIPPushManagerDelegate.swift in Sources */ = {isa = PBXBuildFile; fileRef = EE5D9B61290A8557007D78D6 /* SessionManager+VoIPPushManagerDelegate.swift */; };
		EE5FEF0521E8948F00E24F7F /* ZMUserSession+DarwinNotificationCenter.swift in Sources */ = {isa = PBXBuildFile; fileRef = EE5FEF0421E8948F00E24F7F /* ZMUserSession+DarwinNotificationCenter.swift */; };
		EE6654642445D4EE00CBF8D3 /* MockAddressBook.swift in Sources */ = {isa = PBXBuildFile; fileRef = EE6654632445D4EE00CBF8D3 /* MockAddressBook.swift */; };
		EE668BB62954AA7F00D939E7 /* WireRequestStrategy.framework in Frameworks */ = {isa = PBXBuildFile; fileRef = EE668BB52954AA7F00D939E7 /* WireRequestStrategy.framework */; };
		EE668BBA2954AA9300D939E7 /* WireMockTransport.framework in Frameworks */ = {isa = PBXBuildFile; fileRef = EE668BB92954AA9300D939E7 /* WireMockTransport.framework */; };
		EE67F6C8296F0622001D7C88 /* libPhoneNumberiOS.xcframework in Frameworks */ = {isa = PBXBuildFile; fileRef = EE67F6C5296F0622001D7C88 /* libPhoneNumberiOS.xcframework */; };
		EE67F6CA296F0622001D7C88 /* ZipArchive.xcframework in Frameworks */ = {isa = PBXBuildFile; fileRef = EE67F6C6296F0622001D7C88 /* ZipArchive.xcframework */; };
		EE67F6CC296F0622001D7C88 /* avs.xcframework in Frameworks */ = {isa = PBXBuildFile; fileRef = EE67F6C7296F0622001D7C88 /* avs.xcframework */; };
		EE8584DB2B6938390045EAD4 /* CreateTeamOneOnOneConversationUseCase.swift in Sources */ = {isa = PBXBuildFile; fileRef = EE8584DA2B6938390045EAD4 /* CreateTeamOneOnOneConversationUseCase.swift */; };
		EE8584DD2B6BD33B0045EAD4 /* ZMUserSession+OneOnOne.swift in Sources */ = {isa = PBXBuildFile; fileRef = EE8584DC2B6BD33B0045EAD4 /* ZMUserSession+OneOnOne.swift */; };
		EE88B04F2BF62B140013F0BD /* SelfSupportedProtocolsRequestStrategy.swift in Sources */ = {isa = PBXBuildFile; fileRef = EE88B04E2BF62B140013F0BD /* SelfSupportedProtocolsRequestStrategy.swift */; };
		EE88B0512BF62B3F0013F0BD /* SupportedProtocolsService.swift in Sources */ = {isa = PBXBuildFile; fileRef = EE88B0502BF62B3F0013F0BD /* SupportedProtocolsService.swift */; };
		EE8B934E2B838AFD00D5E670 /* GetE2eIdentityCertificatesUseCaseTests.swift in Sources */ = {isa = PBXBuildFile; fileRef = EE8B934D2B838AFD00D5E670 /* GetE2eIdentityCertificatesUseCaseTests.swift */; };
		EE95DECD247C0049001EA010 /* SessionManagerConfigurationTests.swift in Sources */ = {isa = PBXBuildFile; fileRef = EE95DECC247C0049001EA010 /* SessionManagerConfigurationTests.swift */; };
		EE9CDE8E27D9FF5900C4DAC8 /* APIVersionResolver.swift in Sources */ = {isa = PBXBuildFile; fileRef = EE9CDE8D27D9FF5900C4DAC8 /* APIVersionResolver.swift */; };
		EE9CDE9027DA04A300C4DAC8 /* SessionManager+APIVersionResolver.swift in Sources */ = {isa = PBXBuildFile; fileRef = EE9CDE8F27DA04A300C4DAC8 /* SessionManager+APIVersionResolver.swift */; };
		EE9CDE9227DA05D100C4DAC8 /* APIVersionResolverTests.swift in Sources */ = {isa = PBXBuildFile; fileRef = EE9CDE9127DA05D100C4DAC8 /* APIVersionResolverTests.swift */; };
		EEA58F102B70D59F006DEE32 /* CreateTeamOneOnOneConversationUseCaseTests.swift in Sources */ = {isa = PBXBuildFile; fileRef = EEA58F0F2B70D59F006DEE32 /* CreateTeamOneOnOneConversationUseCaseTests.swift */; };
		EEC7AB0C2A08F3DF005614BE /* OperationStateProvider.swift in Sources */ = {isa = PBXBuildFile; fileRef = EEC7AB0B2A08F3DF005614BE /* OperationStateProvider.swift */; };
		EECE27C429435FFE00419A8B /* PushTokenService.swift in Sources */ = {isa = PBXBuildFile; fileRef = EECE27C329435FFE00419A8B /* PushTokenService.swift */; };
		EECE27C6294362F100419A8B /* MockPushTokenService.swift in Sources */ = {isa = PBXBuildFile; fileRef = EECE27C5294362F100419A8B /* MockPushTokenService.swift */; };
		EECE27C729436CF900419A8B /* MockPushTokenService.swift in Sources */ = {isa = PBXBuildFile; fileRef = EECE27C5294362F100419A8B /* MockPushTokenService.swift */; };
		EECE27C829436DC000419A8B /* SessionManagerTests+PushToken.swift in Sources */ = {isa = PBXBuildFile; fileRef = EEC0A2D229433D360032C1C9 /* SessionManagerTests+PushToken.swift */; };
		EEDDB6A42BCFC5E7009ECF97 /* WireSyncEngine.docc in Sources */ = {isa = PBXBuildFile; fileRef = EEDDB6A32BCFC5E4009ECF97 /* WireSyncEngine.docc */; };
		EEE186B4259CC92D008707CA /* ZMUserSession+AppLock.swift in Sources */ = {isa = PBXBuildFile; fileRef = EEE186B3259CC92D008707CA /* ZMUserSession+AppLock.swift */; };
		EEE186B6259CCA14008707CA /* SessionManager+AppLock.swift in Sources */ = {isa = PBXBuildFile; fileRef = EEE186B5259CCA14008707CA /* SessionManager+AppLock.swift */; };
		EEE46E5728C5EF56005F48D7 /* FetchUserClientsUseCase.swift in Sources */ = {isa = PBXBuildFile; fileRef = EEE46E5628C5EF56005F48D7 /* FetchUserClientsUseCase.swift */; };
		EEE95CF62A442A0100E136CB /* WireCallCenterV3+MLS.swift in Sources */ = {isa = PBXBuildFile; fileRef = EEE95CF52A442A0100E136CB /* WireCallCenterV3+MLS.swift */; };
		EEEA75FA1F8A6142006D1070 /* ZMLocalNotification+ExpiredMessages.swift in Sources */ = {isa = PBXBuildFile; fileRef = EEEA75F51F8A613F006D1070 /* ZMLocalNotification+ExpiredMessages.swift */; };
		EEEA75FC1F8A6142006D1070 /* ZMLocalNotification+Calling.swift in Sources */ = {isa = PBXBuildFile; fileRef = EEEA75F71F8A6141006D1070 /* ZMLocalNotification+Calling.swift */; };
		EEEED9A823F6BC00008C94CA /* SelfUserProvider.swift in Sources */ = {isa = PBXBuildFile; fileRef = EEEED9A723F6BC00008C94CA /* SelfUserProvider.swift */; };
		EEEED9AA23F6BD75008C94CA /* ZMUserSession+SelfUserProvider.swift in Sources */ = {isa = PBXBuildFile; fileRef = EEEED9A923F6BD75008C94CA /* ZMUserSession+SelfUserProvider.swift */; };
		EF2CB12722D5E58B00350B0A /* TeamImageAssetUpdateStrategy.swift in Sources */ = {isa = PBXBuildFile; fileRef = EF2CB12622D5E58B00350B0A /* TeamImageAssetUpdateStrategy.swift */; };
		EF2CB12A22D5E5BF00350B0A /* TeamImageAssetUpdateStrategyTests.swift in Sources */ = {isa = PBXBuildFile; fileRef = EF2CB12822D5E5BB00350B0A /* TeamImageAssetUpdateStrategyTests.swift */; };
		EFC8281C1FB343B600E27E21 /* RegistationCredentialVerificationStrategy.swift in Sources */ = {isa = PBXBuildFile; fileRef = EFC8281B1FB343B600E27E21 /* RegistationCredentialVerificationStrategy.swift */; };
		EFC8281E1FB34F9600E27E21 /* EmailVerificationStrategyTests.swift in Sources */ = {isa = PBXBuildFile; fileRef = EFC8281D1FB34F9600E27E21 /* EmailVerificationStrategyTests.swift */; };
		EFC828221FB356CE00E27E21 /* RegistrationStatusTests.swift in Sources */ = {isa = PBXBuildFile; fileRef = EFC828211FB356CE00E27E21 /* RegistrationStatusTests.swift */; };
		EFF9403E2240FE5D004F3115 /* URL+DeepLink.swift in Sources */ = {isa = PBXBuildFile; fileRef = EFF9403D2240FE5D004F3115 /* URL+DeepLink.swift */; };
		EFF940402240FF12004F3115 /* DeepLinkError.swift in Sources */ = {isa = PBXBuildFile; fileRef = EFF9403F2240FF12004F3115 /* DeepLinkError.swift */; };
		F11E35D62040172200D4D5DB /* ZMHotFixTests.swift in Sources */ = {isa = PBXBuildFile; fileRef = F11E35D52040172200D4D5DB /* ZMHotFixTests.swift */; };
		F130BF282062C05600DBE261 /* SessionManager+Backup.swift in Sources */ = {isa = PBXBuildFile; fileRef = F130BF272062C05600DBE261 /* SessionManager+Backup.swift */; };
		F132C114203F20AB00C58933 /* ZMHotFixDirectoryTests.swift in Sources */ = {isa = PBXBuildFile; fileRef = F132C113203F20AB00C58933 /* ZMHotFixDirectoryTests.swift */; };
		F148F6671FB9AA7600BD6909 /* UnregisteredTeam.swift in Sources */ = {isa = PBXBuildFile; fileRef = F148F6661FB9AA7600BD6909 /* UnregisteredTeam.swift */; };
		F148F6691FBAF55800BD6909 /* TeamRegistrationStrategyTests.swift in Sources */ = {isa = PBXBuildFile; fileRef = F148F6681FBAF55800BD6909 /* TeamRegistrationStrategyTests.swift */; };
		F148F66B1FBAFAF600BD6909 /* RegistrationStatusTestHelper.swift in Sources */ = {isa = PBXBuildFile; fileRef = F148F66A1FBAFAF600BD6909 /* RegistrationStatusTestHelper.swift */; };
		F16558D1225F3F2A00EA2F2A /* SessionManager+SwitchBackend.swift in Sources */ = {isa = PBXBuildFile; fileRef = F16558D0225F3F2A00EA2F2A /* SessionManager+SwitchBackend.swift */; };
		F16C8BC42040715800677D31 /* ZMUpdateEvent+Testing.swift in Sources */ = {isa = PBXBuildFile; fileRef = F16C8BC32040715800677D31 /* ZMUpdateEvent+Testing.swift */; };
		F170AF211E78013A0033DC33 /* UserImageAssetUpdateStrategyTests.swift in Sources */ = {isa = PBXBuildFile; fileRef = F170AF1F1E7800CF0033DC33 /* UserImageAssetUpdateStrategyTests.swift */; };
		F19E55A022B3A2C5005C792D /* UNNotification+SafeLogging.swift in Sources */ = {isa = PBXBuildFile; fileRef = F19E559F22B3A2C5005C792D /* UNNotification+SafeLogging.swift */; };
		F19E55A222B3A3FA005C792D /* UNNotificationResponse+SafeLogging.swift in Sources */ = {isa = PBXBuildFile; fileRef = F19E55A122B3A3FA005C792D /* UNNotificationResponse+SafeLogging.swift */; };
		F19E55A422B3A740005C792D /* PKPushPayload+SafeLogging.swift in Sources */ = {isa = PBXBuildFile; fileRef = F19E55A322B3A740005C792D /* PKPushPayload+SafeLogging.swift */; };
		F19E55A622B3AAA8005C792D /* PKPushCredentials+SafeLogging.swift in Sources */ = {isa = PBXBuildFile; fileRef = F19E55A522B3AAA8005C792D /* PKPushCredentials+SafeLogging.swift */; };
		F19F1D141EFBC18E00275E27 /* UnauthenticatedSession.swift in Sources */ = {isa = PBXBuildFile; fileRef = F19F1D131EFBC18E00275E27 /* UnauthenticatedSession.swift */; };
		F19F1D1D1EFBC2F000275E27 /* ZMAuthenticationStatus_Internal.h in Headers */ = {isa = PBXBuildFile; fileRef = F19F1D191EFBC2F000275E27 /* ZMAuthenticationStatus_Internal.h */; };
		F19F1D1E1EFBC2F000275E27 /* ZMAuthenticationStatus.h in Headers */ = {isa = PBXBuildFile; fileRef = F19F1D1A1EFBC2F000275E27 /* ZMAuthenticationStatus.h */; settings = {ATTRIBUTES = (Public, ); }; };
		F19F1D1F1EFBC2F000275E27 /* ZMAuthenticationStatus.m in Sources */ = {isa = PBXBuildFile; fileRef = F19F1D1B1EFBC2F000275E27 /* ZMAuthenticationStatus.m */; };
		F19F1D271EFBC34E00275E27 /* ZMUserSessionRegistrationNotification.h in Headers */ = {isa = PBXBuildFile; fileRef = F19F1D231EFBC34E00275E27 /* ZMUserSessionRegistrationNotification.h */; settings = {ATTRIBUTES = (Public, ); }; };
		F19F1D281EFBC34E00275E27 /* ZMUserSessionRegistrationNotification.m in Sources */ = {isa = PBXBuildFile; fileRef = F19F1D241EFBC34E00275E27 /* ZMUserSessionRegistrationNotification.m */; };
		F19F1D311EFBCBD300275E27 /* ZMLoginTranscoder.h in Headers */ = {isa = PBXBuildFile; fileRef = 54C11B9E19D1E4A100576A96 /* ZMLoginTranscoder.h */; settings = {ATTRIBUTES = (Public, ); }; };
		F19F1D331EFBE3FE00275E27 /* UnauthenticatedOperationLoop.swift in Sources */ = {isa = PBXBuildFile; fileRef = F19F1D321EFBE3FE00275E27 /* UnauthenticatedOperationLoop.swift */; };
		F19F1D381EFBF61800275E27 /* SessionManager.swift in Sources */ = {isa = PBXBuildFile; fileRef = F19F1D371EFBF61800275E27 /* SessionManager.swift */; };
		F19F4F3A1E5F1AE400F4D8FF /* UserProfileImageUpdateStatus.swift in Sources */ = {isa = PBXBuildFile; fileRef = F19F4F391E5F1AE400F4D8FF /* UserProfileImageUpdateStatus.swift */; };
		F19F4F3C1E604AA700F4D8FF /* UserImageAssetUpdateStrategy.swift in Sources */ = {isa = PBXBuildFile; fileRef = F19F4F3B1E604AA700F4D8FF /* UserImageAssetUpdateStrategy.swift */; };
		F19F4F4D1E646C3C00F4D8FF /* UserProfileImageUpdateStatusTests.swift in Sources */ = {isa = PBXBuildFile; fileRef = F19F4F4C1E646C3C00F4D8FF /* UserProfileImageUpdateStatusTests.swift */; };
		F19F4F4F1E6575F700F4D8FF /* UserProfileImageOwner.swift in Sources */ = {isa = PBXBuildFile; fileRef = F19F4F4E1E6575F700F4D8FF /* UserProfileImageOwner.swift */; };
		F1A94BD21F010287003083D9 /* UnauthenticatedSession+Login.swift in Sources */ = {isa = PBXBuildFile; fileRef = F1A94BD11F010287003083D9 /* UnauthenticatedSession+Login.swift */; };
		F1A989BA1FD03E1B00B8A82E /* ZMLocalizable.strings in Resources */ = {isa = PBXBuildFile; fileRef = F1A989BC1FD03E1B00B8A82E /* ZMLocalizable.strings */; };
		F1AE5F6F21F73388009CDBBC /* ZMUserSessionTests+Timers.swift in Sources */ = {isa = PBXBuildFile; fileRef = F1AE5F6E21F73388009CDBBC /* ZMUserSessionTests+Timers.swift */; };
		F1B5D53D2181FDA300986911 /* NetworkQuality.swift in Sources */ = {isa = PBXBuildFile; fileRef = F1B5D53C2181FDA300986911 /* NetworkQuality.swift */; };
		F1C1E70D21F74667007FBDA1 /* ZMUserSession+Timers.swift in Sources */ = {isa = PBXBuildFile; fileRef = F1AE5F6C21F72FC6009CDBBC /* ZMUserSession+Timers.swift */; };
		F1C1F3EE1FCF0C85007273E3 /* ZMUserSessionErrorCode+Localized.swift in Sources */ = {isa = PBXBuildFile; fileRef = F1C1F3ED1FCF0C85007273E3 /* ZMUserSessionErrorCode+Localized.swift */; };
		F1C1F3F01FCF18C5007273E3 /* NSError+Localized.swift in Sources */ = {isa = PBXBuildFile; fileRef = F1C1F3EF1FCF18C5007273E3 /* NSError+Localized.swift */; };
		F1C51FE71FB49660009C2269 /* RegistrationStatus.swift in Sources */ = {isa = PBXBuildFile; fileRef = F1C51FE61FB49660009C2269 /* RegistrationStatus.swift */; };
		F1C51FE91FB4A9C7009C2269 /* RegistrationStrategy.swift in Sources */ = {isa = PBXBuildFile; fileRef = F1C51FE81FB4A9C7009C2269 /* RegistrationStrategy.swift */; };
		F1E48003207E3789008D4299 /* Default-568h@2x.png in Resources */ = {isa = PBXBuildFile; fileRef = F1E48002207E3789008D4299 /* Default-568h@2x.png */; };
		F905C47F1E79A86A00AF34A5 /* WireCallCenterV3Tests.swift in Sources */ = {isa = PBXBuildFile; fileRef = F905C47E1E79A86A00AF34A5 /* WireCallCenterV3Tests.swift */; };
		F90EC5A31E7BF1AC00A6779E /* AVSWrapper.swift in Sources */ = {isa = PBXBuildFile; fileRef = F90EC5A21E7BF1AC00A6779E /* AVSWrapper.swift */; };
		F9245BED1CBF95A8009D1E85 /* ZMHotFixDirectory+Swift.swift in Sources */ = {isa = PBXBuildFile; fileRef = F9245BEC1CBF95A8009D1E85 /* ZMHotFixDirectory+Swift.swift */; };
		F925468E1C63B61000CE2D7C /* MessagingTest+EventFactory.m in Sources */ = {isa = PBXBuildFile; fileRef = F925468D1C63B61000CE2D7C /* MessagingTest+EventFactory.m */; };
		F92CA9651F153622007D8570 /* CacheFileRelocatorTests.swift in Sources */ = {isa = PBXBuildFile; fileRef = F92CA9641F153622007D8570 /* CacheFileRelocatorTests.swift */; };
		F93A75F21C1F219800252586 /* ConversationStatusStrategy.swift in Sources */ = {isa = PBXBuildFile; fileRef = F93A75F11C1F219800252586 /* ConversationStatusStrategy.swift */; };
		F9410F631DE44C2E007451FF /* TypingStrategyTests.swift in Sources */ = {isa = PBXBuildFile; fileRef = F9410F621DE44C2E007451FF /* TypingStrategyTests.swift */; };
		F94F6B331E54B9C000D46A29 /* CallingRequestStrategyTests.swift in Sources */ = {isa = PBXBuildFile; fileRef = F94F6B321E54B9C000D46A29 /* CallingRequestStrategyTests.swift */; };
		F95706541DE5D1CC0087442C /* SearchUserImageStrategy.swift in Sources */ = {isa = PBXBuildFile; fileRef = F95706531DE5D1CC0087442C /* SearchUserImageStrategy.swift */; };
		F95ECF4E1B94A553009F91BA /* ZMHotFix.h in Headers */ = {isa = PBXBuildFile; fileRef = F95ECF4C1B94A553009F91BA /* ZMHotFix.h */; settings = {ATTRIBUTES = (Public, ); }; };
		F95ECF511B94BD05009F91BA /* ZMHotFixTests.m in Sources */ = {isa = PBXBuildFile; fileRef = F95ECF501B94BD05009F91BA /* ZMHotFixTests.m */; };
		F95FFBD11EB8A478004031CB /* CallSystemMessageGeneratorTests.swift in Sources */ = {isa = PBXBuildFile; fileRef = F95FFBCF1EB8A44D004031CB /* CallSystemMessageGeneratorTests.swift */; };
		F96DBEEA1DF9A570008FE832 /* ZMSyncStrategy+ManagedObjectChanges.h in Headers */ = {isa = PBXBuildFile; fileRef = F96DBEE81DF9A570008FE832 /* ZMSyncStrategy+ManagedObjectChanges.h */; };
		F96DBEEB1DF9A570008FE832 /* ZMSyncStrategy+ManagedObjectChanges.m in Sources */ = {isa = PBXBuildFile; fileRef = F96DBEE91DF9A570008FE832 /* ZMSyncStrategy+ManagedObjectChanges.m */; };
		F991CE151CB55512004D8465 /* ZMConversation+Testing.m in Sources */ = {isa = PBXBuildFile; fileRef = F991CE121CB55512004D8465 /* ZMConversation+Testing.m */; };
		F991CE161CB55512004D8465 /* ZMUser+Testing.m in Sources */ = {isa = PBXBuildFile; fileRef = F991CE141CB55512004D8465 /* ZMUser+Testing.m */; };
		F9AB00221F0CDAF00037B437 /* CacheFileRelocator.swift in Sources */ = {isa = PBXBuildFile; fileRef = F9AB00211F0CDAF00037B437 /* CacheFileRelocator.swift */; };
		F9ABE84F1EFD568B00D83214 /* TeamDownloadRequestStrategy.swift in Sources */ = {isa = PBXBuildFile; fileRef = F9ABE84B1EFD568B00D83214 /* TeamDownloadRequestStrategy.swift */; };
		F9ABE8511EFD568B00D83214 /* TeamRequestFactory.swift in Sources */ = {isa = PBXBuildFile; fileRef = F9ABE84D1EFD568B00D83214 /* TeamRequestFactory.swift */; };
		F9ABE8561EFD56BF00D83214 /* TeamDownloadRequestStrategyTests.swift in Sources */ = {isa = PBXBuildFile; fileRef = F9ABE8531EFD56BF00D83214 /* TeamDownloadRequestStrategyTests.swift */; };
		F9ABE8571EFD56BF00D83214 /* TeamDownloadRequestStrategy+EventsTests.swift in Sources */ = {isa = PBXBuildFile; fileRef = F9ABE8541EFD56BF00D83214 /* TeamDownloadRequestStrategy+EventsTests.swift */; };
		F9B171F61C0EF21100E6EEC6 /* ClientUpdateStatus.swift in Sources */ = {isa = PBXBuildFile; fileRef = F9B171F51C0EF21100E6EEC6 /* ClientUpdateStatus.swift */; };
		F9B171F81C0F00E700E6EEC6 /* ClientUpdateStatusTests.swift in Sources */ = {isa = PBXBuildFile; fileRef = F9B171F71C0F00E700E6EEC6 /* ClientUpdateStatusTests.swift */; };
		F9B71F4C1CB2B841001DB03F /* NSManagedObjectContext+TestHelpers.m in Sources */ = {isa = PBXBuildFile; fileRef = F9B71F4B1CB2B841001DB03F /* NSManagedObjectContext+TestHelpers.m */; };
		F9C598AD1A0947B300B1F760 /* ZMBlacklistDownloaderTest.m in Sources */ = {isa = PBXBuildFile; fileRef = F9FD798919EE962F00D70FCD /* ZMBlacklistDownloaderTest.m */; };
		F9C9A4F01CAD29190039E10C /* store128.wiredatabase in Resources */ = {isa = PBXBuildFile; fileRef = F9C9A4ED1CAD290B0039E10C /* store128.wiredatabase */; };
		F9D1CD141DF6C131002F6E80 /* SyncStatusTests.swift in Sources */ = {isa = PBXBuildFile; fileRef = F9D1CD131DF6C131002F6E80 /* SyncStatusTests.swift */; };
		F9DAC54F1C2035660001F11E /* ConversationStatusStrategyTests.swift in Sources */ = {isa = PBXBuildFile; fileRef = F9DAC54D1C2034E70001F11E /* ConversationStatusStrategyTests.swift */; };
		F9E577211E77EC6D0065EFE4 /* WireCallCenterV3+Notifications.swift in Sources */ = {isa = PBXBuildFile; fileRef = F9E577201E77EC6D0065EFE4 /* WireCallCenterV3+Notifications.swift */; };
		F9F631421DE3524100416938 /* TypingStrategy.swift in Sources */ = {isa = PBXBuildFile; fileRef = F9F631411DE3524100416938 /* TypingStrategy.swift */; };
		F9F846351ED307F70087C1A4 /* CallParticipantsSnapshotTests.swift in Sources */ = {isa = PBXBuildFile; fileRef = F9F846331ED307F10087C1A4 /* CallParticipantsSnapshotTests.swift */; };
		F9F9F5621D75D62100AE6499 /* RequestStrategyTestBase.swift in Sources */ = {isa = PBXBuildFile; fileRef = F9F9F5611D75D62100AE6499 /* RequestStrategyTestBase.swift */; };
/* End PBXBuildFile section */

/* Begin PBXContainerItemProxy section */
		0145AE8D2B1155690097E3B8 /* PBXContainerItemProxy */ = {
			isa = PBXContainerItemProxy;
			containerPortal = 540029AB1918CA8500578793 /* Project object */;
			proxyType = 1;
			remoteGlobalIDString = 549815921A43232400A7CE2E;
			remoteInfo = "WireSyncEngine-ios";
		};
		0145AE922B1155760097E3B8 /* PBXContainerItemProxy */ = {
			isa = PBXContainerItemProxy;
			containerPortal = 540029AB1918CA8500578793 /* Project object */;
			proxyType = 1;
			remoteGlobalIDString = 0145AE802B1154010097E3B8;
			remoteInfo = WireSyncEngineSupport;
		};
		169BA1D825ECDBA300374343 /* PBXContainerItemProxy */ = {
			isa = PBXContainerItemProxy;
			containerPortal = 540029AB1918CA8500578793 /* Project object */;
			proxyType = 1;
			remoteGlobalIDString = 549815921A43232400A7CE2E;
			remoteInfo = "WireSyncEngine-ios";
		};
		169BA1DD25ECDBC800374343 /* PBXContainerItemProxy */ = {
			isa = PBXContainerItemProxy;
			containerPortal = 540029AB1918CA8500578793 /* Project object */;
			proxyType = 1;
			remoteGlobalIDString = 3E186087191A56F6000FE027;
			remoteInfo = "WireSyncEngine Test Host";
		};
		3E1860D0191A649D000FE027 /* PBXContainerItemProxy */ = {
			isa = PBXContainerItemProxy;
			containerPortal = 540029AB1918CA8500578793 /* Project object */;
			proxyType = 1;
			remoteGlobalIDString = 3E186087191A56F6000FE027;
			remoteInfo = "WireSyncEngine Test Host";
		};
		54F4DC571A4438AC00FDB6EA /* PBXContainerItemProxy */ = {
			isa = PBXContainerItemProxy;
			containerPortal = 540029AB1918CA8500578793 /* Project object */;
			proxyType = 1;
			remoteGlobalIDString = 549815921A43232400A7CE2E;
			remoteInfo = "WireSyncEngine-ios.framework";
		};
		59DA04A52BD25486003F9195 /* PBXContainerItemProxy */ = {
			isa = PBXContainerItemProxy;
			containerPortal = 540029AB1918CA8500578793 /* Project object */;
			proxyType = 1;
			remoteGlobalIDString = 0145AE802B1154010097E3B8;
			remoteInfo = WireSyncEngineSupport;
		};
		A9FF8088195B17B3002CD44B /* PBXContainerItemProxy */ = {
			isa = PBXContainerItemProxy;
			containerPortal = 540029AB1918CA8500578793 /* Project object */;
			proxyType = 1;
			remoteGlobalIDString = 3E186087191A56F6000FE027;
			remoteInfo = "WireSyncEngine Test Host";
		};
/* End PBXContainerItemProxy section */

/* Begin PBXCopyFilesBuildPhase section */
		59909A632C5BBF13009C41DE /* Embed Frameworks */ = {
			isa = PBXCopyFilesBuildPhase;
			buildActionMask = 2147483647;
			dstPath = "";
			dstSubfolderSpec = 10;
			files = (
			);
			name = "Embed Frameworks";
			runOnlyForDeploymentPostprocessing = 0;
		};
		59909A672C5BBFCC009C41DE /* Embed Frameworks */ = {
			isa = PBXCopyFilesBuildPhase;
			buildActionMask = 2147483647;
			dstPath = "";
			dstSubfolderSpec = 10;
			files = (
			);
			name = "Embed Frameworks";
			runOnlyForDeploymentPostprocessing = 0;
		};
/* End PBXCopyFilesBuildPhase section */

/* Begin PBXFileReference section */
		01300E61296838CE00D18B2E /* SessionManagerTests+Proxy.swift */ = {isa = PBXFileReference; lastKnownFileType = sourcecode.swift; path = "SessionManagerTests+Proxy.swift"; sourceTree = "<group>"; };
		0145AE812B1154010097E3B8 /* WireSyncEngineSupport.framework */ = {isa = PBXFileReference; explicitFileType = wrapper.framework; includeInIndex = 0; path = WireSyncEngineSupport.framework; sourceTree = BUILT_PRODUCTS_DIR; };
		0145AE832B1154010097E3B8 /* WireSyncEngineSupport.h */ = {isa = PBXFileReference; lastKnownFileType = sourcecode.c.h; path = WireSyncEngineSupport.h; sourceTree = "<group>"; };
		015519452C20D20800037358 /* WireDomain.framework */ = {isa = PBXFileReference; explicitFileType = wrapper.framework; path = WireDomain.framework; sourceTree = BUILT_PRODUCTS_DIR; };
		015519492C20D25300037358 /* WireDomainSupport.framework */ = {isa = PBXFileReference; explicitFileType = wrapper.framework; path = WireDomainSupport.framework; sourceTree = BUILT_PRODUCTS_DIR; };
		0155194D2C20D29400037358 /* WireDomainSupport.framework */ = {isa = PBXFileReference; explicitFileType = wrapper.framework; path = WireDomainSupport.framework; sourceTree = BUILT_PRODUCTS_DIR; };
		017ABBB52995278C0004C243 /* SlowSyncTests+NotificationsV3.swift */ = {isa = PBXFileReference; fileEncoding = 4; lastKnownFileType = sourcecode.swift; path = "SlowSyncTests+NotificationsV3.swift"; sourceTree = "<group>"; };
		018A3DBB2B07998400EB3D6B /* GetUserClientFingerprintUseCase.swift */ = {isa = PBXFileReference; fileEncoding = 4; lastKnownFileType = sourcecode.swift; path = GetUserClientFingerprintUseCase.swift; sourceTree = "<group>"; };
		018A3DBE2B0799CA00EB3D6B /* GetUserClientFingerprintUseCaseTests.swift */ = {isa = PBXFileReference; fileEncoding = 4; lastKnownFileType = sourcecode.swift; path = GetUserClientFingerprintUseCaseTests.swift; sourceTree = "<group>"; };
		018F17B82B83B70A00E0594D /* AVSConversationType+Conference.swift */ = {isa = PBXFileReference; lastKnownFileType = sourcecode.swift; path = "AVSConversationType+Conference.swift"; sourceTree = "<group>"; };
		01D33D8029B8ED97009E94F3 /* SyncStatusLog.swift */ = {isa = PBXFileReference; lastKnownFileType = sourcecode.swift; path = SyncStatusLog.swift; sourceTree = "<group>"; };
		060C06622B73DB8800B484C6 /* SnoozeCertificateEnrollmentUseCase.swift */ = {isa = PBXFileReference; lastKnownFileType = sourcecode.swift; path = SnoozeCertificateEnrollmentUseCase.swift; sourceTree = "<group>"; };
		060C06672B7619E300B484C6 /* SelfClientCertificateProvider.swift */ = {isa = PBXFileReference; lastKnownFileType = sourcecode.swift; path = SelfClientCertificateProvider.swift; sourceTree = "<group>"; };
		061F791A2B767AE100E8827B /* SelfClientCertificateProviderTests.swift */ = {isa = PBXFileReference; lastKnownFileType = sourcecode.swift; path = SelfClientCertificateProviderTests.swift; sourceTree = "<group>"; };
		061F791D2B76828500E8827B /* SnoozeCertificateEnrollmentUseCaseTests.swift */ = {isa = PBXFileReference; lastKnownFileType = sourcecode.swift; path = SnoozeCertificateEnrollmentUseCaseTests.swift; sourceTree = "<group>"; };
		06239125274DB73A0065A72D /* StartLoginURLActionProcessor.swift */ = {isa = PBXFileReference; lastKnownFileType = sourcecode.swift; path = StartLoginURLActionProcessor.swift; sourceTree = "<group>"; };
		0625690E264AE6560041C17B /* CallClosedReason.swift */ = {isa = PBXFileReference; fileEncoding = 4; lastKnownFileType = sourcecode.swift; path = CallClosedReason.swift; sourceTree = "<group>"; };
		063AFA3E264B30C400DCBCED /* BuildType.swift */ = {isa = PBXFileReference; fileEncoding = 4; lastKnownFileType = sourcecode.swift; path = BuildType.swift; sourceTree = "<group>"; };
		0640C26C26EA0B5C0057AF80 /* NSManagedObjectContext+Packaging.swift */ = {isa = PBXFileReference; lastKnownFileType = sourcecode.swift; path = "NSManagedObjectContext+Packaging.swift"; sourceTree = "<group>"; };
		0648FC1327864783006519D1 /* Conversation+Join.swift */ = {isa = PBXFileReference; fileEncoding = 4; lastKnownFileType = sourcecode.swift; path = "Conversation+Join.swift"; sourceTree = "<group>"; };
		065FEA112B866462005AE86A /* StopCertificateEnrollmentSnoozerUseCase.swift */ = {isa = PBXFileReference; lastKnownFileType = sourcecode.swift; path = StopCertificateEnrollmentSnoozerUseCase.swift; sourceTree = "<group>"; };
		0664F2E52A0E25C200E5C34E /* RecurringActionService.swift */ = {isa = PBXFileReference; lastKnownFileType = sourcecode.swift; path = RecurringActionService.swift; sourceTree = "<group>"; };
		0678D9912C2C53D3000DF6E3 /* CRLURLBuilder.swift */ = {isa = PBXFileReference; lastKnownFileType = sourcecode.swift; path = CRLURLBuilder.swift; sourceTree = "<group>"; };
		0678D9932C2C5B54000DF6E3 /* CRLURLBuilderTests.swift */ = {isa = PBXFileReference; lastKnownFileType = sourcecode.swift; path = CRLURLBuilderTests.swift; sourceTree = "<group>"; };
		06894D91276BA7FA00DA4E33 /* StartLoginURLActionProcessorTests.swift */ = {isa = PBXFileReference; lastKnownFileType = sourcecode.swift; path = StartLoginURLActionProcessorTests.swift; sourceTree = "<group>"; };
		06ADE9E22BBFDF26008BA0B3 /* CertificateRevocationListsChecker.swift */ = {isa = PBXFileReference; lastKnownFileType = sourcecode.swift; path = CertificateRevocationListsChecker.swift; sourceTree = "<group>"; };
		06ADE9E72BBFE1FA008BA0B3 /* CRLsDistributionPointsObserver.swift */ = {isa = PBXFileReference; lastKnownFileType = sourcecode.swift; path = CRLsDistributionPointsObserver.swift; sourceTree = "<group>"; };
		06ADE9E92BC02B65008BA0B3 /* CertificateRevocationListsCheckerTests.swift */ = {isa = PBXFileReference; lastKnownFileType = sourcecode.swift; path = CertificateRevocationListsCheckerTests.swift; sourceTree = "<group>"; };
		06ADE9EB2BC03C6D008BA0B3 /* CRLsDistributionPointsObserverTests.swift */ = {isa = PBXFileReference; lastKnownFileType = sourcecode.swift; path = CRLsDistributionPointsObserverTests.swift; sourceTree = "<group>"; };
		06ADEA032BD15383008BA0B3 /* RemoveUserClientUseCase.swift */ = {isa = PBXFileReference; lastKnownFileType = sourcecode.swift; path = RemoveUserClientUseCase.swift; sourceTree = "<group>"; };
		06ADEA072BD2723F008BA0B3 /* RemoveUserClientUseCaseTests.swift */ = {isa = PBXFileReference; lastKnownFileType = sourcecode.swift; path = RemoveUserClientUseCaseTests.swift; sourceTree = "<group>"; };
		06B99C7A242B51A300FEAFDE /* SignatureRequestStrategy.swift */ = {isa = PBXFileReference; lastKnownFileType = sourcecode.swift; path = SignatureRequestStrategy.swift; sourceTree = "<group>"; };
		06BBF6EC246EB56B00A26626 /* ConversationTests+List.swift */ = {isa = PBXFileReference; lastKnownFileType = sourcecode.swift; path = "ConversationTests+List.swift"; sourceTree = "<group>"; };
		06BBF6EF246ECB2400A26626 /* ConversationTests+Archiving.swift */ = {isa = PBXFileReference; lastKnownFileType = sourcecode.swift; path = "ConversationTests+Archiving.swift"; sourceTree = "<group>"; };
		06BBF6F2246EF28800A26626 /* ConversationTests+LastRead.swift */ = {isa = PBXFileReference; lastKnownFileType = sourcecode.swift; path = "ConversationTests+LastRead.swift"; sourceTree = "<group>"; };
		06BBF6F5246EF65600A26626 /* ConversationTests+ClearingHistory.swift */ = {isa = PBXFileReference; lastKnownFileType = sourcecode.swift; path = "ConversationTests+ClearingHistory.swift"; sourceTree = "<group>"; };
		06BBF6F7246EF67400A26626 /* ConversationTests+Reactions.swift */ = {isa = PBXFileReference; lastKnownFileType = sourcecode.swift; path = "ConversationTests+Reactions.swift"; sourceTree = "<group>"; };
		06BBF6FB247288DD00A26626 /* FileTransferTests+Swift.swift */ = {isa = PBXFileReference; lastKnownFileType = sourcecode.swift; path = "FileTransferTests+Swift.swift"; sourceTree = "<group>"; };
		06BBF6FE2472F3AC00A26626 /* SendAndReceiveMessagesTests+Swift.swift */ = {isa = PBXFileReference; lastKnownFileType = sourcecode.swift; path = "SendAndReceiveMessagesTests+Swift.swift"; sourceTree = "<group>"; };
		06BBF7002473D51D00A26626 /* MessagingTest+Swift.swift */ = {isa = PBXFileReference; lastKnownFileType = sourcecode.swift; path = "MessagingTest+Swift.swift"; sourceTree = "<group>"; };
		06CDC6F72A2DFB4400EB518D /* RecurringActionServiceTests.swift */ = {isa = PBXFileReference; lastKnownFileType = sourcecode.swift; path = RecurringActionServiceTests.swift; sourceTree = "<group>"; };
		06D16AAD2B9F3BC700D5A28A /* E2EIdentityCertificateUpdateStatusUseCase.swift */ = {isa = PBXFileReference; lastKnownFileType = sourcecode.swift; path = E2EIdentityCertificateUpdateStatusUseCase.swift; sourceTree = "<group>"; };
		06D16AAF2B9F3C9F00D5A28A /* E2EIdentityCertificateUpdateStatusUseCaseTests.swift */ = {isa = PBXFileReference; lastKnownFileType = sourcecode.swift; path = E2EIdentityCertificateUpdateStatusUseCaseTests.swift; sourceTree = "<group>"; };
		06D16AB42BA0624800D5A28A /* IsE2EICertificateEnrollmentRequiredUseCase.swift */ = {isa = PBXFileReference; lastKnownFileType = sourcecode.swift; path = IsE2EICertificateEnrollmentRequiredUseCase.swift; sourceTree = "<group>"; };
		06DE14CE24B85BD0006CB6B3 /* ZMSyncStateDelegate.h */ = {isa = PBXFileReference; lastKnownFileType = sourcecode.c.h; path = ZMSyncStateDelegate.h; sourceTree = "<group>"; };
		06E0979B2A261E5D00B38C4A /* ZMUserSession+RecurringAction.swift */ = {isa = PBXFileReference; lastKnownFileType = sourcecode.swift; path = "ZMUserSession+RecurringAction.swift"; sourceTree = "<group>"; };
		06E0979F2A264F0300B38C4A /* ZMUserSessionTests+RecurringActions.swift */ = {isa = PBXFileReference; lastKnownFileType = sourcecode.swift; path = "ZMUserSessionTests+RecurringActions.swift"; sourceTree = "<group>"; };
		06EB24FD27D6576500094E6E /* LoginFlowTests+PushToken.swift */ = {isa = PBXFileReference; fileEncoding = 4; lastKnownFileType = sourcecode.swift; path = "LoginFlowTests+PushToken.swift"; sourceTree = "<group>"; };
		06F98D5E24379143007E914A /* SignatureRequestStrategyTests.swift */ = {isa = PBXFileReference; lastKnownFileType = sourcecode.swift; path = SignatureRequestStrategyTests.swift; sourceTree = "<group>"; };
		0920833C1BA84F3100F82B29 /* UserClientRequestStrategyTests.swift */ = {isa = PBXFileReference; fileEncoding = 4; lastKnownFileType = sourcecode.swift; path = UserClientRequestStrategyTests.swift; sourceTree = "<group>"; };
		0920833F1BA95EE100F82B29 /* UserClientRequestFactory.swift */ = {isa = PBXFileReference; fileEncoding = 4; lastKnownFileType = sourcecode.swift; path = UserClientRequestFactory.swift; sourceTree = "<group>"; };
		0920C4D81B305FF500C55728 /* UserSessionGiphyRequestStateTests.swift */ = {isa = PBXFileReference; fileEncoding = 4; lastKnownFileType = sourcecode.swift; path = UserSessionGiphyRequestStateTests.swift; sourceTree = "<group>"; };
		09284B6A1B8272C300EEE10E /* WireSyncEngine Test Host.entitlements */ = {isa = PBXFileReference; lastKnownFileType = text.xml; path = "WireSyncEngine Test Host.entitlements"; sourceTree = "<group>"; };
		093694441BA9633300F36B3A /* UserClientRequestFactoryTests.swift */ = {isa = PBXFileReference; fileEncoding = 4; lastKnownFileType = sourcecode.swift; path = UserClientRequestFactoryTests.swift; sourceTree = "<group>"; };
		09531F131AE960E300B8556A /* ZMLoginCodeRequestTranscoder.h */ = {isa = PBXFileReference; fileEncoding = 4; lastKnownFileType = sourcecode.c.h; path = ZMLoginCodeRequestTranscoder.h; sourceTree = "<group>"; };
		09531F141AE960E300B8556A /* ZMLoginCodeRequestTranscoder.m */ = {isa = PBXFileReference; fileEncoding = 4; lastKnownFileType = sourcecode.c.objc; path = ZMLoginCodeRequestTranscoder.m; sourceTree = "<group>"; };
		09531F1A1AE9644800B8556A /* ZMLoginCodeRequestTranscoderTests.m */ = {isa = PBXFileReference; fileEncoding = 4; lastKnownFileType = sourcecode.c.objc; path = ZMLoginCodeRequestTranscoderTests.m; sourceTree = "<group>"; };
		09914E501BD6613600C10BF8 /* ConversationTests+OTR.m */ = {isa = PBXFileReference; fileEncoding = 4; lastKnownFileType = sourcecode.c.objc; name = "ConversationTests+OTR.m"; path = "../E2EE/ConversationTests+OTR.m"; sourceTree = "<group>"; };
		09914E521BD6613D00C10BF8 /* ZMDecodedAPSMessageTest.m */ = {isa = PBXFileReference; fileEncoding = 4; lastKnownFileType = sourcecode.c.objc; path = ZMDecodedAPSMessageTest.m; sourceTree = "<group>"; };
		0994E1DD1B835C4900A51721 /* ios-test-host.xcconfig */ = {isa = PBXFileReference; lastKnownFileType = text.xcconfig; path = "ios-test-host.xcconfig"; sourceTree = "<group>"; };
		0994E1DE1B835C4900A51721 /* ios-test-target.xcconfig */ = {isa = PBXFileReference; lastKnownFileType = text.xcconfig; path = "ios-test-target.xcconfig"; sourceTree = "<group>"; };
		0994E1E21B835C4900A51721 /* project-common.xcconfig */ = {isa = PBXFileReference; lastKnownFileType = text.xcconfig; path = "project-common.xcconfig"; sourceTree = "<group>"; };
		0994E1E31B835C4900A51721 /* project-debug.xcconfig */ = {isa = PBXFileReference; lastKnownFileType = text.xcconfig; path = "project-debug.xcconfig"; sourceTree = "<group>"; };
		0994E1E41B835C4900A51721 /* project.xcconfig */ = {isa = PBXFileReference; lastKnownFileType = text.xcconfig; path = project.xcconfig; sourceTree = "<group>"; };
		0994E1E81B835C4900A51721 /* tests.xcconfig */ = {isa = PBXFileReference; lastKnownFileType = text.xcconfig; path = tests.xcconfig; sourceTree = "<group>"; };
		0994E1EA1B835C4900A51721 /* warnings.xcconfig */ = {isa = PBXFileReference; lastKnownFileType = text.xcconfig; path = warnings.xcconfig; sourceTree = "<group>"; };
		0994E1F01B835C4900A51721 /* WireSyncEngine.xcconfig */ = {isa = PBXFileReference; lastKnownFileType = text.xcconfig; path = WireSyncEngine.xcconfig; sourceTree = "<group>"; };
		0994E1F11B835D1100A51721 /* version.xcconfig */ = {isa = PBXFileReference; lastKnownFileType = text.xcconfig; path = version.xcconfig; sourceTree = "<group>"; };
		09B730941B3045E400A5CCC9 /* ProxiedRequestStatusTests.swift */ = {isa = PBXFileReference; fileEncoding = 4; lastKnownFileType = sourcecode.swift; path = ProxiedRequestStatusTests.swift; sourceTree = "<group>"; };
		09BCDB8C1BCE7F000020DCC7 /* ZMAPSMessageDecoder.h */ = {isa = PBXFileReference; fileEncoding = 4; lastKnownFileType = sourcecode.c.h; path = ZMAPSMessageDecoder.h; sourceTree = "<group>"; };
		09BCDB8D1BCE7F000020DCC7 /* ZMAPSMessageDecoder.m */ = {isa = PBXFileReference; fileEncoding = 4; lastKnownFileType = sourcecode.c.objc; path = ZMAPSMessageDecoder.m; sourceTree = "<group>"; };
		09C77C521BA6C77000E2163F /* UserClientRequestStrategy.swift */ = {isa = PBXFileReference; fileEncoding = 4; lastKnownFileType = sourcecode.swift; path = UserClientRequestStrategy.swift; sourceTree = "<group>"; };
		160195601E30C9CF00ACBFAC /* LocalNotificationDispatcherCallingTests.swift */ = {isa = PBXFileReference; fileEncoding = 4; lastKnownFileType = sourcecode.swift; path = LocalNotificationDispatcherCallingTests.swift; sourceTree = "<group>"; };
		16030DC821B01B7500F8032E /* Conversation+ReadReceiptMode.swift */ = {isa = PBXFileReference; lastKnownFileType = sourcecode.swift; path = "Conversation+ReadReceiptMode.swift"; sourceTree = "<group>"; };
		16085B321F71811A000B9F22 /* UserChangeInfo+UserSession.swift */ = {isa = PBXFileReference; fileEncoding = 4; lastKnownFileType = sourcecode.swift; path = "UserChangeInfo+UserSession.swift"; sourceTree = "<group>"; };
		16085B341F719E6D000B9F22 /* NetworkStateRecorder.swift */ = {isa = PBXFileReference; fileEncoding = 4; lastKnownFileType = sourcecode.swift; path = NetworkStateRecorder.swift; sourceTree = "<group>"; };
		160C31261E6434500012E4BC /* OperationStatus.swift */ = {isa = PBXFileReference; fileEncoding = 4; lastKnownFileType = sourcecode.swift; path = OperationStatus.swift; sourceTree = "<group>"; };
		160C31401E6DDFC30012E4BC /* VoiceChannelV3Tests.swift */ = {isa = PBXFileReference; fileEncoding = 4; lastKnownFileType = sourcecode.swift; path = VoiceChannelV3Tests.swift; sourceTree = "<group>"; };
		160C31431E8049320012E4BC /* ApplicationStatusDirectory.swift */ = {isa = PBXFileReference; fileEncoding = 4; lastKnownFileType = sourcecode.swift; path = ApplicationStatusDirectory.swift; sourceTree = "<group>"; };
		160C31491E82AC170012E4BC /* OperationStatusTests.swift */ = {isa = PBXFileReference; fileEncoding = 4; lastKnownFileType = sourcecode.swift; path = OperationStatusTests.swift; sourceTree = "<group>"; };
		161681342077721600BCF33A /* ZMOperationLoop+OperationStatus.swift */ = {isa = PBXFileReference; lastKnownFileType = sourcecode.swift; path = "ZMOperationLoop+OperationStatus.swift"; sourceTree = "<group>"; };
		161927222459E08E00DDD9EB /* UserClientEventConsumerTests.swift */ = {isa = PBXFileReference; lastKnownFileType = sourcecode.swift; path = UserClientEventConsumerTests.swift; sourceTree = "<group>"; };
		161ACB1523F1AFB000ABFF33 /* SessionManager+CallKitManagerDelegate.swift */ = {isa = PBXFileReference; lastKnownFileType = sourcecode.swift; path = "SessionManager+CallKitManagerDelegate.swift"; sourceTree = "<group>"; };
		161ACB2323F432CC00ABFF33 /* SessionManager+URLActions.swift */ = {isa = PBXFileReference; lastKnownFileType = sourcecode.swift; path = "SessionManager+URLActions.swift"; sourceTree = "<group>"; };
		161ACB2C23F5BA0200ABFF33 /* DeepLinkURLActionProcessor.swift */ = {isa = PBXFileReference; lastKnownFileType = sourcecode.swift; path = DeepLinkURLActionProcessor.swift; sourceTree = "<group>"; };
		161ACB2E23F5BACA00ABFF33 /* ConnectToBotURLActionProcessor.swift */ = {isa = PBXFileReference; lastKnownFileType = sourcecode.swift; path = ConnectToBotURLActionProcessor.swift; sourceTree = "<group>"; };
		161ACB3123F5BBA100ABFF33 /* CompanyLoginURLActionProcessor.swift */ = {isa = PBXFileReference; lastKnownFileType = sourcecode.swift; path = CompanyLoginURLActionProcessor.swift; sourceTree = "<group>"; };
		161ACB3923F6BAFE00ABFF33 /* URLActionTests.swift */ = {isa = PBXFileReference; lastKnownFileType = sourcecode.swift; path = URLActionTests.swift; sourceTree = "<group>"; };
		161ACB3B23F6BE7F00ABFF33 /* SessionManagerTests+URLActions.swift */ = {isa = PBXFileReference; lastKnownFileType = sourcecode.swift; path = "SessionManagerTests+URLActions.swift"; sourceTree = "<group>"; };
		161ACB3E23F6E4C200ABFF33 /* DeepLinkURLActionProcessorTests.swift */ = {isa = PBXFileReference; lastKnownFileType = sourcecode.swift; path = DeepLinkURLActionProcessorTests.swift; sourceTree = "<group>"; };
		161ACB4223F6EE4800ABFF33 /* CompanyLoginURLActionProcessorTests.swift */ = {isa = PBXFileReference; lastKnownFileType = sourcecode.swift; path = CompanyLoginURLActionProcessorTests.swift; sourceTree = "<group>"; };
		161C886223FADDE400CB0B8E /* ConnectToBotURLActionProcessorTests.swift */ = {isa = PBXFileReference; lastKnownFileType = sourcecode.swift; path = ConnectToBotURLActionProcessorTests.swift; sourceTree = "<group>"; };
		161C886423FD248A00CB0B8E /* RecordingMockTransportSession.swift */ = {isa = PBXFileReference; lastKnownFileType = sourcecode.swift; path = RecordingMockTransportSession.swift; sourceTree = "<group>"; };
		161C887623FD4CFD00CB0B8E /* MockPushChannel.swift */ = {isa = PBXFileReference; lastKnownFileType = sourcecode.swift; path = MockPushChannel.swift; sourceTree = "<group>"; };
		162113032B2756EB008F0F9F /* PrekeyGenerator.swift */ = {isa = PBXFileReference; lastKnownFileType = sourcecode.swift; path = PrekeyGenerator.swift; sourceTree = "<group>"; };
		1626344620D79C22000D4063 /* ZMUserSessionTests+PushNotifications.swift */ = {isa = PBXFileReference; lastKnownFileType = sourcecode.swift; path = "ZMUserSessionTests+PushNotifications.swift"; sourceTree = "<group>"; };
		162A81D3202B453000F6200C /* SessionManager+AVS.swift */ = {isa = PBXFileReference; lastKnownFileType = sourcecode.swift; path = "SessionManager+AVS.swift"; sourceTree = "<group>"; };
		162A81D5202B5BC600F6200C /* SessionManagerAVSTests.swift */ = {isa = PBXFileReference; lastKnownFileType = sourcecode.swift; path = SessionManagerAVSTests.swift; sourceTree = "<group>"; };
		162DEE101F87B9800034C8F9 /* ZMUserSession+Calling.swift */ = {isa = PBXFileReference; fileEncoding = 4; lastKnownFileType = sourcecode.swift; path = "ZMUserSession+Calling.swift"; sourceTree = "<group>"; };
		1634958A1F0254CB004E80DB /* ServerConnection.swift */ = {isa = PBXFileReference; fileEncoding = 4; lastKnownFileType = sourcecode.swift; path = ServerConnection.swift; sourceTree = "<group>"; };
		1636EAFE23F6FCCC00CD9527 /* MockPresentationDelegate.swift */ = {isa = PBXFileReference; lastKnownFileType = sourcecode.swift; path = MockPresentationDelegate.swift; sourceTree = "<group>"; };
		1639A8262260CE5000868AB9 /* ZMLocalNotification+AvailabilityAlert.swift */ = {isa = PBXFileReference; lastKnownFileType = sourcecode.swift; path = "ZMLocalNotification+AvailabilityAlert.swift"; sourceTree = "<group>"; };
		1639A8532264C52600868AB9 /* ZMLocalNotificationTests_Alerts.swift */ = {isa = PBXFileReference; lastKnownFileType = sourcecode.swift; path = ZMLocalNotificationTests_Alerts.swift; sourceTree = "<group>"; };
		163BB8111EE1A65A00DF9384 /* IntegrationTest+Search.swift */ = {isa = PBXFileReference; fileEncoding = 4; lastKnownFileType = sourcecode.swift; path = "IntegrationTest+Search.swift"; sourceTree = "<group>"; };
		163BB8151EE1B1AC00DF9384 /* SearchTests.swift */ = {isa = PBXFileReference; fileEncoding = 4; lastKnownFileType = sourcecode.swift; path = SearchTests.swift; sourceTree = "<group>"; };
		163FB9922052EA4600E74F83 /* OperationLoopNewRequestObserver.swift */ = {isa = PBXFileReference; lastKnownFileType = sourcecode.swift; path = OperationLoopNewRequestObserver.swift; sourceTree = "<group>"; };
		1645ECF72448A0A3007A82D6 /* Decodable+JSON.swift */ = {isa = PBXFileReference; lastKnownFileType = sourcecode.swift; path = "Decodable+JSON.swift"; sourceTree = "<group>"; };
		164C29A21ECF437E0026562A /* SearchRequestTests.swift */ = {isa = PBXFileReference; fileEncoding = 4; lastKnownFileType = sourcecode.swift; path = SearchRequestTests.swift; sourceTree = "<group>"; };
		164C29A41ECF47D80026562A /* SearchDirectoryTests.swift */ = {isa = PBXFileReference; fileEncoding = 4; lastKnownFileType = sourcecode.swift; path = SearchDirectoryTests.swift; sourceTree = "<group>"; };
		164C29A61ED2D7B00026562A /* SearchResult.swift */ = {isa = PBXFileReference; fileEncoding = 4; lastKnownFileType = sourcecode.swift; path = SearchResult.swift; sourceTree = "<group>"; };
		164EAF9B1F4455FA00B628C4 /* ZMUserSession+Actions.swift */ = {isa = PBXFileReference; fileEncoding = 4; lastKnownFileType = sourcecode.swift; path = "ZMUserSession+Actions.swift"; sourceTree = "<group>"; };
		16519D37231D3B1700C9D76D /* Conversation+Deletion.swift */ = {isa = PBXFileReference; lastKnownFileType = sourcecode.swift; path = "Conversation+Deletion.swift"; sourceTree = "<group>"; };
		16519D5B231EA13A00C9D76D /* ConversationTests+Deletion.swift */ = {isa = PBXFileReference; lastKnownFileType = sourcecode.swift; path = "ConversationTests+Deletion.swift"; sourceTree = "<group>"; };
		16519D6C231EAAF300C9D76D /* Conversation+DeletionTests.swift */ = {isa = PBXFileReference; lastKnownFileType = sourcecode.swift; path = "Conversation+DeletionTests.swift"; sourceTree = "<group>"; };
		16519D7C2320087100C9D76D /* SlowSyncTests+ExistingData.swift */ = {isa = PBXFileReference; lastKnownFileType = sourcecode.swift; path = "SlowSyncTests+ExistingData.swift"; sourceTree = "<group>"; };
		1658C2361F503CF800889F22 /* FlowManager.swift */ = {isa = PBXFileReference; fileEncoding = 4; lastKnownFileType = sourcecode.swift; path = FlowManager.swift; sourceTree = "<group>"; };
		1658C2381F5404ED00889F22 /* FlowManagerMock.swift */ = {isa = PBXFileReference; fileEncoding = 4; lastKnownFileType = sourcecode.swift; path = FlowManagerMock.swift; sourceTree = "<group>"; };
		1659114E1DEF1F6E007FA847 /* LocalNotificationDispatcher+Calling.swift */ = {isa = PBXFileReference; fileEncoding = 4; lastKnownFileType = sourcecode.swift; path = "LocalNotificationDispatcher+Calling.swift"; sourceTree = "<group>"; };
		165911521DEF38EC007FA847 /* CallStateObserver.swift */ = {isa = PBXFileReference; fileEncoding = 4; lastKnownFileType = sourcecode.swift; name = CallStateObserver.swift; path = ../UserSession/CallStateObserver.swift; sourceTree = "<group>"; };
		165BB94B2004D6490077EFD5 /* SessionManager+UserActivity.swift */ = {isa = PBXFileReference; lastKnownFileType = sourcecode.swift; path = "SessionManager+UserActivity.swift"; sourceTree = "<group>"; };
		165D3A141E1D3EF30052E654 /* WireCallCenterV3.swift */ = {isa = PBXFileReference; fileEncoding = 4; lastKnownFileType = sourcecode.swift; path = WireCallCenterV3.swift; sourceTree = "<group>"; };
		165D3A171E1D43870052E654 /* VoiceChannelV3.swift */ = {isa = PBXFileReference; fileEncoding = 4; lastKnownFileType = sourcecode.swift; path = VoiceChannelV3.swift; sourceTree = "<group>"; };
		165D3A181E1D43870052E654 /* VoiceChannel.swift */ = {isa = PBXFileReference; fileEncoding = 4; lastKnownFileType = sourcecode.swift; path = VoiceChannel.swift; sourceTree = "<group>"; };
		165D3A1A1E1D43870052E654 /* WireCallCenterV3Mock.swift */ = {isa = PBXFileReference; fileEncoding = 4; lastKnownFileType = sourcecode.swift; path = WireCallCenterV3Mock.swift; sourceTree = "<group>"; };
		165D3A3C1E1D60520052E654 /* ZMConversation+VoiceChannel.swift */ = {isa = PBXFileReference; fileEncoding = 4; lastKnownFileType = sourcecode.swift; path = "ZMConversation+VoiceChannel.swift"; sourceTree = "<group>"; };
		1660AA081ECCAC900056D403 /* SearchDirectory.swift */ = {isa = PBXFileReference; fileEncoding = 4; lastKnownFileType = sourcecode.swift; path = SearchDirectory.swift; sourceTree = "<group>"; };
		1660AA0A1ECCAF4E0056D403 /* SearchRequest.swift */ = {isa = PBXFileReference; fileEncoding = 4; lastKnownFileType = sourcecode.swift; path = SearchRequest.swift; sourceTree = "<group>"; };
		1660AA0C1ECDB0250056D403 /* SearchTask.swift */ = {isa = PBXFileReference; fileEncoding = 4; lastKnownFileType = sourcecode.swift; path = SearchTask.swift; sourceTree = "<group>"; };
		1660AA0E1ECE0C870056D403 /* SearchResultTests.swift */ = {isa = PBXFileReference; fileEncoding = 4; lastKnownFileType = sourcecode.swift; path = SearchResultTests.swift; sourceTree = "<group>"; };
		1660AA101ECE3C1C0056D403 /* SearchTaskTests.swift */ = {isa = PBXFileReference; fileEncoding = 4; lastKnownFileType = sourcecode.swift; path = SearchTaskTests.swift; sourceTree = "<group>"; };
		166264732166093800300F45 /* CallEventStatus.swift */ = {isa = PBXFileReference; lastKnownFileType = sourcecode.swift; path = CallEventStatus.swift; sourceTree = "<group>"; };
		1662648121661C9F00300F45 /* ZMOperatonLoop+Background.swift */ = {isa = PBXFileReference; lastKnownFileType = sourcecode.swift; path = "ZMOperatonLoop+Background.swift"; sourceTree = "<group>"; };
		166264922166517A00300F45 /* CallEventStatusTests.swift */ = {isa = PBXFileReference; lastKnownFileType = sourcecode.swift; path = CallEventStatusTests.swift; sourceTree = "<group>"; };
		1662B0F623D9B29C00B8C7C5 /* UnauthenticatedSession+DomainLookup.swift */ = {isa = PBXFileReference; lastKnownFileType = sourcecode.swift; path = "UnauthenticatedSession+DomainLookup.swift"; sourceTree = "<group>"; };
		1662B0F823D9CE8F00B8C7C5 /* UnauthenticatedSessionTests+DomainLookup.swift */ = {isa = PBXFileReference; lastKnownFileType = sourcecode.swift; path = "UnauthenticatedSessionTests+DomainLookup.swift"; sourceTree = "<group>"; };
		166507802459D7CA005300C1 /* UserClientEventConsumer.swift */ = {isa = PBXFileReference; lastKnownFileType = sourcecode.swift; path = UserClientEventConsumer.swift; sourceTree = "<group>"; };
		166A8BF21E015F3B00F5EEEA /* WireCallCenterV3Factory.swift */ = {isa = PBXFileReference; fileEncoding = 4; lastKnownFileType = sourcecode.swift; path = WireCallCenterV3Factory.swift; sourceTree = "<group>"; };
		166A8BF81E02C7D500F5EEEA /* ZMHotFix+PendingChanges.swift */ = {isa = PBXFileReference; fileEncoding = 4; lastKnownFileType = sourcecode.swift; path = "ZMHotFix+PendingChanges.swift"; sourceTree = "<group>"; };
		166B2B5D23E86522003E8581 /* ZMUserSession.swift */ = {isa = PBXFileReference; lastKnownFileType = sourcecode.swift; path = ZMUserSession.swift; sourceTree = "<group>"; };
		166B2B6D23EB2CD3003E8581 /* DatabaseTest.swift */ = {isa = PBXFileReference; lastKnownFileType = sourcecode.swift; path = DatabaseTest.swift; sourceTree = "<group>"; };
		166D18A3230EBFFA001288CD /* MediaManager.swift */ = {isa = PBXFileReference; lastKnownFileType = sourcecode.swift; path = MediaManager.swift; sourceTree = "<group>"; };
		166D18A5230EC418001288CD /* MockMediaManager.swift */ = {isa = PBXFileReference; lastKnownFileType = sourcecode.swift; path = MockMediaManager.swift; sourceTree = "<group>"; };
		166D191C231569DD001288CD /* SessionManagerTests+MessageRetention.swift */ = {isa = PBXFileReference; lastKnownFileType = sourcecode.swift; path = "SessionManagerTests+MessageRetention.swift"; sourceTree = "<group>"; };
		166D191E23157EBE001288CD /* IntegrationTest+Messages.swift */ = {isa = PBXFileReference; lastKnownFileType = sourcecode.swift; path = "IntegrationTest+Messages.swift"; sourceTree = "<group>"; };
		166DCDB92555ADD1004F4F59 /* SessionManager+EncryptionAtRest.swift */ = {isa = PBXFileReference; lastKnownFileType = sourcecode.swift; path = "SessionManager+EncryptionAtRest.swift"; sourceTree = "<group>"; };
		166E47CC255E785900C161C8 /* StrategyDirectory.swift */ = {isa = PBXFileReference; lastKnownFileType = sourcecode.swift; path = StrategyDirectory.swift; sourceTree = "<group>"; };
		166E47D2255EF0BD00C161C8 /* MockStrategyDirectory.swift */ = {isa = PBXFileReference; lastKnownFileType = sourcecode.swift; path = MockStrategyDirectory.swift; sourceTree = "<group>"; };
		1671F74F2B6A7DF500C2D8A3 /* ZMAuthenticationStatus.swift */ = {isa = PBXFileReference; lastKnownFileType = sourcecode.swift; path = ZMAuthenticationStatus.swift; sourceTree = "<group>"; };
		1671F9FE1E2FAF50009F3150 /* ZMLocalNotificationForTests_CallState.swift */ = {isa = PBXFileReference; fileEncoding = 4; lastKnownFileType = sourcecode.swift; path = ZMLocalNotificationForTests_CallState.swift; sourceTree = "<group>"; };
		1672A64423473EA100380537 /* LabelDownstreamRequestStrategy.swift */ = {isa = PBXFileReference; lastKnownFileType = sourcecode.swift; path = LabelDownstreamRequestStrategy.swift; sourceTree = "<group>"; };
		1672A652234784B500380537 /* LabelDownstreamRequestStrategyTests.swift */ = {isa = PBXFileReference; lastKnownFileType = sourcecode.swift; path = LabelDownstreamRequestStrategyTests.swift; sourceTree = "<group>"; };
		1673C35224CB36D800AE2714 /* ZMUserSessionTests+EncryptionAtRest.swift */ = {isa = PBXFileReference; lastKnownFileType = sourcecode.swift; path = "ZMUserSessionTests+EncryptionAtRest.swift"; sourceTree = "<group>"; };
		1675532B21B16D1E009C9FEA /* ConversationTests+ReceiptMode.swift */ = {isa = PBXFileReference; lastKnownFileType = sourcecode.swift; path = "ConversationTests+ReceiptMode.swift"; sourceTree = "<group>"; };
		1679D1CB1EF9730C007B0DF5 /* ZMUserSessionTestsBase+Calling.swift */ = {isa = PBXFileReference; fileEncoding = 4; lastKnownFileType = sourcecode.swift; path = "ZMUserSessionTestsBase+Calling.swift"; sourceTree = "<group>"; };
		167F383A23E0416E006B6AA9 /* UnauthenticatedSession+SSO.swift */ = {isa = PBXFileReference; lastKnownFileType = sourcecode.swift; path = "UnauthenticatedSession+SSO.swift"; sourceTree = "<group>"; };
		167F383C23E04A93006B6AA9 /* UnauthenticatedSessionTests+SSO.swift */ = {isa = PBXFileReference; lastKnownFileType = sourcecode.swift; path = "UnauthenticatedSessionTests+SSO.swift"; sourceTree = "<group>"; };
		168474252252579A004DE9EC /* ZMUserSessionTests+Syncing.swift */ = {isa = PBXFileReference; lastKnownFileType = sourcecode.swift; path = "ZMUserSessionTests+Syncing.swift"; sourceTree = "<group>"; };
		16849B1B23EDA1FD00C025A8 /* MockUpdateEventProcessor.swift */ = {isa = PBXFileReference; lastKnownFileType = sourcecode.swift; path = MockUpdateEventProcessor.swift; sourceTree = "<group>"; };
		16849B1F23EDB32B00C025A8 /* MockSessionManager.swift */ = {isa = PBXFileReference; lastKnownFileType = sourcecode.swift; path = MockSessionManager.swift; sourceTree = "<group>"; };
		168818A025F1512400BB51C3 /* AllTests.xctestplan */ = {isa = PBXFileReference; lastKnownFileType = text; path = AllTests.xctestplan; sourceTree = "<group>"; };
		168818AB25F1533A00BB51C3 /* IntegrationTests.xctestplan */ = {isa = PBXFileReference; lastKnownFileType = text; path = IntegrationTests.xctestplan; sourceTree = "<group>"; };
		168CF42620077C54009FCB89 /* TeamInvitationStatus.swift */ = {isa = PBXFileReference; lastKnownFileType = sourcecode.swift; path = TeamInvitationStatus.swift; sourceTree = "<group>"; };
		168CF4282007840A009FCB89 /* Team+Invite.swift */ = {isa = PBXFileReference; lastKnownFileType = sourcecode.swift; path = "Team+Invite.swift"; sourceTree = "<group>"; };
		168CF42A20079A02009FCB89 /* TeamInvitationRequestStrategy.swift */ = {isa = PBXFileReference; lastKnownFileType = sourcecode.swift; path = TeamInvitationRequestStrategy.swift; sourceTree = "<group>"; };
		168CF42C2007BCA0009FCB89 /* TeamInvitationRequestStrategyTests.swift */ = {isa = PBXFileReference; lastKnownFileType = sourcecode.swift; path = TeamInvitationRequestStrategyTests.swift; sourceTree = "<group>"; };
		168CF42E2007BCD9009FCB89 /* TeamInvitationStatusTests.swift */ = {isa = PBXFileReference; lastKnownFileType = sourcecode.swift; path = TeamInvitationStatusTests.swift; sourceTree = "<group>"; };
		168E96DC220C6EB700FC92FA /* UserTests+AccountDeletion.swift */ = {isa = PBXFileReference; lastKnownFileType = sourcecode.swift; path = "UserTests+AccountDeletion.swift"; sourceTree = "<group>"; };
		16904A83207E078C00C92806 /* ConversationTests+Participants.swift */ = {isa = PBXFileReference; lastKnownFileType = sourcecode.swift; path = "ConversationTests+Participants.swift"; sourceTree = "<group>"; };
		1693151025836E5800709F15 /* EventProcessor.swift */ = {isa = PBXFileReference; lastKnownFileType = sourcecode.swift; path = EventProcessor.swift; sourceTree = "<group>"; };
		1693151E2588CF9500709F15 /* EventProcessorTests.swift */ = {isa = PBXFileReference; lastKnownFileType = sourcecode.swift; path = EventProcessorTests.swift; sourceTree = "<group>"; };
		169BA1D225ECDBA300374343 /* IntegrationTests.xctest */ = {isa = PBXFileReference; explicitFileType = wrapper.cfbundle; includeInIndex = 0; path = IntegrationTests.xctest; sourceTree = BUILT_PRODUCTS_DIR; };
		169BA1D625ECDBA300374343 /* IntegrationTests-Info.plist */ = {isa = PBXFileReference; lastKnownFileType = text.plist.xml; path = "IntegrationTests-Info.plist"; sourceTree = "<group>"; };
		169BA1F725ECF8F700374343 /* MockAppLock.swift */ = {isa = PBXFileReference; lastKnownFileType = sourcecode.swift; path = MockAppLock.swift; sourceTree = "<group>"; };
		169BA1FE25ED0DAD00374343 /* ZMUserSession+Messages.swift */ = {isa = PBXFileReference; lastKnownFileType = sourcecode.swift; path = "ZMUserSession+Messages.swift"; sourceTree = "<group>"; };
		169BA23C25EF6E2A00374343 /* MockRegistrationStatusDelegate.swift */ = {isa = PBXFileReference; lastKnownFileType = sourcecode.swift; path = MockRegistrationStatusDelegate.swift; sourceTree = "<group>"; };
		169BA24025EF6F6700374343 /* ZMConversation+Testing.swift */ = {isa = PBXFileReference; lastKnownFileType = sourcecode.swift; path = "ZMConversation+Testing.swift"; sourceTree = "<group>"; };
		169BA24325EF6FFA00374343 /* MockAnalytics.swift */ = {isa = PBXFileReference; lastKnownFileType = sourcecode.swift; path = MockAnalytics.swift; sourceTree = "<group>"; };
		169BA24B25EF753100374343 /* MockReachability.swift */ = {isa = PBXFileReference; lastKnownFileType = sourcecode.swift; path = MockReachability.swift; sourceTree = "<group>"; };
		169BA25125EF778E00374343 /* TestUserProfileUpdateObserver.swift */ = {isa = PBXFileReference; lastKnownFileType = sourcecode.swift; path = TestUserProfileUpdateObserver.swift; sourceTree = "<group>"; };
		169BC10E22BD17FF0003159B /* LegalHoldRequestStrategyTests.swift */ = {isa = PBXFileReference; lastKnownFileType = sourcecode.swift; path = LegalHoldRequestStrategyTests.swift; sourceTree = "<group>"; };
		169E303120D29C200012C219 /* PushRegistryMock.swift */ = {isa = PBXFileReference; lastKnownFileType = sourcecode.swift; path = PushRegistryMock.swift; sourceTree = "<group>"; };
		169E55F52518FF810092CD53 /* EventProcessingPerformanceTests.swift */ = {isa = PBXFileReference; lastKnownFileType = sourcecode.swift; path = EventProcessingPerformanceTests.swift; sourceTree = "<group>"; };
		16A5FE20215B584200AEEBBD /* MockLinkPreviewDetector.swift */ = {isa = PBXFileReference; lastKnownFileType = sourcecode.swift; path = MockLinkPreviewDetector.swift; sourceTree = "<group>"; };
		16A5FE22215B5FD000AEEBBD /* LinkPreviewTests.swift */ = {isa = PBXFileReference; lastKnownFileType = sourcecode.swift; path = LinkPreviewTests.swift; sourceTree = "<group>"; };
		16A702CF1E92998100B8410D /* ApplicationStatusDirectoryTests.swift */ = {isa = PBXFileReference; fileEncoding = 4; lastKnownFileType = sourcecode.swift; path = ApplicationStatusDirectoryTests.swift; sourceTree = "<group>"; };
		16A764601F3E0B0B00564F21 /* CallKitManager.swift */ = {isa = PBXFileReference; fileEncoding = 4; lastKnownFileType = sourcecode.swift; path = CallKitManager.swift; sourceTree = "<group>"; };
		16A86B8322A7E57100A674F8 /* ConversationTests+LegalHold.swift */ = {isa = PBXFileReference; lastKnownFileType = sourcecode.swift; path = "ConversationTests+LegalHold.swift"; sourceTree = "<group>"; };
		16AD86B71F7292EB00E4C797 /* TypingChange.swift */ = {isa = PBXFileReference; fileEncoding = 4; lastKnownFileType = sourcecode.swift; path = TypingChange.swift; sourceTree = "<group>"; };
		16C4BD9F20A309CD00BCDB17 /* CallParticipantSnapshot.swift */ = {isa = PBXFileReference; lastKnownFileType = sourcecode.swift; path = CallParticipantSnapshot.swift; sourceTree = "<group>"; };
		16D0A118234B999600A83F87 /* LabelUpstreamRequestStrategyTests.swift */ = {isa = PBXFileReference; lastKnownFileType = sourcecode.swift; path = LabelUpstreamRequestStrategyTests.swift; sourceTree = "<group>"; };
		16D0A11C234C8CD700A83F87 /* LabelUpstreamRequestStrategy.swift */ = {isa = PBXFileReference; lastKnownFileType = sourcecode.swift; path = LabelUpstreamRequestStrategy.swift; sourceTree = "<group>"; };
		16D1383A1FD6A6F4001B4411 /* AvailabilityTests.swift */ = {isa = PBXFileReference; lastKnownFileType = sourcecode.swift; path = AvailabilityTests.swift; sourceTree = "<group>"; };
		16D3FCDE1E365ABC0052A535 /* CallStateObserverTests.swift */ = {isa = PBXFileReference; fileEncoding = 4; lastKnownFileType = sourcecode.swift; path = CallStateObserverTests.swift; sourceTree = "<group>"; };
		16D3FD011E3A5C0D0052A535 /* ZMConversationVoiceChannelRouterTests.swift */ = {isa = PBXFileReference; fileEncoding = 4; lastKnownFileType = sourcecode.swift; path = ZMConversationVoiceChannelRouterTests.swift; sourceTree = "<group>"; };
		16D74BF32B59670B00160298 /* ChangeUsernameUseCase.swift */ = {isa = PBXFileReference; lastKnownFileType = sourcecode.swift; path = ChangeUsernameUseCase.swift; sourceTree = "<group>"; };
		16D74BF52B5A961800160298 /* ChangeUsernameUseCaseTests.swift */ = {isa = PBXFileReference; lastKnownFileType = sourcecode.swift; path = ChangeUsernameUseCaseTests.swift; sourceTree = "<group>"; };
		16D9E8B922BCD39200FA463F /* LegalHoldRequestStrategy.swift */ = {isa = PBXFileReference; lastKnownFileType = sourcecode.swift; path = LegalHoldRequestStrategy.swift; sourceTree = "<group>"; };
		16DABFAD1DCF98D3001973E3 /* CallingRequestStrategy.swift */ = {isa = PBXFileReference; fileEncoding = 4; lastKnownFileType = sourcecode.swift; path = CallingRequestStrategy.swift; sourceTree = "<group>"; };
		16DCB91B213449620002E910 /* ZMOperationLoop+PushChannel.swift */ = {isa = PBXFileReference; lastKnownFileType = sourcecode.swift; path = "ZMOperationLoop+PushChannel.swift"; sourceTree = "<group>"; };
		16E0FB86232F8933000E3235 /* ZMUserSession+Authentication.swift */ = {isa = PBXFileReference; lastKnownFileType = sourcecode.swift; path = "ZMUserSession+Authentication.swift"; sourceTree = "<group>"; };
		16E0FBB4233119FE000E3235 /* ZMUserSessionTests+Authentication.swift */ = {isa = PBXFileReference; lastKnownFileType = sourcecode.swift; path = "ZMUserSessionTests+Authentication.swift"; sourceTree = "<group>"; };
		16E6F26124B371190015B249 /* ZMUserSession+EncryptionAtRest.swift */ = {isa = PBXFileReference; lastKnownFileType = sourcecode.swift; path = "ZMUserSession+EncryptionAtRest.swift"; sourceTree = "<group>"; };
		16ED865923E2E91900CB1766 /* ZMUserSession+LifeCycle.swift */ = {isa = PBXFileReference; lastKnownFileType = sourcecode.swift; path = "ZMUserSession+LifeCycle.swift"; sourceTree = "<group>"; };
		16ED865C23E30F7E00CB1766 /* ZMUserSesson+Proxy.swift */ = {isa = PBXFileReference; lastKnownFileType = sourcecode.swift; path = "ZMUserSesson+Proxy.swift"; sourceTree = "<group>"; };
		16ED865E23E3145C00CB1766 /* ZMUserSession+Clients.swift */ = {isa = PBXFileReference; lastKnownFileType = sourcecode.swift; path = "ZMUserSession+Clients.swift"; sourceTree = "<group>"; };
		16F5F16B1E4092C00062F0AE /* NSManagedObjectContext+CTCallCenter.swift */ = {isa = PBXFileReference; fileEncoding = 4; lastKnownFileType = sourcecode.swift; path = "NSManagedObjectContext+CTCallCenter.swift"; sourceTree = "<group>"; };
		16F6BB371EDEA659009EA803 /* SearchResult+AddressBook.swift */ = {isa = PBXFileReference; fileEncoding = 4; lastKnownFileType = sourcecode.swift; path = "SearchResult+AddressBook.swift"; sourceTree = "<group>"; };
		16FF47431F0BF5C70044C491 /* IntegrationTest.swift */ = {isa = PBXFileReference; fileEncoding = 4; lastKnownFileType = sourcecode.swift; path = IntegrationTest.swift; sourceTree = "<group>"; };
		16FF47461F0CD58A0044C491 /* IntegrationTest.m */ = {isa = PBXFileReference; fileEncoding = 4; lastKnownFileType = sourcecode.c.objc; path = IntegrationTest.m; sourceTree = "<group>"; };
		16FF47481F0CD6610044C491 /* IntegrationTest.h */ = {isa = PBXFileReference; lastKnownFileType = sourcecode.c.h; path = IntegrationTest.h; sourceTree = "<group>"; };
		16FF474B1F0D54B20044C491 /* SessionManager+Logs.swift */ = {isa = PBXFileReference; fileEncoding = 4; lastKnownFileType = sourcecode.swift; path = "SessionManager+Logs.swift"; sourceTree = "<group>"; };
		259AAB0C2B9F477F00B13A7C /* LastE2EIdentityUpdateDateProtocol.swift */ = {isa = PBXFileReference; lastKnownFileType = sourcecode.swift; path = LastE2EIdentityUpdateDateProtocol.swift; sourceTree = "<group>"; };
		25CCE9DB2BA4A943002AB21F /* String+Mocks.swift */ = {isa = PBXFileReference; lastKnownFileType = sourcecode.swift; path = "String+Mocks.swift"; sourceTree = "<group>"; };
		25E11B0A2B56A15F005D51FA /* GetE2eIdentityCertificatesUseCase.swift */ = {isa = PBXFileReference; lastKnownFileType = sourcecode.swift; path = GetE2eIdentityCertificatesUseCase.swift; sourceTree = "<group>"; };
		25E11B0C2B56B497005D51FA /* GetIsE2EIdentityEnabledUseCase.swift */ = {isa = PBXFileReference; lastKnownFileType = sourcecode.swift; path = GetIsE2EIdentityEnabledUseCase.swift; sourceTree = "<group>"; };
		2B155969295093360069AE34 /* HotfixPatch.swift */ = {isa = PBXFileReference; lastKnownFileType = sourcecode.swift; path = HotfixPatch.swift; sourceTree = "<group>"; };
		2B56189B29A5074000D8CCCA /* SecurityTests.xctestplan */ = {isa = PBXFileReference; lastKnownFileType = text; path = SecurityTests.xctestplan; sourceTree = "<group>"; };
		3D6B0837E10BD4D5E88805E3 /* ZMSyncStrategyTests.swift */ = {isa = PBXFileReference; lastKnownFileType = sourcecode.swift; path = ZMSyncStrategyTests.swift; sourceTree = "<group>"; };
		3E05F247192A4F8900F22D80 /* NSError+ZMUserSession.h */ = {isa = PBXFileReference; fileEncoding = 4; lastKnownFileType = sourcecode.c.h; path = "NSError+ZMUserSession.h"; sourceTree = "<group>"; };
		3E05F250192A4FBD00F22D80 /* UserSessionErrorTests.m */ = {isa = PBXFileReference; fileEncoding = 4; lastKnownFileType = sourcecode.c.objc; path = UserSessionErrorTests.m; sourceTree = "<group>"; };
		3E05F253192A50CC00F22D80 /* NSError+ZMUserSession.m */ = {isa = PBXFileReference; fileEncoding = 4; lastKnownFileType = sourcecode.c.objc; path = "NSError+ZMUserSession.m"; sourceTree = "<group>"; };
		3E05F254192A50CC00F22D80 /* NSError+ZMUserSessionInternal.h */ = {isa = PBXFileReference; fileEncoding = 4; lastKnownFileType = sourcecode.c.h; path = "NSError+ZMUserSessionInternal.h"; sourceTree = "<group>"; };
		3E1858B21951D69B005FE78F /* MemoryLeaksObserver.h */ = {isa = PBXFileReference; fileEncoding = 4; lastKnownFileType = sourcecode.c.h; path = MemoryLeaksObserver.h; sourceTree = "<group>"; };
		3E1858B31951D69B005FE78F /* MemoryLeaksObserver.m */ = {isa = PBXFileReference; fileEncoding = 4; lastKnownFileType = sourcecode.c.objc; path = MemoryLeaksObserver.m; sourceTree = "<group>"; };
		3E18605C191A4F3B000FE027 /* WireSyncEngine-iOS.pch */ = {isa = PBXFileReference; lastKnownFileType = sourcecode.c.h; path = "WireSyncEngine-iOS.pch"; sourceTree = "<group>"; };
		3E18605F191A4F6A000FE027 /* README.md */ = {isa = PBXFileReference; lastKnownFileType = text; path = README.md; sourceTree = "<group>"; };
		3E186088191A56F6000FE027 /* WireSyncEngine Test Host.app */ = {isa = PBXFileReference; explicitFileType = wrapper.application; includeInIndex = 0; path = "WireSyncEngine Test Host.app"; sourceTree = BUILT_PRODUCTS_DIR; };
		3E1860B4191A5D99000FE027 /* Test-Host-Info.plist */ = {isa = PBXFileReference; fileEncoding = 4; lastKnownFileType = text.plist.xml; path = "Test-Host-Info.plist"; sourceTree = "<group>"; };
		3E1860B5191A5D99000FE027 /* Test-Host-Prefix.pch */ = {isa = PBXFileReference; fileEncoding = 4; lastKnownFileType = sourcecode.c.h; path = "Test-Host-Prefix.pch"; sourceTree = "<group>"; };
		3E1860B6191A5D99000FE027 /* TestHost-main.m */ = {isa = PBXFileReference; fileEncoding = 4; lastKnownFileType = sourcecode.c.objc; path = "TestHost-main.m"; sourceTree = "<group>"; };
		3E1860B7191A5D99000FE027 /* TestHostAppDelegate.h */ = {isa = PBXFileReference; fileEncoding = 4; lastKnownFileType = sourcecode.c.h; path = TestHostAppDelegate.h; sourceTree = "<group>"; };
		3E1860B8191A5D99000FE027 /* TestHostAppDelegate.m */ = {isa = PBXFileReference; fileEncoding = 4; lastKnownFileType = sourcecode.c.objc; path = TestHostAppDelegate.m; sourceTree = "<group>"; };
		3E1860C3191A649D000FE027 /* UnitTests.xctest */ = {isa = PBXFileReference; explicitFileType = wrapper.cfbundle; includeInIndex = 0; path = UnitTests.xctest; sourceTree = BUILT_PRODUCTS_DIR; };
		3E2712FE1A891781008EE50F /* UnitTests-Info.plist */ = {isa = PBXFileReference; lastKnownFileType = text.plist.xml; path = "UnitTests-Info.plist"; sourceTree = "<group>"; };
		3E288A6919C859210031CFCE /* NotificationObservers.h */ = {isa = PBXFileReference; fileEncoding = 4; lastKnownFileType = sourcecode.c.h; path = NotificationObservers.h; sourceTree = "<group>"; };
		3E288A6A19C859210031CFCE /* NotificationObservers.m */ = {isa = PBXFileReference; fileEncoding = 4; lastKnownFileType = sourcecode.c.objc; path = NotificationObservers.m; sourceTree = "<group>"; };
		3E6CD176194F435F00BAE83E /* ConversationsTests.m */ = {isa = PBXFileReference; fileEncoding = 4; lastKnownFileType = sourcecode.c.objc; path = ConversationsTests.m; sourceTree = "<group>"; };
		3E799CF2192140300020A438 /* WireSyncEngine-Tests.pch */ = {isa = PBXFileReference; lastKnownFileType = sourcecode.c.h; path = "WireSyncEngine-Tests.pch"; sourceTree = "<group>"; };
		3E9848BC1A65253000F7B050 /* Hack.swift */ = {isa = PBXFileReference; fileEncoding = 4; lastKnownFileType = sourcecode.swift; path = Hack.swift; sourceTree = "<group>"; };
		3EEA678A199D079600AF7665 /* UserTests.m */ = {isa = PBXFileReference; fileEncoding = 4; lastKnownFileType = sourcecode.c.objc; path = UserTests.m; sourceTree = "<group>"; };
		54034F371BB1A6D900F4ED62 /* ZMUserSession+Logs.swift */ = {isa = PBXFileReference; fileEncoding = 4; lastKnownFileType = sourcecode.swift; path = "ZMUserSession+Logs.swift"; sourceTree = "<group>"; };
		540818A51BCA647D00257CA7 /* ZMBlacklistVerificator+Testing.h */ = {isa = PBXFileReference; fileEncoding = 4; lastKnownFileType = sourcecode.c.h; path = "ZMBlacklistVerificator+Testing.h"; sourceTree = "<group>"; };
		541228431AEE422C00D9ED1C /* ZMAuthenticationStatusTests.m */ = {isa = PBXFileReference; fileEncoding = 4; lastKnownFileType = sourcecode.c.objc; path = ZMAuthenticationStatusTests.m; sourceTree = "<group>"; };
		54131BC525C7F71400CE2CA2 /* LoginDelegate.swift */ = {isa = PBXFileReference; lastKnownFileType = sourcecode.swift; path = LoginDelegate.swift; sourceTree = "<group>"; };
		54131BCD25C7FFCA00CE2CA2 /* SessionManager+AuthenticationStatusDelegate.swift */ = {isa = PBXFileReference; lastKnownFileType = sourcecode.swift; path = "SessionManager+AuthenticationStatusDelegate.swift"; sourceTree = "<group>"; };
		54188DCA19D19DE200DA40E4 /* ZMLastUpdateEventIDTranscoderTests.m */ = {isa = PBXFileReference; fileEncoding = 4; lastKnownFileType = sourcecode.c.objc; path = ZMLastUpdateEventIDTranscoderTests.m; sourceTree = "<group>"; };
		541918EB195AD9D100A5023D /* SendAndReceiveMessagesTests.m */ = {isa = PBXFileReference; fileEncoding = 4; lastKnownFileType = sourcecode.c.objc; path = SendAndReceiveMessagesTests.m; sourceTree = "<group>"; };
		542049EF196AB84B000D8A94 /* WireSyncEngine.h */ = {isa = PBXFileReference; lastKnownFileType = sourcecode.c.h; path = WireSyncEngine.h; sourceTree = "<group>"; };
		5422E96E1BD5A4FD005A7C77 /* OTRTests.swift */ = {isa = PBXFileReference; fileEncoding = 4; lastKnownFileType = sourcecode.swift; path = OTRTests.swift; sourceTree = "<group>"; };
		5423B999191A4A1B0044347D /* en */ = {isa = PBXFileReference; lastKnownFileType = text.plist.strings; name = en; path = en.lproj/InfoPlist.strings; sourceTree = "<group>"; };
		54257C071DF1C94200107FE7 /* TopConversationsDirectory.swift */ = {isa = PBXFileReference; fileEncoding = 4; lastKnownFileType = sourcecode.swift; path = TopConversationsDirectory.swift; sourceTree = "<group>"; };
		5427B34619D17ACE00CC18DC /* ZMMissingUpdateEventsTranscoder+Internal.h */ = {isa = PBXFileReference; fileEncoding = 4; lastKnownFileType = sourcecode.c.h; path = "ZMMissingUpdateEventsTranscoder+Internal.h"; sourceTree = "<group>"; };
		5427B34D19D195A100CC18DC /* ZMLastUpdateEventIDTranscoder.h */ = {isa = PBXFileReference; fileEncoding = 4; lastKnownFileType = sourcecode.c.h; path = ZMLastUpdateEventIDTranscoder.h; sourceTree = "<group>"; };
		5427B34E19D195A100CC18DC /* ZMLastUpdateEventIDTranscoder.m */ = {isa = PBXFileReference; fileEncoding = 4; lastKnownFileType = sourcecode.c.objc; lineEnding = 0; path = ZMLastUpdateEventIDTranscoder.m; sourceTree = "<group>"; xcLanguageSpecificationIdentifier = xcode.lang.objc; };
		5427B35319D1965A00CC18DC /* ZMLastUpdateEventIDTranscoder+Internal.h */ = {isa = PBXFileReference; fileEncoding = 4; lastKnownFileType = sourcecode.c.h; path = "ZMLastUpdateEventIDTranscoder+Internal.h"; sourceTree = "<group>"; };
		542DFEE51DDCA452000F5B95 /* UserProfileUpdateStatusTests.swift */ = {isa = PBXFileReference; fileEncoding = 4; lastKnownFileType = sourcecode.swift; path = UserProfileUpdateStatusTests.swift; sourceTree = "<group>"; };
		542DFEE71DDCA4FD000F5B95 /* UserProfileUpdateRequestStrategyTests.swift */ = {isa = PBXFileReference; fileEncoding = 4; lastKnownFileType = sourcecode.swift; path = UserProfileUpdateRequestStrategyTests.swift; sourceTree = "<group>"; };
		543095921DE76B170065367F /* random1.txt */ = {isa = PBXFileReference; fileEncoding = 4; lastKnownFileType = text; path = random1.txt; sourceTree = "<group>"; };
		543095941DE76B270065367F /* random2.txt */ = {isa = PBXFileReference; fileEncoding = 4; lastKnownFileType = text; path = random2.txt; sourceTree = "<group>"; };
		5430E9231BAA0D9F00395E05 /* WireSyncEngineLogs.h */ = {isa = PBXFileReference; fileEncoding = 4; lastKnownFileType = sourcecode.c.h; path = WireSyncEngineLogs.h; sourceTree = "<group>"; };
		5430FF141CE4A359004ECFFE /* FileTransferTests.m */ = {isa = PBXFileReference; fileEncoding = 4; lastKnownFileType = sourcecode.c.objc; path = FileTransferTests.m; sourceTree = "<group>"; };
		543ED0001D79E0EE00A9CDF3 /* ApplicationMock.swift */ = {isa = PBXFileReference; fileEncoding = 4; lastKnownFileType = sourcecode.swift; path = ApplicationMock.swift; sourceTree = "<group>"; };
		544F8FF21DDCD34600D1AB04 /* UserProfileUpdateNotifications.swift */ = {isa = PBXFileReference; fileEncoding = 4; lastKnownFileType = sourcecode.swift; path = UserProfileUpdateNotifications.swift; sourceTree = "<group>"; };
		545643D41C62C1A800A2129C /* ConversationTestsBase.h */ = {isa = PBXFileReference; fileEncoding = 4; lastKnownFileType = sourcecode.c.h; path = ConversationTestsBase.h; sourceTree = "<group>"; };
		545643D51C62C1A800A2129C /* ConversationTestsBase.m */ = {isa = PBXFileReference; fileEncoding = 4; lastKnownFileType = sourcecode.c.objc; path = ConversationTestsBase.m; sourceTree = "<group>"; };
		5458273D2541C3A9002B8F83 /* PresentationDelegate.swift */ = {isa = PBXFileReference; lastKnownFileType = sourcecode.swift; path = PresentationDelegate.swift; sourceTree = "<group>"; };
		5458AF831F7021B800E45977 /* PreLoginAuthenticationNotification.swift */ = {isa = PBXFileReference; fileEncoding = 4; lastKnownFileType = sourcecode.swift; path = PreLoginAuthenticationNotification.swift; sourceTree = "<group>"; };
		545F3DBA1AAF64FB00BF817B /* APNSTests.m */ = {isa = PBXFileReference; fileEncoding = 4; lastKnownFileType = sourcecode.c.objc; lineEnding = 0; path = APNSTests.m; sourceTree = "<group>"; xcLanguageSpecificationIdentifier = xcode.lang.objc; };
		545F601B1D6C336D00C2C55B /* AddressBookSearchTests.swift */ = {isa = PBXFileReference; fileEncoding = 4; lastKnownFileType = sourcecode.swift; path = AddressBookSearchTests.swift; sourceTree = "<group>"; };
		546392711D79D5210094EC66 /* Application.swift */ = {isa = PBXFileReference; fileEncoding = 4; lastKnownFileType = sourcecode.swift; path = Application.swift; sourceTree = "<group>"; };
		5463C88F193F38A6006799DE /* ZMTimingTests.h */ = {isa = PBXFileReference; fileEncoding = 4; lastKnownFileType = sourcecode.c.h; path = ZMTimingTests.h; sourceTree = "<group>"; };
		5463C890193F38A6006799DE /* ZMTimingTests.m */ = {isa = PBXFileReference; fileEncoding = 4; lastKnownFileType = sourcecode.c.objc; path = ZMTimingTests.m; sourceTree = "<group>"; };
		5467F1C51E0AE421008C1745 /* KeyValueStore+AccessToken.swift */ = {isa = PBXFileReference; fileEncoding = 4; lastKnownFileType = sourcecode.swift; path = "KeyValueStore+AccessToken.swift"; sourceTree = "<group>"; };
		546BAD5F19F8149B007C4938 /* ZMSyncStrategy+Internal.h */ = {isa = PBXFileReference; fileEncoding = 4; lastKnownFileType = sourcecode.c.h; path = "ZMSyncStrategy+Internal.h"; sourceTree = "<group>"; };
		546F815A1E685F1A00775059 /* LocalNotificationDispatcherTests.swift */ = {isa = PBXFileReference; fileEncoding = 4; lastKnownFileType = sourcecode.swift; path = LocalNotificationDispatcherTests.swift; sourceTree = "<group>"; };
		5474C8051921309400185A3A /* MessagingTest.h */ = {isa = PBXFileReference; fileEncoding = 4; lastKnownFileType = sourcecode.c.h; path = MessagingTest.h; sourceTree = "<group>"; };
		5474C8061921309400185A3A /* MessagingTest.m */ = {isa = PBXFileReference; fileEncoding = 4; lastKnownFileType = sourcecode.c.objc; path = MessagingTest.m; sourceTree = "<group>"; };
		5474C8081921309400185A3A /* MessagingTestTests.m */ = {isa = PBXFileReference; fileEncoding = 4; lastKnownFileType = sourcecode.c.objc; path = MessagingTestTests.m; sourceTree = "<group>"; };
		54764B971C9303D600BD25E3 /* medium.jpg */ = {isa = PBXFileReference; lastKnownFileType = image.jpeg; path = medium.jpg; sourceTree = "<group>"; };
		54764B981C9303D600BD25E3 /* tiny.jpg */ = {isa = PBXFileReference; lastKnownFileType = image.jpeg; path = tiny.jpg; sourceTree = "<group>"; };
		54764B9B1C930AEB00BD25E3 /* Lorem Ipsum.txt */ = {isa = PBXFileReference; fileEncoding = 4; lastKnownFileType = text; path = "Lorem Ipsum.txt"; sourceTree = "<group>"; };
		54764B9D1C931E9400BD25E3 /* animated.gif */ = {isa = PBXFileReference; lastKnownFileType = image.gif; path = animated.gif; sourceTree = "<group>"; };
		54764B9E1C931E9400BD25E3 /* not_animated.gif */ = {isa = PBXFileReference; lastKnownFileType = image.gif; path = not_animated.gif; sourceTree = "<group>"; };
		5478A1401DEC4048006F7268 /* UserProfile.swift */ = {isa = PBXFileReference; fileEncoding = 4; lastKnownFileType = sourcecode.swift; path = UserProfile.swift; sourceTree = "<group>"; };
		547E5B571DDB4B800038D936 /* UserProfileUpdateStatus.swift */ = {isa = PBXFileReference; fileEncoding = 4; lastKnownFileType = sourcecode.swift; path = UserProfileUpdateStatus.swift; sourceTree = "<group>"; };
		547E5B591DDB67390038D936 /* UserProfileUpdateRequestStrategy.swift */ = {isa = PBXFileReference; fileEncoding = 4; lastKnownFileType = sourcecode.swift; path = UserProfileUpdateRequestStrategy.swift; sourceTree = "<group>"; };
		54877C9419922C0B0097FB58 /* UserProfileTests.m */ = {isa = PBXFileReference; fileEncoding = 4; lastKnownFileType = sourcecode.c.objc; path = UserProfileTests.m; sourceTree = "<group>"; };
		5492C6C319ACCCA8008F41E2 /* ConnectionTests.m */ = {isa = PBXFileReference; fileEncoding = 4; lastKnownFileType = sourcecode.c.objc; lineEnding = 0; path = ConnectionTests.m; sourceTree = "<group>"; xcLanguageSpecificationIdentifier = xcode.lang.objc; };
		549552511D64567C004F21F6 /* AddressBookTests.swift */ = {isa = PBXFileReference; fileEncoding = 4; lastKnownFileType = sourcecode.swift; path = AddressBookTests.swift; sourceTree = "<group>"; };
		549710071F6FF5C100026EDD /* NotificationInContext+UserSession.swift */ = {isa = PBXFileReference; fileEncoding = 4; lastKnownFileType = sourcecode.swift; path = "NotificationInContext+UserSession.swift"; sourceTree = "<group>"; };
		549710091F6FFE9900026EDD /* ClientUpdateNotification.swift */ = {isa = PBXFileReference; fileEncoding = 4; lastKnownFileType = sourcecode.swift; path = ClientUpdateNotification.swift; sourceTree = "<group>"; };
		54973A351DD48CAB007F8702 /* NSManagedObject+CryptoStack.swift */ = {isa = PBXFileReference; fileEncoding = 4; lastKnownFileType = sourcecode.swift; path = "NSManagedObject+CryptoStack.swift"; sourceTree = "<group>"; };
		549815931A43232400A7CE2E /* WireSyncEngine.framework */ = {isa = PBXFileReference; explicitFileType = wrapper.framework; includeInIndex = 0; path = WireSyncEngine.framework; sourceTree = BUILT_PRODUCTS_DIR; };
		549815961A43232400A7CE2E /* WireSyncEngine-ios-Info.plist */ = {isa = PBXFileReference; lastKnownFileType = text.plist.xml; path = "WireSyncEngine-ios-Info.plist"; sourceTree = "<group>"; };
		54991D571DEDCF2B007E282F /* AddressBook.swift */ = {isa = PBXFileReference; fileEncoding = 4; lastKnownFileType = sourcecode.swift; path = AddressBook.swift; sourceTree = "<group>"; };
		54991D591DEDD07E007E282F /* ContactAddressBook.swift */ = {isa = PBXFileReference; fileEncoding = 4; lastKnownFileType = sourcecode.swift; path = ContactAddressBook.swift; sourceTree = "<group>"; };
		54A170631B300696001B41A5 /* ProxiedRequestStrategy.swift */ = {isa = PBXFileReference; fileEncoding = 4; lastKnownFileType = sourcecode.swift; path = ProxiedRequestStrategy.swift; sourceTree = "<group>"; };
		54A170671B300717001B41A5 /* ProxiedRequestStrategyTests.swift */ = {isa = PBXFileReference; fileEncoding = 4; lastKnownFileType = sourcecode.swift; path = ProxiedRequestStrategyTests.swift; sourceTree = "<group>"; };
		54A227D51D6604A5009414C0 /* SynchronizationMocks.swift */ = {isa = PBXFileReference; fileEncoding = 4; lastKnownFileType = sourcecode.swift; lineEnding = 0; path = SynchronizationMocks.swift; sourceTree = "<group>"; xcLanguageSpecificationIdentifier = xcode.lang.swift; };
		54A343461D6B589A004B65EA /* AddressBookSearch.swift */ = {isa = PBXFileReference; fileEncoding = 4; lastKnownFileType = sourcecode.swift; path = AddressBookSearch.swift; sourceTree = "<group>"; };
		54A3ACC21A261603008AF8DF /* BackgroundTests.m */ = {isa = PBXFileReference; fileEncoding = 4; lastKnownFileType = sourcecode.c.objc; path = BackgroundTests.m; sourceTree = "<group>"; };
		54AB428D1DF5C5B400381F2C /* TopConversationsDirectoryTests.swift */ = {isa = PBXFileReference; fileEncoding = 4; lastKnownFileType = sourcecode.swift; path = TopConversationsDirectoryTests.swift; sourceTree = "<group>"; };
		54ADA7611E3B3CBE00B90C7D /* IntegrationTest+Encryption.swift */ = {isa = PBXFileReference; fileEncoding = 4; lastKnownFileType = sourcecode.swift; path = "IntegrationTest+Encryption.swift"; sourceTree = "<group>"; };
		54BD32D01A5ACCF9008EB1B0 /* Test-Bridging-Header.h */ = {isa = PBXFileReference; fileEncoding = 4; lastKnownFileType = sourcecode.c.h; path = "Test-Bridging-Header.h"; sourceTree = "<group>"; };
		54BFDF671BDA6F9A0034A3DB /* HistorySynchronizationStatus.swift */ = {isa = PBXFileReference; fileEncoding = 4; lastKnownFileType = sourcecode.swift; path = HistorySynchronizationStatus.swift; sourceTree = "<group>"; };
		54BFDF691BDA87D20034A3DB /* HistorySynchronizationStatusTests.swift */ = {isa = PBXFileReference; fileEncoding = 4; lastKnownFileType = sourcecode.swift; path = HistorySynchronizationStatusTests.swift; sourceTree = "<group>"; };
		54C11B9E19D1E4A100576A96 /* ZMLoginTranscoder.h */ = {isa = PBXFileReference; fileEncoding = 4; lastKnownFileType = sourcecode.c.h; path = ZMLoginTranscoder.h; sourceTree = "<group>"; };
		54C11B9F19D1E4A100576A96 /* ZMLoginTranscoder.m */ = {isa = PBXFileReference; fileEncoding = 4; lastKnownFileType = sourcecode.c.objc; path = ZMLoginTranscoder.m; sourceTree = "<group>"; };
		54C11BA819D1E70900576A96 /* ZMLoginTranscoder+Internal.h */ = {isa = PBXFileReference; fileEncoding = 4; lastKnownFileType = sourcecode.c.h; path = "ZMLoginTranscoder+Internal.h"; sourceTree = "<group>"; };
		54C11BAB19D1EB7500576A96 /* ZMLoginTranscoderTests.m */ = {isa = PBXFileReference; fileEncoding = 4; lastKnownFileType = sourcecode.c.objc; path = ZMLoginTranscoderTests.m; sourceTree = "<group>"; };
		54C8A39B1F7536DB004961DF /* ZMOperationLoop+Notifications.swift */ = {isa = PBXFileReference; fileEncoding = 4; lastKnownFileType = sourcecode.swift; path = "ZMOperationLoop+Notifications.swift"; sourceTree = "<group>"; };
		54D784FD1A37248000F47798 /* ZMEncodedNSUUIDWithTimestampTests.m */ = {isa = PBXFileReference; fileEncoding = 4; lastKnownFileType = sourcecode.c.objc; path = ZMEncodedNSUUIDWithTimestampTests.m; sourceTree = "<group>"; };
		54DE26B11BC56E62002B5FBC /* ZMHotFixDirectory.h */ = {isa = PBXFileReference; fileEncoding = 4; lastKnownFileType = sourcecode.c.h; path = ZMHotFixDirectory.h; sourceTree = "<group>"; };
		54DE26B21BC56E62002B5FBC /* ZMHotFixDirectory.m */ = {isa = PBXFileReference; fileEncoding = 4; lastKnownFileType = sourcecode.c.objc; path = ZMHotFixDirectory.m; sourceTree = "<group>"; };
		54DE9BEA1DE74FFB00EFFB9C /* RandomHandleGenerator.swift */ = {isa = PBXFileReference; fileEncoding = 4; lastKnownFileType = sourcecode.swift; path = RandomHandleGenerator.swift; sourceTree = "<group>"; };
		54DE9BEC1DE75D4900EFFB9C /* RandomHandleGeneratorTests.swift */ = {isa = PBXFileReference; fileEncoding = 4; lastKnownFileType = sourcecode.swift; path = RandomHandleGeneratorTests.swift; sourceTree = "<group>"; };
		54DFAE211C92D979004B1D15 /* 1900x1500.jpg */ = {isa = PBXFileReference; lastKnownFileType = image.jpeg; path = 1900x1500.jpg; sourceTree = "<group>"; };
		54DFB8EE1B30649000F1C736 /* GiphyTests.m */ = {isa = PBXFileReference; fileEncoding = 4; lastKnownFileType = sourcecode.c.objc; path = GiphyTests.m; sourceTree = "<group>"; };
		54E2C1DF1E682DC400536569 /* LocalNotificationDispatcher.swift */ = {isa = PBXFileReference; fileEncoding = 4; lastKnownFileType = sourcecode.swift; path = LocalNotificationDispatcher.swift; sourceTree = "<group>"; };
		54E4DD0D1DE4A9A200FEF192 /* UserHandleTests.swift */ = {isa = PBXFileReference; fileEncoding = 4; lastKnownFileType = sourcecode.swift; path = UserHandleTests.swift; sourceTree = "<group>"; };
		54F0A0931B3018D7003386BC /* ProxiedRequestsStatus.swift */ = {isa = PBXFileReference; fileEncoding = 4; lastKnownFileType = sourcecode.swift; path = ProxiedRequestsStatus.swift; sourceTree = "<group>"; };
		54F8D6E419AB535700146664 /* ZMMissingUpdateEventsTranscoder.h */ = {isa = PBXFileReference; fileEncoding = 4; lastKnownFileType = sourcecode.c.h; path = ZMMissingUpdateEventsTranscoder.h; sourceTree = "<group>"; };
		54F8D6E519AB535700146664 /* ZMMissingUpdateEventsTranscoder.m */ = {isa = PBXFileReference; fileEncoding = 4; lastKnownFileType = sourcecode.c.objc; lineEnding = 0; path = ZMMissingUpdateEventsTranscoder.m; sourceTree = "<group>"; xcLanguageSpecificationIdentifier = xcode.lang.objc; };
		54F8D6E819AB535700146664 /* ZMSelfStrategy.h */ = {isa = PBXFileReference; fileEncoding = 4; lastKnownFileType = sourcecode.c.h; path = ZMSelfStrategy.h; sourceTree = "<group>"; };
		54F8D6E919AB535700146664 /* ZMSelfStrategy.m */ = {isa = PBXFileReference; fileEncoding = 4; lastKnownFileType = sourcecode.c.objc; path = ZMSelfStrategy.m; sourceTree = "<group>"; };
		54F8D72F19AB677300146664 /* ZMMissingUpdateEventsTranscoderTests.m */ = {isa = PBXFileReference; fileEncoding = 4; lastKnownFileType = sourcecode.c.objc; path = ZMMissingUpdateEventsTranscoderTests.m; sourceTree = "<group>"; };
		54F8D73119AB677400146664 /* ZMSelfTranscoderTests.m */ = {isa = PBXFileReference; fileEncoding = 4; lastKnownFileType = sourcecode.c.objc; path = ZMSelfTranscoderTests.m; sourceTree = "<group>"; };
		54F8D74819AB67B300146664 /* ObjectTranscoderTests.h */ = {isa = PBXFileReference; fileEncoding = 4; lastKnownFileType = sourcecode.c.h; path = ObjectTranscoderTests.h; sourceTree = "<group>"; };
		54F8D74919AB67B300146664 /* ObjectTranscoderTests.m */ = {isa = PBXFileReference; fileEncoding = 4; lastKnownFileType = sourcecode.c.objc; path = ObjectTranscoderTests.m; sourceTree = "<group>"; };
		54FC8A0F192CD55000D3C016 /* LoginFlowTests.m */ = {isa = PBXFileReference; fileEncoding = 4; lastKnownFileType = sourcecode.c.objc; path = LoginFlowTests.m; sourceTree = "<group>"; };
		54FEAAA81BC7BB9C002DE521 /* ZMBlacklistDownloader+Testing.h */ = {isa = PBXFileReference; fileEncoding = 4; lastKnownFileType = sourcecode.c.h; path = "ZMBlacklistDownloader+Testing.h"; sourceTree = "<group>"; };
		54FF64281F73D00C00787EF2 /* NSManagedObjectContext+AuthenticationStatus.swift */ = {isa = PBXFileReference; fileEncoding = 4; lastKnownFileType = sourcecode.swift; path = "NSManagedObjectContext+AuthenticationStatus.swift"; sourceTree = "<group>"; };
		5502C6E922B7D4DA000684B7 /* ZMUserSessionLegalHoldTests.swift */ = {isa = PBXFileReference; lastKnownFileType = sourcecode.swift; path = ZMUserSessionLegalHoldTests.swift; sourceTree = "<group>"; };
		554FEE2022AFF20600B1A8A1 /* ZMUserSession+LegalHold.swift */ = {isa = PBXFileReference; lastKnownFileType = sourcecode.swift; path = "ZMUserSession+LegalHold.swift"; sourceTree = "<group>"; };
		59271BE72B908DAC0019B726 /* SecurityClassificationProviding.swift */ = {isa = PBXFileReference; lastKnownFileType = sourcecode.swift; path = SecurityClassificationProviding.swift; sourceTree = "<group>"; };
		59271BE92B908E150019B726 /* SecurityClassification.swift */ = {isa = PBXFileReference; lastKnownFileType = sourcecode.swift; path = SecurityClassification.swift; sourceTree = "<group>"; };
		5958B30D2C8AF45D00AFDFE6 /* EnableAnalyticsUseCaseTests.swift */ = {isa = PBXFileReference; fileEncoding = 4; lastKnownFileType = sourcecode.swift; path = EnableAnalyticsUseCaseTests.swift; sourceTree = "<group>"; };
		597B70C22B03984C006C2121 /* ZMUserSession+DeveloperMenu.swift */ = {isa = PBXFileReference; fileEncoding = 4; lastKnownFileType = sourcecode.swift; path = "ZMUserSession+DeveloperMenu.swift"; sourceTree = "<group>"; };
		598E87012BF4DE9600FC5438 /* WireSystemSupport.framework */ = {isa = PBXFileReference; explicitFileType = wrapper.framework; path = WireSystemSupport.framework; sourceTree = BUILT_PRODUCTS_DIR; };
		598E87042BF4E01300FC5438 /* WireUtilitiesSupport.framework */ = {isa = PBXFileReference; explicitFileType = wrapper.framework; path = WireUtilitiesSupport.framework; sourceTree = BUILT_PRODUCTS_DIR; };
		5996E89B2C19CF54007A52F0 /* AutoMockable.generated.swift */ = {isa = PBXFileReference; fileEncoding = 4; lastKnownFileType = sourcecode.swift; path = AutoMockable.generated.swift; sourceTree = "<group>"; };
		5996E89C2C19CF54007A52F0 /* AutoMockable.manual.swift */ = {isa = PBXFileReference; fileEncoding = 4; lastKnownFileType = sourcecode.swift; path = AutoMockable.manual.swift; sourceTree = "<group>"; };
		59D1C30F2B1DEE6E0016F6B2 /* WireDataModelSupport.framework */ = {isa = PBXFileReference; explicitFileType = wrapper.framework; path = WireDataModelSupport.framework; sourceTree = BUILT_PRODUCTS_DIR; };
		59D5C2302C35846600CE1D5E /* AppendTextMessageUseCaseTests.swift */ = {isa = PBXFileReference; lastKnownFileType = sourcecode.swift; path = AppendTextMessageUseCaseTests.swift; sourceTree = "<group>"; };
		59E6A9132B4EE5CF00DBCC6B /* RecurringAction.swift */ = {isa = PBXFileReference; fileEncoding = 4; lastKnownFileType = sourcecode.swift; path = RecurringAction.swift; sourceTree = "<group>"; };
		59E6A9152B4EE5D500DBCC6B /* RecurringActionServiceInterface.swift */ = {isa = PBXFileReference; fileEncoding = 4; lastKnownFileType = sourcecode.swift; path = RecurringActionServiceInterface.swift; sourceTree = "<group>"; };
		59E6A9192B4EE62100DBCC6B /* RecurringAction+dummy.swift */ = {isa = PBXFileReference; lastKnownFileType = sourcecode.swift; path = "RecurringAction+dummy.swift"; sourceTree = "<group>"; };
		5E0EB1F321008C1900B5DC2B /* CompanyLoginRequester.swift */ = {isa = PBXFileReference; lastKnownFileType = sourcecode.swift; path = CompanyLoginRequester.swift; sourceTree = "<group>"; };
		5E0EB1F52100A13200B5DC2B /* CompanyLoginRequesterTests.swift */ = {isa = PBXFileReference; lastKnownFileType = sourcecode.swift; path = CompanyLoginRequesterTests.swift; sourceTree = "<group>"; };
		5E0EB1F82100A46F00B5DC2B /* MockCompanyLoginRequesterDelegate.swift */ = {isa = PBXFileReference; lastKnownFileType = sourcecode.swift; path = MockCompanyLoginRequesterDelegate.swift; sourceTree = "<group>"; };
		5E2C354C21A806A80034F1EE /* MockBackgroundActivityManager.swift */ = {isa = PBXFileReference; lastKnownFileType = sourcecode.swift; path = MockBackgroundActivityManager.swift; sourceTree = "<group>"; };
		5E67168F2174CA6300522E61 /* MockUser+LoginCredentials.swift */ = {isa = PBXFileReference; lastKnownFileType = sourcecode.swift; path = "MockUser+LoginCredentials.swift"; sourceTree = "<group>"; };
		5E8BB8982147CD3F00EEA64B /* AVSBridging.swift */ = {isa = PBXFileReference; lastKnownFileType = sourcecode.swift; path = AVSBridging.swift; sourceTree = "<group>"; };
		5E8BB89B2147CE1600EEA64B /* AVSCallMember.swift */ = {isa = PBXFileReference; lastKnownFileType = sourcecode.swift; path = AVSCallMember.swift; sourceTree = "<group>"; };
		5E8BB89D2147E9DF00EEA64B /* AVSWrapper+Handlers.swift */ = {isa = PBXFileReference; lastKnownFileType = sourcecode.swift; path = "AVSWrapper+Handlers.swift"; sourceTree = "<group>"; };
		5E8BB89F2147F5BC00EEA64B /* CallSnapshot.swift */ = {isa = PBXFileReference; lastKnownFileType = sourcecode.swift; path = CallSnapshot.swift; sourceTree = "<group>"; };
		5E8BB8A12147F89000EEA64B /* CallCenterSupport.swift */ = {isa = PBXFileReference; lastKnownFileType = sourcecode.swift; path = CallCenterSupport.swift; sourceTree = "<group>"; };
		5E8BB8A3214912D100EEA64B /* AVSBridgingTests.swift */ = {isa = PBXFileReference; lastKnownFileType = sourcecode.swift; path = AVSBridgingTests.swift; sourceTree = "<group>"; };
		5E8EE1F620FDC6B900DB1F9B /* CompanyLoginRequestDetector.swift */ = {isa = PBXFileReference; lastKnownFileType = sourcecode.swift; path = CompanyLoginRequestDetector.swift; sourceTree = "<group>"; };
		5E8EE1F920FDC7D700DB1F9B /* Pasteboard.swift */ = {isa = PBXFileReference; lastKnownFileType = sourcecode.swift; path = Pasteboard.swift; sourceTree = "<group>"; };
		5E8EE1FB20FDCCE200DB1F9B /* CompanyLoginRequestDetectorTests.swift */ = {isa = PBXFileReference; lastKnownFileType = sourcecode.swift; path = CompanyLoginRequestDetectorTests.swift; sourceTree = "<group>"; };
		5E9D326E2109C1740032FB06 /* CompanyLoginErrorCode.swift */ = {isa = PBXFileReference; lastKnownFileType = sourcecode.swift; path = CompanyLoginErrorCode.swift; sourceTree = "<group>"; };
		5E9D32702109C54B0032FB06 /* CompanyLoginActionTests.swift */ = {isa = PBXFileReference; lastKnownFileType = sourcecode.swift; path = CompanyLoginActionTests.swift; sourceTree = "<group>"; };
		5EC2C5902137F80E00C6CE35 /* CallState.swift */ = {isa = PBXFileReference; lastKnownFileType = sourcecode.swift; path = CallState.swift; sourceTree = "<group>"; };
		5EC2C592213827BF00C6CE35 /* WireCallCenterV3+Events.swift */ = {isa = PBXFileReference; lastKnownFileType = sourcecode.swift; path = "WireCallCenterV3+Events.swift"; sourceTree = "<group>"; };
		5EDF03EB2245563C00C04007 /* LinkPreviewAssetUploadRequestStrategy+Helper.swift */ = {isa = PBXFileReference; lastKnownFileType = sourcecode.swift; path = "LinkPreviewAssetUploadRequestStrategy+Helper.swift"; sourceTree = "<group>"; };
		5EFE9C14212AB138007932A6 /* UnregisteredUser+Payload.swift */ = {isa = PBXFileReference; lastKnownFileType = sourcecode.swift; path = "UnregisteredUser+Payload.swift"; sourceTree = "<group>"; };
		5EFE9C16212AB945007932A6 /* RegistrationPhase.swift */ = {isa = PBXFileReference; lastKnownFileType = sourcecode.swift; path = RegistrationPhase.swift; sourceTree = "<group>"; };
		632A581F25CC43DA00F0C4BD /* CallParticipantsListKind.swift */ = {isa = PBXFileReference; lastKnownFileType = sourcecode.swift; path = CallParticipantsListKind.swift; sourceTree = "<group>"; };
		632A582125CD9DF900F0C4BD /* CallParticipantsKindTests.swift */ = {isa = PBXFileReference; lastKnownFileType = sourcecode.swift; path = CallParticipantsKindTests.swift; sourceTree = "<group>"; };
		63495E4623FFF098002A7C59 /* ConversationTests+OTR.swift */ = {isa = PBXFileReference; lastKnownFileType = sourcecode.swift; path = "ConversationTests+OTR.swift"; sourceTree = "<group>"; };
		634976E8268A185A00824A05 /* AVSVideoStreams.swift */ = {isa = PBXFileReference; lastKnownFileType = sourcecode.swift; path = AVSVideoStreams.swift; sourceTree = "<group>"; };
		634976F7268A200C00824A05 /* AVSClient.swift */ = {isa = PBXFileReference; lastKnownFileType = sourcecode.swift; path = AVSClient.swift; sourceTree = "<group>"; };
		634976FC268A205A00824A05 /* AVSClientList.swift */ = {isa = PBXFileReference; lastKnownFileType = sourcecode.swift; path = AVSClientList.swift; sourceTree = "<group>"; };
		63497701268A20EC00824A05 /* AVSParticipantsChange.swift */ = {isa = PBXFileReference; lastKnownFileType = sourcecode.swift; path = AVSParticipantsChange.swift; sourceTree = "<group>"; };
		63497709268A250E00824A05 /* Encodable+JSONString.swift */ = {isa = PBXFileReference; lastKnownFileType = sourcecode.swift; path = "Encodable+JSONString.swift"; sourceTree = "<group>"; };
		6349771D268B7C4300824A05 /* AVSVideoStreamsTest.swift */ = {isa = PBXFileReference; lastKnownFileType = sourcecode.swift; path = AVSVideoStreamsTest.swift; sourceTree = "<group>"; };
		636826F72953465F00D904C2 /* ZMUserSessionTests+AccessToken.swift */ = {isa = PBXFileReference; lastKnownFileType = sourcecode.swift; path = "ZMUserSessionTests+AccessToken.swift"; sourceTree = "<group>"; };
		636826FB2954550900D904C2 /* APIMigrationManagerTests.swift */ = {isa = PBXFileReference; lastKnownFileType = sourcecode.swift; path = APIMigrationManagerTests.swift; sourceTree = "<group>"; };
		636F70442A5F3EE900E086B6 /* MLSConferenceStaleParticipantsRemover.swift */ = {isa = PBXFileReference; lastKnownFileType = sourcecode.swift; path = MLSConferenceStaleParticipantsRemover.swift; sourceTree = "<group>"; };
		6391A8002A7A529000832665 /* MLSConferenceStaleParticipantsRemoverTests.swift */ = {isa = PBXFileReference; lastKnownFileType = sourcecode.swift; path = MLSConferenceStaleParticipantsRemoverTests.swift; sourceTree = "<group>"; };
		639290A3252CA53100046171 /* CallSnapshotTestFixture.swift */ = {isa = PBXFileReference; lastKnownFileType = sourcecode.swift; path = CallSnapshotTestFixture.swift; sourceTree = "<group>"; };
		639290A6252DEDB400046171 /* WireCallCenterV3+Degradation.swift */ = {isa = PBXFileReference; lastKnownFileType = sourcecode.swift; path = "WireCallCenterV3+Degradation.swift"; sourceTree = "<group>"; };
		63A8F575276B7B3100513750 /* AVSClientTests.swift */ = {isa = PBXFileReference; lastKnownFileType = sourcecode.swift; path = AVSClientTests.swift; sourceTree = "<group>"; };
		63B1FAD82763A510000766F8 /* AVSIdentifier.swift */ = {isa = PBXFileReference; lastKnownFileType = sourcecode.swift; path = AVSIdentifier.swift; sourceTree = "<group>"; };
		63B1FADA2763A636000766F8 /* ZMUser+AVSIdentifier.swift */ = {isa = PBXFileReference; lastKnownFileType = sourcecode.swift; path = "ZMUser+AVSIdentifier.swift"; sourceTree = "<group>"; };
		63C4B3C12C35B07A00C09A93 /* FetchShareableConversationUseCase.swift */ = {isa = PBXFileReference; lastKnownFileType = sourcecode.swift; path = FetchShareableConversationUseCase.swift; sourceTree = "<group>"; };
		63C4B3C52C35B56A00C09A93 /* ShareFileUseCase.swift */ = {isa = PBXFileReference; lastKnownFileType = sourcecode.swift; path = ShareFileUseCase.swift; sourceTree = "<group>"; };
		63C4B3C72C36A4C900C09A93 /* FetchShareableConversationUseCaseTests.swift */ = {isa = PBXFileReference; lastKnownFileType = sourcecode.swift; path = FetchShareableConversationUseCaseTests.swift; sourceTree = "<group>"; };
		63C4B3C92C36A4DB00C09A93 /* ShareFileUseCaseTests.swift */ = {isa = PBXFileReference; lastKnownFileType = sourcecode.swift; path = ShareFileUseCaseTests.swift; sourceTree = "<group>"; };
		63C5321E27FDB283009DFFF4 /* SyncStatus.swift */ = {isa = PBXFileReference; fileEncoding = 4; lastKnownFileType = sourcecode.swift; path = SyncStatus.swift; sourceTree = "<group>"; };
		63CD59542964332B00385037 /* AccessTokenMigrationTests.swift */ = {isa = PBXFileReference; lastKnownFileType = sourcecode.swift; path = AccessTokenMigrationTests.swift; sourceTree = "<group>"; };
		63CD59562964346400385037 /* ZMUserSession+AccessToken.swift */ = {isa = PBXFileReference; lastKnownFileType = sourcecode.swift; path = "ZMUserSession+AccessToken.swift"; sourceTree = "<group>"; };
		63CDCA762BCD8AB500DA0F0A /* CheckOneOnOneConversationIsReadyUseCase.swift */ = {isa = PBXFileReference; lastKnownFileType = sourcecode.swift; path = CheckOneOnOneConversationIsReadyUseCase.swift; sourceTree = "<group>"; };
		63CDCA782BD157E100DA0F0A /* CheckOneOnOneConversationIsReadyUseCaseTests.swift */ = {isa = PBXFileReference; lastKnownFileType = sourcecode.swift; path = CheckOneOnOneConversationIsReadyUseCaseTests.swift; sourceTree = "<group>"; };
		63CF3FFD2768DF8C0079FF2B /* AVSIdentifier+Stub.swift */ = {isa = PBXFileReference; lastKnownFileType = sourcecode.swift; path = "AVSIdentifier+Stub.swift"; sourceTree = "<group>"; };
		63CF3FFF276B4D110079FF2B /* AVSIdentifierTests.swift */ = {isa = PBXFileReference; lastKnownFileType = sourcecode.swift; path = AVSIdentifierTests.swift; sourceTree = "<group>"; };
		63E313D527553CA0002EAF1D /* ZMConversation+AVSIdentifier.swift */ = {isa = PBXFileReference; lastKnownFileType = sourcecode.swift; path = "ZMConversation+AVSIdentifier.swift"; sourceTree = "<group>"; };
		63E69AE927EA293900D6CE88 /* ConnectionTests+Swift.swift */ = {isa = PBXFileReference; lastKnownFileType = sourcecode.swift; path = "ConnectionTests+Swift.swift"; sourceTree = "<group>"; };
		63EB9B2C258131F700B44635 /* AVSActiveSpeakerChange.swift */ = {isa = PBXFileReference; lastKnownFileType = sourcecode.swift; path = AVSActiveSpeakerChange.swift; sourceTree = "<group>"; };
		63F1DF1E294B68380061565E /* APIMigrationManager.swift */ = {isa = PBXFileReference; lastKnownFileType = sourcecode.swift; path = APIMigrationManager.swift; sourceTree = "<group>"; };
		63F1DF20294B69B20061565E /* AccessTokenMigration.swift */ = {isa = PBXFileReference; lastKnownFileType = sourcecode.swift; path = AccessTokenMigration.swift; sourceTree = "<group>"; };
		63F376DF283519CC00FE1F05 /* SessionManagerTests+APIVersionResolver.swift */ = {isa = PBXFileReference; lastKnownFileType = sourcecode.swift; path = "SessionManagerTests+APIVersionResolver.swift"; sourceTree = "<group>"; };
		63F65F02246D5A9600534A69 /* PushChannelTests.swift */ = {isa = PBXFileReference; lastKnownFileType = sourcecode.swift; path = PushChannelTests.swift; sourceTree = "<group>"; };
		63F65F04246D972900534A69 /* ConversationTests+MessageEditing.swift */ = {isa = PBXFileReference; lastKnownFileType = sourcecode.swift; path = "ConversationTests+MessageEditing.swift"; sourceTree = "<group>"; };
		63F65F1224729B4C00534A69 /* APNSTests+Swift.swift */ = {isa = PBXFileReference; lastKnownFileType = sourcecode.swift; path = "APNSTests+Swift.swift"; sourceTree = "<group>"; };
		63F65F212474153E00534A69 /* APNSTestsBase.h */ = {isa = PBXFileReference; lastKnownFileType = sourcecode.c.h; path = APNSTestsBase.h; sourceTree = "<group>"; };
		63F65F222474378200534A69 /* APNSTestsBase.m */ = {isa = PBXFileReference; lastKnownFileType = sourcecode.c.objc; path = APNSTestsBase.m; sourceTree = "<group>"; };
		63FE4B9D25C1D2EC002878E5 /* VideoGridPresentationMode.swift */ = {isa = PBXFileReference; lastKnownFileType = sourcecode.swift; path = VideoGridPresentationMode.swift; sourceTree = "<group>"; };
		70355A7227AAE62D00F02C76 /* ZMUserSession+SecurityClassificationProviding.swift */ = {isa = PBXFileReference; lastKnownFileType = sourcecode.swift; path = "ZMUserSession+SecurityClassificationProviding.swift"; sourceTree = "<group>"; };
		707CEBB627B515B200E080A4 /* ZMUserSessionTests+SecurityClassification.swift */ = {isa = PBXFileReference; lastKnownFileType = sourcecode.swift; path = "ZMUserSessionTests+SecurityClassification.swift"; sourceTree = "<group>"; };
		7C26879C21F7193800570AA9 /* EventProcessingTracker.swift */ = {isa = PBXFileReference; lastKnownFileType = sourcecode.swift; path = EventProcessingTracker.swift; sourceTree = "<group>"; };
		7C419ED621F8D7EB00B95770 /* EventProcessingTrackerTests.swift */ = {isa = PBXFileReference; lastKnownFileType = sourcecode.swift; path = EventProcessingTrackerTests.swift; sourceTree = "<group>"; };
		7C5482D9225380160055F1AB /* CallReceivedResult.swift */ = {isa = PBXFileReference; lastKnownFileType = sourcecode.swift; path = CallReceivedResult.swift; sourceTree = "<group>"; };
		7C5B94F522DC6BC500A6F8BB /* JailbreakDetector.swift */ = {isa = PBXFileReference; fileEncoding = 4; lastKnownFileType = sourcecode.swift; path = JailbreakDetector.swift; sourceTree = "<group>"; };
		7CD279832338B74600E638CD /* SessionManagerConfiguration.swift */ = {isa = PBXFileReference; lastKnownFileType = sourcecode.swift; path = SessionManagerConfiguration.swift; sourceTree = "<group>"; };
		7CD279852338E31D00E638CD /* SessionManager+Authentication.swift */ = {isa = PBXFileReference; lastKnownFileType = sourcecode.swift; path = "SessionManager+Authentication.swift"; sourceTree = "<group>"; };
		7CD279872338E52000E638CD /* ProcessInfo+SystemBootTime.swift */ = {isa = PBXFileReference; lastKnownFileType = sourcecode.swift; path = "ProcessInfo+SystemBootTime.swift"; sourceTree = "<group>"; };
		7CE017142317D07E00144905 /* ZMAuthenticationStatusTests.swift */ = {isa = PBXFileReference; lastKnownFileType = sourcecode.swift; path = ZMAuthenticationStatusTests.swift; sourceTree = "<group>"; };
		85D8502FFC4412F91D0CC1A4 /* ZMOperationLoop.m */ = {isa = PBXFileReference; fileEncoding = 4; lastKnownFileType = sourcecode.c.objc; path = ZMOperationLoop.m; sourceTree = "<group>"; };
		85D85104C6D06FA902E3253C /* ZMSyncStrategyTests.m */ = {isa = PBXFileReference; fileEncoding = 4; lastKnownFileType = sourcecode.c.objc; path = ZMSyncStrategyTests.m; sourceTree = "<group>"; };
		85D85110893896EBA6E879CE /* MockEntity2.h */ = {isa = PBXFileReference; fileEncoding = 4; lastKnownFileType = sourcecode.c.h; path = MockEntity2.h; sourceTree = "<group>"; };
		85D852DA0CD2C94CADB3B6FE /* MockModelObjectContextFactory.m */ = {isa = PBXFileReference; fileEncoding = 4; lastKnownFileType = sourcecode.c.objc; path = MockModelObjectContextFactory.m; sourceTree = "<group>"; };
		85D853338EC38D9B021D71BF /* ZMSyncStrategy.h */ = {isa = PBXFileReference; fileEncoding = 4; lastKnownFileType = sourcecode.c.h; path = ZMSyncStrategy.h; sourceTree = "<group>"; };
		85D858D72B109C5D9A85645B /* ZMOperationLoopTests.m */ = {isa = PBXFileReference; fileEncoding = 4; lastKnownFileType = sourcecode.c.objc; path = ZMOperationLoopTests.m; sourceTree = "<group>"; };
		85D859D47B6EBF09E4137658 /* ZMSyncStrategy.m */ = {isa = PBXFileReference; fileEncoding = 4; lastKnownFileType = sourcecode.c.objc; path = ZMSyncStrategy.m; sourceTree = "<group>"; };
		85D85A3CF8F1D3B0D2532954 /* MockModelObjectContextFactory.h */ = {isa = PBXFileReference; fileEncoding = 4; lastKnownFileType = sourcecode.c.h; path = MockModelObjectContextFactory.h; sourceTree = "<group>"; };
		85D85AAE7FA09852AB9B0D6A /* MockEntity.m */ = {isa = PBXFileReference; fileEncoding = 4; lastKnownFileType = sourcecode.c.objc; path = MockEntity.m; sourceTree = "<group>"; };
		85D85BDE1EC2D916896D3132 /* MockEntity.h */ = {isa = PBXFileReference; fileEncoding = 4; lastKnownFileType = sourcecode.c.h; path = MockEntity.h; sourceTree = "<group>"; };
		85D85C9E7A2AAAE14D4BC2CC /* MockEntity2.m */ = {isa = PBXFileReference; fileEncoding = 4; lastKnownFileType = sourcecode.c.objc; path = MockEntity2.m; sourceTree = "<group>"; };
		85D85D997334755E841D13EA /* SlowSyncTests.m */ = {isa = PBXFileReference; fileEncoding = 4; lastKnownFileType = sourcecode.c.objc; path = SlowSyncTests.m; sourceTree = "<group>"; };
		85D85F3EC8565FD102AC0E5B /* ZMOperationLoop.h */ = {isa = PBXFileReference; fileEncoding = 4; lastKnownFileType = sourcecode.c.h; path = ZMOperationLoop.h; sourceTree = "<group>"; };
		871667F91BB2AE9C009C6EEA /* APSSignalingKeysStore.swift */ = {isa = PBXFileReference; fileEncoding = 4; lastKnownFileType = sourcecode.swift; path = APSSignalingKeysStore.swift; sourceTree = "<group>"; };
		8717DFA61F6EF44E0087EFE4 /* SessionManager+Push.swift */ = {isa = PBXFileReference; fileEncoding = 4; lastKnownFileType = sourcecode.swift; path = "SessionManager+Push.swift"; sourceTree = "<group>"; };
		872A2EE51FFFBC2900900B22 /* ServiceUser.swift */ = {isa = PBXFileReference; fileEncoding = 4; lastKnownFileType = sourcecode.swift; path = ServiceUser.swift; sourceTree = "<group>"; };
		872A2EE71FFFBC3900900B22 /* ServiceUserTests.swift */ = {isa = PBXFileReference; lastKnownFileType = sourcecode.swift; path = ServiceUserTests.swift; sourceTree = "<group>"; };
		872C99511DB5256E006A3BDE /* CallKitManagerTests.swift */ = {isa = PBXFileReference; fileEncoding = 4; lastKnownFileType = sourcecode.swift; path = CallKitManagerTests.swift; sourceTree = "<group>"; };
		872C99571DB659E6006A3BDE /* ringing_from_them_long.caf */ = {isa = PBXFileReference; lastKnownFileType = file; path = ringing_from_them_long.caf; sourceTree = "<group>"; };
		872C995A1DB65D0D006A3BDE /* harp.m4a */ = {isa = PBXFileReference; lastKnownFileType = file; path = harp.m4a; sourceTree = "<group>"; };
		872C995E1DB6722C006A3BDE /* CallKitDelegateTests+Mocking.h */ = {isa = PBXFileReference; fileEncoding = 4; lastKnownFileType = sourcecode.c.h; path = "CallKitDelegateTests+Mocking.h"; sourceTree = "<group>"; };
		872C995F1DB6722C006A3BDE /* CallKitDelegateTests+Mocking.m */ = {isa = PBXFileReference; fileEncoding = 4; lastKnownFileType = sourcecode.c.objc; path = "CallKitDelegateTests+Mocking.m"; sourceTree = "<group>"; };
		8737D553209217BD00E5A4AF /* URLActions.swift */ = {isa = PBXFileReference; lastKnownFileType = sourcecode.swift; path = URLActions.swift; sourceTree = "<group>"; };
		873B893D20445F4400FBE254 /* ZMConversationAccessModeTests.swift */ = {isa = PBXFileReference; lastKnownFileType = sourcecode.swift; path = ZMConversationAccessModeTests.swift; sourceTree = "<group>"; };
		874A168F2052BE5E001C6760 /* ZMUserSession+OpenConversation.swift */ = {isa = PBXFileReference; lastKnownFileType = sourcecode.swift; path = "ZMUserSession+OpenConversation.swift"; sourceTree = "<group>"; };
		874A16912052BEC5001C6760 /* UserExpirationObserver.swift */ = {isa = PBXFileReference; lastKnownFileType = sourcecode.swift; path = UserExpirationObserver.swift; sourceTree = "<group>"; };
		874A16932052C64B001C6760 /* UserExpirationObserverTests.swift */ = {isa = PBXFileReference; lastKnownFileType = sourcecode.swift; path = UserExpirationObserverTests.swift; sourceTree = "<group>"; };
		874A1749205812B6001C6760 /* ZMUserSessionTests.swift */ = {isa = PBXFileReference; lastKnownFileType = sourcecode.swift; path = ZMUserSessionTests.swift; sourceTree = "<group>"; };
		874F142C1C16FD9700C15118 /* Device.swift */ = {isa = PBXFileReference; fileEncoding = 4; lastKnownFileType = sourcecode.swift; path = Device.swift; sourceTree = "<group>"; };
		8751DA051F66BFA6000D308B /* ZMUserSession+Push.swift */ = {isa = PBXFileReference; fileEncoding = 4; lastKnownFileType = sourcecode.swift; path = "ZMUserSession+Push.swift"; sourceTree = "<group>"; };
		8754B8491F73C25400EC02AD /* ConversationListChangeInfo+UserSession.swift */ = {isa = PBXFileReference; fileEncoding = 4; lastKnownFileType = sourcecode.swift; path = "ConversationListChangeInfo+UserSession.swift"; sourceTree = "<group>"; };
		8754B84B1F73C38900EC02AD /* MessageChangeInfo+UserSession.swift */ = {isa = PBXFileReference; fileEncoding = 4; lastKnownFileType = sourcecode.swift; path = "MessageChangeInfo+UserSession.swift"; sourceTree = "<group>"; };
		8766853A1F2A1A860031081B /* UnauthenticatedSessionTests.swift */ = {isa = PBXFileReference; fileEncoding = 4; lastKnownFileType = sourcecode.swift; path = UnauthenticatedSessionTests.swift; sourceTree = "<group>"; };
		878ACB4520ADBBAA0016E68A /* Blacklist.swift */ = {isa = PBXFileReference; lastKnownFileType = sourcecode.swift; path = Blacklist.swift; sourceTree = "<group>"; };
		878ACB4720AEFB980016E68A /* ZMUser+Consent.swift */ = {isa = PBXFileReference; lastKnownFileType = sourcecode.swift; path = "ZMUser+Consent.swift"; sourceTree = "<group>"; };
		878ACB5820AF12C10016E68A /* ZMUserConsentTests.swift */ = {isa = PBXFileReference; lastKnownFileType = sourcecode.swift; path = ZMUserConsentTests.swift; sourceTree = "<group>"; };
		8796343F1F7BEA4700FC79BA /* DispatchQueue+SerialAsync.swift */ = {isa = PBXFileReference; fileEncoding = 4; lastKnownFileType = sourcecode.swift; path = "DispatchQueue+SerialAsync.swift"; sourceTree = "<group>"; };
		879634411F7BEC5100FC79BA /* DispatchQueueSerialAsyncTests.swift */ = {isa = PBXFileReference; fileEncoding = 4; lastKnownFileType = sourcecode.swift; path = DispatchQueueSerialAsyncTests.swift; sourceTree = "<group>"; };
		8798607A1C3D48A400218A3E /* DeleteAccountRequestStrategy.swift */ = {isa = PBXFileReference; fileEncoding = 4; lastKnownFileType = sourcecode.swift; path = DeleteAccountRequestStrategy.swift; sourceTree = "<group>"; };
		87AEA67B1EFBD27700C94BF3 /* DiskDatabaseTest.swift */ = {isa = PBXFileReference; fileEncoding = 4; lastKnownFileType = sourcecode.swift; path = DiskDatabaseTest.swift; sourceTree = "<group>"; };
		87B30C5B1FA756220054DFB1 /* FlowManagerTests.swift */ = {isa = PBXFileReference; lastKnownFileType = sourcecode.swift; path = FlowManagerTests.swift; sourceTree = "<group>"; };
		87D003FE1BB5810D00472E06 /* APSSignalingKeyStoreTests.swift */ = {isa = PBXFileReference; fileEncoding = 4; lastKnownFileType = sourcecode.swift; path = APSSignalingKeyStoreTests.swift; sourceTree = "<group>"; };
		87D2555821D6275800D03789 /* BuildTypeTests.swift */ = {isa = PBXFileReference; lastKnownFileType = sourcecode.swift; path = BuildTypeTests.swift; sourceTree = "<group>"; };
		87D4625C1C3D526D00433469 /* DeleteAccountRequestStrategyTests.swift */ = {isa = PBXFileReference; fileEncoding = 4; lastKnownFileType = sourcecode.swift; path = DeleteAccountRequestStrategyTests.swift; sourceTree = "<group>"; };
		87DF28C61F680495007E1702 /* PushDispatcherTests.swift */ = {isa = PBXFileReference; fileEncoding = 4; lastKnownFileType = sourcecode.swift; path = PushDispatcherTests.swift; sourceTree = "<group>"; };
		A0387BDC1F692EF9FB237767 /* ZMSyncStrategyTests.h */ = {isa = PBXFileReference; lastKnownFileType = sourcecode.c.h; path = ZMSyncStrategyTests.h; sourceTree = "<group>"; };
		A901FE9A258B562F003EAF5C /* CallParticipantTests.swift */ = {isa = PBXFileReference; lastKnownFileType = sourcecode.swift; path = CallParticipantTests.swift; sourceTree = "<group>"; };
		A913C02123A7EDFA0048CE74 /* TeamRolesDownloadRequestStrategy.swift */ = {isa = PBXFileReference; lastKnownFileType = sourcecode.swift; path = TeamRolesDownloadRequestStrategy.swift; sourceTree = "<group>"; };
		A913C02323A7F1C00048CE74 /* TeamRolesDownloadRequestStrategyTests.swift */ = {isa = PBXFileReference; lastKnownFileType = sourcecode.swift; path = TeamRolesDownloadRequestStrategyTests.swift; sourceTree = "<group>"; };
		A934C6E5266E0945008D9E68 /* ZMSyncStrategy.swift */ = {isa = PBXFileReference; fileEncoding = 4; lastKnownFileType = sourcecode.swift; path = ZMSyncStrategy.swift; sourceTree = "<group>"; };
		A93724C226984D2F005FD532 /* ios.xcconfig */ = {isa = PBXFileReference; lastKnownFileType = text.xcconfig; name = ios.xcconfig; path = "Carthage/Checkouts/wire-ios-system/Resources/Configurations/zmc-config/ios.xcconfig"; sourceTree = SOURCE_ROOT; };
		A938BDC723A7964100D4C208 /* ConversationRoleDownstreamRequestStrategy.swift */ = {isa = PBXFileReference; fileEncoding = 4; lastKnownFileType = sourcecode.swift; path = ConversationRoleDownstreamRequestStrategy.swift; sourceTree = "<group>"; };
		A938BDC923A7966700D4C208 /* ConversationRoleDownstreamRequestStrategyTests.swift */ = {isa = PBXFileReference; fileEncoding = 4; lastKnownFileType = sourcecode.swift; path = ConversationRoleDownstreamRequestStrategyTests.swift; sourceTree = "<group>"; };
		A93B528A250101AC0061255E /* ZMUserSession+Debugging.swift */ = {isa = PBXFileReference; lastKnownFileType = sourcecode.swift; path = "ZMUserSession+Debugging.swift"; sourceTree = "<group>"; };
		A95D0B1123F6B75A0057014F /* AVSLogObserver.swift */ = {isa = PBXFileReference; fileEncoding = 4; lastKnownFileType = sourcecode.swift; path = AVSLogObserver.swift; sourceTree = "<group>"; };
		A9692F881986476900849241 /* NSString_NormalizationTests.m */ = {isa = PBXFileReference; fileEncoding = 4; lastKnownFileType = sourcecode.c.objc; path = NSString_NormalizationTests.m; sourceTree = "<group>"; };
		A97E4F55267CF681006FC545 /* ZMUserSessionTestsBase.swift */ = {isa = PBXFileReference; lastKnownFileType = sourcecode.swift; path = ZMUserSessionTestsBase.swift; sourceTree = "<group>"; };
		A97E4F5A267CFB2D006FC545 /* ZMUserSessionTests_NetworkState.swift */ = {isa = PBXFileReference; lastKnownFileType = sourcecode.swift; path = ZMUserSessionTests_NetworkState.swift; sourceTree = "<group>"; };
		A9B53AA924E12E240066FCC6 /* ZMAccountDeletedReason.swift */ = {isa = PBXFileReference; lastKnownFileType = sourcecode.swift; path = ZMAccountDeletedReason.swift; sourceTree = "<group>"; };
		A9C02604266F5B4B002E542B /* ZMClientRegistrationStatus.swift */ = {isa = PBXFileReference; fileEncoding = 4; lastKnownFileType = sourcecode.swift; path = ZMClientRegistrationStatus.swift; sourceTree = "<group>"; };
		A9C02609266F5D1B002E542B /* ZMClientRegistrationStatusTests.swift */ = {isa = PBXFileReference; lastKnownFileType = sourcecode.swift; path = ZMClientRegistrationStatusTests.swift; sourceTree = "<group>"; };
		A9C02620266F630E002E542B /* UserProfileTests.h */ = {isa = PBXFileReference; lastKnownFileType = sourcecode.c.h; path = UserProfileTests.h; sourceTree = "<group>"; };
		A9F269C6257800940021B99A /* UserTests.swift */ = {isa = PBXFileReference; lastKnownFileType = sourcecode.swift; path = UserTests.swift; sourceTree = "<group>"; };
		AF6415A01C9C151700A535F5 /* EncryptedBase64EncondedExternalMessageTestFixture.txt */ = {isa = PBXFileReference; fileEncoding = 4; lastKnownFileType = text; path = EncryptedBase64EncondedExternalMessageTestFixture.txt; sourceTree = "<group>"; };
		AF6415A11C9C151700A535F5 /* ExternalMessageTextFixture.txt */ = {isa = PBXFileReference; fileEncoding = 4; lastKnownFileType = text; path = ExternalMessageTextFixture.txt; sourceTree = "<group>"; };
		B40964971DAD3D110098667A /* ja */ = {isa = PBXFileReference; lastKnownFileType = text.plist.strings; name = ja; path = ja.lproj/Push.strings; sourceTree = "<group>"; };
		B40964981DAD3D110098667A /* ja */ = {isa = PBXFileReference; lastKnownFileType = text.plist.stringsdict; name = ja; path = ja.lproj/Push.stringsdict; sourceTree = "<group>"; };
		B40964991DAD3D170098667A /* it */ = {isa = PBXFileReference; lastKnownFileType = text.plist.strings; name = it; path = it.lproj/Push.strings; sourceTree = "<group>"; };
		B409649A1DAD3D170098667A /* it */ = {isa = PBXFileReference; lastKnownFileType = text.plist.stringsdict; name = it; path = it.lproj/Push.stringsdict; sourceTree = "<group>"; };
		B409649B1DAD3D1E0098667A /* nl */ = {isa = PBXFileReference; lastKnownFileType = text.plist.strings; name = nl; path = nl.lproj/Push.strings; sourceTree = "<group>"; };
		B409649C1DAD3D1E0098667A /* nl */ = {isa = PBXFileReference; lastKnownFileType = text.plist.stringsdict; name = nl; path = nl.lproj/Push.stringsdict; sourceTree = "<group>"; };
		B409649D1DAD3D260098667A /* tr */ = {isa = PBXFileReference; lastKnownFileType = text.plist.strings; name = tr; path = tr.lproj/Push.strings; sourceTree = "<group>"; };
		B409649E1DAD3D260098667A /* tr */ = {isa = PBXFileReference; lastKnownFileType = text.plist.stringsdict; name = tr; path = tr.lproj/Push.stringsdict; sourceTree = "<group>"; };
		B40CD09F1DB7997E0008DA45 /* fr */ = {isa = PBXFileReference; lastKnownFileType = text.plist.strings; name = fr; path = fr.lproj/Push.strings; sourceTree = "<group>"; };
		B40CD0A01DB7997E0008DA45 /* fr */ = {isa = PBXFileReference; lastKnownFileType = text.plist.stringsdict; name = fr; path = fr.lproj/Push.stringsdict; sourceTree = "<group>"; };
		B40CD0A11DB799850008DA45 /* da */ = {isa = PBXFileReference; lastKnownFileType = text.plist.strings; name = da; path = da.lproj/Push.strings; sourceTree = "<group>"; };
		B40CD0A21DB799850008DA45 /* da */ = {isa = PBXFileReference; lastKnownFileType = text.plist.stringsdict; name = da; path = da.lproj/Push.stringsdict; sourceTree = "<group>"; };
		B40DC79C1D01A61600CEF65C /* pt-BR */ = {isa = PBXFileReference; lastKnownFileType = text.plist.strings; name = "pt-BR"; path = "pt-BR.lproj/Push.strings"; sourceTree = "<group>"; };
		B40DC79D1D01A61600CEF65C /* pt-BR */ = {isa = PBXFileReference; lastKnownFileType = text.plist.stringsdict; name = "pt-BR"; path = "pt-BR.lproj/Push.stringsdict"; sourceTree = "<group>"; };
		B422BB981DCCC3F60076EAD5 /* ar */ = {isa = PBXFileReference; lastKnownFileType = text.plist.strings; name = ar; path = ar.lproj/Push.strings; sourceTree = "<group>"; };
		B422BB991DCCC3F60076EAD5 /* ar */ = {isa = PBXFileReference; lastKnownFileType = text.plist.stringsdict; name = ar; path = ar.lproj/Push.stringsdict; sourceTree = "<group>"; };
		B42430E01E55CB6B00D73D1B /* pl */ = {isa = PBXFileReference; lastKnownFileType = text.plist.strings; name = pl; path = pl.lproj/Push.strings; sourceTree = "<group>"; };
		B42430E11E55CB6B00D73D1B /* pl */ = {isa = PBXFileReference; lastKnownFileType = text.plist.stringsdict; name = pl; path = pl.lproj/Push.stringsdict; sourceTree = "<group>"; };
		B42783671E363D3A00747363 /* fi */ = {isa = PBXFileReference; lastKnownFileType = text.plist.strings; name = fi; path = fi.lproj/Push.strings; sourceTree = "<group>"; };
		B42783681E363D3A00747363 /* fi */ = {isa = PBXFileReference; lastKnownFileType = text.plist.stringsdict; name = fi; path = fi.lproj/Push.stringsdict; sourceTree = "<group>"; };
		B432ADBF1E02DE9500147768 /* et */ = {isa = PBXFileReference; lastKnownFileType = text.plist.strings; name = et; path = et.lproj/Push.strings; sourceTree = "<group>"; };
		B432ADC01E02DE9500147768 /* et */ = {isa = PBXFileReference; lastKnownFileType = text.plist.stringsdict; name = et; path = et.lproj/Push.stringsdict; sourceTree = "<group>"; };
		B49AFC271DCCCB3D006B753B /* zh-Hans */ = {isa = PBXFileReference; lastKnownFileType = text.plist.strings; name = "zh-Hans"; path = "zh-Hans.lproj/Push.strings"; sourceTree = "<group>"; };
		B49AFC281DCCCB3D006B753B /* zh-Hans */ = {isa = PBXFileReference; lastKnownFileType = text.plist.stringsdict; name = "zh-Hans"; path = "zh-Hans.lproj/Push.stringsdict"; sourceTree = "<group>"; };
		B4A124851DDCB58900FD9D66 /* sl */ = {isa = PBXFileReference; lastKnownFileType = text.plist.strings; name = sl; path = sl.lproj/Push.strings; sourceTree = "<group>"; };
		B4A124861DDCB58A00FD9D66 /* sl */ = {isa = PBXFileReference; lastKnownFileType = text.plist.stringsdict; name = sl; path = sl.lproj/Push.stringsdict; sourceTree = "<group>"; };
		B4D37F921D7EEA3F00D0C1BC /* es */ = {isa = PBXFileReference; lastKnownFileType = text.plist.strings; name = es; path = es.lproj/Push.strings; sourceTree = "<group>"; };
		B4D37F931D7EEA3F00D0C1BC /* es */ = {isa = PBXFileReference; lastKnownFileType = text.plist.stringsdict; name = es; path = es.lproj/Push.stringsdict; sourceTree = "<group>"; };
		B4D37F941D7EEA5100D0C1BC /* uk */ = {isa = PBXFileReference; lastKnownFileType = text.plist.strings; name = uk; path = uk.lproj/Push.strings; sourceTree = "<group>"; };
		B4D37F951D7EEA5100D0C1BC /* uk */ = {isa = PBXFileReference; lastKnownFileType = text.plist.stringsdict; name = uk; path = uk.lproj/Push.stringsdict; sourceTree = "<group>"; };
		B4D37F961D7EEA5B00D0C1BC /* ru */ = {isa = PBXFileReference; lastKnownFileType = text.plist.strings; name = ru; path = ru.lproj/Push.strings; sourceTree = "<group>"; };
		B4D37F971D7EEA5B00D0C1BC /* ru */ = {isa = PBXFileReference; lastKnownFileType = text.plist.stringsdict; name = ru; path = ru.lproj/Push.stringsdict; sourceTree = "<group>"; };
		BF158D2E1CE087D8007C6F8A /* video.mp4 */ = {isa = PBXFileReference; lastKnownFileType = file; path = video.mp4; sourceTree = "<group>"; };
		BF1F52CB1ECDD778002FB553 /* SlowSyncTests+Teams.swift */ = {isa = PBXFileReference; fileEncoding = 4; lastKnownFileType = sourcecode.swift; path = "SlowSyncTests+Teams.swift"; sourceTree = "<group>"; };
		BF2AD9FF1F41A3DF000980E8 /* SessionFactories.swift */ = {isa = PBXFileReference; fileEncoding = 4; lastKnownFileType = sourcecode.swift; path = SessionFactories.swift; sourceTree = "<group>"; };
		BF2ADA011F41A450000980E8 /* BackendEnvironmentProvider+Cookie.swift */ = {isa = PBXFileReference; fileEncoding = 4; lastKnownFileType = sourcecode.swift; path = "BackendEnvironmentProvider+Cookie.swift"; sourceTree = "<group>"; };
		BF3C1B1620DBE254001CE126 /* Conversation+MessageDestructionTimeout.swift */ = {isa = PBXFileReference; fileEncoding = 4; lastKnownFileType = sourcecode.swift; path = "Conversation+MessageDestructionTimeout.swift"; sourceTree = "<group>"; };
		BF3C1B1820DBE3B2001CE126 /* ConversationTests+MessageTimer.swift */ = {isa = PBXFileReference; lastKnownFileType = sourcecode.swift; path = "ConversationTests+MessageTimer.swift"; sourceTree = "<group>"; };
		BF40AC711D096A0E00287E29 /* AnalyticsTests.swift */ = {isa = PBXFileReference; fileEncoding = 4; lastKnownFileType = sourcecode.swift; path = AnalyticsTests.swift; sourceTree = "<group>"; };
		BF44A3501C71D5FC00C6928E /* store127.wiredatabase */ = {isa = PBXFileReference; lastKnownFileType = file; path = store127.wiredatabase; sourceTree = "<group>"; };
		BF491CD01F03D7CF0055EE44 /* PermissionsDownloadRequestStrategy.swift */ = {isa = PBXFileReference; fileEncoding = 4; lastKnownFileType = sourcecode.swift; path = PermissionsDownloadRequestStrategy.swift; sourceTree = "<group>"; };
		BF491CD41F03E0FC0055EE44 /* PermissionsDownloadRequestStrategyTests.swift */ = {isa = PBXFileReference; fileEncoding = 4; lastKnownFileType = sourcecode.swift; path = PermissionsDownloadRequestStrategyTests.swift; sourceTree = "<group>"; };
		BF50CFA51F39ABCF007833A4 /* MockUserInfoParser.swift */ = {isa = PBXFileReference; fileEncoding = 4; lastKnownFileType = sourcecode.swift; path = MockUserInfoParser.swift; sourceTree = "<group>"; };
		BF6D5D021C4948830049F712 /* WireSyncEngine124.momd */ = {isa = PBXFileReference; lastKnownFileType = folder; path = WireSyncEngine124.momd; sourceTree = "<group>"; };
		BF6D5D041C494D730049F712 /* WireSyncEngine125.momd */ = {isa = PBXFileReference; lastKnownFileType = folder; path = WireSyncEngine125.momd; sourceTree = "<group>"; };
		BF735CF91E70003D003BC61F /* SystemMessageCallObserver.swift */ = {isa = PBXFileReference; fileEncoding = 4; lastKnownFileType = sourcecode.swift; path = SystemMessageCallObserver.swift; sourceTree = "<group>"; };
		BF80542A2102175800E97053 /* CompanyLoginVerificationTokenTests.swift */ = {isa = PBXFileReference; lastKnownFileType = sourcecode.swift; path = CompanyLoginVerificationTokenTests.swift; sourceTree = "<group>"; };
		BF8367301C52651900364B37 /* store125.wiredatabase */ = {isa = PBXFileReference; lastKnownFileType = file; path = store125.wiredatabase; sourceTree = "<group>"; };
		BFAB67AF1E535B4B00D67C1A /* TextSearchTests.swift */ = {isa = PBXFileReference; fileEncoding = 4; lastKnownFileType = sourcecode.swift; path = TextSearchTests.swift; sourceTree = "<group>"; };
		BFCE9A581C4E4C4D00951B3D /* store124.wiredatabase */ = {isa = PBXFileReference; lastKnownFileType = file; path = store124.wiredatabase; sourceTree = "<group>"; };
		BFE53F541D5A2F7000398378 /* DeleteMessagesTests.swift */ = {isa = PBXFileReference; fileEncoding = 4; lastKnownFileType = sourcecode.swift; path = DeleteMessagesTests.swift; sourceTree = "<group>"; };
		BFE7FCBE2101E50700D1165F /* CompanyLoginVerificationToken.swift */ = {isa = PBXFileReference; lastKnownFileType = sourcecode.swift; path = CompanyLoginVerificationToken.swift; sourceTree = "<group>"; };
		C3BF3961360B7EB12679AF27 /* ZMOperationLoopTests.swift */ = {isa = PBXFileReference; fileEncoding = 4; lastKnownFileType = sourcecode.swift; path = ZMOperationLoopTests.swift; sourceTree = "<group>"; };
		CB4895522C4FB77C00CA2C25 /* WireTesting.framework */ = {isa = PBXFileReference; explicitFileType = wrapper.framework; path = WireTesting.framework; sourceTree = BUILT_PRODUCTS_DIR; };
		CB4895552C4FB7AB00CA2C25 /* WireTesting.framework */ = {isa = PBXFileReference; explicitFileType = wrapper.framework; path = WireTesting.framework; sourceTree = BUILT_PRODUCTS_DIR; };
		CB79AC7B2C6DFAA2003CF5F4 /* WireTransportSupport.framework */ = {isa = PBXFileReference; explicitFileType = wrapper.framework; path = WireTransportSupport.framework; sourceTree = BUILT_PRODUCTS_DIR; };
		CB79AC7E2C6DFAC2003CF5F4 /* WireTransportSupport.framework */ = {isa = PBXFileReference; explicitFileType = wrapper.framework; path = WireTransportSupport.framework; sourceTree = BUILT_PRODUCTS_DIR; };
		CBD3AECF2C4A742B007643A0 /* TestSetup.swift */ = {isa = PBXFileReference; lastKnownFileType = sourcecode.swift; path = TestSetup.swift; sourceTree = "<group>"; };
		D522571D2062552800562561 /* AssetDeletionRequestStrategy.swift */ = {isa = PBXFileReference; lastKnownFileType = sourcecode.swift; path = AssetDeletionRequestStrategy.swift; sourceTree = "<group>"; };
		D522571F206261AA00562561 /* AssetDeletionStatus.swift */ = {isa = PBXFileReference; lastKnownFileType = sourcecode.swift; path = AssetDeletionStatus.swift; sourceTree = "<group>"; };
		D52257222062637500562561 /* DeletableAssetIdentifierProvider.swift */ = {isa = PBXFileReference; lastKnownFileType = sourcecode.swift; path = DeletableAssetIdentifierProvider.swift; sourceTree = "<group>"; };
		D55272E92062732100F542BE /* AssetDeletionStatusTests.swift */ = {isa = PBXFileReference; lastKnownFileType = sourcecode.swift; path = AssetDeletionStatusTests.swift; sourceTree = "<group>"; };
		D55272EB2062733F00F542BE /* AssetDeletionRequestStrategyTests.swift */ = {isa = PBXFileReference; lastKnownFileType = sourcecode.swift; path = AssetDeletionRequestStrategyTests.swift; sourceTree = "<group>"; };
		D59F3A11206929AF0023474F /* SessionManagerTests+Backup.swift */ = {isa = PBXFileReference; lastKnownFileType = sourcecode.swift; path = "SessionManagerTests+Backup.swift"; sourceTree = "<group>"; };
		D5D10DA3203AE43200145497 /* Conversation+AccessMode.swift */ = {isa = PBXFileReference; lastKnownFileType = sourcecode.swift; path = "Conversation+AccessMode.swift"; sourceTree = "<group>"; };
		E60579D52C1C3E3D003D4A98 /* ZMNetworkAvailabilityChangeNotification.swift */ = {isa = PBXFileReference; lastKnownFileType = sourcecode.swift; path = ZMNetworkAvailabilityChangeNotification.swift; sourceTree = "<group>"; };
		E623B6372BD688D400F91B37 /* Caches.swift */ = {isa = PBXFileReference; lastKnownFileType = sourcecode.swift; path = Caches.swift; sourceTree = "<group>"; };
		E623B6392BD68DAE00F91B37 /* UserSessionDependencies.swift */ = {isa = PBXFileReference; lastKnownFileType = sourcecode.swift; path = UserSessionDependencies.swift; sourceTree = "<group>"; };
		E62F31C42B71165A0095777A /* EvaluateOneOnOneConversationsStrategy.swift */ = {isa = PBXFileReference; lastKnownFileType = sourcecode.swift; path = EvaluateOneOnOneConversationsStrategy.swift; sourceTree = "<group>"; };
		E62F31C62B711DDF0095777A /* EvaluateOneOnOneConversationsStrategyTests.swift */ = {isa = PBXFileReference; lastKnownFileType = sourcecode.swift; path = EvaluateOneOnOneConversationsStrategyTests.swift; sourceTree = "<group>"; };
		E6425FDE2BCD5B9D003EC8CF /* ZMUserSessionBuilder.swift */ = {isa = PBXFileReference; lastKnownFileType = sourcecode.swift; path = ZMUserSessionBuilder.swift; sourceTree = "<group>"; };
		E6425FE22BD0021B003EC8CF /* SessionManager+UserSessionSelfUserClientDelegate.swift */ = {isa = PBXFileReference; lastKnownFileType = sourcecode.swift; path = "SessionManager+UserSessionSelfUserClientDelegate.swift"; sourceTree = "<group>"; };
		E6425FE42BD005C0003EC8CF /* SessionManager+UserSessionLogoutDelegate.swift */ = {isa = PBXFileReference; lastKnownFileType = sourcecode.swift; path = "SessionManager+UserSessionLogoutDelegate.swift"; sourceTree = "<group>"; };
		E662328C2BF4BBED002B680A /* ZMUserSession+MLS.swift */ = {isa = PBXFileReference; lastKnownFileType = sourcecode.swift; path = "ZMUserSession+MLS.swift"; sourceTree = "<group>"; };
		E662328E2BF4BDB0002B680A /* ZMUserSession+CertificateRevocationLists.swift */ = {isa = PBXFileReference; lastKnownFileType = sourcecode.swift; path = "ZMUserSession+CertificateRevocationLists.swift"; sourceTree = "<group>"; };
		E666EDDD2B74CEE000C03E2B /* SessionManagerBuilder.swift */ = {isa = PBXFileReference; lastKnownFileType = sourcecode.swift; path = SessionManagerBuilder.swift; sourceTree = "<group>"; };
		E666EDE02B74E75A00C03E2B /* SessionManagerTests+AccountDeletion.swift */ = {isa = PBXFileReference; lastKnownFileType = sourcecode.swift; path = "SessionManagerTests+AccountDeletion.swift"; sourceTree = "<group>"; };
		E666EDE32B74E7BD00C03E2B /* SessionManagerTests+AuthenticationFailure.swift */ = {isa = PBXFileReference; lastKnownFileType = sourcecode.swift; path = "SessionManagerTests+AuthenticationFailure.swift"; sourceTree = "<group>"; };
		E666EDE52B74E85300C03E2B /* SessionManagerTests+EncryptionAtRestMigration.swift */ = {isa = PBXFileReference; lastKnownFileType = sourcecode.swift; path = "SessionManagerTests+EncryptionAtRestMigration.swift"; sourceTree = "<group>"; };
		E666EDE72B74E8CE00C03E2B /* SessionManagerTests+EncryptionAtRestDefaults.swift */ = {isa = PBXFileReference; lastKnownFileType = sourcecode.swift; path = "SessionManagerTests+EncryptionAtRestDefaults.swift"; sourceTree = "<group>"; };
		E666EDE92B74E9EF00C03E2B /* SessionManagerTests+Teams.swift */ = {isa = PBXFileReference; lastKnownFileType = sourcecode.swift; path = "SessionManagerTests+Teams.swift"; sourceTree = "<group>"; };
		E666EDEB2B74EA5000C03E2B /* SessionManagerTests+MultiUserSession.swift */ = {isa = PBXFileReference; lastKnownFileType = sourcecode.swift; path = "SessionManagerTests+MultiUserSession.swift"; sourceTree = "<group>"; };
		E666EDED2B74EAC300C03E2B /* SessionManagerTests+AppLock.swift */ = {isa = PBXFileReference; lastKnownFileType = sourcecode.swift; path = "SessionManagerTests+AppLock.swift"; sourceTree = "<group>"; };
		E666EDF12B74ED2F00C03E2B /* MockSessionManagerObserver.swift */ = {isa = PBXFileReference; lastKnownFileType = sourcecode.swift; path = MockSessionManagerObserver.swift; sourceTree = "<group>"; };
		E6A6FE282C4175DE001407E8 /* IntegrationTest+BackendInfo.swift */ = {isa = PBXFileReference; lastKnownFileType = sourcecode.swift; path = "IntegrationTest+BackendInfo.swift"; sourceTree = "<group>"; };
		E6BB79532C36B36E003B821B /* NetworkState.swift */ = {isa = PBXFileReference; lastKnownFileType = sourcecode.swift; path = NetworkState.swift; sourceTree = "<group>"; };
		E6BD767E2BDBAAE300FB1F8B /* CoreDataStack+Caches.swift */ = {isa = PBXFileReference; fileEncoding = 4; lastKnownFileType = sourcecode.swift; path = "CoreDataStack+Caches.swift"; sourceTree = "<group>"; };
		E6C6C6B22B877404007585DF /* TeamMembersDownloadRequestStrategy.swift */ = {isa = PBXFileReference; fileEncoding = 4; lastKnownFileType = sourcecode.swift; path = TeamMembersDownloadRequestStrategy.swift; sourceTree = "<group>"; };
		E6C6C6B42B87741D007585DF /* TeamMembersDownloadRequestStrategyTests.swift */ = {isa = PBXFileReference; fileEncoding = 4; lastKnownFileType = sourcecode.swift; path = TeamMembersDownloadRequestStrategyTests.swift; sourceTree = "<group>"; };
		E6C983EB2B98627200D55177 /* GetMLSFeatureUseCase.swift */ = {isa = PBXFileReference; fileEncoding = 4; lastKnownFileType = sourcecode.swift; path = GetMLSFeatureUseCase.swift; sourceTree = "<group>"; };
		E6C983ED2B986ABA00D55177 /* ZMUserSession+UserSession.swift */ = {isa = PBXFileReference; lastKnownFileType = sourcecode.swift; path = "ZMUserSession+UserSession.swift"; sourceTree = "<group>"; };
		E6D1B1F12B988166001CA68B /* GetMLSFeatureUseCaseTests.swift */ = {isa = PBXFileReference; lastKnownFileType = sourcecode.swift; path = GetMLSFeatureUseCaseTests.swift; sourceTree = "<group>"; };
		E6E557992BBD4D9C0033E62B /* ZMReachability+ServerConnection.swift */ = {isa = PBXFileReference; lastKnownFileType = sourcecode.swift; path = "ZMReachability+ServerConnection.swift"; sourceTree = "<group>"; };
		E6F31B4F2C19B42E005DFA0C /* ZMUserSession+Notifications.swift */ = {isa = PBXFileReference; lastKnownFileType = sourcecode.swift; path = "ZMUserSession+Notifications.swift"; sourceTree = "<group>"; };
		E934249D2C2D3BBA001A8EBD /* ProcessInfo+Tests.swift */ = {isa = PBXFileReference; lastKnownFileType = sourcecode.swift; path = "ProcessInfo+Tests.swift"; sourceTree = "<group>"; };
		E948DB132C4AB09D00146025 /* AppendLocationMessageUseCaseTests.swift */ = {isa = PBXFileReference; lastKnownFileType = sourcecode.swift; path = AppendLocationMessageUseCaseTests.swift; sourceTree = "<group>"; };
		E955D3DE2C36CFFF0090BEAB /* ConversationType+ZMConversationType.swift */ = {isa = PBXFileReference; lastKnownFileType = sourcecode.swift; path = "ConversationType+ZMConversationType.swift"; sourceTree = "<group>"; };
		E955D3E22C36E9240090BEAB /* AppendKnockMessageUseCaseTests.swift */ = {isa = PBXFileReference; lastKnownFileType = sourcecode.swift; path = AppendKnockMessageUseCaseTests.swift; sourceTree = "<group>"; };
		E965B10B2C3431EC009BEAB3 /* AppendLocationMessageUseCase.swift */ = {isa = PBXFileReference; lastKnownFileType = sourcecode.swift; path = AppendLocationMessageUseCase.swift; sourceTree = "<group>"; };
		E967757E2BD8237D00EFEED5 /* SetAllowGuestAndServicesUseCase.swift */ = {isa = PBXFileReference; lastKnownFileType = sourcecode.swift; path = SetAllowGuestAndServicesUseCase.swift; sourceTree = "<group>"; };
		E96970552C8F2F68009F037C /* AppendFileMessageUseCase.swift */ = {isa = PBXFileReference; lastKnownFileType = sourcecode.swift; path = AppendFileMessageUseCase.swift; sourceTree = "<group>"; };
		E96970572C8F3546009F037C /* AppendFileMessageUseCaseTests.swift */ = {isa = PBXFileReference; lastKnownFileType = sourcecode.swift; path = AppendFileMessageUseCaseTests.swift; sourceTree = "<group>"; };
		E97296242C4A784300C4F1DB /* MessageAppendableConversation.swift */ = {isa = PBXFileReference; lastKnownFileType = sourcecode.swift; path = MessageAppendableConversation.swift; sourceTree = "<group>"; };
		E97296262C4AA72100C4F1DB /* AppendImageMessageUseCaseTests.swift */ = {isa = PBXFileReference; lastKnownFileType = sourcecode.swift; path = AppendImageMessageUseCaseTests.swift; sourceTree = "<group>"; };
		E98E5DFB2B8DF45100A2CFF5 /* ResolveOneOnOneConversationsUseCaseTests.swift */ = {isa = PBXFileReference; lastKnownFileType = sourcecode.swift; path = ResolveOneOnOneConversationsUseCaseTests.swift; sourceTree = "<group>"; };
		E998FE8D2C184C9800EAA672 /* UserCredentials.swift */ = {isa = PBXFileReference; lastKnownFileType = sourcecode.swift; path = UserCredentials.swift; sourceTree = "<group>"; };
		E99EDB0C2C89A90F00680C96 /* MockAnalyticsManagerProviding.swift */ = {isa = PBXFileReference; lastKnownFileType = sourcecode.swift; path = MockAnalyticsManagerProviding.swift; sourceTree = "<group>"; };
		E99EDB0E2C8ACB9C00680C96 /* AnalyticsManagerProviding.swift */ = {isa = PBXFileReference; lastKnownFileType = sourcecode.swift; path = AnalyticsManagerProviding.swift; sourceTree = "<group>"; };
		E9A71BD22C32EA8B0027EC01 /* AppendTextMessageUseCase.swift */ = {isa = PBXFileReference; lastKnownFileType = sourcecode.swift; path = AppendTextMessageUseCase.swift; sourceTree = "<group>"; };
		E9A71BD42C33EE080027EC01 /* AppendImageMessageUseCase.swift */ = {isa = PBXFileReference; lastKnownFileType = sourcecode.swift; path = AppendImageMessageUseCase.swift; sourceTree = "<group>"; };
		E9A71BD62C33F4850027EC01 /* AppendKnockMessagekUseCase.swift */ = {isa = PBXFileReference; lastKnownFileType = sourcecode.swift; path = AppendKnockMessagekUseCase.swift; sourceTree = "<group>"; };
		E9A96E7D2B88E0EA00914FDD /* ResolveOneOnOneConversationsUseCase.swift */ = {isa = PBXFileReference; lastKnownFileType = sourcecode.swift; path = ResolveOneOnOneConversationsUseCase.swift; sourceTree = "<group>"; };
		E9AD0A352C2AF9B300CA88DF /* AnalyticsSessionConfiguration.swift */ = {isa = PBXFileReference; lastKnownFileType = sourcecode.swift; path = AnalyticsSessionConfiguration.swift; sourceTree = "<group>"; };
		E9C0B1E72C58E34000D242D6 /* DisableAnalyticsUseCase.swift */ = {isa = PBXFileReference; lastKnownFileType = sourcecode.swift; path = DisableAnalyticsUseCase.swift; sourceTree = "<group>"; };
		E9DA6FF42C5CDF9A00BF8298 /* DisableAnalyticsUseCaseTests.swift */ = {isa = PBXFileReference; lastKnownFileType = sourcecode.swift; path = DisableAnalyticsUseCaseTests.swift; sourceTree = "<group>"; };
		E9E4D4702C2AD61500364352 /* TeamRole+AnalyticsValue.swift */ = {isa = PBXFileReference; lastKnownFileType = sourcecode.swift; path = "TeamRole+AnalyticsValue.swift"; sourceTree = "<group>"; };
		E9EAEAA62BC7C50B0042F5C9 /* CreateConversationGuestLinkUseCase.swift */ = {isa = PBXFileReference; lastKnownFileType = sourcecode.swift; path = CreateConversationGuestLinkUseCase.swift; sourceTree = "<group>"; };
		E9F403142C5B96CD00F81366 /* EnableAnalyticsUseCase.swift */ = {isa = PBXFileReference; lastKnownFileType = sourcecode.swift; path = EnableAnalyticsUseCase.swift; sourceTree = "<group>"; };
		E9F403162C5BD26C00F81366 /* SessionManager+AnalyticsUseCases.swift */ = {isa = PBXFileReference; lastKnownFileType = sourcecode.swift; path = "SessionManager+AnalyticsUseCases.swift"; sourceTree = "<group>"; };
		E9F627B22BE4BF4A008C2B1C /* CreateConversationGuestLinkUseCaseTests.swift */ = {isa = PBXFileReference; lastKnownFileType = sourcecode.swift; path = CreateConversationGuestLinkUseCaseTests.swift; sourceTree = "<group>"; };
		E9F7FE282BE0C61900699356 /* SetAllowGuestsAndServicesUseCaseTests.swift */ = {isa = PBXFileReference; lastKnownFileType = sourcecode.swift; path = SetAllowGuestsAndServicesUseCaseTests.swift; sourceTree = "<group>"; };
		EBD7B55754FDA4E74F1006FD /* ZMOperationLoopTests.h */ = {isa = PBXFileReference; lastKnownFileType = sourcecode.c.h; path = ZMOperationLoopTests.h; sourceTree = "<group>"; };
		EE01E0361F90DABC001AA33C /* audio.m4a */ = {isa = PBXFileReference; lastKnownFileType = file; path = audio.m4a; sourceTree = "<group>"; };
		EE01E0381F90FEC1001AA33C /* ZMLocalNotificationTests_ExpiredMessage.swift */ = {isa = PBXFileReference; lastKnownFileType = sourcecode.swift; path = ZMLocalNotificationTests_ExpiredMessage.swift; sourceTree = "<group>"; };
		EE0BA28F29D5DBD6004E93B5 /* MockCryptoboxMigrationManagerInterface.swift */ = {isa = PBXFileReference; lastKnownFileType = sourcecode.swift; path = MockCryptoboxMigrationManagerInterface.swift; sourceTree = "<group>"; };
		EE0CAEAE2AAF2E8E00BD2DB7 /* URLSession+MinTLSVersion.swift */ = {isa = PBXFileReference; lastKnownFileType = sourcecode.swift; path = "URLSession+MinTLSVersion.swift"; sourceTree = "<group>"; };
		EE1108B623D1B367005DC663 /* TypingUsers.swift */ = {isa = PBXFileReference; lastKnownFileType = sourcecode.swift; path = TypingUsers.swift; sourceTree = "<group>"; };
		EE1108F823D1F945005DC663 /* TypingUsersTimeout.swift */ = {isa = PBXFileReference; lastKnownFileType = sourcecode.swift; path = TypingUsersTimeout.swift; sourceTree = "<group>"; };
		EE1108FA23D2087F005DC663 /* Typing.swift */ = {isa = PBXFileReference; lastKnownFileType = sourcecode.swift; path = Typing.swift; sourceTree = "<group>"; };
		EE1108FC23D59720005DC663 /* IsTypingTests.swift */ = {isa = PBXFileReference; lastKnownFileType = sourcecode.swift; path = IsTypingTests.swift; sourceTree = "<group>"; };
		EE13BD8A2BC948FC006561F8 /* ZMUserSession+APIAdapter.swift */ = {isa = PBXFileReference; lastKnownFileType = sourcecode.swift; path = "ZMUserSession+APIAdapter.swift"; sourceTree = "<group>"; };
		EE1DEBB223D5A6930087EE1F /* TypingTests.swift */ = {isa = PBXFileReference; lastKnownFileType = sourcecode.swift; path = TypingTests.swift; sourceTree = "<group>"; };
		EE1DEBB423D5AEE50087EE1F /* TypingUsersTimeoutTests.swift */ = {isa = PBXFileReference; lastKnownFileType = sourcecode.swift; path = TypingUsersTimeoutTests.swift; sourceTree = "<group>"; };
		EE1DEBB623D5B62C0087EE1F /* TypingUsersTests.swift */ = {isa = PBXFileReference; lastKnownFileType = sourcecode.swift; path = TypingUsersTests.swift; sourceTree = "<group>"; };
		EE1DEBB823D5B9BC0087EE1F /* ZMConversation+TypingUsersTests.swift */ = {isa = PBXFileReference; lastKnownFileType = sourcecode.swift; path = "ZMConversation+TypingUsersTests.swift"; sourceTree = "<group>"; };
		EE1DEBBC23D5E0390087EE1F /* TypingUsersTimeout+Key.swift */ = {isa = PBXFileReference; lastKnownFileType = sourcecode.swift; path = "TypingUsersTimeout+Key.swift"; sourceTree = "<group>"; };
		EE1DEBC223D5F1920087EE1F /* Conversation+TypingUsers.swift */ = {isa = PBXFileReference; lastKnownFileType = sourcecode.swift; path = "Conversation+TypingUsers.swift"; sourceTree = "<group>"; };
		EE1DEBC523D5F1D00087EE1F /* NSManagedObjectContext+TypingUsers.swift */ = {isa = PBXFileReference; lastKnownFileType = sourcecode.swift; path = "NSManagedObjectContext+TypingUsers.swift"; sourceTree = "<group>"; };
		EE2DE5E129250C1A00F42F4C /* CallHandle.swift */ = {isa = PBXFileReference; lastKnownFileType = sourcecode.swift; path = CallHandle.swift; sourceTree = "<group>"; };
		EE2DE5E329250CC400F42F4C /* CallKitCall.swift */ = {isa = PBXFileReference; lastKnownFileType = sourcecode.swift; path = CallKitCall.swift; sourceTree = "<group>"; };
		EE2DE5E7292519EC00F42F4C /* CallKitCallRegister.swift */ = {isa = PBXFileReference; lastKnownFileType = sourcecode.swift; path = CallKitCallRegister.swift; sourceTree = "<group>"; };
		EE2DE5E92926377C00F42F4C /* CallObserver.swift */ = {isa = PBXFileReference; lastKnownFileType = sourcecode.swift; path = CallObserver.swift; sourceTree = "<group>"; };
		EE2DE5EB29263C5100F42F4C /* Logger.swift */ = {isa = PBXFileReference; lastKnownFileType = sourcecode.swift; path = Logger.swift; sourceTree = "<group>"; };
		EE38DDED280437E500D4983D /* BlacklistReason.swift */ = {isa = PBXFileReference; fileEncoding = 4; lastKnownFileType = sourcecode.swift; path = BlacklistReason.swift; sourceTree = "<group>"; };
		EE3E43F52BF62BB9001A43A1 /* SupportedProtocolsServiceTests.swift */ = {isa = PBXFileReference; fileEncoding = 4; lastKnownFileType = sourcecode.swift; path = SupportedProtocolsServiceTests.swift; sourceTree = "<group>"; };
		EE3E43F82BF62BF6001A43A1 /* SelfSupportedProtocolsRequestStrategyTests.swift */ = {isa = PBXFileReference; lastKnownFileType = sourcecode.swift; path = SelfSupportedProtocolsRequestStrategyTests.swift; sourceTree = "<group>"; };
		EE419B57256FEA3D004618E2 /* ZMUserSession.Configuration.swift */ = {isa = PBXFileReference; lastKnownFileType = sourcecode.swift; path = ZMUserSession.Configuration.swift; sourceTree = "<group>"; };
		EE458B0A27CCD58800F04038 /* ZMOperationLoop+APIVersion.swift */ = {isa = PBXFileReference; lastKnownFileType = sourcecode.swift; path = "ZMOperationLoop+APIVersion.swift"; sourceTree = "<group>"; };
		EE46EF252942033C007BBD99 /* SessionManager+PushToken.swift */ = {isa = PBXFileReference; lastKnownFileType = sourcecode.swift; path = "SessionManager+PushToken.swift"; sourceTree = "<group>"; };
		EE4E6A252B714490007C476D /* WireRequestStrategySupport.framework */ = {isa = PBXFileReference; explicitFileType = wrapper.framework; path = WireRequestStrategySupport.framework; sourceTree = BUILT_PRODUCTS_DIR; };
		EE51FBED2AE1305B002B503B /* UserSession.swift */ = {isa = PBXFileReference; lastKnownFileType = sourcecode.swift; path = UserSession.swift; sourceTree = "<group>"; };
		EE5AAF392874E8C70018FA01 /* BackendEnvironmentProvider+Reachability.swift */ = {isa = PBXFileReference; lastKnownFileType = sourcecode.swift; path = "BackendEnvironmentProvider+Reachability.swift"; sourceTree = "<group>"; };
		EE5BF6341F8F907C00B49D06 /* ZMLocalNotificationTests.swift */ = {isa = PBXFileReference; lastKnownFileType = sourcecode.swift; name = ZMLocalNotificationTests.swift; path = Tests/Source/Notifications/PushNotifications/ZMLocalNotificationTests.swift; sourceTree = SOURCE_ROOT; };
		EE5D9B5F290A7CEE007D78D6 /* VoIPPushManager.swift */ = {isa = PBXFileReference; lastKnownFileType = sourcecode.swift; path = VoIPPushManager.swift; sourceTree = "<group>"; };
		EE5D9B61290A8557007D78D6 /* SessionManager+VoIPPushManagerDelegate.swift */ = {isa = PBXFileReference; lastKnownFileType = sourcecode.swift; path = "SessionManager+VoIPPushManagerDelegate.swift"; sourceTree = "<group>"; };
		EE5FEF0421E8948F00E24F7F /* ZMUserSession+DarwinNotificationCenter.swift */ = {isa = PBXFileReference; lastKnownFileType = sourcecode.swift; path = "ZMUserSession+DarwinNotificationCenter.swift"; sourceTree = "<group>"; };
		EE6654632445D4EE00CBF8D3 /* MockAddressBook.swift */ = {isa = PBXFileReference; fileEncoding = 4; lastKnownFileType = sourcecode.swift; path = MockAddressBook.swift; sourceTree = "<group>"; };
		EE668BB52954AA7F00D939E7 /* WireRequestStrategy.framework */ = {isa = PBXFileReference; explicitFileType = wrapper.framework; path = WireRequestStrategy.framework; sourceTree = BUILT_PRODUCTS_DIR; };
		EE668BB92954AA9300D939E7 /* WireMockTransport.framework */ = {isa = PBXFileReference; explicitFileType = wrapper.framework; path = WireMockTransport.framework; sourceTree = BUILT_PRODUCTS_DIR; };
		EE67F6C5296F0622001D7C88 /* libPhoneNumberiOS.xcframework */ = {isa = PBXFileReference; lastKnownFileType = wrapper.xcframework; name = libPhoneNumberiOS.xcframework; path = ../Carthage/Build/libPhoneNumberiOS.xcframework; sourceTree = "<group>"; };
		EE67F6C6296F0622001D7C88 /* ZipArchive.xcframework */ = {isa = PBXFileReference; lastKnownFileType = wrapper.xcframework; name = ZipArchive.xcframework; path = ../Carthage/Build/ZipArchive.xcframework; sourceTree = "<group>"; };
		EE67F6C7296F0622001D7C88 /* avs.xcframework */ = {isa = PBXFileReference; lastKnownFileType = wrapper.xcframework; name = avs.xcframework; path = ../Carthage/Build/avs.xcframework; sourceTree = "<group>"; };
		EE8584DA2B6938390045EAD4 /* CreateTeamOneOnOneConversationUseCase.swift */ = {isa = PBXFileReference; lastKnownFileType = sourcecode.swift; path = CreateTeamOneOnOneConversationUseCase.swift; sourceTree = "<group>"; };
		EE8584DC2B6BD33B0045EAD4 /* ZMUserSession+OneOnOne.swift */ = {isa = PBXFileReference; lastKnownFileType = sourcecode.swift; path = "ZMUserSession+OneOnOne.swift"; sourceTree = "<group>"; };
		EE88B04E2BF62B140013F0BD /* SelfSupportedProtocolsRequestStrategy.swift */ = {isa = PBXFileReference; lastKnownFileType = sourcecode.swift; path = SelfSupportedProtocolsRequestStrategy.swift; sourceTree = "<group>"; };
		EE88B0502BF62B3F0013F0BD /* SupportedProtocolsService.swift */ = {isa = PBXFileReference; fileEncoding = 4; lastKnownFileType = sourcecode.swift; path = SupportedProtocolsService.swift; sourceTree = "<group>"; };
		EE8B934D2B838AFD00D5E670 /* GetE2eIdentityCertificatesUseCaseTests.swift */ = {isa = PBXFileReference; lastKnownFileType = sourcecode.swift; path = GetE2eIdentityCertificatesUseCaseTests.swift; sourceTree = "<group>"; };
		EE95DECC247C0049001EA010 /* SessionManagerConfigurationTests.swift */ = {isa = PBXFileReference; lastKnownFileType = sourcecode.swift; path = SessionManagerConfigurationTests.swift; sourceTree = "<group>"; };
		EE9CDE8D27D9FF5900C4DAC8 /* APIVersionResolver.swift */ = {isa = PBXFileReference; lastKnownFileType = sourcecode.swift; path = APIVersionResolver.swift; sourceTree = "<group>"; };
		EE9CDE8F27DA04A300C4DAC8 /* SessionManager+APIVersionResolver.swift */ = {isa = PBXFileReference; lastKnownFileType = sourcecode.swift; path = "SessionManager+APIVersionResolver.swift"; sourceTree = "<group>"; };
		EE9CDE9127DA05D100C4DAC8 /* APIVersionResolverTests.swift */ = {isa = PBXFileReference; lastKnownFileType = sourcecode.swift; path = APIVersionResolverTests.swift; sourceTree = "<group>"; };
		EEA1ED4025BEBABF006D07D3 /* AppLockIntegrationTests.swift */ = {isa = PBXFileReference; lastKnownFileType = sourcecode.swift; path = AppLockIntegrationTests.swift; sourceTree = "<group>"; };
		EEA58F0F2B70D59F006DEE32 /* CreateTeamOneOnOneConversationUseCaseTests.swift */ = {isa = PBXFileReference; lastKnownFileType = sourcecode.swift; path = CreateTeamOneOnOneConversationUseCaseTests.swift; sourceTree = "<group>"; };
		EEC0A2D229433D360032C1C9 /* SessionManagerTests+PushToken.swift */ = {isa = PBXFileReference; lastKnownFileType = sourcecode.swift; path = "SessionManagerTests+PushToken.swift"; sourceTree = "<group>"; };
		EEC7AB0B2A08F3DF005614BE /* OperationStateProvider.swift */ = {isa = PBXFileReference; lastKnownFileType = sourcecode.swift; path = OperationStateProvider.swift; sourceTree = "<group>"; };
		EECE27C329435FFE00419A8B /* PushTokenService.swift */ = {isa = PBXFileReference; lastKnownFileType = sourcecode.swift; path = PushTokenService.swift; sourceTree = "<group>"; };
		EECE27C5294362F100419A8B /* MockPushTokenService.swift */ = {isa = PBXFileReference; lastKnownFileType = sourcecode.swift; path = MockPushTokenService.swift; sourceTree = "<group>"; };
		EEDDB6A32BCFC5E4009ECF97 /* WireSyncEngine.docc */ = {isa = PBXFileReference; lastKnownFileType = folder.documentationcatalog; path = WireSyncEngine.docc; sourceTree = "<group>"; };
		EEE186B3259CC92D008707CA /* ZMUserSession+AppLock.swift */ = {isa = PBXFileReference; lastKnownFileType = sourcecode.swift; path = "ZMUserSession+AppLock.swift"; sourceTree = "<group>"; };
		EEE186B5259CCA14008707CA /* SessionManager+AppLock.swift */ = {isa = PBXFileReference; lastKnownFileType = sourcecode.swift; path = "SessionManager+AppLock.swift"; sourceTree = "<group>"; };
		EEE46E5628C5EF56005F48D7 /* FetchUserClientsUseCase.swift */ = {isa = PBXFileReference; lastKnownFileType = sourcecode.swift; path = FetchUserClientsUseCase.swift; sourceTree = "<group>"; };
		EEE95CF52A442A0100E136CB /* WireCallCenterV3+MLS.swift */ = {isa = PBXFileReference; lastKnownFileType = sourcecode.swift; path = "WireCallCenterV3+MLS.swift"; sourceTree = "<group>"; };
		EEEA75F51F8A613F006D1070 /* ZMLocalNotification+ExpiredMessages.swift */ = {isa = PBXFileReference; fileEncoding = 4; lastKnownFileType = sourcecode.swift; path = "ZMLocalNotification+ExpiredMessages.swift"; sourceTree = "<group>"; };
		EEEA75F71F8A6141006D1070 /* ZMLocalNotification+Calling.swift */ = {isa = PBXFileReference; fileEncoding = 4; lastKnownFileType = sourcecode.swift; path = "ZMLocalNotification+Calling.swift"; sourceTree = "<group>"; };
		EEEED9A723F6BC00008C94CA /* SelfUserProvider.swift */ = {isa = PBXFileReference; lastKnownFileType = sourcecode.swift; path = SelfUserProvider.swift; sourceTree = "<group>"; };
		EEEED9A923F6BD75008C94CA /* ZMUserSession+SelfUserProvider.swift */ = {isa = PBXFileReference; lastKnownFileType = sourcecode.swift; path = "ZMUserSession+SelfUserProvider.swift"; sourceTree = "<group>"; };
		EF2CB12622D5E58B00350B0A /* TeamImageAssetUpdateStrategy.swift */ = {isa = PBXFileReference; lastKnownFileType = sourcecode.swift; path = TeamImageAssetUpdateStrategy.swift; sourceTree = "<group>"; };
		EF2CB12822D5E5BB00350B0A /* TeamImageAssetUpdateStrategyTests.swift */ = {isa = PBXFileReference; lastKnownFileType = sourcecode.swift; path = TeamImageAssetUpdateStrategyTests.swift; sourceTree = "<group>"; };
		EF797FE71FB5E8DB00F7FF21 /* RegistrationTests.swift */ = {isa = PBXFileReference; lastKnownFileType = sourcecode.swift; path = RegistrationTests.swift; sourceTree = "<group>"; };
		EFC8281B1FB343B600E27E21 /* RegistationCredentialVerificationStrategy.swift */ = {isa = PBXFileReference; lastKnownFileType = sourcecode.swift; path = RegistationCredentialVerificationStrategy.swift; sourceTree = "<group>"; };
		EFC8281D1FB34F9600E27E21 /* EmailVerificationStrategyTests.swift */ = {isa = PBXFileReference; lastKnownFileType = sourcecode.swift; path = EmailVerificationStrategyTests.swift; sourceTree = "<group>"; };
		EFC828211FB356CE00E27E21 /* RegistrationStatusTests.swift */ = {isa = PBXFileReference; fileEncoding = 4; lastKnownFileType = sourcecode.swift; path = RegistrationStatusTests.swift; sourceTree = "<group>"; };
		EFF9403D2240FE5D004F3115 /* URL+DeepLink.swift */ = {isa = PBXFileReference; lastKnownFileType = sourcecode.swift; path = "URL+DeepLink.swift"; sourceTree = "<group>"; };
		EFF9403F2240FF12004F3115 /* DeepLinkError.swift */ = {isa = PBXFileReference; lastKnownFileType = sourcecode.swift; path = DeepLinkError.swift; sourceTree = "<group>"; };
		F11E35D52040172200D4D5DB /* ZMHotFixTests.swift */ = {isa = PBXFileReference; lastKnownFileType = sourcecode.swift; path = ZMHotFixTests.swift; sourceTree = "<group>"; };
		F130BF272062C05600DBE261 /* SessionManager+Backup.swift */ = {isa = PBXFileReference; lastKnownFileType = sourcecode.swift; path = "SessionManager+Backup.swift"; sourceTree = "<group>"; };
		F132C113203F20AB00C58933 /* ZMHotFixDirectoryTests.swift */ = {isa = PBXFileReference; lastKnownFileType = sourcecode.swift; path = ZMHotFixDirectoryTests.swift; sourceTree = "<group>"; };
		F13A26E020456002004F8E47 /* ConversationTests+Guests.swift */ = {isa = PBXFileReference; lastKnownFileType = sourcecode.swift; path = "ConversationTests+Guests.swift"; sourceTree = "<group>"; };
		F14417221FD946F100CB2850 /* zh-Hant */ = {isa = PBXFileReference; lastKnownFileType = text.plist.strings; name = "zh-Hant"; path = "zh-Hant.lproj/Push.strings"; sourceTree = "<group>"; };
		F14417231FD946F200CB2850 /* zh-Hant */ = {isa = PBXFileReference; lastKnownFileType = text.plist.stringsdict; name = "zh-Hant"; path = "zh-Hant.lproj/Push.stringsdict"; sourceTree = "<group>"; };
		F14417241FD946F200CB2850 /* zh-Hant */ = {isa = PBXFileReference; lastKnownFileType = text.plist.strings; name = "zh-Hant"; path = "zh-Hant.lproj/ZMLocalizable.strings"; sourceTree = "<group>"; };
		F14417251FD9470E00CB2850 /* lt */ = {isa = PBXFileReference; lastKnownFileType = text.plist.strings; name = lt; path = lt.lproj/Push.strings; sourceTree = "<group>"; };
		F14417261FD9470E00CB2850 /* lt */ = {isa = PBXFileReference; lastKnownFileType = text.plist.stringsdict; name = lt; path = lt.lproj/Push.stringsdict; sourceTree = "<group>"; };
		F14417271FD9470E00CB2850 /* lt */ = {isa = PBXFileReference; lastKnownFileType = text.plist.strings; name = lt; path = lt.lproj/ZMLocalizable.strings; sourceTree = "<group>"; };
		F148F6661FB9AA7600BD6909 /* UnregisteredTeam.swift */ = {isa = PBXFileReference; lastKnownFileType = sourcecode.swift; path = UnregisteredTeam.swift; sourceTree = "<group>"; };
		F148F6681FBAF55800BD6909 /* TeamRegistrationStrategyTests.swift */ = {isa = PBXFileReference; lastKnownFileType = sourcecode.swift; path = TeamRegistrationStrategyTests.swift; sourceTree = "<group>"; };
		F148F66A1FBAFAF600BD6909 /* RegistrationStatusTestHelper.swift */ = {isa = PBXFileReference; lastKnownFileType = sourcecode.swift; path = RegistrationStatusTestHelper.swift; sourceTree = "<group>"; };
		F159F4131F1E3134001B7D80 /* SessionManagerTests.swift */ = {isa = PBXFileReference; fileEncoding = 4; lastKnownFileType = sourcecode.swift; path = SessionManagerTests.swift; sourceTree = "<group>"; };
		F16558D0225F3F2A00EA2F2A /* SessionManager+SwitchBackend.swift */ = {isa = PBXFileReference; lastKnownFileType = sourcecode.swift; path = "SessionManager+SwitchBackend.swift"; sourceTree = "<group>"; };
		F16C8BC32040715800677D31 /* ZMUpdateEvent+Testing.swift */ = {isa = PBXFileReference; lastKnownFileType = sourcecode.swift; path = "ZMUpdateEvent+Testing.swift"; sourceTree = "<group>"; };
		F170AF1F1E7800CF0033DC33 /* UserImageAssetUpdateStrategyTests.swift */ = {isa = PBXFileReference; fileEncoding = 4; lastKnownFileType = sourcecode.swift; path = UserImageAssetUpdateStrategyTests.swift; sourceTree = "<group>"; };
		F188BB852223F372002BF204 /* UserRichProfileIntegrationTests.swift */ = {isa = PBXFileReference; fileEncoding = 4; lastKnownFileType = sourcecode.swift; path = UserRichProfileIntegrationTests.swift; sourceTree = "<group>"; };
		F190E0A81E8D516D003E81F8 /* UserProfileImageV3Tests.swift */ = {isa = PBXFileReference; fileEncoding = 4; lastKnownFileType = sourcecode.swift; path = UserProfileImageV3Tests.swift; sourceTree = "<group>"; };
		F190E0DB1E8E7BA1003E81F8 /* SlowSyncTests+Swift.swift */ = {isa = PBXFileReference; fileEncoding = 4; lastKnownFileType = sourcecode.swift; path = "SlowSyncTests+Swift.swift"; sourceTree = "<group>"; };
		F19E559F22B3A2C5005C792D /* UNNotification+SafeLogging.swift */ = {isa = PBXFileReference; lastKnownFileType = sourcecode.swift; path = "UNNotification+SafeLogging.swift"; sourceTree = "<group>"; };
		F19E55A122B3A3FA005C792D /* UNNotificationResponse+SafeLogging.swift */ = {isa = PBXFileReference; lastKnownFileType = sourcecode.swift; path = "UNNotificationResponse+SafeLogging.swift"; sourceTree = "<group>"; };
		F19E55A322B3A740005C792D /* PKPushPayload+SafeLogging.swift */ = {isa = PBXFileReference; lastKnownFileType = sourcecode.swift; path = "PKPushPayload+SafeLogging.swift"; sourceTree = "<group>"; };
		F19E55A522B3AAA8005C792D /* PKPushCredentials+SafeLogging.swift */ = {isa = PBXFileReference; lastKnownFileType = sourcecode.swift; path = "PKPushCredentials+SafeLogging.swift"; sourceTree = "<group>"; };
		F19F1D131EFBC18E00275E27 /* UnauthenticatedSession.swift */ = {isa = PBXFileReference; fileEncoding = 4; lastKnownFileType = sourcecode.swift; path = UnauthenticatedSession.swift; sourceTree = "<group>"; };
		F19F1D191EFBC2F000275E27 /* ZMAuthenticationStatus_Internal.h */ = {isa = PBXFileReference; fileEncoding = 4; lastKnownFileType = sourcecode.c.h; path = ZMAuthenticationStatus_Internal.h; sourceTree = "<group>"; };
		F19F1D1A1EFBC2F000275E27 /* ZMAuthenticationStatus.h */ = {isa = PBXFileReference; fileEncoding = 4; lastKnownFileType = sourcecode.c.h; path = ZMAuthenticationStatus.h; sourceTree = "<group>"; };
		F19F1D1B1EFBC2F000275E27 /* ZMAuthenticationStatus.m */ = {isa = PBXFileReference; fileEncoding = 4; lastKnownFileType = sourcecode.c.objc; path = ZMAuthenticationStatus.m; sourceTree = "<group>"; };
		F19F1D231EFBC34E00275E27 /* ZMUserSessionRegistrationNotification.h */ = {isa = PBXFileReference; fileEncoding = 4; lastKnownFileType = sourcecode.c.h; path = ZMUserSessionRegistrationNotification.h; sourceTree = "<group>"; };
		F19F1D241EFBC34E00275E27 /* ZMUserSessionRegistrationNotification.m */ = {isa = PBXFileReference; fileEncoding = 4; lastKnownFileType = sourcecode.c.objc; path = ZMUserSessionRegistrationNotification.m; sourceTree = "<group>"; };
		F19F1D321EFBE3FE00275E27 /* UnauthenticatedOperationLoop.swift */ = {isa = PBXFileReference; fileEncoding = 4; lastKnownFileType = sourcecode.swift; path = UnauthenticatedOperationLoop.swift; sourceTree = "<group>"; };
		F19F1D371EFBF61800275E27 /* SessionManager.swift */ = {isa = PBXFileReference; fileEncoding = 4; lastKnownFileType = sourcecode.swift; path = SessionManager.swift; sourceTree = "<group>"; };
		F19F4F391E5F1AE400F4D8FF /* UserProfileImageUpdateStatus.swift */ = {isa = PBXFileReference; fileEncoding = 4; lastKnownFileType = sourcecode.swift; path = UserProfileImageUpdateStatus.swift; sourceTree = "<group>"; };
		F19F4F3B1E604AA700F4D8FF /* UserImageAssetUpdateStrategy.swift */ = {isa = PBXFileReference; fileEncoding = 4; lastKnownFileType = sourcecode.swift; path = UserImageAssetUpdateStrategy.swift; sourceTree = "<group>"; };
		F19F4F4C1E646C3C00F4D8FF /* UserProfileImageUpdateStatusTests.swift */ = {isa = PBXFileReference; fileEncoding = 4; lastKnownFileType = sourcecode.swift; path = UserProfileImageUpdateStatusTests.swift; sourceTree = "<group>"; };
		F19F4F4E1E6575F700F4D8FF /* UserProfileImageOwner.swift */ = {isa = PBXFileReference; fileEncoding = 4; lastKnownFileType = sourcecode.swift; path = UserProfileImageOwner.swift; sourceTree = "<group>"; };
		F1A94BD11F010287003083D9 /* UnauthenticatedSession+Login.swift */ = {isa = PBXFileReference; fileEncoding = 4; lastKnownFileType = sourcecode.swift; path = "UnauthenticatedSession+Login.swift"; sourceTree = "<group>"; };
		F1A989BD1FD03E2200B8A82E /* Base */ = {isa = PBXFileReference; lastKnownFileType = text.plist.strings; name = Base; path = Base.lproj/ZMLocalizable.strings; sourceTree = "<group>"; };
		F1A989BE1FD03E2400B8A82E /* pt-BR */ = {isa = PBXFileReference; lastKnownFileType = text.plist.strings; name = "pt-BR"; path = "pt-BR.lproj/ZMLocalizable.strings"; sourceTree = "<group>"; };
		F1A989BF1FD03E2500B8A82E /* es */ = {isa = PBXFileReference; lastKnownFileType = text.plist.strings; name = es; path = es.lproj/ZMLocalizable.strings; sourceTree = "<group>"; };
		F1A989C01FD03E2600B8A82E /* uk */ = {isa = PBXFileReference; lastKnownFileType = text.plist.strings; name = uk; path = uk.lproj/ZMLocalizable.strings; sourceTree = "<group>"; };
		F1A989C11FD03E2600B8A82E /* ru */ = {isa = PBXFileReference; lastKnownFileType = text.plist.strings; name = ru; path = ru.lproj/ZMLocalizable.strings; sourceTree = "<group>"; };
		F1A989C21FD03E2700B8A82E /* ja */ = {isa = PBXFileReference; lastKnownFileType = text.plist.strings; name = ja; path = ja.lproj/ZMLocalizable.strings; sourceTree = "<group>"; };
		F1A989C31FD03E2700B8A82E /* it */ = {isa = PBXFileReference; lastKnownFileType = text.plist.strings; name = it; path = it.lproj/ZMLocalizable.strings; sourceTree = "<group>"; };
		F1A989C41FD03E2800B8A82E /* nl */ = {isa = PBXFileReference; lastKnownFileType = text.plist.strings; name = nl; path = nl.lproj/ZMLocalizable.strings; sourceTree = "<group>"; };
		F1A989C51FD03E2800B8A82E /* tr */ = {isa = PBXFileReference; lastKnownFileType = text.plist.strings; name = tr; path = tr.lproj/ZMLocalizable.strings; sourceTree = "<group>"; };
		F1A989C61FD03E2900B8A82E /* fr */ = {isa = PBXFileReference; lastKnownFileType = text.plist.strings; name = fr; path = fr.lproj/ZMLocalizable.strings; sourceTree = "<group>"; };
		F1A989C71FD03E2A00B8A82E /* ar */ = {isa = PBXFileReference; lastKnownFileType = text.plist.strings; name = ar; path = ar.lproj/ZMLocalizable.strings; sourceTree = "<group>"; };
		F1A989C81FD03E2B00B8A82E /* da */ = {isa = PBXFileReference; lastKnownFileType = text.plist.strings; name = da; path = da.lproj/ZMLocalizable.strings; sourceTree = "<group>"; };
		F1A989C91FD03E2B00B8A82E /* zh-Hans */ = {isa = PBXFileReference; lastKnownFileType = text.plist.strings; name = "zh-Hans"; path = "zh-Hans.lproj/ZMLocalizable.strings"; sourceTree = "<group>"; };
		F1A989CA1FD03E2C00B8A82E /* sl */ = {isa = PBXFileReference; lastKnownFileType = text.plist.strings; name = sl; path = sl.lproj/ZMLocalizable.strings; sourceTree = "<group>"; };
		F1A989CB1FD03E2C00B8A82E /* fi */ = {isa = PBXFileReference; lastKnownFileType = text.plist.strings; name = fi; path = fi.lproj/ZMLocalizable.strings; sourceTree = "<group>"; };
		F1A989CC1FD03E2D00B8A82E /* et */ = {isa = PBXFileReference; lastKnownFileType = text.plist.strings; name = et; path = et.lproj/ZMLocalizable.strings; sourceTree = "<group>"; };
		F1A989CD1FD03E2E00B8A82E /* pl */ = {isa = PBXFileReference; lastKnownFileType = text.plist.strings; name = pl; path = pl.lproj/ZMLocalizable.strings; sourceTree = "<group>"; };
		F1A989CE1FD0579F00B8A82E /* de */ = {isa = PBXFileReference; lastKnownFileType = text.plist.strings; name = de; path = de.lproj/ZMLocalizable.strings; sourceTree = "<group>"; };
		F1AE5F6C21F72FC6009CDBBC /* ZMUserSession+Timers.swift */ = {isa = PBXFileReference; lastKnownFileType = sourcecode.swift; path = "ZMUserSession+Timers.swift"; sourceTree = "<group>"; };
		F1AE5F6E21F73388009CDBBC /* ZMUserSessionTests+Timers.swift */ = {isa = PBXFileReference; lastKnownFileType = sourcecode.swift; path = "ZMUserSessionTests+Timers.swift"; sourceTree = "<group>"; };
		F1B5D53C2181FDA300986911 /* NetworkQuality.swift */ = {isa = PBXFileReference; lastKnownFileType = sourcecode.swift; path = NetworkQuality.swift; sourceTree = "<group>"; };
		F1C1F3ED1FCF0C85007273E3 /* ZMUserSessionErrorCode+Localized.swift */ = {isa = PBXFileReference; lastKnownFileType = sourcecode.swift; path = "ZMUserSessionErrorCode+Localized.swift"; sourceTree = "<group>"; };
		F1C1F3EF1FCF18C5007273E3 /* NSError+Localized.swift */ = {isa = PBXFileReference; lastKnownFileType = sourcecode.swift; path = "NSError+Localized.swift"; sourceTree = "<group>"; };
		F1C51FE61FB49660009C2269 /* RegistrationStatus.swift */ = {isa = PBXFileReference; lastKnownFileType = sourcecode.swift; path = RegistrationStatus.swift; sourceTree = "<group>"; };
		F1C51FE81FB4A9C7009C2269 /* RegistrationStrategy.swift */ = {isa = PBXFileReference; lastKnownFileType = sourcecode.swift; path = RegistrationStrategy.swift; sourceTree = "<group>"; };
		F1E48002207E3789008D4299 /* Default-568h@2x.png */ = {isa = PBXFileReference; lastKnownFileType = image.png; path = "Default-568h@2x.png"; sourceTree = "<group>"; };
		F905C47E1E79A86A00AF34A5 /* WireCallCenterV3Tests.swift */ = {isa = PBXFileReference; fileEncoding = 4; lastKnownFileType = sourcecode.swift; path = WireCallCenterV3Tests.swift; sourceTree = "<group>"; };
		F90EC5A21E7BF1AC00A6779E /* AVSWrapper.swift */ = {isa = PBXFileReference; fileEncoding = 4; lastKnownFileType = sourcecode.swift; path = AVSWrapper.swift; sourceTree = "<group>"; };
		F91CA6AC1BECBD3F000EE5C2 /* Base */ = {isa = PBXFileReference; lastKnownFileType = text.plist.strings; name = Base; path = Base.lproj/Push.strings; sourceTree = "<group>"; };
		F91CA6AD1BECBD46000EE5C2 /* Base */ = {isa = PBXFileReference; lastKnownFileType = text.plist.stringsdict; name = Base; path = Base.lproj/Push.stringsdict; sourceTree = "<group>"; };
		F91CA6AE1BECBD51000EE5C2 /* de */ = {isa = PBXFileReference; lastKnownFileType = text.plist.strings; name = de; path = de.lproj/Push.strings; sourceTree = "<group>"; };
		F91CA6AF1BECBD51000EE5C2 /* de */ = {isa = PBXFileReference; lastKnownFileType = text.plist.stringsdict; name = de; path = de.lproj/Push.stringsdict; sourceTree = "<group>"; };
		F920F4D51DA3DCF8002B860B /* ConversationTests+Ephemeral.swift */ = {isa = PBXFileReference; fileEncoding = 4; lastKnownFileType = sourcecode.swift; path = "ConversationTests+Ephemeral.swift"; sourceTree = "<group>"; };
		F9245BEC1CBF95A8009D1E85 /* ZMHotFixDirectory+Swift.swift */ = {isa = PBXFileReference; fileEncoding = 4; lastKnownFileType = sourcecode.swift; path = "ZMHotFixDirectory+Swift.swift"; sourceTree = "<group>"; };
		F925468C1C63B61000CE2D7C /* MessagingTest+EventFactory.h */ = {isa = PBXFileReference; fileEncoding = 4; lastKnownFileType = sourcecode.c.h; path = "MessagingTest+EventFactory.h"; sourceTree = "<group>"; };
		F925468D1C63B61000CE2D7C /* MessagingTest+EventFactory.m */ = {isa = PBXFileReference; fileEncoding = 4; lastKnownFileType = sourcecode.c.objc; path = "MessagingTest+EventFactory.m"; sourceTree = "<group>"; };
		F92CA9641F153622007D8570 /* CacheFileRelocatorTests.swift */ = {isa = PBXFileReference; fileEncoding = 4; lastKnownFileType = sourcecode.swift; path = CacheFileRelocatorTests.swift; sourceTree = "<group>"; };
		F93A75F11C1F219800252586 /* ConversationStatusStrategy.swift */ = {isa = PBXFileReference; fileEncoding = 4; lastKnownFileType = sourcecode.swift; path = ConversationStatusStrategy.swift; sourceTree = "<group>"; };
		F93F3A581ED5A67E003CD185 /* TeamTests.swift */ = {isa = PBXFileReference; fileEncoding = 4; lastKnownFileType = sourcecode.swift; path = TeamTests.swift; sourceTree = "<group>"; };
		F9410F621DE44C2E007451FF /* TypingStrategyTests.swift */ = {isa = PBXFileReference; fileEncoding = 4; lastKnownFileType = sourcecode.swift; path = TypingStrategyTests.swift; sourceTree = "<group>"; };
		F94F6B321E54B9C000D46A29 /* CallingRequestStrategyTests.swift */ = {isa = PBXFileReference; fileEncoding = 4; lastKnownFileType = sourcecode.swift; path = CallingRequestStrategyTests.swift; sourceTree = "<group>"; };
		F95706531DE5D1CC0087442C /* SearchUserImageStrategy.swift */ = {isa = PBXFileReference; fileEncoding = 4; lastKnownFileType = sourcecode.swift; path = SearchUserImageStrategy.swift; sourceTree = "<group>"; };
		F95706581DE5F6D40087442C /* SearchUserImageStrategyTests.swift */ = {isa = PBXFileReference; fileEncoding = 4; lastKnownFileType = sourcecode.swift; path = SearchUserImageStrategyTests.swift; sourceTree = "<group>"; };
		F95ECF4C1B94A553009F91BA /* ZMHotFix.h */ = {isa = PBXFileReference; fileEncoding = 4; lastKnownFileType = sourcecode.c.h; path = ZMHotFix.h; sourceTree = "<group>"; };
		F95ECF4D1B94A553009F91BA /* ZMHotFix.m */ = {isa = PBXFileReference; fileEncoding = 4; lastKnownFileType = sourcecode.c.objc; path = ZMHotFix.m; sourceTree = "<group>"; };
		F95ECF501B94BD05009F91BA /* ZMHotFixTests.m */ = {isa = PBXFileReference; fileEncoding = 4; lastKnownFileType = sourcecode.c.objc; path = ZMHotFixTests.m; sourceTree = "<group>"; };
		F95FFBCF1EB8A44D004031CB /* CallSystemMessageGeneratorTests.swift */ = {isa = PBXFileReference; fileEncoding = 4; lastKnownFileType = sourcecode.swift; path = CallSystemMessageGeneratorTests.swift; sourceTree = "<group>"; };
		F962A8EF19FFD4DC00FD0F80 /* ZMOperationLoop+Private.h */ = {isa = PBXFileReference; lastKnownFileType = sourcecode.c.h; path = "ZMOperationLoop+Private.h"; sourceTree = "<group>"; };
		F9644AE91E83CDD100A1887B /* CallingV3Tests.swift */ = {isa = PBXFileReference; fileEncoding = 4; lastKnownFileType = sourcecode.swift; path = CallingV3Tests.swift; sourceTree = "<group>"; };
		F964700B1D5C720D00A81A92 /* ConversationTests+MessageEditing.m */ = {isa = PBXFileReference; fileEncoding = 4; lastKnownFileType = sourcecode.c.objc; path = "ConversationTests+MessageEditing.m"; sourceTree = "<group>"; };
		F96DBEE81DF9A570008FE832 /* ZMSyncStrategy+ManagedObjectChanges.h */ = {isa = PBXFileReference; fileEncoding = 4; lastKnownFileType = sourcecode.c.h; path = "ZMSyncStrategy+ManagedObjectChanges.h"; sourceTree = "<group>"; };
		F96DBEE91DF9A570008FE832 /* ZMSyncStrategy+ManagedObjectChanges.m */ = {isa = PBXFileReference; fileEncoding = 4; lastKnownFileType = sourcecode.c.objc; path = "ZMSyncStrategy+ManagedObjectChanges.m"; sourceTree = "<group>"; };
		F991CE111CB55512004D8465 /* ZMConversation+Testing.h */ = {isa = PBXFileReference; fileEncoding = 4; lastKnownFileType = sourcecode.c.h; path = "ZMConversation+Testing.h"; sourceTree = "<group>"; };
		F991CE121CB55512004D8465 /* ZMConversation+Testing.m */ = {isa = PBXFileReference; fileEncoding = 4; lastKnownFileType = sourcecode.c.objc; path = "ZMConversation+Testing.m"; sourceTree = "<group>"; };
		F991CE131CB55512004D8465 /* ZMUser+Testing.h */ = {isa = PBXFileReference; fileEncoding = 4; lastKnownFileType = sourcecode.c.h; path = "ZMUser+Testing.h"; sourceTree = "<group>"; };
		F991CE141CB55512004D8465 /* ZMUser+Testing.m */ = {isa = PBXFileReference; fileEncoding = 4; lastKnownFileType = sourcecode.c.objc; path = "ZMUser+Testing.m"; sourceTree = "<group>"; };
		F9AB00211F0CDAF00037B437 /* CacheFileRelocator.swift */ = {isa = PBXFileReference; fileEncoding = 4; lastKnownFileType = sourcecode.swift; path = CacheFileRelocator.swift; sourceTree = "<group>"; };
		F9ABE84B1EFD568B00D83214 /* TeamDownloadRequestStrategy.swift */ = {isa = PBXFileReference; fileEncoding = 4; lastKnownFileType = sourcecode.swift; path = TeamDownloadRequestStrategy.swift; sourceTree = "<group>"; };
		F9ABE84D1EFD568B00D83214 /* TeamRequestFactory.swift */ = {isa = PBXFileReference; fileEncoding = 4; lastKnownFileType = sourcecode.swift; path = TeamRequestFactory.swift; sourceTree = "<group>"; };
		F9ABE8531EFD56BF00D83214 /* TeamDownloadRequestStrategyTests.swift */ = {isa = PBXFileReference; fileEncoding = 4; lastKnownFileType = sourcecode.swift; path = TeamDownloadRequestStrategyTests.swift; sourceTree = "<group>"; };
		F9ABE8541EFD56BF00D83214 /* TeamDownloadRequestStrategy+EventsTests.swift */ = {isa = PBXFileReference; fileEncoding = 4; lastKnownFileType = sourcecode.swift; path = "TeamDownloadRequestStrategy+EventsTests.swift"; sourceTree = "<group>"; };
		F9B171F51C0EF21100E6EEC6 /* ClientUpdateStatus.swift */ = {isa = PBXFileReference; fileEncoding = 4; lastKnownFileType = sourcecode.swift; path = ClientUpdateStatus.swift; sourceTree = "<group>"; };
		F9B171F71C0F00E700E6EEC6 /* ClientUpdateStatusTests.swift */ = {isa = PBXFileReference; fileEncoding = 4; lastKnownFileType = sourcecode.swift; path = ClientUpdateStatusTests.swift; sourceTree = "<group>"; };
		F9B171F91C0F320200E6EEC6 /* ClientManagementTests.m */ = {isa = PBXFileReference; fileEncoding = 4; lastKnownFileType = sourcecode.c.objc; path = ClientManagementTests.m; sourceTree = "<group>"; };
		F9B71F4A1CB2B841001DB03F /* NSManagedObjectContext+TestHelpers.h */ = {isa = PBXFileReference; fileEncoding = 4; lastKnownFileType = sourcecode.c.h; path = "NSManagedObjectContext+TestHelpers.h"; sourceTree = "<group>"; };
		F9B71F4B1CB2B841001DB03F /* NSManagedObjectContext+TestHelpers.m */ = {isa = PBXFileReference; fileEncoding = 4; lastKnownFileType = sourcecode.c.objc; path = "NSManagedObjectContext+TestHelpers.m"; sourceTree = "<group>"; };
		F9C9A4ED1CAD290B0039E10C /* store128.wiredatabase */ = {isa = PBXFileReference; lastKnownFileType = file; path = store128.wiredatabase; sourceTree = "<group>"; };
		F9D1CD131DF6C131002F6E80 /* SyncStatusTests.swift */ = {isa = PBXFileReference; fileEncoding = 4; lastKnownFileType = sourcecode.swift; lineEnding = 0; path = SyncStatusTests.swift; sourceTree = "<group>"; xcLanguageSpecificationIdentifier = xcode.lang.swift; };
		F9DAC54D1C2034E70001F11E /* ConversationStatusStrategyTests.swift */ = {isa = PBXFileReference; fileEncoding = 4; lastKnownFileType = sourcecode.swift; path = ConversationStatusStrategyTests.swift; sourceTree = "<group>"; };
		F9E3AB511BEA017300C1A6AA /* ZMSelfStrategy+Internal.h */ = {isa = PBXFileReference; fileEncoding = 4; lastKnownFileType = sourcecode.c.h; path = "ZMSelfStrategy+Internal.h"; sourceTree = "<group>"; };
		F9E462D91D7043C60036CFA7 /* ConversationTests+DeliveryConfirmation.swift */ = {isa = PBXFileReference; fileEncoding = 4; lastKnownFileType = sourcecode.swift; path = "ConversationTests+DeliveryConfirmation.swift"; sourceTree = "<group>"; };
		F9E577201E77EC6D0065EFE4 /* WireCallCenterV3+Notifications.swift */ = {isa = PBXFileReference; fileEncoding = 4; lastKnownFileType = sourcecode.swift; path = "WireCallCenterV3+Notifications.swift"; sourceTree = "<group>"; };
		F9F11A061A0A630900F1DCEE /* ZMBlacklistVerificatorTest.m */ = {isa = PBXFileReference; fileEncoding = 4; lastKnownFileType = sourcecode.c.objc; path = ZMBlacklistVerificatorTest.m; sourceTree = "<group>"; };
		F9F631411DE3524100416938 /* TypingStrategy.swift */ = {isa = PBXFileReference; fileEncoding = 4; lastKnownFileType = sourcecode.swift; path = TypingStrategy.swift; sourceTree = "<group>"; };
		F9F846331ED307F10087C1A4 /* CallParticipantsSnapshotTests.swift */ = {isa = PBXFileReference; fileEncoding = 4; lastKnownFileType = sourcecode.swift; path = CallParticipantsSnapshotTests.swift; sourceTree = "<group>"; };
		F9F9F5611D75D62100AE6499 /* RequestStrategyTestBase.swift */ = {isa = PBXFileReference; fileEncoding = 4; lastKnownFileType = sourcecode.swift; path = RequestStrategyTestBase.swift; sourceTree = "<group>"; };
		F9FD798519EE742600D70FCD /* ZMBlacklistDownloader.h */ = {isa = PBXFileReference; fileEncoding = 4; lastKnownFileType = sourcecode.c.h; path = ZMBlacklistDownloader.h; sourceTree = "<group>"; };
		F9FD798619EE742600D70FCD /* ZMBlacklistDownloader.m */ = {isa = PBXFileReference; fileEncoding = 4; lastKnownFileType = sourcecode.c.objc; path = ZMBlacklistDownloader.m; sourceTree = "<group>"; };
		F9FD798919EE962F00D70FCD /* ZMBlacklistDownloaderTest.m */ = {isa = PBXFileReference; fileEncoding = 4; lastKnownFileType = sourcecode.c.objc; path = ZMBlacklistDownloaderTest.m; sourceTree = "<group>"; };
		F9FD798B19EE9B9A00D70FCD /* ZMBlacklistVerificator.h */ = {isa = PBXFileReference; fileEncoding = 4; lastKnownFileType = sourcecode.c.h; path = ZMBlacklistVerificator.h; sourceTree = "<group>"; };
		F9FD798C19EE9B9A00D70FCD /* ZMBlacklistVerificator.m */ = {isa = PBXFileReference; fileEncoding = 4; lastKnownFileType = sourcecode.c.objc; path = ZMBlacklistVerificator.m; sourceTree = "<group>"; };
/* End PBXFileReference section */

/* Begin PBXFrameworksBuildPhase section */
		0145AE7E2B1154010097E3B8 /* Frameworks */ = {
			isa = PBXFrameworksBuildPhase;
			buildActionMask = 2147483647;
			files = (
				5958B30C2C8AF2CC00AFDFE6 /* WireAnalytics in Frameworks */,
				59909A652C5BBFCC009C41DE /* WireAPI in Frameworks */,
				0145AE8B2B1155690097E3B8 /* WireSyncEngine.framework in Frameworks */,
			);
			runOnlyForDeploymentPostprocessing = 0;
		};
		169BA1CF25ECDBA300374343 /* Frameworks */ = {
			isa = PBXFrameworksBuildPhase;
			buildActionMask = 2147483647;
			files = (
				598E87022BF4DE9600FC5438 /* WireSystemSupport.framework in Frameworks */,
				169BA1D725ECDBA300374343 /* WireSyncEngine.framework in Frameworks */,
				5996E88F2C19CAF3007A52F0 /* WireDataModelSupport.framework in Frameworks */,
				59DA04A32BD25486003F9195 /* WireSyncEngineSupport.framework in Frameworks */,
				CB79AC7C2C6DFAA2003CF5F4 /* WireTransportSupport.framework in Frameworks */,
				CB4895562C4FB7AB00CA2C25 /* WireTesting.framework in Frameworks */,
				598E87052BF4E01300FC5438 /* WireUtilitiesSupport.framework in Frameworks */,
			);
			runOnlyForDeploymentPostprocessing = 0;
		};
		3E186085191A56F6000FE027 /* Frameworks */ = {
			isa = PBXFrameworksBuildPhase;
			buildActionMask = 2147483647;
			files = (
				544BA1571A43424F00D3B852 /* WireSyncEngine.framework in Frameworks */,
				EE668BBA2954AA9300D939E7 /* WireMockTransport.framework in Frameworks */,
			);
			runOnlyForDeploymentPostprocessing = 0;
		};
		3E1860C0191A649D000FE027 /* Frameworks */ = {
			isa = PBXFrameworksBuildPhase;
			buildActionMask = 2147483647;
			files = (
				0155194E2C20D29400037358 /* WireDomainSupport.framework in Frameworks */,
				5996E8922C19CB28007A52F0 /* WireSystemSupport.framework in Frameworks */,
				5996E8952C19CB36007A52F0 /* WireUtilitiesSupport.framework in Frameworks */,
				E9EB58202C357FDE00A2325E /* WireAnalyticsSupport in Frameworks */,
				CB79AC7F2C6DFAC2003CF5F4 /* WireTransportSupport.framework in Frameworks */,
				CB4895532C4FB77C00CA2C25 /* WireTesting.framework in Frameworks */,
				0145AE902B1155760097E3B8 /* WireSyncEngineSupport.framework in Frameworks */,
				54F4DC5A1A4438B300FDB6EA /* WireSyncEngine.framework in Frameworks */,
				59D1C3102B1DEE6E0016F6B2 /* WireDataModelSupport.framework in Frameworks */,
				EE4E6A262B714490007C476D /* WireRequestStrategySupport.framework in Frameworks */,
			);
			runOnlyForDeploymentPostprocessing = 0;
		};
		5498158F1A43232400A7CE2E /* Frameworks */ = {
			isa = PBXFrameworksBuildPhase;
			buildActionMask = 2147483647;
			files = (
				661A37632C5C0E6100FD511C /* WireAPI in Frameworks */,
				E9C60E922C259F3C004E5F13 /* WireAnalytics in Frameworks */,
				EE67F6CC296F0622001D7C88 /* avs.xcframework in Frameworks */,
				EE668BB62954AA7F00D939E7 /* WireRequestStrategy.framework in Frameworks */,
				015519462C20D20800037358 /* WireDomain.framework in Frameworks */,
				EE67F6C8296F0622001D7C88 /* libPhoneNumberiOS.xcframework in Frameworks */,
				EE67F6CA296F0622001D7C88 /* ZipArchive.xcframework in Frameworks */,
			);
			runOnlyForDeploymentPostprocessing = 0;
		};
/* End PBXFrameworksBuildPhase section */

/* Begin PBXGroup section */
		0145AE822B1154010097E3B8 /* Support */ = {
			isa = PBXGroup;
			children = (
				5996E8992C19CCE1007A52F0 /* Sourcery */,
				5996E89A2C19CD2A007A52F0 /* Sources */,
				0145AE832B1154010097E3B8 /* WireSyncEngineSupport.h */,
			);
			path = Support;
			sourceTree = "<group>";
		};
		018A3DBD2B0799CA00EB3D6B /* Use cases */ = {
			isa = PBXGroup;
			children = (
				16D74BF52B5A961800160298 /* ChangeUsernameUseCaseTests.swift */,
				EEA58F0F2B70D59F006DEE32 /* CreateTeamOneOnOneConversationUseCaseTests.swift */,
				EE8B934D2B838AFD00D5E670 /* GetE2eIdentityCertificatesUseCaseTests.swift */,
				E6D1B1F12B988166001CA68B /* GetMLSFeatureUseCaseTests.swift */,
				018A3DBE2B0799CA00EB3D6B /* GetUserClientFingerprintUseCaseTests.swift */,
				E98E5DFB2B8DF45100A2CFF5 /* ResolveOneOnOneConversationsUseCaseTests.swift */,
				061F791D2B76828500E8827B /* SnoozeCertificateEnrollmentUseCaseTests.swift */,
				06D16AAF2B9F3C9F00D5A28A /* E2EIdentityCertificateUpdateStatusUseCaseTests.swift */,
				E9F7FE282BE0C61900699356 /* SetAllowGuestsAndServicesUseCaseTests.swift */,
				E9F627B22BE4BF4A008C2B1C /* CreateConversationGuestLinkUseCaseTests.swift */,
				63CDCA782BD157E100DA0F0A /* CheckOneOnOneConversationIsReadyUseCaseTests.swift */,
				06ADEA072BD2723F008BA0B3 /* RemoveUserClientUseCaseTests.swift */,
				59D5C2302C35846600CE1D5E /* AppendTextMessageUseCaseTests.swift */,
				E955D3E22C36E9240090BEAB /* AppendKnockMessageUseCaseTests.swift */,
				63C4B3C72C36A4C900C09A93 /* FetchShareableConversationUseCaseTests.swift */,
				63C4B3C92C36A4DB00C09A93 /* ShareFileUseCaseTests.swift */,
				E97296262C4AA72100C4F1DB /* AppendImageMessageUseCaseTests.swift */,
				E948DB132C4AB09D00146025 /* AppendLocationMessageUseCaseTests.swift */,
<<<<<<< HEAD
				E9DA6FF42C5CDF9A00BF8298 /* DisableAnalyticsUseCaseTests.swift */,
				5958B30D2C8AF45D00AFDFE6 /* EnableAnalyticsUseCaseTests.swift */,
				E99EDB0C2C89A90F00680C96 /* MockAnalyticsManagerProviding.swift */,
=======
				E9DA6FF42C5CDF9A00BF8298 /* DisableAnalyticsSharingUseCaseTests.swift */,
				E96970572C8F3546009F037C /* AppendFileMessageUseCaseTests.swift */,
>>>>>>> c1cb5463
			);
			path = "Use cases";
			sourceTree = "<group>";
		};
		060C06662B7619C600B484C6 /* E2EI */ = {
			isa = PBXGroup;
			children = (
				06ADE9E42BBFE0D7008BA0B3 /* CRL */,
				060C06672B7619E300B484C6 /* SelfClientCertificateProvider.swift */,
				259AAB0C2B9F477F00B13A7C /* LastE2EIdentityUpdateDateProtocol.swift */,
			);
			path = E2EI;
			sourceTree = "<group>";
		};
		061F79192B767ACD00E8827B /* E2EI */ = {
			isa = PBXGroup;
			children = (
				061F791A2B767AE100E8827B /* SelfClientCertificateProviderTests.swift */,
				06ADE9E92BC02B65008BA0B3 /* CertificateRevocationListsCheckerTests.swift */,
				06ADE9EB2BC03C6D008BA0B3 /* CRLsDistributionPointsObserverTests.swift */,
				0678D9932C2C5B54000DF6E3 /* CRLURLBuilderTests.swift */,
			);
			path = E2EI;
			sourceTree = "<group>";
		};
		06ADE9E42BBFE0D7008BA0B3 /* CRL */ = {
			isa = PBXGroup;
			children = (
				06ADE9E22BBFDF26008BA0B3 /* CertificateRevocationListsChecker.swift */,
				06ADE9E72BBFE1FA008BA0B3 /* CRLsDistributionPointsObserver.swift */,
				0678D9912C2C53D3000DF6E3 /* CRLURLBuilder.swift */,
			);
			path = CRL;
			sourceTree = "<group>";
		};
		0928E38F1BA2CFF60057232E /* E2EE */ = {
			isa = PBXGroup;
			children = (
				871667F91BB2AE9C009C6EEA /* APSSignalingKeysStore.swift */,
				09BCDB8C1BCE7F000020DCC7 /* ZMAPSMessageDecoder.h */,
				09BCDB8D1BCE7F000020DCC7 /* ZMAPSMessageDecoder.m */,
			);
			path = E2EE;
			sourceTree = "<group>";
		};
		0994E1DB1B835C4900A51721 /* zmc-config */ = {
			isa = PBXGroup;
			children = (
				A93724C226984D2F005FD532 /* ios.xcconfig */,
				0994E1DD1B835C4900A51721 /* ios-test-host.xcconfig */,
				0994E1DE1B835C4900A51721 /* ios-test-target.xcconfig */,
				0994E1E21B835C4900A51721 /* project-common.xcconfig */,
				0994E1E31B835C4900A51721 /* project-debug.xcconfig */,
				0994E1E41B835C4900A51721 /* project.xcconfig */,
				0994E1E81B835C4900A51721 /* tests.xcconfig */,
				0994E1EA1B835C4900A51721 /* warnings.xcconfig */,
			);
			path = "zmc-config";
			sourceTree = "<group>";
		};
		09C77C3C1BA2E38D00E2163F /* E2EE */ = {
			isa = PBXGroup;
			children = (
				F9F9F5611D75D62100AE6499 /* RequestStrategyTestBase.swift */,
				0920833C1BA84F3100F82B29 /* UserClientRequestStrategyTests.swift */,
				161927222459E08E00DDD9EB /* UserClientEventConsumerTests.swift */,
				093694441BA9633300F36B3A /* UserClientRequestFactoryTests.swift */,
				87D003FE1BB5810D00472E06 /* APSSignalingKeyStoreTests.swift */,
				09914E521BD6613D00C10BF8 /* ZMDecodedAPSMessageTest.m */,
			);
			path = E2EE;
			sourceTree = "<group>";
		};
		161ACB2B23F5B9E900ABFF33 /* URLActionProcessors */ = {
			isa = PBXGroup;
			children = (
				161ACB2C23F5BA0200ABFF33 /* DeepLinkURLActionProcessor.swift */,
				161ACB2E23F5BACA00ABFF33 /* ConnectToBotURLActionProcessor.swift */,
			);
			path = URLActionProcessors;
			sourceTree = "<group>";
		};
		161ACB3023F5BB7E00ABFF33 /* URLActionProcessors */ = {
			isa = PBXGroup;
			children = (
				161ACB3123F5BBA100ABFF33 /* CompanyLoginURLActionProcessor.swift */,
				06239125274DB73A0065A72D /* StartLoginURLActionProcessor.swift */,
			);
			path = URLActionProcessors;
			sourceTree = "<group>";
		};
		161ACB3D23F6E49400ABFF33 /* URLActionProcessors */ = {
			isa = PBXGroup;
			children = (
				161ACB3E23F6E4C200ABFF33 /* DeepLinkURLActionProcessorTests.swift */,
				161C886223FADDE400CB0B8E /* ConnectToBotURLActionProcessorTests.swift */,
			);
			name = URLActionProcessors;
			sourceTree = "<group>";
		};
		161ACB4023F6EDF900ABFF33 /* UnauthenticatedSession */ = {
			isa = PBXGroup;
			children = (
				161ACB4123F6EE1E00ABFF33 /* URLActionProcessors */,
			);
			path = UnauthenticatedSession;
			sourceTree = "<group>";
		};
		161ACB4123F6EE1E00ABFF33 /* URLActionProcessors */ = {
			isa = PBXGroup;
			children = (
				161ACB4223F6EE4800ABFF33 /* CompanyLoginURLActionProcessorTests.swift */,
				06894D91276BA7FA00DA4E33 /* StartLoginURLActionProcessorTests.swift */,
			);
			path = URLActionProcessors;
			sourceTree = "<group>";
		};
		1688189C25F150E100BB51C3 /* TestsPlans */ = {
			isa = PBXGroup;
			children = (
				168818A025F1512400BB51C3 /* AllTests.xctestplan */,
				168818AB25F1533A00BB51C3 /* IntegrationTests.xctestplan */,
				2B56189B29A5074000D8CCCA /* SecurityTests.xctestplan */,
			);
			path = TestsPlans;
			sourceTree = "<group>";
		};
		169BA1F625ECF8C300374343 /* Mocks */ = {
			isa = PBXGroup;
			children = (
				169BA1F725ECF8F700374343 /* MockAppLock.swift */,
				169BA23C25EF6E2A00374343 /* MockRegistrationStatusDelegate.swift */,
				169BA24325EF6FFA00374343 /* MockAnalytics.swift */,
				169BA24B25EF753100374343 /* MockReachability.swift */,
				EECE27C5294362F100419A8B /* MockPushTokenService.swift */,
			);
			path = Mocks;
			sourceTree = "<group>";
		};
		169BA25025EF777300374343 /* Recorders */ = {
			isa = PBXGroup;
			children = (
				169BA25125EF778E00374343 /* TestUserProfileUpdateObserver.swift */,
			);
			path = Recorders;
			sourceTree = "<group>";
		};
		3E18605A191A4EF8000FE027 /* Resources */ = {
			isa = PBXGroup;
			children = (
				54764B9D1C931E9400BD25E3 /* animated.gif */,
				54764B9E1C931E9400BD25E3 /* not_animated.gif */,
				54764B971C9303D600BD25E3 /* medium.jpg */,
				54764B981C9303D600BD25E3 /* tiny.jpg */,
				AF6415A01C9C151700A535F5 /* EncryptedBase64EncondedExternalMessageTestFixture.txt */,
				AF6415A11C9C151700A535F5 /* ExternalMessageTextFixture.txt */,
				EE01E0361F90DABC001AA33C /* audio.m4a */,
				BF158D2E1CE087D8007C6F8A /* video.mp4 */,
				54DFAE211C92D979004B1D15 /* 1900x1500.jpg */,
				F9C9A4F11CAD2A200039E10C /* DB Ficture 1.28 */,
				BF44A3521C71D60100C6928E /* DB Fixture 1.27 */,
				BF72DF111C4D257C002B324F /* DB Fixture 1.24 */,
				BF72DF101C4D256B002B324F /* DB Fixture 1.25 / 1.26 */,
				5423B998191A4A1B0044347D /* InfoPlist.strings */,
				3E2712FE1A891781008EE50F /* UnitTests-Info.plist */,
				169BA1D625ECDBA300374343 /* IntegrationTests-Info.plist */,
				54764B9B1C930AEB00BD25E3 /* Lorem Ipsum.txt */,
			);
			path = Resources;
			sourceTree = "<group>";
		};
		3E18605B191A4F28000FE027 /* Public */ = {
			isa = PBXGroup;
			children = (
				542049EF196AB84B000D8A94 /* WireSyncEngine.h */,
				A9B53AA924E12E240066FCC6 /* ZMAccountDeletedReason.swift */,
				3E05F247192A4F8900F22D80 /* NSError+ZMUserSession.h */,
				E6BB79532C36B36E003B821B /* NetworkState.swift */,
			);
			path = Public;
			sourceTree = "<group>";
		};
		3E18605E191A4F4F000FE027 /* Resources */ = {
			isa = PBXGroup;
			children = (
				3E799CC9192134900020A438 /* Configurations */,
				3E27131A1A8A68BF008EE50F /* Push.strings */,
				3E27131C1A8A68BF008EE50F /* Push.stringsdict */,
				549815961A43232400A7CE2E /* WireSyncEngine-ios-Info.plist */,
				F1A989BC1FD03E1B00B8A82E /* ZMLocalizable.strings */,
				543095921DE76B170065367F /* random1.txt */,
				543095941DE76B270065367F /* random2.txt */,
			);
			path = Resources;
			sourceTree = "<group>";
		};
		3E1860B3191A5D1D000FE027 /* iOS Test Host */ = {
			isa = PBXGroup;
			children = (
				3E1860B4191A5D99000FE027 /* Test-Host-Info.plist */,
				3E1860B5191A5D99000FE027 /* Test-Host-Prefix.pch */,
				3E1860B6191A5D99000FE027 /* TestHost-main.m */,
				3E1860B7191A5D99000FE027 /* TestHostAppDelegate.h */,
				3E1860B8191A5D99000FE027 /* TestHostAppDelegate.m */,
				F1E48002207E3789008D4299 /* Default-568h@2x.png */,
				3E9848BC1A65253000F7B050 /* Hack.swift */,
				872C995A1DB65D0D006A3BDE /* harp.m4a */,
				872C99571DB659E6006A3BDE /* ringing_from_them_long.caf */,
			);
			path = "iOS Test Host";
			sourceTree = "<group>";
		};
		3E799CC9192134900020A438 /* Configurations */ = {
			isa = PBXGroup;
			children = (
				0994E1DB1B835C4900A51721 /* zmc-config */,
				0994E1F01B835C4900A51721 /* WireSyncEngine.xcconfig */,
				0994E1F11B835D1100A51721 /* version.xcconfig */,
			);
			path = Configurations;
			sourceTree = "<group>";
		};
		3E89FFA3191B6E15002D3A3E /* Data Model */ = {
			isa = PBXGroup;
			children = (
				0648FC1327864783006519D1 /* Conversation+Join.swift */,
				EEEED9A723F6BC00008C94CA /* SelfUserProvider.swift */,
				EE1108FA23D2087F005DC663 /* Typing.swift */,
				EE1108F823D1F945005DC663 /* TypingUsersTimeout.swift */,
				EE1DEBBC23D5E0390087EE1F /* TypingUsersTimeout+Key.swift */,
				EE1108B623D1B367005DC663 /* TypingUsers.swift */,
				16F5F16B1E4092C00062F0AE /* NSManagedObjectContext+CTCallCenter.swift */,
				EE1DEBC523D5F1D00087EE1F /* NSManagedObjectContext+TypingUsers.swift */,
				0640C26C26EA0B5C0057AF80 /* NSManagedObjectContext+Packaging.swift */,
				16085B321F71811A000B9F22 /* UserChangeInfo+UserSession.swift */,
				8754B8491F73C25400EC02AD /* ConversationListChangeInfo+UserSession.swift */,
				8754B84B1F73C38900EC02AD /* MessageChangeInfo+UserSession.swift */,
				872A2EE51FFFBC2900900B22 /* ServiceUser.swift */,
				168CF4282007840A009FCB89 /* Team+Invite.swift */,
				BF3C1B1620DBE254001CE126 /* Conversation+MessageDestructionTimeout.swift */,
				D5D10DA3203AE43200145497 /* Conversation+AccessMode.swift */,
				16030DC821B01B7500F8032E /* Conversation+ReadReceiptMode.swift */,
				16519D37231D3B1700C9D76D /* Conversation+Deletion.swift */,
				EE1DEBC223D5F1920087EE1F /* Conversation+TypingUsers.swift */,
				878ACB4720AEFB980016E68A /* ZMUser+Consent.swift */,
			);
			path = "Data Model";
			sourceTree = "<group>";
		};
		3EAD6A08199BB6C800D519DB /* Calling */ = {
			isa = PBXGroup;
			children = (
				16A764601F3E0B0B00564F21 /* CallKitManager.swift */,
				EE2DE5E7292519EC00F42F4C /* CallKitCallRegister.swift */,
				EE2DE5E329250CC400F42F4C /* CallKitCall.swift */,
				EE2DE5E129250C1A00F42F4C /* CallHandle.swift */,
				EE2DE5E92926377C00F42F4C /* CallObserver.swift */,
				0625690E264AE6560041C17B /* CallClosedReason.swift */,
				63B1FAD72763A4E7000766F8 /* AVSIdentifier */,
				634976ED268A18B000824A05 /* AVS */,
				165D3A181E1D43870052E654 /* VoiceChannel.swift */,
				165D3A171E1D43870052E654 /* VoiceChannelV3.swift */,
				165D3A3C1E1D60520052E654 /* ZMConversation+VoiceChannel.swift */,
				1658C2361F503CF800889F22 /* FlowManager.swift */,
				166D18A3230EBFFA001288CD /* MediaManager.swift */,
				BF735CF91E70003D003BC61F /* SystemMessageCallObserver.swift */,
				165911521DEF38EC007FA847 /* CallStateObserver.swift */,
				5E8BB89F2147F5BC00EEA64B /* CallSnapshot.swift */,
				16C4BD9F20A309CD00BCDB17 /* CallParticipantSnapshot.swift */,
				632A581F25CC43DA00F0C4BD /* CallParticipantsListKind.swift */,
				5EC2C5902137F80E00C6CE35 /* CallState.swift */,
				F1B5D53C2181FDA300986911 /* NetworkQuality.swift */,
				7C5482D9225380160055F1AB /* CallReceivedResult.swift */,
				5E8BB8A12147F89000EEA64B /* CallCenterSupport.swift */,
				165D3A141E1D3EF30052E654 /* WireCallCenterV3.swift */,
				EEE95CF52A442A0100E136CB /* WireCallCenterV3+MLS.swift */,
				639290A6252DEDB400046171 /* WireCallCenterV3+Degradation.swift */,
				5EC2C592213827BF00C6CE35 /* WireCallCenterV3+Events.swift */,
				F9E577201E77EC6D0065EFE4 /* WireCallCenterV3+Notifications.swift */,
				166A8BF21E015F3B00F5EEEA /* WireCallCenterV3Factory.swift */,
				63FE4B9D25C1D2EC002878E5 /* VideoGridPresentationMode.swift */,
				636F70442A5F3EE900E086B6 /* MLSConferenceStaleParticipantsRemover.swift */,
				018F17B82B83B70A00E0594D /* AVSConversationType+Conference.swift */,
			);
			path = Calling;
			sourceTree = "<group>";
		};
		3EAD6A0F199BBE5D00D519DB /* Calling */ = {
			isa = PBXGroup;
			children = (
				16D3FCDE1E365ABC0052A535 /* CallStateObserverTests.swift */,
				160C31401E6DDFC30012E4BC /* VoiceChannelV3Tests.swift */,
				872C99511DB5256E006A3BDE /* CallKitManagerTests.swift */,
				872C995E1DB6722C006A3BDE /* CallKitDelegateTests+Mocking.h */,
				872C995F1DB6722C006A3BDE /* CallKitDelegateTests+Mocking.m */,
				165D3A1A1E1D43870052E654 /* WireCallCenterV3Mock.swift */,
				F905C47E1E79A86A00AF34A5 /* WireCallCenterV3Tests.swift */,
				1658C2381F5404ED00889F22 /* FlowManagerMock.swift */,
				F95FFBCF1EB8A44D004031CB /* CallSystemMessageGeneratorTests.swift */,
				F9F846331ED307F10087C1A4 /* CallParticipantsSnapshotTests.swift */,
				87B30C5B1FA756220054DFB1 /* FlowManagerTests.swift */,
				5E8BB8A3214912D100EEA64B /* AVSBridgingTests.swift */,
				166D18A5230EC418001288CD /* MockMediaManager.swift */,
				639290A3252CA53100046171 /* CallSnapshotTestFixture.swift */,
				A901FE9A258B562F003EAF5C /* CallParticipantTests.swift */,
				632A582125CD9DF900F0C4BD /* CallParticipantsKindTests.swift */,
				6349771D268B7C4300824A05 /* AVSVideoStreamsTest.swift */,
				63CF3FFF276B4D110079FF2B /* AVSIdentifierTests.swift */,
				63A8F575276B7B3100513750 /* AVSClientTests.swift */,
				6391A8002A7A529000832665 /* MLSConferenceStaleParticipantsRemoverTests.swift */,
			);
			path = Calling;
			sourceTree = "<group>";
		};
		540029AA1918CA8500578793 = {
			isa = PBXGroup;
			children = (
				EEDDB6A32BCFC5E4009ECF97 /* WireSyncEngine.docc */,
				09284B6A1B8272C300EEE10E /* WireSyncEngine Test Host.entitlements */,
				3E18605F191A4F6A000FE027 /* README.md */,
				5423B98C191A49CD0044347D /* Source */,
				3E18605E191A4F4F000FE027 /* Resources */,
				5423B997191A4A1B0044347D /* Tests */,
				0145AE822B1154010097E3B8 /* Support */,
				540029B61918CA8500578793 /* Frameworks */,
				540029B51918CA8500578793 /* Products */,
			);
			indentWidth = 4;
			sourceTree = "<group>";
			tabWidth = 4;
			usesTabs = 0;
			wrapsLines = 1;
		};
		540029B51918CA8500578793 /* Products */ = {
			isa = PBXGroup;
			children = (
				3E186088191A56F6000FE027 /* WireSyncEngine Test Host.app */,
				3E1860C3191A649D000FE027 /* UnitTests.xctest */,
				549815931A43232400A7CE2E /* WireSyncEngine.framework */,
				169BA1D225ECDBA300374343 /* IntegrationTests.xctest */,
				0145AE812B1154010097E3B8 /* WireSyncEngineSupport.framework */,
			);
			name = Products;
			sourceTree = "<group>";
		};
		540029B61918CA8500578793 /* Frameworks */ = {
			isa = PBXGroup;
			children = (
				CB79AC7E2C6DFAC2003CF5F4 /* WireTransportSupport.framework */,
				CB79AC7B2C6DFAA2003CF5F4 /* WireTransportSupport.framework */,
				CB4895552C4FB7AB00CA2C25 /* WireTesting.framework */,
				CB4895522C4FB77C00CA2C25 /* WireTesting.framework */,
				0155194D2C20D29400037358 /* WireDomainSupport.framework */,
				015519492C20D25300037358 /* WireDomainSupport.framework */,
				015519452C20D20800037358 /* WireDomain.framework */,
				59D1C30F2B1DEE6E0016F6B2 /* WireDataModelSupport.framework */,
				EE668BB92954AA9300D939E7 /* WireMockTransport.framework */,
				EE668BB52954AA7F00D939E7 /* WireRequestStrategy.framework */,
				EE4E6A252B714490007C476D /* WireRequestStrategySupport.framework */,
				598E87012BF4DE9600FC5438 /* WireSystemSupport.framework */,
				598E87042BF4E01300FC5438 /* WireUtilitiesSupport.framework */,
				EE67F6C7296F0622001D7C88 /* avs.xcframework */,
				EE67F6C5296F0622001D7C88 /* libPhoneNumberiOS.xcframework */,
				EE67F6C6296F0622001D7C88 /* ZipArchive.xcframework */,
			);
			name = Frameworks;
			sourceTree = "<group>";
		};
		5423B98C191A49CD0044347D /* Source */ = {
			isa = PBXGroup;
			children = (
				060C06662B7619C600B484C6 /* E2EI */,
				EFF9403C2240FE12004F3115 /* DeepLink */,
				0928E38F1BA2CFF60057232E /* E2EE */,
				A9EADFFF19DBF20A00FD386C /* Utility */,
				A926F1E0196C12ED0045BB47 /* Registration */,
				A957B4B91962FB610060EE03 /* Notifications */,
				54BAF1BB19212EBA008042FB /* UserSession */,
				F19F1D361EFBF60A00275E27 /* SessionManager */,
				F19F1D121EFBC17A00275E27 /* UnauthenticatedSession */,
				3E89FFA3191B6E15002D3A3E /* Data Model */,
				85D85DBFC1F3A95767DEEA45 /* Synchronization */,
				3EAD6A08199BB6C800D519DB /* Calling */,
				EE88B0522BF62B430013F0BD /* Services */,
				EEE46E5528C5EF3B005F48D7 /* Use cases */,
				3E18605B191A4F28000FE027 /* Public */,
				3E18605C191A4F3B000FE027 /* WireSyncEngine-iOS.pch */,
				E9E4D4702C2AD61500364352 /* TeamRole+AnalyticsValue.swift */,
				E934249D2C2D3BBA001A8EBD /* ProcessInfo+Tests.swift */,
				E955D3DE2C36CFFF0090BEAB /* ConversationType+ZMConversationType.swift */,
			);
			path = Source;
			sourceTree = "<group>";
		};
		5423B997191A4A1B0044347D /* Tests */ = {
			isa = PBXGroup;
			children = (
				1688189C25F150E100BB51C3 /* TestsPlans */,
				5474C7DC1921303400185A3A /* Source */,
				3E1860B3191A5D1D000FE027 /* iOS Test Host */,
				3E18605A191A4EF8000FE027 /* Resources */,
			);
			path = Tests;
			sourceTree = "<group>";
		};
		5474C7DC1921303400185A3A /* Source */ = {
			isa = PBXGroup;
			children = (
				061F79192B767ACD00E8827B /* E2EI */,
				018A3DBD2B0799CA00EB3D6B /* Use cases */,
				169BA25025EF777300374343 /* Recorders */,
				169BA1F625ECF8C300374343 /* Mocks */,
				09C77C3C1BA2E38D00E2163F /* E2EE */,
				54C2F6751A6FA988003D09D9 /* Notifications */,
				A9EAE00A19DBF24100FD386C /* Utility */,
				54CEC9BB19AB34CE006817BB /* Registration */,
				5474C7EB1921303400185A3A /* UserSession */,
				F159F4121F1E310C001B7D80 /* SessionManager */,
				161ACB4023F6EDF900ABFF33 /* UnauthenticatedSession */,
				5474C7DD1921303400185A3A /* Data Model */,
				85D850FC5E45F9F688A64419 /* Synchronization */,
				54FC8A0E192CD52800D3C016 /* Integration */,
				3EAD6A0F199BBE5D00D519DB /* Calling */,
				EE3E43F72BF62BC4001A43A1 /* Services */,
				3E799CF2192140300020A438 /* WireSyncEngine-Tests.pch */,
				5474C8051921309400185A3A /* MessagingTest.h */,
				5474C8061921309400185A3A /* MessagingTest.m */,
				06BBF7002473D51D00A26626 /* MessagingTest+Swift.swift */,
				5474C8081921309400185A3A /* MessagingTestTests.m */,
				3E1858B21951D69B005FE78F /* MemoryLeaksObserver.h */,
				3E1858B31951D69B005FE78F /* MemoryLeaksObserver.m */,
				5463C88F193F38A6006799DE /* ZMTimingTests.h */,
				5463C890193F38A6006799DE /* ZMTimingTests.m */,
				5E2C354C21A806A80034F1EE /* MockBackgroundActivityManager.swift */,
				16849B1B23EDA1FD00C025A8 /* MockUpdateEventProcessor.swift */,
				16849B1F23EDB32B00C025A8 /* MockSessionManager.swift */,
				1636EAFE23F6FCCC00CD9527 /* MockPresentationDelegate.swift */,
				161C887623FD4CFD00CB0B8E /* MockPushChannel.swift */,
				161C886423FD248A00CB0B8E /* RecordingMockTransportSession.swift */,
				54BD32D01A5ACCF9008EB1B0 /* Test-Bridging-Header.h */,
				16A5FE20215B584200AEEBBD /* MockLinkPreviewDetector.swift */,
				166B2B6D23EB2CD3003E8581 /* DatabaseTest.swift */,
				87AEA67B1EFBD27700C94BF3 /* DiskDatabaseTest.swift */,
				5E0EB1F82100A46F00B5DC2B /* MockCompanyLoginRequesterDelegate.swift */,
				EE6654632445D4EE00CBF8D3 /* MockAddressBook.swift */,
				CBD3AECF2C4A742B007643A0 /* TestSetup.swift */,
			);
			path = Source;
			sourceTree = "<group>";
		};
		5474C7DD1921303400185A3A /* Data Model */ = {
			isa = PBXGroup;
			children = (
				F991CE111CB55512004D8465 /* ZMConversation+Testing.h */,
				F991CE121CB55512004D8465 /* ZMConversation+Testing.m */,
				169BA24025EF6F6700374343 /* ZMConversation+Testing.swift */,
				F991CE131CB55512004D8465 /* ZMUser+Testing.h */,
				F991CE141CB55512004D8465 /* ZMUser+Testing.m */,
				F9B71F4A1CB2B841001DB03F /* NSManagedObjectContext+TestHelpers.h */,
				F9B71F4B1CB2B841001DB03F /* NSManagedObjectContext+TestHelpers.m */,
				85D856D10F3CD0262DCB5730 /* MockDataModel */,
				EE1DEBB223D5A6930087EE1F /* TypingTests.swift */,
				EE1DEBB423D5AEE50087EE1F /* TypingUsersTimeoutTests.swift */,
				EE1DEBB823D5B9BC0087EE1F /* ZMConversation+TypingUsersTests.swift */,
				EE1DEBB623D5B62C0087EE1F /* TypingUsersTests.swift */,
				16AD86B71F7292EB00E4C797 /* TypingChange.swift */,
				16D3FD011E3A5C0D0052A535 /* ZMConversationVoiceChannelRouterTests.swift */,
				16519D6C231EAAF300C9D76D /* Conversation+DeletionTests.swift */,
				872A2EE71FFFBC3900900B22 /* ServiceUserTests.swift */,
				878ACB5820AF12C10016E68A /* ZMUserConsentTests.swift */,
			);
			path = "Data Model";
			sourceTree = "<group>";
		};
		5474C7EB1921303400185A3A /* UserSession */ = {
			isa = PBXGroup;
			children = (
				161ACB3D23F6E49400ABFF33 /* URLActionProcessors */,
				549127E819E7FDAB005871F5 /* Search */,
				A97E4F55267CF681006FC545 /* ZMUserSessionTestsBase.swift */,
				1679D1CB1EF9730C007B0DF5 /* ZMUserSessionTestsBase+Calling.swift */,
				874A1749205812B6001C6760 /* ZMUserSessionTests.swift */,
				A97E4F5A267CFB2D006FC545 /* ZMUserSessionTests_NetworkState.swift */,
				1626344620D79C22000D4063 /* ZMUserSessionTests+PushNotifications.swift */,
				F1AE5F6E21F73388009CDBBC /* ZMUserSessionTests+Timers.swift */,
				06E0979F2A264F0300B38C4A /* ZMUserSessionTests+RecurringActions.swift */,
				06CDC6F72A2DFB4400EB518D /* RecurringActionServiceTests.swift */,
				168474252252579A004DE9EC /* ZMUserSessionTests+Syncing.swift */,
				16E0FBB4233119FE000E3235 /* ZMUserSessionTests+Authentication.swift */,
				1673C35224CB36D800AE2714 /* ZMUserSessionTests+EncryptionAtRest.swift */,
				707CEBB627B515B200E080A4 /* ZMUserSessionTests+SecurityClassification.swift */,
				636826F72953465F00D904C2 /* ZMUserSessionTests+AccessToken.swift */,
				0920C4D81B305FF500C55728 /* UserSessionGiphyRequestStateTests.swift */,
				541228431AEE422C00D9ED1C /* ZMAuthenticationStatusTests.m */,
				7CE017142317D07E00144905 /* ZMAuthenticationStatusTests.swift */,
				A9C02609266F5D1B002E542B /* ZMClientRegistrationStatusTests.swift */,
				F92CA9641F153622007D8570 /* CacheFileRelocatorTests.swift */,
				F9B171F71C0F00E700E6EEC6 /* ClientUpdateStatusTests.swift */,
				54BFDF691BDA87D20034A3DB /* HistorySynchronizationStatusTests.swift */,
				09B730941B3045E400A5CCC9 /* ProxiedRequestStatusTests.swift */,
				542DFEE51DDCA452000F5B95 /* UserProfileUpdateStatusTests.swift */,
				F19F4F4C1E646C3C00F4D8FF /* UserProfileImageUpdateStatusTests.swift */,
				3E05F250192A4FBD00F22D80 /* UserSessionErrorTests.m */,
				A9692F881986476900849241 /* NSString_NormalizationTests.m */,
				F9FD798919EE962F00D70FCD /* ZMBlacklistDownloaderTest.m */,
				F9F11A061A0A630900F1DCEE /* ZMBlacklistVerificatorTest.m */,
				54D784FD1A37248000F47798 /* ZMEncodedNSUUIDWithTimestampTests.m */,
				F9D1CD131DF6C131002F6E80 /* SyncStatusTests.swift */,
				160C31491E82AC170012E4BC /* OperationStatusTests.swift */,
				16A702CF1E92998100B8410D /* ApplicationStatusDirectoryTests.swift */,
				8766853A1F2A1A860031081B /* UnauthenticatedSessionTests.swift */,
				1662B0F823D9CE8F00B8C7C5 /* UnauthenticatedSessionTests+DomainLookup.swift */,
				167F383C23E04A93006B6AA9 /* UnauthenticatedSessionTests+SSO.swift */,
				16085B341F719E6D000B9F22 /* NetworkStateRecorder.swift */,
				168CF42E2007BCD9009FCB89 /* TeamInvitationStatusTests.swift */,
				D55272E92062732100F542BE /* AssetDeletionStatusTests.swift */,
				874A16932052C64B001C6760 /* UserExpirationObserverTests.swift */,
				166264922166517A00300F45 /* CallEventStatusTests.swift */,
				87D2555821D6275800D03789 /* BuildTypeTests.swift */,
			);
			path = UserSession;
			sourceTree = "<group>";
		};
		549127E819E7FDAB005871F5 /* Search */ = {
			isa = PBXGroup;
			children = (
				1660AA0E1ECE0C870056D403 /* SearchResultTests.swift */,
				1660AA101ECE3C1C0056D403 /* SearchTaskTests.swift */,
				164C29A21ECF437E0026562A /* SearchRequestTests.swift */,
				164C29A41ECF47D80026562A /* SearchDirectoryTests.swift */,
				545F601B1D6C336D00C2C55B /* AddressBookSearchTests.swift */,
				54AB428D1DF5C5B400381F2C /* TopConversationsDirectoryTests.swift */,
			);
			name = Search;
			sourceTree = "<group>";
		};
		54A170621B30068B001B41A5 /* Strategies */ = {
			isa = PBXGroup;
			children = (
				D5225721206261C100562561 /* Asset Deletion */,
				16DABFAD1DCF98D3001973E3 /* CallingRequestStrategy.swift */,
				A938BDC723A7964100D4C208 /* ConversationRoleDownstreamRequestStrategy.swift */,
				8798607A1C3D48A400218A3E /* DeleteAccountRequestStrategy.swift */,
				E62F31C42B71165A0095777A /* EvaluateOneOnOneConversationsStrategy.swift */,
				1672A64423473EA100380537 /* LabelDownstreamRequestStrategy.swift */,
				16D0A11C234C8CD700A83F87 /* LabelUpstreamRequestStrategy.swift */,
				16D9E8B922BCD39200FA463F /* LegalHoldRequestStrategy.swift */,
				BF491CD01F03D7CF0055EE44 /* PermissionsDownloadRequestStrategy.swift */,
				162113032B2756EB008F0F9F /* PrekeyGenerator.swift */,
				54A170631B300696001B41A5 /* ProxiedRequestStrategy.swift */,
				EFC8281B1FB343B600E27E21 /* RegistationCredentialVerificationStrategy.swift */,
				F1C51FE81FB4A9C7009C2269 /* RegistrationStrategy.swift */,
				F95706531DE5D1CC0087442C /* SearchUserImageStrategy.swift */,
				EE88B04E2BF62B140013F0BD /* SelfSupportedProtocolsRequestStrategy.swift */,
				06B99C7A242B51A300FEAFDE /* SignatureRequestStrategy.swift */,
				F9ABE84B1EFD568B00D83214 /* TeamDownloadRequestStrategy.swift */,
				EF2CB12622D5E58B00350B0A /* TeamImageAssetUpdateStrategy.swift */,
				168CF42A20079A02009FCB89 /* TeamInvitationRequestStrategy.swift */,
				E6C6C6B22B877404007585DF /* TeamMembersDownloadRequestStrategy.swift */,
				F9ABE84D1EFD568B00D83214 /* TeamRequestFactory.swift */,
				A913C02123A7EDFA0048CE74 /* TeamRolesDownloadRequestStrategy.swift */,
				F9F631411DE3524100416938 /* TypingStrategy.swift */,
				166507802459D7CA005300C1 /* UserClientEventConsumer.swift */,
				0920833F1BA95EE100F82B29 /* UserClientRequestFactory.swift */,
				09C77C521BA6C77000E2163F /* UserClientRequestStrategy.swift */,
				F19F4F3B1E604AA700F4D8FF /* UserImageAssetUpdateStrategy.swift */,
				547E5B591DDB67390038D936 /* UserProfileUpdateRequestStrategy.swift */,
			);
			path = Strategies;
			sourceTree = "<group>";
		};
		54A170661B300700001B41A5 /* Strategies */ = {
			isa = PBXGroup;
			children = (
				D55272EB2062733F00F542BE /* AssetDeletionRequestStrategyTests.swift */,
				F94F6B321E54B9C000D46A29 /* CallingRequestStrategyTests.swift */,
				A938BDC923A7966700D4C208 /* ConversationRoleDownstreamRequestStrategyTests.swift */,
				87D4625C1C3D526D00433469 /* DeleteAccountRequestStrategyTests.swift */,
				EFC8281D1FB34F9600E27E21 /* EmailVerificationStrategyTests.swift */,
				E62F31C62B711DDF0095777A /* EvaluateOneOnOneConversationsStrategyTests.swift */,
				1672A652234784B500380537 /* LabelDownstreamRequestStrategyTests.swift */,
				16D0A118234B999600A83F87 /* LabelUpstreamRequestStrategyTests.swift */,
				169BC10E22BD17FF0003159B /* LegalHoldRequestStrategyTests.swift */,
				BF491CD41F03E0FC0055EE44 /* PermissionsDownloadRequestStrategyTests.swift */,
				54A170671B300717001B41A5 /* ProxiedRequestStrategyTests.swift */,
				F148F66A1FBAFAF600BD6909 /* RegistrationStatusTestHelper.swift */,
				EFC828211FB356CE00E27E21 /* RegistrationStatusTests.swift */,
				F95706581DE5F6D40087442C /* SearchUserImageStrategyTests.swift */,
				EE3E43F82BF62BF6001A43A1 /* SelfSupportedProtocolsRequestStrategyTests.swift */,
				06F98D5E24379143007E914A /* SignatureRequestStrategyTests.swift */,
				F9ABE8541EFD56BF00D83214 /* TeamDownloadRequestStrategy+EventsTests.swift */,
				F9ABE8531EFD56BF00D83214 /* TeamDownloadRequestStrategyTests.swift */,
				EF2CB12822D5E5BB00350B0A /* TeamImageAssetUpdateStrategyTests.swift */,
				168CF42C2007BCA0009FCB89 /* TeamInvitationRequestStrategyTests.swift */,
				E6C6C6B42B87741D007585DF /* TeamMembersDownloadRequestStrategyTests.swift */,
				F148F6681FBAF55800BD6909 /* TeamRegistrationStrategyTests.swift */,
				A913C02323A7F1C00048CE74 /* TeamRolesDownloadRequestStrategyTests.swift */,
				F9410F621DE44C2E007451FF /* TypingStrategyTests.swift */,
				F170AF1F1E7800CF0033DC33 /* UserImageAssetUpdateStrategyTests.swift */,
			);
			path = Strategies;
			sourceTree = "<group>";
		};
		54BAF1BB19212EBA008042FB /* UserSession */ = {
			isa = PBXGroup;
			children = (
				161ACB2B23F5B9E900ABFF33 /* URLActionProcessors */,
				874A168E2052BE32001C6760 /* OpenConversationObserver */,
				F9FD798019EE73C500D70FCD /* VersionBlacklist */,
				A9BABE5E19BA1EF300E9E5A3 /* Search */,
				59271BE62B908D8C0019B726 /* SecurityClassification */,
				E6C983EF2B986B2900D55177 /* ZMUserSession */,
				EE38DDED280437E500D4983D /* BlacklistReason.swift */,
				63C5321E27FDB283009DFFF4 /* SyncStatus.swift */,
				063AFA3E264B30C400DCBCED /* BuildType.swift */,
				F9AB00211F0CDAF00037B437 /* CacheFileRelocator.swift */,
				EE51FBED2AE1305B002B503B /* UserSession.swift */,
				3E05F253192A50CC00F22D80 /* NSError+ZMUserSession.m */,
				3E05F254192A50CC00F22D80 /* NSError+ZMUserSessionInternal.h */,
				F1C1F3EF1FCF18C5007273E3 /* NSError+Localized.swift */,
				F1C1F3ED1FCF0C85007273E3 /* ZMUserSessionErrorCode+Localized.swift */,
				54F0A0931B3018D7003386BC /* ProxiedRequestsStatus.swift */,
				54BFDF671BDA6F9A0034A3DB /* HistorySynchronizationStatus.swift */,
				A9C02604266F5B4B002E542B /* ZMClientRegistrationStatus.swift */,
				54973A351DD48CAB007F8702 /* NSManagedObject+CryptoStack.swift */,
				F9B171F51C0EF21100E6EEC6 /* ClientUpdateStatus.swift */,
				166264732166093800300F45 /* CallEventStatus.swift */,
				160C31261E6434500012E4BC /* OperationStatus.swift */,
				EEC7AB0B2A08F3DF005614BE /* OperationStateProvider.swift */,
				549710091F6FFE9900026EDD /* ClientUpdateNotification.swift */,
				F19F4F4E1E6575F700F4D8FF /* UserProfileImageOwner.swift */,
				F19F4F391E5F1AE400F4D8FF /* UserProfileImageUpdateStatus.swift */,
				547E5B571DDB4B800038D936 /* UserProfileUpdateStatus.swift */,
				168CF42620077C54009FCB89 /* TeamInvitationStatus.swift */,
				5478A1401DEC4048006F7268 /* UserProfile.swift */,
				5467F1C51E0AE421008C1745 /* KeyValueStore+AccessToken.swift */,
				544F8FF21DDCD34600D1AB04 /* UserProfileUpdateNotifications.swift */,
				E998FE8D2C184C9800EAA672 /* UserCredentials.swift */,
				549710071F6FF5C100026EDD /* NotificationInContext+UserSession.swift */,
				E60579D52C1C3E3D003D4A98 /* ZMNetworkAvailabilityChangeNotification.swift */,
				5458AF831F7021B800E45977 /* PreLoginAuthenticationNotification.swift */,
				E9AD0A352C2AF9B300CA88DF /* AnalyticsSessionConfiguration.swift */,
			);
			path = UserSession;
			sourceTree = "<group>";
		};
		54C2F6751A6FA988003D09D9 /* Notifications */ = {
			isa = PBXGroup;
			children = (
				54C2F67C1A6FA988003D09D9 /* PushNotifications */,
			);
			path = Notifications;
			sourceTree = "<group>";
		};
		54C2F67C1A6FA988003D09D9 /* PushNotifications */ = {
			isa = PBXGroup;
			children = (
				EE5BF6341F8F907C00B49D06 /* ZMLocalNotificationTests.swift */,
				1639A8532264C52600868AB9 /* ZMLocalNotificationTests_Alerts.swift */,
				EE01E0381F90FEC1001AA33C /* ZMLocalNotificationTests_ExpiredMessage.swift */,
				546F815A1E685F1A00775059 /* LocalNotificationDispatcherTests.swift */,
				160195601E30C9CF00ACBFAC /* LocalNotificationDispatcherCallingTests.swift */,
				1671F9FE1E2FAF50009F3150 /* ZMLocalNotificationForTests_CallState.swift */,
			);
			path = PushNotifications;
			sourceTree = "<group>";
		};
		54CEC9BB19AB34CE006817BB /* Registration */ = {
			isa = PBXGroup;
			children = (
				549552511D64567C004F21F6 /* AddressBookTests.swift */,
				54DE9BEC1DE75D4900EFFB9C /* RandomHandleGeneratorTests.swift */,
				5E8EE1FB20FDCCE200DB1F9B /* CompanyLoginRequestDetectorTests.swift */,
				5E0EB1F52100A13200B5DC2B /* CompanyLoginRequesterTests.swift */,
				BF80542A2102175800E97053 /* CompanyLoginVerificationTokenTests.swift */,
				5E9D32702109C54B0032FB06 /* CompanyLoginActionTests.swift */,
			);
			path = Registration;
			sourceTree = "<group>";
		};
		54F8D6D619AB525400146664 /* Transcoders */ = {
			isa = PBXGroup;
			children = (
				F93A75F11C1F219800252586 /* ConversationStatusStrategy.swift */,
				54F8D6E419AB535700146664 /* ZMMissingUpdateEventsTranscoder.h */,
				5427B34619D17ACE00CC18DC /* ZMMissingUpdateEventsTranscoder+Internal.h */,
				54F8D6E519AB535700146664 /* ZMMissingUpdateEventsTranscoder.m */,
				5427B34D19D195A100CC18DC /* ZMLastUpdateEventIDTranscoder.h */,
				5427B35319D1965A00CC18DC /* ZMLastUpdateEventIDTranscoder+Internal.h */,
				5427B34E19D195A100CC18DC /* ZMLastUpdateEventIDTranscoder.m */,
				54F8D6E819AB535700146664 /* ZMSelfStrategy.h */,
				F9E3AB511BEA017300C1A6AA /* ZMSelfStrategy+Internal.h */,
				54F8D6E919AB535700146664 /* ZMSelfStrategy.m */,
				54C11B9E19D1E4A100576A96 /* ZMLoginTranscoder.h */,
				54C11BA819D1E70900576A96 /* ZMLoginTranscoder+Internal.h */,
				54C11B9F19D1E4A100576A96 /* ZMLoginTranscoder.m */,
				09531F131AE960E300B8556A /* ZMLoginCodeRequestTranscoder.h */,
				09531F141AE960E300B8556A /* ZMLoginCodeRequestTranscoder.m */,
			);
			path = Transcoders;
			sourceTree = "<group>";
		};
		54F8D72919AB66CB00146664 /* Transcoders */ = {
			isa = PBXGroup;
			children = (
				A97042E019E2BEC700FE746B /* Helper */,
				54F8D74819AB67B300146664 /* ObjectTranscoderTests.h */,
				54F8D74919AB67B300146664 /* ObjectTranscoderTests.m */,
				F9DAC54D1C2034E70001F11E /* ConversationStatusStrategyTests.swift */,
				54F8D72F19AB677300146664 /* ZMMissingUpdateEventsTranscoderTests.m */,
				54188DCA19D19DE200DA40E4 /* ZMLastUpdateEventIDTranscoderTests.m */,
				54F8D73119AB677400146664 /* ZMSelfTranscoderTests.m */,
				542DFEE71DDCA4FD000F5B95 /* UserProfileUpdateRequestStrategyTests.swift */,
				54C11BAB19D1EB7500576A96 /* ZMLoginTranscoderTests.m */,
				BF50CFA51F39ABCF007833A4 /* MockUserInfoParser.swift */,
				09531F1A1AE9644800B8556A /* ZMLoginCodeRequestTranscoderTests.m */,
			);
			path = Transcoders;
			sourceTree = "<group>";
		};
		54FC8A0E192CD52800D3C016 /* Integration */ = {
			isa = PBXGroup;
			children = (
				06EB24FD27D6576500094E6E /* LoginFlowTests+PushToken.swift */,
				F9644AE91E83CDD100A1887B /* CallingV3Tests.swift */,
				16FF47481F0CD6610044C491 /* IntegrationTest.h */,
				16FF47461F0CD58A0044C491 /* IntegrationTest.m */,
				16FF47431F0BF5C70044C491 /* IntegrationTest.swift */,
				E6A6FE282C4175DE001407E8 /* IntegrationTest+BackendInfo.swift */,
				54ADA7611E3B3CBE00B90C7D /* IntegrationTest+Encryption.swift */,
				166D191E23157EBE001288CD /* IntegrationTest+Messages.swift */,
				163BB8111EE1A65A00DF9384 /* IntegrationTest+Search.swift */,
				3E288A6919C859210031CFCE /* NotificationObservers.h */,
				3E288A6A19C859210031CFCE /* NotificationObservers.m */,
				54FC8A0F192CD55000D3C016 /* LoginFlowTests.m */,
				85D85D997334755E841D13EA /* SlowSyncTests.m */,
				16519D7C2320087100C9D76D /* SlowSyncTests+ExistingData.swift */,
				017ABBB52995278C0004C243 /* SlowSyncTests+NotificationsV3.swift */,
				BF1F52CB1ECDD778002FB553 /* SlowSyncTests+Teams.swift */,
				F190E0DB1E8E7BA1003E81F8 /* SlowSyncTests+Swift.swift */,
				545643D41C62C1A800A2129C /* ConversationTestsBase.h */,
				545643D51C62C1A800A2129C /* ConversationTestsBase.m */,
				3E6CD176194F435F00BAE83E /* ConversationsTests.m */,
				BFE53F541D5A2F7000398378 /* DeleteMessagesTests.swift */,
				BFAB67AF1E535B4B00D67C1A /* TextSearchTests.swift */,
				16D1383A1FD6A6F4001B4411 /* AvailabilityTests.swift */,
				F964700B1D5C720D00A81A92 /* ConversationTests+MessageEditing.m */,
				63F65F04246D972900534A69 /* ConversationTests+MessageEditing.swift */,
				F9E462D91D7043C60036CFA7 /* ConversationTests+DeliveryConfirmation.swift */,
				F920F4D51DA3DCF8002B860B /* ConversationTests+Ephemeral.swift */,
				F13A26E020456002004F8E47 /* ConversationTests+Guests.swift */,
				BF3C1B1820DBE3B2001CE126 /* ConversationTests+MessageTimer.swift */,
				1675532B21B16D1E009C9FEA /* ConversationTests+ReceiptMode.swift */,
				06BBF6EC246EB56B00A26626 /* ConversationTests+List.swift */,
				16904A83207E078C00C92806 /* ConversationTests+Participants.swift */,
				06BBF6EF246ECB2400A26626 /* ConversationTests+Archiving.swift */,
				06BBF6F7246EF67400A26626 /* ConversationTests+Reactions.swift */,
				06BBF6F2246EF28800A26626 /* ConversationTests+LastRead.swift */,
				06BBF6F5246EF65600A26626 /* ConversationTests+ClearingHistory.swift */,
				16519D5B231EA13A00C9D76D /* ConversationTests+Deletion.swift */,
				09914E501BD6613600C10BF8 /* ConversationTests+OTR.m */,
				63495E4623FFF098002A7C59 /* ConversationTests+OTR.swift */,
				16A86B8322A7E57100A674F8 /* ConversationTests+LegalHold.swift */,
				5430FF141CE4A359004ECFFE /* FileTransferTests.m */,
				06BBF6FB247288DD00A26626 /* FileTransferTests+Swift.swift */,
				541918EB195AD9D100A5023D /* SendAndReceiveMessagesTests.m */,
				06BBF6FE2472F3AC00A26626 /* SendAndReceiveMessagesTests+Swift.swift */,
				163BB8151EE1B1AC00DF9384 /* SearchTests.swift */,
				A9C02620266F630E002E542B /* UserProfileTests.h */,
				54877C9419922C0B0097FB58 /* UserProfileTests.m */,
				F190E0A81E8D516D003E81F8 /* UserProfileImageV3Tests.swift */,
				3EEA678A199D079600AF7665 /* UserTests.m */,
				A9F269C6257800940021B99A /* UserTests.swift */,
				168E96DC220C6EB700FC92FA /* UserTests+AccountDeletion.swift */,
				54E4DD0D1DE4A9A200FEF192 /* UserHandleTests.swift */,
				63F65F02246D5A9600534A69 /* PushChannelTests.swift */,
				63F65F212474153E00534A69 /* APNSTestsBase.h */,
				63F65F222474378200534A69 /* APNSTestsBase.m */,
				545F3DBA1AAF64FB00BF817B /* APNSTests.m */,
				63F65F1224729B4C00534A69 /* APNSTests+Swift.swift */,
				5492C6C319ACCCA8008F41E2 /* ConnectionTests.m */,
				63E69AE927EA293900D6CE88 /* ConnectionTests+Swift.swift */,
				54A3ACC21A261603008AF8DF /* BackgroundTests.m */,
				EE1108FC23D59720005DC663 /* IsTypingTests.swift */,
				54DFB8EE1B30649000F1C736 /* GiphyTests.m */,
				5422E96E1BD5A4FD005A7C77 /* OTRTests.swift */,
				F9B171F91C0F320200E6EEC6 /* ClientManagementTests.m */,
				16A5FE22215B5FD000AEEBBD /* LinkPreviewTests.swift */,
				F93F3A581ED5A67E003CD185 /* TeamTests.swift */,
				EF797FE71FB5E8DB00F7FF21 /* RegistrationTests.swift */,
				F188BB852223F372002BF204 /* UserRichProfileIntegrationTests.swift */,
				5502C6E922B7D4DA000684B7 /* ZMUserSessionLegalHoldTests.swift */,
				169E55F52518FF810092CD53 /* EventProcessingPerformanceTests.swift */,
				EEA1ED4025BEBABF006D07D3 /* AppLockIntegrationTests.swift */,
			);
			path = Integration;
			sourceTree = "<group>";
		};
		59271BE62B908D8C0019B726 /* SecurityClassification */ = {
			isa = PBXGroup;
			children = (
				59271BE92B908E150019B726 /* SecurityClassification.swift */,
				59271BE72B908DAC0019B726 /* SecurityClassificationProviding.swift */,
				70355A7227AAE62D00F02C76 /* ZMUserSession+SecurityClassificationProviding.swift */,
			);
			path = SecurityClassification;
			sourceTree = "<group>";
		};
		5996E8992C19CCE1007A52F0 /* Sourcery */ = {
			isa = PBXGroup;
			children = (
				5996E89D2C19CF54007A52F0 /* generated */,
			);
			path = Sourcery;
			sourceTree = "<group>";
		};
		5996E89A2C19CD2A007A52F0 /* Sources */ = {
			isa = PBXGroup;
			children = (
				25CCE9DB2BA4A943002AB21F /* String+Mocks.swift */,
				59E6A9112B4EE57000DBCC6B /* Synchronization */,
			);
			path = Sources;
			sourceTree = "<group>";
		};
		5996E89D2C19CF54007A52F0 /* generated */ = {
			isa = PBXGroup;
			children = (
				5996E89B2C19CF54007A52F0 /* AutoMockable.generated.swift */,
				5996E89C2C19CF54007A52F0 /* AutoMockable.manual.swift */,
			);
			path = generated;
			sourceTree = "<group>";
		};
		59E6A9112B4EE57000DBCC6B /* Synchronization */ = {
			isa = PBXGroup;
			children = (
				59E6A9182B4EE61000DBCC6B /* RecurringActionService */,
			);
			path = Synchronization;
			sourceTree = "<group>";
		};
		59E6A9122B4EE58600DBCC6B /* RecurringActionService */ = {
			isa = PBXGroup;
			children = (
				59E6A9132B4EE5CF00DBCC6B /* RecurringAction.swift */,
				0664F2E52A0E25C200E5C34E /* RecurringActionService.swift */,
				59E6A9152B4EE5D500DBCC6B /* RecurringActionServiceInterface.swift */,
			);
			path = RecurringActionService;
			sourceTree = "<group>";
		};
		59E6A9182B4EE61000DBCC6B /* RecurringActionService */ = {
			isa = PBXGroup;
			children = (
				59E6A9192B4EE62100DBCC6B /* RecurringAction+dummy.swift */,
			);
			path = RecurringActionService;
			sourceTree = "<group>";
		};
		5E8EE1F820FDC7C900DB1F9B /* Company */ = {
			isa = PBXGroup;
			children = (
				5E8EE1F620FDC6B900DB1F9B /* CompanyLoginRequestDetector.swift */,
				5E0EB1F321008C1900B5DC2B /* CompanyLoginRequester.swift */,
				BFE7FCBE2101E50700D1165F /* CompanyLoginVerificationToken.swift */,
				5E9D326E2109C1740032FB06 /* CompanyLoginErrorCode.swift */,
			);
			path = Company;
			sourceTree = "<group>";
		};
		5EC3A469210F110E00B76C78 /* Content */ = {
			isa = PBXGroup;
			children = (
				EEEA75F71F8A6141006D1070 /* ZMLocalNotification+Calling.swift */,
				1639A8262260CE5000868AB9 /* ZMLocalNotification+AvailabilityAlert.swift */,
				EEEA75F51F8A613F006D1070 /* ZMLocalNotification+ExpiredMessages.swift */,
			);
			path = Content;
			sourceTree = "<group>";
		};
		634976ED268A18B000824A05 /* AVS */ = {
			isa = PBXGroup;
			children = (
				634976E8268A185A00824A05 /* AVSVideoStreams.swift */,
				63EB9B2C258131F700B44635 /* AVSActiveSpeakerChange.swift */,
				5E8BB89B2147CE1600EEA64B /* AVSCallMember.swift */,
				634976F7268A200C00824A05 /* AVSClient.swift */,
				634976FC268A205A00824A05 /* AVSClientList.swift */,
				63497701268A20EC00824A05 /* AVSParticipantsChange.swift */,
				5E8BB89D2147E9DF00EEA64B /* AVSWrapper+Handlers.swift */,
				F90EC5A21E7BF1AC00A6779E /* AVSWrapper.swift */,
				5E8BB8982147CD3F00EEA64B /* AVSBridging.swift */,
				63497709268A250E00824A05 /* Encodable+JSONString.swift */,
			);
			path = AVS;
			sourceTree = "<group>";
		};
		63B1FAD72763A4E7000766F8 /* AVSIdentifier */ = {
			isa = PBXGroup;
			children = (
				63B1FAD82763A510000766F8 /* AVSIdentifier.swift */,
				63CF3FFD2768DF8C0079FF2B /* AVSIdentifier+Stub.swift */,
				63E313D527553CA0002EAF1D /* ZMConversation+AVSIdentifier.swift */,
				63B1FADA2763A636000766F8 /* ZMUser+AVSIdentifier.swift */,
			);
			path = AVSIdentifier;
			sourceTree = "<group>";
		};
		63F1DF22294B69E10061565E /* APIMigration */ = {
			isa = PBXGroup;
			children = (
				63F1DF1E294B68380061565E /* APIMigrationManager.swift */,
				63F1DF20294B69B20061565E /* AccessTokenMigration.swift */,
			);
			path = APIMigration;
			sourceTree = "<group>";
		};
		85D850FC5E45F9F688A64419 /* Synchronization */ = {
			isa = PBXGroup;
			children = (
				54F8D72919AB66CB00146664 /* Transcoders */,
				54A170661B300700001B41A5 /* Strategies */,
				85D85104C6D06FA902E3253C /* ZMSyncStrategyTests.m */,
				85D858D72B109C5D9A85645B /* ZMOperationLoopTests.m */,
				F95ECF501B94BD05009F91BA /* ZMHotFixTests.m */,
				F11E35D52040172200D4D5DB /* ZMHotFixTests.swift */,
				F132C113203F20AB00C58933 /* ZMHotFixDirectoryTests.swift */,
				54A227D51D6604A5009414C0 /* SynchronizationMocks.swift */,
				873B893D20445F4400FBE254 /* ZMConversationAccessModeTests.swift */,
				7C419ED621F8D7EB00B95770 /* EventProcessingTrackerTests.swift */,
				166E47D2255EF0BD00C161C8 /* MockStrategyDirectory.swift */,
				1693151E2588CF9500709F15 /* EventProcessorTests.swift */,
				A0387BDC1F692EF9FB237767 /* ZMSyncStrategyTests.h */,
				3D6B0837E10BD4D5E88805E3 /* ZMSyncStrategyTests.swift */,
				EBD7B55754FDA4E74F1006FD /* ZMOperationLoopTests.h */,
				C3BF3961360B7EB12679AF27 /* ZMOperationLoopTests.swift */,
			);
			path = Synchronization;
			sourceTree = "<group>";
		};
		85D856D10F3CD0262DCB5730 /* MockDataModel */ = {
			isa = PBXGroup;
			children = (
				85D85BDE1EC2D916896D3132 /* MockEntity.h */,
				85D85AAE7FA09852AB9B0D6A /* MockEntity.m */,
				85D85110893896EBA6E879CE /* MockEntity2.h */,
				85D85C9E7A2AAAE14D4BC2CC /* MockEntity2.m */,
				85D85A3CF8F1D3B0D2532954 /* MockModelObjectContextFactory.h */,
				85D852DA0CD2C94CADB3B6FE /* MockModelObjectContextFactory.m */,
			);
			path = MockDataModel;
			sourceTree = "<group>";
		};
		85D85DBFC1F3A95767DEEA45 /* Synchronization */ = {
			isa = PBXGroup;
			children = (
				59E6A9122B4EE58600DBCC6B /* RecurringActionService */,
				54F8D6D619AB525400146664 /* Transcoders */,
				54A170621B30068B001B41A5 /* Strategies */,
				85D85F3EC8565FD102AC0E5B /* ZMOperationLoop.h */,
				F962A8EF19FFD4DC00FD0F80 /* ZMOperationLoop+Private.h */,
				85D8502FFC4412F91D0CC1A4 /* ZMOperationLoop.m */,
				EE458B0A27CCD58800F04038 /* ZMOperationLoop+APIVersion.swift */,
				54C8A39B1F7536DB004961DF /* ZMOperationLoop+Notifications.swift */,
				161681342077721600BCF33A /* ZMOperationLoop+OperationStatus.swift */,
				16DCB91B213449620002E910 /* ZMOperationLoop+PushChannel.swift */,
				1662648121661C9F00300F45 /* ZMOperatonLoop+Background.swift */,
				166E47CC255E785900C161C8 /* StrategyDirectory.swift */,
				85D853338EC38D9B021D71BF /* ZMSyncStrategy.h */,
				546BAD5F19F8149B007C4938 /* ZMSyncStrategy+Internal.h */,
				85D859D47B6EBF09E4137658 /* ZMSyncStrategy.m */,
				A934C6E5266E0945008D9E68 /* ZMSyncStrategy.swift */,
				F96DBEE81DF9A570008FE832 /* ZMSyncStrategy+ManagedObjectChanges.h */,
				F96DBEE91DF9A570008FE832 /* ZMSyncStrategy+ManagedObjectChanges.m */,
				1693151025836E5800709F15 /* EventProcessor.swift */,
				160C31431E8049320012E4BC /* ApplicationStatusDirectory.swift */,
				F95ECF4C1B94A553009F91BA /* ZMHotFix.h */,
				F95ECF4D1B94A553009F91BA /* ZMHotFix.m */,
				54DE26B11BC56E62002B5FBC /* ZMHotFixDirectory.h */,
				54DE26B21BC56E62002B5FBC /* ZMHotFixDirectory.m */,
				F9245BEC1CBF95A8009D1E85 /* ZMHotFixDirectory+Swift.swift */,
				166A8BF81E02C7D500F5EEEA /* ZMHotFix+PendingChanges.swift */,
				7C26879C21F7193800570AA9 /* EventProcessingTracker.swift */,
				5EDF03EB2245563C00C04007 /* LinkPreviewAssetUploadRequestStrategy+Helper.swift */,
				06DE14CE24B85BD0006CB6B3 /* ZMSyncStateDelegate.h */,
				2B155969295093360069AE34 /* HotfixPatch.swift */,
			);
			path = Synchronization;
			sourceTree = "<group>";
		};
		874A168E2052BE32001C6760 /* OpenConversationObserver */ = {
			isa = PBXGroup;
			children = (
				874A168F2052BE5E001C6760 /* ZMUserSession+OpenConversation.swift */,
				874A16912052BEC5001C6760 /* UserExpirationObserver.swift */,
			);
			path = OpenConversationObserver;
			sourceTree = "<group>";
		};
		A926F1E0196C12ED0045BB47 /* Registration */ = {
			isa = PBXGroup;
			children = (
				5EFE9C16212AB945007932A6 /* RegistrationPhase.swift */,
				F1C51FE61FB49660009C2269 /* RegistrationStatus.swift */,
				F148F6661FB9AA7600BD6909 /* UnregisteredTeam.swift */,
				5EFE9C14212AB138007932A6 /* UnregisteredUser+Payload.swift */,
				54991D571DEDCF2B007E282F /* AddressBook.swift */,
				54991D591DEDD07E007E282F /* ContactAddressBook.swift */,
				54DE9BEA1DE74FFB00EFFB9C /* RandomHandleGenerator.swift */,
				5E8EE1F820FDC7C900DB1F9B /* Company */,
			);
			path = Registration;
			sourceTree = "<group>";
		};
		A957B4B91962FB610060EE03 /* Notifications */ = {
			isa = PBXGroup;
			children = (
				EE5D9B5F290A7CEE007D78D6 /* VoIPPushManager.swift */,
				F928651C19F7A3D30097539C /* Push Notifications */,
			);
			path = Notifications;
			sourceTree = "<group>";
		};
		A97042E019E2BEC700FE746B /* Helper */ = {
			isa = PBXGroup;
			children = (
				F925468C1C63B61000CE2D7C /* MessagingTest+EventFactory.h */,
				F925468D1C63B61000CE2D7C /* MessagingTest+EventFactory.m */,
			);
			path = Helper;
			sourceTree = "<group>";
		};
		A9BABE5E19BA1EF300E9E5A3 /* Search */ = {
			isa = PBXGroup;
			children = (
				54A343461D6B589A004B65EA /* AddressBookSearch.swift */,
				1660AA081ECCAC900056D403 /* SearchDirectory.swift */,
				1660AA0C1ECDB0250056D403 /* SearchTask.swift */,
				164C29A61ED2D7B00026562A /* SearchResult.swift */,
				16F6BB371EDEA659009EA803 /* SearchResult+AddressBook.swift */,
				1660AA0A1ECCAF4E0056D403 /* SearchRequest.swift */,
				54257C071DF1C94200107FE7 /* TopConversationsDirectory.swift */,
			);
			path = Search;
			sourceTree = "<group>";
		};
		A9EADFFF19DBF20A00FD386C /* Utility */ = {
			isa = PBXGroup;
			children = (
				5430E9231BAA0D9F00395E05 /* WireSyncEngineLogs.h */,
				546392711D79D5210094EC66 /* Application.swift */,
				1645ECF72448A0A3007A82D6 /* Decodable+JSON.swift */,
				874F142C1C16FD9700C15118 /* Device.swift */,
				8796343F1F7BEA4700FC79BA /* DispatchQueue+SerialAsync.swift */,
				EE2DE5EB29263C5100F42F4C /* Logger.swift */,
				5E8EE1F920FDC7D700DB1F9B /* Pasteboard.swift */,
				1634958A1F0254CB004E80DB /* ServerConnection.swift */,
				01D33D8029B8ED97009E94F3 /* SyncStatusLog.swift */,
				EE0CAEAE2AAF2E8E00BD2DB7 /* URLSession+MinTLSVersion.swift */,
				E6E557992BBD4D9C0033E62B /* ZMReachability+ServerConnection.swift */,
			);
			path = Utility;
			sourceTree = "<group>";
		};
		A9EAE00A19DBF24100FD386C /* Utility */ = {
			isa = PBXGroup;
			children = (
				BF40AC711D096A0E00287E29 /* AnalyticsTests.swift */,
				543ED0001D79E0EE00A9CDF3 /* ApplicationMock.swift */,
				879634411F7BEC5100FC79BA /* DispatchQueueSerialAsyncTests.swift */,
				F16C8BC32040715800677D31 /* ZMUpdateEvent+Testing.swift */,
				163FB9922052EA4600E74F83 /* OperationLoopNewRequestObserver.swift */,
				169E303120D29C200012C219 /* PushRegistryMock.swift */,
				5E67168F2174CA6300522E61 /* MockUser+LoginCredentials.swift */,
				169BA1FE25ED0DAD00374343 /* ZMUserSession+Messages.swift */,
			);
			path = Utility;
			sourceTree = "<group>";
		};
		BF44A3521C71D60100C6928E /* DB Fixture 1.27 */ = {
			isa = PBXGroup;
			children = (
				BF44A3501C71D5FC00C6928E /* store127.wiredatabase */,
			);
			name = "DB Fixture 1.27";
			sourceTree = "<group>";
		};
		BF72DF101C4D256B002B324F /* DB Fixture 1.25 / 1.26 */ = {
			isa = PBXGroup;
			children = (
				BF8367301C52651900364B37 /* store125.wiredatabase */,
				BF6D5D041C494D730049F712 /* WireSyncEngine125.momd */,
			);
			name = "DB Fixture 1.25 / 1.26";
			sourceTree = "<group>";
		};
		BF72DF111C4D257C002B324F /* DB Fixture 1.24 */ = {
			isa = PBXGroup;
			children = (
				BFCE9A581C4E4C4D00951B3D /* store124.wiredatabase */,
				BF6D5D021C4948830049F712 /* WireSyncEngine124.momd */,
			);
			name = "DB Fixture 1.24";
			sourceTree = "<group>";
		};
		D5225721206261C100562561 /* Asset Deletion */ = {
			isa = PBXGroup;
			children = (
				D522571D2062552800562561 /* AssetDeletionRequestStrategy.swift */,
				D522571F206261AA00562561 /* AssetDeletionStatus.swift */,
				D52257222062637500562561 /* DeletableAssetIdentifierProvider.swift */,
			);
			path = "Asset Deletion";
			sourceTree = "<group>";
		};
		E623B6362BD688A100F91B37 /* Dependencies */ = {
			isa = PBXGroup;
			children = (
				E623B6372BD688D400F91B37 /* Caches.swift */,
				E623B6392BD68DAE00F91B37 /* UserSessionDependencies.swift */,
			);
			path = Dependencies;
			sourceTree = "<group>";
		};
		E6A55E2B2B762ED80020818D /* Mocks */ = {
			isa = PBXGroup;
			children = (
				EE0BA28F29D5DBD6004E93B5 /* MockCryptoboxMigrationManagerInterface.swift */,
				E666EDF12B74ED2F00C03E2B /* MockSessionManagerObserver.swift */,
			);
			path = Mocks;
			sourceTree = "<group>";
		};
		E6C983EF2B986B2900D55177 /* ZMUserSession */ = {
			isa = PBXGroup;
			children = (
				E623B6362BD688A100F91B37 /* Dependencies */,
				E6BD767E2BDBAAE300FB1F8B /* CoreDataStack+Caches.swift */,
				EE419B57256FEA3D004618E2 /* ZMUserSession.Configuration.swift */,
				166B2B5D23E86522003E8581 /* ZMUserSession.swift */,
				EE13BD8A2BC948FC006561F8 /* ZMUserSession+APIAdapter.swift */,
				63CD59562964346400385037 /* ZMUserSession+AccessToken.swift */,
				164EAF9B1F4455FA00B628C4 /* ZMUserSession+Actions.swift */,
				EEE186B3259CC92D008707CA /* ZMUserSession+AppLock.swift */,
				16E0FB86232F8933000E3235 /* ZMUserSession+Authentication.swift */,
				162DEE101F87B9800034C8F9 /* ZMUserSession+Calling.swift */,
				E662328E2BF4BDB0002B680A /* ZMUserSession+CertificateRevocationLists.swift */,
				16ED865E23E3145C00CB1766 /* ZMUserSession+Clients.swift */,
				EE5FEF0421E8948F00E24F7F /* ZMUserSession+DarwinNotificationCenter.swift */,
				A93B528A250101AC0061255E /* ZMUserSession+Debugging.swift */,
				597B70C22B03984C006C2121 /* ZMUserSession+DeveloperMenu.swift */,
				16E6F26124B371190015B249 /* ZMUserSession+EncryptionAtRest.swift */,
				E662328C2BF4BBED002B680A /* ZMUserSession+MLS.swift */,
				E6F31B4F2C19B42E005DFA0C /* ZMUserSession+Notifications.swift */,
				554FEE2022AFF20600B1A8A1 /* ZMUserSession+LegalHold.swift */,
				16ED865923E2E91900CB1766 /* ZMUserSession+LifeCycle.swift */,
				54034F371BB1A6D900F4ED62 /* ZMUserSession+Logs.swift */,
				EE8584DC2B6BD33B0045EAD4 /* ZMUserSession+OneOnOne.swift */,
				8751DA051F66BFA6000D308B /* ZMUserSession+Push.swift */,
				06E0979B2A261E5D00B38C4A /* ZMUserSession+RecurringAction.swift */,
				EEEED9A923F6BD75008C94CA /* ZMUserSession+SelfUserProvider.swift */,
				F1AE5F6C21F72FC6009CDBBC /* ZMUserSession+Timers.swift */,
				E6C983ED2B986ABA00D55177 /* ZMUserSession+UserSession.swift */,
				E6425FDE2BCD5B9D003EC8CF /* ZMUserSessionBuilder.swift */,
				16ED865C23E30F7E00CB1766 /* ZMUserSesson+Proxy.swift */,
			);
			path = ZMUserSession;
			sourceTree = "<group>";
		};
		EE3E43F72BF62BC4001A43A1 /* Services */ = {
			isa = PBXGroup;
			children = (
				EE3E43F52BF62BB9001A43A1 /* SupportedProtocolsServiceTests.swift */,
			);
			path = Services;
			sourceTree = "<group>";
		};
		EE88B0522BF62B430013F0BD /* Services */ = {
			isa = PBXGroup;
			children = (
				EE88B0502BF62B3F0013F0BD /* SupportedProtocolsService.swift */,
			);
			path = Services;
			sourceTree = "<group>";
		};
		EEE46E5528C5EF3B005F48D7 /* Use cases */ = {
			isa = PBXGroup;
			children = (
				16D74BF32B59670B00160298 /* ChangeUsernameUseCase.swift */,
				EE8584DA2B6938390045EAD4 /* CreateTeamOneOnOneConversationUseCase.swift */,
				EEE46E5628C5EF56005F48D7 /* FetchUserClientsUseCase.swift */,
				25E11B0A2B56A15F005D51FA /* GetE2eIdentityCertificatesUseCase.swift */,
				E6C983EB2B98627200D55177 /* GetMLSFeatureUseCase.swift */,
				25E11B0C2B56B497005D51FA /* GetIsE2EIdentityEnabledUseCase.swift */,
				018A3DBB2B07998400EB3D6B /* GetUserClientFingerprintUseCase.swift */,
				E9A96E7D2B88E0EA00914FDD /* ResolveOneOnOneConversationsUseCase.swift */,
				060C06622B73DB8800B484C6 /* SnoozeCertificateEnrollmentUseCase.swift */,
				065FEA112B866462005AE86A /* StopCertificateEnrollmentSnoozerUseCase.swift */,
				06D16AAD2B9F3BC700D5A28A /* E2EIdentityCertificateUpdateStatusUseCase.swift */,
				06D16AB42BA0624800D5A28A /* IsE2EICertificateEnrollmentRequiredUseCase.swift */,
				E9EAEAA62BC7C50B0042F5C9 /* CreateConversationGuestLinkUseCase.swift */,
				E967757E2BD8237D00EFEED5 /* SetAllowGuestAndServicesUseCase.swift */,
				63CDCA762BCD8AB500DA0F0A /* CheckOneOnOneConversationIsReadyUseCase.swift */,
				06ADEA032BD15383008BA0B3 /* RemoveUserClientUseCase.swift */,
				E9A71BD22C32EA8B0027EC01 /* AppendTextMessageUseCase.swift */,
				E9A71BD42C33EE080027EC01 /* AppendImageMessageUseCase.swift */,
				E9A71BD62C33F4850027EC01 /* AppendKnockMessagekUseCase.swift */,
				E965B10B2C3431EC009BEAB3 /* AppendLocationMessageUseCase.swift */,
				E96970552C8F2F68009F037C /* AppendFileMessageUseCase.swift */,
				63C4B3C12C35B07A00C09A93 /* FetchShareableConversationUseCase.swift */,
				63C4B3C52C35B56A00C09A93 /* ShareFileUseCase.swift */,
				E97296242C4A784300C4F1DB /* MessageAppendableConversation.swift */,
				E9C0B1E72C58E34000D242D6 /* DisableAnalyticsUseCase.swift */,
				E9F403142C5B96CD00F81366 /* EnableAnalyticsUseCase.swift */,
				E99EDB0E2C8ACB9C00680C96 /* AnalyticsManagerProviding.swift */,
			);
			path = "Use cases";
			sourceTree = "<group>";
		};
		EFF9403C2240FE12004F3115 /* DeepLink */ = {
			isa = PBXGroup;
			children = (
				EFF9403D2240FE5D004F3115 /* URL+DeepLink.swift */,
				EFF9403F2240FF12004F3115 /* DeepLinkError.swift */,
			);
			path = DeepLink;
			sourceTree = "<group>";
		};
		F159F4121F1E310C001B7D80 /* SessionManager */ = {
			isa = PBXGroup;
			children = (
				E6A55E2B2B762ED80020818D /* Mocks */,
				63CD59542964332B00385037 /* AccessTokenMigrationTests.swift */,
				636826FB2954550900D904C2 /* APIMigrationManagerTests.swift */,
				EE9CDE9127DA05D100C4DAC8 /* APIVersionResolverTests.swift */,
				87DF28C61F680495007E1702 /* PushDispatcherTests.swift */,
				162A81D5202B5BC600F6200C /* SessionManagerAVSTests.swift */,
				EE95DECC247C0049001EA010 /* SessionManagerConfigurationTests.swift */,
				E666EDDD2B74CEE000C03E2B /* SessionManagerBuilder.swift */,
				F159F4131F1E3134001B7D80 /* SessionManagerTests.swift */,
				E666EDE02B74E75A00C03E2B /* SessionManagerTests+AccountDeletion.swift */,
				63F376DF283519CC00FE1F05 /* SessionManagerTests+APIVersionResolver.swift */,
				E666EDED2B74EAC300C03E2B /* SessionManagerTests+AppLock.swift */,
				E666EDE32B74E7BD00C03E2B /* SessionManagerTests+AuthenticationFailure.swift */,
				D59F3A11206929AF0023474F /* SessionManagerTests+Backup.swift */,
				E666EDE72B74E8CE00C03E2B /* SessionManagerTests+EncryptionAtRestDefaults.swift */,
				E666EDE52B74E85300C03E2B /* SessionManagerTests+EncryptionAtRestMigration.swift */,
				166D191C231569DD001288CD /* SessionManagerTests+MessageRetention.swift */,
				E666EDEB2B74EA5000C03E2B /* SessionManagerTests+MultiUserSession.swift */,
				01300E61296838CE00D18B2E /* SessionManagerTests+Proxy.swift */,
				EEC0A2D229433D360032C1C9 /* SessionManagerTests+PushToken.swift */,
				E666EDE92B74E9EF00C03E2B /* SessionManagerTests+Teams.swift */,
				161ACB3B23F6BE7F00ABFF33 /* SessionManagerTests+URLActions.swift */,
				161ACB3923F6BAFE00ABFF33 /* URLActionTests.swift */,
			);
			path = SessionManager;
			sourceTree = "<group>";
		};
		F19F1D121EFBC17A00275E27 /* UnauthenticatedSession */ = {
			isa = PBXGroup;
			children = (
				161ACB3023F5BB7E00ABFF33 /* URLActionProcessors */,
				F19F1D231EFBC34E00275E27 /* ZMUserSessionRegistrationNotification.h */,
				F19F1D241EFBC34E00275E27 /* ZMUserSessionRegistrationNotification.m */,
				F19F1D191EFBC2F000275E27 /* ZMAuthenticationStatus_Internal.h */,
				F19F1D1A1EFBC2F000275E27 /* ZMAuthenticationStatus.h */,
				F19F1D1B1EFBC2F000275E27 /* ZMAuthenticationStatus.m */,
				1671F74F2B6A7DF500C2D8A3 /* ZMAuthenticationStatus.swift */,
				54FF64281F73D00C00787EF2 /* NSManagedObjectContext+AuthenticationStatus.swift */,
				F19F1D131EFBC18E00275E27 /* UnauthenticatedSession.swift */,
				167F383A23E0416E006B6AA9 /* UnauthenticatedSession+SSO.swift */,
				1662B0F623D9B29C00B8C7C5 /* UnauthenticatedSession+DomainLookup.swift */,
				F1A94BD11F010287003083D9 /* UnauthenticatedSession+Login.swift */,
				F19F1D321EFBE3FE00275E27 /* UnauthenticatedOperationLoop.swift */,
			);
			path = UnauthenticatedSession;
			sourceTree = "<group>";
		};
		F19F1D361EFBF60A00275E27 /* SessionManager */ = {
			isa = PBXGroup;
			children = (
				63F1DF22294B69E10061565E /* APIMigration */,
				EE9CDE8D27D9FF5900C4DAC8 /* APIVersionResolver.swift */,
				A95D0B1123F6B75A0057014F /* AVSLogObserver.swift */,
				7C5B94F522DC6BC500A6F8BB /* JailbreakDetector.swift */,
				54131BC525C7F71400CE2CA2 /* LoginDelegate.swift */,
				BF2AD9FF1F41A3DF000980E8 /* SessionFactories.swift */,
				F19F1D371EFBF61800275E27 /* SessionManager.swift */,
				E6425FE42BD005C0003EC8CF /* SessionManager+UserSessionLogoutDelegate.swift */,
				E6425FE22BD0021B003EC8CF /* SessionManager+UserSessionSelfUserClientDelegate.swift */,
				EE9CDE8F27DA04A300C4DAC8 /* SessionManager+APIVersionResolver.swift */,
				EEE186B5259CCA14008707CA /* SessionManager+AppLock.swift */,
				16FF474B1F0D54B20044C491 /* SessionManager+Logs.swift */,
				8717DFA61F6EF44E0087EFE4 /* SessionManager+Push.swift */,
				EE46EF252942033C007BBD99 /* SessionManager+PushToken.swift */,
				EE5D9B61290A8557007D78D6 /* SessionManager+VoIPPushManagerDelegate.swift */,
				165BB94B2004D6490077EFD5 /* SessionManager+UserActivity.swift */,
				162A81D3202B453000F6200C /* SessionManager+AVS.swift */,
				F130BF272062C05600DBE261 /* SessionManager+Backup.swift */,
				166DCDB92555ADD1004F4F59 /* SessionManager+EncryptionAtRest.swift */,
				F16558D0225F3F2A00EA2F2A /* SessionManager+SwitchBackend.swift */,
				161ACB1523F1AFB000ABFF33 /* SessionManager+CallKitManagerDelegate.swift */,
				54131BCD25C7FFCA00CE2CA2 /* SessionManager+AuthenticationStatusDelegate.swift */,
				161ACB2323F432CC00ABFF33 /* SessionManager+URLActions.swift */,
				BF2ADA011F41A450000980E8 /* BackendEnvironmentProvider+Cookie.swift */,
				EE5AAF392874E8C70018FA01 /* BackendEnvironmentProvider+Reachability.swift */,
				7CD279832338B74600E638CD /* SessionManagerConfiguration.swift */,
				7CD279852338E31D00E638CD /* SessionManager+Authentication.swift */,
				7CD279872338E52000E638CD /* ProcessInfo+SystemBootTime.swift */,
				8737D553209217BD00E5A4AF /* URLActions.swift */,
				5458273D2541C3A9002B8F83 /* PresentationDelegate.swift */,
				EECE27C329435FFE00419A8B /* PushTokenService.swift */,
				E9F403162C5BD26C00F81366 /* SessionManager+AnalyticsUseCases.swift */,
			);
			path = SessionManager;
			sourceTree = "<group>";
		};
		F928651C19F7A3D30097539C /* Push Notifications */ = {
			isa = PBXGroup;
			children = (
				F98EDCDD1D82B924001E65CB /* Helpers */,
				F98EDCC61D82B913001E65CB /* Notification Types */,
				54E2C1DF1E682DC400536569 /* LocalNotificationDispatcher.swift */,
				1659114E1DEF1F6E007FA847 /* LocalNotificationDispatcher+Calling.swift */,
			);
			name = "Push Notifications";
			path = "Push notifications";
			sourceTree = "<group>";
		};
		F98EDCC61D82B913001E65CB /* Notification Types */ = {
			isa = PBXGroup;
			children = (
				5EC3A469210F110E00B76C78 /* Content */,
			);
			path = "Notification Types";
			sourceTree = "<group>";
		};
		F98EDCDD1D82B924001E65CB /* Helpers */ = {
			isa = PBXGroup;
			children = (
				F19E559F22B3A2C5005C792D /* UNNotification+SafeLogging.swift */,
				F19E55A122B3A3FA005C792D /* UNNotificationResponse+SafeLogging.swift */,
				F19E55A322B3A740005C792D /* PKPushPayload+SafeLogging.swift */,
				F19E55A522B3AAA8005C792D /* PKPushCredentials+SafeLogging.swift */,
			);
			path = Helpers;
			sourceTree = "<group>";
		};
		F9C9A4F11CAD2A200039E10C /* DB Ficture 1.28 */ = {
			isa = PBXGroup;
			children = (
				F9C9A4ED1CAD290B0039E10C /* store128.wiredatabase */,
			);
			name = "DB Ficture 1.28";
			sourceTree = "<group>";
		};
		F9FD798019EE73C500D70FCD /* VersionBlacklist */ = {
			isa = PBXGroup;
			children = (
				F9FD798519EE742600D70FCD /* ZMBlacklistDownloader.h */,
				54FEAAA81BC7BB9C002DE521 /* ZMBlacklistDownloader+Testing.h */,
				F9FD798619EE742600D70FCD /* ZMBlacklistDownloader.m */,
				878ACB4520ADBBAA0016E68A /* Blacklist.swift */,
				F9FD798B19EE9B9A00D70FCD /* ZMBlacklistVerificator.h */,
				540818A51BCA647D00257CA7 /* ZMBlacklistVerificator+Testing.h */,
				F9FD798C19EE9B9A00D70FCD /* ZMBlacklistVerificator.m */,
			);
			name = VersionBlacklist;
			sourceTree = "<group>";
		};
/* End PBXGroup section */

/* Begin PBXHeadersBuildPhase section */
		0145AE7C2B1154010097E3B8 /* Headers */ = {
			isa = PBXHeadersBuildPhase;
			buildActionMask = 2147483647;
			files = (
				0145AE842B1154010097E3B8 /* WireSyncEngineSupport.h in Headers */,
				25D57F202BA8928E0038521E /* MessagingTest.h in Headers */,
			);
			runOnlyForDeploymentPostprocessing = 0;
		};
		549815901A43232400A7CE2E /* Headers */ = {
			isa = PBXHeadersBuildPhase;
			buildActionMask = 2147483647;
			files = (
				F19F1D1E1EFBC2F000275E27 /* ZMAuthenticationStatus.h in Headers */,
				16C22BA41BF4D5D7007099D9 /* NSError+ZMUserSessionInternal.h in Headers */,
				544BA11A1A433DE400D3B852 /* WireSyncEngine.h in Headers */,
				F95ECF4E1B94A553009F91BA /* ZMHotFix.h in Headers */,
				872A2EFE2004B86D00900B22 /* ZMSyncStrategy.h in Headers */,
				166E47D1255EC03E00C161C8 /* ZMSelfStrategy.h in Headers */,
				F19F1D311EFBCBD300275E27 /* ZMLoginTranscoder.h in Headers */,
				54DE26B31BC56E62002B5FBC /* ZMHotFixDirectory.h in Headers */,
				1602B4611F3B04150061C135 /* ZMBlacklistVerificator.h in Headers */,
				5430E9251BAA0D9F00395E05 /* WireSyncEngineLogs.h in Headers */,
				06DE14CF24B85CA0006CB6B3 /* ZMSyncStateDelegate.h in Headers */,
				09531F161AE960E300B8556A /* ZMLoginCodeRequestTranscoder.h in Headers */,
				EE0CAEB12AAF306000BD2DB7 /* ZMBlacklistDownloader.h in Headers */,
				544BA1271A433DE400D3B852 /* NSError+ZMUserSession.h in Headers */,
				16ED865B23E2EE3C00CB1766 /* ZMMissingUpdateEventsTranscoder.h in Headers */,
				09BCDB8E1BCE7F000020DCC7 /* ZMAPSMessageDecoder.h in Headers */,
				540818A61BCA647D00257CA7 /* ZMBlacklistVerificator+Testing.h in Headers */,
				54A3F24F1C08523500FE3A6B /* ZMOperationLoop.h in Headers */,
				54FEAAA91BC7BB9C002DE521 /* ZMBlacklistDownloader+Testing.h in Headers */,
				166E47CF255E8B2200C161C8 /* ZMLastUpdateEventIDTranscoder.h in Headers */,
				F19F1D1D1EFBC2F000275E27 /* ZMAuthenticationStatus_Internal.h in Headers */,
				F96DBEEA1DF9A570008FE832 /* ZMSyncStrategy+ManagedObjectChanges.h in Headers */,
				F19F1D271EFBC34E00275E27 /* ZMUserSessionRegistrationNotification.h in Headers */,
				872A2EFD2004B85F00900B22 /* ZMOperationLoop+Private.h in Headers */,
			);
			runOnlyForDeploymentPostprocessing = 0;
		};
/* End PBXHeadersBuildPhase section */

/* Begin PBXNativeTarget section */
		0145AE802B1154010097E3B8 /* WireSyncEngineSupport */ = {
			isa = PBXNativeTarget;
			buildConfigurationList = 0145AE872B1154010097E3B8 /* Build configuration list for PBXNativeTarget "WireSyncEngineSupport" */;
			buildPhases = (
				5996E8972C19CC3E007A52F0 /* Run Sourcery */,
				0145AE7C2B1154010097E3B8 /* Headers */,
				0145AE7D2B1154010097E3B8 /* Sources */,
				0145AE7E2B1154010097E3B8 /* Frameworks */,
				0145AE7F2B1154010097E3B8 /* Resources */,
				59909A672C5BBFCC009C41DE /* Embed Frameworks */,
			);
			buildRules = (
			);
			dependencies = (
				0145AE8E2B1155690097E3B8 /* PBXTargetDependency */,
			);
			name = WireSyncEngineSupport;
			packageProductDependencies = (
				59909A642C5BBFCC009C41DE /* WireAPI */,
				5958B30B2C8AF2CC00AFDFE6 /* WireAnalytics */,
			);
			productName = WireSyncEngineSupport;
			productReference = 0145AE812B1154010097E3B8 /* WireSyncEngineSupport.framework */;
			productType = "com.apple.product-type.framework";
		};
		169BA1D125ECDBA300374343 /* IntegrationTests */ = {
			isa = PBXNativeTarget;
			buildConfigurationList = 169BA1DA25ECDBA300374343 /* Build configuration list for PBXNativeTarget "IntegrationTests" */;
			buildPhases = (
				169BA1CE25ECDBA300374343 /* Sources */,
				169BA1CF25ECDBA300374343 /* Frameworks */,
				169BA1D025ECDBA300374343 /* Resources */,
			);
			buildRules = (
			);
			dependencies = (
				169BA1D925ECDBA300374343 /* PBXTargetDependency */,
				169BA1DE25ECDBC800374343 /* PBXTargetDependency */,
				59DA04A62BD25486003F9195 /* PBXTargetDependency */,
			);
			name = IntegrationTests;
			productName = IntegrationTests;
			productReference = 169BA1D225ECDBA300374343 /* IntegrationTests.xctest */;
			productType = "com.apple.product-type.bundle.unit-test";
		};
		3E186087191A56F6000FE027 /* WireSyncEngine Test Host */ = {
			isa = PBXNativeTarget;
			buildConfigurationList = 3E1860AD191A56F7000FE027 /* Build configuration list for PBXNativeTarget "WireSyncEngine Test Host" */;
			buildPhases = (
				3E186084191A56F6000FE027 /* Sources */,
				3E186085191A56F6000FE027 /* Frameworks */,
				3E186086191A56F6000FE027 /* Resources */,
			);
			buildRules = (
			);
			dependencies = (
			);
			name = "WireSyncEngine Test Host";
			productName = "WireSyncEngine Test Host";
			productReference = 3E186088191A56F6000FE027 /* WireSyncEngine Test Host.app */;
			productType = "com.apple.product-type.application";
		};
		3E1860C2191A649D000FE027 /* UnitTests */ = {
			isa = PBXNativeTarget;
			buildConfigurationList = 3E1860D2191A649D000FE027 /* Build configuration list for PBXNativeTarget "UnitTests" */;
			buildPhases = (
				3E1860BF191A649D000FE027 /* Sources */,
				3E1860C0191A649D000FE027 /* Frameworks */,
				3E1860C1191A649D000FE027 /* Resources */,
			);
			buildRules = (
			);
			dependencies = (
				54F4DC581A4438AC00FDB6EA /* PBXTargetDependency */,
				3E1860D1191A649D000FE027 /* PBXTargetDependency */,
				A9FF8089195B17B3002CD44B /* PBXTargetDependency */,
				0145AE932B1155760097E3B8 /* PBXTargetDependency */,
			);
			name = UnitTests;
			packageProductDependencies = (
				E9EB581F2C357FDE00A2325E /* WireAnalyticsSupport */,
			);
			productName = "WireSyncEngine-iOS-Tests";
			productReference = 3E1860C3191A649D000FE027 /* UnitTests.xctest */;
			productType = "com.apple.product-type.bundle.unit-test";
		};
		549815921A43232400A7CE2E /* WireSyncEngine-ios */ = {
			isa = PBXNativeTarget;
			buildConfigurationList = 549815A61A43232500A7CE2E /* Build configuration list for PBXNativeTarget "WireSyncEngine-ios" */;
			buildPhases = (
				549815901A43232400A7CE2E /* Headers */,
				5498158E1A43232400A7CE2E /* Sources */,
				5498158F1A43232400A7CE2E /* Frameworks */,
				549815911A43232400A7CE2E /* Resources */,
				59909A632C5BBF13009C41DE /* Embed Frameworks */,
			);
			buildRules = (
			);
			dependencies = (
			);
			name = "WireSyncEngine-ios";
			packageProductDependencies = (
				EE88B0242BF4D8060013F0BD /* WireAPI */,
				E9C60E912C259F3C004E5F13 /* WireAnalytics */,
			);
			productName = "WireSyncEngine-ios";
			productReference = 549815931A43232400A7CE2E /* WireSyncEngine.framework */;
			productType = "com.apple.product-type.framework";
		};
/* End PBXNativeTarget section */

/* Begin PBXProject section */
		540029AB1918CA8500578793 /* Project object */ = {
			isa = PBXProject;
			attributes = {
				DefaultBuildSystemTypeForWorkspace = Latest;
				LastSwiftMigration = 0710;
				LastSwiftUpdateCheck = 1140;
				LastUpgradeCheck = 1310;
				ORGANIZATIONNAME = "Zeta Project Gmbh";
				TargetAttributes = {
					0145AE802B1154010097E3B8 = {
						CreatedOnToolsVersion = 15.0.1;
					};
					169BA1D125ECDBA300374343 = {
						CreatedOnToolsVersion = 11.4.1;
						ProvisioningStyle = Manual;
						TestTargetID = 3E186087191A56F6000FE027;
					};
					3E186087191A56F6000FE027 = {
						LastSwiftMigration = 1000;
						ProvisioningStyle = Manual;
						SystemCapabilities = {
							com.apple.ApplicationGroups.iOS = {
								enabled = 1;
							};
							com.apple.Keychain = {
								enabled = 1;
							};
						};
					};
					3E1860C2191A649D000FE027 = {
						LastSwiftMigration = 1000;
						ProvisioningStyle = Manual;
						TestTargetID = 3E186087191A56F6000FE027;
					};
					549815921A43232400A7CE2E = {
						CreatedOnToolsVersion = 6.2;
						LastSwiftMigration = 1000;
						ProvisioningStyle = Manual;
					};
				};
			};
			buildConfigurationList = 540029AE1918CA8500578793 /* Build configuration list for PBXProject "WireSyncEngine" */;
			compatibilityVersion = "Xcode 3.2";
			developmentRegion = en;
			hasScannedForEncodings = 0;
			knownRegions = (
				en,
				Base,
				de,
				"pt-BR",
				es,
				uk,
				ru,
				ja,
				it,
				nl,
				tr,
				fr,
				da,
				ar,
				"zh-Hans",
				sl,
				et,
				fi,
				pl,
				"zh-Hant",
				lt,
			);
			mainGroup = 540029AA1918CA8500578793;
			packageReferences = (
				EE88B0232BF4D8060013F0BD /* XCLocalSwiftPackageReference "../WireAPI" */,
				E9C60E902C259F3C004E5F13 /* XCLocalSwiftPackageReference "../WireAnalytics" */,
			);
			productRefGroup = 540029B51918CA8500578793 /* Products */;
			projectDirPath = "";
			projectRoot = "";
			targets = (
				549815921A43232400A7CE2E /* WireSyncEngine-ios */,
				3E1860C2191A649D000FE027 /* UnitTests */,
				3E186087191A56F6000FE027 /* WireSyncEngine Test Host */,
				169BA1D125ECDBA300374343 /* IntegrationTests */,
				0145AE802B1154010097E3B8 /* WireSyncEngineSupport */,
			);
		};
/* End PBXProject section */

/* Begin PBXResourcesBuildPhase section */
		0145AE7F2B1154010097E3B8 /* Resources */ = {
			isa = PBXResourcesBuildPhase;
			buildActionMask = 2147483647;
			files = (
			);
			runOnlyForDeploymentPostprocessing = 0;
		};
		169BA1D025ECDBA300374343 /* Resources */ = {
			isa = PBXResourcesBuildPhase;
			buildActionMask = 2147483647;
			files = (
				169BA25D25EF933000374343 /* audio.m4a in Resources */,
				169BA25C25EF933000374343 /* ExternalMessageTextFixture.txt in Resources */,
				169BA26025EF933F00374343 /* Lorem Ipsum.txt in Resources */,
				169BA25725EF933000374343 /* animated.gif in Resources */,
				169BA25B25EF933000374343 /* EncryptedBase64EncondedExternalMessageTestFixture.txt in Resources */,
				169BA25F25EF933000374343 /* 1900x1500.jpg in Resources */,
				169BA25825EF933000374343 /* not_animated.gif in Resources */,
				169BA25925EF933000374343 /* medium.jpg in Resources */,
				169BA25A25EF933000374343 /* tiny.jpg in Resources */,
				169BA25E25EF933000374343 /* video.mp4 in Resources */,
			);
			runOnlyForDeploymentPostprocessing = 0;
		};
		3E186086191A56F6000FE027 /* Resources */ = {
			isa = PBXResourcesBuildPhase;
			buildActionMask = 2147483647;
			files = (
				872C995B1DB65D0D006A3BDE /* harp.m4a in Resources */,
				872C99591DB659E6006A3BDE /* ringing_from_them_long.caf in Resources */,
				F1E48003207E3789008D4299 /* Default-568h@2x.png in Resources */,
			);
			runOnlyForDeploymentPostprocessing = 0;
		};
		3E1860C1191A649D000FE027 /* Resources */ = {
			isa = PBXResourcesBuildPhase;
			buildActionMask = 2147483647;
			files = (
				54764B961C92FDC100BD25E3 /* 1900x1500.jpg in Resources */,
				BF158D2F1CE087D8007C6F8A /* video.mp4 in Resources */,
				54764B9A1C9303D600BD25E3 /* tiny.jpg in Resources */,
				BF6D5D031C4948830049F712 /* WireSyncEngine124.momd in Resources */,
				BF6D5D051C494D730049F712 /* WireSyncEngine125.momd in Resources */,
				AF6415A51C9C180200A535F5 /* ExternalMessageTextFixture.txt in Resources */,
				BF44A3511C71D5FC00C6928E /* store127.wiredatabase in Resources */,
				AF6415A41C9C17FF00A535F5 /* EncryptedBase64EncondedExternalMessageTestFixture.txt in Resources */,
				54764B991C9303D600BD25E3 /* medium.jpg in Resources */,
				BF8367311C52651900364B37 /* store125.wiredatabase in Resources */,
				F9C9A4F01CAD29190039E10C /* store128.wiredatabase in Resources */,
				EE01E0371F90DD67001AA33C /* audio.m4a in Resources */,
				54764B9C1C930AEB00BD25E3 /* Lorem Ipsum.txt in Resources */,
				BFCE9A5B1C4E4C4D00951B3D /* store124.wiredatabase in Resources */,
				54764BA01C931E9400BD25E3 /* not_animated.gif in Resources */,
				54764B9F1C931E9400BD25E3 /* animated.gif in Resources */,
			);
			runOnlyForDeploymentPostprocessing = 0;
		};
		549815911A43232400A7CE2E /* Resources */ = {
			isa = PBXResourcesBuildPhase;
			buildActionMask = 2147483647;
			files = (
				3E2713211A8A68BF008EE50F /* Push.stringsdict in Resources */,
				543095951DE76B270065367F /* random2.txt in Resources */,
				3E27131F1A8A68BF008EE50F /* Push.strings in Resources */,
				F1A989BA1FD03E1B00B8A82E /* ZMLocalizable.strings in Resources */,
				543095931DE76B170065367F /* random1.txt in Resources */,
			);
			runOnlyForDeploymentPostprocessing = 0;
		};
/* End PBXResourcesBuildPhase section */

/* Begin PBXShellScriptBuildPhase section */
		5996E8972C19CC3E007A52F0 /* Run Sourcery */ = {
			isa = PBXShellScriptBuildPhase;
			alwaysOutOfDate = 1;
			buildActionMask = 2147483647;
			files = (
			);
			inputFileListPaths = (
			);
			inputPaths = (
			);
			name = "Run Sourcery";
			outputFileListPaths = (
			);
			outputPaths = (
			);
			runOnlyForDeploymentPostprocessing = 0;
			shellPath = /bin/sh;
			shellScript = "../scripts/run-sourcery.sh --config ./Support/Sourcery/config.yml\n";
		};
/* End PBXShellScriptBuildPhase section */

/* Begin PBXSourcesBuildPhase section */
		0145AE7D2B1154010097E3B8 /* Sources */ = {
			isa = PBXSourcesBuildPhase;
			buildActionMask = 2147483647;
			files = (
				59E6A91A2B4EE62100DBCC6B /* RecurringAction+dummy.swift in Sources */,
				25CCE9DC2BA4A943002AB21F /* String+Mocks.swift in Sources */,
				5996E89E2C19CF54007A52F0 /* AutoMockable.generated.swift in Sources */,
				5996E89F2C19CF54007A52F0 /* AutoMockable.manual.swift in Sources */,
			);
			runOnlyForDeploymentPostprocessing = 0;
		};
		169BA1CE25ECDBA300374343 /* Sources */ = {
			isa = PBXSourcesBuildPhase;
			buildActionMask = 2147483647;
			files = (
				E666EDE82B74E8CE00C03E2B /* SessionManagerTests+EncryptionAtRestDefaults.swift in Sources */,
				169BA23A25EF6D4F00374343 /* MockLinkPreviewDetector.swift in Sources */,
				169BA23025ED100100374343 /* ConversationsTests.m in Sources */,
				169BA24E25EF765D00374343 /* ConnectToBotURLActionProcessorTests.swift in Sources */,
				169BA22925ED0FDF00374343 /* ConversationTests+Ephemeral.swift in Sources */,
				169BA23E25EF6E2A00374343 /* MockRegistrationStatusDelegate.swift in Sources */,
				169BA22725ED0FD700374343 /* ConversationTests+MessageTimer.swift in Sources */,
				169BA21825ED0F9500374343 /* SendAndReceiveMessagesTests+Swift.swift in Sources */,
				169BA20425ED0F1E00374343 /* TeamTests.swift in Sources */,
				169BA20025ED0DAD00374343 /* ZMUserSession+Messages.swift in Sources */,
				169BA21325ED0F7A00374343 /* UserTests.swift in Sources */,
				169BA21725ED0F8E00374343 /* SearchTests.swift in Sources */,
				63E69AEA27EA293900D6CE88 /* ConnectionTests+Swift.swift in Sources */,
				169BA1F925ECF8F700374343 /* MockAppLock.swift in Sources */,
				169BA20825ED0F4400374343 /* GiphyTests.m in Sources */,
				169BA20F25ED0F6900374343 /* APNSTestsBase.m in Sources */,
				169BA22E25ED0FF400374343 /* TextSearchTests.swift in Sources */,
				169BA26125EFA23200374343 /* ZMConversation+Testing.m in Sources */,
				169BA21F25ED0FB400374343 /* ConversationTests+Deletion.swift in Sources */,
				169BA1FC25ED0CBD00374343 /* MockSessionManager.swift in Sources */,
				169BA20525ED0F2D00374343 /* LinkPreviewTests.swift in Sources */,
				169BA24225EF6F6700374343 /* ZMConversation+Testing.swift in Sources */,
				169BA24625EF73B100374343 /* EventProcessingPerformanceTests.swift in Sources */,
				169BA23625ED101C00374343 /* LoginFlowTests.m in Sources */,
				169BA21225ED0F7600374343 /* UserTests+AccountDeletion.swift in Sources */,
				E6A6FE292C4175DE001407E8 /* IntegrationTest+BackendInfo.swift in Sources */,
				E666EDEA2B74E9EF00C03E2B /* SessionManagerTests+Teams.swift in Sources */,
				169BA1DF25ECE4D000374343 /* IntegrationTest.m in Sources */,
				169BA1F125ECEB2900374343 /* FlowManagerMock.swift in Sources */,
				169BA21C25ED0FA700374343 /* ConversationTests+LegalHold.swift in Sources */,
				169BA20725ED0F3E00374343 /* OTRTests.swift in Sources */,
				169BA21025ED0F6D00374343 /* PushChannelTests.swift in Sources */,
				169BA21A25ED0F9E00374343 /* FileTransferTests+Swift.swift in Sources */,
				169BA1E125ECE4EC00374343 /* AppLockIntegrationTests.swift in Sources */,
				169BA22C25ED0FEB00374343 /* ConversationTests+MessageEditing.m in Sources */,
				169BA22A25ED0FE300374343 /* ConversationTests+DeliveryConfirmation.swift in Sources */,
				169BA1F225ECEB3300374343 /* MockMediaManager.swift in Sources */,
				169BA23925ED103900374343 /* IntegrationTest+Messages.swift in Sources */,
				169BA24D25EF753100374343 /* MockReachability.swift in Sources */,
				169BA24F25EF76A400374343 /* NetworkStateRecorder.swift in Sources */,
				169BA21D25ED0FAC00374343 /* ConversationTests+OTR.swift in Sources */,
				169BA20125ED0EFE00374343 /* ZMUserSessionLegalHoldTests.swift in Sources */,
				169BA21925ED0F9900374343 /* SendAndReceiveMessagesTests.m in Sources */,
				169BA22625ED0FD300374343 /* ConversationTests+ReceiptMode.swift in Sources */,
				E666EDF22B74ED2F00C03E2B /* MockSessionManagerObserver.swift in Sources */,
				E666EDE22B74E78C00C03E2B /* SessionManagerTests+AccountDeletion.swift in Sources */,
				169BA21625ED0F8900374343 /* UserProfileTests.m in Sources */,
				169BA20D25ED0F5E00374343 /* APNSTests+Swift.swift in Sources */,
				E666EDEC2B74EA5000C03E2B /* SessionManagerTests+MultiUserSession.swift in Sources */,
				169BA24925EF743F00374343 /* SessionManagerTests+Backup.swift in Sources */,
				169BA26225EFA32000374343 /* ZMUser+Testing.m in Sources */,
				169BA22D25ED0FEF00374343 /* AvailabilityTests.swift in Sources */,
				E666EDEE2B74EAC300C03E2B /* SessionManagerTests+AppLock.swift in Sources */,
				169BA1F025ECEB0E00374343 /* SessionManagerTests.swift in Sources */,
				EE0BA29029D5DBD6004E93B5 /* MockCryptoboxMigrationManagerInterface.swift in Sources */,
				EECE27C729436CF900419A8B /* MockPushTokenService.swift in Sources */,
				169BA21425ED0F8000374343 /* UserTests.m in Sources */,
				169BA21E25ED0FB000374343 /* ConversationTests+OTR.m in Sources */,
				169BA23325ED100F00374343 /* SlowSyncTests+Teams.swift in Sources */,
				169BA21125ED0F7100374343 /* UserHandleTests.swift in Sources */,
				169BA23125ED100500374343 /* ConversationTestsBase.m in Sources */,
				169BA24825EF743700374343 /* SessionManagerTests+MessageRetention.swift in Sources */,
				169BA1E025ECE4D800374343 /* IntegrationTest.swift in Sources */,
				169BA25325EF778E00374343 /* TestUserProfileUpdateObserver.swift in Sources */,
				01300E62296838CE00D18B2E /* SessionManagerTests+Proxy.swift in Sources */,
				169BA22425ED0FC900374343 /* ConversationTests+Participants.swift in Sources */,
				169BA23825ED103500374343 /* IntegrationTest+Search.swift in Sources */,
				63F376E12835644800FE1F05 /* SessionManagerTests+APIVersionResolver.swift in Sources */,
				169BA1EC25ECEA9600374343 /* MockUser+LoginCredentials.swift in Sources */,
				169BA1F525ECF05000374343 /* IntegrationTest+Encryption.swift in Sources */,
				169BA21B25ED0FA200374343 /* FileTransferTests.m in Sources */,
				169BA1EA25ECEA5400374343 /* ApplicationMock.swift in Sources */,
				169BA24725EF73DD00374343 /* ServiceUserTests.swift in Sources */,
				169BA23525ED101700374343 /* SlowSyncTests.m in Sources */,
				E666EDE62B74E85300C03E2B /* SessionManagerTests+EncryptionAtRestMigration.swift in Sources */,
				169BA22125ED0FBD00374343 /* ConversationTests+LastRead.swift in Sources */,
				169BA1E925ECEA1C00374343 /* PushRegistryMock.swift in Sources */,
				169BA1EF25ECEAD200374343 /* WireCallCenterV3Mock.swift in Sources */,
				169BA22025ED0FB900374343 /* ConversationTests+ClearingHistory.swift in Sources */,
				169BA22B25ED0FE700374343 /* ConversationTests+MessageEditing.swift in Sources */,
				169BA1FD25ED0CCD00374343 /* MockStrategyDirectory.swift in Sources */,
				169BA20E25ED0F6200374343 /* APNSTests.m in Sources */,
				E666EDE42B74E7BD00C03E2B /* SessionManagerTests+AuthenticationFailure.swift in Sources */,
				169BA1F425ECEFB400374343 /* MockPresentationDelegate.swift in Sources */,
				169BA22525ED0FCE00374343 /* ConversationTests+List.swift in Sources */,
				169BA21525ED0F8500374343 /* UserProfileImageV3Tests.swift in Sources */,
				06EB24FE27D6576500094E6E /* LoginFlowTests+PushToken.swift in Sources */,
				169BA22F25ED0FFB00374343 /* DeleteMessagesTests.swift in Sources */,
				169BA23725ED102500374343 /* NotificationObservers.m in Sources */,
				169BA22825ED0FDB00374343 /* ConversationTests+Guests.swift in Sources */,
				169BA20225ED0F0600374343 /* UserRichProfileIntegrationTests.swift in Sources */,
				017ABBB62995278C0004C243 /* SlowSyncTests+NotificationsV3.swift in Sources */,
				169BA20925ED0F4A00374343 /* IsTypingTests.swift in Sources */,
				169BA20A25ED0F5000374343 /* BackgroundTests.m in Sources */,
				169BA22225ED0FC100374343 /* ConversationTests+Reactions.swift in Sources */,
				169BA1ED25ECEA9A00374343 /* OperationLoopNewRequestObserver.swift in Sources */,
				169BA1FB25ED0CB200374343 /* MockPushChannel.swift in Sources */,
				CBD3AED12C4A742B007643A0 /* TestSetup.swift in Sources */,
				169BA20625ED0F3800374343 /* ClientManagementTests.m in Sources */,
				EECE27C829436DC000419A8B /* SessionManagerTests+PushToken.swift in Sources */,
				169BA24A25EF744400374343 /* SessionManagerTests+URLActions.swift in Sources */,
				169BA22325ED0FC400374343 /* ConversationTests+Archiving.swift in Sources */,
				169BA20B25ED0F5400374343 /* ConnectionTests.m in Sources */,
				E666EDDF2B74CEE600C03E2B /* SessionManagerBuilder.swift in Sources */,
				169BA23425ED101300374343 /* SlowSyncTests+ExistingData.swift in Sources */,
				169BA24525EF6FFA00374343 /* MockAnalytics.swift in Sources */,
				169BA23225ED100B00374343 /* SlowSyncTests+Swift.swift in Sources */,
				169BA23F25EF6F0B00374343 /* TypingChange.swift in Sources */,
			);
			runOnlyForDeploymentPostprocessing = 0;
		};
		3E186084191A56F6000FE027 /* Sources */ = {
			isa = PBXSourcesBuildPhase;
			buildActionMask = 2147483647;
			files = (
				3E9848BD1A65253000F7B050 /* Hack.swift in Sources */,
				3E1860BB191A5D99000FE027 /* TestHostAppDelegate.m in Sources */,
				3E1860BA191A5D99000FE027 /* TestHost-main.m in Sources */,
			);
			runOnlyForDeploymentPostprocessing = 0;
		};
		3E1860BF191A649D000FE027 /* Sources */ = {
			isa = PBXSourcesBuildPhase;
			buildActionMask = 2147483647;
			files = (
				EE3E43F62BF62BB9001A43A1 /* SupportedProtocolsServiceTests.swift in Sources */,
				5E8EE1FC20FDCCE200DB1F9B /* CompanyLoginRequestDetectorTests.swift in Sources */,
				F991CE161CB55512004D8465 /* ZMUser+Testing.m in Sources */,
				5E2C354D21A806A80034F1EE /* MockBackgroundActivityManager.swift in Sources */,
				F9D1CD141DF6C131002F6E80 /* SyncStatusTests.swift in Sources */,
				EE1DEBB523D5AEE50087EE1F /* TypingUsersTimeoutTests.swift in Sources */,
				09531F1C1AE9644800B8556A /* ZMLoginCodeRequestTranscoderTests.m in Sources */,
				87D003FF1BB5810D00472E06 /* APSSignalingKeyStoreTests.swift in Sources */,
				542DFEE61DDCA452000F5B95 /* UserProfileUpdateStatusTests.swift in Sources */,
				F95FFBD11EB8A478004031CB /* CallSystemMessageGeneratorTests.swift in Sources */,
				16E0FBB623311A19000E3235 /* ZMUserSessionTests+Authentication.swift in Sources */,
				E97296282C4AA7D300C4F1DB /* AppendImageMessageUseCaseTests.swift in Sources */,
				D55272EC2062733F00F542BE /* AssetDeletionRequestStrategyTests.swift in Sources */,
				545434AB19AB6ADA003892D9 /* ZMMissingUpdateEventsTranscoderTests.m in Sources */,
				018A3DBF2B0799CA00EB3D6B /* GetUserClientFingerprintUseCaseTests.swift in Sources */,
				BF491CD51F03E0FC0055EE44 /* PermissionsDownloadRequestStrategyTests.swift in Sources */,
				54BFDF6A1BDA87D20034A3DB /* HistorySynchronizationStatusTests.swift in Sources */,
				545434AC19AB6ADA003892D9 /* ZMSelfTranscoderTests.m in Sources */,
				E9DA6FF52C5CDF9A00BF8298 /* DisableAnalyticsUseCaseTests.swift in Sources */,
				54A227D61D6604A5009414C0 /* SynchronizationMocks.swift in Sources */,
				54A170691B300717001B41A5 /* ProxiedRequestStrategyTests.swift in Sources */,
				06ADEA082BD2723F008BA0B3 /* RemoveUserClientUseCaseTests.swift in Sources */,
				1660AA111ECE3C1C0056D403 /* SearchTaskTests.swift in Sources */,
				16D66D6A2B0789F500CB237D /* MockCryptoboxMigrationManagerInterface.swift in Sources */,
				873B893E20445F4400FBE254 /* ZMConversationAccessModeTests.swift in Sources */,
				543ED0011D79E0EE00A9CDF3 /* ApplicationMock.swift in Sources */,
				160C314A1E82AC170012E4BC /* OperationStatusTests.swift in Sources */,
				169E303320D29C670012C219 /* PushRegistryMock.swift in Sources */,
				1671F7532B6A835300C2D8A3 /* ZMClientRegistrationStatusTests.swift in Sources */,
				3E05F252192A4FBD00F22D80 /* UserSessionErrorTests.m in Sources */,
				E98E5DFC2B8DF45100A2CFF5 /* ResolveOneOnOneConversationsUseCaseTests.swift in Sources */,
				06ADE9EA2BC02B65008BA0B3 /* CertificateRevocationListsCheckerTests.swift in Sources */,
				F148F6691FBAF55800BD6909 /* TeamRegistrationStrategyTests.swift in Sources */,
				168C0B3F1E97CE3900315044 /* ZMLastUpdateEventIDTranscoderTests.m in Sources */,
				EE3E43F92BF62BF6001A43A1 /* SelfSupportedProtocolsRequestStrategyTests.swift in Sources */,
				E6C6C6B62B877429007585DF /* TeamMembersDownloadRequestStrategyTests.swift in Sources */,
				879634421F7BEC5100FC79BA /* DispatchQueueSerialAsyncTests.swift in Sources */,
				63CF4000276B4D110079FF2B /* AVSIdentifierTests.swift in Sources */,
				54AB428E1DF5C5B400381F2C /* TopConversationsDirectoryTests.swift in Sources */,
				EE9CDE9227DA05D100C4DAC8 /* APIVersionResolverTests.swift in Sources */,
				636826F82953465F00D904C2 /* ZMUserSessionTests+AccessToken.swift in Sources */,
				5958B30E2C8AF45D00AFDFE6 /* EnableAnalyticsUseCaseTests.swift in Sources */,
				0601900B2678750D0043F8F8 /* DeepLinkURLActionProcessorTests.swift in Sources */,
				549552541D645683004F21F6 /* AddressBookTests.swift in Sources */,
				161C886623FD248A00CB0B8E /* RecordingMockTransportSession.swift in Sources */,
				F19F4F4D1E646C3C00F4D8FF /* UserProfileImageUpdateStatusTests.swift in Sources */,
				167BCB902603CAB200E9D7E3 /* AnalyticsTests.swift in Sources */,
				1679D1CD1EF97387007B0DF5 /* ZMUserSessionTestsBase+Calling.swift in Sources */,
				E96970592C8F354F009F037C /* AppendFileMessageUseCaseTests.swift in Sources */,
				167F383D23E04A93006B6AA9 /* UnauthenticatedSessionTests+SSO.swift in Sources */,
				63C4B3C82C36A4C900C09A93 /* FetchShareableConversationUseCaseTests.swift in Sources */,
				16519D6D231EAAF300C9D76D /* Conversation+DeletionTests.swift in Sources */,
				169BA24425EF6FFA00374343 /* MockAnalytics.swift in Sources */,
				F925468E1C63B61000CE2D7C /* MessagingTest+EventFactory.m in Sources */,
				E9F7FE292BE0C61900699356 /* SetAllowGuestsAndServicesUseCaseTests.swift in Sources */,
				16849B2023EDB32B00C025A8 /* MockSessionManager.swift in Sources */,
				06E097A02A264F0300B38C4A /* ZMUserSessionTests+RecurringActions.swift in Sources */,
				878ACB5920AF12C10016E68A /* ZMUserConsentTests.swift in Sources */,
				8766853C1F2A1AA00031081B /* UnauthenticatedSessionTests.swift in Sources */,
				16D0A119234B999600A83F87 /* LabelUpstreamRequestStrategyTests.swift in Sources */,
				169BA23D25EF6E2A00374343 /* MockRegistrationStatusDelegate.swift in Sources */,
				542DFEE81DDCA4FD000F5B95 /* UserProfileUpdateRequestStrategyTests.swift in Sources */,
				7CE017152317D07E00144905 /* ZMAuthenticationStatusTests.swift in Sources */,
				16085B351F719E6D000B9F22 /* NetworkStateRecorder.swift in Sources */,
				EE1DEBB323D5A6930087EE1F /* TypingTests.swift in Sources */,
				63CD5959296442D800385037 /* AccessTokenMigrationTests.swift in Sources */,
				09BA924C1BD55FA5000DC962 /* UserClientRequestStrategyTests.swift in Sources */,
				A9692F8A1986476900849241 /* NSString_NormalizationTests.m in Sources */,
				54880E3D194B5845007271AA /* ZMOperationLoopTests.m in Sources */,
				F9410F631DE44C2E007451FF /* TypingStrategyTests.swift in Sources */,
				EE5BF6351F8F907C00B49D06 /* ZMLocalNotificationTests.swift in Sources */,
				169BA25225EF778E00374343 /* TestUserProfileUpdateObserver.swift in Sources */,
				BF50CFA71F39ACE8007833A4 /* MockUserInfoParser.swift in Sources */,
				5E0EB1F92100A46F00B5DC2B /* MockCompanyLoginRequesterDelegate.swift in Sources */,
				169BA24C25EF753100374343 /* MockReachability.swift in Sources */,
				541228451AEE422C00D9ED1C /* ZMAuthenticationStatusTests.m in Sources */,
				5E0EB1F72100A14A00B5DC2B /* CompanyLoginRequesterTests.swift in Sources */,
				1671F9FF1E2FAF50009F3150 /* ZMLocalNotificationForTests_CallState.swift in Sources */,
				EE6654642445D4EE00CBF8D3 /* MockAddressBook.swift in Sources */,
				161ACB3A23F6BAFE00ABFF33 /* URLActionTests.swift in Sources */,
				63CDCA792BD157E100DA0F0A /* CheckOneOnOneConversationIsReadyUseCaseTests.swift in Sources */,
				16849B1C23EDA1FD00C025A8 /* MockUpdateEventProcessor.swift in Sources */,
				CBD3AED02C4A742B007643A0 /* TestSetup.swift in Sources */,
				545F601C1D6C336D00C2C55B /* AddressBookSearchTests.swift in Sources */,
				162A81D6202B5BC600F6200C /* SessionManagerAVSTests.swift in Sources */,
				169BA1F825ECF8F700374343 /* MockAppLock.swift in Sources */,
				06F98D602437916B007E914A /* SignatureRequestStrategyTests.swift in Sources */,
				06D16AB02B9F3C9F00D5A28A /* E2EIdentityCertificateUpdateStatusUseCaseTests.swift in Sources */,
				5474C80C1921309400185A3A /* MessagingTestTests.m in Sources */,
				16D74BF62B5A961800160298 /* ChangeUsernameUseCaseTests.swift in Sources */,
				EE1DEBB723D5B62C0087EE1F /* TypingUsersTests.swift in Sources */,
				E99EDB0D2C89A90F00680C96 /* MockAnalyticsManagerProviding.swift in Sources */,
				540A0BA51954859E00FB7D61 /* ZMSyncStrategyTests.m in Sources */,
				5E6716912174CA6700522E61 /* MockUser+LoginCredentials.swift in Sources */,
				F92CA9651F153622007D8570 /* CacheFileRelocatorTests.swift in Sources */,
				F9B71F4C1CB2B841001DB03F /* NSManagedObjectContext+TestHelpers.m in Sources */,
				F991CE151CB55512004D8465 /* ZMConversation+Testing.m in Sources */,
				54D785011A37256C00F47798 /* ZMEncodedNSUUIDWithTimestampTests.m in Sources */,
				161927242459E09C00DDD9EB /* UserClientEventConsumerTests.swift in Sources */,
				632A582225CD9DF900F0C4BD /* CallParticipantsKindTests.swift in Sources */,
				639290A4252CA53200046171 /* CallSnapshotTestFixture.swift in Sources */,
				87B30C5C1FA756220054DFB1 /* FlowManagerTests.swift in Sources */,
				169BA24125EF6F6700374343 /* ZMConversation+Testing.swift in Sources */,
				1626344720D79C22000D4063 /* ZMUserSessionTests+PushNotifications.swift in Sources */,
				16D3FD021E3A5C0D0052A535 /* ZMConversationVoiceChannelRouterTests.swift in Sources */,
				EEA58F102B70D59F006DEE32 /* CreateTeamOneOnOneConversationUseCaseTests.swift in Sources */,
				1658C23A1F5404F000889F22 /* FlowManagerMock.swift in Sources */,
				3E1858BC1951D6DA005FE78F /* MemoryLeaksObserver.m in Sources */,
				F905C47F1E79A86A00AF34A5 /* WireCallCenterV3Tests.swift in Sources */,
				1636EAFF23F6FCCC00CD9527 /* MockPresentationDelegate.swift in Sources */,
				E6D1B1F22B988166001CA68B /* GetMLSFeatureUseCaseTests.swift in Sources */,
				872C99601DB6722C006A3BDE /* CallKitDelegateTests+Mocking.m in Sources */,
				061F791C2B767B3D00E8827B /* SelfClientCertificateProviderTests.swift in Sources */,
				164C29A51ECF47D80026562A /* SearchDirectoryTests.swift in Sources */,
				06CDC6F82A2DFB4400EB518D /* RecurringActionServiceTests.swift in Sources */,
				D55272EA2062732100F542BE /* AssetDeletionStatusTests.swift in Sources */,
				A913C02423A7F1C00048CE74 /* TeamRolesDownloadRequestStrategyTests.swift in Sources */,
				EFC8281E1FB34F9600E27E21 /* EmailVerificationStrategyTests.swift in Sources */,
				87D4625D1C3D526D00433469 /* DeleteAccountRequestStrategyTests.swift in Sources */,
				A97E4F56267CF681006FC545 /* ZMUserSessionTestsBase.swift in Sources */,
				166264932166517A00300F45 /* CallEventStatusTests.swift in Sources */,
				160C31411E6DDFC30012E4BC /* VoiceChannelV3Tests.swift in Sources */,
				F9ABE8561EFD56BF00D83214 /* TeamDownloadRequestStrategyTests.swift in Sources */,
				87D2555921D6275800D03789 /* BuildTypeTests.swift in Sources */,
				169BA1FF25ED0DAD00374343 /* ZMUserSession+Messages.swift in Sources */,
				166E47D3255EF0BE00C161C8 /* MockStrategyDirectory.swift in Sources */,
				EE95DECD247C0049001EA010 /* SessionManagerConfigurationTests.swift in Sources */,
				A938BDCA23A7966700D4C208 /* ConversationRoleDownstreamRequestStrategyTests.swift in Sources */,
				0920C4DA1B305FF500C55728 /* UserSessionGiphyRequestStateTests.swift in Sources */,
				63A8F576276B7B3100513750 /* AVSClientTests.swift in Sources */,
				06ADE9EC2BC03C6D008BA0B3 /* CRLsDistributionPointsObserverTests.swift in Sources */,
				169BC10F22BD17FF0003159B /* LegalHoldRequestStrategyTests.swift in Sources */,
				87AEA67D1EFBF46600C94BF3 /* DiskDatabaseTest.swift in Sources */,
				F9F846351ED307F70087C1A4 /* CallParticipantsSnapshotTests.swift in Sources */,
				1673C35324CB36D800AE2714 /* ZMUserSessionTests+EncryptionAtRest.swift in Sources */,
				54DE9BEF1DE760A900EFFB9C /* RandomHandleGeneratorTests.swift in Sources */,
				F9C598AD1A0947B300B1F760 /* ZMBlacklistDownloaderTest.m in Sources */,
				1672A653234784B500380537 /* LabelDownstreamRequestStrategyTests.swift in Sources */,
				874A16942052C64B001C6760 /* UserExpirationObserverTests.swift in Sources */,
				16A702D01E92998100B8410D /* ApplicationStatusDirectoryTests.swift in Sources */,
				093694451BA9633300F36B3A /* UserClientRequestFactoryTests.swift in Sources */,
				E948DB142C4AB09D00146025 /* AppendLocationMessageUseCaseTests.swift in Sources */,
				168474262252579A004DE9EC /* ZMUserSessionTests+Syncing.swift in Sources */,
				F94F6B331E54B9C000D46A29 /* CallingRequestStrategyTests.swift in Sources */,
				166B2B6E23EB2CD3003E8581 /* DatabaseTest.swift in Sources */,
				5E8BB8A52149130800EEA64B /* AVSBridgingTests.swift in Sources */,
				161C887723FD4CFD00CB0B8E /* MockPushChannel.swift in Sources */,
				59D5C2312C35846600CE1D5E /* AppendTextMessageUseCaseTests.swift in Sources */,
				F9DAC54F1C2035660001F11E /* ConversationStatusStrategyTests.swift in Sources */,
				164C29A31ECF437E0026562A /* SearchRequestTests.swift in Sources */,
				168CF42F2007BCD9009FCB89 /* TeamInvitationStatusTests.swift in Sources */,
				EE8B934E2B838AFD00D5E670 /* GetE2eIdentityCertificatesUseCaseTests.swift in Sources */,
				E9F627B32BE4BF4A008C2B1C /* CreateConversationGuestLinkUseCaseTests.swift in Sources */,
				A901FE9B258B562F003EAF5C /* CallParticipantTests.swift in Sources */,
				874A174A205812B6001C6760 /* ZMUserSessionTests.swift in Sources */,
				546F815C1E685F6E00775059 /* LocalNotificationDispatcherTests.swift in Sources */,
				F1AE5F6F21F73388009CDBBC /* ZMUserSessionTests+Timers.swift in Sources */,
				E62F31C72B711DDF0095777A /* EvaluateOneOnOneConversationsStrategyTests.swift in Sources */,
				161ACB4323F6EE4800ABFF33 /* CompanyLoginURLActionProcessorTests.swift in Sources */,
				5474C80A1921309400185A3A /* MessagingTest.m in Sources */,
				872C99531DB525A1006A3BDE /* CallKitManagerTests.swift in Sources */,
				F16C8BC42040715800677D31 /* ZMUpdateEvent+Testing.swift in Sources */,
				160195611E30C9CF00ACBFAC /* LocalNotificationDispatcherCallingTests.swift in Sources */,
				6391A8012A7A529000832665 /* MLSConferenceStaleParticipantsRemoverTests.swift in Sources */,
				164A55D820F4FE4A00AE62A6 /* SearchUserImageStrategyTests.swift in Sources */,
				09B730961B3045E400A5CCC9 /* ProxiedRequestStatusTests.swift in Sources */,
				061F791E2B76828500E8827B /* SnoozeCertificateEnrollmentUseCaseTests.swift in Sources */,
				F148F66B1FBAFAF600BD6909 /* RegistrationStatusTestHelper.swift in Sources */,
				E955D3E32C36E9240090BEAB /* AppendKnockMessageUseCaseTests.swift in Sources */,
				EFC828221FB356CE00E27E21 /* RegistrationStatusTests.swift in Sources */,
				163FB9942052EA4C00E74F83 /* OperationLoopNewRequestObserver.swift in Sources */,
				F9B171F81C0F00E700E6EEC6 /* ClientUpdateStatusTests.swift in Sources */,
				3ED972FB1A0A65D800BAFC61 /* ZMBlacklistVerificatorTest.m in Sources */,
				EECE27C6294362F100419A8B /* MockPushTokenService.swift in Sources */,
				167BCB942603CC5B00E9D7E3 /* EventProcessorTests.swift in Sources */,
				F132C114203F20AB00C58933 /* ZMHotFixDirectoryTests.swift in Sources */,
				5463C897193F3C74006799DE /* ZMTimingTests.m in Sources */,
				1660AA0F1ECE0C870056D403 /* SearchResultTests.swift in Sources */,
				1662B0F923D9CE8F00B8C7C5 /* UnauthenticatedSessionTests+DomainLookup.swift in Sources */,
				EE1DEBB923D5B9BC0087EE1F /* ZMConversation+TypingUsersTests.swift in Sources */,
				164B8C211E254AD00060AB26 /* WireCallCenterV3Mock.swift in Sources */,
				F170AF211E78013A0033DC33 /* UserImageAssetUpdateStrategyTests.swift in Sources */,
				F95ECF511B94BD05009F91BA /* ZMHotFixTests.m in Sources */,
				F9ABE8571EFD56BF00D83214 /* TeamDownloadRequestStrategy+EventsTests.swift in Sources */,
				85D85EAFA1CB6E457D14E3B7 /* MockEntity2.m in Sources */,
				166D18A6230EC418001288CD /* MockMediaManager.swift in Sources */,
				09914E531BD6613D00C10BF8 /* ZMDecodedAPSMessageTest.m in Sources */,
				6349771E268B7C4300824A05 /* AVSVideoStreamsTest.swift in Sources */,
				636826FC2954550900D904C2 /* APIMigrationManagerTests.swift in Sources */,
				F9F9F5621D75D62100AE6499 /* RequestStrategyTestBase.swift in Sources */,
				7C419ED821F8D81D00B95770 /* EventProcessingTrackerTests.swift in Sources */,
				707CEBB727B515B200E080A4 /* ZMUserSessionTests+SecurityClassification.swift in Sources */,
				25D57F1D2BA892720038521E /* MessagingTest+Swift.swift in Sources */,
				85D8522CF8DE246DDD5BD12C /* MockEntity.m in Sources */,
				EF2CB12A22D5E5BF00350B0A /* TeamImageAssetUpdateStrategyTests.swift in Sources */,
				3E288A6C19C859210031CFCE /* NotificationObservers.m in Sources */,
				63C4B3CA2C36A4DB00C09A93 /* ShareFileUseCaseTests.swift in Sources */,
				168CF42D2007BCA0009FCB89 /* TeamInvitationRequestStrategyTests.swift in Sources */,
				A97E4F5B267CFB2D006FC545 /* ZMUserSessionTests_NetworkState.swift in Sources */,
				EE01E0391F90FEC1001AA33C /* ZMLocalNotificationTests_ExpiredMessage.swift in Sources */,
				54C11BAD19D1EB7500576A96 /* ZMLoginTranscoderTests.m in Sources */,
				16AD86B81F7292EB00E4C797 /* TypingChange.swift in Sources */,
				16D3FCDF1E365ABC0052A535 /* CallStateObserverTests.swift in Sources */,
				85D85EEDD5DD19FB747ED4A5 /* MockModelObjectContextFactory.m in Sources */,
				06894D92276BA7FA00DA4E33 /* StartLoginURLActionProcessorTests.swift in Sources */,
				BF80542B2102175800E97053 /* CompanyLoginVerificationTokenTests.swift in Sources */,
				0678D9942C2C5B54000DF6E3 /* CRLURLBuilderTests.swift in Sources */,
				F11E35D62040172200D4D5DB /* ZMHotFixTests.swift in Sources */,
				1639A8542264C52600868AB9 /* ZMLocalNotificationTests_Alerts.swift in Sources */,
				545FC3341A5B003A005EEA26 /* ObjectTranscoderTests.m in Sources */,
				5E9D32712109C54B0032FB06 /* CompanyLoginActionTests.swift in Sources */,
				1836188BC0E48C1AC1671FC2 /* ZMSyncStrategyTests.swift in Sources */,
				71AE6F20A2708DCF3BAD54F7 /* ZMOperationLoopTests.swift in Sources */,
			);
			runOnlyForDeploymentPostprocessing = 0;
		};
		5498158E1A43232400A7CE2E /* Sources */ = {
			isa = PBXSourcesBuildPhase;
			buildActionMask = 2147483647;
			files = (
				1660AA0B1ECCAF4E0056D403 /* SearchRequest.swift in Sources */,
				E6C983EE2B986ABA00D55177 /* ZMUserSession+UserSession.swift in Sources */,
				0664F2E62A0E25C200E5C34E /* RecurringActionService.swift in Sources */,
				878ACB4620ADBBAA0016E68A /* Blacklist.swift in Sources */,
				06ADE9E32BBFDF26008BA0B3 /* CertificateRevocationListsChecker.swift in Sources */,
				166A8BF91E02C7D500F5EEEA /* ZMHotFix+PendingChanges.swift in Sources */,
				166507812459D7CA005300C1 /* UserClientEventConsumer.swift in Sources */,
				F9E577211E77EC6D0065EFE4 /* WireCallCenterV3+Notifications.swift in Sources */,
				092083401BA95EE100F82B29 /* UserClientRequestFactory.swift in Sources */,
				59E6A9142B4EE5CF00DBCC6B /* RecurringAction.swift in Sources */,
				16D74BF42B59670B00160298 /* ChangeUsernameUseCase.swift in Sources */,
				06025664248E5BC700E060E1 /* (null) in Sources */,
				EE5FEF0521E8948F00E24F7F /* ZMUserSession+DarwinNotificationCenter.swift in Sources */,
				549815DC1A432BC700A7CE2E /* NSError+ZMUserSession.m in Sources */,
				E9C0B1E82C58E34000D242D6 /* DisableAnalyticsUseCase.swift in Sources */,
				1662B0F723D9B29C00B8C7C5 /* UnauthenticatedSession+DomainLookup.swift in Sources */,
				E6F31B502C19B42E005DFA0C /* ZMUserSession+Notifications.swift in Sources */,
				63C5322027FDB4C4009DFFF4 /* BuildType.swift in Sources */,
				5E9D326F2109C1740032FB06 /* CompanyLoginErrorCode.swift in Sources */,
				16ED865A23E2E91900CB1766 /* ZMUserSession+LifeCycle.swift in Sources */,
				F95706541DE5D1CC0087442C /* SearchUserImageStrategy.swift in Sources */,
				0648FC1427864783006519D1 /* Conversation+Join.swift in Sources */,
				872A2EE61FFFBC2A00900B22 /* ServiceUser.swift in Sources */,
				16ED865D23E30F7E00CB1766 /* ZMUserSesson+Proxy.swift in Sources */,
				A938BDC823A7964200D4C208 /* ConversationRoleDownstreamRequestStrategy.swift in Sources */,
				EE88B0512BF62B3F0013F0BD /* SupportedProtocolsService.swift in Sources */,
				F19E55A622B3AAA8005C792D /* PKPushCredentials+SafeLogging.swift in Sources */,
				59E6A9162B4EE5D500DBCC6B /* RecurringActionServiceInterface.swift in Sources */,
				09C77C531BA6C77000E2163F /* UserClientRequestStrategy.swift in Sources */,
				F1B5D53D2181FDA300986911 /* NetworkQuality.swift in Sources */,
				634976E9268A185A00824A05 /* AVSVideoStreams.swift in Sources */,
				5EC2C593213827BF00C6CE35 /* WireCallCenterV3+Events.swift in Sources */,
				EE1DEBBE23D5E12F0087EE1F /* TypingUsersTimeout+Key.swift in Sources */,
				F1C1F3EE1FCF0C85007273E3 /* ZMUserSessionErrorCode+Localized.swift in Sources */,
				166264742166093800300F45 /* CallEventStatus.swift in Sources */,
				63C5321F27FDB283009DFFF4 /* SyncStatus.swift in Sources */,
				E6425FE52BD005C0003EC8CF /* SessionManager+UserSessionLogoutDelegate.swift in Sources */,
				549815CD1A432BC700A7CE2E /* ZMBlacklistDownloader.m in Sources */,
				549815CE1A432BC700A7CE2E /* ZMBlacklistVerificator.m in Sources */,
				16D9E8BA22BCD39200FA463F /* LegalHoldRequestStrategy.swift in Sources */,
				164C29A71ED2D7B00026562A /* SearchResult.swift in Sources */,
				01D33D8129B8ED97009E94F3 /* SyncStatusLog.swift in Sources */,
				1660AA091ECCAC900056D403 /* SearchDirectory.swift in Sources */,
				166E47D0255EBFA900C161C8 /* StrategyDirectory.swift in Sources */,
				63EB9B2D258131F700B44635 /* AVSActiveSpeakerChange.swift in Sources */,
				161681352077721600BCF33A /* ZMOperationLoop+OperationStatus.swift in Sources */,
				A934C6E6266E0945008D9E68 /* ZMSyncStrategy.swift in Sources */,
				7C26879D21F7193800570AA9 /* EventProcessingTracker.swift in Sources */,
				E60579D62C1C3E3D003D4A98 /* ZMNetworkAvailabilityChangeNotification.swift in Sources */,
				EE5D9B62290A8557007D78D6 /* SessionManager+VoIPPushManagerDelegate.swift in Sources */,
				54A0A6311BCE9864001A3A4C /* ZMHotFix.m in Sources */,
				F19F4F3C1E604AA700F4D8FF /* UserImageAssetUpdateStrategy.swift in Sources */,
				E9A71BD32C32EA8B0027EC01 /* AppendTextMessageUseCase.swift in Sources */,
				EE1108FB23D2087F005DC663 /* Typing.swift in Sources */,
				164EAF9C1F4455FA00B628C4 /* ZMUserSession+Actions.swift in Sources */,
				5EFE9C17212AB945007932A6 /* RegistrationPhase.swift in Sources */,
				EE2DE5E8292519EC00F42F4C /* CallKitCallRegister.swift in Sources */,
				EECE27C429435FFE00419A8B /* PushTokenService.swift in Sources */,
				BF2ADA001F41A3DF000980E8 /* SessionFactories.swift in Sources */,
				636F70452A5F3EE900E086B6 /* MLSConferenceStaleParticipantsRemover.swift in Sources */,
				E6C6C6B72B87745F007585DF /* TeamMembersDownloadRequestStrategy.swift in Sources */,
				EE458B0B27CCD58800F04038 /* ZMOperationLoop+APIVersion.swift in Sources */,
				F130BF282062C05600DBE261 /* SessionManager+Backup.swift in Sources */,
				54A0A6321BCE9867001A3A4C /* ZMHotFixDirectory.m in Sources */,
				54F0A0951B3018D7003386BC /* ProxiedRequestsStatus.swift in Sources */,
				F19F1D141EFBC18E00275E27 /* UnauthenticatedSession.swift in Sources */,
				F9F631421DE3524100416938 /* TypingStrategy.swift in Sources */,
				EEEED9A823F6BC00008C94CA /* SelfUserProvider.swift in Sources */,
				EE51FBEE2AE1305B002B503B /* UserSession.swift in Sources */,
				7C5482DA225380160055F1AB /* CallReceivedResult.swift in Sources */,
				54C8A39C1F7536DB004961DF /* ZMOperationLoop+Notifications.swift in Sources */,
				7C5B94F622DC6BC500A6F8BB /* JailbreakDetector.swift in Sources */,
				1693151125836E5800709F15 /* EventProcessor.swift in Sources */,
				EF2CB12722D5E58B00350B0A /* TeamImageAssetUpdateStrategy.swift in Sources */,
				E9F403172C5BD26C00F81366 /* SessionManager+AnalyticsUseCases.swift in Sources */,
				BF2ADA021F41A450000980E8 /* BackendEnvironmentProvider+Cookie.swift in Sources */,
				EE1108B723D1B367005DC663 /* TypingUsers.swift in Sources */,
				06B99C7B242B51A300FEAFDE /* SignatureRequestStrategy.swift in Sources */,
				06E0979C2A261E5D00B38C4A /* ZMUserSession+RecurringAction.swift in Sources */,
				5EFE9C15212AB138007932A6 /* UnregisteredUser+Payload.swift in Sources */,
				161ACB2D23F5BA0200ABFF33 /* DeepLinkURLActionProcessor.swift in Sources */,
				060C06632B73DB8800B484C6 /* SnoozeCertificateEnrollmentUseCase.swift in Sources */,
				54131BCE25C7FFCA00CE2CA2 /* SessionManager+AuthenticationStatusDelegate.swift in Sources */,
				EE88B04F2BF62B140013F0BD /* SelfSupportedProtocolsRequestStrategy.swift in Sources */,
				160C31271E6434500012E4BC /* OperationStatus.swift in Sources */,
				165911531DEF38EC007FA847 /* CallStateObserver.swift in Sources */,
				5458273E2541C3A9002B8F83 /* PresentationDelegate.swift in Sources */,
				A9B53AAA24E12E240066FCC6 /* ZMAccountDeletedReason.swift in Sources */,
				54E2C1E01E682DC400536569 /* LocalNotificationDispatcher.swift in Sources */,
				879634401F7BEA4700FC79BA /* DispatchQueue+SerialAsync.swift in Sources */,
				F93A75F21C1F219800252586 /* ConversationStatusStrategy.swift in Sources */,
				632A582025CC43DA00F0C4BD /* CallParticipantsListKind.swift in Sources */,
				0678D9922C2C53D3000DF6E3 /* CRLURLBuilder.swift in Sources */,
				544F8FF31DDCD34600D1AB04 /* UserProfileUpdateNotifications.swift in Sources */,
				F19F1D1F1EFBC2F000275E27 /* ZMAuthenticationStatus.m in Sources */,
				634976FD268A205A00824A05 /* AVSClientList.swift in Sources */,
				F1A94BD21F010287003083D9 /* UnauthenticatedSession+Login.swift in Sources */,
				F1C1E70D21F74667007FBDA1 /* ZMUserSession+Timers.swift in Sources */,
				162113042B2756EB008F0F9F /* PrekeyGenerator.swift in Sources */,
				7CD279842338B74600E638CD /* SessionManagerConfiguration.swift in Sources */,
				166DCDBA2555ADD2004F4F59 /* SessionManager+EncryptionAtRest.swift in Sources */,
				54A170651B300696001B41A5 /* ProxiedRequestStrategy.swift in Sources */,
				160C31441E8049320012E4BC /* ApplicationStatusDirectory.swift in Sources */,
				7CD279862338E31D00E638CD /* SessionManager+Authentication.swift in Sources */,
				E9A71BD72C33F4850027EC01 /* AppendKnockMessagekUseCase.swift in Sources */,
				16FF474C1F0D54B20044C491 /* SessionManager+Logs.swift in Sources */,
				F19F1D281EFBC34E00275E27 /* ZMUserSessionRegistrationNotification.m in Sources */,
				A93B528B250101AC0061255E /* ZMUserSession+Debugging.swift in Sources */,
				A913C02223A7EDFB0048CE74 /* TeamRolesDownloadRequestStrategy.swift in Sources */,
				E955D3DF2C36CFFF0090BEAB /* ConversationType+ZMConversationType.swift in Sources */,
				E662328D2BF4BBED002B680A /* ZMUserSession+MLS.swift in Sources */,
				597B70C32B03984C006C2121 /* ZMUserSession+DeveloperMenu.swift in Sources */,
				59271BEA2B908E150019B726 /* SecurityClassification.swift in Sources */,
				5EC2C5912137F80E00C6CE35 /* CallState.swift in Sources */,
				E9F403152C5B96CD00F81366 /* EnableAnalyticsUseCase.swift in Sources */,
				E9EAEAA72BC7C50B0042F5C9 /* CreateConversationGuestLinkUseCase.swift in Sources */,
				259AAB0D2B9F477F00B13A7C /* LastE2EIdentityUpdateDateProtocol.swift in Sources */,
				5478A1411DEC4048006F7268 /* UserProfile.swift in Sources */,
				E6425FDF2BCD5B9D003EC8CF /* ZMUserSessionBuilder.swift in Sources */,
				EE419B58256FEA3D004618E2 /* ZMUserSession.Configuration.swift in Sources */,
				5E8BB89E2147E9DF00EEA64B /* AVSWrapper+Handlers.swift in Sources */,
				E97296252C4A784300C4F1DB /* MessageAppendableConversation.swift in Sources */,
				63B1FAD92763A510000766F8 /* AVSIdentifier.swift in Sources */,
				F19E55A222B3A3FA005C792D /* UNNotificationResponse+SafeLogging.swift in Sources */,
				EFF940402240FF12004F3115 /* DeepLinkError.swift in Sources */,
				F90EC5A31E7BF1AC00A6779E /* AVSWrapper.swift in Sources */,
				018A3DBC2B07998400EB3D6B /* GetUserClientFingerprintUseCase.swift in Sources */,
				5E8BB8992147CD3F00EEA64B /* AVSBridging.swift in Sources */,
				16F5F16C1E4092C00062F0AE /* NSManagedObjectContext+CTCallCenter.swift in Sources */,
				09531F181AE960E300B8556A /* ZMLoginCodeRequestTranscoder.m in Sources */,
				06D16AB52BA0624800D5A28A /* IsE2EICertificateEnrollmentRequiredUseCase.swift in Sources */,
				F148F6671FB9AA7600BD6909 /* UnregisteredTeam.swift in Sources */,
				1672A64523473EA100380537 /* LabelDownstreamRequestStrategy.swift in Sources */,
				09BCDB8F1BCE7F000020DCC7 /* ZMAPSMessageDecoder.m in Sources */,
				E623B6382BD688D400F91B37 /* Caches.swift in Sources */,
				E6BB79542C36B36E003B821B /* NetworkState.swift in Sources */,
				546392721D79D5210094EC66 /* Application.swift in Sources */,
				06ADEA042BD15384008BA0B3 /* RemoveUserClientUseCase.swift in Sources */,
				EFC8281C1FB343B600E27E21 /* RegistationCredentialVerificationStrategy.swift in Sources */,
				874A16902052BE5E001C6760 /* ZMUserSession+OpenConversation.swift in Sources */,
				EE1DEBC423D5F1970087EE1F /* Conversation+TypingUsers.swift in Sources */,
				EEDDB6A42BCFC5E7009ECF97 /* WireSyncEngine.docc in Sources */,
				16E6F26224B371190015B249 /* ZMUserSession+EncryptionAtRest.swift in Sources */,
				BFE7FCBF2101E50700D1165F /* CompanyLoginVerificationToken.swift in Sources */,
				5498162E1A432BC800A7CE2E /* ZMLastUpdateEventIDTranscoder.m in Sources */,
				F9B171F61C0EF21100E6EEC6 /* ClientUpdateStatus.swift in Sources */,
				EEC7AB0C2A08F3DF005614BE /* OperationStateProvider.swift in Sources */,
				549816351A432BC800A7CE2E /* ZMLoginTranscoder.m in Sources */,
				5E8BB89C2147CE1600EEA64B /* AVSCallMember.swift in Sources */,
				166D18A4230EBFFA001288CD /* MediaManager.swift in Sources */,
				874F142D1C16FD9700C15118 /* Device.swift in Sources */,
				F19E55A422B3A740005C792D /* PKPushPayload+SafeLogging.swift in Sources */,
				EE1108F923D1F945005DC663 /* TypingUsersTimeout.swift in Sources */,
				16C4BDA020A309CD00BCDB17 /* CallParticipantSnapshot.swift in Sources */,
				1639A8272260CE5000868AB9 /* ZMLocalNotification+AvailabilityAlert.swift in Sources */,
				EE8584DD2B6BD33B0045EAD4 /* ZMUserSession+OneOnOne.swift in Sources */,
				16ED865F23E3145C00CB1766 /* ZMUserSession+Clients.swift in Sources */,
				06D16AAE2B9F3BC700D5A28A /* E2EIdentityCertificateUpdateStatusUseCase.swift in Sources */,
				878ACB4820AEFB980016E68A /* ZMUser+Consent.swift in Sources */,
				0640C26D26EA0B5C0057AF80 /* NSManagedObjectContext+Packaging.swift in Sources */,
				E6E5579A2BBD4D9C0033E62B /* ZMReachability+ServerConnection.swift in Sources */,
				F1C51FE71FB49660009C2269 /* RegistrationStatus.swift in Sources */,
				5E8EE1FA20FDC7D700DB1F9B /* Pasteboard.swift in Sources */,
				874A16922052BEC5001C6760 /* UserExpirationObserver.swift in Sources */,
				8751DA061F66BFA6000D308B /* ZMUserSession+Push.swift in Sources */,
				EEEA75FA1F8A6142006D1070 /* ZMLocalNotification+ExpiredMessages.swift in Sources */,
				547E5B5A1DDB67390038D936 /* UserProfileUpdateRequestStrategy.swift in Sources */,
				54FF64291F73D00C00787EF2 /* NSManagedObjectContext+AuthenticationStatus.swift in Sources */,
				A9C02605266F5B4B002E542B /* ZMClientRegistrationStatus.swift in Sources */,
				BF735CFA1E70003D003BC61F /* SystemMessageCallObserver.swift in Sources */,
				1645ECF82448A0A3007A82D6 /* Decodable+JSON.swift in Sources */,
				63F1DF21294B69B20061565E /* AccessTokenMigration.swift in Sources */,
				165D3A211E1D43870052E654 /* VoiceChannelV3.swift in Sources */,
				F19F4F3A1E5F1AE400F4D8FF /* UserProfileImageUpdateStatus.swift in Sources */,
				5498162D1A432BC800A7CE2E /* ZMMissingUpdateEventsTranscoder.m in Sources */,
				549816451A432BC800A7CE2E /* ZMOperationLoop.m in Sources */,
				D5D10DA4203AE43200145497 /* Conversation+AccessMode.swift in Sources */,
				F9AB00221F0CDAF00037B437 /* CacheFileRelocator.swift in Sources */,
				EEE46E5728C5EF56005F48D7 /* FetchUserClientsUseCase.swift in Sources */,
				E965B10C2C3431EC009BEAB3 /* AppendLocationMessageUseCase.swift in Sources */,
				166A8BF31E015F3B00F5EEEA /* WireCallCenterV3Factory.swift in Sources */,
				16519D38231D3B1700C9D76D /* Conversation+Deletion.swift in Sources */,
				E9A71BD52C33EE080027EC01 /* AppendImageMessageUseCase.swift in Sources */,
				F1C1F3F01FCF18C5007273E3 /* NSError+Localized.swift in Sources */,
				EE2DE5E429250CC400F42F4C /* CallKitCall.swift in Sources */,
				5467F1C61E0AE421008C1745 /* KeyValueStore+AccessToken.swift in Sources */,
				639290A7252DEDB500046171 /* WireCallCenterV3+Degradation.swift in Sources */,
				E62F31C52B71165A0095777A /* EvaluateOneOnOneConversationsStrategy.swift in Sources */,
				8754B84A1F73C25400EC02AD /* ConversationListChangeInfo+UserSession.swift in Sources */,
				8737D554209217BD00E5A4AF /* URLActions.swift in Sources */,
				E662328F2BF4BDB0002B680A /* ZMUserSession+CertificateRevocationLists.swift in Sources */,
				547E5B581DDB4B800038D936 /* UserProfileUpdateStatus.swift in Sources */,
				EEEA75FC1F8A6142006D1070 /* ZMLocalNotification+Calling.swift in Sources */,
				EE2DE5EC29263C5100F42F4C /* Logger.swift in Sources */,
				F19F1D331EFBE3FE00275E27 /* UnauthenticatedOperationLoop.swift in Sources */,
				16030DC921B01B7500F8032E /* Conversation+ReadReceiptMode.swift in Sources */,
				F19F4F4F1E6575F700F4D8FF /* UserProfileImageOwner.swift in Sources */,
				8754B84C1F73C38900EC02AD /* MessageChangeInfo+UserSession.swift in Sources */,
				59271BE82B908DAC0019B726 /* SecurityClassificationProviding.swift in Sources */,
				EE46EF262942033C007BBD99 /* SessionManager+PushToken.swift in Sources */,
				63C4B3C22C35B07A00C09A93 /* FetchShareableConversationUseCase.swift in Sources */,
				162DEE111F87B9800034C8F9 /* ZMUserSession+Calling.swift in Sources */,
				161ACB2423F432CC00ABFF33 /* SessionManager+URLActions.swift in Sources */,
				BF3C1B1720DBE254001CE126 /* Conversation+MessageDestructionTimeout.swift in Sources */,
				1659114F1DEF1F6E007FA847 /* LocalNotificationDispatcher+Calling.swift in Sources */,
				E623B63A2BD68DAE00F91B37 /* UserSessionDependencies.swift in Sources */,
				16DABFAE1DCF98D3001973E3 /* CallingRequestStrategy.swift in Sources */,
				54DE9BEB1DE74FFB00EFFB9C /* RandomHandleGenerator.swift in Sources */,
				63CDCA772BCD8AB500DA0F0A /* CheckOneOnOneConversationIsReadyUseCase.swift in Sources */,
				F1C51FE91FB4A9C7009C2269 /* RegistrationStrategy.swift in Sources */,
				549816301A432BC800A7CE2E /* ZMSelfStrategy.m in Sources */,
				63CD5958296434A700385037 /* ZMUserSession+AccessToken.swift in Sources */,
				63A2E19F2770D7E900D8F271 /* AVSIdentifier+Stub.swift in Sources */,
				5E8EE1F720FDC6B900DB1F9B /* CompanyLoginRequestDetector.swift in Sources */,
				16E0FB87232F8933000E3235 /* ZMUserSession+Authentication.swift in Sources */,
				F19F1D381EFBF61800275E27 /* SessionManager.swift in Sources */,
				634976F8268A200C00824A05 /* AVSClient.swift in Sources */,
				D522571E2062552800562561 /* AssetDeletionRequestStrategy.swift in Sources */,
				060C06682B7619E300B484C6 /* SelfClientCertificateProvider.swift in Sources */,
				E96970562C8F2F68009F037C /* AppendFileMessageUseCase.swift in Sources */,
				161ACB1623F1AFB000ABFF33 /* SessionManager+CallKitManagerDelegate.swift in Sources */,
				6349770A268A250E00824A05 /* Encodable+JSONString.swift in Sources */,
				1671F7502B6A7DF500C2D8A3 /* ZMAuthenticationStatus.swift in Sources */,
				1658C2371F503CF800889F22 /* FlowManager.swift in Sources */,
				7CD279882338E52000E638CD /* ProcessInfo+SystemBootTime.swift in Sources */,
				25E11B0D2B56B497005D51FA /* GetIsE2EIdentityEnabledUseCase.swift in Sources */,
				549710081F6FF5C100026EDD /* NotificationInContext+UserSession.swift in Sources */,
				16D0A11D234C8CD700A83F87 /* LabelUpstreamRequestStrategy.swift in Sources */,
				63FE4B9E25C1D2EC002878E5 /* VideoGridPresentationMode.swift in Sources */,
				8798607B1C3D48A400218A3E /* DeleteAccountRequestStrategy.swift in Sources */,
				E9A96E7E2B88E0EA00914FDD /* ResolveOneOnOneConversationsUseCase.swift in Sources */,
				E967757F2BD8237D00EFEED5 /* SetAllowGuestAndServicesUseCase.swift in Sources */,
				5E0EB1F421008C1900B5DC2B /* CompanyLoginRequester.swift in Sources */,
				16A764611F3E0B0B00564F21 /* CallKitManager.swift in Sources */,
				BF491CD11F03D7CF0055EE44 /* PermissionsDownloadRequestStrategy.swift in Sources */,
				E6BD767F2BDBAAE300FB1F8B /* CoreDataStack+Caches.swift in Sources */,
				54973A361DD48CAB007F8702 /* NSManagedObject+CryptoStack.swift in Sources */,
				165D3A3D1E1D60520052E654 /* ZMConversation+VoiceChannel.swift in Sources */,
				EE1DEBC723D5F1F30087EE1F /* NSManagedObjectContext+TypingUsers.swift in Sources */,
				EEE186B4259CC92D008707CA /* ZMUserSession+AppLock.swift in Sources */,
				165D3A221E1D43870052E654 /* VoiceChannel.swift in Sources */,
				EE9CDE9027DA04A300C4DAC8 /* SessionManager+APIVersionResolver.swift in Sources */,
				63E313D627553CA0002EAF1D /* ZMConversation+AVSIdentifier.swift in Sources */,
				5EDF03EC2245563C00C04007 /* LinkPreviewAssetUploadRequestStrategy+Helper.swift in Sources */,
				54991D581DEDCF2B007E282F /* AddressBook.swift in Sources */,
				F96DBEEB1DF9A570008FE832 /* ZMSyncStrategy+ManagedObjectChanges.m in Sources */,
				EEE95CF62A442A0100E136CB /* WireCallCenterV3+MLS.swift in Sources */,
				168CF4292007840A009FCB89 /* Team+Invite.swift in Sources */,
				168CF42720077C54009FCB89 /* TeamInvitationStatus.swift in Sources */,
				63497702268A20EC00824A05 /* AVSParticipantsChange.swift in Sources */,
				8717DFA71F6EF44E0087EFE4 /* SessionManager+Push.swift in Sources */,
				D52257232062637500562561 /* DeletableAssetIdentifierProvider.swift in Sources */,
				70355A7327AAE62E00F02C76 /* ZMUserSession+SecurityClassificationProviding.swift in Sources */,
				25E11B0B2B56A15F005D51FA /* GetE2eIdentityCertificatesUseCase.swift in Sources */,
				D5225720206261AA00562561 /* AssetDeletionStatus.swift in Sources */,
				5E8BB8A02147F5BC00EEA64B /* CallSnapshot.swift in Sources */,
				63B1FADB2763A636000766F8 /* ZMUser+AVSIdentifier.swift in Sources */,
				065FEA122B866462005AE86A /* StopCertificateEnrollmentSnoozerUseCase.swift in Sources */,
				A95D0B1223F6B75A0057014F /* AVSLogObserver.swift in Sources */,
				EE13BD8B2BC948FC006561F8 /* ZMUserSession+APIAdapter.swift in Sources */,
				E9E4D4712C2AD61500364352 /* TeamRole+AnalyticsValue.swift in Sources */,
				5E8BB8A22147F89000EEA64B /* CallCenterSupport.swift in Sources */,
				63C4B3C62C35B56A00C09A93 /* ShareFileUseCase.swift in Sources */,
				1660AA0D1ECDB0250056D403 /* SearchTask.swift in Sources */,
				E9AD0A362C2AF9B300CA88DF /* AnalyticsSessionConfiguration.swift in Sources */,
				F9245BED1CBF95A8009D1E85 /* ZMHotFixDirectory+Swift.swift in Sources */,
				E6C983EC2B98627200D55177 /* GetMLSFeatureUseCase.swift in Sources */,
				54991D5A1DEDD07E007E282F /* ContactAddressBook.swift in Sources */,
				EE0CAEAF2AAF2E8E00BD2DB7 /* URLSession+MinTLSVersion.swift in Sources */,
				2B15596A295093360069AE34 /* HotfixPatch.swift in Sources */,
				E998FE8E2C184C9800EAA672 /* UserCredentials.swift in Sources */,
				165BB94C2004D6490077EFD5 /* SessionManager+UserActivity.swift in Sources */,
				165D3A151E1D3EF30052E654 /* WireCallCenterV3.swift in Sources */,
				554FEE2122AFF20600B1A8A1 /* ZMUserSession+LegalHold.swift in Sources */,
				EE5D9B60290A7CEE007D78D6 /* VoIPPushManager.swift in Sources */,
				EE5AAF3A2874E8C70018FA01 /* BackendEnvironmentProvider+Reachability.swift in Sources */,
				1634958B1F0254CB004E80DB /* ServerConnection.swift in Sources */,
				54034F381BB1A6D900F4ED62 /* ZMUserSession+Logs.swift in Sources */,
				549816471A432BC800A7CE2E /* ZMSyncStrategy.m in Sources */,
				54BFDF681BDA6F9A0034A3DB /* HistorySynchronizationStatus.swift in Sources */,
				16DCB91C213449620002E910 /* ZMOperationLoop+PushChannel.swift in Sources */,
				162A81D4202B453000F6200C /* SessionManager+AVS.swift in Sources */,
				1662648221661C9F00300F45 /* ZMOperatonLoop+Background.swift in Sources */,
				168CF42B20079A02009FCB89 /* TeamInvitationRequestStrategy.swift in Sources */,
				E99EDB102C8ACC4000680C96 /* AnalyticsManagerProviding.swift in Sources */,
				06239126274DB73A0065A72D /* StartLoginURLActionProcessor.swift in Sources */,
				EEEED9AA23F6BD75008C94CA /* ZMUserSession+SelfUserProvider.swift in Sources */,
				EE8584DB2B6938390045EAD4 /* CreateTeamOneOnOneConversationUseCase.swift in Sources */,
				63F1DF1F294B68380061565E /* APIMigrationManager.swift in Sources */,
				F19E55A022B3A2C5005C792D /* UNNotification+SafeLogging.swift in Sources */,
				161ACB3223F5BBA100ABFF33 /* CompanyLoginURLActionProcessor.swift in Sources */,
				063AF985264B2DF800DCBCED /* CallClosedReason.swift in Sources */,
				EE9CDE8E27D9FF5900C4DAC8 /* APIVersionResolver.swift in Sources */,
				16F6BB381EDEA659009EA803 /* SearchResult+AddressBook.swift in Sources */,
				5458AF841F7021B800E45977 /* PreLoginAuthenticationNotification.swift in Sources */,
				F9ABE84F1EFD568B00D83214 /* TeamDownloadRequestStrategy.swift in Sources */,
				EE38DDEE280437E500D4983D /* BlacklistReason.swift in Sources */,
				EE2DE5E229250C1A00F42F4C /* CallHandle.swift in Sources */,
				871667FA1BB2AE9C009C6EEA /* APSSignalingKeysStore.swift in Sources */,
				018F17B92B83B70A00E0594D /* AVSConversationType+Conference.swift in Sources */,
				54A343471D6B589A004B65EA /* AddressBookSearch.swift in Sources */,
				5497100A1F6FFE9900026EDD /* ClientUpdateNotification.swift in Sources */,
				16085B331F71811A000B9F22 /* UserChangeInfo+UserSession.swift in Sources */,
				54131BC625C7F71400CE2CA2 /* LoginDelegate.swift in Sources */,
				167F383B23E0416E006B6AA9 /* UnauthenticatedSession+SSO.swift in Sources */,
				EEE186B6259CCA14008707CA /* SessionManager+AppLock.swift in Sources */,
				54257C081DF1C94200107FE7 /* TopConversationsDirectory.swift in Sources */,
				166B2B5E23E86522003E8581 /* ZMUserSession.swift in Sources */,
				F9ABE8511EFD568B00D83214 /* TeamRequestFactory.swift in Sources */,
				F16558D1225F3F2A00EA2F2A /* SessionManager+SwitchBackend.swift in Sources */,
				06ADE9E82BBFE1FA008BA0B3 /* CRLsDistributionPointsObserver.swift in Sources */,
				EE2DE5EA2926377C00F42F4C /* CallObserver.swift in Sources */,
				161ACB2F23F5BACA00ABFF33 /* ConnectToBotURLActionProcessor.swift in Sources */,
				E6425FE32BD0021B003EC8CF /* SessionManager+UserSessionSelfUserClientDelegate.swift in Sources */,
				EFF9403E2240FE5D004F3115 /* URL+DeepLink.swift in Sources */,
			);
			runOnlyForDeploymentPostprocessing = 0;
		};
/* End PBXSourcesBuildPhase section */

/* Begin PBXTargetDependency section */
		0145AE8E2B1155690097E3B8 /* PBXTargetDependency */ = {
			isa = PBXTargetDependency;
			target = 549815921A43232400A7CE2E /* WireSyncEngine-ios */;
			targetProxy = 0145AE8D2B1155690097E3B8 /* PBXContainerItemProxy */;
		};
		0145AE932B1155760097E3B8 /* PBXTargetDependency */ = {
			isa = PBXTargetDependency;
			target = 0145AE802B1154010097E3B8 /* WireSyncEngineSupport */;
			targetProxy = 0145AE922B1155760097E3B8 /* PBXContainerItemProxy */;
		};
		169BA1D925ECDBA300374343 /* PBXTargetDependency */ = {
			isa = PBXTargetDependency;
			target = 549815921A43232400A7CE2E /* WireSyncEngine-ios */;
			targetProxy = 169BA1D825ECDBA300374343 /* PBXContainerItemProxy */;
		};
		169BA1DE25ECDBC800374343 /* PBXTargetDependency */ = {
			isa = PBXTargetDependency;
			target = 3E186087191A56F6000FE027 /* WireSyncEngine Test Host */;
			targetProxy = 169BA1DD25ECDBC800374343 /* PBXContainerItemProxy */;
		};
		3E1860D1191A649D000FE027 /* PBXTargetDependency */ = {
			isa = PBXTargetDependency;
			target = 3E186087191A56F6000FE027 /* WireSyncEngine Test Host */;
			targetProxy = 3E1860D0191A649D000FE027 /* PBXContainerItemProxy */;
		};
		54F4DC581A4438AC00FDB6EA /* PBXTargetDependency */ = {
			isa = PBXTargetDependency;
			target = 549815921A43232400A7CE2E /* WireSyncEngine-ios */;
			targetProxy = 54F4DC571A4438AC00FDB6EA /* PBXContainerItemProxy */;
		};
		59DA04A62BD25486003F9195 /* PBXTargetDependency */ = {
			isa = PBXTargetDependency;
			target = 0145AE802B1154010097E3B8 /* WireSyncEngineSupport */;
			targetProxy = 59DA04A52BD25486003F9195 /* PBXContainerItemProxy */;
		};
		A9FF8089195B17B3002CD44B /* PBXTargetDependency */ = {
			isa = PBXTargetDependency;
			target = 3E186087191A56F6000FE027 /* WireSyncEngine Test Host */;
			targetProxy = A9FF8088195B17B3002CD44B /* PBXContainerItemProxy */;
		};
/* End PBXTargetDependency section */

/* Begin PBXVariantGroup section */
		3E27131A1A8A68BF008EE50F /* Push.strings */ = {
			isa = PBXVariantGroup;
			children = (
				F91CA6AC1BECBD3F000EE5C2 /* Base */,
				F91CA6AE1BECBD51000EE5C2 /* de */,
				B40DC79C1D01A61600CEF65C /* pt-BR */,
				B4D37F921D7EEA3F00D0C1BC /* es */,
				B4D37F941D7EEA5100D0C1BC /* uk */,
				B4D37F961D7EEA5B00D0C1BC /* ru */,
				B40964971DAD3D110098667A /* ja */,
				B40964991DAD3D170098667A /* it */,
				B409649B1DAD3D1E0098667A /* nl */,
				B409649D1DAD3D260098667A /* tr */,
				B40CD09F1DB7997E0008DA45 /* fr */,
				B40CD0A11DB799850008DA45 /* da */,
				B422BB981DCCC3F60076EAD5 /* ar */,
				B49AFC271DCCCB3D006B753B /* zh-Hans */,
				B4A124851DDCB58900FD9D66 /* sl */,
				B432ADBF1E02DE9500147768 /* et */,
				B42783671E363D3A00747363 /* fi */,
				B42430E01E55CB6B00D73D1B /* pl */,
				F14417221FD946F100CB2850 /* zh-Hant */,
				F14417251FD9470E00CB2850 /* lt */,
			);
			name = Push.strings;
			sourceTree = "<group>";
		};
		3E27131C1A8A68BF008EE50F /* Push.stringsdict */ = {
			isa = PBXVariantGroup;
			children = (
				F91CA6AD1BECBD46000EE5C2 /* Base */,
				F91CA6AF1BECBD51000EE5C2 /* de */,
				B40DC79D1D01A61600CEF65C /* pt-BR */,
				B4D37F931D7EEA3F00D0C1BC /* es */,
				B4D37F951D7EEA5100D0C1BC /* uk */,
				B4D37F971D7EEA5B00D0C1BC /* ru */,
				B40964981DAD3D110098667A /* ja */,
				B409649A1DAD3D170098667A /* it */,
				B409649C1DAD3D1E0098667A /* nl */,
				B409649E1DAD3D260098667A /* tr */,
				B40CD0A01DB7997E0008DA45 /* fr */,
				B40CD0A21DB799850008DA45 /* da */,
				B422BB991DCCC3F60076EAD5 /* ar */,
				B49AFC281DCCCB3D006B753B /* zh-Hans */,
				B4A124861DDCB58A00FD9D66 /* sl */,
				B432ADC01E02DE9500147768 /* et */,
				B42783681E363D3A00747363 /* fi */,
				B42430E11E55CB6B00D73D1B /* pl */,
				F14417231FD946F200CB2850 /* zh-Hant */,
				F14417261FD9470E00CB2850 /* lt */,
			);
			name = Push.stringsdict;
			sourceTree = "<group>";
		};
		5423B998191A4A1B0044347D /* InfoPlist.strings */ = {
			isa = PBXVariantGroup;
			children = (
				5423B999191A4A1B0044347D /* en */,
			);
			name = InfoPlist.strings;
			sourceTree = "<group>";
		};
		F1A989BC1FD03E1B00B8A82E /* ZMLocalizable.strings */ = {
			isa = PBXVariantGroup;
			children = (
				F1A989BD1FD03E2200B8A82E /* Base */,
				F1A989BE1FD03E2400B8A82E /* pt-BR */,
				F1A989BF1FD03E2500B8A82E /* es */,
				F1A989C01FD03E2600B8A82E /* uk */,
				F1A989C11FD03E2600B8A82E /* ru */,
				F1A989C21FD03E2700B8A82E /* ja */,
				F1A989C31FD03E2700B8A82E /* it */,
				F1A989C41FD03E2800B8A82E /* nl */,
				F1A989C51FD03E2800B8A82E /* tr */,
				F1A989C61FD03E2900B8A82E /* fr */,
				F1A989C71FD03E2A00B8A82E /* ar */,
				F1A989C81FD03E2B00B8A82E /* da */,
				F1A989C91FD03E2B00B8A82E /* zh-Hans */,
				F1A989CA1FD03E2C00B8A82E /* sl */,
				F1A989CB1FD03E2C00B8A82E /* fi */,
				F1A989CC1FD03E2D00B8A82E /* et */,
				F1A989CD1FD03E2E00B8A82E /* pl */,
				F1A989CE1FD0579F00B8A82E /* de */,
				F14417241FD946F200CB2850 /* zh-Hant */,
				F14417271FD9470E00CB2850 /* lt */,
			);
			name = ZMLocalizable.strings;
			sourceTree = "<group>";
		};
/* End PBXVariantGroup section */

/* Begin XCBuildConfiguration section */
		0145AE852B1154010097E3B8 /* Debug */ = {
			isa = XCBuildConfiguration;
			buildSettings = {
				ALWAYS_SEARCH_USER_PATHS = NO;
				"ARCHS[sdk=iphonesimulator*]" = (
					x86_64,
					arm64,
				);
				ASSETCATALOG_COMPILER_GENERATE_SWIFT_ASSET_SYMBOL_EXTENSIONS = YES;
				CLANG_ANALYZER_NONNULL = YES;
				CLANG_ANALYZER_NUMBER_OBJECT_CONVERSION = YES_AGGRESSIVE;
				CLANG_CXX_LANGUAGE_STANDARD = "gnu++20";
				CLANG_ENABLE_MODULES = YES;
				CLANG_ENABLE_OBJC_ARC = YES;
				CLANG_ENABLE_OBJC_WEAK = YES;
				CLANG_WARN_BLOCK_CAPTURE_AUTORELEASING = YES;
				CLANG_WARN_BOOL_CONVERSION = YES;
				CLANG_WARN_COMMA = YES;
				CLANG_WARN_CONSTANT_CONVERSION = YES;
				CLANG_WARN_DEPRECATED_OBJC_IMPLEMENTATIONS = YES;
				CLANG_WARN_DIRECT_OBJC_ISA_USAGE = YES_ERROR;
				CLANG_WARN_DOCUMENTATION_COMMENTS = YES;
				CLANG_WARN_EMPTY_BODY = YES;
				CLANG_WARN_ENUM_CONVERSION = YES;
				CLANG_WARN_INFINITE_RECURSION = YES;
				CLANG_WARN_INT_CONVERSION = YES;
				CLANG_WARN_NON_LITERAL_NULL_CONVERSION = YES;
				CLANG_WARN_OBJC_IMPLICIT_RETAIN_SELF = YES;
				CLANG_WARN_OBJC_LITERAL_CONVERSION = YES;
				CLANG_WARN_OBJC_ROOT_CLASS = YES_ERROR;
				CLANG_WARN_QUOTED_INCLUDE_IN_FRAMEWORK_HEADER = YES;
				CLANG_WARN_RANGE_LOOP_ANALYSIS = YES;
				CLANG_WARN_STRICT_PROTOTYPES = YES;
				CLANG_WARN_SUSPICIOUS_MOVE = YES;
				CLANG_WARN_UNGUARDED_AVAILABILITY = YES_AGGRESSIVE;
				CLANG_WARN_UNREACHABLE_CODE = YES;
				CLANG_WARN__DUPLICATE_METHOD_MATCH = YES;
				CODE_SIGN_STYLE = Automatic;
				COPY_PHASE_STRIP = NO;
				CURRENT_PROJECT_VERSION = 1;
				DEBUG_INFORMATION_FORMAT = dwarf;
				DEFINES_MODULE = YES;
				DEVELOPMENT_TEAM = EDF3JCE8BC;
				DYLIB_COMPATIBILITY_VERSION = 1;
				DYLIB_CURRENT_VERSION = 1;
				DYLIB_INSTALL_NAME_BASE = "@rpath";
				ENABLE_MODULE_VERIFIER = YES;
				ENABLE_STRICT_OBJC_MSGSEND = YES;
				ENABLE_TESTABILITY = YES;
				GCC_C_LANGUAGE_STANDARD = gnu17;
				GCC_DYNAMIC_NO_PIC = NO;
				GCC_NO_COMMON_BLOCKS = YES;
				GCC_OPTIMIZATION_LEVEL = 0;
				GCC_PREPROCESSOR_DEFINITIONS = (
					"DEBUG=1",
					"$(inherited)",
				);
				GCC_WARN_64_TO_32_BIT_CONVERSION = YES;
				GCC_WARN_ABOUT_RETURN_TYPE = YES_ERROR;
				GCC_WARN_UNDECLARED_SELECTOR = YES;
				GCC_WARN_UNINITIALIZED_AUTOS = YES_AGGRESSIVE;
				GCC_WARN_UNUSED_FUNCTION = YES;
				GCC_WARN_UNUSED_VARIABLE = YES;
				GENERATE_INFOPLIST_FILE = YES;
				INFOPLIST_KEY_NSHumanReadableCopyright = "Copyright © 2023 Zeta Project Gmbh. All rights reserved.";
				INSTALL_PATH = "$(LOCAL_LIBRARY_DIR)/Frameworks";
				LD_RUNPATH_SEARCH_PATHS = (
					"$(inherited)",
					"@executable_path/Frameworks",
					"@loader_path/Frameworks",
				);
				LOCALIZATION_PREFERS_STRING_CATALOGS = YES;
				MARKETING_VERSION = 1.0;
				MODULE_VERIFIER_SUPPORTED_LANGUAGES = "objective-c objective-c++";
				MODULE_VERIFIER_SUPPORTED_LANGUAGE_STANDARDS = "gnu17 gnu++20";
				MTL_ENABLE_DEBUG_INFO = INCLUDE_SOURCE;
				MTL_FAST_MATH = YES;
				ONLY_ACTIVE_ARCH = YES;
				PRODUCT_BUNDLE_IDENTIFIER = com.wire.WireSyncEngineSupport;
				PRODUCT_NAME = "$(TARGET_NAME:c99extidentifier)";
				SDKROOT = iphoneos;
				SKIP_INSTALL = YES;
				SWIFT_ACTIVE_COMPILATION_CONDITIONS = "DEBUG $(inherited)";
				SWIFT_EMIT_LOC_STRINGS = YES;
				SWIFT_OPTIMIZATION_LEVEL = "-Onone";
				SWIFT_VERSION = 5.0;
				TARGETED_DEVICE_FAMILY = "1,2";
				VERSIONING_SYSTEM = "apple-generic";
				VERSION_INFO_PREFIX = "";
			};
			name = Debug;
		};
		0145AE862B1154010097E3B8 /* Release */ = {
			isa = XCBuildConfiguration;
			buildSettings = {
				ALWAYS_SEARCH_USER_PATHS = NO;
				"ARCHS[sdk=iphonesimulator*]" = (
					x86_64,
					arm64,
				);
				ASSETCATALOG_COMPILER_GENERATE_SWIFT_ASSET_SYMBOL_EXTENSIONS = YES;
				CLANG_ANALYZER_NONNULL = YES;
				CLANG_ANALYZER_NUMBER_OBJECT_CONVERSION = YES_AGGRESSIVE;
				CLANG_CXX_LANGUAGE_STANDARD = "gnu++20";
				CLANG_ENABLE_MODULES = YES;
				CLANG_ENABLE_OBJC_ARC = YES;
				CLANG_ENABLE_OBJC_WEAK = YES;
				CLANG_WARN_BLOCK_CAPTURE_AUTORELEASING = YES;
				CLANG_WARN_BOOL_CONVERSION = YES;
				CLANG_WARN_COMMA = YES;
				CLANG_WARN_CONSTANT_CONVERSION = YES;
				CLANG_WARN_DEPRECATED_OBJC_IMPLEMENTATIONS = YES;
				CLANG_WARN_DIRECT_OBJC_ISA_USAGE = YES_ERROR;
				CLANG_WARN_DOCUMENTATION_COMMENTS = YES;
				CLANG_WARN_EMPTY_BODY = YES;
				CLANG_WARN_ENUM_CONVERSION = YES;
				CLANG_WARN_INFINITE_RECURSION = YES;
				CLANG_WARN_INT_CONVERSION = YES;
				CLANG_WARN_NON_LITERAL_NULL_CONVERSION = YES;
				CLANG_WARN_OBJC_IMPLICIT_RETAIN_SELF = YES;
				CLANG_WARN_OBJC_LITERAL_CONVERSION = YES;
				CLANG_WARN_OBJC_ROOT_CLASS = YES_ERROR;
				CLANG_WARN_QUOTED_INCLUDE_IN_FRAMEWORK_HEADER = YES;
				CLANG_WARN_RANGE_LOOP_ANALYSIS = YES;
				CLANG_WARN_STRICT_PROTOTYPES = YES;
				CLANG_WARN_SUSPICIOUS_MOVE = YES;
				CLANG_WARN_UNGUARDED_AVAILABILITY = YES_AGGRESSIVE;
				CLANG_WARN_UNREACHABLE_CODE = YES;
				CLANG_WARN__DUPLICATE_METHOD_MATCH = YES;
				CODE_SIGN_STYLE = Automatic;
				COPY_PHASE_STRIP = NO;
				CURRENT_PROJECT_VERSION = 1;
				DEBUG_INFORMATION_FORMAT = "dwarf-with-dsym";
				DEFINES_MODULE = YES;
				DEVELOPMENT_TEAM = EDF3JCE8BC;
				DYLIB_COMPATIBILITY_VERSION = 1;
				DYLIB_CURRENT_VERSION = 1;
				DYLIB_INSTALL_NAME_BASE = "@rpath";
				ENABLE_MODULE_VERIFIER = YES;
				ENABLE_NS_ASSERTIONS = NO;
				ENABLE_STRICT_OBJC_MSGSEND = YES;
				GCC_C_LANGUAGE_STANDARD = gnu17;
				GCC_NO_COMMON_BLOCKS = YES;
				GCC_WARN_64_TO_32_BIT_CONVERSION = YES;
				GCC_WARN_ABOUT_RETURN_TYPE = YES_ERROR;
				GCC_WARN_UNDECLARED_SELECTOR = YES;
				GCC_WARN_UNINITIALIZED_AUTOS = YES_AGGRESSIVE;
				GCC_WARN_UNUSED_FUNCTION = YES;
				GCC_WARN_UNUSED_VARIABLE = YES;
				GENERATE_INFOPLIST_FILE = YES;
				INFOPLIST_KEY_NSHumanReadableCopyright = "Copyright © 2023 Zeta Project Gmbh. All rights reserved.";
				INSTALL_PATH = "$(LOCAL_LIBRARY_DIR)/Frameworks";
				LD_RUNPATH_SEARCH_PATHS = (
					"$(inherited)",
					"@executable_path/Frameworks",
					"@loader_path/Frameworks",
				);
				LOCALIZATION_PREFERS_STRING_CATALOGS = YES;
				MARKETING_VERSION = 1.0;
				MODULE_VERIFIER_SUPPORTED_LANGUAGES = "objective-c objective-c++";
				MODULE_VERIFIER_SUPPORTED_LANGUAGE_STANDARDS = "gnu17 gnu++20";
				MTL_ENABLE_DEBUG_INFO = NO;
				MTL_FAST_MATH = YES;
				PRODUCT_BUNDLE_IDENTIFIER = com.wire.WireSyncEngineSupport;
				PRODUCT_NAME = "$(TARGET_NAME:c99extidentifier)";
				SDKROOT = iphoneos;
				SKIP_INSTALL = YES;
				SWIFT_COMPILATION_MODE = wholemodule;
				SWIFT_EMIT_LOC_STRINGS = YES;
				SWIFT_VERSION = 5.0;
				TARGETED_DEVICE_FAMILY = "1,2";
				VALIDATE_PRODUCT = YES;
				VERSIONING_SYSTEM = "apple-generic";
				VERSION_INFO_PREFIX = "";
			};
			name = Release;
		};
		169BA1DB25ECDBA300374343 /* Debug */ = {
			isa = XCBuildConfiguration;
			baseConfigurationReference = 0994E1DE1B835C4900A51721 /* ios-test-target.xcconfig */;
			buildSettings = {
				"ARCHS[sdk=iphonesimulator*]" = (
					x86_64,
					arm64,
				);
				BUNDLE_LOADER = "$(TEST_HOST)";
				INFOPLIST_FILE = "$(SRCROOT)/Tests/Resources/UnitTests-Info.plist";
				PRODUCT_BUNDLE_IDENTIFIER = com.wire.IntegrationTests;
				PRODUCT_NAME = "$(TARGET_NAME)";
				SWIFT_OBJC_BRIDGING_HEADER = "$(SRCROOT)/Tests/Source/Test-Bridging-Header.h";
				SWIFT_OBJC_INTERFACE_HEADER_NAME = "Tests-Swift.h";
				TEST_HOST = "$(BUILT_PRODUCTS_DIR)/WireSyncEngine Test Host.app/WireSyncEngine Test Host";
				WRAPPER_EXTENSION = xctest;
			};
			name = Debug;
		};
		169BA1DC25ECDBA300374343 /* Release */ = {
			isa = XCBuildConfiguration;
			baseConfigurationReference = 0994E1DE1B835C4900A51721 /* ios-test-target.xcconfig */;
			buildSettings = {
				"ARCHS[sdk=iphonesimulator*]" = (
					x86_64,
					arm64,
				);
				BUNDLE_LOADER = "$(TEST_HOST)";
				INFOPLIST_FILE = "$(SRCROOT)/Tests/Resources/UnitTests-Info.plist";
				PRODUCT_BUNDLE_IDENTIFIER = com.wire.IntegrationTests;
				PRODUCT_NAME = "$(TARGET_NAME)";
				SWIFT_OBJC_BRIDGING_HEADER = "$(SRCROOT)/Tests/Source/Test-Bridging-Header.h";
				SWIFT_OBJC_INTERFACE_HEADER_NAME = "Tests-Swift.h";
				TEST_HOST = "$(BUILT_PRODUCTS_DIR)/WireSyncEngine Test Host.app/WireSyncEngine Test Host";
				WRAPPER_EXTENSION = xctest;
			};
			name = Release;
		};
		3E1860AE191A56F7000FE027 /* Debug */ = {
			isa = XCBuildConfiguration;
			baseConfigurationReference = 0994E1DD1B835C4900A51721 /* ios-test-host.xcconfig */;
			buildSettings = {
				"ARCHS[sdk=iphonesimulator*]" = (
					x86_64,
					arm64,
				);
				CODE_SIGN_ENTITLEMENTS = "WireSyncEngine Test Host.entitlements";
				GCC_PRECOMPILE_PREFIX_HEADER = YES;
				GCC_PREFIX_HEADER = "Tests/iOS Test Host/Test-Host-Prefix.pch";
				INFOPLIST_FILE = "Tests/iOS Test Host/Test-Host-Info.plist";
				LD_RUNPATH_SEARCH_PATHS = (
					"$(inherited)",
					"@executable_path/Frameworks",
				);
				ONLY_ACTIVE_ARCH = YES;
				PRODUCT_BUNDLE_IDENTIFIER = "com.wire.${PRODUCT_NAME:rfc1034identifier}";
				PRODUCT_NAME = "$(TARGET_NAME)";
				WRAPPER_EXTENSION = app;
			};
			name = Debug;
		};
		3E1860AF191A56F7000FE027 /* Release */ = {
			isa = XCBuildConfiguration;
			baseConfigurationReference = 0994E1DD1B835C4900A51721 /* ios-test-host.xcconfig */;
			buildSettings = {
				"ARCHS[sdk=iphonesimulator*]" = (
					x86_64,
					arm64,
				);
				CODE_SIGN_ENTITLEMENTS = "WireSyncEngine Test Host.entitlements";
				GCC_PRECOMPILE_PREFIX_HEADER = YES;
				GCC_PREFIX_HEADER = "Tests/iOS Test Host/Test-Host-Prefix.pch";
				INFOPLIST_FILE = "Tests/iOS Test Host/Test-Host-Info.plist";
				LD_RUNPATH_SEARCH_PATHS = (
					"$(inherited)",
					"@executable_path/Frameworks",
				);
				PRODUCT_BUNDLE_IDENTIFIER = "com.wire.${PRODUCT_NAME:rfc1034identifier}";
				PRODUCT_NAME = "$(TARGET_NAME)";
				WRAPPER_EXTENSION = app;
			};
			name = Release;
		};
		3E1860D3191A649D000FE027 /* Debug */ = {
			isa = XCBuildConfiguration;
			baseConfigurationReference = 0994E1DE1B835C4900A51721 /* ios-test-target.xcconfig */;
			buildSettings = {
				"ARCHS[sdk=iphonesimulator*]" = (
					x86_64,
					arm64,
				);
				BUNDLE_LOADER = "$(TEST_HOST)";
				INFOPLIST_FILE = "$(SRCROOT)/Tests/Resources/UnitTests-Info.plist";
				PRODUCT_BUNDLE_IDENTIFIER = "com.wire.WireSyncEngine-Test-Host";
				PRODUCT_NAME = "$(TARGET_NAME)";
				SWIFT_OBJC_BRIDGING_HEADER = "$(SRCROOT)/Tests/Source/Test-Bridging-Header.h";
				SWIFT_OBJC_INTERFACE_HEADER_NAME = "Tests-Swift.h";
				TEST_HOST = "$(BUILT_PRODUCTS_DIR)/WireSyncEngine Test Host.app/WireSyncEngine Test Host";
				WRAPPER_EXTENSION = xctest;
			};
			name = Debug;
		};
		3E1860D4191A649D000FE027 /* Release */ = {
			isa = XCBuildConfiguration;
			baseConfigurationReference = 0994E1DE1B835C4900A51721 /* ios-test-target.xcconfig */;
			buildSettings = {
				"ARCHS[sdk=iphonesimulator*]" = (
					x86_64,
					arm64,
				);
				BUNDLE_LOADER = "$(TEST_HOST)";
				INFOPLIST_FILE = "$(SRCROOT)/Tests/Resources/UnitTests-Info.plist";
				PRODUCT_BUNDLE_IDENTIFIER = "com.wire.WireSyncEngine-Test-Host";
				PRODUCT_NAME = "$(TARGET_NAME)";
				SWIFT_OBJC_BRIDGING_HEADER = "$(SRCROOT)/Tests/Source/Test-Bridging-Header.h";
				SWIFT_OBJC_INTERFACE_HEADER_NAME = "Tests-Swift.h";
				TEST_HOST = "$(BUILT_PRODUCTS_DIR)/WireSyncEngine Test Host.app/WireSyncEngine Test Host";
				WRAPPER_EXTENSION = xctest;
			};
			name = Release;
		};
		540029DA1918CA8500578793 /* Debug */ = {
			isa = XCBuildConfiguration;
			baseConfigurationReference = 0994E1E31B835C4900A51721 /* project-debug.xcconfig */;
			buildSettings = {
				HEADER_SEARCH_PATHS = "$(SDKROOT)/usr/include/libxml2";
				SWIFT_SWIFT3_OBJC_INFERENCE = Off;
			};
			name = Debug;
		};
		540029DB1918CA8500578793 /* Release */ = {
			isa = XCBuildConfiguration;
			baseConfigurationReference = 0994E1E41B835C4900A51721 /* project.xcconfig */;
			buildSettings = {
				HEADER_SEARCH_PATHS = "$(SDKROOT)/usr/include/libxml2";
				SWIFT_SWIFT3_OBJC_INFERENCE = Off;
			};
			name = Release;
		};
		549815A71A43232500A7CE2E /* Debug */ = {
			isa = XCBuildConfiguration;
			baseConfigurationReference = 0994E1F01B835C4900A51721 /* WireSyncEngine.xcconfig */;
			buildSettings = {
				"ARCHS[sdk=iphonesimulator*]" = (
					x86_64,
					arm64,
				);
				GCC_PREFIX_HEADER = "$(SRCROOT)/Source/WireSyncEngine-iOS.pch";
				INFOPLIST_FILE = "$(SRCROOT)/Resources/WireSyncEngine-ios-Info.plist";
				MOMC_NO_INVERSE_RELATIONSHIP_WARNINGS = YES;
				ONLY_ACTIVE_ARCH = YES;
				PRODUCT_BUNDLE_IDENTIFIER = "com.wire.$(PRODUCT_NAME:rfc1034identifier)";
				SKIP_INSTALL = YES;
			};
			name = Debug;
		};
		549815A91A43232500A7CE2E /* Release */ = {
			isa = XCBuildConfiguration;
			baseConfigurationReference = 0994E1F01B835C4900A51721 /* WireSyncEngine.xcconfig */;
			buildSettings = {
				"ARCHS[sdk=iphonesimulator*]" = (
					x86_64,
					arm64,
				);
				GCC_PREFIX_HEADER = "$(SRCROOT)/Source/WireSyncEngine-iOS.pch";
				INFOPLIST_FILE = "$(SRCROOT)/Resources/WireSyncEngine-ios-Info.plist";
				MOMC_NO_INVERSE_RELATIONSHIP_WARNINGS = YES;
				PRODUCT_BUNDLE_IDENTIFIER = "com.wire.$(PRODUCT_NAME:rfc1034identifier)";
				SKIP_INSTALL = YES;
			};
			name = Release;
		};
/* End XCBuildConfiguration section */

/* Begin XCConfigurationList section */
		0145AE872B1154010097E3B8 /* Build configuration list for PBXNativeTarget "WireSyncEngineSupport" */ = {
			isa = XCConfigurationList;
			buildConfigurations = (
				0145AE852B1154010097E3B8 /* Debug */,
				0145AE862B1154010097E3B8 /* Release */,
			);
			defaultConfigurationIsVisible = 0;
			defaultConfigurationName = Release;
		};
		169BA1DA25ECDBA300374343 /* Build configuration list for PBXNativeTarget "IntegrationTests" */ = {
			isa = XCConfigurationList;
			buildConfigurations = (
				169BA1DB25ECDBA300374343 /* Debug */,
				169BA1DC25ECDBA300374343 /* Release */,
			);
			defaultConfigurationIsVisible = 0;
			defaultConfigurationName = Release;
		};
		3E1860AD191A56F7000FE027 /* Build configuration list for PBXNativeTarget "WireSyncEngine Test Host" */ = {
			isa = XCConfigurationList;
			buildConfigurations = (
				3E1860AE191A56F7000FE027 /* Debug */,
				3E1860AF191A56F7000FE027 /* Release */,
			);
			defaultConfigurationIsVisible = 0;
			defaultConfigurationName = Release;
		};
		3E1860D2191A649D000FE027 /* Build configuration list for PBXNativeTarget "UnitTests" */ = {
			isa = XCConfigurationList;
			buildConfigurations = (
				3E1860D3191A649D000FE027 /* Debug */,
				3E1860D4191A649D000FE027 /* Release */,
			);
			defaultConfigurationIsVisible = 0;
			defaultConfigurationName = Release;
		};
		540029AE1918CA8500578793 /* Build configuration list for PBXProject "WireSyncEngine" */ = {
			isa = XCConfigurationList;
			buildConfigurations = (
				540029DA1918CA8500578793 /* Debug */,
				540029DB1918CA8500578793 /* Release */,
			);
			defaultConfigurationIsVisible = 0;
			defaultConfigurationName = Release;
		};
		549815A61A43232500A7CE2E /* Build configuration list for PBXNativeTarget "WireSyncEngine-ios" */ = {
			isa = XCConfigurationList;
			buildConfigurations = (
				549815A71A43232500A7CE2E /* Debug */,
				549815A91A43232500A7CE2E /* Release */,
			);
			defaultConfigurationIsVisible = 0;
			defaultConfigurationName = Release;
		};
/* End XCConfigurationList section */

/* Begin XCLocalSwiftPackageReference section */
		E9C60E902C259F3C004E5F13 /* XCLocalSwiftPackageReference "../WireAnalytics" */ = {
			isa = XCLocalSwiftPackageReference;
			relativePath = ../WireAnalytics;
		};
		EE88B0232BF4D8060013F0BD /* XCLocalSwiftPackageReference "../WireAPI" */ = {
			isa = XCLocalSwiftPackageReference;
			relativePath = ../WireAPI;
		};
/* End XCLocalSwiftPackageReference section */

/* Begin XCSwiftPackageProductDependency section */
		5958B30B2C8AF2CC00AFDFE6 /* WireAnalytics */ = {
			isa = XCSwiftPackageProductDependency;
			productName = WireAnalytics;
		};
		59909A642C5BBFCC009C41DE /* WireAPI */ = {
			isa = XCSwiftPackageProductDependency;
			productName = WireAPI;
		};
		E9C60E912C259F3C004E5F13 /* WireAnalytics */ = {
			isa = XCSwiftPackageProductDependency;
			productName = WireAnalytics;
		};
		E9EB581F2C357FDE00A2325E /* WireAnalyticsSupport */ = {
			isa = XCSwiftPackageProductDependency;
			package = E9C60E902C259F3C004E5F13 /* XCLocalSwiftPackageReference "../WireAnalytics" */;
			productName = WireAnalyticsSupport;
		};
		EE88B0242BF4D8060013F0BD /* WireAPI */ = {
			isa = XCSwiftPackageProductDependency;
			productName = WireAPI;
		};
/* End XCSwiftPackageProductDependency section */
	};
	rootObject = 540029AB1918CA8500578793 /* Project object */;
}<|MERGE_RESOLUTION|>--- conflicted
+++ resolved
@@ -1721,14 +1721,10 @@
 				63C4B3C92C36A4DB00C09A93 /* ShareFileUseCaseTests.swift */,
 				E97296262C4AA72100C4F1DB /* AppendImageMessageUseCaseTests.swift */,
 				E948DB132C4AB09D00146025 /* AppendLocationMessageUseCaseTests.swift */,
-<<<<<<< HEAD
 				E9DA6FF42C5CDF9A00BF8298 /* DisableAnalyticsUseCaseTests.swift */,
 				5958B30D2C8AF45D00AFDFE6 /* EnableAnalyticsUseCaseTests.swift */,
 				E99EDB0C2C89A90F00680C96 /* MockAnalyticsManagerProviding.swift */,
-=======
-				E9DA6FF42C5CDF9A00BF8298 /* DisableAnalyticsSharingUseCaseTests.swift */,
 				E96970572C8F3546009F037C /* AppendFileMessageUseCaseTests.swift */,
->>>>>>> c1cb5463
 			);
 			path = "Use cases";
 			sourceTree = "<group>";
