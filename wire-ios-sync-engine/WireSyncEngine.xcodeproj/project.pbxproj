--- conflicted
+++ resolved
@@ -514,9 +514,6 @@
 		D55272EA2062732100F542BE /* AssetDeletionStatusTests.swift in Sources */ = {isa = PBXBuildFile; fileRef = D55272E92062732100F542BE /* AssetDeletionStatusTests.swift */; };
 		D55272EC2062733F00F542BE /* AssetDeletionRequestStrategyTests.swift in Sources */ = {isa = PBXBuildFile; fileRef = D55272EB2062733F00F542BE /* AssetDeletionRequestStrategyTests.swift */; };
 		D5D10DA4203AE43200145497 /* Conversation+AccessMode.swift in Sources */ = {isa = PBXBuildFile; fileRef = D5D10DA3203AE43200145497 /* Conversation+AccessMode.swift */; };
-<<<<<<< HEAD
-		E60E20202B1F78BC00720FE7 /* PINCache in Frameworks */ = {isa = PBXBuildFile; productRef = E60E201F2B1F78BC00720FE7 /* PINCache */; };
-=======
 		E666EDDF2B74CEE600C03E2B /* SessionManagerBuilder.swift in Sources */ = {isa = PBXBuildFile; fileRef = E666EDDD2B74CEE000C03E2B /* SessionManagerBuilder.swift */; };
 		E666EDE22B74E78C00C03E2B /* SessionManagerTests+AccountDeletion.swift in Sources */ = {isa = PBXBuildFile; fileRef = E666EDE02B74E75A00C03E2B /* SessionManagerTests+AccountDeletion.swift */; };
 		E666EDE42B74E7BD00C03E2B /* SessionManagerTests+AuthenticationFailure.swift in Sources */ = {isa = PBXBuildFile; fileRef = E666EDE32B74E7BD00C03E2B /* SessionManagerTests+AuthenticationFailure.swift */; };
@@ -526,7 +523,7 @@
 		E666EDEC2B74EA5000C03E2B /* SessionManagerTests+MultiUserSession.swift in Sources */ = {isa = PBXBuildFile; fileRef = E666EDEB2B74EA5000C03E2B /* SessionManagerTests+MultiUserSession.swift */; };
 		E666EDEE2B74EAC300C03E2B /* SessionManagerTests+AppLock.swift in Sources */ = {isa = PBXBuildFile; fileRef = E666EDED2B74EAC300C03E2B /* SessionManagerTests+AppLock.swift */; };
 		E666EDF22B74ED2F00C03E2B /* MockSessionManagerObserver.swift in Sources */ = {isa = PBXBuildFile; fileRef = E666EDF12B74ED2F00C03E2B /* MockSessionManagerObserver.swift */; };
->>>>>>> c93338c9
+		E60E20202B1F78BC00720FE7 /* PINCache in Frameworks */ = {isa = PBXBuildFile; productRef = E60E201F2B1F78BC00720FE7 /* PINCache */; };
 		EE01E0371F90DD67001AA33C /* audio.m4a in Resources */ = {isa = PBXBuildFile; fileRef = EE01E0361F90DABC001AA33C /* audio.m4a */; };
 		EE01E0391F90FEC1001AA33C /* ZMLocalNotificationTests_ExpiredMessage.swift in Sources */ = {isa = PBXBuildFile; fileRef = EE01E0381F90FEC1001AA33C /* ZMLocalNotificationTests_ExpiredMessage.swift */; };
 		EE0BA29029D5DBD6004E93B5 /* MockCryptoboxMigrationManagerInterface.swift in Sources */ = {isa = PBXBuildFile; fileRef = EE0BA28F29D5DBD6004E93B5 /* MockCryptoboxMigrationManagerInterface.swift */; };
