--- conflicted
+++ resolved
@@ -1685,11 +1685,8 @@
 				0155194E2C20D29400037358 /* WireDomainSupport.framework in Frameworks */,
 				5996E8922C19CB28007A52F0 /* WireSystemSupport.framework in Frameworks */,
 				5996E8952C19CB36007A52F0 /* WireUtilitiesSupport.framework in Frameworks */,
-<<<<<<< HEAD
 				E9EB58202C357FDE00A2325E /* WireAnalyticsSupport in Frameworks */,
-=======
 				CB4895532C4FB77C00CA2C25 /* WireTesting.framework in Frameworks */,
->>>>>>> 4ec023f4
 				0145AE902B1155760097E3B8 /* WireSyncEngineSupport.framework in Frameworks */,
 				54F4DC5A1A4438B300FDB6EA /* WireSyncEngine.framework in Frameworks */,
 				59D1C3102B1DEE6E0016F6B2 /* WireDataModelSupport.framework in Frameworks */,
@@ -1701,12 +1698,8 @@
 			isa = PBXFrameworksBuildPhase;
 			buildActionMask = 2147483647;
 			files = (
-<<<<<<< HEAD
 				E9C60E922C259F3C004E5F13 /* WireAnalytics in Frameworks */,
 				EE88B0252BF4D8060013F0BD /* WireAPI in Frameworks */,
-=======
-				59909A612C5BBF13009C41DE /* WireAPI in Frameworks */,
->>>>>>> 4ec023f4
 				EE67F6CC296F0622001D7C88 /* avs.xcframework in Frameworks */,
 				EE668BB62954AA7F00D939E7 /* WireRequestStrategy.framework in Frameworks */,
 				015519462C20D20800037358 /* WireDomain.framework in Frameworks */,
@@ -3251,12 +3244,7 @@
 			);
 			name = UnitTests;
 			packageProductDependencies = (
-<<<<<<< HEAD
-				EE88B0262BF4D8060013F0BD /* WireAPISupport */,
-				EE88B0282BF4D84F0013F0BD /* WireAPI */,
 				E9EB581F2C357FDE00A2325E /* WireAnalyticsSupport */,
-=======
->>>>>>> 4ec023f4
 			);
 			productName = "WireSyncEngine-iOS-Tests";
 			productReference = 3E1860C3191A649D000FE027 /* UnitTests.xctest */;
@@ -3278,12 +3266,8 @@
 			);
 			name = "WireSyncEngine-ios";
 			packageProductDependencies = (
-<<<<<<< HEAD
 				EE88B0242BF4D8060013F0BD /* WireAPI */,
 				E9C60E912C259F3C004E5F13 /* WireAnalytics */,
-=======
-				59909A602C5BBF13009C41DE /* WireAPI */,
->>>>>>> 4ec023f4
 			);
 			productName = "WireSyncEngine-ios";
 			productReference = 549815931A43232400A7CE2E /* WireSyncEngine.framework */;
@@ -3362,12 +3346,8 @@
 			);
 			mainGroup = 540029AA1918CA8500578793;
 			packageReferences = (
-<<<<<<< HEAD
 				EE88B0232BF4D8060013F0BD /* XCLocalSwiftPackageReference "../WireAPI" */,
 				E9C60E902C259F3C004E5F13 /* XCLocalSwiftPackageReference "../WireAnalytics" */,
-=======
-				59DF0E652C33FEAE0065A979 /* XCRemoteSwiftPackageReference "libPhoneNumber-iOS" */,
->>>>>>> 4ec023f4
 			);
 			productRefGroup = 540029B51918CA8500578793 /* Products */;
 			projectDirPath = "";
@@ -4695,7 +4675,6 @@
 		};
 /* End XCConfigurationList section */
 
-<<<<<<< HEAD
 /* Begin XCLocalSwiftPackageReference section */
 		E9C60E902C259F3C004E5F13 /* XCLocalSwiftPackageReference "../WireAnalytics" */ = {
 			isa = XCLocalSwiftPackageReference;
@@ -4718,21 +4697,6 @@
 			productName = WireAnalyticsSupport;
 		};
 		EE88B0242BF4D8060013F0BD /* WireAPI */ = {
-=======
-/* Begin XCRemoteSwiftPackageReference section */
-		59DF0E652C33FEAE0065A979 /* XCRemoteSwiftPackageReference "libPhoneNumber-iOS" */ = {
-			isa = XCRemoteSwiftPackageReference;
-			repositoryURL = "https://github.com/wireapp/libPhoneNumber-iOS.git";
-			requirement = {
-				kind = upToNextMajorVersion;
-				minimumVersion = 1.1.0;
-			};
-		};
-/* End XCRemoteSwiftPackageReference section */
-
-/* Begin XCSwiftPackageProductDependency section */
-		59909A602C5BBF13009C41DE /* WireAPI */ = {
->>>>>>> 4ec023f4
 			isa = XCSwiftPackageProductDependency;
 			productName = WireAPI;
 		};
